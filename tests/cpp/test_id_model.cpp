// clang-format off
/*
 * SPDX-FileCopyrightText: Copyright (c) 2023-present NVIDIA CORPORATION & AFFILIATES.
 * All rights reserved.
 * SPDX-License-Identifier: BSD-3-Clause
 */
// clang-format on

#include <csrc/exceptions.h>
#include <gmock/gmock-matchers.h>
#include <gtest/gtest.h>

#include <tests/cpp/utils.h>
#include <tests/cpp/validator.h>

#include <fusion.h>
#include <id_model/id_model.h>
#include <id_model/loop_promotion.h>
#include <id_model/schedule.h>
#include <id_model/to_string.h>
#include <ir/graphviz.h>
#include <ops/all_ops.h>
#include <scheduler/tools/inlining.h>
#include <scheduler/tools/resize_utils.h>
#include <transform_iter.h>
#include <val_graph_visitor.h>

#include <fstream>

namespace nvfuser {

using IdModelTest = NVFuserTest;

TEST_F(IdModelTest, DetectSelfMapping) {
  Fusion fusion;
  FusionGuard fg(&fusion);

  auto tv0 = makeConcreteTensor({2, 2});
  fusion.addInput(tv0);
  auto tv1 = transpose(tv0, 0, 1);
  auto tv2 = add(tv0, tv1);
  fusion.addOutput(tv2);

  EXPECT_THAT(
      [&]() { IdModel id_model(&fusion, /*build_graphs=*/true); },
      ::testing::ThrowsMessage<nvfuser::nvfError>(
          ::testing::HasSubstr("are mapped with each other")));
}

TEST_F(IdModelTest, PerTensorSelfMapping) {
  Fusion fusion;
  FusionGuard fg(&fusion);

  TensorView* x0 = makeConcreteTensor({2, 2});
  fusion.addInput(x0);
  TensorView* x1 = makeConcreteTensor({2, 2});
  fusion.addInput(x1);

  TensorView* y0 = transpose(x0, 0, 1);
  y0 = add(x0, y0);
  fusion.addOutput(y0);

  TensorView* y1 = transpose(x1, 0, 1);
  fusion.addOutput(y1);

  IdModel id_model(&fusion, /*build_graphs=*/true, /*allow_self_mapping=*/true);
  const ValGraph& exact_graph = id_model.idGraph(IdMappingMode::EXACT);
  EXPECT_TRUE(hasSelfMapping(y0, exact_graph).has_value());
  EXPECT_FALSE(hasSelfMapping(y1, exact_graph).has_value());
}

namespace {

// Get n-th parent expr traversing through the first input of each
// parent
Expr* getParentExpr(Val* val, int n) {
  for (int i = 0; i < n - 1; ++i) {
    NVF_ERROR(val->definition() != nullptr);
    val = val->definition()->input(0);
  }
  NVF_ERROR(val->definition() != nullptr);
  return val->definition();
};

IterDomain* getParentId(IterDomain* id, int n) {
  for (int i = 0; i < n; ++i) {
    NVF_ERROR(id->definition() != nullptr);
    NVF_ERROR(id->definition()->input(0)->isA<IterDomain>());
    id = id->definition()->input(0)->as<IterDomain>();
  }
  NVF_ERROR(id != nullptr);
  return id;
};

// Get the n-th descendant by traversing a sibling
IterDomain* getChildId(IterDomain* id, int n, int sibling_idx = 0) {
  for (int i = 0; i < n; ++i) {
    NVF_ERROR(!id->uses().empty());
    NVF_ERROR(id->uses().front()->output(sibling_idx)->isA<IterDomain>());
    id = id->uses().front()->output(sibling_idx)->as<IterDomain>();
  }
  NVF_ERROR(id != nullptr);
  return id;
};

template <typename ValType>
ValType* getValByName(const std::vector<ValType*>& vals, StmtNameType name) {
  if (auto it = std::find_if(
          vals.begin(),
          vals.end(),
          [&](auto val) { return val->name() == name; });
      it != vals.end()) {
    return *it;
  } else {
    return nullptr;
  }
}

IterDomain* getChildIdByName(IterDomain* id, StmtNameType name) {
  auto named_val = getValByName(ir_utils::consumerValsOf(id), name);
  NVF_ERROR(named_val != nullptr, "Cannot find a child ID named ", name);
  NVF_ERROR(named_val->isA<IterDomain>());
  return named_val->as<IterDomain>();
};

// Helper class to test IdModel
class IdModelTester : public LoopPromotionMapBuilderCallback {
 public:
  // Do not automatically build the graphs
  IdModelTester(Fusion* fusion) {
    id_model = std::make_unique<IdModel>(
        fusion,
        /*build_graphs=*/false,
        /*allow_self_mapping=*/false,
        /*validate=*/true,
        /*loop_promotion_map_builder_callback=*/this);

    // Only build the loop graph
    id_model->buildLoopGraph(/*force_full_loop_promotion_analysis=*/true);
  }

  void postStep1(
      const std::unordered_map<ValGroup, IterDomain*>&
          iel_logical_resolution_map,
      const ValGraph& iel_graph) override {
    this->iel_graph = iel_graph;
    // this->iel_graph is a copy of the original IEL graph. The given
    // map is for the original graph and needs to be updated.
    s1_logical_resolution_map =
        updateValGroupIdMap(iel_logical_resolution_map, this->iel_graph);
  }

  void postStep2(
      const std::unordered_map<ValGroup, IterDomain*>& iel_promotion_map,
      const ValGraph& iel_graph) override {
    s2_iel_promotion_map =
        updateValGroupIdMap(iel_promotion_map, this->iel_graph);
  }

  void postStep3(const std::unordered_map<ValGroup, IterDomain*>&
                     loop_promotion_map) override {
    s3_loop_graph = id_model->idGraph(IdMappingMode::LOOP);
    s3_loop_promotion_map =
        updateValGroupIdMap(loop_promotion_map, s3_loop_graph);
  }

  void postStep4(
      const std::unordered_map<ValGroup, IterDomain*>& iel_promotion_map,
      const ValGraph& iel_graph) override {
    s4_iel_promotion_map =
        updateValGroupIdMap(iel_promotion_map, this->iel_graph);
  }

  void postStep5(const std::unordered_map<ValGroup, IterDomain*>&
                     loop_promotion_map) override {
    s5_loop_graph = id_model->idGraph(IdMappingMode::LOOP);
    s5_loop_promotion_map =
        updateValGroupIdMap(loop_promotion_map, s5_loop_graph);
  }

  void print(std::ostream& os) const {
    os << "Step 1 results:\n";
    for (const auto& [g, id] : s1_logical_resolution_map) {
      os << nvfuser::toString(g) << " -> " << id->toString() << std::endl;
    }
    os << "Step 2 results:\n";
    for (const auto& [g, id] : s2_iel_promotion_map) {
      os << nvfuser::toString(g) << " -> " << id->toString() << std::endl;
    }
    os << "Step 3 results:\n";
    for (const auto& [g, id] : s3_loop_promotion_map) {
      os << nvfuser::toString(g) << " -> " << id->toString() << std::endl;
    }
    os << "Step 4 results:\n";
    for (const auto& [g, id] : s4_iel_promotion_map) {
      os << nvfuser::toString(g) << " -> " << id->toString() << std::endl;
    }
    os << "Step 5 results:\n";
    for (const auto& [g, id] : s5_loop_promotion_map) {
      os << nvfuser::toString(g) << " -> " << id->toString() << std::endl;
    }
  }

  std::unique_ptr<IdModel> id_model;
  ValGraph iel_graph;
  std::unordered_map<ValGroup, IterDomain*> s1_logical_resolution_map;
  std::unordered_map<ValGroup, IterDomain*> s2_iel_promotion_map;
  ValGraph s3_loop_graph;
  std::unordered_map<ValGroup, IterDomain*> s3_loop_promotion_map;
  std::unordered_map<ValGroup, IterDomain*> s4_iel_promotion_map;
  ValGraph s5_loop_graph;
  std::unordered_map<ValGroup, IterDomain*> s5_loop_promotion_map;
};

// Test if id is resolved to an ID that is exact mapped with
// ref_id. If ref_id  is nullptr, test if root_broadcast_id has no
// resolution.
void validateIELResolution(
    IterDomain* id,
    IterDomain* ref_id,
    const IdModelTester& tester,
    const std::unordered_map<ValGroup, IterDomain*>& iel_promotion_map) {
  const auto& iel_graph = tester.iel_graph;
  const auto& exact_graph = tester.id_model->idGraph(IdMappingMode::EXACT);
  const auto& loop_graph = tester.id_model->idGraph(IdMappingMode::LOOP);

  const auto& iel_group = iel_graph.toGroup(id);
  auto iel_promotion_map_it = iel_promotion_map.find(iel_group);
  if (ref_id != nullptr) {
    ASSERT_TRUE(iel_promotion_map_it != iel_promotion_map.end())
        << "IEL promotion not found for: " << nvfuser::toString(iel_group);
    ASSERT_FALSE(ref_id->isBroadcast());
    auto promotion_id = iel_promotion_map_it->second;
    ASSERT_TRUE(
        exact_graph.disjointValSets().strictAreMapped(promotion_id, ref_id))
        << "Unexpected promotion. "
        << "Expected: " << ref_id->toString()
        << ". Actual: " << promotion_id->toString();
    ASSERT_TRUE(loop_graph.disjointValSets().strictAreMapped(id, promotion_id))
        << "Promotion of " << id->toString()
        << " not mapped in the loop graph: " << promotion_id->toString();
  } else {
    ASSERT_TRUE(iel_promotion_map_it == iel_promotion_map.end())
        << "Promotion should not exist for: " << nvfuser::toString(iel_group)
        << ", but found: " << iel_promotion_map_it->second->toString();
  }
}

// Check if each domain gets promoted to a proper domain after the
// Step 2 IEL propagation. It is assumed that the proper promotion is
// the corresponding domain in the unique consumer tensor, which is
// the case with most of the test fusions.
void checkStep2Results(Fusion* fusion, const IdModelTester& tester) {
  const auto& iel_graph = tester.iel_graph;
  const auto& iel_promotion_map = tester.s2_iel_promotion_map;

  auto getPromotedDomain = [&](IterDomain* id) -> IterDomain* {
    if (auto it = iel_promotion_map.find(iel_graph.toGroup(id));
        it != iel_promotion_map.end()) {
      return it->second;
    } else {
      return nullptr;
    }
  };

  for (auto tv : fusion->allTvs()) {
    // If there's no broadcast or it isn't inlined, there's no
    // promotion
    if (std::none_of(
            tv->getLogicalDomain().begin(),
            tv->getLogicalDomain().end(),
            [](auto id) { return id->isBroadcast(); }) ||
        (tv->getComputeAtPosition() == 0 &&
         tv->getMaxProducerPosition() == 0)) {
      // Make sure there's no promotion of any of the IDs of this tensor
      for (auto id : tv->domain()->allIDs()) {
        auto promoted_id = getPromotedDomain(id);
        ASSERT_EQ(promoted_id, nullptr)
            << "Expected no mapping for " << id->toString()
            << " but found to be mapped to: " << promoted_id->toString();
      }
      continue;
    }

    auto consumers = ir_utils::consumerTvsOf(tv);
    ASSERT_EQ(consumers.size(), 1) << "Assumed to have one consumer";
    TensorView* c_tv = consumers.at(0);
    const auto p2c = BestEffortReplay::replayCasP(
                         c_tv, tv, -1, PairwiseLogicalDomainMap(tv, c_tv))
                         .getReplay();

    for (auto p_id : tv->domain()->allIDs()) {
      // Root domains are already done at Step 1
      if (std::find(
              tv->getLogicalDomain().begin(),
              tv->getLogicalDomain().end(),
              p_id) != tv->getLogicalDomain().end()) {
        continue;
      }

      // If no broadcast is involved, nothing should be promoted
      auto p_id_dep_vals = DependencyCheck::getAllValsBetween(
          {tv->getLogicalDomain().begin(), tv->getLogicalDomain().end()},
          {p_id});
      if (std::find_if(
              p_id_dep_vals.begin(), p_id_dep_vals.end(), [](Val* dep_id) {
                return dep_id->as<IterDomain>()->isBroadcast();
              }) == p_id_dep_vals.end()) {
        auto promoted_id = getPromotedDomain(p_id);
        ASSERT_EQ(promoted_id, nullptr)
            << "Expected no mapping for " << p_id->toString()
            << " but found to be mapped to: " << promoted_id->toString();
        continue;
      }

      // p_id should be promoted to c_id
      auto c_id = p2c.at(p_id);
      validateIELResolution(p_id, c_id, tester, iel_promotion_map);
    }
  }
}

// Validate the loop promotion map at Step 3. This validation ensures
// the promotion map is exactly the same as a given reference
// map. Since the valid promotion map may not be unique, the exact
// equality is not required, however, as long as everything is done
// deterministically, the resulting map should always be the
// same. The exact equality helps ensure the determinism as well.
void checkStep3Results(
    const IdModelTester& tester,
    const std::vector<std::pair<std::unordered_set<Val*>, IterDomain*>>&
        ref_promotion_map) {
  const auto& loop_graph = tester.s3_loop_graph;
  const auto& loop_promotion_map = tester.s3_loop_promotion_map;

  for (const auto& loop_group : loop_graph.disjointValSets().disjointSets()) {
    auto promotion_it = loop_promotion_map.find(loop_group);
    ASSERT_NE(promotion_it, loop_promotion_map.end())
        << "No promotion found for: " << nvfuser::toString(loop_group);
    IterDomain* promotion_id = promotion_it->second;

    auto ref_promotion_it = std::find_if(
        ref_promotion_map.begin(),
        ref_promotion_map.end(),
        [&](const auto& ref_promotion) {
          return ref_promotion.first == loop_group->set();
        });

    // Self promotion omitted in the reference
    if (ref_promotion_it == ref_promotion_map.end()) {
      ASSERT_EQ(loop_group->size(), 1);
      ASSERT_EQ(loop_group->front(), promotion_id)
          << "Expected promotion: " << loop_group->front()->toString()
          << ". Actual: " << promotion_id->toString();
      continue;
    }

    auto ref_promotion_id = ref_promotion_it->second;
    ASSERT_EQ(promotion_id, ref_promotion_id)
        << "Expected promotion: " << ref_promotion_id->toString()
        << ". Actual: " << promotion_id->toString();

    ASSERT_EQ(loop_graph.toGroup(promotion_id), loop_group)
        << "Loop group promoted to a non-mapped domain. Loop group: "
        << nvfuser::toString(loop_group)
        << ". Promotion: " << promotion_id->toString();
  }
}

void checkStep4Results(
    const IdModelTester& tester,
    const std::vector<std::pair<std::unordered_set<Val*>, IterDomain*>>&
        ref_promotion_map) {
  const auto& iel_promotion_map = tester.s4_iel_promotion_map;

  EXPECT_EQ(iel_promotion_map.size(), ref_promotion_map.size())
      << "Mismatched Step-4 result map. "
      << "Expected to have " << ref_promotion_map.size()
      << " mappings but found " << iel_promotion_map.size();

  for (const auto& ref_promotion_pair : ref_promotion_map) {
    const auto& ref_promotion_group = ref_promotion_pair.first;
    const auto& ref_promotion_id = ref_promotion_pair.second;

    auto iel_promotion_it = std::find_if(
        iel_promotion_map.begin(),
        iel_promotion_map.end(),
        [&](const auto& iel_promotion) {
          return iel_promotion.first->set() == ref_promotion_group;
        });

    auto iel_promotion_id = iel_promotion_it->second;
    EXPECT_EQ(ref_promotion_id, iel_promotion_id)
        << "Expected promotion: " << ref_promotion_id->toString()
        << ". Actual: " << iel_promotion_id->toString();
  }
}

void checkStep5Results(
    const IdModelTester& tester,
    const std::unordered_map<TensorView*, std::vector<IterDomain*>>&
        ref_promotion_map) {
  const auto& loop_graph = tester.s5_loop_graph;
  const auto& loop_promotion_map = tester.s5_loop_promotion_map;

  // Record if each entry of ref_promotion_map is found
  std::vector<bool> ref_promotion_map_found(ref_promotion_map.size(), false);

  for (const auto& [tv, ref_promotion_domains] : ref_promotion_map) {
    ASSERT_EQ(ref_promotion_domains.size(), tv->nDims())
        << "Invalid number of domains: "
        << toDelimitedString(ref_promotion_domains);
    for (const auto i : c10::irange(tv->nDims())) {
      IterDomain* loop_id = tv->axis(i);
      const ValGroup& loop_group = loop_graph.toGroup(loop_id);

      auto promotion_it = loop_promotion_map.find(loop_group);
      ASSERT_NE(promotion_it, loop_promotion_map.end())
          << "No promotion found for: " << nvfuser::toString(loop_group);

      IterDomain* promotion_id = promotion_it->second;

      ASSERT_EQ(promotion_id, ref_promotion_domains.at(i))
          << "Expected promotion: " << ref_promotion_domains.at(i)->toString()
          << ". Actual: " << promotion_id->toString();

      ASSERT_EQ(loop_graph.toGroup(promotion_id), loop_group)
          << "Loop group promoted to a non-mapped domain. Loop group: "
          << nvfuser::toString(loop_group)
          << ". Promotion: " << promotion_id->toString();
    }
  }
}

// Create a fusion where we're missing a valid concrete id so the compute at map
// processing will fail. We need to be able to create the concrete ID not just
// look for one. It is not yet possible to lower this fusion as the
// current indexing cannot generate correct indices. Also used in
// FusionIndeixing19 as well as Example 2 in the design doc about Loop
// Promotion Analysis.
std::unique_ptr<Fusion> createFusionWithMultipleResolutionPaths() {
  std::unique_ptr<Fusion> fusion_ptr = std::make_unique<Fusion>();
  Fusion& fusion = *fusion_ptr.get();
  FusionGuard fg(&fusion);

  auto tv0 = makeConcreteTensor({7});
  fusion.addInput(tv0);

  auto tv1 = set(tv0);

  auto tv2 = broadcast(tv1, {false, true});

  auto tv3 = makeConcreteTensor({7, 11});
  fusion.addInput(tv3);

  auto tv4 = add(tv3, tv2);
  auto tv5 = broadcast(tv4, {false, false, true});
  // tv4[7, 11, 1]

  auto tv6 = broadcast(tv1, {false, true});

  auto tv7 = makeConcreteTensor({7, 13});
  fusion.addInput(tv7);
  auto tv8 = add(tv7, tv6);
  auto tv9 = broadcast(tv8, {false, true, false});
  // tv9[7, 1, 13]

  auto tv10 = add(tv5, tv9);
  fusion.addOutput(tv10);

  // tv10[7, 11, 13]
  tv10->merge(0)->merge(0);
  // tv10[7*11*13]
  tv10->split(0, 5)->split(0, 3);
  // tv10[7*11*13//5//3, 3, 5]

  TransformPropagatorWithCheck propagator(tv10);
  MaxLogicalDomainInfoSpanningTree(tv10).traverse(&propagator);

  std::vector<TensorView*> tensors_to_inline{tv1, tv2, tv4, tv6, tv8};
  for (auto tensor : tensors_to_inline) {
    tensor->inlineAt(1);
  }

  return fusion_ptr;
}

// Check the results of ValGraphStmtSort. Only the ordering of
// ExprGroups is checked for now as it's likely sufficient.
//
// ref_order: The order must be exactly the
// same as indicated by this list. While there can be different
// order that still satisfy the topologial ordering, we also need
// deterministic ordering, so the results should be always the same.
void checkSortingResults(
    const ValGraph& graph,
    const ExprGroups& sorted_expr_groups,
    const ValGroups& sorted_val_groups,
    const std::vector<Expr*>& ref_order) {
  // Make sure sorted_val_groups cover all Expr groups
  const std::unordered_set<ExprGroup>& ref_expr_group_set{
      graph.disjointExprSets().disjointSets().begin(),
      graph.disjointExprSets().disjointSets().end()};
  std::unordered_set<ExprGroup> sorted_expr_group_set{
      sorted_expr_groups.begin(), sorted_expr_groups.end()};
  ASSERT_EQ(sorted_expr_group_set, ref_expr_group_set)
      << "Mismatched ExprGroups.";

  // Make sure sorted_val_groups covers all Val groups
  const std::unordered_set<ValGroup>& ref_val_group_set{
      graph.disjointValSets().disjointSets().begin(),
      graph.disjointValSets().disjointSets().end()};
  std::unordered_set<ValGroup> sorted_val_group_set{
      sorted_val_groups.begin(), sorted_val_groups.end()};
  ASSERT_EQ(sorted_val_group_set, ref_val_group_set) << "Mismatched ValGroups.";

  // Check the ordering
  ASSERT_EQ(sorted_expr_groups.size(), ref_order.size());
  for (const auto i : c10::irange(ref_order.size())) {
    Expr* ref_expr = ref_order.at(i);
    const ExprGroup& eg = sorted_expr_groups.at(i);
    ASSERT_TRUE(eg->has(ref_expr))
        << "Mismatch detected at " << i << "-th expr group. "
        << "Expected: " << nvfuser::toString(graph.toGroup(ref_expr)) << ", "
        << ref_expr->toString() << ". Actual: " << nvfuser::toString(eg) << ", "
        << eg->front()->toString();
  }
}

} // namespace

// Sorting test with a trivial fusion
TEST_F(IdModelTest, ValGraphStmtSort1) {
  Fusion fusion;
  FusionGuard fg(&fusion);

  auto tv0 = makeSymbolicTensor(2);
  fusion.addInput(tv0);
  auto tv1 = makeSymbolicTensor(2);
  fusion.addInput(tv1);
  auto tv2 = add(tv0, tv1);
  fusion.addOutput(tv2);

  // No ID expr yet. checkSortingResults validates the exprssion
  // order, but since there's no expr, it just makes sure exprs() and
  // vals() return all the val and expr groups.
  {
    IdModel id_model(&fusion, /*build_graphs=*/false);
    const ValGraph& vg = id_model.buildExactGraph();
    ValGraphStmtSort vg_stmt_sort(vg);
    checkSortingResults(vg, vg_stmt_sort.exprs(), vg_stmt_sort.vals(), {});
  }

  // Add ID exprs. Just apply a merge-and-split pattern to all
  // tensors.
  tv2->merge(0)->split(0, 4);
  TransformPropagator propagator(tv2);
  MaxLogicalDomainInfoSpanningTree(tv2).traverse(&propagator);

  // The exact graph should just map all IDs of the tensors. Ther
  // ordering of the exprs should be the merge and then the split.
  {
    IdModel id_model(&fusion, /*build_graphs=*/false);

    const ValGraph& vg = id_model.buildExactGraph();
    ValGraphStmtSort vg_stmt_sort(vg);

    // Reference expr order: merge, split
    std::vector<Expr*> ref_order;
    ref_order.push_back(getParentExpr(tv2->axis(0), 2));
    ref_order.push_back(getParentExpr(tv2->axis(0), 1));

    checkSortingResults(
        vg, vg_stmt_sort.exprs(), vg_stmt_sort.vals(), ref_order);
  }
}

// Sorting test wth a disconnected graph
TEST_F(IdModelTest, ValGraphStmtSort2) {
  Fusion fusion;
  FusionGuard fg(&fusion);

  auto tv0 = makeSymbolicTensor(2);
  fusion.addInput(tv0);
  auto tv1 = set(tv0);
  fusion.addOutput(tv1);

  auto tv2 = makeSymbolicTensor(2);
  fusion.addInput(tv2);
  auto tv3 = set(tv2);
  fusion.addOutput(tv3);

  // Note that the two groups of tensors, {tv0, tv1} and {tv2, tv3},
  // are not connected

  for (auto tv : fusion.allTvs()) {
    tv->merge(0)->split(0, 4);
  }

  // Since the two tensors are disconnected, there's no ordering
  // between the ID exprs of the two tensor groups. So, the correct
  // ordering should have the merge exprs before the split exprs, but
  // there's no order between the tv1 and tv3 exprs. For example,
  // these are all valid:
  //
  // tv1 merge -> tv3 merge -> tv1 split -> tv3 split
  // tv1 merge -> tv1 split -> tv3 merge -> tv3 split
  // tv3 merge -> tv3 split -> tv1 merge -> tv1 split
  // tv3 merge -> tv1 merge -> tv3 split -> tv1 split
  //
  // Here, the actual order returned by ValGraphStmtSort is the first
  // one. Since it should be deterministic, we check if the returned
  // expr vector is indeed ordered that way.

  IdModel id_model(&fusion, /*build_graphs=*/false);

  const ValGraph& vg = id_model.buildExactGraph();
  ValGraphStmtSort vg_stmt_sort(vg);

  std::vector<Expr*> ref_order;
  ref_order.push_back(getParentExpr(tv1->axis(0), 2));
  ref_order.push_back(getParentExpr(tv3->axis(0), 2));
  ref_order.push_back(getParentExpr(tv1->axis(0), 1));
  ref_order.push_back(getParentExpr(tv3->axis(0), 1));

  checkSortingResults(vg, vg_stmt_sort.exprs(), vg_stmt_sort.vals(), ref_order);
}

// Sorting with trivial ExprGroup, i.e., ExprGroup whose input and
// output are mapped as the same ValGroup. It's effectively a cyclic
// dependency and the graph is no longer a DAG.
TEST_F(IdModelTest, ValGraphStmtSort3) {
  Fusion fusion;
  FusionGuard fg(&fusion);

  auto tv0 = makeSymbolicTensor(2);
  fusion.addInput(tv0);
  auto tv1 = makeSymbolicTensor(2);
  fusion.addInput(tv1);
  auto tv2 = add(tv0, tv1);
  fusion.addOutput(tv2);

  auto tv3 = makeSymbolicTensor(2);
  fusion.addInput(tv3);
  auto tv4 = set(tv3);
  fusion.addOutput(tv4);

  // Merge and split by one. The split input and output will be mapped.
  for (auto tv : {tv0, tv1, tv2}) {
    tv->merge(0)->split(0, 1);
  }

  // Also test an isolated trivial expr. Note that tv3 and tv4 are not
  // connected with tv0, tv1 and tv2.
  tv4->merge(0)->split(0, 1);

  IdModel id_model(&fusion, /*build_graphs=*/false);
  ValGraph vg = id_model.buildExactGraph();

  // Map the split-by-1 input and output
  vg.mapVals(tv2->axis(0), tv2->axis(0)->definition()->input(0));
  vg.mapVals(tv4->axis(0), tv4->axis(0)->definition()->input(0));

  ValGraphStmtSort vg_stmt_sort(vg);

  std::vector<Expr*> ref_order;
  ref_order.push_back(getParentExpr(tv2->axis(0), 2));
  ref_order.push_back(getParentExpr(tv4->axis(0), 2));
  ref_order.push_back(getParentExpr(tv2->axis(0), 1));
  ref_order.push_back(getParentExpr(tv4->axis(0), 1));

  checkSortingResults(vg, vg_stmt_sort.exprs(), vg_stmt_sort.vals(), ref_order);
}

// Sorting test with the same fusion as Indexing19
TEST_F(IdModelTest, ValGraphStmtSort4) {
  auto fusion = createFusionWithMultipleResolutionPaths();
  FusionGuard fg(fusion.get());
  auto all_tvs = fusion->allTvs();

  // Since this fusion is not supported by ComputeAtMap, the
  // validation flag must be false
  IdModel id_model(fusion.get(), false, false, false);
  id_model.buildExactGraph();
  const ValGraph& vg = id_model.idGraph(IdMappingMode::EXACT);

  ValGraphStmtSort vg_stmt_sort(vg);

  auto tv1 = getValByName(all_tvs, 1);
  auto tv2 = getValByName(all_tvs, 2);
  auto tv4 = getValByName(all_tvs, 4);
  auto tv5 = getValByName(all_tvs, 5);
  auto tv6 = getValByName(all_tvs, 6);
  auto tv8 = getValByName(all_tvs, 8);
  auto tv9 = getValByName(all_tvs, 9);
  auto tv10 = getValByName(all_tvs, 10);

  // Expected reference order:
  //
  // exprg{39}: Merge iS2 bS3
  // exprg{57}: Merge iS11 bS12
  // exprg{17}: Merge iS17 bS18
  // exprg{51 63}: Merge iS15 iS16
  // exprg{69 73}: Split iS1
  // exprg{9 25 33 45}: Merge iS20 iS21
  // exprg{41}: Split iS46
  // exprg{59}: Split iS61
  // exprg{19}: Merge iS29 iS19
  // exprg{53 65}: Split iS56
  // exprg{71 75}: Split iS71
  // exprg{11}: Merge iS23 iS22
  // exprg{27}: Merge iS35 bS10
  // exprg{35 47}: Split iS41
  // exprg{43}: Split iS47
  // exprg{61}: Split iS62
  // exprg{21}: Split iS30
  // exprg{55 67}: Split iS57
  // exprg{13}: Split iS24
  // exprg{29}: Split iS36
  // exprg{37 49}: Split iS42
  // exprg{23}: Split iS31
  // exprg{15}: Split iS25
  // exprg{31}: Split iS37

  std::vector<Expr*> ref_order;
  ref_order.push_back(getParentExpr(tv2->axis(0), 3));
  ref_order.push_back(getParentExpr(tv6->axis(0), 3));
  ref_order.push_back(getParentExpr(tv9->axis(0), 4));
  ref_order.push_back(getParentExpr(tv8->axis(0), 3));
  ref_order.push_back(getParentExpr(tv1->axis(0), 2));
  ref_order.push_back(getParentExpr(tv10->axis(0), 4));
  ref_order.push_back(getParentExpr(tv2->axis(0), 2));
  ref_order.push_back(getParentExpr(tv6->axis(0), 2));
  ref_order.push_back(getParentExpr(tv9->axis(0), 3));
  ref_order.push_back(getParentExpr(tv8->axis(0), 2));
  ref_order.push_back(getParentExpr(tv1->axis(0), 1));
  ref_order.push_back(getParentExpr(tv10->axis(0), 3));
  ref_order.push_back(getParentExpr(tv5->axis(0), 3));
  ref_order.push_back(getParentExpr(tv4->axis(0), 2));
  ref_order.push_back(getParentExpr(tv2->axis(0), 1));
  ref_order.push_back(getParentExpr(tv6->axis(0), 1));
  ref_order.push_back(getParentExpr(tv9->axis(0), 2));
  ref_order.push_back(getParentExpr(tv8->axis(0), 1));
  ref_order.push_back(getParentExpr(tv10->axis(0), 2));
  ref_order.push_back(getParentExpr(tv5->axis(0), 2));
  ref_order.push_back(getParentExpr(tv4->axis(0), 1));
  ref_order.push_back(getParentExpr(tv9->axis(0), 1));
  ref_order.push_back(getParentExpr(tv10->axis(0), 1));
  ref_order.push_back(getParentExpr(tv5->axis(0), 1));

  checkSortingResults(vg, vg_stmt_sort.exprs(), vg_stmt_sort.vals(), ref_order);
}

// Testing loop promotion with a simple broadcast pattern
TEST_F(IdModelTest, LoopPromotion1) {
  std::unique_ptr<Fusion> fusion = std::make_unique<Fusion>();
  FusionGuard fg(fusion.get());

  auto t0 = makeSymbolicTensor(1);
  fusion->addInput(t0);
  auto t1 = makeSymbolicTensor(2);
  fusion->addInput(t1);
  auto t2 = broadcast(t0, {true, false});
  auto t3 = add(t2, t1);
  fusion->addOutput(t3);

  {
    IdModelTester tester(fusion.get());

    // Nothing inlined. Should be no resolution
    ASSERT_TRUE(tester.s1_logical_resolution_map.empty());
  }

  t2->inlineAt(2);
  ASSERT_EQ(t2->getComputeAtPosition(), 2);

  {
    IdModelTester tester(fusion.get());

    // Check Step 1 results
    // t2 is now fully inlined. Its logical broadcast domain should be
    // resolved with the corresponding domain of t3
    validateIELResolution(
        t2->getLogicalDomain().at(0),
        t3->getLogicalDomain().at(0),
        tester,
        tester.s1_logical_resolution_map);

    // Check Step 2 results
    // Nothing to propagate in this fusion, so iel_promotion_map
    // should be equivalent to root_resolution_map
    ASSERT_EQ(tester.s1_logical_resolution_map, tester.s2_iel_promotion_map)
        << "Unexpected IEL promotion map";

    // Check Step 3 results. See the design doc for the expected results
    std::vector<std::pair<std::unordered_set<Val*>, IterDomain*>>
        s3_reference_map = {
            {std::unordered_set<Val*>{t2->axis(0), t3->axis(0)}, t3->axis(0)},
            {std::unordered_set<Val*>{t2->axis(1), t3->axis(1)}, t3->axis(1)}};

    checkStep3Results(tester, s3_reference_map);

    ASSERT_TRUE(tester.s4_iel_promotion_map.empty())
        << "No step-4 IEL promotion expected";
  }
}

// Test with a fusion with progressive broadcasting
TEST_F(IdModelTest, LoopPromotion2) {
  std::unique_ptr<Fusion> fusion = std::make_unique<Fusion>();
  FusionGuard fg(fusion.get());

  auto t0 = makeSymbolicTensor(1);
  fusion->addInput(t0);
  auto t1 = makeSymbolicTensor(3);
  fusion->addInput(t1);

  auto t2 = broadcast(t0, {true, false});
  auto t3 = broadcast(t2, {true, false, false});
  auto t4 = add(t3, t1);
  fusion->addOutput(t4);

  inlineMost();

  IdModelTester tester(fusion.get());

  // Check Step 1 results
  // Validate t2 and t3 as they have logical broadcast domains
  validateIELResolution(
      t2->getLogicalDomain().at(0),
      t4->getLogicalDomain().at(1),
      tester,
      tester.s1_logical_resolution_map);

  validateIELResolution(
      t3->getLogicalDomain().at(0),
      t4->getLogicalDomain().at(0),
      tester,
      tester.s1_logical_resolution_map);

  // Check Step 2 results
  // Nothing to propagate in this fusion, so iel_promotion_map
  // should be equivalent to root_resolution_map
  ASSERT_EQ(tester.s1_logical_resolution_map, tester.s2_iel_promotion_map)
      << "Unexpected IEL promotion map";

  // Check Step 3 results. See the design doc for the expected results
  std::vector<std::pair<std::unordered_set<Val*>, IterDomain*>>
      s3_reference_map = {
          {std::unordered_set<Val*>{t2->axis(0), t3->axis(1), t4->axis(1)},
           t4->axis(1)},
          {std::unordered_set<Val*>{t2->axis(1), t3->axis(2), t4->axis(2)},
           t4->axis(2)},
          {std::unordered_set<Val*>{t3->axis(0), t4->axis(0)}, t4->axis(0)}};

  checkStep3Results(tester, s3_reference_map);

  ASSERT_TRUE(tester.s4_iel_promotion_map.empty())
      << "No step-4 IEL promotion expected";
}

// Multiple inlined and non-inlined broadcast domains
TEST_F(IdModelTest, LoopPromotion3) {
  std::unique_ptr<Fusion> fusion = std::make_unique<Fusion>();
  FusionGuard fg(fusion.get());

  auto tv0 = makeSymbolicTensor(2);
  fusion->addInput(tv0);
  auto tv1 = makeSymbolicTensor(4);
  fusion->addInput(tv1);

  auto tv2 = broadcast(tv0, {false, true, false, true});
  auto tv3 = add(tv2, tv1);
  fusion->addOutput(tv3);

  // tv3: [i0, i1, i2, i3] -> [i0*i1, i2*i3]
  tv3->merge(0);
  tv3->merge(1);

  TransformPropagatorWithCheck propagator(tv3);
  MaxLogicalDomainInfoSpanningTree(tv3).traverse(&propagator);

  tv2->inlineAt(1);

  // tv2: [i0*b1, i2*b3] ca(1)
  // tv3: [i0*i1, i2*i3]

  IdModelTester tester(fusion.get());

  // Check Step 1 results
  // The b1 broadcast domain tv2 should be resolved as it's inlined,
  // but b3 should not.
  validateIELResolution(
      tv2->getLogicalDomain().at(1),
      tv3->getLogicalDomain().at(1),
      tester,
      tester.s1_logical_resolution_map);

  validateIELResolution(
      tv2->getLogicalDomain().at(3),
      nullptr,
      tester,
      tester.s1_logical_resolution_map);

  // Check Step 2 results
  validateIELResolution(
      tv2->axis(0), tv3->axis(0), tester, tester.s2_iel_promotion_map);

  validateIELResolution(
      tv2->axis(1), nullptr, tester, tester.s2_iel_promotion_map);

  // Check Step 3 results. See the design doc for the expected results
  std::vector<std::pair<std::unordered_set<Val*>, IterDomain*>>
      s3_reference_map = {
          {std::unordered_set<Val*>{
               tv2->axis(0),
               tv2->getLogicalDomain().at(0),
               tv2->getLogicalDomain().at(1),
               tv3->axis(0),
               tv3->getLogicalDomain().at(0),
               tv3->getLogicalDomain().at(1)},
           tv3->axis(0)}};

  checkStep3Results(tester, s3_reference_map);

  ASSERT_TRUE(tester.s4_iel_promotion_map.empty())
      << "No step-4 IEL promotion expected";
}

// Test root resolution with a fusion with outer split.
// Currently invalid code will be generated.
//
// Used as Example 1 in the design doc about Loop
// Promotion Analysis.
TEST_F(IdModelTest, LoopPromotion4) {
  Fusion fusion;
  FusionGuard fg(&fusion);

  auto tv0 = makeContigConcreteTensor({1, 4});
  fusion.addInput(tv0);
  auto tv1 = makeContigConcreteTensor({3, 4});
  fusion.addInput(tv1);

  auto tv2 = set(tv0);
  auto tv3 = set(tv1);
  auto tv4 = add(tv2, tv3);
  fusion.addOutput(tv4);

  // [i0, i1]
  tv4->merge(0);
  // [i0*i1]
  tv4->split(0, 4, false); // outer split
  // [4, i0*i1/4]

  TransformPropagator propagator(tv4);
  MaxLogicalDomainInfoSpanningTree(tv4).traverse(&propagator);

  for (auto tv : fusion.allTvs()) {
    tv->inlineAt(-2);
  }

  IdModelTester tester(&fusion);

  // Verify all tensors with root broadcast have correct resolutions
  for (auto tv : fusion.allTvs()) {
    // Skip tensors with no broadcast or non-inlined
    if (std::none_of(
            tv->getLogicalDomain().begin(),
            tv->getLogicalDomain().end(),
            [](auto id) { return id->isBroadcast(); }) ||
        tv->getComputeAtPosition() == 0) {
      continue;
    }

    switch (tv->name()) {
      case 2:
        // T2_l[ iS20{4}, iS21{( ceilDiv(( 1 * 4 ), 4) )} ] ca_pos( 1 )
        //  root domain : (bS4{1}, iS5{4})
        validateIELResolution(
            tv->getLogicalDomain().at(0),
            tv4->getLogicalDomain().at(0),
            tester,
            tester.s1_logical_resolution_map);
        break;
      default:
        FAIL() << "Unexpected tensor: " << tv->toString();
    }
  }

  checkStep2Results(&fusion, tester);

  auto id10 = getChildIdByName(tv4->getLogicalDomain()[0], 10);
  auto id11 = getChildIdByName(id10, 11);
  auto id12 = getChildIdByName(id10, 12);
  auto id13 = getChildIdByName(tv3->getLogicalDomain()[0], 13);
  auto id15 = getChildIdByName(id13, 15);
  auto id19 = getChildIdByName(tv2->getLogicalDomain()[0], 19);
  auto id25 = getChildIdByName(id10, 25);
  auto id26 = getChildIdByName(id10, 26);

  // Check Step 3 results. See the design doc for the expected results
  std::vector<std::pair<std::unordered_set<Val*>, IterDomain*>>
      s3_reference_map = {// 4, 6, 8 -> 8
                          {std::unordered_set<Val*>{
                               tv2->getLogicalDomain().at(0),
                               tv3->getLogicalDomain().at(0),
                               tv4->getLogicalDomain().at(0)},
                           tv4->getLogicalDomain().at(0)},
                          // 5, 7, 9 -> 9
                          {std::unordered_set<Val*>{
                               tv2->getLogicalDomain().at(1),
                               tv3->getLogicalDomain().at(1),
                               tv4->getLogicalDomain().at(1)},
                           tv4->getLogicalDomain().at(1)},
                          // 10, 13, 19 -> 10
                          {std::unordered_set<Val*>{id10, id13, id19}, id10},
                          // 11, 14, 20, 25 -> 11
                          {std::unordered_set<Val*>{
                               tv2->axis(0), tv3->axis(0), tv4->axis(0), id25},
                           id11},
                          // 21, 26 -> 26
                          {std::unordered_set<Val*>{tv2->axis(1), id26}, id26}};

  checkStep3Results(tester, s3_reference_map);

  ASSERT_EQ(id10->name(), 10);
  auto id27 = getChildIdByName(id10, 27);
  auto id28 = getChildIdByName(id10, 28);

  std::vector<std::pair<std::unordered_set<Val*>, IterDomain*>>
      s4_reference_map = {// 20 -> 27
                          {std::unordered_set<Val*>{tv2->axis(0)}, id27},
                          // 21 -> 28
                          {std::unordered_set<Val*>{tv2->axis(1)}, id28}};

  checkStep4Results(tester, s4_reference_map);

  // Check Step 5 results. See the design doc for the expected results
  std::unordered_map<TensorView*, std::vector<IterDomain*>> s5_reference_map = {
      {tv2, {id11, id28}},
      {tv3, {id11, id15}},
      {tv4, {id11, id12}},
  };

  checkStep5Results(tester, s5_reference_map);
}

// Test root resolution with the same fusion as Indexing1
TEST_F(IdModelTest, LoopPromotion5) {
  Fusion fusion;
  FusionGuard fg(&fusion);

  auto tv0 = makeSymbolicTensor(3);
  auto tv1 = makeSymbolicTensor(4);
  fusion.addInput(tv0);
  fusion.addInput(tv1);

  auto tv2 = add(tv0, IrBuilder::create<Val>(1.0));
  auto tv3 = broadcast(tv2, {true, false, false, false});
  auto tv4 = add(tv3, tv1);

  fusion.addOutput(tv4);

  tv4->merge(0);
  tv4->merge(0);
  tv4->merge(0);

  tv4->split(0, 128);
  tv4->split(0, 4);

  tv2->computeAt(tv4, 1);

  tv4->axis(0)->parallelize(ParallelType::BIDx);
  tv4->axis(1)->parallelize(ParallelType::Unroll);
  tv4->axis(2)->parallelize(ParallelType::TIDx);

  tv3->axis(1)->parallelize(ParallelType::Unroll);
  tv3->axis(2)->parallelize(ParallelType::TIDx);

  tv2->axis(1)->parallelize(ParallelType::Unroll);
  tv2->axis(2)->parallelize(ParallelType::TIDx);

  auto all_tvs = fusion.allTvs();

  IdModelTester tester(&fusion);

  // Check Step 1 results
  for (auto tv : all_tvs) {
    // Skip tensors with no broadcast or non-inlined
    if (std::none_of(
            tv->getLogicalDomain().begin(),
            tv->getLogicalDomain().end(),
            [](auto id) { return id->isBroadcast(); }) ||
        tv->getComputeAtPosition() == 0) {
      continue;
    }

    switch (tv->name()) {
      case 3:
        // T3_l[ iS30{( ceilDiv(( ceilDiv(( ( ( 1 * i0 ) * i2 ) * i3 ), 128) ),
        // 4) )}, iUR31{4}, ithreadIdx.x29{128} ] ca_pos( 1 ) produce_pos( 1 )
        //  root domain : (bS10{1}, iS11{i0}, iS12{i2}, iS13{i3})
        validateIELResolution(
            tv->getLogicalDomain().at(0),
            tv4->getLogicalDomain().at(0),
            tester,
            tester.s1_logical_resolution_map);
        break;
      default:
        FAIL() << "Unexpected tensor: " << tv->toString();
    }
  }

  // Check Step 2 results
  checkStep2Results(&fusion, tester);

  auto id19 = getParentId(tv4->axis(0), 3);
  ASSERT_EQ(id19->name(), 19);
  auto id20 = getParentId(tv4->axis(0), 2);
  ASSERT_EQ(id20->name(), 20);
  auto id21 = getChildIdByName(id20, 21);
  auto id22 = getChildIdByName(id20, 22);
  auto id23 = getChildIdByName(id21, 23);
  auto id24 = getChildIdByName(id21, 24);
  auto id38 = getChildIdByName(id20, 38);
  auto id39 = getChildIdByName(id20, 39);
  auto id40 = getChildIdByName(id38, 40);
  auto id41 = getChildIdByName(id38, 41);

  // Check Step 3 results. See the design doc for the expected results
  std::vector<std::pair<std::unordered_set<Val*>, IterDomain*>>
      s3_reference_map = {
          // 7, 10, 11, 25, 14, 15, 18 -> 18
          {std::unordered_set<Val*>{
               tv2->getLogicalDomain().at(0),
               tv3->getLogicalDomain().at(0),
               tv3->getLogicalDomain().at(1),
               getParentId(tv3->axis(0), 4),
               tv4->getLogicalDomain().at(0),
               tv4->getLogicalDomain().at(1),
               getParentId(tv4->axis(0), 4)},
           getParentId(tv4->axis(0), 4)},
          // 8, 12, 16 -> 16
          {std::unordered_set<Val*>{
               tv2->getLogicalDomain().at(1),
               tv3->getLogicalDomain().at(2),
               tv4->getLogicalDomain().at(2)},
           tv4->getLogicalDomain().at(2)},
          // 9, 13, 17 -> 17
          {std::unordered_set<Val*>{
               tv2->getLogicalDomain().at(2),
               tv3->getLogicalDomain().at(3),
               tv4->getLogicalDomain().at(3)},
           tv4->getLogicalDomain().at(3)},
          // 32, 26, 19 -> 19
          {std::unordered_set<Val*>{
               getParentId(tv2->axis(0), 3),
               getParentId(tv3->axis(0), 3),
               getParentId(tv4->axis(0), 3)},
           getParentId(tv4->axis(0), 3)},
          // 33, 27, 20 -> 20
          {std::unordered_set<Val*>{
               getParentId(tv2->axis(0), 2),
               getParentId(tv3->axis(0), 2),
               getParentId(tv4->axis(0), 2)},
           getParentId(tv4->axis(0), 2)},
          // 21, 28, 34, 38 -> 21
          {std::unordered_set<Val*>{
               getParentId(tv2->axis(0), 1),
               getParentId(tv3->axis(0), 1),
               id21,
               id38},
           getParentId(tv4->axis(0), 1)},
          // 29, 39 -> 29
          {std::unordered_set<Val*>{tv3->axis(2), id39}, id39},
          // 31, 41 -> 41
          {std::unordered_set<Val*>{tv3->axis(1), id41}, id41},
          // 23, 30, 36, 40 -> 23
          {std::unordered_set<Val*>{tv2->axis(0), tv3->axis(0), id23, id40},
           id23},
      };

  checkStep3Results(tester, s3_reference_map);

  auto id42 = getChildIdByName(id20, 42);
  auto id43 = getChildIdByName(id20, 43);
  auto id48 = getChildIdByName(id42, 48);
  auto id49 = getChildIdByName(id42, 49);

  auto id44 = getChildIdByName(id20, 44);
  auto id45 = getChildIdByName(id20, 45);
  auto id50 = getChildIdByName(id44, 50);
  auto id51 = getChildIdByName(id44, 51);

  std::vector<std::pair<std::unordered_set<Val*>, IterDomain*>>
      s4_reference_map = {
          // 34 -> 42
          {std::unordered_set<Val*>{getParentId(tv2->axis(0), 1)}, id42},
          // 35 -> 43
          {std::unordered_set<Val*>{tv2->axis(2)}, id43},
          // 36 -> 48
          {std::unordered_set<Val*>{tv2->axis(0)}, id48},
          // 37 -> 49
          {std::unordered_set<Val*>{tv2->axis(1)}, id49},
          // 28 -> 44
          {std::unordered_set<Val*>{getParentId(tv3->axis(0), 1)}, id44},
          // 29 -> 45
          {std::unordered_set<Val*>{tv3->axis(2)}, id45},
          // 30 -> 50
          {std::unordered_set<Val*>{tv3->axis(0)}, id50},
          // 31 -> 51
          {std::unordered_set<Val*>{tv3->axis(1)}, id51}};

  checkStep4Results(tester, s4_reference_map);

  // Check Step 5 results. See the design doc for the expected results
  std::unordered_map<TensorView*, std::vector<IterDomain*>> s5_reference_map = {
      {tv2, {id23, id49, id43}},
      {tv3, {id23, id51, id45}},
      {tv4, {id23, id24, id22}},
  };

  checkStep5Results(tester, s5_reference_map);
}

// Test root resolution with the same fusion as Indexing19
TEST_F(IdModelTest, LoopPromotion6) {
  auto fusion = createFusionWithMultipleResolutionPaths();
  FusionGuard fg(fusion.get());
  auto all_tvs = fusion->allTvs();

  IdModelTester tester(fusion.get());

  auto tv1 = getValByName(all_tvs, 1);
  auto tv2 = getValByName(all_tvs, 2);
  auto tv4 = getValByName(all_tvs, 4);
  auto tv5 = getValByName(all_tvs, 5);
  auto tv6 = getValByName(all_tvs, 6);
  auto tv8 = getValByName(all_tvs, 8);
  auto tv9 = getValByName(all_tvs, 9);

  // Check Step 1 results
  for (auto tv : all_tvs) {
    // Skip tensors with no broadcast or non-inlined
    if (std::none_of(
            tv->getLogicalDomain().begin(),
            tv->getLogicalDomain().end(),
            [](auto id) { return id->isBroadcast(); }) ||
        tv->getComputeAtPosition() == 0) {
      continue;
    }

    switch (tv->name()) {
      case 2:
        // T2_l[ iS49{( ceilDiv(( ceilDiv(( 7 * 1 ), 5) ), 3) )}, iS50{3},
        // iS48{5} ] ca_pos( 1 ) produce_pos( 1 )
        //  root domain : (iS2{7}, bS3{1})
        // Resolution: Resolved by the immediate consumer (T4)
        validateIELResolution(
            tv->getLogicalDomain().at(1),
            tv4->getLogicalDomain().at(1),
            tester,
            tester.s1_logical_resolution_map);
        break;
      case 5:
        // T5_l[ iS39{( ceilDiv(( ceilDiv(( ( 7 * 11 ) * 1 ), 5) ), 3) )},
        // iS40{3}, iS38{5} ] produce_pos( 1 )
        //  root domain : (iS8{7}, iS9{11}, bS10{1})
        // Resolution: T5 is not inlined to the immediate consumer,
        // T10. Resolution is done with the other path from T1, such
        // as T8 or T9.
        validateIELResolution(
            tv->getLogicalDomain().at(2),
            tv9->getLogicalDomain().at(2),
            tester,
            tester.s1_logical_resolution_map);
        break;
      case 6:
        // T6_l[ iS64{( ceilDiv(( ceilDiv(( 7 * 1 ), 5) ), 3) )}, iS65{3},
        // iS63{5} ] ca_pos( 1 ) produce_pos( 1 )
        //  root domain : (iS11{7}, bS12{1})
        // Resolution: Resolved by the immediate consumer (T8)
        validateIELResolution(
            tv->getLogicalDomain().at(1),
            tv8->getLogicalDomain().at(1),
            tester,
            tester.s1_logical_resolution_map);
        break;
      case 9:
        // T9_l[ iS33{( ceilDiv(( ceilDiv(( ( 7 * 1 ) * 13 ), 5) ), 3) )},
        // iS34{3}, iS32{5} ] produce_pos( 1 )
        //  root domain : (iS17{7}, bS18{1}, iS19{13})
        // Resolution: T9 is not inlined to the immediate consumer,
        // T10. Resolution is done with the other path from T1, such
        // as T4 or T5
        validateIELResolution(
            tv->getLogicalDomain().at(1),
            tv5->getLogicalDomain().at(1),
            tester,
            tester.s1_logical_resolution_map);
        break;
      default:
        FAIL() << "Unexpected tensor: " << tv->toString();
    }
  }

  checkStep2Results(fusion.get(), tester);

  // 83 -> 89, 90
  // 89 -> 93, 94
  auto id83 = getChildIdByName(tv9->getLogicalDomain().at(2), 83);
  auto id89 = getChildIdByName(id83, 89);
  auto id90 = getChildIdByName(id83, 90);
  auto id93 = getChildIdByName(id89, 93);
  auto id94 = getChildIdByName(id89, 94);

  // 84 -> 91, 92
  // 91 -> 95, 96
  auto id84 = getChildIdByName(tv9->getLogicalDomain().at(2), 84);
  auto id91 = getChildIdByName(id84, 91);
  auto id92 = getChildIdByName(id84, 92);
  auto id95 = getChildIdByName(id91, 95);
  auto id96 = getChildIdByName(id91, 96);

  // 35 -> 79, 80
  // 79 -> 85, 86
  auto id35 = getChildIdByName(tv5->getLogicalDomain().at(0), 35);
  auto id79 = getChildIdByName(id35, 79);
  auto id80 = getChildIdByName(id35, 80);
  auto id85 = getChildIdByName(id79, 85);
  auto id86 = getChildIdByName(id79, 86);

  // 56 -> 81, 82
  // 81 -> 87, 88
  auto id56 = getChildIdByName(tv8->getLogicalDomain().at(0), 56);
  auto id81 = getChildIdByName(id56, 81);
  auto id82 = getChildIdByName(id56, 82);
  auto id87 = getChildIdByName(id81, 87);
  auto id88 = getChildIdByName(id81, 88);

  // Check Step 3 results. See the design doc for the expected results
  std::vector<std::pair<std::unordered_set<Val*>, IterDomain*>>
      s3_reference_map = {
          // 1 2 3 6 7 8 9 10 11 12 15 16 17 18 19 29 30 35 36 41 46 56 61
          // 83 84 -> 84
          {std::unordered_set<Val*>{
               tv1->getLogicalDomain().at(0),
               tv2->getLogicalDomain().at(0),
               tv2->getLogicalDomain().at(1),
               getChildId(tv2->getLogicalDomain().at(0), 1),
               tv4->getLogicalDomain().at(0),
               tv4->getLogicalDomain().at(1),
               getChildId(tv4->getLogicalDomain().at(0), 1),
               tv5->getLogicalDomain().at(0),
               tv5->getLogicalDomain().at(1),
               tv5->getLogicalDomain().at(2),
               getChildId(tv5->getLogicalDomain().at(0), 1),
               getChildId(tv5->getLogicalDomain().at(2), 1),
               tv6->getLogicalDomain().at(0),
               tv6->getLogicalDomain().at(1),
               getChildId(tv6->getLogicalDomain().at(0), 1),
               tv8->getLogicalDomain().at(0),
               tv8->getLogicalDomain().at(1),
               getChildId(tv8->getLogicalDomain().at(0), 1),
               tv9->getLogicalDomain().at(0),
               tv9->getLogicalDomain().at(1),
               tv9->getLogicalDomain().at(2),
               getChildId(tv9->getLogicalDomain().at(0), 1),
               getChildId(tv9->getLogicalDomain().at(0), 2),
               id83,
               id84},
           id84},
          // 31 37 42 47 57 62 71 79 81 89 91 -> 91
          {std::unordered_set<Val*>{
               getChildId(tv1->getLogicalDomain().at(0), 1),
               getChildId(tv2->getLogicalDomain().at(0), 2),
               getChildId(tv4->getLogicalDomain().at(0), 2),
               getChildId(tv5->getLogicalDomain().at(0), 3),
               getChildId(tv6->getLogicalDomain().at(0), 2),
               getChildId(tv8->getLogicalDomain().at(0), 2),
               getChildId(tv9->getLogicalDomain().at(0), 3),
               id79,
               id81,
               id89,
               id91},
           id91},
          // 33 39 44 49 59 64 73 85 87 93 95 -> 95
          {std::unordered_set<Val*>{
               tv1->axis(0),
               tv2->axis(0),
               tv4->axis(0),
               tv5->axis(0),
               tv6->axis(0),
               tv8->axis(0),
               tv9->axis(0),
               id85,
               id87,
               id93,
               id95},
           id95},
          // 48 80 -> 80
          {std::unordered_set<Val*>{tv2->axis(2), id80}, id80},
          // 50 86 -> 86
          {std::unordered_set<Val*>{tv2->axis(1), id86}, id86},
          // 40 96 -> 96
          {std::unordered_set<Val*>{tv5->axis(1), id96}, id96},
          // 63 82 -> 82
          {std::unordered_set<Val*>{tv6->axis(2), id82}, id82},
          // 65 88 -> 88
          {std::unordered_set<Val*>{tv6->axis(1), id88}, id88},
          // 34 94 -> 94
          {std::unordered_set<Val*>{tv9->axis(1), id94}, id94},
          // 38 92 -> 92
          {std::unordered_set<Val*>{tv5->axis(2), id92}, id92},
          // 32 90 -> 90
          {std::unordered_set<Val*>{tv9->axis(2), id90}, id90},
      };

  checkStep3Results(tester, s3_reference_map);

  // For tv1
  auto id97 = getChildIdByName(id84, 97);
  auto id98 = getChildIdByName(id84, 98);
  auto id105 = getChildIdByName(id97, 105);
  auto id106 = getChildIdByName(id97, 106);

  // For tv2
  auto id99 = getChildIdByName(id84, 99);
  auto id100 = getChildIdByName(id84, 100);
  auto id109 = getChildIdByName(id99, 109);
  auto id110 = getChildIdByName(id99, 110);

  // For tv6
  auto id101 = getChildIdByName(id84, 101);
  auto id102 = getChildIdByName(id84, 102);
  auto id111 = getChildIdByName(id101, 111);
  auto id112 = getChildIdByName(id101, 112);

  // For tv4
  auto id107 = getChildIdByName(id84, 107);
  auto id108 = getChildIdByName(id84, 108);
  auto id119 = getChildIdByName(id107, 119);
  auto id120 = getChildIdByName(id107, 120);

  // For tv5
  auto id117 = getChildIdByName(id84, 117);
  auto id118 = getChildIdByName(id84, 118);
  auto id123 = getChildIdByName(id117, 123);
  auto id124 = getChildIdByName(id117, 124);

  // For tv8
  auto id103 = getChildIdByName(id84, 103);
  auto id104 = getChildIdByName(id84, 104);
  auto id115 = getChildIdByName(id103, 115);
  auto id116 = getChildIdByName(id103, 116);

  // For tv9
  auto id113 = getChildIdByName(id84, 113);
  auto id114 = getChildIdByName(id84, 114);
  auto id121 = getChildIdByName(id113, 121);
  auto id122 = getChildIdByName(id113, 122);

  std::vector<std::pair<std::unordered_set<Val*>, IterDomain*>>
      s4_reference_map = {
          // tv1: 71 -> 97
          {std::unordered_set<Val*>{getParentId(tv1->axis(0), 1)}, id97},
          // tv1: 72 -> 98
          {std::unordered_set<Val*>{tv1->axis(2)}, id98},
          // tv1: 73 -> 105
          {std::unordered_set<Val*>{tv1->axis(0)}, id105},
          // tv1: 74 -> 106
          {std::unordered_set<Val*>{tv1->axis(1)}, id106},
          // tv2: 47 -> 99
          {std::unordered_set<Val*>{getParentId(tv2->axis(0), 1)}, id99},
          // tv2: 48 -> 100
          {std::unordered_set<Val*>{tv2->axis(2)}, id100},
          // tv2: 49 -> 109
          {std::unordered_set<Val*>{tv2->axis(0)}, id109},
          // tv2: 50 -> 110
          {std::unordered_set<Val*>{tv2->axis(1)}, id110},
          // tv4: 42 -> 107
          {std::unordered_set<Val*>{getParentId(tv4->axis(0), 1)}, id107},
          // tv4: 43 -> 108
          {std::unordered_set<Val*>{tv4->axis(2)}, id108},
          // tv4: 44 -> 119
          {std::unordered_set<Val*>{tv4->axis(0)}, id119},
          // tv4: 45 -> 120
          {std::unordered_set<Val*>{tv4->axis(1)}, id120},
          // tv5: 37 -> 117
          {std::unordered_set<Val*>{getParentId(tv5->axis(0), 1)}, id117},
          // tv5: 38 -> 118
          {std::unordered_set<Val*>{tv5->axis(2)}, id118},
          // tv5: 39 -> 123
          {std::unordered_set<Val*>{tv5->axis(0)}, id123},
          // tv5: 40 -> 124
          {std::unordered_set<Val*>{tv5->axis(1)}, id124},
          // tv6: 62 -> 101
          {std::unordered_set<Val*>{getParentId(tv6->axis(0), 1)}, id101},
          // tv6: 63 -> 102
          {std::unordered_set<Val*>{tv6->axis(2)}, id102},
          // tv6: 64 -> 111
          {std::unordered_set<Val*>{tv6->axis(0)}, id111},
          // tv6: 65 -> 112
          {std::unordered_set<Val*>{tv6->axis(1)}, id112},
          // tv8: 57 -> 103
          {std::unordered_set<Val*>{getParentId(tv8->axis(0), 1)}, id103},
          // tv8: 58 -> 104
          {std::unordered_set<Val*>{tv8->axis(2)}, id104},
          // tv8: 59 -> 115
          {std::unordered_set<Val*>{tv8->axis(0)}, id115},
          // tv8: 60 -> 116
          {std::unordered_set<Val*>{tv8->axis(1)}, id116},
          // tv9: 31 -> 113
          {std::unordered_set<Val*>{getParentId(tv9->axis(0), 1)}, id113},
          // tv9: 32 -> 114
          {std::unordered_set<Val*>{tv9->axis(2)}, id114},
          // tv9: 33 -> 121
          {std::unordered_set<Val*>{tv9->axis(0)}, id121},
          // tv9: 34 -> 122
          {std::unordered_set<Val*>{tv9->axis(1)}, id122}};

  checkStep4Results(tester, s4_reference_map);

  // Check Step 5 results. See the design doc for the expected results
  std::unordered_map<TensorView*, std::vector<IterDomain*>> s5_reference_map = {
      {tv1, {id123, id106, id98}},
      {tv2, {id123, id110, id100}},
      {tv4, {id123, id120, id108}},
      {tv5, {id123, id124, id118}},
      {tv6, {id123, id112, id102}},
      {tv8, {id123, id116, id104}},
      {tv9, {id123, id122, id114}},
  };

  checkStep5Results(tester, s5_reference_map);
}

// Same fusion as NvFuserTest.FusionInlineBroadcastIndexing0
TEST_F(IdModelTest, LoopPromotion7) {
  Fusion fusion;
  FusionGuard fg(&fusion);

  auto tv0 = makeContigTensor(1);
  auto tv1 = makeContigTensor(2);
  fusion.addInput(tv0);
  fusion.addInput(tv1);
  auto tv2 = set(tv0);
  auto tv3 = broadcast(tv2, {true, false});
  auto tv4 = add(tv3, tv1);
  fusion.addOutput(tv4);

  tv4->merge(0);
  tv4->split(0, 32);

  TransformPropagatorWithCheck propagator(tv4);
  MaxLogicalDomainInfoSpanningTree(tv4).traverse(&propagator);

  tv2->inlineAt(1);
  tv3->inlineAt(1);

  tv2->split(-1, 8);

  auto all_tvs = fusion.allTvs();

  IdModelTester tester(&fusion);

  // Verify all tensors with root broadcast have correct resolutions
  for (auto tv : all_tvs) {
    // Skip tensors with no broadcast or non-inlined
    if (std::none_of(
            tv->getLogicalDomain().begin(),
            tv->getLogicalDomain().end(),
            [](auto id) { return id->isBroadcast(); }) ||
        tv->getComputeAtPosition() == 0) {
      continue;
    }

    switch (tv->name()) {
      case 3:
        // T3_l[ iS15{( ceilDiv(( 1 * i0 ), 32) )}, iS16{32} ] ca_pos( 1 )
        // produce_pos( 1 ) root domain : (bS4{1}, iS5{i0})
        validateIELResolution(
            tv->getLogicalDomain().at(0),
            tv4->getLogicalDomain().at(0),
            tester,
            tester.s1_logical_resolution_map);
        break;
      default:
        FAIL() << "Unexpected tensor: " << tv->toString();
    }
  }

  checkStep2Results(&fusion, tester);

  auto id8 = getChildIdByName(tv4->getLogicalDomain().at(0), 8);
  auto id9 = getChildIdByName(id8, 9);
  auto id10 = getChildIdByName(id8, 10);
  auto id23 = getChildIdByName(id8, 23);
  auto id24 = getChildIdByName(id8, 24);

  // Check Step 3 results. See the design doc for the expected results
  std::vector<std::pair<std::unordered_set<Val*>, IterDomain*>>
      s3_reference_map = {
          // 3, 4, 5, 14, 6, 7, 8, -> 8
          {std::unordered_set<Val*>{
               tv2->getLogicalDomain().at(0),
               tv3->getLogicalDomain().at(0),
               tv3->getLogicalDomain().at(1),
               getChildId(tv3->getLogicalDomain().at(0), 1),
               tv4->getLogicalDomain().at(0),
               tv4->getLogicalDomain().at(1),
               id8},
           id8},
          // 9, 15, 17, 23 -> 9
          {std::unordered_set<Val*>{tv2->axis(0), tv3->axis(0), id9, id23},
           id9},
          // 16, 24 -> 24
          {std::unordered_set<Val*>{tv3->axis(1), id24}, id24}};

  checkStep3Results(tester, s3_reference_map);

  // For tv2
  auto id25 = getChildIdByName(id8, 25);
  auto id26 = getChildIdByName(id8, 26);
  auto id31 = getChildIdByName(id26, 31);
  auto id32 = getChildIdByName(id26, 32);

  // For tv3
  auto id27 = getChildIdByName(id8, 27);
  auto id28 = getChildIdByName(id8, 28);

  std::vector<std::pair<std::unordered_set<Val*>, IterDomain*>>
      s4_reference_map = {
          // tv2: 17 -> 25
          {std::unordered_set<Val*>{tv2->axis(0)}, id25},
          // tv2: 18 -> 26
          {std::unordered_set<Val*>{getParentId(tv2->axis(1), 1)}, id26},
          // tv2: 21 -> 31
          {std::unordered_set<Val*>{tv2->axis(1)}, id31},
          // tv2: 22 -> 32
          {std::unordered_set<Val*>{tv2->axis(2)}, id32},
          // tv3: 15 -> 27
          {std::unordered_set<Val*>{tv3->axis(0)}, id27},
          // tv3: 16 -> 28
          {std::unordered_set<Val*>{tv3->axis(1)}, id28},
      };

  checkStep4Results(tester, s4_reference_map);

  // Check Step 5 results. See the design doc for the expected results
  std::unordered_map<TensorView*, std::vector<IterDomain*>> s5_reference_map = {
      {tv2, {id9, id31, id32}},
      {tv3, {id9, id28}},
      {tv4, {id9, id10}},
  };

  checkStep5Results(tester, s5_reference_map);
}

// Same fusion as NvFuserTest.FusionIndexing20
TEST_F(IdModelTest, LoopPromotion8) {
  Fusion fusion;
  FusionGuard fg(&fusion);

  auto tv0 = makeConcreteTensor({5});
  fusion.addInput(tv0);

  // [5]
  auto tv1 = set(tv0);
  auto tv2 = broadcast(tv1, {true, false});
  // [1, 5]
  auto tv3 = makeConcreteTensor({3, 5});
  fusion.addInput(tv3);
  auto tv4 = add(tv3, tv2);
  // [3, 5]

  auto tv5 = broadcast(tv4, {false, false, true});
  // [3, 5, 1]
  auto tv6 = makeConcreteTensor({3, 5, 7});
  fusion.addInput(tv6);
  auto tv7 = add(tv5, tv6);
  // [3, 5, 7]
  fusion.addOutput(tv7);

  tv4->merge(0)->split(0, 2, false);
  // [3, 5]
  // [3, 3*5//2]

  TransformPropagatorWithCheck propagator(tv4);
  MaxLogicalDomainInfoSpanningTree(tv4).traverse(&propagator);

  tv1->inlineAt(1);
  tv2->inlineAt(1);
  tv4->inlineAt(1);

  // [2, 3*5//2]
  tv5->merge(1)->split(1, 4, false);
  // [2, 4, (3*5//2)*1//4]
  tv7->merge(1)->split(1, 4, false);
  // [2, 4, (3*5//2)*7//4]
  tv5->inlineAt(2);

  auto all_tvs = fusion.allTvs();

  IdModelTester tester(&fusion);

  // Verify all tensors with root broadcast have correct resolutions
  for (auto tv : all_tvs) {
    // Skip tensors with no broadcast or non-inlined
    if (std::none_of(
            tv->getLogicalDomain().begin(),
            tv->getLogicalDomain().end(),
            [](auto id) { return id->isBroadcast(); }) ||
        tv->getComputeAtPosition() == 0) {
      continue;
    }

    switch (tv->name()) {
      case 2:
        // T2_l[ iS21{2}, iS22{( ceilDiv(( 1 * 5 ), 2) )} ] ca_pos( 1 )
        // produce_pos( 1 ) logical domain : (bS2{1}, iS3{5})
        validateIELResolution(
            tv->getLogicalDomain().at(0),
            tv7->getLogicalDomain().at(0),
            tester,
            tester.s1_logical_resolution_map);
        break;
      case 5:
        // T5_l[ iS27{2}, iS40{4}, iS41{( ceilDiv(( ( ceilDiv(( 3 * 5 ), 2) ) *
        // 1 ), 4) )} ] ca_pos( 2 ) produce_pos( 1 ) root domain : (iS8{3},
        // iS9{5}, bS10{1})
        validateIELResolution(
            tv->getLogicalDomain().at(2),
            tv7->getLogicalDomain().at(2),
            tester,
            tester.s1_logical_resolution_map);
        break;
      default:
        FAIL() << "Unexpected tensor: " << tv->toString();
    }
  }

  checkStep2Results(&fusion, tester);

  // tv7
  auto id14 = tv7->getLogicalDomain().at(0);
  auto id15 = tv7->getLogicalDomain().at(1);
  auto id16 = tv7->getLogicalDomain().at(2);
  auto id29 = getChildIdByName(id14, 29);
  auto id30 = getChildIdByName(id29, 30);
  auto id31 = getChildIdByName(id29, 31);
  auto id43 = tv7->axis(1);

  // tv2
  auto id2 = tv2->getLogicalDomain().at(0);
  auto id3 = tv2->getLogicalDomain().at(1);
  auto id20 = getChildIdByName(id2, 20);
  auto id21 = tv2->axis(0);
  auto id22 = tv2->axis(1);
  auto id45 = getChildIdByName(id29, 45);
  auto id46 = getChildIdByName(id29, 46);

  // tv5
  auto id8 = tv5->getLogicalDomain().at(0);
  auto id9 = tv5->getLogicalDomain().at(1);
  auto id10 = tv5->getLogicalDomain().at(2);
  auto id27 = tv5->axis(0);
  auto id26 = getChildIdByName(id8, 26);
  auto id28 = getChildIdByName(id26, 28);
  auto id39 = getChildIdByName(id28, 39);
  auto id40 = tv5->axis(1);
  auto id41 = tv5->axis(2);
  auto id42 = getChildIdByName(id16, 42);
  auto id44 = getChildIdByName(id42, 44);
  auto id47 = getChildIdByName(id42, 47);
  auto id48 = getChildIdByName(id42, 48);

  // tv4
  auto id6 = tv4->getLogicalDomain().at(0);
  auto id7 = tv4->getLogicalDomain().at(1);
  auto id17 = getChildIdByName(id6, 17);
  auto id18 = getChildIdByName(id17, 18);
  auto id19 = getChildIdByName(id17, 19);

  // tv1
  auto id1 = tv1->getLogicalDomain().at(0);
  auto id35 = tv1->axis(0);
  auto id36 = tv1->axis(1);

  // Check Step 3 results. See the design doc for the expected results
  std::vector<std::pair<std::unordered_set<Val*>, IterDomain*>>
      s3_reference_map = {
          // 1, 2, 3, 20, 6, 7, 17, 8, 9, 26, 14, 15, 29 -> 29
          {std::unordered_set<Val*>{
               id1,
               id2,
               id3,
               id20,
               id6,
               id7,
               id17,
               id8,
               id9,
               id26,
               id14,
               id15,
               id29},
           id29},
          // 18, 21, 27, 30, 35, 45 -> 30
          {std::unordered_set<Val*>{id18, id21, id27, id30, id35, id45}, id30},
          // 10, 16, 28, 31, 39, 42 -> 42
          {std::unordered_set<Val*>{id10, id16, id28, id31, id39, id42}, id42},
          // 22, 46 -> 46
          {std::unordered_set<Val*>{id22, id46}, id46},
          // 40, 43, 47 -> 43
          {std::unordered_set<Val*>{id40, id43, id47}, id43},
          // 41, 48 -> 48
          {std::unordered_set<Val*>{id41, id48}, id48}};

  checkStep3Results(tester, s3_reference_map);

  // tv1
  auto id49 = getChildIdByName(id29, 49);
  auto id50 = getChildIdByName(id29, 50);

  // tv2
  auto id51 = getChildIdByName(id29, 51);
  auto id52 = getChildIdByName(id29, 52);

  // tv5
  auto id59 = getChildIdByName(id42, 59);
  auto id60 = getChildIdByName(id42, 60);

  std::vector<std::pair<std::unordered_set<Val*>, IterDomain*>>
      s4_reference_map = {
          // tv1: 35 -> 49
          {std::unordered_set<Val*>{id35}, id49},
          // tv1: 36 -> 50
          {std::unordered_set<Val*>{id36}, id50},
          // tv2: 21 -> 51
          {std::unordered_set<Val*>{id21}, id51},
          // tv2: 22 -> 52
          {std::unordered_set<Val*>{id22}, id52},
          // tv5: 40 -> 59
          {std::unordered_set<Val*>{id40}, id59},
          // tv5: 41 -> 60
          {std::unordered_set<Val*>{id41}, id60},
      };

  checkStep4Results(tester, s4_reference_map);

  // Check Step 5 results. See the design doc for the expected results
  std::unordered_map<TensorView*, std::vector<IterDomain*>> s5_reference_map = {
      {tv1, {id30, id50}},
      {tv2, {id30, id52}},
      {tv4, {id30, id19}},
      {tv5, {id30, id43, id60}},
      {tv7, {id30, id43, id44}},
  };

  checkStep5Results(tester, s5_reference_map);
}

// A case to illustrate the effect of the below issue and PR.
// https://github.com/NVIDIA/Fuser/issues/2027
// https://github.com/NVIDIA/Fuser/pull/2059
TEST_F(IdModelTest, LoopPromotionPromoteToSameLoopGroup) {
  Fusion fusion;
  FusionGuard fg(&fusion);

  auto tv0 = makeSymbolicTensor(1);
  fusion.addInput(tv0);
  auto tv1 = makeSymbolicTensor(2);
  fusion.addInput(tv1);

  auto tv2 = broadcast(tv0, {true, false});
  auto tv3 = add(tv2, tv1);
  auto tv4 = set(tv3);
  fusion.addOutput(tv4);

  // [I0, I1]
  tv4->split(1, 2);
  // [I0, I1/2, 2]
  tv4->split(0, 8);
  // [I0/8, 8, I1/2, 2]
  tv4->merge(0, 2);
  // [I0/8*I1/2, 8*2]
  tv4->merge(1, 2);

  TransformPropagatorWithCheck propagator(tv4);
  MaxLogicalDomainInfoSpanningTree(tv4).traverse(&propagator);

  for (auto tv : {tv0, tv1, tv2, tv3}) {
    tv->inlineAt(1);
  }

  IdModelTester tester(&fusion);

  ASSERT_EQ(tester.s1_logical_resolution_map.size(), 1);
  validateIELResolution(
      tv2->getLogicalDomain().at(0),
      tv4->getLogicalDomain().at(0),
      tester,
      tester.s1_logical_resolution_map);

  checkStep2Results(&fusion, tester);

  // tv4
  auto id7 = tv4->getLogicalDomain().at(0);
  auto id8 = tv4->getLogicalDomain().at(1);
  auto id11 = getChildIdByName(id7, 11);
  auto id9 = getChildIdByName(id8, 9);
  auto id10 = getChildIdByName(id8, 10);
  auto id13 = getChildIdByName(id11, 13);
  auto id14 = getChildIdByName(id10, 14);

  // tv3
  auto id5 = tv3->getLogicalDomain().at(0);
  auto id6 = tv3->getLogicalDomain().at(1);
  auto id15 = getChildIdByName(id5, 15);
  auto id16 = getChildIdByName(id5, 16);
  auto id17 = getChildIdByName(id6, 17);
  auto id19 = getChildIdByName(id15, 19);
  auto id20 = getChildIdByName(id16, 20);

  // tv2
  auto id3 = tv2->getLogicalDomain().at(0);
  auto id4 = tv2->getLogicalDomain().at(1);
  auto id27 = getChildIdByName(id3, 27);
  auto id28 = getChildIdByName(id3, 28);
  auto id29 = getChildIdByName(id4, 29);
  auto id30 = getChildIdByName(id4, 30);
  auto id31 = getChildIdByName(id27, 31);
  auto id32 = getChildIdByName(id30, 32);

  auto id35 = getChildIdByName(id7, 35);
  auto id36 = getChildIdByName(id7, 36);
  auto id37 = getChildIdByName(id35, 37);
  auto id38 = getChildIdByName(id30, 38);

  std::vector<std::pair<std::unordered_set<Val*>, IterDomain*>>
      s3_reference_map = {
          {std::unordered_set<Val*>{id32, id38}, id38},
          {std::unordered_set<Val*>{id4, id6, id8}, id8},
          {std::unordered_set<Val*>{id28, id36}, id36},
          {std::unordered_set<Val*>{
               id9, id11, id13, id15, id17, id19, id27, id29, id31, id35, id37},
           id13},
          {std::unordered_set<Val*>{id3, id5, id7}, id7}};

  checkStep3Results(tester, s3_reference_map);

  auto id39 = getChildIdByName(id7, 39);
  auto id40 = getChildIdByName(id7, 40);
  auto id45 = getChildIdByName(id39, 45);
  auto id46 = getChildIdByName(id40, 46);

  std::vector<std::pair<std::unordered_set<Val*>, IterDomain*>>
      s4_reference_map = {
          {std::unordered_set<Val*>{id27}, id39},
          {std::unordered_set<Val*>{id28}, id40},
          {std::unordered_set<Val*>{id31}, id45},
          {std::unordered_set<Val*>{id32}, id46}};

  checkStep4Results(tester, s4_reference_map);

  // Check Step 5 results. See the design doc for the expected results
  std::unordered_map<TensorView*, std::vector<IterDomain*>> s5_reference_map = {
      {tv2, {id13, id46}},
      {tv3, {id13, id20}},
      {tv4, {id13, id14}},
  };

  checkStep5Results(tester, s5_reference_map);
}

// A repro for issue #2261
TEST_F(IdModelTest, LoopPromotionTwoStepFailureReproSimple) {
  Fusion fusion;
  FusionGuard fg(&fusion);

  auto t0 = makeSymbolicTensor(3);
  fusion.addInput(t0);
  auto t1 = makeSymbolicTensor(5);
  fusion.addInput(t1);

  auto t2 = set(t0);
  auto t3 = broadcast(t2, {true, false, false, false, true});
  auto t4 = add(t3, t1);
  fusion.addOutput(t4);

  t4->merge(-2, -1)->merge(-2, -1)->merge(-2, -1)->merge(-2, -1)->split(0, 4);

  TransformPropagatorWithCheck propagator(t4);
  MaxLogicalDomainInfoSpanningTree(t4).traverse(&propagator);

  for (auto tv : fusion.allTvs()) {
    tv->inlineAt(1);
  }

  IdModelTester tester(&fusion);

  auto id38 = t2->axis(1);
  auto id38_promotion_it =
      tester.s5_loop_promotion_map.find(tester.s5_loop_graph.toGroup(id38));
  ASSERT_NE(id38_promotion_it, tester.s5_loop_promotion_map.end())
      << "No loop promotion found";

  auto id38_promotion = id38_promotion_it->second;

  auto reference_loop_promotion = t4->axis(1);

  ASSERT_TRUE(tester.id_model->idGraph(IdMappingMode::EXACT)
                  .disjointValSets()
                  .strictAreMapped(id38_promotion, reference_loop_promotion))
      << "Invalid loop promotion: " << id38_promotion->toString()
      << ", expected: " << reference_loop_promotion->toString();
}

// A repro that produces an invalid loop graph due to the compliment
// mapping. This is not currently supported. See
// https://github.com/NVIDIA/Fuser/issues/1759
TEST_F(IdModelTest, ComplimentMappingCausingLoopSelfMapping) {
  Fusion fusion;
  FusionGuard fg(&fusion);

  auto tv0 = makeConcreteTensor({7});
  fusion.addInput(tv0);
  auto tv1 = makeConcreteTensor({7, 8});
  fusion.addInput(tv1);
  auto tv2 = makeConcreteTensor({7, 9});
  fusion.addInput(tv2);

  auto tv3 = broadcast(tv0, {false, true});
  auto tv4 = add(tv1, tv3);
  auto tv5 = broadcast(tv4, {false, false, true});

  auto tv6 = broadcast(tv0, {false, true});
  auto tv7 = add(tv2, tv6);
  auto tv8 = broadcast(tv7, {false, true, false});

  auto tv9 = add(tv5, tv8);

  auto tv10 = set(tv9);
  auto tv11 = set(tv10);
  fusion.addOutput(tv11);

  // Merge all domains except for tv10 and tv11
  for (auto tv : fusion.allTvs()) {
    if (tv == tv10 || tv == tv11) {
      continue;
    }
    while (tv->nDims() > 1) {
      tv->merge(0);
    }
  }

  // Fully inline all tensors up until tv10
  for (auto tv : fusion.allTvs()) {
    if (tv == tv9 || tv == tv10 || tv == tv11) {
      continue;
    }
    tv->inlineAt(1);
  }

  // Fully inline tv10 to tv11 without merging
  tv10->inlineAt(-1);

  // Due to the compliment mapping, the loop domains of tv10 and tv11
  // are loop mapped, which is invalid.
  //
  // Specifically, here are the tv10 and tv11 tensors:
  //
  // T10_l[ iS22{7}, iS23{8}, iS24{9} ] ca_pos( 3 )
  // root domain : (iS22{7}, iS23{8}, iS24{9})
  // contiguity: t t t
  // loop domain : (iS22{7}, iS23{8}, iS24{9})
  // T11_g[ iS25{7}, iS26{8}, iS27{9} ] produce_pos( 3 )
  // root domain : (iS25{7}, iS26{8}, iS27{9})
  // contiguity: t t t
  // loop domain : (iS25{7}, iS26{8}, iS27{9})
  //
  // Here's the loop graph for tv10 and tv11:
  // idg{22 23 24 25 26 27}

  // Due to the invalid mapping, building IdModel should fail for now
  EXPECT_THAT(
      [&]() { IdModel id_model(&fusion, true, false, false); },
      ::testing::ThrowsMessage<nvfuser::nvfError>(::testing::HasSubstr(
          "Detected loop domains are mapped in the loop graph")));

  // Enable the below validation once the above problem is resolved.
  //
  // const ValGraph& loop_graph = id_model.idGraph(IdMappingMode::LOOP);
  //
  // These assertions should fail at this moment.
  // ASSERT_NE(
  //     loop_graph.toGroup(tv10->axis(0)), loop_graph.toGroup(tv10->axis(1)));
  // ASSERT_NE(
  //     loop_graph.toGroup(tv10->axis(0)), loop_graph.toGroup(tv10->axis(2)));
  // ASSERT_NE(
  //     loop_graph.toGroup(tv10->axis(1)), loop_graph.toGroup(tv10->axis(2)));
}

namespace {
bool iterDomainsAreMapped(
    const IdModel& id_model,
    IterDomain* a,
    IterDomain* b) {
  const ValGraph& exact_graph = id_model.idGraph(IdMappingMode::EXACT);
  return exact_graph.disjointValSets().strictAreMapped(a, b);
}
} // namespace

TEST_F(IdModelTest, SomeButNotAllArePermuted) {
  auto fusion = std::make_unique<Fusion>();
  FusionGuard fg(fusion.get());

  TensorView* in = makeContigConcreteTensor({2, 2, 5});
  TensorView* s0 = slice(in, {0, 0, 0}, {2, 2, 2});
  TensorView* s1 = slice(in, {0, 0, 2}, {2, 2, 5});
  TensorView* t0 = permute(s0, {1, 0, 2});
  TensorView* out = cat({t0, s1}, /*dim=*/-1);

  fusion->addInput(in);
  fusion->addOutput(out);

  IdModel id_model(
      fusion.get(), /*build_graphs=*/true, /*allow_self_mapping=*/true);
  EXPECT_TRUE(iterDomainsAreMapped(id_model, s0->axis(0), t0->axis(1)));
  EXPECT_TRUE(iterDomainsAreMapped(id_model, s0->axis(1), t0->axis(0)));
  EXPECT_TRUE(iterDomainsAreMapped(id_model, s0->axis(2), t0->axis(2)));
}

TEST_F(IdModelTest, PermutedDifferently) {
  auto fusion = std::make_unique<Fusion>();
  FusionGuard fg(fusion.get());

  TensorView* in = makeContigConcreteTensor({2, 2, 5});
  TensorView* s0 = slice(in, {0, 0, 0}, {2, 2, 2});
  TensorView* s1 = slice(in, {0, 0, 2}, {2, 2, 5});
  TensorView* t0 = permute(s0, {1, 0, 2});
  TensorView* t1 = set(s1);
  TensorView* out = cat({t0, t1}, /*dim=*/-1);

  fusion->addInput(in);
  fusion->addOutput(out);

  IdModel id_model(
      fusion.get(), /*build_graphs=*/true, /*allow_self_mapping=*/true);

  // Due to the `slice`s, `s0` and `s1`'s non-split dimensions (0 and 1) are
  // mapped respectively. The split dimension (2) isn't.
  EXPECT_TRUE(iterDomainsAreMapped(id_model, s0->axis(0), s1->axis(0)));
  EXPECT_TRUE(iterDomainsAreMapped(id_model, s0->axis(1), s1->axis(1)));
  EXPECT_FALSE(iterDomainsAreMapped(id_model, s0->axis(2), s1->axis(2)));

  // Due to the `cat`, t0' and `t1`'s non-catted dimensions (0 and 1) are
  // respectively mapped. The catted dimension (2) isn't.
  EXPECT_TRUE(iterDomainsAreMapped(id_model, t0->axis(0), t1->axis(0)));
  EXPECT_TRUE(iterDomainsAreMapped(id_model, t0->axis(1), t1->axis(1)));
  EXPECT_FALSE(iterDomainsAreMapped(id_model, t0->axis(2), t1->axis(2)));

  // Check the mapping introduced by `t0 = permute(s0, ...)`.
  EXPECT_TRUE(iterDomainsAreMapped(id_model, s0->axis(1), t0->axis(0)));
  EXPECT_TRUE(iterDomainsAreMapped(id_model, s0->axis(0), t0->axis(1)));
  EXPECT_TRUE(iterDomainsAreMapped(id_model, s0->axis(2), t0->axis(2)));

  // Check the mapping introduced by `t1 = set(s1, ...)`.
  EXPECT_TRUE(iterDomainsAreMapped(id_model, s1->axis(0), t1->axis(0)));
  EXPECT_TRUE(iterDomainsAreMapped(id_model, s1->axis(1), t1->axis(1)));
  EXPECT_TRUE(iterDomainsAreMapped(id_model, s1->axis(2), t1->axis(2)));
}

// Make sure domains of sibling tensors are all mapped together in the
// LOOP graph even when those tensors are not inlined.
TEST_F(IdModelTest, LoopGraphWithSibling) {
  Fusion fusion;
  FusionGuard fg(&fusion);

  auto tv0 = makeSymbolicTensor(3);
  fusion.addInput(tv0);
  auto welford_out_tvs = Welford(tv0, {2});
  auto avg = welford_out_tvs.avg;
  fusion.addOutput(avg);

  // Random scheduling
  avg->split(-1, 4);
  avg->merge(0);
  avg->split(0, 8);
  TransformPropagatorWithCheck propagator(avg);
  MaxLogicalDomainInfoSpanningTree(avg).traverse(&propagator);

  IdModel id_model(&fusion, /*build_graphs=*/true);
  const auto& loop_graph = id_model.idGraph(IdMappingMode::LOOP);

  for (auto welford_out : {welford_out_tvs.var_sum, welford_out_tvs.n}) {
    for (const auto i : c10::irange(avg->nDims())) {
      ASSERT_TRUE(loop_graph.disjointValSets().strictAreMapped(
          avg->axis(i), welford_out->axis(i)))
          << "Unmapped siblings: " << avg->axis(i)->toString() << ", "
          << welford_out->axis(i)->toString();
    }
  }
}

// Repro of issue #2296
TEST_F(IdModelTest, LoopPromotionWithViewRFactor1) {
  Fusion fusion;
  FusionGuard fg(&fusion);

  auto tv0 = makeConcreteTensor({5});
  fusion.addInput(tv0);
  auto tv1 = makeConcreteTensor({5, 2});
  fusion.addInput(tv1);

  auto tv2 = set(tv0);
  auto tv3 = broadcast(tv2, {false, true});
  auto tv4 = add(tv3, tv1);
  auto tv5 = reshape(tv4, {5, 2}, {10});
  fusion.addOutput(tv5);

  tv4->merge(0);
  tv3->merge(0);

  inlineMost();

  IdModel id_model(&fusion, /*build_graphs=*/true);

  const auto& loop_graph = id_model.idGraph(IdMappingMode::LOOP);
  const auto& loop_group = loop_graph.toGroup(tv5->axis(0));

  // All of the inlined tensors (i.e., all tensors except for the
  // inputs) should be grouped together.
  for (auto tv : fusion.allTvs()) {
    if (tv->isFusionInput()) {
      continue;
    }
    for (auto id : tv->domain()->allIDs()) {
      ASSERT_TRUE(loop_group->has(id))
          << "Expected to be included. ID: " << id->toString()
          << ". Loop group: " << nvfuser::toString(loop_group);
    }
  }

  const auto& loop_promotion_map = id_model.loopPromotionMap();
  auto promotion = loop_promotion_map.at(loop_group);
  ASSERT_EQ(promotion, tv5->axis(0)) << "Invalid promotion";
}

// Another repro of issue #2296
TEST_F(IdModelTest, LoopPromotionWithLogicalDomains2) {
  Fusion fusion;
  FusionGuard fg(&fusion);

  auto tv0 = makeConcreteTensor({5});
  fusion.addInput(tv0);
  auto tv1 = makeConcreteTensor({5, 2});
  fusion.addInput(tv1);
  auto tv2 = makeConcreteTensor({10, 3});
  fusion.addInput(tv2);

  auto tv3 = set(tv0);
  auto tv4 = broadcast(tv3, {false, true});
  auto tv5 = add(tv4, tv1);
  auto tv6 = reshape(tv5, {5, 2}, {10});
  auto tv7 = broadcast(tv6, {false, true});
  auto tv8 = add(tv7, tv2);
  fusion.addOutput(tv8);

  tv4->merge(0);
  tv5->merge(0);
  tv8->merge(0);
  tv7->merge(0);

  inlineMost();

  IdModel id_model(&fusion, /*build_graphs=*/true);

  const auto& loop_graph = id_model.idGraph(IdMappingMode::LOOP);
  const auto& loop_group = loop_graph.toGroup(tv8->axis(0));

  // All of the inlined tensors (i.e., all tensors except for the
  // inputs) should be grouped together.
  for (auto tv : fusion.allTvs()) {
    if (tv->isFusionInput()) {
      continue;
    }
    for (auto id : tv->domain()->allIDs()) {
      ASSERT_TRUE(loop_group->has(id))
          << "Expected to be included. ID: " << id->toString()
          << ". Loop group: " << nvfuser::toString(loop_group);
    }
  }

  const auto& loop_promotion_map = id_model.loopPromotionMap();
  auto promotion = loop_promotion_map.at(loop_group);
  ASSERT_EQ(promotion, tv8->axis(0)) << "Invalid promotion";
}

// Repro where an exact group has multiple exact expr groups. This
// would fail if computeCoveredGroups merged all exact input
// groups. See also #2322.
TEST_F(IdModelTest, LoopPromotionCoverage) {
  Fusion fusion;
  FusionGuard fg(&fusion);

  // Two reshape paths, tv0 and tv2, are joined and broadcast, and
  // then joined with tv3.
  auto tv0 = makeConcreteTensor({3, 4});
  fusion.addInput(tv0);
  auto tv1 = makeConcreteTensor({2});
  fusion.addInput(tv1);
  auto tv2 = makeConcreteTensor({2, 6});
  fusion.addInput(tv2);
  auto tv3 = makeConcreteTensor({12, 3});
  fusion.addInput(tv3);

  auto tv4 = reshape(tv0, {3, 4}, {12});

  auto tv5 = broadcast(tv1, {false, true});
  auto tv6 = add(tv5, tv2);
  auto tv7 = reshape(tv6, {2, 6}, {12});

  auto tv8 = add(tv4, tv7);
  auto tv9 = broadcast(tv8, {false, true});
  auto tv10 = add(tv9, tv3);
  fusion.addOutput(tv10);

  // All tensors are flattened and inlined, thus
  // there is only one loop group.
  tv10->flatten();
  TransformPropagatorWithCheck propagator(tv10);
  MaxLogicalDomainInfoSpanningTree(tv10).traverse(&propagator);
  inlineMost();

  IdModel id_model(&fusion, /*build_graphs=*/true);

  const auto& exact_graph = id_model.idGraph(IdMappingMode::EXACT);
  const auto& loop_graph = id_model.idGraph(IdMappingMode::LOOP);
  const auto& loop_promotion_map = id_model.loopPromotionMap();

  // Reference promotion domain
  auto reference_promotion = tv10->axis(0);

  // All tvs except for inptus should be just a 1D tensor and be
  // promoted to a domain that is exactly mappd with the loop domain
  // of tv10.
  for (const auto tv : fusion.allTvs()) {
    if (tv->isFusionInput()) {
      continue;
    }

    ASSERT_EQ(tv->nDims(), 1);
    ASSERT_EQ(tv->getComputeAtPosition(), 1);

    auto promotion_it =
        loop_promotion_map.find(loop_graph.toGroup(tv->axis(0)));

    // Without the fix of PR #2322, this assertion would fail as the
    // loop group fails to find any promotion.
    ASSERT_NE(promotion_it, loop_promotion_map.end())
        << "No promotion found for " << tv->axis(0)->toString() << " of "
        << tv->toString();

    auto promotion_id = promotion_it->second;
    ASSERT_TRUE(exact_graph.disjointValSets().strictAreMapped(
        promotion_id, reference_promotion))
        << "Invalid promotion of " << tv->axis(0)->toString()
        << ". Expected: " << reference_promotion->toString()
        << ". Actual: " << promotion_id->toString();
  }
}

TEST_F(IdModelTest, ParallelTypePropagation) {
  Fusion fusion;
  FusionGuard fg(&fusion);

  auto tv0 = makeSymbolicTensor(1);
  fusion.addInput(tv0);

  auto tv1 = set(tv0);
  auto tv2 = set(tv1);
  fusion.addOutput(tv2);

  tv2->split(0, 4);
  TransformPropagatorWithCheck propagator(tv2);
  MaxLogicalDomainInfoSpanningTree(tv2).traverse(&propagator);

  inlineMost();

  tv2->axis(0)->parallelize(ParallelType::BIDx);
  tv2->axis(1)->parallelize(ParallelType::TIDx);

  IdModel id_model(&fusion, /*build_graphs=*/true);
  id_model.validateAndPropagatePType();

  EXPECT_EQ(tv1->axis(0)->getParallelType(), tv2->axis(0)->getParallelType())
      << "Parallel type propagation failed";
  EXPECT_EQ(tv1->axis(1)->getParallelType(), tv2->axis(1)->getParallelType())
      << "Parallel type propagation failed";
}

TEST_F(IdModelTest, RepresentativeId) {
  Fusion fusion;
  FusionGuard fg(&fusion);

  auto tv0 = makeConcreteTensor({-1, 1});
  auto tv1 = makeConcreteTensor({-1, -1});
  fusion.addInput(tv0);
  fusion.addInput(tv1);

  auto tv2 = add(tv0, tv1);
  auto tv3 = sum(tv2, {0, 1});
  fusion.addOutput(tv3);

  // Build a graph that maps concretized broadcasts, as well as reductions.
  ValGraph graph;
  for (TensorView* tv : {tv0, tv1, tv2, tv3}) {
    for (IterDomain* id : tv->getLogicalDomain()) {
      graph.initializeVal(id);
    }
  }
  graph.mapVals(tv0->axis(0), tv2->axis(0));
  graph.mapVals(tv0->axis(1), tv2->axis(1));
  graph.mapVals(tv1->axis(0), tv2->axis(0));
  graph.mapVals(tv1->axis(1), tv2->axis(1));
  graph.mapVals(tv3->axis(0), tv2->axis(0));
  graph.mapVals(tv3->axis(1), tv2->axis(1));

  // In this graph we will have a group with Iteration and Reduction,
  // and another with Iteration, Broadcast, and Reduction
  EXPECT_EQ(graph.disjointValSets().size(), 2);

  for (IterDomain* id : {tv0->axis(0), tv0->axis(1)}) {
    ASSERT_TRUE(graph.hasGroup(id));
    IterDomain* rep = representativeId(graph.toGroup(id));
    ASSERT_TRUE(rep != nullptr);
    EXPECT_FALSE(rep->isBroadcast());
    EXPECT_FALSE(rep->isReduction());
  }
}

TEST_F(IdModelTest, BroadcastGraph) {
  std::unique_ptr<Fusion> fusion = std::make_unique<Fusion>();
  FusionGuard fg(fusion.get());

  // [i0, i1]
  auto tv0 = makeSymbolicTensor(2);
  fusion->addInput(tv0);
  // [i1]
  auto tv1 = makeSymbolicTensor(1);
  fusion->addInput(tv1);
  // [b0, i1]
  auto tv2 = broadcast(tv1, {true, false});
  // [i0, i1]
  auto tv3 = add(tv0, tv2);
  fusion->addOutput(tv3);

  {
    IdModel id_model(fusion.get(), /*build_graphs=*/false);
    id_model.buildExactGraph();
    id_model.buildBroadcastGraph();

    // In the Exact graph, b0 should not be mapped with i0
    EXPECT_FALSE(id_model.idGraph(IdMappingMode::EXACT)
                     .disjointValSets()
                     .strictAreMapped(tv2->axis(0), tv3->axis(0)));
    // In the Broadcast graph, they should be mapped.
    EXPECT_TRUE(id_model.idGraph(IdMappingMode::BROADCAST)
                    .disjointValSets()
                    .strictAreMapped(tv2->axis(0), tv3->axis(0)));
  }

  tv3->flatten();
  tv3->split(0, 32);
  TransformPropagatorWithCheck propagator(tv3);
  MaxLogicalDomainInfoSpanningTree(tv3).traverse(&propagator);

  {
    IdModel id_model(fusion.get(), /*build_graphs=*/false);
    id_model.buildBroadcastGraph();
    // tv2 and tv3 should be fully mapped in the Broadcast graph
    for (const auto i : c10::irange(tv2->nDims())) {
      EXPECT_TRUE(id_model.idGraph(IdMappingMode::BROADCAST)
                      .disjointValSets()
                      .strictAreMapped(tv2->axis(i), tv3->axis(i)));
    }
  }
}

TEST_F(IdModelTest, MappingClonedIDs) {
  Fusion fusion;
  FusionGuard fg(&fusion);

  auto tv0 = makeSymbolicTensor(2);
  fusion.addInput(tv0);
  auto tv1 = makeSymbolicTensor(1);
  fusion.addInput(tv1);

  auto tv2 = set(tv1);
  auto tv3 = broadcast(tv2, {true, false});
  auto tv4 = add(tv0, tv3);
  fusion.addOutput(tv4);

  std::vector<IterDomain*> tv2_loop_domain{
      tv4->axis(0)->cloneWithoutRFactor(/*map_with_original=*/true),
      tv2->axis(0)};
  tv2->setLoopDomain(tv2_loop_domain);

  auto exact_mappings = fusion.registeredExactMappings();
  EXPECT_EQ(exact_mappings.disjointSets().size(), 1);
  const auto mapping = exact_mappings.disjointSets().at(0);
  VectorOfUniqueEntries<IterDomain*> ref_mapping{
      tv2->getLoopDomain().at(0), tv4->getLoopDomain().at(0)};
  EXPECT_EQ(mapping->set(), ref_mapping.set())
      << "Expected: " << ref_mapping.toString()
      << ". Actual: " << mapping->toString();

  IdModel id_model_after_clone(&fusion, /*build_graphs=*/false);
  id_model_after_clone.buildExactGraph();
  for (const auto i : c10::irange(tv2->getLoopDomain().size())) {
    EXPECT_TRUE(id_model_after_clone.idGraph(IdMappingMode::EXACT)
                    .disjointValSets()
                    .strictAreMapped(
                        tv2->getLoopDomain().at(i), tv4->getLoopDomain().at(i)))
        << "Exact mapping expected: " << tv2->getLoopDomain().at(i)->toString()
        << ", " << tv4->getLoopDomain().at(i)->toString();
  }
}

// Testing of loop promotion with a cyclic graph. In this case,
// reshape is used to introduce a cycle in the exact graph.
TEST_F(IdModelTest, LoopPromotionWithCyclicGraphReshape) {
  Fusion fusion;
  FusionGuard fg(&fusion);

  auto tv0 = makeConcreteTensor({10});
  fusion.addInput(tv0);
  auto tv1 = set(tv0);
  auto tv2 = reshape(tv1, {10}, {2, 5});
  auto tv3 = reshape(tv2, {2, 5}, {10});
  auto tv4 = add(tv0, tv3);
  fusion.addOutput(tv4);

  // First, nothing is inlined, so each ID forms its own loop
  // group. This is a trivial case.
  {
    IdModel id_model(&fusion, /*build_graphs=*/false);
    id_model.buildExactGraph();

    id_model.buildLoopGraph(/*force_full_loop_promotion_analysis=*/true);
    EXPECT_TRUE(!id_model.loopPromotionMap().empty());

    // There's no broadcast nor inlining. Each ID should have its own
    // loop group and be promoted to itself.
    for (const auto& [group, promotion] : id_model.loopPromotionMap()) {
      EXPECT_EQ(group->size(), 1);
      EXPECT_EQ(group->front(), promotion);
    }
  }

  // Fully inlining everything
  tv1->split(0, 2, false);
  tv1->merge(0);
  tv2->merge(0);
  inlineMost();

  {
    IdModel id_model(&fusion, /*build_graphs=*/false);
    const auto& exact_graph = id_model.buildExactGraph();
    const auto& loop_graph =
        id_model.buildLoopGraph(/*force_full_loop_promotion_analysis=*/true);

    // All loop IDs should be mapped together
    const auto ref_loop = loop_graph.toGroups(tv4->getLoopDomain());

    for (auto tv : fusion.allTvs()) {
      // Fusion inputs are ignored
      if (tv->isFusionInput()) {
        continue;
      }

      EXPECT_EQ(loop_graph.toGroups(tv->getLoopDomain()), ref_loop);
    }

    // They should be promoted to the tv4 logical ID (or exact mapped
    // with it)
    IterDomain* promotion = id_model.loopPromotionMap().at(ref_loop.at(0));
    EXPECT_TRUE(exact_graph.disjointValSets().strictAreMapped(
        promotion, tv4->getLogicalDomain().at(0)));
  }
}

// Testing with a cyclic graph that mimics a common pattern in RoPE
TEST_F(IdModelTest, LoopPromotionWithCyclicGraphRoPELike) {
  Fusion fusion;
  FusionGuard fg(&fusion);
<<<<<<< HEAD

  auto tv0 = makeConcreteTensor({32});
  fusion.addInput(tv0);
  auto tv1 = set(tv0);
  auto tv2 =
      slice(tv1, {{IrBuilder::create<Val>(16L), IrBuilder::create<Val>(32L)}});
  auto tv3 = pad(tv2, {fusion.zeroVal(), IrBuilder::create<Val>(16L)});
  auto tv4 = add(tv0, tv3);
  fusion.addOutput(tv4);

=======

  auto tv0 = makeConcreteTensor({32});
  fusion.addInput(tv0);
  auto tv1 = set(tv0);
  auto tv2 =
      slice(tv1, {{IrBuilder::create<Val>(16L), IrBuilder::create<Val>(32L)}});
  auto tv3 = pad(tv2, {fusion.zeroVal(), IrBuilder::create<Val>(16L)});
  auto tv4 = add(tv0, tv3);
  fusion.addOutput(tv4);

>>>>>>> 7a9dbc6d
  // Because of the final addition, the tv0 logical ID has a cycle
  // going through the slice and pad path.

  // First, nothing is inlined, so each ID forms its own loop
  // group. This is a trivial case.
  {
    IdModel id_model(&fusion, /*build_graphs=*/false);
    id_model.buildExactGraph();

    id_model.buildLoopGraph(/*force_full_loop_promotion_analysis=*/true);
    EXPECT_TRUE(!id_model.loopPromotionMap().empty());

    // There's no broadcast nor inlining. Each ID should have its own
    // loop group and be promoted to itself.
    for (const auto& [group, promotion] : id_model.loopPromotionMap()) {
      EXPECT_EQ(group->size(), 1);
      EXPECT_EQ(group->front(), promotion);
    }
  }

  // Minimal scheduling to inline the tensors
  scheduler_tools::propagateResizeToInputs(tv2->definition());
  scheduler_tools::propagateResizeToInputs(tv3->definition());

  inlineMost();
<<<<<<< HEAD

  /*
    TransformPrinter :
    T0_g_float[iS0{32}]
     logical domain : (iS0{32})
     contiguity: f
     loop domain : (iS0{32})
    T1_l_float[iS8{32}] ca_pos( 1 )
     logical domain : (iS1{32})
     contiguity: t
      Resize: iS1{32} by -16 and 0 -> iS7{16}
      Resize: iS7{16} by 0 and 16 -> iS8{32}
     loop domain : (iS8{32})
    T2_l_float[iS9{32}] ca_pos( 1 ) produce_pos( 1 )
     root domain : (iS2{32}rf)
      Resize: iS2{32}rf by -16 and 0 -> iS3{16}rf
     logical domain : (iS3{16}rf)
     contiguity: t
      Resize: iS3{16}rf by 0 and 16 -> iS9{32}
     loop domain : (iS9{32})
    T3_l_float[iS5{32}rf] ca_pos( 1 ) produce_pos( 1 )
     root domain : (iS4{16}rf)
      Resize: iS4{16}rf by 0 and 16 -> iS5{32}rf
     logical domain : (iS5{32}rf)
     contiguity: t
     loop domain : (iS5{32}rf)
    T4_g_float[iS6{32}] ca_pos( 1 ) produce_pos( 1 )
     logical domain : (iS6{32})
     contiguity: t
     loop domain : (iS6{32})
    } // %kernel
   */

  // IEL Graph (exprs omitted)
  //
  // {0}
  // {3, 4, 7} <-> {1, 2, 5, 6, 8, 9}

=======

  /*
    TransformPrinter :
    T0_g_float[iS0{32}]
     logical domain : (iS0{32})
     contiguity: f
     loop domain : (iS0{32})
    T1_l_float[iS8{32}] ca_pos( 1 )
     logical domain : (iS1{32})
     contiguity: t
      Resize: iS1{32} by -16 and 0 -> iS7{16}
      Resize: iS7{16} by 0 and 16 -> iS8{32}
     loop domain : (iS8{32})
    T2_l_float[iS9{32}] ca_pos( 1 ) produce_pos( 1 )
     root domain : (iS2{32}rf)
      Resize: iS2{32}rf by -16 and 0 -> iS3{16}rf
     logical domain : (iS3{16}rf)
     contiguity: t
      Resize: iS3{16}rf by 0 and 16 -> iS9{32}
     loop domain : (iS9{32})
    T3_l_float[iS5{32}rf] ca_pos( 1 ) produce_pos( 1 )
     root domain : (iS4{16}rf)
      Resize: iS4{16}rf by 0 and 16 -> iS5{32}rf
     logical domain : (iS5{32}rf)
     contiguity: t
     loop domain : (iS5{32}rf)
    T4_g_float[iS6{32}] ca_pos( 1 ) produce_pos( 1 )
     logical domain : (iS6{32})
     contiguity: t
     loop domain : (iS6{32})
    } // %kernel
   */

  // IEL Graph (exprs omitted)
  //
  // {0}
  // {3, 4, 7} <-> {1, 2, 5, 6, 8, 9}

>>>>>>> 7a9dbc6d
  // Run through the IdModel build processes. Since there's no
  // broadcast involved, loop promotion is actually not necessary, but
  // just for the sake of testing, make sure the promotion analysis is
  // indeed triggered.
  {
    IdModel id_model(&fusion, /*build_graphs=*/false);
    const auto& exact_graph = id_model.buildExactGraph();
    const auto& loop_graph =
        id_model.buildLoopGraph(/*force_full_loop_promotion_analysis=*/true);

    // All loop IDs should be mapped together
    const auto ref_loop = loop_graph.toGroups(tv4->getLoopDomain());

    for (auto tv : fusion.allTvs()) {
      // Fusion inputs are ignored
      if (tv->isFusionInput()) {
        continue;
      }

      EXPECT_EQ(loop_graph.toGroups(tv->getLoopDomain()), ref_loop);
    }

    // They should be promoted to the tv4 logical ID (or exact mapped
    // with it)
    IterDomain* promotion = id_model.loopPromotionMap().at(ref_loop.at(0));
    EXPECT_TRUE(exact_graph.disjointValSets().strictAreMapped(
        promotion, tv4->getLogicalDomain().at(0)));
  }
}

// Testing with a cyclic graph with inlined broadcast
TEST_F(IdModelTest, LoopPromotionWithCyclicGraphInlinedBroadcast) {
  Fusion fusion;
  FusionGuard fg(&fusion);

  auto tv0 = makeConcreteTensor({2, 10});
  fusion.addInput(tv0);
  auto tv1 = makeConcreteTensor({2});
  fusion.addInput(tv1);

  auto tv2 = set(tv1);
  auto tv3 = broadcast(tv2, {false, true});
  auto tv4 = add(tv0, tv3);
  auto tv5 = reshape(tv4, {2, 10}, {20});
  auto tv6 = reshape(tv5, {20}, {2, 10});
  auto tv7 = add(tv0, tv6);
  fusion.addOutput(tv7);

  tv7->flatten();
  tv7->split(0, 3);
  TransformPropagatorWithCheck propagator(tv7);
  MaxLogicalDomainInfoSpanningTree(tv7).traverse(&propagator);

  for (auto tv : fusion.allTvs()) {
    if (tv->isFusionInput()) {
      continue;
    }
    tv->inlineAt(1);
  }

  /*
   T0_g_float[iS43{7}, iS44{3}]
    logical domain : (iS0{2}, iS1{10})
    contiguity: f f
     Merge: iS0{2} and iS1{10} -> iS42{20}
     Split: iS42{20} by factor 3 -> iS43{7}, iS44{3}
    loop domain : (iS43{7}, iS44{3})
   T1_g_float[iS53{1}, iS54{3}]
    logical domain : (iS2{2})
    contiguity: f
     Outer split: iS2{2} by factor 2 -> iS50{2}, iS51{1}
     Merge: iS50{2} and iS51{1} -> iS52{2}
     Split: iS52{2} by factor 3 -> iS53{1}, iS54{3}
    loop domain : (iS53{1}, iS54{3})
   T2_l_float[iS48{1}, iS49{3}] ca_pos( 1 )
    logical domain : (iS3{2})
    contiguity: t
     Outer split: iS3{2} by factor 2 -> iS45{2}, iS46{1}
     Merge: iS45{2} and iS46{1} -> iS47{2}
     Split: iS47{2} by factor 3 -> iS48{1}, iS49{3}
    loop domain : (iS48{1}, iS49{3})
   T3_l_float[iS40{1}, iS41{3}] ca_pos( 1 ) produce_pos( 1 )
    logical domain : (iS4{2}, bS5{1})
    contiguity: t n
     Merge: iS4{2} and bS5{1} -> iS36{2}
     Outer split: iS36{2} by factor 2 -> iS37{2}, iS38{1}
     Merge: iS37{2} and iS38{1} -> iS39{2}
     Split: iS39{2} by factor 3 -> iS40{1}, iS41{3}
    loop domain : (iS40{1}, iS41{3})
   T4_l_float[iS34{7}, iS35{3}] ca_pos( 1 ) produce_pos( 1 )
    logical domain : (iS6{2}, iS7{10})
    contiguity: t t
     Merge: iS6{2} and iS7{10} -> iS30{20}
     Outer split: iS30{20} by factor 2 -> iS31{2}, iS32{10}
     Merge: iS31{2} and iS32{10} -> iS33{20}
     Split: iS33{20} by factor 3 -> iS34{7}, iS35{3}
    loop domain : (iS34{7}, iS35{3})
   T5_l_float[iS28{7}, iS29{3}] ca_pos( 1 ) produce_pos( 1 )
    root domain : (iS10{2}rf, iS11{10}rf)
     Merge: iS10{2}rf and iS11{10}rf -> iS12{20}rf
    logical domain : (iS12{20}rf)
    contiguity: t
     Outer split: iS12{20}rf by factor 2 -> iS25{2}, iS26{10}
     Merge: iS25{2} and iS26{10} -> iS27{20}
     Split: iS27{20} by factor 3 -> iS28{7}, iS29{3}
    loop domain : (iS28{7}, iS29{3})
   T6_l_float[iS23{7}, iS24{3}] ca_pos( 1 ) produce_pos( 1 )
    root domain : (iS14{20}rf)
     Outer split: iS14{20}rf by factor 2 -> iS15{2}rf, iS16{10}rf
    logical domain : (iS15{2}rf, iS16{10}rf)
    contiguity: t t
     Merge: iS15{2}rf and iS16{10}rf -> iS22{20}
     Split: iS22{20} by factor 3 -> iS23{7}, iS24{3}
    loop domain : (iS23{7}, iS24{3})
   T7_g_float[iS20{7}, iS21{3}] ca_pos( 1 ) produce_pos( 1 )
    logical domain : (iS17{2}, iS18{10})
    contiguity: t t
     Merge: iS17{2} and iS18{10} -> iS19{20}
     Split: iS19{20} by factor 3 -> iS20{7}, iS21{3}
    loop domain : (iS20{7}, iS21{3})
  */

  IdModel id_model(&fusion, /*build_graphs=*/false);
  const auto& exact_graph = id_model.buildExactGraph();
  id_model.buildLoopGraph(/*force_full_loop_promotion_analysis=*/true);

  for (auto tv : fusion.allTvs()) {
    if (tv->isFusionInput()) {
      continue;
    }

    EXPECT_EQ(tv->nDims(), 2);
    for (const auto i : c10::irange(tv->nDims())) {
      auto promotion = getLoopPromotion(tv->getLoopDomain().at(i), id_model);
      EXPECT_TRUE(exact_graph.disjointValSets().strictAreMapped(
          promotion, tv7->getLoopDomain().at(i)));
    }
  }
}

TEST_F(IdModelTest, LoopGraphWithSetLoopDomain) {
  Fusion fusion;
  FusionGuard fg(&fusion);

  auto tv0 = makeSymbolicTensor(2);
  fusion.addInput(tv0);
  auto tv1 = makeSymbolicTensor(1);
  fusion.addInput(tv1);

  auto tv2 = set(tv1);
  auto tv3 = broadcast(tv2, {false, true});
  auto tv4 = add(tv0, tv3);
  fusion.addOutput(tv4);

  {
    std::vector<IterDomain*> loop_domain{
        tv2->getLogicalDomain().at(0),
        tv3->getLogicalDomain().at(1)->cloneWithoutRFactor(true)};
    tv2->setLoopDomain(loop_domain);
  }

  for (auto tv : fusion.allTvs()) {
    tv->flatten();
    tv->split(0, 32);
  }

  inlineMost();

  IdModel id_model(&fusion, /*build_graphs=*/true);

  // Make sure that:
  // - all loop IDs of tv2, tv3 and tv4 are grouped together.
  // - Promotion should still pick the most concrete one
  const auto& exact_graph = id_model.idGraph(IdMappingMode::EXACT);
  const auto& loop_graph = id_model.idGraph(IdMappingMode::LOOP);
  const auto& loop_promotion_map = id_model.loopPromotionMap();
  for (const auto i : c10::irange(tv2->getLoopDomain().size())) {
    const auto& loop_group = loop_graph.toGroup(tv2->getLoopDomain().at(i));
    for (auto tv : {tv3, tv4}) {
      EXPECT_TRUE(loop_group->has(tv->getLoopDomain().at(i)))
          << "Loop ID not mapped with tv2 loop ID: "
          << tv->getLoopDomain().at(i)->toString()
          << ", tv2 loop ID: " << tv2->getLoopDomain().at(i)->toString();
    }

    auto loop_promotion_map_it = loop_promotion_map.find(loop_group);
    ASSERT_NE(loop_promotion_map_it, loop_promotion_map.end());
    auto promotion = loop_promotion_map_it->second;
    EXPECT_TRUE(exact_graph.disjointValSets().strictAreMapped(
        promotion, tv4->getLoopDomain().at(i)));
  }
}

// Repro for the shortcut logic based on
// inlining_info_.p2c_root_broadcast_resolution_map.
TEST_F(IdModelTest, LoopPromotionCyclicGraphWar) {
  Fusion fusion;
  FusionGuard fg(&fusion);

  auto tv0 = makeSymbolicTensor(1);
  fusion.addInput(tv0);

  auto tv1 = set(tv0);
  auto tv2 = broadcast(tv1, {true, false});
  auto tv3 = sin(tv2);
  fusion.addOutput(tv3);

  tv3->flatten();
  tv3->split(0, 4);
  TransformPropagatorWithCheck propagator(tv3);
  MaxLogicalDomainInfoSpanningTree(tv3).traverse(&propagator);

  inlineMost();

  IdModel id_model(&fusion, /*build_graphs=*/true);

  for (auto tv : {tv1, tv2, tv3}) {
    for (const auto i : c10::irange(tv->getLoopDomain().size())) {
      auto promotion_id = getLoopPromotion(tv->getLoopDomain().at(i), id_model);
      EXPECT_TRUE(
          id_model.idGraph(IdMappingMode::EXACT)
              .disjointValSets()
              .strictAreMapped(promotion_id, tv3->getLoopDomain().at(i)));
    }
  }
}

// Test to verify the split-aware covered group analysis. See
// also https://github.com/NVIDIA/Fuser/pull/3877.
TEST_F(IdModelTest, CoveredGroups) {
  auto fusion_ptr = std::make_unique<Fusion>();
  auto& fusion = *fusion_ptr;
  FusionGuard fg(fusion_ptr.get());

  auto tv0 = makeContigConcreteTensor({-1, 1});
  fusion.addInput(tv0);
  auto tv1 = makeContigConcreteTensor({-1});
  fusion.addInput(tv1);

  auto tv2 = set(tv0);
  auto tv3 = reshape(tv1, {8}, {2, 4});
  auto tv4 = add(tv2, tv3);
  fusion.addOutput(tv4);

  for (auto tv : fusion.allTvs()) {
    tv->flatten();
  }

  inlineMost();

  IdModel id_model(&fusion, true);
  const auto& exact_graph = id_model.idGraph(IdMappingMode::EXACT);

  // The exact group of the tv3 and tv4 IDs should cover both the inner and
  // outer split groups of the input group of the tv1 logical ID.
  const auto covered_groups =
      LoopPromotionMapBuilder::computeCoveredGroups(exact_graph, id_model);

  const auto& input_group = exact_graph.toGroup(tv1->getLogicalDomain().at(0));
  auto input_covered_group_it = covered_groups.find(input_group);
  ASSERT_NE(input_covered_group_it, covered_groups.end());
  const std::shared_ptr<CoveredGroups>& input_covered_groups =
      input_covered_group_it->second;

  const auto& tv4_exact_group = exact_graph.toGroup(tv4->axis(0));
  auto tv4_exact_group_it = covered_groups.find(tv4_exact_group);
  ASSERT_NE(tv4_exact_group_it, covered_groups.end());
  const std::shared_ptr<CoveredGroups>& tv4_covered_groups =
      tv4_exact_group_it->second;

  // It should consist of two CoveredGroups, both of which inheriths
  // from the logical ID of tv1 through a split
  EXPECT_EQ(tv4_covered_groups->size(), 2);
  for (const CoveredGroup& covered_group : *tv4_covered_groups) {
    EXPECT_EQ(covered_group.splitIn(), input_covered_groups);
    if (covered_group.isInner()) {
      EXPECT_EQ(
          covered_group.group(),
          exact_graph.toGroup(tv4->getLogicalDomain().at(1)));
    } else {
      EXPECT_EQ(
          covered_group.group(),
          exact_graph.toGroup(tv4->getLogicalDomain().at(0)));
    }
  }
}

// Repro of issue #3702
// https://github.com/NVIDIA/Fuser/issues/3702. Indexing traversal
// faied due to invalid loop promotion.
TEST_F(IdModelTest, InvalidLoopPromotion) {
  auto fusion_ptr = std::make_unique<Fusion>();
  auto& fusion = *fusion_ptr;
  FusionGuard fg(fusion_ptr.get());

  auto T0 = makeContigConcreteTensor({1, 32, 6});
  fusion.addInput(T0);
  auto T32 = makeContigConcreteTensor({1, 6, 2048}, DataType::BFloat16);
  fusion.addInput(T32);

  auto T6 = transpose(T0, 1, 2);
  auto T98 = broadcast(T6, {false, false, true, false});
  auto T99 = expand(
      T98,
      {IrBuilder::create<Val>(-1L),
       IrBuilder::create<Val>(-1L),
       IrBuilder::create<Val>(2L),
       IrBuilder::create<Val>(-1L)});
  auto T100 = reshape(
      T99,
      {IrBuilder::create<Val>(1L),
       IrBuilder::create<Val>(6L),
       IrBuilder::create<Val>(-1)});
  auto T11 = sin(T100);
  auto T13 = mul(T11, IrBuilder::create<Val>(1.0));
  auto T15 = castOp(DataType::BFloat16, T13);
  auto T43 = broadcast(T15, {false, true, false, false});
  auto T59 = expand(
      T43,
      {IrBuilder::create<Val>(-1L),
       IrBuilder::create<Val>(32L),
       IrBuilder::create<Val>(-1L),
       IrBuilder::create<Val>(-1L)});
  auto T61 = castOp(DataType::Float, T59);
  auto T10 = cos(T100);
  auto T12 = mul(T10, IrBuilder::create<Val>(1.0));
  auto T14 = castOp(DataType::BFloat16, T12);
  auto T41 = broadcast(T14, {false, true, false, false});
  auto T66 = expand(
      T41,
      {IrBuilder::create<Val>(-1L),
       IrBuilder::create<Val>(8L),
       IrBuilder::create<Val>(-1L),
       IrBuilder::create<Val>(-1L)});
  auto T79 = expand(
      T43,
      {IrBuilder::create<Val>(-1L),
       IrBuilder::create<Val>(8L),
       IrBuilder::create<Val>(-1L),
       IrBuilder::create<Val>(-1L)});
  auto T81 = castOp(DataType::Float, T79);
  auto T35 = reshape(
      T32,
      {IrBuilder::create<Val>(1L),
       IrBuilder::create<Val>(6L),
       IrBuilder::create<Val>(32L),
       IrBuilder::create<Val>(64L)});
  auto T36 = transpose(T35, 1, 2);
  auto T47 = castOp(DataType::Float, T36);
  auto T46 = expand(
      T41,
      {IrBuilder::create<Val>(-1L),
       IrBuilder::create<Val>(32L),
       IrBuilder::create<Val>(-1L),
       IrBuilder::create<Val>(-1L)});
  auto T48 = castOp(DataType::Float, T46);
  auto T49 = mul(T47, T48);
  fusion.addOutput(T61);
  fusion.addOutput(T66);
  fusion.addOutput(T81);
  fusion.addOutput(T36);
  fusion.addOutput(T49);

  auto options_bf16 =
      at::TensorOptions().dtype(at::kBFloat16).device(at::kCUDA, 0);
  auto options_fp32 =
      at::TensorOptions().dtype(at::kFloat).device(at::kCUDA, 0);
  auto t0 = at::randn({1, 32, 6}, options_fp32);
  auto t32 = at::randn({1, 6, 2048}, options_bf16);
  std::vector<c10::IValue> inputs({t0, t32});

  FusionExecutorCache executor_cache(std::move(fusion_ptr));
  auto outputs = executor_cache.runFusionWithInputs(inputs);
  testValidate(&fusion, outputs, inputs, __LINE__, __FILE__);
}

} // namespace nvfuser<|MERGE_RESOLUTION|>--- conflicted
+++ resolved
@@ -2596,7 +2596,6 @@
 TEST_F(IdModelTest, LoopPromotionWithCyclicGraphRoPELike) {
   Fusion fusion;
   FusionGuard fg(&fusion);
-<<<<<<< HEAD
 
   auto tv0 = makeConcreteTensor({32});
   fusion.addInput(tv0);
@@ -2607,18 +2606,6 @@
   auto tv4 = add(tv0, tv3);
   fusion.addOutput(tv4);
 
-=======
-
-  auto tv0 = makeConcreteTensor({32});
-  fusion.addInput(tv0);
-  auto tv1 = set(tv0);
-  auto tv2 =
-      slice(tv1, {{IrBuilder::create<Val>(16L), IrBuilder::create<Val>(32L)}});
-  auto tv3 = pad(tv2, {fusion.zeroVal(), IrBuilder::create<Val>(16L)});
-  auto tv4 = add(tv0, tv3);
-  fusion.addOutput(tv4);
-
->>>>>>> 7a9dbc6d
   // Because of the final addition, the tv0 logical ID has a cycle
   // going through the slice and pad path.
 
@@ -2644,7 +2631,6 @@
   scheduler_tools::propagateResizeToInputs(tv3->definition());
 
   inlineMost();
-<<<<<<< HEAD
 
   /*
     TransformPrinter :
@@ -2683,46 +2669,6 @@
   // {0}
   // {3, 4, 7} <-> {1, 2, 5, 6, 8, 9}
 
-=======
-
-  /*
-    TransformPrinter :
-    T0_g_float[iS0{32}]
-     logical domain : (iS0{32})
-     contiguity: f
-     loop domain : (iS0{32})
-    T1_l_float[iS8{32}] ca_pos( 1 )
-     logical domain : (iS1{32})
-     contiguity: t
-      Resize: iS1{32} by -16 and 0 -> iS7{16}
-      Resize: iS7{16} by 0 and 16 -> iS8{32}
-     loop domain : (iS8{32})
-    T2_l_float[iS9{32}] ca_pos( 1 ) produce_pos( 1 )
-     root domain : (iS2{32}rf)
-      Resize: iS2{32}rf by -16 and 0 -> iS3{16}rf
-     logical domain : (iS3{16}rf)
-     contiguity: t
-      Resize: iS3{16}rf by 0 and 16 -> iS9{32}
-     loop domain : (iS9{32})
-    T3_l_float[iS5{32}rf] ca_pos( 1 ) produce_pos( 1 )
-     root domain : (iS4{16}rf)
-      Resize: iS4{16}rf by 0 and 16 -> iS5{32}rf
-     logical domain : (iS5{32}rf)
-     contiguity: t
-     loop domain : (iS5{32}rf)
-    T4_g_float[iS6{32}] ca_pos( 1 ) produce_pos( 1 )
-     logical domain : (iS6{32})
-     contiguity: t
-     loop domain : (iS6{32})
-    } // %kernel
-   */
-
-  // IEL Graph (exprs omitted)
-  //
-  // {0}
-  // {3, 4, 7} <-> {1, 2, 5, 6, 8, 9}
-
->>>>>>> 7a9dbc6d
   // Run through the IdModel build processes. Since there's no
   // broadcast involved, loop promotion is actually not necessary, but
   // just for the sake of testing, make sure the promotion analysis is
