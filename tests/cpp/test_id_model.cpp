--- conflicted
+++ resolved
@@ -2739,7 +2739,108 @@
   }
 }
 
-<<<<<<< HEAD
+TEST_F(IdModelTest, LoopPromotionWithCyclicGraph) {
+  // This test includes multiple cases. Each one is a fairly trivial
+  // test, so they are all put in one test.
+
+  // Test with reshape
+  {
+    Fusion fusion;
+    FusionGuard fg(&fusion);
+
+    auto tv0 = makeConcreteTensor({10});
+    fusion.addInput(tv0);
+    auto tv1 = reshape(tv0, {10}, {2, 5});
+    auto tv2 = reshape(tv1, {2, 5}, {10});
+    auto tv3 = add(tv0, tv2);
+    fusion.addOutput(tv3);
+
+    IdModel id_model(&fusion, /*build_graphs=*/false);
+    id_model.buildExactGraph();
+
+    // The exact graph is cyclic, but the loop promotion should be
+    // generated successfully as this fusion should not require the full
+    // promotion analysis.
+    EXPECT_TRUE(isCyclic(id_model.idGraph(IdMappingMode::EXACT)));
+
+    id_model.buildLoopGraph();
+    EXPECT_TRUE(!id_model.loopPromotionMap().empty());
+  }
+
+  // Test with slice and pad
+  {
+    Fusion fusion;
+    FusionGuard fg(&fusion);
+
+    auto tv0 = makeConcreteTensor({10});
+    fusion.addInput(tv0);
+    auto tv1 = slice(tv0, {{fusion.zeroVal(), IrBuilder::create<Val>(5)}});
+    auto tv2 = pad(tv1, {fusion.zeroVal(), IrBuilder::create<Val>(5)});
+    auto tv3 = add(tv0, tv2);
+    fusion.addOutput(tv3);
+
+    IdModel id_model(&fusion, /*build_graphs=*/false);
+    id_model.buildExactGraph();
+
+    // The exact graph is cyclic, but the loop promotion should be
+    // generated successfully as this fusion should not require the full
+    // promotion analysis.
+    EXPECT_TRUE(isCyclic(id_model.idGraph(IdMappingMode::EXACT)));
+
+    id_model.buildLoopGraph();
+    EXPECT_TRUE(!id_model.loopPromotionMap().empty());
+  }
+
+  // Test with reshape that requires the full promotion analysis
+  {
+    Fusion fusion;
+    FusionGuard fg(&fusion);
+
+    auto tv0 = makeConcreteTensor({10});
+    fusion.addInput(tv0);
+    auto tv1 = makeConcreteTensor({2});
+    fusion.addInput(tv1);
+    auto tv2 = reshape(tv0, {10}, {2, 5});
+    auto tv3 = reshape(tv2, {2, 5}, {10});
+    auto tv4 = add(tv0, tv3);
+    fusion.addOutput(tv4);
+    auto tv5 = broadcast(tv1, {false, true});
+    auto tv6 = add(tv2, tv5);
+    fusion.addOutput(tv6);
+
+    IdModel id_model(&fusion, /*build_graphs=*/false);
+    id_model.buildExactGraph();
+
+    std::ofstream ofs("exact_graph.dot", std::ofstream::trunc);
+    auto dot_string =
+        id_model.idGraph(IdMappingMode::EXACT).toGraphvizDotGraph();
+    ofs << dot_string;
+    ofs.close();
+
+    // The exact graph is cyclic
+    EXPECT_TRUE(isCyclic(id_model.idGraph(IdMappingMode::EXACT)));
+
+    // While the fusion has a broadcast, since it's never merged with
+    // a non-concrete domain, it should not require the full promotion
+    // analysis.
+    id_model.buildLoopGraph();
+    EXPECT_TRUE(!id_model.loopPromotionMap().empty());
+
+    // However, if the broadcast domain gets inlined, it should not
+    // follow the shortcut path and because of the cycle, the loop
+    // promotion analysis should fail.
+    tv5->flatten();
+    tv6->flatten();
+    tv5->inlineAt(1);
+
+    IdModel id_model2(&fusion, /*build_graphs=*/false);
+    EXPECT_THAT(
+        [&]() { id_model2.buildLoopGraph(); },
+        ::testing::ThrowsMessage<nvfuser::nvfError>(
+            ::testing::HasSubstr("Cyclic exact graph is not supported")));
+  }
+}
+
 TEST_F(IdModelTest, LoopGraphWithSetLoopDomain) {
   Fusion fusion;
   FusionGuard fg(&fusion);
@@ -2790,107 +2891,6 @@
     auto promotion = loop_promotion_map_it->second;
     EXPECT_TRUE(exact_graph.disjointValSets().strictAreMapped(
         promotion, tv4->getLoopDomain().at(i)));
-=======
-TEST_F(IdModelTest, LoopPromotionWithCyclicGraph) {
-  // This test includes multiple cases. Each one is a fairly trivial
-  // test, so they are all put in one test.
-
-  // Test with reshape
-  {
-    Fusion fusion;
-    FusionGuard fg(&fusion);
-
-    auto tv0 = makeConcreteTensor({10});
-    fusion.addInput(tv0);
-    auto tv1 = reshape(tv0, {10}, {2, 5});
-    auto tv2 = reshape(tv1, {2, 5}, {10});
-    auto tv3 = add(tv0, tv2);
-    fusion.addOutput(tv3);
-
-    IdModel id_model(&fusion, /*build_graphs=*/false);
-    id_model.buildExactGraph();
-
-    // The exact graph is cyclic, but the loop promotion should be
-    // generated successfully as this fusion should not require the full
-    // promotion analysis.
-    EXPECT_TRUE(isCyclic(id_model.idGraph(IdMappingMode::EXACT)));
-
-    id_model.buildLoopGraph();
-    EXPECT_TRUE(!id_model.loopPromotionMap().empty());
-  }
-
-  // Test with slice and pad
-  {
-    Fusion fusion;
-    FusionGuard fg(&fusion);
-
-    auto tv0 = makeConcreteTensor({10});
-    fusion.addInput(tv0);
-    auto tv1 = slice(tv0, {{fusion.zeroVal(), IrBuilder::create<Val>(5)}});
-    auto tv2 = pad(tv1, {fusion.zeroVal(), IrBuilder::create<Val>(5)});
-    auto tv3 = add(tv0, tv2);
-    fusion.addOutput(tv3);
-
-    IdModel id_model(&fusion, /*build_graphs=*/false);
-    id_model.buildExactGraph();
-
-    // The exact graph is cyclic, but the loop promotion should be
-    // generated successfully as this fusion should not require the full
-    // promotion analysis.
-    EXPECT_TRUE(isCyclic(id_model.idGraph(IdMappingMode::EXACT)));
-
-    id_model.buildLoopGraph();
-    EXPECT_TRUE(!id_model.loopPromotionMap().empty());
-  }
-
-  // Test with reshape that requires the full promotion analysis
-  {
-    Fusion fusion;
-    FusionGuard fg(&fusion);
-
-    auto tv0 = makeConcreteTensor({10});
-    fusion.addInput(tv0);
-    auto tv1 = makeConcreteTensor({2});
-    fusion.addInput(tv1);
-    auto tv2 = reshape(tv0, {10}, {2, 5});
-    auto tv3 = reshape(tv2, {2, 5}, {10});
-    auto tv4 = add(tv0, tv3);
-    fusion.addOutput(tv4);
-    auto tv5 = broadcast(tv1, {false, true});
-    auto tv6 = add(tv2, tv5);
-    fusion.addOutput(tv6);
-
-    IdModel id_model(&fusion, /*build_graphs=*/false);
-    id_model.buildExactGraph();
-
-    std::ofstream ofs("exact_graph.dot", std::ofstream::trunc);
-    auto dot_string =
-        id_model.idGraph(IdMappingMode::EXACT).toGraphvizDotGraph();
-    ofs << dot_string;
-    ofs.close();
-
-    // The exact graph is cyclic
-    EXPECT_TRUE(isCyclic(id_model.idGraph(IdMappingMode::EXACT)));
-
-    // While the fusion has a broadcast, since it's never merged with
-    // a non-concrete domain, it should not require the full promotion
-    // analysis.
-    id_model.buildLoopGraph();
-    EXPECT_TRUE(!id_model.loopPromotionMap().empty());
-
-    // However, if the broadcast domain gets inlined, it should not
-    // follow the shortcut path and because of the cycle, the loop
-    // promotion analysis should fail.
-    tv5->flatten();
-    tv6->flatten();
-    tv5->inlineAt(1);
-
-    IdModel id_model2(&fusion, /*build_graphs=*/false);
-    EXPECT_THAT(
-        [&]() { id_model2.buildLoopGraph(); },
-        ::testing::ThrowsMessage<nvfuser::nvfError>(
-            ::testing::HasSubstr("Cyclic exact graph is not supported")));
->>>>>>> afe2b3c5
   }
 }
 
