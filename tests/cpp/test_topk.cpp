--- conflicted
+++ resolved
@@ -467,14 +467,6 @@
 
   // Replacement of the extent to zero doesn't seem to be working as
   // topk now uses IterDomain::resize, which then uses
-<<<<<<< HEAD
-  // SimplyfingIrBuilder::addExpr and that introduces casting to the index type
-  Val* out_extent = out_id->extent();
-  GTEST_SKIP();
-  EXPECT_TRUE(out_extent->isZeroInt())
-      << "Expected output extent to concretize to constant zero but found "
-      << out_extent->toInlineString();
-=======
   // SimplyfingIrBuilder::addExpr and that introduces casting to the
   // index type. However, the preseg pass should detect the empty topk
   // output and the use of the output should be converted to fullop
@@ -483,7 +475,6 @@
   tv3 = fusion.outputs().at(1)->as<TensorView>();
   EXPECT_TRUE(tv3->definition()->isA<FullOp>())
       << tv3->definition()->toString();
->>>>>>> 132b47f4
 }
 
 class TopKTest : public NVFuserTest {
