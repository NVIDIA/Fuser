// clang-format off
/*
 * SPDX-FileCopyrightText: Copyright (c) 2025-present NVIDIA CORPORATION & AFFILIATES.
 * All rights reserved.
 * SPDX-License-Identifier: BSD-3-Clause
 */
// clang-format on
#include <ATen/ATen.h>
<<<<<<< HEAD
#include <ATen/cuda/CUDAContext.h>
=======
#include <ATen/cuda/CUDAContextLight.h>
>>>>>>> 459ee703
#include <ATen/native/cuda/jit_utils.h>
#include <c10/core/DeviceGuard.h>
#include <c10/core/ScalarType.h>
#include <c10/cuda/CUDAStream.h>
#include <gtest/gtest.h>

#include <fusion.h>
#include <ops/all_ops.h>
#include <runtime/cutlass_compiled_kernel.h>
<<<<<<< HEAD
#include <runtime/cutlass_executor.h>
=======
>>>>>>> 459ee703
#include <scheduler/all_schedulers.h>
#include <scheduler/runtime_info.h>
#include <scheduler/scheduler_types.h>
#include <tests/cpp/utils.h>
#include <tests/cpp/validator.h>

#include <cstdlib>

namespace nvfuser {

using CutlassExecutorTest = NVFuserTest;

// Test Cutlass scheduler with simple nvfp4 block-scaled GEMM
TEST_F(CutlassExecutorTest, Nvfp4ScaledGemm_CompiledKernel) {
  // Skip if not on SM100 or above
  if (at::cuda::getCurrentDeviceProperties()->major < 10) {
    GTEST_SKIP() << "Skipping test on pre-SM100 GPUs";
  }

  if (!std::getenv("CUTLASS_PATH")) {
    GTEST_SKIP() << "The CUTLASS_PATH environment variable must be set in "
                 << "order to run this test";
  }

  auto fusion = std::make_unique<Fusion>();
  FusionGuard fg(fusion.get());

  TensorView* a = makeContigTensor(2, DataType::Float4_e2m1fn);
  TensorView* b = makeContigTensor(2, DataType::Float4_e2m1fn);
  // B has K inner
  b->setAllocationDomain({b->axis(1), b->axis(0)}, /*new_contiguity=*/true);
  TensorView* a_sf = makeContigTensor(2, DataType::Float8_e4m3fn);
  TensorView* b_sf = makeContigTensor(2, DataType::Float8_e4m3fn);
  TensorView* alpha = makeContigTensor(0, DataType::Float);

  fusion->addInput(a);
  fusion->addInput(b);
  fusion->addInput(a_sf);
  fusion->addInput(b_sf);
  fusion->addInput(alpha);

  // TODO: support more output dtypes, specifically nvfp4
  auto smm = scaled_mm(
      a,
      b,
      a_sf,
      b_sf,
      alpha,
      /*bias=*/nullptr,
      /*beta=*/nullptr,
      /*dtype=*/DataType::BFloat16);

  fusion->addOutput(smm.tv);

<<<<<<< HEAD
  constexpr int64_t M = 8192, N = 8192, K = 8192;

  // Create actual tensor data for inputs
  auto options = at::TensorOptions().dtype(torch::kFloat).device(at::kCUDA, 0);

  // Create nvfp4 tensors by creating uint8 tensors and viewing them as
  // Float4_e2m1fn_x2
  at::Tensor at_a = at::empty({M, K}, options.dtype(at::kFloat4_e2m1fn_x2));
  at::Tensor at_b = at::empty({N, K}, options.dtype(at::kFloat4_e2m1fn_x2)).t();

  // Create scale tensors in Float format (as expected by the fusion)
  at::Tensor at_a_sf = at::empty({M, K / 8}, options.dtype(at::kFloat8_e4m3fn));
  at::Tensor at_b_sf = at::empty({N, K / 8}, options.dtype(at::kFloat8_e4m3fn));
=======
  // Note that K is the actual problem size independent of data type, not the
  // packed size.
  constexpr int64_t M = 8192, N = 8192, K = 8192;

  // Create actual tensor data for inputs
  auto options = at::TensorOptions().dtype(at::kFloat).device(at::kCUDA, 0);

  // For the operands, we use nvfp4 which packs two values into
  // each byte. When declaring one of these we need to provide the "packed size"
  at::Tensor at_a = at::empty({M, K / 2}, options.dtype(at::kFloat4_e2m1fn_x2));
  at::Tensor at_b =
      at::empty({N, K / 2}, options.dtype(at::kFloat4_e2m1fn_x2)).t();

  constexpr int64_t SCALING_BLOCK_SIZE = 16;
  at::Tensor at_a_sf =
      at::empty({M, K / SCALING_BLOCK_SIZE}, options.dtype(at::kFloat8_e4m3fn));
  at::Tensor at_b_sf =
      at::empty({N, K / SCALING_BLOCK_SIZE}, options.dtype(at::kFloat8_e4m3fn));
>>>>>>> 459ee703

  // Create scalar tensors
  at::Tensor at_alpha = at::scalar_tensor(1.5f, options);

<<<<<<< HEAD
  std::vector<c10::IValue> inputs{at_a, at_b, at_a_sf, at_b_sf, at_alpha};

  CutlassParams params;

  CutlassExecutor ce;
  ce.compile(fusion.get(), params);

  KernelArgumentHolder outputs = ce.run(inputs);

  testValidate(fusion.get(), outputs, inputs, __LINE__, __FILE__);
=======
  KernelArgumentHolder args;
  args.push(at_a);
  args.push(at_b);
  args.push(at_a_sf);
  args.push(at_b_sf);
  args.push(at_alpha);

  // We have to allocate the outputs ourself and add those to args. This will
  // eventually be the responsibility of the CutlassExecutor

  at::Tensor output_tensor = at::empty({M, N}, options.dtype(at::kBFloat16));
  args.push(output_tensor);

  CutlassCompiledKernel kernel(
      fusion.get(), c10::Device(c10::DeviceType::CUDA, 0));

  kernel.compile();
  EXPECT_TRUE(kernel.isCompiled());

  // Run the fusion

  c10::DeviceGuard dg(kernel.device());
  auto stream = at::cuda::getCurrentCUDAStream();
  at::cuda::jit::initializeCudaContext();

  kernel.run(args, stream);

  ExpressionEvaluator expr_eval;
  expr_eval.bind(a, at_a);
  expr_eval.bind(b, at_b);
  expr_eval.bind(a_sf, at_a_sf);
  expr_eval.bind(b_sf, at_b_sf);
  expr_eval.bind(alpha, at_alpha);
  PolymorphicValue eval_smm = expr_eval.evaluate(smm.tv);

  EXPECT_TRUE(
      at::allclose(output_tensor, eval_smm.as<at::Tensor>(), .0001, .0001));
>>>>>>> 459ee703
}

} // namespace nvfuser<|MERGE_RESOLUTION|>--- conflicted
+++ resolved
@@ -6,11 +6,7 @@
  */
 // clang-format on
 #include <ATen/ATen.h>
-<<<<<<< HEAD
-#include <ATen/cuda/CUDAContext.h>
-=======
 #include <ATen/cuda/CUDAContextLight.h>
->>>>>>> 459ee703
 #include <ATen/native/cuda/jit_utils.h>
 #include <c10/core/DeviceGuard.h>
 #include <c10/core/ScalarType.h>
@@ -20,10 +16,7 @@
 #include <fusion.h>
 #include <ops/all_ops.h>
 #include <runtime/cutlass_compiled_kernel.h>
-<<<<<<< HEAD
 #include <runtime/cutlass_executor.h>
-=======
->>>>>>> 459ee703
 #include <scheduler/all_schedulers.h>
 #include <scheduler/runtime_info.h>
 #include <scheduler/scheduler_types.h>
@@ -78,21 +71,6 @@
 
   fusion->addOutput(smm.tv);
 
-<<<<<<< HEAD
-  constexpr int64_t M = 8192, N = 8192, K = 8192;
-
-  // Create actual tensor data for inputs
-  auto options = at::TensorOptions().dtype(torch::kFloat).device(at::kCUDA, 0);
-
-  // Create nvfp4 tensors by creating uint8 tensors and viewing them as
-  // Float4_e2m1fn_x2
-  at::Tensor at_a = at::empty({M, K}, options.dtype(at::kFloat4_e2m1fn_x2));
-  at::Tensor at_b = at::empty({N, K}, options.dtype(at::kFloat4_e2m1fn_x2)).t();
-
-  // Create scale tensors in Float format (as expected by the fusion)
-  at::Tensor at_a_sf = at::empty({M, K / 8}, options.dtype(at::kFloat8_e4m3fn));
-  at::Tensor at_b_sf = at::empty({N, K / 8}, options.dtype(at::kFloat8_e4m3fn));
-=======
   // Note that K is the actual problem size independent of data type, not the
   // packed size.
   constexpr int64_t M = 8192, N = 8192, K = 8192;
@@ -111,12 +89,10 @@
       at::empty({M, K / SCALING_BLOCK_SIZE}, options.dtype(at::kFloat8_e4m3fn));
   at::Tensor at_b_sf =
       at::empty({N, K / SCALING_BLOCK_SIZE}, options.dtype(at::kFloat8_e4m3fn));
->>>>>>> 459ee703
 
   // Create scalar tensors
   at::Tensor at_alpha = at::scalar_tensor(1.5f, options);
 
-<<<<<<< HEAD
   std::vector<c10::IValue> inputs{at_a, at_b, at_a_sf, at_b_sf, at_alpha};
 
   CutlassParams params;
@@ -127,45 +103,6 @@
   KernelArgumentHolder outputs = ce.run(inputs);
 
   testValidate(fusion.get(), outputs, inputs, __LINE__, __FILE__);
-=======
-  KernelArgumentHolder args;
-  args.push(at_a);
-  args.push(at_b);
-  args.push(at_a_sf);
-  args.push(at_b_sf);
-  args.push(at_alpha);
-
-  // We have to allocate the outputs ourself and add those to args. This will
-  // eventually be the responsibility of the CutlassExecutor
-
-  at::Tensor output_tensor = at::empty({M, N}, options.dtype(at::kBFloat16));
-  args.push(output_tensor);
-
-  CutlassCompiledKernel kernel(
-      fusion.get(), c10::Device(c10::DeviceType::CUDA, 0));
-
-  kernel.compile();
-  EXPECT_TRUE(kernel.isCompiled());
-
-  // Run the fusion
-
-  c10::DeviceGuard dg(kernel.device());
-  auto stream = at::cuda::getCurrentCUDAStream();
-  at::cuda::jit::initializeCudaContext();
-
-  kernel.run(args, stream);
-
-  ExpressionEvaluator expr_eval;
-  expr_eval.bind(a, at_a);
-  expr_eval.bind(b, at_b);
-  expr_eval.bind(a_sf, at_a_sf);
-  expr_eval.bind(b_sf, at_b_sf);
-  expr_eval.bind(alpha, at_alpha);
-  PolymorphicValue eval_smm = expr_eval.evaluate(smm.tv);
-
-  EXPECT_TRUE(
-      at::allclose(output_tensor, eval_smm.as<at::Tensor>(), .0001, .0001));
->>>>>>> 459ee703
 }
 
 } // namespace nvfuser