// clang-format off
/*
 * SPDX-FileCopyrightText: Copyright (c) 2025-present NVIDIA CORPORATION & AFFILIATES.
 * All rights reserved.
 * SPDX-License-Identifier: BSD-3-Clause
 */
// clang-format on
#include <ATen/ATen.h>
#include <ATen/cuda/CUDAContextLight.h>
#include <ATen/native/cuda/jit_utils.h>
#include <c10/core/DeviceGuard.h>
#include <c10/core/ScalarType.h>
#include <c10/cuda/CUDAStream.h>
#include <gtest/gtest.h>

#include <cutlass/block_scaling.h>
#include <cutlass/evt.h>
#include <fusion.h>
#include <nvf_cutlass.h>
#include <ops/all_ops.h>
#include <runtime/cutlass_compiled_kernel.h>
#include <runtime/cutlass_executor.h>
#include <scheduler/all_schedulers.h>
#include <scheduler/runtime_info.h>
#include <scheduler/scheduler_types.h>
#include <tests/cpp/utils.h>
#include <tests/cpp/validator.h>

#include <cstdlib>

namespace nvfuser {

class CutlassExecutorTest : public NVFuserTest {
 public:
  void SetUp() {
    EnableOptionsGuard::getCurOptions().set(EnableOption::CutlassScheduler);
  }

 private:
  EnableOptionsGuard eog_;
};

struct QuantizedTensorView {
  TensorView* elts;
  TensorView* block_scale;
};

QuantizedTensorView quantizeTv(
    TensorView* unquantized,
    TensorView* global_scale_factor,
    int64_t block_size,
    DataType quantized_dtype,
    DataType block_scale_dtype,
    double quantized_max_norm,
    double block_scale_min,
    double block_scale_max,
    bool clamp_before_casts) {
  TensorView* reshaped =
      reshape(unquantized, [block_size](auto& x) { x.split(-1, block_size); });

  TensorView* mag = abs(reshaped);
  TensorView* block_max = max(mag, {-1});
  TensorView* block_sf = div(
      block_max, IrBuilder::create<Val>(quantized_max_norm, DataType::Float));

  if (global_scale_factor != nullptr) {
    block_sf = div(block_sf, global_scale_factor);
  }
  if (clamp_before_casts) {
    block_sf = clamp(
        block_sf,
        IrBuilder::create<Val>(block_scale_min, DataType::Float),
        IrBuilder::create<Val>(block_scale_max, DataType::Float));
  }
  TensorView* block_sf_cast = castOp(DataType::Float8_e4m3fn, block_sf);
  TensorView* block_sf_fp32 = castOp(DataType::Float, block_sf_cast);

  if (global_scale_factor != nullptr) {
    block_sf_fp32 = mul(global_scale_factor, block_sf_fp32);
  }
  TensorView* unsqueezed = unsqueeze(block_sf_fp32, -1);
  TensorView* scaled = div(reshaped, unsqueezed);

  if (clamp_before_casts) {
    scaled = clamp(
        scaled,
        IrBuilder::create<Val>(-quantized_max_norm, DataType::Float),
        IrBuilder::create<Val>(quantized_max_norm, DataType::Float));
  }

  TensorView* casted = castOp(DataType::Float4_e2m1fn, scaled);
  TensorView* quantized = reshape(casted, [](auto& x) { x.merge(-2); });

  return {.elts = quantized, .block_scale = block_sf_cast};
}

QuantizedTensorView quantizeTvNvfp4(
    TensorView* unquantized,
    TensorView* global_scale_factor = nullptr) {
  // max = (2 – 2^(–M)) * 2^(2^(E-1))  (no nans for fp4)
  constexpr double F4E2M1_MAX = 6.0;
  // eps = 2^(1-M-E)
  constexpr double F8E4M3_EPS = 0.015625;
  constexpr double F8E4M3_MAX = 448.0;
  return quantizeTv(
      unquantized,
      global_scale_factor,
      /*block_size=*/16,
      /*quantized_dtype=*/DataType::Float4_e2m1fn,
      /*block_scale_factor_dtype=*/DataType::Float8_e4m3fn,
      /*quantized_max_norm=*/F4E2M1_MAX,
      /*block_scale_min=*/F8E4M3_EPS,
      /*block_scale_max=*/F8E4M3_MAX,
      /*clamp_before_casts=*/true);
}

QuantizedTensorView quantizeTvMxfp8(
    TensorView* unquantized,
    TensorView* global_scale_factor = nullptr) {
  // eps = 2^(1-M-E)
  constexpr double F8E4M3_EPS = 0.015625;
  // https://docs.nvidia.com/deeplearning/transformer-engine/user-guide/examples/fp8_primer.html
  constexpr double F8E4M3_MAX = 448.0;
  return quantizeTv(
      unquantized,
      global_scale_factor,
      /*block_size=*/32,
      /*quantized_dtype=*/DataType::Float4_e2m1fn,
      /*block_scale_factor_dtype=*/DataType::Float8_e4m3fn,
      /*quantized_max_norm=*/F8E4M3_MAX,
      /*block_scale_min=*/F8E4M3_EPS,
      /*block_scale_max=*/F8E4M3_MAX,
      /*clamp_before_casts=*/false);
}

struct QuantizedTensor {
  at::Tensor elts;
  at::Tensor block_scale;
  at::Tensor global_scale;
};

at::Tensor packUint4(at::Tensor uint8_data) {
  std::vector<int64_t> down_shape = uint8_data.sizes().vec();
  down_shape.back() /= 2;

  // converting to uint8 for operations
  NVF_ERROR(uint8_data.size(-1) % 2 == 0);
  uint8_data = uint8_data.contiguous().view(-1);

  at::indexing::TensorIndex shifted_range = at::indexing::Slice(
      /*start_index=*/1, /*stop_index=*/std::nullopt, /*step_index=*/2);
  at::indexing::TensorIndex unshifted_range = at::indexing::Slice(
      /*start_index=*/0, /*stop_index=*/std::nullopt, /*step_index=*/2);
  return (uint8_data.index({shifted_range}).bitwise_left_shift(4) |
          uint8_data.index({unshifted_range}))
      .view(down_shape);
}

constexpr int64_t lowBitsMask(int64_t n) {
  return (1 << n) - 1;
}

at::Tensor unpackAnyFloatingPointToFp32(
    at::Tensor x,
    int64_t ebits,
    int64_t mbits) {
  NVF_ERROR(x.scalar_type() == at::kFloat);
  NVF_ERROR(1 + ebits + mbits <= 8);

  constexpr int64_t EBITS_F32 = 8;
  constexpr int64_t MBITS_F32 = 23;
  constexpr int64_t F32_EXP_BIAS = lowBitsMask(EBITS_F32 - 1);

  // calculate constants
  const int64_t exp_bias = lowBitsMask(ebits - 1);
  const int64_t max_int = lowBitsMask(ebits + mbits);
  const int64_t sign_mask = 1 << (ebits + mbits);

  // TODO document this better
  const int64_t magic_adder = lowBitsMask(MBITS_F32 - mbits - 1);

  // all E bits and M bits are 1s
  const int64_t max_normal = (1 << (lowBitsMask(ebits) - exp_bias)) *
      (lowBitsMask(mbits + 1) / (1 << mbits));

  // E bits = 1, M bits = 0
  const int64_t min_normal = 1 << (1 - exp_bias);

  const int64_t denorm_exp = (
      // exp bias conversion between formats
      (F32_EXP_BIAS - exp_bias)
      // mantissa length difference between formats
      + (MBITS_F32 - mbits)
      // add one to encoded exponent for denormalized numbers
      + 1);
  const int64_t denorm_mask_int = denorm_exp << MBITS_F32;

  // reinterpret int32 as float32
  auto options = at::TensorOptions().dtype(at::kInt).device(x.device());
  at::Tensor denorm_mask_float =
      at::scalar_tensor(denorm_mask_int, options.dtype(at::kInt))
          .view(at::kFloat);

  // save the sign
  // Note that we have torch.uint32, but some ops like cpu bit shifts
  // do not work on it. So, we stay in int32.
  x = x.view(at::kInt);
  at::Tensor sign = x.bitwise_and(0x80000000);

  // set everything to positive, will add sign back at the end
  x = x.bitwise_xor(sign);

  // TODO: can the branch floating point comparisons below be done without
  // converting to float? probably but need to verify
  x = x.view(at::kFloat);

  // rewrite saturate/denorm/norm branches without explicit data dependent
  // control flow, to be more compiler friendly
  const at::Tensor saturate_mask = x >= max_normal;
  const at::Tensor denormal_mask =
      saturate_mask.logical_not().logical_and(x < min_normal);
  const at::Tensor normal_mask =
      saturate_mask.logical_or(denormal_mask).logical_not();

  //
  // branch 1: saturate to max val - handled later in the code which combines
  //   the branches
  //

  //
  // branch 2: to conversion to denormal as well as rounding up to normal
  //
  at::Tensor denormal_x = x + denorm_mask_float;
  denormal_x = denormal_x.view(at::kInt);
  denormal_x -= denorm_mask_int;
  denormal_x = denormal_x.to(at::kByte);

  //
  // branch 3: stay in normal range, adjust the exponent and round
  //
  at::Tensor normal_x = x.view(at::kInt);
  // resulting mantissa is odd
  at::Tensor mant_odd =
      normal_x.bitwise_right_shift(MBITS_F32 - mbits).bitwise_and(1);
  // update exponent, rounding bias part 1
  int64_t val_to_add = ((exp_bias - F32_EXP_BIAS) << MBITS_F32) + magic_adder;
  normal_x += val_to_add;
  // rounding bias part 2
  normal_x += mant_odd;
  // take the bits!
  normal_x = normal_x.bitwise_right_shift(MBITS_F32 - mbits);
  normal_x = normal_x.to(at::kByte);

  //
  // combine the branches
  //
  x = at::full_like(x, max_int, options);
  x = at::where(denormal_mask, denormal_x, x);
  x = at::where(normal_mask, normal_x, x);

  // add sign back
  at::Tensor sign_lp =
      sign.bitwise_right_shift(MBITS_F32 + EBITS_F32 - mbits - ebits);
  sign_lp = sign_lp.to(at::kByte);
  // Right shift of a negative signed integer can fill the least significant
  // bits with either 1s or 0s, depending on the implementation. Since PyTorch
  // doesn't have an uint32 dtype, we mask out these bits to get just the
  // f4 sign bit
  sign_lp = sign_lp.bitwise_and(sign_mask);
  x = x.bitwise_or(sign_lp);

  return x.to(at::kByte);
}

at::Tensor toFp4(at::Tensor x) {
  x = unpackAnyFloatingPointToFp32(x.to(at::kFloat), /*ebits=*/2, /*mbits=*/1);
  x = packUint4(x);
  x = x.view(at::kFloat4_e2m1fn_x2);
  return x;
}

std::pair<at::Tensor, at::Tensor> pytorchNvfp4Quantize(
    const at::Tensor a,
    const at::Tensor a_global_scale) {
  constexpr double FLOAT8_E4M3_EPS = 0.125;
  constexpr double FLOAT8_E4M3_MAX = 0.015625;
  constexpr double FLOAT4_E2M1_MAX = 6.0;
  constexpr int64_t BLOCK_SIZE = 16;
  NVF_ERROR(
      a.size(-1) % BLOCK_SIZE == 0,
      "The inner-most dim must be divisible by block_size; Padding is not "
      "implemented.");
  NVF_ERROR(a.is_contiguous(), "Only contiguous tensors are supported.");

  const auto& original_shape = a.sizes();
  const auto a_fp32 =
      a.to(at::kFloat).reshape({original_shape[0], -1, BLOCK_SIZE});

  // Find absolute maximum along blockwise dimension
  const auto max_abs = a_fp32.abs().amax(/*dim=*/-1);
  const auto block_scale_fp32 = (max_abs / FLOAT4_E2M1_MAX).to(at::kFloat);

  const auto scaled_block_scale_fp32 = block_scale_fp32 * a_global_scale;
  const auto scaled_block_scale_fp8 = at::clamp(
                                          scaled_block_scale_fp32,
                                          /*min=*/FLOAT8_E4M3_EPS,
                                          /*max=*/FLOAT8_E4M3_MAX)
                                          .to(at::kFloat8_e4m3fn);
  const auto scaled_block_scale_fp8_fp32 =
      scaled_block_scale_fp8.to(at::kFloat);
  const auto total_scale = scaled_block_scale_fp8_fp32 / a_global_scale;
  auto a_scaled = a_fp32 / total_scale.unsqueeze(-1);
  a_scaled = at::clamp(a_scaled, -FLOAT4_E2M1_MAX, FLOAT4_E2M1_MAX);
  a_scaled = a_scaled.view(original_shape);
  return {toFp4(a_scaled), scaled_block_scale_fp8};
}

QuantizedTensor quantizeNvfp4(const at::Tensor x) {
  constexpr double FLOAT8_E4M3_MAX = 0.015625;
  constexpr double FLOAT4_E2M1_MAX = 6.0;

  auto x_global_scale =
      ((FLOAT8_E4M3_MAX * FLOAT4_E2M1_MAX) / x.abs().max()).to(at::kFloat);

  auto [x_u8, x_scale] = pytorchNvfp4Quantize(x, x_global_scale);
  return {x_u8, x_scale, x_global_scale};
}

//! Convert FP4 into FP32
at::Tensor e2m1ToFp32(const at::Tensor& int4_value) {
  NVF_ERROR_EQ(int4_value.dtype(), at::kByte);
  const at::Tensor signBit = int4_value & 0b1000;
  const at::Tensor index = int4_value & 0b0111;

  // Map the 8 possible non-negative values of e2m1 to corresponding positive
  // fp32 value
  const at::Tensor kE2M1ToFloatArray = at::tensor(
      {0.0f, 0.5f, 1.0f, 1.5f, 2.0f, 3.0f, 4.0f, 6.0f},
      int4_value.options().dtype(at::kFloat));

  const at::Tensor abs_float_result =
      at::take(kE2M1ToFloatArray, index.to(at::kLong));
  return at::where(signBit != 0, -abs_float_result, abs_float_result);
}

//! Unpack float4_e2m1fn_x2 into two separate fp32 values
at::Tensor unpackFp4Bytes(const at::Tensor& a) {
  NVF_ERROR_EQ(a.dtype(), at::kFloat4_e2m1fn_x2);
  int64_t m = a.size(0);
  int64_t n = a.size(1);
  const at::Tensor a_byte = a.view(at::kByte);
  const at::Tensor a_flat = a_byte.flatten();
  const at::Tensor upper_half_byte =
      at::bitwise_right_shift(a_byte & 0b11110000, 4);
  const at::Tensor lower_half_byte = a_byte & 0b00001111;
  const at::Tensor upper_half_float = e2m1ToFp32(upper_half_byte);
  const at::Tensor lower_half_float = e2m1ToFp32(lower_half_byte);
  return at::stack({lower_half_float, upper_half_float}, /*dim=*/-1)
      .reshape({m, n * 2});
}

// Test Cutlass scheduler with simple nvfp4 block-scaled GEMM
TEST_F(CutlassExecutorTest, Nvfp4ScaledGemm_Executor) {
  // Skip if not on SM100 or above
  if (at::cuda::getCurrentDeviceProperties()->major < 10) {
    GTEST_SKIP() << "Skipping test on pre-SM100 GPUs";
  }

  if (!std::getenv("CUTLASS_PATH")) {
    GTEST_SKIP() << "The CUTLASS_PATH environment variable must be set in "
                 << "order to run this test";
  }

  auto fusion = std::make_unique<Fusion>();
  FusionGuard fg(fusion.get());

  TensorView* a = makeContigTensor(2, DataType::Float4_e2m1fn);
  TensorView* b = makeContigTensor(2, DataType::Float4_e2m1fn);
  // B has K inner
  b->setAllocationDomain({b->axis(1), b->axis(0)}, /*new_contiguity=*/true);
  TensorView* a_sf = makeContigTensor(2, DataType::Float8_e4m3fn);
  TensorView* b_sf = makeContigTensor(2, DataType::Float8_e4m3fn);
  TensorView* alpha = makeContigTensor(0, DataType::Float);

  fusion->addInput(a);
  fusion->addInput(b);
  fusion->addInput(a_sf);
  fusion->addInput(b_sf);
  fusion->addInput(alpha);

  // TODO: support more output dtypes, specifically nvfp4
  auto smm = scaled_mm(
      a,
      b,
      a_sf,
      b_sf,
      alpha,
      /*bias=*/nullptr,
      /*beta=*/nullptr,
      /*dtype=*/DataType::BFloat16);

  fusion->addOutput(smm.tv);

  EXPECT_TRUE(SchedulerEntry::makeSchedulerInstance(SchedulerType::Cutlass)
                  ->canScheduleCompileTime(fusion.get()));

  // Note that K is the actual problem size independent of data type, not the
  // packed size.
  constexpr int64_t M = 8192, N = 8192, K = 8192;

  // Create actual tensor data for inputs
  auto options = at::TensorOptions().dtype(at::kFloat).device(at::kCUDA, 0);

  QuantizedTensor qa = quantizeNvfp4(at::randn({M, K}, options));
  QuantizedTensor qb = quantizeNvfp4(at::randn({N, K}, options));

  at::Tensor at_a = qa.elts;
  at::Tensor at_b = qb.elts.t();

  at::Tensor at_a_sf = qa.block_scale;
  at::Tensor at_b_sf = qb.block_scale;

  // Create scalar tensors
  at::Tensor at_alpha = 1.0 / (qa.global_scale * qb.global_scale);

  std::vector<c10::IValue> inputs{at_a, at_b, at_a_sf, at_b_sf, at_alpha};

  CutlassParams params;

  CutlassExecutor ce;
  ce.compile(fusion.get(), params);

  KernelArgumentHolder outputs = ce.run(inputs);

  testValidate(fusion.get(), outputs, inputs, __LINE__, __FILE__);
}

TEST_F(CutlassExecutorTest, Nvfp4MatmulReLU) {
  // Skip if not on SM100 or above
  if (at::cuda::getCurrentDeviceProperties()->major < 10 ||
      at::cuda::getCurrentDeviceProperties()->major > 11) {
    GTEST_SKIP() << "Skipping test on pre-SM100 GPUs";
  }

  if (!std::getenv("CUTLASS_PATH")) {
    GTEST_SKIP() << "The CUTLASS_PATH environment variable must be set in "
                 << "order to run this test";
  }

  auto fusion = std::make_unique<Fusion>();
  FusionGuard fg(fusion.get());

  TensorView* a = makeContigTensor(2, DataType::Float4_e2m1fn);
  TensorView* b = makeContigTensor(2, DataType::Float4_e2m1fn);
  // B has K inner
  b->setAllocationDomain({b->axis(1), b->axis(0)}, /*new_contiguity=*/true);
  TensorView* a_sf = makeContigTensor(2, DataType::Float8_e4m3fn);
  TensorView* b_sf = makeContigTensor(2, DataType::Float8_e4m3fn);
  TensorView* alpha = makeContigTensor(0, DataType::Float);

  fusion->addInput(a);
  fusion->addInput(b);
  fusion->addInput(a_sf);
  fusion->addInput(b_sf);
  fusion->addInput(alpha);

  // TODO: support more output dtypes, specifically nvfp4
  auto smm = scaled_mm(
      a,
      b,
      a_sf,
      b_sf,
      alpha,
      /*bias=*/nullptr,
      /*beta=*/nullptr,
      /*dtype=*/DataType::BFloat16);

  TensorView* out_tv = relu(smm.tv);

  fusion->addOutput(out_tv);

  EXPECT_TRUE(SchedulerEntry::makeSchedulerInstance(SchedulerType::Cutlass)
                  ->canScheduleCompileTime(fusion.get()));

  // Note that K is the actual problem size independent of data type, not the
  // packed size.
  constexpr int64_t M = 8192, N = 8192, K = 8192;

  // Create actual tensor data for inputs
  auto options = at::TensorOptions().dtype(at::kFloat).device(at::kCUDA, 0);

  QuantizedTensor qa = quantizeNvfp4(at::randn({M, K}, options));
  QuantizedTensor qb = quantizeNvfp4(at::randn({N, K}, options));

  at::Tensor at_a = qa.elts;
  at::Tensor at_b = qb.elts.t();

  at::Tensor at_a_sf = qa.block_scale;
  at::Tensor at_b_sf = qb.block_scale;

  // Create scalar tensors
  at::Tensor at_alpha = 1.0 / (qa.global_scale * qb.global_scale);

  std::vector<c10::IValue> inputs{at_a, at_b, at_a_sf, at_b_sf, at_alpha};

  CutlassParams params;

  CutlassExecutor ce;
  ce.compile(fusion.get(), params);

  KernelArgumentHolder outputs = ce.run(inputs);

  testValidate(fusion.get(), outputs, inputs, __LINE__, __FILE__);
}

// Test findBlockScaledOutputs pattern matching
TEST_F(CutlassExecutorTest, FindBlockScaledOutputs_WithoutGlobalScale) {
  std::unique_ptr<Fusion> fusion = std::make_unique<Fusion>();
  FusionGuard fg(fusion.get());

  auto input = makeContigTensor(2, DataType::Float);
  fusion->addInput(input);

  auto unquantized_output = exp(input);

  const QuantizedTensorView qtv =
      quantizeTvNvfp4(unquantized_output, /*global_scale_factor=*/nullptr);

  fusion->addOutput(qtv.block_scale);
  fusion->addOutput(qtv.elts);

  // Test pattern matching
  auto patterns = cutlass_codegen::findBlockScaledOutputs(fusion.get());

  ASSERT_EQ(patterns.size(), 1);
  EXPECT_EQ(patterns[0].quantized_output, qtv.elts);
  EXPECT_EQ(patterns[0].unquantized_output, unquantized_output);
  EXPECT_EQ(patterns[0].block_scale_factors, qtv.block_scale);
  EXPECT_EQ(patterns[0].global_scale_factor, nullptr);
  EXPECT_EQ(patterns[0].block_size, 16);
}

TEST_F(CutlassExecutorTest, FindBlockScaledOutputs_WithGlobalScale) {
  std::unique_ptr<Fusion> fusion = std::make_unique<Fusion>();
  FusionGuard fg(fusion.get());

  auto input = makeContigTensor(2, DataType::Float);
  auto per_tensor_scale = makeContigTensor(0, DataType::Float);
  fusion->addInput(input);
  fusion->addInput(per_tensor_scale);

  TensorView* unquantized_output = exp(input);

  const QuantizedTensorView qtv =
      quantizeTvNvfp4(unquantized_output, per_tensor_scale);

  fusion->addOutput(qtv.block_scale);
  fusion->addOutput(qtv.elts);

  // Test pattern matching
  auto patterns = cutlass_codegen::findBlockScaledOutputs(fusion.get());

  ASSERT_EQ(patterns.size(), 1);
  EXPECT_EQ(patterns[0].quantized_output, qtv.elts);
  EXPECT_EQ(patterns[0].unquantized_output, unquantized_output);
  EXPECT_EQ(patterns[0].block_scale_factors, qtv.block_scale);
  EXPECT_EQ(patterns[0].global_scale_factor, per_tensor_scale);
  EXPECT_EQ(patterns[0].block_size, 16);
}

TEST_F(CutlassExecutorTest, FindBlockScaledOutputs_MXFP8) {
  std::unique_ptr<Fusion> fusion = std::make_unique<Fusion>();
  FusionGuard fg(fusion.get());

  auto input = makeContigTensor(2, DataType::Float);
  fusion->addInput(input);

  TensorView* unquantized_output = exp(input);

  const QuantizedTensorView qtv =
      quantizeTvMxfp8(unquantized_output, /*global_scale_factor=*/nullptr);

  fusion->addOutput(qtv.block_scale);
  fusion->addOutput(qtv.elts);

  // Test pattern matching for FP8 output (MXFP8)
  auto patterns = cutlass_codegen::findBlockScaledOutputs(fusion.get());

  ASSERT_EQ(patterns.size(), 1);
  EXPECT_EQ(patterns[0].quantized_output, qtv.elts);
  EXPECT_EQ(patterns[0].unquantized_output, unquantized_output);
  EXPECT_EQ(patterns[0].block_scale_factors, qtv.block_scale);
  EXPECT_EQ(patterns[0].global_scale_factor, nullptr);
  EXPECT_EQ(patterns[0].block_size, 32);
}

// Test GEMM + ReLU with nvfp4 block-scaled inputs and output
TEST_F(CutlassExecutorTest, Nvfp4BlockScaledGemmReLU) {
  // Skip if not on SM100 or above
  if (at::cuda::getCurrentDeviceProperties()->major < 10 ||
      at::cuda::getCurrentDeviceProperties()->major > 11) {
    GTEST_SKIP() << "Skipping test on pre-SM100 GPUs";
  }

  if (!std::getenv("CUTLASS_PATH")) {
    GTEST_SKIP() << "The CUTLASS_PATH environment variable must be set in "
                 << "order to run this test";
  }

  auto fusion = std::make_unique<Fusion>();
  FusionGuard fg(fusion.get());

  // Input tensors: nvfp4 block-scaled A and B matrices
  TensorView* a = makeContigTensor(2, DataType::Float4_e2m1fn);
  TensorView* b = makeContigTensor(2, DataType::Float4_e2m1fn);
  // B has K inner for optimal memory access
  b->setAllocationDomain({b->axis(1), b->axis(0)}, /*new_contiguity=*/true);
  TensorView* a_sf = makeContigTensor(2, DataType::Float8_e4m3fn);
  TensorView* b_sf = makeContigTensor(2, DataType::Float8_e4m3fn);
  TensorView* alpha = makeContigTensor(0, DataType::Float);
  TensorView* global_normconst = makeContigTensor(0, DataType::Float);

  fusion->addInput(a);
  fusion->addInput(b);
  fusion->addInput(a_sf);
  fusion->addInput(b_sf);
  fusion->addInput(alpha);
  fusion->addInput(global_normconst);

  // Perform block-scaled matmul
  auto smm = scaled_mm(
      a,
      b,
      a_sf,
      b_sf,
      alpha,
      /*bias=*/nullptr,
      /*beta=*/nullptr,
      /*dtype=*/DataType::Float);

  const QuantizedTensorView qtv = quantizeTvNvfp4(smm.tv, global_normconst);

  fusion->addOutput(qtv.block_scale);
  fusion->addOutput(qtv.elts);

  EXPECT_TRUE(SchedulerEntry::makeSchedulerInstance(SchedulerType::Cutlass)
                  ->canScheduleCompileTime(fusion.get()));

  // Test dimensions
  constexpr int64_t M = 4096, N = 4096, K = 4096;

  // Create test data
  auto options = at::TensorOptions().dtype(at::kFloat).device(at::kCUDA, 0);

  QuantizedTensor qa = quantizeNvfp4(at::randn({M, K}, options));
  QuantizedTensor qb = quantizeNvfp4(at::randn({N, K}, options));

  at::Tensor at_a = qa.elts;
  at::Tensor at_b = qb.elts.t();
  at::Tensor at_a_sf = qa.block_scale;
  at::Tensor at_b_sf = qb.block_scale;

  // Compute alpha to combine global scales
  at::Tensor at_alpha = 1.0 / (qa.global_scale * qb.global_scale);
  at::Tensor at_global_normconst = at::full({}, 2.0f, options);

  std::vector<c10::IValue> inputs{
      at_a, at_b, at_a_sf, at_b_sf, at_alpha, at_global_normconst};

  // Compile and run
  CutlassParams params;
  CutlassExecutor ce;
  ce.compile(fusion.get(), params);

  KernelArgumentHolder outputs = ce.run(inputs);

  EXPECT_EQ(outputs.size(), 2);

#if NVFUSER_ENABLE_CUTLASS
  std::pair<torch::Tensor, torch::Tensor> aot_result =
      cutlass_kernels::nvfp4_scaled_mm_blockscale(
          at_a, at_b.t(), at_a_sf, at_b_sf, at_alpha, at_global_normconst);

  EXPECT_TRUE(at::allclose(
      outputs[0].as<at::Tensor>().to(at::kFloat),
      aot_result.second.to(at::kFloat),
      /*rtol=*/0.001,
      /*atol=*/0.001));
  EXPECT_TRUE(at::allclose(
      unpackFp4Bytes(outputs[1].as<at::Tensor>()),
      unpackFp4Bytes(aot_result.first),
      /*rtol=*/0.001,
      /*atol=*/0.001));
#endif
}

<<<<<<< HEAD
// Test Grouped GEMM + ReLU with nvfp4 block-scaled inputs and output
TEST_F(CutlassExecutorTest, Nvfp4BlockScaledGroupedGemmReLU) {
=======
TEST_F(CutlassExecutorTest, Nvfp4Matmul_BiasEpilogue) {
>>>>>>> c71499f2
  // Skip if not on SM100 or above
  if (at::cuda::getCurrentDeviceProperties()->major < 10 ||
      at::cuda::getCurrentDeviceProperties()->major > 11) {
    GTEST_SKIP() << "Skipping test on pre-SM100 GPUs";
  }

  if (!std::getenv("CUTLASS_PATH")) {
    GTEST_SKIP() << "The CUTLASS_PATH environment variable must be set in "
                 << "order to run this test";
  }

  auto fusion = std::make_unique<Fusion>();
  FusionGuard fg(fusion.get());

<<<<<<< HEAD
  // Input tensors: nvfp4 block-scaled A and B matrices
  TensorView* a = makeContigTensor(2, DataType::Float4_e2m1fn);
  TensorView* b = makeContigTensor(3, DataType::Float4_e2m1fn);
  // B has K inner for optimal memory access
  b->setAllocationDomain(
      {b->axis(0), b->axis(2), b->axis(1)}, /*new_contiguity=*/true);
  TensorView* a_sf = makeContigTensor(2, DataType::Float8_e4m3fn);
  TensorView* b_sf = makeContigTensor(3, DataType::Float8_e4m3fn);
  TensorView* alpha = makeContigTensor(1, DataType::Float);
  TensorView* problem_sizes = makeContigTensor(1, DataType::Int32);
  TensorView* expert_offsets = makeContigTensor(1, DataType::Int32);
  TensorView* sf_offsets = makeContigTensor(1, DataType::Int32);

  TensorView* global_normconst = makeContigTensor(0, DataType::Float);
=======
  TensorView* a = makeContigTensor(2, DataType::Float4_e2m1fn);
  TensorView* b = makeContigTensor(2, DataType::Float4_e2m1fn);
  // B has K inner
  b->setAllocationDomain({b->axis(1), b->axis(0)}, /*new_contiguity=*/true);
  TensorView* a_sf = makeContigTensor(2, DataType::Float8_e4m3fn);
  TensorView* b_sf = makeContigTensor(2, DataType::Float8_e4m3fn);
  TensorView* alpha = makeContigTensor(0, DataType::Float);
  TensorView* beta = makeContigTensor(0, DataType::Float);
  TensorView* bias = makeContigTensor(2, DataType::BFloat16);
>>>>>>> c71499f2

  fusion->addInput(a);
  fusion->addInput(b);
  fusion->addInput(a_sf);
  fusion->addInput(b_sf);
<<<<<<< HEAD
  fusion->addInput(alpha);
  fusion->addInput(global_normconst);

  // Perform block-scaled matmul
  TensorView* gmmtv = cutlass_nvfp4_grouped_mm(
=======
  fusion->addInput(bias);
  fusion->addInput(alpha);
  fusion->addInput(beta);

  // TODO: support more output dtypes, specifically nvfp4
  auto smm = scaled_mm(
>>>>>>> c71499f2
      a,
      b,
      a_sf,
      b_sf,
      alpha,
<<<<<<< HEAD
      problem_sizes,
      expert_offsets,
      sf_offsets,
      /*dtype=*/DataType::Float);

  TensorView* unquantized_output = relu(gmmtv);

  const QuantizedTensorView qtv =
      quantizeTvNvfp4(unquantized_output, global_normconst);

  fusion->addOutput(qtv.block_scale);
  fusion->addOutput(qtv.elts);

  // Test dimensions
  constexpr int64_t // num_experts = 3,
      M = 1024,
      N = 128, K = 256;

  // Create test data
=======
      bias,
      beta,
      // NOTE: We support DataType::Float output in the Cutlass executor, but
      // we use BFloat16 here in order to compare fairly against our
      // precompiled kernels which only support Half and BFloat16
      /*dtype=*/DataType::BFloat16);

  TensorView* out_tv = relu(smm.tv);

  fusion->addOutput(out_tv);

  // Note that K is the actual problem size independent of data type, not the
  // packed size.
  constexpr int64_t M = 8192, N = 8192, K = 8192;

  // Create actual tensor data for inputs
>>>>>>> c71499f2
  auto options = at::TensorOptions().dtype(at::kFloat).device(at::kCUDA, 0);

  QuantizedTensor qa = quantizeNvfp4(at::randn({M, K}, options));
  QuantizedTensor qb = quantizeNvfp4(at::randn({N, K}, options));

  at::Tensor at_a = qa.elts;
  at::Tensor at_b = qb.elts.t();
<<<<<<< HEAD
  at::Tensor at_a_sf = qa.block_scale;
  at::Tensor at_b_sf = qb.block_scale;

  // Compute alpha to combine global scales
  at::Tensor at_alpha = 1.0 / (qa.global_scale * qb.global_scale);
  at::Tensor at_global_normconst = at::full({}, 2.0f, options);

  std::vector<c10::IValue> inputs{
      at_a, at_b, at_a_sf, at_b_sf, at_alpha, at_global_normconst};

  // Compile and run
  CutlassParams params;
=======

  at::Tensor at_a_sf = qa.block_scale;
  at::Tensor at_b_sf = qb.block_scale;

  at::Tensor at_bias = at::randn({M, N}, options.dtype(at::kBFloat16));

  // Create scalar tensors
  at::Tensor at_alpha = 1.0 / (qa.global_scale * qb.global_scale);
  at::Tensor at_beta = at::randn({}, options);

  std::vector<c10::IValue> inputs{
      at_a, at_b, at_a_sf, at_b_sf, at_bias, at_alpha, at_beta};

  CutlassParams params;

>>>>>>> c71499f2
  CutlassExecutor ce;
  ce.compile(fusion.get(), params);

  KernelArgumentHolder outputs = ce.run(inputs);

<<<<<<< HEAD
  EXPECT_EQ(outputs.size(), 2);

#if NVFUSER_ENABLE_CUTLASS
  std::pair<torch::Tensor, torch::Tensor> aot_result =
      cutlass_kernels::nvfp4_scaled_mm_blockscale(
          at_a, at_b.t(), at_a_sf, at_b_sf, at_alpha, at_global_normconst);

  EXPECT_TRUE(at::allclose(
      outputs[0].as<at::Tensor>().to(at::kFloat),
      aot_result.second.to(at::kFloat),
      /*rtol=*/0.001,
      /*atol=*/0.001));
  EXPECT_TRUE(at::allclose(
      unpackFp4Bytes(outputs[1].as<at::Tensor>()),
      unpackFp4Bytes(aot_result.first),
      /*rtol=*/0.001,
      /*atol=*/0.001));
#endif
=======
  // The pre-compiled kernels do not support beta or bias, so instead, I'll
  // create a separate fusion that computes those separately in order to create
  // a reference.
  {
    auto ref_fusion = std::make_unique<Fusion>();
    FusionGuard fg(ref_fusion.get());

    TensorView* a = makeContigTensor(2, DataType::Float4_e2m1fn);
    TensorView* b = makeContigTensor(2, DataType::Float4_e2m1fn);
    // B has K inner
    b->setAllocationDomain({b->axis(1), b->axis(0)}, /*new_contiguity=*/true);
    TensorView* a_sf = makeContigTensor(2, DataType::Float8_e4m3fn);
    TensorView* b_sf = makeContigTensor(2, DataType::Float8_e4m3fn);
    TensorView* alpha = makeContigTensor(0, DataType::Float);
    TensorView* beta = makeContigTensor(0, DataType::Float);
    TensorView* bias = makeContigTensor(2, DataType::BFloat16);

    ref_fusion->addInput(a);
    ref_fusion->addInput(b);
    ref_fusion->addInput(a_sf);
    ref_fusion->addInput(b_sf);
    ref_fusion->addInput(bias);
    ref_fusion->addInput(alpha);
    ref_fusion->addInput(beta);

    // TODO: support more output dtypes, specifically nvfp4
    auto smm = scaled_mm(
        a,
        b,
        a_sf,
        b_sf,
        alpha,
        /*bias=*/nullptr,
        /*beta=*/nullptr,
        /*dtype=*/DataType::BFloat16);

    TensorView* beta_bias = mul(beta, bias);
    TensorView* lincomb = add(smm.tv, beta_bias);

    TensorView* out_tv = relu(lincomb);

    ref_fusion->addOutput(out_tv);

    ExpressionEvaluator expr_eval;

    ASSERT_EQ(ref_fusion->inputs().size(), inputs.size());
    for (auto [val, at_tens] : zip(ref_fusion->inputs(), inputs)) {
      expr_eval.bind(val, at_tens.toTensor());
    }

    PolymorphicValue out_pv = expr_eval.evaluate(out_tv);

    ASSERT_TRUE(out_pv.is<at::Tensor>());

    testValidate(
        fusion.get(),
        outputs,
        inputs,
        {out_pv.as<at::Tensor>()},
        __LINE__,
        __FILE__);
  }
>>>>>>> c71499f2
}

} // namespace nvfuser<|MERGE_RESOLUTION|>--- conflicted
+++ resolved
@@ -694,12 +694,7 @@
 #endif
 }
 
-<<<<<<< HEAD
-// Test Grouped GEMM + ReLU with nvfp4 block-scaled inputs and output
-TEST_F(CutlassExecutorTest, Nvfp4BlockScaledGroupedGemmReLU) {
-=======
 TEST_F(CutlassExecutorTest, Nvfp4Matmul_BiasEpilogue) {
->>>>>>> c71499f2
   // Skip if not on SM100 or above
   if (at::cuda::getCurrentDeviceProperties()->major < 10 ||
       at::cuda::getCurrentDeviceProperties()->major > 11) {
@@ -714,7 +709,154 @@
   auto fusion = std::make_unique<Fusion>();
   FusionGuard fg(fusion.get());
 
-<<<<<<< HEAD
+  TensorView* a = makeContigTensor(2, DataType::Float4_e2m1fn);
+  TensorView* b = makeContigTensor(2, DataType::Float4_e2m1fn);
+  // B has K inner
+  b->setAllocationDomain({b->axis(1), b->axis(0)}, /*new_contiguity=*/true);
+  TensorView* a_sf = makeContigTensor(2, DataType::Float8_e4m3fn);
+  TensorView* b_sf = makeContigTensor(2, DataType::Float8_e4m3fn);
+  TensorView* alpha = makeContigTensor(0, DataType::Float);
+  TensorView* beta = makeContigTensor(0, DataType::Float);
+  TensorView* bias = makeContigTensor(2, DataType::BFloat16);
+
+  fusion->addInput(a);
+  fusion->addInput(b);
+  fusion->addInput(a_sf);
+  fusion->addInput(b_sf);
+  fusion->addInput(bias);
+  fusion->addInput(alpha);
+  fusion->addInput(beta);
+
+  // TODO: support more output dtypes, specifically nvfp4
+  auto smm = scaled_mm(
+      a,
+      b,
+      a_sf,
+      b_sf,
+      alpha,
+      bias,
+      beta,
+      // NOTE: We support DataType::Float output in the Cutlass executor, but
+      // we use BFloat16 here in order to compare fairly against our
+      // precompiled kernels which only support Half and BFloat16
+      /*dtype=*/DataType::BFloat16);
+
+  TensorView* out_tv = relu(smm.tv);
+
+  fusion->addOutput(out_tv);
+
+  // Note that K is the actual problem size independent of data type, not the
+  // packed size.
+  constexpr int64_t M = 8192, N = 8192, K = 8192;
+
+  // Create actual tensor data for inputs
+  auto options = at::TensorOptions().dtype(at::kFloat).device(at::kCUDA, 0);
+
+  QuantizedTensor qa = quantizeNvfp4(at::randn({M, K}, options));
+  QuantizedTensor qb = quantizeNvfp4(at::randn({N, K}, options));
+
+  at::Tensor at_a = qa.elts;
+  at::Tensor at_b = qb.elts.t();
+
+  at::Tensor at_a_sf = qa.block_scale;
+  at::Tensor at_b_sf = qb.block_scale;
+
+  at::Tensor at_bias = at::randn({M, N}, options.dtype(at::kBFloat16));
+
+  // Create scalar tensors
+  at::Tensor at_alpha = 1.0 / (qa.global_scale * qb.global_scale);
+  at::Tensor at_beta = at::randn({}, options);
+
+  std::vector<c10::IValue> inputs{
+      at_a, at_b, at_a_sf, at_b_sf, at_bias, at_alpha, at_beta};
+
+  CutlassParams params;
+
+  CutlassExecutor ce;
+  ce.compile(fusion.get(), params);
+
+  KernelArgumentHolder outputs = ce.run(inputs);
+
+  // The pre-compiled kernels do not support beta or bias, so instead, I'll
+  // create a separate fusion that computes those separately in order to create
+  // a reference.
+  {
+    auto ref_fusion = std::make_unique<Fusion>();
+    FusionGuard fg(ref_fusion.get());
+
+    TensorView* a = makeContigTensor(2, DataType::Float4_e2m1fn);
+    TensorView* b = makeContigTensor(2, DataType::Float4_e2m1fn);
+    // B has K inner
+    b->setAllocationDomain({b->axis(1), b->axis(0)}, /*new_contiguity=*/true);
+    TensorView* a_sf = makeContigTensor(2, DataType::Float8_e4m3fn);
+    TensorView* b_sf = makeContigTensor(2, DataType::Float8_e4m3fn);
+    TensorView* alpha = makeContigTensor(0, DataType::Float);
+    TensorView* beta = makeContigTensor(0, DataType::Float);
+    TensorView* bias = makeContigTensor(2, DataType::BFloat16);
+
+    ref_fusion->addInput(a);
+    ref_fusion->addInput(b);
+    ref_fusion->addInput(a_sf);
+    ref_fusion->addInput(b_sf);
+    ref_fusion->addInput(bias);
+    ref_fusion->addInput(alpha);
+    ref_fusion->addInput(beta);
+
+    // TODO: support more output dtypes, specifically nvfp4
+    auto smm = scaled_mm(
+        a,
+        b,
+        a_sf,
+        b_sf,
+        alpha,
+        /*bias=*/nullptr,
+        /*beta=*/nullptr,
+        /*dtype=*/DataType::BFloat16);
+
+    TensorView* beta_bias = mul(beta, bias);
+    TensorView* lincomb = add(smm.tv, beta_bias);
+
+    TensorView* out_tv = relu(lincomb);
+
+    ref_fusion->addOutput(out_tv);
+
+    ExpressionEvaluator expr_eval;
+
+    ASSERT_EQ(ref_fusion->inputs().size(), inputs.size());
+    for (auto [val, at_tens] : zip(ref_fusion->inputs(), inputs)) {
+      expr_eval.bind(val, at_tens.toTensor());
+    }
+
+    PolymorphicValue out_pv = expr_eval.evaluate(out_tv);
+
+    ASSERT_TRUE(out_pv.is<at::Tensor>());
+
+    testValidate(
+        fusion.get(),
+        outputs,
+        inputs,
+        {out_pv.as<at::Tensor>()},
+        __LINE__,
+        __FILE__);
+  }
+}
+
+// Test Grouped GEMM + ReLU with nvfp4 block-scaled inputs and output
+TEST_F(CutlassExecutorTest, Nvfp4BlockScaledGroupedGemmReLU) {
+  // Skip if not on SM100 or above
+  if (at::cuda::getCurrentDeviceProperties()->major < 10 ||
+      at::cuda::getCurrentDeviceProperties()->major > 11) {
+    GTEST_SKIP() << "Skipping test on pre-SM100 GPUs";
+  }
+
+  if (!std::getenv("CUTLASS_PATH")) {
+    GTEST_SKIP() << "The CUTLASS_PATH environment variable must be set in "
+                 << "order to run this test";
+  }
+
+  auto fusion = std::make_unique<Fusion>();
+  FusionGuard fg(fusion.get());
+
   // Input tensors: nvfp4 block-scaled A and B matrices
   TensorView* a = makeContigTensor(2, DataType::Float4_e2m1fn);
   TensorView* b = makeContigTensor(3, DataType::Float4_e2m1fn);
@@ -729,42 +871,21 @@
   TensorView* sf_offsets = makeContigTensor(1, DataType::Int32);
 
   TensorView* global_normconst = makeContigTensor(0, DataType::Float);
-=======
-  TensorView* a = makeContigTensor(2, DataType::Float4_e2m1fn);
-  TensorView* b = makeContigTensor(2, DataType::Float4_e2m1fn);
-  // B has K inner
-  b->setAllocationDomain({b->axis(1), b->axis(0)}, /*new_contiguity=*/true);
-  TensorView* a_sf = makeContigTensor(2, DataType::Float8_e4m3fn);
-  TensorView* b_sf = makeContigTensor(2, DataType::Float8_e4m3fn);
-  TensorView* alpha = makeContigTensor(0, DataType::Float);
-  TensorView* beta = makeContigTensor(0, DataType::Float);
-  TensorView* bias = makeContigTensor(2, DataType::BFloat16);
->>>>>>> c71499f2
 
   fusion->addInput(a);
   fusion->addInput(b);
   fusion->addInput(a_sf);
   fusion->addInput(b_sf);
-<<<<<<< HEAD
   fusion->addInput(alpha);
   fusion->addInput(global_normconst);
 
   // Perform block-scaled matmul
   TensorView* gmmtv = cutlass_nvfp4_grouped_mm(
-=======
-  fusion->addInput(bias);
-  fusion->addInput(alpha);
-  fusion->addInput(beta);
-
-  // TODO: support more output dtypes, specifically nvfp4
-  auto smm = scaled_mm(
->>>>>>> c71499f2
       a,
       b,
       a_sf,
       b_sf,
       alpha,
-<<<<<<< HEAD
       problem_sizes,
       expert_offsets,
       sf_offsets,
@@ -784,24 +905,6 @@
       N = 128, K = 256;
 
   // Create test data
-=======
-      bias,
-      beta,
-      // NOTE: We support DataType::Float output in the Cutlass executor, but
-      // we use BFloat16 here in order to compare fairly against our
-      // precompiled kernels which only support Half and BFloat16
-      /*dtype=*/DataType::BFloat16);
-
-  TensorView* out_tv = relu(smm.tv);
-
-  fusion->addOutput(out_tv);
-
-  // Note that K is the actual problem size independent of data type, not the
-  // packed size.
-  constexpr int64_t M = 8192, N = 8192, K = 8192;
-
-  // Create actual tensor data for inputs
->>>>>>> c71499f2
   auto options = at::TensorOptions().dtype(at::kFloat).device(at::kCUDA, 0);
 
   QuantizedTensor qa = quantizeNvfp4(at::randn({M, K}, options));
@@ -809,7 +912,6 @@
 
   at::Tensor at_a = qa.elts;
   at::Tensor at_b = qb.elts.t();
-<<<<<<< HEAD
   at::Tensor at_a_sf = qa.block_scale;
   at::Tensor at_b_sf = qb.block_scale;
 
@@ -822,29 +924,11 @@
 
   // Compile and run
   CutlassParams params;
-=======
-
-  at::Tensor at_a_sf = qa.block_scale;
-  at::Tensor at_b_sf = qb.block_scale;
-
-  at::Tensor at_bias = at::randn({M, N}, options.dtype(at::kBFloat16));
-
-  // Create scalar tensors
-  at::Tensor at_alpha = 1.0 / (qa.global_scale * qb.global_scale);
-  at::Tensor at_beta = at::randn({}, options);
-
-  std::vector<c10::IValue> inputs{
-      at_a, at_b, at_a_sf, at_b_sf, at_bias, at_alpha, at_beta};
-
-  CutlassParams params;
-
->>>>>>> c71499f2
   CutlassExecutor ce;
   ce.compile(fusion.get(), params);
 
   KernelArgumentHolder outputs = ce.run(inputs);
 
-<<<<<<< HEAD
   EXPECT_EQ(outputs.size(), 2);
 
 #if NVFUSER_ENABLE_CUTLASS
@@ -863,70 +947,6 @@
       /*rtol=*/0.001,
       /*atol=*/0.001));
 #endif
-=======
-  // The pre-compiled kernels do not support beta or bias, so instead, I'll
-  // create a separate fusion that computes those separately in order to create
-  // a reference.
-  {
-    auto ref_fusion = std::make_unique<Fusion>();
-    FusionGuard fg(ref_fusion.get());
-
-    TensorView* a = makeContigTensor(2, DataType::Float4_e2m1fn);
-    TensorView* b = makeContigTensor(2, DataType::Float4_e2m1fn);
-    // B has K inner
-    b->setAllocationDomain({b->axis(1), b->axis(0)}, /*new_contiguity=*/true);
-    TensorView* a_sf = makeContigTensor(2, DataType::Float8_e4m3fn);
-    TensorView* b_sf = makeContigTensor(2, DataType::Float8_e4m3fn);
-    TensorView* alpha = makeContigTensor(0, DataType::Float);
-    TensorView* beta = makeContigTensor(0, DataType::Float);
-    TensorView* bias = makeContigTensor(2, DataType::BFloat16);
-
-    ref_fusion->addInput(a);
-    ref_fusion->addInput(b);
-    ref_fusion->addInput(a_sf);
-    ref_fusion->addInput(b_sf);
-    ref_fusion->addInput(bias);
-    ref_fusion->addInput(alpha);
-    ref_fusion->addInput(beta);
-
-    // TODO: support more output dtypes, specifically nvfp4
-    auto smm = scaled_mm(
-        a,
-        b,
-        a_sf,
-        b_sf,
-        alpha,
-        /*bias=*/nullptr,
-        /*beta=*/nullptr,
-        /*dtype=*/DataType::BFloat16);
-
-    TensorView* beta_bias = mul(beta, bias);
-    TensorView* lincomb = add(smm.tv, beta_bias);
-
-    TensorView* out_tv = relu(lincomb);
-
-    ref_fusion->addOutput(out_tv);
-
-    ExpressionEvaluator expr_eval;
-
-    ASSERT_EQ(ref_fusion->inputs().size(), inputs.size());
-    for (auto [val, at_tens] : zip(ref_fusion->inputs(), inputs)) {
-      expr_eval.bind(val, at_tens.toTensor());
-    }
-
-    PolymorphicValue out_pv = expr_eval.evaluate(out_tv);
-
-    ASSERT_TRUE(out_pv.is<at::Tensor>());
-
-    testValidate(
-        fusion.get(),
-        outputs,
-        inputs,
-        {out_pv.as<at::Tensor>()},
-        __LINE__,
-        __FILE__);
-  }
->>>>>>> c71499f2
 }
 
 } // namespace nvfuser