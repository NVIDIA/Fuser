--- conflicted
+++ resolved
@@ -803,11 +803,7 @@
   TensorView* a = makeContigTensor(3);
   TensorView* b = makeContigTensor(3);
   TensorView* c = makeContigTensor(3);
-<<<<<<< HEAD
-  auto matmul = IrBuilder::create<MatmulOp>(c, a, b);
-=======
   auto* matmul = IrBuilder::create<MatmulOp>(c, a, b);
->>>>>>> 3af73c4e
 
   hic->addInput(a);
   hic->addInput(b);
