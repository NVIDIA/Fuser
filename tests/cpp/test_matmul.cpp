// clang-format off
/*
 * SPDX-FileCopyrightText: Copyright (c) 2023-present NVIDIA CORPORATION & AFFILIATES.
 * All rights reserved.
 * SPDX-License-Identifier: BSD-3-Clause
 */
// clang-format on
#include <macros.h>

#include <csrc/exceptions.h>
#include <gtest/gtest.h>

#include <codegen.h>
#include <device_lower/analysis/bank_conflict.h>
#include <device_lower/lower2device.h>
#include <disjoint_set.h>
#include <expr_evaluator.h>
#include <fusion.h>
#include <fusion_profiler.h>
#include <fusion_segmenter.h>
#include <ir/all_nodes.h>
#include <ir/graphviz.h>
#include <ir/iostream.h>
#include <ir/printer.h>
#include <ir/utils.h>
#include <iter_visitor.h>
#include <kernel_ir.h>
#include <logical_domain_map.h>
#include <mma_type.h>
#include <ops/all_ops.h>
#include <preseg_passes/pre_segmenter.h>
#include <runtime/executor.h>
#include <runtime/executor_params.h>
#include <runtime/fusion_executor_cache.h>
#include <scheduler/all_schedulers.h>
#include <scheduler/matmul.h>
#include <scheduler/mma_utils.h>
#include <scheduler/reduction_utils.h>
#include <scheduler/tools/inlining.h>
#include <scheduler/utils.h>
#include <sys_utils.h>
#include <tests/cpp/utils.h>
#include <tests/cpp/validator.h>
#include <transform_replay.h>
#include <transform_rfactor.h>
#include <utils.h>

// fuser and IR parser
#include <ATen/cuda/CUDAContext.h>
#include <ATen/cuda/Exceptions.h>
#include <c10/cuda/CUDAStream.h>

#include <ir/builder.h>
#include <algorithm>
#include <iostream>
#include "c10/core/ScalarType.h"

namespace nvfuser {

using MatmulTest = NVFuserTest;

class MatmulTestWithLayout : public NVFuserTest,
                             public ::testing::WithParamInterface<MmaLayout> {
 protected:
  MmaLayout layout;
  void SetUp() override {
    layout = GetParam();
    NVFuserTest::SetUp();
  }
};

using namespace at::indexing;

#define SKIP_IF_INSUFFICIENT_SMEM(params, data_types)                     \
  {                                                                       \
    int64_t estim = mma_utils::computeExpectedSharedMemoryUsage(          \
        params, data_types, true, true);                                  \
    int64_t avail = (int64_t)deviceAvailableSharedMemoryBytes();          \
    if (avail < estim) {                                                  \
      GTEST_SKIP() << "Insufficient shared memory to run test (" << estim \
                   << "B required but only " << avail << "B available)."; \
    }                                                                     \
  }

// Matmul test for Ampere MMA: across supported layouts
TEST_P(MatmulTestWithLayout, AmpereMatmul) {
  NVFUSER_TEST_CUDA_ARCH_RANGE_GUARD(7, 5, 9, 0);

  // Keep multiples of 8 to keep vectorizable.
  int M = 504, N = 136, K = 248;

  Fusion fusion;
  FusionGuard fg(&fusion);

  auto shapes = matmulAtInputShape3DTuring(-1, -1, -1, layout);

  auto tv0 = makeContigConcreteTensor(shapes.first, DataType::Half);
  auto tv1 = makeContigConcreteTensor(shapes.second, DataType::Half);

  fusion.addInput(tv0);
  fusion.addInput(tv1);

  tv0 = canonicalizeInputToBMNK(tv0, layout, MmaOperand::A);
  tv1 = canonicalizeInputToBMNK(tv1, layout, MmaOperand::B);
  auto tv2 = fusedMultiplySum(tv0, tv1, {-1});

  fusion.addOutput(tv2);

  MatMulTileOptions gemm_tile;
  gemm_tile.cta_tile = GemmTile(128, 128, 32);
  gemm_tile.warp_tile = GemmTile(64, 64, 32);

  MatmulParams mparams;
  mparams.supported_vec_size = {8, 8, 4};
  mparams.mma_macro = MmaMacro::Ampere_16_8_16;
  mparams.tile_sizes = gemm_tile;
  mparams.async_gmem_load_operands = true;
  mparams.circular_buffer_options.circular_buffer_smem_write = true;
  mparams.circular_buffer_options.circular_buffer_smem_read = true;
  mparams.circular_buffer_options.smem_circular_buffer_stage = 4;
  SchedulerEntry::makeSchedulerInstance(SchedulerType::Matmul)
      ->schedule(&fusion, &mparams);

  auto inputs = matmulAtInput3DTuring(M, N, K, layout);

  KernelExecutor ke;
  NVFUSER_TEST_CUDA_ARCH_COMPILE_CHECK(
      8,
      0,
      ke.compile(
          &fusion,
          {inputs.first, inputs.second},
          LaunchParams(),
          matmul_cparams));
  ASSERT_TRUE(getBankConflictInfo(ke.kernel()).empty());
  ASSERT_FALSE(
      PredicatedChecker::isCpAsyncMmaPredicatedByIfThenElse(ke.kernel()));
  auto cg_outputs = ke.run({inputs.first, inputs.second});
  auto tref = atMatmul(
      inputs.first.to(at::kFloat), inputs.second.to(at::kFloat), layout);
  NVF_CHECK(cg_outputs[0].allclose(tref, 0.0001, 0.0001));
}

// Single batch dimension which is broadcast
TEST_P(MatmulTestWithLayout, AmpereMatmulBroadcastBatch) {
  NVFUSER_TEST_CUDA_ARCH_RANGE_GUARD(7, 5, 9, 0);

  // Keep multiples of 8 to keep vectorizable.
  int M = 504, N = 136, K = 248;

  Fusion fusion;
  FusionGuard fg(&fusion);

  auto shapes = matmulAtInputShape3DTuring(-1, -1, -1, layout);

  auto tv0 = makeContigConcreteTensor(shapes.first, DataType::Half);
  auto tv1 = makeContigConcreteTensor(shapes.second, DataType::Half);

  fusion.addInput(tv0);
  fusion.addInput(tv1);

  tv0 = canonicalizeInputToBMNK(tv0, layout, MmaOperand::A);
  tv1 = canonicalizeInputToBMNK(tv1, layout, MmaOperand::B);
  // Broadcast inputs to 1, M, 1, K and 1, 1, N, K
  tv0 = broadcast(tv0, {true, false, false, false});
  tv1 = broadcast(tv1, {true, false, false, false});
  auto tv2 = fusedMultiplySum(tv0, tv1, {-1});

  fusion.addOutput(tv2);

  MatMulTileOptions gemm_tile;
  gemm_tile.cta_tile = GemmTile(128, 128, 32);
  gemm_tile.warp_tile = GemmTile(64, 64, 32);

  MatmulParams mparams;
  mparams.supported_vec_size = {8, 8, 4};
  mparams.mma_macro = MmaMacro::Ampere_16_8_16;
  mparams.tile_sizes = gemm_tile;
  mparams.async_gmem_load_operands = true;
  mparams.circular_buffer_options.circular_buffer_smem_write = true;
  mparams.circular_buffer_options.circular_buffer_smem_read = true;
  mparams.circular_buffer_options.smem_circular_buffer_stage = 4;
  SchedulerEntry::makeSchedulerInstance(SchedulerType::Matmul)
      ->schedule(&fusion, &mparams);

  auto inputs = matmulAtInput3DTuring(M, N, K, layout);

  KernelExecutor ke;
  NVFUSER_TEST_CUDA_ARCH_COMPILE_CHECK(
      8,
      0,
      ke.compile(
          &fusion,
          {inputs.first, inputs.second},
          LaunchParams(),
          matmul_cparams));
  ASSERT_TRUE(getBankConflictInfo(ke.kernel()).empty());
  ASSERT_FALSE(
      PredicatedChecker::isCpAsyncMmaPredicatedByIfThenElse(ke.kernel()));
  auto cg_outputs = ke.run({inputs.first, inputs.second});
  auto tref =
      atMatmul(
          inputs.first.to(at::kFloat), inputs.second.to(at::kFloat), layout)
          .unsqueeze(0);
  NVF_CHECK(cg_outputs[0].allclose(tref, 0.0001, 0.0001));
}

TEST_P(MatmulTestWithLayout, AmperePrologueFusionBroadcast) {
  NVFUSER_TEST_CUDA_ARCH_RANGE_GUARD(7, 5, 9, 0);

  // Keep multiples of 8 to keep vectorizable.
  int M = 504, N = 136, K = 248;

  Fusion fusion;
  FusionGuard fg(&fusion);

  auto tv0 = makeContigTensor(2, DataType::Half);
  auto tv1 = makeContigTensor(2, DataType::Half);
  fusion.addInput(tv0);
  fusion.addInput(tv1);

  tv0 = canonicalizeInputToBMNK(tv0, layout, MmaOperand::A);
  tv1 = canonicalizeInputToBMNK(tv1, layout, MmaOperand::B);
  auto tv2 = fusedMultiplySum(tv0, tv1, {-1});

  fusion.addOutput(tv2);

  MatMulTileOptions gemm_tile;
  gemm_tile.cta_tile = GemmTile(128, 128, 32);
  gemm_tile.warp_tile = GemmTile(64, 64, 32);

  MatmulParams mparams;
  mparams.supported_vec_size = {8, 8, 4};
  mparams.mma_macro = MmaMacro::Ampere_16_8_16;
  mparams.tile_sizes = gemm_tile;
  mparams.async_gmem_load_operands = true;
  mparams.circular_buffer_options.circular_buffer_smem_write = true;
  mparams.circular_buffer_options.circular_buffer_smem_read = true;
  mparams.circular_buffer_options.smem_circular_buffer_stage = 4;
  SchedulerEntry::makeSchedulerInstance(SchedulerType::Matmul)
      ->schedule(&fusion, &mparams);

  auto inputs = matmulAtInput2D(M, N, K, layout);

  KernelExecutor ke;
  NVFUSER_TEST_CUDA_ARCH_COMPILE_CHECK(
      8,
      0,
      ke.compile(
          &fusion,
          {inputs.first, inputs.second},
          LaunchParams(),
          matmul_cparams));
  ASSERT_TRUE(getBankConflictInfo(ke.kernel()).empty());
  ASSERT_FALSE(
      PredicatedChecker::isCpAsyncMmaPredicatedByIfThenElse(ke.kernel()));
  auto cg_outputs = ke.run({inputs.first, inputs.second});
  auto tref = atMatmul(
      inputs.first.to(at::kFloat), inputs.second.to(at::kFloat), layout);
  NVF_CHECK(cg_outputs[0].allclose(tref, 0.0001, 0.0001));
}

TEST_P(MatmulTestWithLayout, AmpereProloguePointwise) {
  NVFUSER_TEST_CUDA_ARCH_RANGE_GUARD(7, 5, 9, 0);

  // Keep multiples of 8 to keep vectorizable.
  int M = 504, N = 136, K = 248;

  Fusion fusion;
  FusionGuard fg(&fusion);

  auto shapes = matmulAtInputShape3DTuring(-1, -1, -1, layout);

  auto tv0 = makeContigConcreteTensor(shapes.first, DataType::Half);
  auto tv1 = makeContigConcreteTensor(shapes.second, DataType::Half);

  fusion.addInput(tv0);
  fusion.addInput(tv1);

  tv0 = canonicalizeInputToBMNK(tv0, layout, MmaOperand::A);
  tv0 = castOp(DataType::Half, sin(tv0));
  tv1 = canonicalizeInputToBMNK(tv1, layout, MmaOperand::B);
  tv1 = castOp(DataType::Half, sin(tv1));
  auto tv2 = fusedMultiplySum(tv0, tv1, {-1});

  fusion.addOutput(tv2);

  MatMulTileOptions gemm_tile;
  gemm_tile.cta_tile = GemmTile(128, 128, 32);
  gemm_tile.warp_tile = GemmTile(64, 64, 32);

  MatmulParams mparams;
  mparams.supported_vec_size = {8, 8, 4};
  mparams.mma_macro = MmaMacro::Ampere_16_8_16;
  mparams.tile_sizes = gemm_tile;
  mparams.async_gmem_load_operands = true;
  mparams.circular_buffer_options.circular_buffer_smem_write = true;
  mparams.circular_buffer_options.circular_buffer_smem_read = true;
  mparams.circular_buffer_options.smem_circular_buffer_stage = 4;
  SchedulerEntry::makeSchedulerInstance(SchedulerType::Matmul)
      ->schedule(&fusion, &mparams);

  auto inputs = matmulAtInput3DTuring(M, N, K, layout);

  KernelExecutor ke;
  NVFUSER_TEST_CUDA_ARCH_COMPILE_CHECK(
      8,
      0,
      ke.compile(
          &fusion,
          {inputs.first, inputs.second},
          LaunchParams(),
          matmul_cparams));
  ASSERT_TRUE(getBankConflictInfo(ke.kernel()).empty());
  ASSERT_FALSE(
      PredicatedChecker::isCpAsyncMmaPredicatedByIfThenElse(ke.kernel()));
  auto cg_outputs = ke.run({inputs.first, inputs.second});
  auto tref = atMatmul(
      inputs.first.sin().to(at::kFloat),
      inputs.second.sin().to(at::kFloat),
      layout);
  NVF_CHECK(cg_outputs[0].allclose(tref, 0.0001, 0.0001));
}

TEST_P(MatmulTestWithLayout, AmpereMatmulBFloat16) {
  NVFUSER_TEST_CUDA_ARCH_RANGE_GUARD(7, 5, 9, 0);

  // Keep multiples of 8 to keep vectorizable.
  int M = 504, N = 136, K = 248;

  Fusion fusion;
  FusionGuard fg(&fusion);

  auto shapes = matmulAtInputShape3DTuring(-1, -1, -1, layout);

  auto tv0 = makeContigConcreteTensor(shapes.first, DataType::BFloat16);
  auto tv1 = makeContigConcreteTensor(shapes.second, DataType::BFloat16);

  fusion.addInput(tv0);
  fusion.addInput(tv1);

  tv0 = canonicalizeInputToBMNK(tv0, layout, MmaOperand::A);
  tv1 = canonicalizeInputToBMNK(tv1, layout, MmaOperand::B);
  auto tv2 = fusedMultiplySum(tv0, tv1, {-1});

  fusion.addOutput(tv2);

  MatMulTileOptions gemm_tile;
  gemm_tile.cta_tile = GemmTile(128, 128, 32);
  gemm_tile.warp_tile = GemmTile(64, 64, 32);

  MatmulParams mparams;
  mparams.supported_vec_size = {8, 8, 4};
  mparams.mma_macro = MmaMacro::Ampere_16_8_16;
  mparams.tile_sizes = gemm_tile;
  mparams.async_gmem_load_operands = true;
  mparams.circular_buffer_options.circular_buffer_smem_write = true;
  mparams.circular_buffer_options.circular_buffer_smem_read = true;
  mparams.circular_buffer_options.smem_circular_buffer_stage = 4;
  SchedulerEntry::makeSchedulerInstance(SchedulerType::Matmul)
      ->schedule(&fusion, &mparams);

  auto inputs = matmulAtInput3DTuring(M, N, K, layout, at::kBFloat16);

  KernelExecutor ke;
  NVFUSER_TEST_CUDA_ARCH_COMPILE_CHECK(
      8,
      0,
      ke.compile(
          &fusion,
          {inputs.first, inputs.second},
          LaunchParams(),
          matmul_cparams));
  ASSERT_TRUE(getBankConflictInfo(ke.kernel()).empty());
  ASSERT_FALSE(
      PredicatedChecker::isCpAsyncMmaPredicatedByIfThenElse(ke.kernel()));
  auto cg_outputs = ke.run({inputs.first, inputs.second});
  auto tref = atMatmul(
      inputs.first.to(at::kFloat), inputs.second.to(at::kFloat), layout);
  NVF_CHECK(cg_outputs[0].allclose(tref, 0.0001, 0.0001));
}

// Matmul test for Ampere MMA: with pipelined gmem load
TEST_P(MatmulTestWithLayout, AmpereMatmulPipelineGmem) {
  NVFUSER_TEST_CUDA_ARCH_RANGE_GUARD(7, 5, 9, 0);

  // Keep multiples of 8 to keep vectorizable.
  int M = 504, N = 136, K = 248;
  REQUIRE_DEVICE_SMEM_SIZE(70 << 10, 0);

  // Gmem pipeline stage
  for (auto stage : {3, 4}) {
    Fusion fusion;
    FusionGuard fg(&fusion);

    auto shapes = matmulAtInputShape3DTuring(-1, -1, -1, layout);

    auto tv0 = makeContigConcreteTensor(shapes.first, DataType::Half);
    auto tv1 = makeContigConcreteTensor(shapes.second, DataType::Half);

    fusion.addInput(tv0);
    fusion.addInput(tv1);

    tv0 = canonicalizeInputToBMNK(tv0, layout, MmaOperand::A);
    tv1 = canonicalizeInputToBMNK(tv1, layout, MmaOperand::B);
    auto tv2 = fusedMultiplySum(tv0, tv1, {-1});

    fusion.addOutput(tv2);

    MatMulTileOptions gemm_tile;
    gemm_tile.cta_tile = GemmTile(128, 128, 32);
    gemm_tile.warp_tile = GemmTile(64, 64, 32);

    MatmulParams mparams;
    mparams.supported_vec_size = {8, 8, 4};
    mparams.mma_macro = MmaMacro::Ampere_16_8_16;
    mparams.tile_sizes = gemm_tile;
    mparams.tile_sizes = gemm_tile;
    mparams.async_gmem_load_operands = true;
    mparams.circular_buffer_options.circular_buffer_smem_write = true;
    mparams.circular_buffer_options.smem_circular_buffer_stage = stage;
    SchedulerEntry::makeSchedulerInstance(SchedulerType::Matmul)
        ->schedule(&fusion, &mparams);

    auto inputs = matmulAtInput3DTuring(M, N, K, layout);

    KernelExecutor ke;
    NVFUSER_TEST_CUDA_ARCH_COMPILE_CHECK(
        8,
        0,
        ke.compile(
            &fusion,
            {inputs.first, inputs.second},
            LaunchParams(),
            matmul_cparams));
    ASSERT_TRUE(getBankConflictInfo(ke.kernel()).empty());
    ASSERT_FALSE(
        PredicatedChecker::isCpAsyncMmaPredicatedByIfThenElse(ke.kernel()));
    auto cg_outputs = ke.run({inputs.first, inputs.second});
    auto tref = atMatmul(
        inputs.first.to(at::kFloat), inputs.second.to(at::kFloat), layout);
    NVF_CHECK(cg_outputs[0].allclose(tref, 0.0001, 0.0001));
  }
}

// Check that mma op is not predicated.
class PredicateChecker : public kir::IrVisitor {
 public:
  using kir::IrVisitor::handle;
  bool found_mma = false;

 private:
  void handle(kir::Asm* asm_) final {
#if IS_CPP20
    if (!asm_->code().starts_with("mma") &&
        !asm_->code().starts_with("wgmma")) {
#else
    if (asm_->code().substr(0, 3) != "mma" &&
        asm_->code().substr(0, 5) != "wgmma") {
#endif
      return;
    }
    found_mma = true;
    for (auto expr : scope_exprs_) {
      NVF_CHECK(
          !expr->isA<kir::IfThenElse>() ||
              expr->as<kir::IfThenElse>()->predicate()->isTrivial(),
          "MmaOp should't be predicated!",
          " Get predicate ",
          expr->as<kir::IfThenElse>()->predicate()->toInlineString());
    }
  }
};

// Matmul test for Ampere MMA: checking CTA Swizzles
TEST_P(MatmulTestWithLayout, AmpereSwizzle) {
  NVFUSER_TEST_CUDA_ARCH_RANGE_GUARD(7, 5, 9, 0);

  // Keep multiples of 8 to keep vectorizable.
  int dim = 8192;
  int M = dim, N = dim, K = dim;
  const auto all_orders = {
      MatmulParams::TileRasterizationOrder::RowMajor,
      MatmulParams::TileRasterizationOrder::ColumnMajor};

  REQUIRE_DEVICE_SMEM_SIZE(70 << 10, 0);

  auto test = [&](MmaLayout layout,
                  MatmulParams::TileRasterizationOrder order,
                  int swizzle,
                  float& runtime) {
    Fusion fusion;
    FusionGuard fg(&fusion);

    auto shapes = matmulAtInputShape3DTuring(-1, -1, -1, layout);

    auto tv0 = makeContigConcreteTensor(shapes.first, DataType::Half);
    auto tv1 = makeContigConcreteTensor(shapes.second, DataType::Half);

    fusion.addInput(tv0);
    fusion.addInput(tv1);

    tv0 = canonicalizeInputToBMNK(tv0, layout, MmaOperand::A);
    tv1 = canonicalizeInputToBMNK(tv1, layout, MmaOperand::B);
    auto tv2 = fusedMultiplySum(tv0, tv1, {-1});

    fusion.addOutput(tv2);

    preseg_passes::OptimizationPass<preseg_passes::PreSegmenter>::runPass(
        &fusion);

    MatMulTileOptions gemm_tile;
    gemm_tile.cta_tile = GemmTile(128, 128, 32);
    gemm_tile.warp_tile = GemmTile(64, 64, 32);

    MatmulParams mparams;
    mparams.supported_vec_size = {8, 8, 4};
    mparams.mma_macro = MmaMacro::Ampere_16_8_16;
    mparams.tile_sizes = gemm_tile;
    mparams.async_gmem_load_operands = true;
    mparams.circular_buffer_options.circular_buffer_smem_write = true;
    mparams.circular_buffer_options.circular_buffer_smem_read = true;
    mparams.circular_buffer_options.smem_circular_buffer_stage = 3;

    mparams.cta_order = order;
    mparams.grid_swizzle_factor = swizzle;

    SchedulerEntry::makeSchedulerInstance(SchedulerType::Matmul)
        ->schedule(&fusion, &mparams);

    auto inputs = matmulAtInput3DTuring(M, N, K, layout);

    if (!detectComputeSanitizer()) {
      ProfilerOptionsGuard::getCurOptions().set(ProfilerOption::Enable);
      FusionProfiler::start();
      FusionProfiler::createSegments(1);
    }

    KernelExecutor ke;
    NVFUSER_TEST_CUDA_ARCH_COMPILE_CHECK(
        8,
        0,
        ke.compile(
            &fusion,
            {inputs.first, inputs.second},
            LaunchParams(),
            matmul_cparams));
    ASSERT_TRUE(getBankConflictInfo(ke.kernel()).empty());
    ASSERT_FALSE(
        PredicatedChecker::isCpAsyncMmaPredicatedByIfThenElse(ke.kernel()));
    auto cg_outputs = ke.run({inputs.first, inputs.second});
    auto tref = atMatmul(
        inputs.first.to(at::kFloat), inputs.second.to(at::kFloat), layout);
    NVF_CHECK(cg_outputs[0].allclose(tref, 0.01, 0.01));

    int gdimx = ke.lastLaunchParams().gdimx();
    int gdimy = ke.lastLaunchParams().gdimy();

    int expected_gdim_unswizzled = (dim + 128 - 1) / 128;
    int expected_gdimx = expected_gdim_unswizzled * swizzle;
    int expected_gdimy = (expected_gdim_unswizzled + swizzle - 1) / swizzle;

    NVF_CHECK(gdimx == expected_gdimx);
    NVF_CHECK(gdimy == expected_gdimy);

    if (!detectComputeSanitizer()) {
      FusionProfiler::stop();
      runtime = FusionProfiler::profile().kernel_time_ms;
      ProfilerOptionsGuard::getCurOptions().unset(ProfilerOption::Enable);
    } else {
      runtime = 0;
    }

    // This is a regression test for https://github.com/NVIDIA/Fuser/issues/95
    GpuLower gpulw(&fusion);
    PredicateChecker pred_checker;
    pred_checker.handle(gpulw.run()->topLevelExprs());
    ASSERT_TRUE(pred_checker.found_mma);
  };

  // Checking only a single layout to keep runtime short (compilation overhead)
  for (auto order : all_orders) {
    float runtime1 = 0;
    test(layout, order, 1, runtime1);

    float runtime4 = 0;
    test(layout, order, 4, runtime4);

    // GRID Swizzle requires further changes to work in main. So for now we
    // don't assert the perf benefit here.
    // if (!detectComputeSanitizer()) {
    // NVF_CHECK(runtime4 < runtime1);
    // }
  }
}

TEST_P(MatmulTestWithLayout, AmpereMatmulRegCircularBuffer) {
  NVFUSER_TEST_CUDA_ARCH_RANGE_GUARD(7, 5, 9, 0);

  // Keep multiples of 8 to keep vectorizable.
  int M = 504, N = 136, K = 248;
  REQUIRE_DEVICE_SMEM_SIZE(70 << 10, 0);

  // Gmem pipeline stage
  for (auto stage : {3, 4}) {
    Fusion fusion;
    FusionGuard fg(&fusion);

    auto shapes = matmulAtInputShape3DTuring(-1, -1, -1, layout);

    auto tv0 = makeContigConcreteTensor(shapes.first, DataType::Half);
    auto tv1 = makeContigConcreteTensor(shapes.second, DataType::Half);

    fusion.addInput(tv0);
    fusion.addInput(tv1);

    tv0 = canonicalizeInputToBMNK(tv0, layout, MmaOperand::A);
    tv1 = canonicalizeInputToBMNK(tv1, layout, MmaOperand::B);
    auto tv2 = fusedMultiplySum(tv0, tv1, {-1});

    fusion.addOutput(tv2);

    MatMulTileOptions gemm_tile;
    gemm_tile.cta_tile = GemmTile(128, 128, 32);
    gemm_tile.warp_tile = GemmTile(64, 64, 32);

    MatmulParams mparams;
    mparams.supported_vec_size = {8, 8, 4};
    mparams.mma_macro = MmaMacro::Ampere_16_8_16;
    mparams.tile_sizes = gemm_tile;
    mparams.async_gmem_load_operands = true;
    mparams.circular_buffer_options.circular_buffer_smem_write = true;
    mparams.circular_buffer_options.smem_circular_buffer_stage = stage;
    mparams.circular_buffer_options.circular_buffer_smem_read = true;
    SchedulerEntry::makeSchedulerInstance(SchedulerType::Matmul)
        ->schedule(&fusion, &mparams);

    auto inputs = matmulAtInput3DTuring(M, N, K, layout);

    KernelExecutor ke;
    NVFUSER_TEST_CUDA_ARCH_COMPILE_CHECK(
        8,
        0,
        ke.compile(
            &fusion,
            {inputs.first, inputs.second},
            LaunchParams(),
            matmul_cparams));
    ASSERT_TRUE(getBankConflictInfo(ke.kernel()).empty());
    ASSERT_FALSE(
        PredicatedChecker::isCpAsyncMmaPredicatedByIfThenElse(ke.kernel()));
    auto cg_outputs = ke.run({inputs.first, inputs.second});
    auto tref = atMatmul(
        inputs.first.to(at::kFloat), inputs.second.to(at::kFloat), layout);
    NVF_CHECK(cg_outputs[0].allclose(tref, 0.0001, 0.0001));
  }
}

// Matmul-Matmul fusion test on Ampere
TEST_F(MatmulTest, MatmulMatmulAmpere) {
  NVFUSER_TEST_CUDA_ARCH_GUARD(8, 0);

  Fusion fusion;
  FusionGuard fg(&fusion);
  int M = 512, N = 256, K1 = 128, K2 = 128;

  // Fusion definition (Both gemms are TN)
  // [M,K1]
  auto tv0 = makeContigConcreteTensor({M, K1}, DataType::Half);
  // [K2,K1]
  auto tv1 = makeContigConcreteTensor({K2, K1}, DataType::Half);
  // [N,K2]
  auto tv2 = makeContigConcreteTensor({N, K2}, DataType::Half);

  fusion.addInput(tv0);
  fusion.addInput(tv1);
  fusion.addInput(tv2);

  // [M,N,K]
  auto tv0b = broadcast(tv0, {false, true, false});
  auto tv1b = broadcast(tv1, {true, false, false});
  auto tv2b = broadcast(tv2, {true, false, false});

  // [M,K2,R]
  auto tv3 = fusedMultiplySum(tv0b, tv1b, {2});

  auto tv3h = castOp(DataType::Half, tv3);
  auto tv3b = broadcast(tv3h, {false, true, false});

  auto tv4 = fusedMultiplySum(tv3b, tv2b, {2});

  fusion.addOutput(tv4);

  // Fusion:
  //  Gemm(M,K2,K1) x Gemm(M,N,K2)

  MatMulTileOptions gemm_tile1, gemm_tile2;

  // cta tile:
  //  To save register, n of cta tile 1
  //  matches k of cta tile2
  gemm_tile1.cta_tile = GemmTile(128, 64, 32);
  gemm_tile2.cta_tile = GemmTile(128, 32, 64);

  // Distribute to 2x2 warps
  gemm_tile1.warp_tile = GemmTile(64, 32, 32);
  gemm_tile2.warp_tile = GemmTile(64, 16, 64);

  auto mma_ops = ir_utils::getOpsOfType<MmaOp>(&fusion);
  NVF_CHECK(
      2 == mma_ops.size(),
      "Invalid number of MmaOp instances in fusion definition, expected 2, got ",
      mma_ops.size());
  MmaMacro macro = MmaMacro::Ampere_16_8_16;
  mma_ops[0]->setMacro(macro);
  mma_ops[1]->setMacro(macro);

  // Global read for gemm 1
  auto tv0r = tv0->cacheAfter();
  auto tv1r = tv1->cacheAfter();

  // Global read for gemm 2
  auto tv2r = tv2->cacheAfter();

  // Gemm 1 main loop read
  auto tv0cw = tv0r->cacheAfter();
  auto tv0cr = tv0cw->cacheAfter(LoadStoreOpType::LdMatrix);
  auto tv1cw = tv1r->cacheAfter();
  auto tv1cr = tv1cw->cacheAfter(LoadStoreOpType::LdMatrix);

  // Gemm 1 accumulator reg
  auto tv3c = tv3->cacheBefore();

  // Gemm 2 main loop read
  auto tv3cw = tv3h->cacheAfter();
  auto tv3cr = tv3cw->cacheAfter(LoadStoreOpType::LdMatrix);

  auto tv2cw = tv2r->cacheAfter();
  auto tv2cr = tv2cw->cacheAfter(LoadStoreOpType::LdMatrix);

  // Gemm 2 accumulator reg
  auto tv4c = tv4->cacheBefore();

  // General idea is inlining gemm1's main loop inside gemm2's

  // Schedule gemm 2:
  // ------------------------------------------------------------------
  tv4->split(-2, gemm_tile2.cta_tile.m);
  tv4->split(-1, gemm_tile2.cta_tile.n);

  //  0   1    2   3
  // [Mo,M128, No, N128]
  tv4->reorder({{1, 2}, {2, 1}});

  //  0   1    2   3
  // [Mo,No, M128, N128]
  tv2->computeAt(tv4, 2);
  tv3->computeAt(tv4, 2);

  // Order K
  //  0   1    2   3     4    5
  // [Mo,No, M128, N128, Ko, K32]
  tv4c->split(-1, gemm_tile2.cta_tile.k);
  tv4c->reorder({{2, 3}, {3, 4}, {4, 2}});

  //  0   1  2   3     4    5
  // [Mo,No, Ko M128, N128, K32]
  tv3->computeAt(tv4c, 3); // Implicitly defines cta tile of gemm1
  tv2r->computeAt(tv4c, 3);

  // Make warp tile
  mma_utils::scheduleWarpTileWithReduction(tv4c, gemm_tile2, macro);
  mma_utils::scheduleWarpTileWithNoReduction(tv4, gemm_tile2, macro);
  //           -8   -7  -6 -5 -4 -3 -2 -1
  // [Mo No Ko Kwo Mwo Nwo Mw Nw Mi Ni Ki]
  tv3cr->computeAt(tv4c, -4);
  tv2cr->computeAt(tv4c, -4);

  // Schedule tv2 gmem read and smem write:
  // ----------------------------------------------------------------
  // [No,Ko,N,K]
  tv2cw->merge(-2);
  tv2r->merge(-2);

  // [No,Ko,i,wy,wx,v]
  mma_utils::scheduleContiguousVectorLoad(tv2cw, gemm_tile2, 8);
  mma_utils::scheduleContiguousVectorLoad(tv2r, gemm_tile2, 8);
  tv2cw->setMemoryType(MemoryType::Shared);

  // Schedule tv2 gmem read and smem write:
  // ----------------------------------------------------------------

  // Schedule gemm 2 mma input
  // ---------------------------------------------------------------------------
  tv3cr->applyMmaSwizzle(MmaOperand::A);

  // [... Mi, Ni, Ki] want [Ni, Mi, Ki]
  tv3b->reorder({{-2, -3}, {-3, -2}});
  tv3b->applyMmaSwizzle(MmaOperand::A);

  tv2cr->applyMmaSwizzle(MmaOperand::B);
  tv2b->applyMmaSwizzle(MmaOperand::B);

  // Schedule mma output
  // ---------------------------------------------------------------------------
  {
    auto s = mma_utils::MmaSwizzler::scheduleMmaOutputAllocation(
        tv4c->getLoopDomain());
    tv4c->setLoopDomain(s.as<IterDomain*>());
    tv4c->setAllocationDomain(s.as<IterDomain*>(), true);
  }
  {
    auto s = mma_utils::MmaSwizzler::scheduleMmaOutputAllocation(
        tv4->getLoopDomain());
    tv4->setLoopDomain(s.as<IterDomain*>());
  }

  // Schedule gemm 1:
  // ------------------------------------------------------------------

  // CTA tile:
  tv0->computeAt(tv3, 2);
  tv1->computeAt(tv3, 2);

  // Schedule K dim for gemm 1:

  // Order K
  //  0   1    2   3     4    5
  // [Mo,No, M128, N128, Ko, K32]
  tv3c->split(-1, gemm_tile1.cta_tile.k);
  tv3c->reorder({{2, 3}, {3, 4}, {4, 2}});
  //  0   1  2   3     4    5
  // [Mo,No, Ko M128, N128, K32]
  tv0r->computeAt(tv3c, 3);
  tv1r->computeAt(tv3c, 3);

  // Make warp tile:
  // -------------------------------------------------------------------------
  mma_utils::scheduleWarpTileWithReduction(tv3c, gemm_tile1, macro);
  mma_utils::scheduleWarpTileWithNoReduction(tv3cw, gemm_tile1, macro);

  tv0cr->computeAt(tv3c, -4);
  tv1cr->computeAt(tv3c, -4);

  tv3->computeAt(tv3cw, -3);

  // Schedule gmem read and smem write:
  // ---------------------------------------------------------------------------
  // [Mo,Ko,M,K]
  tv0cw->merge(-2);
  tv0r->merge(-2);
  mma_utils::scheduleContiguousVectorLoad(tv0cw, gemm_tile1, 8);
  mma_utils::scheduleContiguousVectorLoad(tv0r, gemm_tile1, 8);
  tv0cw->setMemoryType(MemoryType::Shared);
  // [Mo,Ko,i,wy,wx,v]

  // [No,Ko,N,K]
  tv1cw->merge(-2);
  tv1r->merge(-2);
  // [No,Ko,i,wy,wx,v]
  mma_utils::scheduleContiguousVectorLoad(tv1cw, gemm_tile1, 8);
  mma_utils::scheduleContiguousVectorLoad(tv1r, gemm_tile1, 8);
  tv1cw->setMemoryType(MemoryType::Shared);

  // Schedule mma input
  // ---------------------------------------------------------------------------
  tv0cr->applyMmaSwizzle(MmaOperand::A);
  // [... Mi, Ni, Ki] want [Ni, Mi, Ki]
  tv0b->reorder({{-2, -3}, {-3, -2}});
  tv0b->applyMmaSwizzle(MmaOperand::A);

  tv1cr->applyMmaSwizzle(MmaOperand::B);
  tv1b->applyMmaSwizzle(MmaOperand::B);

  // Schedule mma output
  // ---------------------------------------------------------------------------
  {
    auto s = mma_utils::MmaSwizzler::scheduleMmaOutputAllocation(
        tv3c->getLoopDomain());
    tv3c->setLoopDomain(s.as<IterDomain*>());
    tv3c->setAllocationDomain(s.as<IterDomain*>(), true);
  }
  {
    auto s = mma_utils::MmaSwizzler::scheduleMmaOutputAllocation(
        tv3cw->getLoopDomain());
    tv3cw->setLoopDomain(s.as<IterDomain*>());
  }
  {
    auto s = mma_utils::MmaSwizzler::scheduleMmaOutputAllocation(
        tv3h->getLoopDomain());
    tv3h->setLoopDomain(s.as<IterDomain*>());
  }
  {
    auto s = mma_utils::MmaSwizzler::scheduleMmaOutputAllocation(
        tv3->getLoopDomain());
    tv3->setLoopDomain(s.as<IterDomain*>());
  }
  tv3cw->setMemoryType(MemoryType::Shared);

  // Parallelize
  //  0  1  2   3   4   5  6  7
  // [Mo No Mwo Nwo Mw Nw (Mi Ni)]
  // Gemm 1
  tv3c->axis(4)->parallelize(ParallelType::TIDz);
  tv3c->axis(5)->parallelize(ParallelType::TIDy);

  tv3->computeAt(tv3cw, -2);
  tv3cw->axis(2)->parallelize(ParallelType::TIDz);
  tv3cw->axis(3)->parallelize(ParallelType::TIDy);

  // Gemm 2
  tv4->axis(2)->parallelize(ParallelType::TIDz);
  tv4->axis(3)->parallelize(ParallelType::TIDy);
  tv4c->axis(4)->parallelize(ParallelType::TIDz);
  tv4c->axis(5)->parallelize(ParallelType::TIDy);

  tv4->axis(0)->parallelize(ParallelType::BIDx);
  tv4->axis(1)->parallelize(ParallelType::BIDy);

  auto options = at::TensorOptions().dtype(at::kHalf).device(at::kCUDA, 0);
  auto t0 = at::randn({M, K1}, options);
  auto t1 = at::randn({K2, K1}, options);
  auto t2 = at::randn({N, K2}, options);

  auto tref = t0.to(at::kFloat)
                  .matmul(t1.t().to(at::kFloat))
                  .matmul(t2.t().to(at::kFloat));

  KernelExecutor ke;

  NVFUSER_TEST_CUDA_ARCH_COMPILE_CHECK(
      8, 0, ke.compile(&fusion, {t0, t1, t2}, LaunchParams(), matmul_cparams));

  auto cg_outputs = ke.run({t0, t1, t2});
  ASSERT_FALSE(
      PredicatedChecker::isCpAsyncMmaPredicatedByIfThenElse(ke.kernel()));
  // relaxed check for now, err accumulation is significant.
  NVF_CHECK(cg_outputs[0].allclose(tref, 0.1, 0.1));
}

// Simplified Matmul-Softmax-Matmul test on Ampere
//   (To be extended in follow ups)
TEST_F(MatmulTest, MatmulSoftmaxMatmulAmpere) {
  NVFUSER_TEST_CUDA_ARCH_GUARD(8, 0);

  Fusion fusion;
  FusionGuard fg(&fusion);

  // Omitting outer dimensions and pointwise ops

  const int seql_q = 32;
  const int seql_k = 128;
  const int hidden_size = 1024;
  const int num_heads = 16;
  const int head_dim = hidden_size / num_heads;

  // Gemm 1:
  // (80, 80, 64)
  const int M1 = seql_q, N1 = seql_k, K1 = head_dim;
  // (64, 80)
  const int N2 = head_dim, K2 = seql_k;

  // Fusion definition (Both gemms are TN)
  // [M,K1]
  auto inp = makeContigConcreteTensor({M1, K1}, DataType::Half);
  // Query matrix
  auto qk = makeContigConcreteTensor({N1, K1}, DataType::Half);
  // Second linear matrix
  auto acc = makeContigConcreteTensor({N2, K2}, DataType::Half);

  fusion.addInput(inp);
  fusion.addInput(qk);
  fusion.addInput(acc);

  // [M,N,K]
  auto tv0b = broadcast(inp, {false, true, false});
  auto tv1b = broadcast(qk, {true, false, false});
  auto tv2b = broadcast(acc, {true, false, false});

  // [M,K2,R]
  auto tv3 = fusedMultiplySum(tv0b, tv1b, {2});

  // Inline define softmax for now for scheduling
  auto x = tv3;
  const int kReductionAxis = 1;
  const int kNumberOfDims = 2;
  std::vector<bool> broadcast_mask(kNumberOfDims, false);
  broadcast_mask[kReductionAxis] = true;

  auto max_val = max(x, {kReductionAxis});
  auto bcast_max = broadcast(max_val, broadcast_mask);
  auto x_max_sub = sub(x, bcast_max);
  auto exp_val = exp(x_max_sub);
  auto sum_exp = sum(exp_val, {kReductionAxis});
  auto bcast_sum = broadcast(sum_exp, broadcast_mask);
  auto recip = reciprocal(bcast_sum);
  auto tv3sfm = mul(exp_val, recip);

  auto tv3h = castOp(DataType::Half, tv3sfm);
  auto tv3b = broadcast(tv3h, {false, true, false});
  auto tv4 = fusedMultiplySum(tv3b, tv2b, {2});

  fusion.addOutput(tv4);

  // Fusion:
  //  Gemm(M,K2,K1) x Gemm(M,N,K2)
  MatMulTileOptions gemm_tile;

  // TODO: use very small tiles for now since
  //  alias pass is not re-using smem. Fix later.
  gemm_tile.cta_tile = GemmTile(32, 128, 32);

  // Distribute to 2x2 warps
  gemm_tile.warp_tile = GemmTile(16, 64, 32);

  auto mma_ops = ir_utils::getOpsOfType<MmaOp>(&fusion);
  NVF_CHECK(
      2 == mma_ops.size(),
      "Invalid number of MmaOp instances in fusion definition, expected 2, got ",
      mma_ops.size());
  MmaMacro macro = MmaMacro::Ampere_16_8_16;
  mma_ops[0]->setMacro(macro);
  mma_ops[1]->setMacro(macro);

  // Global read for gemm 1
  auto tv0r = inp->cacheAfter();
  auto tv1r = qk->cacheAfter();

  // Global read for gemm 2
  auto tv2r = acc->cacheAfter();

  // Gemm 1 main loop read
  auto tv0cw = tv0r->cacheAfter();
  auto tv0cr = tv0cw->cacheAfter(LoadStoreOpType::LdMatrix);
  auto tv1cw = tv1r->cacheAfter();
  auto tv1cr = tv1cw->cacheAfter(LoadStoreOpType::LdMatrix);

  // Gemm 1 accumulator reg
  auto tv3c = tv3->cacheBefore();

  // Softmax conversion:
  auto tv3ccr = tv3->cacheAfter();

  // tv3ccr -> tv3h : softmax

  // Gemm 2 main loop read
  auto tv3cr = tv3h->cacheAfter(LoadStoreOpType::LdMatrix);

  auto tv2cw = tv2r->cacheAfter();
  auto tv2cr = tv2cw->cacheAfter(LoadStoreOpType::LdMatrix);

  // Gemm 2 accumulator reg
  auto tv4c = tv4->cacheBefore();

  // Schedule gemm 2:
  // ------------------------------------------------------------------
  tv4->split(-2, gemm_tile.cta_tile.m);
  tv4->split(-1, gemm_tile.cta_tile.n);

  //  0   1    2   3
  // [Mo,M128, No, N128]
  tv4->reorder({{1, 2}, {2, 1}});

  //  0   1    2   3
  // [Mo,No, M128, N128]
  acc->computeAt(tv4, 2);
  tv3->computeAt(tv4, 2);

  // Order K
  //  0   1    2   3     4    5
  // [Mo,No, M128, N128, Ko, K32]
  tv4c->split(-1, gemm_tile.cta_tile.k);
  tv4c->reorder({{2, 3}, {3, 4}, {4, 2}});

  //  0   1  2   3     4    5
  // [Mo,No, Ko M128, N128, K32]
  tv3->computeAt(tv4c, 2);
  tv2r->computeAt(tv4c, 3);

  // Make warp tile
  mma_utils::scheduleWarpTileWithReduction(tv4c, gemm_tile, macro);
  mma_utils::scheduleWarpTileWithNoReduction(tv4, gemm_tile, macro);
  //           -8  -7  -6  -5 -4 -3 -2 -1
  // [Mo No Ko Kwo Mwo Nwo Mw Nw Mi Ni Ki]
  tv3cr->computeAt(tv4c, -4);
  tv2cr->computeAt(tv4c, -4);

  // Schedule tv2 gmem read and smem write:
  // ----------------------------------------------------------------
  // [No,Ko,N,K]
  tv2cw->merge(-2);
  tv2r->merge(-2);

  // [No,Ko,i,wy,wx,v]
  mma_utils::scheduleContiguousVectorLoad(tv2cw, gemm_tile, 8);
  mma_utils::scheduleContiguousVectorLoad(tv2r, gemm_tile, 8);
  tv2cw->setMemoryType(MemoryType::Shared);

  // Schedule tv2 gmem read and smem write:
  // ----------------------------------------------------------------

  // Schedule gemm 2 mma input
  // ---------------------------------------------------------------------------
  tv3cr->applyMmaSwizzle(MmaOperand::A);
  // [... Mi, Ni, Ki] want [Ni, Mi, Ki]
  tv3b->reorder({{-2, -3}, {-3, -2}});
  tv3b->applyMmaSwizzle(MmaOperand::A);

  tv2cr->applyMmaSwizzle(MmaOperand::B);
  tv2b->applyMmaSwizzle(MmaOperand::B);

  // Schedule mma output
  // ---------------------------------------------------------------------------
  {
    auto s = mma_utils::MmaSwizzler::scheduleMmaOutputAllocation(
        tv4c->getLoopDomain());
    tv4c->setLoopDomain(s.as<IterDomain*>());
    tv4c->setAllocationDomain(s.as<IterDomain*>(), true);
  }
  {
    auto s = mma_utils::MmaSwizzler::scheduleMmaOutputAllocation(
        tv4->getLoopDomain());
    tv4->setLoopDomain(s.as<IterDomain*>());
  }

  // Schedule gemm 1:
  // ------------------------------------------------------------------

  // CTA tile:
  // [Mo, Mi128, N80]

  tv3->split(-1, gemm_tile.cta_tile.n);
  // [Mo, Mi128, No, Ni128]

  tv3->reorder({{1, 2}, {2, 1}});

  // [Mo, No, Mi128, Ni128]
  inp->computeAt(tv3, 2);
  qk->computeAt(tv3, 2);

  // Schedule K dim for gemm 1:

  // Order K
  //  0   1    2   3     4    5
  // [Mo,No, M128, N128, Ko, K32]
  tv3c->split(-1, gemm_tile.cta_tile.k);
  tv3c->reorder({{2, 3}, {3, 4}, {4, 2}});
  //  0   1  2   3     4    5
  // [Mo,No, Ko M128, N128, K32]
  tv0r->computeAt(tv3c, 3);
  tv1r->computeAt(tv3c, 3);

  // Make warp tile:
  // -------------------------------------------------------------------------
  mma_utils::scheduleWarpTileWithReduction(tv3c, gemm_tile, macro);
  mma_utils::scheduleWarpTileWithNoReduction(tv3, gemm_tile, macro);

  tv0cr->computeAt(tv3c, -4);
  tv1cr->computeAt(tv3c, -4);

  // tv3->computeAt(tv3cw,-3);

  // Schedule gmem read and smem write:
  // ---------------------------------------------------------------------------
  // [Mo,Ko,M,K]
  tv0cw->merge(-2);
  tv0r->merge(-2);
  mma_utils::scheduleContiguousVectorLoad(tv0cw, gemm_tile, 8);
  mma_utils::scheduleContiguousVectorLoad(tv0r, gemm_tile, 8);
  tv0cw->setMemoryType(MemoryType::Shared);
  // [Mo,Ko,i,wy,wx,v]

  // [No,Ko,N,K]
  tv1cw->merge(-2);
  tv1r->merge(-2);
  // [No,Ko,i,wy,wx,v]
  mma_utils::scheduleContiguousVectorLoad(tv1cw, gemm_tile, 8);
  mma_utils::scheduleContiguousVectorLoad(tv1r, gemm_tile, 8);
  tv1cw->setMemoryType(MemoryType::Shared);

  // Schedule mma input
  // ---------------------------------------------------------------------------
  tv0cr->applyMmaSwizzle(MmaOperand::A);
  // [... Mi, Ni, Ki] want [Ni, Mi, Ki]
  tv0b->reorder({{-2, -3}, {-3, -2}});
  tv0b->applyMmaSwizzle(MmaOperand::A);

  tv1cr->applyMmaSwizzle(MmaOperand::B);
  tv1b->applyMmaSwizzle(MmaOperand::B);

  // // Schedule mma output
  // //
  // ---------------------------------------------------------------------------
  {
    auto s = mma_utils::MmaSwizzler::scheduleMmaOutputAllocation(
        tv3c->getLoopDomain());
    tv3c->setLoopDomain(s.as<IterDomain*>());
    tv3c->setAllocationDomain(s.as<IterDomain*>(), true);
  }
  {
    auto s = mma_utils::MmaSwizzler::scheduleMmaOutputAllocation(
        tv3->getLoopDomain());
    tv3->setLoopDomain(s.as<IterDomain*>());
  }

  // Put tv3 result in smem
  tv3->setMemoryType(MemoryType::Shared);

  // schedule a reg persistent softmax: from tv3
  // [Mo, M128, RN]
  max_val->split(-1, 128);
  // [Mo, M128, RN1, RN128]
  max_val->split(-1, 4);
  // Map to warp (2x2)
  max_val->split(-4, 4);
  max_val->split(-4, 2);

  // [Mo, Mo32, My2, Mx2, RN1, RNo32, RNi4]
  auto max_rf = max_val->rFactor({-1});
  // [Mo, Mo32, My2, Mx2, RN1, I32, RNi4]

  // [Mo, M128, RN]
  sum_exp->split(-1, 128);
  // [Mo, M128, RN1, RN128]
  sum_exp->split(-1, 4);
  // Map to warp (2x2)
  sum_exp->split(-4, 4);
  sum_exp->split(-4, 2);

  // [Mo, Mo32, My2, Mx2, RN1, RNo32, RNi4]
  auto sum_exp_rf = sum_exp->rFactor({-1});
  // [Mo, Mo32, My2, Mx2, RN1, I32, RNi4]

  exp_val->computeAt(sum_exp_rf, 4);
  exp_val->split(-1, 128);
  exp_val->split(-1, 4);
  bcast_max->computeAt(exp_val, -2);

  // [Mo, Mo32, My2, Mx2, IN1, I32, INi4]

  // Read from smem
  tv3ccr->computeAt(max_rf, 4);
  // [Mo, Mo32, My2, Mx2, N80]
  tv3ccr->split(-1, 128);
  tv3ccr->split(-1, 4);
  // [Mo, Mo32, My2, Mx2, IN1, I32, INi4]

  // Write to second gemm
  tv3h->split(-1, 128);
  tv3h->split(-1, 4);
  // Map to warp (2x2)
  tv3h->split(-4, 4);
  tv3h->split(-4, 2);

  bcast_sum->computeAt(tv3h, -2);

  tv3h->setMemoryType(MemoryType::Shared);

  // Parallelize
  tv4->axis(0)->parallelize(ParallelType::BIDx);
  //  0  1  2   3   4   5  6  7
  // [Mo No Mwo Nwo Mw Nw (Mi Ni)]
  // Gemm 1
  tv3c->axis(4)->parallelize(ParallelType::TIDz);
  tv3c->axis(5)->parallelize(ParallelType::TIDy);
  tv3->axis(2)->parallelize(ParallelType::TIDz);
  tv3->axis(3)->parallelize(ParallelType::TIDy);

  auto parallelize_non_reduced_val = [](TensorView* tv) {
    tv->axis(-2)->parallelize(ParallelType::TIDx);
    tv->axis(2)->parallelize(ParallelType::TIDz);
    tv->axis(3)->parallelize(ParallelType::TIDy);
  };

  auto parallelize_reduced_val = [](TensorView* tv) {
    tv->axis(-1)->parallelize(ParallelType::TIDx);
    tv->axis(2)->parallelize(ParallelType::TIDz);
    tv->axis(3)->parallelize(ParallelType::TIDy);
  };

  parallelize_non_reduced_val(tv3h);
  parallelize_non_reduced_val(max_rf);
  parallelize_non_reduced_val(bcast_max);
  parallelize_non_reduced_val(exp_val);
  parallelize_non_reduced_val(sum_exp_rf);
  parallelize_non_reduced_val(bcast_sum);
  parallelize_non_reduced_val(recip);

  parallelize_reduced_val(max_val);
  parallelize_reduced_val(sum_exp);

  //  0  1  2   3   4   5  6  7
  // [Mo No Mwo Nwo Mw Nw (Mi Ni)]
  // Gemm 2
  tv4->axis(2)->parallelize(ParallelType::TIDz);
  tv4->axis(3)->parallelize(ParallelType::TIDy);
  tv4c->axis(4)->parallelize(ParallelType::TIDz);
  tv4c->axis(5)->parallelize(ParallelType::TIDy);

  auto options = at::TensorOptions().dtype(at::kHalf).device(at::kCUDA, 0);
  auto t0 = at::randn({M1, K1}, options);
  auto t1 = at::randn({N1, K1}, options);
  auto t2 = at::randn({N2, K2}, options);

  KernelExecutor ke;

  NVFUSER_TEST_CUDA_ARCH_COMPILE_CHECK(
      8, 0, ke.compile(&fusion, {t0, t1, t2}, LaunchParams(), matmul_cparams));

  auto cg_outputs = ke.run({t0, t1, t2});
  ASSERT_FALSE(
      PredicatedChecker::isCpAsyncMmaPredicatedByIfThenElse(ke.kernel()));
  auto g1 = t0.to(at::kFloat).matmul(t1.t().to(at::kFloat));
  auto sg1 = at::_softmax(g1, -1, false);
  auto gsg1 = sg1.matmul(t2.t().to(at::kFloat));

  NVF_CHECK(cg_outputs[0].allclose(gsg1, 0.001, 0.001));
}

// Matmul test for Turing MMA: across supported layouts
TEST_P(MatmulTestWithLayout, TuringMatmul) {
  NVFUSER_TEST_CUDA_ARCH_RANGE_GUARD(7, 5, 9, 0);

  // Keep multiples of 8 to keep vectorizable.
  int M = 504, N = 136, K = 248;

  Fusion fusion;
  FusionGuard fg(&fusion);

  auto shapes = matmulAtInputShape3DTuring(-1, -1, -1, layout);

  auto tv0 = makeContigConcreteTensor(shapes.first, DataType::Half);
  auto tv1 = makeContigConcreteTensor(shapes.second, DataType::Half);

  fusion.addInput(tv0);
  fusion.addInput(tv1);

  tv0 = canonicalizeInputToBMNK(tv0, layout, MmaOperand::A);
  tv1 = canonicalizeInputToBMNK(tv1, layout, MmaOperand::B);
  auto tv2 = fusedMultiplySum(tv0, tv1, {-1});

  fusion.addOutput(tv2);

  MatMulTileOptions gemm_tile;
  gemm_tile.cta_tile = GemmTile(128, 128, 32);
  gemm_tile.warp_tile = GemmTile(64, 64, 32);

  MatmulParams mparams;
  mparams.supported_vec_size = {8, 8, 4};
  mparams.mma_macro = MmaMacro::Turing_16_8_16;
  mparams.tile_sizes = gemm_tile;
  SchedulerEntry::makeSchedulerInstance(SchedulerType::Matmul)
      ->schedule(&fusion, &mparams);

  auto inputs = matmulAtInput3DTuring(M, N, K, layout);

  KernelExecutor ke;
  NVFUSER_TEST_CUDA_ARCH_COMPILE_CHECK(
      7, 5, ke.compile(&fusion, {inputs.first, inputs.second}));
  ASSERT_TRUE(getBankConflictInfo(ke.kernel()).empty());
  ASSERT_FALSE(
      PredicatedChecker::isCpAsyncMmaPredicatedByIfThenElse(ke.kernel()));
  auto cg_outputs = ke.run({inputs.first, inputs.second});
  auto tref = atMatmul(
      inputs.first.to(at::kFloat), inputs.second.to(at::kFloat), layout);
  NVF_CHECK(cg_outputs[0].allclose(tref, 0.0001, 0.0001));
}

// Matmul test on ampere, using ampere memory ops
TEST_F(MatmulTest, AmpereMatmulTNCpAsync) {
  Fusion fusion;
  FusionGuard fg(&fusion);

  int M = 255, N = 511, K = 88;

  // [M,K]
  auto tv0 = makeContigTensor(2, DataType::Half);
  // [N,K]
  auto tv1 = makeContigTensor(2, DataType::Half);
  fusion.addInput(tv0);
  fusion.addInput(tv1);

  // [M,N,K]
  auto tv0b = broadcast(tv0, {false, true, false});
  auto tv1b = broadcast(tv1, {true, false, false});

  // Leaving both sets of mma inputs for volta outside
  //  currently since they need to be swizzled.
  auto tv2 = fusedMultiplySum(tv0b, tv1b, {2});

  fusion.addOutput(tv2);

  MatMulTileOptions gemm_tile;
  gemm_tile.cta_tile = GemmTile(128, 128, 32);
  gemm_tile.warp_tile = GemmTile(64, 64, 32);

  auto mma_ops = ir_utils::getOpsOfType<MmaOp>(&fusion);
  NVF_CHECK(
      1 == mma_ops.size(),
      "Invalid number of MmaOp instances in fusion definition, expected 1, got ",
      mma_ops.size());
  MmaMacro macro = MmaMacro::Ampere_16_8_16;
  mma_ops.front()->setMacro(macro);

  auto tv0cw = tv0->cacheAfter(LoadStoreOpType::CpAsync);
  auto tv0cr = tv0cw->cacheAfter(LoadStoreOpType::LdMatrix);
  auto tv1cw = tv1->cacheAfter(LoadStoreOpType::CpAsync);
  auto tv1cr = tv1cw->cacheAfter(LoadStoreOpType::LdMatrix);
  auto tv2c = tv2->cacheBefore();

  // Make a CTA tile
  // ------------------------------------------------------------------
  // [M,N]
  tv2->split(-2, gemm_tile.cta_tile.m);
  tv2->split(-1, gemm_tile.cta_tile.n);

  //  0   1    2   3
  // [Mo,M128, No, N128]
  tv2->reorder({{1, 2}, {2, 1}});

  //  0   1    2   3
  // [Mo,No, M128, N128]
  tv0->computeAt(tv2, 2);
  tv1->computeAt(tv2, 2);

  // Order K
  //  0   1    2   3     4    5
  // [Mo,No, M128, N128, Ko, K32]
  tv2c->split(-1, gemm_tile.cta_tile.k);
  tv2c->reorder({{2, 3}, {3, 4}, {4, 2}});

  //  0   1  2   3     4    5
  // [Mo,No, Ko M128, N128, K32]
  tv0cw->computeAt(tv2c, 3);
  tv1cw->computeAt(tv2c, 3);

  // Make warp tile:
  // -------------------------------------------------------------------------
  mma_utils::scheduleWarpTileWithReduction(tv2c, gemm_tile, macro);
  mma_utils::scheduleWarpTileWithNoReduction(tv2, gemm_tile, macro);
  //           -8  -7  -6  -5 -4 -3 -2 -1
  // [Mo No Ko Kwo Mwo Nwo Mw Nw Mi Ni Ki]
  tv0cr->computeAt(tv2c, -4);
  tv1cr->computeAt(tv2c, -4);

  // Schedule gmem read and smem write:
  // ---------------------------------------------------------------------------
  // [Mo,Ko,M,K]
  tv0cw->merge(-2);
  mma_utils::scheduleContiguousVectorLoad(tv0cw, gemm_tile, 8);
  tv0cw->setMemoryType(MemoryType::Shared);
  // [Mo,Ko,i,wy,wx,v]

  // [No,Ko,N,K]
  tv1cw->merge(-2);
  // [No,Ko,i,wy,wx,v]
  mma_utils::scheduleContiguousVectorLoad(tv1cw, gemm_tile, 8);
  tv1cw->setMemoryType(MemoryType::Shared);
  // Schedule mma input
  // ---------------------------------------------------------------------------
  tv0cr->applyMmaSwizzle(MmaOperand::A);
  // [... Mi, Ni, Ki]
  tv0b->reorder({{-2, -3}, {-3, -2}});
  tv0b->applyMmaSwizzle(MmaOperand::A);

  tv1cr->applyMmaSwizzle(MmaOperand::B);
  tv1b->applyMmaSwizzle(MmaOperand::B);

  // Schedule mma output
  // ---------------------------------------------------------------------------
  {
    auto s = mma_utils::MmaSwizzler::scheduleMmaOutputAllocation(
        tv2c->getLoopDomain());
    tv2c->setLoopDomain(s.as<IterDomain*>());
    tv2c->setAllocationDomain(s.as<IterDomain*>(), true);
  }
  {
    auto s = mma_utils::MmaSwizzler::scheduleMmaOutputAllocation(
        tv2->getLoopDomain());
    tv2->setLoopDomain(s.as<IterDomain*>());
  }

  // Parallelize
  //  0   1  2  3   4   5  6  7  8  9  10
  // [Mo No Ko Kwo Mwo Nwo Mw Nw (Mi Ni Ki)]
  tv2c->axis(4)->parallelize(ParallelType::TIDz);
  tv2c->axis(5)->parallelize(ParallelType::TIDy);

  // Parallelize
  //  0  1  2   3   4   5  6  7
  // [Mo No Mwo Nwo Mw Nw (Mi Ni)]
  tv2->axis(0)->parallelize(ParallelType::BIDx);
  tv2->axis(1)->parallelize(ParallelType::BIDy);
  tv2->axis(2)->parallelize(ParallelType::TIDz);
  tv2->axis(3)->parallelize(ParallelType::TIDy);

  auto options = at::TensorOptions().dtype(at::kHalf).device(at::kCUDA, 0);
  auto t0 = at::randn({M, K}, options);
  auto t1 = at::randn({N, K}, options);

  KernelExecutor ke;
  NVFUSER_TEST_CUDA_ARCH_COMPILE_CHECK(
      8, 0, ke.compile(&fusion, {t0, t1}, LaunchParams(), matmul_cparams));

  auto cg_outputs = ke.run({t0, t1});
  ASSERT_FALSE(
      PredicatedChecker::isCpAsyncMmaPredicatedByIfThenElse(ke.kernel()));
  auto tref = t0.to(at::kFloat).matmul(t1.t().to(at::kFloat));

  NVF_CHECK(cg_outputs[0].allclose(tref, 0.0001, 0.0001));
}

TEST_F(MatmulTest, AmpereStridedBatchedMatmulTN) {
  NVFUSER_TEST_CUDA_ARCH_GUARD(8, 0);

  Fusion fusion;
  FusionGuard fg(&fusion);
  int64_t M = 511, N = 123, K = 88, B0 = 3, B1 = 5;

  // [B0 ,M, B1, K]
  auto tv0 = makeContigTensor(4, DataType::Half);
  // [B0, N, B1, K]
  auto tv1 = makeContigTensor(4, DataType::Half);
  fusion.addInput(tv0);
  fusion.addInput(tv1);

  // [B0, M, N, B1, K]
  auto tv0b = broadcast(tv0, {false, false, true, false, false});
  auto tv1b = broadcast(tv1, {false, true, false, false, false});

  // Leaving both sets of mma inputs for volta outside
  //  currently since they need to be swizzled.
  auto tv2 = fusedMultiplySum(tv0b, tv1b, {4});

  fusion.addOutput(tv2);

  MatMulTileOptions gemm_tile;
  gemm_tile.cta_tile = GemmTile(128, 128, 32);
  gemm_tile.warp_tile = GemmTile(64, 64, 32);

  auto mma_ops = ir_utils::getOpsOfType<MmaOp>(&fusion);
  NVF_CHECK(
      1 == mma_ops.size(),
      "Invalid number of MmaOp instances in fusion definition, expected 1, got ",
      mma_ops.size());
  MmaMacro macro = MmaMacro::Ampere_16_8_16;
  mma_ops.front()->setMacro(macro);

  auto tv0r = tv0->cacheAfter();
  auto tv1r = tv1->cacheAfter();
  auto tv0cw = tv0r->cacheAfter();
  auto tv0cr = tv0cw->cacheAfter(LoadStoreOpType::LdMatrix);
  auto tv1cw = tv1r->cacheAfter();
  auto tv1cr = tv1cw->cacheAfter(LoadStoreOpType::LdMatrix);
  auto tv2c = tv2->cacheBefore();

  // Group the BATCHED DIMS:
  //  -4 -3  -2 -1
  // [B0, M, N, B1]
  tv2->reorder({{-3, -2}, {-2, -1}, {-1, -4}});

  //  -4  -3 -2  -1
  // [B0, B1, M, N]

  // Make a CTA tile
  // ------------------------------------------------------------------
  // [B0, B1, M, N]
  tv2->split(-2, gemm_tile.cta_tile.m);
  tv2->split(-1, gemm_tile.cta_tile.n);

  //  0   1   2   3     4   5
  // [B0, B1, Mo, M128, No, N128]
  tv2->reorder({{-3, -2}, {-2, -3}});

  //  0   1   2   3   4     5
  // [B0, B1, Mo, No, M128, N128]

  // Merge the outer dims:
  tv2->merge(0);
  tv2->merge(0);

  //  0   1   2     3
  // [Mo, No, M128, N128]
  tv0->computeAt(tv2, 2);
  tv1->computeAt(tv2, 2);

  // Order K
  //  0   1   2     3     4   5
  // [Mo, No, M128, N128, Ko, K32]
  tv2c->split(-1, gemm_tile.cta_tile.k);
  tv2c->reorder({{2, 3}, {3, 4}, {4, 2}});

  //  0   1   2   3     4     5
  // [Mo, No, Ko, M128, N128, K32]
  tv0r->computeAt(tv2c, 3);
  tv1r->computeAt(tv2c, 3);

  // Make warp tile:
  // -------------------------------------------------------------------------
  mma_utils::scheduleWarpTileWithReduction(tv2c, gemm_tile, macro);
  mma_utils::scheduleWarpTileWithNoReduction(tv2, gemm_tile, macro);
  //           -8  -7  -6  -5 -4 -3 -2 -1
  // [Mo No Ko Kwo Mwo Nwo Mw Nw Mi Ni Ki]
  tv0cr->computeAt(tv2c, -4);
  tv1cr->computeAt(tv2c, -4);

  // Schedule gmem read and smem write:
  // ---------------------------------------------------------------------------
  // [Mo, Ko, M, K]
  tv0cw->merge(-2);
  tv0r->merge(-2);
  mma_utils::scheduleContiguousVectorLoad(tv0cw, gemm_tile, 8);
  mma_utils::scheduleContiguousVectorLoad(tv0r, gemm_tile, 8);
  tv0cw->setMemoryType(MemoryType::Shared);
  // [Mo, Ko, i, wy, wx, v]

  // [No, Ko, N, K]
  tv1cw->merge(-2);
  tv1r->merge(-2);
  // [No, Ko, i, wy, wx, v]
  mma_utils::scheduleContiguousVectorLoad(tv1cw, gemm_tile, 8);
  mma_utils::scheduleContiguousVectorLoad(tv1r, gemm_tile, 8);
  tv1cw->setMemoryType(MemoryType::Shared);
  // Schedule mma input
  // ---------------------------------------------------------------------------
  tv0cr->applyMmaSwizzle(MmaOperand::A);

  // [... Mi, Ni, Ki] want [Ni, Mi, Ki]
  tv0b->reorder({{-2, -3}, {-3, -2}});
  tv0b->applyMmaSwizzle(MmaOperand::A);

  tv1cr->applyMmaSwizzle(MmaOperand::B);
  tv1b->applyMmaSwizzle(MmaOperand::B);

  // Schedule mma output
  // ---------------------------------------------------------------------------
  {
    auto s = mma_utils::MmaSwizzler::scheduleMmaOutputAllocation(
        tv2c->getLoopDomain());
    tv2c->setLoopDomain(s.as<IterDomain*>());
    tv2c->setAllocationDomain(s.as<IterDomain*>(), true);
  }
  {
    auto s = mma_utils::MmaSwizzler::scheduleMmaOutputAllocation(
        tv2->getLoopDomain());
    tv2->setLoopDomain(s.as<IterDomain*>());
  }

  // Parallelize
  //  0   1  2  3   4   5  6  7   8  9  10
  // [Mo No Ko Kwo Mwo Nwo Mw Nw (Mi Ni Ki)]
  tv2c->axis(4)->parallelize(ParallelType::TIDz);
  tv2c->axis(5)->parallelize(ParallelType::TIDy);

  // Parallelize
  //  0  1  2   3   4   5  6  7
  // [Mo No Mwo Nwo Mw Nw (Mi Ni)]
  tv2->axis(0)->parallelize(ParallelType::BIDx);
  tv2->axis(1)->parallelize(ParallelType::BIDy);
  tv2->axis(2)->parallelize(ParallelType::TIDz);
  tv2->axis(3)->parallelize(ParallelType::TIDy);

  auto options = at::TensorOptions().dtype(at::kHalf).device(at::kCUDA, 0);
  auto t0 = at::randn({B0, M, B1, K}, options);
  auto t1 = at::randn({B0, N, B1, K}, options);

  KernelExecutor ke;

  NVFUSER_TEST_CUDA_ARCH_COMPILE_CHECK(
      8, 0, ke.compile(&fusion, {t0, t1}, LaunchParams(), matmul_cparams));

  auto cg_outputs = ke.run({t0, t1});
  ASSERT_FALSE(
      PredicatedChecker::isCpAsyncMmaPredicatedByIfThenElse(ke.kernel()));
  // ref implementation:
  auto ref_t0 = t0.permute({0, 2, 1, 3})
                    .contiguous()
                    .view({B0 * B1, M, K}); // B0, B1, M, K
  auto ref_t1 = t1.permute({0, 2, 3, 1})
                    .contiguous()
                    .view({B0 * B1, K, N}); // B0, B1, K, N
  auto ref_permuted =
      ref_t0.to(at::kFloat).bmm(ref_t1.to(at::kFloat)); // B0*B1, M,N
  auto ref = ref_permuted.view({B0, B1, M, N})
                 .permute({0, 2, 3, 1})
                 .contiguous(); // B0,M,N,B1
  NVF_CHECK(cg_outputs[0].allclose(ref, 0.0001, 0.0001));
}

// Matmul test on Ampere with a reshape on prolog
TEST_F(MatmulTest, AmpereViewMatmulTN) {
  NVFUSER_TEST_CUDA_ARCH_GUARD(8, 0);

  Fusion fusion;
  FusionGuard fg(&fusion);
  int M = 511, N = 257, K = 88;
  int Ko = 11, Ki = 8;

  // [M,Ko,Ki]
  auto tv0 = makeContigTensor(3, DataType::Half);
  // [N,K]
  auto tv1 = makeContigTensor(2, DataType::Half);
  fusion.addInput(tv0);
  fusion.addInput(tv1);

  auto tv0_reshape = reshape(tv0, {M, Ko, Ki}, {M, K});

  // [M,N,K]
  auto tv0b = broadcast(tv0_reshape, {false, true, false});
  auto tv1b = broadcast(tv1, {true, false, false});

  // Leaving both sets of mma inputs for volta outside
  //  currently since they need to be swizzled.
  auto tv2 = fusedMultiplySum(tv0b, tv1b, {2});

  fusion.addOutput(tv2);

  MatMulTileOptions gemm_tile;
  gemm_tile.cta_tile = GemmTile(128, 128, 32);
  gemm_tile.warp_tile = GemmTile(64, 64, 32);

  auto mma_ops = ir_utils::getOpsOfType<MmaOp>(&fusion);
  NVF_CHECK(
      1 == mma_ops.size(),
      "Invalid number of MmaOp instances in fusion definition, expected 1, got ",
      mma_ops.size());
  MmaMacro macro = MmaMacro::Ampere_16_8_16;
  mma_ops.front()->setMacro(macro);

  auto tv0r = tv0->cacheAfter();
  auto tv1r = tv1->cacheAfter();
  auto tv0cw = tv0_reshape->cacheAfter();
  auto tv0cr = tv0cw->cacheAfter(LoadStoreOpType::LdMatrix);
  auto tv1cw = tv1r->cacheAfter();
  auto tv1cr = tv1cw->cacheAfter(LoadStoreOpType::LdMatrix);
  auto tv2c = tv2->cacheBefore();

  // Make a CTA tile
  // ------------------------------------------------------------------
  // [M,N]
  tv2->split(-2, gemm_tile.cta_tile.m);
  tv2->split(-1, gemm_tile.cta_tile.n);

  //  0   1    2   3
  // [Mo,M128, No, N128]
  tv2->reorder({{1, 2}, {2, 1}});

  //  0   1    2   3
  // [Mo,No, M128, N128]
  tv0->computeAt(tv2, 2);
  tv1->computeAt(tv2, 2);

  // Order K
  //  0   1    2   3     4    5
  // [Mo,No, M128, N128, Ko, K32]
  tv2c->split(-1, gemm_tile.cta_tile.k);
  tv2c->reorder({{2, 3}, {3, 4}, {4, 2}});

  //  0   1  2   3     4    5
  // [Mo,No, Ko M128, N128, K32]
  tv0r->computeAt(tv2c, 3);
  tv1r->computeAt(tv2c, 3);

  // Make warp tile:
  // -------------------------------------------------------------------------
  mma_utils::scheduleWarpTileWithReduction(tv2c, gemm_tile, macro);
  mma_utils::scheduleWarpTileWithNoReduction(tv2, gemm_tile, macro);
  //           -8  -7  -6  -5 -4 -3 -2 -1
  // [Mo No Ko Kwo Mwo Nwo Mw Nw Mi Ni Ki]
  tv0cr->computeAt(tv2c, -4);
  tv1cr->computeAt(tv2c, -4);

  // Schedule gmem read and smem write:
  // ---------------------------------------------------------------------------
  // [Mo,Ko,M,K]
  tv0cw->merge(-2);
  tv0r->merge(-2);
  tv0_reshape->merge(-2);
  mma_utils::scheduleContiguousVectorLoad(tv0cw, gemm_tile, 8);
  mma_utils::scheduleContiguousVectorLoad(tv0r, gemm_tile, 8);
  tv0cw->setMemoryType(MemoryType::Shared);
  // [Mo,Ko,i,wy,wx,v]

  // [No,Ko,N,K]
  tv1cw->merge(-2);
  tv1r->merge(-2);
  // [No,Ko,i,wy,wx,v]
  mma_utils::scheduleContiguousVectorLoad(tv1cw, gemm_tile, 8);
  mma_utils::scheduleContiguousVectorLoad(tv1r, gemm_tile, 8);
  tv1cw->setMemoryType(MemoryType::Shared);
  // Schedule mma input
  // ---------------------------------------------------------------------------
  tv0cr->applyMmaSwizzle(MmaOperand::A);

  // [... Mi, Ni, Ki] want [Ni, Mi, Ki]
  tv0b->reorder({{-2, -3}, {-3, -2}});
  tv0b->applyMmaSwizzle(MmaOperand::A);

  tv1cr->applyMmaSwizzle(MmaOperand::B);
  tv1b->applyMmaSwizzle(MmaOperand::B);

  // Schedule mma output
  // ---------------------------------------------------------------------------
  {
    auto s = mma_utils::MmaSwizzler::scheduleMmaOutputAllocation(
        tv2c->getLoopDomain());
    tv2c->setLoopDomain(s.as<IterDomain*>());
    tv2c->setAllocationDomain(s.as<IterDomain*>(), true);
  }
  {
    auto s = mma_utils::MmaSwizzler::scheduleMmaOutputAllocation(
        tv2->getLoopDomain());
    tv2->setLoopDomain(s.as<IterDomain*>());
  }

  // Inline the reshape op with the shared mem write minus
  //  the vectorization axes for now.
  tv0_reshape->computeAt(tv0cw, -2);

  // Parallelize
  //  0   1  2  3   4   5  6  7  8  9  10
  // [Mo No Ko Kwo Mwo Nwo Mw Nw (Mi Ni Ki)]
  tv2c->axis(4)->parallelize(ParallelType::TIDz);
  tv2c->axis(5)->parallelize(ParallelType::TIDy);

  // Parallelize
  //  0  1  2   3   4   5  6  7
  // [Mo No Mwo Nwo Mw Nw (Mi Ni)]
  tv2->axis(0)->parallelize(ParallelType::BIDx);
  tv2->axis(1)->parallelize(ParallelType::BIDy);
  tv2->axis(2)->parallelize(ParallelType::TIDz);
  tv2->axis(3)->parallelize(ParallelType::TIDy);

  auto options = at::TensorOptions().dtype(at::kHalf).device(at::kCUDA, 0);
  auto t0 = at::randn({M, Ko, Ki}, options);
  auto t1 = at::randn({N, K}, options);

  KernelExecutor ke;

  NVFUSER_TEST_CUDA_ARCH_COMPILE_CHECK(
      8, 0, ke.compile(&fusion, {t0, t1}, LaunchParams(), matmul_cparams));

  auto cg_outputs = ke.run({t0, t1});
  ASSERT_FALSE(
      PredicatedChecker::isCpAsyncMmaPredicatedByIfThenElse(ke.kernel()));
  auto tref =
      at::native::view(t0, {M, K}).to(at::kFloat).matmul(t1.t().to(at::kFloat));

  NVF_CHECK(cg_outputs[0].allclose(tref, 0.0001, 0.0001));
}

// Test an end-to-end matmul case with swizzled smem
// data layout.
TEST_F(MatmulTest, AmpereMatmulTNSwizzled) {
  NVFUSER_TEST_CUDA_ARCH_GUARD(8, 0);

  Fusion fusion;
  FusionGuard fg(&fusion);

  int M = 257, N = 511, K = 136;

  MatMulTileOptions gemm_tile;
  gemm_tile.cta_tile = GemmTile(128, 128, 32);
  gemm_tile.warp_tile = GemmTile(64, 64, 32);

  // [M,K]
  auto tv0 = makeContigTensor(2, DataType::Half);
  // [N,K]
  auto tv1 = makeContigTensor(2, DataType::Half);
  fusion.addInput(tv0);
  fusion.addInput(tv1);

  // [M,N,K]
  auto tv0b = broadcast(tv0, {false, true, false});
  auto tv1b = broadcast(tv1, {true, false, false});

  auto tv2 = fusedMultiplySum(tv0b, tv1b, {2});

  fusion.addOutput(tv2);

  auto mma_ops = ir_utils::getOpsOfType<MmaOp>(&fusion);
  NVF_CHECK(
      1 == mma_ops.size(),
      "Invalid number of MmaOp instances in fusion definition, expected 1, got ",
      mma_ops.size());
  MmaMacro macro = MmaMacro::Turing_16_8_16;
  mma_ops.front()->setMacro(macro);

  auto tv0cw = tv0->cacheAfter(LoadStoreOpType::CpAsync);
  auto tv0cr = tv0cw->cacheAfter(LoadStoreOpType::LdMatrix);
  auto tv1cw = tv1->cacheAfter(LoadStoreOpType::CpAsync);
  auto tv1cr = tv1cw->cacheAfter(LoadStoreOpType::LdMatrix);
  auto tv2c = tv2->cacheBefore();

  // Make a CTA tile
  // ------------------------------------------------------------------
  // [M,N]
  tv2->split(-2, gemm_tile.cta_tile.m);
  tv2->split(-1, gemm_tile.cta_tile.n);

  //  0   1    2   3
  // [Mo,M128, No, N128]
  tv2->reorder({{1, 2}, {2, 1}});

  //  0   1    2   3
  // [Mo,No, M128, N128]
  tv0->computeAt(tv2, 2);
  tv1->computeAt(tv2, 2);

  // Order K
  //  0   1    2   3     4    5
  // [Mo,No, M128, N128, Ko, K32]
  tv2c->split(-1, gemm_tile.cta_tile.k);
  tv2c->reorder({{2, 3}, {3, 4}, {4, 2}});

  //  0   1  2   3     4    5
  // [Mo,No, Ko M128, N128, K32]
  tv0cw->computeAt(tv2c, 3);
  tv1cw->computeAt(tv2c, 3);

  // Make warp tile:
  //
  mma_utils::scheduleWarpTileWithReduction(tv2c, gemm_tile, macro);
  mma_utils::scheduleWarpTileWithNoReduction(tv2, gemm_tile, macro);
  //           -8   -7 -6 -5 -4 -3 -2 -1
  // [Mo No Ko Kwo Mwo Nwo Mw Nw Mi Ni Ki]
  tv0cr->computeAt(tv2c, -4);
  tv1cr->computeAt(tv2c, -4);

  // Schedule gmem read and smem write:
  //
  // [Mo,Ko,M,K]
  // Swizzle tv0: 128 x 32 tile:
  tv0cw->split(-2, 8);
  tv0cw->split(-2, 2);
  tv0cw->split(-1, 8);
  //        -5   -4 -3 -2 -1
  // [Mo,Ko,Mo16,M4,M2,Ko4,K8]
  tv0cw->swizzle(Swizzle2DType::XOR, -4, -2);
  tv0cw->merge(-4);
  tv0cw->merge(-3);
  //         -3   -2  -1
  // [Mo,Ko,Mo16,warp,K8]
  tv0cw->split(-3, 4);
  tv0cw->split(-3, 2);
  //             -4  -3   -2  -1
  // [Mo,Ko, S4, wz2, wy2, warp,K8]
  tv0cw->axis(-4)->parallelize(ParallelType::TIDz);
  tv0cw->axis(-3)->parallelize(ParallelType::TIDy);
  tv0cw->axis(-2)->parallelize(ParallelType::TIDx);
  tv0cw->axis(-1)->parallelize(ParallelType::Vectorize);

  tv0cw->setMemoryType(MemoryType::Shared);
  // [Mo,Ko,i,wy,wx,v]

  // [No,Ko,N,K]
  // Swizzle tv0: 128 x 32 tile:
  tv1cw->split(-2, 8);
  tv1cw->split(-2, 2);
  tv1cw->split(-1, 8);
  //        -5   -4 -3 -2 -1
  // [No,Ko,No16,N4,N2,Ko4,K8]
  tv1cw->swizzle(Swizzle2DType::XOR, -4, -2);
  tv1cw->merge(-4);
  tv1cw->merge(-3);
  //         -3   -2  -1
  // [No,Ko,No16,warp,K8]
  tv1cw->split(-3, 4);
  tv1cw->split(-3, 2);
  //             -4  -3   -2  -1
  // [No,Ko, S4, wz2, wy2, warp,K8]
  tv1cw->axis(-4)->parallelize(ParallelType::TIDz);
  tv1cw->axis(-3)->parallelize(ParallelType::TIDy);
  tv1cw->axis(-2)->parallelize(ParallelType::TIDx);
  tv1cw->axis(-1)->parallelize(ParallelType::Vectorize);

  tv1cw->setMemoryType(MemoryType::Shared);
  // Schedule mma input
  tv0cr->applyMmaSwizzle(MmaOperand::A);

  // [... Mi, Ni, Ki]
  tv0b->reorder({{-2, -3}, {-3, -2}});
  tv0b->applyMmaSwizzle(MmaOperand::A);

  tv1cr->applyMmaSwizzle(MmaOperand::B);
  tv1b->applyMmaSwizzle(MmaOperand::B);

  // Schedule mma output
  {
    auto s = mma_utils::MmaSwizzler::scheduleMmaOutputAllocation(
        tv2c->getLoopDomain());
    tv2c->setLoopDomain(s.as<IterDomain*>());
    tv2c->setAllocationDomain(s.as<IterDomain*>(), true);
  }
  {
    auto s = mma_utils::MmaSwizzler::scheduleMmaOutputAllocation(
        tv2->getLoopDomain());
    tv2->setLoopDomain(s.as<IterDomain*>());
  }

  // Parallelize
  //  0   1  2  3   4   5  6   7  8  9  10
  // [Mo No Ko Kwo Mwo Nwo Mw Nw (Mi Ni Ki)]
  tv2c->axis(4)->parallelize(ParallelType::TIDz);
  tv2c->axis(5)->parallelize(ParallelType::TIDy);

  // Parallelize
  //  0  1  2   3   4   5  6  7
  // [Mo No Mwo Nwo Mw Nw (Mi Ni)]
  tv2->axis(0)->parallelize(ParallelType::BIDx);
  tv2->axis(1)->parallelize(ParallelType::BIDy);
  tv2->axis(2)->parallelize(ParallelType::TIDz);
  tv2->axis(3)->parallelize(ParallelType::TIDy);

  tv0cw->circularBuffer(/*number_of_stages=*/2);
  tv1cw->circularBuffer(/*number_of_stages=*/2);
  tv0cr->circularBuffer(/*number_of_stages=*/2);
  tv1cr->circularBuffer(/*number_of_stages=*/2);

  auto options = at::TensorOptions().dtype(at::kHalf).device(at::kCUDA, 0);
  auto t0 = at::randn({M, K}, options);
  auto t1 = at::randn({N, K}, options);

  KernelExecutor ke;
  ke.compile(&fusion, {t0, t1}, LaunchParams(), matmul_cparams);
  auto cg_outputs = ke.run({t0, t1});
  ASSERT_FALSE(
      PredicatedChecker::isCpAsyncMmaPredicatedByIfThenElse(ke.kernel()));
  auto tref = t0.to(at::kFloat).matmul(t1.t().to(at::kFloat));

  NVF_CHECK(cg_outputs[0].allclose(tref, 0.0001, 0.0001));
}

// Matmul test on Ampere using ldmatrix.x4 to load operands
TEST_P(MatmulTestWithLayout, AmpereMatmulLargeLoad) {
  NVFUSER_TEST_CUDA_ARCH_RANGE_GUARD(7, 5, 9, 0);

  REQUIRE_DEVICE_SMEM_SIZE(98384, 0);
  // Keep multiples of 8 to keep vectorizable.
  int M = 504, N = 136, K = 248;
  Fusion fusion;
  FusionGuard fg(&fusion);

  auto shapes = matmulAtInputShape3DTuring(-1, -1, -1, layout);

  auto tv0 = makeContigConcreteTensor(shapes.first, DataType::Half);
  auto tv1 = makeContigConcreteTensor(shapes.second, DataType::Half);

  fusion.addInput(tv0);
  fusion.addInput(tv1);

  tv0 = canonicalizeInputToBMNK(tv0, layout, MmaOperand::A);
  tv1 = canonicalizeInputToBMNK(tv1, layout, MmaOperand::B);
  auto tv2 = fusedMultiplySum(tv0, tv1, {-1});

  fusion.addOutput(tv2);

  MatMulTileOptions gemm_tile;
  gemm_tile.cta_tile = GemmTile(128, 128, 64);
  gemm_tile.warp_tile = GemmTile(64, 64, 64);
  MatmulParams mparams;
  mparams.supported_vec_size = {8, 8, 4};
  mparams.mma_macro = MmaMacro::Ampere_16_16_16;
  mparams.tile_sizes = gemm_tile;
  mparams.async_gmem_load_operands = true;
  mparams.circular_buffer_options.circular_buffer_smem_write = true;
  mparams.circular_buffer_options.circular_buffer_smem_read = true;
  mparams.circular_buffer_options.smem_circular_buffer_stage = 3;
  SchedulerEntry::makeSchedulerInstance(SchedulerType::Matmul)
      ->schedule(&fusion, &mparams);

  auto inputs = matmulAtInput3DTuring(M, N, K, layout);

  KernelExecutor ke;
  NVFUSER_TEST_CUDA_ARCH_COMPILE_CHECK(
      8,
      0,
      ke.compile(
          &fusion,
          {inputs.first, inputs.second},
          LaunchParams(),
          matmul_cparams));
  ASSERT_TRUE(getBankConflictInfo(ke.kernel()).empty());
  ASSERT_FALSE(
      PredicatedChecker::isCpAsyncMmaPredicatedByIfThenElse(ke.kernel()));
  auto cg_outputs = ke.run({inputs.first, inputs.second});
  auto tref = atMatmul(
      inputs.first.to(at::kFloat), inputs.second.to(at::kFloat), layout);
  NVF_CHECK(cg_outputs[0].allclose(tref, 0.0001, 0.0001));
}

// Matmul test for Turing MMA: across supported layouts
TEST_P(MatmulTestWithLayout, TuringMatmulLargeLoad) {
  NVFUSER_TEST_CUDA_ARCH_RANGE_GUARD(7, 5, 9, 0);

  // Keep multiples of 8 to keep vectorizable.
  int M = 504, N = 136, K = 248;

  Fusion fusion;
  FusionGuard fg(&fusion);

  auto shapes = matmulAtInputShape3DTuring(-1, -1, -1, layout);

  auto tv0 = makeContigConcreteTensor(shapes.first, DataType::Half);
  auto tv1 = makeContigConcreteTensor(shapes.second, DataType::Half);

  fusion.addInput(tv0);
  fusion.addInput(tv1);

  tv0 = canonicalizeInputToBMNK(tv0, layout, MmaOperand::A);
  tv1 = canonicalizeInputToBMNK(tv1, layout, MmaOperand::B);
  auto tv2 = fusedMultiplySum(tv0, tv1, {-1});

  fusion.addOutput(tv2);

  MatMulTileOptions gemm_tile;
  gemm_tile.cta_tile = GemmTile(128, 128, 32);
  gemm_tile.warp_tile = GemmTile(64, 64, 32);

  MatmulParams mparams;
  mparams.supported_vec_size = {8, 8, 4};
  mparams.mma_macro = MmaMacro::Turing_16_16_16;
  mparams.tile_sizes = gemm_tile;
  SchedulerEntry::makeSchedulerInstance(SchedulerType::Matmul)
      ->schedule(&fusion, &mparams);

  auto inputs = matmulAtInput3DTuring(M, N, K, layout);

  KernelExecutor ke;
  NVFUSER_TEST_CUDA_ARCH_COMPILE_CHECK(
      7,
      5,
      ke.compile(
          &fusion,
          {inputs.first, inputs.second},
          LaunchParams(),
          matmul_cparams));
  ASSERT_TRUE(getBankConflictInfo(ke.kernel()).empty());
  ASSERT_FALSE(
      PredicatedChecker::isCpAsyncMmaPredicatedByIfThenElse(ke.kernel()));
  auto cg_outputs = ke.run({inputs.first, inputs.second});
  auto tref = atMatmul(
      inputs.first.to(at::kFloat), inputs.second.to(at::kFloat), layout);
  NVF_CHECK(cg_outputs[0].allclose(tref, 0.0001, 0.0001));
}

// Tile layout check for symmetric 4-warp recipes
TEST_P(MatmulTestWithLayout, AmpereMatmulTileCheck4warp) {
  NVFUSER_TEST_CUDA_ARCH_RANGE_GUARD(7, 5, 9, 0);

  REQUIRE_DEVICE_SMEM_SIZE(98384, 0);
  // Keep multiples of 8 to keep vectorizable.
  int M = 504, N = 136, K = 248;
  // Symmetric tile with 16x16x16 macro,
  //  supports mn_size of multiple of 32,
  //  and k size multiple of 16.
  for (int mn_size : {32, 64, 96, 128, 160, 192}) {
    for (int k_size : {32, 48, 64}) {
      Fusion fusion;
      FusionGuard fg(&fusion);

      auto shapes = matmulAtInputShape3DTuring(-1, -1, -1, layout);

      auto tv0 = makeContigConcreteTensor(shapes.first, DataType::Half);
      auto tv1 = makeContigConcreteTensor(shapes.second, DataType::Half);

      fusion.addInput(tv0);
      fusion.addInput(tv1);

      tv0 = canonicalizeInputToBMNK(tv0, layout, MmaOperand::A);
      tv1 = canonicalizeInputToBMNK(tv1, layout, MmaOperand::B);
      auto tv2 = fusedMultiplySum(tv0, tv1, {-1});

      fusion.addOutput(tv2);

      MatMulTileOptions gemm_tile;
      gemm_tile.cta_tile = GemmTile(mn_size, mn_size, k_size);
      gemm_tile.warp_tile = GemmTile(mn_size / 2, mn_size / 2, k_size);

      MatmulParams mparams;
      mparams.supported_vec_size = {8, 8, 4};
      mparams.mma_macro = MmaMacro::Ampere_16_16_16;
      mparams.tile_sizes = gemm_tile;
      mparams.async_gmem_load_operands = true;
      mparams.circular_buffer_options.circular_buffer_smem_write = true;
      mma_utils::MmaDataTypes data_types = {
          DataType::Half, DataType::Half, DataType::Float};
      std::tie(mparams.use_smem_epilogue, mparams.promote_prologue_smem_reuse) =
          mma_utils::generateSharedMemoryEpilogueHeuristics(
              gemm_tile,
              mparams.circular_buffer_options.smem_circular_buffer_stage,
              data_types,
              true,
              true);
      SchedulerEntry::makeSchedulerInstance(SchedulerType::Matmul)
          ->schedule(&fusion, &mparams);

      auto inputs = matmulAtInput3DTuring(M, N, K, layout);

      KernelExecutor ke;
      NVFUSER_TEST_CUDA_ARCH_COMPILE_CHECK(
          8,
          0,
          ke.compile(
              &fusion,
              {inputs.first, inputs.second},
              LaunchParams(),
              matmul_cparams));
      EXPECT_TRUE(getBankConflictInfo(ke.kernel()).empty());
      auto cg_outputs = ke.run({inputs.first, inputs.second});
      ASSERT_FALSE(
          PredicatedChecker::isCpAsyncMmaPredicatedByIfThenElse(ke.kernel()));
      auto tref = atMatmul(
          inputs.first.to(at::kFloat), inputs.second.to(at::kFloat), layout);
      NVF_CHECK(
          cg_outputs[0].allclose(tref, 0.0001, 0.0001),
          "error :",
          (cg_outputs[0] - tref).abs().max(),
          "tile dim:",
          mn_size,
          " ",
          k_size);
    }
  }
}

TEST_P(MatmulTestWithLayout, AmpereMatmulTileCheck8warp) {
  NVFUSER_TEST_CUDA_ARCH_RANGE_GUARD(7, 5, 9, 0);

  REQUIRE_DEVICE_SMEM_SIZE(98384, 0);
  // Keep multiples of 8 to keep vectorizable.
  int M = 504, N = 136, K = 248;
  // ASymmetric tile with 16x16x16 macro,
  for (int m_size : {256}) {
    for (int n_size : {32, 64, 96, 128}) {
      for (int k_size : {32, 48, 64}) {
        Fusion fusion;
        FusionGuard fg(&fusion);

        auto shapes = matmulAtInputShape3DTuring(-1, -1, -1, layout);

        auto tv0 = makeContigConcreteTensor(shapes.first, DataType::Half);
        auto tv1 = makeContigConcreteTensor(shapes.second, DataType::Half);

        fusion.addInput(tv0);
        fusion.addInput(tv1);

        tv0 = canonicalizeInputToBMNK(tv0, layout, MmaOperand::A);
        tv1 = canonicalizeInputToBMNK(tv1, layout, MmaOperand::B);
        auto tv2 = fusedMultiplySum(tv0, tv1, {-1});

        fusion.addOutput(tv2);

        MatMulTileOptions gemm_tile;
        gemm_tile.cta_tile = GemmTile(m_size, n_size, k_size);
        gemm_tile.warp_tile = GemmTile(m_size / 4, n_size / 2, k_size);

        MatmulParams mparams;
        mparams.supported_vec_size = {8, 8, 4};
        mparams.mma_macro = MmaMacro::Ampere_16_16_16;
        mparams.tile_sizes = gemm_tile;
        mparams.async_gmem_load_operands = true;
        mparams.circular_buffer_options.circular_buffer_smem_write = true;
        mparams.circular_buffer_options.circular_buffer_smem_read = true;
        mparams.circular_buffer_options.smem_circular_buffer_stage = 2;
        mma_utils::MmaDataTypes data_types = {
            DataType::Half, DataType::Half, DataType::Float};
        std::tie(
            mparams.use_smem_epilogue, mparams.promote_prologue_smem_reuse) =
            mma_utils::generateSharedMemoryEpilogueHeuristics(
                gemm_tile,
                mparams.circular_buffer_options.smem_circular_buffer_stage,
                data_types);

        SchedulerEntry::makeSchedulerInstance(SchedulerType::Matmul)
            ->schedule(&fusion, &mparams);

        auto inputs = matmulAtInput3DTuring(M, N, K, layout);

        KernelExecutor ke;
        NVFUSER_TEST_CUDA_ARCH_COMPILE_CHECK(
            8,
            0,
            ke.compile(
                &fusion,
                {inputs.first, inputs.second},
                LaunchParams(),
                matmul_cparams));
        ASSERT_TRUE(getBankConflictInfo(ke.kernel()).empty());
        ASSERT_FALSE(
            PredicatedChecker::isCpAsyncMmaPredicatedByIfThenElse(ke.kernel()));
        auto cg_outputs = ke.run({inputs.first, inputs.second});
        auto tref = atMatmul(
            inputs.first.to(at::kFloat), inputs.second.to(at::kFloat), layout);
        NVF_CHECK(cg_outputs[0].allclose(tref, 0.0001, 0.0001));
      }
    }
  }
}

TEST_P(MatmulTestWithLayout, AmpereMatmulTileCheck6warp) {
  NVFUSER_TEST_CUDA_ARCH_RANGE_GUARD(7, 5, 9, 0);

  REQUIRE_DEVICE_SMEM_SIZE(98384, 0);
  // Keep multiples of 8 to keep vectorizable.
  int M = 504, N = 136, K = 248;
  for (int k_size : {32, 48, 64}) {
    Fusion fusion;
    FusionGuard fg(&fusion);

    auto shapes = matmulAtInputShape3DTuring(-1, -1, -1, layout);

    auto tv0 = makeContigConcreteTensor(shapes.first, DataType::Half);
    auto tv1 = makeContigConcreteTensor(shapes.second, DataType::Half);

    fusion.addInput(tv0);
    fusion.addInput(tv1);

    tv0 = canonicalizeInputToBMNK(tv0, layout, MmaOperand::A);
    tv1 = canonicalizeInputToBMNK(tv1, layout, MmaOperand::B);
    auto tv2 = fusedMultiplySum(tv0, tv1, {-1});

    fusion.addOutput(tv2);

    MatMulTileOptions gemm_tile;
    // 2 warp by 3 warp
    gemm_tile.cta_tile = GemmTile(192, 128, k_size);
    gemm_tile.warp_tile = GemmTile(64, 64, k_size);

    MatmulParams mparams;
    mparams.supported_vec_size = {8, 8, 4};
    mparams.mma_macro = MmaMacro::Ampere_16_16_16;
    mparams.tile_sizes = gemm_tile;
    mparams.async_gmem_load_operands = true;
    mparams.circular_buffer_options.circular_buffer_smem_write = true;
    mparams.circular_buffer_options.circular_buffer_smem_read = true;
    mparams.circular_buffer_options.smem_circular_buffer_stage = 2;
    mma_utils::MmaDataTypes data_types = {
        DataType::Half, DataType::Half, DataType::Float};
    std::tie(mparams.use_smem_epilogue, mparams.promote_prologue_smem_reuse) =
        mma_utils::generateSharedMemoryEpilogueHeuristics(
            gemm_tile,
            mparams.circular_buffer_options.smem_circular_buffer_stage,
            data_types);
    SchedulerEntry::makeSchedulerInstance(SchedulerType::Matmul)
        ->schedule(&fusion, &mparams);

    auto inputs = matmulAtInput3DTuring(M, N, K, layout);

    KernelExecutor ke;
    NVFUSER_TEST_CUDA_ARCH_COMPILE_CHECK(
        8,
        0,
        ke.compile(
            &fusion,
            {inputs.first, inputs.second},
            LaunchParams(),
            matmul_cparams));
    ASSERT_TRUE(getBankConflictInfo(ke.kernel()).empty());
    ASSERT_FALSE(
        PredicatedChecker::isCpAsyncMmaPredicatedByIfThenElse(ke.kernel()));
    auto cg_outputs = ke.run({inputs.first, inputs.second});
    auto tref = atMatmul(
        inputs.first.to(at::kFloat), inputs.second.to(at::kFloat), layout);
    NVF_CHECK(cg_outputs[0].allclose(tref, 0.0001, 0.0001));
  }
}

// Matmul test on Ampere using ldmatrix.x4 to load operands
TEST_P(MatmulTestWithLayout, AmpereMatmulLargeLoadLargeK) {
  NVFUSER_TEST_CUDA_ARCH_RANGE_GUARD(7, 5, 9, 0);

  // Keep multiples of 8 to keep vectorizable.
  int M = 504, N = 136, K = 2048;
  Fusion fusion;
  FusionGuard fg(&fusion);

  auto shapes = matmulAtInputShape3DTuring(-1, -1, -1, layout);

  auto tv0 = makeContigConcreteTensor(shapes.first, DataType::Half);
  auto tv1 = makeContigConcreteTensor(shapes.second, DataType::Half);

  fusion.addInput(tv0);
  fusion.addInput(tv1);

  tv0 = canonicalizeInputToBMNK(tv0, layout, MmaOperand::A);
  tv1 = canonicalizeInputToBMNK(tv1, layout, MmaOperand::B);
  auto tv2 = fusedMultiplySum(tv0, tv1, {-1});

  fusion.addOutput(tv2);

  MatMulTileOptions gemm_tile;
  gemm_tile.cta_tile = GemmTile(128, 128, 64);
  gemm_tile.warp_tile = GemmTile(64, 64, 64);

  MatmulParams mparams;
  mparams.supported_vec_size = {8, 8, 4};
  mparams.mma_macro = MmaMacro::Ampere_16_16_16;
  mparams.tile_sizes = gemm_tile;
  mparams.async_gmem_load_operands = true;
  mparams.circular_buffer_options.circular_buffer_smem_write = true;
  mparams.circular_buffer_options.circular_buffer_smem_read = true;
  mparams.circular_buffer_options.smem_circular_buffer_stage = 3;
  SchedulerEntry::makeSchedulerInstance(SchedulerType::Matmul)
      ->schedule(&fusion, &mparams);

  auto inputs = matmulAtInput3DTuring(M, N, K, layout);

  KernelExecutor ke;
  NVFUSER_TEST_CUDA_ARCH_COMPILE_CHECK(
      8,
      0,
      ke.compile(
          &fusion,
          {inputs.first, inputs.second},
          LaunchParams(),
          matmul_cparams));
  ASSERT_TRUE(getBankConflictInfo(ke.kernel()).empty());
  ASSERT_FALSE(
      PredicatedChecker::isCpAsyncMmaPredicatedByIfThenElse(ke.kernel()));
  auto cg_outputs = ke.run({inputs.first, inputs.second});
  auto tref = atMatmul(
      inputs.first.to(at::kFloat), inputs.second.to(at::kFloat), layout);
  NVF_CHECK(cg_outputs[0].allclose(tref, 0.001, 0.001));
}

// Matmul test for Ampere MMA: across supported layouts
TEST_P(MatmulTestWithLayout, AmpereSplitKLikeStridedBatchedMatmul) {
  NVFUSER_TEST_CUDA_ARCH_RANGE_GUARD(7, 5, 9, 0);

  // Keep multiples of 8 to keep vectorizable.
  int B = 2, M = 504, N = 136, K = 248;

  Fusion fusion;
  FusionGuard fg(&fusion);
  auto tv0 = makeContigTensor(3, DataType::Half);
  auto tv1 = makeContigTensor(3, DataType::Half);

  fusion.addInput(tv0);
  fusion.addInput(tv1);

  tv0 = canonicalizeInputToBMNK(tv0, layout, MmaOperand::A);
  tv1 = canonicalizeInputToBMNK(tv1, layout, MmaOperand::B);
  auto tv2 = fusedMultiplySum(tv0, tv1, {-1});

  fusion.addOutput(tv2);

  MatMulTileOptions gemm_tile;
  gemm_tile.cta_tile = GemmTile(128, 128, 32);
  gemm_tile.warp_tile = GemmTile(64, 64, 32);

  MatmulParams mparams;
  mparams.supported_vec_size = {8, 8, 4};
  mparams.mma_macro = MmaMacro::Ampere_16_8_16;
  mparams.tile_sizes = gemm_tile;
  mparams.async_gmem_load_operands = true;
  mparams.circular_buffer_options.circular_buffer_smem_write = true;
  mparams.circular_buffer_options.circular_buffer_smem_read = true;
  mparams.circular_buffer_options.smem_circular_buffer_stage = 4;
  SchedulerEntry::makeSchedulerInstance(SchedulerType::Matmul)
      ->schedule(&fusion, &mparams);

  auto t0 = matmulAtInput2D(layout, TensorMatmulPos::A, at::kHalf, M, N, K, B);
  auto t1 = matmulAtInput2D(layout, TensorMatmulPos::B, at::kHalf, M, N, K, B);

  KernelExecutor ke;
  NVFUSER_TEST_CUDA_ARCH_COMPILE_CHECK(
      8, 0, ke.compile(&fusion, {t0, t1}, LaunchParams(), matmul_cparams));
  ASSERT_TRUE(getBankConflictInfo(ke.kernel()).empty());
  ASSERT_FALSE(
      PredicatedChecker::isCpAsyncMmaPredicatedByIfThenElse(ke.kernel()));
  auto cg_outputs = ke.run({t0, t1});
  auto tref = splitkLikeAtMatmul(t0.to(at::kFloat), t1.to(at::kFloat), layout);
  NVF_CHECK(cg_outputs[0].allclose(tref, 0.0001, 0.0001));
}

TEST_P(MatmulTestWithLayout, AmpereMatmulSmemEpilogue) {
  NVFUSER_TEST_CUDA_ARCH_RANGE_GUARD(8, 0, 9, 0);
  constexpr bool ignore_occupancy_drop = true;
  // Keep multiples of 8 to keep vectorizable.
  int M = 4096, N = 4096, K = 4096;
  // This tests num_stages=0, which should be treated identically to
  // num_stages=1. It is put here to exercise this path to ensure we don't
  // crash in generateSharedMemoryEpilogueHeuristics.
  // See https://github.com/NVIDIA/Fuser/pull/1917 for more info
  for (int num_stages : {0, 2}) {
    Fusion fusion;
    FusionGuard fg(&fusion);

    auto shapes = matmulAtInputShape3DTuring(-1, -1, -1, layout);

    auto tv0 = makeContigConcreteTensor(shapes.first, DataType::Half);
    auto tv1 = makeContigConcreteTensor(shapes.second, DataType::Half);

    fusion.addInput(tv0);
    fusion.addInput(tv1);

    tv0 = canonicalizeInputToBMNK(tv0, layout, MmaOperand::A);
    tv1 = canonicalizeInputToBMNK(tv1, layout, MmaOperand::B);
    auto tv2 = fusedMultiplySum(tv0, tv1, {-1});

    fusion.addOutput(tv2);

    // The settings of cta_tile, warp_tile, and smem_circular_buffer_stage
    // have been purposefully selected to produce a constant occupancy of 25%.
    // This allows us to effectively evaluate the influence of the
    // use_smem_epilogue parameter on performance, since changing its value to
    // either true or false will not affect the occupancy rate.
    MatMulTileOptions gemm_tile;
    gemm_tile.cta_tile = GemmTile(64, 128, 32);
    gemm_tile.warp_tile = GemmTile(32, 32, 32);

    MatmulParams mparams;
    mparams.supported_vec_size = {8, 8, 4};
    mparams.mma_macro = MmaMacro::Ampere_16_8_16;
    mparams.tile_sizes = gemm_tile;
    mparams.async_gmem_load_operands = true;
    mparams.circular_buffer_options.circular_buffer_smem_write = num_stages > 1;
    mparams.circular_buffer_options.circular_buffer_smem_read = num_stages > 1;
    mparams.circular_buffer_options.smem_circular_buffer_stage = num_stages;
    mma_utils::MmaDataTypes data_types = {
        DataType::Half, DataType::Half, DataType::Float};
    std::tie(mparams.use_smem_epilogue, mparams.promote_prologue_smem_reuse) =
        mma_utils::generateSharedMemoryEpilogueHeuristics(
            gemm_tile,
            mparams.circular_buffer_options.smem_circular_buffer_stage,
            data_types,
            ignore_occupancy_drop);
    SchedulerEntry::makeSchedulerInstance(SchedulerType::Matmul)
        ->schedule(&fusion, &mparams);

    // If use_smem_epilogue is true, there should be 3 shared memory tensors 2
    // for prologue and 1 for epilogue.
    int num_shared_mem_tensors = 0;
    int expected_num_shared_mem_tensors = mparams.use_smem_epilogue ? 3 : 2;
    for (const auto& tv : fusion.allTvs()) {
      if (tv->getMemoryType() == MemoryType::Shared) {
        num_shared_mem_tensors++;
      }
    }
    NVF_CHECK(
        num_shared_mem_tensors == expected_num_shared_mem_tensors,
        "Number of shared memory tensors doesn't match!",
        "Expected: ",
        expected_num_shared_mem_tensors,
        ", Got: ",
        num_shared_mem_tensors);

    at::manual_seed(0);
    auto inputs = matmulAtInput3DTuring(M, N, K, layout);

    KernelExecutor ke;
    NVFUSER_TEST_CUDA_ARCH_COMPILE_CHECK(
        8,
        0,
        ke.compile(
            &fusion,
            {inputs.first, inputs.second},
            LaunchParams(),
            matmul_cparams));
    auto cg_outputs = ke.run({inputs.first, inputs.second});
    auto tref = atMatmul(
        inputs.first.to(at::kFloat), inputs.second.to(at::kFloat), layout);

    // check bank conflicts
    ASSERT_TRUE(getBankConflictInfo(ke.kernel()).empty());
    ASSERT_FALSE(
        PredicatedChecker::isCpAsyncMmaPredicatedByIfThenElse(ke.kernel()));
    // (0.001, 0.001) passed on local A100 but failed on CI A100
    NVF_CHECK(
        cg_outputs[0].allclose(tref, 0.01, 0.01),
        "Result validation failed. Max diff: ",
        (cg_outputs[0] - tref).abs().max());

    if (!mparams.use_smem_epilogue) {
      GTEST_SKIP()
          << "Test conducted without utilizing shared memory epilogue due to the device's constrained shared memory capacity.";
    }

    // Check that smem is allocated as expected.
    // There are three cases that are determined by the current device in
    // mma_utils::generateSharedMemoryEpilogueHeuristics:
    //   - !use_smem_epilogue : A + B (this test is skipped in this case)
    //   - use_smem_epilogue && !promote_prologue_smem_reuse : A + B + C
    //   - use_smem_epilogue && promote_prologue_smem_reuse : max(A + B, C)
    auto smem_allocs = ke.kernel()->summary().dynamic_smem_allocations;
    NVF_CHECK(smem_allocs.size() == 3);
    if (mparams.promote_prologue_smem_reuse) {
      // Check prologue shared memory re-use
      // smem_allocs = {A, B, C} where C is the epilogue buffer
      // since A and B have no further uses, we should be able to reuse both
      // of them, implying that the address of C is zero. In this case, B will
      // also be allocated at address 0 with A stacked above it at position
      // 8192.
      EXPECT_EQ(
          smem_allocs.at(0)->address()->evaluate(),
          // Assuming B numel times size(dtype) is a multiple of 16 so that
          // this address is aligned
          smem_allocs.at(1)->size()->evaluate() *
              dataTypeSize(smem_allocs.at(1)->buffer()->dtype()));
      EXPECT_EQ(smem_allocs.at(1)->address()->evaluate(), 0L);
      EXPECT_EQ(smem_allocs.at(2)->address()->evaluate(), 0L);
    } else {
      // Prologue shared memory is not re-used. In this case, memory should
      // stack in C, B, A order.
      EXPECT_EQ(
          smem_allocs.at(0)->address()->evaluate(),
          // Assuming for B and C that numel times size(dtype) is a multiple
          // of 16 so that this address is aligned
          smem_allocs.at(1)->size()->evaluate() *
                  dataTypeSize(smem_allocs.at(1)->buffer()->dtype()) +
              smem_allocs.at(2)->size()->evaluate() *
                  dataTypeSize(smem_allocs.at(2)->buffer()->dtype()));
      EXPECT_EQ(
          smem_allocs.at(1)->address()->evaluate(),
          smem_allocs.at(2)->size()->evaluate() *
              dataTypeSize(smem_allocs.at(2)->buffer()->dtype()));
      EXPECT_EQ(smem_allocs.at(2)->address()->evaluate(), 0L);
    }
  }
}

// On A100, this problem is able to make use of smem epilogue but only if we
// promote use.
// See https://github.com/NVIDIA/Fuser/pull/1834
TEST_F(MatmulTest, AmpereMatmulSmemEpiloguePromotionRequiredA100) {
  NVFUSER_TEST_CUDA_ARCH_RANGE_GUARD(8, 0, 9, 0);
  // Keep multiples of 8 to keep vectorizable.
  int M = 4096, N = 4096, K = 4096;

  Fusion fusion;
  FusionGuard fg(&fusion);

  auto layout = MmaLayout::TN;

  auto shapes = matmulAtInputShape3DTuring(-1, -1, -1, layout);

  auto tv0 = makeContigConcreteTensor(shapes.first, DataType::Half);
  auto tv1 = makeContigConcreteTensor(shapes.second, DataType::Half);

  fusion.addInput(tv0);
  fusion.addInput(tv1);

  tv0 = canonicalizeInputToBMNK(tv0, layout, MmaOperand::A);
  tv1 = canonicalizeInputToBMNK(tv1, layout, MmaOperand::B);
  auto tv2 = fusedMultiplySum(tv0, tv1, {-1});

  fusion.addOutput(tv2);

  // The settings of cta_tile, warp_tile, and smem_circular_buffer_stage have
  // been purposefully selected to produce a constant occupancy of 25%. This
  // allows us to effectively evaluate the influence of the use_smem_epilogue
  // parameter on performance, since changing its value to either true or
  // false will not affect the occupancy rate.
  MatMulTileOptions gemm_tile;
  gemm_tile.cta_tile = GemmTile(64, 96, 64);
  gemm_tile.warp_tile = GemmTile(16, 32, 64);

  MatmulParams mparams;
  mparams.supported_vec_size = {8, 8, 4};
  mparams.mma_macro = MmaMacro::Ampere_16_8_16;
  mparams.tile_sizes = gemm_tile;
  mparams.async_gmem_load_operands = true;
  mparams.circular_buffer_options.circular_buffer_smem_write = true;
  mparams.circular_buffer_options.circular_buffer_smem_read = true;
  mparams.circular_buffer_options.smem_circular_buffer_stage = 6;
  mma_utils::MmaDataTypes data_types = {
      DataType::Half, DataType::Half, DataType::Float};
  std::tie(mparams.use_smem_epilogue, mparams.promote_prologue_smem_reuse) =
      mma_utils::generateSharedMemoryEpilogueHeuristics(
          gemm_tile,
          mparams.circular_buffer_options.smem_circular_buffer_stage,
          data_types,
          /*ignore_occupancy_drop=*/false);

  if (deviceMajorMinorCheck(8, 0)) {
    // Test that we promote smem reuse on A100. This might differ on devices
    // with different amounts of smem.
    ASSERT_TRUE(mparams.promote_prologue_smem_reuse);
  }

  SchedulerEntry::makeSchedulerInstance(SchedulerType::Matmul)
      ->schedule(&fusion, &mparams);

  // KernelExecutor::compile would fail otherwise.
  SKIP_IF_INSUFFICIENT_SMEM(&mparams, data_types);

  at::manual_seed(0);
  auto inputs = matmulAtInput3DTuring(M, N, K, layout);

  KernelExecutor ke;
  NVFUSER_TEST_CUDA_ARCH_COMPILE_CHECK(
      8,
      0,
      ke.compile(
          &fusion,
          {inputs.first, inputs.second},
          LaunchParams(),
          matmul_cparams));
  auto cg_outputs = ke.run({inputs.first, inputs.second});
  auto tref = atMatmul(
      inputs.first.to(at::kFloat), inputs.second.to(at::kFloat), layout);

  // check bank conflicts
  ASSERT_TRUE(getBankConflictInfo(ke.kernel()).empty());
  ASSERT_FALSE(
      PredicatedChecker::isCpAsyncMmaPredicatedByIfThenElse(ke.kernel()));
  // (0.001, 0.001) passed on local A100 but failed on CI A100
  NVF_CHECK(
      cg_outputs[0].allclose(tref, 0.01, 0.01),
      "Result validation failed. Max diff: ",
      (cg_outputs[0] - tref).abs().max());

  if (!mparams.use_smem_epilogue) {
    GTEST_SKIP()
        << "Test conducted without utilizing shared memory epilogue due to the device's constrained shared memory capacity.";
  }
  if (!mparams.promote_prologue_smem_reuse) {
    GTEST_SKIP()
        << "Test conducted with shared memory epilogue but without promoting prologue smem re-use.";
  }
}

TEST_P(MatmulTestWithLayout, AmpereMatmulSmemEpilogueCast) {
  NVFUSER_TEST_CUDA_ARCH_RANGE_GUARD(8, 0, 9, 0);
  constexpr bool ignore_occupancy_drop = true;
  // Keep multiples of 8 to keep vectorizable.
  int M = 4096, N = 4096, K = 4096;
  Fusion fusion;
  FusionGuard fg(&fusion);

  auto shapes = matmulAtInputShape3DTuring(-1, -1, -1, layout);

  auto tv0 = makeContigConcreteTensor(shapes.first, DataType::Half);
  auto tv1 = makeContigConcreteTensor(shapes.second, DataType::Half);

  fusion.addInput(tv0);
  fusion.addInput(tv1);

  tv0 = canonicalizeInputToBMNK(tv0, layout, MmaOperand::A);
  tv1 = canonicalizeInputToBMNK(tv1, layout, MmaOperand::B);
  auto tv2 = fusedMultiplySum(tv0, tv1, {-1});
  auto tv3 = castOp(DataType::Half, tv2);

  fusion.addOutput(tv3);

  MatMulTileOptions gemm_tile;
  gemm_tile.cta_tile = GemmTile(128, 128, 32);
  gemm_tile.warp_tile = GemmTile(64, 64, 32);

  MatmulParams mparams;
  mparams.supported_vec_size = {8, 8, 8};
  mparams.mma_macro = MmaMacro::Ampere_16_8_16;
  mparams.tile_sizes = gemm_tile;
  mparams.async_gmem_load_operands = true;
  mparams.circular_buffer_options.circular_buffer_smem_write = true;
  mparams.circular_buffer_options.circular_buffer_smem_read = true;
  mparams.circular_buffer_options.smem_circular_buffer_stage = 4;
  mma_utils::MmaDataTypes data_types = {
      DataType::Half, DataType::Half, DataType::Float};
  std::tie(mparams.use_smem_epilogue, mparams.promote_prologue_smem_reuse) =
      mma_utils::generateSharedMemoryEpilogueHeuristics(
          gemm_tile,
          mparams.circular_buffer_options.smem_circular_buffer_stage,
          data_types,
          ignore_occupancy_drop);
  SchedulerEntry::makeSchedulerInstance(SchedulerType::Matmul)
      ->schedule(&fusion, &mparams);

  // If use_smem_epilogue is true, there should be 3 shared memory tensors 2
  // for prologue and 1 for epilogue.
  int num_shared_mem_tensors = 0;
  int expected_num_shared_mem_tensors = mparams.use_smem_epilogue ? 3 : 2;
  for (const auto& tv : fusion.allTvs()) {
    if (tv->getMemoryType() == MemoryType::Shared) {
      num_shared_mem_tensors++;
    }
  }
  NVF_CHECK(
      num_shared_mem_tensors == expected_num_shared_mem_tensors,
      "Number of shared memory tensors doesn't match!",
      "Expected: ",
      expected_num_shared_mem_tensors,
      ", Got: ",
      num_shared_mem_tensors);

  at::manual_seed(0);
  auto inputs = matmulAtInput3DTuring(M, N, K, layout);

  KernelExecutor ke;
  NVFUSER_TEST_CUDA_ARCH_COMPILE_CHECK(
      8,
      0,
      ke.compile(
          &fusion,
          {inputs.first, inputs.second},
          LaunchParams(),
          matmul_cparams));
  auto cg_outputs = ke.run({inputs.first, inputs.second});
  auto tref = atMatmul(
      inputs.first.to(at::kFloat), inputs.second.to(at::kFloat), layout);
  tref = tref.to(at::kHalf);
  // check bank conflicts
  ASSERT_TRUE(getBankConflictInfo(ke.kernel()).empty());
  ASSERT_FALSE(
      PredicatedChecker::isCpAsyncMmaPredicatedByIfThenElse(ke.kernel()));
  // (0.001, 0.001) passed on local A100 but failed on CI A100
  NVF_CHECK(
      cg_outputs[0].allclose(tref, 0.01, 0.01),
      "Result validation failed. Max diff: ",
      (cg_outputs[0] - tref).abs().max());

  if (!mparams.use_smem_epilogue) {
    GTEST_SKIP()
        << "Test conducted without utilizing shared memory epilogue due to the device's constrained shared memory capacity.";
  }
}

TEST_P(MatmulTestWithLayout, AmpereMatmulSmemEpilogueRelu) {
  NVFUSER_TEST_CUDA_ARCH_RANGE_GUARD(8, 0, 9, 0);
  constexpr bool ignore_occupancy_drop = true;
  // Keep multiples of 8 to keep vectorizable.
  int M = 4096, N = 4096, K = 4096;
  Fusion fusion;
  FusionGuard fg(&fusion);

  auto shapes = matmulAtInputShape3DTuring(-1, -1, -1, layout);

  auto tv0 = makeContigConcreteTensor(shapes.first, DataType::Half);
  auto tv1 = makeContigConcreteTensor(shapes.second, DataType::Half);

  fusion.addInput(tv0);
  fusion.addInput(tv1);

  tv0 = canonicalizeInputToBMNK(tv0, layout, MmaOperand::A);
  tv1 = canonicalizeInputToBMNK(tv1, layout, MmaOperand::B);
  auto tv2 = fusedMultiplySum(tv0, tv1, {-1});
  auto tv3 = relu(tv2);

  fusion.addOutput(tv3);

  MatMulTileOptions gemm_tile;
  gemm_tile.cta_tile = GemmTile(128, 128, 32);
  gemm_tile.warp_tile = GemmTile(64, 64, 32);

  MatmulParams mparams;
  mparams.supported_vec_size = {8, 8, 4};
  mparams.mma_macro = MmaMacro::Ampere_16_8_16;
  mparams.tile_sizes = gemm_tile;
  mparams.async_gmem_load_operands = true;
  mparams.circular_buffer_options.circular_buffer_smem_write = true;
  mparams.circular_buffer_options.circular_buffer_smem_read = true;
  mparams.circular_buffer_options.smem_circular_buffer_stage = 4;
  mma_utils::MmaDataTypes data_types = {
      DataType::Half, DataType::Half, DataType::Float};
  std::tie(mparams.use_smem_epilogue, mparams.promote_prologue_smem_reuse) =
      mma_utils::generateSharedMemoryEpilogueHeuristics(
          gemm_tile,
          mparams.circular_buffer_options.smem_circular_buffer_stage,
          data_types,
          ignore_occupancy_drop);
  SchedulerEntry::makeSchedulerInstance(SchedulerType::Matmul)
      ->schedule(&fusion, &mparams);

  // If use_smem_epilogue is true, there should be 3 shared memory tensors 2
  // for prologue and 1 for epilogue.
  int num_shared_mem_tensors = 0;
  int expected_num_shared_mem_tensors = mparams.use_smem_epilogue ? 3 : 2;
  for (const auto& tv : fusion.allTvs()) {
    if (tv->getMemoryType() == MemoryType::Shared) {
      num_shared_mem_tensors++;
    }
  }
  NVF_CHECK(
      num_shared_mem_tensors == expected_num_shared_mem_tensors,
      "Number of shared memory tensors doesn't match!",
      "Expected: ",
      expected_num_shared_mem_tensors,
      ", Got: ",
      num_shared_mem_tensors);

  at::manual_seed(0);
  auto inputs = matmulAtInput3DTuring(M, N, K, layout);

  KernelExecutor ke;
  NVFUSER_TEST_CUDA_ARCH_COMPILE_CHECK(
      8,
      0,
      ke.compile(
          &fusion,
          {inputs.first, inputs.second},
          LaunchParams(),
          matmul_cparams));
  auto cg_outputs = ke.run({inputs.first, inputs.second});
  auto t2 = atMatmul(
      inputs.first.to(at::kFloat), inputs.second.to(at::kFloat), layout);
  auto tref = at::relu(t2).to(at::kFloat);

  // check bank conflicts
  ASSERT_TRUE(getBankConflictInfo(ke.kernel()).empty());
  ASSERT_FALSE(
      PredicatedChecker::isCpAsyncMmaPredicatedByIfThenElse(ke.kernel()));
  // (0.001, 0.001) passed on local A100 but failed on CI A100
  NVF_CHECK(
      cg_outputs[0].allclose(tref, 0.01, 0.01),
      "Result validation failed. Max diff: ",
      (cg_outputs[0] - tref).abs().max());

  if (!mparams.use_smem_epilogue) {
    GTEST_SKIP()
        << "Test conducted without utilizing shared memory epilogue due to the device's constrained shared memory capacity.";
  }
}

// Test the matmul scheduler's single-kernel split-K support
TEST_P(MatmulTestWithLayout, FusionAmpereMatmulSplitK_CUDA) {
  NVFUSER_TEST_CUDA_ARCH_RANGE_GUARD(8, 0, 9, 0);

  // Keep multiples of 8 to keep vectorizable.
  int M = 504, N = 136, K = 8096;

  for (int splitk_factor : {2}) {
    for (int use_smem_epilogue : {false, true}) {
      Fusion fusion;
      FusionGuard fg(&fusion);
      auto shapes = matmulAtInputShape3DTuring(-1, -1, -1, layout);

      auto tv0 = makeContigConcreteTensor(shapes.first, DataType::Half);
      auto tv1 = makeContigConcreteTensor(shapes.second, DataType::Half);

      fusion.addInput(tv0);
      fusion.addInput(tv1);

      tv0 = canonicalizeInputToBMNK(tv0, layout, MmaOperand::A);
      tv1 = canonicalizeInputToBMNK(tv1, layout, MmaOperand::B);
      auto tv2 = fusedMultiplySum(tv0, tv1, {-1});

      fusion.addOutput(tv2);

      MatMulTileOptions gemm_tile;
      gemm_tile.cta_tile = GemmTile(128, 128, 32);
      gemm_tile.warp_tile = GemmTile(64, 64, 32);

      MatmulParams mparams;
      mparams.supported_vec_size = {8, 8, 4};
      mparams.mma_macro = MmaMacro::Ampere_16_8_16;
      mparams.tile_sizes = gemm_tile;
      mparams.splitk_factor = splitk_factor;
      if (use_smem_epilogue) {
        std::tie(
            mparams.use_smem_epilogue, mparams.promote_prologue_smem_reuse) =
            mma_utils::generateSharedMemoryEpilogueHeuristics(
                gemm_tile,
                1,
                {DataType::Half, DataType::Half, DataType::Float},
                true,
                true,
                true);
        if (!mparams.use_smem_epilogue) {
          std::cout
              << "Skipping smem epilogue due to shared memory constraints on this device"
              << std::endl;
          continue;
        }
        mparams.promote_prologue_smem_reuse = true;
      }

      SchedulerEntry::makeSchedulerInstance(SchedulerType::Matmul)
          ->schedule(&fusion, &mparams);

      auto inputs = matmulAtInput3DTuring(M, N, K, layout);

      KernelExecutor ke;
      NVFUSER_TEST_CUDA_ARCH_COMPILE_CHECK(
          7, 5, ke.compile(&fusion, {inputs.first, inputs.second}));
      EXPECT_TRUE(getBankConflictInfo(ke.kernel()).empty());
      auto cg_outputs = ke.run({inputs.first, inputs.second});
      ASSERT_FALSE(
          PredicatedChecker::isCpAsyncMmaPredicatedByIfThenElse(ke.kernel()));
      auto tref = atMatmul(
          inputs.first.to(at::kFloat), inputs.second.to(at::kFloat), layout);

      // Relax tolerance for larger sum due to large K
      NVF_CHECK(cg_outputs[0].allclose(tref, 1e-6 * K, 1e-6 * K));
    }
  }
}

// Test splitk with bias epilogue
TEST_P(MatmulTestWithLayout, FusionAmpereMatmulSplitKBias_CUDA) {
  NVFUSER_TEST_CUDA_ARCH_RANGE_GUARD(8, 0, 9, 0);

  // Keep multiples of 8 to keep vectorizable.
  int M = 504, N = 136, K = 8096;

  for (int splitk_factor : {2}) {
    for (int use_smem_epilogue : {false, true}) {
      Fusion fusion;
      FusionGuard fg(&fusion);
      auto shapes = matmulAtInputShape3DTuring(-1, -1, -1, layout);

      auto tv0 = makeContigConcreteTensor(shapes.first, DataType::Half);
      auto tv1 = makeContigConcreteTensor(shapes.second, DataType::Half);
      auto tv2 = makeContigTensor(1, DataType::Half);

      fusion.addInput(tv0);
      fusion.addInput(tv1);
      fusion.addInput(tv2);

      tv0 = canonicalizeInputToBMNK(tv0, layout, MmaOperand::A);
      tv1 = canonicalizeInputToBMNK(tv1, layout, MmaOperand::B);
      auto tv3 = fusedMultiplySum(tv0, tv1, {-1});
      auto tv4 = broadcast(tv2, {false, true});
      auto tv5 = add(tv3, tv4); // bias

      fusion.addOutput(tv5);

      MatMulTileOptions gemm_tile;
      gemm_tile.cta_tile = GemmTile(128, 128, 32);
      gemm_tile.warp_tile = GemmTile(64, 64, 32);

      MatmulParams mparams;
      mparams.supported_vec_size = {8, 8, 4};
      mparams.mma_macro = MmaMacro::Ampere_16_8_16;
      mparams.tile_sizes = gemm_tile;
      mparams.splitk_factor = splitk_factor;
      mparams.use_smem_epilogue = use_smem_epilogue;
      mparams.promote_prologue_smem_reuse = true;

      SchedulerEntry::makeSchedulerInstance(SchedulerType::Matmul)
          ->schedule(&fusion, &mparams);

      auto [aten_a, aten_b] = matmulAtInput3DTuring(M, N, K, layout);
      at::Tensor aten_bias = at::randn({M}, aten_a.options());
      std::vector<c10::IValue> inputs = {aten_a, aten_b, aten_bias};

      KernelExecutor ke;
      NVFUSER_TEST_CUDA_ARCH_COMPILE_CHECK(7, 5, ke.compile(&fusion, inputs));
      EXPECT_TRUE(getBankConflictInfo(ke.kernel()).empty());
      auto cg_outputs = ke.run(inputs);
      ASSERT_FALSE(
          PredicatedChecker::isCpAsyncMmaPredicatedByIfThenElse(ke.kernel()));
      auto tref = atBiasEpilogue(
          atMatmul(aten_a.to(at::kFloat), aten_b.to(at::kFloat), layout),
          aten_bias);

      // Relax tolerance for larger sum due to large K
      EXPECT_TRUE(cg_outputs[0].allclose(tref, 1e-6 * K, 1e-6 * K));
    }
  }
}

// Same as above but has a batch dimension and splitk
TEST_P(MatmulTestWithLayout, AmpereMatmulBatchSplitK) {
  NVFUSER_TEST_CUDA_ARCH_RANGE_GUARD(8, 0, 9, 0);

  // Keep multiples of 8 to keep vectorizable.
  int B = 2, M = 504, N = 136, K = 2048;

  for (int splitk_factor : {2}) {
    for (int use_smem_epilogue : {false, true}) {
      Fusion fusion;
      FusionGuard fg(&fusion);
      auto tv0 = makeContigTensor(3, DataType::Half);
      auto tv1 = makeContigTensor(3, DataType::Half);

      fusion.addInput(tv0);
      fusion.addInput(tv1);

      tv0 = canonicalizeInputToBMNK(tv0, layout, MmaOperand::A);
      tv1 = canonicalizeInputToBMNK(tv1, layout, MmaOperand::B);
      auto tv2 = fusedMultiplySum(tv0, tv1, {-1});

      fusion.addOutput(tv2);

      MatMulTileOptions gemm_tile;
      gemm_tile.cta_tile = GemmTile(128, 128, 32);
      gemm_tile.warp_tile = GemmTile(64, 64, 32);

      MatmulParams mparams;
      mparams.supported_vec_size = {8, 8, 4};
      mparams.mma_macro = MmaMacro::Ampere_16_8_16;
      mparams.tile_sizes = gemm_tile;
      mparams.splitk_factor = splitk_factor;
      mparams.use_smem_epilogue = use_smem_epilogue;
      mparams.promote_prologue_smem_reuse = true;

      SchedulerEntry::makeSchedulerInstance(SchedulerType::Matmul)
          ->schedule(&fusion, &mparams);

      at::Tensor aten_a =
          matmulAtInput2D(layout, TensorMatmulPos::A, at::kHalf, M, N, K, B);
      at::Tensor aten_b =
          matmulAtInput2D(layout, TensorMatmulPos::B, at::kHalf, M, N, K, B);

      std::vector<c10::IValue> inputs = {aten_a, aten_b};

      KernelExecutor ke;
      NVFUSER_TEST_CUDA_ARCH_COMPILE_CHECK(7, 5, ke.compile(&fusion, inputs));
      ASSERT_TRUE(getBankConflictInfo(ke.kernel()).empty());
      ASSERT_FALSE(
          PredicatedChecker::isCpAsyncMmaPredicatedByIfThenElse(ke.kernel()));
      auto cg_outputs = ke.run(inputs);
      auto tref =
          atMatmul(aten_a.to(at::kFloat), aten_b.to(at::kFloat), layout);

      // Relax tolerance for larger sum due to large K
      EXPECT_TRUE(cg_outputs[0].allclose(tref, 1e-6 * K, 1e-6 * K));
    }
  }
}

// Test batch splitk with bias epilogue
TEST_P(MatmulTestWithLayout, AmpereMatmulBatchSplitKBias) {
  NVFUSER_TEST_CUDA_ARCH_RANGE_GUARD(8, 0, 9, 0);

  // Keep multiples of 8 to keep vectorizable.
  int B = 2, M = 504, N = 136, K = 2048;

  for (int splitk_factor : {2}) {
    for (int use_smem_epilogue : {false, true}) {
      Fusion fusion;
      FusionGuard fg(&fusion);
      auto tv0 = makeContigTensor(3, DataType::Half);
      auto tv1 = makeContigTensor(3, DataType::Half);
      auto tv2 = makeContigTensor(1, DataType::Half);

      fusion.addInput(tv0);
      fusion.addInput(tv1);
      fusion.addInput(tv2);

      tv0 = canonicalizeInputToBMNK(tv0, layout, MmaOperand::A);
      tv1 = canonicalizeInputToBMNK(tv1, layout, MmaOperand::B);
      auto tv3 = fusedMultiplySum(tv0, tv1, {-1});
      auto tv4 = broadcast(tv2, {true, false, true});
      auto tv5 = add(tv3, tv4);

      fusion.addOutput(tv5);

      MatMulTileOptions gemm_tile;
      gemm_tile.cta_tile = GemmTile(128, 128, 32);
      gemm_tile.warp_tile = GemmTile(64, 64, 32);

      MatmulParams mparams;
      mparams.supported_vec_size = {8, 8, 4};
      mparams.mma_macro = MmaMacro::Ampere_16_8_16;
      mparams.tile_sizes = gemm_tile;
      mparams.splitk_factor = splitk_factor;
      mparams.use_smem_epilogue = use_smem_epilogue;
      mparams.promote_prologue_smem_reuse = true;

      SchedulerEntry::makeSchedulerInstance(SchedulerType::Matmul)
          ->schedule(&fusion, &mparams);

      at::Tensor aten_a =
          matmulAtInput2D(layout, TensorMatmulPos::A, at::kHalf, M, N, K, B);
      at::Tensor aten_b =
          matmulAtInput2D(layout, TensorMatmulPos::B, at::kHalf, M, N, K, B);
      at::Tensor aten_bias = at::randn({M}, aten_a.options());

      std::vector<c10::IValue> inputs = {aten_a, aten_b, aten_bias};

      KernelExecutor ke;
      NVFUSER_TEST_CUDA_ARCH_COMPILE_CHECK(7, 5, ke.compile(&fusion, inputs));
      ASSERT_TRUE(getBankConflictInfo(ke.kernel()).empty());
      ASSERT_FALSE(
          PredicatedChecker::isCpAsyncMmaPredicatedByIfThenElse(ke.kernel()));
      auto cg_outputs = ke.run(inputs);
      auto tref = atBiasEpilogue(
          atMatmul(aten_a.to(at::kFloat), aten_b.to(at::kFloat), layout),
          aten_bias);

      // Relax tolerance for larger sum due to large K
      EXPECT_TRUE(cg_outputs[0].allclose(tref, 1e-6 * K, 1e-6 * K));
    }
  }
}

// Avoid lowering error https://github.com/NVIDIA/Fuser/issues/1808
TEST_F(MatmulTest, ReproIssue1808) {
  NVFUSER_TEST_CUDA_ARCH_RANGE_GUARD(8, 0, 9, 0);

  // Keep multiples of 8 to keep vectorizable.
  int M = 504, N = 136, K = 248;

  auto layout = MmaLayout::TN;

  Fusion fusion;
  FusionGuard fg(&fusion);

  auto shapes = matmulAtInputShape3DTuring(-1, -1, -1, layout);

  auto tv0 = makeContigConcreteTensor(shapes.first, DataType::Half);
  auto tv1 = makeContigConcreteTensor(shapes.second, DataType::Half);

  fusion.addInput(tv0);
  fusion.addInput(tv1);

  tv0 = canonicalizeInputToBMNK(tv0, layout, MmaOperand::A);
  tv1 = canonicalizeInputToBMNK(tv1, layout, MmaOperand::B);
  auto tv2 = fusedMultiplySum(tv0, tv1, {-1});

  fusion.addOutput(tv2);

  MatMulTileOptions gemm_tile;
  gemm_tile.cta_tile = GemmTile(160, 144, 16);
  gemm_tile.warp_tile = GemmTile(80, 24, 16);

  MatmulParams mparams;
  mparams.supported_vec_size = {8, 8, 4};
  mparams.mma_macro = MmaMacro::Ampere_16_8_16;
  mparams.tile_sizes = gemm_tile;
  mparams.async_gmem_load_operands = true;
  mparams.circular_buffer_options.circular_buffer_smem_write = true;
  mparams.circular_buffer_options.circular_buffer_smem_read = true;
  mparams.circular_buffer_options.smem_circular_buffer_stage = 4;
  SchedulerEntry::makeSchedulerInstance(SchedulerType::Matmul)
      ->schedule(&fusion, &mparams);

  auto inputs = matmulAtInput3DTuring(M, N, K, layout);

  KernelExecutor ke;
  NVFUSER_TEST_CUDA_ARCH_COMPILE_CHECK(
      8,
      0,
      ke.compile(
          &fusion,
          {inputs.first, inputs.second},
          LaunchParams(),
          matmul_cparams));
  ASSERT_TRUE(getBankConflictInfo(ke.kernel()).empty());
  ASSERT_FALSE(
      PredicatedChecker::isCpAsyncMmaPredicatedByIfThenElse(ke.kernel()));
  auto cg_outputs = ke.run({inputs.first, inputs.second});
  auto tref = atMatmul(
      inputs.first.to(at::kFloat), inputs.second.to(at::kFloat), layout);
  NVF_CHECK(cg_outputs[0].allclose(tref, 0.0001, 0.0001));
}

// Test matmul with sizes that are not divisible by 8 and with misaligned inputs
TEST_P(MatmulTestWithLayout, MisalignedVectorization) {
  NVFUSER_TEST_CUDA_ARCH_RANGE_GUARD(8, 0, 9, 0);
  for (bool add_2d_bias : {false, true}) {
    for (bool downcast_output : {false, true}) {
      for (const auto& [M, N, K, alignA, alignB, alignBias] : std::vector<
               std::
                   tuple<int64_t, int64_t, int64_t, int64_t, int64_t, int64_t>>{
               {504, 136, 248, 8, 8, 8}, // all fully vectorizable in all
                                         // layouts
               {504, 136, 249, 8, 8, 8}, // odd K, operands not vectorizable
                                         // in TN. output fully vectorizable
               {504, 137, 248, 8, 8, 8}, // A fully vectorizable, B fully
                                         // vectorizable unless transposed,
                                         // output not vectorizable
               {505, 136, 248, 8, 8, 8}, // B fully vectorizable, A
                                         // vectorizable unless transposed,
                                         // output fully vectorizable
               {505, 137, 248, 8, 8, 8}, // none vectorizable

               // Cases with vectorizable strides but misaligned base pointers
               {504, 136, 248, 2, 8, 8}, // A not vectorizable due to offset
               {504, 136, 248, 8, 2, 8}, // B not vectorizable due to offset
               {504, 136, 248, 8, 8, 2}, // epilogue not vectorizable due to
               // offset
           }) {
        const auto maybeUnalign = [](const at::Tensor& t, int64_t offset) {
          if (offset == 16 / t.element_size()) {
            // Already fully aligned
            return t;
          }
          return at::pad(t.ravel(), {{0, offset}})
              .index({at::indexing::Slice(offset, t.numel() + offset, 1)})
              .view({t.size(0), t.size(1)});
        };

        auto t0 = maybeUnalign(
            matmulAtInput2D(layout, TensorMatmulPos::A, at::kHalf, M, N, K),
            alignA);
        auto t1 = maybeUnalign(
            matmulAtInput2D(layout, TensorMatmulPos::B, at::kHalf, M, N, K),
            alignB);

        auto tref = atMatmul(t0.to(at::kFloat), t1.to(at::kFloat), layout);

        std::vector<c10::IValue> inputs = {t0, t1};

        if (add_2d_bias) {
          const auto options =
              at::TensorOptions().dtype(at::kHalf).device(at::kCUDA, 0);
          auto bias = maybeUnalign(at::randn({M, N}, options), alignBias);
          tref = tref + bias;
          inputs.push_back(bias);
        }

        if (downcast_output) {
          tref = tref.to(at::kHalf);
        }

        auto fusion = std::make_unique<Fusion>();
        FusionGuard fg(fusion.get());

        auto tv0 = makeContigTensor(2, DataType::Half);
        auto tv1 = makeContigTensor(2, DataType::Half);
        fusion->addInput(tv0);
        fusion->addInput(tv1);

        tv0 = canonicalizeInputToBMNK(tv0, layout, MmaOperand::A);
        tv1 = canonicalizeInputToBMNK(tv1, layout, MmaOperand::B);
        auto tv2 = fusedMultiplySum(tv0, tv1, {-1});

        if (add_2d_bias) {
          auto bias = makeContigTensor(2, DataType::Half);
          fusion->addInput(bias);
          tv2 = add(tv2, bias);
        }

        if (downcast_output) {
          tv2 = castOp(DataType::Half, tv2);
        }

        fusion->addOutput(tv2);

        const MmaLayout fusion_layout = getMatmulProblemLayout(fusion.get());
        NVF_CHECK(
            fusion_layout == layout,
            "mismatch between test layout (",
            toString(layout),
            ") and layout inferred from fusion definition (",
            toString(fusion_layout),
            ")");

        // determine supported vectorization of an ATen tensor that will be
        // loaded along its innermost dimension
        const auto atenSupportedVectorization =
            [](const at::Tensor& tens) -> int64_t {
          auto data_ptr_int = static_cast<int64_t>(
              reinterpret_cast<std::uintptr_t>(tens.data_ptr()));
          int64_t vec_size =
              scheduler_utils::maxVectorizationWidth(data_ptr_int) /
              tens.element_size();
          std::vector<int64_t> strides = tens.strides().vec();
          std::sort(strides.begin(), strides.end());
          if (strides.front() > 1) {
            // Discontiguous input
            return 1;
          }
          strides.erase(strides.begin());
          NVF_ERROR(!strides.empty());
          // Next smallest stride determines supported vectorization
          vec_size = std::min(
              vec_size,
              scheduler_utils::maxVectorizationWidth(strides.front()));
          return std::min(vec_size, (int64_t)(16 / tens.element_size()));
        };

        MatmulParams mparams;
        mparams.mma_macro = MmaMacro::Ampere_16_8_16;
        mparams.supported_vec_size = {
            .a = atenSupportedVectorization(t0),
            .b = atenSupportedVectorization(t1),
            .epilogue = std::min(
                alignBias,
                std::min(
                    scheduler_utils::maxVectorizationWidth(N),
                    (int64_t)(16 / (downcast_output ? 2 : 4))))};
        // Supported vectorization determines whether we are able to do async
        // gmem->smem loads.
        mparams.async_gmem_load_operands = mparams.supported_vec_size.a >= 4 &&
            mparams.supported_vec_size.b >= 4;
        mparams.circular_buffer_options.circular_buffer_smem_write = true;
        // If we cannot use cp.async, it means we cannot do circular buffering
        mparams.circular_buffer_options.smem_circular_buffer_stage =
            mparams.async_gmem_load_operands ? 4 : 2;

        SchedulerEntry::makeSchedulerInstance(SchedulerType::Matmul)
            ->schedule(fusion.get(), &mparams);

        KernelExecutor ke;
        NVFUSER_TEST_CUDA_ARCH_COMPILE_CHECK(
            8,
            0,
            ke.compile(fusion.get(), inputs, LaunchParams(), matmul_cparams));
        ASSERT_TRUE(getBankConflictInfo(ke.kernel()).empty());
        ASSERT_FALSE(
            PredicatedChecker::isCpAsyncMmaPredicatedByIfThenElse(ke.kernel()));
        auto outputs = ke.run(inputs);

        EXPECT_TRUE(outputs[0].allclose(tref, 0.001, 0.001));
      }
    }
  }
}

// Matmul test with multiple M and N dimensions that are consecutive
TEST_F(MatmulTest, MultipleConsecutiveDims) {
  NVFUSER_TEST_CUDA_ARCH_RANGE_GUARD(8, 0, 9, 0);

  int M1 = 126, M2 = 4, N1 = 68, N2 = 2, K = 248;

  Fusion fusion;
  FusionGuard fg(&fusion);

  auto tv0 = makeContigTensor(3, DataType::Half); // M1, M2, K
  auto tv1 = makeContigTensor(3, DataType::Half); // N1, N2, K

  fusion.addInput(tv0);
  fusion.addInput(tv1);

  // M1, M2, N1, N2, K
  tv0 = broadcast(tv0, {false, false, true, true, false});
  tv1 = broadcast(tv1, {true, true, false, false, false});

  auto tv2 = fusedMultiplySum(tv0, tv1, {-1});

  fusion.addOutput(tv2);

  MatMulTileOptions gemm_tile;
  gemm_tile.cta_tile = GemmTile(128, 128, 32);
  gemm_tile.warp_tile = GemmTile(64, 64, 32);

  MatmulParams mparams;
  // Supported vec size is based on inner dim
  mparams.supported_vec_size = {4, 8, 4};
  mparams.mma_macro = MmaMacro::Ampere_16_8_16;
  mparams.tile_sizes = gemm_tile;
  mparams.async_gmem_load_operands = true;
  mparams.circular_buffer_options.circular_buffer_smem_write = true;
  mparams.circular_buffer_options.circular_buffer_smem_read = true;
  mparams.circular_buffer_options.smem_circular_buffer_stage = 4;
  SchedulerEntry::makeSchedulerInstance(SchedulerType::Matmul)
      ->schedule(&fusion, &mparams);

  auto options = at::TensorOptions().dtype(at::kHalf).device(at::kCUDA, 0);
  at::Tensor A = at::randn({M1, M2, K}, options);
  at::Tensor B = at::randn({N1, N2, K}, options);
  std::vector<c10::IValue> inputs{A, B};

  KernelExecutor ke;
  NVFUSER_TEST_CUDA_ARCH_COMPILE_CHECK(
      8, 0, ke.compile(&fusion, inputs, LaunchParams(), matmul_cparams));
  ASSERT_TRUE(getBankConflictInfo(ke.kernel()).empty());
  ASSERT_FALSE(
      PredicatedChecker::isCpAsyncMmaPredicatedByIfThenElse(ke.kernel()));
  auto cg_outputs = ke.run(inputs);
  auto tref = at::reshape(
      at::linear(
          at::reshape(A.to(at::kFloat), {M1 * M2, K}),
          at::reshape(B.to(at::kFloat), {N1 * N2, K})),
      {M1, M2, N1, N2});
  NVF_CHECK(cg_outputs[0].allclose(tref, 0.0001, 0.0001));
}

// Matmul test with multiple M dimensions that are non-consecutive
// TODO: This test currently fails, but it can be run using
//   build/test_matmul --gtest_also_run_disabled_tests
//
// This case fails because the allocation domain of the A smem cached tensor is
// [M1, K, M2], which is incompatible with ldMatrix. We need to gather the
// allocation domains for the smem tensors by role instead, so that this
// becomes [K, M1, M2].
TEST_F(MatmulTest, DISABLED_MultipleNonConsecutiveMDims) {
  int M1 = 126, N = 136, M2 = 4, K = 248;

  Fusion fusion;
  FusionGuard fg(&fusion);

  // Note that M2 is inside K, so this is an NN layout
  auto tv0 = makeContigTensor(3, DataType::Half); // M1, K, M2
  auto tv1 = makeContigTensor(2, DataType::Half); // N, K

  fusion.addInput(tv0);
  fusion.addInput(tv1);

  // M1, N, K, M2
  tv0 = broadcast(tv0, {false, true, false, false});
  tv1 = broadcast(tv1, {true, false, false, true});

  auto tv2 = fusedMultiplySum(tv0, tv1, {-2});

  fusion.addOutput(tv2);

  MatMulTileOptions gemm_tile;
  gemm_tile.cta_tile = GemmTile(128, 128, 32);
  gemm_tile.warp_tile = GemmTile(64, 64, 32);

  MatmulParams mparams;
  // Supported vec size is based on inner dim
  mparams.supported_vec_size = {4, 8, 4};
  mparams.mma_macro = MmaMacro::Ampere_16_8_16;
  mparams.tile_sizes = gemm_tile;
  mparams.async_gmem_load_operands = true;
  mparams.circular_buffer_options.circular_buffer_smem_write = true;
  mparams.circular_buffer_options.circular_buffer_smem_read = true;
  mparams.circular_buffer_options.smem_circular_buffer_stage = 4;
  SchedulerEntry::makeSchedulerInstance(SchedulerType::Matmul)
      ->schedule(&fusion, &mparams);

  auto options = at::TensorOptions().dtype(at::kHalf).device(at::kCUDA, 0);
  at::Tensor A = at::randn({M1, K, M2}, options);
  at::Tensor B = at::randn({N, K}, options);
  std::vector<c10::IValue> inputs{A, B};

  KernelExecutor ke;
  NVFUSER_TEST_CUDA_ARCH_COMPILE_CHECK(
      8, 0, ke.compile(&fusion, inputs, LaunchParams(), matmul_cparams));
  ASSERT_TRUE(getBankConflictInfo(ke.kernel()).empty());
  ASSERT_FALSE(
      PredicatedChecker::isCpAsyncMmaPredicatedByIfThenElse(ke.kernel()));
  auto cg_outputs = ke.run(inputs);
  auto Apermuted = A.permute({{1, 2}}).reshape({M1 * M2, K});
  auto tref = at::linear(Apermuted.to(at::kFloat), B.to(at::kFloat))
                  .reshape({M1, M2, N})
                  .permute({{1, 2}});
  NVF_CHECK(cg_outputs[0].allclose(tref, 0.0001, 0.0001));
}

// Matmul test with multiple N dimensions that are non-consecutive
// TODO: This test currently fails, but it can be run using
//   build/test_matmul --gtest_also_run_disabled_tests
//
// This case fails because the allocation domain of the B smem cached tensor is
// [N1, K, N2], which is incompatible with ldMatrix. We need to gather the
// allocation domains for the smem tensors by role instead, so that this
// becomes [K, N1, N2].
TEST_F(MatmulTest, DISABLED_MultipleNonConsecutiveNDims) {
  int M = 504, N1 = 68, N2 = 2, K = 248;

  Fusion fusion;
  FusionGuard fg(&fusion);

  // Note that N2 is inside K, so this is a TT layout
  auto tv0 = makeContigTensor(2, DataType::Half); // M, K
  auto tv1 = makeContigTensor(3, DataType::Half); // N1, K, N2

  fusion.addInput(tv0);
  fusion.addInput(tv1);

  // M, N1, K, N2
  tv0 = broadcast(tv0, {false, true, false, true});
  tv1 = broadcast(tv1, {true, false, false, false});

  auto tv2 = fusedMultiplySum(tv0, tv1, {-2});

  fusion.addOutput(tv2);

  MatMulTileOptions gemm_tile;
  gemm_tile.cta_tile = GemmTile(128, 128, 32);
  gemm_tile.warp_tile = GemmTile(64, 64, 32);

  MatmulParams mparams;
  // Output is M, N1, N2, contiguous so fully vectorizable despite size N2=2 in
  // inner dim.
  mparams.supported_vec_size = {8, 2, 4};
  mparams.mma_macro = MmaMacro::Ampere_16_8_16;
  mparams.tile_sizes = gemm_tile;
  mparams.async_gmem_load_operands = true;
  mparams.circular_buffer_options.circular_buffer_smem_write = true;
  mparams.circular_buffer_options.circular_buffer_smem_read = true;
  mparams.circular_buffer_options.smem_circular_buffer_stage = 4;
  SchedulerEntry::makeSchedulerInstance(SchedulerType::Matmul)
      ->schedule(&fusion, &mparams);

  auto options = at::TensorOptions().dtype(at::kHalf).device(at::kCUDA, 0);
  at::Tensor A = at::randn({M, K}, options);
  at::Tensor B = at::randn({N1, K, N2}, options);
  std::vector<c10::IValue> inputs{A, B};

  KernelExecutor ke;
  NVFUSER_TEST_CUDA_ARCH_COMPILE_CHECK(
      8, 0, ke.compile(&fusion, inputs, LaunchParams(), matmul_cparams));
  ASSERT_TRUE(getBankConflictInfo(ke.kernel()).empty());
  ASSERT_FALSE(
      PredicatedChecker::isCpAsyncMmaPredicatedByIfThenElse(ke.kernel()));
  auto cg_outputs = ke.run(inputs);
  auto Bpermuted = B.permute({{1, 2}}).reshape({N1 * N2, K});
  auto tref = at::linear(A.to(at::kFloat), Bpermuted.to(at::kFloat))
                  .reshape({M, N1, N2});
  NVF_CHECK(cg_outputs[0].allclose(tref, 0.0001, 0.0001));
}

// This is a tougher test where we insert a batch dim between the M dims
// The batch dim is parallelized, so M1 and M2 are consecutive in shared
// memory.
TEST_F(MatmulTest, MultipleMDimsBatch) {
  NVFUSER_TEST_CUDA_ARCH_RANGE_GUARD(7, 5, 9, 0);

  int Batch = 2, M1 = 126, N = 136, M2 = 4, K = 248;

  Fusion fusion;
  FusionGuard fg(&fusion);

  // Note that M2 is inside K, so this is an NN layout
  auto tv0 = makeContigTensor(4, DataType::Half); // M1, Batch, M2, K
  auto tv1 = makeContigTensor(3, DataType::Half); // Batch, N, K

  fusion.addInput(tv0);
  fusion.addInput(tv1);

  tv0 = broadcast(tv0, {false, false, false, true, false});
  tv1 = broadcast(tv1, {true, false, true, false, false});

  auto tv2 = fusedMultiplySum(tv0, tv1, {-1});

  fusion.addOutput(tv2);

  MatMulTileOptions gemm_tile;
  gemm_tile.cta_tile = GemmTile(128, 128, 32);
  gemm_tile.warp_tile = GemmTile(64, 64, 32);

  MatmulParams mparams;
  // Supported vec size is based on inner dim
  mparams.supported_vec_size = {4, 8, 4};
  mparams.mma_macro = MmaMacro::Ampere_16_8_16;
  mparams.tile_sizes = gemm_tile;
  mparams.async_gmem_load_operands = true;
  mparams.circular_buffer_options.circular_buffer_smem_write = true;
  mparams.circular_buffer_options.circular_buffer_smem_read = true;
  mparams.circular_buffer_options.smem_circular_buffer_stage = 4;
  SchedulerEntry::makeSchedulerInstance(SchedulerType::Matmul)
      ->schedule(&fusion, &mparams);

  auto options = at::TensorOptions().dtype(at::kHalf).device(at::kCUDA, 0);
  at::Tensor A = at::randn({M1, Batch, M2, K}, options);
  at::Tensor B = at::randn({Batch, N, K}, options);
  std::vector<c10::IValue> inputs{A, B};

  KernelExecutor ke;
  NVFUSER_TEST_CUDA_ARCH_COMPILE_CHECK(
      8, 0, ke.compile(&fusion, inputs, LaunchParams(), matmul_cparams));
  ASSERT_TRUE(getBankConflictInfo(ke.kernel()).empty());
  ASSERT_FALSE(
      PredicatedChecker::isCpAsyncMmaPredicatedByIfThenElse(ke.kernel()));
  auto cg_outputs = ke.run(inputs);
  auto tref =
      at::matmul(A.to(at::kFloat), at::permute(B.to(at::kFloat), {0, 2, 1}));
  NVF_CHECK(cg_outputs[0].allclose(tref, 0.0001, 0.0001));
}

#undef NVFUSER_TEST_CUDA_ARCH_GUARD

INSTANTIATE_TEST_SUITE_P(
    ,
    MatmulTestWithLayout,
    kAllSupportedMmaLayout,
    mmaLayoutName);

using HopperMatmulTest = HopperBase;

TEST_F(HopperMatmulTest, HSH_NT_128BSwizzle) {
  Fusion fusion;
  FusionGuard fg(&fusion);

  constexpr int64_t M = 2048, N = 2048, K = 8192;
  constexpr auto macro = MmaMacro::Hopper_64_256_16;
  constexpr auto layout = MmaLayout::NT; // [K, M] x [K, N] -> [M, N]
  constexpr auto swizzle = MmaInputSmemSwizzle::B128;
  const auto dtype = DataType::Half;

  constexpr bool use_smem_epilogue = false;
  constexpr bool use_warp_specialization = true;

  constexpr int64_t stages = 4;
  constexpr int64_t prefetch = 3;
  const int64_t cta_m = 2 * getM(macro);
  const int64_t cta_n = 1 * getN(macro);

  constexpr std::tuple<int64_t, int64_t, int64_t> cluster_dims{2, 1, 1};

  auto tv0 = makeContigConcreteTensor({-1, -1, 1}, dtype);
  auto tv1 = makeContigConcreteTensor({-1, 1, -1}, dtype);
  fusion.addInput(tv0);
  fusion.addInput(tv1);

  auto tv2 = fusedMultiplySum(tv0, tv1, {0});

  // Reorder the accumulator as [M, N, K]
  // [K, M, N] -> [M, N, K]
  tv2->reorder({{-3, -1}});
  tv2->commitLeafToLogical();

  auto tv3 = castOp(DataType::Half, tv2);
  fusion.addOutput(tv3);

  if constexpr (
      cluster_dims != std::tuple<int64_t, int64_t, int64_t>{1, 1, 1}) {
    fusion.manage("cluster_dims", cluster_dims);
  }

  auto mma_ops = ir_utils::getOpsOfType<MmaOp>(&fusion);
  NVF_CHECK(
      1 == mma_ops.size(),
      "Invalid number of MmaOp instances in fusion definition, expected 1, got ",
      mma_ops.size());
  mma_ops.front()->setMacro(macro);

  // gmem [K, M, 1] x gmem [K, 1, N] -mma-> register [M, N, rK]
  // register [M, N, rK] -cast-> gmem [M, N]

  auto tv0c = tv0->cacheAfter(LoadStoreOpType::CpAsyncBulkTensorTile);
  tv0c->setMemoryType(MemoryType::Shared);
  auto tv1c = tv1->cacheAfter(LoadStoreOpType::CpAsyncBulkTensorTile);
  tv1c->setMemoryType(MemoryType::Shared);

  TensorView *tv3c = nullptr, *tv3_shmem = nullptr;
  if (use_smem_epilogue) {
    tv3_shmem = tv3->cacheBefore();
    tv3c = tv3_shmem->cacheBefore();
    tv3_shmem->setMemoryType(MemoryType::Shared);
    tv3c->setMemoryType(MemoryType::Local);
    tv3_shmem->definition()->as<LoadStoreOp>()->setOpType(
        LoadStoreOpType::StMatrix);
    tv3->definition()->as<LoadStoreOp>()->setOpType(
        LoadStoreOpType::CpAsyncBulkTensorTile);
  } else {
    tv3c = tv3->cacheBefore();
    tv3c->setMemoryType(MemoryType::Local);
  }

  // gmem [K, M, 1] -TMA-> smem [K, M, 1]
  // gmem [K, 1, N] -TMA-> smem [K, 1, N]
  // smem [K, M, 1] x smem [K, 1, N] -mma-> register [M, N, rK]
  // register [M, N, rK] -cast-> register [M, N] -set-> gmem [M, N]

  // Create tiles
  tv2->split(-3, cta_m);
  tv2->split(-2, cta_n);
  tv2->split(-1, getK(macro));
  // [Mo, Mi, No, Ni, Ko, Ki] -> [Mo, No, Ko, Mi, Ni, Ki]
  tv2->reorder({{-5, -3}, {-3, -2}});
  tv2->axis(0)->parallelize(ParallelType::BIDy);
  tv2->axis(1)->parallelize(ParallelType::BIDx);

  TransformPropagator propagator(tv2);
  MaxLogicalDomainInfoSpanningTree(tv2).traverse(&propagator);
  scheduler_utils::parallelizeAllLike(tv2);

  // [..., Mi, Ni, Ki] -> [..., Ni, Ki, Mi]
  tv0c->reorder({{-3, -1}});
  tv0c->applyMmaSwizzleForTMALoad(swizzle);
  // [..., Mi, Ni, Ki] -> [..., Mi, Ki, Ni]
  tv1c->reorder({{-1, -2}});
  tv1c->applyMmaSwizzleForTMALoad(swizzle);

  {
    tv2->split(-3, getM(macro));
    tv2->split(-2, getN(macro));
    // [Mo, No, Ko, Mio, Mii, Nio, Nii, Ki]
    // -> [Mo, No, Ko, Mio, Nio, Mii, Nii, Ki]
    tv2->reorder({{-4, -3}});
    tv2->merge(-5);
    tv2->axis(-4)->parallelize(ParallelType::TIDy);
    scheduler_utils::BoundedDirectionalTransformPropagator::forward(
        tv2,
        -1,
        {tv3},
        scheduler_utils::BoundedDirectionalTransformPropagator::Options()
            .propagateParallelType()
            .propagateToBoundary());
  }

  {
    auto s = mma_utils::MmaSwizzler::scheduleMmaOutputAllocation(
        tv2->getLoopDomain());
    tv2->setAllocationDomain(s.as<IterDomain*>(), true);
    tv2->axis(-1)->parallelize(ParallelType::Mma);
    tv2->axis(-2)->parallelize(ParallelType::Mma);
    tv2->axis(-3)->parallelize(ParallelType::Mma);
  }

  if (!use_smem_epilogue) {
    for (auto tv : {tv3c, tv3}) {
      auto s = mma_utils::MmaSwizzler::scheduleMmaOutputAllocation(
          tv->getLoopDomain());
      tv->setLoopDomain(s.as<IterDomain*>());
    }
    tv3->axis(-1)->parallelize(ParallelType::Vectorize);
  } else {
    auto s = mma_utils::MmaSwizzler::scheduleMmaOutputAllocation(
        tv3c->getLoopDomain());
    tv3c->setLoopDomain(s.as<IterDomain*>());
    tv3c->setAllocationDomain(s.as<IterDomain*>(), true);

    constexpr int64_t stmatrix_tile_m = 16;
    constexpr int64_t stmatrix_tile_n = 16;
    fusion.manage("st_matrix_m_tile", stmatrix_tile_m);
    fusion.manage("st_matrix_n_tile", stmatrix_tile_n);
    fusion.manage("st_matrix_m", getM(macro));
    fusion.manage("st_matrix_n", getN(macro));

    MmaInputSmemSwizzle store_swizzle =
        mma_utils::tmaSwizzleSharedMemory(tv3_shmem);

    // This internally calls
    // Schedule shared memory cache; Output from StMatrix
    mma_utils::scheduleStMatrixForMmaOutput(
        tv3_shmem, store_swizzle, stmatrix_tile_m, stmatrix_tile_n);

    // Schedule global memory output; Output from TMA Store
    mma_utils::scheduleTMAStoreForMmaOutput(tv3, store_swizzle);
  }

  inlineMost();

  if (use_warp_specialization) {
    tv0c->circularBuffer(stages, prefetch, WarpSpecialized(ParallelType::TIDy));
    tv1c->circularBuffer(stages, prefetch, WarpSpecialized(ParallelType::TIDy));
  } else {
    tv0c->circularBuffer(stages, prefetch);
    tv1c->circularBuffer(stages, prefetch);
  }

  auto inputs =
      matmulAtInput3DHopperSS(M, N, K, layout, data_type_to_aten(dtype));

  KernelExecutor ke;
  ke.compile(
      &fusion, {inputs.first, inputs.second}, LaunchParams(), matmul_cparams);
  auto cg_outputs = ke.run({inputs.first, inputs.second});
  auto tref = atMatmul(inputs.first.squeeze(), inputs.second.squeeze(), layout);
  EXPECT_TRUE(at::allclose(cg_outputs[0], tref, 1e-5, 1e-5));
}

// Test scheduling a Hopper matmul where the operands are 2D
TEST_F(HopperMatmulTest, HSH_NT_128BSwizzle_NoBroadcasts) {
  Fusion fusion;
  FusionGuard fg(&fusion);

  constexpr int64_t M = 2048, N = 2048, K = 8192;
  constexpr auto macro = MmaMacro::Hopper_64_256_16;
  constexpr auto layout = MmaLayout::NT; // [K, M] x [K, N] -> [M, N]
  constexpr auto swizzle = MmaInputSmemSwizzle::B128;
  const auto dtype = DataType::Half;

  constexpr int64_t stages = 1;
  constexpr int64_t prefetch = 3;
  const int64_t cta_m = 2 * getM(macro);
  const int64_t cta_n = 1 * getN(macro);

  auto tv0 = makeContigConcreteTensor({-1, -1}, dtype); // [K, M]
  auto tv1 = makeContigConcreteTensor({-1, -1}, dtype); // [K, N]
  fusion.addInput(tv0);
  fusion.addInput(tv1);

  // The output is [M, N, K] (no reordering needed)
  MmaOp::AxisMapping axis_mapping{.a_axes = {1, -1, 0}, .b_axes = {-1, 1, 0}};
  auto tv2 =
      fusedMultiplySum(tv0, tv1, /*axes=*/{-1}, /*init=*/nullptr, axis_mapping);

  auto tv3 = castOp(DataType::Half, tv2);

  fusion.addOutput(tv3);

  auto mma_ops = ir_utils::getOpsOfType<MmaOp>(&fusion);
  NVF_CHECK(
      1 == mma_ops.size(),
      "Invalid number of MmaOp instances in fusion definition, expected 1, got ",
      mma_ops.size());
  mma_ops.front()->setMacro(macro);

  // gmem [K, M] x gmem [K, N] -mma-> register [M, N, rK]
  // register [M, N, rK] -cast-> gmem [M, N]

  auto tv0c = tv0->cacheAfter(LoadStoreOpType::CpAsyncBulkTensorTile);
  tv0c->setMemoryType(MemoryType::Shared);
  auto tv1c = tv1->cacheAfter(LoadStoreOpType::CpAsyncBulkTensorTile);
  tv1c->setMemoryType(MemoryType::Shared);
  auto tv3c = tv3->cacheBefore();

  tv0c->broadcast(-1); // [K, M] -> [K, M, 1]
  tv1c->broadcast(-2); // [K, N] -> [K, 1, N]

  // gmem [K, M, 1] -TMA-> smem [K, M, 1]
  // gmem [K, 1, N] -TMA-> smem [K, 1, N]
  // smem [K, M, 1] x smem [K, 1, N] -mma-> register [M, N, rK]
  // register [M, N, rK] -cast-> register [M, N] -set-> gmem [M, N]

  // Create tiles
  tv2->split(-3, cta_m);
  tv2->split(-2, cta_n);
  tv2->split(-1, getK(macro));
  // [Mo, Mi, No, Ni, Ko, Ki] -> [Mo, No, Ko, Mi, Ni, Ki]
  tv2->reorder({{-5, -3}, {-3, -2}});
  tv2->axis(0)->parallelize(ParallelType::BIDy);
  tv2->axis(1)->parallelize(ParallelType::BIDx);

  // NOTE: since in this case we do not have "proper" broadcast in the inputs,
  // we cannot simply propagate transforms to the operands. Instead, we
  // propagate forward to the outputs and manually schedule the smem operands.
  scheduler_utils::BoundedDirectionalTransformPropagator::forward(
      tv2,
      -1,
      {tv3},
      scheduler_utils::BoundedDirectionalTransformPropagator::Options()
          .propagateParallelType()
          .propagateToBoundary());

  // Schedule operands
  for (TensorView* tv : {tv0c, tv1c}) {
    tv->reorder({{-3, -1}}); // [K, M, N] -> [M, N, K]
    // NOTE: above axes are given in MNK order, but inputs are in KMN
    tv->split(-3, cta_m);
    tv->split(-2, cta_n);
    tv->split(-1, getK(macro));
    // [Mo, Mi, No, Ni, Ko, Ki] -> [Mo, No, Ko, Mi, Ni, Ki]
    // [Ko, Ki, Mo, Mi, No, Ni] -> [Mo, No, Ko, Mi, Ni, Ki]
    tv->reorder({{-5, -3}, {-3, -2}});
    tv->axis(0)->parallelize(ParallelType::BIDy);
    tv->axis(1)->parallelize(ParallelType::BIDx);
  }

  // [..., Mi, Ni, Ki] -> [..., Ni, Ki, Mi]
  tv0c->reorder({{-3, -1}});
  tv0c->applyMmaSwizzleForTMALoad(swizzle);
  // [..., Mi, Ni, Ki] -> [..., Mi, Ki, Ni]
  tv1c->reorder({{-1, -2}});
  tv1c->applyMmaSwizzleForTMALoad(swizzle);

  {
    tv2->split(-3, getM(macro));
    tv2->split(-2, getN(macro));
    // [Mo, No, Ko, Mio, Mii, Nio, Nii, Ki]
    // -> [Mo, No, Ko, Mio, Nio, Mii, Nii, Ki]
    tv2->reorder({{-4, -3}});
    tv2->merge(-5);
    tv2->axis(-4)->parallelize(ParallelType::TIDy);
    scheduler_utils::BoundedDirectionalTransformPropagator::forward(
        tv2,
        -1,
        {tv3},
        scheduler_utils::BoundedDirectionalTransformPropagator::Options()
            .propagateParallelType()
            .propagateToBoundary());
  }

  {
    auto s = mma_utils::MmaSwizzler::scheduleMmaOutputAllocation(
        tv2->getLoopDomain());
    tv2->setAllocationDomain(s.as<IterDomain*>(), true);
    tv2->axis(-1)->parallelize(ParallelType::Mma);
    tv2->axis(-2)->parallelize(ParallelType::Mma);
    tv2->axis(-3)->parallelize(ParallelType::Mma);
  }

  for (auto tv : {tv3c, tv3}) {
    auto s = mma_utils::MmaSwizzler::scheduleMmaOutputAllocation(
        tv->getLoopDomain());
    tv->setLoopDomain(s.as<IterDomain*>());
  }
  tv3->axis(-1)->parallelize(ParallelType::Vectorize);

  {
    // Check using a copy that improperly aligned axis are not inlined
    Fusion tmp_fusion;
    IrCloner ir_cloner = Fusion::copy(&fusion, &tmp_fusion);
    FusionGuard tmp_fg(&tmp_fusion);
    // [Mo, No, Ko, Mio, Nio, Mii, Nii, Ki]
    // Swap the No and Ko axes, but only in tv2, the mma output
    // [Mo, Ko, No, Mio, Nio, Mii, Nii, Ki]
    // This should mean the smem operands are now inlined at position 1 instead
    // of 3
    ir_cloner.clone(tv2)->reorder({{2, 1}, {1, 2}});
    inlineMost();
    ir_cloner.clone(tv2)->reorder({{2, 1}, {1, 2}});
    EXPECT_EQ(ir_cloner.clone(tv0c)->getComputeAtPosition(), 1);
    // The outermost loop dim of tv1c is a broadcast Mo axis, so
    // tv1c->inlineAt(1) does not inline past that axis and we wind up with
    // compute-at position 0.
    EXPECT_EQ(ir_cloner.clone(tv1c)->getComputeAtPosition(), 0);
  }

  inlineMost();

  EXPECT_EQ(tv0c->getComputeAtPosition(), 3);
  EXPECT_EQ(tv1c->getComputeAtPosition(), 3);

  if (stages > 1) {
    tv0c->circularBuffer(stages, prefetch);
    tv1c->circularBuffer(stages, prefetch);
  }

  // Test that predicate elimination works when the MmaOp's operands have no
  // logical broadcasts
  GpuLower gpulw(&fusion);
  kir::Kernel* kernel = gpulw.run();
  PredicateChecker pred_checker;
  pred_checker.handle(kernel->topLevelExprs());
  ASSERT_TRUE(pred_checker.found_mma);

  auto [A3d, B3d] =
      matmulAtInput3DHopperSS(M, N, K, layout, data_type_to_aten(dtype));
  at::Tensor A = A3d.squeeze();
  at::Tensor B = B3d.squeeze();
  std::vector<c10::IValue> inputs{A, B};

  KernelExecutor ke;
  ke.compile(&fusion, inputs, LaunchParams(), matmul_cparams);
  auto cg_outputs = ke.run(inputs);
  auto tref = atMatmul(A, B, layout);
  EXPECT_TRUE(at::allclose(cg_outputs[0], tref, 1e-5, 1e-5));
}

TEST_F(HopperMatmulTest, HSH_NT_UseScheduler) {
  Fusion fusion;
  FusionGuard fg(&fusion);

  constexpr int64_t M = 2048, N = 2048, K = 8192;
  const auto dtype = DataType::Half;

  auto tv0 = makeContigConcreteTensor({-1, -1, 1}, dtype); // K, M
  auto tv1 = makeContigConcreteTensor({-1, 1, -1}, dtype); // K, N
  fusion.addInput(tv0);
  fusion.addInput(tv1);

  auto tv2 = fusedMultiplySum(tv0, tv1, {0});

  // Reorder the accumulator as [M, N, K]
  // [K, M, N] -> [M, N, K]
  tv2->reorder({{-3, -1}});
  tv2->commitLeafToLogical();

  auto tv3 = castOp(DataType::Half, tv2);
  fusion.addOutput(tv3);

  auto options = at::TensorOptions().dtype(at::kHalf).device(at::kCUDA);
  auto a_ref = at::randn({K, M, 1}, options);
  auto b_ref = at::randn({K, 1, N}, options);
  auto out_ref = at::matmul(a_ref.squeeze().t(), b_ref.squeeze()).to(at::kHalf);

  MatMulTileOptions gemm_tile;
  gemm_tile.cta_tile = GemmTile(128, 256, 16);
  gemm_tile.warp_tile = GemmTile(64, 256, 16);

  MatmulParams mparams;
  mparams.supported_vec_size = {8, 8, 8};
  mparams.mma_macro = MmaMacro::Hopper_64_256_16;
  mparams.tile_sizes = gemm_tile;
  mparams.cta_order = MatmulParams::TileRasterizationOrder::ColumnMajor;
  mparams.async_gmem_load_operands = true;
  mparams.circular_buffer_options.circular_buffer_smem_write = true;
  mparams.circular_buffer_options.circular_buffer_smem_read = false;
  mparams.circular_buffer_options.smem_circular_buffer_stage = 4;
  mparams.circular_buffer_options.smem_circular_buffer_prefetch_gap = 1;
  mparams.splitk_factor = 1;
  mparams.use_smem_epilogue = true;
  mparams.cluster_dims = {2, 1, 1};
  mparams.promote_prologue_smem_reuse = true;

  SchedulerEntry::makeSchedulerInstance(SchedulerType::Matmul)
      ->schedule(&fusion, &mparams);

  std::vector<c10::IValue> inputs = {a_ref, b_ref};

  KernelExecutor ke;
  ke.compile(&fusion, inputs);
  EXPECT_TRUE(getBankConflictInfo(ke.kernel()).empty());
  auto cg_outputs = ke.run(inputs);
  ASSERT_FALSE(
      PredicatedChecker::isCpAsyncMmaPredicatedByIfThenElse(ke.kernel()));

  // Relax tolerance for larger sum due to large K
  EXPECT_TRUE(cg_outputs[0].allclose(out_ref, 1e-6 * K, 1e-6 * K));
}

TEST_F(HopperMatmulTest, HSH_TN_UseScheduler) {
  Fusion fusion;
  FusionGuard fg(&fusion);

  constexpr int64_t M = 2048, N = 2048, K = 8192;
  const auto dtype = DataType::Half;

  auto tv0 = makeContigConcreteTensor({-1, 1, -1}, dtype); // M, K
  auto tv1 = makeContigConcreteTensor({1, -1, -1}, dtype); // N, K
  fusion.addInput(tv0);
  fusion.addInput(tv1);

  auto tv2 = fusedMultiplySum(tv0, tv1, {-1});

  auto tv3 = castOp(DataType::Half, tv2);
  fusion.addOutput(tv3);

  auto options = at::TensorOptions().dtype(at::kHalf).device(at::kCUDA);
  auto a_ref = at::randn({M, 1, K}, options);
  auto b_ref = at::randn({1, N, K}, options);
  auto out_ref = at::matmul(a_ref.squeeze(), b_ref.squeeze().t()).to(at::kHalf);

  MatMulTileOptions gemm_tile;
  gemm_tile.cta_tile = GemmTile(128, 256, 16);
  gemm_tile.warp_tile = GemmTile(64, 256, 16);

  MatmulParams mparams;
  mparams.supported_vec_size = {8, 8, 8};
  mparams.mma_macro = MmaMacro::Hopper_64_256_16;
  mparams.tile_sizes = gemm_tile;
  mparams.cta_order = MatmulParams::TileRasterizationOrder::ColumnMajor;
  mparams.async_gmem_load_operands = true;
  mparams.circular_buffer_options.circular_buffer_smem_write = true;
  mparams.circular_buffer_options.circular_buffer_smem_read = false;
  mparams.circular_buffer_options.smem_circular_buffer_stage = 4;
  mparams.circular_buffer_options.smem_circular_buffer_prefetch_gap = 1;
  mparams.splitk_factor = 1;
  mparams.use_smem_epilogue = true;
  mparams.cluster_dims = {2, 1, 1};
  mparams.promote_prologue_smem_reuse = true;

  SchedulerEntry::makeSchedulerInstance(SchedulerType::Matmul)
      ->schedule(&fusion, &mparams);

  std::vector<c10::IValue> inputs = {a_ref, b_ref};

  KernelExecutor ke;
  ke.compile(&fusion, inputs);
  EXPECT_TRUE(getBankConflictInfo(ke.kernel()).empty());
  auto cg_outputs = ke.run(inputs);
  ASSERT_FALSE(
      PredicatedChecker::isCpAsyncMmaPredicatedByIfThenElse(ke.kernel()));

  // Relax tolerance for larger sum due to large K
  EXPECT_TRUE(cg_outputs[0].allclose(out_ref, 1e-6 * K, 1e-6 * K));
}

TEST_F(HopperMatmulTest, HSH_NN_UseScheduler) {
  Fusion fusion;
  FusionGuard fg(&fusion);

  constexpr int64_t M = 2048, N = 2048, K = 8192;
  const auto dtype = DataType::Half;

  auto tv0 = makeContigConcreteTensor({1, -1, -1}, dtype); // K, M
  auto tv1 = makeContigConcreteTensor({-1, -1, 1}, dtype); // N, K
  fusion.addInput(tv0);
  fusion.addInput(tv1);

  auto tv2 = fusedMultiplySum(tv0, tv1, {1});

  // Reorder the accumulator as [M, N, K]
  // [M, K, N] -> [M, N, K]
  tv2->reorder({{-1, -3}});
  tv2->commitLeafToLogical();

  auto tv3 = castOp(DataType::Half, tv2);
  fusion.addOutput(tv3);

  auto options = at::TensorOptions().dtype(at::kHalf).device(at::kCUDA);
  auto a_ref = at::randn({1, K, M}, options);
  auto b_ref = at::randn({N, K, 1}, options);
  auto out_ref =
      at::matmul(a_ref.squeeze().t(), b_ref.squeeze().t()).to(at::kHalf);

  MatMulTileOptions gemm_tile;
  gemm_tile.cta_tile = GemmTile(128, 256, 16);
  gemm_tile.warp_tile = GemmTile(64, 256, 16);

  MatmulParams mparams;
  mparams.supported_vec_size = {8, 8, 8};
  mparams.mma_macro = MmaMacro::Hopper_64_256_16;
  mparams.tile_sizes = gemm_tile;
  mparams.cta_order = MatmulParams::TileRasterizationOrder::ColumnMajor;
  mparams.async_gmem_load_operands = true;
  mparams.circular_buffer_options.circular_buffer_smem_write = true;
  mparams.circular_buffer_options.circular_buffer_smem_read = false;
  mparams.circular_buffer_options.smem_circular_buffer_stage = 4;
  mparams.circular_buffer_options.smem_circular_buffer_prefetch_gap = 1;
  mparams.splitk_factor = 1;
  mparams.use_smem_epilogue = true;
  mparams.cluster_dims = {2, 1, 1};
  mparams.promote_prologue_smem_reuse = true;

  SchedulerEntry::makeSchedulerInstance(SchedulerType::Matmul)
      ->schedule(&fusion, &mparams);

  std::vector<c10::IValue> inputs = {a_ref, b_ref};

  KernelExecutor ke;
  ke.compile(&fusion, inputs);
  EXPECT_TRUE(getBankConflictInfo(ke.kernel()).empty());
  auto cg_outputs = ke.run(inputs);
  ASSERT_FALSE(
      PredicatedChecker::isCpAsyncMmaPredicatedByIfThenElse(ke.kernel()));

  // Relax tolerance for larger sum due to large K
  EXPECT_TRUE(cg_outputs[0].allclose(out_ref, 1e-6 * K, 1e-6 * K));
}

TEST_F(HopperMatmulTest, HSH_TT_UseScheduler) {
  Fusion fusion;
  FusionGuard fg(&fusion);

  constexpr int64_t M = 2048, N = 2048, K = 8192;
  const auto dtype = DataType::Half;

  auto tv0 = makeContigConcreteTensor({-1, -1, 1}, dtype); // M, K
  auto tv1 = makeContigConcreteTensor({1, -1, -1}, dtype); // K, N
  fusion.addInput(tv0);
  fusion.addInput(tv1);

  auto tv2 = fusedMultiplySum(tv0, tv1, {1});

  // Reorder the accumulator as [M, N, K]
  // [M, K, N] -> [M, N, K]
  tv2->reorder({{-2, -1}});
  tv2->commitLeafToLogical();

  auto tv3 = castOp(DataType::Half, tv2);
  fusion.addOutput(tv3);

  auto options = at::TensorOptions().dtype(at::kHalf).device(at::kCUDA);
  auto a_ref = at::randn({M, K, 1}, options);
  auto b_ref = at::randn({1, K, N}, options);
  auto out_ref = at::matmul(a_ref.squeeze(), b_ref.squeeze()).to(at::kHalf);

  MatMulTileOptions gemm_tile;
  gemm_tile.cta_tile = GemmTile(128, 256, 16);
  gemm_tile.warp_tile = GemmTile(64, 256, 16);

  MatmulParams mparams;
  mparams.supported_vec_size = {8, 8, 8};
  mparams.mma_macro = MmaMacro::Hopper_64_256_16;
  mparams.tile_sizes = gemm_tile;
  mparams.cta_order = MatmulParams::TileRasterizationOrder::ColumnMajor;
  mparams.async_gmem_load_operands = true;
  mparams.circular_buffer_options.circular_buffer_smem_write = true;
  mparams.circular_buffer_options.circular_buffer_smem_read = false;
  mparams.circular_buffer_options.smem_circular_buffer_stage = 4;
  mparams.circular_buffer_options.smem_circular_buffer_prefetch_gap = 1;
  mparams.splitk_factor = 1;
  mparams.use_smem_epilogue = true;
  mparams.cluster_dims = {2, 1, 1};
  mparams.promote_prologue_smem_reuse = true;

  SchedulerEntry::makeSchedulerInstance(SchedulerType::Matmul)
      ->schedule(&fusion, &mparams);

  std::vector<c10::IValue> inputs = {a_ref, b_ref};

  KernelExecutor ke;
  ke.compile(&fusion, inputs);
  EXPECT_TRUE(getBankConflictInfo(ke.kernel()).empty());
  auto cg_outputs = ke.run(inputs);
  ASSERT_FALSE(
      PredicatedChecker::isCpAsyncMmaPredicatedByIfThenElse(ke.kernel()));

  // Relax tolerance for larger sum due to large K
  EXPECT_TRUE(cg_outputs[0].allclose(out_ref, 1e-6 * K, 1e-6 * K));
}

<<<<<<< HEAD
// This tests that we can use a small instruction tile with a medium size
// warpgroup tile and a large CTA tile.
TEST_F(HopperMatmulTest, HSH_NT_UseScheduler_MultipleInstructionsPerWarpTile) {
  Fusion fusion;
  FusionGuard fg(&fusion);

  constexpr int64_t M = 2048, N = 2048, K = 8192;
  const auto dtype = DataType::Half;

  auto tv0 = makeContigConcreteTensor({-1, -1, 1}, dtype); // K, M
  auto tv1 = makeContigConcreteTensor({-1, 1, -1}, dtype); // K, N
  fusion.addInput(tv0);
  fusion.addInput(tv1);

  auto tv2 = fusedMultiplySum(tv0, tv1, {0});

  // Reorder the accumulator as [M, N, K]
  // [K, M, N] -> [M, N, K]
  tv2->reorder({{-3, -1}});
  tv2->commitLeafToLogical();

  auto tv3 = castOp(DataType::Half, tv2);
  fusion.addOutput(tv3);

  auto options = at::TensorOptions().dtype(at::kHalf).device(at::kCUDA);
  auto a_ref = at::randn({K, M, 1}, options);
  auto b_ref = at::randn({K, 1, N}, options);
  auto out_ref = at::matmul(a_ref.squeeze().t(), b_ref.squeeze()).to(at::kHalf);

  MatMulTileOptions gemm_tile;
  // Regardless of the instruction, this should result in 2 warp groups i.e. 256
  // threads
  gemm_tile.cta_tile = GemmTile(256, 256, 32);
  gemm_tile.warp_tile = GemmTile(128, 128, 32);

  MatmulParams mparams;
  mparams.supported_vec_size = {8, 8, 8};
  mparams.mma_macro = MmaMacro::Hopper_64_64_16;
=======
TEST_F(HopperMatmulTest, MLPBenchmarkFwdGEMM) {
  Fusion fusion;
  FusionGuard fg(&fusion);

  constexpr int64_t M = 4096, N = 14336, K = 5120;
  const auto dtype = DataType::BFloat16;

  auto tv0 = makeContigConcreteTensor({-1, -1}, dtype); // M, K
  auto tv1 = makeContigConcreteTensor({-1, -1}, dtype); // N, K
  fusion.addInput(tv0);
  fusion.addInput(tv1);

  auto tv2 = linear(tv0, tv1);

  fusion.addOutput(tv2);

  auto options = at::TensorOptions().dtype(at::kBFloat16).device(at::kCUDA);
  auto a_ref = at::randn({M, K}, options);
  auto b_ref = at::randn({N, K}, options);
  auto out_ref = at::linear(a_ref, b_ref);

  MatMulTileOptions gemm_tile;
  gemm_tile.cta_tile = GemmTile(128, 256, 16);
  gemm_tile.warp_tile = GemmTile(64, 256, 16);

  MatmulParams mparams;
  mparams.supported_vec_size = {8, 8, 8};
  mparams.mma_macro = MmaMacro::Hopper_64_256_16;
>>>>>>> 9ce21127
  mparams.tile_sizes = gemm_tile;
  mparams.cta_order = MatmulParams::TileRasterizationOrder::ColumnMajor;
  mparams.async_gmem_load_operands = true;
  mparams.circular_buffer_options.circular_buffer_smem_write = true;
  mparams.circular_buffer_options.circular_buffer_smem_read = false;
  mparams.circular_buffer_options.smem_circular_buffer_stage = 4;
  mparams.circular_buffer_options.smem_circular_buffer_prefetch_gap = 1;
  mparams.splitk_factor = 1;
<<<<<<< HEAD
  // NOTE: disabling smem use for this test since we currrently hit a bank
  // conflict.
  // TODO: enable smem epilogue once stmatrix is updated
  mparams.use_smem_epilogue = false;
  mparams.cluster_dims = {2, 1, 1};
  mparams.promote_prologue_smem_reuse = false;
=======
  mparams.use_smem_epilogue = true;
  mparams.cluster_dims = {2, 1, 1};
  mparams.promote_prologue_smem_reuse = true;
>>>>>>> 9ce21127

  SchedulerEntry::makeSchedulerInstance(SchedulerType::Matmul)
      ->schedule(&fusion, &mparams);

  std::vector<c10::IValue> inputs = {a_ref, b_ref};

  KernelExecutor ke;
  ke.compile(&fusion, inputs);
  EXPECT_TRUE(getBankConflictInfo(ke.kernel()).empty());
<<<<<<< HEAD
  EXPECT_FALSE(
      PredicatedChecker::isCpAsyncMmaPredicatedByIfThenElse(ke.kernel()));

  auto cg_outputs = ke.run(inputs);

  // Check number of launched threads matches what we expect
  EXPECT_EQ(ke.lastLaunchParams().bdimx(), 128);
  EXPECT_EQ(ke.lastLaunchParams().bdimy(), 4)
      << " expected 4 warp groups (BIDy==4) but found BIDy=="
      << ke.lastLaunchParams().bdimy();
=======
  auto cg_outputs = ke.run(inputs);
  ASSERT_FALSE(
      PredicatedChecker::isCpAsyncMmaPredicatedByIfThenElse(ke.kernel()));
>>>>>>> 9ce21127

  // Relax tolerance for larger sum due to large K
  EXPECT_TRUE(cg_outputs[0].allclose(out_ref, 1e-6 * K, 1e-6 * K));
}

<<<<<<< HEAD
TEST_F(HopperMatmulTest, ScheduleWithTranslation) {
  Fusion fusion;
  FusionGuard fg(&fusion);

  constexpr int64_t M = 2048, N = 2048, K = 8192;
  const auto dtype = DataType::Half;

  auto tv0 = makeContigConcreteTensor({-1, -1}, dtype); // M, K
  auto tv1 = makeContigConcreteTensor({-1, -1}, dtype); // K, N
  // Note tv1 has allocation domain
  // tv1->setAllocationDomain({tv1->axis(1), tv1->axis(0)}, true);
  fusion.addInput(tv0);
  fusion.addInput(tv1);

  auto tv2 = matmul(tv0, tv1);

  fusion.addOutput(tv2);

  auto options = at::TensorOptions().dtype(at::kHalf).device(at::kCUDA);
  auto a_ref = at::randn({M, K}, options);
  // auto b_ref = at::randn({N, K}, options).t();
  auto b_ref = at::randn({K, N}, options);
  auto out_ref = at::matmul(a_ref, b_ref);

  MatMulTileOptions gemm_tile;
  gemm_tile.cta_tile = GemmTile(128, 256, 16);
  gemm_tile.warp_tile = GemmTile(64, 64, 16);
=======
TEST_F(HopperMatmulTest, MLPBenchmarkFwdEpilogueFusion) {
  Fusion fusion;
  FusionGuard fg(&fusion);

  constexpr int64_t M = 4096, N = 14336, K = 5120;
  const auto dtype = DataType::BFloat16;

  auto tv0 = makeContigConcreteTensor({-1, -1}, dtype); // M, K
  auto tv1 = makeContigConcreteTensor({-1, -1}, dtype); // N, K
  auto tv2 = makeContigConcreteTensor({-1, -1}, dtype); // M, N
  fusion.addInput(tv0);
  fusion.addInput(tv1);
  fusion.addInput(tv2);

  auto tv3 = linear(tv0, tv1);
  fusion.addOutput(tv3);

  auto tv4 = castOp(DataType::Float, tv3);
  auto tv5 = neg(tv4);
  auto tv6 = exp(tv5);
  auto tv7 = add(fusion.oneVal(DataType::Float), tv6);
  auto tv8 = reciprocal(tv7);
  auto tv9 = mul(tv4, tv8);
  auto tv10 = mul(tv9, tv2);
  auto tv11 = castOp(DataType::BFloat16, tv10);
  fusion.addOutput(tv11);

  auto options = at::TensorOptions().dtype(at::kBFloat16).device(at::kCUDA);
  auto a_ref = at::randn({M, K}, options);
  auto b_ref = at::randn({N, K}, options);
  auto c_ref = at::randn({M, N}, options);

  auto tv3_ref = at::linear(a_ref, b_ref);
  auto tv4_ref = tv3_ref.to(at::kFloat);
  auto tv11_ref =
      (tv4_ref * (1. / (1.0 + at::exp(-tv4_ref))) * c_ref).to(at::kBFloat16);
>>>>>>> 9ce21127

  MatmulParams mparams;
  mparams.supported_vec_size = {8, 8, 8};
  mparams.mma_macro = MmaMacro::Hopper_64_64_16;
<<<<<<< HEAD
  mparams.tile_sizes = gemm_tile;
  mparams.cta_order = MatmulParams::TileRasterizationOrder::RowMajor;
  mparams.async_gmem_load_operands = true;
  mparams.circular_buffer_options.circular_buffer_smem_write = true;
  mparams.circular_buffer_options.circular_buffer_smem_read = false;
  mparams.circular_buffer_options.smem_circular_buffer_stage = 3;
  mparams.circular_buffer_options.smem_circular_buffer_prefetch_gap = 1;
  mparams.splitk_factor = 1;
  mparams.use_smem_epilogue = true;
  mparams.cluster_dims = {1, 1, 1};
=======
  MatMulTileOptions gemm_tile;
  gemm_tile.cta_tile = GemmTile(128, 128, 16);
  gemm_tile.warp_tile = GemmTile(64, 64, 16);
  mparams.tile_sizes = gemm_tile;
  mparams.cta_order = MatmulParams::TileRasterizationOrder::ColumnMajor;
  mparams.async_gmem_load_operands = true;
  mparams.circular_buffer_options.circular_buffer_smem_write = true;
  mparams.circular_buffer_options.circular_buffer_smem_read = true;
  mparams.circular_buffer_options.smem_circular_buffer_stage = 5;
  mparams.circular_buffer_options.smem_circular_buffer_prefetch_gap = 1;
  mparams.splitk_factor = 1;
  mparams.use_smem_epilogue = true;
  mparams.cluster_dims = {2, 1, 1};
>>>>>>> 9ce21127
  mparams.promote_prologue_smem_reuse = true;

  SchedulerEntry::makeSchedulerInstance(SchedulerType::Matmul)
      ->schedule(&fusion, &mparams);

<<<<<<< HEAD
  std::vector<c10::IValue> inputs = {a_ref, b_ref};
=======
  std::vector<c10::IValue> inputs = {a_ref, b_ref, c_ref};
>>>>>>> 9ce21127

  KernelExecutor ke;
  ke.compile(&fusion, inputs);
  EXPECT_TRUE(getBankConflictInfo(ke.kernel()).empty());
<<<<<<< HEAD
  EXPECT_FALSE(
      PredicatedChecker::isCpAsyncMmaPredicatedByIfThenElse(ke.kernel()));

  auto cg_outputs = ke.run(inputs);

  // Relax tolerance for larger sum due to large K
  EXPECT_TRUE(cg_outputs[0].allclose(out_ref, 1e-6 * K, 1e-6 * K));
=======
  auto cg_outputs = ke.run(inputs);
  ASSERT_FALSE(
      PredicatedChecker::isCpAsyncMmaPredicatedByIfThenElse(ke.kernel()));

  // Relax tolerance for larger sum due to large K
  EXPECT_TRUE(cg_outputs[0].allclose(tv3_ref, 1e-6 * K, 1e-6 * K));
  EXPECT_TRUE(cg_outputs[1].allclose(tv11_ref, 1e-2, 1e-2));
>>>>>>> 9ce21127
}

} // namespace nvfuser<|MERGE_RESOLUTION|>--- conflicted
+++ resolved
@@ -4243,46 +4243,6 @@
   EXPECT_TRUE(cg_outputs[0].allclose(out_ref, 1e-6 * K, 1e-6 * K));
 }
 
-<<<<<<< HEAD
-// This tests that we can use a small instruction tile with a medium size
-// warpgroup tile and a large CTA tile.
-TEST_F(HopperMatmulTest, HSH_NT_UseScheduler_MultipleInstructionsPerWarpTile) {
-  Fusion fusion;
-  FusionGuard fg(&fusion);
-
-  constexpr int64_t M = 2048, N = 2048, K = 8192;
-  const auto dtype = DataType::Half;
-
-  auto tv0 = makeContigConcreteTensor({-1, -1, 1}, dtype); // K, M
-  auto tv1 = makeContigConcreteTensor({-1, 1, -1}, dtype); // K, N
-  fusion.addInput(tv0);
-  fusion.addInput(tv1);
-
-  auto tv2 = fusedMultiplySum(tv0, tv1, {0});
-
-  // Reorder the accumulator as [M, N, K]
-  // [K, M, N] -> [M, N, K]
-  tv2->reorder({{-3, -1}});
-  tv2->commitLeafToLogical();
-
-  auto tv3 = castOp(DataType::Half, tv2);
-  fusion.addOutput(tv3);
-
-  auto options = at::TensorOptions().dtype(at::kHalf).device(at::kCUDA);
-  auto a_ref = at::randn({K, M, 1}, options);
-  auto b_ref = at::randn({K, 1, N}, options);
-  auto out_ref = at::matmul(a_ref.squeeze().t(), b_ref.squeeze()).to(at::kHalf);
-
-  MatMulTileOptions gemm_tile;
-  // Regardless of the instruction, this should result in 2 warp groups i.e. 256
-  // threads
-  gemm_tile.cta_tile = GemmTile(256, 256, 32);
-  gemm_tile.warp_tile = GemmTile(128, 128, 32);
-
-  MatmulParams mparams;
-  mparams.supported_vec_size = {8, 8, 8};
-  mparams.mma_macro = MmaMacro::Hopper_64_64_16;
-=======
 TEST_F(HopperMatmulTest, MLPBenchmarkFwdGEMM) {
   Fusion fusion;
   FusionGuard fg(&fusion);
@@ -4311,7 +4271,6 @@
   MatmulParams mparams;
   mparams.supported_vec_size = {8, 8, 8};
   mparams.mma_macro = MmaMacro::Hopper_64_256_16;
->>>>>>> 9ce21127
   mparams.tile_sizes = gemm_tile;
   mparams.cta_order = MatmulParams::TileRasterizationOrder::ColumnMajor;
   mparams.async_gmem_load_operands = true;
@@ -4320,18 +4279,9 @@
   mparams.circular_buffer_options.smem_circular_buffer_stage = 4;
   mparams.circular_buffer_options.smem_circular_buffer_prefetch_gap = 1;
   mparams.splitk_factor = 1;
-<<<<<<< HEAD
-  // NOTE: disabling smem use for this test since we currrently hit a bank
-  // conflict.
-  // TODO: enable smem epilogue once stmatrix is updated
-  mparams.use_smem_epilogue = false;
-  mparams.cluster_dims = {2, 1, 1};
-  mparams.promote_prologue_smem_reuse = false;
-=======
   mparams.use_smem_epilogue = true;
   mparams.cluster_dims = {2, 1, 1};
   mparams.promote_prologue_smem_reuse = true;
->>>>>>> 9ce21127
 
   SchedulerEntry::makeSchedulerInstance(SchedulerType::Matmul)
       ->schedule(&fusion, &mparams);
@@ -4341,56 +4291,14 @@
   KernelExecutor ke;
   ke.compile(&fusion, inputs);
   EXPECT_TRUE(getBankConflictInfo(ke.kernel()).empty());
-<<<<<<< HEAD
-  EXPECT_FALSE(
-      PredicatedChecker::isCpAsyncMmaPredicatedByIfThenElse(ke.kernel()));
-
-  auto cg_outputs = ke.run(inputs);
-
-  // Check number of launched threads matches what we expect
-  EXPECT_EQ(ke.lastLaunchParams().bdimx(), 128);
-  EXPECT_EQ(ke.lastLaunchParams().bdimy(), 4)
-      << " expected 4 warp groups (BIDy==4) but found BIDy=="
-      << ke.lastLaunchParams().bdimy();
-=======
   auto cg_outputs = ke.run(inputs);
   ASSERT_FALSE(
       PredicatedChecker::isCpAsyncMmaPredicatedByIfThenElse(ke.kernel()));
->>>>>>> 9ce21127
 
   // Relax tolerance for larger sum due to large K
   EXPECT_TRUE(cg_outputs[0].allclose(out_ref, 1e-6 * K, 1e-6 * K));
 }
 
-<<<<<<< HEAD
-TEST_F(HopperMatmulTest, ScheduleWithTranslation) {
-  Fusion fusion;
-  FusionGuard fg(&fusion);
-
-  constexpr int64_t M = 2048, N = 2048, K = 8192;
-  const auto dtype = DataType::Half;
-
-  auto tv0 = makeContigConcreteTensor({-1, -1}, dtype); // M, K
-  auto tv1 = makeContigConcreteTensor({-1, -1}, dtype); // K, N
-  // Note tv1 has allocation domain
-  // tv1->setAllocationDomain({tv1->axis(1), tv1->axis(0)}, true);
-  fusion.addInput(tv0);
-  fusion.addInput(tv1);
-
-  auto tv2 = matmul(tv0, tv1);
-
-  fusion.addOutput(tv2);
-
-  auto options = at::TensorOptions().dtype(at::kHalf).device(at::kCUDA);
-  auto a_ref = at::randn({M, K}, options);
-  // auto b_ref = at::randn({N, K}, options).t();
-  auto b_ref = at::randn({K, N}, options);
-  auto out_ref = at::matmul(a_ref, b_ref);
-
-  MatMulTileOptions gemm_tile;
-  gemm_tile.cta_tile = GemmTile(128, 256, 16);
-  gemm_tile.warp_tile = GemmTile(64, 64, 16);
-=======
 TEST_F(HopperMatmulTest, MLPBenchmarkFwdEpilogueFusion) {
   Fusion fusion;
   FusionGuard fg(&fusion);
@@ -4427,23 +4335,10 @@
   auto tv4_ref = tv3_ref.to(at::kFloat);
   auto tv11_ref =
       (tv4_ref * (1. / (1.0 + at::exp(-tv4_ref))) * c_ref).to(at::kBFloat16);
->>>>>>> 9ce21127
 
   MatmulParams mparams;
   mparams.supported_vec_size = {8, 8, 8};
   mparams.mma_macro = MmaMacro::Hopper_64_64_16;
-<<<<<<< HEAD
-  mparams.tile_sizes = gemm_tile;
-  mparams.cta_order = MatmulParams::TileRasterizationOrder::RowMajor;
-  mparams.async_gmem_load_operands = true;
-  mparams.circular_buffer_options.circular_buffer_smem_write = true;
-  mparams.circular_buffer_options.circular_buffer_smem_read = false;
-  mparams.circular_buffer_options.smem_circular_buffer_stage = 3;
-  mparams.circular_buffer_options.smem_circular_buffer_prefetch_gap = 1;
-  mparams.splitk_factor = 1;
-  mparams.use_smem_epilogue = true;
-  mparams.cluster_dims = {1, 1, 1};
-=======
   MatMulTileOptions gemm_tile;
   gemm_tile.cta_tile = GemmTile(128, 128, 16);
   gemm_tile.warp_tile = GemmTile(64, 64, 16);
@@ -4457,30 +4352,16 @@
   mparams.splitk_factor = 1;
   mparams.use_smem_epilogue = true;
   mparams.cluster_dims = {2, 1, 1};
->>>>>>> 9ce21127
   mparams.promote_prologue_smem_reuse = true;
 
   SchedulerEntry::makeSchedulerInstance(SchedulerType::Matmul)
       ->schedule(&fusion, &mparams);
 
-<<<<<<< HEAD
-  std::vector<c10::IValue> inputs = {a_ref, b_ref};
-=======
   std::vector<c10::IValue> inputs = {a_ref, b_ref, c_ref};
->>>>>>> 9ce21127
 
   KernelExecutor ke;
   ke.compile(&fusion, inputs);
   EXPECT_TRUE(getBankConflictInfo(ke.kernel()).empty());
-<<<<<<< HEAD
-  EXPECT_FALSE(
-      PredicatedChecker::isCpAsyncMmaPredicatedByIfThenElse(ke.kernel()));
-
-  auto cg_outputs = ke.run(inputs);
-
-  // Relax tolerance for larger sum due to large K
-  EXPECT_TRUE(cg_outputs[0].allclose(out_ref, 1e-6 * K, 1e-6 * K));
-=======
   auto cg_outputs = ke.run(inputs);
   ASSERT_FALSE(
       PredicatedChecker::isCpAsyncMmaPredicatedByIfThenElse(ke.kernel()));
@@ -4488,7 +4369,142 @@
   // Relax tolerance for larger sum due to large K
   EXPECT_TRUE(cg_outputs[0].allclose(tv3_ref, 1e-6 * K, 1e-6 * K));
   EXPECT_TRUE(cg_outputs[1].allclose(tv11_ref, 1e-2, 1e-2));
->>>>>>> 9ce21127
 }
 
+// This tests that we can use a small instruction tile with a medium size
+// warpgroup tile and a large CTA tile.
+TEST_F(HopperMatmulTest, HSH_NT_UseScheduler_MultipleInstructionsPerWarpTile) {
+  Fusion fusion;
+  FusionGuard fg(&fusion);
+
+  constexpr int64_t M = 2048, N = 2048, K = 8192;
+  const auto dtype = DataType::Half;
+
+  auto tv0 = makeContigConcreteTensor({-1, -1, 1}, dtype); // K, M
+  auto tv1 = makeContigConcreteTensor({-1, 1, -1}, dtype); // K, N
+  fusion.addInput(tv0);
+  fusion.addInput(tv1);
+
+  auto tv2 = fusedMultiplySum(tv0, tv1, {0});
+
+  // Reorder the accumulator as [M, N, K]
+  // [K, M, N] -> [M, N, K]
+  tv2->reorder({{-3, -1}});
+  tv2->commitLeafToLogical();
+
+  auto tv3 = castOp(DataType::Half, tv2);
+  fusion.addOutput(tv3);
+
+  auto options = at::TensorOptions().dtype(at::kHalf).device(at::kCUDA);
+  auto a_ref = at::randn({K, M, 1}, options);
+  auto b_ref = at::randn({K, 1, N}, options);
+  auto out_ref = at::matmul(a_ref.squeeze().t(), b_ref.squeeze()).to(at::kHalf);
+
+  MatMulTileOptions gemm_tile;
+  // Regardless of the instruction, this should result in 2 warp groups i.e. 256
+  // threads
+  gemm_tile.cta_tile = GemmTile(256, 256, 32);
+  gemm_tile.warp_tile = GemmTile(128, 128, 32);
+
+  MatmulParams mparams;
+  mparams.supported_vec_size = {8, 8, 8};
+  mparams.mma_macro = MmaMacro::Hopper_64_64_16;
+  mparams.tile_sizes = gemm_tile;
+  mparams.cta_order = MatmulParams::TileRasterizationOrder::ColumnMajor;
+  mparams.async_gmem_load_operands = true;
+  mparams.circular_buffer_options.circular_buffer_smem_write = true;
+  mparams.circular_buffer_options.circular_buffer_smem_read = false;
+  mparams.circular_buffer_options.smem_circular_buffer_stage = 4;
+  mparams.circular_buffer_options.smem_circular_buffer_prefetch_gap = 1;
+  mparams.splitk_factor = 1;
+  // NOTE: disabling smem use for this test since we currrently hit a bank
+  // conflict.
+  // TODO: enable smem epilogue once stmatrix is updated
+  mparams.use_smem_epilogue = false;
+  mparams.cluster_dims = {2, 1, 1};
+  mparams.promote_prologue_smem_reuse = false;
+
+  SchedulerEntry::makeSchedulerInstance(SchedulerType::Matmul)
+      ->schedule(&fusion, &mparams);
+
+  std::vector<c10::IValue> inputs = {a_ref, b_ref};
+
+  KernelExecutor ke;
+  ke.compile(&fusion, inputs);
+  EXPECT_TRUE(getBankConflictInfo(ke.kernel()).empty());
+  EXPECT_FALSE(
+      PredicatedChecker::isCpAsyncMmaPredicatedByIfThenElse(ke.kernel()));
+
+  auto cg_outputs = ke.run(inputs);
+
+  // Check number of launched threads matches what we expect
+  EXPECT_EQ(ke.lastLaunchParams().bdimx(), 128);
+  EXPECT_EQ(ke.lastLaunchParams().bdimy(), 4)
+      << " expected 4 warp groups (BIDy==4) but found BIDy=="
+      << ke.lastLaunchParams().bdimy();
+
+  // Relax tolerance for larger sum due to large K
+  EXPECT_TRUE(cg_outputs[0].allclose(out_ref, 1e-6 * K, 1e-6 * K));
+}
+
+TEST_F(HopperMatmulTest, ScheduleWithTranslation) {
+  Fusion fusion;
+  FusionGuard fg(&fusion);
+
+  constexpr int64_t M = 2048, N = 2048, K = 8192;
+  const auto dtype = DataType::Half;
+
+  auto tv0 = makeContigConcreteTensor({-1, -1}, dtype); // M, K
+  auto tv1 = makeContigConcreteTensor({-1, -1}, dtype); // K, N
+  // Note tv1 has allocation domain
+  // tv1->setAllocationDomain({tv1->axis(1), tv1->axis(0)}, true);
+  fusion.addInput(tv0);
+  fusion.addInput(tv1);
+
+  auto tv2 = matmul(tv0, tv1);
+
+  fusion.addOutput(tv2);
+
+  auto options = at::TensorOptions().dtype(at::kHalf).device(at::kCUDA);
+  auto a_ref = at::randn({M, K}, options);
+  // auto b_ref = at::randn({N, K}, options).t();
+  auto b_ref = at::randn({K, N}, options);
+  auto out_ref = at::matmul(a_ref, b_ref);
+
+  MatMulTileOptions gemm_tile;
+  gemm_tile.cta_tile = GemmTile(128, 256, 16);
+  gemm_tile.warp_tile = GemmTile(64, 64, 16);
+
+  MatmulParams mparams;
+  mparams.supported_vec_size = {8, 8, 8};
+  mparams.mma_macro = MmaMacro::Hopper_64_64_16;
+  mparams.tile_sizes = gemm_tile;
+  mparams.cta_order = MatmulParams::TileRasterizationOrder::RowMajor;
+  mparams.async_gmem_load_operands = true;
+  mparams.circular_buffer_options.circular_buffer_smem_write = true;
+  mparams.circular_buffer_options.circular_buffer_smem_read = false;
+  mparams.circular_buffer_options.smem_circular_buffer_stage = 3;
+  mparams.circular_buffer_options.smem_circular_buffer_prefetch_gap = 1;
+  mparams.splitk_factor = 1;
+  mparams.use_smem_epilogue = true;
+  mparams.cluster_dims = {1, 1, 1};
+  mparams.promote_prologue_smem_reuse = true;
+
+  SchedulerEntry::makeSchedulerInstance(SchedulerType::Matmul)
+      ->schedule(&fusion, &mparams);
+
+  std::vector<c10::IValue> inputs = {a_ref, b_ref};
+
+  KernelExecutor ke;
+  ke.compile(&fusion, inputs);
+  EXPECT_TRUE(getBankConflictInfo(ke.kernel()).empty());
+  EXPECT_FALSE(
+      PredicatedChecker::isCpAsyncMmaPredicatedByIfThenElse(ke.kernel()));
+
+  auto cg_outputs = ke.run(inputs);
+
+  // Relax tolerance for larger sum due to large K
+  EXPECT_TRUE(cg_outputs[0].allclose(out_ref, 1e-6 * K, 1e-6 * K));
+}
+
 } // namespace nvfuser