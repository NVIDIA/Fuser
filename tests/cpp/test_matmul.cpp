--- conflicted
+++ resolved
@@ -4498,14 +4498,6 @@
   ASSERT_FALSE(PredicatedChecker::isCpAsyncMmaPredicatedByIfThenElse(
       ke.compiledKernel()->kernel()));
 
-<<<<<<< HEAD
-=======
-  if (!test_params.warp_specialization) {
-    GTEST_SKIP()
-        << "Sync error with pipelined circular buffering causes incorrect results";
-  }
-
->>>>>>> fb2eacd6
   // Relax tolerance for larger sum due to large K
   EXPECT_TRUE(cg_outputs[0].allclose(tv3_ref, 1e-6 * K, 1e-6 * K));
   EXPECT_TRUE(cg_outputs[1].allclose(tv10_ref, 1e-6 * K, 1e-6 * K));
