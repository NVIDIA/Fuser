// clang-format off
/*
 * SPDX-FileCopyrightText: Copyright (c) 2023-present NVIDIA CORPORATION & AFFILIATES.
 * All rights reserved.
 * SPDX-License-Identifier: BSD-3-Clause
 */
// clang-format on
#include <macros.h>

#include <csrc/exceptions.h>
#include <gtest/gtest.h>

#include <codegen.h>
#include <device_lower/analysis/bank_conflict.h>
#include <device_lower/lower2device.h>
#include <disjoint_set.h>
#include <expr_evaluator.h>
#include <fusion.h>
#include <fusion_profiler.h>
#include <fusion_segmenter.h>
#include <ir/all_nodes.h>
#include <ir/graphviz.h>
#include <ir/iostream.h>
#include <ir/printer.h>
#include <ir/utils.h>
#include <iter_visitor.h>
#include <kernel_ir.h>
#include <logical_domain_map.h>
#include <mma_type.h>
#include <ops/all_ops.h>
#include <preseg_passes/pre_segmenter.h>
#include <runtime/executor.h>
#include <runtime/executor_params.h>
#include <runtime/fusion_executor_cache.h>
#include <scheduler/all_schedulers.h>
#include <scheduler/matmul.h>
#include <scheduler/mma_utils.h>
#include <scheduler/reduction_utils.h>
#include <scheduler/tools/inlining.h>
#include <scheduler/utils.h>
#include <sys_utils.h>
#include <tests/cpp/utils.h>
#include <tests/cpp/validator.h>
#include <transform_replay.h>
#include <transform_rfactor.h>
#include <utils.h>

// fuser and IR parser
#include <ATen/cuda/CUDAContext.h>
#include <ATen/cuda/Exceptions.h>
#include <c10/cuda/CUDAStream.h>

#include <ir/builder.h>
#include <algorithm>
#include <iostream>
#include "c10/core/ScalarType.h"

namespace nvfuser {

using MatmulTest = NVFuserTest;

class MatmulTestWithLayout : public NVFuserTest,
                             public ::testing::WithParamInterface<MmaLayout> {
 protected:
  MmaLayout layout;
  void SetUp() override {
    layout = GetParam();
    NVFuserTest::SetUp();
  }
};

using namespace at::indexing;

#define SKIP_IF_INSUFFICIENT_SMEM(params, data_types)                     \
  {                                                                       \
    int64_t estim = mma_utils::computeExpectedSharedMemoryUsage(          \
        params, data_types, true, true);                                  \
    int64_t avail = (int64_t)deviceAvailableSharedMemoryBytes();          \
    if (avail < estim) {                                                  \
      GTEST_SKIP() << "Insufficient shared memory to run test (" << estim \
                   << "B required but only " << avail << "B available)."; \
    }                                                                     \
  }

// Matmul test for Ampere MMA: across supported layouts
TEST_P(MatmulTestWithLayout, AmpereMatmul) {
  NVFUSER_TEST_CUDA_ARCH_RANGE_GUARD(7, 5, 9, 0);

  // Keep multiples of 8 to keep vectorizable.
  int M = 504, N = 136, K = 248;

  Fusion fusion;
  FusionGuard fg(&fusion);

  auto shapes = matmulAtInputShape3DTuring(-1, -1, -1, layout);

  auto tv0 = makeContigConcreteTensor(shapes.first, DataType::Half);
  auto tv1 = makeContigConcreteTensor(shapes.second, DataType::Half);

  fusion.addInput(tv0);
  fusion.addInput(tv1);

  tv0 = canonicalizeInputToBMNK(tv0, layout, MmaOperand::A);
  tv1 = canonicalizeInputToBMNK(tv1, layout, MmaOperand::B);
  auto tv2 = fusedMultiplySum(tv0, tv1, {-1});

  fusion.addOutput(tv2);

  MatMulTileOptions gemm_tile;
  gemm_tile.cta_tile = GemmTile(128, 128, 32);
  gemm_tile.warp_tile = GemmTile(64, 64, 32);

  MatmulParams mparams;
  mparams.supported_vec_size = {8, 8, 4};
  mparams.mma_macro = MmaMacro::Ampere_16_8_16;
  mparams.tile_sizes = gemm_tile;
  mparams.async_gmem_load_operands = true;
  mparams.circular_buffer_options.circular_buffer_smem_write = true;
  mparams.circular_buffer_options.circular_buffer_smem_read = true;
  mparams.circular_buffer_options.smem_circular_buffer_stage = 4;
  SchedulerEntry::makeSchedulerInstance(SchedulerType::Matmul)
      ->schedule(&fusion, &mparams);

  auto inputs = matmulAtInput3DTuring(M, N, K, layout);

  KernelExecutor ke;
  NVFUSER_TEST_CUDA_ARCH_COMPILE_CHECK(
      8,
      0,
      ke.compile(
          &fusion,
          {inputs.first, inputs.second},
          LaunchParams(),
          matmul_cparams));
  ASSERT_TRUE(getBankConflictInfo(ke.kernel()).empty());
  ASSERT_FALSE(
      PredicatedChecker::isCpAsyncMmaPredicatedByIfThenElse(ke.kernel()));
  auto cg_outputs = ke.run({inputs.first, inputs.second});
  auto tref = atMatmul(
      inputs.first.to(at::kFloat), inputs.second.to(at::kFloat), layout);
  NVF_CHECK(cg_outputs[0].allclose(tref, 0.0001, 0.0001));
}

// Single batch dimension which is broadcast
TEST_P(MatmulTestWithLayout, AmpereMatmulBroadcastBatch) {
  NVFUSER_TEST_CUDA_ARCH_RANGE_GUARD(7, 5, 9, 0);

  // Keep multiples of 8 to keep vectorizable.
  int M = 504, N = 136, K = 248;

  Fusion fusion;
  FusionGuard fg(&fusion);

  auto shapes = matmulAtInputShape3DTuring(-1, -1, -1, layout);

  auto tv0 = makeContigConcreteTensor(shapes.first, DataType::Half);
  auto tv1 = makeContigConcreteTensor(shapes.second, DataType::Half);

  fusion.addInput(tv0);
  fusion.addInput(tv1);

  tv0 = canonicalizeInputToBMNK(tv0, layout, MmaOperand::A);
  tv1 = canonicalizeInputToBMNK(tv1, layout, MmaOperand::B);
  // Broadcast inputs to 1, M, 1, K and 1, 1, N, K
  tv0 = broadcast(tv0, {true, false, false, false});
  tv1 = broadcast(tv1, {true, false, false, false});
  auto tv2 = fusedMultiplySum(tv0, tv1, {-1});

  fusion.addOutput(tv2);

  MatMulTileOptions gemm_tile;
  gemm_tile.cta_tile = GemmTile(128, 128, 32);
  gemm_tile.warp_tile = GemmTile(64, 64, 32);

  MatmulParams mparams;
  mparams.supported_vec_size = {8, 8, 4};
  mparams.mma_macro = MmaMacro::Ampere_16_8_16;
  mparams.tile_sizes = gemm_tile;
  mparams.async_gmem_load_operands = true;
  mparams.circular_buffer_options.circular_buffer_smem_write = true;
  mparams.circular_buffer_options.circular_buffer_smem_read = true;
  mparams.circular_buffer_options.smem_circular_buffer_stage = 4;
  SchedulerEntry::makeSchedulerInstance(SchedulerType::Matmul)
      ->schedule(&fusion, &mparams);

  auto inputs = matmulAtInput3DTuring(M, N, K, layout);

  KernelExecutor ke;
  NVFUSER_TEST_CUDA_ARCH_COMPILE_CHECK(
      8,
      0,
      ke.compile(
          &fusion,
          {inputs.first, inputs.second},
          LaunchParams(),
          matmul_cparams));
  ASSERT_TRUE(getBankConflictInfo(ke.kernel()).empty());
  ASSERT_FALSE(
      PredicatedChecker::isCpAsyncMmaPredicatedByIfThenElse(ke.kernel()));
  auto cg_outputs = ke.run({inputs.first, inputs.second});
  auto tref =
      atMatmul(
          inputs.first.to(at::kFloat), inputs.second.to(at::kFloat), layout)
          .unsqueeze(0);
  NVF_CHECK(cg_outputs[0].allclose(tref, 0.0001, 0.0001));
}

TEST_P(MatmulTestWithLayout, AmperePrologueFusionBroadcast) {
  NVFUSER_TEST_CUDA_ARCH_RANGE_GUARD(7, 5, 9, 0);

  // Keep multiples of 8 to keep vectorizable.
  int M = 504, N = 136, K = 248;

  Fusion fusion;
  FusionGuard fg(&fusion);

  auto tv0 = makeContigTensor(2, DataType::Half);
  auto tv1 = makeContigTensor(2, DataType::Half);
  fusion.addInput(tv0);
  fusion.addInput(tv1);

  tv0 = canonicalizeInputToBMNK(tv0, layout, MmaOperand::A);
  tv1 = canonicalizeInputToBMNK(tv1, layout, MmaOperand::B);
  auto tv2 = fusedMultiplySum(tv0, tv1, {-1});

  fusion.addOutput(tv2);

  MatMulTileOptions gemm_tile;
  gemm_tile.cta_tile = GemmTile(128, 128, 32);
  gemm_tile.warp_tile = GemmTile(64, 64, 32);

  MatmulParams mparams;
  mparams.supported_vec_size = {8, 8, 4};
  mparams.mma_macro = MmaMacro::Ampere_16_8_16;
  mparams.tile_sizes = gemm_tile;
  mparams.async_gmem_load_operands = true;
  mparams.circular_buffer_options.circular_buffer_smem_write = true;
  mparams.circular_buffer_options.circular_buffer_smem_read = true;
  mparams.circular_buffer_options.smem_circular_buffer_stage = 4;
  SchedulerEntry::makeSchedulerInstance(SchedulerType::Matmul)
      ->schedule(&fusion, &mparams);

  auto inputs = matmulAtInput2D(M, N, K, layout);

  KernelExecutor ke;
  NVFUSER_TEST_CUDA_ARCH_COMPILE_CHECK(
      8,
      0,
      ke.compile(
          &fusion,
          {inputs.first, inputs.second},
          LaunchParams(),
          matmul_cparams));
  ASSERT_TRUE(getBankConflictInfo(ke.kernel()).empty());
  ASSERT_FALSE(
      PredicatedChecker::isCpAsyncMmaPredicatedByIfThenElse(ke.kernel()));
  auto cg_outputs = ke.run({inputs.first, inputs.second});
  auto tref = atMatmul(
      inputs.first.to(at::kFloat), inputs.second.to(at::kFloat), layout);
  NVF_CHECK(cg_outputs[0].allclose(tref, 0.0001, 0.0001));
}

TEST_P(MatmulTestWithLayout, AmpereProloguePointwise) {
  NVFUSER_TEST_CUDA_ARCH_RANGE_GUARD(7, 5, 9, 0);

  // Keep multiples of 8 to keep vectorizable.
  int M = 504, N = 136, K = 248;

  Fusion fusion;
  FusionGuard fg(&fusion);

  auto shapes = matmulAtInputShape3DTuring(-1, -1, -1, layout);

  auto tv0 = makeContigConcreteTensor(shapes.first, DataType::Half);
  auto tv1 = makeContigConcreteTensor(shapes.second, DataType::Half);

  fusion.addInput(tv0);
  fusion.addInput(tv1);

  tv0 = canonicalizeInputToBMNK(tv0, layout, MmaOperand::A);
  tv0 = castOp(DataType::Half, sin(tv0));
  tv1 = canonicalizeInputToBMNK(tv1, layout, MmaOperand::B);
  tv1 = castOp(DataType::Half, sin(tv1));
  auto tv2 = fusedMultiplySum(tv0, tv1, {-1});

  fusion.addOutput(tv2);

  MatMulTileOptions gemm_tile;
  gemm_tile.cta_tile = GemmTile(128, 128, 32);
  gemm_tile.warp_tile = GemmTile(64, 64, 32);

  MatmulParams mparams;
  mparams.supported_vec_size = {8, 8, 4};
  mparams.mma_macro = MmaMacro::Ampere_16_8_16;
  mparams.tile_sizes = gemm_tile;
  mparams.async_gmem_load_operands = true;
  mparams.circular_buffer_options.circular_buffer_smem_write = true;
  mparams.circular_buffer_options.circular_buffer_smem_read = true;
  mparams.circular_buffer_options.smem_circular_buffer_stage = 4;
  SchedulerEntry::makeSchedulerInstance(SchedulerType::Matmul)
      ->schedule(&fusion, &mparams);

  auto inputs = matmulAtInput3DTuring(M, N, K, layout);

  KernelExecutor ke;
  NVFUSER_TEST_CUDA_ARCH_COMPILE_CHECK(
      8,
      0,
      ke.compile(
          &fusion,
          {inputs.first, inputs.second},
          LaunchParams(),
          matmul_cparams));
  ASSERT_TRUE(getBankConflictInfo(ke.kernel()).empty());
  ASSERT_FALSE(
      PredicatedChecker::isCpAsyncMmaPredicatedByIfThenElse(ke.kernel()));
  auto cg_outputs = ke.run({inputs.first, inputs.second});
  auto tref = atMatmul(
      inputs.first.sin().to(at::kFloat),
      inputs.second.sin().to(at::kFloat),
      layout);
  NVF_CHECK(cg_outputs[0].allclose(tref, 0.0001, 0.0001));
}

TEST_P(MatmulTestWithLayout, AmpereMatmulBFloat16) {
  NVFUSER_TEST_CUDA_ARCH_RANGE_GUARD(7, 5, 9, 0);

  // Keep multiples of 8 to keep vectorizable.
  int M = 504, N = 136, K = 248;

  Fusion fusion;
  FusionGuard fg(&fusion);

  auto shapes = matmulAtInputShape3DTuring(-1, -1, -1, layout);

  auto tv0 = makeContigConcreteTensor(shapes.first, DataType::BFloat16);
  auto tv1 = makeContigConcreteTensor(shapes.second, DataType::BFloat16);

  fusion.addInput(tv0);
  fusion.addInput(tv1);

  tv0 = canonicalizeInputToBMNK(tv0, layout, MmaOperand::A);
  tv1 = canonicalizeInputToBMNK(tv1, layout, MmaOperand::B);
  auto tv2 = fusedMultiplySum(tv0, tv1, {-1});

  fusion.addOutput(tv2);

  MatMulTileOptions gemm_tile;
  gemm_tile.cta_tile = GemmTile(128, 128, 32);
  gemm_tile.warp_tile = GemmTile(64, 64, 32);

  MatmulParams mparams;
  mparams.supported_vec_size = {8, 8, 4};
  mparams.mma_macro = MmaMacro::Ampere_16_8_16;
  mparams.tile_sizes = gemm_tile;
  mparams.async_gmem_load_operands = true;
  mparams.circular_buffer_options.circular_buffer_smem_write = true;
  mparams.circular_buffer_options.circular_buffer_smem_read = true;
  mparams.circular_buffer_options.smem_circular_buffer_stage = 4;
  SchedulerEntry::makeSchedulerInstance(SchedulerType::Matmul)
      ->schedule(&fusion, &mparams);

  auto inputs = matmulAtInput3DTuring(M, N, K, layout, at::kBFloat16);

  KernelExecutor ke;
  NVFUSER_TEST_CUDA_ARCH_COMPILE_CHECK(
      8,
      0,
      ke.compile(
          &fusion,
          {inputs.first, inputs.second},
          LaunchParams(),
          matmul_cparams));
  ASSERT_TRUE(getBankConflictInfo(ke.kernel()).empty());
  ASSERT_FALSE(
      PredicatedChecker::isCpAsyncMmaPredicatedByIfThenElse(ke.kernel()));
  auto cg_outputs = ke.run({inputs.first, inputs.second});
  auto tref = atMatmul(
      inputs.first.to(at::kFloat), inputs.second.to(at::kFloat), layout);
  NVF_CHECK(cg_outputs[0].allclose(tref, 0.0001, 0.0001));
}

// Matmul test for Ampere MMA: with pipelined gmem load
TEST_P(MatmulTestWithLayout, AmpereMatmulPipelineGmem) {
  NVFUSER_TEST_CUDA_ARCH_RANGE_GUARD(7, 5, 9, 0);

  // Keep multiples of 8 to keep vectorizable.
  int M = 504, N = 136, K = 248;
  REQUIRE_DEVICE_SMEM_SIZE(70 << 10, 0);

  // Gmem pipeline stage
  for (auto stage : {3, 4}) {
    Fusion fusion;
    FusionGuard fg(&fusion);

    auto shapes = matmulAtInputShape3DTuring(-1, -1, -1, layout);

    auto tv0 = makeContigConcreteTensor(shapes.first, DataType::Half);
    auto tv1 = makeContigConcreteTensor(shapes.second, DataType::Half);

    fusion.addInput(tv0);
    fusion.addInput(tv1);

    tv0 = canonicalizeInputToBMNK(tv0, layout, MmaOperand::A);
    tv1 = canonicalizeInputToBMNK(tv1, layout, MmaOperand::B);
    auto tv2 = fusedMultiplySum(tv0, tv1, {-1});

    fusion.addOutput(tv2);

    MatMulTileOptions gemm_tile;
    gemm_tile.cta_tile = GemmTile(128, 128, 32);
    gemm_tile.warp_tile = GemmTile(64, 64, 32);

    MatmulParams mparams;
    mparams.supported_vec_size = {8, 8, 4};
    mparams.mma_macro = MmaMacro::Ampere_16_8_16;
    mparams.tile_sizes = gemm_tile;
    mparams.tile_sizes = gemm_tile;
    mparams.async_gmem_load_operands = true;
    mparams.circular_buffer_options.circular_buffer_smem_write = true;
    mparams.circular_buffer_options.smem_circular_buffer_stage = stage;
    SchedulerEntry::makeSchedulerInstance(SchedulerType::Matmul)
        ->schedule(&fusion, &mparams);

    auto inputs = matmulAtInput3DTuring(M, N, K, layout);

    KernelExecutor ke;
    NVFUSER_TEST_CUDA_ARCH_COMPILE_CHECK(
        8,
        0,
        ke.compile(
            &fusion,
            {inputs.first, inputs.second},
            LaunchParams(),
            matmul_cparams));
    ASSERT_TRUE(getBankConflictInfo(ke.kernel()).empty());
    ASSERT_FALSE(
        PredicatedChecker::isCpAsyncMmaPredicatedByIfThenElse(ke.kernel()));
    auto cg_outputs = ke.run({inputs.first, inputs.second});
    auto tref = atMatmul(
        inputs.first.to(at::kFloat), inputs.second.to(at::kFloat), layout);
    NVF_CHECK(cg_outputs[0].allclose(tref, 0.0001, 0.0001));
  }
}

// Check that mma op is not predicated.
class PredicateChecker : public kir::IrVisitor {
 public:
  using kir::IrVisitor::handle;
  bool found_mma = false;

 private:
  void handle(kir::Asm* asm_) final {
#if IS_CPP20
    if (!asm_->code().starts_with("mma") &&
        !asm_->code().starts_with("wgmma")) {
#else
    if (asm_->code().substr(0, 3) != "mma" &&
        asm_->code().substr(0, 5) != "wgmma") {
#endif
      return;
    }
    found_mma = true;
    for (auto expr : scope_exprs_) {
      NVF_CHECK(
          !expr->isA<kir::IfThenElse>() ||
              expr->as<kir::IfThenElse>()->predicate()->isTrivial(),
          "MmaOp should't be predicated!",
          " Get predicate ",
          expr->as<kir::IfThenElse>()->predicate()->toInlineString());
    }
  }
};

// Matmul test for Ampere MMA: checking CTA Swizzles
TEST_P(MatmulTestWithLayout, AmpereSwizzle) {
  NVFUSER_TEST_CUDA_ARCH_RANGE_GUARD(7, 5, 9, 0);

  // Keep multiples of 8 to keep vectorizable.
  int dim = 8192;
  int M = dim, N = dim, K = dim;
  const auto all_orders = {
      MatmulParams::TileRasterizationOrder::RowMajor,
      MatmulParams::TileRasterizationOrder::ColumnMajor};

  REQUIRE_DEVICE_SMEM_SIZE(70 << 10, 0);

  auto test = [&](MmaLayout layout,
                  MatmulParams::TileRasterizationOrder order,
                  int swizzle,
                  float& runtime) {
    Fusion fusion;
    FusionGuard fg(&fusion);

    auto shapes = matmulAtInputShape3DTuring(-1, -1, -1, layout);

    auto tv0 = makeContigConcreteTensor(shapes.first, DataType::Half);
    auto tv1 = makeContigConcreteTensor(shapes.second, DataType::Half);

    fusion.addInput(tv0);
    fusion.addInput(tv1);

    tv0 = canonicalizeInputToBMNK(tv0, layout, MmaOperand::A);
    tv1 = canonicalizeInputToBMNK(tv1, layout, MmaOperand::B);
    auto tv2 = fusedMultiplySum(tv0, tv1, {-1});

    fusion.addOutput(tv2);

    preseg_passes::OptimizationPass<preseg_passes::PreSegmenter>::runPass(
        &fusion);

    MatMulTileOptions gemm_tile;
    gemm_tile.cta_tile = GemmTile(128, 128, 32);
    gemm_tile.warp_tile = GemmTile(64, 64, 32);

    MatmulParams mparams;
    mparams.supported_vec_size = {8, 8, 4};
    mparams.mma_macro = MmaMacro::Ampere_16_8_16;
    mparams.tile_sizes = gemm_tile;
    mparams.async_gmem_load_operands = true;
    mparams.circular_buffer_options.circular_buffer_smem_write = true;
    mparams.circular_buffer_options.circular_buffer_smem_read = true;
    mparams.circular_buffer_options.smem_circular_buffer_stage = 3;

    mparams.cta_order = order;
    mparams.grid_swizzle_factor = swizzle;

    SchedulerEntry::makeSchedulerInstance(SchedulerType::Matmul)
        ->schedule(&fusion, &mparams);

    auto inputs = matmulAtInput3DTuring(M, N, K, layout);

    if (!detectComputeSanitizer()) {
      ProfilerOptionsGuard::getCurOptions().set(ProfilerOption::Enable);
      FusionProfiler::start();
      FusionProfiler::createSegments(1);
    }

    KernelExecutor ke;
    NVFUSER_TEST_CUDA_ARCH_COMPILE_CHECK(
        8,
        0,
        ke.compile(
            &fusion,
            {inputs.first, inputs.second},
            LaunchParams(),
            matmul_cparams));
    ASSERT_TRUE(getBankConflictInfo(ke.kernel()).empty());
    ASSERT_FALSE(
        PredicatedChecker::isCpAsyncMmaPredicatedByIfThenElse(ke.kernel()));
    auto cg_outputs = ke.run({inputs.first, inputs.second});
    auto tref = atMatmul(
        inputs.first.to(at::kFloat), inputs.second.to(at::kFloat), layout);
    NVF_CHECK(cg_outputs[0].allclose(tref, 0.01, 0.01));

    int gdimx = ke.lastLaunchParams().gdimx();
    int gdimy = ke.lastLaunchParams().gdimy();

    int expected_gdim_unswizzled = (dim + 128 - 1) / 128;
    int expected_gdimx = expected_gdim_unswizzled * swizzle;
    int expected_gdimy = (expected_gdim_unswizzled + swizzle - 1) / swizzle;

    NVF_CHECK(gdimx == expected_gdimx);
    NVF_CHECK(gdimy == expected_gdimy);

    if (!detectComputeSanitizer()) {
      FusionProfiler::stop();
      runtime = FusionProfiler::profile().kernel_time_ms;
      ProfilerOptionsGuard::getCurOptions().unset(ProfilerOption::Enable);
    } else {
      runtime = 0;
    }

    // This is a regression test for https://github.com/NVIDIA/Fuser/issues/95
    GpuLower gpulw(&fusion);
    PredicateChecker pred_checker;
    pred_checker.handle(gpulw.run()->topLevelExprs());
    ASSERT_TRUE(pred_checker.found_mma);
  };

  // Checking only a single layout to keep runtime short (compilation overhead)
  for (auto order : all_orders) {
    float runtime1 = 0;
    test(layout, order, 1, runtime1);

    float runtime4 = 0;
    test(layout, order, 4, runtime4);

    // GRID Swizzle requires further changes to work in main. So for now we
    // don't assert the perf benefit here.
    // if (!detectComputeSanitizer()) {
    // NVF_CHECK(runtime4 < runtime1);
    // }
  }
}

TEST_P(MatmulTestWithLayout, AmpereMatmulRegCircularBuffer) {
  NVFUSER_TEST_CUDA_ARCH_RANGE_GUARD(7, 5, 9, 0);

  // Keep multiples of 8 to keep vectorizable.
  int M = 504, N = 136, K = 248;
  REQUIRE_DEVICE_SMEM_SIZE(70 << 10, 0);

  // Gmem pipeline stage
  for (auto stage : {3, 4}) {
    Fusion fusion;
    FusionGuard fg(&fusion);

    auto shapes = matmulAtInputShape3DTuring(-1, -1, -1, layout);

    auto tv0 = makeContigConcreteTensor(shapes.first, DataType::Half);
    auto tv1 = makeContigConcreteTensor(shapes.second, DataType::Half);

    fusion.addInput(tv0);
    fusion.addInput(tv1);

    tv0 = canonicalizeInputToBMNK(tv0, layout, MmaOperand::A);
    tv1 = canonicalizeInputToBMNK(tv1, layout, MmaOperand::B);
    auto tv2 = fusedMultiplySum(tv0, tv1, {-1});

    fusion.addOutput(tv2);

    MatMulTileOptions gemm_tile;
    gemm_tile.cta_tile = GemmTile(128, 128, 32);
    gemm_tile.warp_tile = GemmTile(64, 64, 32);

    MatmulParams mparams;
    mparams.supported_vec_size = {8, 8, 4};
    mparams.mma_macro = MmaMacro::Ampere_16_8_16;
    mparams.tile_sizes = gemm_tile;
    mparams.async_gmem_load_operands = true;
    mparams.circular_buffer_options.circular_buffer_smem_write = true;
    mparams.circular_buffer_options.smem_circular_buffer_stage = stage;
    mparams.circular_buffer_options.circular_buffer_smem_read = true;
    SchedulerEntry::makeSchedulerInstance(SchedulerType::Matmul)
        ->schedule(&fusion, &mparams);

    auto inputs = matmulAtInput3DTuring(M, N, K, layout);

    KernelExecutor ke;
    NVFUSER_TEST_CUDA_ARCH_COMPILE_CHECK(
        8,
        0,
        ke.compile(
            &fusion,
            {inputs.first, inputs.second},
            LaunchParams(),
            matmul_cparams));
    ASSERT_TRUE(getBankConflictInfo(ke.kernel()).empty());
    ASSERT_FALSE(
        PredicatedChecker::isCpAsyncMmaPredicatedByIfThenElse(ke.kernel()));
    auto cg_outputs = ke.run({inputs.first, inputs.second});
    auto tref = atMatmul(
        inputs.first.to(at::kFloat), inputs.second.to(at::kFloat), layout);
    NVF_CHECK(cg_outputs[0].allclose(tref, 0.0001, 0.0001));
  }
}

// Matmul-Matmul fusion test on Ampere
TEST_F(MatmulTest, MatmulMatmulAmpere) {
  NVFUSER_TEST_CUDA_ARCH_GUARD(8, 0);

  Fusion fusion;
  FusionGuard fg(&fusion);
  int M = 512, N = 256, K1 = 128, K2 = 128;

  // Fusion definition (Both gemms are TN)
  // [M,K1]
  auto tv0 = makeContigConcreteTensor({M, K1}, DataType::Half);
  // [K2,K1]
  auto tv1 = makeContigConcreteTensor({K2, K1}, DataType::Half);
  // [N,K2]
  auto tv2 = makeContigConcreteTensor({N, K2}, DataType::Half);

  fusion.addInput(tv0);
  fusion.addInput(tv1);
  fusion.addInput(tv2);

  // [M,N,K]
  auto tv0b = broadcast(tv0, {false, true, false});
  auto tv1b = broadcast(tv1, {true, false, false});
  auto tv2b = broadcast(tv2, {true, false, false});

  // [M,K2,R]
  auto tv3 = fusedMultiplySum(tv0b, tv1b, {2});

  auto tv3h = castOp(DataType::Half, tv3);
  auto tv3b = broadcast(tv3h, {false, true, false});

  auto tv4 = fusedMultiplySum(tv3b, tv2b, {2});

  fusion.addOutput(tv4);

  // Fusion:
  //  Gemm(M,K2,K1) x Gemm(M,N,K2)

  MatMulTileOptions gemm_tile1, gemm_tile2;

  // cta tile:
  //  To save register, n of cta tile 1
  //  matches k of cta tile2
  gemm_tile1.cta_tile = GemmTile(128, 64, 32);
  gemm_tile2.cta_tile = GemmTile(128, 32, 64);

  // Distribute to 2x2 warps
  gemm_tile1.warp_tile = GemmTile(64, 32, 32);
  gemm_tile2.warp_tile = GemmTile(64, 16, 64);

  auto mma_ops = ir_utils::getOpsOfType<MmaOp>(&fusion);
  NVF_CHECK(
      2 == mma_ops.size(),
      "Invalid number of MmaOp instances in fusion definition, expected 2, got ",
      mma_ops.size());
  MmaMacro macro = MmaMacro::Ampere_16_8_16;
  mma_ops[0]->setMacro(macro);
  mma_ops[1]->setMacro(macro);

  // Global read for gemm 1
  auto tv0r = tv0->cacheAfter();
  auto tv1r = tv1->cacheAfter();

  // Global read for gemm 2
  auto tv2r = tv2->cacheAfter();

  // Gemm 1 main loop read
  auto tv0cw = tv0r->cacheAfter();
  auto tv0cr = tv0cw->cacheAfter(LoadStoreOpType::LdMatrix);
  auto tv1cw = tv1r->cacheAfter();
  auto tv1cr = tv1cw->cacheAfter(LoadStoreOpType::LdMatrix);

  // Gemm 1 accumulator reg
  auto tv3c = tv3->cacheBefore();

  // Gemm 2 main loop read
  auto tv3cw = tv3h->cacheAfter();
  auto tv3cr = tv3cw->cacheAfter(LoadStoreOpType::LdMatrix);

  auto tv2cw = tv2r->cacheAfter();
  auto tv2cr = tv2cw->cacheAfter(LoadStoreOpType::LdMatrix);

  // Gemm 2 accumulator reg
  auto tv4c = tv4->cacheBefore();

  // General idea is inlining gemm1's main loop inside gemm2's

  // Schedule gemm 2:
  // ------------------------------------------------------------------
  tv4->split(-2, gemm_tile2.cta_tile.m);
  tv4->split(-1, gemm_tile2.cta_tile.n);

  //  0   1    2   3
  // [Mo,M128, No, N128]
  tv4->reorder({{1, 2}, {2, 1}});

  //  0   1    2   3
  // [Mo,No, M128, N128]
  tv2->computeAt(tv4, 2);
  tv3->computeAt(tv4, 2);

  // Order K
  //  0   1    2   3     4    5
  // [Mo,No, M128, N128, Ko, K32]
  tv4c->split(-1, gemm_tile2.cta_tile.k);
  tv4c->reorder({{2, 3}, {3, 4}, {4, 2}});

  //  0   1  2   3     4    5
  // [Mo,No, Ko M128, N128, K32]
  tv3->computeAt(tv4c, 3); // Implicitly defines cta tile of gemm1
  tv2r->computeAt(tv4c, 3);

  // Make warp tile
  mma_utils::scheduleWarpTileWithReduction(tv4c, gemm_tile2, macro);
  mma_utils::scheduleWarpTileWithNoReduction(tv4, gemm_tile2, macro);
  //           -8   -7  -6 -5 -4 -3 -2 -1
  // [Mo No Ko Kwo Mwo Nwo Mw Nw Mi Ni Ki]
  tv3cr->computeAt(tv4c, -4);
  tv2cr->computeAt(tv4c, -4);

  // Schedule tv2 gmem read and smem write:
  // ----------------------------------------------------------------
  // [No,Ko,N,K]
  tv2cw->merge(-2);
  tv2r->merge(-2);

  // [No,Ko,i,wy,wx,v]
  mma_utils::scheduleContiguousVectorLoad(tv2cw, gemm_tile2, 8);
  mma_utils::scheduleContiguousVectorLoad(tv2r, gemm_tile2, 8);
  tv2cw->setMemoryType(MemoryType::Shared);

  // Schedule tv2 gmem read and smem write:
  // ----------------------------------------------------------------

  // Schedule gemm 2 mma input
  // ---------------------------------------------------------------------------
  tv3cr->applyMmaSwizzle(MmaOperand::A);

  // [... Mi, Ni, Ki] want [Ni, Mi, Ki]
  tv3b->reorder({{-2, -3}, {-3, -2}});
  tv3b->applyMmaSwizzle(MmaOperand::A);

  tv2cr->applyMmaSwizzle(MmaOperand::B);
  tv2b->applyMmaSwizzle(MmaOperand::B);

  // Schedule mma output
  // ---------------------------------------------------------------------------
  {
    auto s = mma_utils::MmaSwizzler::scheduleMmaOutputAllocation(
        tv4c->getLoopDomain());
    tv4c->setLoopDomain(s.as<IterDomain*>());
    tv4c->setAllocationDomain(s.as<IterDomain*>(), true);
  }
  {
    auto s = mma_utils::MmaSwizzler::scheduleMmaOutputAllocation(
        tv4->getLoopDomain());
    tv4->setLoopDomain(s.as<IterDomain*>());
  }

  // Schedule gemm 1:
  // ------------------------------------------------------------------

  // CTA tile:
  tv0->computeAt(tv3, 2);
  tv1->computeAt(tv3, 2);

  // Schedule K dim for gemm 1:

  // Order K
  //  0   1    2   3     4    5
  // [Mo,No, M128, N128, Ko, K32]
  tv3c->split(-1, gemm_tile1.cta_tile.k);
  tv3c->reorder({{2, 3}, {3, 4}, {4, 2}});
  //  0   1  2   3     4    5
  // [Mo,No, Ko M128, N128, K32]
  tv0r->computeAt(tv3c, 3);
  tv1r->computeAt(tv3c, 3);

  // Make warp tile:
  // -------------------------------------------------------------------------
  mma_utils::scheduleWarpTileWithReduction(tv3c, gemm_tile1, macro);
  mma_utils::scheduleWarpTileWithNoReduction(tv3cw, gemm_tile1, macro);

  tv0cr->computeAt(tv3c, -4);
  tv1cr->computeAt(tv3c, -4);

  tv3->computeAt(tv3cw, -3);

  // Schedule gmem read and smem write:
  // ---------------------------------------------------------------------------
  // [Mo,Ko,M,K]
  tv0cw->merge(-2);
  tv0r->merge(-2);
  mma_utils::scheduleContiguousVectorLoad(tv0cw, gemm_tile1, 8);
  mma_utils::scheduleContiguousVectorLoad(tv0r, gemm_tile1, 8);
  tv0cw->setMemoryType(MemoryType::Shared);
  // [Mo,Ko,i,wy,wx,v]

  // [No,Ko,N,K]
  tv1cw->merge(-2);
  tv1r->merge(-2);
  // [No,Ko,i,wy,wx,v]
  mma_utils::scheduleContiguousVectorLoad(tv1cw, gemm_tile1, 8);
  mma_utils::scheduleContiguousVectorLoad(tv1r, gemm_tile1, 8);
  tv1cw->setMemoryType(MemoryType::Shared);

  // Schedule mma input
  // ---------------------------------------------------------------------------
  tv0cr->applyMmaSwizzle(MmaOperand::A);
  // [... Mi, Ni, Ki] want [Ni, Mi, Ki]
  tv0b->reorder({{-2, -3}, {-3, -2}});
  tv0b->applyMmaSwizzle(MmaOperand::A);

  tv1cr->applyMmaSwizzle(MmaOperand::B);
  tv1b->applyMmaSwizzle(MmaOperand::B);

  // Schedule mma output
  // ---------------------------------------------------------------------------
  {
    auto s = mma_utils::MmaSwizzler::scheduleMmaOutputAllocation(
        tv3c->getLoopDomain());
    tv3c->setLoopDomain(s.as<IterDomain*>());
    tv3c->setAllocationDomain(s.as<IterDomain*>(), true);
  }
  {
    auto s = mma_utils::MmaSwizzler::scheduleMmaOutputAllocation(
        tv3cw->getLoopDomain());
    tv3cw->setLoopDomain(s.as<IterDomain*>());
  }
  {
    auto s = mma_utils::MmaSwizzler::scheduleMmaOutputAllocation(
        tv3h->getLoopDomain());
    tv3h->setLoopDomain(s.as<IterDomain*>());
  }
  {
    auto s = mma_utils::MmaSwizzler::scheduleMmaOutputAllocation(
        tv3->getLoopDomain());
    tv3->setLoopDomain(s.as<IterDomain*>());
  }
  tv3cw->setMemoryType(MemoryType::Shared);

  // Parallelize
  //  0  1  2   3   4   5  6  7
  // [Mo No Mwo Nwo Mw Nw (Mi Ni)]
  // Gemm 1
  tv3c->axis(4)->parallelize(ParallelType::TIDz);
  tv3c->axis(5)->parallelize(ParallelType::TIDy);

  tv3->computeAt(tv3cw, -2);
  tv3cw->axis(2)->parallelize(ParallelType::TIDz);
  tv3cw->axis(3)->parallelize(ParallelType::TIDy);

  // Gemm 2
  tv4->axis(2)->parallelize(ParallelType::TIDz);
  tv4->axis(3)->parallelize(ParallelType::TIDy);
  tv4c->axis(4)->parallelize(ParallelType::TIDz);
  tv4c->axis(5)->parallelize(ParallelType::TIDy);

  tv4->axis(0)->parallelize(ParallelType::BIDx);
  tv4->axis(1)->parallelize(ParallelType::BIDy);

  auto options = at::TensorOptions().dtype(at::kHalf).device(at::kCUDA, 0);
  auto t0 = at::randn({M, K1}, options);
  auto t1 = at::randn({K2, K1}, options);
  auto t2 = at::randn({N, K2}, options);

  auto tref = t0.to(at::kFloat)
                  .matmul(t1.t().to(at::kFloat))
                  .matmul(t2.t().to(at::kFloat));

  KernelExecutor ke;

  NVFUSER_TEST_CUDA_ARCH_COMPILE_CHECK(
      8, 0, ke.compile(&fusion, {t0, t1, t2}, LaunchParams(), matmul_cparams));

  auto cg_outputs = ke.run({t0, t1, t2});
  ASSERT_FALSE(
      PredicatedChecker::isCpAsyncMmaPredicatedByIfThenElse(ke.kernel()));
  // relaxed check for now, err accumulation is significant.
  NVF_CHECK(cg_outputs[0].allclose(tref, 0.1, 0.1));
}

// Simplified Matmul-Softmax-Matmul test on Ampere
//   (To be extended in follow ups)
TEST_F(MatmulTest, MatmulSoftmaxMatmulAmpere) {
  NVFUSER_TEST_CUDA_ARCH_GUARD(8, 0);

  Fusion fusion;
  FusionGuard fg(&fusion);

  // Omitting outer dimensions and pointwise ops

  const int seql_q = 32;
  const int seql_k = 128;
  const int hidden_size = 1024;
  const int num_heads = 16;
  const int head_dim = hidden_size / num_heads;

  // Gemm 1:
  // (80, 80, 64)
  const int M1 = seql_q, N1 = seql_k, K1 = head_dim;
  // (64, 80)
  const int N2 = head_dim, K2 = seql_k;

  // Fusion definition (Both gemms are TN)
  // [M,K1]
  auto inp = makeContigConcreteTensor({M1, K1}, DataType::Half);
  // Query matrix
  auto qk = makeContigConcreteTensor({N1, K1}, DataType::Half);
  // Second linear matrix
  auto acc = makeContigConcreteTensor({N2, K2}, DataType::Half);

  fusion.addInput(inp);
  fusion.addInput(qk);
  fusion.addInput(acc);

  // [M,N,K]
  auto tv0b = broadcast(inp, {false, true, false});
  auto tv1b = broadcast(qk, {true, false, false});
  auto tv2b = broadcast(acc, {true, false, false});

  // [M,K2,R]
  auto tv3 = fusedMultiplySum(tv0b, tv1b, {2});

  // Inline define softmax for now for scheduling
  auto x = tv3;
  const int kReductionAxis = 1;
  const int kNumberOfDims = 2;
  std::vector<bool> broadcast_mask(kNumberOfDims, false);
  broadcast_mask[kReductionAxis] = true;

  auto max_val = max(x, {kReductionAxis});
  auto bcast_max = broadcast(max_val, broadcast_mask);
  auto x_max_sub = sub(x, bcast_max);
  auto exp_val = exp(x_max_sub);
  auto sum_exp = sum(exp_val, {kReductionAxis});
  auto bcast_sum = broadcast(sum_exp, broadcast_mask);
  auto recip = reciprocal(bcast_sum);
  auto tv3sfm = mul(exp_val, recip);

  auto tv3h = castOp(DataType::Half, tv3sfm);
  auto tv3b = broadcast(tv3h, {false, true, false});
  auto tv4 = fusedMultiplySum(tv3b, tv2b, {2});

  fusion.addOutput(tv4);

  // Fusion:
  //  Gemm(M,K2,K1) x Gemm(M,N,K2)
  MatMulTileOptions gemm_tile;

  // TODO: use very small tiles for now since
  //  alias pass is not re-using smem. Fix later.
  gemm_tile.cta_tile = GemmTile(32, 128, 32);

  // Distribute to 2x2 warps
  gemm_tile.warp_tile = GemmTile(16, 64, 32);

  auto mma_ops = ir_utils::getOpsOfType<MmaOp>(&fusion);
  NVF_CHECK(
      2 == mma_ops.size(),
      "Invalid number of MmaOp instances in fusion definition, expected 2, got ",
      mma_ops.size());
  MmaMacro macro = MmaMacro::Ampere_16_8_16;
  mma_ops[0]->setMacro(macro);
  mma_ops[1]->setMacro(macro);

  // Global read for gemm 1
  auto tv0r = inp->cacheAfter();
  auto tv1r = qk->cacheAfter();

  // Global read for gemm 2
  auto tv2r = acc->cacheAfter();

  // Gemm 1 main loop read
  auto tv0cw = tv0r->cacheAfter();
  auto tv0cr = tv0cw->cacheAfter(LoadStoreOpType::LdMatrix);
  auto tv1cw = tv1r->cacheAfter();
  auto tv1cr = tv1cw->cacheAfter(LoadStoreOpType::LdMatrix);

  // Gemm 1 accumulator reg
  auto tv3c = tv3->cacheBefore();

  // Softmax conversion:
  auto tv3ccr = tv3->cacheAfter();

  // tv3ccr -> tv3h : softmax

  // Gemm 2 main loop read
  auto tv3cr = tv3h->cacheAfter(LoadStoreOpType::LdMatrix);

  auto tv2cw = tv2r->cacheAfter();
  auto tv2cr = tv2cw->cacheAfter(LoadStoreOpType::LdMatrix);

  // Gemm 2 accumulator reg
  auto tv4c = tv4->cacheBefore();

  // Schedule gemm 2:
  // ------------------------------------------------------------------
  tv4->split(-2, gemm_tile.cta_tile.m);
  tv4->split(-1, gemm_tile.cta_tile.n);

  //  0   1    2   3
  // [Mo,M128, No, N128]
  tv4->reorder({{1, 2}, {2, 1}});

  //  0   1    2   3
  // [Mo,No, M128, N128]
  acc->computeAt(tv4, 2);
  tv3->computeAt(tv4, 2);

  // Order K
  //  0   1    2   3     4    5
  // [Mo,No, M128, N128, Ko, K32]
  tv4c->split(-1, gemm_tile.cta_tile.k);
  tv4c->reorder({{2, 3}, {3, 4}, {4, 2}});

  //  0   1  2   3     4    5
  // [Mo,No, Ko M128, N128, K32]
  tv3->computeAt(tv4c, 2);
  tv2r->computeAt(tv4c, 3);

  // Make warp tile
  mma_utils::scheduleWarpTileWithReduction(tv4c, gemm_tile, macro);
  mma_utils::scheduleWarpTileWithNoReduction(tv4, gemm_tile, macro);
  //           -8  -7  -6  -5 -4 -3 -2 -1
  // [Mo No Ko Kwo Mwo Nwo Mw Nw Mi Ni Ki]
  tv3cr->computeAt(tv4c, -4);
  tv2cr->computeAt(tv4c, -4);

  // Schedule tv2 gmem read and smem write:
  // ----------------------------------------------------------------
  // [No,Ko,N,K]
  tv2cw->merge(-2);
  tv2r->merge(-2);

  // [No,Ko,i,wy,wx,v]
  mma_utils::scheduleContiguousVectorLoad(tv2cw, gemm_tile, 8);
  mma_utils::scheduleContiguousVectorLoad(tv2r, gemm_tile, 8);
  tv2cw->setMemoryType(MemoryType::Shared);

  // Schedule tv2 gmem read and smem write:
  // ----------------------------------------------------------------

  // Schedule gemm 2 mma input
  // ---------------------------------------------------------------------------
  tv3cr->applyMmaSwizzle(MmaOperand::A);
  // [... Mi, Ni, Ki] want [Ni, Mi, Ki]
  tv3b->reorder({{-2, -3}, {-3, -2}});
  tv3b->applyMmaSwizzle(MmaOperand::A);

  tv2cr->applyMmaSwizzle(MmaOperand::B);
  tv2b->applyMmaSwizzle(MmaOperand::B);

  // Schedule mma output
  // ---------------------------------------------------------------------------
  {
    auto s = mma_utils::MmaSwizzler::scheduleMmaOutputAllocation(
        tv4c->getLoopDomain());
    tv4c->setLoopDomain(s.as<IterDomain*>());
    tv4c->setAllocationDomain(s.as<IterDomain*>(), true);
  }
  {
    auto s = mma_utils::MmaSwizzler::scheduleMmaOutputAllocation(
        tv4->getLoopDomain());
    tv4->setLoopDomain(s.as<IterDomain*>());
  }

  // Schedule gemm 1:
  // ------------------------------------------------------------------

  // CTA tile:
  // [Mo, Mi128, N80]

  tv3->split(-1, gemm_tile.cta_tile.n);
  // [Mo, Mi128, No, Ni128]

  tv3->reorder({{1, 2}, {2, 1}});

  // [Mo, No, Mi128, Ni128]
  inp->computeAt(tv3, 2);
  qk->computeAt(tv3, 2);

  // Schedule K dim for gemm 1:

  // Order K
  //  0   1    2   3     4    5
  // [Mo,No, M128, N128, Ko, K32]
  tv3c->split(-1, gemm_tile.cta_tile.k);
  tv3c->reorder({{2, 3}, {3, 4}, {4, 2}});
  //  0   1  2   3     4    5
  // [Mo,No, Ko M128, N128, K32]
  tv0r->computeAt(tv3c, 3);
  tv1r->computeAt(tv3c, 3);

  // Make warp tile:
  // -------------------------------------------------------------------------
  mma_utils::scheduleWarpTileWithReduction(tv3c, gemm_tile, macro);
  mma_utils::scheduleWarpTileWithNoReduction(tv3, gemm_tile, macro);

  tv0cr->computeAt(tv3c, -4);
  tv1cr->computeAt(tv3c, -4);

  // tv3->computeAt(tv3cw,-3);

  // Schedule gmem read and smem write:
  // ---------------------------------------------------------------------------
  // [Mo,Ko,M,K]
  tv0cw->merge(-2);
  tv0r->merge(-2);
  mma_utils::scheduleContiguousVectorLoad(tv0cw, gemm_tile, 8);
  mma_utils::scheduleContiguousVectorLoad(tv0r, gemm_tile, 8);
  tv0cw->setMemoryType(MemoryType::Shared);
  // [Mo,Ko,i,wy,wx,v]

  // [No,Ko,N,K]
  tv1cw->merge(-2);
  tv1r->merge(-2);
  // [No,Ko,i,wy,wx,v]
  mma_utils::scheduleContiguousVectorLoad(tv1cw, gemm_tile, 8);
  mma_utils::scheduleContiguousVectorLoad(tv1r, gemm_tile, 8);
  tv1cw->setMemoryType(MemoryType::Shared);

  // Schedule mma input
  // ---------------------------------------------------------------------------
  tv0cr->applyMmaSwizzle(MmaOperand::A);
  // [... Mi, Ni, Ki] want [Ni, Mi, Ki]
  tv0b->reorder({{-2, -3}, {-3, -2}});
  tv0b->applyMmaSwizzle(MmaOperand::A);

  tv1cr->applyMmaSwizzle(MmaOperand::B);
  tv1b->applyMmaSwizzle(MmaOperand::B);

  // // Schedule mma output
  // //
  // ---------------------------------------------------------------------------
  {
    auto s = mma_utils::MmaSwizzler::scheduleMmaOutputAllocation(
        tv3c->getLoopDomain());
    tv3c->setLoopDomain(s.as<IterDomain*>());
    tv3c->setAllocationDomain(s.as<IterDomain*>(), true);
  }
  {
    auto s = mma_utils::MmaSwizzler::scheduleMmaOutputAllocation(
        tv3->getLoopDomain());
    tv3->setLoopDomain(s.as<IterDomain*>());
  }

  // Put tv3 result in smem
  tv3->setMemoryType(MemoryType::Shared);

  // schedule a reg persistent softmax: from tv3
  // [Mo, M128, RN]
  max_val->split(-1, 128);
  // [Mo, M128, RN1, RN128]
  max_val->split(-1, 4);
  // Map to warp (2x2)
  max_val->split(-4, 4);
  max_val->split(-4, 2);

  // [Mo, Mo32, My2, Mx2, RN1, RNo32, RNi4]
  auto max_rf = max_val->rFactor({-1});
  // [Mo, Mo32, My2, Mx2, RN1, I32, RNi4]

  // [Mo, M128, RN]
  sum_exp->split(-1, 128);
  // [Mo, M128, RN1, RN128]
  sum_exp->split(-1, 4);
  // Map to warp (2x2)
  sum_exp->split(-4, 4);
  sum_exp->split(-4, 2);

  // [Mo, Mo32, My2, Mx2, RN1, RNo32, RNi4]
  auto sum_exp_rf = sum_exp->rFactor({-1});
  // [Mo, Mo32, My2, Mx2, RN1, I32, RNi4]

  exp_val->computeAt(sum_exp_rf, 4);
  exp_val->split(-1, 128);
  exp_val->split(-1, 4);
  bcast_max->computeAt(exp_val, -2);

  // [Mo, Mo32, My2, Mx2, IN1, I32, INi4]

  // Read from smem
  tv3ccr->computeAt(max_rf, 4);
  // [Mo, Mo32, My2, Mx2, N80]
  tv3ccr->split(-1, 128);
  tv3ccr->split(-1, 4);
  // [Mo, Mo32, My2, Mx2, IN1, I32, INi4]

  // Write to second gemm
  tv3h->split(-1, 128);
  tv3h->split(-1, 4);
  // Map to warp (2x2)
  tv3h->split(-4, 4);
  tv3h->split(-4, 2);

  bcast_sum->computeAt(tv3h, -2);

  tv3h->setMemoryType(MemoryType::Shared);

  // Parallelize
  tv4->axis(0)->parallelize(ParallelType::BIDx);
  //  0  1  2   3   4   5  6  7
  // [Mo No Mwo Nwo Mw Nw (Mi Ni)]
  // Gemm 1
  tv3c->axis(4)->parallelize(ParallelType::TIDz);
  tv3c->axis(5)->parallelize(ParallelType::TIDy);
  tv3->axis(2)->parallelize(ParallelType::TIDz);
  tv3->axis(3)->parallelize(ParallelType::TIDy);

  auto parallelize_non_reduced_val = [](TensorView* tv) {
    tv->axis(-2)->parallelize(ParallelType::TIDx);
    tv->axis(2)->parallelize(ParallelType::TIDz);
    tv->axis(3)->parallelize(ParallelType::TIDy);
  };

  auto parallelize_reduced_val = [](TensorView* tv) {
    tv->axis(-1)->parallelize(ParallelType::TIDx);
    tv->axis(2)->parallelize(ParallelType::TIDz);
    tv->axis(3)->parallelize(ParallelType::TIDy);
  };

  parallelize_non_reduced_val(tv3h);
  parallelize_non_reduced_val(max_rf);
  parallelize_non_reduced_val(bcast_max);
  parallelize_non_reduced_val(exp_val);
  parallelize_non_reduced_val(sum_exp_rf);
  parallelize_non_reduced_val(bcast_sum);
  parallelize_non_reduced_val(recip);

  parallelize_reduced_val(max_val);
  parallelize_reduced_val(sum_exp);

  //  0  1  2   3   4   5  6  7
  // [Mo No Mwo Nwo Mw Nw (Mi Ni)]
  // Gemm 2
  tv4->axis(2)->parallelize(ParallelType::TIDz);
  tv4->axis(3)->parallelize(ParallelType::TIDy);
  tv4c->axis(4)->parallelize(ParallelType::TIDz);
  tv4c->axis(5)->parallelize(ParallelType::TIDy);

  auto options = at::TensorOptions().dtype(at::kHalf).device(at::kCUDA, 0);
  auto t0 = at::randn({M1, K1}, options);
  auto t1 = at::randn({N1, K1}, options);
  auto t2 = at::randn({N2, K2}, options);

  KernelExecutor ke;

  NVFUSER_TEST_CUDA_ARCH_COMPILE_CHECK(
      8, 0, ke.compile(&fusion, {t0, t1, t2}, LaunchParams(), matmul_cparams));

  auto cg_outputs = ke.run({t0, t1, t2});
  ASSERT_FALSE(
      PredicatedChecker::isCpAsyncMmaPredicatedByIfThenElse(ke.kernel()));
  auto g1 = t0.to(at::kFloat).matmul(t1.t().to(at::kFloat));
  auto sg1 = at::_softmax(g1, -1, false);
  auto gsg1 = sg1.matmul(t2.t().to(at::kFloat));

  NVF_CHECK(cg_outputs[0].allclose(gsg1, 0.001, 0.001));
}

// Matmul test for Turing MMA: across supported layouts
TEST_P(MatmulTestWithLayout, TuringMatmul) {
  NVFUSER_TEST_CUDA_ARCH_RANGE_GUARD(7, 5, 9, 0);

  // Keep multiples of 8 to keep vectorizable.
  int M = 504, N = 136, K = 248;

  Fusion fusion;
  FusionGuard fg(&fusion);

  auto shapes = matmulAtInputShape3DTuring(-1, -1, -1, layout);

  auto tv0 = makeContigConcreteTensor(shapes.first, DataType::Half);
  auto tv1 = makeContigConcreteTensor(shapes.second, DataType::Half);

  fusion.addInput(tv0);
  fusion.addInput(tv1);

  tv0 = canonicalizeInputToBMNK(tv0, layout, MmaOperand::A);
  tv1 = canonicalizeInputToBMNK(tv1, layout, MmaOperand::B);
  auto tv2 = fusedMultiplySum(tv0, tv1, {-1});

  fusion.addOutput(tv2);

  MatMulTileOptions gemm_tile;
  gemm_tile.cta_tile = GemmTile(128, 128, 32);
  gemm_tile.warp_tile = GemmTile(64, 64, 32);

  MatmulParams mparams;
  mparams.supported_vec_size = {8, 8, 4};
  mparams.mma_macro = MmaMacro::Turing_16_8_16;
  mparams.tile_sizes = gemm_tile;
  SchedulerEntry::makeSchedulerInstance(SchedulerType::Matmul)
      ->schedule(&fusion, &mparams);

  auto inputs = matmulAtInput3DTuring(M, N, K, layout);

  KernelExecutor ke;
  NVFUSER_TEST_CUDA_ARCH_COMPILE_CHECK(
      7, 5, ke.compile(&fusion, {inputs.first, inputs.second}));
  ASSERT_TRUE(getBankConflictInfo(ke.kernel()).empty());
  ASSERT_FALSE(
      PredicatedChecker::isCpAsyncMmaPredicatedByIfThenElse(ke.kernel()));
  auto cg_outputs = ke.run({inputs.first, inputs.second});
  auto tref = atMatmul(
      inputs.first.to(at::kFloat), inputs.second.to(at::kFloat), layout);
  NVF_CHECK(cg_outputs[0].allclose(tref, 0.0001, 0.0001));
}

// Matmul test on ampere, using ampere memory ops
TEST_F(MatmulTest, AmpereMatmulTNCpAsync) {
  Fusion fusion;
  FusionGuard fg(&fusion);

  int M = 255, N = 511, K = 88;

  // [M,K]
  auto tv0 = makeContigTensor(2, DataType::Half);
  // [N,K]
  auto tv1 = makeContigTensor(2, DataType::Half);
  fusion.addInput(tv0);
  fusion.addInput(tv1);

  // [M,N,K]
  auto tv0b = broadcast(tv0, {false, true, false});
  auto tv1b = broadcast(tv1, {true, false, false});

  // Leaving both sets of mma inputs for volta outside
  //  currently since they need to be swizzled.
  auto tv2 = fusedMultiplySum(tv0b, tv1b, {2});

  fusion.addOutput(tv2);

  MatMulTileOptions gemm_tile;
  gemm_tile.cta_tile = GemmTile(128, 128, 32);
  gemm_tile.warp_tile = GemmTile(64, 64, 32);

  auto mma_ops = ir_utils::getOpsOfType<MmaOp>(&fusion);
  NVF_CHECK(
      1 == mma_ops.size(),
      "Invalid number of MmaOp instances in fusion definition, expected 1, got ",
      mma_ops.size());
  MmaMacro macro = MmaMacro::Ampere_16_8_16;
  mma_ops.front()->setMacro(macro);

  auto tv0cw = tv0->cacheAfter(LoadStoreOpType::CpAsync);
  auto tv0cr = tv0cw->cacheAfter(LoadStoreOpType::LdMatrix);
  auto tv1cw = tv1->cacheAfter(LoadStoreOpType::CpAsync);
  auto tv1cr = tv1cw->cacheAfter(LoadStoreOpType::LdMatrix);
  auto tv2c = tv2->cacheBefore();

  // Make a CTA tile
  // ------------------------------------------------------------------
  // [M,N]
  tv2->split(-2, gemm_tile.cta_tile.m);
  tv2->split(-1, gemm_tile.cta_tile.n);

  //  0   1    2   3
  // [Mo,M128, No, N128]
  tv2->reorder({{1, 2}, {2, 1}});

  //  0   1    2   3
  // [Mo,No, M128, N128]
  tv0->computeAt(tv2, 2);
  tv1->computeAt(tv2, 2);

  // Order K
  //  0   1    2   3     4    5
  // [Mo,No, M128, N128, Ko, K32]
  tv2c->split(-1, gemm_tile.cta_tile.k);
  tv2c->reorder({{2, 3}, {3, 4}, {4, 2}});

  //  0   1  2   3     4    5
  // [Mo,No, Ko M128, N128, K32]
  tv0cw->computeAt(tv2c, 3);
  tv1cw->computeAt(tv2c, 3);

  // Make warp tile:
  // -------------------------------------------------------------------------
  mma_utils::scheduleWarpTileWithReduction(tv2c, gemm_tile, macro);
  mma_utils::scheduleWarpTileWithNoReduction(tv2, gemm_tile, macro);
  //           -8  -7  -6  -5 -4 -3 -2 -1
  // [Mo No Ko Kwo Mwo Nwo Mw Nw Mi Ni Ki]
  tv0cr->computeAt(tv2c, -4);
  tv1cr->computeAt(tv2c, -4);

  // Schedule gmem read and smem write:
  // ---------------------------------------------------------------------------
  // [Mo,Ko,M,K]
  tv0cw->merge(-2);
  mma_utils::scheduleContiguousVectorLoad(tv0cw, gemm_tile, 8);
  tv0cw->setMemoryType(MemoryType::Shared);
  // [Mo,Ko,i,wy,wx,v]

  // [No,Ko,N,K]
  tv1cw->merge(-2);
  // [No,Ko,i,wy,wx,v]
  mma_utils::scheduleContiguousVectorLoad(tv1cw, gemm_tile, 8);
  tv1cw->setMemoryType(MemoryType::Shared);
  // Schedule mma input
  // ---------------------------------------------------------------------------
  tv0cr->applyMmaSwizzle(MmaOperand::A);
  // [... Mi, Ni, Ki]
  tv0b->reorder({{-2, -3}, {-3, -2}});
  tv0b->applyMmaSwizzle(MmaOperand::A);

  tv1cr->applyMmaSwizzle(MmaOperand::B);
  tv1b->applyMmaSwizzle(MmaOperand::B);

  // Schedule mma output
  // ---------------------------------------------------------------------------
  {
    auto s = mma_utils::MmaSwizzler::scheduleMmaOutputAllocation(
        tv2c->getLoopDomain());
    tv2c->setLoopDomain(s.as<IterDomain*>());
    tv2c->setAllocationDomain(s.as<IterDomain*>(), true);
  }
  {
    auto s = mma_utils::MmaSwizzler::scheduleMmaOutputAllocation(
        tv2->getLoopDomain());
    tv2->setLoopDomain(s.as<IterDomain*>());
  }

  // Parallelize
  //  0   1  2  3   4   5  6  7  8  9  10
  // [Mo No Ko Kwo Mwo Nwo Mw Nw (Mi Ni Ki)]
  tv2c->axis(4)->parallelize(ParallelType::TIDz);
  tv2c->axis(5)->parallelize(ParallelType::TIDy);

  // Parallelize
  //  0  1  2   3   4   5  6  7
  // [Mo No Mwo Nwo Mw Nw (Mi Ni)]
  tv2->axis(0)->parallelize(ParallelType::BIDx);
  tv2->axis(1)->parallelize(ParallelType::BIDy);
  tv2->axis(2)->parallelize(ParallelType::TIDz);
  tv2->axis(3)->parallelize(ParallelType::TIDy);

  auto options = at::TensorOptions().dtype(at::kHalf).device(at::kCUDA, 0);
  auto t0 = at::randn({M, K}, options);
  auto t1 = at::randn({N, K}, options);

  KernelExecutor ke;
  NVFUSER_TEST_CUDA_ARCH_COMPILE_CHECK(
      8, 0, ke.compile(&fusion, {t0, t1}, LaunchParams(), matmul_cparams));

  auto cg_outputs = ke.run({t0, t1});
  ASSERT_FALSE(
      PredicatedChecker::isCpAsyncMmaPredicatedByIfThenElse(ke.kernel()));
  auto tref = t0.to(at::kFloat).matmul(t1.t().to(at::kFloat));

  NVF_CHECK(cg_outputs[0].allclose(tref, 0.0001, 0.0001));
}

TEST_F(MatmulTest, AmpereStridedBatchedMatmulTN) {
  NVFUSER_TEST_CUDA_ARCH_GUARD(8, 0);

  Fusion fusion;
  FusionGuard fg(&fusion);
  int64_t M = 511, N = 123, K = 88, B0 = 3, B1 = 5;

  // [B0 ,M, B1, K]
  auto tv0 = makeContigTensor(4, DataType::Half);
  // [B0, N, B1, K]
  auto tv1 = makeContigTensor(4, DataType::Half);
  fusion.addInput(tv0);
  fusion.addInput(tv1);

  // [B0, M, N, B1, K]
  auto tv0b = broadcast(tv0, {false, false, true, false, false});
  auto tv1b = broadcast(tv1, {false, true, false, false, false});

  // Leaving both sets of mma inputs for volta outside
  //  currently since they need to be swizzled.
  auto tv2 = fusedMultiplySum(tv0b, tv1b, {4});

  fusion.addOutput(tv2);

  MatMulTileOptions gemm_tile;
  gemm_tile.cta_tile = GemmTile(128, 128, 32);
  gemm_tile.warp_tile = GemmTile(64, 64, 32);

  auto mma_ops = ir_utils::getOpsOfType<MmaOp>(&fusion);
  NVF_CHECK(
      1 == mma_ops.size(),
      "Invalid number of MmaOp instances in fusion definition, expected 1, got ",
      mma_ops.size());
  MmaMacro macro = MmaMacro::Ampere_16_8_16;
  mma_ops.front()->setMacro(macro);

  auto tv0r = tv0->cacheAfter();
  auto tv1r = tv1->cacheAfter();
  auto tv0cw = tv0r->cacheAfter();
  auto tv0cr = tv0cw->cacheAfter(LoadStoreOpType::LdMatrix);
  auto tv1cw = tv1r->cacheAfter();
  auto tv1cr = tv1cw->cacheAfter(LoadStoreOpType::LdMatrix);
  auto tv2c = tv2->cacheBefore();

  // Group the BATCHED DIMS:
  //  -4 -3  -2 -1
  // [B0, M, N, B1]
  tv2->reorder({{-3, -2}, {-2, -1}, {-1, -4}});

  //  -4  -3 -2  -1
  // [B0, B1, M, N]

  // Make a CTA tile
  // ------------------------------------------------------------------
  // [B0, B1, M, N]
  tv2->split(-2, gemm_tile.cta_tile.m);
  tv2->split(-1, gemm_tile.cta_tile.n);

  //  0   1   2   3     4   5
  // [B0, B1, Mo, M128, No, N128]
  tv2->reorder({{-3, -2}, {-2, -3}});

  //  0   1   2   3   4     5
  // [B0, B1, Mo, No, M128, N128]

  // Merge the outer dims:
  tv2->merge(0);
  tv2->merge(0);

  //  0   1   2     3
  // [Mo, No, M128, N128]
  tv0->computeAt(tv2, 2);
  tv1->computeAt(tv2, 2);

  // Order K
  //  0   1   2     3     4   5
  // [Mo, No, M128, N128, Ko, K32]
  tv2c->split(-1, gemm_tile.cta_tile.k);
  tv2c->reorder({{2, 3}, {3, 4}, {4, 2}});

  //  0   1   2   3     4     5
  // [Mo, No, Ko, M128, N128, K32]
  tv0r->computeAt(tv2c, 3);
  tv1r->computeAt(tv2c, 3);

  // Make warp tile:
  // -------------------------------------------------------------------------
  mma_utils::scheduleWarpTileWithReduction(tv2c, gemm_tile, macro);
  mma_utils::scheduleWarpTileWithNoReduction(tv2, gemm_tile, macro);
  //           -8  -7  -6  -5 -4 -3 -2 -1
  // [Mo No Ko Kwo Mwo Nwo Mw Nw Mi Ni Ki]
  tv0cr->computeAt(tv2c, -4);
  tv1cr->computeAt(tv2c, -4);

  // Schedule gmem read and smem write:
  // ---------------------------------------------------------------------------
  // [Mo, Ko, M, K]
  tv0cw->merge(-2);
  tv0r->merge(-2);
  mma_utils::scheduleContiguousVectorLoad(tv0cw, gemm_tile, 8);
  mma_utils::scheduleContiguousVectorLoad(tv0r, gemm_tile, 8);
  tv0cw->setMemoryType(MemoryType::Shared);
  // [Mo, Ko, i, wy, wx, v]

  // [No, Ko, N, K]
  tv1cw->merge(-2);
  tv1r->merge(-2);
  // [No, Ko, i, wy, wx, v]
  mma_utils::scheduleContiguousVectorLoad(tv1cw, gemm_tile, 8);
  mma_utils::scheduleContiguousVectorLoad(tv1r, gemm_tile, 8);
  tv1cw->setMemoryType(MemoryType::Shared);
  // Schedule mma input
  // ---------------------------------------------------------------------------
  tv0cr->applyMmaSwizzle(MmaOperand::A);

  // [... Mi, Ni, Ki] want [Ni, Mi, Ki]
  tv0b->reorder({{-2, -3}, {-3, -2}});
  tv0b->applyMmaSwizzle(MmaOperand::A);

  tv1cr->applyMmaSwizzle(MmaOperand::B);
  tv1b->applyMmaSwizzle(MmaOperand::B);

  // Schedule mma output
  // ---------------------------------------------------------------------------
  {
    auto s = mma_utils::MmaSwizzler::scheduleMmaOutputAllocation(
        tv2c->getLoopDomain());
    tv2c->setLoopDomain(s.as<IterDomain*>());
    tv2c->setAllocationDomain(s.as<IterDomain*>(), true);
  }
  {
    auto s = mma_utils::MmaSwizzler::scheduleMmaOutputAllocation(
        tv2->getLoopDomain());
    tv2->setLoopDomain(s.as<IterDomain*>());
  }

  // Parallelize
  //  0   1  2  3   4   5  6  7   8  9  10
  // [Mo No Ko Kwo Mwo Nwo Mw Nw (Mi Ni Ki)]
  tv2c->axis(4)->parallelize(ParallelType::TIDz);
  tv2c->axis(5)->parallelize(ParallelType::TIDy);

  // Parallelize
  //  0  1  2   3   4   5  6  7
  // [Mo No Mwo Nwo Mw Nw (Mi Ni)]
  tv2->axis(0)->parallelize(ParallelType::BIDx);
  tv2->axis(1)->parallelize(ParallelType::BIDy);
  tv2->axis(2)->parallelize(ParallelType::TIDz);
  tv2->axis(3)->parallelize(ParallelType::TIDy);

  auto options = at::TensorOptions().dtype(at::kHalf).device(at::kCUDA, 0);
  auto t0 = at::randn({B0, M, B1, K}, options);
  auto t1 = at::randn({B0, N, B1, K}, options);

  KernelExecutor ke;

  NVFUSER_TEST_CUDA_ARCH_COMPILE_CHECK(
      8, 0, ke.compile(&fusion, {t0, t1}, LaunchParams(), matmul_cparams));

  auto cg_outputs = ke.run({t0, t1});
  ASSERT_FALSE(
      PredicatedChecker::isCpAsyncMmaPredicatedByIfThenElse(ke.kernel()));
  // ref implementation:
  auto ref_t0 = t0.permute({0, 2, 1, 3})
                    .contiguous()
                    .view({B0 * B1, M, K}); // B0, B1, M, K
  auto ref_t1 = t1.permute({0, 2, 3, 1})
                    .contiguous()
                    .view({B0 * B1, K, N}); // B0, B1, K, N
  auto ref_permuted =
      ref_t0.to(at::kFloat).bmm(ref_t1.to(at::kFloat)); // B0*B1, M,N
  auto ref = ref_permuted.view({B0, B1, M, N})
                 .permute({0, 2, 3, 1})
                 .contiguous(); // B0,M,N,B1
  NVF_CHECK(cg_outputs[0].allclose(ref, 0.0001, 0.0001));
}

// Matmul test on Ampere with a reshape on prolog
TEST_F(MatmulTest, AmpereViewMatmulTN) {
  NVFUSER_TEST_CUDA_ARCH_GUARD(8, 0);

  Fusion fusion;
  FusionGuard fg(&fusion);
  int M = 511, N = 257, K = 88;
  int Ko = 11, Ki = 8;

  // [M,Ko,Ki]
  auto tv0 = makeContigTensor(3, DataType::Half);
  // [N,K]
  auto tv1 = makeContigTensor(2, DataType::Half);
  fusion.addInput(tv0);
  fusion.addInput(tv1);

  auto tv0_reshape = reshape(tv0, {M, Ko, Ki}, {M, K});

  // [M,N,K]
  auto tv0b = broadcast(tv0_reshape, {false, true, false});
  auto tv1b = broadcast(tv1, {true, false, false});

  // Leaving both sets of mma inputs for volta outside
  //  currently since they need to be swizzled.
  auto tv2 = fusedMultiplySum(tv0b, tv1b, {2});

  fusion.addOutput(tv2);

  MatMulTileOptions gemm_tile;
  gemm_tile.cta_tile = GemmTile(128, 128, 32);
  gemm_tile.warp_tile = GemmTile(64, 64, 32);

  auto mma_ops = ir_utils::getOpsOfType<MmaOp>(&fusion);
  NVF_CHECK(
      1 == mma_ops.size(),
      "Invalid number of MmaOp instances in fusion definition, expected 1, got ",
      mma_ops.size());
  MmaMacro macro = MmaMacro::Ampere_16_8_16;
  mma_ops.front()->setMacro(macro);

  auto tv0r = tv0->cacheAfter();
  auto tv1r = tv1->cacheAfter();
  auto tv0cw = tv0_reshape->cacheAfter();
  auto tv0cr = tv0cw->cacheAfter(LoadStoreOpType::LdMatrix);
  auto tv1cw = tv1r->cacheAfter();
  auto tv1cr = tv1cw->cacheAfter(LoadStoreOpType::LdMatrix);
  auto tv2c = tv2->cacheBefore();

  // Make a CTA tile
  // ------------------------------------------------------------------
  // [M,N]
  tv2->split(-2, gemm_tile.cta_tile.m);
  tv2->split(-1, gemm_tile.cta_tile.n);

  //  0   1    2   3
  // [Mo,M128, No, N128]
  tv2->reorder({{1, 2}, {2, 1}});

  //  0   1    2   3
  // [Mo,No, M128, N128]
  tv0->computeAt(tv2, 2);
  tv1->computeAt(tv2, 2);

  // Order K
  //  0   1    2   3     4    5
  // [Mo,No, M128, N128, Ko, K32]
  tv2c->split(-1, gemm_tile.cta_tile.k);
  tv2c->reorder({{2, 3}, {3, 4}, {4, 2}});

  //  0   1  2   3     4    5
  // [Mo,No, Ko M128, N128, K32]
  tv0r->computeAt(tv2c, 3);
  tv1r->computeAt(tv2c, 3);

  // Make warp tile:
  // -------------------------------------------------------------------------
  mma_utils::scheduleWarpTileWithReduction(tv2c, gemm_tile, macro);
  mma_utils::scheduleWarpTileWithNoReduction(tv2, gemm_tile, macro);
  //           -8  -7  -6  -5 -4 -3 -2 -1
  // [Mo No Ko Kwo Mwo Nwo Mw Nw Mi Ni Ki]
  tv0cr->computeAt(tv2c, -4);
  tv1cr->computeAt(tv2c, -4);

  // Schedule gmem read and smem write:
  // ---------------------------------------------------------------------------
  // [Mo,Ko,M,K]
  tv0cw->merge(-2);
  tv0r->merge(-2);
  tv0_reshape->merge(-2);
  mma_utils::scheduleContiguousVectorLoad(tv0cw, gemm_tile, 8);
  mma_utils::scheduleContiguousVectorLoad(tv0r, gemm_tile, 8);
  tv0cw->setMemoryType(MemoryType::Shared);
  // [Mo,Ko,i,wy,wx,v]

  // [No,Ko,N,K]
  tv1cw->merge(-2);
  tv1r->merge(-2);
  // [No,Ko,i,wy,wx,v]
  mma_utils::scheduleContiguousVectorLoad(tv1cw, gemm_tile, 8);
  mma_utils::scheduleContiguousVectorLoad(tv1r, gemm_tile, 8);
  tv1cw->setMemoryType(MemoryType::Shared);
  // Schedule mma input
  // ---------------------------------------------------------------------------
  tv0cr->applyMmaSwizzle(MmaOperand::A);

  // [... Mi, Ni, Ki] want [Ni, Mi, Ki]
  tv0b->reorder({{-2, -3}, {-3, -2}});
  tv0b->applyMmaSwizzle(MmaOperand::A);

  tv1cr->applyMmaSwizzle(MmaOperand::B);
  tv1b->applyMmaSwizzle(MmaOperand::B);

  // Schedule mma output
  // ---------------------------------------------------------------------------
  {
    auto s = mma_utils::MmaSwizzler::scheduleMmaOutputAllocation(
        tv2c->getLoopDomain());
    tv2c->setLoopDomain(s.as<IterDomain*>());
    tv2c->setAllocationDomain(s.as<IterDomain*>(), true);
  }
  {
    auto s = mma_utils::MmaSwizzler::scheduleMmaOutputAllocation(
        tv2->getLoopDomain());
    tv2->setLoopDomain(s.as<IterDomain*>());
  }

  // Inline the reshape op with the shared mem write minus
  //  the vectorization axes for now.
  tv0_reshape->computeAt(tv0cw, -2);

  // Parallelize
  //  0   1  2  3   4   5  6  7  8  9  10
  // [Mo No Ko Kwo Mwo Nwo Mw Nw (Mi Ni Ki)]
  tv2c->axis(4)->parallelize(ParallelType::TIDz);
  tv2c->axis(5)->parallelize(ParallelType::TIDy);

  // Parallelize
  //  0  1  2   3   4   5  6  7
  // [Mo No Mwo Nwo Mw Nw (Mi Ni)]
  tv2->axis(0)->parallelize(ParallelType::BIDx);
  tv2->axis(1)->parallelize(ParallelType::BIDy);
  tv2->axis(2)->parallelize(ParallelType::TIDz);
  tv2->axis(3)->parallelize(ParallelType::TIDy);

  auto options = at::TensorOptions().dtype(at::kHalf).device(at::kCUDA, 0);
  auto t0 = at::randn({M, Ko, Ki}, options);
  auto t1 = at::randn({N, K}, options);

  KernelExecutor ke;

  NVFUSER_TEST_CUDA_ARCH_COMPILE_CHECK(
      8, 0, ke.compile(&fusion, {t0, t1}, LaunchParams(), matmul_cparams));

  auto cg_outputs = ke.run({t0, t1});
  ASSERT_FALSE(
      PredicatedChecker::isCpAsyncMmaPredicatedByIfThenElse(ke.kernel()));
  auto tref =
      at::native::view(t0, {M, K}).to(at::kFloat).matmul(t1.t().to(at::kFloat));

  NVF_CHECK(cg_outputs[0].allclose(tref, 0.0001, 0.0001));
}

// Test an end-to-end matmul case with swizzled smem
// data layout.
TEST_F(MatmulTest, AmpereMatmulTNSwizzled) {
  NVFUSER_TEST_CUDA_ARCH_GUARD(8, 0);

  Fusion fusion;
  FusionGuard fg(&fusion);

  int M = 257, N = 511, K = 136;

  MatMulTileOptions gemm_tile;
  gemm_tile.cta_tile = GemmTile(128, 128, 32);
  gemm_tile.warp_tile = GemmTile(64, 64, 32);

  // [M,K]
  auto tv0 = makeContigTensor(2, DataType::Half);
  // [N,K]
  auto tv1 = makeContigTensor(2, DataType::Half);
  fusion.addInput(tv0);
  fusion.addInput(tv1);

  // [M,N,K]
  auto tv0b = broadcast(tv0, {false, true, false});
  auto tv1b = broadcast(tv1, {true, false, false});

  auto tv2 = fusedMultiplySum(tv0b, tv1b, {2});

  fusion.addOutput(tv2);

  auto mma_ops = ir_utils::getOpsOfType<MmaOp>(&fusion);
  NVF_CHECK(
      1 == mma_ops.size(),
      "Invalid number of MmaOp instances in fusion definition, expected 1, got ",
      mma_ops.size());
  MmaMacro macro = MmaMacro::Turing_16_8_16;
  mma_ops.front()->setMacro(macro);

  auto tv0cw = tv0->cacheAfter(LoadStoreOpType::CpAsync);
  auto tv0cr = tv0cw->cacheAfter(LoadStoreOpType::LdMatrix);
  auto tv1cw = tv1->cacheAfter(LoadStoreOpType::CpAsync);
  auto tv1cr = tv1cw->cacheAfter(LoadStoreOpType::LdMatrix);
  auto tv2c = tv2->cacheBefore();

  // Make a CTA tile
  // ------------------------------------------------------------------
  // [M,N]
  tv2->split(-2, gemm_tile.cta_tile.m);
  tv2->split(-1, gemm_tile.cta_tile.n);

  //  0   1    2   3
  // [Mo,M128, No, N128]
  tv2->reorder({{1, 2}, {2, 1}});

  //  0   1    2   3
  // [Mo,No, M128, N128]
  tv0->computeAt(tv2, 2);
  tv1->computeAt(tv2, 2);

  // Order K
  //  0   1    2   3     4    5
  // [Mo,No, M128, N128, Ko, K32]
  tv2c->split(-1, gemm_tile.cta_tile.k);
  tv2c->reorder({{2, 3}, {3, 4}, {4, 2}});

  //  0   1  2   3     4    5
  // [Mo,No, Ko M128, N128, K32]
  tv0cw->computeAt(tv2c, 3);
  tv1cw->computeAt(tv2c, 3);

  // Make warp tile:
  //
  mma_utils::scheduleWarpTileWithReduction(tv2c, gemm_tile, macro);
  mma_utils::scheduleWarpTileWithNoReduction(tv2, gemm_tile, macro);
  //           -8   -7 -6 -5 -4 -3 -2 -1
  // [Mo No Ko Kwo Mwo Nwo Mw Nw Mi Ni Ki]
  tv0cr->computeAt(tv2c, -4);
  tv1cr->computeAt(tv2c, -4);

  // Schedule gmem read and smem write:
  //
  // [Mo,Ko,M,K]
  // Swizzle tv0: 128 x 32 tile:
  tv0cw->split(-2, 8);
  tv0cw->split(-2, 2);
  tv0cw->split(-1, 8);
  //        -5   -4 -3 -2 -1
  // [Mo,Ko,Mo16,M4,M2,Ko4,K8]
  tv0cw->swizzle(Swizzle2DType::XOR, -4, -2);
  tv0cw->merge(-4);
  tv0cw->merge(-3);
  //         -3   -2  -1
  // [Mo,Ko,Mo16,warp,K8]
  tv0cw->split(-3, 4);
  tv0cw->split(-3, 2);
  //             -4  -3   -2  -1
  // [Mo,Ko, S4, wz2, wy2, warp,K8]
  tv0cw->axis(-4)->parallelize(ParallelType::TIDz);
  tv0cw->axis(-3)->parallelize(ParallelType::TIDy);
  tv0cw->axis(-2)->parallelize(ParallelType::TIDx);
  tv0cw->axis(-1)->parallelize(ParallelType::Vectorize);

  tv0cw->setMemoryType(MemoryType::Shared);
  // [Mo,Ko,i,wy,wx,v]

  // [No,Ko,N,K]
  // Swizzle tv0: 128 x 32 tile:
  tv1cw->split(-2, 8);
  tv1cw->split(-2, 2);
  tv1cw->split(-1, 8);
  //        -5   -4 -3 -2 -1
  // [No,Ko,No16,N4,N2,Ko4,K8]
  tv1cw->swizzle(Swizzle2DType::XOR, -4, -2);
  tv1cw->merge(-4);
  tv1cw->merge(-3);
  //         -3   -2  -1
  // [No,Ko,No16,warp,K8]
  tv1cw->split(-3, 4);
  tv1cw->split(-3, 2);
  //             -4  -3   -2  -1
  // [No,Ko, S4, wz2, wy2, warp,K8]
  tv1cw->axis(-4)->parallelize(ParallelType::TIDz);
  tv1cw->axis(-3)->parallelize(ParallelType::TIDy);
  tv1cw->axis(-2)->parallelize(ParallelType::TIDx);
  tv1cw->axis(-1)->parallelize(ParallelType::Vectorize);

  tv1cw->setMemoryType(MemoryType::Shared);
  // Schedule mma input
  tv0cr->applyMmaSwizzle(MmaOperand::A);

  // [... Mi, Ni, Ki]
  tv0b->reorder({{-2, -3}, {-3, -2}});
  tv0b->applyMmaSwizzle(MmaOperand::A);

  tv1cr->applyMmaSwizzle(MmaOperand::B);
  tv1b->applyMmaSwizzle(MmaOperand::B);

  // Schedule mma output
  {
    auto s = mma_utils::MmaSwizzler::scheduleMmaOutputAllocation(
        tv2c->getLoopDomain());
    tv2c->setLoopDomain(s.as<IterDomain*>());
    tv2c->setAllocationDomain(s.as<IterDomain*>(), true);
  }
  {
    auto s = mma_utils::MmaSwizzler::scheduleMmaOutputAllocation(
        tv2->getLoopDomain());
    tv2->setLoopDomain(s.as<IterDomain*>());
  }

  // Parallelize
  //  0   1  2  3   4   5  6   7  8  9  10
  // [Mo No Ko Kwo Mwo Nwo Mw Nw (Mi Ni Ki)]
  tv2c->axis(4)->parallelize(ParallelType::TIDz);
  tv2c->axis(5)->parallelize(ParallelType::TIDy);

  // Parallelize
  //  0  1  2   3   4   5  6  7
  // [Mo No Mwo Nwo Mw Nw (Mi Ni)]
  tv2->axis(0)->parallelize(ParallelType::BIDx);
  tv2->axis(1)->parallelize(ParallelType::BIDy);
  tv2->axis(2)->parallelize(ParallelType::TIDz);
  tv2->axis(3)->parallelize(ParallelType::TIDy);

  tv0cw->circularBuffer(/*number_of_stages=*/2);
  tv1cw->circularBuffer(/*number_of_stages=*/2);
  tv0cr->circularBuffer(/*number_of_stages=*/2);
  tv1cr->circularBuffer(/*number_of_stages=*/2);

  auto options = at::TensorOptions().dtype(at::kHalf).device(at::kCUDA, 0);
  auto t0 = at::randn({M, K}, options);
  auto t1 = at::randn({N, K}, options);

  KernelExecutor ke;
  ke.compile(&fusion, {t0, t1}, LaunchParams(), matmul_cparams);
  auto cg_outputs = ke.run({t0, t1});
  ASSERT_FALSE(
      PredicatedChecker::isCpAsyncMmaPredicatedByIfThenElse(ke.kernel()));
  auto tref = t0.to(at::kFloat).matmul(t1.t().to(at::kFloat));

  NVF_CHECK(cg_outputs[0].allclose(tref, 0.0001, 0.0001));
}

// Matmul test on Ampere using ldmatrix.x4 to load operands
TEST_P(MatmulTestWithLayout, AmpereMatmulLargeLoad) {
  NVFUSER_TEST_CUDA_ARCH_RANGE_GUARD(7, 5, 9, 0);

  REQUIRE_DEVICE_SMEM_SIZE(98384, 0);
  // Keep multiples of 8 to keep vectorizable.
  int M = 504, N = 136, K = 248;
  Fusion fusion;
  FusionGuard fg(&fusion);

  auto shapes = matmulAtInputShape3DTuring(-1, -1, -1, layout);

  auto tv0 = makeContigConcreteTensor(shapes.first, DataType::Half);
  auto tv1 = makeContigConcreteTensor(shapes.second, DataType::Half);

  fusion.addInput(tv0);
  fusion.addInput(tv1);

  tv0 = canonicalizeInputToBMNK(tv0, layout, MmaOperand::A);
  tv1 = canonicalizeInputToBMNK(tv1, layout, MmaOperand::B);
  auto tv2 = fusedMultiplySum(tv0, tv1, {-1});

  fusion.addOutput(tv2);

  MatMulTileOptions gemm_tile;
  gemm_tile.cta_tile = GemmTile(128, 128, 64);
  gemm_tile.warp_tile = GemmTile(64, 64, 64);
  MatmulParams mparams;
  mparams.supported_vec_size = {8, 8, 4};
  mparams.mma_macro = MmaMacro::Ampere_16_16_16;
  mparams.tile_sizes = gemm_tile;
  mparams.async_gmem_load_operands = true;
  mparams.circular_buffer_options.circular_buffer_smem_write = true;
  mparams.circular_buffer_options.circular_buffer_smem_read = true;
  mparams.circular_buffer_options.smem_circular_buffer_stage = 3;
  SchedulerEntry::makeSchedulerInstance(SchedulerType::Matmul)
      ->schedule(&fusion, &mparams);

  auto inputs = matmulAtInput3DTuring(M, N, K, layout);

  KernelExecutor ke;
  NVFUSER_TEST_CUDA_ARCH_COMPILE_CHECK(
      8,
      0,
      ke.compile(
          &fusion,
          {inputs.first, inputs.second},
          LaunchParams(),
          matmul_cparams));
  ASSERT_TRUE(getBankConflictInfo(ke.kernel()).empty());
  ASSERT_FALSE(
      PredicatedChecker::isCpAsyncMmaPredicatedByIfThenElse(ke.kernel()));
  auto cg_outputs = ke.run({inputs.first, inputs.second});
  auto tref = atMatmul(
      inputs.first.to(at::kFloat), inputs.second.to(at::kFloat), layout);
  NVF_CHECK(cg_outputs[0].allclose(tref, 0.0001, 0.0001));
}

// Matmul test for Turing MMA: across supported layouts
TEST_P(MatmulTestWithLayout, TuringMatmulLargeLoad) {
  NVFUSER_TEST_CUDA_ARCH_RANGE_GUARD(7, 5, 9, 0);

  // Keep multiples of 8 to keep vectorizable.
  int M = 504, N = 136, K = 248;

  Fusion fusion;
  FusionGuard fg(&fusion);

  auto shapes = matmulAtInputShape3DTuring(-1, -1, -1, layout);

  auto tv0 = makeContigConcreteTensor(shapes.first, DataType::Half);
  auto tv1 = makeContigConcreteTensor(shapes.second, DataType::Half);

  fusion.addInput(tv0);
  fusion.addInput(tv1);

  tv0 = canonicalizeInputToBMNK(tv0, layout, MmaOperand::A);
  tv1 = canonicalizeInputToBMNK(tv1, layout, MmaOperand::B);
  auto tv2 = fusedMultiplySum(tv0, tv1, {-1});

  fusion.addOutput(tv2);

  MatMulTileOptions gemm_tile;
  gemm_tile.cta_tile = GemmTile(128, 128, 32);
  gemm_tile.warp_tile = GemmTile(64, 64, 32);

  MatmulParams mparams;
  mparams.supported_vec_size = {8, 8, 4};
  mparams.mma_macro = MmaMacro::Turing_16_16_16;
  mparams.tile_sizes = gemm_tile;
  SchedulerEntry::makeSchedulerInstance(SchedulerType::Matmul)
      ->schedule(&fusion, &mparams);

  auto inputs = matmulAtInput3DTuring(M, N, K, layout);

  KernelExecutor ke;
  NVFUSER_TEST_CUDA_ARCH_COMPILE_CHECK(
      7,
      5,
      ke.compile(
          &fusion,
          {inputs.first, inputs.second},
          LaunchParams(),
          matmul_cparams));
  ASSERT_TRUE(getBankConflictInfo(ke.kernel()).empty());
  ASSERT_FALSE(
      PredicatedChecker::isCpAsyncMmaPredicatedByIfThenElse(ke.kernel()));
  auto cg_outputs = ke.run({inputs.first, inputs.second});
  auto tref = atMatmul(
      inputs.first.to(at::kFloat), inputs.second.to(at::kFloat), layout);
  NVF_CHECK(cg_outputs[0].allclose(tref, 0.0001, 0.0001));
}

// Tile layout check for symmetric 4-warp recipes
TEST_P(MatmulTestWithLayout, AmpereMatmulTileCheck4warp) {
  NVFUSER_TEST_CUDA_ARCH_RANGE_GUARD(7, 5, 9, 0);

  REQUIRE_DEVICE_SMEM_SIZE(98384, 0);
  // Keep multiples of 8 to keep vectorizable.
  int M = 504, N = 136, K = 248;
  // Symmetric tile with 16x16x16 macro,
  //  supports mn_size of multiple of 32,
  //  and k size multiple of 16.
  for (int mn_size : {32, 64, 96, 128, 160, 192}) {
    for (int k_size : {32, 48, 64}) {
      Fusion fusion;
      FusionGuard fg(&fusion);

      auto shapes = matmulAtInputShape3DTuring(-1, -1, -1, layout);

      auto tv0 = makeContigConcreteTensor(shapes.first, DataType::Half);
      auto tv1 = makeContigConcreteTensor(shapes.second, DataType::Half);

      fusion.addInput(tv0);
      fusion.addInput(tv1);

      tv0 = canonicalizeInputToBMNK(tv0, layout, MmaOperand::A);
      tv1 = canonicalizeInputToBMNK(tv1, layout, MmaOperand::B);
      auto tv2 = fusedMultiplySum(tv0, tv1, {-1});

      fusion.addOutput(tv2);

      MatMulTileOptions gemm_tile;
      gemm_tile.cta_tile = GemmTile(mn_size, mn_size, k_size);
      gemm_tile.warp_tile = GemmTile(mn_size / 2, mn_size / 2, k_size);

      MatmulParams mparams;
      mparams.supported_vec_size = {8, 8, 4};
      mparams.mma_macro = MmaMacro::Ampere_16_16_16;
      mparams.tile_sizes = gemm_tile;
      mparams.async_gmem_load_operands = true;
      mparams.circular_buffer_options.circular_buffer_smem_write = true;
      mma_utils::MmaDataTypes data_types = {
          DataType::Half, DataType::Half, DataType::Float};
      std::tie(mparams.use_smem_epilogue, mparams.promote_prologue_smem_reuse) =
          mma_utils::generateSharedMemoryEpilogueHeuristics(
              gemm_tile,
              mparams.circular_buffer_options.smem_circular_buffer_stage,
              data_types,
              true,
              true);
      SchedulerEntry::makeSchedulerInstance(SchedulerType::Matmul)
          ->schedule(&fusion, &mparams);

      auto inputs = matmulAtInput3DTuring(M, N, K, layout);

      KernelExecutor ke;
      NVFUSER_TEST_CUDA_ARCH_COMPILE_CHECK(
          8,
          0,
          ke.compile(
              &fusion,
              {inputs.first, inputs.second},
              LaunchParams(),
              matmul_cparams));
      EXPECT_TRUE(getBankConflictInfo(ke.kernel()).empty());
      auto cg_outputs = ke.run({inputs.first, inputs.second});
      ASSERT_FALSE(
          PredicatedChecker::isCpAsyncMmaPredicatedByIfThenElse(ke.kernel()));
      auto tref = atMatmul(
          inputs.first.to(at::kFloat), inputs.second.to(at::kFloat), layout);
      NVF_CHECK(
          cg_outputs[0].allclose(tref, 0.0001, 0.0001),
          "error :",
          (cg_outputs[0] - tref).abs().max(),
          "tile dim:",
          mn_size,
          " ",
          k_size);
    }
  }
}

TEST_P(MatmulTestWithLayout, AmpereMatmulTileCheck8warp) {
  NVFUSER_TEST_CUDA_ARCH_RANGE_GUARD(7, 5, 9, 0);

  REQUIRE_DEVICE_SMEM_SIZE(98384, 0);
  // Keep multiples of 8 to keep vectorizable.
  int M = 504, N = 136, K = 248;
  // ASymmetric tile with 16x16x16 macro,
  for (int m_size : {256}) {
    for (int n_size : {32, 64, 96, 128}) {
      for (int k_size : {32, 48, 64}) {
        Fusion fusion;
        FusionGuard fg(&fusion);

        auto shapes = matmulAtInputShape3DTuring(-1, -1, -1, layout);

        auto tv0 = makeContigConcreteTensor(shapes.first, DataType::Half);
        auto tv1 = makeContigConcreteTensor(shapes.second, DataType::Half);

        fusion.addInput(tv0);
        fusion.addInput(tv1);

        tv0 = canonicalizeInputToBMNK(tv0, layout, MmaOperand::A);
        tv1 = canonicalizeInputToBMNK(tv1, layout, MmaOperand::B);
        auto tv2 = fusedMultiplySum(tv0, tv1, {-1});

        fusion.addOutput(tv2);

        MatMulTileOptions gemm_tile;
        gemm_tile.cta_tile = GemmTile(m_size, n_size, k_size);
        gemm_tile.warp_tile = GemmTile(m_size / 4, n_size / 2, k_size);

        MatmulParams mparams;
        mparams.supported_vec_size = {8, 8, 4};
        mparams.mma_macro = MmaMacro::Ampere_16_16_16;
        mparams.tile_sizes = gemm_tile;
        mparams.async_gmem_load_operands = true;
        mparams.circular_buffer_options.circular_buffer_smem_write = true;
        mparams.circular_buffer_options.circular_buffer_smem_read = true;
        mparams.circular_buffer_options.smem_circular_buffer_stage = 2;
        mma_utils::MmaDataTypes data_types = {
            DataType::Half, DataType::Half, DataType::Float};
        std::tie(
            mparams.use_smem_epilogue, mparams.promote_prologue_smem_reuse) =
            mma_utils::generateSharedMemoryEpilogueHeuristics(
                gemm_tile,
                mparams.circular_buffer_options.smem_circular_buffer_stage,
                data_types);

        SchedulerEntry::makeSchedulerInstance(SchedulerType::Matmul)
            ->schedule(&fusion, &mparams);

        auto inputs = matmulAtInput3DTuring(M, N, K, layout);

        KernelExecutor ke;
        NVFUSER_TEST_CUDA_ARCH_COMPILE_CHECK(
            8,
            0,
            ke.compile(
                &fusion,
                {inputs.first, inputs.second},
                LaunchParams(),
                matmul_cparams));
        ASSERT_TRUE(getBankConflictInfo(ke.kernel()).empty());
        ASSERT_FALSE(
            PredicatedChecker::isCpAsyncMmaPredicatedByIfThenElse(ke.kernel()));
        auto cg_outputs = ke.run({inputs.first, inputs.second});
        auto tref = atMatmul(
            inputs.first.to(at::kFloat), inputs.second.to(at::kFloat), layout);
        NVF_CHECK(cg_outputs[0].allclose(tref, 0.0001, 0.0001));
      }
    }
  }
}

TEST_P(MatmulTestWithLayout, AmpereMatmulTileCheck6warp) {
  NVFUSER_TEST_CUDA_ARCH_RANGE_GUARD(7, 5, 9, 0);

  REQUIRE_DEVICE_SMEM_SIZE(98384, 0);
  // Keep multiples of 8 to keep vectorizable.
  int M = 504, N = 136, K = 248;
  for (int k_size : {32, 48, 64}) {
    Fusion fusion;
    FusionGuard fg(&fusion);

    auto shapes = matmulAtInputShape3DTuring(-1, -1, -1, layout);

    auto tv0 = makeContigConcreteTensor(shapes.first, DataType::Half);
    auto tv1 = makeContigConcreteTensor(shapes.second, DataType::Half);

    fusion.addInput(tv0);
    fusion.addInput(tv1);

    tv0 = canonicalizeInputToBMNK(tv0, layout, MmaOperand::A);
    tv1 = canonicalizeInputToBMNK(tv1, layout, MmaOperand::B);
    auto tv2 = fusedMultiplySum(tv0, tv1, {-1});

    fusion.addOutput(tv2);

    MatMulTileOptions gemm_tile;
    // 2 warp by 3 warp
    gemm_tile.cta_tile = GemmTile(192, 128, k_size);
    gemm_tile.warp_tile = GemmTile(64, 64, k_size);

    MatmulParams mparams;
    mparams.supported_vec_size = {8, 8, 4};
    mparams.mma_macro = MmaMacro::Ampere_16_16_16;
    mparams.tile_sizes = gemm_tile;
    mparams.async_gmem_load_operands = true;
    mparams.circular_buffer_options.circular_buffer_smem_write = true;
    mparams.circular_buffer_options.circular_buffer_smem_read = true;
    mparams.circular_buffer_options.smem_circular_buffer_stage = 2;
    mma_utils::MmaDataTypes data_types = {
        DataType::Half, DataType::Half, DataType::Float};
    std::tie(mparams.use_smem_epilogue, mparams.promote_prologue_smem_reuse) =
        mma_utils::generateSharedMemoryEpilogueHeuristics(
            gemm_tile,
            mparams.circular_buffer_options.smem_circular_buffer_stage,
            data_types);
    SchedulerEntry::makeSchedulerInstance(SchedulerType::Matmul)
        ->schedule(&fusion, &mparams);

    auto inputs = matmulAtInput3DTuring(M, N, K, layout);

    KernelExecutor ke;
    NVFUSER_TEST_CUDA_ARCH_COMPILE_CHECK(
        8,
        0,
        ke.compile(
            &fusion,
            {inputs.first, inputs.second},
            LaunchParams(),
            matmul_cparams));
    ASSERT_TRUE(getBankConflictInfo(ke.kernel()).empty());
    ASSERT_FALSE(
        PredicatedChecker::isCpAsyncMmaPredicatedByIfThenElse(ke.kernel()));
    auto cg_outputs = ke.run({inputs.first, inputs.second});
    auto tref = atMatmul(
        inputs.first.to(at::kFloat), inputs.second.to(at::kFloat), layout);
    NVF_CHECK(cg_outputs[0].allclose(tref, 0.0001, 0.0001));
  }
}

// Matmul test on Ampere using ldmatrix.x4 to load operands
TEST_P(MatmulTestWithLayout, AmpereMatmulLargeLoadLargeK) {
  NVFUSER_TEST_CUDA_ARCH_RANGE_GUARD(7, 5, 9, 0);

  // Keep multiples of 8 to keep vectorizable.
  int M = 504, N = 136, K = 2048;
  Fusion fusion;
  FusionGuard fg(&fusion);

  auto shapes = matmulAtInputShape3DTuring(-1, -1, -1, layout);

  auto tv0 = makeContigConcreteTensor(shapes.first, DataType::Half);
  auto tv1 = makeContigConcreteTensor(shapes.second, DataType::Half);

  fusion.addInput(tv0);
  fusion.addInput(tv1);

  tv0 = canonicalizeInputToBMNK(tv0, layout, MmaOperand::A);
  tv1 = canonicalizeInputToBMNK(tv1, layout, MmaOperand::B);
  auto tv2 = fusedMultiplySum(tv0, tv1, {-1});

  fusion.addOutput(tv2);

  MatMulTileOptions gemm_tile;
  gemm_tile.cta_tile = GemmTile(128, 128, 64);
  gemm_tile.warp_tile = GemmTile(64, 64, 64);

  MatmulParams mparams;
  mparams.supported_vec_size = {8, 8, 4};
  mparams.mma_macro = MmaMacro::Ampere_16_16_16;
  mparams.tile_sizes = gemm_tile;
  mparams.async_gmem_load_operands = true;
  mparams.circular_buffer_options.circular_buffer_smem_write = true;
  mparams.circular_buffer_options.circular_buffer_smem_read = true;
  mparams.circular_buffer_options.smem_circular_buffer_stage = 3;
  SchedulerEntry::makeSchedulerInstance(SchedulerType::Matmul)
      ->schedule(&fusion, &mparams);

  auto inputs = matmulAtInput3DTuring(M, N, K, layout);

  KernelExecutor ke;
  NVFUSER_TEST_CUDA_ARCH_COMPILE_CHECK(
      8,
      0,
      ke.compile(
          &fusion,
          {inputs.first, inputs.second},
          LaunchParams(),
          matmul_cparams));
  ASSERT_TRUE(getBankConflictInfo(ke.kernel()).empty());
  ASSERT_FALSE(
      PredicatedChecker::isCpAsyncMmaPredicatedByIfThenElse(ke.kernel()));
  auto cg_outputs = ke.run({inputs.first, inputs.second});
  auto tref = atMatmul(
      inputs.first.to(at::kFloat), inputs.second.to(at::kFloat), layout);
  NVF_CHECK(cg_outputs[0].allclose(tref, 0.001, 0.001));
}

// Matmul test for Ampere MMA: across supported layouts
TEST_P(MatmulTestWithLayout, AmpereSplitKLikeStridedBatchedMatmul) {
  NVFUSER_TEST_CUDA_ARCH_RANGE_GUARD(7, 5, 9, 0);

  // Keep multiples of 8 to keep vectorizable.
  int B = 2, M = 504, N = 136, K = 248;

  Fusion fusion;
  FusionGuard fg(&fusion);
  auto tv0 = makeContigTensor(3, DataType::Half);
  auto tv1 = makeContigTensor(3, DataType::Half);

  fusion.addInput(tv0);
  fusion.addInput(tv1);

  tv0 = canonicalizeInputToBMNK(tv0, layout, MmaOperand::A);
  tv1 = canonicalizeInputToBMNK(tv1, layout, MmaOperand::B);
  auto tv2 = fusedMultiplySum(tv0, tv1, {-1});

  fusion.addOutput(tv2);

  MatMulTileOptions gemm_tile;
  gemm_tile.cta_tile = GemmTile(128, 128, 32);
  gemm_tile.warp_tile = GemmTile(64, 64, 32);

  MatmulParams mparams;
  mparams.supported_vec_size = {8, 8, 4};
  mparams.mma_macro = MmaMacro::Ampere_16_8_16;
  mparams.tile_sizes = gemm_tile;
  mparams.async_gmem_load_operands = true;
  mparams.circular_buffer_options.circular_buffer_smem_write = true;
  mparams.circular_buffer_options.circular_buffer_smem_read = true;
  mparams.circular_buffer_options.smem_circular_buffer_stage = 4;
  SchedulerEntry::makeSchedulerInstance(SchedulerType::Matmul)
      ->schedule(&fusion, &mparams);

  auto t0 = matmulAtInput2D(layout, TensorMatmulPos::A, at::kHalf, M, N, K, B);
  auto t1 = matmulAtInput2D(layout, TensorMatmulPos::B, at::kHalf, M, N, K, B);

  KernelExecutor ke;
  NVFUSER_TEST_CUDA_ARCH_COMPILE_CHECK(
      8, 0, ke.compile(&fusion, {t0, t1}, LaunchParams(), matmul_cparams));
  ASSERT_TRUE(getBankConflictInfo(ke.kernel()).empty());
  ASSERT_FALSE(
      PredicatedChecker::isCpAsyncMmaPredicatedByIfThenElse(ke.kernel()));
  auto cg_outputs = ke.run({t0, t1});
  auto tref = splitkLikeAtMatmul(t0.to(at::kFloat), t1.to(at::kFloat), layout);
  NVF_CHECK(cg_outputs[0].allclose(tref, 0.0001, 0.0001));
}

TEST_P(MatmulTestWithLayout, AmpereMatmulSmemEpilogue) {
  NVFUSER_TEST_CUDA_ARCH_RANGE_GUARD(8, 0, 9, 0);
  constexpr bool ignore_occupancy_drop = true;
  // Keep multiples of 8 to keep vectorizable.
  int M = 4096, N = 4096, K = 4096;
  // This tests num_stages=0, which should be treated identically to
  // num_stages=1. It is put here to exercise this path to ensure we don't
  // crash in generateSharedMemoryEpilogueHeuristics.
  // See https://github.com/NVIDIA/Fuser/pull/1917 for more info
  for (int num_stages : {0, 2}) {
    Fusion fusion;
    FusionGuard fg(&fusion);

    auto shapes = matmulAtInputShape3DTuring(-1, -1, -1, layout);

    auto tv0 = makeContigConcreteTensor(shapes.first, DataType::Half);
    auto tv1 = makeContigConcreteTensor(shapes.second, DataType::Half);

    fusion.addInput(tv0);
    fusion.addInput(tv1);

    tv0 = canonicalizeInputToBMNK(tv0, layout, MmaOperand::A);
    tv1 = canonicalizeInputToBMNK(tv1, layout, MmaOperand::B);
    auto tv2 = fusedMultiplySum(tv0, tv1, {-1});

    fusion.addOutput(tv2);

    // The settings of cta_tile, warp_tile, and smem_circular_buffer_stage
    // have been purposefully selected to produce a constant occupancy of 25%.
    // This allows us to effectively evaluate the influence of the
    // use_smem_epilogue parameter on performance, since changing its value to
    // either true or false will not affect the occupancy rate.
    MatMulTileOptions gemm_tile;
    gemm_tile.cta_tile = GemmTile(64, 128, 32);
    gemm_tile.warp_tile = GemmTile(32, 32, 32);

    MatmulParams mparams;
    mparams.supported_vec_size = {8, 8, 4};
    mparams.mma_macro = MmaMacro::Ampere_16_8_16;
    mparams.tile_sizes = gemm_tile;
    mparams.async_gmem_load_operands = true;
    mparams.circular_buffer_options.circular_buffer_smem_write = num_stages > 1;
    mparams.circular_buffer_options.circular_buffer_smem_read = num_stages > 1;
    mparams.circular_buffer_options.smem_circular_buffer_stage = num_stages;
    mma_utils::MmaDataTypes data_types = {
        DataType::Half, DataType::Half, DataType::Float};
    std::tie(mparams.use_smem_epilogue, mparams.promote_prologue_smem_reuse) =
        mma_utils::generateSharedMemoryEpilogueHeuristics(
            gemm_tile,
            mparams.circular_buffer_options.smem_circular_buffer_stage,
            data_types,
            ignore_occupancy_drop);
    SchedulerEntry::makeSchedulerInstance(SchedulerType::Matmul)
        ->schedule(&fusion, &mparams);

    // If use_smem_epilogue is true, there should be 3 shared memory tensors 2
    // for prologue and 1 for epilogue.
    int num_shared_mem_tensors = 0;
    int expected_num_shared_mem_tensors = mparams.use_smem_epilogue ? 3 : 2;
    for (const auto& tv : fusion.allTvs()) {
      if (tv->getMemoryType() == MemoryType::Shared) {
        num_shared_mem_tensors++;
      }
    }
    NVF_CHECK(
        num_shared_mem_tensors == expected_num_shared_mem_tensors,
        "Number of shared memory tensors doesn't match!",
        "Expected: ",
        expected_num_shared_mem_tensors,
        ", Got: ",
        num_shared_mem_tensors);

    at::manual_seed(0);
    auto inputs = matmulAtInput3DTuring(M, N, K, layout);

    KernelExecutor ke;
    NVFUSER_TEST_CUDA_ARCH_COMPILE_CHECK(
        8,
        0,
        ke.compile(
            &fusion,
            {inputs.first, inputs.second},
            LaunchParams(),
            matmul_cparams));
    auto cg_outputs = ke.run({inputs.first, inputs.second});
    auto tref = atMatmul(
        inputs.first.to(at::kFloat), inputs.second.to(at::kFloat), layout);

    // check bank conflicts
    ASSERT_TRUE(getBankConflictInfo(ke.kernel()).empty());
    ASSERT_FALSE(
        PredicatedChecker::isCpAsyncMmaPredicatedByIfThenElse(ke.kernel()));
    // (0.001, 0.001) passed on local A100 but failed on CI A100
    NVF_CHECK(
        cg_outputs[0].allclose(tref, 0.01, 0.01),
        "Result validation failed. Max diff: ",
        (cg_outputs[0] - tref).abs().max());

    if (!mparams.use_smem_epilogue) {
      GTEST_SKIP()
          << "Test conducted without utilizing shared memory epilogue due to the device's constrained shared memory capacity.";
    }

    // Check that smem is allocated as expected.
    // There are three cases that are determined by the current device in
    // mma_utils::generateSharedMemoryEpilogueHeuristics:
    //   - !use_smem_epilogue : A + B (this test is skipped in this case)
    //   - use_smem_epilogue && !promote_prologue_smem_reuse : A + B + C
    //   - use_smem_epilogue && promote_prologue_smem_reuse : max(A + B, C)
    auto smem_allocs = ke.kernel()->summary().dynamic_smem_allocations;
    NVF_CHECK(smem_allocs.size() == 3);
    if (mparams.promote_prologue_smem_reuse) {
      // Check prologue shared memory re-use
      // smem_allocs = {A, B, C} where C is the epilogue buffer
      // since A and B have no further uses, we should be able to reuse both
      // of them, implying that the address of C is zero. In this case, B will
      // also be allocated at address 0 with A stacked above it at position
      // 8192.
      EXPECT_EQ(
          smem_allocs.at(0)->address()->evaluate(),
          // Assuming B numel times size(dtype) is a multiple of 16 so that
          // this address is aligned
          smem_allocs.at(1)->size()->evaluate() *
              dataTypeSize(smem_allocs.at(1)->buffer()->dtype()));
      EXPECT_EQ(smem_allocs.at(1)->address()->evaluate(), 0L);
      EXPECT_EQ(smem_allocs.at(2)->address()->evaluate(), 0L);
    } else {
      // Prologue shared memory is not re-used. In this case, memory should
      // stack in C, B, A order.
      EXPECT_EQ(
          smem_allocs.at(0)->address()->evaluate(),
          // Assuming for B and C that numel times size(dtype) is a multiple
          // of 16 so that this address is aligned
          smem_allocs.at(1)->size()->evaluate() *
                  dataTypeSize(smem_allocs.at(1)->buffer()->dtype()) +
              smem_allocs.at(2)->size()->evaluate() *
                  dataTypeSize(smem_allocs.at(2)->buffer()->dtype()));
      EXPECT_EQ(
          smem_allocs.at(1)->address()->evaluate(),
          smem_allocs.at(2)->size()->evaluate() *
              dataTypeSize(smem_allocs.at(2)->buffer()->dtype()));
      EXPECT_EQ(smem_allocs.at(2)->address()->evaluate(), 0L);
    }
  }
}

// On A100, this problem is able to make use of smem epilogue but only if we
// promote use.
// See https://github.com/NVIDIA/Fuser/pull/1834
TEST_F(MatmulTest, AmpereMatmulSmemEpiloguePromotionRequiredA100) {
  NVFUSER_TEST_CUDA_ARCH_RANGE_GUARD(8, 0, 9, 0);
  // Keep multiples of 8 to keep vectorizable.
  int M = 4096, N = 4096, K = 4096;

  Fusion fusion;
  FusionGuard fg(&fusion);

  auto layout = MmaLayout::TN;

  auto shapes = matmulAtInputShape3DTuring(-1, -1, -1, layout);

  auto tv0 = makeContigConcreteTensor(shapes.first, DataType::Half);
  auto tv1 = makeContigConcreteTensor(shapes.second, DataType::Half);

  fusion.addInput(tv0);
  fusion.addInput(tv1);

  tv0 = canonicalizeInputToBMNK(tv0, layout, MmaOperand::A);
  tv1 = canonicalizeInputToBMNK(tv1, layout, MmaOperand::B);
  auto tv2 = fusedMultiplySum(tv0, tv1, {-1});

  fusion.addOutput(tv2);

  // The settings of cta_tile, warp_tile, and smem_circular_buffer_stage have
  // been purposefully selected to produce a constant occupancy of 25%. This
  // allows us to effectively evaluate the influence of the use_smem_epilogue
  // parameter on performance, since changing its value to either true or
  // false will not affect the occupancy rate.
  MatMulTileOptions gemm_tile;
  gemm_tile.cta_tile = GemmTile(64, 96, 64);
  gemm_tile.warp_tile = GemmTile(16, 32, 64);

  MatmulParams mparams;
  mparams.supported_vec_size = {8, 8, 4};
  mparams.mma_macro = MmaMacro::Ampere_16_8_16;
  mparams.tile_sizes = gemm_tile;
  mparams.async_gmem_load_operands = true;
  mparams.circular_buffer_options.circular_buffer_smem_write = true;
  mparams.circular_buffer_options.circular_buffer_smem_read = true;
  mparams.circular_buffer_options.smem_circular_buffer_stage = 6;
  mma_utils::MmaDataTypes data_types = {
      DataType::Half, DataType::Half, DataType::Float};
  std::tie(mparams.use_smem_epilogue, mparams.promote_prologue_smem_reuse) =
      mma_utils::generateSharedMemoryEpilogueHeuristics(
          gemm_tile,
          mparams.circular_buffer_options.smem_circular_buffer_stage,
          data_types,
          /*ignore_occupancy_drop=*/false);

  if (deviceMajorMinorCheck(8, 0)) {
    // Test that we promote smem reuse on A100. This might differ on devices
    // with different amounts of smem.
    ASSERT_TRUE(mparams.promote_prologue_smem_reuse);
  }

  SchedulerEntry::makeSchedulerInstance(SchedulerType::Matmul)
      ->schedule(&fusion, &mparams);

  // KernelExecutor::compile would fail otherwise.
  SKIP_IF_INSUFFICIENT_SMEM(&mparams, data_types);

  at::manual_seed(0);
  auto inputs = matmulAtInput3DTuring(M, N, K, layout);

  KernelExecutor ke;
  NVFUSER_TEST_CUDA_ARCH_COMPILE_CHECK(
      8,
      0,
      ke.compile(
          &fusion,
          {inputs.first, inputs.second},
          LaunchParams(),
          matmul_cparams));
  auto cg_outputs = ke.run({inputs.first, inputs.second});
  auto tref = atMatmul(
      inputs.first.to(at::kFloat), inputs.second.to(at::kFloat), layout);

  // check bank conflicts
  ASSERT_TRUE(getBankConflictInfo(ke.kernel()).empty());
  ASSERT_FALSE(
      PredicatedChecker::isCpAsyncMmaPredicatedByIfThenElse(ke.kernel()));
  // (0.001, 0.001) passed on local A100 but failed on CI A100
  NVF_CHECK(
      cg_outputs[0].allclose(tref, 0.01, 0.01),
      "Result validation failed. Max diff: ",
      (cg_outputs[0] - tref).abs().max());

  if (!mparams.use_smem_epilogue) {
    GTEST_SKIP()
        << "Test conducted without utilizing shared memory epilogue due to the device's constrained shared memory capacity.";
  }
  if (!mparams.promote_prologue_smem_reuse) {
    GTEST_SKIP()
        << "Test conducted with shared memory epilogue but without promoting prologue smem re-use.";
  }
}

TEST_P(MatmulTestWithLayout, AmpereMatmulSmemEpilogueCast) {
  NVFUSER_TEST_CUDA_ARCH_RANGE_GUARD(8, 0, 9, 0);
  constexpr bool ignore_occupancy_drop = true;
  // Keep multiples of 8 to keep vectorizable.
  int M = 4096, N = 4096, K = 4096;
  Fusion fusion;
  FusionGuard fg(&fusion);

  auto shapes = matmulAtInputShape3DTuring(-1, -1, -1, layout);

  auto tv0 = makeContigConcreteTensor(shapes.first, DataType::Half);
  auto tv1 = makeContigConcreteTensor(shapes.second, DataType::Half);

  fusion.addInput(tv0);
  fusion.addInput(tv1);

  tv0 = canonicalizeInputToBMNK(tv0, layout, MmaOperand::A);
  tv1 = canonicalizeInputToBMNK(tv1, layout, MmaOperand::B);
  auto tv2 = fusedMultiplySum(tv0, tv1, {-1});
  auto tv3 = castOp(DataType::Half, tv2);

  fusion.addOutput(tv3);

  MatMulTileOptions gemm_tile;
  gemm_tile.cta_tile = GemmTile(128, 128, 32);
  gemm_tile.warp_tile = GemmTile(64, 64, 32);

  MatmulParams mparams;
  mparams.supported_vec_size = {8, 8, 8};
  mparams.mma_macro = MmaMacro::Ampere_16_8_16;
  mparams.tile_sizes = gemm_tile;
  mparams.async_gmem_load_operands = true;
  mparams.circular_buffer_options.circular_buffer_smem_write = true;
  mparams.circular_buffer_options.circular_buffer_smem_read = true;
  mparams.circular_buffer_options.smem_circular_buffer_stage = 4;
  mma_utils::MmaDataTypes data_types = {
      DataType::Half, DataType::Half, DataType::Float};
  std::tie(mparams.use_smem_epilogue, mparams.promote_prologue_smem_reuse) =
      mma_utils::generateSharedMemoryEpilogueHeuristics(
          gemm_tile,
          mparams.circular_buffer_options.smem_circular_buffer_stage,
          data_types,
          ignore_occupancy_drop);
  SchedulerEntry::makeSchedulerInstance(SchedulerType::Matmul)
      ->schedule(&fusion, &mparams);

  // If use_smem_epilogue is true, there should be 3 shared memory tensors 2
  // for prologue and 1 for epilogue.
  int num_shared_mem_tensors = 0;
  int expected_num_shared_mem_tensors = mparams.use_smem_epilogue ? 3 : 2;
  for (const auto& tv : fusion.allTvs()) {
    if (tv->getMemoryType() == MemoryType::Shared) {
      num_shared_mem_tensors++;
    }
  }
  NVF_CHECK(
      num_shared_mem_tensors == expected_num_shared_mem_tensors,
      "Number of shared memory tensors doesn't match!",
      "Expected: ",
      expected_num_shared_mem_tensors,
      ", Got: ",
      num_shared_mem_tensors);

  at::manual_seed(0);
  auto inputs = matmulAtInput3DTuring(M, N, K, layout);

  KernelExecutor ke;
  NVFUSER_TEST_CUDA_ARCH_COMPILE_CHECK(
      8,
      0,
      ke.compile(
          &fusion,
          {inputs.first, inputs.second},
          LaunchParams(),
          matmul_cparams));
  auto cg_outputs = ke.run({inputs.first, inputs.second});
  auto tref = atMatmul(
      inputs.first.to(at::kFloat), inputs.second.to(at::kFloat), layout);
  tref = tref.to(at::kHalf);
  // check bank conflicts
  ASSERT_TRUE(getBankConflictInfo(ke.kernel()).empty());
  ASSERT_FALSE(
      PredicatedChecker::isCpAsyncMmaPredicatedByIfThenElse(ke.kernel()));
  // (0.001, 0.001) passed on local A100 but failed on CI A100
  NVF_CHECK(
      cg_outputs[0].allclose(tref, 0.01, 0.01),
      "Result validation failed. Max diff: ",
      (cg_outputs[0] - tref).abs().max());

  if (!mparams.use_smem_epilogue) {
    GTEST_SKIP()
        << "Test conducted without utilizing shared memory epilogue due to the device's constrained shared memory capacity.";
  }
}

TEST_P(MatmulTestWithLayout, AmpereMatmulSmemEpilogueRelu) {
  NVFUSER_TEST_CUDA_ARCH_RANGE_GUARD(8, 0, 9, 0);
  constexpr bool ignore_occupancy_drop = true;
  // Keep multiples of 8 to keep vectorizable.
  int M = 4096, N = 4096, K = 4096;
  Fusion fusion;
  FusionGuard fg(&fusion);

  auto shapes = matmulAtInputShape3DTuring(-1, -1, -1, layout);

  auto tv0 = makeContigConcreteTensor(shapes.first, DataType::Half);
  auto tv1 = makeContigConcreteTensor(shapes.second, DataType::Half);

  fusion.addInput(tv0);
  fusion.addInput(tv1);

  tv0 = canonicalizeInputToBMNK(tv0, layout, MmaOperand::A);
  tv1 = canonicalizeInputToBMNK(tv1, layout, MmaOperand::B);
  auto tv2 = fusedMultiplySum(tv0, tv1, {-1});
  auto tv3 = relu(tv2);

  fusion.addOutput(tv3);

  MatMulTileOptions gemm_tile;
  gemm_tile.cta_tile = GemmTile(128, 128, 32);
  gemm_tile.warp_tile = GemmTile(64, 64, 32);

  MatmulParams mparams;
  mparams.supported_vec_size = {8, 8, 4};
  mparams.mma_macro = MmaMacro::Ampere_16_8_16;
  mparams.tile_sizes = gemm_tile;
  mparams.async_gmem_load_operands = true;
  mparams.circular_buffer_options.circular_buffer_smem_write = true;
  mparams.circular_buffer_options.circular_buffer_smem_read = true;
  mparams.circular_buffer_options.smem_circular_buffer_stage = 4;
  mma_utils::MmaDataTypes data_types = {
      DataType::Half, DataType::Half, DataType::Float};
  std::tie(mparams.use_smem_epilogue, mparams.promote_prologue_smem_reuse) =
      mma_utils::generateSharedMemoryEpilogueHeuristics(
          gemm_tile,
          mparams.circular_buffer_options.smem_circular_buffer_stage,
          data_types,
          ignore_occupancy_drop);
  SchedulerEntry::makeSchedulerInstance(SchedulerType::Matmul)
      ->schedule(&fusion, &mparams);

  // If use_smem_epilogue is true, there should be 3 shared memory tensors 2
  // for prologue and 1 for epilogue.
  int num_shared_mem_tensors = 0;
  int expected_num_shared_mem_tensors = mparams.use_smem_epilogue ? 3 : 2;
  for (const auto& tv : fusion.allTvs()) {
    if (tv->getMemoryType() == MemoryType::Shared) {
      num_shared_mem_tensors++;
    }
  }
  NVF_CHECK(
      num_shared_mem_tensors == expected_num_shared_mem_tensors,
      "Number of shared memory tensors doesn't match!",
      "Expected: ",
      expected_num_shared_mem_tensors,
      ", Got: ",
      num_shared_mem_tensors);

  at::manual_seed(0);
  auto inputs = matmulAtInput3DTuring(M, N, K, layout);

  KernelExecutor ke;
  NVFUSER_TEST_CUDA_ARCH_COMPILE_CHECK(
      8,
      0,
      ke.compile(
          &fusion,
          {inputs.first, inputs.second},
          LaunchParams(),
          matmul_cparams));
  auto cg_outputs = ke.run({inputs.first, inputs.second});
  auto t2 = atMatmul(
      inputs.first.to(at::kFloat), inputs.second.to(at::kFloat), layout);
  auto tref = at::relu(t2).to(at::kFloat);

  // check bank conflicts
  ASSERT_TRUE(getBankConflictInfo(ke.kernel()).empty());
  ASSERT_FALSE(
      PredicatedChecker::isCpAsyncMmaPredicatedByIfThenElse(ke.kernel()));
  // (0.001, 0.001) passed on local A100 but failed on CI A100
  NVF_CHECK(
      cg_outputs[0].allclose(tref, 0.01, 0.01),
      "Result validation failed. Max diff: ",
      (cg_outputs[0] - tref).abs().max());

  if (!mparams.use_smem_epilogue) {
    GTEST_SKIP()
        << "Test conducted without utilizing shared memory epilogue due to the device's constrained shared memory capacity.";
  }
}

// Test the matmul scheduler's single-kernel split-K support
TEST_P(MatmulTestWithLayout, FusionAmpereMatmulSplitK_CUDA) {
  NVFUSER_TEST_CUDA_ARCH_RANGE_GUARD(8, 0, 9, 0);

  // Keep multiples of 8 to keep vectorizable.
  int M = 504, N = 136, K = 8096;

  for (int splitk_factor : {2}) {
    for (int use_smem_epilogue : {false, true}) {
      Fusion fusion;
      FusionGuard fg(&fusion);
      auto shapes = matmulAtInputShape3DTuring(-1, -1, -1, layout);

      auto tv0 = makeContigConcreteTensor(shapes.first, DataType::Half);
      auto tv1 = makeContigConcreteTensor(shapes.second, DataType::Half);

      fusion.addInput(tv0);
      fusion.addInput(tv1);

      tv0 = canonicalizeInputToBMNK(tv0, layout, MmaOperand::A);
      tv1 = canonicalizeInputToBMNK(tv1, layout, MmaOperand::B);
      auto tv2 = fusedMultiplySum(tv0, tv1, {-1});

      fusion.addOutput(tv2);

      MatMulTileOptions gemm_tile;
      gemm_tile.cta_tile = GemmTile(128, 128, 32);
      gemm_tile.warp_tile = GemmTile(64, 64, 32);

      MatmulParams mparams;
      mparams.supported_vec_size = {8, 8, 4};
      mparams.mma_macro = MmaMacro::Ampere_16_8_16;
      mparams.tile_sizes = gemm_tile;
      mparams.splitk_factor = splitk_factor;
      if (use_smem_epilogue) {
        std::tie(
            mparams.use_smem_epilogue, mparams.promote_prologue_smem_reuse) =
            mma_utils::generateSharedMemoryEpilogueHeuristics(
                gemm_tile,
                1,
                {DataType::Half, DataType::Half, DataType::Float},
                true,
                true,
                true);
        if (!mparams.use_smem_epilogue) {
          std::cout
              << "Skipping smem epilogue due to shared memory constraints on this device"
              << std::endl;
          continue;
        }
        mparams.promote_prologue_smem_reuse = true;
      }

      SchedulerEntry::makeSchedulerInstance(SchedulerType::Matmul)
          ->schedule(&fusion, &mparams);

      auto inputs = matmulAtInput3DTuring(M, N, K, layout);

      KernelExecutor ke;
      NVFUSER_TEST_CUDA_ARCH_COMPILE_CHECK(
          7, 5, ke.compile(&fusion, {inputs.first, inputs.second}));
      EXPECT_TRUE(getBankConflictInfo(ke.kernel()).empty());
      auto cg_outputs = ke.run({inputs.first, inputs.second});
      ASSERT_FALSE(
          PredicatedChecker::isCpAsyncMmaPredicatedByIfThenElse(ke.kernel()));
      auto tref = atMatmul(
          inputs.first.to(at::kFloat), inputs.second.to(at::kFloat), layout);

      // Relax tolerance for larger sum due to large K
      NVF_CHECK(cg_outputs[0].allclose(tref, 1e-6 * K, 1e-6 * K));
    }
  }
}

// Test splitk with bias epilogue
TEST_P(MatmulTestWithLayout, FusionAmpereMatmulSplitKBias_CUDA) {
  NVFUSER_TEST_CUDA_ARCH_RANGE_GUARD(8, 0, 9, 0);

  // Keep multiples of 8 to keep vectorizable.
  int M = 504, N = 136, K = 8096;

  for (int splitk_factor : {2}) {
    for (int use_smem_epilogue : {false, true}) {
      Fusion fusion;
      FusionGuard fg(&fusion);
      auto shapes = matmulAtInputShape3DTuring(-1, -1, -1, layout);

      auto tv0 = makeContigConcreteTensor(shapes.first, DataType::Half);
      auto tv1 = makeContigConcreteTensor(shapes.second, DataType::Half);
      auto tv2 = makeContigTensor(1, DataType::Half);

      fusion.addInput(tv0);
      fusion.addInput(tv1);
      fusion.addInput(tv2);

      tv0 = canonicalizeInputToBMNK(tv0, layout, MmaOperand::A);
      tv1 = canonicalizeInputToBMNK(tv1, layout, MmaOperand::B);
      auto tv3 = fusedMultiplySum(tv0, tv1, {-1});
      auto tv4 = broadcast(tv2, {false, true});
      auto tv5 = add(tv3, tv4); // bias

      fusion.addOutput(tv5);

      MatMulTileOptions gemm_tile;
      gemm_tile.cta_tile = GemmTile(128, 128, 32);
      gemm_tile.warp_tile = GemmTile(64, 64, 32);

      MatmulParams mparams;
      mparams.supported_vec_size = {8, 8, 4};
      mparams.mma_macro = MmaMacro::Ampere_16_8_16;
      mparams.tile_sizes = gemm_tile;
      mparams.splitk_factor = splitk_factor;
      mparams.use_smem_epilogue = use_smem_epilogue;
      mparams.promote_prologue_smem_reuse = true;

      SchedulerEntry::makeSchedulerInstance(SchedulerType::Matmul)
          ->schedule(&fusion, &mparams);

      auto [aten_a, aten_b] = matmulAtInput3DTuring(M, N, K, layout);
      at::Tensor aten_bias = at::randn({M}, aten_a.options());
      std::vector<c10::IValue> inputs = {aten_a, aten_b, aten_bias};

      KernelExecutor ke;
      NVFUSER_TEST_CUDA_ARCH_COMPILE_CHECK(7, 5, ke.compile(&fusion, inputs));
      EXPECT_TRUE(getBankConflictInfo(ke.kernel()).empty());
      auto cg_outputs = ke.run(inputs);
      ASSERT_FALSE(
          PredicatedChecker::isCpAsyncMmaPredicatedByIfThenElse(ke.kernel()));
      auto tref = atBiasEpilogue(
          atMatmul(aten_a.to(at::kFloat), aten_b.to(at::kFloat), layout),
          aten_bias);

      // Relax tolerance for larger sum due to large K
      EXPECT_TRUE(cg_outputs[0].allclose(tref, 1e-6 * K, 1e-6 * K));
    }
  }
}

// Same as above but has a batch dimension and splitk
TEST_P(MatmulTestWithLayout, AmpereMatmulBatchSplitK) {
  NVFUSER_TEST_CUDA_ARCH_RANGE_GUARD(8, 0, 9, 0);

  // Keep multiples of 8 to keep vectorizable.
  int B = 2, M = 504, N = 136, K = 2048;

  for (int splitk_factor : {2}) {
    for (int use_smem_epilogue : {false, true}) {
      Fusion fusion;
      FusionGuard fg(&fusion);
      auto tv0 = makeContigTensor(3, DataType::Half);
      auto tv1 = makeContigTensor(3, DataType::Half);

      fusion.addInput(tv0);
      fusion.addInput(tv1);

      tv0 = canonicalizeInputToBMNK(tv0, layout, MmaOperand::A);
      tv1 = canonicalizeInputToBMNK(tv1, layout, MmaOperand::B);
      auto tv2 = fusedMultiplySum(tv0, tv1, {-1});

      fusion.addOutput(tv2);

      MatMulTileOptions gemm_tile;
      gemm_tile.cta_tile = GemmTile(128, 128, 32);
      gemm_tile.warp_tile = GemmTile(64, 64, 32);

      MatmulParams mparams;
      mparams.supported_vec_size = {8, 8, 4};
      mparams.mma_macro = MmaMacro::Ampere_16_8_16;
      mparams.tile_sizes = gemm_tile;
      mparams.splitk_factor = splitk_factor;
      mparams.use_smem_epilogue = use_smem_epilogue;
      mparams.promote_prologue_smem_reuse = true;

      SchedulerEntry::makeSchedulerInstance(SchedulerType::Matmul)
          ->schedule(&fusion, &mparams);

      at::Tensor aten_a =
          matmulAtInput2D(layout, TensorMatmulPos::A, at::kHalf, M, N, K, B);
      at::Tensor aten_b =
          matmulAtInput2D(layout, TensorMatmulPos::B, at::kHalf, M, N, K, B);

      std::vector<c10::IValue> inputs = {aten_a, aten_b};

      KernelExecutor ke;
      NVFUSER_TEST_CUDA_ARCH_COMPILE_CHECK(7, 5, ke.compile(&fusion, inputs));
      ASSERT_TRUE(getBankConflictInfo(ke.kernel()).empty());
      ASSERT_FALSE(
          PredicatedChecker::isCpAsyncMmaPredicatedByIfThenElse(ke.kernel()));
      auto cg_outputs = ke.run(inputs);
      auto tref =
          atMatmul(aten_a.to(at::kFloat), aten_b.to(at::kFloat), layout);

      // Relax tolerance for larger sum due to large K
      EXPECT_TRUE(cg_outputs[0].allclose(tref, 1e-6 * K, 1e-6 * K));
    }
  }
}

// Test batch splitk with bias epilogue
TEST_P(MatmulTestWithLayout, AmpereMatmulBatchSplitKBias) {
  NVFUSER_TEST_CUDA_ARCH_RANGE_GUARD(8, 0, 9, 0);

  // Keep multiples of 8 to keep vectorizable.
  int B = 2, M = 504, N = 136, K = 2048;

  for (int splitk_factor : {2}) {
    for (int use_smem_epilogue : {false, true}) {
      Fusion fusion;
      FusionGuard fg(&fusion);
      auto tv0 = makeContigTensor(3, DataType::Half);
      auto tv1 = makeContigTensor(3, DataType::Half);
      auto tv2 = makeContigTensor(1, DataType::Half);

      fusion.addInput(tv0);
      fusion.addInput(tv1);
      fusion.addInput(tv2);

      tv0 = canonicalizeInputToBMNK(tv0, layout, MmaOperand::A);
      tv1 = canonicalizeInputToBMNK(tv1, layout, MmaOperand::B);
      auto tv3 = fusedMultiplySum(tv0, tv1, {-1});
      auto tv4 = broadcast(tv2, {true, false, true});
      auto tv5 = add(tv3, tv4);

      fusion.addOutput(tv5);

      MatMulTileOptions gemm_tile;
      gemm_tile.cta_tile = GemmTile(128, 128, 32);
      gemm_tile.warp_tile = GemmTile(64, 64, 32);

      MatmulParams mparams;
      mparams.supported_vec_size = {8, 8, 4};
      mparams.mma_macro = MmaMacro::Ampere_16_8_16;
      mparams.tile_sizes = gemm_tile;
      mparams.splitk_factor = splitk_factor;
      mparams.use_smem_epilogue = use_smem_epilogue;
      mparams.promote_prologue_smem_reuse = true;

      SchedulerEntry::makeSchedulerInstance(SchedulerType::Matmul)
          ->schedule(&fusion, &mparams);

      at::Tensor aten_a =
          matmulAtInput2D(layout, TensorMatmulPos::A, at::kHalf, M, N, K, B);
      at::Tensor aten_b =
          matmulAtInput2D(layout, TensorMatmulPos::B, at::kHalf, M, N, K, B);
      at::Tensor aten_bias = at::randn({M}, aten_a.options());

      std::vector<c10::IValue> inputs = {aten_a, aten_b, aten_bias};

      KernelExecutor ke;
      NVFUSER_TEST_CUDA_ARCH_COMPILE_CHECK(7, 5, ke.compile(&fusion, inputs));
      ASSERT_TRUE(getBankConflictInfo(ke.kernel()).empty());
      ASSERT_FALSE(
          PredicatedChecker::isCpAsyncMmaPredicatedByIfThenElse(ke.kernel()));
      auto cg_outputs = ke.run(inputs);
      auto tref = atBiasEpilogue(
          atMatmul(aten_a.to(at::kFloat), aten_b.to(at::kFloat), layout),
          aten_bias);

      // Relax tolerance for larger sum due to large K
      EXPECT_TRUE(cg_outputs[0].allclose(tref, 1e-6 * K, 1e-6 * K));
    }
  }
}

// Avoid lowering error https://github.com/NVIDIA/Fuser/issues/1808
TEST_F(MatmulTest, ReproIssue1808) {
  NVFUSER_TEST_CUDA_ARCH_RANGE_GUARD(8, 0, 9, 0);

  // Keep multiples of 8 to keep vectorizable.
  int M = 504, N = 136, K = 248;

  auto layout = MmaLayout::TN;

  Fusion fusion;
  FusionGuard fg(&fusion);

  auto shapes = matmulAtInputShape3DTuring(-1, -1, -1, layout);

  auto tv0 = makeContigConcreteTensor(shapes.first, DataType::Half);
  auto tv1 = makeContigConcreteTensor(shapes.second, DataType::Half);

  fusion.addInput(tv0);
  fusion.addInput(tv1);

  tv0 = canonicalizeInputToBMNK(tv0, layout, MmaOperand::A);
  tv1 = canonicalizeInputToBMNK(tv1, layout, MmaOperand::B);
  auto tv2 = fusedMultiplySum(tv0, tv1, {-1});

  fusion.addOutput(tv2);

  MatMulTileOptions gemm_tile;
  gemm_tile.cta_tile = GemmTile(160, 144, 16);
  gemm_tile.warp_tile = GemmTile(80, 24, 16);

  MatmulParams mparams;
  mparams.supported_vec_size = {8, 8, 4};
  mparams.mma_macro = MmaMacro::Ampere_16_8_16;
  mparams.tile_sizes = gemm_tile;
  mparams.async_gmem_load_operands = true;
  mparams.circular_buffer_options.circular_buffer_smem_write = true;
  mparams.circular_buffer_options.circular_buffer_smem_read = true;
  mparams.circular_buffer_options.smem_circular_buffer_stage = 4;
  SchedulerEntry::makeSchedulerInstance(SchedulerType::Matmul)
      ->schedule(&fusion, &mparams);

  auto inputs = matmulAtInput3DTuring(M, N, K, layout);

  KernelExecutor ke;
  NVFUSER_TEST_CUDA_ARCH_COMPILE_CHECK(
      8,
      0,
      ke.compile(
          &fusion,
          {inputs.first, inputs.second},
          LaunchParams(),
          matmul_cparams));
  ASSERT_TRUE(getBankConflictInfo(ke.kernel()).empty());
  ASSERT_FALSE(
      PredicatedChecker::isCpAsyncMmaPredicatedByIfThenElse(ke.kernel()));
  auto cg_outputs = ke.run({inputs.first, inputs.second});
  auto tref = atMatmul(
      inputs.first.to(at::kFloat), inputs.second.to(at::kFloat), layout);
  NVF_CHECK(cg_outputs[0].allclose(tref, 0.0001, 0.0001));
}

// Test matmul with sizes that are not divisible by 8 and with misaligned inputs
TEST_P(MatmulTestWithLayout, MisalignedVectorization) {
  NVFUSER_TEST_CUDA_ARCH_RANGE_GUARD(8, 0, 9, 0);
  for (bool add_2d_bias : {false, true}) {
    for (bool downcast_output : {false, true}) {
      for (const auto& [M, N, K, alignA, alignB, alignBias] : std::vector<
               std::
                   tuple<int64_t, int64_t, int64_t, int64_t, int64_t, int64_t>>{
               {504, 136, 248, 8, 8, 8}, // all fully vectorizable in all
                                         // layouts
               {504, 136, 249, 8, 8, 8}, // odd K, operands not vectorizable
                                         // in TN. output fully vectorizable
               {504, 137, 248, 8, 8, 8}, // A fully vectorizable, B fully
                                         // vectorizable unless transposed,
                                         // output not vectorizable
               {505, 136, 248, 8, 8, 8}, // B fully vectorizable, A
                                         // vectorizable unless transposed,
                                         // output fully vectorizable
               {505, 137, 248, 8, 8, 8}, // none vectorizable

               // Cases with vectorizable strides but misaligned base pointers
               {504, 136, 248, 2, 8, 8}, // A not vectorizable due to offset
               {504, 136, 248, 8, 2, 8}, // B not vectorizable due to offset
               {504, 136, 248, 8, 8, 2}, // epilogue not vectorizable due to
               // offset
           }) {
        const auto maybeUnalign = [](const at::Tensor& t, int64_t offset) {
          if (offset == 16 / t.element_size()) {
            // Already fully aligned
            return t;
          }
          return at::pad(t.ravel(), {{0, offset}})
              .index({at::indexing::Slice(offset, t.numel() + offset, 1)})
              .view({t.size(0), t.size(1)});
        };

        auto t0 = maybeUnalign(
            matmulAtInput2D(layout, TensorMatmulPos::A, at::kHalf, M, N, K),
            alignA);
        auto t1 = maybeUnalign(
            matmulAtInput2D(layout, TensorMatmulPos::B, at::kHalf, M, N, K),
            alignB);

        auto tref = atMatmul(t0.to(at::kFloat), t1.to(at::kFloat), layout);

        std::vector<c10::IValue> inputs = {t0, t1};

        if (add_2d_bias) {
          const auto options =
              at::TensorOptions().dtype(at::kHalf).device(at::kCUDA, 0);
          auto bias = maybeUnalign(at::randn({M, N}, options), alignBias);
          tref = tref + bias;
          inputs.push_back(bias);
        }

        if (downcast_output) {
          tref = tref.to(at::kHalf);
        }

        auto fusion = std::make_unique<Fusion>();
        FusionGuard fg(fusion.get());

        auto tv0 = makeContigTensor(2, DataType::Half);
        auto tv1 = makeContigTensor(2, DataType::Half);
        fusion->addInput(tv0);
        fusion->addInput(tv1);

        tv0 = canonicalizeInputToBMNK(tv0, layout, MmaOperand::A);
        tv1 = canonicalizeInputToBMNK(tv1, layout, MmaOperand::B);
        auto tv2 = fusedMultiplySum(tv0, tv1, {-1});

        if (add_2d_bias) {
          auto bias = makeContigTensor(2, DataType::Half);
          fusion->addInput(bias);
          tv2 = add(tv2, bias);
        }

        if (downcast_output) {
          tv2 = castOp(DataType::Half, tv2);
        }

        fusion->addOutput(tv2);

        const MmaLayout fusion_layout = getMatmulProblemLayout(fusion.get());
        NVF_CHECK(
            fusion_layout == layout,
            "mismatch between test layout (",
            toString(layout),
            ") and layout inferred from fusion definition (",
            toString(fusion_layout),
            ")");

        // determine supported vectorization of an ATen tensor that will be
        // loaded along its innermost dimension
        const auto atenSupportedVectorization =
            [](const at::Tensor& tens) -> int64_t {
          auto data_ptr_int = static_cast<int64_t>(
              reinterpret_cast<std::uintptr_t>(tens.data_ptr()));
          int64_t vec_size =
              scheduler_utils::maxVectorizationWidth(data_ptr_int) /
              tens.element_size();
          std::vector<int64_t> strides = tens.strides().vec();
          std::sort(strides.begin(), strides.end());
          if (strides.front() > 1) {
            // Discontiguous input
            return 1;
          }
          strides.erase(strides.begin());
          NVF_ERROR(!strides.empty());
          // Next smallest stride determines supported vectorization
          vec_size = std::min(
              vec_size,
              scheduler_utils::maxVectorizationWidth(strides.front()));
          return std::min(vec_size, (int64_t)(16 / tens.element_size()));
        };

        MatmulParams mparams;
        mparams.mma_macro = MmaMacro::Ampere_16_8_16;
        mparams.supported_vec_size = {
            .a = atenSupportedVectorization(t0),
            .b = atenSupportedVectorization(t1),
            .epilogue = std::min(
                alignBias,
                std::min(
                    scheduler_utils::maxVectorizationWidth(N),
                    (int64_t)(16 / (downcast_output ? 2 : 4))))};
        // Supported vectorization determines whether we are able to do async
        // gmem->smem loads.
        mparams.async_gmem_load_operands = mparams.supported_vec_size.a >= 4 &&
            mparams.supported_vec_size.b >= 4;
        mparams.circular_buffer_options.circular_buffer_smem_write = true;
        // If we cannot use cp.async, it means we cannot do circular buffering
        mparams.circular_buffer_options.smem_circular_buffer_stage =
            mparams.async_gmem_load_operands ? 4 : 2;

        SchedulerEntry::makeSchedulerInstance(SchedulerType::Matmul)
            ->schedule(fusion.get(), &mparams);

        KernelExecutor ke;
        NVFUSER_TEST_CUDA_ARCH_COMPILE_CHECK(
            8,
            0,
            ke.compile(fusion.get(), inputs, LaunchParams(), matmul_cparams));
        ASSERT_TRUE(getBankConflictInfo(ke.kernel()).empty());
        ASSERT_FALSE(
            PredicatedChecker::isCpAsyncMmaPredicatedByIfThenElse(ke.kernel()));
        auto outputs = ke.run(inputs);

        EXPECT_TRUE(outputs[0].allclose(tref, 0.001, 0.001));
      }
    }
  }
}

// Matmul test with multiple M and N dimensions that are consecutive
TEST_F(MatmulTest, MultipleConsecutiveDims) {
  NVFUSER_TEST_CUDA_ARCH_RANGE_GUARD(8, 0, 9, 0);

  int M1 = 126, M2 = 4, N1 = 68, N2 = 2, K = 248;

  Fusion fusion;
  FusionGuard fg(&fusion);

  auto tv0 = makeContigTensor(3, DataType::Half); // M1, M2, K
  auto tv1 = makeContigTensor(3, DataType::Half); // N1, N2, K

  fusion.addInput(tv0);
  fusion.addInput(tv1);

  // M1, M2, N1, N2, K
  tv0 = broadcast(tv0, {false, false, true, true, false});
  tv1 = broadcast(tv1, {true, true, false, false, false});

  auto tv2 = fusedMultiplySum(tv0, tv1, {-1});

  fusion.addOutput(tv2);

  MatMulTileOptions gemm_tile;
  gemm_tile.cta_tile = GemmTile(128, 128, 32);
  gemm_tile.warp_tile = GemmTile(64, 64, 32);

  MatmulParams mparams;
  // Supported vec size is based on inner dim
  mparams.supported_vec_size = {4, 8, 4};
  mparams.mma_macro = MmaMacro::Ampere_16_8_16;
  mparams.tile_sizes = gemm_tile;
  mparams.async_gmem_load_operands = true;
  mparams.circular_buffer_options.circular_buffer_smem_write = true;
  mparams.circular_buffer_options.circular_buffer_smem_read = true;
  mparams.circular_buffer_options.smem_circular_buffer_stage = 4;
  SchedulerEntry::makeSchedulerInstance(SchedulerType::Matmul)
      ->schedule(&fusion, &mparams);

  auto options = at::TensorOptions().dtype(at::kHalf).device(at::kCUDA, 0);
  at::Tensor A = at::randn({M1, M2, K}, options);
  at::Tensor B = at::randn({N1, N2, K}, options);
  std::vector<c10::IValue> inputs{A, B};

  KernelExecutor ke;
  NVFUSER_TEST_CUDA_ARCH_COMPILE_CHECK(
      8, 0, ke.compile(&fusion, inputs, LaunchParams(), matmul_cparams));
  ASSERT_TRUE(getBankConflictInfo(ke.kernel()).empty());
  ASSERT_FALSE(
      PredicatedChecker::isCpAsyncMmaPredicatedByIfThenElse(ke.kernel()));
  auto cg_outputs = ke.run(inputs);
  auto tref = at::reshape(
      at::linear(
          at::reshape(A.to(at::kFloat), {M1 * M2, K}),
          at::reshape(B.to(at::kFloat), {N1 * N2, K})),
      {M1, M2, N1, N2});
  NVF_CHECK(cg_outputs[0].allclose(tref, 0.0001, 0.0001));
}

// Matmul test with multiple M dimensions that are non-consecutive
// TODO: This test currently fails, but it can be run using
//   build/test_matmul --gtest_also_run_disabled_tests
//
// This case fails because the allocation domain of the A smem cached tensor is
// [M1, K, M2], which is incompatible with ldMatrix. We need to gather the
// allocation domains for the smem tensors by role instead, so that this
// becomes [K, M1, M2].
TEST_F(MatmulTest, DISABLED_MultipleNonConsecutiveMDims) {
  int M1 = 126, N = 136, M2 = 4, K = 248;

  Fusion fusion;
  FusionGuard fg(&fusion);

  // Note that M2 is inside K, so this is an NN layout
  auto tv0 = makeContigTensor(3, DataType::Half); // M1, K, M2
  auto tv1 = makeContigTensor(2, DataType::Half); // N, K

  fusion.addInput(tv0);
  fusion.addInput(tv1);

  // M1, N, K, M2
  tv0 = broadcast(tv0, {false, true, false, false});
  tv1 = broadcast(tv1, {true, false, false, true});

  auto tv2 = fusedMultiplySum(tv0, tv1, {-2});

  fusion.addOutput(tv2);

  MatMulTileOptions gemm_tile;
  gemm_tile.cta_tile = GemmTile(128, 128, 32);
  gemm_tile.warp_tile = GemmTile(64, 64, 32);

  MatmulParams mparams;
  // Supported vec size is based on inner dim
  mparams.supported_vec_size = {4, 8, 4};
  mparams.mma_macro = MmaMacro::Ampere_16_8_16;
  mparams.tile_sizes = gemm_tile;
  mparams.async_gmem_load_operands = true;
  mparams.circular_buffer_options.circular_buffer_smem_write = true;
  mparams.circular_buffer_options.circular_buffer_smem_read = true;
  mparams.circular_buffer_options.smem_circular_buffer_stage = 4;
  SchedulerEntry::makeSchedulerInstance(SchedulerType::Matmul)
      ->schedule(&fusion, &mparams);

  auto options = at::TensorOptions().dtype(at::kHalf).device(at::kCUDA, 0);
  at::Tensor A = at::randn({M1, K, M2}, options);
  at::Tensor B = at::randn({N, K}, options);
  std::vector<c10::IValue> inputs{A, B};

  KernelExecutor ke;
  NVFUSER_TEST_CUDA_ARCH_COMPILE_CHECK(
      8, 0, ke.compile(&fusion, inputs, LaunchParams(), matmul_cparams));
  ASSERT_TRUE(getBankConflictInfo(ke.kernel()).empty());
  ASSERT_FALSE(
      PredicatedChecker::isCpAsyncMmaPredicatedByIfThenElse(ke.kernel()));
  auto cg_outputs = ke.run(inputs);
  auto Apermuted = A.permute({{1, 2}}).reshape({M1 * M2, K});
  auto tref = at::linear(Apermuted.to(at::kFloat), B.to(at::kFloat))
                  .reshape({M1, M2, N})
                  .permute({{1, 2}});
  NVF_CHECK(cg_outputs[0].allclose(tref, 0.0001, 0.0001));
}

// Matmul test with multiple N dimensions that are non-consecutive
// TODO: This test currently fails, but it can be run using
//   build/test_matmul --gtest_also_run_disabled_tests
//
// This case fails because the allocation domain of the B smem cached tensor is
// [N1, K, N2], which is incompatible with ldMatrix. We need to gather the
// allocation domains for the smem tensors by role instead, so that this
// becomes [K, N1, N2].
TEST_F(MatmulTest, DISABLED_MultipleNonConsecutiveNDims) {
  int M = 504, N1 = 68, N2 = 2, K = 248;

  Fusion fusion;
  FusionGuard fg(&fusion);

  // Note that N2 is inside K, so this is a TT layout
  auto tv0 = makeContigTensor(2, DataType::Half); // M, K
  auto tv1 = makeContigTensor(3, DataType::Half); // N1, K, N2

  fusion.addInput(tv0);
  fusion.addInput(tv1);

  // M, N1, K, N2
  tv0 = broadcast(tv0, {false, true, false, true});
  tv1 = broadcast(tv1, {true, false, false, false});

  auto tv2 = fusedMultiplySum(tv0, tv1, {-2});

  fusion.addOutput(tv2);

  MatMulTileOptions gemm_tile;
  gemm_tile.cta_tile = GemmTile(128, 128, 32);
  gemm_tile.warp_tile = GemmTile(64, 64, 32);

  MatmulParams mparams;
  // Output is M, N1, N2, contiguous so fully vectorizable despite size N2=2 in
  // inner dim.
  mparams.supported_vec_size = {8, 2, 4};
  mparams.mma_macro = MmaMacro::Ampere_16_8_16;
  mparams.tile_sizes = gemm_tile;
  mparams.async_gmem_load_operands = true;
  mparams.circular_buffer_options.circular_buffer_smem_write = true;
  mparams.circular_buffer_options.circular_buffer_smem_read = true;
  mparams.circular_buffer_options.smem_circular_buffer_stage = 4;
  SchedulerEntry::makeSchedulerInstance(SchedulerType::Matmul)
      ->schedule(&fusion, &mparams);

  auto options = at::TensorOptions().dtype(at::kHalf).device(at::kCUDA, 0);
  at::Tensor A = at::randn({M, K}, options);
  at::Tensor B = at::randn({N1, K, N2}, options);
  std::vector<c10::IValue> inputs{A, B};

  KernelExecutor ke;
  NVFUSER_TEST_CUDA_ARCH_COMPILE_CHECK(
      8, 0, ke.compile(&fusion, inputs, LaunchParams(), matmul_cparams));
  ASSERT_TRUE(getBankConflictInfo(ke.kernel()).empty());
  ASSERT_FALSE(
      PredicatedChecker::isCpAsyncMmaPredicatedByIfThenElse(ke.kernel()));
  auto cg_outputs = ke.run(inputs);
  auto Bpermuted = B.permute({{1, 2}}).reshape({N1 * N2, K});
  auto tref = at::linear(A.to(at::kFloat), Bpermuted.to(at::kFloat))
                  .reshape({M, N1, N2});
  NVF_CHECK(cg_outputs[0].allclose(tref, 0.0001, 0.0001));
}

// This is a tougher test where we insert a batch dim between the M dims
// The batch dim is parallelized, so M1 and M2 are consecutive in shared
// memory.
TEST_F(MatmulTest, MultipleMDimsBatch) {
  NVFUSER_TEST_CUDA_ARCH_RANGE_GUARD(7, 5, 9, 0);

  int Batch = 2, M1 = 126, N = 136, M2 = 4, K = 248;

  Fusion fusion;
  FusionGuard fg(&fusion);

  // Note that M2 is inside K, so this is an NN layout
  auto tv0 = makeContigTensor(4, DataType::Half); // M1, Batch, M2, K
  auto tv1 = makeContigTensor(3, DataType::Half); // Batch, N, K

  fusion.addInput(tv0);
  fusion.addInput(tv1);

  tv0 = broadcast(tv0, {false, false, false, true, false});
  tv1 = broadcast(tv1, {true, false, true, false, false});

  auto tv2 = fusedMultiplySum(tv0, tv1, {-1});

  fusion.addOutput(tv2);

  MatMulTileOptions gemm_tile;
  gemm_tile.cta_tile = GemmTile(128, 128, 32);
  gemm_tile.warp_tile = GemmTile(64, 64, 32);

  MatmulParams mparams;
  // Supported vec size is based on inner dim
  mparams.supported_vec_size = {4, 8, 4};
  mparams.mma_macro = MmaMacro::Ampere_16_8_16;
  mparams.tile_sizes = gemm_tile;
  mparams.async_gmem_load_operands = true;
  mparams.circular_buffer_options.circular_buffer_smem_write = true;
  mparams.circular_buffer_options.circular_buffer_smem_read = true;
  mparams.circular_buffer_options.smem_circular_buffer_stage = 4;
  SchedulerEntry::makeSchedulerInstance(SchedulerType::Matmul)
      ->schedule(&fusion, &mparams);

  auto options = at::TensorOptions().dtype(at::kHalf).device(at::kCUDA, 0);
  at::Tensor A = at::randn({M1, Batch, M2, K}, options);
  at::Tensor B = at::randn({Batch, N, K}, options);
  std::vector<c10::IValue> inputs{A, B};

  KernelExecutor ke;
  NVFUSER_TEST_CUDA_ARCH_COMPILE_CHECK(
      8, 0, ke.compile(&fusion, inputs, LaunchParams(), matmul_cparams));
  ASSERT_TRUE(getBankConflictInfo(ke.kernel()).empty());
  ASSERT_FALSE(
      PredicatedChecker::isCpAsyncMmaPredicatedByIfThenElse(ke.kernel()));
  auto cg_outputs = ke.run(inputs);
  auto tref =
      at::matmul(A.to(at::kFloat), at::permute(B.to(at::kFloat), {0, 2, 1}));
  NVF_CHECK(cg_outputs[0].allclose(tref, 0.0001, 0.0001));
}

#undef NVFUSER_TEST_CUDA_ARCH_GUARD

INSTANTIATE_TEST_SUITE_P(
    ,
    MatmulTestWithLayout,
    kAllSupportedMmaLayout,
    mmaLayoutName);

using HopperMatmulTest = HopperBase;

TEST_F(HopperMatmulTest, HSH_NT_128BSwizzle) {
  Fusion fusion;
  FusionGuard fg(&fusion);

  constexpr int64_t M = 2048, N = 2048, K = 8192;
  constexpr auto macro = MmaMacro::Hopper_64_256_16;
  constexpr auto layout = MmaLayout::NT; // [K, M] x [K, N] -> [M, N]
  constexpr auto swizzle = MmaInputSmemSwizzle::B128;
  const auto dtype = DataType::Half;

  constexpr bool use_smem_epilogue = false;

  constexpr int64_t stages = 4;
  constexpr int64_t prefetch = 3;
  const int64_t cta_m = 2 * getM(macro);
  const int64_t cta_n = 1 * getN(macro);

  constexpr std::tuple<int64_t, int64_t, int64_t> cluster_dims{2, 1, 1};

  auto tv0 = makeContigConcreteTensor({-1, -1, 1}, dtype);
  auto tv1 = makeContigConcreteTensor({-1, 1, -1}, dtype);
  fusion.addInput(tv0);
  fusion.addInput(tv1);

  auto tv2 = fusedMultiplySum(tv0, tv1, {0});

  // Reorder the accumulator as [M, N, K]
  // [K, M, N] -> [M, N, K]
  tv2->reorder({{-3, -1}});
  tv2->commitLeafToLogical();

  auto tv3 = castOp(DataType::Half, tv2);
  fusion.addOutput(tv3);

  if constexpr (
      cluster_dims != std::tuple<int64_t, int64_t, int64_t>{1, 1, 1}) {
    fusion.manage("cluster_dims", cluster_dims);
  }

  auto mma_ops = ir_utils::getOpsOfType<MmaOp>(&fusion);
  NVF_CHECK(
      1 == mma_ops.size(),
      "Invalid number of MmaOp instances in fusion definition, expected 1, got ",
      mma_ops.size());
  mma_ops.front()->setMacro(macro);

  // gmem [K, M, 1] x gmem [K, 1, N] -mma-> register [M, N, rK]
  // register [M, N, rK] -cast-> gmem [M, N]

  auto tv0c = tv0->cacheAfter(LoadStoreOpType::CpAsyncBulkTensorTile);
  tv0c->setMemoryType(MemoryType::Shared);
  auto tv1c = tv1->cacheAfter(LoadStoreOpType::CpAsyncBulkTensorTile);
  tv1c->setMemoryType(MemoryType::Shared);

  TensorView *tv3c = nullptr, *tv3_shmem = nullptr;
  if (use_smem_epilogue) {
    tv3_shmem = tv3->cacheBefore();
    tv3c = tv3_shmem->cacheBefore();
    tv3_shmem->setMemoryType(MemoryType::Shared);
    tv3c->setMemoryType(MemoryType::Local);
    tv3_shmem->definition()->as<LoadStoreOp>()->setOpType(
        LoadStoreOpType::StMatrix);
    tv3->definition()->as<LoadStoreOp>()->setOpType(
        LoadStoreOpType::CpAsyncBulkTensorTile);
  } else {
    tv3c = tv3->cacheBefore();
    tv3c->setMemoryType(MemoryType::Local);
  }

  // gmem [K, M, 1] -TMA-> smem [K, M, 1]
  // gmem [K, 1, N] -TMA-> smem [K, 1, N]
  // smem [K, M, 1] x smem [K, 1, N] -mma-> register [M, N, rK]
  // register [M, N, rK] -cast-> register [M, N] -set-> gmem [M, N]

  // Create tiles
  tv2->split(-3, cta_m);
  tv2->split(-2, cta_n);
  tv2->split(-1, getK(macro));
  // [Mo, Mi, No, Ni, Ko, Ki] -> [Mo, No, Ko, Mi, Ni, Ki]
  tv2->reorder({{-5, -3}, {-3, -2}});
  tv2->axis(0)->parallelize(ParallelType::BIDy);
  tv2->axis(1)->parallelize(ParallelType::BIDx);

  TransformPropagator propagator(tv2);
  MaxLogicalDomainInfoSpanningTree(tv2).traverse(&propagator);
  scheduler_utils::parallelizeAllLike(tv2);

  // [..., Mi, Ni, Ki] -> [..., Ni, Ki, Mi]
  tv0c->reorder({{-3, -1}});
  tv0c->applyMmaSwizzleForTMALoad(swizzle);
  // [..., Mi, Ni, Ki] -> [..., Mi, Ki, Ni]
  tv1c->reorder({{-1, -2}});
  tv1c->applyMmaSwizzleForTMALoad(swizzle);

  {
    tv2->split(-3, getM(macro));
    tv2->split(-2, getN(macro));
    // [Mo, No, Ko, Mio, Mii, Nio, Nii, Ki]
    // -> [Mo, No, Ko, Mio, Nio, Mii, Nii, Ki]
    tv2->reorder({{-4, -3}});
    tv2->merge(-5);
    tv2->axis(-4)->parallelize(ParallelType::TIDy);
    scheduler_utils::BoundedDirectionalTransformPropagator::forward(
        tv2,
        -1,
        {tv3},
        scheduler_utils::BoundedDirectionalTransformPropagator::Options()
            .propagateParallelType()
            .propagateToBoundary());
  }

  {
    auto s = mma_utils::MmaSwizzler::scheduleMmaOutputAllocation(
        tv2->getLoopDomain());
    tv2->setAllocationDomain(s.as<IterDomain*>(), true);
    tv2->axis(-1)->parallelize(ParallelType::Mma);
    tv2->axis(-2)->parallelize(ParallelType::Mma);
    tv2->axis(-3)->parallelize(ParallelType::Mma);
  }

  if (!use_smem_epilogue) {
    for (auto tv : {tv3c, tv3}) {
      auto s = mma_utils::MmaSwizzler::scheduleMmaOutputAllocation(
          tv->getLoopDomain());
      tv->setLoopDomain(s.as<IterDomain*>());
    }
    tv3->axis(-1)->parallelize(ParallelType::Vectorize);
  } else {
    auto s = mma_utils::MmaSwizzler::scheduleMmaOutputAllocation(
        tv3c->getLoopDomain());
    tv3c->setLoopDomain(s.as<IterDomain*>());
    tv3c->setAllocationDomain(s.as<IterDomain*>(), true);

    constexpr int64_t stmatrix_tile_m = 16;
    constexpr int64_t stmatrix_tile_n = 16;
    fusion.manage("st_matrix_m_tile", stmatrix_tile_m);
    fusion.manage("st_matrix_n_tile", stmatrix_tile_n);
    fusion.manage("st_matrix_m", getM(macro));
    fusion.manage("st_matrix_n", getN(macro));

    MmaInputSmemSwizzle store_swizzle =
        mma_utils::tmaSwizzleSharedMemory(tv3_shmem);

    // This internally calls
    // Schedule shared memory cache; Output from StMatrix
    mma_utils::scheduleStMatrixForMmaOutput(
        tv3_shmem, store_swizzle, stmatrix_tile_m, stmatrix_tile_n);

    // Schedule global memory output; Output from TMA Store
    mma_utils::scheduleTMAStoreForMmaOutput(tv3, store_swizzle);
  }

  inlineMost();

  tv0c->circularBuffer(stages, prefetch);
  tv1c->circularBuffer(stages, prefetch);

  auto inputs =
      matmulAtInput3DHopperSS(M, N, K, layout, data_type_to_aten(dtype));

  KernelExecutor ke;
  ke.compile(
      &fusion, {inputs.first, inputs.second}, LaunchParams(), matmul_cparams);
  auto cg_outputs = ke.run({inputs.first, inputs.second});
  auto tref = atMatmul(inputs.first.squeeze(), inputs.second.squeeze(), layout);
  EXPECT_TRUE(at::allclose(cg_outputs[0], tref, 1e-5, 1e-5));
}

// Test scheduling a Hopper matmul where the operands are 2D
TEST_F(HopperMatmulTest, HSH_NT_128BSwizzle_NoBroadcasts) {
  Fusion fusion;
  FusionGuard fg(&fusion);

<<<<<<< HEAD
  constexpr int64_t M = 2048, N = 2048, K = 8192;
  constexpr auto macro = MmaMacro::Hopper_64_256_16;
  constexpr auto layout = MmaLayout::NT; // [K, M] x [K, N] -> [M, N]
  constexpr auto swizzle = MmaInputSmemSwizzle::B128;
  const auto dtype = DataType::Half;

  constexpr int64_t stages = 4;
=======
  // constexpr int64_t M = 2048, N = 2048, K = 8192;
  constexpr auto macro = MmaMacro::Hopper_64_256_16;
  // constexpr auto layout = MmaLayout::NT; // [K, M] x [K, N] -> [M, N]
  constexpr auto swizzle = MmaInputSmemSwizzle::B128;
  const auto dtype = DataType::Half;

  constexpr int64_t stages = 1;
>>>>>>> f5f2ab55
  constexpr int64_t prefetch = 3;
  const int64_t cta_m = 2 * getM(macro);
  const int64_t cta_n = 1 * getN(macro);

  auto tv0 = makeContigConcreteTensor({-1, -1}, dtype); // [K, M]
  auto tv1 = makeContigConcreteTensor({-1, -1}, dtype); // [K, N]
  fusion.addInput(tv0);
  fusion.addInput(tv1);

  // The output is [M, N, K] (no reordering needed)
  MmaOp::AxisMapping axis_mapping{.a_axes = {1, -1, 0}, .b_axes = {-1, 1, 0}};
  auto tv2 =
      fusedMultiplySum(tv0, tv1, /*axes=*/{-1}, /*init=*/nullptr, axis_mapping);

  auto tv3 = castOp(DataType::Half, tv2);

  fusion.addOutput(tv3);

  auto mma_ops = ir_utils::getOpsOfType<MmaOp>(&fusion);
  NVF_CHECK(
      1 == mma_ops.size(),
      "Invalid number of MmaOp instances in fusion definition, expected 1, got ",
      mma_ops.size());
  mma_ops.front()->setMacro(macro);

  // gmem [K, M] x gmem [K, N] -mma-> register [M, N, rK]
  // register [M, N, rK] -cast-> gmem [M, N]

  auto tv0c = tv0->cacheAfter(LoadStoreOpType::CpAsyncBulkTensorTile);
  tv0c->setMemoryType(MemoryType::Shared);
  auto tv1c = tv1->cacheAfter(LoadStoreOpType::CpAsyncBulkTensorTile);
  tv1c->setMemoryType(MemoryType::Shared);
  auto tv3c = tv3->cacheBefore();

  tv0c->broadcast(-1); // [K, M] -> [K, M, 1]
  tv1c->broadcast(-2); // [K, N] -> [K, 1, N]

  // gmem [K, M, 1] -TMA-> smem [K, M, 1]
  // gmem [K, 1, N] -TMA-> smem [K, 1, N]
  // smem [K, M, 1] x smem [K, 1, N] -mma-> register [M, N, rK]
  // register [M, N, rK] -cast-> register [M, N] -set-> gmem [M, N]

  // Create tiles
  tv2->split(-3, cta_m);
  tv2->split(-2, cta_n);
  tv2->split(-1, getK(macro));
  // [Mo, Mi, No, Ni, Ko, Ki] -> [Mo, No, Ko, Mi, Ni, Ki]
  tv2->reorder({{-5, -3}, {-3, -2}});
  tv2->axis(0)->parallelize(ParallelType::BIDy);
  tv2->axis(1)->parallelize(ParallelType::BIDx);

  // NOTE: since in this case we do not have "proper" broadcast in the inputs,
  // we cannot simply propagate transforms to the operands. Instead, we
  // propagate forward to the outputs and manually schedule the smem operands.
  scheduler_utils::BoundedDirectionalTransformPropagator::forward(
      tv2,
      -1,
      {tv3},
      scheduler_utils::BoundedDirectionalTransformPropagator::Options()
          .propagateParallelType()
          .propagateToBoundary());

  // Schedule operands
  for (TensorView* tv : {tv0c, tv1c}) {
    tv->reorder({{-3, -1}}); // [K, M, N] -> [M, N, K]
    // NOTE: above axes are given in MNK order, but inputs are in KMN
    tv->split(-3, cta_m);
    tv->split(-2, cta_n);
    tv->split(-1, getK(macro));
    // [Mo, Mi, No, Ni, Ko, Ki] -> [Mo, No, Ko, Mi, Ni, Ki]
    // [Ko, Ki, Mo, Mi, No, Ni] -> [Mo, No, Ko, Mi, Ni, Ki]
    tv->reorder({{-5, -3}, {-3, -2}});
    tv->axis(0)->parallelize(ParallelType::BIDy);
    tv->axis(1)->parallelize(ParallelType::BIDx);
  }

  // [..., Mi, Ni, Ki] -> [..., Ni, Ki, Mi]
  tv0c->reorder({{-3, -1}});
  tv0c->applyMmaSwizzleForTMALoad(swizzle);
  // [..., Mi, Ni, Ki] -> [..., Mi, Ki, Ni]
  tv1c->reorder({{-1, -2}});
  tv1c->applyMmaSwizzleForTMALoad(swizzle);

  {
    tv2->split(-3, getM(macro));
    tv2->split(-2, getN(macro));
    // [Mo, No, Ko, Mio, Mii, Nio, Nii, Ki]
    // -> [Mo, No, Ko, Mio, Nio, Mii, Nii, Ki]
    tv2->reorder({{-4, -3}});
    tv2->merge(-5);
    tv2->axis(-4)->parallelize(ParallelType::TIDy);
    scheduler_utils::BoundedDirectionalTransformPropagator::forward(
        tv2,
        -1,
        {tv3},
        scheduler_utils::BoundedDirectionalTransformPropagator::Options()
            .propagateParallelType()
            .propagateToBoundary());
  }

  {
    auto s = mma_utils::MmaSwizzler::scheduleMmaOutputAllocation(
        tv2->getLoopDomain());
    tv2->setAllocationDomain(s.as<IterDomain*>(), true);
    tv2->axis(-1)->parallelize(ParallelType::Mma);
    tv2->axis(-2)->parallelize(ParallelType::Mma);
    tv2->axis(-3)->parallelize(ParallelType::Mma);
  }

  for (auto tv : {tv3c, tv3}) {
    auto s = mma_utils::MmaSwizzler::scheduleMmaOutputAllocation(
        tv->getLoopDomain());
    tv->setLoopDomain(s.as<IterDomain*>());
  }
  tv3->axis(-1)->parallelize(ParallelType::Vectorize);

<<<<<<< HEAD
=======
  {
    // Check using a copy that improperly aligned axis are not inlined
    Fusion tmp_fusion;
    IrCloner ir_cloner = Fusion::copy(&fusion, &tmp_fusion);
    FusionGuard tmp_fg(&tmp_fusion);
    // [Mo, No, Ko, Mio, Nio, Mii, Nii, Ki]
    // Swap the No and Ko axes, but only in tv2, the mma output
    // [Mo, Ko, No, Mio, Nio, Mii, Nii, Ki]
    // This should mean the smem operands are now inlined at position 1 instead
    // of 3
    ir_cloner.clone(tv2)->reorder({{2, 1}, {1, 2}});
    inlineMost();
    tmp_fusion.printMath();
    ir_cloner.clone(tv2)->reorder({{2, 1}, {1, 2}});
    EXPECT_EQ(ir_cloner.clone(tv0c)->getComputeAtPosition(), 1);
    // The outermost loop dim of tv1c is a broadcast Mo axis, so
    // tv1c->inlineAt(1) does not inline past that axis and we wind up with
    // compute-at position 0.
    EXPECT_EQ(ir_cloner.clone(tv1c)->getComputeAtPosition(), 0);
  }

>>>>>>> f5f2ab55
  inlineMost();

  EXPECT_EQ(tv0c->getComputeAtPosition(), 3);
  EXPECT_EQ(tv1c->getComputeAtPosition(), 3);

  if (stages > 1) {
    tv0c->circularBuffer(stages, prefetch);
    tv1c->circularBuffer(stages, prefetch);
  }

  // Test that predicate elimination works when the MmaOp's operands have no
  // logical broadcasts
  GpuLower gpulw(&fusion);
  kir::Kernel* kernel = gpulw.run();
  PredicateChecker pred_checker;
  pred_checker.handle(kernel->topLevelExprs());
  ASSERT_TRUE(pred_checker.found_mma);

<<<<<<< HEAD
  auto [A3d, B3d] =
      matmulAtInput3DHopperSS(M, N, K, layout, data_type_to_aten(dtype));
  at::Tensor A = A3d.squeeze();
  at::Tensor B = B3d.squeeze();
  std::vector<c10::IValue> inputs{A, B};

  KernelExecutor ke;
  ke.compile(&fusion, inputs, LaunchParams(), matmul_cparams);
  auto cg_outputs = ke.run(inputs);
  auto tref = atMatmul(A, B, layout);
  EXPECT_TRUE(at::allclose(cg_outputs[0], tref, 1e-5, 1e-5));
=======
  // TODO: compile and run kernel once inlining is fixed
>>>>>>> f5f2ab55
}

} // namespace nvfuser<|MERGE_RESOLUTION|>--- conflicted
+++ resolved
@@ -3819,15 +3819,6 @@
   Fusion fusion;
   FusionGuard fg(&fusion);
 
-<<<<<<< HEAD
-  constexpr int64_t M = 2048, N = 2048, K = 8192;
-  constexpr auto macro = MmaMacro::Hopper_64_256_16;
-  constexpr auto layout = MmaLayout::NT; // [K, M] x [K, N] -> [M, N]
-  constexpr auto swizzle = MmaInputSmemSwizzle::B128;
-  const auto dtype = DataType::Half;
-
-  constexpr int64_t stages = 4;
-=======
   // constexpr int64_t M = 2048, N = 2048, K = 8192;
   constexpr auto macro = MmaMacro::Hopper_64_256_16;
   // constexpr auto layout = MmaLayout::NT; // [K, M] x [K, N] -> [M, N]
@@ -3835,7 +3826,6 @@
   const auto dtype = DataType::Half;
 
   constexpr int64_t stages = 1;
->>>>>>> f5f2ab55
   constexpr int64_t prefetch = 3;
   const int64_t cta_m = 2 * getM(macro);
   const int64_t cta_n = 1 * getN(macro);
@@ -3952,8 +3942,6 @@
   }
   tv3->axis(-1)->parallelize(ParallelType::Vectorize);
 
-<<<<<<< HEAD
-=======
   {
     // Check using a copy that improperly aligned axis are not inlined
     Fusion tmp_fusion;
@@ -3975,7 +3963,6 @@
     EXPECT_EQ(ir_cloner.clone(tv1c)->getComputeAtPosition(), 0);
   }
 
->>>>>>> f5f2ab55
   inlineMost();
 
   EXPECT_EQ(tv0c->getComputeAtPosition(), 3);
@@ -3994,21 +3981,7 @@
   pred_checker.handle(kernel->topLevelExprs());
   ASSERT_TRUE(pred_checker.found_mma);
 
-<<<<<<< HEAD
-  auto [A3d, B3d] =
-      matmulAtInput3DHopperSS(M, N, K, layout, data_type_to_aten(dtype));
-  at::Tensor A = A3d.squeeze();
-  at::Tensor B = B3d.squeeze();
-  std::vector<c10::IValue> inputs{A, B};
-
-  KernelExecutor ke;
-  ke.compile(&fusion, inputs, LaunchParams(), matmul_cparams);
-  auto cg_outputs = ke.run(inputs);
-  auto tref = atMatmul(A, B, layout);
-  EXPECT_TRUE(at::allclose(cg_outputs[0], tref, 1e-5, 1e-5));
-=======
   // TODO: compile and run kernel once inlining is fixed
->>>>>>> f5f2ab55
 }
 
 } // namespace nvfuser