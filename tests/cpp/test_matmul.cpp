--- conflicted
+++ resolved
@@ -3688,14 +3688,8 @@
 
   inlineMost();
 
-<<<<<<< HEAD
-  // TODO: looks like this test will hang if I enable this
-  // tv0c->circularBuffer(/*number_of_stages=*/4);
-  // tv1c->circularBuffer(/*number_of_stages=*/4);
-=======
   tv0c->circularBuffer(/*number_of_stages=*/4);
   tv1c->circularBuffer(/*number_of_stages=*/4);
->>>>>>> d4f4034d
 
   auto inputs =
       matmulAtInput3DHopperSS(M, N, K, layout, data_type_to_aten(dtype));
