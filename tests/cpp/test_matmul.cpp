// clang-format off
/*
 * SPDX-FileCopyrightText: Copyright (c) 2023-present NVIDIA CORPORATION & AFFILIATES.
 * All rights reserved.
 * SPDX-License-Identifier: BSD-3-Clause
 */
// clang-format on
#include <macros.h>

#include <csrc/exceptions.h>
#include <gtest/gtest.h>

#include <codegen.h>
#include <device_lower/analysis/bank_conflict.h>
#include <device_lower/lower2device.h>
#include <disjoint_set.h>
#include <expr_evaluator.h>
#include <fusion.h>
#include <fusion_profiler.h>
#include <fusion_segmenter.h>
#include <ir/all_nodes.h>
#include <ir/graphviz.h>
#include <ir/iostream.h>
#include <ir/printer.h>
#include <ir/utils.h>
#include <iter_visitor.h>
#include <kernel_ir.h>
#include <logical_domain_map.h>
#include <mma_type.h>
#include <ops/all_ops.h>
#include <preseg_passes/pre_segmenter.h>
#include <runtime/executor.h>
#include <runtime/executor_params.h>
#include <runtime/fusion_executor_cache.h>
#include <scheduler/all_schedulers.h>
#include <scheduler/matmul.h>
#include <scheduler/mma_utils.h>
#include <scheduler/reduction_utils.h>
#include <scheduler/tools/inlining.h>
#include <scheduler/utils.h>
#include <sys_utils.h>
#include <tests/cpp/utils.h>
#include <tests/cpp/validator.h>
#include <transform_replay.h>
#include <transform_rfactor.h>
#include <utils.h>

// fuser and IR parser
#include <ATen/cuda/CUDAContext.h>
#include <ATen/cuda/Exceptions.h>
#include <c10/cuda/CUDAStream.h>

#include <ir/builder.h>
#include <algorithm>
#include <iostream>
#include "c10/core/ScalarType.h"

namespace nvfuser {

using MatmulTest = NVFuserTest;

class MatmulTestWithLayout : public NVFuserTest,
                             public ::testing::WithParamInterface<MmaLayout> {
 protected:
  MmaLayout layout;
  void SetUp() override {
    layout = GetParam();
    NVFuserTest::SetUp();
  }
};

using namespace at::indexing;

#define SKIP_IF_INSUFFICIENT_SMEM(params, data_types)                     \
  {                                                                       \
    int64_t estim = mma_utils::computeExpectedSharedMemoryUsage(          \
        params, data_types, true, true);                                  \
    int64_t avail = (int64_t)deviceAvailableSharedMemoryBytes();          \
    if (avail < estim) {                                                  \
      GTEST_SKIP() << "Insufficient shared memory to run test (" << estim \
                   << "B required but only " << avail << "B available)."; \
    }                                                                     \
  }

// Matmul test for Ampere MMA: across supported layouts
TEST_P(MatmulTestWithLayout, AmpereMatmul) {
  NVFUSER_TEST_CUDA_ARCH_RANGE_GUARD(7, 5, 9, 0);

  // Keep multiples of 8 to keep vectorizable.
  int M = 504, N = 136, K = 248;

  Fusion fusion;
  FusionGuard fg(&fusion);

  auto shapes = matmulAtInputShape3DTuring(-1, -1, -1, layout);

  auto tv0 = makeContigConcreteTensor(shapes.first, DataType::Half);
  auto tv1 = makeContigConcreteTensor(shapes.second, DataType::Half);

  fusion.addInput(tv0);
  fusion.addInput(tv1);

  tv0 = canonicalizeInputToBMNK(tv0, layout, MmaOperand::A);
  tv1 = canonicalizeInputToBMNK(tv1, layout, MmaOperand::B);
  auto tv2 = fusedMultiplySum(tv0, tv1, {-1});

  fusion.addOutput(tv2);

  MatMulTileOptions gemm_tile;
  gemm_tile.cta_tile = GemmTile(128, 128, 32);
  gemm_tile.warp_tile = GemmTile(64, 64, 32);

  MatmulParams mparams;
  mparams.supported_vec_size = {8, 8, 4};
  mparams.mma_macro = MmaMacro::Ampere_16_8_16;
  mparams.tile_sizes = gemm_tile;
  mparams.async_gmem_load_operands = true;
  mparams.circular_buffer_options.circular_buffer_smem_write = true;
  mparams.circular_buffer_options.circular_buffer_smem_read = true;
  mparams.circular_buffer_options.smem_circular_buffer_stage = 4;
  SchedulerEntry::makeSchedulerInstance(SchedulerType::Matmul)
      ->schedule(&fusion, &mparams);

  auto inputs = matmulAtInput3DTuring(M, N, K, layout);

  KernelExecutor ke;
  NVFUSER_TEST_CUDA_ARCH_COMPILE_CHECK(
      8,
      0,
      ke.compile(
          &fusion,
          {inputs.first, inputs.second},
          LaunchParams(),
          matmul_cparams));
  ASSERT_TRUE(getBankConflictInfo(ke.kernel()).empty());
  ASSERT_FALSE(
      PredicatedChecker::isCpAsyncMmaPredicatedByIfThenElse(ke.kernel()));
  auto cg_outputs = ke.run({inputs.first, inputs.second});
  auto tref = atMatmul(
      inputs.first.to(at::kFloat), inputs.second.to(at::kFloat), layout);
  NVF_CHECK(cg_outputs[0].allclose(tref, 0.0001, 0.0001));
}

// Single batch dimension which is broadcast
TEST_P(MatmulTestWithLayout, AmpereMatmulBroadcastBatch) {
  NVFUSER_TEST_CUDA_ARCH_RANGE_GUARD(7, 5, 9, 0);

  // Keep multiples of 8 to keep vectorizable.
  int M = 504, N = 136, K = 248;

  Fusion fusion;
  FusionGuard fg(&fusion);

  auto shapes = matmulAtInputShape3DTuring(-1, -1, -1, layout);

  auto tv0 = makeContigConcreteTensor(shapes.first, DataType::Half);
  auto tv1 = makeContigConcreteTensor(shapes.second, DataType::Half);

  fusion.addInput(tv0);
  fusion.addInput(tv1);

  tv0 = canonicalizeInputToBMNK(tv0, layout, MmaOperand::A);
  tv1 = canonicalizeInputToBMNK(tv1, layout, MmaOperand::B);
  // Broadcast inputs to 1, M, 1, K and 1, 1, N, K
  tv0 = broadcast(tv0, {true, false, false, false});
  tv1 = broadcast(tv1, {true, false, false, false});
  auto tv2 = fusedMultiplySum(tv0, tv1, {-1});

  fusion.addOutput(tv2);

  MatMulTileOptions gemm_tile;
  gemm_tile.cta_tile = GemmTile(128, 128, 32);
  gemm_tile.warp_tile = GemmTile(64, 64, 32);

  MatmulParams mparams;
  mparams.supported_vec_size = {8, 8, 4};
  mparams.mma_macro = MmaMacro::Ampere_16_8_16;
  mparams.tile_sizes = gemm_tile;
  mparams.async_gmem_load_operands = true;
  mparams.circular_buffer_options.circular_buffer_smem_write = true;
  mparams.circular_buffer_options.circular_buffer_smem_read = true;
  mparams.circular_buffer_options.smem_circular_buffer_stage = 4;
  SchedulerEntry::makeSchedulerInstance(SchedulerType::Matmul)
      ->schedule(&fusion, &mparams);

  auto inputs = matmulAtInput3DTuring(M, N, K, layout);

  KernelExecutor ke;
  NVFUSER_TEST_CUDA_ARCH_COMPILE_CHECK(
      8,
      0,
      ke.compile(
          &fusion,
          {inputs.first, inputs.second},
          LaunchParams(),
          matmul_cparams));
  ASSERT_TRUE(getBankConflictInfo(ke.kernel()).empty());
  ASSERT_FALSE(
      PredicatedChecker::isCpAsyncMmaPredicatedByIfThenElse(ke.kernel()));
  auto cg_outputs = ke.run({inputs.first, inputs.second});
  auto tref =
      atMatmul(
          inputs.first.to(at::kFloat), inputs.second.to(at::kFloat), layout)
          .unsqueeze(0);
  NVF_CHECK(cg_outputs[0].allclose(tref, 0.0001, 0.0001));
}

TEST_P(MatmulTestWithLayout, AmperePrologueFusionBroadcast) {
  NVFUSER_TEST_CUDA_ARCH_RANGE_GUARD(7, 5, 9, 0);

  // Keep multiples of 8 to keep vectorizable.
  int M = 504, N = 136, K = 248;

  Fusion fusion;
  FusionGuard fg(&fusion);

  auto tv0 = makeContigTensor(2, DataType::Half);
  auto tv1 = makeContigTensor(2, DataType::Half);
  fusion.addInput(tv0);
  fusion.addInput(tv1);

  tv0 = canonicalizeInputToBMNK(tv0, layout, MmaOperand::A);
  tv1 = canonicalizeInputToBMNK(tv1, layout, MmaOperand::B);
  auto tv2 = fusedMultiplySum(tv0, tv1, {-1});

  fusion.addOutput(tv2);

  MatMulTileOptions gemm_tile;
  gemm_tile.cta_tile = GemmTile(128, 128, 32);
  gemm_tile.warp_tile = GemmTile(64, 64, 32);

  MatmulParams mparams;
  mparams.supported_vec_size = {8, 8, 4};
  mparams.mma_macro = MmaMacro::Ampere_16_8_16;
  mparams.tile_sizes = gemm_tile;
  mparams.async_gmem_load_operands = true;
  mparams.circular_buffer_options.circular_buffer_smem_write = true;
  mparams.circular_buffer_options.circular_buffer_smem_read = true;
  mparams.circular_buffer_options.smem_circular_buffer_stage = 4;
  SchedulerEntry::makeSchedulerInstance(SchedulerType::Matmul)
      ->schedule(&fusion, &mparams);

  auto inputs = matmulAtInput2D(M, N, K, layout);

  KernelExecutor ke;
  NVFUSER_TEST_CUDA_ARCH_COMPILE_CHECK(
      8,
      0,
      ke.compile(
          &fusion,
          {inputs.first, inputs.second},
          LaunchParams(),
          matmul_cparams));
  ASSERT_TRUE(getBankConflictInfo(ke.kernel()).empty());
  ASSERT_FALSE(
      PredicatedChecker::isCpAsyncMmaPredicatedByIfThenElse(ke.kernel()));
  auto cg_outputs = ke.run({inputs.first, inputs.second});
  auto tref = atMatmul(
      inputs.first.to(at::kFloat), inputs.second.to(at::kFloat), layout);
  NVF_CHECK(cg_outputs[0].allclose(tref, 0.0001, 0.0001));
}

TEST_P(MatmulTestWithLayout, AmpereProloguePointwise) {
  NVFUSER_TEST_CUDA_ARCH_RANGE_GUARD(7, 5, 9, 0);

  // Keep multiples of 8 to keep vectorizable.
  int M = 504, N = 136, K = 248;

  Fusion fusion;
  FusionGuard fg(&fusion);

  auto shapes = matmulAtInputShape3DTuring(-1, -1, -1, layout);

  auto tv0 = makeContigConcreteTensor(shapes.first, DataType::Half);
  auto tv1 = makeContigConcreteTensor(shapes.second, DataType::Half);

  fusion.addInput(tv0);
  fusion.addInput(tv1);

  tv0 = canonicalizeInputToBMNK(tv0, layout, MmaOperand::A);
  tv0 = castOp(DataType::Half, sin(tv0));
  tv1 = canonicalizeInputToBMNK(tv1, layout, MmaOperand::B);
  tv1 = castOp(DataType::Half, sin(tv1));
  auto tv2 = fusedMultiplySum(tv0, tv1, {-1});

  fusion.addOutput(tv2);

  MatMulTileOptions gemm_tile;
  gemm_tile.cta_tile = GemmTile(128, 128, 32);
  gemm_tile.warp_tile = GemmTile(64, 64, 32);

  MatmulParams mparams;
  mparams.supported_vec_size = {8, 8, 4};
  mparams.mma_macro = MmaMacro::Ampere_16_8_16;
  mparams.tile_sizes = gemm_tile;
  mparams.async_gmem_load_operands = true;
  mparams.circular_buffer_options.circular_buffer_smem_write = true;
  mparams.circular_buffer_options.circular_buffer_smem_read = true;
  mparams.circular_buffer_options.smem_circular_buffer_stage = 4;
  SchedulerEntry::makeSchedulerInstance(SchedulerType::Matmul)
      ->schedule(&fusion, &mparams);

  auto inputs = matmulAtInput3DTuring(M, N, K, layout);

  KernelExecutor ke;
  NVFUSER_TEST_CUDA_ARCH_COMPILE_CHECK(
      8,
      0,
      ke.compile(
          &fusion,
          {inputs.first, inputs.second},
          LaunchParams(),
          matmul_cparams));
  ASSERT_TRUE(getBankConflictInfo(ke.kernel()).empty());
  ASSERT_FALSE(
      PredicatedChecker::isCpAsyncMmaPredicatedByIfThenElse(ke.kernel()));
  auto cg_outputs = ke.run({inputs.first, inputs.second});
  auto tref = atMatmul(
      inputs.first.sin().to(at::kFloat),
      inputs.second.sin().to(at::kFloat),
      layout);
  NVF_CHECK(cg_outputs[0].allclose(tref, 0.0001, 0.0001));
}

TEST_P(MatmulTestWithLayout, AmpereMatmulBFloat16) {
  NVFUSER_TEST_CUDA_ARCH_RANGE_GUARD(7, 5, 9, 0);

  // Keep multiples of 8 to keep vectorizable.
  int M = 504, N = 136, K = 248;

  Fusion fusion;
  FusionGuard fg(&fusion);

  auto shapes = matmulAtInputShape3DTuring(-1, -1, -1, layout);

  auto tv0 = makeContigConcreteTensor(shapes.first, DataType::BFloat16);
  auto tv1 = makeContigConcreteTensor(shapes.second, DataType::BFloat16);

  fusion.addInput(tv0);
  fusion.addInput(tv1);

  tv0 = canonicalizeInputToBMNK(tv0, layout, MmaOperand::A);
  tv1 = canonicalizeInputToBMNK(tv1, layout, MmaOperand::B);
  auto tv2 = fusedMultiplySum(tv0, tv1, {-1});

  fusion.addOutput(tv2);

  MatMulTileOptions gemm_tile;
  gemm_tile.cta_tile = GemmTile(128, 128, 32);
  gemm_tile.warp_tile = GemmTile(64, 64, 32);

  MatmulParams mparams;
  mparams.supported_vec_size = {8, 8, 4};
  mparams.mma_macro = MmaMacro::Ampere_16_8_16;
  mparams.tile_sizes = gemm_tile;
  mparams.async_gmem_load_operands = true;
  mparams.circular_buffer_options.circular_buffer_smem_write = true;
  mparams.circular_buffer_options.circular_buffer_smem_read = true;
  mparams.circular_buffer_options.smem_circular_buffer_stage = 4;
  SchedulerEntry::makeSchedulerInstance(SchedulerType::Matmul)
      ->schedule(&fusion, &mparams);

  auto inputs = matmulAtInput3DTuring(M, N, K, layout, at::kBFloat16);

  KernelExecutor ke;
  NVFUSER_TEST_CUDA_ARCH_COMPILE_CHECK(
      8,
      0,
      ke.compile(
          &fusion,
          {inputs.first, inputs.second},
          LaunchParams(),
          matmul_cparams));
  ASSERT_TRUE(getBankConflictInfo(ke.kernel()).empty());
  ASSERT_FALSE(
      PredicatedChecker::isCpAsyncMmaPredicatedByIfThenElse(ke.kernel()));
  auto cg_outputs = ke.run({inputs.first, inputs.second});
  auto tref = atMatmul(
      inputs.first.to(at::kFloat), inputs.second.to(at::kFloat), layout);
  NVF_CHECK(cg_outputs[0].allclose(tref, 0.0001, 0.0001));
}

// Matmul test for Ampere MMA: with pipelined gmem load
TEST_P(MatmulTestWithLayout, AmpereMatmulPipelineGmem) {
  NVFUSER_TEST_CUDA_ARCH_RANGE_GUARD(7, 5, 9, 0);

  // Keep multiples of 8 to keep vectorizable.
  int M = 504, N = 136, K = 248;
  REQUIRE_DEVICE_SMEM_SIZE(70 << 10, 0);

  // Gmem pipeline stage
  for (auto stage : {3, 4}) {
    Fusion fusion;
    FusionGuard fg(&fusion);

    auto shapes = matmulAtInputShape3DTuring(-1, -1, -1, layout);

    auto tv0 = makeContigConcreteTensor(shapes.first, DataType::Half);
    auto tv1 = makeContigConcreteTensor(shapes.second, DataType::Half);

    fusion.addInput(tv0);
    fusion.addInput(tv1);

    tv0 = canonicalizeInputToBMNK(tv0, layout, MmaOperand::A);
    tv1 = canonicalizeInputToBMNK(tv1, layout, MmaOperand::B);
    auto tv2 = fusedMultiplySum(tv0, tv1, {-1});

    fusion.addOutput(tv2);

    MatMulTileOptions gemm_tile;
    gemm_tile.cta_tile = GemmTile(128, 128, 32);
    gemm_tile.warp_tile = GemmTile(64, 64, 32);

    MatmulParams mparams;
    mparams.supported_vec_size = {8, 8, 4};
    mparams.mma_macro = MmaMacro::Ampere_16_8_16;
    mparams.tile_sizes = gemm_tile;
    mparams.tile_sizes = gemm_tile;
    mparams.async_gmem_load_operands = true;
    mparams.circular_buffer_options.circular_buffer_smem_write = true;
    mparams.circular_buffer_options.smem_circular_buffer_stage = stage;
    SchedulerEntry::makeSchedulerInstance(SchedulerType::Matmul)
        ->schedule(&fusion, &mparams);

    auto inputs = matmulAtInput3DTuring(M, N, K, layout);

    KernelExecutor ke;
    NVFUSER_TEST_CUDA_ARCH_COMPILE_CHECK(
        8,
        0,
        ke.compile(
            &fusion,
            {inputs.first, inputs.second},
            LaunchParams(),
            matmul_cparams));
    ASSERT_TRUE(getBankConflictInfo(ke.kernel()).empty());
    ASSERT_FALSE(
        PredicatedChecker::isCpAsyncMmaPredicatedByIfThenElse(ke.kernel()));
    auto cg_outputs = ke.run({inputs.first, inputs.second});
    auto tref = atMatmul(
        inputs.first.to(at::kFloat), inputs.second.to(at::kFloat), layout);
    NVF_CHECK(cg_outputs[0].allclose(tref, 0.0001, 0.0001));
  }
}

// Check that mma op is not predicated.
class PredicateChecker : public kir::IrVisitor {
 public:
  using kir::IrVisitor::handle;
  bool found_mma = false;

 private:
  void handle(kir::Asm* asm_) final {
#if IS_CPP20
    if (!asm_->code().starts_with("mma") &&
        !asm_->code().starts_with("wgmma")) {
#else
    if (asm_->code().substr(0, 3) != "mma" &&
        asm_->code().substr(0, 5) != "wgmma") {
#endif
      return;
    }
    found_mma = true;
    for (auto expr : scope_exprs_) {
      NVF_CHECK(
          !expr->isA<kir::IfThenElse>() ||
              expr->as<kir::IfThenElse>()->predicate()->isTrivial(),
          "MmaOp should't be predicated!",
          " Get predicate ",
          expr->as<kir::IfThenElse>()->predicate()->toInlineString());
    }
  }
};

// Matmul test for Ampere MMA: checking CTA Swizzles
TEST_P(MatmulTestWithLayout, AmpereSwizzle) {
  NVFUSER_TEST_CUDA_ARCH_RANGE_GUARD(7, 5, 9, 0);

  // Keep multiples of 8 to keep vectorizable.
  int dim = 8192;
  int M = dim, N = dim, K = dim;
  const auto all_orders = {
      MatmulParams::TileRasterizationOrder::RowMajor,
      MatmulParams::TileRasterizationOrder::ColumnMajor};

  REQUIRE_DEVICE_SMEM_SIZE(70 << 10, 0);

  auto test = [&](MmaLayout layout,
                  MatmulParams::TileRasterizationOrder order,
                  int swizzle,
                  float& runtime) {
    Fusion fusion;
    FusionGuard fg(&fusion);

    auto shapes = matmulAtInputShape3DTuring(-1, -1, -1, layout);

    auto tv0 = makeContigConcreteTensor(shapes.first, DataType::Half);
    auto tv1 = makeContigConcreteTensor(shapes.second, DataType::Half);

    fusion.addInput(tv0);
    fusion.addInput(tv1);

    tv0 = canonicalizeInputToBMNK(tv0, layout, MmaOperand::A);
    tv1 = canonicalizeInputToBMNK(tv1, layout, MmaOperand::B);
    auto tv2 = fusedMultiplySum(tv0, tv1, {-1});

    fusion.addOutput(tv2);

    preseg_passes::OptimizationPass<preseg_passes::PreSegmenter>::runPass(
        &fusion);

    MatMulTileOptions gemm_tile;
    gemm_tile.cta_tile = GemmTile(128, 128, 32);
    gemm_tile.warp_tile = GemmTile(64, 64, 32);

    MatmulParams mparams;
    mparams.supported_vec_size = {8, 8, 4};
    mparams.mma_macro = MmaMacro::Ampere_16_8_16;
    mparams.tile_sizes = gemm_tile;
    mparams.async_gmem_load_operands = true;
    mparams.circular_buffer_options.circular_buffer_smem_write = true;
    mparams.circular_buffer_options.circular_buffer_smem_read = true;
    mparams.circular_buffer_options.smem_circular_buffer_stage = 3;

    mparams.cta_order = order;
    mparams.grid_swizzle_factor = swizzle;

    SchedulerEntry::makeSchedulerInstance(SchedulerType::Matmul)
        ->schedule(&fusion, &mparams);

    auto inputs = matmulAtInput3DTuring(M, N, K, layout);

    if (!detectComputeSanitizer()) {
      ProfilerOptionsGuard::getCurOptions().set(ProfilerOption::Enable);
      FusionProfiler::start();
      FusionProfiler::createSegments(1);
    }

    KernelExecutor ke;
    NVFUSER_TEST_CUDA_ARCH_COMPILE_CHECK(
        8,
        0,
        ke.compile(
            &fusion,
            {inputs.first, inputs.second},
            LaunchParams(),
            matmul_cparams));
    ASSERT_TRUE(getBankConflictInfo(ke.kernel()).empty());
    ASSERT_FALSE(
        PredicatedChecker::isCpAsyncMmaPredicatedByIfThenElse(ke.kernel()));
    auto cg_outputs = ke.run({inputs.first, inputs.second});
    auto tref = atMatmul(
        inputs.first.to(at::kFloat), inputs.second.to(at::kFloat), layout);
    NVF_CHECK(cg_outputs[0].allclose(tref, 0.01, 0.01));

    int gdimx = ke.lastLaunchParams().gdimx();
    int gdimy = ke.lastLaunchParams().gdimy();

    int expected_gdim_unswizzled = (dim + 128 - 1) / 128;
    int expected_gdimx = expected_gdim_unswizzled * swizzle;
    int expected_gdimy = (expected_gdim_unswizzled + swizzle - 1) / swizzle;

    NVF_CHECK(gdimx == expected_gdimx);
    NVF_CHECK(gdimy == expected_gdimy);

    if (!detectComputeSanitizer()) {
      FusionProfiler::stop();
      runtime = FusionProfiler::profile().kernel_time_ms;
      ProfilerOptionsGuard::getCurOptions().unset(ProfilerOption::Enable);
    } else {
      runtime = 0;
    }

    // This is a regression test for https://github.com/NVIDIA/Fuser/issues/95
    GpuLower gpulw(&fusion);
    PredicateChecker pred_checker;
    pred_checker.handle(gpulw.run()->topLevelExprs());
    ASSERT_TRUE(pred_checker.found_mma);
  };

  // Checking only a single layout to keep runtime short (compilation overhead)
  for (auto order : all_orders) {
    float runtime1 = 0;
    test(layout, order, 1, runtime1);

    float runtime4 = 0;
    test(layout, order, 4, runtime4);

    // GRID Swizzle requires further changes to work in main. So for now we
    // don't assert the perf benefit here.
    // if (!detectComputeSanitizer()) {
    // NVF_CHECK(runtime4 < runtime1);
    // }
  }
}

TEST_P(MatmulTestWithLayout, AmpereMatmulRegCircularBuffer) {
  NVFUSER_TEST_CUDA_ARCH_RANGE_GUARD(7, 5, 9, 0);

  // Keep multiples of 8 to keep vectorizable.
  int M = 504, N = 136, K = 248;
  REQUIRE_DEVICE_SMEM_SIZE(70 << 10, 0);

  // Gmem pipeline stage
  for (auto stage : {3, 4}) {
    Fusion fusion;
    FusionGuard fg(&fusion);

    auto shapes = matmulAtInputShape3DTuring(-1, -1, -1, layout);

    auto tv0 = makeContigConcreteTensor(shapes.first, DataType::Half);
    auto tv1 = makeContigConcreteTensor(shapes.second, DataType::Half);

    fusion.addInput(tv0);
    fusion.addInput(tv1);

    tv0 = canonicalizeInputToBMNK(tv0, layout, MmaOperand::A);
    tv1 = canonicalizeInputToBMNK(tv1, layout, MmaOperand::B);
    auto tv2 = fusedMultiplySum(tv0, tv1, {-1});

    fusion.addOutput(tv2);

    MatMulTileOptions gemm_tile;
    gemm_tile.cta_tile = GemmTile(128, 128, 32);
    gemm_tile.warp_tile = GemmTile(64, 64, 32);

    MatmulParams mparams;
    mparams.supported_vec_size = {8, 8, 4};
    mparams.mma_macro = MmaMacro::Ampere_16_8_16;
    mparams.tile_sizes = gemm_tile;
    mparams.async_gmem_load_operands = true;
    mparams.circular_buffer_options.circular_buffer_smem_write = true;
    mparams.circular_buffer_options.smem_circular_buffer_stage = stage;
    mparams.circular_buffer_options.circular_buffer_smem_read = true;
    SchedulerEntry::makeSchedulerInstance(SchedulerType::Matmul)
        ->schedule(&fusion, &mparams);

    auto inputs = matmulAtInput3DTuring(M, N, K, layout);

    KernelExecutor ke;
    NVFUSER_TEST_CUDA_ARCH_COMPILE_CHECK(
        8,
        0,
        ke.compile(
            &fusion,
            {inputs.first, inputs.second},
            LaunchParams(),
            matmul_cparams));
    ASSERT_TRUE(getBankConflictInfo(ke.kernel()).empty());
    ASSERT_FALSE(
        PredicatedChecker::isCpAsyncMmaPredicatedByIfThenElse(ke.kernel()));
    auto cg_outputs = ke.run({inputs.first, inputs.second});
    auto tref = atMatmul(
        inputs.first.to(at::kFloat), inputs.second.to(at::kFloat), layout);
    NVF_CHECK(cg_outputs[0].allclose(tref, 0.0001, 0.0001));
  }
}

// Matmul-Matmul fusion test on Ampere
TEST_F(MatmulTest, MatmulMatmulAmpere) {
  NVFUSER_TEST_CUDA_ARCH_GUARD(8, 0);

  Fusion fusion;
  FusionGuard fg(&fusion);
  int M = 512, N = 256, K1 = 128, K2 = 128;

  // Fusion definition (Both gemms are TN)
  // [M,K1]
  auto tv0 = makeContigConcreteTensor({M, K1}, DataType::Half);
  // [K2,K1]
  auto tv1 = makeContigConcreteTensor({K2, K1}, DataType::Half);
  // [N,K2]
  auto tv2 = makeContigConcreteTensor({N, K2}, DataType::Half);

  fusion.addInput(tv0);
  fusion.addInput(tv1);
  fusion.addInput(tv2);

  // [M,N,K]
  auto tv0b = broadcast(tv0, {false, true, false});
  auto tv1b = broadcast(tv1, {true, false, false});
  auto tv2b = broadcast(tv2, {true, false, false});

  // [M,K2,R]
  auto tv3 = fusedMultiplySum(tv0b, tv1b, {2});

  auto tv3h = castOp(DataType::Half, tv3);
  auto tv3b = broadcast(tv3h, {false, true, false});

  auto tv4 = fusedMultiplySum(tv3b, tv2b, {2});

  fusion.addOutput(tv4);

  // Fusion:
  //  Gemm(M,K2,K1) x Gemm(M,N,K2)

  MatMulTileOptions gemm_tile1, gemm_tile2;

  // cta tile:
  //  To save register, n of cta tile 1
  //  matches k of cta tile2
  gemm_tile1.cta_tile = GemmTile(128, 64, 32);
  gemm_tile2.cta_tile = GemmTile(128, 32, 64);

  // Distribute to 2x2 warps
  gemm_tile1.warp_tile = GemmTile(64, 32, 32);
  gemm_tile2.warp_tile = GemmTile(64, 16, 64);

  auto mma_ops = ir_utils::getOpsOfType<MmaOp>(&fusion);
  NVF_CHECK(
      2 == mma_ops.size(),
      "Invalid number of MmaOp instances in fusion definition, expected 2, got ",
      mma_ops.size());
  MmaMacro macro = MmaMacro::Ampere_16_8_16;
  mma_ops[0]->setMacro(macro);
  mma_ops[1]->setMacro(macro);

  // Global read for gemm 1
  auto tv0r = tv0->cacheAfter();
  auto tv1r = tv1->cacheAfter();

  // Global read for gemm 2
  auto tv2r = tv2->cacheAfter();

  // Gemm 1 main loop read
  auto tv0cw = tv0r->cacheAfter();
  auto tv0cr = tv0cw->cacheAfter(LoadStoreOpType::LdMatrix);
  auto tv1cw = tv1r->cacheAfter();
  auto tv1cr = tv1cw->cacheAfter(LoadStoreOpType::LdMatrix);

  // Gemm 1 accumulator reg
  auto tv3c = tv3->cacheBefore();

  // Gemm 2 main loop read
  auto tv3cw = tv3h->cacheAfter();
  auto tv3cr = tv3cw->cacheAfter(LoadStoreOpType::LdMatrix);

  auto tv2cw = tv2r->cacheAfter();
  auto tv2cr = tv2cw->cacheAfter(LoadStoreOpType::LdMatrix);

  // Gemm 2 accumulator reg
  auto tv4c = tv4->cacheBefore();

  // General idea is inlining gemm1's main loop inside gemm2's

  // Schedule gemm 2:
  // ------------------------------------------------------------------
  tv4->split(-2, gemm_tile2.cta_tile.m);
  tv4->split(-1, gemm_tile2.cta_tile.n);

  //  0   1    2   3
  // [Mo,M128, No, N128]
  tv4->reorder({{1, 2}, {2, 1}});

  //  0   1    2   3
  // [Mo,No, M128, N128]
  tv2->computeAt(tv4, 2);
  tv3->computeAt(tv4, 2);

  // Order K
  //  0   1    2   3     4    5
  // [Mo,No, M128, N128, Ko, K32]
  tv4c->split(-1, gemm_tile2.cta_tile.k);
  tv4c->reorder({{2, 3}, {3, 4}, {4, 2}});

  //  0   1  2   3     4    5
  // [Mo,No, Ko M128, N128, K32]
  tv3->computeAt(tv4c, 3); // Implicitly defines cta tile of gemm1
  tv2r->computeAt(tv4c, 3);

  // Make warp tile
  mma_utils::scheduleWarpTileWithReduction(tv4c, gemm_tile2, macro);
  mma_utils::scheduleWarpTileWithNoReduction(tv4, gemm_tile2, macro);
  //           -8   -7  -6 -5 -4 -3 -2 -1
  // [Mo No Ko Kwo Mwo Nwo Mw Nw Mi Ni Ki]
  tv3cr->computeAt(tv4c, -4);
  tv2cr->computeAt(tv4c, -4);

  // Schedule tv2 gmem read and smem write:
  // ----------------------------------------------------------------
  // [No,Ko,N,K]
  tv2cw->merge(-2);
  tv2r->merge(-2);

  // [No,Ko,i,wy,wx,v]
  mma_utils::scheduleContiguousVectorLoad(tv2cw, gemm_tile2, 8);
  mma_utils::scheduleContiguousVectorLoad(tv2r, gemm_tile2, 8);
  tv2cw->setMemoryType(MemoryType::Shared);

  // Schedule tv2 gmem read and smem write:
  // ----------------------------------------------------------------

  // Schedule gemm 2 mma input
  // ---------------------------------------------------------------------------
  tv3cr->applyMmaSwizzle(MmaOperand::A);

  // [... Mi, Ni, Ki] want [Ni, Mi, Ki]
  tv3b->reorder({{-2, -3}, {-3, -2}});
  tv3b->applyMmaSwizzle(MmaOperand::A);

  tv2cr->applyMmaSwizzle(MmaOperand::B);
  tv2b->applyMmaSwizzle(MmaOperand::B);

  // Schedule mma output
  // ---------------------------------------------------------------------------
  {
    auto s = mma_utils::MmaSwizzler::scheduleMmaOutputAllocation(
        tv4c->getLoopDomain());
    tv4c->setLoopDomain(s.as<IterDomain*>());
    tv4c->setAllocationDomain(s.as<IterDomain*>(), true);
  }
  {
    auto s = mma_utils::MmaSwizzler::scheduleMmaOutputAllocation(
        tv4->getLoopDomain());
    tv4->setLoopDomain(s.as<IterDomain*>());
  }

  // Schedule gemm 1:
  // ------------------------------------------------------------------

  // CTA tile:
  tv0->computeAt(tv3, 2);
  tv1->computeAt(tv3, 2);

  // Schedule K dim for gemm 1:

  // Order K
  //  0   1    2   3     4    5
  // [Mo,No, M128, N128, Ko, K32]
  tv3c->split(-1, gemm_tile1.cta_tile.k);
  tv3c->reorder({{2, 3}, {3, 4}, {4, 2}});
  //  0   1  2   3     4    5
  // [Mo,No, Ko M128, N128, K32]
  tv0r->computeAt(tv3c, 3);
  tv1r->computeAt(tv3c, 3);

  // Make warp tile:
  // -------------------------------------------------------------------------
  mma_utils::scheduleWarpTileWithReduction(tv3c, gemm_tile1, macro);
  mma_utils::scheduleWarpTileWithNoReduction(tv3cw, gemm_tile1, macro);

  tv0cr->computeAt(tv3c, -4);
  tv1cr->computeAt(tv3c, -4);

  tv3->computeAt(tv3cw, -3);

  // Schedule gmem read and smem write:
  // ---------------------------------------------------------------------------
  // [Mo,Ko,M,K]
  tv0cw->merge(-2);
  tv0r->merge(-2);
  mma_utils::scheduleContiguousVectorLoad(tv0cw, gemm_tile1, 8);
  mma_utils::scheduleContiguousVectorLoad(tv0r, gemm_tile1, 8);
  tv0cw->setMemoryType(MemoryType::Shared);
  // [Mo,Ko,i,wy,wx,v]

  // [No,Ko,N,K]
  tv1cw->merge(-2);
  tv1r->merge(-2);
  // [No,Ko,i,wy,wx,v]
  mma_utils::scheduleContiguousVectorLoad(tv1cw, gemm_tile1, 8);
  mma_utils::scheduleContiguousVectorLoad(tv1r, gemm_tile1, 8);
  tv1cw->setMemoryType(MemoryType::Shared);

  // Schedule mma input
  // ---------------------------------------------------------------------------
  tv0cr->applyMmaSwizzle(MmaOperand::A);
  // [... Mi, Ni, Ki] want [Ni, Mi, Ki]
  tv0b->reorder({{-2, -3}, {-3, -2}});
  tv0b->applyMmaSwizzle(MmaOperand::A);

  tv1cr->applyMmaSwizzle(MmaOperand::B);
  tv1b->applyMmaSwizzle(MmaOperand::B);

  // Schedule mma output
  // ---------------------------------------------------------------------------
  {
    auto s = mma_utils::MmaSwizzler::scheduleMmaOutputAllocation(
        tv3c->getLoopDomain());
    tv3c->setLoopDomain(s.as<IterDomain*>());
    tv3c->setAllocationDomain(s.as<IterDomain*>(), true);
  }
  {
    auto s = mma_utils::MmaSwizzler::scheduleMmaOutputAllocation(
        tv3cw->getLoopDomain());
    tv3cw->setLoopDomain(s.as<IterDomain*>());
  }
  {
    auto s = mma_utils::MmaSwizzler::scheduleMmaOutputAllocation(
        tv3h->getLoopDomain());
    tv3h->setLoopDomain(s.as<IterDomain*>());
  }
  {
    auto s = mma_utils::MmaSwizzler::scheduleMmaOutputAllocation(
        tv3->getLoopDomain());
    tv3->setLoopDomain(s.as<IterDomain*>());
  }
  tv3cw->setMemoryType(MemoryType::Shared);

  // Parallelize
  //  0  1  2   3   4   5  6  7
  // [Mo No Mwo Nwo Mw Nw (Mi Ni)]
  // Gemm 1
  tv3c->axis(4)->parallelize(ParallelType::TIDz);
  tv3c->axis(5)->parallelize(ParallelType::TIDy);

  tv3->computeAt(tv3cw, -2);
  tv3cw->axis(2)->parallelize(ParallelType::TIDz);
  tv3cw->axis(3)->parallelize(ParallelType::TIDy);

  // Gemm 2
  tv4->axis(2)->parallelize(ParallelType::TIDz);
  tv4->axis(3)->parallelize(ParallelType::TIDy);
  tv4c->axis(4)->parallelize(ParallelType::TIDz);
  tv4c->axis(5)->parallelize(ParallelType::TIDy);

  tv4->axis(0)->parallelize(ParallelType::BIDx);
  tv4->axis(1)->parallelize(ParallelType::BIDy);

  auto options = at::TensorOptions().dtype(at::kHalf).device(at::kCUDA, 0);
  auto t0 = at::randn({M, K1}, options);
  auto t1 = at::randn({K2, K1}, options);
  auto t2 = at::randn({N, K2}, options);

  auto tref = t0.to(at::kFloat)
                  .matmul(t1.t().to(at::kFloat))
                  .matmul(t2.t().to(at::kFloat));

  KernelExecutor ke;

  NVFUSER_TEST_CUDA_ARCH_COMPILE_CHECK(
      8, 0, ke.compile(&fusion, {t0, t1, t2}, LaunchParams(), matmul_cparams));

  auto cg_outputs = ke.run({t0, t1, t2});
  ASSERT_FALSE(
      PredicatedChecker::isCpAsyncMmaPredicatedByIfThenElse(ke.kernel()));
  // relaxed check for now, err accumulation is significant.
  NVF_CHECK(cg_outputs[0].allclose(tref, 0.1, 0.1));
}

// Simplified Matmul-Softmax-Matmul test on Ampere
//   (To be extended in follow ups)
TEST_F(MatmulTest, MatmulSoftmaxMatmulAmpere) {
  NVFUSER_TEST_CUDA_ARCH_GUARD(8, 0);

  Fusion fusion;
  FusionGuard fg(&fusion);

  // Omitting outer dimensions and pointwise ops

  const int seql_q = 32;
  const int seql_k = 128;
  const int hidden_size = 1024;
  const int num_heads = 16;
  const int head_dim = hidden_size / num_heads;

  // Gemm 1:
  // (80, 80, 64)
  const int M1 = seql_q, N1 = seql_k, K1 = head_dim;
  // (64, 80)
  const int N2 = head_dim, K2 = seql_k;

  // Fusion definition (Both gemms are TN)
  // [M,K1]
  auto inp = makeContigConcreteTensor({M1, K1}, DataType::Half);
  // Query matrix
  auto qk = makeContigConcreteTensor({N1, K1}, DataType::Half);
  // Second linear matrix
  auto acc = makeContigConcreteTensor({N2, K2}, DataType::Half);

  fusion.addInput(inp);
  fusion.addInput(qk);
  fusion.addInput(acc);

  // [M,N,K]
  auto tv0b = broadcast(inp, {false, true, false});
  auto tv1b = broadcast(qk, {true, false, false});
  auto tv2b = broadcast(acc, {true, false, false});

  // [M,K2,R]
  auto tv3 = fusedMultiplySum(tv0b, tv1b, {2});

  // Inline define softmax for now for scheduling
  auto x = tv3;
  const int kReductionAxis = 1;
  const int kNumberOfDims = 2;
  std::vector<bool> broadcast_mask(kNumberOfDims, false);
  broadcast_mask[kReductionAxis] = true;

  auto max_val = max(x, {kReductionAxis});
  auto bcast_max = broadcast(max_val, broadcast_mask);
  auto x_max_sub = sub(x, bcast_max);
  auto exp_val = exp(x_max_sub);
  auto sum_exp = sum(exp_val, {kReductionAxis});
  auto bcast_sum = broadcast(sum_exp, broadcast_mask);
  auto recip = reciprocal(bcast_sum);
  auto tv3sfm = mul(exp_val, recip);

  auto tv3h = castOp(DataType::Half, tv3sfm);
  auto tv3b = broadcast(tv3h, {false, true, false});
  auto tv4 = fusedMultiplySum(tv3b, tv2b, {2});

  fusion.addOutput(tv4);

  // Fusion:
  //  Gemm(M,K2,K1) x Gemm(M,N,K2)
  MatMulTileOptions gemm_tile;

  // TODO: use very small tiles for now since
  //  alias pass is not re-using smem. Fix later.
  gemm_tile.cta_tile = GemmTile(32, 128, 32);

  // Distribute to 2x2 warps
  gemm_tile.warp_tile = GemmTile(16, 64, 32);

  auto mma_ops = ir_utils::getOpsOfType<MmaOp>(&fusion);
  NVF_CHECK(
      2 == mma_ops.size(),
      "Invalid number of MmaOp instances in fusion definition, expected 2, got ",
      mma_ops.size());
  MmaMacro macro = MmaMacro::Ampere_16_8_16;
  mma_ops[0]->setMacro(macro);
  mma_ops[1]->setMacro(macro);

  // Global read for gemm 1
  auto tv0r = inp->cacheAfter();
  auto tv1r = qk->cacheAfter();

  // Global read for gemm 2
  auto tv2r = acc->cacheAfter();

  // Gemm 1 main loop read
  auto tv0cw = tv0r->cacheAfter();
  auto tv0cr = tv0cw->cacheAfter(LoadStoreOpType::LdMatrix);
  auto tv1cw = tv1r->cacheAfter();
  auto tv1cr = tv1cw->cacheAfter(LoadStoreOpType::LdMatrix);

  // Gemm 1 accumulator reg
  auto tv3c = tv3->cacheBefore();

  // Softmax conversion:
  auto tv3ccr = tv3->cacheAfter();

  // tv3ccr -> tv3h : softmax

  // Gemm 2 main loop read
  auto tv3cr = tv3h->cacheAfter(LoadStoreOpType::LdMatrix);

  auto tv2cw = tv2r->cacheAfter();
  auto tv2cr = tv2cw->cacheAfter(LoadStoreOpType::LdMatrix);

  // Gemm 2 accumulator reg
  auto tv4c = tv4->cacheBefore();

  // Schedule gemm 2:
  // ------------------------------------------------------------------
  tv4->split(-2, gemm_tile.cta_tile.m);
  tv4->split(-1, gemm_tile.cta_tile.n);

  //  0   1    2   3
  // [Mo,M128, No, N128]
  tv4->reorder({{1, 2}, {2, 1}});

  //  0   1    2   3
  // [Mo,No, M128, N128]
  acc->computeAt(tv4, 2);
  tv3->computeAt(tv4, 2);

  // Order K
  //  0   1    2   3     4    5
  // [Mo,No, M128, N128, Ko, K32]
  tv4c->split(-1, gemm_tile.cta_tile.k);
  tv4c->reorder({{2, 3}, {3, 4}, {4, 2}});

  //  0   1  2   3     4    5
  // [Mo,No, Ko M128, N128, K32]
  tv3->computeAt(tv4c, 2);
  tv2r->computeAt(tv4c, 3);

  // Make warp tile
  mma_utils::scheduleWarpTileWithReduction(tv4c, gemm_tile, macro);
  mma_utils::scheduleWarpTileWithNoReduction(tv4, gemm_tile, macro);
  //           -8  -7  -6  -5 -4 -3 -2 -1
  // [Mo No Ko Kwo Mwo Nwo Mw Nw Mi Ni Ki]
  tv3cr->computeAt(tv4c, -4);
  tv2cr->computeAt(tv4c, -4);

  // Schedule tv2 gmem read and smem write:
  // ----------------------------------------------------------------
  // [No,Ko,N,K]
  tv2cw->merge(-2);
  tv2r->merge(-2);

  // [No,Ko,i,wy,wx,v]
  mma_utils::scheduleContiguousVectorLoad(tv2cw, gemm_tile, 8);
  mma_utils::scheduleContiguousVectorLoad(tv2r, gemm_tile, 8);
  tv2cw->setMemoryType(MemoryType::Shared);

  // Schedule tv2 gmem read and smem write:
  // ----------------------------------------------------------------

  // Schedule gemm 2 mma input
  // ---------------------------------------------------------------------------
  tv3cr->applyMmaSwizzle(MmaOperand::A);
  // [... Mi, Ni, Ki] want [Ni, Mi, Ki]
  tv3b->reorder({{-2, -3}, {-3, -2}});
  tv3b->applyMmaSwizzle(MmaOperand::A);

  tv2cr->applyMmaSwizzle(MmaOperand::B);
  tv2b->applyMmaSwizzle(MmaOperand::B);

  // Schedule mma output
  // ---------------------------------------------------------------------------
  {
    auto s = mma_utils::MmaSwizzler::scheduleMmaOutputAllocation(
        tv4c->getLoopDomain());
    tv4c->setLoopDomain(s.as<IterDomain*>());
    tv4c->setAllocationDomain(s.as<IterDomain*>(), true);
  }
  {
    auto s = mma_utils::MmaSwizzler::scheduleMmaOutputAllocation(
        tv4->getLoopDomain());
    tv4->setLoopDomain(s.as<IterDomain*>());
  }

  // Schedule gemm 1:
  // ------------------------------------------------------------------

  // CTA tile:
  // [Mo, Mi128, N80]

  tv3->split(-1, gemm_tile.cta_tile.n);
  // [Mo, Mi128, No, Ni128]

  tv3->reorder({{1, 2}, {2, 1}});

  // [Mo, No, Mi128, Ni128]
  inp->computeAt(tv3, 2);
  qk->computeAt(tv3, 2);

  // Schedule K dim for gemm 1:

  // Order K
  //  0   1    2   3     4    5
  // [Mo,No, M128, N128, Ko, K32]
  tv3c->split(-1, gemm_tile.cta_tile.k);
  tv3c->reorder({{2, 3}, {3, 4}, {4, 2}});
  //  0   1  2   3     4    5
  // [Mo,No, Ko M128, N128, K32]
  tv0r->computeAt(tv3c, 3);
  tv1r->computeAt(tv3c, 3);

  // Make warp tile:
  // -------------------------------------------------------------------------
  mma_utils::scheduleWarpTileWithReduction(tv3c, gemm_tile, macro);
  mma_utils::scheduleWarpTileWithNoReduction(tv3, gemm_tile, macro);

  tv0cr->computeAt(tv3c, -4);
  tv1cr->computeAt(tv3c, -4);

  // tv3->computeAt(tv3cw,-3);

  // Schedule gmem read and smem write:
  // ---------------------------------------------------------------------------
  // [Mo,Ko,M,K]
  tv0cw->merge(-2);
  tv0r->merge(-2);
  mma_utils::scheduleContiguousVectorLoad(tv0cw, gemm_tile, 8);
  mma_utils::scheduleContiguousVectorLoad(tv0r, gemm_tile, 8);
  tv0cw->setMemoryType(MemoryType::Shared);
  // [Mo,Ko,i,wy,wx,v]

  // [No,Ko,N,K]
  tv1cw->merge(-2);
  tv1r->merge(-2);
  // [No,Ko,i,wy,wx,v]
  mma_utils::scheduleContiguousVectorLoad(tv1cw, gemm_tile, 8);
  mma_utils::scheduleContiguousVectorLoad(tv1r, gemm_tile, 8);
  tv1cw->setMemoryType(MemoryType::Shared);

  // Schedule mma input
  // ---------------------------------------------------------------------------
  tv0cr->applyMmaSwizzle(MmaOperand::A);
  // [... Mi, Ni, Ki] want [Ni, Mi, Ki]
  tv0b->reorder({{-2, -3}, {-3, -2}});
  tv0b->applyMmaSwizzle(MmaOperand::A);

  tv1cr->applyMmaSwizzle(MmaOperand::B);
  tv1b->applyMmaSwizzle(MmaOperand::B);

  // // Schedule mma output
  // //
  // ---------------------------------------------------------------------------
  {
    auto s = mma_utils::MmaSwizzler::scheduleMmaOutputAllocation(
        tv3c->getLoopDomain());
    tv3c->setLoopDomain(s.as<IterDomain*>());
    tv3c->setAllocationDomain(s.as<IterDomain*>(), true);
  }
  {
    auto s = mma_utils::MmaSwizzler::scheduleMmaOutputAllocation(
        tv3->getLoopDomain());
    tv3->setLoopDomain(s.as<IterDomain*>());
  }

  // Put tv3 result in smem
  tv3->setMemoryType(MemoryType::Shared);

  // schedule a reg persistent softmax: from tv3
  // [Mo, M128, RN]
  max_val->split(-1, 128);
  // [Mo, M128, RN1, RN128]
  max_val->split(-1, 4);
  // Map to warp (2x2)
  max_val->split(-4, 4);
  max_val->split(-4, 2);

  // [Mo, Mo32, My2, Mx2, RN1, RNo32, RNi4]
  auto max_rf = max_val->rFactor({-1});
  // [Mo, Mo32, My2, Mx2, RN1, I32, RNi4]

  // [Mo, M128, RN]
  sum_exp->split(-1, 128);
  // [Mo, M128, RN1, RN128]
  sum_exp->split(-1, 4);
  // Map to warp (2x2)
  sum_exp->split(-4, 4);
  sum_exp->split(-4, 2);

  // [Mo, Mo32, My2, Mx2, RN1, RNo32, RNi4]
  auto sum_exp_rf = sum_exp->rFactor({-1});
  // [Mo, Mo32, My2, Mx2, RN1, I32, RNi4]

  exp_val->computeAt(sum_exp_rf, 4);
  exp_val->split(-1, 128);
  exp_val->split(-1, 4);
  bcast_max->computeAt(exp_val, -2);

  // [Mo, Mo32, My2, Mx2, IN1, I32, INi4]

  // Read from smem
  tv3ccr->computeAt(max_rf, 4);
  // [Mo, Mo32, My2, Mx2, N80]
  tv3ccr->split(-1, 128);
  tv3ccr->split(-1, 4);
  // [Mo, Mo32, My2, Mx2, IN1, I32, INi4]

  // Write to second gemm
  tv3h->split(-1, 128);
  tv3h->split(-1, 4);
  // Map to warp (2x2)
  tv3h->split(-4, 4);
  tv3h->split(-4, 2);

  bcast_sum->computeAt(tv3h, -2);

  tv3h->setMemoryType(MemoryType::Shared);

  // Parallelize
  tv4->axis(0)->parallelize(ParallelType::BIDx);
  //  0  1  2   3   4   5  6  7
  // [Mo No Mwo Nwo Mw Nw (Mi Ni)]
  // Gemm 1
  tv3c->axis(4)->parallelize(ParallelType::TIDz);
  tv3c->axis(5)->parallelize(ParallelType::TIDy);
  tv3->axis(2)->parallelize(ParallelType::TIDz);
  tv3->axis(3)->parallelize(ParallelType::TIDy);

  auto parallelize_non_reduced_val = [](TensorView* tv) {
    tv->axis(-2)->parallelize(ParallelType::TIDx);
    tv->axis(2)->parallelize(ParallelType::TIDz);
    tv->axis(3)->parallelize(ParallelType::TIDy);
  };

  auto parallelize_reduced_val = [](TensorView* tv) {
    tv->axis(-1)->parallelize(ParallelType::TIDx);
    tv->axis(2)->parallelize(ParallelType::TIDz);
    tv->axis(3)->parallelize(ParallelType::TIDy);
  };

  parallelize_non_reduced_val(tv3h);
  parallelize_non_reduced_val(max_rf);
  parallelize_non_reduced_val(bcast_max);
  parallelize_non_reduced_val(exp_val);
  parallelize_non_reduced_val(sum_exp_rf);
  parallelize_non_reduced_val(bcast_sum);
  parallelize_non_reduced_val(recip);

  parallelize_reduced_val(max_val);
  parallelize_reduced_val(sum_exp);

  //  0  1  2   3   4   5  6  7
  // [Mo No Mwo Nwo Mw Nw (Mi Ni)]
  // Gemm 2
  tv4->axis(2)->parallelize(ParallelType::TIDz);
  tv4->axis(3)->parallelize(ParallelType::TIDy);
  tv4c->axis(4)->parallelize(ParallelType::TIDz);
  tv4c->axis(5)->parallelize(ParallelType::TIDy);

  auto options = at::TensorOptions().dtype(at::kHalf).device(at::kCUDA, 0);
  auto t0 = at::randn({M1, K1}, options);
  auto t1 = at::randn({N1, K1}, options);
  auto t2 = at::randn({N2, K2}, options);

  KernelExecutor ke;

  NVFUSER_TEST_CUDA_ARCH_COMPILE_CHECK(
      8, 0, ke.compile(&fusion, {t0, t1, t2}, LaunchParams(), matmul_cparams));

  auto cg_outputs = ke.run({t0, t1, t2});
  ASSERT_FALSE(
      PredicatedChecker::isCpAsyncMmaPredicatedByIfThenElse(ke.kernel()));
  auto g1 = t0.to(at::kFloat).matmul(t1.t().to(at::kFloat));
  auto sg1 = at::_softmax(g1, -1, false);
  auto gsg1 = sg1.matmul(t2.t().to(at::kFloat));

  NVF_CHECK(cg_outputs[0].allclose(gsg1, 0.001, 0.001));
}

// Matmul test for Turing MMA: across supported layouts
TEST_P(MatmulTestWithLayout, TuringMatmul) {
  NVFUSER_TEST_CUDA_ARCH_RANGE_GUARD(7, 5, 9, 0);

  // Keep multiples of 8 to keep vectorizable.
  int M = 504, N = 136, K = 248;

  Fusion fusion;
  FusionGuard fg(&fusion);

  auto shapes = matmulAtInputShape3DTuring(-1, -1, -1, layout);

  auto tv0 = makeContigConcreteTensor(shapes.first, DataType::Half);
  auto tv1 = makeContigConcreteTensor(shapes.second, DataType::Half);

  fusion.addInput(tv0);
  fusion.addInput(tv1);

  tv0 = canonicalizeInputToBMNK(tv0, layout, MmaOperand::A);
  tv1 = canonicalizeInputToBMNK(tv1, layout, MmaOperand::B);
  auto tv2 = fusedMultiplySum(tv0, tv1, {-1});

  fusion.addOutput(tv2);

  MatMulTileOptions gemm_tile;
  gemm_tile.cta_tile = GemmTile(128, 128, 32);
  gemm_tile.warp_tile = GemmTile(64, 64, 32);

  MatmulParams mparams;
  mparams.supported_vec_size = {8, 8, 4};
  mparams.mma_macro = MmaMacro::Turing_16_8_16;
  mparams.tile_sizes = gemm_tile;
  SchedulerEntry::makeSchedulerInstance(SchedulerType::Matmul)
      ->schedule(&fusion, &mparams);

  auto inputs = matmulAtInput3DTuring(M, N, K, layout);

  KernelExecutor ke;
  NVFUSER_TEST_CUDA_ARCH_COMPILE_CHECK(
      7, 5, ke.compile(&fusion, {inputs.first, inputs.second}));
  ASSERT_TRUE(getBankConflictInfo(ke.kernel()).empty());
  ASSERT_FALSE(
      PredicatedChecker::isCpAsyncMmaPredicatedByIfThenElse(ke.kernel()));
  auto cg_outputs = ke.run({inputs.first, inputs.second});
  auto tref = atMatmul(
      inputs.first.to(at::kFloat), inputs.second.to(at::kFloat), layout);
  NVF_CHECK(cg_outputs[0].allclose(tref, 0.0001, 0.0001));
}

// Matmul test on ampere, using ampere memory ops
TEST_F(MatmulTest, AmpereMatmulTNCpAsync) {
  Fusion fusion;
  FusionGuard fg(&fusion);

  int M = 255, N = 511, K = 88;

  // [M,K]
  auto tv0 = makeContigTensor(2, DataType::Half);
  // [N,K]
  auto tv1 = makeContigTensor(2, DataType::Half);
  fusion.addInput(tv0);
  fusion.addInput(tv1);

  // [M,N,K]
  auto tv0b = broadcast(tv0, {false, true, false});
  auto tv1b = broadcast(tv1, {true, false, false});

  // Leaving both sets of mma inputs for volta outside
  //  currently since they need to be swizzled.
  auto tv2 = fusedMultiplySum(tv0b, tv1b, {2});

  fusion.addOutput(tv2);

  MatMulTileOptions gemm_tile;
  gemm_tile.cta_tile = GemmTile(128, 128, 32);
  gemm_tile.warp_tile = GemmTile(64, 64, 32);

  auto mma_ops = ir_utils::getOpsOfType<MmaOp>(&fusion);
  NVF_CHECK(
      1 == mma_ops.size(),
      "Invalid number of MmaOp instances in fusion definition, expected 1, got ",
      mma_ops.size());
  MmaMacro macro = MmaMacro::Ampere_16_8_16;
  mma_ops.front()->setMacro(macro);

  auto tv0cw = tv0->cacheAfter(LoadStoreOpType::CpAsync);
  auto tv0cr = tv0cw->cacheAfter(LoadStoreOpType::LdMatrix);
  auto tv1cw = tv1->cacheAfter(LoadStoreOpType::CpAsync);
  auto tv1cr = tv1cw->cacheAfter(LoadStoreOpType::LdMatrix);
  auto tv2c = tv2->cacheBefore();

  // Make a CTA tile
  // ------------------------------------------------------------------
  // [M,N]
  tv2->split(-2, gemm_tile.cta_tile.m);
  tv2->split(-1, gemm_tile.cta_tile.n);

  //  0   1    2   3
  // [Mo,M128, No, N128]
  tv2->reorder({{1, 2}, {2, 1}});

  //  0   1    2   3
  // [Mo,No, M128, N128]
  tv0->computeAt(tv2, 2);
  tv1->computeAt(tv2, 2);

  // Order K
  //  0   1    2   3     4    5
  // [Mo,No, M128, N128, Ko, K32]
  tv2c->split(-1, gemm_tile.cta_tile.k);
  tv2c->reorder({{2, 3}, {3, 4}, {4, 2}});

  //  0   1  2   3     4    5
  // [Mo,No, Ko M128, N128, K32]
  tv0cw->computeAt(tv2c, 3);
  tv1cw->computeAt(tv2c, 3);

  // Make warp tile:
  // -------------------------------------------------------------------------
  mma_utils::scheduleWarpTileWithReduction(tv2c, gemm_tile, macro);
  mma_utils::scheduleWarpTileWithNoReduction(tv2, gemm_tile, macro);
  //           -8  -7  -6  -5 -4 -3 -2 -1
  // [Mo No Ko Kwo Mwo Nwo Mw Nw Mi Ni Ki]
  tv0cr->computeAt(tv2c, -4);
  tv1cr->computeAt(tv2c, -4);

  // Schedule gmem read and smem write:
  // ---------------------------------------------------------------------------
  // [Mo,Ko,M,K]
  tv0cw->merge(-2);
  mma_utils::scheduleContiguousVectorLoad(tv0cw, gemm_tile, 8);
  tv0cw->setMemoryType(MemoryType::Shared);
  // [Mo,Ko,i,wy,wx,v]

  // [No,Ko,N,K]
  tv1cw->merge(-2);
  // [No,Ko,i,wy,wx,v]
  mma_utils::scheduleContiguousVectorLoad(tv1cw, gemm_tile, 8);
  tv1cw->setMemoryType(MemoryType::Shared);
  // Schedule mma input
  // ---------------------------------------------------------------------------
  tv0cr->applyMmaSwizzle(MmaOperand::A);
  // [... Mi, Ni, Ki]
  tv0b->reorder({{-2, -3}, {-3, -2}});
  tv0b->applyMmaSwizzle(MmaOperand::A);

  tv1cr->applyMmaSwizzle(MmaOperand::B);
  tv1b->applyMmaSwizzle(MmaOperand::B);

  // Schedule mma output
  // ---------------------------------------------------------------------------
  {
    auto s = mma_utils::MmaSwizzler::scheduleMmaOutputAllocation(
        tv2c->getLoopDomain());
    tv2c->setLoopDomain(s.as<IterDomain*>());
    tv2c->setAllocationDomain(s.as<IterDomain*>(), true);
  }
  {
    auto s = mma_utils::MmaSwizzler::scheduleMmaOutputAllocation(
        tv2->getLoopDomain());
    tv2->setLoopDomain(s.as<IterDomain*>());
  }

  // Parallelize
  //  0   1  2  3   4   5  6  7  8  9  10
  // [Mo No Ko Kwo Mwo Nwo Mw Nw (Mi Ni Ki)]
  tv2c->axis(4)->parallelize(ParallelType::TIDz);
  tv2c->axis(5)->parallelize(ParallelType::TIDy);

  // Parallelize
  //  0  1  2   3   4   5  6  7
  // [Mo No Mwo Nwo Mw Nw (Mi Ni)]
  tv2->axis(0)->parallelize(ParallelType::BIDx);
  tv2->axis(1)->parallelize(ParallelType::BIDy);
  tv2->axis(2)->parallelize(ParallelType::TIDz);
  tv2->axis(3)->parallelize(ParallelType::TIDy);

  auto options = at::TensorOptions().dtype(at::kHalf).device(at::kCUDA, 0);
  auto t0 = at::randn({M, K}, options);
  auto t1 = at::randn({N, K}, options);

  KernelExecutor ke;
  NVFUSER_TEST_CUDA_ARCH_COMPILE_CHECK(
      8, 0, ke.compile(&fusion, {t0, t1}, LaunchParams(), matmul_cparams));

  auto cg_outputs = ke.run({t0, t1});
  ASSERT_FALSE(
      PredicatedChecker::isCpAsyncMmaPredicatedByIfThenElse(ke.kernel()));
  auto tref = t0.to(at::kFloat).matmul(t1.t().to(at::kFloat));

  NVF_CHECK(cg_outputs[0].allclose(tref, 0.0001, 0.0001));
}

TEST_F(MatmulTest, AmpereStridedBatchedMatmulTN) {
  NVFUSER_TEST_CUDA_ARCH_GUARD(8, 0);

  Fusion fusion;
  FusionGuard fg(&fusion);
  int64_t M = 511, N = 123, K = 88, B0 = 3, B1 = 5;

  // [B0 ,M, B1, K]
  auto tv0 = makeContigTensor(4, DataType::Half);
  // [B0, N, B1, K]
  auto tv1 = makeContigTensor(4, DataType::Half);
  fusion.addInput(tv0);
  fusion.addInput(tv1);

  // [B0, M, N, B1, K]
  auto tv0b = broadcast(tv0, {false, false, true, false, false});
  auto tv1b = broadcast(tv1, {false, true, false, false, false});

  // Leaving both sets of mma inputs for volta outside
  //  currently since they need to be swizzled.
  auto tv2 = fusedMultiplySum(tv0b, tv1b, {4});

  fusion.addOutput(tv2);

  MatMulTileOptions gemm_tile;
  gemm_tile.cta_tile = GemmTile(128, 128, 32);
  gemm_tile.warp_tile = GemmTile(64, 64, 32);

  auto mma_ops = ir_utils::getOpsOfType<MmaOp>(&fusion);
  NVF_CHECK(
      1 == mma_ops.size(),
      "Invalid number of MmaOp instances in fusion definition, expected 1, got ",
      mma_ops.size());
  MmaMacro macro = MmaMacro::Ampere_16_8_16;
  mma_ops.front()->setMacro(macro);

  auto tv0r = tv0->cacheAfter();
  auto tv1r = tv1->cacheAfter();
  auto tv0cw = tv0r->cacheAfter();
  auto tv0cr = tv0cw->cacheAfter(LoadStoreOpType::LdMatrix);
  auto tv1cw = tv1r->cacheAfter();
  auto tv1cr = tv1cw->cacheAfter(LoadStoreOpType::LdMatrix);
  auto tv2c = tv2->cacheBefore();

  // Group the BATCHED DIMS:
  //  -4 -3  -2 -1
  // [B0, M, N, B1]
  tv2->reorder({{-3, -2}, {-2, -1}, {-1, -4}});

  //  -4  -3 -2  -1
  // [B0, B1, M, N]

  // Make a CTA tile
  // ------------------------------------------------------------------
  // [B0, B1, M, N]
  tv2->split(-2, gemm_tile.cta_tile.m);
  tv2->split(-1, gemm_tile.cta_tile.n);

  //  0   1   2   3     4   5
  // [B0, B1, Mo, M128, No, N128]
  tv2->reorder({{-3, -2}, {-2, -3}});

  //  0   1   2   3   4     5
  // [B0, B1, Mo, No, M128, N128]

  // Merge the outer dims:
  tv2->merge(0);
  tv2->merge(0);

  //  0   1   2     3
  // [Mo, No, M128, N128]
  tv0->computeAt(tv2, 2);
  tv1->computeAt(tv2, 2);

  // Order K
  //  0   1   2     3     4   5
  // [Mo, No, M128, N128, Ko, K32]
  tv2c->split(-1, gemm_tile.cta_tile.k);
  tv2c->reorder({{2, 3}, {3, 4}, {4, 2}});

  //  0   1   2   3     4     5
  // [Mo, No, Ko, M128, N128, K32]
  tv0r->computeAt(tv2c, 3);
  tv1r->computeAt(tv2c, 3);

  // Make warp tile:
  // -------------------------------------------------------------------------
  mma_utils::scheduleWarpTileWithReduction(tv2c, gemm_tile, macro);
  mma_utils::scheduleWarpTileWithNoReduction(tv2, gemm_tile, macro);
  //           -8  -7  -6  -5 -4 -3 -2 -1
  // [Mo No Ko Kwo Mwo Nwo Mw Nw Mi Ni Ki]
  tv0cr->computeAt(tv2c, -4);
  tv1cr->computeAt(tv2c, -4);

  // Schedule gmem read and smem write:
  // ---------------------------------------------------------------------------
  // [Mo, Ko, M, K]
  tv0cw->merge(-2);
  tv0r->merge(-2);
  mma_utils::scheduleContiguousVectorLoad(tv0cw, gemm_tile, 8);
  mma_utils::scheduleContiguousVectorLoad(tv0r, gemm_tile, 8);
  tv0cw->setMemoryType(MemoryType::Shared);
  // [Mo, Ko, i, wy, wx, v]

  // [No, Ko, N, K]
  tv1cw->merge(-2);
  tv1r->merge(-2);
  // [No, Ko, i, wy, wx, v]
  mma_utils::scheduleContiguousVectorLoad(tv1cw, gemm_tile, 8);
  mma_utils::scheduleContiguousVectorLoad(tv1r, gemm_tile, 8);
  tv1cw->setMemoryType(MemoryType::Shared);
  // Schedule mma input
  // ---------------------------------------------------------------------------
  tv0cr->applyMmaSwizzle(MmaOperand::A);

  // [... Mi, Ni, Ki] want [Ni, Mi, Ki]
  tv0b->reorder({{-2, -3}, {-3, -2}});
  tv0b->applyMmaSwizzle(MmaOperand::A);

  tv1cr->applyMmaSwizzle(MmaOperand::B);
  tv1b->applyMmaSwizzle(MmaOperand::B);

  // Schedule mma output
  // ---------------------------------------------------------------------------
  {
    auto s = mma_utils::MmaSwizzler::scheduleMmaOutputAllocation(
        tv2c->getLoopDomain());
    tv2c->setLoopDomain(s.as<IterDomain*>());
    tv2c->setAllocationDomain(s.as<IterDomain*>(), true);
  }
  {
    auto s = mma_utils::MmaSwizzler::scheduleMmaOutputAllocation(
        tv2->getLoopDomain());
    tv2->setLoopDomain(s.as<IterDomain*>());
  }

  // Parallelize
  //  0   1  2  3   4   5  6  7   8  9  10
  // [Mo No Ko Kwo Mwo Nwo Mw Nw (Mi Ni Ki)]
  tv2c->axis(4)->parallelize(ParallelType::TIDz);
  tv2c->axis(5)->parallelize(ParallelType::TIDy);

  // Parallelize
  //  0  1  2   3   4   5  6  7
  // [Mo No Mwo Nwo Mw Nw (Mi Ni)]
  tv2->axis(0)->parallelize(ParallelType::BIDx);
  tv2->axis(1)->parallelize(ParallelType::BIDy);
  tv2->axis(2)->parallelize(ParallelType::TIDz);
  tv2->axis(3)->parallelize(ParallelType::TIDy);

  auto options = at::TensorOptions().dtype(at::kHalf).device(at::kCUDA, 0);
  auto t0 = at::randn({B0, M, B1, K}, options);
  auto t1 = at::randn({B0, N, B1, K}, options);

  KernelExecutor ke;

  NVFUSER_TEST_CUDA_ARCH_COMPILE_CHECK(
      8, 0, ke.compile(&fusion, {t0, t1}, LaunchParams(), matmul_cparams));

  auto cg_outputs = ke.run({t0, t1});
  ASSERT_FALSE(
      PredicatedChecker::isCpAsyncMmaPredicatedByIfThenElse(ke.kernel()));
  // ref implementation:
  auto ref_t0 = t0.permute({0, 2, 1, 3})
                    .contiguous()
                    .view({B0 * B1, M, K}); // B0, B1, M, K
  auto ref_t1 = t1.permute({0, 2, 3, 1})
                    .contiguous()
                    .view({B0 * B1, K, N}); // B0, B1, K, N
  auto ref_permuted =
      ref_t0.to(at::kFloat).bmm(ref_t1.to(at::kFloat)); // B0*B1, M,N
  auto ref = ref_permuted.view({B0, B1, M, N})
                 .permute({0, 2, 3, 1})
                 .contiguous(); // B0,M,N,B1
  NVF_CHECK(cg_outputs[0].allclose(ref, 0.0001, 0.0001));
}

// Matmul test on Ampere with a reshape on prolog
TEST_F(MatmulTest, AmpereViewMatmulTN) {
  NVFUSER_TEST_CUDA_ARCH_GUARD(8, 0);

  Fusion fusion;
  FusionGuard fg(&fusion);
  int M = 511, N = 257, K = 88;
  int Ko = 11, Ki = 8;

  // [M,Ko,Ki]
  auto tv0 = makeContigTensor(3, DataType::Half);
  // [N,K]
  auto tv1 = makeContigTensor(2, DataType::Half);
  fusion.addInput(tv0);
  fusion.addInput(tv1);

  auto tv0_reshape = reshape(tv0, {M, Ko, Ki}, {M, K});

  // [M,N,K]
  auto tv0b = broadcast(tv0_reshape, {false, true, false});
  auto tv1b = broadcast(tv1, {true, false, false});

  // Leaving both sets of mma inputs for volta outside
  //  currently since they need to be swizzled.
  auto tv2 = fusedMultiplySum(tv0b, tv1b, {2});

  fusion.addOutput(tv2);

  MatMulTileOptions gemm_tile;
  gemm_tile.cta_tile = GemmTile(128, 128, 32);
  gemm_tile.warp_tile = GemmTile(64, 64, 32);

  auto mma_ops = ir_utils::getOpsOfType<MmaOp>(&fusion);
  NVF_CHECK(
      1 == mma_ops.size(),
      "Invalid number of MmaOp instances in fusion definition, expected 1, got ",
      mma_ops.size());
  MmaMacro macro = MmaMacro::Ampere_16_8_16;
  mma_ops.front()->setMacro(macro);

  auto tv0r = tv0->cacheAfter();
  auto tv1r = tv1->cacheAfter();
  auto tv0cw = tv0_reshape->cacheAfter();
  auto tv0cr = tv0cw->cacheAfter(LoadStoreOpType::LdMatrix);
  auto tv1cw = tv1r->cacheAfter();
  auto tv1cr = tv1cw->cacheAfter(LoadStoreOpType::LdMatrix);
  auto tv2c = tv2->cacheBefore();

  // Make a CTA tile
  // ------------------------------------------------------------------
  // [M,N]
  tv2->split(-2, gemm_tile.cta_tile.m);
  tv2->split(-1, gemm_tile.cta_tile.n);

  //  0   1    2   3
  // [Mo,M128, No, N128]
  tv2->reorder({{1, 2}, {2, 1}});

  //  0   1    2   3
  // [Mo,No, M128, N128]
  tv0->computeAt(tv2, 2);
  tv1->computeAt(tv2, 2);

  // Order K
  //  0   1    2   3     4    5
  // [Mo,No, M128, N128, Ko, K32]
  tv2c->split(-1, gemm_tile.cta_tile.k);
  tv2c->reorder({{2, 3}, {3, 4}, {4, 2}});

  //  0   1  2   3     4    5
  // [Mo,No, Ko M128, N128, K32]
  tv0r->computeAt(tv2c, 3);
  tv1r->computeAt(tv2c, 3);

  // Make warp tile:
  // -------------------------------------------------------------------------
  mma_utils::scheduleWarpTileWithReduction(tv2c, gemm_tile, macro);
  mma_utils::scheduleWarpTileWithNoReduction(tv2, gemm_tile, macro);
  //           -8  -7  -6  -5 -4 -3 -2 -1
  // [Mo No Ko Kwo Mwo Nwo Mw Nw Mi Ni Ki]
  tv0cr->computeAt(tv2c, -4);
  tv1cr->computeAt(tv2c, -4);

  // Schedule gmem read and smem write:
  // ---------------------------------------------------------------------------
  // [Mo,Ko,M,K]
  tv0cw->merge(-2);
  tv0r->merge(-2);
  tv0_reshape->merge(-2);
  mma_utils::scheduleContiguousVectorLoad(tv0cw, gemm_tile, 8);
  mma_utils::scheduleContiguousVectorLoad(tv0r, gemm_tile, 8);
  tv0cw->setMemoryType(MemoryType::Shared);
  // [Mo,Ko,i,wy,wx,v]

  // [No,Ko,N,K]
  tv1cw->merge(-2);
  tv1r->merge(-2);
  // [No,Ko,i,wy,wx,v]
  mma_utils::scheduleContiguousVectorLoad(tv1cw, gemm_tile, 8);
  mma_utils::scheduleContiguousVectorLoad(tv1r, gemm_tile, 8);
  tv1cw->setMemoryType(MemoryType::Shared);
  // Schedule mma input
  // ---------------------------------------------------------------------------
  tv0cr->applyMmaSwizzle(MmaOperand::A);

  // [... Mi, Ni, Ki] want [Ni, Mi, Ki]
  tv0b->reorder({{-2, -3}, {-3, -2}});
  tv0b->applyMmaSwizzle(MmaOperand::A);

  tv1cr->applyMmaSwizzle(MmaOperand::B);
  tv1b->applyMmaSwizzle(MmaOperand::B);

  // Schedule mma output
  // ---------------------------------------------------------------------------
  {
    auto s = mma_utils::MmaSwizzler::scheduleMmaOutputAllocation(
        tv2c->getLoopDomain());
    tv2c->setLoopDomain(s.as<IterDomain*>());
    tv2c->setAllocationDomain(s.as<IterDomain*>(), true);
  }
  {
    auto s = mma_utils::MmaSwizzler::scheduleMmaOutputAllocation(
        tv2->getLoopDomain());
    tv2->setLoopDomain(s.as<IterDomain*>());
  }

  // Inline the reshape op with the shared mem write minus
  //  the vectorization axes for now.
  tv0_reshape->computeAt(tv0cw, -2);

  // Parallelize
  //  0   1  2  3   4   5  6  7  8  9  10
  // [Mo No Ko Kwo Mwo Nwo Mw Nw (Mi Ni Ki)]
  tv2c->axis(4)->parallelize(ParallelType::TIDz);
  tv2c->axis(5)->parallelize(ParallelType::TIDy);

  // Parallelize
  //  0  1  2   3   4   5  6  7
  // [Mo No Mwo Nwo Mw Nw (Mi Ni)]
  tv2->axis(0)->parallelize(ParallelType::BIDx);
  tv2->axis(1)->parallelize(ParallelType::BIDy);
  tv2->axis(2)->parallelize(ParallelType::TIDz);
  tv2->axis(3)->parallelize(ParallelType::TIDy);

  auto options = at::TensorOptions().dtype(at::kHalf).device(at::kCUDA, 0);
  auto t0 = at::randn({M, Ko, Ki}, options);
  auto t1 = at::randn({N, K}, options);

  KernelExecutor ke;

  NVFUSER_TEST_CUDA_ARCH_COMPILE_CHECK(
      8, 0, ke.compile(&fusion, {t0, t1}, LaunchParams(), matmul_cparams));

  auto cg_outputs = ke.run({t0, t1});
  ASSERT_FALSE(
      PredicatedChecker::isCpAsyncMmaPredicatedByIfThenElse(ke.kernel()));
  auto tref =
      at::native::view(t0, {M, K}).to(at::kFloat).matmul(t1.t().to(at::kFloat));

  NVF_CHECK(cg_outputs[0].allclose(tref, 0.0001, 0.0001));
}

// Test an end-to-end matmul case with swizzled smem
// data layout.
TEST_F(MatmulTest, AmpereMatmulTNSwizzled) {
  NVFUSER_TEST_CUDA_ARCH_GUARD(8, 0);

  Fusion fusion;
  FusionGuard fg(&fusion);

  int M = 257, N = 511, K = 136;

  MatMulTileOptions gemm_tile;
  gemm_tile.cta_tile = GemmTile(128, 128, 32);
  gemm_tile.warp_tile = GemmTile(64, 64, 32);

  // [M,K]
  auto tv0 = makeContigTensor(2, DataType::Half);
  // [N,K]
  auto tv1 = makeContigTensor(2, DataType::Half);
  fusion.addInput(tv0);
  fusion.addInput(tv1);

  // [M,N,K]
  auto tv0b = broadcast(tv0, {false, true, false});
  auto tv1b = broadcast(tv1, {true, false, false});

  auto tv2 = fusedMultiplySum(tv0b, tv1b, {2});

  fusion.addOutput(tv2);

  auto mma_ops = ir_utils::getOpsOfType<MmaOp>(&fusion);
  NVF_CHECK(
      1 == mma_ops.size(),
      "Invalid number of MmaOp instances in fusion definition, expected 1, got ",
      mma_ops.size());
  MmaMacro macro = MmaMacro::Turing_16_8_16;
  mma_ops.front()->setMacro(macro);

  auto tv0cw = tv0->cacheAfter(LoadStoreOpType::CpAsync);
  auto tv0cr = tv0cw->cacheAfter(LoadStoreOpType::LdMatrix);
  auto tv1cw = tv1->cacheAfter(LoadStoreOpType::CpAsync);
  auto tv1cr = tv1cw->cacheAfter(LoadStoreOpType::LdMatrix);
  auto tv2c = tv2->cacheBefore();

  // Make a CTA tile
  // ------------------------------------------------------------------
  // [M,N]
  tv2->split(-2, gemm_tile.cta_tile.m);
  tv2->split(-1, gemm_tile.cta_tile.n);

  //  0   1    2   3
  // [Mo,M128, No, N128]
  tv2->reorder({{1, 2}, {2, 1}});

  //  0   1    2   3
  // [Mo,No, M128, N128]
  tv0->computeAt(tv2, 2);
  tv1->computeAt(tv2, 2);

  // Order K
  //  0   1    2   3     4    5
  // [Mo,No, M128, N128, Ko, K32]
  tv2c->split(-1, gemm_tile.cta_tile.k);
  tv2c->reorder({{2, 3}, {3, 4}, {4, 2}});

  //  0   1  2   3     4    5
  // [Mo,No, Ko M128, N128, K32]
  tv0cw->computeAt(tv2c, 3);
  tv1cw->computeAt(tv2c, 3);

  // Make warp tile:
  //
  mma_utils::scheduleWarpTileWithReduction(tv2c, gemm_tile, macro);
  mma_utils::scheduleWarpTileWithNoReduction(tv2, gemm_tile, macro);
  //           -8   -7 -6 -5 -4 -3 -2 -1
  // [Mo No Ko Kwo Mwo Nwo Mw Nw Mi Ni Ki]
  tv0cr->computeAt(tv2c, -4);
  tv1cr->computeAt(tv2c, -4);

  // Schedule gmem read and smem write:
  //
  // [Mo,Ko,M,K]
  // Swizzle tv0: 128 x 32 tile:
  tv0cw->split(-2, 8);
  tv0cw->split(-2, 2);
  tv0cw->split(-1, 8);
  //        -5   -4 -3 -2 -1
  // [Mo,Ko,Mo16,M4,M2,Ko4,K8]
  tv0cw->swizzle(Swizzle2DType::XOR, -4, -2);
  tv0cw->merge(-4);
  tv0cw->merge(-3);
  //         -3   -2  -1
  // [Mo,Ko,Mo16,warp,K8]
  tv0cw->split(-3, 4);
  tv0cw->split(-3, 2);
  //             -4  -3   -2  -1
  // [Mo,Ko, S4, wz2, wy2, warp,K8]
  tv0cw->axis(-4)->parallelize(ParallelType::TIDz);
  tv0cw->axis(-3)->parallelize(ParallelType::TIDy);
  tv0cw->axis(-2)->parallelize(ParallelType::TIDx);
  tv0cw->axis(-1)->parallelize(ParallelType::Vectorize);

  tv0cw->setMemoryType(MemoryType::Shared);
  // [Mo,Ko,i,wy,wx,v]

  // [No,Ko,N,K]
  // Swizzle tv0: 128 x 32 tile:
  tv1cw->split(-2, 8);
  tv1cw->split(-2, 2);
  tv1cw->split(-1, 8);
  //        -5   -4 -3 -2 -1
  // [No,Ko,No16,N4,N2,Ko4,K8]
  tv1cw->swizzle(Swizzle2DType::XOR, -4, -2);
  tv1cw->merge(-4);
  tv1cw->merge(-3);
  //         -3   -2  -1
  // [No,Ko,No16,warp,K8]
  tv1cw->split(-3, 4);
  tv1cw->split(-3, 2);
  //             -4  -3   -2  -1
  // [No,Ko, S4, wz2, wy2, warp,K8]
  tv1cw->axis(-4)->parallelize(ParallelType::TIDz);
  tv1cw->axis(-3)->parallelize(ParallelType::TIDy);
  tv1cw->axis(-2)->parallelize(ParallelType::TIDx);
  tv1cw->axis(-1)->parallelize(ParallelType::Vectorize);

  tv1cw->setMemoryType(MemoryType::Shared);
  // Schedule mma input
  tv0cr->applyMmaSwizzle(MmaOperand::A);

  // [... Mi, Ni, Ki]
  tv0b->reorder({{-2, -3}, {-3, -2}});
  tv0b->applyMmaSwizzle(MmaOperand::A);

  tv1cr->applyMmaSwizzle(MmaOperand::B);
  tv1b->applyMmaSwizzle(MmaOperand::B);

  // Schedule mma output
  {
    auto s = mma_utils::MmaSwizzler::scheduleMmaOutputAllocation(
        tv2c->getLoopDomain());
    tv2c->setLoopDomain(s.as<IterDomain*>());
    tv2c->setAllocationDomain(s.as<IterDomain*>(), true);
  }
  {
    auto s = mma_utils::MmaSwizzler::scheduleMmaOutputAllocation(
        tv2->getLoopDomain());
    tv2->setLoopDomain(s.as<IterDomain*>());
  }

  // Parallelize
  //  0   1  2  3   4   5  6   7  8  9  10
  // [Mo No Ko Kwo Mwo Nwo Mw Nw (Mi Ni Ki)]
  tv2c->axis(4)->parallelize(ParallelType::TIDz);
  tv2c->axis(5)->parallelize(ParallelType::TIDy);

  // Parallelize
  //  0  1  2   3   4   5  6  7
  // [Mo No Mwo Nwo Mw Nw (Mi Ni)]
  tv2->axis(0)->parallelize(ParallelType::BIDx);
  tv2->axis(1)->parallelize(ParallelType::BIDy);
  tv2->axis(2)->parallelize(ParallelType::TIDz);
  tv2->axis(3)->parallelize(ParallelType::TIDy);

  tv0cw->circularBuffer(/*number_of_stages=*/2);
  tv1cw->circularBuffer(/*number_of_stages=*/2);
  tv0cr->circularBuffer(/*number_of_stages=*/2);
  tv1cr->circularBuffer(/*number_of_stages=*/2);

  auto options = at::TensorOptions().dtype(at::kHalf).device(at::kCUDA, 0);
  auto t0 = at::randn({M, K}, options);
  auto t1 = at::randn({N, K}, options);

  KernelExecutor ke;
  ke.compile(&fusion, {t0, t1}, LaunchParams(), matmul_cparams);
  auto cg_outputs = ke.run({t0, t1});
  ASSERT_FALSE(
      PredicatedChecker::isCpAsyncMmaPredicatedByIfThenElse(ke.kernel()));
  auto tref = t0.to(at::kFloat).matmul(t1.t().to(at::kFloat));

  NVF_CHECK(cg_outputs[0].allclose(tref, 0.0001, 0.0001));
}

// Matmul test on Ampere using ldmatrix.x4 to load operands
TEST_P(MatmulTestWithLayout, AmpereMatmulLargeLoad) {
  NVFUSER_TEST_CUDA_ARCH_RANGE_GUARD(7, 5, 9, 0);

  REQUIRE_DEVICE_SMEM_SIZE(98384, 0);
  // Keep multiples of 8 to keep vectorizable.
  int M = 504, N = 136, K = 248;
  Fusion fusion;
  FusionGuard fg(&fusion);

  auto shapes = matmulAtInputShape3DTuring(-1, -1, -1, layout);

  auto tv0 = makeContigConcreteTensor(shapes.first, DataType::Half);
  auto tv1 = makeContigConcreteTensor(shapes.second, DataType::Half);

  fusion.addInput(tv0);
  fusion.addInput(tv1);

  tv0 = canonicalizeInputToBMNK(tv0, layout, MmaOperand::A);
  tv1 = canonicalizeInputToBMNK(tv1, layout, MmaOperand::B);
  auto tv2 = fusedMultiplySum(tv0, tv1, {-1});

  fusion.addOutput(tv2);

  MatMulTileOptions gemm_tile;
  gemm_tile.cta_tile = GemmTile(128, 128, 64);
  gemm_tile.warp_tile = GemmTile(64, 64, 64);
  MatmulParams mparams;
  mparams.supported_vec_size = {8, 8, 4};
  mparams.mma_macro = MmaMacro::Ampere_16_16_16;
  mparams.tile_sizes = gemm_tile;
  mparams.async_gmem_load_operands = true;
  mparams.circular_buffer_options.circular_buffer_smem_write = true;
  mparams.circular_buffer_options.circular_buffer_smem_read = true;
  mparams.circular_buffer_options.smem_circular_buffer_stage = 3;
  SchedulerEntry::makeSchedulerInstance(SchedulerType::Matmul)
      ->schedule(&fusion, &mparams);

  auto inputs = matmulAtInput3DTuring(M, N, K, layout);

  KernelExecutor ke;
  NVFUSER_TEST_CUDA_ARCH_COMPILE_CHECK(
      8,
      0,
      ke.compile(
          &fusion,
          {inputs.first, inputs.second},
          LaunchParams(),
          matmul_cparams));
  ASSERT_TRUE(getBankConflictInfo(ke.kernel()).empty());
  ASSERT_FALSE(
      PredicatedChecker::isCpAsyncMmaPredicatedByIfThenElse(ke.kernel()));
  auto cg_outputs = ke.run({inputs.first, inputs.second});
  auto tref = atMatmul(
      inputs.first.to(at::kFloat), inputs.second.to(at::kFloat), layout);
  NVF_CHECK(cg_outputs[0].allclose(tref, 0.0001, 0.0001));
}

// Matmul test for Turing MMA: across supported layouts
TEST_P(MatmulTestWithLayout, TuringMatmulLargeLoad) {
  NVFUSER_TEST_CUDA_ARCH_RANGE_GUARD(7, 5, 9, 0);

  // Keep multiples of 8 to keep vectorizable.
  int M = 504, N = 136, K = 248;

  Fusion fusion;
  FusionGuard fg(&fusion);

  auto shapes = matmulAtInputShape3DTuring(-1, -1, -1, layout);

  auto tv0 = makeContigConcreteTensor(shapes.first, DataType::Half);
  auto tv1 = makeContigConcreteTensor(shapes.second, DataType::Half);

  fusion.addInput(tv0);
  fusion.addInput(tv1);

  tv0 = canonicalizeInputToBMNK(tv0, layout, MmaOperand::A);
  tv1 = canonicalizeInputToBMNK(tv1, layout, MmaOperand::B);
  auto tv2 = fusedMultiplySum(tv0, tv1, {-1});

  fusion.addOutput(tv2);

  MatMulTileOptions gemm_tile;
  gemm_tile.cta_tile = GemmTile(128, 128, 32);
  gemm_tile.warp_tile = GemmTile(64, 64, 32);

  MatmulParams mparams;
  mparams.supported_vec_size = {8, 8, 4};
  mparams.mma_macro = MmaMacro::Turing_16_16_16;
  mparams.tile_sizes = gemm_tile;
  SchedulerEntry::makeSchedulerInstance(SchedulerType::Matmul)
      ->schedule(&fusion, &mparams);

  auto inputs = matmulAtInput3DTuring(M, N, K, layout);

  KernelExecutor ke;
  NVFUSER_TEST_CUDA_ARCH_COMPILE_CHECK(
      7,
      5,
      ke.compile(
          &fusion,
          {inputs.first, inputs.second},
          LaunchParams(),
          matmul_cparams));
  ASSERT_TRUE(getBankConflictInfo(ke.kernel()).empty());
  ASSERT_FALSE(
      PredicatedChecker::isCpAsyncMmaPredicatedByIfThenElse(ke.kernel()));
  auto cg_outputs = ke.run({inputs.first, inputs.second});
  auto tref = atMatmul(
      inputs.first.to(at::kFloat), inputs.second.to(at::kFloat), layout);
  NVF_CHECK(cg_outputs[0].allclose(tref, 0.0001, 0.0001));
}

// Tile layout check for symmetric 4-warp recipes
TEST_P(MatmulTestWithLayout, AmpereMatmulTileCheck4warp) {
  NVFUSER_TEST_CUDA_ARCH_RANGE_GUARD(7, 5, 9, 0);

  REQUIRE_DEVICE_SMEM_SIZE(98384, 0);
  // Keep multiples of 8 to keep vectorizable.
  int M = 504, N = 136, K = 248;
  // Symmetric tile with 16x16x16 macro,
  //  supports mn_size of multiple of 32,
  //  and k size multiple of 16.
  for (int mn_size : {32, 64, 96, 128, 160, 192}) {
    for (int k_size : {32, 48, 64}) {
      Fusion fusion;
      FusionGuard fg(&fusion);

      auto shapes = matmulAtInputShape3DTuring(-1, -1, -1, layout);

      auto tv0 = makeContigConcreteTensor(shapes.first, DataType::Half);
      auto tv1 = makeContigConcreteTensor(shapes.second, DataType::Half);

      fusion.addInput(tv0);
      fusion.addInput(tv1);

      tv0 = canonicalizeInputToBMNK(tv0, layout, MmaOperand::A);
      tv1 = canonicalizeInputToBMNK(tv1, layout, MmaOperand::B);
      auto tv2 = fusedMultiplySum(tv0, tv1, {-1});

      fusion.addOutput(tv2);

      MatMulTileOptions gemm_tile;
      gemm_tile.cta_tile = GemmTile(mn_size, mn_size, k_size);
      gemm_tile.warp_tile = GemmTile(mn_size / 2, mn_size / 2, k_size);

      MatmulParams mparams;
      mparams.supported_vec_size = {8, 8, 4};
      mparams.mma_macro = MmaMacro::Ampere_16_16_16;
      mparams.tile_sizes = gemm_tile;
      mparams.async_gmem_load_operands = true;
      mparams.circular_buffer_options.circular_buffer_smem_write = true;
      mma_utils::MmaDataTypes data_types = {
          DataType::Half, DataType::Half, DataType::Float};
      std::tie(mparams.use_smem_epilogue, mparams.promote_prologue_smem_reuse) =
          mma_utils::generateSharedMemoryEpilogueHeuristics(
              gemm_tile,
              mparams.circular_buffer_options.smem_circular_buffer_stage,
              data_types,
              true,
              true);
      SchedulerEntry::makeSchedulerInstance(SchedulerType::Matmul)
          ->schedule(&fusion, &mparams);

      auto inputs = matmulAtInput3DTuring(M, N, K, layout);

      KernelExecutor ke;
      NVFUSER_TEST_CUDA_ARCH_COMPILE_CHECK(
          8,
          0,
          ke.compile(
              &fusion,
              {inputs.first, inputs.second},
              LaunchParams(),
              matmul_cparams));
      EXPECT_TRUE(getBankConflictInfo(ke.kernel()).empty());
      auto cg_outputs = ke.run({inputs.first, inputs.second});
      ASSERT_FALSE(
          PredicatedChecker::isCpAsyncMmaPredicatedByIfThenElse(ke.kernel()));
      auto tref = atMatmul(
          inputs.first.to(at::kFloat), inputs.second.to(at::kFloat), layout);
      NVF_CHECK(
          cg_outputs[0].allclose(tref, 0.0001, 0.0001),
          "error :",
          (cg_outputs[0] - tref).abs().max(),
          "tile dim:",
          mn_size,
          " ",
          k_size);
    }
  }
}

TEST_P(MatmulTestWithLayout, AmpereMatmulTileCheck8warp) {
  NVFUSER_TEST_CUDA_ARCH_RANGE_GUARD(7, 5, 9, 0);

  REQUIRE_DEVICE_SMEM_SIZE(98384, 0);
  // Keep multiples of 8 to keep vectorizable.
  int M = 504, N = 136, K = 248;
  // ASymmetric tile with 16x16x16 macro,
  for (int m_size : {256}) {
    for (int n_size : {32, 64, 96, 128}) {
      for (int k_size : {32, 48, 64}) {
        Fusion fusion;
        FusionGuard fg(&fusion);

        auto shapes = matmulAtInputShape3DTuring(-1, -1, -1, layout);

        auto tv0 = makeContigConcreteTensor(shapes.first, DataType::Half);
        auto tv1 = makeContigConcreteTensor(shapes.second, DataType::Half);

        fusion.addInput(tv0);
        fusion.addInput(tv1);

        tv0 = canonicalizeInputToBMNK(tv0, layout, MmaOperand::A);
        tv1 = canonicalizeInputToBMNK(tv1, layout, MmaOperand::B);
        auto tv2 = fusedMultiplySum(tv0, tv1, {-1});

        fusion.addOutput(tv2);

        MatMulTileOptions gemm_tile;
        gemm_tile.cta_tile = GemmTile(m_size, n_size, k_size);
        gemm_tile.warp_tile = GemmTile(m_size / 4, n_size / 2, k_size);

        MatmulParams mparams;
        mparams.supported_vec_size = {8, 8, 4};
        mparams.mma_macro = MmaMacro::Ampere_16_16_16;
        mparams.tile_sizes = gemm_tile;
        mparams.async_gmem_load_operands = true;
        mparams.circular_buffer_options.circular_buffer_smem_write = true;
        mparams.circular_buffer_options.circular_buffer_smem_read = true;
        mparams.circular_buffer_options.smem_circular_buffer_stage = 2;
        mma_utils::MmaDataTypes data_types = {
            DataType::Half, DataType::Half, DataType::Float};
        std::tie(
            mparams.use_smem_epilogue, mparams.promote_prologue_smem_reuse) =
            mma_utils::generateSharedMemoryEpilogueHeuristics(
                gemm_tile,
                mparams.circular_buffer_options.smem_circular_buffer_stage,
                data_types);

        SchedulerEntry::makeSchedulerInstance(SchedulerType::Matmul)
            ->schedule(&fusion, &mparams);

        auto inputs = matmulAtInput3DTuring(M, N, K, layout);

        KernelExecutor ke;
        NVFUSER_TEST_CUDA_ARCH_COMPILE_CHECK(
            8,
            0,
            ke.compile(
                &fusion,
                {inputs.first, inputs.second},
                LaunchParams(),
                matmul_cparams));
        ASSERT_TRUE(getBankConflictInfo(ke.kernel()).empty());
        ASSERT_FALSE(
            PredicatedChecker::isCpAsyncMmaPredicatedByIfThenElse(ke.kernel()));
        auto cg_outputs = ke.run({inputs.first, inputs.second});
        auto tref = atMatmul(
            inputs.first.to(at::kFloat), inputs.second.to(at::kFloat), layout);
        NVF_CHECK(cg_outputs[0].allclose(tref, 0.0001, 0.0001));
      }
    }
  }
}

TEST_P(MatmulTestWithLayout, AmpereMatmulTileCheck6warp) {
  NVFUSER_TEST_CUDA_ARCH_RANGE_GUARD(7, 5, 9, 0);

  REQUIRE_DEVICE_SMEM_SIZE(98384, 0);
  // Keep multiples of 8 to keep vectorizable.
  int M = 504, N = 136, K = 248;
  for (int k_size : {32, 48, 64}) {
    Fusion fusion;
    FusionGuard fg(&fusion);

    auto shapes = matmulAtInputShape3DTuring(-1, -1, -1, layout);

    auto tv0 = makeContigConcreteTensor(shapes.first, DataType::Half);
    auto tv1 = makeContigConcreteTensor(shapes.second, DataType::Half);

    fusion.addInput(tv0);
    fusion.addInput(tv1);

    tv0 = canonicalizeInputToBMNK(tv0, layout, MmaOperand::A);
    tv1 = canonicalizeInputToBMNK(tv1, layout, MmaOperand::B);
    auto tv2 = fusedMultiplySum(tv0, tv1, {-1});

    fusion.addOutput(tv2);

    MatMulTileOptions gemm_tile;
    // 2 warp by 3 warp
    gemm_tile.cta_tile = GemmTile(192, 128, k_size);
    gemm_tile.warp_tile = GemmTile(64, 64, k_size);

    MatmulParams mparams;
    mparams.supported_vec_size = {8, 8, 4};
    mparams.mma_macro = MmaMacro::Ampere_16_16_16;
    mparams.tile_sizes = gemm_tile;
    mparams.async_gmem_load_operands = true;
    mparams.circular_buffer_options.circular_buffer_smem_write = true;
    mparams.circular_buffer_options.circular_buffer_smem_read = true;
    mparams.circular_buffer_options.smem_circular_buffer_stage = 2;
    mma_utils::MmaDataTypes data_types = {
        DataType::Half, DataType::Half, DataType::Float};
    std::tie(mparams.use_smem_epilogue, mparams.promote_prologue_smem_reuse) =
        mma_utils::generateSharedMemoryEpilogueHeuristics(
            gemm_tile,
            mparams.circular_buffer_options.smem_circular_buffer_stage,
            data_types);
    SchedulerEntry::makeSchedulerInstance(SchedulerType::Matmul)
        ->schedule(&fusion, &mparams);

    auto inputs = matmulAtInput3DTuring(M, N, K, layout);

    KernelExecutor ke;
    NVFUSER_TEST_CUDA_ARCH_COMPILE_CHECK(
        8,
        0,
        ke.compile(
            &fusion,
            {inputs.first, inputs.second},
            LaunchParams(),
            matmul_cparams));
    ASSERT_TRUE(getBankConflictInfo(ke.kernel()).empty());
    ASSERT_FALSE(
        PredicatedChecker::isCpAsyncMmaPredicatedByIfThenElse(ke.kernel()));
    auto cg_outputs = ke.run({inputs.first, inputs.second});
    auto tref = atMatmul(
        inputs.first.to(at::kFloat), inputs.second.to(at::kFloat), layout);
    NVF_CHECK(cg_outputs[0].allclose(tref, 0.0001, 0.0001));
  }
}

// Matmul test on Ampere using ldmatrix.x4 to load operands
TEST_P(MatmulTestWithLayout, AmpereMatmulLargeLoadLargeK) {
  NVFUSER_TEST_CUDA_ARCH_RANGE_GUARD(7, 5, 9, 0);

  // Keep multiples of 8 to keep vectorizable.
  int M = 504, N = 136, K = 2048;
  Fusion fusion;
  FusionGuard fg(&fusion);

  auto shapes = matmulAtInputShape3DTuring(-1, -1, -1, layout);

  auto tv0 = makeContigConcreteTensor(shapes.first, DataType::Half);
  auto tv1 = makeContigConcreteTensor(shapes.second, DataType::Half);

  fusion.addInput(tv0);
  fusion.addInput(tv1);

  tv0 = canonicalizeInputToBMNK(tv0, layout, MmaOperand::A);
  tv1 = canonicalizeInputToBMNK(tv1, layout, MmaOperand::B);
  auto tv2 = fusedMultiplySum(tv0, tv1, {-1});

  fusion.addOutput(tv2);

  MatMulTileOptions gemm_tile;
  gemm_tile.cta_tile = GemmTile(128, 128, 64);
  gemm_tile.warp_tile = GemmTile(64, 64, 64);

  MatmulParams mparams;
  mparams.supported_vec_size = {8, 8, 4};
  mparams.mma_macro = MmaMacro::Ampere_16_16_16;
  mparams.tile_sizes = gemm_tile;
  mparams.async_gmem_load_operands = true;
  mparams.circular_buffer_options.circular_buffer_smem_write = true;
  mparams.circular_buffer_options.circular_buffer_smem_read = true;
  mparams.circular_buffer_options.smem_circular_buffer_stage = 3;
  SchedulerEntry::makeSchedulerInstance(SchedulerType::Matmul)
      ->schedule(&fusion, &mparams);

  auto inputs = matmulAtInput3DTuring(M, N, K, layout);

  KernelExecutor ke;
  NVFUSER_TEST_CUDA_ARCH_COMPILE_CHECK(
      8,
      0,
      ke.compile(
          &fusion,
          {inputs.first, inputs.second},
          LaunchParams(),
          matmul_cparams));
  ASSERT_TRUE(getBankConflictInfo(ke.kernel()).empty());
  ASSERT_FALSE(
      PredicatedChecker::isCpAsyncMmaPredicatedByIfThenElse(ke.kernel()));
  auto cg_outputs = ke.run({inputs.first, inputs.second});
  auto tref = atMatmul(
      inputs.first.to(at::kFloat), inputs.second.to(at::kFloat), layout);
  NVF_CHECK(cg_outputs[0].allclose(tref, 0.001, 0.001));
}

// Matmul test for Ampere MMA: across supported layouts
TEST_P(MatmulTestWithLayout, AmpereSplitKLikeStridedBatchedMatmul) {
  NVFUSER_TEST_CUDA_ARCH_RANGE_GUARD(7, 5, 9, 0);

  // Keep multiples of 8 to keep vectorizable.
  int B = 2, M = 504, N = 136, K = 248;

  Fusion fusion;
  FusionGuard fg(&fusion);
  auto tv0 = makeContigTensor(3, DataType::Half);
  auto tv1 = makeContigTensor(3, DataType::Half);

  fusion.addInput(tv0);
  fusion.addInput(tv1);

  tv0 = canonicalizeInputToBMNK(tv0, layout, MmaOperand::A);
  tv1 = canonicalizeInputToBMNK(tv1, layout, MmaOperand::B);
  auto tv2 = fusedMultiplySum(tv0, tv1, {-1});

  fusion.addOutput(tv2);

  MatMulTileOptions gemm_tile;
  gemm_tile.cta_tile = GemmTile(128, 128, 32);
  gemm_tile.warp_tile = GemmTile(64, 64, 32);

  MatmulParams mparams;
  mparams.supported_vec_size = {8, 8, 4};
  mparams.mma_macro = MmaMacro::Ampere_16_8_16;
  mparams.tile_sizes = gemm_tile;
  mparams.async_gmem_load_operands = true;
  mparams.circular_buffer_options.circular_buffer_smem_write = true;
  mparams.circular_buffer_options.circular_buffer_smem_read = true;
  mparams.circular_buffer_options.smem_circular_buffer_stage = 4;
  SchedulerEntry::makeSchedulerInstance(SchedulerType::Matmul)
      ->schedule(&fusion, &mparams);

  auto t0 = matmulAtInput2D(layout, TensorMatmulPos::A, at::kHalf, M, N, K, B);
  auto t1 = matmulAtInput2D(layout, TensorMatmulPos::B, at::kHalf, M, N, K, B);

  KernelExecutor ke;
  NVFUSER_TEST_CUDA_ARCH_COMPILE_CHECK(
      8, 0, ke.compile(&fusion, {t0, t1}, LaunchParams(), matmul_cparams));
  ASSERT_TRUE(getBankConflictInfo(ke.kernel()).empty());
  ASSERT_FALSE(
      PredicatedChecker::isCpAsyncMmaPredicatedByIfThenElse(ke.kernel()));
  auto cg_outputs = ke.run({t0, t1});
  auto tref = splitkLikeAtMatmul(t0.to(at::kFloat), t1.to(at::kFloat), layout);
  NVF_CHECK(cg_outputs[0].allclose(tref, 0.0001, 0.0001));
}

TEST_P(MatmulTestWithLayout, AmpereMatmulSmemEpilogue) {
  NVFUSER_TEST_CUDA_ARCH_RANGE_GUARD(8, 0, 9, 0);
  constexpr bool ignore_occupancy_drop = true;
  // Keep multiples of 8 to keep vectorizable.
  int M = 4096, N = 4096, K = 4096;
  // This tests num_stages=0, which should be treated identically to
  // num_stages=1. It is put here to exercise this path to ensure we don't
  // crash in generateSharedMemoryEpilogueHeuristics.
  // See https://github.com/NVIDIA/Fuser/pull/1917 for more info
  for (int num_stages : {0, 2}) {
    Fusion fusion;
    FusionGuard fg(&fusion);

    auto shapes = matmulAtInputShape3DTuring(-1, -1, -1, layout);

    auto tv0 = makeContigConcreteTensor(shapes.first, DataType::Half);
    auto tv1 = makeContigConcreteTensor(shapes.second, DataType::Half);

    fusion.addInput(tv0);
    fusion.addInput(tv1);

    tv0 = canonicalizeInputToBMNK(tv0, layout, MmaOperand::A);
    tv1 = canonicalizeInputToBMNK(tv1, layout, MmaOperand::B);
    auto tv2 = fusedMultiplySum(tv0, tv1, {-1});

    fusion.addOutput(tv2);

    // The settings of cta_tile, warp_tile, and smem_circular_buffer_stage
    // have been purposefully selected to produce a constant occupancy of 25%.
    // This allows us to effectively evaluate the influence of the
    // use_smem_epilogue parameter on performance, since changing its value to
    // either true or false will not affect the occupancy rate.
    MatMulTileOptions gemm_tile;
    gemm_tile.cta_tile = GemmTile(64, 128, 32);
    gemm_tile.warp_tile = GemmTile(32, 32, 32);

    MatmulParams mparams;
    mparams.supported_vec_size = {8, 8, 4};
    mparams.mma_macro = MmaMacro::Ampere_16_8_16;
    mparams.tile_sizes = gemm_tile;
    mparams.async_gmem_load_operands = true;
    mparams.circular_buffer_options.circular_buffer_smem_write = num_stages > 1;
    mparams.circular_buffer_options.circular_buffer_smem_read = num_stages > 1;
    mparams.circular_buffer_options.smem_circular_buffer_stage = num_stages;
    mma_utils::MmaDataTypes data_types = {
        DataType::Half, DataType::Half, DataType::Float};
    std::tie(mparams.use_smem_epilogue, mparams.promote_prologue_smem_reuse) =
        mma_utils::generateSharedMemoryEpilogueHeuristics(
            gemm_tile,
            mparams.circular_buffer_options.smem_circular_buffer_stage,
            data_types,
            ignore_occupancy_drop);
    SchedulerEntry::makeSchedulerInstance(SchedulerType::Matmul)
        ->schedule(&fusion, &mparams);

    // If use_smem_epilogue is true, there should be 3 shared memory tensors 2
    // for prologue and 1 for epilogue.
    int num_shared_mem_tensors = 0;
    int expected_num_shared_mem_tensors = mparams.use_smem_epilogue ? 3 : 2;
    for (const auto& tv : fusion.allTvs()) {
      if (tv->getMemoryType() == MemoryType::Shared) {
        num_shared_mem_tensors++;
      }
    }
    NVF_CHECK(
        num_shared_mem_tensors == expected_num_shared_mem_tensors,
        "Number of shared memory tensors doesn't match!",
        "Expected: ",
        expected_num_shared_mem_tensors,
        ", Got: ",
        num_shared_mem_tensors);

    at::manual_seed(0);
    auto inputs = matmulAtInput3DTuring(M, N, K, layout);

    KernelExecutor ke;
    NVFUSER_TEST_CUDA_ARCH_COMPILE_CHECK(
        8,
        0,
        ke.compile(
            &fusion,
            {inputs.first, inputs.second},
            LaunchParams(),
            matmul_cparams));
    auto cg_outputs = ke.run({inputs.first, inputs.second});
    auto tref = atMatmul(
        inputs.first.to(at::kFloat), inputs.second.to(at::kFloat), layout);

    // check bank conflicts
    ASSERT_TRUE(getBankConflictInfo(ke.kernel()).empty());
    ASSERT_FALSE(
        PredicatedChecker::isCpAsyncMmaPredicatedByIfThenElse(ke.kernel()));
    // (0.001, 0.001) passed on local A100 but failed on CI A100
    NVF_CHECK(
        cg_outputs[0].allclose(tref, 0.01, 0.01),
        "Result validation failed. Max diff: ",
        (cg_outputs[0] - tref).abs().max());

    if (!mparams.use_smem_epilogue) {
      GTEST_SKIP()
          << "Test conducted without utilizing shared memory epilogue due to the device's constrained shared memory capacity.";
    }

    // Check that smem is allocated as expected.
    // There are three cases that are determined by the current device in
    // mma_utils::generateSharedMemoryEpilogueHeuristics:
    //   - !use_smem_epilogue : A + B (this test is skipped in this case)
    //   - use_smem_epilogue && !promote_prologue_smem_reuse : A + B + C
    //   - use_smem_epilogue && promote_prologue_smem_reuse : max(A + B, C)
    auto smem_allocs = ke.kernel()->summary().dynamic_smem_allocations;
    NVF_CHECK(smem_allocs.size() == 3);
    if (mparams.promote_prologue_smem_reuse) {
      // Check prologue shared memory re-use
      // smem_allocs = {A, B, C} where C is the epilogue buffer
      // since A and B have no further uses, we should be able to reuse both
      // of them, implying that the address of C is zero. In this case, B will
      // also be allocated at address 0 with A stacked above it at position
      // 8192.
      EXPECT_EQ(
          smem_allocs.at(0)->address()->evaluate(),
          // Assuming B numel times size(dtype) is a multiple of 16 so that
          // this address is aligned
          smem_allocs.at(1)->size()->evaluate() *
              dataTypeSize(smem_allocs.at(1)->buffer()->dtype()));
      EXPECT_EQ(smem_allocs.at(1)->address()->evaluate(), 0L);
      EXPECT_EQ(smem_allocs.at(2)->address()->evaluate(), 0L);
    } else {
      // Prologue shared memory is not re-used. In this case, memory should
      // stack in C, B, A order.
      EXPECT_EQ(
          smem_allocs.at(0)->address()->evaluate(),
          // Assuming for B and C that numel times size(dtype) is a multiple
          // of 16 so that this address is aligned
          smem_allocs.at(1)->size()->evaluate() *
                  dataTypeSize(smem_allocs.at(1)->buffer()->dtype()) +
              smem_allocs.at(2)->size()->evaluate() *
                  dataTypeSize(smem_allocs.at(2)->buffer()->dtype()));
      EXPECT_EQ(
          smem_allocs.at(1)->address()->evaluate(),
          smem_allocs.at(2)->size()->evaluate() *
              dataTypeSize(smem_allocs.at(2)->buffer()->dtype()));
      EXPECT_EQ(smem_allocs.at(2)->address()->evaluate(), 0L);
    }
  }
}

// On A100, this problem is able to make use of smem epilogue but only if we
// promote use.
// See https://github.com/NVIDIA/Fuser/pull/1834
TEST_F(MatmulTest, AmpereMatmulSmemEpiloguePromotionRequiredA100) {
  NVFUSER_TEST_CUDA_ARCH_RANGE_GUARD(8, 0, 9, 0);
  // Keep multiples of 8 to keep vectorizable.
  int M = 4096, N = 4096, K = 4096;

  Fusion fusion;
  FusionGuard fg(&fusion);

  auto layout = MmaLayout::TN;

  auto shapes = matmulAtInputShape3DTuring(-1, -1, -1, layout);

  auto tv0 = makeContigConcreteTensor(shapes.first, DataType::Half);
  auto tv1 = makeContigConcreteTensor(shapes.second, DataType::Half);

  fusion.addInput(tv0);
  fusion.addInput(tv1);

  tv0 = canonicalizeInputToBMNK(tv0, layout, MmaOperand::A);
  tv1 = canonicalizeInputToBMNK(tv1, layout, MmaOperand::B);
  auto tv2 = fusedMultiplySum(tv0, tv1, {-1});

  fusion.addOutput(tv2);

  // The settings of cta_tile, warp_tile, and smem_circular_buffer_stage have
  // been purposefully selected to produce a constant occupancy of 25%. This
  // allows us to effectively evaluate the influence of the use_smem_epilogue
  // parameter on performance, since changing its value to either true or
  // false will not affect the occupancy rate.
  MatMulTileOptions gemm_tile;
  gemm_tile.cta_tile = GemmTile(64, 96, 64);
  gemm_tile.warp_tile = GemmTile(16, 32, 64);

  MatmulParams mparams;
  mparams.supported_vec_size = {8, 8, 4};
  mparams.mma_macro = MmaMacro::Ampere_16_8_16;
  mparams.tile_sizes = gemm_tile;
  mparams.async_gmem_load_operands = true;
  mparams.circular_buffer_options.circular_buffer_smem_write = true;
  mparams.circular_buffer_options.circular_buffer_smem_read = true;
  mparams.circular_buffer_options.smem_circular_buffer_stage = 6;
  mma_utils::MmaDataTypes data_types = {
      DataType::Half, DataType::Half, DataType::Float};
  std::tie(mparams.use_smem_epilogue, mparams.promote_prologue_smem_reuse) =
      mma_utils::generateSharedMemoryEpilogueHeuristics(
          gemm_tile,
          mparams.circular_buffer_options.smem_circular_buffer_stage,
          data_types,
          /*ignore_occupancy_drop=*/false);

  if (deviceMajorMinorCheck(8, 0)) {
    // Test that we promote smem reuse on A100. This might differ on devices
    // with different amounts of smem.
    ASSERT_TRUE(mparams.promote_prologue_smem_reuse);
  }

  SchedulerEntry::makeSchedulerInstance(SchedulerType::Matmul)
      ->schedule(&fusion, &mparams);

  // KernelExecutor::compile would fail otherwise.
  SKIP_IF_INSUFFICIENT_SMEM(&mparams, data_types);

  at::manual_seed(0);
  auto inputs = matmulAtInput3DTuring(M, N, K, layout);

  KernelExecutor ke;
  NVFUSER_TEST_CUDA_ARCH_COMPILE_CHECK(
      8,
      0,
      ke.compile(
          &fusion,
          {inputs.first, inputs.second},
          LaunchParams(),
          matmul_cparams));
  auto cg_outputs = ke.run({inputs.first, inputs.second});
  auto tref = atMatmul(
      inputs.first.to(at::kFloat), inputs.second.to(at::kFloat), layout);

  // check bank conflicts
  ASSERT_TRUE(getBankConflictInfo(ke.kernel()).empty());
  ASSERT_FALSE(
      PredicatedChecker::isCpAsyncMmaPredicatedByIfThenElse(ke.kernel()));
  // (0.001, 0.001) passed on local A100 but failed on CI A100
  NVF_CHECK(
      cg_outputs[0].allclose(tref, 0.01, 0.01),
      "Result validation failed. Max diff: ",
      (cg_outputs[0] - tref).abs().max());

  if (!mparams.use_smem_epilogue) {
    GTEST_SKIP()
        << "Test conducted without utilizing shared memory epilogue due to the device's constrained shared memory capacity.";
  }
  if (!mparams.promote_prologue_smem_reuse) {
    GTEST_SKIP()
        << "Test conducted with shared memory epilogue but without promoting prologue smem re-use.";
  }
}

TEST_P(MatmulTestWithLayout, AmpereMatmulSmemEpilogueCast) {
  NVFUSER_TEST_CUDA_ARCH_RANGE_GUARD(8, 0, 9, 0);
  constexpr bool ignore_occupancy_drop = true;
  // Keep multiples of 8 to keep vectorizable.
  int M = 4096, N = 4096, K = 4096;
  Fusion fusion;
  FusionGuard fg(&fusion);

  auto shapes = matmulAtInputShape3DTuring(-1, -1, -1, layout);

  auto tv0 = makeContigConcreteTensor(shapes.first, DataType::Half);
  auto tv1 = makeContigConcreteTensor(shapes.second, DataType::Half);

  fusion.addInput(tv0);
  fusion.addInput(tv1);

  tv0 = canonicalizeInputToBMNK(tv0, layout, MmaOperand::A);
  tv1 = canonicalizeInputToBMNK(tv1, layout, MmaOperand::B);
  auto tv2 = fusedMultiplySum(tv0, tv1, {-1});
  auto tv3 = castOp(DataType::Half, tv2);

  fusion.addOutput(tv3);

  MatMulTileOptions gemm_tile;
  gemm_tile.cta_tile = GemmTile(128, 128, 32);
  gemm_tile.warp_tile = GemmTile(64, 64, 32);

  MatmulParams mparams;
  mparams.supported_vec_size = {8, 8, 8};
  mparams.mma_macro = MmaMacro::Ampere_16_8_16;
  mparams.tile_sizes = gemm_tile;
  mparams.async_gmem_load_operands = true;
  mparams.circular_buffer_options.circular_buffer_smem_write = true;
  mparams.circular_buffer_options.circular_buffer_smem_read = true;
  mparams.circular_buffer_options.smem_circular_buffer_stage = 4;
  mma_utils::MmaDataTypes data_types = {
      DataType::Half, DataType::Half, DataType::Float};
  std::tie(mparams.use_smem_epilogue, mparams.promote_prologue_smem_reuse) =
      mma_utils::generateSharedMemoryEpilogueHeuristics(
          gemm_tile,
          mparams.circular_buffer_options.smem_circular_buffer_stage,
          data_types,
          ignore_occupancy_drop);
  SchedulerEntry::makeSchedulerInstance(SchedulerType::Matmul)
      ->schedule(&fusion, &mparams);

  // If use_smem_epilogue is true, there should be 3 shared memory tensors 2
  // for prologue and 1 for epilogue.
  int num_shared_mem_tensors = 0;
  int expected_num_shared_mem_tensors = mparams.use_smem_epilogue ? 3 : 2;
  for (const auto& tv : fusion.allTvs()) {
    if (tv->getMemoryType() == MemoryType::Shared) {
      num_shared_mem_tensors++;
    }
  }
  NVF_CHECK(
      num_shared_mem_tensors == expected_num_shared_mem_tensors,
      "Number of shared memory tensors doesn't match!",
      "Expected: ",
      expected_num_shared_mem_tensors,
      ", Got: ",
      num_shared_mem_tensors);

  at::manual_seed(0);
  auto inputs = matmulAtInput3DTuring(M, N, K, layout);

  KernelExecutor ke;
  NVFUSER_TEST_CUDA_ARCH_COMPILE_CHECK(
      8,
      0,
      ke.compile(
          &fusion,
          {inputs.first, inputs.second},
          LaunchParams(),
          matmul_cparams));
  auto cg_outputs = ke.run({inputs.first, inputs.second});
  auto tref = atMatmul(
      inputs.first.to(at::kFloat), inputs.second.to(at::kFloat), layout);
  tref = tref.to(at::kHalf);
  // check bank conflicts
  ASSERT_TRUE(getBankConflictInfo(ke.kernel()).empty());
  ASSERT_FALSE(
      PredicatedChecker::isCpAsyncMmaPredicatedByIfThenElse(ke.kernel()));
  // (0.001, 0.001) passed on local A100 but failed on CI A100
  NVF_CHECK(
      cg_outputs[0].allclose(tref, 0.01, 0.01),
      "Result validation failed. Max diff: ",
      (cg_outputs[0] - tref).abs().max());

  if (!mparams.use_smem_epilogue) {
    GTEST_SKIP()
        << "Test conducted without utilizing shared memory epilogue due to the device's constrained shared memory capacity.";
  }
}

TEST_P(MatmulTestWithLayout, AmpereMatmulSmemEpilogueRelu) {
  NVFUSER_TEST_CUDA_ARCH_RANGE_GUARD(8, 0, 9, 0);
  constexpr bool ignore_occupancy_drop = true;
  // Keep multiples of 8 to keep vectorizable.
  int M = 4096, N = 4096, K = 4096;
  Fusion fusion;
  FusionGuard fg(&fusion);

  auto shapes = matmulAtInputShape3DTuring(-1, -1, -1, layout);

  auto tv0 = makeContigConcreteTensor(shapes.first, DataType::Half);
  auto tv1 = makeContigConcreteTensor(shapes.second, DataType::Half);

  fusion.addInput(tv0);
  fusion.addInput(tv1);

  tv0 = canonicalizeInputToBMNK(tv0, layout, MmaOperand::A);
  tv1 = canonicalizeInputToBMNK(tv1, layout, MmaOperand::B);
  auto tv2 = fusedMultiplySum(tv0, tv1, {-1});
  auto tv3 = relu(tv2);

  fusion.addOutput(tv3);

  MatMulTileOptions gemm_tile;
  gemm_tile.cta_tile = GemmTile(128, 128, 32);
  gemm_tile.warp_tile = GemmTile(64, 64, 32);

  MatmulParams mparams;
  mparams.supported_vec_size = {8, 8, 4};
  mparams.mma_macro = MmaMacro::Ampere_16_8_16;
  mparams.tile_sizes = gemm_tile;
  mparams.async_gmem_load_operands = true;
  mparams.circular_buffer_options.circular_buffer_smem_write = true;
  mparams.circular_buffer_options.circular_buffer_smem_read = true;
  mparams.circular_buffer_options.smem_circular_buffer_stage = 4;
  mma_utils::MmaDataTypes data_types = {
      DataType::Half, DataType::Half, DataType::Float};
  std::tie(mparams.use_smem_epilogue, mparams.promote_prologue_smem_reuse) =
      mma_utils::generateSharedMemoryEpilogueHeuristics(
          gemm_tile,
          mparams.circular_buffer_options.smem_circular_buffer_stage,
          data_types,
          ignore_occupancy_drop);
  SchedulerEntry::makeSchedulerInstance(SchedulerType::Matmul)
      ->schedule(&fusion, &mparams);

  // If use_smem_epilogue is true, there should be 3 shared memory tensors 2
  // for prologue and 1 for epilogue.
  int num_shared_mem_tensors = 0;
  int expected_num_shared_mem_tensors = mparams.use_smem_epilogue ? 3 : 2;
  for (const auto& tv : fusion.allTvs()) {
    if (tv->getMemoryType() == MemoryType::Shared) {
      num_shared_mem_tensors++;
    }
  }
  NVF_CHECK(
      num_shared_mem_tensors == expected_num_shared_mem_tensors,
      "Number of shared memory tensors doesn't match!",
      "Expected: ",
      expected_num_shared_mem_tensors,
      ", Got: ",
      num_shared_mem_tensors);

  at::manual_seed(0);
  auto inputs = matmulAtInput3DTuring(M, N, K, layout);

  KernelExecutor ke;
  NVFUSER_TEST_CUDA_ARCH_COMPILE_CHECK(
      8,
      0,
      ke.compile(
          &fusion,
          {inputs.first, inputs.second},
          LaunchParams(),
          matmul_cparams));
  auto cg_outputs = ke.run({inputs.first, inputs.second});
  auto t2 = atMatmul(
      inputs.first.to(at::kFloat), inputs.second.to(at::kFloat), layout);
  auto tref = at::relu(t2).to(at::kFloat);

  // check bank conflicts
  ASSERT_TRUE(getBankConflictInfo(ke.kernel()).empty());
  ASSERT_FALSE(
      PredicatedChecker::isCpAsyncMmaPredicatedByIfThenElse(ke.kernel()));
  // (0.001, 0.001) passed on local A100 but failed on CI A100
  NVF_CHECK(
      cg_outputs[0].allclose(tref, 0.01, 0.01),
      "Result validation failed. Max diff: ",
      (cg_outputs[0] - tref).abs().max());

  if (!mparams.use_smem_epilogue) {
    GTEST_SKIP()
        << "Test conducted without utilizing shared memory epilogue due to the device's constrained shared memory capacity.";
  }
}

// Test the matmul scheduler's single-kernel split-K support
TEST_P(MatmulTestWithLayout, FusionAmpereMatmulSplitK_CUDA) {
  NVFUSER_TEST_CUDA_ARCH_RANGE_GUARD(8, 0, 9, 0);

  // Keep multiples of 8 to keep vectorizable.
  int M = 504, N = 136, K = 8096;

  for (int splitk_factor : {2}) {
    for (int use_smem_epilogue : {false, true}) {
      Fusion fusion;
      FusionGuard fg(&fusion);
      auto shapes = matmulAtInputShape3DTuring(-1, -1, -1, layout);

      auto tv0 = makeContigConcreteTensor(shapes.first, DataType::Half);
      auto tv1 = makeContigConcreteTensor(shapes.second, DataType::Half);

      fusion.addInput(tv0);
      fusion.addInput(tv1);

      tv0 = canonicalizeInputToBMNK(tv0, layout, MmaOperand::A);
      tv1 = canonicalizeInputToBMNK(tv1, layout, MmaOperand::B);
      auto tv2 = fusedMultiplySum(tv0, tv1, {-1});

      fusion.addOutput(tv2);

      MatMulTileOptions gemm_tile;
      gemm_tile.cta_tile = GemmTile(128, 128, 32);
      gemm_tile.warp_tile = GemmTile(64, 64, 32);

      MatmulParams mparams;
      mparams.supported_vec_size = {8, 8, 4};
      mparams.mma_macro = MmaMacro::Ampere_16_8_16;
      mparams.tile_sizes = gemm_tile;
      mparams.splitk_factor = splitk_factor;
      if (use_smem_epilogue) {
        std::tie(
            mparams.use_smem_epilogue, mparams.promote_prologue_smem_reuse) =
            mma_utils::generateSharedMemoryEpilogueHeuristics(
                gemm_tile,
                1,
                {DataType::Half, DataType::Half, DataType::Float},
                true,
                true,
                true);
        if (!mparams.use_smem_epilogue) {
          std::cout
              << "Skipping smem epilogue due to shared memory constraints on this device"
              << std::endl;
          continue;
        }
        mparams.promote_prologue_smem_reuse = true;
      }

      SchedulerEntry::makeSchedulerInstance(SchedulerType::Matmul)
          ->schedule(&fusion, &mparams);

      auto inputs = matmulAtInput3DTuring(M, N, K, layout);

      KernelExecutor ke;
      NVFUSER_TEST_CUDA_ARCH_COMPILE_CHECK(
          7, 5, ke.compile(&fusion, {inputs.first, inputs.second}));
      EXPECT_TRUE(getBankConflictInfo(ke.kernel()).empty());
      auto cg_outputs = ke.run({inputs.first, inputs.second});
      ASSERT_FALSE(
          PredicatedChecker::isCpAsyncMmaPredicatedByIfThenElse(ke.kernel()));
      auto tref = atMatmul(
          inputs.first.to(at::kFloat), inputs.second.to(at::kFloat), layout);

      // Relax tolerance for larger sum due to large K
      NVF_CHECK(cg_outputs[0].allclose(tref, 1e-6 * K, 1e-6 * K));
    }
  }
}

// Test splitk with bias epilogue
TEST_P(MatmulTestWithLayout, FusionAmpereMatmulSplitKBias_CUDA) {
  NVFUSER_TEST_CUDA_ARCH_RANGE_GUARD(8, 0, 9, 0);

  // Keep multiples of 8 to keep vectorizable.
  int M = 504, N = 136, K = 8096;

  for (int splitk_factor : {2}) {
    for (int use_smem_epilogue : {false, true}) {
      Fusion fusion;
      FusionGuard fg(&fusion);
      auto shapes = matmulAtInputShape3DTuring(-1, -1, -1, layout);

      auto tv0 = makeContigConcreteTensor(shapes.first, DataType::Half);
      auto tv1 = makeContigConcreteTensor(shapes.second, DataType::Half);
      auto tv2 = makeContigTensor(1, DataType::Half);

      fusion.addInput(tv0);
      fusion.addInput(tv1);
      fusion.addInput(tv2);

      tv0 = canonicalizeInputToBMNK(tv0, layout, MmaOperand::A);
      tv1 = canonicalizeInputToBMNK(tv1, layout, MmaOperand::B);
      auto tv3 = fusedMultiplySum(tv0, tv1, {-1});
      auto tv4 = broadcast(tv2, {false, true});
      auto tv5 = add(tv3, tv4); // bias

      fusion.addOutput(tv5);

      MatMulTileOptions gemm_tile;
      gemm_tile.cta_tile = GemmTile(128, 128, 32);
      gemm_tile.warp_tile = GemmTile(64, 64, 32);

      MatmulParams mparams;
      mparams.supported_vec_size = {8, 8, 4};
      mparams.mma_macro = MmaMacro::Ampere_16_8_16;
      mparams.tile_sizes = gemm_tile;
      mparams.splitk_factor = splitk_factor;
      mparams.use_smem_epilogue = use_smem_epilogue;
      mparams.promote_prologue_smem_reuse = true;

      SchedulerEntry::makeSchedulerInstance(SchedulerType::Matmul)
          ->schedule(&fusion, &mparams);

      auto [aten_a, aten_b] = matmulAtInput3DTuring(M, N, K, layout);
      at::Tensor aten_bias = at::randn({M}, aten_a.options());
      std::vector<c10::IValue> inputs = {aten_a, aten_b, aten_bias};

      KernelExecutor ke;
      NVFUSER_TEST_CUDA_ARCH_COMPILE_CHECK(7, 5, ke.compile(&fusion, inputs));
      EXPECT_TRUE(getBankConflictInfo(ke.kernel()).empty());
      auto cg_outputs = ke.run(inputs);
      ASSERT_FALSE(
          PredicatedChecker::isCpAsyncMmaPredicatedByIfThenElse(ke.kernel()));
      auto tref = atBiasEpilogue(
          atMatmul(aten_a.to(at::kFloat), aten_b.to(at::kFloat), layout),
          aten_bias);

      // Relax tolerance for larger sum due to large K
      EXPECT_TRUE(cg_outputs[0].allclose(tref, 1e-6 * K, 1e-6 * K));
    }
  }
}

// Same as above but has a batch dimension and splitk
TEST_P(MatmulTestWithLayout, AmpereMatmulBatchSplitK) {
  NVFUSER_TEST_CUDA_ARCH_RANGE_GUARD(8, 0, 9, 0);

  // Keep multiples of 8 to keep vectorizable.
  int B = 2, M = 504, N = 136, K = 2048;

  for (int splitk_factor : {2}) {
    for (int use_smem_epilogue : {false, true}) {
      Fusion fusion;
      FusionGuard fg(&fusion);
      auto tv0 = makeContigTensor(3, DataType::Half);
      auto tv1 = makeContigTensor(3, DataType::Half);

      fusion.addInput(tv0);
      fusion.addInput(tv1);

      tv0 = canonicalizeInputToBMNK(tv0, layout, MmaOperand::A);
      tv1 = canonicalizeInputToBMNK(tv1, layout, MmaOperand::B);
      auto tv2 = fusedMultiplySum(tv0, tv1, {-1});

      fusion.addOutput(tv2);

      MatMulTileOptions gemm_tile;
      gemm_tile.cta_tile = GemmTile(128, 128, 32);
      gemm_tile.warp_tile = GemmTile(64, 64, 32);

      MatmulParams mparams;
      mparams.supported_vec_size = {8, 8, 4};
      mparams.mma_macro = MmaMacro::Ampere_16_8_16;
      mparams.tile_sizes = gemm_tile;
      mparams.splitk_factor = splitk_factor;
      mparams.use_smem_epilogue = use_smem_epilogue;
      mparams.promote_prologue_smem_reuse = true;

      SchedulerEntry::makeSchedulerInstance(SchedulerType::Matmul)
          ->schedule(&fusion, &mparams);

      at::Tensor aten_a =
          matmulAtInput2D(layout, TensorMatmulPos::A, at::kHalf, M, N, K, B);
      at::Tensor aten_b =
          matmulAtInput2D(layout, TensorMatmulPos::B, at::kHalf, M, N, K, B);

      std::vector<c10::IValue> inputs = {aten_a, aten_b};

      KernelExecutor ke;
      NVFUSER_TEST_CUDA_ARCH_COMPILE_CHECK(7, 5, ke.compile(&fusion, inputs));
      ASSERT_TRUE(getBankConflictInfo(ke.kernel()).empty());
      ASSERT_FALSE(
          PredicatedChecker::isCpAsyncMmaPredicatedByIfThenElse(ke.kernel()));
      auto cg_outputs = ke.run(inputs);
      auto tref =
          atMatmul(aten_a.to(at::kFloat), aten_b.to(at::kFloat), layout);

      // Relax tolerance for larger sum due to large K
      EXPECT_TRUE(cg_outputs[0].allclose(tref, 1e-6 * K, 1e-6 * K));
    }
  }
}

// Test batch splitk with bias epilogue
TEST_P(MatmulTestWithLayout, AmpereMatmulBatchSplitKBias) {
  NVFUSER_TEST_CUDA_ARCH_RANGE_GUARD(8, 0, 9, 0);

  // Keep multiples of 8 to keep vectorizable.
  int B = 2, M = 504, N = 136, K = 2048;

  for (int splitk_factor : {2}) {
    for (int use_smem_epilogue : {false, true}) {
      Fusion fusion;
      FusionGuard fg(&fusion);
      auto tv0 = makeContigTensor(3, DataType::Half);
      auto tv1 = makeContigTensor(3, DataType::Half);
      auto tv2 = makeContigTensor(1, DataType::Half);

      fusion.addInput(tv0);
      fusion.addInput(tv1);
      fusion.addInput(tv2);

      tv0 = canonicalizeInputToBMNK(tv0, layout, MmaOperand::A);
      tv1 = canonicalizeInputToBMNK(tv1, layout, MmaOperand::B);
      auto tv3 = fusedMultiplySum(tv0, tv1, {-1});
      auto tv4 = broadcast(tv2, {true, false, true});
      auto tv5 = add(tv3, tv4);

      fusion.addOutput(tv5);

      MatMulTileOptions gemm_tile;
      gemm_tile.cta_tile = GemmTile(128, 128, 32);
      gemm_tile.warp_tile = GemmTile(64, 64, 32);

      MatmulParams mparams;
      mparams.supported_vec_size = {8, 8, 4};
      mparams.mma_macro = MmaMacro::Ampere_16_8_16;
      mparams.tile_sizes = gemm_tile;
      mparams.splitk_factor = splitk_factor;
      mparams.use_smem_epilogue = use_smem_epilogue;
      mparams.promote_prologue_smem_reuse = true;

      SchedulerEntry::makeSchedulerInstance(SchedulerType::Matmul)
          ->schedule(&fusion, &mparams);

      at::Tensor aten_a =
          matmulAtInput2D(layout, TensorMatmulPos::A, at::kHalf, M, N, K, B);
      at::Tensor aten_b =
          matmulAtInput2D(layout, TensorMatmulPos::B, at::kHalf, M, N, K, B);
      at::Tensor aten_bias = at::randn({M}, aten_a.options());

      std::vector<c10::IValue> inputs = {aten_a, aten_b, aten_bias};

      KernelExecutor ke;
      NVFUSER_TEST_CUDA_ARCH_COMPILE_CHECK(7, 5, ke.compile(&fusion, inputs));
      ASSERT_TRUE(getBankConflictInfo(ke.kernel()).empty());
      ASSERT_FALSE(
          PredicatedChecker::isCpAsyncMmaPredicatedByIfThenElse(ke.kernel()));
      auto cg_outputs = ke.run(inputs);
      auto tref = atBiasEpilogue(
          atMatmul(aten_a.to(at::kFloat), aten_b.to(at::kFloat), layout),
          aten_bias);

      // Relax tolerance for larger sum due to large K
      EXPECT_TRUE(cg_outputs[0].allclose(tref, 1e-6 * K, 1e-6 * K));
    }
  }
}

// Avoid lowering error https://github.com/NVIDIA/Fuser/issues/1808
TEST_F(MatmulTest, ReproIssue1808) {
  NVFUSER_TEST_CUDA_ARCH_RANGE_GUARD(8, 0, 9, 0);

  // Keep multiples of 8 to keep vectorizable.
  int M = 504, N = 136, K = 248;

  auto layout = MmaLayout::TN;

  Fusion fusion;
  FusionGuard fg(&fusion);

  auto shapes = matmulAtInputShape3DTuring(-1, -1, -1, layout);

  auto tv0 = makeContigConcreteTensor(shapes.first, DataType::Half);
  auto tv1 = makeContigConcreteTensor(shapes.second, DataType::Half);

  fusion.addInput(tv0);
  fusion.addInput(tv1);

  tv0 = canonicalizeInputToBMNK(tv0, layout, MmaOperand::A);
  tv1 = canonicalizeInputToBMNK(tv1, layout, MmaOperand::B);
  auto tv2 = fusedMultiplySum(tv0, tv1, {-1});

  fusion.addOutput(tv2);

  MatMulTileOptions gemm_tile;
  gemm_tile.cta_tile = GemmTile(160, 144, 16);
  gemm_tile.warp_tile = GemmTile(80, 24, 16);

  MatmulParams mparams;
  mparams.supported_vec_size = {8, 8, 4};
  mparams.mma_macro = MmaMacro::Ampere_16_8_16;
  mparams.tile_sizes = gemm_tile;
  mparams.async_gmem_load_operands = true;
  mparams.circular_buffer_options.circular_buffer_smem_write = true;
  mparams.circular_buffer_options.circular_buffer_smem_read = true;
  mparams.circular_buffer_options.smem_circular_buffer_stage = 4;
  SchedulerEntry::makeSchedulerInstance(SchedulerType::Matmul)
      ->schedule(&fusion, &mparams);

  auto inputs = matmulAtInput3DTuring(M, N, K, layout);

  KernelExecutor ke;
  NVFUSER_TEST_CUDA_ARCH_COMPILE_CHECK(
      8,
      0,
      ke.compile(
          &fusion,
          {inputs.first, inputs.second},
          LaunchParams(),
          matmul_cparams));
  ASSERT_TRUE(getBankConflictInfo(ke.kernel()).empty());
  ASSERT_FALSE(
      PredicatedChecker::isCpAsyncMmaPredicatedByIfThenElse(ke.kernel()));
  auto cg_outputs = ke.run({inputs.first, inputs.second});
  auto tref = atMatmul(
      inputs.first.to(at::kFloat), inputs.second.to(at::kFloat), layout);
  NVF_CHECK(cg_outputs[0].allclose(tref, 0.0001, 0.0001));
}

// Test matmul with sizes that are not divisible by 8 and with misaligned inputs
TEST_P(MatmulTestWithLayout, MisalignedVectorization) {
  NVFUSER_TEST_CUDA_ARCH_RANGE_GUARD(8, 0, 9, 0);
  for (bool add_2d_bias : {false, true}) {
    for (bool downcast_output : {false, true}) {
      for (const auto& [M, N, K, alignA, alignB, alignBias] : std::vector<
               std::
                   tuple<int64_t, int64_t, int64_t, int64_t, int64_t, int64_t>>{
               {504, 136, 248, 8, 8, 8}, // all fully vectorizable in all
                                         // layouts
               {504, 136, 249, 8, 8, 8}, // odd K, operands not vectorizable
                                         // in TN. output fully vectorizable
               {504, 137, 248, 8, 8, 8}, // A fully vectorizable, B fully
                                         // vectorizable unless transposed,
                                         // output not vectorizable
               {505, 136, 248, 8, 8, 8}, // B fully vectorizable, A
                                         // vectorizable unless transposed,
                                         // output fully vectorizable
               {505, 137, 248, 8, 8, 8}, // none vectorizable

               // Cases with vectorizable strides but misaligned base pointers
               {504, 136, 248, 2, 8, 8}, // A not vectorizable due to offset
               {504, 136, 248, 8, 2, 8}, // B not vectorizable due to offset
               {504, 136, 248, 8, 8, 2}, // epilogue not vectorizable due to
               // offset
           }) {
        const auto maybeUnalign = [](const at::Tensor& t, int64_t offset) {
          if (offset == 16 / t.element_size()) {
            // Already fully aligned
            return t;
          }
          return at::pad(t.ravel(), {{0, offset}})
              .index({at::indexing::Slice(offset, t.numel() + offset, 1)})
              .view({t.size(0), t.size(1)});
        };

        auto t0 = maybeUnalign(
            matmulAtInput2D(layout, TensorMatmulPos::A, at::kHalf, M, N, K),
            alignA);
        auto t1 = maybeUnalign(
            matmulAtInput2D(layout, TensorMatmulPos::B, at::kHalf, M, N, K),
            alignB);

        auto tref = atMatmul(t0.to(at::kFloat), t1.to(at::kFloat), layout);

        std::vector<c10::IValue> inputs = {t0, t1};

        if (add_2d_bias) {
          const auto options =
              at::TensorOptions().dtype(at::kHalf).device(at::kCUDA, 0);
          auto bias = maybeUnalign(at::randn({M, N}, options), alignBias);
          tref = tref + bias;
          inputs.push_back(bias);
        }

        if (downcast_output) {
          tref = tref.to(at::kHalf);
        }

        auto fusion = std::make_unique<Fusion>();
        FusionGuard fg(fusion.get());

        auto tv0 = makeContigTensor(2, DataType::Half);
        auto tv1 = makeContigTensor(2, DataType::Half);
        fusion->addInput(tv0);
        fusion->addInput(tv1);

        tv0 = canonicalizeInputToBMNK(tv0, layout, MmaOperand::A);
        tv1 = canonicalizeInputToBMNK(tv1, layout, MmaOperand::B);
        auto tv2 = fusedMultiplySum(tv0, tv1, {-1});

        if (add_2d_bias) {
          auto bias = makeContigTensor(2, DataType::Half);
          fusion->addInput(bias);
          tv2 = add(tv2, bias);
        }

        if (downcast_output) {
          tv2 = castOp(DataType::Half, tv2);
        }

        fusion->addOutput(tv2);

        const MmaLayout fusion_layout = getMatmulProblemLayout(fusion.get());
        NVF_CHECK(
            fusion_layout == layout,
            "mismatch between test layout (",
            toString(layout),
            ") and layout inferred from fusion definition (",
            toString(fusion_layout),
            ")");

        // determine supported vectorization of an ATen tensor that will be
        // loaded along its innermost dimension
        const auto atenSupportedVectorization =
            [](const at::Tensor& tens) -> int64_t {
          auto data_ptr_int = static_cast<int64_t>(
              reinterpret_cast<std::uintptr_t>(tens.data_ptr()));
          int64_t vec_size =
              scheduler_utils::maxVectorizationWidth(data_ptr_int) /
              tens.element_size();
          std::vector<int64_t> strides = tens.strides().vec();
          std::sort(strides.begin(), strides.end());
          if (strides.front() > 1) {
            // Discontiguous input
            return 1;
          }
          strides.erase(strides.begin());
          NVF_ERROR(!strides.empty());
          // Next smallest stride determines supported vectorization
          vec_size = std::min(
              vec_size,
              scheduler_utils::maxVectorizationWidth(strides.front()));
          return std::min(vec_size, (int64_t)(16 / tens.element_size()));
        };

        MatmulParams mparams;
        mparams.mma_macro = MmaMacro::Ampere_16_8_16;
        mparams.supported_vec_size = {
            .a = atenSupportedVectorization(t0),
            .b = atenSupportedVectorization(t1),
            .epilogue = std::min(
                alignBias,
                std::min(
                    scheduler_utils::maxVectorizationWidth(N),
                    (int64_t)(16 / (downcast_output ? 2 : 4))))};
        // Supported vectorization determines whether we are able to do async
        // gmem->smem loads.
        mparams.async_gmem_load_operands = mparams.supported_vec_size.a >= 4 &&
            mparams.supported_vec_size.b >= 4;
        mparams.circular_buffer_options.circular_buffer_smem_write = true;
        // If we cannot use cp.async, it means we cannot do circular buffering
        mparams.circular_buffer_options.smem_circular_buffer_stage =
            mparams.async_gmem_load_operands ? 4 : 2;

        SchedulerEntry::makeSchedulerInstance(SchedulerType::Matmul)
            ->schedule(fusion.get(), &mparams);

        KernelExecutor ke;
        NVFUSER_TEST_CUDA_ARCH_COMPILE_CHECK(
            8,
            0,
            ke.compile(fusion.get(), inputs, LaunchParams(), matmul_cparams));
        ASSERT_TRUE(getBankConflictInfo(ke.kernel()).empty());
        ASSERT_FALSE(
            PredicatedChecker::isCpAsyncMmaPredicatedByIfThenElse(ke.kernel()));
        auto outputs = ke.run(inputs);

        EXPECT_TRUE(outputs[0].allclose(tref, 0.001, 0.001));
      }
    }
  }
}

// Matmul test with multiple M and N dimensions that are consecutive
TEST_F(MatmulTest, MultipleConsecutiveDims) {
  NVFUSER_TEST_CUDA_ARCH_RANGE_GUARD(8, 0, 9, 0);

  int M1 = 126, M2 = 4, N1 = 68, N2 = 2, K = 248;

  Fusion fusion;
  FusionGuard fg(&fusion);

  auto tv0 = makeContigTensor(3, DataType::Half); // M1, M2, K
  auto tv1 = makeContigTensor(3, DataType::Half); // N1, N2, K

  fusion.addInput(tv0);
  fusion.addInput(tv1);

  // M1, M2, N1, N2, K
  tv0 = broadcast(tv0, {false, false, true, true, false});
  tv1 = broadcast(tv1, {true, true, false, false, false});

  auto tv2 = fusedMultiplySum(tv0, tv1, {-1});

  fusion.addOutput(tv2);

  MatMulTileOptions gemm_tile;
  gemm_tile.cta_tile = GemmTile(128, 128, 32);
  gemm_tile.warp_tile = GemmTile(64, 64, 32);

  MatmulParams mparams;
  // Supported vec size is based on inner dim
  mparams.supported_vec_size = {4, 8, 4};
  mparams.mma_macro = MmaMacro::Ampere_16_8_16;
  mparams.tile_sizes = gemm_tile;
  mparams.async_gmem_load_operands = true;
  mparams.circular_buffer_options.circular_buffer_smem_write = true;
  mparams.circular_buffer_options.circular_buffer_smem_read = true;
  mparams.circular_buffer_options.smem_circular_buffer_stage = 4;
  SchedulerEntry::makeSchedulerInstance(SchedulerType::Matmul)
      ->schedule(&fusion, &mparams);

  auto options = at::TensorOptions().dtype(at::kHalf).device(at::kCUDA, 0);
  at::Tensor A = at::randn({M1, M2, K}, options);
  at::Tensor B = at::randn({N1, N2, K}, options);
  std::vector<c10::IValue> inputs{A, B};

  KernelExecutor ke;
  NVFUSER_TEST_CUDA_ARCH_COMPILE_CHECK(
      8, 0, ke.compile(&fusion, inputs, LaunchParams(), matmul_cparams));
  ASSERT_TRUE(getBankConflictInfo(ke.kernel()).empty());
  ASSERT_FALSE(
      PredicatedChecker::isCpAsyncMmaPredicatedByIfThenElse(ke.kernel()));
  auto cg_outputs = ke.run(inputs);
  auto tref = at::reshape(
      at::linear(
          at::reshape(A.to(at::kFloat), {M1 * M2, K}),
          at::reshape(B.to(at::kFloat), {N1 * N2, K})),
      {M1, M2, N1, N2});
  NVF_CHECK(cg_outputs[0].allclose(tref, 0.0001, 0.0001));
}

// Matmul test with multiple M dimensions that are non-consecutive
// TODO: This test currently fails, but it can be run using
//   build/test_matmul --gtest_also_run_disabled_tests
//
// This case fails because the allocation domain of the A smem cached tensor is
// [M1, K, M2], which is incompatible with ldMatrix. We need to gather the
// allocation domains for the smem tensors by role instead, so that this
// becomes [K, M1, M2].
TEST_F(MatmulTest, DISABLED_MultipleNonConsecutiveMDims) {
  int M1 = 126, N = 136, M2 = 4, K = 248;

  Fusion fusion;
  FusionGuard fg(&fusion);

  // Note that M2 is inside K, so this is an NN layout
  auto tv0 = makeContigTensor(3, DataType::Half); // M1, K, M2
  auto tv1 = makeContigTensor(2, DataType::Half); // N, K

  fusion.addInput(tv0);
  fusion.addInput(tv1);

  // M1, N, K, M2
  tv0 = broadcast(tv0, {false, true, false, false});
  tv1 = broadcast(tv1, {true, false, false, true});

  auto tv2 = fusedMultiplySum(tv0, tv1, {-2});

  fusion.addOutput(tv2);

  MatMulTileOptions gemm_tile;
  gemm_tile.cta_tile = GemmTile(128, 128, 32);
  gemm_tile.warp_tile = GemmTile(64, 64, 32);

  MatmulParams mparams;
  // Supported vec size is based on inner dim
  mparams.supported_vec_size = {4, 8, 4};
  mparams.mma_macro = MmaMacro::Ampere_16_8_16;
  mparams.tile_sizes = gemm_tile;
  mparams.async_gmem_load_operands = true;
  mparams.circular_buffer_options.circular_buffer_smem_write = true;
  mparams.circular_buffer_options.circular_buffer_smem_read = true;
  mparams.circular_buffer_options.smem_circular_buffer_stage = 4;
  SchedulerEntry::makeSchedulerInstance(SchedulerType::Matmul)
      ->schedule(&fusion, &mparams);

  auto options = at::TensorOptions().dtype(at::kHalf).device(at::kCUDA, 0);
  at::Tensor A = at::randn({M1, K, M2}, options);
  at::Tensor B = at::randn({N, K}, options);
  std::vector<c10::IValue> inputs{A, B};

  KernelExecutor ke;
  NVFUSER_TEST_CUDA_ARCH_COMPILE_CHECK(
      8, 0, ke.compile(&fusion, inputs, LaunchParams(), matmul_cparams));
  ASSERT_TRUE(getBankConflictInfo(ke.kernel()).empty());
  ASSERT_FALSE(
      PredicatedChecker::isCpAsyncMmaPredicatedByIfThenElse(ke.kernel()));
  auto cg_outputs = ke.run(inputs);
  auto Apermuted = A.permute({{1, 2}}).reshape({M1 * M2, K});
  auto tref = at::linear(Apermuted.to(at::kFloat), B.to(at::kFloat))
                  .reshape({M1, M2, N})
                  .permute({{1, 2}});
  NVF_CHECK(cg_outputs[0].allclose(tref, 0.0001, 0.0001));
}

// Matmul test with multiple N dimensions that are non-consecutive
// TODO: This test currently fails, but it can be run using
//   build/test_matmul --gtest_also_run_disabled_tests
//
// This case fails because the allocation domain of the B smem cached tensor is
// [N1, K, N2], which is incompatible with ldMatrix. We need to gather the
// allocation domains for the smem tensors by role instead, so that this
// becomes [K, N1, N2].
TEST_F(MatmulTest, DISABLED_MultipleNonConsecutiveNDims) {
  int M = 504, N1 = 68, N2 = 2, K = 248;

  Fusion fusion;
  FusionGuard fg(&fusion);

  // Note that N2 is inside K, so this is a TT layout
  auto tv0 = makeContigTensor(2, DataType::Half); // M, K
  auto tv1 = makeContigTensor(3, DataType::Half); // N1, K, N2

  fusion.addInput(tv0);
  fusion.addInput(tv1);

  // M, N1, K, N2
  tv0 = broadcast(tv0, {false, true, false, true});
  tv1 = broadcast(tv1, {true, false, false, false});

  auto tv2 = fusedMultiplySum(tv0, tv1, {-2});

  fusion.addOutput(tv2);

  MatMulTileOptions gemm_tile;
  gemm_tile.cta_tile = GemmTile(128, 128, 32);
  gemm_tile.warp_tile = GemmTile(64, 64, 32);

  MatmulParams mparams;
  // Output is M, N1, N2, contiguous so fully vectorizable despite size N2=2 in
  // inner dim.
  mparams.supported_vec_size = {8, 2, 4};
  mparams.mma_macro = MmaMacro::Ampere_16_8_16;
  mparams.tile_sizes = gemm_tile;
  mparams.async_gmem_load_operands = true;
  mparams.circular_buffer_options.circular_buffer_smem_write = true;
  mparams.circular_buffer_options.circular_buffer_smem_read = true;
  mparams.circular_buffer_options.smem_circular_buffer_stage = 4;
  SchedulerEntry::makeSchedulerInstance(SchedulerType::Matmul)
      ->schedule(&fusion, &mparams);

  auto options = at::TensorOptions().dtype(at::kHalf).device(at::kCUDA, 0);
  at::Tensor A = at::randn({M, K}, options);
  at::Tensor B = at::randn({N1, K, N2}, options);
  std::vector<c10::IValue> inputs{A, B};

  KernelExecutor ke;
  NVFUSER_TEST_CUDA_ARCH_COMPILE_CHECK(
      8, 0, ke.compile(&fusion, inputs, LaunchParams(), matmul_cparams));
  ASSERT_TRUE(getBankConflictInfo(ke.kernel()).empty());
  ASSERT_FALSE(
      PredicatedChecker::isCpAsyncMmaPredicatedByIfThenElse(ke.kernel()));
  auto cg_outputs = ke.run(inputs);
  auto Bpermuted = B.permute({{1, 2}}).reshape({N1 * N2, K});
  auto tref = at::linear(A.to(at::kFloat), Bpermuted.to(at::kFloat))
                  .reshape({M, N1, N2});
  NVF_CHECK(cg_outputs[0].allclose(tref, 0.0001, 0.0001));
}

// This is a tougher test where we insert a batch dim between the M dims
// The batch dim is parallelized, so M1 and M2 are consecutive in shared
// memory.
TEST_F(MatmulTest, MultipleMDimsBatch) {
  NVFUSER_TEST_CUDA_ARCH_RANGE_GUARD(7, 5, 9, 0);

  int Batch = 2, M1 = 126, N = 136, M2 = 4, K = 248;

  Fusion fusion;
  FusionGuard fg(&fusion);

  // Note that M2 is inside K, so this is an NN layout
  auto tv0 = makeContigTensor(4, DataType::Half); // M1, Batch, M2, K
  auto tv1 = makeContigTensor(3, DataType::Half); // Batch, N, K

  fusion.addInput(tv0);
  fusion.addInput(tv1);

  tv0 = broadcast(tv0, {false, false, false, true, false});
  tv1 = broadcast(tv1, {true, false, true, false, false});

  auto tv2 = fusedMultiplySum(tv0, tv1, {-1});

  fusion.addOutput(tv2);

  MatMulTileOptions gemm_tile;
  gemm_tile.cta_tile = GemmTile(128, 128, 32);
  gemm_tile.warp_tile = GemmTile(64, 64, 32);

  MatmulParams mparams;
  // Supported vec size is based on inner dim
  mparams.supported_vec_size = {4, 8, 4};
  mparams.mma_macro = MmaMacro::Ampere_16_8_16;
  mparams.tile_sizes = gemm_tile;
  mparams.async_gmem_load_operands = true;
  mparams.circular_buffer_options.circular_buffer_smem_write = true;
  mparams.circular_buffer_options.circular_buffer_smem_read = true;
  mparams.circular_buffer_options.smem_circular_buffer_stage = 4;
  SchedulerEntry::makeSchedulerInstance(SchedulerType::Matmul)
      ->schedule(&fusion, &mparams);

  auto options = at::TensorOptions().dtype(at::kHalf).device(at::kCUDA, 0);
  at::Tensor A = at::randn({M1, Batch, M2, K}, options);
  at::Tensor B = at::randn({Batch, N, K}, options);
  std::vector<c10::IValue> inputs{A, B};

  KernelExecutor ke;
  NVFUSER_TEST_CUDA_ARCH_COMPILE_CHECK(
      8, 0, ke.compile(&fusion, inputs, LaunchParams(), matmul_cparams));
  ASSERT_TRUE(getBankConflictInfo(ke.kernel()).empty());
  ASSERT_FALSE(
      PredicatedChecker::isCpAsyncMmaPredicatedByIfThenElse(ke.kernel()));
  auto cg_outputs = ke.run(inputs);
  auto tref =
      at::matmul(A.to(at::kFloat), at::permute(B.to(at::kFloat), {0, 2, 1}));
  NVF_CHECK(cg_outputs[0].allclose(tref, 0.0001, 0.0001));
}

#undef NVFUSER_TEST_CUDA_ARCH_GUARD

INSTANTIATE_TEST_SUITE_P(
    ,
    MatmulTestWithLayout,
    kAllSupportedMmaLayout,
    mmaLayoutName);

using HopperMatmulTest = HopperBase;

TEST_F(HopperMatmulTest, HSH_NT_128BSwizzle) {
  Fusion fusion;
  FusionGuard fg(&fusion);

  constexpr int64_t M = 2048, N = 2048, K = 8192;
  constexpr auto macro = MmaMacro::Hopper_64_256_16;
  constexpr auto layout = MmaLayout::NT; // [K, M] x [K, N] -> [M, N]
  constexpr auto swizzle = MmaInputSmemSwizzle::B128;
  const auto dtype = DataType::Half;

  constexpr bool use_smem_epilogue = false;
  constexpr bool use_warp_specialization = true;

  constexpr int64_t stages = 4;
  constexpr int64_t prefetch = 3;
  const int64_t cta_m = 2 * getM(macro);
  const int64_t cta_n = 1 * getN(macro);

  constexpr std::tuple<int64_t, int64_t, int64_t> cluster_dims{2, 1, 1};

  auto tv0 = makeContigConcreteTensor({-1, -1, 1}, dtype);
  auto tv1 = makeContigConcreteTensor({-1, 1, -1}, dtype);
  fusion.addInput(tv0);
  fusion.addInput(tv1);

  auto tv2 = fusedMultiplySum(tv0, tv1, {0});

  // Reorder the accumulator as [M, N, K]
  // [K, M, N] -> [M, N, K]
  tv2->reorder({{-3, -1}});
  tv2->commitLeafToLogical();

  auto tv3 = castOp(DataType::Half, tv2);
  fusion.addOutput(tv3);

  if constexpr (
      cluster_dims != std::tuple<int64_t, int64_t, int64_t>{1, 1, 1}) {
    fusion.manage("cluster_dims", cluster_dims);
  }

  auto mma_ops = ir_utils::getOpsOfType<MmaOp>(&fusion);
  NVF_CHECK(
      1 == mma_ops.size(),
      "Invalid number of MmaOp instances in fusion definition, expected 1, got ",
      mma_ops.size());
  mma_ops.front()->setMacro(macro);

  // gmem [K, M, 1] x gmem [K, 1, N] -mma-> register [M, N, rK]
  // register [M, N, rK] -cast-> gmem [M, N]

  auto tv0c = tv0->cacheAfter(LoadStoreOpType::CpAsyncBulkTensorTile);
  tv0c->setMemoryType(MemoryType::Shared);
  auto tv1c = tv1->cacheAfter(LoadStoreOpType::CpAsyncBulkTensorTile);
  tv1c->setMemoryType(MemoryType::Shared);

  TensorView *tv3c = nullptr, *tv3_shmem = nullptr;
  if (use_smem_epilogue) {
    tv3_shmem = tv3->cacheBefore();
    tv3c = tv3_shmem->cacheBefore();
    tv3_shmem->setMemoryType(MemoryType::Shared);
    tv3c->setMemoryType(MemoryType::Local);
    tv3_shmem->definition()->as<LoadStoreOp>()->setOpType(
        LoadStoreOpType::StMatrix);
    tv3->definition()->as<LoadStoreOp>()->setOpType(
        LoadStoreOpType::CpAsyncBulkTensorTile);
  } else {
    tv3c = tv3->cacheBefore();
    tv3c->setMemoryType(MemoryType::Local);
  }

  // gmem [K, M, 1] -TMA-> smem [K, M, 1]
  // gmem [K, 1, N] -TMA-> smem [K, 1, N]
  // smem [K, M, 1] x smem [K, 1, N] -mma-> register [M, N, rK]
  // register [M, N, rK] -cast-> register [M, N] -set-> gmem [M, N]

  // Create tiles
  tv2->split(-3, cta_m);
  tv2->split(-2, cta_n);
  tv2->split(-1, getK(macro));
  // [Mo, Mi, No, Ni, Ko, Ki] -> [Mo, No, Ko, Mi, Ni, Ki]
  tv2->reorder({{-5, -3}, {-3, -2}});
  tv2->axis(0)->parallelize(ParallelType::BIDy);
  tv2->axis(1)->parallelize(ParallelType::BIDx);

  TransformPropagator propagator(tv2);
  MaxLogicalDomainInfoSpanningTree(tv2).traverse(&propagator);
  scheduler_utils::parallelizeAllLike(tv2);

  // [..., Mi, Ni, Ki] -> [..., Ni, Ki, Mi]
  tv0c->reorder({{-3, -1}});
  tv0c->applyMmaSwizzleForTMALoad(swizzle);
  // [..., Mi, Ni, Ki] -> [..., Mi, Ki, Ni]
  tv1c->reorder({{-1, -2}});
  tv1c->applyMmaSwizzleForTMALoad(swizzle);

  {
    tv2->split(-3, getM(macro));
    tv2->split(-2, getN(macro));
    // [Mo, No, Ko, Mio, Mii, Nio, Nii, Ki]
    // -> [Mo, No, Ko, Mio, Nio, Mii, Nii, Ki]
    tv2->reorder({{-4, -3}});
    tv2->merge(-5);
    tv2->axis(-4)->parallelize(ParallelType::TIDy);
    scheduler_utils::BoundedDirectionalTransformPropagator::forward(
        tv2,
        -1,
        {tv3},
        scheduler_utils::BoundedDirectionalTransformPropagator::Options()
            .propagateParallelType()
            .propagateToBoundary());
  }

  {
    auto s = mma_utils::MmaSwizzler::scheduleMmaOutputAllocation(
        tv2->getLoopDomain());
    tv2->setAllocationDomain(s.as<IterDomain*>(), true);
    tv2->axis(-1)->parallelize(ParallelType::Mma);
    tv2->axis(-2)->parallelize(ParallelType::Mma);
    tv2->axis(-3)->parallelize(ParallelType::Mma);
  }

  if (!use_smem_epilogue) {
    for (auto tv : {tv3c, tv3}) {
      auto s = mma_utils::MmaSwizzler::scheduleMmaOutputAllocation(
          tv->getLoopDomain());
      tv->setLoopDomain(s.as<IterDomain*>());
    }
    tv3->axis(-1)->parallelize(ParallelType::Vectorize);
  } else {
    auto s = mma_utils::MmaSwizzler::scheduleMmaOutputAllocation(
        tv3c->getLoopDomain());
    tv3c->setLoopDomain(s.as<IterDomain*>());
    tv3c->setAllocationDomain(s.as<IterDomain*>(), true);

    constexpr int64_t stmatrix_tile_m = 16;
    constexpr int64_t stmatrix_tile_n = 16;
    fusion.manage("st_matrix_m_tile", stmatrix_tile_m);
    fusion.manage("st_matrix_n_tile", stmatrix_tile_n);
    fusion.manage("st_matrix_m", getM(macro));
    fusion.manage("st_matrix_n", getN(macro));

    MmaInputSmemSwizzle store_swizzle =
        mma_utils::tmaSwizzleSharedMemory(tv3_shmem);

    // This internally calls
    // Schedule shared memory cache; Output from StMatrix
    mma_utils::scheduleStMatrixForMmaOutput(
        tv3_shmem, store_swizzle, stmatrix_tile_m, stmatrix_tile_n);

    // Schedule global memory output; Output from TMA Store
    mma_utils::scheduleTMAStoreForMmaOutput(tv3, store_swizzle);
  }

  inlineMost();

  if (use_warp_specialization) {
    tv0c->circularBuffer(stages, prefetch, WarpSpecialized(ParallelType::TIDy));
    tv1c->circularBuffer(stages, prefetch, WarpSpecialized(ParallelType::TIDy));
  } else {
    tv0c->circularBuffer(stages, prefetch);
    tv1c->circularBuffer(stages, prefetch);
  }

  auto inputs =
      matmulAtInput3DHopperSS(M, N, K, layout, data_type_to_aten(dtype));

  KernelExecutor ke;
  ke.compile(
      &fusion, {inputs.first, inputs.second}, LaunchParams(), matmul_cparams);
  auto cg_outputs = ke.run({inputs.first, inputs.second});
  auto tref = atMatmul(inputs.first.squeeze(), inputs.second.squeeze(), layout);
  EXPECT_TRUE(at::allclose(cg_outputs[0], tref, 1e-5, 1e-5));
}

// Test scheduling a Hopper matmul where the operands are 2D
TEST_F(HopperMatmulTest, HSH_NT_128BSwizzle_NoBroadcasts) {
  Fusion fusion;
  FusionGuard fg(&fusion);

  constexpr int64_t M = 2048, N = 2048, K = 8192;
  constexpr auto macro = MmaMacro::Hopper_64_256_16;
  constexpr auto layout = MmaLayout::NT; // [K, M] x [K, N] -> [M, N]
  constexpr auto swizzle = MmaInputSmemSwizzle::B128;
  const auto dtype = DataType::Half;

  constexpr int64_t stages = 1;
  constexpr int64_t prefetch = 3;
  const int64_t cta_m = 2 * getM(macro);
  const int64_t cta_n = 1 * getN(macro);

  auto tv0 = makeContigConcreteTensor({-1, -1}, dtype); // [K, M]
  auto tv1 = makeContigConcreteTensor({-1, -1}, dtype); // [K, N]
  fusion.addInput(tv0);
  fusion.addInput(tv1);

  // The output is [M, N, K] (no reordering needed)
  MmaOp::AxisMapping axis_mapping{.a_axes = {1, -1, 0}, .b_axes = {-1, 1, 0}};
  auto tv2 =
      fusedMultiplySum(tv0, tv1, /*axes=*/{-1}, /*init=*/nullptr, axis_mapping);

  auto tv3 = castOp(DataType::Half, tv2);

  fusion.addOutput(tv3);

  auto mma_ops = ir_utils::getOpsOfType<MmaOp>(&fusion);
  NVF_CHECK(
      1 == mma_ops.size(),
      "Invalid number of MmaOp instances in fusion definition, expected 1, got ",
      mma_ops.size());
  mma_ops.front()->setMacro(macro);

  // gmem [K, M] x gmem [K, N] -mma-> register [M, N, rK]
  // register [M, N, rK] -cast-> gmem [M, N]

  auto tv0c = tv0->cacheAfter(LoadStoreOpType::CpAsyncBulkTensorTile);
  tv0c->setMemoryType(MemoryType::Shared);
  auto tv1c = tv1->cacheAfter(LoadStoreOpType::CpAsyncBulkTensorTile);
  tv1c->setMemoryType(MemoryType::Shared);
  auto tv3c = tv3->cacheBefore();

  tv0c->broadcast(-1); // [K, M] -> [K, M, 1]
  tv1c->broadcast(-2); // [K, N] -> [K, 1, N]

  // gmem [K, M, 1] -TMA-> smem [K, M, 1]
  // gmem [K, 1, N] -TMA-> smem [K, 1, N]
  // smem [K, M, 1] x smem [K, 1, N] -mma-> register [M, N, rK]
  // register [M, N, rK] -cast-> register [M, N] -set-> gmem [M, N]

  // Create tiles
  tv2->split(-3, cta_m);
  tv2->split(-2, cta_n);
  tv2->split(-1, getK(macro));
  // [Mo, Mi, No, Ni, Ko, Ki] -> [Mo, No, Ko, Mi, Ni, Ki]
  tv2->reorder({{-5, -3}, {-3, -2}});
  tv2->axis(0)->parallelize(ParallelType::BIDy);
  tv2->axis(1)->parallelize(ParallelType::BIDx);

  // NOTE: since in this case we do not have "proper" broadcast in the inputs,
  // we cannot simply propagate transforms to the operands. Instead, we
  // propagate forward to the outputs and manually schedule the smem operands.
  scheduler_utils::BoundedDirectionalTransformPropagator::forward(
      tv2,
      -1,
      {tv3},
      scheduler_utils::BoundedDirectionalTransformPropagator::Options()
          .propagateParallelType()
          .propagateToBoundary());

  // Schedule operands
  for (TensorView* tv : {tv0c, tv1c}) {
    tv->reorder({{-3, -1}}); // [K, M, N] -> [M, N, K]
    // NOTE: above axes are given in MNK order, but inputs are in KMN
    tv->split(-3, cta_m);
    tv->split(-2, cta_n);
    tv->split(-1, getK(macro));
    // [Mo, Mi, No, Ni, Ko, Ki] -> [Mo, No, Ko, Mi, Ni, Ki]
    // [Ko, Ki, Mo, Mi, No, Ni] -> [Mo, No, Ko, Mi, Ni, Ki]
    tv->reorder({{-5, -3}, {-3, -2}});
    tv->axis(0)->parallelize(ParallelType::BIDy);
    tv->axis(1)->parallelize(ParallelType::BIDx);
  }

  // [..., Mi, Ni, Ki] -> [..., Ni, Ki, Mi]
  tv0c->reorder({{-3, -1}});
  tv0c->applyMmaSwizzleForTMALoad(swizzle);
  // [..., Mi, Ni, Ki] -> [..., Mi, Ki, Ni]
  tv1c->reorder({{-1, -2}});
  tv1c->applyMmaSwizzleForTMALoad(swizzle);

  {
    tv2->split(-3, getM(macro));
    tv2->split(-2, getN(macro));
    // [Mo, No, Ko, Mio, Mii, Nio, Nii, Ki]
    // -> [Mo, No, Ko, Mio, Nio, Mii, Nii, Ki]
    tv2->reorder({{-4, -3}});
    tv2->merge(-5);
    tv2->axis(-4)->parallelize(ParallelType::TIDy);
    scheduler_utils::BoundedDirectionalTransformPropagator::forward(
        tv2,
        -1,
        {tv3},
        scheduler_utils::BoundedDirectionalTransformPropagator::Options()
            .propagateParallelType()
            .propagateToBoundary());
  }

  {
    auto s = mma_utils::MmaSwizzler::scheduleMmaOutputAllocation(
        tv2->getLoopDomain());
    tv2->setAllocationDomain(s.as<IterDomain*>(), true);
    tv2->axis(-1)->parallelize(ParallelType::Mma);
    tv2->axis(-2)->parallelize(ParallelType::Mma);
    tv2->axis(-3)->parallelize(ParallelType::Mma);
  }

  for (auto tv : {tv3c, tv3}) {
    auto s = mma_utils::MmaSwizzler::scheduleMmaOutputAllocation(
        tv->getLoopDomain());
    tv->setLoopDomain(s.as<IterDomain*>());
  }
  tv3->axis(-1)->parallelize(ParallelType::Vectorize);

  {
    // Check using a copy that improperly aligned axis are not inlined
    Fusion tmp_fusion;
    IrCloner ir_cloner = Fusion::copy(&fusion, &tmp_fusion);
    FusionGuard tmp_fg(&tmp_fusion);
    // [Mo, No, Ko, Mio, Nio, Mii, Nii, Ki]
    // Swap the No and Ko axes, but only in tv2, the mma output
    // [Mo, Ko, No, Mio, Nio, Mii, Nii, Ki]
    // This should mean the smem operands are now inlined at position 1 instead
    // of 3
    ir_cloner.clone(tv2)->reorder({{2, 1}, {1, 2}});
    inlineMost();
    ir_cloner.clone(tv2)->reorder({{2, 1}, {1, 2}});
    EXPECT_EQ(ir_cloner.clone(tv0c)->getComputeAtPosition(), 1);
    // The outermost loop dim of tv1c is a broadcast Mo axis, so
    // tv1c->inlineAt(1) does not inline past that axis and we wind up with
    // compute-at position 0.
    EXPECT_EQ(ir_cloner.clone(tv1c)->getComputeAtPosition(), 0);
  }

  inlineMost();

  EXPECT_EQ(tv0c->getComputeAtPosition(), 3);
  EXPECT_EQ(tv1c->getComputeAtPosition(), 3);

  if (stages > 1) {
    tv0c->circularBuffer(stages, prefetch);
    tv1c->circularBuffer(stages, prefetch);
  }

  // Test that predicate elimination works when the MmaOp's operands have no
  // logical broadcasts
  GpuLower gpulw(&fusion);
  kir::Kernel* kernel = gpulw.run();
  PredicateChecker pred_checker;
  pred_checker.handle(kernel->topLevelExprs());
  ASSERT_TRUE(pred_checker.found_mma);

  auto [A3d, B3d] =
      matmulAtInput3DHopperSS(M, N, K, layout, data_type_to_aten(dtype));
  at::Tensor A = A3d.squeeze();
  at::Tensor B = B3d.squeeze();
  std::vector<c10::IValue> inputs{A, B};

  KernelExecutor ke;
  ke.compile(&fusion, inputs, LaunchParams(), matmul_cparams);
  auto cg_outputs = ke.run(inputs);
  auto tref = atMatmul(A, B, layout);
  EXPECT_TRUE(at::allclose(cg_outputs[0], tref, 1e-5, 1e-5));
}

TEST_F(HopperMatmulTest, HSH_NT_UseScheduler) {
  Fusion fusion;
  FusionGuard fg(&fusion);

  constexpr int64_t M = 2048, N = 2048, K = 8192;
  const auto dtype = DataType::Half;

  auto tv0 = makeContigConcreteTensor({-1, -1, 1}, dtype); // K, M
  auto tv1 = makeContigConcreteTensor({-1, 1, -1}, dtype); // K, N
  fusion.addInput(tv0);
  fusion.addInput(tv1);

  auto tv2 = fusedMultiplySum(tv0, tv1, {0});

  // Reorder the accumulator as [M, N, K]
  // [K, M, N] -> [M, N, K]
  tv2->reorder({{-3, -1}});
  tv2->commitLeafToLogical();

  auto tv3 = castOp(DataType::Half, tv2);
  fusion.addOutput(tv3);

  auto options = at::TensorOptions().dtype(at::kHalf).device(at::kCUDA);
  auto a_ref = at::randn({K, M, 1}, options);
  auto b_ref = at::randn({K, 1, N}, options);
  auto out_ref = at::matmul(a_ref.squeeze().t(), b_ref.squeeze()).to(at::kHalf);

  MatMulTileOptions gemm_tile;
  gemm_tile.cta_tile = GemmTile(128, 256, 16);
  gemm_tile.warp_tile = GemmTile(64, 256, 16);

  MatmulParams mparams;
  mparams.supported_vec_size = {8, 8, 8};
  mparams.mma_macro = MmaMacro::Hopper_64_256_16;
  mparams.tile_sizes = gemm_tile;
  mparams.cta_order = MatmulParams::TileRasterizationOrder::ColumnMajor;
  mparams.async_gmem_load_operands = true;
  mparams.circular_buffer_options.circular_buffer_smem_write = true;
  mparams.circular_buffer_options.circular_buffer_smem_read = false;
  mparams.circular_buffer_options.smem_circular_buffer_stage = 4;
  mparams.circular_buffer_options.smem_circular_buffer_prefetch_gap = 1;
  mparams.splitk_factor = 1;
  mparams.use_smem_epilogue = true;
  mparams.cluster_dims = {2, 1, 1};
  mparams.promote_prologue_smem_reuse = true;

  SchedulerEntry::makeSchedulerInstance(SchedulerType::Matmul)
      ->schedule(&fusion, &mparams);

  std::vector<c10::IValue> inputs = {a_ref, b_ref};

  KernelExecutor ke;
  ke.compile(&fusion, inputs);
  EXPECT_TRUE(getBankConflictInfo(ke.kernel()).empty());
  auto cg_outputs = ke.run(inputs);
  ASSERT_FALSE(
      PredicatedChecker::isCpAsyncMmaPredicatedByIfThenElse(ke.kernel()));

  // Relax tolerance for larger sum due to large K
  EXPECT_TRUE(cg_outputs[0].allclose(out_ref, 1e-6 * K, 1e-6 * K));
}

TEST_F(HopperMatmulTest, HSH_TN_UseScheduler) {
  Fusion fusion;
  FusionGuard fg(&fusion);

  constexpr int64_t M = 2048, N = 2048, K = 8192;
  const auto dtype = DataType::Half;

  auto tv0 = makeContigConcreteTensor({-1, 1, -1}, dtype); // M, K
  auto tv1 = makeContigConcreteTensor({1, -1, -1}, dtype); // N, K
  fusion.addInput(tv0);
  fusion.addInput(tv1);

  auto tv2 = fusedMultiplySum(tv0, tv1, {-1});

  auto tv3 = castOp(DataType::Half, tv2);
  fusion.addOutput(tv3);

  auto options = at::TensorOptions().dtype(at::kHalf).device(at::kCUDA);
  auto a_ref = at::randn({M, 1, K}, options);
  auto b_ref = at::randn({1, N, K}, options);
  auto out_ref = at::matmul(a_ref.squeeze(), b_ref.squeeze().t()).to(at::kHalf);

  MatMulTileOptions gemm_tile;
  gemm_tile.cta_tile = GemmTile(128, 256, 16);
  gemm_tile.warp_tile = GemmTile(64, 256, 16);

  MatmulParams mparams;
  mparams.supported_vec_size = {8, 8, 8};
  mparams.mma_macro = MmaMacro::Hopper_64_256_16;
  mparams.tile_sizes = gemm_tile;
  mparams.cta_order = MatmulParams::TileRasterizationOrder::ColumnMajor;
  mparams.async_gmem_load_operands = true;
  mparams.circular_buffer_options.circular_buffer_smem_write = true;
  mparams.circular_buffer_options.circular_buffer_smem_read = false;
  mparams.circular_buffer_options.smem_circular_buffer_stage = 4;
  mparams.circular_buffer_options.smem_circular_buffer_prefetch_gap = 1;
  mparams.splitk_factor = 1;
  mparams.use_smem_epilogue = true;
  mparams.cluster_dims = {2, 1, 1};
  mparams.promote_prologue_smem_reuse = true;

  SchedulerEntry::makeSchedulerInstance(SchedulerType::Matmul)
      ->schedule(&fusion, &mparams);

  std::vector<c10::IValue> inputs = {a_ref, b_ref};

  KernelExecutor ke;
  ke.compile(&fusion, inputs);
  EXPECT_TRUE(getBankConflictInfo(ke.kernel()).empty());
  auto cg_outputs = ke.run(inputs);
  ASSERT_FALSE(
      PredicatedChecker::isCpAsyncMmaPredicatedByIfThenElse(ke.kernel()));

  // Relax tolerance for larger sum due to large K
  EXPECT_TRUE(cg_outputs[0].allclose(out_ref, 1e-6 * K, 1e-6 * K));
}

TEST_F(HopperMatmulTest, HSH_NN_UseScheduler) {
  Fusion fusion;
  FusionGuard fg(&fusion);

  constexpr int64_t M = 2048, N = 2048, K = 8192;
  const auto dtype = DataType::Half;

  auto tv0 = makeContigConcreteTensor({1, -1, -1}, dtype); // K, M
  auto tv1 = makeContigConcreteTensor({-1, -1, 1}, dtype); // N, K
  fusion.addInput(tv0);
  fusion.addInput(tv1);

  auto tv2 = fusedMultiplySum(tv0, tv1, {1});

  // Reorder the accumulator as [M, N, K]
  // [M, K, N] -> [M, N, K]
  tv2->reorder({{-1, -3}});
  tv2->commitLeafToLogical();

  auto tv3 = castOp(DataType::Half, tv2);
  fusion.addOutput(tv3);

  auto options = at::TensorOptions().dtype(at::kHalf).device(at::kCUDA);
  auto a_ref = at::randn({1, K, M}, options);
  auto b_ref = at::randn({N, K, 1}, options);
  auto out_ref =
      at::matmul(a_ref.squeeze().t(), b_ref.squeeze().t()).to(at::kHalf);

  MatMulTileOptions gemm_tile;
  gemm_tile.cta_tile = GemmTile(128, 256, 16);
  gemm_tile.warp_tile = GemmTile(64, 256, 16);

  MatmulParams mparams;
  mparams.supported_vec_size = {8, 8, 8};
  mparams.mma_macro = MmaMacro::Hopper_64_256_16;
  mparams.tile_sizes = gemm_tile;
  mparams.cta_order = MatmulParams::TileRasterizationOrder::ColumnMajor;
  mparams.async_gmem_load_operands = true;
  mparams.circular_buffer_options.circular_buffer_smem_write = true;
  mparams.circular_buffer_options.circular_buffer_smem_read = false;
  mparams.circular_buffer_options.smem_circular_buffer_stage = 4;
  mparams.circular_buffer_options.smem_circular_buffer_prefetch_gap = 1;
  mparams.splitk_factor = 1;
  mparams.use_smem_epilogue = true;
  mparams.cluster_dims = {2, 1, 1};
  mparams.promote_prologue_smem_reuse = true;

  SchedulerEntry::makeSchedulerInstance(SchedulerType::Matmul)
      ->schedule(&fusion, &mparams);

  std::vector<c10::IValue> inputs = {a_ref, b_ref};

  KernelExecutor ke;
  ke.compile(&fusion, inputs);
  EXPECT_TRUE(getBankConflictInfo(ke.kernel()).empty());
  auto cg_outputs = ke.run(inputs);
  ASSERT_FALSE(
      PredicatedChecker::isCpAsyncMmaPredicatedByIfThenElse(ke.kernel()));

  // Relax tolerance for larger sum due to large K
  EXPECT_TRUE(cg_outputs[0].allclose(out_ref, 1e-6 * K, 1e-6 * K));
}

TEST_F(HopperMatmulTest, HSH_TT_UseScheduler) {
  Fusion fusion;
  FusionGuard fg(&fusion);

  constexpr int64_t M = 2048, N = 2048, K = 8192;
  const auto dtype = DataType::Half;

  auto tv0 = makeContigConcreteTensor({-1, -1, 1}, dtype); // M, K
  auto tv1 = makeContigConcreteTensor({1, -1, -1}, dtype); // K, N
  fusion.addInput(tv0);
  fusion.addInput(tv1);

  auto tv2 = fusedMultiplySum(tv0, tv1, {1});

  // Reorder the accumulator as [M, N, K]
  // [M, K, N] -> [M, N, K]
  tv2->reorder({{-2, -1}});
  tv2->commitLeafToLogical();

  auto tv3 = castOp(DataType::Half, tv2);
  fusion.addOutput(tv3);

  auto options = at::TensorOptions().dtype(at::kHalf).device(at::kCUDA);
  auto a_ref = at::randn({M, K, 1}, options);
  auto b_ref = at::randn({1, K, N}, options);
  auto out_ref = at::matmul(a_ref.squeeze(), b_ref.squeeze()).to(at::kHalf);

  MatMulTileOptions gemm_tile;
  gemm_tile.cta_tile = GemmTile(128, 256, 16);
  gemm_tile.warp_tile = GemmTile(64, 256, 16);

  MatmulParams mparams;
  mparams.supported_vec_size = {8, 8, 8};
  mparams.mma_macro = MmaMacro::Hopper_64_256_16;
  mparams.tile_sizes = gemm_tile;
  mparams.cta_order = MatmulParams::TileRasterizationOrder::ColumnMajor;
  mparams.async_gmem_load_operands = true;
  mparams.circular_buffer_options.circular_buffer_smem_write = true;
  mparams.circular_buffer_options.circular_buffer_smem_read = false;
  mparams.circular_buffer_options.smem_circular_buffer_stage = 4;
  mparams.circular_buffer_options.smem_circular_buffer_prefetch_gap = 1;
  mparams.splitk_factor = 1;
  mparams.use_smem_epilogue = true;
  mparams.cluster_dims = {2, 1, 1};
  mparams.promote_prologue_smem_reuse = true;

  SchedulerEntry::makeSchedulerInstance(SchedulerType::Matmul)
      ->schedule(&fusion, &mparams);

  std::vector<c10::IValue> inputs = {a_ref, b_ref};

  KernelExecutor ke;
  ke.compile(&fusion, inputs);
  EXPECT_TRUE(getBankConflictInfo(ke.kernel()).empty());
  auto cg_outputs = ke.run(inputs);
  ASSERT_FALSE(
      PredicatedChecker::isCpAsyncMmaPredicatedByIfThenElse(ke.kernel()));

  // Relax tolerance for larger sum due to large K
  EXPECT_TRUE(cg_outputs[0].allclose(out_ref, 1e-6 * K, 1e-6 * K));
}

TEST_F(HopperMatmulTest, MLPBenchmarkFwdGEMM) {
  Fusion fusion;
  FusionGuard fg(&fusion);

  constexpr int64_t M = 4096, N = 14336, K = 5120;
  const auto dtype = DataType::BFloat16;

  auto tv0 = makeContigConcreteTensor({-1, -1}, dtype); // M, K
  auto tv1 = makeContigConcreteTensor({-1, -1}, dtype); // N, K
  fusion.addInput(tv0);
  fusion.addInput(tv1);

  auto tv2 = linear(tv0, tv1);

  fusion.addOutput(tv2);

  auto options = at::TensorOptions().dtype(at::kBFloat16).device(at::kCUDA);
  auto a_ref = at::randn({M, K}, options);
  auto b_ref = at::randn({N, K}, options);
  auto out_ref = at::linear(a_ref, b_ref);

  MatMulTileOptions gemm_tile;
  gemm_tile.cta_tile = GemmTile(128, 256, 16);
  gemm_tile.warp_tile = GemmTile(64, 256, 16);

  MatmulParams mparams;
  mparams.supported_vec_size = {8, 8, 8};
  mparams.mma_macro = MmaMacro::Hopper_64_256_16;
  mparams.tile_sizes = gemm_tile;
  mparams.cta_order = MatmulParams::TileRasterizationOrder::ColumnMajor;
  mparams.async_gmem_load_operands = true;
  mparams.circular_buffer_options.circular_buffer_smem_write = true;
  mparams.circular_buffer_options.circular_buffer_smem_read = false;
  mparams.circular_buffer_options.smem_circular_buffer_stage = 4;
  mparams.circular_buffer_options.smem_circular_buffer_prefetch_gap = 1;
  mparams.splitk_factor = 1;
  mparams.use_smem_epilogue = true;
  mparams.cluster_dims = {2, 1, 1};
  mparams.promote_prologue_smem_reuse = true;

  SchedulerEntry::makeSchedulerInstance(SchedulerType::Matmul)
      ->schedule(&fusion, &mparams);

  std::vector<c10::IValue> inputs = {a_ref, b_ref};

  KernelExecutor ke;
  ke.compile(&fusion, inputs);
  EXPECT_TRUE(getBankConflictInfo(ke.kernel()).empty());
  auto cg_outputs = ke.run(inputs);
  ASSERT_FALSE(
      PredicatedChecker::isCpAsyncMmaPredicatedByIfThenElse(ke.kernel()));

  // Relax tolerance for larger sum due to large K
  EXPECT_TRUE(cg_outputs[0].allclose(out_ref, 1e-6 * K, 1e-6 * K));
}

TEST_F(HopperMatmulTest, MLPBenchmarkFwdEpilogueFusion) {
  Fusion fusion;
  FusionGuard fg(&fusion);

  constexpr int64_t M = 4096, N = 14336, K = 5120;
  const auto dtype = DataType::BFloat16;

  auto tv0 = makeContigConcreteTensor({-1, -1}, dtype); // M, K
  auto tv1 = makeContigConcreteTensor({-1, -1}, dtype); // N, K
  auto tv2 = makeContigConcreteTensor({-1, -1}, dtype); // M, N
  fusion.addInput(tv0);
  fusion.addInput(tv1);
  fusion.addInput(tv2);

  auto tv3 = linear(tv0, tv1);
  fusion.addOutput(tv3);

  auto tv4 = castOp(DataType::Float, tv3);
  auto tv5 = neg(tv4);
  auto tv6 = exp(tv5);
  auto tv7 = add(fusion.oneVal(DataType::Float), tv6);
  auto tv8 = reciprocal(tv7);
  auto tv9 = mul(tv4, tv8);
  auto tv10 = mul(tv9, tv2);
  auto tv11 = castOp(DataType::BFloat16, tv10);
  fusion.addOutput(tv11);

  auto options = at::TensorOptions().dtype(at::kBFloat16).device(at::kCUDA);
  auto a_ref = at::randn({M, K}, options);
  auto b_ref = at::randn({N, K}, options);
  auto c_ref = at::randn({M, N}, options);

  auto tv3_ref = at::linear(a_ref, b_ref);
  auto tv4_ref = tv3_ref.to(at::kFloat);
  auto tv11_ref =
      (tv4_ref * (1. / (1.0 + at::exp(-tv4_ref))) * c_ref).to(at::kBFloat16);

  MatmulParams mparams;
  mparams.supported_vec_size = {8, 8, 8};
  mparams.mma_macro = MmaMacro::Hopper_64_64_16;
  MatMulTileOptions gemm_tile;
  gemm_tile.cta_tile = GemmTile(128, 128, 16);
  gemm_tile.warp_tile = GemmTile(64, 64, 16);
  mparams.tile_sizes = gemm_tile;
  mparams.cta_order = MatmulParams::TileRasterizationOrder::ColumnMajor;
  mparams.async_gmem_load_operands = true;
  mparams.circular_buffer_options.circular_buffer_smem_write = true;
  mparams.circular_buffer_options.circular_buffer_smem_read = true;
  mparams.circular_buffer_options.smem_circular_buffer_stage = 5;
  mparams.circular_buffer_options.smem_circular_buffer_prefetch_gap = 1;
  mparams.splitk_factor = 1;
  mparams.use_smem_epilogue = true;
  mparams.cluster_dims = {2, 1, 1};
  mparams.promote_prologue_smem_reuse = true;

  SchedulerEntry::makeSchedulerInstance(SchedulerType::Matmul)
      ->schedule(&fusion, &mparams);

  std::vector<c10::IValue> inputs = {a_ref, b_ref, c_ref};

  KernelExecutor ke;
  ke.compile(&fusion, inputs);
  EXPECT_TRUE(getBankConflictInfo(ke.kernel()).empty());
  auto cg_outputs = ke.run(inputs);
  ASSERT_FALSE(
      PredicatedChecker::isCpAsyncMmaPredicatedByIfThenElse(ke.kernel()));

  // Relax tolerance for larger sum due to large K
  EXPECT_TRUE(cg_outputs[0].allclose(tv3_ref, 1e-6 * K, 1e-6 * K));
  EXPECT_TRUE(cg_outputs[1].allclose(tv11_ref, 1e-2, 1e-2));
}

<<<<<<< HEAD
// This tests that we can use a small instruction tile with a medium size
// warpgroup tile and a large CTA tile.
TEST_F(HopperMatmulTest, HSH_NT_UseScheduler_MultipleInstructionsPerWarpTile) {
  Fusion fusion;
  FusionGuard fg(&fusion);

  constexpr int64_t M = 2048, N = 2048, K = 8192;
  const auto dtype = DataType::Half;

  auto tv0 = makeContigConcreteTensor({-1, -1, 1}, dtype); // K, M
  auto tv1 = makeContigConcreteTensor({-1, 1, -1}, dtype); // K, N
  fusion.addInput(tv0);
  fusion.addInput(tv1);

  auto tv2 = fusedMultiplySum(tv0, tv1, {0});

  // Reorder the accumulator as [M, N, K]
  // [K, M, N] -> [M, N, K]
  tv2->reorder({{-3, -1}});
  tv2->commitLeafToLogical();

  auto tv3 = castOp(DataType::Half, tv2);
  fusion.addOutput(tv3);

  auto options = at::TensorOptions().dtype(at::kHalf).device(at::kCUDA);
  auto a_ref = at::randn({K, M, 1}, options);
  auto b_ref = at::randn({K, 1, N}, options);
  auto out_ref = at::matmul(a_ref.squeeze().t(), b_ref.squeeze()).to(at::kHalf);

  MatMulTileOptions gemm_tile;
  // Regardless of the instruction, this should result in 2 warp groups i.e. 256
  // threads
  gemm_tile.cta_tile = GemmTile(256, 256, 32);
  gemm_tile.warp_tile = GemmTile(128, 128, 32);

  MatmulParams mparams;
  mparams.supported_vec_size = {8, 8, 8};
  mparams.mma_macro = MmaMacro::Hopper_64_64_16;
  mparams.tile_sizes = gemm_tile;
  mparams.cta_order = MatmulParams::TileRasterizationOrder::ColumnMajor;
  mparams.async_gmem_load_operands = true;
  mparams.circular_buffer_options.circular_buffer_smem_write = true;
  mparams.circular_buffer_options.circular_buffer_smem_read = false;
  mparams.circular_buffer_options.smem_circular_buffer_stage = 4;
  mparams.circular_buffer_options.smem_circular_buffer_prefetch_gap = 1;
  mparams.splitk_factor = 1;
  // NOTE: disabling smem use for this test since we currrently hit a bank
  // conflict.
  // TODO: enable smem epilogue once stmatrix is updated
  mparams.use_smem_epilogue = false;
  mparams.cluster_dims = {2, 1, 1};
  mparams.promote_prologue_smem_reuse = false;

  SchedulerEntry::makeSchedulerInstance(SchedulerType::Matmul)
      ->schedule(&fusion, &mparams);

  std::vector<c10::IValue> inputs = {a_ref, b_ref};

  KernelExecutor ke;
  ke.compile(&fusion, inputs);
  EXPECT_TRUE(getBankConflictInfo(ke.kernel()).empty());
  EXPECT_FALSE(
      PredicatedChecker::isCpAsyncMmaPredicatedByIfThenElse(ke.kernel()));

  auto cg_outputs = ke.run(inputs);

  // Check number of launched threads matches what we expect
  EXPECT_EQ(ke.lastLaunchParams().bdimx(), 128);
  EXPECT_EQ(ke.lastLaunchParams().bdimy(), 4)
      << " expected 4 warp groups (BIDy==4) but found BIDy=="
      << ke.lastLaunchParams().bdimy();

  // Relax tolerance for larger sum due to large K
  EXPECT_TRUE(cg_outputs[0].allclose(out_ref, 1e-6 * K, 1e-6 * K));
}

TEST_F(HopperMatmulTest, ScheduleWithTranslation) {
  Fusion fusion;
  FusionGuard fg(&fusion);

  constexpr int64_t M = 2048, N = 2048, K = 8192;
  const auto dtype = DataType::Half;

  auto tv0 = makeContigConcreteTensor({-1, -1}, dtype); // M, K
  auto tv1 = makeContigConcreteTensor({-1, -1}, dtype); // K, N
  // Note tv1 has allocation domain
  // tv1->setAllocationDomain({tv1->axis(1), tv1->axis(0)}, true);
  fusion.addInput(tv0);
  fusion.addInput(tv1);

  auto tv2 = matmul(tv0, tv1);

  fusion.addOutput(tv2);

  auto options = at::TensorOptions().dtype(at::kHalf).device(at::kCUDA);
  auto a_ref = at::randn({M, K}, options);
  // auto b_ref = at::randn({N, K}, options).t();
  auto b_ref = at::randn({K, N}, options);
  auto out_ref = at::matmul(a_ref, b_ref);

  MatMulTileOptions gemm_tile;
  gemm_tile.cta_tile = GemmTile(128, 256, 16);
  gemm_tile.warp_tile = GemmTile(64, 64, 16);
=======
TEST_F(HopperMatmulTest, MLPBenchmarkFwdHorizontalFusion) {
  EnableOptionsGuard eog;
  EnableOptionsGuard::getCurOptions().set(EnableOption::FuseMultipleMatmuls);

  Fusion fusion;
  FusionGuard fg(&fusion);

  constexpr int64_t M = 4096, N = 14336, K = 5120;
  const auto dtype = DataType::BFloat16;

  auto tv0 = makeContigConcreteTensor({-1, -1}, dtype); // M, K
  auto tv1 = makeContigConcreteTensor({-1, -1}, dtype); // N, K
  auto tv2 = makeContigConcreteTensor({-1, -1}, dtype); // N, K
  fusion.addInput(tv0);
  fusion.addInput(tv1);
  fusion.addInput(tv2);

  auto tv3 = linear(tv0, tv1);
  fusion.addOutput(tv3);

  auto tv4 = castOp(DataType::Float, tv3);
  auto tv5 = neg(tv4);
  auto tv6 = exp(tv5);
  auto tv7 = add(fusion.oneVal(DataType::Float), tv6);
  auto tv8 = reciprocal(tv7);
  auto tv9 = mul(tv4, tv8);

  auto tv10 = linear(tv0, tv2);
  fusion.addOutput(tv10);

  auto tv11 = mul(tv9, tv10);
  auto tv12 = castOp(DataType::BFloat16, tv11);
  fusion.addOutput(tv12);

  auto options = at::TensorOptions().dtype(at::kBFloat16).device(at::kCUDA);
  auto a_ref = at::randn({M, K}, options);
  auto b_ref = at::randn({N, K}, options);
  auto c_ref = at::randn({N, K}, options);

  auto tv3_ref = at::linear(a_ref, b_ref);
  auto tv4_ref = tv3_ref.to(at::kFloat);
  auto tv10_ref = at::linear(a_ref, c_ref);
  auto tv12_ref =
      (tv4_ref * (1. / (1.0 + at::exp(-tv4_ref))) * tv10_ref.to(at::kFloat))
          .to(at::kBFloat16);
>>>>>>> bf66a0c2

  MatmulParams mparams;
  mparams.supported_vec_size = {8, 8, 8};
  mparams.mma_macro = MmaMacro::Hopper_64_64_16;
<<<<<<< HEAD
  mparams.tile_sizes = gemm_tile;
  mparams.cta_order = MatmulParams::TileRasterizationOrder::RowMajor;
  mparams.async_gmem_load_operands = true;
  mparams.circular_buffer_options.circular_buffer_smem_write = true;
  mparams.circular_buffer_options.circular_buffer_smem_read = false;
  mparams.circular_buffer_options.smem_circular_buffer_stage = 3;
  mparams.circular_buffer_options.smem_circular_buffer_prefetch_gap = 1;
  mparams.splitk_factor = 1;
  mparams.use_smem_epilogue = true;
  mparams.cluster_dims = {1, 1, 1};
=======
  MatMulTileOptions gemm_tile;
  gemm_tile.cta_tile = GemmTile(128, 128, 16);
  gemm_tile.warp_tile = GemmTile(64, 64, 16);
  mparams.tile_sizes = gemm_tile;
  mparams.cta_order = MatmulParams::TileRasterizationOrder::ColumnMajor;
  mparams.async_gmem_load_operands = true;
  mparams.circular_buffer_options.circular_buffer_smem_write = true;
  mparams.circular_buffer_options.circular_buffer_smem_read = true;
  mparams.circular_buffer_options.smem_circular_buffer_stage = 2;
  mparams.circular_buffer_options.smem_circular_buffer_prefetch_gap = 1;
  mparams.splitk_factor = 1;
  mparams.use_smem_epilogue = true;
  mparams.cluster_dims = {2, 1, 1};
>>>>>>> bf66a0c2
  mparams.promote_prologue_smem_reuse = true;

  SchedulerEntry::makeSchedulerInstance(SchedulerType::Matmul)
      ->schedule(&fusion, &mparams);

<<<<<<< HEAD
  std::vector<c10::IValue> inputs = {a_ref, b_ref};
=======
  std::vector<c10::IValue> inputs = {a_ref, b_ref, c_ref};
>>>>>>> bf66a0c2

  KernelExecutor ke;
  ke.compile(&fusion, inputs);
  EXPECT_TRUE(getBankConflictInfo(ke.kernel()).empty());
<<<<<<< HEAD
  EXPECT_FALSE(
      PredicatedChecker::isCpAsyncMmaPredicatedByIfThenElse(ke.kernel()));

  auto cg_outputs = ke.run(inputs);

  // Relax tolerance for larger sum due to large K
  EXPECT_TRUE(cg_outputs[0].allclose(out_ref, 1e-6 * K, 1e-6 * K));
=======
  auto cg_outputs = ke.run(inputs);
  ASSERT_FALSE(
      PredicatedChecker::isCpAsyncMmaPredicatedByIfThenElse(ke.kernel()));

  // Relax tolerance for larger sum due to large K
  // TODO: Some of these are failing, perhaps due to improper syncing of
  // horizontally fused kernels?
  // EXPECT_TRUE(cg_outputs[0].allclose(tv3_ref, 1e-6 * K, 1e-6 * K));
  EXPECT_TRUE(cg_outputs[1].allclose(tv10_ref, 1e-6 * K, 1e-6 * K));
  // EXPECT_TRUE(cg_outputs[2].allclose(tv12_ref, 1e-2, 1e-1));
>>>>>>> bf66a0c2
}

} // namespace nvfuser<|MERGE_RESOLUTION|>--- conflicted
+++ resolved
@@ -4371,7 +4371,90 @@
   EXPECT_TRUE(cg_outputs[1].allclose(tv11_ref, 1e-2, 1e-2));
 }
 
-<<<<<<< HEAD
+TEST_F(HopperMatmulTest, MLPBenchmarkFwdHorizontalFusion) {
+  EnableOptionsGuard eog;
+  EnableOptionsGuard::getCurOptions().set(EnableOption::FuseMultipleMatmuls);
+
+  Fusion fusion;
+  FusionGuard fg(&fusion);
+
+  constexpr int64_t M = 4096, N = 14336, K = 5120;
+  const auto dtype = DataType::BFloat16;
+
+  auto tv0 = makeContigConcreteTensor({-1, -1}, dtype); // M, K
+  auto tv1 = makeContigConcreteTensor({-1, -1}, dtype); // N, K
+  auto tv2 = makeContigConcreteTensor({-1, -1}, dtype); // N, K
+  fusion.addInput(tv0);
+  fusion.addInput(tv1);
+  fusion.addInput(tv2);
+
+  auto tv3 = linear(tv0, tv1);
+  fusion.addOutput(tv3);
+
+  auto tv4 = castOp(DataType::Float, tv3);
+  auto tv5 = neg(tv4);
+  auto tv6 = exp(tv5);
+  auto tv7 = add(fusion.oneVal(DataType::Float), tv6);
+  auto tv8 = reciprocal(tv7);
+  auto tv9 = mul(tv4, tv8);
+
+  auto tv10 = linear(tv0, tv2);
+  fusion.addOutput(tv10);
+
+  auto tv11 = mul(tv9, tv10);
+  auto tv12 = castOp(DataType::BFloat16, tv11);
+  fusion.addOutput(tv12);
+
+  auto options = at::TensorOptions().dtype(at::kBFloat16).device(at::kCUDA);
+  auto a_ref = at::randn({M, K}, options);
+  auto b_ref = at::randn({N, K}, options);
+  auto c_ref = at::randn({N, K}, options);
+
+  auto tv3_ref = at::linear(a_ref, b_ref);
+  auto tv4_ref = tv3_ref.to(at::kFloat);
+  auto tv10_ref = at::linear(a_ref, c_ref);
+  auto tv12_ref =
+      (tv4_ref * (1. / (1.0 + at::exp(-tv4_ref))) * tv10_ref.to(at::kFloat))
+          .to(at::kBFloat16);
+
+  MatmulParams mparams;
+  mparams.supported_vec_size = {8, 8, 8};
+  mparams.mma_macro = MmaMacro::Hopper_64_64_16;
+  MatMulTileOptions gemm_tile;
+  gemm_tile.cta_tile = GemmTile(128, 128, 16);
+  gemm_tile.warp_tile = GemmTile(64, 64, 16);
+  mparams.tile_sizes = gemm_tile;
+  mparams.cta_order = MatmulParams::TileRasterizationOrder::ColumnMajor;
+  mparams.async_gmem_load_operands = true;
+  mparams.circular_buffer_options.circular_buffer_smem_write = true;
+  mparams.circular_buffer_options.circular_buffer_smem_read = true;
+  mparams.circular_buffer_options.smem_circular_buffer_stage = 2;
+  mparams.circular_buffer_options.smem_circular_buffer_prefetch_gap = 1;
+  mparams.splitk_factor = 1;
+  mparams.use_smem_epilogue = true;
+  mparams.cluster_dims = {2, 1, 1};
+  mparams.promote_prologue_smem_reuse = true;
+
+  SchedulerEntry::makeSchedulerInstance(SchedulerType::Matmul)
+      ->schedule(&fusion, &mparams);
+
+  std::vector<c10::IValue> inputs = {a_ref, b_ref, c_ref};
+
+  KernelExecutor ke;
+  ke.compile(&fusion, inputs);
+  EXPECT_TRUE(getBankConflictInfo(ke.kernel()).empty());
+  auto cg_outputs = ke.run(inputs);
+  ASSERT_FALSE(
+      PredicatedChecker::isCpAsyncMmaPredicatedByIfThenElse(ke.kernel()));
+
+  // Relax tolerance for larger sum due to large K
+  // TODO: Some of these are failing, perhaps due to improper syncing of
+  // horizontally fused kernels?
+  // EXPECT_TRUE(cg_outputs[0].allclose(tv3_ref, 1e-6 * K, 1e-6 * K));
+  EXPECT_TRUE(cg_outputs[1].allclose(tv10_ref, 1e-6 * K, 1e-6 * K));
+  // EXPECT_TRUE(cg_outputs[2].allclose(tv12_ref, 1e-2, 1e-1));
+}
+
 // This tests that we can use a small instruction tile with a medium size
 // warpgroup tile and a large CTA tile.
 TEST_F(HopperMatmulTest, HSH_NT_UseScheduler_MultipleInstructionsPerWarpTile) {
@@ -4475,58 +4558,10 @@
   MatMulTileOptions gemm_tile;
   gemm_tile.cta_tile = GemmTile(128, 256, 16);
   gemm_tile.warp_tile = GemmTile(64, 64, 16);
-=======
-TEST_F(HopperMatmulTest, MLPBenchmarkFwdHorizontalFusion) {
-  EnableOptionsGuard eog;
-  EnableOptionsGuard::getCurOptions().set(EnableOption::FuseMultipleMatmuls);
-
-  Fusion fusion;
-  FusionGuard fg(&fusion);
-
-  constexpr int64_t M = 4096, N = 14336, K = 5120;
-  const auto dtype = DataType::BFloat16;
-
-  auto tv0 = makeContigConcreteTensor({-1, -1}, dtype); // M, K
-  auto tv1 = makeContigConcreteTensor({-1, -1}, dtype); // N, K
-  auto tv2 = makeContigConcreteTensor({-1, -1}, dtype); // N, K
-  fusion.addInput(tv0);
-  fusion.addInput(tv1);
-  fusion.addInput(tv2);
-
-  auto tv3 = linear(tv0, tv1);
-  fusion.addOutput(tv3);
-
-  auto tv4 = castOp(DataType::Float, tv3);
-  auto tv5 = neg(tv4);
-  auto tv6 = exp(tv5);
-  auto tv7 = add(fusion.oneVal(DataType::Float), tv6);
-  auto tv8 = reciprocal(tv7);
-  auto tv9 = mul(tv4, tv8);
-
-  auto tv10 = linear(tv0, tv2);
-  fusion.addOutput(tv10);
-
-  auto tv11 = mul(tv9, tv10);
-  auto tv12 = castOp(DataType::BFloat16, tv11);
-  fusion.addOutput(tv12);
-
-  auto options = at::TensorOptions().dtype(at::kBFloat16).device(at::kCUDA);
-  auto a_ref = at::randn({M, K}, options);
-  auto b_ref = at::randn({N, K}, options);
-  auto c_ref = at::randn({N, K}, options);
-
-  auto tv3_ref = at::linear(a_ref, b_ref);
-  auto tv4_ref = tv3_ref.to(at::kFloat);
-  auto tv10_ref = at::linear(a_ref, c_ref);
-  auto tv12_ref =
-      (tv4_ref * (1. / (1.0 + at::exp(-tv4_ref))) * tv10_ref.to(at::kFloat))
-          .to(at::kBFloat16);
->>>>>>> bf66a0c2
 
   MatmulParams mparams;
   mparams.supported_vec_size = {8, 8, 8};
   mparams.mma_macro = MmaMacro::Hopper_64_64_16;
-<<<<<<< HEAD
   mparams.tile_sizes = gemm_tile;
   mparams.cta_order = MatmulParams::TileRasterizationOrder::RowMajor;
   mparams.async_gmem_load_operands = true;
@@ -4537,36 +4572,16 @@
   mparams.splitk_factor = 1;
   mparams.use_smem_epilogue = true;
   mparams.cluster_dims = {1, 1, 1};
-=======
-  MatMulTileOptions gemm_tile;
-  gemm_tile.cta_tile = GemmTile(128, 128, 16);
-  gemm_tile.warp_tile = GemmTile(64, 64, 16);
-  mparams.tile_sizes = gemm_tile;
-  mparams.cta_order = MatmulParams::TileRasterizationOrder::ColumnMajor;
-  mparams.async_gmem_load_operands = true;
-  mparams.circular_buffer_options.circular_buffer_smem_write = true;
-  mparams.circular_buffer_options.circular_buffer_smem_read = true;
-  mparams.circular_buffer_options.smem_circular_buffer_stage = 2;
-  mparams.circular_buffer_options.smem_circular_buffer_prefetch_gap = 1;
-  mparams.splitk_factor = 1;
-  mparams.use_smem_epilogue = true;
-  mparams.cluster_dims = {2, 1, 1};
->>>>>>> bf66a0c2
   mparams.promote_prologue_smem_reuse = true;
 
   SchedulerEntry::makeSchedulerInstance(SchedulerType::Matmul)
       ->schedule(&fusion, &mparams);
 
-<<<<<<< HEAD
   std::vector<c10::IValue> inputs = {a_ref, b_ref};
-=======
-  std::vector<c10::IValue> inputs = {a_ref, b_ref, c_ref};
->>>>>>> bf66a0c2
 
   KernelExecutor ke;
   ke.compile(&fusion, inputs);
   EXPECT_TRUE(getBankConflictInfo(ke.kernel()).empty());
-<<<<<<< HEAD
   EXPECT_FALSE(
       PredicatedChecker::isCpAsyncMmaPredicatedByIfThenElse(ke.kernel()));
 
@@ -4574,18 +4589,6 @@
 
   // Relax tolerance for larger sum due to large K
   EXPECT_TRUE(cg_outputs[0].allclose(out_ref, 1e-6 * K, 1e-6 * K));
-=======
-  auto cg_outputs = ke.run(inputs);
-  ASSERT_FALSE(
-      PredicatedChecker::isCpAsyncMmaPredicatedByIfThenElse(ke.kernel()));
-
-  // Relax tolerance for larger sum due to large K
-  // TODO: Some of these are failing, perhaps due to improper syncing of
-  // horizontally fused kernels?
-  // EXPECT_TRUE(cg_outputs[0].allclose(tv3_ref, 1e-6 * K, 1e-6 * K));
-  EXPECT_TRUE(cg_outputs[1].allclose(tv10_ref, 1e-6 * K, 1e-6 * K));
-  // EXPECT_TRUE(cg_outputs[2].allclose(tv12_ref, 1e-2, 1e-1));
->>>>>>> bf66a0c2
 }
 
 } // namespace nvfuser