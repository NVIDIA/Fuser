--- conflicted
+++ resolved
@@ -4373,17 +4373,13 @@
   gemm_tile.cta_tile = GemmTile(128, 256, 64);
   gemm_tile.warp_tile = GemmTile(64, 256, 64);
   mparams.tile_sizes = gemm_tile;
-<<<<<<< HEAD
   mparams.cta_order = MatmulParams::TileRasterizationOrder::RowMajor;
-=======
-  mparams.cta_order = MatmulParams::TileRasterizationOrder::ColumnMajor;
   mparams.circular_buffering_strategy = test_params.warp_specialization
       ? MatmulParams::CircularBufferingStrategy::WarpSpecialized
       : MatmulParams::CircularBufferingStrategy::Pipelined;
   mparams.tiling_strategy = test_params.persistent_kernel
       ? MatmulParams::TilingStrategy::DistributeTilesAcrossSMs
       : MatmulParams::TilingStrategy::OneTilePerCTA;
->>>>>>> 99b5f966
   mparams.async_gmem_load_operands = true;
   mparams.circular_buffer_options.circular_buffer_smem_write = true;
   mparams.circular_buffer_options.circular_buffer_smem_read = true;
@@ -4465,17 +4461,13 @@
   gemm_tile.cta_tile = GemmTile(128, 128, 64);
   gemm_tile.warp_tile = GemmTile(64, 128, 64);
   mparams.tile_sizes = gemm_tile;
-<<<<<<< HEAD
   mparams.cta_order = MatmulParams::TileRasterizationOrder::RowMajor;
-=======
-  mparams.cta_order = MatmulParams::TileRasterizationOrder::ColumnMajor;
   mparams.circular_buffering_strategy = test_params.warp_specialization
       ? MatmulParams::CircularBufferingStrategy::WarpSpecialized
       : MatmulParams::CircularBufferingStrategy::Pipelined;
   mparams.tiling_strategy = test_params.persistent_kernel
       ? MatmulParams::TilingStrategy::DistributeTilesAcrossSMs
       : MatmulParams::TilingStrategy::OneTilePerCTA;
->>>>>>> 99b5f966
   mparams.async_gmem_load_operands = true;
   mparams.circular_buffer_options.circular_buffer_smem_write = true;
   mparams.circular_buffer_options.circular_buffer_smem_read = true;
