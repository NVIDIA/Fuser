--- conflicted
+++ resolved
@@ -131,13 +131,9 @@
           {inputs.first, inputs.second},
           LaunchParams(),
           matmul_cparams));
-<<<<<<< HEAD
   ASSERT_TRUE(getBankConflictInfo(fe.compiledKernel()->kernel()).empty());
-=======
-  ASSERT_TRUE(getBankConflictInfo(fe.kernel()).empty());
   ASSERT_FALSE(
       PredicatedChecker::isCpAsyncMmaPredicatedByIfThenElse(fe.kernel()));
->>>>>>> 61a77e0a
   auto cg_outputs = fe.runFusion({inputs.first, inputs.second});
   auto tref = atMatmul(
       inputs.first.to(at::kFloat), inputs.second.to(at::kFloat), layout);
@@ -189,13 +185,9 @@
           {inputs.first, inputs.second},
           LaunchParams(),
           matmul_cparams));
-<<<<<<< HEAD
   ASSERT_TRUE(getBankConflictInfo(fe.compiledKernel()->kernel()).empty());
-=======
-  ASSERT_TRUE(getBankConflictInfo(fe.kernel()).empty());
   ASSERT_FALSE(
       PredicatedChecker::isCpAsyncMmaPredicatedByIfThenElse(fe.kernel()));
->>>>>>> 61a77e0a
   auto cg_outputs = fe.runFusion({inputs.first, inputs.second});
   auto tref = atMatmul(
       inputs.first.to(at::kFloat), inputs.second.to(at::kFloat), layout);
@@ -252,13 +244,9 @@
           {inputs.first, inputs.second},
           LaunchParams(),
           matmul_cparams));
-<<<<<<< HEAD
   ASSERT_TRUE(getBankConflictInfo(fe.compiledKernel()->kernel()).empty());
-=======
-  ASSERT_TRUE(getBankConflictInfo(fe.kernel()).empty());
   ASSERT_FALSE(
       PredicatedChecker::isCpAsyncMmaPredicatedByIfThenElse(fe.kernel()));
->>>>>>> 61a77e0a
   auto cg_outputs = fe.runFusion({inputs.first, inputs.second});
   auto tref = atMatmul(
       inputs.first.sin().to(at::kFloat),
@@ -315,13 +303,9 @@
           {inputs.first, inputs.second},
           LaunchParams(),
           matmul_cparams));
-<<<<<<< HEAD
   ASSERT_TRUE(getBankConflictInfo(fe.compiledKernel()->kernel()).empty());
-=======
-  ASSERT_TRUE(getBankConflictInfo(fe.kernel()).empty());
   ASSERT_FALSE(
       PredicatedChecker::isCpAsyncMmaPredicatedByIfThenElse(fe.kernel()));
->>>>>>> 61a77e0a
   auto cg_outputs = fe.runFusion({inputs.first, inputs.second});
   auto tref = atMatmul(
       inputs.first.to(at::kFloat), inputs.second.to(at::kFloat), layout);
@@ -380,13 +364,9 @@
             {inputs.first, inputs.second},
             LaunchParams(),
             matmul_cparams));
-<<<<<<< HEAD
     ASSERT_TRUE(getBankConflictInfo(fe.compiledKernel()->kernel()).empty());
-=======
-    ASSERT_TRUE(getBankConflictInfo(fe.kernel()).empty());
     ASSERT_FALSE(
         PredicatedChecker::isCpAsyncMmaPredicatedByIfThenElse(fe.kernel()));
->>>>>>> 61a77e0a
     auto cg_outputs = fe.runFusion({inputs.first, inputs.second});
     auto tref = atMatmul(
         inputs.first.to(at::kFloat), inputs.second.to(at::kFloat), layout);
@@ -466,13 +446,9 @@
             {inputs.first, inputs.second},
             LaunchParams(),
             matmul_cparams));
-<<<<<<< HEAD
     ASSERT_TRUE(getBankConflictInfo(fe.compiledKernel()->kernel()).empty());
-=======
-    ASSERT_TRUE(getBankConflictInfo(fe.kernel()).empty());
     ASSERT_FALSE(
         PredicatedChecker::isCpAsyncMmaPredicatedByIfThenElse(fe.kernel()));
->>>>>>> 61a77e0a
     auto cg_outputs = fe.runFusion({inputs.first, inputs.second});
     auto tref = atMatmul(
         inputs.first.to(at::kFloat), inputs.second.to(at::kFloat), layout);
@@ -596,13 +572,9 @@
             {inputs.first, inputs.second},
             LaunchParams(),
             matmul_cparams));
-<<<<<<< HEAD
     ASSERT_TRUE(getBankConflictInfo(fe.compiledKernel()->kernel()).empty());
-=======
-    ASSERT_TRUE(getBankConflictInfo(fe.kernel()).empty());
     ASSERT_FALSE(
         PredicatedChecker::isCpAsyncMmaPredicatedByIfThenElse(fe.kernel()));
->>>>>>> 61a77e0a
     auto cg_outputs = fe.runFusion({inputs.first, inputs.second});
     auto tref = atMatmul(
         inputs.first.to(at::kFloat), inputs.second.to(at::kFloat), layout);
@@ -1319,13 +1291,9 @@
   FusionExecutor fe;
   NVFUSER_TEST_CUDA_ARCH_COMPILE_CHECK(
       7, 5, fe.compileFusion(&fusion, {inputs.first, inputs.second}));
-<<<<<<< HEAD
   ASSERT_TRUE(getBankConflictInfo(fe.compiledKernel()->kernel()).empty());
-=======
-  ASSERT_TRUE(getBankConflictInfo(fe.kernel()).empty());
   ASSERT_FALSE(
       PredicatedChecker::isCpAsyncMmaPredicatedByIfThenElse(fe.kernel()));
->>>>>>> 61a77e0a
   auto cg_outputs = fe.runFusion({inputs.first, inputs.second});
   auto tref = atMatmul(
       inputs.first.to(at::kFloat), inputs.second.to(at::kFloat), layout);
@@ -2051,13 +2019,9 @@
           {inputs.first, inputs.second},
           LaunchParams(),
           matmul_cparams));
-<<<<<<< HEAD
   ASSERT_TRUE(getBankConflictInfo(fe.compiledKernel()->kernel()).empty());
-=======
-  ASSERT_TRUE(getBankConflictInfo(fe.kernel()).empty());
   ASSERT_FALSE(
       PredicatedChecker::isCpAsyncMmaPredicatedByIfThenElse(fe.kernel()));
->>>>>>> 61a77e0a
   auto cg_outputs = fe.runFusion({inputs.first, inputs.second});
   auto tref = atMatmul(
       inputs.first.to(at::kFloat), inputs.second.to(at::kFloat), layout);
@@ -2109,13 +2073,9 @@
           {inputs.first, inputs.second},
           LaunchParams(),
           matmul_cparams));
-<<<<<<< HEAD
   ASSERT_TRUE(getBankConflictInfo(fe.compiledKernel()->kernel()).empty());
-=======
-  ASSERT_TRUE(getBankConflictInfo(fe.kernel()).empty());
   ASSERT_FALSE(
       PredicatedChecker::isCpAsyncMmaPredicatedByIfThenElse(fe.kernel()));
->>>>>>> 61a77e0a
   auto cg_outputs = fe.runFusion({inputs.first, inputs.second});
   auto tref = atMatmul(
       inputs.first.to(at::kFloat), inputs.second.to(at::kFloat), layout);
@@ -2262,13 +2222,9 @@
                 {inputs.first, inputs.second},
                 LaunchParams(),
                 matmul_cparams));
-<<<<<<< HEAD
         ASSERT_TRUE(getBankConflictInfo(fe.compiledKernel()->kernel()).empty());
-=======
-        ASSERT_TRUE(getBankConflictInfo(fe.kernel()).empty());
         ASSERT_FALSE(
             PredicatedChecker::isCpAsyncMmaPredicatedByIfThenElse(fe.kernel()));
->>>>>>> 61a77e0a
         auto cg_outputs = fe.runFusion({inputs.first, inputs.second});
         auto tref = atMatmul(
             inputs.first.to(at::kFloat), inputs.second.to(at::kFloat), layout);
@@ -2335,13 +2291,9 @@
             {inputs.first, inputs.second},
             LaunchParams(),
             matmul_cparams));
-<<<<<<< HEAD
     ASSERT_TRUE(getBankConflictInfo(fe.compiledKernel()->kernel()).empty());
-=======
-    ASSERT_TRUE(getBankConflictInfo(fe.kernel()).empty());
     ASSERT_FALSE(
         PredicatedChecker::isCpAsyncMmaPredicatedByIfThenElse(fe.kernel()));
->>>>>>> 61a77e0a
     auto cg_outputs = fe.runFusion({inputs.first, inputs.second});
     auto tref = atMatmul(
         inputs.first.to(at::kFloat), inputs.second.to(at::kFloat), layout);
@@ -2397,13 +2349,9 @@
           {inputs.first, inputs.second},
           LaunchParams(),
           matmul_cparams));
-<<<<<<< HEAD
   ASSERT_TRUE(getBankConflictInfo(fe.compiledKernel()->kernel()).empty());
-=======
-  ASSERT_TRUE(getBankConflictInfo(fe.kernel()).empty());
   ASSERT_FALSE(
       PredicatedChecker::isCpAsyncMmaPredicatedByIfThenElse(fe.kernel()));
->>>>>>> 61a77e0a
   auto cg_outputs = fe.runFusion({inputs.first, inputs.second});
   auto tref = atMatmul(
       inputs.first.to(at::kFloat), inputs.second.to(at::kFloat), layout);
@@ -2453,13 +2401,9 @@
       8,
       0,
       fe.compileFusion(&fusion, {t0, t1}, LaunchParams(), matmul_cparams));
-<<<<<<< HEAD
   ASSERT_TRUE(getBankConflictInfo(fe.compiledKernel()->kernel()).empty());
-=======
-  ASSERT_TRUE(getBankConflictInfo(fe.kernel()).empty());
   ASSERT_FALSE(
       PredicatedChecker::isCpAsyncMmaPredicatedByIfThenElse(fe.kernel()));
->>>>>>> 61a77e0a
   auto cg_outputs = fe.runFusion({t0, t1});
   auto tref = splitkLikeAtMatmul(t0.to(at::kFloat), t1.to(at::kFloat), layout);
   NVF_CHECK(cg_outputs[0].allclose(tref, 0.0001, 0.0001));
@@ -2555,13 +2499,9 @@
         inputs.first.to(at::kFloat), inputs.second.to(at::kFloat), layout);
 
     // check bank conflicts
-<<<<<<< HEAD
     ASSERT_TRUE(getBankConflictInfo(fe.compiledKernel()->kernel()).empty());
-=======
-    ASSERT_TRUE(getBankConflictInfo(fe.kernel()).empty());
     ASSERT_FALSE(
         PredicatedChecker::isCpAsyncMmaPredicatedByIfThenElse(fe.kernel()));
->>>>>>> 61a77e0a
     // (0.001, 0.001) passed on local A100 but failed on CI A100
     NVF_CHECK(
         cg_outputs[0].allclose(tref, 0.01, 0.01),
@@ -2700,13 +2640,9 @@
       inputs.first.to(at::kFloat), inputs.second.to(at::kFloat), layout);
 
   // check bank conflicts
-<<<<<<< HEAD
   ASSERT_TRUE(getBankConflictInfo(fe.compiledKernel()->kernel()).empty());
-=======
-  ASSERT_TRUE(getBankConflictInfo(fe.kernel()).empty());
   ASSERT_FALSE(
       PredicatedChecker::isCpAsyncMmaPredicatedByIfThenElse(fe.kernel()));
->>>>>>> 61a77e0a
   // (0.001, 0.001) passed on local A100 but failed on CI A100
   NVF_CHECK(
       cg_outputs[0].allclose(tref, 0.01, 0.01),
@@ -2804,13 +2740,9 @@
       inputs.first.to(at::kFloat), inputs.second.to(at::kFloat), layout);
   tref = tref.to(at::kHalf);
   // check bank conflicts
-<<<<<<< HEAD
   ASSERT_TRUE(getBankConflictInfo(fe.compiledKernel()->kernel()).empty());
-=======
-  ASSERT_TRUE(getBankConflictInfo(fe.kernel()).empty());
   ASSERT_FALSE(
       PredicatedChecker::isCpAsyncMmaPredicatedByIfThenElse(fe.kernel()));
->>>>>>> 61a77e0a
   // (0.001, 0.001) passed on local A100 but failed on CI A100
   NVF_CHECK(
       cg_outputs[0].allclose(tref, 0.01, 0.01),
@@ -2905,13 +2837,9 @@
   auto tref = at::relu(t2).to(at::kFloat);
 
   // check bank conflicts
-<<<<<<< HEAD
   ASSERT_TRUE(getBankConflictInfo(fe.compiledKernel()->kernel()).empty());
-=======
-  ASSERT_TRUE(getBankConflictInfo(fe.kernel()).empty());
   ASSERT_FALSE(
       PredicatedChecker::isCpAsyncMmaPredicatedByIfThenElse(fe.kernel()));
->>>>>>> 61a77e0a
   // (0.001, 0.001) passed on local A100 but failed on CI A100
   NVF_CHECK(
       cg_outputs[0].allclose(tref, 0.01, 0.01),
@@ -3123,13 +3051,9 @@
       FusionExecutor fe;
       NVFUSER_TEST_CUDA_ARCH_COMPILE_CHECK(
           7, 5, fe.compileFusion(&fusion, inputs));
-<<<<<<< HEAD
       ASSERT_TRUE(getBankConflictInfo(fe.compiledKernel()->kernel()).empty());
-=======
-      ASSERT_TRUE(getBankConflictInfo(fe.kernel()).empty());
       ASSERT_FALSE(
           PredicatedChecker::isCpAsyncMmaPredicatedByIfThenElse(fe.kernel()));
->>>>>>> 61a77e0a
       auto cg_outputs = fe.runFusion(inputs);
       auto tref =
           atMatmul(aten_a.to(at::kFloat), aten_b.to(at::kFloat), layout);
@@ -3197,13 +3121,9 @@
       FusionExecutor fe;
       NVFUSER_TEST_CUDA_ARCH_COMPILE_CHECK(
           7, 5, fe.compileFusion(&fusion, inputs));
-<<<<<<< HEAD
       ASSERT_TRUE(getBankConflictInfo(fe.compiledKernel()->kernel()).empty());
-=======
-      ASSERT_TRUE(getBankConflictInfo(fe.kernel()).empty());
       ASSERT_FALSE(
           PredicatedChecker::isCpAsyncMmaPredicatedByIfThenElse(fe.kernel()));
->>>>>>> 61a77e0a
       auto cg_outputs = fe.runFusion(inputs);
       auto tref = atBiasEpilogue(
           atMatmul(aten_a.to(at::kFloat), aten_b.to(at::kFloat), layout),
@@ -3266,13 +3186,9 @@
           {inputs.first, inputs.second},
           LaunchParams(),
           matmul_cparams));
-<<<<<<< HEAD
   ASSERT_TRUE(getBankConflictInfo(fe.compiledKernel()->kernel()).empty());
-=======
-  ASSERT_TRUE(getBankConflictInfo(fe.kernel()).empty());
   ASSERT_FALSE(
       PredicatedChecker::isCpAsyncMmaPredicatedByIfThenElse(fe.kernel()));
->>>>>>> 61a77e0a
   auto cg_outputs = fe.runFusion({inputs.first, inputs.second});
   auto tref = atMatmul(
       inputs.first.to(at::kFloat), inputs.second.to(at::kFloat), layout);
@@ -3422,13 +3338,9 @@
             0,
             fe.compileFusion(
                 fusion.get(), inputs, LaunchParams(), matmul_cparams));
-<<<<<<< HEAD
         ASSERT_TRUE(getBankConflictInfo(fe.compiledKernel()->kernel()).empty());
-=======
-        ASSERT_TRUE(getBankConflictInfo(fe.kernel()).empty());
         ASSERT_FALSE(
             PredicatedChecker::isCpAsyncMmaPredicatedByIfThenElse(fe.kernel()));
->>>>>>> 61a77e0a
         auto outputs = fe.runFusion(inputs);
 
         EXPECT_TRUE(outputs[0].allclose(tref, 0.001, 0.001));
@@ -3483,13 +3395,9 @@
   FusionExecutor fe;
   NVFUSER_TEST_CUDA_ARCH_COMPILE_CHECK(
       8, 0, fe.compileFusion(&fusion, inputs, LaunchParams(), matmul_cparams));
-<<<<<<< HEAD
   ASSERT_TRUE(getBankConflictInfo(fe.compiledKernel()->kernel()).empty());
-=======
-  ASSERT_TRUE(getBankConflictInfo(fe.kernel()).empty());
   ASSERT_FALSE(
       PredicatedChecker::isCpAsyncMmaPredicatedByIfThenElse(fe.kernel()));
->>>>>>> 61a77e0a
   auto cg_outputs = fe.runFusion(inputs);
   auto tref = at::reshape(
       at::linear(
@@ -3553,13 +3461,9 @@
   FusionExecutor fe;
   NVFUSER_TEST_CUDA_ARCH_COMPILE_CHECK(
       8, 0, fe.compileFusion(&fusion, inputs, LaunchParams(), matmul_cparams));
-<<<<<<< HEAD
   ASSERT_TRUE(getBankConflictInfo(fe.compiledKernel()->kernel()).empty());
-=======
-  ASSERT_TRUE(getBankConflictInfo(fe.kernel()).empty());
   ASSERT_FALSE(
       PredicatedChecker::isCpAsyncMmaPredicatedByIfThenElse(fe.kernel()));
->>>>>>> 61a77e0a
   auto cg_outputs = fe.runFusion(inputs);
   auto Apermuted = A.permute({{1, 2}}).reshape({M1 * M2, K});
   auto tref = at::linear(Apermuted.to(at::kFloat), B.to(at::kFloat))
@@ -3623,13 +3527,9 @@
   FusionExecutor fe;
   NVFUSER_TEST_CUDA_ARCH_COMPILE_CHECK(
       8, 0, fe.compileFusion(&fusion, inputs, LaunchParams(), matmul_cparams));
-<<<<<<< HEAD
   ASSERT_TRUE(getBankConflictInfo(fe.compiledKernel()->kernel()).empty());
-=======
-  ASSERT_TRUE(getBankConflictInfo(fe.kernel()).empty());
   ASSERT_FALSE(
       PredicatedChecker::isCpAsyncMmaPredicatedByIfThenElse(fe.kernel()));
->>>>>>> 61a77e0a
   auto cg_outputs = fe.runFusion(inputs);
   auto Bpermuted = B.permute({{1, 2}}).reshape({N1 * N2, K});
   auto tref = at::linear(A.to(at::kFloat), Bpermuted.to(at::kFloat))
@@ -3685,13 +3585,9 @@
   FusionExecutor fe;
   NVFUSER_TEST_CUDA_ARCH_COMPILE_CHECK(
       8, 0, fe.compileFusion(&fusion, inputs, LaunchParams(), matmul_cparams));
-<<<<<<< HEAD
   ASSERT_TRUE(getBankConflictInfo(fe.compiledKernel()->kernel()).empty());
-=======
-  ASSERT_TRUE(getBankConflictInfo(fe.kernel()).empty());
   ASSERT_FALSE(
       PredicatedChecker::isCpAsyncMmaPredicatedByIfThenElse(fe.kernel()));
->>>>>>> 61a77e0a
   auto cg_outputs = fe.runFusion(inputs);
   auto tref =
       at::matmul(A.to(at::kFloat), at::permute(B.to(at::kFloat), {0, 2, 1}));
