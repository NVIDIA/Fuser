--- conflicted
+++ resolved
@@ -4316,7 +4316,6 @@
   auto b_ref = at::randn({N, K}, options);
   auto out_ref = at::linear(a_ref, b_ref);
 
-<<<<<<< HEAD
   SchedulerEntry::makeSchedulerInstance(SchedulerType::Matmul)
       ->schedule(&fusion, &mparams);
 
@@ -4354,32 +4353,6 @@
   auto a_ref = at::randn({M, 1, K}, options);
   auto b_ref = at::randn({1, N, K}, options);
   auto out_ref = at::linear(a_ref.squeeze(), b_ref.squeeze());
-=======
-  MatMulTileOptions gemm_tile;
-  gemm_tile.cta_tile = GemmTile(128, 256, 64);
-  gemm_tile.warp_tile = GemmTile(64, 256, 64);
-
-  MatmulParams mparams;
-  mparams.supported_vec_size = {8, 8, 8};
-  mparams.mma_macro = MmaMacro::Hopper_64_256_16;
-  mparams.tile_sizes = gemm_tile;
-  mparams.cta_order = MatmulParams::TileRasterizationOrder::RowMajor;
-  mparams.async_gmem_load_operands = true;
-  mparams.circular_buffering_strategy = test_params.warp_specialization
-      ? MatmulParams::CircularBufferingStrategy::WarpSpecialized
-      : MatmulParams::CircularBufferingStrategy::Pipelined;
-  mparams.tiling_strategy = test_params.persistent_kernel
-      ? MatmulParams::TilingStrategy::DistributeTilesAcrossSMs
-      : MatmulParams::TilingStrategy::OneTilePerCTA;
-  mparams.circular_buffer_options.circular_buffer_smem_write = true;
-  mparams.circular_buffer_options.circular_buffer_smem_read = false;
-  mparams.circular_buffer_options.smem_circular_buffer_stage = 4;
-  mparams.circular_buffer_options.smem_circular_buffer_prefetch_gap = 1;
-  mparams.splitk_factor = 1;
-  mparams.use_smem_epilogue = true;
-  mparams.cluster_dims = {1, 2, 1};
-  mparams.promote_prologue_smem_reuse = true;
->>>>>>> 9dc94c0f
 
   SchedulerEntry::makeSchedulerInstance(SchedulerType::Matmul)
       ->schedule(&fusion, &mparams);
@@ -4440,7 +4413,6 @@
   auto tv11_ref =
       (tv4_ref * (1. / (1.0 + at::exp(-tv4_ref))) * c_ref).to(at::kBFloat16);
 
-<<<<<<< HEAD
   SchedulerEntry::makeSchedulerInstance(SchedulerType::Matmul)
       ->schedule(&fusion, &mparams);
 
@@ -4496,31 +4468,6 @@
   auto tv4_ref = tv3_ref.to(at::kFloat);
   auto tv11_ref =
       (tv4_ref * (1. / (1.0 + at::exp(-tv4_ref))) * c_ref).to(at::kBFloat16);
-=======
-  MatmulParams mparams;
-  mparams.supported_vec_size = {8, 8, 8};
-  mparams.mma_macro = MmaMacro::Hopper_64_256_16;
-  MatMulTileOptions gemm_tile;
-  gemm_tile.cta_tile = GemmTile(128, 256, 64);
-  gemm_tile.warp_tile = GemmTile(64, 256, 64);
-  mparams.tile_sizes = gemm_tile;
-  mparams.cta_order = MatmulParams::TileRasterizationOrder::RowMajor;
-  mparams.circular_buffering_strategy = test_params.warp_specialization
-      ? MatmulParams::CircularBufferingStrategy::WarpSpecialized
-      : MatmulParams::CircularBufferingStrategy::Pipelined;
-  mparams.tiling_strategy = test_params.persistent_kernel
-      ? MatmulParams::TilingStrategy::DistributeTilesAcrossSMs
-      : MatmulParams::TilingStrategy::OneTilePerCTA;
-  mparams.async_gmem_load_operands = true;
-  mparams.circular_buffer_options.circular_buffer_smem_write = true;
-  mparams.circular_buffer_options.circular_buffer_smem_read = true;
-  mparams.circular_buffer_options.smem_circular_buffer_stage = 4;
-  mparams.circular_buffer_options.smem_circular_buffer_prefetch_gap = 1;
-  mparams.splitk_factor = 1;
-  mparams.use_smem_epilogue = true;
-  mparams.cluster_dims = {1, 2, 1};
-  mparams.promote_prologue_smem_reuse = true;
->>>>>>> 9dc94c0f
 
   SchedulerEntry::makeSchedulerInstance(SchedulerType::Matmul)
       ->schedule(&fusion, &mparams);
@@ -4591,7 +4538,6 @@
       (tv4_ref * (1. / (1.0 + at::exp(-tv4_ref))) * tv10_ref.to(at::kFloat))
           .to(at::kBFloat16);
 
-<<<<<<< HEAD
   // Adjust parameters in order to fit smem and register constraints
   mparams.tile_sizes.cta_tile = GemmTile(128, 128, 64);
   mparams.tile_sizes.warp_tile = GemmTile(64, 128, 64);
@@ -4672,31 +4618,6 @@
   mparams.mma_macro = MmaMacro::Hopper_64_128_16;
   mparams.promote_prologue_smem_reuse = false;
   mparams.circular_buffer_options.smem_circular_buffer_stage = 2;
-=======
-  MatmulParams mparams;
-  mparams.supported_vec_size = {8, 8, 8};
-  mparams.mma_macro = MmaMacro::Hopper_64_128_16;
-  MatMulTileOptions gemm_tile;
-  gemm_tile.cta_tile = GemmTile(128, 128, 64);
-  gemm_tile.warp_tile = GemmTile(64, 128, 64);
-  mparams.tile_sizes = gemm_tile;
-  mparams.cta_order = MatmulParams::TileRasterizationOrder::RowMajor;
-  mparams.circular_buffering_strategy = test_params.warp_specialization
-      ? MatmulParams::CircularBufferingStrategy::WarpSpecialized
-      : MatmulParams::CircularBufferingStrategy::Pipelined;
-  mparams.tiling_strategy = test_params.persistent_kernel
-      ? MatmulParams::TilingStrategy::DistributeTilesAcrossSMs
-      : MatmulParams::TilingStrategy::OneTilePerCTA;
-  mparams.async_gmem_load_operands = true;
-  mparams.circular_buffer_options.circular_buffer_smem_write = true;
-  mparams.circular_buffer_options.circular_buffer_smem_read = true;
-  mparams.circular_buffer_options.smem_circular_buffer_stage = 4;
-  mparams.circular_buffer_options.smem_circular_buffer_prefetch_gap = 1;
-  mparams.splitk_factor = 1;
-  mparams.use_smem_epilogue = true;
-  mparams.cluster_dims = {1, 2, 1};
-  mparams.promote_prologue_smem_reuse = true;
->>>>>>> 9dc94c0f
 
   SchedulerEntry::makeSchedulerInstance(SchedulerType::Matmul)
       ->schedule(&fusion, &mparams);
