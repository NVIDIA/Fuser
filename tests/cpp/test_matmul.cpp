--- conflicted
+++ resolved
@@ -3819,23 +3819,13 @@
   Fusion fusion;
   FusionGuard fg(&fusion);
 
-<<<<<<< HEAD
   constexpr int64_t M = 2048, N = 2048, K = 8192;
   constexpr auto macro = MmaMacro::Hopper_64_256_16;
   constexpr auto layout = MmaLayout::NT; // [K, M] x [K, N] -> [M, N]
   constexpr auto swizzle = MmaInputSmemSwizzle::B128;
   const auto dtype = DataType::Half;
 
-  constexpr int64_t stages = 4;
-=======
-  // constexpr int64_t M = 2048, N = 2048, K = 8192;
-  constexpr auto macro = MmaMacro::Hopper_64_256_16;
-  // constexpr auto layout = MmaLayout::NT; // [K, M] x [K, N] -> [M, N]
-  constexpr auto swizzle = MmaInputSmemSwizzle::B128;
-  const auto dtype = DataType::Half;
-
   constexpr int64_t stages = 1;
->>>>>>> f5f2ab55
   constexpr int64_t prefetch = 3;
   const int64_t cta_m = 2 * getM(macro);
   const int64_t cta_n = 1 * getN(macro);
@@ -3952,8 +3942,6 @@
   }
   tv3->axis(-1)->parallelize(ParallelType::Vectorize);
 
-<<<<<<< HEAD
-=======
   {
     // Check using a copy that improperly aligned axis are not inlined
     Fusion tmp_fusion;
@@ -3966,7 +3954,6 @@
     // of 3
     ir_cloner.clone(tv2)->reorder({{2, 1}, {1, 2}});
     inlineMost();
-    tmp_fusion.printMath();
     ir_cloner.clone(tv2)->reorder({{2, 1}, {1, 2}});
     EXPECT_EQ(ir_cloner.clone(tv0c)->getComputeAtPosition(), 1);
     // The outermost loop dim of tv1c is a broadcast Mo axis, so
@@ -3975,7 +3962,6 @@
     EXPECT_EQ(ir_cloner.clone(tv1c)->getComputeAtPosition(), 0);
   }
 
->>>>>>> f5f2ab55
   inlineMost();
 
   EXPECT_EQ(tv0c->getComputeAtPosition(), 3);
@@ -3994,7 +3980,6 @@
   pred_checker.handle(kernel->topLevelExprs());
   ASSERT_TRUE(pred_checker.found_mma);
 
-<<<<<<< HEAD
   auto [A3d, B3d] =
       matmulAtInput3DHopperSS(M, N, K, layout, data_type_to_aten(dtype));
   at::Tensor A = A3d.squeeze();
@@ -4006,9 +3991,6 @@
   auto cg_outputs = ke.run(inputs);
   auto tref = atMatmul(A, B, layout);
   EXPECT_TRUE(at::allclose(cg_outputs[0], tref, 1e-5, 1e-5));
-=======
-  // TODO: compile and run kernel once inlining is fixed
->>>>>>> f5f2ab55
 }
 
 } // namespace nvfuser