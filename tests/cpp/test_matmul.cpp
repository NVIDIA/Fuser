--- conflicted
+++ resolved
@@ -3821,187 +3821,6 @@
   NVF_CHECK(at::allclose(cg_outputs[0].as<at::Tensor>(), tref, 1e-5, 1e-5));
 }
 
-<<<<<<< HEAD
-=======
-// Test scheduling a Hopper matmul where the operands are 2D
-TEST_F(HopperMatmulTest, HSH_NT_128BSwizzle_NoBroadcasts) {
-  Fusion fusion;
-  FusionGuard fg(&fusion);
-
-  constexpr int64_t M = 2048, N = 2048, K = 8192;
-  constexpr auto macro = MmaMacro::Hopper_64_256_16;
-  constexpr auto layout = MmaLayout::NT; // [K, M] x [K, N] -> [M, N]
-  constexpr auto swizzle = MmaInputSmemSwizzle::B128;
-  const auto dtype = DataType::Half;
-
-  constexpr int64_t stages = 1;
-  constexpr int64_t prefetch = 3;
-  const int64_t cta_m = 2 * getM(macro);
-  const int64_t cta_n = 1 * getN(macro);
-
-  auto tv0 = makeContigConcreteTensor({-1, -1}, dtype); // [K, M]
-  auto tv1 = makeContigConcreteTensor({-1, -1}, dtype); // [K, N]
-  fusion.addInput(tv0);
-  fusion.addInput(tv1);
-
-  // The output is [M, N, K] (no reordering needed)
-  MmaOp::AxisMapping axis_mapping{.a_axes = {1, -1, 0}, .b_axes = {-1, 1, 0}};
-  auto tv2 =
-      fusedMultiplySum(tv0, tv1, /*axes=*/{-1}, /*init=*/nullptr, axis_mapping);
-
-  auto tv3 = castOp(DataType::Half, tv2);
-
-  fusion.addOutput(tv3);
-
-  auto mma_ops = ir_utils::getOpsOfType<MmaOp>(&fusion);
-  NVF_CHECK(
-      1 == mma_ops.size(),
-      "Invalid number of MmaOp instances in fusion definition, expected 1, got ",
-      mma_ops.size());
-  mma_ops.front()->setMacro(macro);
-
-  // gmem [K, M] x gmem [K, N] -mma-> register [M, N, rK]
-  // register [M, N, rK] -cast-> gmem [M, N]
-
-  auto tv0c = tv0->cacheAfter(LoadStoreOpType::CpAsyncBulkTensorTile);
-  tv0c->setMemoryType(MemoryType::Shared);
-  auto tv1c = tv1->cacheAfter(LoadStoreOpType::CpAsyncBulkTensorTile);
-  tv1c->setMemoryType(MemoryType::Shared);
-  auto tv3c = tv3->cacheBefore();
-
-  tv0c->broadcast(-1); // [K, M] -> [K, M, 1]
-  tv1c->broadcast(-2); // [K, N] -> [K, 1, N]
-
-  // gmem [K, M, 1] -TMA-> smem [K, M, 1]
-  // gmem [K, 1, N] -TMA-> smem [K, 1, N]
-  // smem [K, M, 1] x smem [K, 1, N] -mma-> register [M, N, rK]
-  // register [M, N, rK] -cast-> register [M, N] -set-> gmem [M, N]
-
-  // Create tiles
-  tv2->split(-3, cta_m);
-  tv2->split(-2, cta_n);
-  tv2->split(-1, getK(macro));
-  // [Mo, Mi, No, Ni, Ko, Ki] -> [Mo, No, Ko, Mi, Ni, Ki]
-  tv2->reorder({{-5, -3}, {-3, -2}});
-  tv2->axis(0)->parallelize(ParallelType::BIDy);
-  tv2->axis(1)->parallelize(ParallelType::BIDx);
-
-  // NOTE: since in this case we do not have "proper" broadcast in the inputs,
-  // we cannot simply propagate transforms to the operands. Instead, we
-  // propagate forward to the outputs and manually schedule the smem operands.
-  scheduler_utils::BoundedDirectionalTransformPropagator::forward(
-      tv2,
-      -1,
-      {tv3},
-      scheduler_utils::BoundedDirectionalTransformPropagator::Options()
-          .propagateParallelType()
-          .propagateToBoundary());
-
-  // Schedule operands
-  for (TensorView* tv : {tv0c, tv1c}) {
-    tv->reorder({{-3, -1}}); // [K, M, N] -> [M, N, K]
-    // NOTE: above axes are given in MNK order, but inputs are in KMN
-    tv->split(-3, cta_m);
-    tv->split(-2, cta_n);
-    tv->split(-1, getK(macro));
-    // [Mo, Mi, No, Ni, Ko, Ki] -> [Mo, No, Ko, Mi, Ni, Ki]
-    // [Ko, Ki, Mo, Mi, No, Ni] -> [Mo, No, Ko, Mi, Ni, Ki]
-    tv->reorder({{-5, -3}, {-3, -2}});
-    tv->axis(0)->parallelize(ParallelType::BIDy);
-    tv->axis(1)->parallelize(ParallelType::BIDx);
-  }
-
-  // [..., Mi, Ni, Ki] -> [..., Ni, Ki, Mi]
-  tv0c->reorder({{-3, -1}});
-  tv0c->applyMmaSwizzleForTMALoad(swizzle);
-  // [..., Mi, Ni, Ki] -> [..., Mi, Ki, Ni]
-  tv1c->reorder({{-1, -2}});
-  tv1c->applyMmaSwizzleForTMALoad(swizzle);
-
-  {
-    tv2->split(-3, getM(macro));
-    tv2->split(-2, getN(macro));
-    // [Mo, No, Ko, Mio, Mii, Nio, Nii, Ki]
-    // -> [Mo, No, Ko, Mio, Nio, Mii, Nii, Ki]
-    tv2->reorder({{-4, -3}});
-    tv2->merge(-5);
-    tv2->axis(-4)->parallelize(ParallelType::TIDy);
-    scheduler_utils::BoundedDirectionalTransformPropagator::forward(
-        tv2,
-        -1,
-        {tv3},
-        scheduler_utils::BoundedDirectionalTransformPropagator::Options()
-            .propagateParallelType()
-            .propagateToBoundary());
-  }
-
-  {
-    auto s = mma_utils::MmaSwizzler::scheduleMmaOutputAllocation(
-        tv2->getLoopDomain());
-    tv2->setAllocationDomain(s.as<IterDomain*>(), true);
-    tv2->axis(-1)->parallelize(ParallelType::Mma);
-    tv2->axis(-2)->parallelize(ParallelType::Mma);
-    tv2->axis(-3)->parallelize(ParallelType::Mma);
-  }
-
-  for (auto tv : {tv3c, tv3}) {
-    auto s = mma_utils::MmaSwizzler::scheduleMmaOutputAllocation(
-        tv->getLoopDomain());
-    tv->setLoopDomain(s.as<IterDomain*>());
-  }
-  tv3->axis(-1)->parallelize(ParallelType::Vectorize);
-
-  {
-    // Check using a copy that improperly aligned axis are not inlined
-    Fusion tmp_fusion;
-    IrCloner ir_cloner = Fusion::copy(&fusion, &tmp_fusion);
-    FusionGuard tmp_fg(&tmp_fusion);
-    // [Mo, No, Ko, Mio, Nio, Mii, Nii, Ki]
-    // Swap the No and Ko axes, but only in tv2, the mma output
-    // [Mo, Ko, No, Mio, Nio, Mii, Nii, Ki]
-    // This should mean the smem operands are now inlined at position 1 instead
-    // of 3
-    ir_cloner.clone(tv2)->reorder({{2, 1}, {1, 2}});
-    inlineMost();
-    ir_cloner.clone(tv2)->reorder({{2, 1}, {1, 2}});
-    EXPECT_EQ(ir_cloner.clone(tv0c)->getComputeAtPosition(), 1);
-    // The outermost loop dim of tv1c is a broadcast Mo axis, so
-    // tv1c->inlineAt(1) does not inline past that axis and we wind up with
-    // compute-at position 0.
-    EXPECT_EQ(ir_cloner.clone(tv1c)->getComputeAtPosition(), 0);
-  }
-
-  inlineMost();
-
-  EXPECT_EQ(tv0c->getComputeAtPosition(), 3);
-  EXPECT_EQ(tv1c->getComputeAtPosition(), 3);
-
-  if (stages > 1) {
-    tv0c->circularBuffer(stages, prefetch);
-    tv1c->circularBuffer(stages, prefetch);
-  }
-
-  // Test that predicate elimination works when the MmaOp's operands have no
-  // logical broadcasts
-  GpuLower gpulw(&fusion);
-  kir::Kernel* kernel = gpulw.run();
-  PredicateChecker pred_checker;
-  pred_checker.handle(kernel->topLevelExprs());
-  ASSERT_TRUE(pred_checker.found_mma);
-
-  auto [A3d, B3d] =
-      matmulAtInput3DHopperSS(M, N, K, layout, data_type_to_aten(dtype));
-  auto t0 = A3d.squeeze();
-  auto t1 = B3d.squeeze();
-
-  KernelExecutor ke;
-  ke.compile(&fusion, {t0, t1}, LaunchParams(), matmul_cparams);
-  auto cg_outputs = ke.run({t0, t1});
-  auto tref = atMatmul(t0, t1, layout);
-  NVF_CHECK(at::allclose(cg_outputs[0].as<at::Tensor>(), tref, 1e-5, 1e-5));
-}
-
->>>>>>> 42be3f00
 TEST_F(HopperMatmulTest, HSH_NT_UseScheduler) {
   Fusion fusion;
   FusionGuard fg(&fusion);
