// clang-format off
/*
 * SPDX-FileCopyrightText: Copyright (c) 2023-present NVIDIA CORPORATION & AFFILIATES.
 * All rights reserved.
 * SPDX-License-Identifier: BSD-3-Clause
 */
// clang-format on
#include <ATen/Functions.h>
#include <c10/cuda/CUDAStream.h>
#include <c10/util/ArrayRef.h>
#include <fusion.h>
#include <host_ir/container.h>
#include <host_ir/executor.h>
#include <host_ir/host_ir.h>
#include <ir/utils.h>
#include <ops/all_ops.h>
#include <tests/cpp/multidevice.h>

namespace nvfuser {

namespace {

<<<<<<< HEAD
std::vector<c10::cuda::CUDAStream> CreateStreams(
=======
std::vector<c10::cuda::CUDAStream> createStreams(
>>>>>>> 2cee59d2
    int64_t number_of_streams,
    int64_t my_device_index) {
  std::vector<c10::cuda::CUDAStream> streams;
  std::generate_n(
      std::back_inserter(streams), number_of_streams, [my_device_index]() {
        return c10::cuda::getStreamFromPool(
            /*isHighPriority=*/false, my_device_index);
      });
  return streams;
}

<<<<<<< HEAD
void SynchronizeStreams(const std::vector<c10::cuda::CUDAStream>& streams) {
=======
void synchronizeStreams(const std::vector<c10::cuda::CUDAStream>& streams) {
>>>>>>> 2cee59d2
  std::for_each(streams.begin(), streams.end(), [](const auto& stream) {
    stream.synchronize();
  });
}

} // namespace

struct OverlapTestParams {
  // Tensors sizes
  int64_t M = std::pow(2, 6);
  int64_t K = std::pow(2, 5);
  int64_t N = std::pow(2, 4);
  int64_t S = std::pow(2, 3);

  // network backend type
  CommunicatorBackend backend_type = CommunicatorBackend::nccl;

  // Overlap optimization parameters
  // fill input with new random values and repeat the operation
  int64_t number_of_iterations = 4;
  // Change CUDA stream at each iteration in a Round-Robin fashion
  int64_t number_of_streams = 3;
};

std::ostream& operator<<(std::ostream& out, const OverlapTestParams& params) {
  std::string indent = "  ";
  out << "params:{\n"
      << indent << "backend_type=" << params.backend_type << "\n"
      << indent << "M=" << params.M << "\n"
      << indent << "K=" << params.K << "\n"
      << indent << "N=" << params.N << "\n"
      << indent << "S=" << params.S << "\n"
      << indent << "number_of_streams=" << params.number_of_streams << "\n"
      << indent << "number_of_iterations=" << params.number_of_iterations
      << "\n}";
  return out;
}

class OverlapTest : public MultiDeviceTest {
 protected:
  OverlapTestParams params;

  int64_t num_devices_;
  int64_t my_device_index_;
  std::vector<int64_t> all_devices_;
  at::Tensor ta_unsharded_, tb_unsharded_;
  at::Tensor ta_, tb_, tc_;
  at::TensorOptions gpu_options_;
  // stores the backend
  c10d::Backend* world_communicator_;

  void SetUp() override {
    MultiDeviceTest::SetUp();
    if (!communicator_->is_available()) {
      return;
    }

    num_devices_ = communicator_->size();
    my_device_index_ = communicator_->deviceId();
    ASSERT_EQ(params.M % (params.S * num_devices_), 0);
    ASSERT_EQ(params.K % num_devices_, 0);

    // Setup the world communicators
    std::vector<int64_t> devices(num_devices_);
    std::iota(devices.begin(), devices.end(), 0);
    all_devices_ = std::move(devices);
    world_communicator_ =
        communicator_->getBackendForTeam(all_devices_, params.backend_type);

    // Debug print
    if (communicator_->deviceId() == 0 && debug_print) {
      debug() << params << std::endl;
    }

    // Define I/O and intermediate Tensor shapes
    std::vector<int64_t> ta_unsharded_sizes = {
        params.S, num_devices_, params.M / params.S, params.K / num_devices_};
    std::vector<int64_t> ta_sizes = {
        params.S, params.M / params.S, params.K / num_devices_};
    std::vector<int64_t> tb_unsharded_sizes = {
        num_devices_, params.K / num_devices_, params.N};
    std::vector<int64_t> tb_sizes = {params.K / num_devices_, params.N};
    std::vector<int64_t> tc_sizes = {
        params.S, params.M / (params.S * num_devices_), params.N};

    // Set up input tensors. We create the full unsharded tensors and define the
    // actual input as the shard corresponding to the current device. Having the
    // full unsharded input on each rank makes it possible to compute the
    // expected result locally, hence, this way of doing is convenient for
    // validating data correctness.
    auto cpu_options = at::TensorOptions().dtype(at::kFloat);
    gpu_options_ = cpu_options.device(communicator_->device());

    // Unsharded tensors are large and only used for validating data corectness.
    // Therefore, to improve GPU memory footprint, we allocate those tensors on
    // the CPU
    ta_unsharded_ = at::empty(ta_unsharded_sizes, cpu_options);
    tb_unsharded_ = at::empty(tb_unsharded_sizes, cpu_options);
    ta_ = at::empty(ta_sizes, gpu_options_);
    tb_ = at::empty(tb_sizes, gpu_options_);
    tc_ = at::empty(tc_sizes, gpu_options_);

    // Debug print
    if (communicator_->deviceId() == 0 && debug_print) {
      debug() << "ta_sizes()=" << ta_.sizes() << std::endl
              << "tb_sizes()=" << tb_.sizes() << std::endl
              << "tc_sizes()=" << tc_.sizes() << std::endl;
    }
  }

  void initializeIO() {
    ta_unsharded_.uniform_();
    tb_unsharded_.uniform_();
    ta_.copy_(ta_unsharded_.select(1, my_device_index_));
    tb_.copy_(tb_unsharded_.select(0, my_device_index_));
  }

  // compute the expected output for data correctness validation
  at::Tensor getUnshardedExpectedResult() {
    auto tc_unsharded_unreduced =
        ta_unsharded_.unsqueeze(-1) * tb_unsharded_.unsqueeze(-3).unsqueeze(0);
    return at::sum(tc_unsharded_unreduced, {1, 3});
  }

  virtual at::Tensor getExpectedResult() {
    NVF_THROW("must be implemented in child class");
    return at::Tensor();
  }

  void validate() {
    auto tc_expected = getExpectedResult();
    auto tc_cpu = tc_.to(torch::kCPU);
    EXPECT_TRUE(tc_cpu.allclose(tc_expected, 1e-1, 1e-1))
        << "Unexpected results, obtained:" << tc_cpu
        << "\n expected: " << tc_expected;
  }

  void TearDown() override {
    validate();
    MultiDeviceTest::TearDown();
  }
};

class CollectiveBasedOverlapTest : public OverlapTest {
 protected:
  at::Tensor tc_locally_reduced_;
  void SetUp() override {
    OverlapTest::SetUp();

    std::vector<int64_t> tc_locally_reduced_sizes = {
        std::min(params.S, params.number_of_streams),
        params.M / params.S,
        params.N}; // we need at most `number_of_streams` slices
    tc_locally_reduced_ = at::empty(tc_locally_reduced_sizes, gpu_options_);
  }

  at::Tensor getExpectedResult() override {
    auto tc_unsharded_expected = getUnshardedExpectedResult();
    auto tc_unsharded_expected_reshaped = at::reshape(
        tc_unsharded_expected,
        {params.S,
         num_devices_,
         params.M / (params.S * num_devices_),
         params.N});
    return tc_unsharded_expected_reshaped.select(1, my_device_index_);
  }
};

// clang-format off
// This test implements a reduce-scattered based pipelining overlapping technic,
// as used in NEMO-megatron transformer, precisely at the second layer of the
// MLP consisting of a GEMM+Reduce-scatter.
//
// The tensor program that we target is
// the following, assuming a setup with `num_devices_` devices:
//     inputs:
//        - A[M,K] sharded column-wise:
//          dimension K is split by the factor `num_devices_`
//          so A is viewed as [M, num_devices_, K/num_devices_]
//          and the allocation size of A is [M, 1, K/num_devices_]
//        - B[K,N] sharded row-wise:
//          locally of size [1, K/num_devices_, N]
//     output:
//        - C[M,N]=matmul(A,B), sharded on dimension M:
//          dimension M is split by the factor `num_devices_`
//          so C is viewed as [num_devices_, M/num_devices_,N]
//          and the allocation size of M is [1, M/num_devices_,N]
// Up to some broadcast and view ops, a straightforward program to generate the
// output could be summarized as
//     | C_unreduced = pointwise_multiply(A,B)
//     | C_locally_reduce = reduction(C_unreduced, axis=`K/num_devices_`, op=sum)
//     | C = reduce_scatter(C_unreduced, op=sum)
// where:
// - C has unsharded size [M,num_devices_,K/num_devices_,N],
//    and is sharded on `num_devices_`
// - C_locally_reduce has unsharded size [M,num_devices_,N],
//    and is sharded on `num_devices_`
// - C has unsharded size [num_devices_, M/num_devices_, N]
//    and is sharded on `num_devices_`
//
// We want to compare this baseline program with one that is functionnally
// identical but achieves more overlap between computations and communications.
// Our goal is to interlave the comms and compute using a technic called
// "reduce-scatter based pipelining". To do so, we further split the row
// dimension M with a factor `S` representing the number of tiles, and we apply
// the operations successively on tensors slices accross S, changing stream at
// each iteration. Assuming the following shapes:
//     - A [S, num_devices_, M/S, K/num_devices_], sharded on num_devices_
//     - B [num_devices_, K/num_devices_, N], sharded on num_devices_
//     - C [S, num_devices_, M/(S*num_devices_), N], sharded on num_devices_
// the program could be summarized as:
//     | for (j=0; j<S; j++) {
//     |   setCurrentStream(Stream[j])
//     |   C_unreduced[j] = pointwise_multiply(A[j],B)
//     |   C_locally_reduce[j] = local_reduction(C_unreduced[j], axis=`K/num_devices_`, op=sum)
//     |   C[j]=reduce_scatter(C_locally_reduce[j], op=sum)
//     | }
// where "[j]" referes to taking a slice onto the `S` dimension.
// Remarks:
//   1) it is convenient to have "S" as being the outermost dimension so
//      C_locally_reduce[j] is a contiguous buffer.
//   2) The layout needs to match
//      the reduce-scatter semantics, i.e., the first dimension is reduced and
//      the second is scattered. This is why we choose the layouts to be
//      [S, sharded_axis, M, ...]
// clang-format on
TEST_F(
    CollectiveBasedOverlapTest,
    ReduceScatterBasedPipeliningATenImplementation) {
  std::vector<c10::cuda::CUDAStream> streams =
<<<<<<< HEAD
      CreateStreams(params.number_of_streams, my_device_index_);
=======
      createStreams(params.number_of_streams, my_device_index_);
>>>>>>> 2cee59d2

  for ([[maybe_unused]] const auto& _ :
       c10::irange(params.number_of_iterations)) {
    initializeIO();

    for (auto j : c10::irange(params.S)) {
      int64_t stream_index = j % streams.size();
      setCurrentCUDAStream(streams.at(stream_index));

      // define the sliced tensors
      auto ta_j = ta_.select(0, j);
      auto tc_locally_reduced_j = tc_locally_reduced_.select(0, stream_index);
      auto tc_j = tc_.select(0, j);

      // local compute
      torch::matmul_out(tc_locally_reduced_j, ta_j, tb_);
      // communication
      world_communicator_->_reduce_scatter_base(tc_j, tc_locally_reduced_j)
          ->wait();
    }
  }
<<<<<<< HEAD
  SynchronizeStreams(streams);
=======
  synchronizeStreams(streams);
>>>>>>> 2cee59d2
}

TEST_F(
    CollectiveBasedOverlapTest,
    ReduceScatterBasedPipeliningHostIrImplementation) {
  auto hic = std::make_unique<hir::HostIrContainer>();
  FusionGuard::setCurFusion(hic.get());

  TensorView* tva = makeSymbolicTensor(ta_.dim());
  TensorView* tvb = makeSymbolicTensor(tb_.dim());
  TensorView* tvc = makeSymbolicTensor(tc_.dim());
  hic->addInput(tva);
  hic->addInput(tvb);
  hic->addInput(tvc);

  auto* j =
      IrBuilder::create<Val>(DataType::Index); // running index of the for-loop
  auto* start = hic->zeroVal();
  auto* stop = IrBuilder::create<Val>(params.S, DataType::Index);
  auto* step = hic->oneVal();
  auto* for_loop = IrBuilder::create<ForLoop>(
      /*IterDomain=*/tva->axis(0),
      /*index=*/j,
      start,
      stop,
      step,
      /*vectorize=*/false,
      /*vectorize_shift=*/nullptr,
      /*unroll_required=*/false,
      CircularBufferLoopStage::NotApplicable);

  auto* stream_index = mod(j, IrBuilder::create<Val>(params.number_of_streams));
  auto* set_stream = IrBuilder::create<hir::SetCurrentStream>(
      IrBuilder::create<hir::Stream>(stream_index));

  TensorView* tva_j = select(tva, 0, j);
  TensorView* tvc_j = select(tvc, 0, j);
  TensorView* tvc_locally_reduced_j =
      matmul(tva_j, tvb); // ideally we should use the preallocated global
                          // buffer tc_locally_reduced, but ExpressionEvaluator
                          // do not support preallocated output buffer.

  // Setting the DeviceMesh of the communication's I/O is artificial but
  // required at this point
  DeviceMesh full_mesh(all_devices_);
  tvc_j->setDeviceMesh(full_mesh);
  tvc_locally_reduced_j->setDeviceMesh(full_mesh);

  auto* communication = IrBuilder::create<Communication>(
      CommunicationType::ReduceScatter,
      /*out=*/tvc_j,
      /*in=*/tvc_locally_reduced_j,
      /*team=*/all_devices_,
      /*(unused)root=*/-1,
      RedOpType::SUM,
      /*scattered_axis=*/0);
  auto* wait = IrBuilder::create<hir::Wait>(communication);

  // Slice and MatmulOp are present directly as Host IRs in the HostIrContainer.
  // It means that they are going to be executed at the host level (actually,
  // through ExpressionEvaluator). Alternatively, they could be embedded in a
  // separate Fusion and be added to the HostIrConainter through
  // PostOnStrean(HostUnit(.)), in which case the ops would be codegen-ed and
  // compiled.
  std::vector<Expr*> loop_body = {
      set_stream,
      tva_j->definition(),
      tvc_j->definition(),
      tvc_locally_reduced_j->definition(),
      communication,
      wait};
  for (Expr* expr : loop_body) {
    for_loop->body().push_back(expr);
  }

  hic->pushBackTopLevelExprs(for_loop);

  // The following line is artificial but necessary to make
  // tva_j->isProducerOf(tvc_locally_reduced_j) == true
  hic->addOutput(tvc_locally_reduced_j);

  hir::HostIrExecutor hie(std::move(hic), communicator_);

  for ([[maybe_unused]] const auto& _ :
       c10::irange(params.number_of_iterations)) {
    initializeIO();
    std::unordered_map<Val*, c10::IValue> inputs = {
        {tva, ta_}, {tvb, tb_}, {tvc, tc_}};

    hie.runWithInput(std::move(inputs));
  }
}

<<<<<<< HEAD
using RingBasedOverlapTestParams = std::tuple<
    bool, // use_coalescence
    CommunicatorBackend>;

class RingBasedOverlapTest
    : public OverlapTest,
      public testing::WithParamInterface<RingBasedOverlapTestParams> {
 protected:
  bool use_coalescence_;
=======
class RingBasedOverlapTest : public OverlapTest {
 protected:
>>>>>>> 2cee59d2
  int64_t number_of_steps_per_ring_, number_of_rings_;
  at::Tensor src_buffer_, dst_buffer_;
  at::Tensor ta_reshaped_, tc_reshaped_;

  void SetUp() override {
<<<<<<< HEAD
    use_coalescence_ = std::get<0>(GetParam());
    params.backend_type = std::get<1>(GetParam());

=======
>>>>>>> 2cee59d2
    OverlapTest::SetUp();

    ASSERT_EQ(params.S % num_devices_, 0);
    number_of_steps_per_ring_ = num_devices_;
    number_of_rings_ = params.S / num_devices_;

    ta_reshaped_ = at::reshape(
<<<<<<< HEAD
      ta_,
      {number_of_steps_per_ring_,
       number_of_rings_,
       params.M / params.S,
       params.K / num_devices_});
    tc_reshaped_ = tc_.reshape({number_of_rings_, params.M / params.S, params.N});

    std::vector<int64_t> buffer_sizes = {number_of_steps_per_ring_, number_of_rings_, params.M / params.S, params.N};
=======
        ta_,
        {number_of_steps_per_ring_,
         number_of_rings_,
         params.M / params.S,
         params.K / num_devices_});
    tc_reshaped_ =
        tc_.reshape({number_of_rings_, params.M / params.S, params.N});

    std::vector<int64_t> buffer_sizes = {
        number_of_steps_per_ring_,
        number_of_rings_,
        params.M / params.S,
        params.N};
>>>>>>> 2cee59d2
    src_buffer_ = at::empty(buffer_sizes, gpu_options_);
    dst_buffer_ = at::empty(buffer_sizes, gpu_options_);
  }

  at::Tensor getExpectedResult() override {
    auto tc_unsharded_expected = getUnshardedExpectedResult();
    // the natural layout here differs from the collective based pipelining.
    // Here, the output is sharded on the outermost axis whereas, in the
    // collective based pipelining, it is sharded on axis(1). The two layouts
    // coincide in the classical case where params.S = num_devices_
    auto tc_unsharded_expected_reshaped = at::reshape(
        tc_unsharded_expected,
        {num_devices_, params.S / num_devices_, params.M / params.S, params.N});
    auto tc_expected =
        tc_unsharded_expected_reshaped.select(0, my_device_index_);
    return tc_expected.reshape(
        {params.S, params.M / (params.S * num_devices_), params.N});
  }
};

<<<<<<< HEAD
TEST_P(
    RingBasedOverlapTest,
    ReduceScatterRingBasedPipeliningATenImplementation) {
  std::vector<c10::cuda::CUDAStream> streams =
      CreateStreams(params.number_of_streams, my_device_index_);
=======
TEST_F(
    RingBasedOverlapTest,
    ReduceScatterRingBasedPipeliningATenImplementation) {
  std::vector<c10::cuda::CUDAStream> streams =
      createStreams(params.number_of_streams, my_device_index_);
>>>>>>> 2cee59d2

  for ([[maybe_unused]] const auto& _ :
       c10::irange(params.number_of_iterations)) {
    initializeIO();

    for (auto i : c10::irange(number_of_rings_)) {
      for (auto j : c10::irange(number_of_steps_per_ring_)) {
        int64_t stream_index = (i + j) % streams.size();
        setCurrentCUDAStream(streams.at(stream_index));

        // define the sliced tensors
        auto slice_index =
            (my_device_index_ + j + 1) % number_of_steps_per_ring_;
        auto ta_j = ta_reshaped_.select(0, slice_index).select(0, i);
        auto src_buffer_j = src_buffer_.select(0, j).select(0, i);
        auto dst_buffer_j = dst_buffer_.select(0, j).select(0, i);

        // define the peer ranks
        auto send_rank = slice_index;
        auto recv_rank =
            (number_of_steps_per_ring_ + my_device_index_ - (j + 1)) %
            number_of_steps_per_ring_;

        // local compute
        torch::matmul_out(src_buffer_j, ta_j, tb_);
        // communication
        std::vector<at::Tensor> src = {src_buffer_j};
        std::vector<at::Tensor> dst = {dst_buffer_j};

<<<<<<< HEAD
        if (use_coalescence_) {
          if (world_communicator_->getBackendName() != "nccl") {
            GTEST_SKIP() << "ProcessGroupUCC does not implement coalescence";
          }
          world_communicator_->startCoalescing();
          // "tags" are not supported by nccl, so set it to 0
          world_communicator_->send(src, send_rank, 0);
          world_communicator_->recv(dst, recv_rank, 0);
          world_communicator_->endCoalescing()->wait();
        } else {
          // if not coalesced, send/recv pairs must be posted in a global
          // consistent order to avoid deadlock
          int64_t recv_order = recv_rank;
          int64_t send_order = my_device_index_;
          if (recv_order < send_order) {
            world_communicator_->recv(dst, recv_rank, 0)->wait();
            world_communicator_->send(src, send_rank, 0)->wait();
          } else if (recv_order > send_order) {
            world_communicator_->send(src, send_rank, 0)->wait();
            world_communicator_->recv(dst, recv_rank, 0)->wait();
          } else {
            // when not inside a coalesced group, send/recv to self throws an
            // error
            dst_buffer_j.copy_(src_buffer_j);
          }
        }
      }
    }
    SynchronizeStreams(streams);
    torch::sum_out(tc_reshaped_, dst_buffer_, 0);
  }
}

INSTANTIATE_TEST_SUITE_P(
    ,
    RingBasedOverlapTest,
    testing::Combine(
        testing::Bool(),
        testing::Values(CommunicatorBackend::nccl)),
    [](const testing::TestParamInfo<RingBasedOverlapTestParams>& info)
        -> std::string {
      std::stringstream ss;
      ss << (std::get<0>(info.param) ? "UsingCoalescence"
                                     : "NotUsingCoalescence")
         << "_" << std::get<1>(info.param);
      return ss.str();
    });

TEST_P(
    RingBasedOverlapTest,
    ReduceScatterRingBasedPipeliningHostIrImplementation) {
  auto hic = std::make_unique<hir::HostIrContainer>();
  FusionGuard::setCurFusion(hic.get());

  TensorView* tva_reshaped = makeSymbolicTensor(ta_reshaped_.dim());
  TensorView* tvb = makeSymbolicTensor(tb_.dim());
  TensorView* tv_dst_buffer = makeSymbolicTensor(dst_buffer_.dim());
  hic->addInput(tva_reshaped);
  hic->addInput(tvb);
  hic->addInput(tv_dst_buffer);


  auto* i =
      IrBuilder::create<Val>(DataType::Index); // running index of the for-loop
  auto* start_i= hic->zeroVal();
  auto* stop_i = tva_reshaped->axis(1)->extent();
  auto* step_i = hic->oneVal();
  auto* for_loop_i = IrBuilder::create<ForLoop>(
      /*IterDomain=*/tva_reshaped->axis(1),
      /*index=*/i,
      start_i,
      stop_i,
      step_i,
      /*vectorize=*/false,
      /*vectorize_shift=*/nullptr,
      /*unroll_required=*/false,
      CircularBufferLoopStage::NotApplicable);

  auto* j =
      IrBuilder::create<Val>(DataType::Index); // running index of the for-loop
  auto* start_j = hic->zeroVal();
  auto* stop_j = tva_reshaped->axis(0)->extent();
  auto* step_j = hic->oneVal();
  auto* for_loop_j = IrBuilder::create<ForLoop>(
      /*IterDomain=*/tva_reshaped->axis(0),
      /*index=*/j,
      start_j,
      stop_j,
      step_j,
      /*vectorize=*/false,
      /*vectorize_shift=*/nullptr,
      /*unroll_required=*/false,
      CircularBufferLoopStage::NotApplicable);

  auto* stream_index = mod(add(i,j), IrBuilder::create<Val>(params.number_of_streams));
  auto* set_stream = IrBuilder::create<hir::SetCurrentStream>(
      IrBuilder::create<hir::Stream>(stream_index));

  auto* j_plus_one = add(j, hic->oneVal());
  auto* my_device_index_val = IrBuilder::create<Val>(my_device_index_);
  auto* number_of_steps_per_ring_val = IrBuilder::create<Val>(number_of_steps_per_ring_);

  auto* send_rank = mod(add(my_device_index_val, j_plus_one),  number_of_steps_per_ring_val);
  auto* recv_rank = mod(add(number_of_steps_per_ring_val, sub(my_device_index_val, j_plus_one)),  number_of_steps_per_ring_val);

  TensorView* tva_j = select(tva_reshaped, 0, send_rank);
  TensorView* tva_ij = select(tva_j, 0, i);
  TensorView* dst_buffer_j = select(tv_dst_buffer, 0, j);
  TensorView* dst_buffer_ij = select(dst_buffer_j, 0, i);

  TensorView* src_buffer_ij = matmul(tva_ij, tvb); // ideally we should use the preallocated global
                          // src_buffer_ij, but ExpressionEvaluator
                          // do not support preallocated output buffer.

  auto* start_coalescing = IrBuilder::create<hir::StartCoalescing>();
  auto* send = IrBuilder::create<P2PCommunication>(P2PCommunicationType::send, src_buffer_ij, send_rank);
  auto* recv = IrBuilder::create<P2PCommunication>(P2PCommunicationType::recv, dst_buffer_ij, recv_rank);
  auto* end_coalescing = IrBuilder::create<hir::EndCoalescing>();
  auto* wait = IrBuilder::create<hir::Wait>(end_coalescing);


  std::vector<Expr*> loop_j_body = {
      set_stream,
      tva_j->definition(),
      tva_ij->definition(),
      dst_buffer_j->definition(),
      dst_buffer_ij->definition(),
      src_buffer_ij->definition(),
      start_coalescing,
      send,
      recv,
      end_coalescing,
      wait};
  for (Expr* expr : loop_j_body) {
    for_loop_j->body().push_back(expr);
  }
  for_loop_i->body().push_back(for_loop_j);

  hic->pushBackTopLevelExprs(for_loop_i);

  // Synchronize all streams
  auto* i_stream =
      IrBuilder::create<Val>(DataType::Index); // running index of the for-loop
  auto* start_stream= hic->zeroVal();
  auto* stop_stream = IrBuilder::create<Val>(params.number_of_streams, DataType::Index);
  auto* step_stream = hic->oneVal();
  auto* for_loop_stream = IrBuilder::create<ForLoop>(
      /*IterDomain=*/makeContigConcreteTensor({params.number_of_streams})->axis(0),
      /*index=*/i_stream,
      start_stream,
      stop_stream,
      step_stream,
      /*vectorize=*/false,
      /*vectorize_shift=*/nullptr,
      /*unroll_required=*/false,
      CircularBufferLoopStage::NotApplicable);
  auto* sync_stream = IrBuilder::create<hir::Synchronize>(
      IrBuilder::create<hir::Stream>(i_stream));
  for_loop_stream->body().push_back(sync_stream);
  hic->pushBackTopLevelExprs(for_loop_stream);

  auto* tvc_reshaped = sum(tv_dst_buffer, {0}); // here also, we do not use the preallocated buffer. A fix here would be to compile execute a reduction fusion instead of relying on ExpressionEvaluator and at::sum
  hic->pushBackTopLevelExprs(tvc_reshaped->definition());

  // The following line is artificial but necessary to make
  // tva_j->isProducerOf(dst_buffer_ij) == true, etc.
  hic->addOutput(tvc_reshaped);
  hic->addOutput(dst_buffer_ij);
  hic->addOutput(src_buffer_ij);

  hir::HostIrExecutor hie(std::move(hic), communicator_);

  for ([[maybe_unused]] const auto& _ :
       c10::irange(params.number_of_iterations)) {
    // I don't know why but this seems necessary...
    at::manual_seed(getATenRandomSeed());
    initializeIO();
    std::unordered_map<Val*, c10::IValue> inputs = {
        {tva_reshaped, ta_reshaped_}, {tvb, tb_}, {tv_dst_buffer, dst_buffer_}};

    auto outputs = hie.runWithInput(std::move(inputs));
    tc_ = at::reshape(outputs.at(0), {params.S, params.M / (params.S * num_devices_), params.N});
  }
=======
        world_communicator_->startCoalescing();
        // "tags" are not supported by nccl, so set it to 0
        world_communicator_->send(src, send_rank, 0);
        world_communicator_->recv(dst, recv_rank, 0);
        world_communicator_->endCoalescing()->wait();
      }
    }
    synchronizeStreams(streams);
    torch::sum_out(tc_reshaped_, dst_buffer_, 0);
  }
>>>>>>> 2cee59d2
}

} // namespace nvfuser<|MERGE_RESOLUTION|>--- conflicted
+++ resolved
@@ -20,11 +20,7 @@
 
 namespace {
 
-<<<<<<< HEAD
-std::vector<c10::cuda::CUDAStream> CreateStreams(
-=======
 std::vector<c10::cuda::CUDAStream> createStreams(
->>>>>>> 2cee59d2
     int64_t number_of_streams,
     int64_t my_device_index) {
   std::vector<c10::cuda::CUDAStream> streams;
@@ -36,11 +32,7 @@
   return streams;
 }
 
-<<<<<<< HEAD
-void SynchronizeStreams(const std::vector<c10::cuda::CUDAStream>& streams) {
-=======
 void synchronizeStreams(const std::vector<c10::cuda::CUDAStream>& streams) {
->>>>>>> 2cee59d2
   std::for_each(streams.begin(), streams.end(), [](const auto& stream) {
     stream.synchronize();
   });
@@ -271,11 +263,7 @@
     CollectiveBasedOverlapTest,
     ReduceScatterBasedPipeliningATenImplementation) {
   std::vector<c10::cuda::CUDAStream> streams =
-<<<<<<< HEAD
-      CreateStreams(params.number_of_streams, my_device_index_);
-=======
       createStreams(params.number_of_streams, my_device_index_);
->>>>>>> 2cee59d2
 
   for ([[maybe_unused]] const auto& _ :
        c10::irange(params.number_of_iterations)) {
@@ -297,11 +285,7 @@
           ->wait();
     }
   }
-<<<<<<< HEAD
-  SynchronizeStreams(streams);
-=======
   synchronizeStreams(streams);
->>>>>>> 2cee59d2
 }
 
 TEST_F(
@@ -395,31 +379,13 @@
   }
 }
 
-<<<<<<< HEAD
-using RingBasedOverlapTestParams = std::tuple<
-    bool, // use_coalescence
-    CommunicatorBackend>;
-
-class RingBasedOverlapTest
-    : public OverlapTest,
-      public testing::WithParamInterface<RingBasedOverlapTestParams> {
- protected:
-  bool use_coalescence_;
-=======
 class RingBasedOverlapTest : public OverlapTest {
  protected:
->>>>>>> 2cee59d2
   int64_t number_of_steps_per_ring_, number_of_rings_;
   at::Tensor src_buffer_, dst_buffer_;
   at::Tensor ta_reshaped_, tc_reshaped_;
 
   void SetUp() override {
-<<<<<<< HEAD
-    use_coalescence_ = std::get<0>(GetParam());
-    params.backend_type = std::get<1>(GetParam());
-
-=======
->>>>>>> 2cee59d2
     OverlapTest::SetUp();
 
     ASSERT_EQ(params.S % num_devices_, 0);
@@ -427,16 +393,6 @@
     number_of_rings_ = params.S / num_devices_;
 
     ta_reshaped_ = at::reshape(
-<<<<<<< HEAD
-      ta_,
-      {number_of_steps_per_ring_,
-       number_of_rings_,
-       params.M / params.S,
-       params.K / num_devices_});
-    tc_reshaped_ = tc_.reshape({number_of_rings_, params.M / params.S, params.N});
-
-    std::vector<int64_t> buffer_sizes = {number_of_steps_per_ring_, number_of_rings_, params.M / params.S, params.N};
-=======
         ta_,
         {number_of_steps_per_ring_,
          number_of_rings_,
@@ -450,7 +406,6 @@
         number_of_rings_,
         params.M / params.S,
         params.N};
->>>>>>> 2cee59d2
     src_buffer_ = at::empty(buffer_sizes, gpu_options_);
     dst_buffer_ = at::empty(buffer_sizes, gpu_options_);
   }
@@ -471,19 +426,11 @@
   }
 };
 
-<<<<<<< HEAD
-TEST_P(
-    RingBasedOverlapTest,
-    ReduceScatterRingBasedPipeliningATenImplementation) {
-  std::vector<c10::cuda::CUDAStream> streams =
-      CreateStreams(params.number_of_streams, my_device_index_);
-=======
 TEST_F(
     RingBasedOverlapTest,
     ReduceScatterRingBasedPipeliningATenImplementation) {
   std::vector<c10::cuda::CUDAStream> streams =
       createStreams(params.number_of_streams, my_device_index_);
->>>>>>> 2cee59d2
 
   for ([[maybe_unused]] const auto& _ :
        c10::irange(params.number_of_iterations)) {
@@ -513,56 +460,20 @@
         std::vector<at::Tensor> src = {src_buffer_j};
         std::vector<at::Tensor> dst = {dst_buffer_j};
 
-<<<<<<< HEAD
-        if (use_coalescence_) {
-          if (world_communicator_->getBackendName() != "nccl") {
-            GTEST_SKIP() << "ProcessGroupUCC does not implement coalescence";
-          }
-          world_communicator_->startCoalescing();
-          // "tags" are not supported by nccl, so set it to 0
-          world_communicator_->send(src, send_rank, 0);
-          world_communicator_->recv(dst, recv_rank, 0);
-          world_communicator_->endCoalescing()->wait();
-        } else {
-          // if not coalesced, send/recv pairs must be posted in a global
-          // consistent order to avoid deadlock
-          int64_t recv_order = recv_rank;
-          int64_t send_order = my_device_index_;
-          if (recv_order < send_order) {
-            world_communicator_->recv(dst, recv_rank, 0)->wait();
-            world_communicator_->send(src, send_rank, 0)->wait();
-          } else if (recv_order > send_order) {
-            world_communicator_->send(src, send_rank, 0)->wait();
-            world_communicator_->recv(dst, recv_rank, 0)->wait();
-          } else {
-            // when not inside a coalesced group, send/recv to self throws an
-            // error
-            dst_buffer_j.copy_(src_buffer_j);
-          }
-        }
+        world_communicator_->startCoalescing();
+        // "tags" are not supported by nccl, so set it to 0
+        world_communicator_->send(src, send_rank, 0);
+        world_communicator_->recv(dst, recv_rank, 0);
+        world_communicator_->endCoalescing()->wait();
       }
     }
-    SynchronizeStreams(streams);
+    synchronizeStreams(streams);
     torch::sum_out(tc_reshaped_, dst_buffer_, 0);
   }
 }
 
-INSTANTIATE_TEST_SUITE_P(
-    ,
-    RingBasedOverlapTest,
-    testing::Combine(
-        testing::Bool(),
-        testing::Values(CommunicatorBackend::nccl)),
-    [](const testing::TestParamInfo<RingBasedOverlapTestParams>& info)
-        -> std::string {
-      std::stringstream ss;
-      ss << (std::get<0>(info.param) ? "UsingCoalescence"
-                                     : "NotUsingCoalescence")
-         << "_" << std::get<1>(info.param);
-      return ss.str();
-    });
-
-TEST_P(
+
+TEST_F(
     RingBasedOverlapTest,
     ReduceScatterRingBasedPipeliningHostIrImplementation) {
   auto hic = std::make_unique<hir::HostIrContainer>();
@@ -697,18 +608,6 @@
     auto outputs = hie.runWithInput(std::move(inputs));
     tc_ = at::reshape(outputs.at(0), {params.S, params.M / (params.S * num_devices_), params.N});
   }
-=======
-        world_communicator_->startCoalescing();
-        // "tags" are not supported by nccl, so set it to 0
-        world_communicator_->send(src, send_rank, 0);
-        world_communicator_->recv(dst, recv_rank, 0);
-        world_communicator_->endCoalescing()->wait();
-      }
-    }
-    synchronizeStreams(streams);
-    torch::sum_out(tc_reshaped_, dst_buffer_, 0);
-  }
->>>>>>> 2cee59d2
 }
 
 } // namespace nvfuser