// clang-format off
/*
 * SPDX-FileCopyrightText: Copyright (c) 2023-present NVIDIA CORPORATION & AFFILIATES.
 * All rights reserved.
 * SPDX-License-Identifier: BSD-3-Clause
 */
// clang-format on
#include <ATen/Functions.h>
#include <c10/cuda/CUDAStream.h>
#include <c10/util/ArrayRef.h>
#include <fusion.h>
#include <host_ir/container.h>
#include <host_ir/executor.h>
#include <host_ir/host_ir.h>
#include <ir/utils.h>
#include <ops/all_ops.h>
#include <tests/cpp/multidevice.h>

namespace nvfuser {

namespace {

std::vector<c10::cuda::CUDAStream> createStreams(
    int64_t number_of_streams,
    int64_t my_device_index) {
  std::vector<c10::cuda::CUDAStream> streams;
  std::generate_n(
      std::back_inserter(streams), number_of_streams, [my_device_index]() {
        return c10::cuda::getStreamFromPool(
            /*isHighPriority=*/false, my_device_index);
      });
  return streams;
}

void synchronizeStreams(const std::vector<c10::cuda::CUDAStream>& streams) {
  std::for_each(streams.begin(), streams.end(), [](const auto& stream) {
    stream.synchronize();
  });
}

} // namespace

struct OverlapTestParams {
  // Tensors sizes
  int64_t M = std::pow(2, 6);
  int64_t K = std::pow(2, 5);
  int64_t N = std::pow(2, 4);
  int64_t S = std::pow(2, 3);

  // network backend type
  CommunicatorBackend backend_type = CommunicatorBackend::kNccl;

  // Overlap optimization parameters
  // fill input with new random values and repeat the operation
  int64_t number_of_iterations = 4;
  // Change CUDA stream at each iteration in a Round-Robin fashion
  int64_t number_of_streams = 3;
};

std::ostream& operator<<(std::ostream& out, const OverlapTestParams& params) {
  std::string indent = "  ";
  out << "params:{\n"
      << indent << "backend_type=" << params.backend_type << "\n"
      << indent << "M=" << params.M << "\n"
      << indent << "K=" << params.K << "\n"
      << indent << "N=" << params.N << "\n"
      << indent << "S=" << params.S << "\n"
      << indent << "number_of_streams=" << params.number_of_streams << "\n"
      << indent << "number_of_iterations=" << params.number_of_iterations
      << "\n}";
  return out;
}

class OverlapTest : public MultiDeviceTest {
 protected:
  OverlapTestParams params;

  int64_t num_devices_;
  int64_t my_device_index_;
  std::vector<int64_t> all_devices_;
  at::Tensor ta_unsharded_, tb_unsharded_;
  at::Tensor ta_, tb_, tc_;
  at::TensorOptions gpu_options_;
  // stores the backend
  c10d::Backend* world_communicator_;

  void SetUp() override {
    MultiDeviceTest::SetUp();
    if (!communicator_->is_available()) {
      return;
    }

    num_devices_ = communicator_->size();
    my_device_index_ = communicator_->deviceId();
    ASSERT_EQ(params.M % (params.S * num_devices_), 0);
    ASSERT_EQ(params.K % num_devices_, 0);

    // Setup the world communicators
    std::vector<int64_t> devices(num_devices_);
    std::iota(devices.begin(), devices.end(), 0);
    all_devices_ = std::move(devices);
    world_communicator_ =
        communicator_->getBackendForTeam(all_devices_, params.backend_type);

    // Debug print
    if (communicator_->deviceId() == 0 && debug_print) {
      debug() << params << std::endl;
    }

    // Define I/O and intermediate Tensor shapes
    std::vector<int64_t> ta_unsharded_sizes = {
        params.S, num_devices_, params.M / params.S, params.K / num_devices_};
    std::vector<int64_t> ta_sizes = {
        params.S, params.M / params.S, params.K / num_devices_};
    std::vector<int64_t> tb_unsharded_sizes = {
        num_devices_, params.K / num_devices_, params.N};
    std::vector<int64_t> tb_sizes = {params.K / num_devices_, params.N};
    std::vector<int64_t> tc_sizes = {
        params.S, params.M / (params.S * num_devices_), params.N};

    // Set up input tensors. We create the full unsharded tensors and define the
    // actual input as the shard corresponding to the current device. Having the
    // full unsharded input on each rank makes it possible to compute the
    // expected result locally, hence, this way of doing is convenient for
    // validating data correctness.
    auto cpu_options = at::TensorOptions().dtype(at::kFloat);
    gpu_options_ = cpu_options.device(communicator_->device());

    // Unsharded tensors are large and only used for validating data corectness.
    // Therefore, to improve GPU memory footprint, we allocate those tensors on
    // the CPU
    ta_unsharded_ = at::empty(ta_unsharded_sizes, cpu_options);
    tb_unsharded_ = at::empty(tb_unsharded_sizes, cpu_options);
    ta_ = at::empty(ta_sizes, gpu_options_);
    tb_ = at::empty(tb_sizes, gpu_options_);
    tc_ = at::empty(tc_sizes, gpu_options_);

    // Debug print
    if (communicator_->deviceId() == 0 && debug_print) {
      debug() << "ta_sizes()=" << ta_.sizes() << std::endl
              << "tb_sizes()=" << tb_.sizes() << std::endl
              << "tc_sizes()=" << tc_.sizes() << std::endl;
    }
  }

  void initializeIO() {
    ta_unsharded_.uniform_();
    tb_unsharded_.uniform_();
    ta_.copy_(ta_unsharded_.select(1, my_device_index_));
    tb_.copy_(tb_unsharded_.select(0, my_device_index_));
  }

  // compute the expected output for data correctness validation
  at::Tensor getUnshardedExpectedResult() {
    auto tc_unsharded_unreduced =
        ta_unsharded_.unsqueeze(-1) * tb_unsharded_.unsqueeze(-3).unsqueeze(0);
    return at::sum(tc_unsharded_unreduced, {1, 3});
  }

  virtual at::Tensor getExpectedResult() {
    NVF_THROW("must be implemented in child class");
    return at::Tensor();
  }

  void validate() {
    auto tc_expected = getExpectedResult();
    auto tc_cpu = tc_.to(torch::kCPU);
    EXPECT_TRUE(tc_cpu.allclose(tc_expected, 1e-1, 1e-1))
        << "Unexpected results, obtained:" << tc_cpu
        << "\n expected: " << tc_expected;
  }

  void TearDown() override {
    if (!communicator_->is_available()) {
      return;
    }
    validate();
    MultiDeviceTest::TearDown();
  }
};

class CollectiveBasedOverlapTest : public OverlapTest {
 protected:
  at::Tensor tc_locally_reduced_;
  void SetUp() override {
    OverlapTest::SetUp();
    if (!communicator_->is_available()) {
      return;
    }

    std::vector<int64_t> tc_locally_reduced_sizes = {
        std::min(params.S, params.number_of_streams),
        params.M / params.S,
        params.N}; // we need at most `number_of_streams` slices
    tc_locally_reduced_ = at::empty(tc_locally_reduced_sizes, gpu_options_);
  }

  at::Tensor getExpectedResult() override {
    auto tc_unsharded_expected = getUnshardedExpectedResult();
    auto tc_unsharded_expected_reshaped = at::reshape(
        tc_unsharded_expected,
        {params.S,
         num_devices_,
         params.M / (params.S * num_devices_),
         params.N});
    return tc_unsharded_expected_reshaped.select(1, my_device_index_);
  }
};

// clang-format off
// This test implements a reduce-scattered based pipelining overlapping technic,
// as used in NEMO-megatron transformer, precisely at the second layer of the
// MLP consisting of a GEMM+Reduce-scatter.
//
// The tensor program that we target is
// the following, assuming a setup with `num_devices_` devices:
//     inputs:
//        - A[M,K] sharded column-wise:
//          dimension K is split by the factor `num_devices_`
//          so A is viewed as [M, num_devices_, K/num_devices_]
//          and the allocation size of A is [M, 1, K/num_devices_]
//        - B[K,N] sharded row-wise:
//          locally of size [1, K/num_devices_, N]
//     output:
//        - C[M,N]=matmul(A,B), sharded on dimension M:
//          dimension M is split by the factor `num_devices_`
//          so C is viewed as [num_devices_, M/num_devices_,N]
//          and the allocation size of M is [1, M/num_devices_,N]
// Up to some broadcast and view ops, a straightforward program to generate the
// output could be summarized as
//     | C_unreduced = pointwise_multiply(A,B)
//     | C_locally_reduce = reduction(C_unreduced, axis=`K/num_devices_`, op=sum)
//     | C = reduce_scatter(C_unreduced, op=sum)
// where:
// - C has unsharded size [M,num_devices_,K/num_devices_,N],
//    and is sharded on `num_devices_`
// - C_locally_reduce has unsharded size [M,num_devices_,N],
//    and is sharded on `num_devices_`
// - C has unsharded size [num_devices_, M/num_devices_, N]
//    and is sharded on `num_devices_`
//
// We want to compare this baseline program with one that is functionnally
// identical but achieves more overlap between computations and communications.
// Our goal is to interlave the comms and compute using a technic called
// "reduce-scatter based pipelining". To do so, we further split the row
// dimension M with a factor `S` representing the number of tiles, and we apply
// the operations successively on tensors slices accross S, changing stream at
// each iteration. Assuming the following shapes:
//     - A [S, num_devices_, M/S, K/num_devices_], sharded on num_devices_
//     - B [num_devices_, K/num_devices_, N], sharded on num_devices_
//     - C [S, num_devices_, M/(S*num_devices_), N], sharded on num_devices_
// the program could be summarized as:
//     | for (j=0; j<S; j++) {
//     |   setCurrentStream(Stream[j])
//     |   C_unreduced[j] = pointwise_multiply(A[j],B)
//     |   C_locally_reduce[j] = local_reduction(C_unreduced[j], axis=`K/num_devices_`, op=sum)
//     |   C[j]=reduce_scatter(C_locally_reduce[j], op=sum)
//     | }
// where "[j]" referes to taking a slice onto the `S` dimension.
// Remarks:
//   1) it is convenient to have "S" as being the outermost dimension so
//      C_locally_reduce[j] is a contiguous buffer.
//   2) The layout needs to match
//      the reduce-scatter semantics, i.e., the first dimension is reduced and
//      the second is scattered. This is why we choose the layouts to be
//      [S, sharded_axis, M, ...]
// clang-format on
TEST_F(
    CollectiveBasedOverlapTest,
    ReduceScatterBasedPipeliningATenImplementation) {
  std::vector<c10::cuda::CUDAStream> streams =
      createStreams(params.number_of_streams, my_device_index_);

  for ([[maybe_unused]] const auto& _ :
       c10::irange(params.number_of_iterations)) {
    initializeIO();

    for (auto j : c10::irange(params.S)) {
      int64_t stream_index = j % streams.size();
      setCurrentCUDAStream(streams.at(stream_index));

      // define the sliced tensors
      auto ta_j = ta_.select(0, j);
      auto tc_locally_reduced_j = tc_locally_reduced_.select(0, stream_index);
      auto tc_j = tc_.select(0, j);

      // local compute
      torch::matmul_out(tc_locally_reduced_j, ta_j, tb_);
      // communication
      world_communicator_->_reduce_scatter_base(tc_j, tc_locally_reduced_j)
          ->wait();
    }
  }
  synchronizeStreams(streams);
}

TEST_F(
    CollectiveBasedOverlapTest,
    ReduceScatterBasedPipeliningHostIrImplementation) {
  auto hic = std::make_unique<hir::HostIrContainer>();
  FusionGuard::setCurFusion(hic.get());

  TensorView* tva = makeSymbolicTensor(ta_.dim());
  TensorView* tvb = makeSymbolicTensor(tb_.dim());
  TensorView* tvc = makeSymbolicTensor(tc_.dim());
  TensorView* tvc_locally_reduced =
      makeSymbolicTensor(tc_locally_reduced_.dim());
  hic->addInput(tva);
  hic->addInput(tvb);
  hic->addInput(tvc);

  auto* j =
      IrBuilder::create<Val>(DataType::Index); // running index of the for-loop
  auto* start = hic->zeroVal();
  auto* stop = IrBuilder::create<Val>(params.S, DataType::Index);
  auto* step = hic->oneVal();
  auto* for_loop = IrBuilder::create<ForLoop>(
      /*IterDomain=*/tva->axis(0),
      /*index=*/j,
      start,
      stop,
      step,
      /*vectorize=*/false,
      /*vectorize_shift=*/nullptr,
      /*unroll_required=*/false,
      CircularBufferLoopStage::NotApplicable,
      /*circular_buffer_loop_stage_depth=*/0);

  auto* stream_index = mod(j, IrBuilder::create<Val>(params.number_of_streams));
  auto* set_stream = IrBuilder::create<hir::SetCurrentStream>(
      IrBuilder::create<hir::Stream>(stream_index));

  TensorView* tva_j = select(tva, 0, j);
  TensorView* tvc_j = select(tvc, 0, j);
  TensorView* tvc_locally_reduced_j =
      select(tvc_locally_reduced, 0, stream_index);
<<<<<<< HEAD
  auto matmul = IrBuilder::create<MatmulOp>(tvc_locally_reduced_j, tva_j, tvb);
=======
  auto* matmul = IrBuilder::create<MatmulOp>(tvc_locally_reduced_j, tva_j, tvb);
>>>>>>> 3af73c4e

  // Setting the DeviceMesh of the communication's I/O is artificial but
  // required at this point
  DeviceMesh full_mesh(all_devices_);
  tvc_j->setDeviceMesh(full_mesh);
  tvc_locally_reduced_j->setDeviceMesh(full_mesh);

  auto* communication = IrBuilder::create<Communication>(
      CommunicationType::ReduceScatter,
      /*out=*/tvc_j,
      /*in=*/tvc_locally_reduced_j,
      /*team=*/all_devices_,
      /*(unused)root=*/-1,
      RedOpType::SUM,
      /*scattered_axis=*/0);
  auto* wait = IrBuilder::create<hir::Wait>(communication);

  // Slice and MatmulOp are present directly as Host IRs in the HostIrContainer.
  // It means that they are going to be executed at the host level (actually,
  // through ExpressionEvaluator). Alternatively, they could be embedded in a
  // separate Fusion and be added to the HostIrConainter through
  // PostOnStrean(HostUnit(.)), in which case the ops would be codegen-ed and
  // compiled.
  std::vector<Expr*> loop_body = {
      set_stream,
      tva_j->definition(),
      tvc_j->definition(),
      tvc_locally_reduced_j->definition(),
      matmul,
      communication,
      wait};
  for (Expr* expr : loop_body) {
    for_loop->body().push_back(expr);
  }

  hic->pushBackTopLevelExprs(for_loop);

  // Synchronize all streams
  auto* i_stream =
      IrBuilder::create<Val>(DataType::Index); // running index of the for-loop
  auto* start_stream = hic->zeroVal();
  auto* stop_stream =
      IrBuilder::create<Val>(params.number_of_streams, DataType::Index);
  auto* step_stream = hic->oneVal();
  auto* for_loop_stream = IrBuilder::create<ForLoop>(
      /*IterDomain=*/makeContigConcreteTensor({params.number_of_streams})
          ->axis(0),
      /*index=*/i_stream,
      start_stream,
      stop_stream,
      step_stream,
      /*vectorize=*/false,
      /*vectorize_shift=*/nullptr,
      /*unroll_required=*/false,
      CircularBufferLoopStage::NotApplicable,
      /*circular_buffer_loop_stage_depth=*/0);
  auto* sync_stream = IrBuilder::create<hir::Synchronize>(
      IrBuilder::create<hir::Stream>(i_stream));
  for_loop_stream->body().push_back(sync_stream);
  hic->pushBackTopLevelExprs(for_loop_stream);

  // The following line is artificial but necessary to make
  // tva_j->isProducerOf(tvc_locally_reduced_j) == true
  hic->addOutput(tvc_locally_reduced_j);

  hir::HostIrExecutor hie(std::move(hic), communicator_);

  for ([[maybe_unused]] const auto& _ :
       c10::irange(params.number_of_iterations)) {
    initializeIO();
    std::unordered_map<Val*, c10::IValue> inputs = {
        {tva, ta_},
        {tvb, tb_},
        {tvc, tc_},
        {tvc_locally_reduced, tc_locally_reduced_}};

    hie.runWithInput(std::move(inputs));
  }
}

class RingBasedOverlapTest : public OverlapTest {
 protected:
  int64_t number_of_steps_per_ring_, number_of_rings_;
  at::Tensor src_buffer_, dst_buffer_;
  at::Tensor ta_reshaped_, tc_reshaped_;

  void SetUp() override {
    OverlapTest::SetUp();
    if (!communicator_->is_available()) {
      return;
    }

    ASSERT_EQ(params.S % num_devices_, 0);
    number_of_steps_per_ring_ = num_devices_;
    number_of_rings_ = params.S / num_devices_;

    ta_reshaped_ = at::reshape(
        ta_,
        {number_of_steps_per_ring_,
         number_of_rings_,
         params.M / params.S,
         params.K / num_devices_});
    tc_reshaped_ =
        tc_.reshape({number_of_rings_, params.M / params.S, params.N});

    std::vector<int64_t> buffer_sizes = {
        number_of_steps_per_ring_,
        number_of_rings_,
        params.M / params.S,
        params.N};
    src_buffer_ = at::empty(buffer_sizes, gpu_options_);
    dst_buffer_ = at::empty(buffer_sizes, gpu_options_);
  }

  at::Tensor getExpectedResult() override {
    auto tc_unsharded_expected = getUnshardedExpectedResult();
    // the natural layout here differs from the collective based pipelining.
    // Here, the output is sharded on the outermost axis whereas, in the
    // collective based pipelining, it is sharded on axis(1). The two layouts
    // coincide in the classical case where params.S = num_devices_
    auto tc_unsharded_expected_reshaped = at::reshape(
        tc_unsharded_expected,
        {num_devices_, params.S / num_devices_, params.M / params.S, params.N});
    auto tc_expected =
        tc_unsharded_expected_reshaped.select(0, my_device_index_);
    return tc_expected.reshape(
        {params.S, params.M / (params.S * num_devices_), params.N});
  }
};

TEST_F(
    RingBasedOverlapTest,
    ReduceScatterRingBasedPipeliningATenImplementation) {
  std::vector<c10::cuda::CUDAStream> streams =
      createStreams(params.number_of_streams, my_device_index_);

  for ([[maybe_unused]] const auto& _ :
       c10::irange(params.number_of_iterations)) {
    initializeIO();

    for (auto i : c10::irange(number_of_rings_)) {
      for (auto j : c10::irange(number_of_steps_per_ring_)) {
        int64_t stream_index = (i + j) % streams.size();
        setCurrentCUDAStream(streams.at(stream_index));

        // define the sliced tensors
        auto slice_index =
            (my_device_index_ + j + 1) % number_of_steps_per_ring_;
        auto ta_j = ta_reshaped_.select(0, slice_index).select(0, i);
        auto src_buffer_j = src_buffer_.select(0, j).select(0, i);
        auto dst_buffer_j = dst_buffer_.select(0, j).select(0, i);

        // define the peer ranks
        auto send_rank = slice_index;
        auto recv_rank =
            (number_of_steps_per_ring_ + my_device_index_ - (j + 1)) %
            number_of_steps_per_ring_;

        // local compute
        torch::matmul_out(src_buffer_j, ta_j, tb_);
        // communication
        std::vector<at::Tensor> src = {src_buffer_j};
        std::vector<at::Tensor> dst = {dst_buffer_j};

        world_communicator_->startCoalescing();
        // "tags" are not supported by nccl, so set it to 0
        world_communicator_->send(src, send_rank, 0);
        world_communicator_->recv(dst, recv_rank, 0);
        world_communicator_->endCoalescing()->wait();
      }
    }
    synchronizeStreams(streams);
    torch::sum_out(tc_reshaped_, dst_buffer_, 0);
  }
}

class AllgatherOverlapTest : public MultiDeviceTest {
 protected:
  OverlapTestParams params;

  int64_t num_devices_;
  int64_t my_device_index_;
  std::vector<int64_t> all_devices_;
  at::Tensor ta_unsharded_, tb_unsharded_, tc_unsharded_;
  at::Tensor ta_, ta_allgathered_;
  // stores the backend
  c10d::Backend* world_communicator_;

  // Define I/O and intermediate Tensor shapes
  // A has shape (S, sharded(D), M/(S*D), K)
  // B(K,N)
  // C has shape (S, M/S, N)
  std::vector<int64_t> ta_unsharded_sizes;
  std::vector<int64_t> tb_unsharded_sizes;
  std::vector<int64_t> tc_unsharded_sizes;
  std::vector<int64_t> ta_sizes;

  void SetUp() {
    MultiDeviceTest::SetUp();

    num_devices_ = communicator_->size();
    my_device_index_ = communicator_->deviceId();
    ASSERT_EQ(params.M % (num_devices_ * params.S), 0);

    // Setup the world communicators
    std::vector<int64_t> devices(num_devices_);
    std::iota(devices.begin(), devices.end(), 0);
    all_devices_ = std::move(devices);
    world_communicator_ =
        communicator_->getBackendForTeam(all_devices_, params.backend_type);

    // Debug print
    if (communicator_->deviceId() == 0 && debug_print) {
      debug() << params << std::endl;
    }

    ta_unsharded_sizes = std::vector<int64_t>{
        params.S, num_devices_, params.M / (num_devices_ * params.S), params.K};
    tb_unsharded_sizes = std::vector<int64_t>{params.K, params.N};
    tc_unsharded_sizes = std::vector<int64_t>{
        params.S, num_devices_, params.M / (num_devices_ * params.S), params.N};
    ta_sizes = std::vector<int64_t>{
        params.S, params.M / (num_devices_ * params.S), params.K};

    // Set up input tensors. We create the full unsharded tensors and define the
    // actual input as the shard corresponding to the current device. Having the
    // full unsharded input on each rank makes it possible to compute the
    // expected result locally, hence, this way of doing is convenient for
    // validating data correctness.
    auto cpu_options = at::TensorOptions().dtype(at::kFloat);
    at::TensorOptions gpu_options = cpu_options.device(communicator_->device());

    ta_unsharded_ = at::empty(ta_unsharded_sizes, cpu_options);
    tb_unsharded_ = at::empty(tb_unsharded_sizes, gpu_options);
    tc_unsharded_ = at::empty(tc_unsharded_sizes, gpu_options);
    ta_ = at::empty(ta_sizes, gpu_options);
    ta_allgathered_ = at::empty(ta_unsharded_sizes, gpu_options);

    // Debug print
    if (communicator_->deviceId() == 0 && debug_print) {
      debug() << "ta_unsharded_sizes()=" << ta_unsharded_.sizes() << std::endl
              << "tb_unsharded_sizes()=" << tb_unsharded_.sizes() << std::endl
              << "tc_unsharded_sizes()=" << tc_unsharded_.sizes() << std::endl;
    }
  }

  // Each rank calls uniform_ and gets the same values for ta_ and tb_ because
  // the random seed is initialized the same Therefore, we do not need to have
  // one rank generate ta_ and tb_ and broadcast it to the rest of the ranks
  void initializeIO() {
    ta_unsharded_.uniform_();
    tb_unsharded_.uniform_();
    ta_.copy_(ta_unsharded_.select(1, my_device_index_));
  }

  void validate() {
    // compute the expected output for data correctness validation
    auto tc_unsharded_expected_ =
        torch::matmul(ta_unsharded_, tb_unsharded_.cpu());
    EXPECT_TRUE(
        tc_unsharded_.cpu().allclose(tc_unsharded_expected_, 1e-1, 1e-1))
        << "Unexpected results, obtained: " << tc_unsharded_
        << "expected: " << tc_unsharded_expected_;
  }
};
// This test implements an allgather-based pipelining overlapping technique,
// similar to the above reduce-scattered based pipelining overlapping technique
TEST_F(AllgatherOverlapTest, AllgatherBasedPipeliningATenImplementation) {
  std::vector<c10::cuda::CUDAStream> streams;
  std::generate_n(
      std::back_inserter(streams),
      params.number_of_streams,
      [my_device_index = my_device_index_]() {
        return c10::cuda::getStreamFromPool(
            /*isHighPriority=*/false, my_device_index);
      });

  for ([[maybe_unused]] const auto& _ :
       c10::irange(params.number_of_iterations)) {
    initializeIO();

    for (auto j : c10::irange(params.S)) {
      int64_t stream_index = j % streams.size();
      setCurrentCUDAStream(streams.at(stream_index));

      // communication
      auto ta_j =
          ta_.select(0, j); // params.M / (num_devices_ * params.S), params.K
      auto ta_allgathered_j = ta_allgathered_.select(0, j);
      world_communicator_
          ->_allgather_base(
              ta_allgathered_j, ta_j) // num_devices_, params.M / (num_devices_
                                      // * params.S), params.K
          ->wait();

      // local compute
      auto tc_j = tc_unsharded_.select(
          0, j); // num_devices_, params.M / (num_devices_ * params.S), params.N
      torch::matmul_out(
          tc_j,
          ta_allgathered_j,
          tb_unsharded_); // num_devices_, params.M / (num_devices_ * params.S),
                          // params.N
    }

    synchronizeStreams(streams);
    validate();
  }
}

TEST_F(
    AllgatherOverlapTest,
    AllgatherBasedPipeliningHostIrImplementation) {
  auto hic = std::make_unique<hir::HostIrContainer>();
  FusionGuard::setCurFusion(hic.get());

  TensorView* tva = makeSymbolicTensor(ta_.dim());
  TensorView* tva_allgathered = makeSymbolicTensor(ta_allgathered_.dim());
  TensorView* tvb = makeSymbolicTensor(tb_unsharded_.dim());
  TensorView* tvc = makeSymbolicTensor(tc_unsharded_.dim());
  hic->addInput(tva);
  hic->addInput(tvb);
  hic->addInput(tvc);
  hic->addInput(tva_allgathered);

  auto* j =
      IrBuilder::create<Val>(DataType::Index); // running index of the for-loop
  auto* start = hic->zeroVal();
  auto* stop = IrBuilder::create<Val>(params.S, DataType::Index);
  auto* step = hic->oneVal();
  auto* for_loop = IrBuilder::create<ForLoop>(
      /*IterDomain=*/tva->axis(0),
      /*index=*/j,
      start,
      stop,
      step,
      /*vectorize=*/false,
      /*vectorize_shift=*/nullptr,
      /*unroll_required=*/false,
      CircularBufferLoopStage::NotApplicable,
      /*circular_buffer_loop_stage_depth=*/0);

  auto* stream_index = mod(j, IrBuilder::create<Val>(params.number_of_streams));
  auto* set_stream = IrBuilder::create<hir::SetCurrentStream>(
      IrBuilder::create<hir::Stream>(stream_index));

  TensorView* tva_j = select(tva, 0, j);
  TensorView* tva_allgathered_j = select(tva_allgathered, 0, j);

  // Setting the DeviceMesh of the communication's I/O is artificial but
  // required at this point
  DeviceMesh full_mesh(all_devices_);
  tva_allgathered_j->setDeviceMesh(full_mesh);
  tva_j->setDeviceMesh(full_mesh);

  auto* communication = IrBuilder::create<Communication>(
      CommunicationType::Allgather,
      /*out=*/tva_allgathered_j,
      /*in=*/tva_j,
      /*team=*/all_devices_);
  auto* wait = IrBuilder::create<hir::Wait>(communication);

  TensorView* tvc_j = select(tvc, 0, j);
  auto* mm = IrBuilder::create<MatmulOp>(tvc_j, tva_allgathered_j, tvb);

  // Slice and MatmulOp are present directly as Host IRs in the HostIrContainer.
  // It means that they are going to be executed at the host level (actually,
  // through ExpressionEvaluator). Alternatively, they could be embedded in a
  // separate Fusion and be added to the HostIrConainter through
  // PostOnStrean(HostUnit(.)), in which case the ops would be codegen-ed and
  // compiled.
  std::vector<Expr*> loop_body = {
      set_stream,
      tva_j->definition(),
      tva_allgathered_j->definition(),
      communication,
      wait,
      tvc_j->definition(),
      mm};
  for (Expr* expr : loop_body) {
    for_loop->body().push_back(expr);
  }

  hic->pushBackTopLevelExprs(for_loop);

  // Synchronize all streams
  auto* i_stream =
      IrBuilder::create<Val>(DataType::Index); // running index of the for-loop
  auto* start_stream = hic->zeroVal();
  auto* stop_stream =
      IrBuilder::create<Val>(params.number_of_streams, DataType::Index);
  auto* step_stream = hic->oneVal();
  auto* for_loop_stream = IrBuilder::create<ForLoop>(
      /*IterDomain=*/makeContigConcreteTensor({params.number_of_streams})
          ->axis(0),
      /*index=*/i_stream,
      start_stream,
      stop_stream,
      step_stream,
      /*vectorize=*/false,
      /*vectorize_shift=*/nullptr,
      /*unroll_required=*/false,
      CircularBufferLoopStage::NotApplicable,
      /*circular_buffer_loop_stage_depth=*/0);
  auto* sync_stream = IrBuilder::create<hir::Synchronize>(
      IrBuilder::create<hir::Stream>(i_stream));
  for_loop_stream->body().push_back(sync_stream);
  hic->pushBackTopLevelExprs(for_loop_stream);

  // The following line is artificial but necessary to make
  // tva_j->isProducerOf(tvc_j) == true
  hic->addOutput(tvc_j);

  hir::HostIrExecutor hie(std::move(hic), communicator_);

  for ([[maybe_unused]] const auto& _ :
       c10::irange(params.number_of_iterations)) {
    initializeIO();
    std::unordered_map<Val*, c10::IValue> inputs = {
        {tva, ta_}, {tva_allgathered, ta_allgathered_}, {tvb, tb_unsharded_}, {tvc, tc_unsharded_}};

    hie.runWithInput(std::move(inputs));
    validate();
  }
}

} // namespace nvfuser<|MERGE_RESOLUTION|>--- conflicted
+++ resolved
@@ -334,11 +334,7 @@
   TensorView* tvc_j = select(tvc, 0, j);
   TensorView* tvc_locally_reduced_j =
       select(tvc_locally_reduced, 0, stream_index);
-<<<<<<< HEAD
-  auto matmul = IrBuilder::create<MatmulOp>(tvc_locally_reduced_j, tva_j, tvb);
-=======
   auto* matmul = IrBuilder::create<MatmulOp>(tvc_locally_reduced_j, tva_j, tvb);
->>>>>>> 3af73c4e
 
   // Setting the DeviceMesh of the communication's I/O is artificial but
   // required at this point
