--- conflicted
+++ resolved
@@ -117,13 +117,7 @@
   performSubstitution(&fusion, /*should_not_find=*/true);
 }
 
-<<<<<<< HEAD
-// This fusion has more than one broadcasted dimension for each operand, so it
-// is currently rejected isMatmulFusionDefinitionSupported. Still, it is a valid
-// MatmulPattern so we check that it is found.
-=======
 // This fusion has Broadcast batch axes in each operand.
->>>>>>> b2986461
 TEST_F(CombineMulSumAsMmaTest, AmpereMulSumToMatmul_MultipleBroadcasts) {
   // Assumes layout is kAllSupportedMmaLayout::NT;
   std::unique_ptr<Fusion> fusion_ptr = std::make_unique<Fusion>();
@@ -154,9 +148,6 @@
 
   performSubstitution(fusion, /*should_not_find=*/false);
 
-<<<<<<< HEAD
-  performSubstitution(&fusion, /*should_not_find=*/false);
-=======
   // We test running this fusion also to verify that the broadcast batch
   // dimension does not cause unforeseen issues
 
@@ -171,7 +162,6 @@
 
   testValidate(
       executor_cache.fusion(), outputs, {t0, t1}, {tref}, __LINE__, __FILE__);
->>>>>>> b2986461
 }
 
 // As a sanity check we test that after replacing a mul-sum
@@ -279,7 +269,6 @@
   }
 }
 
-<<<<<<< HEAD
 // Test that a simple matmul fusion is picked up by the appropriate scheduler
 // and the translation to MmaOp is performed properly.
 TEST_F(CombineMulSumAsMmaTest, AutomaticSchedulerMatmulNode) {
@@ -363,7 +352,8 @@
   run(/*transpose_a_alloc=*/false, /*expect_aten_eval=*/false);
   // We cannot yet handle allocation domain in matmul scheduler
   run(/*transpose_a_alloc=*/true, /*expect_aten_eval=*/true);
-=======
+}
+
 // Check that we determine A and B properly when they are swapped as inputs to
 // mul
 TEST_F(CombineMulSumAsMmaTest, SwapAandB) {
@@ -422,7 +412,6 @@
       ASSERT_FALSE(ir_utils::getOpsOfType<MmaOp>(&fusion).empty());
     }
   }
->>>>>>> b2986461
 }
 
 } // namespace nvfuser