--- conflicted
+++ resolved
@@ -370,19 +370,13 @@
     auto getTensorsToCompare = [](Fusion* fusion) {
       std::vector<TensorView*> tvs;
 
-<<<<<<< HEAD
+      // returning all TV outputs means we will check all TVs in the fusion due
+      // to recursion
       for (Val* v : fusion->outputs()) {
         tvs.push_back(v->as<TensorView>());
       }
 
       return tvs;
-=======
-      // Find MmaOp and get operand inputs. This avoids checking biases for now
-      auto mma_ops = ir_utils::getOpsOfType<MmaOp>(fusion);
-      NVF_ERROR(mma_ops.size(), 1);
-      MmaOp* mma = mma_ops.front();
-      return std::vector<TensorView*>{mma->out()->as<TensorView>()};
->>>>>>> 84e5d235
     };
     std::vector<TensorView*> orig_compare_tvs = getTensorsToCompare(fusion);
     std::vector<TensorView*> new_compare_tvs = getTensorsToCompare(&new_fusion);
