// clang-format off
/*
 * SPDX-FileCopyrightText: Copyright (c) 2023-present NVIDIA CORPORATION & AFFILIATES.
 * All rights reserved.
 * SPDX-License-Identifier: BSD-3-Clause
 */
// clang-format on
#include <csrc/exceptions.h>
#include <gmock/gmock-matchers.h>
#include <gtest/gtest.h>

#include <abstract_tensor.h>
#include <codegen.h>
#include <device_lower/analysis/divisible_split.h>
#include <device_lower/lower2device.h>
#include <disjoint_set.h>
#include <executor.h>
#include <executor_params.h>
#include <expr_evaluator.h>
#include <fusion.h>
#include <fusion_segmenter.h>
#include <inlining.h>
#include <ir/all_nodes.h>
#include <ir/builder.h>
#include <ir/graphviz.h>
#include <ir/iostream.h>
#include <ir/utils.h>
#include <iter_visitor.h>
#include <kernel_cache.h>
#include <kernel_ir.h>
#include <kernel_ir_dispatch.h>
#include <logical_domain_map.h>
#include <ops/all_ops.h>
#include <scheduler/all_schedulers.h>
#include <scheduler/reduction_utils.h>
#include <scheduler/utils.h>
#include <tests/cpp/utils.h>
#include <tests/cpp/validator.h>
#include <transform_replay.h>
#include <transform_rfactor.h>
#include <transform_view.h>

#include <ATen/cuda/CUDAContext.h>
#include <ATen/cuda/Exceptions.h>
#include <c10/cuda/CUDAStream.h>

#include <algorithm>
#include <iostream>

namespace nvfuser {

using testing::UnorderedElementsAre;

using GpuViewTest = NVFuserTest;

TEST_F(GpuViewTest, FusionViewDtypeSameSizeOutput) {
  Fusion fusion;
  FusionGuard fg(&fusion);

  std::vector<int64_t> input_shape{2, 10, 40};

  TensorView* x = makeSymbolicTensor(input_shape.size(), DataType::Float);
  TensorView* bias = makeSymbolicTensor(input_shape.size());
  fusion.addInput(x);
  fusion.addInput(bias);

  auto x_add_bias = add(x, bias);
  auto x_view = view(x_add_bias, DataType::Int32);
  fusion.addOutput(x_view);

  auto options = at::TensorOptions().dtype(at::kFloat).device(at::kCUDA, 0);
  at::Tensor at_x = at::randn(input_shape, options);
  at::Tensor at_bias = at::randn(input_shape, options);
  std::vector<c10::IValue> aten_inputs = {at_x, at_bias};

  auto lparams = schedulePointwise(&fusion, aten_inputs);

  FusionExecutor fe;
  fe.compileFusion(&fusion, aten_inputs, lparams);
  auto outputs = fe.runFusion(aten_inputs, lparams);

  testValidate(&fusion, outputs, aten_inputs, __LINE__, __FILE__);
}

TEST_F(GpuViewTest, FusionViewDtypeFailMismatchSize) {
  Fusion fusion;
  FusionGuard fg(&fusion);

  std::vector<int64_t> input_shape{2, 10, 40};

  TensorView* x = makeSymbolicTensor(input_shape.size(), DataType::Float);
  TensorView* bias = makeSymbolicTensor(input_shape.size());
  fusion.addInput(x);
  fusion.addInput(bias);

  auto x_add_bias = add(x, bias);
  // NOLINTNEXTLINE(cppcoreguidelines-avoid-goto,hicpp-avoid-goto)
  ASSERT_ANY_THROW(view(x_add_bias, DataType::Int));
  // NOLINTNEXTLINE(cppcoreguidelines-avoid-goto,hicpp-avoid-goto)
  ASSERT_ANY_THROW(view(x_add_bias, DataType::Half));
}

TEST_F(GpuViewTest, FusionViewAsRealOutput) {
  Fusion fusion;
  FusionGuard fg(&fusion);

  // TODO: We should modify our schedulers to correctly handle
  // view_as_real. And test these schedulers.
  std::vector<int64_t> input_shape{512};
  std::vector<int64_t> output_shape{512, 2};

  TensorView* x =
      makeSymbolicTensor(input_shape.size(), DataType::ComplexFloat);
  TensorView* bias =
      makeSymbolicTensor(input_shape.size(), DataType::ComplexFloat);
  fusion.addInput(x);
  fusion.addInput(bias);

  TensorView* y = makeSymbolicTensor(output_shape.size());
  fusion.addInput(y);

  auto y_plus_1 = add(y, IrBuilder::create<Val>(1.0));

  auto x_add_bias = add(x, bias);
  auto x_view = view_as_real(x_add_bias);
  auto out = add(y_plus_1, x_view);
  fusion.addOutput(out);

  out->axis(0)->parallelize(ParallelType::TIDx);
  x_add_bias->computeAt(out, -1);
  y->computeAt(out, -1);

  auto in_options =
      at::TensorOptions().dtype(at::kComplexFloat).device(at::kCUDA, 0);
  auto out_options = at::TensorOptions().dtype(at::kFloat).device(at::kCUDA, 0);
  at::Tensor at_x = at::randn(input_shape, in_options);
  at::Tensor at_bias = at::randn(input_shape, in_options);
  at::Tensor at_y = at::randn(output_shape, out_options);
  std::vector<c10::IValue> aten_inputs = {at_x, at_bias, at_y};

  FusionExecutor fe;
  fe.compileFusion(&fusion, aten_inputs);
  auto outputs = fe.runFusion(aten_inputs);

  testValidate(&fusion, outputs, aten_inputs, __LINE__, __FILE__);
}

TEST_F(GpuViewTest, FusionReshapeRfactorExtentReplacement) {
  auto fusion = std::make_unique<Fusion>();
  FusionGuard fg(fusion.get());

  auto tv0 = makeSymbolicTensor(2);
  fusion->addInput(tv0);
  auto tv1 = makeContigTensor(2);
  fusion->addInput(tv1);

  auto tv2 = reshape(tv0, {12, 8}, {4, 3, 8});
  auto tv3 = sum(tv2, {-1});
  auto tv4 = add(tv3, IrBuilder::create<Val>(1.0));
  auto tv5 = add(tv1, tv4);
  fusion->addOutput(tv5);

  auto options = at::TensorOptions().dtype(at::kFloat).device(at::kCUDA, 0);
  auto t0 = at::randn({12, 8}, options);
  auto t1 = at::randn({4, 3}, options);

  FusionExecutorCache executor_cache(std::move(fusion));
  auto cg_outputs = executor_cache.runFusionWithInputs({t0, t1});

  testValidate(
      executor_cache.fusion(), cg_outputs, {t0, t1}, __LINE__, __FILE__);
}

TEST_F(GpuViewTest, FusionReshapeOutput) {
  Fusion fusion;
  FusionGuard fg(&fusion);

  std::vector<int64_t> input_shape{2, 10, 40};
  std::vector<int64_t> output_shape{2, 10, 4, 10};

  TensorView* x = makeSymbolicTensor(input_shape.size());
  TensorView* bias = makeSymbolicTensor(input_shape.size());
  fusion.addInput(x);
  fusion.addInput(bias);

  auto x_add_bias = add(x, bias);
  auto x_reshape = reshape(x_add_bias, input_shape, output_shape);
  fusion.addOutput(x_reshape);

  auto options = at::TensorOptions().dtype(at::kFloat).device(at::kCUDA, 0);
  at::Tensor at_x = at::randn(input_shape, options);
  at::Tensor at_bias = at::randn(input_shape, options);
  std::vector<c10::IValue> aten_inputs = {at_x, at_bias};

  auto lparams = schedulePointwise(&fusion, aten_inputs);

  FusionExecutor fe;
  fe.compileFusion(&fusion, aten_inputs, lparams);
  auto outputs = fe.runFusion(aten_inputs, lparams);

  testValidate(&fusion, outputs, aten_inputs, __LINE__, __FILE__);
}

TEST_F(GpuViewTest, FusionReshapeFailMismatchSize) {
  Fusion fusion;
  FusionGuard fg(&fusion);

  // The number of elements in input and output shapes do not match,
  // so this reshape transformation is invalid.
  // 2 * 10 * 40 != 2 * 50 * 4 * 10

  std::vector<int64_t> input_shape{2, 10, 40};
  std::vector<int64_t> output_shape{2, 50, 4, 10};

  TensorView* x = makeSymbolicTensor(input_shape.size());
  TensorView* bias = makeSymbolicTensor(input_shape.size());
  fusion.addInput(x);
  fusion.addInput(bias);

  auto x_add_bias = add(x, bias);
  // NOLINTNEXTLINE(cppcoreguidelines-avoid-goto,hicpp-avoid-goto)
  ASSERT_ANY_THROW(reshape(x_add_bias, input_shape, output_shape));
}

TEST_F(GpuViewTest, FusionReshapeFailMulitDimInference) {
  Fusion fusion;
  FusionGuard fg(&fusion);

  // Only one dimension can be inferred in the output shape.
  // Otherwise, the size of the dimensions is ambiguous.
  std::vector<int64_t> input_shape{2, 10, 40};
  std::vector<int64_t> output_shape{2, -1, 4, -1};

  TensorView* x = makeSymbolicTensor(input_shape.size());
  TensorView* bias = makeSymbolicTensor(input_shape.size());
  fusion.addInput(x);
  fusion.addInput(bias);

  auto x_add_bias = add(x, bias);
  // NOLINTNEXTLINE(cppcoreguidelines-avoid-goto,hicpp-avoid-goto)
  ASSERT_ANY_THROW(reshape(x_add_bias, input_shape, output_shape));
}

void reductionViewAddFusion(
    const std::vector<int64_t>& input_shape,
    const std::vector<int64_t>& output_shape,
    const bool has_implicit_broadcast,
    const bool reshape_before_reduction) {
  constexpr int kReductionAxis = -1;

  // Drop size for reduction axis from reshape_shape
  std::vector<int64_t> reshape_shape;
  {
    const auto kAxis = (kReductionAxis < 0)
        ? (kReductionAxis + input_shape.size())
        : kReductionAxis;
    for (auto i : c10::irange(input_shape.size())) {
      if (reshape_before_reduction || i != kAxis) {
        reshape_shape.push_back(input_shape[i]);
      }
    }
  }

  auto bias_shape = (reshape_before_reduction) ? input_shape : output_shape;
  std::unique_ptr<Fusion> fusion_ptr = std::make_unique<Fusion>();
  Fusion& fusion = *fusion_ptr.get();
  FusionGuard fg(&fusion);

  TensorView* x = (has_implicit_broadcast)
      ? makeConcreteTensor(input_shape)
      : makeSymbolicTensor(input_shape.size());
  TensorView* bias = (has_implicit_broadcast)
      ? makeConcreteTensor(bias_shape)
      : makeSymbolicTensor(bias_shape.size());
  fusion.addInput(x);
  fusion.addInput(bias);

  auto tv1 =
      (reshape_before_reduction) ? add(x, bias) : sum(x, {kReductionAxis});
  auto x_reshape = reshape(tv1, reshape_shape, output_shape);
  auto y = (reshape_before_reduction) ? sum(x_reshape, {kReductionAxis})
                                      : add(x_reshape, bias);
  fusion.addOutput(y);

  auto options = at::TensorOptions().dtype(at::kFloat).device(at::kCUDA, 0);
  at::Tensor at_x = at::randn(input_shape, options);
  at::Tensor at_bias = at::randn(bias_shape, options);
  std::vector<c10::IValue> aten_inputs = {at_x, at_bias};

  FusionExecutorCache fusion_executor_cache(std::move(fusion_ptr));
  auto outputs = fusion_executor_cache.runFusionWithInputs(aten_inputs);

  testValidate(&fusion, outputs, aten_inputs, __LINE__, __FILE__);
}

typedef std::vector<int64_t> shape_t;
using ReshapeExample = std::pair<shape_t, shape_t>;
// TODO: View examples with just 333 elements are failing validation in
// normalization. This might just be because our tolerances aren't tuned well
// for small sizes and the parallelization could be limited which could be
// detected as a validation issue, though it might not actually be a correctness
// issue. Using 3333 instead of 333 in those cases but should validate what's
// going on in the 333 case.
std::vector<ReshapeExample> all_reshape_examples = {
    {{1, 19, 1, 3 * 4, 7, 1, 99}, {1, 19, -1, 3, 4 * 7 * 99}},
    {{1, 19, 1, 3 * 4, 7, 1, 99}, {1, 19, 1, 3, 4 * 7 * 99}},
    {{19, 3 * 4, 7, 99}, {19, 3, 4 * 7 * 99}},

    {{3, 17, 2 * 4 * 10, 1}, {3 * 17, 1, 2, 4, -1}},
    {{3, 17, 2 * 4 * 10, 1}, {3 * 17, 1, 2, 4, 10}},
    {{3, 17, 2 * 4 * 10, 1}, {3 * 17, 2, 4, 1, 10}},

    {{3, 17, 2 * 4 * 10, 1, 9}, {-1, 1, 2, 4, 10, 9}},
    {{3, 17, 2 * 4 * 10, 1, 9}, {3 * 17, 1, 2, 4, 10, 9}},
    {{3, 17, 2 * 4 * 10, 1, 9}, {3 * 17, 2, 4, 1, 10, 9}},

    {{2, 3, 2 * 2, 5}, {1, 2 * 3, 1, -1, 2, 5, 1}},

    {{22, 11 * 2, 2}, {22, -1, 1, 1, 2 * 2}},
    {{22, 1, 22, 1}, {-1}},
    {{22, 11 * 2, 2}, {22, 11, 1, 1, 2 * 2}},
    {{22, 1, 22, 1}, {22 * 22}},

    {{37, 9, 7, 3 * 2, 5 * 2}, {37 * 9, 2, -1, 3, 7 * 5}},
    {{37, 9, 7, 3 * 2, 5 * 2}, {37 * 9, 2, 2, 3, 7 * 5}},

    {{1, 1, 3333, 1}, {1, 1, -1, 1}},
    // Disabled for now due to non-deterministic nan issue (#1920)
    // {{1, 1111 * 3}, {1, 1, 1, -1, 1, 3}},
    {{1, 3333, 1}, {-1}},
    {{1, 1, 3333, 1}, {1, 1, 3333, 1}},
    {{1, 303 * 11, 1}, {1, 303, -1, 1}},
    {{1, 3333, 1}, {1, 303, 11, 1}},
    // Disabled for now due to non-deterministic nan issue (#1920)
    // {{1, 3333}, {1, 1, 1, 1111, 1, 3}},
    {{1, 3333, 1}, {3333}},

    {{1, 3922 * 7, 1, 2}, {1, 3922 * 2, 1, -1}},
    {{1, 3922 * 2, 1, 7}, {1, -1, 2}},
    {{1, 3922 * 7, 2}, {1, 3922 * 2, 7}},
    {{1, 3922 * 2, 1, 7}, {1, 3922 * 7, 2}},
    {{1, 3922 * 7, 1, 2}, {1, 3922 * 2, 1, 7}},

    {{8, 1, 1, 2 * 4, 1, 8}, {8, 2, 4, 1, -1}},
    {{8, 1, 1, 8, 1, 8}, {8, 2, 4, 1, 8}},

    {{2, 3, 2 * 2, 5}, {1, 6, 1, 2, 2, 5, 1}},

    // Empty tensor reshapes
    {{2, 3, 0, 5}, {6, 0, 5}},
    {{2, 3, 0, 5}, {0, 7, 0}},
    {{2, 3, 0, 5}, {0, -1, 0}},
};

std::vector<ReshapeExample> reshape_after_reduce_examples = {
    {{19, 12, 7, 99}, {19, 3, 28}},
    {{1, 19, 1, 12, 7, 1, 99}, {1, 19, 1, 3, 28}},
    {{3, 17, 80, 1}, {51, 1, 2, 4, 10}},
    {{3, 17, 80, 1, 9}, {51, 1, 2, 4, 10}},
    {{2, 3, 4, 5}, {1, 6, 1, 2, 2, 1}},
    {{22, 22, 2}, {22, 11, 1, 1, 2}},
    {{37, 9, 7, 6, 10}, {333, 2, 21}},
    {{1, 1, 333, 1}, {1, 1, 333, 1}},
    {{8, 1, 1, 8, 1, 8}, {8, 2, 4, 1}},
    {{1, 333, 1}, {1, 37, 9, 1}},
    {{22, 1, 22, 1}, {484}},
    {{1, 333, 1}, {333}},
    {{1, 27454, 1, 2}, {1, 3922, 1, 7}},
    {{1, 7844, 1, 7}, {1, 1961, 4}}};

namespace ReshapeReduction {

struct ReshapeReductionParam {
  ReshapeExample reshape_example;
  bool has_implicit_broadcast;
  bool reshape_before_reduction;
};

std::vector<ReshapeReductionParam> generateReshapeReductionParams() {
  // For each reshape, test with and without implicit broadcast
  int total_tests =
      2 * (all_reshape_examples.size() + reshape_after_reduce_examples.size());
  std::vector<ReshapeReductionParam> params;
  params.reserve(total_tests);
  for (auto reshape_before_reduction : {true, false}) {
    const auto& examples = reshape_before_reduction
        ? all_reshape_examples
        : reshape_after_reduce_examples;
    for (auto has_implicit_broadcast : {false, true}) {
      for (const auto& re : examples) {
        params.push_back(
            {re, has_implicit_broadcast, reshape_before_reduction});
      }
    }
  }
  return params;
}

using ReshapeReduction = NVFuserFixtureParamTest<ReshapeReductionParam>;
TEST_P(ReshapeReduction, FusionReshapeReduction) {
  const auto& param = GetParam();
  const auto& [input_shape, output_shape] = param.reshape_example;
  maybeClearAllocator(); // Shmoo tests can occupy a lot of memory
  reductionViewAddFusion(
      input_shape,
      output_shape,
      param.has_implicit_broadcast,
      param.reshape_before_reduction);
}

INSTANTIATE_TEST_SUITE_P(
    ,
    ReshapeReduction,
    ::testing::ValuesIn(generateReshapeReductionParams()));

} // namespace ReshapeReduction

void persistentViewAddFusion(
    std::vector<int64_t>& input_shape,
    std::vector<int64_t>& output_shape,
    bool reshape_before_persistent) {
  constexpr int kAxis = -1;

  // Support -1 sizes in the inputs
  auto inferred_shapes = inferViewShapes(input_shape, output_shape);
  auto inferred_input = inferred_shapes.first;
  auto inferred_output = inferred_shapes.second;

  auto bias_shape =
      reshape_before_persistent ? inferred_input : inferred_output;
  for (auto has_implicit_broadcast : {false, true}) {
    std::unique_ptr<Fusion> fusion_ptr = std::make_unique<Fusion>();
    Fusion& fusion = *fusion_ptr.get();
    FusionGuard fg(&fusion);

    TensorView* x = (has_implicit_broadcast)
        ? makeConcreteTensor(inferred_input)
        : makeSymbolicTensor(inferred_input.size());
    TensorView* bias = (has_implicit_broadcast)
        ? makeConcreteTensor(bias_shape)
        : makeSymbolicTensor(bias_shape.size());
    fusion.addInput(x);
    fusion.addInput(bias);

    auto tv1 = (reshape_before_persistent) ? add(x, bias) : softmax(x, kAxis);
    auto x_reshape = reshape(tv1, inferred_input, inferred_output);
    auto y = (reshape_before_persistent) ? softmax(x_reshape, kAxis)
                                         : add(x_reshape, bias);
    fusion.addOutput(y);

    auto options = at::TensorOptions().dtype(at::kFloat).device(at::kCUDA, 0);
    at::Tensor at_x = at::randn(inferred_input, options);
    at::Tensor at_bias = at::randn(bias_shape, options);
    std::vector<c10::IValue> aten_inputs = {at_x, at_bias};

    FusionExecutorCache fusion_executor_cache(std::move(fusion_ptr));
    auto outputs = fusion_executor_cache.runFusionWithInputs(aten_inputs);

    testValidate(&fusion, outputs, aten_inputs, __LINE__, __FILE__);
  }
}

TEST_F(GpuViewTest, FusionReshapePersistentShmoo) {
  for (auto e : all_reshape_examples) {
    // Shmoo tests can occupy a lot of memory due to allocating many
    // different tensor sizes. So in order to avoid an OOM during this
    // test, we manually clear the allocator after it's reached a certain
    // threshold.
    maybeClearAllocator();
    persistentViewAddFusion(
        e.first, e.second, true /* reshape_before_persistent */);
  }

  for (auto e : all_reshape_examples) {
    maybeClearAllocator(); // see above
    persistentViewAddFusion(
        e.first, e.second, false /* reshape_before_persistent */);
  }
}

void addViewGeluFusion(
    std::vector<int64_t>& input_shape,
    std::vector<int64_t>& output_shape) {
  for (auto has_implicit_broadcast : {false, true}) {
    Fusion fusion;
    FusionGuard fg(&fusion);

    TensorView* x = (has_implicit_broadcast)
        ? makeConcreteTensor(input_shape)
        : makeSymbolicTensor(input_shape.size());
    TensorView* bias = (has_implicit_broadcast)
        ? makeConcreteTensor(input_shape)
        : makeSymbolicTensor(input_shape.size());
    fusion.addInput(x);
    fusion.addInput(bias);

    auto x_add_bias = add(x, bias);
    auto x_reshape = reshape(x_add_bias, input_shape, output_shape);
    auto y = gelu(x_reshape);
    fusion.addOutput(y);

    auto options = at::TensorOptions().dtype(at::kFloat).device(at::kCUDA, 0);
    at::Tensor at_x = at::randn(input_shape, options);
    at::Tensor at_bias = at::randn(input_shape, options);
    std::vector<c10::IValue> aten_inputs = {at_x, at_bias};

    auto lparams = schedulePointwise(&fusion, aten_inputs);

    FusionExecutor fe;
    fe.compileFusion(&fusion, aten_inputs, lparams);
    auto outputs = fe.runFusion(aten_inputs, lparams);

    testValidate(&fusion, outputs, aten_inputs, __LINE__, __FILE__);
  }
}

TEST_F(GpuViewTest, FusionReshapeSplit) {
  std::vector<int64_t> input_shape{80};
  std::vector<int64_t> output_shape{2, 4, 10};
  addViewGeluFusion(input_shape, output_shape);
}

TEST_F(GpuViewTest, FusionReshapeBroadcast) {
  std::vector<int64_t> input_shape{80};
  std::vector<int64_t> output_shape{1, 80};
  addViewGeluFusion(input_shape, output_shape);
}

TEST_F(GpuViewTest, FusionReshapeMerge) {
  std::vector<int64_t> input_shape{2, 40, 7};
  std::vector<int64_t> output_shape{560};
  addViewGeluFusion(input_shape, output_shape);
}

TEST_F(GpuViewTest, FusionReshapeAllShmoo) {
  for (auto e : all_reshape_examples) {
    // Shmoo tests can occupy a lot of memory due to allocating many
    // different tensor sizes. So in order to avoid an OOM during this
    // test, we manually clear the allocator after it's reached a certain
    // threshold.
    maybeClearAllocator();
    addViewGeluFusion(e.first, e.second);
  }
}

void geluViewAddFusion(
    std::vector<int64_t> input_shape,
    std::vector<int64_t> output_shape) {
  // Support -1 sizes in the inputs
  auto inferred_shapes = inferViewShapes(input_shape, output_shape);
  auto inferred_input = inferred_shapes.first;
  auto inferred_output = inferred_shapes.second;

  for (auto hasImplicitBroadcast : {false, true}) {
    Fusion fusion;
    FusionGuard fg(&fusion);

    TensorView* x = (hasImplicitBroadcast)
        ? makeConcreteTensor(inferred_input)
        : makeSymbolicTensor(inferred_input.size());
    TensorView* bias = (hasImplicitBroadcast)
        ? makeConcreteTensor(inferred_output)
        : makeSymbolicTensor(inferred_output.size());
    fusion.addInput(x);
    fusion.addInput(bias);

    auto x_gelu = gelu(x);
    auto x_reshape = reshape(x_gelu, inferred_input, inferred_output);
    auto y = add(x_reshape, bias);
    fusion.addOutput(y);

    auto options = at::TensorOptions().dtype(at::kFloat).device(at::kCUDA, 0);
    at::Tensor at_x = at::randn(inferred_input, options);
    at::Tensor at_bias = at::randn(inferred_output, options);
    std::vector<c10::IValue> aten_inputs = {at_x, at_bias};

    auto lparams = schedulePointwise(&fusion, aten_inputs);

    FusionExecutor fe;
    fe.compileFusion(&fusion, aten_inputs, lparams);
    auto outputs = fe.runFusion(aten_inputs, lparams);

    testValidate(&fusion, outputs, aten_inputs, __LINE__, __FILE__);
  }
}

TEST_F(GpuViewTest, FusionReshapeStride) {
  for (const auto& e : all_reshape_examples) {
    geluViewAddFusion(e.first, e.second);
  }
}

void geluViewBinaryAddFusion(
    std::vector<int64_t> input_shape1,
    std::vector<int64_t> input_shape2,
    std::vector<int64_t> output_shape) {
  for (auto hasImplicitBroadcast : {false, true}) {
    Fusion fusion;
    FusionGuard fg(&fusion);

    TensorView* x = (hasImplicitBroadcast)
        ? makeConcreteTensor(input_shape1)
        : makeSymbolicTensor(input_shape1.size());
    TensorView* bias = (hasImplicitBroadcast)
        ? makeConcreteTensor(input_shape2)
        : makeSymbolicTensor(input_shape2.size());
    fusion.addInput(x);
    fusion.addInput(bias);

    auto x_gelu = gelu(x);
    auto x_reshape = reshape(x_gelu, input_shape1, output_shape);
    auto bias_reshape = reshape(bias, input_shape2, output_shape);
    auto y = add(x_reshape, bias_reshape);
    fusion.addOutput(y);

    auto options = at::TensorOptions().dtype(at::kFloat).device(at::kCUDA, 0);
    at::Tensor at_x = at::randn(input_shape1, options);
    at::Tensor at_bias = at::randn(input_shape2, options);
    std::vector<c10::IValue> aten_inputs = {at_x, at_bias};

    auto lparams = schedulePointwise(&fusion, aten_inputs);

    FusionExecutor fe;
    fe.compileFusion(&fusion, aten_inputs, lparams);
    auto outputs = fe.runFusion(aten_inputs, lparams);

    testValidate(&fusion, outputs, aten_inputs, __LINE__, __FILE__);
  }
}

TEST_F(GpuViewTest, FusionReshapeBinary) {
  geluViewBinaryAddFusion({27454, 2}, {54908}, {7844, 7});
}

// Repro of issue #1493
TEST_F(GpuViewTest, FusionReshapeConcreteDomain) {
  Fusion fusion;
  FusionGuard fg(&fusion);

  auto tv0 = makeSymbolicTensor(2);
  fusion.addInput(tv0);
  auto tv1 = makeContigTensor(2);
  fusion.addInput(tv1);

  auto tv2 = reshape(tv0, {2, 3}, {6});
  auto tv3 = add(tv2, IrBuilder::create<Val>(1.0));
  auto tv4 = broadcast(tv3, {true, false});
  auto tv5 = add(tv4, tv1);

  fusion.addOutput(tv5);

  tv5->merge(0);
  tv0->computeAt(tv5, -1);
  tv1->computeAt(tv5, -1);

  auto options = at::TensorOptions().dtype(at::kFloat).device(at::kCUDA, 0);
  auto t0 = at::randn({2, 3}, options);
  auto t1 = at::randn({1, 6}, options);

  FusionExecutor fe;
  fe.compileFusion(&fusion, {t0, t1});
  auto cg_outputs = fe.runFusion({t0, t1});

  testValidate(&fusion, cg_outputs, {t0, t1}, __LINE__, __FILE__);
}

TEST_F(GpuViewTest, FusionReshapeConcreteDomain2) {
  constexpr int kAxis = -1;
  std::vector<int64_t> input_shape = {19, 12, 7, 99};
  std::vector<int64_t> output_shape = {19, 3, 2772};

  std::unique_ptr<Fusion> fusion_ptr = std::make_unique<Fusion>();
  Fusion& fusion = *fusion_ptr.get();
  FusionGuard fg(&fusion);

  TensorView* x = makeSymbolicTensor(input_shape.size());
  TensorView* bias = makeSymbolicTensor(output_shape.size());
  fusion.addInput(x);
  fusion.addInput(bias);

  auto tv1 = softmax(x, kAxis);
  auto x_reshape = reshape(tv1, input_shape, output_shape);
  auto y = add(x_reshape, bias);
  fusion.addOutput(y);

  auto options = at::TensorOptions().dtype(at::kFloat).device(at::kCUDA, 0);
  at::Tensor at_x = at::randn(input_shape, options);
  at::Tensor at_bias = at::randn(output_shape, options);
  std::vector<c10::IValue> aten_inputs = {at_x, at_bias};

  FusionExecutorCache fusion_executor_cache(std::move(fusion_ptr));
  auto outputs = fusion_executor_cache.runFusionWithInputs(aten_inputs);

  testValidate(&fusion, outputs, aten_inputs, __LINE__, __FILE__);
}

// Repro of issue #1608
TEST_F(GpuViewTest, FusionReshapeConcreteDomain3) {
  std::vector<int64_t> input_shape = {14, 12, 8, 100};
  std::vector<int64_t> bcast_shape = {14, 12, 8, 1};
  std::vector<int64_t> other_shape = {14, 100, 96};
  std::vector<int64_t> output_shape = {14, 3, 3200};

  std::unique_ptr<Fusion> fusion_ptr = std::make_unique<Fusion>();
  Fusion& fusion = *fusion_ptr.get();
  FusionGuard fg(&fusion);

  TensorView* x = makeSymbolicTensor(input_shape.size());
  TensorView* y = makeConcreteTensor(bcast_shape);
  TensorView* z = makeSymbolicTensor(other_shape.size());
  fusion.addInput(x);
  fusion.addInput(y);
  fusion.addInput(z);

  auto tv1 = add(x, y);
  auto tv2 = reshape(tv1, input_shape, output_shape);
  auto tv3 = reshape(z, other_shape, output_shape);
  auto output = add(tv2, tv3);
  fusion.addOutput(output);

  auto options = at::TensorOptions().dtype(at::kFloat).device(at::kCUDA, 0);
  at::Tensor at_x = at::randn(input_shape, options);
  at::Tensor at_y = at::randn(bcast_shape, options);
  at::Tensor at_z = at::randn(other_shape, options);
  std::vector<c10::IValue> aten_inputs = {at_x, at_y, at_z};

  FusionExecutorCache fusion_executor_cache(std::move(fusion_ptr));
  auto outputs = fusion_executor_cache.runFusionWithInputs(aten_inputs);

  testValidate(&fusion, outputs, aten_inputs, __LINE__, __FILE__);
}

TEST_F(GpuViewTest, FusionReshapeConcreteDomain4) {
  std::vector<int64_t> shape1 = {3, 4, 5};
  std::vector<int64_t> shape2 = {3 * 4 * 5};

  std::unique_ptr<Fusion> fusion_ptr = std::make_unique<Fusion>();
  Fusion& fusion = *fusion_ptr.get();
  FusionGuard fg(&fusion);

  auto tv0 = makeSymbolicTensor(shape1.size() - 1);
  fusion.addInput(tv0);

  auto tv1 = makeSymbolicTensor(shape1.size());
  fusion.addInput(tv1);

  auto tv2 = broadcast(tv0, {true, false, false});
  auto tv3 = add(tv1, tv2);
  auto tv4 = reshape(tv3, shape1, shape2);
  auto tv5 = set(tv4);
  fusion.addOutput(tv5);

  tv0->computeAt(tv5, -1);
  tv1->computeAt(tv5, -1);

  NVF_CHECK(tv5->nDims() == 1);

  // The concrete domain of tv5, which is 1D, with permissive or loop mapping
  // needs to be either the domain of tv4 or tv5, both of which have the three
  // concrete root domains of tv1. In other words, it must map with tv4 and tv5
  // with the exact mapping.
  ComputeAtMap map(&fusion);
  auto concrete_id =
      map.getConcreteMappedID(tv5->axis(0), IdMappingMode::PERMISSIVE);
  NVF_CHECK(
      map.areMapped(concrete_id, tv5->axis(0), IdMappingMode::EXACT),
      "Invalid concrete ID: ",
      concrete_id->toString());
  NVF_CHECK(
      map.areMapped(concrete_id, tv4->axis(0), IdMappingMode::EXACT),
      "Invalid concrete ID: ",
      concrete_id->toString());
}

TEST_F(GpuViewTest, FusionReshapeConcreteDomain5) {
  const std::vector<int64_t> shape1 = {12};
  const std::vector<int64_t> shape2 = {4, 3};
  const std::vector<int64_t> shape3 = {12, 5};
  const std::vector<int64_t> shape4 = {4, 3, 5};

  for (auto order : {true, false}) {
    std::unique_ptr<Fusion> fusion_ptr = std::make_unique<Fusion>();
    Fusion& fusion = *fusion_ptr.get();
    FusionGuard fg(&fusion);

    auto tv0 = makeSymbolicTensor(1);
    fusion.addInput(tv0);

    auto tv1 = makeSymbolicTensor(2);
    fusion.addInput(tv1);

    auto tv0_cache = set(tv0);

    auto path1 = [&]() {
      auto reshape_2d = reshape(tv0_cache, shape1, shape2);
      auto reshape_2d_copy = set(reshape_2d);
      fusion.addOutput(reshape_2d_copy);
      return reshape_2d_copy;
    };

    auto path2 = [&]() {
      auto tv0_bc = broadcast(tv0_cache, {false, true});
      auto tv0_bc_plus_tv1 = add(tv0_bc, tv1);
      auto reshape_3d = reshape(tv0_bc_plus_tv1, shape3, shape4);
      auto reshape_3d_copy = set(reshape_3d);
      fusion.addOutput(reshape_3d_copy);
      return reshape_3d_copy;
    };

    TensorView* path1_out = nullptr;
    TensorView* path2_out = nullptr;

    if (order) {
      // Fails before #1544. Concrete ID is picked from path1_out, which
      // doesn't have the second root domain of tv1
      path2_out = path2();
      path1_out = path1();
    } else {
      // Works fine
      path1_out = path1();
      path2_out = path2();
    }

    path2_out->merge(-2, -1);
    path2_out->merge(-2, -1);

    tv0->computeAt(path2_out, -1);
    tv1->computeAt(path2_out, -1);

    NVF_CHECK(path1_out->nDims() == 1);
    NVF_CHECK(path2_out->nDims() == 1);

    ComputeAtMap map(&fusion);

    // Make sure the two output tensors are mapped. Note both are 1D.
    NVF_CHECK(map.areMapped(
        path1_out->axis(0), path2_out->axis(0), IdMappingMode::LOOP));

    auto concrete_id =
        map.getConcreteMappedID(path2_out->axis(0), IdMappingMode::LOOP);
    NVF_CHECK(
        path2_out->axis(0) == concrete_id,
        "Incorrect concrete ID: ",
        concrete_id->toString());
  }
}

TEST_F(GpuViewTest, FusionFlattenAfterUnsqueezeOutput) {
  Fusion fusion;
  FusionGuard fg(&fusion);

  std::vector<int64_t> input_shape{512};

  TensorView* x = makeSymbolicTensor(input_shape.size(), DataType::Double);
  TensorView* bias = makeSymbolicTensor(input_shape.size(), DataType::Double);
  fusion.addInput(x);
  fusion.addInput(bias);

  auto x_add_bias = add(x, bias);
  auto x_unsqueeze = unsqueeze(x_add_bias, -1);
  auto x_reshape = flatten(x_unsqueeze);
  fusion.addOutput(x_reshape);

  auto options = at::TensorOptions().dtype(at::kDouble).device(at::kCUDA, 0);
  at::Tensor at_x = at::randn(input_shape, options);
  at::Tensor at_bias = at::randn(input_shape, options);
  std::vector<c10::IValue> aten_inputs = {at_x, at_bias};

  x_reshape->split(0, 4);
  x_add_bias->computeAt(x_reshape, 1);
  x_reshape->axis(0)->parallelize(ParallelType::TIDx);

  FusionExecutor fe;
  fe.compileFusion(&fusion, aten_inputs);
  auto outputs = fe.runFusion(aten_inputs);

  testValidate(&fusion, outputs, aten_inputs, __LINE__, __FILE__);
}

TEST_F(GpuViewTest, FusionComputeAtLogicalDomainMapWithView) {
  Fusion fusion;
  FusionGuard fg(&fusion);

  const std::vector<int64_t> input_shape1{10, 12};
  const std::vector<int64_t> input_shape2{10, 3, 4};

  auto tv0 = makeSymbolicTensor(2);
  fusion.addInput(tv0);

  auto tv1 = add(tv0, IrBuilder::create<Val>(1.0));

  // reduction followed by broadcast
  auto tv2 = sum(tv1, {1});
  auto tv3 = broadcast(tv2, {false, true, true});

  // Path with a reshape
  auto tv4 = reshape(tv1, input_shape1, input_shape2);

  // Join the reduciton+broadcast and reshape paths together
  auto tv5 = add(tv3, tv4);
  fusion.addOutput(tv5);

  ComputeAtLogicalDomainMap map;
  map.build();

  // It's not possible to compute tv1 at the -1 position of
  // t2. ComputeAtLogicalDomainMap should tell that by not mapping the
  // second axis.
  auto tv1_tv2_mappable_dims =
      map.getMappableDims(tv1->domain(), tv2->domain());
  NVF_CHECK(
      tv1_tv2_mappable_dims.find(tv1->axis(1)) == tv1_tv2_mappable_dims.end(),
      "Invalid ComputeAtLogicalDomainMap. Domain should not be mappable: ",
      tv1->axis(1)->toString());
}

TEST_F(GpuViewTest, FusionExpandRepro) {
  Fusion fusion;
  FusionGuard fg(&fusion);

  const std::vector<int64_t> input_shape1{4, 1, 1};
  const std::vector<int64_t> input_shape2{4, 3, 2};

  auto tv0 = makeConcreteTensor({-1, 1, 1});
  fusion.addInput(tv0);
  auto tv1 = makeSymbolicTensor(3);
  fusion.addInput(tv1);

  auto tv2 = expand_as(tv0, tv1);
  fusion.addOutput(tv2);

  auto options = at::TensorOptions().dtype(at::kFloat).device(at::kCUDA, 0);
  at::Tensor at_x = at::randn(input_shape1, options);
  at::Tensor at_y = at::randn(input_shape2, options);
  std::vector<c10::IValue> aten_inputs = {at_x, at_y};

  FusionExecutor fe;
  fe.compileFusion(&fusion);
  LaunchParams l_params;
  auto outputs = fe.runFusion(aten_inputs, {}, l_params, {});

  testValidate(&fusion, outputs, aten_inputs, __LINE__, __FILE__);

  // second run to verify cached output allocation
  outputs = fe.runFusion(aten_inputs, {}, l_params, {});
  testValidate(&fusion, outputs, aten_inputs, __LINE__, __FILE__);
}

TEST_F(GpuViewTest, FusionExpandView1) {
  auto fusion = std::make_unique<Fusion>();
  FusionGuard fg(fusion.get());

  auto tv0 = makeConcreteTensor({4, 1, 8});
  fusion->addInput(tv0);

  auto tv1 = makeConcreteTensor({12, 8});
  fusion->addInput(tv1);

  auto tv2 = expand(
      tv0,
      {IrBuilder::create<Val>(4L),
       IrBuilder::create<Val>(3L),
       IrBuilder::create<Val>(8L)});

  auto tv3 = reshape(tv2, {4, 3, 8}, {12, 8});
  auto tv4 = add(tv3, tv1);
  fusion->addOutput(tv4);

  auto options = at::TensorOptions().dtype(at::kFloat).device(at::kCUDA, 0);
  auto t0 = at::randn({4, 1, 8}, options);
  auto t1 = at::randn({12, 8}, options);

  FusionExecutorCache executor_cache(std::move(fusion));
  auto cg_outputs = executor_cache.runFusionWithInputs({t0, t1});

  testValidate(
      executor_cache.fusion(), cg_outputs, {t0, t1}, __LINE__, __FILE__);
}

TEST_F(GpuViewTest, FusionExpandView2) {
  auto fusion = std::make_unique<Fusion>();
  FusionGuard fg(fusion.get());

  auto tv0 = makeConcreteTensor({1, 8});
  fusion->addInput(tv0);

  auto tv1 = makeConcreteTensor({3, 4, 8});
  fusion->addInput(tv1);

  auto tv2 =
      expand(tv0, {IrBuilder::create<Val>(12L), IrBuilder::create<Val>(8L)});

  auto tv3 = reshape(tv2, {12, 8}, {3, 4, 8});
  auto tv4 = add(tv3, tv1);
  fusion->addOutput(tv4);

  auto options = at::TensorOptions().dtype(at::kFloat).device(at::kCUDA, 0);
  auto t0 = at::randn({1, 8}, options);
  auto t1 = at::randn({3, 4, 8}, options);

  FusionExecutorCache executor_cache(std::move(fusion));
  auto cg_outputs = executor_cache.runFusionWithInputs({t0, t1});

  testValidate(
      executor_cache.fusion(), cg_outputs, {t0, t1}, __LINE__, __FILE__);
}

TEST_F(GpuViewTest, FusionReshapeTransformCache) {
  auto assert_matches = [](ReshapeExample example_0, ReshapeExample example_1) {
    NVF_ERROR(
        analyzeViewConstraint(example_0.first, example_0.second) ==
            analyzeViewConstraint(example_1.first, example_1.second),
        "View: ",
        example_0.first,
        " -> ",
        example_0.second,
        "  Does not match:",
        example_1.first,
        " -> ",
        example_1.second);
  };

  auto assert_does_not_match = [](ReshapeExample example_0,
                                  ReshapeExample example_1) {
    NVF_ERROR(
        !(analyzeViewConstraint(example_0.first, example_0.second) ==
          analyzeViewConstraint(example_1.first, example_1.second)),
        "View: ",
        example_0.first,
        " -> ",
        example_0.second,
        "  Should not match:",
        example_1.first,
        " -> ",
        example_1.second);
  };

  // Splits are done as splitting out left hand side, so left hand side
  // split changes can't reuse reshape, but right hand side split changes can.
  // Merges, since they don't bury hard values in can always be reshared.
  // Need to make sure squeeze and broadcast changes don't try to reuse reshape.
  // What matches and what doesn't is very specific to the implementation of how
  // the splits/merges are generated. This could be changed over time as there
  // isn't a single set of transformations to potentially make a reshape. For
  // example we could always merge all dimensions, then split out all
  // dimensions. This would always be valid but would not be efficient for
  // indexing.

  // "Same"
  assert_matches(
      {{1, 1, 3333, 1}, {1, 1, 3333, 1}}, {{1, 1, 3333, 1}, {1, 1, -1, 1}});
  assert_matches(
      {{8, 1, 1, 2 * 4, 1, 8}, {8, 2, 4, 1, 8}},
      {{8, 1, 1, 2 * 4, 1, 8}, {8, 2, 4, 1, -1}});

  // Trivial reduce matching
  assert_matches({{1, 3333, 1}, {-1}}, {{1, 24, 1}, {-1}});

  // Trivial reduce not matching
  assert_does_not_match({{1, 3333, 1}, {-1}}, {{1, 3333}, {-1}});

  // Broadcast matching
  assert_matches({{3333}, {1, -1, 1}}, {{24}, {1, -1, 1}});

  // Broadcast not matching
  assert_does_not_match({{3333}, {1, -1, 1}}, {{24}, {1, -1}});

  // RHS split
  assert_matches(
      {{3, 17, 2 * 4 * 10, 1}, {3 * 17, 1, 2, 4, -1}},
      {{3, 17, 2 * 4 * 10 * 7, 1}, {3 * 17, 1, 2, 4, -1}});
  assert_matches(
      {{1, 303 * 11, 1}, {1, 303, -1, 1}},
      {{1, 303 * 11 * 4, 1}, {1, 303, -1, 1}});
  assert_matches(
      {{2, 3, 2 * 2 * 3, 5}, {1, 2 * 3, 1, 2, -1, 5, 1}},
      {{2, 3, 2 * 2 * 4, 5}, {1, 2 * 3, 1, 2, -1, 5, 1}});
  assert_matches(
      {{22, 11 * 2, 2}, {22, 11, 1, 1, -1}},
      {{22, 11 * 2 * 4, 2 * 3}, {22, 11, 1, 1, -1}});
  assert_matches(
      {{1, 1111 * 3}, {1, 1, 1, 1111, 1, -1}},
      {{1, 1111 * 3 * 7}, {1, 1, 1, 1111, 1, -1}});
  assert_matches(
      {{1, 303 * 11 * 2, 1}, {1, 303, -1, 1}},
      {{1, 303 * 11 * 3, 1}, {1, 303, -1, 1}});
  assert_matches(
      {{8, 1, 1, 2 * 4, 1, 8}, {8, 2, -1, 1, 8}},
      {{8, 1, 1, 2 * 4 * 6, 1, 8}, {8, 2, -1, 1, 8}});

  // LHS split not matching
  assert_does_not_match(
      {{3, 17, 2 * 4 * 10, 1}, {3 * 17, 1, 2, -1, 10}},
      {{3, 17, 2 * 4 * 3 * 10, 1}, {3 * 17, 1, 2, -1, 10}});
  assert_does_not_match(
      {{1, 303 * 11, 1}, {1, -1, 11, 1}},
      {{1, 303 * 11 * 2, 1}, {1, -1, 11, 1}});
  assert_does_not_match(
      {{2, 3, 2 * 2, 5}, {1, 2 * 3, 1, -1, 2, 5, 1}},
      {{2, 3, 3 * 2, 5}, {1, 2 * 3, 1, -1, 2, 5, 1}});
  assert_does_not_match(
      {{22, (11 + 1) * 2, 2}, {22, -1, 1, 1, 2 * 2}},
      {{22, 11 * 2, 2}, {22, -1, 1, 1, 2 * 2}});
  assert_does_not_match(
      {{1, 1111 * 3}, {1, 1, 1, -1, 1, 3}},
      {{1, 1111 * 2 * 3}, {1, 1, 1, -1, 1, 3}});
  assert_does_not_match(
      {{1, 303 * 11, 1}, {1, -1, 11, 1}},
      {{1, (303 + 1) * 11, 1}, {1, -1, 11, 1}});
  assert_does_not_match(
      {{8, 1, 1, 2 * 4, 1, 8}, {8, -1, 4, 1, 8}},
      {{8, 1, 1, 3 * 4, 1, 8}, {8, -1, 4, 1, 8}});

  // Merge matching
  assert_matches(
      {{3, 17, 2 * 4 * 10, 1, 9}, {-1, 1, 2, 4, 10, 9}},
      {{4, 18, 2 * 4 * 10, 1, 9}, {-1, 1, 2, 4, 10, 9}});
  assert_matches({{22, 1, 23, 1}, {-1, 1}}, {{23, 1, 22, 1}, {-1, 1}});

  // Merge not matching
  assert_does_not_match({{2, 3, 4}, {-1, 4}}, {{2, 3, 4}, {2, -1}});
  assert_does_not_match(
      {{22, 1, 23, 1, 24}, {-1, 24}}, {{22, 1, 23, 1, 24}, {22, -1}});

  // Split->Merge matching
  assert_matches(
      {{22, 11 * 2, 3}, {22, 11, 1, 1, -1}},
      {{22, 11 * 3, 2}, {22, 11, 1, 1, -1}});
  assert_matches(
      {{1, 3922 * 3 * 7, 1, 2 * 2}, {1, 3922 * 2, 1, -1}},
      {{1, 3922 * 7, 1, 2}, {1, 3922 * 2, 1, -1}});

  // Split->Merge not matching
  assert_does_not_match(
      {{22, 11 * 2, 2}, {22, -1, 1, 1, 4}},
      {{22, 11 * 2 * 3, 2}, {22, -1, 1, 1, 4}});
  assert_does_not_match(
      {{1, 3922 * 7, 1, 2}, {1, -1, 1, 7}},
      {{1, 3922 * 7 * 2, 1, 2}, {1, -1, 1, 7}});

  // Merge->Split matching
  assert_matches(
      {{1, 3922 * 2, 1, 7}, {1, 3922 * 7, -1}},
      {{1, 3922 * 2 * 3, 1, 7}, {1, 3922 * 7, -1}});
  assert_matches(
      {{19, 3 * 4, 7, 99}, {19, 3, -1}}, {{19, 3 * 3, 8, 10}, {19, 3, -1}});

  // Merge->Split not matching
  assert_does_not_match(
      {{1, 3922 * 2, 1, 7}, {1, -1, 2}}, {{1, 3922, 1, 7}, {1, -1, 2}});
  assert_does_not_match(
      {{19, 3 * 4, 7, 99}, {19, -1, 3}}, {{19, 3 * 5, 7, 99}, {19, -1, 3}});
}

TEST_F(GpuViewTest, FusionReshapeIdGraph) {
  Fusion fusion;
  FusionGuard fg(&fusion);

  int w = 2, x = 3, y = 4, z = 5;

  auto tv0 = makeConcreteTensor({w, x, y, z});
  fusion.addInput(tv0);

  auto tv1 = sin(tv0);

  auto tv2 = reshape(tv1, {w, x, y, z}, {w, y, x * z});
  fusion.addOutput(tv2);

  auto tv3 = makeConcreteTensor({w, x, y, z});
  fusion.addInput(tv3);

  auto tv4 = reshape(tv3, {w, x, y, z}, {w, y, x * z});
  fusion.addOutput(tv4);

  // Link 0 and 3 together for reshape analysis done based on before the
  // reshapes actually happened.
  auto tv5 = add(tv0, tv3);
  fusion.addOutput(tv5);

  auto tv6 = makeConcreteTensor({w, x, x, y, z});

  auto tv7 = sum(tv6, {2});
  auto tv8 = broadcast(tv7, {false, true, false, true, false, false});

  auto tv9 = makeConcreteTensor({w, 6, x, 7, y, z});
  fusion.addInput(tv9);
  auto tv10 = add(tv8, tv9);
  fusion.addOutput(tv10);

  auto tv12 = reshape(tv8, {w, 1, x, 1, y, z}, {w, y, x * z});
  fusion.addOutput(tv12);

  // Link the reshapes after the reshapes happen
  auto t13 = add(tv12, tv4);
  fusion.addOutput(t13);

  // Start from the exact iter domain graph of the fusion
  IterDomainGraph id_graph(&fusion);
  auto disjoint_reshape_ids = id_graph.exactNodes();

  NVF_CHECK(id_graph.exactNodes().strictAreMapped(tv2->axis(1), tv4->axis(1)));
  NVF_CHECK(id_graph.exactNodes().strictAreMapped(tv2->axis(2), tv4->axis(2)));

  NVF_CHECK(id_graph.exactNodes().strictAreMapped(
      tv2->getRootDomain()[1], tv12->getRootDomain()[1]));
  NVF_CHECK(id_graph.exactNodes().strictAreMapped(
      tv2->getRootDomain()[2], tv12->getRootDomain()[2]));
  NVF_CHECK(id_graph.exactNodes().strictAreMapped(
      tv2->getRootDomain()[3], tv12->getRootDomain()[3]));
}

TEST_F(GpuViewTest, FusionReshapeVectorize) {
  Fusion fusion;
  FusionGuard fg(&fusion);

  auto tv0 = makeContigTensor(3);
  fusion.addInput(tv0);
  auto tv1 = flatten(tv0, 1, 2);
  auto tv2 = flatten(tv0, 1, 2);
  auto tv3 = sin(tv1);
  auto tv4 = sin(tv2);
  fusion.addOutput(tv3);
  fusion.addOutput(tv4);

  auto options = at::TensorOptions().dtype(at::kFloat).device(at::kCUDA, 0);

  at::Tensor input = at::randn({256, 256, 256}, options);

  auto lparams = schedulePointwise(&fusion, {input});

  auto hasVectorization = [](TensorView* tv) -> bool {
    for (auto i : tv->getLoopDomain()) {
      if (i->getParallelType() == ParallelType::Vectorize) {
        return true;
      }
    }
    return false;
  };

  for (auto o : fusion.outputs()) {
    NVF_CHECK(hasVectorization(o->as<TensorView>()));
  }
  for (auto i : fusion.inputs()) {
    for (auto c : ir_utils::consumerTvsOf(i->as<TensorView>())) {
      NVF_CHECK(hasVectorization(c));
    }
  }

  FusionExecutor fe;
  fe.compileFusion(&fusion, {input}, lparams);
  auto outputs = fe.runFusion({input}, lparams);

  testValidate(&fusion, outputs, {input}, __LINE__, __FILE__);
}

TEST_F(GpuViewTest, FusionExpandFlatten) {
#ifdef FBCODE_CAFFE2
  GTEST_SKIP() << "Fails accuracy on V100 32gb";
#endif
  auto fusion = std::make_unique<Fusion>();
  FusionGuard fg(fusion.get());

  auto tv0 = makeConcreteTensor({-1, -1, 1});
  fusion->addInput(tv0);
  auto tv1 = expand(
      tv0,
      {tv0->axis(0)->extent(),
       tv0->axis(1)->extent(),
       IrBuilder::create<Val>(8L)});
  auto tv2 = flatten(tv1, 1, 2);
  auto tv3 = sum(tv2, {1});
  fusion->addOutput(tv3);

  auto options = at::TensorOptions().dtype(at::kFloat).device(at::kCUDA, 0);
  at::Tensor input = at::randn({256, 1024, 1}, options);

  FusionExecutorCache executor_cache(std::move(fusion));
  auto cg_outputs = executor_cache.runFusionWithInputs({input});

  testValidate(
      executor_cache.fusion(), cg_outputs, {input}, __LINE__, __FILE__);
}

TEST_F(GpuViewTest, FusionIllegalReductionFlatten) {
  EXPECT_THAT(
      []() {
        auto fusion = std::make_unique<Fusion>();
        FusionGuard fg(fusion.get());

        auto tv0 = makeConcreteTensor({2, 3});
        fusion->addInput(tv0);

        auto tv1 = sum(tv0, {1});
        auto tv2 = flatten(tv1, 0, 1);
        fusion->addOutput(tv2);
      },
      testing::ThrowsMessage<nvfuser::nvfError>(
          testing::HasSubstr("Invalid end_dim")));
}

TEST_F(GpuViewTest, FusionReductionFlatten1) {
  auto fusion = std::make_unique<Fusion>();
  FusionGuard fg(fusion.get());

  auto tv0 = makeConcreteTensor({2, 3, 5});
  fusion->addInput(tv0);

  auto tv1 = sum(tv0, {1});
  auto tv2 = flatten(tv1, 0, 1);
  fusion->addOutput(tv2);

  auto options = at::TensorOptions().dtype(at::kFloat).device(at::kCUDA, 0);
  auto t0 = at::randn({2, 3, 5}, options);

  FusionExecutorCache executor_cache(std::move(fusion));
  auto cg_outputs = executor_cache.runFusionWithInputs({t0});

  testValidate(executor_cache.fusion(), cg_outputs, {t0}, __LINE__, __FILE__);
}

TEST_F(GpuViewTest, FusionPwiseViewSchedule) {
  Fusion fusion;
  FusionGuard fg(&fusion);

  int x = 31, y = 65, z = 103;

  auto tv0 = makeConcreteTensor({x, y, z});
  fusion.addInput(tv0);

  auto tv1 = sin(tv0);

  auto tv2 = reshape(tv1, {x, y, z}, {x, y * z});
  fusion.addOutput(tv2);

  auto tv3 = makeConcreteTensor({x, y, z});
  fusion.addInput(tv3);

  auto tv4 = reshape(tv3, {x, y, z}, {x, y * z});
  fusion.addOutput(tv4);

  // Link 0 and 3 together for reshape analysis done based on before the
  // reshapes actually happened.
  auto tv5 = add(tv0, tv3);
  fusion.addOutput(tv5);

  {
    TransformPropagator propagator(tv4);
    MaxLogicalDomainInfoSpanningTree(tv4).traverse(&propagator);
  }

  for (auto i : c10::irange(tv5->nDims() - 1)) {
    (void)i; // Suppress unused variable warning
    tv5->merge(0);
  }
  tv5->split(0, 32);
  tv5->split(0, 4);
  tv5->axis(0)->parallelize(ParallelType::BIDx);
  tv5->axis(1)->parallelize(ParallelType::Unroll);
  tv5->axis(2)->parallelize(ParallelType::TIDx);

  {
    TransformPropagator propagator(tv5);
    MaxLogicalDomainInfoSpanningTree spanning_tree(tv5);
    spanning_tree.traverse(&propagator);
    scheduler_utils::parallelizeAllLike(tv5);

    // Inline the schedule
    inlineMost();
  }

  auto options = at::TensorOptions().dtype(at::kFloat).device(at::kCUDA, 0);

  at::Tensor t0 = at::randn({x, y, z}, options);
  at::Tensor t3 = at::randn({x, y, z}, options);

  FusionExecutor fe;
  fe.compileFusion(&fusion, {t0, t3});
  auto cg_outputs = fe.runFusion({t0, t3});

  testValidate(&fusion, cg_outputs, {t0, t3}, __LINE__, __FILE__);
}

TEST_F(GpuViewTest, FusionSumViewSchedule) {
  Fusion fusion;
  FusionGuard fg(&fusion);

  int x = 31, y = 65, z = 103;

  auto tv0 = makeConcreteTensor({x, y, z});
  fusion.addInput(tv0);

  auto tv1 = sin(tv0);

  auto tv2 = reshape(tv1, {x, y, z}, {x, y * z});
  fusion.addOutput(tv2);

  auto tv3 = makeConcreteTensor({x, y, z});
  fusion.addInput(tv3);

  auto tv4 = reshape(tv3, {x, y, z}, {x, y * z});
  auto tv5 = sum(tv4, {1});
  fusion.addOutput(tv5);

  // Link 0 and 3 together for reshape analysis done based on before the
  // reshapes actually happened.
  auto tv6 = add(tv0, tv3);
  fusion.addOutput(tv6);

  {
    TransformPropagator propagator(tv4);
    MaxLogicalDomainInfoSpanningTree(tv4).traverse(&propagator);
  }

  tv5->split(1, 128);
  tv5->split(1, 4);

  auto tv5_rf = tv5->rFactor({1, 2});
  tv5_rf->axis(0)->parallelize(ParallelType::BIDx);
  tv5_rf->axis(2)->parallelize(ParallelType::Unroll);
  tv5_rf->axis(3)->parallelize(ParallelType::TIDx);

  {
    TransformPropagator propagator(tv5_rf);
    MaxLogicalDomainInfoSpanningTree spanning_tree(tv5_rf);
    spanning_tree.traverse(&propagator);
    scheduler_utils::parallelizeAllLike(tv5_rf);

    // Inline the schedule
    inlineMost();
  }

  auto options = at::TensorOptions().dtype(at::kFloat).device(at::kCUDA, 0);

  at::Tensor t0 = at::randn({x, y, z}, options);
  at::Tensor t3 = at::randn({x, y, z}, options);
  auto t1 = sin(t0);
  auto t2 = at::native::view(t1, {x, y * z});
  auto t4 = at::native::view(t3, {x, y * z});
  auto t5 = t4.sum({1});
  auto t6 = t0 + t3;

  FusionExecutor fe;
  fe.compileFusion(&fusion, {t0, t3});
  auto cg_outputs = fe.runFusion({t0, t3});

  testValidate(&fusion, cg_outputs, {t0, t3}, {t2, t5, t6}, __LINE__, __FILE__);
}

// Make sure matching reshapes are segmented into the same kernel
TEST_F(GpuViewTest, FusionReshapeMagicSchedule1) {
  auto fusion = std::make_unique<Fusion>();
  FusionGuard fg(fusion.get());

  int x = 31, y = 65, z = 103;

  auto tv0 = makeConcreteTensor({x, y, z});
  fusion->addInput(tv0);

  auto tv1 = sin(tv0);

  auto tv2 = reshape(tv1, {x, y, z}, {x, y * z});
  // Without tv6, the complete fusion would be segmented to many pointwise
  // kernels.
  //
  // This is for two reasons:
  //
  // 1. Without tv6, tv2's definition, reshape, would have to be segmented out
  // by MarkAliasesPrepare. Therefore, the complete fusion can't be accepted as
  // one kernel.
  //
  // 2. Because of that, the complete fusion would be
  // decomposed into singletons, which the segmenter attempts to merge.
  // The segmenter can't yet horizontally merge `tv1`, `tv4` and `tv5`, leading
  // to many pointwise kernels.
  //
  // A similar trick is applied to several other FusionReshapeMagicSchedule
  // tests to work around this segmenter limitation.
  auto tv6 = add(tv2, tv2);
  fusion->addOutput(tv6);

  auto tv3 = makeConcreteTensor({x, y, z});
  fusion->addInput(tv3);

  auto tv4 = reshape(tv3, {x, y, z}, {x, y * z});
  fusion->addOutput(tv4);

  // Link 0 and 3 together for reshape analysis done based on before the
  // reshapes actually happened.
  auto tv5 = add(tv0, tv3);
  fusion->addOutput(tv5);

  auto options = at::TensorOptions().dtype(at::kFloat).device(at::kCUDA, 0);

  at::Tensor t0 = at::randn({x, y, z}, options);
  at::Tensor t3 = at::randn({x, y, z}, options);

  FusionExecutorCache executor_cache(std::move(fusion));
  auto cg_outputs = executor_cache.runFusionWithInputs({t0, t3});
  EXPECT_FALSE(executor_cache.getMostRecentKernelRuntime()->isSegmented());

  testValidate(
      executor_cache.fusion(), cg_outputs, {t0, t3}, __LINE__, __FILE__);
}

// Make sure reshapes of reshapes are correct
TEST_F(GpuViewTest, FusionReshapeMagicSchedule2) {
  auto fusion = std::make_unique<Fusion>();
  FusionGuard fg(fusion.get());

  int x = 31, y = 65, z = 103;

  auto tv0 = makeConcreteTensor({x, y, z});
  fusion->addInput(tv0);

  auto tv1 = sin(tv0);

  auto tv2 = reshape(tv1, {x, y, z}, {x, y * z});
  auto tv3 = reshape(tv2, {x, y * z}, {x * y, z});
  auto tv4 = reshape(tv3, {x * y, z}, {y, x * z});
  auto tv5 = reshape(tv4, {y, x * z}, {x, y, z});
  fusion->addOutput(tv5);

  auto options = at::TensorOptions().dtype(at::kFloat).device(at::kCUDA, 0);

  at::Tensor t0 = at::randn({x, y, z}, options);

  // For now pointwise scheduler only accepts a single reshape at a time, so
  // this will be broken up into multiple kernels. This is due to the reference
  // check looking for all mappings to all input IDs.
  // TODO: Fix the reference check for this case
  FusionExecutorCache executor_cache(std::move(fusion));
  auto cg_outputs = executor_cache.runFusionWithInputs({t0});

  testValidate(executor_cache.fusion(), cg_outputs, {t0}, __LINE__, __FILE__);
}

// Make sure broadcasts not on the reshape path that don't interfere with
// reshape are segmented in one kernel and correctly trigger 2D pointwise
// scheduling
TEST_F(GpuViewTest, FusionReshapeMagicSchedule3) {
  auto fusion = std::make_unique<Fusion>();
  FusionGuard fg(fusion.get());

  int w = 15, x = 31, y = 49, z = 65;

  auto tv0 = makeConcreteTensor({x, y, z});
  fusion->addInput(tv0);

  auto tv1 = sin(tv0);

  auto tv2 = reshape(tv1, {x, y, z}, {x, y * z});
  auto tv9 = add(tv2, tv2);
  fusion->addOutput(tv9);

  auto tv3 = makeConcreteTensor({x, y, z});
  fusion->addInput(tv3);

  auto tv4 = reshape(tv3, {x, y, z}, {x, y * z});
  fusion->addOutput(tv4);

  // Link 0 and 3 together for reshape analysis done based on before the
  // reshapes actually happened.
  auto tv5 = add(tv0, tv3);
  fusion->addOutput(tv5);

  // Broadcast on another branch to drive the pointwise reference to not be on
  // the reshape paths.

  auto tv6 = makeConcreteTensor({w, x, y, z});
  fusion->addInput(tv6);
  auto tv7 = broadcast(tv0, {true, false, false, false});
  auto tv8 = add(tv6, tv7);
  // tv8 should be the reference for the pointwise fusion. This broadcast
  // pattern doesn't interfere with the reshapes, so this should also be
  // scheduled as 2D.
  fusion->addOutput(tv8);

  auto options = at::TensorOptions().dtype(at::kFloat).device(at::kCUDA, 0);

  at::Tensor t0 = at::randn({x, y, z}, options);
  at::Tensor t3 = at::randn({x, y, z}, options);
  at::Tensor t6 = at::randn({w, x, y, z}, options);

  FusionExecutorCache executor_cache(std::move(fusion));
  // Collect the heuristic params
  executor_cache.profile(true);
  auto cg_outputs = executor_cache.runFusionWithInputs({t0, t3, t6});

  NVF_CHECK(!executor_cache.getMostRecentKernelRuntime()->isSegmented());
  NVF_CHECK(executor_cache.getMostRecentExecutorInfo()
                .params->isA<PointwiseParams>());
  auto pparams =
      executor_cache.getMostRecentExecutorInfo().params->as<PointwiseParams>();
  NVF_CHECK(pparams->break_point == 1);

  testValidate(
      executor_cache.fusion(), cg_outputs, {t0, t3, t6}, __LINE__, __FILE__);
}

// Make sure broadcasts through reshapes when not conflicting with reshape are
// segmented into one kernel and trigger 2D pointwise scheduler.
TEST_F(GpuViewTest, FusionReshapeMagicSchedule4) {
  auto fusion = std::make_unique<Fusion>();
  FusionGuard fg(fusion.get());

  int x = 31, y = 49, z = 65;

  auto tv0 = makeConcreteTensor({x, y, z});
  fusion->addInput(tv0);

  auto tv1 = sin(tv0);

  auto tv2 = reshape(tv1, {x, y, z}, {x, y * z});
  auto tv8 = add(tv2, tv2);
  fusion->addOutput(tv8);

  auto tv3 = makeConcreteTensor({x, y, z});
  fusion->addInput(tv3);

  auto tv4 = makeConcreteTensor({x, 1, 1});
  fusion->addInput(tv4);

  auto tv5 = add(tv4, tv3);

  auto tv6 = reshape(tv5, {x, y, z}, {x, y * z});
  auto tv9 = add(tv6, tv6);
  fusion->addOutput(tv9);

  // Link 0 and 3 together for reshape analysis done based on before the
  // reshapes actually happened.
  auto tv7 = add(tv0, tv3);
  fusion->addOutput(tv7);

  auto options = at::TensorOptions().dtype(at::kFloat).device(at::kCUDA, 0);

  at::Tensor t0 = at::randn({x, y, z}, options);
  at::Tensor t3 = at::randn({x, y, z}, options);
  at::Tensor t4 = at::randn({x, 1, 1}, options);

  FusionExecutorCache executor_cache(std::move(fusion));
  // Collect the heuristic params
  executor_cache.profile(true);
  auto cg_outputs = executor_cache.runFusionWithInputs({t0, t3, t4});

  NVF_CHECK(!executor_cache.getMostRecentKernelRuntime()->isSegmented());
  NVF_CHECK(executor_cache.getMostRecentExecutorInfo()
                .params->isA<PointwiseParams>());
  auto pparams =
      executor_cache.getMostRecentExecutorInfo().params->as<PointwiseParams>();
  NVF_CHECK(pparams->break_point == 1);

  testValidate(
      executor_cache.fusion(), cg_outputs, {t0, t3, t4}, __LINE__, __FILE__);
}

// Make sure different reshapes that are consumed by the reference are segmented
// into a single kernel.
TEST_F(GpuViewTest, FusionReshapeMagicSchedule5) {
  auto fusion_ptr = std::make_unique<Fusion>();
  Fusion& fusion = *fusion_ptr.get();
  FusionGuard fg(&fusion);

  int w = 15, x = 31, y = 49, z = 65;

  auto tv0 = makeConcreteTensor({w, x, y * z});
  fusion.addInput(tv0);
  auto tv1 = sin(tv0);
  auto tv2 = reshape(tv1, {w, x, y * z}, {z, y, x, w});

  auto tv3 = makeConcreteTensor({w, x * y, z});
  fusion.addInput(tv3);
  auto tv4 = cos(tv3);
  auto tv5 = reshape(tv4, {w, x * y, z}, {z, y, x, w});

  auto tv6 = add(tv2, tv5);
  fusion.addOutput(tv6);

  auto options = at::TensorOptions().dtype(at::kFloat).device(at::kCUDA, 0);

  at::Tensor t0 = at::randn({w, x, y * z}, options);
  at::Tensor t3 = at::randn({w, x * y, z}, options);

  FusionExecutorCache executor_cache(std::move(fusion_ptr));
  // Collect the heuristic params
  executor_cache.profile(true);
  auto cg_outputs = executor_cache.runFusionWithInputs({t0, t3});

  NVF_CHECK(!executor_cache.getMostRecentKernelRuntime()->isSegmented());
  NVF_CHECK(executor_cache.getMostRecentExecutorInfo()
                .params->isA<PointwiseParams>());

  testValidate(&fusion, cg_outputs, {t0, t3}, __LINE__, __FILE__);
}

// Test reshape/transpose and its impact on vectorization
TEST_F(GpuViewTest, FusionReshapeMagicSchedule6) {
  auto fusion_ptr = std::make_unique<Fusion>();
  Fusion& fusion = *fusion_ptr.get();
  FusionGuard fg(&fusion);

  // pointwise heuristics will avoid vectorization if can't achieve a full wave.
  // use a large size to make sure we can achieve a full wave, e.g. x * y >= 128
  // * sm_count
  int x = 1024, y = 1024;

  auto tv0 = makeContigTensor(2);
  fusion.addInput(tv0);
  auto tv1 = reshape(tv0, {x, y}, {x, y / 2, 2});
  auto tv2 = transpose(tv1, 0, 1);

  auto tv3 = makeContigTensor(3);
  fusion.addInput(tv3);
  auto tv4 = add(tv2, tv3);
  fusion.addOutput(tv4);

  auto options = at::TensorOptions().dtype(at::kFloat).device(at::kCUDA, 0);

  at::Tensor t0 = at::randn({x, y}, options);
  at::Tensor t3 = at::randn({y / 2, x, 2}, options);

  FusionExecutorCache executor_cache(std::move(fusion_ptr));
  // Collect the heuristic params
  executor_cache.profile(true);
  auto cg_outputs = executor_cache.runFusionWithInputs({t0, t3});

  NVF_CHECK(!executor_cache.getMostRecentKernelRuntime()->isSegmented());
  NVF_CHECK(executor_cache.getMostRecentExecutorInfo()
                .params->isA<PointwiseParams>());
  NVF_CHECK(
      executor_cache.getMostRecentExecutorInfo()
          .params->as<PointwiseParams>()
          ->vectorize &&
      executor_cache.getMostRecentExecutorInfo()
          .params->as<PointwiseParams>()
          ->unroll_factor);

  testValidate(&fusion, cg_outputs, {t0, t3}, __LINE__, __FILE__);
}

// View with 3D reduction scheduling
TEST_F(GpuViewTest, FusionReshapeMagicSchedule7) {
  auto fusion_ptr = std::make_unique<Fusion>();
  Fusion& fusion = *fusion_ptr.get();
  FusionGuard fg(&fusion);

  int v = 3, w = 5, x = 42, y = 7, z = 9;

  auto tv0 = makeConcreteTensor({w, v, x, y, z});
  fusion.addInput(tv0);
  auto tv1 = sin(tv0);
  auto tv2 = reshape(tv1, {w, v, x, y, z}, {v * w, x, y * z});

  auto tv3 = makeConcreteTensor({v, w, x, z, y});
  fusion.addInput(tv3);
  auto tv4 = cos(tv3);
  auto tv5 = reshape(tv4, {v, w, x, z, y}, {v * w, x, y * z});

  auto tv6 = add(tv2, tv5);
  auto tv7 = sum(tv6, {0, 2});
  fusion.addOutput(tv7);

  auto options = at::TensorOptions().dtype(at::kFloat).device(at::kCUDA, 0);

  at::Tensor t0 = at::randn({w, v, x, y, z}, options);
  at::Tensor t3 = at::randn({v, w, x, z, y}, options);

  FusionExecutorCache executor_cache(std::move(fusion_ptr));
  // Collect the heuristic params
  executor_cache.profile(true);
  auto cg_outputs = executor_cache.runFusionWithInputs({t0, t3});

  NVF_CHECK(!executor_cache.getMostRecentKernelRuntime()->isSegmented());
  NVF_CHECK(executor_cache.getMostRecentExecutorInfo()
                .params->isA<ReductionParams>());

  testValidate(&fusion, cg_outputs, {t0, t3}, __LINE__, __FILE__);
}

// View with 3D normalization scheduling
TEST_F(GpuViewTest, FusionReshapeMagicSchedule8) {
  auto fusion_ptr = std::make_unique<Fusion>();
  Fusion& fusion = *fusion_ptr.get();
  FusionGuard fg(&fusion);

  int v = 3, w = 5, x = 42, y = 7, z = 9;

  auto tv0 = makeConcreteTensor({w, v, x, y, z});
  fusion.addInput(tv0);
  auto tv1 = sin(tv0);
  auto tv2 = reshape(tv1, {w, v, x, y, z}, {v * w, x, y * z});

  auto tv3 = makeConcreteTensor({v, w, x, z, y});
  fusion.addInput(tv3);
  auto tv4 = cos(tv3);
  auto tv5 = reshape(tv4, {v, w, x, z, y}, {v * w, x, y * z});

  auto tv6 = add(tv2, tv5);
  auto tv7 = sum(tv6, {0, 2});
  auto tv8 = broadcast(tv7, {true, false, true});
  auto tv9 = add(tv6, tv8);
  fusion.addOutput(tv9);

  auto options = at::TensorOptions().dtype(at::kFloat).device(at::kCUDA, 0);

  at::Tensor t0 = at::randn({w, v, x, y, z}, options);
  // This might trigger transpose kernel.
  at::Tensor t3 = at::randn({v, w, x, z, y}, options);

  FusionExecutorCache executor_cache(std::move(fusion_ptr));
  // Collect the heuristic params
  executor_cache.profile(true);
  auto cg_outputs = executor_cache.runFusionWithInputs({t0, t3});

  NVF_CHECK(!executor_cache.getMostRecentKernelRuntime()->isSegmented());
  NVF_CHECK(executor_cache.getMostRecentExecutorInfo()
                .params->isA<ReductionParams>());

  testValidate(&fusion, cg_outputs, {t0, t3}, __LINE__, __FILE__);
}

// AlbertForMaskedLM repro https://github.com/csarofeen/pytorch/issues/2066
TEST_F(GpuViewTest, FusionReshapeMagicSchedule9) {
  auto fusion_ptr = std::make_unique<Fusion>();
  Fusion& fusion = *fusion_ptr.get();
  FusionGuard fg(&fusion);

  int x = 2, y = 512, z = 128;

  auto tv0 = makeContigTensor(1);
  auto tv1 = makeContigTensor(2);
  auto tv2 = makeContigTensor(1);
  auto tv3 = makeContigTensor(2);
  auto tv4 = makeContigTensor(3);
  fusion.addInput(tv0);
  fusion.addInput(tv1);
  fusion.addInput(tv2);
  fusion.addInput(tv3);
  fusion.addInput(tv4);

  auto tv5 = broadcast(tv0, {true, true, false});
  auto tv6 = broadcast(tv1, {false, false, true});
  auto tv7 = broadcast(tv2, {true, true, false});
  auto tv8 = broadcast(tv3, {false, false, true});
  auto tv9 = set(tv6);

  auto s10 = IrBuilder::create<Val>(1e-12);
  auto tv11 = add(abs(tv8), s10);

  auto tv12 = sub(tv4, tv9);
  auto tv13 = rsqrt(tv11);
  auto tv14 = broadcast(tv13, {false, false, false});
  auto tv15 = mul(tv12, tv14);
  auto tv16 = mul(tv15, tv5);
  auto tv17 = add(tv16, tv7);
  auto tv18 = castOp(DataType::Float, tv17);
  auto tv19 = reshape(tv18, {x, y, z}, {x * y, z});
  fusion.addOutput(tv6);
  fusion.addOutput(tv13);
  fusion.addOutput(tv19);

  auto options = at::TensorOptions().dtype(at::kFloat).device(at::kCUDA, 0);
  auto t0 = at::randn({128}, options);
  auto t1 = at::randn({2, 512}, options);
  auto t2 = at::randn({128}, options);
  auto t3 = at::randn({2, 512}, options);
  auto t4 = at::randn({2, 512, 128}, options);

  FusionExecutorCache executor_cache(std::move(fusion_ptr));
  auto cg_outputs = executor_cache.runFusionWithInputs({t0, t1, t2, t3, t4});

  testValidate(&fusion, cg_outputs, {t0, t1, t2, t3, t4}, __LINE__, __FILE__);
}

// Simpler version of FusionReshapeMagicSchedule9_CUDA
TEST_F(GpuViewTest, FusionReshapeMagicSchedule10) {
  auto fusion_ptr = std::make_unique<Fusion>();
  Fusion& fusion = *fusion_ptr.get();
  FusionGuard fg(&fusion);

  int x = 2, y = 512, z = 128;

  auto tv0 = makeContigTensor(1);
  auto tv1 = makeContigTensor(2);
  auto tv2 = makeContigTensor(3);
  fusion.addInput(tv0);
  fusion.addInput(tv1);
  fusion.addInput(tv2);

  auto tv3 = broadcast(tv0, {true, true, false});
  auto tv4 = broadcast(tv1, {false, false, true});

  auto tv5 = add(tv2, tv4);
  auto tv6 = add(tv5, tv3);
  auto tv7 = reshape(tv6, {x, y, z}, {x * y, z});
  fusion.addOutput(tv4);
  fusion.addOutput(tv7);

  auto options = at::TensorOptions().dtype(at::kFloat).device(at::kCUDA, 0);
  auto t0 = at::randn({128}, options);
  auto t1 = at::randn({2, 512}, options);
  auto t2 = at::randn({2, 512, 128}, options);
  FusionExecutorCache executor_cache(std::move(fusion_ptr));
  auto cg_outputs = executor_cache.runFusionWithInputs({t0, t1, t2});
}

// CamemBert repro
TEST_F(GpuViewTest, FusionReshapeMagicSchedule11) {
  auto fusion_ptr = std::make_unique<Fusion>();
  Fusion& fusion = *fusion_ptr.get();
  FusionGuard fg(&fusion);

  int x = 512, y = 12, z = 64;

  auto tv0 = makeContigConcreteTensor({1, -1, -1, -1});
  fusion.addInput(tv0);
  auto tv1 = set(tv0);
  auto tv2 = reshape(tv1, {1, x, y, z}, {1, x, y * z});
  auto tv3 = reshape(tv2, {1, x, y * z}, {x, y * z});
  fusion.addOutput(tv3);

  auto options = at::TensorOptions().dtype(at::kFloat).device(at::kCUDA, 0);
  auto t0 = at::randn({1, x, y, z}, options);

  FusionExecutorCache executor_cache(std::move(fusion_ptr));
  auto cg_outputs = executor_cache.runFusionWithInputs({t0});

  testValidate(&fusion, cg_outputs, {t0}, __LINE__, __FILE__);
}

// Make sure different reshapes that are consumed by the reference are segmented
// into a single kernel.
TEST_F(GpuViewTest, FusionReshapeMapping) {
  auto fusion_ptr = std::make_unique<Fusion>();
  Fusion& fusion = *fusion_ptr.get();
  FusionGuard fg(&fusion);

  int w = 15, x = 31, y = 49, z = 65;

  auto tv0 = makeConcreteTensor({w, x, y * z});
  fusion.addInput(tv0);
  auto tv1 = sin(tv0);
  auto tv2 = reshape(tv1, {w, x, y * z}, {z, y, x, w});

  auto tv3 = makeConcreteTensor({w, x * y, z});
  fusion.addInput(tv3);
  auto tv4 = cos(tv3);
  auto tv5 = reshape(tv4, {w, x * y, z}, {z, y, x, w});

  auto tv6 = add(tv2, tv5);
  fusion.addOutput(tv6);

  tv6->merge(0);
  tv6->merge(0);
  tv6->merge(0);
  tv6->split(0, 128);
  tv6->split(0, 4);
  tv6->axis(0)->parallelize(ParallelType::BIDx);
  tv6->axis(1)->parallelize(ParallelType::Unroll);
  tv6->axis(2)->parallelize(ParallelType::TIDx);

  TransformPropagator propagator(tv6);
  MaxLogicalDomainInfoSpanningTree spanning_tree(tv6);
  spanning_tree.traverse(&propagator);
  scheduler_utils::parallelizeAllLike(tv6);

  // Inline the schedule
  inlineMost();

  auto options = at::TensorOptions().dtype(at::kFloat).device(at::kCUDA, 0);

  at::Tensor t0 = at::randn({w, x, y * z}, options);
  at::Tensor t3 = at::randn({w, x * y, z}, options);

  FusionExecutor fe;
  fe.compileFusion(&fusion, {t0, t3});
  auto cg_outputs = fe.runFusion({t0, t3});

  testValidate(&fusion, cg_outputs, {t0, t3}, __LINE__, __FILE__);
}

TEST_F(GpuViewTest, FusionLowerDivisibleSplits) {
  auto fusion_ptr = std::make_unique<Fusion>();
  Fusion& fusion = *fusion_ptr.get();
  FusionGuard fg(&fusion);

  int w = 15, x = 31, y = 49, z = 65;

  auto tv0 = makeContigTensor(4);
  fusion.addInput(tv0);
  auto tv1 = sin(tv0);
  auto tv2 = reshape(tv1, {w, x, y, z}, {z, y, x, w});

  fusion.addOutput(tv2);

  tv2->merge(0)->merge(0)->merge(0)->split(0, 4)->split(0, 8, false);

  TransformPropagator propagator(tv2);
  MaxLogicalDomainInfoSpanningTree spanning_tree(tv2);
  spanning_tree.traverse(&propagator);
  scheduler_utils::parallelizeAllLike(tv2);

  // Inline the schedule
  inlineMost();

  auto divisible_splits = getAllDivisibleSplits(&fusion);

  // Operations on all tensors are basically:
  // [10] merge(0)          [9]->outer->definition
  // [9] merge(0)           [8]->outer->definition
  // [8] merge(0)           [7]->in->definition
  // [7] split(0, z, false) [6]->in->definition
  // [6] split(1, y, false) [5]->in->definition
  // [5] split(2, x, false) [3]->inner->definition
  // RFactor of tv2
  // [4] merge(0)           [3]->outer->definition
  // [3] merge(0)           [2]->outer->definition
  // [2] merge(0)           [1]->in->definition
  // [1] split(0, 4)        [0]->in->definition
  // [0] split(0, 8, false) tv->axis(0)->definition

  for (auto tv : std::vector<TensorView*>({tv2, tv1, tv0})) {
    auto transform_0 = tv->axis(0)->definition()->as<Split>();
    auto transform_1 = transform_0->in()->definition()->as<Split>();
    auto transform_2 = transform_1->in()->definition()->as<Merge>();
    auto transform_3 = transform_2->outer()->definition()->as<Merge>();

    auto transform_5 = transform_3->inner()->definition()->as<Split>();
    auto transform_6 = transform_5->in()->definition()->as<Split>();
    auto transform_7 = transform_6->in()->definition()->as<Split>();

    NVF_CHECK(
        divisible_splits.find(transform_5) != divisible_splits.end(),
        "Expecting: ",
        transform_5->toString(),
        "\nFrom TV: ",
        tv,
        "\nTo be a divisible split.");
    NVF_CHECK(
        divisible_splits.find(transform_6) != divisible_splits.end(),
        "Expecting: ",
        transform_6->toString(),
        "\nFrom TV: ",
        tv,
        "\nTo be a divisible split.");
    NVF_CHECK(
        divisible_splits.find(transform_7) != divisible_splits.end(),
        "Expecting: ",
        transform_7->toString(),
        "\nFrom TV: ",
        tv,
        "\nTo be a divisible split.");
  }
}

TEST_F(GpuViewTest, FusionIssue2076) {
  auto fusion_ptr = std::make_unique<Fusion>();
  Fusion& fusion = *fusion_ptr.get();
  FusionGuard fg(&fusion);

  // torch.randn(4, 128, 1, 128, device='cuda').transpose(1,2),
  // sizes[4, 128, 1, 128] strides[128*128, 128, 128, 1]
  // sizes[4, 1, 128, 128] strides[128*128, 128, 128, 1]
  auto tv0 = TensorViewBuilder()
                 .shape({-1, 1, -1, -1})
                 .dtype(DataType::Bool)
                 .contiguity({true, std::nullopt, true, true})
                 .build();
  fusion.addInput(tv0);

  // torch.randn(48, 128, 128, device='cuda'),
  auto tv1 = makeContigTensor(3);
  fusion.addInput(tv1);

  // torch.randn(4, 1, 128, 128, device='cuda'),
  auto tv2 = makeContigConcreteTensor({-1, 1, -1, -1});
  fusion.addInput(tv2);

  auto tv3 = castOp(DataType::Float, tv0);
  auto tv4 = reshape(tv1, {48, 128, 128}, {4, 12, 128, 128});

  auto tv5 = mul(tv3, IrBuilder::create<Val>(1.0));
  auto tv6 = sub(IrBuilder::create<Val>(1.0), tv5);
  auto tv7 = castOp(DataType::Bool, tv6);
  auto tv8 = where(tv7, IrBuilder::create<Val>(-3.4028200000000001e+38), tv6);
  auto tv9 = add(tv8, tv2);
  auto tv10 = set(tv9);
  auto tv11 = expand(
      tv10,
      {tv10->axis(0)->extent(),
       IrBuilder::create<Val>(12L),
       tv10->axis(2)->extent(),
       tv10->axis(3)->extent()});

  auto tv12 = add(tv4, tv11);
  auto tv13 = reshape(tv12, {4, 12, 128, 128}, {48, 128, 128});
  auto tv14 = max(tv13, {2});
  auto tv15 = broadcast(tv14, {false, false, true});
  auto tv16 = set(tv15);
  auto tv17 = expand(
      tv16,
      {tv16->axis(0)->extent(),
       tv16->axis(1)->extent(),
       IrBuilder::create<Val>(128L)});
  auto tv18 = sub(tv13, tv17);
  auto tv19 = exp(tv18);
  auto tv20 = sum(tv19, {2});
  auto tv21 = broadcast(tv20, {false, false, true});
  auto tv22 = set(tv21);
  auto tv23 = expand(
      tv22,
      {tv22->axis(0)->extent(),
       tv22->axis(1)->extent(),
       IrBuilder::create<Val>(128L)});
  auto tv24 = div(tv19, tv23);

  fusion.addOutput(tv9);
  fusion.addOutput(tv24);

  auto options = at::TensorOptions().dtype(at::kFloat).device(at::kCUDA, 0);

  at::Tensor t0 =
      at::randn({4, 128, 1, 128}, options).transpose(1, 2).to(at::kBool);
  at::Tensor t1 = at::randn({48, 128, 128}, options);
  at::Tensor t2 = at::randn({4, 1, 128, 128}, options);

  auto t3 = t0.to(at::kFloat);
  auto t4 = t1.reshape({4, 12, 128, 128});

  // [4, 1, 128, 128]
  auto t5 = t3 * 1;
  auto t6 = 1 - t5;
  auto t7 = t6.to(at::kBool);
  auto t8 = at::where(t7, -3.4028200000000001e+38, t6);
  auto t9 = t8 + t2;
  auto t10 = t9;
  // [4, 1, 128, 128]
  auto t11 = t10.expand({4, 12, 128, 128});

  auto t12 = t4 + t11;
  auto t13 = t12.reshape({48, 128, 128});
  // 48, 128, 128
  auto t14 = std::get<0>(t13.max(2));
  auto t15 = t14.unsqueeze(-1);
  // 48, 128, 1
  auto t16 = t15;
  auto t17 = t16.expand({48, 128, 128});
  auto t18 = t13 - t17;
  auto t19 = t18.exp();
  auto t20 = t19.sum({2});
  auto t21 = t20.unsqueeze(-1);
  auto t22 = t21;
  auto t23 = t22.expand({48, 128, 128});
  auto t24 = t19 / t23;

  FusionExecutorCache executor_cache(std::move(fusion_ptr));
  auto cg_outputs = executor_cache.runFusionWithInputs({t0, t1, t2});
  testValidate(
      &fusion, cg_outputs, {t0, t1, t2}, {t9, t24}, __LINE__, __FILE__);
}

// Simplify first to reproduce compute at issue
TEST_F(GpuViewTest, FusionIssue2076_v2) {
  auto fusion_ptr = std::make_unique<Fusion>();
  Fusion& fusion = *fusion_ptr.get();
  FusionGuard fg(&fusion);

  // torch.randn(4, 128, 1, device='cuda').transpose(1,2)
  // sizes[4, 128, 1] strides[128, 1, 1]
  // sizes[4, 1, 128] strides[128, 128, 1]
  auto tv0 = TensorViewBuilder()
                 .shape({-1, 1, -1})
                 .contiguity({true, std::nullopt, true})
                 .build();
  fusion.addInput(tv0);

  // torch.randn(48, 128, device='cuda')
  auto tv1 = makeContigTensor(2);
  fusion.addInput(tv1);

  // torch.randn(4, 1, 128, device='cuda'),
  auto tv2 = makeContigConcreteTensor({-1, 1, -1});
  fusion.addInput(tv2);

  auto tv3 = reshape(tv1, {48, 128}, {4, 12, 128});
  auto tv4 = add(tv0, tv2);

  auto tv5 = add(tv3, tv4);
  auto tv6 = reshape(tv5, {4, 12, 128}, {48, 128});

  fusion.addOutput(tv4);
  fusion.addOutput(tv6);

  auto options = at::TensorOptions().dtype(at::kFloat).device(at::kCUDA, 0);

  at::Tensor t0 = at::randn({4, 128, 1}, options).transpose(1, 2);
  at::Tensor t1 = at::randn({48, 128}, options);
  at::Tensor t2 = at::randn({4, 1, 128}, options);

  FusionExecutorCache executor_cache(std::move(fusion_ptr));
  auto cg_outputs = executor_cache.runFusionWithInputs({t0, t1, t2});
  testValidate(&fusion, cg_outputs, {t0, t1, t2}, __LINE__, __FILE__);
}

TEST_F(GpuViewTest, FusionReshapeZeroDimInput) {
  Fusion fusion;
  FusionGuard fg(&fusion);

  TensorView* x = makeSymbolicTensor({}, DataType::Float);
  fusion.addInput(x);
  TensorView* y = makeSymbolicTensor(3, DataType::Float);
  fusion.addInput(y);

  auto x_rsh = reshape(x, {}, {1, 1, 1});

  auto prod = mul(x_rsh, y);
  fusion.addOutput(prod);

  auto options = at::TensorOptions().dtype(at::kFloat).device(at::kCUDA, 0);

  at::Tensor at_x =
      at::randn({1}).to(options)[0]; // indexing to get zero-dim tensor
  NVF_ERROR(at_x.ndimension() == 0);

  at::Tensor at_y = at::randn({2, 3, 4}).to(options);

  std::vector<c10::IValue> aten_inputs = {at_x, at_y};

  auto lparams = schedulePointwise(&fusion, aten_inputs);

  FusionExecutor fe;
  fe.compileFusion(&fusion, aten_inputs, lparams);
  auto outputs = fe.runFusion(aten_inputs, lparams);

  testValidate(&fusion, outputs, aten_inputs, __LINE__, __FILE__);
}

TEST_F(GpuViewTest, FusionReshapeZeroDimOutput) {
  Fusion fusion;
  FusionGuard fg(&fusion);

  // Make a concrete tensor so that all dims are set as broadcast
  TensorView* x = makeContigConcreteTensor({1, 1, 1}, DataType::Float);
  TensorView* y = makeContigConcreteTensor({1, 1}, DataType::Float);
  TensorView* z = makeSymbolicTensor(0, DataType::Float);
  fusion.addInput(x);
  fusion.addInput(y);
  fusion.addInput(z);

  auto x_rsh = reshape(x, {1, 1, 1}, {});
  // test mixed broadcast and concrete 1-dimensional iter-domains
  auto y_mixed = reshape(y, {1, 1}, {1, 1, 1});
  auto y_rsh = reshape(y_mixed, {1, 1, 1}, {});

  auto prod = mul(add(x_rsh, y_rsh), z);
  fusion.addOutput(prod);

  auto options = at::TensorOptions().dtype(at::kFloat).device(at::kCUDA, 0);

  at::Tensor at_x = at::randn({1, 1, 1}).to(options);
  at::Tensor at_y = at::randn({1, 1}).to(options);
  at::Tensor at_z =
      at::randn({1}).to(options)[0]; // indexing to get zero-dim tensor
  NVF_ERROR(at_z.ndimension() == 0);

  std::vector<c10::IValue> aten_inputs = {at_x, at_y, at_z};

  auto lparams = schedulePointwise(&fusion, aten_inputs);

  FusionExecutor fe;
  fe.compileFusion(&fusion, aten_inputs, lparams);
  auto outputs = fe.runFusion(aten_inputs, lparams);

  testValidate(&fusion, outputs, aten_inputs, __LINE__, __FILE__);
}

TEST_F(GpuViewTest, FusionReshapeZeroDimInputOutput) {
  Fusion fusion;
  FusionGuard fg(&fusion);

  TensorView* x = makeSymbolicTensor({}, DataType::Float);
  fusion.addInput(x);
  TensorView* y = makeSymbolicTensor({}, DataType::Float);
  fusion.addInput(y);

  auto x_rsh = reshape(x, {}, {});
  // test broadcasting then squeezing
  x_rsh = reshape(x, {}, {1, 1, 1});
  x_rsh = reshape(x_rsh, {1, 1, 1}, {});

  auto prod = mul(x_rsh, y);
  fusion.addOutput(prod);

  auto options = at::TensorOptions().dtype(at::kFloat).device(at::kCUDA, 0);

  at::Tensor at_x =
      at::randn({1}).to(options)[0]; // indexing to get zero-dim tensor
  at::Tensor at_y = at::randn({1}).to(options)[0];
  NVF_ERROR(at_x.ndimension() == 0 && at_y.ndimension() == 0);

  std::vector<c10::IValue> aten_inputs = {at_x, at_y};

  auto lparams = schedulePointwise(&fusion, aten_inputs);

  FusionExecutor fe;
  fe.compileFusion(&fusion, aten_inputs, lparams);
  auto outputs = fe.runFusion(aten_inputs, lparams);

  testValidate(&fusion, outputs, aten_inputs, __LINE__, __FILE__);
}

TEST_F(GpuViewTest, ReshapeOfReshape) {
  auto fusion = std::make_unique<Fusion>();
  FusionGuard fg(fusion.get());

  auto tv0 = makeContigTensor(2);
  fusion->addInput(tv0);

  auto tv1 = reshape(tv0, {4, 8}, {8, 4});
  auto tv2 = reshape(tv1, {8, 4}, {32});
  fusion->addOutput(tv2);

  std::vector<int64_t> shape({4, 8});

  auto options = at::TensorOptions().dtype(at::kFloat).device(at::kCUDA, 0);

  auto t0 = at::randn(shape, options);
  std::vector<c10::IValue> aten_inputs({t0});

  FusionExecutorCache executor_cache(std::move(fusion));
  auto cg_outputs = executor_cache.runFusionWithInputs(aten_inputs);

  auto runtime = executor_cache.getMostRecentKernelRuntime();
  NVF_CHECK(!runtime->isSegmented(), "Segmentation not expected");

  auto ref = t0.reshape({8, 4}).reshape({32});

  NVF_CHECK(ref.equal(cg_outputs.at(0)));
}

// A reproducer for #1116.
TEST_F(GpuViewTest, ExpandedBroadcast) {
  Fusion fusion;
  FusionGuard fg(&fusion);

  TensorView* in = makeContigConcreteTensor({4, 5});
  fusion.addInput(in);
  TensorView* out = broadcast(in, {false, false, true});
  out = expand(
      out,
      {IrBuilder::create<Val>(4),
       IrBuilder::create<Val>(5),
       IrBuilder::create<Val>(6)});
  // tryStaticReshape failed to get the expanded extent, which is 6.
  out = reshape(out, {IrBuilder::create<Val>(40), IrBuilder::create<Val>(3)});
  fusion.addOutput(out);

  at::Tensor in_tensor =
      at::randn({4, 5}, at::dtype(at::kFloat).device(at::kCUDA, 0));

  FusionExecutor fe;
  fe.compileFusion(&fusion, {in_tensor});
  at::Tensor actual_out_tensor = fe.runFusion({in_tensor})[0];

  testValidate(&fusion, {actual_out_tensor}, {in_tensor}, __LINE__, __FILE__);
}

TEST_F(GpuViewTest, SplitMergePointwiseSplitMerge) {
  auto fusion = std::make_unique<Fusion>();
  FusionGuard fg(fusion.get());
  const std::vector<int64_t> input_shape = {12, 20};
  DataType dtype = DataType::Float;
  auto tv0 = makeContigTensor(input_shape.size(), dtype);
  fusion->addInput(tv0);
  auto tv1 = castOp(DataType::Float, tv0);
  // root domain : (i0, i2)
  // logical domain : (3, i0/3, 4, i2/4)
  auto tv2 = reshape(tv1, {12, 20}, {3, 4, 4, 5});
  // root domain : (3, i0/3, 4, i2/4)
  // logical domain : (3, i0/3*4, i2/4)
  auto tv3 = reshape(tv2, {3, 4, 4, 5}, {3, 16, 5});
  // root domain : (3, i0/3*4, i2/4)
  auto tv4 = mul(tv3, tv3);
  // root domain : (i0, i2)
  // logical domain : (3, i0/3, 4, i2/4)
  auto tv5 = reshape(tv1, {12, 20}, {3, 4, 4, 5});
  // root domain : (3, i0/3, 4, i2/4)
  // logical domain : (3, i0/3*4, i2/4)
  auto tv6 = reshape(tv5, {3, 4, 4, 5}, {3, 16, 5});
  fusion->addOutput(tv4);
  fusion->addOutput(tv6);

  auto options =
      at::TensorOptions().dtype(data_type_to_aten(dtype)).device(at::kCUDA, 0);
  auto t0 = at::randn(input_shape, options);

  FusionExecutorCache executor_cache(std::move(fusion));
  auto cg_outputs = executor_cache.runFusionWithInputs({t0});

  testValidate(executor_cache.fusion(), {cg_outputs}, {t0}, __LINE__, __FILE__);
}

// segmented into 2 kernels: pointwise and reduction
TEST_F(GpuViewTest, GroupNormOriginal) {
  auto fusion = std::make_unique<Fusion>();
  FusionGuard fg(fusion.get());
  const int64_t N = 2, C = 128, H = 16, W = 16, G = 32;
  const std::vector<int64_t> input_shape = {N, C, H, W};
  const std::vector<int64_t> group_shape = {N, G, C / G, H, W};
  const std::vector<int64_t> input_shape_wb = {C};
  const std::vector<int64_t> group_shape_wb = {G, C / G};
  DataType dtype = DataType::Half;
  auto tv0 = makeContigTensor(input_shape.size(), dtype);
  auto tv1 = makeContigTensor(input_shape_wb.size(), DataType::Float);
  auto tv2 = makeContigTensor(input_shape_wb.size(), DataType::Float);
  fusion->addInput(tv0);
  fusion->addInput(tv1);
  fusion->addInput(tv2);
  // pointwise ops, e.g. cast
  auto tv3 = castOp(DataType::Float, tv0);
  // reshape from {N, C, H, W} to {N, G, C / G, H, W}
  auto tv4 = reshape(tv3, input_shape, group_shape);
  // normalization
  auto tv5 = sum(tv4, {-1, -2, -3});
  auto tv6 = broadcast(tv5, {false, false, true, true, true});
  auto tv7 = div(tv4, tv6);
  // reshape back to {N, C, H, W}
  auto tv8 = reshape(tv7, group_shape, input_shape);
  // pointwise ops, e.g. scale, bias, cast
  auto tv9 = broadcast(tv1, {true, false, true, true});
  auto tv10 = broadcast(tv2, {true, false, true, true});
  auto tv11 = mul(tv8, tv9);
  auto tv12 = add(tv11, tv10);
  auto tv13 = castOp(dtype, tv12);
  fusion->addOutput(tv13);

  auto options =
      at::TensorOptions().dtype(data_type_to_aten(dtype)).device(at::kCUDA, 0);
  auto options_wb = at::TensorOptions()
                        .dtype(data_type_to_aten(DataType::Float))
                        .device(at::kCUDA, 0);
  auto t0 = at::randn(input_shape, options);
  auto tw = at::randn(input_shape_wb, options_wb);
  auto tb = at::randn(input_shape_wb, options_wb);

  FusionExecutorCache executor_cache(std::move(fusion));
  auto cg_outputs = executor_cache.runFusionWithInputs({t0, tw, tb});
  // should expect 1 after adding a pre-segment pass to move reshape to input
  // and output.
  EXPECT_THAT(
      executor_cache.getMostRecentKernelRuntime()->fusionSegments()->groups(),
      UnorderedElementsAre(
          HeuristicIs(ScheduleHeuristic::PointWise),
          HeuristicIs(ScheduleHeuristic::Reduction)));

  testValidate(
      executor_cache.fusion(), cg_outputs, {t0, tw, tb}, __LINE__, __FILE__);
}

using ReductionAxes = std::vector<int64_t>;
class ViewReductionTest : public NVFuserFixtureParamTest<ReductionAxes> {};

TEST_P(ViewReductionTest, ReductionReshapeInputNoMergedIds) {
  auto reduction_axes = GetParam();
  auto fusion = std::make_unique<Fusion>();
  FusionGuard fg(fusion.get());
  const int64_t N = 2, C = 128, H = 16, W = 16, G = 32;
  const std::vector<int64_t> input_shape = {N, C, H, W};
  const std::vector<int64_t> group_shape = {N, G, C / G, H, W};
  DataType dtype = DataType::Half;
  auto tv0 = makeContigTensor(input_shape.size(), dtype);
  fusion->addInput(tv0);
  auto tv1 = castOp(DataType::Float, tv0);
  auto tv2 = reshape(tv1, input_shape, group_shape);
  auto tv3 = sum(tv2, {reduction_axes});
  fusion->addOutput(tv3);

  auto options =
      at::TensorOptions().dtype(data_type_to_aten(dtype)).device(at::kCUDA, 0);
  auto t0 = at::randn(input_shape, options);
  auto t1 = t0.reshape(group_shape).to(at::kFloat);
  auto ref = t1.sum({reduction_axes});

  FusionExecutorCache executor_cache(std::move(fusion));
  auto cg_outputs = executor_cache.runFusionWithInputs({t0});
  // should have only 1 segment group
  auto seg_groups =
      executor_cache.getMostRecentKernelRuntime()->fusionSegments()->groups();
  EXPECT_EQ(seg_groups.size(), 1);
  testValidate(
      executor_cache.fusion(), cg_outputs, {t0}, {ref}, __LINE__, __FILE__);
}

INSTANTIATE_TEST_SUITE_P(
    ,
    ViewReductionTest,
    ::testing::Values(
        std::vector<int64_t>{0},
        std::vector<int64_t>{0, 1},
        std::vector<int64_t>{0, 1, 2},
        std::vector<int64_t>{-1},
        std::vector<int64_t>{-1, -2},
        std::vector<int64_t>{-1, -2, -3},
        std::vector<int64_t>{0, 2, 4},
        std::vector<int64_t>{1, 3}));

class ViewNormalizationTest : public NVFuserFixtureParamTest<ReductionAxes> {};

TEST_P(ViewNormalizationTest, NormalizationReshapeInputNoMergedIds) {
  auto reduction_axes = GetParam();
  auto fusion = std::make_unique<Fusion>();
  FusionGuard fg(fusion.get());
  const int64_t N = 2, C = 128, H = 16, W = 16, G = 32;
  const std::vector<int64_t> input_shape = {N, C, H, W};
  const std::vector<int64_t> group_shape = {N, G, C / G, H, W};
  int ndims = (int)group_shape.size();
  std::vector<bool> broadcast_tags(ndims, false);
  for (auto axis : reduction_axes) {
    int idx = axis < 0 ? ndims + axis : axis;
    broadcast_tags[idx] = true;
  }
  DataType dtype = DataType::Half;
  auto tv0 = makeContigTensor(input_shape.size(), dtype);
  fusion->addInput(tv0);
  auto tv1 = castOp(DataType::Float, tv0);
  auto tv2 = reshape(tv1, input_shape, group_shape);
  auto tv3 = sum(tv2, {reduction_axes});
  auto tv4 = broadcast(tv3, broadcast_tags);
  auto tv5 = div(tv2, tv4);
  auto tv6 = castOp(dtype, tv5);
  fusion->addOutput(tv6);

  auto options =
      at::TensorOptions().dtype(data_type_to_aten(dtype)).device(at::kCUDA, 0);
  auto t0 = at::randn(input_shape, options);
  auto t1 = t0.reshape(group_shape).to(at::kFloat);
  auto t2 = t1.sum(reduction_axes);
  for (int idx = 0; idx < ndims; idx++) {
    if (broadcast_tags[idx]) {
      t2 = t2.unsqueeze(idx);
    }
  }
  auto t3 = t1 / t2;
  auto ref = t3.to(at::kHalf);
  FusionExecutorCache executor_cache(std::move(fusion));
  auto cg_outputs = executor_cache.runFusionWithInputs({t0});
  // should have only 1 segment group
  auto seg_groups =
      executor_cache.getMostRecentKernelRuntime()->fusionSegments()->groups();
  EXPECT_EQ(seg_groups.size(), 1);
  testValidate(
      executor_cache.fusion(), cg_outputs, {t0}, {ref}, __LINE__, __FILE__);
}

INSTANTIATE_TEST_SUITE_P(
    ,
    ViewNormalizationTest,
    ::testing::Values(
        std::vector<int64_t>{0},
        std::vector<int64_t>{0, 1},
        std::vector<int64_t>{0, 1, 2},
        std::vector<int64_t>{-1},
        std::vector<int64_t>{-1, -2},
        std::vector<int64_t>{-1, -2, -3},
        std::vector<int64_t>{0, 2, 4},
        std::vector<int64_t>{1, 3}));

// GroupNorm with the last reshape moved to output tensors
// first 3 reshapes are fused in InnerPersistent
// last reshape is NoOp
TEST_F(GpuViewTest, GroupNormReshapeMovedToOutput) {
  auto fusion = std::make_unique<Fusion>();
  FusionGuard fg(fusion.get());
  constexpr int64_t n = 2, c = 128, h = 16, w = 16, g = 32;
  const std::vector<int64_t> input_shape = {n, c, h, w};
  const std::vector<int64_t> group_shape = {n, g, c / g, h, w};
  const std::vector<int64_t> input_shape_wb = {c};
  const std::vector<int64_t> group_shape_wb = {g, c / g};
  DataType dtype = DataType::Half;
  auto tv0 = makeContigTensor(input_shape.size(), dtype);
  auto tv1 = makeContigTensor(input_shape_wb.size(), DataType::Float);
  auto tv2 = makeContigTensor(input_shape_wb.size(), DataType::Float);
  fusion->addInput(tv0);
  fusion->addInput(tv1);
  fusion->addInput(tv2);
  auto tv3 = castOp(DataType::Float, tv0);
  // reshape from {N, C, H, W} to {N, G, C / G, H, W}
  auto tv4 = reshape(tv3, input_shape, group_shape);
  // normalization
  auto tv5 = sum(tv4, {-1, -2, -3});
  auto tv6 = broadcast(tv5, {false, false, true, true, true});
  auto tv7 = div(tv4, tv6);
  // reshape scale and bias
  auto tv8 = reshape(tv1, input_shape_wb, group_shape_wb);
  auto tv9 = reshape(tv2, input_shape_wb, group_shape_wb);
  // apply scale and bias
  auto tv10 = broadcast(tv8, {true, false, false, true, true});
  auto tv11 = broadcast(tv9, {true, false, false, true, true});
  auto tv12 = mul(tv7, tv10);
  auto tv13 = add(tv12, tv11);
  auto tv14 = castOp(dtype, tv13);
  // reshape back to input shape, segmented as a NoOp
  auto tv15 = reshape(tv14, group_shape, input_shape);
  fusion->addOutput(tv15);

  auto options =
      at::TensorOptions().dtype(data_type_to_aten(dtype)).device(at::kCUDA, 0);
  auto options_wb = at::TensorOptions()
                        .dtype(data_type_to_aten(DataType::Float))
                        .device(at::kCUDA, 0);
  auto t0 = at::randn(input_shape, options);
  auto tw = at::randn(input_shape_wb, options_wb);
  auto tb = at::randn(input_shape_wb, options_wb);

  FusionExecutorCache executor_cache(std::move(fusion));
  auto cg_outputs = executor_cache.runFusionWithInputs({t0, tw, tb});
  auto seg_groups =
      executor_cache.getMostRecentKernelRuntime()->fusionSegments()->groups();

  EXPECT_THAT(
      seg_groups,
      UnorderedElementsAre(
          HeuristicIs(ScheduleHeuristic::InnerPersistent),
          HeuristicIs(ScheduleHeuristic::NoOp)));

  testValidate(
      executor_cache.fusion(), cg_outputs, {t0, tw, tb}, __LINE__, __FILE__);
}

TEST_F(GpuViewTest, FusionMismatchingReshape) {
  Fusion fusion;
  FusionGuard fg(&fusion);

  // TODO: use symbolic sizes. Currently, this is not working because of
  // failures in replaceSymbolicSizes
  TensorView* tv0 = makeContigConcreteTensor({2, 3, 5}, DataType::Float);
  // TensorView* tv0 = makeContigTensor(3, DataType::Float);
  fusion.addInput(tv0);
  auto tv1 = sin(tv0);
  auto tv2 = reshape(tv1, {2, 3, 5}, {2 * 3, 5});
  auto tv3 = reshape(tv1, {2, 3, 5}, {2, 3 * 5});
  auto tv4 = cos(tv2);
  auto tv5 = exp(tv3);
  fusion.addOutput(tv4);
  fusion.addOutput(tv5);

  // For this fusion, because tv4 and tv5 have different views, and these views
  // are not compatible, traditionally, we were not able to support this fusion.
  // However, with the advanced feature that domains in a TensorDomain can be
  // connected by both forward and backward, we can schedule the entire fusion
  // like tv4 as follows:

  // First, the most difficult part is to schedule tv5. The TensorDomain of
  // tv5 only contains 2 IDs, and non of them is mapped to anything in tv4.
  // So, in order to schedule tv5 like tv4, we need to reconstruct the entire ID
  // graph into tv5.

  // Before schedule, tv5 is:
  //
  //  logical domain: [I0, I1]
  //
  // Now, we want to make tv5 as:
  //
  //                    I2   I3
  //                      \ /
  //  logical domain: [I0, I1]
  //
  // so that [I0, I2, I3] are mapped to the logical domain of fusion input.
  std::vector<IterDomain*> tv5_root{
      // Topological root of tv5, not the root domain of tv5.
      // TODO: rename root domain as producer domain
      tv5->getLogicalDomain()[0],
      tv0->getLogicalDomain()[1]->cloneWithoutRFactor(),
      tv0->getLogicalDomain()[2]->cloneWithoutRFactor(),
  };
  IrBuilder::create<Merge>(tv5->axis(1), tv5_root[1], tv5_root[2]);

  // Now, except for tv4, all tensors contain all IDs that are exact mapped to
  // the logical domain of the fusion input. tv4 not containing IDs exact mapped
  // to the logical domain of the fusion input is not a problem, because tv4 is
  // the reference tensor and the entire fusion will be scheduled like tv4.

  // Now, let's schedule tv1, tv3, and tv5 to be like tv4's logical domain:
  AbstractTensor schedule({
      {tv1->getLogicalDomain()[0],
       tv3->getRootDomain()[0],
       tv5_root[0]}, // dim 0
      {tv1->getLogicalDomain()[1],
       tv3->getRootDomain()[1],
       tv5_root[1]}, // dim 1
      {tv1->getLogicalDomain()[2],
       tv3->getRootDomain()[2],
       tv5_root[2]}, // dim 2
  });
  schedule.merge(0);

  // Now, tv5 looks like:
  //
  //                         I2  I3
  //                        / | /
  //  logical domain: [I0  /, I1]
  //                    | /
  //                    I4
  //
  // and `schedule` contains [I4, I3]

  // Now, `schedule` is like the logical domain of tv2 and tv4. So let's append
  // tv2 and tv4 to it so we can parallelizing all of them all together.
  schedule[0].as<std::vector>().push_back(tv2->getLogicalDomain()[0]);
  schedule[0].as<std::vector>().push_back(tv4->getLogicalDomain()[0]);
  schedule[1].as<std::vector>().push_back(tv2->getLogicalDomain()[1]);
  schedule[1].as<std::vector>().push_back(tv4->getLogicalDomain()[1]);

  // Parallelize all tensors as [BIDx, TIDx]
  schedule.merge(0);
  schedule.split(0, 128);
#if 0
  // TODO: sync analysis is not working yet
  for (auto id : static_cast<std::vector<IterDomain*>>(schedule[0])) {
    id->parallelize(ParallelType::BIDx);
  }
  for (auto id : static_cast<std::vector<IterDomain*>>(schedule[1])) {
    id->parallelize(ParallelType::TIDx);
  }
#endif

  // Now, tv5 looks like:
  //
  //                         I2  I3
  //                        / | / |
  //  logical domain: [I0  /, I1] |
  //                    | /       /
  //                    I4       /
  //                      \     /
  //                       \   /
  //                        \ /
  //                        I5
  //                        / \.
  //                    BIDx   TIDx
  //
  // and `schedule` contains [BIDx, TIDx]

  // TODO: make inlining work
  // inlineMost();

  // Set the loop domain of all tensors
  auto uz = schedule.unzip();
  tv1->setLoopDomain(uz[0].as<IterDomain*>());
  tv3->setLoopDomain(uz[1].as<IterDomain*>());
  tv5->setLoopDomain(uz[2].as<IterDomain*>());
  tv2->setLoopDomain(uz[3].as<IterDomain*>());
  tv4->setLoopDomain(uz[4].as<IterDomain*>());

  auto options = at::TensorOptions().dtype(at::kFloat).device(at::kCUDA, 0);
  // TODO: use larger tensor size once we are able to successfully parallelize
  // this fusion.
  at::Tensor t0 = at::randn({2, 3, 5}).to(options);
  FusionExecutor fe;
  fe.compileFusion(&fusion, {t0});
  auto cg_outputs = fe.runFusion({t0});

  testValidate(&fusion, cg_outputs, {t0}, __LINE__, __FILE__);
}

// Test that replacement of a scalar in a reshaped ID that is a product of a
<<<<<<< HEAD
// split gets replaced properly
// See https://github.com/NVIDIA/Fuser/issues/2671
TEST_F(NVFuserTest, ReplacedScalarInSplitOutput) {
=======
// split gets replaced properly. In this test, the reshape splits the i0=128
// axis into 32, i0 / 32. When we replace extents in the replaceSymbolicSizes
// pass, the i0/32 scalar, but not the constant 32. The original error came from
// replacing just one of those split axes, leaving the logical domain with one
// output of a Split and another IterDomain with no definition, so the logical
// domain was not a simple transformation of the root domain.
// See https://github.com/NVIDIA/Fuser/issues/2671
TEST_F(GpuViewTest, ReplacedScalarInSplitOutput) {
>>>>>>> 5478a960
  auto fusion = std::make_unique<Fusion>();
  FusionGuard fg(fusion.get());
  DataType dtype = DataType::Half;
  const std::vector<int64_t> input_shape = {128};
  auto tv0 = makeContigTensor(input_shape.size(), dtype);
  auto tv1 = makeContigTensor(input_shape.size(), dtype);
  fusion->addInput(tv0);
  fusion->addInput(tv1);
  auto S32 = IrBuilder::create<Val>(32L);
  auto S04 = div(tv0->axis(0)->extent(), IrBuilder::create<Val>(32L));
  auto tv2 = reshape(tv0, {S32, S04});
  auto tv3 = castOp(DataType::Float, tv2);
  auto tv4 = segment_set(tv3);
  auto tv5 = reshape(tv1, {S32, S04});
  auto tv6 = castOp(DataType::Float, tv5);
  auto tv7 = mul(tv4, tv6);
  fusion->addOutput(tv7);

  auto options = at::TensorOptions().dtype(at::kHalf).device(at::kCUDA, 0);
  auto t0 = at::randn(input_shape, options);
  auto t1 = at::randn(input_shape, options);
  FusionExecutorCache executor_cache(std::move(fusion));
  auto cg_outputs = executor_cache.runFusionWithInputs({t0, t1});
  testValidate(
      executor_cache.fusion(), cg_outputs, {t0, t1}, __LINE__, __FILE__);
}

<<<<<<< HEAD
=======
// This is a more specific version of the above test. Here we are directly
// replacing one of the Split outputs' extents and testing that we successfully
// perform the replacement and that the definition is intact.
TEST_F(GpuViewTest, ReplaceScalarInSplitOutputManually) {
  auto fusion = std::make_unique<Fusion>();
  FusionGuard fg(fusion.get());
  auto tv0 = makeSymbolicTensor(1);
  auto tv1 = makeSymbolicTensor(2);
  fusion->addInput(tv0);
  fusion->addInput(tv1);

  auto tv2 = reshape(tv0, {128}, {32, 4});
  auto tv3 = mul(tv1, tv2);

  fusion->addOutput(tv3);

  ASSERT_EQ(tv2->nDims(), 2);
  IterDomain* old_id = tv2->axis(1);
  Val* old_ext = old_id->extent();
  EXPECT_FALSE(old_ext->isConst());
  ASSERT_FALSE(old_id->definition() == nullptr);
  EXPECT_TRUE(old_id->definition()->isA<Split>());

  Val* replacement = IrBuilder::create<Val>(4, DataType::Index);
  std::unordered_map<Val*, Val*> replacement_map{{old_ext, replacement}};
  ir_utils::replaceValue(fusion.get(), replacement_map);

  ASSERT_EQ(tv2->nDims(), 2);
  IterDomain* new_id = tv2->axis(1);
  Val* new_ext = tv2->axis(1)->extent();
  EXPECT_EQ(new_ext, replacement);
  ASSERT_TRUE(new_ext->isConst());
  EXPECT_EQ(new_ext->value(), 4);
  ASSERT_FALSE(new_id->definition() == nullptr);
  EXPECT_TRUE(new_id->definition()->isA<Split>());
  EXPECT_FALSE(tv2->axis(0)->definition() == nullptr);
  EXPECT_TRUE(tv2->axis(0)->definition() == new_id->definition());
}

>>>>>>> 5478a960
} // namespace nvfuser<|MERGE_RESOLUTION|>--- conflicted
+++ resolved
@@ -2762,11 +2762,6 @@
 }
 
 // Test that replacement of a scalar in a reshaped ID that is a product of a
-<<<<<<< HEAD
-// split gets replaced properly
-// See https://github.com/NVIDIA/Fuser/issues/2671
-TEST_F(NVFuserTest, ReplacedScalarInSplitOutput) {
-=======
 // split gets replaced properly. In this test, the reshape splits the i0=128
 // axis into 32, i0 / 32. When we replace extents in the replaceSymbolicSizes
 // pass, the i0/32 scalar, but not the constant 32. The original error came from
@@ -2775,7 +2770,6 @@
 // domain was not a simple transformation of the root domain.
 // See https://github.com/NVIDIA/Fuser/issues/2671
 TEST_F(GpuViewTest, ReplacedScalarInSplitOutput) {
->>>>>>> 5478a960
   auto fusion = std::make_unique<Fusion>();
   FusionGuard fg(fusion.get());
   DataType dtype = DataType::Half;
@@ -2803,8 +2797,6 @@
       executor_cache.fusion(), cg_outputs, {t0, t1}, __LINE__, __FILE__);
 }
 
-<<<<<<< HEAD
-=======
 // This is a more specific version of the above test. Here we are directly
 // replacing one of the Split outputs' extents and testing that we successfully
 // perform the replacement and that the definition is intact.
@@ -2844,5 +2836,4 @@
   EXPECT_TRUE(tv2->axis(0)->definition() == new_id->definition());
 }
 
->>>>>>> 5478a960
 } // namespace nvfuser