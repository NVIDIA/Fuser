// clang-format off
/*
 * SPDX-FileCopyrightText: Copyright (c) 2023-present NVIDIA CORPORATION & AFFILIATES.
 * All rights reserved.
 * SPDX-License-Identifier: BSD-3-Clause
 */
// clang-format on
#include <csrc/exceptions.h>
#include <gmock/gmock-matchers.h>
#include <gtest/gtest.h>

#include <codegen.h>
#include <device_lower/analysis/divisible_split.h>
#include <device_lower/lower2device.h>
#include <disjoint_set.h>
#include <executor.h>
#include <executor_params.h>
#include <expr_evaluator.h>
#include <fusion.h>
#include <fusion_segmenter.h>
#include <inlining.h>
#include <ir/all_nodes.h>
#include <ir/builder.h>
#include <ir/graphviz.h>
#include <ir/iostream.h>
#include <ir/utils.h>
#include <iter_visitor.h>
#include <kernel_cache.h>
#include <kernel_ir.h>
#include <kernel_ir_dispatch.h>
#include <logical_domain_map.h>
#include <ops/all_ops.h>
#include <scheduler/all_schedulers.h>
#include <scheduler/reduction_utils.h>
#include <scheduler/utils.h>
#include <tests/cpp/utils.h>
#include <tests/cpp/validator.h>
#include <transform_replay.h>
#include <transform_rfactor.h>
#include <transform_view.h>

#include <ATen/cuda/CUDAContext.h>
#include <ATen/cuda/Exceptions.h>
#include <c10/cuda/CUDAStream.h>

#include <algorithm>
#include <iostream>

namespace nvfuser {
using testing::Contains;

using namespace at::indexing;
using GpuViewTest = NVFuserTest;

TEST_F(GpuViewTest, FusionViewDtypeSameSizeOutput) {
  Fusion fusion;
  FusionGuard fg(&fusion);

  std::vector<int64_t> input_shape{2, 10, 40};

  TensorView* x = makeSymbolicTensor(input_shape.size(), DataType::Float);
  TensorView* bias = makeSymbolicTensor(input_shape.size());
  fusion.addInput(x);
  fusion.addInput(bias);

  auto x_add_bias = add(x, bias);
  auto x_view = view(x_add_bias, DataType::Int32);
  fusion.addOutput(x_view);

  auto options = at::TensorOptions().dtype(at::kFloat).device(at::kCUDA, 0);
  at::Tensor at_x = at::randn(input_shape, options);
  at::Tensor at_bias = at::randn(input_shape, options);
  std::vector<c10::IValue> aten_inputs = {at_x, at_bias};

  auto lparams = schedulePointwise(&fusion, aten_inputs);

  FusionExecutor fe;
  fe.compileFusion(&fusion, aten_inputs, lparams);
  auto outputs = fe.runFusion(aten_inputs, lparams);

  testValidate(&fusion, outputs, aten_inputs, __LINE__, __FILE__);
}

TEST_F(GpuViewTest, FusionViewDtypeFailMismatchSize) {
  Fusion fusion;
  FusionGuard fg(&fusion);

  std::vector<int64_t> input_shape{2, 10, 40};

  TensorView* x = makeSymbolicTensor(input_shape.size(), DataType::Float);
  TensorView* bias = makeSymbolicTensor(input_shape.size());
  fusion.addInput(x);
  fusion.addInput(bias);

  auto x_add_bias = add(x, bias);
  // NOLINTNEXTLINE(cppcoreguidelines-avoid-goto,hicpp-avoid-goto)
  ASSERT_ANY_THROW(view(x_add_bias, DataType::Int));
  // NOLINTNEXTLINE(cppcoreguidelines-avoid-goto,hicpp-avoid-goto)
  ASSERT_ANY_THROW(view(x_add_bias, DataType::Half));
}

TEST_F(GpuViewTest, FusionViewAsRealOutput) {
  Fusion fusion;
  FusionGuard fg(&fusion);

  // TODO: We should modify our schedulers to correctly handle
  // view_as_real. And test these schedulers.
  std::vector<int64_t> input_shape{512};
  std::vector<int64_t> output_shape{512, 2};

  TensorView* x =
      makeSymbolicTensor(input_shape.size(), DataType::ComplexFloat);
  TensorView* bias =
      makeSymbolicTensor(input_shape.size(), DataType::ComplexFloat);
  fusion.addInput(x);
  fusion.addInput(bias);

  TensorView* y = makeSymbolicTensor(output_shape.size());
  fusion.addInput(y);

  auto y_plus_1 = add(y, IrBuilder::create<Val>(1.0));

  auto x_add_bias = add(x, bias);
  auto x_view = view_as_real(x_add_bias);
  auto out = add(y_plus_1, x_view);
  fusion.addOutput(out);

  out->axis(0)->parallelize(ParallelType::TIDx);
  x_add_bias->computeAt(out, -1);
  y->computeAt(out, -1);

  auto in_options =
      at::TensorOptions().dtype(at::kComplexFloat).device(at::kCUDA, 0);
  auto out_options = at::TensorOptions().dtype(at::kFloat).device(at::kCUDA, 0);
  at::Tensor at_x = at::randn(input_shape, in_options);
  at::Tensor at_bias = at::randn(input_shape, in_options);
  at::Tensor at_y = at::randn(output_shape, out_options);
  std::vector<c10::IValue> aten_inputs = {at_x, at_bias, at_y};

  FusionExecutor fe;
  fe.compileFusion(&fusion, aten_inputs);
  auto outputs = fe.runFusion(aten_inputs);

  testValidate(&fusion, outputs, aten_inputs, __LINE__, __FILE__);
}

TEST_F(GpuViewTest, FusionReshapeRfactorExtentReplacement) {
  auto fusion = std::make_unique<Fusion>();
  FusionGuard fg(fusion.get());

  auto tv0 = makeSymbolicTensor(2);
  fusion->addInput(tv0);
  auto tv1 = makeContigTensor(2);
  fusion->addInput(tv1);

  auto tv2 = reshape(tv0, {12, 8}, {4, 3, 8});
  auto tv3 = sum(tv2, {-1});
  auto tv4 = add(tv3, IrBuilder::create<Val>(1.0));
  auto tv5 = add(tv1, tv4);
  fusion->addOutput(tv5);

  auto options = at::TensorOptions().dtype(at::kFloat).device(at::kCUDA, 0);
  auto t0 = at::randn({12, 8}, options);
  auto t1 = at::randn({4, 3}, options);

  FusionExecutorCache executor_cache(std::move(fusion));
  auto cg_outputs = executor_cache.runFusionWithInputs({t0, t1});

  testValidate(
      executor_cache.fusion(), cg_outputs, {t0, t1}, __LINE__, __FILE__);
}

TEST_F(GpuViewTest, FusionReshapeOutput) {
  Fusion fusion;
  FusionGuard fg(&fusion);

  std::vector<int64_t> input_shape{2, 10, 40};
  std::vector<int64_t> output_shape{2, 10, 4, 10};

  TensorView* x = makeSymbolicTensor(input_shape.size());
  TensorView* bias = makeSymbolicTensor(input_shape.size());
  fusion.addInput(x);
  fusion.addInput(bias);

  auto x_add_bias = add(x, bias);
  auto x_reshape = reshape(x_add_bias, input_shape, output_shape);
  fusion.addOutput(x_reshape);

  auto options = at::TensorOptions().dtype(at::kFloat).device(at::kCUDA, 0);
  at::Tensor at_x = at::randn(input_shape, options);
  at::Tensor at_bias = at::randn(input_shape, options);
  std::vector<c10::IValue> aten_inputs = {at_x, at_bias};

  auto lparams = schedulePointwise(&fusion, aten_inputs);

  FusionExecutor fe;
  fe.compileFusion(&fusion, aten_inputs, lparams);
  auto outputs = fe.runFusion(aten_inputs, lparams);

  testValidate(&fusion, outputs, aten_inputs, __LINE__, __FILE__);
}

TEST_F(GpuViewTest, FusionReshapeFailMismatchSize) {
  Fusion fusion;
  FusionGuard fg(&fusion);

  // The number of elements in input and output shapes do not match,
  // so this reshape transformation is invalid.
  // 2 * 10 * 40 != 2 * 50 * 4 * 10

  std::vector<int64_t> input_shape{2, 10, 40};
  std::vector<int64_t> output_shape{2, 50, 4, 10};

  TensorView* x = makeSymbolicTensor(input_shape.size());
  TensorView* bias = makeSymbolicTensor(input_shape.size());
  fusion.addInput(x);
  fusion.addInput(bias);

  auto x_add_bias = add(x, bias);
  // NOLINTNEXTLINE(cppcoreguidelines-avoid-goto,hicpp-avoid-goto)
  ASSERT_ANY_THROW(reshape(x_add_bias, input_shape, output_shape));
}

TEST_F(GpuViewTest, FusionReshapeFailMulitDimInference) {
  Fusion fusion;
  FusionGuard fg(&fusion);

  // Only one dimension can be inferred in the output shape.
  // Otherwise, the size of the dimensions is ambiguous.
  std::vector<int64_t> input_shape{2, 10, 40};
  std::vector<int64_t> output_shape{2, -1, 4, -1};

  TensorView* x = makeSymbolicTensor(input_shape.size());
  TensorView* bias = makeSymbolicTensor(input_shape.size());
  fusion.addInput(x);
  fusion.addInput(bias);

  auto x_add_bias = add(x, bias);
  // NOLINTNEXTLINE(cppcoreguidelines-avoid-goto,hicpp-avoid-goto)
  ASSERT_ANY_THROW(reshape(x_add_bias, input_shape, output_shape));
}

void reductionViewAddFusion(
    const std::vector<int64_t>& input_shape,
    const std::vector<int64_t>& output_shape,
    const bool has_implicit_broadcast,
    const bool reshape_before_reduction) {
  constexpr int kReductionAxis = -1;

  // Drop size for reduction axis from reshape_shape
  std::vector<int64_t> reshape_shape;
  {
    const auto kAxis = (kReductionAxis < 0)
        ? (kReductionAxis + input_shape.size())
        : kReductionAxis;
    for (auto i : c10::irange(input_shape.size())) {
      if (reshape_before_reduction || i != kAxis) {
        reshape_shape.push_back(input_shape[i]);
      }
    }
  }

  auto bias_shape = (reshape_before_reduction) ? input_shape : output_shape;
  std::unique_ptr<Fusion> fusion_ptr = std::make_unique<Fusion>();
  Fusion& fusion = *fusion_ptr.get();
  FusionGuard fg(&fusion);

  TensorView* x = (has_implicit_broadcast)
      ? makeConcreteTensor(input_shape)
      : makeSymbolicTensor(input_shape.size());
  TensorView* bias = (has_implicit_broadcast)
      ? makeConcreteTensor(bias_shape)
      : makeSymbolicTensor(bias_shape.size());
  fusion.addInput(x);
  fusion.addInput(bias);

  auto tv1 =
      (reshape_before_reduction) ? add(x, bias) : sum(x, {kReductionAxis});
  auto x_reshape = reshape(tv1, reshape_shape, output_shape);
  auto y = (reshape_before_reduction) ? sum(x_reshape, {kReductionAxis})
                                      : add(x_reshape, bias);
  fusion.addOutput(y);

  auto options = at::TensorOptions().dtype(at::kFloat).device(at::kCUDA, 0);
  at::Tensor at_x = at::randn(input_shape, options);
  at::Tensor at_bias = at::randn(bias_shape, options);
  std::vector<c10::IValue> aten_inputs = {at_x, at_bias};

  FusionExecutorCache fusion_executor_cache(std::move(fusion_ptr));
  auto outputs = fusion_executor_cache.runFusionWithInputs(aten_inputs);

  testValidate(&fusion, outputs, aten_inputs, __LINE__, __FILE__);
}

typedef std::vector<int64_t> shape_t;
using ReshapeExample = std::pair<shape_t, shape_t>;
// TODO: View examples with just 333 elements are failing validation in
// normalization. This might just be because our tolerances aren't tuned well
// for small sizes and the parallelization could be limited which could be
// detected as a validation issue, though it might not actually be a correctness
// issue. Using 3333 instead of 333 in those cases but should validate what's
// going on in the 333 case.
std::vector<ReshapeExample> all_reshape_examples = {
    {{1, 19, 1, 3 * 4, 7, 1, 99}, {1, 19, -1, 3, 4 * 7 * 99}},
    {{1, 19, 1, 3 * 4, 7, 1, 99}, {1, 19, 1, 3, 4 * 7 * 99}},
    {{19, 3 * 4, 7, 99}, {19, 3, 4 * 7 * 99}},

    {{3, 17, 2 * 4 * 10, 1}, {3 * 17, 1, 2, 4, -1}},
    {{3, 17, 2 * 4 * 10, 1}, {3 * 17, 1, 2, 4, 10}},
    {{3, 17, 2 * 4 * 10, 1}, {3 * 17, 2, 4, 1, 10}},

    {{3, 17, 2 * 4 * 10, 1, 9}, {-1, 1, 2, 4, 10, 9}},
    {{3, 17, 2 * 4 * 10, 1, 9}, {3 * 17, 1, 2, 4, 10, 9}},
    {{3, 17, 2 * 4 * 10, 1, 9}, {3 * 17, 2, 4, 1, 10, 9}},

    {{2, 3, 2 * 2, 5}, {1, 2 * 3, 1, -1, 2, 5, 1}},

    {{22, 11 * 2, 2}, {22, -1, 1, 1, 2 * 2}},
    {{22, 1, 22, 1}, {-1}},
    {{22, 11 * 2, 2}, {22, 11, 1, 1, 2 * 2}},
    {{22, 1, 22, 1}, {22 * 22}},

    {{37, 9, 7, 3 * 2, 5 * 2}, {37 * 9, 2, -1, 3, 7 * 5}},
    {{37, 9, 7, 3 * 2, 5 * 2}, {37 * 9, 2, 2, 3, 7 * 5}},

    {{1, 1, 3333, 1}, {1, 1, -1, 1}},
    // Disabled for now due to non-deterministic nan issue (#1920)
    // {{1, 1111 * 3}, {1, 1, 1, -1, 1, 3}},
    {{1, 3333, 1}, {-1}},
    {{1, 1, 3333, 1}, {1, 1, 3333, 1}},
    {{1, 303 * 11, 1}, {1, 303, -1, 1}},
    {{1, 3333, 1}, {1, 303, 11, 1}},
    // Disabled for now due to non-deterministic nan issue (#1920)
    // {{1, 3333}, {1, 1, 1, 1111, 1, 3}},
    {{1, 3333, 1}, {3333}},

    {{1, 3922 * 7, 1, 2}, {1, 3922 * 2, 1, -1}},
    {{1, 3922 * 2, 1, 7}, {1, -1, 2}},
    {{1, 3922 * 7, 2}, {1, 3922 * 2, 7}},
    {{1, 3922 * 2, 1, 7}, {1, 3922 * 7, 2}},
    {{1, 3922 * 7, 1, 2}, {1, 3922 * 2, 1, 7}},

    {{8, 1, 1, 2 * 4, 1, 8}, {8, 2, 4, 1, -1}},
    {{8, 1, 1, 8, 1, 8}, {8, 2, 4, 1, 8}},

    {{2, 3, 2 * 2, 5}, {1, 6, 1, 2, 2, 5, 1}},

    // Empty tensor reshapes
    {{2, 3, 0, 5}, {6, 0, 5}},
    {{2, 3, 0, 5}, {0, 7, 0}},
    {{2, 3, 0, 5}, {0, -1, 0}},
};

std::vector<ReshapeExample> reshape_after_reduce_examples = {
    {{19, 12, 7, 99}, {19, 3, 28}},
    {{1, 19, 1, 12, 7, 1, 99}, {1, 19, 1, 3, 28}},
    {{3, 17, 80, 1}, {51, 1, 2, 4, 10}},
    {{3, 17, 80, 1, 9}, {51, 1, 2, 4, 10}},
    {{2, 3, 4, 5}, {1, 6, 1, 2, 2, 1}},
    {{22, 22, 2}, {22, 11, 1, 1, 2}},
    {{37, 9, 7, 6, 10}, {333, 2, 21}},
    {{1, 1, 333, 1}, {1, 1, 333, 1}},
    {{8, 1, 1, 8, 1, 8}, {8, 2, 4, 1}},
    {{1, 333, 1}, {1, 37, 9, 1}},
    {{22, 1, 22, 1}, {484}},
    {{1, 333, 1}, {333}},
    {{1, 27454, 1, 2}, {1, 3922, 1, 7}},
    {{1, 7844, 1, 7}, {1, 1961, 4}}};

namespace ReshapeReduction {

struct ReshapeReductionParam {
  ReshapeExample reshape_example;
  bool has_implicit_broadcast;
  bool reshape_before_reduction;
};

std::vector<ReshapeReductionParam> generateReshapeReductionParams() {
  // For each reshape, test with and without implicit broadcast
  int total_tests =
      2 * (all_reshape_examples.size() + reshape_after_reduce_examples.size());
  std::vector<ReshapeReductionParam> params;
  params.reserve(total_tests);
  for (auto reshape_before_reduction : {true, false}) {
    const auto& examples = reshape_before_reduction
        ? all_reshape_examples
        : reshape_after_reduce_examples;
    for (auto has_implicit_broadcast : {false, true}) {
      for (const auto& re : examples) {
        params.push_back(
            {re, has_implicit_broadcast, reshape_before_reduction});
      }
    }
  }
  return params;
}

using ReshapeReduction = NVFuserFixtureParamTest<ReshapeReductionParam>;
TEST_P(ReshapeReduction, FusionReshapeReduction) {
  const auto& param = GetParam();
  const auto& [input_shape, output_shape] = param.reshape_example;
  maybeClearAllocator(); // Shmoo tests can occupy a lot of memory
  reductionViewAddFusion(
      input_shape,
      output_shape,
      param.has_implicit_broadcast,
      param.reshape_before_reduction);
}

INSTANTIATE_TEST_SUITE_P(
    ,
    ReshapeReduction,
    ::testing::ValuesIn(generateReshapeReductionParams()));

} // namespace ReshapeReduction

void persistentViewAddFusion(
    std::vector<int64_t>& input_shape,
    std::vector<int64_t>& output_shape,
    bool reshape_before_persistent) {
  constexpr int kAxis = -1;

  // Support -1 sizes in the inputs
  auto inferred_shapes = inferViewShapes(input_shape, output_shape);
  auto inferred_input = inferred_shapes.first;
  auto inferred_output = inferred_shapes.second;

  auto bias_shape =
      reshape_before_persistent ? inferred_input : inferred_output;
  for (auto has_implicit_broadcast : {false, true}) {
    std::unique_ptr<Fusion> fusion_ptr = std::make_unique<Fusion>();
    Fusion& fusion = *fusion_ptr.get();
    FusionGuard fg(&fusion);

    TensorView* x = (has_implicit_broadcast)
        ? makeConcreteTensor(inferred_input)
        : makeSymbolicTensor(inferred_input.size());
    TensorView* bias = (has_implicit_broadcast)
        ? makeConcreteTensor(bias_shape)
        : makeSymbolicTensor(bias_shape.size());
    fusion.addInput(x);
    fusion.addInput(bias);

    auto tv1 = (reshape_before_persistent) ? add(x, bias) : softmax(x, kAxis);
    auto x_reshape = reshape(tv1, inferred_input, inferred_output);
    auto y = (reshape_before_persistent) ? softmax(x_reshape, kAxis)
                                         : add(x_reshape, bias);
    fusion.addOutput(y);

    auto options = at::TensorOptions().dtype(at::kFloat).device(at::kCUDA, 0);
    at::Tensor at_x = at::randn(inferred_input, options);
    at::Tensor at_bias = at::randn(bias_shape, options);
    std::vector<c10::IValue> aten_inputs = {at_x, at_bias};

    FusionExecutorCache fusion_executor_cache(std::move(fusion_ptr));
    auto outputs = fusion_executor_cache.runFusionWithInputs(aten_inputs);

    testValidate(&fusion, outputs, aten_inputs, __LINE__, __FILE__);
  }
}

TEST_F(GpuViewTest, FusionReshapePersistentShmoo) {
  for (auto e : all_reshape_examples) {
    // Shmoo tests can occupy a lot of memory due to allocating many
    // different tensor sizes. So in order to avoid an OOM during this
    // test, we manually clear the allocator after it's reached a certain
    // threshold.
    maybeClearAllocator();
    persistentViewAddFusion(
        e.first, e.second, true /* reshape_before_persistent */);
  }

  for (auto e : all_reshape_examples) {
    maybeClearAllocator(); // see above
    persistentViewAddFusion(
        e.first, e.second, false /* reshape_before_persistent */);
  }
}

void addViewGeluFusion(
    std::vector<int64_t>& input_shape,
    std::vector<int64_t>& output_shape) {
  for (auto has_implicit_broadcast : {false, true}) {
    Fusion fusion;
    FusionGuard fg(&fusion);

    TensorView* x = (has_implicit_broadcast)
        ? makeConcreteTensor(input_shape)
        : makeSymbolicTensor(input_shape.size());
    TensorView* bias = (has_implicit_broadcast)
        ? makeConcreteTensor(input_shape)
        : makeSymbolicTensor(input_shape.size());
    fusion.addInput(x);
    fusion.addInput(bias);

    auto x_add_bias = add(x, bias);
    auto x_reshape = reshape(x_add_bias, input_shape, output_shape);
    auto y = gelu(x_reshape);
    fusion.addOutput(y);

    auto options = at::TensorOptions().dtype(at::kFloat).device(at::kCUDA, 0);
    at::Tensor at_x = at::randn(input_shape, options);
    at::Tensor at_bias = at::randn(input_shape, options);
    std::vector<c10::IValue> aten_inputs = {at_x, at_bias};

    auto lparams = schedulePointwise(&fusion, aten_inputs);

    FusionExecutor fe;
    fe.compileFusion(&fusion, aten_inputs, lparams);
    auto outputs = fe.runFusion(aten_inputs, lparams);

    testValidate(&fusion, outputs, aten_inputs, __LINE__, __FILE__);
  }
}

TEST_F(GpuViewTest, FusionReshapeSplit) {
  std::vector<int64_t> input_shape{80};
  std::vector<int64_t> output_shape{2, 4, 10};
  addViewGeluFusion(input_shape, output_shape);
}

TEST_F(GpuViewTest, FusionReshapeBroadcast) {
  std::vector<int64_t> input_shape{80};
  std::vector<int64_t> output_shape{1, 80};
  addViewGeluFusion(input_shape, output_shape);
}

TEST_F(GpuViewTest, FusionReshapeMerge) {
  std::vector<int64_t> input_shape{2, 40, 7};
  std::vector<int64_t> output_shape{560};
  addViewGeluFusion(input_shape, output_shape);
}

TEST_F(GpuViewTest, FusionReshapeAllShmoo) {
  for (auto e : all_reshape_examples) {
    // Shmoo tests can occupy a lot of memory due to allocating many
    // different tensor sizes. So in order to avoid an OOM during this
    // test, we manually clear the allocator after it's reached a certain
    // threshold.
    maybeClearAllocator();
    addViewGeluFusion(e.first, e.second);
  }
}

void geluViewAddFusion(
    std::vector<int64_t> input_shape,
    std::vector<int64_t> output_shape) {
  // Support -1 sizes in the inputs
  auto inferred_shapes = inferViewShapes(input_shape, output_shape);
  auto inferred_input = inferred_shapes.first;
  auto inferred_output = inferred_shapes.second;

  for (auto hasImplicitBroadcast : {false, true}) {
    Fusion fusion;
    FusionGuard fg(&fusion);

    TensorView* x = (hasImplicitBroadcast)
        ? makeConcreteTensor(inferred_input)
        : makeSymbolicTensor(inferred_input.size());
    TensorView* bias = (hasImplicitBroadcast)
        ? makeConcreteTensor(inferred_output)
        : makeSymbolicTensor(inferred_output.size());
    fusion.addInput(x);
    fusion.addInput(bias);

    auto x_gelu = gelu(x);
    auto x_reshape = reshape(x_gelu, inferred_input, inferred_output);
    auto y = add(x_reshape, bias);
    fusion.addOutput(y);

    auto options = at::TensorOptions().dtype(at::kFloat).device(at::kCUDA, 0);
    at::Tensor at_x = at::randn(inferred_input, options);
    at::Tensor at_bias = at::randn(inferred_output, options);
    std::vector<c10::IValue> aten_inputs = {at_x, at_bias};

    auto lparams = schedulePointwise(&fusion, aten_inputs);

    FusionExecutor fe;
    fe.compileFusion(&fusion, aten_inputs, lparams);
    auto outputs = fe.runFusion(aten_inputs, lparams);

    testValidate(&fusion, outputs, aten_inputs, __LINE__, __FILE__);
  }
}

TEST_F(GpuViewTest, FusionReshapeStride) {
  for (const auto& e : all_reshape_examples) {
    geluViewAddFusion(e.first, e.second);
  }
}

void geluViewBinaryAddFusion(
    std::vector<int64_t> input_shape1,
    std::vector<int64_t> input_shape2,
    std::vector<int64_t> output_shape) {
  for (auto hasImplicitBroadcast : {false, true}) {
    Fusion fusion;
    FusionGuard fg(&fusion);

    TensorView* x = (hasImplicitBroadcast)
        ? makeConcreteTensor(input_shape1)
        : makeSymbolicTensor(input_shape1.size());
    TensorView* bias = (hasImplicitBroadcast)
        ? makeConcreteTensor(input_shape2)
        : makeSymbolicTensor(input_shape2.size());
    fusion.addInput(x);
    fusion.addInput(bias);

    auto x_gelu = gelu(x);
    auto x_reshape = reshape(x_gelu, input_shape1, output_shape);
    auto bias_reshape = reshape(bias, input_shape2, output_shape);
    auto y = add(x_reshape, bias_reshape);
    fusion.addOutput(y);

    auto options = at::TensorOptions().dtype(at::kFloat).device(at::kCUDA, 0);
    at::Tensor at_x = at::randn(input_shape1, options);
    at::Tensor at_bias = at::randn(input_shape2, options);
    std::vector<c10::IValue> aten_inputs = {at_x, at_bias};

    auto lparams = schedulePointwise(&fusion, aten_inputs);

    FusionExecutor fe;
    fe.compileFusion(&fusion, aten_inputs, lparams);
    auto outputs = fe.runFusion(aten_inputs, lparams);

    testValidate(&fusion, outputs, aten_inputs, __LINE__, __FILE__);
  }
}

TEST_F(GpuViewTest, FusionReshapeBinary) {
  geluViewBinaryAddFusion({27454, 2}, {54908}, {7844, 7});
}

// Repro of issue #1493
TEST_F(GpuViewTest, FusionReshapeConcreteDomain) {
  Fusion fusion;
  FusionGuard fg(&fusion);

  auto tv0 = makeSymbolicTensor(2);
  fusion.addInput(tv0);
  auto tv1 = makeContigTensor(2);
  fusion.addInput(tv1);

  auto tv2 = reshape(tv0, {2, 3}, {6});
  auto tv3 = add(tv2, IrBuilder::create<Val>(1.0));
  auto tv4 = broadcast(tv3, {true, false});
  auto tv5 = add(tv4, tv1);

  fusion.addOutput(tv5);

  tv5->merge(0);
  tv0->computeAt(tv5, -1);
  tv1->computeAt(tv5, -1);

  auto options = at::TensorOptions().dtype(at::kFloat).device(at::kCUDA, 0);
  auto t0 = at::randn({2, 3}, options);
  auto t1 = at::randn({1, 6}, options);

  FusionExecutor fe;
  fe.compileFusion(&fusion, {t0, t1});
  auto cg_outputs = fe.runFusion({t0, t1});

  testValidate(&fusion, cg_outputs, {t0, t1}, __LINE__, __FILE__);
}

TEST_F(GpuViewTest, FusionReshapeConcreteDomain2) {
  constexpr int kAxis = -1;
  std::vector<int64_t> input_shape = {19, 12, 7, 99};
  std::vector<int64_t> output_shape = {19, 3, 2772};

  std::unique_ptr<Fusion> fusion_ptr = std::make_unique<Fusion>();
  Fusion& fusion = *fusion_ptr.get();
  FusionGuard fg(&fusion);

  TensorView* x = makeSymbolicTensor(input_shape.size());
  TensorView* bias = makeSymbolicTensor(output_shape.size());
  fusion.addInput(x);
  fusion.addInput(bias);

  auto tv1 = softmax(x, kAxis);
  auto x_reshape = reshape(tv1, input_shape, output_shape);
  auto y = add(x_reshape, bias);
  fusion.addOutput(y);

  auto options = at::TensorOptions().dtype(at::kFloat).device(at::kCUDA, 0);
  at::Tensor at_x = at::randn(input_shape, options);
  at::Tensor at_bias = at::randn(output_shape, options);
  std::vector<c10::IValue> aten_inputs = {at_x, at_bias};

  FusionExecutorCache fusion_executor_cache(std::move(fusion_ptr));
  auto outputs = fusion_executor_cache.runFusionWithInputs(aten_inputs);

  testValidate(&fusion, outputs, aten_inputs, __LINE__, __FILE__);
}

// Repro of issue #1608
TEST_F(GpuViewTest, FusionReshapeConcreteDomain3) {
  std::vector<int64_t> input_shape = {14, 12, 8, 100};
  std::vector<int64_t> bcast_shape = {14, 12, 8, 1};
  std::vector<int64_t> other_shape = {14, 100, 96};
  std::vector<int64_t> output_shape = {14, 3, 3200};

  std::unique_ptr<Fusion> fusion_ptr = std::make_unique<Fusion>();
  Fusion& fusion = *fusion_ptr.get();
  FusionGuard fg(&fusion);

  TensorView* x = makeSymbolicTensor(input_shape.size());
  TensorView* y = makeConcreteTensor(bcast_shape);
  TensorView* z = makeSymbolicTensor(other_shape.size());
  fusion.addInput(x);
  fusion.addInput(y);
  fusion.addInput(z);

  auto tv1 = add(x, y);
  auto tv2 = reshape(tv1, input_shape, output_shape);
  auto tv3 = reshape(z, other_shape, output_shape);
  auto output = add(tv2, tv3);
  fusion.addOutput(output);

  auto options = at::TensorOptions().dtype(at::kFloat).device(at::kCUDA, 0);
  at::Tensor at_x = at::randn(input_shape, options);
  at::Tensor at_y = at::randn(bcast_shape, options);
  at::Tensor at_z = at::randn(other_shape, options);
  std::vector<c10::IValue> aten_inputs = {at_x, at_y, at_z};

  FusionExecutorCache fusion_executor_cache(std::move(fusion_ptr));
  auto outputs = fusion_executor_cache.runFusionWithInputs(aten_inputs);

  testValidate(&fusion, outputs, aten_inputs, __LINE__, __FILE__);
}

TEST_F(GpuViewTest, FusionReshapeConcreteDomain4) {
  std::vector<int64_t> shape1 = {3, 4, 5};
  std::vector<int64_t> shape2 = {3 * 4 * 5};

  std::unique_ptr<Fusion> fusion_ptr = std::make_unique<Fusion>();
  Fusion& fusion = *fusion_ptr.get();
  FusionGuard fg(&fusion);

  auto tv0 = makeSymbolicTensor(shape1.size() - 1);
  fusion.addInput(tv0);

  auto tv1 = makeSymbolicTensor(shape1.size());
  fusion.addInput(tv1);

  auto tv2 = broadcast(tv0, {true, false, false});
  auto tv3 = add(tv1, tv2);
  auto tv4 = reshape(tv3, shape1, shape2);
  auto tv5 = set(tv4);
  fusion.addOutput(tv5);

  tv0->computeAt(tv5, -1);
  tv1->computeAt(tv5, -1);

  NVF_CHECK(tv5->nDims() == 1);

  // The concrete domain of tv5, which is 1D, with permissive or loop mapping
  // needs to be either the domain of tv4 or tv5, both of which have the three
  // concrete root domains of tv1. In other words, it must map with tv4 and tv5
  // with the exact mapping.
  ComputeAtMap map(&fusion);
  auto concrete_id =
      map.getConcreteMappedID(tv5->axis(0), IdMappingMode::PERMISSIVE);
  NVF_CHECK(
      map.areMapped(concrete_id, tv5->axis(0), IdMappingMode::EXACT),
      "Invalid concrete ID: ",
      concrete_id->toString());
  NVF_CHECK(
      map.areMapped(concrete_id, tv4->axis(0), IdMappingMode::EXACT),
      "Invalid concrete ID: ",
      concrete_id->toString());
}

TEST_F(GpuViewTest, FusionReshapeConcreteDomain5) {
  const std::vector<int64_t> shape1 = {12};
  const std::vector<int64_t> shape2 = {4, 3};
  const std::vector<int64_t> shape3 = {12, 5};
  const std::vector<int64_t> shape4 = {4, 3, 5};

  for (auto order : {true, false}) {
    std::unique_ptr<Fusion> fusion_ptr = std::make_unique<Fusion>();
    Fusion& fusion = *fusion_ptr.get();
    FusionGuard fg(&fusion);

    auto tv0 = makeSymbolicTensor(1);
    fusion.addInput(tv0);

    auto tv1 = makeSymbolicTensor(2);
    fusion.addInput(tv1);

    auto tv0_cache = set(tv0);

    auto path1 = [&]() {
      auto reshape_2d = reshape(tv0_cache, shape1, shape2);
      auto reshape_2d_copy = set(reshape_2d);
      fusion.addOutput(reshape_2d_copy);
      return reshape_2d_copy;
    };

    auto path2 = [&]() {
      auto tv0_bc = broadcast(tv0_cache, {false, true});
      auto tv0_bc_plus_tv1 = add(tv0_bc, tv1);
      auto reshape_3d = reshape(tv0_bc_plus_tv1, shape3, shape4);
      auto reshape_3d_copy = set(reshape_3d);
      fusion.addOutput(reshape_3d_copy);
      return reshape_3d_copy;
    };

    TensorView* path1_out = nullptr;
    TensorView* path2_out = nullptr;

    if (order) {
      // Fails before #1544. Concrete ID is picked from path1_out, which
      // doesn't have the second root domain of tv1
      path2_out = path2();
      path1_out = path1();
    } else {
      // Works fine
      path1_out = path1();
      path2_out = path2();
    }

    path2_out->merge(-2, -1);
    path2_out->merge(-2, -1);

    tv0->computeAt(path2_out, -1);
    tv1->computeAt(path2_out, -1);

    NVF_CHECK(path1_out->nDims() == 1);
    NVF_CHECK(path2_out->nDims() == 1);

    ComputeAtMap map(&fusion);

    // Make sure the two output tensors are mapped. Note both are 1D.
    NVF_CHECK(map.areMapped(
        path1_out->axis(0), path2_out->axis(0), IdMappingMode::LOOP));

    auto concrete_id =
        map.getConcreteMappedID(path2_out->axis(0), IdMappingMode::LOOP);
    NVF_CHECK(
        path2_out->axis(0) == concrete_id,
        "Incorrect concrete ID: ",
        concrete_id->toString());
  }
}

TEST_F(GpuViewTest, FusionFlattenAfterUnsqueezeOutput) {
  Fusion fusion;
  FusionGuard fg(&fusion);

  std::vector<int64_t> input_shape{512};

  TensorView* x = makeSymbolicTensor(input_shape.size(), DataType::Double);
  TensorView* bias = makeSymbolicTensor(input_shape.size(), DataType::Double);
  fusion.addInput(x);
  fusion.addInput(bias);

  auto x_add_bias = add(x, bias);
  auto x_unsqueeze = unsqueeze(x_add_bias, -1);
  auto x_reshape = flatten(x_unsqueeze);
  fusion.addOutput(x_reshape);

  auto options = at::TensorOptions().dtype(at::kDouble).device(at::kCUDA, 0);
  at::Tensor at_x = at::randn(input_shape, options);
  at::Tensor at_bias = at::randn(input_shape, options);
  std::vector<c10::IValue> aten_inputs = {at_x, at_bias};

  x_reshape->split(0, 4);
  x_add_bias->computeAt(x_reshape, 1);
  x_reshape->axis(0)->parallelize(ParallelType::TIDx);

  FusionExecutor fe;
  fe.compileFusion(&fusion, aten_inputs);
  auto outputs = fe.runFusion(aten_inputs);

  testValidate(&fusion, outputs, aten_inputs, __LINE__, __FILE__);
}

TEST_F(GpuViewTest, FusionComputeAtLogicalDomainMapWithView) {
  Fusion fusion;
  FusionGuard fg(&fusion);

  const std::vector<int64_t> input_shape1{10, 12};
  const std::vector<int64_t> input_shape2{10, 3, 4};

  auto tv0 = makeSymbolicTensor(2);
  fusion.addInput(tv0);

  auto tv1 = add(tv0, IrBuilder::create<Val>(1.0));

  // reduction followed by broadcast
  auto tv2 = sum(tv1, {1});
  auto tv3 = broadcast(tv2, {false, true, true});

  // Path with a reshape
  auto tv4 = reshape(tv1, input_shape1, input_shape2);

  // Join the reduciton+broadcast and reshape paths together
  auto tv5 = add(tv3, tv4);
  fusion.addOutput(tv5);

  ComputeAtLogicalDomainMap map;
  map.build();

  // It's not possible to compute tv1 at the -1 position of
  // t2. ComputeAtLogicalDomainMap should tell that by not mapping the
  // second axis.
  auto tv1_tv2_mappable_dims =
      map.getMappableDims(tv1->domain(), tv2->domain());
  NVF_CHECK(
      tv1_tv2_mappable_dims.find(tv1->axis(1)) == tv1_tv2_mappable_dims.end(),
      "Invalid ComputeAtLogicalDomainMap. Domain should not be mappable: ",
      tv1->axis(1)->toString());
}

TEST_F(GpuViewTest, FusionExpandRepro) {
  Fusion fusion;
  FusionGuard fg(&fusion);

  const std::vector<int64_t> input_shape1{4, 1, 1};
  const std::vector<int64_t> input_shape2{4, 3, 2};

  auto tv0 = makeConcreteTensor({-1, 1, 1});
  fusion.addInput(tv0);
  auto tv1 = makeSymbolicTensor(3);
  fusion.addInput(tv1);

  auto tv2 = expand_as(tv0, tv1);
  fusion.addOutput(tv2);

  auto options = at::TensorOptions().dtype(at::kFloat).device(at::kCUDA, 0);
  at::Tensor at_x = at::randn(input_shape1, options);
  at::Tensor at_y = at::randn(input_shape2, options);
  std::vector<c10::IValue> aten_inputs = {at_x, at_y};

  FusionExecutor fe;
  fe.compileFusion(&fusion);
  LaunchParams l_params;
  auto outputs = fe.runFusion(aten_inputs, {}, l_params, {});

  testValidate(&fusion, outputs, aten_inputs, __LINE__, __FILE__);

  // second run to verify cached output allocation
  outputs = fe.runFusion(aten_inputs, {}, l_params, {});
  testValidate(&fusion, outputs, aten_inputs, __LINE__, __FILE__);
}

TEST_F(GpuViewTest, FusionExpandView1) {
  auto fusion = std::make_unique<Fusion>();
  FusionGuard fg(fusion.get());

  auto tv0 = makeConcreteTensor({4, 1, 8});
  fusion->addInput(tv0);

  auto tv1 = makeConcreteTensor({12, 8});
  fusion->addInput(tv1);

  auto tv2 = expand(
      tv0,
      {IrBuilder::create<Val>(4L),
       IrBuilder::create<Val>(3L),
       IrBuilder::create<Val>(8L)});

  auto tv3 = reshape(tv2, {4, 3, 8}, {12, 8});
  auto tv4 = add(tv3, tv1);
  fusion->addOutput(tv4);

  auto options = at::TensorOptions().dtype(at::kFloat).device(at::kCUDA, 0);
  auto t0 = at::randn({4, 1, 8}, options);
  auto t1 = at::randn({12, 8}, options);

  FusionExecutorCache executor_cache(std::move(fusion));
  auto cg_outputs = executor_cache.runFusionWithInputs({t0, t1});

  testValidate(
      executor_cache.fusion(), cg_outputs, {t0, t1}, __LINE__, __FILE__);
}

TEST_F(GpuViewTest, FusionExpandView2) {
  auto fusion = std::make_unique<Fusion>();
  FusionGuard fg(fusion.get());

  auto tv0 = makeConcreteTensor({1, 8});
  fusion->addInput(tv0);

  auto tv1 = makeConcreteTensor({3, 4, 8});
  fusion->addInput(tv1);

  auto tv2 =
      expand(tv0, {IrBuilder::create<Val>(12L), IrBuilder::create<Val>(8L)});

  auto tv3 = reshape(tv2, {12, 8}, {3, 4, 8});
  auto tv4 = add(tv3, tv1);
  fusion->addOutput(tv4);

  auto options = at::TensorOptions().dtype(at::kFloat).device(at::kCUDA, 0);
  auto t0 = at::randn({1, 8}, options);
  auto t1 = at::randn({3, 4, 8}, options);

  FusionExecutorCache executor_cache(std::move(fusion));
  auto cg_outputs = executor_cache.runFusionWithInputs({t0, t1});

  testValidate(
      executor_cache.fusion(), cg_outputs, {t0, t1}, __LINE__, __FILE__);
}

TEST_F(GpuViewTest, FusionReshapeTransformCache) {
  auto assert_matches = [](ReshapeExample example_0, ReshapeExample example_1) {
    NVF_ERROR(
        analyzeViewConstraint(example_0.first, example_0.second) ==
            analyzeViewConstraint(example_1.first, example_1.second),
        "View: ",
        example_0.first,
        " -> ",
        example_0.second,
        "  Does not match:",
        example_1.first,
        " -> ",
        example_1.second);
  };

  auto assert_does_not_match = [](ReshapeExample example_0,
                                  ReshapeExample example_1) {
    NVF_ERROR(
        !(analyzeViewConstraint(example_0.first, example_0.second) ==
          analyzeViewConstraint(example_1.first, example_1.second)),
        "View: ",
        example_0.first,
        " -> ",
        example_0.second,
        "  Should not match:",
        example_1.first,
        " -> ",
        example_1.second);
  };

  // Splits are done as splitting out left hand side, so left hand side
  // split changes can't reuse reshape, but right hand side split changes can.
  // Merges, since they don't bury hard values in can always be reshared.
  // Need to make sure squeeze and broadcast changes don't try to reuse reshape.
  // What matches and what doesn't is very specific to the implementation of how
  // the splits/merges are generated. This could be changed over time as there
  // isn't a single set of transformations to potentially make a reshape. For
  // example we could always merge all dimensions, then split out all
  // dimensions. This would always be valid but would not be efficient for
  // indexing.

  // "Same"
  assert_matches(
      {{1, 1, 3333, 1}, {1, 1, 3333, 1}}, {{1, 1, 3333, 1}, {1, 1, -1, 1}});
  assert_matches(
      {{8, 1, 1, 2 * 4, 1, 8}, {8, 2, 4, 1, 8}},
      {{8, 1, 1, 2 * 4, 1, 8}, {8, 2, 4, 1, -1}});

  // Trivial reduce matching
  assert_matches({{1, 3333, 1}, {-1}}, {{1, 24, 1}, {-1}});

  // Trivial reduce not matching
  assert_does_not_match({{1, 3333, 1}, {-1}}, {{1, 3333}, {-1}});

  // Broadcast matching
  assert_matches({{3333}, {1, -1, 1}}, {{24}, {1, -1, 1}});

  // Broadcast not matching
  assert_does_not_match({{3333}, {1, -1, 1}}, {{24}, {1, -1}});

  // RHS split
  assert_matches(
      {{3, 17, 2 * 4 * 10, 1}, {3 * 17, 1, 2, 4, -1}},
      {{3, 17, 2 * 4 * 10 * 7, 1}, {3 * 17, 1, 2, 4, -1}});
  assert_matches(
      {{1, 303 * 11, 1}, {1, 303, -1, 1}},
      {{1, 303 * 11 * 4, 1}, {1, 303, -1, 1}});
  assert_matches(
      {{2, 3, 2 * 2 * 3, 5}, {1, 2 * 3, 1, 2, -1, 5, 1}},
      {{2, 3, 2 * 2 * 4, 5}, {1, 2 * 3, 1, 2, -1, 5, 1}});
  assert_matches(
      {{22, 11 * 2, 2}, {22, 11, 1, 1, -1}},
      {{22, 11 * 2 * 4, 2 * 3}, {22, 11, 1, 1, -1}});
  assert_matches(
      {{1, 1111 * 3}, {1, 1, 1, 1111, 1, -1}},
      {{1, 1111 * 3 * 7}, {1, 1, 1, 1111, 1, -1}});
  assert_matches(
      {{1, 303 * 11 * 2, 1}, {1, 303, -1, 1}},
      {{1, 303 * 11 * 3, 1}, {1, 303, -1, 1}});
  assert_matches(
      {{8, 1, 1, 2 * 4, 1, 8}, {8, 2, -1, 1, 8}},
      {{8, 1, 1, 2 * 4 * 6, 1, 8}, {8, 2, -1, 1, 8}});

  // LHS split not matching
  assert_does_not_match(
      {{3, 17, 2 * 4 * 10, 1}, {3 * 17, 1, 2, -1, 10}},
      {{3, 17, 2 * 4 * 3 * 10, 1}, {3 * 17, 1, 2, -1, 10}});
  assert_does_not_match(
      {{1, 303 * 11, 1}, {1, -1, 11, 1}},
      {{1, 303 * 11 * 2, 1}, {1, -1, 11, 1}});
  assert_does_not_match(
      {{2, 3, 2 * 2, 5}, {1, 2 * 3, 1, -1, 2, 5, 1}},
      {{2, 3, 3 * 2, 5}, {1, 2 * 3, 1, -1, 2, 5, 1}});
  assert_does_not_match(
      {{22, (11 + 1) * 2, 2}, {22, -1, 1, 1, 2 * 2}},
      {{22, 11 * 2, 2}, {22, -1, 1, 1, 2 * 2}});
  assert_does_not_match(
      {{1, 1111 * 3}, {1, 1, 1, -1, 1, 3}},
      {{1, 1111 * 2 * 3}, {1, 1, 1, -1, 1, 3}});
  assert_does_not_match(
      {{1, 303 * 11, 1}, {1, -1, 11, 1}},
      {{1, (303 + 1) * 11, 1}, {1, -1, 11, 1}});
  assert_does_not_match(
      {{8, 1, 1, 2 * 4, 1, 8}, {8, -1, 4, 1, 8}},
      {{8, 1, 1, 3 * 4, 1, 8}, {8, -1, 4, 1, 8}});

  // Merge matching
  assert_matches(
      {{3, 17, 2 * 4 * 10, 1, 9}, {-1, 1, 2, 4, 10, 9}},
      {{4, 18, 2 * 4 * 10, 1, 9}, {-1, 1, 2, 4, 10, 9}});
  assert_matches({{22, 1, 23, 1}, {-1, 1}}, {{23, 1, 22, 1}, {-1, 1}});

  // Merge not matching
  assert_does_not_match({{2, 3, 4}, {-1, 4}}, {{2, 3, 4}, {2, -1}});
  assert_does_not_match(
      {{22, 1, 23, 1, 24}, {-1, 24}}, {{22, 1, 23, 1, 24}, {22, -1}});

  // Split->Merge matching
  assert_matches(
      {{22, 11 * 2, 3}, {22, 11, 1, 1, -1}},
      {{22, 11 * 3, 2}, {22, 11, 1, 1, -1}});
  assert_matches(
      {{1, 3922 * 3 * 7, 1, 2 * 2}, {1, 3922 * 2, 1, -1}},
      {{1, 3922 * 7, 1, 2}, {1, 3922 * 2, 1, -1}});

  // Split->Merge not matching
  assert_does_not_match(
      {{22, 11 * 2, 2}, {22, -1, 1, 1, 4}},
      {{22, 11 * 2 * 3, 2}, {22, -1, 1, 1, 4}});
  assert_does_not_match(
      {{1, 3922 * 7, 1, 2}, {1, -1, 1, 7}},
      {{1, 3922 * 7 * 2, 1, 2}, {1, -1, 1, 7}});

  // Merge->Split matching
  assert_matches(
      {{1, 3922 * 2, 1, 7}, {1, 3922 * 7, -1}},
      {{1, 3922 * 2 * 3, 1, 7}, {1, 3922 * 7, -1}});
  assert_matches(
      {{19, 3 * 4, 7, 99}, {19, 3, -1}}, {{19, 3 * 3, 8, 10}, {19, 3, -1}});

  // Merge->Split not matching
  assert_does_not_match(
      {{1, 3922 * 2, 1, 7}, {1, -1, 2}}, {{1, 3922, 1, 7}, {1, -1, 2}});
  assert_does_not_match(
      {{19, 3 * 4, 7, 99}, {19, -1, 3}}, {{19, 3 * 5, 7, 99}, {19, -1, 3}});
}

TEST_F(GpuViewTest, FusionReshapeIdGraph) {
  Fusion fusion;
  FusionGuard fg(&fusion);

  int w = 2, x = 3, y = 4, z = 5;

  auto tv0 = makeConcreteTensor({w, x, y, z});
  fusion.addInput(tv0);

  auto tv1 = sin(tv0);

  auto tv2 = reshape(tv1, {w, x, y, z}, {w, y, x * z});
  fusion.addOutput(tv2);

  auto tv3 = makeConcreteTensor({w, x, y, z});
  fusion.addInput(tv3);

  auto tv4 = reshape(tv3, {w, x, y, z}, {w, y, x * z});
  fusion.addOutput(tv4);

  // Link 0 and 3 together for reshape analysis done based on before the
  // reshapes actually happened.
  auto tv5 = add(tv0, tv3);
  fusion.addOutput(tv5);

  auto tv6 = makeConcreteTensor({w, x, x, y, z});

  auto tv7 = sum(tv6, {2});
  auto tv8 = broadcast(tv7, {false, true, false, true, false, false});

  auto tv9 = makeConcreteTensor({w, 6, x, 7, y, z});
  fusion.addInput(tv9);
  auto tv10 = add(tv8, tv9);
  fusion.addOutput(tv10);

  auto tv12 = reshape(tv8, {w, 1, x, 1, y, z}, {w, y, x * z});
  fusion.addOutput(tv12);

  // Link the reshapes after the reshapes happen
  auto t13 = add(tv12, tv4);
  fusion.addOutput(t13);

  // Start from the exact iter domain graph of the fusion
  IterDomainGraph id_graph(&fusion);
  auto disjoint_reshape_ids = id_graph.exactNodes();

  NVF_CHECK(id_graph.exactNodes().strictAreMapped(tv2->axis(1), tv4->axis(1)));
  NVF_CHECK(id_graph.exactNodes().strictAreMapped(tv2->axis(2), tv4->axis(2)));

  NVF_CHECK(id_graph.exactNodes().strictAreMapped(
      tv2->getRootDomain()[1], tv12->getRootDomain()[1]));
  NVF_CHECK(id_graph.exactNodes().strictAreMapped(
      tv2->getRootDomain()[2], tv12->getRootDomain()[2]));
  NVF_CHECK(id_graph.exactNodes().strictAreMapped(
      tv2->getRootDomain()[3], tv12->getRootDomain()[3]));
}

TEST_F(GpuViewTest, FusionReshapeVectorize) {
  Fusion fusion;
  FusionGuard fg(&fusion);

  auto tv0 = makeContigTensor(3);
  fusion.addInput(tv0);
  auto tv1 = flatten(tv0, 1, 2);
  auto tv2 = flatten(tv0, 1, 2);
  auto tv3 = sin(tv1);
  auto tv4 = sin(tv2);
  fusion.addOutput(tv3);
  fusion.addOutput(tv4);

  auto options = at::TensorOptions().dtype(at::kFloat).device(at::kCUDA, 0);

  at::Tensor input = at::randn({256, 256, 256}, options);

  auto lparams = schedulePointwise(&fusion, {input});

  auto hasVectorization = [](TensorView* tv) -> bool {
    for (auto i : tv->getLoopDomain()) {
      if (i->getParallelType() == ParallelType::Vectorize) {
        return true;
      }
    }
    return false;
  };

  for (auto o : fusion.outputs()) {
    NVF_CHECK(hasVectorization(o->as<TensorView>()));
  }
  for (auto i : fusion.inputs()) {
    for (auto c : ir_utils::consumerTvsOf(i->as<TensorView>())) {
      NVF_CHECK(hasVectorization(c));
    }
  }

  FusionExecutor fe;
  fe.compileFusion(&fusion, {input}, lparams);
  auto outputs = fe.runFusion({input}, lparams);

  testValidate(&fusion, outputs, {input}, __LINE__, __FILE__);
}

TEST_F(GpuViewTest, FusionExpandFlatten) {
#ifdef FBCODE_CAFFE2
  GTEST_SKIP() << "Fails accuracy on V100 32gb";
#endif
  auto fusion = std::make_unique<Fusion>();
  FusionGuard fg(fusion.get());

  auto tv0 = makeConcreteTensor({-1, -1, 1});
  fusion->addInput(tv0);
  auto tv1 = expand(
      tv0,
      {tv0->axis(0)->extent(),
       tv0->axis(1)->extent(),
       IrBuilder::create<Val>(8L)});
  auto tv2 = flatten(tv1, 1, 2);
  auto tv3 = sum(tv2, {1});
  fusion->addOutput(tv3);

  auto options = at::TensorOptions().dtype(at::kFloat).device(at::kCUDA, 0);
  at::Tensor input = at::randn({256, 1024, 1}, options);

  FusionExecutorCache executor_cache(std::move(fusion));
  auto cg_outputs = executor_cache.runFusionWithInputs({input});

  testValidate(
      executor_cache.fusion(), cg_outputs, {input}, __LINE__, __FILE__);
}

TEST_F(GpuViewTest, FusionIllegalReductionFlatten) {
  EXPECT_THAT(
      []() {
        auto fusion = std::make_unique<Fusion>();
        FusionGuard fg(fusion.get());

        auto tv0 = makeConcreteTensor({2, 3});
        fusion->addInput(tv0);

        auto tv1 = sum(tv0, {1});
        auto tv2 = flatten(tv1, 0, 1);
        fusion->addOutput(tv2);
      },
      testing::ThrowsMessage<nvfuser::nvfError>(
          testing::HasSubstr("Invalid end_dim")));
}

TEST_F(GpuViewTest, FusionReductionFlatten1) {
  auto fusion = std::make_unique<Fusion>();
  FusionGuard fg(fusion.get());

  auto tv0 = makeConcreteTensor({2, 3, 5});
  fusion->addInput(tv0);

  auto tv1 = sum(tv0, {1});
  auto tv2 = flatten(tv1, 0, 1);
  fusion->addOutput(tv2);

  auto options = at::TensorOptions().dtype(at::kFloat).device(at::kCUDA, 0);
  auto t0 = at::randn({2, 3, 5}, options);

  FusionExecutorCache executor_cache(std::move(fusion));
  auto cg_outputs = executor_cache.runFusionWithInputs({t0});

  testValidate(executor_cache.fusion(), cg_outputs, {t0}, __LINE__, __FILE__);
}

TEST_F(GpuViewTest, FusionPwiseViewSchedule) {
  Fusion fusion;
  FusionGuard fg(&fusion);

  int x = 31, y = 65, z = 103;

  auto tv0 = makeConcreteTensor({x, y, z});
  fusion.addInput(tv0);

  auto tv1 = sin(tv0);

  auto tv2 = reshape(tv1, {x, y, z}, {x, y * z});
  fusion.addOutput(tv2);

  auto tv3 = makeConcreteTensor({x, y, z});
  fusion.addInput(tv3);

  auto tv4 = reshape(tv3, {x, y, z}, {x, y * z});
  fusion.addOutput(tv4);

  // Link 0 and 3 together for reshape analysis done based on before the
  // reshapes actually happened.
  auto tv5 = add(tv0, tv3);
  fusion.addOutput(tv5);

  {
    TransformPropagator propagator(tv4);
    MaxLogicalDomainInfoSpanningTree(tv4).traverse(&propagator);
  }

  for (auto i : c10::irange(tv5->nDims() - 1)) {
    (void)i; // Suppress unused variable warning
    tv5->merge(0);
  }
  tv5->split(0, 32);
  tv5->split(0, 4);
  tv5->axis(0)->parallelize(ParallelType::BIDx);
  tv5->axis(1)->parallelize(ParallelType::Unroll);
  tv5->axis(2)->parallelize(ParallelType::TIDx);

  {
    TransformPropagator propagator(tv5);
    MaxLogicalDomainInfoSpanningTree spanning_tree(tv5);
    spanning_tree.traverse(&propagator);
    scheduler_utils::parallelizeAllLike(tv5);

    // Inline the schedule
    inlineMost();
  }

  auto options = at::TensorOptions().dtype(at::kFloat).device(at::kCUDA, 0);

  at::Tensor t0 = at::randn({x, y, z}, options);
  at::Tensor t3 = at::randn({x, y, z}, options);

  FusionExecutor fe;
  fe.compileFusion(&fusion, {t0, t3});
  auto cg_outputs = fe.runFusion({t0, t3});

  testValidate(&fusion, cg_outputs, {t0, t3}, __LINE__, __FILE__);
}

TEST_F(GpuViewTest, FusionSumViewSchedule) {
  Fusion fusion;
  FusionGuard fg(&fusion);

  int x = 31, y = 65, z = 103;

  auto tv0 = makeConcreteTensor({x, y, z});
  fusion.addInput(tv0);

  auto tv1 = sin(tv0);

  auto tv2 = reshape(tv1, {x, y, z}, {x, y * z});
  fusion.addOutput(tv2);

  auto tv3 = makeConcreteTensor({x, y, z});
  fusion.addInput(tv3);

  auto tv4 = reshape(tv3, {x, y, z}, {x, y * z});
  auto tv5 = sum(tv4, {1});
  fusion.addOutput(tv5);

  // Link 0 and 3 together for reshape analysis done based on before the
  // reshapes actually happened.
  auto tv6 = add(tv0, tv3);
  fusion.addOutput(tv6);

  {
    TransformPropagator propagator(tv4);
    MaxLogicalDomainInfoSpanningTree(tv4).traverse(&propagator);
  }

  tv5->split(1, 128);
  tv5->split(1, 4);

  auto tv5_rf = tv5->rFactor({1, 2});
  tv5_rf->axis(0)->parallelize(ParallelType::BIDx);
  tv5_rf->axis(2)->parallelize(ParallelType::Unroll);
  tv5_rf->axis(3)->parallelize(ParallelType::TIDx);

  {
    TransformPropagator propagator(tv5_rf);
    MaxLogicalDomainInfoSpanningTree spanning_tree(tv5_rf);
    spanning_tree.traverse(&propagator);
    scheduler_utils::parallelizeAllLike(tv5_rf);

    // Inline the schedule
    inlineMost();
  }

  auto options = at::TensorOptions().dtype(at::kFloat).device(at::kCUDA, 0);

  at::Tensor t0 = at::randn({x, y, z}, options);
  at::Tensor t3 = at::randn({x, y, z}, options);
  auto t1 = sin(t0);
  auto t2 = at::native::view(t1, {x, y * z});
  auto t4 = at::native::view(t3, {x, y * z});
  auto t5 = t4.sum({1});
  auto t6 = t0 + t3;

  FusionExecutor fe;
  fe.compileFusion(&fusion, {t0, t3});
  auto cg_outputs = fe.runFusion({t0, t3});

  testValidate(&fusion, cg_outputs, {t0, t3}, {t2, t5, t6}, __LINE__, __FILE__);
}

// Make sure matching reshapes are segmented into the same kernel
TEST_F(GpuViewTest, FusionReshapeMagicSchedule1) {
  auto fusion_ptr = std::make_unique<Fusion>();
  Fusion& fusion = *fusion_ptr.get();
  FusionGuard fg(&fusion);

  int x = 31, y = 65, z = 103;

  auto tv0 = makeConcreteTensor({x, y, z});
  fusion.addInput(tv0);

  auto tv1 = sin(tv0);

  auto tv2 = reshape(tv1, {x, y, z}, {x, y * z});
  fusion.addOutput(tv2);

  auto tv3 = makeConcreteTensor({x, y, z});
  fusion.addInput(tv3);

  auto tv4 = reshape(tv3, {x, y, z}, {x, y * z});
  fusion.addOutput(tv4);

  // Link 0 and 3 together for reshape analysis done based on before the
  // reshapes actually happened.
  auto tv5 = add(tv0, tv3);
  fusion.addOutput(tv5);

  auto options = at::TensorOptions().dtype(at::kFloat).device(at::kCUDA, 0);

  at::Tensor t0 = at::randn({x, y, z}, options);
  at::Tensor t3 = at::randn({x, y, z}, options);

  FusionExecutorCache executor_cache(std::move(fusion_ptr));
  auto cg_outputs = executor_cache.runFusionWithInputs({t0, t3});
  NVF_CHECK(!executor_cache.getMostRecentKernelRuntime()->isSegmented());

  testValidate(&fusion, cg_outputs, {t0, t3}, __LINE__, __FILE__);
}

// Make sure reshapes of reshapes are correct
TEST_F(GpuViewTest, FusionReshapeMagicSchedule2) {
  auto fusion_ptr = std::make_unique<Fusion>();
  Fusion& fusion = *fusion_ptr.get();
  FusionGuard fg(&fusion);

  int x = 31, y = 65, z = 103;

  auto tv0 = makeConcreteTensor({x, y, z});
  fusion.addInput(tv0);

  auto tv1 = sin(tv0);

  auto tv2 = reshape(tv1, {x, y, z}, {x, y * z});
  auto tv3 = reshape(tv2, {x, y * z}, {x * y, z});
  auto tv4 = reshape(tv3, {x * y, z}, {y, x * z});
  auto tv5 = reshape(tv4, {y, x * z}, {x, y, z});
  fusion.addOutput(tv5);

  auto options = at::TensorOptions().dtype(at::kFloat).device(at::kCUDA, 0);

  at::Tensor t0 = at::randn({x, y, z}, options);

  // For now pointwise scheduler only accepts a single reshape at a time, so
  // this will be broken up into multiple kernels. This is due to the reference
  // check looking for all mappings to all input IDs.
  // TODO: Fix the reference check for this case
  FusionExecutorCache executor_cache(std::move(fusion_ptr));
  auto cg_outputs = executor_cache.runFusionWithInputs({t0});

  testValidate(&fusion, cg_outputs, {t0}, __LINE__, __FILE__);
}

// Make sure broadcasts not on the reshape path that don't interfere with
// reshape are segmented in one kernel and correctly trigger 2D pointwise
// scheduling
TEST_F(GpuViewTest, FusionReshapeMagicSchedule3) {
  auto fusion_ptr = std::make_unique<Fusion>();
  Fusion& fusion = *fusion_ptr.get();
  FusionGuard fg(&fusion);

  int w = 15, x = 31, y = 49, z = 65;

  auto tv0 = makeConcreteTensor({x, y, z});
  fusion.addInput(tv0);

  auto tv1 = sin(tv0);

  auto tv2 = reshape(tv1, {x, y, z}, {x, y * z});
  fusion.addOutput(tv2);

  auto tv3 = makeConcreteTensor({x, y, z});
  fusion.addInput(tv3);

  auto tv4 = reshape(tv3, {x, y, z}, {x, y * z});
  fusion.addOutput(tv4);

  // Link 0 and 3 together for reshape analysis done based on before the
  // reshapes actually happened.
  auto tv5 = add(tv0, tv3);
  fusion.addOutput(tv5);

  // Broadcast on another branch to drive the pointwise reference to not be on
  // the reshape paths.

  auto tv6 = makeConcreteTensor({w, x, y, z});
  fusion.addInput(tv6);
  auto tv7 = broadcast(tv0, {true, false, false, false});
  auto tv8 = add(tv6, tv7);
  // tv8 should be the reference for the pointwise fusion. This broadcast
  // pattern doesn't interfere with the reshapes, so this should also be
  // scheduled as 2D.
  fusion.addOutput(tv8);

  auto options = at::TensorOptions().dtype(at::kFloat).device(at::kCUDA, 0);

  at::Tensor t0 = at::randn({x, y, z}, options);
  at::Tensor t3 = at::randn({x, y, z}, options);
  at::Tensor t6 = at::randn({w, x, y, z}, options);

  FusionExecutorCache executor_cache(std::move(fusion_ptr));
  // Collect the heuristic params
  executor_cache.profile(true);
  auto cg_outputs = executor_cache.runFusionWithInputs({t0, t3, t6});

  NVF_CHECK(!executor_cache.getMostRecentKernelRuntime()->isSegmented());
  NVF_CHECK(executor_cache.getMostRecentExecutorInfo()
                .params->isA<PointwiseParams>());
  auto pparams =
      executor_cache.getMostRecentExecutorInfo().params->as<PointwiseParams>();
  NVF_CHECK(pparams->break_point == 1);

  testValidate(&fusion, cg_outputs, {t0, t3, t6}, __LINE__, __FILE__);
}

// Make sure broadcasts through reshapes when not conflicting with reshape are
// segmented into one kernel and trigger 2D pointwise scheduler.
TEST_F(GpuViewTest, FusionReshapeMagicSchedule4) {
  auto fusion_ptr = std::make_unique<Fusion>();
  Fusion& fusion = *fusion_ptr.get();
  FusionGuard fg(&fusion);

  int x = 31, y = 49, z = 65;

  auto tv0 = makeConcreteTensor({x, y, z});
  fusion.addInput(tv0);

  auto tv1 = sin(tv0);

  auto tv2 = reshape(tv1, {x, y, z}, {x, y * z});
  fusion.addOutput(tv2);

  auto tv3 = makeConcreteTensor({x, y, z});
  fusion.addInput(tv3);

  auto tv4 = makeConcreteTensor({x, 1, 1});
  fusion.addInput(tv4);

  auto tv5 = add(tv4, tv3);

  auto tv6 = reshape(tv5, {x, y, z}, {x, y * z});
  fusion.addOutput(tv6);

  // Link 0 and 3 together for reshape analysis done based on before the
  // reshapes actually happened.
  auto tv7 = add(tv0, tv3);
  fusion.addOutput(tv7);

  auto options = at::TensorOptions().dtype(at::kFloat).device(at::kCUDA, 0);

  at::Tensor t0 = at::randn({x, y, z}, options);
  at::Tensor t3 = at::randn({x, y, z}, options);
  at::Tensor t4 = at::randn({x, 1, 1}, options);

  FusionExecutorCache executor_cache(std::move(fusion_ptr));
  // Collect the heuristic params
  executor_cache.profile(true);
  auto cg_outputs = executor_cache.runFusionWithInputs({t0, t3, t4});

  NVF_CHECK(!executor_cache.getMostRecentKernelRuntime()->isSegmented());
  NVF_CHECK(executor_cache.getMostRecentExecutorInfo()
                .params->isA<PointwiseParams>());
  auto pparams =
      executor_cache.getMostRecentExecutorInfo().params->as<PointwiseParams>();
  NVF_CHECK(pparams->break_point == 1);

  testValidate(&fusion, cg_outputs, {t0, t3, t4}, __LINE__, __FILE__);
}

// Make sure different reshapes that are consumed by the reference are segmented
// into a single kernel.
TEST_F(GpuViewTest, FusionReshapeMagicSchedule5) {
  auto fusion_ptr = std::make_unique<Fusion>();
  Fusion& fusion = *fusion_ptr.get();
  FusionGuard fg(&fusion);

  int w = 15, x = 31, y = 49, z = 65;

  auto tv0 = makeConcreteTensor({w, x, y * z});
  fusion.addInput(tv0);
  auto tv1 = sin(tv0);
  auto tv2 = reshape(tv1, {w, x, y * z}, {z, y, x, w});

  auto tv3 = makeConcreteTensor({w, x * y, z});
  fusion.addInput(tv3);
  auto tv4 = cos(tv3);
  auto tv5 = reshape(tv4, {w, x * y, z}, {z, y, x, w});

  auto tv6 = add(tv2, tv5);
  fusion.addOutput(tv6);

  auto options = at::TensorOptions().dtype(at::kFloat).device(at::kCUDA, 0);

  at::Tensor t0 = at::randn({w, x, y * z}, options);
  at::Tensor t3 = at::randn({w, x * y, z}, options);

  FusionExecutorCache executor_cache(std::move(fusion_ptr));
  // Collect the heuristic params
  executor_cache.profile(true);
  auto cg_outputs = executor_cache.runFusionWithInputs({t0, t3});

  NVF_CHECK(!executor_cache.getMostRecentKernelRuntime()->isSegmented());
  NVF_CHECK(executor_cache.getMostRecentExecutorInfo()
                .params->isA<PointwiseParams>());

  testValidate(&fusion, cg_outputs, {t0, t3}, __LINE__, __FILE__);
}

// Test reshape/transpose and its impact on vectorization
TEST_F(GpuViewTest, FusionReshapeMagicSchedule6) {
  auto fusion_ptr = std::make_unique<Fusion>();
  Fusion& fusion = *fusion_ptr.get();
  FusionGuard fg(&fusion);

  // pointwise heuristics will avoid vectorization if can't achieve a full wave.
  // use a large size to make sure we can achieve a full wave, e.g. x * y >= 128
  // * sm_count
  int x = 1024, y = 1024;

  auto tv0 = makeContigTensor(2);
  fusion.addInput(tv0);
  auto tv1 = reshape(tv0, {x, y}, {x, y / 2, 2});
  auto tv2 = transpose(tv1, 0, 1);

  auto tv3 = makeContigTensor(3);
  fusion.addInput(tv3);
  auto tv4 = add(tv2, tv3);
  fusion.addOutput(tv4);

  auto options = at::TensorOptions().dtype(at::kFloat).device(at::kCUDA, 0);

  at::Tensor t0 = at::randn({x, y}, options);
  at::Tensor t3 = at::randn({y / 2, x, 2}, options);

  FusionExecutorCache executor_cache(std::move(fusion_ptr));
  // Collect the heuristic params
  executor_cache.profile(true);
  auto cg_outputs = executor_cache.runFusionWithInputs({t0, t3});

  NVF_CHECK(!executor_cache.getMostRecentKernelRuntime()->isSegmented());
  NVF_CHECK(executor_cache.getMostRecentExecutorInfo()
                .params->isA<PointwiseParams>());
  NVF_CHECK(
      executor_cache.getMostRecentExecutorInfo()
          .params->as<PointwiseParams>()
          ->vectorize &&
      executor_cache.getMostRecentExecutorInfo()
          .params->as<PointwiseParams>()
          ->unroll_factor);

  testValidate(&fusion, cg_outputs, {t0, t3}, __LINE__, __FILE__);
}

// View with 3D reduction scheduling
TEST_F(GpuViewTest, FusionReshapeMagicSchedule7) {
  auto fusion_ptr = std::make_unique<Fusion>();
  Fusion& fusion = *fusion_ptr.get();
  FusionGuard fg(&fusion);

  int v = 3, w = 5, x = 42, y = 7, z = 9;

  auto tv0 = makeConcreteTensor({w, v, x, y, z});
  fusion.addInput(tv0);
  auto tv1 = sin(tv0);
  auto tv2 = reshape(tv1, {w, v, x, y, z}, {v * w, x, y * z});

  auto tv3 = makeConcreteTensor({v, w, x, z, y});
  fusion.addInput(tv3);
  auto tv4 = cos(tv3);
  auto tv5 = reshape(tv4, {v, w, x, z, y}, {v * w, x, y * z});

  auto tv6 = add(tv2, tv5);
  auto tv7 = sum(tv6, {0, 2});
  fusion.addOutput(tv7);

  auto options = at::TensorOptions().dtype(at::kFloat).device(at::kCUDA, 0);

  at::Tensor t0 = at::randn({w, v, x, y, z}, options);
  at::Tensor t3 = at::randn({v, w, x, z, y}, options);

  FusionExecutorCache executor_cache(std::move(fusion_ptr));
  // Collect the heuristic params
  executor_cache.profile(true);
  auto cg_outputs = executor_cache.runFusionWithInputs({t0, t3});

  NVF_CHECK(!executor_cache.getMostRecentKernelRuntime()->isSegmented());
  NVF_CHECK(executor_cache.getMostRecentExecutorInfo()
                .params->isA<ReductionParams>());

  testValidate(&fusion, cg_outputs, {t0, t3}, __LINE__, __FILE__);
}

// View with 3D normalization scheduling
TEST_F(GpuViewTest, FusionReshapeMagicSchedule8) {
  auto fusion_ptr = std::make_unique<Fusion>();
  Fusion& fusion = *fusion_ptr.get();
  FusionGuard fg(&fusion);

  int v = 3, w = 5, x = 42, y = 7, z = 9;

  auto tv0 = makeConcreteTensor({w, v, x, y, z});
  fusion.addInput(tv0);
  auto tv1 = sin(tv0);
  auto tv2 = reshape(tv1, {w, v, x, y, z}, {v * w, x, y * z});

  auto tv3 = makeConcreteTensor({v, w, x, z, y});
  fusion.addInput(tv3);
  auto tv4 = cos(tv3);
  auto tv5 = reshape(tv4, {v, w, x, z, y}, {v * w, x, y * z});

  auto tv6 = add(tv2, tv5);
  auto tv7 = sum(tv6, {0, 2});
  auto tv8 = broadcast(tv7, {true, false, true});
  auto tv9 = add(tv6, tv8);
  fusion.addOutput(tv9);

  auto options = at::TensorOptions().dtype(at::kFloat).device(at::kCUDA, 0);

  at::Tensor t0 = at::randn({w, v, x, y, z}, options);
  // This might trigger transpose kernel.
  at::Tensor t3 = at::randn({v, w, x, z, y}, options);

  FusionExecutorCache executor_cache(std::move(fusion_ptr));
  // Collect the heuristic params
  executor_cache.profile(true);
  auto cg_outputs = executor_cache.runFusionWithInputs({t0, t3});

  NVF_CHECK(!executor_cache.getMostRecentKernelRuntime()->isSegmented());
  NVF_CHECK(executor_cache.getMostRecentExecutorInfo()
                .params->isA<ReductionParams>());

  testValidate(&fusion, cg_outputs, {t0, t3}, __LINE__, __FILE__);
}

// AlbertForMaskedLM repro https://github.com/csarofeen/pytorch/issues/2066
TEST_F(GpuViewTest, FusionReshapeMagicSchedule9) {
  auto fusion_ptr = std::make_unique<Fusion>();
  Fusion& fusion = *fusion_ptr.get();
  FusionGuard fg(&fusion);

  int x = 2, y = 512, z = 128;

  auto tv0 = makeContigTensor(1);
  auto tv1 = makeContigTensor(2);
  auto tv2 = makeContigTensor(1);
  auto tv3 = makeContigTensor(2);
  auto tv4 = makeContigTensor(3);
  fusion.addInput(tv0);
  fusion.addInput(tv1);
  fusion.addInput(tv2);
  fusion.addInput(tv3);
  fusion.addInput(tv4);

  auto tv5 = broadcast(tv0, {true, true, false});
  auto tv6 = broadcast(tv1, {false, false, true});
  auto tv7 = broadcast(tv2, {true, true, false});
  auto tv8 = broadcast(tv3, {false, false, true});
  auto tv9 = set(tv6);

  auto s10 = IrBuilder::create<Val>(1e-12);
  auto tv11 = add(abs(tv8), s10);

  auto tv12 = sub(tv4, tv9);
  auto tv13 = rsqrt(tv11);
  auto tv14 = broadcast(tv13, {false, false, false});
  auto tv15 = mul(tv12, tv14);
  auto tv16 = mul(tv15, tv5);
  auto tv17 = add(tv16, tv7);
  auto tv18 = castOp(DataType::Float, tv17);
  auto tv19 = reshape(tv18, {x, y, z}, {x * y, z});
  fusion.addOutput(tv6);
  fusion.addOutput(tv13);
  fusion.addOutput(tv19);

  auto options = at::TensorOptions().dtype(at::kFloat).device(at::kCUDA, 0);
  auto t0 = at::randn({128}, options);
  auto t1 = at::randn({2, 512}, options);
  auto t2 = at::randn({128}, options);
  auto t3 = at::randn({2, 512}, options);
  auto t4 = at::randn({2, 512, 128}, options);

  FusionExecutorCache executor_cache(std::move(fusion_ptr));
  auto cg_outputs = executor_cache.runFusionWithInputs({t0, t1, t2, t3, t4});

  testValidate(&fusion, cg_outputs, {t0, t1, t2, t3, t4}, __LINE__, __FILE__);
}

// Simpler version of FusionReshapeMagicSchedule9_CUDA
TEST_F(GpuViewTest, FusionReshapeMagicSchedule10) {
  auto fusion_ptr = std::make_unique<Fusion>();
  Fusion& fusion = *fusion_ptr.get();
  FusionGuard fg(&fusion);

  int x = 2, y = 512, z = 128;

  auto tv0 = makeContigTensor(1);
  auto tv1 = makeContigTensor(2);
  auto tv2 = makeContigTensor(3);
  fusion.addInput(tv0);
  fusion.addInput(tv1);
  fusion.addInput(tv2);

  auto tv3 = broadcast(tv0, {true, true, false});
  auto tv4 = broadcast(tv1, {false, false, true});

  auto tv5 = add(tv2, tv4);
  auto tv6 = add(tv5, tv3);
  auto tv7 = reshape(tv6, {x, y, z}, {x * y, z});
  fusion.addOutput(tv4);
  fusion.addOutput(tv7);

  auto options = at::TensorOptions().dtype(at::kFloat).device(at::kCUDA, 0);
  auto t0 = at::randn({128}, options);
  auto t1 = at::randn({2, 512}, options);
  auto t2 = at::randn({2, 512, 128}, options);
  FusionExecutorCache executor_cache(std::move(fusion_ptr));
  auto cg_outputs = executor_cache.runFusionWithInputs({t0, t1, t2});
}

// CamemBert repro
TEST_F(GpuViewTest, FusionReshapeMagicSchedule11) {
  auto fusion_ptr = std::make_unique<Fusion>();
  Fusion& fusion = *fusion_ptr.get();
  FusionGuard fg(&fusion);

  int x = 512, y = 12, z = 64;

  auto tv0 = makeContigConcreteTensor({1, -1, -1, -1});
  fusion.addInput(tv0);
  auto tv1 = set(tv0);
  auto tv2 = reshape(tv1, {1, x, y, z}, {1, x, y * z});
  auto tv3 = reshape(tv2, {1, x, y * z}, {x, y * z});
  fusion.addOutput(tv3);

  auto options = at::TensorOptions().dtype(at::kFloat).device(at::kCUDA, 0);
  auto t0 = at::randn({1, x, y, z}, options);

  FusionExecutorCache executor_cache(std::move(fusion_ptr));
  auto cg_outputs = executor_cache.runFusionWithInputs({t0});

  testValidate(&fusion, cg_outputs, {t0}, __LINE__, __FILE__);
}

// Make sure different reshapes that are consumed by the reference are segmented
// into a single kernel.
TEST_F(GpuViewTest, FusionReshapeMapping) {
  auto fusion_ptr = std::make_unique<Fusion>();
  Fusion& fusion = *fusion_ptr.get();
  FusionGuard fg(&fusion);

  int w = 15, x = 31, y = 49, z = 65;

  auto tv0 = makeConcreteTensor({w, x, y * z});
  fusion.addInput(tv0);
  auto tv1 = sin(tv0);
  auto tv2 = reshape(tv1, {w, x, y * z}, {z, y, x, w});

  auto tv3 = makeConcreteTensor({w, x * y, z});
  fusion.addInput(tv3);
  auto tv4 = cos(tv3);
  auto tv5 = reshape(tv4, {w, x * y, z}, {z, y, x, w});

  auto tv6 = add(tv2, tv5);
  fusion.addOutput(tv6);

  tv6->merge(0);
  tv6->merge(0);
  tv6->merge(0);
  tv6->split(0, 128);
  tv6->split(0, 4);
  tv6->axis(0)->parallelize(ParallelType::BIDx);
  tv6->axis(1)->parallelize(ParallelType::Unroll);
  tv6->axis(2)->parallelize(ParallelType::TIDx);

  TransformPropagator propagator(tv6);
  MaxLogicalDomainInfoSpanningTree spanning_tree(tv6);
  spanning_tree.traverse(&propagator);
  scheduler_utils::parallelizeAllLike(tv6);

  // Inline the schedule
  inlineMost();

  auto options = at::TensorOptions().dtype(at::kFloat).device(at::kCUDA, 0);

  at::Tensor t0 = at::randn({w, x, y * z}, options);
  at::Tensor t3 = at::randn({w, x * y, z}, options);

  FusionExecutor fe;
  fe.compileFusion(&fusion, {t0, t3});
  auto cg_outputs = fe.runFusion({t0, t3});

  testValidate(&fusion, cg_outputs, {t0, t3}, __LINE__, __FILE__);
}

TEST_F(GpuViewTest, FusionLowerDivisibleSplits) {
  auto fusion_ptr = std::make_unique<Fusion>();
  Fusion& fusion = *fusion_ptr.get();
  FusionGuard fg(&fusion);

  int w = 15, x = 31, y = 49, z = 65;

  auto tv0 = makeContigTensor(4);
  fusion.addInput(tv0);
  auto tv1 = sin(tv0);
  auto tv2 = reshape(tv1, {w, x, y, z}, {z, y, x, w});

  fusion.addOutput(tv2);

  tv2->merge(0)->merge(0)->merge(0)->split(0, 4)->split(0, 8, false);

  TransformPropagator propagator(tv2);
  MaxLogicalDomainInfoSpanningTree spanning_tree(tv2);
  spanning_tree.traverse(&propagator);
  scheduler_utils::parallelizeAllLike(tv2);

  // Inline the schedule
  inlineMost();

  auto divisible_splits = getAllDivisibleSplits(&fusion);

  // Operations on all tensors are basically:
  // [10] merge(0)          [9]->outer->definition
  // [9] merge(0)           [8]->outer->definition
  // [8] merge(0)           [7]->in->definition
  // [7] split(0, z, false) [6]->in->definition
  // [6] split(1, y, false) [5]->in->definition
  // [5] split(2, x, false) [3]->inner->definition
  // RFactor of tv2
  // [4] merge(0)           [3]->outer->definition
  // [3] merge(0)           [2]->outer->definition
  // [2] merge(0)           [1]->in->definition
  // [1] split(0, 4)        [0]->in->definition
  // [0] split(0, 8, false) tv->axis(0)->definition

  for (auto tv : std::vector<TensorView*>({tv2, tv1, tv0})) {
    auto transform_0 = tv->axis(0)->definition()->as<Split>();
    auto transform_1 = transform_0->in()->definition()->as<Split>();
    auto transform_2 = transform_1->in()->definition()->as<Merge>();
    auto transform_3 = transform_2->outer()->definition()->as<Merge>();

    auto transform_5 = transform_3->inner()->definition()->as<Split>();
    auto transform_6 = transform_5->in()->definition()->as<Split>();
    auto transform_7 = transform_6->in()->definition()->as<Split>();

    NVF_CHECK(
        divisible_splits.find(transform_5) != divisible_splits.end(),
        "Expecting: ",
        transform_5->toString(),
        "\nFrom TV: ",
        tv,
        "\nTo be a divisible split.");
    NVF_CHECK(
        divisible_splits.find(transform_6) != divisible_splits.end(),
        "Expecting: ",
        transform_6->toString(),
        "\nFrom TV: ",
        tv,
        "\nTo be a divisible split.");
    NVF_CHECK(
        divisible_splits.find(transform_7) != divisible_splits.end(),
        "Expecting: ",
        transform_7->toString(),
        "\nFrom TV: ",
        tv,
        "\nTo be a divisible split.");
  }
}

TEST_F(GpuViewTest, FusionIssue2076) {
  auto fusion_ptr = std::make_unique<Fusion>();
  Fusion& fusion = *fusion_ptr.get();
  FusionGuard fg(&fusion);

  // torch.randn(4, 128, 1, 128, device='cuda').transpose(1,2),
  // sizes[4, 128, 1, 128] strides[128*128, 128, 128, 1]
  // sizes[4, 1, 128, 128] strides[128*128, 128, 128, 1]
  auto tv0 = TensorViewBuilder()
                 .shape({-1, 1, -1, -1})
                 .dtype(DataType::Bool)
                 .contiguity({true, std::nullopt, true, true})
                 .build();
  fusion.addInput(tv0);

  // torch.randn(48, 128, 128, device='cuda'),
  auto tv1 = makeContigTensor(3);
  fusion.addInput(tv1);

  // torch.randn(4, 1, 128, 128, device='cuda'),
  auto tv2 = makeContigConcreteTensor({-1, 1, -1, -1});
  fusion.addInput(tv2);

  auto tv3 = castOp(DataType::Float, tv0);
  auto tv4 = reshape(tv1, {48, 128, 128}, {4, 12, 128, 128});

  auto tv5 = mul(tv3, IrBuilder::create<Val>(1.0));
  auto tv6 = sub(IrBuilder::create<Val>(1.0), tv5);
  auto tv7 = castOp(DataType::Bool, tv6);
  auto tv8 = where(tv7, IrBuilder::create<Val>(-3.4028200000000001e+38), tv6);
  auto tv9 = add(tv8, tv2);
  auto tv10 = set(tv9);
  auto tv11 = expand(
      tv10,
      {tv10->axis(0)->extent(),
       IrBuilder::create<Val>(12L),
       tv10->axis(2)->extent(),
       tv10->axis(3)->extent()});

  auto tv12 = add(tv4, tv11);
  auto tv13 = reshape(tv12, {4, 12, 128, 128}, {48, 128, 128});
  auto tv14 = max(tv13, {2});
  auto tv15 = broadcast(tv14, {false, false, true});
  auto tv16 = set(tv15);
  auto tv17 = expand(
      tv16,
      {tv16->axis(0)->extent(),
       tv16->axis(1)->extent(),
       IrBuilder::create<Val>(128L)});
  auto tv18 = sub(tv13, tv17);
  auto tv19 = exp(tv18);
  auto tv20 = sum(tv19, {2});
  auto tv21 = broadcast(tv20, {false, false, true});
  auto tv22 = set(tv21);
  auto tv23 = expand(
      tv22,
      {tv22->axis(0)->extent(),
       tv22->axis(1)->extent(),
       IrBuilder::create<Val>(128L)});
  auto tv24 = div(tv19, tv23);

  fusion.addOutput(tv9);
  fusion.addOutput(tv24);

  auto options = at::TensorOptions().dtype(at::kFloat).device(at::kCUDA, 0);

  at::Tensor t0 =
      at::randn({4, 128, 1, 128}, options).transpose(1, 2).to(at::kBool);
  at::Tensor t1 = at::randn({48, 128, 128}, options);
  at::Tensor t2 = at::randn({4, 1, 128, 128}, options);

  auto t3 = t0.to(at::kFloat);
  auto t4 = t1.reshape({4, 12, 128, 128});

  // [4, 1, 128, 128]
  auto t5 = t3 * 1;
  auto t6 = 1 - t5;
  auto t7 = t6.to(at::kBool);
  auto t8 = at::where(t7, -3.4028200000000001e+38, t6);
  auto t9 = t8 + t2;
  auto t10 = t9;
  // [4, 1, 128, 128]
  auto t11 = t10.expand({4, 12, 128, 128});

  auto t12 = t4 + t11;
  auto t13 = t12.reshape({48, 128, 128});
  // 48, 128, 128
  auto t14 = std::get<0>(t13.max(2));
  auto t15 = t14.unsqueeze(-1);
  // 48, 128, 1
  auto t16 = t15;
  auto t17 = t16.expand({48, 128, 128});
  auto t18 = t13 - t17;
  auto t19 = t18.exp();
  auto t20 = t19.sum({2});
  auto t21 = t20.unsqueeze(-1);
  auto t22 = t21;
  auto t23 = t22.expand({48, 128, 128});
  auto t24 = t19 / t23;

  FusionExecutorCache executor_cache(std::move(fusion_ptr));
  auto cg_outputs = executor_cache.runFusionWithInputs({t0, t1, t2});
  testValidate(
      &fusion, cg_outputs, {t0, t1, t2}, {t9, t24}, __LINE__, __FILE__);
}

// Simplify first to reproduce compute at issue
TEST_F(GpuViewTest, FusionIssue2076_v2) {
  auto fusion_ptr = std::make_unique<Fusion>();
  Fusion& fusion = *fusion_ptr.get();
  FusionGuard fg(&fusion);

  // torch.randn(4, 128, 1, device='cuda').transpose(1,2)
  // sizes[4, 128, 1] strides[128, 1, 1]
  // sizes[4, 1, 128] strides[128, 128, 1]
  auto tv0 = TensorViewBuilder()
                 .shape({-1, 1, -1})
                 .contiguity({true, std::nullopt, true})
                 .build();
  fusion.addInput(tv0);

  // torch.randn(48, 128, device='cuda')
  auto tv1 = makeContigTensor(2);
  fusion.addInput(tv1);

  // torch.randn(4, 1, 128, device='cuda'),
  auto tv2 = makeContigConcreteTensor({-1, 1, -1});
  fusion.addInput(tv2);

  auto tv3 = reshape(tv1, {48, 128}, {4, 12, 128});
  auto tv4 = add(tv0, tv2);

  auto tv5 = add(tv3, tv4);
  auto tv6 = reshape(tv5, {4, 12, 128}, {48, 128});

  fusion.addOutput(tv4);
  fusion.addOutput(tv6);

  auto options = at::TensorOptions().dtype(at::kFloat).device(at::kCUDA, 0);

  at::Tensor t0 = at::randn({4, 128, 1}, options).transpose(1, 2);
  at::Tensor t1 = at::randn({48, 128}, options);
  at::Tensor t2 = at::randn({4, 1, 128}, options);

  FusionExecutorCache executor_cache(std::move(fusion_ptr));
  auto cg_outputs = executor_cache.runFusionWithInputs({t0, t1, t2});
  testValidate(&fusion, cg_outputs, {t0, t1, t2}, __LINE__, __FILE__);
}

TEST_F(GpuViewTest, FusionReshapeZeroDimInput) {
  Fusion fusion;
  FusionGuard fg(&fusion);

  TensorView* x = makeSymbolicTensor({}, DataType::Float);
  fusion.addInput(x);
  TensorView* y = makeSymbolicTensor(3, DataType::Float);
  fusion.addInput(y);

  auto x_rsh = reshape(x, {}, {1, 1, 1});

  auto prod = mul(x_rsh, y);
  fusion.addOutput(prod);

  auto options = at::TensorOptions().dtype(at::kFloat).device(at::kCUDA, 0);

  at::Tensor at_x =
      at::randn({1}).to(options)[0]; // indexing to get zero-dim tensor
  NVF_ERROR(at_x.ndimension() == 0);

  at::Tensor at_y = at::randn({2, 3, 4}).to(options);

  std::vector<c10::IValue> aten_inputs = {at_x, at_y};

  auto lparams = schedulePointwise(&fusion, aten_inputs);

  FusionExecutor fe;
  fe.compileFusion(&fusion, aten_inputs, lparams);
  auto outputs = fe.runFusion(aten_inputs, lparams);

  testValidate(&fusion, outputs, aten_inputs, __LINE__, __FILE__);
}

TEST_F(GpuViewTest, FusionReshapeZeroDimOutput) {
  Fusion fusion;
  FusionGuard fg(&fusion);

  // Make a concrete tensor so that all dims are set as broadcast
  TensorView* x = makeContigConcreteTensor({1, 1, 1}, DataType::Float);
  TensorView* y = makeContigConcreteTensor({1, 1}, DataType::Float);
  TensorView* z = makeSymbolicTensor(0, DataType::Float);
  fusion.addInput(x);
  fusion.addInput(y);
  fusion.addInput(z);

  auto x_rsh = reshape(x, {1, 1, 1}, {});
  // test mixed broadcast and concrete 1-dimensional iter-domains
  auto y_mixed = reshape(y, {1, 1}, {1, 1, 1});
  auto y_rsh = reshape(y_mixed, {1, 1, 1}, {});

  auto prod = mul(add(x_rsh, y_rsh), z);
  fusion.addOutput(prod);

  auto options = at::TensorOptions().dtype(at::kFloat).device(at::kCUDA, 0);

  at::Tensor at_x = at::randn({1, 1, 1}).to(options);
  at::Tensor at_y = at::randn({1, 1}).to(options);
  at::Tensor at_z =
      at::randn({1}).to(options)[0]; // indexing to get zero-dim tensor
  NVF_ERROR(at_z.ndimension() == 0);

  std::vector<c10::IValue> aten_inputs = {at_x, at_y, at_z};

  auto lparams = schedulePointwise(&fusion, aten_inputs);

  FusionExecutor fe;
  fe.compileFusion(&fusion, aten_inputs, lparams);
  auto outputs = fe.runFusion(aten_inputs, lparams);

  testValidate(&fusion, outputs, aten_inputs, __LINE__, __FILE__);
}

TEST_F(GpuViewTest, FusionReshapeZeroDimInputOutput) {
  Fusion fusion;
  FusionGuard fg(&fusion);

  TensorView* x = makeSymbolicTensor({}, DataType::Float);
  fusion.addInput(x);
  TensorView* y = makeSymbolicTensor({}, DataType::Float);
  fusion.addInput(y);

  auto x_rsh = reshape(x, {}, {});
  // test broadcasting then squeezing
  x_rsh = reshape(x, {}, {1, 1, 1});
  x_rsh = reshape(x_rsh, {1, 1, 1}, {});

  auto prod = mul(x_rsh, y);
  fusion.addOutput(prod);

  auto options = at::TensorOptions().dtype(at::kFloat).device(at::kCUDA, 0);

  at::Tensor at_x =
      at::randn({1}).to(options)[0]; // indexing to get zero-dim tensor
  at::Tensor at_y = at::randn({1}).to(options)[0];
  NVF_ERROR(at_x.ndimension() == 0 && at_y.ndimension() == 0);

  std::vector<c10::IValue> aten_inputs = {at_x, at_y};

  auto lparams = schedulePointwise(&fusion, aten_inputs);

  FusionExecutor fe;
  fe.compileFusion(&fusion, aten_inputs, lparams);
  auto outputs = fe.runFusion(aten_inputs, lparams);

  testValidate(&fusion, outputs, aten_inputs, __LINE__, __FILE__);
}

TEST_F(GpuViewTest, ReshapeOfReshape) {
  auto fusion = std::make_unique<Fusion>();
  FusionGuard fg(fusion.get());

  auto tv0 = makeSymbolicTensor(2);
  fusion->addInput(tv0);

  auto tv1 = reshape(tv0, {4, 8}, {8, 4});
  auto tv2 = reshape(tv1, {8, 4}, {32});
  fusion->addOutput(tv2);

  std::vector<int64_t> shape({4, 8});

  auto options = at::TensorOptions().dtype(at::kFloat).device(at::kCUDA, 0);

  auto t0 = at::randn(shape, options);
  std::vector<c10::IValue> aten_inputs({t0});

  FusionExecutorCache executor_cache(std::move(fusion));
  auto cg_outputs = executor_cache.runFusionWithInputs(aten_inputs);

  auto runtime = executor_cache.getMostRecentKernelRuntime();
  NVF_CHECK(!runtime->isSegmented(), "Segmentation not expected");

  auto ref = t0.reshape({8, 4}).reshape({32});

  NVF_CHECK(ref.equal(cg_outputs.at(0)));
}

// A reproducer for #1116.
TEST_F(GpuViewTest, ExpandedBroadcast) {
  Fusion fusion;
  FusionGuard fg(&fusion);

  TensorView* in = makeContigConcreteTensor({4, 5});
  fusion.addInput(in);
  TensorView* out = broadcast(in, {false, false, true});
  out = expand(
      out,
      {IrBuilder::create<Val>(4),
       IrBuilder::create<Val>(5),
       IrBuilder::create<Val>(6)});
  // tryStaticReshape failed to get the expanded extent, which is 6.
  out = reshape(out, {IrBuilder::create<Val>(40), IrBuilder::create<Val>(3)});
  fusion.addOutput(out);

  at::Tensor in_tensor =
      at::randn({4, 5}, at::dtype(at::kFloat).device(at::kCUDA, 0));

  FusionExecutor fe;
  fe.compileFusion(&fusion, {in_tensor});
  at::Tensor actual_out_tensor = fe.runFusion({in_tensor})[0];

  testValidate(&fusion, {actual_out_tensor}, {in_tensor}, __LINE__, __FILE__);
}

TEST_F(GpuViewTest, SplitMergePointwiseSplitMerge) {
  auto fusion = std::make_unique<Fusion>();
  FusionGuard fg(fusion.get());
  const std::vector<int64_t> input_shape = {12, 20};
  DataType dtype = DataType::Float;
  auto tv0 = makeContigTensor(input_shape.size(), dtype);
  fusion->addInput(tv0);
  auto tv1 = castOp(DataType::Float, tv0);
  // root domain : (i0, i2)
  // logical domain : (3, i0/3, 4, i2/4)
  auto tv2 = reshape(tv1, {12, 20}, {3, 4, 4, 5});
  // root domain : (3, i0/3, 4, i2/4)
  // logical domain : (3, i0/3*4, i2/4)
  auto tv3 = reshape(tv2, {3, 4, 4, 5}, {3, 16, 5});
  // root domain : (3, i0/3*4, i2/4)
  auto tv4 = mul(tv3, tv3);
  // root domain : (i0, i2)
  // logical domain : (3, i0/3, 4, i2/4)
  auto tv5 = reshape(tv1, {12, 20}, {3, 4, 4, 5});
  // root domain : (3, i0/3, 4, i2/4)
  // logical domain : (3, i0/3*4, i2/4)
  auto tv6 = reshape(tv5, {3, 4, 4, 5}, {3, 16, 5});
  fusion->addOutput(tv4);
  fusion->addOutput(tv6);

  auto options =
      at::TensorOptions().dtype(data_type_to_aten(dtype)).device(at::kCUDA, 0);
  auto t0 = at::randn(input_shape, options);

  FusionExecutorCache executor_cache(std::move(fusion));
  auto cg_outputs = executor_cache.runFusionWithInputs({t0});

  testValidate(executor_cache.fusion(), {cg_outputs}, {t0}, __LINE__, __FILE__);
}

<<<<<<< HEAD
using ReductionAxes = std::vector<int64_t>;
class ViewReductionTest : public NVFuserFixtureParamTest<ReductionAxes> {};

TEST_P(ViewReductionTest, ReductionReshapeInputNoMergedIds) {
  auto reduction_axes = GetParam();
=======
namespace {
MATCHER_P(HeuristicIs, heuristic, "") {
  return arg->heuristic() == heuristic;
}
} // namespace

// segmented into 3 kernels: pointwise, normalization, and pointwise
TEST_F(GpuViewTest, GroupNormOriginal) {
>>>>>>> 15bdf9f2
  auto fusion = std::make_unique<Fusion>();
  FusionGuard fg(fusion.get());
  const int64_t N = 2, C = 128, H = 16, W = 16, G = 32;
  const std::vector<int64_t> input_shape = {N, C, H, W};
  const std::vector<int64_t> group_shape = {N, G, C / G, H, W};
<<<<<<< HEAD
  DataType dtype = DataType::Half;
  auto tv0 = makeContigTensor(input_shape.size(), dtype);
  fusion->addInput(tv0);
  auto tv1 = castOp(DataType::Float, tv0);
  auto tv2 = reshape(tv1, input_shape, group_shape);
  auto tv3 = sum(tv2, {reduction_axes});
  fusion->addOutput(tv3);

  auto options =
      at::TensorOptions().dtype(data_type_to_aten(dtype)).device(at::kCUDA, 0);
  auto t0 = at::randn(input_shape, options);
  auto t1 = t0.reshape(group_shape).to(at::kFloat);
  auto ref = t1.sum({reduction_axes});

  FusionExecutorCache executor_cache(std::move(fusion));
  auto cg_outputs = executor_cache.runFusionWithInputs({t0});
  // should have only 1 segment group
  auto seg_groups =
      executor_cache.getMostRecentKernelRuntime()->fusionSegments()->groups();
  EXPECT_EQ(seg_groups.size(), 1);
  testValidate(
      executor_cache.fusion(), cg_outputs, {t0}, {ref}, __LINE__, __FILE__);
}

INSTANTIATE_TEST_SUITE_P(
    ,
    ViewReductionTest,
    ::testing::Values(
        std::vector<int64_t>{0},
        std::vector<int64_t>{0, 1},
        std::vector<int64_t>{0, 1, 2},
        std::vector<int64_t>{-1},
        std::vector<int64_t>{-1, -2},
        std::vector<int64_t>{-1, -2, -3},
        std::vector<int64_t>{0, 2, 4},
        std::vector<int64_t>{1, 3}));

class ViewNormalizationTest : public NVFuserFixtureParamTest<ReductionAxes> {};

TEST_P(ViewNormalizationTest, NormalizationReshapeInputNoMergedIds) {
  auto reduction_axes = GetParam();
  auto fusion = std::make_unique<Fusion>();
  FusionGuard fg(fusion.get());
  const int64_t N = 2, C = 128, H = 16, W = 16, G = 32;
  const std::vector<int64_t> input_shape = {N, C, H, W};
  const std::vector<int64_t> group_shape = {N, G, C / G, H, W};
  int ndims = (int)group_shape.size();
  std::vector<bool> broadcast_tags(ndims, false);
  for (auto axis : reduction_axes) {
    int idx = axis < 0 ? ndims + axis : axis;
    broadcast_tags[idx] = true;
  }
  DataType dtype = DataType::Half;
  auto tv0 = makeContigTensor(input_shape.size(), dtype);
  fusion->addInput(tv0);
  auto tv1 = castOp(DataType::Float, tv0);
  auto tv2 = reshape(tv1, input_shape, group_shape);
  auto tv3 = sum(tv2, {reduction_axes});
  auto tv4 = broadcast(tv3, broadcast_tags);
  auto tv5 = div(tv2, tv4);
  auto tv6 = castOp(dtype, tv5);
  fusion->addOutput(tv6);

  auto options =
      at::TensorOptions().dtype(data_type_to_aten(dtype)).device(at::kCUDA, 0);
  auto t0 = at::randn(input_shape, options);
  auto t1 = t0.reshape(group_shape).to(at::kFloat);
  auto t2 = t1.sum(reduction_axes);
  for (int idx = 0; idx < ndims; idx++) {
    if (broadcast_tags[idx]) {
      t2 = t2.unsqueeze(idx);
    }
  }
  auto t3 = t1 / t2;
  auto ref = t3.to(at::kHalf);
  FusionExecutorCache executor_cache(std::move(fusion));
  auto cg_outputs = executor_cache.runFusionWithInputs({t0});
  // should have only 1 segment group
  auto seg_groups =
      executor_cache.getMostRecentKernelRuntime()->fusionSegments()->groups();
  EXPECT_EQ(seg_groups.size(), 1);
  testValidate(
      executor_cache.fusion(), cg_outputs, {t0}, {ref}, __LINE__, __FILE__);
}

INSTANTIATE_TEST_SUITE_P(
    ,
    ViewNormalizationTest,
    ::testing::Values(
        std::vector<int64_t>{0},
        std::vector<int64_t>{0, 1},
        std::vector<int64_t>{0, 1, 2},
        std::vector<int64_t>{-1},
        std::vector<int64_t>{-1, -2},
        std::vector<int64_t>{-1, -2, -3},
        std::vector<int64_t>{0, 2, 4},
        std::vector<int64_t>{1, 3}));

TEST_F(GpuViewTest, GroupNorm) {
  auto fusion = std::make_unique<Fusion>();
  FusionGuard fg(fusion.get());
  const int64_t N = 2, C = 128, H = 16, W = 16, G = 32;
  const std::vector<int64_t> input_shape = {N, C, H, W};
  const std::vector<int64_t> group_shape = {N, G, C / G, H, W};
=======
  const std::vector<int64_t> input_shape_wb = {C};
  const std::vector<int64_t> group_shape_wb = {G, C / G};
  DataType dtype = DataType::Half;
  auto tv0 = makeContigTensor(input_shape.size(), dtype);
  auto tv1 = makeContigTensor(input_shape_wb.size(), DataType::Float);
  auto tv2 = makeContigTensor(input_shape_wb.size(), DataType::Float);
  fusion->addInput(tv0);
  fusion->addInput(tv1);
  fusion->addInput(tv2);
  // pointwise ops, e.g. cast
  auto tv3 = castOp(DataType::Float, tv0);
  // reshape from {N, C, H, W} to {N, G, C / G, H, W}
  auto tv4 = reshape(tv3, input_shape, group_shape);
  // normalization
  auto tv5 = sum(tv4, {-1, -2, -3});
  auto tv6 = broadcast(tv5, {false, false, true, true, true});
  auto tv7 = div(tv4, tv6);
  // reshape back to {N, C, H, W}
  auto tv8 = reshape(tv7, group_shape, input_shape);
  // pointwise ops, e.g. scale, bias, cast
  auto tv9 = broadcast(tv1, {true, false, true, true});
  auto tv10 = broadcast(tv2, {true, false, true, true});
  auto tv11 = mul(tv8, tv9);
  auto tv12 = add(tv11, tv10);
  auto tv13 = castOp(dtype, tv12);
  fusion->addOutput(tv13);

  auto options =
      at::TensorOptions().dtype(data_type_to_aten(dtype)).device(at::kCUDA, 0);
  auto options_wb = at::TensorOptions()
                        .dtype(data_type_to_aten(DataType::Float))
                        .device(at::kCUDA, 0);
  auto t0 = at::randn(input_shape, options);
  auto tw = at::randn(input_shape_wb, options_wb);
  auto tb = at::randn(input_shape_wb, options_wb);
  auto t1 = t0.reshape(group_shape).to(at::kFloat);
  auto t2 = t1.sum({-1, -2, -3}).unsqueeze(-1).unsqueeze(-1).unsqueeze(-1);
  auto t3 = t1 / t2;
  auto t4 = t3.reshape(input_shape);
  auto t5 = tw.unsqueeze(0).unsqueeze(-1).unsqueeze(-1);
  auto t6 = tb.unsqueeze(0).unsqueeze(-1).unsqueeze(-1);
  auto t7 = t4.mul(t5).add(t6);

  FusionExecutorCache executor_cache(std::move(fusion));
  auto cg_outputs = executor_cache.runFusionWithInputs({t0, tw, tb});
  // should expect 1 after adding a pre-segment pass to move reshape to input
  // and output.
  auto seg_groups =
      executor_cache.getMostRecentKernelRuntime()->fusionSegments()->groups();

  EXPECT_THAT(
      seg_groups, Contains(HeuristicIs(ScheduleHeuristic::PointWise)).Times(2));
  EXPECT_THAT(
      seg_groups,
      Contains(HeuristicIs(ScheduleHeuristic::InnerPersistent)).Times(1));

  testValidate(
      executor_cache.fusion(),
      cg_outputs,
      {t0, tw, tb},
      {t7},
      __LINE__,
      __FILE__);
}

TEST_F(GpuViewTest, OutputAliasIntermediate) {
  auto fusion = std::make_unique<Fusion>();
  FusionGuard fg(fusion.get());
  const int64_t N = 2, C = 128, H = 16, W = 16, G = 32;
  const std::vector<int64_t> input_shape = {N, G, C / G, H, W};
  const std::vector<int64_t> output_shape = {N, C, H, W};
>>>>>>> 15bdf9f2
  DataType dtype = DataType::Half;
  auto tv0 = makeContigTensor(input_shape.size(), dtype);
  fusion->addInput(tv0);
  auto tv1 = castOp(DataType::Float, tv0);
<<<<<<< HEAD
  auto tv2 = reshape(tv1, input_shape, group_shape);
  auto tv3 = sum(tv2, {-1, -2, -3});
  auto tv4 = broadcast(tv3, {false, false, true, true, true});
  auto tv5 = div(tv2, tv4);
  auto tv6 = reshape(tv5, group_shape, input_shape);
  auto tv7 = castOp(dtype, tv6);
=======
  auto tv2 = set(tv1);
  auto tv3 = sum(tv2, {-1, -2, -3});
  auto tv4 = broadcast(tv3, {false, false, true, true, true});
  auto tv5 = div(tv2, tv4);
  auto tv6 = castOp(dtype, tv5);
  auto tv7 = reshape(tv6, input_shape, output_shape);
>>>>>>> 15bdf9f2
  fusion->addOutput(tv7);

  auto options =
      at::TensorOptions().dtype(data_type_to_aten(dtype)).device(at::kCUDA, 0);
  auto t0 = at::randn(input_shape, options);
<<<<<<< HEAD
  auto t1 = t0.reshape(group_shape).to(at::kFloat);
  auto t2 = t1.sum({-1, -2, -3}).unsqueeze(-1).unsqueeze(-1).unsqueeze(-1);
  auto t3 = t1 / t2;
  auto ref = t3.reshape(input_shape).to(at::kHalf);

  FusionExecutorCache executor_cache(std::move(fusion));
  auto cg_outputs = executor_cache.runFusionWithInputs({t0});
  // should have 2 segmented groups
  auto seg_groups =
      executor_cache.getMostRecentKernelRuntime()->fusionSegments()->groups();
  EXPECT_EQ(seg_groups.size(), 2);
  testValidate(
      executor_cache.fusion(), cg_outputs, {t0}, {ref}, __LINE__, __FILE__);
}
=======
  auto t1 = t0.to(at::kFloat);
  auto t2 = t1.sum({-1, -2, -3}).unsqueeze(-1).unsqueeze(-1).unsqueeze(-1);
  auto t3 = t1 / t2;
  auto t4 = t3.reshape(output_shape);

  FusionExecutorCache executor_cache(std::move(fusion));
  auto cg_outputs = executor_cache.runFusionWithInputs({t0});
  const std::vector<SegmentedGroup*>& seg_groups =
      executor_cache.getMostRecentKernelRuntime()->fusionSegments()->groups();
  EXPECT_THAT(
      seg_groups, Contains(HeuristicIs(ScheduleHeuristic::NoOp)).Times(1));
  EXPECT_THAT(
      seg_groups,
      Contains(HeuristicIs(ScheduleHeuristic::InnerPersistent)).Times(1));
  testValidate(
      executor_cache.fusion(), cg_outputs, {t0}, {t4}, __LINE__, __FILE__);
}

>>>>>>> 15bdf9f2
} // namespace nvfuser<|MERGE_RESOLUTION|>--- conflicted
+++ resolved
@@ -2379,133 +2379,19 @@
   testValidate(executor_cache.fusion(), {cg_outputs}, {t0}, __LINE__, __FILE__);
 }
 
-<<<<<<< HEAD
-using ReductionAxes = std::vector<int64_t>;
-class ViewReductionTest : public NVFuserFixtureParamTest<ReductionAxes> {};
-
-TEST_P(ViewReductionTest, ReductionReshapeInputNoMergedIds) {
-  auto reduction_axes = GetParam();
-=======
 namespace {
 MATCHER_P(HeuristicIs, heuristic, "") {
   return arg->heuristic() == heuristic;
 }
 } // namespace
 
-// segmented into 3 kernels: pointwise, normalization, and pointwise
+// segmented into 2 kernels: pointwise and reduction
 TEST_F(GpuViewTest, GroupNormOriginal) {
->>>>>>> 15bdf9f2
   auto fusion = std::make_unique<Fusion>();
   FusionGuard fg(fusion.get());
   const int64_t N = 2, C = 128, H = 16, W = 16, G = 32;
   const std::vector<int64_t> input_shape = {N, C, H, W};
   const std::vector<int64_t> group_shape = {N, G, C / G, H, W};
-<<<<<<< HEAD
-  DataType dtype = DataType::Half;
-  auto tv0 = makeContigTensor(input_shape.size(), dtype);
-  fusion->addInput(tv0);
-  auto tv1 = castOp(DataType::Float, tv0);
-  auto tv2 = reshape(tv1, input_shape, group_shape);
-  auto tv3 = sum(tv2, {reduction_axes});
-  fusion->addOutput(tv3);
-
-  auto options =
-      at::TensorOptions().dtype(data_type_to_aten(dtype)).device(at::kCUDA, 0);
-  auto t0 = at::randn(input_shape, options);
-  auto t1 = t0.reshape(group_shape).to(at::kFloat);
-  auto ref = t1.sum({reduction_axes});
-
-  FusionExecutorCache executor_cache(std::move(fusion));
-  auto cg_outputs = executor_cache.runFusionWithInputs({t0});
-  // should have only 1 segment group
-  auto seg_groups =
-      executor_cache.getMostRecentKernelRuntime()->fusionSegments()->groups();
-  EXPECT_EQ(seg_groups.size(), 1);
-  testValidate(
-      executor_cache.fusion(), cg_outputs, {t0}, {ref}, __LINE__, __FILE__);
-}
-
-INSTANTIATE_TEST_SUITE_P(
-    ,
-    ViewReductionTest,
-    ::testing::Values(
-        std::vector<int64_t>{0},
-        std::vector<int64_t>{0, 1},
-        std::vector<int64_t>{0, 1, 2},
-        std::vector<int64_t>{-1},
-        std::vector<int64_t>{-1, -2},
-        std::vector<int64_t>{-1, -2, -3},
-        std::vector<int64_t>{0, 2, 4},
-        std::vector<int64_t>{1, 3}));
-
-class ViewNormalizationTest : public NVFuserFixtureParamTest<ReductionAxes> {};
-
-TEST_P(ViewNormalizationTest, NormalizationReshapeInputNoMergedIds) {
-  auto reduction_axes = GetParam();
-  auto fusion = std::make_unique<Fusion>();
-  FusionGuard fg(fusion.get());
-  const int64_t N = 2, C = 128, H = 16, W = 16, G = 32;
-  const std::vector<int64_t> input_shape = {N, C, H, W};
-  const std::vector<int64_t> group_shape = {N, G, C / G, H, W};
-  int ndims = (int)group_shape.size();
-  std::vector<bool> broadcast_tags(ndims, false);
-  for (auto axis : reduction_axes) {
-    int idx = axis < 0 ? ndims + axis : axis;
-    broadcast_tags[idx] = true;
-  }
-  DataType dtype = DataType::Half;
-  auto tv0 = makeContigTensor(input_shape.size(), dtype);
-  fusion->addInput(tv0);
-  auto tv1 = castOp(DataType::Float, tv0);
-  auto tv2 = reshape(tv1, input_shape, group_shape);
-  auto tv3 = sum(tv2, {reduction_axes});
-  auto tv4 = broadcast(tv3, broadcast_tags);
-  auto tv5 = div(tv2, tv4);
-  auto tv6 = castOp(dtype, tv5);
-  fusion->addOutput(tv6);
-
-  auto options =
-      at::TensorOptions().dtype(data_type_to_aten(dtype)).device(at::kCUDA, 0);
-  auto t0 = at::randn(input_shape, options);
-  auto t1 = t0.reshape(group_shape).to(at::kFloat);
-  auto t2 = t1.sum(reduction_axes);
-  for (int idx = 0; idx < ndims; idx++) {
-    if (broadcast_tags[idx]) {
-      t2 = t2.unsqueeze(idx);
-    }
-  }
-  auto t3 = t1 / t2;
-  auto ref = t3.to(at::kHalf);
-  FusionExecutorCache executor_cache(std::move(fusion));
-  auto cg_outputs = executor_cache.runFusionWithInputs({t0});
-  // should have only 1 segment group
-  auto seg_groups =
-      executor_cache.getMostRecentKernelRuntime()->fusionSegments()->groups();
-  EXPECT_EQ(seg_groups.size(), 1);
-  testValidate(
-      executor_cache.fusion(), cg_outputs, {t0}, {ref}, __LINE__, __FILE__);
-}
-
-INSTANTIATE_TEST_SUITE_P(
-    ,
-    ViewNormalizationTest,
-    ::testing::Values(
-        std::vector<int64_t>{0},
-        std::vector<int64_t>{0, 1},
-        std::vector<int64_t>{0, 1, 2},
-        std::vector<int64_t>{-1},
-        std::vector<int64_t>{-1, -2},
-        std::vector<int64_t>{-1, -2, -3},
-        std::vector<int64_t>{0, 2, 4},
-        std::vector<int64_t>{1, 3}));
-
-TEST_F(GpuViewTest, GroupNorm) {
-  auto fusion = std::make_unique<Fusion>();
-  FusionGuard fg(fusion.get());
-  const int64_t N = 2, C = 128, H = 16, W = 16, G = 32;
-  const std::vector<int64_t> input_shape = {N, C, H, W};
-  const std::vector<int64_t> group_shape = {N, G, C / G, H, W};
-=======
   const std::vector<int64_t> input_shape_wb = {C};
   const std::vector<int64_t> group_shape_wb = {G, C / G};
   DataType dtype = DataType::Half;
@@ -2557,10 +2443,10 @@
       executor_cache.getMostRecentKernelRuntime()->fusionSegments()->groups();
 
   EXPECT_THAT(
-      seg_groups, Contains(HeuristicIs(ScheduleHeuristic::PointWise)).Times(2));
+      seg_groups, Contains(HeuristicIs(ScheduleHeuristic::PointWise)).Times(1));
   EXPECT_THAT(
       seg_groups,
-      Contains(HeuristicIs(ScheduleHeuristic::InnerPersistent)).Times(1));
+      Contains(HeuristicIs(ScheduleHeuristic::Reduction)).Times(1));
 
   testValidate(
       executor_cache.fusion(),
@@ -2577,47 +2463,21 @@
   const int64_t N = 2, C = 128, H = 16, W = 16, G = 32;
   const std::vector<int64_t> input_shape = {N, G, C / G, H, W};
   const std::vector<int64_t> output_shape = {N, C, H, W};
->>>>>>> 15bdf9f2
   DataType dtype = DataType::Half;
   auto tv0 = makeContigTensor(input_shape.size(), dtype);
   fusion->addInput(tv0);
   auto tv1 = castOp(DataType::Float, tv0);
-<<<<<<< HEAD
-  auto tv2 = reshape(tv1, input_shape, group_shape);
-  auto tv3 = sum(tv2, {-1, -2, -3});
-  auto tv4 = broadcast(tv3, {false, false, true, true, true});
-  auto tv5 = div(tv2, tv4);
-  auto tv6 = reshape(tv5, group_shape, input_shape);
-  auto tv7 = castOp(dtype, tv6);
-=======
   auto tv2 = set(tv1);
   auto tv3 = sum(tv2, {-1, -2, -3});
   auto tv4 = broadcast(tv3, {false, false, true, true, true});
   auto tv5 = div(tv2, tv4);
   auto tv6 = castOp(dtype, tv5);
   auto tv7 = reshape(tv6, input_shape, output_shape);
->>>>>>> 15bdf9f2
   fusion->addOutput(tv7);
 
   auto options =
       at::TensorOptions().dtype(data_type_to_aten(dtype)).device(at::kCUDA, 0);
   auto t0 = at::randn(input_shape, options);
-<<<<<<< HEAD
-  auto t1 = t0.reshape(group_shape).to(at::kFloat);
-  auto t2 = t1.sum({-1, -2, -3}).unsqueeze(-1).unsqueeze(-1).unsqueeze(-1);
-  auto t3 = t1 / t2;
-  auto ref = t3.reshape(input_shape).to(at::kHalf);
-
-  FusionExecutorCache executor_cache(std::move(fusion));
-  auto cg_outputs = executor_cache.runFusionWithInputs({t0});
-  // should have 2 segmented groups
-  auto seg_groups =
-      executor_cache.getMostRecentKernelRuntime()->fusionSegments()->groups();
-  EXPECT_EQ(seg_groups.size(), 2);
-  testValidate(
-      executor_cache.fusion(), cg_outputs, {t0}, {ref}, __LINE__, __FILE__);
-}
-=======
   auto t1 = t0.to(at::kFloat);
   auto t2 = t1.sum({-1, -2, -3}).unsqueeze(-1).unsqueeze(-1).unsqueeze(-1);
   auto t3 = t1 / t2;
@@ -2636,5 +2496,147 @@
       executor_cache.fusion(), cg_outputs, {t0}, {t4}, __LINE__, __FILE__);
 }
 
->>>>>>> 15bdf9f2
+using ReductionAxes = std::vector<int64_t>;
+class ViewReductionTest : public NVFuserFixtureParamTest<ReductionAxes> {};
+
+TEST_P(ViewReductionTest, ReductionReshapeInputNoMergedIds) {
+  auto reduction_axes = GetParam();
+  auto fusion = std::make_unique<Fusion>();
+  FusionGuard fg(fusion.get());
+  const int64_t N = 2, C = 128, H = 16, W = 16, G = 32;
+  const std::vector<int64_t> input_shape = {N, C, H, W};
+  const std::vector<int64_t> group_shape = {N, G, C / G, H, W};
+  DataType dtype = DataType::Half;
+  auto tv0 = makeContigTensor(input_shape.size(), dtype);
+  fusion->addInput(tv0);
+  auto tv1 = castOp(DataType::Float, tv0);
+  auto tv2 = reshape(tv1, input_shape, group_shape);
+  auto tv3 = sum(tv2, {reduction_axes});
+  fusion->addOutput(tv3);
+
+  auto options =
+      at::TensorOptions().dtype(data_type_to_aten(dtype)).device(at::kCUDA, 0);
+  auto t0 = at::randn(input_shape, options);
+  auto t1 = t0.reshape(group_shape).to(at::kFloat);
+  auto ref = t1.sum({reduction_axes});
+
+  FusionExecutorCache executor_cache(std::move(fusion));
+  auto cg_outputs = executor_cache.runFusionWithInputs({t0});
+  // should have only 1 segment group
+  auto seg_groups =
+      executor_cache.getMostRecentKernelRuntime()->fusionSegments()->groups();
+  EXPECT_EQ(seg_groups.size(), 1);
+  testValidate(
+      executor_cache.fusion(), cg_outputs, {t0}, {ref}, __LINE__, __FILE__);
+}
+
+INSTANTIATE_TEST_SUITE_P(
+    ,
+    ViewReductionTest,
+    ::testing::Values(
+        std::vector<int64_t>{0},
+        std::vector<int64_t>{0, 1},
+        std::vector<int64_t>{0, 1, 2},
+        std::vector<int64_t>{-1},
+        std::vector<int64_t>{-1, -2},
+        std::vector<int64_t>{-1, -2, -3},
+        std::vector<int64_t>{0, 2, 4},
+        std::vector<int64_t>{1, 3}));
+
+class ViewNormalizationTest : public NVFuserFixtureParamTest<ReductionAxes> {};
+
+TEST_P(ViewNormalizationTest, NormalizationReshapeInputNoMergedIds) {
+  auto reduction_axes = GetParam();
+  auto fusion = std::make_unique<Fusion>();
+  FusionGuard fg(fusion.get());
+  const int64_t N = 2, C = 128, H = 16, W = 16, G = 32;
+  const std::vector<int64_t> input_shape = {N, C, H, W};
+  const std::vector<int64_t> group_shape = {N, G, C / G, H, W};
+  int ndims = (int)group_shape.size();
+  std::vector<bool> broadcast_tags(ndims, false);
+  for (auto axis : reduction_axes) {
+    int idx = axis < 0 ? ndims + axis : axis;
+    broadcast_tags[idx] = true;
+  }
+  DataType dtype = DataType::Half;
+  auto tv0 = makeContigTensor(input_shape.size(), dtype);
+  fusion->addInput(tv0);
+  auto tv1 = castOp(DataType::Float, tv0);
+  auto tv2 = reshape(tv1, input_shape, group_shape);
+  auto tv3 = sum(tv2, {reduction_axes});
+  auto tv4 = broadcast(tv3, broadcast_tags);
+  auto tv5 = div(tv2, tv4);
+  auto tv6 = castOp(dtype, tv5);
+  fusion->addOutput(tv6);
+
+  auto options =
+      at::TensorOptions().dtype(data_type_to_aten(dtype)).device(at::kCUDA, 0);
+  auto t0 = at::randn(input_shape, options);
+  auto t1 = t0.reshape(group_shape).to(at::kFloat);
+  auto t2 = t1.sum(reduction_axes);
+  for (int idx = 0; idx < ndims; idx++) {
+    if (broadcast_tags[idx]) {
+      t2 = t2.unsqueeze(idx);
+    }
+  }
+  auto t3 = t1 / t2;
+  auto ref = t3.to(at::kHalf);
+  FusionExecutorCache executor_cache(std::move(fusion));
+  auto cg_outputs = executor_cache.runFusionWithInputs({t0});
+  // should have only 1 segment group
+  auto seg_groups =
+      executor_cache.getMostRecentKernelRuntime()->fusionSegments()->groups();
+  EXPECT_EQ(seg_groups.size(), 1);
+  testValidate(
+      executor_cache.fusion(), cg_outputs, {t0}, {ref}, __LINE__, __FILE__);
+}
+
+INSTANTIATE_TEST_SUITE_P(
+    ,
+    ViewNormalizationTest,
+    ::testing::Values(
+        std::vector<int64_t>{0},
+        std::vector<int64_t>{0, 1},
+        std::vector<int64_t>{0, 1, 2},
+        std::vector<int64_t>{-1},
+        std::vector<int64_t>{-1, -2},
+        std::vector<int64_t>{-1, -2, -3},
+        std::vector<int64_t>{0, 2, 4},
+        std::vector<int64_t>{1, 3}));
+
+TEST_F(GpuViewTest, GroupNorm) {
+  auto fusion = std::make_unique<Fusion>();
+  FusionGuard fg(fusion.get());
+  const int64_t N = 2, C = 128, H = 16, W = 16, G = 32;
+  const std::vector<int64_t> input_shape = {N, C, H, W};
+  const std::vector<int64_t> group_shape = {N, G, C / G, H, W};
+  DataType dtype = DataType::Half;
+  auto tv0 = makeContigTensor(input_shape.size(), dtype);
+  fusion->addInput(tv0);
+  auto tv1 = castOp(DataType::Float, tv0);
+  auto tv2 = reshape(tv1, input_shape, group_shape);
+  auto tv3 = sum(tv2, {-1, -2, -3});
+  auto tv4 = broadcast(tv3, {false, false, true, true, true});
+  auto tv5 = div(tv2, tv4);
+  auto tv6 = reshape(tv5, group_shape, input_shape);
+  auto tv7 = castOp(dtype, tv6);
+  fusion->addOutput(tv7);
+
+  auto options =
+      at::TensorOptions().dtype(data_type_to_aten(dtype)).device(at::kCUDA, 0);
+  auto t0 = at::randn(input_shape, options);
+  auto t1 = t0.reshape(group_shape).to(at::kFloat);
+  auto t2 = t1.sum({-1, -2, -3}).unsqueeze(-1).unsqueeze(-1).unsqueeze(-1);
+  auto t3 = t1 / t2;
+  auto ref = t3.reshape(input_shape).to(at::kHalf);
+
+  FusionExecutorCache executor_cache(std::move(fusion));
+  auto cg_outputs = executor_cache.runFusionWithInputs({t0});
+  // should have 2 segmented groups
+  auto seg_groups =
+      executor_cache.getMostRecentKernelRuntime()->fusionSegments()->groups();
+  EXPECT_EQ(seg_groups.size(), 2);
+  testValidate(
+      executor_cache.fusion(), cg_outputs, {t0}, {ref}, __LINE__, __FILE__);
+}
 } // namespace nvfuser