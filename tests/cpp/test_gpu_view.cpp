--- conflicted
+++ resolved
@@ -2344,7 +2344,41 @@
   testValidate(&fusion, {actual_out_tensor}, {in_tensor}, __LINE__, __FILE__);
 }
 
-<<<<<<< HEAD
+TEST_F(GpuViewTest, SplitMergePointwiseSplitMerge) {
+  auto fusion = std::make_unique<Fusion>();
+  FusionGuard fg(fusion.get());
+  const std::vector<int64_t> input_shape = {12, 20};
+  DataType dtype = DataType::Float;
+  auto tv0 = makeContigTensor(input_shape.size(), dtype);
+  fusion->addInput(tv0);
+  auto tv1 = castOp(DataType::Float, tv0);
+  // root domain : (i0, i2)
+  // logical domain : (3, i0/3, 4, i2/4)
+  auto tv2 = reshape(tv1, {12, 20}, {3, 4, 4, 5});
+  // root domain : (3, i0/3, 4, i2/4)
+  // logical domain : (3, i0/3*4, i2/4)
+  auto tv3 = reshape(tv2, {3, 4, 4, 5}, {3, 16, 5});
+  // root domain : (3, i0/3*4, i2/4)
+  auto tv4 = mul(tv3, tv3);
+  // root domain : (i0, i2)
+  // logical domain : (3, i0/3, 4, i2/4)
+  auto tv5 = reshape(tv1, {12, 20}, {3, 4, 4, 5});
+  // root domain : (3, i0/3, 4, i2/4)
+  // logical domain : (3, i0/3*4, i2/4)
+  auto tv6 = reshape(tv5, {3, 4, 4, 5}, {3, 16, 5});
+  fusion->addOutput(tv4);
+  fusion->addOutput(tv6);
+
+  auto options =
+      at::TensorOptions().dtype(data_type_to_aten(dtype)).device(at::kCUDA, 0);
+  auto t0 = at::randn(input_shape, options);
+
+  FusionExecutorCache executor_cache(std::move(fusion));
+  auto cg_outputs = executor_cache.runFusionWithInputs({t0});
+
+  testValidate(executor_cache.fusion(), {cg_outputs}, {t0}, __LINE__, __FILE__);
+}
+
 namespace {
 MATCHER_P(HeuristicIs, heuristic, "") {
   return arg->heuristic() == heuristic;
@@ -2440,37 +2474,10 @@
   auto tv6 = castOp(dtype, tv5);
   auto tv7 = reshape(tv6, input_shape, output_shape);
   fusion->addOutput(tv7);
-=======
-TEST_F(GpuViewTest, SplitMergePointwiseSplitMerge) {
-  auto fusion = std::make_unique<Fusion>();
-  FusionGuard fg(fusion.get());
-  const std::vector<int64_t> input_shape = {12, 20};
-  DataType dtype = DataType::Float;
-  auto tv0 = makeContigTensor(input_shape.size(), dtype);
-  fusion->addInput(tv0);
-  auto tv1 = castOp(DataType::Float, tv0);
-  // root domain : (i0, i2)
-  // logical domain : (3, i0/3, 4, i2/4)
-  auto tv2 = reshape(tv1, {12, 20}, {3, 4, 4, 5});
-  // root domain : (3, i0/3, 4, i2/4)
-  // logical domain : (3, i0/3*4, i2/4)
-  auto tv3 = reshape(tv2, {3, 4, 4, 5}, {3, 16, 5});
-  // root domain : (3, i0/3*4, i2/4)
-  auto tv4 = mul(tv3, tv3);
-  // root domain : (i0, i2)
-  // logical domain : (3, i0/3, 4, i2/4)
-  auto tv5 = reshape(tv1, {12, 20}, {3, 4, 4, 5});
-  // root domain : (3, i0/3, 4, i2/4)
-  // logical domain : (3, i0/3*4, i2/4)
-  auto tv6 = reshape(tv5, {3, 4, 4, 5}, {3, 16, 5});
-  fusion->addOutput(tv4);
-  fusion->addOutput(tv6);
->>>>>>> f11429d8
 
   auto options =
       at::TensorOptions().dtype(data_type_to_aten(dtype)).device(at::kCUDA, 0);
   auto t0 = at::randn(input_shape, options);
-<<<<<<< HEAD
   auto t1 = t0.to(at::kFloat);
   auto t2 = t1.sum({-1, -2, -3}).unsqueeze(-1).unsqueeze(-1).unsqueeze(-1);
   auto t3 = t1 / t2;
@@ -2487,13 +2494,6 @@
       Contains(HeuristicIs(ScheduleHeuristic::InnerPersistent)).Times(1));
   testValidate(
       executor_cache.fusion(), cg_outputs, {t0}, {t4}, __LINE__, __FILE__);
-=======
-
-  FusionExecutorCache executor_cache(std::move(fusion));
-  auto cg_outputs = executor_cache.runFusionWithInputs({t0});
-
-  testValidate(executor_cache.fusion(), {cg_outputs}, {t0}, __LINE__, __FILE__);
->>>>>>> f11429d8
 }
 
 } // namespace nvfuser