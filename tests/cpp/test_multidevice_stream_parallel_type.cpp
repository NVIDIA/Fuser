--- conflicted
+++ resolved
@@ -399,11 +399,7 @@
 TEST_P(StreamParallelBackendTest, AllgatherP2p) {
   constexpr int64_t kTensorSize = 2 * 1024 * 1024;
 
-<<<<<<< HEAD
-  auto [do_swizzle, backend] = GetParam();
-=======
   auto [offset_stream_indexing_by_rank, backend] = GetParam();
->>>>>>> 32ed5559
 
   auto fusion = std::make_unique<Fusion>();
   FusionGuard fg(fusion.get());
@@ -412,12 +408,8 @@
   fusion->addInput(tv0);
   fusion->addOutput(tv1);
 
-<<<<<<< HEAD
-  if (backend == CommunicatorBackend::kCuda && !do_swizzle) {
-=======
   if (backend == CommunicatorBackend::kCuda &&
       !offset_stream_indexing_by_rank) {
->>>>>>> 32ed5559
     tv1->setMemoryType(MemoryType::Symmetric);
   }
 
@@ -429,11 +421,7 @@
   tv1->axis(0)->parallelize(ParallelType::Stream);
 
   MultiDeviceExecutorParams params;
-<<<<<<< HEAD
-  params.lower.do_swizzle_in_stream_lowering = do_swizzle;
-=======
   params.lower.offset_stream_indexing_by_rank = offset_stream_indexing_by_rank;
->>>>>>> 32ed5559
   params.lower.communicator_backend = backend;
 
   MultiDeviceExecutor executor(std::move(fusion), *communicator_, params);
@@ -461,11 +449,7 @@
 }
 
 TEST_P(StreamParallelBackendTest, AG_matmul_P2p) {
-<<<<<<< HEAD
-  auto [do_swizzle, backend] = GetParam();
-=======
   auto [offset_stream_indexing_by_rank, backend] = GetParam();
->>>>>>> 32ed5559
 
   constexpr int64_t M = 32768;
   constexpr int64_t K = 32768;
@@ -496,11 +480,7 @@
   tv2->axis(0)->parallelize(ParallelType::Stream);
 
   MultiDeviceExecutorParams params;
-<<<<<<< HEAD
-  params.lower.do_swizzle_in_stream_lowering = do_swizzle;
-=======
   params.lower.offset_stream_indexing_by_rank = offset_stream_indexing_by_rank;
->>>>>>> 32ed5559
   params.lower.communicator_backend = backend;
 
   MultiDeviceExecutor executor(std::move(fusion), *communicator_, params);
