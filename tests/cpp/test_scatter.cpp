--- conflicted
+++ resolved
@@ -18,7 +18,6 @@
 #include <runtime/fusion_executor_cache.h>
 #include <scheduler/all_schedulers.h>
 #include <scheduler/tools/inlining.h>
-#include <scheduler/tools/scatter_utils.h>
 #include <tests/cpp/utils.h>
 #include <tests/cpp/validator.h>
 
@@ -50,12 +49,6 @@
   auto tv4 = scatter(tv2, 0, tv1, tv3);
   fusion.addOutput(tv4);
 
-<<<<<<< HEAD
-  scheduler_tools::scheduleScatterLoopDomainAsIndexDomain(
-      tv4->definition()->as<ScatterOp>());
-
-=======
->>>>>>> f41524bb
   for (auto tv : fusion.allTvs()) {
     tv->axis(0)->parallelize(ParallelType::TIDx);
   }
@@ -70,11 +63,6 @@
   ke.compile(&fusion, {t0});
   auto outputs = ke.run({t0});
 
-<<<<<<< HEAD
-  GTEST_SKIP()
-      << "Validation likely fail due to missing syncthreads (issue #4741)";
-=======
->>>>>>> f41524bb
   testValidate(&fusion, outputs, {t0}, __LINE__, __FILE__);
 }
 
@@ -97,12 +85,6 @@
   auto tv5 = set(tv4);
   fusion.addOutput(tv5);
 
-<<<<<<< HEAD
-  scheduler_tools::scheduleScatterLoopDomainAsIndexDomain(
-      tv4->definition()->as<ScatterOp>());
-
-=======
->>>>>>> f41524bb
   for (auto tv : fusion.allTvs()) {
     tv->axis(0)->parallelize(ParallelType::TIDx);
   }
@@ -140,10 +122,6 @@
   auto tv3 = ones({IrBuilder::create<Val>(n)}, DataType::Int);
   auto tv4 = scatter(tv2, 0, tv1, tv3);
   fusion.addOutput(tv4);
-
-<<<<<<< HEAD
-  scheduler_tools::scheduleScatterLoopDomainAsIndexDomain(
-      tv4->definition()->as<ScatterOp>());
 
   for (auto tv : fusion.allTvs()) {
     tv->axis(0)->parallelize(ParallelType::BIDx);
@@ -191,69 +169,12 @@
   auto tv5 = set(tv4);
   fusion.addOutput(tv5);
 
-  scheduler_tools::scheduleScatterLoopDomainAsIndexDomain(
-      tv4->definition()->as<ScatterOp>());
-
   for (auto tv : fusion.allTvs()) {
     tv->axis(0)->parallelize(ParallelType::BIDx);
     tv->axis(1)->parallelize(ParallelType::TIDx);
   }
 
   // Scatter input must use the same memory as the output
-=======
-  for (auto tv : fusion.allTvs()) {
-    tv->axis(0)->parallelize(ParallelType::BIDx);
-  }
-
-  // Scatter input must use the same memory as the output
-  tv2->setMemoryType(MemoryType::Global);
-
-  auto options = at::TensorOptions().dtype(at::kLong).device(at::kCUDA, 0);
-  auto t0 = at::randperm(m, options).slice(0, 0, n);
-
-  KernelExecutor ke;
-  ke.compile(&fusion, {t0});
-  auto outputs = ke.run({t0});
-
-  testValidate(&fusion, outputs, {t0}, __LINE__, __FILE__);
-}
-
-TEST_F(ScatterTest, BlockCountingWithShmem2D) {
-  // Scatter allows the non-indexed domains of the index tensor to
-  // have smaller extents, which causes indexing error as there's not
-  // traversal path. It is not currently supported.
-  GTEST_SKIP() << "Scatter with multi-dimensional tensors not supported yet";
-
-  auto fusion_ptr = std::make_unique<Fusion>();
-  Fusion& fusion = *fusion_ptr.get();
-  FusionGuard fg(&fusion);
-
-  const std::vector<int64_t> self_shape{4, 100};
-  const std::vector<int64_t> index_shape{2, 10};
-
-  auto tv0 = makeContigConcreteTensor(index_shape, DataType::Int);
-  fusion.addInput(tv0);
-
-  auto tv1 = set(tv0);
-  auto tv2 = zeros(
-      {IrBuilder::create<Val>(self_shape[0]),
-       IrBuilder::create<Val>(self_shape[1])},
-      DataType::Int);
-  auto tv3 = ones(
-      {IrBuilder::create<Val>(index_shape[0]),
-       IrBuilder::create<Val>(index_shape[1])},
-      DataType::Int);
-  auto tv4 = scatter(tv2, 1, tv1, tv3);
-  auto tv5 = set(tv4);
-  fusion.addOutput(tv5);
-
-  for (auto tv : fusion.allTvs()) {
-    tv->axis(0)->parallelize(ParallelType::BIDx);
-    tv->axis(1)->parallelize(ParallelType::TIDx);
-  }
-
-  // Scatter input must use the same memory as the output
->>>>>>> f41524bb
   tv2->setMemoryType(MemoryType::Shared);
   tv2->setAllocationDomain(tv2->getLogicalDomain(), true);
   tv4->setMemoryType(MemoryType::Shared);
@@ -269,78 +190,6 @@
   testValidate(&fusion, outputs, {t0}, __LINE__, __FILE__);
 }
 
-<<<<<<< HEAD
-class ScatterAccumulateTest
-    : public NVFuserFixtureParamTest<
-          std::tuple<int64_t, int64_t, PrimDataType, BinaryOpType>> {
- protected:
-  void SetUp() override {
-    NVFuserTest::SetUp();
-    EnableOptionsGuard::getCurOptions().set(EnableOption::IdModel, {"all"});
-
-    std::tie(m, n, dtype, accumulate_op) = GetParam();
-  }
-
- protected:
-  int64_t m = 8;
-  int64_t n = 128;
-  PrimDataType dtype = PrimDataType::Int;
-  BinaryOpType accumulate_op = BinaryOpType::Add;
-};
-
-TEST_P(ScatterAccumulateTest, BlockParallelScatterAccumulate) {
-  auto fusion_ptr = std::make_unique<Fusion>();
-  Fusion& fusion = *fusion_ptr.get();
-  FusionGuard fg(&fusion);
-
-  auto tv0 = makeContigConcreteTensor({m}, dtype);
-  fusion.addInput(tv0);
-  auto tv1 = makeContigConcreteTensor({n}, DataType::Int);
-  fusion.addInput(tv1);
-  auto tv2 = makeContigConcreteTensor({n}, dtype);
-  fusion.addInput(tv2);
-
-  auto tv3 = set(tv0);
-  auto tv4 = scatter(tv3, 0, tv1, tv2, accumulate_op);
-
-  auto tv5 = set(tv4);
-  fusion.addOutput(tv5);
-
-  scheduler_tools::scheduleScatterLoopDomainAsIndexDomain(
-      tv4->definition()->as<ScatterOp>());
-
-  tv3->axis(0)->parallelize(ParallelType::TIDx);
-  tv4->axis(0)->parallelize(ParallelType::TIDx);
-  tv5->axis(0)->parallelize(ParallelType::TIDx);
-
-  // Scatter input must use the same memory as the output
-  tv3->setMemoryType(MemoryType::Shared);
-  tv3->setAllocationDomain(tv3->getLogicalDomain(), true);
-  tv4->setMemoryType(MemoryType::Shared);
-  tv4->setAllocationDomain(tv4->getLogicalDomain(), true);
-
-  auto options =
-      at::TensorOptions().dtype(data_type_to_aten(dtype)).device(at::kCUDA, 0);
-  auto options_int = at::TensorOptions().dtype(at::kLong).device(at::kCUDA, 0);
-  auto t0 = isIntegralType(dtype) ? at::randint(0, 100, {m}, options)
-                                  : at::randn({m}, options);
-  auto t1 = at::randint(0, m, {n}, options_int);
-  auto t2 = isIntegralType(dtype) ? at::randint(0, 100, {n}, options)
-                                  : at::randn({n}, options);
-
-  KernelExecutor ke;
-  if (isFloatingPointType(dtype) &&
-      (accumulate_op == BinaryOpType::Max ||
-       accumulate_op == BinaryOpType::Min)) {
-    EXPECT_THAT(
-        [&]() { ke.compile(&fusion, {t0, t1, t2}); },
-        testing::ThrowsMessage<nvfuser::nvfError>(
-            testing::HasSubstr("accumulation not supported")));
-  } else {
-    ke.compile(&fusion, {t0, t1, t2});
-    auto outputs = ke.run({t0, t1, t2});
-    testValidate(&fusion, outputs, {t0, t1, t2}, __LINE__, __FILE__);
-=======
 TEST_F(ScatterTest, CacheBefore) {
   auto fusion_ptr = std::make_unique<Fusion>();
   Fusion& fusion = *fusion_ptr.get();
@@ -499,11 +348,80 @@
         post_scatter_sync_found = true;
       }
     }
->>>>>>> f41524bb
   }
   EXPECT_TRUE(pre_scatter_sync_found) << "Sync before scatter not found";
   EXPECT_TRUE(scatter_found) << "Scatter not found in Kernel";
   EXPECT_TRUE(post_scatter_sync_found) << "Sync after scatter not found";
+}
+
+class ScatterAccumulateTest
+    : public NVFuserFixtureParamTest<
+          std::tuple<int64_t, int64_t, PrimDataType, BinaryOpType>> {
+ protected:
+  void SetUp() override {
+    NVFuserTest::SetUp();
+    EnableOptionsGuard::getCurOptions().set(EnableOption::IdModel, {"all"});
+
+    std::tie(m, n, dtype, accumulate_op) = GetParam();
+  }
+
+ protected:
+  int64_t m = 8;
+  int64_t n = 128;
+  PrimDataType dtype = PrimDataType::Int;
+  BinaryOpType accumulate_op = BinaryOpType::Add;
+};
+
+TEST_P(ScatterAccumulateTest, BlockParallelScatterAccumulate) {
+  auto fusion_ptr = std::make_unique<Fusion>();
+  Fusion& fusion = *fusion_ptr.get();
+  FusionGuard fg(&fusion);
+
+  auto tv0 = makeContigConcreteTensor({m}, dtype);
+  fusion.addInput(tv0);
+  auto tv1 = makeContigConcreteTensor({n}, DataType::Int);
+  fusion.addInput(tv1);
+  auto tv2 = makeContigConcreteTensor({n}, dtype);
+  fusion.addInput(tv2);
+
+  auto tv3 = set(tv0);
+  auto tv4 = scatter(tv3, 0, tv1, tv2, accumulate_op);
+
+  auto tv5 = set(tv4);
+  fusion.addOutput(tv5);
+
+  tv3->axis(0)->parallelize(ParallelType::TIDx);
+  tv4->axis(0)->parallelize(ParallelType::TIDx);
+  tv5->axis(0)->parallelize(ParallelType::TIDx);
+
+  // Scatter input must use the same memory as the output
+  tv3->setMemoryType(MemoryType::Shared);
+  tv3->setAllocationDomain(tv3->getLogicalDomain(), true);
+  tv4->setMemoryType(MemoryType::Shared);
+  tv4->setAllocationDomain(tv4->getLogicalDomain(), true);
+
+  auto options =
+      at::TensorOptions().dtype(data_type_to_aten(dtype)).device(at::kCUDA, 0);
+  auto options_int = at::TensorOptions().dtype(at::kLong).device(at::kCUDA, 0);
+  auto t0 = isIntegralType(dtype) ? at::randint(0, 100, {m}, options)
+                                  : at::randn({m}, options);
+  auto t1 = at::randint(0, m, {n}, options_int);
+  auto t2 = isIntegralType(dtype) ? at::randint(0, 100, {n}, options)
+                                  : at::randn({n}, options);
+
+  KernelExecutor ke;
+  if (isFloatingPointType(dtype) &&
+      (accumulate_op == BinaryOpType::Max ||
+       accumulate_op == BinaryOpType::Min)) {
+    EXPECT_THAT(
+        [&]() { ke.compile(&fusion, {t0, t1, t2}); },
+        testing::ThrowsMessage<nvfuser::nvfError>(
+            testing::HasSubstr("accumulation not supported")));
+  } else {
+    ke.compile(&fusion, {t0, t1, t2});
+    auto outputs = ke.run({t0, t1, t2});
+    testValidate(&fusion, outputs, {t0, t1, t2}, __LINE__, __FILE__);
+  }
 }
 
 INSTANTIATE_TEST_SUITE_P(
