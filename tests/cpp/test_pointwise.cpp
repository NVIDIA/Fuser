--- conflicted
+++ resolved
@@ -706,21 +706,13 @@
 
   // Schedule, compile, run, validate
   scheduler_instance->schedule(fusion.get(), pparams);
-<<<<<<< HEAD
   KernelExecutor ke;
   ke.compile(fusion.get(), runtime_inputs, pparams->lparams);
   auto cg_outputs = ke.run(runtime_inputs, pparams->lparams);
   const auto& lparams = ke.lastLaunchParams();
-  ASSERT_EQ(lparams.gdimy(), dim0 / pparams->unroll_factor);
-=======
-  FusionExecutor fe;
-  fe.compileFusion(fusion.get(), runtime_inputs, pparams->lparams);
-  auto cg_outputs = fe.runFusion(runtime_inputs, pparams->lparams);
-  const auto& lparams = fe.lastLaunchParams();
   ASSERT_EQ(lparams.gdimy(), dim0 / unroll_outer);
   ASSERT_EQ(
       lparams.gdimx(), dim1 / vect_factor / lparams.bdimx() / unroll_inner);
->>>>>>> 7086d52e
   testValidate(fusion.get(), cg_outputs, runtime_inputs, __LINE__, __FILE__);
 }
 INSTANTIATE_TEST_SUITE_P(
