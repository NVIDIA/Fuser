// clang-format off
/*
 * SPDX-FileCopyrightText: Copyright (c) 2023-present NVIDIA CORPORATION & AFFILIATES.
 * All rights reserved.
 * SPDX-License-Identifier: BSD-3-Clause
 */
// clang-format on
#include <gmock/gmock-matchers.h>
#include <gtest/gtest.h>

#include <fusion.h>
#include <ir/interface_nodes.h>
#include <ops/all_ops.h>
#include <preseg_passes/mark_aliases_prepare.h>
#include <preseg_passes/optimization_pass.h>
#include <runtime/fusion_executor_cache.h>
#include <scheduler/tools/domain_map.h>
#include <scheduler/tools/inlining.h>
#include <tests/cpp/utils.h>
#include <tests/cpp/validator.h>
#include <unistd.h>
#include "device_lower/utils.h"
#include "ir/internal_nodes.h"
#include "ops/arith.h"

namespace nvfuser {

class PointwiseTest : public NVFuserTest {
  void SetUp() override {
    EnableOptionsGuard::getCurOptions().set(EnableOption::IdModel, {"all"});
  }
};

namespace {

int64_t getVecSizeForPointwise(const FusionExecutorCache& executor_cache) {
  FusionKernelRuntime* runtime = executor_cache.getMostRecentKernelRuntime();
  NVF_CHECK(!runtime->isSegmented());
  const PointwiseParams* params = runtime->schedulerHeuristics()
                                      ->heuristicsList()
                                      .at(0)
                                      ->as<PointwiseParams>();
  return params->vectorization_factor;
}

bool hasVectorizationCache(TensorView* tv) {
  NVF_CHECK(tv->isFusionInput());
  NVF_CHECK(tv->uses().size() == 1);
  auto set_expr = dynamic_cast<LoadStoreOp*>(tv->uses().at(0));
  NVF_CHECK(set_expr != nullptr && set_expr->opType() == LoadStoreOpType::Set);
  auto cached_input = set_expr->out()->as<TensorView>();
  NVF_CHECK(cached_input, "expects input to be cached");

  for (const auto* id : cached_input->getLoopDomain()) {
    if (id->getParallelType() == ParallelType::Vectorize) {
      return true;
    }
  }
  return false;
}

class DomainMapUnitTest : public scheduler_tools::DomainMap {
 public:
  DomainMapUnitTest(Fusion* fusion) : scheduler_tools::DomainMap(fusion) {};
  bool testTargetCoverage(TensorView* target_tv, TensorView* reference_tv)
      const {
    return areAllTargetIdsCoveredBy(target_tv, reference_tv);
  }
};

} // namespace

TEST_F(PointwiseTest, VectorizeStrideContiguity2D) {
  auto fusion_ptr = std::make_unique<Fusion>();
  auto fusion = fusion_ptr.get();
  FusionGuard fg(fusion);

  TensorView* tv0 =
      TensorViewBuilder().ndims(2).contiguity({false, true}).build();
  fusion->addInput(tv0);
  auto tv1 = add(tv0, tv0);
  fusion->addOutput(tv1);

  FusionExecutorCache executor_cache(std::move(fusion_ptr));

  std::vector<std::pair<int, int>> size_and_vec{{17, 1}, {18, 2}, {32, 4}};

  for (auto pair : size_and_vec) {
    auto size = pair.first;
    auto vec = pair.second;
    auto options = at::TensorOptions().dtype(at::kFloat).device(at::kCUDA, 0);
    at::Tensor t0 = at::randn({1000000, size}, options).narrow(1, 0, 16);
    auto cg_outputs = executor_cache.runFusionWithInputs({t0});

    EXPECT_EQ(getVecSizeForPointwise(executor_cache), vec);

    testValidate(fusion, cg_outputs, {t0}, __LINE__, __FILE__);
  }
}

TEST_F(PointwiseTest, VectorizeStrideContiguity3D) {
  auto fusion_ptr = std::make_unique<Fusion>();
  auto fusion = fusion_ptr.get();
  FusionGuard fg(fusion);

  TensorView* tv0 =
      TensorViewBuilder().ndims(3).contiguity({false, true, true}).build();
  fusion->addInput(tv0);
  auto tv1 = add(tv0, tv0);
  fusion->addOutput(tv1);

  FusionExecutorCache executor_cache(std::move(fusion_ptr));

  std::vector<std::pair<int, int>> size_and_vec{{17, 1}, {10, 2}, {16, 4}};

  for (auto pair : size_and_vec) {
    auto size = pair.first;
    auto vec = pair.second;
    auto options = at::TensorOptions().dtype(at::kFloat).device(at::kCUDA, 0);
    at::Tensor t0 = at::randn({1000000, size, 3}, options).narrow(1, 0, 8);
    auto cg_outputs = executor_cache.runFusionWithInputs({t0});

    EXPECT_EQ(getVecSizeForPointwise(executor_cache), vec);

    testValidate(fusion, cg_outputs, {t0}, __LINE__, __FILE__);
  }
}

TEST_F(PointwiseTest, VectorizeStrideContiguity5D) {
  auto fusion_ptr = std::make_unique<Fusion>();
  auto fusion = fusion_ptr.get();
  FusionGuard fg(fusion);

  TensorView* tv0 = TensorViewBuilder()
                        .ndims(5)
                        .contiguity({false, true, false, true, true})
                        .build();
  fusion->addInput(tv0);
  auto tv1 = add(tv0, tv0);
  fusion->addOutput(tv1);

  FusionExecutorCache executor_cache(std::move(fusion_ptr));

  auto options = at::TensorOptions().dtype(at::kFloat).device(at::kCUDA, 0);

  std::vector<std::tuple<int, int, int>> sizes_and_vec{
      {9, 17, 1}, {9, 10, 2}, {9, 16, 4}};

  for (auto tup : sizes_and_vec) {
    auto size1 = std::get<0>(tup);
    auto size2 = std::get<1>(tup);
    auto vec = std::get<2>(tup);
    at::Tensor t0 = at::randn({4, size1, 12345, size2, 3}, options)
                        .narrow(1, 0, 8)
                        .narrow(3, 0, 4);
    auto cg_outputs = executor_cache.runFusionWithInputs({t0});

    EXPECT_EQ(getVecSizeForPointwise(executor_cache), vec);

    testValidate(fusion, cg_outputs, {t0}, __LINE__, __FILE__);
  }
}

// Test that vectorization is properly computed when base pointer is not aligned
// at 16 bytes. This can happen if a tensor is sliced then passed as input.
// See https://github.com/NVIDIA/Fuser/pull/2118
TEST_F(PointwiseTest, VectorizeStrideMisalignedBase) {
  auto fusion_ptr = std::make_unique<Fusion>();
  auto fusion = fusion_ptr.get();
  FusionGuard fg(fusion);

  TensorView* tv0 = TensorViewBuilder()
                        .ndims(5)
                        .contiguity({false, true, false, true, true})
                        .build();
  fusion->addInput(tv0);
  auto tv1 = add(tv0, tv0);
  fusion->addOutput(tv1);

  FusionExecutorCache executor_cache(std::move(fusion_ptr));

  auto options = at::TensorOptions().dtype(at::kFloat).device(at::kCUDA, 0);

  std::vector<std::tuple<int, int, int, int, int>> sizes_strides_align_and_vec{
      {4, 4, 4, 4, 4},
      {4, 4, 4, 2, 2},
      {4, 4, 4, 1, 1},
      {4, 4, 2, 4, 2},
      {4, 4, 2, 1, 1},
      {4, 2, 4, 4, 2},
      {4, 2, 4, 1, 1},
      {2, 4, 4, 4, 2},
      {2, 4, 4, 1, 1},
      {2, 2, 2, 4, 2},
      {2, 2, 2, 1, 1}};

  for (auto tup : sizes_strides_align_and_vec) {
    auto size = std::get<0>(tup);
    auto stride1 = std::get<1>(tup);
    auto stride2 = std::get<2>(tup);
    auto align = std::get<3>(tup);
    auto vec = std::get<4>(tup);
    std::vector<int64_t> shape = {4, 4, 12345, size, 3};
    std::vector<int64_t> stride = {
        stride1, (int64_t)stride2 * 12345, (int64_t)stride2, 3, 1};
    // Create a strided input that is misaligned by "align" elements
    //  First, find required size of align=0 tensor. Allocate this much plus
    //  align elements. Then slice and view as aligned tensor.
    int64_t alloc_size = 1l;
    for (auto i : arange(shape.size())) {
      alloc_size += (shape.at(i) - 1) * stride.at(i);
    }
    alloc_size += align;
    at::Tensor flat = at::randn({alloc_size}, options);
    at::Tensor t0 = flat.as_strided(shape, stride, /*storage_offset=*/align);
    auto cg_outputs = executor_cache.runFusionWithInputs({t0});
    EXPECT_EQ(getVecSizeForPointwise(executor_cache), vec);
    testValidate(fusion, cg_outputs, {t0}, __LINE__, __FILE__);
  }
}

TEST_F(PointwiseTest, VectorizeStrideContiguitySelfOverlapping) {
  auto fusion_ptr = std::make_unique<Fusion>();
  auto fusion = fusion_ptr.get();
  FusionGuard fg(fusion);

  TensorView* tv0 = TensorViewBuilder()
                        .ndims(5)
                        .contiguity({false, true, false, true, true})
                        .build();
  fusion->addInput(tv0);
  auto tv1 = add(tv0, tv0);
  fusion->addOutput(tv1);

  FusionExecutorCache executor_cache(std::move(fusion_ptr));

  auto options = at::TensorOptions().dtype(at::kFloat).device(at::kCUDA, 0);

  std::vector<std::tuple<int, int, int, int>> sizes_strides_and_vec{
      {4, 4, 4, 4},
      {4, 4, 2, 2},
      {4, 2, 4, 2},
      {2, 4, 4, 2},
      {4, 4, 1, 1},
      {4, 1, 4, 1},
      {1, 4, 4, 1},
      {2, 2, 2, 2},
      {2, 2, 1, 1},
      {2, 1, 2, 1},
      {1, 2, 2, 1}};

  for (auto tup : sizes_strides_and_vec) {
    auto size = std::get<0>(tup);
    auto stride1 = std::get<1>(tup);
    auto stride2 = std::get<2>(tup);
    auto vec = std::get<3>(tup);
    std::vector<int64_t> shape = {4, 4, 12345, size, 3};
    std::vector<int64_t> stride = {
        stride1, (int64_t)stride2 * 12345, (int64_t)stride2, 3, 1};
    at::Tensor t0 = at::empty_strided(shape, stride, options);
    t0.random_();
    auto cg_outputs = executor_cache.runFusionWithInputs({t0});
    EXPECT_EQ(getVecSizeForPointwise(executor_cache), vec);
    testValidate(fusion, cg_outputs, {t0}, __LINE__, __FILE__);
  }
}

TEST_F(PointwiseTest, VectorizeAllocationDomain) {
  auto fusion_ptr = std::make_unique<Fusion>();
  auto fusion = fusion_ptr.get();
  FusionGuard fg(fusion);

  TensorView* tv0 = TensorViewBuilder()
                        .ndims(3)
                        .contiguity({true, true, true})
                        .strideOrder({2, 0, 1})
                        .build();
  fusion->addInput(tv0);
  auto tv1 = add(tv0, IrBuilder::create<Val>(1.0, DataType::Float));
  tv1->setAllocationDomain({tv1->axis(0), tv1->axis(2), tv1->axis(1)}, true);
  fusion->addOutput(tv1);

  FusionExecutorCache executor_cache(std::move(fusion_ptr));

  auto options = at::TensorOptions().dtype(at::kFloat).device(at::kCUDA, 0);
  at::Tensor t0 =
      at::empty_strided({1024, 128, 25}, {128 * 25, 1, 128}, options);
  auto cg_outputs = executor_cache.runFusionWithInputs({t0});
  EXPECT_EQ(getVecSizeForPointwise(executor_cache), 4);
  testValidate(fusion, cg_outputs, {t0}, __LINE__, __FILE__);
}

// All inputs & outputs share the same allocation domain permutation from root
// domain, but intermediate tv2 isn't specified a stride order. There's also a
// broadcast IterDomain on tv1, which is tricky for vectorization analysis to
// figure out which axes should be excluded from the computation of
// vectorization factor.
TEST_F(PointwiseTest, Issue1567VectorizeAllocationDomain) {
  auto fusion_ptr = std::make_unique<Fusion>();
  auto fusion = fusion_ptr.get();
  FusionGuard fg(fusion);

  TensorView* tv0 = TensorViewBuilder()
                        .ndims(3)
                        .contiguity({true, true, true})
                        .strideOrder({2, 0, 1})
                        .build();
  TensorView* tv1 = TensorViewBuilder()
                        .ndims(3)
                        .shape({1, -1, 1})
                        .contiguity({std::nullopt, std::nullopt, true})
                        .strideOrder({2, 0, 1})
                        .build();
  fusion->addInput(tv0);
  fusion->addInput(tv1);
  auto tv2 = add(tv0, tv1);
  auto tv3 = add(tv2, IrBuilder::create<Val>(1.0, DataType::Float));
  tv3->setAllocationDomain({tv3->axis(0), tv3->axis(2), tv3->axis(1)}, true);
  fusion->addOutput(tv3);

  auto options = at::TensorOptions().dtype(at::kFloat).device(at::kCUDA, 0);
  at::Tensor t0 =
      at::empty_strided({1024, 128, 25}, {128 * 25, 1, 128}, options);
  at::Tensor t1 = at::empty_strided({1, 128, 1}, {128, 1, 128}, options);

  // NOTE force pointwise scheduler here just for testing purpose
  auto cg_results = scheduleAndRun(fusion, SchedulerType::PointWise, {t0, t1});
  auto pparams = cg_results.heuristic_params->as<PointwiseParams>();

  EXPECT_EQ(pparams->vectorization_factor, 4);
  EXPECT_TRUE(hasVectorizationCache(tv0));
  EXPECT_TRUE(hasVectorizationCache(tv1));

  testValidate(fusion, cg_results.outputs, {t0, t1}, __LINE__, __FILE__);
}

TEST_F(PointwiseTest, Issue1567VectorizationFactorAnalysisCase0) {
  auto fusion_ptr = std::make_unique<Fusion>();
  auto fusion = fusion_ptr.get();
  FusionGuard fg(fusion);

  TensorView* tv0 = TensorViewBuilder()
                        .ndims(3)
                        .contiguity({true, true, std::nullopt})
                        .shape({-1, -1, 1})
                        .build();
  TensorView* tv1 =
      TensorViewBuilder().ndims(3).contiguity({true, true, true}).build();
  fusion->addInput(tv0);
  fusion->addInput(tv1);
  auto tv2 = add(tv0, tv1);
  fusion->addOutput(tv2);

  auto options = at::TensorOptions().dtype(at::kFloat).device(at::kCUDA, 0);
  at::Tensor t0 = at::randn({1024, 2, 1}, options);
  at::Tensor t1 = at::randn({1024, 2, 512}, options);

  // NOTE force pointwise scheduler here just for testing purpose
  auto cg_results =
      scheduleAndRun(fusion, SchedulerType::PointWise, {t0, t1}, false);
  auto pparams = cg_results.heuristic_params->as<PointwiseParams>();

  EXPECT_EQ(pparams->vectorization_factor, 4);
  EXPECT_FALSE(hasVectorizationCache(tv0));
  EXPECT_TRUE(hasVectorizationCache(tv1));

  testValidate(fusion, cg_results.outputs, {t0, t1}, __LINE__, __FILE__);
}

TEST_F(PointwiseTest, Issue1567VectorizationFactorAnalysisCase1) {
  auto fusion_ptr = std::make_unique<Fusion>();
  auto fusion = fusion_ptr.get();
  FusionGuard fg(fusion);

  TensorView* tv0 = TensorViewBuilder()
                        .ndims(3)
                        .contiguity({true, std::nullopt, true})
                        .shape({-1, 1, -1})
                        .build();
  TensorView* tv1 =
      TensorViewBuilder().ndims(3).contiguity({true, true, true}).build();
  fusion->addInput(tv0);
  fusion->addInput(tv1);
  auto tv2 = add(tv0, tv1);
  fusion->addOutput(tv2);

  auto options = at::TensorOptions().dtype(at::kFloat).device(at::kCUDA, 0);
  at::Tensor t0 = at::randn({1024, 1, 2}, options);
  at::Tensor t1 = at::randn({1024, 512, 2}, options);

  // NOTE force pointwise scheduler here just for testing purpose
  auto cg_results = scheduleAndRun(fusion, SchedulerType::PointWise, {t0, t1});
  auto pparams = cg_results.heuristic_params->as<PointwiseParams>();

  EXPECT_EQ(pparams->vectorization_factor, 2);
  EXPECT_TRUE(hasVectorizationCache(tv0));
  EXPECT_TRUE(hasVectorizationCache(tv1));

  testValidate(fusion, cg_results.outputs, {t0, t1}, __LINE__, __FILE__);
}

TEST_F(PointwiseTest, Issue1567VectorizationFactorAnalysisCase2) {
  auto fusion_ptr = std::make_unique<Fusion>();
  auto fusion = fusion_ptr.get();
  FusionGuard fg(fusion);

  TensorView* tv0 = TensorViewBuilder()
                        .ndims(3)
                        .contiguity({true, std::nullopt, true})
                        .shape({-1, 1, -1})
                        .build();
  TensorView* tv1 = TensorViewBuilder()
                        .ndims(3)
                        .contiguity({true, true, true})
                        .strideOrder({1, 2, 0})
                        .build();
  fusion->addInput(tv0);
  fusion->addInput(tv1);
  auto tv2 = add(tv0, tv1);
  auto tv3 = transpose(tv2, 0, 1);
  fusion->addOutput(tv3);

  FusionExecutorCache executor_cache(std::move(fusion_ptr));

  auto options = at::TensorOptions().dtype(at::kFloat).device(at::kCUDA, 0);
  at::Tensor t0 = at::randn({1024, 1, 2}, options);
  at::Tensor t1 = at::empty_strided({1024, 512, 2}, {2, 2048, 1}, options);

  // NOTE force pointwise scheduler here just for testing purpose
  auto cg_results = scheduleAndRun(fusion, SchedulerType::PointWise, {t0, t1});
  auto pparams = cg_results.heuristic_params->as<PointwiseParams>();

  EXPECT_EQ(pparams->vectorization_factor, 4);
  EXPECT_TRUE(hasVectorizationCache(tv0));
  EXPECT_TRUE(hasVectorizationCache(tv1));

  testValidate(fusion, cg_results.outputs, {t0, t1}, __LINE__, __FILE__);
}

TEST_F(PointwiseTest, VIssue1567ectorizationFactorAnalysisCase3) {
  auto fusion_ptr = std::make_unique<Fusion>();
  auto fusion = fusion_ptr.get();
  FusionGuard fg(fusion);

  TensorView* tv0 = TensorViewBuilder()
                        .ndims(3)
                        .contiguity({std::nullopt, true, true})
                        .shape({1, -1, -1})
                        .build();
  TensorView* tv1 =
      TensorViewBuilder().ndims(3).contiguity({true, true, true}).build();
  fusion->addInput(tv0);
  fusion->addInput(tv1);
  auto tv2 = add(tv0, tv1);
  auto tv3 = transpose(tv2, 0, 1);
  fusion->addOutput(tv3);

  FusionExecutorCache executor_cache(std::move(fusion_ptr));

  auto options = at::TensorOptions().dtype(at::kFloat).device(at::kCUDA, 0);
  at::Tensor t0 = at::randn({1, 1024, 2}, options);
  at::Tensor t1 = at::randn({512, 1024, 2}, options);

  // NOTE force pointwise scheduler here just for testing purpose
  auto cg_results = scheduleAndRun(fusion, SchedulerType::PointWise, {t0, t1});
  auto pparams = cg_results.heuristic_params->as<PointwiseParams>();

  EXPECT_EQ(pparams->vectorization_factor, 2);
  EXPECT_TRUE(hasVectorizationCache(tv0));
  EXPECT_TRUE(hasVectorizationCache(tv1));

  testValidate(fusion, cg_results.outputs, {t0, t1}, __LINE__, __FILE__);
}

namespace {
Fusion createPointwiseFusion(bool shard, int sharded_dim = -1) {
  Fusion fusion;
  FusionGuard fg(&fusion);
  // Sharded fusion needs to add an additional sharded axis.
  TensorView* tv0 = makeContigTensor(shard ? 4 : 3);
  TensorView* tv1 = makeContigTensor(2);
  auto tv2 = add(tv0, tv0);
  std::vector<bool> bcast_mask;
  if (shard) {
    bcast_mask = {false, true, false, false};
    bcast_mask[sharded_dim] = true;
  } else {
    bcast_mask = {true, false, false};
  }
  TensorView* tv3 = broadcast(tv1, bcast_mask);
  TensorView* tv4 = add(tv2, tv3);
  fusion.addInput(tv0);
  fusion.addInput(tv1);
  fusion.addOutput(tv4);

  if (shard) {
    DeviceMesh mesh = DeviceMesh::createForNumDevices(4);
    for (TensorView* tv : {tv0, tv2, tv3, tv4}) {
      tv->setDeviceMesh(mesh);
      tv->axis(sharded_dim)->parallelize(ParallelType::DIDx);
    }
    tv1->setDeviceMesh(mesh);
  }
  return fusion;
}
} // namespace

// Check that (1) a sharded pointwise fusion returns the same
// pointwise scheduling parameters as its equivalent
// unsharded fusion and (2) the output is correct.
TEST_F(PointwiseTest, ShardedPointwise) {
  int64_t sharded_dim = 0;
  std::vector<std::vector<int64_t>> input_sizes = {
      {16, 8, 48},
      {2, 512, 4096},
      {2048, 512, 16},
      {65536, 512, 16},
      {512, 3, 65536},
  };
  auto options = at::TensorOptions().dtype(at::kFloat).device(at::kCUDA, 0);

  for (auto input_size : input_sizes) {
    at::Tensor t0 = at::randn(input_size, options);
    at::Tensor t1 = at::randn({input_size[1], input_size[2]}, options);

    KernelArgumentHolder sharded_inputs = {t0.unsqueeze(sharded_dim), t1};

    auto pwise_scheduler =
        SchedulerEntry::makeSchedulerInstance(SchedulerType::PointWise);

    Fusion sharded_fusion = createPointwiseFusion(true, sharded_dim);
    SchedulerRuntimeInfo sharded_runtime_info(&sharded_fusion, sharded_inputs);
    auto sharded_params = pwise_scheduler->computeHeuristics(
        &sharded_fusion, sharded_runtime_info);
    auto sharded_pparams = sharded_params->as<PointwiseParams>();

    Fusion unsharded_fusion = createPointwiseFusion(false);
    SchedulerRuntimeInfo unsharded_runtime_info(&unsharded_fusion, {t0, t1});
    auto unsharded_params = pwise_scheduler->computeHeuristics(
        &unsharded_fusion, unsharded_runtime_info);
    auto unsharded_pparams = unsharded_params->as<PointwiseParams>();

    // Note: occasionally one of the compile parameter index types is int64_t
    // instead of int which causes PointwiseParams::sameAs to return false,
    // despite the pointwise specific parameters being identical, so we just
    // explicitly check pointwise schedule params.
    EXPECT_EQ(sharded_pparams->break_point, unsharded_pparams->break_point);
    EXPECT_EQ(sharded_pparams->split_block, unsharded_pparams->split_block);
    EXPECT_EQ(
        sharded_pparams->split_grid_y_dim, unsharded_pparams->split_grid_y_dim);
    EXPECT_EQ(
        sharded_pparams->vectorization_factor,
        unsharded_pparams->vectorization_factor);
    EXPECT_EQ(
        sharded_pparams->flip_grid_binding,
        unsharded_pparams->flip_grid_binding);

    pwise_scheduler->schedule(&sharded_fusion, sharded_params.get());
    KernelExecutor ke;
    ke.compile(&sharded_fusion, sharded_inputs, sharded_params->lparams);
    auto cg_outputs = ke.run(sharded_inputs, {}, sharded_params->lparams);
    testValidate(
        &sharded_fusion, cg_outputs, sharded_inputs, __LINE__, __FILE__);
  }
}

// Repro of issue #657
TEST_F(PointwiseTest, VectorizeWithBroadcastAndReshape1) {
  preseg_passes::OptimizationPassGuard<preseg_passes::MarkAliasesPreparePass>
      optimization_guard(false);
  auto fusion = std::make_unique<Fusion>();
  FusionGuard fg(fusion.get());

  // Sizes don't matter as long as they are large enough to trigger
  // vectorization
  std::vector<int64_t> shape1{1024, 1024};
  std::vector<int64_t> shape2{1024, 1024, 4};
  std::vector<int64_t> shape3{1024 * 1024 * 4};

  auto tv0 = makeContigConcreteTensor(shape1);
  fusion->addInput(tv0);

  auto tv1 = makeContigConcreteTensor(shape2);
  fusion->addInput(tv1);

  auto tv2 = broadcast(tv0, {false, false, true});
  fusion->addOutput(tv2);

  auto tv3 = add(tv1, tv2);
  auto tv4 = reshape(tv3, shape2, shape3);
  fusion->addOutput(tv4);

  auto options = at::TensorOptions().dtype(at::kFloat).device(at::kCUDA, 0);
  auto t0 = at::randn(shape1, options);
  auto t1 = at::randn(shape2, options);

  FusionExecutorCache executor_cache(std::move(fusion));
  auto cg_outputs = executor_cache.runFusionWithInputs({t0, t1});

  EXPECT_EQ(getVecSizeForPointwise(executor_cache), 4);
}

// Repro of issue #657
TEST_F(PointwiseTest, VectorizeWithBroadcastAndReshape2) {
  preseg_passes::OptimizationPassGuard<preseg_passes::MarkAliasesPreparePass>
      optimization_guard(false);
  auto fusion = std::make_unique<Fusion>();
  FusionGuard fg(fusion.get());

  // Sizes don't matter as long as they are large enough to trigger
  // vectorization
  std::vector<int64_t> shape1{1024, 1024};
  std::vector<int64_t> shape2{1024, 1024, 4};
  std::vector<int64_t> shape3{1024 * 1024 * 4};

  auto tv0 = makeContigConcreteTensor(shape1);
  fusion->addInput(tv0);

  auto tv1 = makeContigConcreteTensor(shape1);
  fusion->addInput(tv1);

  auto tv2 = makeContigConcreteTensor(shape2);
  fusion->addInput(tv2);

  auto tv3 = broadcast(tv0, {false, false, true});
  fusion->addOutput(tv3);

  auto tv4 = add(tv3, tv2);

  auto tv5 = broadcast(tv1, {false, false, true});

  auto tv6 = add(tv4, tv5);

  auto tv7 = reshape(tv6, shape2, shape3);
  fusion->addOutput(tv7);

  auto options = at::TensorOptions().dtype(at::kFloat).device(at::kCUDA, 0);
  auto t0 = at::randn(shape1, options);
  auto t1 = at::randn(shape1, options);
  auto t2 = at::randn(shape2, options);

  FusionExecutorCache executor_cache(std::move(fusion));
  auto cg_outputs = executor_cache.runFusionWithInputs({t0, t1, t2});

  EXPECT_EQ(getVecSizeForPointwise(executor_cache), 4);
}

TEST_F(PointwiseTest, VectorizeWithExpandedBroadcast) {
  auto fusion = std::make_unique<Fusion>();
  FusionGuard fg(fusion.get());

  constexpr int64_t kTensorSize = 65536;
  TensorView* in = TensorViewBuilder()
                       .dtype(DataType::Half)
                       .shape({2, kTensorSize})
                       .expanded({true, false})
                       .build();
  in->setAllocationDomain({in->axis(1), in->axis(0)}, true);
  TensorView* out = add(in, in);
  fusion->addInput(in);
  fusion->addOutput(out);

  auto options = at::TensorOptions().dtype(at::kHalf).device(at::kCUDA, 0);
  auto in_tensor =
      at::randn({kTensorSize}, options).as_strided({2, kTensorSize}, {0, 1});

  FusionExecutorCache executor_cache(std::move(fusion));
  auto out_tensors = executor_cache.runFusionWithInputs({in_tensor});
  testValidate(
      executor_cache.fusion(), out_tensors, {in_tensor}, __LINE__, __FILE__);

  EXPECT_GT(getVecSizeForPointwise(executor_cache), 1);
}

using VectUnrollFactors = std::tuple<int64_t, int64_t, int64_t>;
using PointwiseParamsTest = NVFuserFixtureParamTest<VectUnrollFactors>;
TEST_P(PointwiseParamsTest, UnrollOnTopOfVectorize) {
  auto fusion = std::make_unique<Fusion>();
  FusionGuard fg(fusion.get());

  auto tv0 = makeContigTensor(2);
  auto tv1 = makeContigTensor(1);
  fusion->addInput(tv0);
  fusion->addInput(tv1);
  auto tv2 = broadcast(tv1, {true, false});
  auto tv3 = add(tv0, tv2);
  fusion->addOutput(tv3);

  int dim0 = 1024;
  int dim1 = 2048;
  auto options = at::TensorOptions().dtype(at::kFloat).device(at::kCUDA, 0);
  auto t0 = at::randn({dim0, dim1}, options);
  auto t1 = at::randn({dim1}, options);

  // Generate heuristics
  SchedulerRuntimeInfo runtime_info(fusion.get(), {t0, t1});
  auto scheduler_instance =
      SchedulerEntry::makeSchedulerInstance(SchedulerType::PointWise);
  auto heuristic_params =
      scheduler_instance->computeHeuristics(fusion.get(), runtime_info);
  auto pparams = heuristic_params->as<PointwiseParams>();

  // Modify heuristics to enforce unroll on top of vectorization

  // Set unroll factors from test parameters
  auto [vect_factor, unroll_inner, unroll_outer] = GetParam();
  pparams->unroll_factor_inner = unroll_inner;
  pparams->unroll_factor_outer = unroll_outer;
  pparams->vectorization_factor = vect_factor;

  // Schedule, compile, run, validate
  scheduler_instance->schedule(fusion.get(), pparams);
  KernelExecutor ke;
  ke.compile(fusion.get(), {t0, t1}, pparams->lparams);
  auto cg_outputs = ke.run({t0, t1}, {}, pparams->lparams);
  const auto& lparams = ke.lastLaunchParams();
  ASSERT_EQ(lparams.gdimy(), dim0 / unroll_outer);
  ASSERT_EQ(
      lparams.gdimx(), dim1 / vect_factor / lparams.bdimx() / unroll_inner);
  testValidate(fusion.get(), cg_outputs, {t0, t1}, __LINE__, __FILE__);
}
INSTANTIATE_TEST_SUITE_P(
    ,
    PointwiseParamsTest,
    ::testing::Combine(
        testing::Values(1, 4), // vectorization factors
        testing::Values(1, 2), // inner unroll factors
        testing::Values(1, 2) // outer unroll factors
        ),
    [](const testing::TestParamInfo<VectUnrollFactors>& info) -> std::string {
      std::stringstream ss;
      ss << "vect_" << std::get<0>(info.param);
      ss << "_inner_unroll_" << std::get<1>(info.param);
      ss << "_outer_unroll_" << std::get<2>(info.param);
      return sanitizeTestName(ss.str());
    });

namespace {
int64_t getUnrollFactor(int64_t n_inputs_factor, int64_t computation_factor) {
  auto dev_prop = at::cuda::getCurrentDeviceProperties();
  int64_t required_bits_per_thread =
      scheduler_utils::getRequiredBitsInFlight() /
      (int64_t)dev_prop->maxThreadsPerMultiProcessor;
  constexpr int64_t vect_bits = 128L;
  int64_t unroll_factor = std::max(1L, required_bits_per_thread / vect_bits);
  if (unroll_factor > 1) {
    unroll_factor *= computation_factor;
    unroll_factor /= n_inputs_factor;
  }
  return unroll_factor;
}

} // namespace

// Test pointwise heuristics.
// current heuristics does fully unroll when have more than 8 waves
// of blocks. For device with high bandwidh, unroll factor is 2 when
// there is only one input tensor, scaled up by computation factor and
// scaled down by number of input tensors.
TEST_F(PointwiseTest, Heuristicst1Compute1Unroll2) {
  auto dev_prop = at::cuda::getCurrentDeviceProperties();
  int64_t vect = 4;
  int64_t threads = 128;
  int64_t unroll = getUnrollFactor(1, 1);
  int64_t dim0 = dev_prop->multiProcessorCount * 8 *
      dev_prop->maxThreadsPerMultiProcessor / threads;
  int64_t dim1 = vect * threads * unroll;

  auto fusion = std::make_unique<Fusion>();
  FusionGuard fg(fusion.get());

  auto tv0 = makeContigTensor(2);
  fusion->addInput(tv0);
  auto tv1 = add(tv0, tv0);
  fusion->addOutput(tv1);

  auto options = at::TensorOptions().dtype(at::kFloat).device(at::kCUDA, 0);
  auto t0 = at::randn({dim0, dim1}, options);

  auto cg_results =
      scheduleAndRun(fusion.get(), SchedulerType::PointWise, {t0});
  auto pparams = cg_results.heuristic_params->as<PointwiseParams>();
  ASSERT_EQ(pparams->vectorization_factor, vect);
  ASSERT_EQ(pparams->unroll_factor_inner, unroll);
  testValidate(fusion.get(), cg_results.outputs, {t0}, __LINE__, __FILE__);
}

TEST_F(PointwiseTest, Heuristicst1Compute2Unroll4) {
  auto dev_prop = at::cuda::getCurrentDeviceProperties();
  int64_t vect = 4;
  int64_t threads = 128;
  int64_t unroll = getUnrollFactor(1, 2);
  int64_t dim0 = dev_prop->multiProcessorCount * 8 *
      dev_prop->maxThreadsPerMultiProcessor / threads;
  int64_t dim1 = vect * threads * unroll;

  auto fusion = std::make_unique<Fusion>();
  FusionGuard fg(fusion.get());

  // outer bcast tv is not counted
  auto tv0 = makeContigTensor(2);
  auto tv1 = makeContigTensor(1);
  fusion->addInput(tv0);
  fusion->addInput(tv1);
  auto tv2 = broadcast(tv1, {true, false});
  auto tv3 = add(tv0, tv2);
  auto tv4 = exp(tv3);
  auto tv5 = reciprocal(tv4);
  fusion->addOutput(tv5);

  auto options = at::TensorOptions().dtype(at::kFloat).device(at::kCUDA, 0);
  auto t0 = at::randn({dim0, dim1}, options);
  auto t1 = at::randn({dim1}, options);

  auto cg_results =
      scheduleAndRun(fusion.get(), SchedulerType::PointWise, {t0, t1});
  auto pparams = cg_results.heuristic_params->as<PointwiseParams>();
  ASSERT_EQ(pparams->vectorization_factor, vect);
  ASSERT_EQ(pparams->unroll_factor_outer, unroll);
  testValidate(fusion.get(), cg_results.outputs, {t0, t1}, __LINE__, __FILE__);
}

TEST_F(PointwiseTest, HeuristicsInput2Compute4Unroll4) {
  auto dev_prop = at::cuda::getCurrentDeviceProperties();
  int64_t vect = 4;
  int64_t threads = 128;
  int64_t unroll = getUnrollFactor(2, 4);
  int64_t dim0 = dev_prop->multiProcessorCount * 8 *
      dev_prop->maxThreadsPerMultiProcessor / threads;
  int64_t dim1 = vect * threads * unroll;

  auto fusion = std::make_unique<Fusion>();
  FusionGuard fg(fusion.get());

  auto tv0 = makeContigTensor(2);
  auto tv1 = makeContigTensor(2);
  fusion->addInput(tv0);
  fusion->addInput(tv1);
  auto tv2 = add(tv0, tv1);
  auto tv3 = tanh(tv2);
  fusion->addOutput(tv3);

  auto options = at::TensorOptions().dtype(at::kFloat).device(at::kCUDA, 0);
  auto t0 = at::randn({dim0, dim1}, options);
  auto t1 = at::randn({dim0, dim1}, options);
  auto cg_results =
      scheduleAndRun(fusion.get(), SchedulerType::PointWise, {t0, t1});
  auto pparams = cg_results.heuristic_params->as<PointwiseParams>();
  ASSERT_EQ(pparams->vectorization_factor, vect);
  ASSERT_EQ(pparams->unroll_factor_inner, unroll);
  testValidate(fusion.get(), cg_results.outputs, {t0, t1}, __LINE__, __FILE__);
}

TEST_F(PointwiseTest, VectorizePadLoweringPermuted) {
  // Pointwise scheduler applies permutation to restore contiguous memory access
  // on reference TV. Vectorization validation requires vectorized operations to
  // preserve the allocation domain of their inputs. This test checks that PadOp
  // propagates the allocation domain properly.
  auto fusion_ptr = std::make_unique<Fusion>();
  auto& fusion = *fusion_ptr;
  FusionGuard fg(fusion_ptr.get());

  // input is permuted
  auto tv0 = TensorViewBuilder()
                 .shape({1024, 1024})
                 .dtype(DataType::Float)
                 .contiguity(true)
                 .strideOrder({0, 1})
                 .build();
  fusion.addInput(tv0);
  auto tv1 = pad(tv0, {IrBuilder::create<Val>(4L), IrBuilder::create<Val>(4L)});
  auto tv2 = relu(tv1);
  fusion.addOutput(tv2);
  // output is permuted
  tv2->setAllocationDomain({tv2->axis(1), tv2->axis(0)}, true);

  auto options = at::TensorOptions().dtype(at::kFloat).device(at::kCUDA, 0);
  auto t0 =
      at::randn({1024 * 1024}, options).as_strided({1024, 1024}, {1, 1024});

  auto cg_outputs =
      scheduleAndRun(&fusion, SchedulerType::PointWise, {t0}).outputs;
  // check that we vectorize 4
  bool found_vectorize = false;
  for (auto id : fusion.outputs().at(0)->as<TensorView>()->getLoopDomain()) {
    if (id->getParallelType() == ParallelType::Vectorize) {
      EXPECT_EQ(id->extent()->evaluate(), 4);
      found_vectorize = true;
      break;
    }
  }
  EXPECT_TRUE(found_vectorize);
  testValidate(&fusion, cg_outputs, {t0}, __LINE__, __FILE__);
}

TEST_F(PointwiseTest, DomainMapTestEg0) {
  auto fusion_ptr = std::make_unique<Fusion>();
  auto fusion = fusion_ptr.get();
  FusionGuard fg(fusion);

  // tv0 {i0, i1}
  TensorView* tv0 = makeContigTensor(2);
  fusion->addInput(tv0);
  // tv1 {i0, i1}
  auto tv1 = relu(tv0);
  fusion->addOutput(tv1);
  // tv2 {i0, b2, i1}
  auto tv2 = broadcast(tv1, {false, true, false});
  // tv3 {i0, b3{1 ex 4}, i1}
  auto tv3 = expand(
      tv2,
      {tv2->axis(0)->extent(),
       IrBuilder::create<Val>(4),
       tv2->axis(2)->extent()});
  // NOTE hat currently expand doesn't introduce an iter domain operation, so
  // we don't see that i4 is produced by realizing the expanded extent of b3{1
  // ex 4} tv4 {i0, i4*i1}
  auto tv4 = reshape(tv3, {2, 4, 3}, {2, 12});
  fusion->addOutput(tv4);

  DomainMapUnitTest domain_map(fusion);
  // tv4 is not covered by tv1, because the expanded ID i4 participates in
  // transformation
  EXPECT_FALSE(domain_map.testTargetCoverage(tv4, tv1));

  // tv3 is not covered by tv1, because the missing ID b3{1 ex 4} is concretized
  // as i4, which is not mapped on tv1
  EXPECT_FALSE(domain_map.testTargetCoverage(tv3, tv1));

  // tv1 is covered by tv4
  EXPECT_TRUE(domain_map.testTargetCoverage(tv1, tv4));

  // tv1 is not a valid reference
  EXPECT_FALSE(domain_map.isValidReference(tv1));

  // tv4 is a valid reference
  EXPECT_TRUE(domain_map.isValidReference(tv4));

  // validate generated kernel
  auto options = at::TensorOptions().dtype(at::kFloat).device(at::kCUDA, 0);
  at::Tensor t0 = at::randn({4, 7}, options);
  // NOTE force pointwise scheduler here for unit test
  auto cg_results = scheduleAndRun(fusion, SchedulerType::PointWise, {t0});
  testValidate(fusion, cg_results.outputs, {t0}, __LINE__, __FILE__);
}

TEST_F(PointwiseTest, DomainMapTestEg1) {
  auto fusion_ptr = std::make_unique<Fusion>();
  auto fusion = fusion_ptr.get();
  FusionGuard fg(fusion);

  // tv0 {i0, i1}
  TensorView* tv0 = makeContigTensor(2);
  fusion->addInput(tv0);
  // tv1 {i2, i0, i1}
  TensorView* tv1 = makeContigTensor(3);
  fusion->addInput(tv1);
  // tv2 {i0*i1}
  auto tv2 = reshape(tv0, {2, 4}, {8});
  fusion->addOutput(tv2);

  // tv3 {b3, i0, i1}
  auto tv3 = broadcast(tv0, {true, false, false});
  // tv4 {i2, i0, i1}
  auto tv4 = add(tv1, tv3);
  fusion->addOutput(tv4);

  DomainMapUnitTest domain_map(fusion);
  // tv4 is not covered by tv2, because it misses i2
  EXPECT_FALSE(domain_map.testTargetCoverage(tv4, tv2));

  // tv2 is covered by tv4
  EXPECT_TRUE(domain_map.testTargetCoverage(tv2, tv4));

  // tv2 is not a valid reference
  EXPECT_FALSE(domain_map.isValidReference(tv2));

  // tv4 is a valid reference
  EXPECT_TRUE(domain_map.isValidReference(tv4));

  // validate generated kernel
  auto options = at::TensorOptions().dtype(at::kFloat).device(at::kCUDA, 0);
  at::Tensor t0 = at::randn({2, 4}, options);
  at::Tensor t1 = at::randn({3, 2, 4}, options);
  // NOTE force pointwise scheduler here for unit test
  auto cg_results = scheduleAndRun(fusion, SchedulerType::PointWise, {t0, t1});
  testValidate(fusion, cg_results.outputs, {t0, t1}, __LINE__, __FILE__);
}

TEST_F(PointwiseTest, DomainMapTestEg2) {
  auto fusion_ptr = std::make_unique<Fusion>();
  auto fusion = fusion_ptr.get();
  FusionGuard fg(fusion);

  // tv0 {i0, i1}
  TensorView* tv0 = makeContigTensor(2);
  fusion->addInput(tv0);
  // tv1 {i0, i1}
  auto tv1 = relu(tv0);
  fusion->addOutput(tv1);
  // tv2 {i0, b2, i1}
  auto tv2 = broadcast(tv1, {false, true, false});
  // tv3 {i0, b3{1 ex 4}, i1}
  auto tv3 = expand(
      tv2,
      {tv2->axis(0)->extent(),
       IrBuilder::create<Val>(4),
       tv2->axis(2)->extent()});
  fusion->addOutput(tv3);

  DomainMapUnitTest domain_map(fusion);
  // tv3 is covered by tv1, because the missing ID b3{1 ex 4} is broadcast and
  // doesn't get resolved to a concrete broadcast ID.
  EXPECT_TRUE(domain_map.testTargetCoverage(tv3, tv1));

  // tv1 is covered by tv4
  EXPECT_TRUE(domain_map.testTargetCoverage(tv1, tv3));

  // tv1 is a valid reference
  EXPECT_TRUE(domain_map.isValidReference(tv1));

  // tv3 is a valid reference
  EXPECT_TRUE(domain_map.isValidReference(tv3));

  // validate generated kernel
  auto options = at::TensorOptions().dtype(at::kFloat).device(at::kCUDA, 0);
  at::Tensor t0 = at::randn({4, 7}, options);
  // NOTE force pointwise scheduler here for unit test
  auto cg_results = scheduleAndRun(fusion, SchedulerType::PointWise, {t0});
  testValidate(fusion, cg_results.outputs, {t0}, __LINE__, __FILE__);
}

TEST_F(PointwiseTest, DomainMapFactory) {
  auto fusion_ptr = std::make_unique<Fusion>();
  auto fusion = fusion_ptr.get();
  FusionGuard fg(fusion);

  // tv1 {i1}
  TensorView* tv0 = makeContigTensor(1);
  fusion->addInput(tv0);
  // tv1 {i0, i1}
  TensorView* tv1 = makeContigTensor(2);
  fusion->addInput(tv1);

  // tv2 {b2, b3, i1}
  auto tv2 = broadcast(tv0, {true, true, false});
  // NOTE tv1 will be broadcasted to {b2, i0, i1} before the add.
  // tv3 {b2, i0, i1}
  auto tv3 = add(tv2, tv1);
  fusion->addOutput(tv3);

  auto size_val = IrBuilder::create<Val>(4.0, DataType::Int);
  auto one_val = IrBuilder::create<Val>(1, DataType::Int);
  // factory method creates an iter domain out of thin air
  // tv4 {i4{4}, b4, i1}
  auto tv4 = ones({size_val, one_val, tv0->axis(0)->extent()}, DataType::Float);
  // tv5 {i4{4}, i0, i1}
  auto tv5 = mul(tv2, tv4);
  fusion->addOutput(tv5);

  DomainMapUnitTest domain_map(fusion);

  // tv4 is not covered by tv3, because it's missing i4{4}
  EXPECT_FALSE(domain_map.testTargetCoverage(tv4, tv3));
  // tv1 is not covered by tv4, since it's missing i0
  EXPECT_FALSE(domain_map.testTargetCoverage(tv1, tv4));

  EXPECT_FALSE(domain_map.isValidReference(tv3));
  // tv5 has the same IDs as tv4, and is not a valid reference.
  EXPECT_FALSE(domain_map.isValidReference(tv5));

  FusionExecutorCache executor_cache(std::move(fusion_ptr));
  auto options = at::TensorOptions().dtype(at::kFloat).device(at::kCUDA, 0);
  at::Tensor t0 = at::empty_strided({25}, {1}, options);
  at::Tensor t1 = at::empty_strided({7, 25}, {25, 1}, options);
  auto cg_outputs = executor_cache.runFusionWithInputs({t0, t1});

  FusionKernelRuntime* runtime = executor_cache.getMostRecentKernelRuntime();
  SegmentedFusion* segmented_fusion = runtime->fusionSegments();
  // This fusion currently cannot be scheduled as a single kernel. It is
  // expected to be segmented as: g{(pointwise)
  //   inputs: tv0, tv1
  //   outputs: tv2, tv3
  //   tv2 = broadcast(tv0)
  //   tv3 = add (tv2, broadcast(tv1))
  // }
  //
  // g{(pointwise)
  //   inputs: tv2
  //   outputs: tv5
  //   tv4 = full({4, 1, i0})
  //   tv5 = mul(tv2, tv4)
  // }
  EXPECT_EQ(segmented_fusion->groups().size(), 2);

  for (SegmentedGroup* group : segmented_fusion->groups()) {
    const std::vector<Expr*>& exprs = group->exprs();

    size_t num_full = std::count_if(exprs.begin(), exprs.end(), [](Expr* expr) {
      return expr->isA<FullOp>();
    });
    if (num_full != 0) {
      // this is the segment contains the factory op.
      EXPECT_EQ(exprs.size(), 2);
      EXPECT_EQ(num_full, 1);
      auto binary_op_iter =
          std::find_if(exprs.begin(), exprs.end(), [](Expr* expr) {
            return expr->isA<BinaryOp>();
          });
      EXPECT_EQ(
          (*binary_op_iter)->as<BinaryOp>()->getBinaryOpType(),
          BinaryOpType::Mul);
      Fusion* group_fusion = group->getFusion();
      // validate that we have a valid reference in the segmented fusion
      DomainMapUnitTest group_dm(group_fusion);
      EXPECT_EQ(group_fusion->outputs().size(), 1);
      EXPECT_TRUE(group_dm.isValidReference(
          group_fusion->outputs()[0]->as<TensorView>()));
    } else {
      // validate segmentation has the correct ops
      EXPECT_EQ(exprs.size(), 3);
      EXPECT_EQ(
          std::count_if(
              exprs.begin(),
              exprs.end(),
              [](Expr* expr) { return expr->isA<BroadcastOp>(); }),
          2);
      EXPECT_EQ(
          std::count_if(
              exprs.begin(),
              exprs.end(),
              [](Expr* expr) { return expr->isA<BinaryOp>(); }),
          1);
      Fusion* group_fusion = group->getFusion();
      auto output_add = std::find_if(
          group_fusion->outputs().begin(),
          group_fusion->outputs().end(),
          [](Val* val) { return val->definition()->isA<BinaryOp>(); });
      EXPECT_TRUE(output_add != group_fusion->outputs().end());
      DomainMapUnitTest group_dm(group_fusion);
      // validate that the segmented fusion choose the add output as the
      // reference
      EXPECT_TRUE(group_dm.isValidReference((*output_add)->as<TensorView>()));
    }
  }

  testValidate(fusion, cg_outputs, {t0, t1}, __LINE__, __FILE__);
}

TEST_F(PointwiseTest, DomainMapPad0) {
  preseg_passes::OptimizationPassGuard<preseg_passes::MarkAliasesPreparePass>
      optimization_guard(false);
  auto fusion_ptr = std::make_unique<Fusion>();
  auto fusion = fusion_ptr.get();
  FusionGuard fg(fusion);

  // tv0 {b1, i0}
  TensorView* tv0 = TensorViewBuilder().shape({1, -1}).build();
  fusion->addInput(tv0);
  // tv1 {i2, b1, i0}
  TensorView* tv1 = TensorViewBuilder().shape({-1, 1, -1}).build();
  fusion->addInput(tv1);
  // tv2 {i2, b1, i0}
  auto tv2 = add(tv1, tv0);
  fusion->addOutput(tv2);
  // i3 = resize(b1 + 4 + 4)
  // tv3 {i3, i0}
  auto tv3 =
      pad(tv0,
          {IrBuilder::create<Val>(0L),
           IrBuilder::create<Val>(0L),
           IrBuilder::create<Val>(4L),
           IrBuilder::create<Val>(4L)});
  // tv4 {i3*i0}
  auto tv4 = reshape(tv3, {9, 5}, {45});
  fusion->addOutput(tv4);

  DomainMapUnitTest domain_map(fusion);

  // tv4 is covered by tv2, because i3 is produced by b1
  EXPECT_TRUE(domain_map.testTargetCoverage(tv4, tv2));
  // tv2 is not covered by tv4, it's missing i2
  EXPECT_FALSE(domain_map.testTargetCoverage(tv2, tv4));

  EXPECT_FALSE(domain_map.isValidReference(tv4));
  EXPECT_TRUE(domain_map.isValidReference(tv2));

  // validate generated kernel
  auto options = at::TensorOptions().dtype(at::kFloat).device(at::kCUDA, 0);
  at::Tensor t0 = at::empty_strided({1, 5}, {5, 1}, options);
  at::Tensor t1 = at::empty_strided({7, 1, 5}, {5, 5, 1}, options);
  // NOTE force pointwise scheduler here for unit test
  auto cg_results = scheduleAndRun(fusion, SchedulerType::PointWise, {t0, t1});
  testValidate(fusion, cg_results.outputs, {t0, t1}, __LINE__, __FILE__);
}

TEST_F(PointwiseTest, DomainMapPad1) {
  preseg_passes::OptimizationPassGuard<preseg_passes::MarkAliasesPreparePass>
      optimization_guard(false);
  auto fusion_ptr = std::make_unique<Fusion>();
  auto fusion = fusion_ptr.get();
  FusionGuard fg(fusion);

  // tv0 {b1, i0}
  TensorView* tv0 = TensorViewBuilder().shape({1, -1}).build();
  fusion->addInput(tv0);
  // tv1 {i2, i3, i4, b5}
  TensorView* tv1 = TensorViewBuilder().shape({-1, -1, -1, 1}).build();
  fusion->addInput(tv1);

  // tv2 {b6, b7, b1, i0}
  auto tv2 = broadcast(tv0, {true, true, false, false});
  // tv3 {i2, i3, i4, i0}
  auto tv3 = add(tv1, tv2);
  fusion->addOutput(tv3);
  // i8 = resize(b1 + 4 + 4)
  // tv4 {i8, i0}
  auto tv4 =
      pad(tv0,
          {IrBuilder::create<Val>(0L),
           IrBuilder::create<Val>(0L),
           IrBuilder::create<Val>(4L),
           IrBuilder::create<Val>(4L)});
  fusion->addOutput(tv4);

  DomainMapUnitTest domain_map(fusion);

  // tv4 is covered by tv3, because i8 is produced by b1, a broadcast dimension
  // concretized as i4
  EXPECT_TRUE(domain_map.testTargetCoverage(tv4, tv3));
  // tv3 is not covered by tv4, it's missing i2 and i3
  EXPECT_FALSE(domain_map.testTargetCoverage(tv3, tv4));

  EXPECT_FALSE(domain_map.isValidReference(tv4));
  EXPECT_TRUE(domain_map.isValidReference(tv3));

  // validate generated kernel
  auto options = at::TensorOptions().dtype(at::kFloat).device(at::kCUDA, 0);
  at::Tensor t0 = at::empty_strided({1, 5}, {5, 1}, options);
  at::Tensor t1 = at::empty_strided({2, 3, 4, 1}, {12, 4, 1, 1}, options);
  // NOTE force pointwise scheduler here for unit test
  auto cg_results = scheduleAndRun(fusion, SchedulerType::PointWise, {t0, t1});
  testValidate(fusion, cg_results.outputs, {t0, t1}, __LINE__, __FILE__);
}

TEST_F(PointwiseTest, DomainMapSlice0) {
  preseg_passes::OptimizationPassGuard<preseg_passes::MarkAliasesPreparePass>
      optimization_guard(false);
  auto fusion_ptr = std::make_unique<Fusion>();
  auto fusion = fusion_ptr.get();
  FusionGuard fg(fusion);

  // tv0 {i1, i0}
  TensorView* tv0 = makeContigTensor(2);
  fusion->addInput(tv0);
  // tv1 {i1, i0}
  // use concrete tensor to avoid need of concretization
  TensorView* tv1 = makeContigConcreteTensor({2, 4});
  fusion->addInput(tv1);

  // b3 = resize(i0 + 0 - 3)
  // tv2 {i1, b2}
  auto tv2 = slice(
      tv1,
      {Slice(),
       {IrBuilder::create<Val>(0L),
        IrBuilder::create<Val>(1L),
        IrBuilder::create<Val>(1L)}});
  fusion->addOutput(tv2);
  // tv3 {i1, i0}
  auto tv3 = add(tv0, tv1);
  // tv4 {i1*i0}
  auto tv4 = reshape(tv3, {2, 4}, {8});
  fusion->addOutput(tv4);

  DomainMapUnitTest domain_map(fusion);
  // tv2 and tv4 has the same source IDs, since b3 = resize(i0 + 0 - 3)
  EXPECT_TRUE(domain_map.testTargetCoverage(tv4, tv2));
  EXPECT_TRUE(domain_map.testTargetCoverage(tv2, tv4));

  EXPECT_TRUE(domain_map.isValidReference(tv2));
  EXPECT_TRUE(domain_map.isValidReference(tv4));

  // validate generated kernel
  auto options = at::TensorOptions().dtype(at::kFloat).device(at::kCUDA, 0);
  at::Tensor t0 = at::randn({2, 4}, options);
  at::Tensor t1 = at::randn({2, 4}, options);
  // NOTE force pointwise scheduler here for unit test
  auto cg_results = scheduleAndRun(fusion, SchedulerType::PointWise, {t0, t1});
  testValidate(fusion, cg_results.outputs, {t0, t1}, __LINE__, __FILE__);
}

TEST_F(PointwiseTest, DomainMapSlice1) {
  preseg_passes::OptimizationPassGuard<preseg_passes::MarkAliasesPreparePass>
      optimization_guard(false);
  auto fusion_ptr = std::make_unique<Fusion>();
  auto fusion = fusion_ptr.get();
  FusionGuard fg(fusion);

  // tv0 {i2, i1, i0}
  TensorView* tv0 = makeContigTensor(3);
  fusion->addInput(tv0);
  // tv1 {i1, i0}
  // use concrete tensor to avoid need of concretization
  TensorView* tv1 = makeContigConcreteTensor({2, 4});
  fusion->addInput(tv1);

  // b3 = resize(i0 + 0 - 3)
  // tv2 {i1, b3}
  auto tv2 = slice(
      tv1,
      {Slice(),
       {IrBuilder::create<Val>(0L),
        IrBuilder::create<Val>(1L),
        IrBuilder::create<Val>(1L)}});
  fusion->addOutput(tv2);
  // tv3 {i2, i1, i0}
  auto tv3 = add(tv0, tv1);
  // tv4 {i2, i1*i0}
  auto tv4 = reshape(tv3, {2, 2, 4}, {2, 8});
  fusion->addOutput(tv4);

  DomainMapUnitTest domain_map(fusion);
  // i2 is missing in tv2
  EXPECT_FALSE(domain_map.testTargetCoverage(tv4, tv2));
  EXPECT_TRUE(domain_map.testTargetCoverage(tv2, tv4));

  EXPECT_FALSE(domain_map.isValidReference(tv2));
  EXPECT_TRUE(domain_map.isValidReference(tv4));

  // validate generated kernel
  auto options = at::TensorOptions().dtype(at::kFloat).device(at::kCUDA, 0);
  at::Tensor t0 = at::randn({2, 2, 4}, options);
  at::Tensor t1 = at::randn({2, 4}, options);
  // NOTE force pointwise scheduler here for unit test
  auto cg_results = scheduleAndRun(fusion, SchedulerType::PointWise, {t0, t1});
  testValidate(fusion, cg_results.outputs, {t0, t1}, __LINE__, __FILE__);
}

TEST_F(NVFuserTest, DomainMapBroadcastIssue3653) {
  auto fusion_ptr = std::make_unique<Fusion>();
  FusionGuard fg(fusion_ptr.get());
  Fusion& fusion = *fusion_ptr;

  auto tv0 = makeConcreteTensor({2, 4, 8});
  fusion.addInput(tv0);
  auto tv1 = makeConcreteTensor({2});
  fusion.addInput(tv1);

  auto tv2 = reshape(tv0, {2, 4, 8}, {2, 32});
  auto tv3 = broadcast(tv1, {false, true});
  auto tv4 = add(tv2, tv3);

  // tv4 covers source IDs {2, 4, 8}.
  fusion.addOutput(tv4);
  // meanwhile, tv3's broadcast ID map through permissive to `32`, which is not
  // directly contained by tv4's source IDs. This test ensures that we project
  // the mapped ID back to its source IDs and correctly schedule this fusion as
  // a single kernel.
  fusion.addOutput(tv3);

  DomainMapUnitTest domain_map(fusion_ptr.get());
  EXPECT_TRUE(domain_map.isValidReference(tv4));

  auto options = at::TensorOptions().dtype(at::kFloat).device(at::kCUDA, 0);
  auto t0 = at::randn({2, 4, 8}, options);
  auto t1 = at::randn({2}, options);

  FusionExecutorCache executor_cache(std::move(fusion_ptr));
  auto out_tensors = executor_cache.runFusionWithInputs({t0, t1});

  FusionKernelRuntime* runtime = executor_cache.getMostRecentKernelRuntime();
  NVF_CHECK(!runtime->isSegmented());

  testValidate(
      executor_cache.fusion(), out_tensors, {t0, t1}, __LINE__, __FILE__);
}

TEST_F(PointwiseTest, InnerDimAllocationTransformationOnProducer) {
  for (bool inner_split : {true, false}) {
    auto fusion = std::make_unique<Fusion>();
    FusionGuard fg(fusion.get());
    TensorView* in = makeContigTensor(2);
    in->split(1, 4, inner_split); // outer split
    in->setAllocationDomain(in->getLoopDomain(), /*new_contiguity=*/true);
    TensorView* out = cos(in);
    fusion->addInput(in);
    fusion->addOutput(out);
    EXPECT_EQ(
        scheduler_utils::getInputsOutputsWithInnerDim(
            out, /*inner_only=*/true, /*vectorize_pass=*/false)
            .size(),
        2);
  }
}

TEST_F(PointwiseTest, InnerDimAllocationTransformationOnConsumer) {
  for (bool inner_split : {true, false}) {
    auto fusion = std::make_unique<Fusion>();
    FusionGuard fg(fusion.get());
    TensorView* in = makeContigTensor(2);
    TensorView* out = cos(in);
    out->split(1, 4, inner_split);
    out->setAllocationDomain(out->getLoopDomain(), /*new_contiguity=*/true);
    fusion->addInput(in);
    fusion->addOutput(out);

    // input and output have mapping inner dim.
    EXPECT_EQ(
        scheduler_utils::getInputsOutputsWithInnerDim(
            out, /*inner_only=*/true, /*vectorize_pass=*/false)
            .size(),
        2);
  }
}

TEST_F(
    PointwiseTest,
    InnerDimAllocationTransformationOnBothConsumerAndProducer) {
  for (bool in_inner_split : {true, false}) {
    for (bool out_inner_split : {true, false}) {
      auto fusion = std::make_unique<Fusion>();
      FusionGuard fg(fusion.get());
      TensorView* in = makeContigTensor(2);
      in->split(1, 4, in_inner_split);
      in->setAllocationDomain(in->getLoopDomain(), /*new_contiguity=*/true);
      TensorView* out = cos(in);
      out->split(1, 4, out_inner_split);
      out->setAllocationDomain(out->getLoopDomain(), /*new_contiguity=*/true);
      fusion->addInput(in);
      fusion->addOutput(out);

      // input and output have mapping inner dim.
      EXPECT_EQ(
          scheduler_utils::getInputsOutputsWithInnerDim(
              out, /*inner_only=*/true, /*vectorize_pass=*/false)
              .size(),
          2);
    }
  }
}

<<<<<<< HEAD
// pointwise mul using current main branch with multi-wave approach
// 2D tile
struct TileMN {
  int64_t m, n;
};
TEST_F(PointwiseTest, PointwiseMulMultiWaveTMA) {
  int64_t dim0 = 8192, dim1 = 8192;
  DataType dtype = DataType::BFloat16;

  auto fusion_ptr = std::make_unique<Fusion>();
  FusionGuard fg(fusion_ptr.get());
  Fusion& fusion = *fusion_ptr;

  // Input tensors
  auto tv0 = makeContigConcreteTensor({dim0, dim1}, dtype);
  auto tv1 = makeContigConcreteTensor({dim0, dim1}, dtype);
  fusion.addInput(tv0);
  fusion.addInput(tv1);

  // Data type conversion and computation
  auto tv0_float = maybeCastOp(DataType::Float, tv0);
  auto tv1_float = maybeCastOp(DataType::Float, tv1);
  auto tv2 = mul(tv0_float, tv1_float);
  auto tv3 = maybeCastOp(dtype, tv2);
  fusion.addOutput(tv3);

  // Create TMA loads from inputs to shared memory
  auto tv0_smem = tv0->cacheAfter(LoadStoreOpType::CpAsyncBulkTensorTile);
  tv0_smem->setMemoryType(MemoryType::Shared);

  auto tv1_smem = tv1->cacheAfter(LoadStoreOpType::CpAsyncBulkTensorTile);
  tv1_smem->setMemoryType(MemoryType::Shared);

  // Cache loads from shared memory to registers (vectorized)
  auto tv0_reg = tv0_smem->cacheAfter();
  auto tv1_reg = tv1_smem->cacheAfter();

  // Cache output for vectorized store
  auto tv3_cache = tv3->cacheBefore();

  // Tile sizes, best configuration on gb200
  // num_sms=152, blocks_per_sm=6, warps_per_sm=24, occupancy=37.50%
  // 1.05x speedup over default without tma, 7450 GB/s, 94% SOL
  // hardware bandwidt is 3996 * 7936/8*2 = 7928 GB/s
  int64_t vect_factor = 128L / dataTypeSizeBit(dtype);
  TileMN tma_tile = {64, 128};
  TileMN blk_tile = {8, 16}; // [TIDy, TIDx]
  TileMN tid_tile = {2, vect_factor}; // [Unroll, Vectorize]

  // Schedule TMA load tensors
  std::vector<TensorView*> tma_tvs = {tv0_smem, tv1_smem};
  for (auto tv : tma_tvs) {
    // [I0, I1] -> [I0/m, m, I1/n, n]
    tv->split(0, tma_tile.m);
    tv->split(-1, tma_tile.n);
    // [I0/m, m, I1/n, n] --> [I0/m, I1/n, m, n]
    tv->reorder({{1, 2}});
    // Parallelize
    tv->axis(0)->parallelize(ParallelType::BIDy);
    tv->axis(1)->parallelize(ParallelType::BIDx);
    tv->axis(2)->parallelize(ParallelType::Bulk);
    tv->axis(3)->parallelize(ParallelType::Bulk);
  }

  // Schedule all compute tensors (registers and output)
  std::vector<TensorView*> compute_tvs = {
      tv0_reg, tv1_reg, tv0_float, tv1_float, tv2, tv3_cache, tv3};

  for (auto tv : compute_tvs) {
    // [I0, I1] -> [I0/m, m, I1/n, n]
    tv->split(0, tma_tile.m);
    tv->split(-1, tma_tile.n);
    // [I0/m, m, I1/n, n] -> [I0/m, m/u, u, I1/n, n/v, v]
    tv->split(1, tid_tile.m);
    tv->split(-1, tid_tile.n);
    // [I0/m, m/u, u, I1/n, n/v, v] -> [I0/m, m/u/y, y, u, I1/n, n/v/x, x, v]
    tv->split(1, blk_tile.m);
    tv->split(-2, blk_tile.n);
    // [I0/m, m/u/y, y, u, I1/n, n/v/x, x, v] -> [I0/m, I1/n, m/u/y, n/v/x, y,
    // x, u, v]
    tv->reorder({{1, 2}, {2, 4}, {3, 6}, {4, 1}, {5, 3}, {6, 5}});

    // Parallelize
    tv->axis(0)->parallelize(ParallelType::BIDy);
    tv->axis(1)->parallelize(ParallelType::BIDx);
    tv->axis(4)->parallelize(ParallelType::TIDy);
    tv->axis(5)->parallelize(ParallelType::TIDx);
    tv->axis(6)->parallelize(ParallelType::Unroll);
    // Only vectorize the cache tensors (loads and stores)
    if (tv == tv0_reg || tv == tv1_reg || tv == tv3) {
      tv->axis(7)->parallelize(ParallelType::Vectorize);
    }
  }

  // Inline most tensors
  inlineMost();

  auto options =
      at::TensorOptions().dtype(data_type_to_aten(dtype)).device(at::kCUDA, 0);
  auto t0 = at::randn({dim0, dim1}, options);
  auto t1 = at::randn({dim0, dim1}, options);

  KernelExecutor ke;
  ke.compile(&fusion, {t0, t1});
  auto out_tensors = ke.run({t0, t1});
  testValidate(&fusion, out_tensors, {t0, t1}, __LINE__, __FILE__);
}

// Parameterized test for TMA with/without store and with/without unroll
using TMATestParams =
    std::tuple<bool, bool>; // <use_tma_store, explicit_unroll>
using PointwiseMultiWaveTMATest = NVFuserFixtureParamTest<TMATestParams>;
TEST_P(PointwiseMultiWaveTMATest, PointwiseMulMultiWaveTMA) {
  auto [use_tma_store, explicit_unroll] = GetParam();
  int64_t dim0 = 8192, dim1 = 8192;
  DataType dtype = DataType::BFloat16;
=======
// Base class for TMA tests with common data members
using TMATestParams =
    std::tuple<bool, bool>; // <use_tma_store, explicit_unroll>
class PointwiseTmaTest : public NVFuserFixtureParamTest<TMATestParams> {
 protected:
  void SetUp() override {
    NVFuserFixtureParamTest<TMATestParams>::SetUp();
    NVFUSER_TEST_CUDA_ARCH_GUARD(9, 0);
  }

  struct TileMN {
    int64_t m;
    int64_t n;
  };

  const int64_t dim0 = 8192;
  const int64_t dim1 = 8192;
  const DataType dtype = DataType::BFloat16;
};

TEST_P(PointwiseTmaTest, PointwiseMulMultiWaveTMA) {
  auto [use_tma_store, explicit_unroll] = GetParam();
>>>>>>> dd2ddf97
  auto fusion_ptr = std::make_unique<Fusion>();
  FusionGuard fg(fusion_ptr.get());
  Fusion& fusion = *fusion_ptr;
  auto tv0 = makeContigConcreteTensor({dim0, dim1}, dtype);
  auto tv1 = makeContigConcreteTensor({dim0, dim1}, dtype);
  fusion.addInput(tv0);
  fusion.addInput(tv1);
  auto tv0_float = maybeCastOp(DataType::Float, tv0);
  auto tv1_float = maybeCastOp(DataType::Float, tv1);
  auto tv2 = mul(tv0_float, tv1_float);
  auto tv3 = maybeCastOp(dtype, tv2);
  fusion.addOutput(tv3);

  // Create TMA loads from inputs to shared memory
  auto tv0_smem = tv0->cacheAfter(LoadStoreOpType::CpAsyncBulkTensorTile);
  tv0_smem->setMemoryType(MemoryType::Shared);

  auto tv1_smem = tv1->cacheAfter(LoadStoreOpType::CpAsyncBulkTensorTile);
  tv1_smem->setMemoryType(MemoryType::Shared);

  // Cache loads from shared memory to registers (vectorized)
  auto tv0_reg = tv0_smem->cacheAfter();
  auto tv1_reg = tv1_smem->cacheAfter();

  // Output caching: regs -> [smem ->] global memory
  TensorView* tv3_smem = nullptr;
  TensorView* tv3_regs = nullptr;
  if (use_tma_store) {
    // TMA store path: regs -> smem -> global memory (via TMA)
    tv3_smem = tv3->cacheBefore(LoadStoreOpType::CpAsyncBulkTensorTile);
    tv3_smem->setMemoryType(MemoryType::Shared);
    tv3_regs = tv3_smem->cacheBefore();
  } else {
    // Regular store path: regs -> global memory (no TMA)
    tv3_regs = tv3->cacheBefore();
  }

  // Tile sizes
  int64_t vect_factor = 128L / dataTypeSizeBit(dtype);
  TileMN tma_tile = {64, 128};
  TileMN blk_tile = {8, 16}; // [TIDy, TIDx]
  TileMN tid_tile = {2, vect_factor}; // [Unroll, Vectorize]

  // Schedule TMA tensors
  std::vector<TensorView*> tma_tvs = {tv0_smem, tv1_smem};
  if (use_tma_store) {
    tma_tvs.push_back(tv3);
  }
  for (auto tv : tma_tvs) {
    // [I0, I1] -> [I0/m, m, I1/n, n]
    tv->split(0, tma_tile.m);
    tv->split(-1, tma_tile.n);
    // [I0/m, m, I1/n, n] --> [I0/m, I1/n, m, n]
    tv->reorder({{1, 2}});
    // Parallelize
    tv->axis(0)->parallelize(ParallelType::BIDy);
    tv->axis(1)->parallelize(ParallelType::BIDx);
    tv->axis(2)->parallelize(ParallelType::Bulk);
    tv->axis(3)->parallelize(ParallelType::Bulk);
  }

  // Schedule all non-tma tensors
  std::vector<TensorView*> compute_tvs = {
      tv0_reg, tv1_reg, tv0_float, tv1_float, tv2, tv3_regs};

  // Add t3_smem if using TMA store, otherwise add t3 (output tensor)
  if (use_tma_store) {
    compute_tvs.push_back(tv3_smem);
  } else {
    compute_tvs.push_back(tv3);
  }

  for (auto tv : compute_tvs) {
    // [I0, I1] -> [I0/m, m, I1/n, n]
    tv->split(0, tma_tile.m);
    tv->split(-1, tma_tile.n);
    // [I0/m, m, I1/n, n] -> [I0/m, m/u, u, I1/n, n/v, v]
    tv->split(1, tid_tile.m);
    tv->split(-1, tid_tile.n);
    // [I0/m, m/u, u, I1/n, n/v, v] -> [I0/m, m/u/y, y, u, I1/n, n/v/x, x, v]
    tv->split(1, blk_tile.m);
    tv->split(-2, blk_tile.n);
    // [I0/m, m/u/y, y, u, I1/n, n/v/x, x, v] -> [I0/m, I1/n, m/u/y, n/v/x, y,
    // x, u, v]
    tv->reorder({{1, 2}, {2, 4}, {3, 6}, {4, 1}, {5, 3}, {6, 5}});

    // Parallelize
    tv->axis(0)->parallelize(ParallelType::BIDy);
    tv->axis(1)->parallelize(ParallelType::BIDx);
    tv->axis(4)->parallelize(ParallelType::TIDy);
    tv->axis(5)->parallelize(ParallelType::TIDx);
    if (explicit_unroll) {
      tv->axis(6)->parallelize(ParallelType::Unroll);
    }
    // Vectorize: register cache tensors for loads from smem, and smem tensor
    // for TMA store
    bool vectorize_condition =
        (tv == tv0_reg || tv == tv1_reg || (use_tma_store && tv == tv3_smem) ||
         (!use_tma_store && tv == tv3));
    if (vectorize_condition) {
      tv->axis(7)->parallelize(ParallelType::Vectorize);
    }
  }
  // Inline most tensors
  inlineMost();

  auto options =
      at::TensorOptions().dtype(data_type_to_aten(dtype)).device(at::kCUDA, 0);
  auto t0 = at::randn({dim0, dim1}, options);
  auto t1 = at::randn({dim0, dim1}, options);

  KernelExecutor ke;
  ke.compile(&fusion, {t0, t1});
  auto out_tensors = ke.run({t0, t1});
  testValidate(&fusion, out_tensors, {t0, t1}, __LINE__, __FILE__);
}

<<<<<<< HEAD
INSTANTIATE_TEST_SUITE_P(
    ,
    PointwiseMultiWaveTMATest,
    ::testing::Combine(
        ::testing::Bool(), // use_tma_store
        ::testing::Bool() // explicit_unroll
        ),
    [](const testing::TestParamInfo<TMATestParams>& info) {
      bool use_tma_store = std::get<0>(info.param);
      bool explicit_unroll = std::get<1>(info.param);
      return std::string(use_tma_store ? "WithTMAStore" : "WithoutTMAStore") +
          "_" + (explicit_unroll ? "WithUnroll" : "WithoutUnroll");
    });

// Parameterized test for Warp-Specialized TMA with/without store
using PointwiseWarpSpecializedTMATest = NVFuserFixtureParamTest<bool>;
TEST_P(PointwiseWarpSpecializedTMATest, PointwiseWarpSpecializedTMA) {
  bool use_tma_store = GetParam();
  int64_t dim0 = 8192, dim1 = 8192;
  DataType dtype = DataType::BFloat16;

=======
TEST_P(PointwiseTmaTest, PointwiseWarpSpecializedTMA) {
  auto [use_tma_store, explicit_unroll] = GetParam();
>>>>>>> dd2ddf97
  auto fusion_ptr = std::make_unique<Fusion>();
  FusionGuard fg(fusion_ptr.get());
  Fusion& fusion = *fusion_ptr;

  // Input tensors
  auto tv0 = makeContigConcreteTensor({dim0, dim1}, dtype);
  auto tv1 = makeContigConcreteTensor({dim0, dim1}, dtype);
  fusion.addInput(tv0);
  fusion.addInput(tv1);

  // Data type conversion and computation
  auto tv0_float = maybeCastOp(DataType::Float, tv0);
  auto tv1_float = maybeCastOp(DataType::Float, tv1);
  auto tv2 = mul(tv0_float, tv1_float);
  auto tv3 = maybeCastOp(dtype, tv2);
  fusion.addOutput(tv3);

  // Create TMA loads from inputs to shared memory
  auto tv0_smem = tv0->cacheAfter(LoadStoreOpType::CpAsyncBulkTensorTile);
  tv0_smem->setMemoryType(MemoryType::Shared);

  auto tv1_smem = tv1->cacheAfter(LoadStoreOpType::CpAsyncBulkTensorTile);
  tv1_smem->setMemoryType(MemoryType::Shared);

  // Cache loads from shared memory to registers (vectorized)
  auto tv0_reg = tv0_smem->cacheAfter();
  auto tv1_reg = tv1_smem->cacheAfter();

  // Output caching: regs -> [smem ->] global memory
  TensorView* tv3_smem = nullptr;
  TensorView* tv3_cache = nullptr;
  if (use_tma_store) {
    // TMA store path: regs -> smem -> global memory (via TMA)
    tv3_smem = tv3->cacheBefore(LoadStoreOpType::CpAsyncBulkTensorTile);
    tv3_smem->setMemoryType(MemoryType::Shared);
    tv3_cache = tv3_smem->cacheBefore();
  } else {
    // Regular store path: regs -> global memory (no TMA)
    tv3_cache = tv3->cacheBefore();
  }

  auto reference = tv3;

  // Constants
  TileMN tma_tile = {32, 256};
  TileMN tid_tile = {4, 8}; // [Unroll, Vectorize]
  TileMN blk_tile = {1, 256}; // [TIDy, TIDx]
  bool fully_reg_cached = true;

  // [I0, I1] -> [I0/m, m, I1/n, n]
  reference->split(0, tma_tile.m);
  reference->split(-1, tma_tile.n);
  // [I0/m, m, I1/n, n] -> [I0/m, I1/n, m, n]
  reference->reorder({{1, 2}});
  // [I0/m, I1/n, m, n] -> [I/sm, sm, m, n]
  reference->merge(0, 1);
  reference->split(0, getNumSMs());
  // [I/sm, sm, m, n] -> [sm, I/sm, m, n]
  reference->reorder({{0, 1}});

  // Propagate TMA transform
  TransformPropagatorWithCheck propagator(reference);
  MaxLogicalDomainInfoSpanningTree(reference).traverse(&propagator);

  // Apply inlineAt for TMA cache
  inlineAllAt(reference, /*pos=*/2);

  // Schedule all compute tensors (registers and output)
  std::vector<TensorView*> compute_tvs = {
      tv0_reg, tv1_reg, tv0_float, tv1_float, tv2, tv3_cache};

  // Add t3_smem if using TMA store, otherwise add t3 (output tensor)
  if (use_tma_store) {
    compute_tvs.push_back(tv3_smem);
  } else {
    compute_tvs.push_back(tv3);
  }

  for (auto tv : compute_tvs) {
    // [..., m, n] -> [..., mn]
    tv->merge(-2, -1);
    // [..., mn] -> [..., mn/v, v]
    tv->split(-1, tid_tile.n);
    // [..., mn/v, v] -> [..., mn/v/x, x, v]
    tv->split(-2, blk_tile.n);
    // [..., mn/v/x, x, v] -> [..., mn/v/x/u, u, x, v]
    tv->split(-3, tid_tile.m);

    // Parallelize

    // [sm, I/sm, ...]
    tv->axis(0)->parallelize(ParallelType::BIDx);
    tv->axis(-2)->parallelize(ParallelType::TIDx);
<<<<<<< HEAD
    tv->axis(-3)->parallelize(ParallelType::Unroll);
=======
    if (explicit_unroll) {
      tv->axis(-3)->parallelize(ParallelType::Unroll);
    }
>>>>>>> dd2ddf97
    // Vectorize: register cache tensors for loads from smem, and smem tensor
    // for TMA store
    bool vectorize_condition =
        (tv == tv0_reg || tv == tv1_reg || (use_tma_store && tv == tv3_smem) ||
         (!use_tma_store && tv == tv3));
    if (vectorize_condition) {
      tv->axis(-1)->parallelize(ParallelType::Vectorize);
    }
  }
  if (!fully_reg_cached) {
    inlineMost(compute_tvs);
  } else {
    inlineSelectedAt({tv0_reg, tv1_reg}, tv0_reg, 2);
    auto all_other_tvs =
        ir_utils::allTvsExcept(&fusion, {tv0_reg, tv1_reg, tv0_smem, tv1_smem});
    inlineMost(all_other_tvs);
  }

  // Circular Buffer with TMA loads (and TMA store if enabled)
  int64_t number_of_stages = 4;
  int64_t prefetch_distance = number_of_stages - 1;
  CircularBufferType circular_buffer_type =
      WarpSpecialized(ParallelType::TIDx, std::make_pair(40L, 232L));
  std::vector<TensorView*> tma_tvs = {tv0_smem, tv1_smem};
  for (auto tv : tma_tvs) {
    tv->axis(0)->parallelize(ParallelType::BIDx);
    tv->axis(-1)->parallelize(ParallelType::Bulk);
    tv->axis(-2)->parallelize(ParallelType::Bulk);
    tv->circularBuffer(
        number_of_stages, prefetch_distance, circular_buffer_type);
  }

  // TMA store - parallelize output tensor (tv3) for gmem (only if
  // use_tma_store)
  if (use_tma_store) {
    tv3->axis(0)->parallelize(ParallelType::BIDx);
    tv3->axis(-1)->parallelize(ParallelType::Bulk);
    tv3->axis(-2)->parallelize(ParallelType::Bulk);
  }

  auto options =
      at::TensorOptions().dtype(data_type_to_aten(dtype)).device(at::kCUDA, 0);
  auto t0 = at::randn({dim0, dim1}, options);
  auto t1 = at::randn({dim0, dim1}, options);

  KernelExecutor ke;
  ke.compile(&fusion, {t0, t1});
  auto out_tensors = ke.run({t0, t1});
  testValidate(&fusion, out_tensors, {t0, t1}, __LINE__, __FILE__);
}

<<<<<<< HEAD
INSTANTIATE_TEST_SUITE_P(
    ,
    PointwiseWarpSpecializedTMATest,
    ::testing::Bool(),
    [](const testing::TestParamInfo<bool>& info) {
      return info.param ? "WithTMAStore" : "WithoutTMAStore";
    });

=======
TEST_P(PointwiseTmaTest, PointwiseMulMultiWave1dTMA) {
  auto [use_tma_store, explicit_unroll] = GetParam();
  auto fusion_ptr = std::make_unique<Fusion>();
  FusionGuard fg(fusion_ptr.get());
  Fusion& fusion = *fusion_ptr;
  auto tv0 = makeContigConcreteTensor({dim0, dim1}, dtype);
  auto tv1 = makeContigConcreteTensor({dim0, dim1}, dtype);
  fusion.addInput(tv0);
  fusion.addInput(tv1);
  auto tv0_float = maybeCastOp(DataType::Float, tv0);
  auto tv1_float = maybeCastOp(DataType::Float, tv1);
  auto tv2 = mul(tv0_float, tv1_float);
  auto tv3 = maybeCastOp(dtype, tv2);
  fusion.addOutput(tv3);

  // Create TMA loads from inputs to shared memory
  auto tv0_smem = tv0->cacheAfter(LoadStoreOpType::CpAsyncBulk);
  tv0_smem->setMemoryType(MemoryType::Shared);

  auto tv1_smem = tv1->cacheAfter(LoadStoreOpType::CpAsyncBulk);
  tv1_smem->setMemoryType(MemoryType::Shared);

  // Cache loads from shared memory to registers (vectorized)
  auto tv0_reg = tv0_smem->cacheAfter();
  auto tv1_reg = tv1_smem->cacheAfter();

  // Output caching: regs -> [smem ->] global memory
  TensorView* tv3_smem = nullptr;
  TensorView* tv3_regs = nullptr;
  if (use_tma_store) {
    // TMA store path: regs -> smem -> global memory (via TMA)
    tv3_smem = tv3->cacheBefore(LoadStoreOpType::CpAsyncBulk);
    tv3_smem->setMemoryType(MemoryType::Shared);
    tv3_regs = tv3_smem->cacheBefore();
  } else {
    // Regular store path: regs -> global memory (no TMA)
    tv3_regs = tv3->cacheBefore();
  }

  // Tile sizes
  int64_t vect_factor = 128L / dataTypeSizeBit(dtype);
  int64_t tidx = 128L;
  int64_t unroll_factor = 2;
  int64_t tma_tile = vect_factor * tidx * unroll_factor;

  // pick output tensor as reference tensor
  auto tv = tv2;

  // schedule the tma tile
  // [I0, I1] -> [I0*I1/v/x/tma, tma]
  tv->merge(0, 1);
  tv->split(0, tma_tile);

  // propagate tma tiles to all tvs
  TransformPropagator tma_propagator(tv);
  MaxLogicalDomainInfoSpanningTree(tv).traverse(&tma_propagator);

  // schedule block tile and thread tile
  // [I, tma] -> [I, tma/v/x, x, v] -> [I, x, tma/v/x, v]
  tv->split(1, vect_factor);
  tv->split(1, tidx);
  tv->reorder({{1, 2}, {2, 1}});

  // parallelize TMA tensors
  std::vector<TensorView*> tma_tvs = {tv0_smem, tv1_smem};
  if (use_tma_store) {
    tma_tvs.push_back(tv3);
  }
  for (auto tv : tma_tvs) {
    tv->axis(0)->parallelize(ParallelType::BIDx);
    tv->axis(1)->parallelize(ParallelType::Bulk);
  }

  std::vector<TensorView*> compute_tvs = {
      tv0_reg, tv1_reg, tv0_float, tv1_float, tv2, tv3_regs};

  // Add t3_smem if using TMA store, otherwise add t3 (output tensor)
  if (use_tma_store) {
    compute_tvs.push_back(tv3_smem);
  } else {
    compute_tvs.push_back(tv3);
  }

  // propagate transformation to non-tma tensors
  TransformPropagator propagator(tv);
  SetSelector selector({compute_tvs.begin(), compute_tvs.end()});
  MaxLogicalDomainInfoSpanningTree(tv, &selector).traverse(&propagator);
  // parallelize non-tma tensors
  // [I, x, tma/v/x, v]
  tv->axis(0)->parallelize(ParallelType::BIDx);
  tv->axis(1)->parallelize(ParallelType::TIDx);
  if (explicit_unroll) {
    tv->axis(2)->parallelize(ParallelType::Unroll);
  }
  scheduler_utils::parallelizeAllLike(tv, compute_tvs);

  // Vectorize: register cache tensors for loads from smem, and smem tensor
  // for TMA store
  for (auto tv : compute_tvs) {
    bool vectorize_condition =
        (tv == tv0_reg || tv == tv1_reg || (use_tma_store && tv == tv3_smem) ||
         (!use_tma_store && tv == tv3));
    if (vectorize_condition) {
      tv->axis(3)->parallelize(ParallelType::Vectorize);
    }
  }
  // Inline most tensors
  inlineMost();

  auto options =
      at::TensorOptions().dtype(data_type_to_aten(dtype)).device(at::kCUDA, 0);
  auto t0 = at::randn({dim0, dim1}, options);
  auto t1 = at::randn({dim0, dim1}, options);

  KernelExecutor ke;
  ke.compile(&fusion, {t0, t1});
  auto out_tensors = ke.run({t0, t1});
  testValidate(&fusion, out_tensors, {t0, t1}, __LINE__, __FILE__);
}

INSTANTIATE_TEST_SUITE_P(
    ,
    PointwiseTmaTest,
    ::testing::Combine(
        ::testing::Bool(), // use_tma_store
        ::testing::Bool() // explicit_unroll
        ),
    [](const testing::TestParamInfo<TMATestParams>& info) {
      bool use_tma_store = std::get<0>(info.param);
      bool explicit_unroll = std::get<1>(info.param);
      return std::string(use_tma_store ? "WithTMAStore" : "WithoutTMAStore") +
          "_" + (explicit_unroll ? "WithUnroll" : "WithoutUnroll");
    });

class PointwiseTmaAutoSchedulerTest : public PointwiseTmaTest {
  // enable tma pointwise
  void SetUp() override {
    PointwiseTmaTest::SetUp();
    EnableOptionsGuard enable_options_guard;
    EnableOptionsGuard::getCurOptions().set(EnableOption::TmaPointwise);
  }
};
TEST_F(PointwiseTmaAutoSchedulerTest, MultiWaveAuto1D) {
  auto fusion_ptr = std::make_unique<Fusion>();
  auto fusion = fusion_ptr.get();
  FusionGuard fg(fusion);
  auto tv0 = makeContigConcreteTensor({dim0}, dtype);
  fusion->addInput(tv0);
  auto tv1 = add(tv0, tv0);
  fusion->addOutput(tv1);
  auto options =
      at::TensorOptions().dtype(data_type_to_aten(dtype)).device(at::kCUDA, 0);
  auto t0 = at::randn({dim0}, options);
  auto cg_results = scheduleAndRun(fusion, SchedulerType::PointWise, {t0});
  testValidate(fusion, cg_results.outputs, {t0}, __LINE__, __FILE__);
}

>>>>>>> dd2ddf97
} // namespace nvfuser<|MERGE_RESOLUTION|>--- conflicted
+++ resolved
@@ -18,10 +18,6 @@
 #include <scheduler/tools/inlining.h>
 #include <tests/cpp/utils.h>
 #include <tests/cpp/validator.h>
-#include <unistd.h>
-#include "device_lower/utils.h"
-#include "ir/internal_nodes.h"
-#include "ops/arith.h"
 
 namespace nvfuser {
 
@@ -1440,124 +1436,6 @@
   }
 }
 
-<<<<<<< HEAD
-// pointwise mul using current main branch with multi-wave approach
-// 2D tile
-struct TileMN {
-  int64_t m, n;
-};
-TEST_F(PointwiseTest, PointwiseMulMultiWaveTMA) {
-  int64_t dim0 = 8192, dim1 = 8192;
-  DataType dtype = DataType::BFloat16;
-
-  auto fusion_ptr = std::make_unique<Fusion>();
-  FusionGuard fg(fusion_ptr.get());
-  Fusion& fusion = *fusion_ptr;
-
-  // Input tensors
-  auto tv0 = makeContigConcreteTensor({dim0, dim1}, dtype);
-  auto tv1 = makeContigConcreteTensor({dim0, dim1}, dtype);
-  fusion.addInput(tv0);
-  fusion.addInput(tv1);
-
-  // Data type conversion and computation
-  auto tv0_float = maybeCastOp(DataType::Float, tv0);
-  auto tv1_float = maybeCastOp(DataType::Float, tv1);
-  auto tv2 = mul(tv0_float, tv1_float);
-  auto tv3 = maybeCastOp(dtype, tv2);
-  fusion.addOutput(tv3);
-
-  // Create TMA loads from inputs to shared memory
-  auto tv0_smem = tv0->cacheAfter(LoadStoreOpType::CpAsyncBulkTensorTile);
-  tv0_smem->setMemoryType(MemoryType::Shared);
-
-  auto tv1_smem = tv1->cacheAfter(LoadStoreOpType::CpAsyncBulkTensorTile);
-  tv1_smem->setMemoryType(MemoryType::Shared);
-
-  // Cache loads from shared memory to registers (vectorized)
-  auto tv0_reg = tv0_smem->cacheAfter();
-  auto tv1_reg = tv1_smem->cacheAfter();
-
-  // Cache output for vectorized store
-  auto tv3_cache = tv3->cacheBefore();
-
-  // Tile sizes, best configuration on gb200
-  // num_sms=152, blocks_per_sm=6, warps_per_sm=24, occupancy=37.50%
-  // 1.05x speedup over default without tma, 7450 GB/s, 94% SOL
-  // hardware bandwidt is 3996 * 7936/8*2 = 7928 GB/s
-  int64_t vect_factor = 128L / dataTypeSizeBit(dtype);
-  TileMN tma_tile = {64, 128};
-  TileMN blk_tile = {8, 16}; // [TIDy, TIDx]
-  TileMN tid_tile = {2, vect_factor}; // [Unroll, Vectorize]
-
-  // Schedule TMA load tensors
-  std::vector<TensorView*> tma_tvs = {tv0_smem, tv1_smem};
-  for (auto tv : tma_tvs) {
-    // [I0, I1] -> [I0/m, m, I1/n, n]
-    tv->split(0, tma_tile.m);
-    tv->split(-1, tma_tile.n);
-    // [I0/m, m, I1/n, n] --> [I0/m, I1/n, m, n]
-    tv->reorder({{1, 2}});
-    // Parallelize
-    tv->axis(0)->parallelize(ParallelType::BIDy);
-    tv->axis(1)->parallelize(ParallelType::BIDx);
-    tv->axis(2)->parallelize(ParallelType::Bulk);
-    tv->axis(3)->parallelize(ParallelType::Bulk);
-  }
-
-  // Schedule all compute tensors (registers and output)
-  std::vector<TensorView*> compute_tvs = {
-      tv0_reg, tv1_reg, tv0_float, tv1_float, tv2, tv3_cache, tv3};
-
-  for (auto tv : compute_tvs) {
-    // [I0, I1] -> [I0/m, m, I1/n, n]
-    tv->split(0, tma_tile.m);
-    tv->split(-1, tma_tile.n);
-    // [I0/m, m, I1/n, n] -> [I0/m, m/u, u, I1/n, n/v, v]
-    tv->split(1, tid_tile.m);
-    tv->split(-1, tid_tile.n);
-    // [I0/m, m/u, u, I1/n, n/v, v] -> [I0/m, m/u/y, y, u, I1/n, n/v/x, x, v]
-    tv->split(1, blk_tile.m);
-    tv->split(-2, blk_tile.n);
-    // [I0/m, m/u/y, y, u, I1/n, n/v/x, x, v] -> [I0/m, I1/n, m/u/y, n/v/x, y,
-    // x, u, v]
-    tv->reorder({{1, 2}, {2, 4}, {3, 6}, {4, 1}, {5, 3}, {6, 5}});
-
-    // Parallelize
-    tv->axis(0)->parallelize(ParallelType::BIDy);
-    tv->axis(1)->parallelize(ParallelType::BIDx);
-    tv->axis(4)->parallelize(ParallelType::TIDy);
-    tv->axis(5)->parallelize(ParallelType::TIDx);
-    tv->axis(6)->parallelize(ParallelType::Unroll);
-    // Only vectorize the cache tensors (loads and stores)
-    if (tv == tv0_reg || tv == tv1_reg || tv == tv3) {
-      tv->axis(7)->parallelize(ParallelType::Vectorize);
-    }
-  }
-
-  // Inline most tensors
-  inlineMost();
-
-  auto options =
-      at::TensorOptions().dtype(data_type_to_aten(dtype)).device(at::kCUDA, 0);
-  auto t0 = at::randn({dim0, dim1}, options);
-  auto t1 = at::randn({dim0, dim1}, options);
-
-  KernelExecutor ke;
-  ke.compile(&fusion, {t0, t1});
-  auto out_tensors = ke.run({t0, t1});
-  testValidate(&fusion, out_tensors, {t0, t1}, __LINE__, __FILE__);
-}
-
-// Parameterized test for TMA with/without store and with/without unroll
-using TMATestParams =
-    std::tuple<bool, bool>; // <use_tma_store, explicit_unroll>
-using PointwiseMultiWaveTMATest = NVFuserFixtureParamTest<TMATestParams>;
-TEST_P(PointwiseMultiWaveTMATest, PointwiseMulMultiWaveTMA) {
-  auto [use_tma_store, explicit_unroll] = GetParam();
-  int64_t dim0 = 8192, dim1 = 8192;
-  DataType dtype = DataType::BFloat16;
-=======
 // Base class for TMA tests with common data members
 using TMATestParams =
     std::tuple<bool, bool>; // <use_tma_store, explicit_unroll>
@@ -1580,7 +1458,6 @@
 
 TEST_P(PointwiseTmaTest, PointwiseMulMultiWaveTMA) {
   auto [use_tma_store, explicit_unroll] = GetParam();
->>>>>>> dd2ddf97
   auto fusion_ptr = std::make_unique<Fusion>();
   FusionGuard fg(fusion_ptr.get());
   Fusion& fusion = *fusion_ptr;
@@ -1698,32 +1575,8 @@
   testValidate(&fusion, out_tensors, {t0, t1}, __LINE__, __FILE__);
 }
 
-<<<<<<< HEAD
-INSTANTIATE_TEST_SUITE_P(
-    ,
-    PointwiseMultiWaveTMATest,
-    ::testing::Combine(
-        ::testing::Bool(), // use_tma_store
-        ::testing::Bool() // explicit_unroll
-        ),
-    [](const testing::TestParamInfo<TMATestParams>& info) {
-      bool use_tma_store = std::get<0>(info.param);
-      bool explicit_unroll = std::get<1>(info.param);
-      return std::string(use_tma_store ? "WithTMAStore" : "WithoutTMAStore") +
-          "_" + (explicit_unroll ? "WithUnroll" : "WithoutUnroll");
-    });
-
-// Parameterized test for Warp-Specialized TMA with/without store
-using PointwiseWarpSpecializedTMATest = NVFuserFixtureParamTest<bool>;
-TEST_P(PointwiseWarpSpecializedTMATest, PointwiseWarpSpecializedTMA) {
-  bool use_tma_store = GetParam();
-  int64_t dim0 = 8192, dim1 = 8192;
-  DataType dtype = DataType::BFloat16;
-
-=======
 TEST_P(PointwiseTmaTest, PointwiseWarpSpecializedTMA) {
   auto [use_tma_store, explicit_unroll] = GetParam();
->>>>>>> dd2ddf97
   auto fusion_ptr = std::make_unique<Fusion>();
   FusionGuard fg(fusion_ptr.get());
   Fusion& fusion = *fusion_ptr;
@@ -1817,13 +1670,9 @@
     // [sm, I/sm, ...]
     tv->axis(0)->parallelize(ParallelType::BIDx);
     tv->axis(-2)->parallelize(ParallelType::TIDx);
-<<<<<<< HEAD
-    tv->axis(-3)->parallelize(ParallelType::Unroll);
-=======
     if (explicit_unroll) {
       tv->axis(-3)->parallelize(ParallelType::Unroll);
     }
->>>>>>> dd2ddf97
     // Vectorize: register cache tensors for loads from smem, and smem tensor
     // for TMA store
     bool vectorize_condition =
@@ -1875,16 +1724,6 @@
   testValidate(&fusion, out_tensors, {t0, t1}, __LINE__, __FILE__);
 }
 
-<<<<<<< HEAD
-INSTANTIATE_TEST_SUITE_P(
-    ,
-    PointwiseWarpSpecializedTMATest,
-    ::testing::Bool(),
-    [](const testing::TestParamInfo<bool>& info) {
-      return info.param ? "WithTMAStore" : "WithoutTMAStore";
-    });
-
-=======
 TEST_P(PointwiseTmaTest, PointwiseMulMultiWave1dTMA) {
   auto [use_tma_store, explicit_unroll] = GetParam();
   auto fusion_ptr = std::make_unique<Fusion>();
@@ -2042,5 +1881,4 @@
   testValidate(fusion, cg_results.outputs, {t0}, __LINE__, __FILE__);
 }
 
->>>>>>> dd2ddf97
 } // namespace nvfuser