--- conflicted
+++ resolved
@@ -666,17 +666,12 @@
   EXPECT_GT(getVecSizeForPointwise(fec), 1);
 }
 
-<<<<<<< HEAD
+
 // vectorization factor, inner unroll factor, outer unroll factor, bcast dim.
 using VectUnrollFactors = std::tuple<int64_t, int64_t, int64_t, int64_t>;
 using PointwiseParamsTest = NVFuserFixtureParamTest<VectUnrollFactors>;
 TEST_P(PointwiseParamsTest, UnrollOnTopOfVectorize) {
   auto [vect_factor, unroll_inner, unroll_outer, bcast_dim] = GetParam();
-=======
-using VectUnrollFactors = std::tuple<int64_t, int64_t, int64_t>;
-using PointwiseParamsTest = NVFuserFixtureParamTest<VectUnrollFactors>;
-TEST_P(PointwiseParamsTest, UnrollOnTopOfVectorize) {
->>>>>>> c02e7ee1
   auto fusion = std::make_unique<Fusion>();
   FusionGuard fg(fusion.get());
   auto tv0 = makeContigTensor(2);
@@ -704,22 +699,12 @@
   auto pparams = heuristic_params->as<PointwiseParams>();
 
   // Modify heuristics to enforce unroll on top of vectorization
-<<<<<<< HEAD
 
   // Set unroll factors from test parameters
   pparams->unroll_factor_inner = unroll_inner;
   pparams->unroll_factor_outer = unroll_outer;
   pparams->vectorization_factor = vect_factor;
 
-=======
-
-  // Set unroll factors from test parameters
-  auto [vect_factor, unroll_inner, unroll_outer] = GetParam();
-  pparams->unroll_factor_inner = unroll_inner;
-  pparams->unroll_factor_outer = unroll_outer;
-  pparams->vectorization_factor = vect_factor;
-
->>>>>>> c02e7ee1
   // Schedule, compile, run, validate
   scheduler_instance->schedule(fusion.get(), pparams);
   FusionExecutor fe;
@@ -737,22 +722,16 @@
     ::testing::Combine(
         testing::Values(1, 4), // vectorization factors
         testing::Values(1, 2), // inner unroll factors
-<<<<<<< HEAD
         testing::Values(1, 2), // outer unroll factors
         testing::Values(0, 1) // broadcast dim
-=======
-        testing::Values(1, 2) // outer unroll factors
->>>>>>> c02e7ee1
+
         ),
     [](const testing::TestParamInfo<VectUnrollFactors>& info) -> std::string {
       std::stringstream ss;
       ss << "vect_" << std::get<0>(info.param);
       ss << "_inner_unroll_" << std::get<1>(info.param);
       ss << "_outer_unroll_" << std::get<2>(info.param);
-<<<<<<< HEAD
       ss << "_bcast_dim_" << std::get<3>(info.param);
-=======
->>>>>>> c02e7ee1
       return sanitizeTestName(ss.str());
     });
 } // namespace nvfuser