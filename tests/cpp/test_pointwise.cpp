// clang-format off
/*
 * SPDX-FileCopyrightText: Copyright (c) 2023-present NVIDIA CORPORATION & AFFILIATES.
 * All rights reserved.
 * SPDX-License-Identifier: BSD-3-Clause
 */
// clang-format on
#include <gmock/gmock-matchers.h>
#include <gtest/gtest.h>

#include <fusion.h>
#include <ir/interface_nodes.h>
#include <kernel_cache.h>
#include <ops/all_ops.h>
#include <tests/cpp/utils.h>
#include <tests/cpp/validator.h>

namespace nvfuser {

using PointwiseTest = NVFuserTest;

namespace {

size_t getVecSizeForPointwise(FusionExecutorCache& fec) {
  auto most_recent_params =
      fec.getMostRecentKernelRuntime()->getMostRecentExecutorLog().params;
  const auto* params = dynamic_cast<PointwiseParams*>(most_recent_params.get());
  NVF_ERROR(
      params != nullptr,
      "`fec`'s contained fusion didn't trigger the pointwise scheduler.");
  if (params->vectorize) {
    return params->unroll_factor;
  }
  return 1;
}

bool hasVectorizationCache(TensorView* tv) {
  NVF_CHECK(tv->isFusionInput());
  NVF_CHECK(tv->uses().size() == 1);
  auto set_expr = dynamic_cast<LoadStoreOp*>(tv->uses().at(0));
  NVF_CHECK(set_expr != nullptr && set_expr->opType() == LoadStoreOpType::Set);
  auto cached_input = set_expr->out()->as<TensorView>();
  NVF_CHECK(cached_input, "expects input to be cached");

  for (const auto* id : cached_input->getLoopDomain()) {
    if (id->getParallelType() == ParallelType::Vectorize) {
      return true;
    }
  }
  return false;
}

} // namespace

TEST_F(PointwiseTest, VectorizeStrideContiguity2D) {
  auto fusion_ptr = std::make_unique<Fusion>();
  auto fusion = fusion_ptr.get();
  FusionGuard fg(fusion);

  TensorView* tv0 =
      TensorViewBuilder().ndims(2).contiguity({false, true}).build();
  fusion->addInput(tv0);
  auto tv1 = add(tv0, tv0);
  fusion->addOutput(tv1);

  FusionExecutorCache fec(std::move(fusion_ptr));
  fec.profile(true);

  std::vector<std::pair<int, int>> size_and_vec{{17, 1}, {18, 2}, {32, 4}};

  for (auto pair : size_and_vec) {
    auto size = pair.first;
    auto vec = pair.second;
    auto options = at::TensorOptions().dtype(at::kFloat).device(at::kCUDA, 0);
    at::Tensor t0 = at::randn({1000000, size}, options).narrow(1, 0, 16);
    auto cg_outputs = fec.runFusionWithInputs({t0});

    EXPECT_EQ(getVecSizeForPointwise(fec), (size_t)vec);

    testValidate(fusion, cg_outputs, {t0}, __LINE__, __FILE__);
  }
}

TEST_F(PointwiseTest, VectorizeStrideContiguity3D) {
  auto fusion_ptr = std::make_unique<Fusion>();
  auto fusion = fusion_ptr.get();
  FusionGuard fg(fusion);

  TensorView* tv0 =
      TensorViewBuilder().ndims(3).contiguity({false, true, true}).build();
  fusion->addInput(tv0);
  auto tv1 = add(tv0, tv0);
  fusion->addOutput(tv1);

  FusionExecutorCache fec(std::move(fusion_ptr));
  fec.profile(true);

  std::vector<std::pair<int, int>> size_and_vec{{17, 1}, {10, 2}, {16, 4}};

  for (auto pair : size_and_vec) {
    auto size = pair.first;
    auto vec = pair.second;
    auto options = at::TensorOptions().dtype(at::kFloat).device(at::kCUDA, 0);
    at::Tensor t0 = at::randn({1000000, size, 3}, options).narrow(1, 0, 8);
    auto cg_outputs = fec.runFusionWithInputs({t0});

    EXPECT_EQ(getVecSizeForPointwise(fec), (size_t)vec);

    testValidate(fusion, cg_outputs, {t0}, __LINE__, __FILE__);
  }
}

TEST_F(PointwiseTest, VectorizeStrideContiguity5D) {
  auto fusion_ptr = std::make_unique<Fusion>();
  auto fusion = fusion_ptr.get();
  FusionGuard fg(fusion);

  TensorView* tv0 = TensorViewBuilder()
                        .ndims(5)
                        .contiguity({false, true, false, true, true})
                        .build();
  fusion->addInput(tv0);
  auto tv1 = add(tv0, tv0);
  fusion->addOutput(tv1);

  FusionExecutorCache fec(std::move(fusion_ptr));
  fec.profile(true);

  auto options = at::TensorOptions().dtype(at::kFloat).device(at::kCUDA, 0);

  std::vector<std::tuple<int, int, int>> sizes_and_vec{
      {9, 17, 1}, {9, 10, 2}, {9, 16, 4}};

  for (auto tup : sizes_and_vec) {
    auto size1 = std::get<0>(tup);
    auto size2 = std::get<1>(tup);
    auto vec = std::get<2>(tup);
    at::Tensor t0 = at::randn({4, size1, 12345, size2, 3}, options)
                        .narrow(1, 0, 8)
                        .narrow(3, 0, 4);
    auto cg_outputs = fec.runFusionWithInputs({t0});

    EXPECT_EQ(getVecSizeForPointwise(fec), (size_t)vec);

    testValidate(fusion, cg_outputs, {t0}, __LINE__, __FILE__);
  }
}

// Test that vectorization is properly computed when base pointer is not aligned
// at 16 bytes. This can happen if a tensor is sliced then passed as input.
// See https://github.com/NVIDIA/Fuser/pull/2118
TEST_F(PointwiseTest, VectorizeStrideMisalignedBase) {
  auto fusion_ptr = std::make_unique<Fusion>();
  auto fusion = fusion_ptr.get();
  FusionGuard fg(fusion);

  TensorView* tv0 = TensorViewBuilder()
                        .ndims(5)
                        .contiguity({false, true, false, true, true})
                        .build();
  fusion->addInput(tv0);
  auto tv1 = add(tv0, tv0);
  fusion->addOutput(tv1);

  FusionExecutorCache fec(std::move(fusion_ptr));
  fec.profile(true);

  auto options = at::TensorOptions().dtype(at::kFloat).device(at::kCUDA, 0);

  std::vector<std::tuple<int, int, int, int, int>> sizes_strides_align_and_vec{
      {4, 4, 4, 4, 4},
      {4, 4, 4, 2, 2},
      {4, 4, 4, 1, 1},
      {4, 4, 2, 4, 2},
      {4, 4, 2, 1, 1},
      {4, 2, 4, 4, 2},
      {4, 2, 4, 1, 1},
      {2, 4, 4, 4, 2},
      {2, 4, 4, 1, 1},
      {2, 2, 2, 4, 2},
      {2, 2, 2, 1, 1}};

  for (auto tup : sizes_strides_align_and_vec) {
    auto size = std::get<0>(tup);
    auto stride1 = std::get<1>(tup);
    auto stride2 = std::get<2>(tup);
    auto align = std::get<3>(tup);
    auto vec = std::get<4>(tup);
    std::vector<int64_t> shape = {4, 4, 12345, size, 3};
    std::vector<int64_t> stride = {
        stride1, (int64_t)stride2 * 12345, (int64_t)stride2, 3, 1};
    // Create a strided input that is misaligned by "align" elements
    //  First, find required size of align=0 tensor. Allocate this much plus
    //  align elements. Then slice and view as aligned tensor.
    int64_t alloc_size = 1l;
    for (auto i : c10::irange(shape.size())) {
      alloc_size += (shape.at(i) - 1) * stride.at(i);
    }
    alloc_size += align;
    at::Tensor flat = at::randn({alloc_size}, options);
    at::Tensor t0 = flat.as_strided(shape, stride, /*storage_offset=*/align);
    auto cg_outputs = fec.runFusionWithInputs({t0});
    EXPECT_EQ(getVecSizeForPointwise(fec), (size_t)vec);
    testValidate(fusion, cg_outputs, {t0}, __LINE__, __FILE__);
  }
}

TEST_F(PointwiseTest, VectorizeStrideContiguitySelfOverlapping) {
  auto fusion_ptr = std::make_unique<Fusion>();
  auto fusion = fusion_ptr.get();
  FusionGuard fg(fusion);

  TensorView* tv0 = TensorViewBuilder()
                        .ndims(5)
                        .contiguity({false, true, false, true, true})
                        .build();
  fusion->addInput(tv0);
  auto tv1 = add(tv0, tv0);
  fusion->addOutput(tv1);

  FusionExecutorCache fec(std::move(fusion_ptr));
  fec.profile(true);

  auto options = at::TensorOptions().dtype(at::kFloat).device(at::kCUDA, 0);

  std::vector<std::tuple<int, int, int, int>> sizes_strides_and_vec{
      {4, 4, 4, 4},
      {4, 4, 2, 2},
      {4, 2, 4, 2},
      {2, 4, 4, 2},
      {4, 4, 1, 1},
      {4, 1, 4, 1},
      {1, 4, 4, 1},
      {2, 2, 2, 2},
      {2, 2, 1, 1},
      {2, 1, 2, 1},
      {1, 2, 2, 1}};

  for (auto tup : sizes_strides_and_vec) {
    auto size = std::get<0>(tup);
    auto stride1 = std::get<1>(tup);
    auto stride2 = std::get<2>(tup);
    auto vec = std::get<3>(tup);
    std::vector<int64_t> shape = {4, 4, 12345, size, 3};
    std::vector<int64_t> stride = {
        stride1, (int64_t)stride2 * 12345, (int64_t)stride2, 3, 1};
    at::Tensor t0 = at::empty_strided(shape, stride, options);
    t0.random_();
    auto cg_outputs = fec.runFusionWithInputs({t0});
    EXPECT_EQ(getVecSizeForPointwise(fec), (size_t)vec);
    testValidate(fusion, cg_outputs, {t0}, __LINE__, __FILE__);
  }
}

TEST_F(PointwiseTest, VectorizeAllocationDomain) {
  auto fusion_ptr = std::make_unique<Fusion>();
  auto fusion = fusion_ptr.get();
  FusionGuard fg(fusion);

  TensorView* tv0 = TensorViewBuilder()
                        .ndims(3)
                        .contiguity({true, true, true})
                        .strideOrder({2, 0, 1})
                        .build();
  fusion->addInput(tv0);
  auto tv1 = add(tv0, IrBuilder::create<Val>(1.0, DataType::Float));
  tv1->setAllocationDomain({tv1->axis(0), tv1->axis(2), tv1->axis(1)}, true);
  fusion->addOutput(tv1);

  FusionExecutorCache fec(std::move(fusion_ptr));
  fec.profile(true);

  auto options = at::TensorOptions().dtype(at::kFloat).device(at::kCUDA, 0);
  at::Tensor t0 =
      at::empty_strided({1024, 128, 25}, {128 * 25, 1, 128}, options);
  auto cg_outputs = fec.runFusionWithInputs({t0});
  EXPECT_EQ(getVecSizeForPointwise(fec), 4);
  testValidate(fusion, cg_outputs, {t0}, __LINE__, __FILE__);
}

// All inputs & outputs share the same allocation domain permutation from root
// domain, but intermediate tv2 isn't specified a stride order. There's also a
// broadcast IterDomain on tv1, which is tricky for vectorization analysis to
// figure out which axes should be excluded from the computation of
// vectorization factor.
TEST_F(PointwiseTest, Issue1567VectorizeAllocationDomain) {
  auto fusion_ptr = std::make_unique<Fusion>();
  auto fusion = fusion_ptr.get();
  FusionGuard fg(fusion);

  TensorView* tv0 = TensorViewBuilder()
                        .ndims(3)
                        .contiguity({true, true, true})
                        .strideOrder({2, 0, 1})
                        .build();
  TensorView* tv1 = TensorViewBuilder()
                        .ndims(3)
                        .shape({1, -1, 1})
                        .contiguity({std::nullopt, std::nullopt, true})
                        .strideOrder({2, 0, 1})
                        .build();
  fusion->addInput(tv0);
  fusion->addInput(tv1);
  auto tv2 = add(tv0, tv1);
  auto tv3 = add(tv2, IrBuilder::create<Val>(1.0, DataType::Float));
  tv3->setAllocationDomain({tv3->axis(0), tv3->axis(2), tv3->axis(1)}, true);
  fusion->addOutput(tv3);

  auto options = at::TensorOptions().dtype(at::kFloat).device(at::kCUDA, 0);
  at::Tensor t0 =
      at::empty_strided({1024, 128, 25}, {128 * 25, 1, 128}, options);
  at::Tensor t1 = at::empty_strided({1, 128, 1}, {128, 1, 128}, options);
  std::vector<c10::IValue> aten_inputs = {t0, t1};

  // NOTE: force pointwise scheduler here just for testing purpose
  auto params = getPointwiseHeuristics(fusion, aten_inputs);
  auto lparams = schedulePointwise(fusion, aten_inputs);
  FusionExecutor fe;
  fe.compileFusion(fusion, aten_inputs, lparams);
  auto cg_outputs = fe.runFusion(aten_inputs, lparams);

  EXPECT_TRUE(params->vectorize);
  EXPECT_EQ(params->unroll_factor, 4);
  EXPECT_TRUE(hasVectorizationCache(tv0));
  EXPECT_TRUE(hasVectorizationCache(tv1));

  testValidate(fusion, cg_outputs, aten_inputs, __LINE__, __FILE__);
}

TEST_F(PointwiseTest, Issue1567VectorizationFactorAnalysisCase0) {
  auto fusion_ptr = std::make_unique<Fusion>();
  auto fusion = fusion_ptr.get();
  FusionGuard fg(fusion);

  TensorView* tv0 = TensorViewBuilder()
                        .ndims(3)
                        .contiguity({true, true, std::nullopt})
                        .shape({-1, -1, 1})
                        .build();
  TensorView* tv1 =
      TensorViewBuilder().ndims(3).contiguity({true, true, true}).build();
  fusion->addInput(tv0);
  fusion->addInput(tv1);
  auto tv2 = add(tv0, tv1);
  fusion->addOutput(tv2);

  auto options = at::TensorOptions().dtype(at::kFloat).device(at::kCUDA, 0);
  at::Tensor t0 = at::randn({1024, 2, 1}, options);
  at::Tensor t1 = at::randn({1024, 2, 512}, options);
  std::vector<c10::IValue> aten_inputs = {t0, t1};

  // NOTE: force pointwise scheduler here just for testing purpose
  auto params = getPointwiseHeuristics(fusion, aten_inputs);
  auto lparams = schedulePointwise(fusion, aten_inputs);
  FusionExecutor fe;
  fe.compileFusion(fusion, aten_inputs, lparams);
  auto cg_outputs = fe.runFusion(aten_inputs, lparams);

  EXPECT_TRUE(params->vectorize);
  EXPECT_EQ(params->unroll_factor, 4);
  EXPECT_FALSE(hasVectorizationCache(tv0));
  EXPECT_TRUE(hasVectorizationCache(tv1));

  testValidate(fusion, cg_outputs, aten_inputs, __LINE__, __FILE__);
}

TEST_F(PointwiseTest, Issue1567VectorizationFactorAnalysisCase1) {
  auto fusion_ptr = std::make_unique<Fusion>();
  auto fusion = fusion_ptr.get();
  FusionGuard fg(fusion);

  TensorView* tv0 = TensorViewBuilder()
                        .ndims(3)
                        .contiguity({true, std::nullopt, true})
                        .shape({-1, 1, -1})
                        .build();
  TensorView* tv1 =
      TensorViewBuilder().ndims(3).contiguity({true, true, true}).build();
  fusion->addInput(tv0);
  fusion->addInput(tv1);
  auto tv2 = add(tv0, tv1);
  fusion->addOutput(tv2);

  auto options = at::TensorOptions().dtype(at::kFloat).device(at::kCUDA, 0);
  at::Tensor t0 = at::randn({1024, 1, 2}, options);
  at::Tensor t1 = at::randn({1024, 512, 2}, options);
  std::vector<c10::IValue> aten_inputs = {t0, t1};

  // NOTE: force pointwise scheduler here just for testing purpose
  auto params = getPointwiseHeuristics(fusion, aten_inputs);
  auto lparams = schedulePointwise(fusion, aten_inputs);
  FusionExecutor fe;
  fe.compileFusion(fusion, aten_inputs, lparams);
  auto cg_outputs = fe.runFusion(aten_inputs, lparams);

  EXPECT_TRUE(params->vectorize);
  EXPECT_EQ(params->unroll_factor, 2);
  EXPECT_TRUE(hasVectorizationCache(tv0));
  EXPECT_TRUE(hasVectorizationCache(tv1));

  testValidate(fusion, cg_outputs, aten_inputs, __LINE__, __FILE__);
}

TEST_F(PointwiseTest, Issue1567VectorizationFactorAnalysisCase2) {
  auto fusion_ptr = std::make_unique<Fusion>();
  auto fusion = fusion_ptr.get();
  FusionGuard fg(fusion);

  TensorView* tv0 = TensorViewBuilder()
                        .ndims(3)
                        .contiguity({true, std::nullopt, true})
                        .shape({-1, 1, -1})
                        .build();
  TensorView* tv1 = TensorViewBuilder()
                        .ndims(3)
                        .contiguity({true, true, true})
                        .strideOrder({1, 2, 0})
                        .build();
  fusion->addInput(tv0);
  fusion->addInput(tv1);
  auto tv2 = add(tv0, tv1);
  auto tv3 = transpose(tv2, 0, 1);
  fusion->addOutput(tv3);

  FusionExecutorCache fec(std::move(fusion_ptr));
  fec.profile(true);

  auto options = at::TensorOptions().dtype(at::kFloat).device(at::kCUDA, 0);
  at::Tensor t0 = at::randn({1024, 1, 2}, options);
  at::Tensor t1 = at::empty_strided({1024, 512, 2}, {2, 2048, 1}, options);
  std::vector<c10::IValue> aten_inputs = {t0, t1};

  // NOTE: force pointwise scheduler here just for testing purpose
  auto params = getPointwiseHeuristics(fusion, aten_inputs);
  auto lparams = schedulePointwise(fusion, aten_inputs);
  FusionExecutor fe;
  fe.compileFusion(fusion, aten_inputs, lparams);
  auto cg_outputs = fe.runFusion(aten_inputs, lparams);

  EXPECT_TRUE(params->vectorize);
  EXPECT_EQ(params->unroll_factor, 4);
  EXPECT_TRUE(hasVectorizationCache(tv0));
  EXPECT_TRUE(hasVectorizationCache(tv1));

  testValidate(fusion, cg_outputs, aten_inputs, __LINE__, __FILE__);
}

TEST_F(PointwiseTest, VIssue1567ectorizationFactorAnalysisCase3) {
  auto fusion_ptr = std::make_unique<Fusion>();
  auto fusion = fusion_ptr.get();
  FusionGuard fg(fusion);

  TensorView* tv0 = TensorViewBuilder()
                        .ndims(3)
                        .contiguity({std::nullopt, true, true})
                        .shape({1, -1, -1})
                        .build();
  TensorView* tv1 =
      TensorViewBuilder().ndims(3).contiguity({true, true, true}).build();
  fusion->addInput(tv0);
  fusion->addInput(tv1);
  auto tv2 = add(tv0, tv1);
  auto tv3 = transpose(tv2, 0, 1);
  fusion->addOutput(tv3);

  FusionExecutorCache fec(std::move(fusion_ptr));
  fec.profile(true);

  auto options = at::TensorOptions().dtype(at::kFloat).device(at::kCUDA, 0);
  at::Tensor t0 = at::randn({1, 1024, 2}, options);
  at::Tensor t1 = at::randn({512, 1024, 2}, options);
  std::vector<c10::IValue> aten_inputs = {t0, t1};

  // NOTE: force pointwise scheduler here just for testing purpose
  auto params = getPointwiseHeuristics(fusion, aten_inputs);
  auto lparams = schedulePointwise(fusion, aten_inputs);
  FusionExecutor fe;
  fe.compileFusion(fusion, aten_inputs, lparams);
  auto cg_outputs = fe.runFusion(aten_inputs, lparams);

  EXPECT_TRUE(params->vectorize);
  EXPECT_EQ(params->unroll_factor, 2);
  EXPECT_TRUE(hasVectorizationCache(tv0));
  EXPECT_TRUE(hasVectorizationCache(tv1));

  testValidate(fusion, cg_outputs, aten_inputs, __LINE__, __FILE__);
}

<<<<<<< HEAD
TEST_F(PointwiseTest, DIDInputTensor) {
  auto fusion_ptr = std::make_unique<Fusion>();
  auto fusion = fusion_ptr.get();
  FusionGuard fg(fusion);

  TensorView* tv0 = makeContigTensor(3);
  TensorView* tv1 = makeContigTensor(1);
  fusion->addInput(tv0);
  fusion->addInput(tv1);
  auto tv2 = add(tv0, tv0);
  auto tv3 = broadcast(tv1, {true, false});
  auto tv4 = add(tv2, tv3);
  fusion->addOutput(tv4);

  DeviceMesh mesh = DeviceMesh::createForNumDevices(4);
  for (TensorView* tv : {tv0, tv2, tv3, tv4}) {
    tv->setDeviceMesh(mesh);
    tv->axis(0)->parallelize(ParallelType::DIDx);
  }
  tv1->setDeviceMesh(mesh);

  FusionExecutorCache fec(std::move(fusion_ptr));
  fec.profile(true);

  auto options = at::TensorOptions().dtype(at::kFloat).device(at::kCUDA, 0);
  at::Tensor t0 = at::randn({1, 1024, 32}, options); // Note: sharded input tensor.
  at::Tensor t1 = at::randn({32}, options);
  std::vector<c10::IValue> aten_inputs = {t0, t1};

  // NOTE: force pointwise scheduler here just for testing purpose
  auto params = getPointwiseHeuristics(fusion, aten_inputs);
  auto lparams = schedulePointwise(fusion, aten_inputs);
  FusionExecutor fe;
  fe.compileFusion(fusion, aten_inputs, lparams);
  auto cg_outputs = fe.runFusion(aten_inputs, lparams);

  EXPECT_EQ(params->vectorize, true);
  EXPECT_EQ(params->unroll_factor, 4);
  EXPECT_TRUE(hasVectorizationCache(tv0));
  EXPECT_TRUE(hasVectorizationCache(tv1));

  testValidate(fusion, cg_outputs, aten_inputs, __LINE__, __FILE__);
=======
namespace {
Fusion createPointwiseFusion(bool shard, int sharded_dim = -1) {
  Fusion fusion;
  FusionGuard fg(&fusion);
  // Sharded fusion needs to add an additional sharded axis.
  TensorView* tv0 = makeContigTensor(shard ? 4 : 3);
  TensorView* tv1 = makeContigTensor(2);
  auto tv2 = add(tv0, tv0);
  std::vector<bool> bcast_mask;
  if (shard) {
    bcast_mask = {false, true, false, false};
    bcast_mask[sharded_dim] = true;
  } else {
    bcast_mask = {true, false, false};
  }
  TensorView* tv3 = broadcast(tv1, bcast_mask);
  TensorView* tv4 = add(tv2, tv3);
  fusion.addInput(tv0);
  fusion.addInput(tv1);
  fusion.addOutput(tv4);

  if (shard) {
    DeviceMesh mesh = DeviceMesh::createForNumDevices(4);
    for (TensorView* tv : {tv0, tv2, tv3, tv4}) {
      tv->setDeviceMesh(mesh);
      tv->axis(sharded_dim)->parallelize(ParallelType::DIDx);
    }
    tv1->setDeviceMesh(mesh);
  }
  return fusion;
}
} // namespace

// Check that (1) a sharded pointwise fusion returns the same
// pointwise scheduling parameters as its equivalent
// unsharded fusion and (2) the output is correct.
TEST_F(PointwiseTest, ShardedPointwise) {
  int64_t sharded_dim = 0;
  std::vector<std::vector<int64_t>> input_sizes = {
      {16, 8, 48},
      {2, 512, 4096},
      {2048, 512, 16},
      {65536, 512, 16},
      {512, 3, 65536},
  };
  auto options = at::TensorOptions().dtype(at::kFloat).device(at::kCUDA, 0);

  for (auto input_size : input_sizes) {
    Fusion sharded_fusion = createPointwiseFusion(true, sharded_dim);
    Fusion unsharded_fusion = createPointwiseFusion(false);
    at::Tensor t0 = at::randn(input_size, options);
    at::Tensor t1 = at::randn({input_size[1], input_size[2]}, options);
    std::vector<c10::IValue> sharded_inputs = {t0.unsqueeze(sharded_dim), t1};
    std::cout << "t0 unsqueeze shape " << t0.unsqueeze(sharded_dim).sizes()
              << std::endl;
    auto params = getPointwiseHeuristics(&sharded_fusion, sharded_inputs);
    auto unsharded_params = getPointwiseHeuristics(&unsharded_fusion, {t0, t1});
    // Note: occasionally one of the compile parameter index types is int64_t
    // instead of int which causes PointwiseParams::sameAs to return false,
    // despite the pointwise specific parameters being identical, so we just
    // explicitly check pointwise schedule params.
    EXPECT_EQ(params->vectorize, unsharded_params->vectorize);
    EXPECT_EQ(params->break_point, unsharded_params->break_point);
    EXPECT_EQ(params->split_block, unsharded_params->split_block);
    EXPECT_EQ(params->split_grid_y_dim, unsharded_params->split_grid_y_dim);
    EXPECT_EQ(params->unroll_factor, unsharded_params->unroll_factor);
    EXPECT_EQ(params->flip_grid_binding, unsharded_params->flip_grid_binding);

    auto lparams = schedulePointwise(&sharded_fusion, sharded_inputs);
    FusionExecutor fe;
    fe.compileFusion(&sharded_fusion, sharded_inputs, lparams);
    auto cg_outputs = fe.runFusion(sharded_inputs, lparams);
    testValidate(
        &sharded_fusion, cg_outputs, sharded_inputs, __LINE__, __FILE__);
  }
>>>>>>> 92fdee1a
}
} // namespace nvfuser<|MERGE_RESOLUTION|>--- conflicted
+++ resolved
@@ -486,50 +486,6 @@
   testValidate(fusion, cg_outputs, aten_inputs, __LINE__, __FILE__);
 }
 
-<<<<<<< HEAD
-TEST_F(PointwiseTest, DIDInputTensor) {
-  auto fusion_ptr = std::make_unique<Fusion>();
-  auto fusion = fusion_ptr.get();
-  FusionGuard fg(fusion);
-
-  TensorView* tv0 = makeContigTensor(3);
-  TensorView* tv1 = makeContigTensor(1);
-  fusion->addInput(tv0);
-  fusion->addInput(tv1);
-  auto tv2 = add(tv0, tv0);
-  auto tv3 = broadcast(tv1, {true, false});
-  auto tv4 = add(tv2, tv3);
-  fusion->addOutput(tv4);
-
-  DeviceMesh mesh = DeviceMesh::createForNumDevices(4);
-  for (TensorView* tv : {tv0, tv2, tv3, tv4}) {
-    tv->setDeviceMesh(mesh);
-    tv->axis(0)->parallelize(ParallelType::DIDx);
-  }
-  tv1->setDeviceMesh(mesh);
-
-  FusionExecutorCache fec(std::move(fusion_ptr));
-  fec.profile(true);
-
-  auto options = at::TensorOptions().dtype(at::kFloat).device(at::kCUDA, 0);
-  at::Tensor t0 = at::randn({1, 1024, 32}, options); // Note: sharded input tensor.
-  at::Tensor t1 = at::randn({32}, options);
-  std::vector<c10::IValue> aten_inputs = {t0, t1};
-
-  // NOTE: force pointwise scheduler here just for testing purpose
-  auto params = getPointwiseHeuristics(fusion, aten_inputs);
-  auto lparams = schedulePointwise(fusion, aten_inputs);
-  FusionExecutor fe;
-  fe.compileFusion(fusion, aten_inputs, lparams);
-  auto cg_outputs = fe.runFusion(aten_inputs, lparams);
-
-  EXPECT_EQ(params->vectorize, true);
-  EXPECT_EQ(params->unroll_factor, 4);
-  EXPECT_TRUE(hasVectorizationCache(tv0));
-  EXPECT_TRUE(hasVectorizationCache(tv1));
-
-  testValidate(fusion, cg_outputs, aten_inputs, __LINE__, __FILE__);
-=======
 namespace {
 Fusion createPointwiseFusion(bool shard, int sharded_dim = -1) {
   Fusion fusion;
@@ -605,6 +561,5 @@
     testValidate(
         &sharded_fusion, cg_outputs, sharded_inputs, __LINE__, __FILE__);
   }
->>>>>>> 92fdee1a
 }
 } // namespace nvfuser