--- conflicted
+++ resolved
@@ -3113,7 +3113,6 @@
   NVF_CHECK(cg_outputs[0].allclose(tref, 0.0001, 0.0001));
 }
 
-<<<<<<< HEAD
 using HopperMatmulSchedulerTestParams = std::tuple<
     bool, // a_k_inner
     bool, // b_k_inner
@@ -3139,112 +3138,6 @@
  protected:
   void SetUp() {
     NVFUSER_TEST_CUDA_ARCH_RANGE_GUARD(9, 0, 10, 0);
-=======
-TEST_F(MatmulSchedulerTest, HSH_TT) {
-  NVFUSER_TEST_CUDA_ARCH_RANGE_GUARD(9, 0, 10, 0);
-  auto fusion = std::make_unique<Fusion>();
-  FusionGuard fg(fusion.get());
-
-  const auto dtype = DataType::Half;
-  constexpr auto layout = MmaLayout::TT;
-
-  auto tv0 = makeContigConcreteTensor({-1, -1, 1}, dtype); // A [M, K, b]
-  auto tv1 = makeContigConcreteTensor({1, -1, -1}, dtype); // B [b, K, N]
-  fusion->addInput(tv0);
-  fusion->addInput(tv1);
-
-  auto tv2 = fusedMultiplySum(tv0, tv1, {1});
-
-  // Reorder the accumulator as [M, N, K]
-  // [M, rK, N] -> [M, N, K]
-  tv2->reorder({{-2, -1}, {-1, -2}});
-  tv2->commitLeafToLogical();
-
-  auto tv3 = castOp(DataType::Half, tv2);
-  fusion->addOutput(tv3);
-
-  NVF_CHECK(
-      1 == ir_utils::getOpsOfType<MmaOp>(fusion.get()).size(),
-      "matmul fusion must have at least one MmaOp");
-
-  // Create custom Matmul Params
-  MatMulTileOptions gemm_tile;
-  // TODO cta tile is a multiple of mma macro for hopper.
-  gemm_tile.cta_tile = GemmTile(128, 256, 16);
-
-  // TODO warp tile is (macroM, macroN, macroK) for hopper.
-  gemm_tile.warp_tile = GemmTile(64, 128, 16);
-
-  MatmulParams mparams;
-  mparams.supported_vec_size = {8, 8, 4};
-
-  mparams.mma_macro = MmaMacro::Hopper_64_128_16;
-
-  mparams.tile_sizes = gemm_tile;
-  mparams.async_gmem_load_operands = true;
-  mparams.circular_buffer_options.circular_buffer_smem_write = true;
-  mparams.circular_buffer_options.circular_buffer_smem_read = true;
-  mparams.circular_buffer_options.smem_circular_buffer_stage = 4;
-
-  // TODO Create prefetch parameter
-  // mparams.circular_buffer_options.smem_circular_buffer_prefetch = 3;
-
-  // Schedule matmul fusion using custom parameters
-  SchedulerEntry::makeSchedulerInstance(SchedulerType::Matmul)
-      ->schedule(fusion.get(), &mparams);
-
-  const int M = 512, N = 256, K = 256;
-  auto inputs =
-      matmulAtInput3DHopperSS(M, N, K, layout, data_type_to_aten(dtype));
-
-  KernelExecutor ke;
-  ke.compile(
-      fusion.get(),
-      {inputs.first, inputs.second},
-      LaunchParams(),
-      matmul_cparams);
-  auto cg_outputs = ke.run({inputs.first, inputs.second});
-  auto tref = atMatmul(inputs.first.squeeze(), inputs.second.squeeze(), layout);
-  EXPECT_TRUE(at::allclose(cg_outputs[0], tref, 1e-5, 1e-5));
-}
-
-TEST_F(MatmulSchedulerTest, HSH_TN) {
-  NVFUSER_TEST_CUDA_ARCH_RANGE_GUARD(9, 0, 10, 0);
-  auto fusion = std::make_unique<Fusion>();
-  FusionGuard fg(fusion.get());
-
-  const auto dtype = DataType::Half;
-  constexpr auto layout = MmaLayout::TN;
-
-  auto tv0 = makeContigConcreteTensor({-1, 1, -1}, dtype);
-  auto tv1 = makeContigConcreteTensor({1, -1, -1}, dtype);
-  fusion->addInput(tv0);
-  fusion->addInput(tv1);
-
-  // [M, b, K] x [b, N, K] -> [M, N, rK]
-  auto tv2 = fusedMultiplySum(tv0, tv1, {-1});
-
-  // [M, N]
-  auto tv3 = castOp(DataType::Half, tv2);
-  fusion->addOutput(tv3);
-
-  NVF_CHECK(
-      1 == ir_utils::getOpsOfType<MmaOp>(fusion.get()).size(),
-      "matmul fusion must have at least one MmaOp");
-
-  // Create custom Matmul Params
-  MatMulTileOptions gemm_tile;
-  // TODO cta tile is a multiple of mma macro for hopper.
-  gemm_tile.cta_tile = GemmTile(128, 256, 16);
-
-  // TODO warp tile is (macroM, macroN, macroK) for hopper.
-  gemm_tile.warp_tile = GemmTile(64, 128, 16);
-
-  MatmulParams mparams;
-  mparams.supported_vec_size = {8, 8, 4};
-
-  mparams.mma_macro = MmaMacro::Hopper_64_128_16;
->>>>>>> 4c2ea062
 
     std::tie(a_k_inner, b_k_inner, M, N, K) = GetParam();
 
@@ -3265,9 +3158,6 @@
 
     // TODO warp tile is (macroM, macroN, macroK) for hopper.
     gemm_tile.warp_tile = GemmTile(64, 128, 16);
-
-    // TODO remove instruction tile
-    gemm_tile.instruction_tile = GemmTile(64, 128, 16);
 
     mparams.supported_vec_size = {8, 8, 4};
 
@@ -3310,11 +3200,8 @@
   std::unique_ptr<FusionGuard> fusion_guard;
   DataType dtype = DataType::Half;
 
-<<<<<<< HEAD
   MmaLayout layout;
 
-=======
->>>>>>> 4c2ea062
   MatmulParams mparams;
 
   std::vector<c10::IValue> inputs;
@@ -3376,53 +3263,7 @@
   auto tv3 = castOp(dtype, tv2);
   fusion->addOutput(tv3);
 
-<<<<<<< HEAD
   tref = atMatmul(A.squeeze(), B.squeeze(), layout);
-=======
-  NVF_CHECK(
-      1 == ir_utils::getOpsOfType<MmaOp>(fusion.get()).size(),
-      "matmul fusion must have at least one MmaOp");
-
-  // Create custom Matmul Params
-  MatMulTileOptions gemm_tile;
-  // TODO cta tile is a multiple of mma macro for hopper.
-  gemm_tile.cta_tile = GemmTile(128, 256, 16);
-
-  // TODO warp tile is (macroM, macroN, macroK) for hopper.
-  gemm_tile.warp_tile = GemmTile(64, 128, 16);
-
-  MatmulParams mparams;
-  mparams.supported_vec_size = {8, 8, 4};
-
-  mparams.mma_macro = MmaMacro::Hopper_64_128_16;
-
-  mparams.tile_sizes = gemm_tile;
-  mparams.async_gmem_load_operands = true;
-  mparams.circular_buffer_options.circular_buffer_smem_write = true;
-  mparams.circular_buffer_options.circular_buffer_smem_read = true;
-  mparams.circular_buffer_options.smem_circular_buffer_stage = 4;
-
-  // TODO Create prefetch parameter
-  // mparams.circular_buffer_options.smem_circular_buffer_prefetch = 3;
-
-  // Schedule matmul fusion using custom parameters
-  SchedulerEntry::makeSchedulerInstance(SchedulerType::Matmul)
-      ->schedule(fusion.get(), &mparams);
-
-  const int M = 512, N = 256, K = 256;
-  auto inputs =
-      matmulAtInput3DHopperSS(M, N, K, layout, data_type_to_aten(dtype));
-
-  KernelExecutor ke;
-  ke.compile(
-      fusion.get(),
-      {inputs.first, inputs.second},
-      LaunchParams(),
-      matmul_cparams);
-  auto cg_outputs = ke.run({inputs.first, inputs.second});
-  auto tref = atMatmul(inputs.first.squeeze(), inputs.second.squeeze(), layout);
-  EXPECT_TRUE(at::allclose(cg_outputs[0], tref, 1e-5, 1e-5));
->>>>>>> 4c2ea062
 }
 
 INSTANTIATE_TEST_SUITE_P(
