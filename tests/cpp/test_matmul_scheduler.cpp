--- conflicted
+++ resolved
@@ -3253,12 +3253,7 @@
       {inputs.first, inputs.second},
       LaunchParams(),
       matmul_cparams);
-<<<<<<< HEAD
-  auto cg_outputs = ke.runFusion({inputs.first, inputs.second});
-=======
-
   auto cg_outputs = ke.run({inputs.first, inputs.second});
->>>>>>> 0261d6b9
   auto tref = atMatmul(inputs.first.squeeze(), inputs.second.squeeze(), layout);
   // TODO Disabled until hopper wgmma is used
   EXPECT_FALSE(at::allclose(cg_outputs[0], tref, 1e-5, 1e-5));
@@ -3333,12 +3328,8 @@
       {inputs.first, inputs.second},
       LaunchParams(),
       matmul_cparams);
-<<<<<<< HEAD
-  auto cg_outputs = ke.runFusion({inputs.first, inputs.second});
-=======
 
   auto cg_outputs = ke.run({inputs.first, inputs.second});
->>>>>>> 0261d6b9
   auto tref = atMatmul(inputs.first.squeeze(), inputs.second.squeeze(), layout);
   // TODO Disabled until hopper wgmma is used
   EXPECT_FALSE(at::allclose(cg_outputs[0], tref, 1e-5, 1e-5));
