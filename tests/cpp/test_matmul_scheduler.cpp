// clang-format off
/*
 * SPDX-FileCopyrightText: Copyright (c) 2023-present NVIDIA CORPORATION & AFFILIATES.
 * All rights reserved.
 * SPDX-License-Identifier: BSD-3-Clause
 */
// clang-format on
#include <csrc/exceptions.h>
#include <gtest/gtest.h>

#include <fusion.h>
#include <mma_type.h>
#include <ops/all_ops.h>
#include <preseg_passes/allocation_order_inference.h>
#include <preseg_passes/optimization_pass.h>
#include <scheduler/all_schedulers.h>
#include <scheduler/matmul_heuristic_plugin.h>
#include <scheduler/matmul_heuristic_plugin_api.h>
#include <scheduler/mma_utils.h>
#include <tests/cpp/utils.h>
#include <tests/cpp/validator.h>

#include <memory>

namespace nvfuser {

namespace {
class MatmulSchedulerTest : public NVFuserTest {
 protected:
  MatmulSchedulerTest() : optimization_guard_(false) {}

 private:
  // Allocation order set by the pass breaks matmul tests
  // see issue https://github.com/NVIDIA/Fuser/issues/1810
  preseg_passes::OptimizationPassGuard<preseg_passes::AllocationDomainPass>
      optimization_guard_;
};

using PrecisionsDesc = std::tuple<PrimDataType, PrimDataType, PrimDataType>;

using AbsoluteError = double;
using RelariveError = double;
using ErrorThresholds = std::pair<AbsoluteError, RelariveError>;
using TestCaseErrorThresholds = std::map<PrecisionsDesc, ErrorThresholds>;
class PrecisionParametrizedTest
    : public NVFuserFixtureParamTest<PrecisionsDesc> {
 protected:
  // Allocation order set by the pass breaks matmul tests
  // see issue https://github.com/NVIDIA/Fuser/issues/1810
  PrecisionParametrizedTest() : optimization_guard_(false) {}

 private:
  preseg_passes::OptimizationPassGuard<preseg_passes::AllocationDomainPass>
      optimization_guard_;
};

[[nodiscard]] auto get_type_letter(const PrimDataType& type) {
  switch (type) {
    case PrimDataType::Half:
      return "H";
    case PrimDataType::Float:
      return "S";
    case PrimDataType::BFloat16:
      return "T";
    default:
      break;
  }
  NVF_ERROR(false, "Unsupported conversion of PrimDataType");
  return "*";
}

static const PrecisionsDesc HSH = std::make_tuple(
    PrimDataType::Half,
    PrimDataType::Float,
    PrimDataType::Half);
static const PrecisionsDesc HSS = std::make_tuple(
    PrimDataType::Half,
    PrimDataType::Float,
    PrimDataType::Float);
static const PrecisionsDesc TST = std::make_tuple(
    PrimDataType::BFloat16,
    PrimDataType::Float,
    PrimDataType::BFloat16);
static const PrecisionsDesc TSS = std::make_tuple(
    PrimDataType::BFloat16,
    PrimDataType::Float,
    PrimDataType::Float);

void checkUnsegmentedVectorization(
    const FusionExecutorCache& executor_cache,
    int64_t expected_vec_A,
    int64_t expected_vec_B,
    int64_t expected_vec_epilogue) {
  const FusionKernelRuntime* runtime =
      executor_cache.getMostRecentKernelRuntime();

  ASSERT_NE(runtime, nullptr);

  // expected to match whole fusion with single segment
  EXPECT_FALSE(runtime->isSegmented());

  ASSERT_TRUE(isSchedulerInUse(runtime, ScheduleHeuristic::Matmul));

  // Check that supported_vec_size matches expected.
  const MatmulParams& params =
      runtime->schedulerHeuristics()->heuristicsList().front()->matmulParams();

  EXPECT_EQ(params.supported_vec_size.a, expected_vec_A);
  EXPECT_EQ(params.supported_vec_size.b, expected_vec_B);
  EXPECT_EQ(params.supported_vec_size.epilogue, expected_vec_epilogue);
}

// Matmul test that uses segmenter for fusion:
//   D = (A x B) + bias
//  Target architectures: Turing, Ampere
TEST_P(PrecisionParametrizedTest, EpilogueBias) {
  NVFUSER_TEST_CUDA_ARCH_RANGE_GUARD(7, 5, 9, 0);
  const auto layout = MmaLayout::TT;

  static TestCaseErrorThresholds errs = {
      {HSS, std::make_pair(0.0001, 0.0001)},
      {HSH, std::make_pair(0.001, 0.001)},
      {TSS, std::make_pair(0.0001, 0.0001)},
      {TST, std::make_pair(0.01, 0.01)},
  };

  NVF_CHECK(
      errs.count(GetParam()) != 0,
      "Undefined error thresholds for requested precisions");

  const auto [in_prim_type, accu_prim_type, out_prim_type] = GetParam();
  const auto [abs_err_thr, rel_err_thr] = errs[GetParam()];

  const auto in_type = DataType(in_prim_type);
  const auto accu_type = DataType(accu_prim_type);
  const auto out_type = DataType(out_prim_type);
  const auto at_in_type = data_type_to_aten(in_prim_type);
  const auto at_accu_type = data_type_to_aten(accu_prim_type);
  const auto at_out_type = data_type_to_aten(out_prim_type);

  // NOTE: bfloat16 is not supported on pre-Ampere archs
  if (DataType::BFloat16 == in_type || DataType::BFloat16 == out_type) {
    NVFUSER_TEST_CUDA_ARCH_GUARD(8, 0);
  }

  auto fusion = std::make_unique<Fusion>();
  FusionGuard fg(fusion.get());

  // A - tv0, B - tv1, C - tv2
  auto tv0 = makeContigTensor(2, in_type);
  auto tv1 = makeContigTensor(2, in_type);
  auto tv2 = makeContigTensor(1, out_type);
  fusion->addInput(tv0);
  fusion->addInput(tv1);
  fusion->addInput(tv2);

  // tv3 := A x B
  tv0 = canonicalizeInputToBMNK(tv0, layout, MmaOperand::A);
  tv1 = canonicalizeInputToBMNK(tv1, layout, MmaOperand::B);
  auto tv3 = fusedMultiplySum(tv0, tv1, {-1});
  // tv4 := cast(bias)
  auto tv4 = maybeCastOp(accu_type, tv2);

  // tv5 := (A x B) + bias
  auto tv5 = biasEpilogue(tv3, tv4);
  // tv6 := cast(tv5)
  auto tv6 = maybeCastOp(out_type, tv5);

  fusion->addOutput(tv6);

  NVF_CHECK(
      1 == ir_utils::getOpsOfType<MmaOp>(fusion.get()).size(),
      "matmul fusion must have at least one MmaOp");

  const auto fusion_layout = mma_utils::getProblemLayout(fusion.get());
  NVF_CHECK(
      fusion_layout.isValid(),
      "failed to get decide matmul layout through fusion definition");
  NVF_CHECK(
      fusion_layout.getData() == layout,
      "mismatch between test layout (",
      toString(layout),
      ") and layout inferred from fusion definition (",
      toString(fusion_layout.getData()),
      ")");

  FusionExecutorCache executor_cache(std::move(fusion));

  const int M = 504, N = 136, K = 248;

  at::manual_seed(0);
  auto t0 = matmulAtInput2D(layout, TensorMatmulPos::A, at_in_type, M, N, K);
  auto t1 = matmulAtInput2D(layout, TensorMatmulPos::B, at_in_type, M, N, K);
  auto t2 =
      matmulAtInput2D(layout, TensorMatmulPos::Bias, at_out_type, M, N, K);

  auto t3 = atMatmul(t0.to(at::kFloat), t1.to(at::kFloat), layout);
  auto t4 = t2.to(at_accu_type);

  auto t5 = atBiasEpilogue(t3, t4);
  auto t6 = t5.to(at_out_type);

  auto outputs = executor_cache.runFusionWithInputs({t0, t1, t2});

  checkUnsegmentedVectorization(
      executor_cache,
      16l / dataTypeSize(in_type),
      16l / dataTypeSize(in_type),
      16l / dataTypeSize(out_type));

  // NOTE: increasted absolute tolerance to silence false negative verification
  //       caused by different way of calculating reference
  NVF_CHECK(outputs[0].allclose(t6, abs_err_thr, rel_err_thr));
}

// Matmul test that uses segmenter for fusion:
//   D = relu(A x B)
//  Target architectures: Turing, Ampere
TEST_P(PrecisionParametrizedTest, EpilogueRelu) {
  NVFUSER_TEST_CUDA_ARCH_RANGE_GUARD(7, 5, 9, 0);
  const auto layout = MmaLayout::TT;

  static TestCaseErrorThresholds errs = {
      {HSS, std::make_pair(0.0001, 0.0001)},
      {HSH, std::make_pair(0.001, 0.001)},
      {TSS, std::make_pair(0.0001, 0.0001)},
      {TST, std::make_pair(0.01, 0.01)},
  };

  NVF_CHECK(
      errs.count(GetParam()) != 0,
      "Undefined error thresholds for requested precisions");

  const auto [in_prim_type, accu_prim_type, out_prim_type] = GetParam();
  const auto [abs_err_thr, rel_err_thr] = errs[GetParam()];

  const auto in_type = DataType(in_prim_type);
  const auto out_type = DataType(out_prim_type);
  const auto at_in_type = data_type_to_aten(in_prim_type);
  const auto at_out_type = data_type_to_aten(out_prim_type);

  // NOTE: bfloat16 is not supported on pre-Ampere archs
  if (DataType::BFloat16 == in_type || DataType::BFloat16 == out_type) {
    NVFUSER_TEST_CUDA_ARCH_GUARD(8, 0);
  }

  auto fusion = std::make_unique<Fusion>();
  FusionGuard fg(fusion.get());

  // A - tv0, B - tv1
  auto tv0 = makeContigTensor(2, in_type);
  auto tv1 = makeContigTensor(2, in_type);
  fusion->addInput(tv0);
  fusion->addInput(tv1);

  tv0 = canonicalizeInputToBMNK(tv0, layout, MmaOperand::A);
  tv1 = canonicalizeInputToBMNK(tv1, layout, MmaOperand::B);
  auto tv2 = fusedMultiplySum(tv0, tv1, {-1});

  auto tv3 = relu(tv2);
  auto tv4 = maybeCastOp(out_type, tv3);

  fusion->addOutput(tv4);

  NVF_CHECK(
      1 == ir_utils::getOpsOfType<MmaOp>(fusion.get()).size(),
      "matmul fusion must have at least one MmaOp");

  const auto fusion_layout = mma_utils::getProblemLayout(fusion.get());
  NVF_CHECK(
      fusion_layout.isValid(),
      "failed to get decide matmul layout through fusion definition");
  NVF_CHECK(
      fusion_layout.getData() == layout,
      "mismatch between test layout (",
      toString(layout),
      ") and layout inferred from fusion definition (",
      toString(fusion_layout.getData()),
      ")");

  FusionExecutorCache executor_cache(std::move(fusion));

  const int M = 504, N = 136, K = 248;

  at::manual_seed(0);
  auto t0 = matmulAtInput2D(layout, TensorMatmulPos::A, at_in_type, M, N, K);
  auto t1 = matmulAtInput2D(layout, TensorMatmulPos::B, at_in_type, M, N, K);
  auto t2 = atMatmul(t0.to(at::kFloat), t1.to(at::kFloat), layout);
  auto t3 = at::relu(t2);
  auto t4 = t3.to(at_out_type);

  auto outputs = executor_cache.runFusionWithInputs({t0, t1});

  checkUnsegmentedVectorization(
      executor_cache,
      16l / dataTypeSize(in_type),
      16l / dataTypeSize(in_type),
      16l / dataTypeSize(out_type));

  NVF_CHECK(outputs[0].allclose(t4, abs_err_thr, rel_err_thr));
}

// Matmul test that uses segmenter for fusion:
//   D = relu((A x B) + bias)
//  Target architectures: Ampere
TEST_P(PrecisionParametrizedTest, EpilogueBiasRelu) {
  // NOTE: test skips Turing arch, the relative error was too big
  NVFUSER_TEST_CUDA_ARCH_RANGE_GUARD(7, 5, 9, 0);
  const auto layout = MmaLayout::TT;

  static TestCaseErrorThresholds errs = {
      {HSS, std::make_pair(0.001, 0.001)},
      {HSH, std::make_pair(0.001, 0.001)},
      {TSS, std::make_pair(0.001, 0.001)},
      {TST, std::make_pair(0.01, 0.001)},
  };

  NVF_CHECK(
      errs.count(GetParam()) != 0,
      "Undefined error thresholds for requested precisions");

  const auto [in_prim_type, accu_prim_type, out_prim_type] = GetParam();
  const auto [abs_err_thr, rel_err_thr] = errs[GetParam()];

  const auto in_type = DataType(in_prim_type);
  const auto accu_type = DataType(accu_prim_type);
  const auto out_type = DataType(out_prim_type);
  const auto at_in_type = data_type_to_aten(in_prim_type);
  const auto at_accu_type = data_type_to_aten(accu_prim_type);
  const auto at_out_type = data_type_to_aten(out_prim_type);

  // NOTE: bfloat16 is not supported on pre-Ampere archs
  if (DataType::BFloat16 == in_type || DataType::BFloat16 == out_type) {
    NVFUSER_TEST_CUDA_ARCH_GUARD(8, 0);
  }

  auto fusion = std::make_unique<Fusion>();
  FusionGuard fg(fusion.get());

  // A - tv0, B - tv1, C - tv2
  auto tv0 = makeContigTensor(2, in_type);
  auto tv1 = makeContigTensor(2, in_type);
  auto tv2 = makeContigTensor(1, out_type);
  fusion->addInput(tv0);
  fusion->addInput(tv1);
  fusion->addInput(tv2);

  // tv3 := A x B
  tv0 = canonicalizeInputToBMNK(tv0, layout, MmaOperand::A);
  tv1 = canonicalizeInputToBMNK(tv1, layout, MmaOperand::B);
  auto tv3 = fusedMultiplySum(tv0, tv1, {-1});

  // tv4 := cast(bias)
  auto tv4 = maybeCastOp(accu_type, tv2);

  // tv5 := (A x B) + bias
  auto tv5 = biasEpilogue(tv3, tv4);

  // tv6 := relu((A x B) + bias)
  auto tv6 = relu(tv5);
  auto tv7 = maybeCastOp(out_type, tv6);

  fusion->addOutput(tv7);

  NVF_CHECK(
      1 == ir_utils::getOpsOfType<MmaOp>(fusion.get()).size(),
      "matmul fusion must have at least one MmaOp");

  const auto fusion_layout = mma_utils::getProblemLayout(fusion.get());
  NVF_CHECK(
      fusion_layout.isValid(),
      "failed to get decide matmul layout through fusion definition");
  NVF_CHECK(
      fusion_layout.getData() == layout,
      "mismatch between test layout (",
      toString(layout),
      ") and layout inferred from fusion definition (",
      toString(fusion_layout.getData()),
      ")");

  FusionExecutorCache executor_cache(std::move(fusion));

  const int M = 504, N = 136, K = 248;

  at::manual_seed(0);
  auto t0 = matmulAtInput2D(layout, TensorMatmulPos::A, at_in_type, M, N, K);
  auto t1 = matmulAtInput2D(layout, TensorMatmulPos::B, at_in_type, M, N, K);
  auto t2 =
      matmulAtInput2D(layout, TensorMatmulPos::Bias, at_out_type, M, N, K);

  auto t3 = atMatmul(t0.to(at::kFloat), t1.to(at::kFloat), layout);
  auto t4 = t2.to(at_accu_type);
  auto t5 = atBiasEpilogue(t3, t4);
  auto t6 = at::relu(t5);
  auto t7 = t6.to(at_out_type);

  auto outputs = executor_cache.runFusionWithInputs({t0, t1, t2});

  checkUnsegmentedVectorization(
      executor_cache,
      16l / dataTypeSize(in_type),
      16l / dataTypeSize(in_type),
      16l / dataTypeSize(out_type));

  // NOTE: increasted absolute tolerance to silence false negative verification
  //       caused by different way of calculating reference D tensor results
  NVF_CHECK(outputs[0].allclose(t7, abs_err_thr, rel_err_thr));
}

// Matmul test that uses segmenter for fusion:
//   D = A x B;
//   Aux = relu(D)
//  Target architectures: Turing, Ampere
TEST_P(PrecisionParametrizedTest, EpilogueReluAux) {
  NVFUSER_TEST_CUDA_ARCH_RANGE_GUARD(7, 5, 9, 0);
  const auto layout = MmaLayout::TT;

  static TestCaseErrorThresholds errs = {
      {HSS, std::make_pair(0.001, 0.001)},
      {HSH, std::make_pair(0.001, 0.001)},
      {TSS, std::make_pair(0.001, 0.001)},
      {TST, std::make_pair(0.01, 0.001)},
  };

  NVF_CHECK(
      errs.count(GetParam()) != 0,
      "Undefined error thresholds for requested precisions");

  const auto [in_prim_type, accu_prim_type, out_prim_type] = GetParam();
  const auto [abs_err_thr, rel_err_thr] = errs[GetParam()];

  const auto in_type = DataType(in_prim_type);
  const auto out_type = DataType(out_prim_type);
  const auto at_in_type = data_type_to_aten(in_prim_type);
  const auto at_out_type = data_type_to_aten(out_prim_type);

  // NOTE: bfloat16 is not supported on pre-Ampere archs
  if (DataType::BFloat16 == in_type || DataType::BFloat16 == out_type) {
    NVFUSER_TEST_CUDA_ARCH_GUARD(8, 0);
  }

  auto fusion = std::make_unique<Fusion>();
  FusionGuard fg(fusion.get());

  // A - tv0, B - tv1
  auto tv0 = makeContigTensor(2, in_type);
  auto tv1 = makeContigTensor(2, in_type);
  fusion->addInput(tv0);
  fusion->addInput(tv1);

  tv0 = canonicalizeInputToBMNK(tv0, layout, MmaOperand::A);
  tv1 = canonicalizeInputToBMNK(tv1, layout, MmaOperand::B);
  auto tv2 = fusedMultiplySum(tv0, tv1, {-1});
  auto tv3 = maybeCastOp(out_type, tv2);
  auto tv4 = relu(tv2);
  auto tv5 = maybeCastOp(out_type, tv4);

  fusion->addOutput(tv3);
  fusion->addOutput(tv5);

  NVF_CHECK(
      1 == ir_utils::getOpsOfType<MmaOp>(fusion.get()).size(),
      "matmul fusion must have at least one MmaOp");

  const auto fusion_layout = mma_utils::getProblemLayout(fusion.get());
  NVF_CHECK(
      fusion_layout.isValid(),
      "failed to get decide matmul layout through fusion definition");
  NVF_CHECK(
      fusion_layout.getData() == layout,
      "mismatch between test layout (",
      toString(layout),
      ") and layout inferred from fusion definition (",
      toString(fusion_layout.getData()),
      ")");

  FusionExecutorCache executor_cache(std::move(fusion));

  const int M = 504, N = 136, K = 248;

  at::manual_seed(0);
  auto t0 = matmulAtInput2D(layout, TensorMatmulPos::A, at_in_type, M, N, K);
  auto t1 = matmulAtInput2D(layout, TensorMatmulPos::B, at_in_type, M, N, K);
  auto t2 = atMatmul(t0.to(at::kFloat), t1.to(at::kFloat), layout);
  auto t3 = t2.to(at_out_type);
  auto t4 = at::relu(t2);
  auto t5 = t4.to(at_out_type);

  auto outputs = executor_cache.runFusionWithInputs({t0, t1});

  checkUnsegmentedVectorization(
      executor_cache,
      16l / dataTypeSize(in_type),
      16l / dataTypeSize(in_type),
      16l / dataTypeSize(out_type));

  // D tensor results
  NVF_CHECK(outputs[0].allclose(t3, abs_err_thr, rel_err_thr));
  // Aux tensor results
  NVF_CHECK(outputs[1].allclose(t5, abs_err_thr, rel_err_thr));
}

// Matmul test that uses segmenter for fusion:
//   D = (A x B) + bias
//   Aux = relu(D)
//  Target architectures: Ampere
TEST_P(PrecisionParametrizedTest, EpilogueBiasReluAux) {
  // NOTE: test skips Turing arch, the relative error was too big
  NVFUSER_TEST_CUDA_ARCH_RANGE_GUARD(7, 5, 9, 0);
  const auto layout = MmaLayout::TT;

  static TestCaseErrorThresholds errs = {
      {HSS, std::make_pair(0.001, 0.001)},
      {HSH, std::make_pair(0.001, 0.001)},
      {TSS, std::make_pair(0.001, 0.001)},
      {TST, std::make_pair(0.01, 0.001)},
  };

  NVF_CHECK(
      errs.count(GetParam()) != 0,
      "Undefined error thresholds for requested precisions");

  const auto [in_prim_type, accu_prim_type, out_prim_type] = GetParam();
  const auto [abs_err_thr, rel_err_thr] = errs[GetParam()];

  const auto in_type = DataType(in_prim_type);
  const auto accu_type = DataType(accu_prim_type);
  const auto out_type = DataType(out_prim_type);
  const auto at_in_type = data_type_to_aten(in_prim_type);
  const auto at_accu_type = data_type_to_aten(accu_prim_type);
  const auto at_out_type = data_type_to_aten(out_prim_type);

  // NOTE: bfloat16 is not supported on pre-Ampere archs
  if (DataType::BFloat16 == in_type || DataType::BFloat16 == out_type) {
    NVFUSER_TEST_CUDA_ARCH_GUARD(8, 0);
  }

  auto fusion = std::make_unique<Fusion>();
  FusionGuard fg(fusion.get());

  // A - tv0, B - tv1, C - tv2
  auto tv0 = makeContigTensor(2, in_type);
  auto tv1 = makeContigTensor(2, in_type);
  auto tv2 = makeContigTensor(1, out_type);
  fusion->addInput(tv0);
  fusion->addInput(tv1);
  fusion->addInput(tv2);

  // tv3 := A x B
  tv0 = canonicalizeInputToBMNK(tv0, layout, MmaOperand::A);
  tv1 = canonicalizeInputToBMNK(tv1, layout, MmaOperand::B);
  auto tv3 = fusedMultiplySum(tv0, tv1, {-1});
  // tv4 := cast(bias)
  auto tv4 = maybeCastOp(accu_type, tv2);

  // tv5 := (A x B) + bias
  auto tv5 = biasEpilogue(tv3, tv4);

  // tv6 := cast((A x B) + bias)
  auto tv6 = maybeCastOp(out_type, tv5);

  // tv7 := relu((A x B) + bias)
  auto tv7 = relu(tv5);
  auto tv8 = maybeCastOp(out_type, tv7);

  fusion->addOutput(tv6);
  fusion->addOutput(tv8);

  NVF_CHECK(
      1 == ir_utils::getOpsOfType<MmaOp>(fusion.get()).size(),
      "matmul fusion must have at least one MmaOp");

  const auto fusion_layout = mma_utils::getProblemLayout(fusion.get());
  NVF_CHECK(
      fusion_layout.isValid(),
      "failed to get decide matmul layout through fusion definition");
  NVF_CHECK(
      fusion_layout.getData() == layout,
      "mismatch between test layout (",
      toString(layout),
      ") and layout inferred from fusion definition (",
      toString(fusion_layout.getData()),
      ")");

  FusionExecutorCache executor_cache(std::move(fusion));

  const int M = 504, N = 136, K = 248;

  at::manual_seed(0);
  auto t0 = matmulAtInput2D(layout, TensorMatmulPos::A, at_in_type, M, N, K);
  auto t1 = matmulAtInput2D(layout, TensorMatmulPos::B, at_in_type, M, N, K);
  auto t2 =
      matmulAtInput2D(layout, TensorMatmulPos::Bias, at_out_type, M, N, K);

  auto t3 = atMatmul(t0.to(at::kFloat), t1.to(at::kFloat), layout);
  auto t4 = t2.to(at_accu_type);
  auto t5 = atBiasEpilogue(t3, t4);
  auto t6 = t5.to(at_out_type);
  auto t7 = at::relu(t5);
  auto t8 = t7.to(at_out_type);

  auto outputs = executor_cache.runFusionWithInputs({t0, t1, t2});

  checkUnsegmentedVectorization(
      executor_cache,
      16l / dataTypeSize(in_type),
      16l / dataTypeSize(in_type),
      16l / dataTypeSize(out_type));

  // NOTE: increasted absolute tolerance to silence false negative verification
  //       caused by different way of calculating reference D tensor results
  NVF_CHECK(outputs[0].allclose(t6, abs_err_thr, rel_err_thr));
  // Aux tensor results
  NVF_CHECK(outputs[1].allclose(t8, abs_err_thr, rel_err_thr));
}

// Matmul test that uses segmenter for fusion:
//   D = gelu(A x B)
//  Target architectures: Turing, Ampere
TEST_P(PrecisionParametrizedTest, EpilogueGelu) {
  NVFUSER_TEST_CUDA_ARCH_RANGE_GUARD(7, 5, 9, 0);
  const auto layout = MmaLayout::TT;

  static TestCaseErrorThresholds errs = {
      {HSS, std::make_pair(0.001, 0.001)},
      {HSH, std::make_pair(0.001, 0.001)},
      {TSS, std::make_pair(0.001, 0.001)},
      {TST, std::make_pair(0.01, 0.001)},
  };

  NVF_CHECK(
      errs.count(GetParam()) != 0,
      "Undefined error thresholds for requested precisions");

  const auto [in_prim_type, accu_prim_type, out_prim_type] = GetParam();
  const auto [abs_err_thr, rel_err_thr] = errs[GetParam()];

  const auto in_type = DataType(in_prim_type);
  const auto out_type = DataType(out_prim_type);
  const auto at_in_type = data_type_to_aten(in_prim_type);
  const auto at_out_type = data_type_to_aten(out_prim_type);

  // NOTE: bfloat16 is not supported on pre-Ampere archs
  if (DataType::BFloat16 == in_type || DataType::BFloat16 == out_type) {
    NVFUSER_TEST_CUDA_ARCH_GUARD(8, 0);
  }

  auto fusion = std::make_unique<Fusion>();
  FusionGuard fg(fusion.get());

  // A - tv0, B - tv1
  auto tv0 = makeContigTensor(2, in_type);
  auto tv1 = makeContigTensor(2, in_type);
  fusion->addInput(tv0);
  fusion->addInput(tv1);

  tv0 = canonicalizeInputToBMNK(tv0, layout, MmaOperand::A);
  tv1 = canonicalizeInputToBMNK(tv1, layout, MmaOperand::B);
  auto tv2 = fusedMultiplySum(tv0, tv1, {-1});
  auto tv3 = gelu(tv2);
  auto tv4 = maybeCastOp(out_type, tv3);

  fusion->addOutput(tv4);

  NVF_CHECK(
      1 == ir_utils::getOpsOfType<MmaOp>(fusion.get()).size(),
      "matmul fusion must have at least one MmaOp");

  const auto fusion_layout = mma_utils::getProblemLayout(fusion.get());
  NVF_CHECK(
      fusion_layout.isValid(),
      "failed to get decide matmul layout through fusion definition");
  NVF_CHECK(
      fusion_layout.getData() == layout,
      "mismatch between test layout (",
      toString(layout),
      ") and layout inferred from fusion definition (",
      toString(fusion_layout.getData()),
      ")");

  FusionExecutorCache executor_cache(std::move(fusion));

  const int M = 504, N = 136, K = 248;

  at::manual_seed(0);
  auto t0 = matmulAtInput2D(layout, TensorMatmulPos::A, at_in_type, M, N, K);
  auto t1 = matmulAtInput2D(layout, TensorMatmulPos::B, at_in_type, M, N, K);
  auto t2 = atMatmul(t0.to(at::kFloat), t1.to(at::kFloat), layout);
  auto t3 = at::gelu(t2);
  auto t4 = t3.to(at_out_type);

  auto outputs = executor_cache.runFusionWithInputs({t0, t1});

  checkUnsegmentedVectorization(
      executor_cache,
      16l / dataTypeSize(in_type),
      16l / dataTypeSize(in_type),
      16l / dataTypeSize(out_type));

  NVF_CHECK(outputs[0].allclose(t4, abs_err_thr, rel_err_thr));
}

// Matmul test that uses segmenter for fusion:
//   D = A x B
//   Aux = gelu(D)
//  Target architectures: Turing, Ampere
TEST_P(PrecisionParametrizedTest, EpilogueGeluAux) {
  NVFUSER_TEST_CUDA_ARCH_RANGE_GUARD(7, 5, 9, 0);
  const auto layout = MmaLayout::TT;

  static TestCaseErrorThresholds errs = {
      {HSS, std::make_pair(0.001, 0.001)},
      {HSH, std::make_pair(0.001, 0.001)},
      {TSS, std::make_pair(0.001, 0.001)},
      {TST, std::make_pair(0.01, 0.001)},
  };

  NVF_CHECK(
      errs.count(GetParam()) != 0,
      "Undefined error thresholds for requested precisions");

  const auto [in_prim_type, accu_prim_type, out_prim_type] = GetParam();
  const auto [abs_err_thr, rel_err_thr] = errs[GetParam()];

  const auto in_type = DataType(in_prim_type);
  const auto out_type = DataType(out_prim_type);
  const auto at_in_type = data_type_to_aten(in_prim_type);
  const auto at_out_type = data_type_to_aten(out_prim_type);

  // NOTE: bfloat16 is not supported on pre-Ampere archs
  if (DataType::BFloat16 == in_type || DataType::BFloat16 == out_type) {
    NVFUSER_TEST_CUDA_ARCH_GUARD(8, 0);
  }

  auto fusion = std::make_unique<Fusion>();
  FusionGuard fg(fusion.get());

  // A - tv0, B - tv1
  auto tv0 = makeContigTensor(2, in_type);
  auto tv1 = makeContigTensor(2, in_type);
  fusion->addInput(tv0);
  fusion->addInput(tv1);

  tv0 = canonicalizeInputToBMNK(tv0, layout, MmaOperand::A);
  tv1 = canonicalizeInputToBMNK(tv1, layout, MmaOperand::B);
  auto tv2 = fusedMultiplySum(tv0, tv1, {-1});
  auto tv3 = maybeCastOp(out_type, tv2);
  auto tv4 = gelu(tv2);
  auto tv5 = maybeCastOp(out_type, tv4);

  fusion->addOutput(tv3);
  fusion->addOutput(tv5);

  NVF_CHECK(
      1 == ir_utils::getOpsOfType<MmaOp>(fusion.get()).size(),
      "matmul fusion must have at least one MmaOp");

  const auto fusion_layout = mma_utils::getProblemLayout(fusion.get());
  NVF_CHECK(
      fusion_layout.isValid(),
      "failed to get decide matmul layout through fusion definition");
  NVF_CHECK(
      fusion_layout.getData() == layout,
      "mismatch between test layout (",
      toString(layout),
      ") and layout inferred from fusion definition (",
      toString(fusion_layout.getData()),
      ")");

  FusionExecutorCache executor_cache(std::move(fusion));

  const int M = 504, N = 136, K = 248;

  at::manual_seed(0);
  auto t0 = matmulAtInput2D(layout, TensorMatmulPos::A, at_in_type, M, N, K);
  auto t1 = matmulAtInput2D(layout, TensorMatmulPos::B, at_in_type, M, N, K);
  auto t2 = atMatmul(t0.to(at::kFloat), t1.to(at::kFloat), layout);
  auto t3 = t2.to(at_out_type);
  auto t4 = at::gelu(t2);
  auto t5 = t4.to(at_out_type);

  auto outputs = executor_cache.runFusionWithInputs({t0, t1});

  checkUnsegmentedVectorization(
      executor_cache,
      16l / dataTypeSize(in_type),
      16l / dataTypeSize(in_type),
      16l / dataTypeSize(out_type));

  // D tensor results
  NVF_CHECK(outputs[0].allclose(t3, abs_err_thr, rel_err_thr));
  // Aux tensor results
  NVF_CHECK(outputs[1].allclose(t5, abs_err_thr, rel_err_thr));
}

// Matmul test that uses segmenter for fusion for Ampere:
//   D = gelu((A x B) + bias)
//  Target architectures: Turing, Ampere
TEST_P(PrecisionParametrizedTest, EpilogueBiasGelu) {
  NVFUSER_TEST_CUDA_ARCH_RANGE_GUARD(7, 5, 9, 0);
  const auto layout = MmaLayout::TT;

  static TestCaseErrorThresholds errs = {
      {HSS, std::make_pair(0.001, 0.001)},
      {HSH, std::make_pair(0.01, 0.001)},
      {TSS, std::make_pair(0.001, 0.001)},
      {TST, std::make_pair(0.01, 0.01)},
  };

  NVF_CHECK(
      errs.count(GetParam()) != 0,
      "Undefined error thresholds for requested precisions");

  const auto [in_prim_type, accu_prim_type, out_prim_type] = GetParam();
  const auto [abs_err_thr, rel_err_thr] = errs[GetParam()];

  const auto in_type = DataType(in_prim_type);
  const auto accu_type = DataType(accu_prim_type);
  const auto out_type = DataType(out_prim_type);
  const auto at_in_type = data_type_to_aten(in_prim_type);
  const auto at_accu_type = data_type_to_aten(accu_prim_type);
  const auto at_out_type = data_type_to_aten(out_prim_type);

  // NOTE: bfloat16 is not supported on pre-Ampere archs
  if (DataType::BFloat16 == in_type || DataType::BFloat16 == out_type) {
    NVFUSER_TEST_CUDA_ARCH_GUARD(8, 0);
  }

  auto fusion = std::make_unique<Fusion>();
  FusionGuard fg(fusion.get());

  // A - tv0, B - tv1, C - tv2
  auto tv0 = makeContigTensor(2, in_type);
  auto tv1 = makeContigTensor(2, in_type);
  auto tv2 = makeContigTensor(1, out_type);
  fusion->addInput(tv0);
  fusion->addInput(tv1);
  fusion->addInput(tv2);

  // tv3 := A x B
  tv0 = canonicalizeInputToBMNK(tv0, layout, MmaOperand::A);
  tv1 = canonicalizeInputToBMNK(tv1, layout, MmaOperand::B);
  auto tv3 = fusedMultiplySum(tv0, tv1, {-1});
  // tv4 := cast(bias)
  auto tv4 = maybeCastOp(accu_type, tv2);

  // tv5 := (A x B) + bias
  auto tv5 = biasEpilogue(tv3, tv4);

  // tv6 := gelu((A x B) + bias)
  auto tv6 = gelu(tv5);
  auto tv7 = maybeCastOp(out_type, tv6);

  fusion->addOutput(tv7);

  NVF_CHECK(
      1 == ir_utils::getOpsOfType<MmaOp>(fusion.get()).size(),
      "matmul fusion must have at least one MmaOp");

  const auto fusion_layout = mma_utils::getProblemLayout(fusion.get());
  NVF_CHECK(
      fusion_layout.isValid(),
      "failed to get decide matmul layout through fusion definition");
  NVF_CHECK(
      fusion_layout.getData() == layout,
      "mismatch between test layout (",
      toString(layout),
      ") and layout inferred from fusion definition (",
      toString(fusion_layout.getData()),
      ")");

  FusionExecutorCache executor_cache(std::move(fusion));

  const int M = 504, N = 136, K = 248;

  at::manual_seed(0);
  auto t0 = matmulAtInput2D(layout, TensorMatmulPos::A, at_in_type, M, N, K);
  auto t1 = matmulAtInput2D(layout, TensorMatmulPos::B, at_in_type, M, N, K);
  auto t2 =
      matmulAtInput2D(layout, TensorMatmulPos::Bias, at_out_type, M, N, K);

  auto t3 = atMatmul(t0.to(at::kFloat), t1.to(at::kFloat), layout);
  auto t4 = t2.to(at_accu_type);
  auto t5 = atBiasEpilogue(t3, t4);
  auto t6 = at::gelu(t5);
  auto t7 = t6.to(at_out_type);

  auto outputs = executor_cache.runFusionWithInputs({t0, t1, t2});

  checkUnsegmentedVectorization(
      executor_cache,
      16l / dataTypeSize(in_type),
      16l / dataTypeSize(in_type),
      16l / dataTypeSize(out_type));

  // NOTE: increasted absolute tolerance to silence false negative verification
  //       caused by different way of calculating reference
  NVF_CHECK(outputs[0].allclose(t7, abs_err_thr, rel_err_thr));
}

// Matmul test that uses segmenter for fusion:
//   D = (A x B) + bias
//   Aux = gelu(D)
//  Target architectures: Ampere
TEST_P(PrecisionParametrizedTest, EpilogueBiasGeluAux) {
  // NOTE: test skips Turing arch, the relative error was too big
  NVFUSER_TEST_CUDA_ARCH_RANGE_GUARD(7, 5, 9, 0);
  const auto layout = MmaLayout::TT;

  static TestCaseErrorThresholds errs = {
      {HSS, std::make_pair(0.001, 0.001)},
      {HSH, std::make_pair(0.01, 0.001)},
      {TSS, std::make_pair(0.001, 0.001)},
      {TST, std::make_pair(0.01, 0.001)},
  };

  NVF_CHECK(
      errs.count(GetParam()) != 0,
      "Undefined error thresholds for requested precisions");

  const auto [in_prim_type, accu_prim_type, out_prim_type] = GetParam();
  const auto [abs_err_thr, rel_err_thr] = errs[GetParam()];

  const auto in_type = DataType(in_prim_type);
  const auto accu_type = DataType(accu_prim_type);
  const auto out_type = DataType(out_prim_type);
  const auto at_in_type = data_type_to_aten(in_prim_type);
  const auto at_accu_type = data_type_to_aten(accu_prim_type);
  const auto at_out_type = data_type_to_aten(out_prim_type);

  // NOTE: bfloat16 is not supported on pre-Ampere archs
  if (DataType::BFloat16 == in_type || DataType::BFloat16 == out_type) {
    NVFUSER_TEST_CUDA_ARCH_GUARD(8, 0);
  }

  auto fusion = std::make_unique<Fusion>();
  FusionGuard fg(fusion.get());

  // A - tv0, B - tv1, C - tv2
  auto tv0 = makeContigTensor(2, in_type);
  auto tv1 = makeContigTensor(2, in_type);
  auto tv2 = makeContigTensor(1, out_type);
  fusion->addInput(tv0);
  fusion->addInput(tv1);
  fusion->addInput(tv2);

  // tv3 := A x B
  tv0 = canonicalizeInputToBMNK(tv0, layout, MmaOperand::A);
  tv1 = canonicalizeInputToBMNK(tv1, layout, MmaOperand::B);
  auto tv3 = fusedMultiplySum(tv0, tv1, {-1});
  // tv4 := cast(bias)
  auto tv4 = maybeCastOp(accu_type, tv2);

  // tv5 := (A x B) + bias
  auto tv5 = biasEpilogue(tv3, tv4);
  // tv6 := cast((A x B) + bias)
  auto tv6 = maybeCastOp(out_type, tv5);

  // tv7 := gelu((A x B) + bias)
  auto tv7 = gelu(tv5);
  auto tv8 = maybeCastOp(out_type, tv7);

  fusion->addOutput(tv6);
  fusion->addOutput(tv8);

  NVF_CHECK(
      1 == ir_utils::getOpsOfType<MmaOp>(fusion.get()).size(),
      "matmul fusion must have at least one MmaOp");

  const auto fusion_layout = mma_utils::getProblemLayout(fusion.get());
  NVF_CHECK(
      fusion_layout.isValid(),
      "failed to get decide matmul layout through fusion definition");
  NVF_CHECK(
      fusion_layout.getData() == layout,
      "mismatch between test layout (",
      toString(layout),
      ") and layout inferred from fusion definition (",
      toString(fusion_layout.getData()),
      ")");

  FusionExecutorCache executor_cache(std::move(fusion));

  const int M = 504, N = 136, K = 248;

  at::manual_seed(0);
  auto t0 = matmulAtInput2D(layout, TensorMatmulPos::A, at_in_type, M, N, K);
  auto t1 = matmulAtInput2D(layout, TensorMatmulPos::B, at_in_type, M, N, K);
  auto t2 =
      matmulAtInput2D(layout, TensorMatmulPos::Bias, at_out_type, M, N, K);

  auto t3 = atMatmul(t0.to(at::kFloat), t1.to(at::kFloat), layout);
  auto t4 = t2.to(at_accu_type);
  auto t5 = atBiasEpilogue(t3, t4);
  auto t6 = t5.to(at_out_type);
  auto t7 = at::gelu(t5);
  auto t8 = t7.to(at_out_type);

  auto outputs = executor_cache.runFusionWithInputs({t0, t1, t2});

  checkUnsegmentedVectorization(
      executor_cache,
      16l / dataTypeSize(in_type),
      16l / dataTypeSize(in_type),
      16l / dataTypeSize(out_type));

  // NOTE: increasted absolute tolerance to silence false negative verification
  //       caused by different way of calculating reference D tensor results
  NVF_CHECK(outputs[0].allclose(t6, abs_err_thr, rel_err_thr));
  // Aux tensor results
  NVF_CHECK(outputs[1].allclose(t8, abs_err_thr, rel_err_thr));
}

} // namespace

INSTANTIATE_TEST_SUITE_P(
    MatmulSchedulerTest,
    PrecisionParametrizedTest,
    ::testing::Values(HSS, HSH, TSS, TST),
    [](const testing::TestParamInfo<PrecisionsDesc>& info) {
      std::ostringstream os;
      os << get_type_letter(std::get<0>(info.param));
      os << get_type_letter(std::get<1>(info.param));
      os << get_type_letter(std::get<2>(info.param));
      return os.str();
    });

TEST_F(MatmulSchedulerTest, FusedMultiplySumOnly) {
  NVFUSER_TEST_CUDA_ARCH_RANGE_GUARD(7, 5, 9, 0);

  auto fusion = std::make_unique<Fusion>();
  FusionGuard fg(fusion.get());

  constexpr int64_t M = 128, N = 256, K = 512;
  TensorView* x = makeContigConcreteTensor({M, 1, K}, DataType::Half);
  TensorView* y = makeContigConcreteTensor({1, N, K}, DataType::Half);
  TensorView* z = fusedMultiplySum(x, y, {-1});

  fusion->addInput(x);
  fusion->addInput(y);
  fusion->addOutput(z);

  auto options = at::TensorOptions().dtype(at::kHalf).device(at::kCUDA);
  auto x_ref = at::randn({M, 1, K}, options);
  auto y_ref = at::randn({1, N, K}, options);
  auto z_ref = atMatmul(x_ref, y_ref, MmaLayout::TN);

  FusionExecutorCache executor_cache(std::move(fusion));

  auto out_tensors = executor_cache.runFusionWithInputs({x_ref, y_ref});

  checkUnsegmentedVectorization(executor_cache, 8l, 8l, 4l);

  testValidate(
      executor_cache.fusion(),
      out_tensors,
      {x_ref, y_ref},
      {z_ref},
      __LINE__,
      __FILE__);
}

// Matmul test that uses segmenter for 'C = A x B' fusion,
//   for Ampere with strict ref check, hence single layout check
TEST_F(MatmulSchedulerTest, BasicMatmulStrictCheckTT) {
  NVFUSER_TEST_CUDA_ARCH_RANGE_GUARD(8, 0, 8, 9);
  const int M = 128, N = 256, K = 512;
  const auto layout = MmaLayout::TT;
  auto fusion = std::make_unique<Fusion>();
  FusionGuard fg(fusion.get());

  auto tv0 = makeContigTensor(2, DataType::Half);
  auto tv1 = makeContigTensor(2, DataType::Half);
  fusion->addInput(tv0);
  fusion->addInput(tv1);

  tv0 = canonicalizeInputToBMNK(tv0, layout, MmaOperand::A);
  tv1 = canonicalizeInputToBMNK(tv1, layout, MmaOperand::B);
  auto tv2 = fusedMultiplySum(tv0, tv1, {-1});

  fusion->addOutput(tv2);

  NVF_CHECK(
      1 == ir_utils::getOpsOfType<MmaOp>(fusion.get()).size(),
      "matmul fusion must have at least one MmaOp");

  const auto fusion_layout = mma_utils::getProblemLayout(fusion.get());
  NVF_CHECK(
      fusion_layout.isValid(),
      "failed to get decide matmul layout through fusion definition");
  NVF_CHECK(
      fusion_layout.getData() == layout,
      "mismatch between test layout (",
      toString(layout),
      ") and layout inferred from fusion definition (",
      toString(fusion_layout.getData()),
      ")");

  auto t0 = matmulAtInput2D(layout, TensorMatmulPos::A, at::kHalf, M, N, K);
  auto t1 = matmulAtInput2D(layout, TensorMatmulPos::B, at::kHalf, M, N, K);
  auto tref = atMatmul(t0, t1, layout);

  FusionExecutorCache executor_cache(std::move(fusion));

  auto outputs = executor_cache.runFusionWithInputs({t0, t1});

  checkUnsegmentedVectorization(executor_cache, 8, 8, 4);

  testValidate(
      executor_cache.fusion(), outputs, {t0, t1}, {tref}, __LINE__, __FILE__);
}

// Matmul test that reslies on segmenter for 'C = A x B' fusion, for Ampere
TEST_F(MatmulSchedulerTest, BasicMatmulRelaxedCheck) {
  // skip until we have Hopper support
  NVFUSER_TEST_CUDA_ARCH_RANGE_GUARD(7, 5, 9, 0);
  const int M = 504, N = 136, K = 2048;
  for (auto layout : kAllSupportedMmaLayout) {
    auto fusion = std::make_unique<Fusion>();
    FusionGuard fg(fusion.get());

    auto tv0 = makeContigTensor(2, DataType::Half);
    auto tv1 = makeContigTensor(2, DataType::Half);
    fusion->addInput(tv0);
    fusion->addInput(tv1);

    tv0 = canonicalizeInputToBMNK(tv0, layout, MmaOperand::A);
    tv1 = canonicalizeInputToBMNK(tv1, layout, MmaOperand::B);
    auto tv2 = fusedMultiplySum(tv0, tv1, {-1});

    fusion->addOutput(tv2);

    NVF_CHECK(
        1 == ir_utils::getOpsOfType<MmaOp>(fusion.get()).size(),
        "matmul fusion must have at least one MmaOp");
<<<<<<< HEAD
    NVF_CHECK(
        ir_utils::getOpsOfType<MmaOp>(fusion.get())
            .front()
            ->layout()
            .has_value(),
        "input layout has not be set for MmaOp");
    NVF_CHECK(
        MmaLayout::TN ==
            ir_utils::getOpsOfType<MmaOp>(fusion.get())
                .front()
                ->layout()
                .value(),
        "the MmaOp layout of Ampere MMA must be always TN");
=======
>>>>>>> b2986461

    const auto fusion_layout = mma_utils::getProblemLayout(fusion.get());
    NVF_CHECK(
        fusion_layout.isValid(),
        "failed to get decide matmul layout through fusion definition");
    NVF_CHECK(
        fusion_layout.getData() == layout,
        "mismatch between test layout (",
        toString(layout),
        ") and layout inferred from fusion definition (",
        toString(fusion_layout.getData()),
        ")");

    auto t0 = matmulAtInput2D(layout, TensorMatmulPos::A, at::kHalf, M, N, K);
    auto t1 = matmulAtInput2D(layout, TensorMatmulPos::B, at::kHalf, M, N, K);
    auto tref = atMatmul(t0.to(at::kFloat), t1.to(at::kFloat), layout);

    FusionExecutorCache executor_cache(std::move(fusion));

    auto outputs = executor_cache.runFusionWithInputs({t0, t1});

    checkUnsegmentedVectorization(executor_cache, 8, 8, 4);

    NVF_CHECK(outputs[0].allclose(tref, 0.001, 0.001));
  }
}

// Matmul test that reslies on segmenter for 'C = A x B' fusion, for Ampere
//  MMA first input is passed as second fusion parameter.
//  MMA second input is passed as first fusion parameter.
TEST_F(MatmulSchedulerTest, BasicMatmulInputShuffledTT) {
  // skip until we have Hopper support
  NVFUSER_TEST_CUDA_ARCH_RANGE_GUARD(7, 5, 9, 0);
  const int M = 504, N = 136, K = 2048;
  const auto layout = MmaLayout::TT;
  auto fusion = std::make_unique<Fusion>();
  FusionGuard fg(fusion.get());

  auto tv0 = makeContigTensor(2, DataType::Half);
  auto tv1 = makeContigTensor(2, DataType::Half);
  fusion->addInput(tv1);
  fusion->addInput(tv0);

  tv0 = canonicalizeInputToBMNK(tv0, layout, MmaOperand::A);
  tv1 = canonicalizeInputToBMNK(tv1, layout, MmaOperand::B);
  auto tv2 = fusedMultiplySum(tv0, tv1, {-1});

  fusion->addOutput(tv2);

  NVF_CHECK(
      1 == ir_utils::getOpsOfType<MmaOp>(fusion.get()).size(),
      "matmul fusion must have at least one MmaOp");

  const auto fusion_layout = mma_utils::getProblemLayout(fusion.get());
  NVF_CHECK(
      fusion_layout.isValid(),
      "failed to get decide matmul layout through fusion definition");
  NVF_CHECK(
      fusion_layout.getData() == layout,
      "mismatch between test layout (",
      toString(layout),
      ") and layout inferred from fusion definition (",
      toString(fusion_layout.getData()),
      ")");

  auto t0 = matmulAtInput2D(layout, TensorMatmulPos::A, at::kHalf, M, N, K);
  auto t1 = matmulAtInput2D(layout, TensorMatmulPos::B, at::kHalf, M, N, K);
  auto tref = atMatmul(t0.to(at::kFloat), t1.to(at::kFloat), layout);

  FusionExecutorCache executor_cache(std::move(fusion));

  auto outputs = executor_cache.runFusionWithInputs({t1, t0});

  checkUnsegmentedVectorization(executor_cache, 8, 8, 4);

  NVF_CHECK(outputs[0].allclose(tref, 0.001, 0.001));
}

// Matmul test that uses segmenter for 'C = float2half(A x B)' fusion, for
//  Ampere
TEST_F(MatmulSchedulerTest, EpilogueOutputCast) {
  NVFUSER_TEST_CUDA_ARCH_RANGE_GUARD(7, 5, 9, 0);
  const auto layout = MmaLayout::TT;
  auto fusion = std::make_unique<Fusion>();
  FusionGuard fg(fusion.get());

  // A - tv0, B - tv1
  auto tv0 = makeContigTensor(2, DataType::Half);
  auto tv1 = makeContigTensor(2, DataType::Half);
  fusion->addInput(tv0);
  fusion->addInput(tv1);

  tv0 = canonicalizeInputToBMNK(tv0, layout, MmaOperand::A);
  tv1 = canonicalizeInputToBMNK(tv1, layout, MmaOperand::B);
  auto tv2 = fusedMultiplySum(tv0, tv1, {-1});
  auto tv3 = castOp(DataType::Half, tv2);

  fusion->addOutput(tv3);

  NVF_CHECK(
      1 == ir_utils::getOpsOfType<MmaOp>(fusion.get()).size(),
      "matmul fusion must have at least one MmaOp");

  const auto fusion_layout = mma_utils::getProblemLayout(fusion.get());
  NVF_CHECK(
      fusion_layout.isValid(),
      "failed to get decide matmul layout through fusion definition");
  NVF_CHECK(
      fusion_layout.getData() == layout,
      "mismatch between test layout (",
      toString(layout),
      ") and layout inferred from fusion definition (",
      toString(fusion_layout.getData()),
      ")");

  FusionExecutorCache executor_cache(std::move(fusion));

  const int M = 504, N = 136, K = 1024;

  at::manual_seed(0);
  auto t0 = matmulAtInput2D(layout, TensorMatmulPos::A, at::kHalf, M, N, K);
  auto t1 = matmulAtInput2D(layout, TensorMatmulPos::B, at::kHalf, M, N, K);
  auto t2 = atMatmul(t0.to(at::kFloat), t1.to(at::kFloat), layout);
  auto tref = t2.to(at::kHalf);

  auto outputs = executor_cache.runFusionWithInputs({t0, t1});

  checkUnsegmentedVectorization(executor_cache, 8, 8, 8);

  NVF_CHECK(outputs[0].allclose(tref, 0.001, 0.001));
}

// Matmul test that uses segmenter for 'C = alpha * (A x B)' fusion, for
//  Ampere
TEST_F(MatmulSchedulerTest, EpilogueAlpha) {
  NVFUSER_TEST_CUDA_ARCH_RANGE_GUARD(7, 5, 9, 0);
  const auto layout = MmaLayout::TT;
  auto fusion = std::make_unique<Fusion>();
  FusionGuard fg(fusion.get());

  // alpha - s0, A - tv0, B - tv1
  auto s0 = IrBuilder::create<Val>(DataType::Double);
  auto tv0 = makeContigTensor(2, DataType::Half);
  auto tv1 = makeContigTensor(2, DataType::Half);
  fusion->addInput(tv0);
  fusion->addInput(tv1);
  fusion->addInput(s0);

  tv0 = canonicalizeInputToBMNK(tv0, layout, MmaOperand::A);
  tv1 = canonicalizeInputToBMNK(tv1, layout, MmaOperand::B);
  auto tv2 = fusedMultiplySum(tv0, tv1, {-1});
  auto tv3 = mul(s0, tv2);

  fusion->addOutput(tv3);

  NVF_CHECK(
      1 == ir_utils::getOpsOfType<MmaOp>(fusion.get()).size(),
      "matmul fusion must have at least one MmaOp");

  const auto fusion_layout = mma_utils::getProblemLayout(fusion.get());
  NVF_CHECK(
      fusion_layout.isValid(),
      "failed to get decide matmul layout through fusion definition");
  NVF_CHECK(
      fusion_layout.getData() == layout,
      "mismatch between test layout (",
      toString(layout),
      ") and layout inferred from fusion definition (",
      toString(fusion_layout.getData()),
      ")");

  FusionExecutorCache executor_cache(std::move(fusion));

  const int M = 504, N = 136, K = 1024;

  at::manual_seed(0);
  const double alpha = 2.5;
  auto t0 = matmulAtInput2D(layout, TensorMatmulPos::A, at::kHalf, M, N, K);
  auto t1 = matmulAtInput2D(layout, TensorMatmulPos::B, at::kHalf, M, N, K);
  auto t2 = atMatmul(t0.to(at::kFloat), t1.to(at::kFloat), layout);
  auto tref = at::mul(t2, alpha).to(at::kFloat);

  auto outputs = executor_cache.runFusionWithInputs({t0, t1, alpha});

  checkUnsegmentedVectorization(executor_cache, 8, 8, 4);

  NVF_CHECK(outputs[0].allclose(tref, 0.001, 0.001));
}

// Matmul test that uses segmenter for 'C = float2half(alpha * (A x B))'
//  fusion, for Ampere
TEST_F(MatmulSchedulerTest, EpilogueAlphaOutputCast) {
  NVFUSER_TEST_CUDA_ARCH_RANGE_GUARD(7, 5, 9, 0);
  const auto layout = MmaLayout::TT;
  auto fusion = std::make_unique<Fusion>();
  FusionGuard fg(fusion.get());

  // alpha - s0, A - tv0, B - tv1
  auto s0 = IrBuilder::create<Val>(DataType::Double);
  auto tv0 = makeContigTensor(2, DataType::Half);
  auto tv1 = makeContigTensor(2, DataType::Half);
  fusion->addInput(tv0);
  fusion->addInput(tv1);
  fusion->addInput(s0);

  tv0 = canonicalizeInputToBMNK(tv0, layout, MmaOperand::A);
  tv1 = canonicalizeInputToBMNK(tv1, layout, MmaOperand::B);
  auto tv2 = fusedMultiplySum(tv0, tv1, {-1});
  auto tv3 = mul(s0, tv2);
  auto tv4 = castOp(DataType::Half, tv3);

  fusion->addOutput(tv4);

  NVF_CHECK(
      1 == ir_utils::getOpsOfType<MmaOp>(fusion.get()).size(),
      "matmul fusion must have at least one MmaOp");

  const auto fusion_layout = mma_utils::getProblemLayout(fusion.get());
  NVF_CHECK(
      fusion_layout.isValid(),
      "failed to get decide matmul layout through fusion definition");
  NVF_CHECK(
      fusion_layout.getData() == layout,
      "mismatch between test layout (",
      toString(layout),
      ") and layout inferred from fusion definition (",
      toString(fusion_layout.getData()),
      ")");

  FusionExecutorCache executor_cache(std::move(fusion));

  const int M = 504, N = 136, K = 1024;

  at::manual_seed(0);
  const double alpha = 2.5;
  auto t0 = matmulAtInput2D(layout, TensorMatmulPos::A, at::kHalf, M, N, K);
  auto t1 = matmulAtInput2D(layout, TensorMatmulPos::B, at::kHalf, M, N, K);
  auto t2 = atMatmul(t0.to(at::kFloat), t1.to(at::kFloat), layout);
  auto t3 = at::mul(t2, alpha).to(at::kFloat);
  auto tref = t3.to(at::kHalf);

  auto outputs = executor_cache.runFusionWithInputs({t0, t1, alpha});

  checkUnsegmentedVectorization(executor_cache, 8, 8, 8);

  NVF_CHECK(outputs[0].allclose(tref, 0.001, 0.001));
}

// Matmul test that uses segmenter for fusion for Ampere:
//  D = (A x B) + beta * C
TEST_F(MatmulSchedulerTest, EpilogueBeta) {
  NVFUSER_TEST_CUDA_ARCH_RANGE_GUARD(7, 5, 9, 0);
  const auto layout = MmaLayout::TT;
  auto fusion = std::make_unique<Fusion>();
  FusionGuard fg(fusion.get());

  // beta - s0
  auto s0 = IrBuilder::create<Val>(DataType::Double);

  // A - tv0, B - tv1, C - tv2
  auto tv0 = makeContigTensor(2, DataType::Half);
  auto tv1 = makeContigTensor(2, DataType::Half);
  auto tv2 = makeContigTensor(2, DataType::Half);
  fusion->addInput(tv0);
  fusion->addInput(tv1);
  fusion->addInput(tv2);
  fusion->addInput(s0);

  // tv3 := A x B
  tv0 = canonicalizeInputToBMNK(tv0, layout, MmaOperand::A);
  tv1 = canonicalizeInputToBMNK(tv1, layout, MmaOperand::B);
  auto tv3 = fusedMultiplySum(tv0, tv1, {-1});

  // tv4 := beta * C
  auto tv4 = mul(s0, tv2);
  // tv5 := A x B + beta * C
  auto tv5 = add(tv3, tv4);

  fusion->addOutput(tv5);

  NVF_CHECK(
      1 == ir_utils::getOpsOfType<MmaOp>(fusion.get()).size(),
      "matmul fusion must have at least one MmaOp");

  const auto fusion_layout = mma_utils::getProblemLayout(fusion.get());
  NVF_CHECK(
      fusion_layout.isValid(),
      "failed to get decide matmul layout through fusion definition");
  NVF_CHECK(
      fusion_layout.getData() == layout,
      "mismatch between test layout (",
      toString(layout),
      ") and layout inferred from fusion definition (",
      toString(fusion_layout.getData()),
      ")");

  FusionExecutorCache executor_cache(std::move(fusion));

  const int M = 504, N = 136, K = 1024;

  at::manual_seed(0);
  const double beta = 2.5;
  auto t0 = matmulAtInput2D(layout, TensorMatmulPos::A, at::kHalf, M, N, K);
  auto t1 = matmulAtInput2D(layout, TensorMatmulPos::B, at::kHalf, M, N, K);
  auto t2 = matmulAtInput2D(layout, TensorMatmulPos::C, at::kHalf, M, N, K);

  auto t3 = atMatmul(t0.to(at::kFloat), t1.to(at::kFloat), layout);

  auto t4 = at::mul(t2, beta).to(at::kFloat);
  auto t5 = at::add(t3, t4);

  auto outputs = executor_cache.runFusionWithInputs({t0, t1, t2, beta});

  checkUnsegmentedVectorization(executor_cache, 8, 8, 4);

  // NOTE: increasted absolute tolerance to silence false negative verification
  //       caused by different way of calculating reference
  NVF_CHECK(outputs[0].allclose(t5, 0.01, 0.04));
}

// Matmul test that uses segmenter for fusion for Ampere:
//  D = alpha * (A x B) + beta * C
TEST_F(MatmulSchedulerTest, EpilogueAlphaBeta) {
  NVFUSER_TEST_CUDA_ARCH_RANGE_GUARD(7, 5, 9, 0);
  const auto layout = MmaLayout::TT;
  auto fusion = std::make_unique<Fusion>();
  FusionGuard fg(fusion.get());

  // alpha - s0, beta - s1
  auto s0 = IrBuilder::create<Val>(DataType::Double);
  auto s1 = IrBuilder::create<Val>(DataType::Double);

  // A - tv0, B - tv1, C - tv2
  auto tv0 = makeContigTensor(2, DataType::Half);
  auto tv1 = makeContigTensor(2, DataType::Half);
  auto tv2 = makeContigTensor(2, DataType::Half);
  fusion->addInput(tv0);
  fusion->addInput(tv1);
  fusion->addInput(tv2);
  fusion->addInput(s0);
  fusion->addInput(s1);

  tv0 = canonicalizeInputToBMNK(tv0, layout, MmaOperand::A);
  tv1 = canonicalizeInputToBMNK(tv1, layout, MmaOperand::B);
  auto tv3 = fusedMultiplySum(tv0, tv1, {-1});
  // tv4 := alpha * (A x B)
  auto tv4 = mul(s0, tv3);

  // tv5 := beta * C
  auto tv5 = mul(s1, tv2);
  // tv6 := alpha * (A x B) + beta * C
  auto tv6 = add(tv4, tv5);

  fusion->addOutput(tv6);

  NVF_CHECK(
      1 == ir_utils::getOpsOfType<MmaOp>(fusion.get()).size(),
      "matmul fusion must have at least one MmaOp");

  const auto fusion_layout = mma_utils::getProblemLayout(fusion.get());
  NVF_CHECK(
      fusion_layout.isValid(),
      "failed to get decide matmul layout through fusion definition");
  NVF_CHECK(
      fusion_layout.getData() == layout,
      "mismatch between test layout (",
      toString(layout),
      ") and layout inferred from fusion definition (",
      toString(fusion_layout.getData()),
      ")");

  FusionExecutorCache executor_cache(std::move(fusion));

  const int M = 504, N = 136, K = 1024;

  at::manual_seed(0);
  const double alpha = 2.5;
  const double beta = 1.5;
  auto t0 = matmulAtInput2D(layout, TensorMatmulPos::A, at::kHalf, M, N, K);
  auto t1 = matmulAtInput2D(layout, TensorMatmulPos::B, at::kHalf, M, N, K);
  auto t2 = matmulAtInput2D(layout, TensorMatmulPos::C, at::kHalf, M, N, K);

  auto t3 = atMatmul(t0.to(at::kFloat), t1.to(at::kFloat), layout);
  auto t4 = at::mul(t3, alpha).to(at::kFloat);

  auto t5 = at::mul(t2, beta).to(at::kFloat);
  auto t6 = at::add(t4, t5);

  auto outputs = executor_cache.runFusionWithInputs({t0, t1, t2, alpha, beta});

  checkUnsegmentedVectorization(executor_cache, 8, 8, 4);

  // NOTE: increasted absolute tolerance to silence false negative verification
  //       caused by different way of calculating reference
  NVF_CHECK(outputs[0].allclose(t6, 0.001, 0.004));
}

// Matmul test that uses segmenter for fusion for Ampere:
//  D = gelu(alpha * (A x B) + beta * C)
TEST_F(MatmulSchedulerTest, EpilogueAlphaBetaGeluOutputCast) {
  NVFUSER_TEST_CUDA_ARCH_RANGE_GUARD(7, 5, 9, 0);
  const auto layout = MmaLayout::TT;
  auto fusion = std::make_unique<Fusion>();
  FusionGuard fg(fusion.get());

  // alpha - s0, beta - s1
  auto s0 = IrBuilder::create<Val>(DataType::Double);
  auto s1 = IrBuilder::create<Val>(DataType::Double);

  // A - tv0, B - tv1, C - tv2
  auto tv0 = makeContigTensor(2, DataType::Half);
  auto tv1 = makeContigTensor(2, DataType::Half);
  auto tv2 = makeContigTensor(2, DataType::Half);
  fusion->addInput(tv0);
  fusion->addInput(tv1);
  fusion->addInput(tv2);
  fusion->addInput(s0);
  fusion->addInput(s1);

  tv0 = canonicalizeInputToBMNK(tv0, layout, MmaOperand::A);
  tv1 = canonicalizeInputToBMNK(tv1, layout, MmaOperand::B);
  auto tv3 = fusedMultiplySum(tv0, tv1, {-1});
  // tv4 := alpha * (A x B)
  auto tv4 = mul(s0, tv3);

  // tv5 := beta * C
  auto tv5 = mul(s1, tv2);
  // tv6 := alpha * (A x B) + beta * C
  auto tv6 = add(tv4, tv5);
  // tv7 := gelu(alpha * (A x B) + beta * C)
  auto tv7 = gelu(tv6);
  // tv8 := half(gelu(alpha * (A x B) + beta * C))
  auto tv8 = castOp(DataType::Half, tv7);

  fusion->addOutput(tv8);

  NVF_CHECK(
      1 == ir_utils::getOpsOfType<MmaOp>(fusion.get()).size(),
      "matmul fusion must have at least one MmaOp");

  const auto fusion_layout = mma_utils::getProblemLayout(fusion.get());
  NVF_CHECK(
      fusion_layout.isValid(),
      "failed to get decide matmul layout through fusion definition");
  NVF_CHECK(
      fusion_layout.getData() == layout,
      "mismatch between test layout (",
      toString(layout),
      ") and layout inferred from fusion definition (",
      toString(fusion_layout.getData()),
      ")");

  FusionExecutorCache executor_cache(std::move(fusion));

  const int M = 504, N = 136, K = 1024;

  at::manual_seed(0);
  const double alpha = 2.5;
  const double beta = 1.5;
  auto t0 = matmulAtInput2D(layout, TensorMatmulPos::A, at::kHalf, M, N, K);
  auto t1 = matmulAtInput2D(layout, TensorMatmulPos::B, at::kHalf, M, N, K);
  auto t2 = matmulAtInput2D(layout, TensorMatmulPos::C, at::kHalf, M, N, K);

  auto t3 = atMatmul(t0.to(at::kFloat), t1.to(at::kFloat), layout);
  auto t4 = at::mul(t3, alpha).to(at::kFloat);

  auto t5 = at::mul(t2, beta).to(at::kFloat);
  auto t6 = at::add(t4, t5);

  auto t7 = at::gelu(t6);
  auto t8 = t7.to(at::kHalf);

  auto outputs = executor_cache.runFusionWithInputs({t0, t1, t2, alpha, beta});

  checkUnsegmentedVectorization(executor_cache, 8, 8, 8);

  // NOTE: increasted absolute tolerance to silence false negative verification
  //       caused by different way of calculating reference
  NVF_CHECK(outputs[0].allclose(t8, 0.01, 0.06));
}

// Matmul test that uses segmenter for fusion for Ampere:
//  D = alpha * ((A x B) + bias) + beta * C
TEST_F(MatmulSchedulerTest, EpilogueAlphaBetaBias) {
  // NOTE: test skips Turing arch, the relative error was too big
  NVFUSER_TEST_CUDA_ARCH_RANGE_GUARD(8, 0, 9, 0);
  const auto layout = MmaLayout::TT;
  auto fusion = std::make_unique<Fusion>();
  FusionGuard fg(fusion.get());

  // alpha - s0, beta - s1
  auto s0 = IrBuilder::create<Val>(DataType::Double);
  auto s1 = IrBuilder::create<Val>(DataType::Double);

  // A - tv0, B - tv1, C - tv2, bias - tv3
  auto tv0 = makeContigTensor(2, DataType::Half);
  auto tv1 = makeContigTensor(2, DataType::Half);
  auto tv2 = makeContigTensor(2, DataType::Half);
  auto tv3 = makeContigTensor(1, DataType::Float);
  fusion->addInput(tv0);
  fusion->addInput(tv1);
  fusion->addInput(tv2);
  fusion->addInput(tv3);
  fusion->addInput(s0);
  fusion->addInput(s1);

  tv0 = canonicalizeInputToBMNK(tv0, layout, MmaOperand::A);
  tv1 = canonicalizeInputToBMNK(tv1, layout, MmaOperand::B);
  auto tv4 = fusedMultiplySum(tv0, tv1, {-1});

  // tv5 := (A x B) + bias
  auto tv5 = biasEpilogue(tv4, tv3);
  // tv6 := alpha * ((A x B) + bias)
  auto tv6 = mul(s0, tv5);
  // tv7 := beta * C
  auto tv7 = mul(s1, tv2);
  // tv8 := (alpha * ((A x B) + bias)) + (beta * C)
  auto tv8 = add(tv6, tv7);

  fusion->addOutput(tv8);

  NVF_CHECK(
      1 == ir_utils::getOpsOfType<MmaOp>(fusion.get()).size(),
      "matmul fusion must have at least one MmaOp");

  const auto fusion_layout = mma_utils::getProblemLayout(fusion.get());
  NVF_CHECK(
      fusion_layout.isValid(),
      "failed to get decide matmul layout through fusion definition");
  NVF_CHECK(
      fusion_layout.getData() == layout,
      "mismatch between test layout (",
      toString(layout),
      ") and layout inferred from fusion definition (",
      toString(fusion_layout.getData()),
      ")");

  FusionExecutorCache executor_cache(std::move(fusion));

  const int M = 504, N = 136, K = 1024;

  at::manual_seed(0);
  const double alpha = 2.5;
  const double beta = 1.5;
  auto t0 = matmulAtInput2D(layout, TensorMatmulPos::A, at::kHalf, M, N, K);
  auto t1 = matmulAtInput2D(layout, TensorMatmulPos::B, at::kHalf, M, N, K);
  auto t2 = matmulAtInput2D(layout, TensorMatmulPos::C, at::kHalf, M, N, K);
  auto t3 = matmulAtInput2D(layout, TensorMatmulPos::Bias, at::kFloat, M, N, K);

  auto t4 = atMatmul(t0.to(at::kFloat), t1.to(at::kFloat), layout);
  // t5 := (A x B) + bias
  auto t5 = atBiasEpilogue(t4, t3);
  // t6 := alpha * ((A x B) + bias)
  auto t6 = at::mul(t5, alpha).to(at::kFloat);
  // t7 := beta * C
  auto t7 = at::mul(t2, beta).to(at::kFloat);
  // t8 := (alpha * ((A x B) + bias)) + (beta * C)
  auto t8 = at::add(t6, t7);

  auto outputs =
      executor_cache.runFusionWithInputs({t0, t1, t2, t3, alpha, beta});

  checkUnsegmentedVectorization(executor_cache, 8, 8, 4);

  // NOTE: increasted absolute tolerance to silence false negative verification
  //       caused by different way of calculating reference
  NVF_CHECK(outputs[0].allclose(t8, 0.01, 0.01));
}

// Strided batch gemm test taht uses matmul scheduler, for Ampere:
//   D = (A x B)
TEST_F(MatmulSchedulerTest, StridedBatch) {
  NVFUSER_TEST_CUDA_ARCH_RANGE_GUARD(7, 5, 9, 0);
  const int M = 504, N = 136, K = 248, B = 2;
  for (auto layout : kAllSupportedMmaLayout) {
    auto fusion = std::make_unique<Fusion>();
    FusionGuard fg(fusion.get());

    // A - tv0, B - tv1
    auto tv0 = makeContigTensor(3, DataType::Half);
    auto tv1 = makeContigTensor(3, DataType::Half);
    fusion->addInput(tv0);
    fusion->addInput(tv1);

    // tv2 := A x B
    tv0 = canonicalizeInputToBMNK(tv0, layout, MmaOperand::A);
    tv1 = canonicalizeInputToBMNK(tv1, layout, MmaOperand::B);
    auto tv2 = fusedMultiplySum(tv0, tv1, {-1});

    fusion->addOutput(tv2);

    NVF_CHECK(
        1 == ir_utils::getOpsOfType<MmaOp>(fusion.get()).size(),
        "matmul fusion must have at least one MmaOp");
<<<<<<< HEAD
    NVF_CHECK(
        ir_utils::getOpsOfType<MmaOp>(fusion.get())
            .front()
            ->layout()
            .has_value(),
        "input layout has not be set for MmaOp");
    NVF_CHECK(
        MmaLayout::TN ==
            ir_utils::getOpsOfType<MmaOp>(fusion.get())
                .front()
                ->layout()
                .value(),
        "the MmaOp layout of Ampere MMA must always be TN");
=======
>>>>>>> b2986461

    const auto fusion_layout = mma_utils::getProblemLayout(fusion.get());
    NVF_CHECK(
        fusion_layout.isValid(),
        "failed to get decide matmul layout through fusion definition");
    NVF_CHECK(
        fusion_layout.getData() == layout,
        "mismatch between test layout (",
        toString(layout),
        ") and layout inferred from fusion definition (",
        toString(fusion_layout.getData()),
        ")");

    FusionExecutorCache executor_cache(std::move(fusion));

    at::manual_seed(0);
    auto t0 =
        matmulAtInput2D(layout, TensorMatmulPos::A, at::kHalf, M, N, K, B);
    auto t1 =
        matmulAtInput2D(layout, TensorMatmulPos::B, at::kHalf, M, N, K, B);
    auto t2 = splitkLikeAtMatmul(t0.to(at::kFloat), t1.to(at::kFloat), layout);

    auto outputs = executor_cache.runFusionWithInputs({t0, t1});

    checkUnsegmentedVectorization(executor_cache, 8, 8, 4);

    // NOTE: increasted absolute tolerance to silence false negative
    // verification
    //       caused by different way of calculating reference
    NVF_CHECK(outputs[0].allclose(t2, 0.0001, 0.0001));
  }
}

// Strided batch gemm test with alpha and beta that uses matmul scheduler,
//  for Ampere architecture:
//   D = alpha * (A x B) + beta * C
TEST_F(MatmulSchedulerTest, StridedBatchEpilogueAlphaBeta) {
  NVFUSER_TEST_CUDA_ARCH_RANGE_GUARD(7, 5, 9, 0);
  const int M = 504, N = 136, K = 248, B = 2;

  for (auto layout : kAllSupportedMmaLayout) {
    auto fusion = std::make_unique<Fusion>();
    FusionGuard fg(fusion.get());

    // A - tv0, B - tv1, C - tv2
    // alpha - s0, beta - s1
    auto s0 = IrBuilder::create<Val>(DataType::Double);
    auto s1 = IrBuilder::create<Val>(DataType::Double);
    auto tv0 = makeContigTensor(3, DataType::Half);
    auto tv1 = makeContigTensor(3, DataType::Half);
    auto tv2 = makeContigTensor(3, DataType::Float);
    fusion->addInput(tv0);
    fusion->addInput(tv1);
    fusion->addInput(tv2);
    fusion->addInput(s0);
    fusion->addInput(s1);

    // tv3 := A x B
    tv0 = canonicalizeInputToBMNK(tv0, layout, MmaOperand::A);
    tv1 = canonicalizeInputToBMNK(tv1, layout, MmaOperand::B);
    auto tv3 = fusedMultiplySum(tv0, tv1, {-1});
    // tv4 := alpha * (A x B)
    auto tv4 = mul(s0, tv3);
    // tv5 := beta * C
    auto tv5 = mul(s1, tv2);
    // tv6 := alpha * (A x B) + beta * C
    auto tv6 = add(tv4, tv5);

    fusion->addOutput(tv6);

    NVF_CHECK(
        1 == ir_utils::getOpsOfType<MmaOp>(fusion.get()).size(),
        "matmul fusion must have at least one MmaOp");
<<<<<<< HEAD
    NVF_CHECK(
        ir_utils::getOpsOfType<MmaOp>(fusion.get())
            .front()
            ->layout()
            .has_value(),
        "input layout has not be set for MmaOp");
    NVF_CHECK(
        MmaLayout::TN ==
            ir_utils::getOpsOfType<MmaOp>(fusion.get())
                .front()
                ->layout()
                .value(),
        "the MmaOp layout of Ampere MMA must always be TN");
=======
>>>>>>> b2986461

    const auto fusion_layout = mma_utils::getProblemLayout(fusion.get());
    NVF_CHECK(
        fusion_layout.isValid(),
        "failed to get decide matmul layout through fusion definition");
    NVF_CHECK(
        fusion_layout.getData() == layout,
        "mismatch between test layout (",
        toString(layout),
        ") and layout inferred from fusion definition (",
        toString(fusion_layout.getData()),
        ")");

    FusionExecutorCache executor_cache(std::move(fusion));

    at::manual_seed(0);
    const double alpha = 2.5;
    const double beta = 1.5;

    auto t0 =
        matmulAtInput2D(layout, TensorMatmulPos::A, at::kHalf, M, N, K, B);
    auto t1 =
        matmulAtInput2D(layout, TensorMatmulPos::B, at::kHalf, M, N, K, B);
    auto t2 =
        matmulAtInput2D(layout, TensorMatmulPos::C, at::kFloat, M, N, K, B);

    auto t3 = splitkLikeAtMatmul(t0.to(at::kFloat), t1.to(at::kFloat), layout);
    auto t4 = at::mul(t3, alpha).to(at::kFloat);
    auto t5 = at::mul(t2, beta).to(at::kFloat);
    auto t6 = at::add(t4, t5);

    auto outputs =
        executor_cache.runFusionWithInputs({t0, t1, t2, alpha, beta});

    checkUnsegmentedVectorization(executor_cache, 8, 8, 4);

    // NOTE: increasted absolute tolerance to silence false negative
    //  verification caused by different way of calculating reference
    NVF_CHECK(outputs[0].allclose(t6, 0.0001, 0.0001));
  }
}

// Strided batch gemm test with alpha and beta scaling that uses matmul
// scheduler,
//  there is only single C tensor for whole batch; test for Ampere architecture:
//   D = alpha * (A x B) + beta * C
TEST_F(MatmulSchedulerTest, StridedBatchEpilogueAlphaSingleBeta) {
  NVFUSER_TEST_CUDA_ARCH_RANGE_GUARD(7, 5, 9, 0);
  const int M = 504, N = 136, K = 248, B = 2;

  for (auto layout : kAllSupportedMmaLayout) {
    auto fusion = std::make_unique<Fusion>();
    FusionGuard fg(fusion.get());

    // A - tv0, B - tv1, C - tv2
    // alpha - s0, beta - s1
    auto s0 = IrBuilder::create<Val>(DataType::Double);
    auto s1 = IrBuilder::create<Val>(DataType::Double);
    auto tv0 = makeContigTensor(3, DataType::Half);
    auto tv1 = makeContigTensor(3, DataType::Half);
    auto tv2 = makeContigTensor(2, DataType::Float);
    fusion->addInput(tv0);
    fusion->addInput(tv1);
    fusion->addInput(tv2);
    fusion->addInput(s0);
    fusion->addInput(s1);

    // tv3 := A x B
    tv0 = canonicalizeInputToBMNK(tv0, layout, MmaOperand::A);
    tv1 = canonicalizeInputToBMNK(tv1, layout, MmaOperand::B);
    auto tv3 = fusedMultiplySum(tv0, tv1, {-1});
    // tv4 := alpha * (A x B)
    auto tv4 = mul(s0, tv3);
    // tv5 := beta * C
    auto tv5 = mul(s1, tv2);
    // tv6 := bcast(beta * C)
    // [M, N] -> [B, M, N], with B as bcast
    auto tv6 = broadcast(tv5, {true, false, false});
    // tv7 := alpha * (A x B) + beta * C
    auto tv7 = add(tv4, tv6);

    fusion->addOutput(tv7);

    NVF_CHECK(
        1 == ir_utils::getOpsOfType<MmaOp>(fusion.get()).size(),
        "matmul fusion must have at least one MmaOp");
<<<<<<< HEAD
    NVF_CHECK(
        ir_utils::getOpsOfType<MmaOp>(fusion.get())
            .front()
            ->layout()
            .has_value(),
        "input layout has not be set for MmaOp");
    NVF_CHECK(
        MmaLayout::TN ==
            ir_utils::getOpsOfType<MmaOp>(fusion.get())
                .front()
                ->layout()
                .value(),
        "the MmaOp layout of Ampere MMA must always be TN");
=======
>>>>>>> b2986461

    const auto fusion_layout = mma_utils::getProblemLayout(fusion.get());
    NVF_CHECK(
        fusion_layout.isValid(),
        "failed to get decide matmul layout through fusion definition");
    NVF_CHECK(
        fusion_layout.getData() == layout,
        "mismatch between test layout (",
        toString(layout),
        ") and layout inferred from fusion definition (",
        toString(fusion_layout.getData()),
        ")");

    FusionExecutorCache executor_cache(std::move(fusion));

    at::manual_seed(0);
    const double alpha = 1.5;
    const double beta = 2.5;

    auto t0 =
        matmulAtInput2D(layout, TensorMatmulPos::A, at::kHalf, M, N, K, B);
    auto t1 =
        matmulAtInput2D(layout, TensorMatmulPos::B, at::kHalf, M, N, K, B);
    auto t2 = matmulAtInput2D(layout, TensorMatmulPos::C, at::kFloat, M, N, K);

    auto t3 = splitkLikeAtMatmul(t0.to(at::kFloat), t1.to(at::kFloat), layout);
    auto t4 = at::mul(t3, alpha).to(at::kFloat);
    auto t5 = at::mul(t2, beta).to(at::kFloat);
    // NOTE: t6, a result of adding an outer-most broadcast dimension to
    //  the result of scaling C with beta
    auto t6 = at::unsqueeze(t5, 0);
    auto t7 = at::add(t4, t5);

    auto outputs =
        executor_cache.runFusionWithInputs({t0, t1, t2, alpha, beta});

    checkUnsegmentedVectorization(executor_cache, 8, 8, 4);

    // NOTE: increasted absolute tolerance to silence false negative
    //  verification caused by different way of calculating reference
    NVF_CHECK(outputs[0].allclose(t7, 0.0001, 0.0001));
  }
}

// Strided batch gemm test with bias that uses matmul scheduler, for Ampere:
//   D = (A x B) + bias
TEST_F(MatmulSchedulerTest, StridedBatchEpilogueBias) {
  NVFUSER_TEST_CUDA_ARCH_RANGE_GUARD(7, 5, 9, 0);
  const int M = 504, N = 136, K = 248, B = 2;

  for (auto layout : kAllSupportedMmaLayout) {
    auto fusion = std::make_unique<Fusion>();
    FusionGuard fg(fusion.get());

    // A - tv0, B - tv1, bias - tv2
    auto tv0 = makeContigTensor(3, DataType::Half);
    auto tv1 = makeContigTensor(3, DataType::Half);
    auto tv2 = makeContigTensor(2, DataType::Float);
    fusion->addInput(tv0);
    fusion->addInput(tv1);
    fusion->addInput(tv2);

    // tv3 := A x B
    tv0 = canonicalizeInputToBMNK(tv0, layout, MmaOperand::A);
    tv1 = canonicalizeInputToBMNK(tv1, layout, MmaOperand::B);
    auto tv3 = fusedMultiplySum(tv0, tv1, {-1});
    // tv4 := (A x B) + bias
    auto tv4 = biasEpilogue(tv3, tv2);

    fusion->addOutput(tv4);

    NVF_CHECK(
        1 == ir_utils::getOpsOfType<MmaOp>(fusion.get()).size(),
        "matmul fusion must have at least one MmaOp");
<<<<<<< HEAD
    NVF_CHECK(
        ir_utils::getOpsOfType<MmaOp>(fusion.get())
            .front()
            ->layout()
            .has_value(),
        "input layout has not be set for MmaOp");
    NVF_CHECK(
        MmaLayout::TN ==
            ir_utils::getOpsOfType<MmaOp>(fusion.get())
                .front()
                ->layout()
                .value(),
        "the MmaOp layout of Ampere MMA must always be TN");
=======
>>>>>>> b2986461

    const auto fusion_layout = mma_utils::getProblemLayout(fusion.get());
    NVF_CHECK(
        fusion_layout.isValid(),
        "failed to get decide matmul layout through fusion definition");
    NVF_CHECK(
        fusion_layout.getData() == layout,
        "mismatch between test layout (",
        toString(layout),
        ") and layout inferred from fusion definition (",
        toString(fusion_layout.getData()),
        ")");

    FusionExecutorCache executor_cache(std::move(fusion));

    at::manual_seed(0);
    auto t0 =
        matmulAtInput2D(layout, TensorMatmulPos::A, at::kHalf, M, N, K, B);
    auto t1 =
        matmulAtInput2D(layout, TensorMatmulPos::B, at::kHalf, M, N, K, B);
    auto t2 =
        matmulAtInput2D(layout, TensorMatmulPos::Bias, at::kFloat, M, N, K, B);

    auto t3 = splitkLikeAtMatmul(t0.to(at::kFloat), t1.to(at::kFloat), layout);
    auto t4 = atBiasEpilogue(t3, t2).to(at::kFloat);

    auto outputs = executor_cache.runFusionWithInputs({t0, t1, t2});

    checkUnsegmentedVectorization(executor_cache, 8, 8, 4);

    // NOTE: increasted absolute tolerance to silence false negative
    //  verification caused by different way of calculating reference
    NVF_CHECK(outputs[0].allclose(t4, 0.0001, 0.0001));
  }
}

// Strided batch gemm test with single bias vector that uses matmul
// scheduler, for Ampere:
//   D = (A x B) + bias
TEST_F(MatmulSchedulerTest, StridedBatchEpilogueSingleBias) {
  NVFUSER_TEST_CUDA_ARCH_RANGE_GUARD(7, 5, 9, 0);
  const int M = 504, N = 136, K = 248, B = 2;

  for (auto layout : kAllSupportedMmaLayout) {
    auto fusion = std::make_unique<Fusion>();
    FusionGuard fg(fusion.get());

    // A - tv0, B - tv1, bias - tv2
    auto tv0 = makeContigTensor(3, DataType::Half);
    auto tv1 = makeContigTensor(3, DataType::Half);
    auto tv2 = makeContigTensor(1, DataType::Float);
    fusion->addInput(tv0);
    fusion->addInput(tv1);
    fusion->addInput(tv2);

    // tv3 := A x B
    tv0 = canonicalizeInputToBMNK(tv0, layout, MmaOperand::A);
    tv1 = canonicalizeInputToBMNK(tv1, layout, MmaOperand::B);
    auto tv3 = fusedMultiplySum(tv0, tv1, {-1});
    // tv4 := (A x B) + bias
    auto tv4 = biasEpilogue(tv3, tv2);

    fusion->addOutput(tv4);

    NVF_CHECK(
        1 == ir_utils::getOpsOfType<MmaOp>(fusion.get()).size(),
        "matmul fusion must have at least one MmaOp");
<<<<<<< HEAD
    NVF_CHECK(
        ir_utils::getOpsOfType<MmaOp>(fusion.get())
            .front()
            ->layout()
            .has_value(),
        "input layout has not be set for MmaOp");
    NVF_CHECK(
        MmaLayout::TN ==
            ir_utils::getOpsOfType<MmaOp>(fusion.get())
                .front()
                ->layout()
                .value(),
        "the MmaOp layout of Ampere MMA must always be TN");
=======
>>>>>>> b2986461

    const auto fusion_layout = mma_utils::getProblemLayout(fusion.get());
    NVF_CHECK(
        fusion_layout.isValid(),
        "failed to get decide matmul layout through fusion definition");
    NVF_CHECK(
        fusion_layout.getData() == layout,
        "mismatch between test layout (",
        toString(layout),
        ") and layout inferred from fusion definition (",
        toString(fusion_layout.getData()),
        ")");

    FusionExecutorCache executor_cache(std::move(fusion));

    at::manual_seed(0);
    auto t0 =
        matmulAtInput2D(layout, TensorMatmulPos::A, at::kHalf, M, N, K, B);
    auto t1 =
        matmulAtInput2D(layout, TensorMatmulPos::B, at::kHalf, M, N, K, B);
    // Explicitly make bias tensor a single dim by passing 0 for batch
    auto t2 =
        matmulAtInput2D(layout, TensorMatmulPos::Bias, at::kFloat, M, N, K, 0);

    auto t3 = splitkLikeAtMatmul(t0.to(at::kFloat), t1.to(at::kFloat), layout);
    auto t4 = atBiasEpilogue(t3, t2).to(at::kFloat);

    auto outputs = executor_cache.runFusionWithInputs({t0, t1, t2});

    checkUnsegmentedVectorization(executor_cache, 8, 8, 4);

    // NOTE: increasted absolute tolerance to silence false negative
    //  verification caused by different way of calculating reference
    NVF_CHECK(outputs[0].allclose(t4, 0.0001, 0.0001));
  }
}

// Test matmul with contiguous inputs but sizes that are not divisible by 8 and
// with misaligned input pointers
TEST_F(MatmulSchedulerTest, MisalignedVectorization) {
  NVFUSER_TEST_CUDA_ARCH_RANGE_GUARD(7, 5, 9, 0);
  // TODO: parametrized test instead of nested loops (still use a loop over
  // sizes and re-use FusionExecutorCache)
  for (auto layout : kAllSupportedMmaLayout) {
    for (bool add_2d_bias : {false, true}) {
      for (bool downcast_output : {false, true}) {
        auto fusion = std::make_unique<Fusion>();
        FusionGuard fg(fusion.get());

        auto tv0 = makeContigTensor(2, DataType::Half);
        auto tv1 = makeContigTensor(2, DataType::Half);
        fusion->addInput(tv0);
        fusion->addInput(tv1);

        tv0 = canonicalizeInputToBMNK(tv0, layout, MmaOperand::A);
        tv1 = canonicalizeInputToBMNK(tv1, layout, MmaOperand::B);
        auto tv2 = fusedMultiplySum(tv0, tv1, {-1});

        if (add_2d_bias) {
          auto bias = makeContigTensor(2, DataType::Half);
          fusion->addInput(bias);
          tv2 = add(tv2, bias);
        }

        if (downcast_output) {
          tv2 = castOp(DataType::Half, tv2);
        }

        fusion->addOutput(tv2);

        const auto fusion_layout = mma_utils::getProblemLayout(fusion.get());
        NVF_CHECK(
            fusion_layout.isValid(),
            "failed to get decide matmul layout through fusion definition");
        NVF_CHECK(
            fusion_layout.getData() == layout,
            "mismatch between test layout (",
            toString(layout),
            ") and layout inferred from fusion definition (",
            toString(fusion_layout.getData()),
            ")");

        FusionExecutorCache executor_cache(std::move(fusion));

        auto run = [&](int M,
                       int N,
                       int K,
                       // Pointer alignment
                       int align_A,
                       int align_B,
                       int align_bias,
                       int expected_vec_A,
                       int expected_vec_B,
                       int expected_vec_epilogue) {
          const auto maybeUnalign = [](const at::Tensor& t, int offset) {
            if (offset == 16 / t.element_size()) {
              // Already fully aligned
              return t;
            }
            return at::pad(t.ravel(), {{0, offset}})
                .index({at::indexing::Slice(offset, t.numel() + offset, 1)})
                .view({t.size(0), t.size(1)});
          };

          auto t0 = maybeUnalign(
              matmulAtInput2D(layout, TensorMatmulPos::A, at::kHalf, M, N, K),
              align_A);
          auto t1 = maybeUnalign(
              matmulAtInput2D(layout, TensorMatmulPos::B, at::kHalf, M, N, K),
              align_B);

          auto tref = atMatmul(t0.to(at::kFloat), t1.to(at::kFloat), layout);

          std::vector<c10::IValue> inputs = {t0, t1};

          if (add_2d_bias) {
            const auto options =
                at::TensorOptions().dtype(at::kHalf).device(at::kCUDA, 0);
            auto bias = maybeUnalign(at::randn({M, N}, options), align_bias);
            tref = tref + bias;
            inputs.emplace_back(bias);
          }

          if (downcast_output) {
            tref = tref.to(at::kHalf);
          }

          auto outputs = executor_cache.runFusionWithInputs(inputs);

          FusionKernelRuntime* runtime =
              executor_cache.getMostRecentKernelRuntime();

          ASSERT_NE(runtime, nullptr);

          // expected to match whole fusion with single segment
          EXPECT_FALSE(runtime->isSegmented());

          ASSERT_TRUE(isSchedulerInUse(runtime, ScheduleHeuristic::Matmul));

          // Check that supported_vec_size matches expected.
          const MatmulParams& params = runtime->schedulerHeuristics()
                                           ->heuristicsList()
                                           .front()
                                           ->matmulParams();

          EXPECT_EQ(params.supported_vec_size.a, expected_vec_A);
          EXPECT_EQ(params.supported_vec_size.b, expected_vec_B);
          EXPECT_EQ(params.supported_vec_size.epilogue, expected_vec_epilogue);

          EXPECT_TRUE(outputs[0].allclose(tref, 0.001, 0.001));
        };

        [[maybe_unused]] bool contig_K_A =
            layout == MmaLayout::TT || layout == MmaLayout::TN;
        [[maybe_unused]] bool contig_K_B =
            layout == MmaLayout::TN || layout == MmaLayout::NN;

        // When not downcasting, outputs are Float
        [[maybe_unused]] int max_vec_epi = downcast_output ? 8 : 4;

        // all fully vectorizable in all layouts
        run(504, 136, 248, 8, 8, 8, 8, 8, max_vec_epi);
        // odd K. Operands vectorizable when K is not the contiguous axis.
        // Output always fully vectorizable
        run(504,
            136,
            249,
            8,
            8,
            8,
            contig_K_A ? 1 : 8,
            contig_K_B ? 1 : 8,
            max_vec_epi);
        // Odd N. Output not vectorizable. A fully vectorizable. B fully
        // vectorizable unless N is the contiguous dim.
        run(504, 137, 248, 8, 8, 8, 8, contig_K_B ? 8 : 1, 1);
        // Odd M. Output fully vectorizable. B fully vectorizable. A fully
        // vectorizable unless M is the contiguous dim.
        run(505, 136, 248, 8, 8, 8, contig_K_A ? 8 : 1, 8, max_vec_epi);
        // Odd M and N. Output not vectorizable. A and B fully vectorizable
        // unless K is not the contiguous dim.
        run(505, 137, 248, 8, 8, 8, contig_K_A ? 8 : 1, contig_K_B ? 8 : 1, 1);
        // Odd M, N, K. None vectorizable.
        run(505, 137, 249, 8, 8, 8, 1, 1, 1);
        // Cases with vectorizable strides but misaligned base pointers
        // A not vectorizable due to pointer offset
        run(504, 136, 248, 2, 8, 8, 2, 8, max_vec_epi);
        // B not vectorizable due to pointer offset
        run(504, 136, 248, 8, 2, 8, 8, 2, max_vec_epi);
        // epilogue not vectorizable due to pointer offset
        // Disabled temporarily: https://github.com/NVIDIA/Fuser/issues/2169
        // run(504, 136, 248, 8, 8, 2, 8, 8, 2);
      }
    }
  }
}

// Test matmul with strided inputs. This tests that vectorization is properly
// computed.
TEST_F(MatmulSchedulerTest, StridedInputs) {
  NVFUSER_TEST_CUDA_ARCH_RANGE_GUARD(7, 5, 9, 0);
  for (auto layout : kAllSupportedMmaLayout) {
    for (bool add_2d_bias : {false, true}) {
      for (bool downcast_output : {false, true}) {
        auto run = [&](int M,
                       int N,
                       int K,
                       // Pointer alignment
                       int align_A,
                       int align_B,
                       int align_bias,
                       // Whether to mark the TensorViews as contiguous
                       bool contiguous_inner_dim_A,
                       bool contiguous_inner_dim_B,
                       bool contiguous_inner_dim_bias,
                       // Padding
                       int pad_A,
                       int pad_B,
                       int pad_bias,
                       int expected_vec_A,
                       int expected_vec_B,
                       int expected_vec_epilogue) {
          auto fusion = std::make_unique<Fusion>();
          FusionGuard fg(fusion.get());

          // Inputs are contiguous in their inner dimension but discontiguous
          // in the outer dim.
          auto tv0 = TensorViewBuilder()
                         .ndims(2)
                         .contiguity({false, contiguous_inner_dim_A})
                         .dtype(DataType::Half)
                         .build();
          auto tv1 = TensorViewBuilder()
                         .ndims(2)
                         .contiguity({false, contiguous_inner_dim_B})
                         .dtype(DataType::Half)
                         .build();

          fusion->addInput(tv0);
          fusion->addInput(tv1);

          tv0 = canonicalizeInputToBMNK(tv0, layout, MmaOperand::A);
          tv1 = canonicalizeInputToBMNK(tv1, layout, MmaOperand::B);
          auto tv2 = fusedMultiplySum(tv0, tv1, {-1});

          if (add_2d_bias) {
            auto bias = TensorViewBuilder()
                            .ndims(2)
                            .contiguity({false, contiguous_inner_dim_B})
                            .dtype(DataType::Half)
                            .build();
            fusion->addInput(bias);
            tv2 = add(tv2, bias);
          }

          if (downcast_output) {
            tv2 = castOp(DataType::Half, tv2);
          }

          fusion->addOutput(tv2);

          const auto fusion_layout = mma_utils::getProblemLayout(fusion.get());
          NVF_CHECK(
              fusion_layout.isValid(),
              "failed to get decide matmul layout through fusion definition");
          NVF_CHECK(
              fusion_layout.getData() == layout,
              "mismatch between test layout (",
              toString(layout),
              ") and layout inferred from fusion definition (",
              toString(fusion_layout.getData()),
              ")");

          FusionExecutorCache executor_cache(std::move(fusion));

          // stride to introduce pad in the inner-most dimension, and shift
          // data pointer by offset
          const auto padAndUnalign2D =
              [](const at::Tensor& t, int pad_to, int offset) {
                // Determine new strides. We pad the contiguous axis by
                // increasing the other stride to the next highest multiple of 8
                std::vector<int64_t> new_strides(t.ndimension(), 0);
                int64_t linear_size = 1;
                for (size_t i : c10::irange(t.ndimension())) {
                  new_strides[i] = t.stride((int64_t)i);
                  if (new_strides[i] != 1) {
                    // Pad contiguous dimension by modifying other stride. This
                    // only works for 2D tensors.
                    new_strides[i] += pad_to;
                  }
                  // Use strides to determine space needed for padded tensor
                  linear_size += t.size((int64_t)i) * new_strides[i];
                }

                at::Tensor out = at::as_strided(
                    at::empty({linear_size}, t.options())
                        .index({at::indexing::Slice(
                            offset, linear_size + offset, 1)}),
                    t.sizes(),
                    new_strides);
                out.copy_(t);
                return out;
              };

          auto t0 = padAndUnalign2D(
              matmulAtInput2D(layout, TensorMatmulPos::A, at::kHalf, M, N, K),
              pad_A,
              align_A);
          auto t1 = padAndUnalign2D(
              matmulAtInput2D(layout, TensorMatmulPos::B, at::kHalf, M, N, K),
              pad_B,
              align_B);

          auto tref = atMatmul(t0.to(at::kFloat), t1.to(at::kFloat), layout);

          std::vector<c10::IValue> inputs = {t0, t1};

          if (add_2d_bias) {
            const auto options =
                at::TensorOptions().dtype(at::kHalf).device(at::kCUDA, 0);
            auto bias = padAndUnalign2D(
                at::randn({M, N}, options), pad_bias, align_bias);
            tref = tref + bias;
            inputs.emplace_back(bias);
          }

          if (downcast_output) {
            tref = tref.to(at::kHalf);
          }

          auto outputs = executor_cache.runFusionWithInputs(inputs);

          FusionKernelRuntime* runtime =
              executor_cache.getMostRecentKernelRuntime();

          ASSERT_NE(runtime, nullptr);

          // expected to match whole fusion with single segment
          EXPECT_FALSE(runtime->isSegmented());

          ASSERT_TRUE(isSchedulerInUse(runtime, ScheduleHeuristic::Matmul));

          // Check that supported_vec_size matches expected.
          const MatmulParams& params = runtime->schedulerHeuristics()
                                           ->heuristicsList()
                                           .front()
                                           ->matmulParams();

          EXPECT_EQ(params.supported_vec_size.a, expected_vec_A);
          EXPECT_EQ(params.supported_vec_size.b, expected_vec_B);
          EXPECT_EQ(params.supported_vec_size.epilogue, expected_vec_epilogue);

          EXPECT_TRUE(outputs[0].allclose(tref, 0.001, 0.001));
        };

        [[maybe_unused]] bool contig_K_A =
            layout == MmaLayout::TT || layout == MmaLayout::TN;
        [[maybe_unused]] bool contig_K_B =
            layout == MmaLayout::TN || layout == MmaLayout::NN;

        // When not downcasting, outputs are Float
        [[maybe_unused]] int max_vec_epi = downcast_output ? 8 : 4;

        // Pad outer stride of A by 1. M and K are even, so no vectorization of
        // A is possible despite compatible sizes.
        run(504,
            136,
            248,
            8,
            8,
            8,
            true,
            true,
            true,
            1,
            0,
            0,
            1,
            8,
            max_vec_epi);
        // Pad outer stride of B by 1. N and K are even, so no vectorization of
        // B is possible despite compatible sizes.
        run(504,
            136,
            248,
            8,
            8,
            8,
            true,
            true,
            true,
            0,
            1,
            0,
            8,
            1,
            max_vec_epi);
        // Padding by 2 from a multiple of 8 means we can only vectorize at
        // width 2
        // NOTE: we do not pad bias here until we have addressed
        // https://github.com/NVIDIA/Fuser/issues/2169
        run(504,
            136,
            248,
            8,
            8,
            8,
            true,
            true,
            true,
            2,
            2,
            0,
            2,
            2,
            max_vec_epi);
        // Incompatible sizes are not vectorized despite padding to compatible
        // strides
        run(505,
            136,
            249,
            8,
            8,
            8,
            true,
            true,
            true,
            1,
            0,
            0,
            1,
            contig_K_B ? 1 : 8,
            max_vec_epi);
        run(504,
            137,
            249,
            8,
            8,
            8,
            true,
            true,
            true,
            0,
            1,
            0,
            contig_K_A ? 1 : 8,
            1,
            1);

        // Test that declaring a tensor's inner dimension discontiguous in the
        // Fusion means we don't hit an error even if the inputs would support
        // vectorization.
        run(504,
            136,
            248,
            8,
            8,
            8,
            false,
            true,
            true,
            0,
            0,
            0,
            1,
            8,
            max_vec_epi);
        run(504,
            136,
            248,
            8,
            8,
            8,
            true,
            false,
            true,
            0,
            0,
            0,
            8,
            1,
            max_vec_epi);
        // run(504, 136, 248, 8, 8, 8, true, true, false, 0, 0, 0, 8, 8, 1);
      }
    }
  }
}

class TestKernelConfig : public matmul_heuristic_plugin::KernelConfig {
  void configure() override {
    // Set load_stages to 0, which is an allowed value (with a warning), but not
    // one that will be set by our default scheduler. This lets us use it as a
    // sentinel to check that this heuristic was run.
    load_stages = (uint8_t)0;
  }
};

std::unique_ptr<matmul_heuristic_plugin::KernelConfig> testConfigFactory() {
  return std::unique_ptr<matmul_heuristic_plugin::KernelConfig>(
      new TestKernelConfig);
}

class MatmulSchedulerPluginTest : public NVFuserTest {
 protected:
  MatmulSchedulerPluginTest()
      : optimization_guard_(false), factory_guard_(testConfigFactory) {}

 private:
  // Allocation order set by the pass breaks matmul tests
  // see issue https://github.com/NVIDIA/Fuser/issues/1810
  preseg_passes::OptimizationPassGuard<preseg_passes::AllocationDomainPass>
      optimization_guard_;
  matmul_heuristic_plugin::KernelConfigFactoryGuard factory_guard_;

  // RAII style options guard. This is used to disable
  // (via set) options in the constructor.
  DisableOptionsGuard option_guard_;
};

// Test that our fake plugin works to override the default heuristic
TEST_F(MatmulSchedulerPluginTest, BasicMatmul) {
  NVFUSER_TEST_CUDA_ARCH_RANGE_GUARD(8, 0, 8, 9);
  const int M = 128, N = 256, K = 512;
  const auto layout = MmaLayout::TT;
  auto fusion = std::make_unique<Fusion>();
  FusionGuard fg(fusion.get());

  auto tv0 = makeContigTensor(2, DataType::Half);
  auto tv1 = makeContigTensor(2, DataType::Half);
  fusion->addInput(tv0);
  fusion->addInput(tv1);

  tv0 = canonicalizeInputToBMNK(tv0, layout, MmaOperand::A);
  tv1 = canonicalizeInputToBMNK(tv1, layout, MmaOperand::B);
  auto tv2 = fusedMultiplySum(tv0, tv1, {-1});

  fusion->addOutput(tv2);

  auto t0 = matmulAtInput2D(layout, TensorMatmulPos::A, at::kHalf, M, N, K);
  auto t1 = matmulAtInput2D(layout, TensorMatmulPos::B, at::kHalf, M, N, K);
  auto tref = atMatmul(t0, t1, layout);

  FusionExecutorCache executor_cache(std::move(fusion));

  // enable profiling so that executor logs are captured
  executor_cache.profile(true);

  auto outputs = executor_cache.runFusionWithInputs({t0, t1});

  checkUnsegmentedVectorization(executor_cache, 8, 8, 4);

  FusionKernelRuntime* runtime = executor_cache.getMostRecentKernelRuntime();

  ASSERT_NE(runtime, nullptr);

  NVF_CHECK(
      !runtime->isSegmented(),
      "fusion got segmented, expected to match whole fusion with single segment");

  NVF_CHECK(
      isSchedulerInUse(runtime, ScheduleHeuristic::Matmul),
      "matmul scheduler was not used to handle prepared fusion");

  HeuristicParams* heur = runtime->getMostRecentExecutorLog().params.get();
  ASSERT_NE(heur, nullptr);
  ASSERT_TRUE(heur->isA<MatmulParams>());
  MatmulParams* mmheur = heur->as<MatmulParams>();
  EXPECT_EQ(mmheur->double_buffer_options.smem_double_buffer_stage, 0);

  testValidate(
      executor_cache.fusion(), outputs, {t0, t1}, {tref}, __LINE__, __FILE__);
}

// Test that we can segment a fusion that has a MatmulOp with epilogue
// TODO: Once we can control the ExprEval and Matmul schedulers via options, run
// this test with all three combinations (with and without each scheduler, but
// at least one enabled).
TEST_F(NVFuserTest, SegmentMatmulOpPrologue) {
  NVFUSER_TEST_CUDA_ARCH_RANGE_GUARD(7, 5, 9, 0);
  auto fusion = std::make_unique<Fusion>();
  FusionGuard fg(fusion.get());

  // A - tv0, B - tv1, C - tv2
  auto tv0 = makeContigTensor(2, DataType::Half);
  auto tv1 = makeContigTensor(2, DataType::Half);
  fusion->addInput(tv0);
  fusion->addInput(tv1);

  // Prologue prevents ExprEval scheduler from accepting. If Matmul scheduler
  // rejects, then Pointwise must not accept this unsegmented fusion.
  tv1 = castOp(DataType::Half, sin(tv1));

  auto tv2 = matmul(tv0, tv1);

  fusion->addOutput(tv2);

  NVF_CHECK(
      ir_utils::getOpsOfType<MatmulOp>(fusion.get()).size() == 1,
      "matmul fusion must have at least one MmaOp");

  FusionExecutorCache executor_cache(std::move(fusion));

  const int M = 504, N = 136, K = 248;

  at::manual_seed(0);
  auto options = at::TensorOptions().dtype(at::kHalf).device(at::kCUDA);
  auto t0 = at::randn({M, K}, options);
  auto t1 = at::randn({K, N}, options);

  auto outputs = executor_cache.runFusionWithInputs({t0, t1});

  // TODO: check vectorization if fusion is enabled
  // checkUnsegmentedVectorization(executor_cache, 8, 8, 8);

  testValidate(executor_cache.fusion(), outputs, {t0, t1}, __LINE__, __FILE__);
}

// This is just like the above test but with LinearOp instead of MatmulOp
TEST_F(NVFuserTest, SegmentLinearOpPrologue) {
  NVFUSER_TEST_CUDA_ARCH_RANGE_GUARD(7, 5, 9, 0);
  auto fusion = std::make_unique<Fusion>();
  FusionGuard fg(fusion.get());

  // A - tv0, B - tv1, C - tv2
  auto tv0 = makeContigTensor(2, DataType::Half);
  auto tv1 = makeContigTensor(2, DataType::Half);
  fusion->addInput(tv0);
  fusion->addInput(tv1);

  // Prologue prevents ExprEval scheduler from accepting. If Matmul scheduler
  // rejects, then Pointwise must not accept this unsegmented fusion.
  tv1 = castOp(DataType::Half, sin(tv1));

  auto tv2 = linear(tv0, tv1);

  fusion->addOutput(tv2);

  NVF_CHECK(
      ir_utils::getOpsOfType<LinearOp>(fusion.get()).size() == 1,
      "matmul fusion must have at least one MmaOp");

  FusionExecutorCache executor_cache(std::move(fusion));

  const int M = 504, N = 136, K = 248;

  at::manual_seed(0);
  auto options = at::TensorOptions().dtype(at::kHalf).device(at::kCUDA);
  auto t0 = at::randn({M, K}, options);
  auto t1 = at::randn({N, K}, options);

  auto outputs = executor_cache.runFusionWithInputs({t0, t1});

  // TODO: check vectorization if fusion is enabled
  // checkUnsegmentedVectorization(executor_cache, 8, 8, 8);

  testValidate(executor_cache.fusion(), outputs, {t0, t1}, __LINE__, __FILE__);
}

// This test can be used to check that an external plugin has been loaded. It
// is DISABLED_ so that the test suite will pass even if the user has not
// provided a plugin via NVFUSER_MATMUL_HEURISTIC_PLUGIN. To check that a
// plugin can be loaded properly, invoke the test suite like so:
//
//   export NVFUSER_MATMUL_HEURISTIC_PLUGIN=/path/to/plugin.so
//   build/test_matmul --gtest_also_run_disabled_tests
//
TEST_F(MatmulSchedulerTest, DISABLED_RequireExternalPlugin) {
  EXPECT_TRUE(matmul_heuristic_plugin::hasPlugin());

  MatmulParams params;
}

#undef NVFUSER_TEST_CUDA_ARCH_GUARD

} // namespace nvfuser<|MERGE_RESOLUTION|>--- conflicted
+++ resolved
@@ -1133,22 +1133,6 @@
     NVF_CHECK(
         1 == ir_utils::getOpsOfType<MmaOp>(fusion.get()).size(),
         "matmul fusion must have at least one MmaOp");
-<<<<<<< HEAD
-    NVF_CHECK(
-        ir_utils::getOpsOfType<MmaOp>(fusion.get())
-            .front()
-            ->layout()
-            .has_value(),
-        "input layout has not be set for MmaOp");
-    NVF_CHECK(
-        MmaLayout::TN ==
-            ir_utils::getOpsOfType<MmaOp>(fusion.get())
-                .front()
-                ->layout()
-                .value(),
-        "the MmaOp layout of Ampere MMA must be always TN");
-=======
->>>>>>> b2986461
 
     const auto fusion_layout = mma_utils::getProblemLayout(fusion.get());
     NVF_CHECK(
@@ -1743,22 +1727,6 @@
     NVF_CHECK(
         1 == ir_utils::getOpsOfType<MmaOp>(fusion.get()).size(),
         "matmul fusion must have at least one MmaOp");
-<<<<<<< HEAD
-    NVF_CHECK(
-        ir_utils::getOpsOfType<MmaOp>(fusion.get())
-            .front()
-            ->layout()
-            .has_value(),
-        "input layout has not be set for MmaOp");
-    NVF_CHECK(
-        MmaLayout::TN ==
-            ir_utils::getOpsOfType<MmaOp>(fusion.get())
-                .front()
-                ->layout()
-                .value(),
-        "the MmaOp layout of Ampere MMA must always be TN");
-=======
->>>>>>> b2986461
 
     const auto fusion_layout = mma_utils::getProblemLayout(fusion.get());
     NVF_CHECK(
@@ -1832,22 +1800,6 @@
     NVF_CHECK(
         1 == ir_utils::getOpsOfType<MmaOp>(fusion.get()).size(),
         "matmul fusion must have at least one MmaOp");
-<<<<<<< HEAD
-    NVF_CHECK(
-        ir_utils::getOpsOfType<MmaOp>(fusion.get())
-            .front()
-            ->layout()
-            .has_value(),
-        "input layout has not be set for MmaOp");
-    NVF_CHECK(
-        MmaLayout::TN ==
-            ir_utils::getOpsOfType<MmaOp>(fusion.get())
-                .front()
-                ->layout()
-                .value(),
-        "the MmaOp layout of Ampere MMA must always be TN");
-=======
->>>>>>> b2986461
 
     const auto fusion_layout = mma_utils::getProblemLayout(fusion.get());
     NVF_CHECK(
@@ -1934,22 +1886,6 @@
     NVF_CHECK(
         1 == ir_utils::getOpsOfType<MmaOp>(fusion.get()).size(),
         "matmul fusion must have at least one MmaOp");
-<<<<<<< HEAD
-    NVF_CHECK(
-        ir_utils::getOpsOfType<MmaOp>(fusion.get())
-            .front()
-            ->layout()
-            .has_value(),
-        "input layout has not be set for MmaOp");
-    NVF_CHECK(
-        MmaLayout::TN ==
-            ir_utils::getOpsOfType<MmaOp>(fusion.get())
-                .front()
-                ->layout()
-                .value(),
-        "the MmaOp layout of Ampere MMA must always be TN");
-=======
->>>>>>> b2986461
 
     const auto fusion_layout = mma_utils::getProblemLayout(fusion.get());
     NVF_CHECK(
@@ -2024,22 +1960,6 @@
     NVF_CHECK(
         1 == ir_utils::getOpsOfType<MmaOp>(fusion.get()).size(),
         "matmul fusion must have at least one MmaOp");
-<<<<<<< HEAD
-    NVF_CHECK(
-        ir_utils::getOpsOfType<MmaOp>(fusion.get())
-            .front()
-            ->layout()
-            .has_value(),
-        "input layout has not be set for MmaOp");
-    NVF_CHECK(
-        MmaLayout::TN ==
-            ir_utils::getOpsOfType<MmaOp>(fusion.get())
-                .front()
-                ->layout()
-                .value(),
-        "the MmaOp layout of Ampere MMA must always be TN");
-=======
->>>>>>> b2986461
 
     const auto fusion_layout = mma_utils::getProblemLayout(fusion.get());
     NVF_CHECK(
@@ -2107,22 +2027,6 @@
     NVF_CHECK(
         1 == ir_utils::getOpsOfType<MmaOp>(fusion.get()).size(),
         "matmul fusion must have at least one MmaOp");
-<<<<<<< HEAD
-    NVF_CHECK(
-        ir_utils::getOpsOfType<MmaOp>(fusion.get())
-            .front()
-            ->layout()
-            .has_value(),
-        "input layout has not be set for MmaOp");
-    NVF_CHECK(
-        MmaLayout::TN ==
-            ir_utils::getOpsOfType<MmaOp>(fusion.get())
-                .front()
-                ->layout()
-                .value(),
-        "the MmaOp layout of Ampere MMA must always be TN");
-=======
->>>>>>> b2986461
 
     const auto fusion_layout = mma_utils::getProblemLayout(fusion.get());
     NVF_CHECK(
