--- conflicted
+++ resolved
@@ -2778,21 +2778,6 @@
 
   testValidate(
       executor_cache.fusion(), outputs, {t0, t1}, {tref}, __LINE__, __FILE__);
-<<<<<<< HEAD
-
-  if (!cudaArchGuardShouldSkip(9, 0)) {
-    // The Hopper matmul scheduler should reject this fusion since it requires
-    // 64-bit indexing.
-    // See https://github.com/NVIDIA/Fuser/issues/3595
-    // TODO: Lift this temporary restriction and remove this check
-    for (const auto& heur : executor_cache.getMostRecentKernelRuntime()
-                                ->schedulerHeuristics()
-                                ->heuristicsList()) {
-      EXPECT_NE(heur->scheduler_type, SchedulerType::Matmul);
-    }
-  }
-=======
->>>>>>> 7a9dbc6d
 }
 
 class MatmulFusionTest
@@ -3253,11 +3238,7 @@
   FusionExecutorCache executor_cache(std::move(fusion_ptr));
   auto cg_outputs = executor_cache.runFusionWithInputs({t0, t1});
   auto tref = at::linear(t0.to(at::kFloat), t1.to(at::kFloat));
-<<<<<<< HEAD
   NVF_CHECK(at::allclose(cg_outputs[0].as<at::Tensor>(), tref, 0.0001, 0.0001));
-=======
-  NVF_CHECK(cg_outputs[0].allclose(tref, 0.0001, 0.0001));
->>>>>>> 7a9dbc6d
 }
 
 using HopperMatmulSchedulerTestParams = std::tuple<
