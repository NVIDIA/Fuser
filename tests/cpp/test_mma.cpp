--- conflicted
+++ resolved
@@ -14,11 +14,7 @@
 #include <fusion.h>
 #include <ir/all_nodes.h>
 #include <ops/all_ops.h>
-<<<<<<< HEAD
-#include <runtime/executor.h>
-=======
 #include <scheduler/matmul_utils.h>
->>>>>>> 659eb74d
 #include <scheduler/mma_utils.h>
 #include <algorithm>
 #include <iterator>
@@ -663,7 +659,7 @@
 
   auto tv2c = tv2->cacheBefore();
 
-  moveInnerBroadcastLeft(tv0);
+  matmul_utils::moveInnerBroadcastLeft(tv0);
   tv0->applyMmaSwizzle(MmaOperand::A);
 
   tv0->merge(1);
@@ -1256,8 +1252,8 @@
   // Bring related dims to innermost, that is:
   // - Reorder tv0 as [1, M, K] or [1, K, M]
   // - Reorder tv1 as [1, N, K] or [1, K, N]
-  moveInnerBroadcastLeft(tv0);
-  moveInnerBroadcastLeft(tv1);
+  matmul_utils::moveInnerBroadcastLeft(tv0);
+  matmul_utils::moveInnerBroadcastLeft(tv1);
 
   tv0->applyMmaSwizzle(swizzle_a);
   tv1->applyMmaSwizzle(swizzle_b);
