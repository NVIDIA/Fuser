// clang-format off
/*
 * SPDX-FileCopyrightText: Copyright (c) 2023-present NVIDIA CORPORATION & AFFILIATES.
 * All rights reserved.
 * SPDX-License-Identifier: BSD-3-Clause
 */
// clang-format on
#include <csrc/exceptions.h>
#include <gtest/gtest.h>

#include <ops/all_ops.h>
#include <runtime/fusion_executor_cache.h>
#include <tests/cpp/utils.h>
#include <tests/cpp/validator.h>

namespace nvfuser {

struct SizeParams {
  int64_t vocab_size;
  int64_t hidden_size;
  int64_t seq_size;
};

std::vector<SizeParams> generateSizeOneParams() {
  int64_t vocab_size = 1024;
  int64_t hidden_size = 3584;
  int64_t seq_size = 3000;
  std::vector<SizeParams> params;
  for (bool size_one_vocab : {true, false}) {
    for (bool size_one_hidden : {true, false}) {
      for (bool size_one_seq : {true, false}) {
        int64_t vocab = size_one_vocab ? 1 : vocab_size;
        int64_t hidden = size_one_hidden ? 1 : hidden_size;
        int64_t seq = size_one_seq ? 1 : seq_size;
        params.push_back({vocab, hidden, seq});
      }
    }
  }
  return params;
}

class IndexPut : public NVFuserFixtureParamTest<SizeParams> {
 protected:
  void SetUp() override {
    EnableOptionsGuard::getCurOptions().set(EnableOption::IdModel, {"all"});
    NVFuserTest::SetUp();
  }
};

INSTANTIATE_TEST_SUITE_P(
    ,
    IndexPut,
    ::testing::ValuesIn(generateSizeOneParams()));

// Note: The semantics doesn't support broadcast on operands, adding `size 1`
// check just to ensure the ID mapping is done correctly.
TEST_P(IndexPut, AccumulateOpWithBroadcastIDs) {
  auto fusion_ptr = std::make_unique<Fusion>();
  Fusion& fusion = *fusion_ptr.get();
  FusionGuard fg(&fusion);

  auto [vocab, hidden, seq] = GetParam();

  std::vector<int64_t> shape1({seq, hidden});
  std::vector<int64_t> shape2({seq});

  auto tv_value = makeSymbolicTensor(shape1);
  fusion.addInput(tv_value);
  auto tv_index = makeSymbolicTensor(shape2, DataType::Int);
  fusion.addInput(tv_index);
  auto s_vocab = IrBuilder::create<Val>(vocab, DataType::Index);
  std::vector<nvfuser::Val*> buffer_size = {
      s_vocab, tv_value->axis(-1)->extent()};
  auto buf = zeros(buffer_size, DataType::Float, true);
  // TODO: this should be an inplace. handle it when we have codegen support
  auto out = indexPutAccumulate(buf, tv_index, tv_value);
  fusion.addOutput(out);

  // check PairwiseLogicalDomainMap check if tv0 and tv1 map pairwise on
  // position according to `expect_to_map`
  auto map_logical = [](const std::vector<bool>& expect_to_map,
                        TensorView* tv0,
                        TensorView* tv1) {
    std::unordered_map<IterDomain*, IterDomain*> pairwise_map =
        PairwiseLogicalDomainMap(tv0, tv1).mapProducerToConsumer();
    for (auto index : arange(expect_to_map.size())) {
      IterDomain* id0 = tv0->getLogicalDomain().at(index);
      IterDomain* id1 = tv1->getLogicalDomain().at(index);
      EXPECT_EQ(
          pairwise_map.find(id0) != pairwise_map.end() &&
              pairwise_map[id0] == id1,
          expect_to_map[index]);
    }
  };

  // see [ Note -- IndexPutAccumulateOp semantics ]
  // args:
  //     buf      [ ID_indexed_g0, ID_g0 ]
  //     tv_index [ ID_indexing_g1 ]
  //     tv_value [ ID_indexing_g1, ID_g0 ]
  // output:
  //     out      [ ID_indexed_g0, ID_g0 ]
  map_logical({true, true}, buf, out);
  // depends on the size of ID_g0, it would map to ID_broadcast when hidden is
  // size-1 dimension
  map_logical({false}, tv_index, out);
  map_logical({false, true}, tv_value, out);

  auto options = at::TensorOptions().dtype(at::kFloat).device(at::kCUDA, 0);
  auto options_i = at::TensorOptions().dtype(at::kLong).device(at::kCUDA, 0);
  auto t_value = at::randn(shape1, options);
  auto t_index = at::randint(0, vocab, shape2, options_i);

  FusionExecutorCache executor_cache(std::move(fusion_ptr));
  auto outputs = executor_cache.runFusionWithInputs({t_value, t_index});

  testValidate(&fusion, outputs, {t_value, t_index}, __LINE__, __FILE__);
}

<<<<<<< HEAD
TEST_F(IndexPut, IndexShuffle) {
=======
TEST_F(IndexPut, 1D) {
>>>>>>> c465956e
  auto fusion_ptr = std::make_unique<Fusion>();
  Fusion& fusion = *fusion_ptr.get();
  FusionGuard fg(&fusion);

<<<<<<< HEAD
  int64_t seq = 1024;
  int64_t hidden = 1024;

  std::vector<int64_t> src_shape({seq, hidden});
  std::vector<int64_t> index_shape({seq});

  auto tv_src = makeSymbolicTensor(src_shape);
  fusion.addInput(tv_src);
  auto tv_index = makeSymbolicTensor(index_shape, DataType::Int);
  fusion.addInput(tv_index);
  // TODO: this should be an inplace. handle it when we have codegen support
  auto out = indexShuffle(tv_index, 0, tv_src);
  fusion.addOutput(out);

  auto options = at::TensorOptions().dtype(at::kFloat).device(at::kCUDA, 0);
  auto t_src = at::randn(src_shape, options);
  // argsort to get unique indices
  auto t_index = at::rand(index_shape, options).argsort();

  FusionExecutorCache executor_cache(std::move(fusion_ptr));
  auto outputs = executor_cache.runFusionWithInputs({t_src, t_index});

  auto ref = t_src.scatter(0, t_index.unsqueeze(-1).expand_as(t_src), t_src);
  testValidate(&fusion, outputs, {t_src, t_index}, __LINE__, __FILE__);

  // TODO: remove this after codegen for indexShuffle is added
  EXPECT_TRUE(ref.allclose(outputs[0].as<at::Tensor>()));
=======
  auto buffer_size_val = IrBuilder::create<Val>(DataType::Index);
  fusion.addInput(buffer_size_val);

  auto index_tv = makeSymbolicTensor(1, DataType::Int);
  fusion.addInput(index_tv);

  auto value_tv = makeSymbolicTensor(1, DataType::Int);
  fusion.addInput(value_tv);

  auto acc_tv = zeros({buffer_size_val}, DataType::Int);

  auto tv3 = indexPutAccumulate(acc_tv, index_tv, value_tv);
  fusion.addOutput(tv3);

  const std::vector<int64_t> out_shape{32};
  const int64_t index_size = 8;
  const std::vector<int64_t> value_shape{index_size};

  auto options = at::TensorOptions().dtype(at::kLong).device(at::kCUDA, 0);

  auto at_value_tv = at::ones(value_shape, options);
  auto at_index_tv = at::randint(0, out_shape[0], {index_size}, options);

  FusionExecutorCache executor_cache(std::move(fusion_ptr));
  auto outputs = executor_cache.runFusionWithInputs(
      {out_shape[0], at_index_tv, at_value_tv});

  testValidate(
      &fusion,
      outputs,
      {out_shape[0], at_index_tv, at_value_tv},
      __LINE__,
      __FILE__);
}

TEST_F(IndexPut, 3D) {
  auto fusion_ptr = std::make_unique<Fusion>();
  Fusion& fusion = *fusion_ptr.get();
  FusionGuard fg(&fusion);

  auto buffer_size_val = IrBuilder::create<Val>(DataType::Index);
  fusion.addInput(buffer_size_val);

  auto index_tv = makeSymbolicTensor(1, DataType::Int);
  fusion.addInput(index_tv);

  auto value_tv = makeSymbolicTensor(3, DataType::Int);
  fusion.addInput(value_tv);

  auto acc_tv = zeros(
      {buffer_size_val,
       value_tv->axis(1)->extent(),
       value_tv->axis(2)->extent()},
      DataType::Int);

  auto tv3 = indexPutAccumulate(acc_tv, index_tv, value_tv);
  fusion.addOutput(tv3);

  const std::vector<int64_t> out_shape{32, 4, 8};
  const int64_t index_size = 8;
  const std::vector<int64_t> value_shape{
      index_size, out_shape[1], out_shape[2]};

  auto options = at::TensorOptions().dtype(at::kLong).device(at::kCUDA, 0);

  auto at_value_tv = at::ones(value_shape, options);
  auto at_index_tv = at::randint(0, out_shape[0], {index_size}, options);

  FusionExecutorCache executor_cache(std::move(fusion_ptr));
  auto outputs = executor_cache.runFusionWithInputs(
      {out_shape[0], at_index_tv, at_value_tv});

  testValidate(
      &fusion,
      outputs,
      {out_shape[0], at_index_tv, at_value_tv},
      __LINE__,
      __FILE__);
>>>>>>> c465956e
}

} // namespace nvfuser<|MERGE_RESOLUTION|>--- conflicted
+++ resolved
@@ -117,16 +117,96 @@
   testValidate(&fusion, outputs, {t_value, t_index}, __LINE__, __FILE__);
 }
 
-<<<<<<< HEAD
+TEST_F(IndexPut, 1D) {
+  auto fusion_ptr = std::make_unique<Fusion>();
+  Fusion& fusion = *fusion_ptr.get();
+  FusionGuard fg(&fusion);
+
+  auto buffer_size_val = IrBuilder::create<Val>(DataType::Index);
+  fusion.addInput(buffer_size_val);
+
+  auto index_tv = makeSymbolicTensor(1, DataType::Int);
+  fusion.addInput(index_tv);
+
+  auto value_tv = makeSymbolicTensor(1, DataType::Int);
+  fusion.addInput(value_tv);
+
+  auto acc_tv = zeros({buffer_size_val}, DataType::Int);
+
+  auto tv3 = indexPutAccumulate(acc_tv, index_tv, value_tv);
+  fusion.addOutput(tv3);
+
+  const std::vector<int64_t> out_shape{32};
+  const int64_t index_size = 8;
+  const std::vector<int64_t> value_shape{index_size};
+
+  auto options = at::TensorOptions().dtype(at::kLong).device(at::kCUDA, 0);
+
+  auto at_value_tv = at::ones(value_shape, options);
+  auto at_index_tv = at::randint(0, out_shape[0], {index_size}, options);
+
+  FusionExecutorCache executor_cache(std::move(fusion_ptr));
+  auto outputs = executor_cache.runFusionWithInputs(
+      {out_shape[0], at_index_tv, at_value_tv});
+
+  testValidate(
+      &fusion,
+      outputs,
+      {out_shape[0], at_index_tv, at_value_tv},
+      __LINE__,
+      __FILE__);
+}
+
+TEST_F(IndexPut, 3D) {
+  auto fusion_ptr = std::make_unique<Fusion>();
+  Fusion& fusion = *fusion_ptr.get();
+  FusionGuard fg(&fusion);
+  
+  auto buffer_size_val = IrBuilder::create<Val>(DataType::Index);
+  fusion.addInput(buffer_size_val);
+
+  auto index_tv = makeSymbolicTensor(1, DataType::Int);
+  fusion.addInput(index_tv);
+
+  auto value_tv = makeSymbolicTensor(3, DataType::Int);
+  fusion.addInput(value_tv);
+
+  auto acc_tv = zeros(
+      {buffer_size_val,
+       value_tv->axis(1)->extent(),
+       value_tv->axis(2)->extent()},
+      DataType::Int);
+
+  auto tv3 = indexPutAccumulate(acc_tv, index_tv, value_tv);
+  fusion.addOutput(tv3);
+
+  const std::vector<int64_t> out_shape{32, 4, 8};
+  const int64_t index_size = 8;
+  const std::vector<int64_t> value_shape{
+      index_size, out_shape[1], out_shape[2]};
+
+  auto options = at::TensorOptions().dtype(at::kLong).device(at::kCUDA, 0);
+
+  auto at_value_tv = at::ones(value_shape, options);
+  auto at_index_tv = at::randint(0, out_shape[0], {index_size}, options);
+
+  FusionExecutorCache executor_cache(std::move(fusion_ptr));
+  auto outputs = executor_cache.runFusionWithInputs(
+      {out_shape[0], at_index_tv, at_value_tv});
+
+  testValidate(
+      &fusion,
+      outputs,
+      {out_shape[0], at_index_tv, at_value_tv},
+      __LINE__,
+      __FILE__);
+}
+
 TEST_F(IndexPut, IndexShuffle) {
-=======
-TEST_F(IndexPut, 1D) {
->>>>>>> c465956e
-  auto fusion_ptr = std::make_unique<Fusion>();
-  Fusion& fusion = *fusion_ptr.get();
-  FusionGuard fg(&fusion);
-
-<<<<<<< HEAD
+  auto fusion_ptr = std::make_unique<Fusion>();
+  Fusion& fusion = *fusion_ptr.get();
+  FusionGuard fg(&fusion);
+
   int64_t seq = 1024;
   int64_t hidden = 1024;
 
@@ -154,86 +234,6 @@
 
   // TODO: remove this after codegen for indexShuffle is added
   EXPECT_TRUE(ref.allclose(outputs[0].as<at::Tensor>()));
-=======
-  auto buffer_size_val = IrBuilder::create<Val>(DataType::Index);
-  fusion.addInput(buffer_size_val);
-
-  auto index_tv = makeSymbolicTensor(1, DataType::Int);
-  fusion.addInput(index_tv);
-
-  auto value_tv = makeSymbolicTensor(1, DataType::Int);
-  fusion.addInput(value_tv);
-
-  auto acc_tv = zeros({buffer_size_val}, DataType::Int);
-
-  auto tv3 = indexPutAccumulate(acc_tv, index_tv, value_tv);
-  fusion.addOutput(tv3);
-
-  const std::vector<int64_t> out_shape{32};
-  const int64_t index_size = 8;
-  const std::vector<int64_t> value_shape{index_size};
-
-  auto options = at::TensorOptions().dtype(at::kLong).device(at::kCUDA, 0);
-
-  auto at_value_tv = at::ones(value_shape, options);
-  auto at_index_tv = at::randint(0, out_shape[0], {index_size}, options);
-
-  FusionExecutorCache executor_cache(std::move(fusion_ptr));
-  auto outputs = executor_cache.runFusionWithInputs(
-      {out_shape[0], at_index_tv, at_value_tv});
-
-  testValidate(
-      &fusion,
-      outputs,
-      {out_shape[0], at_index_tv, at_value_tv},
-      __LINE__,
-      __FILE__);
-}
-
-TEST_F(IndexPut, 3D) {
-  auto fusion_ptr = std::make_unique<Fusion>();
-  Fusion& fusion = *fusion_ptr.get();
-  FusionGuard fg(&fusion);
-
-  auto buffer_size_val = IrBuilder::create<Val>(DataType::Index);
-  fusion.addInput(buffer_size_val);
-
-  auto index_tv = makeSymbolicTensor(1, DataType::Int);
-  fusion.addInput(index_tv);
-
-  auto value_tv = makeSymbolicTensor(3, DataType::Int);
-  fusion.addInput(value_tv);
-
-  auto acc_tv = zeros(
-      {buffer_size_val,
-       value_tv->axis(1)->extent(),
-       value_tv->axis(2)->extent()},
-      DataType::Int);
-
-  auto tv3 = indexPutAccumulate(acc_tv, index_tv, value_tv);
-  fusion.addOutput(tv3);
-
-  const std::vector<int64_t> out_shape{32, 4, 8};
-  const int64_t index_size = 8;
-  const std::vector<int64_t> value_shape{
-      index_size, out_shape[1], out_shape[2]};
-
-  auto options = at::TensorOptions().dtype(at::kLong).device(at::kCUDA, 0);
-
-  auto at_value_tv = at::ones(value_shape, options);
-  auto at_index_tv = at::randint(0, out_shape[0], {index_size}, options);
-
-  FusionExecutorCache executor_cache(std::move(fusion_ptr));
-  auto outputs = executor_cache.runFusionWithInputs(
-      {out_shape[0], at_index_tv, at_value_tv});
-
-  testValidate(
-      &fusion,
-      outputs,
-      {out_shape[0], at_index_tv, at_value_tv},
-      __LINE__,
-      __FILE__);
->>>>>>> c465956e
 }
 
 } // namespace nvfuser