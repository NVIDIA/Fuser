--- conflicted
+++ resolved
@@ -117,16 +117,9 @@
   auto logical_domain = tv->getLogicalDomain();
   auto num_merged_dim = to_merge.size();
   auto inputs = IterVisitor::getInputsTo({tv->axis(2)});
-<<<<<<< HEAD
-  for (auto index : c10::irange(num_merged_dim)) {
-    EXPECT_TRUE(
-        logical_domain[to_merge[num_merged_dim - 1 - index]]->sameAs(
-            inputs[index]));
-=======
   for (auto index : arange(num_merged_dim)) {
     EXPECT_TRUE(logical_domain[to_merge[num_merged_dim - 1 - index]]->sameAs(
         inputs[index]));
->>>>>>> 485c0231
   }
 }
 
