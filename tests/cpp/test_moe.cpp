// clang-format off
/*
 * SPDX-FileCopyrightText: Copyright (c) 2025-present NVIDIA CORPORATION & AFFILIATES.
 * All rights reserved.
 * SPDX-License-Identifier: BSD-3-Clause
 */
// clang-format on
#include <csrc/exceptions.h>
#include <device_lower/lower2device.h>
#include <expr_evaluator.h>
#include <fusion.h>
#include <ir/all_nodes.h>
#include <ir/utils.h>
#include <ops/all_ops.h>
#include <runtime/executor.h>
#include <runtime/executor_utils.h>
#include <scheduler/tools/scatter_utils.h>
#include <tests/cpp/utils.h>
#include <tests/cpp/validator.h>

#include <gtest/gtest.h>

namespace nvfuser {

using MoEConfig = std::tuple<
    int64_t, // num_experts
    int64_t, // num_tokens
    int64_t, // topk
    int64_t, // rounding_factor
    bool // manual_scheduling
    >;

std::ostream& operator<<(std::ostream& os, const MoEConfig& config) {
  os << std::get<0>(config) << "_" << std::get<1>(config) << "_"
     << std::get<2>(config) << "_" << std::get<3>(config) << "_"
     << (std::get<4>(config) ? "manual" : "auto");
  return os;
}

// Reproducing the CUDA kernels used in SGLang MoE gate
// logic.
// https://github.com/sgl-project/sglang/blob/main/sgl-kernel/csrc/moe/prepare_moe_input.cu
class SgLangMoETest : public NVFuserFixtureParamTest<MoEConfig> {
 protected:
  void SetUp() override {
    NVFuserTest::SetUp();
    EnableOptionsGuard::getCurOptions().set(EnableOption::IdModel, {"all"});

    std::tie(
        num_experts, num_tokens, topk, rounding_factor, manual_scheduling) =
        GetParam();
  }

 protected:
  int64_t num_experts = 16;
  int64_t num_tokens = 32;
  int64_t topk = 4;
  int64_t rounding_factor = 128;
  bool manual_scheduling = false;
};

TEST_P(SgLangMoETest, ComputeProblemSizes) {
<<<<<<< HEAD
  bool no_accumulation = num_tokens * topk == 1;
  if (manual_scheduling && !no_accumulation) {
    GTEST_SKIP() << "No manual scheduling implemented except when "
                    "indexPutAccumulate is converted to scatter";
=======
  if (manual_scheduling) {
    GTEST_SKIP() << "No manual scheduling implemented";
>>>>>>> f41524bb
  }

  auto fusion_ptr = std::make_unique<Fusion>();
  Fusion& fusion = *fusion_ptr.get();
  FusionGuard fg(&fusion);

  // topk_ids
  auto tv0 = makeContigConcreteTensor({num_tokens, topk}, DataType::Int);
  fusion.addInput(tv0);

  auto tv1 = flatten(tv0);

  // tokens_per_expert
  auto tv2 = zeros({IrBuilder::create<Val>(num_experts)}, DataType::Int);

  auto tv3 = ones({IrBuilder::create<Val>(num_tokens * topk)}, DataType::Int);

  auto tv4 = indexPutAccumulate(tv2, tv1, tv3);

  fusion.addOutput(tv4);

  if (no_accumulation) {
    ASSERT_TRUE(tv4->definition()->isA<ScatterOp>());
  }

  auto options = at::TensorOptions().dtype(at::kLong).device(at::kCUDA, 0);
  auto t0 = at::randint(0, num_experts, {num_tokens, topk}, options);

<<<<<<< HEAD
  KernelArgumentHolder outputs;

  if (manual_scheduling) {
    auto tv4_cache = tv4->cacheBefore();
    scheduler_tools::scheduleScatterLoopDomainAsIndexDomain(
        tv4_cache->definition()->as<ScatterOp>());

    // Scheduling all tensors as 1D tensors
    for (auto tv : fusion.allTvs()) {
      tv->flatten();
      tv->axis(0)->parallelize(ParallelType::TIDx);
    }

    tv2->setMemoryType(MemoryType::Shared);
    tv2->setAllocationDomain(tv2->getLogicalDomain(), true);
    tv4_cache->setMemoryType(MemoryType::Shared);
    tv4_cache->setAllocationDomain(tv4_cache->getLogicalDomain(), true);

    KernelExecutor ke;
    ke.compile(&fusion, {t0});
    outputs = ke.run({t0});
    testValidate(&fusion, outputs, {t0}, __LINE__, __FILE__);
  } else {
    FusionExecutorCache executor_cache(std::move(fusion_ptr));
    outputs = executor_cache.runFusionWithInputs({t0});
    testValidate(executor_cache.fusion(), outputs, {t0}, __LINE__, __FILE__);
  }
=======
  FusionExecutorCache executor_cache(std::move(fusion_ptr));
  auto outputs = executor_cache.runFusionWithInputs({t0});
  testValidate(executor_cache.fusion(), outputs, {t0}, __LINE__, __FILE__);
>>>>>>> f41524bb
}

TEST_P(SgLangMoETest, ComputeExpertOffsets) {
  if (manual_scheduling) {
    GTEST_SKIP() << "No manual scheduling implemented";
  }

  auto fusion_ptr = std::make_unique<Fusion>();
  Fusion& fusion = *fusion_ptr.get();
  FusionGuard fg(&fusion);

  // tokens_per_expert
  auto tv0 = makeContigConcreteTensor({num_experts}, DataType::Int);
  fusion.addInput(tv0);

  // Inclusive scan
  auto tv1 = cumsum(tv0, 0);
  // Exclusive scan + total count
  auto tv2 =
      pad(tv1, {fusion.oneVal(DataType::Int), fusion.zeroVal(DataType::Int)});

  fusion.addOutput(tv2);

  auto options = at::TensorOptions().dtype(at::kLong).device(at::kCUDA, 0);
  auto t0 = at::randint(0, num_tokens * topk, {num_experts}, options);

  if (manual_scheduling) {
    tv0->cacheAfter();
    // Stage tv1 to shared memory as tv1 and tv2 loop domains are not
    // mapped
    auto tv1_cache = tv1->cacheAfter();

    for (auto tv : fusion.allTvs()) {
      tv->axis(0)->parallelize(ParallelType::TIDx);
    }

    tv1_cache->setMemoryType(MemoryType::Shared);

    KernelExecutor ke;
    ke.compile(&fusion, {t0});
    auto outputs = ke.run({t0});
    testValidate(&fusion, outputs, {t0}, __LINE__, __FILE__);
  } else {
    FusionExecutorCache executor_cache(std::move(fusion_ptr));
    auto outputs = executor_cache.runFusionWithInputs({t0});
    testValidate(executor_cache.fusion(), outputs, {t0}, __LINE__, __FILE__);
  }
}

TEST_P(SgLangMoETest, ComputeExpertBlockScaleOffsets) {
  if (manual_scheduling) {
    GTEST_SKIP() << "No manual scheduling implemented";
  }

  auto fusion_ptr = std::make_unique<Fusion>();
  Fusion& fusion = *fusion_ptr.get();
  FusionGuard fg(&fusion);

  // tokens_per_expert
  auto tv0 = makeContigConcreteTensor({num_experts}, DataType::Int);
  fusion.addInput(tv0);

  // The first part is the same as ComputeExpertOffsets
  auto tv1 = cumsum(tv0, 0);
  auto tv2 =
      pad(tv1, {fusion.oneVal(DataType::Int), fusion.zeroVal(DataType::Int)});

  // Does the same cumsum with rounded token counts
  auto tv3 =
      ceilDiv(tv0, IrBuilder::create<Val>(rounding_factor, DataType::Int));
  auto tv4 = mul(tv3, IrBuilder::create<Val>(rounding_factor, DataType::Int));
  auto tv5 = cumsum(tv4, 0);
  auto tv6 =
      pad(tv5, {fusion.oneVal(DataType::Int), fusion.zeroVal(DataType::Int)});

  fusion.addOutput(tv2);
  fusion.addOutput(tv6);

  auto options = at::TensorOptions().dtype(at::kLong).device(at::kCUDA, 0);
  auto t0 = at::randint(0, num_tokens * topk, {num_experts}, options);

  // Manually computing the results as ceilDiv doesn't seem to work
  // with ExprEvaluator. This is the error message:
  //
  // C++ exception with description "std::get: wrong index for variant" thrown
  // in the test body.
  auto t2 = at::pad(at::cumsum(t0, 0), {1, 0});
  auto t0_rounded =
      at::floor((t0 + rounding_factor - 1) / rounding_factor) * rounding_factor;
  auto t6 = at::pad(at::cumsum(t0_rounded, 0), {1, 0});

  if (manual_scheduling) {
    tv0->cacheAfter();
    auto tv1_cache = tv1->cacheAfter();
    auto tv5_cache = tv5->cacheAfter();

    for (auto tv : fusion.allTvs()) {
      tv->axis(0)->parallelize(ParallelType::TIDx);
    }

    tv1_cache->setMemoryType(MemoryType::Shared);
    tv5_cache->setMemoryType(MemoryType::Shared);

    KernelExecutor ke;
    ke.compile(&fusion, {t0});
    auto outputs = ke.run({t0});
    testValidate(&fusion, outputs, {t0}, {t2, t6}, __LINE__, __FILE__);
  } else {
    FusionExecutorCache executor_cache(std::move(fusion_ptr));
    auto outputs = executor_cache.runFusionWithInputs({t0});
    testValidate(
        executor_cache.fusion(), outputs, {t0}, {t2, t6}, __LINE__, __FILE__);
  }
}

TEST_P(SgLangMoETest, ComputeArgSort) {
  auto fusion_ptr = std::make_unique<Fusion>();
  Fusion& fusion = *fusion_ptr.get();
  FusionGuard fg(&fusion);

  // topk_ids
  auto tv0 = makeContigConcreteTensor({num_tokens, topk}, DataType::Int);
  fusion.addInput(tv0);

  auto tv1 = flatten(tv0);
  // argsort indices
  auto tv2 = argsort(tv1, 0, /*descending=*/true, /*stable=*/true);
  // input_permutation
  auto tv3 = div(tv2, IrBuilder::create<Val>(topk, DataType::Int));

  // This doesn't need to be initialized
  // output_permutation
  auto tv4 = zeros({IrBuilder::create<Val>(num_tokens * topk)}, DataType::Int);
  // topk_ids_offset
  auto tv5 = arange(
      fusion.zeroVal(DataType::Int),
      IrBuilder::create<Val>(num_tokens * topk, DataType::Int),
      DataType::Int);
  auto tv6 = scatter(tv4, 0, tv2, tv5);

  fusion.addOutput(tv3);
  fusion.addOutput(tv6);

  auto options = at::TensorOptions().dtype(at::kLong).device(at::kCUDA, 0);
  auto t0 = at::randint(0, num_tokens * topk, {num_tokens, topk}, options);

  KernelArgumentHolder outputs;

  if (manual_scheduling) {
    auto tv6_cache = tv6->cacheBefore();

<<<<<<< HEAD
    scheduler_tools::scheduleScatterLoopDomainAsIndexDomain(
        tv6_cache->definition()->as<ScatterOp>());

=======
>>>>>>> f41524bb
    // Scheduling all tensors as 1D tensors
    for (auto tv : fusion.allTvs()) {
      tv->flatten();
      tv->axis(0)->parallelize(ParallelType::TIDx);
    }

    tv4->setMemoryType(MemoryType::Shared);
    tv4->setAllocationDomain(tv4->getLogicalDomain(), true);
    tv6_cache->setMemoryType(MemoryType::Shared);
    tv6_cache->setAllocationDomain(tv6_cache->getLogicalDomain(), true);

    KernelExecutor ke;
    ke.compile(&fusion, {t0});
    outputs = ke.run({t0});
  } else {
    FusionExecutorCache executor_cache(std::move(fusion_ptr));
    outputs = executor_cache.runFusionWithInputs({t0});
  }

  auto t2 = at::argsort(t0.flatten(), true, 0, true);
  auto t3 = at::floor(t2 / topk);
  auto t4 = at::zeros({num_tokens * topk}, options);
  auto t5 = at::arange(0, num_tokens * topk, options);
  t4.scatter_(0, t2, t5);

  EXPECT_TRUE(outputs[0].as<at::Tensor>().equal(t3));
  EXPECT_TRUE(outputs[1].as<at::Tensor>().equal(t4));
}

INSTANTIATE_TEST_SUITE_P(
    ,
    SgLangMoETest,
    testing::Combine(
        testing::Values(16), // M
        testing::Values(32, 1), // N
        testing::Values(4, 1), // topk
<<<<<<< HEAD
        testing::Values(128), // rounding factor,
=======
        testing::Values(128), // rounding factor
>>>>>>> f41524bb
        testing::Bool()), // manual_scheduling
    [](const testing::TestParamInfo<MoEConfig>& info) {
      const auto& moe_config = info.param;
      std::ostringstream os;
      os << moe_config;
      return os.str();
    });

} // namespace nvfuser<|MERGE_RESOLUTION|>--- conflicted
+++ resolved
@@ -60,15 +60,8 @@
 };
 
 TEST_P(SgLangMoETest, ComputeProblemSizes) {
-<<<<<<< HEAD
-  bool no_accumulation = num_tokens * topk == 1;
-  if (manual_scheduling && !no_accumulation) {
-    GTEST_SKIP() << "No manual scheduling implemented except when "
-                    "indexPutAccumulate is converted to scatter";
-=======
   if (manual_scheduling) {
     GTEST_SKIP() << "No manual scheduling implemented";
->>>>>>> f41524bb
   }
 
   auto fusion_ptr = std::make_unique<Fusion>();
@@ -97,8 +90,6 @@
   auto options = at::TensorOptions().dtype(at::kLong).device(at::kCUDA, 0);
   auto t0 = at::randint(0, num_experts, {num_tokens, topk}, options);
 
-<<<<<<< HEAD
-  KernelArgumentHolder outputs;
 
   if (manual_scheduling) {
     auto tv4_cache = tv4->cacheBefore();
@@ -118,18 +109,13 @@
 
     KernelExecutor ke;
     ke.compile(&fusion, {t0});
-    outputs = ke.run({t0});
+    auto outputs = ke.run({t0});
     testValidate(&fusion, outputs, {t0}, __LINE__, __FILE__);
   } else {
     FusionExecutorCache executor_cache(std::move(fusion_ptr));
-    outputs = executor_cache.runFusionWithInputs({t0});
+    auto outputs = executor_cache.runFusionWithInputs({t0});
     testValidate(executor_cache.fusion(), outputs, {t0}, __LINE__, __FILE__);
   }
-=======
-  FusionExecutorCache executor_cache(std::move(fusion_ptr));
-  auto outputs = executor_cache.runFusionWithInputs({t0});
-  testValidate(executor_cache.fusion(), outputs, {t0}, __LINE__, __FILE__);
->>>>>>> f41524bb
 }
 
 TEST_P(SgLangMoETest, ComputeExpertOffsets) {
@@ -281,12 +267,6 @@
   if (manual_scheduling) {
     auto tv6_cache = tv6->cacheBefore();
 
-<<<<<<< HEAD
-    scheduler_tools::scheduleScatterLoopDomainAsIndexDomain(
-        tv6_cache->definition()->as<ScatterOp>());
-
-=======
->>>>>>> f41524bb
     // Scheduling all tensors as 1D tensors
     for (auto tv : fusion.allTvs()) {
       tv->flatten();
@@ -323,11 +303,7 @@
         testing::Values(16), // M
         testing::Values(32, 1), // N
         testing::Values(4, 1), // topk
-<<<<<<< HEAD
-        testing::Values(128), // rounding factor,
-=======
         testing::Values(128), // rounding factor
->>>>>>> f41524bb
         testing::Bool()), // manual_scheduling
     [](const testing::TestParamInfo<MoEConfig>& info) {
       const auto& moe_config = info.param;
