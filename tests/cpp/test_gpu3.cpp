// clang-format off
/*
 * SPDX-FileCopyrightText: Copyright (c) 2023-present NVIDIA CORPORATION & AFFILIATES.
 * All rights reserved.
 * SPDX-License-Identifier: BSD-3-Clause
 */
// clang-format on
#include <csrc/exceptions.h>
#include <gmock/gmock-matchers.h>
#include <gtest/gtest.h>

#include <codegen.h>
#include <debug.h>
#include <device_lower/lower2device.h>
#include <device_lower/pass/magic_zero.h>
#include <device_lower/pass/replace_size.h>
#include <disjoint_set.h>
#include <expr_evaluator.h>
#include <fusion.h>
#include <fusion_segmenter.h>
#include <grouped_reduction.h>
#include <id_model/id_model.h>
#include <ir/all_nodes.h>
#include <ir/builder.h>
#include <ir/graphviz.h>
#include <ir/iostream.h>
#include <ir/utils.h>
#include <iter_visitor.h>
#include <kernel_ir.h>
#include <kernel_ir_dispatch.h>
#include <logical_domain_map.h>
#include <ops/all_ops.h>
#include <runtime/executor.h>
#include <runtime/executor_params.h>
#include <runtime/fusion_executor_cache.h>
#include <scheduler/all_schedulers.h>
#include <scheduler/reduction_utils.h>
#include <scheduler/tools/abstract_tensor.h>
#include <scheduler/tools/inlining.h>
#include <scheduler/utils.h>
#include <tests/cpp/utils.h>
#include <tests/cpp/validator.h>
#include <transform_replay.h>
#include <transform_rfactor.h>

#include <torch/csrc/jit/api/function_impl.h>
#include <torch/csrc/jit/codegen/cuda/interface.h>
#include <torch/torch.h>

#include <ATen/cuda/CUDAContext.h>
#include <ATen/cuda/Exceptions.h>
#include <c10/cuda/CUDAStream.h>

#include <algorithm>
#include <cmath>
#include <sstream>
#include "parallel_dimension_map.h"

namespace nvfuser {

using namespace at::indexing;

TEST_F(NVFuserTest, FusionNonDivisibleSplit1_CUDA) {
  Fusion fusion;
  FusionGuard fg(&fusion);

  auto tv0 = makeSymbolicTensor(1);
  fusion.addInput(tv0);

  auto tv1 = sum(tv0, {0});
  fusion.addOutput(tv1);

  // [I]
  tv1->split(0, 5);
  // [ceilDiv(I, 5), 5]

  // This second split is non-divisible. The split domain must be predicated.
  tv1->split(1, 3);
  // [ceilDiv(I, 5), 2, 3]

  auto tv2 = sum(tv0, {0});
  fusion.addOutput(tv2);

  // tv2 shouldn't need to have another predicate
  tv2->split(0, 4);
  tv2->split(1, 2);

  GpuLower gpulw(&fusion);
  gpulw.run();
  NVF_CHECK(
      gpulw.nonDivisibleSplitInfo().splitsToValidate().empty(),
      "There must be no split to validate");
  NVF_CHECK(
      gpulw.nonDivisibleSplitInfo().splitsToPredicate().size() == 1,
      "Only tv1 should have a non-divisible predicate.");
  for (auto tv : {loweredTv(tv1, gpulw)}) {
    auto it = gpulw.nonDivisibleSplitInfo().splitsToPredicate().find(tv);
    NVF_CHECK(
        it != gpulw.nonDivisibleSplitInfo().splitsToPredicate().end(),
        "No info found for ",
        tv);
    const auto& splits_to_predicate = it->second;
    NVF_CHECK(
        splits_to_predicate.size() == 1,
        "There must be one split to predicate");
  }

  auto options = at::TensorOptions().dtype(at::kFloat).device(at::kCUDA, 0);
  at::Tensor t0 = at::randn({24}, options);

  KernelExecutor ke;
  ke.compile(&fusion, {t0});
  auto cg_outputs = ke.run({t0});

  auto ref = t0.sum();

  testValidate(&fusion, cg_outputs, {t0}, {ref, ref}, __LINE__, __FILE__);
}

// Repro of issue #1074
TEST_F(NVFuserTest, FusionNonDivisibleSplit2_CUDA) {
  Fusion fusion;
  FusionGuard fg(&fusion);

  auto tv0 = makeSymbolicTensor(2);
  fusion.addInput(tv0);
  auto tv1 = add(tv0, IrBuilder::create<Val>(1.0));
  auto tv2 = add(tv1, IrBuilder::create<Val>(1.0));
  fusion.addOutput(tv2);

  tv2->split(0, 2);
  tv2->split(-1, 4);
  tv2->reorder({{1, 2}, {2, 1}});
  tv0->computeAt(tv2, 2);

  tv2->split(-1, 3);

  // To make the sanitizer catch the invalid accesses. Not necessary
  // to expose the bug.
  tv1->setMemoryType(MemoryType::Shared);

  GpuLower gpulw(&fusion);
  gpulw.run();
  NVF_CHECK(
      gpulw.nonDivisibleSplitInfo().splitsToValidate().empty(),
      "There must be no split to validate");
  NVF_CHECK(
      gpulw.nonDivisibleSplitInfo().splitsToPredicate().size() == 1,
      "Only tv2 should have a non-divisible predicate.");
  for (auto tv : {loweredTv(tv2, gpulw)}) {
    auto it = gpulw.nonDivisibleSplitInfo().splitsToPredicate().find(tv);
    NVF_CHECK(
        it != gpulw.nonDivisibleSplitInfo().splitsToPredicate().end(),
        "No info found for ",
        tv);
    const auto& splits_to_predicate = it->second;
    NVF_CHECK(
        splits_to_predicate.size() == 1,
        "There must be one split to predicate");
  }

  auto options = at::TensorOptions().dtype(at::kFloat).device(at::kCUDA, 0);
  at::Tensor t0 = at::randn({13, 17}, options);

  KernelExecutor ke;
  ke.compile(&fusion, {t0});
  auto cg_outputs = ke.run({t0});

  testValidate(&fusion, cg_outputs, {t0}, __LINE__, __FILE__);
}

// Similar to FusionNonDivisibleSplit1 but with unswitch
TEST_F(NVFuserTest, FusionNonDivisibleSplit3_CUDA) {
  Fusion fusion;
  FusionGuard fg(&fusion);

  auto tv0 = makeSymbolicTensor(1);
  fusion.addInput(tv0);

  auto tv1 = add(tv0, IrBuilder::create<Val>(1.0));
  auto tv2 = sum(tv1, {0});
  fusion.addOutput(tv2);

  tv2->split(0, 5);
  tv2->split(1, 3);

  tv0->computeAt(tv2, -1);

  tv2->axis(0)->parallelize(ParallelType::Unswitch);

  GpuLower gpulw(&fusion);
  gpulw.run();
  NVF_CHECK(
      gpulw.nonDivisibleSplitInfo().splitsToValidate().empty(),
      "There must be no split to validate");
  NVF_CHECK(
      gpulw.nonDivisibleSplitInfo().splitsToPredicate().size() == 2,
      "Both tv1 and tv2 should have a non-divisible predicate.");
  for (auto tv : {loweredTv(tv1, gpulw), loweredTv(tv2, gpulw)}) {
    auto it = gpulw.nonDivisibleSplitInfo().splitsToPredicate().find(tv);
    NVF_CHECK(
        it != gpulw.nonDivisibleSplitInfo().splitsToPredicate().end(),
        "No info found for ",
        tv);
    const auto& splits_to_predicate = it->second;
    NVF_CHECK(
        splits_to_predicate.size() == 1,
        "There must be one split to predicate");
  }

  auto options = at::TensorOptions().dtype(at::kFloat).device(at::kCUDA, 0);
  at::Tensor t0 = at::randn({24}, options);

  KernelExecutor ke;
  ke.compile(&fusion, {t0});
  auto cg_outputs = ke.run({t0});

  auto ref = (t0 + 1).sum();

  testValidate(&fusion, cg_outputs, {t0}, {ref}, __LINE__, __FILE__);
}

// Non-divisible split through merge
TEST_F(NVFuserTest, FusionNonDivisibleSplit4_CUDA) {
  Fusion fusion;
  FusionGuard fg(&fusion);

  auto tv0 = makeSymbolicTensor(2);
  fusion.addInput(tv0);

  auto tv1 = add(tv0, IrBuilder::create<Val>(1.0));
  auto tv2 = sum(tv1, {0, 1});
  fusion.addOutput(tv2);

  tv2->split(0, 5);
  tv2->merge(1, 2);
  tv2->split(1, 3);

  tv0->computeAt(tv2, -1);

  GpuLower gpulw(&fusion);
  gpulw.run();
  NVF_CHECK(
      gpulw.nonDivisibleSplitInfo().splitsToValidate().empty(),
      "There must be no split to validate");
  NVF_CHECK(
      gpulw.nonDivisibleSplitInfo().splitsToPredicate().size() == 2,
      "Both tv1 and tv2 should have a non-divisible predicate.");
  for (auto tv : {loweredTv(tv1, gpulw), loweredTv(tv2, gpulw)}) {
    auto it = gpulw.nonDivisibleSplitInfo().splitsToPredicate().find(tv);
    NVF_CHECK(
        it != gpulw.nonDivisibleSplitInfo().splitsToPredicate().end(),
        "No info found for ",
        tv);
    const auto& splits_to_predicate = it->second;
    NVF_CHECK(
        splits_to_predicate.size() == 1,
        "There must be one split to predicate");
  }

  auto options = at::TensorOptions().dtype(at::kFloat).device(at::kCUDA, 0);
  at::Tensor t0 = at::randn({24, 2}, options);

  KernelExecutor ke;
  ke.compile(&fusion, {t0});
  auto cg_outputs = ke.run({t0});

  auto ref = (t0 + 1).sum();

  testValidate(&fusion, cg_outputs, {t0}, {ref}, __LINE__, __FILE__);
}

// Nested splits
TEST_F(NVFuserTest, FusionNonDivisibleSplit5_CUDA) {
  Fusion fusion;
  FusionGuard fg(&fusion);

  auto tv0 = makeSymbolicTensor(1);
  fusion.addInput(tv0);

  auto tv1 = add(tv0, IrBuilder::create<Val>(1.0));
  auto tv2 = sum(tv1, {0});
  fusion.addOutput(tv2);

  // [I]
  tv2->split(0, 8);
  // [I/8, 8]
  tv2->split(1, 2);
  // [I/8, 4, 2]
  tv2->split(1, 3); // non-divisible split of outer output
  // [I/8, 2, 3, 2]

  tv0->computeAt(tv2, -1);

  GpuLower gpulw(&fusion);
  gpulw.run();
  NVF_CHECK(
      gpulw.nonDivisibleSplitInfo().splitsToValidate().empty(),
      "There must be no split to validate");
  NVF_CHECK(
      gpulw.nonDivisibleSplitInfo().splitsToPredicate().size() == 2,
      "Both tv1 and tv2 should have a non-divisible predicate.");
  for (auto tv : {loweredTv(tv1, gpulw), loweredTv(tv2, gpulw)}) {
    auto it = gpulw.nonDivisibleSplitInfo().splitsToPredicate().find(tv);
    NVF_CHECK(
        it != gpulw.nonDivisibleSplitInfo().splitsToPredicate().end(),
        "No info found for ",
        tv);
    const auto& splits_to_predicate = it->second;
    NVF_CHECK(
        splits_to_predicate.size() == 1,
        "There must be one split to predicate");
  }

  auto options = at::TensorOptions().dtype(at::kFloat).device(at::kCUDA, 0);
  at::Tensor t0 = at::randn({24}, options);

  KernelExecutor ke;
  ke.compile(&fusion, {t0});
  auto cg_outputs = ke.run({t0});

  auto ref = (t0 + 1).sum();

  testValidate(&fusion, cg_outputs, {t0}, {ref}, __LINE__, __FILE__);
}

// Vectorized non-divisible split. Must be validated at run time
TEST_F(NVFuserTest, FusionNonDivisibleSplitVectorize1_CUDA) {
  Fusion fusion;
  FusionGuard fg(&fusion);

  auto tv0 = makeContigTensor(1);
  fusion.addInput(tv0);

  auto tv1 = set(tv0);
  fusion.addOutput(tv1);

  tv1->split(0, 8, false);
  tv1->split(1, 4);

  tv1->axis(-1)->parallelize(ParallelType::Vectorize);

  GpuLower gpulw(&fusion);
  gpulw.run();
  NVF_CHECK(
      gpulw.nonDivisibleSplitInfo().splitsToValidate().size() == 1,
      "There should be one split to validate");
  for (const auto& kv : gpulw.nonDivisibleSplitInfo().splitsToPredicate()) {
    const auto& splits_to_predicate = kv.second;
    NVF_CHECK(
        splits_to_predicate.empty(),
        "There must be no split to predicate, but tensor t",
        kv.first->name(),
        " has:",
        splits_to_predicate);
  }

  auto options = at::TensorOptions().dtype(at::kFloat).device(at::kCUDA, 0);
  auto t0 = at::randn({32}, options);

  KernelExecutor ke;
  ke.compile(&fusion, {t0});
  auto cg_outputs = ke.run({t0});

  testValidate(&fusion, cg_outputs, {t0}, __LINE__, __FILE__);

  auto t0_non_divisible = at::randn({8}, options);
  // Since ceilDiv(8, 8) is not divisible by 4, the vectorization is
  // illegal. The run-time validation of vectorization should throw an error.
  // NOLINTNEXTLINE(cppcoreguidelines-avoid-goto,hicpp-avoid-goto)
  ASSERT_ANY_THROW(ke.run({t0_non_divisible}));
}

// If a split is validated at run time, it's not necessary to predicate.
TEST_F(NVFuserTest, FusionNonDivisibleSplitVectorize2_CUDA) {
  Fusion fusion;
  FusionGuard fg(&fusion);

  auto tv0 = makeContigTensor(1);
  fusion.addInput(tv0);

  auto tv1 = set(tv0);
  auto tv2 = add(tv1, IrBuilder::create<Val>(1.0));
  auto tv3 = sum(tv2, {0});
  fusion.addOutput(tv3);

  tv3->split(0, 8, false);
  tv3->split(1, 4);
  TransformPropagatorWithCheck propagator(tv3);
  MaxLogicalDomainInfoSpanningTree(tv3).traverse(&propagator);

  tv3->axis(1)->parallelize(ParallelType::TIDx);
  scheduler_utils::parallelizeAllLike(tv3, {tv1, tv2});

  tv1->axis(2)->parallelize(ParallelType::Vectorize);

  GpuLower gpulw(&fusion);
  gpulw.run();
  NVF_CHECK(
      gpulw.nonDivisibleSplitInfo().splitsToValidate().size() == 1,
      "There should be one split to validate");
  for (const auto& kv : gpulw.nonDivisibleSplitInfo().splitsToPredicate()) {
    const auto& splits_to_predicate = kv.second;
    NVF_CHECK(
        splits_to_predicate.empty(),
        "There must be no split to predicate, but tensor t",
        kv.first->name(),
        " has:",
        splits_to_predicate);
  }

  auto options = at::TensorOptions().dtype(at::kFloat).device(at::kCUDA, 0);

  auto t0 = at::randn({1024}, options);

  KernelExecutor ke;
  ke.compile(&fusion, {t0});
  auto cg_outputs = ke.run({t0});

  auto ref = (t0 + 1).sum();

  testValidate(&fusion, cg_outputs, {t0}, {ref}, __LINE__, __FILE__);
}

TEST_F(NVFuserTest, FusionIssue1305Repro_CUDA) {
  std::unique_ptr<Fusion> fusion_ptr = std::make_unique<Fusion>();
  Fusion& fusion = *fusion_ptr.get();
  FusionGuard fg(&fusion);

  auto t0 = makeContigTensor(1);
  auto t1 = makeContigTensor(2);

  fusion.addInput(t0);
  fusion.addInput(t1);

  auto t2 = broadcast(t0, {true, false});
  auto t3 = add(t1, t2);
  auto t4 = add(t3, t2);
  auto t5 = sum(t4, {1});
  auto t6 = broadcast(t5, {false, true});
  auto t7 = add(t3, t6);

  fusion.addOutput(t7);

  t3->computeAt(t7, -1, ComputeAtMode::MostInlined);

  NVF_ERROR(t3->getComputeAtPosition() == 1);
}

TEST_F(NVFuserTest, FusionIntermediateTensorVectorize_CUDA) {
  GTEST_SKIP();
  std::vector<MemoryType> mem_types = {MemoryType::Shared, MemoryType::Local};

  for (auto mem_type : mem_types) {
    Fusion fusion;
    FusionGuard fg(&fusion);

    auto tv0 = makeContigTensor(1);
    fusion.addInput(tv0);

    auto tv1 = set(tv0);
    auto tv2 = set(tv1);
    auto tv3 = set(tv2);
    fusion.addOutput(tv3);

    tv1->setMemoryType(mem_type);

    tv3->split(-1, 4);
    TransformPropagatorWithCheck propagator(tv3);
    MaxLogicalDomainInfoSpanningTree(tv3).traverse(&propagator);

    tv1->computeAt(tv3, -2);

    tv2->axis(-1)->parallelize(ParallelType::Vectorize);

    auto options = at::TensorOptions().dtype(at::kFloat).device(at::kCUDA, 0);
    auto t0 = at::randn({15}, options);
    KernelExecutor ke;
    ke.compile(&fusion);

    // This should throw an exception as the extent of t0 is not
    // divisible by the vector width
    // NOLINTNEXTLINE(cppcoreguidelines-avoid-goto,hicpp-avoid-goto)
    ASSERT_ANY_THROW(ke.run({t0}));

    auto t1 = at::randn({16}, options);
    auto cg_outputs = ke.run({t1});

    testValidate(&fusion, cg_outputs, {t1}, __LINE__, __FILE__);
  }
}

TEST_F(NVFuserTest, FusionBroadcastConcretization1_CUDA) {
  Fusion fusion;
  FusionGuard fg(&fusion);

  auto tv0 = makeConcreteTensor({10, 1});
  fusion.addInput(tv0);
  auto tv1 = makeConcreteTensor({10, 20});
  fusion.addInput(tv1);
  auto tv2 = makeConcreteTensor({10, 10});
  fusion.addInput(tv2);

  // Not concretized
  auto tv3 = sum(tv2, {1});
  auto tv4 = broadcast(tv3, {false, true});
  auto tv5 = add(tv0, tv4);
  fusion.addOutput(tv5);

  // Concretized
  auto tv6 = sum(tv2, {1});
  auto tv7 = broadcast(tv6, {false, true});
  auto tv8 = add(tv1, tv7);
  fusion.addOutput(tv8);

  for (auto tv : {tv3, tv4, tv5, tv6, tv7, tv8}) {
    tv->axis(1)->parallelize(ParallelType::TIDx);
  }

  GpuLower gpulw(&fusion);
  gpulw.run();
  NVF_CHECK(!gpulw.concretizedBroadcastDomains()->isConcretized(
      loweredTv(tv4, gpulw)->axis(1)));
  NVF_CHECK(gpulw.concretizedBroadcastDomains()->isConcretized(
      loweredTv(tv7, gpulw)->axis(1)));

  auto options = at::TensorOptions().dtype(at::kFloat).device(at::kCUDA, 0);
  auto t0 = at::randn({10, 1}, options);
  auto t1 = at::randn({10, 20}, options);
  auto t2 = at::randn({10, 10}, options);
  std::vector<c10::IValue> aten_inputs = {t0, t1, t2};

  KernelExecutor ke;
  ke.compile(&fusion, aten_inputs);
  auto outputs = ke.run(aten_inputs);

  testValidate(&fusion, outputs, aten_inputs, __LINE__, __FILE__);
}

TEST_F(NVFuserTest, FusionBroadcastConcretization2_CUDA) {
  Fusion fusion;
  FusionGuard fg(&fusion);

  auto tv0 = makeSymbolicTensor(2);
  fusion.addInput(tv0);

  auto tv1 = sum(tv0, {0, 1});
  auto tv2 = broadcast(tv1, {true});
  auto tv3 = broadcast(tv2, {false, true});
  fusion.addOutput(tv3);

  // tv1 is thread-predicated with TIDx and TIDy
  tv1->axis(0)->parallelize(ParallelType::TIDx);
  tv1->axis(1)->parallelize(ParallelType::TIDy);
  // tv2 broadcasts along TIDx
  tv2->axis(0)->parallelize(ParallelType::TIDx);
  // tv3 broadcasts along TIDy
  tv3->axis(0)->parallelize(ParallelType::TIDx);
  tv3->axis(1)->parallelize(ParallelType::TIDy);

  // Both tv2 and tv3 broadcast along predicated TID dimensions, but
  // since the broadcast domains are not concretized, there should be
  // no actual parallel broadcast

  GpuLower gpulw(&fusion);
  gpulw.run();
  NVF_CHECK(
      !gpulw.kernel()->summary().has_block_broadcasts &&
          !gpulw.kernel()->summary().has_grid_broadcasts,
      "There must be no parallel broadcast in this fusion");

  auto options = at::TensorOptions().dtype(at::kFloat).device(at::kCUDA, 0);
  auto t0 = at::randn({10, 11}, options);
  std::vector<c10::IValue> aten_inputs = {t0};

  KernelExecutor ke;
  ke.compile(&fusion, aten_inputs);
  auto outputs = ke.run(aten_inputs);

  auto t3 = t0.sum().unsqueeze(-1).unsqueeze(-1);

  testValidate(&fusion, outputs, aten_inputs, {t3}, __LINE__, __FILE__);
}

TEST_F(NVFuserTest, FusionBroadcastConcretization3_CUDA) {
  Fusion fusion;
  FusionGuard fg(&fusion);

  std::vector<int64_t> input_shape({10, 4, 8});
  std::vector<int64_t> output_shape({8, 4, 1});

  auto tv0 = makeConcreteTensor(input_shape);
  fusion.addInput(tv0);

  auto tv2 = sum(tv0, {0});
  auto tv3 = set(tv2);
  auto tv4 =
      reshape(tv3, {input_shape.begin() + 1, input_shape.end()}, output_shape);
  auto tv5 = add(tv4, IrBuilder::create<Val>(1.0));
  fusion.addOutput(tv5);

  tv2->axis(0)->parallelize(ParallelType::TIDx);
  tv4->axis(-1)->parallelize(ParallelType::TIDx);
  tv5->axis(-1)->parallelize(ParallelType::TIDx);

  // The reshape op adds a broadcast domain in tv4, which is
  // parallelized. Howver, it is never materialized, so there should
  // be no parallel broadcast.

  GpuLower gpulw(&fusion);
  gpulw.run();
  NVF_CHECK(
      !gpulw.kernel()->summary().has_block_broadcasts &&
          !gpulw.kernel()->summary().has_grid_broadcasts,
      "There must be no parallel broadcast in this fusion");

  auto options = at::TensorOptions().dtype(at::kFloat).device(at::kCUDA, 0);
  auto t0 = at::randn(input_shape, options);
  std::vector<c10::IValue> aten_inputs = {t0};

  KernelExecutor ke;
  ke.compile(&fusion, aten_inputs);
  auto outputs = ke.run(aten_inputs);

  testValidate(&fusion, outputs, aten_inputs, __LINE__, __FILE__);
}

// Merging non-broadcast and broadcast domains
// TODO: Fix use case see issue https://github.com/csarofeen/pytorch/issues/1418
// validateParallelize does not pass. Even if it's skipped,
// generated code is invalid as blockBroadcast is not used.
#if 0
TEST_F(NVFuserTest, FusionBroadcastConcretization4_CUDA) {
  Fusion fusion;
  FusionGuard fg(&fusion);

  auto tv0 = makeSymbolicTensor(2);
  fusion.addInput(tv0);

  auto tv1 = sum(tv0, {1});
  auto tv2 = broadcast(tv1, {false, true});
  auto tv3 = add(tv2, tv0);
  fusion.addOutput(tv3);

  tv1->axis(1)->parallelize(ParallelType::TIDx);

  tv2->merge(0, 1);
  tv2->axis(0)->parallelize(ParallelType::TIDx);
  // TODO: When set to shared memory, this kernel should be correct, but fails
  // validation and when skipped produces incorrect code
  tv2->setMemoryType(MemoryType::Shared);

  tv3->merge(0, 1);
  tv3->axis(0)->parallelize(ParallelType::TIDx);

  fusion.printMath();
  fusion.printKernel();
}
#endif

TEST_F(NVFuserTest, FusionBroadcastConcretization5_CUDA) {
  Fusion fusion;
  FusionGuard fg(&fusion);

  auto tv0 = makeSymbolicTensor(1);
  fusion.addInput(tv0);
  auto tv1 = makeSymbolicTensor(1);
  fusion.addInput(tv1);
  auto tv2 = makeSymbolicTensor(1);
  fusion.addInput(tv2);
  auto tv3 = makeSymbolicTensor(1);
  fusion.addInput(tv3);

  // Assert tv2 and tv3 have the same shape
  auto tv4 = add(tv2, tv3);
  fusion.addOutput(tv4);

  // Concretize a broadcast domain to multiple non-concrete domains
  // through a multi-output expression. It should be considered to be
  // non-uniquely concretized.
  auto tv5 = broadcast(tv0, {false, true});
  // Reduce only the non-broadcast domain.
  auto tvs = Welford(tv5, {0});
  auto tv9 = add(tvs.avg, tv1);
  auto tv10 = add(tvs.var_sum, tv2);
  fusion.addOutput(tv9);
  fusion.addOutput(tv10);

  // Same pattern as the above, but concretize the broadcast domain
  // with tv2 and tv3, which have the exactly same shape, so the
  // broadcast should be considered uniquely concretized.
  auto tv11 = broadcast(tv0, {false, true});
  // Reduce only the non-broadcast domain.
  auto tvs2 = Welford(tv11, {0});
  auto tv15 = add(tvs2.avg, tv2);
  auto tv16 = add(tvs2.var_sum, tv3);
  fusion.addOutput(tv15);
  fusion.addOutput(tv16);

  // Reduce only the broadcast domain. Since it's reduced, it should
  // not be considered to be concretized.
  auto tv17 = broadcast(tv0, {false, true});
  auto tvs3 = Welford(tv17, {1});
  fusion.addOutput(tvs3.avg);

  ConcretizedBroadcastDomains bcast_concretization_info(&fusion);

  NVF_CHECK(
      bcast_concretization_info.maybeNonUniquelyConcretized(tv5->axis(1)),
      "Failed to detect non-unique concretization of ",
      tv5->toString());

  NVF_CHECK(
      bcast_concretization_info.isUniquelyConcretized(tv11->axis(1)),
      "Failed to detect unique concretization of ",
      tv11->toString());

  NVF_CHECK(
      !bcast_concretization_info.isConcretized(tv17->axis(1)),
      "Failed to detect non-concretization of ",
      tv17->toString());
}

TEST_F(NVFuserTest, FusionIssue1430_CUDA) {
  // Derived from an expression sorting issue when using loop map, now expr
  // sorting uses parallel map.
  std::unique_ptr<Fusion> fusion_ptr = std::make_unique<Fusion>();
  Fusion& fusion = *fusion_ptr.get();
  FusionGuard fg(&fusion);

  int V = 2, W = 3, X = 4, Y = 5, Z = 6;

  // setup fusion
  auto tv0 = TensorViewBuilder()
                 .ndims(5)
                 .dtype(DataType::Half)
                 .contiguity(true)
                 .shape({V, W, X, Y, Z})
                 .build();

  fusion.addInput(tv0);
  auto tv1 = set(tv0);
  auto tv2 = castOp(DataType::Float, tv1);

  auto tvs = Welford(tv2, {1, 2, 3, 4});
  auto tv3 = tvs.avg;
  auto tv4 = tvs.var_sum;

  // avg
  auto tv6 = broadcast(tvs.avg, {false, true, true, true, true});

  // var
  auto tv7 = mul(tv4, IrBuilder::create<Val>(1. / (W * X * Y * Z)));
  auto tv8 = add(tv7, IrBuilder::create<Val>(1.e-6));
  auto tv9 = broadcast(tv8, {false, true, true, true, true});
  auto tv10 = rsqrt(tv9);

  auto tv11 = castOp(DataType::Float, tv1);
  auto tv12 = sub(tv11, tv6);
  auto tv13 = mul(tv12, tv10);

  auto tv14 = set(tv13);
  fusion.addOutput(tv14);

  tv3->axis(0)->parallelize(ParallelType::BIDy);
  tv3->axis(2)->parallelize(ParallelType::BIDx);
  tv3->axis(3)->parallelize(ParallelType::TIDx);
  tv3->axis(4)->parallelize(ParallelType::Vectorize);

  // tv3->reorder({{1, -2}});

  auto rfactor = ir_utils::rFactorHelper(tv3, {1, 4});

  scheduler_utils::parallelizeAllLike(rfactor);

  for (auto tv : fusion.allTvs()) {
    if (tv != tv1 || tv != tv3) {
      for (auto i : c10::irange(tv->nDims())) {
        if (isParallelTypeVectorize(tv->axis(i)->getParallelType())) {
          tv->axis(i)->parallelize(ParallelType::Serial);
        }
      }
    }
  }

  tv0->computeAt(tv14, 1);
  tv13->computeAt(tv14, -2);
  tv2->computeAt(tv14, -1, ComputeAtMode::MostInlined);
  tv11->computeAt(tv14, -1, ComputeAtMode::MostInlined);

  auto options = at::TensorOptions().dtype(at::kHalf).device(at::kCUDA, 0);
  at::Tensor t0 = at::randn({V, W, X, Y, Z}, options);

  KernelExecutor ke;
  ke.compile(&fusion);
  auto cg_outputs = ke.run({t0}, LaunchParams(X, V, -1, Y, -1, -1));

  auto t0_double = t0.to(at::kDouble);

  auto at_mu = at::mean(t0_double, {1, 2, 3, 4})
                   .unsqueeze(-1)
                   .unsqueeze(-1)
                   .unsqueeze(-1)
                   .unsqueeze(-1);
  auto at_var = at::var(t0_double, {1, 2, 3, 4}, false)
                    .unsqueeze(-1)
                    .unsqueeze(-1)
                    .unsqueeze(-1)
                    .unsqueeze(-1);

  auto at_out = t0_double.sub(at_mu).div(at_var.add(1.e-6).sqrt());

  testValidate(
      &fusion,
      cg_outputs,
      {t0},
      {at_out},
      __LINE__,
      __FILE__,
      "",
      LaunchParams(X, V, -1, Y, -1, -1));
}

// Test code generation of allocated scalars
TEST_F(NVFuserTest, FusionCodegenAllocatedScalars_CUDA) {
  Fusion fusion;
  FusionGuard fg(&fusion);

  // Fusion is just a dummy container in this test, just used for
  // getting a Kernel container
  auto tv0 = makeSymbolicTensor(0);
  fusion.addInput(tv0);
  auto tv1 = set(tv0);
  fusion.addOutput(tv1);

  GpuLower gpulw(&fusion);
  auto kernel = gpulw.run();

  // Set the kernel as the current fusion
  FusionGuard kg(kernel);

  // Create alocated scalars
  auto ks0 = add(kernel->zeroVal(), kernel->oneVal());
  auto ks0_alloc = IrBuilder::create<kir::Allocate>(
      ks0, MemoryType::Local, kernel->oneVal());

  auto ks1 = add(ks0, kernel->oneVal());
  auto ks1_alloc = IrBuilder::create<kir::Allocate>(
      ks1, MemoryType::Local, kernel->oneVal());

  auto tk0 = kernel->inputs()[0]->as<TensorView>();
  auto tki0 = IrBuilder::create<kir::TensorIndex>(tk0, ks0);
  auto tki1 = IrBuilder::create<kir::TensorIndex>(tk0, ks1);
  auto tk0_expr =
      IrBuilder::create<LoadStoreOp>(LoadStoreOpType::Set, tki0, tki1);

  // Insert the scalar expression and the allocation of the
  // output directly to the kernel
  auto proxy = kir::KernelInternalProxy(kernel);

  const auto indent = "  ";
  const auto ks0_name = "i0";
  const auto ks1_name = "i1";
  const auto tk0_name = "T" + std::to_string(tk0->name());

  auto& exprs = proxy.topLevelExprs();
  exprs.push_back(tk0_expr);

  // Invalid code gen
  const auto no_alloc_code = codegen::generateCudaKernel(kernel);

  // Without alloc, Int vals are just inlined, resulting in:
  // t0[(0 + 1)] = t0[((0 + 1) + 1)]
  std::stringstream no_alloc_ref;
  no_alloc_ref << "\n"
               << indent << tk0_name << "[(0LL + 1LL)]\n"
               << indent << indent << " = " << tk0_name
               << "[((0LL + 1LL) + 1LL)];\n";

  NVF_CHECK(
      no_alloc_code.find(no_alloc_ref.str()) != std::string::npos,
      "Invalid code generation. Expected:",
      no_alloc_ref.str(),
      "Actual:\n",
      no_alloc_code);

  // Insert proper allocations and definitions
  exprs.insert(std::find(exprs.begin(), exprs.end(), tk0_expr), ks0_alloc);
  exprs.insert(
      std::find(exprs.begin(), exprs.end(), tk0_expr), ks0->definition());
  exprs.insert(std::find(exprs.begin(), exprs.end(), tk0_expr), ks1_alloc);
  exprs.insert(
      std::find(exprs.begin(), exprs.end(), tk0_expr), ks1->definition());

  const auto valid_code = codegen::generateCudaKernel(kernel);

  std::stringstream valid_ref;
  valid_ref << "\n"
            << indent << tk0_name << "[" << ks0_name << "]\n"
            << indent << indent << " = " << tk0_name << "[" << ks1_name
            << "];\n";

  NVF_CHECK(
      valid_code.find(valid_ref.str()) != std::string::npos,
      "Invalid code generation. Expected:",
      valid_ref.str(),
      "Actual:\n",
      valid_code);
}

TEST_F(NVFuserTest, FusionTestGridComm_CUDA) {
  Fusion fusion;
  FusionGuard fg(&fusion);
  int X = 3, Y = 4, Z = 2;
  auto tv0 = makeContigConcreteTensor({X, Y, Z});
  fusion.addInput(tv0);
  auto tv1 = makeContigConcreteTensor({X, Y, Z});
  fusion.addInput(tv1);

  auto tv2 = set(tv0);
  auto tv3 = add(tv2, tv1);
  auto tv4 = set(tv3);
  auto tv5 = set(tv4);
  fusion.addOutput(tv5);

  tv2->setMemoryType(MemoryType::Global);
  tv3->setMemoryType(MemoryType::Global);
  tv4->setMemoryType(MemoryType::Global);

  tv2->axis(0)->parallelize(ParallelType::BIDy);
  tv2->axis(1)->parallelize(ParallelType::BIDx);
  tv2->axis(2)->parallelize(ParallelType::Vectorize);

  tv3->axis(0)->parallelize(ParallelType::BIDx);
  tv3->axis(1)->parallelize(ParallelType::BIDy);

  tv4->axis(0)->parallelize(ParallelType::BIDy);
  tv4->axis(1)->parallelize(ParallelType::BIDx);

  tv5->axis(0)->parallelize(ParallelType::BIDy);
  tv5->axis(1)->parallelize(ParallelType::BIDx);
  tv5->axis(2)->parallelize(ParallelType::Vectorize);

  auto options = at::TensorOptions().dtype(at::kFloat).device(at::kCUDA, 0);
  auto t0 = at::randn({X, Y, Z}, options);
  auto t1 = at::randn({X, Y, Z}, options);

  KernelExecutor ke;
  ke.compile(&fusion, {t0, t1});
  auto cg_outputs = ke.run({t0, t1});

  testValidate(&fusion, cg_outputs, {t0, t1}, __LINE__, __FILE__);
}

// See issue https://github.com/csarofeen/pytorch/issues/1497
TEST_F(NVFuserTest, FusionTestGridComm2_CUDA) {
  Fusion fusion;
  FusionGuard fg(&fusion);

  int64_t W = 3, X = 4;

  auto tv0 = makeConcreteTensor({X});
  auto tv1 = makeConcreteTensor({W, X});
  fusion.addInput(tv0);
  fusion.addInput(tv1);

  auto tv2 = add(tv0, IrBuilder::create<Val>(1.0));
  auto tv3 = broadcast(tv2, {true, false});
  auto tv4 = add(tv3, tv1);
  fusion.addOutput(tv4);

  tv4->merge(0);
  tv4->split(0, 2);

  TransformPropagatorWithCheck propagator(tv4);
  MaxLogicalDomainInfoSpanningTree(tv4).traverse(&propagator);

  tv3->computeAt(tv4, 1);

  tv4->axis(0)->parallelize(ParallelType::BIDx);
  tv4->axis(-1)->parallelize(ParallelType::TIDx);
  tv2->axis(0)->parallelize(ParallelType::BIDx);
  tv2->axis(-1)->parallelize(ParallelType::TIDx);
  tv3->axis(-1)->parallelize(ParallelType::TIDx);

  tv2->setMemoryType(MemoryType::Global);

  auto options = at::TensorOptions().dtype(at::kFloat).device(at::kCUDA, 0);
  auto t0 = at::randn({X}, options);
  auto t1 = at::randn({W, X}, options);

  KernelExecutor ke;
  ke.compile(&fusion, {t0, t1});
  auto cg_outputs = ke.run({t0, t1});

  testValidate(&fusion, cg_outputs, {t0, t1}, __LINE__, __FILE__);
}

// Request 48KB of data in shared mem,
//  should be large enough not to fit in
//  static allocations, but small enough
//  to fit in supported devices (sm70+).
TEST_F(NVFuserTest, FusionLargeSmem_CUDA) {
  Fusion fusion;
  FusionGuard fg(&fusion);

  auto tv0 = makeContigTensor(1);
  fusion.addInput(tv0);
  auto tv1 = add(tv0, IrBuilder::create<Val>(1.0));
  auto tv2 = add(tv1, IrBuilder::create<Val>(2.0));
  fusion.addOutput(tv2);

  tv2->split(0, 12288);
  tv2->split(1, 128);
  tv1->computeAt(tv2, 1);
  tv1->split(1, 128);
  tv0->computeAt(tv1, -1);
  tv1->setMemoryType(MemoryType::Shared);
  tv1->axis(-1)->parallelize(ParallelType::TIDx);
  tv2->axis(-1)->parallelize(ParallelType::TIDx);

  auto options = at::TensorOptions().dtype(at::kFloat).device(at::kCUDA, 0);

  auto t0 = at::randn({(int)(12288 * 4)}, options);
  KernelExecutor ke;
  ke.compile(&fusion, {t0});
  auto cg_outputs = ke.run({t0});
  auto ref = t0 + 1 + 2;

  testValidate(&fusion, cg_outputs, {t0}, __LINE__, __FILE__);
}

// Request a smem allocation that is equal to the device limit
TEST_F(NVFuserTest, FusionTooLargeSmem_CUDA) {
  Fusion fusion;
  FusionGuard fg(&fusion);

  auto properties = at::cuda::getDeviceProperties(
      c10::Device(c10::DeviceType::CUDA, 0).index());
  int device_limit = (int)properties->sharedMemPerBlockOptin;

  auto tv0 = makeContigTensor(1);
  fusion.addInput(tv0);
  auto tv1 = add(tv0, IrBuilder::create<Val>(1.0));
  auto tv2 = add(tv1, IrBuilder::create<Val>(2.0));
  fusion.addOutput(tv2);

  // 4 byte per float
  tv2->split(0, device_limit / 4);
  tv2->split(1, 128);
  tv1->computeAt(tv2, 1);
  tv1->split(1, 128);
  tv0->computeAt(tv1, -1);
  tv1->setMemoryType(MemoryType::Shared);
  tv1->axis(-1)->parallelize(ParallelType::TIDx);
  tv2->axis(-1)->parallelize(ParallelType::TIDx);

  auto options = at::TensorOptions().dtype(at::kFloat).device(at::kCUDA, 0);

  auto t0 = at::randn({(int)(12288 * 4)}, options);
  KernelExecutor ke;

  //  NOLINTNEXTLINE(cppcoreguidelines-avoid-goto,hicpp-avoid-goto)
  ASSERT_ANY_THROW(ke.compile(&fusion, {t0}));
}

// Try to test alignment when multiple tensors are
//  in shared mem.
TEST_F(NVFuserTest, FusionSmemAlignment_CUDA) {
  Fusion fusion;
  FusionGuard fg(&fusion);

  auto tv0 = makeConcreteTensor({3, 4, 7, 2, 5});
  fusion.addInput(tv0);
  auto tv1 = sum(tv0, {4});
  auto tv2 = sum(tv1, {3});
  auto tv3 = sum(tv2, {2});
  auto tv4 = sum(tv3, {1});
  fusion.addOutput(tv4);

  auto tv0c = tv0->cacheAfter();
  auto tv1bc = tv1->cacheBefore();
  auto tv2bc = tv2->cacheBefore();
  auto tv3bc = tv3->cacheBefore();
  auto tv4bc = tv4->cacheBefore();

  tv0c->setMemoryType(MemoryType::Shared);
  tv1bc->setMemoryType(MemoryType::Shared);
  tv2bc->setMemoryType(MemoryType::Shared);
  tv3bc->setMemoryType(MemoryType::Shared);
  tv4bc->setMemoryType(MemoryType::Shared);

  tv1->axis(-1)->parallelize(ParallelType::Vectorize);
  tv3->axis(-1)->parallelize(ParallelType::Vectorize);
  tv0->computeAt(tv4, 0);
  tv0->computeAt(tv2, 2);

  auto options = at::TensorOptions().dtype(at::kFloat).device(at::kCUDA, 0);

  auto t0 = at::randn({3, 4, 7, 2, 5}, options);
  KernelExecutor ke;

  ke.compile(&fusion, {t0});
  auto cg_outputs = ke.run({t0});

  testValidate(&fusion, cg_outputs, {t0}, __LINE__, __FILE__);
}

// Repro of #1521
TEST_F(NVFuserTest, FusionImmediateValueAsInput_CUDA) {
  Fusion fusion;
  FusionGuard fg(&fusion);

  auto tv0 = makeSymbolicTensor(1);
  fusion.addInput(tv0);

  auto immediate_scalr = IrBuilder::create<Val>(0.1);
  // Adding an immediate scalar value as an input is not allowed
  // NOLINTNEXTLINE(cppcoreguidelines-avoid-goto,hicpp-avoid-goto)
  ASSERT_ANY_THROW(fusion.addInput(immediate_scalr));

  // Instead, use a symbolic value
  auto symbolic_scalar = IrBuilder::create<Val>(DataType::Double);
  fusion.addInput(symbolic_scalar);

  auto tv1 = add(tv0, symbolic_scalar);
  fusion.addOutput(tv1);

  // Make sure the kernel is compiled.
  KernelExecutor ke;
  ke.compile(&fusion);
}

// Repro of #1506
TEST_F(NVFuserTest, FusionVectorizeContigIndex_CUDA) {
  std::vector<int64_t> shape{14, 14};

  Fusion fusion;
  FusionGuard fg(&fusion);

  auto tv0 = makeContigTensor(2);
  fusion.addInput(tv0);
  auto tv1 = set(tv0);
  auto tv2 = set(tv1);
  fusion.addOutput(tv2);

  tv2->merge(0);

  // Vectorize by 4 should be allowed
  tv2->split(0, 4);

  tv2->axis(0)->parallelize(ParallelType::TIDx);
  tv0->computeAt(tv2, 1);

  tv1->axis(1)->parallelize(ParallelType::Vectorize);
  tv2->axis(1)->parallelize(ParallelType::Vectorize);

  auto options = at::TensorOptions().dtype(at::kFloat).device(at::kCUDA, 0);
  auto t0 = at::randn(shape, options);

  KernelExecutor ke;
  ke.compile(&fusion, {t0});
  auto cg_outputs = ke.run({t0});

  NVF_CHECK(t0.equal(cg_outputs[0]));
}

// Make sure the same fusion as FusionVectorizeContigIndex fails if
// not contig.
TEST_F(NVFuserTest, FusionVectorizeContigIndexFail_CUDA) {
  GTEST_SKIP();
  std::vector<int64_t> shape{14, 14};

  Fusion fusion;
  FusionGuard fg(&fusion);

  auto tv0 = TensorViewBuilder().contiguity({false, true}).ndims(2).build();
  fusion.addInput(tv0);
  auto tv1 = set(tv0);
  auto tv2 = set(tv1);
  fusion.addOutput(tv2);

  tv2->merge(0);

  tv2->split(0, 4);

  tv2->axis(0)->parallelize(ParallelType::TIDx);
  tv0->computeAt(tv2, 1);

  tv1->axis(1)->parallelize(ParallelType::Vectorize);
  tv2->axis(1)->parallelize(ParallelType::Vectorize);

  auto options = at::TensorOptions().dtype(at::kFloat).device(at::kCUDA, 0);
  auto t0 = at::randn(shape, options);

  KernelExecutor ke;
  // This should fail at compile time as we're trying to merge in a
  // non-contiguous dimension, then split and vectorize it.
  ASSERT_ANY_THROW(ke.compile(&fusion, {t0}));
}

// Make sure the same fusion as FusionVectorizeContigIndex fails if
// not a correct multiple
TEST_F(NVFuserTest, FusionVectorizeContigIndexFail2_CUDA) {
  GTEST_SKIP();
  std::vector<int64_t> shape{15, 14};

  Fusion fusion;
  FusionGuard fg(&fusion);

  auto tv0 = makeContigTensor(2);

  fusion.addInput(tv0);
  auto tv1 = set(tv0);
  auto tv2 = set(tv1);
  fusion.addOutput(tv2);

  tv2->merge(0);

  tv2->split(0, 4);

  tv2->axis(0)->parallelize(ParallelType::TIDx);
  tv0->computeAt(tv2, 1);

  tv1->axis(1)->parallelize(ParallelType::Vectorize);
  tv2->axis(1)->parallelize(ParallelType::Vectorize);

  auto options = at::TensorOptions().dtype(at::kFloat).device(at::kCUDA, 0);
  auto t0 = at::randn(shape, options);

  KernelExecutor ke;
  ke.compile(&fusion, {t0});

  // This should fail at the launch time as 14 is not divisible by the
  // vector word size. The two domains are merged, but they are not
  // contiguous, so contig indexing is not involved in this case.
  // NOLINTNEXTLINE(cppcoreguidelines-avoid-goto,hicpp-avoid-goto)
  ASSERT_ANY_THROW(ke.run({t0}));
}

TEST_F(NVFuserTest, FusionVectorizeInputToOutput_CUDA) {
  Fusion fusion;
  FusionGuard fg(&fusion);

  auto tv0 = makeContigTensor(1);
  fusion.addInput(tv0);
  auto tv1 = set(tv0);
  fusion.addOutput(tv1);

  tv1->split(0, 4);

  tv1->axis(-1)->parallelize(ParallelType::Vectorize);

  auto options = at::TensorOptions().dtype(at::kFloat).device(at::kCUDA, 0);

  const int n = 12;
  auto t0 = at::randn({n}, options);
  // Shift by one to make it non-aligned
  auto t0_misaligned =
      at::randn({n + 1}, options).index({at::indexing::Slice(1)});
  auto t1_misaligned =
      at::empty({n + 1}, options).index({at::indexing::Slice(1)});

  KernelExecutor ke;
  ke.compile(&fusion, {t0});
  auto cg_outputs = ke.run({t0});
  NVF_CHECK(t0.equal(cg_outputs[0]));

  // Pass misaligned input. This must fail.
  // NOLINTNEXTLINE(cppcoreguidelines-avoid-goto,hicpp-avoid-goto)
  ASSERT_ANY_THROW(ke.run({t0_misaligned}));

  // Pass misaligned output. This must fail too.
  // NOLINTNEXTLINE(cppcoreguidelines-avoid-goto,hicpp-avoid-goto)
  ASSERT_ANY_THROW(ke.run({t0}, {t1_misaligned}));
}

// Repro of issue #1530
TEST_F(NVFuserTest, FusionVectorizeContigIndexValidationFail_CUDA) {
  GTEST_SKIP();
  std::vector<int64_t> shape{1, 2, 1};

  Fusion fusion;
  FusionGuard fg(&fusion);

  auto tv0 = makeContigTensor(shape.size());
  fusion.addInput(tv0);
  auto tv1 = set(tv0);
  fusion.addOutput(tv1);

  tv1->merge(1);
  tv1->merge(0);

  auto invalid_vec_size = shape[0] * shape[1] * shape[2];
  invalid_vec_size *= invalid_vec_size;

  tv1->split(0, invalid_vec_size);

  tv1->axis(1)->parallelize(ParallelType::Vectorize);

  auto options = at::TensorOptions().dtype(at::kFloat).device(at::kCUDA, 0);
  auto t0 = at::randn(shape, options);

  KernelExecutor ke;
  ke.compile(&fusion, {t0});

  // NOLINTNEXTLINE(cppcoreguidelines-avoid-goto,hicpp-avoid-goto)
  ASSERT_ANY_THROW(ke.run({t0}));
}

TEST_F(NVFuserTest, FusionContigIndexingWithBroadcast_CUDA) {
  Fusion fusion;
  FusionGuard fg(&fusion);

  auto tv0 = makeConcreteTensor({4});
  fusion.addInput(tv0);
  auto tv1 = makeConcreteTensor({3, 4});
  fusion.addInput(tv1);

  auto tv2 = broadcast(tv0, {true, false});
  auto tv3 = add(tv2, tv1);
  fusion.addOutput(tv3);

  tv3->merge(0);
  TransformPropagatorWithCheck propagator(tv3);
  MaxLogicalDomainInfoSpanningTree(tv3).traverse(&propagator);

  tv2->setMemoryType(MemoryType::Local);

  auto options = at::TensorOptions().dtype(at::kFloat).device(at::kCUDA, 0);
  auto t0 = at::randn({4}, options);
  auto t1 = at::randn({3, 4}, options);

  {
    KernelExecutor ke;
    ke.compile(&fusion, {t0, t1});
    auto cg_outputs = ke.run({t0, t1});

    testValidate(&fusion, cg_outputs, {t0, t1}, __LINE__, __FILE__);
  }

  // Make sure tv2 indexing also works when it's stored in global memory
  tv2->setMemoryType(MemoryType::Global);
  {
    KernelExecutor ke;
    ke.compile(&fusion, {t0, t1});
    auto cg_outputs = ke.run({t0, t1});

    testValidate(&fusion, cg_outputs, {t0, t1}, __LINE__, __FILE__);
  }
}

// TODO: Fix validation
// Repro of #1534. Validation should detect invalid vectorization.
TEST_F(NVFuserTest, FusionVectorizeContigIndexValidationFail2_CUDA) {
  GTEST_SKIP();
  std::vector<int64_t> shape1{2, 3, 2};
  std::vector<int64_t> shape2{2, 2};

  Fusion fusion;
  FusionGuard fg(&fusion);

  auto tv0 = makeContigConcreteTensor(shape1);
  fusion.addInput(tv0);
  auto tv1 = makeContigConcreteTensor(shape2);
  fusion.addInput(tv1);

  auto tv2 = set(tv1);
  auto tv3 = broadcast(tv2, {false, true, false});
  auto tv4 = add(tv0, tv3);
  fusion.addOutput(tv4);

  tv4->merge(1, 2);
  tv4->merge(0, 1);
  tv4->split(0, 4);
  TransformPropagatorWithCheck propagator(tv4);
  MaxLogicalDomainInfoSpanningTree(tv4).traverse(&propagator);

  tv0->computeAt(tv4, -2);
  tv1->computeAt(tv4, -2);

  tv2->axis(-1)->parallelize(ParallelType::Vectorize);

  auto options = at::TensorOptions().dtype(at::kFloat).device(at::kCUDA, 0);
  auto t0 = at::randn(shape1, options);
  auto t1 = at::randn(shape2, options);

  KernelExecutor ke;
  ke.compile(&fusion, {t0, t1});

  // Vectorization of tv2 should be detected as invalid.
  // NOLINTNEXTLINE(cppcoreguidelines-avoid-goto,hicpp-avoid-goto)
  ASSERT_ANY_THROW(ke.run({t0, t1}));
}

TEST_F(NVFuserTest, FusionVectorizeContigIndexWithBroadcast_CUDA) {
  std::vector<int64_t> shape1{2, 2, 2};
  std::vector<int64_t> shape2{1, 2, 2};

  Fusion fusion;
  FusionGuard fg(&fusion);

  // [I0, I1, I2]
  auto tv0 = makeContigTensor(shape1.size());
  fusion.addInput(tv0);

  // [B3, I1, I2]
  auto tv1 = makeContigConcreteTensor(shape2);
  fusion.addInput(tv1);

  auto tv2 = set(tv1);
  auto tv3 = add(tv0, tv2);
  fusion.addOutput(tv3);

  tv3->merge(1, 2);
  tv3->merge(0, 1);
  tv3->split(0, 4);

  // Don't modify tv1 so that it's replayed as tv2 with actual
  // transformations. It would create temporary IterDomains, and the
  // validation should still be able to detect vectorization by 4 is valid.
  // TransformPropagatorWithCheck propagator(tv3);
  // MaxLogicalDomainInfoSpanningTree(tv3).traverse(&propagator);

  tv2->merge(1, 2);
  tv2->merge(0, 1);
  tv2->split(0, 4);

  tv2->computeAt(tv3, -2);

  tv2->axis(-1)->parallelize(ParallelType::Vectorize);

  auto options = at::TensorOptions().dtype(at::kFloat).device(at::kCUDA, 0);
  auto t0 = at::randn(shape1, options);
  auto t1 = at::randn(shape2, options);

  KernelExecutor ke;
  ke.compile(&fusion, {t0, t1});
  auto cg_outputs = ke.run({t0, t1});

  testValidate(&fusion, cg_outputs, {t0, t1}, __LINE__, __FILE__);
}

TEST_F(NVFuserTest, FusionVectorizeContigIndexPointwiseSchedule_CUDA) {
  std::vector<int64_t> shape0{100, 14, 2, 14};
  std::vector<int64_t> shape1{100, 2, 14};

  Fusion fusion;
  FusionGuard fg(&fusion);

  auto tv0 = makeContigTensor(shape0.size());
  fusion.addInput(tv0);
  auto tv1 = makeContigTensor(shape1.size());
  fusion.addInput(tv1);

  auto tv2 = broadcast(tv1, {false, true, false, false});
  auto tv3 = add(tv0, tv2);
  fusion.addOutput(tv3);

  auto options = at::TensorOptions().dtype(at::kFloat).device(at::kCUDA, 0);
  auto t0 = at::randn(shape0, options);
  auto t1 = at::randn(shape1, options);

  auto cg_results = scheduleAndRun(&fusion, SchedulerType::PointWise, {t0, t1});

  // The innermost two dimensions are merged and contiguous, so
  // vectorization can be done against 2*14=28 rather than 14, so
  // vector word size should be 4. Broadcasting of tv1 should not
  // matter.
  for (const auto& vec_info :
       cg_results.kernel_executor->kernel()->summary().vectorized_set_info) {
    NVF_CHECK(
        vec_info.word_size == 4,
        "Invalid vector word size: ",
        vec_info.word_size);
  }

  testValidate(&fusion, cg_results.outputs, {t0, t1}, __LINE__, __FILE__);
}

TEST_F(NVFuserTest, FusionTrivialReductionForwarding4_CUDA) {
  Fusion fusion;
  FusionGuard fg(&fusion);

  auto tv0 = makeSymbolicTensor(1);
  fusion.addInput(tv0);

  auto tv1 = makeSymbolicTensor(2);
  fusion.addInput(tv1);

  auto tv2 = broadcast(tv0, {true, false});
  auto tv3 = add(tv1, tv2);
  fusion.addOutput(tv3);

  // tv4 has a trivial reduction axis
  auto tv4 = sum(tv2, {0});
  auto tv5 = add(tv4, IrBuilder::create<Val>(1.0));
  fusion.addOutput(tv5);

  tv3->merge(0, 1);
  tv3->split(0, 32);

  // This causes the trivial reduction of tv4 to be merged with
  // another axis of tv4, and then forward computeAt is done from tv4
  // to tv5. The split of the merged id of tv4 should be done on tv5
  // by forwarding the merge of the trivial reduction.
  tv0->computeAt(tv3, -1);

  tv3->axis(0)->parallelize(ParallelType::BIDx);
  tv3->axis(1)->parallelize(ParallelType::TIDx);

  auto options = at::TensorOptions().dtype(at::kFloat).device(at::kCUDA, 0);
  auto t0 = at::randn({111}, options);
  auto t1 = at::randn({123, 111}, options);

  KernelExecutor ke;
  ke.compile(&fusion, {t0, t1});
  auto cg_outputs = ke.run({t0, t1});

  auto t2 = t0.unsqueeze(0);
  auto t3 = t1 + t2;
  auto t5 = sum(t2, {0}) + 1;

  testValidate(&fusion, cg_outputs, {t0, t1}, {t3, t5}, __LINE__, __FILE__);
}

// See issue #1598
TEST_F(NVFuserTest, FusionRAWSyncInsertionPlace1_CUDA) {
  Fusion fusion;
  FusionGuard fg(&fusion);

  auto tv0 = makeSymbolicTensor(2);
  auto tv1 = makeSymbolicTensor(2);
  fusion.addInput(tv0);
  fusion.addInput(tv1);

  auto tv2 = set(tv0);
  auto tv3 = set(tv1);
  auto tv4 = add(tv2, tv3);
  fusion.addOutput(tv4);

  // Place tv2 on shared memory
  tv2->split(0, 2);
  tv2->split(-1, 4);
  tv2->setMemoryType(MemoryType::Shared);
  tv2->axis(-2)->parallelize(ParallelType::TIDy);
  tv2->axis(-1)->parallelize(ParallelType::TIDx);

  tv3->split(0, 2);
  tv3->split(-1, 4);
  // swap tidx and tidy
  tv3->axis(-2)->parallelize(ParallelType::TIDx);
  tv3->axis(-1)->parallelize(ParallelType::TIDy);

  tv4->split(0, 2);
  tv4->split(-1, 4);
  tv4->axis(-2)->parallelize(ParallelType::TIDx);
  tv4->axis(-1)->parallelize(ParallelType::TIDy);

  tv0->computeAt(tv4, 1);
  tv3->computeAt(tv4, -1);

  auto options = at::TensorOptions().dtype(at::kFloat).device(at::kCUDA, 0);
  auto t0 = at::randn({10, 64}, options);
  auto t1 = at::randn({10, 64}, options);

  KernelExecutor ke;
  ke.compile(&fusion, {t0, t1});
  auto cg_outputs = ke.run({t0, t1});

  testValidate(&fusion, cg_outputs, {t0, t1}, __LINE__, __FILE__);
}

// See issue #1598
TEST_F(NVFuserTest, FusionRAWSyncInsertionPlace2_CUDA) {
  Fusion fusion;
  FusionGuard fg(&fusion);

  auto tv0 = makeSymbolicTensor(2);
  auto tv1 = makeSymbolicTensor(2);
  fusion.addInput(tv0);
  fusion.addInput(tv1);

  auto tv2 = set(tv0);
  auto tv3 = set(tv1);
  auto tv4 = add(tv2, tv3);
  fusion.addOutput(tv4);

  tv2->split(0, 2);
  tv2->split(-1, 4);
  tv2->setMemoryType(MemoryType::Shared);

  tv2->axis(-2)->parallelize(ParallelType::TIDy);
  tv2->axis(-1)->parallelize(ParallelType::TIDx);

  tv4->split(0, 2);
  tv4->split(-1, 4);
  // Also do unroll for tv3 and tv4
  tv4->split(-2, 8, false);
  tv4->axis(-3)->parallelize(ParallelType::Unroll);
  // swap tidx and tidy
  tv4->axis(-2)->parallelize(ParallelType::TIDx);
  tv4->axis(-1)->parallelize(ParallelType::TIDy);

  tv0->computeAt(tv4, 1);
  tv3->computeAt(tv4, -1);

  auto options = at::TensorOptions().dtype(at::kFloat).device(at::kCUDA, 0);
  auto t0 = at::randn({10, 64}, options);
  auto t1 = at::randn({10, 64}, options);

  KernelExecutor ke;
  ke.compile(&fusion, {t0, t1});
  auto cg_outputs = ke.run({t0, t1});

  testValidate(&fusion, cg_outputs, {t0, t1}, __LINE__, __FILE__);
}

// See issue #1599
TEST_F(NVFuserTest, FusionRAWSyncInsertionPlace3_CUDA) {
  Fusion fusion;
  FusionGuard fg(&fusion);

  auto tv0 = makeSymbolicTensor(2);
  auto tv1 = makeSymbolicTensor(2);
  fusion.addInput(tv0);
  fusion.addInput(tv1);

  auto tv2 = set(tv0);
  auto tv3 = set(tv1);
  auto tv4 = add(tv2, tv3);
  fusion.addOutput(tv4);

  // Use unroll where a RAW-sync tensor is stored

  tv4->split(0, 2);
  tv4->split(0, 3);
  tv4->split(-1, 4);
  tv4->axis(1)->parallelize(ParallelType::Unroll);
  tv4->axis(-2)->parallelize(ParallelType::TIDx);
  tv4->axis(-1)->parallelize(ParallelType::TIDy);

  tv0->computeAt(tv4, 3);
  tv3->computeAt(tv4, -1);

  tv2->split(-1, 4);
  tv2->axis(-2)->parallelize(ParallelType::TIDy);
  tv2->axis(-1)->parallelize(ParallelType::TIDx);
  tv2->setMemoryType(MemoryType::Shared);

  auto options = at::TensorOptions().dtype(at::kFloat).device(at::kCUDA, 0);
  auto t0 = at::randn({50, 64}, options);
  auto t1 = at::randn({50, 64}, options);

  KernelExecutor ke;
  ke.compile(&fusion, {t0, t1});
  auto cg_outputs = ke.run({t0, t1});

  testValidate(&fusion, cg_outputs, {t0, t1}, __LINE__, __FILE__);
}

// See #1618
TEST_F(NVFuserTest, FusionRAWSyncInsertionPlace4_CUDA) {
  Fusion fusion;
  FusionGuard fg(&fusion);

  auto tv0 = makeConcreteTensor({16, 128});
  auto tv1 = makeConcreteTensor({16, 128});
  fusion.addInput(tv0);
  fusion.addInput(tv1);

  auto tv2 = set(tv0);
  auto tv3 = set(tv1);
  auto tv4 = set(tv2);
  auto tv5 = set(tv3);
  auto tv6 = add(tv4, tv5);
  fusion.addOutput(tv6);

  tv2->setMemoryType(MemoryType::Shared);
  tv3->setMemoryType(MemoryType::Shared);

  tv2->computeAt(tv6, 0);
  tv3->computeAt(tv6, 1);
  tv4->computeAt(tv6, 1);
  tv5->computeAt(tv6, -1);
  tv2->split(1, 64);
  tv3->split(1, 64);
  tv2->axis(-1)->parallelize(ParallelType::TIDx);
  tv3->axis(-1)->parallelize(ParallelType::TIDx);
  tv6->axis(-1)->parallelize(ParallelType::TIDx);

  // Check the block sync is inserted at the correct location.
  //  There is exactly one block sync needed in this test case
  //    and the sync needs to be after the 2 expressions
  //    that modify shared memory.
  class SyncInsertionPointChecker : public kir::IrVisitor {
   public:
    using kir::IrVisitor::handle;

   private:
    void handle(LoadStoreOp* uop) final {
      // Record number of load-store ops that modifies shared memory.
      if (uop->out()->isA<kir::TensorIndex>() &&
          uop->out()->as<kir::TensorIndex>()->view()->getMemoryType() ==
              MemoryType::Shared &&
          // Filter out initialization expressions
          uop->in()->isA<kir::TensorIndex>()) {
        number_of_writes_++;
      }
    }
    void handle(kir::BlockSync* bsync) final {
      // Make sure both shared memory modifying expressions
      //  have been observed at the sync insertion point.
      NVF_ERROR(
          number_of_writes_ == 2,
          "FusionRAWSyncInsertionPlace4 test fail:",
          "only 1 sync after the 2 shared mem writes is needed in this test,"
          "either a redundant sync has been inserted or the block sync is not inserted at the right place");
    }

   private:
    int number_of_writes_ = 0;
  } sync_insertion_checker;
  GpuLower gpulw(&fusion);
  sync_insertion_checker.handle(gpulw.run()->topLevelExprs());
}

// Test serial write and parallel read of shared mem: mapped case
TEST_F(NVFuserTest, FusionSerialSmemWriteParallelRead1_CUDA) {
  Fusion fusion;
  FusionGuard fg(&fusion);

  TensorView* tv0 = makeConcreteTensor({128, 6});
  TensorView* tv1 = makeConcreteTensor({128, 6});
  TensorView* tv2 = makeConcreteTensor({128, 6});
  fusion.addInput(tv0);
  fusion.addInput(tv1);
  fusion.addInput(tv2);

  TensorView* tv3 = add(tv0, tv1);
  TensorView* tv4 = add(tv3, tv2);

  fusion.addOutput(tv4);

  //  Use shared memory
  tv3->setMemoryType(MemoryType::Shared);

  // Parallelize t4, in this case dim 0 on tv3 will
  //  not be parallelized but dim0 of t4 will be.
  // We will need to make sure a sync is inserted
  //  even if these dimensions are mapped.
  tv4->axis(0)->parallelize(ParallelType::TIDx);

  auto options = at::TensorOptions().dtype(at::kFloat).device(at::kCUDA, 0);

  at::Tensor t0 = at::randn({128, 6}, options);
  at::Tensor t1 = at::randn({128, 6}, options);
  at::Tensor t2 = at::randn({128, 6}, options);

  KernelExecutor ke;
  ke.compile(&fusion, {t0, t1, t2});
  auto cg_outputs = ke.run({t0, t1, t2});

  testValidate(&fusion, cg_outputs, {t0, t1, t2}, __LINE__, __FILE__);
}

// Test serial write and parallel read of shared mem: un-mapped case
TEST_F(NVFuserTest, FusionSerialSmemWriteParallelRead2_CUDA) {
  Fusion fusion;
  FusionGuard fg(&fusion);

  TensorView* tv0 = makeConcreteTensor({128, 6});
  TensorView* tv1 = makeConcreteTensor({128, 6});
  TensorView* tv2 = makeConcreteTensor({128, 6});
  fusion.addInput(tv0);
  fusion.addInput(tv1);
  fusion.addInput(tv2);

  TensorView* tv3 = add(tv0, tv1);
  TensorView* tv4 = add(tv3, tv2);

  fusion.addOutput(tv4);

  //  Use shared memory
  tv3->setMemoryType(MemoryType::Shared);

  // Split and parallelize t4,
  //  the parallelized dimension in t4 will not
  // map across to the shared mem tensor, t3. So
  // there will need to be a sync before use of t3.
  tv4->split(0, 2);
  tv4->axis(0)->parallelize(ParallelType::TIDx);

  auto options = at::TensorOptions().dtype(at::kFloat).device(at::kCUDA, 0);

  at::Tensor t0 = at::randn({128, 6}, options);
  at::Tensor t1 = at::randn({128, 6}, options);
  at::Tensor t2 = at::randn({128, 6}, options);

  KernelExecutor ke;
  ke.compile(&fusion, {t0, t1, t2});
  auto cg_outputs = ke.run({t0, t1, t2});

  testValidate(&fusion, cg_outputs, {t0, t1, t2}, __LINE__, __FILE__);
}

// Simple test of async copy primitive
TEST_F(NVFuserTest, FusionSimpleCpAsync_CUDA) {
  Fusion fusion;
  FusionGuard fg(&fusion);

  int m = 33, n = 31;

  TensorView* tv0 = makeConcreteTensor({m, n});
  TensorView* tv1 = makeConcreteTensor({m, n});

  fusion.addInput(tv0);
  fusion.addInput(tv1);

  TensorView* tv2 = add(tv0, tv1);

  fusion.addOutput(tv2);

  auto tv0_shared = tv0->cacheAfter(LoadStoreOpType::CpAsync);
  tv0_shared->setMemoryType(MemoryType::Shared);

  tv0->computeAt(tv2, 1);
  tv0_shared->axis(1)->parallelize(ParallelType::TIDx);
  tv2->axis(1)->parallelize(ParallelType::TIDx);

  auto options = at::TensorOptions().dtype(at::kFloat).device(at::kCUDA, 0);
  at::Tensor t0 = at::randn({m, n}, options);
  at::Tensor t1 = at::randn({m, n}, options);

  KernelExecutor ke;

  // requires ampere+ GPU
  if (!deviceMajorMinorCheck(8)) {
    ASSERT_THAT(
        [&]() { ke.compile(&fusion, {t0, t1}); },
        testing::ThrowsMessage<nvfuser::nvfError>(testing::HasSubstr(
            "Reason: LoadStoreOpType::CpAsync requires Ampere")));
    GTEST_SKIP() << "skipping tests on pre-AMPERE GPUs";
  } else {
    ke.compile(&fusion, {t0, t1});
  }
  ke.compile(&fusion, {t0, t1});
  auto cg_outputs = ke.run({t0, t1});

  testValidate(&fusion, cg_outputs, {t0, t1}, __LINE__, __FILE__);
}

// Test predicate inversion for cp.async
TEST_F(NVFuserTest, FusionCpAsyncPredicate_CUDA) {
  // requires ampere+ GPU

  Fusion fusion;
  FusionGuard fg(&fusion);

  // Using vectorization so need to keep n multiple of 4.
  int m = 33, n = 48;

  TensorView* tv0 = makeContigConcreteTensor({m, n});

  fusion.addInput(tv0);
  auto tv1 = sum(tv0, {1});
  fusion.addOutput(tv1);

  auto tv0_shared = tv0->cacheAfter(LoadStoreOpType::CpAsync);
  tv0_shared->cacheAfter();
  tv0_shared->setMemoryType(MemoryType::Shared);
  tv0->computeAt(tv1, 1);

  tv0_shared->split(-1, 32);
  tv0_shared->split(-1, 4);
  tv0_shared->axis(-1)->parallelize(ParallelType::Vectorize);

  auto options = at::TensorOptions().dtype(at::kFloat).device(at::kCUDA, 0);
  at::Tensor t0 = at::randn({m, n}, options);

  KernelExecutor ke;
  if (!deviceMajorMinorCheck(8)) {
    ASSERT_THAT(
        [&]() { ke.compile(&fusion, {t0}); },
        testing::ThrowsMessage<nvfuser::nvfError>(testing::HasSubstr(
            "Reason: LoadStoreOpType::CpAsync requires Ampere")));
    GTEST_SKIP() << "skipping tests on pre-AMPERE GPUs";
  } else {
    ke.compile(&fusion, {t0});
  }

  ke.compile(&fusion, {t0});
  auto cg_outputs = ke.run({t0});

  auto ref = t0.sum({1});

  testValidate(&fusion, cg_outputs, {t0}, {ref}, __LINE__, __FILE__);
}

// Test predicate removal on reg-to-reg expressions
TEST_F(NVFuserTest, FusionPredRemovalCheck_CUDA) {
  Fusion fusion;
  FusionGuard fg(&fusion);

  TensorView* tv0 = makeContigTensor(2);
  fusion.addInput(tv0);

  TensorView* tv1 = set(tv0);
  TensorView* tv2 = set(tv1);
  TensorView* tv3 = set(tv2);
  TensorView* tv4 = set(tv3);

  fusion.addOutput(tv4);
  tv4->split(1, 4);
  tv0->computeAt(tv4, -2);
  tv3->axis(-1)->parallelize(ParallelType::Vectorize);

  class PredicateRemovalChecker : public kir::IrVisitor {
   public:
    using kir::IrVisitor::handle;

   private:
    void handle(UnaryOp* uop) final {
      assertOnLocalToLocal(uop);
    }

    // Utility to assert any local-to-local expr is only trivially predicated.
    void assertOnLocalToLocal(Expr* expr) {
      bool is_local = true;
      for (auto in : ir_utils::filterByType<kir::TensorIndex>(expr->inputs())) {
        if (in->view()->getMemoryType() != MemoryType::Local) {
          is_local = false;
        }
      }
      for (auto in :
           ir_utils::filterByType<kir::TensorIndex>(expr->outputs())) {
        if (in->view()->getMemoryType() != MemoryType::Local) {
          is_local = false;
        }
      }

      if (is_local) {
        if (scope_exprs_.empty()) {
          return;
        }
        if (auto ite = dynamic_cast<kir::IfThenElse*>(scope_exprs_.back())) {
          NVF_ERROR(
              ite->predicate()->value()->isConst(),
              "redundant predicate on: ",
              expr);
        }
      }
    }

  } pred_checker;

  GpuLower gpulw(&fusion);
  pred_checker.handle(gpulw.run()->topLevelExprs());
}

TEST_F(NVFuserTest, FusionPropagateParallelTypesToSiblings_CUDA) {
  Fusion fusion;
  FusionGuard fg(&fusion);

  auto tv0 = makeSymbolicTensor(1);
  fusion.addInput(tv0);
  auto tvs = Welford(tv0, {0});
  auto tv_avg = tvs.avg;
  fusion.addOutput(tv_avg);

  tv_avg->split(0, 128);
  TransformPropagatorWithCheck propagator(tv_avg);
  MaxLogicalDomainInfoSpanningTree(tv_avg).traverse(&propagator);

  tv_avg->axis(0)->parallelize(ParallelType::BIDx);
  tv_avg->axis(1)->parallelize(ParallelType::TIDx);

  // Make sure the parallelization of tv_avg is propagated to the var
  // and count tensors.
  GpuLower gpulw(&fusion);
  for (const auto expr : gpulw.run()->exprs()) {
    auto wop = dynamic_cast<WelfordOp*>(expr);
    if (wop == nullptr) {
      continue;
    }
    auto ref = wop->outAvg()->as<TensorView>();
    for (auto sibling : ir_utils::filterByType<TensorView>(wop->outputs())) {
      if (ref == sibling) {
        continue;
      }
      NVF_CHECK(
          ref->nDims() == sibling->nDims(),
          "Invalid sibling: ",
          sibling->toString());
      for (const auto i : c10::irange(ref->nDims())) {
        NVF_CHECK(
            ref->axis(i)->getParallelType() ==
                sibling->axis(i)->getParallelType(),
            "Mismatched parallel types between siblings. ",
            ref->toString(),
            ", ",
            sibling->toString());
      }
    }
  }

  auto options = at::TensorOptions().dtype(at::kFloat).device(at::kCUDA, 0);
  at::Tensor t0 = at::randn({9999}, options);

  KernelExecutor ke;
  ke.compile(&fusion, {t0});
  auto outputs = ke.run({t0});

  testValidate(ke.kernel(), outputs, {t0}, {t0.mean({0})}, __LINE__, __FILE__);
}

// Test ExactLogicalDomainMap
TEST_F(NVFuserTest, FusionExactLogicalDomainMap_CUDA) {
  Fusion fusion;
  FusionGuard fg(&fusion);

  auto tv0 = makeSymbolicTensor(1);
  fusion.addInput(tv0);
  auto tv1 = makeSymbolicTensor(2);
  fusion.addInput(tv1);

  auto tv2 = broadcast(tv0, {false, true});
  auto tv3 = transpose(tv2);
  auto tv4 = add(tv2, tv1);
  auto tv5 = add(tv2, tv3);
  auto tv6 = add(tv3, tv1);
  fusion.addOutput(tv4);
  fusion.addOutput(tv5);
  fusion.addOutput(tv6);

  const auto exact_map = ExactLogicalDomainMap(&fusion);

  // In the exact mapping, the broadcast domain introduced at tv2 is
  // only mapped with the another one in tv3, which is just transposed
  // from tv2. Any other domain, including the second domain of tv4,
  // must not be mapped.

  auto tv2_bc = tv2->axis(1);
  auto tv3_bc = tv3->axis(0);

  NVF_CHECK(
      exact_map.areMapped(tv2_bc, tv3_bc),
      "Invalid exact root domain map: ",
      exact_map.toString());

  // They must not be mapped with anything else.
  for (auto tv : fusion.allTvs()) {
    for (auto logical_id : tv->getLogicalDomain()) {
      if (logical_id == tv2_bc || logical_id == tv3_bc) {
        continue;
      }
      NVF_CHECK(
          !exact_map.areMapped(logical_id, tv2_bc),
          "Invalid exact logical domain map: ",
          exact_map.toString());
      NVF_CHECK(
          !exact_map.areMapped(logical_id, tv3_bc),
          "Invalid exact logical domain map: ",
          exact_map.toString());
    }
  }
}

// Repro of issue #1655
TEST_F(NVFuserTest, FusionIncompleteConcreteID_CUDA) {
  Fusion fusion;
  FusionGuard fg(&fusion);

  auto tv0 = makeSymbolicTensor(1);
  fusion.addInput(tv0);
  auto tv1 = makeSymbolicTensor(2);
  fusion.addInput(tv1);
  auto tv2 = makeSymbolicTensor(2);
  fusion.addInput(tv2);

  auto tv3 = broadcast(tv0, {true, true, false});
  auto tv4 = broadcast(tv1, {false, true, false});
  auto tv5 = broadcast(tv2, {true, false, false});

  auto tv6 = add(tv3, tv4);
  auto tv7 = add(tv3, tv5);

  fusion.addOutput(tv6);
  fusion.addOutput(tv7);

  tv6->merge(0);
  tv6->merge(0);

  TransformPropagatorWithCheck propagator(tv6);
  MaxLogicalDomainInfoSpanningTree(tv6).traverse(&propagator);

  tv0->computeAt(tv6, -1, ComputeAtMode::MostInlined);
  tv1->computeAt(tv6, -1, ComputeAtMode::MostInlined);
  tv2->computeAt(tv7, -1, ComputeAtMode::MostInlined);

  // NOLINTNEXTLINE(cppcoreguidelines-avoid-goto,hicpp-avoid-goto)
  ASSERT_ANY_THROW(fusion.printKernel());
}

TEST_F(NVFuserTest, FusionTestReEntrantGridWelford_CUDA) {
  std::unique_ptr<Fusion> fusion_ptr = std::make_unique<Fusion>();
  Fusion& fusion = *fusion_ptr.get();
  FusionGuard fg(&fusion);

  int X = 256, Y = 7, Z = 2048;

  // setup fusion
  auto tv0 = makeContigTensor(4, DataType::Half);
  fusion.addInput(tv0);
  auto tv1 = castOp(DataType::Float, tv0);

  auto tvs = Welford(tv1, {0, 1, 2});
  auto tv_avg = tvs.avg;
  auto tv_M2 = tvs.var_sum;
  fusion.addOutput(tv_avg);
  fusion.addOutput(tv_M2);

  auto cached_input = tv0->cacheAfter();
  tv_avg->cacheBefore();
  tv_M2->cacheBefore();

  auto reduction_tv = scheduler_utils::getReductionTvs(&fusion)[0];

  reduction_tv->merge(0);
  reduction_tv->merge(0);

  int TIDx = 16;
  int vec = 4;

  int TIDy = 16;
  int outer_tidy_fact = 16;

  reduction_tv->split(-1, TIDx * vec);
  reduction_tv->split(-1, vec);
  reduction_tv->axis(-2)->parallelize(ParallelType::TIDx);
  reduction_tv->axis(-1)->parallelize(ParallelType::Vectorize);
  reduction_tv->axis(-3)->parallelize(ParallelType::BIDx);

  reduction_tv->split(0, TIDy);
  reduction_tv->axis(1)->parallelize(ParallelType::TIDy);
  reduction_tv->split(0, outer_tidy_fact);
  reduction_tv->axis(0)->parallelize(ParallelType::BIDy);

  // T2_g[ rblockIdx.y, rS{16}, rthreadIdx.y, iblockIdx.x, ithreadIdx.x24,
  // iV25{4} ]
  reduction_tv->reorder({{3, 0}, {4, 1}, {0, 2}, {2, 3}, {1, 4}, {5, 5}});
  // T2_g[iblockIdx.x, ithreadIdx.x24, rblockIdx.y, rthreadIdx.y, rS{16},
  // iV25{4}]

  TransformPropagatorWithCheck propagator(reduction_tv);
  MaxLogicalDomainInfoSpanningTree(reduction_tv).traverse(&propagator);
  auto rfactor_tv = ir_utils::rFactorHelper(reduction_tv, {4});
  scheduler_utils::parallelizeAllLike(rfactor_tv);

  tv0->computeAt(tv_avg, 2);
  tv0->computeAt(cached_input, -2);

  cached_input->computeAt(rfactor_tv, 4, ComputeAtMode::BestEffort);

  for (auto tv : fusion.allTvs()) {
    if (tv == cached_input || tv == tv_avg || tv == tv_M2) {
      continue;
    }
    tv->axis(-1)->parallelize(ParallelType::Serial);
  }

  // Welford inputs and outputs should not be aliased. See PR #2118.
  class AliasChecker : public kir::IrVisitor {
   public:
    using kir::IrVisitor::handle;

    void handle(kir::Allocate* alloc) final {
      if (alloc->alias() == nullptr) {
        return;
      }
      auto tv = dynamic_cast<TensorView*>(alloc->buffer());
      auto alias_tv = dynamic_cast<TensorView*>(alloc->alias()->buffer());
      if (tv != nullptr && alias_tv != nullptr) {
        alias_map_.emplace(tv, alias_tv);
        alias_map_.emplace(alias_tv, tv);
      }
    }

    void handle(kir::GridWelford* gwop) final {
      for (auto out_ti : ir_utils::filterByType<kir::TensorIndex>(
               gwop->welford_op()->outputs())) {
        auto out_tv = out_ti->view();
        if (alias_map_.count(out_tv) == 0) {
          continue;
        }
        auto alias_tv = alias_map_.at(out_tv);
        for (auto inp_ti : ir_utils::filterByType<kir::TensorIndex>(
                 gwop->welford_op()->inputs())) {
          NVF_CHECK(
              inp_ti->view() != alias_tv,
              "Invalid alias found between GridWelford input and output. Out tv: ",
              out_tv->toString(),
              ", In tv: ",
              alias_tv->toString());
        }
      }
    }

    std::unordered_map<TensorView*, TensorView*> alias_map_;
  } checker;

  GpuLower gpulw(&fusion);
  checker.handle(gpulw.run()->topLevelExprs());

  KernelExecutor ke;
  ke.compile(&fusion, {}, LaunchParams());

  auto options = at::TensorOptions().dtype(at::kHalf).device(at::kCUDA, 0);
  at::Tensor t0 = at::randn({X, Y, Y, Z}, options);

  auto cg_outputs = ke.run({t0}, LaunchParams(-1, -1, -1, -1, -1, -1));

  // by default Welford outputs sum of square diff so need to divide to get var
  cg_outputs[1] = cg_outputs[1].div((float)(X * Y * Y));

  auto at_mu = at::mean(t0.to(at::kDouble), {0, 1, 2});
  auto at_var = at::var(t0.to(at::kDouble), {0, 1, 2}, false);

  testValidate(
      &fusion,
      cg_outputs,
      {t0},
      {at_mu, at_var},
      __LINE__,
      __FILE__,
      "",
      LaunchParams(-1, -1, -1, -1, -1, -1));
}

// Test sync insertion with redundant predicates
TEST_F(NVFuserTest, FusionRedundantPredSync_CUDA) {
  Fusion fusion;
  FusionGuard fg(&fusion);

  TensorView* tv0 = makeConcreteTensor({32});
  TensorView* tv1 = makeConcreteTensor({32, 32});
  fusion.addInput(tv0);
  fusion.addInput(tv1);

  auto tv2 = broadcast(tv0, {true, false});
  auto tv3 = add(tv2, tv1);

  fusion.addOutput(tv3);

  auto tv0c = tv0->cacheAfter();

  // Make a redundant write through smem
  tv0c->setMemoryType(MemoryType::Shared);

  tv0->computeAt(tv3, 0);
  tv1->computeAt(tv3, 0);

  tv0c->axis(0)->parallelize(ParallelType::TIDx);
  tv2->axis(0)->parallelize(ParallelType::TIDy);
  tv2->axis(1)->parallelize(ParallelType::TIDx);

  tv3->axis(0)->parallelize(ParallelType::TIDy);
  tv3->axis(1)->parallelize(ParallelType::TIDx);

  GpuLower gpulw(&fusion);
  auto flattened_exprs =
      ir_utils::flattenScopedExprs(gpulw.run()->topLevelExprs());
  bool sync_inserted = std::any_of(
      flattened_exprs.begin(), flattened_exprs.end(), [](Expr* expr) {
        return expr->isA<kir::BlockSync>();
      });
  NVF_ERROR(sync_inserted, "Expected block sync not inserted");

  auto options = at::TensorOptions().dtype(at::kFloat).device(at::kCUDA, 0);

  at::Tensor t0 = at::randn({32}, options);
  at::Tensor t1 = at::randn({32, 32}, options);

  KernelExecutor ke;
  ke.compile(&fusion, {t0, t1});
  auto cg_outputs = ke.run({t0, t1});

  testValidate(&fusion, cg_outputs, {t0, t1}, __LINE__, __FILE__);
}

// Test case for removing syncs on chain of redundant uses.
TEST_F(NVFuserTest, FusionRedundantPredSync2_CUDA) {
  Fusion fusion;
  FusionGuard fg(&fusion);

  TensorView* tv0 = makeConcreteTensor({32});
  TensorView* tv1 = makeConcreteTensor({32, 32});
  fusion.addInput(tv0);
  fusion.addInput(tv1);

  auto tv2 = broadcast(tv0, {true, false});
  auto tv3 = add(tv2, tv1);

  fusion.addOutput(tv3);

  auto tv0c = tv0->cacheAfter();

  // Make a redundant write through smem
  tv0c->setMemoryType(MemoryType::Shared);
  tv2->setMemoryType(MemoryType::Shared);

  tv0->computeAt(tv3, 0);
  tv1->computeAt(tv3, 0);

  tv0c->axis(0)->parallelize(ParallelType::TIDx);
  tv2->axis(0)->parallelize(ParallelType::TIDy);
  tv2->axis(1)->parallelize(ParallelType::TIDx);

  tv3->axis(0)->parallelize(ParallelType::TIDy);
  tv3->axis(1)->parallelize(ParallelType::TIDx);

  // Utility class to make sure one block sync
  //  is inserted by RAW pass.
  class SyncChecker : public kir::IrVisitor {
   public:
    using kir::IrVisitor::handle;
    int result() {
      return sync_seen_;
    }

   private:
    void handle(kir::BlockSync*) final {
      sync_seen_++;
    }

   private:
    int sync_seen_ = 0;
  } checker;

  GpuLower gpulw(&fusion);
  checker.handle(gpulw.run()->topLevelExprs());
  NVF_ERROR(checker.result() < 2, "More syncs were inserted than expected");

  auto options = at::TensorOptions().dtype(at::kFloat).device(at::kCUDA, 0);

  at::Tensor t0 = at::randn({32}, options);
  at::Tensor t1 = at::randn({32, 32}, options);

  KernelExecutor ke;
  ke.compile(&fusion, {t0, t1});
  auto cg_outputs = ke.run({t0, t1});

  testValidate(&fusion, cg_outputs, {t0, t1}, __LINE__, __FILE__);
}

// Test case for sync insertion after redundant predicated smem write
//  Check that syncs are removed only when all paths are redundant.
TEST_F(NVFuserTest, FusionRedundantPredSync3_CUDA) {
  Fusion fusion;
  FusionGuard fg(&fusion);

  TensorView* tv0 = makeConcreteTensor({32});
  TensorView* tv1 = makeConcreteTensor({32, 32});
  fusion.addInput(tv0);
  fusion.addInput(tv1);

  auto tv2 = broadcast(tv0, {true, false});
  auto tv3 = set(tv2);
  auto tv4 = add(tv3, tv1);
  auto tv5 = add(tv2, tv1);

  fusion.addOutput(tv4);
  fusion.addOutput(tv5);

  auto tv0c = tv0->cacheAfter();

  // In this scheduling config,
  //  tv0c -> tv2 -> tv3 is a redundant path for tidy
  //  tv0c -> tv2 -> tv5 is not.
  //  So we need a RAW sync in tv0c->tv2 to make sure
  //  tv2 has the correct value to produce tv5.
  tv0c->setMemoryType(MemoryType::Shared);
  tv3->setMemoryType(MemoryType::Shared);

  tv0c->axis(0)->parallelize(ParallelType::TIDx);
  tv2->axis(0)->parallelize(ParallelType::TIDy);
  tv2->axis(1)->parallelize(ParallelType::TIDx);

  tv3->axis(0)->parallelize(ParallelType::TIDy);
  tv3->axis(1)->parallelize(ParallelType::TIDx);

  tv5->axis(0)->parallelize(ParallelType::TIDy);
  tv5->axis(1)->parallelize(ParallelType::TIDx);

  // Utility class to make sure one block sync
  //  is inserted by RAW pass.
  class SyncChecker : public kir::IrVisitor {
   public:
    using kir::IrVisitor::handle;
    int result() {
      return sync_seen_;
    }

   private:
    void handle(kir::BlockSync* sync) final {
      if (!sync->isWarHazardSync()) {
        sync_seen_++;
      }
    }

   private:
    int sync_seen_ = 0;
  } checker;

  GpuLower gpulw(&fusion);
  checker.handle(gpulw.run()->topLevelExprs());

  // This is implicit checking. There are exactly 2 places
  //  where RAW hazards happen: one producing tv2 and the other
  //  producing tv3. This test case expect syncs in both of
  //  these places so we check that 2 RAW syncs are inserted.
  NVF_ERROR(
      checker.result() == 2,
      "Exactly 2 RAW sync expected for the two shared memory transfers");

  auto options = at::TensorOptions().dtype(at::kFloat).device(at::kCUDA, 0);

  at::Tensor t0 = at::randn({32}, options);
  at::Tensor t1 = at::randn({32, 32}, options);

  KernelExecutor ke;
  ke.compile(&fusion, {t0, t1});
  auto cg_outputs = ke.run({t0, t1});

  testValidate(&fusion, cg_outputs, {t0, t1}, __LINE__, __FILE__);
}

// Unit test case for detecting thread redundant usage of shared tensors.
TEST_F(NVFuserTest, FusionRedundantUseCheck_CUDA) {
  Fusion fusion;
  FusionGuard fg(&fusion);

  TensorView* tv0 = makeConcreteTensor({32, 32});
  fusion.addInput(tv0);

  auto tv1 = set(tv0);
  auto tv2 = set(tv1);
  auto tv3 = set(tv2);
  auto tv4 = set(tv3);

  auto tv5 = set(tv4);

  auto tv6 = set(tv4);
  auto tv7 = set(tv6);

  fusion.addOutput(tv5);
  fusion.addOutput(tv7);

  tv2->setMemoryType(MemoryType::Shared);
  tv4->setMemoryType(MemoryType::Shared);

  tv7->axis(-1)->parallelize(ParallelType::TIDx);

  // Thread pred map cannot be built without an active lower
  //  object. So would need to lower the whole fusion for
  //  testing. However, lower also keeps an copy of the fusion
  //  so the original pointers cannot be used to querry the
  //  thread pred map. So have to traverse the new expr list
  //  to find the pointers;
  GpuLower gpulw(&fusion);

  TensorView *lowered_tv2 = nullptr, *lowered_tv4 = nullptr;
  auto used_vals = gpulw.run()->usedMathVals();

  for (auto tv : ir_utils::filterByType<TensorView>(used_vals)) {
    if (tv->name() == 2) {
      lowered_tv2 = tv;
    }
    if (tv->name() == 4) {
      lowered_tv4 = tv;
    }
  }

  NVF_ERROR(
      lowered_tv2 != nullptr && lowered_tv4 != nullptr,
      "tv2 or tv4 not lowered or mangled");

  auto tv2_info = gpulw.threadPredMap().getPredicateInfo(lowered_tv2);
  auto tv4_info = gpulw.threadPredMap().getPredicateInfo(lowered_tv4);

  // tv2 -> tv3 -> tv4 (shared) is the only use chain for tv2,
  //  and tv4 is redundantly written in tidx so tv2 is redundantly
  //  consumed in tidx.
  NVF_ERROR(
      tv2_info.redundant_use_types.get(ParallelType::TIDx),
      "TV2 is redundantly used but not detected.");

  // tv4->tv5 (global) is a redundant use chain, but
  // tv4->tv6->tv7 is not, so tv4 should not be detected as
  // a redundant used tensor in tidx.
  NVF_ERROR(
      !tv4_info.redundant_use_types.get(ParallelType::TIDx),
      "TV4 is not redundantly used but not detected.");
}

TEST_F(NVFuserTest, FusionUnsqueeze1_CUDA) {
  Fusion fusion;
  FusionGuard fg(&fusion);

  std::vector<int64_t> shape({10, 11});

  auto tv0 = makeConcreteTensor(shape);
  fusion.addInput(tv0);

  // [I, R]
  auto tv1 = sum(tv0, {1});
  // [I, B]
  auto tv2 = unsqueeze(tv1, -1);
  fusion.addOutput(tv2);

  NVF_CHECK(tv2->nDims() == 2, "Unpected unsqueeze result: ", tv2->toString());
  NVF_CHECK(
      tv2->axis(1)->isBroadcast(),
      "Unexpected unsqueeze result: ",
      tv2->toString());

  // tv1 has only one non-reduction axis. An exception should be
  // thrown.
  // NOLINTNEXTLINE(cppcoreguidelines-avoid-goto,hicpp-avoid-goto)
  ASSERT_ANY_THROW(unsqueeze(tv1, 2));

  auto options = at::TensorOptions().dtype(at::kFloat).device(at::kCUDA, 0);
  at::Tensor t0 = at::randn({10, 11}, options);
  std::vector<c10::IValue> aten_inputs = {t0};

  KernelExecutor ke;
  ke.compile(&fusion, aten_inputs);
  auto cg_outputs = ke.run(aten_inputs);

  testValidate(&fusion, cg_outputs, aten_inputs, __LINE__, __FILE__);
}

TEST_F(NVFuserTest, FusionSqueeze1_CUDA) {
  Fusion fusion;
  FusionGuard fg(&fusion);

  std::vector<int64_t> shape({10, 11});

  auto tv0 = makeConcreteTensor(shape);
  fusion.addInput(tv0);

  // [I, B]
  auto tv1 = sum(tv0, {1}, true);
  // [I]
  auto tv2 = squeeze(tv1, {1});
  fusion.addOutput(tv2);

  NVF_CHECK(tv2->nDims() == 1, "Unexpected squeeze result: ", tv2->toString());

  // [I, R]
  auto tv3 = sum(tv0, {1});
  // tv3 has only one non-reduction axis. The extent of the first axis
  // is not one, so squeeze should fail.
  // NOLINTNEXTLINE(cppcoreguidelines-avoid-goto,hicpp-avoid-goto)
  ASSERT_ANY_THROW(squeeze(tv3, {1}));

  auto options = at::TensorOptions().dtype(at::kFloat).device(at::kCUDA, 0);
  at::Tensor t0 = at::randn({10, 11}, options);
  std::vector<c10::IValue> aten_inputs = {t0};

  KernelExecutor ke;
  ke.compile(&fusion, aten_inputs);
  auto cg_outputs = ke.run(aten_inputs);

  testValidate(&fusion, cg_outputs, aten_inputs, __LINE__, __FILE__);
}

TEST_F(NVFuserTest, FusionContigPredicate_CUDA) {
  Fusion fusion;
  FusionGuard fg(&fusion);

  auto tv0 = makeSymbolicTensor(2);
  fusion.addInput(tv0);
  auto tv1 = set(tv0);
  auto tv2 = broadcast(tv1, {false, true, false});
  fusion.addOutput(tv2);

  tv2->merge(-2, -1);
  tv2->merge(-2, -1);
  tv2->split(-1, 100);
  tv0->computeAt(tv2, -1);

  GpuLower gpulw(&fusion);
  gpulw.run();
  NVF_CHECK(PredicatedChecker::isPredicated(tv1, gpulw));

  auto options = at::TensorOptions().dtype(at::kFloat).device(at::kCUDA, 0);
  at::Tensor t0 = at::randn({3, 4}, options);

  KernelExecutor ke;
  ke.compile(&fusion, {t0});
  auto cg_outputs = ke.run({t0});

  testValidate(ke.kernel(), cg_outputs, {t0}, __LINE__, __FILE__);
}

// Repro of https://github.com/csarofeen/pytorch/issues/1777
TEST_F(NVFuserTest, FusionDivScalarLhs_CUDA) {
  // tv1 = 2.0 / tv0
  Fusion fusion;
  FusionGuard fg(&fusion);

  TensorView* tv0 = makeSymbolicTensor(2);
  fusion.addInput(tv0);
  TensorView* tv1 = div(IrBuilder::create<Val>(2.0), tv0);
  fusion.addOutput(tv1);

  auto options = at::TensorOptions().dtype(at::kFloat).device(at::kCUDA, 0);
  auto t0 = at::randn({3, 3}, options);
  // There's no overload div(Scalar, Tensor) in ATen
  auto aten_output = at::div(
      at::native::wrapped_scalar_tensor(at::Scalar(2.0), options.device()), t0);

  KernelExecutor ke;
  ke.compile(&fusion, {t0});
  auto cg_outputs = ke.run({t0});

  testValidate(&fusion, cg_outputs, {t0}, {aten_output}, __LINE__, __FILE__);
}

// Repro of an issue of the reduction scheduler with a broadcast
// domain concretized to multiple domains that are not proven to have
// the same extent
TEST_F(NVFuserTest, FusionRepro1713_CUDA) {
  auto fusion = std::make_unique<Fusion>();
  FusionGuard fg(fusion.get());

  auto tv0 = makeSymbolicTensor(2);
  auto tv1 = makeSymbolicTensor(2);
  auto tv2 = makeSymbolicTensor(1);
  fusion->addInput(tv0);
  fusion->addInput(tv1);
  fusion->addInput(tv2);
  auto tv3 = broadcast(tv2, {false, true});

  auto tv4 = add(tv3, tv0);

  auto tv5 = add(tv3, tv1);
  auto tv6 = sum(tv5, {0});
  fusion->addOutput(tv4);
  fusion->addOutput(tv6);

  auto options = at::TensorOptions().dtype(at::kFloat).device(at::kCUDA, 0);
  at::Tensor t0 = at::randn({1024, 204800}, options);
  // Original repro had the same shape as t0, but this should work
  // with a different extent at the second axis
  at::Tensor t1 = at::randn({1024, 123}, options);
  at::Tensor t2 = at::randn({1024}, options);
  std::vector<c10::IValue> aten_inputs({t0, t1, t2});

  FusionExecutorCache executor_cache(std::move(fusion));
  auto cg_outputs = executor_cache.runFusionWithInputs(aten_inputs);

  testValidate(
      executor_cache.fusion(), cg_outputs, {t0, t1, t2}, __LINE__, __FILE__);
}

TEST_F(NVFuserTest, FusionExpand_CUDA) {
  auto fusion = std::make_unique<Fusion>();
  FusionGuard fg(fusion.get());

  auto w = 2, x = 3, z = 5;
  auto y = 4L;

  // Test
  // a simple expand
  // Expand that's propagated
  // expand_as
  // symbolic expand

  // x
  auto tv0 = makeSymbolicTensor(1);
  fusion->addInput(tv0);

  auto tv1 = broadcast(tv0, {false, true});
  auto tv2 = expand(tv1, {tv0->axis(0)->extent(), IrBuilder::create<Val>(y)});

  // x
  auto tv3 = makeSymbolicTensor(1);
  fusion->addInput(tv3);
  auto tv4 = broadcast(tv3, {false, true});
  auto tv5 = add(tv4, tv2);
  // [x, e_y]

  // [x, y, z]
  auto tv6 = makeSymbolicTensor(3);
  fusion->addInput(tv6);

  // Disjoint set op will cause a segmentation for just this op.
  auto tmp_7 = set(tv6);
  fusion->addOutput(tmp_7);

  auto tv7 = broadcast(tv5, {false, false, true});

  auto tv8 = expand_as(tv7, tv6);
  // [x, e_y, e_z]

  auto w_symbolic = IrBuilder::create<Val>(DataType::Int);
  fusion->addInput(w_symbolic);

  auto tv9 = broadcast(tv8, {true, false, false, false});
  //[1, x, e_y, e_z]

  auto tv10 = expand(
      tv9,
      {w_symbolic,
       tv9->axis(1)->extent(),
       tv9->axis(2)->expandedExtent(),
       tv9->axis(3)->expandedExtent()});

  fusion->addOutput(tv10);

  auto options = at::TensorOptions().dtype(at::kFloat).device(at::kCUDA, 0);
  at::Tensor t0 = at::randn({x}, options);
  at::Tensor t3 = at::randn({x}, options);
  at::Tensor t6 = at::randn({x, y, z}, options);

  FusionExecutorCache executor_cache(std::move(fusion));

  auto cg_outputs = executor_cache.runFusionWithInputs({t0, t3, t6, w});
  auto cg_out = cg_outputs[1];

  NVF_ERROR(cg_out.size(0) == w);
  NVF_ERROR(cg_out.size(1) == x);
  NVF_ERROR(cg_out.size(2) == y);
  NVF_ERROR(cg_out.size(3) == z);
  NVF_ERROR(cg_out.stride(0) == 0);
  NVF_ERROR(cg_out.stride(1) == 1);
  NVF_ERROR(cg_out.stride(2) == 0);
  NVF_ERROR(cg_out.stride(3) == 0);

  testValidate(
      executor_cache.fusion(), cg_outputs, {t0, t3, t6, w}, __LINE__, __FILE__);
}

TEST_F(NVFuserTest, FusionExpandIssue1751_CUDA) {
  auto fusion = std::make_unique<Fusion>();
  FusionGuard fg(fusion.get());

  auto x = 3L;
  auto y = 4, z = 5;

  // y, z
  auto tv0 = makeSymbolicTensor(2);
  fusion->addInput(tv0);

  auto tv1 = broadcast(tv0, {true, false, false});

  // Two ways to propagate extents as is: use -1 or explicitly pass
  // the extent vals.

  auto tv2 = expand(
      tv1,
      {IrBuilder::create<Val>(x),
       IrBuilder::create<Val>(-1L),
       IrBuilder::create<Val>(-1L)});

  auto tv3 = expand(
      tv1,
      {IrBuilder::create<Val>(x),
       tv0->axis(0)->extent(),
       tv0->axis(1)->extent()});

  fusion->addOutput(tv2);
  fusion->addOutput(tv3);

  auto options = at::TensorOptions().dtype(at::kFloat).device(at::kCUDA, 0);
  at::Tensor t0 = at::randn({y, z}, options);

  FusionExecutorCache executor_cache(std::move(fusion));

  auto cg_outputs = executor_cache.runFusionWithInputs({t0});

  for (const auto& cg_out : cg_outputs) {
    NVF_ERROR(cg_out.size(0) == x);
    NVF_ERROR(cg_out.size(1) == y);
    NVF_ERROR(cg_out.size(2) == z);
  }

  testValidate(executor_cache.fusion(), cg_outputs, {t0}, __LINE__, __FILE__);
}

// TODO: Make sure the kernel uses the expanded concrete size instead
// of the symbolic size
TEST_F(NVFuserTest, FusionExpandToConcrete_CUDA) {
  auto fusion = std::make_unique<Fusion>();
  FusionGuard fg(fusion.get());

  auto x = 3L, y = 4L;

  auto tv0 = makeSymbolicTensor(1);
  fusion->addInput(tv0);

  auto tv1 = broadcast(tv0, {true, false});

  auto tv2 =
      expand(tv1, {IrBuilder::create<Val>(x), IrBuilder::create<Val>(y)});

  fusion->addOutput(tv2);

  auto options = at::TensorOptions().dtype(at::kFloat).device(at::kCUDA, 0);
  at::Tensor t0 = at::randn({y}, options);

  FusionExecutorCache executor_cache(std::move(fusion));

  auto cg_outputs = executor_cache.runFusionWithInputs({t0});

  for (const auto& cg_out : cg_outputs) {
    NVF_ERROR(cg_out.size(0) == x);
    NVF_ERROR(cg_out.size(1) == y);
  }

  testValidate(executor_cache.fusion(), cg_outputs, {t0}, __LINE__, __FILE__);
}

TEST_F(NVFuserTest, FusionReproNoncontigBroadcast_CUDA) {
  auto fusion = std::make_unique<Fusion>();
  FusionGuard fg(fusion.get());

  auto options = at::TensorOptions().dtype(at::kHalf).device(at::kCUDA, 0);
  at::Tensor t0 = at::randn({4, 32, 16, 112, 112}, options).transpose(-1, -2);
  at::Tensor t1 = at::randn({32, 1, 112, 1}, options).transpose(-1, -2);

  auto tv0 = TensorViewBuilder()
                 .ndims(5)
                 .contiguity({true, true, false, false, false}) // ttfff
                 .shape({-1, -1, -1, -1, -1})
                 .dtype(DataType::Half)
                 .build();
  auto tv1 = TensorViewBuilder()
                 .ndims(4)
                 .contiguity({true, std::nullopt, std::nullopt, true})
                 .shape({-1, 1, 1, -1})
                 .dtype(DataType::Half)
                 .build();

  fusion->addInput(tv0);
  fusion->addInput(tv1);

  auto tv2 = add(tv0, tv1);

  fusion->addOutput(tv2);

  std::vector<c10::IValue> aten_inputs({t0, t1});

  FusionExecutorCache executor_cache(std::move(fusion));
  auto cg_outputs = executor_cache.runFusionWithInputs(aten_inputs);

  testValidate(
      executor_cache.fusion(), cg_outputs, {t0, t1}, __LINE__, __FILE__);
}

TEST_F(NVFuserTest, FusionTransformPropagateSibling_CUDA) {
  // https://github.com/csarofeen/pytorch/issues/1760
  Fusion fusion;
  FusionGuard fg(&fusion);

  auto tv0 = makeSymbolicTensor(2);
  fusion.addInput(tv0);

  auto tvs = Welford(tv0, {1});
  fusion.addOutput(tvs.var_sum);

  tvs.avg->split(1, 1);
  tvs.avg->split(1, 2);
  tvs.avg->split(1, 3);
  tvs.var_sum->split(1, 1);
  tvs.var_sum->split(1, 2);
  tvs.var_sum->split(1, 3);
  tvs.n->split(1, 1);
  tvs.n->split(1, 2);
  tvs.n->split(1, 3);

  auto var_sum_rf = ir_utils::rFactorHelper(tvs.var_sum, {1, 4});

  TransformPropagatorWithCheck propagator(var_sum_rf);
  MaxLogicalDomainInfoSpanningTree(var_sum_rf).traverse(&propagator);

  auto rf_tvs = ir_utils::producerTvsOf(tvs.var_sum);

  std::vector<std::vector<TensorView*>> siblings = {
      {tvs.avg, tvs.var_sum, tvs.n}, rf_tvs};
  for (const auto& tensors : siblings) {
    for (auto t1 : tensors) {
      for (auto t2 : tensors) {
        NVF_CHECK(TransformReplay::fullSelfMatching(t1, t2));
      }
    }
  }
}

TEST_F(NVFuserTest, FusionTransformPropagateSelectorSibling_CUDA) {
  Fusion fusion;
  FusionGuard fg(&fusion);

  auto tv0 = makeSymbolicTensor(2);
  fusion.addInput(tv0);

  auto tvs = Welford(tv0, {1});
  fusion.addOutput(tvs.var_sum);

  tvs.avg->split(1, 1);
  tvs.avg->split(1, 2);
  tvs.avg->split(1, 3);
  tvs.var_sum->split(1, 1);
  tvs.var_sum->split(1, 2);
  tvs.var_sum->split(1, 3);
  tvs.n->split(1, 1);
  tvs.n->split(1, 2);
  tvs.n->split(1, 3);

  auto var_sum_rf = ir_utils::rFactorHelper(tvs.var_sum, {1, 4});

  struct DisableTv0 : public MaxInfoSpanningTree::Selector {
    TensorView* tv0;
    bool allowC2P(TensorView* from, TensorView* to) override {
      return from != tv0 && to != tv0;
    };
    bool allowP2C(TensorView* from, TensorView* to) override {
      return from != tv0 && to != tv0;
    };
    bool allowSibling(TensorView* from, TensorView* to) override {
      return true;
    }
    DisableTv0(TensorView* tv0) : tv0(tv0) {}
  } selector1(tv0);

  struct DisableTv0AndSibling : public DisableTv0 {
    bool allowSibling(TensorView* from, TensorView* to) override {
      return false;
    }
    using DisableTv0::DisableTv0;
  } selector2(tv0);

  TransformPropagatorWithCheck propagator(var_sum_rf);
  MaxLogicalDomainInfoSpanningTree good_path(var_sum_rf, &selector1);
  MaxLogicalDomainInfoSpanningTree bad_path(var_sum_rf, &selector2);

  auto rf_tvs = ir_utils::producerTvsOf(tvs.var_sum);

  auto check = [&]() {
    std::vector<std::vector<TensorView*>> siblings = {
        {tvs.avg, tvs.var_sum, tvs.n}, rf_tvs};
    for (const auto& tensors : siblings) {
      for (auto t1 : tensors) {
        for (auto t2 : tensors) {
          NVF_CHECK(TransformReplay::fullSelfMatching(t1, t2));
        }
      }
    }
  };

  bad_path.traverse(&propagator);
  ASSERT_ANY_THROW(check());
  good_path.traverse(&propagator);
  check();
}

TEST_F(NVFuserTest, FusionTransformPropagatePosition_CUDA) {
  Fusion fusion;
  FusionGuard fg(&fusion);

  auto tv0 = makeSymbolicTensor(4);
  auto tv1 = makeSymbolicTensor(6);
  fusion.addInput(tv0);

  auto tv2 = broadcast(tv0, {false, false, true, false, false, true});
  auto tv3 = add(tv1, tv2);
  fusion.addOutput(tv3);

  tv0->merge(2);
  tv0->merge(0);
  TransformPropagatorWithCheck propagator(tv0);
  MaxLogicalDomainInfoSpanningTree(tv0).traverse(&propagator);

  NVF_CHECK(tv1->nDims() == 4);
}

TEST_F(NVFuserTest, FusionIgnoreZeroDimReduction_CUDA) {
  auto fusion = std::make_unique<Fusion>();
  FusionGuard fg(fusion.get());

  auto tv0 = makeSymbolicTensor(1);
  fusion->addInput(tv0);
  auto tv1 = sum(tv0, {0});
  // tv1 is effectively a zero-dim tensor as it only has a reduction
  // axis.
  // Reducing it further is converted to just a set op.
  auto tv2 = sum(tv1, {0});
  fusion->addOutput(tv2);

  auto tv2_def = dynamic_cast<LoadStoreOp*>(tv2->definition());
  NVF_CHECK(
      tv2_def != nullptr,
      "Expected LoadStoreOp but found ",
      tv2->definition()->toString());

  auto options = at::TensorOptions().dtype(at::kFloat).device(at::kCUDA, 0);
  auto t0 = at::randn({12345}, options);
  std::vector<c10::IValue> aten_inputs({t0});

  FusionExecutorCache executor_cache(std::move(fusion));
  auto cg_outputs = executor_cache.runFusionWithInputs(aten_inputs);

  testValidate(
      executor_cache.fusion(), cg_outputs, aten_inputs, __LINE__, __FILE__);
}

// Repro of issue #1770
TEST_F(NVFuserTest, FusionIssue1770Repro_CUDA) {
  auto fusion = std::make_unique<Fusion>();
  FusionGuard fg(fusion.get());

  auto tv0 = makeSymbolicTensor(1);
  fusion->addInput(tv0);
  auto tv1 = makeSymbolicTensor(1);
  fusion->addInput(tv1);

  auto tv2 = ge(tv0, tv1);
  auto tv3 =
      where(tv2, IrBuilder::create<Val>(1.0), IrBuilder::create<Val>(2.0));
  fusion->addOutput(tv3);

  std::vector<int64_t> shape({999});
  auto options = at::TensorOptions().dtype(at::kFloat).device(at::kCUDA, 0);
  at::Tensor t0 = at::randn(shape, options);
  at::Tensor t1 = at::randn(shape, options);
  std::vector<c10::IValue> aten_inputs({t0, t1});

  FusionExecutorCache executor_cache(std::move(fusion));
  auto cg_outputs = executor_cache.runFusionWithInputs(aten_inputs);

  auto ref = where(t0 >= t1, 1.0, 2.0);

  testValidate(
      executor_cache.fusion(),
      cg_outputs,
      aten_inputs,
      {ref},
      __LINE__,
      __FILE__);
}

TEST_F(NVFuserTest, FusionTransformPropagatorSelector_CUDA) {
  auto fusion = std::make_unique<Fusion>();
  FusionGuard fg(fusion.get());

  auto tv0 = makeSymbolicTensor(1);
  fusion->addInput(tv0);
  auto tv1 = makeSymbolicTensor(1);
  fusion->addInput(tv1);

  auto tv2 = add(tv0, tv1);

  auto tv3 = sin(tv2);
  auto tv4 = cos(tv2);

  fusion->addOutput(tv3);
  fusion->addOutput(tv4);

  tv2->split(0, 10);

  struct Selector : public MaxInfoSpanningTree::Selector {
    TensorView* tv0;
    TensorView* tv3;
    bool allowC2P(TensorView* from, TensorView* to) override {
      return to == tv0;
    }
    bool allowP2C(TensorView* from, TensorView* to) override {
      return to == tv3;
    }
    bool allowSibling(TensorView* from, TensorView* to) override {
      return false;
    }
    Selector(TensorView* tv0, TensorView* tv3) : tv0(tv0), tv3(tv3) {}
  } selector(tv0, tv3);

  TransformPropagatorWithCheck propagator(tv2);
  MaxLogicalDomainInfoSpanningTree(tv2, &selector).traverse(&propagator);

  NVF_CHECK(tv0->nDims() == 2);
  NVF_CHECK(tv1->nDims() == 1);
  NVF_CHECK(tv2->nDims() == 2);
  NVF_CHECK(tv3->nDims() == 2);
  NVF_CHECK(tv4->nDims() == 1);
}

TEST_F(NVFuserTest, FusionTransformPropagatorPos_CUDA) {
  auto fusion = std::make_unique<Fusion>();
  FusionGuard fg(fusion.get());

  auto tv0 = makeConcreteTensor({22, 105});
  fusion->addInput(tv0);

  auto tv1 = sin(tv0);
  fusion->addOutput(tv1);

  tv1->split(0, 2);
  tv1->split(-1, 3);
  tv1->split(-1, 5);

  TransformPropagatorWithCheck propagator(tv1, 2);
  MaxLogicalDomainInfoSpanningTree(tv1, 2).traverse(&propagator);

  auto expect = makeConcreteTensor({22, 105});
  expect->split(0, 2);
  NVF_CHECK(TransformReplay::fullSelfMatching(expect, tv0));
}

TEST_F(NVFuserTest, FusionMaxLogicalDomainInfoSpanningTreePrintTwice_CUDA) {
  auto fusion = std::make_unique<Fusion>();
  FusionGuard fg(fusion.get());

  auto tv0 = makeSymbolicTensor(3);
  fusion->addInput(tv0);

  auto tv1 = sum(tv0, {0});
  auto tv2 = neg(tv1);

  fusion->addOutput(tv2);

  tv1->split(0, 10);

  struct Printer : public MaxInfoSpanningTree::Propagator {
    std::stringstream ss;
    void propagateC2P(TensorView* from, TensorView* to) override {
      ss << "propagateC2P" << std::endl;
      ss << "from: " << from->name() << std::endl;
      ss << "to: " << to->name() << std::endl;
    }
    void propagateP2C(TensorView* from, TensorView* to) override {
      ss << "propagateP2C" << std::endl;
      ss << "from: " << from->name() << std::endl;
      ss << "to: " << to->name() << std::endl;
    }
    void propagateSibling(TensorView* from, TensorView* to) override {
      ss << "propagateSibling" << std::endl;
      ss << "from: " << from->name() << std::endl;
      ss << "to: " << to->name() << std::endl;
    }
  } printer1, printer2;
  printer1.ss << std::endl;
  printer2.ss << std::endl;

  MaxLogicalDomainInfoSpanningTree path(tv1);
  path.traverse(&printer1);
  path.traverse(&printer2);

  auto expect = R"ESCAPE(
propagateC2P
from: 1
to: 0
propagateP2C
from: 1
to: 2
)ESCAPE";
  NVF_CHECK(printer1.ss.str() == expect);
  NVF_CHECK(printer2.ss.str() == expect);
}

TEST_F(NVFuserTest, FusionTransformPropagatorNoOverwrite_CUDA) {
  auto fusion = std::make_unique<Fusion>();
  FusionGuard fg(fusion.get());

  auto tv0 = makeSymbolicTensor(1);
  fusion->addInput(tv0);
  auto tv1 = broadcast(tv0, {true, false, true});
  auto tv2 = sin(tv1);
  fusion->addOutput(tv2);

  tv0->split(0, 2);
  tv2->split(1, 2);
  tv2->split(0, 4);

  MaxLogicalDomainInfoSpanningTree path1(tv2);
  TransformPropagatorWithCheck propagator1(tv2);
  path1.traverse(&propagator1);

  MaxLogicalDomainInfoSpanningTree path2(tv0);
  TransformPropagatorWithCheck propagator2(tv0);
  path2.traverse(&propagator2);

  NVF_CHECK(tv1->axis(0)->isBroadcast());
  NVF_CHECK(tv1->axis(1)->isBroadcast());
  NVF_CHECK(!tv1->axis(2)->isBroadcast());
  NVF_CHECK(!tv1->axis(3)->isBroadcast());
  NVF_CHECK(tv1->axis(4)->isBroadcast());

  auto expect = makeSymbolicTensor(3);
  expect->split(1, 2);
  expect->split(0, 4);
  NVF_CHECK(TransformReplay::fullSelfMatching(expect, tv1));
}

TEST_F(NVFuserTest, FusionIssue1785Repro_CUDA) {
  Fusion fusion;
  FusionGuard fg(&fusion);

  // Set up your input tensor views
  TensorView* tv0 = makeContigTensor(1);
  TensorView* tv1 = makeContigTensor(2);

  // Register your inputs
  fusion.addInput(tv0);
  fusion.addInput(tv1);

  auto tv2 = set(tv0);
  // [B, I]
  auto tv3 = broadcast(tv2, {true, false});
  auto tv4 = add(tv3, tv1);
  auto tv5 = set(tv4);

  // Register your outputs
  fusion.addOutput(tv5);

  tv5->split(0, 8);
  tv5->split(-1, 8);

  // [Serial, TIDy, TIDX, Serial]

  tv4->computeAt(tv5, -2);
  tv3->computeAt(tv4, -1);
  tv2->computeAt(tv3, 0);
  tv2->split(0, 8);
  tv2->axis(0)->parallelize(ParallelType::TIDx);
  tv1->computeAt(tv5, -2);

  tv5->axis(1)->parallelize(ParallelType::TIDy);
  tv5->axis(2)->parallelize(ParallelType::TIDx);

  auto options = at::TensorOptions().dtype(at::kFloat).device(at::kCUDA, 0);

  at::Tensor in1 = at::randn({16}, options);
  at::Tensor in2 = at::randn({12, 16}, options);

  KernelExecutor ke;
  ke.compile(&fusion, {in1, in2});
  auto cg_outputs = ke.run({in1, in2});

  testValidate(&fusion, cg_outputs, {in1, in2}, __LINE__, __FILE__);
}

TEST_F(NVFuserTest, FusionSkipReplay_CUDA) {
  {
    Fusion fusion;
    FusionGuard fg(&fusion);

    TensorView* tv0 = makeContigTensor(1);
    TensorView* tv1 = makeContigTensor(2);
    fusion.addInput(tv0);
    fusion.addInput(tv1);

    auto tv2 = broadcast(tv0, {false, true});
    auto tv3 = add(tv2, tv1);
    fusion.addOutput(tv3);

    tv3->split(1, 2, false);

    TransformPropagatorWithCheck propagator(tv3);
    MaxLogicalDomainInfoSpanningTree(tv3).traverse(&propagator);
  }

  {
    Fusion fusion;
    FusionGuard fg(&fusion);

    TensorView* tv0 = makeContigTensor(3);
    fusion.addInput(tv0);

    auto tv1 = sum(tv0, {0, 2});
    auto tv2 = sin(tv1);
    fusion.addOutput(tv2);

    tv0->split(1, 2, false);

    TransformPropagatorWithCheck propagator(tv0);
    MaxLogicalDomainInfoSpanningTree(tv0).traverse(&propagator);
  }
}

TEST_F(NVFuserTest, FusionInlineRepro1803_CUDA) {
  Fusion fusion;
  FusionGuard fg(&fusion);

  TensorView* tv0 = makeContigTensor(2);

  fusion.addInput(tv0);
  auto tv1 = set(tv0);
  auto tvs = Welford(tv1, {1});
  auto tvo = set(tvs.var_sum);
  fusion.addOutput(tvo);

  tvo->split(0, 16);
  tvo->axis(1)->parallelize(ParallelType::Unroll);

  tv0->computeAt(tvo, -1, ComputeAtMode::BestEffort);

  NVF_CHECK(
      tvs.var_sum->getComputeAtPosition() == tvs.avg->getComputeAtPosition());
  NVF_CHECK(
      tvs.var_sum->getComputeAtPosition() == tvs.n->getComputeAtPosition());
  NVF_CHECK(tvs.var_sum->getComputeAtPosition() == 1);
}

// Unit test for the transform selection logic
TEST_F(NVFuserTest, FusionBoundedDirectionSelection1_CUDA) {
  Fusion fusion;
  FusionGuard fg(&fusion);

  TensorView* tv0 = makeContigTensor(2);

  fusion.addInput(tv0);
  auto tv1 = set(tv0);
  auto tv2 = set(tv1);
  auto tv3 = add(tv2, tv1);
  fusion.addOutput(tv3);

  tv3->split(-1, 5);
  tv3->split(-1, 8);

  scheduler_utils::BoundedDirectionalTransformPropagator::backward(
      tv3, -1, {tv0, tv2});

  // Check that the splits are replayed on tv2
  NVF_ERROR(
      tv2->nDims() == tv3->nDims(),
      "Propagator didn't propagate to tv2: ",
      tv2->toString());

  // Check that the splits are replayed on tv1 as well. Even though
  //  one of its consumers, tv2, is part of the boundary, another
  //  consumer is not a boundary, so tv1 should be transformed as well.
  NVF_ERROR(
      tv1->nDims() == tv3->nDims(),
      "Propagator didn't propagate to tv1: ",
      tv1->toString());
}

TEST_F(NVFuserTest, FusionIssueRepro1844_CUDA) {
  auto fusion = std::make_unique<Fusion>();
  FusionGuard fg(fusion.get());

  std::vector<int64_t> shape = {2, 1, 768};
  std::vector<int64_t> sum_to_shape = {768};
  std::vector<int64_t> sum_to_axes = {0, 1};
  double kProb = 0.5;

  std::vector<Val*> sum_to_symb;
  std::transform(
      sum_to_shape.begin(),
      sum_to_shape.end(),
      std::back_inserter(sum_to_symb),
      [](int64_t s) -> Val* { return IrBuilder::create<Val>(s); });

  TensorView* tv0 = makeContigConcreteTensor(shape);
  TensorView* tv1 = makeContigConcreteTensor(shape);
  TensorView* tv2 = makeContigConcreteTensor(shape, DataType::Bool);

  fusion->addInput(tv0);
  fusion->addInput(tv1);
  fusion->addInput(tv2);

  Val* prob = IrBuilder::create<Val>(kProb);
  auto grad_input = dropout_backward(tv1, tv2, prob);
  auto grad_gelu = gelu_backward(grad_input, tv0);
  auto grad_bias = sum_to(grad_gelu, sum_to_symb);

  fusion->addOutput(grad_gelu);
  fusion->addOutput(grad_bias);

  const auto options =
      at::TensorOptions().dtype(at::kFloat).device(at::kCUDA, 0);

  at::Tensor a = at::randn(shape, options);
  at::Tensor b = at::randn(shape, options);
  at::Tensor c = at::randn(shape, options);
  auto mask = at::gt(c, 0.0f);
  std::vector<c10::IValue> aten_inputs = {a, b, mask};

  FusionExecutorCache executor_cache(std::move(fusion));
  auto cg_outputs = executor_cache.runFusionWithInputs(aten_inputs);

  testValidate(
      executor_cache.fusion(), cg_outputs, aten_inputs, __LINE__, __FILE__);
}

TEST_F(NVFuserTest, FusionInsertMagicZero1_CUDA) {
  Fusion fusion;
  FusionGuard fg(&fusion);

  auto tv0 = makeSymbolicTensor(2);
  fusion.addInput(tv0);

  auto tv1 = add(tv0, IrBuilder::create<Val>(1.0));
  auto tv2 = set(tv1);
  fusion.addOutput(tv2);

  tv2->split(0, 32);
  tv2->split(-1, 2);
  tv2->reorder({{1, 2}, {2, 1}});
  tv2->merge(0);

  TransformPropagatorWithCheck propagator(tv2);
  MaxLogicalDomainInfoSpanningTree(tv2).traverse(&propagator);

  tv0->computeAt(tv2, 1);

  // The predicate of tv2 should be protected with magic zero
  GpuLower gpulw(&fusion);
  gpulw.run();
  NVF_CHECK(
      PredicateMagicZeroChecker::isProtected(tv2, gpulw),
      "Failed to protect the predicates of ",
      tv2->toString());
}

TEST_F(NVFuserTest, FusionExpandRepro1860_CUDA) {
  auto fusion_ptr = std::make_unique<Fusion>();
  Fusion& fusion = *fusion_ptr;
  FusionGuard fg(&fusion);
  std::vector<std::optional<bool>> contiguity(3, std::nullopt);

  std::vector<int64_t> shape{1, -1, -1};
  TensorView* tv0 = makeContigConcreteTensor(shape);
  fusion.addInput(tv0);
  TensorView* tv1 = makeContigConcreteTensor(shape);
  fusion.addInput(tv1);
  TensorView* tv2 = makeContigConcreteTensor(shape);
  fusion.addInput(tv2);

  std::vector<IterDomain*> domain1(3, nullptr);
  for (const auto i : c10::irange(3)) {
    if (i == 0) {
      domain1[i] = IterDomainBuilder(
                       FusionGuard::getCurFusion()->zeroVal(),
                       IrBuilder::create<Val>(1L, DataType::Index))
                       .iter_type(IterType::Broadcast)
                       .build();
    } else {
      domain1[i] =
          IterDomainBuilder(
              FusionGuard::getCurFusion()->zeroVal(),
              IrBuilder::create<Val>(1L, DataType::Index))
              .expanded_extent(IrBuilder::create<Val>(1L + i, DataType::Index))
              .iter_type(IterType::Broadcast)
              .build();
    }
  }

  TensorView* tv22 = IrBuilder::create<TensorView>(
      IrBuilder::create<TensorDomain>(domain1, contiguity), DataType::Float);

  fusion.addInput(tv22);

  auto tv3 = add(tv0, tv1);
  auto tv4 = softmax(tv3, 0);
  auto tv5 = add(tv4, tv22);
  fusion.addOutput(tv5);

  auto options = at::TensorOptions().dtype(at::kFloat).device(at::kCUDA, 0);

  at::Tensor input1 = at::randn({1, 2, 3}, options);
  at::Tensor input2 = at::randn({1, 2, 3}, options);
  at::Tensor input3 = at::randn({1, 2, 3}, options);
  at::Tensor input4 = at::randn({1, 1, 1}, options).expand({1, 2, 3});
  std::vector<c10::IValue> aten_inputs = {input1, input2, input3, input4};

  FusionExecutorCache executor_cache(std::move(fusion_ptr));
  auto outputs = executor_cache.runFusionWithInputs(aten_inputs);
}

TEST_F(NVFuserTest, FusionExpandReduce_CUDA) {
  auto fusion = std::make_unique<Fusion>();
  FusionGuard fg(fusion.get());

  auto tv0 = makeConcreteTensor({1, 8});
  fusion->addInput(tv0);

  auto tv1 =
      expand(tv0, {IrBuilder::create<Val>(12L), IrBuilder::create<Val>(8L)});

  auto tv2 = sum(tv1, {0});
  fusion->addOutput(tv2);

  auto options = at::TensorOptions().dtype(at::kFloat).device(at::kCUDA, 0);
  auto t0 = at::randn({1, 8}, options);

  FusionExecutorCache executor_cache(std::move(fusion));
  auto cg_outputs = executor_cache.runFusionWithInputs({t0});

  testValidate(executor_cache.fusion(), cg_outputs, {t0}, __LINE__, __FILE__);
}

TEST_F(NVFuserTest, FusionVectorComponentReduce_CUDA) {
  auto fusion = std::make_unique<Fusion>();
  FusionGuard fg(fusion.get());

  auto tv0 = makeSymbolicTensor(1, DataType::ComplexFloat);
  fusion->addInput(tv0);
  auto tv1 = view_as_real(tv0);
  auto tv2 = sum(tv1, {-1});
  fusion->addOutput(tv2);

  inlineMost();

  auto options =
      at::TensorOptions().dtype(at::kComplexFloat).device(at::kCUDA, 0);
  auto t0 = at::randn({1024}, options);

  KernelExecutor ke;
  ke.compile(fusion.get(), {t0});
  auto cg_outputs = ke.run({t0});

  testValidate(fusion.get(), cg_outputs, {t0}, __LINE__, __FILE__, "");
}

TEST_F(NVFuserTest, FusionExpandBadShapeTest_CUDA) {
  auto fusion_ptr = std::make_unique<Fusion>();
  Fusion& fusion = *fusion_ptr;
  FusionGuard fg(&fusion);
  std::vector<std::optional<bool>> contiguity{false, std::nullopt};

  auto tv0 = makeSymbolicTensor(2);
  fusion.addInput(tv0);

  std::vector<IterDomain*> domains = {
      IterDomainBuilder(
          FusionGuard::getCurFusion()->zeroVal(),
          IrBuilder::create<Val>(DataType::Index))
          .build(),
      IterDomainBuilder(
          FusionGuard::getCurFusion()->zeroVal(),
          FusionGuard::getCurFusion()->oneVal())
          .expanded_extent(IrBuilder::create<Val>(10L, DataType::Index))
          .iter_type(IterType::Broadcast)
          .build()};

  // expand to 10
  TensorView* tv22 = IrBuilder::create<TensorView>(
      IrBuilder::create<TensorDomain>(domains, contiguity), DataType::Float);

  fusion.addInput(tv22);

  auto tv3 = add(tv0, tv22);
  fusion.addOutput(tv3);

  auto options = at::TensorOptions().dtype(at::kFloat).device(at::kCUDA, 0);

  // Incompatible shapes
  at::Tensor input1 = at::randn({2, 3}, options);
  // Passing expand size of 5, not 10. Should cause an error
  at::Tensor input4 = at::randn({2, 1}, options).expand({2, 5});

  std::vector<c10::IValue> aten_inputs = {input1, input4};

  FusionExecutorCache executor_cache(std::move(fusion_ptr));
  ASSERT_ANY_THROW(executor_cache.runFusionWithInputs(aten_inputs));
}

TEST_F(
    NVFuserTest,
    FusionPointwiseScheduleWithBroadcastAndTrivialReduction_CUDA) {
  Fusion fusion;
  FusionGuard fg(&fusion);

  auto tv0 = makeContigTensor(3);
  auto tv1 = makeContigTensor(2);
  fusion.addInput(tv0);
  fusion.addInput(tv1);
  auto tv2 = broadcast(tv0, {false, true, false, true, false, true});
  auto tv3 = sin(tv2);
  auto tv4 = add(tv3, tv1);
  auto tv5 = sum(tv4, {1});
  fusion.addOutput(tv5);

  auto options = at::TensorOptions().dtype(at::kFloat).device(at::kCUDA, 0);
  at::Tensor t0 = at::randn({100, 100, 10}, options);
  at::Tensor t1 = at::randn({10, 20}, options);

  std::vector<c10::IValue> aten_inputs = {t0, t1};

  auto cg_outputs =
      scheduleAndRun(&fusion, SchedulerType::PointWise, aten_inputs).outputs;
  testValidate(&fusion, cg_outputs, aten_inputs, __LINE__, __FILE__);
}

TEST_F(NVFuserTest, FusionPrint_CUDA) {
  std::vector<at::ScalarType> dtypes = {
      at::kFloat, at::kDouble, at::kHalf, at::kInt, at::kLong, at::kBool};
  if (at::cuda::getCurrentDeviceProperties()->major >= 8) {
    dtypes.push_back(at::kBFloat16);
  }
  for (auto dtype : dtypes) {
    auto fusion = std::make_unique<Fusion>();
    FusionGuard fg(fusion.get());

    auto tv0 = makeSymbolicTensor(1, aten_to_data_type(dtype));
    fusion->addInput(tv0);
    auto tv1 = print(tv0);
    auto tv2 = sin(tv1);
    fusion->addOutput(tv2);

    // There is no way to check if anything is printed to the console, but we
    // can validate that when print exist, compilation and computation are not
    // broken.
    auto options = at::TensorOptions().dtype(at::kLong).device(at::kCUDA, 0);
    at::Tensor t0 = at::arange(2, options).to(dtype);

    FusionExecutorCache executor_cache(std::move(fusion));
    auto cg_outputs = executor_cache.runFusionWithInputs({t0});

    testValidate(
        executor_cache.fusion(),
        cg_outputs,
        {t0},
        {t0.sin()},
        __LINE__,
        __FILE__);
  }
}

TEST_F(NVFuserTest, FusionCheckedSymbolicShape_CUDA) {
  const auto options =
      at::TensorOptions().dtype(at::kFloat).device(at::kCUDA, 0);

  at::Tensor a = at::randn({123, 456}, options);
  at::Tensor b = at::randn({123, 456}, options);
  at::Tensor c = at::randn({321, 654}, options);

  using return_t =
      std::pair<std::unique_ptr<FusionExecutorCache>, std::vector<at::Tensor>>;
  auto matched_add = [](at::Tensor a, at::Tensor b) -> return_t {
    auto fusion = std::make_unique<Fusion>();
    FusionGuard fg(fusion.get());

    Val* s1 = IrBuilder::create<Val>(DataType::Int);
    Val* s2 = IrBuilder::create<Val>(DataType::Int);
    auto builder = TensorViewBuilder().shape(std::vector<Val*>{s1, s2});
    TensorView* tv0 = builder.build();
    TensorView* tv1 = builder.build();

    fusion->addInput(tv0);
    fusion->addInput(tv1);

    auto tv2 = add(tv0, tv1);

    fusion->addOutput(tv2);

    auto executor_cache =
        std::make_unique<FusionExecutorCache>(std::move(fusion));
    auto cg_outputs = executor_cache->runFusionWithInputs({a, b});
    return {std::move(executor_cache), std::move(cg_outputs)};
  };

  {
    auto ret1 = matched_add(a, b);
    testValidate(ret1.first->fusion(), ret1.second, {a, b}, __LINE__, __FILE__);
  }

  {
    ASSERT_THAT(
        [&]() { matched_add(a, c); },
        ::testing::ThrowsMessage<nvfuser::nvfError>(::testing::HasSubstr(
            "When trying to propagate constant tensor sizes through the graph a conflict was found with 2 different sizes across dimensions that are expected to match.")));
    GTEST_SKIP() << "skipping tests on pre-AMPERE GPUs";
  }
}

TEST_F(NVFuserTest, FusionSizeDependentData_CUDA) {
  auto fusion = std::make_unique<Fusion>();
  FusionGuard fg(fusion.get());

  Val* s1 = IrBuilder::create<Val>(DataType::Index);
  auto builder = TensorViewBuilder().shape(std::vector<Val*>{s1});
  TensorView* tv0 = builder.build();

  fusion->addInput(tv0);

  auto tv1 = add(tv0, s1);

  fusion->addOutput(tv1);

  const auto options =
      at::TensorOptions().dtype(at::kFloat).device(at::kCUDA, 0);

  at::Tensor a = at::zeros({123}, options);

  FusionExecutorCache executor_cache(std::move(fusion));
  auto cg_outputs = executor_cache.runFusionWithInputs({a});

  testValidate(executor_cache.fusion(), cg_outputs, {a}, __LINE__, __FILE__);
}

TEST_F(NVFuserTest, FusionDependencyCheck_CUDA) {
  Fusion fusion;
  FusionGuard fg(&fusion);

  TensorView* tv0 = makeSymbolicTensor(1);
  TensorView* tv1 = makeSymbolicTensor(1);
  TensorView* tv2 = makeSymbolicTensor(1);
  TensorView* tv3 = makeSymbolicTensor(1);

  auto tv4 = add(tv0, tv1);
  auto tv5 = add(tv0, tv2);
  auto tv6 = add(tv0, tv3);

  auto tv7 = add(tv1, tv2);
  auto tv8 = add(tv1, tv3);

  auto tv9 = add(tv2, tv3);

  {
    auto all_vals = DependencyCheck::getAllValsBetween(
        {tv0, tv1}, {tv4, tv5, tv6, tv7, tv8, tv9});
    std::unordered_set<Val*> all_vals_set(all_vals.begin(), all_vals.end());
    std::vector<Val*> results({tv0, tv1, tv4, tv5, tv6, tv7, tv8});
    for (auto result : results) {
      NVF_CHECK(all_vals_set.count(result) > 0);
      all_vals_set.erase(result);
    }
    NVF_CHECK(all_vals_set.empty());
  }

  auto tv10 = add(tv6, tv7);
  {
    auto all_vals = DependencyCheck::getAllValsBetween({tv0, tv1}, {tv10});
    std::unordered_set<Val*> all_vals_set(all_vals.begin(), all_vals.end());
    std::vector<Val*> results({tv0, tv1, tv6, tv7, tv10});
    for (auto result : results) {
      NVF_CHECK(all_vals_set.count(result) > 0);
      all_vals_set.erase(result);
    }
    NVF_CHECK(all_vals_set.empty());
  }
}

// Repro for issue #1925
TEST_F(NVFuserTest, FusionScheduleTransposeRepro1_CUDA) {
  Fusion fusion;
  FusionGuard fg(&fusion);

  auto tv0 = makeSymbolicTensor(4);
  auto tv1 = makeConcreteTensor({-1, -1, -1, 1});
  fusion.addInput(tv0);
  fusion.addInput(tv1);
  auto tv2 = add(tv0, tv1);
  fusion.addOutput(tv2);

  auto options = at::TensorOptions().dtype(at::kFloat).device(at::kCUDA, 0);
  at::Tensor input0 = at::randn({1, 1, 333, 1}, options);
  at::Tensor input1 = at::randn({1, 1, 333, 1}, options);

  auto cg_outputs =
      scheduleAndRun(&fusion, SchedulerType::Transpose, {input0, input1}, false)
          .outputs;
  testValidate(&fusion, cg_outputs, {input0, input1}, __LINE__, __FILE__);
}

TEST_F(NVFuserTest, FusionPredicateUnshare_CUDA) {
  // https://github.com/csarofeen/pytorch/issues/1926
  std::unique_ptr<Fusion> fusion_ptr = std::make_unique<Fusion>();
  auto fusion = fusion_ptr.get();
  FusionGuard fg(fusion);

  TensorView* tv0 = makeSymbolicTensor(2);
  fusion->addInput(tv0);
  auto tv1 = set(tv0);
  auto tv2 = set(tv1);
  fusion->addOutput(tv2);

  tv1->setMemoryType(MemoryType::Shared);
  for (auto tv : {tv1, tv2}) {
    tv->split(0, 4);
    tv->reorder({{1, -1}});
    tv->split(1, 8);
    tv->merge(0);
    tv->split(0, 1);
    tv->axis(0)->parallelize(ParallelType::BIDx);
    tv->axis(1)->parallelize(ParallelType::Unswitch);
  }
  tv1->merge(2);
  tv2->reorder({{2, 3}});
  tv2->merge(2);
  for (auto tv : {tv1, tv2}) {
    tv->axis(-1)->parallelize(ParallelType::TIDx);
  }

  inlineMost();

  auto options = at::TensorOptions().dtype(at::kFloat).device(at::kCUDA, 0);
  at::Tensor t0 = at::randn({5, 5}, options);

  KernelExecutor ke;
  ke.compile(fusion, {t0});
  auto cg_outputs = ke.run({t0});
  auto out = cg_outputs[0];

  testValidate(fusion, {out}, {t0}, __LINE__, __FILE__);
}

TEST_F(NVFuserTest, AsyncCompilation_CUDA) {
  auto fusion = std::make_unique<Fusion>();
  FusionGuard fg(fusion.get());

  TensorView* tv0 = makeSymbolicTensor(2);
  TensorView* tv1 = makeSymbolicTensor(1);
  TensorView* tv2 = makeSymbolicTensor(2);

  fusion->addInput(tv0);
  fusion->addInput(tv1);
  fusion->addInput(tv2);

  TensorView* tv3 = add(tv0, IrBuilder::create<Val>(1.0)); // Group 0
  TensorView* tv4 =
      max(tv3, {0}); // Group 0 (use max instead to avoid numerical issues)
  TensorView* tv5 = add(tv4, tv1); //  Group 0 (Non Broadcast after reduce,
                                   //  keeps normalization scheduler away)
  TensorView* tv6 = add(tv5, tv2); //  Group 1 (Broadcast after reduce)

  fusion->addOutput(tv6);

  auto options = at::TensorOptions().dtype(at::kFloat).device(at::kCUDA, 0);

  at::Tensor t0 = at::randn({8, 5}, options);
  at::Tensor t1 = at::randn({5}, options);
  at::Tensor t2 = at::randn({8, 5}, options);

  FusionExecutorCache executor_cache(std::move(fusion));

  std::vector<c10::IValue> aten_inputs = {t0, t1, t2};

  auto outputs = executor_cache.runFusionWithInputs(aten_inputs);

  NVF_CHECK(
      executor_cache.getMostRecentKernelRuntime()->isSegmented(),
      "segmentation didn't happen");
  NVF_CHECK(
      executor_cache.getMostRecentKernelRuntime()
              ->fusionSegments()
              ->groups()
              .size() == 2,
      "segmentation didn't happen as expected");

  testValidate(
      executor_cache.fusion(), outputs, aten_inputs, __LINE__, __FILE__);
}

TEST_F(NVFuserTest, FusionMergeBroadcastingTrivialReduction1_CUDA) {
  std::unique_ptr<Fusion> fusion_ptr = std::make_unique<Fusion>();
  auto fusion = fusion_ptr.get();
  FusionGuard fg(fusion);

  TensorView* tv0 = makeConcreteTensor({1, 1});
  TensorView* tv1 = makeConcreteTensor({-1});
  fusion->addInput(tv0);
  fusion->addInput(tv1);
  auto tv2 = sum(tv0, {1});
  auto tv3 = add(tv2, tv1);
  fusion->addOutput(tv3);

  tv0->merge(0);

  MaxLogicalDomainInfoSpanningTree tree(tv0);
  TransformPropagatorWithCheck tp(tv0);
  tree.traverse(&tp);

  inlineMost();

  auto options = at::TensorOptions().dtype(at::kFloat).device(at::kCUDA, 0);
  at::Tensor t0 = at::randn({1, 1}, options);
  at::Tensor t1 = at::randn({10}, options);

  KernelExecutor ke;
  ke.compile(fusion, {t0, t1});
  auto cg_outputs = ke.run({t0, t1});
  auto out = cg_outputs[0];

  testValidate(
      fusion, {out}, {t0, t1}, {t1 + t0.flatten()}, __LINE__, __FILE__);
}

TEST_F(NVFuserTest, FusionMappingRelation_CUDA) {
  // See https://github.com/csarofeen/pytorch/pull/1960
  // and https://github.com/csarofeen/pytorch/pull/2113
  std::unique_ptr<Fusion> fusion_ptr = std::make_unique<Fusion>();
  auto fusion = fusion_ptr.get();
  FusionGuard fg(fusion);

  TensorView* tv0 = makeConcreteTensor({1, 1});
  TensorView* tv1 = makeConcreteTensor({-1, 1, 1});
  fusion->addInput(tv0);
  fusion->addInput(tv1);
  auto tv2 = set(tv0);
  auto tv3 = broadcast(tv2, {true, false, false});
  auto tv4 = add(tv3, tv1);

  fusion->addOutput(tv4);

  tv4->merge(-2);
  tv4->merge(-2);

  tv0->computeAt(tv4, -1);
  tv1->computeAt(tv4, -1);

  ComputeAtMap ca_map(fusion);

  auto tv4_inner_node = tv4->axis(0)->definition()->input(1)->as<IterDomain>();
  NVF_CHECK(
      ca_map.areMapped(tv2->axis(0), tv4_inner_node, IdMappingMode::EXACT));
  NVF_CHECK(ca_map.areMapped(
      tv2->axis(0), tv4_inner_node, IdMappingMode::PERMISSIVE));

  auto options = at::TensorOptions().dtype(at::kFloat).device(at::kCUDA, 0);
  at::Tensor t0 = at::randn({1, 1}, options);
  at::Tensor t1 = at::randn({2, 1, 1}, options);

  KernelExecutor ke;
  ke.compile(fusion, {t0, t1});
  auto cg_outputs = ke.run({t0, t1});
  auto out = cg_outputs[0];

  testValidate(fusion, {out}, {t0, t1}, __LINE__, __FILE__);
}

TEST_F(NVFuserTest, FusionInlineAt_CUDA) {
  std::unique_ptr<Fusion> fusion_ptr = std::make_unique<Fusion>();
  auto fusion = fusion_ptr.get();
  FusionGuard fg(fusion);

  TensorView* tv0 = makeSymbolicTensor(2);
  fusion->addInput(tv0);
  auto tv1 = sin(tv0);
  auto tv2 = cos(tv1);
  fusion->addOutput(tv2);

  tv1->inlineAt(-1);

  auto options = at::TensorOptions().dtype(at::kFloat).device(at::kCUDA, 0);
  at::Tensor t0 = at::randn({100, 2}, options);

  KernelExecutor ke;
  ke.compile(fusion, {t0});
  auto cg_outputs = ke.run({t0});
  auto out = cg_outputs[0];

  testValidate(fusion, {out}, {t0}, __LINE__, __FILE__);
}

// Simplified repro of issue #2008
TEST_F(NVFuserTest, FusionReplayTrivialReductionAndBroadcast2_CUDA) {
  auto fusion_ptr = std::make_unique<Fusion>();
  Fusion& fusion = *fusion_ptr;
  FusionGuard fg(fusion_ptr.get());

  std::vector<int64_t> shape({10, 1, 1});

  auto tv0 = makeConcreteTensor(shape);
  fusion.addInput(tv0);

  auto tv1 = add(tv0, IrBuilder::create<Val>(1.0));
  auto tv2 = sum(tv1, {1, 2});
  auto tv3 = broadcast(tv2, {false, true, true});
  fusion.addOutput(tv3);

  tv0->merge(-2, -1)->merge(-2, -1)->split(0, 4);

  MaxLogicalDomainInfoSpanningTree tree(tv0);
  TransformPropagatorWithCheck tp(tv0);
  tree.traverse(&tp);

  auto options = at::TensorOptions().dtype(at::kFloat).device(at::kCUDA, 0);
  at::Tensor t0 = at::randn(shape, options);
  std::vector<c10::IValue> aten_inputs({t0});

  KernelExecutor ke;
  ke.compile(fusion_ptr.get(), aten_inputs);
  auto outputs = ke.run(aten_inputs);

  testValidate(&fusion, outputs, aten_inputs, __LINE__, __FILE__);
}

TEST_F(NVFuserTest, FusionSimpleAmperePipeline_CUDA) {
  Fusion fusion;
  FusionGuard fg(&fusion);

  auto tv0 = makeContigTensor(1);

  fusion.addInput(tv0);

  auto tv1 = set(tv0);

  fusion.addOutput(tv1);

  auto tv_cache = tv0->cacheAfter(LoadStoreOpType::CpAsync);
  tv_cache->setMemoryType(MemoryType::Shared);

  tv1->split(0, 16);
  tv0->computeAt(tv1, 1);

  tv_cache->circularBuffer(10);

  auto options = at::TensorOptions().dtype(at::kFloat).device(at::kCUDA, 0);
  at::Tensor input1 = at::randn({255}, options);

  // Add check that the cp async op has an inlined predicate.
  class InlinedCpAsyncPredChecker : public kir::IrVisitor {
   public:
    using kir::IrVisitor::handle;

   private:
    void handle(kir::IfThenElse* ite) final {
      auto prev_within_ite = within_ite_;
      within_ite_ = true;
      kir::IrVisitor::handle(ite);
      within_ite_ = prev_within_ite;
    }

    void handle(LoadStoreOp* ldst) final {
      if (ldst->opType() == LoadStoreOpType::CpAsync &&
          ldst->cacheOp() == CacheOp::AllLevels) {
        NVF_ERROR(!within_ite_, "CPASYNC predicate not inlined");
        NVF_ERROR(
            ldst->predicate()->hasValue() &&
                !ldst->predicate()->value()->isConst(),
            "CPASYNC predicate is not generated");
      }
    }

   private:
    bool within_ite_ = false;
  } pred_checker;

  // Check that cp async is inlined:
  GpuLower gpulw(&fusion);
  pred_checker.handle(gpulw.run()->topLevelExprs());

  KernelExecutor ke;
  // requires ampere+ GPU
  if (!deviceMajorMinorCheck(8)) {
    ASSERT_THAT(
        [&]() { ke.compile(&fusion, {input1}); },
        testing::ThrowsMessage<nvfuser::nvfError>(testing::HasSubstr(
            "Reason: LoadStoreOpType::CpAsync requires Ampere")));
    GTEST_SKIP() << "skipping tests on pre-AMPERE GPUs";
  } else {
    ke.compile(&fusion, {input1});
  }

  auto cg_outputs = ke.run({input1});

  testValidate(&fusion, cg_outputs, {input1}, __LINE__, __FILE__);
}

TEST_F(NVFuserTest, FusionExpandedInput_CUDA) {
  std::unique_ptr<Fusion> fusion_ptr = std::make_unique<Fusion>();
  auto fusion = fusion_ptr.get();
  FusionGuard fg(fusion);

  TensorView* tv0 = TensorViewBuilder()
                        .ndims(3)
                        .shape({-1, -1, -1})
                        .contiguity({false, std::nullopt, true})
                        .expanded({false, true, false})
                        .build();
  fusion->addInput(tv0);
  auto tv1 = set(tv0);
  fusion->addOutput(tv1);

  auto options = at::TensorOptions().dtype(at::kFloat).device(at::kCUDA, 0);
  at::Tensor t0 = at::randn({4096, 1, 4}, options).expand({-1, 7, -1});

  FusionExecutorCache executor_cache(std::move(fusion_ptr));
  auto cg_outputs = executor_cache.runFusionWithInputs({t0});

  testValidate(fusion, cg_outputs, {t0}, __LINE__, __FILE__);
}

// Repro for
// https://github.com/csarofeen/pytorch/issues/1843#issuecomment-1270759724
TEST_F(NVFuserTest, FusionVectorizeRepro1843_CUDA) {
  std::unique_ptr<Fusion> fusion_ptr = std::make_unique<Fusion>();
  auto fusion = fusion_ptr.get();
  FusionGuard fg(fusion);

  TensorView* tv1 =
      TensorViewBuilder().ndims(2).contiguity({true, true}).build();
  TensorView* tv0 =
      TensorViewBuilder().ndims(2).contiguity({true, true}).build();
  fusion->addInput(tv1);
  fusion->addInput(tv0);

  auto tv7 = sum(tv0, {1}, true);
  auto tv_exp =
      expand(tv7, {tv0->axis(0)->extent(), IrBuilder::create<Val>(32128L)});
  auto tv3 = exp(tv1);
  auto tv8 = mul(tv3, tv_exp);
  auto tv13 = sub(tv0, tv8);
  fusion->addOutput(tv13);

  auto options = at::TensorOptions().dtype(at::kFloat).device(at::kCUDA, 0);
  at::Tensor t1 =
      at::empty_strided({4096, 32128}, {32128, 1}, options).random_();
  at::Tensor t0 =
      at::empty_strided({4096, 32128}, {32128, 1}, options).random_();

  FusionExecutorCache executor_cache(std::move(fusion_ptr));
  auto cg_outputs = executor_cache.runFusionWithInputs({t1, t0});

  testValidate(fusion, cg_outputs, {t1, t0}, __LINE__, __FILE__);
}

TEST_F(NVFuserTest, FusionBroadcastPersistentReduction_CUDA) {
  // Simplified repro for
  // https://github.com/csarofeen/pytorch/issues/2094
  std::unique_ptr<Fusion> fusion_ptr = std::make_unique<Fusion>();
  auto fusion = fusion_ptr.get();
  FusionGuard fg(fusion);

  auto tv0 = makeContigTensor(2, DataType::Half);
  auto tv1 = castOp(DataType::Float, tv0);
  auto tv2 = broadcast(tv1, {true, true, false, false});
  auto tv3 = sum(tv2, {-1}, true);
  auto tv4 = add(tv2, tv3); // TODO: changing this to tv1 there is still errors
  auto tv5 = sum(tv4, {-1});
  fusion->addInput(tv0);
  fusion->addOutput(tv5);

  auto options = at::TensorOptions().dtype(at::kHalf).device(at::kCUDA, 0);
  auto t0 = at::randn({1024, 768}, options);

  FusionExecutorCache executor_cache(std::move(fusion_ptr));
  auto cg_outputs = executor_cache.runFusionWithInputs({t0});
  testValidate(fusion, cg_outputs, {t0}, __LINE__, __FILE__);
}

// Repro for
// https://github.com/csarofeen/pytorch/issues/2094
TEST_F(NVFuserTest, FusionRepro2094_CUDA) {
  std::unique_ptr<Fusion> fusion_ptr = std::make_unique<Fusion>();
  auto fusion = fusion_ptr.get();
  FusionGuard fg(fusion);

  std::vector<int64_t> neg_one_vec = {-1};
  {
    auto tv0 = TensorViewBuilder()
                   .ndims(1)
                   .shape(neg_one_vec)
                   .contiguity(true)
                   .dtype(DataType::Float)
                   .build();
    fusion->addInput(tv0);
    auto tv1 = TensorViewBuilder()
                   .ndims(1)
                   .shape(neg_one_vec)
                   .contiguity(true)
                   .dtype(DataType::Float)
                   .build();
    fusion->addInput(tv1);
    auto tv2 = TensorViewBuilder()
                   .ndims(2)
                   .shape(std::vector<int64_t>{-1, -1})
                   .contiguity({true, true})
                   .dtype(DataType::Half)
                   .build();
    fusion->addInput(tv2);
    auto tv3 = expand(
        broadcast(tv0, {true, true, false}),
        {IrBuilder::create<Val>(1L),
         IrBuilder::create<Val>(1024L),
         IrBuilder::create<Val>(768L)});
    auto tv4 = expand(
        broadcast(tv1, {true, true, false}),
        {IrBuilder::create<Val>(1L),
         IrBuilder::create<Val>(1024L),
         IrBuilder::create<Val>(768L)});
    auto tv5 = reshape(tv2, {1024, 768}, {1, 1024, 768});
    auto tv6 = castOp(DataType::Float, tv5);
    auto s7 = IrBuilder::create<Val>(0.5);
    auto tv8 = mul(tv6, s7);
    auto s9 = IrBuilder::create<Val>(0.707107);
    auto tv10 = mul(tv6, s9);
    auto tv11 = erf(tv10);
    auto s12 = IrBuilder::create<Val>(1.0);
    auto tv13 = add(tv11, s12);
    auto tv14 = mul(tv8, tv13);
    auto tv15 = castOp(DataType::Half, tv14);
    auto tv16 = castOp(DataType::Float, tv15);
    auto tv17_tv18 = variance_mean(tv16, {2}, 0, false);
    auto tv17 = std::get<0>(tv17_tv18);
    auto tv18 = std::get<1>(tv17_tv18);
    auto tv19 = expand(
        broadcast(tv17, {false, false, true}),
        {IrBuilder::create<Val>(1L),
         IrBuilder::create<Val>(1024L),
         IrBuilder::create<Val>(1L)});
    auto tv20 = expand(
        broadcast(tv18, {false, false, true}),
        {IrBuilder::create<Val>(1L),
         IrBuilder::create<Val>(1024L),
         IrBuilder::create<Val>(1L)});
    auto s21 = IrBuilder::create<Val>(1e-05);
    auto tv22 = add(tv19, s21);
    auto tv23 = expand(
        broadcast(tv20, {false, false, false}),
        {IrBuilder::create<Val>(1L),
         IrBuilder::create<Val>(1024L),
         IrBuilder::create<Val>(768L)});
    auto tv24 = rsqrt(tv22);
    auto tv25 = sub(tv16, tv23);
    auto tv26 = expand(
        broadcast(tv24, {false, false, false}),
        {IrBuilder::create<Val>(1L),
         IrBuilder::create<Val>(1024L),
         IrBuilder::create<Val>(768L)});
    auto tv27 = mul(tv25, tv26);
    auto tv28 = mul(tv27, tv3);
    auto tv29 = add(tv28, tv4);
    auto tv30 = castOp(DataType::Float, tv29);
    auto tv31 = castOp(DataType::Half, tv30);
    auto tv32 = reshape(tv31, {1, 1024, 768}, {1024, 768});
    fusion->addOutput(tv5);
    fusion->addOutput(tv16);
    fusion->addOutput(tv20);
    fusion->addOutput(tv24);
    fusion->addOutput(tv32);
  }

  auto options = at::TensorOptions().dtype(at::kFloat).device(at::kCUDA, 0);
  std::vector<c10::IValue> inputs;
  std::vector<at::Tensor> outputs;

  {
    auto t0 = at::randn({768}, options);
    inputs.push_back((c10::IValue)t0);
    auto t1 = at::randn({768}, options);
    inputs.push_back((c10::IValue)t1);
    auto t2 = at::randn({1024, 768}, options).to(at::ScalarType::Half);
    inputs.push_back((c10::IValue)t2);
    auto t3 = t0.unsqueeze(0).unsqueeze(1).expand({1, 1024, 768});
    auto t4 = t1.unsqueeze(0).unsqueeze(1).expand({1, 1024, 768});
    auto t5 = t2.view({1, 1024, 768});
    auto t6 = t5.to(at::ScalarType::Float);
    auto s7 = 0.5;
    auto t8 = at::mul(t6, s7);
    auto s9 = 0.707107;
    auto t10 = at::mul(t6, s9);
    auto t11 = at::erf(t10);
    auto s12 = 1.0;
    auto t13 = at::add(t11, s12);
    auto t14 = at::mul(t8, t13);
    auto t15 = t14.to(at::ScalarType::Half);
    auto t16 = t15.to(at::ScalarType::Float);
    auto t17_t18 =
        at::var_mean(t16, {2}, /*unbiased*/ false, /*keepdim*/ false);
    auto t17 = std::get<0>(t17_t18);
    auto t18 = std::get<1>(t17_t18);
    auto t19 = t17.unsqueeze(2).expand({1, 1024, 1});
    auto t20 = t18.unsqueeze(2).expand({1, 1024, 1});
    auto s21 = 1e-05;
    auto t22 = at::add(t19, s21);
    auto t23 = t20.expand({1, 1024, 768});
    auto t24 = at::rsqrt(t22);
    auto t25 = at::sub(t16, t23);
    auto t26 = t24.expand({1, 1024, 768});
    auto t27 = at::mul(t25, t26);
    auto t28 = at::mul(t27, t3);
    auto t29 = at::add(t28, t4);
    auto t30 = t29.to(at::ScalarType::Float);
    auto t31 = t30.to(at::ScalarType::Half);
    auto t32 = t31.view({1024, 768});
    outputs.push_back(t5);
    outputs.push_back(t16);
    outputs.push_back(t20);
    outputs.push_back(t24);
    outputs.push_back(t32);
  }

  FusionExecutorCache executor_cache(std::move(fusion_ptr));
  auto cg_outputs = executor_cache.runFusionWithInputs(inputs);
  testValidate(fusion, cg_outputs, inputs, outputs, __LINE__, __FILE__);
}

// https://github.com/csarofeen/pytorch/issues/2068
TEST_F(NVFuserTest, FusionIssue2068_CUDA) {
  auto fusion_ptr = std::make_unique<Fusion>();
  Fusion& fusion = *fusion_ptr.get();
  FusionGuard fg(&fusion);

  int64_t w = 32, x = 56, y = 56, z = 128;

  auto tv0 = makeContigTensor(3);
  auto tv1 = makeContigTensor(1);
  auto tv2 = makeContigTensor(3);
  auto tv3 = makeContigTensor(1);
  auto tv4 = makeContigTensor(4);

  fusion.addInput(tv0);
  fusion.addInput(tv1);
  fusion.addInput(tv2);
  fusion.addInput(tv3);
  fusion.addInput(tv4);

  auto tv5 = broadcast(tv0, {false, false, false, true});
  auto tv6 = broadcast(tv1, {true, true, true, false});
  auto tv7 = expand(
      tv6,
      {IrBuilder::create<Val>(w),
       IrBuilder::create<Val>(x),
       IrBuilder::create<Val>(y),
       tv6->axis(3)->extent()});
  auto tv8 = broadcast(tv2, {false, false, false, true});
  auto tv9 = broadcast(tv3, {true, true, true, false});
  auto tv10 = expand(
      tv9,
      {IrBuilder::create<Val>(w),
       IrBuilder::create<Val>(x),
       IrBuilder::create<Val>(y),
       tv9->axis(3)->extent()});
  auto tv11 = set(tv5);
  auto tv12 = expand(
      tv11,
      {tv11->axis(0)->extent(),
       tv11->axis(1)->extent(),
       tv11->axis(2)->extent(),
       IrBuilder::create<Val>(z)});

  auto tv13 = add(tv8, IrBuilder::create<Val>(1.e-6));
  auto tv14 = sub(tv4, tv12);
  auto tv15 = rsqrt(abs(tv13));
  auto tv16 = set(tv15);
  auto tv17 = expand(
      tv16,
      {tv16->axis(0)->extent(),
       tv16->axis(1)->extent(),
       tv16->axis(2)->extent(),
       IrBuilder::create<Val>(z)});
  auto tv18 = mul(tv14, tv17);
  auto tv19 = mul(tv18, tv7);
  auto tv20 = add(tv19, tv10);
  auto tv21 = set(tv20);

  fusion.addOutput(tv5);
  fusion.addOutput(tv15);
  fusion.addOutput(tv21);

  auto options = at::TensorOptions().dtype(at::kFloat).device(at::kCUDA, 0);
  auto t0 = at::randn({w, x, y}, options);
  auto t1 = at::randn({z}, options);
  auto t2 = at::randn({w, x, y}, options);
  auto t3 = at::randn({z}, options);
  auto t4 = at::randn({w, x, y, z}, options);

  FusionExecutorCache executor_cache(std::move(fusion_ptr));
  auto cg_outputs = executor_cache.runFusionWithInputs({t0, t1, t2, t3, t4});

  testValidate(
      executor_cache.fusion(),
      cg_outputs,
      {t0, t1, t2, t3, t4},
      __LINE__,
      __FILE__,
      "");
}

// Similar to the following HuggingFace repro:
// https://github.com/csarofeen/pytorch/issues/2064
// but with the trivial reduction replaced with squeeze
TEST_F(NVFuserTest, FusionHuggingFaceRepro2064Squeeze_CUDA) {
  auto fusion_ptr = std::make_unique<Fusion>();
  Fusion& fusion = *fusion_ptr.get();
  FusionGuard fg(&fusion);

  auto tv0 = makeContigTensor(2);
  fusion.addInput(tv0);

  auto tv1 = broadcast(tv0, {true, false, false});
  auto tv2 = mul(tv1, IrBuilder::create<Val>(0.5));
  auto tv3 = mul(tv1, IrBuilder::create<Val>(0.707107));
  auto tv4 = erf(tv3);
  auto tv5 = add(tv4, IrBuilder::create<Val>(1.0));
  auto tv6 = mul(tv2, tv5);
  auto tv7 = squeeze(tv6, std::vector<bool>{true, false, false});

  fusion.addOutput(tv1);
  fusion.addOutput(tv7);

  auto options = at::TensorOptions().dtype(at::kFloat).device(at::kCUDA, 0);
  auto t0 = at::randn({2, 8}, options);

  FusionExecutorCache executor_cache(std::move(fusion_ptr));
  auto cg_outputs = executor_cache.runFusionWithInputs({t0});

  testValidate(
      executor_cache.fusion(), cg_outputs, {t0}, __LINE__, __FILE__, "");
}

TEST_F(NVFuserTest, FusionSqueezeTransformPropagation_CUDA) {
  auto fusion_ptr = std::make_unique<Fusion>();
  Fusion& fusion = *fusion_ptr.get();
  FusionGuard fg(&fusion);

  auto tv0 = makeConcreteTensor({5, 1, 1, 1, 1});
  fusion.addInput(tv0);
  auto tv1 = squeeze(tv0, std::vector<bool>{false, true, false, true, false});
  auto tv2 = squeeze(tv0, std::vector<bool>{false, false, true, false, true});
  auto tv3 = squeeze(tv0, std::vector<bool>{false, false, false, false, true});
  fusion.addOutput(tv1);
  fusion.addOutput(tv2);
  fusion.addOutput(tv3);

  tv3->merge(0);
  tv3->merge(0);
  tv3->merge(0);

  MaxLogicalDomainInfoSpanningTree tree(tv3);
  TransformPropagatorWithCheck tp(tv3);
  tree.traverse(&tp);

  auto options = at::TensorOptions().dtype(at::kFloat).device(at::kCUDA, 0);
  at::Tensor t0 = at::randn({5, 1, 1, 1, 1}, options);

  KernelExecutor ke;
  ke.compile(&fusion, {t0});
  auto cg_outputs = ke.run({t0});

  testValidate(&fusion, cg_outputs, {t0}, __LINE__, __FILE__);
}

TEST_F(NVFuserTest, FusionSqueezeInlining_CUDA) {
  auto fusion_ptr = std::make_unique<Fusion>();
  Fusion& fusion = *fusion_ptr.get();
  FusionGuard fg(&fusion);

  auto tv0 = makeConcreteTensor({1, -1});
  fusion.addInput(tv0);
  auto tv1 = set(tv0);
  auto tv2 = squeeze(tv1, std::vector<bool>{true, false});
  fusion.addOutput(tv2);

  tv0->merge(0);
  tv0->split(0, 128);

  {
    MaxLogicalDomainInfoSpanningTree tree(tv0);
    TransformPropagatorWithCheck tp(tv0);
    tree.traverse(&tp);
    NVF_CHECK(tv2->nDims() == 2);
    NVF_CHECK(tv1->nDims() == 2);
    NVF_CHECK(tv0->nDims() == 2);
  }

  {
    // The propagation here should be a no-op, I am adding it here just to test
    // if transformation propagation works for squeeze on both direction.
    MaxLogicalDomainInfoSpanningTree tree(tv2);
    TransformPropagatorWithCheck tp(tv2);
    tree.traverse(&tp);
    NVF_CHECK(tv2->nDims() == 2);
    NVF_CHECK(tv1->nDims() == 2);
    NVF_CHECK(tv0->nDims() == 2);
  }

  tv1->axis(0)->parallelize(ParallelType::BIDx);
  tv1->axis(1)->parallelize(ParallelType::TIDx);
  tv2->axis(0)->parallelize(ParallelType::BIDx);
  tv2->axis(1)->parallelize(ParallelType::TIDx);

  inlineMost();

  NVF_CHECK(tv1->getComputeAtPosition() == 2);
  NVF_CHECK(tv2->getComputeAtPosition() == 2);

  auto options = at::TensorOptions().dtype(at::kFloat).device(at::kCUDA, 0);
  at::Tensor t0 = at::randn({1, 1024}, options);

  KernelExecutor ke;
  ke.compile(&fusion, {t0});
  auto cg_outputs = ke.run({t0});

  testValidate(&fusion, cg_outputs, {t0}, __LINE__, __FILE__);
}

// HuggingFace repro:
// https://github.com/csarofeen/pytorch/issues/2064
TEST_F(NVFuserTest, FusionHuggingFaceRepro2064_CUDA) {
  auto fusion_ptr = std::make_unique<Fusion>();
  Fusion& fusion = *fusion_ptr.get();
  FusionGuard fg(&fusion);

  auto tv0 = makeContigTensor(2);
  fusion.addInput(tv0);

  auto tv1 = broadcast(tv0, {true, false, false});
  auto tv2 = mul(tv1, IrBuilder::create<Val>(0.5));
  auto tv3 = mul(tv1, IrBuilder::create<Val>(0.707107));
  auto tv4 = erf(tv3);
  auto tv5 = add(tv4, IrBuilder::create<Val>(1.0));
  auto tv6 = mul(tv2, tv5);
  auto tv7 = sum(tv6, {0});

  fusion.addOutput(tv1);
  fusion.addOutput(tv7);

  auto options = at::TensorOptions().dtype(at::kFloat).device(at::kCUDA, 0);
  auto t0 = at::randn({2, 8}, options);

  FusionExecutorCache executor_cache(std::move(fusion_ptr));
  auto cg_outputs = executor_cache.runFusionWithInputs({t0});

  testValidate(
      executor_cache.fusion(), cg_outputs, {t0}, __LINE__, __FILE__, "");
}

#ifndef USE_ROCM

TEST_F(NVFuserTest, FusionCastings_CUDA) {
  auto fusion_ptr = std::make_unique<Fusion>();
  Fusion& fusion = *fusion_ptr.get();
  FusionGuard fg(&fusion);

  int x = 4, y = 1024;

  std::vector<DataType> data_types{
      DataType::Double,
      DataType::Float,
      DataType::Half,
      DataType::Int,
      DataType::Int32,
      DataType::UInt,
      DataType::UInt32,
      DataType::Bool,
      DataType::ComplexFloat,
      DataType::ComplexDouble};

#if defined(CUDA_VERSION) && CUDA_VERSION >= 11000
  if (at::cuda::getDeviceProperties(0)->major >= 8) {
    data_types.emplace_back(DataType::BFloat16);
  }
#endif

  // ATen does not support uint32_t and uint64_t as dtype, so we need to
  // use int32_t and int64_t as a proxy for these two types.
  auto convert_aten_unsupported_dtype = [](DataType dt) -> DataType {
    if (dt == DataType::UInt) {
      return DataType::Int;
    } else if (dt == DataType::UInt32) {
      return DataType::Int32;
    }
    return dt;
  };

  for (const auto& input_type : data_types) {
    DataType proxy_input_type = convert_aten_unsupported_dtype(input_type);
    auto tv_in = makeContigTensor(2, proxy_input_type);
    fusion.addInput(tv_in);

    if (proxy_input_type != input_type) {
      tv_in = bitCastOp(input_type, tv_in);
    }

    for (const auto& output_type : data_types) {
      DataType proxy_output_type = convert_aten_unsupported_dtype(output_type);
      auto tv_out = castOp(output_type, tv_in);
      if (proxy_output_type != output_type) {
        tv_out = bitCastOp(proxy_output_type, tv_out);
      }
      fusion.addOutput(tv_out);
    }
  }

  auto options = at::TensorOptions().dtype(at::kFloat).device(at::kCUDA, 0);

  std::vector<c10::IValue> inputs;
  std::vector<at::Tensor> outputs;
  for (const auto& input_type : data_types) {
    DataType proxy_input_type = convert_aten_unsupported_dtype(input_type);
    at::Tensor t = at::randn({x, y}, options)
                       .relu() // Discard negative numbers so that signed and
                               // unsigned types are equivalent. There is no way
                               // to represent unsigned numbers in PyTorch.
                       .to(data_type_to_aten(proxy_input_type));
    inputs.emplace_back(t);
    for (const auto& output_type : data_types) {
      DataType proxy_output_type = convert_aten_unsupported_dtype(output_type);
      outputs.emplace_back(t.to(data_type_to_aten(proxy_output_type)));
    }
  }

  FusionExecutorCache executor_cache(std::move(fusion_ptr));
  auto cg_outputs = executor_cache.runFusionWithInputs(inputs);

  testValidate(
      executor_cache.fusion(),
      cg_outputs,
      inputs,
      outputs,
      __LINE__,
      __FILE__,
      "");
}

TEST_F(NVFuserTest, FusionIssue2074_CUDA) {
  auto fusion_ptr = std::make_unique<Fusion>();
  Fusion& fusion = *fusion_ptr.get();
  FusionGuard fg(&fusion);

  int x = 4, y = 1024;

  auto tv0 = makeContigTensor(2, DataType::Int32);
  fusion.addInput(tv0);
  auto tv1 = ne(tv0, IrBuilder::create<Val>(0L));
  auto tv2 = castOp(DataType::Int32, tv1);
  auto tv3 = sum(tv2, {1});
  auto tv4 = sub(tv3, IrBuilder::create<Val>(1L));
  fusion.addOutput(tv0);
  fusion.addOutput(tv4);

  auto options = at::TensorOptions().dtype(at::kFloat).device(at::kCUDA, 0);

  at::Tensor t0 = at::randn({x, y}, options).to(at::kInt);
  auto t1 = t0.ne(0);
  auto t2 = t1.to(at::kInt);
  auto t3 = t2.sum({1});
  auto t4 = t3 - 1;

  FusionExecutorCache executor_cache(std::move(fusion_ptr));
  auto cg_outputs = executor_cache.runFusionWithInputs({t0});
  ASSERT_TRUE(at::allclose(cg_outputs[1], t4));
}

TEST_F(NVFuserTest, FusionIssue2077_CUDA) {
  auto fusion_ptr = std::make_unique<Fusion>();
  Fusion& fusion = *fusion_ptr.get();
  FusionGuard fg(&fusion);

  auto tv0 = makeContigTensor(3, DataType::Half);
  fusion.addInput(tv0);

  auto tv1 = castOp(DataType::Float, tv0);
  auto tv3 = mul(tv1, IrBuilder::create<Val>(1L));
  auto tv5 = sub(IrBuilder::create<Val>(1.), tv3);
  auto tv6 = castOp(DataType::Half, tv5);
  auto tv7 = castOp(DataType::Bool, tv6);

  fusion.addOutput(tv7);

  auto options = at::TensorOptions().dtype(at::kHalf).device(at::kCUDA, 0);

  at::Tensor t0 = at::randn({2, 4, 6}, options);
  auto t1 = t0.to(at::kFloat);
  auto t3 = t1 * 1;
  auto t5 = 1 - t3;
  auto t6 = t5.to(at::kHalf);
  auto t7 = t6.to(at::kBool);

  FusionExecutorCache executor_cache(std::move(fusion_ptr));
  auto cg_outputs = executor_cache.runFusionWithInputs({t0});
  ASSERT_TRUE(at::equal(cg_outputs[0], t7));
}

#endif

TEST_F(NVFuserTest, FusionIssue2372_CUDA) {
  Fusion fusion;
  FusionGuard fg(&fusion);

  auto tx = makeContigTensor(5, DataType::Float);
  fusion.addInput(tx);
  auto tmean = makeContigTensor(1, DataType::Float);
  fusion.addInput(tmean);
  auto tvar = makeContigTensor(1, DataType::Float);
  fusion.addInput(tvar);
  auto seps = IrBuilder::create<Val>(DataType::Double);
  fusion.addInput(seps);

  auto tmean_bcast = broadcast(tmean, {true, true, true, true, false});
  auto tmean_expand = expand_as(tmean_bcast, tx);
  auto diff = sub(tx, tmean_expand);
  auto regvar = add(tvar, seps);
  auto invstd = rsqrt(regvar);
  auto invstd_bcast = broadcast(invstd, {true, true, true, true, false});
  auto invstd_expand = expand_as(invstd_bcast, tx);
  auto x_normed = mul(diff, invstd_expand);

  fusion.addOutput(x_normed);
  // This output is not necessary for a normalization function, but should not
  // cause compilation to fail
  fusion.addOutput(tmean); // Contiguous even-size input added as output
  fusion.addOutput(invstd);

  auto options = at::TensorOptions().dtype(at::kFloat).device(at::kCUDA, 0);

  int C = 2;
  at::Tensor x = at::randn({1, 5, 5, 5, C}, options);
  at::Tensor mean = at::randn({C}, options);
  at::Tensor var = at::rand({C}, options);
  double eps = 1e-5;

  std::vector<c10::IValue> aten_inputs = {x, mean, var, eps};

  auto eager_diff = x - mean.view({1, 1, 1, 1, -1});
  auto eager_invstd = at::rsqrt(var + eps);
  auto eager_x_normed = eager_diff * eager_invstd.view({1, 1, 1, 1, -1});

  auto cg_outputs =
      scheduleAndRun(&fusion, SchedulerType::PointWise, aten_inputs).outputs;
  // testValidate currently fails since cg_outputs[1] is an empty tensor
  ASSERT_TRUE(at::allclose(cg_outputs[0], eager_x_normed));
  // ASSERT_TRUE(at::equal(cg_outputs[1], mean));
  ASSERT_TRUE(at::allclose(cg_outputs[2], eager_invstd));
}

TEST_F(NVFuserTest, FusionIssue2075_CUDA) {
  auto fusion_ptr = std::make_unique<Fusion>();
  Fusion& fusion = *fusion_ptr.get();
  FusionGuard fg(&fusion);

  int64_t x = 2, y = 128, z = 128;

  auto tv0 = makeContigConcreteTensor({1, -1, 1});
  fusion.addInput(tv0);
  auto tv1 = makeContigConcreteTensor({1, 1, -1});
  fusion.addInput(tv1);

  auto tv2 = set(tv0);
  auto tv3 = expand(
      tv2,
      {IrBuilder::create<Val>(x),
       tv2->axis(1)->extent(),
       IrBuilder::create<Val>(z)});

  // [1, 1, 128] -> [1, 1, 1, 1, 1, 128]
  auto tv4 = broadcast(tv1, {{false, false, true, true, true, false}});
  // [1, 1, 1, 1, 1, 128] -> [2, 128, 1, 1, 1, 128]
  auto tv5 = expand(
      tv4,
      {IrBuilder::create<Val>(x),
       IrBuilder::create<Val>(y),
       tv4->axis(2)->extent(),
       tv4->axis(3)->extent(),
       tv4->axis(4)->extent(),
       tv4->axis(5)->extent()});
  auto tv6 = set(tv5);
  // [2, 128, 1, 1, 1, 128] -> [2, 1, 128, 1, 1, 128]
  auto tv7 = permute(tv6, {0, 3, 1, 2, 4, 5});
  auto tv8 = sum(tv7, {1, 3, 4});
  auto tv9 = le(tv8, tv3);
  auto tv10 = castOp(DataType::Float, tv9);
  fusion.addOutput(tv10);

  auto options = at::TensorOptions().dtype(at::kFloat).device(at::kCUDA, 0);

  at::Tensor t0 = at::randn({1, y, 1}, options);
  at::Tensor t1 = at::randn({1, 1, z}, options);
  auto t3 = t0.expand({x, y, z});
  auto t4 = t1.unsqueeze(-2).unsqueeze(-2).unsqueeze(-2);
  auto t5 = t4.expand({x, y, 1, 1, 1, z});
  auto t7 = t5.permute({0, 3, 1, 2, 4, 5});
  auto t8 = t7.squeeze(-2).squeeze(-2).squeeze(-3);
  auto t9 = t8 < t3;
  auto t10 = t9.to(at::kFloat);

  FusionExecutorCache executor_cache(std::move(fusion_ptr));
  auto cg_outputs = executor_cache.runFusionWithInputs({t0, t1});
  testValidate(&fusion, cg_outputs, {t0, t1}, {t10}, __LINE__, __FILE__);
}

// Simple test of propagating vectorize predicates through the Exact
// CA map
TEST_F(NVFuserTest, FusionPropagateVectorizePredicate_CUDA) {
  Fusion fusion;
  FusionGuard fg(&fusion);

  auto tv0 = makeContigTensor(1);

  fusion.addInput(tv0);

  auto tv1 = set(tv0);
  auto tv2 = set(tv1);

  fusion.addOutput(tv2);

  const int vec_factor = 4;
  tv1->split(-1, vec_factor);

  MaxLogicalDomainInfoSpanningTree tree(tv1);
  TransformPropagator tp(tv1);
  tree.traverse(&tp);

  tv1->setMemoryType(MemoryType::Shared);

  // The predicate tv2 should look like (i * 4) + j < tv0.extent(0),
  // where i and j are the loop indices of the two loop axes,
  // respectively. PredChecker checks if the second loop index is
  // indeed used in the predicate of tv2.

  class PredChecker : public kir::IrVisitor {
   public:
    PredChecker(bool vectorized) : vectorized_(vectorized) {}

    using kir::IrVisitor::handle;

    void handle(LoadStoreOp* ldst) final {
      if (ldst->out()->as<kir::TensorIndex>()->view()->name() == 2) {
        // Make sure the index of the inner loop isn't used in the
        // predicate of the tv2 expression
        NVF_ERROR(!scope_exprs_.empty());
        NVF_ERROR(scope_exprs_.back()->isA<kir::IfThenElse>());
        auto ite = scope_exprs_.back()->as<kir::IfThenElse>();
        auto cond = ite->predicate()->value();
        // Make sure the index of the inner loop isn't used in the predicate
        NVF_ERROR(!for_loops_.empty());
        auto loop_index = for_loops_.back()->index();
        auto cond_inputs = InputsOf::output(cond);
        auto index_it =
            std::find(cond_inputs.begin(), cond_inputs.end(), loop_index);
        auto vec_factor_it =
            std::find_if(cond_inputs.begin(), cond_inputs.end(), [](Val* inp) {
              auto int_val = inp->value();
              return int_val.hasValue() &&
                  (int_val.as<int64_t>() == vec_factor - 1 ||
                   int_val.as<int64_t>() == -(vec_factor - 1));
            });
        // If vectorized, the predicate should use (vec_factor - 1) or
        // -(vec_factor - 1) rather than the loop index.
        if (vectorized_) {
          NVF_CHECK(
              index_it == cond_inputs.end(),
              "Not expected to have ",
              loop_index->toInlineString(),
              " in ",
              cond->toInlineString());
          NVF_CHECK(
              vec_factor_it != cond_inputs.end(),
              "Expected to have ",
              vec_factor - 1,
              " in ",
              cond->toInlineString());
        } else {
          NVF_CHECK(
              index_it != cond_inputs.end(),
              "Expected to have ",
              loop_index->toInlineString(),
              " in ",
              cond->toInlineString());
          NVF_CHECK(
              vec_factor_it == cond_inputs.end(),
              "Not expected to have ",
              vec_factor - 1,
              " in ",
              cond->toInlineString());
        }
      }
    }

    bool vectorized_ = false;
  };

  GpuLower gpulw_wo_vec(&fusion);
  gpulw_wo_vec.run();
  PredChecker(false).handle(gpulw_wo_vec.kernel()->topLevelExprs());

  // Vectorize the second axis of tv1
  tv1->axis(-1)->parallelize(ParallelType::Vectorize);

  // Now, the predicate tv2 should look like (i * 4) + 3 <
  // tv0.extent(0), i.e., j should be replaced with 3 since the second
  // axis is exactly mapped with the vectorized axis of tv1. It is
  // sufficient to check the condition using the last value of j,
  // i.e., 3.

  GpuLower gpulw_w_vec(&fusion);
  gpulw_w_vec.run();
  PredChecker(true).handle(gpulw_w_vec.kernel()->topLevelExprs());

  auto options = at::TensorOptions().dtype(at::kFloat).device(at::kCUDA, 0);
  at::Tensor t0 = at::randn({32}, options);

  KernelExecutor ke;
  ke.compile(&fusion, {t0});
  auto cg_outputs = ke.run({t0});

  NVF_CHECK(t0.equal(cg_outputs[0]));
}

TEST_F(NVFuserTest, FusionSqueezeOnlyWelford_CUDA) {
  auto fusion_ptr = std::make_unique<Fusion>();
  Fusion& fusion = *fusion_ptr.get();
  FusionGuard fg(&fusion);

  auto tv0 = makeConcreteTensor({-1, -1, 1, 1, 1});
  fusion.addInput(tv0);

  // welford with squeeze and reduction
  auto w1 = Welford(tv0, {1, 2, 3, 4});
  // welford with only squeeze
  auto w2 = Welford(tv0, {2, 3, 4});
  // feed w2 to a new welfword
  auto new_result_tv = [&](DataType dtype) -> TensorView* {
    auto dim0 = IterDomainBuilder(w1.avg->axis(0)).build();
    auto dim1 = IterDomainBuilder(w1.avg->axis(1)).build();
    auto td = IrBuilder::create<TensorDomain>(
        std::vector<IterDomain*>{dim0, dim1},
        std::vector<std::optional<bool>>{true, std::nullopt});
    auto tv = IrBuilder::create<TensorView>(td, dtype);
    return tv;
  };
  auto avg = new_result_tv(DataType::Float);
  auto var_sum = new_result_tv(DataType::Float);
  auto n = new_result_tv(DataType::Index);
  IrBuilder::create<WelfordOp>(
      avg,
      var_sum,
      n,
      w2.avg,
      w2.var_sum,
      w2.n,
      IrBuilder::create<Val>(0.0),
      IrBuilder::create<Val>(0.0),
      fusion.zeroVal());

  fusion.addOutput(w1.avg);
  fusion.addOutput(w1.var_sum);
  fusion.addOutput(w1.n);
  fusion.addOutput(avg);
  fusion.addOutput(var_sum);
  fusion.addOutput(n);

  auto options = at::TensorOptions().dtype(at::kFloat).device(at::kCUDA, 0);

  at::Tensor t0 = at::randn({10, 4, 1, 1, 1}, options);

  FusionExecutorCache executor_cache(std::move(fusion_ptr));
  auto cg_outputs = executor_cache.runFusionWithInputs({t0});
  ASSERT_TRUE(at::allclose(cg_outputs[0], cg_outputs[3]));
  ASSERT_TRUE(at::allclose(cg_outputs[1], cg_outputs[4]));
  ASSERT_TRUE(at::allclose(cg_outputs[2], cg_outputs[5]));
}

TEST_F(NVFuserTest, FusionIssue2163ReproInvalidAlias_CUDA) {
  int64_t N = 10, C = 16;

  std::unique_ptr<Fusion> fusion_ptr = std::make_unique<Fusion>();
  FusionGuard fg(fusion_ptr.get());

  // setup fusion
  auto input = makeConcreteTensor({N, C});
  auto weight = makeConcreteTensor({C});
  fusion_ptr->addInput(input);
  fusion_ptr->addInput(weight);

  // This seems to confuse the alias analysis
  auto weight_copy1 = set(weight);
  auto weight_copy2 = set(weight_copy1);

  auto input_sum = sum(input, {0});
  auto sub_bcast = broadcast(input_sum, {true, false});
  auto input_sub_sum = sub(input, sub_bcast);
  auto weight_bcast = broadcast(weight_copy2, {true, false});
  auto output = mul(input_sub_sum, weight_bcast);
  fusion_ptr->addOutput(output);

  output->cacheBefore();

  auto ref = input;
  ref->split(-1, 8);
  ref->reorder({{0, 1}, {1, 0}, {2, 2}});
  TransformPropagator propagator(ref);
  MaxLogicalDomainInfoSpanningTree(ref).traverse(&propagator);

  // Don't inline the innermost axes
  std::unordered_set<IterDomain*> uninlinable;
  uninlinable.insert(output->axis(-1));
  uninlinable.insert(weight_copy1->axis(-1));

  inlineMost(uninlinable);

  auto options_float =
      at::TensorOptions().dtype(at::kFloat).device(at::kCUDA, 0);

  auto at_input = at::randn({N, C}, options_float);
  auto at_weight = at::randn({C}, options_float);

  std::vector<c10::IValue> aten_inputs({at_input, at_weight});

  KernelExecutor ke;
  ke.compile(fusion_ptr.get(), aten_inputs);
  auto cg_outputs = ke.run(aten_inputs);
  auto cg_output = cg_outputs.at(0);

  auto ref_x_sub_mean = at_input - at_input.sum({0}).unsqueeze(0);
  auto ref_y = ref_x_sub_mean * at_weight.unsqueeze(0);

  testValidate(
      ke.kernel(), {cg_output}, aten_inputs, {ref_y}, __LINE__, __FILE__, "");
}

// Testing scalar FP types
TEST_F(NVFuserTest, FusionFloatingPointType_CUDA) {
  Fusion fusion;
  FusionGuard fg(&fusion);

  const float float_val = 0.1f;
  const double double_val = 0.2;

  {
    auto tv0 = makeConcreteTensor({2}, DataType::Float);
    fusion.addInput(tv0);

    auto f2 = IrBuilder::create<Val>(float_val, DataType::Float);
    NVF_CHECK(
        f2->getDataType() == DataType::Float,
        "Invalid data type: ",
        f2->getDataType().value());

    auto d3 = IrBuilder::create<Val>(double_val, DataType::Double);
    NVF_CHECK(
        d3->getDataType() == DataType::Double,
        "Invalid data type: ",
        d3->getDataType().value());

    // Adding two Floats produces a Float
    auto f4 = add(f2, f2);
    NVF_CHECK(
        f4->getDataType() == DataType::Float,
        "Invalid data type: ",
        f4->getDataType().value());

    // Adding a Double and a Float produces a Double
    auto d5 = add(f2, d3);
    NVF_CHECK(
        d5->getDataType() == DataType::Double,
        "Invalid data type: ",
        d5->getDataType().value());

    // Adding a Float and a Double produces a Double
    auto d6 = add(d3, f2);
    NVF_CHECK(
        d6->getDataType() == DataType::Double,
        "Invalid data type: ",
        d6->getDataType().value());

    // Adding two Doubles produce a Double
    auto d7 = add(d5, d6);
    NVF_CHECK(
        d7->getDataType() == DataType::Double,
        "Invalid data type: ",
        d7->getDataType().value());

    // Adding a Float to a Float tensor produces a Float tensor
    auto tv1 = add(tv0, f4);
    NVF_CHECK(
        tv1->getDataType() == DataType::Float,
        tv1->toString(),
        " has an invalid data type: ",
        tv1->getDataType().value());

    // Adding a Double to a Float tensor still produces a Float tensor
    auto tv2 = add(tv1, d7);
    NVF_CHECK(
        tv2->getDataType() == DataType::Float,
        tv2->toString(),
        " has an invalid data type: ",
        tv2->getDataType().value());

    fusion.addOutput(tv2);
  }

  auto options = at::TensorOptions().dtype(at::kFloat).device(at::kCUDA, 0);
  at::Tensor t0 = at::randn({2}, options);

  std::vector<c10::IValue> inputs({t0});

  KernelExecutor ke;
  ke.compile(&fusion, inputs);
  auto cg_outputs = ke.run(inputs);

  testValidate(&fusion, cg_outputs, inputs, __LINE__, __FILE__);
}

TEST_F(NVFuserTest, FusionIntegerType_CUDA) {
  Fusion fusion;
  FusionGuard fg(&fusion);

  const int64_t int64_val = 1;
  const int int_val = 2;

  {
    auto tv0 = makeConcreteTensor({10}, DataType::Int32);
    fusion.addInput(tv0);

    auto i2 = IrBuilder::create<Val>(int64_val, DataType::Int);
    auto i3 = IrBuilder::create<Val>((int64_t)int_val, DataType::Int32);

    // Adding two Ints produces an Int
    auto i4 = add(i2, i2);
    NVF_CHECK(
        i4->getDataType() == DataType::Int,
        "Invalid result: ",
        i4->toInlineString());

    // Adding two Int32s produces an Int32
    auto i5 = add(i3, i3);
    NVF_CHECK(
        i5->getDataType() == DataType::Int32,
        "Invalid result: ",
        i5->toInlineString());

    // Adding an Int and an Int32 produces an Int
    auto i6 = add(i4, i5);
    NVF_CHECK(
        i6->getDataType() == DataType::Int,
        "Invalid result: ",
        i6->toInlineString());

    // Adding an Int32 to an Int32 tensor produces an Int32 tensor
    auto tv1 = add(tv0, i4);
    NVF_CHECK(
        tv1->getDataType() == DataType::Int32,
        tv1->toString(),
        " has an invalid data type: ",
        tv1->getDataType().value());

    // Adding an Int to an Int32 tensor still produces an Int32 tensor
    auto tv2 = add(tv1, i6);
    NVF_CHECK(
        tv2->getDataType() == DataType::Int32,
        tv2->toString(),
        " has an invalid data type: ",
        tv2->getDataType().value());

    fusion.addOutput(tv2);
  }

  auto options = at::TensorOptions().dtype(at::kInt).device(at::kCUDA, 0);
  at::Tensor t0 = at::randint(10, {10}, options);

  std::vector<c10::IValue> inputs({t0});

  KernelExecutor ke;
  ke.compile(&fusion, inputs);
  auto cg_outputs = ke.run(inputs);

  auto i2 = int64_val;
  auto i3 = int_val;
  auto i4 = i2 + i2;
  auto i5 = i3 + i3;
  auto i6 = i4 + i5;
  auto t1 = t0 + i4;
  auto t2 = t1 + i6;

  NVF_CHECK(cg_outputs.at(0).equal(t2));
}

TEST_F(NVFuserTest, FusionVectorizeWelford1_CUDA) {
  Fusion fusion;
  FusionGuard fg(&fusion);

  std::vector<int64_t> shape({7, 32});

  auto tv0 = makeContigConcreteTensor(shape);
  fusion.addInput(tv0);

  auto tv1 = set(tv0);
  auto tvs = Welford(tv1, {0});
  fusion.addOutput(tvs.avg);
  fusion.addOutput(tvs.var_sum);
  fusion.addOutput(tvs.n);

  tv1->split(1, 4);

  MaxLogicalDomainInfoSpanningTree tree(tv1);
  TransformPropagator tp(tv1);
  tree.traverse(&tp);

  tv1->axis(-1)->parallelize(ParallelType::Vectorize);

  tv1->computeWith(-1, true);

  GpuLower gpulw(&fusion);
  auto all_exprs = KernelExprVisitor::getAllExprs(gpulw.run());
  auto num_welford_ops =
      std::count_if(all_exprs.begin(), all_exprs.end(), [](Expr* expr) {
        return expr->isStrictlyA<WelfordOp>();
      });
  NVF_CHECK(
      num_welford_ops == 0,
      "All WelfordOp exprs should be converted to VectorizedWelfordOp");

  auto num_vectorized_welford_ops =
      std::count_if(all_exprs.begin(), all_exprs.end(), [](Expr* expr) {
        return expr->isStrictlyA<kir::VectorizedWelfordOp>();
      });
  NVF_CHECK(
      num_vectorized_welford_ops == 1,
      "There must be two VectorizedWelfordOp exprs");

  auto options = at::TensorOptions().dtype(at::kFloat).device(at::kCUDA, 0);
  auto options_int = at::TensorOptions().dtype(at::kLong).device(at::kCUDA, 0);

  at::Tensor t0 = at::randn(shape, options);

  KernelExecutor ke;
  ke.compile(&fusion, {t0});
  auto cg_outputs = ke.run({t0});

  auto ref_avg = t0.mean({0});
  auto ref_var = t0.var({0}, false) * shape[0];
  auto ref_N = at::ones({shape[1]}, options_int) * shape[0];

  testValidate(
      ke.kernel(),
      cg_outputs,
      {t0},
      {ref_avg, ref_var, ref_N},
      __LINE__,
      __FILE__);
}

// Unswitched welford
TEST_F(NVFuserTest, FusionVectorizeWelford2_CUDA) {
  Fusion fusion;
  FusionGuard fg(&fusion);

  std::vector<int64_t> shape({7, 32});

  auto tv0 = makeContigConcreteTensor(shape);
  fusion.addInput(tv0);

  auto tv1 = set(tv0);
  auto tvs = Welford(tv1, {0});
  fusion.addOutput(tvs.avg);
  fusion.addOutput(tvs.var_sum);
  fusion.addOutput(tvs.n);

  tv1->split(1, 4);
  tv1->split(0, 5);
  tv1->split(0, 1);

  tv1->reorder({{-2, 1}});

  MaxLogicalDomainInfoSpanningTree tree(tv1);
  TransformPropagator tp(tv1);
  tree.traverse(&tp);

  tv1->axis(-1)->parallelize(ParallelType::Vectorize);

  tv1->computeAt(tvs.avg, 3);
  tvs.avg->axis(2)->parallelize(ParallelType::Unswitch);

  tv1->computeWith(-1, true);

  GpuLower gpulw(&fusion);
  auto all_exprs = KernelExprVisitor::getAllExprs(gpulw.run());
  auto num_welford_ops =
      std::count_if(all_exprs.begin(), all_exprs.end(), [](Expr* expr) {
        return expr->isStrictlyA<WelfordOp>();
      });
  NVF_CHECK(
      num_welford_ops == 0,
      "All WelfordOp exprs should be converted to VectorizedWelfordOp");

  auto num_vectorized_welford_ops =
      std::count_if(all_exprs.begin(), all_exprs.end(), [](Expr* expr) {
        return expr->isStrictlyA<kir::VectorizedWelfordOp>();
      });
  NVF_CHECK(
      num_vectorized_welford_ops == 2,
      "There must be two VectorizedWelfordOp exprs");

  auto options = at::TensorOptions().dtype(at::kFloat).device(at::kCUDA, 0);
  auto options_int = at::TensorOptions().dtype(at::kLong).device(at::kCUDA, 0);

  at::Tensor t0 = at::randn(shape, options);

  KernelExecutor ke;
  ke.compile(&fusion, {t0});
  auto cg_outputs = ke.run({t0});

  auto ref_avg = t0.to(at::kDouble).mean({0});
  auto ref_var = t0.to(at::kDouble).var({0}, false) * shape[0];
  auto ref_N = at::ones({shape[1]}, options_int) * shape[0];

  testValidate(
      ke.kernel(),
      cg_outputs,
      {t0},
      {ref_avg, ref_var, ref_N},
      __LINE__,
      __FILE__);
}

TEST_F(NVFuserTest, FusionRepro2241_CUDA) {
  std::unique_ptr<Fusion> fusion_ptr = std::make_unique<Fusion>();
  auto fusion = fusion_ptr.get();
  FusionGuard fg(fusion);

  {
    TensorView* t6 = makeContigConcreteTensor({1}, DataType::Int);
    TensorView* t15 = makeContigConcreteTensor({3, 2, 1, 2}, DataType::Double);
    TensorView* t20 = makeContigConcreteTensor({1, 1, 1, 1}, DataType::Int);
    fusion->addInput(t6);
    fusion->addInput(t15);
    fusion->addInput(t20);
    auto sample_total = sum(t15, {0, 1, 2, 3}, true);
    auto sample_mean = div(sample_total, t20);
    auto x = sub(t15, sample_mean);
    auto input = mul(x, x);
    auto total = sum(input, {0, 1, 2, 3});
    auto t7 = div(total, t6);
    fusion->addOutput(t7);
  }

  FusionExecutorCache executor_cache(std::move(fusion_ptr));

  auto options = at::TensorOptions().device(at::kCUDA, 0);
  at::Tensor t6 = at::tensor({15}, options.dtype(at::kLong));
  at::Tensor t15 = at::randn({3, 2, 1, 2}, options.dtype(at::kDouble));
  at::Tensor t20 =
      at::tensor({12}, options.dtype(at::kLong)).expand({1, 1, 1, 1});

  auto cg_outputs = executor_cache.runFusionWithInputs({t6, t15, t20});

  auto sample_total = at::sum(t15, {0, 1, 2, 3}, true);
  auto sample_mean = at::div(sample_total, t20);
  auto x = at::sub(t15, sample_mean);
  auto input = at::mul(x, x);
  auto total = at::sum(input, {0, 1, 2, 3}, false);
  auto t7 = at::div(total, t6);

  testValidate(
      executor_cache.fusion(),
      cg_outputs,
      {t6, t15, t20},
      {t7},
      __LINE__,
      __FILE__);
}

TEST_F(NVFuserTest, FusionExprSortMatmulLikeSchedule_CUDA) {
  // See https://github.com/csarofeen/pytorch/pull/2366
  Fusion fusion;
  FusionGuard fg(&fusion);

  constexpr int M1 = 5, M2 = 5, N1 = 6, N2 = 6, K1 = 2, K2 = 2;

  auto tv0 = makeContigConcreteTensor({M1, M2, K1, K2}, DataType::Double);
  auto tv1 = makeContigConcreteTensor({N1, N2, K1, K2}, DataType::Double);
  fusion.addInput(tv0);
  fusion.addInput(tv1);

  auto tv2 = broadcast(tv0, {false, true, false, true, false, false});
  auto tv3 = broadcast(tv1, {true, false, true, false, false, false});
  auto tv4 = mul(tv2, tv3);
  auto tv5 = sum(tv4, {-1, -2});
  fusion.addOutput(tv5);

  auto tv6 = tv0->cacheAfter();
  auto tv7 = tv1->cacheAfter();
  auto tv8 = tv6->cacheAfter();
  auto tv9 = tv7->cacheAfter();
  auto tv10 = tv5->cacheBefore();

  tv6->inlineAt(3);
  tv7->inlineAt(3);
  tv8->inlineAt(4);
  tv9->inlineAt(4);
  tv2->inlineAt(6);
  tv3->inlineAt(6);
  tv4->inlineAt(6);
  tv10->inlineAt(4);

  auto options = at::TensorOptions().dtype(at::kDouble).device(at::kCUDA, 0);

  at::Tensor t0 = at::randn({M1, M2, K1, K2}, options);
  at::Tensor t1 = at::randn({N1, N2, K1, K2}, options);

  KernelExecutor ke;
  ke.compile(&fusion, {t0, t1});
  auto cg_outputs = ke.run({t0, t1});

  testValidate(ke.kernel(), cg_outputs, {t0, t1}, __LINE__, __FILE__);
}

TEST_F(NVFuserTest, FusionFloatConstantWhere_CUDA) {
  Fusion fusion;
  FusionGuard fg(&fusion);

  auto tv0 = makeSymbolicTensor(1, DataType::Bool);
  fusion.addInput(tv0);

  auto tv1 = where(
      tv0,
      IrBuilder::create<Val>(3.0, DataType::Float),
      IrBuilder::create<Val>(5.0, DataType::Float));

  fusion.addOutput(tv1);

  auto options = at::TensorOptions().dtype(at::kFloat).device(at::kCUDA, 0);
  at::Tensor t0 = at::arange(4, options) > 1.0;

  std::vector<c10::IValue> aten_inputs = {t0};

  auto cg_outputs =
      scheduleAndRun(&fusion, SchedulerType::PointWise, aten_inputs).outputs;
  auto ref = at::where(t0, (float)3.0, (float)5.0);
  // testValidate does not check that dtypes match
  NVF_CHECK(cg_outputs[0].dtype() == ref.dtype());
  testValidate(&fusion, cg_outputs, aten_inputs, {ref}, __LINE__, __FILE__);
}

TEST_F(NVFuserTest, FusionCpAsyncCommitWait_CUDA) {
  // Repro for https://github.com/csarofeen/pytorch/issues/2463
  Fusion fusion;
  FusionGuard fg(&fusion);

  auto tv0 = makeContigConcreteTensor({12800, 8, 8, 8}, DataType::Half);
  auto tv1 = set(tv0);
  fusion.addInput(tv0);
  fusion.addOutput(tv1);

  tv1->axis(1)->parallelize(ParallelType::TIDy);
  tv1->axis(2)->parallelize(ParallelType::TIDx);

  auto tv2 = tv0->cacheAfter(LoadStoreOpType::CpAsync);
  tv2->axis(-1)->parallelize(ParallelType::Vectorize);
  tv2->axis(1)->parallelize(ParallelType::TIDx);
  tv2->axis(2)->parallelize(ParallelType::TIDy);
  tv2->setMemoryType(MemoryType::Shared);

  tv2->inlineAt(1);
  tv2->circularBuffer(8);

  auto options = at::TensorOptions().dtype(at::kHalf).device(at::kCUDA, 0);

  at::Tensor t0 = at::randn({12800, 8, 8, 8}, options);

  KernelExecutor ke;
  if (!deviceMajorMinorCheck(8)) {
    ASSERT_THAT(
        [&]() { ke.compile(&fusion, {t0}); },
        testing::ThrowsMessage<nvfuser::nvfError>(testing::HasSubstr(
            "Reason: LoadStoreOpType::CpAsync requires Ampere")));
    GTEST_SKIP() << "skipping tests on pre-AMPERE GPUs";
  } else {
    ke.compile(&fusion, {t0});
  }

  auto cg_outputs = ke.run({t0});
  testValidate(ke.kernel(), cg_outputs, {t0}, __LINE__, __FILE__);
}

// Repro of issue #2459
TEST_F(NVFuserTest, FusionClearThreadPredicateByRAWSync_CUDA) {
  Fusion fusion;
  FusionGuard fg(&fusion);

  auto tv0 = makeSymbolicTensor(2);
  fusion.addInput(tv0);

  auto tv1 = sum(tv0, {1});
  auto tv2 = set(tv1);
  auto tv3 = sum(tv2, {0});
  fusion.addOutput(tv3);

  // test with gmem
  auto tv4 = sum(tv0, {1});
  auto tv5 = set(tv4);
  auto tv6 = set(tv5);
  fusion.addOutput(tv6);

  // tv1 is predicated with tidx
  tv1->axis(0)->parallelize(ParallelType::TIDy);
  tv1->axis(1)->parallelize(ParallelType::TIDx);

  // Upload to shmem. Still predicated with tidx, so only the threads
  // with tidx == 0 should be active.
  tv2->axis(0)->parallelize(ParallelType::TIDy);
  tv2->setMemoryType(MemoryType::Shared);

  // Remap the parallelization from tidy to tidx. This should work as
  // tv2 is in shared memory and SyncMap should correctly insert a RAW
  // sync between tv2 and tv3. However, ThreadPredicateMap still marks
  // tv3 as predicated by tidx, and since it is invalid to parallelize
  // by a predicated parallel type, this resulted in an error (#2459).
  tv3->axis(0)->parallelize(ParallelType::TIDx);

  // Test with gmem
  tv4->split(0, 4);
  tv5->split(0, 4);
  tv6->split(0, 4);

  // Make tv4 predicated with tidx
  tv4->axis(0)->parallelize(ParallelType::BIDx);
  tv4->axis(1)->parallelize(ParallelType::TIDy);
  tv4->axis(2)->parallelize(ParallelType::TIDx);

  // Upload to gmem
  tv5->axis(0)->parallelize(ParallelType::BIDx);
  tv5->axis(1)->parallelize(ParallelType::TIDy);
  tv5->setMemoryType(MemoryType::Global);

  // RAW sync should be inserted after tv5

  tv6->axis(0)->parallelize(ParallelType::BIDy);
  tv6->axis(1)->parallelize(ParallelType::TIDx);

  auto options = at::TensorOptions().dtype(at::kFloat).device(at::kCUDA, 0);
  at::Tensor t0 = at::randn({10, 11}, options);

  std::vector<c10::IValue> inputs = {t0};

  KernelExecutor ke;
  ke.compile(&fusion, inputs);
  auto cg_outputs = ke.run(inputs);

  auto t3 = t0.sum({1}).sum({0});
  auto t6 = t0.sum({1});

  testValidate(ke.kernel(), cg_outputs, inputs, {t3, t6}, __LINE__, __FILE__);
}

namespace {

class ThreadPredChecker : public kir::IrVisitor {
 public:
  static bool isPredicatedBy(
      StmtNameType tv_name_to_check,
      ParallelTypeBitmap pt_map,
      kir::Kernel* kernel) {
    ThreadPredChecker checker(tv_name_to_check, pt_map);
    checker.handle(kernel->topLevelExprs());
    return checker.pt_map_.none();
  }

  ThreadPredChecker(StmtNameType tv_name_to_check, ParallelTypeBitmap pt_map)
      : tv_name_to_check_(tv_name_to_check), pt_map_(pt_map) {}

  using kir::IrVisitor::dispatch;
  using kir::IrVisitor::handle;

  void handle(kir::IfThenElse* ite) final {
    for (auto expr : ite->thenBody().exprs()) {
      auto tv_output = ir_utils::getTvOutput(expr);
      if (tv_output != nullptr && tv_output->name() == tv_name_to_check_ &&
          expr->isA<LoadStoreOp>() && ite->predicate()->hasValue()) {
        dispatch(ite->predicate()->value());
      }
    }
  }

  void dispatch(Val* val) final {
    if (val->definition()) {
      dispatch(val->definition());
    }
  }

  void handle(BinaryOp* bop) final {
    if (bop->getBinaryOpType() == BinaryOpType::LogicalAnd) {
      dispatch(bop->lhs());
      dispatch(bop->rhs());
    } else if (bop->getBinaryOpType() == BinaryOpType::Eq) {
      if (bop->lhs()->isZeroInt() || bop->rhs()->isZeroInt()) {
        auto non_zero_arg = bop->lhs()->isZeroInt() ? bop->rhs() : bop->lhs();

        // It can be changed like (-threadIdx.x) by expr simplifier
        if (auto uop = dynamic_cast<UnaryOp*>(non_zero_arg->definition())) {
          if (uop->getUnaryOpType() == UnaryOpType::Neg) {
            non_zero_arg = uop->in();
          }
        }

        if (auto ns = dynamic_cast<NamedScalar*>(non_zero_arg)) {
          if (ns->getParallelIndex().has_value()) {
            auto predicated_type = ns->getParallelIndex().value();
            pt_map_.clear(predicated_type);
          }
        }
      }
    }
  }

 private:
  StmtNameType tv_name_to_check_;
  ParallelTypeBitmap pt_map_;
};

} // namespace

// Repro of issue #2487
TEST_F(NVFuserTest, FusionPredicateReductionInitShared_CUDA) {
  Fusion fusion;
  FusionGuard fg(&fusion);

  auto tv0 = makeSymbolicTensor(1);
  fusion.addInput(tv0);

  auto tv1 = sum(tv0, {0});
  auto tv2 = set(tv1);
  fusion.addOutput(tv2);

  auto tv3 = makeSymbolicTensor(1);
  fusion.addInput(tv3);

  auto tv4 = exp(tv3);
  fusion.addOutput(tv4);

  tv1->setMemoryType(MemoryType::Shared);

  tv4->split(0, 1024);
  tv4->axis(-2)->parallelize(ParallelType::BIDx);
  tv4->axis(-1)->parallelize(ParallelType::TIDx);

  // tv4 is parallelized with both BIDx and TIDx, but tv1 is not at
  // all, so tv1 is predicated with both BIDx and TIDx as they are
  // redundant. That means that the initialization of the reduction
  // has to be predicated as well. Since tv1 is on shared memory, only
  // the TIDx predicate is required.

  // Make sure the initialization of tv1 is predicated with
  // threadIdx.x == 0
  GpuLower gpulw(&fusion);
  ParallelTypeBitmap predicated_types(ParallelType::TIDx);
  NVF_CHECK(
      ThreadPredChecker::isPredicatedBy(
          tv1->name(), predicated_types, gpulw.run()),
      "Validation of lowered kernel failed");

  auto options = at::TensorOptions().dtype(at::kFloat).device(at::kCUDA, 0);
  at::Tensor t0 = at::randn({2}, options);
  at::Tensor t1 = at::randn({10000}, options);

  std::vector<c10::IValue> inputs = {t0, t1};

  KernelExecutor ke;
  ke.compile(&fusion, inputs);
  auto cg_outputs = ke.run(inputs);

  auto ref_t1 = t0.sum({0});
  auto ref_t4 = t1.exp();

  testValidate(
      ke.kernel(), cg_outputs, inputs, {ref_t1, ref_t4}, __LINE__, __FILE__);
}

// Repro of issue #2487
TEST_F(NVFuserTest, FusionPredicateReductionInitGlobal_CUDA) {
  Fusion fusion;
  FusionGuard fg(&fusion);

  std::vector<int64_t> shape({100});

  auto tv0 = makeSymbolicTensor(1);
  fusion.addInput(tv0);

  auto tv1 = sum(tv0, {0});
  fusion.addOutput(tv1);

  auto tv2 = makeSymbolicTensor(1);
  fusion.addInput(tv2);

  auto tv3 = exp(tv2);
  fusion.addOutput(tv3);

  tv3->split(0, 32);
  tv3->axis(-2)->parallelize(ParallelType::BIDx);
  tv3->axis(-1)->parallelize(ParallelType::TIDx);

  // tv3 is parallelized with both BIDx and TIDx, but tv1 is not at
  // all, so tv1 is predicated with both BIDx and TIDx as they are
  // redundant. That means that the initialization of the reduction
  // has to be predicated as well.

  // Make sure the initialization of tv1 is predicated with
  // threadIdx.x == 0 and blockIdx.x == 0
  GpuLower gpulw(&fusion);
  ParallelTypeBitmap predicated_types({ParallelType::TIDx, ParallelType::BIDx});
  NVF_CHECK(
      ThreadPredChecker::isPredicatedBy(
          tv1->name(), predicated_types, gpulw.run()),
      "Validation of lowered kernel failed");

  auto options = at::TensorOptions().dtype(at::kFloat).device(at::kCUDA, 0);
  at::Tensor t0 = at::randn({2}, options);
  at::Tensor t1 = at::randn({10000}, options);

  std::vector<c10::IValue> inputs = {t0, t1};

  KernelExecutor ke;
  ke.compile(&fusion, inputs);
  auto cg_outputs = ke.run(inputs);

  auto ref_t1 = t0.sum({0});
  auto ref_t3 = t1.exp();

  testValidate(
      ke.kernel(), cg_outputs, inputs, {ref_t1, ref_t3}, __LINE__, __FILE__);
}

TEST_F(NVFuserTest, FusionTypePromotionATenConsistency_CUDA) {
  auto convertible_to_aten = {
      DataType::Bool,
      DataType::Double,
      DataType::Float,
      DataType::Half,
      DataType::BFloat16,
      DataType::Int,
      DataType::Int32,
      DataType::ComplexFloat,
      DataType::ComplexDouble};
  for (auto t1 : convertible_to_aten) {
    for (auto t2 : convertible_to_aten) {
      auto t1_aten = data_type_to_aten(t1);
      auto t2_aten = data_type_to_aten(t2);
      auto result_aten = c10::promoteTypes(t1_aten, t2_aten);
      auto result = promoteType(t1, t2);
      ASSERT_EQ(data_type_to_aten(result), result_aten);
    }
  }
}

// Make sure invalid usage of index type is detected
TEST_F(NVFuserTest, FusionCompileIndexType_CUDA) {
  {
    Fusion fusion;
    FusionGuard fg(&fusion);

    auto tv0 = makeSymbolicTensor(1, DataType::Bool);
    fusion.addInput(tv0);

    auto tv2 = neg(tv0);
    fusion.addOutput(tv2);

    tv2->split(0, 256);
    tv2->split(0, 1024);

    MaxLogicalDomainInfoSpanningTree tree(tv2);
    TransformPropagator tp(tv2);
    tree.traverse(&tp);

    inlineMost();

    tv2->axis(1)->parallelize(ParallelType::BIDx);
    tv2->axis(2)->parallelize(ParallelType::TIDx);

    auto options = at::TensorOptions().dtype(at::kHalf).device(at::kCUDA, 0);
    at::Tensor t0 = at::randn({999}, options).ge(0);
    std::vector<c10::IValue> small_inputs = {t0};

    at::Tensor t0_large =
        at::randn({std::numeric_limits<int>::max()}, options).ge(0);
    std::vector<c10::IValue> large_inputs = {t0_large};

    NVF_CHECK(
        KernelArgumentHolder::createKernelArgumentHolder(large_inputs)
            .getSmallestIndexTypeOfArguments() == PrimDataType::Int);
    NVF_CHECK(
        KernelArgumentHolder::createKernelArgumentHolder(small_inputs)
            .getSmallestIndexTypeOfArguments() == PrimDataType::Int32);

    {
      KernelExecutor ke;
      // Lower the kernel with large inputs and int64 index type.
      CompileParams compile_opts = {.index_type = PrimDataType::Int};
      ke.compile(&fusion, large_inputs, LaunchParams(), compile_opts);

      NVF_CHECK(
          ke.kernel()->indexType() == PrimDataType::Int,
          "Unexpected kernel index type: ",
          ke.kernel()->indexType());

      // Since the index type is int64, both small and large inputs
      // should work fine
      ke.run(small_inputs);
      ke.run(large_inputs);
    }

    {
      KernelExecutor ke;
      // Lower the kernel with small inputs and int64 index type.
      CompileParams compile_opts = {.index_type = PrimDataType::Int};
      ke.compile(&fusion, small_inputs, LaunchParams(), compile_opts);

      NVF_CHECK(
          ke.kernel()->indexType() == PrimDataType::Int,
          "Unexpected kernel index type: ",
          ke.kernel()->indexType());

      // Since the index type is int64, both small and large inputs
      // should work fine
      ke.run(small_inputs);
      ke.run(large_inputs);
    }

    {
      KernelExecutor ke;
      LaunchParams launch_params;
      CompileParams compile_opts = {.index_type = PrimDataType::Int32};
      ke.compile(&fusion, small_inputs, launch_params, compile_opts);

      NVF_CHECK(
          ke.kernel()->indexType() == PrimDataType::Int32,
          "Unexpected kernel index type: ",
          ke.kernel()->indexType());

      // This should complete successfully as the arguments are small
      // enough to use the int32 index type
      ke.run(small_inputs);

      // This should fail as the Kernel is already compiled for Int32, but
      // the arguments are too large
      CompileParams compile_opts_large = {.index_type = PrimDataType::Int};
      EXPECT_THAT(
          [&]() { ke.run(large_inputs, launch_params, compile_opts_large); },
          testing::ThrowsMessage<nvfuser::nvfError>(testing::HasSubstr(
              "Kernel index type and compilation index type don't match")));
    }

    {
      KernelExecutor ke;
      // Lower the kernel with large inputs and int32 index type.
      CompileParams compile_opts = {.index_type = PrimDataType::Int32};
      // This should fail due to the conflict
      EXPECT_THAT(
          [&]() {
            ke.compile(&fusion, large_inputs, LaunchParams(), compile_opts);
          },
          testing::ThrowsMessage<nvfuser::nvfError>(testing::HasSubstr(
              "Compilation with int32 is requested but int64 is required for the arguments")));
    }
  }

  c10::cuda::CUDACachingAllocator::emptyCache();
}

// Make sure the index type is determined both fusion inputs and outputs
TEST_F(NVFuserTest, FusionExecutorCacheIndexType1_CUDA) {
  auto fusion_ptr = std::make_unique<Fusion>();
  Fusion& fusion = *fusion_ptr.get();
  FusionGuard fg(fusion_ptr.get());

  auto tv0 = makeSymbolicTensor(2, DataType::Half);
  fusion.addInput(tv0);
  auto tv1 = makeSymbolicTensor(2, DataType::Half);
  fusion.addInput(tv1);

  auto tv2 = castOp(DataType::Float, tv0);
  auto tv3 = castOp(DataType::Float, tv1);
  auto tv4 = broadcast(tv2, {false, true, false});
  auto tv5 = broadcast(tv3, {true, false, false});
  auto tv6 = add(tv4, tv5);
  auto tv7 = castOp(DataType::Half, tv6);

  fusion.addOutput(tv7);

  c10::cuda::CUDACachingAllocator::emptyCache();

  // Inputs are small enough to use 32-bit indexing, but the output is
  // not
  auto options = at::TensorOptions().dtype(at::kHalf).device(at::kCUDA, 0);
  at::Tensor t0 = at::randn({2024, 1024}, options);
  at::Tensor t1 = at::randn({2024, 1024}, options);
  std::vector<c10::IValue> aten_inputs({t0, t1});

  FusionExecutorCache executor_cache(std::move(fusion_ptr));
  auto cg_outputs = executor_cache.runFusionWithInputs(aten_inputs);

  auto kernel_runtime = executor_cache.getMostRecentKernelRuntime();
  NVF_CHECK(kernel_runtime->getIndexType() == PrimDataType::Int);

  c10::cuda::CUDACachingAllocator::emptyCache();
}

// Make sure the index type is also determined by intermediate
// tensors. This is not ideal but just tests if the logic produces
// what is expected at this moment
TEST_F(NVFuserTest, FusionExecutorCacheIndexType2_CUDA) {
  auto fusion_ptr = std::make_unique<Fusion>();
  Fusion& fusion = *fusion_ptr.get();
  FusionGuard fg(fusion_ptr.get());

  auto tv0 = makeSymbolicTensor(2, DataType::Half);
  fusion.addInput(tv0);
  auto tv1 = makeSymbolicTensor(2, DataType::Half);
  fusion.addInput(tv1);

  auto tv2 = broadcast(tv0, {false, true, false});
  auto tv3 = broadcast(tv1, {true, false, false});
  auto tv4 = add(tv2, tv3);
  auto tv5 = sum(tv4, {-1});

  fusion.addOutput(tv5);

  // Inputs and outputs are small enough to use 32-bit indexing,
  // however the intermediate, tv4, should cause the kernel to use
  // 64-bit indexing. This is not ideal as tv4 should be inlined, and
  // its allocation size should be small enough to use 32-bit
  // indexing. However, the current logic should result in forcing
  // 64-bit indexing. This would need to be fixed for matmul for
  // example.
  auto options = at::TensorOptions().dtype(at::kHalf).device(at::kCUDA, 0);
  at::Tensor t0 = at::randn({2024, 1024}, options);
  at::Tensor t1 = at::randn({2024, 1024}, options);
  std::vector<c10::IValue> aten_inputs({t0, t1});

  FusionExecutorCache executor_cache(std::move(fusion_ptr));
  executor_cache.runFusionWithInputs(aten_inputs);
  auto kernel_runtime = executor_cache.getMostRecentKernelRuntime();
  NVF_CHECK(kernel_runtime->getIndexType() == PrimDataType::Int);

  // Running again with forced type of Int32
  executor_cache.runFusionWithInputs(aten_inputs, PrimDataType::Int32);
  kernel_runtime = executor_cache.getMostRecentKernelRuntime();
  NVF_CHECK(kernel_runtime->getIndexType() == PrimDataType::Int32);
}

//! Test whether we can create and use float16 scalars
TEST_F(NVFuserTest, FusionHalfScalars_CUDA) {
  auto fusion = std::make_unique<Fusion>();
  FusionGuard fg(fusion.get());

  auto tv0 = makeSymbolicTensor(1, DataType::Half);
  fusion->addInput(tv0);

  auto tv2 = full_like(tv0, IrBuilder::create<Val>(1.5, DataType::Half));
  fusion->addOutput(tv2);

  auto options = at::TensorOptions().dtype(at::kHalf).device(at::kCUDA, 0);
  at::Tensor t0 = at::zeros({5}, options);

  FusionExecutorCache executor_cache(std::move(fusion));
  auto cg_outputs = executor_cache.runFusionWithInputs({t0});

  testValidate(executor_cache.fusion(), cg_outputs, {t0}, __LINE__, __FILE__);
}

#if defined(CUDA_VERSION) && CUDA_VERSION >= 11000
//! Test whether we can create and use BFloat16 scalars
TEST_F(NVFuserTest, FusionBFloat16Scalars_CUDA) {
  // requires ampere+ GPU
  if (!deviceMajorMinorCheck(8)) {
    GTEST_SKIP() << "skipping BFloat16Scalars test on pre-AMPERE GPUs";
  }
  auto fusion = std::make_unique<Fusion>();
  FusionGuard fg(fusion.get());

  auto tv0 = makeSymbolicTensor(1, DataType::BFloat16);
  fusion->addInput(tv0);

  auto tv2 = full_like(tv0, IrBuilder::create<Val>(1.5, DataType::BFloat16));
  fusion->addOutput(tv2);

  auto options = at::TensorOptions().dtype(at::kBFloat16).device(at::kCUDA, 0);
  at::Tensor t0 = at::zeros({5}, options);

  FusionExecutorCache executor_cache(std::move(fusion));
  auto cg_outputs = executor_cache.runFusionWithInputs({t0});

  testValidate(executor_cache.fusion(), cg_outputs, {t0}, __LINE__, __FILE__);
}
#endif

TEST_F(NVFuserTest, FusionManagedData_CUDA) {
  Fusion fusion;
  FusionGuard fg(&fusion);

  auto tv0 = makeConcreteTensor({2});
  auto tv1 = set(set(set(set(set(set(set(set(set(set(set(set(tv0))))))))))));
  fusion.addInput(tv0);
  fusion.addOutput(tv1);

  using T1 = std::vector<Val*>;
  T1 data1 = {tv0, tv1};

  struct T2 {
    Val* input;
    Val* output;
    size_t magic_number;
  } data2{tv0, tv1, 0x123456789abcdef};
  auto clone_fn = [](IrCloner& cloner, std::any data) -> std::any {
    auto d = std::any_cast<T2>(data);
    return T2{cloner.clone(d.input), cloner.clone(d.output), d.magic_number};
  };

  auto i1 = fusion.manage(data1);
  auto i2 = fusion.manage(data2, clone_fn);
  fusion.manage("data1", data1);
  fusion.manage("data2", data2, clone_fn);

  GpuLower lower(&fusion);
  lower.run();
  auto kernel = lower.kernel();

  T1 expect1{kernel->inputs().at(0), kernel->outputs().at(0)};
  ASSERT_EQ(kernel->getManaged<T1>(i1), expect1);
  ASSERT_EQ(kernel->getManaged<T1>("data1"), expect1);
  ASSERT_EQ(kernel->getManaged<T2>(i2).input, kernel->inputs().at(0));
  ASSERT_EQ(kernel->getManaged<T2>(i2).output, kernel->outputs().at(0));
  ASSERT_EQ(kernel->getManaged<T2>("data2").input, kernel->inputs().at(0));
  ASSERT_EQ(kernel->getManaged<T2>("data2").output, kernel->outputs().at(0));
  ASSERT_EQ(kernel->getManaged<T2>("data2").magic_number, 0x123456789abcdef);
}

// Repro of issue #2125, 1.45e+03 GB/s on A100-80G
TEST_F(NVFuserTest, FusionAvoidRedundantWriteBroadcastedSoftmaxInput_CUDA) {
  std::unique_ptr<Fusion> fusion_ptr = std::make_unique<Fusion>();
  Fusion& fusion = *fusion_ptr.get();
  FusionGuard fg(&fusion);

  std::vector<int64_t> shape0({2, 512});
  std::vector<int64_t> shape1({2, 64, 512, 512});

  auto tv0 = makeSymbolicTensor(2);
  auto tv1 = makeSymbolicTensor(4);
  fusion.addInput(tv0);
  fusion.addInput(tv1);

  auto tvb = broadcast(tv0, {false, true, true, false});
  auto tv2 = add(tvb, IrBuilder::create<Val>(1.0));
  auto tv3 = add(tv1, tv2);
  auto tv4 = softmax(tv3, -1);
  fusion.addOutput(tv2);
  fusion.addOutput(tv4);

  auto options = at::TensorOptions().dtype(at::kFloat).device(at::kCUDA, 0);
  at::Tensor t0 = at::ones(shape0, options);
  at::Tensor t1 = at::ones(shape1, options);
  std::vector<c10::IValue> inputs = {t0, t1};

  FusionExecutorCache executor_cache(std::move(fusion_ptr));
  auto cg_outputs = executor_cache.runFusionWithInputs(inputs);

  // check thread_pred and write_stride
  const auto* ke = onlyKernelExecutorInMostRecentRuntime(executor_cache);
  auto kernel = ke->kernel();
  const auto& thread_pred_map = ke->threadPredMap();
  for (const auto expr : kernel->exprs()) {
    auto tv = ir_utils::getTvOutput(expr);
    if (tv && tv->name() == 15 && tv->getMemoryType() == MemoryType::Global) {
      const auto& thread_pred = thread_pred_map.getPredicateInfo(tv);
      bool predicted = thread_pred.redundant_types.get(ParallelType::BIDx) &&
          thread_pred.broadcast_ld_indices_map.count(ParallelType::BIDx);
      NVF_CHECK(
          predicted,
          "Tv15 should be predicted by ParallelType::BIDx with a broadcast_ld_indices_map!");
      break;
    }
  }

  testValidate(executor_cache.fusion(), cg_outputs, inputs, __LINE__, __FILE__);
}

TEST_F(NVFuserTest, FusionAvoidRedundantWrite_CUDA) {
  auto runTest = [](const std::vector<bool>& is_broadcast) {
    std::unique_ptr<Fusion> fusion_ptr = std::make_unique<Fusion>();
    Fusion& fusion = *fusion_ptr.get();
    FusionGuard fg(&fusion);

    std::vector<int64_t> shape0;
    std::vector<int64_t> shape1({2, 64, 128, 2048});
    const size_t ndim = shape1.size();
    for (size_t i = 0; i < ndim; i++) {
      if (!is_broadcast[i]) {
        shape0.push_back(shape1[i]);
      }
    }

    auto tv0 = makeSymbolicTensor(shape0.size());
    auto tv1 = makeSymbolicTensor(4);
    fusion.addInput(tv0);
    fusion.addInput(tv1);

    auto tvb = broadcast(tv0, is_broadcast);
    auto tv2 = add(tvb, IrBuilder::create<Val>(1.0));
    auto tv3 = add(tv1, tv2);
    auto tv4 = sum(tv3, {-1});
    fusion.addOutput(tv2);
    fusion.addOutput(tv4);

    auto options = at::TensorOptions().dtype(at::kFloat).device(at::kCUDA, 0);
    at::Tensor t0 = at::randn(shape0, options);
    at::Tensor t1 = at::randn(shape1, options);
    std::vector<c10::IValue> inputs = {t0, t1};

    FusionExecutorCache executor_cache(std::move(fusion_ptr));
    auto cg_outputs = executor_cache.runFusionWithInputs(inputs);

    // check thread_pred and write_stride
    const auto* ke = onlyKernelExecutorInMostRecentRuntime(executor_cache);
    auto kernel = ke->kernel();
    const auto& thread_pred_map = ke->threadPredMap();

    for (const auto expr : kernel->exprs()) {
      auto tv = ir_utils::getTvOutput(expr);
      if (tv && tv->name() == 8 && tv->getMemoryType() == MemoryType::Global) {
        const auto& thread_pred = thread_pred_map.getPredicateInfo(tv);
        bool predicted = thread_pred.redundant_types.get(ParallelType::BIDx) &&
            thread_pred.broadcast_ld_indices_map.count(ParallelType::BIDx);
        NVF_CHECK(
            predicted,
            "Tv8 should be predicted by ParallelType::BIDx with a broadcast_ld_indices_map!");
        break;
      }
    }

    testValidate(
        executor_cache.fusion(), cg_outputs, inputs, __LINE__, __FILE__);
  };

  // Test case where [B1,I2,I3] is merged to [B1I2I3]
  runTest({true, false, false, false});

  // Test case where [I1,B2,I3] is merged to [I1B2I3]
  runTest({false, true, false, false});

  // Test case where [I1,I2,B3] is merged to [I1I2B3]
  runTest({false, false, true, false});

  // Test case where [I1,B2,B3] is merged to [I1B2B3]
  runTest({false, true, true, false});

  // Test case where [B1,I2,B3] is merged to [B1I2B3]
  runTest({true, false, true, false});

  // Test case where [B1,B2,I3] is merged to [B1B2I3]
  runTest({true, true, false, false});

  // Test case where [B1,B2,B3] is merged to [B1B2B3]
  runTest({true, true, true, false});
}

TEST_F(NVFuserTest, FusionAvoidRedundantWriteDifferentConcretizedDomains_CUDA) {
  // if the broadcasted tensor is concretized to different shapes
  // the fusion will be segmented.
  auto runTest = [](const bool direct_lowering) {
    std::unique_ptr<Fusion> fusion_ptr = std::make_unique<Fusion>();
    Fusion& fusion = *fusion_ptr.get();
    FusionGuard fg(&fusion);

    const std::vector<bool> is_broadcast = {true, false, true, false};
    std::vector<int64_t> shape0;
    std::vector<int64_t> shape1({2, 64, 128, 2048});
    std::vector<int64_t> shape2({4, 64, 256, 2048});
    const size_t ndim = shape1.size();
    for (size_t i = 0; i < ndim; i++) {
      if (!is_broadcast[i]) {
        shape0.push_back(shape1[i]);
      }
    }

    auto tv0 = makeSymbolicTensor(shape0.size());
    auto tv1 = makeSymbolicTensor(4);
    auto tv2 = makeSymbolicTensor(4);
    fusion.addInput(tv0);
    fusion.addInput(tv1);
    fusion.addInput(tv2);

    auto tv3 = broadcast(tv0, is_broadcast);
    auto tv4 = add(tv3, IrBuilder::create<Val>(1.0));
    // concretized to shape1
    auto tv5 = add(tv4, tv1);
    // concretized to shape2
    auto tv6 = add(tv4, tv2);
    auto tv7 = sum(tv5, {-1});
    auto tv8 = sum(tv6, {-1});
    fusion.addOutput(tv4);
    fusion.addOutput(tv7);
    fusion.addOutput(tv8);

    auto options = at::TensorOptions().dtype(at::kFloat).device(at::kCUDA, 0);
    at::Tensor t0 = at::randn(shape0, options);
    at::Tensor t1 = at::randn(shape1, options);
    at::Tensor t2 = at::randn(shape2, options);
    std::vector<c10::IValue> aten_inputs = {t0, t1, t2};

    if (direct_lowering) {
      // it should be segmented, if directly lowered, it should throw an error
      EXPECT_THAT(
          [&]() {
            scheduleAndRun(
                &fusion, SchedulerType::Reduction, aten_inputs, false);
          },
          testing::ThrowsMessage<nvfuser::nvfError>(testing::HasSubstr(
              "Producer is required to be in Global Memory based on parallelization strategy. RAW flags: (blockIdx.x)")));
    } else {
      FusionExecutorCache executor_cache(std::move(fusion_ptr));
      auto cg_outputs = executor_cache.runFusionWithInputs(aten_inputs);

      auto optimized_fusion = executor_cache.getMostRecentKernelRuntime();
      NVF_CHECK(optimized_fusion->isSegmented(), "segmentation didn't happen!");

      testValidate(
          executor_cache.fusion(), cg_outputs, aten_inputs, __LINE__, __FILE__);
    }
  };
  runTest(true);
  runTest(false);
}

TEST_F(NVFuserTest, FusionAvoidRedundantWriteNonOutput_CUDA) {
  std::unique_ptr<Fusion> fusion_ptr = std::make_unique<Fusion>();
  Fusion& fusion = *fusion_ptr.get();
  FusionGuard fg(&fusion);

  auto tv0 = makeSymbolicTensor(1);
  auto tv1 = makeSymbolicTensor(2);
  fusion.addInput(tv0);
  fusion.addInput(tv1);

  auto tv2 = set(tv0);
  auto tv3 = broadcast(tv2, {false, true});
  auto tv4 = add(tv3, tv1);
  fusion.addOutput(tv4);

  auto tv5 = add(tv3, IrBuilder::create<Val>(1.0));
  tv5->setMemoryType(MemoryType::Global);
  auto tv6 = add(tv5, IrBuilder::create<Val>(1.0));
  fusion.addOutput(tv6);

  for (auto tv : {tv3, tv4, tv5, tv6}) {
    tv->merge(0);
  }

  tv2->inlineAt(1);
  tv3->inlineAt(1);
  tv5->inlineAt(1);

  for (auto tv : {tv3, tv4, tv5, tv6}) {
    tv->axis(0)->parallelize(ParallelType::BIDx);
  }

  auto options = at::TensorOptions().dtype(at::kFloat).device(at::kCUDA, 0);
  at::Tensor t0 = at::randn({32}, options);
  at::Tensor t1 = at::randn({32, 64}, options);
  std::vector<c10::IValue> inputs = {t0, t1};

  KernelExecutor ke;
  ke.compile(fusion_ptr.get(), inputs);
  auto cg_outputs = ke.run(inputs);

  // check thread_pred
  auto kernel = ke.kernel();
  const auto& thread_pred_map = ke.threadPredMap();

  for (const auto expr : kernel->exprs()) {
    auto tv = ir_utils::getTvOutput(expr);
    if (tv->name() == 5 || tv->name() == 6) {
      const auto& thread_pred = thread_pred_map.getPredicateInfo(tv);
      bool predicted = thread_pred.redundant_types.get(ParallelType::BIDx) &&
          thread_pred.broadcast_ld_indices_map.count(ParallelType::BIDx);
      NVF_CHECK(
          predicted,
          "TV5 and TV6 should be predicted by ParallelType::BIDx with a broadcast_ld_indices_map!");
    }
  }

  testValidate(fusion_ptr.get(), cg_outputs, inputs, __LINE__, __FILE__);
}

// Test case where the merge order is random
TEST_F(NVFuserTest, FusionAvoidRedundantWriteNonNeighbor_CUDA) {
  std::unique_ptr<Fusion> fusion_ptr = std::make_unique<Fusion>();
  Fusion& fusion = *fusion_ptr.get();
  FusionGuard fg(&fusion);

  const int ndim = 5;
  const std::vector<bool> is_broadcast = {false, true, false, false, true};
  auto tv0 = makeSymbolicTensor(3);
  auto tv1 = makeSymbolicTensor(ndim);
  fusion.addInput(tv0);
  fusion.addInput(tv1);

  auto tv2 = set(tv0);
  auto tv3 = broadcast(tv2, is_broadcast);
  auto tv4 = add(tv3, tv1);
  fusion.addOutput(tv4);

  auto tv5 = add(tv3, IrBuilder::create<Val>(1.0));
  tv5->setMemoryType(MemoryType::Global);
  auto tv6 = add(tv5, IrBuilder::create<Val>(1.0));
  fusion.addOutput(tv6);

  // merge first and last domain
  for (auto tv : {tv3, tv4, tv5, tv6}) {
    tv->merge(0, -1);
  }

  tv2->inlineAt(-1);
  tv3->inlineAt(-1);
  tv5->inlineAt(-1);

  for (auto tv : {tv3, tv4, tv5, tv6}) {
    tv->axis(0)->parallelize(ParallelType::BIDx);
  }

  auto options = at::TensorOptions().dtype(at::kFloat).device(at::kCUDA, 0);
  at::Tensor t0 = at::randn({8, 10, 12}, options);
  at::Tensor t1 = at::randn({8, 7, 10, 12, 9}, options);
  std::vector<c10::IValue> inputs = {t0, t1};

  KernelExecutor ke;
  ke.compile(fusion_ptr.get(), inputs);
  auto cg_outputs = ke.run(inputs);

  // check thread_pred
  auto kernel = ke.kernel();
  const auto& thread_pred_map = ke.threadPredMap();

  for (const auto expr : kernel->exprs()) {
    auto tv = ir_utils::getTvOutput(expr);
    if (tv->name() == 5 || tv->name() == 6) {
      const auto& thread_pred = thread_pred_map.getPredicateInfo(tv);
      bool predicted = thread_pred.redundant_types.get(ParallelType::BIDx) &&
          thread_pred.broadcast_ld_indices_map.count(ParallelType::BIDx);
      NVF_CHECK(
          predicted,
          "TV5 and TV6 should be predicted by ParallelType::BIDx with a broadcast_ld_indices_map!");
    }
  }

  testValidate(fusion_ptr.get(), cg_outputs, inputs, __LINE__, __FILE__);
}

// Test for ir_utils::validateDomainEquivalence. We could consider
// it well tested as it's always used when TensorDomain is created, but
// here's some corner cases.
TEST_F(NVFuserTest, FusionDomainEquivalence_CUDA) {
  Fusion fusion;
  FusionGuard fg(&fusion);

  auto tv0 = makeSymbolicTensor(2);
  fusion.addInput(tv0);
  auto tv1 = set(tv0);
  fusion.addOutput(tv1);

  // [I0, I1]
  tv1->split(0, 4);
  // [I0/4, 4, I1]

  // dom0: logical domain
  // dom1: [4, I1]
  // Should fail as the derived domain only partially covers the
  // logical domain
  EXPECT_THAT(
      [&]() {
        ir_utils::validateDomainEquivalence(
            tv1->getLogicalDomain(), {tv1->axis(1), tv1->axis(2)});
      },
      testing::ThrowsMessage<nvfuser::nvfError>(
          testing::HasSubstr("dom0 has unreachable IDs")));

  tv1->merge(0);
  // [I0/4*4, I1]

  // dom0: logical domain
  // dom1: loop domain
  // Should succeed.
  ir_utils::validateDomainEquivalence(
      tv1->getLogicalDomain(), tv1->getLoopDomain());

  auto tv1_intermediate_id = tv1->axis(0);

  tv1->split(0, 3);
  // [I0/4*4/3, 3, I1]

  // dom0: logical domain
  // dom1: loop + tv1_intermediate_id
  // Should fail as the intermediate ID and the first two loop ids are
  // redundant
  EXPECT_THAT(
      [&]() {
        ir_utils::validateDomainEquivalence(
            tv1->getLogicalDomain(),
            {tv1_intermediate_id, tv1->axis(0), tv1->axis(1), tv1->axis(2)});
      },
      testing::ThrowsMessage<nvfuser::nvfError>(
          testing::HasSubstr("is redundant")));
  // Same pair but reversed order
  EXPECT_THAT(
      [&]() {
        ir_utils::validateDomainEquivalence(
            {tv1_intermediate_id, tv1->axis(0), tv1->axis(1), tv1->axis(2)},
            tv1->getLogicalDomain());
      },
      testing::ThrowsMessage<nvfuser::nvfError>(
          testing::HasSubstr("is redundant")));

  // Testing symbolic domains
  auto tv2 = reshape(
      tv0,
      {IrBuilder::create<Val>(DataType::Int),
       IrBuilder::create<Val>(DataType::Int)});

  ir_utils::validateDomainEquivalence(
      tv2->getRootDomain(), tv2->getLoopDomain());

  // create a 2D tensor with one symbolid and another non-symbolic
  auto tv4 = broadcast(sum(tv2, {1}), {false, true});
  fusion.addOutput(tv4);

  // [S0, B0]
  tv4->split(1, 4);
  // [S0, B0/4, 4]

  ir_utils::validateDomainEquivalence(
      tv4->getLogicalDomain(), tv4->getLoopDomain());

  // dom0: logical domain
  // dom1: [S0, B0/4]
  // Succeeds because broadcasting IterDomains are just auxiliary placeholders
  // and can be arbitrarily created and annihilated as needed.
  ir_utils::validateDomainEquivalence(
      tv4->getLogicalDomain(), {tv4->axis(0), tv4->axis(1)});
}

TEST_F(NVFuserTest, CompareLogicalAndLoopDomains) {
  Fusion fusion;
  FusionGuard fg(&fusion);

  // [i0, i1]
  auto tv0 = makeSymbolicTensor(2);
  fusion.addInput(tv0);
  // [i0]
  auto tv1 = makeSymbolicTensor(1);
  fusion.addInput(tv1);

  // [i0]
  auto tv2 = set(tv1);
  // [i0, b1]
  auto tv3 = broadcast(tv2, {false, true});
  // [i0, i1]
  auto tv4 = add(tv0, tv3);
  fusion.addOutput(tv4);

  // Set the loop domain of tv2 the same as tv4. The new loop domain
  // includes an ID that is not reachable from tv2 logical domain
  tv2->setLoopDomain(
      {tv2->getLogicalDomain().at(0),
       tv4->getLoopDomain().at(1)->cloneWithoutRFactor()});

  // Same for tv3
  tv3->setLoopDomain(
      {tv3->getLogicalDomain().at(0),
       tv4->getLoopDomain().at(1)->cloneWithoutRFactor()});

  // Test if the validation can catch an invalid loop domain that
  // cannot reach the concrete domain of tv2
  EXPECT_THAT(
      [&]() {
        tv2->setLoopDomain({tv4->getLoopDomain().at(1)->cloneWithoutRFactor()});
      },
      testing::ThrowsMessage<nvfuser::nvfError>(testing::HasSubstr(
          "Not all logical IDs are covered by loop domain")));
}

TEST_F(NVFuserTest, CompareDomainWithReference1) {
  Fusion fusion;
  FusionGuard fg(&fusion);

  auto tv0 = makeSymbolicTensor(2);
  fusion.addInput(tv0);
  auto tv1 = set(tv0);
  fusion.addOutput(tv1);

  const auto& reference = tv1->getLogicalDomain();

  tv1->merge(0);
  auto domain = tv1->getLoopDomain();
  EXPECT_TRUE(ir_utils::compareDomainWithReference(domain, reference).empty());

  // Adding one of the logical domain, which is redundant.
  domain.push_back(tv1->getLogicalDomain().at(0));
  auto x = ir_utils::compareDomainWithReference(domain, reference);
<<<<<<< HEAD
  std::cerr << x.toString() << "\n";
=======
>>>>>>> c2ca34c9
  EXPECT_FALSE(ir_utils::compareDomainWithReference(domain, reference).empty());

  tv1->split(0, 4);
  domain = tv1->getLoopDomain();
  EXPECT_TRUE(ir_utils::compareDomainWithReference(domain, reference).empty());
  // Replace one of the loop IDs with a logical ID. Dependency is not
  // fully satisfied, but it should detect the redundancy
  domain[0] = tv1->getLogicalDomain()[0];
  EXPECT_FALSE(ir_utils::compareDomainWithReference(domain, reference).empty());

  // Check non-leaf intermedaite IDs
  domain = tv1->getLoopDomain();
  // Adding a parent ID to the current loop domain. This should be
  // detected as redundnt.
  domain.push_back(
      tv1->getLoopDomain().at(0)->definition()->input(0)->as<IterDomain>());
  // Create a further IDs to make the above IDs non leaf
  tv1->merge(0);
  EXPECT_FALSE(ir_utils::compareDomainWithReference(domain, reference)
                   .redundant_ids.empty());

  // Remember the current loop domain
  domain = tv1->getLoopDomain();
  // Reset the loop domain
  tv1->setLoopDomain(tv1->getLogicalDomain());
  // Schedule the tensor again
  tv1->merge(0);
  EXPECT_TRUE(
      ir_utils::compareDomainWithReference(tv1->getLoopDomain(), reference)
          .empty());
  // Combine the previous loop domain and the new loop domain, which
  // should be detected as redundant
  domain.push_back(tv1->getLoopDomain()[0]);
  EXPECT_FALSE(ir_utils::compareDomainWithReference(domain, reference)
                   .redundant_ids.empty());
}

// Pattern to test (see the comment of CompareDomainResult in
// ir/utils.h)
// For example, if we have
//  I0  I1  I2  I3
//   \  /    \  /
//    I4      I5
// then [I0, I1, I2, I3] is equivalent to [I4, I5], but [I1, I2, I3] is not
// equivalent to [I4, I5].
TEST_F(NVFuserTest, CompareDomainWithReference2) {
  Fusion fusion;
  FusionGuard fg(&fusion);

  auto tv0 = makeSymbolicTensor(4);
  fusion.addInput(tv0);
  auto tv1 = set(tv0);
  fusion.addOutput(tv1);

  tv1->merge(0);
  tv1->merge(1);

  EXPECT_TRUE(ir_utils::compareDomainWithReference(
                  tv1->getLoopDomain(), tv1->getLogicalDomain())
                  .empty());
  EXPECT_FALSE(
      ir_utils::compareDomainWithReference(
          {tv1->getLogicalDomain().begin() + 1, tv1->getLogicalDomain().end()},
          tv1->getLoopDomain())
          .unreachable_reference_ids.empty());
}

// Pattern to test (see the comment of CompareDomainResult in ir/utils.h)
//  I0  I1  I2  I3
//   \  /    \  /
//    I4      I5
//   /  \    /  \.
//  I6  I7  I8  I9
// Then [I0, I1, I8, I9] is equivalent to [I6, I7, I2, I3]. [I0, I1, I2, I3] is
// equivalent to [I6, I7, I8, I9]. But [I0, I1, I8, I3] is NOT equivalent to
// [I6, I7, I2, I9]
//
// The second case does not work compareDomainWithReference as none
// of the two domains is disjoint.
TEST_F(NVFuserTest, CompareDomainWithReference3) {
  Fusion fusion;
  FusionGuard fg(&fusion);

  auto tv0 = makeSymbolicTensor(4);
  fusion.addInput(tv0);
  auto tv1 = set(tv0);
  fusion.addOutput(tv1);

  tv1->merge(0);
  tv1->merge(1);

  tv1->split(0, 3);
  tv1->split(-1, 4);

  EXPECT_TRUE(ir_utils::compareDomainWithReference(
                  {tv1->getLogicalDomain().at(0),
                   tv1->getLogicalDomain().at(1),
                   tv1->getLoopDomain().at(2),
                   tv1->getLoopDomain().at(3)},
                  {tv1->getLoopDomain().at(0),
                   tv1->getLoopDomain().at(1),
                   tv1->getLogicalDomain().at(2),
                   tv1->getLogicalDomain().at(3)})
                  .empty());

  // Testing [I0, I1, I8, I3]. Logical domain is used as a referene
  auto result1 = ir_utils::compareDomainWithReference(
      {tv1->getLogicalDomain().at(0),
       tv1->getLogicalDomain().at(1),
       tv1->getLoopDomain().at(2),
       tv1->getLogicalDomain().at(3)},
      tv1->getLogicalDomain());
  // I2 is unreachable
  EXPECT_EQ(
      result1.unreachable_reference_ids,
      std::vector<IterDomain*>{tv1->getLogicalDomain().at(2)});

  // Testing [I6, I7, I2, I9]. Logical domain is used as a referene
  auto result2 = ir_utils::compareDomainWithReference(
      {tv1->getLoopDomain().at(0),
       tv1->getLoopDomain().at(1),
       tv1->getLogicalDomain().at(2),
       tv1->getLoopDomain().at(3)},
      tv1->getLogicalDomain());
  // I3 is unreachable
  EXPECT_EQ(
      result2.unreachable_reference_ids,
      std::vector<IterDomain*>{tv1->getLogicalDomain().at(3)});
}

// Repro of issue #3502
TEST_F(NVFuserTest, CompareDomainWithReference4) {
  Fusion fusion;
  FusionGuard fg(&fusion);

  // [i0]
  auto tv0 = makeSymbolicTensor(1);
  fusion.addInput(tv0);
  // [i1, i0]
  auto tv1 = makeSymbolicTensor(2);
  fusion.addInput(tv1);

  // [i0]
  auto tv2 = set(tv0);
  // [b2, i0]
  auto tv3 = broadcast(tv2, {true, false});
  // [i1, i0]
  auto tv4 = add(tv1, tv3);
  fusion.addOutput(tv4);

  // [i3]
  tv4->merge(0);

  // tv2
  {
    // Clone i1
    auto missing_id = tv4->getLogicalDomain().at(0)->cloneWithoutRFactor();
    std::vector<IterDomain*> new_loop_domain{
        IterDomain::merge(missing_id, tv2->getLogicalDomain().at(0))};
    auto result = ir_utils::compareDomainWithReference(
        new_loop_domain, tv2->getLogicalDomain());
    EXPECT_TRUE(result.redundant_ids.empty());
    EXPECT_EQ(result.additional_ids, std::vector<IterDomain*>{missing_id});
    EXPECT_TRUE(result.unreachable_reference_ids.empty());
    tv2->setLoopDomain(new_loop_domain);
  }

  // tv3
  {
    // Clone i1
    auto missing_id = tv4->getLogicalDomain().at(0)->cloneWithoutRFactor();
    std::vector<IterDomain*> new_loop_domain{
        IterDomain::merge(missing_id, tv3->getLogicalDomain().at(1))};
    auto result = ir_utils::compareDomainWithReference(
        new_loop_domain, tv3->getLogicalDomain());
    EXPECT_TRUE(result.redundant_ids.empty());
    EXPECT_EQ(
        result.unreachable_reference_ids,
        std::vector<IterDomain*>{tv3->getLogicalDomain().at(0)});
    tv3->setLoopDomain(new_loop_domain);
  }
}

TEST_F(NVFuserTest, AllIDsWithExtraLoopIDs1) {
  Fusion fusion;
  FusionGuard fg(&fusion);

  // [i0, i1]
  auto tv0 = makeSymbolicTensor(2);
  fusion.addInput(tv0);
  // [i0]
  auto tv1 = makeSymbolicTensor(1);
  fusion.addInput(tv1);

  // [i0]
  auto tv2 = set(tv1);
  // [i0, b1]
  auto tv3 = broadcast(tv2, {false, true});
  // [i0, i1]
  auto tv4 = add(tv0, tv3);
  fusion.addOutput(tv4);

  // Set the loop domain of tv2 the same as tv4. The new loop domain
  // includes an ID that is not reachable from tv2 logical domain
  auto tv2_inner_loop_domain =
      tv4->getLoopDomain().at(1)->cloneWithoutRFactor();
  tv2->setLoopDomain({tv2->getLogicalDomain().at(0), tv2_inner_loop_domain});

  tv2->merge(0, 1);
  auto tv2_merge_out = tv2->axis(0);
  tv2->split(0, 32);

  // tv2 logical: [i0]
  //   merge(i0, i1) -> i0*i1
  //   split(i0*i1, 32) -> i0*i1/32, 32
  // tv2 loop: [i0*i1/32, 32]
  //
  // All IDs: [i0, i0*i1, i0*i1/32, 32]

  // This ordering should return nothing as the logical domain does
  // not have i1, thus the merge expr cannot be traversed.
  EXPECT_TRUE(
      getExprsBetween<IRBFS>(
          {tv2->getLogicalDomain().begin(), tv2->getLogicalDomain().end()},
          {tv2->getLoopDomain().begin(), tv2->getLoopDomain().end()},
          false)
          .first.empty());

  // This ordering should find two exprs (i.e., the merge and the split).
  EXPECT_EQ(
      getExprsBetween<IRBFS>(
          {tv2->getLoopDomain().begin(), tv2->getLoopDomain().end()},
          {tv2->getLogicalDomain().begin(), tv2->getLogicalDomain().end()},
          false)
          .first.size(),
      2);

  std::unordered_set<IterDomain*> tv2_all_ids_ref;
  tv2_all_ids_ref.insert(
      tv2->getLogicalDomain().begin(), tv2->getLogicalDomain().end());
  tv2_all_ids_ref.insert(tv2_inner_loop_domain);
  tv2_all_ids_ref.insert(tv2_merge_out);
  tv2_all_ids_ref.insert(
      tv2->getLoopDomain().begin(), tv2->getLoopDomain().end());

  auto tv2_all_ids = tv2->domain()->allIDs();
  std::unordered_set<IterDomain*> tv2_all_id_set(
      tv2_all_ids.begin(), tv2_all_ids.end());

  EXPECT_EQ(tv2_all_id_set, tv2_all_ids_ref);
}

TEST_F(NVFuserTest, AllIDsWithExtraLoopIDs2) {
  Fusion fusion;
  FusionGuard fg(&fusion);

  // [i0, i1]
  auto tv0 = makeSymbolicTensor(2);
  fusion.addInput(tv0);
  // [i0]
  auto tv1 = makeSymbolicTensor(1);
  fusion.addInput(tv1);

  // [i0]
  auto tv2 = set(tv1);
  // [i0, b1]
  auto tv3 = broadcast(tv2, {false, true});
  // [i0, i1]
  auto tv4 = add(tv0, tv3);
  fusion.addOutput(tv4);

  // Set the loop domain of tv2 the same as tv4. The new loop domain
  // includes an ID that is not reachable from tv2 logical domain
  auto tv2_inner_loop_domain =
      tv4->getLoopDomain().at(1)->cloneWithoutRFactor();
  std::vector<IterDomain*> tv2_initial_loop_domain{
      tv2->getLogicalDomain().at(0), tv2_inner_loop_domain};
  tv2->setLoopDomain(tv2_initial_loop_domain);

  // Schedule only the extra dommain
  tv2->split(1, 4);
  auto tv2_split = tv2->axis(1)->definition();

  // tv2 logical: [i0]
  //   split(i1) -> i1/4, 4
  // tv2 loop: [i0, i1/4, 4]
  //
  // All IDs: [i0, i1, i1/4, 4]

  EXPECT_EQ(tv2->getInitialLoopDomain(), tv2_initial_loop_domain);

  // Because the split only uses the extra ID, getExprsBetween from
  // the loop domain to the logical domain does not traverse the
  // split, just returning an empty vector.
  EXPECT_TRUE(
      getExprsBetween<IRBFS>(
          {tv2->getLoopDomain().begin(), tv2->getLoopDomain().end()},
          {tv2->getLogicalDomain().begin(), tv2->getLogicalDomain().end()},
          false)
          .first.empty());

  // From the initial loop to the current loop should find the split expr
  auto exprs_between =
      getExprsBetween<IRBFS>(
          {tv2->getInitialLoopDomain().begin(),
           tv2->getInitialLoopDomain().end()},
          {tv2->getLoopDomain().begin(), tv2->getLoopDomain().end()},
          false)
          .first;
  EXPECT_EQ(exprs_between.size(), 1);
  EXPECT_EQ(exprs_between.front().first, tv2_split);

  // The initial loop domain and the current loop domain should be
  // reachable to each other with no redundancy
  auto tv2_loop_domain_comparison_results = ir_utils::compareDomains(
      tv2->getInitialLoopDomain(), tv2->getLoopDomain());
  EXPECT_FALSE(tv2_loop_domain_comparison_results.dom0_has_unreachable_ids);
  EXPECT_FALSE(tv2_loop_domain_comparison_results.dom1_has_unreachable_ids);

  // Make sure allIDs finds all the IDs including the extra IDs
  std::unordered_set<IterDomain*> tv2_all_ids_ref;
  tv2_all_ids_ref.insert(
      tv2->getLogicalDomain().begin(), tv2->getLogicalDomain().end());
  tv2_all_ids_ref.insert(
      tv2->getInitialLoopDomain().begin(), tv2->getInitialLoopDomain().end());
  tv2_all_ids_ref.insert(
      tv2->getLoopDomain().begin(), tv2->getLoopDomain().end());

  auto tv2_all_ids = tv2->domain()->allIDs();
  std::unordered_set<IterDomain*> tv2_all_id_set(
      tv2_all_ids.begin(), tv2_all_ids.end());

  EXPECT_EQ(tv2_all_id_set, tv2_all_ids_ref);
}

// Repro for issue #236 (https://github.com/NVIDIA/Fuser/issues/236)
TEST_F(NVFuserTest, DoublePrecisionNorm_CUDA) {
  auto fusion = std::make_unique<Fusion>();
  FusionGuard fg(fusion.get());

  DataType dt = DataType::Float;

  auto tv0 = makeSymbolicTensor(1, dt);
  fusion->addInput(tv0);
  auto tv1 = makeSymbolicTensor(1, dt);
  fusion->addInput(tv1);

  auto tv2 = sum(tv1, {0});
  auto tv3 = broadcast(tv2, {true});
  auto tv4 = sub(tv1, tv3);
  auto tv5 = mul(tv4, tv0);
  fusion->addOutput(tv5);

  // The persistent scheduler with this problem size resulted in an
  // error as reported in #236
  auto options =
      at::TensorOptions().dtype(data_type_to_aten(dt)).device(at::kCUDA, 0);
  at::Tensor t0 = at::randn({11}, options);
  at::Tensor t1 = at::randn({11}, options);
  std::vector<c10::IValue> aten_inputs({t0, t1});

  FusionExecutorCache executor_cache(std::move(fusion));
  auto cg_outputs = executor_cache.runFusionWithInputs(aten_inputs);

  testValidate(
      executor_cache.fusion(), cg_outputs, aten_inputs, __LINE__, __FILE__);
}

// delete intermediate tensors between segments to reduce memory usage of large
// segmented graphs
TEST_F(NVFuserTest, FusionClearGmemBetweenSegments_CUDA) {
  auto fusion = std::make_unique<Fusion>();
  FusionGuard fg(fusion.get());
  std::vector<int64_t> input_shape{32, 64, 8, 128};
  auto tv0 = TensorViewBuilder()
                 .ndims(input_shape.size())
                 .dtype(DataType::Double)
                 .build();
  fusion->addInput(tv0);
  auto tv1 = add(tv0, IrBuilder::create<Val>(1.0));
  auto tv2 = sum(tv1, {0}); // Group 0
  auto tv3 = sum(tv2, {-1}); // Group 1
  auto output = sum(tv3, {0}); // Group 2
  fusion->addOutput(output);

  auto options = at::TensorOptions().dtype(at::kDouble).device(at::kCUDA, 0);
  at::Tensor at_x = at::randn(input_shape, options);
  FusionExecutorCache executor_cache(std::move(fusion));
  auto outputs = executor_cache.runFusionWithInputs({at_x});
  auto optimized_fusion = executor_cache.getMostRecentKernelRuntime();
  auto args_num = optimized_fusion->getArgsNumAfterSegmentRuns();

  NVF_CHECK(optimized_fusion->isSegmented(), "segmentation didn't happen");
  NVF_CHECK(
      optimized_fusion->fusionSegments()->groups().size() == 3,
      "segmentation didn't happen as expected");
  // group-0: tv1 -> tv2
  // group-1: tv2 -> tv3
  // group-2: tv3 -> tv4
  // -----------without args erase------------------------
  // after group-0, args: {t0, 32, 64, 8, 128, t2}
  // after group-1, args: {t0, 32, 64, 8, 128, t2, t3}
  // after group-2, args: {t0, 32, 64, 8, 128, t2, t3, t4}
  // -----------with args erase---------------------------
  // after group-0, args: {t0, 32, 64, 8, 128, t2}
  // after group-1, args: {t0, 32, 64, 8, 128, t3} (t2 is erased)
  // after group-2, args: {t0, 32, 64, 8, 128, t4} (t3 is erased)
  NVF_CHECK(
      args_num[1] == args_num[0] && args_num[2] == args_num[0],
      "unused intermediate args should be deleted");
  testValidate(executor_cache.fusion(), outputs, {at_x}, __LINE__, __FILE__);
}

// Test nan propagation during min/max with floats and doubles
TEST_F(NVFuserTest, FusionMinMaxNanPropagation_CUDA) {
  for (auto dtype : {DataType::Float, DataType::Double}) {
    for (auto do_min : {true, false}) {
      auto fusion = std::make_unique<Fusion>();
      FusionGuard fg(fusion.get());

      auto tv0 = makeSymbolicTensor(2, dtype);
      fusion->addInput(tv0);
      auto tv1 = do_min ? min(tv0, {1}) : max(tv0, {1});
      fusion->addOutput(tv1);

      FusionExecutorCache executor_cache(std::move(fusion));

      auto options =
          at::TensorOptions()
              .dtype(dtype == DataType::Float ? at::kFloat : at::kDouble)
              .device(at::kCUDA, 0);
      // Test size 1 since it will have a single comparison, which checks
      // missing propagation in one position even if it propagates properly in
      // the other position
      for (auto size : {1, 2, 5}) {
        // To check nans in multiple positions along reduction axis create a 2D
        // tensor that is ones except the diagonal, which are nans
        auto at_x = at::eye(size, options);
        at_x = (1 - at_x) / (1 - at_x);
        std::vector<c10::IValue> inputs{at_x};

        auto nvf_outputs = executor_cache.runFusionWithInputs(inputs);

        testValidate(
            executor_cache.fusion(), nvf_outputs, inputs, __LINE__, __FILE__);
      }
    }
  }
}

class ExpandedBroadcastGlobalIntermediateTest : public NVFuserTest {
 protected:
  void SetUp() override {
    NVFuserTest::SetUp();
    // Do not fill allocation with NaN. The logical output size of this test is
    // huge, although they are just because of expand, the pointwise kernel in
    // PyTorch eager mode is not smart enough to not iterating on the entire
    // logical space
    setFillAllocationWithNan(false);
  }
};

TEST_F(ExpandedBroadcastGlobalIntermediateTest, TheTest_CUDA) {
  auto fusion_ptr = std::make_unique<Fusion>();
  Fusion& fusion = *fusion_ptr.get();
  FusionGuard fg(&fusion);

  auto tv0 = makeContigConcreteTensor({2, 1, 2});
  fusion.addInput(tv0);
  auto tv1 = expand(
      tv0,
      {IrBuilder::create<Val>(2L),
       IrBuilder::create<Val>(1L << 60L),
       IrBuilder::create<Val>(2L)});
  auto tv2 = set(tv1);
  fusion.addOutput(tv2);
  tv1->setMemoryType(MemoryType::Global);

  tv1->axis(2)->parallelize(ParallelType::TIDx);
  tv2->axis(2)->parallelize(ParallelType::TIDx);
  tv1->axis(0)->parallelize(ParallelType::BIDx);
  tv2->axis(0)->parallelize(ParallelType::BIDx);

  auto options = at::TensorOptions().dtype(at::kFloat).device(at::kCUDA, 0);

  at::Tensor t0 = at::randn({2, 1, 2}, options);

  KernelExecutor ke;
  ke.compile(fusion_ptr.get(), {t0});
  auto cg_output = ke.run({t0}).at(0);

  ASSERT_EQ(cg_output.size(0), 2);
  ASSERT_EQ(cg_output.size(1), (1L << 60L));
  ASSERT_EQ(cg_output.size(2), 2);
  ASSERT_EQ(cg_output.stride(0), 2);
  ASSERT_EQ(cg_output.stride(1), 0);
  ASSERT_EQ(cg_output.stride(2), 1);
  ASSERT_TRUE(at::eq(t0.squeeze(1), cg_output.select(1, 0)).all().item<bool>());
}

TEST_F(NVFuserTest, FusionTestWarnRegisterSpill_CUDA) {
  const int hidden_size = 1024 * 10;
  std::unique_ptr<Fusion> fusion_ptr = std::make_unique<Fusion>();
  Fusion& fusion = *fusion_ptr.get();
  FusionGuard fg(&fusion);
  const float kEps = 1e-5;
  Val* eps_ptr = IrBuilder::create<Val>(kEps);
  std::vector<int64_t> input_shape{2048, hidden_size};
  std::vector<int64_t> norm_shape{hidden_size};

  auto input = makeSymbolicTensor(input_shape.size());
  fusion.addInput(input);
  auto result = layer_norm(input, norm_shape, nullptr, nullptr, eps_ptr);
  fusion.addOutput(result.output);
  fusion.addOutput(result.mean);
  fusion.addOutput(result.invstd);

  auto options = at::TensorOptions().dtype(at::kFloat).device(at::kCUDA, 0);
  at::Tensor aten_input = at::randn(input_shape, options);
  c10::optional<at::Tensor> aten_weight = c10::nullopt;
  c10::optional<at::Tensor> aten_bias = c10::nullopt;
  auto aten_outputs = at::native_layer_norm(
      aten_input, norm_shape, aten_weight, aten_bias, kEps);

  // capture stdout and check stdout contains register spill warning
  captureStdout();
  {
    // generate persistent kernel
    auto heuristic_params = SchedulerEntry::scheduleWith(
        &fusion, SchedulerType::InnerPersistent, {aten_input});

    // compile and run persistent kernel
    // intentionally set maxrregcount to 32 to trigger register spill
    auto compile_opts = heuristic_params->cparams;
    compile_opts.maxrregcount = 32;
    compile_opts.enable_ptxas_verbose = true;
    KernelExecutor ke;
    ke.compile(&fusion, {aten_input}, heuristic_params->lparams, compile_opts);
    auto cg_outputs = ke.run({aten_input});

    // validate results
    testValidate(
        &fusion,
        cg_outputs,
        {aten_input},
        {std::get<0>(aten_outputs),
         std::get<1>(aten_outputs),
         std::get<2>(aten_outputs)},
        __LINE__,
        __FILE__,
        "");
  }
  std::string output = getCapturedStdout();
  NVF_CHECK(
      output.find("Register spill detected") != std::string::npos,
      "Register spill is not captured!");
}

// Simple test to check if the aligned block sync is used in aligned
// reductions
TEST_F(NVFuserTest, AlignedSyncReduction1_CUDA) {
  Fusion fusion;
  FusionGuard fg(&fusion);

  auto tv0 = makeSymbolicTensor(1);
  fusion.addInput(tv0);
  auto tv1 = sum(tv0, {0});
  fusion.addOutput(tv1);

  const int gdimx = 16;
  const int bdimx = 100;
  const int per_thread_reductions = 8;

  std::vector<int64_t> shape({gdimx * bdimx * per_thread_reductions});

  tv1->split(0, bdimx);
  tv1->split(0, per_thread_reductions);

  // Serial reduction
  auto tv2 = tv1->rFactor({1});
  // Block reduction
  tv1->rFactor({1});

  tv2->axis(0)->parallelize(ParallelType::BIDx);
  tv2->axis(-1)->parallelize(ParallelType::TIDx);

  scheduler_utils::parallelizeAllLike(tv2);

  GpuLower gpulw(&fusion);
  const std::string kernel_string = codegen::generateCudaKernel(gpulw.run());

  // The block reduction should use the aligned sync
  NVF_CHECK(
      kernel_string.find("blockReduce<true, false, false, true>(") !=
          std::string::npos,
      "blockReduce with aligned sync not found: ",
      kernel_string);
}

TEST_F(NVFuserTest, IntegerDivision_CUDA) {
  auto fusion = std::make_unique<Fusion>();
  FusionGuard fg(fusion.get());

  auto tv0 = makeSymbolicTensor(1, DataType::Int);
  auto tv1 = makeSymbolicTensor(1, DataType::Int);
  fusion->addInput(tv0);
  fusion->addInput(tv1);
  auto tv2 = div(tv0, tv1);
  auto tv3 = truediv(tv0, tv1);
  fusion->addOutput(tv2);
  fusion->addOutput(tv3);

  FusionExecutorCache executor_cache(std::move(fusion));

  auto options = at::TensorOptions().dtype(at::kFloat).device(at::kCUDA, 0);
  at::Tensor input0 = (at::randn({1024 * 1024}, options) * 1024).to(at::kLong);
  at::Tensor input1 = (at::randn({1024 * 1024}, options) * 1024).to(at::kLong);
  auto div_expect = at::div(input0, input1, "trunc");
  auto truediv_expect = at::true_divide(input0, input1);

  auto cg_outputs = executor_cache.runFusionWithInputs({input0, input1});

  ASSERT_TRUE(cg_outputs.at(0).scalar_type() == at::kLong);
  ASSERT_TRUE(cg_outputs.at(1).scalar_type() == at::kFloat);

  testValidate(
      executor_cache.fusion(),
      cg_outputs,
      {input0, input1},
      {div_expect, truediv_expect},
      __LINE__,
      __FILE__);
}

TEST_F(NVFuserTest, IsFinite_CUDA) {
  std::vector<std::pair<DataType, at::ScalarType>> dtypes{
      {DataType::Float, at::kFloat}, {DataType::Half, at::kHalf}};
  if (at::cuda::getCurrentDeviceProperties()->major >= 8) {
    dtypes.push_back({DataType::BFloat16, at::kBFloat16});
  }
  for (const auto& [nvfuser_dtype, aten_dtype] : dtypes) {
    std::unique_ptr<Fusion> fusion_ptr = std::make_unique<Fusion>();
    auto fusion = fusion_ptr.get();
    FusionGuard fg(fusion);
    auto tv0 = makeContigTensor(1, nvfuser_dtype);
    fusion->addInput(tv0);
    auto tv1 = isfinite(tv0);
    fusion->addOutput(tv1);

    auto options = at::TensorOptions().dtype(aten_dtype).device(at::kCUDA, 0);
    std::array<float, 3> data{1.0, INFINITY, NAN};
    const auto input = at::from_blob(data.data(), {3}, {1}).to(options);

    KernelExecutor ke;
    ke.compile(fusion, {input});
    const auto output = ke.run({input});

    testValidate(fusion, output, {input}, __LINE__, __FILE__);
  }
}

TEST_F(NVFuserTest, Repro413_CUDA) {
  int64_t n = 10240;

  for (int64_t m : {3, 6, 12, 24}) {
    for (int64_t k : {10, 20, 40}) {
      std::unique_ptr<Fusion> fusion_ptr = std::make_unique<Fusion>();
      Fusion& fusion = *fusion_ptr.get();
      FusionGuard fg(&fusion);

      auto tv0 = makeContigConcreteTensor({n, m}, DataType::Half);
      fusion.addInput(tv0);
      auto tv1 = broadcast(tv0, {false, true, false});
      auto tv2 = expand(
          tv1,
          {IrBuilder::create<Val>(n),
           IrBuilder::create<Val>(k),
           IrBuilder::create<Val>(m)});
      auto tv3 = reshape(tv2, {n, k, m}, {n, k * m});
      auto tv4 = reshape(tv3, {n, k * m}, {n, m, k});
      auto tv5 = transpose(tv4, 0, 1);
      auto tv6 = reshape(tv5, {m, n, k}, {m * n, k});
      fusion.addOutput(tv6);

      auto expect_vec_factor = std::gcd(m, k);

      auto getVectorizationFactor = [](TensorView* tv) -> int64_t {
        for (auto i : tv->getLoopDomain()) {
          if (i->getParallelType() == ParallelType::Vectorize) {
            return i->extent()->evaluate().as<int64_t>();
          }
        }
        return 1;
      };

      auto options = at::TensorOptions().dtype(at::kHalf).device(at::kCUDA, 0);
      auto t0 = at::randn({n, m}, options);
      auto cg_outputs =
          scheduleAndRun(&fusion, SchedulerType::PointWise, {t0}).outputs;

      for (auto o : fusion.outputs()) {
        EXPECT_EQ(
            getVectorizationFactor(o->as<TensorView>()), expect_vec_factor);
      }
      for (auto i : fusion.inputs()) {
        for (auto c : ir_utils::consumerTvsOf(i->as<TensorView>())) {
          EXPECT_EQ(getVectorizationFactor(c), expect_vec_factor);
        }
      }

      testValidate(&fusion, cg_outputs, {t0}, __LINE__, __FILE__);
    }
  }
}

// Based on FusionTestWarnRegisterSpill_CUDA but modified to test OptionsGuard
TEST_F(NVFuserTest, FusionOptionsGuard_CUDA) {
  const int hidden_size = 1024 * 10;
  std::unique_ptr<Fusion> fusion_ptr = std::make_unique<Fusion>();
  Fusion& fusion = *fusion_ptr.get();
  FusionGuard fg(&fusion);
  const float kEps = 1e-5;
  Val* eps_ptr = IrBuilder::create<Val>(kEps);
  std::vector<int64_t> input_shape{2048, hidden_size};
  std::vector<int64_t> norm_shape{hidden_size};

  auto input = makeSymbolicTensor(input_shape.size());
  fusion.addInput(input);
  auto result = layer_norm(input, norm_shape, nullptr, nullptr, eps_ptr);
  fusion.addOutput(result.output);
  fusion.addOutput(result.mean);
  fusion.addOutput(result.invstd);

  auto options = at::TensorOptions().dtype(at::kFloat).device(at::kCUDA, 0);
  at::Tensor aten_input = at::randn(input_shape, options);
  c10::optional<at::Tensor> aten_weight = c10::nullopt;
  c10::optional<at::Tensor> aten_bias = c10::nullopt;
  auto aten_outputs = at::native_layer_norm(
      aten_input, norm_shape, aten_weight, aten_bias, kEps);

  auto heuristic_params = SchedulerEntry::scheduleWith(
      &fusion, SchedulerType::InnerPersistent, {aten_input});

  // compile and run persistent kernel
  // intentionally set maxrregcount to 32 to trigger register spill
  heuristic_params->cparams.maxrregcount = 32;

  EnableOptionsGuard opt_guard;
  EnableOptionsGuard::getCurOptions().set(EnableOption::WarnRegisterSpill);

  // capture stdout and check stdout contains register spill warning
  captureStdout();

  KernelExecutor ke;
  ke.compile(
      &fusion,
      {aten_input},
      heuristic_params->lparams,
      heuristic_params->cparams);

  std::string output = getCapturedStdout();
  ASSERT_NE(output.find("Register spill detected"), std::string::npos)
      << "Register spill is not captured!";
}

// Test that DebugStreamGuard captures output
TEST_F(NVFuserTest, FusionDebugStreamGuard_CUDA) {
  std::stringstream ss;
  std::string text("test debug output");

  debug() << "text before guard";

  { // Test using the guard
    DebugStreamGuard dsg(ss);

    debug() << text;
  }

  debug() << "text after guard";

  // If the guard failed, we might write nothing to ss or we might write the
  // text after the guard to ss.
  ASSERT_EQ(ss.str(), text);
}

// Test that disabling kernel re-use leads to resegmented Fusion
TEST_F(NVFuserTest, FusionDisableKernelReuse_CUDA) {
  std::unique_ptr<Fusion> fusion_ptr = std::make_unique<Fusion>();
  auto fusion = fusion_ptr.get();
  FusionGuard fg(fusion);

  auto tv0 = makeSymbolicTensor(1);
  fusion->addInput(tv0);

  auto tv1 = add(tv0, tv0);
  fusion->addOutput(tv1);

  FusionExecutorCache executor_cache(std::move(fusion_ptr));

  auto options = at::TensorOptions().dtype(at::kFloat).device(at::kCUDA, 0);
  auto a5 = at::zeros({5}, options);
  auto a6 = at::zeros({6}, options);
  auto a7 = at::zeros({7}, options);

  executor_cache.runFusionWithInputs({a5});

  auto numRuntimes = [&executor_cache]() -> size_t {
    // this is map<pair<device, conc_info>, vector<FusionKernelRuntime>>
    const auto& runtime_map = executor_cache.getKernelRuntimes();
    return runtime_map
        .begin() // There should be only one device/concretization pair
        ->second.size();
  };

  {
    DisableOptionsGuard og;
    DisableOptionsGuard::getCurOptions().unset(DisableOption::KernelReuse);

    executor_cache.runFusionWithInputs({a6});

    // Since kernel reuse is enabled, we should not generate a new runtime
    EXPECT_EQ(numRuntimes(), 1);
  }

  {
    DisableOptionsGuard og;
    DisableOptionsGuard::getCurOptions().set(DisableOption::KernelReuse);

    executor_cache.runFusionWithInputs({a7});

    // Disabling reuse means we should get a new runtime
    EXPECT_EQ(numRuntimes(), 2);
  }
}

// Repro of https://github.com/NVIDIA/Fuser/issues/585
TEST_F(NVFuserTest, FusionDanglingUnaryOp_CUDA) {
  auto fusion = std::make_unique<Fusion>();
  FusionGuard fg(fusion.get());

  // Create a segmented Fusion. We call segment_set here to ensure the whole
  // Fusion cannot be scheduled. This triggers segmentation, so that
  // forwardInputs() is called. The structure of this Fusion is not important;
  // it is only important that it must be segmented.
  auto size = IrBuilder::create<Val>(5L);
  auto tv0 = full({size}, fusion->zeroVal(), DataType::Int);
  auto tv1 = segment_set(tv0);
  fusion->addOutput(tv1);

  // Now take in an input that has a chain of UnaryOp uses that terminates in a
  // Val with no uses. This triggers a segfault in forwardInputs().
  Val* alpha = IrBuilder::create<Val>(DataType::Int);
  fusion->addInput(alpha);
  neg(castOp(DataType::Float, alpha));

  FusionExecutorCache executor_cache(std::move(fusion));

  auto cg_outputs = executor_cache.runFusionWithInputs({11});

  testValidate(executor_cache.fusion(), cg_outputs, {11}, __LINE__, __FILE__);
}

TEST_F(NVFuserTest, FusionLayerNormSharedMemoryBuffer_CUDA) {
  auto test = [](const int64_t hidden_size, DataType dtype) {
    std::unique_ptr<Fusion> fusion_ptr = std::make_unique<Fusion>();
    Fusion& fusion = *fusion_ptr.get();
    FusionGuard fg(&fusion);
    const float kEps = 1e-5;
    Val* eps_ptr = IrBuilder::create<Val>(kEps);
    constexpr int64_t dim0 = 2048;
    std::vector<int64_t> input_shape{dim0, hidden_size};
    std::vector<int64_t> norm_shape{hidden_size};
    auto input_half = makeContigTensor(2, dtype);
    auto weight_half = makeContigTensor(1, dtype);
    auto bias_half = makeContigTensor(1, dtype);
    fusion.addInput(input_half);
    fusion.addInput(weight_half);
    fusion.addInput(bias_half);
    auto input = castOp(DataType::Float, input_half);
    auto weight = castOp(DataType::Float, weight_half);
    auto bias = castOp(DataType::Float, bias_half);
    auto result = layer_norm(input, norm_shape, weight, bias, eps_ptr);
    auto result_output = castOp(dtype, result.output);
    fusion.addOutput(result_output);
    fusion.addOutput(result.mean);
    fusion.addOutput(result.invstd);

    auto options = at::TensorOptions()
                       .dtype(data_type_to_aten(dtype))
                       .device(at::kCUDA, 0);
    at::Tensor aten_input = at::randn(input_shape, options);
    c10::optional<at::Tensor> aten_weight =
        at::randn({input_shape[1]}, options);
    c10::optional<at::Tensor> aten_bias = at::randn({input_shape[1]}, options);
    auto fusion_copy = fusion;
    auto scheduler =
        SchedulerEntry::makeSchedulerInstance(SchedulerType::InnerPersistent);
    SchedulerRuntimeInfo runtime_info(
        &fusion, {aten_input, aten_weight, aten_bias});
    auto heuristic_params = scheduler->computeHeuristics(&fusion, runtime_info);
    auto persistent_params = heuristic_params->as<ReductionParams>();
    NVF_CHECK(persistent_params, "Persistent schedule was not generated!");
    if (hidden_size * dataTypeSize(dtype) >
        scheduler_utils::register_file_size) {
      NVF_CHECK(
          !persistent_params->smem_persistent_buffers.empty(),
          "Should use shared memory buffer!");
    } else {
      NVF_CHECK(
          persistent_params->smem_persistent_buffers.empty(),
          "Shouldn't use shared memory buffer!");
    }

    FusionExecutorCache executor_cache(std::move(fusion_ptr));
    auto cg_outputs = executor_cache.runFusionWithInputs(
        {aten_input, aten_weight, aten_bias});

    testValidate(
        &fusion_copy,
        cg_outputs,
        {aten_input, aten_weight, aten_bias},
        __LINE__,
        __FILE__,
        "");
  };
  // loop from 16K to 128K hidden size
  for (auto dtype : {DataType::Float, DataType::Half}) {
    for (int i = 8; i <= 128; i += 8) {
      test(i * 1024, dtype);
    }
  }
}

// converted from https://github.com/NVIDIA/Fuser/issues/443
TEST_F(NVFuserTest, FusionInstanceNormNHWC_CUDA) {
  std::unique_ptr<Fusion> fusion_ptr = std::make_unique<Fusion>();
  auto fusion = fusion_ptr.get();
  FusionGuard fg(fusion);
  double k_eps = 1e-05;
  auto shape = std::vector<int64_t>{256, 28, 28, 128};
  {
    DataType dtype = DataType::Half;
    auto tv0 = makeContigTensor(4, dtype);
    auto weight = makeContigTensor(1, dtype);
    auto bias = makeContigTensor(1, dtype);
    fusion->addInput(tv0);
    fusion->addInput(weight);
    fusion->addInput(bias);
    tv0 = castOp(DataType::Float, tv0);
    weight = castOp(DataType::Float, weight);
    bias = castOp(DataType::Float, bias);

    auto s1 = IrBuilder::create<Val>(k_eps);
    auto var_mean = variance_mean(tv0, {1, 2}, 0, true);
    auto tv_mean = var_mean.mean;
    auto tv_var = var_mean.var;
    auto tv_var_s1 = add(tv_var, s1);
    auto tv_sqrt = sqrt(tv_var_s1);
    auto tv_diff = sub(tv0, tv_mean);
    auto tv_div = div(tv_diff, tv_sqrt);
    auto tv_mul = mul(tv_div, weight);
    auto tv_out = add(tv_mul, bias);
    tv_out = castOp(DataType::Half, tv_out);

    fusion->addOutput(tv_out);
  }

  auto options = at::TensorOptions().dtype(at::kHalf).device(at::kCUDA, 0);
  std::vector<c10::IValue> inputs;
  std::vector<at::Tensor> outputs;

  {
    auto t0 = at::randn(shape, options);
    auto t1 = at::randn(shape[3], options);
    auto t2 = at::randn(shape[3], options);
    inputs.emplace_back(t0);
    inputs.emplace_back(t1);
    inputs.emplace_back(t2);

    auto var_mean = at::var_mean(t0, {1, 2}, 0, true);
    auto var = std::get<0>(var_mean);
    auto mean = std::get<1>(var_mean);
    auto t3 = (t0 - mean) / sqrt(var + k_eps);
    auto t4 = t3 * t1 + t2;
    outputs.push_back(t4);
  }

  FusionExecutorCache executor_cache(std::move(fusion_ptr));
  auto cg_outputs = executor_cache.runFusionWithInputs(inputs);
  testValidate(fusion, cg_outputs, inputs, outputs, __LINE__, __FILE__);
}

TEST_F(NVFuserTest, VectorizeBackToBackReductions) {
  auto fusion = std::make_unique<Fusion>();
  FusionGuard fg(fusion.get());

  std::vector<int64_t> input_shape{128, 256, 256};

  auto tv0 = makeContigConcreteTensor(input_shape);
  fusion->addInput(tv0);

  auto tv1 = add(tv0, IrBuilder::create<Val>(1.0));
  auto tv2 = sum(tv1, {2});

  auto output = sum(tv2, {1});
  fusion->addOutput(output);

  auto options = at::TensorOptions().dtype(at::kFloat).device(at::kCUDA, 0);
  at::Tensor at_x = at::randn(input_shape, options);

  FusionExecutorCache executor_cache(std::move(fusion));

  auto outputs = executor_cache.runFusionWithInputs({at_x});

  auto optimized_fusion = executor_cache.getMostRecentKernelRuntime();
  ASSERT_TRUE(optimized_fusion->isSegmented()) << "segmentation didn't happen";
  ASSERT_EQ(optimized_fusion->fusionSegments()->groups().size(), 2)
      << "segmentation didn't happen as expected";

  auto& heuristic_params = executor_cache.getMostRecentKernelRuntime()
                               ->schedulerHeuristics()
                               ->heuristicsList()
                               .at(1);
  ASSERT_TRUE(heuristic_params->isA<ReductionParams>());
  auto rparams = heuristic_params->as<ReductionParams>();
  ASSERT_TRUE(rparams->vectorize_inner_reduction) << "Failed to vectorize";
  ASSERT_EQ(rparams->unroll_factor_inner_reduction, 4)
      << "Unexpected vectorization factor";

  testValidate(executor_cache.fusion(), outputs, {at_x}, __LINE__, __FILE__);
}

TEST_F(NVFuserTest, AllInputDtypes) {
  for (auto index_type : {DataType::Int, DataType::Int32}) {
    auto fusion = std::make_unique<Fusion>();
    FusionGuard fg(fusion.get());

    auto tv0 = makeContigTensor(0, DataType::Double);
    auto tv1 = makeContigTensor(0, DataType::Double);
    tv1->setCpuScalar(true);
    auto d = IrBuilder::create<Val>(DataType::Double);
    auto f = IrBuilder::create<Val>(DataType::Float);
    auto h = IrBuilder::create<Val>(DataType::Half);
    auto i = IrBuilder::create<Val>(DataType::Int);
    auto idx = IrBuilder::create<Val>(DataType::Index);
    auto i32 = IrBuilder::create<Val>(DataType::Int32);
    auto b = IrBuilder::create<Val>(DataType::Bool);
    auto cf = IrBuilder::create<Val>(DataType::ComplexFloat);
    auto cd = IrBuilder::create<Val>(DataType::ComplexDouble);
    DataType ptr_type =
        PointerType{std::make_shared<DataType>(DataType::Float)};
    auto ptr = IrBuilder::create<Val>(ptr_type);
    DataType array_type =
        ArrayType{std::make_shared<DataType>(DataType::Float), 2};
    auto array = IrBuilder::create<Val>(array_type);
    fusion->addInput(tv0);
    fusion->addInput(tv1);
    fusion->addInput(d);
    fusion->addInput(f);
    fusion->addInput(h);
    fusion->addInput(i);
    fusion->addInput(idx);
    fusion->addInput(i32);
    fusion->addInput(b);
    fusion->addInput(cf);
    fusion->addInput(cd);
    fusion->addInput(ptr);
    fusion->addInput(array);

    auto output = d;
    output = IrBuilder::addExpr(output, f);
    output = IrBuilder::addExpr(output, castOp(DataType::Double, h));
    output = IrBuilder::addExpr(output, i);
    output = IrBuilder::addExpr(output, idx);
    output = IrBuilder::addExpr(output, i32);
    output = IrBuilder::addExpr(output, b);
    if (at::cuda::getCurrentDeviceProperties()->major >= 8) {
      auto bf16 = IrBuilder::create<Val>(DataType::BFloat16);
      fusion->addInput(bf16);
      output = IrBuilder::addExpr(output, castOp(DataType::Double, bf16));
    }
    output = IrBuilder::addExpr(output, abs(cf));
    output = IrBuilder::addExpr(output, abs(cd));
    output = IrBuilder::addExpr(output, IrBuilder::derefExpr(ptr));
    output = IrBuilder::addExpr(
        output, IrBuilder::getItemExpr(array, PolymorphicValue(0L)));
    output = IrBuilder::addExpr(
        output, IrBuilder::getItemExpr(array, PolymorphicValue(1L)));
    output = add(tv0, output);
    output = add(tv1, output);

    fusion->addOutput(output);

    at::Tensor t0 = at::randn(
        {}, at::TensorOptions().dtype(at::kDouble).device(at::kCUDA, 0));
    at::Tensor t1 =
        at::randn({}, at::TensorOptions().dtype(at::kDouble).device(at::kCPU));
    // Use page-locked memory so the pointer can be accessed both on host and on
    // device.
    at::Tensor t2 = at::randn(
        {},
        at::TensorOptions()
            .dtype(at::kFloat)
            .device(at::kCPU)
            .pinned_memory(true));

    KernelArgumentHolder args;
    args.push(t0);
    args.push(t1);
    args.push(2.3);
    args.push(4.5);
    args.push(6.7);
    args.push(8L);
    args.push(9L);
    args.push(10L);
    args.push(true);
    args.push(std::complex<double>(4.5, 6.7));
    args.push(std::complex<double>(8.9, 10.11));
    args.push(t2.data_ptr<float>());
    args.push(std::vector<PolymorphicValue>{12.3, 45.0});
    if (at::cuda::getCurrentDeviceProperties()->major >= 8) {
      args.push(12.3); // bf16
    }

    auto ee = executor_utils::bindInputs(args, fusion.get());

    CompileParams opt{.index_type = index_type};

    KernelExecutor ke;
    ke.compile(fusion.get(), args, LaunchParams{}, opt);
    auto outputs = ke.run(args, LaunchParams{}, opt);

    auto kernel_result = outputs.at(0).item<double>();
    auto expect = ee.evaluate(output).as<at::Tensor>().item<double>();
    EXPECT_NEAR(kernel_result, expect, 0.1);
  }
}

TEST_F(NVFuserTest, IndexDataTypePromotion) {
  auto fusion = std::make_unique<Fusion>();
  FusionGuard fg(fusion.get());

  auto a = IrBuilder::create<Val>(DataType::Int);
  auto b = IrBuilder::create<Val>(DataType::Index);
  auto c = add(a, b);

  ExpressionEvaluator ee;
  ee.bind(a, 1L);
  ee.bind(b, 299792458L);
  EXPECT_EQ(ee.evaluate(c), 299792459L);
  EXPECT_EQ(c->dtype(), DataType::Index);
}

TEST_F(NVFuserTest, FusionCrossGridInnerReductionSplitGridIteration_CUDA) {
  // reduction size is set to 65538 to triger cross grid reduction and iter
  // unroll. iteration size is set to a value larger than y_grid_limit to test
  // if iter domain is split grid.
  // This test requires significant memory. Release any cached memory
  // from previous tests to ensure availability.
  maybeClearAllocator(0);

  DataType dtype = DataType::Float;
  int64_t reduction_size = 65538;
  int64_t iteration_size = scheduler_utils::y_grid_limit + 8;
  std::unique_ptr<Fusion> fusion_ptr = std::make_unique<Fusion>();
  Fusion& fusion = *fusion_ptr.get();
  FusionGuard fg(&fusion);

  std::vector<int64_t> input_shape{iteration_size, reduction_size};
  auto t0 = makeContigTensor(2, dtype);
  auto t1 = sum(t0, {1});
  fusion.addInput(t0);
  fusion.addOutput(t1);

  // Estimated_gmem is 17.18 GBytes, skip if not enough memory.
  size_t n_elements = reduction_size * iteration_size + iteration_size * 2;
  size_t estimated_gmem = n_elements * dataTypeSize(dtype);
  size_t device_free, device_total;
  cudaMemGetInfo(&device_free, &device_total);
  if (estimated_gmem > device_free) {
    GTEST_SKIP() << "Skipping test due to limited GPU memory. Requested: "
                 << estimated_gmem / 1e9 << " GBytes"
                 << ", device_free: " << device_free / 1e9 << " GBytes"
                 << ", device_total: " << device_total / 1e9 << " GBytes";
  }
  auto options =
      at::TensorOptions().dtype(data_type_to_aten(dtype)).device(at::kCUDA, 0);
  at::Tensor aten_input = at::randn(input_shape, options);

  auto cg_results =
      scheduleAndRun(&fusion, SchedulerType::Reduction, {aten_input});
  auto rparams = cg_results.heuristic_params->as<ReductionParams>();
  ASSERT_TRUE(rparams->split_grid_dim_inner_reduction)
      << "Generated reduction is not cross grid!";
  ASSERT_TRUE(rparams->split_grid_dim_iter_dom_outer)
      << "Generated reduction is not split iteration domain!";
  auto aten_outputs = aten_input.sum({1});
  testValidate(
      &fusion,
      cg_results.outputs,
      {aten_input},
      {aten_outputs},
      __LINE__,
      __FILE__,
      "",
      rparams->lparams);
}

TEST_F(NVFuserTest, SymbolicOneBroadcasting) {
  // Test that if a tensor dimension's extent is one, no matter whether this
  // extent is constant 1 or symbolic 1, we always mark this ID as broadcasting.
  auto fusion = std::make_unique<Fusion>();
  FusionGuard fg(fusion.get());
  auto one = IrBuilder::create<Val>(1L);
  auto zero = sub(one, one);
  auto symbolic_one = add(zero, one);
  std::vector<Val*> shape{symbolic_one};
  auto tv = TensorViewBuilder()
                .ndims(1)
                .dtype(DataType::Float)
                .contiguity(true)
                .shape(shape)
                .build();
  ASSERT_EQ(tv->nDims(), 1);
  EXPECT_TRUE(tv->axis(0)->isBroadcast());
}

TEST_F(NVFuserTest, OpaqueTupleAsComplex) {
  Fusion fusion;
  FusionGuard fg(&fusion);

  DataType dtype =
      OpaqueType::make<std::array<float, 2>>("Tuple<float, float>");

  auto tuple = IrBuilder::create<Val>(dtype);
  fusion.addInput(tuple);
  auto complex = bitCastOp(DataType::ComplexFloat, tuple);

  auto tv = full(
      {IrBuilder::create<Val>(1L, DataType::Index)},
      complex,
      DataType::ComplexFloat);

  fusion.addOutput(tv);

  KernelArgumentHolder args;
  args.push(Opaque(std::array<float, 2>{1.2, 3.4}));

  KernelExecutor ke;
  ke.compile(&fusion);
  auto outputs = ke.run(args);

  EXPECT_EQ(
      outputs.at(0).item<c10::complex<float>>(), c10::complex<float>(1.2, 3.4));
}

TEST_F(NVFuserTest, StructConstruct) {
  Fusion fusion;
  FusionGuard fg(&fusion);

  auto real = IrBuilder::create<Val>(DataType::Float);
  auto imag = IrBuilder::create<Val>(DataType::Float);
  fusion.addInput(real);
  fusion.addInput(imag);

  auto struct_ = IrBuilder::structExpr({{"real", real}, {"imag", imag}});
  auto complex = bitCastOp(DataType::ComplexFloat, struct_);

  auto tv = full(
      {IrBuilder::create<Val>(1L, DataType::Index)},
      complex,
      DataType::ComplexFloat);

  fusion.addOutput(tv);

  KernelExecutor ke;
  ke.compile(&fusion);
  auto outputs = ke.run({1.2, 3.4});

  EXPECT_EQ(
      outputs.at(0).item<c10::complex<float>>(), c10::complex<float>(1.2, 3.4));
}

// Repro of an issue found in PR #733. Previously the runtime
// validation of strides of vectorized tensors issued a false positive
TEST_F(NVFuserTest, VectorizationStrideValidation) {
  auto fusion_ptr = std::make_unique<Fusion>();
  auto& fusion = *fusion_ptr;
  FusionGuard fg(fusion_ptr.get());

  const std::vector<int64_t> shape({2, 1, 3});
  const std::vector<int64_t> expanded_shape({2, 5, 3});

  auto tv0 = TensorViewBuilder()
                 .ndims(shape.size())
                 .shape(expanded_shape)
                 .contiguity({false, std::nullopt, true})
                 .expanded({false, true, false})
                 .build();
  fusion.addInput(tv0);

  auto tv1 = set(tv0);
  fusion.addOutput(tv1);

  tv1->merge(0)->merge(0);
  tv1->split(0, 2);

  tv1->axis(-1)->parallelize(ParallelType::Vectorize);

  auto options = at::TensorOptions().dtype(at::kFloat).device(at::kCUDA, 0);
  auto t0 = at::randn(shape, options).expand({-1, 5, -1});
  std::vector<c10::IValue> aten_inputs({t0});

  KernelExecutor ke;
  ke.compile(&fusion, aten_inputs);

  // This previously triggered a false positive error with the stride
  // validation
  auto cg_outputs = ke.run(aten_inputs);

  ASSERT_TRUE(cg_outputs[0].equal(t0));
}

// Test that Int constants used in expressions that would overflow for 32-bit
// ints do not overflow in the generated kernel.
TEST_F(NVFuserTest, ConstLongExpressions) {
  std::unique_ptr<Fusion> fusion_ptr = std::make_unique<Fusion>();
  Fusion* fusion = fusion_ptr.get();
  FusionGuard fg(fusion);

  auto s0 = IrBuilder::create<Val>(65536L, DataType::Int);
  auto s1 = mul(s0, s0);
  // If s1 is printed in the kernel as "65536 * 65536" then it might be
  // evaluated at compiled time or not, and either way it will _likely_ be
  // evaluated using 32-bit ints instead of 64-bit as intended. The compiler
  // does this because promoting literals to long would change the value of the
  // expression.
  // See https://github.com/NVIDIA/Fuser/pull/998

  auto tv0 = full({}, s1, DataType::Int);
  fusion->addOutput(tv0);

  KernelExecutor ke;
  ke.compile(fusion);

  auto outputs = ke.run({});

  testValidate(fusion, outputs, {}, __LINE__, __FILE__);
}

// Related to https://github.com/NVIDIA/Fuser/issues/1084.
// On H100, the generated kernel is vectorized by 8, has a serial batch
// of 5. It uses 106 threads without padding, nsys shows kernel
// duration is 0.271 ms. If eliminate predicate for RNG ops by comment out
// predicateRNGOp(), the kernel duration is increased to 0.376 ms.
TEST_F(NVFuserTest, PredicateRNGOps) {
  int64_t size = 4224;
  std::unique_ptr<Fusion> fusion_ptr = std::make_unique<Fusion>();
  auto fusion = fusion_ptr.get();
  FusionGuard fg(fusion);

  TensorView* tv0 = makeSymbolicTensor(2, DataType::Half);
  fusion->addInput(tv0);
  auto tv1 = rand_like(tv0);
  auto tv2 = rand_like(tv0);
  auto tv3 = rand_like(tv0);
  auto tv4 = rand_like(tv0);
  auto tv5 = add(tv1, tv2);
  auto tv6 = add(tv3, tv4);
  auto tv7 = add(tv5, tv6);
  auto tv8 = castOp(DataType::Half, tv7);
  auto tv9 = set(tv8);
  fusion->addOutput(tv9);

  tv1->split(-1, 8);
  tv1->split(-2, 5);
  tv1->split(-2, 1);
  tv1->axis(-2)->parallelize(ParallelType::Unswitch);
  tv1->axis(0)->parallelize(ParallelType::BIDx);
  tv1->axis(1)->parallelize(ParallelType::TIDx);

  TransformPropagator propagator(tv1);
  MaxLogicalDomainInfoSpanningTree(tv1).traverse(&propagator);

  tv9->axis(-1)->parallelize(ParallelType::Vectorize);

  inlineMost();

  // check RNGOp is predicated without else branch.
  class PredicateChecker : public kir::IrVisitor {
   public:
    using kir::IrVisitor::handle;
    bool predicate_rngop = false;

   private:
    void handle(RNGOp* uop) final {
      for (auto expr : scope_exprs_) {
        if (!expr->isA<kir::IfThenElse>() ||
            expr->as<kir::IfThenElse>()->hasElse()) {
          continue;
        }
        if (!expr->as<kir::IfThenElse>()->predicate()->isTrivial()) {
          predicate_rngop = true;
        }
      }
    }
  } pred_checker;
  GpuLower gpulw(fusion);
  pred_checker.handle(gpulw.run()->topLevelExprs());
  ASSERT_TRUE(pred_checker.predicate_rngop);

  auto options = at::TensorOptions().dtype(at::kHalf).device(at::kCUDA, 0);
  at::Tensor t0 = at::zeros({2048, size}, options);

  KernelExecutor ke;
  ke.compile(fusion, {t0});

  auto cg_outputs = ke.run({t0});
}

TEST_F(NVFuserTest, LoweringHook) {
  Fusion fusion;
  FusionGuard fg(&fusion);

  auto tv0 = makeSymbolicTensor(2);
  fusion.addInput(tv0);
  auto tv1 = set(tv0);
  fusion.addOutput(tv1);

  GpuLower gpulw(&fusion);
  bool executed = false;
  gpulw.passes().push_back(
      {"test",
       [&executed](const std::vector<Expr*>& exprs) -> std::vector<Expr*> {
         executed = true;
         return exprs;
       }});
  EXPECT_FALSE(executed);
  gpulw.run();
  EXPECT_TRUE(executed);
}

// Test that 3D reductions with broadcasts as the inner-most non-reduction
// dimension are successfully scheduled.
// See https://github.com/NVIDIA/Fuser/issues/1471
TEST_F(NVFuserTest, Reduction3DWithBroadcast) {
  std::unique_ptr<Fusion> fusion_ptr = std::make_unique<Fusion>();
  auto fusion = fusion_ptr.get();
  FusionGuard fg(fusion);

  auto tv0 = TensorViewBuilder()
                 .dtype(DataType::Double)
                 .contiguity({true, true, true, std::nullopt})
                 .shape({-1, -1, -1, 1})
                 .build();
  fusion->addInput(tv0);
  auto tv1 = sum(tv0, {2, 0});
  fusion->addOutput(tv1);

  // Copy unscheduled fusion for later use in validation
  auto unsched_fusion_ptr = std::make_unique<Fusion>(*fusion);

  auto options = at::TensorOptions().dtype(at::kDouble).device(at::kCUDA, 0);
  auto t0 = at::randn({8, 7, 5, 1}, options);
  std::vector<c10::IValue> aten_inputs({t0});

  auto cg_outputs =
      scheduleAndRun(fusion, SchedulerType::Reduction, aten_inputs).outputs;
  testValidate(
      unsched_fusion_ptr.get(), cg_outputs, aten_inputs, __LINE__, __FILE__);
}

// Test 3D reductions with constant domains.
// https://github.com/NVIDIA/Fuser/issues/1590
TEST_F(NVFuserTest, Reduction3DConstantIterationDomain) {
  auto fusion = std::make_unique<Fusion>();
  FusionGuard fg(fusion.get());
  long x = 2L, y = 8L, z = 8L, w = 16L, h = 512L;
  auto tv0 = TensorViewBuilder()
                 .ndims(5)
                 .shape({-1, -1, -1, -1, -1})
                 .contiguity({true, true, true, true, true})
                 .strideOrder({4, 3, 2, 0, 1})
                 .build();
  fusion->addInput(tv0);
  auto tv1 = full(
      {IrBuilder::create<Val>(x),
       IrBuilder::create<Val>(y),
       IrBuilder::create<Val>(z),
       IrBuilder::create<Val>(w),
       IrBuilder::create<Val>(h)},
      fusion->oneVal(),
      DataType::Float);
  auto tv2 = mul(tv0, tv1);
  auto tv3 = sum(tv2, {2, 4});
  fusion->addOutput(tv3);

  // tv1 is a constant tensor, and its domains are constant.
  // Its constant domains are used in ExactMappedExtentSubstitutionPass
  // to substitute the domains of tv0.
  auto options = at::TensorOptions().dtype(at::kFloat).device(at::kCUDA, 0);
  auto t0 =
      at::randn({x, y, z, w, h}, options)
          .as_strided({x, y, z, w, h}, {w * h * z * y, w * h * z, w * h, 1, w});
  std::vector<c10::IValue> inputs({t0});

  FusionExecutorCache executor_cache(std::move(fusion));
  auto cg_outputs = executor_cache.runFusionWithInputs(inputs);

  auto ref = t0.to(at::kDouble).sum({2, 4});
  testValidate(
      executor_cache.fusion(), cg_outputs, inputs, {ref}, __LINE__, __FILE__);
}

// don't cache if the input tv is used by slice.
// https://github.com/NVIDIA/Fuser/issues/1697
TEST_F(NVFuserTest, AvoidCachingSliceInput) {
  auto fusion = std::make_unique<Fusion>();
  FusionGuard fg(fusion.get());

  // values to trigger the original bug.
  const int64_t eight = 8;
  const int64_t twenty = 20;
  const int64_t fiveTwelve = 512;
  const int64_t batch_size = 128;
  const int64_t hidden_size = 4096;
  DataType input_dtype = DataType::Half;
  auto tv0 = makeContigTensor(2, input_dtype);
  auto tv1 = makeContigTensor(1, input_dtype);
  fusion->addInput(tv0);
  fusion->addInput(tv1);

  // inner persistent
  auto tv2 = castOp(DataType::Float, tv0);
  auto tv3 = exp(tv2);
  auto tv4 = sum(tv3, {-1});
  auto tv5 = broadcast(tv4, {false, true});
  auto tv6 = div(tv3, tv5);

  // reshape t1 to [8, 512*20]
  auto val_8 = IrBuilder::create<Val>(eight, DataType::Index);
  auto val_512x20 =
      IrBuilder::create<Val>(fiveTwelve * twenty, DataType::Index);
  auto tv7 = reshape(tv1, {val_8, val_512x20});

  // slice-1 reshape to hidden size
  auto val_4096 = IrBuilder::create<Val>(hidden_size, DataType::Index);
  auto tv8 = slice(tv7, {0, 0}, {eight, fiveTwelve});
  auto tv9 = reshape(tv8, {val_4096});
  auto tv10 = broadcast(tv9, {true, false});
  auto tv11 = castOp(DataType::Float, tv10);
  fusion->addOutput(tv11);

  // slice-2  reshape to hidden size and link with inner persistent
  auto tv12 = slice(tv7, {0, fiveTwelve * 3}, {eight, fiveTwelve * 4});
  auto tv13 = reshape(tv12, {val_4096});
  auto tv14 = broadcast(tv13, {true, false});
  auto tv15 = castOp(DataType::Float, tv14);
  auto tv16 = mul(tv6, tv15);
  fusion->addOutput(tv16);

  auto options = at::TensorOptions()
                     .dtype(data_type_to_aten(input_dtype))
                     .device(at::kCUDA, 0);
  auto t0 = at::randn({batch_size, hidden_size}, options);
  auto t1 = at::randn({eight * fiveTwelve * twenty}, options);
  std::vector<c10::IValue> inputs{t0, t1};

  FusionExecutorCache executor_cache(std::move(fusion));
  auto cg_outputs = executor_cache.runFusionWithInputs(inputs);
  // check segment and sliced tvs are not cached
  auto kernel_runtime = executor_cache.getMostRecentKernelRuntime();
  NVF_CHECK(kernel_runtime->isSegmented(), "segmentation didn't happen");
  const auto num_segments = kernel_runtime->fusionSegments()->groups().size();
  NVF_CHECK(num_segments == 3, "Expect 3 segments, got: ", num_segments);
  for (const auto& exec : kernel_runtime->executors()) {
    if (!exec->isA<KernelExecutor>()) {
      continue;
    }
    const auto* ke = exec->as<KernelExecutor>();
    for (auto expr : ke->fusion()->exprs()) {
      if (expr->isA<SliceOp>()) {
        auto slice = expr->as<SliceOp>();
        NVF_CHECK(
            slice->in()->getMemoryType() == MemoryType::Global,
            "slice input must be in global memory, get: ",
            slice->in()->getMemoryType());
      }
    }
  }
}

// Test that architectures before Ampere give helpful error message if BFloat16
// is used
TEST_F(NVFuserTest, UnsupportedBFloat) {
  if (at::cuda::getCurrentDeviceProperties()->major >= 8) {
    GTEST_SKIP() << "Requires GPU capability below 8.0 to run.\n";
  }

  Fusion fusion;
  FusionGuard fg(&fusion);

  auto tv0 = makeContigConcreteTensor({2, 3}, DataType::BFloat16);
  auto tv1 = set(tv0);
  fusion.addInput(tv0);
  fusion.addOutput(tv1);

  KernelExecutor ke;
  EXPECT_THAT(
      [&]() { ke.compile(&fusion); },
      testing::ThrowsMessage<nvfuser::nvfError>(
          testing::HasSubstr("Reason: Fusion contains BFloat16")));
}

// Issue #1470 reproduction:
// `nvfuser_index_t T5[4]` is aliased as `Array<float, 4> T9`.
// `float T4[4]` is aliased as `auto& T10 = T4`.
// Using `T9` and `T10` in `welfordGroupOuter` function causes a compilation
// error due to type mismatch: `T9` is an aligned array, while `T10` is a
// regular array. Should generate fun<>(T9.array, T10) instead of
// fun<>(T9, T10).
TEST_F(NVFuserTest, TemplateFunctionTypeMismatch) {
  std::unique_ptr<Fusion> fusion_ptr = std::make_unique<Fusion>();
  auto fusion = fusion_ptr.get();
  FusionGuard fg(fusion);

  const int batch_size = 8192;
  const int hidden_size = 1024;
  DataType input_dtype = DataType::Float;
  auto tv0 = makeContigTensor(2, input_dtype);
  fusion->addInput(tv0);
  auto tv1 = set(tv0);
  auto tv2 = add(tv1, tv1);
  auto tv3 = Welford(tv2, {0});
  auto tv4 = broadcast(tv3.avg, {true, false});
  auto tv5 = div(tv2, tv4);

  auto tv6 = exp(tv5);
  auto tv7 = Welford(tv6, {0});
  auto tv8 = broadcast(tv7.avg, {true, false});
  auto tv9 = div(tv6, tv8);

  fusion->addOutput(tv5);
  fusion->addOutput(tv9);

  auto options = at::TensorOptions()
                     .dtype(data_type_to_aten(input_dtype))
                     .device(at::kCUDA, 0);
  auto t0 = at::randn({batch_size, hidden_size}, options);
  scheduleAndRun(fusion, SchedulerType::OuterPersistent, {t0});
}

// Test block reduction across TIDx and TIDz
TEST_F(NVFuserTest, BlockReduction3D) {
  auto test = [](const int tidx, const int tidy, const int tidz) {
    Fusion fusion;
    FusionGuard fg(&fusion);
    std::vector<int64_t> shape({tidz, tidy, tidx});

    auto tv0 = makeConcreteTensor(shape);
    fusion.addInput(tv0);
    auto tv1 = sum(tv0, {0, 2});
    fusion.addOutput(tv1);

    tv1->axis(0)->parallelize(ParallelType::TIDz);
    tv1->axis(1)->parallelize(ParallelType::TIDy);
    tv1->axis(2)->parallelize(ParallelType::TIDx);

    scheduler_utils::parallelizeAllLike(tv1);

    auto options = at::TensorOptions().dtype(at::kFloat).device(at::kCUDA, 0);
    at::Tensor t0 = at::randn(shape, options);

    KernelExecutor ke;
    ke.compile(&fusion, {t0});
    auto cg_outputs = ke.run({t0});
    auto ref = t0.sum(0).sum(-1);
    testValidate(&fusion, cg_outputs, {t0}, {ref}, __LINE__, __FILE__);
  };
  // tested locally with i,j,k +=2, change to i,j,k *=2 to reduce CI time.
  auto properties = at::cuda::getDeviceProperties(
      c10::Device(c10::DeviceType::CUDA, 0).index());
  int max_threads_per_blk = (int)properties->maxThreadsPerBlock;
  for (int i = 2; i <= 32; i *= 2) {
    for (int j = 2; j <= 32; j *= 2) {
      for (int k = 2; k <= 32; k *= 2) {
        if (i * j * k <= max_threads_per_blk) {
          test(i, j, k);
        }
      }
    }
  }
}

// Simple test to merge an inner domain as an outer input
TEST_F(NVFuserTest, ReverseMerge) {
  Fusion fusion;
  FusionGuard fg(&fusion);

  auto tv0 = makeSymbolicTensor(2);
  fusion.addInput(tv0);

  auto tv1 = set(tv0);
  fusion.addOutput(tv1);

  tv1->merge(1, 0);

  ASSERT_EQ(tv1->nDims(), 1);
  auto merge = dynamic_cast<Merge*>(tv1->axis(0)->definition());
  ASSERT_NE(merge, nullptr);
  ASSERT_EQ(merge->outer(), tv1->getLogicalDomain().at(1));
  ASSERT_EQ(merge->inner(), tv1->getLogicalDomain().at(0));

  auto options = at::TensorOptions().dtype(at::kFloat).device(at::kCUDA, 0);
  at::Tensor t0 = at::randn({11, 12}, options);

  KernelExecutor ke;
  ke.compile(&fusion, {t0});
  auto cg_outputs = ke.run({t0});
  ASSERT_TRUE(t0.equal(cg_outputs.at(0)));
}

TEST_F(NVFuserTest, FusionCpAsyncPredicateAvoidIllegalMemoryAccess) {
  Fusion fusion;
  FusionGuard fg(&fusion);

  int m = 33, n = 48;
  TensorView* tv0 = makeContigTensor(2);
  fusion.addInput(tv0);
  auto tv1 = set(tv0);
  fusion.addOutput(tv1);

  auto tvs = tv0->cacheAfter(LoadStoreOpType::CpAsync);
  tvs->setMemoryType(MemoryType::Shared);

  tvs->split(-1, 4);
  tvs->axis(-1)->parallelize(ParallelType::Vectorize);
  tvs->axis(-2)->parallelize(ParallelType::TIDx);
  tvs->axis(-3)->parallelize(ParallelType::BIDx);

  tv1->axis(-1)->parallelize(ParallelType::TIDx);
  tv1->axis(-2)->parallelize(ParallelType::BIDx);

  auto options = at::TensorOptions().dtype(at::kFloat).device(at::kCUDA, 0);
  at::Tensor t0 = at::randn({m, n}, options);

  KernelExecutor ke;
  ke.compile(&fusion, {t0});
  auto cg_outputs = ke.run({t0});
  ASSERT_TRUE(t0.equal(cg_outputs.at(0)));
}

TEST_F(NVFuserTest, DecoupledDomains1) {
  Fusion fusion;
  FusionGuard fg(&fusion);

  // XX shape structure:
  //
  // domain 0: [I0, I1...    I2  I3} domain 1
  //             \  /         \  /
  //            merge         merge
  //             /  \         /  \.
  // domain 1: {I4  I5    ...I6, I7] domain 0
  // where domain 0 is [I0, I1, I6, I7], and
  //       domain 1 is [I4, I5, I2, I3]
  auto create_xx_shape_structure = []() {
    auto s0 = IrBuilder::create<Val>(DataType::Index);
    auto s1 = IrBuilder::create<Val>(DataType::Index);
    auto s2 = IrBuilder::create<Val>(DataType::Index);
    auto s3 = IrBuilder::create<Val>(DataType::Index);
    auto id0 = IterDomainBuilder(s0->fusion()->zeroVal(), s0).build();
    auto id1 = IterDomainBuilder(s1->fusion()->zeroVal(), s1).build();
    auto id2 = IterDomainBuilder(s2->fusion()->zeroVal(), s2).build();
    auto id3 = IterDomainBuilder(s3->fusion()->zeroVal(), s3).build();
    std::unordered_set<IterDomain*> all_ids{id0, id1, id2, id3};
    AbstractTensor dom0({id0, id1, id2, id3});
    AbstractTensor dom1 = dom0;
    dom0.merge(2);
    all_ids.insert(dom0[2].as<IterDomain*>());
    dom0.split(2, 256);
    all_ids.insert(dom0[2].as<IterDomain*>());
    all_ids.insert(dom0[3].as<IterDomain*>());
    dom1.merge(0);
    all_ids.insert(dom1[0].as<IterDomain*>());
    dom1.split(0, 256);
    all_ids.insert(dom1[0].as<IterDomain*>());
    all_ids.insert(dom1[1].as<IterDomain*>());
    return std::make_tuple(
        dom0.as<IterDomain*>(), dom1.as<IterDomain*>(), all_ids);
  };
  auto [logical_xx0, logical_xx1, logical_all] = create_xx_shape_structure();
  auto [root_xx0, root_xx1, root_all] = create_xx_shape_structure();
  auto [alloc_xx0, alloc_xx1, alloc_all] = create_xx_shape_structure();
  auto [loop_xx0, loop_xx1, loop_all] = create_xx_shape_structure();

  auto concat = [](auto x, auto y, auto z, auto q) {
    std::vector<IterDomain*> result;
    result.reserve(x.size() + y.size() + z.size() + q.size());
    result.insert(result.end(), x.begin(), x.end());
    result.insert(result.end(), y.begin(), y.end());
    result.insert(result.end(), z.begin(), z.end());
    result.insert(result.end(), q.begin(), q.end());
    return decltype(x)(result.begin(), result.end());
  };
  auto logical_domain = concat(logical_xx1, root_xx0, alloc_xx0, loop_xx0);
  auto root_domain = concat(logical_xx0, root_xx1, alloc_xx0, loop_xx0);
  auto allocation_domain = concat(logical_xx0, root_xx0, alloc_xx1, loop_xx0);
  auto loop_domain = concat(logical_xx0, root_xx0, alloc_xx0, loop_xx1);
  std::vector<std::optional<bool>> contiguity(allocation_domain.size(), true);

  TensorDomain* td = IrBuilder::create<TensorDomain>(
      root_domain, logical_domain, allocation_domain, loop_domain, contiguity);
  TensorView* tv = IrBuilder::create<TensorView>(td, DataType::Float);
  auto all_ids = concat(logical_all, root_all, alloc_all, loop_all);
  auto tv_all_vec = tv->domain()->allIDs();
  std::unordered_set<IterDomain*> tv_all(tv_all_vec.begin(), tv_all_vec.end());
  EXPECT_EQ(tv_all, all_ids);
}

TEST_F(NVFuserTest, DecoupledDomains2) {
  Fusion fusion;
  FusionGuard fg(&fusion);

  auto s0 = IrBuilder::create<Val>(DataType::Index);
  auto s1 = IrBuilder::create<Val>(DataType::Index);
  auto s2 = IrBuilder::create<Val>(DataType::Index);
  auto s3 = IrBuilder::create<Val>(DataType::Index);
  auto id0 = IterDomainBuilder(s0->fusion()->zeroVal(), s0).build();
  auto id1 = IterDomainBuilder(s1->fusion()->zeroVal(), s1).build();
  auto id2 = IterDomainBuilder(s2->fusion()->zeroVal(), s2).build();
  auto id3 = IterDomainBuilder(s3->fusion()->zeroVal(), s3).build();
  std::unordered_set<IterDomain*> all_ids{id0, id1, id2, id3};

  AbstractTensor root_ids({id0, id1, id2, id3});

  auto schedule = [&]() {
    AbstractTensor domain = root_ids;
    domain.merge(2);
    all_ids.insert(domain[2].as<IterDomain*>());
    domain.split(2, 256);
    all_ids.insert(domain[2].as<IterDomain*>());
    all_ids.insert(domain[3].as<IterDomain*>());
    domain.merge(0);
    all_ids.insert(domain[0].as<IterDomain*>());
    domain.split(0, 256);
    all_ids.insert(domain[0].as<IterDomain*>());
    all_ids.insert(domain[1].as<IterDomain*>());
    return domain.as<IterDomain*>();
  };

  // Create a TensorView that, all the domains are transformed from a common
  // topologically root IDs [I0, I1, I2, I3] separately, so that to traverse
  // between any two domains, the traversal requires both forward and backward.
  auto logical_domain = schedule();
  auto root_domain = schedule();
  auto allocation_domain = schedule();
  auto loop_domain = schedule();
  std::vector<std::optional<bool>> contiguity(allocation_domain.size(), true);

  TensorDomain* td = IrBuilder::create<TensorDomain>(
      root_domain, logical_domain, allocation_domain, loop_domain, contiguity);
  TensorView* tv = IrBuilder::create<TensorView>(td, DataType::Float);
  auto tv_all_vec = tv->domain()->allIDs();
  std::unordered_set<IterDomain*> tv_all(tv_all_vec.begin(), tv_all_vec.end());
  EXPECT_EQ(tv_all, all_ids);
}

TEST_F(NVFuserTest, BroadcastFromNowhere) {
  Fusion fusion;
  FusionGuard fg(&fusion);

  auto us = [](const std::vector<IterDomain*>& b) {
    return std::unordered_set<IterDomain*>(b.begin(), b.end());
  };

  std::unordered_set<IterDomain*> all_ids;
  auto tv0 = makeSymbolicTensor(1); // [I]
  all_ids.insert(tv0->axis(0));
  EXPECT_EQ(all_ids, us(tv0->getLoopDomain()));
  EXPECT_EQ(all_ids, us(tv0->domain()->allIDs()));
  ir_utils::validateDomainEquivalence(
      tv0->getLoopDomain(),
      tv0->getLogicalDomain(),
      tv0->domain()->additionalIDs());
  ir_utils::validateDomainEquivalence(
      tv0->getLogicalDomain(),
      tv0->getLoopDomain(),
      tv0->domain()->additionalIDs());

  tv0->broadcast(0); // [b, I]
  EXPECT_TRUE(tv0->axis(0)->isBroadcast());
  EXPECT_EQ(tv0->axis(0)->extent()->value(), 1);
  EXPECT_EQ(all_ids.count(tv0->axis(0)), 0);
  all_ids.insert(tv0->axis(0));
  EXPECT_EQ(all_ids, us(tv0->getLoopDomain()));
  EXPECT_EQ(all_ids, us(tv0->domain()->allIDs()));
  ir_utils::validateDomainEquivalence(
      tv0->getLoopDomain(),
      tv0->getLogicalDomain(),
      tv0->domain()->additionalIDs());
  ir_utils::validateDomainEquivalence(
      tv0->getLogicalDomain(),
      tv0->getLoopDomain(),
      tv0->domain()->additionalIDs());

  tv0->broadcast(2, 2); // [b, I, b]
  EXPECT_TRUE(tv0->axis(2)->isBroadcast());
  EXPECT_EQ(tv0->axis(2)->extent()->value(), 2);
  EXPECT_EQ(all_ids.count(tv0->axis(2)), 0);
  all_ids.insert(tv0->axis(2));
  EXPECT_EQ(all_ids, us(tv0->getLoopDomain()));
  EXPECT_EQ(all_ids, us(tv0->domain()->allIDs()));
  ir_utils::validateDomainEquivalence(
      tv0->getLoopDomain(),
      tv0->getLogicalDomain(),
      tv0->domain()->additionalIDs());
  ir_utils::validateDomainEquivalence(
      tv0->getLogicalDomain(),
      tv0->getLoopDomain(),
      tv0->domain()->additionalIDs());

  tv0->broadcast(-1, 3); // [b, I, b, b]
  EXPECT_TRUE(tv0->axis(-1)->isBroadcast());
  EXPECT_EQ(tv0->axis(-1)->extent()->value(), 3);
  EXPECT_EQ(all_ids.count(tv0->axis(3)), 0);
  all_ids.insert(tv0->axis(3));
  EXPECT_EQ(all_ids, us(tv0->getLoopDomain()));
  EXPECT_EQ(all_ids, us(tv0->domain()->allIDs()));
  ir_utils::validateDomainEquivalence(
      tv0->getLoopDomain(),
      tv0->getLogicalDomain(),
      tv0->domain()->additionalIDs());
  ir_utils::validateDomainEquivalence(
      tv0->getLogicalDomain(),
      tv0->getLoopDomain(),
      tv0->domain()->additionalIDs());

  tv0->broadcast(1, 4); // [b, b, I, b, b]
  EXPECT_TRUE(tv0->axis(1)->isBroadcast());
  EXPECT_EQ(tv0->axis(1)->extent()->value(), 4);
  EXPECT_EQ(all_ids.count(tv0->axis(1)), 0);
  all_ids.insert(tv0->axis(1));
  EXPECT_EQ(all_ids, us(tv0->getLoopDomain()));
  EXPECT_EQ(all_ids, us(tv0->domain()->allIDs()));
  ir_utils::validateDomainEquivalence(
      tv0->getLoopDomain(),
      tv0->getLogicalDomain(),
      tv0->domain()->additionalIDs());
  ir_utils::validateDomainEquivalence(
      tv0->getLogicalDomain(),
      tv0->getLoopDomain(),
      tv0->domain()->additionalIDs());

  tv0->merge(1); // [b, b*I, b, b]
  all_ids.insert(tv0->axis(1));
  EXPECT_EQ(all_ids, us(tv0->domain()->allIDs()));
  ir_utils::validateDomainEquivalence(
      tv0->getLoopDomain(),
      tv0->getLogicalDomain(),
      tv0->domain()->additionalIDs());
  ir_utils::validateDomainEquivalence(
      tv0->getLogicalDomain(),
      tv0->getLoopDomain(),
      tv0->domain()->additionalIDs());

  tv0->merge(2); // [b, b*I, b*b]
  EXPECT_TRUE(tv0->axis(2)->isBroadcast());
  all_ids.insert(tv0->axis(2));
  EXPECT_EQ(all_ids, us(tv0->domain()->allIDs()));
  ir_utils::validateDomainEquivalence(
      tv0->getLoopDomain(),
      tv0->getLogicalDomain(),
      tv0->domain()->additionalIDs());
  ir_utils::validateDomainEquivalence(
      tv0->getLogicalDomain(),
      tv0->getLoopDomain(),
      tv0->domain()->additionalIDs());

  while (tv0->nDims() > 1) {
    tv0->merge(0);
    all_ids.insert(tv0->axis(0));
    EXPECT_EQ(all_ids, us(tv0->domain()->allIDs()));
    ir_utils::validateDomainEquivalence(
        tv0->getLoopDomain(),
        tv0->getLogicalDomain(),
        tv0->domain()->additionalIDs());
    ir_utils::validateDomainEquivalence(
        tv0->getLogicalDomain(),
        tv0->getLoopDomain(),
        tv0->domain()->additionalIDs());
  }

  auto tv1 = makeSymbolicTensor(0);
  EXPECT_EQ(tv1->nDims(), 0);
  EXPECT_TRUE(tv1->getLoopDomain().empty());
  EXPECT_TRUE(tv1->domain()->allIDs().empty());
  ir_utils::validateDomainEquivalence(
      tv1->getLoopDomain(),
      tv1->getLogicalDomain(),
      tv1->domain()->additionalIDs());
  ir_utils::validateDomainEquivalence(
      tv1->getLogicalDomain(),
      tv1->getLoopDomain(),
      tv1->domain()->additionalIDs());

  tv1->broadcast(0);
  EXPECT_TRUE(tv1->axis(0)->isBroadcast());
  EXPECT_EQ(us({tv1->axis(0)}), us(tv1->domain()->allIDs()));
  ir_utils::validateDomainEquivalence(
      tv1->getLoopDomain(),
      tv1->getLogicalDomain(),
      tv1->domain()->additionalIDs());
  ir_utils::validateDomainEquivalence(
      tv1->getLogicalDomain(),
      tv1->getLoopDomain(),
      tv1->domain()->additionalIDs());

  auto tv2 = makeSymbolicTensor(0);
  EXPECT_EQ(tv2->nDims(), 0);
  EXPECT_TRUE(tv2->getLoopDomain().empty());
  EXPECT_TRUE(tv2->domain()->allIDs().empty());
  ir_utils::validateDomainEquivalence(
      tv2->getLoopDomain(),
      tv2->getLogicalDomain(),
      tv2->domain()->additionalIDs());
  ir_utils::validateDomainEquivalence(
      tv2->getLogicalDomain(),
      tv2->getLoopDomain(),
      tv2->domain()->additionalIDs());

  tv2->broadcast(-1);
  EXPECT_TRUE(tv2->axis(0)->isBroadcast());
  EXPECT_EQ(us({tv2->axis(0)}), us(tv2->domain()->allIDs()));
  ir_utils::validateDomainEquivalence(
      tv2->getLoopDomain(),
      tv2->getLogicalDomain(),
      tv2->domain()->additionalIDs());
  ir_utils::validateDomainEquivalence(
      tv2->getLogicalDomain(),
      tv2->getLoopDomain(),
      tv2->domain()->additionalIDs());
}

TEST_F(NVFuserTest, BroadcastFromNowhereFusion) {
  Fusion fusion;
  FusionGuard fg(&fusion);

  // auto tv0 = makeSymbolicTensor(2);
  auto tv0 = makeConcreteTensor({4});
  fusion.addInput(tv0);
  // auto tv1 = makeSymbolicTensor(2);
  auto tv1 = makeConcreteTensor({2, 4});
  fusion.addInput(tv1);
  auto tv2 = set(tv0);
  auto tv3 = broadcast(tv2, {true, false});
  auto tv4 = add(tv3, tv1);
  fusion.addOutput(tv4);
  tv2->broadcast(0);
  for (auto tv : {tv1, tv2, tv3, tv4}) {
    tv->merge(0);
    tv->split(0, 256);
#if 0
    // TODO: sync analysis could not handle this yet
    tv->axis(1)->parallelize(ParallelType::TIDx);
    tv->axis(0)->parallelize(ParallelType::BIDx);
#endif
  }

#if 0
  // TODO: Inlining not supported yet
  inlineMost();
  for (auto tv : {tv1, tv2, tv3}) {
    EXPECT_EQ(tv->getComputeAtPosition(), 2);
  }
#endif

  auto options = at::TensorOptions().dtype(at::kFloat).device(at::kCUDA, 0);
  // TODO: use larger tensor size
  at::Tensor t0 = at::randn({4}, options);
  at::Tensor t1 = at::randn({2, 4}, options);
  KernelExecutor ke;
  ke.compile(&fusion, {t0, t1});
  auto cg_outputs = ke.run({t0, t1});
  testValidate(&fusion, cg_outputs, {t0, t1}, __LINE__, __FILE__);
}

// https://github.com/NVIDIA/Fuser/issues/2488
TEST_F(NVFuserTest, ReplayRFactorMergeBcast) {
  const std::vector<int64_t> input_shape = {256, 1, 1, 4};
  // test rFactor, merge of two bcast IDs generate a bcast ID
  {
    std::unique_ptr<Fusion> fusion_ptr = std::make_unique<Fusion>();
    Fusion& fusion = *fusion_ptr.get();
    FusionGuard fg(&fusion);
    TensorView* tv0 = makeConcreteTensor(input_shape);
    fusion.addInput(tv0);
    auto tv1 = sum(tv0, {-1});
    fusion.addOutput(tv1);
    // {256, 1, 1, 4}
    tv1->merge(1, 2);
    // {256, 1*1, 4}
    tv1->merge(0, 1);
    // {256*1*1, 4}
    tv1->split(-1, 2);
    // {256*1*1, 4/2, 2}
    auto tv2 = tv1->rFactor({-2});
    for (auto expr : StmtSort::getExprsTo(
             {tv2->getLoopDomain().begin(), tv2->getLoopDomain().end()})) {
      if (auto merge = dynamic_cast<Merge*>(expr)) {
        if (merge->outer()->isBroadcast() && merge->inner()->isBroadcast()) {
          EXPECT_TRUE(merge->out()->isBroadcast())
              << "Merge of two broadcast IDs should generate a new broadcast ID: "
              << merge->toString();
        }
      }
    }
  }
  // end-to-end validation
  {
    std::unique_ptr<Fusion> fusion_ptr = std::make_unique<Fusion>();
    Fusion& fusion = *fusion_ptr.get();
    FusionGuard fg(&fusion);
    TensorView* tv0 = makeConcreteTensor(input_shape);
    fusion.addInput(tv0);
    auto tv1 = sum(tv0, {-1});
    fusion.addOutput(tv1);
    auto options = at::TensorOptions().dtype(at::kFloat).device(at::kCUDA, 0);
    at::Tensor at_x = at::ones(input_shape, options);
    std::vector<c10::IValue> aten_inputs = {at_x};
    FusionExecutorCache executor_cache(std::move(fusion_ptr));
    auto outputs = executor_cache.runFusionWithInputs(aten_inputs);

    testValidate(&fusion, outputs, aten_inputs, __LINE__, __FILE__);
  }
}

// This tests that we don't hit errors when we have multiple grid reductions
// scheduled with different static-sized extents mapped to the same parallel
// dimension.
// See https://github.com/NVIDIA/Fuser/issues/2634
TEST_F(NVFuserTest, MultipleDifferentSizeGridReduction) {
  Fusion fusion;
  FusionGuard fg(&fusion);

  TensorView* tv0 = makeContigConcreteTensor({128});
  TensorView* tv1 = makeContigConcreteTensor({192});
  fusion.addInput(tv0);
  fusion.addInput(tv1);
  TensorView* tv2 = max(tv0, {0});
  TensorView* tv3 = sum(tv1, {0});
  TensorView* tv4 = add(tv2, tv3);

  fusion.addOutput(tv4);

  tv1->axis(0)->parallelize(ParallelType::BIDx);
  tv2->axis(0)->parallelize(ParallelType::BIDx);

  inlineMost();

  auto options = at::TensorOptions().dtype(at::kFloat).device(at::kCUDA, 0);
  const at::Tensor t0 = at::randn({128}, options);
  const at::Tensor t1 = at::randn({192}, options);
  const std::vector<c10::IValue> inputs = {t0, t1};

  KernelExecutor ke;
  ke.compile(&fusion, inputs);
  auto cg_outputs = ke.run(inputs);

  testValidate(&fusion, cg_outputs, inputs, __LINE__, __FILE__);
}

// See PR #2799
TEST_F(NVFuserTest, MoveNonConcretizedBroadcastInNormalization) {
  std::unique_ptr<Fusion> fusion_ptr = std::make_unique<Fusion>();
  auto& fusion = *fusion_ptr.get();
  FusionGuard fg(&fusion);

  auto tv0 = makeSymbolicTensor(2);
  fusion.addInput(tv0);

  auto tv1 = sum(tv0, {1});
  auto tv2 = broadcast(tv1, {true, false});
  auto tv3 = add(tv2, IrBuilder::create<Val>(1));
  auto tv4 = squeeze(tv3, std::vector<int64_t>{0});
  auto tv5 = add(tv4, IrBuilder::create<Val>(2));
  auto tv6 = broadcast(tv5, {false, true});
  auto tv7 = add(tv0, tv6);
  fusion.addOutput(tv7);

  auto options = at::TensorOptions().dtype(at::kFloat).device(at::kCUDA, 0);
  at::Tensor t0 = at::randn({128, 1024}, options);
  std::vector<c10::IValue> aten_inputs = {t0};

  auto fusion_copy = fusion;
  auto cg_outputs =
      scheduleAndRun(&fusion, SchedulerType::InnerPersistent, aten_inputs)
          .outputs;
  testValidate(&fusion_copy, cg_outputs, aten_inputs, __LINE__, __FILE__);

  // tv2 and tv3 have non-concretized broadcasts. Make sure they are
  // moved to the innermost position of the loop domain
  for (auto tv : {tv2, tv3}) {
    auto broadcast_domain = tv->getLogicalDomain().at(0);
    ASSERT_TRUE(broadcast_domain->isBroadcast());
    EXPECT_EQ(tv->getLoopDomain().back(), broadcast_domain)
        << "Non-concretized broadcast should be moved to the innermost position: "
        << tv->toString();
  }

  // One of the symptoms of issue 2685 was some tensors got
  // non-concretized broadcast domains at the outermost position of
  // the loop domain, preventing uniform inlining. Check if the
  // outermost loop domains of all tensors are mapped and inlined.
  auto ref_outermost = tv7->getLoopDomain().at(0);
  IdModel id_model(&fusion);
  const auto& exact_graph = id_model.idGraph(IdMappingMode::EXACT);
  for (auto tv : fusion.allTvs()) {
    if (tv->isFusionInput()) {
      continue;
    }

    EXPECT_TRUE(exact_graph.disjointValSets().strictAreMapped(
        tv->getLoopDomain().at(0), ref_outermost))
        << "Invalid outermost domain: " << tv->toString();

    EXPECT_TRUE(tv->getComputeAtPosition() >= 1)
        << "Invalid inlining position: " << tv->toString();
  }
}

// See PR #2799
TEST_F(NVFuserTest, MoveNonConcretizedBroadcastInPointwise) {
  std::unique_ptr<Fusion> fusion_ptr = std::make_unique<Fusion>();
  auto& fusion = *fusion_ptr.get();
  FusionGuard fg(&fusion);

  auto tv0 = makeSymbolicTensor(1);
  fusion.addInput(tv0);
  auto tv1 = makeSymbolicTensor(1);
  fusion.addInput(tv1);

  auto tv2 = broadcast(tv0, {true, true, false});
  auto tv3 = add(tv2, IrBuilder::create<Val>(1));
  auto tv4 = squeeze(tv3, std::vector<int64_t>{0, 1});
  auto tv5 = add(tv4, tv1);
  fusion.addOutput(tv5);

  auto options = at::TensorOptions().dtype(at::kFloat).device(at::kCUDA, 0);
  at::Tensor input0 = at::randn({1024}, options);
  at::Tensor input1 = at::randn({1024}, options);

  auto cg_outputs =
      scheduleAndRun(&fusion, SchedulerType::PointWise, {input0, input1})
          .outputs;
  testValidate(&fusion, cg_outputs, {input0, input1}, __LINE__, __FILE__);

  // tv2 and tv3 have non-concretized broadcasts. Make sure they are
  // moved to the innermost position of the loop domain
  for (auto tv : {tv2, tv3}) {
    for (const auto i : c10::irange(2)) {
      auto broadcast_domain = tv->getLogicalDomain().at(i);
      ASSERT_TRUE(broadcast_domain->isBroadcast());
      EXPECT_EQ(
          tv->getLoopDomain().at(tv->getLoopDomain().size() - 2 + i),
          broadcast_domain)
          << "Non-concretized broadcast should be moved to the innermost position: "
          << tv->toString();
    }
  }

  // One of the symptoms of issue 2685 was some tensors got
  // non-concretized broadcast domains at the outermost position of
  // the loop domain, preventing uniform inlining. Check if the
  // outermost loop domains of all tensors are mapped and inlined.
  auto ref_outermost = tv5->getLoopDomain().at(0);
  IdModel id_model(&fusion);
  const auto& exact_graph = id_model.idGraph(IdMappingMode::EXACT);
  for (auto tv : fusion.allTvs()) {
    if (tv->isFusionInput()) {
      continue;
    }

    EXPECT_TRUE(exact_graph.disjointValSets().strictAreMapped(
        tv->getLoopDomain().at(0), ref_outermost))
        << "Invalid outermost domain: " << tv->toString();

    EXPECT_TRUE(tv->getComputeAtPosition() >= 1)
        << "Invalid inlining position: " << tv->toString();
  }
}

// See PR #2799
TEST_F(NVFuserTest, MoveNonConcretizedBroadcastInReduction) {
  std::unique_ptr<Fusion> fusion_ptr = std::make_unique<Fusion>();
  auto& fusion = *fusion_ptr.get();
  FusionGuard fg(&fusion);

  auto tv0 = makeSymbolicTensor(2);
  fusion.addInput(tv0);
  auto tv1 = makeSymbolicTensor(2);
  fusion.addInput(tv1);

  auto tv2 = broadcast(tv0, {true, false, false});
  auto tv3 = add(tv2, IrBuilder::create<Val>(1));
  auto tv4 = squeeze(tv3, std::vector<int64_t>{0});
  auto tv5 = add(tv4, tv1);
  auto tv6 = sum(tv5, {1});
  fusion.addOutput(tv6);

  auto options = at::TensorOptions().dtype(at::kFloat).device(at::kCUDA, 0);
  at::Tensor t0 = at::randn({32, 1024}, options);
  at::Tensor t1 = at::randn({32, 1024}, options);
  std::vector<c10::IValue> aten_inputs = {t0, t1};

  Fusion fusion_copy = fusion;

  auto cg_outputs =
      scheduleAndRun(&fusion, SchedulerType::Reduction, aten_inputs).outputs;
  testValidate(&fusion_copy, cg_outputs, aten_inputs, __LINE__, __FILE__);

  // tv2 and tv3 have non-concretized broadcasts. Make sure they are
  // moved to the innermost position of the loop domain
  for (auto tv : {tv2, tv3}) {
    auto broadcast_domain = tv->getLogicalDomain().at(0);
    ASSERT_TRUE(broadcast_domain->isBroadcast());
    EXPECT_EQ(tv->getLoopDomain().back(), broadcast_domain)
        << "Non-concretized broadcast should be moved to the innermost position: "
        << tv->toString();
  }

  // One of the symptoms of issue 2685 was some tensors got
  // non-concretized broadcast domains at the outermost position of
  // the loop domain, preventing uniform inlining. Check if the
  // outermost loop domains of all tensors are mapped and inlined.
  auto ref_outermost = tv6->getLoopDomain().at(0);
  IdModel id_model(&fusion);
  const auto& exact_graph = id_model.idGraph(IdMappingMode::EXACT);
  for (auto tv : fusion.allTvs()) {
    if (tv->isFusionInput()) {
      continue;
    }

    EXPECT_TRUE(exact_graph.disjointValSets().strictAreMapped(
        tv->getLoopDomain().at(0), ref_outermost))
        << "Invalid outermost domain: " << tv->toString();

    EXPECT_TRUE(tv->getComputeAtPosition() >= 1)
        << "Invalid inlining position: " << tv->toString();
  }
}

// See issue #2685 and PR #2799
TEST_F(NVFuserTest, Issue2685Repro) {
  std::unique_ptr<Fusion> fusion_ptr = std::make_unique<Fusion>();
  auto& fusion = *fusion_ptr.get();
  FusionGuard fg(&fusion);

  std::vector<int64_t> shape{2, 288, 30, 80};

  auto tv0 = makeContigTensor(4);
  fusion.addInput(tv0);
  auto tv1 = makeContigTensor(1);
  fusion.addInput(tv1);
  auto tv2 = makeContigTensor(1);
  fusion.addInput(tv2);
  auto tv10 = makeContigConcreteTensor({-1, -1, -1, -1, 1});
  fusion.addInput(tv10);

  auto tv11 = squeeze(tv10, std::vector<int64_t>{4});
  auto tv12 = set(tv11);
  auto tv17 = set(tv11);
  auto tv18 = sum(tv17, {0, 2, 3});
  auto tv19 = broadcast(tv18, {true, false, true, true});
  auto tv20 = set(tv19);
  auto tv27 = set(tv20);
  auto tv28 = set(tv27);
  auto tv29 = expand(
      tv28,
      {IrBuilder::create<Val>(shape[0]),
       IrBuilder::create<Val>(-1),
       IrBuilder::create<Val>(shape[2]),
       IrBuilder::create<Val>(shape[3])});
  auto tv30 = mul(IrBuilder::create<Val>(2.60417e-05), tv29);
  auto tv13 = set(tv11);
  auto tv14 = sum(tv13, {0, 2, 3});
  auto tv15 = broadcast(tv14, {true, false, true, true});
  auto tv16 = set(tv15);
  auto tv22 = squeeze(tv16, std::vector<int64_t>{0, 2, 3});
  auto tv23 = mul(IrBuilder::create<Val>(0.5), tv22);
  auto tv24 = add(tv2, IrBuilder::create<Val>(3));
  auto tv25 = mul(tv23, tv24);
  auto tv31 = broadcast(tv25, {true, false, true, true});
  auto tv32 = set(tv31);
  auto tv33 = set(tv32);
  auto tv34 = expand(
      tv33,
      {IrBuilder::create<Val>(shape[0]),
       IrBuilder::create<Val>(-1),
       IrBuilder::create<Val>(shape[2]),
       IrBuilder::create<Val>(shape[3])});
  auto tv37 = mul(IrBuilder::create<Val>(2), tv34);
  auto tv35 = broadcast(tv1, {true, false, true, true});
  auto tv36 = set(tv35);
  auto tv38 = sub(tv0, tv36);
  auto tv39 = mul(tv37, tv38);
  auto tv40 = set(tv39);
  auto tv41 = add(tv30, tv40);
  auto tv42 = add(tv12, tv41);
  auto tv43 = castOp(DataType::Half, tv42);
  fusion.addOutput(tv43);

  auto options = at::TensorOptions().dtype(at::kFloat).device(at::kCUDA, 0);
  at::Tensor t0 = at::randn(shape, options);
  at::Tensor t1 = at::randn(shape[1], options);
  at::Tensor t2 = at::randn(shape[1], options);
  at::Tensor t10 = at::randn(shape, options).unsqueeze(-1);
  std::vector<c10::IValue> aten_inputs = {t0, t1, t2, t10};
  Fusion fusion_copy = fusion;
  auto cg_outputs =
      scheduleAndRun(&fusion, SchedulerType::InnerPersistent, aten_inputs)
          .outputs;
  testValidate(&fusion_copy, cg_outputs, aten_inputs, __LINE__, __FILE__);
}

// Check that extents are properly replaced by replaceSymbolicSizes lowering
// pass
TEST_F(NVFuserTest, ReplaceSymbolicSizes) {
  std::unique_ptr<Fusion> fusion_ptr = std::make_unique<Fusion>();
  auto fusion = fusion_ptr.get();
  FusionGuard fg(fusion);

  auto tv0 = makeSymbolicTensor(2);
  auto tv1 = makeSymbolicTensor(2);
  auto tv2 = makeSymbolicTensor(1);
  fusion->addInput(tv0);
  fusion->addInput(tv1);
  fusion->addInput(tv2);

  auto tv3 = add(tv0, tv1);
  auto tv4 = full(
      {IrBuilder::create<Val>(5, DataType::Index)},
      IrBuilder::create<Val>(2.0, DataType::Float),
      DataType::Float);
  auto tv5 = mul(tv2, tv4);

  fusion->addOutput(tv3);
  fusion->addOutput(tv5);

  replaceSymbolicSizes(fusion);

  // tv0's extents map to their corresponding getMetaData expressions
  EXPECT_EQ(
      tv0->axis(0)->extent()->toInlineString(),
      "( (( (( getMetaData(T0) )).logical_size ))[0] )");
  EXPECT_EQ(
      tv0->axis(1)->extent()->toInlineString(),
      "( (( (( getMetaData(T0) )).logical_size ))[1] )");
  EXPECT_EQ(
      tv1->axis(0)->extent()->toInlineString(),
      "( (( (( getMetaData(T0) )).logical_size ))[0] )");
  EXPECT_EQ(
      tv1->axis(1)->extent()->toInlineString(),
      "( (( (( getMetaData(T0) )).logical_size ))[1] )");
  EXPECT_EQ(
      tv3->axis(0)->extent()->toInlineString(),
      "( (( (( getMetaData(T0) )).logical_size ))[0] )");
  EXPECT_EQ(
      tv3->axis(1)->extent()->toInlineString(),
      "( (( (( getMetaData(T0) )).logical_size ))[1] )");

  EXPECT_EQ(tv2->axis(0)->extent()->toInlineString(), "5");
  EXPECT_EQ(tv5->axis(0)->extent()->toInlineString(), "5");
}

// Make sure BestEffortReplay with error_on_failure=false does not
// complain about missing root-to-logical IterDomain ops
TEST_F(NVFuserTest, BestEffortReplayWithMismatchedRootToLogical) {
  Fusion fusion;
  FusionGuard fg(&fusion);

  auto tv0 = makeConcreteTensor({2, 4});
  fusion.addInput(tv0);

  auto tv1 = set(tv0);
  auto tv2 = reshape(tv1, {2, 4}, {8});
  fusion.addOutput(tv2);

  // This split does not exist in tv2
  tv1->split(0, 1);

  // Due to the split of tv1, BestEffortReplay would not find any
  // matching transformations. If error_on_failure is true, it would
  // result in an error.
  EXPECT_THAT(
      [&]() {
        BestEffortReplay replay(
            tv2->getLoopDomain(),
            tv1->getLoopDomain(),
            PairwiseLogicalDomainMap(tv1, tv2).mapProducerToConsumer(),
            /*replay_forward_id_map=*/{},
            /*target_forward_id_map=*/{},
            /*skip_replay_swizzle=*/false,
            /*skip_target_swizzle=*/false,
            /*skip_resize=*/false,
            /*error_on_failure=*/true);
      },
      ::testing::ThrowsMessage<nvfuser::nvfError>(
          ::testing::HasSubstr("conflicts with an root-to-logical call")));

  // Should not result in an error as error_on_failure is false
  BestEffortReplay replay(
      tv2->getLoopDomain(),
      tv1->getLoopDomain(),
      PairwiseLogicalDomainMap(tv1, tv2).mapProducerToConsumer(),
      /*replay_forward_id_map=*/{},
      /*target_forward_id_map=*/{},
      /*skip_replay_swizzle=*/false,
      /*skip_target_swizzle=*/false,
      /*skip_resize=*/false,
      /*error_on_failure=*/false);
}

TEST_F(NVFuserTest, RAWSync) {
  Fusion fusion;
  FusionGuard fg(&fusion);

  auto tv0 = makeSymbolicTensor(2);
  fusion.addInput(tv0);
  auto tv1 = makeSymbolicTensor(1);
  fusion.addInput(tv1);

  auto tv2 = broadcast(tv1, {false, true});
  auto tv3 = add(tv0, tv2);
  fusion.addOutput(tv3);

  tv3->merge(0);
  tv2->merge(0);
  tv3->axis(0)->parallelize(ParallelType::TIDx);
  tv2->axis(0)->parallelize(ParallelType::TIDx);

  // Since tv2 is not inlined and tv2 and tv3 are both parallelized,
  // tv2 as a producer of tv3 requires a synchronization with tv2
  // placed on shared memory. Lowering the fusion should fail.
  EXPECT_THAT(
      [&]() { GpuLower(&fusion).run(); },
      testing::ThrowsMessage<nvfuser::nvfError>(testing::HasSubstr(
          "Producer is required to be in Global or Shared Memory based on parallelization strategy. RAW flags: (threadIdx.x)")));
}

// Test `DistributedTransformerTest.Backward/__bfloat` has bool type tensor
// if copied to shared memory using async copy, will trigger a bug as described
// in https://github.com/NVIDIA/Fuser/issues/3273
// This test checks pointer to bool is not treated as data type bool when
// generating PTX code for kir::Asm, e.g. async copy.
TEST_F(NVFuserTest, CpAsyncDataTypeBool) {
  NVFUSER_TEST_CUDA_ARCH_GUARD(8, 0);
  Fusion fusion;
  FusionGuard fg(&fusion);
  auto dtype = DataType::Bool;
  int m = 33, n = 128;
  auto tv0 = makeContigConcreteTensor({m, n}, dtype);
  fusion.addInput(tv0);
  auto tv1 = set(tv0);
  tv1->setMemoryType(MemoryType::Shared);
  tv1->definition()->as<LoadStoreOp>()->setOpType(LoadStoreOpType::CpAsync);
  tv1->definition()->as<LoadStoreOp>()->setCacheOp(CacheOp::Unspecified);
  auto tv2 = castOp(DataType::Int32, tv1);
  fusion.addOutput(tv2);

  for (auto tv : {tv0, tv1, tv2}) {
    tv->split(1, 4);
  }
  for (auto tv : {tv0, tv1, tv2}) {
    tv->axis(0)->parallelize(ParallelType::BIDx);
    tv->axis(1)->parallelize(ParallelType::TIDx);
  }
  tv1->axis(2)->parallelize(ParallelType::Vectorize);

  inlineMost();

  // randn doesn't support bool, ones is used instead
  auto at_dtype = data_type_to_aten(dtype);
  auto options = at::TensorOptions().dtype(at_dtype).device(at::kCUDA, 0);
  at::Tensor t0 = at::ones({m, n}, options);

  // Expected asm code is:
  // asm volatile(
  //   "{\n"
  //   "  .reg .pred p0; \n"
  //   "  setp.ne.b32 p0, %3, 0;\n"
  //   "  cp.async.ca.shared.global [%0], [%1], %2, p0;\n"
  //   "}\n"
  //   :
  //   :"r"((uint32_t)((toSmem(T1) + i0))),
  //    "l"(((T0.data + i0) + i1)),
  //    "n"(4LL),
  //    "r"((uint32_t)((!b3)))
  // );
  // If not correctly lowered, would trigger error in compile
  KernelExecutor ke;
  ke.compile(&fusion, {t0});
  auto cg_outputs = ke.run({t0});
  testValidate(&fusion, cg_outputs, {t0}, __LINE__, __FILE__);
}

// Intermediate IDs generaetd by rFactor should also remain
// reductions. See #3327 for more info.
TEST_F(NVFuserTest, RfactorIntermediateIDs) {
  Fusion fusion;
  FusionGuard fg(&fusion);

  auto tv0 = makeSymbolicTensor(3);
  fusion.addInput(tv0);

  auto tv1 = sum(tv0, {1, 2});
  fusion.addOutput(tv1);

  tv1->merge(1, 2);
  tv1->split(1, 4);

  auto tv2 = tv1->rFactor({-1});

  EXPECT_TRUE(tv2->axis(-1)->isReduction());
  EXPECT_FALSE(tv2->axis(-2)->isReduction());

  auto split = dynamic_cast<Split*>(tv2->axis(-1)->definition());
  ASSERT_NE(split, nullptr);

  auto merge_out = split->in();
  EXPECT_TRUE(merge_out->isReduction());
}

// Simple test to make sure replacement with a dependent val is
// detected as an error
TEST_F(NVFuserTest, AvoidReplacingWithDependentVal) {
  Fusion fusion;
  FusionGuard fg(&fusion);

  auto i0 = IrBuilder::create<Val>(DataType::Int);
  fusion.addInput(i0);

  auto i1 = mul(i0, IrBuilder::create<Val>(1, DataType::Int));

  auto tv0 = TensorViewBuilder().shape({i1}).build();
  fusion.addInput(tv0);

  auto tv1 = set(tv0);
  fusion.addOutput(tv1);

  std::unordered_map<Val*, Val*> replacement_map;
  replacement_map.emplace(i0, i1);

  EXPECT_THAT(
      [&]() { ir_utils::replaceValue(&fusion, replacement_map); },
      testing::ThrowsMessage<nvfuser::nvfError>(testing::HasSubstr(
          "not allowed as it would result in a recursive definition")));
}

// Was also a repro of issue #3347
TEST_F(NVFuserTest, ReplaceSymbolicSizesPreferSimplerExtents) {
  auto fusion_ptr = std::make_unique<Fusion>();
  Fusion& fusion = *fusion_ptr;
  FusionGuard fg(fusion_ptr.get());

  auto tv0 = makeSymbolicTensor(3);
  fusion.addInput(tv0);
  auto tv1 = makeSymbolicTensor(2);
  fusion.addInput(tv1);

  auto tv2 = reshape(
      tv0,
      {mul(
          mul(tv0->axis(0)->extent(), tv0->axis(1)->extent()),
          tv0->axis(2)->extent())});
  auto tv3 =
      reshape(tv1, {mul(tv1->axis(0)->extent(), tv1->axis(1)->extent())});
  auto tv4 = add(tv2, tv3);
  fusion.addOutput(tv4);

  ExpressionEvaluator expr_eval;

  expr_eval.bind(tv0->axis(0)->extent(), 2L);
  expr_eval.bind(tv0->axis(1)->extent(), 4L);
  expr_eval.bind(tv0->axis(2)->extent(), 8L);
  expr_eval.bind(tv1->axis(0)->extent(), 8L);
  expr_eval.bind(tv1->axis(1)->extent(), 8L);

  auto initial_info = DynamicTransform::getInitialInfo(&fusion);
  auto info = DynamicTransformConcretizationInfo(&initial_info, &expr_eval);

  DynamicTransform::concretizeFusion(&fusion, &info);

  replaceSymbolicSizes(&fusion);

  // All expr output tensors should use the extent of the tv3 since it
  // has only one merge, whereas tv2 has two merges
  // All expr output tensors should use the same extent.
  auto ref_ext = fusion.outputs().at(0)->as<TensorView>()->axis(0)->extent();

  // ref_ext should look like getMetaData(T1).logical_size[0] *
  // getMetaData(T1).logical_size[1]
  auto ext_def = dynamic_cast<BinaryOp*>(ref_ext->definition());
  ASSERT_NE(ext_def, nullptr);
  ASSERT_EQ(ext_def->getBinaryOpType(), BinaryOpType::Mul);
  auto lhs = ext_def->input(0);
  auto rhs = ext_def->input(1);
  ASSERT_NE(dynamic_cast<GetItem*>(lhs->definition()), nullptr);
  ASSERT_NE(dynamic_cast<GetItem*>(rhs->definition()), nullptr);

  for (auto expr : fusion.exprs()) {
    auto tv_output = ir_utils::getTvOutput(expr);
    ASSERT_EQ(tv_output->nDims(), 1);
    auto ext = tv_output->axis(0)->extent();
    EXPECT_EQ(ref_ext, ext) << "Reference: " << ref_ext->toString()
                            << ", actual: " << ext->toString();
  }
}

// Test that we are able to infer parallel dimensions even if they are not
// provided in loop domains. This is important for Hopper MMA since we
// parallelize TIDx on an allocation domain for the MmaOp output that is not in
// its loop domain.
TEST_F(NVFuserTest, ParallelDimensionsInAllocation) {
  auto fusion_ptr = std::make_unique<Fusion>();
  Fusion& fusion = *fusion_ptr;
  FusionGuard fg(fusion_ptr.get());

  auto tv0 = makeConcreteTensor({4, 8});
  fusion.addInput(tv0);
  auto tv1 = neg(tv0);
  auto tv2 = exp(tv1);
  fusion.addOutput(tv2);

  IterDomain* merged_id = IterDomain::merge(tv1->axis(0), tv1->axis(1));
  tv1->setAllocationDomain({merged_id}, true);
  merged_id->parallelize(ParallelType::TIDx);

  GpuLower gpulw(&fusion);
  gpulw.run();

  Val* tidx_dim = gpulw.parallelDimensionMap().get(ParallelType::TIDx);
  ASSERT_TRUE(tidx_dim != nullptr);
}

// Test file size should be up to 10K LoC. Create a new file for more tests.

} // namespace nvfuser<|MERGE_RESOLUTION|>--- conflicted
+++ resolved
@@ -6481,10 +6481,6 @@
   // Adding one of the logical domain, which is redundant.
   domain.push_back(tv1->getLogicalDomain().at(0));
   auto x = ir_utils::compareDomainWithReference(domain, reference);
-<<<<<<< HEAD
-  std::cerr << x.toString() << "\n";
-=======
->>>>>>> c2ca34c9
   EXPECT_FALSE(ir_utils::compareDomainWithReference(domain, reference).empty());
 
   tv1->split(0, 4);
