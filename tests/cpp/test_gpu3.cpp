--- conflicted
+++ resolved
@@ -8250,7 +8250,6 @@
   EXPECT_EQ(tv_all, all_ids);
 }
 
-<<<<<<< HEAD
 TEST_F(NVFuserTest, BroadcastFromNowhere) {
   Fusion fusion;
   FusionGuard fg(&fusion);
@@ -8265,68 +8264,68 @@
   auto tv0 = makeSymbolicTensor(1);
   all_ids.insert(tv0->axis(0));
   expect_eq(all_ids, tv0->getLoopDomain());
-  expect_eq(all_ids, ir_utils::allIDsOf(tv0));
+  expect_eq(all_ids, tv0->domain()->allIDs());
 
   tv0->broadcast(0);
   EXPECT_TRUE(tv0->axis(0)->isBroadcast());
   EXPECT_EQ(all_ids.count(tv0->axis(0)), 0);
   all_ids.insert(tv0->axis(0));
   expect_eq(all_ids, tv0->getLoopDomain());
-  expect_eq(all_ids, ir_utils::allIDsOf(tv0));
+  expect_eq(all_ids, tv0->domain()->allIDs());
 
   tv0->broadcast(2);
   EXPECT_TRUE(tv0->axis(2)->isBroadcast());
   EXPECT_EQ(all_ids.count(tv0->axis(2)), 0);
   all_ids.insert(tv0->axis(2));
   expect_eq(all_ids, tv0->getLoopDomain());
-  expect_eq(all_ids, ir_utils::allIDsOf(tv0));
+  expect_eq(all_ids, tv0->domain()->allIDs());
 
   tv0->broadcast(-1);
   EXPECT_TRUE(tv0->axis(3)->isBroadcast());
   EXPECT_EQ(all_ids.count(tv0->axis(3)), 0);
   all_ids.insert(tv0->axis(3));
   expect_eq(all_ids, tv0->getLoopDomain());
-  expect_eq(all_ids, ir_utils::allIDsOf(tv0));
+  expect_eq(all_ids, tv0->domain()->allIDs());
 
   tv0->broadcast(1);
   EXPECT_TRUE(tv0->axis(1)->isBroadcast());
   EXPECT_EQ(all_ids.count(tv0->axis(1)), 0);
   all_ids.insert(tv0->axis(1));
   expect_eq(all_ids, tv0->getLoopDomain());
-  expect_eq(all_ids, ir_utils::allIDsOf(tv0));
+  expect_eq(all_ids, tv0->domain()->allIDs());
 
   tv0->merge(1);
   all_ids.insert(tv0->axis(1));
-  expect_eq(all_ids, ir_utils::allIDsOf(tv0));
+  expect_eq(all_ids, tv0->domain()->allIDs());
 
   tv0->merge(2);
   EXPECT_TRUE(tv0->axis(2)->isBroadcast());
   all_ids.insert(tv0->axis(2));
-  expect_eq(all_ids, ir_utils::allIDsOf(tv0));
+  expect_eq(all_ids, tv0->domain()->allIDs());
 
   while (tv0->nDims() > 1) {
     tv0->merge(0);
     all_ids.insert(tv0->axis(0));
-    expect_eq(all_ids, ir_utils::allIDsOf(tv0));
+    expect_eq(all_ids, tv0->domain()->allIDs());
   }
 
   auto tv1 = makeSymbolicTensor(0);
   EXPECT_EQ(tv1->nDims(), 0);
   expect_eq({}, tv1->getLoopDomain());
-  expect_eq({}, ir_utils::allIDsOf(tv1));
+  expect_eq({}, tv1->domain()->allIDs());
 
   tv1->broadcast(0);
   EXPECT_TRUE(tv1->axis(0)->isBroadcast());
-  expect_eq({tv1->axis(0)}, ir_utils::allIDsOf(tv1));
+  expect_eq({tv1->axis(0)}, tv1->domain()->allIDs());
 
   auto tv2 = makeSymbolicTensor(0);
   EXPECT_EQ(tv2->nDims(), 0);
   expect_eq({}, tv2->getLoopDomain());
-  expect_eq({}, ir_utils::allIDsOf(tv2));
+  expect_eq({}, tv2->domain()->allIDs());
 
   tv2->broadcast(-1);
   EXPECT_TRUE(tv2->axis(0)->isBroadcast());
-  expect_eq({tv2->axis(0)}, ir_utils::allIDsOf(tv2));
+  expect_eq({tv2->axis(0)}, tv2->domain()->allIDs());
 }
 
 TEST_F(NVFuserTest, BroadcastFromNowhereFusion) {
@@ -8372,7 +8371,6 @@
   testValidate(&fusion, cg_outputs, {t0, t1}, __LINE__, __FILE__);
 }
 
-=======
 // https://github.com/NVIDIA/Fuser/issues/2488
 TEST_F(NVFuserTest, ReplayRFactorMergeBcast) {
   const std::vector<int64_t> input_shape = {256, 1, 1, 4};
@@ -8422,7 +8420,6 @@
     testValidate(&fusion, outputs, aten_inputs, __LINE__, __FILE__);
   }
 }
->>>>>>> a52c5ecc
 // Test file size should be up to 10K LoC. Create a new file for more tests.
 
 } // namespace nvfuser