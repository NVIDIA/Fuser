// clang-format off
/*
 * SPDX-FileCopyrightText: Copyright (c) 2023-present NVIDIA CORPORATION & AFFILIATES.
 * All rights reserved.
 * SPDX-License-Identifier: BSD-3-Clause
 */
// clang-format on
#include <csrc/exceptions.h>
#include <gmock/gmock-matchers.h>
#include <gtest/gtest.h>

#include <abstract_tensor.h>
#include <codegen.h>
#include <debug.h>
#include <device_lower/lower2device.h>
#include <device_lower/pass/magic_zero.h>
#include <device_lower/pass/replace_size.h>
#include <disjoint_set.h>
#include <expr_evaluator.h>
#include <fusion.h>
#include <fusion_executor/executor.h>
#include <fusion_executor/executor_params.h>
#include <fusion_segmenter.h>
#include <grouped_reduction.h>
#include <id_model/id_model.h>
#include <inlining.h>
#include <ir/all_nodes.h>
#include <ir/builder.h>
#include <ir/graphviz.h>
#include <ir/iostream.h>
#include <ir/utils.h>
#include <iter_visitor.h>
#include <kernel_cache.h>
#include <kernel_ir.h>
#include <kernel_ir_dispatch.h>
#include <logical_domain_map.h>
#include <ops/all_ops.h>
#include <scheduler/all_schedulers.h>
#include <scheduler/reduction_utils.h>
#include <scheduler/utils.h>
#include <tests/cpp/utils.h>
#include <tests/cpp/validator.h>
#include <transform_replay.h>
#include <transform_rfactor.h>

#include <torch/csrc/jit/api/function_impl.h>
#include <torch/csrc/jit/codegen/cuda/interface.h>
#include <torch/torch.h>

#include <ATen/cuda/CUDAContext.h>
#include <ATen/cuda/Exceptions.h>
#include <c10/cuda/CUDAStream.h>

#include <algorithm>
#include <cmath>
#include <sstream>

namespace nvfuser {

using namespace at::indexing;

TEST_F(NVFuserTest, FusionNonDivisibleSplit1_CUDA) {
  Fusion fusion;
  FusionGuard fg(&fusion);

  auto tv0 = makeSymbolicTensor(1);
  fusion.addInput(tv0);

  auto tv1 = sum(tv0, {0});
  fusion.addOutput(tv1);

  // [I]
  tv1->split(0, 5);
  // [ceilDiv(I, 5), 5]

  // This second split is non-divisible. The split domain must be predicated.
  tv1->split(1, 3);
  // [ceilDiv(I, 5), 2, 3]

  auto tv2 = sum(tv0, {0});
  fusion.addOutput(tv2);

  // tv2 shouldn't need to have another predicate
  tv2->split(0, 4);
  tv2->split(1, 2);

  GpuLower gpulw(&fusion);
  gpulw.run();
  NVF_CHECK(
      gpulw.nonDivisibleSplitInfo().splitsToValidate().empty(),
      "There must be no split to validate");
  NVF_CHECK(
      gpulw.nonDivisibleSplitInfo().splitsToPredicate().size() == 1,
      "Only tv1 should have a non-divisible predicate.");
  for (auto tv : {loweredTv(tv1, gpulw)}) {
    auto it = gpulw.nonDivisibleSplitInfo().splitsToPredicate().find(tv);
    NVF_CHECK(
        it != gpulw.nonDivisibleSplitInfo().splitsToPredicate().end(),
        "No info found for ",
        tv);
    const auto& splits_to_predicate = it->second;
    NVF_CHECK(
        splits_to_predicate.size() == 1,
        "There must be one split to predicate");
  }

  auto options = at::TensorOptions().dtype(at::kFloat).device(at::kCUDA, 0);
  at::Tensor t0 = at::randn({24}, options);

  FusionExecutor fe;
  fe.compileFusion(&fusion, {t0});
  auto cg_outputs = fe.runFusion({t0});

  auto ref = t0.sum();

  testValidate(&fusion, cg_outputs, {t0}, {ref, ref}, __LINE__, __FILE__);
}

// Repro of issue #1074
TEST_F(NVFuserTest, FusionNonDivisibleSplit2_CUDA) {
  Fusion fusion;
  FusionGuard fg(&fusion);

  auto tv0 = makeSymbolicTensor(2);
  fusion.addInput(tv0);
  auto tv1 = add(tv0, IrBuilder::create<Val>(1.0));
  auto tv2 = add(tv1, IrBuilder::create<Val>(1.0));
  fusion.addOutput(tv2);

  tv2->split(0, 2);
  tv2->split(-1, 4);
  tv2->reorder({{1, 2}, {2, 1}});
  tv0->computeAt(tv2, 2);

  tv2->split(-1, 3);

  // To make the sanitizer catch the invalid accesses. Not necessary
  // to expose the bug.
  tv1->setMemoryType(MemoryType::Shared);

  GpuLower gpulw(&fusion);
  gpulw.run();
  NVF_CHECK(
      gpulw.nonDivisibleSplitInfo().splitsToValidate().empty(),
      "There must be no split to validate");
  NVF_CHECK(
      gpulw.nonDivisibleSplitInfo().splitsToPredicate().size() == 1,
      "Only tv2 should have a non-divisible predicate.");
  for (auto tv : {loweredTv(tv2, gpulw)}) {
    auto it = gpulw.nonDivisibleSplitInfo().splitsToPredicate().find(tv);
    NVF_CHECK(
        it != gpulw.nonDivisibleSplitInfo().splitsToPredicate().end(),
        "No info found for ",
        tv);
    const auto& splits_to_predicate = it->second;
    NVF_CHECK(
        splits_to_predicate.size() == 1,
        "There must be one split to predicate");
  }

  auto options = at::TensorOptions().dtype(at::kFloat).device(at::kCUDA, 0);
  at::Tensor t0 = at::randn({13, 17}, options);

  FusionExecutor fe;
  fe.compileFusion(&fusion, {t0});
  auto cg_outputs = fe.runFusion({t0});

  testValidate(&fusion, cg_outputs, {t0}, __LINE__, __FILE__);
}

// Similar to FusionNonDivisibleSplit1 but with unswitch
TEST_F(NVFuserTest, FusionNonDivisibleSplit3_CUDA) {
  Fusion fusion;
  FusionGuard fg(&fusion);

  auto tv0 = makeSymbolicTensor(1);
  fusion.addInput(tv0);

  auto tv1 = add(tv0, IrBuilder::create<Val>(1.0));
  auto tv2 = sum(tv1, {0});
  fusion.addOutput(tv2);

  tv2->split(0, 5);
  tv2->split(1, 3);

  tv0->computeAt(tv2, -1);

  tv2->axis(0)->parallelize(ParallelType::Unswitch);

  GpuLower gpulw(&fusion);
  gpulw.run();
  NVF_CHECK(
      gpulw.nonDivisibleSplitInfo().splitsToValidate().empty(),
      "There must be no split to validate");
  NVF_CHECK(
      gpulw.nonDivisibleSplitInfo().splitsToPredicate().size() == 2,
      "Both tv1 and tv2 should have a non-divisible predicate.");
  for (auto tv : {loweredTv(tv1, gpulw), loweredTv(tv2, gpulw)}) {
    auto it = gpulw.nonDivisibleSplitInfo().splitsToPredicate().find(tv);
    NVF_CHECK(
        it != gpulw.nonDivisibleSplitInfo().splitsToPredicate().end(),
        "No info found for ",
        tv);
    const auto& splits_to_predicate = it->second;
    NVF_CHECK(
        splits_to_predicate.size() == 1,
        "There must be one split to predicate");
  }

  auto options = at::TensorOptions().dtype(at::kFloat).device(at::kCUDA, 0);
  at::Tensor t0 = at::randn({24}, options);

  FusionExecutor fe;
  fe.compileFusion(&fusion, {t0});
  auto cg_outputs = fe.runFusion({t0});

  auto ref = (t0 + 1).sum();

  testValidate(&fusion, cg_outputs, {t0}, {ref}, __LINE__, __FILE__);
}

// Non-divisible split through merge
TEST_F(NVFuserTest, FusionNonDivisibleSplit4_CUDA) {
  Fusion fusion;
  FusionGuard fg(&fusion);

  auto tv0 = makeSymbolicTensor(2);
  fusion.addInput(tv0);

  auto tv1 = add(tv0, IrBuilder::create<Val>(1.0));
  auto tv2 = sum(tv1, {0, 1});
  fusion.addOutput(tv2);

  tv2->split(0, 5);
  tv2->merge(1, 2);
  tv2->split(1, 3);

  tv0->computeAt(tv2, -1);

  GpuLower gpulw(&fusion);
  gpulw.run();
  NVF_CHECK(
      gpulw.nonDivisibleSplitInfo().splitsToValidate().empty(),
      "There must be no split to validate");
  NVF_CHECK(
      gpulw.nonDivisibleSplitInfo().splitsToPredicate().size() == 2,
      "Both tv1 and tv2 should have a non-divisible predicate.");
  for (auto tv : {loweredTv(tv1, gpulw), loweredTv(tv2, gpulw)}) {
    auto it = gpulw.nonDivisibleSplitInfo().splitsToPredicate().find(tv);
    NVF_CHECK(
        it != gpulw.nonDivisibleSplitInfo().splitsToPredicate().end(),
        "No info found for ",
        tv);
    const auto& splits_to_predicate = it->second;
    NVF_CHECK(
        splits_to_predicate.size() == 1,
        "There must be one split to predicate");
  }

  auto options = at::TensorOptions().dtype(at::kFloat).device(at::kCUDA, 0);
  at::Tensor t0 = at::randn({24, 2}, options);

  FusionExecutor fe;
  fe.compileFusion(&fusion, {t0});
  auto cg_outputs = fe.runFusion({t0});

  auto ref = (t0 + 1).sum();

  testValidate(&fusion, cg_outputs, {t0}, {ref}, __LINE__, __FILE__);
}

// Nested splits
TEST_F(NVFuserTest, FusionNonDivisibleSplit5_CUDA) {
  Fusion fusion;
  FusionGuard fg(&fusion);

  auto tv0 = makeSymbolicTensor(1);
  fusion.addInput(tv0);

  auto tv1 = add(tv0, IrBuilder::create<Val>(1.0));
  auto tv2 = sum(tv1, {0});
  fusion.addOutput(tv2);

  // [I]
  tv2->split(0, 8);
  // [I/8, 8]
  tv2->split(1, 2);
  // [I/8, 4, 2]
  tv2->split(1, 3); // non-divisible split of outer output
  // [I/8, 2, 3, 2]

  tv0->computeAt(tv2, -1);

  GpuLower gpulw(&fusion);
  gpulw.run();
  NVF_CHECK(
      gpulw.nonDivisibleSplitInfo().splitsToValidate().empty(),
      "There must be no split to validate");
  NVF_CHECK(
      gpulw.nonDivisibleSplitInfo().splitsToPredicate().size() == 2,
      "Both tv1 and tv2 should have a non-divisible predicate.");
  for (auto tv : {loweredTv(tv1, gpulw), loweredTv(tv2, gpulw)}) {
    auto it = gpulw.nonDivisibleSplitInfo().splitsToPredicate().find(tv);
    NVF_CHECK(
        it != gpulw.nonDivisibleSplitInfo().splitsToPredicate().end(),
        "No info found for ",
        tv);
    const auto& splits_to_predicate = it->second;
    NVF_CHECK(
        splits_to_predicate.size() == 1,
        "There must be one split to predicate");
  }

  auto options = at::TensorOptions().dtype(at::kFloat).device(at::kCUDA, 0);
  at::Tensor t0 = at::randn({24}, options);

  FusionExecutor fe;
  fe.compileFusion(&fusion, {t0});
  auto cg_outputs = fe.runFusion({t0});

  auto ref = (t0 + 1).sum();

  testValidate(&fusion, cg_outputs, {t0}, {ref}, __LINE__, __FILE__);
}

// Vectorized non-divisible split. Must be validated at run time
TEST_F(NVFuserTest, FusionNonDivisibleSplitVectorize1_CUDA) {
  Fusion fusion;
  FusionGuard fg(&fusion);

  auto tv0 = makeContigTensor(1);
  fusion.addInput(tv0);

  auto tv1 = set(tv0);
  fusion.addOutput(tv1);

  tv1->split(0, 8, false);
  tv1->split(1, 4);

  tv1->axis(-1)->parallelize(ParallelType::Vectorize);

  GpuLower gpulw(&fusion);
  gpulw.run();
  NVF_CHECK(
      gpulw.nonDivisibleSplitInfo().splitsToValidate().size() == 1,
      "There should be one split to validate");
  for (const auto& kv : gpulw.nonDivisibleSplitInfo().splitsToPredicate()) {
    const auto& splits_to_predicate = kv.second;
    NVF_CHECK(
        splits_to_predicate.empty(),
        "There must be no split to predicate, but tensor t",
        kv.first->name(),
        " has:",
        splits_to_predicate);
  }

  auto options = at::TensorOptions().dtype(at::kFloat).device(at::kCUDA, 0);
  auto t0 = at::randn({32}, options);

  FusionExecutor fe;
  fe.compileFusion(&fusion, {t0});
  auto cg_outputs = fe.runFusion({t0});

  testValidate(&fusion, cg_outputs, {t0}, __LINE__, __FILE__);

  auto t0_non_divisible = at::randn({8}, options);
  // Since ceilDiv(8, 8) is not divisible by 4, the vectorization is
  // illegal. The run-time validation of vectorization should throw an error.
  // NOLINTNEXTLINE(cppcoreguidelines-avoid-goto,hicpp-avoid-goto)
  ASSERT_ANY_THROW(fe.runFusion({t0_non_divisible}));
}

// If a split is validated at run time, it's not necessary to predicate.
TEST_F(NVFuserTest, FusionNonDivisibleSplitVectorize2_CUDA) {
  Fusion fusion;
  FusionGuard fg(&fusion);

  auto tv0 = makeContigTensor(1);
  fusion.addInput(tv0);

  auto tv1 = set(tv0);
  auto tv2 = add(tv1, IrBuilder::create<Val>(1.0));
  auto tv3 = sum(tv2, {0});
  fusion.addOutput(tv3);

  tv3->split(0, 8, false);
  tv3->split(1, 4);
  TransformPropagatorWithCheck propagator(tv3);
  MaxLogicalDomainInfoSpanningTree(tv3).traverse(&propagator);

  tv3->axis(1)->parallelize(ParallelType::TIDx);
  scheduler_utils::parallelizeAllLike(tv3, {tv1, tv2});

  tv1->axis(2)->parallelize(ParallelType::Vectorize);

  GpuLower gpulw(&fusion);
  gpulw.run();
  NVF_CHECK(
      gpulw.nonDivisibleSplitInfo().splitsToValidate().size() == 1,
      "There should be one split to validate");
  for (const auto& kv : gpulw.nonDivisibleSplitInfo().splitsToPredicate()) {
    const auto& splits_to_predicate = kv.second;
    NVF_CHECK(
        splits_to_predicate.empty(),
        "There must be no split to predicate, but tensor t",
        kv.first->name(),
        " has:",
        splits_to_predicate);
  }

  auto options = at::TensorOptions().dtype(at::kFloat).device(at::kCUDA, 0);

  auto t0 = at::randn({1024}, options);

  FusionExecutor fe;
  fe.compileFusion(&fusion, {t0});
  auto cg_outputs = fe.runFusion({t0});

  auto ref = (t0 + 1).sum();

  testValidate(&fusion, cg_outputs, {t0}, {ref}, __LINE__, __FILE__);
}

TEST_F(NVFuserTest, FusionIssue1305Repro_CUDA) {
  std::unique_ptr<Fusion> fusion_ptr = std::make_unique<Fusion>();
  Fusion& fusion = *fusion_ptr.get();
  FusionGuard fg(&fusion);

  auto t0 = makeContigTensor(1);
  auto t1 = makeContigTensor(2);

  fusion.addInput(t0);
  fusion.addInput(t1);

  auto t2 = broadcast(t0, {true, false});
  auto t3 = add(t1, t2);
  auto t4 = add(t3, t2);
  auto t5 = sum(t4, {1});
  auto t6 = broadcast(t5, {false, true});
  auto t7 = add(t3, t6);

  fusion.addOutput(t7);

  t3->computeAt(t7, -1, ComputeAtMode::MostInlined);

  NVF_ERROR(t3->getComputeAtPosition() == 1);
}

TEST_F(NVFuserTest, FusionIntermediateTensorVectorize_CUDA) {
  GTEST_SKIP();
  std::vector<MemoryType> mem_types = {MemoryType::Shared, MemoryType::Local};

  for (auto mem_type : mem_types) {
    Fusion fusion;
    FusionGuard fg(&fusion);

    auto tv0 = makeContigTensor(1);
    fusion.addInput(tv0);

    auto tv1 = set(tv0);
    auto tv2 = set(tv1);
    auto tv3 = set(tv2);
    fusion.addOutput(tv3);

    tv1->setMemoryType(mem_type);

    tv3->split(-1, 4);
    TransformPropagatorWithCheck propagator(tv3);
    MaxLogicalDomainInfoSpanningTree(tv3).traverse(&propagator);

    tv1->computeAt(tv3, -2);

    tv2->axis(-1)->parallelize(ParallelType::Vectorize);

    auto options = at::TensorOptions().dtype(at::kFloat).device(at::kCUDA, 0);
    auto t0 = at::randn({15}, options);
    FusionExecutor fe;
    fe.compileFusion(&fusion);

    // This should throw an exception as the extent of t0 is not
    // divisible by the vector width
    // NOLINTNEXTLINE(cppcoreguidelines-avoid-goto,hicpp-avoid-goto)
    ASSERT_ANY_THROW(fe.runFusion({t0}));

    auto t1 = at::randn({16}, options);
    auto cg_outputs = fe.runFusion({t1});

    testValidate(&fusion, cg_outputs, {t1}, __LINE__, __FILE__);
  }
}

TEST_F(NVFuserTest, FusionBroadcastConcretization1_CUDA) {
  Fusion fusion;
  FusionGuard fg(&fusion);

  auto tv0 = makeConcreteTensor({10, 1});
  fusion.addInput(tv0);
  auto tv1 = makeConcreteTensor({10, 20});
  fusion.addInput(tv1);
  auto tv2 = makeConcreteTensor({10, 10});
  fusion.addInput(tv2);

  // Not concretized
  auto tv3 = sum(tv2, {1});
  auto tv4 = broadcast(tv3, {false, true});
  auto tv5 = add(tv0, tv4);
  fusion.addOutput(tv5);

  // Concretized
  auto tv6 = sum(tv2, {1});
  auto tv7 = broadcast(tv6, {false, true});
  auto tv8 = add(tv1, tv7);
  fusion.addOutput(tv8);

  for (auto tv : {tv3, tv4, tv5, tv6, tv7, tv8}) {
    tv->axis(1)->parallelize(ParallelType::TIDx);
  }

  GpuLower gpulw(&fusion);
  gpulw.run();
  NVF_CHECK(!gpulw.concretizedBroadcastDomains()->isConcretized(
      loweredTv(tv4, gpulw)->axis(1)));
  NVF_CHECK(gpulw.concretizedBroadcastDomains()->isConcretized(
      loweredTv(tv7, gpulw)->axis(1)));

  auto options = at::TensorOptions().dtype(at::kFloat).device(at::kCUDA, 0);
  auto t0 = at::randn({10, 1}, options);
  auto t1 = at::randn({10, 20}, options);
  auto t2 = at::randn({10, 10}, options);
  std::vector<c10::IValue> aten_inputs = {t0, t1, t2};

  FusionExecutor fe;
  fe.compileFusion(&fusion, aten_inputs);
  auto outputs = fe.runFusion(aten_inputs);

  testValidate(&fusion, outputs, aten_inputs, __LINE__, __FILE__);
}

TEST_F(NVFuserTest, FusionBroadcastConcretization2_CUDA) {
  Fusion fusion;
  FusionGuard fg(&fusion);

  auto tv0 = makeSymbolicTensor(2);
  fusion.addInput(tv0);

  auto tv1 = sum(tv0, {0, 1});
  auto tv2 = broadcast(tv1, {true});
  auto tv3 = broadcast(tv2, {false, true});
  fusion.addOutput(tv3);

  // tv1 is thread-predicated with TIDx and TIDy
  tv1->axis(0)->parallelize(ParallelType::TIDx);
  tv1->axis(1)->parallelize(ParallelType::TIDy);
  // tv2 broadcasts along TIDx
  tv2->axis(0)->parallelize(ParallelType::TIDx);
  // tv3 broadcasts along TIDy
  tv3->axis(0)->parallelize(ParallelType::TIDx);
  tv3->axis(1)->parallelize(ParallelType::TIDy);

  // Both tv2 and tv3 broadcast along predicated TID dimensions, but
  // since the broadcast domains are not concretized, there should be
  // no actual parallel broadcast

  GpuLower gpulw(&fusion);
  gpulw.run();
  NVF_CHECK(
      !gpulw.kernel()->summary().has_block_broadcasts &&
          !gpulw.kernel()->summary().has_grid_broadcasts,
      "There must be no parallel broadcast in this fusion");

  auto options = at::TensorOptions().dtype(at::kFloat).device(at::kCUDA, 0);
  auto t0 = at::randn({10, 11}, options);
  std::vector<c10::IValue> aten_inputs = {t0};

  FusionExecutor fe;
  fe.compileFusion(&fusion, aten_inputs);
  auto outputs = fe.runFusion(aten_inputs);

  auto t3 = t0.sum().unsqueeze(-1).unsqueeze(-1);

  testValidate(&fusion, outputs, aten_inputs, {t3}, __LINE__, __FILE__);
}

TEST_F(NVFuserTest, FusionBroadcastConcretization3_CUDA) {
  Fusion fusion;
  FusionGuard fg(&fusion);

  std::vector<int64_t> input_shape({10, 4, 8});
  std::vector<int64_t> output_shape({8, 4, 1});

  auto tv0 = makeConcreteTensor(input_shape);
  fusion.addInput(tv0);

  auto tv2 = sum(tv0, {0});
  auto tv3 = set(tv2);
  auto tv4 =
      reshape(tv3, {input_shape.begin() + 1, input_shape.end()}, output_shape);
  auto tv5 = add(tv4, IrBuilder::create<Val>(1.0));
  fusion.addOutput(tv5);

  tv2->axis(0)->parallelize(ParallelType::TIDx);
  tv4->axis(-1)->parallelize(ParallelType::TIDx);
  tv5->axis(-1)->parallelize(ParallelType::TIDx);

  // The reshape op adds a broadcast domain in tv4, which is
  // parallelized. Howver, it is never materialized, so there should
  // be no parallel broadcast.

  GpuLower gpulw(&fusion);
  gpulw.run();
  NVF_CHECK(
      !gpulw.kernel()->summary().has_block_broadcasts &&
          !gpulw.kernel()->summary().has_grid_broadcasts,
      "There must be no parallel broadcast in this fusion");

  auto options = at::TensorOptions().dtype(at::kFloat).device(at::kCUDA, 0);
  auto t0 = at::randn(input_shape, options);
  std::vector<c10::IValue> aten_inputs = {t0};

  FusionExecutor fe;
  fe.compileFusion(&fusion, aten_inputs);
  auto outputs = fe.runFusion(aten_inputs);

  testValidate(&fusion, outputs, aten_inputs, __LINE__, __FILE__);
}

// Merging non-broadcast and broadcast domains
// TODO: Fix use case see issue https://github.com/csarofeen/pytorch/issues/1418
// validateParallelize does not pass. Even if it's skipped,
// generated code is invalid as blockBroadcast is not used.
#if 0
TEST_F(NVFuserTest, FusionBroadcastConcretization4_CUDA) {
  Fusion fusion;
  FusionGuard fg(&fusion);

  auto tv0 = makeSymbolicTensor(2);
  fusion.addInput(tv0);

  auto tv1 = sum(tv0, {1});
  auto tv2 = broadcast(tv1, {false, true});
  auto tv3 = add(tv2, tv0);
  fusion.addOutput(tv3);

  tv1->axis(1)->parallelize(ParallelType::TIDx);

  tv2->merge(0, 1);
  tv2->axis(0)->parallelize(ParallelType::TIDx);
  // TODO: When set to shared memory, this kernel should be correct, but fails
  // validation and when skipped produces incorrect code
  tv2->setMemoryType(MemoryType::Shared);

  tv3->merge(0, 1);
  tv3->axis(0)->parallelize(ParallelType::TIDx);

  fusion.printMath();
  fusion.printKernel();
}
#endif

TEST_F(NVFuserTest, FusionBroadcastConcretization5_CUDA) {
  Fusion fusion;
  FusionGuard fg(&fusion);

  auto tv0 = makeSymbolicTensor(1);
  fusion.addInput(tv0);
  auto tv1 = makeSymbolicTensor(1);
  fusion.addInput(tv1);
  auto tv2 = makeSymbolicTensor(1);
  fusion.addInput(tv2);
  auto tv3 = makeSymbolicTensor(1);
  fusion.addInput(tv3);

  // Assert tv2 and tv3 have the same shape
  auto tv4 = add(tv2, tv3);
  fusion.addOutput(tv4);

  // Concretize a broadcast domain to multiple non-concrete domains
  // through a multi-output expression. It should be considered to be
  // non-uniquely concretized.
  auto tv5 = broadcast(tv0, {false, true});
  // Reduce only the non-broadcast domain.
  auto tvs = Welford(tv5, {0});
  auto tv9 = add(tvs.avg, tv1);
  auto tv10 = add(tvs.var_sum, tv2);
  fusion.addOutput(tv9);
  fusion.addOutput(tv10);

  // Same pattern as the above, but concretize the broadcast domain
  // with tv2 and tv3, which have the exactly same shape, so the
  // broadcast should be considered uniquely concretized.
  auto tv11 = broadcast(tv0, {false, true});
  // Reduce only the non-broadcast domain.
  auto tvs2 = Welford(tv11, {0});
  auto tv15 = add(tvs2.avg, tv2);
  auto tv16 = add(tvs2.var_sum, tv3);
  fusion.addOutput(tv15);
  fusion.addOutput(tv16);

  // Reduce only the broadcast domain. Since it's reduced, it should
  // not be considered to be concretized.
  auto tv17 = broadcast(tv0, {false, true});
  auto tvs3 = Welford(tv17, {1});
  fusion.addOutput(tvs3.avg);

  ConcretizedBroadcastDomains bcast_concretization_info(&fusion);

  NVF_CHECK(
      bcast_concretization_info.maybeNonUniquelyConcretized(tv5->axis(1)),
      "Failed to detect non-unique concretization of ",
      tv5->toString());

  NVF_CHECK(
      bcast_concretization_info.isUniquelyConcretized(tv11->axis(1)),
      "Failed to detect unique concretization of ",
      tv11->toString());

  NVF_CHECK(
      !bcast_concretization_info.isConcretized(tv17->axis(1)),
      "Failed to detect non-concretization of ",
      tv17->toString());
}

TEST_F(NVFuserTest, FusionIssue1430_CUDA) {
  // Derived from an expression sorting issue when using loop map, now expr
  // sorting uses parallel map.
  std::unique_ptr<Fusion> fusion_ptr = std::make_unique<Fusion>();
  Fusion& fusion = *fusion_ptr.get();
  FusionGuard fg(&fusion);

  int V = 2, W = 3, X = 4, Y = 5, Z = 6;

  // setup fusion
  auto tv0 = TensorViewBuilder()
                 .ndims(5)
                 .dtype(DataType::Half)
                 .contiguity(true)
                 .shape({V, W, X, Y, Z})
                 .build();

  fusion.addInput(tv0);
  auto tv1 = set(tv0);
  auto tv2 = castOp(DataType::Float, tv1);

  auto tvs = Welford(tv2, {1, 2, 3, 4});
  auto tv3 = tvs.avg;
  auto tv4 = tvs.var_sum;

  // avg
  auto tv6 = broadcast(tvs.avg, {false, true, true, true, true});

  // var
  auto tv7 = mul(tv4, IrBuilder::create<Val>(1. / (W * X * Y * Z)));
  auto tv8 = add(tv7, IrBuilder::create<Val>(1.e-6));
  auto tv9 = broadcast(tv8, {false, true, true, true, true});
  auto tv10 = rsqrt(tv9);

  auto tv11 = castOp(DataType::Float, tv1);
  auto tv12 = sub(tv11, tv6);
  auto tv13 = mul(tv12, tv10);

  auto tv14 = set(tv13);
  fusion.addOutput(tv14);

  tv3->axis(0)->parallelize(ParallelType::BIDy);
  tv3->axis(2)->parallelize(ParallelType::BIDx);
  tv3->axis(3)->parallelize(ParallelType::TIDx);
  tv3->axis(4)->parallelize(ParallelType::Vectorize);

  // tv3->reorder({{1, -2}});

  auto rfactor = ir_utils::rFactorHelper(tv3, {1, 4});

  scheduler_utils::parallelizeAllLike(rfactor);

  for (auto tv : fusion.allTvs()) {
    if (tv != tv1 || tv != tv3) {
      for (auto i : c10::irange(tv->nDims())) {
        if (isParallelTypeVectorize(tv->axis(i)->getParallelType())) {
          tv->axis(i)->parallelize(ParallelType::Serial);
        }
      }
    }
  }

  tv0->computeAt(tv14, 1);
  tv13->computeAt(tv14, -2);
  tv2->computeAt(tv14, -1, ComputeAtMode::MostInlined);
  tv11->computeAt(tv14, -1, ComputeAtMode::MostInlined);

  auto options = at::TensorOptions().dtype(at::kHalf).device(at::kCUDA, 0);
  at::Tensor t0 = at::randn({V, W, X, Y, Z}, options);

  FusionExecutor fe;
  fe.compileFusion(&fusion);
  auto cg_outputs = fe.runFusion({t0}, LaunchParams(X, V, -1, Y, -1, -1));

  auto t0_double = t0.to(at::kDouble);

  auto at_mu = at::mean(t0_double, {1, 2, 3, 4})
                   .unsqueeze(-1)
                   .unsqueeze(-1)
                   .unsqueeze(-1)
                   .unsqueeze(-1);
  auto at_var = at::var(t0_double, {1, 2, 3, 4}, false)
                    .unsqueeze(-1)
                    .unsqueeze(-1)
                    .unsqueeze(-1)
                    .unsqueeze(-1);

  auto at_out = t0_double.sub(at_mu).div(at_var.add(1.e-6).sqrt());

  testValidate(
      &fusion,
      cg_outputs,
      {t0},
      {at_out},
      __LINE__,
      __FILE__,
      "",
      LaunchParams(X, V, -1, Y, -1, -1));
}

// Test code generation of allocated scalars
TEST_F(NVFuserTest, FusionCodegenAllocatedScalars_CUDA) {
  Fusion fusion;
  FusionGuard fg(&fusion);

  // Fusion is just a dummy container in this test, just used for
  // getting a Kernel container
  auto tv0 = makeSymbolicTensor(0);
  fusion.addInput(tv0);
  auto tv1 = set(tv0);
  fusion.addOutput(tv1);

  GpuLower gpulw(&fusion);
  auto kernel = gpulw.run();

  // Set the kernel as the current fusion
  FusionGuard kg(kernel);

  // Create alocated scalars
  auto ks0 = add(kernel->zeroVal(), kernel->oneVal());
  auto ks0_alloc = IrBuilder::create<kir::Allocate>(
      ks0, MemoryType::Local, kernel->oneVal());

  auto ks1 = add(ks0, kernel->oneVal());
  auto ks1_alloc = IrBuilder::create<kir::Allocate>(
      ks1, MemoryType::Local, kernel->oneVal());

  auto tk0 = kernel->inputs()[0]->as<TensorView>();
  auto tki0 = IrBuilder::create<kir::TensorIndex>(tk0, ks0);
  auto tki1 = IrBuilder::create<kir::TensorIndex>(tk0, ks1);
  auto tk0_expr =
      IrBuilder::create<LoadStoreOp>(LoadStoreOpType::Set, tki0, tki1);

  // Insert the scalar expression and the allocation of the
  // output directly to the kernel
  auto proxy = kir::KernelInternalProxy(kernel);

  const auto indent = "  ";
  const auto ks0_name = "i0";
  const auto ks1_name = "i1";
  const auto tk0_name = "T" + std::to_string(tk0->name());

  auto& exprs = proxy.topLevelExprs();
  exprs.push_back(tk0_expr);

  // Invalid code gen
  const auto no_alloc_code = codegen::generateCudaKernel(kernel);

  // Without alloc, Int vals are just inlined, resulting in:
  // t0[(0 + 1)] = t0[((0 + 1) + 1)]
  std::stringstream no_alloc_ref;
  no_alloc_ref << "\n"
               << indent << tk0_name << "[(0LL + 1LL)]\n"
               << indent << indent << " = " << tk0_name
               << "[((0LL + 1LL) + 1LL)];\n";

  NVF_CHECK(
      no_alloc_code.find(no_alloc_ref.str()) != std::string::npos,
      "Invalid code generation. Expected:",
      no_alloc_ref.str(),
      "Actual:\n",
      no_alloc_code);

  // Insert proper allocations and definitions
  exprs.insert(std::find(exprs.begin(), exprs.end(), tk0_expr), ks0_alloc);
  exprs.insert(
      std::find(exprs.begin(), exprs.end(), tk0_expr), ks0->definition());
  exprs.insert(std::find(exprs.begin(), exprs.end(), tk0_expr), ks1_alloc);
  exprs.insert(
      std::find(exprs.begin(), exprs.end(), tk0_expr), ks1->definition());

  const auto valid_code = codegen::generateCudaKernel(kernel);

  std::stringstream valid_ref;
  valid_ref << "\n"
            << indent << tk0_name << "[" << ks0_name << "]\n"
            << indent << indent << " = " << tk0_name << "[" << ks1_name
            << "];\n";

  NVF_CHECK(
      valid_code.find(valid_ref.str()) != std::string::npos,
      "Invalid code generation. Expected:",
      valid_ref.str(),
      "Actual:\n",
      valid_code);
}

TEST_F(NVFuserTest, FusionTestGridComm_CUDA) {
  Fusion fusion;
  FusionGuard fg(&fusion);
  int X = 3, Y = 4, Z = 2;
  auto tv0 = makeContigConcreteTensor({X, Y, Z});
  fusion.addInput(tv0);
  auto tv1 = makeContigConcreteTensor({X, Y, Z});
  fusion.addInput(tv1);

  auto tv2 = set(tv0);
  auto tv3 = add(tv2, tv1);
  auto tv4 = set(tv3);
  auto tv5 = set(tv4);
  fusion.addOutput(tv5);

  tv2->setMemoryType(MemoryType::Global);
  tv3->setMemoryType(MemoryType::Global);
  tv4->setMemoryType(MemoryType::Global);

  tv2->axis(0)->parallelize(ParallelType::BIDy);
  tv2->axis(1)->parallelize(ParallelType::BIDx);
  tv2->axis(2)->parallelize(ParallelType::Vectorize);

  tv3->axis(0)->parallelize(ParallelType::BIDx);
  tv3->axis(1)->parallelize(ParallelType::BIDy);

  tv4->axis(0)->parallelize(ParallelType::BIDy);
  tv4->axis(1)->parallelize(ParallelType::BIDx);

  tv5->axis(0)->parallelize(ParallelType::BIDy);
  tv5->axis(1)->parallelize(ParallelType::BIDx);
  tv5->axis(2)->parallelize(ParallelType::Vectorize);

  auto options = at::TensorOptions().dtype(at::kFloat).device(at::kCUDA, 0);
  auto t0 = at::randn({X, Y, Z}, options);
  auto t1 = at::randn({X, Y, Z}, options);

  FusionExecutor fe;
  fe.compileFusion(&fusion, {t0, t1});
  auto cg_outputs = fe.runFusion({t0, t1});

  testValidate(&fusion, cg_outputs, {t0, t1}, __LINE__, __FILE__);
}

// See issue https://github.com/csarofeen/pytorch/issues/1497
TEST_F(NVFuserTest, FusionTestGridComm2_CUDA) {
  Fusion fusion;
  FusionGuard fg(&fusion);

  int64_t W = 3, X = 4;

  auto tv0 = makeConcreteTensor({X});
  auto tv1 = makeConcreteTensor({W, X});
  fusion.addInput(tv0);
  fusion.addInput(tv1);

  auto tv2 = add(tv0, IrBuilder::create<Val>(1.0));
  auto tv3 = broadcast(tv2, {true, false});
  auto tv4 = add(tv3, tv1);
  fusion.addOutput(tv4);

  tv4->merge(0);
  tv4->split(0, 2);

  TransformPropagatorWithCheck propagator(tv4);
  MaxLogicalDomainInfoSpanningTree(tv4).traverse(&propagator);

  tv3->computeAt(tv4, 1);

  tv4->axis(0)->parallelize(ParallelType::BIDx);
  tv4->axis(-1)->parallelize(ParallelType::TIDx);
  tv2->axis(0)->parallelize(ParallelType::BIDx);
  tv2->axis(-1)->parallelize(ParallelType::TIDx);
  tv3->axis(-1)->parallelize(ParallelType::TIDx);

  tv2->setMemoryType(MemoryType::Global);

  auto options = at::TensorOptions().dtype(at::kFloat).device(at::kCUDA, 0);
  auto t0 = at::randn({X}, options);
  auto t1 = at::randn({W, X}, options);

  FusionExecutor fe;
  fe.compileFusion(&fusion, {t0, t1});
  auto cg_outputs = fe.runFusion({t0, t1});

  testValidate(&fusion, cg_outputs, {t0, t1}, __LINE__, __FILE__);
}

// Request 48KB of data in shared mem,
//  should be large enough not to fit in
//  static allocations, but small enough
//  to fit in supported devices (sm70+).
TEST_F(NVFuserTest, FusionLargeSmem_CUDA) {
  Fusion fusion;
  FusionGuard fg(&fusion);

  auto tv0 = makeContigTensor(1);
  fusion.addInput(tv0);
  auto tv1 = add(tv0, IrBuilder::create<Val>(1.0));
  auto tv2 = add(tv1, IrBuilder::create<Val>(2.0));
  fusion.addOutput(tv2);

  tv2->split(0, 12288);
  tv2->split(1, 128);
  tv1->computeAt(tv2, 1);
  tv1->split(1, 128);
  tv0->computeAt(tv1, -1);
  tv1->setMemoryType(MemoryType::Shared);
  tv1->axis(-1)->parallelize(ParallelType::TIDx);
  tv2->axis(-1)->parallelize(ParallelType::TIDx);

  auto options = at::TensorOptions().dtype(at::kFloat).device(at::kCUDA, 0);

  auto t0 = at::randn({(int)(12288 * 4)}, options);
  FusionExecutor fe;
  fe.compileFusion(&fusion, {t0});
  auto cg_outputs = fe.runFusion({t0});
  auto ref = t0 + 1 + 2;

  testValidate(&fusion, cg_outputs, {t0}, __LINE__, __FILE__);
}

// Request a smem allocation that is equal to the device limit
TEST_F(NVFuserTest, FusionTooLargeSmem_CUDA) {
  Fusion fusion;
  FusionGuard fg(&fusion);

  auto properties = at::cuda::getDeviceProperties(
      c10::Device(c10::DeviceType::CUDA, 0).index());
  int device_limit = (int)properties->sharedMemPerBlockOptin;

  auto tv0 = makeContigTensor(1);
  fusion.addInput(tv0);
  auto tv1 = add(tv0, IrBuilder::create<Val>(1.0));
  auto tv2 = add(tv1, IrBuilder::create<Val>(2.0));
  fusion.addOutput(tv2);

  // 4 byte per float
  tv2->split(0, device_limit / 4);
  tv2->split(1, 128);
  tv1->computeAt(tv2, 1);
  tv1->split(1, 128);
  tv0->computeAt(tv1, -1);
  tv1->setMemoryType(MemoryType::Shared);
  tv1->axis(-1)->parallelize(ParallelType::TIDx);
  tv2->axis(-1)->parallelize(ParallelType::TIDx);

  auto options = at::TensorOptions().dtype(at::kFloat).device(at::kCUDA, 0);

  auto t0 = at::randn({(int)(12288 * 4)}, options);
  FusionExecutor fe;

  //  NOLINTNEXTLINE(cppcoreguidelines-avoid-goto,hicpp-avoid-goto)
  ASSERT_ANY_THROW(fe.compileFusion(&fusion, {t0}));
}

// Try to test alignment when multiple tensors are
//  in shared mem.
TEST_F(NVFuserTest, FusionSmemAlignment_CUDA) {
  Fusion fusion;
  FusionGuard fg(&fusion);

  auto tv0 = makeConcreteTensor({3, 4, 7, 2, 5});
  fusion.addInput(tv0);
  auto tv1 = sum(tv0, {4});
  auto tv2 = sum(tv1, {3});
  auto tv3 = sum(tv2, {2});
  auto tv4 = sum(tv3, {1});
  fusion.addOutput(tv4);

  auto tv0c = tv0->cacheAfter();
  auto tv1bc = tv1->cacheBefore();
  auto tv2bc = tv2->cacheBefore();
  auto tv3bc = tv3->cacheBefore();
  auto tv4bc = tv4->cacheBefore();

  tv0c->setMemoryType(MemoryType::Shared);
  tv1bc->setMemoryType(MemoryType::Shared);
  tv2bc->setMemoryType(MemoryType::Shared);
  tv3bc->setMemoryType(MemoryType::Shared);
  tv4bc->setMemoryType(MemoryType::Shared);

  tv1->axis(-1)->parallelize(ParallelType::Vectorize);
  tv3->axis(-1)->parallelize(ParallelType::Vectorize);
  tv0->computeAt(tv4, 0);
  tv0->computeAt(tv2, 2);

  auto options = at::TensorOptions().dtype(at::kFloat).device(at::kCUDA, 0);

  auto t0 = at::randn({3, 4, 7, 2, 5}, options);
  FusionExecutor fe;

  fe.compileFusion(&fusion, {t0});
  auto cg_outputs = fe.runFusion({t0});

  testValidate(&fusion, cg_outputs, {t0}, __LINE__, __FILE__);
}

// Repro of #1521
TEST_F(NVFuserTest, FusionImmediateValueAsInput_CUDA) {
  Fusion fusion;
  FusionGuard fg(&fusion);

  auto tv0 = makeSymbolicTensor(1);
  fusion.addInput(tv0);

  auto immediate_scalr = IrBuilder::create<Val>(0.1);
  // Adding an immediate scalar value as an input is not allowed
  // NOLINTNEXTLINE(cppcoreguidelines-avoid-goto,hicpp-avoid-goto)
  ASSERT_ANY_THROW(fusion.addInput(immediate_scalr));

  // Instead, use a symbolic value
  auto symbolic_scalar = IrBuilder::create<Val>(DataType::Double);
  fusion.addInput(symbolic_scalar);

  auto tv1 = add(tv0, symbolic_scalar);
  fusion.addOutput(tv1);

  // Make sure the kernel is compiled.
  FusionExecutor fe;
  fe.compileFusion(&fusion);
}

// Repro of #1506
TEST_F(NVFuserTest, FusionVectorizeContigIndex_CUDA) {
  std::vector<int64_t> shape{14, 14};

  Fusion fusion;
  FusionGuard fg(&fusion);

  auto tv0 = makeContigTensor(2);
  fusion.addInput(tv0);
  auto tv1 = set(tv0);
  auto tv2 = set(tv1);
  fusion.addOutput(tv2);

  tv2->merge(0);

  // Vectorize by 4 should be allowed
  tv2->split(0, 4);

  tv2->axis(0)->parallelize(ParallelType::TIDx);
  tv0->computeAt(tv2, 1);

  tv1->axis(1)->parallelize(ParallelType::Vectorize);
  tv2->axis(1)->parallelize(ParallelType::Vectorize);

  auto options = at::TensorOptions().dtype(at::kFloat).device(at::kCUDA, 0);
  auto t0 = at::randn(shape, options);

  FusionExecutor fe;
  fe.compileFusion(&fusion, {t0});
  auto cg_outputs = fe.runFusion({t0});

  NVF_CHECK(t0.equal(cg_outputs[0]));
}

// Make sure the same fusion as FusionVectorizeContigIndex fails if
// not contig.
TEST_F(NVFuserTest, FusionVectorizeContigIndexFail_CUDA) {
  GTEST_SKIP();
  std::vector<int64_t> shape{14, 14};

  Fusion fusion;
  FusionGuard fg(&fusion);

  auto tv0 = TensorViewBuilder().contiguity({false, true}).ndims(2).build();
  fusion.addInput(tv0);
  auto tv1 = set(tv0);
  auto tv2 = set(tv1);
  fusion.addOutput(tv2);

  tv2->merge(0);

  tv2->split(0, 4);

  tv2->axis(0)->parallelize(ParallelType::TIDx);
  tv0->computeAt(tv2, 1);

  tv1->axis(1)->parallelize(ParallelType::Vectorize);
  tv2->axis(1)->parallelize(ParallelType::Vectorize);

  auto options = at::TensorOptions().dtype(at::kFloat).device(at::kCUDA, 0);
  auto t0 = at::randn(shape, options);

  FusionExecutor fe;
  // This should fail at compile time as we're trying to merge in a
  // non-contiguous dimension, then split and vectorize it.
  ASSERT_ANY_THROW(fe.compileFusion(&fusion, {t0}));
}

// Make sure the same fusion as FusionVectorizeContigIndex fails if
// not a correct multiple
TEST_F(NVFuserTest, FusionVectorizeContigIndexFail2_CUDA) {
  GTEST_SKIP();
  std::vector<int64_t> shape{15, 14};

  Fusion fusion;
  FusionGuard fg(&fusion);

  auto tv0 = makeContigTensor(2);

  fusion.addInput(tv0);
  auto tv1 = set(tv0);
  auto tv2 = set(tv1);
  fusion.addOutput(tv2);

  tv2->merge(0);

  tv2->split(0, 4);

  tv2->axis(0)->parallelize(ParallelType::TIDx);
  tv0->computeAt(tv2, 1);

  tv1->axis(1)->parallelize(ParallelType::Vectorize);
  tv2->axis(1)->parallelize(ParallelType::Vectorize);

  auto options = at::TensorOptions().dtype(at::kFloat).device(at::kCUDA, 0);
  auto t0 = at::randn(shape, options);

  FusionExecutor fe;
  fe.compileFusion(&fusion, {t0});

  // This should fail at the launch time as 14 is not divisible by the
  // vector word size. The two domains are merged, but they are not
  // contiguous, so contig indexing is not involved in this case.
  // NOLINTNEXTLINE(cppcoreguidelines-avoid-goto,hicpp-avoid-goto)
  ASSERT_ANY_THROW(fe.runFusion({t0}));
}

TEST_F(NVFuserTest, FusionVectorizeInputToOutput_CUDA) {
  Fusion fusion;
  FusionGuard fg(&fusion);

  auto tv0 = makeContigTensor(1);
  fusion.addInput(tv0);
  auto tv1 = set(tv0);
  fusion.addOutput(tv1);

  tv1->split(0, 4);

  tv1->axis(-1)->parallelize(ParallelType::Vectorize);

  auto options = at::TensorOptions().dtype(at::kFloat).device(at::kCUDA, 0);

  const int n = 12;
  auto t0 = at::randn({n}, options);
  // Shift by one to make it non-aligned
  auto t0_misaligned =
      at::randn({n + 1}, options).index({at::indexing::Slice(1)});
  auto t1_misaligned =
      at::empty({n + 1}, options).index({at::indexing::Slice(1)});

  FusionExecutor fe;
  fe.compileFusion(&fusion, {t0});
  auto cg_outputs = fe.runFusion({t0});
  NVF_CHECK(t0.equal(cg_outputs[0]));

  // Pass misaligned input. This must fail.
  // NOLINTNEXTLINE(cppcoreguidelines-avoid-goto,hicpp-avoid-goto)
  ASSERT_ANY_THROW(fe.runFusion({t0_misaligned}));

  // Pass misaligned output. This must fail too.
  // NOLINTNEXTLINE(cppcoreguidelines-avoid-goto,hicpp-avoid-goto)
  ASSERT_ANY_THROW(fe.runFusion({t0}, {t1_misaligned}));
}

// Repro of issue #1530
TEST_F(NVFuserTest, FusionVectorizeContigIndexValidationFail_CUDA) {
  GTEST_SKIP();
  std::vector<int64_t> shape{1, 2, 1};

  Fusion fusion;
  FusionGuard fg(&fusion);

  auto tv0 = makeContigTensor(shape.size());
  fusion.addInput(tv0);
  auto tv1 = set(tv0);
  fusion.addOutput(tv1);

  tv1->merge(1);
  tv1->merge(0);

  auto invalid_vec_size = shape[0] * shape[1] * shape[2];
  invalid_vec_size *= invalid_vec_size;

  tv1->split(0, invalid_vec_size);

  tv1->axis(1)->parallelize(ParallelType::Vectorize);

  auto options = at::TensorOptions().dtype(at::kFloat).device(at::kCUDA, 0);
  auto t0 = at::randn(shape, options);

  FusionExecutor fe;
  fe.compileFusion(&fusion, {t0});

  // NOLINTNEXTLINE(cppcoreguidelines-avoid-goto,hicpp-avoid-goto)
  ASSERT_ANY_THROW(fe.runFusion({t0}));
}

TEST_F(NVFuserTest, FusionContigIndexingWithBroadcast_CUDA) {
  Fusion fusion;
  FusionGuard fg(&fusion);

  auto tv0 = makeConcreteTensor({4});
  fusion.addInput(tv0);
  auto tv1 = makeConcreteTensor({3, 4});
  fusion.addInput(tv1);

  auto tv2 = broadcast(tv0, {true, false});
  auto tv3 = add(tv2, tv1);
  fusion.addOutput(tv3);

  tv3->merge(0);
  TransformPropagatorWithCheck propagator(tv3);
  MaxLogicalDomainInfoSpanningTree(tv3).traverse(&propagator);

  tv2->setMemoryType(MemoryType::Local);

  auto options = at::TensorOptions().dtype(at::kFloat).device(at::kCUDA, 0);
  auto t0 = at::randn({4}, options);
  auto t1 = at::randn({3, 4}, options);

  {
    FusionExecutor fe;
    fe.compileFusion(&fusion, {t0, t1});
    auto cg_outputs = fe.runFusion({t0, t1});

    testValidate(&fusion, cg_outputs, {t0, t1}, __LINE__, __FILE__);
  }

  // Make sure tv2 indexing also works when it's stored in global memory
  tv2->setMemoryType(MemoryType::Global);
  {
    FusionExecutor fe;
    fe.compileFusion(&fusion, {t0, t1});
    auto cg_outputs = fe.runFusion({t0, t1});

    testValidate(&fusion, cg_outputs, {t0, t1}, __LINE__, __FILE__);
  }
}

// TODO: Fix validation
// Repro of #1534. Validation should detect invalid vectorization.
TEST_F(NVFuserTest, FusionVectorizeContigIndexValidationFail2_CUDA) {
  GTEST_SKIP();
  std::vector<int64_t> shape1{2, 3, 2};
  std::vector<int64_t> shape2{2, 2};

  Fusion fusion;
  FusionGuard fg(&fusion);

  auto tv0 = makeContigConcreteTensor(shape1);
  fusion.addInput(tv0);
  auto tv1 = makeContigConcreteTensor(shape2);
  fusion.addInput(tv1);

  auto tv2 = set(tv1);
  auto tv3 = broadcast(tv2, {false, true, false});
  auto tv4 = add(tv0, tv3);
  fusion.addOutput(tv4);

  tv4->merge(1, 2);
  tv4->merge(0, 1);
  tv4->split(0, 4);
  TransformPropagatorWithCheck propagator(tv4);
  MaxLogicalDomainInfoSpanningTree(tv4).traverse(&propagator);

  tv0->computeAt(tv4, -2);
  tv1->computeAt(tv4, -2);

  tv2->axis(-1)->parallelize(ParallelType::Vectorize);

  auto options = at::TensorOptions().dtype(at::kFloat).device(at::kCUDA, 0);
  auto t0 = at::randn(shape1, options);
  auto t1 = at::randn(shape2, options);

  FusionExecutor fe;
  fe.compileFusion(&fusion, {t0, t1});

  // Vectorization of tv2 should be detected as invalid.
  // NOLINTNEXTLINE(cppcoreguidelines-avoid-goto,hicpp-avoid-goto)
  ASSERT_ANY_THROW(fe.runFusion({t0, t1}));
}

TEST_F(NVFuserTest, FusionVectorizeContigIndexWithBroadcast_CUDA) {
  std::vector<int64_t> shape1{2, 2, 2};
  std::vector<int64_t> shape2{1, 2, 2};

  Fusion fusion;
  FusionGuard fg(&fusion);

  // [I0, I1, I2]
  auto tv0 = makeContigTensor(shape1.size());
  fusion.addInput(tv0);

  // [B3, I1, I2]
  auto tv1 = makeContigConcreteTensor(shape2);
  fusion.addInput(tv1);

  auto tv2 = set(tv1);
  auto tv3 = add(tv0, tv2);
  fusion.addOutput(tv3);

  tv3->merge(1, 2);
  tv3->merge(0, 1);
  tv3->split(0, 4);

  // Don't modify tv1 so that it's replayed as tv2 with actual
  // transformations. It would create temporary IterDomains, and the
  // validation should still be able to detect vectorization by 4 is valid.
  // TransformPropagatorWithCheck propagator(tv3);
  // MaxLogicalDomainInfoSpanningTree(tv3).traverse(&propagator);

  tv2->merge(1, 2);
  tv2->merge(0, 1);
  tv2->split(0, 4);

  tv2->computeAt(tv3, -2);

  tv2->axis(-1)->parallelize(ParallelType::Vectorize);

  auto options = at::TensorOptions().dtype(at::kFloat).device(at::kCUDA, 0);
  auto t0 = at::randn(shape1, options);
  auto t1 = at::randn(shape2, options);

  FusionExecutor fe;
  fe.compileFusion(&fusion, {t0, t1});
  auto cg_outputs = fe.runFusion({t0, t1});

  testValidate(&fusion, cg_outputs, {t0, t1}, __LINE__, __FILE__);
}

TEST_F(NVFuserTest, FusionVectorizeContigIndexPointwiseSchedule_CUDA) {
  std::vector<int64_t> shape0{100, 14, 2, 14};
  std::vector<int64_t> shape1{100, 2, 14};

  Fusion fusion;
  FusionGuard fg(&fusion);

  auto tv0 = makeContigTensor(shape0.size());
  fusion.addInput(tv0);
  auto tv1 = makeContigTensor(shape1.size());
  fusion.addInput(tv1);

  auto tv2 = broadcast(tv1, {false, true, false, false});
  auto tv3 = add(tv0, tv2);
  fusion.addOutput(tv3);

  auto options = at::TensorOptions().dtype(at::kFloat).device(at::kCUDA, 0);
  auto t0 = at::randn(shape0, options);
  auto t1 = at::randn(shape1, options);

  auto lparams = schedulePointwise(&fusion, {t0, t1});

  GpuLower gpulw(&fusion);
  auto kernel = gpulw.run();

  // The innermost two dimensions are merged and contiguous, so
  // vectorization can be done against 2*14=28 rather than 14, so
  // vector word size should be 4. Broadcasting of tv1 should not
  // matter.
  for (const auto& vec_info : kernel->summary().vectorized_set_info) {
    NVF_CHECK(
        vec_info.word_size == 4,
        "Invalid vector word size: ",
        vec_info.word_size);
  }

  FusionExecutor fe;
  fe.compileFusion(&fusion, {t0, t1}, lparams);
  auto cg_outputs = fe.runFusion({t0, t1});

  testValidate(&fusion, cg_outputs, {t0, t1}, __LINE__, __FILE__);
}

TEST_F(NVFuserTest, FusionTrivialReductionForwarding4_CUDA) {
  Fusion fusion;
  FusionGuard fg(&fusion);

  auto tv0 = makeSymbolicTensor(1);
  fusion.addInput(tv0);

  auto tv1 = makeSymbolicTensor(2);
  fusion.addInput(tv1);

  auto tv2 = broadcast(tv0, {true, false});
  auto tv3 = add(tv1, tv2);
  fusion.addOutput(tv3);

  // tv4 has a trivial reduction axis
  auto tv4 = sum(tv2, {0});
  auto tv5 = add(tv4, IrBuilder::create<Val>(1.0));
  fusion.addOutput(tv5);

  tv3->merge(0, 1);
  tv3->split(0, 32);

  // This causes the trivial reduction of tv4 to be merged with
  // another axis of tv4, and then forward computeAt is done from tv4
  // to tv5. The split of the merged id of tv4 should be done on tv5
  // by forwarding the merge of the trivial reduction.
  tv0->computeAt(tv3, -1);

  tv3->axis(0)->parallelize(ParallelType::BIDx);
  tv3->axis(1)->parallelize(ParallelType::TIDx);

  auto options = at::TensorOptions().dtype(at::kFloat).device(at::kCUDA, 0);
  auto t0 = at::randn({111}, options);
  auto t1 = at::randn({123, 111}, options);

  FusionExecutor fe;
  fe.compileFusion(&fusion, {t0, t1});
  auto cg_outputs = fe.runFusion({t0, t1});

  auto t2 = t0.unsqueeze(0);
  auto t3 = t1 + t2;
  auto t5 = sum(t2, {0}) + 1;

  testValidate(&fusion, cg_outputs, {t0, t1}, {t3, t5}, __LINE__, __FILE__);
}

// See issue #1598
TEST_F(NVFuserTest, FusionRAWSyncInsertionPlace1_CUDA) {
  Fusion fusion;
  FusionGuard fg(&fusion);

  auto tv0 = makeSymbolicTensor(2);
  auto tv1 = makeSymbolicTensor(2);
  fusion.addInput(tv0);
  fusion.addInput(tv1);

  auto tv2 = set(tv0);
  auto tv3 = set(tv1);
  auto tv4 = add(tv2, tv3);
  fusion.addOutput(tv4);

  // Place tv2 on shared memory
  tv2->split(0, 2);
  tv2->split(-1, 4);
  tv2->setMemoryType(MemoryType::Shared);
  tv2->axis(-2)->parallelize(ParallelType::TIDy);
  tv2->axis(-1)->parallelize(ParallelType::TIDx);

  tv3->split(0, 2);
  tv3->split(-1, 4);
  // swap tidx and tidy
  tv3->axis(-2)->parallelize(ParallelType::TIDx);
  tv3->axis(-1)->parallelize(ParallelType::TIDy);

  tv4->split(0, 2);
  tv4->split(-1, 4);
  tv4->axis(-2)->parallelize(ParallelType::TIDx);
  tv4->axis(-1)->parallelize(ParallelType::TIDy);

  tv0->computeAt(tv4, 1);
  tv3->computeAt(tv4, -1);

  auto options = at::TensorOptions().dtype(at::kFloat).device(at::kCUDA, 0);
  auto t0 = at::randn({10, 64}, options);
  auto t1 = at::randn({10, 64}, options);

  FusionExecutor fe;
  fe.compileFusion(&fusion, {t0, t1});
  auto cg_outputs = fe.runFusion({t0, t1});

  testValidate(&fusion, cg_outputs, {t0, t1}, __LINE__, __FILE__);
}

// See issue #1598
TEST_F(NVFuserTest, FusionRAWSyncInsertionPlace2_CUDA) {
  Fusion fusion;
  FusionGuard fg(&fusion);

  auto tv0 = makeSymbolicTensor(2);
  auto tv1 = makeSymbolicTensor(2);
  fusion.addInput(tv0);
  fusion.addInput(tv1);

  auto tv2 = set(tv0);
  auto tv3 = set(tv1);
  auto tv4 = add(tv2, tv3);
  fusion.addOutput(tv4);

  tv2->split(0, 2);
  tv2->split(-1, 4);
  tv2->setMemoryType(MemoryType::Shared);

  tv2->axis(-2)->parallelize(ParallelType::TIDy);
  tv2->axis(-1)->parallelize(ParallelType::TIDx);

  tv4->split(0, 2);
  tv4->split(-1, 4);
  // Also do unroll for tv3 and tv4
  tv4->split(-2, 8, false);
  tv4->axis(-3)->parallelize(ParallelType::Unroll);
  // swap tidx and tidy
  tv4->axis(-2)->parallelize(ParallelType::TIDx);
  tv4->axis(-1)->parallelize(ParallelType::TIDy);

  tv0->computeAt(tv4, 1);
  tv3->computeAt(tv4, -1);

  auto options = at::TensorOptions().dtype(at::kFloat).device(at::kCUDA, 0);
  auto t0 = at::randn({10, 64}, options);
  auto t1 = at::randn({10, 64}, options);

  FusionExecutor fe;
  fe.compileFusion(&fusion, {t0, t1});
  auto cg_outputs = fe.runFusion({t0, t1});

  testValidate(&fusion, cg_outputs, {t0, t1}, __LINE__, __FILE__);
}

// See issue #1599
TEST_F(NVFuserTest, FusionRAWSyncInsertionPlace3_CUDA) {
  Fusion fusion;
  FusionGuard fg(&fusion);

  auto tv0 = makeSymbolicTensor(2);
  auto tv1 = makeSymbolicTensor(2);
  fusion.addInput(tv0);
  fusion.addInput(tv1);

  auto tv2 = set(tv0);
  auto tv3 = set(tv1);
  auto tv4 = add(tv2, tv3);
  fusion.addOutput(tv4);

  // Use unroll where a RAW-sync tensor is stored

  tv4->split(0, 2);
  tv4->split(0, 3);
  tv4->split(-1, 4);
  tv4->axis(1)->parallelize(ParallelType::Unroll);
  tv4->axis(-2)->parallelize(ParallelType::TIDx);
  tv4->axis(-1)->parallelize(ParallelType::TIDy);

  tv0->computeAt(tv4, 3);
  tv3->computeAt(tv4, -1);

  tv2->split(-1, 4);
  tv2->axis(-2)->parallelize(ParallelType::TIDy);
  tv2->axis(-1)->parallelize(ParallelType::TIDx);
  tv2->setMemoryType(MemoryType::Shared);

  auto options = at::TensorOptions().dtype(at::kFloat).device(at::kCUDA, 0);
  auto t0 = at::randn({50, 64}, options);
  auto t1 = at::randn({50, 64}, options);

  FusionExecutor fe;
  fe.compileFusion(&fusion, {t0, t1});
  auto cg_outputs = fe.runFusion({t0, t1});

  testValidate(&fusion, cg_outputs, {t0, t1}, __LINE__, __FILE__);
}

// See #1618
TEST_F(NVFuserTest, FusionRAWSyncInsertionPlace4_CUDA) {
  Fusion fusion;
  FusionGuard fg(&fusion);

  auto tv0 = makeConcreteTensor({16, 128});
  auto tv1 = makeConcreteTensor({16, 128});
  fusion.addInput(tv0);
  fusion.addInput(tv1);

  auto tv2 = set(tv0);
  auto tv3 = set(tv1);
  auto tv4 = set(tv2);
  auto tv5 = set(tv3);
  auto tv6 = add(tv4, tv5);
  fusion.addOutput(tv6);

  tv2->setMemoryType(MemoryType::Shared);
  tv3->setMemoryType(MemoryType::Shared);

  tv2->computeAt(tv6, 0);
  tv3->computeAt(tv6, 1);
  tv4->computeAt(tv6, 1);
  tv5->computeAt(tv6, -1);
  tv2->split(1, 64);
  tv3->split(1, 64);
  tv2->axis(-1)->parallelize(ParallelType::TIDx);
  tv3->axis(-1)->parallelize(ParallelType::TIDx);
  tv6->axis(-1)->parallelize(ParallelType::TIDx);

  // Check the block sync is inserted at the correct location.
  //  There is exactly one block sync needed in this test case
  //    and the sync needs to be after the 2 expressions
  //    that modify shared memory.
  class SyncInsertionPointChecker : public kir::IrVisitor {
   public:
    using kir::IrVisitor::handle;

   private:
    void handle(LoadStoreOp* uop) final {
      // Record number of load-store ops that modifies shared memory.
      if (uop->out()->isA<kir::TensorIndex>() &&
          uop->out()->as<kir::TensorIndex>()->view()->getMemoryType() ==
              MemoryType::Shared &&
          // Filter out initialization expressions
          uop->in()->isA<kir::TensorIndex>()) {
        number_of_writes_++;
      }
    }
    void handle(kir::BlockSync* bsync) final {
      // Make sure both shared memory modifying expressions
      //  have been observed at the sync insertion point.
      NVF_ERROR(
          number_of_writes_ == 2,
          "FusionRAWSyncInsertionPlace4 test fail:",
          "only 1 sync after the 2 shared mem writes is needed in this test,"
          "either a redundant sync has been inserted or the block sync is not inserted at the right place");
    }

   private:
    int number_of_writes_ = 0;
  } sync_insertion_checker;
  GpuLower gpulw(&fusion);
  sync_insertion_checker.handle(gpulw.run()->topLevelExprs());
}

// Test serial write and parallel read of shared mem: mapped case
TEST_F(NVFuserTest, FusionSerialSmemWriteParallelRead1_CUDA) {
  Fusion fusion;
  FusionGuard fg(&fusion);

  TensorView* tv0 = makeConcreteTensor({128, 6});
  TensorView* tv1 = makeConcreteTensor({128, 6});
  TensorView* tv2 = makeConcreteTensor({128, 6});
  fusion.addInput(tv0);
  fusion.addInput(tv1);
  fusion.addInput(tv2);

  TensorView* tv3 = add(tv0, tv1);
  TensorView* tv4 = add(tv3, tv2);

  fusion.addOutput(tv4);

  //  Use shared memory
  tv3->setMemoryType(MemoryType::Shared);

  // Parallelize t4, in this case dim 0 on tv3 will
  //  not be parallelized but dim0 of t4 will be.
  // We will need to make sure a sync is inserted
  //  even if these dimensions are mapped.
  tv4->axis(0)->parallelize(ParallelType::TIDx);

  auto options = at::TensorOptions().dtype(at::kFloat).device(at::kCUDA, 0);

  at::Tensor t0 = at::randn({128, 6}, options);
  at::Tensor t1 = at::randn({128, 6}, options);
  at::Tensor t2 = at::randn({128, 6}, options);

  FusionExecutor fe;
  fe.compileFusion(&fusion, {t0, t1, t2});
  auto cg_outputs = fe.runFusion({t0, t1, t2});

  testValidate(&fusion, cg_outputs, {t0, t1, t2}, __LINE__, __FILE__);
}

// Test serial write and parallel read of shared mem: un-mapped case
TEST_F(NVFuserTest, FusionSerialSmemWriteParallelRead2_CUDA) {
  Fusion fusion;
  FusionGuard fg(&fusion);

  TensorView* tv0 = makeConcreteTensor({128, 6});
  TensorView* tv1 = makeConcreteTensor({128, 6});
  TensorView* tv2 = makeConcreteTensor({128, 6});
  fusion.addInput(tv0);
  fusion.addInput(tv1);
  fusion.addInput(tv2);

  TensorView* tv3 = add(tv0, tv1);
  TensorView* tv4 = add(tv3, tv2);

  fusion.addOutput(tv4);

  //  Use shared memory
  tv3->setMemoryType(MemoryType::Shared);

  // Split and parallelize t4,
  //  the parallelized dimension in t4 will not
  // map across to the shared mem tensor, t3. So
  // there will need to be a sync before use of t3.
  tv4->split(0, 2);
  tv4->axis(0)->parallelize(ParallelType::TIDx);

  auto options = at::TensorOptions().dtype(at::kFloat).device(at::kCUDA, 0);

  at::Tensor t0 = at::randn({128, 6}, options);
  at::Tensor t1 = at::randn({128, 6}, options);
  at::Tensor t2 = at::randn({128, 6}, options);

  FusionExecutor fe;
  fe.compileFusion(&fusion, {t0, t1, t2});
  auto cg_outputs = fe.runFusion({t0, t1, t2});

  testValidate(&fusion, cg_outputs, {t0, t1, t2}, __LINE__, __FILE__);
}

// Simple test of async copy primitive
TEST_F(NVFuserTest, FusionSimpleCpAsync_CUDA) {
  Fusion fusion;
  FusionGuard fg(&fusion);

  int m = 33, n = 31;

  TensorView* tv0 = makeConcreteTensor({m, n});
  TensorView* tv1 = makeConcreteTensor({m, n});

  fusion.addInput(tv0);
  fusion.addInput(tv1);

  TensorView* tv2 = add(tv0, tv1);

  fusion.addOutput(tv2);

  auto tv0_shared = tv0->cacheAfter(LoadStoreOpType::CpAsync);
  tv0_shared->setMemoryType(MemoryType::Shared);

  tv0->computeAt(tv2, 1);
  tv0_shared->axis(1)->parallelize(ParallelType::TIDx);
  tv2->axis(1)->parallelize(ParallelType::TIDx);

  auto options = at::TensorOptions().dtype(at::kFloat).device(at::kCUDA, 0);
  at::Tensor t0 = at::randn({m, n}, options);
  at::Tensor t1 = at::randn({m, n}, options);

  FusionExecutor fe;

  // requires ampere+ GPU
  if (!deviceMajorMinorCheck(8)) {
    ASSERT_THAT(
        [&]() { fe.compileFusion(&fusion, {t0, t1}); },
        testing::ThrowsMessage<nvfuser::nvfError>(testing::HasSubstr(
            "Reason: LoadStoreOpType::CpAsync requires Ampere")));
    GTEST_SKIP() << "skipping tests on pre-AMPERE GPUs";
  } else {
    fe.compileFusion(&fusion, {t0, t1});
  }
  fe.compileFusion(&fusion, {t0, t1});
  auto cg_outputs = fe.runFusion({t0, t1});

  testValidate(&fusion, cg_outputs, {t0, t1}, __LINE__, __FILE__);
}

// Test predicate inversion for cp.async
TEST_F(NVFuserTest, FusionCpAsyncPredicate_CUDA) {
  // requires ampere+ GPU

  Fusion fusion;
  FusionGuard fg(&fusion);

  // Using vectorization so need to keep n multiple of 4.
  int m = 33, n = 48;

  TensorView* tv0 = makeContigConcreteTensor({m, n});

  fusion.addInput(tv0);
  auto tv1 = sum(tv0, {1});
  fusion.addOutput(tv1);

  auto tv0_shared = tv0->cacheAfter(LoadStoreOpType::CpAsync);
  tv0_shared->cacheAfter();
  tv0_shared->setMemoryType(MemoryType::Shared);
  tv0->computeAt(tv1, 1);

  tv0_shared->split(-1, 32);
  tv0_shared->split(-1, 4);
  tv0_shared->axis(-1)->parallelize(ParallelType::Vectorize);

  auto options = at::TensorOptions().dtype(at::kFloat).device(at::kCUDA, 0);
  at::Tensor t0 = at::randn({m, n}, options);

  FusionExecutor fe;
  if (!deviceMajorMinorCheck(8)) {
    ASSERT_THAT(
        [&]() { fe.compileFusion(&fusion, {t0}); },
        testing::ThrowsMessage<nvfuser::nvfError>(testing::HasSubstr(
            "Reason: LoadStoreOpType::CpAsync requires Ampere")));
    GTEST_SKIP() << "skipping tests on pre-AMPERE GPUs";
  } else {
    fe.compileFusion(&fusion, {t0});
  }

  fe.compileFusion(&fusion, {t0});
  auto cg_outputs = fe.runFusion({t0});

  auto ref = t0.sum({1});

  testValidate(&fusion, cg_outputs, {t0}, {ref}, __LINE__, __FILE__);
}

// Test predicate removal on reg-to-reg expressions
TEST_F(NVFuserTest, FusionPredRemovalCheck_CUDA) {
  Fusion fusion;
  FusionGuard fg(&fusion);

  TensorView* tv0 = makeContigTensor(2);
  fusion.addInput(tv0);

  TensorView* tv1 = set(tv0);
  TensorView* tv2 = set(tv1);
  TensorView* tv3 = set(tv2);
  TensorView* tv4 = set(tv3);

  fusion.addOutput(tv4);
  tv4->split(1, 4);
  tv0->computeAt(tv4, -2);
  tv3->axis(-1)->parallelize(ParallelType::Vectorize);

  class PredicateRemovalChecker : public kir::IrVisitor {
   public:
    using kir::IrVisitor::handle;

   private:
    void handle(UnaryOp* uop) final {
      assertOnLocalToLocal(uop);
    }

    // Utility to assert any local-to-local expr is only trivially predicated.
    void assertOnLocalToLocal(Expr* expr) {
      bool is_local = true;
      for (auto in : ir_utils::filterByType<kir::TensorIndex>(expr->inputs())) {
        if (in->view()->getMemoryType() != MemoryType::Local) {
          is_local = false;
        }
      }
      for (auto in :
           ir_utils::filterByType<kir::TensorIndex>(expr->outputs())) {
        if (in->view()->getMemoryType() != MemoryType::Local) {
          is_local = false;
        }
      }

      if (is_local) {
        if (scope_exprs_.empty()) {
          return;
        }
        if (auto ite = dynamic_cast<kir::IfThenElse*>(scope_exprs_.back())) {
          NVF_ERROR(
              ite->predicate()->value()->isConst(),
              "redundant predicate on: ",
              expr);
        }
      }
    }

  } pred_checker;

  GpuLower gpulw(&fusion);
  pred_checker.handle(gpulw.run()->topLevelExprs());
}

TEST_F(NVFuserTest, FusionPropagateParallelTypesToSiblings_CUDA) {
  Fusion fusion;
  FusionGuard fg(&fusion);

  auto tv0 = makeSymbolicTensor(1);
  fusion.addInput(tv0);
  auto tvs = Welford(tv0, {0});
  auto tv_avg = tvs.avg;
  fusion.addOutput(tv_avg);

  tv_avg->split(0, 128);
  TransformPropagatorWithCheck propagator(tv_avg);
  MaxLogicalDomainInfoSpanningTree(tv_avg).traverse(&propagator);

  tv_avg->axis(0)->parallelize(ParallelType::BIDx);
  tv_avg->axis(1)->parallelize(ParallelType::TIDx);

  // Make sure the parallelization of tv_avg is propagated to the var
  // and count tensors.
  GpuLower gpulw(&fusion);
  for (const auto expr : gpulw.run()->exprs()) {
    auto wop = dynamic_cast<WelfordOp*>(expr);
    if (wop == nullptr) {
      continue;
    }
    auto ref = wop->outAvg()->as<TensorView>();
    for (auto sibling : ir_utils::filterByType<TensorView>(wop->outputs())) {
      if (ref == sibling) {
        continue;
      }
      NVF_CHECK(
          ref->nDims() == sibling->nDims(),
          "Invalid sibling: ",
          sibling->toString());
      for (const auto i : c10::irange(ref->nDims())) {
        NVF_CHECK(
            ref->axis(i)->getParallelType() ==
                sibling->axis(i)->getParallelType(),
            "Mismatched parallel types between siblings. ",
            ref->toString(),
            ", ",
            sibling->toString());
      }
    }
  }

  auto options = at::TensorOptions().dtype(at::kFloat).device(at::kCUDA, 0);
  at::Tensor t0 = at::randn({9999}, options);

  FusionExecutor fe;
  fe.compileFusion(&fusion, {t0});
  auto outputs = fe.runFusion({t0});

  testValidate(fe.kernel(), outputs, {t0}, {t0.mean({0})}, __LINE__, __FILE__);
}

// Test ExactLogicalDomainMap
TEST_F(NVFuserTest, FusionExactLogicalDomainMap_CUDA) {
  Fusion fusion;
  FusionGuard fg(&fusion);

  auto tv0 = makeSymbolicTensor(1);
  fusion.addInput(tv0);
  auto tv1 = makeSymbolicTensor(2);
  fusion.addInput(tv1);

  auto tv2 = broadcast(tv0, {false, true});
  auto tv3 = transpose(tv2);
  auto tv4 = add(tv2, tv1);
  auto tv5 = add(tv2, tv3);
  auto tv6 = add(tv3, tv1);
  fusion.addOutput(tv4);
  fusion.addOutput(tv5);
  fusion.addOutput(tv6);

  const auto exact_map = ExactLogicalDomainMap(&fusion);

  // In the exact mapping, the broadcast domain introduced at tv2 is
  // only mapped with the another one in tv3, which is just transposed
  // from tv2. Any other domain, including the second domain of tv4,
  // must not be mapped.

  auto tv2_bc = tv2->axis(1);
  auto tv3_bc = tv3->axis(0);

  NVF_CHECK(
      exact_map.areMapped(tv2_bc, tv3_bc),
      "Invalid exact root domain map: ",
      exact_map.toString());

  // They must not be mapped with anything else.
  for (auto tv : fusion.allTvs()) {
    for (auto logical_id : tv->getLogicalDomain()) {
      if (logical_id == tv2_bc || logical_id == tv3_bc) {
        continue;
      }
      NVF_CHECK(
          !exact_map.areMapped(logical_id, tv2_bc),
          "Invalid exact logical domain map: ",
          exact_map.toString());
      NVF_CHECK(
          !exact_map.areMapped(logical_id, tv3_bc),
          "Invalid exact logical domain map: ",
          exact_map.toString());
    }
  }
}

// Repro of issue #1655
TEST_F(NVFuserTest, FusionIncompleteConcreteID_CUDA) {
  Fusion fusion;
  FusionGuard fg(&fusion);

  auto tv0 = makeSymbolicTensor(1);
  fusion.addInput(tv0);
  auto tv1 = makeSymbolicTensor(2);
  fusion.addInput(tv1);
  auto tv2 = makeSymbolicTensor(2);
  fusion.addInput(tv2);

  auto tv3 = broadcast(tv0, {true, true, false});
  auto tv4 = broadcast(tv1, {false, true, false});
  auto tv5 = broadcast(tv2, {true, false, false});

  auto tv6 = add(tv3, tv4);
  auto tv7 = add(tv3, tv5);

  fusion.addOutput(tv6);
  fusion.addOutput(tv7);

  tv6->merge(0);
  tv6->merge(0);

  TransformPropagatorWithCheck propagator(tv6);
  MaxLogicalDomainInfoSpanningTree(tv6).traverse(&propagator);

  tv0->computeAt(tv6, -1, ComputeAtMode::MostInlined);
  tv1->computeAt(tv6, -1, ComputeAtMode::MostInlined);
  tv2->computeAt(tv7, -1, ComputeAtMode::MostInlined);

  // NOLINTNEXTLINE(cppcoreguidelines-avoid-goto,hicpp-avoid-goto)
  ASSERT_ANY_THROW(fusion.printKernel());
}

TEST_F(NVFuserTest, FusionTestReEntrantGridWelford_CUDA) {
  std::unique_ptr<Fusion> fusion_ptr = std::make_unique<Fusion>();
  Fusion& fusion = *fusion_ptr.get();
  FusionGuard fg(&fusion);

  int X = 256, Y = 7, Z = 2048;

  // setup fusion
  auto tv0 = makeContigTensor(4, DataType::Half);
  fusion.addInput(tv0);
  auto tv1 = castOp(DataType::Float, tv0);

  auto tvs = Welford(tv1, {0, 1, 2});
  auto tv_avg = tvs.avg;
  auto tv_M2 = tvs.var_sum;
  fusion.addOutput(tv_avg);
  fusion.addOutput(tv_M2);

  auto cached_input = tv0->cacheAfter();
  tv_avg->cacheBefore();
  tv_M2->cacheBefore();

  auto reduction_tv = scheduler_utils::getReductionTvs(&fusion)[0];

  reduction_tv->merge(0);
  reduction_tv->merge(0);

  int TIDx = 16;
  int vec = 4;

  int TIDy = 16;
  int outer_tidy_fact = 16;

  reduction_tv->split(-1, TIDx * vec);
  reduction_tv->split(-1, vec);
  reduction_tv->axis(-2)->parallelize(ParallelType::TIDx);
  reduction_tv->axis(-1)->parallelize(ParallelType::Vectorize);
  reduction_tv->axis(-3)->parallelize(ParallelType::BIDx);

  reduction_tv->split(0, TIDy);
  reduction_tv->axis(1)->parallelize(ParallelType::TIDy);
  reduction_tv->split(0, outer_tidy_fact);
  reduction_tv->axis(0)->parallelize(ParallelType::BIDy);

  // T2_g[ rblockIdx.y, rS{16}, rthreadIdx.y, iblockIdx.x, ithreadIdx.x24,
  // iV25{4} ]
  reduction_tv->reorder({{3, 0}, {4, 1}, {0, 2}, {2, 3}, {1, 4}, {5, 5}});
  // T2_g[iblockIdx.x, ithreadIdx.x24, rblockIdx.y, rthreadIdx.y, rS{16},
  // iV25{4}]

  TransformPropagatorWithCheck propagator(reduction_tv);
  MaxLogicalDomainInfoSpanningTree(reduction_tv).traverse(&propagator);
  auto rfactor_tv = ir_utils::rFactorHelper(reduction_tv, {4});
  scheduler_utils::parallelizeAllLike(rfactor_tv);

  tv0->computeAt(tv_avg, 2);
  tv0->computeAt(cached_input, -2);

  cached_input->computeAt(rfactor_tv, 4, ComputeAtMode::BestEffort);

  for (auto tv : fusion.allTvs()) {
    if (tv == cached_input || tv == tv_avg || tv == tv_M2) {
      continue;
    }
    tv->axis(-1)->parallelize(ParallelType::Serial);
  }

  // Welford inputs and outputs should not be aliased. See PR #2118.
  class AliasChecker : public kir::IrVisitor {
   public:
    using kir::IrVisitor::handle;

    void handle(kir::Allocate* alloc) final {
      if (alloc->alias() == nullptr) {
        return;
      }
      auto tv = dynamic_cast<TensorView*>(alloc->buffer());
      auto alias_tv = dynamic_cast<TensorView*>(alloc->alias()->buffer());
      if (tv != nullptr && alias_tv != nullptr) {
        alias_map_.emplace(tv, alias_tv);
        alias_map_.emplace(alias_tv, tv);
      }
    }

    void handle(kir::GridWelford* gwop) final {
      for (auto out_ti : ir_utils::filterByType<kir::TensorIndex>(
               gwop->welford_op()->outputs())) {
        auto out_tv = out_ti->view();
        if (alias_map_.count(out_tv) == 0) {
          continue;
        }
        auto alias_tv = alias_map_.at(out_tv);
        for (auto inp_ti : ir_utils::filterByType<kir::TensorIndex>(
                 gwop->welford_op()->inputs())) {
          NVF_CHECK(
              inp_ti->view() != alias_tv,
              "Invalid alias found between GridWelford input and output. Out tv: ",
              out_tv->toString(),
              ", In tv: ",
              alias_tv->toString());
        }
      }
    }

    std::unordered_map<TensorView*, TensorView*> alias_map_;
  } checker;

  GpuLower gpulw(&fusion);
  checker.handle(gpulw.run()->topLevelExprs());

  FusionExecutor fe;
  fe.compileFusion(&fusion, {}, LaunchParams());

  auto options = at::TensorOptions().dtype(at::kHalf).device(at::kCUDA, 0);
  at::Tensor t0 = at::randn({X, Y, Y, Z}, options);

  auto cg_outputs = fe.runFusion({t0}, LaunchParams(-1, -1, -1, -1, -1, -1));

  // by default Welford outputs sum of square diff so need to divide to get var
  cg_outputs[1] = cg_outputs[1].div((float)(X * Y * Y));

  auto at_mu = at::mean(t0.to(at::kDouble), {0, 1, 2});
  auto at_var = at::var(t0.to(at::kDouble), {0, 1, 2}, false);

  testValidate(
      &fusion,
      cg_outputs,
      {t0},
      {at_mu, at_var},
      __LINE__,
      __FILE__,
      "",
      LaunchParams(-1, -1, -1, -1, -1, -1));
}

// Test sync insertion with redundant predicates
TEST_F(NVFuserTest, FusionRedundantPredSync_CUDA) {
  Fusion fusion;
  FusionGuard fg(&fusion);

  TensorView* tv0 = makeConcreteTensor({32});
  TensorView* tv1 = makeConcreteTensor({32, 32});
  fusion.addInput(tv0);
  fusion.addInput(tv1);

  auto tv2 = broadcast(tv0, {true, false});
  auto tv3 = add(tv2, tv1);

  fusion.addOutput(tv3);

  auto tv0c = tv0->cacheAfter();

  // Make a redundant write through smem
  tv0c->setMemoryType(MemoryType::Shared);

  tv0->computeAt(tv3, 0);
  tv1->computeAt(tv3, 0);

  tv0c->axis(0)->parallelize(ParallelType::TIDx);
  tv2->axis(0)->parallelize(ParallelType::TIDy);
  tv2->axis(1)->parallelize(ParallelType::TIDx);

  tv3->axis(0)->parallelize(ParallelType::TIDy);
  tv3->axis(1)->parallelize(ParallelType::TIDx);

  GpuLower gpulw(&fusion);
  auto flattened_exprs =
      ir_utils::flattenScopedExprs(gpulw.run()->topLevelExprs());
  bool sync_inserted = std::any_of(
      flattened_exprs.begin(), flattened_exprs.end(), [](Expr* expr) {
        return expr->isA<kir::BlockSync>();
      });
  NVF_ERROR(sync_inserted, "Expected block sync not inserted");

  auto options = at::TensorOptions().dtype(at::kFloat).device(at::kCUDA, 0);

  at::Tensor t0 = at::randn({32}, options);
  at::Tensor t1 = at::randn({32, 32}, options);

  FusionExecutor fe;
  fe.compileFusion(&fusion, {t0, t1});
  auto cg_outputs = fe.runFusion({t0, t1});

  testValidate(&fusion, cg_outputs, {t0, t1}, __LINE__, __FILE__);
}

// Test case for removing syncs on chain of redundant uses.
TEST_F(NVFuserTest, FusionRedundantPredSync2_CUDA) {
  Fusion fusion;
  FusionGuard fg(&fusion);

  TensorView* tv0 = makeConcreteTensor({32});
  TensorView* tv1 = makeConcreteTensor({32, 32});
  fusion.addInput(tv0);
  fusion.addInput(tv1);

  auto tv2 = broadcast(tv0, {true, false});
  auto tv3 = add(tv2, tv1);

  fusion.addOutput(tv3);

  auto tv0c = tv0->cacheAfter();

  // Make a redundant write through smem
  tv0c->setMemoryType(MemoryType::Shared);
  tv2->setMemoryType(MemoryType::Shared);

  tv0->computeAt(tv3, 0);
  tv1->computeAt(tv3, 0);

  tv0c->axis(0)->parallelize(ParallelType::TIDx);
  tv2->axis(0)->parallelize(ParallelType::TIDy);
  tv2->axis(1)->parallelize(ParallelType::TIDx);

  tv3->axis(0)->parallelize(ParallelType::TIDy);
  tv3->axis(1)->parallelize(ParallelType::TIDx);

  // Utility class to make sure one block sync
  //  is inserted by RAW pass.
  class SyncChecker : public kir::IrVisitor {
   public:
    using kir::IrVisitor::handle;
    int result() {
      return sync_seen_;
    }

   private:
    void handle(kir::BlockSync*) final {
      sync_seen_++;
    }

   private:
    int sync_seen_ = 0;
  } checker;

  GpuLower gpulw(&fusion);
  checker.handle(gpulw.run()->topLevelExprs());
  NVF_ERROR(checker.result() < 2, "More syncs were inserted than expected");

  auto options = at::TensorOptions().dtype(at::kFloat).device(at::kCUDA, 0);

  at::Tensor t0 = at::randn({32}, options);
  at::Tensor t1 = at::randn({32, 32}, options);

  FusionExecutor fe;
  fe.compileFusion(&fusion, {t0, t1});
  auto cg_outputs = fe.runFusion({t0, t1});

  testValidate(&fusion, cg_outputs, {t0, t1}, __LINE__, __FILE__);
}

// Test case for sync insertion after redundant predicated smem write
//  Check that syncs are removed only when all paths are redundant.
TEST_F(NVFuserTest, FusionRedundantPredSync3_CUDA) {
  Fusion fusion;
  FusionGuard fg(&fusion);

  TensorView* tv0 = makeConcreteTensor({32});
  TensorView* tv1 = makeConcreteTensor({32, 32});
  fusion.addInput(tv0);
  fusion.addInput(tv1);

  auto tv2 = broadcast(tv0, {true, false});
  auto tv3 = set(tv2);
  auto tv4 = add(tv3, tv1);
  auto tv5 = add(tv2, tv1);

  fusion.addOutput(tv4);
  fusion.addOutput(tv5);

  auto tv0c = tv0->cacheAfter();

  // In this scheduling config,
  //  tv0c -> tv2 -> tv3 is a redundant path for tidy
  //  tv0c -> tv2 -> tv5 is not.
  //  So we need a RAW sync in tv0c->tv2 to make sure
  //  tv2 has the correct value to produce tv5.
  tv0c->setMemoryType(MemoryType::Shared);
  tv3->setMemoryType(MemoryType::Shared);

  tv0c->axis(0)->parallelize(ParallelType::TIDx);
  tv2->axis(0)->parallelize(ParallelType::TIDy);
  tv2->axis(1)->parallelize(ParallelType::TIDx);

  tv3->axis(0)->parallelize(ParallelType::TIDy);
  tv3->axis(1)->parallelize(ParallelType::TIDx);

  tv5->axis(0)->parallelize(ParallelType::TIDy);
  tv5->axis(1)->parallelize(ParallelType::TIDx);

  // Utility class to make sure one block sync
  //  is inserted by RAW pass.
  class SyncChecker : public kir::IrVisitor {
   public:
    using kir::IrVisitor::handle;
    int result() {
      return sync_seen_;
    }

   private:
    void handle(kir::BlockSync* sync) final {
      if (!sync->isWarHazardSync()) {
        sync_seen_++;
      }
    }

   private:
    int sync_seen_ = 0;
  } checker;

  GpuLower gpulw(&fusion);
  checker.handle(gpulw.run()->topLevelExprs());

  // This is implicit checking. There are exactly 2 places
  //  where RAW hazards happen: one producing tv2 and the other
  //  producing tv3. This test case expect syncs in both of
  //  these places so we check that 2 RAW syncs are inserted.
  NVF_ERROR(
      checker.result() == 2,
      "Exactly 2 RAW sync expected for the two shared memory transfers");

  auto options = at::TensorOptions().dtype(at::kFloat).device(at::kCUDA, 0);

  at::Tensor t0 = at::randn({32}, options);
  at::Tensor t1 = at::randn({32, 32}, options);

  FusionExecutor fe;
  fe.compileFusion(&fusion, {t0, t1});
  auto cg_outputs = fe.runFusion({t0, t1});

  testValidate(&fusion, cg_outputs, {t0, t1}, __LINE__, __FILE__);
}

// Unit test case for detecting thread redundant usage of shared tensors.
TEST_F(NVFuserTest, FusionRedundantUseCheck_CUDA) {
  Fusion fusion;
  FusionGuard fg(&fusion);

  TensorView* tv0 = makeConcreteTensor({32, 32});
  fusion.addInput(tv0);

  auto tv1 = set(tv0);
  auto tv2 = set(tv1);
  auto tv3 = set(tv2);
  auto tv4 = set(tv3);

  auto tv5 = set(tv4);

  auto tv6 = set(tv4);
  auto tv7 = set(tv6);

  fusion.addOutput(tv5);
  fusion.addOutput(tv7);

  tv2->setMemoryType(MemoryType::Shared);
  tv4->setMemoryType(MemoryType::Shared);

  tv7->axis(-1)->parallelize(ParallelType::TIDx);

  // Thread pred map cannot be built without an active lower
  //  object. So would need to lower the whole fusion for
  //  testing. However, lower also keeps an copy of the fusion
  //  so the original pointers cannot be used to querry the
  //  thread pred map. So have to traverse the new expr list
  //  to find the pointers;
  GpuLower gpulw(&fusion);

  TensorView *lowered_tv2 = nullptr, *lowered_tv4 = nullptr;
  auto used_vals = gpulw.run()->usedMathVals();

  for (auto tv : ir_utils::filterByType<TensorView>(used_vals)) {
    if (tv->name() == 2) {
      lowered_tv2 = tv;
    }
    if (tv->name() == 4) {
      lowered_tv4 = tv;
    }
  }

  NVF_ERROR(
      lowered_tv2 != nullptr && lowered_tv4 != nullptr,
      "tv2 or tv4 not lowered or mangled");

  auto tv2_info = gpulw.threadPredMap().getPredicateInfo(lowered_tv2);
  auto tv4_info = gpulw.threadPredMap().getPredicateInfo(lowered_tv4);

  // tv2 -> tv3 -> tv4 (shared) is the only use chain for tv2,
  //  and tv4 is redundantly written in tidx so tv2 is redundantly
  //  consumed in tidx.
  NVF_ERROR(
      tv2_info.redundant_use_types.get(ParallelType::TIDx),
      "TV2 is redundantly used but not detected.");

  // tv4->tv5 (global) is a redundant use chain, but
  // tv4->tv6->tv7 is not, so tv4 should not be detected as
  // a redundant used tensor in tidx.
  NVF_ERROR(
      !tv4_info.redundant_use_types.get(ParallelType::TIDx),
      "TV4 is not redundantly used but not detected.");
}

TEST_F(NVFuserTest, FusionUnsqueeze1_CUDA) {
  Fusion fusion;
  FusionGuard fg(&fusion);

  std::vector<int64_t> shape({10, 11});

  auto tv0 = makeConcreteTensor(shape);
  fusion.addInput(tv0);

  // [I, R]
  auto tv1 = sum(tv0, {1});
  // [I, B]
  auto tv2 = unsqueeze(tv1, -1);
  fusion.addOutput(tv2);

  NVF_CHECK(tv2->nDims() == 2, "Unpected unsqueeze result: ", tv2->toString());
  NVF_CHECK(
      tv2->axis(1)->isBroadcast(),
      "Unexpected unsqueeze result: ",
      tv2->toString());

  // tv1 has only one non-reduction axis. An exception should be
  // thrown.
  // NOLINTNEXTLINE(cppcoreguidelines-avoid-goto,hicpp-avoid-goto)
  ASSERT_ANY_THROW(unsqueeze(tv1, 2));

  auto options = at::TensorOptions().dtype(at::kFloat).device(at::kCUDA, 0);
  at::Tensor t0 = at::randn({10, 11}, options);
  std::vector<c10::IValue> aten_inputs = {t0};

  FusionExecutor fe;
  fe.compileFusion(&fusion, aten_inputs);
  auto cg_outputs = fe.runFusion(aten_inputs);

  testValidate(&fusion, cg_outputs, aten_inputs, __LINE__, __FILE__);
}

TEST_F(NVFuserTest, FusionSqueeze1_CUDA) {
  Fusion fusion;
  FusionGuard fg(&fusion);

  std::vector<int64_t> shape({10, 11});

  auto tv0 = makeConcreteTensor(shape);
  fusion.addInput(tv0);

  // [I, B]
  auto tv1 = sum(tv0, {1}, true);
  // [I]
  auto tv2 = squeeze(tv1, {1});
  fusion.addOutput(tv2);

  NVF_CHECK(tv2->nDims() == 1, "Unexpected squeeze result: ", tv2->toString());

  // [I, R]
  auto tv3 = sum(tv0, {1});
  // tv3 has only one non-reduction axis. The extent of the first axis
  // is not one, so squeeze should fail.
  // NOLINTNEXTLINE(cppcoreguidelines-avoid-goto,hicpp-avoid-goto)
  ASSERT_ANY_THROW(squeeze(tv3, {1}));

  auto options = at::TensorOptions().dtype(at::kFloat).device(at::kCUDA, 0);
  at::Tensor t0 = at::randn({10, 11}, options);
  std::vector<c10::IValue> aten_inputs = {t0};

  FusionExecutor fe;
  fe.compileFusion(&fusion, aten_inputs);
  auto cg_outputs = fe.runFusion(aten_inputs);

  testValidate(&fusion, cg_outputs, aten_inputs, __LINE__, __FILE__);
}

TEST_F(NVFuserTest, FusionContigPredicate_CUDA) {
  Fusion fusion;
  FusionGuard fg(&fusion);

  auto tv0 = makeSymbolicTensor(2);
  fusion.addInput(tv0);
  auto tv1 = set(tv0);
  auto tv2 = broadcast(tv1, {false, true, false});
  fusion.addOutput(tv2);

  tv2->merge(-2, -1);
  tv2->merge(-2, -1);
  tv2->split(-1, 100);
  tv0->computeAt(tv2, -1);

  GpuLower gpulw(&fusion);
  gpulw.run();
  NVF_CHECK(PredicatedChecker::isPredicated(tv1, gpulw));

  auto options = at::TensorOptions().dtype(at::kFloat).device(at::kCUDA, 0);
  at::Tensor t0 = at::randn({3, 4}, options);

  FusionExecutor fe;
  fe.compileFusion(&fusion, {t0});
  auto cg_outputs = fe.runFusion({t0});

  testValidate(fe.kernel(), cg_outputs, {t0}, __LINE__, __FILE__);
}

// Repro of https://github.com/csarofeen/pytorch/issues/1777
TEST_F(NVFuserTest, FusionDivScalarLhs_CUDA) {
  // tv1 = 2.0 / tv0
  Fusion fusion;
  FusionGuard fg(&fusion);

  TensorView* tv0 = makeSymbolicTensor(2);
  fusion.addInput(tv0);
  TensorView* tv1 = div(IrBuilder::create<Val>(2.0), tv0);
  fusion.addOutput(tv1);

  auto options = at::TensorOptions().dtype(at::kFloat).device(at::kCUDA, 0);
  auto t0 = at::randn({3, 3}, options);
  // There's no overload div(Scalar, Tensor) in ATen
  auto aten_output = at::div(
      at::native::wrapped_scalar_tensor(at::Scalar(2.0), options.device()), t0);

  FusionExecutor fe;
  fe.compileFusion(&fusion, {t0});
  auto cg_outputs = fe.runFusion({t0});

  testValidate(&fusion, cg_outputs, {t0}, {aten_output}, __LINE__, __FILE__);
}

// Repro of an issue of the reduction scheduler with a broadcast
// domain concretized to multiple domains that are not proven to have
// the same extent
TEST_F(NVFuserTest, FusionRepro1713_CUDA) {
  auto fusion = std::make_unique<Fusion>();
  FusionGuard fg(fusion.get());

  auto tv0 = makeSymbolicTensor(2);
  auto tv1 = makeSymbolicTensor(2);
  auto tv2 = makeSymbolicTensor(1);
  fusion->addInput(tv0);
  fusion->addInput(tv1);
  fusion->addInput(tv2);
  auto tv3 = broadcast(tv2, {false, true});

  auto tv4 = add(tv3, tv0);

  auto tv5 = add(tv3, tv1);
  auto tv6 = sum(tv5, {0});
  fusion->addOutput(tv4);
  fusion->addOutput(tv6);

  auto options = at::TensorOptions().dtype(at::kFloat).device(at::kCUDA, 0);
  at::Tensor t0 = at::randn({1024, 204800}, options);
  // Original repro had the same shape as t0, but this should work
  // with a different extent at the second axis
  at::Tensor t1 = at::randn({1024, 123}, options);
  at::Tensor t2 = at::randn({1024}, options);
  std::vector<c10::IValue> aten_inputs({t0, t1, t2});

  FusionExecutorCache executor_cache(std::move(fusion));
  auto cg_outputs = executor_cache.runFusionWithInputs(aten_inputs);

  testValidate(
      executor_cache.fusion(), cg_outputs, {t0, t1, t2}, __LINE__, __FILE__);
}

TEST_F(NVFuserTest, FusionExpand_CUDA) {
  auto fusion = std::make_unique<Fusion>();
  FusionGuard fg(fusion.get());

  auto w = 2, x = 3, z = 5;
  auto y = 4L;

  // Test
  // a simple expand
  // Expand that's propagated
  // expand_as
  // symbolic expand

  // x
  auto tv0 = makeSymbolicTensor(1);
  fusion->addInput(tv0);

  auto tv1 = broadcast(tv0, {false, true});
  auto tv2 = expand(tv1, {tv0->axis(0)->extent(), IrBuilder::create<Val>(y)});

  // x
  auto tv3 = makeSymbolicTensor(1);
  fusion->addInput(tv3);
  auto tv4 = broadcast(tv3, {false, true});
  auto tv5 = add(tv4, tv2);
  // [x, e_y]

  // [x, y, z]
  auto tv6 = makeSymbolicTensor(3);
  fusion->addInput(tv6);

  // Disjoint set op will cause a segmentation for just this op.
  auto tmp_7 = set(tv6);
  fusion->addOutput(tmp_7);

  auto tv7 = broadcast(tv5, {false, false, true});

  auto tv8 = expand_as(tv7, tv6);
  // [x, e_y, e_z]

  auto w_symbolic = IrBuilder::create<Val>(DataType::Int);
  fusion->addInput(w_symbolic);

  auto tv9 = broadcast(tv8, {true, false, false, false});
  //[1, x, e_y, e_z]

  auto tv10 = expand(
      tv9,
      {w_symbolic,
       tv9->axis(1)->extent(),
       tv9->axis(2)->expandedExtent(),
       tv9->axis(3)->expandedExtent()});

  fusion->addOutput(tv10);

  auto options = at::TensorOptions().dtype(at::kFloat).device(at::kCUDA, 0);
  at::Tensor t0 = at::randn({x}, options);
  at::Tensor t3 = at::randn({x}, options);
  at::Tensor t6 = at::randn({x, y, z}, options);

  FusionExecutorCache executor_cache(std::move(fusion));

  auto cg_outputs = executor_cache.runFusionWithInputs({t0, t3, t6, w});
  auto cg_out = cg_outputs[1];

  NVF_ERROR(cg_out.size(0) == w);
  NVF_ERROR(cg_out.size(1) == x);
  NVF_ERROR(cg_out.size(2) == y);
  NVF_ERROR(cg_out.size(3) == z);
  NVF_ERROR(cg_out.stride(0) == 0);
  NVF_ERROR(cg_out.stride(1) == 1);
  NVF_ERROR(cg_out.stride(2) == 0);
  NVF_ERROR(cg_out.stride(3) == 0);

  testValidate(
      executor_cache.fusion(), cg_outputs, {t0, t3, t6, w}, __LINE__, __FILE__);
}

TEST_F(NVFuserTest, FusionExpandIssue1751_CUDA) {
  auto fusion = std::make_unique<Fusion>();
  FusionGuard fg(fusion.get());

  auto x = 3L;
  auto y = 4, z = 5;

  // y, z
  auto tv0 = makeSymbolicTensor(2);
  fusion->addInput(tv0);

  auto tv1 = broadcast(tv0, {true, false, false});

  // Two ways to propagate extents as is: use -1 or explicitly pass
  // the extent vals.

  auto tv2 = expand(
      tv1,
      {IrBuilder::create<Val>(x),
       IrBuilder::create<Val>(-1L),
       IrBuilder::create<Val>(-1L)});

  auto tv3 = expand(
      tv1,
      {IrBuilder::create<Val>(x),
       tv0->axis(0)->extent(),
       tv0->axis(1)->extent()});

  fusion->addOutput(tv2);
  fusion->addOutput(tv3);

  auto options = at::TensorOptions().dtype(at::kFloat).device(at::kCUDA, 0);
  at::Tensor t0 = at::randn({y, z}, options);

  FusionExecutorCache executor_cache(std::move(fusion));

  auto cg_outputs = executor_cache.runFusionWithInputs({t0});

  for (const auto& cg_out : cg_outputs) {
    NVF_ERROR(cg_out.size(0) == x);
    NVF_ERROR(cg_out.size(1) == y);
    NVF_ERROR(cg_out.size(2) == z);
  }

  testValidate(executor_cache.fusion(), cg_outputs, {t0}, __LINE__, __FILE__);
}

// TODO: Make sure the kernel uses the expanded concrete size instead
// of the symbolic size
TEST_F(NVFuserTest, FusionExpandToConcrete_CUDA) {
  auto fusion = std::make_unique<Fusion>();
  FusionGuard fg(fusion.get());

  auto x = 3L, y = 4L;

  auto tv0 = makeSymbolicTensor(1);
  fusion->addInput(tv0);

  auto tv1 = broadcast(tv0, {true, false});

  auto tv2 =
      expand(tv1, {IrBuilder::create<Val>(x), IrBuilder::create<Val>(y)});

  fusion->addOutput(tv2);

  auto options = at::TensorOptions().dtype(at::kFloat).device(at::kCUDA, 0);
  at::Tensor t0 = at::randn({y}, options);

  FusionExecutorCache executor_cache(std::move(fusion));

  auto cg_outputs = executor_cache.runFusionWithInputs({t0});

  for (const auto& cg_out : cg_outputs) {
    NVF_ERROR(cg_out.size(0) == x);
    NVF_ERROR(cg_out.size(1) == y);
  }

  testValidate(executor_cache.fusion(), cg_outputs, {t0}, __LINE__, __FILE__);
}

TEST_F(NVFuserTest, FusionReproNoncontigBroadcast_CUDA) {
  auto fusion = std::make_unique<Fusion>();
  FusionGuard fg(fusion.get());

  auto options = at::TensorOptions().dtype(at::kHalf).device(at::kCUDA, 0);
  at::Tensor t0 = at::randn({4, 32, 16, 112, 112}, options).transpose(-1, -2);
  at::Tensor t1 = at::randn({32, 1, 112, 1}, options).transpose(-1, -2);

  auto tv0 = TensorViewBuilder()
                 .ndims(5)
                 .contiguity({true, true, false, false, false}) // ttfff
                 .shape({-1, -1, -1, -1, -1})
                 .dtype(DataType::Half)
                 .build();
  auto tv1 = TensorViewBuilder()
                 .ndims(4)
                 .contiguity({true, std::nullopt, std::nullopt, true})
                 .shape({-1, 1, 1, -1})
                 .dtype(DataType::Half)
                 .build();

  fusion->addInput(tv0);
  fusion->addInput(tv1);

  auto tv2 = add(tv0, tv1);

  fusion->addOutput(tv2);

  std::vector<c10::IValue> aten_inputs({t0, t1});

  FusionExecutorCache executor_cache(std::move(fusion));
  auto cg_outputs = executor_cache.runFusionWithInputs(aten_inputs);

  testValidate(
      executor_cache.fusion(), cg_outputs, {t0, t1}, __LINE__, __FILE__);
}

TEST_F(NVFuserTest, FusionTransformPropagateSibling_CUDA) {
  // https://github.com/csarofeen/pytorch/issues/1760
  Fusion fusion;
  FusionGuard fg(&fusion);

  auto tv0 = makeSymbolicTensor(2);
  fusion.addInput(tv0);

  auto tvs = Welford(tv0, {1});
  fusion.addOutput(tvs.var_sum);

  tvs.avg->split(1, 1);
  tvs.avg->split(1, 2);
  tvs.avg->split(1, 3);
  tvs.var_sum->split(1, 1);
  tvs.var_sum->split(1, 2);
  tvs.var_sum->split(1, 3);
  tvs.n->split(1, 1);
  tvs.n->split(1, 2);
  tvs.n->split(1, 3);

  auto var_sum_rf = ir_utils::rFactorHelper(tvs.var_sum, {1, 4});

  TransformPropagatorWithCheck propagator(var_sum_rf);
  MaxLogicalDomainInfoSpanningTree(var_sum_rf).traverse(&propagator);

  auto rf_tvs = ir_utils::producerTvsOf(tvs.var_sum);

  std::vector<std::vector<TensorView*>> siblings = {
      {tvs.avg, tvs.var_sum, tvs.n}, rf_tvs};
  for (const auto& tensors : siblings) {
    for (auto t1 : tensors) {
      for (auto t2 : tensors) {
        NVF_CHECK(TransformReplay::fullSelfMatching(t1, t2));
      }
    }
  }
}

TEST_F(NVFuserTest, FusionTransformPropagateSelectorSibling_CUDA) {
  Fusion fusion;
  FusionGuard fg(&fusion);

  auto tv0 = makeSymbolicTensor(2);
  fusion.addInput(tv0);

  auto tvs = Welford(tv0, {1});
  fusion.addOutput(tvs.var_sum);

  tvs.avg->split(1, 1);
  tvs.avg->split(1, 2);
  tvs.avg->split(1, 3);
  tvs.var_sum->split(1, 1);
  tvs.var_sum->split(1, 2);
  tvs.var_sum->split(1, 3);
  tvs.n->split(1, 1);
  tvs.n->split(1, 2);
  tvs.n->split(1, 3);

  auto var_sum_rf = ir_utils::rFactorHelper(tvs.var_sum, {1, 4});

  struct DisableTv0 : public MaxInfoSpanningTree::Selector {
    TensorView* tv0;
    bool allowC2P(TensorView* from, TensorView* to) override {
      return from != tv0 && to != tv0;
    };
    bool allowP2C(TensorView* from, TensorView* to) override {
      return from != tv0 && to != tv0;
    };
    bool allowSibling(TensorView* from, TensorView* to) override {
      return true;
    }
    DisableTv0(TensorView* tv0) : tv0(tv0) {}
  } selector1(tv0);

  struct DisableTv0AndSibling : public DisableTv0 {
    bool allowSibling(TensorView* from, TensorView* to) override {
      return false;
    }
    using DisableTv0::DisableTv0;
  } selector2(tv0);

  TransformPropagatorWithCheck propagator(var_sum_rf);
  MaxLogicalDomainInfoSpanningTree good_path(var_sum_rf, &selector1);
  MaxLogicalDomainInfoSpanningTree bad_path(var_sum_rf, &selector2);

  auto rf_tvs = ir_utils::producerTvsOf(tvs.var_sum);

  auto check = [&]() {
    std::vector<std::vector<TensorView*>> siblings = {
        {tvs.avg, tvs.var_sum, tvs.n}, rf_tvs};
    for (const auto& tensors : siblings) {
      for (auto t1 : tensors) {
        for (auto t2 : tensors) {
          NVF_CHECK(TransformReplay::fullSelfMatching(t1, t2));
        }
      }
    }
  };

  bad_path.traverse(&propagator);
  ASSERT_ANY_THROW(check());
  good_path.traverse(&propagator);
  check();
}

TEST_F(NVFuserTest, FusionTransformPropagatePosition_CUDA) {
  Fusion fusion;
  FusionGuard fg(&fusion);

  auto tv0 = makeSymbolicTensor(4);
  auto tv1 = makeSymbolicTensor(6);
  fusion.addInput(tv0);

  auto tv2 = broadcast(tv0, {false, false, true, false, false, true});
  auto tv3 = add(tv1, tv2);
  fusion.addOutput(tv3);

  tv0->merge(2);
  tv0->merge(0);
  TransformPropagatorWithCheck propagator(tv0);
  MaxLogicalDomainInfoSpanningTree(tv0).traverse(&propagator);

  NVF_CHECK(tv1->nDims() == 4);
}

TEST_F(NVFuserTest, FusionIgnoreZeroDimReduction_CUDA) {
  auto fusion = std::make_unique<Fusion>();
  FusionGuard fg(fusion.get());

  auto tv0 = makeSymbolicTensor(1);
  fusion->addInput(tv0);
  auto tv1 = sum(tv0, {0});
  // tv1 is effectively a zero-dim tensor as it only has a reduction
  // axis.
  // Reducing it further is converted to just a set op.
  auto tv2 = sum(tv1, {0});
  fusion->addOutput(tv2);

  auto tv2_def = dynamic_cast<LoadStoreOp*>(tv2->definition());
  NVF_CHECK(
      tv2_def != nullptr,
      "Expected LoadStoreOp but found ",
      tv2->definition()->toString());

  auto options = at::TensorOptions().dtype(at::kFloat).device(at::kCUDA, 0);
  auto t0 = at::randn({12345}, options);
  std::vector<c10::IValue> aten_inputs({t0});

  FusionExecutorCache executor_cache(std::move(fusion));
  auto cg_outputs = executor_cache.runFusionWithInputs(aten_inputs);

  testValidate(
      executor_cache.fusion(), cg_outputs, aten_inputs, __LINE__, __FILE__);
}

// Repro of issue #1770
TEST_F(NVFuserTest, FusionIssue1770Repro_CUDA) {
  auto fusion = std::make_unique<Fusion>();
  FusionGuard fg(fusion.get());

  auto tv0 = makeSymbolicTensor(1);
  fusion->addInput(tv0);
  auto tv1 = makeSymbolicTensor(1);
  fusion->addInput(tv1);

  auto tv2 = ge(tv0, tv1);
  auto tv3 =
      where(tv2, IrBuilder::create<Val>(1.0), IrBuilder::create<Val>(2.0));
  fusion->addOutput(tv3);

  std::vector<int64_t> shape({999});
  auto options = at::TensorOptions().dtype(at::kFloat).device(at::kCUDA, 0);
  at::Tensor t0 = at::randn(shape, options);
  at::Tensor t1 = at::randn(shape, options);
  std::vector<c10::IValue> aten_inputs({t0, t1});

  FusionExecutorCache executor_cache(std::move(fusion));
  auto cg_outputs = executor_cache.runFusionWithInputs(aten_inputs);

  auto ref = where(t0 >= t1, 1.0, 2.0);

  testValidate(
      executor_cache.fusion(),
      cg_outputs,
      aten_inputs,
      {ref},
      __LINE__,
      __FILE__);
}

TEST_F(NVFuserTest, FusionTransformPropagatorSelector_CUDA) {
  auto fusion = std::make_unique<Fusion>();
  FusionGuard fg(fusion.get());

  auto tv0 = makeSymbolicTensor(1);
  fusion->addInput(tv0);
  auto tv1 = makeSymbolicTensor(1);
  fusion->addInput(tv1);

  auto tv2 = add(tv0, tv1);

  auto tv3 = sin(tv2);
  auto tv4 = cos(tv2);

  fusion->addOutput(tv3);
  fusion->addOutput(tv4);

  tv2->split(0, 10);

  struct Selector : public MaxInfoSpanningTree::Selector {
    TensorView* tv0;
    TensorView* tv3;
    bool allowC2P(TensorView* from, TensorView* to) override {
      return to == tv0;
    }
    bool allowP2C(TensorView* from, TensorView* to) override {
      return to == tv3;
    }
    bool allowSibling(TensorView* from, TensorView* to) override {
      return false;
    }
    Selector(TensorView* tv0, TensorView* tv3) : tv0(tv0), tv3(tv3) {}
  } selector(tv0, tv3);

  TransformPropagatorWithCheck propagator(tv2);
  MaxLogicalDomainInfoSpanningTree(tv2, &selector).traverse(&propagator);

  NVF_CHECK(tv0->nDims() == 2);
  NVF_CHECK(tv1->nDims() == 1);
  NVF_CHECK(tv2->nDims() == 2);
  NVF_CHECK(tv3->nDims() == 2);
  NVF_CHECK(tv4->nDims() == 1);
}

TEST_F(NVFuserTest, FusionTransformPropagatorPos_CUDA) {
  auto fusion = std::make_unique<Fusion>();
  FusionGuard fg(fusion.get());

  auto tv0 = makeConcreteTensor({22, 105});
  fusion->addInput(tv0);

  auto tv1 = sin(tv0);
  fusion->addOutput(tv1);

  tv1->split(0, 2);
  tv1->split(-1, 3);
  tv1->split(-1, 5);

  TransformPropagatorWithCheck propagator(tv1, 2);
  MaxLogicalDomainInfoSpanningTree(tv1, 2).traverse(&propagator);

  auto expect = makeConcreteTensor({22, 105});
  expect->split(0, 2);
  NVF_CHECK(TransformReplay::fullSelfMatching(expect, tv0));
}

TEST_F(NVFuserTest, FusionMaxLogicalDomainInfoSpanningTreePrintTwice_CUDA) {
  auto fusion = std::make_unique<Fusion>();
  FusionGuard fg(fusion.get());

  auto tv0 = makeSymbolicTensor(3);
  fusion->addInput(tv0);

  auto tv1 = sum(tv0, {0});
  auto tv2 = neg(tv1);

  fusion->addOutput(tv2);

  tv1->split(0, 10);

  struct Printer : public MaxInfoSpanningTree::Propagator {
    std::stringstream ss;
    void propagateC2P(TensorView* from, TensorView* to) override {
      ss << "propagateC2P" << std::endl;
      ss << "from: " << from->name() << std::endl;
      ss << "to: " << to->name() << std::endl;
    }
    void propagateP2C(TensorView* from, TensorView* to) override {
      ss << "propagateP2C" << std::endl;
      ss << "from: " << from->name() << std::endl;
      ss << "to: " << to->name() << std::endl;
    }
    void propagateSibling(TensorView* from, TensorView* to) override {
      ss << "propagateSibling" << std::endl;
      ss << "from: " << from->name() << std::endl;
      ss << "to: " << to->name() << std::endl;
    }
  } printer1, printer2;
  printer1.ss << std::endl;
  printer2.ss << std::endl;

  MaxLogicalDomainInfoSpanningTree path(tv1);
  path.traverse(&printer1);
  path.traverse(&printer2);

  auto expect = R"ESCAPE(
propagateC2P
from: 1
to: 0
propagateP2C
from: 1
to: 2
)ESCAPE";
  NVF_CHECK(printer1.ss.str() == expect);
  NVF_CHECK(printer2.ss.str() == expect);
}

TEST_F(NVFuserTest, FusionTransformPropagatorNoOverwrite_CUDA) {
  auto fusion = std::make_unique<Fusion>();
  FusionGuard fg(fusion.get());

  auto tv0 = makeSymbolicTensor(1);
  fusion->addInput(tv0);
  auto tv1 = broadcast(tv0, {true, false, true});
  auto tv2 = sin(tv1);
  fusion->addOutput(tv2);

  tv0->split(0, 2);
  tv2->split(1, 2);
  tv2->split(0, 4);

  MaxLogicalDomainInfoSpanningTree path1(tv2);
  TransformPropagatorWithCheck propagator1(tv2);
  path1.traverse(&propagator1);

  MaxLogicalDomainInfoSpanningTree path2(tv0);
  TransformPropagatorWithCheck propagator2(tv0);
  path2.traverse(&propagator2);

  NVF_CHECK(tv1->axis(0)->isBroadcast());
  NVF_CHECK(tv1->axis(1)->isBroadcast());
  NVF_CHECK(!tv1->axis(2)->isBroadcast());
  NVF_CHECK(!tv1->axis(3)->isBroadcast());
  NVF_CHECK(tv1->axis(4)->isBroadcast());

  auto expect = makeSymbolicTensor(3);
  expect->split(1, 2);
  expect->split(0, 4);
  NVF_CHECK(TransformReplay::fullSelfMatching(expect, tv1));
}

TEST_F(NVFuserTest, FusionIssue1785Repro_CUDA) {
  Fusion fusion;
  FusionGuard fg(&fusion);

  // Set up your input tensor views
  TensorView* tv0 = makeContigTensor(1);
  TensorView* tv1 = makeContigTensor(2);

  // Register your inputs
  fusion.addInput(tv0);
  fusion.addInput(tv1);

  auto tv2 = set(tv0);
  // [B, I]
  auto tv3 = broadcast(tv2, {true, false});
  auto tv4 = add(tv3, tv1);
  auto tv5 = set(tv4);

  // Register your outputs
  fusion.addOutput(tv5);

  tv5->split(0, 8);
  tv5->split(-1, 8);

  // [Serial, TIDy, TIDX, Serial]

  tv4->computeAt(tv5, -2);
  tv3->computeAt(tv4, -1);
  tv2->computeAt(tv3, 0);
  tv2->split(0, 8);
  tv2->axis(0)->parallelize(ParallelType::TIDx);
  tv1->computeAt(tv5, -2);

  tv5->axis(1)->parallelize(ParallelType::TIDy);
  tv5->axis(2)->parallelize(ParallelType::TIDx);

  auto options = at::TensorOptions().dtype(at::kFloat).device(at::kCUDA, 0);

  at::Tensor in1 = at::randn({16}, options);
  at::Tensor in2 = at::randn({12, 16}, options);

  FusionExecutor fe;
  fe.compileFusion(&fusion, {in1, in2});
  auto cg_outputs = fe.runFusion({in1, in2});

  testValidate(&fusion, cg_outputs, {in1, in2}, __LINE__, __FILE__);
}

TEST_F(NVFuserTest, FusionSkipReplay_CUDA) {
  {
    Fusion fusion;
    FusionGuard fg(&fusion);

    TensorView* tv0 = makeContigTensor(1);
    TensorView* tv1 = makeContigTensor(2);
    fusion.addInput(tv0);
    fusion.addInput(tv1);

    auto tv2 = broadcast(tv0, {false, true});
    auto tv3 = add(tv2, tv1);
    fusion.addOutput(tv3);

    tv3->split(1, 2, false);

    TransformPropagatorWithCheck propagator(tv3);
    MaxLogicalDomainInfoSpanningTree(tv3).traverse(&propagator);
  }

  {
    Fusion fusion;
    FusionGuard fg(&fusion);

    TensorView* tv0 = makeContigTensor(3);
    fusion.addInput(tv0);

    auto tv1 = sum(tv0, {0, 2});
    auto tv2 = sin(tv1);
    fusion.addOutput(tv2);

    tv0->split(1, 2, false);

    TransformPropagatorWithCheck propagator(tv0);
    MaxLogicalDomainInfoSpanningTree(tv0).traverse(&propagator);
  }
}

TEST_F(NVFuserTest, FusionInlineRepro1803_CUDA) {
  Fusion fusion;
  FusionGuard fg(&fusion);

  TensorView* tv0 = makeContigTensor(2);

  fusion.addInput(tv0);
  auto tv1 = set(tv0);
  auto tvs = Welford(tv1, {1});
  auto tvo = set(tvs.var_sum);
  fusion.addOutput(tvo);

  tvo->split(0, 16);
  tvo->axis(1)->parallelize(ParallelType::Unroll);

  tv0->computeAt(tvo, -1, ComputeAtMode::BestEffort);

  NVF_CHECK(
      tvs.var_sum->getComputeAtPosition() == tvs.avg->getComputeAtPosition());
  NVF_CHECK(
      tvs.var_sum->getComputeAtPosition() == tvs.n->getComputeAtPosition());
  NVF_CHECK(tvs.var_sum->getComputeAtPosition() == 1);
}

// Unit test for the transform selection logic
TEST_F(NVFuserTest, FusionBoundedDirectionSelection1_CUDA) {
  Fusion fusion;
  FusionGuard fg(&fusion);

  TensorView* tv0 = makeContigTensor(2);

  fusion.addInput(tv0);
  auto tv1 = set(tv0);
  auto tv2 = set(tv1);
  auto tv3 = add(tv2, tv1);
  fusion.addOutput(tv3);

  tv3->split(-1, 5);
  tv3->split(-1, 8);

  scheduler_utils::BoundedDirectionalTransformPropagator::backward(
      tv3, -1, {tv0, tv2});

  // Check that the splits are replayed on tv2
  NVF_ERROR(
      tv2->nDims() == tv3->nDims(),
      "Propagator didn't propagate to tv2: ",
      tv2->toString());

  // Check that the splits are replayed on tv1 as well. Even though
  //  one of its consumers, tv2, is part of the boundary, another
  //  consumer is not a boundary, so tv1 should be transformed as well.
  NVF_ERROR(
      tv1->nDims() == tv3->nDims(),
      "Propagator didn't propagate to tv1: ",
      tv1->toString());
}

TEST_F(NVFuserTest, FusionIssueRepro1844_CUDA) {
  auto fusion = std::make_unique<Fusion>();
  FusionGuard fg(fusion.get());

  std::vector<int64_t> shape = {2, 1, 768};
  std::vector<int64_t> sum_to_shape = {768};
  std::vector<int64_t> sum_to_axes = {0, 1};
  double kProb = 0.5;

  std::vector<Val*> sum_to_symb;
  std::transform(
      sum_to_shape.begin(),
      sum_to_shape.end(),
      std::back_inserter(sum_to_symb),
      [](int64_t s) -> Val* { return IrBuilder::create<Val>(s); });

  TensorView* tv0 = makeContigConcreteTensor(shape);
  TensorView* tv1 = makeContigConcreteTensor(shape);
  TensorView* tv2 = makeContigConcreteTensor(shape, DataType::Bool);

  fusion->addInput(tv0);
  fusion->addInput(tv1);
  fusion->addInput(tv2);

  Val* prob = IrBuilder::create<Val>(kProb);
  auto grad_input = dropout_backward(tv1, tv2, prob);
  auto grad_gelu = gelu_backward(grad_input, tv0);
  auto grad_bias = sum_to(grad_gelu, sum_to_symb);

  fusion->addOutput(grad_gelu);
  fusion->addOutput(grad_bias);

  const auto options =
      at::TensorOptions().dtype(at::kFloat).device(at::kCUDA, 0);

  at::Tensor a = at::randn(shape, options);
  at::Tensor b = at::randn(shape, options);
  at::Tensor c = at::randn(shape, options);
  auto mask = at::gt(c, 0.0f);
  std::vector<c10::IValue> aten_inputs = {a, b, mask};

  FusionExecutorCache executor_cache(std::move(fusion));
  auto cg_outputs = executor_cache.runFusionWithInputs(aten_inputs);

  testValidate(
      executor_cache.fusion(), cg_outputs, aten_inputs, __LINE__, __FILE__);
}

TEST_F(NVFuserTest, FusionInsertMagicZero1_CUDA) {
  Fusion fusion;
  FusionGuard fg(&fusion);

  auto tv0 = makeSymbolicTensor(2);
  fusion.addInput(tv0);

  auto tv1 = add(tv0, IrBuilder::create<Val>(1.0));
  auto tv2 = set(tv1);
  fusion.addOutput(tv2);

  tv2->split(0, 32);
  tv2->split(-1, 2);
  tv2->reorder({{1, 2}, {2, 1}});
  tv2->merge(0);

  TransformPropagatorWithCheck propagator(tv2);
  MaxLogicalDomainInfoSpanningTree(tv2).traverse(&propagator);

  tv0->computeAt(tv2, 1);

  // The predicate of tv2 should be protected with magic zero
  GpuLower gpulw(&fusion);
  gpulw.run();
  NVF_CHECK(
      PredicateMagicZeroChecker::isProtected(tv2, gpulw),
      "Failed to protect the predicates of ",
      tv2->toString());
}

TEST_F(NVFuserTest, FusionExpandRepro1860_CUDA) {
  auto fusion_ptr = std::make_unique<Fusion>();
  Fusion& fusion = *fusion_ptr;
  FusionGuard fg(&fusion);
  std::vector<std::optional<bool>> contiguity(3, std::nullopt);

  std::vector<int64_t> shape{1, -1, -1};
  TensorView* tv0 = makeContigConcreteTensor(shape);
  fusion.addInput(tv0);
  TensorView* tv1 = makeContigConcreteTensor(shape);
  fusion.addInput(tv1);
  TensorView* tv2 = makeContigConcreteTensor(shape);
  fusion.addInput(tv2);

  std::vector<IterDomain*> domain1(3, nullptr);
  for (const auto i : c10::irange(3)) {
    if (i == 0) {
      domain1[i] = IterDomainBuilder(
                       FusionGuard::getCurFusion()->zeroVal(),
                       IrBuilder::create<Val>(1L, DataType::Index))
                       .iter_type(IterType::Broadcast)
                       .build();
    } else {
      domain1[i] =
          IterDomainBuilder(
              FusionGuard::getCurFusion()->zeroVal(),
              IrBuilder::create<Val>(1L, DataType::Index))
              .expanded_extent(IrBuilder::create<Val>(1L + i, DataType::Index))
              .iter_type(IterType::Broadcast)
              .build();
    }
  }

  TensorView* tv22 = IrBuilder::create<TensorView>(
      IrBuilder::create<TensorDomain>(domain1, contiguity), DataType::Float);

  fusion.addInput(tv22);

  auto tv3 = add(tv0, tv1);
  auto tv4 = softmax(tv3, 0);
  auto tv5 = add(tv4, tv22);
  fusion.addOutput(tv5);

  auto options = at::TensorOptions().dtype(at::kFloat).device(at::kCUDA, 0);

  at::Tensor input1 = at::randn({1, 2, 3}, options);
  at::Tensor input2 = at::randn({1, 2, 3}, options);
  at::Tensor input3 = at::randn({1, 2, 3}, options);
  at::Tensor input4 = at::randn({1, 1, 1}, options).expand({1, 2, 3});
  std::vector<c10::IValue> aten_inputs = {input1, input2, input3, input4};

  FusionExecutorCache executor_cache(std::move(fusion_ptr));
  auto outputs = executor_cache.runFusionWithInputs(aten_inputs);
}

TEST_F(NVFuserTest, FusionExpandReduce_CUDA) {
  auto fusion = std::make_unique<Fusion>();
  FusionGuard fg(fusion.get());

  auto tv0 = makeConcreteTensor({1, 8});
  fusion->addInput(tv0);

  auto tv1 =
      expand(tv0, {IrBuilder::create<Val>(12L), IrBuilder::create<Val>(8L)});

  auto tv2 = sum(tv1, {0});
  fusion->addOutput(tv2);

  auto options = at::TensorOptions().dtype(at::kFloat).device(at::kCUDA, 0);
  auto t0 = at::randn({1, 8}, options);

  FusionExecutorCache executor_cache(std::move(fusion));
  auto cg_outputs = executor_cache.runFusionWithInputs({t0});

  testValidate(executor_cache.fusion(), cg_outputs, {t0}, __LINE__, __FILE__);
}

TEST_F(NVFuserTest, FusionVectorComponentReduce_CUDA) {
  auto fusion = std::make_unique<Fusion>();
  FusionGuard fg(fusion.get());

  auto tv0 = makeSymbolicTensor(1, DataType::ComplexFloat);
  fusion->addInput(tv0);
  auto tv1 = view_as_real(tv0);
  auto tv2 = sum(tv1, {-1});
  fusion->addOutput(tv2);

  inlineMost();

  auto options =
      at::TensorOptions().dtype(at::kComplexFloat).device(at::kCUDA, 0);
  auto t0 = at::randn({1024}, options);

  FusionExecutor fe;
  fe.compileFusion(fusion.get(), {t0});
  auto cg_outputs = fe.runFusion({t0});

  testValidate(fusion.get(), cg_outputs, {t0}, __LINE__, __FILE__, "");
}

TEST_F(NVFuserTest, FusionExpandBadShapeTest_CUDA) {
  auto fusion_ptr = std::make_unique<Fusion>();
  Fusion& fusion = *fusion_ptr;
  FusionGuard fg(&fusion);
  std::vector<std::optional<bool>> contiguity{false, std::nullopt};

  auto tv0 = makeSymbolicTensor(2);
  fusion.addInput(tv0);

  std::vector<IterDomain*> domains = {
      IterDomainBuilder(
          FusionGuard::getCurFusion()->zeroVal(),
          IrBuilder::create<Val>(DataType::Index))
          .build(),
      IterDomainBuilder(
          FusionGuard::getCurFusion()->zeroVal(),
          FusionGuard::getCurFusion()->oneVal())
          .expanded_extent(IrBuilder::create<Val>(10L, DataType::Index))
          .iter_type(IterType::Broadcast)
          .build()};

  // expand to 10
  TensorView* tv22 = IrBuilder::create<TensorView>(
      IrBuilder::create<TensorDomain>(domains, contiguity), DataType::Float);

  fusion.addInput(tv22);

  auto tv3 = add(tv0, tv22);
  fusion.addOutput(tv3);

  auto options = at::TensorOptions().dtype(at::kFloat).device(at::kCUDA, 0);

  // Incompatible shapes
  at::Tensor input1 = at::randn({2, 3}, options);
  // Passing expand size of 5, not 10. Should cause an error
  at::Tensor input4 = at::randn({2, 1}, options).expand({2, 5});

  std::vector<c10::IValue> aten_inputs = {input1, input4};

  FusionExecutorCache executor_cache(std::move(fusion_ptr));
  ASSERT_ANY_THROW(executor_cache.runFusionWithInputs(aten_inputs));
}

TEST_F(
    NVFuserTest,
    FusionPointwiseScheduleWithBroadcastAndTrivialReduction_CUDA) {
  Fusion fusion;
  FusionGuard fg(&fusion);

  auto tv0 = makeContigTensor(3);
  auto tv1 = makeContigTensor(2);
  fusion.addInput(tv0);
  fusion.addInput(tv1);
  auto tv2 = broadcast(tv0, {false, true, false, true, false, true});
  auto tv3 = sin(tv2);
  auto tv4 = add(tv3, tv1);
  auto tv5 = sum(tv4, {1});
  fusion.addOutput(tv5);

  auto options = at::TensorOptions().dtype(at::kFloat).device(at::kCUDA, 0);
  at::Tensor t0 = at::randn({100, 100, 10}, options);
  at::Tensor t1 = at::randn({10, 20}, options);

  std::vector<c10::IValue> aten_inputs = {t0, t1};

  auto lparams = schedulePointwise(&fusion, aten_inputs);

  FusionExecutor fe;
  fe.compileFusion(&fusion, aten_inputs, lparams);
  auto cg_outputs = fe.runFusion(aten_inputs, lparams);

  testValidate(&fusion, cg_outputs, aten_inputs, __LINE__, __FILE__);
}

TEST_F(NVFuserTest, FusionPrint_CUDA) {
  std::vector<at::ScalarType> dtypes = {
      at::kFloat, at::kDouble, at::kHalf, at::kInt, at::kLong, at::kBool};
  if (at::cuda::getCurrentDeviceProperties()->major >= 8) {
    dtypes.push_back(at::kBFloat16);
  }
  for (auto dtype : dtypes) {
    auto fusion = std::make_unique<Fusion>();
    FusionGuard fg(fusion.get());

    auto tv0 = makeSymbolicTensor(1, aten_to_data_type(dtype));
    fusion->addInput(tv0);
    auto tv1 = print(tv0);
    auto tv2 = sin(tv1);
    fusion->addOutput(tv2);

    // There is no way to check if anything is printed to the console, but we
    // can validate that when print exist, compilation and computation are not
    // broken.
    auto options = at::TensorOptions().dtype(at::kLong).device(at::kCUDA, 0);
    at::Tensor t0 = at::arange(2, options).to(dtype);

    FusionExecutorCache executor_cache(std::move(fusion));
    auto cg_outputs = executor_cache.runFusionWithInputs({t0});

    testValidate(
        executor_cache.fusion(),
        cg_outputs,
        {t0},
        {t0.sin()},
        __LINE__,
        __FILE__);
  }
}

TEST_F(NVFuserTest, FusionCheckedSymbolicShape_CUDA) {
  const auto options =
      at::TensorOptions().dtype(at::kFloat).device(at::kCUDA, 0);

  at::Tensor a = at::randn({123, 456}, options);
  at::Tensor b = at::randn({123, 456}, options);
  at::Tensor c = at::randn({321, 654}, options);

  using return_t =
      std::pair<std::unique_ptr<FusionExecutorCache>, std::vector<at::Tensor>>;
  auto matched_add = [](at::Tensor a, at::Tensor b) -> return_t {
    auto fusion = std::make_unique<Fusion>();
    FusionGuard fg(fusion.get());

    Val* s1 = IrBuilder::create<Val>(DataType::Int);
    Val* s2 = IrBuilder::create<Val>(DataType::Int);
    auto builder = TensorViewBuilder().shape(std::vector<Val*>{s1, s2});
    TensorView* tv0 = builder.build();
    TensorView* tv1 = builder.build();

    fusion->addInput(tv0);
    fusion->addInput(tv1);

    auto tv2 = add(tv0, tv1);

    fusion->addOutput(tv2);

    auto executor_cache =
        std::make_unique<FusionExecutorCache>(std::move(fusion));
    auto cg_outputs = executor_cache->runFusionWithInputs({a, b});
    return {std::move(executor_cache), std::move(cg_outputs)};
  };

  {
    auto ret1 = matched_add(a, b);
    testValidate(ret1.first->fusion(), ret1.second, {a, b}, __LINE__, __FILE__);
  }

  {
    ASSERT_THAT(
        [&]() { matched_add(a, c); },
        ::testing::ThrowsMessage<nvfuser::nvfError>(::testing::HasSubstr(
            "When trying to propagate constant tensor sizes through the graph a conflict was found with 2 different sizes across dimensions that are expected to match.")));
    GTEST_SKIP() << "skipping tests on pre-AMPERE GPUs";
  }
}

TEST_F(NVFuserTest, FusionSizeDependentData_CUDA) {
  auto fusion = std::make_unique<Fusion>();
  FusionGuard fg(fusion.get());

  Val* s1 = IrBuilder::create<Val>(DataType::Index);
  auto builder = TensorViewBuilder().shape(std::vector<Val*>{s1});
  TensorView* tv0 = builder.build();

  fusion->addInput(tv0);

  auto tv1 = add(tv0, s1);

  fusion->addOutput(tv1);

  const auto options =
      at::TensorOptions().dtype(at::kFloat).device(at::kCUDA, 0);

  at::Tensor a = at::zeros({123}, options);

  FusionExecutorCache executor_cache(std::move(fusion));
  auto cg_outputs = executor_cache.runFusionWithInputs({a});

  testValidate(executor_cache.fusion(), cg_outputs, {a}, __LINE__, __FILE__);
}

TEST_F(NVFuserTest, FusionDependencyCheck_CUDA) {
  Fusion fusion;
  FusionGuard fg(&fusion);

  TensorView* tv0 = makeSymbolicTensor(1);
  TensorView* tv1 = makeSymbolicTensor(1);
  TensorView* tv2 = makeSymbolicTensor(1);
  TensorView* tv3 = makeSymbolicTensor(1);

  auto tv4 = add(tv0, tv1);
  auto tv5 = add(tv0, tv2);
  auto tv6 = add(tv0, tv3);

  auto tv7 = add(tv1, tv2);
  auto tv8 = add(tv1, tv3);

  auto tv9 = add(tv2, tv3);

  {
    auto all_vals = DependencyCheck::getAllValsBetween(
        {tv0, tv1}, {tv4, tv5, tv6, tv7, tv8, tv9});
    std::unordered_set<Val*> all_vals_set(all_vals.begin(), all_vals.end());
    std::vector<Val*> results({tv0, tv1, tv4, tv5, tv6, tv7, tv8});
    for (auto result : results) {
      NVF_CHECK(all_vals_set.count(result) > 0);
      all_vals_set.erase(result);
    }
    NVF_CHECK(all_vals_set.empty());
  }

  auto tv10 = add(tv6, tv7);
  {
    auto all_vals = DependencyCheck::getAllValsBetween({tv0, tv1}, {tv10});
    std::unordered_set<Val*> all_vals_set(all_vals.begin(), all_vals.end());
    std::vector<Val*> results({tv0, tv1, tv6, tv7, tv10});
    for (auto result : results) {
      NVF_CHECK(all_vals_set.count(result) > 0);
      all_vals_set.erase(result);
    }
    NVF_CHECK(all_vals_set.empty());
  }
}

// Repro for issue #1925
TEST_F(NVFuserTest, FusionScheduleTransposeRepro1_CUDA) {
  Fusion fusion;
  FusionGuard fg(&fusion);

  auto tv0 = makeSymbolicTensor(4);
  auto tv1 = makeConcreteTensor({-1, -1, -1, 1});
  fusion.addInput(tv0);
  fusion.addInput(tv1);
  auto tv2 = add(tv0, tv1);
  fusion.addOutput(tv2);

  auto options = at::TensorOptions().dtype(at::kFloat).device(at::kCUDA, 0);
  at::Tensor input0 = at::randn({1, 1, 333, 1}, options);
  at::Tensor input1 = at::randn({1, 1, 333, 1}, options);

  auto lparams = scheduleTranspose(&fusion, {input0, input1});

  FusionExecutor fe;
  fe.compileFusion(&fusion, {input0, input1}, lparams);
  auto outputs = fe.runFusion({input0, input1}, lparams);

  testValidate(&fusion, outputs, {input0, input1}, __LINE__, __FILE__);
}

// Repro for issue #1873
TEST_F(NVFuserTest, FusionInlineBroadcastIndexing0_CUDA) {
  Fusion fusion;
  FusionGuard fg(&fusion);

  auto tv0 = makeContigTensor(1);
  auto tv1 = makeContigTensor(2);
  fusion.addInput(tv0);
  fusion.addInput(tv1);
  auto tv2 = set(tv0);
  auto tv3 = broadcast(tv2, {true, false});
  auto tv4 = add(tv3, tv1);
  fusion.addOutput(tv4);

  tv4->merge(0);
  tv4->split(0, 32);

  tv0->computeAt(tv4, 1);

  tv2->split(-1, 8);

  auto options = at::TensorOptions().dtype(at::kFloat).device(at::kCUDA, 0);
  at::Tensor t0 = at::randn({123}, options);
  at::Tensor t1 = at::randn({3, 123}, options);

  FusionExecutor fe;
  fe.compileFusion(&fusion, {t0, t1});

  auto outputs = fe.runFusion({t0, t1});

  testValidate(&fusion, outputs, {t0, t1}, __LINE__, __FILE__);
}

TEST_F(NVFuserTest, FusionPredicateUnshare_CUDA) {
  // https://github.com/csarofeen/pytorch/issues/1926
  std::unique_ptr<Fusion> fusion_ptr = std::make_unique<Fusion>();
  auto fusion = fusion_ptr.get();
  FusionGuard fg(fusion);

  TensorView* tv0 = makeSymbolicTensor(2);
  fusion->addInput(tv0);
  auto tv1 = set(tv0);
  auto tv2 = set(tv1);
  fusion->addOutput(tv2);

  tv1->setMemoryType(MemoryType::Shared);
  for (auto tv : {tv1, tv2}) {
    tv->split(0, 4);
    tv->reorder({{1, -1}});
    tv->split(1, 8);
    tv->merge(0);
    tv->split(0, 1);
    tv->axis(0)->parallelize(ParallelType::BIDx);
    tv->axis(1)->parallelize(ParallelType::Unswitch);
  }
  tv1->merge(2);
  tv2->reorder({{2, 3}});
  tv2->merge(2);
  for (auto tv : {tv1, tv2}) {
    tv->axis(-1)->parallelize(ParallelType::TIDx);
  }

  inlineMost();

  auto options = at::TensorOptions().dtype(at::kFloat).device(at::kCUDA, 0);
  at::Tensor t0 = at::randn({5, 5}, options);

  FusionExecutor fe;
  fe.compileFusion(fusion, {t0});
  auto cg_outputs = fe.runFusion({t0});
  auto out = cg_outputs[0];

  testValidate(fusion, {out}, {t0}, __LINE__, __FILE__);
}

TEST_F(NVFuserTest, AsyncCompilation_CUDA) {
  auto fusion = std::make_unique<Fusion>();
  FusionGuard fg(fusion.get());

  TensorView* tv0 = makeSymbolicTensor(2);
  TensorView* tv1 = makeSymbolicTensor(1);
  TensorView* tv2 = makeSymbolicTensor(2);

  fusion->addInput(tv0);
  fusion->addInput(tv1);
  fusion->addInput(tv2);

  TensorView* tv3 = add(tv0, IrBuilder::create<Val>(1.0)); // Group 0
  TensorView* tv4 =
      max(tv3, {0}); // Group 0 (use max instead to avoid numerical issues)
  TensorView* tv5 = add(tv4, tv1); //  Group 0 (Non Broadcast after reduce,
                                   //  keeps normalization scheduler away)
  TensorView* tv6 = add(tv5, tv2); //  Group 1 (Broadcast after reduce)

  fusion->addOutput(tv6);

  auto options = at::TensorOptions().dtype(at::kFloat).device(at::kCUDA, 0);

  at::Tensor t0 = at::randn({8, 5}, options);
  at::Tensor t1 = at::randn({5}, options);
  at::Tensor t2 = at::randn({8, 5}, options);

  FusionExecutorCache executor_cache(std::move(fusion));

  std::vector<c10::IValue> aten_inputs = {t0, t1, t2};

  auto outputs = executor_cache.runFusionWithInputs(aten_inputs);

  NVF_CHECK(
      executor_cache.getMostRecentKernelRuntime()->isSegmented(),
      "segmentation didn't happen");
  NVF_CHECK(
      executor_cache.getMostRecentKernelRuntime()
              ->fusionSegments()
              ->groups()
              .size() == 2,
      "segmentation didn't happen as expected");

  testValidate(
      executor_cache.fusion(), outputs, aten_inputs, __LINE__, __FILE__);
}

TEST_F(NVFuserTest, FusionMergeBroadcastingTrivialReduction1_CUDA) {
  std::unique_ptr<Fusion> fusion_ptr = std::make_unique<Fusion>();
  auto fusion = fusion_ptr.get();
  FusionGuard fg(fusion);

  TensorView* tv0 = makeConcreteTensor({1, 1});
  TensorView* tv1 = makeConcreteTensor({-1});
  fusion->addInput(tv0);
  fusion->addInput(tv1);
  auto tv2 = sum(tv0, {1});
  auto tv3 = add(tv2, tv1);
  fusion->addOutput(tv3);

  tv0->merge(0);

  MaxLogicalDomainInfoSpanningTree tree(tv0);
  TransformPropagatorWithCheck tp(tv0);
  tree.traverse(&tp);

  inlineMost();

  auto options = at::TensorOptions().dtype(at::kFloat).device(at::kCUDA, 0);
  at::Tensor t0 = at::randn({1, 1}, options);
  at::Tensor t1 = at::randn({10}, options);

  FusionExecutor fe;
  fe.compileFusion(fusion, {t0, t1});
  auto cg_outputs = fe.runFusion({t0, t1});
  auto out = cg_outputs[0];

  testValidate(
      fusion, {out}, {t0, t1}, {t1 + t0.flatten()}, __LINE__, __FILE__);
}

TEST_F(NVFuserTest, FusionMappingRelation_CUDA) {
  // See https://github.com/csarofeen/pytorch/pull/1960
  // and https://github.com/csarofeen/pytorch/pull/2113
  std::unique_ptr<Fusion> fusion_ptr = std::make_unique<Fusion>();
  auto fusion = fusion_ptr.get();
  FusionGuard fg(fusion);

  TensorView* tv0 = makeConcreteTensor({1, 1});
  TensorView* tv1 = makeConcreteTensor({-1, 1, 1});
  fusion->addInput(tv0);
  fusion->addInput(tv1);
  auto tv2 = set(tv0);
  auto tv3 = broadcast(tv2, {true, false, false});
  auto tv4 = add(tv3, tv1);

  fusion->addOutput(tv4);

  tv4->merge(-2);
  tv4->merge(-2);

  tv0->computeAt(tv4, -1);
  tv1->computeAt(tv4, -1);

  ComputeAtMap ca_map(fusion);

  auto tv4_inner_node = tv4->axis(0)->definition()->input(1)->as<IterDomain>();
  NVF_CHECK(
      ca_map.areMapped(tv2->axis(0), tv4_inner_node, IdMappingMode::EXACT));
  NVF_CHECK(ca_map.areMapped(
      tv2->axis(0), tv4_inner_node, IdMappingMode::PERMISSIVE));

  auto options = at::TensorOptions().dtype(at::kFloat).device(at::kCUDA, 0);
  at::Tensor t0 = at::randn({1, 1}, options);
  at::Tensor t1 = at::randn({2, 1, 1}, options);

  FusionExecutor fe;
  fe.compileFusion(fusion, {t0, t1});
  auto cg_outputs = fe.runFusion({t0, t1});
  auto out = cg_outputs[0];

  testValidate(fusion, {out}, {t0, t1}, __LINE__, __FILE__);
}

TEST_F(NVFuserTest, FusionInlineAt_CUDA) {
  std::unique_ptr<Fusion> fusion_ptr = std::make_unique<Fusion>();
  auto fusion = fusion_ptr.get();
  FusionGuard fg(fusion);

  TensorView* tv0 = makeSymbolicTensor(2);
  fusion->addInput(tv0);
  auto tv1 = sin(tv0);
  auto tv2 = cos(tv1);
  fusion->addOutput(tv2);

  tv1->inlineAt(-1);

  auto options = at::TensorOptions().dtype(at::kFloat).device(at::kCUDA, 0);
  at::Tensor t0 = at::randn({100, 2}, options);

  FusionExecutor fe;
  fe.compileFusion(fusion, {t0});
  auto cg_outputs = fe.runFusion({t0});
  auto out = cg_outputs[0];

  testValidate(fusion, {out}, {t0}, __LINE__, __FILE__);
}

// Simplified repro of issue #2008
TEST_F(NVFuserTest, FusionReplayTrivialReductionAndBroadcast2_CUDA) {
  auto fusion_ptr = std::make_unique<Fusion>();
  Fusion& fusion = *fusion_ptr;
  FusionGuard fg(fusion_ptr.get());

  std::vector<int64_t> shape({10, 1, 1});

  auto tv0 = makeConcreteTensor(shape);
  fusion.addInput(tv0);

  auto tv1 = add(tv0, IrBuilder::create<Val>(1.0));
  auto tv2 = sum(tv1, {1, 2});
  auto tv3 = broadcast(tv2, {false, true, true});
  fusion.addOutput(tv3);

  tv0->merge(-2, -1)->merge(-2, -1)->split(0, 4);

  MaxLogicalDomainInfoSpanningTree tree(tv0);
  TransformPropagatorWithCheck tp(tv0);
  tree.traverse(&tp);

  auto options = at::TensorOptions().dtype(at::kFloat).device(at::kCUDA, 0);
  at::Tensor t0 = at::randn(shape, options);
  std::vector<c10::IValue> aten_inputs({t0});

  FusionExecutor fe;
  fe.compileFusion(fusion_ptr.get(), aten_inputs);
  auto outputs = fe.runFusion(aten_inputs);

  testValidate(&fusion, outputs, aten_inputs, __LINE__, __FILE__);
}

TEST_F(NVFuserTest, FusionSimpleAmperePipeline_CUDA) {
  Fusion fusion;
  FusionGuard fg(&fusion);

  auto tv0 = makeContigTensor(1);

  fusion.addInput(tv0);

  auto tv1 = set(tv0);

  fusion.addOutput(tv1);

  auto tv_cache = tv0->cacheAfter(LoadStoreOpType::CpAsync);
  tv_cache->setMemoryType(MemoryType::Shared);

  tv1->split(0, 16);
  tv0->computeAt(tv1, 1);

  tv_cache->circularBuffer(10);

  auto options = at::TensorOptions().dtype(at::kFloat).device(at::kCUDA, 0);
  at::Tensor input1 = at::randn({255}, options);

  // Add check that the cp async op has an inlined predicate.
  class InlinedCpAsyncPredChecker : public kir::IrVisitor {
   public:
    using kir::IrVisitor::handle;

   private:
    void handle(kir::IfThenElse* ite) final {
      auto prev_within_ite = within_ite_;
      within_ite_ = true;
      kir::IrVisitor::handle(ite);
      within_ite_ = prev_within_ite;
    }

    void handle(LoadStoreOp* ldst) final {
      if (ldst->opType() == LoadStoreOpType::CpAsync &&
          ldst->cacheOp() == CacheOp::AllLevels) {
        NVF_ERROR(!within_ite_, "CPASYNC predicate not inlined");
        NVF_ERROR(
            ldst->predicate()->hasValue() &&
                !ldst->predicate()->value()->isConst(),
            "CPASYNC predicate is not generated");
      }
    }

   private:
    bool within_ite_ = false;
  } pred_checker;

  // Check that cp async is inlined:
  GpuLower gpulw(&fusion);
  pred_checker.handle(gpulw.run()->topLevelExprs());

  FusionExecutor fe;
  // requires ampere+ GPU
  if (!deviceMajorMinorCheck(8)) {
    ASSERT_THAT(
        [&]() { fe.compileFusion(&fusion, {input1}); },
        testing::ThrowsMessage<nvfuser::nvfError>(testing::HasSubstr(
            "Reason: LoadStoreOpType::CpAsync requires Ampere")));
    GTEST_SKIP() << "skipping tests on pre-AMPERE GPUs";
  } else {
    fe.compileFusion(&fusion, {input1});
  }

  auto cg_outputs = fe.runFusion({input1});

  testValidate(&fusion, cg_outputs, {input1}, __LINE__, __FILE__);
}

TEST_F(NVFuserTest, FusionExpandedInput_CUDA) {
  std::unique_ptr<Fusion> fusion_ptr = std::make_unique<Fusion>();
  auto fusion = fusion_ptr.get();
  FusionGuard fg(fusion);

  TensorView* tv0 = TensorViewBuilder()
                        .ndims(3)
                        .shape({-1, -1, -1})
                        .contiguity({false, std::nullopt, true})
                        .expanded({false, true, false})
                        .build();
  fusion->addInput(tv0);
  auto tv1 = set(tv0);
  fusion->addOutput(tv1);

  auto options = at::TensorOptions().dtype(at::kFloat).device(at::kCUDA, 0);
  at::Tensor t0 = at::randn({4096, 1, 4}, options).expand({-1, 7, -1});

  FusionExecutorCache fec(std::move(fusion_ptr));
  auto cg_outputs = fec.runFusionWithInputs({t0});

  testValidate(fusion, cg_outputs, {t0}, __LINE__, __FILE__);
}

// Repro for
// https://github.com/csarofeen/pytorch/issues/1843#issuecomment-1270759724
TEST_F(NVFuserTest, FusionVectorizeRepro1843_CUDA) {
  std::unique_ptr<Fusion> fusion_ptr = std::make_unique<Fusion>();
  auto fusion = fusion_ptr.get();
  FusionGuard fg(fusion);

  TensorView* tv1 =
      TensorViewBuilder().ndims(2).contiguity({true, true}).build();
  TensorView* tv0 =
      TensorViewBuilder().ndims(2).contiguity({true, true}).build();
  fusion->addInput(tv1);
  fusion->addInput(tv0);

  auto tv7 = sum(tv0, {1}, true);
  auto tv_exp =
      expand(tv7, {tv0->axis(0)->extent(), IrBuilder::create<Val>(32128L)});
  auto tv3 = exp(tv1);
  auto tv8 = mul(tv3, tv_exp);
  auto tv13 = sub(tv0, tv8);
  fusion->addOutput(tv13);

  auto options = at::TensorOptions().dtype(at::kFloat).device(at::kCUDA, 0);
  at::Tensor t1 =
      at::empty_strided({4096, 32128}, {32128, 1}, options).random_();
  at::Tensor t0 =
      at::empty_strided({4096, 32128}, {32128, 1}, options).random_();

  FusionExecutorCache fec(std::move(fusion_ptr));
  auto cg_outputs = fec.runFusionWithInputs({t1, t0});

  testValidate(fusion, cg_outputs, {t1, t0}, __LINE__, __FILE__);
}

TEST_F(NVFuserTest, FusionBroadcastPersistentReduction_CUDA) {
  // Simplified repro for
  // https://github.com/csarofeen/pytorch/issues/2094
  std::unique_ptr<Fusion> fusion_ptr = std::make_unique<Fusion>();
  auto fusion = fusion_ptr.get();
  FusionGuard fg(fusion);

  auto tv0 = makeContigTensor(2, DataType::Half);
  auto tv1 = castOp(DataType::Float, tv0);
  auto tv2 = broadcast(tv1, {true, true, false, false});
  auto tv3 = sum(tv2, {-1}, true);
  auto tv4 = add(tv2, tv3); // TODO: changing this to tv1 there is still errors
  auto tv5 = sum(tv4, {-1});
  fusion->addInput(tv0);
  fusion->addOutput(tv5);

  auto options = at::TensorOptions().dtype(at::kHalf).device(at::kCUDA, 0);
  auto t0 = at::randn({1024, 768}, options);

  FusionExecutorCache fec(std::move(fusion_ptr));
  auto cg_outputs = fec.runFusionWithInputs({t0});
  testValidate(fusion, cg_outputs, {t0}, __LINE__, __FILE__);
}

// Repro for
// https://github.com/csarofeen/pytorch/issues/2094
TEST_F(NVFuserTest, FusionRepro2094_CUDA) {
  std::unique_ptr<Fusion> fusion_ptr = std::make_unique<Fusion>();
  auto fusion = fusion_ptr.get();
  FusionGuard fg(fusion);

  std::vector<int64_t> neg_one_vec = {-1};
  {
    auto tv0 = TensorViewBuilder()
                   .ndims(1)
                   .shape(neg_one_vec)
                   .contiguity(true)
                   .dtype(DataType::Float)
                   .build();
    fusion->addInput(tv0);
    auto tv1 = TensorViewBuilder()
                   .ndims(1)
                   .shape(neg_one_vec)
                   .contiguity(true)
                   .dtype(DataType::Float)
                   .build();
    fusion->addInput(tv1);
    auto tv2 = TensorViewBuilder()
                   .ndims(2)
                   .shape(std::vector<int64_t>{-1, -1})
                   .contiguity({true, true})
                   .dtype(DataType::Half)
                   .build();
    fusion->addInput(tv2);
    auto tv3 = expand(
        broadcast(tv0, {true, true, false}),
        {IrBuilder::create<Val>(1L),
         IrBuilder::create<Val>(1024L),
         IrBuilder::create<Val>(768L)});
    auto tv4 = expand(
        broadcast(tv1, {true, true, false}),
        {IrBuilder::create<Val>(1L),
         IrBuilder::create<Val>(1024L),
         IrBuilder::create<Val>(768L)});
    auto tv5 = reshape(tv2, {1024, 768}, {1, 1024, 768});
    auto tv6 = castOp(DataType::Float, tv5);
    auto s7 = IrBuilder::create<Val>(0.5);
    auto tv8 = mul(tv6, s7);
    auto s9 = IrBuilder::create<Val>(0.707107);
    auto tv10 = mul(tv6, s9);
    auto tv11 = erf(tv10);
    auto s12 = IrBuilder::create<Val>(1.0);
    auto tv13 = add(tv11, s12);
    auto tv14 = mul(tv8, tv13);
    auto tv15 = castOp(DataType::Half, tv14);
    auto tv16 = castOp(DataType::Float, tv15);
    auto tv17_tv18 = variance_mean(tv16, {2}, 0, false);
    auto tv17 = std::get<0>(tv17_tv18);
    auto tv18 = std::get<1>(tv17_tv18);
    auto tv19 = expand(
        broadcast(tv17, {false, false, true}),
        {IrBuilder::create<Val>(1L),
         IrBuilder::create<Val>(1024L),
         IrBuilder::create<Val>(1L)});
    auto tv20 = expand(
        broadcast(tv18, {false, false, true}),
        {IrBuilder::create<Val>(1L),
         IrBuilder::create<Val>(1024L),
         IrBuilder::create<Val>(1L)});
    auto s21 = IrBuilder::create<Val>(1e-05);
    auto tv22 = add(tv19, s21);
    auto tv23 = expand(
        broadcast(tv20, {false, false, false}),
        {IrBuilder::create<Val>(1L),
         IrBuilder::create<Val>(1024L),
         IrBuilder::create<Val>(768L)});
    auto tv24 = rsqrt(tv22);
    auto tv25 = sub(tv16, tv23);
    auto tv26 = expand(
        broadcast(tv24, {false, false, false}),
        {IrBuilder::create<Val>(1L),
         IrBuilder::create<Val>(1024L),
         IrBuilder::create<Val>(768L)});
    auto tv27 = mul(tv25, tv26);
    auto tv28 = mul(tv27, tv3);
    auto tv29 = add(tv28, tv4);
    auto tv30 = castOp(DataType::Float, tv29);
    auto tv31 = castOp(DataType::Half, tv30);
    auto tv32 = reshape(tv31, {1, 1024, 768}, {1024, 768});
    fusion->addOutput(tv5);
    fusion->addOutput(tv16);
    fusion->addOutput(tv20);
    fusion->addOutput(tv24);
    fusion->addOutput(tv32);
  }

  auto options = at::TensorOptions().dtype(at::kFloat).device(at::kCUDA, 0);
  std::vector<c10::IValue> inputs;
  std::vector<at::Tensor> outputs;

  {
    auto t0 = at::randn({768}, options);
    inputs.push_back((c10::IValue)t0);
    auto t1 = at::randn({768}, options);
    inputs.push_back((c10::IValue)t1);
    auto t2 = at::randn({1024, 768}, options).to(at::ScalarType::Half);
    inputs.push_back((c10::IValue)t2);
    auto t3 = t0.unsqueeze(0).unsqueeze(1).expand({1, 1024, 768});
    auto t4 = t1.unsqueeze(0).unsqueeze(1).expand({1, 1024, 768});
    auto t5 = t2.view({1, 1024, 768});
    auto t6 = t5.to(at::ScalarType::Float);
    auto s7 = 0.5;
    auto t8 = at::mul(t6, s7);
    auto s9 = 0.707107;
    auto t10 = at::mul(t6, s9);
    auto t11 = at::erf(t10);
    auto s12 = 1.0;
    auto t13 = at::add(t11, s12);
    auto t14 = at::mul(t8, t13);
    auto t15 = t14.to(at::ScalarType::Half);
    auto t16 = t15.to(at::ScalarType::Float);
    auto t17_t18 =
        at::var_mean(t16, {2}, /*unbiased*/ false, /*keepdim*/ false);
    auto t17 = std::get<0>(t17_t18);
    auto t18 = std::get<1>(t17_t18);
    auto t19 = t17.unsqueeze(2).expand({1, 1024, 1});
    auto t20 = t18.unsqueeze(2).expand({1, 1024, 1});
    auto s21 = 1e-05;
    auto t22 = at::add(t19, s21);
    auto t23 = t20.expand({1, 1024, 768});
    auto t24 = at::rsqrt(t22);
    auto t25 = at::sub(t16, t23);
    auto t26 = t24.expand({1, 1024, 768});
    auto t27 = at::mul(t25, t26);
    auto t28 = at::mul(t27, t3);
    auto t29 = at::add(t28, t4);
    auto t30 = t29.to(at::ScalarType::Float);
    auto t31 = t30.to(at::ScalarType::Half);
    auto t32 = t31.view({1024, 768});
    outputs.push_back(t5);
    outputs.push_back(t16);
    outputs.push_back(t20);
    outputs.push_back(t24);
    outputs.push_back(t32);
  }

  FusionExecutorCache fec(std::move(fusion_ptr));
  auto cg_outputs = fec.runFusionWithInputs(inputs);
  testValidate(fusion, cg_outputs, inputs, outputs, __LINE__, __FILE__);
}

// https://github.com/csarofeen/pytorch/issues/2068
TEST_F(NVFuserTest, FusionIssue2068_CUDA) {
  auto fusion_ptr = std::make_unique<Fusion>();
  Fusion& fusion = *fusion_ptr.get();
  FusionGuard fg(&fusion);

  int64_t w = 32, x = 56, y = 56, z = 128;

  auto tv0 = makeContigTensor(3);
  auto tv1 = makeContigTensor(1);
  auto tv2 = makeContigTensor(3);
  auto tv3 = makeContigTensor(1);
  auto tv4 = makeContigTensor(4);

  fusion.addInput(tv0);
  fusion.addInput(tv1);
  fusion.addInput(tv2);
  fusion.addInput(tv3);
  fusion.addInput(tv4);

  auto tv5 = broadcast(tv0, {false, false, false, true});
  auto tv6 = broadcast(tv1, {true, true, true, false});
  auto tv7 = expand(
      tv6,
      {IrBuilder::create<Val>(w),
       IrBuilder::create<Val>(x),
       IrBuilder::create<Val>(y),
       tv6->axis(3)->extent()});
  auto tv8 = broadcast(tv2, {false, false, false, true});
  auto tv9 = broadcast(tv3, {true, true, true, false});
  auto tv10 = expand(
      tv9,
      {IrBuilder::create<Val>(w),
       IrBuilder::create<Val>(x),
       IrBuilder::create<Val>(y),
       tv9->axis(3)->extent()});
  auto tv11 = set(tv5);
  auto tv12 = expand(
      tv11,
      {tv11->axis(0)->extent(),
       tv11->axis(1)->extent(),
       tv11->axis(2)->extent(),
       IrBuilder::create<Val>(z)});

  auto tv13 = add(tv8, IrBuilder::create<Val>(1.e-6));
  auto tv14 = sub(tv4, tv12);
  auto tv15 = rsqrt(abs(tv13));
  auto tv16 = set(tv15);
  auto tv17 = expand(
      tv16,
      {tv16->axis(0)->extent(),
       tv16->axis(1)->extent(),
       tv16->axis(2)->extent(),
       IrBuilder::create<Val>(z)});
  auto tv18 = mul(tv14, tv17);
  auto tv19 = mul(tv18, tv7);
  auto tv20 = add(tv19, tv10);
  auto tv21 = set(tv20);

  fusion.addOutput(tv5);
  fusion.addOutput(tv15);
  fusion.addOutput(tv21);

  auto options = at::TensorOptions().dtype(at::kFloat).device(at::kCUDA, 0);
  auto t0 = at::randn({w, x, y}, options);
  auto t1 = at::randn({z}, options);
  auto t2 = at::randn({w, x, y}, options);
  auto t3 = at::randn({z}, options);
  auto t4 = at::randn({w, x, y, z}, options);

  FusionExecutorCache executor_cache(std::move(fusion_ptr));
  auto cg_outputs = executor_cache.runFusionWithInputs({t0, t1, t2, t3, t4});

  testValidate(
      executor_cache.fusion(),
      cg_outputs,
      {t0, t1, t2, t3, t4},
      __LINE__,
      __FILE__,
      "");
}

// Similar to the following HuggingFace repro:
// https://github.com/csarofeen/pytorch/issues/2064
// but with the trivial reduction replaced with squeeze
TEST_F(NVFuserTest, FusionHuggingFaceRepro2064Squeeze_CUDA) {
  auto fusion_ptr = std::make_unique<Fusion>();
  Fusion& fusion = *fusion_ptr.get();
  FusionGuard fg(&fusion);

  auto tv0 = makeContigTensor(2);
  fusion.addInput(tv0);

  auto tv1 = broadcast(tv0, {true, false, false});
  auto tv2 = mul(tv1, IrBuilder::create<Val>(0.5));
  auto tv3 = mul(tv1, IrBuilder::create<Val>(0.707107));
  auto tv4 = erf(tv3);
  auto tv5 = add(tv4, IrBuilder::create<Val>(1.0));
  auto tv6 = mul(tv2, tv5);
  auto tv7 = squeeze(tv6, std::vector<bool>{true, false, false});

  fusion.addOutput(tv1);
  fusion.addOutput(tv7);

  auto options = at::TensorOptions().dtype(at::kFloat).device(at::kCUDA, 0);
  auto t0 = at::randn({2, 8}, options);

  FusionExecutorCache executor_cache(std::move(fusion_ptr));
  auto cg_outputs = executor_cache.runFusionWithInputs({t0});

  testValidate(
      executor_cache.fusion(), cg_outputs, {t0}, __LINE__, __FILE__, "");
}

TEST_F(NVFuserTest, FusionSqueezeTransformPropagation_CUDA) {
  auto fusion_ptr = std::make_unique<Fusion>();
  Fusion& fusion = *fusion_ptr.get();
  FusionGuard fg(&fusion);

  auto tv0 = makeConcreteTensor({5, 1, 1, 1, 1});
  fusion.addInput(tv0);
  auto tv1 = squeeze(tv0, std::vector<bool>{false, true, false, true, false});
  auto tv2 = squeeze(tv0, std::vector<bool>{false, false, true, false, true});
  auto tv3 = squeeze(tv0, std::vector<bool>{false, false, false, false, true});
  fusion.addOutput(tv1);
  fusion.addOutput(tv2);
  fusion.addOutput(tv3);

  tv3->merge(0);
  tv3->merge(0);
  tv3->merge(0);

  MaxLogicalDomainInfoSpanningTree tree(tv3);
  TransformPropagatorWithCheck tp(tv3);
  tree.traverse(&tp);

  auto options = at::TensorOptions().dtype(at::kFloat).device(at::kCUDA, 0);
  at::Tensor t0 = at::randn({5, 1, 1, 1, 1}, options);

  FusionExecutor fe;
  fe.compileFusion(&fusion, {t0});
  auto cg_outputs = fe.runFusion({t0});

  testValidate(&fusion, cg_outputs, {t0}, __LINE__, __FILE__);
}

TEST_F(NVFuserTest, FusionSqueezeInlining_CUDA) {
  auto fusion_ptr = std::make_unique<Fusion>();
  Fusion& fusion = *fusion_ptr.get();
  FusionGuard fg(&fusion);

  auto tv0 = makeConcreteTensor({1, -1});
  fusion.addInput(tv0);
  auto tv1 = set(tv0);
  auto tv2 = squeeze(tv1, std::vector<bool>{true, false});
  fusion.addOutput(tv2);

  tv0->merge(0);
  tv0->split(0, 128);

  {
    MaxLogicalDomainInfoSpanningTree tree(tv0);
    TransformPropagatorWithCheck tp(tv0);
    tree.traverse(&tp);
    NVF_CHECK(tv2->nDims() == 2);
    NVF_CHECK(tv1->nDims() == 2);
    NVF_CHECK(tv0->nDims() == 2);
  }

  {
    // The propagation here should be a no-op, I am adding it here just to test
    // if transformation propagation works for squeeze on both direction.
    MaxLogicalDomainInfoSpanningTree tree(tv2);
    TransformPropagatorWithCheck tp(tv2);
    tree.traverse(&tp);
    NVF_CHECK(tv2->nDims() == 2);
    NVF_CHECK(tv1->nDims() == 2);
    NVF_CHECK(tv0->nDims() == 2);
  }

  tv1->axis(0)->parallelize(ParallelType::BIDx);
  tv1->axis(1)->parallelize(ParallelType::TIDx);
  tv2->axis(0)->parallelize(ParallelType::BIDx);
  tv2->axis(1)->parallelize(ParallelType::TIDx);

  inlineMost();

  NVF_CHECK(tv1->getComputeAtPosition() == 2);
  NVF_CHECK(tv2->getComputeAtPosition() == 2);

  auto options = at::TensorOptions().dtype(at::kFloat).device(at::kCUDA, 0);
  at::Tensor t0 = at::randn({1, 1024}, options);

  FusionExecutor fe;
  fe.compileFusion(&fusion, {t0});
  auto cg_outputs = fe.runFusion({t0});

  testValidate(&fusion, cg_outputs, {t0}, __LINE__, __FILE__);
}

// HuggingFace repro:
// https://github.com/csarofeen/pytorch/issues/2064
TEST_F(NVFuserTest, FusionHuggingFaceRepro2064_CUDA) {
  auto fusion_ptr = std::make_unique<Fusion>();
  Fusion& fusion = *fusion_ptr.get();
  FusionGuard fg(&fusion);

  auto tv0 = makeContigTensor(2);
  fusion.addInput(tv0);

  auto tv1 = broadcast(tv0, {true, false, false});
  auto tv2 = mul(tv1, IrBuilder::create<Val>(0.5));
  auto tv3 = mul(tv1, IrBuilder::create<Val>(0.707107));
  auto tv4 = erf(tv3);
  auto tv5 = add(tv4, IrBuilder::create<Val>(1.0));
  auto tv6 = mul(tv2, tv5);
  auto tv7 = sum(tv6, {0});

  fusion.addOutput(tv1);
  fusion.addOutput(tv7);

  auto options = at::TensorOptions().dtype(at::kFloat).device(at::kCUDA, 0);
  auto t0 = at::randn({2, 8}, options);

  FusionExecutorCache executor_cache(std::move(fusion_ptr));
  auto cg_outputs = executor_cache.runFusionWithInputs({t0});

  testValidate(
      executor_cache.fusion(), cg_outputs, {t0}, __LINE__, __FILE__, "");
}

#ifndef USE_ROCM

TEST_F(NVFuserTest, FusionCastings_CUDA) {
  auto fusion_ptr = std::make_unique<Fusion>();
  Fusion& fusion = *fusion_ptr.get();
  FusionGuard fg(&fusion);

  int x = 4, y = 1024;

  std::vector<DataType> data_types{
      DataType::Double,
      DataType::Float,
      DataType::Half,
      DataType::Int,
      DataType::Int32,
      DataType::UInt,
      DataType::UInt32,
      DataType::Bool,
      DataType::ComplexFloat,
      DataType::ComplexDouble};

#if defined(CUDA_VERSION) && CUDA_VERSION >= 11000
  if (at::cuda::getDeviceProperties(0)->major >= 8) {
    data_types.emplace_back(DataType::BFloat16);
  }
#endif

  // ATen does not support uint32_t and uint64_t as dtype, so we need to
  // use int32_t and int64_t as a proxy for these two types.
  auto convert_aten_unsupported_dtype = [](DataType dt) -> DataType {
    if (dt == DataType::UInt) {
      return DataType::Int;
    } else if (dt == DataType::UInt32) {
      return DataType::Int32;
    }
    return dt;
  };

  for (const auto& input_type : data_types) {
    DataType proxy_input_type = convert_aten_unsupported_dtype(input_type);
    auto tv_in = makeContigTensor(2, proxy_input_type);
    fusion.addInput(tv_in);

    if (proxy_input_type != input_type) {
      tv_in = bitCastOp(input_type, tv_in);
    }

    for (const auto& output_type : data_types) {
      DataType proxy_output_type = convert_aten_unsupported_dtype(output_type);
      auto tv_out = castOp(output_type, tv_in);
      if (proxy_output_type != output_type) {
        tv_out = bitCastOp(proxy_output_type, tv_out);
      }
      fusion.addOutput(tv_out);
    }
  }

  auto options = at::TensorOptions().dtype(at::kFloat).device(at::kCUDA, 0);

  std::vector<c10::IValue> inputs;
  std::vector<at::Tensor> outputs;
  for (const auto& input_type : data_types) {
    DataType proxy_input_type = convert_aten_unsupported_dtype(input_type);
    at::Tensor t = at::randn({x, y}, options)
                       .relu() // Discard negative numbers so that signed and
                               // unsigned types are equivalent. There is no way
                               // to represent unsigned numbers in PyTorch.
                       .to(data_type_to_aten(proxy_input_type));
    inputs.emplace_back(t);
    for (const auto& output_type : data_types) {
      DataType proxy_output_type = convert_aten_unsupported_dtype(output_type);
      outputs.emplace_back(t.to(data_type_to_aten(proxy_output_type)));
    }
  }

  FusionExecutorCache executor_cache(std::move(fusion_ptr));
  auto cg_outputs = executor_cache.runFusionWithInputs(inputs);

  testValidate(
      executor_cache.fusion(),
      cg_outputs,
      inputs,
      outputs,
      __LINE__,
      __FILE__,
      "");
}

TEST_F(NVFuserTest, FusionIssue2074_CUDA) {
  auto fusion_ptr = std::make_unique<Fusion>();
  Fusion& fusion = *fusion_ptr.get();
  FusionGuard fg(&fusion);

  int x = 4, y = 1024;

  auto tv0 = makeContigTensor(2, DataType::Int32);
  fusion.addInput(tv0);
  auto tv1 = ne(tv0, IrBuilder::create<Val>(0L));
  auto tv2 = castOp(DataType::Int32, tv1);
  auto tv3 = sum(tv2, {1});
  auto tv4 = sub(tv3, IrBuilder::create<Val>(1L));
  fusion.addOutput(tv0);
  fusion.addOutput(tv4);

  auto options = at::TensorOptions().dtype(at::kFloat).device(at::kCUDA, 0);

  at::Tensor t0 = at::randn({x, y}, options).to(at::kInt);
  auto t1 = t0.ne(0);
  auto t2 = t1.to(at::kInt);
  auto t3 = t2.sum({1});
  auto t4 = t3 - 1;

  FusionExecutorCache executor_cache(std::move(fusion_ptr));
  auto cg_outputs = executor_cache.runFusionWithInputs({t0});
  ASSERT_TRUE(at::allclose(cg_outputs[1], t4));
}

TEST_F(NVFuserTest, FusionIssue2077_CUDA) {
  auto fusion_ptr = std::make_unique<Fusion>();
  Fusion& fusion = *fusion_ptr.get();
  FusionGuard fg(&fusion);

  auto tv0 = makeContigTensor(3, DataType::Half);
  fusion.addInput(tv0);

  auto tv1 = castOp(DataType::Float, tv0);
  auto tv3 = mul(tv1, IrBuilder::create<Val>(1L));
  auto tv5 = sub(IrBuilder::create<Val>(1.), tv3);
  auto tv6 = castOp(DataType::Half, tv5);
  auto tv7 = castOp(DataType::Bool, tv6);

  fusion.addOutput(tv7);

  auto options = at::TensorOptions().dtype(at::kHalf).device(at::kCUDA, 0);

  at::Tensor t0 = at::randn({2, 4, 6}, options);
  auto t1 = t0.to(at::kFloat);
  auto t3 = t1 * 1;
  auto t5 = 1 - t3;
  auto t6 = t5.to(at::kHalf);
  auto t7 = t6.to(at::kBool);

  FusionExecutorCache executor_cache(std::move(fusion_ptr));
  auto cg_outputs = executor_cache.runFusionWithInputs({t0});
  ASSERT_TRUE(at::equal(cg_outputs[0], t7));
}

#endif

TEST_F(NVFuserTest, FusionIssue2372_CUDA) {
  Fusion fusion;
  FusionGuard fg(&fusion);

  auto tx = makeContigTensor(5, DataType::Float);
  fusion.addInput(tx);
  auto tmean = makeContigTensor(1, DataType::Float);
  fusion.addInput(tmean);
  auto tvar = makeContigTensor(1, DataType::Float);
  fusion.addInput(tvar);
  auto seps = IrBuilder::create<Val>(DataType::Double);
  fusion.addInput(seps);

  auto tmean_bcast = broadcast(tmean, {true, true, true, true, false});
  auto tmean_expand = expand_as(tmean_bcast, tx);
  auto diff = sub(tx, tmean_expand);
  auto regvar = add(tvar, seps);
  auto invstd = rsqrt(regvar);
  auto invstd_bcast = broadcast(invstd, {true, true, true, true, false});
  auto invstd_expand = expand_as(invstd_bcast, tx);
  auto x_normed = mul(diff, invstd_expand);

  fusion.addOutput(x_normed);
  // This output is not necessary for a normalization function, but should not
  // cause compilation to fail
  fusion.addOutput(tmean); // Contiguous even-size input added as output
  fusion.addOutput(invstd);

  auto options = at::TensorOptions().dtype(at::kFloat).device(at::kCUDA, 0);

  int C = 2;
  at::Tensor x = at::randn({1, 5, 5, 5, C}, options);
  at::Tensor mean = at::randn({C}, options);
  at::Tensor var = at::rand({C}, options);
  double eps = 1e-5;

  std::vector<c10::IValue> inputs = {x, mean, var, eps};

  auto lparams = schedulePointwise(&fusion, inputs);

  FusionExecutor fe;
  fe.compileFusion(&fusion, inputs, lparams);
  auto cg_outputs = fe.runFusion(inputs, lparams);

  auto eager_diff = x - mean.view({1, 1, 1, 1, -1});
  auto eager_invstd = at::rsqrt(var + eps);
  auto eager_x_normed = eager_diff * eager_invstd.view({1, 1, 1, 1, -1});

  // testValidate currently fails since cg_outputs[1] is an empty tensor
  ASSERT_TRUE(at::allclose(cg_outputs[0], eager_x_normed));
  // ASSERT_TRUE(at::equal(cg_outputs[1], mean));
  ASSERT_TRUE(at::allclose(cg_outputs[2], eager_invstd));
}

TEST_F(NVFuserTest, FusionIssue2075_CUDA) {
  auto fusion_ptr = std::make_unique<Fusion>();
  Fusion& fusion = *fusion_ptr.get();
  FusionGuard fg(&fusion);

  int64_t x = 2, y = 128, z = 128;

  auto tv0 = makeContigConcreteTensor({1, -1, 1});
  fusion.addInput(tv0);
  auto tv1 = makeContigConcreteTensor({1, 1, -1});
  fusion.addInput(tv1);

  auto tv2 = set(tv0);
  auto tv3 = expand(
      tv2,
      {IrBuilder::create<Val>(x),
       tv2->axis(1)->extent(),
       IrBuilder::create<Val>(z)});

  // [1, 1, 128] -> [1, 1, 1, 1, 1, 128]
  auto tv4 = broadcast(tv1, {{false, false, true, true, true, false}});
  // [1, 1, 1, 1, 1, 128] -> [2, 128, 1, 1, 1, 128]
  auto tv5 = expand(
      tv4,
      {IrBuilder::create<Val>(x),
       IrBuilder::create<Val>(y),
       tv4->axis(2)->extent(),
       tv4->axis(3)->extent(),
       tv4->axis(4)->extent(),
       tv4->axis(5)->extent()});
  auto tv6 = set(tv5);
  // [2, 128, 1, 1, 1, 128] -> [2, 1, 128, 1, 1, 128]
  auto tv7 = permute(tv6, {0, 3, 1, 2, 4, 5});
  auto tv8 = sum(tv7, {1, 3, 4});
  auto tv9 = le(tv8, tv3);
  auto tv10 = castOp(DataType::Float, tv9);
  fusion.addOutput(tv10);

  auto options = at::TensorOptions().dtype(at::kFloat).device(at::kCUDA, 0);

  at::Tensor t0 = at::randn({1, y, 1}, options);
  at::Tensor t1 = at::randn({1, 1, z}, options);
  auto t3 = t0.expand({x, y, z});
  auto t4 = t1.unsqueeze(-2).unsqueeze(-2).unsqueeze(-2);
  auto t5 = t4.expand({x, y, 1, 1, 1, z});
  auto t7 = t5.permute({0, 3, 1, 2, 4, 5});
  auto t8 = t7.squeeze(-2).squeeze(-2).squeeze(-3);
  auto t9 = t8 < t3;
  auto t10 = t9.to(at::kFloat);

  FusionExecutorCache executor_cache(std::move(fusion_ptr));
  auto cg_outputs = executor_cache.runFusionWithInputs({t0, t1});
  testValidate(&fusion, cg_outputs, {t0, t1}, {t10}, __LINE__, __FILE__);
}

// Simple test of propagating vectorize predicates through the Exact
// CA map
TEST_F(NVFuserTest, FusionPropagateVectorizePredicate_CUDA) {
  Fusion fusion;
  FusionGuard fg(&fusion);

  auto tv0 = makeContigTensor(1);

  fusion.addInput(tv0);

  auto tv1 = set(tv0);
  auto tv2 = set(tv1);

  fusion.addOutput(tv2);

  const int vec_factor = 4;
  tv1->split(-1, vec_factor);

  MaxLogicalDomainInfoSpanningTree tree(tv1);
  TransformPropagator tp(tv1);
  tree.traverse(&tp);

  tv1->setMemoryType(MemoryType::Shared);

  // The predicate tv2 should look like (i * 4) + j < tv0.extent(0),
  // where i and j are the loop indices of the two loop axes,
  // respectively. PredChecker checks if the second loop index is
  // indeed used in the predicate of tv2.

  class PredChecker : public kir::IrVisitor {
   public:
    PredChecker(bool vectorized) : vectorized_(vectorized) {}

    using kir::IrVisitor::handle;

    void handle(LoadStoreOp* ldst) final {
      if (ldst->out()->as<kir::TensorIndex>()->view()->name() == 2) {
        // Make sure the index of the inner loop isn't used in the
        // predicate of the tv2 expression
        NVF_ERROR(!scope_exprs_.empty());
        NVF_ERROR(scope_exprs_.back()->isA<kir::IfThenElse>());
        auto ite = scope_exprs_.back()->as<kir::IfThenElse>();
        auto cond = ite->predicate()->value();
        // Make sure the index of the inner loop isn't used in the predicate
        NVF_ERROR(!for_loops_.empty());
        auto loop_index = for_loops_.back()->index();
        auto cond_inputs = InputsOf::output(cond);
        auto index_it =
            std::find(cond_inputs.begin(), cond_inputs.end(), loop_index);
        auto vec_factor_it =
            std::find_if(cond_inputs.begin(), cond_inputs.end(), [](Val* inp) {
              auto int_val = inp->value();
              return int_val.hasValue() &&
                  (int_val.as<int64_t>() == vec_factor - 1 ||
                   int_val.as<int64_t>() == -(vec_factor - 1));
            });
        // If vectorized, the predicate should use (vec_factor - 1) or
        // -(vec_factor - 1) rather than the loop index.
        if (vectorized_) {
          NVF_CHECK(
              index_it == cond_inputs.end(),
              "Not expected to have ",
              loop_index->toInlineString(),
              " in ",
              cond->toInlineString());
          NVF_CHECK(
              vec_factor_it != cond_inputs.end(),
              "Expected to have ",
              vec_factor - 1,
              " in ",
              cond->toInlineString());
        } else {
          NVF_CHECK(
              index_it != cond_inputs.end(),
              "Expected to have ",
              loop_index->toInlineString(),
              " in ",
              cond->toInlineString());
          NVF_CHECK(
              vec_factor_it == cond_inputs.end(),
              "Not expected to have ",
              vec_factor - 1,
              " in ",
              cond->toInlineString());
        }
      }
    }

    bool vectorized_ = false;
  };

  GpuLower gpulw_wo_vec(&fusion);
  gpulw_wo_vec.run();
  PredChecker(false).handle(gpulw_wo_vec.kernel()->topLevelExprs());

  // Vectorize the second axis of tv1
  tv1->axis(-1)->parallelize(ParallelType::Vectorize);

  // Now, the predicate tv2 should look like (i * 4) + 3 <
  // tv0.extent(0), i.e., j should be replaced with 3 since the second
  // axis is exactly mapped with the vectorized axis of tv1. It is
  // sufficient to check the condition using the last value of j,
  // i.e., 3.

  GpuLower gpulw_w_vec(&fusion);
  gpulw_w_vec.run();
  PredChecker(true).handle(gpulw_w_vec.kernel()->topLevelExprs());

  auto options = at::TensorOptions().dtype(at::kFloat).device(at::kCUDA, 0);
  at::Tensor t0 = at::randn({32}, options);

  FusionExecutor fe;
  fe.compileFusion(&fusion, {t0});
  auto cg_outputs = fe.runFusion({t0});

  NVF_CHECK(t0.equal(cg_outputs[0]));
}

TEST_F(NVFuserTest, FusionSqueezeOnlyWelford_CUDA) {
  auto fusion_ptr = std::make_unique<Fusion>();
  Fusion& fusion = *fusion_ptr.get();
  FusionGuard fg(&fusion);

  auto tv0 = makeConcreteTensor({-1, -1, 1, 1, 1});
  fusion.addInput(tv0);

  // welford with squeeze and reduction
  auto w1 = Welford(tv0, {1, 2, 3, 4});
  // welford with only squeeze
  auto w2 = Welford(tv0, {2, 3, 4});
  // feed w2 to a new welfword
  auto new_result_tv = [&](DataType dtype) -> TensorView* {
    auto dim0 = IterDomainBuilder(w1.avg->axis(0)).build();
    auto dim1 = IterDomainBuilder(w1.avg->axis(1)).build();
    auto td = IrBuilder::create<TensorDomain>(
        std::vector<IterDomain*>{dim0, dim1},
        std::vector<std::optional<bool>>{true, std::nullopt});
    auto tv = IrBuilder::create<TensorView>(td, dtype);
    return tv;
  };
  auto avg = new_result_tv(DataType::Float);
  auto var_sum = new_result_tv(DataType::Float);
  auto n = new_result_tv(DataType::Index);
  IrBuilder::create<WelfordOp>(
      avg,
      var_sum,
      n,
      w2.avg,
      w2.var_sum,
      w2.n,
      IrBuilder::create<Val>(0.0),
      IrBuilder::create<Val>(0.0),
      fusion.zeroVal());

  fusion.addOutput(w1.avg);
  fusion.addOutput(w1.var_sum);
  fusion.addOutput(w1.n);
  fusion.addOutput(avg);
  fusion.addOutput(var_sum);
  fusion.addOutput(n);

  auto options = at::TensorOptions().dtype(at::kFloat).device(at::kCUDA, 0);

  at::Tensor t0 = at::randn({10, 4, 1, 1, 1}, options);

  FusionExecutorCache executor_cache(std::move(fusion_ptr));
  auto cg_outputs = executor_cache.runFusionWithInputs({t0});
  ASSERT_TRUE(at::allclose(cg_outputs[0], cg_outputs[3]));
  ASSERT_TRUE(at::allclose(cg_outputs[1], cg_outputs[4]));
  ASSERT_TRUE(at::allclose(cg_outputs[2], cg_outputs[5]));
}

TEST_F(NVFuserTest, FusionIssue2163ReproInvalidAlias_CUDA) {
  int64_t N = 10, C = 16;

  std::unique_ptr<Fusion> fusion_ptr = std::make_unique<Fusion>();
  FusionGuard fg(fusion_ptr.get());

  // setup fusion
  auto input = makeConcreteTensor({N, C});
  auto weight = makeConcreteTensor({C});
  fusion_ptr->addInput(input);
  fusion_ptr->addInput(weight);

  // This seems to confuse the alias analysis
  auto weight_copy1 = set(weight);
  auto weight_copy2 = set(weight_copy1);

  auto input_sum = sum(input, {0});
  auto sub_bcast = broadcast(input_sum, {true, false});
  auto input_sub_sum = sub(input, sub_bcast);
  auto weight_bcast = broadcast(weight_copy2, {true, false});
  auto output = mul(input_sub_sum, weight_bcast);
  fusion_ptr->addOutput(output);

  output->cacheBefore();

  auto ref = input;
  ref->split(-1, 8);
  ref->reorder({{0, 1}, {1, 0}, {2, 2}});
  TransformPropagator propagator(ref);
  MaxLogicalDomainInfoSpanningTree(ref).traverse(&propagator);

  // Don't inline the innermost axes
  std::unordered_set<IterDomain*> uninlinable;
  uninlinable.insert(output->axis(-1));
  uninlinable.insert(weight_copy1->axis(-1));

  inlineMost(uninlinable);

  auto options_float =
      at::TensorOptions().dtype(at::kFloat).device(at::kCUDA, 0);

  auto at_input = at::randn({N, C}, options_float);
  auto at_weight = at::randn({C}, options_float);

  std::vector<c10::IValue> aten_inputs({at_input, at_weight});

  FusionExecutor fe;
  fe.compileFusion(fusion_ptr.get(), aten_inputs);
  auto cg_outputs = fe.runFusion(aten_inputs);
  auto cg_output = cg_outputs.at(0);

  auto ref_x_sub_mean = at_input - at_input.sum({0}).unsqueeze(0);
  auto ref_y = ref_x_sub_mean * at_weight.unsqueeze(0);

  testValidate(
      fe.kernel(), {cg_output}, aten_inputs, {ref_y}, __LINE__, __FILE__, "");
}

// Testing scalar FP types
TEST_F(NVFuserTest, FusionFloatingPointType_CUDA) {
  Fusion fusion;
  FusionGuard fg(&fusion);

  const float float_val = 0.1f;
  const double double_val = 0.2;

  {
    auto tv0 = makeConcreteTensor({2}, DataType::Float);
    fusion.addInput(tv0);

    auto f2 = IrBuilder::create<Val>(float_val, DataType::Float);
    NVF_CHECK(
        f2->getDataType() == DataType::Float,
        "Invalid data type: ",
        f2->getDataType().value());

    auto d3 = IrBuilder::create<Val>(double_val, DataType::Double);
    NVF_CHECK(
        d3->getDataType() == DataType::Double,
        "Invalid data type: ",
        d3->getDataType().value());

    // Adding two Floats produces a Float
    auto f4 = add(f2, f2);
    NVF_CHECK(
        f4->getDataType() == DataType::Float,
        "Invalid data type: ",
        f4->getDataType().value());

    // Adding a Double and a Float produces a Double
    auto d5 = add(f2, d3);
    NVF_CHECK(
        d5->getDataType() == DataType::Double,
        "Invalid data type: ",
        d5->getDataType().value());

    // Adding a Float and a Double produces a Double
    auto d6 = add(d3, f2);
    NVF_CHECK(
        d6->getDataType() == DataType::Double,
        "Invalid data type: ",
        d6->getDataType().value());

    // Adding two Doubles produce a Double
    auto d7 = add(d5, d6);
    NVF_CHECK(
        d7->getDataType() == DataType::Double,
        "Invalid data type: ",
        d7->getDataType().value());

    // Adding a Float to a Float tensor produces a Float tensor
    auto tv1 = add(tv0, f4);
    NVF_CHECK(
        tv1->getDataType() == DataType::Float,
        tv1->toString(),
        " has an invalid data type: ",
        tv1->getDataType().value());

    // Adding a Double to a Float tensor still produces a Float tensor
    auto tv2 = add(tv1, d7);
    NVF_CHECK(
        tv2->getDataType() == DataType::Float,
        tv2->toString(),
        " has an invalid data type: ",
        tv2->getDataType().value());

    fusion.addOutput(tv2);
  }

  auto options = at::TensorOptions().dtype(at::kFloat).device(at::kCUDA, 0);
  at::Tensor t0 = at::randn({2}, options);

  std::vector<c10::IValue> inputs({t0});

  FusionExecutor fe;
  fe.compileFusion(&fusion, inputs);
  auto cg_outputs = fe.runFusion(inputs);

  testValidate(&fusion, cg_outputs, inputs, __LINE__, __FILE__);
}

TEST_F(NVFuserTest, FusionIntegerType_CUDA) {
  Fusion fusion;
  FusionGuard fg(&fusion);

  const int64_t int64_val = 1;
  const int int_val = 2;

  {
    auto tv0 = makeConcreteTensor({10}, DataType::Int32);
    fusion.addInput(tv0);

    auto i2 = IrBuilder::create<Val>(int64_val, DataType::Int);
    auto i3 = IrBuilder::create<Val>((int64_t)int_val, DataType::Int32);

    // Adding two Ints produces an Int
    auto i4 = add(i2, i2);
    NVF_CHECK(
        i4->getDataType() == DataType::Int,
        "Invalid result: ",
        i4->toInlineString());

    // Adding two Int32s produces an Int32
    auto i5 = add(i3, i3);
    NVF_CHECK(
        i5->getDataType() == DataType::Int32,
        "Invalid result: ",
        i5->toInlineString());

    // Adding an Int and an Int32 produces an Int
    auto i6 = add(i4, i5);
    NVF_CHECK(
        i6->getDataType() == DataType::Int,
        "Invalid result: ",
        i6->toInlineString());

    // Adding an Int32 to an Int32 tensor produces an Int32 tensor
    auto tv1 = add(tv0, i4);
    NVF_CHECK(
        tv1->getDataType() == DataType::Int32,
        tv1->toString(),
        " has an invalid data type: ",
        tv1->getDataType().value());

    // Adding an Int to an Int32 tensor still produces an Int32 tensor
    auto tv2 = add(tv1, i6);
    NVF_CHECK(
        tv2->getDataType() == DataType::Int32,
        tv2->toString(),
        " has an invalid data type: ",
        tv2->getDataType().value());

    fusion.addOutput(tv2);
  }

  auto options = at::TensorOptions().dtype(at::kInt).device(at::kCUDA, 0);
  at::Tensor t0 = at::randint(10, {10}, options);

  std::vector<c10::IValue> inputs({t0});

  FusionExecutor fe;
  fe.compileFusion(&fusion, inputs);
  auto cg_outputs = fe.runFusion(inputs);

  auto i2 = int64_val;
  auto i3 = int_val;
  auto i4 = i2 + i2;
  auto i5 = i3 + i3;
  auto i6 = i4 + i5;
  auto t1 = t0 + i4;
  auto t2 = t1 + i6;

  NVF_CHECK(cg_outputs.at(0).equal(t2));
}

TEST_F(NVFuserTest, FusionVectorizeWelford1_CUDA) {
  Fusion fusion;
  FusionGuard fg(&fusion);

  std::vector<int64_t> shape({7, 32});

  auto tv0 = makeContigConcreteTensor(shape);
  fusion.addInput(tv0);

  auto tv1 = set(tv0);
  auto tvs = Welford(tv1, {0});
  fusion.addOutput(tvs.avg);
  fusion.addOutput(tvs.var_sum);
  fusion.addOutput(tvs.n);

  tv1->split(1, 4);

  MaxLogicalDomainInfoSpanningTree tree(tv1);
  TransformPropagator tp(tv1);
  tree.traverse(&tp);

  tv1->axis(-1)->parallelize(ParallelType::Vectorize);

  tv1->computeWith(-1, true);

  GpuLower gpulw(&fusion);
  auto all_exprs = KernelExprVisitor::getAllExprs(gpulw.run());
  auto num_welford_ops =
      std::count_if(all_exprs.begin(), all_exprs.end(), [](Expr* expr) {
        return expr->isStrictlyA<WelfordOp>();
      });
  NVF_CHECK(
      num_welford_ops == 0,
      "All WelfordOp exprs should be converted to VectorizedWelfordOp");

  auto num_vectorized_welford_ops =
      std::count_if(all_exprs.begin(), all_exprs.end(), [](Expr* expr) {
        return expr->isStrictlyA<kir::VectorizedWelfordOp>();
      });
  NVF_CHECK(
      num_vectorized_welford_ops == 1,
      "There must be two VectorizedWelfordOp exprs");

  auto options = at::TensorOptions().dtype(at::kFloat).device(at::kCUDA, 0);
  auto options_int = at::TensorOptions().dtype(at::kLong).device(at::kCUDA, 0);

  at::Tensor t0 = at::randn(shape, options);

  FusionExecutor fe;
  fe.compileFusion(&fusion, {t0});
  auto cg_outputs = fe.runFusion({t0});

  auto ref_avg = t0.mean({0});
  auto ref_var = t0.var({0}, false) * shape[0];
  auto ref_N = at::ones({shape[1]}, options_int) * shape[0];

  testValidate(
      fe.kernel(),
      cg_outputs,
      {t0},
      {ref_avg, ref_var, ref_N},
      __LINE__,
      __FILE__);
}

// Unswitched welford
TEST_F(NVFuserTest, FusionVectorizeWelford2_CUDA) {
  Fusion fusion;
  FusionGuard fg(&fusion);

  std::vector<int64_t> shape({7, 32});

  auto tv0 = makeContigConcreteTensor(shape);
  fusion.addInput(tv0);

  auto tv1 = set(tv0);
  auto tvs = Welford(tv1, {0});
  fusion.addOutput(tvs.avg);
  fusion.addOutput(tvs.var_sum);
  fusion.addOutput(tvs.n);

  tv1->split(1, 4);
  tv1->split(0, 5);
  tv1->split(0, 1);

  tv1->reorder({{-2, 1}});

  MaxLogicalDomainInfoSpanningTree tree(tv1);
  TransformPropagator tp(tv1);
  tree.traverse(&tp);

  tv1->axis(-1)->parallelize(ParallelType::Vectorize);

  tv1->computeAt(tvs.avg, 3);
  tvs.avg->axis(2)->parallelize(ParallelType::Unswitch);

  tv1->computeWith(-1, true);

  GpuLower gpulw(&fusion);
  auto all_exprs = KernelExprVisitor::getAllExprs(gpulw.run());
  auto num_welford_ops =
      std::count_if(all_exprs.begin(), all_exprs.end(), [](Expr* expr) {
        return expr->isStrictlyA<WelfordOp>();
      });
  NVF_CHECK(
      num_welford_ops == 0,
      "All WelfordOp exprs should be converted to VectorizedWelfordOp");

  auto num_vectorized_welford_ops =
      std::count_if(all_exprs.begin(), all_exprs.end(), [](Expr* expr) {
        return expr->isStrictlyA<kir::VectorizedWelfordOp>();
      });
  NVF_CHECK(
      num_vectorized_welford_ops == 2,
      "There must be two VectorizedWelfordOp exprs");

  auto options = at::TensorOptions().dtype(at::kFloat).device(at::kCUDA, 0);
  auto options_int = at::TensorOptions().dtype(at::kLong).device(at::kCUDA, 0);

  at::Tensor t0 = at::randn(shape, options);

  FusionExecutor fe;
  fe.compileFusion(&fusion, {t0});
  auto cg_outputs = fe.runFusion({t0});

  auto ref_avg = t0.to(at::kDouble).mean({0});
  auto ref_var = t0.to(at::kDouble).var({0}, false) * shape[0];
  auto ref_N = at::ones({shape[1]}, options_int) * shape[0];

  testValidate(
      fe.kernel(),
      cg_outputs,
      {t0},
      {ref_avg, ref_var, ref_N},
      __LINE__,
      __FILE__);
}

TEST_F(NVFuserTest, FusionRepro2241_CUDA) {
  std::unique_ptr<Fusion> fusion_ptr = std::make_unique<Fusion>();
  auto fusion = fusion_ptr.get();
  FusionGuard fg(fusion);

  {
    TensorView* t6 = makeContigConcreteTensor({1}, DataType::Int);
    TensorView* t15 = makeContigConcreteTensor({3, 2, 1, 2}, DataType::Double);
    TensorView* t20 = makeContigConcreteTensor({1, 1, 1, 1}, DataType::Int);
    fusion->addInput(t6);
    fusion->addInput(t15);
    fusion->addInput(t20);
    auto sample_total = sum(t15, {0, 1, 2, 3}, true);
    auto sample_mean = div(sample_total, t20);
    auto x = sub(t15, sample_mean);
    auto input = mul(x, x);
    auto total = sum(input, {0, 1, 2, 3});
    auto t7 = div(total, t6);
    fusion->addOutput(t7);
  }

  FusionExecutorCache fec(std::move(fusion_ptr));

  auto options = at::TensorOptions().device(at::kCUDA, 0);
  at::Tensor t6 = at::tensor({15}, options.dtype(at::kLong));
  at::Tensor t15 = at::randn({3, 2, 1, 2}, options.dtype(at::kDouble));
  at::Tensor t20 =
      at::tensor({12}, options.dtype(at::kLong)).expand({1, 1, 1, 1});

  auto cg_outputs = fec.runFusionWithInputs({t6, t15, t20});

  auto sample_total = at::sum(t15, {0, 1, 2, 3}, true);
  auto sample_mean = at::div(sample_total, t20);
  auto x = at::sub(t15, sample_mean);
  auto input = at::mul(x, x);
  auto total = at::sum(input, {0, 1, 2, 3}, false);
  auto t7 = at::div(total, t6);

  testValidate(
      fec.fusion(), cg_outputs, {t6, t15, t20}, {t7}, __LINE__, __FILE__);
}

TEST_F(NVFuserTest, FusionExprSortMatmulLikeSchedule_CUDA) {
  // See https://github.com/csarofeen/pytorch/pull/2366
  Fusion fusion;
  FusionGuard fg(&fusion);

  constexpr int M1 = 5, M2 = 5, N1 = 6, N2 = 6, K1 = 2, K2 = 2;

  auto tv0 = makeContigConcreteTensor({M1, M2, K1, K2}, DataType::Double);
  auto tv1 = makeContigConcreteTensor({N1, N2, K1, K2}, DataType::Double);
  fusion.addInput(tv0);
  fusion.addInput(tv1);

  auto tv2 = broadcast(tv0, {false, true, false, true, false, false});
  auto tv3 = broadcast(tv1, {true, false, true, false, false, false});
  auto tv4 = mul(tv2, tv3);
  auto tv5 = sum(tv4, {-1, -2});
  fusion.addOutput(tv5);

  auto tv6 = tv0->cacheAfter();
  auto tv7 = tv1->cacheAfter();
  auto tv8 = tv6->cacheAfter();
  auto tv9 = tv7->cacheAfter();
  auto tv10 = tv5->cacheBefore();

  tv6->inlineAt(3);
  tv7->inlineAt(3);
  tv8->inlineAt(4);
  tv9->inlineAt(4);
  tv2->inlineAt(6);
  tv3->inlineAt(6);
  tv4->inlineAt(6);
  tv10->inlineAt(4);

  auto options = at::TensorOptions().dtype(at::kDouble).device(at::kCUDA, 0);

  at::Tensor t0 = at::randn({M1, M2, K1, K2}, options);
  at::Tensor t1 = at::randn({N1, N2, K1, K2}, options);

  FusionExecutor fe;
  fe.compileFusion(&fusion, {t0, t1});
  auto cg_outputs = fe.runFusion({t0, t1});

  testValidate(fe.kernel(), cg_outputs, {t0, t1}, __LINE__, __FILE__);
}

TEST_F(NVFuserTest, FusionFloatConstantWhere_CUDA) {
  Fusion fusion;
  FusionGuard fg(&fusion);

  auto tv0 = makeSymbolicTensor(1, DataType::Bool);
  fusion.addInput(tv0);

  auto tv1 = where(
      tv0,
      IrBuilder::create<Val>(3.0, DataType::Float),
      IrBuilder::create<Val>(5.0, DataType::Float));

  fusion.addOutput(tv1);

  auto options = at::TensorOptions().dtype(at::kFloat).device(at::kCUDA, 0);
  at::Tensor t0 = at::arange(4, options) > 1.0;

  std::vector<c10::IValue> inputs = {t0};

  auto lparams = schedulePointwise(&fusion, inputs);

  FusionExecutor fe;
  fe.compileFusion(&fusion, inputs, lparams);
  auto cg_outputs = fe.runFusion(inputs, lparams);

  auto ref = at::where(t0, (float)3.0, (float)5.0);

  // testValidate does not check that dtypes match
  NVF_CHECK(cg_outputs[0].dtype() == ref.dtype());
  testValidate(&fusion, cg_outputs, inputs, {ref}, __LINE__, __FILE__);
}

TEST_F(NVFuserTest, FusionCpAsyncCommitWait_CUDA) {
  // Repro for https://github.com/csarofeen/pytorch/issues/2463
  Fusion fusion;
  FusionGuard fg(&fusion);

  auto tv0 = makeContigConcreteTensor({12800, 8, 8, 8}, DataType::Half);
  auto tv1 = set(tv0);
  fusion.addInput(tv0);
  fusion.addOutput(tv1);

  tv1->axis(1)->parallelize(ParallelType::TIDy);
  tv1->axis(2)->parallelize(ParallelType::TIDx);

  auto tv2 = tv0->cacheAfter(LoadStoreOpType::CpAsync);
  tv2->axis(-1)->parallelize(ParallelType::Vectorize);
  tv2->axis(1)->parallelize(ParallelType::TIDx);
  tv2->axis(2)->parallelize(ParallelType::TIDy);
  tv2->setMemoryType(MemoryType::Shared);

  tv2->inlineAt(1);
  tv2->circularBuffer(8);

  auto options = at::TensorOptions().dtype(at::kHalf).device(at::kCUDA, 0);

  at::Tensor t0 = at::randn({12800, 8, 8, 8}, options);

  FusionExecutor fe;
  if (!deviceMajorMinorCheck(8)) {
    ASSERT_THAT(
        [&]() { fe.compileFusion(&fusion, {t0}); },
        testing::ThrowsMessage<nvfuser::nvfError>(testing::HasSubstr(
            "Reason: LoadStoreOpType::CpAsync requires Ampere")));
    GTEST_SKIP() << "skipping tests on pre-AMPERE GPUs";
  } else {
    fe.compileFusion(&fusion, {t0});
  }

  auto cg_outputs = fe.runFusion({t0});
  testValidate(fe.kernel(), cg_outputs, {t0}, __LINE__, __FILE__);
}

// Repro of issue #2459
TEST_F(NVFuserTest, FusionClearThreadPredicateByRAWSync_CUDA) {
  Fusion fusion;
  FusionGuard fg(&fusion);

  auto tv0 = makeSymbolicTensor(2);
  fusion.addInput(tv0);

  auto tv1 = sum(tv0, {1});
  auto tv2 = set(tv1);
  auto tv3 = sum(tv2, {0});
  fusion.addOutput(tv3);

  // test with gmem
  auto tv4 = sum(tv0, {1});
  auto tv5 = set(tv4);
  auto tv6 = set(tv5);
  fusion.addOutput(tv6);

  // tv1 is predicated with tidx
  tv1->axis(0)->parallelize(ParallelType::TIDy);
  tv1->axis(1)->parallelize(ParallelType::TIDx);

  // Upload to shmem. Still predicated with tidx, so only the threads
  // with tidx == 0 should be active.
  tv2->axis(0)->parallelize(ParallelType::TIDy);
  tv2->setMemoryType(MemoryType::Shared);

  // Remap the parallelization from tidy to tidx. This should work as
  // tv2 is in shared memory and SyncMap should correctly insert a RAW
  // sync between tv2 and tv3. However, ThreadPredicateMap still marks
  // tv3 as predicated by tidx, and since it is invalid to parallelize
  // by a predicated parallel type, this resulted in an error (#2459).
  tv3->axis(0)->parallelize(ParallelType::TIDx);

  // Test with gmem
  tv4->split(0, 4);
  tv5->split(0, 4);
  tv6->split(0, 4);

  // Make tv4 predicated with tidx
  tv4->axis(0)->parallelize(ParallelType::BIDx);
  tv4->axis(1)->parallelize(ParallelType::TIDy);
  tv4->axis(2)->parallelize(ParallelType::TIDx);

  // Upload to gmem
  tv5->axis(0)->parallelize(ParallelType::BIDx);
  tv5->axis(1)->parallelize(ParallelType::TIDy);
  tv5->setMemoryType(MemoryType::Global);

  // RAW sync should be inserted after tv5

  tv6->axis(0)->parallelize(ParallelType::BIDy);
  tv6->axis(1)->parallelize(ParallelType::TIDx);

  auto options = at::TensorOptions().dtype(at::kFloat).device(at::kCUDA, 0);
  at::Tensor t0 = at::randn({10, 11}, options);

  std::vector<c10::IValue> inputs = {t0};

  FusionExecutor fe;
  fe.compileFusion(&fusion, inputs);
  auto cg_outputs = fe.runFusion(inputs);

  auto t3 = t0.sum({1}).sum({0});
  auto t6 = t0.sum({1});

  testValidate(fe.kernel(), cg_outputs, inputs, {t3, t6}, __LINE__, __FILE__);
}

namespace {

class ThreadPredChecker : public kir::IrVisitor {
 public:
  static bool isPredicatedBy(
      StmtNameType tv_name_to_check,
      ParallelTypeBitmap pt_map,
      kir::Kernel* kernel) {
    ThreadPredChecker checker(tv_name_to_check, pt_map);
    checker.handle(kernel->topLevelExprs());
    return checker.pt_map_.none();
  }

  ThreadPredChecker(StmtNameType tv_name_to_check, ParallelTypeBitmap pt_map)
      : tv_name_to_check_(tv_name_to_check), pt_map_(pt_map) {}

  using kir::IrVisitor::dispatch;
  using kir::IrVisitor::handle;

  void handle(kir::IfThenElse* ite) final {
    for (auto expr : ite->thenBody().exprs()) {
      auto tv_output = ir_utils::getTvOutput(expr);
      if (tv_output != nullptr && tv_output->name() == tv_name_to_check_ &&
          expr->isA<LoadStoreOp>() && ite->predicate()->hasValue()) {
        dispatch(ite->predicate()->value());
      }
    }
  }

  void dispatch(Val* val) final {
    if (val->definition()) {
      dispatch(val->definition());
    }
  }

  void handle(BinaryOp* bop) final {
    if (bop->getBinaryOpType() == BinaryOpType::LogicalAnd) {
      dispatch(bop->lhs());
      dispatch(bop->rhs());
    } else if (bop->getBinaryOpType() == BinaryOpType::Eq) {
      if (bop->lhs()->isZeroInt() || bop->rhs()->isZeroInt()) {
        auto non_zero_arg = bop->lhs()->isZeroInt() ? bop->rhs() : bop->lhs();

        // It can be changed like (-threadIdx.x) by expr simplifier
        if (auto uop = dynamic_cast<UnaryOp*>(non_zero_arg->definition())) {
          if (uop->getUnaryOpType() == UnaryOpType::Neg) {
            non_zero_arg = uop->in();
          }
        }

        if (auto ns = dynamic_cast<NamedScalar*>(non_zero_arg)) {
          if (ns->getParallelIndex().has_value()) {
            auto predicated_type = ns->getParallelIndex().value();
            pt_map_.clear(predicated_type);
          }
        }
      }
    }
  }

 private:
  StmtNameType tv_name_to_check_;
  ParallelTypeBitmap pt_map_;
};

} // namespace

// Repro of issue #2487
TEST_F(NVFuserTest, FusionPredicateReductionInitShared_CUDA) {
  Fusion fusion;
  FusionGuard fg(&fusion);

  auto tv0 = makeSymbolicTensor(1);
  fusion.addInput(tv0);

  auto tv1 = sum(tv0, {0});
  auto tv2 = set(tv1);
  fusion.addOutput(tv2);

  auto tv3 = makeSymbolicTensor(1);
  fusion.addInput(tv3);

  auto tv4 = exp(tv3);
  fusion.addOutput(tv4);

  tv1->setMemoryType(MemoryType::Shared);

  tv4->split(0, 1024);
  tv4->axis(-2)->parallelize(ParallelType::BIDx);
  tv4->axis(-1)->parallelize(ParallelType::TIDx);

  // tv4 is parallelized with both BIDx and TIDx, but tv1 is not at
  // all, so tv1 is predicated with both BIDx and TIDx as they are
  // redundant. That means that the initialization of the reduction
  // has to be predicated as well. Since tv1 is on shared memory, only
  // the TIDx predicate is required.

  // Make sure the initialization of tv1 is predicated with
  // threadIdx.x == 0
  GpuLower gpulw(&fusion);
  ParallelTypeBitmap predicated_types(ParallelType::TIDx);
  NVF_CHECK(
      ThreadPredChecker::isPredicatedBy(
          tv1->name(), predicated_types, gpulw.run()),
      "Validation of lowered kernel failed");

  auto options = at::TensorOptions().dtype(at::kFloat).device(at::kCUDA, 0);
  at::Tensor t0 = at::randn({2}, options);
  at::Tensor t1 = at::randn({10000}, options);

  std::vector<c10::IValue> inputs = {t0, t1};

  FusionExecutor fe;
  fe.compileFusion(&fusion, inputs);
  auto cg_outputs = fe.runFusion(inputs);

  auto ref_t1 = t0.sum({0});
  auto ref_t4 = t1.exp();

  testValidate(
      fe.kernel(), cg_outputs, inputs, {ref_t1, ref_t4}, __LINE__, __FILE__);
}

// Repro of issue #2487
TEST_F(NVFuserTest, FusionPredicateReductionInitGlobal_CUDA) {
  Fusion fusion;
  FusionGuard fg(&fusion);

  std::vector<int64_t> shape({100});

  auto tv0 = makeSymbolicTensor(1);
  fusion.addInput(tv0);

  auto tv1 = sum(tv0, {0});
  fusion.addOutput(tv1);

  auto tv2 = makeSymbolicTensor(1);
  fusion.addInput(tv2);

  auto tv3 = exp(tv2);
  fusion.addOutput(tv3);

  tv3->split(0, 32);
  tv3->axis(-2)->parallelize(ParallelType::BIDx);
  tv3->axis(-1)->parallelize(ParallelType::TIDx);

  // tv3 is parallelized with both BIDx and TIDx, but tv1 is not at
  // all, so tv1 is predicated with both BIDx and TIDx as they are
  // redundant. That means that the initialization of the reduction
  // has to be predicated as well.

  // Make sure the initialization of tv1 is predicated with
  // threadIdx.x == 0 and blockIdx.x == 0
  GpuLower gpulw(&fusion);
  ParallelTypeBitmap predicated_types({ParallelType::TIDx, ParallelType::BIDx});
  NVF_CHECK(
      ThreadPredChecker::isPredicatedBy(
          tv1->name(), predicated_types, gpulw.run()),
      "Validation of lowered kernel failed");

  auto options = at::TensorOptions().dtype(at::kFloat).device(at::kCUDA, 0);
  at::Tensor t0 = at::randn({2}, options);
  at::Tensor t1 = at::randn({10000}, options);

  std::vector<c10::IValue> inputs = {t0, t1};

  FusionExecutor fe;
  fe.compileFusion(&fusion, inputs);
  auto cg_outputs = fe.runFusion(inputs);

  auto ref_t1 = t0.sum({0});
  auto ref_t3 = t1.exp();

  testValidate(
      fe.kernel(), cg_outputs, inputs, {ref_t1, ref_t3}, __LINE__, __FILE__);
}

TEST_F(NVFuserTest, FusionTypePromotionATenConsistency_CUDA) {
  auto convertible_to_aten = {
      DataType::Bool,
      DataType::Double,
      DataType::Float,
      DataType::Half,
      DataType::BFloat16,
      DataType::Int,
      DataType::Int32,
      DataType::ComplexFloat,
      DataType::ComplexDouble};
  for (auto t1 : convertible_to_aten) {
    for (auto t2 : convertible_to_aten) {
      auto t1_aten = data_type_to_aten(t1);
      auto t2_aten = data_type_to_aten(t2);
      auto result_aten = c10::promoteTypes(t1_aten, t2_aten);
      auto result = promoteType(t1, t2);
      ASSERT_EQ(data_type_to_aten(result), result_aten);
    }
  }
}

// Make sure invalid usage of index type is detected
TEST_F(NVFuserTest, FusionCompileIndexType_CUDA) {
  {
    Fusion fusion;
    FusionGuard fg(&fusion);

    auto tv0 = makeSymbolicTensor(1, DataType::Bool);
    fusion.addInput(tv0);

    auto tv2 = neg(tv0);
    fusion.addOutput(tv2);

    tv2->split(0, 256);
    tv2->split(0, 1024);

    MaxLogicalDomainInfoSpanningTree tree(tv2);
    TransformPropagator tp(tv2);
    tree.traverse(&tp);

    inlineMost();

    tv2->axis(1)->parallelize(ParallelType::BIDx);
    tv2->axis(2)->parallelize(ParallelType::TIDx);

    auto options = at::TensorOptions().dtype(at::kHalf).device(at::kCUDA, 0);
    at::Tensor t0 = at::randn({999}, options).ge(0);
    std::vector<c10::IValue> small_inputs = {t0};

    at::Tensor t0_large =
        at::randn({std::numeric_limits<int>::max()}, options).ge(0);
    std::vector<c10::IValue> large_inputs = {t0_large};

    NVF_CHECK(
        KernelArgumentHolder::createKernelArgumentHolder(large_inputs)
            .getSmallestIndexTypeOfArguments() == PrimDataType::Int);
    NVF_CHECK(
        KernelArgumentHolder::createKernelArgumentHolder(small_inputs)
            .getSmallestIndexTypeOfArguments() == PrimDataType::Int32);

    {
      FusionExecutor fe;
      // Lower the kernel with large inputs and int64 index type.
      CompileParams compile_opts = {.index_type = PrimDataType::Int};
      fe.compileFusion(&fusion, large_inputs, LaunchParams(), compile_opts);

      NVF_CHECK(
          fe.kernel()->indexType() == PrimDataType::Int,
          "Unexpected kernel index type: ",
          fe.kernel()->indexType());

      // Since the index type is int64, both small and large inputs
      // should work fine
      fe.runFusion(small_inputs);
      fe.runFusion(large_inputs);
    }

    {
      FusionExecutor fe;
      // Lower the kernel with small inputs and int64 index type.
      CompileParams compile_opts = {.index_type = PrimDataType::Int};
      fe.compileFusion(&fusion, small_inputs, LaunchParams(), compile_opts);

      NVF_CHECK(
          fe.kernel()->indexType() == PrimDataType::Int,
          "Unexpected kernel index type: ",
          fe.kernel()->indexType());

      // Since the index type is int64, both small and large inputs
      // should work fine
      fe.runFusion(small_inputs);
      fe.runFusion(large_inputs);
    }

    {
      FusionExecutor fe;
      LaunchParams launch_params;
      CompileParams compile_opts = {.index_type = PrimDataType::Int32};
      fe.compileFusion(&fusion, small_inputs, launch_params, compile_opts);

      NVF_CHECK(
          fe.kernel()->indexType() == PrimDataType::Int32,
          "Unexpected kernel index type: ",
          fe.kernel()->indexType());

      // This should complete successfully as the arguments are small
      // enough to use the int32 index type
      fe.runFusion(small_inputs);

      // This should fail as the Kernel is already compiled for Int32, but
      // the arguments are too large
      CompileParams compile_opts_large = {.index_type = PrimDataType::Int};
      EXPECT_THAT(
          [&]() {
            fe.runFusion(large_inputs, launch_params, compile_opts_large);
          },
          testing::ThrowsMessage<nvfuser::nvfError>(testing::HasSubstr(
              "Kernel index type and compilation index type don't match")));
    }

    {
      FusionExecutor fe;
      // Lower the kernel with large inputs and int32 index type.
      CompileParams compile_opts = {.index_type = PrimDataType::Int32};
      // This should fail due to the conflict
      EXPECT_THAT(
          [&]() {
            fe.compileFusion(
                &fusion, large_inputs, LaunchParams(), compile_opts);
          },
          testing::ThrowsMessage<nvfuser::nvfError>(testing::HasSubstr(
              "Compilation with int32 is requested but int64 is required for the arguments")));
    }
  }

  c10::cuda::CUDACachingAllocator::emptyCache();
}

// Make sure the index type is determined both fusion inputs and outputs
TEST_F(NVFuserTest, FusionExecutorCacheIndexType1_CUDA) {
  auto fusion_ptr = std::make_unique<Fusion>();
  Fusion& fusion = *fusion_ptr.get();
  FusionGuard fg(fusion_ptr.get());

  auto tv0 = makeSymbolicTensor(2, DataType::Half);
  fusion.addInput(tv0);
  auto tv1 = makeSymbolicTensor(2, DataType::Half);
  fusion.addInput(tv1);

  auto tv2 = castOp(DataType::Float, tv0);
  auto tv3 = castOp(DataType::Float, tv1);
  auto tv4 = broadcast(tv2, {false, true, false});
  auto tv5 = broadcast(tv3, {true, false, false});
  auto tv6 = add(tv4, tv5);
  auto tv7 = castOp(DataType::Half, tv6);

  fusion.addOutput(tv7);

  c10::cuda::CUDACachingAllocator::emptyCache();

  // Inputs are small enough to use 32-bit indexing, but the output is
  // not
  auto options = at::TensorOptions().dtype(at::kHalf).device(at::kCUDA, 0);
  at::Tensor t0 = at::randn({2024, 1024}, options);
  at::Tensor t1 = at::randn({2024, 1024}, options);
  std::vector<c10::IValue> aten_inputs({t0, t1});

  FusionExecutorCache executor_cache(std::move(fusion_ptr));
  auto cg_outputs = executor_cache.runFusionWithInputs(aten_inputs);

  auto kernel_runtime = executor_cache.getMostRecentKernelRuntime();
  NVF_CHECK(kernel_runtime->getIndexType() == PrimDataType::Int);

  c10::cuda::CUDACachingAllocator::emptyCache();
}

// Make sure the index type is also determined by intermediate
// tensors. This is not ideal but just tests if the logic produces
// what is expected at this moment
TEST_F(NVFuserTest, FusionExecutorCacheIndexType2_CUDA) {
  auto fusion_ptr = std::make_unique<Fusion>();
  Fusion& fusion = *fusion_ptr.get();
  FusionGuard fg(fusion_ptr.get());

  auto tv0 = makeSymbolicTensor(2, DataType::Half);
  fusion.addInput(tv0);
  auto tv1 = makeSymbolicTensor(2, DataType::Half);
  fusion.addInput(tv1);

  auto tv2 = broadcast(tv0, {false, true, false});
  auto tv3 = broadcast(tv1, {true, false, false});
  auto tv4 = add(tv2, tv3);
  auto tv5 = sum(tv4, {-1});

  fusion.addOutput(tv5);

  // Inputs and outputs are small enough to use 32-bit indexing,
  // however the intermediate, tv4, should cause the kernel to use
  // 64-bit indexing. This is not ideal as tv4 should be inlined, and
  // its allocation size should be small enough to use 32-bit
  // indexing. However, the current logic should result in forcing
  // 64-bit indexing. This would need to be fixed for matmul for
  // example.
  auto options = at::TensorOptions().dtype(at::kHalf).device(at::kCUDA, 0);
  at::Tensor t0 = at::randn({2024, 1024}, options);
  at::Tensor t1 = at::randn({2024, 1024}, options);
  std::vector<c10::IValue> aten_inputs({t0, t1});

  FusionExecutorCache executor_cache(std::move(fusion_ptr));
  executor_cache.runFusionWithInputs(aten_inputs);
  auto kernel_runtime = executor_cache.getMostRecentKernelRuntime();
  NVF_CHECK(kernel_runtime->getIndexType() == PrimDataType::Int);

  // Running again with forced type of Int32
  executor_cache.runFusionWithInputs(aten_inputs, PrimDataType::Int32);
  kernel_runtime = executor_cache.getMostRecentKernelRuntime();
  NVF_CHECK(kernel_runtime->getIndexType() == PrimDataType::Int32);
}

//! Test whether we can create and use float16 scalars
TEST_F(NVFuserTest, FusionHalfScalars_CUDA) {
  auto fusion = std::make_unique<Fusion>();
  FusionGuard fg(fusion.get());

  auto tv0 = makeSymbolicTensor(1, DataType::Half);
  fusion->addInput(tv0);

  auto tv2 = full_like(tv0, IrBuilder::create<Val>(1.5, DataType::Half));
  fusion->addOutput(tv2);

  auto options = at::TensorOptions().dtype(at::kHalf).device(at::kCUDA, 0);
  at::Tensor t0 = at::zeros({5}, options);

  FusionExecutorCache executor_cache(std::move(fusion));
  auto cg_outputs = executor_cache.runFusionWithInputs({t0});

  testValidate(executor_cache.fusion(), cg_outputs, {t0}, __LINE__, __FILE__);
}

#if defined(CUDA_VERSION) && CUDA_VERSION >= 11000
//! Test whether we can create and use BFloat16 scalars
TEST_F(NVFuserTest, FusionBFloat16Scalars_CUDA) {
  // requires ampere+ GPU
  if (!deviceMajorMinorCheck(8)) {
    GTEST_SKIP() << "skipping BFloat16Scalars test on pre-AMPERE GPUs";
  }
  auto fusion = std::make_unique<Fusion>();
  FusionGuard fg(fusion.get());

  auto tv0 = makeSymbolicTensor(1, DataType::BFloat16);
  fusion->addInput(tv0);

  auto tv2 = full_like(tv0, IrBuilder::create<Val>(1.5, DataType::BFloat16));
  fusion->addOutput(tv2);

  auto options = at::TensorOptions().dtype(at::kBFloat16).device(at::kCUDA, 0);
  at::Tensor t0 = at::zeros({5}, options);

  FusionExecutorCache executor_cache(std::move(fusion));
  auto cg_outputs = executor_cache.runFusionWithInputs({t0});

  testValidate(executor_cache.fusion(), cg_outputs, {t0}, __LINE__, __FILE__);
}
#endif

TEST_F(NVFuserTest, FusionManagedData_CUDA) {
  Fusion fusion;
  FusionGuard fg(&fusion);

  auto tv0 = makeConcreteTensor({2});
  auto tv1 = set(set(set(set(set(set(set(set(set(set(set(set(tv0))))))))))));
  fusion.addInput(tv0);
  fusion.addOutput(tv1);

  using T1 = std::vector<Val*>;
  T1 data1 = {tv0, tv1};

  struct T2 {
    Val* input;
    Val* output;
    size_t magic_number;
  } data2{tv0, tv1, 0x123456789abcdef};
  auto clone_fn = [](IrCloner& cloner, std::any data) -> std::any {
    auto d = std::any_cast<T2>(data);
    return T2{cloner.clone(d.input), cloner.clone(d.output), d.magic_number};
  };

  auto i1 = fusion.manage(data1);
  auto i2 = fusion.manage(data2, clone_fn);
  fusion.manage("data1", data1);
  fusion.manage("data2", data2, clone_fn);

  GpuLower lower(&fusion);
  lower.run();
  auto kernel = lower.kernel();

  T1 expect1{kernel->inputs().at(0), kernel->outputs().at(0)};
  ASSERT_EQ(kernel->getManaged<T1>(i1), expect1);
  ASSERT_EQ(kernel->getManaged<T1>("data1"), expect1);
  ASSERT_EQ(kernel->getManaged<T2>(i2).input, kernel->inputs().at(0));
  ASSERT_EQ(kernel->getManaged<T2>(i2).output, kernel->outputs().at(0));
  ASSERT_EQ(kernel->getManaged<T2>("data2").input, kernel->inputs().at(0));
  ASSERT_EQ(kernel->getManaged<T2>("data2").output, kernel->outputs().at(0));
  ASSERT_EQ(kernel->getManaged<T2>("data2").magic_number, 0x123456789abcdef);
}

// Repro of issue #2125, 1.45e+03 GB/s on A100-80G
TEST_F(NVFuserTest, FusionAvoidRedundantWriteBroadcastedSoftmaxInput_CUDA) {
  std::unique_ptr<Fusion> fusion_ptr = std::make_unique<Fusion>();
  Fusion& fusion = *fusion_ptr.get();
  FusionGuard fg(&fusion);

  std::vector<int64_t> shape0({2, 512});
  std::vector<int64_t> shape1({2, 64, 512, 512});

  auto tv0 = makeSymbolicTensor(2);
  auto tv1 = makeSymbolicTensor(4);
  fusion.addInput(tv0);
  fusion.addInput(tv1);

  auto tvb = broadcast(tv0, {false, true, true, false});
  auto tv2 = add(tvb, IrBuilder::create<Val>(1.0));
  auto tv3 = add(tv1, tv2);
  auto tv4 = softmax(tv3, -1);
  fusion.addOutput(tv2);
  fusion.addOutput(tv4);

  auto options = at::TensorOptions().dtype(at::kFloat).device(at::kCUDA, 0);
  at::Tensor t0 = at::ones(shape0, options);
  at::Tensor t1 = at::ones(shape1, options);
  std::vector<c10::IValue> inputs = {t0, t1};

  FusionExecutorCache fec(std::move(fusion_ptr));
  auto cg_outputs = fec.runFusionWithInputs(inputs);

  // check thread_pred and write_stride
  const auto& fe = fec.getMostRecentKernelRuntime()->executors().at(0);
  auto kernel = fe.kernel();
  const auto& thread_pred_map = fe.threadPredMap();
  for (const auto expr : kernel->exprs()) {
    auto tv = ir_utils::getTvOutput(expr);
    if (tv && tv->name() == 15 && tv->getMemoryType() == MemoryType::Global) {
      const auto& thread_pred = thread_pred_map.getPredicateInfo(tv);
      bool predicted = thread_pred.redundant_types.get(ParallelType::BIDx) &&
          thread_pred.broadcast_ld_indices_map.count(ParallelType::BIDx);
      NVF_CHECK(
          predicted,
          "Tv15 should be predicted by ParallelType::BIDx with a broadcast_ld_indices_map!");
      break;
    }
  }

  testValidate(fec.fusion(), cg_outputs, inputs, __LINE__, __FILE__);
}

TEST_F(NVFuserTest, FusionAvoidRedundantWrite_CUDA) {
  auto runTest = [](const std::vector<bool>& is_broadcast) {
    std::unique_ptr<Fusion> fusion_ptr = std::make_unique<Fusion>();
    Fusion& fusion = *fusion_ptr.get();
    FusionGuard fg(&fusion);

    std::vector<int64_t> shape0;
    std::vector<int64_t> shape1({2, 64, 128, 2048});
    const size_t ndim = shape1.size();
    for (size_t i = 0; i < ndim; i++) {
      if (!is_broadcast[i]) {
        shape0.push_back(shape1[i]);
      }
    }

    auto tv0 = makeSymbolicTensor(shape0.size());
    auto tv1 = makeSymbolicTensor(4);
    fusion.addInput(tv0);
    fusion.addInput(tv1);

    auto tvb = broadcast(tv0, is_broadcast);
    auto tv2 = add(tvb, IrBuilder::create<Val>(1.0));
    auto tv3 = add(tv1, tv2);
    auto tv4 = sum(tv3, {-1});
    fusion.addOutput(tv2);
    fusion.addOutput(tv4);

    auto options = at::TensorOptions().dtype(at::kFloat).device(at::kCUDA, 0);
    at::Tensor t0 = at::randn(shape0, options);
    at::Tensor t1 = at::randn(shape1, options);
    std::vector<c10::IValue> inputs = {t0, t1};

    FusionExecutorCache fec(std::move(fusion_ptr));
    auto cg_outputs = fec.runFusionWithInputs(inputs);

    // check thread_pred and write_stride
    const auto& fe = fec.getMostRecentKernelRuntime()->executors().at(0);
    auto kernel = fe.kernel();
    const auto& thread_pred_map = fe.threadPredMap();

    for (const auto expr : kernel->exprs()) {
      auto tv = ir_utils::getTvOutput(expr);
      if (tv && tv->name() == 8 && tv->getMemoryType() == MemoryType::Global) {
        const auto& thread_pred = thread_pred_map.getPredicateInfo(tv);
        bool predicted = thread_pred.redundant_types.get(ParallelType::BIDx) &&
            thread_pred.broadcast_ld_indices_map.count(ParallelType::BIDx);
        NVF_CHECK(
            predicted,
            "Tv8 should be predicted by ParallelType::BIDx with a broadcast_ld_indices_map!");
        break;
      }
    }

    testValidate(fec.fusion(), cg_outputs, inputs, __LINE__, __FILE__);
  };

  // Test case where [B1,I2,I3] is merged to [B1I2I3]
  runTest({true, false, false, false});

  // Test case where [I1,B2,I3] is merged to [I1B2I3]
  runTest({false, true, false, false});

  // Test case where [I1,I2,B3] is merged to [I1I2B3]
  runTest({false, false, true, false});

  // Test case where [I1,B2,B3] is merged to [I1B2B3]
  runTest({false, true, true, false});

  // Test case where [B1,I2,B3] is merged to [B1I2B3]
  runTest({true, false, true, false});

  // Test case where [B1,B2,I3] is merged to [B1B2I3]
  runTest({true, true, false, false});

  // Test case where [B1,B2,B3] is merged to [B1B2B3]
  runTest({true, true, true, false});
}

TEST_F(NVFuserTest, FusionAvoidRedundantWriteDifferentConcretizedDomains_CUDA) {
  // if the broadcasted tensor is concretized to different shapes
  // the fusion will be segmented.
  auto runTest = [](const bool direct_lowering) {
    std::unique_ptr<Fusion> fusion_ptr = std::make_unique<Fusion>();
    Fusion& fusion = *fusion_ptr.get();
    FusionGuard fg(&fusion);

    const std::vector<bool> is_broadcast = {true, false, true, false};
    std::vector<int64_t> shape0;
    std::vector<int64_t> shape1({2, 64, 128, 2048});
    std::vector<int64_t> shape2({4, 64, 256, 2048});
    const size_t ndim = shape1.size();
    for (size_t i = 0; i < ndim; i++) {
      if (!is_broadcast[i]) {
        shape0.push_back(shape1[i]);
      }
    }

    auto tv0 = makeSymbolicTensor(shape0.size());
    auto tv1 = makeSymbolicTensor(4);
    auto tv2 = makeSymbolicTensor(4);
    fusion.addInput(tv0);
    fusion.addInput(tv1);
    fusion.addInput(tv2);

    auto tv3 = broadcast(tv0, is_broadcast);
    auto tv4 = add(tv3, IrBuilder::create<Val>(1.0));
    // concretized to shape1
    auto tv5 = add(tv4, tv1);
    // concretized to shape2
    auto tv6 = add(tv4, tv2);
    auto tv7 = sum(tv5, {-1});
    auto tv8 = sum(tv6, {-1});
    fusion.addOutput(tv4);
    fusion.addOutput(tv7);
    fusion.addOutput(tv8);

    auto options = at::TensorOptions().dtype(at::kFloat).device(at::kCUDA, 0);
    at::Tensor t0 = at::randn(shape0, options);
    at::Tensor t1 = at::randn(shape1, options);
    at::Tensor t2 = at::randn(shape2, options);
    std::vector<c10::IValue> inputs = {t0, t1, t2};

    if (direct_lowering) {
      auto rparams = getReductionHeuristics(&fusion, inputs);
      NVF_CHECK(rparams, "Reduction schedule was not generated!");
      scheduleReduction(&fusion, rparams.get());
      // it should be segmented, if directly lowered, it should throw an error
      EXPECT_THAT(
          [&]() { GpuLower(&fusion).run(); },
          testing::ThrowsMessage<nvfuser::nvfError>(testing::HasSubstr(
              "Producer is required to be in Global Memory based on parallelization strategy. RAW flags: (blockIdx.x)")));
    } else {
      FusionExecutorCache fec(std::move(fusion_ptr));
      auto cg_outputs = fec.runFusionWithInputs(inputs);

      auto optimized_fusion = fec.getMostRecentKernelRuntime();
      NVF_CHECK(optimized_fusion->isSegmented(), "segmentation didn't happen!");

      testValidate(fec.fusion(), cg_outputs, inputs, __LINE__, __FILE__);
    }
  };
  runTest(true);
  runTest(false);
}

TEST_F(NVFuserTest, FusionAvoidRedundantWriteNonOutput_CUDA) {
  std::unique_ptr<Fusion> fusion_ptr = std::make_unique<Fusion>();
  Fusion& fusion = *fusion_ptr.get();
  FusionGuard fg(&fusion);

  auto tv0 = makeSymbolicTensor(1);
  auto tv1 = makeSymbolicTensor(2);
  fusion.addInput(tv0);
  fusion.addInput(tv1);

  auto tv2 = set(tv0);
  auto tv3 = broadcast(tv2, {false, true});
  auto tv4 = add(tv3, tv1);
  fusion.addOutput(tv4);

  auto tv5 = add(tv3, IrBuilder::create<Val>(1.0));
  tv5->setMemoryType(MemoryType::Global);
  auto tv6 = add(tv5, IrBuilder::create<Val>(1.0));
  fusion.addOutput(tv6);

  for (auto tv : {tv3, tv4, tv5, tv6}) {
    tv->merge(0);
  }

  tv2->inlineAt(1);
  tv3->inlineAt(1);
  tv5->inlineAt(1);

  for (auto tv : {tv3, tv4, tv5, tv6}) {
    tv->axis(0)->parallelize(ParallelType::BIDx);
  }

  auto options = at::TensorOptions().dtype(at::kFloat).device(at::kCUDA, 0);
  at::Tensor t0 = at::randn({32}, options);
  at::Tensor t1 = at::randn({32, 64}, options);
  std::vector<c10::IValue> inputs = {t0, t1};

  FusionExecutor fe;
  fe.compileFusion(fusion_ptr.get(), inputs);
  auto cg_outputs = fe.runFusion(inputs);

  // check thread_pred
  auto kernel = fe.kernel();
  const auto& thread_pred_map = fe.threadPredMap();

  for (const auto expr : kernel->exprs()) {
    auto tv = ir_utils::getTvOutput(expr);
    if (tv->name() == 5 || tv->name() == 6) {
      const auto& thread_pred = thread_pred_map.getPredicateInfo(tv);
      bool predicted = thread_pred.redundant_types.get(ParallelType::BIDx) &&
          thread_pred.broadcast_ld_indices_map.count(ParallelType::BIDx);
      NVF_CHECK(
          predicted,
          "TV5 and TV6 should be predicted by ParallelType::BIDx with a broadcast_ld_indices_map!");
    }
  }

  testValidate(fusion_ptr.get(), cg_outputs, inputs, __LINE__, __FILE__);
}

// Test case where the merge order is random
TEST_F(NVFuserTest, FusionAvoidRedundantWriteNonNeighbor_CUDA) {
  std::unique_ptr<Fusion> fusion_ptr = std::make_unique<Fusion>();
  Fusion& fusion = *fusion_ptr.get();
  FusionGuard fg(&fusion);

  const int ndim = 5;
  const std::vector<bool> is_broadcast = {false, true, false, false, true};
  auto tv0 = makeSymbolicTensor(3);
  auto tv1 = makeSymbolicTensor(ndim);
  fusion.addInput(tv0);
  fusion.addInput(tv1);

  auto tv2 = set(tv0);
  auto tv3 = broadcast(tv2, is_broadcast);
  auto tv4 = add(tv3, tv1);
  fusion.addOutput(tv4);

  auto tv5 = add(tv3, IrBuilder::create<Val>(1.0));
  tv5->setMemoryType(MemoryType::Global);
  auto tv6 = add(tv5, IrBuilder::create<Val>(1.0));
  fusion.addOutput(tv6);

  // merge first and last domain
  for (auto tv : {tv3, tv4, tv5, tv6}) {
    tv->merge(0, -1);
  }

  tv2->inlineAt(-1);
  tv3->inlineAt(-1);
  tv5->inlineAt(-1);

  for (auto tv : {tv3, tv4, tv5, tv6}) {
    tv->axis(0)->parallelize(ParallelType::BIDx);
  }

  auto options = at::TensorOptions().dtype(at::kFloat).device(at::kCUDA, 0);
  at::Tensor t0 = at::randn({8, 10, 12}, options);
  at::Tensor t1 = at::randn({8, 7, 10, 12, 9}, options);
  std::vector<c10::IValue> inputs = {t0, t1};

  FusionExecutor fe;
  fe.compileFusion(fusion_ptr.get(), inputs);
  auto cg_outputs = fe.runFusion(inputs);

  // check thread_pred
  auto kernel = fe.kernel();
  const auto& thread_pred_map = fe.threadPredMap();

  for (const auto expr : kernel->exprs()) {
    auto tv = ir_utils::getTvOutput(expr);
    if (tv->name() == 5 || tv->name() == 6) {
      const auto& thread_pred = thread_pred_map.getPredicateInfo(tv);
      bool predicted = thread_pred.redundant_types.get(ParallelType::BIDx) &&
          thread_pred.broadcast_ld_indices_map.count(ParallelType::BIDx);
      NVF_CHECK(
          predicted,
          "TV5 and TV6 should be predicted by ParallelType::BIDx with a broadcast_ld_indices_map!");
    }
  }

  testValidate(fusion_ptr.get(), cg_outputs, inputs, __LINE__, __FILE__);
}

// Test for ir_utils::validateDomainEquivalence. We could consider
// it well tested as it's always used when TensorDomain is created, but
// here's some corner cases.
TEST_F(NVFuserTest, FusionDomainEquivalence_CUDA) {
  Fusion fusion;
  FusionGuard fg(&fusion);

  auto tv0 = makeSymbolicTensor(2);
  fusion.addInput(tv0);
  auto tv1 = set(tv0);
  fusion.addOutput(tv1);

  // [I0, I1]
  tv1->split(0, 4);
  // [I0/4, 4, I1]

  // dom0: logical domain
  // dom1: [4, I1]
  // Should fail as the derived domain only partially covers the
  // logical domain
  EXPECT_THAT(
      [&]() {
        ir_utils::validateDomainEquivalence(
            tv1->getLogicalDomain(), {tv1->axis(1), tv1->axis(2)});
      },
      testing::ThrowsMessage<nvfuser::nvfError>(
          testing::HasSubstr("dom0 has unreachable IDs")));

  tv1->merge(0);
  // [I0/4*4, I1]

  // dom0: logical domain
  // dom1: loop domain
  // Should succeed.
  ir_utils::validateDomainEquivalence(
      tv1->getLogicalDomain(), tv1->getLoopDomain());

  auto tv1_intermediate_id = tv1->axis(0);

  tv1->split(0, 3);
  // [I0/4*4/3, 3, I1]

  // dom0: logical domain
  // dom1: loop + tv1_intermediate_id
  // Should fail as the intermediate ID and the first two loop ids are
  // redundant
  EXPECT_THAT(
      [&]() {
        ir_utils::validateDomainEquivalence(
            tv1->getLogicalDomain(),
            {tv1_intermediate_id, tv1->axis(0), tv1->axis(1), tv1->axis(2)});
      },
      testing::ThrowsMessage<nvfuser::nvfError>(
          testing::HasSubstr("is redundant")));
  // Same pair but reversed order
  EXPECT_THAT(
      [&]() {
        ir_utils::validateDomainEquivalence(
            {tv1_intermediate_id, tv1->axis(0), tv1->axis(1), tv1->axis(2)},
            tv1->getLogicalDomain());
      },
      testing::ThrowsMessage<nvfuser::nvfError>(
          testing::HasSubstr("is redundant")));

  // Testing symbolic domains
  auto tv2 = reshape(
      tv0,
      {IrBuilder::create<Val>(DataType::Int),
       IrBuilder::create<Val>(DataType::Int)});

  ir_utils::validateDomainEquivalence(
      tv2->getRootDomain(), tv2->getLoopDomain());

  // create a 2D tensor with one symbolid and another non-symbolic
  auto tv4 = broadcast(sum(tv2, {1}), {false, true});
  fusion.addOutput(tv4);

  // [S0, B0]
  tv4->split(1, 4);
  // [S0, B0/4, 4]

  ir_utils::validateDomainEquivalence(
      tv4->getLogicalDomain(), tv4->getLoopDomain());

  // dom0: logical domain
  // dom1: [S0, B0/4]
  // Succeeds because broadcasting IterDomains are just auxiliary placeholders
  // and can be arbitrarily created and annihilated as needed.
  ir_utils::validateDomainEquivalence(
      tv4->getLogicalDomain(), {tv4->axis(0), tv4->axis(1)});
}

TEST_F(NVFuserTest, CompareLogicalAndLoopDomains) {
  Fusion fusion;
  FusionGuard fg(&fusion);

  // [i0, i1]
  auto tv0 = makeSymbolicTensor(2);
  fusion.addInput(tv0);
  // [i0]
  auto tv1 = makeSymbolicTensor(1);
  fusion.addInput(tv1);

  // [i0]
  auto tv2 = set(tv1);
  // [i0, b1]
  auto tv3 = broadcast(tv2, {false, true});
  // [i0, i1]
  auto tv4 = add(tv0, tv3);
  fusion.addOutput(tv4);

  // Set the loop domain of tv2 the same as tv4. The new loop domain
  // includes an ID that is not reachable from tv2 logical domain
  tv2->setLoopDomain(
      {tv2->getLogicalDomain().at(0),
       tv4->getLoopDomain().at(1)->cloneWithoutRFactor()});

  // Same for tv3
  tv3->setLoopDomain(
      {tv3->getLogicalDomain().at(0),
       tv4->getLoopDomain().at(1)->cloneWithoutRFactor()});

  // Test if the validation can catch an invalid loop domain that
  // cannot reach the concrete domain of tv2
  EXPECT_THAT(
      [&]() {
        tv2->setLoopDomain({tv4->getLoopDomain().at(1)->cloneWithoutRFactor()});
      },
      testing::ThrowsMessage<nvfuser::nvfError>(testing::HasSubstr(
          "Not all logical IDs are covered by loop domain")));
}

TEST_F(NVFuserTest, AllIDsWithExtraLoopIDs1) {
  Fusion fusion;
  FusionGuard fg(&fusion);

  // [i0, i1]
  auto tv0 = makeSymbolicTensor(2);
  fusion.addInput(tv0);
  // [i0]
  auto tv1 = makeSymbolicTensor(1);
  fusion.addInput(tv1);

  // [i0]
  auto tv2 = set(tv1);
  // [i0, b1]
  auto tv3 = broadcast(tv2, {false, true});
  // [i0, i1]
  auto tv4 = add(tv0, tv3);
  fusion.addOutput(tv4);

  // Set the loop domain of tv2 the same as tv4. The new loop domain
  // includes an ID that is not reachable from tv2 logical domain
  auto tv2_inner_loop_domain =
      tv4->getLoopDomain().at(1)->cloneWithoutRFactor();
  tv2->setLoopDomain({tv2->getLogicalDomain().at(0), tv2_inner_loop_domain});

  tv2->merge(0, 1);
  auto tv2_merge_out = tv2->axis(0);
  tv2->split(0, 32);

  // tv2 logical: [i0]
  //   merge(i0, i1) -> i0*i1
  //   split(i0*i1, 32) -> i0*i1/32, 32
  // tv2 loop: [i0*i1/32, 32]
  //
  // All IDs: [i0, i0*i1, i0*i1/32, 32]

  // This ordering should return nothing as the logical domain does
  // not have i1, thus the merge expr cannot be traversed.
  EXPECT_TRUE(
      IRBFS::getExprsBetween(
          {tv2->getLogicalDomain().begin(), tv2->getLogicalDomain().end()},
          {tv2->getLoopDomain().begin(), tv2->getLoopDomain().end()},
          false)
          .empty());

  // This ordering should find two exprs (i.e., the merge and the split).
  EXPECT_EQ(
      IRBFS::getExprsBetween(
          {tv2->getLoopDomain().begin(), tv2->getLoopDomain().end()},
          {tv2->getLogicalDomain().begin(), tv2->getLogicalDomain().end()},
          false)
          .size(),
      2);

  std::unordered_set<IterDomain*> tv2_all_ids_ref;
  tv2_all_ids_ref.insert(
      tv2->getLogicalDomain().begin(), tv2->getLogicalDomain().end());
  tv2_all_ids_ref.insert(tv2_inner_loop_domain);
  tv2_all_ids_ref.insert(tv2_merge_out);
  tv2_all_ids_ref.insert(
      tv2->getLoopDomain().begin(), tv2->getLoopDomain().end());

  auto tv2_all_ids = tv2->domain()->allIDs();
  std::unordered_set<IterDomain*> tv2_all_id_set(
      tv2_all_ids.begin(), tv2_all_ids.end());

  EXPECT_EQ(tv2_all_id_set, tv2_all_ids_ref);
}

TEST_F(NVFuserTest, AllIDsWithExtraLoopIDs2) {
  Fusion fusion;
  FusionGuard fg(&fusion);

  // [i0, i1]
  auto tv0 = makeSymbolicTensor(2);
  fusion.addInput(tv0);
  // [i0]
  auto tv1 = makeSymbolicTensor(1);
  fusion.addInput(tv1);

  // [i0]
  auto tv2 = set(tv1);
  // [i0, b1]
  auto tv3 = broadcast(tv2, {false, true});
  // [i0, i1]
  auto tv4 = add(tv0, tv3);
  fusion.addOutput(tv4);

  // Set the loop domain of tv2 the same as tv4. The new loop domain
  // includes an ID that is not reachable from tv2 logical domain
  auto tv2_inner_loop_domain =
      tv4->getLoopDomain().at(1)->cloneWithoutRFactor();
  std::vector<IterDomain*> tv2_initial_loop_domain{
      tv2->getLogicalDomain().at(0), tv2_inner_loop_domain};
  tv2->setLoopDomain(tv2_initial_loop_domain);

  // Schedule only the extra dommain
  tv2->split(1, 4);
  auto tv2_split = tv2->axis(1)->definition();

  // tv2 logical: [i0]
  //   split(i1) -> i1/4, 4
  // tv2 loop: [i0, i1/4, 4]
  //
  // All IDs: [i0, i1, i1/4, 4]

  EXPECT_EQ(tv2->getInitialLoopDomain(), tv2_initial_loop_domain);

  // Because the split only uses the extra ID, getExprsBetween from
  // the loop domain to the logical domain does not traverse the
  // split, just returning an empty vector.
  EXPECT_TRUE(
      IRBFS::getExprsBetween(
          {tv2->getLoopDomain().begin(), tv2->getLoopDomain().end()},
          {tv2->getLogicalDomain().begin(), tv2->getLogicalDomain().end()},
          false)
          .empty());

  // From the initial loop to the current loop should find the split expr
  auto exprs_between = IRBFS::getExprsBetween(
      {tv2->getInitialLoopDomain().begin(), tv2->getInitialLoopDomain().end()},
      {tv2->getLoopDomain().begin(), tv2->getLoopDomain().end()},
      false);
  EXPECT_EQ(exprs_between.size(), 1);
  EXPECT_EQ(exprs_between.front().first, tv2_split);

  // The initial loop domain and the current loop domain should be
  // reachable to each other with no redundancy
  auto tv2_loop_domain_comparison_results = ir_utils::compareDomains(
      tv2->getInitialLoopDomain(), tv2->getLoopDomain());
  EXPECT_FALSE(tv2_loop_domain_comparison_results.dom0_has_unreachable_ids);
  EXPECT_FALSE(tv2_loop_domain_comparison_results.dom1_has_unreachable_ids);

  // Make sure allIDs finds all the IDs including the extra IDs
  std::unordered_set<IterDomain*> tv2_all_ids_ref;
  tv2_all_ids_ref.insert(
      tv2->getLogicalDomain().begin(), tv2->getLogicalDomain().end());
  tv2_all_ids_ref.insert(
      tv2->getInitialLoopDomain().begin(), tv2->getInitialLoopDomain().end());
  tv2_all_ids_ref.insert(
      tv2->getLoopDomain().begin(), tv2->getLoopDomain().end());

  auto tv2_all_ids = tv2->domain()->allIDs();
  std::unordered_set<IterDomain*> tv2_all_id_set(
      tv2_all_ids.begin(), tv2_all_ids.end());

  EXPECT_EQ(tv2_all_id_set, tv2_all_ids_ref);
}

// Repro for issue #236 (https://github.com/NVIDIA/Fuser/issues/236)
TEST_F(NVFuserTest, DoublePrecisionNorm_CUDA) {
  auto fusion = std::make_unique<Fusion>();
  FusionGuard fg(fusion.get());

  DataType dt = DataType::Float;

  auto tv0 = makeSymbolicTensor(1, dt);
  fusion->addInput(tv0);
  auto tv1 = makeSymbolicTensor(1, dt);
  fusion->addInput(tv1);

  auto tv2 = sum(tv1, {0});
  auto tv3 = broadcast(tv2, {true});
  auto tv4 = sub(tv1, tv3);
  auto tv5 = mul(tv4, tv0);
  fusion->addOutput(tv5);

  // The persistent scheduler with this problem size resulted in an
  // error as reported in #236
  auto options =
      at::TensorOptions().dtype(data_type_to_aten(dt)).device(at::kCUDA, 0);
  at::Tensor t0 = at::randn({11}, options);
  at::Tensor t1 = at::randn({11}, options);
  std::vector<c10::IValue> aten_inputs({t0, t1});

  FusionExecutorCache executor_cache(std::move(fusion));
  auto cg_outputs = executor_cache.runFusionWithInputs(aten_inputs);

  testValidate(
      executor_cache.fusion(), cg_outputs, aten_inputs, __LINE__, __FILE__);
}

// delete intermediate tensors between segments to reduce memory usage of large
// segmented graphs
TEST_F(NVFuserTest, FusionClearGmemBetweenSegments_CUDA) {
  auto fusion = std::make_unique<Fusion>();
  FusionGuard fg(fusion.get());
  std::vector<int64_t> input_shape{32, 64, 8, 128};
  auto tv0 = TensorViewBuilder()
                 .ndims(input_shape.size())
                 .dtype(DataType::Double)
                 .build();
  fusion->addInput(tv0);
  auto tv1 = add(tv0, IrBuilder::create<Val>(1.0));
  auto tv2 = sum(tv1, {0}); // Group 0
  auto tv3 = sum(tv2, {-1}); // Group 1
  auto output = sum(tv3, {0}); // Group 2
  fusion->addOutput(output);

  auto options = at::TensorOptions().dtype(at::kDouble).device(at::kCUDA, 0);
  at::Tensor at_x = at::randn(input_shape, options);
  FusionExecutorCache executor_cache(std::move(fusion));
  auto outputs = executor_cache.runFusionWithInputs({at_x});
  auto optimized_fusion = executor_cache.getMostRecentKernelRuntime();
  auto args_num = optimized_fusion->getArgsNumAfterSegmentRuns();

  NVF_CHECK(optimized_fusion->isSegmented(), "segmentation didn't happen");
  NVF_CHECK(
      optimized_fusion->fusionSegments()->groups().size() == 3,
      "segmentation didn't happen as expected");
  // group-0: tv1 -> tv2
  // group-1: tv2 -> tv3
  // group-2: tv3 -> tv4
  // -----------without args erase------------------------
  // after group-0, args: {t0, 32, 64, 8, 128, t2}
  // after group-1, args: {t0, 32, 64, 8, 128, t2, t3}
  // after group-2, args: {t0, 32, 64, 8, 128, t2, t3, t4}
  // -----------with args erase---------------------------
  // after group-0, args: {t0, 32, 64, 8, 128, t2}
  // after group-1, args: {t0, 32, 64, 8, 128, t3} (t2 is erased)
  // after group-2, args: {t0, 32, 64, 8, 128, t4} (t3 is erased)
  NVF_CHECK(
      args_num[1] == args_num[0] && args_num[2] == args_num[0],
      "unused intermediate args should be deleted");
  testValidate(executor_cache.fusion(), outputs, {at_x}, __LINE__, __FILE__);
}

// Test nan propagation during min/max with floats and doubles
TEST_F(NVFuserTest, FusionMinMaxNanPropagation_CUDA) {
  for (auto dtype : {DataType::Float, DataType::Double}) {
    for (auto do_min : {true, false}) {
      auto fusion = std::make_unique<Fusion>();
      FusionGuard fg(fusion.get());

      auto tv0 = makeSymbolicTensor(2, dtype);
      fusion->addInput(tv0);
      auto tv1 = do_min ? min(tv0, {1}) : max(tv0, {1});
      fusion->addOutput(tv1);

      FusionExecutorCache executor_cache(std::move(fusion));

      auto options =
          at::TensorOptions()
              .dtype(dtype == DataType::Float ? at::kFloat : at::kDouble)
              .device(at::kCUDA, 0);
      // Test size 1 since it will have a single comparison, which checks
      // missing propagation in one position even if it propagates properly in
      // the other position
      for (auto size : {1, 2, 5}) {
        // To check nans in multiple positions along reduction axis create a 2D
        // tensor that is ones except the diagonal, which are nans
        auto at_x = at::eye(size, options);
        at_x = (1 - at_x) / (1 - at_x);
        std::vector<c10::IValue> inputs{at_x};

        auto nvf_outputs = executor_cache.runFusionWithInputs(inputs);

        testValidate(
            executor_cache.fusion(), nvf_outputs, inputs, __LINE__, __FILE__);
      }
    }
  }
}

class ExpandedBroadcastGlobalIntermediateTest : public NVFuserTest {
 protected:
  void SetUp() override {
    NVFuserTest::SetUp();
    // Do not fill allocation with NaN. The logical output size of this test is
    // huge, although they are just because of expand, the pointwise kernel in
    // PyTorch eager mode is not smart enough to not iterating on the entire
    // logical space
    setFillAllocationWithNan(false);
  }
};

TEST_F(ExpandedBroadcastGlobalIntermediateTest, TheTest_CUDA) {
  auto fusion_ptr = std::make_unique<Fusion>();
  Fusion& fusion = *fusion_ptr.get();
  FusionGuard fg(&fusion);

  auto tv0 = makeContigConcreteTensor({2, 1, 2});
  fusion.addInput(tv0);
  auto tv1 = expand(
      tv0,
      {IrBuilder::create<Val>(2L),
       IrBuilder::create<Val>(1L << 60L),
       IrBuilder::create<Val>(2L)});
  auto tv2 = set(tv1);
  fusion.addOutput(tv2);
  tv1->setMemoryType(MemoryType::Global);

  tv1->axis(2)->parallelize(ParallelType::TIDx);
  tv2->axis(2)->parallelize(ParallelType::TIDx);
  tv1->axis(0)->parallelize(ParallelType::BIDx);
  tv2->axis(0)->parallelize(ParallelType::BIDx);

  auto options = at::TensorOptions().dtype(at::kFloat).device(at::kCUDA, 0);

  at::Tensor t0 = at::randn({2, 1, 2}, options);

  FusionExecutor fe;
  fe.compileFusion(fusion_ptr.get(), {t0});
  auto cg_output = fe.runFusion({t0}).at(0);

  ASSERT_EQ(cg_output.size(0), 2);
  ASSERT_EQ(cg_output.size(1), (1L << 60L));
  ASSERT_EQ(cg_output.size(2), 2);
  ASSERT_EQ(cg_output.stride(0), 2);
  ASSERT_EQ(cg_output.stride(1), 0);
  ASSERT_EQ(cg_output.stride(2), 1);
  ASSERT_TRUE(at::eq(t0.squeeze(1), cg_output.select(1, 0)).all().item<bool>());
}

TEST_F(NVFuserTest, FusionTestWarnRegisterSpill_CUDA) {
  const int hidden_size = 1024 * 10;
  std::unique_ptr<Fusion> fusion_ptr = std::make_unique<Fusion>();
  Fusion& fusion = *fusion_ptr.get();
  FusionGuard fg(&fusion);
  const float kEps = 1e-5;
  Val* eps_ptr = IrBuilder::create<Val>(kEps);
  std::vector<int64_t> input_shape{2048, hidden_size};
  std::vector<int64_t> norm_shape{hidden_size};

  auto input = makeSymbolicTensor(input_shape.size());
  fusion.addInput(input);
  auto result = layer_norm(input, norm_shape, nullptr, nullptr, eps_ptr);
  fusion.addOutput(result.output);
  fusion.addOutput(result.mean);
  fusion.addOutput(result.invstd);

  auto options = at::TensorOptions().dtype(at::kFloat).device(at::kCUDA, 0);
  at::Tensor aten_input = at::randn(input_shape, options);
  c10::optional<at::Tensor> aten_weight = c10::nullopt;
  c10::optional<at::Tensor> aten_bias = c10::nullopt;
  auto aten_outputs = at::native_layer_norm(
      aten_input, norm_shape, aten_weight, aten_bias, kEps);

  // capture stdout and check stdout contains register spill warning
  captureStdout();
  {
    // generate persistent kernel
    auto persistent_params =
        getInnerPersistentHeuristics(&fusion, {aten_input});
    NVF_CHECK(persistent_params, "Persistent schedule was not generated!");
    scheduleInnerPersistentKernel(&fusion, persistent_params.get());

    // compile and run persistent kernel
    // intentionally set maxrregcount to 32 to trigger register spill
    CompileParams compile_opts = {
        .maxrregcount = 32, .enable_ptxas_verbose = true};
    auto lparams = persistent_params->lparams;
    FusionExecutor fe;
    fe.compileFusion(&fusion, {aten_input}, lparams, compile_opts);
    auto cg_outputs = fe.runFusion({aten_input});

    // validate results
    testValidate(
        &fusion,
        cg_outputs,
        {aten_input},
        {std::get<0>(aten_outputs),
         std::get<1>(aten_outputs),
         std::get<2>(aten_outputs)},
        __LINE__,
        __FILE__,
        "");
  }
  std::string output = getCapturedStdout();
  NVF_CHECK(
      output.find("Register spill detected") != std::string::npos,
      "Register spill is not captured!");
}

// Simple test to check if the aligned block sync is used in aligned
// reductions
TEST_F(NVFuserTest, AlignedSyncReduction1_CUDA) {
  Fusion fusion;
  FusionGuard fg(&fusion);

  auto tv0 = makeSymbolicTensor(1);
  fusion.addInput(tv0);
  auto tv1 = sum(tv0, {0});
  fusion.addOutput(tv1);

  const int gdimx = 16;
  const int bdimx = 100;
  const int per_thread_reductions = 8;

  std::vector<int64_t> shape({gdimx * bdimx * per_thread_reductions});

  tv1->split(0, bdimx);
  tv1->split(0, per_thread_reductions);

  // Serial reduction
  auto tv2 = tv1->rFactor({1});
  // Block reduction
  tv1->rFactor({1});

  tv2->axis(0)->parallelize(ParallelType::BIDx);
  tv2->axis(-1)->parallelize(ParallelType::TIDx);

  scheduler_utils::parallelizeAllLike(tv2);

  GpuLower gpulw(&fusion);
  const std::string kernel_string = codegen::generateCudaKernel(gpulw.run());

  // The block reduction should use the aligned sync
  NVF_CHECK(
      kernel_string.find("blockReduce<true, false, false, true>(") !=
          std::string::npos,
      "blockReduce with aligned sync not found: ",
      kernel_string);
}

TEST_F(NVFuserTest, IntegerDivision_CUDA) {
  auto fusion = std::make_unique<Fusion>();
  FusionGuard fg(fusion.get());

  auto tv0 = makeSymbolicTensor(1, DataType::Int);
  auto tv1 = makeSymbolicTensor(1, DataType::Int);
  fusion->addInput(tv0);
  fusion->addInput(tv1);
  auto tv2 = div(tv0, tv1);
  auto tv3 = truediv(tv0, tv1);
  fusion->addOutput(tv2);
  fusion->addOutput(tv3);

  FusionExecutorCache executor_cache(std::move(fusion));

  auto options = at::TensorOptions().dtype(at::kFloat).device(at::kCUDA, 0);
  at::Tensor input0 = (at::randn({1024 * 1024}, options) * 1024).to(at::kLong);
  at::Tensor input1 = (at::randn({1024 * 1024}, options) * 1024).to(at::kLong);
  auto div_expect = at::div(input0, input1, "trunc");
  auto truediv_expect = at::true_divide(input0, input1);

  auto cg_outputs = executor_cache.runFusionWithInputs({input0, input1});

  ASSERT_TRUE(cg_outputs.at(0).scalar_type() == at::kLong);
  ASSERT_TRUE(cg_outputs.at(1).scalar_type() == at::kFloat);

  testValidate(
      executor_cache.fusion(),
      cg_outputs,
      {input0, input1},
      {div_expect, truediv_expect},
      __LINE__,
      __FILE__);
}

TEST_F(NVFuserTest, IsFinite_CUDA) {
  std::vector<std::pair<DataType, at::ScalarType>> dtypes{
      {DataType::Float, at::kFloat}, {DataType::Half, at::kHalf}};
  if (at::cuda::getCurrentDeviceProperties()->major >= 8) {
    dtypes.push_back({DataType::BFloat16, at::kBFloat16});
  }
  for (const auto& [nvfuser_dtype, aten_dtype] : dtypes) {
    std::unique_ptr<Fusion> fusion_ptr = std::make_unique<Fusion>();
    auto fusion = fusion_ptr.get();
    FusionGuard fg(fusion);
    auto tv0 = makeContigTensor(1, nvfuser_dtype);
    fusion->addInput(tv0);
    auto tv1 = isfinite(tv0);
    fusion->addOutput(tv1);

    auto options = at::TensorOptions().dtype(aten_dtype).device(at::kCUDA, 0);
    std::array<float, 3> data{1.0, INFINITY, NAN};
    const auto input = at::from_blob(data.data(), {3}, {1}).to(options);

    FusionExecutor fe;
    fe.compileFusion(fusion, {input});
    const auto output = fe.runFusion({input});

    testValidate(fusion, output, {input}, __LINE__, __FILE__);
  }
}

TEST_F(NVFuserTest, Repro413_CUDA) {
  int64_t n = 10240;

  for (int64_t m : {3, 6, 12, 24}) {
    for (int64_t k : {10, 20, 40}) {
      std::unique_ptr<Fusion> fusion_ptr = std::make_unique<Fusion>();
      Fusion& fusion = *fusion_ptr.get();
      FusionGuard fg(&fusion);

      auto tv0 = makeContigConcreteTensor({n, m}, DataType::Half);
      fusion.addInput(tv0);
      auto tv1 = broadcast(tv0, {false, true, false});
      auto tv2 = expand(
          tv1,
          {IrBuilder::create<Val>(n),
           IrBuilder::create<Val>(k),
           IrBuilder::create<Val>(m)});
      auto tv3 = reshape(tv2, {n, k, m}, {n, k * m});
      auto tv4 = reshape(tv3, {n, k * m}, {n, m, k});
      auto tv5 = transpose(tv4, 0, 1);
      auto tv6 = reshape(tv5, {m, n, k}, {m * n, k});
      fusion.addOutput(tv6);

      auto options = at::TensorOptions().dtype(at::kHalf).device(at::kCUDA, 0);
      auto t0 = at::randn({n, m}, options);

      auto lparams = schedulePointwise(fusion_ptr.get(), {t0});

      auto expect_vec_factor = std::gcd(m, k);

      auto getVectorizationFactor = [](TensorView* tv) -> int64_t {
        for (auto i : tv->getLoopDomain()) {
          if (i->getParallelType() == ParallelType::Vectorize) {
            return i->extent()->evaluate().as<int64_t>();
          }
        }
        return 1;
      };

      for (auto o : fusion.outputs()) {
        EXPECT_EQ(
            getVectorizationFactor(o->as<TensorView>()), expect_vec_factor);
      }
      for (auto i : fusion.inputs()) {
        for (auto c : ir_utils::consumerTvsOf(i->as<TensorView>())) {
          EXPECT_EQ(getVectorizationFactor(c), expect_vec_factor);
        }
      }

      FusionExecutor fe;
      fe.compileFusion(&fusion, {t0}, lparams);
      auto cg_outputs = fe.runFusion({t0}, lparams);

      testValidate(fusion_ptr.get(), cg_outputs, {t0}, __LINE__, __FILE__);
    }
  }
}

// Based on FusionTestWarnRegisterSpill_CUDA but modified to test OptionsGuard
TEST_F(NVFuserTest, FusionOptionsGuard_CUDA) {
  const int hidden_size = 1024 * 10;
  std::unique_ptr<Fusion> fusion_ptr = std::make_unique<Fusion>();
  Fusion& fusion = *fusion_ptr.get();
  FusionGuard fg(&fusion);
  const float kEps = 1e-5;
  Val* eps_ptr = IrBuilder::create<Val>(kEps);
  std::vector<int64_t> input_shape{2048, hidden_size};
  std::vector<int64_t> norm_shape{hidden_size};

  auto input = makeSymbolicTensor(input_shape.size());
  fusion.addInput(input);
  auto result = layer_norm(input, norm_shape, nullptr, nullptr, eps_ptr);
  fusion.addOutput(result.output);
  fusion.addOutput(result.mean);
  fusion.addOutput(result.invstd);

  auto options = at::TensorOptions().dtype(at::kFloat).device(at::kCUDA, 0);
  at::Tensor aten_input = at::randn(input_shape, options);
  c10::optional<at::Tensor> aten_weight = c10::nullopt;
  c10::optional<at::Tensor> aten_bias = c10::nullopt;
  auto aten_outputs = at::native_layer_norm(
      aten_input, norm_shape, aten_weight, aten_bias, kEps);

  // generate persistent kernel
  auto persistent_params = getInnerPersistentHeuristics(&fusion, {aten_input});
  ASSERT_TRUE(persistent_params) << "Persistent schedule was not generated!";
  scheduleInnerPersistentKernel(&fusion, persistent_params.get());

  // capture stdout and check stdout contains register spill warning
  captureStdout();

  // compile and run persistent kernel
  // intentionally set maxrregcount to 32 to trigger register spill
  CompileParams compile_opts = {.maxrregcount = 32};
  auto lparams = persistent_params->lparams;

  EnableOptionsGuard opt_guard;
  EnableOptionsGuard::getCurOptions().set(EnableOption::WarnRegisterSpill);

  FusionExecutor fe;
  fe.compileFusion(&fusion, {aten_input}, lparams, compile_opts);

  std::string output = getCapturedStdout();
  ASSERT_NE(output.find("Register spill detected"), std::string::npos)
      << "Register spill is not captured!";
}

// Test that DebugStreamGuard captures output
TEST_F(NVFuserTest, FusionDebugStreamGuard_CUDA) {
  std::stringstream ss;
  std::string text("test debug output");

  debug() << "text before guard";

  { // Test using the guard
    DebugStreamGuard dsg(ss);

    debug() << text;
  }

  debug() << "text after guard";

  // If the guard failed, we might write nothing to ss or we might write the
  // text after the guard to ss.
  ASSERT_EQ(ss.str(), text);
}

// Test that disabling kernel re-use leads to resegmented Fusion
TEST_F(NVFuserTest, FusionDisableKernelReuse_CUDA) {
  std::unique_ptr<Fusion> fusion_ptr = std::make_unique<Fusion>();
  auto fusion = fusion_ptr.get();
  FusionGuard fg(fusion);

  auto tv0 = makeSymbolicTensor(1);
  fusion->addInput(tv0);

  auto tv1 = add(tv0, tv0);
  fusion->addOutput(tv1);

  FusionExecutorCache fec(std::move(fusion_ptr));

  auto options = at::TensorOptions().dtype(at::kFloat).device(at::kCUDA, 0);
  auto a5 = at::zeros({5}, options);
  auto a6 = at::zeros({6}, options);
  auto a7 = at::zeros({7}, options);

  fec.runFusionWithInputs({a5});

  auto numRuntimes = [&fec]() -> size_t {
    // this is map<pair<device, conc_info>, vector<FusionKernelRuntime>>
    const auto& runtime_map = fec.getKernelRuntimes();
    return runtime_map
        .begin() // There should be only one device/concretization pair
        ->second.size();
  };

  {
    DisableOptionsGuard og;
    DisableOptionsGuard::getCurOptions().unset(DisableOption::KernelReuse);

    fec.runFusionWithInputs({a6});

    // Since kernel reuse is enabled, we should not generate a new runtime
    EXPECT_EQ(numRuntimes(), 1);
  }

  {
    DisableOptionsGuard og;
    DisableOptionsGuard::getCurOptions().set(DisableOption::KernelReuse);

    fec.runFusionWithInputs({a7});

    // Disabling reuse means we should get a new runtime
    EXPECT_EQ(numRuntimes(), 2);
  }
}

// Repro of https://github.com/NVIDIA/Fuser/issues/585
TEST_F(NVFuserTest, FusionDanglingUnaryOp_CUDA) {
  auto fusion = std::make_unique<Fusion>();
  FusionGuard fg(fusion.get());

  // Create a segmented Fusion. We call segment_set here to ensure the whole
  // Fusion cannot be scheduled. This triggers segmentation, so that
  // forwardInputs() is called. The structure of this Fusion is not important;
  // it is only important that it must be segmented.
  auto size = IrBuilder::create<Val>(5L);
  auto tv0 = full({size}, fusion->zeroVal(), DataType::Int);
  auto tv1 = segment_set(tv0);
  fusion->addOutput(tv1);

  // Now take in an input that has a chain of UnaryOp uses that terminates in a
  // Val with no uses. This triggers a segfault in forwardInputs().
  Val* alpha = IrBuilder::create<Val>(DataType::Int);
  fusion->addInput(alpha);
  neg(castOp(DataType::Float, alpha));

  FusionExecutorCache executor_cache(std::move(fusion));

  auto cg_outputs = executor_cache.runFusionWithInputs({11});

  testValidate(executor_cache.fusion(), cg_outputs, {11}, __LINE__, __FILE__);
}

TEST_F(NVFuserTest, FusionLayerNormSharedMemoryBuffer_CUDA) {
  auto test = [](const int64_t hidden_size, DataType dtype) {
    std::unique_ptr<Fusion> fusion_ptr = std::make_unique<Fusion>();
    Fusion& fusion = *fusion_ptr.get();
    FusionGuard fg(&fusion);
    const float kEps = 1e-5;
    Val* eps_ptr = IrBuilder::create<Val>(kEps);
    constexpr int64_t dim0 = 2048;
    std::vector<int64_t> input_shape{dim0, hidden_size};
    std::vector<int64_t> norm_shape{hidden_size};
    auto input_half = makeContigTensor(2, dtype);
    auto weight_half = makeContigTensor(1, dtype);
    auto bias_half = makeContigTensor(1, dtype);
    fusion.addInput(input_half);
    fusion.addInput(weight_half);
    fusion.addInput(bias_half);
    auto input = castOp(DataType::Float, input_half);
    auto weight = castOp(DataType::Float, weight_half);
    auto bias = castOp(DataType::Float, bias_half);
    auto result = layer_norm(input, norm_shape, weight, bias, eps_ptr);
    auto result_output = castOp(dtype, result.output);
    fusion.addOutput(result_output);
    fusion.addOutput(result.mean);
    fusion.addOutput(result.invstd);

    auto options = at::TensorOptions()
                       .dtype(data_type_to_aten(dtype))
                       .device(at::kCUDA, 0);
    at::Tensor aten_input = at::randn(input_shape, options);
    c10::optional<at::Tensor> aten_weight =
        at::randn({input_shape[1]}, options);
    c10::optional<at::Tensor> aten_bias = at::randn({input_shape[1]}, options);

    auto persistent_params = getInnerPersistentHeuristics(
        &fusion, {aten_input, aten_weight, aten_bias});
    NVF_CHECK(persistent_params, "Persistent schedule was not generated!");
    if (hidden_size * dataTypeSize(dtype) >
        scheduler_utils::register_file_size) {
      NVF_CHECK(
          !persistent_params->smem_persistent_buffers.empty(),
          "Should use shared memory buffer!");
    } else {
      NVF_CHECK(
          persistent_params->smem_persistent_buffers.empty(),
          "Shouldn't use shared memory buffer!");
    }

    FusionExecutorCache fec(std::move(fusion_ptr));
    auto cg_outputs =
        fec.runFusionWithInputs({aten_input, aten_weight, aten_bias});

    testValidate(
        &fusion,
        cg_outputs,
        {aten_input, aten_weight, aten_bias},
        __LINE__,
        __FILE__,
        "");
  };
  // loop from 16K to 128K hidden size
  for (auto dtype : {DataType::Float, DataType::Half}) {
    for (int i = 8; i <= 128; i += 8) {
      test(i * 1024, dtype);
    }
  }
}

// converted from https://github.com/NVIDIA/Fuser/issues/443
TEST_F(NVFuserTest, FusionInstanceNormNHWC_CUDA) {
  std::unique_ptr<Fusion> fusion_ptr = std::make_unique<Fusion>();
  auto fusion = fusion_ptr.get();
  FusionGuard fg(fusion);
  double k_eps = 1e-05;
  auto shape = std::vector<int64_t>{256, 28, 28, 128};
  {
    DataType dtype = DataType::Half;
    auto tv0 = makeContigTensor(4, dtype);
    auto weight = makeContigTensor(1, dtype);
    auto bias = makeContigTensor(1, dtype);
    fusion->addInput(tv0);
    fusion->addInput(weight);
    fusion->addInput(bias);
    tv0 = castOp(DataType::Float, tv0);
    weight = castOp(DataType::Float, weight);
    bias = castOp(DataType::Float, bias);

    auto s1 = IrBuilder::create<Val>(k_eps);
    auto var_mean = variance_mean(tv0, {1, 2}, 0, true);
    auto tv_mean = var_mean.mean;
    auto tv_var = var_mean.var;
    auto tv_var_s1 = add(tv_var, s1);
    auto tv_sqrt = sqrt(tv_var_s1);
    auto tv_diff = sub(tv0, tv_mean);
    auto tv_div = div(tv_diff, tv_sqrt);
    auto tv_mul = mul(tv_div, weight);
    auto tv_out = add(tv_mul, bias);
    tv_out = castOp(DataType::Half, tv_out);

    fusion->addOutput(tv_out);
  }

  auto options = at::TensorOptions().dtype(at::kHalf).device(at::kCUDA, 0);
  std::vector<c10::IValue> inputs;
  std::vector<at::Tensor> outputs;

  {
    auto t0 = at::randn(shape, options);
    auto t1 = at::randn(shape[3], options);
    auto t2 = at::randn(shape[3], options);
    inputs.emplace_back(t0);
    inputs.emplace_back(t1);
    inputs.emplace_back(t2);

    auto var_mean = at::var_mean(t0, {1, 2}, 0, true);
    auto var = std::get<0>(var_mean);
    auto mean = std::get<1>(var_mean);
    auto t3 = (t0 - mean) / sqrt(var + k_eps);
    auto t4 = t3 * t1 + t2;
    outputs.push_back(t4);
  }

  FusionExecutorCache fec(std::move(fusion_ptr));
  auto cg_outputs = fec.runFusionWithInputs(inputs);
  testValidate(fusion, cg_outputs, inputs, outputs, __LINE__, __FILE__);
}

TEST_F(NVFuserTest, VectorizeBackToBackReductions) {
  auto fusion = std::make_unique<Fusion>();
  FusionGuard fg(fusion.get());

  std::vector<int64_t> input_shape{128, 256, 256};

  auto tv0 = makeContigConcreteTensor(input_shape);
  fusion->addInput(tv0);

  auto tv1 = add(tv0, IrBuilder::create<Val>(1.0));
  auto tv2 = sum(tv1, {2});

  auto output = sum(tv2, {1});
  fusion->addOutput(output);

  auto options = at::TensorOptions().dtype(at::kFloat).device(at::kCUDA, 0);
  at::Tensor at_x = at::randn(input_shape, options);

  FusionExecutorCache executor_cache(std::move(fusion));

  auto outputs = executor_cache.runFusionWithInputs({at_x});

  auto optimized_fusion = executor_cache.getMostRecentKernelRuntime();
  ASSERT_TRUE(optimized_fusion->isSegmented()) << "segmentation didn't happen";
  ASSERT_EQ(optimized_fusion->fusionSegments()->groups().size(), 2)
      << "segmentation didn't happen as expected";

  auto& heuristic_params = executor_cache.getMostRecentKernelRuntime()
                               ->schedulerHeuristics()
                               ->heuristicsList()
                               .at(1);
  ASSERT_TRUE(heuristic_params->isA<ReductionParams>());
  auto rparams = heuristic_params->as<ReductionParams>();
  ASSERT_TRUE(rparams->vectorize_inner_reduction) << "Failed to vectorize";
  ASSERT_EQ(rparams->unroll_factor_inner_reduction, 4)
      << "Unexpected vectorization factor";

  testValidate(executor_cache.fusion(), outputs, {at_x}, __LINE__, __FILE__);
}

TEST_F(NVFuserTest, AllInputDtypes) {
  for (auto index_type : {DataType::Int, DataType::Int32}) {
    auto fusion = std::make_unique<Fusion>();
    FusionGuard fg(fusion.get());

    auto tv0 = makeContigTensor(0, DataType::Double);
    auto tv1 = makeContigTensor(0, DataType::Double);
    tv1->setCpuScalar(true);
    auto d = IrBuilder::create<Val>(DataType::Double);
    auto f = IrBuilder::create<Val>(DataType::Float);
    auto h = IrBuilder::create<Val>(DataType::Half);
    auto i = IrBuilder::create<Val>(DataType::Int);
    auto idx = IrBuilder::create<Val>(DataType::Index);
    auto i32 = IrBuilder::create<Val>(DataType::Int32);
    auto b = IrBuilder::create<Val>(DataType::Bool);
    auto cf = IrBuilder::create<Val>(DataType::ComplexFloat);
    auto cd = IrBuilder::create<Val>(DataType::ComplexDouble);
    DataType ptr_type =
        PointerType{std::make_shared<DataType>(DataType::Float)};
    auto ptr = IrBuilder::create<Val>(ptr_type);
    DataType array_type =
        ArrayType{std::make_shared<DataType>(DataType::Float), 2};
    auto array = IrBuilder::create<Val>(array_type);
    fusion->addInput(tv0);
    fusion->addInput(tv1);
    fusion->addInput(d);
    fusion->addInput(f);
    fusion->addInput(h);
    fusion->addInput(i);
    fusion->addInput(idx);
    fusion->addInput(i32);
    fusion->addInput(b);
    fusion->addInput(cf);
    fusion->addInput(cd);
    fusion->addInput(ptr);
    fusion->addInput(array);

    auto output = d;
    output = IrBuilder::addExpr(output, f);
    output = IrBuilder::addExpr(output, castOp(DataType::Double, h));
    output = IrBuilder::addExpr(output, i);
    output = IrBuilder::addExpr(output, idx);
    output = IrBuilder::addExpr(output, i32);
    output = IrBuilder::addExpr(output, b);
    if (at::cuda::getCurrentDeviceProperties()->major >= 8) {
      auto bf16 = IrBuilder::create<Val>(DataType::BFloat16);
      fusion->addInput(bf16);
      output = IrBuilder::addExpr(output, castOp(DataType::Double, bf16));
    }
    output = IrBuilder::addExpr(output, abs(cf));
    output = IrBuilder::addExpr(output, abs(cd));
    output = IrBuilder::addExpr(output, IrBuilder::derefExpr(ptr));
    output = IrBuilder::addExpr(
        output, IrBuilder::getItemExpr(array, PolymorphicValue(0L)));
    output = IrBuilder::addExpr(
        output, IrBuilder::getItemExpr(array, PolymorphicValue(1L)));
    output = add(tv0, output);
    output = add(tv1, output);

    fusion->addOutput(output);

    at::Tensor t0 = at::randn(
        {}, at::TensorOptions().dtype(at::kDouble).device(at::kCUDA, 0));
    at::Tensor t1 =
        at::randn({}, at::TensorOptions().dtype(at::kDouble).device(at::kCPU));
    // Use page-locked memory so the pointer can be accessed both on host and on
    // device.
    at::Tensor t2 = at::randn(
        {},
        at::TensorOptions()
            .dtype(at::kFloat)
            .device(at::kCPU)
            .pinned_memory(true));

    KernelArgumentHolder args;
    args.push(t0);
    args.push(t1);
    args.push(2.3);
    args.push(4.5);
    args.push(6.7);
    args.push(8L);
    args.push(9L);
    args.push(10L);
    args.push(true);
    args.push(std::complex<double>(4.5, 6.7));
    args.push(std::complex<double>(8.9, 10.11));
    args.push(t2.data_ptr<float>());
    args.push(std::vector<PolymorphicValue>{12.3, 45.0});
    if (at::cuda::getCurrentDeviceProperties()->major >= 8) {
      args.push(12.3); // bf16
    }

    auto ee = executor_utils::bindInputs(args, fusion.get());

    CompileParams opt{.index_type = index_type};

    FusionExecutor fe;
    fe.compileFusion(fusion.get(), args, LaunchParams{}, opt);
    auto outputs = fe.runFusion(args, LaunchParams{}, opt);

    auto kernel_result = outputs.at(0).item<double>();
    auto expect = ee.evaluate(output).as<at::Tensor>().item<double>();
    EXPECT_NEAR(kernel_result, expect, 0.1);
  }
}

TEST_F(NVFuserTest, IndexDataTypePromotion) {
  auto fusion = std::make_unique<Fusion>();
  FusionGuard fg(fusion.get());

  auto a = IrBuilder::create<Val>(DataType::Int);
  auto b = IrBuilder::create<Val>(DataType::Index);
  auto c = add(a, b);

  ExpressionEvaluator ee;
  ee.bind(a, 1L);
  ee.bind(b, 299792458L);
  EXPECT_EQ(ee.evaluate(c), 299792459L);
  EXPECT_EQ(c->dtype(), DataType::Index);
}

TEST_F(NVFuserTest, FusionCrossGridInnerReductionSplitGridIteration_CUDA) {
  // reduction size is set to 65538 to triger cross grid reduction and iter
  // unroll. iteration size is set to a value larger than y_grid_limit to test
  // if iter domain is split grid.
  // This test requires significant memory. Release any cached memory
  // from previous tests to ensure availability.
  maybeClearAllocator(0);

  DataType dtype = DataType::Float;
  int64_t reduction_size = 65538;
  int64_t iteration_size = scheduler_utils::y_grid_limit + 8;
  std::unique_ptr<Fusion> fusion_ptr = std::make_unique<Fusion>();
  Fusion& fusion = *fusion_ptr.get();
  FusionGuard fg(&fusion);

  std::vector<int64_t> input_shape{iteration_size, reduction_size};
  auto t0 = makeContigTensor(2, dtype);
  auto t1 = sum(t0, {1});
  fusion.addInput(t0);
  fusion.addOutput(t1);

  // Estimated_gmem is 17.18 GBytes, skip if not enough memory.
  size_t n_elements = reduction_size * iteration_size + iteration_size * 2;
  size_t estimated_gmem = n_elements * dataTypeSize(dtype);
  size_t device_free, device_total;
  cudaMemGetInfo(&device_free, &device_total);
  if (estimated_gmem > device_free) {
    GTEST_SKIP() << "Skipping test due to limited GPU memory. Requested: "
                 << estimated_gmem / 1e9 << " GBytes"
                 << ", device_free: " << device_free / 1e9 << " GBytes"
                 << ", device_total: " << device_total / 1e9 << " GBytes";
  }
  auto options =
      at::TensorOptions().dtype(data_type_to_aten(dtype)).device(at::kCUDA, 0);
  at::Tensor aten_input = at::randn(input_shape, options);

  auto rparams = getReductionHeuristics(&fusion, {aten_input});
  ASSERT_TRUE(rparams) << "Reduction schedule was not generated!";
  ASSERT_TRUE(rparams->split_grid_dim_inner_reduction)
      << "Generated reduction is not cross grid!";
  ASSERT_TRUE(rparams->split_grid_dim_iter_dom_outer)
      << "Generated reduction is not split iteration domain!";
  scheduleReduction(&fusion, rparams.get());

  auto lparams = rparams->lparams;
  FusionExecutor fe;
  fe.compileFusion(&fusion, {aten_input}, lparams);
  auto cg_outputs = fe.runFusion({aten_input}, lparams);
  auto aten_outputs = aten_input.sum({1});
  testValidate(
      &fusion,
      cg_outputs,
      {aten_input},
      {aten_outputs},
      __LINE__,
      __FILE__,
      "",
      lparams);
}

TEST_F(NVFuserTest, SymbolicOneBroadcasting) {
  // Test that if a tensor dimension's extent is one, no matter whether this
  // extent is constant 1 or symbolic 1, we always mark this ID as broadcasting.
  auto fusion = std::make_unique<Fusion>();
  FusionGuard fg(fusion.get());
  auto one = IrBuilder::create<Val>(1L);
  auto zero = sub(one, one);
  auto symbolic_one = add(zero, one);
  std::vector<Val*> shape{symbolic_one};
  auto tv = TensorViewBuilder()
                .ndims(1)
                .dtype(DataType::Float)
                .contiguity(true)
                .shape(shape)
                .build();
  ASSERT_EQ(tv->nDims(), 1);
  EXPECT_TRUE(tv->axis(0)->isBroadcast());
}

TEST_F(NVFuserTest, OpaqueTupleAsComplex) {
  Fusion fusion;
  FusionGuard fg(&fusion);

  DataType dtype =
      OpaqueType::make<std::array<float, 2>>("Tuple<float, float>");

  auto tuple = IrBuilder::create<Val>(dtype);
  fusion.addInput(tuple);
  auto complex = bitCastOp(DataType::ComplexFloat, tuple);

  auto tv = full(
      {IrBuilder::create<Val>(1L, DataType::Index)},
      complex,
      DataType::ComplexFloat);

  fusion.addOutput(tv);

  KernelArgumentHolder args;
  args.push(Opaque(std::array<float, 2>{1.2, 3.4}));

  FusionExecutor fe;
  fe.compileFusion(&fusion);
  auto outputs = fe.runFusion(args);

  EXPECT_EQ(
      outputs.at(0).item<c10::complex<float>>(), c10::complex<float>(1.2, 3.4));
}

TEST_F(NVFuserTest, StructConstruct) {
  Fusion fusion;
  FusionGuard fg(&fusion);

  auto real = IrBuilder::create<Val>(DataType::Float);
  auto imag = IrBuilder::create<Val>(DataType::Float);
  fusion.addInput(real);
  fusion.addInput(imag);

  auto struct_ = IrBuilder::structExpr({{"real", real}, {"imag", imag}});
  auto complex = bitCastOp(DataType::ComplexFloat, struct_);

  auto tv = full(
      {IrBuilder::create<Val>(1L, DataType::Index)},
      complex,
      DataType::ComplexFloat);

  fusion.addOutput(tv);

  FusionExecutor fe;
  fe.compileFusion(&fusion);
  auto outputs = fe.runFusion({1.2, 3.4});

  EXPECT_EQ(
      outputs.at(0).item<c10::complex<float>>(), c10::complex<float>(1.2, 3.4));
}

// Repro of an issue found in PR #733. Previously the runtime
// validation of strides of vectorized tensors issued a false positive
TEST_F(NVFuserTest, VectorizationStrideValidation) {
  auto fusion_ptr = std::make_unique<Fusion>();
  auto& fusion = *fusion_ptr;
  FusionGuard fg(fusion_ptr.get());

  const std::vector<int64_t> shape({2, 1, 3});
  const std::vector<int64_t> expanded_shape({2, 5, 3});

  auto tv0 = TensorViewBuilder()
                 .ndims(shape.size())
                 .shape(expanded_shape)
                 .contiguity({false, std::nullopt, true})
                 .expanded({false, true, false})
                 .build();
  fusion.addInput(tv0);

  auto tv1 = set(tv0);
  fusion.addOutput(tv1);

  tv1->merge(0)->merge(0);
  tv1->split(0, 2);

  tv1->axis(-1)->parallelize(ParallelType::Vectorize);

  auto options = at::TensorOptions().dtype(at::kFloat).device(at::kCUDA, 0);
  auto t0 = at::randn(shape, options).expand({-1, 5, -1});
  std::vector<c10::IValue> aten_inputs({t0});

  FusionExecutor fe;
  fe.compileFusion(&fusion, aten_inputs);

  // This previously triggered a false positive error with the stride
  // validation
  auto cg_outputs = fe.runFusion(aten_inputs);

  ASSERT_TRUE(cg_outputs[0].equal(t0));
}

// Test that Int constants used in expressions that would overflow for 32-bit
// ints do not overflow in the generated kernel.
TEST_F(NVFuserTest, ConstLongExpressions) {
  std::unique_ptr<Fusion> fusion_ptr = std::make_unique<Fusion>();
  Fusion* fusion = fusion_ptr.get();
  FusionGuard fg(fusion);

  auto s0 = IrBuilder::create<Val>(65536L, DataType::Int);
  auto s1 = mul(s0, s0);
  // If s1 is printed in the kernel as "65536 * 65536" then it might be
  // evaluated at compiled time or not, and either way it will _likely_ be
  // evaluated using 32-bit ints instead of 64-bit as intended. The compiler
  // does this because promoting literals to long would change the value of the
  // expression.
  // See https://github.com/NVIDIA/Fuser/pull/998

  auto tv0 = full({}, s1, DataType::Int);
  fusion->addOutput(tv0);

  FusionExecutor fe;
  fe.compileFusion(fusion);

  auto outputs = fe.runFusion({});

  testValidate(fusion, outputs, {}, __LINE__, __FILE__);
}

// Related to https://github.com/NVIDIA/Fuser/issues/1084.
// On H100, the generated kernel is vectorized by 8, has a serial batch
// of 5. It uses 106 threads without padding, nsys shows kernel
// duration is 0.271 ms. If eliminate predicate for RNG ops by comment out
// predicateRNGOp(), the kernel duration is increased to 0.376 ms.
TEST_F(NVFuserTest, PredicateRNGOps) {
  int64_t size = 4224;
  std::unique_ptr<Fusion> fusion_ptr = std::make_unique<Fusion>();
  auto fusion = fusion_ptr.get();
  FusionGuard fg(fusion);

  TensorView* tv0 = makeSymbolicTensor(2, DataType::Half);
  fusion->addInput(tv0);
  auto tv1 = rand_like(tv0);
  auto tv2 = rand_like(tv0);
  auto tv3 = rand_like(tv0);
  auto tv4 = rand_like(tv0);
  auto tv5 = add(tv1, tv2);
  auto tv6 = add(tv3, tv4);
  auto tv7 = add(tv5, tv6);
  auto tv8 = castOp(DataType::Half, tv7);
  auto tv9 = set(tv8);
  fusion->addOutput(tv9);

  tv1->split(-1, 8);
  tv1->split(-2, 5);
  tv1->split(-2, 1);
  tv1->axis(-2)->parallelize(ParallelType::Unswitch);
  tv1->axis(0)->parallelize(ParallelType::BIDx);
  tv1->axis(1)->parallelize(ParallelType::TIDx);

  TransformPropagator propagator(tv1);
  MaxLogicalDomainInfoSpanningTree(tv1).traverse(&propagator);

  tv9->axis(-1)->parallelize(ParallelType::Vectorize);

  inlineMost();

  // check RNGOp is predicated without else branch.
  class PredicateChecker : public kir::IrVisitor {
   public:
    using kir::IrVisitor::handle;
    bool predicate_rngop = false;

   private:
    void handle(RNGOp* uop) final {
      for (auto expr : scope_exprs_) {
        if (!expr->isA<kir::IfThenElse>() ||
            expr->as<kir::IfThenElse>()->hasElse()) {
          continue;
        }
        if (!expr->as<kir::IfThenElse>()->predicate()->isTrivial()) {
          predicate_rngop = true;
        }
      }
    }
  } pred_checker;
  GpuLower gpulw(fusion);
  pred_checker.handle(gpulw.run()->topLevelExprs());
  ASSERT_TRUE(pred_checker.predicate_rngop);

  auto options = at::TensorOptions().dtype(at::kHalf).device(at::kCUDA, 0);
  at::Tensor t0 = at::zeros({2048, size}, options);

  FusionExecutor fe;
  fe.compileFusion(fusion, {t0});

  auto cg_outputs = fe.runFusion({t0});
}

TEST_F(NVFuserTest, LoweringHook) {
  Fusion fusion;
  FusionGuard fg(&fusion);

  auto tv0 = makeSymbolicTensor(2);
  fusion.addInput(tv0);
  auto tv1 = set(tv0);
  fusion.addOutput(tv1);

  GpuLower gpulw(&fusion);
  bool executed = false;
  gpulw.passes().push_back(
      {"test",
       [&executed](const std::vector<Expr*>& exprs) -> std::vector<Expr*> {
         executed = true;
         return exprs;
       }});
  EXPECT_FALSE(executed);
  gpulw.run();
  EXPECT_TRUE(executed);
}

// Test that 3D reductions with broadcasts as the inner-most non-reduction
// dimension are successfully scheduled.
// See https://github.com/NVIDIA/Fuser/issues/1471
TEST_F(NVFuserTest, Reduction3DWithBroadcast) {
  std::unique_ptr<Fusion> fusion_ptr = std::make_unique<Fusion>();
  auto fusion = fusion_ptr.get();
  FusionGuard fg(fusion);

  auto tv0 = TensorViewBuilder()
                 .dtype(DataType::Double)
                 .contiguity({true, true, true, std::nullopt})
                 .shape({-1, -1, -1, 1})
                 .build();
  fusion->addInput(tv0);
  auto tv1 = sum(tv0, {2, 0});
  fusion->addOutput(tv1);

  // Copy unscheduled fusion for later use in validation
  auto unsched_fusion_ptr = std::make_unique<Fusion>(*fusion);

  auto options = at::TensorOptions().dtype(at::kDouble).device(at::kCUDA, 0);
  auto t0 = at::randn({8, 7, 5, 1}, options);
  std::vector<c10::IValue> inputs({t0});

  std::shared_ptr<ReductionParams> rparams =
      getReductionHeuristics(fusion, inputs);
  NVF_CHECK(rparams, "Reduction heuristic failed!");
  scheduleReduction(fusion, rparams.get());

  FusionExecutor fe;
  fe.compileFusion(fusion, inputs, rparams->lparams);
  auto cg_outputs = fe.runFusion(inputs, rparams->lparams);

  testValidate(
      unsched_fusion_ptr.get(), cg_outputs, inputs, __LINE__, __FILE__);
}

// Test 3D reductions with constant domains.
// https://github.com/NVIDIA/Fuser/issues/1590
TEST_F(NVFuserTest, Reduction3DConstantIterationDomain) {
  auto fusion = std::make_unique<Fusion>();
  FusionGuard fg(fusion.get());
  long x = 2L, y = 8L, z = 8L, w = 16L, h = 512L;
  auto tv0 = TensorViewBuilder()
                 .ndims(5)
                 .shape({-1, -1, -1, -1, -1})
                 .contiguity({true, true, true, true, true})
                 .strideOrder({4, 3, 2, 0, 1})
                 .build();
  fusion->addInput(tv0);
  auto tv1 = full(
      {IrBuilder::create<Val>(x),
       IrBuilder::create<Val>(y),
       IrBuilder::create<Val>(z),
       IrBuilder::create<Val>(w),
       IrBuilder::create<Val>(h)},
      fusion->oneVal(),
      DataType::Float);
  auto tv2 = mul(tv0, tv1);
  auto tv3 = sum(tv2, {2, 4});
  fusion->addOutput(tv3);

  // tv1 is a constant tensor, and its domains are constant.
  // Its constant domains are used in ExactMappedExtentSubstitutionPass
  // to substitute the domains of tv0.
  auto options = at::TensorOptions().dtype(at::kFloat).device(at::kCUDA, 0);
  auto t0 =
      at::randn({x, y, z, w, h}, options)
          .as_strided({x, y, z, w, h}, {w * h * z * y, w * h * z, w * h, 1, w});
  std::vector<c10::IValue> inputs({t0});

  FusionExecutorCache executor_cache(std::move(fusion));
  auto cg_outputs = executor_cache.runFusionWithInputs(inputs);

  auto ref = t0.to(at::kDouble).sum({2, 4});
  testValidate(
      executor_cache.fusion(), cg_outputs, inputs, {ref}, __LINE__, __FILE__);
}

// don't cache if the input tv is used by slice.
// https://github.com/NVIDIA/Fuser/issues/1697
TEST_F(NVFuserTest, AvoidCachingSliceInput) {
  auto fusion = std::make_unique<Fusion>();
  FusionGuard fg(fusion.get());

  // values to trigger the original bug.
  const int64_t eight = 8;
  const int64_t twenty = 20;
  const int64_t fiveTwelve = 512;
  const int64_t batch_size = 128;
  const int64_t hidden_size = 4096;
  DataType input_dtype = DataType::Half;
  auto tv0 = makeContigTensor(2, input_dtype);
  auto tv1 = makeContigTensor(1, input_dtype);
  fusion->addInput(tv0);
  fusion->addInput(tv1);

  // inner persistent
  auto tv2 = castOp(DataType::Float, tv0);
  auto tv3 = exp(tv2);
  auto tv4 = sum(tv3, {-1});
  auto tv5 = broadcast(tv4, {false, true});
  auto tv6 = div(tv3, tv5);

  // reshape t1 to [8, 512*20]
  auto val_8 = IrBuilder::create<Val>(eight, DataType::Index);
  auto val_512x20 =
      IrBuilder::create<Val>(fiveTwelve * twenty, DataType::Index);
  auto tv7 = reshape(tv1, {val_8, val_512x20});

  // slice-1 reshape to hidden size
  auto val_4096 = IrBuilder::create<Val>(hidden_size, DataType::Index);
  auto tv8 = slice(tv7, {0, 0}, {eight, fiveTwelve});
  auto tv9 = reshape(tv8, {val_4096});
  auto tv10 = broadcast(tv9, {true, false});
  auto tv11 = castOp(DataType::Float, tv10);
  fusion->addOutput(tv11);

  // slice-2  reshape to hidden size and link with inner persistent
  auto tv12 = slice(tv7, {0, fiveTwelve * 3}, {eight, fiveTwelve * 4});
  auto tv13 = reshape(tv12, {val_4096});
  auto tv14 = broadcast(tv13, {true, false});
  auto tv15 = castOp(DataType::Float, tv14);
  auto tv16 = mul(tv6, tv15);
  fusion->addOutput(tv16);

  auto options = at::TensorOptions()
                     .dtype(data_type_to_aten(input_dtype))
                     .device(at::kCUDA, 0);
  auto t0 = at::randn({batch_size, hidden_size}, options);
  auto t1 = at::randn({eight * fiveTwelve * twenty}, options);
  std::vector<c10::IValue> inputs{t0, t1};

  FusionExecutorCache executor_cache(std::move(fusion));
  auto cg_outputs = executor_cache.runFusionWithInputs(inputs);

  // check segment and sliced tvs are not cached
  auto kernel_runtime = executor_cache.getMostRecentKernelRuntime();
  NVF_CHECK(kernel_runtime->isSegmented(), "segmentation didn't happen");
  const auto num_segments = kernel_runtime->fusionSegments()->groups().size();
  NVF_CHECK(num_segments == 3, "Expect 3 segments, got: ", num_segments);
  for (const auto& fe : kernel_runtime->executors()) {
    for (auto expr : fe.fusion()->exprs()) {
      if (expr->isA<SliceOp>()) {
        auto slice = expr->as<SliceOp>();
        NVF_CHECK(
            slice->in()->getMemoryType() == MemoryType::Global,
            "slice input must be in global memory, get: ",
            slice->in()->getMemoryType());
      }
    }
  }
}

// Test that architectures before Ampere give helpful error message if BFloat16
// is used
TEST_F(NVFuserTest, UnsupportedBFloat) {
  if (at::cuda::getCurrentDeviceProperties()->major >= 8) {
    GTEST_SKIP() << "Requires GPU capability below 8.0 to run.\n";
  }

  Fusion fusion;
  FusionGuard fg(&fusion);

  auto tv0 = makeContigConcreteTensor({2, 3}, DataType::BFloat16);
  auto tv1 = set(tv0);
  fusion.addInput(tv0);
  fusion.addOutput(tv1);

  FusionExecutor fe;
  EXPECT_THAT(
      [&]() { fe.compileFusion(&fusion); },
      testing::ThrowsMessage<nvfuser::nvfError>(
          testing::HasSubstr("Reason: Fusion contains BFloat16")));
}

// Issue #1470 reproduction:
// `nvfuser_index_t T5[4]` is aliased as `Array<float, 4> T9`.
// `float T4[4]` is aliased as `auto& T10 = T4`.
// Using `T9` and `T10` in `welfordGroupOuter` function causes a compilation
// error due to type mismatch: `T9` is an aligned array, while `T10` is a
// regular array. Should generate fun<>(T9.array, T10) instead of
// fun<>(T9, T10).
TEST_F(NVFuserTest, TemplateFunctionTypeMismatch) {
  std::unique_ptr<Fusion> fusion_ptr = std::make_unique<Fusion>();
  auto fusion = fusion_ptr.get();
  FusionGuard fg(fusion);

  const int batch_size = 8192;
  const int hidden_size = 1024;
  DataType input_dtype = DataType::Float;
  auto tv0 = makeContigTensor(2, input_dtype);
  fusion->addInput(tv0);
  auto tv1 = set(tv0);
  auto tv2 = add(tv1, tv1);
  auto tv3 = Welford(tv2, {0});
  auto tv4 = broadcast(tv3.avg, {true, false});
  auto tv5 = div(tv2, tv4);

  auto tv6 = exp(tv5);
  auto tv7 = Welford(tv6, {0});
  auto tv8 = broadcast(tv7.avg, {true, false});
  auto tv9 = div(tv6, tv8);

  fusion->addOutput(tv5);
  fusion->addOutput(tv9);

  auto options = at::TensorOptions()
                     .dtype(data_type_to_aten(input_dtype))
                     .device(at::kCUDA, 0);
  auto t0 = at::randn({batch_size, hidden_size}, options);
  std::vector<c10::IValue> inputs{t0};

  auto persistent_params = getOuterPersistentHeuristics(fusion, inputs);
  NVF_CHECK(persistent_params, "Reduction schedule was not generated!");
  scheduleOuterPersistentKernel(fusion, persistent_params.get());
  KernelArgumentHolder args =
      KernelArgumentHolder::createKernelArgumentHolder(inputs);
  FusionExecutor fe;
  fe.compileFusion(
      fusion, args, persistent_params->lparams, persistent_params->cparams);
  auto cg_outputs = fe.runFusion(args, persistent_params->lparams);
}

// Test block reduction across TIDx and TIDz
TEST_F(NVFuserTest, BlockReduction3D) {
  auto test = [](const int tidx, const int tidy, const int tidz) {
    Fusion fusion;
    FusionGuard fg(&fusion);
    std::vector<int64_t> shape({tidz, tidy, tidx});

    auto tv0 = makeConcreteTensor(shape);
    fusion.addInput(tv0);
    auto tv1 = sum(tv0, {0, 2});
    fusion.addOutput(tv1);

    tv1->axis(0)->parallelize(ParallelType::TIDz);
    tv1->axis(1)->parallelize(ParallelType::TIDy);
    tv1->axis(2)->parallelize(ParallelType::TIDx);

    scheduler_utils::parallelizeAllLike(tv1);

    auto options = at::TensorOptions().dtype(at::kFloat).device(at::kCUDA, 0);
    at::Tensor t0 = at::randn(shape, options);

    FusionExecutor fe;
    fe.compileFusion(&fusion, {t0});
    auto cg_outputs = fe.runFusion({t0});
    auto ref = t0.sum(0).sum(-1);
    testValidate(&fusion, cg_outputs, {t0}, {ref}, __LINE__, __FILE__);
  };
  // tested locally with i,j,k +=2, change to i,j,k *=2 to reduce CI time.
  auto properties = at::cuda::getDeviceProperties(
      c10::Device(c10::DeviceType::CUDA, 0).index());
  int max_threads_per_blk = (int)properties->maxThreadsPerBlock;
  for (int i = 2; i <= 32; i *= 2) {
    for (int j = 2; j <= 32; j *= 2) {
      for (int k = 2; k <= 32; k *= 2) {
        if (i * j * k <= max_threads_per_blk) {
          test(i, j, k);
        }
      }
    }
  }
}

// Simple test to merge an inner domain as an outer input
TEST_F(NVFuserTest, ReverseMerge) {
  Fusion fusion;
  FusionGuard fg(&fusion);

  auto tv0 = makeSymbolicTensor(2);
  fusion.addInput(tv0);

  auto tv1 = set(tv0);
  fusion.addOutput(tv1);

  tv1->merge(1, 0);

  ASSERT_EQ(tv1->nDims(), 1);
  auto merge = dynamic_cast<Merge*>(tv1->axis(0)->definition());
  ASSERT_NE(merge, nullptr);
  ASSERT_EQ(merge->outer(), tv1->getLogicalDomain().at(1));
  ASSERT_EQ(merge->inner(), tv1->getLogicalDomain().at(0));

  auto options = at::TensorOptions().dtype(at::kFloat).device(at::kCUDA, 0);
  at::Tensor t0 = at::randn({11, 12}, options);

  FusionExecutor fe;
  fe.compileFusion(&fusion, {t0});
  auto cg_outputs = fe.runFusion({t0});
  ASSERT_TRUE(t0.equal(cg_outputs.at(0)));
}

// Can't use CpAsync with shared memory predicate.
// https://github.com/NVIDIA/Fuser/issues/2346
TEST_F(NVFuserTest, FusionCpAsyncPredicateError) {
  Fusion fusion;
  FusionGuard fg(&fusion);

  int m = 33, n = 48;
  TensorView* tv0 = makeContigTensor(2);
  fusion.addInput(tv0);
  auto tv1 = exp(tv0);
  fusion.addOutput(tv1);

  auto tvs = tv0->cacheAfter(LoadStoreOpType::CpAsync);
  tvs->setMemoryType(MemoryType::Shared);

  tvs->split(-1, 4);
  tvs->axis(-1)->parallelize(ParallelType::Vectorize);
  tvs->axis(-2)->parallelize(ParallelType::TIDx);
  tvs->axis(-3)->parallelize(ParallelType::BIDx);

  tv1->axis(-1)->parallelize(ParallelType::TIDx);
  tv1->axis(-2)->parallelize(ParallelType::BIDx);

  auto options = at::TensorOptions().dtype(at::kFloat).device(at::kCUDA, 0);
  at::Tensor t0 = at::randn({m, n}, options);

  FusionExecutor fe;
  EXPECT_THAT(
      [&]() { fe.compileFusion(&fusion, {t0}); },
      ::testing::ThrowsMessage<nvfuser::nvfError>(
          ::testing::HasSubstr("unsupported use case of cp.async")));
}

TEST_F(NVFuserTest, DecoupledDomains1) {
  Fusion fusion;
  FusionGuard fg(&fusion);

  // XX shape structure:
  //
  // domain 0: [I0, I1...    I2  I3} domain 1
  //             \  /         \  /
  //            merge         merge
  //             /  \         /  \.
  // domain 1: {I4  I5    ...I6, I7] domain 0
  // where domain 0 is [I0, I1, I6, I7], and
  //       domain 1 is [I4, I5, I2, I3]
  auto create_xx_shape_structure = []() {
    auto s0 = IrBuilder::create<Val>(DataType::Index);
    auto s1 = IrBuilder::create<Val>(DataType::Index);
    auto s2 = IrBuilder::create<Val>(DataType::Index);
    auto s3 = IrBuilder::create<Val>(DataType::Index);
    auto id0 = IterDomainBuilder(s0->fusion()->zeroVal(), s0).build();
    auto id1 = IterDomainBuilder(s1->fusion()->zeroVal(), s1).build();
    auto id2 = IterDomainBuilder(s2->fusion()->zeroVal(), s2).build();
    auto id3 = IterDomainBuilder(s3->fusion()->zeroVal(), s3).build();
    std::unordered_set<IterDomain*> all_ids{id0, id1, id2, id3};
    AbstractTensor dom0({id0, id1, id2, id3});
    AbstractTensor dom1 = dom0;
    dom0.merge(2);
    all_ids.insert(dom0[2].as<IterDomain*>());
    dom0.split(2, 256);
    all_ids.insert(dom0[2].as<IterDomain*>());
    all_ids.insert(dom0[3].as<IterDomain*>());
    dom1.merge(0);
    all_ids.insert(dom1[0].as<IterDomain*>());
    dom1.split(0, 256);
    all_ids.insert(dom1[0].as<IterDomain*>());
    all_ids.insert(dom1[1].as<IterDomain*>());
    return std::make_tuple(
        dom0.as<IterDomain*>(), dom1.as<IterDomain*>(), all_ids);
  };
  auto [logical_xx0, logical_xx1, logical_all] = create_xx_shape_structure();
  auto [root_xx0, root_xx1, root_all] = create_xx_shape_structure();
  auto [alloc_xx0, alloc_xx1, alloc_all] = create_xx_shape_structure();
  auto [loop_xx0, loop_xx1, loop_all] = create_xx_shape_structure();

  auto concat = [](auto x, auto y, auto z, auto q) {
    std::vector<IterDomain*> result;
    result.reserve(x.size() + y.size() + z.size() + q.size());
    result.insert(result.end(), x.begin(), x.end());
    result.insert(result.end(), y.begin(), y.end());
    result.insert(result.end(), z.begin(), z.end());
    result.insert(result.end(), q.begin(), q.end());
    return decltype(x)(result.begin(), result.end());
  };
  auto logical_domain = concat(logical_xx1, root_xx0, alloc_xx0, loop_xx0);
  auto root_domain = concat(logical_xx0, root_xx1, alloc_xx0, loop_xx0);
  auto allocation_domain = concat(logical_xx0, root_xx0, alloc_xx1, loop_xx0);
  auto loop_domain = concat(logical_xx0, root_xx0, alloc_xx0, loop_xx1);
  std::vector<std::optional<bool>> contiguity(allocation_domain.size(), true);

  TensorDomain* td = IrBuilder::create<TensorDomain>(
      root_domain, logical_domain, allocation_domain, loop_domain, contiguity);
  TensorView* tv = IrBuilder::create<TensorView>(td, DataType::Float);
  auto all_ids = concat(logical_all, root_all, alloc_all, loop_all);
  auto tv_all_vec = tv->domain()->allIDs();
  std::unordered_set<IterDomain*> tv_all(tv_all_vec.begin(), tv_all_vec.end());
  EXPECT_EQ(tv_all, all_ids);
}

TEST_F(NVFuserTest, DecoupledDomains2) {
  Fusion fusion;
  FusionGuard fg(&fusion);

  auto s0 = IrBuilder::create<Val>(DataType::Index);
  auto s1 = IrBuilder::create<Val>(DataType::Index);
  auto s2 = IrBuilder::create<Val>(DataType::Index);
  auto s3 = IrBuilder::create<Val>(DataType::Index);
  auto id0 = IterDomainBuilder(s0->fusion()->zeroVal(), s0).build();
  auto id1 = IterDomainBuilder(s1->fusion()->zeroVal(), s1).build();
  auto id2 = IterDomainBuilder(s2->fusion()->zeroVal(), s2).build();
  auto id3 = IterDomainBuilder(s3->fusion()->zeroVal(), s3).build();
  std::unordered_set<IterDomain*> all_ids{id0, id1, id2, id3};

  AbstractTensor root_ids({id0, id1, id2, id3});

  auto schedule = [&]() {
    AbstractTensor domain = root_ids;
    domain.merge(2);
    all_ids.insert(domain[2].as<IterDomain*>());
    domain.split(2, 256);
    all_ids.insert(domain[2].as<IterDomain*>());
    all_ids.insert(domain[3].as<IterDomain*>());
    domain.merge(0);
    all_ids.insert(domain[0].as<IterDomain*>());
    domain.split(0, 256);
    all_ids.insert(domain[0].as<IterDomain*>());
    all_ids.insert(domain[1].as<IterDomain*>());
    return domain.as<IterDomain*>();
  };

  // Create a TensorView that, all the domains are transformed from a common
  // topologically root IDs [I0, I1, I2, I3] separately, so that to traverse
  // between any two domains, the traversal requires both forward and backward.
  auto logical_domain = schedule();
  auto root_domain = schedule();
  auto allocation_domain = schedule();
  auto loop_domain = schedule();
  std::vector<std::optional<bool>> contiguity(allocation_domain.size(), true);

  TensorDomain* td = IrBuilder::create<TensorDomain>(
      root_domain, logical_domain, allocation_domain, loop_domain, contiguity);
  TensorView* tv = IrBuilder::create<TensorView>(td, DataType::Float);
  auto tv_all_vec = tv->domain()->allIDs();
  std::unordered_set<IterDomain*> tv_all(tv_all_vec.begin(), tv_all_vec.end());
  EXPECT_EQ(tv_all, all_ids);
}

TEST_F(NVFuserTest, BroadcastFromNowhere) {
  Fusion fusion;
  FusionGuard fg(&fusion);

  auto us = [](const std::vector<IterDomain*>& b) {
    return std::unordered_set<IterDomain*>(b.begin(), b.end());
  };

  std::unordered_set<IterDomain*> all_ids;
  auto tv0 = makeSymbolicTensor(1); // [I]
  all_ids.insert(tv0->axis(0));
  EXPECT_EQ(all_ids, us(tv0->getLoopDomain()));
  EXPECT_EQ(all_ids, us(tv0->domain()->allIDs()));
  ir_utils::validateDomainEquivalence(
      tv0->getLoopDomain(),
      tv0->getLogicalDomain(),
      tv0->domain()->additionalIDs());
  ir_utils::validateDomainEquivalence(
      tv0->getLogicalDomain(),
      tv0->getLoopDomain(),
      tv0->domain()->additionalIDs());

  tv0->broadcast(0); // [b, I]
  EXPECT_TRUE(tv0->axis(0)->isBroadcast());
  EXPECT_EQ(tv0->axis(0)->extent()->value(), 1);
  EXPECT_EQ(all_ids.count(tv0->axis(0)), 0);
  all_ids.insert(tv0->axis(0));
  EXPECT_EQ(all_ids, us(tv0->getLoopDomain()));
  EXPECT_EQ(all_ids, us(tv0->domain()->allIDs()));
  ir_utils::validateDomainEquivalence(
      tv0->getLoopDomain(),
      tv0->getLogicalDomain(),
      tv0->domain()->additionalIDs());
  ir_utils::validateDomainEquivalence(
      tv0->getLogicalDomain(),
      tv0->getLoopDomain(),
      tv0->domain()->additionalIDs());

  tv0->broadcast(2, 2); // [b, I, b]
  EXPECT_TRUE(tv0->axis(2)->isBroadcast());
  EXPECT_EQ(tv0->axis(2)->extent()->value(), 2);
  EXPECT_EQ(all_ids.count(tv0->axis(2)), 0);
  all_ids.insert(tv0->axis(2));
  EXPECT_EQ(all_ids, us(tv0->getLoopDomain()));
  EXPECT_EQ(all_ids, us(tv0->domain()->allIDs()));
  ir_utils::validateDomainEquivalence(
      tv0->getLoopDomain(),
      tv0->getLogicalDomain(),
      tv0->domain()->additionalIDs());
  ir_utils::validateDomainEquivalence(
      tv0->getLogicalDomain(),
      tv0->getLoopDomain(),
      tv0->domain()->additionalIDs());

  tv0->broadcast(-1, 3); // [b, I, b, b]
  EXPECT_TRUE(tv0->axis(-1)->isBroadcast());
  EXPECT_EQ(tv0->axis(-1)->extent()->value(), 3);
  EXPECT_EQ(all_ids.count(tv0->axis(3)), 0);
  all_ids.insert(tv0->axis(3));
  EXPECT_EQ(all_ids, us(tv0->getLoopDomain()));
  EXPECT_EQ(all_ids, us(tv0->domain()->allIDs()));
  ir_utils::validateDomainEquivalence(
      tv0->getLoopDomain(),
      tv0->getLogicalDomain(),
      tv0->domain()->additionalIDs());
  ir_utils::validateDomainEquivalence(
      tv0->getLogicalDomain(),
      tv0->getLoopDomain(),
      tv0->domain()->additionalIDs());

  tv0->broadcast(1, 4); // [b, b, I, b, b]
  EXPECT_TRUE(tv0->axis(1)->isBroadcast());
  EXPECT_EQ(tv0->axis(1)->extent()->value(), 4);
  EXPECT_EQ(all_ids.count(tv0->axis(1)), 0);
  all_ids.insert(tv0->axis(1));
  EXPECT_EQ(all_ids, us(tv0->getLoopDomain()));
  EXPECT_EQ(all_ids, us(tv0->domain()->allIDs()));
  ir_utils::validateDomainEquivalence(
      tv0->getLoopDomain(),
      tv0->getLogicalDomain(),
      tv0->domain()->additionalIDs());
  ir_utils::validateDomainEquivalence(
      tv0->getLogicalDomain(),
      tv0->getLoopDomain(),
      tv0->domain()->additionalIDs());

  tv0->merge(1); // [b, b*I, b, b]
  all_ids.insert(tv0->axis(1));
  EXPECT_EQ(all_ids, us(tv0->domain()->allIDs()));
  ir_utils::validateDomainEquivalence(
      tv0->getLoopDomain(),
      tv0->getLogicalDomain(),
      tv0->domain()->additionalIDs());
  ir_utils::validateDomainEquivalence(
      tv0->getLogicalDomain(),
      tv0->getLoopDomain(),
      tv0->domain()->additionalIDs());

  tv0->merge(2); // [b, b*I, b*b]
  EXPECT_TRUE(tv0->axis(2)->isBroadcast());
  all_ids.insert(tv0->axis(2));
  EXPECT_EQ(all_ids, us(tv0->domain()->allIDs()));
  ir_utils::validateDomainEquivalence(
      tv0->getLoopDomain(),
      tv0->getLogicalDomain(),
      tv0->domain()->additionalIDs());
  ir_utils::validateDomainEquivalence(
      tv0->getLogicalDomain(),
      tv0->getLoopDomain(),
      tv0->domain()->additionalIDs());

  while (tv0->nDims() > 1) {
    tv0->merge(0);
    all_ids.insert(tv0->axis(0));
    EXPECT_EQ(all_ids, us(tv0->domain()->allIDs()));
    ir_utils::validateDomainEquivalence(
        tv0->getLoopDomain(),
        tv0->getLogicalDomain(),
        tv0->domain()->additionalIDs());
    ir_utils::validateDomainEquivalence(
        tv0->getLogicalDomain(),
        tv0->getLoopDomain(),
        tv0->domain()->additionalIDs());
  }

  auto tv1 = makeSymbolicTensor(0);
  EXPECT_EQ(tv1->nDims(), 0);
  EXPECT_TRUE(tv1->getLoopDomain().empty());
  EXPECT_TRUE(tv1->domain()->allIDs().empty());
  ir_utils::validateDomainEquivalence(
      tv1->getLoopDomain(),
      tv1->getLogicalDomain(),
      tv1->domain()->additionalIDs());
  ir_utils::validateDomainEquivalence(
      tv1->getLogicalDomain(),
      tv1->getLoopDomain(),
      tv1->domain()->additionalIDs());

  tv1->broadcast(0);
  EXPECT_TRUE(tv1->axis(0)->isBroadcast());
  EXPECT_EQ(us({tv1->axis(0)}), us(tv1->domain()->allIDs()));
  ir_utils::validateDomainEquivalence(
      tv1->getLoopDomain(),
      tv1->getLogicalDomain(),
      tv1->domain()->additionalIDs());
  ir_utils::validateDomainEquivalence(
      tv1->getLogicalDomain(),
      tv1->getLoopDomain(),
      tv1->domain()->additionalIDs());

  auto tv2 = makeSymbolicTensor(0);
  EXPECT_EQ(tv2->nDims(), 0);
  EXPECT_TRUE(tv2->getLoopDomain().empty());
  EXPECT_TRUE(tv2->domain()->allIDs().empty());
  ir_utils::validateDomainEquivalence(
      tv2->getLoopDomain(),
      tv2->getLogicalDomain(),
      tv2->domain()->additionalIDs());
  ir_utils::validateDomainEquivalence(
      tv2->getLogicalDomain(),
      tv2->getLoopDomain(),
      tv2->domain()->additionalIDs());

  tv2->broadcast(-1);
  EXPECT_TRUE(tv2->axis(0)->isBroadcast());
  EXPECT_EQ(us({tv2->axis(0)}), us(tv2->domain()->allIDs()));
  ir_utils::validateDomainEquivalence(
      tv2->getLoopDomain(),
      tv2->getLogicalDomain(),
      tv2->domain()->additionalIDs());
  ir_utils::validateDomainEquivalence(
      tv2->getLogicalDomain(),
      tv2->getLoopDomain(),
      tv2->domain()->additionalIDs());
}

TEST_F(NVFuserTest, BroadcastFromNowhereFusion) {
  Fusion fusion;
  FusionGuard fg(&fusion);

  // auto tv0 = makeSymbolicTensor(2);
  auto tv0 = makeConcreteTensor({4});
  fusion.addInput(tv0);
  // auto tv1 = makeSymbolicTensor(2);
  auto tv1 = makeConcreteTensor({2, 4});
  fusion.addInput(tv1);
  auto tv2 = set(tv0);
  auto tv3 = broadcast(tv2, {true, false});
  auto tv4 = add(tv3, tv1);
  fusion.addOutput(tv4);
  tv2->broadcast(0);
  for (auto tv : {tv1, tv2, tv3, tv4}) {
    tv->merge(0);
    tv->split(0, 256);
#if 0
    // TODO: sync analysis could not handle this yet
    tv->axis(1)->parallelize(ParallelType::TIDx);
    tv->axis(0)->parallelize(ParallelType::BIDx);
#endif
  }

#if 0
  // TODO: Inlining not supported yet
  inlineMost();
  for (auto tv : {tv1, tv2, tv3}) {
    EXPECT_EQ(tv->getComputeAtPosition(), 2);
  }
#endif

  auto options = at::TensorOptions().dtype(at::kFloat).device(at::kCUDA, 0);
  // TODO: use larger tensor size
  at::Tensor t0 = at::randn({4}, options);
  at::Tensor t1 = at::randn({2, 4}, options);
  FusionExecutor fe;
  fe.compileFusion(&fusion, {t0, t1});
  auto cg_outputs = fe.runFusion({t0, t1});
  testValidate(&fusion, cg_outputs, {t0, t1}, __LINE__, __FILE__);
}

// https://github.com/NVIDIA/Fuser/issues/2488
TEST_F(NVFuserTest, ReplayRFactorMergeBcast) {
  const std::vector<int64_t> input_shape = {256, 1, 1, 4};
  // test rFactor, merge of two bcast IDs generate a bcast ID
  {
    std::unique_ptr<Fusion> fusion_ptr = std::make_unique<Fusion>();
    Fusion& fusion = *fusion_ptr.get();
    FusionGuard fg(&fusion);
    TensorView* tv0 = makeConcreteTensor(input_shape);
    fusion.addInput(tv0);
    auto tv1 = sum(tv0, {-1});
    fusion.addOutput(tv1);
    // {256, 1, 1, 4}
    tv1->merge(1, 2);
    // {256, 1*1, 4}
    tv1->merge(0, 1);
    // {256*1*1, 4}
    tv1->split(-1, 2);
    // {256*1*1, 4/2, 2}
    auto tv2 = tv1->rFactor({-2});
    for (auto expr : StmtSort::getExprsTo(
             {tv2->getLoopDomain().begin(), tv2->getLoopDomain().end()})) {
      if (auto merge = dynamic_cast<Merge*>(expr)) {
        if (merge->outer()->isBroadcast() && merge->inner()->isBroadcast()) {
          EXPECT_TRUE(merge->out()->isBroadcast())
              << "Merge of two broadcast IDs should generate a new broadcast ID: "
              << merge->toString();
        }
      }
    }
  }
  // end-to-end validation
  {
    std::unique_ptr<Fusion> fusion_ptr = std::make_unique<Fusion>();
    Fusion& fusion = *fusion_ptr.get();
    FusionGuard fg(&fusion);
    TensorView* tv0 = makeConcreteTensor(input_shape);
    fusion.addInput(tv0);
    auto tv1 = sum(tv0, {-1});
    fusion.addOutput(tv1);
    auto options = at::TensorOptions().dtype(at::kFloat).device(at::kCUDA, 0);
    at::Tensor at_x = at::ones(input_shape, options);
    std::vector<c10::IValue> aten_inputs = {at_x};
    FusionExecutorCache fusion_executor_cache(std::move(fusion_ptr));
    auto outputs = fusion_executor_cache.runFusionWithInputs(aten_inputs);

    testValidate(&fusion, outputs, aten_inputs, __LINE__, __FILE__);
  }
}

// This tests that we don't hit errors when we have multiple grid reductions
// scheduled with different static-sized extents mapped to the same parallel
// dimension.
// See https://github.com/NVIDIA/Fuser/issues/2634
TEST_F(NVFuserTest, MultipleDifferentSizeGridReduction) {
  Fusion fusion;
  FusionGuard fg(&fusion);

  TensorView* tv0 = makeContigConcreteTensor({128});
  TensorView* tv1 = makeContigConcreteTensor({192});
  fusion.addInput(tv0);
  fusion.addInput(tv1);
  TensorView* tv2 = max(tv0, {0});
  TensorView* tv3 = sum(tv1, {0});
  TensorView* tv4 = add(tv2, tv3);

  fusion.addOutput(tv4);

  tv1->axis(0)->parallelize(ParallelType::BIDx);
  tv2->axis(0)->parallelize(ParallelType::BIDx);

  inlineMost();

  auto options = at::TensorOptions().dtype(at::kFloat).device(at::kCUDA, 0);
  const at::Tensor t0 = at::randn({128}, options);
  const at::Tensor t1 = at::randn({192}, options);
  const std::vector<c10::IValue> inputs = {t0, t1};

  FusionExecutor fe;
  fe.compileFusion(&fusion, inputs);
  auto cg_outputs = fe.runFusion(inputs);

  testValidate(&fusion, cg_outputs, inputs, __LINE__, __FILE__);
}

// See PR #2799
TEST_F(NVFuserTest, MoveNonConcretizedBroadcastInNormalization) {
  std::unique_ptr<Fusion> fusion_ptr = std::make_unique<Fusion>();
  auto& fusion = *fusion_ptr.get();
  FusionGuard fg(&fusion);

  auto tv0 = makeSymbolicTensor(2);
  fusion.addInput(tv0);

  auto tv1 = sum(tv0, {1});
  auto tv2 = broadcast(tv1, {true, false});
  auto tv3 = add(tv2, IrBuilder::create<Val>(1));
  auto tv4 = squeeze(tv3, std::vector<int64_t>{0});
  auto tv5 = add(tv4, IrBuilder::create<Val>(2));
  auto tv6 = broadcast(tv5, {false, true});
  auto tv7 = add(tv0, tv6);
  fusion.addOutput(tv7);

  auto options = at::TensorOptions().dtype(at::kFloat).device(at::kCUDA, 0);
  at::Tensor t0 = at::randn({128, 1024}, options);
  std::vector<c10::IValue> inputs = {t0};

  auto persistent_params = getInnerPersistentHeuristics(&fusion, inputs);
  NVF_CHECK(persistent_params.get() != nullptr);

  Fusion fusion_copy = fusion;

  scheduleInnerPersistentKernel(&fusion, persistent_params.get());

  FusionExecutor fe;
  fe.compileFusion(&fusion, inputs, persistent_params->lparams);
  auto outputs = fe.runFusion(inputs, persistent_params->lparams);

  testValidate(&fusion_copy, outputs, inputs, __LINE__, __FILE__);

  // tv2 and tv3 have non-concretized broadcasts. Make sure they are
  // moved to the innermost position of the loop domain
  for (auto tv : {tv2, tv3}) {
    auto broadcast_domain = tv->getLogicalDomain().at(0);
    ASSERT_TRUE(broadcast_domain->isBroadcast());
    EXPECT_EQ(tv->getLoopDomain().back(), broadcast_domain)
        << "Non-concretized broadcast should be moved to the innermost position: "
        << tv->toString();
  }

  // One of the symptoms of issue 2685 was some tensors got
  // non-concretized broadcast domains at the outermost position of
  // the loop domain, preventing uniform inlining. Check if the
  // outermost loop domains of all tensors are mapped and inlined.
  auto ref_outermost = tv7->getLoopDomain().at(0);
  IdModel id_model(&fusion);
  const auto& exact_graph = id_model.idGraph(IdMappingMode::EXACT);
  for (auto tv : fusion.allTvs()) {
    if (tv->isFusionInput()) {
      continue;
    }

    EXPECT_TRUE(exact_graph.disjointValSets().strictAreMapped(
        tv->getLoopDomain().at(0), ref_outermost))
        << "Invalid outermost domain: " << tv->toString();

    EXPECT_TRUE(tv->getComputeAtPosition() >= 1)
        << "Invalid inlining position: " << tv->toString();
  }
}

// See PR #2799
TEST_F(NVFuserTest, MoveNonConcretizedBroadcastInPointwise) {
  std::unique_ptr<Fusion> fusion_ptr = std::make_unique<Fusion>();
  auto& fusion = *fusion_ptr.get();
  FusionGuard fg(&fusion);

  auto tv0 = makeSymbolicTensor(1);
  fusion.addInput(tv0);
  auto tv1 = makeSymbolicTensor(1);
  fusion.addInput(tv1);

  auto tv2 = broadcast(tv0, {true, true, false});
  auto tv3 = add(tv2, IrBuilder::create<Val>(1));
  auto tv4 = squeeze(tv3, std::vector<int64_t>{0, 1});
  auto tv5 = add(tv4, tv1);
  fusion.addOutput(tv5);

  auto options = at::TensorOptions().dtype(at::kFloat).device(at::kCUDA, 0);
  at::Tensor t0 = at::randn({1024}, options);
  at::Tensor t1 = at::randn({1024}, options);
  std::vector<c10::IValue> inputs = {t0, t1};

  auto pparams = getPointwiseHeuristics(&fusion, inputs);
  NVF_CHECK(pparams.get() != nullptr);

  schedulePointwise(&fusion, pparams.get());

  FusionExecutor fe;
  fe.compileFusion(&fusion, inputs, pparams->lparams);
  auto outputs = fe.runFusion(inputs, pparams->lparams);

  testValidate(&fusion, outputs, inputs, __LINE__, __FILE__);

  // tv2 and tv3 have non-concretized broadcasts. Make sure they are
  // moved to the innermost position of the loop domain
  for (auto tv : {tv2, tv3}) {
    for (const auto i : c10::irange(2)) {
      auto broadcast_domain = tv->getLogicalDomain().at(i);
      ASSERT_TRUE(broadcast_domain->isBroadcast());
      EXPECT_EQ(
          tv->getLoopDomain().at(tv->getLoopDomain().size() - 2 + i),
          broadcast_domain)
          << "Non-concretized broadcast should be moved to the innermost position: "
          << tv->toString();
    }
  }

  // One of the symptoms of issue 2685 was some tensors got
  // non-concretized broadcast domains at the outermost position of
  // the loop domain, preventing uniform inlining. Check if the
  // outermost loop domains of all tensors are mapped and inlined.
  auto ref_outermost = tv5->getLoopDomain().at(0);
  IdModel id_model(&fusion);
  const auto& exact_graph = id_model.idGraph(IdMappingMode::EXACT);
  for (auto tv : fusion.allTvs()) {
    if (tv->isFusionInput()) {
      continue;
    }

    EXPECT_TRUE(exact_graph.disjointValSets().strictAreMapped(
        tv->getLoopDomain().at(0), ref_outermost))
        << "Invalid outermost domain: " << tv->toString();

    EXPECT_TRUE(tv->getComputeAtPosition() >= 1)
        << "Invalid inlining position: " << tv->toString();
  }
}

// See PR #2799
TEST_F(NVFuserTest, MoveNonConcretizedBroadcastInReduction) {
  std::unique_ptr<Fusion> fusion_ptr = std::make_unique<Fusion>();
  auto& fusion = *fusion_ptr.get();
  FusionGuard fg(&fusion);

  auto tv0 = makeSymbolicTensor(2);
  fusion.addInput(tv0);
  auto tv1 = makeSymbolicTensor(2);
  fusion.addInput(tv1);

  auto tv2 = broadcast(tv0, {true, false, false});
  auto tv3 = add(tv2, IrBuilder::create<Val>(1));
  auto tv4 = squeeze(tv3, std::vector<int64_t>{0});
  auto tv5 = add(tv4, tv1);
  auto tv6 = sum(tv5, {1});
  fusion.addOutput(tv6);

  auto options = at::TensorOptions().dtype(at::kFloat).device(at::kCUDA, 0);
  at::Tensor t0 = at::randn({32, 1024}, options);
  at::Tensor t1 = at::randn({32, 1024}, options);
  std::vector<c10::IValue> inputs = {t0, t1};

  auto rparams = getReductionHeuristics(&fusion, inputs);
  NVF_CHECK(rparams.get() != nullptr);

  Fusion fusion_copy = fusion;

  scheduleReduction(&fusion, rparams.get());

  FusionExecutor fe;
  fe.compileFusion(&fusion, inputs, rparams->lparams);
  auto outputs = fe.runFusion(inputs, rparams->lparams);

  testValidate(&fusion_copy, outputs, inputs, __LINE__, __FILE__);

  // tv2 and tv3 have non-concretized broadcasts. Make sure they are
  // moved to the innermost position of the loop domain
  for (auto tv : {tv2, tv3}) {
    auto broadcast_domain = tv->getLogicalDomain().at(0);
    ASSERT_TRUE(broadcast_domain->isBroadcast());
    EXPECT_EQ(tv->getLoopDomain().back(), broadcast_domain)
        << "Non-concretized broadcast should be moved to the innermost position: "
        << tv->toString();
  }

  // One of the symptoms of issue 2685 was some tensors got
  // non-concretized broadcast domains at the outermost position of
  // the loop domain, preventing uniform inlining. Check if the
  // outermost loop domains of all tensors are mapped and inlined.
  auto ref_outermost = tv6->getLoopDomain().at(0);
  IdModel id_model(&fusion);
  const auto& exact_graph = id_model.idGraph(IdMappingMode::EXACT);
  for (auto tv : fusion.allTvs()) {
    if (tv->isFusionInput()) {
      continue;
    }

    EXPECT_TRUE(exact_graph.disjointValSets().strictAreMapped(
        tv->getLoopDomain().at(0), ref_outermost))
        << "Invalid outermost domain: " << tv->toString();

    EXPECT_TRUE(tv->getComputeAtPosition() >= 1)
        << "Invalid inlining position: " << tv->toString();
  }
}

// See issue #2685 and PR #2799
TEST_F(NVFuserTest, Issue2685Repro) {
  std::unique_ptr<Fusion> fusion_ptr = std::make_unique<Fusion>();
  auto& fusion = *fusion_ptr.get();
  FusionGuard fg(&fusion);

  std::vector<int64_t> shape{2, 288, 30, 80};

  auto tv0 = makeContigTensor(4);
  fusion.addInput(tv0);
  auto tv1 = makeContigTensor(1);
  fusion.addInput(tv1);
  auto tv2 = makeContigTensor(1);
  fusion.addInput(tv2);
  auto tv10 = makeContigConcreteTensor({-1, -1, -1, -1, 1});
  fusion.addInput(tv10);

  auto tv11 = squeeze(tv10, std::vector<int64_t>{4});
  auto tv12 = set(tv11);
  auto tv17 = set(tv11);
  auto tv18 = sum(tv17, {0, 2, 3});
  auto tv19 = broadcast(tv18, {true, false, true, true});
  auto tv20 = set(tv19);
  auto tv27 = set(tv20);
  auto tv28 = set(tv27);
  auto tv29 = expand(
      tv28,
      {IrBuilder::create<Val>(shape[0]),
       IrBuilder::create<Val>(-1),
       IrBuilder::create<Val>(shape[2]),
       IrBuilder::create<Val>(shape[3])});
  auto tv30 = mul(IrBuilder::create<Val>(2.60417e-05), tv29);
  auto tv13 = set(tv11);
  auto tv14 = sum(tv13, {0, 2, 3});
  auto tv15 = broadcast(tv14, {true, false, true, true});
  auto tv16 = set(tv15);
  auto tv22 = squeeze(tv16, std::vector<int64_t>{0, 2, 3});
  auto tv23 = mul(IrBuilder::create<Val>(0.5), tv22);
  auto tv24 = add(tv2, IrBuilder::create<Val>(3));
  auto tv25 = mul(tv23, tv24);
  auto tv31 = broadcast(tv25, {true, false, true, true});
  auto tv32 = set(tv31);
  auto tv33 = set(tv32);
  auto tv34 = expand(
      tv33,
      {IrBuilder::create<Val>(shape[0]),
       IrBuilder::create<Val>(-1),
       IrBuilder::create<Val>(shape[2]),
       IrBuilder::create<Val>(shape[3])});
  auto tv37 = mul(IrBuilder::create<Val>(2), tv34);
  auto tv35 = broadcast(tv1, {true, false, true, true});
  auto tv36 = set(tv35);
  auto tv38 = sub(tv0, tv36);
  auto tv39 = mul(tv37, tv38);
  auto tv40 = set(tv39);
  auto tv41 = add(tv30, tv40);
  auto tv42 = add(tv12, tv41);
  auto tv43 = castOp(DataType::Half, tv42);
  fusion.addOutput(tv43);

  auto options = at::TensorOptions().dtype(at::kFloat).device(at::kCUDA, 0);
  at::Tensor t0 = at::randn(shape, options);
  at::Tensor t1 = at::randn(shape[1], options);
  at::Tensor t2 = at::randn(shape[1], options);
  at::Tensor t10 = at::randn(shape, options).unsqueeze(-1);
  std::vector<c10::IValue> inputs = {t0, t1, t2, t10};

  auto persistent_params = getInnerPersistentHeuristics(&fusion, inputs);
  NVF_CHECK(persistent_params.get() != nullptr);

  Fusion fusion_copy = fusion;

  scheduleInnerPersistentKernel(&fusion, persistent_params.get());

  FusionExecutor fe;
  fe.compileFusion(&fusion, inputs, persistent_params->lparams);
  auto outputs = fe.runFusion(inputs, persistent_params->lparams);

  testValidate(&fusion_copy, outputs, inputs, __LINE__, __FILE__);
}

// Check that extents are properly replaced by replaceSymbolicSizes lowering
// pass
TEST_F(NVFuserTest, ReplaceSymbolicSizes) {
  std::unique_ptr<Fusion> fusion_ptr = std::make_unique<Fusion>();
  auto fusion = fusion_ptr.get();
  FusionGuard fg(fusion);

  auto tv0 = makeSymbolicTensor(2);
  auto tv1 = makeSymbolicTensor(2);
  auto tv2 = makeSymbolicTensor(1);
  fusion->addInput(tv0);
  fusion->addInput(tv1);
  fusion->addInput(tv2);

  auto tv3 = add(tv0, tv1);
  auto tv4 = full(
      {IrBuilder::create<Val>(5, DataType::Index)},
      IrBuilder::create<Val>(2.0, DataType::Float),
      DataType::Float);
  auto tv5 = mul(tv2, tv4);

  fusion->addOutput(tv3);
  fusion->addOutput(tv5);

  replaceSymbolicSizes(fusion);

  // tv0's extents map to their corresponding getMetaData expressions
  EXPECT_EQ(
      tv0->axis(0)->extent()->toInlineString(),
      "( (( (( getMetaData(T0) )).logical_size ))[0] )");
  EXPECT_EQ(
      tv0->axis(1)->extent()->toInlineString(),
      "( (( (( getMetaData(T0) )).logical_size ))[1] )");
  EXPECT_EQ(
      tv1->axis(0)->extent()->toInlineString(),
      "( (( (( getMetaData(T0) )).logical_size ))[0] )");
  EXPECT_EQ(
      tv1->axis(1)->extent()->toInlineString(),
      "( (( (( getMetaData(T0) )).logical_size ))[1] )");
  EXPECT_EQ(
      tv3->axis(0)->extent()->toInlineString(),
      "( (( (( getMetaData(T0) )).logical_size ))[0] )");
  EXPECT_EQ(
      tv3->axis(1)->extent()->toInlineString(),
      "( (( (( getMetaData(T0) )).logical_size ))[1] )");

  EXPECT_EQ(tv2->axis(0)->extent()->toInlineString(), "5");
  EXPECT_EQ(tv5->axis(0)->extent()->toInlineString(), "5");
}

// Make sure BestEffortReplay with error_on_failure=false does not
// complain about missing root-to-logical IterDomain ops
TEST_F(NVFuserTest, BestEffortReplayWithMismatchedRootToLogical) {
  Fusion fusion;
  FusionGuard fg(&fusion);

  auto tv0 = makeConcreteTensor({2, 4});
  fusion.addInput(tv0);

  auto tv1 = set(tv0);
  auto tv2 = reshape(tv1, {2, 4}, {8});
  fusion.addOutput(tv2);

  // This split does not exist in tv2
  tv1->split(0, 1);

  // Due to the split of tv1, BestEffortReplay would not find any
  // matching transformations. If error_on_failure is true, it would
  // result in an error.
  EXPECT_THAT(
      [&]() {
        BestEffortReplay replay(
            tv2->getLoopDomain(),
            tv1->getLoopDomain(),
            PairwiseLogicalDomainMap(tv1, tv2).mapProducerToConsumer(),
            /*replay_forward_id_map=*/{},
            /*target_forward_id_map=*/{},
            /*skip_replay_swizzle=*/false,
            /*skip_target_swizzle=*/false,
            /*skip_resize=*/false,
            /*error_on_failure=*/true);
      },
      ::testing::ThrowsMessage<nvfuser::nvfError>(
          ::testing::HasSubstr("conflicts with an root-to-logical call")));

  // Should not result in an error as error_on_failure is false
  BestEffortReplay replay(
      tv2->getLoopDomain(),
      tv1->getLoopDomain(),
      PairwiseLogicalDomainMap(tv1, tv2).mapProducerToConsumer(),
      /*replay_forward_id_map=*/{},
      /*target_forward_id_map=*/{},
      /*skip_replay_swizzle=*/false,
      /*skip_target_swizzle=*/false,
      /*skip_resize=*/false,
      /*error_on_failure=*/false);
}

TEST_F(NVFuserTest, RAWSync) {
  Fusion fusion;
  FusionGuard fg(&fusion);

  auto tv0 = makeSymbolicTensor(2);
  fusion.addInput(tv0);
  auto tv1 = makeSymbolicTensor(1);
  fusion.addInput(tv1);

  auto tv2 = broadcast(tv1, {false, true});
  auto tv3 = add(tv0, tv2);
  fusion.addOutput(tv3);

  tv3->merge(0);
  tv2->merge(0);
  tv3->axis(0)->parallelize(ParallelType::TIDx);
  tv2->axis(0)->parallelize(ParallelType::TIDx);

  // Since tv2 is not inlined and tv2 and tv3 are both parallelized,
  // tv2 as a producer of tv3 requires a synchronization with tv2
  // placed on shared memory. Lowering the fusion should fail.
  EXPECT_THAT(
      [&]() { GpuLower(&fusion).run(); },
      testing::ThrowsMessage<nvfuser::nvfError>(testing::HasSubstr(
          "Producer is required to be in Global or Shared Memory based on parallelization strategy. RAW flags: (threadIdx.x)")));
}

<<<<<<< HEAD
TEST_F(NVFuserTest, FindDependencyWithIRBFSGetValsBetween) {
  Fusion fusion;
  FusionGuard fg(&fusion);

  auto tv0 = makeSymbolicTensor(4);
  fusion.addInput(tv0);

  auto tv1 = set(tv0);

  fusion.addOutput(tv1);

  // [i0, i1, i2, i3]
  tv1->merge(0, 2);
  // [i0*i2, i1, i3]
  tv1->merge(1, 2);
  // [i0*i2, i1*i3]
  tv1->reorder({{0, 1}});
  // [i1*i3, i0*i2]

  auto all_deps = IRBFS::getDependenciesTo(
      {tv1->getLogicalDomain().begin(), tv1->getLogicalDomain().end()},
      {tv1->axis(0)});

  std::vector<Val*> ref{
      tv1->getLogicalDomain().at(1), tv1->getLogicalDomain().at(3)};

  EXPECT_EQ(all_deps, ref);
=======
// Testing IRBFS::getReachableValsFrom with a resize fusion
TEST_F(NVFuserTest, IRBFSGetReachableValsFrom) {
  Fusion fusion;
  FusionGuard fg(&fusion);

  std::vector<int64_t> shape({10, 20});

  // concrete shapes to avoid dynamic Fusion
  auto tv0 = makeConcreteTensor(shape);
  fusion.addInput(tv0);

  // Slice the inner domain
  auto tv1 = slice(
      tv0,
      {{fusion.zeroVal(), fusion.zeroVal()},
       {IrBuilder::create<Val>(1L), IrBuilder::create<Val>(99)}});

  auto tv2 = set(tv1);

  fusion.addOutput(tv2);

  tv1->setLoopDomain(tv1->getRootDomain());

  auto tv2_loop_id = tv0->getLoopDomain().at(1)->cloneWithoutRFactor();

  IrBuilder::create<Resize>(
      tv2->getLogicalDomain().at(1),
      tv2_loop_id,
      IrBuilder::create<Val>(-1, DataType::Index),
      IrBuilder::create<Val>(-1, DataType::Index));

  tv2->setLoopDomain({tv2->getLogicalDomain().at(0), tv2_loop_id});

  // Just between iter domains in the same tensor. Unlike
  // DependencyCheck, the direction doesn't matter
  {
    auto reachable_vals = IRBFS::getReachableValsFrom(
        {tv1->getLogicalDomain().begin(), tv1->getLogicalDomain().end()},
        {tv1->getRootDomain().begin(), tv1->getRootDomain().end()});
    std::vector<Val*> ref{
        tv1->getRootDomain().begin(), tv1->getRootDomain().end()};
    EXPECT_EQ(reachable_vals, ref)
        << "Root domain not reachable: " << tv1->toString();
  }

  // The tv2 loop domain is reachable from its logical domain
  {
    auto reachable_vals = IRBFS::getReachableValsFrom(
        {tv2->getLogicalDomain().begin(), tv2->getLogicalDomain().end()},
        {tv2->getLoopDomain().begin(), tv2->getLoopDomain().end()});
    std::vector<Val*> ref{
        tv2->getLoopDomain().begin(), tv2->getLoopDomain().end()};
    EXPECT_EQ(reachable_vals, ref)
        << "Loop domain not reachable: " << tv2->toString();
  }

  // If only one of the logical domain is given, only the domain that
  // is dervied from it is returned
  {
    auto reachable_vals = IRBFS::getReachableValsFrom(
        {tv2->getLogicalDomain().at(0)},
        {tv2->getLoopDomain().begin(), tv2->getLoopDomain().end()});
    std::vector<Val*> ref{tv2->getLoopDomain().at(0)};
    EXPECT_EQ(reachable_vals, ref)
        << "Loop domain not reachable: " << tv2->toString();
  }
>>>>>>> 3d82ae96
}

// Testing IRBFS::getValsBetween with a reshape fusion
TEST_F(NVFuserTest, IRBFSGetValsBetween) {
  Fusion fusion;
  FusionGuard fg(&fusion);

  std::vector<int64_t> shape({10, 20});

  // concrete shapes to avoid dynamic Fusion
  auto tv0 = makeConcreteTensor(shape);
  fusion.addInput(tv0);

  auto tv1 = reshape(tv0, shape, {shape[0] * shape[1]});

  auto tv2 = reshape(tv1, {shape[0] * shape[1]}, {shape[1], shape[0]});

  fusion.addOutput(tv2);

  // Use the input 2D domain as the loop domain of all tensors
  tv1->setLoopDomain(tv1->getRootDomain());
  std::vector<IterDomain*> tv2_loop_domain{
      tv0->getLoopDomain().at(0)->cloneWithoutRFactor(),
      tv0->getLoopDomain().at(1)->cloneWithoutRFactor()};

  IrBuilder::create<Merge>(
      tv2->getRootDomain().at(0), tv2_loop_domain[0], tv2_loop_domain[1]);
  tv2->setLoopDomain(tv2_loop_domain);

  // Unlike DependencyCheck::getAllValsBetween, the direction doesn't
  // matter.
  {
    auto all_vals = IRBFS::getValsBetween(
        {tv2->getLogicalDomain().begin(), tv2->getLogicalDomain().end()},
        {tv2->getLoopDomain().begin(), tv2->getLoopDomain().end()});
    std::vector<Val*> ref;
    for (auto id : tv2->getLogicalDomain()) {
      ref.push_back(id);
    }
    for (auto id : tv2->getRootDomain()) {
      ref.push_back(id);
    }
    for (auto id : tv2->getLoopDomain()) {
      ref.push_back(id);
    }
    EXPECT_EQ(all_vals, ref);
  }

  // Since only one of the logical domain is given, it doesn't reach
  // anywhere, returning an empty vector
  {
    auto all_vals = IRBFS::getValsBetween(
        {tv2->getLogicalDomain().at(0)},
        {tv2->getLoopDomain().begin(), tv2->getLoopDomain().end()});
    EXPECT_TRUE(all_vals.empty());
  }
}

<<<<<<< HEAD
// Testing IRBFS::getReachableValsFrom with a resize fusion
TEST_F(NVFuserTest, IRBFSGetReachableValsFrom) {
  Fusion fusion;
  FusionGuard fg(&fusion);

  std::vector<int64_t> shape({10, 20});

  // concrete shapes to avoid dynamic Fusion
  auto tv0 = makeConcreteTensor(shape);
  fusion.addInput(tv0);

  // Slice the inner domain
  auto tv1 = slice(
      tv0,
      {{fusion.zeroVal(), fusion.zeroVal()},
       {IrBuilder::create<Val>(1L), IrBuilder::create<Val>(99)}});

  auto tv2 = set(tv1);

  fusion.addOutput(tv2);

  tv1->setLoopDomain(tv1->getRootDomain());

  auto tv2_loop_id = tv0->getLoopDomain().at(1)->cloneWithoutRFactor();

  IrBuilder::create<Resize>(
      tv2->getLogicalDomain().at(1),
      tv2_loop_id,
      IrBuilder::create<Val>(-1, DataType::Index),
      IrBuilder::create<Val>(-1, DataType::Index));

  tv2->setLoopDomain({tv2->getLogicalDomain().at(0), tv2_loop_id});

  // Just between iter domains in the same tensor. Unlike
  // DependencyCheck, the direction doesn't matter
  {
    auto reachable_vals = IRBFS::getReachableValsFrom(
        {tv1->getLogicalDomain().begin(), tv1->getLogicalDomain().end()},
        {tv1->getRootDomain().begin(), tv1->getRootDomain().end()});
    std::vector<Val*> ref{
        tv1->getRootDomain().begin(), tv1->getRootDomain().end()};
    EXPECT_EQ(reachable_vals, ref)
        << "Root domain not reachable: " << tv1->toString();
  }

  // The tv2 loop domain is reachable from its logical domain
  {
    auto reachable_vals = IRBFS::getReachableValsFrom(
        {tv2->getLogicalDomain().begin(), tv2->getLogicalDomain().end()},
        {tv2->getLoopDomain().begin(), tv2->getLoopDomain().end()});
    std::vector<Val*> ref{
        tv2->getLoopDomain().begin(), tv2->getLoopDomain().end()};
    EXPECT_EQ(reachable_vals, ref)
        << "Loop domain not reachable: " << tv2->toString();
  }

  // If only one of the logical domain is given, only the domain that
  // is dervied from it is returned
  {
    auto reachable_vals = IRBFS::getReachableValsFrom(
        {tv2->getLogicalDomain().at(0)},
        {tv2->getLoopDomain().begin(), tv2->getLoopDomain().end()});
    std::vector<Val*> ref{tv2->getLoopDomain().at(0)};
    EXPECT_EQ(reachable_vals, ref)
        << "Loop domain not reachable: " << tv2->toString();
  }
=======
TEST_F(NVFuserTest, FindDependencyWithIRBFSGetValsBetween) {
  Fusion fusion;
  FusionGuard fg(&fusion);

  auto tv0 = makeSymbolicTensor(4);
  fusion.addInput(tv0);

  auto tv1 = set(tv0);

  fusion.addOutput(tv1);

  // [i0, i1, i2, i3]
  tv1->merge(0, 2);
  // [i0*i2, i1, i3]
  tv1->merge(1, 2);
  // [i0*i2, i1*i3]
  tv1->reorder({{0, 1}});
  // [i1*i3, i0*i2]

  auto all_deps = IRBFS::getDependenciesTo(
      {tv1->getLogicalDomain().begin(), tv1->getLogicalDomain().end()},
      {tv1->axis(0)});

  std::vector<Val*> ref{
      tv1->getLogicalDomain().at(1), tv1->getLogicalDomain().at(3)};

  EXPECT_EQ(all_deps, ref);
>>>>>>> 3d82ae96
}

// Test file size should be up to 10K LoC. Create a new file for more tests.

} // namespace nvfuser<|MERGE_RESOLUTION|>--- conflicted
+++ resolved
@@ -8928,35 +8928,6 @@
           "Producer is required to be in Global or Shared Memory based on parallelization strategy. RAW flags: (threadIdx.x)")));
 }
 
-<<<<<<< HEAD
-TEST_F(NVFuserTest, FindDependencyWithIRBFSGetValsBetween) {
-  Fusion fusion;
-  FusionGuard fg(&fusion);
-
-  auto tv0 = makeSymbolicTensor(4);
-  fusion.addInput(tv0);
-
-  auto tv1 = set(tv0);
-
-  fusion.addOutput(tv1);
-
-  // [i0, i1, i2, i3]
-  tv1->merge(0, 2);
-  // [i0*i2, i1, i3]
-  tv1->merge(1, 2);
-  // [i0*i2, i1*i3]
-  tv1->reorder({{0, 1}});
-  // [i1*i3, i0*i2]
-
-  auto all_deps = IRBFS::getDependenciesTo(
-      {tv1->getLogicalDomain().begin(), tv1->getLogicalDomain().end()},
-      {tv1->axis(0)});
-
-  std::vector<Val*> ref{
-      tv1->getLogicalDomain().at(1), tv1->getLogicalDomain().at(3)};
-
-  EXPECT_EQ(all_deps, ref);
-=======
 // Testing IRBFS::getReachableValsFrom with a resize fusion
 TEST_F(NVFuserTest, IRBFSGetReachableValsFrom) {
   Fusion fusion;
@@ -9023,7 +8994,6 @@
     EXPECT_EQ(reachable_vals, ref)
         << "Loop domain not reachable: " << tv2->toString();
   }
->>>>>>> 3d82ae96
 }
 
 // Testing IRBFS::getValsBetween with a reshape fusion
@@ -9082,74 +9052,6 @@
   }
 }
 
-<<<<<<< HEAD
-// Testing IRBFS::getReachableValsFrom with a resize fusion
-TEST_F(NVFuserTest, IRBFSGetReachableValsFrom) {
-  Fusion fusion;
-  FusionGuard fg(&fusion);
-
-  std::vector<int64_t> shape({10, 20});
-
-  // concrete shapes to avoid dynamic Fusion
-  auto tv0 = makeConcreteTensor(shape);
-  fusion.addInput(tv0);
-
-  // Slice the inner domain
-  auto tv1 = slice(
-      tv0,
-      {{fusion.zeroVal(), fusion.zeroVal()},
-       {IrBuilder::create<Val>(1L), IrBuilder::create<Val>(99)}});
-
-  auto tv2 = set(tv1);
-
-  fusion.addOutput(tv2);
-
-  tv1->setLoopDomain(tv1->getRootDomain());
-
-  auto tv2_loop_id = tv0->getLoopDomain().at(1)->cloneWithoutRFactor();
-
-  IrBuilder::create<Resize>(
-      tv2->getLogicalDomain().at(1),
-      tv2_loop_id,
-      IrBuilder::create<Val>(-1, DataType::Index),
-      IrBuilder::create<Val>(-1, DataType::Index));
-
-  tv2->setLoopDomain({tv2->getLogicalDomain().at(0), tv2_loop_id});
-
-  // Just between iter domains in the same tensor. Unlike
-  // DependencyCheck, the direction doesn't matter
-  {
-    auto reachable_vals = IRBFS::getReachableValsFrom(
-        {tv1->getLogicalDomain().begin(), tv1->getLogicalDomain().end()},
-        {tv1->getRootDomain().begin(), tv1->getRootDomain().end()});
-    std::vector<Val*> ref{
-        tv1->getRootDomain().begin(), tv1->getRootDomain().end()};
-    EXPECT_EQ(reachable_vals, ref)
-        << "Root domain not reachable: " << tv1->toString();
-  }
-
-  // The tv2 loop domain is reachable from its logical domain
-  {
-    auto reachable_vals = IRBFS::getReachableValsFrom(
-        {tv2->getLogicalDomain().begin(), tv2->getLogicalDomain().end()},
-        {tv2->getLoopDomain().begin(), tv2->getLoopDomain().end()});
-    std::vector<Val*> ref{
-        tv2->getLoopDomain().begin(), tv2->getLoopDomain().end()};
-    EXPECT_EQ(reachable_vals, ref)
-        << "Loop domain not reachable: " << tv2->toString();
-  }
-
-  // If only one of the logical domain is given, only the domain that
-  // is dervied from it is returned
-  {
-    auto reachable_vals = IRBFS::getReachableValsFrom(
-        {tv2->getLogicalDomain().at(0)},
-        {tv2->getLoopDomain().begin(), tv2->getLoopDomain().end()});
-    std::vector<Val*> ref{tv2->getLoopDomain().at(0)};
-    EXPECT_EQ(reachable_vals, ref)
-        << "Loop domain not reachable: " << tv2->toString();
-  }
-=======
 TEST_F(NVFuserTest, FindDependencyWithIRBFSGetValsBetween) {
   Fusion fusion;
   FusionGuard fg(&fusion);
@@ -9177,7 +9079,6 @@
       tv1->getLogicalDomain().at(1), tv1->getLogicalDomain().at(3)};
 
   EXPECT_EQ(all_deps, ref);
->>>>>>> 3d82ae96
 }
 
 // Test file size should be up to 10K LoC. Create a new file for more tests.
