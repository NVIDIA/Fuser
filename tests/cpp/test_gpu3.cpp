// clang-format off
/*
 * SPDX-FileCopyrightText: Copyright (c) 2023-present NVIDIA CORPORATION & AFFILIATES.
 * All rights reserved.
 * SPDX-License-Identifier: BSD-3-Clause
 */
// clang-format on
#include <csrc/exceptions.h>
#include <gmock/gmock-matchers.h>
#include <gtest/gtest.h>

#include <codegen.h>
#include <debug.h>
#include <device_lower/lower2device.h>
#include <device_lower/pass/magic_zero.h>
#include <device_lower/pass/replace_size.h>
#include <disjoint_set.h>
#include <expr_evaluator.h>
#include <fusion.h>
#include <fusion_segmenter.h>
#include <grouped_reduction.h>
#include <id_model/id_model.h>
#include <ir/all_nodes.h>
#include <ir/builder.h>
#include <ir/graphviz.h>
#include <ir/iostream.h>
#include <ir/utils.h>
#include <iter_visitor.h>
#include <kernel_ir.h>
#include <kernel_ir_dispatch.h>
#include <logical_domain_map.h>
#include <ops/all_ops.h>
#include <runtime/executor.h>
#include <runtime/executor_params.h>
#include <runtime/fusion_executor_cache.h>
#include <scheduler/all_schedulers.h>
#include <scheduler/reduction_utils.h>
#include <scheduler/tools/abstract_tensor.h>
#include <scheduler/tools/inlining.h>
#include <scheduler/utils.h>
#include <tests/cpp/utils.h>
#include <tests/cpp/validator.h>
#include <transform_replay.h>
#include <transform_rfactor.h>

#include <torch/csrc/jit/api/function_impl.h>
#include <torch/csrc/jit/codegen/cuda/interface.h>
#include <torch/torch.h>

#include <ATen/cuda/CUDAContext.h>
#include <ATen/cuda/Exceptions.h>
#include <c10/cuda/CUDAStream.h>

#include <algorithm>
#include <cmath>
#include <sstream>
#include "parallel_dimension_map.h"

namespace nvfuser {

using namespace at::indexing;

TEST_F(NVFuserTest, FusionNonDivisibleSplit1_CUDA) {
  Fusion fusion;
  FusionGuard fg(&fusion);

  auto tv0 = makeSymbolicTensor(1);
  fusion.addInput(tv0);

  auto tv1 = sum(tv0, {0});
  fusion.addOutput(tv1);

  // [I]
  tv1->split(0, 5);
  // [ceilDiv(I, 5), 5]

  // This second split is non-divisible. The split domain must be predicated.
  tv1->split(1, 3);
  // [ceilDiv(I, 5), 2, 3]

  auto tv2 = sum(tv0, {0});
  fusion.addOutput(tv2);

  // tv2 shouldn't need to have another predicate
  tv2->split(0, 4);
  tv2->split(1, 2);

  GpuLower gpulw(&fusion);
  gpulw.run();
  NVF_CHECK(
      gpulw.nonDivisibleSplitInfo().splitsToValidate().empty(),
      "There must be no split to validate");
  NVF_CHECK(
      gpulw.nonDivisibleSplitInfo().splitsToPredicate().size() == 1,
      "Only tv1 should have a non-divisible predicate.");
  for (auto tv : {loweredTv(tv1, gpulw)}) {
    auto it = gpulw.nonDivisibleSplitInfo().splitsToPredicate().find(tv);
    NVF_CHECK(
        it != gpulw.nonDivisibleSplitInfo().splitsToPredicate().end(),
        "No info found for ",
        tv);
    const auto& splits_to_predicate = it->second;
    NVF_CHECK(
        splits_to_predicate.size() == 1,
        "There must be one split to predicate");
  }

  auto options = at::TensorOptions().dtype(at::kFloat).device(at::kCUDA, 0);
  at::Tensor t0 = at::randn({24}, options);

  KernelExecutor ke;
  ke.compile(&fusion, {t0});
  auto cg_outputs = ke.run({t0});

  auto ref = t0.sum();

  testValidate(&fusion, cg_outputs, {t0}, {ref, ref}, __LINE__, __FILE__);
}

// Repro of issue #1074
TEST_F(NVFuserTest, FusionNonDivisibleSplit2_CUDA) {
  Fusion fusion;
  FusionGuard fg(&fusion);

  auto tv0 = makeSymbolicTensor(2);
  fusion.addInput(tv0);
  auto tv1 = add(tv0, IrBuilder::create<Val>(1.0));
  auto tv2 = add(tv1, IrBuilder::create<Val>(1.0));
  fusion.addOutput(tv2);

  tv2->split(0, 2);
  tv2->split(-1, 4);
  tv2->reorder({{1, 2}, {2, 1}});
  tv0->computeAt(tv2, 2);

  tv2->split(-1, 3);

  // To make the sanitizer catch the invalid accesses. Not necessary
  // to expose the bug.
  tv1->setMemoryType(MemoryType::Shared);

  GpuLower gpulw(&fusion);
  gpulw.run();
  NVF_CHECK(
      gpulw.nonDivisibleSplitInfo().splitsToValidate().empty(),
      "There must be no split to validate");
  NVF_CHECK(
      gpulw.nonDivisibleSplitInfo().splitsToPredicate().size() == 1,
      "Only tv2 should have a non-divisible predicate.");
  for (auto tv : {loweredTv(tv2, gpulw)}) {
    auto it = gpulw.nonDivisibleSplitInfo().splitsToPredicate().find(tv);
    NVF_CHECK(
        it != gpulw.nonDivisibleSplitInfo().splitsToPredicate().end(),
        "No info found for ",
        tv);
    const auto& splits_to_predicate = it->second;
    NVF_CHECK(
        splits_to_predicate.size() == 1,
        "There must be one split to predicate");
  }

  auto options = at::TensorOptions().dtype(at::kFloat).device(at::kCUDA, 0);
  at::Tensor t0 = at::randn({13, 17}, options);

  KernelExecutor ke;
  ke.compile(&fusion, {t0});
  auto cg_outputs = ke.run({t0});

  testValidate(&fusion, cg_outputs, {t0}, __LINE__, __FILE__);
}

// Similar to FusionNonDivisibleSplit1 but with unswitch
TEST_F(NVFuserTest, FusionNonDivisibleSplit3_CUDA) {
  Fusion fusion;
  FusionGuard fg(&fusion);

  auto tv0 = makeSymbolicTensor(1);
  fusion.addInput(tv0);

  auto tv1 = add(tv0, IrBuilder::create<Val>(1.0));
  auto tv2 = sum(tv1, {0});
  fusion.addOutput(tv2);

  tv2->split(0, 5);
  tv2->split(1, 3);

  tv0->computeAt(tv2, -1);

  tv2->axis(0)->parallelize(ParallelType::Unswitch);

  GpuLower gpulw(&fusion);
  gpulw.run();
  NVF_CHECK(
      gpulw.nonDivisibleSplitInfo().splitsToValidate().empty(),
      "There must be no split to validate");
  NVF_CHECK(
      gpulw.nonDivisibleSplitInfo().splitsToPredicate().size() == 2,
      "Both tv1 and tv2 should have a non-divisible predicate.");
  for (auto tv : {loweredTv(tv1, gpulw), loweredTv(tv2, gpulw)}) {
    auto it = gpulw.nonDivisibleSplitInfo().splitsToPredicate().find(tv);
    NVF_CHECK(
        it != gpulw.nonDivisibleSplitInfo().splitsToPredicate().end(),
        "No info found for ",
        tv);
    const auto& splits_to_predicate = it->second;
    NVF_CHECK(
        splits_to_predicate.size() == 1,
        "There must be one split to predicate");
  }

  auto options = at::TensorOptions().dtype(at::kFloat).device(at::kCUDA, 0);
  at::Tensor t0 = at::randn({24}, options);

  KernelExecutor ke;
  ke.compile(&fusion, {t0});
  auto cg_outputs = ke.run({t0});

  auto ref = (t0 + 1).sum();

  testValidate(&fusion, cg_outputs, {t0}, {ref}, __LINE__, __FILE__);
}

// Non-divisible split through merge
TEST_F(NVFuserTest, FusionNonDivisibleSplit4_CUDA) {
  Fusion fusion;
  FusionGuard fg(&fusion);

  auto tv0 = makeSymbolicTensor(2);
  fusion.addInput(tv0);

  auto tv1 = add(tv0, IrBuilder::create<Val>(1.0));
  auto tv2 = sum(tv1, {0, 1});
  fusion.addOutput(tv2);

  tv2->split(0, 5);
  tv2->merge(1, 2);
  tv2->split(1, 3);

  tv0->computeAt(tv2, -1);

  GpuLower gpulw(&fusion);
  gpulw.run();
  NVF_CHECK(
      gpulw.nonDivisibleSplitInfo().splitsToValidate().empty(),
      "There must be no split to validate");
  NVF_CHECK(
      gpulw.nonDivisibleSplitInfo().splitsToPredicate().size() == 2,
      "Both tv1 and tv2 should have a non-divisible predicate.");
  for (auto tv : {loweredTv(tv1, gpulw), loweredTv(tv2, gpulw)}) {
    auto it = gpulw.nonDivisibleSplitInfo().splitsToPredicate().find(tv);
    NVF_CHECK(
        it != gpulw.nonDivisibleSplitInfo().splitsToPredicate().end(),
        "No info found for ",
        tv);
    const auto& splits_to_predicate = it->second;
    NVF_CHECK(
        splits_to_predicate.size() == 1,
        "There must be one split to predicate");
  }

  auto options = at::TensorOptions().dtype(at::kFloat).device(at::kCUDA, 0);
  at::Tensor t0 = at::randn({24, 2}, options);

  KernelExecutor ke;
  ke.compile(&fusion, {t0});
  auto cg_outputs = ke.run({t0});

  auto ref = (t0 + 1).sum();

  testValidate(&fusion, cg_outputs, {t0}, {ref}, __LINE__, __FILE__);
}

// Nested splits
TEST_F(NVFuserTest, FusionNonDivisibleSplit5_CUDA) {
  Fusion fusion;
  FusionGuard fg(&fusion);

  auto tv0 = makeSymbolicTensor(1);
  fusion.addInput(tv0);

  auto tv1 = add(tv0, IrBuilder::create<Val>(1.0));
  auto tv2 = sum(tv1, {0});
  fusion.addOutput(tv2);

  // [I]
  tv2->split(0, 8);
  // [I/8, 8]
  tv2->split(1, 2);
  // [I/8, 4, 2]
  tv2->split(1, 3); // non-divisible split of outer output
  // [I/8, 2, 3, 2]

  tv0->computeAt(tv2, -1);

  GpuLower gpulw(&fusion);
  gpulw.run();
  NVF_CHECK(
      gpulw.nonDivisibleSplitInfo().splitsToValidate().empty(),
      "There must be no split to validate");
  NVF_CHECK(
      gpulw.nonDivisibleSplitInfo().splitsToPredicate().size() == 2,
      "Both tv1 and tv2 should have a non-divisible predicate.");
  for (auto tv : {loweredTv(tv1, gpulw), loweredTv(tv2, gpulw)}) {
    auto it = gpulw.nonDivisibleSplitInfo().splitsToPredicate().find(tv);
    NVF_CHECK(
        it != gpulw.nonDivisibleSplitInfo().splitsToPredicate().end(),
        "No info found for ",
        tv);
    const auto& splits_to_predicate = it->second;
    NVF_CHECK(
        splits_to_predicate.size() == 1,
        "There must be one split to predicate");
  }

  auto options = at::TensorOptions().dtype(at::kFloat).device(at::kCUDA, 0);
  at::Tensor t0 = at::randn({24}, options);

  KernelExecutor ke;
  ke.compile(&fusion, {t0});
  auto cg_outputs = ke.run({t0});

  auto ref = (t0 + 1).sum();

  testValidate(&fusion, cg_outputs, {t0}, {ref}, __LINE__, __FILE__);
}

// Vectorized non-divisible split. Must be validated at run time
TEST_F(NVFuserTest, FusionNonDivisibleSplitVectorize1_CUDA) {
  Fusion fusion;
  FusionGuard fg(&fusion);

  auto tv0 = makeContigTensor(1);
  fusion.addInput(tv0);

  auto tv1 = set(tv0);
  fusion.addOutput(tv1);

  tv1->split(0, 8, false);
  tv1->split(1, 4);

  tv1->axis(-1)->parallelize(ParallelType::Vectorize);

  GpuLower gpulw(&fusion);
  gpulw.run();
  NVF_CHECK(
      gpulw.nonDivisibleSplitInfo().splitsToValidate().size() == 1,
      "There should be one split to validate");
  for (const auto& kv : gpulw.nonDivisibleSplitInfo().splitsToPredicate()) {
    const auto& splits_to_predicate = kv.second;
    NVF_CHECK(
        splits_to_predicate.empty(),
        "There must be no split to predicate, but tensor t",
        kv.first->name(),
        " has:",
        splits_to_predicate);
  }

  auto options = at::TensorOptions().dtype(at::kFloat).device(at::kCUDA, 0);
  auto t0 = at::randn({32}, options);

  KernelExecutor ke;
  ke.compile(&fusion, {t0});
  auto cg_outputs = ke.run({t0});

  testValidate(&fusion, cg_outputs, {t0}, __LINE__, __FILE__);

  auto t0_non_divisible = at::randn({8}, options);
  // Since ceilDiv(8, 8) is not divisible by 4, the vectorization is
  // illegal. The run-time validation of vectorization should throw an error.
  // NOLINTNEXTLINE(cppcoreguidelines-avoid-goto,hicpp-avoid-goto)
  ASSERT_ANY_THROW(ke.run({t0_non_divisible}));
}

// If a split is validated at run time, it's not necessary to predicate.
TEST_F(NVFuserTest, FusionNonDivisibleSplitVectorize2_CUDA) {
  Fusion fusion;
  FusionGuard fg(&fusion);

  auto tv0 = makeContigTensor(1);
  fusion.addInput(tv0);

  auto tv1 = set(tv0);
  auto tv2 = add(tv1, IrBuilder::create<Val>(1.0));
  auto tv3 = sum(tv2, {0});
  fusion.addOutput(tv3);

  tv3->split(0, 8, false);
  tv3->split(1, 4);
  TransformPropagatorWithCheck propagator(tv3);
  MaxLogicalDomainInfoSpanningTree(tv3).traverse(&propagator);

  tv3->axis(1)->parallelize(ParallelType::TIDx);
  scheduler_utils::parallelizeAllLike(tv3, {tv1, tv2});

  tv1->axis(2)->parallelize(ParallelType::Vectorize);

  GpuLower gpulw(&fusion);
  gpulw.run();
  NVF_CHECK(
      gpulw.nonDivisibleSplitInfo().splitsToValidate().size() == 1,
      "There should be one split to validate");
  for (const auto& kv : gpulw.nonDivisibleSplitInfo().splitsToPredicate()) {
    const auto& splits_to_predicate = kv.second;
    NVF_CHECK(
        splits_to_predicate.empty(),
        "There must be no split to predicate, but tensor t",
        kv.first->name(),
        " has:",
        splits_to_predicate);
  }

  auto options = at::TensorOptions().dtype(at::kFloat).device(at::kCUDA, 0);

  auto t0 = at::randn({1024}, options);

  KernelExecutor ke;
  ke.compile(&fusion, {t0});
  auto cg_outputs = ke.run({t0});

  auto ref = (t0 + 1).sum();

  testValidate(&fusion, cg_outputs, {t0}, {ref}, __LINE__, __FILE__);
}

TEST_F(NVFuserTest, FusionIssue1305Repro_CUDA) {
  std::unique_ptr<Fusion> fusion_ptr = std::make_unique<Fusion>();
  Fusion& fusion = *fusion_ptr.get();
  FusionGuard fg(&fusion);

  auto t0 = makeContigTensor(1);
  auto t1 = makeContigTensor(2);

  fusion.addInput(t0);
  fusion.addInput(t1);

  auto t2 = broadcast(t0, {true, false});
  auto t3 = add(t1, t2);
  auto t4 = add(t3, t2);
  auto t5 = sum(t4, {1});
  auto t6 = broadcast(t5, {false, true});
  auto t7 = add(t3, t6);

  fusion.addOutput(t7);

  t3->computeAt(t7, -1, ComputeAtMode::MostInlined);

  NVF_ERROR(t3->getComputeAtPosition() == 1);
}

TEST_F(NVFuserTest, FusionIntermediateTensorVectorize_CUDA) {
  GTEST_SKIP();
  std::vector<MemoryType> mem_types = {MemoryType::Shared, MemoryType::Local};

  for (auto mem_type : mem_types) {
    Fusion fusion;
    FusionGuard fg(&fusion);

    auto tv0 = makeContigTensor(1);
    fusion.addInput(tv0);

    auto tv1 = set(tv0);
    auto tv2 = set(tv1);
    auto tv3 = set(tv2);
    fusion.addOutput(tv3);

    tv1->setMemoryType(mem_type);

    tv3->split(-1, 4);
    TransformPropagatorWithCheck propagator(tv3);
    MaxLogicalDomainInfoSpanningTree(tv3).traverse(&propagator);

    tv1->computeAt(tv3, -2);

    tv2->axis(-1)->parallelize(ParallelType::Vectorize);

    auto options = at::TensorOptions().dtype(at::kFloat).device(at::kCUDA, 0);
    auto t0 = at::randn({15}, options);
    KernelExecutor ke;
    ke.compile(&fusion);

    // This should throw an exception as the extent of t0 is not
    // divisible by the vector width
    // NOLINTNEXTLINE(cppcoreguidelines-avoid-goto,hicpp-avoid-goto)
    ASSERT_ANY_THROW(ke.run({t0}));

    auto t1 = at::randn({16}, options);
    auto cg_outputs = ke.run({t1});

    testValidate(&fusion, cg_outputs, {t1}, __LINE__, __FILE__);
  }
}

TEST_F(NVFuserTest, FusionBroadcastConcretization1_CUDA) {
  Fusion fusion;
  FusionGuard fg(&fusion);

  auto tv0 = makeConcreteTensor({10, 1});
  fusion.addInput(tv0);
  auto tv1 = makeConcreteTensor({10, 20});
  fusion.addInput(tv1);
  auto tv2 = makeConcreteTensor({10, 10});
  fusion.addInput(tv2);

  // Not concretized
  auto tv3 = sum(tv2, {1});
  auto tv4 = broadcast(tv3, {false, true});
  auto tv5 = add(tv0, tv4);
  fusion.addOutput(tv5);

  // Concretized
  auto tv6 = sum(tv2, {1});
  auto tv7 = broadcast(tv6, {false, true});
  auto tv8 = add(tv1, tv7);
  fusion.addOutput(tv8);

  for (auto tv : {tv3, tv4, tv5, tv6, tv7, tv8}) {
    tv->axis(1)->parallelize(ParallelType::TIDx);
  }

  GpuLower gpulw(&fusion);
  gpulw.run();
  NVF_CHECK(!gpulw.concretizedBroadcastDomains()->isConcretized(
      loweredTv(tv4, gpulw)->axis(1)));
  NVF_CHECK(gpulw.concretizedBroadcastDomains()->isConcretized(
      loweredTv(tv7, gpulw)->axis(1)));

  auto options = at::TensorOptions().dtype(at::kFloat).device(at::kCUDA, 0);
  auto t0 = at::randn({10, 1}, options);
  auto t1 = at::randn({10, 20}, options);
  auto t2 = at::randn({10, 10}, options);
  std::vector<c10::IValue> aten_inputs = {t0, t1, t2};

  KernelExecutor ke;
  ke.compile(&fusion, aten_inputs);
  auto outputs = ke.run(aten_inputs);

  testValidate(&fusion, outputs, aten_inputs, __LINE__, __FILE__);
}

TEST_F(NVFuserTest, FusionBroadcastConcretization2_CUDA) {
  Fusion fusion;
  FusionGuard fg(&fusion);

  auto tv0 = makeSymbolicTensor(2);
  fusion.addInput(tv0);

  auto tv1 = sum(tv0, {0, 1});
  auto tv2 = broadcast(tv1, {true});
  auto tv3 = broadcast(tv2, {false, true});
  fusion.addOutput(tv3);

  // tv1 is thread-predicated with TIDx and TIDy
  tv1->axis(0)->parallelize(ParallelType::TIDx);
  tv1->axis(1)->parallelize(ParallelType::TIDy);
  // tv2 broadcasts along TIDx
  tv2->axis(0)->parallelize(ParallelType::TIDx);
  // tv3 broadcasts along TIDy
  tv3->axis(0)->parallelize(ParallelType::TIDx);
  tv3->axis(1)->parallelize(ParallelType::TIDy);

  // Both tv2 and tv3 broadcast along predicated TID dimensions, but
  // since the broadcast domains are not concretized, there should be
  // no actual parallel broadcast

  GpuLower gpulw(&fusion);
  gpulw.run();
  NVF_CHECK(
      !gpulw.kernel()->summary().has_block_broadcasts &&
          !gpulw.kernel()->summary().has_grid_broadcasts,
      "There must be no parallel broadcast in this fusion");

  auto options = at::TensorOptions().dtype(at::kFloat).device(at::kCUDA, 0);
  auto t0 = at::randn({10, 11}, options);
  std::vector<c10::IValue> aten_inputs = {t0};

  KernelExecutor ke;
  ke.compile(&fusion, aten_inputs);
  auto outputs = ke.run(aten_inputs);

  auto t3 = t0.sum().unsqueeze(-1).unsqueeze(-1);

  testValidate(&fusion, outputs, aten_inputs, {t3}, __LINE__, __FILE__);
}

TEST_F(NVFuserTest, FusionBroadcastConcretization3_CUDA) {
  Fusion fusion;
  FusionGuard fg(&fusion);

  std::vector<int64_t> input_shape({10, 4, 8});
  std::vector<int64_t> output_shape({8, 4, 1});

  auto tv0 = makeConcreteTensor(input_shape);
  fusion.addInput(tv0);

  auto tv2 = sum(tv0, {0});
  auto tv3 = set(tv2);
  auto tv4 =
      reshape(tv3, {input_shape.begin() + 1, input_shape.end()}, output_shape);
  auto tv5 = add(tv4, IrBuilder::create<Val>(1.0));
  fusion.addOutput(tv5);

  tv2->axis(0)->parallelize(ParallelType::TIDx);
  tv4->axis(-1)->parallelize(ParallelType::TIDx);
  tv5->axis(-1)->parallelize(ParallelType::TIDx);

  // The reshape op adds a broadcast domain in tv4, which is
  // parallelized. Howver, it is never materialized, so there should
  // be no parallel broadcast.

  GpuLower gpulw(&fusion);
  gpulw.run();
  NVF_CHECK(
      !gpulw.kernel()->summary().has_block_broadcasts &&
          !gpulw.kernel()->summary().has_grid_broadcasts,
      "There must be no parallel broadcast in this fusion");

  auto options = at::TensorOptions().dtype(at::kFloat).device(at::kCUDA, 0);
  auto t0 = at::randn(input_shape, options);
  std::vector<c10::IValue> aten_inputs = {t0};

  KernelExecutor ke;
  ke.compile(&fusion, aten_inputs);
  auto outputs = ke.run(aten_inputs);

  testValidate(&fusion, outputs, aten_inputs, __LINE__, __FILE__);
}

// Merging non-broadcast and broadcast domains
// TODO: Fix use case see issue https://github.com/csarofeen/pytorch/issues/1418
// validateParallelize does not pass. Even if it's skipped,
// generated code is invalid as blockBroadcast is not used.
#if 0
TEST_F(NVFuserTest, FusionBroadcastConcretization4_CUDA) {
  Fusion fusion;
  FusionGuard fg(&fusion);

  auto tv0 = makeSymbolicTensor(2);
  fusion.addInput(tv0);

  auto tv1 = sum(tv0, {1});
  auto tv2 = broadcast(tv1, {false, true});
  auto tv3 = add(tv2, tv0);
  fusion.addOutput(tv3);

  tv1->axis(1)->parallelize(ParallelType::TIDx);

  tv2->merge(0, 1);
  tv2->axis(0)->parallelize(ParallelType::TIDx);
  // TODO: When set to shared memory, this kernel should be correct, but fails
  // validation and when skipped produces incorrect code
  tv2->setMemoryType(MemoryType::Shared);

  tv3->merge(0, 1);
  tv3->axis(0)->parallelize(ParallelType::TIDx);

  fusion.printMath();
  fusion.printKernel();
}
#endif

TEST_F(NVFuserTest, FusionBroadcastConcretization5_CUDA) {
  Fusion fusion;
  FusionGuard fg(&fusion);

  auto tv0 = makeSymbolicTensor(1);
  fusion.addInput(tv0);
  auto tv1 = makeSymbolicTensor(1);
  fusion.addInput(tv1);
  auto tv2 = makeSymbolicTensor(1);
  fusion.addInput(tv2);
  auto tv3 = makeSymbolicTensor(1);
  fusion.addInput(tv3);

  // Assert tv2 and tv3 have the same shape
  auto tv4 = add(tv2, tv3);
  fusion.addOutput(tv4);

  // Concretize a broadcast domain to multiple non-concrete domains
  // through a multi-output expression. It should be considered to be
  // non-uniquely concretized.
  auto tv5 = broadcast(tv0, {false, true});
  // Reduce only the non-broadcast domain.
  auto tvs = Welford(tv5, {0});
  auto tv9 = add(tvs.avg, tv1);
  auto tv10 = add(tvs.var_sum, tv2);
  fusion.addOutput(tv9);
  fusion.addOutput(tv10);

  // Same pattern as the above, but concretize the broadcast domain
  // with tv2 and tv3, which have the exactly same shape, so the
  // broadcast should be considered uniquely concretized.
  auto tv11 = broadcast(tv0, {false, true});
  // Reduce only the non-broadcast domain.
  auto tvs2 = Welford(tv11, {0});
  auto tv15 = add(tvs2.avg, tv2);
  auto tv16 = add(tvs2.var_sum, tv3);
  fusion.addOutput(tv15);
  fusion.addOutput(tv16);

  // Reduce only the broadcast domain. Since it's reduced, it should
  // not be considered to be concretized.
  auto tv17 = broadcast(tv0, {false, true});
  auto tvs3 = Welford(tv17, {1});
  fusion.addOutput(tvs3.avg);

  ConcretizedBroadcastDomains bcast_concretization_info(&fusion);

  NVF_CHECK(
      bcast_concretization_info.maybeNonUniquelyConcretized(tv5->axis(1)),
      "Failed to detect non-unique concretization of ",
      tv5->toString());

  NVF_CHECK(
      bcast_concretization_info.isUniquelyConcretized(tv11->axis(1)),
      "Failed to detect unique concretization of ",
      tv11->toString());

  NVF_CHECK(
      !bcast_concretization_info.isConcretized(tv17->axis(1)),
      "Failed to detect non-concretization of ",
      tv17->toString());
}

TEST_F(NVFuserTest, FusionIssue1430_CUDA) {
  // Derived from an expression sorting issue when using loop map, now expr
  // sorting uses parallel map.
  std::unique_ptr<Fusion> fusion_ptr = std::make_unique<Fusion>();
  Fusion& fusion = *fusion_ptr.get();
  FusionGuard fg(&fusion);

  int V = 2, W = 3, X = 4, Y = 5, Z = 6;

  // setup fusion
  auto tv0 = TensorViewBuilder()
                 .ndims(5)
                 .dtype(DataType::Half)
                 .contiguity(true)
                 .shape({V, W, X, Y, Z})
                 .build();

  fusion.addInput(tv0);
  auto tv1 = set(tv0);
  auto tv2 = castOp(DataType::Float, tv1);

  auto tvs = Welford(tv2, {1, 2, 3, 4});
  auto tv3 = tvs.avg;
  auto tv4 = tvs.var_sum;

  // avg
  auto tv6 = broadcast(tvs.avg, {false, true, true, true, true});

  // var
  auto tv7 = mul(tv4, IrBuilder::create<Val>(1. / (W * X * Y * Z)));
  auto tv8 = add(tv7, IrBuilder::create<Val>(1.e-6));
  auto tv9 = broadcast(tv8, {false, true, true, true, true});
  auto tv10 = rsqrt(tv9);

  auto tv11 = castOp(DataType::Float, tv1);
  auto tv12 = sub(tv11, tv6);
  auto tv13 = mul(tv12, tv10);

  auto tv14 = set(tv13);
  fusion.addOutput(tv14);

  tv3->axis(0)->parallelize(ParallelType::BIDy);
  tv3->axis(2)->parallelize(ParallelType::BIDx);
  tv3->axis(3)->parallelize(ParallelType::TIDx);
  tv3->axis(4)->parallelize(ParallelType::Vectorize);

  // tv3->reorder({{1, -2}});

  auto rfactor = ir_utils::rFactorHelper(tv3, {1, 4});

  scheduler_utils::parallelizeAllLike(rfactor);

  for (auto tv : fusion.allTvs()) {
    if (tv != tv1 || tv != tv3) {
      for (auto i : c10::irange(tv->nDims())) {
        if (isParallelTypeVectorize(tv->axis(i)->getParallelType())) {
          tv->axis(i)->parallelize(ParallelType::Serial);
        }
      }
    }
  }

  tv0->computeAt(tv14, 1);
  tv13->computeAt(tv14, -2);
  tv2->computeAt(tv14, -1, ComputeAtMode::MostInlined);
  tv11->computeAt(tv14, -1, ComputeAtMode::MostInlined);

  auto options = at::TensorOptions().dtype(at::kHalf).device(at::kCUDA, 0);
  at::Tensor t0 = at::randn({V, W, X, Y, Z}, options);

  KernelExecutor ke;
  ke.compile(&fusion);
  auto cg_outputs = ke.run({t0}, LaunchParams(X, V, -1, Y, -1, -1));

  auto t0_double = t0.to(at::kDouble);

  auto at_mu = at::mean(t0_double, {1, 2, 3, 4})
                   .unsqueeze(-1)
                   .unsqueeze(-1)
                   .unsqueeze(-1)
                   .unsqueeze(-1);
  auto at_var = at::var(t0_double, {1, 2, 3, 4}, false)
                    .unsqueeze(-1)
                    .unsqueeze(-1)
                    .unsqueeze(-1)
                    .unsqueeze(-1);

  auto at_out = t0_double.sub(at_mu).div(at_var.add(1.e-6).sqrt());

  testValidate(
      &fusion,
      cg_outputs,
      {t0},
      {at_out},
      __LINE__,
      __FILE__,
      "",
      LaunchParams(X, V, -1, Y, -1, -1));
}

// Test code generation of allocated scalars
TEST_F(NVFuserTest, FusionCodegenAllocatedScalars_CUDA) {
  Fusion fusion;
  FusionGuard fg(&fusion);

  // Fusion is just a dummy container in this test, just used for
  // getting a Kernel container
  auto tv0 = makeSymbolicTensor(0);
  fusion.addInput(tv0);
  auto tv1 = set(tv0);
  fusion.addOutput(tv1);

  GpuLower gpulw(&fusion);
  auto kernel = gpulw.run();

  // Set the kernel as the current fusion
  FusionGuard kg(kernel);

  // Create alocated scalars
  auto ks0 = add(kernel->zeroVal(), kernel->oneVal());
  auto ks0_alloc = IrBuilder::create<kir::Allocate>(
      ks0, MemoryType::Local, kernel->oneVal());

  auto ks1 = add(ks0, kernel->oneVal());
  auto ks1_alloc = IrBuilder::create<kir::Allocate>(
      ks1, MemoryType::Local, kernel->oneVal());

  auto tk0 = kernel->inputs()[0]->as<TensorView>();
  auto tki0 = IrBuilder::create<kir::TensorIndex>(tk0, ks0);
  auto tki1 = IrBuilder::create<kir::TensorIndex>(tk0, ks1);
  auto tk0_expr =
      IrBuilder::create<LoadStoreOp>(LoadStoreOpType::Set, tki0, tki1);

  // Insert the scalar expression and the allocation of the
  // output directly to the kernel
  auto proxy = kir::KernelInternalProxy(kernel);

  const auto indent = "  ";
  const auto ks0_name = "i0";
  const auto ks1_name = "i1";
  const auto tk0_name = "T" + std::to_string(tk0->name());

  auto& exprs = proxy.topLevelExprs();
  exprs.push_back(tk0_expr);

  // Invalid code gen
  const auto no_alloc_code = codegen::generateCudaKernel(kernel);

  // Without alloc, Int vals are just inlined, resulting in:
  // t0[(0 + 1)] = t0[((0 + 1) + 1)]
  std::stringstream no_alloc_ref;
  no_alloc_ref << "\n"
               << indent << tk0_name << "[(0LL + 1LL)]\n"
               << indent << indent << " = " << tk0_name
               << "[((0LL + 1LL) + 1LL)];\n";

  NVF_CHECK(
      no_alloc_code.find(no_alloc_ref.str()) != std::string::npos,
      "Invalid code generation. Expected:",
      no_alloc_ref.str(),
      "Actual:\n",
      no_alloc_code);

  // Insert proper allocations and definitions
  exprs.insert(std::find(exprs.begin(), exprs.end(), tk0_expr), ks0_alloc);
  exprs.insert(
      std::find(exprs.begin(), exprs.end(), tk0_expr), ks0->definition());
  exprs.insert(std::find(exprs.begin(), exprs.end(), tk0_expr), ks1_alloc);
  exprs.insert(
      std::find(exprs.begin(), exprs.end(), tk0_expr), ks1->definition());

  const auto valid_code = codegen::generateCudaKernel(kernel);

  std::stringstream valid_ref;
  valid_ref << "\n"
            << indent << tk0_name << "[" << ks0_name << "]\n"
            << indent << indent << " = " << tk0_name << "[" << ks1_name
            << "];\n";

  NVF_CHECK(
      valid_code.find(valid_ref.str()) != std::string::npos,
      "Invalid code generation. Expected:",
      valid_ref.str(),
      "Actual:\n",
      valid_code);
}

TEST_F(NVFuserTest, FusionTestGridComm_CUDA) {
  Fusion fusion;
  FusionGuard fg(&fusion);
  int X = 3, Y = 4, Z = 2;
  auto tv0 = makeContigConcreteTensor({X, Y, Z});
  fusion.addInput(tv0);
  auto tv1 = makeContigConcreteTensor({X, Y, Z});
  fusion.addInput(tv1);

  auto tv2 = set(tv0);
  auto tv3 = add(tv2, tv1);
  auto tv4 = set(tv3);
  auto tv5 = set(tv4);
  fusion.addOutput(tv5);

  tv2->setMemoryType(MemoryType::Global);
  tv3->setMemoryType(MemoryType::Global);
  tv4->setMemoryType(MemoryType::Global);

  tv2->axis(0)->parallelize(ParallelType::BIDy);
  tv2->axis(1)->parallelize(ParallelType::BIDx);
  tv2->axis(2)->parallelize(ParallelType::Vectorize);

  tv3->axis(0)->parallelize(ParallelType::BIDx);
  tv3->axis(1)->parallelize(ParallelType::BIDy);

  tv4->axis(0)->parallelize(ParallelType::BIDy);
  tv4->axis(1)->parallelize(ParallelType::BIDx);

  tv5->axis(0)->parallelize(ParallelType::BIDy);
  tv5->axis(1)->parallelize(ParallelType::BIDx);
  tv5->axis(2)->parallelize(ParallelType::Vectorize);

  auto options = at::TensorOptions().dtype(at::kFloat).device(at::kCUDA, 0);
  auto t0 = at::randn({X, Y, Z}, options);
  auto t1 = at::randn({X, Y, Z}, options);

  KernelExecutor ke;
  ke.compile(&fusion, {t0, t1});
  auto cg_outputs = ke.run({t0, t1});

  testValidate(&fusion, cg_outputs, {t0, t1}, __LINE__, __FILE__);
}

// See issue https://github.com/csarofeen/pytorch/issues/1497
TEST_F(NVFuserTest, FusionTestGridComm2_CUDA) {
  Fusion fusion;
  FusionGuard fg(&fusion);

  int64_t W = 3, X = 4;

  auto tv0 = makeConcreteTensor({X});
  auto tv1 = makeConcreteTensor({W, X});
  fusion.addInput(tv0);
  fusion.addInput(tv1);

  auto tv2 = add(tv0, IrBuilder::create<Val>(1.0));
  auto tv3 = broadcast(tv2, {true, false});
  auto tv4 = add(tv3, tv1);
  fusion.addOutput(tv4);

  tv4->merge(0);
  tv4->split(0, 2);

  TransformPropagatorWithCheck propagator(tv4);
  MaxLogicalDomainInfoSpanningTree(tv4).traverse(&propagator);

  tv3->computeAt(tv4, 1);

  tv4->axis(0)->parallelize(ParallelType::BIDx);
  tv4->axis(-1)->parallelize(ParallelType::TIDx);
  tv2->axis(0)->parallelize(ParallelType::BIDx);
  tv2->axis(-1)->parallelize(ParallelType::TIDx);
  tv3->axis(-1)->parallelize(ParallelType::TIDx);

  tv2->setMemoryType(MemoryType::Global);

  auto options = at::TensorOptions().dtype(at::kFloat).device(at::kCUDA, 0);
  auto t0 = at::randn({X}, options);
  auto t1 = at::randn({W, X}, options);

  KernelExecutor ke;
  ke.compile(&fusion, {t0, t1});
  auto cg_outputs = ke.run({t0, t1});

  testValidate(&fusion, cg_outputs, {t0, t1}, __LINE__, __FILE__);
}

// Request 48KB of data in shared mem,
//  should be large enough not to fit in
//  static allocations, but small enough
//  to fit in supported devices (sm70+).
TEST_F(NVFuserTest, FusionLargeSmem_CUDA) {
  Fusion fusion;
  FusionGuard fg(&fusion);

  auto tv0 = makeContigTensor(1);
  fusion.addInput(tv0);
  auto tv1 = add(tv0, IrBuilder::create<Val>(1.0));
  auto tv2 = add(tv1, IrBuilder::create<Val>(2.0));
  fusion.addOutput(tv2);

  tv2->split(0, 12288);
  tv2->split(1, 128);
  tv1->computeAt(tv2, 1);
  tv1->split(1, 128);
  tv0->computeAt(tv1, -1);
  tv1->setMemoryType(MemoryType::Shared);
  tv1->axis(-1)->parallelize(ParallelType::TIDx);
  tv2->axis(-1)->parallelize(ParallelType::TIDx);

  auto options = at::TensorOptions().dtype(at::kFloat).device(at::kCUDA, 0);

  auto t0 = at::randn({(int)(12288 * 4)}, options);
  KernelExecutor ke;
  ke.compile(&fusion, {t0});
  auto cg_outputs = ke.run({t0});
  auto ref = t0 + 1 + 2;

  testValidate(&fusion, cg_outputs, {t0}, __LINE__, __FILE__);
}

// Request a smem allocation that is equal to the device limit
TEST_F(NVFuserTest, FusionTooLargeSmem_CUDA) {
  Fusion fusion;
  FusionGuard fg(&fusion);

  auto properties = at::cuda::getDeviceProperties(
      c10::Device(c10::DeviceType::CUDA, 0).index());
  int device_limit = (int)properties->sharedMemPerBlockOptin;

  auto tv0 = makeContigTensor(1);
  fusion.addInput(tv0);
  auto tv1 = add(tv0, IrBuilder::create<Val>(1.0));
  auto tv2 = add(tv1, IrBuilder::create<Val>(2.0));
  fusion.addOutput(tv2);

  // 4 byte per float
  tv2->split(0, device_limit / 4);
  tv2->split(1, 128);
  tv1->computeAt(tv2, 1);
  tv1->split(1, 128);
  tv0->computeAt(tv1, -1);
  tv1->setMemoryType(MemoryType::Shared);
  tv1->axis(-1)->parallelize(ParallelType::TIDx);
  tv2->axis(-1)->parallelize(ParallelType::TIDx);

  auto options = at::TensorOptions().dtype(at::kFloat).device(at::kCUDA, 0);

  auto t0 = at::randn({(int)(12288 * 4)}, options);
  KernelExecutor ke;

  //  NOLINTNEXTLINE(cppcoreguidelines-avoid-goto,hicpp-avoid-goto)
  ASSERT_ANY_THROW(ke.compile(&fusion, {t0}));
}

// Try to test alignment when multiple tensors are
//  in shared mem.
TEST_F(NVFuserTest, FusionSmemAlignment_CUDA) {
  Fusion fusion;
  FusionGuard fg(&fusion);

  auto tv0 = makeConcreteTensor({3, 4, 7, 2, 5});
  fusion.addInput(tv0);
  auto tv1 = sum(tv0, {4});
  auto tv2 = sum(tv1, {3});
  auto tv3 = sum(tv2, {2});
  auto tv4 = sum(tv3, {1});
  fusion.addOutput(tv4);

  auto tv0c = tv0->cacheAfter();
  auto tv1bc = tv1->cacheBefore();
  auto tv2bc = tv2->cacheBefore();
  auto tv3bc = tv3->cacheBefore();
  auto tv4bc = tv4->cacheBefore();

  tv0c->setMemoryType(MemoryType::Shared);
  tv1bc->setMemoryType(MemoryType::Shared);
  tv2bc->setMemoryType(MemoryType::Shared);
  tv3bc->setMemoryType(MemoryType::Shared);
  tv4bc->setMemoryType(MemoryType::Shared);

  tv1->axis(-1)->parallelize(ParallelType::Vectorize);
  tv3->axis(-1)->parallelize(ParallelType::Vectorize);
  tv0->computeAt(tv4, 0);
  tv0->computeAt(tv2, 2);

  auto options = at::TensorOptions().dtype(at::kFloat).device(at::kCUDA, 0);

  auto t0 = at::randn({3, 4, 7, 2, 5}, options);
  KernelExecutor ke;

  ke.compile(&fusion, {t0});
  auto cg_outputs = ke.run({t0});

  testValidate(&fusion, cg_outputs, {t0}, __LINE__, __FILE__);
}

// Repro of #1521
TEST_F(NVFuserTest, FusionImmediateValueAsInput_CUDA) {
  Fusion fusion;
  FusionGuard fg(&fusion);

  auto tv0 = makeSymbolicTensor(1);
  fusion.addInput(tv0);

  auto immediate_scalr = IrBuilder::create<Val>(0.1);
  // Adding an immediate scalar value as an input is not allowed
  // NOLINTNEXTLINE(cppcoreguidelines-avoid-goto,hicpp-avoid-goto)
  ASSERT_ANY_THROW(fusion.addInput(immediate_scalr));

  // Instead, use a symbolic value
  auto symbolic_scalar = IrBuilder::create<Val>(DataType::Double);
  fusion.addInput(symbolic_scalar);

  auto tv1 = add(tv0, symbolic_scalar);
  fusion.addOutput(tv1);

  // Make sure the kernel is compiled.
  KernelExecutor ke;
  ke.compile(&fusion);
}

// Repro of #1506
TEST_F(NVFuserTest, FusionVectorizeContigIndex_CUDA) {
  std::vector<int64_t> shape{14, 14};

  Fusion fusion;
  FusionGuard fg(&fusion);

  auto tv0 = makeContigTensor(2);
  fusion.addInput(tv0);
  auto tv1 = set(tv0);
  auto tv2 = set(tv1);
  fusion.addOutput(tv2);

  tv2->merge(0);

  // Vectorize by 4 should be allowed
  tv2->split(0, 4);

  tv2->axis(0)->parallelize(ParallelType::TIDx);
  tv0->computeAt(tv2, 1);

  tv1->axis(1)->parallelize(ParallelType::Vectorize);
  tv2->axis(1)->parallelize(ParallelType::Vectorize);

  auto options = at::TensorOptions().dtype(at::kFloat).device(at::kCUDA, 0);
  auto t0 = at::randn(shape, options);

  KernelExecutor ke;
  ke.compile(&fusion, {t0});
  auto cg_outputs = ke.run({t0});

  NVF_CHECK(t0.equal(cg_outputs[0]));
}

// Make sure the same fusion as FusionVectorizeContigIndex fails if
// not contig.
TEST_F(NVFuserTest, FusionVectorizeContigIndexFail_CUDA) {
  GTEST_SKIP();
  std::vector<int64_t> shape{14, 14};

  Fusion fusion;
  FusionGuard fg(&fusion);

  auto tv0 = TensorViewBuilder().contiguity({false, true}).ndims(2).build();
  fusion.addInput(tv0);
  auto tv1 = set(tv0);
  auto tv2 = set(tv1);
  fusion.addOutput(tv2);

  tv2->merge(0);

  tv2->split(0, 4);

  tv2->axis(0)->parallelize(ParallelType::TIDx);
  tv0->computeAt(tv2, 1);

  tv1->axis(1)->parallelize(ParallelType::Vectorize);
  tv2->axis(1)->parallelize(ParallelType::Vectorize);

  auto options = at::TensorOptions().dtype(at::kFloat).device(at::kCUDA, 0);
  auto t0 = at::randn(shape, options);

  KernelExecutor ke;
  // This should fail at compile time as we're trying to merge in a
  // non-contiguous dimension, then split and vectorize it.
  ASSERT_ANY_THROW(ke.compile(&fusion, {t0}));
}

// Make sure the same fusion as FusionVectorizeContigIndex fails if
// not a correct multiple
TEST_F(NVFuserTest, FusionVectorizeContigIndexFail2_CUDA) {
  GTEST_SKIP();
  std::vector<int64_t> shape{15, 14};

  Fusion fusion;
  FusionGuard fg(&fusion);

  auto tv0 = makeContigTensor(2);

  fusion.addInput(tv0);
  auto tv1 = set(tv0);
  auto tv2 = set(tv1);
  fusion.addOutput(tv2);

  tv2->merge(0);

  tv2->split(0, 4);

  tv2->axis(0)->parallelize(ParallelType::TIDx);
  tv0->computeAt(tv2, 1);

  tv1->axis(1)->parallelize(ParallelType::Vectorize);
  tv2->axis(1)->parallelize(ParallelType::Vectorize);

  auto options = at::TensorOptions().dtype(at::kFloat).device(at::kCUDA, 0);
  auto t0 = at::randn(shape, options);

  KernelExecutor ke;
  ke.compile(&fusion, {t0});

  // This should fail at the launch time as 14 is not divisible by the
  // vector word size. The two domains are merged, but they are not
  // contiguous, so contig indexing is not involved in this case.
  // NOLINTNEXTLINE(cppcoreguidelines-avoid-goto,hicpp-avoid-goto)
  ASSERT_ANY_THROW(ke.run({t0}));
}

TEST_F(NVFuserTest, FusionVectorizeInputToOutput_CUDA) {
  Fusion fusion;
  FusionGuard fg(&fusion);

  auto tv0 = makeContigTensor(1);
  fusion.addInput(tv0);
  auto tv1 = set(tv0);
  fusion.addOutput(tv1);

  tv1->split(0, 4);

  tv1->axis(-1)->parallelize(ParallelType::Vectorize);

  auto options = at::TensorOptions().dtype(at::kFloat).device(at::kCUDA, 0);

  const int n = 12;
  auto t0 = at::randn({n}, options);
  // Shift by one to make it non-aligned
  auto t0_misaligned =
      at::randn({n + 1}, options).index({at::indexing::Slice(1)});
  auto t1_misaligned =
      at::empty({n + 1}, options).index({at::indexing::Slice(1)});

  KernelExecutor ke;
  ke.compile(&fusion, {t0});
  auto cg_outputs = ke.run({t0});
  NVF_CHECK(t0.equal(cg_outputs[0]));

  // Pass misaligned input. This must fail.
  // NOLINTNEXTLINE(cppcoreguidelines-avoid-goto,hicpp-avoid-goto)
  ASSERT_ANY_THROW(ke.run({t0_misaligned}));

  // Pass misaligned output. This must fail too.
  // NOLINTNEXTLINE(cppcoreguidelines-avoid-goto,hicpp-avoid-goto)
  ASSERT_ANY_THROW(ke.run({t0}, {t1_misaligned}));
}

// Repro of issue #1530
TEST_F(NVFuserTest, FusionVectorizeContigIndexValidationFail_CUDA) {
  GTEST_SKIP();
  std::vector<int64_t> shape{1, 2, 1};

  Fusion fusion;
  FusionGuard fg(&fusion);

  auto tv0 = makeContigTensor(shape.size());
  fusion.addInput(tv0);
  auto tv1 = set(tv0);
  fusion.addOutput(tv1);

  tv1->merge(1);
  tv1->merge(0);

  auto invalid_vec_size = shape[0] * shape[1] * shape[2];
  invalid_vec_size *= invalid_vec_size;

  tv1->split(0, invalid_vec_size);

  tv1->axis(1)->parallelize(ParallelType::Vectorize);

  auto options = at::TensorOptions().dtype(at::kFloat).device(at::kCUDA, 0);
  auto t0 = at::randn(shape, options);

  KernelExecutor ke;
  ke.compile(&fusion, {t0});

  // NOLINTNEXTLINE(cppcoreguidelines-avoid-goto,hicpp-avoid-goto)
  ASSERT_ANY_THROW(ke.run({t0}));
}

TEST_F(NVFuserTest, FusionContigIndexingWithBroadcast_CUDA) {
  Fusion fusion;
  FusionGuard fg(&fusion);

  auto tv0 = makeConcreteTensor({4});
  fusion.addInput(tv0);
  auto tv1 = makeConcreteTensor({3, 4});
  fusion.addInput(tv1);

  auto tv2 = broadcast(tv0, {true, false});
  auto tv3 = add(tv2, tv1);
  fusion.addOutput(tv3);

  tv3->merge(0);
  TransformPropagatorWithCheck propagator(tv3);
  MaxLogicalDomainInfoSpanningTree(tv3).traverse(&propagator);

  tv2->setMemoryType(MemoryType::Local);

  auto options = at::TensorOptions().dtype(at::kFloat).device(at::kCUDA, 0);
  auto t0 = at::randn({4}, options);
  auto t1 = at::randn({3, 4}, options);

  {
    KernelExecutor ke;
    ke.compile(&fusion, {t0, t1});
    auto cg_outputs = ke.run({t0, t1});

    testValidate(&fusion, cg_outputs, {t0, t1}, __LINE__, __FILE__);
  }

  // Make sure tv2 indexing also works when it's stored in global memory
  tv2->setMemoryType(MemoryType::Global);
  {
    KernelExecutor ke;
    ke.compile(&fusion, {t0, t1});
    auto cg_outputs = ke.run({t0, t1});

    testValidate(&fusion, cg_outputs, {t0, t1}, __LINE__, __FILE__);
  }
}

// TODO: Fix validation
// Repro of #1534. Validation should detect invalid vectorization.
TEST_F(NVFuserTest, FusionVectorizeContigIndexValidationFail2_CUDA) {
  GTEST_SKIP();
  std::vector<int64_t> shape1{2, 3, 2};
  std::vector<int64_t> shape2{2, 2};

  Fusion fusion;
  FusionGuard fg(&fusion);

  auto tv0 = makeContigConcreteTensor(shape1);
  fusion.addInput(tv0);
  auto tv1 = makeContigConcreteTensor(shape2);
  fusion.addInput(tv1);

  auto tv2 = set(tv1);
  auto tv3 = broadcast(tv2, {false, true, false});
  auto tv4 = add(tv0, tv3);
  fusion.addOutput(tv4);

  tv4->merge(1, 2);
  tv4->merge(0, 1);
  tv4->split(0, 4);
  TransformPropagatorWithCheck propagator(tv4);
  MaxLogicalDomainInfoSpanningTree(tv4).traverse(&propagator);

  tv0->computeAt(tv4, -2);
  tv1->computeAt(tv4, -2);

  tv2->axis(-1)->parallelize(ParallelType::Vectorize);

  auto options = at::TensorOptions().dtype(at::kFloat).device(at::kCUDA, 0);
  auto t0 = at::randn(shape1, options);
  auto t1 = at::randn(shape2, options);

  KernelExecutor ke;
  ke.compile(&fusion, {t0, t1});

  // Vectorization of tv2 should be detected as invalid.
  // NOLINTNEXTLINE(cppcoreguidelines-avoid-goto,hicpp-avoid-goto)
  ASSERT_ANY_THROW(ke.run({t0, t1}));
}

TEST_F(NVFuserTest, FusionVectorizeContigIndexWithBroadcast_CUDA) {
  std::vector<int64_t> shape1{2, 2, 2};
  std::vector<int64_t> shape2{1, 2, 2};

  Fusion fusion;
  FusionGuard fg(&fusion);

  // [I0, I1, I2]
  auto tv0 = makeContigTensor(shape1.size());
  fusion.addInput(tv0);

  // [B3, I1, I2]
  auto tv1 = makeContigConcreteTensor(shape2);
  fusion.addInput(tv1);

  auto tv2 = set(tv1);
  auto tv3 = add(tv0, tv2);
  fusion.addOutput(tv3);

  tv3->merge(1, 2);
  tv3->merge(0, 1);
  tv3->split(0, 4);

  // Don't modify tv1 so that it's replayed as tv2 with actual
  // transformations. It would create temporary IterDomains, and the
  // validation should still be able to detect vectorization by 4 is valid.
  // TransformPropagatorWithCheck propagator(tv3);
  // MaxLogicalDomainInfoSpanningTree(tv3).traverse(&propagator);

  tv2->merge(1, 2);
  tv2->merge(0, 1);
  tv2->split(0, 4);

  tv2->computeAt(tv3, -2);

  tv2->axis(-1)->parallelize(ParallelType::Vectorize);

  auto options = at::TensorOptions().dtype(at::kFloat).device(at::kCUDA, 0);
  auto t0 = at::randn(shape1, options);
  auto t1 = at::randn(shape2, options);

  KernelExecutor ke;
  ke.compile(&fusion, {t0, t1});
  auto cg_outputs = ke.run({t0, t1});

  testValidate(&fusion, cg_outputs, {t0, t1}, __LINE__, __FILE__);
}

TEST_F(NVFuserTest, FusionVectorizeContigIndexPointwiseSchedule_CUDA) {
  std::vector<int64_t> shape0{100, 14, 2, 14};
  std::vector<int64_t> shape1{100, 2, 14};

  Fusion fusion;
  FusionGuard fg(&fusion);

  auto tv0 = makeContigTensor(shape0.size());
  fusion.addInput(tv0);
  auto tv1 = makeContigTensor(shape1.size());
  fusion.addInput(tv1);

  auto tv2 = broadcast(tv1, {false, true, false, false});
  auto tv3 = add(tv0, tv2);
  fusion.addOutput(tv3);

  auto options = at::TensorOptions().dtype(at::kFloat).device(at::kCUDA, 0);
  auto t0 = at::randn(shape0, options);
  auto t1 = at::randn(shape1, options);

  auto cg_results = scheduleAndRun(&fusion, SchedulerType::PointWise, {t0, t1});

  // The innermost two dimensions are merged and contiguous, so
  // vectorization can be done against 2*14=28 rather than 14, so
  // vector word size should be 4. Broadcasting of tv1 should not
  // matter.
  for (const auto& vec_info :
       cg_results.kernel_executor->kernel()->summary().vectorized_set_info) {
    NVF_CHECK(
        vec_info.word_size == 4,
        "Invalid vector word size: ",
        vec_info.word_size);
  }

  testValidate(&fusion, cg_results.outputs, {t0, t1}, __LINE__, __FILE__);
}

TEST_F(NVFuserTest, FusionTrivialReductionForwarding4_CUDA) {
  Fusion fusion;
  FusionGuard fg(&fusion);

  auto tv0 = makeSymbolicTensor(1);
  fusion.addInput(tv0);

  auto tv1 = makeSymbolicTensor(2);
  fusion.addInput(tv1);

  auto tv2 = broadcast(tv0, {true, false});
  auto tv3 = add(tv1, tv2);
  fusion.addOutput(tv3);

  // tv4 has a trivial reduction axis
  auto tv4 = sum(tv2, {0});
  auto tv5 = add(tv4, IrBuilder::create<Val>(1.0));
  fusion.addOutput(tv5);

  tv3->merge(0, 1);
  tv3->split(0, 32);

  // This causes the trivial reduction of tv4 to be merged with
  // another axis of tv4, and then forward computeAt is done from tv4
  // to tv5. The split of the merged id of tv4 should be done on tv5
  // by forwarding the merge of the trivial reduction.
  tv0->computeAt(tv3, -1);

  tv3->axis(0)->parallelize(ParallelType::BIDx);
  tv3->axis(1)->parallelize(ParallelType::TIDx);

  auto options = at::TensorOptions().dtype(at::kFloat).device(at::kCUDA, 0);
  auto t0 = at::randn({111}, options);
  auto t1 = at::randn({123, 111}, options);

  KernelExecutor ke;
  ke.compile(&fusion, {t0, t1});
  auto cg_outputs = ke.run({t0, t1});

  auto t2 = t0.unsqueeze(0);
  auto t3 = t1 + t2;
  auto t5 = sum(t2, {0}) + 1;

  testValidate(&fusion, cg_outputs, {t0, t1}, {t3, t5}, __LINE__, __FILE__);
}

// See issue #1598
TEST_F(NVFuserTest, FusionRAWSyncInsertionPlace1_CUDA) {
  Fusion fusion;
  FusionGuard fg(&fusion);

  auto tv0 = makeSymbolicTensor(2);
  auto tv1 = makeSymbolicTensor(2);
  fusion.addInput(tv0);
  fusion.addInput(tv1);

  auto tv2 = set(tv0);
  auto tv3 = set(tv1);
  auto tv4 = add(tv2, tv3);
  fusion.addOutput(tv4);

  // Place tv2 on shared memory
  tv2->split(0, 2);
  tv2->split(-1, 4);
  tv2->setMemoryType(MemoryType::Shared);
  tv2->axis(-2)->parallelize(ParallelType::TIDy);
  tv2->axis(-1)->parallelize(ParallelType::TIDx);

  tv3->split(0, 2);
  tv3->split(-1, 4);
  // swap tidx and tidy
  tv3->axis(-2)->parallelize(ParallelType::TIDx);
  tv3->axis(-1)->parallelize(ParallelType::TIDy);

  tv4->split(0, 2);
  tv4->split(-1, 4);
  tv4->axis(-2)->parallelize(ParallelType::TIDx);
  tv4->axis(-1)->parallelize(ParallelType::TIDy);

  tv0->computeAt(tv4, 1);
  tv3->computeAt(tv4, -1);

  auto options = at::TensorOptions().dtype(at::kFloat).device(at::kCUDA, 0);
  auto t0 = at::randn({10, 64}, options);
  auto t1 = at::randn({10, 64}, options);

  KernelExecutor ke;
  ke.compile(&fusion, {t0, t1});
  auto cg_outputs = ke.run({t0, t1});

  testValidate(&fusion, cg_outputs, {t0, t1}, __LINE__, __FILE__);
}

// See issue #1598
TEST_F(NVFuserTest, FusionRAWSyncInsertionPlace2_CUDA) {
  Fusion fusion;
  FusionGuard fg(&fusion);

  auto tv0 = makeSymbolicTensor(2);
  auto tv1 = makeSymbolicTensor(2);
  fusion.addInput(tv0);
  fusion.addInput(tv1);

  auto tv2 = set(tv0);
  auto tv3 = set(tv1);
  auto tv4 = add(tv2, tv3);
  fusion.addOutput(tv4);

  tv2->split(0, 2);
  tv2->split(-1, 4);
  tv2->setMemoryType(MemoryType::Shared);

  tv2->axis(-2)->parallelize(ParallelType::TIDy);
  tv2->axis(-1)->parallelize(ParallelType::TIDx);

  tv4->split(0, 2);
  tv4->split(-1, 4);
  // Also do unroll for tv3 and tv4
  tv4->split(-2, 8, false);
  tv4->axis(-3)->parallelize(ParallelType::Unroll);
  // swap tidx and tidy
  tv4->axis(-2)->parallelize(ParallelType::TIDx);
  tv4->axis(-1)->parallelize(ParallelType::TIDy);

  tv0->computeAt(tv4, 1);
  tv3->computeAt(tv4, -1);

  auto options = at::TensorOptions().dtype(at::kFloat).device(at::kCUDA, 0);
  auto t0 = at::randn({10, 64}, options);
  auto t1 = at::randn({10, 64}, options);

  KernelExecutor ke;
  ke.compile(&fusion, {t0, t1});
  auto cg_outputs = ke.run({t0, t1});

  testValidate(&fusion, cg_outputs, {t0, t1}, __LINE__, __FILE__);
}

// See issue #1599
TEST_F(NVFuserTest, FusionRAWSyncInsertionPlace3_CUDA) {
  Fusion fusion;
  FusionGuard fg(&fusion);

  auto tv0 = makeSymbolicTensor(2);
  auto tv1 = makeSymbolicTensor(2);
  fusion.addInput(tv0);
  fusion.addInput(tv1);

  auto tv2 = set(tv0);
  auto tv3 = set(tv1);
  auto tv4 = add(tv2, tv3);
  fusion.addOutput(tv4);

  // Use unroll where a RAW-sync tensor is stored

  tv4->split(0, 2);
  tv4->split(0, 3);
  tv4->split(-1, 4);
  tv4->axis(1)->parallelize(ParallelType::Unroll);
  tv4->axis(-2)->parallelize(ParallelType::TIDx);
  tv4->axis(-1)->parallelize(ParallelType::TIDy);

  tv0->computeAt(tv4, 3);
  tv3->computeAt(tv4, -1);

  tv2->split(-1, 4);
  tv2->axis(-2)->parallelize(ParallelType::TIDy);
  tv2->axis(-1)->parallelize(ParallelType::TIDx);
  tv2->setMemoryType(MemoryType::Shared);

  auto options = at::TensorOptions().dtype(at::kFloat).device(at::kCUDA, 0);
  auto t0 = at::randn({50, 64}, options);
  auto t1 = at::randn({50, 64}, options);

  KernelExecutor ke;
  ke.compile(&fusion, {t0, t1});
  auto cg_outputs = ke.run({t0, t1});

  testValidate(&fusion, cg_outputs, {t0, t1}, __LINE__, __FILE__);
}

// See #1618
TEST_F(NVFuserTest, FusionRAWSyncInsertionPlace4_CUDA) {
  Fusion fusion;
  FusionGuard fg(&fusion);

  auto tv0 = makeConcreteTensor({16, 128});
  auto tv1 = makeConcreteTensor({16, 128});
  fusion.addInput(tv0);
  fusion.addInput(tv1);

  auto tv2 = set(tv0);
  auto tv3 = set(tv1);
  auto tv4 = set(tv2);
  auto tv5 = set(tv3);
  auto tv6 = add(tv4, tv5);
  fusion.addOutput(tv6);

  tv2->setMemoryType(MemoryType::Shared);
  tv3->setMemoryType(MemoryType::Shared);

  tv2->computeAt(tv6, 0);
  tv3->computeAt(tv6, 1);
  tv4->computeAt(tv6, 1);
  tv5->computeAt(tv6, -1);
  tv2->split(1, 64);
  tv3->split(1, 64);
  tv2->axis(-1)->parallelize(ParallelType::TIDx);
  tv3->axis(-1)->parallelize(ParallelType::TIDx);
  tv6->axis(-1)->parallelize(ParallelType::TIDx);

  // Check the block sync is inserted at the correct location.
  //  There is exactly one block sync needed in this test case
  //    and the sync needs to be after the 2 expressions
  //    that modify shared memory.
  class SyncInsertionPointChecker : public kir::IrVisitor {
   public:
    using kir::IrVisitor::handle;

   private:
    void handle(LoadStoreOp* uop) final {
      // Record number of load-store ops that modifies shared memory.
      if (uop->out()->isA<kir::TensorIndex>() &&
          uop->out()->as<kir::TensorIndex>()->view()->getMemoryType() ==
              MemoryType::Shared &&
          // Filter out initialization expressions
          uop->in()->isA<kir::TensorIndex>()) {
        number_of_writes_++;
      }
    }
    void handle(kir::BlockSync* bsync) final {
      // Make sure both shared memory modifying expressions
      //  have been observed at the sync insertion point.
      NVF_ERROR(
          number_of_writes_ == 2,
          "FusionRAWSyncInsertionPlace4 test fail:",
          "only 1 sync after the 2 shared mem writes is needed in this test,"
          "either a redundant sync has been inserted or the block sync is not inserted at the right place");
    }

   private:
    int number_of_writes_ = 0;
  } sync_insertion_checker;
  GpuLower gpulw(&fusion);
  sync_insertion_checker.handle(gpulw.run()->topLevelExprs());
}

// Test serial write and parallel read of shared mem: mapped case
TEST_F(NVFuserTest, FusionSerialSmemWriteParallelRead1_CUDA) {
  Fusion fusion;
  FusionGuard fg(&fusion);

  TensorView* tv0 = makeConcreteTensor({128, 6});
  TensorView* tv1 = makeConcreteTensor({128, 6});
  TensorView* tv2 = makeConcreteTensor({128, 6});
  fusion.addInput(tv0);
  fusion.addInput(tv1);
  fusion.addInput(tv2);

  TensorView* tv3 = add(tv0, tv1);
  TensorView* tv4 = add(tv3, tv2);

  fusion.addOutput(tv4);

  //  Use shared memory
  tv3->setMemoryType(MemoryType::Shared);

  // Parallelize t4, in this case dim 0 on tv3 will
  //  not be parallelized but dim0 of t4 will be.
  // We will need to make sure a sync is inserted
  //  even if these dimensions are mapped.
  tv4->axis(0)->parallelize(ParallelType::TIDx);

  auto options = at::TensorOptions().dtype(at::kFloat).device(at::kCUDA, 0);

  at::Tensor t0 = at::randn({128, 6}, options);
  at::Tensor t1 = at::randn({128, 6}, options);
  at::Tensor t2 = at::randn({128, 6}, options);

  KernelExecutor ke;
  ke.compile(&fusion, {t0, t1, t2});
  auto cg_outputs = ke.run({t0, t1, t2});

  testValidate(&fusion, cg_outputs, {t0, t1, t2}, __LINE__, __FILE__);
}

// Test serial write and parallel read of shared mem: un-mapped case
TEST_F(NVFuserTest, FusionSerialSmemWriteParallelRead2_CUDA) {
  Fusion fusion;
  FusionGuard fg(&fusion);

  TensorView* tv0 = makeConcreteTensor({128, 6});
  TensorView* tv1 = makeConcreteTensor({128, 6});
  TensorView* tv2 = makeConcreteTensor({128, 6});
  fusion.addInput(tv0);
  fusion.addInput(tv1);
  fusion.addInput(tv2);

  TensorView* tv3 = add(tv0, tv1);
  TensorView* tv4 = add(tv3, tv2);

  fusion.addOutput(tv4);

  //  Use shared memory
  tv3->setMemoryType(MemoryType::Shared);

  // Split and parallelize t4,
  //  the parallelized dimension in t4 will not
  // map across to the shared mem tensor, t3. So
  // there will need to be a sync before use of t3.
  tv4->split(0, 2);
  tv4->axis(0)->parallelize(ParallelType::TIDx);

  auto options = at::TensorOptions().dtype(at::kFloat).device(at::kCUDA, 0);

  at::Tensor t0 = at::randn({128, 6}, options);
  at::Tensor t1 = at::randn({128, 6}, options);
  at::Tensor t2 = at::randn({128, 6}, options);

  KernelExecutor ke;
  ke.compile(&fusion, {t0, t1, t2});
  auto cg_outputs = ke.run({t0, t1, t2});

  testValidate(&fusion, cg_outputs, {t0, t1, t2}, __LINE__, __FILE__);
}

// Simple test of async copy primitive
TEST_F(NVFuserTest, FusionSimpleCpAsync_CUDA) {
  Fusion fusion;
  FusionGuard fg(&fusion);

  int m = 33, n = 31;

  TensorView* tv0 = makeConcreteTensor({m, n});
  TensorView* tv1 = makeConcreteTensor({m, n});

  fusion.addInput(tv0);
  fusion.addInput(tv1);

  TensorView* tv2 = add(tv0, tv1);

  fusion.addOutput(tv2);

  auto tv0_shared = tv0->cacheAfter(LoadStoreOpType::CpAsync);
  tv0_shared->setMemoryType(MemoryType::Shared);

  tv0->computeAt(tv2, 1);
  tv0_shared->axis(1)->parallelize(ParallelType::TIDx);
  tv2->axis(1)->parallelize(ParallelType::TIDx);

  auto options = at::TensorOptions().dtype(at::kFloat).device(at::kCUDA, 0);
  at::Tensor t0 = at::randn({m, n}, options);
  at::Tensor t1 = at::randn({m, n}, options);

  KernelExecutor ke;

  // requires ampere+ GPU
  if (!deviceMajorMinorCheck(8)) {
    ASSERT_THAT(
        [&]() { ke.compile(&fusion, {t0, t1}); },
        testing::ThrowsMessage<nvfuser::nvfError>(testing::HasSubstr(
            "Reason: LoadStoreOpType::CpAsync requires Ampere")));
    GTEST_SKIP() << "skipping tests on pre-AMPERE GPUs";
  } else {
    ke.compile(&fusion, {t0, t1});
  }
  ke.compile(&fusion, {t0, t1});
  auto cg_outputs = ke.run({t0, t1});

  testValidate(&fusion, cg_outputs, {t0, t1}, __LINE__, __FILE__);
}

// Test predicate inversion for cp.async
TEST_F(NVFuserTest, FusionCpAsyncPredicate_CUDA) {
  // requires ampere+ GPU

  Fusion fusion;
  FusionGuard fg(&fusion);

  // Using vectorization so need to keep n multiple of 4.
  int m = 33, n = 48;

  TensorView* tv0 = makeContigConcreteTensor({m, n});

  fusion.addInput(tv0);
  auto tv1 = sum(tv0, {1});
  fusion.addOutput(tv1);

  auto tv0_shared = tv0->cacheAfter(LoadStoreOpType::CpAsync);
  tv0_shared->cacheAfter();
  tv0_shared->setMemoryType(MemoryType::Shared);
  tv0->computeAt(tv1, 1);

  tv0_shared->split(-1, 32);
  tv0_shared->split(-1, 4);
  tv0_shared->axis(-1)->parallelize(ParallelType::Vectorize);

  auto options = at::TensorOptions().dtype(at::kFloat).device(at::kCUDA, 0);
  at::Tensor t0 = at::randn({m, n}, options);

  KernelExecutor ke;
  if (!deviceMajorMinorCheck(8)) {
    ASSERT_THAT(
        [&]() { ke.compile(&fusion, {t0}); },
        testing::ThrowsMessage<nvfuser::nvfError>(testing::HasSubstr(
            "Reason: LoadStoreOpType::CpAsync requires Ampere")));
    GTEST_SKIP() << "skipping tests on pre-AMPERE GPUs";
  } else {
    ke.compile(&fusion, {t0});
  }

  ke.compile(&fusion, {t0});
  auto cg_outputs = ke.run({t0});

  auto ref = t0.sum({1});

  testValidate(&fusion, cg_outputs, {t0}, {ref}, __LINE__, __FILE__);
}

// Test predicate removal on reg-to-reg expressions
TEST_F(NVFuserTest, FusionPredRemovalCheck_CUDA) {
  Fusion fusion;
  FusionGuard fg(&fusion);

  TensorView* tv0 = makeContigTensor(2);
  fusion.addInput(tv0);

  TensorView* tv1 = set(tv0);
  TensorView* tv2 = set(tv1);
  TensorView* tv3 = set(tv2);
  TensorView* tv4 = set(tv3);

  fusion.addOutput(tv4);
  tv4->split(1, 4);
  tv0->computeAt(tv4, -2);
  tv3->axis(-1)->parallelize(ParallelType::Vectorize);

  class PredicateRemovalChecker : public kir::IrVisitor {
   public:
    using kir::IrVisitor::handle;

   private:
    void handle(UnaryOp* uop) final {
      assertOnLocalToLocal(uop);
    }

    // Utility to assert any local-to-local expr is only trivially predicated.
    void assertOnLocalToLocal(Expr* expr) {
      bool is_local = true;
      for (auto in : ir_utils::filterByType<kir::TensorIndex>(expr->inputs())) {
        if (in->view()->getMemoryType() != MemoryType::Local) {
          is_local = false;
        }
      }
      for (auto in :
           ir_utils::filterByType<kir::TensorIndex>(expr->outputs())) {
        if (in->view()->getMemoryType() != MemoryType::Local) {
          is_local = false;
        }
      }

      if (is_local) {
        if (scope_exprs_.empty()) {
          return;
        }
        if (auto ite = dynamic_cast<kir::IfThenElse*>(scope_exprs_.back())) {
          NVF_ERROR(
              ite->predicate()->value()->isConst(),
              "redundant predicate on: ",
              expr);
        }
      }
    }

  } pred_checker;

  GpuLower gpulw(&fusion);
  pred_checker.handle(gpulw.run()->topLevelExprs());
}

TEST_F(NVFuserTest, FusionPropagateParallelTypesToSiblings_CUDA) {
  Fusion fusion;
  FusionGuard fg(&fusion);

  auto tv0 = makeSymbolicTensor(1);
  fusion.addInput(tv0);
  auto tvs = Welford(tv0, {0});
  auto tv_avg = tvs.avg;
  fusion.addOutput(tv_avg);

  tv_avg->split(0, 128);
  TransformPropagatorWithCheck propagator(tv_avg);
  MaxLogicalDomainInfoSpanningTree(tv_avg).traverse(&propagator);

  tv_avg->axis(0)->parallelize(ParallelType::BIDx);
  tv_avg->axis(1)->parallelize(ParallelType::TIDx);

  // Make sure the parallelization of tv_avg is propagated to the var
  // and count tensors.
  GpuLower gpulw(&fusion);
  for (const auto expr : gpulw.run()->exprs()) {
    auto wop = dynamic_cast<WelfordOp*>(expr);
    if (wop == nullptr) {
      continue;
    }
    auto ref = wop->outAvg()->as<TensorView>();
    for (auto sibling : ir_utils::filterByType<TensorView>(wop->outputs())) {
      if (ref == sibling) {
        continue;
      }
      NVF_CHECK(
          ref->nDims() == sibling->nDims(),
          "Invalid sibling: ",
          sibling->toString());
      for (const auto i : c10::irange(ref->nDims())) {
        NVF_CHECK(
            ref->axis(i)->getParallelType() ==
                sibling->axis(i)->getParallelType(),
            "Mismatched parallel types between siblings. ",
            ref->toString(),
            ", ",
            sibling->toString());
      }
    }
  }

  auto options = at::TensorOptions().dtype(at::kFloat).device(at::kCUDA, 0);
  at::Tensor t0 = at::randn({9999}, options);

  KernelExecutor ke;
  ke.compile(&fusion, {t0});
  auto outputs = ke.run({t0});

  testValidate(ke.kernel(), outputs, {t0}, {t0.mean({0})}, __LINE__, __FILE__);
}

// Test ExactLogicalDomainMap
TEST_F(NVFuserTest, FusionExactLogicalDomainMap_CUDA) {
  Fusion fusion;
  FusionGuard fg(&fusion);

  auto tv0 = makeSymbolicTensor(1);
  fusion.addInput(tv0);
  auto tv1 = makeSymbolicTensor(2);
  fusion.addInput(tv1);

  auto tv2 = broadcast(tv0, {false, true});
  auto tv3 = transpose(tv2);
  auto tv4 = add(tv2, tv1);
  auto tv5 = add(tv2, tv3);
  auto tv6 = add(tv3, tv1);
  fusion.addOutput(tv4);
  fusion.addOutput(tv5);
  fusion.addOutput(tv6);

  const auto exact_map = ExactLogicalDomainMap(&fusion);

  // In the exact mapping, the broadcast domain introduced at tv2 is
  // only mapped with the another one in tv3, which is just transposed
  // from tv2. Any other domain, including the second domain of tv4,
  // must not be mapped.

  auto tv2_bc = tv2->axis(1);
  auto tv3_bc = tv3->axis(0);

  NVF_CHECK(
      exact_map.areMapped(tv2_bc, tv3_bc),
      "Invalid exact root domain map: ",
      exact_map.toString());

  // They must not be mapped with anything else.
  for (auto tv : fusion.allTvs()) {
    for (auto logical_id : tv->getLogicalDomain()) {
      if (logical_id == tv2_bc || logical_id == tv3_bc) {
        continue;
      }
      NVF_CHECK(
          !exact_map.areMapped(logical_id, tv2_bc),
          "Invalid exact logical domain map: ",
          exact_map.toString());
      NVF_CHECK(
          !exact_map.areMapped(logical_id, tv3_bc),
          "Invalid exact logical domain map: ",
          exact_map.toString());
    }
  }
}

// Repro of issue #1655
TEST_F(NVFuserTest, FusionIncompleteConcreteID_CUDA) {
  Fusion fusion;
  FusionGuard fg(&fusion);

  auto tv0 = makeSymbolicTensor(1);
  fusion.addInput(tv0);
  auto tv1 = makeSymbolicTensor(2);
  fusion.addInput(tv1);
  auto tv2 = makeSymbolicTensor(2);
  fusion.addInput(tv2);

  auto tv3 = broadcast(tv0, {true, true, false});
  auto tv4 = broadcast(tv1, {false, true, false});
  auto tv5 = broadcast(tv2, {true, false, false});

  auto tv6 = add(tv3, tv4);
  auto tv7 = add(tv3, tv5);

  fusion.addOutput(tv6);
  fusion.addOutput(tv7);

  tv6->merge(0);
  tv6->merge(0);

  TransformPropagatorWithCheck propagator(tv6);
  MaxLogicalDomainInfoSpanningTree(tv6).traverse(&propagator);

  tv0->computeAt(tv6, -1, ComputeAtMode::MostInlined);
  tv1->computeAt(tv6, -1, ComputeAtMode::MostInlined);
  tv2->computeAt(tv7, -1, ComputeAtMode::MostInlined);

  // NOLINTNEXTLINE(cppcoreguidelines-avoid-goto,hicpp-avoid-goto)
  ASSERT_ANY_THROW(fusion.printKernel());
}

TEST_F(NVFuserTest, FusionTestReEntrantGridWelford_CUDA) {
  std::unique_ptr<Fusion> fusion_ptr = std::make_unique<Fusion>();
  Fusion& fusion = *fusion_ptr.get();
  FusionGuard fg(&fusion);

  int X = 256, Y = 7, Z = 2048;

  // setup fusion
  auto tv0 = makeContigTensor(4, DataType::Half);
  fusion.addInput(tv0);
  auto tv1 = castOp(DataType::Float, tv0);

  auto tvs = Welford(tv1, {0, 1, 2});
  auto tv_avg = tvs.avg;
  auto tv_M2 = tvs.var_sum;
  fusion.addOutput(tv_avg);
  fusion.addOutput(tv_M2);

  auto cached_input = tv0->cacheAfter();
  tv_avg->cacheBefore();
  tv_M2->cacheBefore();

  auto reduction_tv = scheduler_utils::getReductionTvs(&fusion)[0];

  reduction_tv->merge(0);
  reduction_tv->merge(0);

  int TIDx = 16;
  int vec = 4;

  int TIDy = 16;
  int outer_tidy_fact = 16;

  reduction_tv->split(-1, TIDx * vec);
  reduction_tv->split(-1, vec);
  reduction_tv->axis(-2)->parallelize(ParallelType::TIDx);
  reduction_tv->axis(-1)->parallelize(ParallelType::Vectorize);
  reduction_tv->axis(-3)->parallelize(ParallelType::BIDx);

  reduction_tv->split(0, TIDy);
  reduction_tv->axis(1)->parallelize(ParallelType::TIDy);
  reduction_tv->split(0, outer_tidy_fact);
  reduction_tv->axis(0)->parallelize(ParallelType::BIDy);

  // T2_g[ rblockIdx.y, rS{16}, rthreadIdx.y, iblockIdx.x, ithreadIdx.x24,
  // iV25{4} ]
  reduction_tv->reorder({{3, 0}, {4, 1}, {0, 2}, {2, 3}, {1, 4}, {5, 5}});
  // T2_g[iblockIdx.x, ithreadIdx.x24, rblockIdx.y, rthreadIdx.y, rS{16},
  // iV25{4}]

  TransformPropagatorWithCheck propagator(reduction_tv);
  MaxLogicalDomainInfoSpanningTree(reduction_tv).traverse(&propagator);
  auto rfactor_tv = ir_utils::rFactorHelper(reduction_tv, {4});
  scheduler_utils::parallelizeAllLike(rfactor_tv);

  tv0->computeAt(tv_avg, 2);
  tv0->computeAt(cached_input, -2);

  cached_input->computeAt(rfactor_tv, 4, ComputeAtMode::BestEffort);

  for (auto tv : fusion.allTvs()) {
    if (tv == cached_input || tv == tv_avg || tv == tv_M2) {
      continue;
    }
    tv->axis(-1)->parallelize(ParallelType::Serial);
  }

  // Welford inputs and outputs should not be aliased. See PR #2118.
  class AliasChecker : public kir::IrVisitor {
   public:
    using kir::IrVisitor::handle;

    void handle(kir::Allocate* alloc) final {
      if (alloc->alias() == nullptr) {
        return;
      }
      auto tv = dynamic_cast<TensorView*>(alloc->buffer());
      auto alias_tv = dynamic_cast<TensorView*>(alloc->alias()->buffer());
      if (tv != nullptr && alias_tv != nullptr) {
        alias_map_.emplace(tv, alias_tv);
        alias_map_.emplace(alias_tv, tv);
      }
    }

    void handle(kir::GridWelford* gwop) final {
      for (auto out_ti : ir_utils::filterByType<kir::TensorIndex>(
               gwop->welford_op()->outputs())) {
        auto out_tv = out_ti->view();
        if (alias_map_.count(out_tv) == 0) {
          continue;
        }
        auto alias_tv = alias_map_.at(out_tv);
        for (auto inp_ti : ir_utils::filterByType<kir::TensorIndex>(
                 gwop->welford_op()->inputs())) {
          NVF_CHECK(
              inp_ti->view() != alias_tv,
              "Invalid alias found between GridWelford input and output. Out tv: ",
              out_tv->toString(),
              ", In tv: ",
              alias_tv->toString());
        }
      }
    }

    std::unordered_map<TensorView*, TensorView*> alias_map_;
  } checker;

  GpuLower gpulw(&fusion);
  checker.handle(gpulw.run()->topLevelExprs());

  KernelExecutor ke;
  ke.compile(&fusion, {}, LaunchParams());

  auto options = at::TensorOptions().dtype(at::kHalf).device(at::kCUDA, 0);
  at::Tensor t0 = at::randn({X, Y, Y, Z}, options);

  auto cg_outputs = ke.run({t0}, LaunchParams(-1, -1, -1, -1, -1, -1));

  // by default Welford outputs sum of square diff so need to divide to get var
  cg_outputs[1] = cg_outputs[1].div((float)(X * Y * Y));

  auto at_mu = at::mean(t0.to(at::kDouble), {0, 1, 2});
  auto at_var = at::var(t0.to(at::kDouble), {0, 1, 2}, false);

  testValidate(
      &fusion,
      cg_outputs,
      {t0},
      {at_mu, at_var},
      __LINE__,
      __FILE__,
      "",
      LaunchParams(-1, -1, -1, -1, -1, -1));
}

// Test sync insertion with redundant predicates
TEST_F(NVFuserTest, FusionRedundantPredSync_CUDA) {
  Fusion fusion;
  FusionGuard fg(&fusion);

  TensorView* tv0 = makeConcreteTensor({32});
  TensorView* tv1 = makeConcreteTensor({32, 32});
  fusion.addInput(tv0);
  fusion.addInput(tv1);

  auto tv2 = broadcast(tv0, {true, false});
  auto tv3 = add(tv2, tv1);

  fusion.addOutput(tv3);

  auto tv0c = tv0->cacheAfter();

  // Make a redundant write through smem
  tv0c->setMemoryType(MemoryType::Shared);

  tv0->computeAt(tv3, 0);
  tv1->computeAt(tv3, 0);

  tv0c->axis(0)->parallelize(ParallelType::TIDx);
  tv2->axis(0)->parallelize(ParallelType::TIDy);
  tv2->axis(1)->parallelize(ParallelType::TIDx);

  tv3->axis(0)->parallelize(ParallelType::TIDy);
  tv3->axis(1)->parallelize(ParallelType::TIDx);

  GpuLower gpulw(&fusion);
  auto flattened_exprs =
      ir_utils::flattenScopedExprs(gpulw.run()->topLevelExprs());
  bool sync_inserted = std::any_of(
      flattened_exprs.begin(), flattened_exprs.end(), [](Expr* expr) {
        return expr->isA<kir::BlockSync>();
      });
  NVF_ERROR(sync_inserted, "Expected block sync not inserted");

  auto options = at::TensorOptions().dtype(at::kFloat).device(at::kCUDA, 0);

  at::Tensor t0 = at::randn({32}, options);
  at::Tensor t1 = at::randn({32, 32}, options);

  KernelExecutor ke;
  ke.compile(&fusion, {t0, t1});
  auto cg_outputs = ke.run({t0, t1});

  testValidate(&fusion, cg_outputs, {t0, t1}, __LINE__, __FILE__);
}

// Test case for removing syncs on chain of redundant uses.
TEST_F(NVFuserTest, FusionRedundantPredSync2_CUDA) {
  Fusion fusion;
  FusionGuard fg(&fusion);

  TensorView* tv0 = makeConcreteTensor({32});
  TensorView* tv1 = makeConcreteTensor({32, 32});
  fusion.addInput(tv0);
  fusion.addInput(tv1);

  auto tv2 = broadcast(tv0, {true, false});
  auto tv3 = add(tv2, tv1);

  fusion.addOutput(tv3);

  auto tv0c = tv0->cacheAfter();

  // Make a redundant write through smem
  tv0c->setMemoryType(MemoryType::Shared);
  tv2->setMemoryType(MemoryType::Shared);

  tv0->computeAt(tv3, 0);
  tv1->computeAt(tv3, 0);

  tv0c->axis(0)->parallelize(ParallelType::TIDx);
  tv2->axis(0)->parallelize(ParallelType::TIDy);
  tv2->axis(1)->parallelize(ParallelType::TIDx);

  tv3->axis(0)->parallelize(ParallelType::TIDy);
  tv3->axis(1)->parallelize(ParallelType::TIDx);

  // Utility class to make sure one block sync
  //  is inserted by RAW pass.
  class SyncChecker : public kir::IrVisitor {
   public:
    using kir::IrVisitor::handle;
    int result() {
      return sync_seen_;
    }

   private:
    void handle(kir::BlockSync*) final {
      sync_seen_++;
    }

   private:
    int sync_seen_ = 0;
  } checker;

  GpuLower gpulw(&fusion);
  checker.handle(gpulw.run()->topLevelExprs());
  NVF_ERROR(checker.result() < 2, "More syncs were inserted than expected");

  auto options = at::TensorOptions().dtype(at::kFloat).device(at::kCUDA, 0);

  at::Tensor t0 = at::randn({32}, options);
  at::Tensor t1 = at::randn({32, 32}, options);

  KernelExecutor ke;
  ke.compile(&fusion, {t0, t1});
  auto cg_outputs = ke.run({t0, t1});

  testValidate(&fusion, cg_outputs, {t0, t1}, __LINE__, __FILE__);
}

// Test case for sync insertion after redundant predicated smem write
//  Check that syncs are removed only when all paths are redundant.
TEST_F(NVFuserTest, FusionRedundantPredSync3_CUDA) {
  Fusion fusion;
  FusionGuard fg(&fusion);

  TensorView* tv0 = makeConcreteTensor({32});
  TensorView* tv1 = makeConcreteTensor({32, 32});
  fusion.addInput(tv0);
  fusion.addInput(tv1);

  auto tv2 = broadcast(tv0, {true, false});
  auto tv3 = set(tv2);
  auto tv4 = add(tv3, tv1);
  auto tv5 = add(tv2, tv1);

  fusion.addOutput(tv4);
  fusion.addOutput(tv5);

  auto tv0c = tv0->cacheAfter();

  // In this scheduling config,
  //  tv0c -> tv2 -> tv3 is a redundant path for tidy
  //  tv0c -> tv2 -> tv5 is not.
  //  So we need a RAW sync in tv0c->tv2 to make sure
  //  tv2 has the correct value to produce tv5.
  tv0c->setMemoryType(MemoryType::Shared);
  tv3->setMemoryType(MemoryType::Shared);

  tv0c->axis(0)->parallelize(ParallelType::TIDx);
  tv2->axis(0)->parallelize(ParallelType::TIDy);
  tv2->axis(1)->parallelize(ParallelType::TIDx);

  tv3->axis(0)->parallelize(ParallelType::TIDy);
  tv3->axis(1)->parallelize(ParallelType::TIDx);

  tv5->axis(0)->parallelize(ParallelType::TIDy);
  tv5->axis(1)->parallelize(ParallelType::TIDx);

  // Utility class to make sure one block sync
  //  is inserted by RAW pass.
  class SyncChecker : public kir::IrVisitor {
   public:
    using kir::IrVisitor::handle;
    int result() {
      return sync_seen_;
    }

   private:
    void handle(kir::BlockSync* sync) final {
      if (!sync->isWarHazardSync()) {
        sync_seen_++;
      }
    }

   private:
    int sync_seen_ = 0;
  } checker;

  GpuLower gpulw(&fusion);
  checker.handle(gpulw.run()->topLevelExprs());

  // This is implicit checking. There are exactly 2 places
  //  where RAW hazards happen: one producing tv2 and the other
  //  producing tv3. This test case expect syncs in both of
  //  these places so we check that 2 RAW syncs are inserted.
  NVF_ERROR(
      checker.result() == 2,
      "Exactly 2 RAW sync expected for the two shared memory transfers");

  auto options = at::TensorOptions().dtype(at::kFloat).device(at::kCUDA, 0);

  at::Tensor t0 = at::randn({32}, options);
  at::Tensor t1 = at::randn({32, 32}, options);

  KernelExecutor ke;
  ke.compile(&fusion, {t0, t1});
  auto cg_outputs = ke.run({t0, t1});

  testValidate(&fusion, cg_outputs, {t0, t1}, __LINE__, __FILE__);
}

// Unit test case for detecting thread redundant usage of shared tensors.
TEST_F(NVFuserTest, FusionRedundantUseCheck_CUDA) {
  Fusion fusion;
  FusionGuard fg(&fusion);

  TensorView* tv0 = makeConcreteTensor({32, 32});
  fusion.addInput(tv0);

  auto tv1 = set(tv0);
  auto tv2 = set(tv1);
  auto tv3 = set(tv2);
  auto tv4 = set(tv3);

  auto tv5 = set(tv4);

  auto tv6 = set(tv4);
  auto tv7 = set(tv6);

  fusion.addOutput(tv5);
  fusion.addOutput(tv7);

  tv2->setMemoryType(MemoryType::Shared);
  tv4->setMemoryType(MemoryType::Shared);

  tv7->axis(-1)->parallelize(ParallelType::TIDx);

  // Thread pred map cannot be built without an active lower
  //  object. So would need to lower the whole fusion for
  //  testing. However, lower also keeps an copy of the fusion
  //  so the original pointers cannot be used to querry the
  //  thread pred map. So have to traverse the new expr list
  //  to find the pointers;
  GpuLower gpulw(&fusion);

  TensorView *lowered_tv2 = nullptr, *lowered_tv4 = nullptr;
  auto used_vals = gpulw.run()->usedMathVals();

  for (auto tv : ir_utils::filterByType<TensorView>(used_vals)) {
    if (tv->name() == 2) {
      lowered_tv2 = tv;
    }
    if (tv->name() == 4) {
      lowered_tv4 = tv;
    }
  }

  NVF_ERROR(
      lowered_tv2 != nullptr && lowered_tv4 != nullptr,
      "tv2 or tv4 not lowered or mangled");

  auto tv2_info = gpulw.threadPredMap().getPredicateInfo(lowered_tv2);
  auto tv4_info = gpulw.threadPredMap().getPredicateInfo(lowered_tv4);

  // tv2 -> tv3 -> tv4 (shared) is the only use chain for tv2,
  //  and tv4 is redundantly written in tidx so tv2 is redundantly
  //  consumed in tidx.
  NVF_ERROR(
      tv2_info.redundant_use_types.get(ParallelType::TIDx),
      "TV2 is redundantly used but not detected.");

  // tv4->tv5 (global) is a redundant use chain, but
  // tv4->tv6->tv7 is not, so tv4 should not be detected as
  // a redundant used tensor in tidx.
  NVF_ERROR(
      !tv4_info.redundant_use_types.get(ParallelType::TIDx),
      "TV4 is not redundantly used but not detected.");
}

TEST_F(NVFuserTest, FusionUnsqueeze1_CUDA) {
  Fusion fusion;
  FusionGuard fg(&fusion);

  std::vector<int64_t> shape({10, 11});

  auto tv0 = makeConcreteTensor(shape);
  fusion.addInput(tv0);

  // [I, R]
  auto tv1 = sum(tv0, {1});
  // [I, B]
  auto tv2 = unsqueeze(tv1, -1);
  fusion.addOutput(tv2);

  NVF_CHECK(tv2->nDims() == 2, "Unpected unsqueeze result: ", tv2->toString());
  NVF_CHECK(
      tv2->axis(1)->isBroadcast(),
      "Unexpected unsqueeze result: ",
      tv2->toString());

  // tv1 has only one non-reduction axis. An exception should be
  // thrown.
  // NOLINTNEXTLINE(cppcoreguidelines-avoid-goto,hicpp-avoid-goto)
  ASSERT_ANY_THROW(unsqueeze(tv1, 2));

  auto options = at::TensorOptions().dtype(at::kFloat).device(at::kCUDA, 0);
  at::Tensor t0 = at::randn({10, 11}, options);
  std::vector<c10::IValue> aten_inputs = {t0};

  KernelExecutor ke;
  ke.compile(&fusion, aten_inputs);
  auto cg_outputs = ke.run(aten_inputs);

  testValidate(&fusion, cg_outputs, aten_inputs, __LINE__, __FILE__);
}

TEST_F(NVFuserTest, FusionSqueeze1_CUDA) {
  Fusion fusion;
  FusionGuard fg(&fusion);

  std::vector<int64_t> shape({10, 11});

  auto tv0 = makeConcreteTensor(shape);
  fusion.addInput(tv0);

  // [I, B]
  auto tv1 = sum(tv0, {1}, true);
  // [I]
  auto tv2 = squeeze(tv1, {1});
  fusion.addOutput(tv2);

  NVF_CHECK(tv2->nDims() == 1, "Unexpected squeeze result: ", tv2->toString());

  // [I, R]
  auto tv3 = sum(tv0, {1});
  // tv3 has only one non-reduction axis. The extent of the first axis
  // is not one, so squeeze should fail.
  // NOLINTNEXTLINE(cppcoreguidelines-avoid-goto,hicpp-avoid-goto)
  ASSERT_ANY_THROW(squeeze(tv3, {1}));

  auto options = at::TensorOptions().dtype(at::kFloat).device(at::kCUDA, 0);
  at::Tensor t0 = at::randn({10, 11}, options);
  std::vector<c10::IValue> aten_inputs = {t0};

  KernelExecutor ke;
  ke.compile(&fusion, aten_inputs);
  auto cg_outputs = ke.run(aten_inputs);

  testValidate(&fusion, cg_outputs, aten_inputs, __LINE__, __FILE__);
}

TEST_F(NVFuserTest, FusionContigPredicate_CUDA) {
  Fusion fusion;
  FusionGuard fg(&fusion);

  auto tv0 = makeSymbolicTensor(2);
  fusion.addInput(tv0);
  auto tv1 = set(tv0);
  auto tv2 = broadcast(tv1, {false, true, false});
  fusion.addOutput(tv2);

  tv2->merge(-2, -1);
  tv2->merge(-2, -1);
  tv2->split(-1, 100);
  tv0->computeAt(tv2, -1);

  GpuLower gpulw(&fusion);
  gpulw.run();
  NVF_CHECK(PredicatedChecker::isPredicated(tv1, gpulw));

  auto options = at::TensorOptions().dtype(at::kFloat).device(at::kCUDA, 0);
  at::Tensor t0 = at::randn({3, 4}, options);

  KernelExecutor ke;
  ke.compile(&fusion, {t0});
  auto cg_outputs = ke.run({t0});

  testValidate(ke.kernel(), cg_outputs, {t0}, __LINE__, __FILE__);
}

// Repro of https://github.com/csarofeen/pytorch/issues/1777
TEST_F(NVFuserTest, FusionDivScalarLhs_CUDA) {
  // tv1 = 2.0 / tv0
  Fusion fusion;
  FusionGuard fg(&fusion);

  TensorView* tv0 = makeSymbolicTensor(2);
  fusion.addInput(tv0);
  TensorView* tv1 = div(IrBuilder::create<Val>(2.0), tv0);
  fusion.addOutput(tv1);

  auto options = at::TensorOptions().dtype(at::kFloat).device(at::kCUDA, 0);
  auto t0 = at::randn({3, 3}, options);
  // There's no overload div(Scalar, Tensor) in ATen
  auto aten_output = at::div(
      at::native::wrapped_scalar_tensor(at::Scalar(2.0), options.device()), t0);

  KernelExecutor ke;
  ke.compile(&fusion, {t0});
  auto cg_outputs = ke.run({t0});

  testValidate(&fusion, cg_outputs, {t0}, {aten_output}, __LINE__, __FILE__);
}

// Repro of an issue of the reduction scheduler with a broadcast
// domain concretized to multiple domains that are not proven to have
// the same extent
TEST_F(NVFuserTest, FusionRepro1713_CUDA) {
  auto fusion = std::make_unique<Fusion>();
  FusionGuard fg(fusion.get());

  auto tv0 = makeSymbolicTensor(2);
  auto tv1 = makeSymbolicTensor(2);
  auto tv2 = makeSymbolicTensor(1);
  fusion->addInput(tv0);
  fusion->addInput(tv1);
  fusion->addInput(tv2);
  auto tv3 = broadcast(tv2, {false, true});

  auto tv4 = add(tv3, tv0);

  auto tv5 = add(tv3, tv1);
  auto tv6 = sum(tv5, {0});
  fusion->addOutput(tv4);
  fusion->addOutput(tv6);

  auto options = at::TensorOptions().dtype(at::kFloat).device(at::kCUDA, 0);
  at::Tensor t0 = at::randn({1024, 204800}, options);
  // Original repro had the same shape as t0, but this should work
  // with a different extent at the second axis
  at::Tensor t1 = at::randn({1024, 123}, options);
  at::Tensor t2 = at::randn({1024}, options);
  std::vector<c10::IValue> aten_inputs({t0, t1, t2});

  FusionExecutorCache executor_cache(std::move(fusion));
  auto cg_outputs = executor_cache.runFusionWithInputs(aten_inputs);

  testValidate(
      executor_cache.fusion(), cg_outputs, {t0, t1, t2}, __LINE__, __FILE__);
}

TEST_F(NVFuserTest, FusionExpand_CUDA) {
  auto fusion = std::make_unique<Fusion>();
  FusionGuard fg(fusion.get());

  auto w = 2, x = 3, z = 5;
  auto y = 4L;

  // Test
  // a simple expand
  // Expand that's propagated
  // expand_as
  // symbolic expand

  // x
  auto tv0 = makeSymbolicTensor(1);
  fusion->addInput(tv0);

  auto tv1 = broadcast(tv0, {false, true});
  auto tv2 = expand(tv1, {tv0->axis(0)->extent(), IrBuilder::create<Val>(y)});

  // x
  auto tv3 = makeSymbolicTensor(1);
  fusion->addInput(tv3);
  auto tv4 = broadcast(tv3, {false, true});
  auto tv5 = add(tv4, tv2);
  // [x, e_y]

  // [x, y, z]
  auto tv6 = makeSymbolicTensor(3);
  fusion->addInput(tv6);

  // Disjoint set op will cause a segmentation for just this op.
  auto tmp_7 = set(tv6);
  fusion->addOutput(tmp_7);

  auto tv7 = broadcast(tv5, {false, false, true});

  auto tv8 = expand_as(tv7, tv6);
  // [x, e_y, e_z]

  auto w_symbolic = IrBuilder::create<Val>(DataType::Int);
  fusion->addInput(w_symbolic);

  auto tv9 = broadcast(tv8, {true, false, false, false});
  //[1, x, e_y, e_z]

  auto tv10 = expand(
      tv9,
      {w_symbolic,
       tv9->axis(1)->extent(),
       tv9->axis(2)->expandedExtent(),
       tv9->axis(3)->expandedExtent()});

  fusion->addOutput(tv10);

  auto options = at::TensorOptions().dtype(at::kFloat).device(at::kCUDA, 0);
  at::Tensor t0 = at::randn({x}, options);
  at::Tensor t3 = at::randn({x}, options);
  at::Tensor t6 = at::randn({x, y, z}, options);

  FusionExecutorCache executor_cache(std::move(fusion));

  auto cg_outputs = executor_cache.runFusionWithInputs({t0, t3, t6, w});
  auto cg_out = cg_outputs[1];

  NVF_ERROR(cg_out.size(0) == w);
  NVF_ERROR(cg_out.size(1) == x);
  NVF_ERROR(cg_out.size(2) == y);
  NVF_ERROR(cg_out.size(3) == z);
  NVF_ERROR(cg_out.stride(0) == 0);
  NVF_ERROR(cg_out.stride(1) == 1);
  NVF_ERROR(cg_out.stride(2) == 0);
  NVF_ERROR(cg_out.stride(3) == 0);

  testValidate(
      executor_cache.fusion(), cg_outputs, {t0, t3, t6, w}, __LINE__, __FILE__);
}

TEST_F(NVFuserTest, FusionExpandIssue1751_CUDA) {
  auto fusion = std::make_unique<Fusion>();
  FusionGuard fg(fusion.get());

  auto x = 3L;
  auto y = 4, z = 5;

  // y, z
  auto tv0 = makeSymbolicTensor(2);
  fusion->addInput(tv0);

  auto tv1 = broadcast(tv0, {true, false, false});

  // Two ways to propagate extents as is: use -1 or explicitly pass
  // the extent vals.

  auto tv2 = expand(
      tv1,
      {IrBuilder::create<Val>(x),
       IrBuilder::create<Val>(-1L),
       IrBuilder::create<Val>(-1L)});

  auto tv3 = expand(
      tv1,
      {IrBuilder::create<Val>(x),
       tv0->axis(0)->extent(),
       tv0->axis(1)->extent()});

  fusion->addOutput(tv2);
  fusion->addOutput(tv3);

  auto options = at::TensorOptions().dtype(at::kFloat).device(at::kCUDA, 0);
  at::Tensor t0 = at::randn({y, z}, options);

  FusionExecutorCache executor_cache(std::move(fusion));

  auto cg_outputs = executor_cache.runFusionWithInputs({t0});

  for (const auto& cg_out : cg_outputs) {
    NVF_ERROR(cg_out.size(0) == x);
    NVF_ERROR(cg_out.size(1) == y);
    NVF_ERROR(cg_out.size(2) == z);
  }

  testValidate(executor_cache.fusion(), cg_outputs, {t0}, __LINE__, __FILE__);
}

// TODO: Make sure the kernel uses the expanded concrete size instead
// of the symbolic size
TEST_F(NVFuserTest, FusionExpandToConcrete_CUDA) {
  auto fusion = std::make_unique<Fusion>();
  FusionGuard fg(fusion.get());

  auto x = 3L, y = 4L;

  auto tv0 = makeSymbolicTensor(1);
  fusion->addInput(tv0);

  auto tv1 = broadcast(tv0, {true, false});

  auto tv2 =
      expand(tv1, {IrBuilder::create<Val>(x), IrBuilder::create<Val>(y)});

  fusion->addOutput(tv2);

  auto options = at::TensorOptions().dtype(at::kFloat).device(at::kCUDA, 0);
  at::Tensor t0 = at::randn({y}, options);

  FusionExecutorCache executor_cache(std::move(fusion));

  auto cg_outputs = executor_cache.runFusionWithInputs({t0});

  for (const auto& cg_out : cg_outputs) {
    NVF_ERROR(cg_out.size(0) == x);
    NVF_ERROR(cg_out.size(1) == y);
  }

  testValidate(executor_cache.fusion(), cg_outputs, {t0}, __LINE__, __FILE__);
}

TEST_F(NVFuserTest, FusionReproNoncontigBroadcast_CUDA) {
  auto fusion = std::make_unique<Fusion>();
  FusionGuard fg(fusion.get());

  auto options = at::TensorOptions().dtype(at::kHalf).device(at::kCUDA, 0);
  at::Tensor t0 = at::randn({4, 32, 16, 112, 112}, options).transpose(-1, -2);
  at::Tensor t1 = at::randn({32, 1, 112, 1}, options).transpose(-1, -2);

  auto tv0 = TensorViewBuilder()
                 .ndims(5)
                 .contiguity({true, true, false, false, false}) // ttfff
                 .shape({-1, -1, -1, -1, -1})
                 .dtype(DataType::Half)
                 .build();
  auto tv1 = TensorViewBuilder()
                 .ndims(4)
                 .contiguity({true, std::nullopt, std::nullopt, true})
                 .shape({-1, 1, 1, -1})
                 .dtype(DataType::Half)
                 .build();

  fusion->addInput(tv0);
  fusion->addInput(tv1);

  auto tv2 = add(tv0, tv1);

  fusion->addOutput(tv2);

  std::vector<c10::IValue> aten_inputs({t0, t1});

  FusionExecutorCache executor_cache(std::move(fusion));
  auto cg_outputs = executor_cache.runFusionWithInputs(aten_inputs);

  testValidate(
      executor_cache.fusion(), cg_outputs, {t0, t1}, __LINE__, __FILE__);
}

TEST_F(NVFuserTest, FusionTransformPropagateSibling_CUDA) {
  // https://github.com/csarofeen/pytorch/issues/1760
  Fusion fusion;
  FusionGuard fg(&fusion);

  auto tv0 = makeSymbolicTensor(2);
  fusion.addInput(tv0);

  auto tvs = Welford(tv0, {1});
  fusion.addOutput(tvs.var_sum);

  tvs.avg->split(1, 1);
  tvs.avg->split(1, 2);
  tvs.avg->split(1, 3);
  tvs.var_sum->split(1, 1);
  tvs.var_sum->split(1, 2);
  tvs.var_sum->split(1, 3);
  tvs.n->split(1, 1);
  tvs.n->split(1, 2);
  tvs.n->split(1, 3);

  auto var_sum_rf = ir_utils::rFactorHelper(tvs.var_sum, {1, 4});

  TransformPropagatorWithCheck propagator(var_sum_rf);
  MaxLogicalDomainInfoSpanningTree(var_sum_rf).traverse(&propagator);

  auto rf_tvs = ir_utils::producerTvsOf(tvs.var_sum);

  std::vector<std::vector<TensorView*>> siblings = {
      {tvs.avg, tvs.var_sum, tvs.n}, rf_tvs};
  for (const auto& tensors : siblings) {
    for (auto t1 : tensors) {
      for (auto t2 : tensors) {
        NVF_CHECK(TransformReplay::fullSelfMatching(t1, t2));
      }
    }
  }
}

TEST_F(NVFuserTest, FusionTransformPropagateSelectorSibling_CUDA) {
  Fusion fusion;
  FusionGuard fg(&fusion);

  auto tv0 = makeSymbolicTensor(2);
  fusion.addInput(tv0);

  auto tvs = Welford(tv0, {1});
  fusion.addOutput(tvs.var_sum);

  tvs.avg->split(1, 1);
  tvs.avg->split(1, 2);
  tvs.avg->split(1, 3);
  tvs.var_sum->split(1, 1);
  tvs.var_sum->split(1, 2);
  tvs.var_sum->split(1, 3);
  tvs.n->split(1, 1);
  tvs.n->split(1, 2);
  tvs.n->split(1, 3);

  auto var_sum_rf = ir_utils::rFactorHelper(tvs.var_sum, {1, 4});

  struct DisableTv0 : public MaxInfoSpanningTree::Selector {
    TensorView* tv0;
    bool allowC2P(TensorView* from, TensorView* to) override {
      return from != tv0 && to != tv0;
    };
    bool allowP2C(TensorView* from, TensorView* to) override {
      return from != tv0 && to != tv0;
    };
    bool allowSibling(TensorView* from, TensorView* to) override {
      return true;
    }
    DisableTv0(TensorView* tv0) : tv0(tv0) {}
  } selector1(tv0);

  struct DisableTv0AndSibling : public DisableTv0 {
    bool allowSibling(TensorView* from, TensorView* to) override {
      return false;
    }
    using DisableTv0::DisableTv0;
  } selector2(tv0);

  TransformPropagatorWithCheck propagator(var_sum_rf);
  MaxLogicalDomainInfoSpanningTree good_path(var_sum_rf, &selector1);
  MaxLogicalDomainInfoSpanningTree bad_path(var_sum_rf, &selector2);

  auto rf_tvs = ir_utils::producerTvsOf(tvs.var_sum);

  auto check = [&]() {
    std::vector<std::vector<TensorView*>> siblings = {
        {tvs.avg, tvs.var_sum, tvs.n}, rf_tvs};
    for (const auto& tensors : siblings) {
      for (auto t1 : tensors) {
        for (auto t2 : tensors) {
          NVF_CHECK(TransformReplay::fullSelfMatching(t1, t2));
        }
      }
    }
  };

  bad_path.traverse(&propagator);
  ASSERT_ANY_THROW(check());
  good_path.traverse(&propagator);
  check();
}

TEST_F(NVFuserTest, FusionTransformPropagatePosition_CUDA) {
  Fusion fusion;
  FusionGuard fg(&fusion);

  auto tv0 = makeSymbolicTensor(4);
  auto tv1 = makeSymbolicTensor(6);
  fusion.addInput(tv0);

  auto tv2 = broadcast(tv0, {false, false, true, false, false, true});
  auto tv3 = add(tv1, tv2);
  fusion.addOutput(tv3);

  tv0->merge(2);
  tv0->merge(0);
  TransformPropagatorWithCheck propagator(tv0);
  MaxLogicalDomainInfoSpanningTree(tv0).traverse(&propagator);

  NVF_CHECK(tv1->nDims() == 4);
}

TEST_F(NVFuserTest, FusionIgnoreZeroDimReduction_CUDA) {
  auto fusion = std::make_unique<Fusion>();
  FusionGuard fg(fusion.get());

  auto tv0 = makeSymbolicTensor(1);
  fusion->addInput(tv0);
  auto tv1 = sum(tv0, {0});
  // tv1 is effectively a zero-dim tensor as it only has a reduction
  // axis.
  // Reducing it further is converted to just a set op.
  auto tv2 = sum(tv1, {0});
  fusion->addOutput(tv2);

  auto tv2_def = dynamic_cast<LoadStoreOp*>(tv2->definition());
  NVF_CHECK(
      tv2_def != nullptr,
      "Expected LoadStoreOp but found ",
      tv2->definition()->toString());

  auto options = at::TensorOptions().dtype(at::kFloat).device(at::kCUDA, 0);
  auto t0 = at::randn({12345}, options);
  std::vector<c10::IValue> aten_inputs({t0});

  FusionExecutorCache executor_cache(std::move(fusion));
  auto cg_outputs = executor_cache.runFusionWithInputs(aten_inputs);

  testValidate(
      executor_cache.fusion(), cg_outputs, aten_inputs, __LINE__, __FILE__);
}

// Repro of issue #1770
TEST_F(NVFuserTest, FusionIssue1770Repro_CUDA) {
  auto fusion = std::make_unique<Fusion>();
  FusionGuard fg(fusion.get());

  auto tv0 = makeSymbolicTensor(1);
  fusion->addInput(tv0);
  auto tv1 = makeSymbolicTensor(1);
  fusion->addInput(tv1);

  auto tv2 = ge(tv0, tv1);
  auto tv3 =
      where(tv2, IrBuilder::create<Val>(1.0), IrBuilder::create<Val>(2.0));
  fusion->addOutput(tv3);

  std::vector<int64_t> shape({999});
  auto options = at::TensorOptions().dtype(at::kFloat).device(at::kCUDA, 0);
  at::Tensor t0 = at::randn(shape, options);
  at::Tensor t1 = at::randn(shape, options);
  std::vector<c10::IValue> aten_inputs({t0, t1});

  FusionExecutorCache executor_cache(std::move(fusion));
  auto cg_outputs = executor_cache.runFusionWithInputs(aten_inputs);

  auto ref = where(t0 >= t1, 1.0, 2.0);

  testValidate(
      executor_cache.fusion(),
      cg_outputs,
      aten_inputs,
      {ref},
      __LINE__,
      __FILE__);
}

TEST_F(NVFuserTest, FusionTransformPropagatorSelector_CUDA) {
  auto fusion = std::make_unique<Fusion>();
  FusionGuard fg(fusion.get());

  auto tv0 = makeSymbolicTensor(1);
  fusion->addInput(tv0);
  auto tv1 = makeSymbolicTensor(1);
  fusion->addInput(tv1);

  auto tv2 = add(tv0, tv1);

  auto tv3 = sin(tv2);
  auto tv4 = cos(tv2);

  fusion->addOutput(tv3);
  fusion->addOutput(tv4);

  tv2->split(0, 10);

  struct Selector : public MaxInfoSpanningTree::Selector {
    TensorView* tv0;
    TensorView* tv3;
    bool allowC2P(TensorView* from, TensorView* to) override {
      return to == tv0;
    }
    bool allowP2C(TensorView* from, TensorView* to) override {
      return to == tv3;
    }
    bool allowSibling(TensorView* from, TensorView* to) override {
      return false;
    }
    Selector(TensorView* tv0, TensorView* tv3) : tv0(tv0), tv3(tv3) {}
  } selector(tv0, tv3);

  TransformPropagatorWithCheck propagator(tv2);
  MaxLogicalDomainInfoSpanningTree(tv2, &selector).traverse(&propagator);

  NVF_CHECK(tv0->nDims() == 2);
  NVF_CHECK(tv1->nDims() == 1);
  NVF_CHECK(tv2->nDims() == 2);
  NVF_CHECK(tv3->nDims() == 2);
  NVF_CHECK(tv4->nDims() == 1);
}

TEST_F(NVFuserTest, FusionTransformPropagatorPos_CUDA) {
  auto fusion = std::make_unique<Fusion>();
  FusionGuard fg(fusion.get());

  auto tv0 = makeConcreteTensor({22, 105});
  fusion->addInput(tv0);

  auto tv1 = sin(tv0);
  fusion->addOutput(tv1);

  tv1->split(0, 2);
  tv1->split(-1, 3);
  tv1->split(-1, 5);

  TransformPropagatorWithCheck propagator(tv1, 2);
  MaxLogicalDomainInfoSpanningTree(tv1, 2).traverse(&propagator);

  auto expect = makeConcreteTensor({22, 105});
  expect->split(0, 2);
  NVF_CHECK(TransformReplay::fullSelfMatching(expect, tv0));
}

TEST_F(NVFuserTest, FusionMaxLogicalDomainInfoSpanningTreePrintTwice_CUDA) {
  auto fusion = std::make_unique<Fusion>();
  FusionGuard fg(fusion.get());

  auto tv0 = makeSymbolicTensor(3);
  fusion->addInput(tv0);

  auto tv1 = sum(tv0, {0});
  auto tv2 = neg(tv1);

  fusion->addOutput(tv2);

  tv1->split(0, 10);

  struct Printer : public MaxInfoSpanningTree::Propagator {
    std::stringstream ss;
    void propagateC2P(TensorView* from, TensorView* to) override {
      ss << "propagateC2P" << std::endl;
      ss << "from: " << from->name() << std::endl;
      ss << "to: " << to->name() << std::endl;
    }
    void propagateP2C(TensorView* from, TensorView* to) override {
      ss << "propagateP2C" << std::endl;
      ss << "from: " << from->name() << std::endl;
      ss << "to: " << to->name() << std::endl;
    }
    void propagateSibling(TensorView* from, TensorView* to) override {
      ss << "propagateSibling" << std::endl;
      ss << "from: " << from->name() << std::endl;
      ss << "to: " << to->name() << std::endl;
    }
  } printer1, printer2;
  printer1.ss << std::endl;
  printer2.ss << std::endl;

  MaxLogicalDomainInfoSpanningTree path(tv1);
  path.traverse(&printer1);
  path.traverse(&printer2);

  auto expect = R"ESCAPE(
propagateC2P
from: 1
to: 0
propagateP2C
from: 1
to: 2
)ESCAPE";
  NVF_CHECK(printer1.ss.str() == expect);
  NVF_CHECK(printer2.ss.str() == expect);
}

TEST_F(NVFuserTest, FusionTransformPropagatorNoOverwrite_CUDA) {
  auto fusion = std::make_unique<Fusion>();
  FusionGuard fg(fusion.get());

  auto tv0 = makeSymbolicTensor(1);
  fusion->addInput(tv0);
  auto tv1 = broadcast(tv0, {true, false, true});
  auto tv2 = sin(tv1);
  fusion->addOutput(tv2);

  tv0->split(0, 2);
  tv2->split(1, 2);
  tv2->split(0, 4);

  MaxLogicalDomainInfoSpanningTree path1(tv2);
  TransformPropagatorWithCheck propagator1(tv2);
  path1.traverse(&propagator1);

  MaxLogicalDomainInfoSpanningTree path2(tv0);
  TransformPropagatorWithCheck propagator2(tv0);
  path2.traverse(&propagator2);

  NVF_CHECK(tv1->axis(0)->isBroadcast());
  NVF_CHECK(tv1->axis(1)->isBroadcast());
  NVF_CHECK(!tv1->axis(2)->isBroadcast());
  NVF_CHECK(!tv1->axis(3)->isBroadcast());
  NVF_CHECK(tv1->axis(4)->isBroadcast());

  auto expect = makeSymbolicTensor(3);
  expect->split(1, 2);
  expect->split(0, 4);
  NVF_CHECK(TransformReplay::fullSelfMatching(expect, tv1));
}

TEST_F(NVFuserTest, FusionIssue1785Repro_CUDA) {
  Fusion fusion;
  FusionGuard fg(&fusion);

  // Set up your input tensor views
  TensorView* tv0 = makeContigTensor(1);
  TensorView* tv1 = makeContigTensor(2);

  // Register your inputs
  fusion.addInput(tv0);
  fusion.addInput(tv1);

  auto tv2 = set(tv0);
  // [B, I]
  auto tv3 = broadcast(tv2, {true, false});
  auto tv4 = add(tv3, tv1);
  auto tv5 = set(tv4);

  // Register your outputs
  fusion.addOutput(tv5);

  tv5->split(0, 8);
  tv5->split(-1, 8);

  // [Serial, TIDy, TIDX, Serial]

  tv4->computeAt(tv5, -2);
  tv3->computeAt(tv4, -1);
  tv2->computeAt(tv3, 0);
  tv2->split(0, 8);
  tv2->axis(0)->parallelize(ParallelType::TIDx);
  tv1->computeAt(tv5, -2);

  tv5->axis(1)->parallelize(ParallelType::TIDy);
  tv5->axis(2)->parallelize(ParallelType::TIDx);

  auto options = at::TensorOptions().dtype(at::kFloat).device(at::kCUDA, 0);

  at::Tensor in1 = at::randn({16}, options);
  at::Tensor in2 = at::randn({12, 16}, options);

  KernelExecutor ke;
  ke.compile(&fusion, {in1, in2});
  auto cg_outputs = ke.run({in1, in2});

  testValidate(&fusion, cg_outputs, {in1, in2}, __LINE__, __FILE__);
}

TEST_F(NVFuserTest, FusionSkipReplay_CUDA) {
  {
    Fusion fusion;
    FusionGuard fg(&fusion);

    TensorView* tv0 = makeContigTensor(1);
    TensorView* tv1 = makeContigTensor(2);
    fusion.addInput(tv0);
    fusion.addInput(tv1);

    auto tv2 = broadcast(tv0, {false, true});
    auto tv3 = add(tv2, tv1);
    fusion.addOutput(tv3);

    tv3->split(1, 2, false);

    TransformPropagatorWithCheck propagator(tv3);
    MaxLogicalDomainInfoSpanningTree(tv3).traverse(&propagator);
  }

  {
    Fusion fusion;
    FusionGuard fg(&fusion);

    TensorView* tv0 = makeContigTensor(3);
    fusion.addInput(tv0);

    auto tv1 = sum(tv0, {0, 2});
    auto tv2 = sin(tv1);
    fusion.addOutput(tv2);

    tv0->split(1, 2, false);

    TransformPropagatorWithCheck propagator(tv0);
    MaxLogicalDomainInfoSpanningTree(tv0).traverse(&propagator);
  }
}

TEST_F(NVFuserTest, FusionInlineRepro1803_CUDA) {
  Fusion fusion;
  FusionGuard fg(&fusion);

  TensorView* tv0 = makeContigTensor(2);

  fusion.addInput(tv0);
  auto tv1 = set(tv0);
  auto tvs = Welford(tv1, {1});
  auto tvo = set(tvs.var_sum);
  fusion.addOutput(tvo);

  tvo->split(0, 16);
  tvo->axis(1)->parallelize(ParallelType::Unroll);

  tv0->computeAt(tvo, -1, ComputeAtMode::BestEffort);

  NVF_CHECK(
      tvs.var_sum->getComputeAtPosition() == tvs.avg->getComputeAtPosition());
  NVF_CHECK(
      tvs.var_sum->getComputeAtPosition() == tvs.n->getComputeAtPosition());
  NVF_CHECK(tvs.var_sum->getComputeAtPosition() == 1);
}

// Unit test for the transform selection logic
TEST_F(NVFuserTest, FusionBoundedDirectionSelection1_CUDA) {
  Fusion fusion;
  FusionGuard fg(&fusion);

  TensorView* tv0 = makeContigTensor(2);

  fusion.addInput(tv0);
  auto tv1 = set(tv0);
  auto tv2 = set(tv1);
  auto tv3 = add(tv2, tv1);
  fusion.addOutput(tv3);

  tv3->split(-1, 5);
  tv3->split(-1, 8);

  scheduler_utils::BoundedDirectionalTransformPropagator::backward(
      tv3, -1, {tv0, tv2});

  // Check that the splits are replayed on tv2
  NVF_ERROR(
      tv2->nDims() == tv3->nDims(),
      "Propagator didn't propagate to tv2: ",
      tv2->toString());

  // Check that the splits are replayed on tv1 as well. Even though
  //  one of its consumers, tv2, is part of the boundary, another
  //  consumer is not a boundary, so tv1 should be transformed as well.
  NVF_ERROR(
      tv1->nDims() == tv3->nDims(),
      "Propagator didn't propagate to tv1: ",
      tv1->toString());
}

TEST_F(NVFuserTest, FusionIssueRepro1844_CUDA) {
  auto fusion = std::make_unique<Fusion>();
  FusionGuard fg(fusion.get());

  std::vector<int64_t> shape = {2, 1, 768};
  std::vector<int64_t> sum_to_shape = {768};
  std::vector<int64_t> sum_to_axes = {0, 1};
  double kProb = 0.5;

  std::vector<Val*> sum_to_symb;
  std::transform(
      sum_to_shape.begin(),
      sum_to_shape.end(),
      std::back_inserter(sum_to_symb),
      [](int64_t s) -> Val* { return IrBuilder::create<Val>(s); });

  TensorView* tv0 = makeContigConcreteTensor(shape);
  TensorView* tv1 = makeContigConcreteTensor(shape);
  TensorView* tv2 = makeContigConcreteTensor(shape, DataType::Bool);

  fusion->addInput(tv0);
  fusion->addInput(tv1);
  fusion->addInput(tv2);

  Val* prob = IrBuilder::create<Val>(kProb);
  auto grad_input = dropout_backward(tv1, tv2, prob);
  auto grad_gelu = gelu_backward(grad_input, tv0);
  auto grad_bias = sum_to(grad_gelu, sum_to_symb);

  fusion->addOutput(grad_gelu);
  fusion->addOutput(grad_bias);

  const auto options =
      at::TensorOptions().dtype(at::kFloat).device(at::kCUDA, 0);

  at::Tensor a = at::randn(shape, options);
  at::Tensor b = at::randn(shape, options);
  at::Tensor c = at::randn(shape, options);
  auto mask = at::gt(c, 0.0f);
  std::vector<c10::IValue> aten_inputs = {a, b, mask};

  FusionExecutorCache executor_cache(std::move(fusion));
  auto cg_outputs = executor_cache.runFusionWithInputs(aten_inputs);

  testValidate(
      executor_cache.fusion(), cg_outputs, aten_inputs, __LINE__, __FILE__);
}

TEST_F(NVFuserTest, FusionInsertMagicZero1_CUDA) {
  Fusion fusion;
  FusionGuard fg(&fusion);

  auto tv0 = makeSymbolicTensor(2);
  fusion.addInput(tv0);

  auto tv1 = add(tv0, IrBuilder::create<Val>(1.0));
  auto tv2 = set(tv1);
  fusion.addOutput(tv2);

  tv2->split(0, 32);
  tv2->split(-1, 2);
  tv2->reorder({{1, 2}, {2, 1}});
  tv2->merge(0);

  TransformPropagatorWithCheck propagator(tv2);
  MaxLogicalDomainInfoSpanningTree(tv2).traverse(&propagator);

  tv0->computeAt(tv2, 1);

  // The predicate of tv2 should be protected with magic zero
  GpuLower gpulw(&fusion);
  gpulw.run();
  NVF_CHECK(
      PredicateMagicZeroChecker::isProtected(tv2, gpulw),
      "Failed to protect the predicates of ",
      tv2->toString());
}

TEST_F(NVFuserTest, FusionExpandRepro1860_CUDA) {
  auto fusion_ptr = std::make_unique<Fusion>();
  Fusion& fusion = *fusion_ptr;
  FusionGuard fg(&fusion);
  std::vector<std::optional<bool>> contiguity(3, std::nullopt);

  std::vector<int64_t> shape{1, -1, -1};
  TensorView* tv0 = makeContigConcreteTensor(shape);
  fusion.addInput(tv0);
  TensorView* tv1 = makeContigConcreteTensor(shape);
  fusion.addInput(tv1);
  TensorView* tv2 = makeContigConcreteTensor(shape);
  fusion.addInput(tv2);

  std::vector<IterDomain*> domain1(3, nullptr);
  for (const auto i : c10::irange(3)) {
    if (i == 0) {
      domain1[i] = IterDomainBuilder(
                       FusionGuard::getCurFusion()->zeroVal(),
                       IrBuilder::create<Val>(1L, DataType::Index))
                       .iter_type(IterType::Broadcast)
                       .build();
    } else {
      domain1[i] =
          IterDomainBuilder(
              FusionGuard::getCurFusion()->zeroVal(),
              IrBuilder::create<Val>(1L, DataType::Index))
              .expanded_extent(IrBuilder::create<Val>(1L + i, DataType::Index))
              .iter_type(IterType::Broadcast)
              .build();
    }
  }

  TensorView* tv22 = IrBuilder::create<TensorView>(
      IrBuilder::create<TensorDomain>(domain1, contiguity), DataType::Float);

  fusion.addInput(tv22);

  auto tv3 = add(tv0, tv1);
  auto tv4 = softmax(tv3, 0);
  auto tv5 = add(tv4, tv22);
  fusion.addOutput(tv5);

  auto options = at::TensorOptions().dtype(at::kFloat).device(at::kCUDA, 0);

  at::Tensor input1 = at::randn({1, 2, 3}, options);
  at::Tensor input2 = at::randn({1, 2, 3}, options);
  at::Tensor input3 = at::randn({1, 2, 3}, options);
  at::Tensor input4 = at::randn({1, 1, 1}, options).expand({1, 2, 3});
  std::vector<c10::IValue> aten_inputs = {input1, input2, input3, input4};

  FusionExecutorCache executor_cache(std::move(fusion_ptr));
  auto outputs = executor_cache.runFusionWithInputs(aten_inputs);
}

TEST_F(NVFuserTest, FusionExpandReduce_CUDA) {
  auto fusion = std::make_unique<Fusion>();
  FusionGuard fg(fusion.get());

  auto tv0 = makeConcreteTensor({1, 8});
  fusion->addInput(tv0);

  auto tv1 =
      expand(tv0, {IrBuilder::create<Val>(12L), IrBuilder::create<Val>(8L)});

  auto tv2 = sum(tv1, {0});
  fusion->addOutput(tv2);

  auto options = at::TensorOptions().dtype(at::kFloat).device(at::kCUDA, 0);
  auto t0 = at::randn({1, 8}, options);

  FusionExecutorCache executor_cache(std::move(fusion));
  auto cg_outputs = executor_cache.runFusionWithInputs({t0});

  testValidate(executor_cache.fusion(), cg_outputs, {t0}, __LINE__, __FILE__);
}

TEST_F(NVFuserTest, FusionVectorComponentReduce_CUDA) {
  auto fusion = std::make_unique<Fusion>();
  FusionGuard fg(fusion.get());

  auto tv0 = makeSymbolicTensor(1, DataType::ComplexFloat);
  fusion->addInput(tv0);
  auto tv1 = view_as_real(tv0);
  auto tv2 = sum(tv1, {-1});
  fusion->addOutput(tv2);

  inlineMost();

  auto options =
      at::TensorOptions().dtype(at::kComplexFloat).device(at::kCUDA, 0);
  auto t0 = at::randn({1024}, options);

  KernelExecutor ke;
  ke.compile(fusion.get(), {t0});
  auto cg_outputs = ke.run({t0});

  testValidate(fusion.get(), cg_outputs, {t0}, __LINE__, __FILE__, "");
}

TEST_F(NVFuserTest, FusionExpandBadShapeTest_CUDA) {
  auto fusion_ptr = std::make_unique<Fusion>();
  Fusion& fusion = *fusion_ptr;
  FusionGuard fg(&fusion);
  std::vector<std::optional<bool>> contiguity{false, std::nullopt};

  auto tv0 = makeSymbolicTensor(2);
  fusion.addInput(tv0);

  std::vector<IterDomain*> domains = {
      IterDomainBuilder(
          FusionGuard::getCurFusion()->zeroVal(),
          IrBuilder::create<Val>(DataType::Index))
          .build(),
      IterDomainBuilder(
          FusionGuard::getCurFusion()->zeroVal(),
          FusionGuard::getCurFusion()->oneVal())
          .expanded_extent(IrBuilder::create<Val>(10L, DataType::Index))
          .iter_type(IterType::Broadcast)
          .build()};

  // expand to 10
  TensorView* tv22 = IrBuilder::create<TensorView>(
      IrBuilder::create<TensorDomain>(domains, contiguity), DataType::Float);

  fusion.addInput(tv22);

  auto tv3 = add(tv0, tv22);
  fusion.addOutput(tv3);

  auto options = at::TensorOptions().dtype(at::kFloat).device(at::kCUDA, 0);

  // Incompatible shapes
  at::Tensor input1 = at::randn({2, 3}, options);
  // Passing expand size of 5, not 10. Should cause an error
  at::Tensor input4 = at::randn({2, 1}, options).expand({2, 5});

  std::vector<c10::IValue> aten_inputs = {input1, input4};

  FusionExecutorCache executor_cache(std::move(fusion_ptr));
  ASSERT_ANY_THROW(executor_cache.runFusionWithInputs(aten_inputs));
}

TEST_F(
    NVFuserTest,
    FusionPointwiseScheduleWithBroadcastAndTrivialReduction_CUDA) {
  Fusion fusion;
  FusionGuard fg(&fusion);

  auto tv0 = makeContigTensor(3);
  auto tv1 = makeContigTensor(2);
  fusion.addInput(tv0);
  fusion.addInput(tv1);
  auto tv2 = broadcast(tv0, {false, true, false, true, false, true});
  auto tv3 = sin(tv2);
  auto tv4 = add(tv3, tv1);
  auto tv5 = sum(tv4, {1});
  fusion.addOutput(tv5);

  auto options = at::TensorOptions().dtype(at::kFloat).device(at::kCUDA, 0);
  at::Tensor t0 = at::randn({100, 100, 10}, options);
  at::Tensor t1 = at::randn({10, 20}, options);

  std::vector<c10::IValue> aten_inputs = {t0, t1};

  auto cg_outputs =
      scheduleAndRun(&fusion, SchedulerType::PointWise, aten_inputs).outputs;
  testValidate(&fusion, cg_outputs, aten_inputs, __LINE__, __FILE__);
}

TEST_F(NVFuserTest, FusionPrint_CUDA) {
  std::vector<at::ScalarType> dtypes = {
      at::kFloat, at::kDouble, at::kHalf, at::kInt, at::kLong, at::kBool};
  if (at::cuda::getCurrentDeviceProperties()->major >= 8) {
    dtypes.push_back(at::kBFloat16);
  }
  for (auto dtype : dtypes) {
    auto fusion = std::make_unique<Fusion>();
    FusionGuard fg(fusion.get());

    auto tv0 = makeSymbolicTensor(1, aten_to_data_type(dtype));
    fusion->addInput(tv0);
    auto tv1 = print(tv0);
    auto tv2 = sin(tv1);
    fusion->addOutput(tv2);

    // There is no way to check if anything is printed to the console, but we
    // can validate that when print exist, compilation and computation are not
    // broken.
    auto options = at::TensorOptions().dtype(at::kLong).device(at::kCUDA, 0);
    at::Tensor t0 = at::arange(2, options).to(dtype);

    FusionExecutorCache executor_cache(std::move(fusion));
    auto cg_outputs = executor_cache.runFusionWithInputs({t0});

    testValidate(
        executor_cache.fusion(),
        cg_outputs,
        {t0},
        {t0.sin()},
        __LINE__,
        __FILE__);
  }
}

TEST_F(NVFuserTest, FusionCheckedSymbolicShape_CUDA) {
  const auto options =
      at::TensorOptions().dtype(at::kFloat).device(at::kCUDA, 0);

  at::Tensor a = at::randn({123, 456}, options);
  at::Tensor b = at::randn({123, 456}, options);
  at::Tensor c = at::randn({321, 654}, options);

  using return_t =
      std::pair<std::unique_ptr<FusionExecutorCache>, std::vector<at::Tensor>>;
  auto matched_add = [](at::Tensor a, at::Tensor b) -> return_t {
    auto fusion = std::make_unique<Fusion>();
    FusionGuard fg(fusion.get());

    Val* s1 = IrBuilder::create<Val>(DataType::Int);
    Val* s2 = IrBuilder::create<Val>(DataType::Int);
    auto builder = TensorViewBuilder().shape(std::vector<Val*>{s1, s2});
    TensorView* tv0 = builder.build();
    TensorView* tv1 = builder.build();

    fusion->addInput(tv0);
    fusion->addInput(tv1);

    auto tv2 = add(tv0, tv1);

    fusion->addOutput(tv2);

    auto executor_cache =
        std::make_unique<FusionExecutorCache>(std::move(fusion));
    auto cg_outputs = executor_cache->runFusionWithInputs({a, b});
    return {std::move(executor_cache), std::move(cg_outputs)};
  };

  {
    auto ret1 = matched_add(a, b);
    testValidate(ret1.first->fusion(), ret1.second, {a, b}, __LINE__, __FILE__);
  }

  {
    ASSERT_THAT(
        [&]() { matched_add(a, c); },
        ::testing::ThrowsMessage<nvfuser::nvfError>(::testing::HasSubstr(
            "When trying to propagate constant tensor sizes through the graph a conflict was found with 2 different sizes across dimensions that are expected to match.")));
    GTEST_SKIP() << "skipping tests on pre-AMPERE GPUs";
  }
}

TEST_F(NVFuserTest, FusionSizeDependentData_CUDA) {
  auto fusion = std::make_unique<Fusion>();
  FusionGuard fg(fusion.get());

  Val* s1 = IrBuilder::create<Val>(DataType::Index);
  auto builder = TensorViewBuilder().shape(std::vector<Val*>{s1});
  TensorView* tv0 = builder.build();

  fusion->addInput(tv0);

  auto tv1 = add(tv0, s1);

  fusion->addOutput(tv1);

  const auto options =
      at::TensorOptions().dtype(at::kFloat).device(at::kCUDA, 0);

  at::Tensor a = at::zeros({123}, options);

  FusionExecutorCache executor_cache(std::move(fusion));
  auto cg_outputs = executor_cache.runFusionWithInputs({a});

  testValidate(executor_cache.fusion(), cg_outputs, {a}, __LINE__, __FILE__);
}

TEST_F(NVFuserTest, FusionDependencyCheck_CUDA) {
  Fusion fusion;
  FusionGuard fg(&fusion);

  TensorView* tv0 = makeSymbolicTensor(1);
  TensorView* tv1 = makeSymbolicTensor(1);
  TensorView* tv2 = makeSymbolicTensor(1);
  TensorView* tv3 = makeSymbolicTensor(1);

  auto tv4 = add(tv0, tv1);
  auto tv5 = add(tv0, tv2);
  auto tv6 = add(tv0, tv3);

  auto tv7 = add(tv1, tv2);
  auto tv8 = add(tv1, tv3);

  auto tv9 = add(tv2, tv3);

  {
    auto all_vals = DependencyCheck::getAllValsBetween(
        {tv0, tv1}, {tv4, tv5, tv6, tv7, tv8, tv9});
    std::unordered_set<Val*> all_vals_set(all_vals.begin(), all_vals.end());
    std::vector<Val*> results({tv0, tv1, tv4, tv5, tv6, tv7, tv8});
    for (auto result : results) {
      NVF_CHECK(all_vals_set.count(result) > 0);
      all_vals_set.erase(result);
    }
    NVF_CHECK(all_vals_set.empty());
  }

  auto tv10 = add(tv6, tv7);
  {
    auto all_vals = DependencyCheck::getAllValsBetween({tv0, tv1}, {tv10});
    std::unordered_set<Val*> all_vals_set(all_vals.begin(), all_vals.end());
    std::vector<Val*> results({tv0, tv1, tv6, tv7, tv10});
    for (auto result : results) {
      NVF_CHECK(all_vals_set.count(result) > 0);
      all_vals_set.erase(result);
    }
    NVF_CHECK(all_vals_set.empty());
  }
}

// Repro for issue #1925
TEST_F(NVFuserTest, FusionScheduleTransposeRepro1_CUDA) {
  Fusion fusion;
  FusionGuard fg(&fusion);

  auto tv0 = makeSymbolicTensor(4);
  auto tv1 = makeConcreteTensor({-1, -1, -1, 1});
  fusion.addInput(tv0);
  fusion.addInput(tv1);
  auto tv2 = add(tv0, tv1);
  fusion.addOutput(tv2);

  auto options = at::TensorOptions().dtype(at::kFloat).device(at::kCUDA, 0);
  at::Tensor input0 = at::randn({1, 1, 333, 1}, options);
  at::Tensor input1 = at::randn({1, 1, 333, 1}, options);

  auto cg_outputs =
      scheduleAndRun(&fusion, SchedulerType::Transpose, {input0, input1}, false)
          .outputs;
  testValidate(&fusion, cg_outputs, {input0, input1}, __LINE__, __FILE__);
}

TEST_F(NVFuserTest, FusionPredicateUnshare_CUDA) {
  // https://github.com/csarofeen/pytorch/issues/1926
  std::unique_ptr<Fusion> fusion_ptr = std::make_unique<Fusion>();
  auto fusion = fusion_ptr.get();
  FusionGuard fg(fusion);

  TensorView* tv0 = makeSymbolicTensor(2);
  fusion->addInput(tv0);
  auto tv1 = set(tv0);
  auto tv2 = set(tv1);
  fusion->addOutput(tv2);

  tv1->setMemoryType(MemoryType::Shared);
  for (auto tv : {tv1, tv2}) {
    tv->split(0, 4);
    tv->reorder({{1, -1}});
    tv->split(1, 8);
    tv->merge(0);
    tv->split(0, 1);
    tv->axis(0)->parallelize(ParallelType::BIDx);
    tv->axis(1)->parallelize(ParallelType::Unswitch);
  }
  tv1->merge(2);
  tv2->reorder({{2, 3}});
  tv2->merge(2);
  for (auto tv : {tv1, tv2}) {
    tv->axis(-1)->parallelize(ParallelType::TIDx);
  }

  inlineMost();

  auto options = at::TensorOptions().dtype(at::kFloat).device(at::kCUDA, 0);
  at::Tensor t0 = at::randn({5, 5}, options);

  KernelExecutor ke;
  ke.compile(fusion, {t0});
  auto cg_outputs = ke.run({t0});
  auto out = cg_outputs[0];

  testValidate(fusion, {out}, {t0}, __LINE__, __FILE__);
}

TEST_F(NVFuserTest, AsyncCompilation_CUDA) {
  auto fusion = std::make_unique<Fusion>();
  FusionGuard fg(fusion.get());

  TensorView* tv0 = makeSymbolicTensor(2);
  TensorView* tv1 = makeSymbolicTensor(1);
  TensorView* tv2 = makeSymbolicTensor(2);

  fusion->addInput(tv0);
  fusion->addInput(tv1);
  fusion->addInput(tv2);

  TensorView* tv3 = add(tv0, IrBuilder::create<Val>(1.0)); // Group 0
  TensorView* tv4 =
      max(tv3, {0}); // Group 0 (use max instead to avoid numerical issues)
  TensorView* tv5 = add(tv4, tv1); //  Group 0 (Non Broadcast after reduce,
                                   //  keeps normalization scheduler away)
  TensorView* tv6 = add(tv5, tv2); //  Group 1 (Broadcast after reduce)

  fusion->addOutput(tv6);

  auto options = at::TensorOptions().dtype(at::kFloat).device(at::kCUDA, 0);

  at::Tensor t0 = at::randn({8, 5}, options);
  at::Tensor t1 = at::randn({5}, options);
  at::Tensor t2 = at::randn({8, 5}, options);

  FusionExecutorCache executor_cache(std::move(fusion));

  std::vector<c10::IValue> aten_inputs = {t0, t1, t2};

  auto outputs = executor_cache.runFusionWithInputs(aten_inputs);

  NVF_CHECK(
      executor_cache.getMostRecentKernelRuntime()->isSegmented(),
      "segmentation didn't happen");
  NVF_CHECK(
      executor_cache.getMostRecentKernelRuntime()
              ->fusionSegments()
              ->groups()
              .size() == 2,
      "segmentation didn't happen as expected");

  testValidate(
      executor_cache.fusion(), outputs, aten_inputs, __LINE__, __FILE__);
}

TEST_F(NVFuserTest, FusionMergeBroadcastingTrivialReduction1_CUDA) {
  std::unique_ptr<Fusion> fusion_ptr = std::make_unique<Fusion>();
  auto fusion = fusion_ptr.get();
  FusionGuard fg(fusion);

  TensorView* tv0 = makeConcreteTensor({1, 1});
  TensorView* tv1 = makeConcreteTensor({-1});
  fusion->addInput(tv0);
  fusion->addInput(tv1);
  auto tv2 = sum(tv0, {1});
  auto tv3 = add(tv2, tv1);
  fusion->addOutput(tv3);

  tv0->merge(0);

  MaxLogicalDomainInfoSpanningTree tree(tv0);
  TransformPropagatorWithCheck tp(tv0);
  tree.traverse(&tp);

  inlineMost();

  auto options = at::TensorOptions().dtype(at::kFloat).device(at::kCUDA, 0);
  at::Tensor t0 = at::randn({1, 1}, options);
  at::Tensor t1 = at::randn({10}, options);

  KernelExecutor ke;
  ke.compile(fusion, {t0, t1});
  auto cg_outputs = ke.run({t0, t1});
  auto out = cg_outputs[0];

  testValidate(
      fusion, {out}, {t0, t1}, {t1 + t0.flatten()}, __LINE__, __FILE__);
}

TEST_F(NVFuserTest, FusionMappingRelation_CUDA) {
  // See https://github.com/csarofeen/pytorch/pull/1960
  // and https://github.com/csarofeen/pytorch/pull/2113
  std::unique_ptr<Fusion> fusion_ptr = std::make_unique<Fusion>();
  auto fusion = fusion_ptr.get();
  FusionGuard fg(fusion);

  TensorView* tv0 = makeConcreteTensor({1, 1});
  TensorView* tv1 = makeConcreteTensor({-1, 1, 1});
  fusion->addInput(tv0);
  fusion->addInput(tv1);
  auto tv2 = set(tv0);
  auto tv3 = broadcast(tv2, {true, false, false});
  auto tv4 = add(tv3, tv1);

  fusion->addOutput(tv4);

  tv4->merge(-2);
  tv4->merge(-2);

  tv0->computeAt(tv4, -1);
  tv1->computeAt(tv4, -1);

  ComputeAtMap ca_map(fusion);

  auto tv4_inner_node = tv4->axis(0)->definition()->input(1)->as<IterDomain>();
  NVF_CHECK(
      ca_map.areMapped(tv2->axis(0), tv4_inner_node, IdMappingMode::EXACT));
  NVF_CHECK(ca_map.areMapped(
      tv2->axis(0), tv4_inner_node, IdMappingMode::PERMISSIVE));

  auto options = at::TensorOptions().dtype(at::kFloat).device(at::kCUDA, 0);
  at::Tensor t0 = at::randn({1, 1}, options);
  at::Tensor t1 = at::randn({2, 1, 1}, options);

  KernelExecutor ke;
  ke.compile(fusion, {t0, t1});
  auto cg_outputs = ke.run({t0, t1});
  auto out = cg_outputs[0];

  testValidate(fusion, {out}, {t0, t1}, __LINE__, __FILE__);
}

TEST_F(NVFuserTest, FusionInlineAt_CUDA) {
  std::unique_ptr<Fusion> fusion_ptr = std::make_unique<Fusion>();
  auto fusion = fusion_ptr.get();
  FusionGuard fg(fusion);

  TensorView* tv0 = makeSymbolicTensor(2);
  fusion->addInput(tv0);
  auto tv1 = sin(tv0);
  auto tv2 = cos(tv1);
  fusion->addOutput(tv2);

  tv1->inlineAt(-1);

  auto options = at::TensorOptions().dtype(at::kFloat).device(at::kCUDA, 0);
  at::Tensor t0 = at::randn({100, 2}, options);

  KernelExecutor ke;
  ke.compile(fusion, {t0});
  auto cg_outputs = ke.run({t0});
  auto out = cg_outputs[0];

  testValidate(fusion, {out}, {t0}, __LINE__, __FILE__);
}

// Simplified repro of issue #2008
TEST_F(NVFuserTest, FusionReplayTrivialReductionAndBroadcast2_CUDA) {
  auto fusion_ptr = std::make_unique<Fusion>();
  Fusion& fusion = *fusion_ptr;
  FusionGuard fg(fusion_ptr.get());

  std::vector<int64_t> shape({10, 1, 1});

  auto tv0 = makeConcreteTensor(shape);
  fusion.addInput(tv0);

  auto tv1 = add(tv0, IrBuilder::create<Val>(1.0));
  auto tv2 = sum(tv1, {1, 2});
  auto tv3 = broadcast(tv2, {false, true, true});
  fusion.addOutput(tv3);

  tv0->merge(-2, -1)->merge(-2, -1)->split(0, 4);

  MaxLogicalDomainInfoSpanningTree tree(tv0);
  TransformPropagatorWithCheck tp(tv0);
  tree.traverse(&tp);

  auto options = at::TensorOptions().dtype(at::kFloat).device(at::kCUDA, 0);
  at::Tensor t0 = at::randn(shape, options);
  std::vector<c10::IValue> aten_inputs({t0});

  KernelExecutor ke;
  ke.compile(fusion_ptr.get(), aten_inputs);
  auto outputs = ke.run(aten_inputs);

  testValidate(&fusion, outputs, aten_inputs, __LINE__, __FILE__);
}

TEST_F(NVFuserTest, FusionSimpleAmperePipeline_CUDA) {
  Fusion fusion;
  FusionGuard fg(&fusion);

  auto tv0 = makeContigTensor(1);

  fusion.addInput(tv0);

  auto tv1 = set(tv0);

  fusion.addOutput(tv1);

  auto tv_cache = tv0->cacheAfter(LoadStoreOpType::CpAsync);
  tv_cache->setMemoryType(MemoryType::Shared);

  tv1->split(0, 16);
  tv0->computeAt(tv1, 1);

  tv_cache->circularBuffer(10);

  auto options = at::TensorOptions().dtype(at::kFloat).device(at::kCUDA, 0);
  at::Tensor input1 = at::randn({255}, options);

  // Add check that the cp async op has an inlined predicate.
  class InlinedCpAsyncPredChecker : public kir::IrVisitor {
   public:
    using kir::IrVisitor::handle;

   private:
    void handle(kir::IfThenElse* ite) final {
      auto prev_within_ite = within_ite_;
      within_ite_ = true;
      kir::IrVisitor::handle(ite);
      within_ite_ = prev_within_ite;
    }

    void handle(LoadStoreOp* ldst) final {
      if (ldst->opType() == LoadStoreOpType::CpAsync &&
          ldst->cacheOp() == CacheOp::AllLevels) {
        NVF_ERROR(!within_ite_, "CPASYNC predicate not inlined");
        NVF_ERROR(
            ldst->predicate()->hasValue() &&
                !ldst->predicate()->value()->isConst(),
            "CPASYNC predicate is not generated");
      }
    }

   private:
    bool within_ite_ = false;
  } pred_checker;

  // Check that cp async is inlined:
  GpuLower gpulw(&fusion);
  pred_checker.handle(gpulw.run()->topLevelExprs());

  KernelExecutor ke;
  // requires ampere+ GPU
  if (!deviceMajorMinorCheck(8)) {
    ASSERT_THAT(
        [&]() { ke.compile(&fusion, {input1}); },
        testing::ThrowsMessage<nvfuser::nvfError>(testing::HasSubstr(
            "Reason: LoadStoreOpType::CpAsync requires Ampere")));
    GTEST_SKIP() << "skipping tests on pre-AMPERE GPUs";
  } else {
    ke.compile(&fusion, {input1});
  }

  auto cg_outputs = ke.run({input1});

  testValidate(&fusion, cg_outputs, {input1}, __LINE__, __FILE__);
}

TEST_F(NVFuserTest, FusionExpandedInput_CUDA) {
  std::unique_ptr<Fusion> fusion_ptr = std::make_unique<Fusion>();
  auto fusion = fusion_ptr.get();
  FusionGuard fg(fusion);

  TensorView* tv0 = TensorViewBuilder()
                        .ndims(3)
                        .shape({-1, -1, -1})
                        .contiguity({false, std::nullopt, true})
                        .expanded({false, true, false})
                        .build();
  fusion->addInput(tv0);
  auto tv1 = set(tv0);
  fusion->addOutput(tv1);

  auto options = at::TensorOptions().dtype(at::kFloat).device(at::kCUDA, 0);
  at::Tensor t0 = at::randn({4096, 1, 4}, options).expand({-1, 7, -1});

  FusionExecutorCache executor_cache(std::move(fusion_ptr));
  auto cg_outputs = executor_cache.runFusionWithInputs({t0});

  testValidate(fusion, cg_outputs, {t0}, __LINE__, __FILE__);
}

// Repro for
// https://github.com/csarofeen/pytorch/issues/1843#issuecomment-1270759724
TEST_F(NVFuserTest, FusionVectorizeRepro1843_CUDA) {
  std::unique_ptr<Fusion> fusion_ptr = std::make_unique<Fusion>();
  auto fusion = fusion_ptr.get();
  FusionGuard fg(fusion);

  TensorView* tv1 =
      TensorViewBuilder().ndims(2).contiguity({true, true}).build();
  TensorView* tv0 =
      TensorViewBuilder().ndims(2).contiguity({true, true}).build();
  fusion->addInput(tv1);
  fusion->addInput(tv0);

  auto tv7 = sum(tv0, {1}, true);
  auto tv_exp =
      expand(tv7, {tv0->axis(0)->extent(), IrBuilder::create<Val>(32128L)});
  auto tv3 = exp(tv1);
  auto tv8 = mul(tv3, tv_exp);
  auto tv13 = sub(tv0, tv8);
  fusion->addOutput(tv13);

  auto options = at::TensorOptions().dtype(at::kFloat).device(at::kCUDA, 0);
  at::Tensor t1 =
      at::empty_strided({4096, 32128}, {32128, 1}, options).random_();
  at::Tensor t0 =
      at::empty_strided({4096, 32128}, {32128, 1}, options).random_();

  FusionExecutorCache executor_cache(std::move(fusion_ptr));
  auto cg_outputs = executor_cache.runFusionWithInputs({t1, t0});

  testValidate(fusion, cg_outputs, {t1, t0}, __LINE__, __FILE__);
}

TEST_F(NVFuserTest, FusionBroadcastPersistentReduction_CUDA) {
  // Simplified repro for
  // https://github.com/csarofeen/pytorch/issues/2094
  std::unique_ptr<Fusion> fusion_ptr = std::make_unique<Fusion>();
  auto fusion = fusion_ptr.get();
  FusionGuard fg(fusion);

  auto tv0 = makeContigTensor(2, DataType::Half);
  auto tv1 = castOp(DataType::Float, tv0);
  auto tv2 = broadcast(tv1, {true, true, false, false});
  auto tv3 = sum(tv2, {-1}, true);
  auto tv4 = add(tv2, tv3); // TODO: changing this to tv1 there is still errors
  auto tv5 = sum(tv4, {-1});
  fusion->addInput(tv0);
  fusion->addOutput(tv5);

  auto options = at::TensorOptions().dtype(at::kHalf).device(at::kCUDA, 0);
  auto t0 = at::randn({1024, 768}, options);

  FusionExecutorCache executor_cache(std::move(fusion_ptr));
  auto cg_outputs = executor_cache.runFusionWithInputs({t0});
  testValidate(fusion, cg_outputs, {t0}, __LINE__, __FILE__);
}

// Repro for
// https://github.com/csarofeen/pytorch/issues/2094
TEST_F(NVFuserTest, FusionRepro2094_CUDA) {
  std::unique_ptr<Fusion> fusion_ptr = std::make_unique<Fusion>();
  auto fusion = fusion_ptr.get();
  FusionGuard fg(fusion);

  std::vector<int64_t> neg_one_vec = {-1};
  {
    auto tv0 = TensorViewBuilder()
                   .ndims(1)
                   .shape(neg_one_vec)
                   .contiguity(true)
                   .dtype(DataType::Float)
                   .build();
    fusion->addInput(tv0);
    auto tv1 = TensorViewBuilder()
                   .ndims(1)
                   .shape(neg_one_vec)
                   .contiguity(true)
                   .dtype(DataType::Float)
                   .build();
    fusion->addInput(tv1);
    auto tv2 = TensorViewBuilder()
                   .ndims(2)
                   .shape(std::vector<int64_t>{-1, -1})
                   .contiguity({true, true})
                   .dtype(DataType::Half)
                   .build();
    fusion->addInput(tv2);
    auto tv3 = expand(
        broadcast(tv0, {true, true, false}),
        {IrBuilder::create<Val>(1L),
         IrBuilder::create<Val>(1024L),
         IrBuilder::create<Val>(768L)});
    auto tv4 = expand(
        broadcast(tv1, {true, true, false}),
        {IrBuilder::create<Val>(1L),
         IrBuilder::create<Val>(1024L),
         IrBuilder::create<Val>(768L)});
    auto tv5 = reshape(tv2, {1024, 768}, {1, 1024, 768});
    auto tv6 = castOp(DataType::Float, tv5);
    auto s7 = IrBuilder::create<Val>(0.5);
    auto tv8 = mul(tv6, s7);
    auto s9 = IrBuilder::create<Val>(0.707107);
    auto tv10 = mul(tv6, s9);
    auto tv11 = erf(tv10);
    auto s12 = IrBuilder::create<Val>(1.0);
    auto tv13 = add(tv11, s12);
    auto tv14 = mul(tv8, tv13);
    auto tv15 = castOp(DataType::Half, tv14);
    auto tv16 = castOp(DataType::Float, tv15);
    auto tv17_tv18 = variance_mean(tv16, {2}, 0, false);
    auto tv17 = std::get<0>(tv17_tv18);
    auto tv18 = std::get<1>(tv17_tv18);
    auto tv19 = expand(
        broadcast(tv17, {false, false, true}),
        {IrBuilder::create<Val>(1L),
         IrBuilder::create<Val>(1024L),
         IrBuilder::create<Val>(1L)});
    auto tv20 = expand(
        broadcast(tv18, {false, false, true}),
        {IrBuilder::create<Val>(1L),
         IrBuilder::create<Val>(1024L),
         IrBuilder::create<Val>(1L)});
    auto s21 = IrBuilder::create<Val>(1e-05);
    auto tv22 = add(tv19, s21);
    auto tv23 = expand(
        broadcast(tv20, {false, false, false}),
        {IrBuilder::create<Val>(1L),
         IrBuilder::create<Val>(1024L),
         IrBuilder::create<Val>(768L)});
    auto tv24 = rsqrt(tv22);
    auto tv25 = sub(tv16, tv23);
    auto tv26 = expand(
        broadcast(tv24, {false, false, false}),
        {IrBuilder::create<Val>(1L),
         IrBuilder::create<Val>(1024L),
         IrBuilder::create<Val>(768L)});
    auto tv27 = mul(tv25, tv26);
    auto tv28 = mul(tv27, tv3);
    auto tv29 = add(tv28, tv4);
    auto tv30 = castOp(DataType::Float, tv29);
    auto tv31 = castOp(DataType::Half, tv30);
    auto tv32 = reshape(tv31, {1, 1024, 768}, {1024, 768});
    fusion->addOutput(tv5);
    fusion->addOutput(tv16);
    fusion->addOutput(tv20);
    fusion->addOutput(tv24);
    fusion->addOutput(tv32);
  }

  auto options = at::TensorOptions().dtype(at::kFloat).device(at::kCUDA, 0);
  std::vector<c10::IValue> inputs;
  std::vector<at::Tensor> outputs;

  {
    auto t0 = at::randn({768}, options);
    inputs.push_back((c10::IValue)t0);
    auto t1 = at::randn({768}, options);
    inputs.push_back((c10::IValue)t1);
    auto t2 = at::randn({1024, 768}, options).to(at::ScalarType::Half);
    inputs.push_back((c10::IValue)t2);
    auto t3 = t0.unsqueeze(0).unsqueeze(1).expand({1, 1024, 768});
    auto t4 = t1.unsqueeze(0).unsqueeze(1).expand({1, 1024, 768});
    auto t5 = t2.view({1, 1024, 768});
    auto t6 = t5.to(at::ScalarType::Float);
    auto s7 = 0.5;
    auto t8 = at::mul(t6, s7);
    auto s9 = 0.707107;
    auto t10 = at::mul(t6, s9);
    auto t11 = at::erf(t10);
    auto s12 = 1.0;
    auto t13 = at::add(t11, s12);
    auto t14 = at::mul(t8, t13);
    auto t15 = t14.to(at::ScalarType::Half);
    auto t16 = t15.to(at::ScalarType::Float);
    auto t17_t18 =
        at::var_mean(t16, {2}, /*unbiased*/ false, /*keepdim*/ false);
    auto t17 = std::get<0>(t17_t18);
    auto t18 = std::get<1>(t17_t18);
    auto t19 = t17.unsqueeze(2).expand({1, 1024, 1});
    auto t20 = t18.unsqueeze(2).expand({1, 1024, 1});
    auto s21 = 1e-05;
    auto t22 = at::add(t19, s21);
    auto t23 = t20.expand({1, 1024, 768});
    auto t24 = at::rsqrt(t22);
    auto t25 = at::sub(t16, t23);
    auto t26 = t24.expand({1, 1024, 768});
    auto t27 = at::mul(t25, t26);
    auto t28 = at::mul(t27, t3);
    auto t29 = at::add(t28, t4);
    auto t30 = t29.to(at::ScalarType::Float);
    auto t31 = t30.to(at::ScalarType::Half);
    auto t32 = t31.view({1024, 768});
    outputs.push_back(t5);
    outputs.push_back(t16);
    outputs.push_back(t20);
    outputs.push_back(t24);
    outputs.push_back(t32);
  }

  FusionExecutorCache executor_cache(std::move(fusion_ptr));
  auto cg_outputs = executor_cache.runFusionWithInputs(inputs);
  testValidate(fusion, cg_outputs, inputs, outputs, __LINE__, __FILE__);
}

// https://github.com/csarofeen/pytorch/issues/2068
TEST_F(NVFuserTest, FusionIssue2068_CUDA) {
  auto fusion_ptr = std::make_unique<Fusion>();
  Fusion& fusion = *fusion_ptr.get();
  FusionGuard fg(&fusion);

  int64_t w = 32, x = 56, y = 56, z = 128;

  auto tv0 = makeContigTensor(3);
  auto tv1 = makeContigTensor(1);
  auto tv2 = makeContigTensor(3);
  auto tv3 = makeContigTensor(1);
  auto tv4 = makeContigTensor(4);

  fusion.addInput(tv0);
  fusion.addInput(tv1);
  fusion.addInput(tv2);
  fusion.addInput(tv3);
  fusion.addInput(tv4);

  auto tv5 = broadcast(tv0, {false, false, false, true});
  auto tv6 = broadcast(tv1, {true, true, true, false});
  auto tv7 = expand(
      tv6,
      {IrBuilder::create<Val>(w),
       IrBuilder::create<Val>(x),
       IrBuilder::create<Val>(y),
       tv6->axis(3)->extent()});
  auto tv8 = broadcast(tv2, {false, false, false, true});
  auto tv9 = broadcast(tv3, {true, true, true, false});
  auto tv10 = expand(
      tv9,
      {IrBuilder::create<Val>(w),
       IrBuilder::create<Val>(x),
       IrBuilder::create<Val>(y),
       tv9->axis(3)->extent()});
  auto tv11 = set(tv5);
  auto tv12 = expand(
      tv11,
      {tv11->axis(0)->extent(),
       tv11->axis(1)->extent(),
       tv11->axis(2)->extent(),
       IrBuilder::create<Val>(z)});

  auto tv13 = add(tv8, IrBuilder::create<Val>(1.e-6));
  auto tv14 = sub(tv4, tv12);
  auto tv15 = rsqrt(abs(tv13));
  auto tv16 = set(tv15);
  auto tv17 = expand(
      tv16,
      {tv16->axis(0)->extent(),
       tv16->axis(1)->extent(),
       tv16->axis(2)->extent(),
       IrBuilder::create<Val>(z)});
  auto tv18 = mul(tv14, tv17);
  auto tv19 = mul(tv18, tv7);
  auto tv20 = add(tv19, tv10);
  auto tv21 = set(tv20);

  fusion.addOutput(tv5);
  fusion.addOutput(tv15);
  fusion.addOutput(tv21);

  auto options = at::TensorOptions().dtype(at::kFloat).device(at::kCUDA, 0);
  auto t0 = at::randn({w, x, y}, options);
  auto t1 = at::randn({z}, options);
  auto t2 = at::randn({w, x, y}, options);
  auto t3 = at::randn({z}, options);
  auto t4 = at::randn({w, x, y, z}, options);

  FusionExecutorCache executor_cache(std::move(fusion_ptr));
  auto cg_outputs = executor_cache.runFusionWithInputs({t0, t1, t2, t3, t4});

  testValidate(
      executor_cache.fusion(),
      cg_outputs,
      {t0, t1, t2, t3, t4},
      __LINE__,
      __FILE__,
      "");
}

// Similar to the following HuggingFace repro:
// https://github.com/csarofeen/pytorch/issues/2064
// but with the trivial reduction replaced with squeeze
TEST_F(NVFuserTest, FusionHuggingFaceRepro2064Squeeze_CUDA) {
  auto fusion_ptr = std::make_unique<Fusion>();
  Fusion& fusion = *fusion_ptr.get();
  FusionGuard fg(&fusion);

  auto tv0 = makeContigTensor(2);
  fusion.addInput(tv0);

  auto tv1 = broadcast(tv0, {true, false, false});
  auto tv2 = mul(tv1, IrBuilder::create<Val>(0.5));
  auto tv3 = mul(tv1, IrBuilder::create<Val>(0.707107));
  auto tv4 = erf(tv3);
  auto tv5 = add(tv4, IrBuilder::create<Val>(1.0));
  auto tv6 = mul(tv2, tv5);
  auto tv7 = squeeze(tv6, std::vector<bool>{true, false, false});

  fusion.addOutput(tv1);
  fusion.addOutput(tv7);

  auto options = at::TensorOptions().dtype(at::kFloat).device(at::kCUDA, 0);
  auto t0 = at::randn({2, 8}, options);

  FusionExecutorCache executor_cache(std::move(fusion_ptr));
  auto cg_outputs = executor_cache.runFusionWithInputs({t0});

  testValidate(
      executor_cache.fusion(), cg_outputs, {t0}, __LINE__, __FILE__, "");
}

TEST_F(NVFuserTest, FusionSqueezeTransformPropagation_CUDA) {
  auto fusion_ptr = std::make_unique<Fusion>();
  Fusion& fusion = *fusion_ptr.get();
  FusionGuard fg(&fusion);

  auto tv0 = makeConcreteTensor({5, 1, 1, 1, 1});
  fusion.addInput(tv0);
  auto tv1 = squeeze(tv0, std::vector<bool>{false, true, false, true, false});
  auto tv2 = squeeze(tv0, std::vector<bool>{false, false, true, false, true});
  auto tv3 = squeeze(tv0, std::vector<bool>{false, false, false, false, true});
  fusion.addOutput(tv1);
  fusion.addOutput(tv2);
  fusion.addOutput(tv3);

  tv3->merge(0);
  tv3->merge(0);
  tv3->merge(0);

  MaxLogicalDomainInfoSpanningTree tree(tv3);
  TransformPropagatorWithCheck tp(tv3);
  tree.traverse(&tp);

  auto options = at::TensorOptions().dtype(at::kFloat).device(at::kCUDA, 0);
  at::Tensor t0 = at::randn({5, 1, 1, 1, 1}, options);

  KernelExecutor ke;
  ke.compile(&fusion, {t0});
  auto cg_outputs = ke.run({t0});

  testValidate(&fusion, cg_outputs, {t0}, __LINE__, __FILE__);
}

TEST_F(NVFuserTest, FusionSqueezeInlining_CUDA) {
  auto fusion_ptr = std::make_unique<Fusion>();
  Fusion& fusion = *fusion_ptr.get();
  FusionGuard fg(&fusion);

  auto tv0 = makeConcreteTensor({1, -1});
  fusion.addInput(tv0);
  auto tv1 = set(tv0);
  auto tv2 = squeeze(tv1, std::vector<bool>{true, false});
  fusion.addOutput(tv2);

  tv0->merge(0);
  tv0->split(0, 128);

  {
    MaxLogicalDomainInfoSpanningTree tree(tv0);
    TransformPropagatorWithCheck tp(tv0);
    tree.traverse(&tp);
    NVF_CHECK(tv2->nDims() == 2);
    NVF_CHECK(tv1->nDims() == 2);
    NVF_CHECK(tv0->nDims() == 2);
  }

  {
    // The propagation here should be a no-op, I am adding it here just to test
    // if transformation propagation works for squeeze on both direction.
    MaxLogicalDomainInfoSpanningTree tree(tv2);
    TransformPropagatorWithCheck tp(tv2);
    tree.traverse(&tp);
    NVF_CHECK(tv2->nDims() == 2);
    NVF_CHECK(tv1->nDims() == 2);
    NVF_CHECK(tv0->nDims() == 2);
  }

  tv1->axis(0)->parallelize(ParallelType::BIDx);
  tv1->axis(1)->parallelize(ParallelType::TIDx);
  tv2->axis(0)->parallelize(ParallelType::BIDx);
  tv2->axis(1)->parallelize(ParallelType::TIDx);

  inlineMost();

  NVF_CHECK(tv1->getComputeAtPosition() == 2);
  NVF_CHECK(tv2->getComputeAtPosition() == 2);

  auto options = at::TensorOptions().dtype(at::kFloat).device(at::kCUDA, 0);
  at::Tensor t0 = at::randn({1, 1024}, options);

  KernelExecutor ke;
  ke.compile(&fusion, {t0});
  auto cg_outputs = ke.run({t0});

  testValidate(&fusion, cg_outputs, {t0}, __LINE__, __FILE__);
}

// HuggingFace repro:
// https://github.com/csarofeen/pytorch/issues/2064
TEST_F(NVFuserTest, FusionHuggingFaceRepro2064_CUDA) {
  auto fusion_ptr = std::make_unique<Fusion>();
  Fusion& fusion = *fusion_ptr.get();
  FusionGuard fg(&fusion);

  auto tv0 = makeContigTensor(2);
  fusion.addInput(tv0);

  auto tv1 = broadcast(tv0, {true, false, false});
  auto tv2 = mul(tv1, IrBuilder::create<Val>(0.5));
  auto tv3 = mul(tv1, IrBuilder::create<Val>(0.707107));
  auto tv4 = erf(tv3);
  auto tv5 = add(tv4, IrBuilder::create<Val>(1.0));
  auto tv6 = mul(tv2, tv5);
  auto tv7 = sum(tv6, {0});

  fusion.addOutput(tv1);
  fusion.addOutput(tv7);

  auto options = at::TensorOptions().dtype(at::kFloat).device(at::kCUDA, 0);
  auto t0 = at::randn({2, 8}, options);

  FusionExecutorCache executor_cache(std::move(fusion_ptr));
  auto cg_outputs = executor_cache.runFusionWithInputs({t0});

  testValidate(
      executor_cache.fusion(), cg_outputs, {t0}, __LINE__, __FILE__, "");
}

#ifndef USE_ROCM

TEST_F(NVFuserTest, FusionCastings_CUDA) {
  auto fusion_ptr = std::make_unique<Fusion>();
  Fusion& fusion = *fusion_ptr.get();
  FusionGuard fg(&fusion);

  int x = 4, y = 1024;

  std::vector<DataType> data_types{
      DataType::Double,
      DataType::Float,
      DataType::Half,
      DataType::Int,
      DataType::Int32,
      DataType::UInt,
      DataType::UInt32,
      DataType::Bool,
      DataType::ComplexFloat,
      DataType::ComplexDouble};

#if defined(CUDA_VERSION) && CUDA_VERSION >= 11000
  if (at::cuda::getDeviceProperties(0)->major >= 8) {
    data_types.emplace_back(DataType::BFloat16);
  }
#endif

  // ATen does not support uint32_t and uint64_t as dtype, so we need to
  // use int32_t and int64_t as a proxy for these two types.
  auto convert_aten_unsupported_dtype = [](DataType dt) -> DataType {
    if (dt == DataType::UInt) {
      return DataType::Int;
    } else if (dt == DataType::UInt32) {
      return DataType::Int32;
    }
    return dt;
  };

  for (const auto& input_type : data_types) {
    DataType proxy_input_type = convert_aten_unsupported_dtype(input_type);
    auto tv_in = makeContigTensor(2, proxy_input_type);
    fusion.addInput(tv_in);

    if (proxy_input_type != input_type) {
      tv_in = bitCastOp(input_type, tv_in);
    }

    for (const auto& output_type : data_types) {
      DataType proxy_output_type = convert_aten_unsupported_dtype(output_type);
      auto tv_out = castOp(output_type, tv_in);
      if (proxy_output_type != output_type) {
        tv_out = bitCastOp(proxy_output_type, tv_out);
      }
      fusion.addOutput(tv_out);
    }
  }

  auto options = at::TensorOptions().dtype(at::kFloat).device(at::kCUDA, 0);

  std::vector<c10::IValue> inputs;
  std::vector<at::Tensor> outputs;
  for (const auto& input_type : data_types) {
    DataType proxy_input_type = convert_aten_unsupported_dtype(input_type);
    at::Tensor t = at::randn({x, y}, options)
                       .relu() // Discard negative numbers so that signed and
                               // unsigned types are equivalent. There is no way
                               // to represent unsigned numbers in PyTorch.
                       .to(data_type_to_aten(proxy_input_type));
    inputs.emplace_back(t);
    for (const auto& output_type : data_types) {
      DataType proxy_output_type = convert_aten_unsupported_dtype(output_type);
      outputs.emplace_back(t.to(data_type_to_aten(proxy_output_type)));
    }
  }

  FusionExecutorCache executor_cache(std::move(fusion_ptr));
  auto cg_outputs = executor_cache.runFusionWithInputs(inputs);

  testValidate(
      executor_cache.fusion(),
      cg_outputs,
      inputs,
      outputs,
      __LINE__,
      __FILE__,
      "");
}

TEST_F(NVFuserTest, FusionIssue2074_CUDA) {
  auto fusion_ptr = std::make_unique<Fusion>();
  Fusion& fusion = *fusion_ptr.get();
  FusionGuard fg(&fusion);

  int x = 4, y = 1024;

  auto tv0 = makeContigTensor(2, DataType::Int32);
  fusion.addInput(tv0);
  auto tv1 = ne(tv0, IrBuilder::create<Val>(0L));
  auto tv2 = castOp(DataType::Int32, tv1);
  auto tv3 = sum(tv2, {1});
  auto tv4 = sub(tv3, IrBuilder::create<Val>(1L));
  fusion.addOutput(tv0);
  fusion.addOutput(tv4);

  auto options = at::TensorOptions().dtype(at::kFloat).device(at::kCUDA, 0);

  at::Tensor t0 = at::randn({x, y}, options).to(at::kInt);
  auto t1 = t0.ne(0);
  auto t2 = t1.to(at::kInt);
  auto t3 = t2.sum({1});
  auto t4 = t3 - 1;

  FusionExecutorCache executor_cache(std::move(fusion_ptr));
  auto cg_outputs = executor_cache.runFusionWithInputs({t0});
  ASSERT_TRUE(at::allclose(cg_outputs[1], t4));
}

TEST_F(NVFuserTest, FusionIssue2077_CUDA) {
  auto fusion_ptr = std::make_unique<Fusion>();
  Fusion& fusion = *fusion_ptr.get();
  FusionGuard fg(&fusion);

  auto tv0 = makeContigTensor(3, DataType::Half);
  fusion.addInput(tv0);

  auto tv1 = castOp(DataType::Float, tv0);
  auto tv3 = mul(tv1, IrBuilder::create<Val>(1L));
  auto tv5 = sub(IrBuilder::create<Val>(1.), tv3);
  auto tv6 = castOp(DataType::Half, tv5);
  auto tv7 = castOp(DataType::Bool, tv6);

  fusion.addOutput(tv7);

  auto options = at::TensorOptions().dtype(at::kHalf).device(at::kCUDA, 0);

  at::Tensor t0 = at::randn({2, 4, 6}, options);
  auto t1 = t0.to(at::kFloat);
  auto t3 = t1 * 1;
  auto t5 = 1 - t3;
  auto t6 = t5.to(at::kHalf);
  auto t7 = t6.to(at::kBool);

  FusionExecutorCache executor_cache(std::move(fusion_ptr));
  auto cg_outputs = executor_cache.runFusionWithInputs({t0});
  ASSERT_TRUE(at::equal(cg_outputs[0], t7));
}

#endif

TEST_F(NVFuserTest, FusionIssue2372_CUDA) {
  Fusion fusion;
  FusionGuard fg(&fusion);

  auto tx = makeContigTensor(5, DataType::Float);
  fusion.addInput(tx);
  auto tmean = makeContigTensor(1, DataType::Float);
  fusion.addInput(tmean);
  auto tvar = makeContigTensor(1, DataType::Float);
  fusion.addInput(tvar);
  auto seps = IrBuilder::create<Val>(DataType::Double);
  fusion.addInput(seps);

  auto tmean_bcast = broadcast(tmean, {true, true, true, true, false});
  auto tmean_expand = expand_as(tmean_bcast, tx);
  auto diff = sub(tx, tmean_expand);
  auto regvar = add(tvar, seps);
  auto invstd = rsqrt(regvar);
  auto invstd_bcast = broadcast(invstd, {true, true, true, true, false});
  auto invstd_expand = expand_as(invstd_bcast, tx);
  auto x_normed = mul(diff, invstd_expand);

  fusion.addOutput(x_normed);
  // This output is not necessary for a normalization function, but should not
  // cause compilation to fail
  fusion.addOutput(tmean); // Contiguous even-size input added as output
  fusion.addOutput(invstd);

  auto options = at::TensorOptions().dtype(at::kFloat).device(at::kCUDA, 0);

  int C = 2;
  at::Tensor x = at::randn({1, 5, 5, 5, C}, options);
  at::Tensor mean = at::randn({C}, options);
  at::Tensor var = at::rand({C}, options);
  double eps = 1e-5;

  std::vector<c10::IValue> aten_inputs = {x, mean, var, eps};

  auto eager_diff = x - mean.view({1, 1, 1, 1, -1});
  auto eager_invstd = at::rsqrt(var + eps);
  auto eager_x_normed = eager_diff * eager_invstd.view({1, 1, 1, 1, -1});

  auto cg_outputs =
      scheduleAndRun(&fusion, SchedulerType::PointWise, aten_inputs).outputs;
  // testValidate currently fails since cg_outputs[1] is an empty tensor
  ASSERT_TRUE(at::allclose(cg_outputs[0], eager_x_normed));
  // ASSERT_TRUE(at::equal(cg_outputs[1], mean));
  ASSERT_TRUE(at::allclose(cg_outputs[2], eager_invstd));
}

TEST_F(NVFuserTest, FusionIssue2075_CUDA) {
  auto fusion_ptr = std::make_unique<Fusion>();
  Fusion& fusion = *fusion_ptr.get();
  FusionGuard fg(&fusion);

  int64_t x = 2, y = 128, z = 128;

  auto tv0 = makeContigConcreteTensor({1, -1, 1});
  fusion.addInput(tv0);
  auto tv1 = makeContigConcreteTensor({1, 1, -1});
  fusion.addInput(tv1);

  auto tv2 = set(tv0);
  auto tv3 = expand(
      tv2,
      {IrBuilder::create<Val>(x),
       tv2->axis(1)->extent(),
       IrBuilder::create<Val>(z)});

  // [1, 1, 128] -> [1, 1, 1, 1, 1, 128]
  auto tv4 = broadcast(tv1, {{false, false, true, true, true, false}});
  // [1, 1, 1, 1, 1, 128] -> [2, 128, 1, 1, 1, 128]
  auto tv5 = expand(
      tv4,
      {IrBuilder::create<Val>(x),
       IrBuilder::create<Val>(y),
       tv4->axis(2)->extent(),
       tv4->axis(3)->extent(),
       tv4->axis(4)->extent(),
       tv4->axis(5)->extent()});
  auto tv6 = set(tv5);
  // [2, 128, 1, 1, 1, 128] -> [2, 1, 128, 1, 1, 128]
  auto tv7 = permute(tv6, {0, 3, 1, 2, 4, 5});
  auto tv8 = sum(tv7, {1, 3, 4});
  auto tv9 = le(tv8, tv3);
  auto tv10 = castOp(DataType::Float, tv9);
  fusion.addOutput(tv10);

  auto options = at::TensorOptions().dtype(at::kFloat).device(at::kCUDA, 0);

  at::Tensor t0 = at::randn({1, y, 1}, options);
  at::Tensor t1 = at::randn({1, 1, z}, options);
  auto t3 = t0.expand({x, y, z});
  auto t4 = t1.unsqueeze(-2).unsqueeze(-2).unsqueeze(-2);
  auto t5 = t4.expand({x, y, 1, 1, 1, z});
  auto t7 = t5.permute({0, 3, 1, 2, 4, 5});
  auto t8 = t7.squeeze(-2).squeeze(-2).squeeze(-3);
  auto t9 = t8 < t3;
  auto t10 = t9.to(at::kFloat);

  FusionExecutorCache executor_cache(std::move(fusion_ptr));
  auto cg_outputs = executor_cache.runFusionWithInputs({t0, t1});
  testValidate(&fusion, cg_outputs, {t0, t1}, {t10}, __LINE__, __FILE__);
}

// Simple test of propagating vectorize predicates through the Exact
// CA map
TEST_F(NVFuserTest, FusionPropagateVectorizePredicate_CUDA) {
  Fusion fusion;
  FusionGuard fg(&fusion);

  auto tv0 = makeContigTensor(1);

  fusion.addInput(tv0);

  auto tv1 = set(tv0);
  auto tv2 = set(tv1);

  fusion.addOutput(tv2);

  const int vec_factor = 4;
  tv1->split(-1, vec_factor);

  MaxLogicalDomainInfoSpanningTree tree(tv1);
  TransformPropagator tp(tv1);
  tree.traverse(&tp);

  tv1->setMemoryType(MemoryType::Shared);

  // The predicate tv2 should look like (i * 4) + j < tv0.extent(0),
  // where i and j are the loop indices of the two loop axes,
  // respectively. PredChecker checks if the second loop index is
  // indeed used in the predicate of tv2.

  class PredChecker : public kir::IrVisitor {
   public:
    PredChecker(bool vectorized) : vectorized_(vectorized) {}

    using kir::IrVisitor::handle;

    void handle(LoadStoreOp* ldst) final {
      if (ldst->out()->as<kir::TensorIndex>()->view()->name() == 2) {
        // Make sure the index of the inner loop isn't used in the
        // predicate of the tv2 expression
        NVF_ERROR(!scope_exprs_.empty());
        NVF_ERROR(scope_exprs_.back()->isA<kir::IfThenElse>());
        auto ite = scope_exprs_.back()->as<kir::IfThenElse>();
        auto cond = ite->predicate()->value();
        // Make sure the index of the inner loop isn't used in the predicate
        NVF_ERROR(!for_loops_.empty());
        auto loop_index = for_loops_.back()->index();
        auto cond_inputs = InputsOf::output(cond);
        auto index_it =
            std::find(cond_inputs.begin(), cond_inputs.end(), loop_index);
        auto vec_factor_it =
            std::find_if(cond_inputs.begin(), cond_inputs.end(), [](Val* inp) {
              auto int_val = inp->value();
              return int_val.hasValue() &&
                  (int_val.as<int64_t>() == vec_factor - 1 ||
                   int_val.as<int64_t>() == -(vec_factor - 1));
            });
        // If vectorized, the predicate should use (vec_factor - 1) or
        // -(vec_factor - 1) rather than the loop index.
        if (vectorized_) {
          NVF_CHECK(
              index_it == cond_inputs.end(),
              "Not expected to have ",
              loop_index->toInlineString(),
              " in ",
              cond->toInlineString());
          NVF_CHECK(
              vec_factor_it != cond_inputs.end(),
              "Expected to have ",
              vec_factor - 1,
              " in ",
              cond->toInlineString());
        } else {
          NVF_CHECK(
              index_it != cond_inputs.end(),
              "Expected to have ",
              loop_index->toInlineString(),
              " in ",
              cond->toInlineString());
          NVF_CHECK(
              vec_factor_it == cond_inputs.end(),
              "Not expected to have ",
              vec_factor - 1,
              " in ",
              cond->toInlineString());
        }
      }
    }

    bool vectorized_ = false;
  };

  GpuLower gpulw_wo_vec(&fusion);
  gpulw_wo_vec.run();
  PredChecker(false).handle(gpulw_wo_vec.kernel()->topLevelExprs());

  // Vectorize the second axis of tv1
  tv1->axis(-1)->parallelize(ParallelType::Vectorize);

  // Now, the predicate tv2 should look like (i * 4) + 3 <
  // tv0.extent(0), i.e., j should be replaced with 3 since the second
  // axis is exactly mapped with the vectorized axis of tv1. It is
  // sufficient to check the condition using the last value of j,
  // i.e., 3.

  GpuLower gpulw_w_vec(&fusion);
  gpulw_w_vec.run();
  PredChecker(true).handle(gpulw_w_vec.kernel()->topLevelExprs());

  auto options = at::TensorOptions().dtype(at::kFloat).device(at::kCUDA, 0);
  at::Tensor t0 = at::randn({32}, options);

  KernelExecutor ke;
  ke.compile(&fusion, {t0});
  auto cg_outputs = ke.run({t0});

  NVF_CHECK(t0.equal(cg_outputs[0]));
}

TEST_F(NVFuserTest, FusionSqueezeOnlyWelford_CUDA) {
  auto fusion_ptr = std::make_unique<Fusion>();
  Fusion& fusion = *fusion_ptr.get();
  FusionGuard fg(&fusion);

  auto tv0 = makeConcreteTensor({-1, -1, 1, 1, 1});
  fusion.addInput(tv0);

  // welford with squeeze and reduction
  auto w1 = Welford(tv0, {1, 2, 3, 4});
  // welford with only squeeze
  auto w2 = Welford(tv0, {2, 3, 4});
  // feed w2 to a new welfword
  auto new_result_tv = [&](DataType dtype) -> TensorView* {
    auto dim0 = IterDomainBuilder(w1.avg->axis(0)).build();
    auto dim1 = IterDomainBuilder(w1.avg->axis(1)).build();
    auto td = IrBuilder::create<TensorDomain>(
        std::vector<IterDomain*>{dim0, dim1},
        std::vector<std::optional<bool>>{true, std::nullopt});
    auto tv = IrBuilder::create<TensorView>(td, dtype);
    return tv;
  };
  auto avg = new_result_tv(DataType::Float);
  auto var_sum = new_result_tv(DataType::Float);
  auto n = new_result_tv(DataType::Index);
  IrBuilder::create<WelfordOp>(
      avg,
      var_sum,
      n,
      w2.avg,
      w2.var_sum,
      w2.n,
      IrBuilder::create<Val>(0.0),
      IrBuilder::create<Val>(0.0),
      fusion.zeroVal());

  fusion.addOutput(w1.avg);
  fusion.addOutput(w1.var_sum);
  fusion.addOutput(w1.n);
  fusion.addOutput(avg);
  fusion.addOutput(var_sum);
  fusion.addOutput(n);

  auto options = at::TensorOptions().dtype(at::kFloat).device(at::kCUDA, 0);

  at::Tensor t0 = at::randn({10, 4, 1, 1, 1}, options);

  FusionExecutorCache executor_cache(std::move(fusion_ptr));
  auto cg_outputs = executor_cache.runFusionWithInputs({t0});
  ASSERT_TRUE(at::allclose(cg_outputs[0], cg_outputs[3]));
  ASSERT_TRUE(at::allclose(cg_outputs[1], cg_outputs[4]));
  ASSERT_TRUE(at::allclose(cg_outputs[2], cg_outputs[5]));
}

TEST_F(NVFuserTest, FusionIssue2163ReproInvalidAlias_CUDA) {
  int64_t N = 10, C = 16;

  std::unique_ptr<Fusion> fusion_ptr = std::make_unique<Fusion>();
  FusionGuard fg(fusion_ptr.get());

  // setup fusion
  auto input = makeConcreteTensor({N, C});
  auto weight = makeConcreteTensor({C});
  fusion_ptr->addInput(input);
  fusion_ptr->addInput(weight);

  // This seems to confuse the alias analysis
  auto weight_copy1 = set(weight);
  auto weight_copy2 = set(weight_copy1);

  auto input_sum = sum(input, {0});
  auto sub_bcast = broadcast(input_sum, {true, false});
  auto input_sub_sum = sub(input, sub_bcast);
  auto weight_bcast = broadcast(weight_copy2, {true, false});
  auto output = mul(input_sub_sum, weight_bcast);
  fusion_ptr->addOutput(output);

  output->cacheBefore();

  auto ref = input;
  ref->split(-1, 8);
  ref->reorder({{0, 1}, {1, 0}, {2, 2}});
  TransformPropagator propagator(ref);
  MaxLogicalDomainInfoSpanningTree(ref).traverse(&propagator);

  // Don't inline the innermost axes
  std::unordered_set<IterDomain*> uninlinable;
  uninlinable.insert(output->axis(-1));
  uninlinable.insert(weight_copy1->axis(-1));

  inlineMost(uninlinable);

  auto options_float =
      at::TensorOptions().dtype(at::kFloat).device(at::kCUDA, 0);

  auto at_input = at::randn({N, C}, options_float);
  auto at_weight = at::randn({C}, options_float);

  std::vector<c10::IValue> aten_inputs({at_input, at_weight});

  KernelExecutor ke;
  ke.compile(fusion_ptr.get(), aten_inputs);
  auto cg_outputs = ke.run(aten_inputs);
  auto cg_output = cg_outputs.at(0);

  auto ref_x_sub_mean = at_input - at_input.sum({0}).unsqueeze(0);
  auto ref_y = ref_x_sub_mean * at_weight.unsqueeze(0);

  testValidate(
      ke.kernel(), {cg_output}, aten_inputs, {ref_y}, __LINE__, __FILE__, "");
}

// Testing scalar FP types
TEST_F(NVFuserTest, FusionFloatingPointType_CUDA) {
  Fusion fusion;
  FusionGuard fg(&fusion);

  const float float_val = 0.1f;
  const double double_val = 0.2;

  {
    auto tv0 = makeConcreteTensor({2}, DataType::Float);
    fusion.addInput(tv0);

    auto f2 = IrBuilder::create<Val>(float_val, DataType::Float);
    NVF_CHECK(
        f2->getDataType() == DataType::Float,
        "Invalid data type: ",
        f2->getDataType().value());

    auto d3 = IrBuilder::create<Val>(double_val, DataType::Double);
    NVF_CHECK(
        d3->getDataType() == DataType::Double,
        "Invalid data type: ",
        d3->getDataType().value());

    // Adding two Floats produces a Float
    auto f4 = add(f2, f2);
    NVF_CHECK(
        f4->getDataType() == DataType::Float,
        "Invalid data type: ",
        f4->getDataType().value());

    // Adding a Double and a Float produces a Double
    auto d5 = add(f2, d3);
    NVF_CHECK(
        d5->getDataType() == DataType::Double,
        "Invalid data type: ",
        d5->getDataType().value());

    // Adding a Float and a Double produces a Double
    auto d6 = add(d3, f2);
    NVF_CHECK(
        d6->getDataType() == DataType::Double,
        "Invalid data type: ",
        d6->getDataType().value());

    // Adding two Doubles produce a Double
    auto d7 = add(d5, d6);
    NVF_CHECK(
        d7->getDataType() == DataType::Double,
        "Invalid data type: ",
        d7->getDataType().value());

    // Adding a Float to a Float tensor produces a Float tensor
    auto tv1 = add(tv0, f4);
    NVF_CHECK(
        tv1->getDataType() == DataType::Float,
        tv1->toString(),
        " has an invalid data type: ",
        tv1->getDataType().value());

    // Adding a Double to a Float tensor still produces a Float tensor
    auto tv2 = add(tv1, d7);
    NVF_CHECK(
        tv2->getDataType() == DataType::Float,
        tv2->toString(),
        " has an invalid data type: ",
        tv2->getDataType().value());

    fusion.addOutput(tv2);
  }

  auto options = at::TensorOptions().dtype(at::kFloat).device(at::kCUDA, 0);
  at::Tensor t0 = at::randn({2}, options);

  std::vector<c10::IValue> inputs({t0});

  KernelExecutor ke;
  ke.compile(&fusion, inputs);
  auto cg_outputs = ke.run(inputs);

  testValidate(&fusion, cg_outputs, inputs, __LINE__, __FILE__);
}

TEST_F(NVFuserTest, FusionIntegerType_CUDA) {
  Fusion fusion;
  FusionGuard fg(&fusion);

  const int64_t int64_val = 1;
  const int int_val = 2;

  {
    auto tv0 = makeConcreteTensor({10}, DataType::Int32);
    fusion.addInput(tv0);

    auto i2 = IrBuilder::create<Val>(int64_val, DataType::Int);
    auto i3 = IrBuilder::create<Val>((int64_t)int_val, DataType::Int32);

    // Adding two Ints produces an Int
    auto i4 = add(i2, i2);
    NVF_CHECK(
        i4->getDataType() == DataType::Int,
        "Invalid result: ",
        i4->toInlineString());

    // Adding two Int32s produces an Int32
    auto i5 = add(i3, i3);
    NVF_CHECK(
        i5->getDataType() == DataType::Int32,
        "Invalid result: ",
        i5->toInlineString());

    // Adding an Int and an Int32 produces an Int
    auto i6 = add(i4, i5);
    NVF_CHECK(
        i6->getDataType() == DataType::Int,
        "Invalid result: ",
        i6->toInlineString());

    // Adding an Int32 to an Int32 tensor produces an Int32 tensor
    auto tv1 = add(tv0, i4);
    NVF_CHECK(
        tv1->getDataType() == DataType::Int32,
        tv1->toString(),
        " has an invalid data type: ",
        tv1->getDataType().value());

    // Adding an Int to an Int32 tensor still produces an Int32 tensor
    auto tv2 = add(tv1, i6);
    NVF_CHECK(
        tv2->getDataType() == DataType::Int32,
        tv2->toString(),
        " has an invalid data type: ",
        tv2->getDataType().value());

    fusion.addOutput(tv2);
  }

  auto options = at::TensorOptions().dtype(at::kInt).device(at::kCUDA, 0);
  at::Tensor t0 = at::randint(10, {10}, options);

  std::vector<c10::IValue> inputs({t0});

  KernelExecutor ke;
  ke.compile(&fusion, inputs);
  auto cg_outputs = ke.run(inputs);

  auto i2 = int64_val;
  auto i3 = int_val;
  auto i4 = i2 + i2;
  auto i5 = i3 + i3;
  auto i6 = i4 + i5;
  auto t1 = t0 + i4;
  auto t2 = t1 + i6;

  NVF_CHECK(cg_outputs.at(0).equal(t2));
}

TEST_F(NVFuserTest, FusionVectorizeWelford1_CUDA) {
  Fusion fusion;
  FusionGuard fg(&fusion);

  std::vector<int64_t> shape({7, 32});

  auto tv0 = makeContigConcreteTensor(shape);
  fusion.addInput(tv0);

  auto tv1 = set(tv0);
  auto tvs = Welford(tv1, {0});
  fusion.addOutput(tvs.avg);
  fusion.addOutput(tvs.var_sum);
  fusion.addOutput(tvs.n);

  tv1->split(1, 4);

  MaxLogicalDomainInfoSpanningTree tree(tv1);
  TransformPropagator tp(tv1);
  tree.traverse(&tp);

  tv1->axis(-1)->parallelize(ParallelType::Vectorize);

  tv1->computeWith(-1, true);

  GpuLower gpulw(&fusion);
  auto all_exprs = KernelExprVisitor::getAllExprs(gpulw.run());
  auto num_welford_ops =
      std::count_if(all_exprs.begin(), all_exprs.end(), [](Expr* expr) {
        return expr->isStrictlyA<WelfordOp>();
      });
  NVF_CHECK(
      num_welford_ops == 0,
      "All WelfordOp exprs should be converted to VectorizedWelfordOp");

  auto num_vectorized_welford_ops =
      std::count_if(all_exprs.begin(), all_exprs.end(), [](Expr* expr) {
        return expr->isStrictlyA<kir::VectorizedWelfordOp>();
      });
  NVF_CHECK(
      num_vectorized_welford_ops == 1,
      "There must be two VectorizedWelfordOp exprs");

  auto options = at::TensorOptions().dtype(at::kFloat).device(at::kCUDA, 0);
  auto options_int = at::TensorOptions().dtype(at::kLong).device(at::kCUDA, 0);

  at::Tensor t0 = at::randn(shape, options);

  KernelExecutor ke;
  ke.compile(&fusion, {t0});
  auto cg_outputs = ke.run({t0});

  auto ref_avg = t0.mean({0});
  auto ref_var = t0.var({0}, false) * shape[0];
  auto ref_N = at::ones({shape[1]}, options_int) * shape[0];

  testValidate(
      ke.kernel(),
      cg_outputs,
      {t0},
      {ref_avg, ref_var, ref_N},
      __LINE__,
      __FILE__);
}

// Unswitched welford
TEST_F(NVFuserTest, FusionVectorizeWelford2_CUDA) {
  Fusion fusion;
  FusionGuard fg(&fusion);

  std::vector<int64_t> shape({7, 32});

  auto tv0 = makeContigConcreteTensor(shape);
  fusion.addInput(tv0);

  auto tv1 = set(tv0);
  auto tvs = Welford(tv1, {0});
  fusion.addOutput(tvs.avg);
  fusion.addOutput(tvs.var_sum);
  fusion.addOutput(tvs.n);

  tv1->split(1, 4);
  tv1->split(0, 5);
  tv1->split(0, 1);

  tv1->reorder({{-2, 1}});

  MaxLogicalDomainInfoSpanningTree tree(tv1);
  TransformPropagator tp(tv1);
  tree.traverse(&tp);

  tv1->axis(-1)->parallelize(ParallelType::Vectorize);

  tv1->computeAt(tvs.avg, 3);
  tvs.avg->axis(2)->parallelize(ParallelType::Unswitch);

  tv1->computeWith(-1, true);

  GpuLower gpulw(&fusion);
  auto all_exprs = KernelExprVisitor::getAllExprs(gpulw.run());
  auto num_welford_ops =
      std::count_if(all_exprs.begin(), all_exprs.end(), [](Expr* expr) {
        return expr->isStrictlyA<WelfordOp>();
      });
  NVF_CHECK(
      num_welford_ops == 0,
      "All WelfordOp exprs should be converted to VectorizedWelfordOp");

  auto num_vectorized_welford_ops =
      std::count_if(all_exprs.begin(), all_exprs.end(), [](Expr* expr) {
        return expr->isStrictlyA<kir::VectorizedWelfordOp>();
      });
  NVF_CHECK(
      num_vectorized_welford_ops == 2,
      "There must be two VectorizedWelfordOp exprs");

  auto options = at::TensorOptions().dtype(at::kFloat).device(at::kCUDA, 0);
  auto options_int = at::TensorOptions().dtype(at::kLong).device(at::kCUDA, 0);

  at::Tensor t0 = at::randn(shape, options);

  KernelExecutor ke;
  ke.compile(&fusion, {t0});
  auto cg_outputs = ke.run({t0});

  auto ref_avg = t0.to(at::kDouble).mean({0});
  auto ref_var = t0.to(at::kDouble).var({0}, false) * shape[0];
  auto ref_N = at::ones({shape[1]}, options_int) * shape[0];

  testValidate(
      ke.kernel(),
      cg_outputs,
      {t0},
      {ref_avg, ref_var, ref_N},
      __LINE__,
      __FILE__);
}

TEST_F(NVFuserTest, FusionRepro2241_CUDA) {
  std::unique_ptr<Fusion> fusion_ptr = std::make_unique<Fusion>();
  auto fusion = fusion_ptr.get();
  FusionGuard fg(fusion);

  {
    TensorView* t6 = makeContigConcreteTensor({1}, DataType::Int);
    TensorView* t15 = makeContigConcreteTensor({3, 2, 1, 2}, DataType::Double);
    TensorView* t20 = makeContigConcreteTensor({1, 1, 1, 1}, DataType::Int);
    fusion->addInput(t6);
    fusion->addInput(t15);
    fusion->addInput(t20);
    auto sample_total = sum(t15, {0, 1, 2, 3}, true);
    auto sample_mean = div(sample_total, t20);
    auto x = sub(t15, sample_mean);
    auto input = mul(x, x);
    auto total = sum(input, {0, 1, 2, 3});
    auto t7 = div(total, t6);
    fusion->addOutput(t7);
  }

  FusionExecutorCache executor_cache(std::move(fusion_ptr));

  auto options = at::TensorOptions().device(at::kCUDA, 0);
  at::Tensor t6 = at::tensor({15}, options.dtype(at::kLong));
  at::Tensor t15 = at::randn({3, 2, 1, 2}, options.dtype(at::kDouble));
  at::Tensor t20 =
      at::tensor({12}, options.dtype(at::kLong)).expand({1, 1, 1, 1});

  auto cg_outputs = executor_cache.runFusionWithInputs({t6, t15, t20});

  auto sample_total = at::sum(t15, {0, 1, 2, 3}, true);
  auto sample_mean = at::div(sample_total, t20);
  auto x = at::sub(t15, sample_mean);
  auto input = at::mul(x, x);
  auto total = at::sum(input, {0, 1, 2, 3}, false);
  auto t7 = at::div(total, t6);

  testValidate(
      executor_cache.fusion(),
      cg_outputs,
      {t6, t15, t20},
      {t7},
      __LINE__,
      __FILE__);
}

TEST_F(NVFuserTest, FusionExprSortMatmulLikeSchedule_CUDA) {
  // See https://github.com/csarofeen/pytorch/pull/2366
  Fusion fusion;
  FusionGuard fg(&fusion);

  constexpr int M1 = 5, M2 = 5, N1 = 6, N2 = 6, K1 = 2, K2 = 2;

  auto tv0 = makeContigConcreteTensor({M1, M2, K1, K2}, DataType::Double);
  auto tv1 = makeContigConcreteTensor({N1, N2, K1, K2}, DataType::Double);
  fusion.addInput(tv0);
  fusion.addInput(tv1);

  auto tv2 = broadcast(tv0, {false, true, false, true, false, false});
  auto tv3 = broadcast(tv1, {true, false, true, false, false, false});
  auto tv4 = mul(tv2, tv3);
  auto tv5 = sum(tv4, {-1, -2});
  fusion.addOutput(tv5);

  auto tv6 = tv0->cacheAfter();
  auto tv7 = tv1->cacheAfter();
  auto tv8 = tv6->cacheAfter();
  auto tv9 = tv7->cacheAfter();
  auto tv10 = tv5->cacheBefore();

  tv6->inlineAt(3);
  tv7->inlineAt(3);
  tv8->inlineAt(4);
  tv9->inlineAt(4);
  tv2->inlineAt(6);
  tv3->inlineAt(6);
  tv4->inlineAt(6);
  tv10->inlineAt(4);

  auto options = at::TensorOptions().dtype(at::kDouble).device(at::kCUDA, 0);

  at::Tensor t0 = at::randn({M1, M2, K1, K2}, options);
  at::Tensor t1 = at::randn({N1, N2, K1, K2}, options);

  KernelExecutor ke;
  ke.compile(&fusion, {t0, t1});
  auto cg_outputs = ke.run({t0, t1});

  testValidate(ke.kernel(), cg_outputs, {t0, t1}, __LINE__, __FILE__);
}

TEST_F(NVFuserTest, FusionFloatConstantWhere_CUDA) {
  Fusion fusion;
  FusionGuard fg(&fusion);

  auto tv0 = makeSymbolicTensor(1, DataType::Bool);
  fusion.addInput(tv0);

  auto tv1 = where(
      tv0,
      IrBuilder::create<Val>(3.0, DataType::Float),
      IrBuilder::create<Val>(5.0, DataType::Float));

  fusion.addOutput(tv1);

  auto options = at::TensorOptions().dtype(at::kFloat).device(at::kCUDA, 0);
  at::Tensor t0 = at::arange(4, options) > 1.0;

  std::vector<c10::IValue> aten_inputs = {t0};

  auto cg_outputs =
      scheduleAndRun(&fusion, SchedulerType::PointWise, aten_inputs).outputs;
  auto ref = at::where(t0, (float)3.0, (float)5.0);
  // testValidate does not check that dtypes match
  NVF_CHECK(cg_outputs[0].dtype() == ref.dtype());
  testValidate(&fusion, cg_outputs, aten_inputs, {ref}, __LINE__, __FILE__);
}

TEST_F(NVFuserTest, FusionCpAsyncCommitWait_CUDA) {
  // Repro for https://github.com/csarofeen/pytorch/issues/2463
  Fusion fusion;
  FusionGuard fg(&fusion);

  auto tv0 = makeContigConcreteTensor({12800, 8, 8, 8}, DataType::Half);
  auto tv1 = set(tv0);
  fusion.addInput(tv0);
  fusion.addOutput(tv1);

  tv1->axis(1)->parallelize(ParallelType::TIDy);
  tv1->axis(2)->parallelize(ParallelType::TIDx);

  auto tv2 = tv0->cacheAfter(LoadStoreOpType::CpAsync);
  tv2->axis(-1)->parallelize(ParallelType::Vectorize);
  tv2->axis(1)->parallelize(ParallelType::TIDx);
  tv2->axis(2)->parallelize(ParallelType::TIDy);
  tv2->setMemoryType(MemoryType::Shared);

  tv2->inlineAt(1);
  tv2->circularBuffer(8);

  auto options = at::TensorOptions().dtype(at::kHalf).device(at::kCUDA, 0);

  at::Tensor t0 = at::randn({12800, 8, 8, 8}, options);

  KernelExecutor ke;
  if (!deviceMajorMinorCheck(8)) {
    ASSERT_THAT(
        [&]() { ke.compile(&fusion, {t0}); },
        testing::ThrowsMessage<nvfuser::nvfError>(testing::HasSubstr(
            "Reason: LoadStoreOpType::CpAsync requires Ampere")));
    GTEST_SKIP() << "skipping tests on pre-AMPERE GPUs";
  } else {
    ke.compile(&fusion, {t0});
  }

  auto cg_outputs = ke.run({t0});
  testValidate(ke.kernel(), cg_outputs, {t0}, __LINE__, __FILE__);
}

// Repro of issue #2459
TEST_F(NVFuserTest, FusionClearThreadPredicateByRAWSync_CUDA) {
  Fusion fusion;
  FusionGuard fg(&fusion);

  auto tv0 = makeSymbolicTensor(2);
  fusion.addInput(tv0);

  auto tv1 = sum(tv0, {1});
  auto tv2 = set(tv1);
  auto tv3 = sum(tv2, {0});
  fusion.addOutput(tv3);

  // test with gmem
  auto tv4 = sum(tv0, {1});
  auto tv5 = set(tv4);
  auto tv6 = set(tv5);
  fusion.addOutput(tv6);

  // tv1 is predicated with tidx
  tv1->axis(0)->parallelize(ParallelType::TIDy);
  tv1->axis(1)->parallelize(ParallelType::TIDx);

  // Upload to shmem. Still predicated with tidx, so only the threads
  // with tidx == 0 should be active.
  tv2->axis(0)->parallelize(ParallelType::TIDy);
  tv2->setMemoryType(MemoryType::Shared);

  // Remap the parallelization from tidy to tidx. This should work as
  // tv2 is in shared memory and SyncMap should correctly insert a RAW
  // sync between tv2 and tv3. However, ThreadPredicateMap still marks
  // tv3 as predicated by tidx, and since it is invalid to parallelize
  // by a predicated parallel type, this resulted in an error (#2459).
  tv3->axis(0)->parallelize(ParallelType::TIDx);

  // Test with gmem
  tv4->split(0, 4);
  tv5->split(0, 4);
  tv6->split(0, 4);

  // Make tv4 predicated with tidx
  tv4->axis(0)->parallelize(ParallelType::BIDx);
  tv4->axis(1)->parallelize(ParallelType::TIDy);
  tv4->axis(2)->parallelize(ParallelType::TIDx);

  // Upload to gmem
  tv5->axis(0)->parallelize(ParallelType::BIDx);
  tv5->axis(1)->parallelize(ParallelType::TIDy);
  tv5->setMemoryType(MemoryType::Global);

  // RAW sync should be inserted after tv5

  tv6->axis(0)->parallelize(ParallelType::BIDy);
  tv6->axis(1)->parallelize(ParallelType::TIDx);

  auto options = at::TensorOptions().dtype(at::kFloat).device(at::kCUDA, 0);
  at::Tensor t0 = at::randn({10, 11}, options);

  std::vector<c10::IValue> inputs = {t0};

  KernelExecutor ke;
  ke.compile(&fusion, inputs);
  auto cg_outputs = ke.run(inputs);

  auto t3 = t0.sum({1}).sum({0});
  auto t6 = t0.sum({1});

  testValidate(ke.kernel(), cg_outputs, inputs, {t3, t6}, __LINE__, __FILE__);
}

namespace {

class ThreadPredChecker : public kir::IrVisitor {
 public:
  static bool isPredicatedBy(
      StmtNameType tv_name_to_check,
      ParallelTypeBitmap pt_map,
      kir::Kernel* kernel) {
    ThreadPredChecker checker(tv_name_to_check, pt_map);
    checker.handle(kernel->topLevelExprs());
    return checker.pt_map_.none();
  }

  ThreadPredChecker(StmtNameType tv_name_to_check, ParallelTypeBitmap pt_map)
      : tv_name_to_check_(tv_name_to_check), pt_map_(pt_map) {}

  using kir::IrVisitor::dispatch;
  using kir::IrVisitor::handle;

  void handle(kir::IfThenElse* ite) final {
    for (auto expr : ite->thenBody().exprs()) {
      auto tv_output = ir_utils::getTvOutput(expr);
      if (tv_output != nullptr && tv_output->name() == tv_name_to_check_ &&
          expr->isA<LoadStoreOp>() && ite->predicate()->hasValue()) {
        dispatch(ite->predicate()->value());
      }
    }
  }

  void dispatch(Val* val) final {
    if (val->definition()) {
      dispatch(val->definition());
    }
  }

  void handle(BinaryOp* bop) final {
    if (bop->getBinaryOpType() == BinaryOpType::LogicalAnd) {
      dispatch(bop->lhs());
      dispatch(bop->rhs());
    } else if (bop->getBinaryOpType() == BinaryOpType::Eq) {
      if (bop->lhs()->isZeroInt() || bop->rhs()->isZeroInt()) {
        auto non_zero_arg = bop->lhs()->isZeroInt() ? bop->rhs() : bop->lhs();

        // It can be changed like (-threadIdx.x) by expr simplifier
        if (auto uop = dynamic_cast<UnaryOp*>(non_zero_arg->definition())) {
          if (uop->getUnaryOpType() == UnaryOpType::Neg) {
            non_zero_arg = uop->in();
          }
        }

        if (auto ns = dynamic_cast<NamedScalar*>(non_zero_arg)) {
          if (ns->getParallelIndex().has_value()) {
            auto predicated_type = ns->getParallelIndex().value();
            pt_map_.clear(predicated_type);
          }
        }
      }
    }
  }

 private:
  StmtNameType tv_name_to_check_;
  ParallelTypeBitmap pt_map_;
};

} // namespace

// Repro of issue #2487
TEST_F(NVFuserTest, FusionPredicateReductionInitShared_CUDA) {
  Fusion fusion;
  FusionGuard fg(&fusion);

  auto tv0 = makeSymbolicTensor(1);
  fusion.addInput(tv0);

  auto tv1 = sum(tv0, {0});
  auto tv2 = set(tv1);
  fusion.addOutput(tv2);

  auto tv3 = makeSymbolicTensor(1);
  fusion.addInput(tv3);

  auto tv4 = exp(tv3);
  fusion.addOutput(tv4);

  tv1->setMemoryType(MemoryType::Shared);

  tv4->split(0, 1024);
  tv4->axis(-2)->parallelize(ParallelType::BIDx);
  tv4->axis(-1)->parallelize(ParallelType::TIDx);

  // tv4 is parallelized with both BIDx and TIDx, but tv1 is not at
  // all, so tv1 is predicated with both BIDx and TIDx as they are
  // redundant. That means that the initialization of the reduction
  // has to be predicated as well. Since tv1 is on shared memory, only
  // the TIDx predicate is required.

  // Make sure the initialization of tv1 is predicated with
  // threadIdx.x == 0
  GpuLower gpulw(&fusion);
  ParallelTypeBitmap predicated_types(ParallelType::TIDx);
  NVF_CHECK(
      ThreadPredChecker::isPredicatedBy(
          tv1->name(), predicated_types, gpulw.run()),
      "Validation of lowered kernel failed");

  auto options = at::TensorOptions().dtype(at::kFloat).device(at::kCUDA, 0);
  at::Tensor t0 = at::randn({2}, options);
  at::Tensor t1 = at::randn({10000}, options);

  std::vector<c10::IValue> inputs = {t0, t1};

  KernelExecutor ke;
  ke.compile(&fusion, inputs);
  auto cg_outputs = ke.run(inputs);

  auto ref_t1 = t0.sum({0});
  auto ref_t4 = t1.exp();

  testValidate(
      ke.kernel(), cg_outputs, inputs, {ref_t1, ref_t4}, __LINE__, __FILE__);
}

// Repro of issue #2487
TEST_F(NVFuserTest, FusionPredicateReductionInitGlobal_CUDA) {
  Fusion fusion;
  FusionGuard fg(&fusion);

  std::vector<int64_t> shape({100});

  auto tv0 = makeSymbolicTensor(1);
  fusion.addInput(tv0);

  auto tv1 = sum(tv0, {0});
  fusion.addOutput(tv1);

  auto tv2 = makeSymbolicTensor(1);
  fusion.addInput(tv2);

  auto tv3 = exp(tv2);
  fusion.addOutput(tv3);

  tv3->split(0, 32);
  tv3->axis(-2)->parallelize(ParallelType::BIDx);
  tv3->axis(-1)->parallelize(ParallelType::TIDx);

  // tv3 is parallelized with both BIDx and TIDx, but tv1 is not at
  // all, so tv1 is predicated with both BIDx and TIDx as they are
  // redundant. That means that the initialization of the reduction
  // has to be predicated as well.

  // Make sure the initialization of tv1 is predicated with
  // threadIdx.x == 0 and blockIdx.x == 0
  GpuLower gpulw(&fusion);
  ParallelTypeBitmap predicated_types({ParallelType::TIDx, ParallelType::BIDx});
  NVF_CHECK(
      ThreadPredChecker::isPredicatedBy(
          tv1->name(), predicated_types, gpulw.run()),
      "Validation of lowered kernel failed");

  auto options = at::TensorOptions().dtype(at::kFloat).device(at::kCUDA, 0);
  at::Tensor t0 = at::randn({2}, options);
  at::Tensor t1 = at::randn({10000}, options);

  std::vector<c10::IValue> inputs = {t0, t1};

  KernelExecutor ke;
  ke.compile(&fusion, inputs);
  auto cg_outputs = ke.run(inputs);

  auto ref_t1 = t0.sum({0});
  auto ref_t3 = t1.exp();

  testValidate(
      ke.kernel(), cg_outputs, inputs, {ref_t1, ref_t3}, __LINE__, __FILE__);
}

TEST_F(NVFuserTest, FusionTypePromotionATenConsistency_CUDA) {
  auto convertible_to_aten = {
      DataType::Bool,
      DataType::Double,
      DataType::Float,
      DataType::Half,
      DataType::BFloat16,
      DataType::Int,
      DataType::Int32,
      DataType::ComplexFloat,
      DataType::ComplexDouble};
  for (auto t1 : convertible_to_aten) {
    for (auto t2 : convertible_to_aten) {
      auto t1_aten = data_type_to_aten(t1);
      auto t2_aten = data_type_to_aten(t2);
      auto result_aten = c10::promoteTypes(t1_aten, t2_aten);
      auto result = promoteType(t1, t2);
      ASSERT_EQ(data_type_to_aten(result), result_aten);
    }
  }
}

// Make sure invalid usage of index type is detected
TEST_F(NVFuserTest, FusionCompileIndexType_CUDA) {
  {
    Fusion fusion;
    FusionGuard fg(&fusion);

    auto tv0 = makeSymbolicTensor(1, DataType::Bool);
    fusion.addInput(tv0);

    auto tv2 = neg(tv0);
    fusion.addOutput(tv2);

    tv2->split(0, 256);
    tv2->split(0, 1024);

    MaxLogicalDomainInfoSpanningTree tree(tv2);
    TransformPropagator tp(tv2);
    tree.traverse(&tp);

    inlineMost();

    tv2->axis(1)->parallelize(ParallelType::BIDx);
    tv2->axis(2)->parallelize(ParallelType::TIDx);

    auto options = at::TensorOptions().dtype(at::kHalf).device(at::kCUDA, 0);
    at::Tensor t0 = at::randn({999}, options).ge(0);
    std::vector<c10::IValue> small_inputs = {t0};

    at::Tensor t0_large =
        at::randn({std::numeric_limits<int>::max()}, options).ge(0);
    std::vector<c10::IValue> large_inputs = {t0_large};

    NVF_CHECK(
        KernelArgumentHolder::createKernelArgumentHolder(large_inputs)
            .getSmallestIndexTypeOfArguments() == PrimDataType::Int);
    NVF_CHECK(
        KernelArgumentHolder::createKernelArgumentHolder(small_inputs)
            .getSmallestIndexTypeOfArguments() == PrimDataType::Int32);

    {
      KernelExecutor ke;
      // Lower the kernel with large inputs and int64 index type.
      CompileParams compile_opts = {.index_type = PrimDataType::Int};
      ke.compile(&fusion, large_inputs, LaunchParams(), compile_opts);

      NVF_CHECK(
          ke.kernel()->indexType() == PrimDataType::Int,
          "Unexpected kernel index type: ",
          ke.kernel()->indexType());

      // Since the index type is int64, both small and large inputs
      // should work fine
      ke.run(small_inputs);
      ke.run(large_inputs);
    }

    {
      KernelExecutor ke;
      // Lower the kernel with small inputs and int64 index type.
      CompileParams compile_opts = {.index_type = PrimDataType::Int};
      ke.compile(&fusion, small_inputs, LaunchParams(), compile_opts);

      NVF_CHECK(
          ke.kernel()->indexType() == PrimDataType::Int,
          "Unexpected kernel index type: ",
          ke.kernel()->indexType());

      // Since the index type is int64, both small and large inputs
      // should work fine
      ke.run(small_inputs);
      ke.run(large_inputs);
    }

    {
      KernelExecutor ke;
      LaunchParams launch_params;
      CompileParams compile_opts = {.index_type = PrimDataType::Int32};
      ke.compile(&fusion, small_inputs, launch_params, compile_opts);

      NVF_CHECK(
          ke.kernel()->indexType() == PrimDataType::Int32,
          "Unexpected kernel index type: ",
          ke.kernel()->indexType());

      // This should complete successfully as the arguments are small
      // enough to use the int32 index type
      ke.run(small_inputs);

      // This should fail as the Kernel is already compiled for Int32, but
      // the arguments are too large
      CompileParams compile_opts_large = {.index_type = PrimDataType::Int};
      EXPECT_THAT(
          [&]() { ke.run(large_inputs, launch_params, compile_opts_large); },
          testing::ThrowsMessage<nvfuser::nvfError>(testing::HasSubstr(
              "Kernel index type and compilation index type don't match")));
    }

    {
      KernelExecutor ke;
      // Lower the kernel with large inputs and int32 index type.
      CompileParams compile_opts = {.index_type = PrimDataType::Int32};
      // This should fail due to the conflict
      EXPECT_THAT(
          [&]() {
            ke.compile(&fusion, large_inputs, LaunchParams(), compile_opts);
          },
          testing::ThrowsMessage<nvfuser::nvfError>(testing::HasSubstr(
              "Compilation with int32 is requested but int64 is required for the arguments")));
    }
  }

  c10::cuda::CUDACachingAllocator::emptyCache();
}

// Make sure the index type is determined both fusion inputs and outputs
TEST_F(NVFuserTest, FusionExecutorCacheIndexType1_CUDA) {
  auto fusion_ptr = std::make_unique<Fusion>();
  Fusion& fusion = *fusion_ptr.get();
  FusionGuard fg(fusion_ptr.get());

  auto tv0 = makeSymbolicTensor(2, DataType::Half);
  fusion.addInput(tv0);
  auto tv1 = makeSymbolicTensor(2, DataType::Half);
  fusion.addInput(tv1);

  auto tv2 = castOp(DataType::Float, tv0);
  auto tv3 = castOp(DataType::Float, tv1);
  auto tv4 = broadcast(tv2, {false, true, false});
  auto tv5 = broadcast(tv3, {true, false, false});
  auto tv6 = add(tv4, tv5);
  auto tv7 = castOp(DataType::Half, tv6);

  fusion.addOutput(tv7);

  c10::cuda::CUDACachingAllocator::emptyCache();

  // Inputs are small enough to use 32-bit indexing, but the output is
  // not
  auto options = at::TensorOptions().dtype(at::kHalf).device(at::kCUDA, 0);
  at::Tensor t0 = at::randn({2024, 1024}, options);
  at::Tensor t1 = at::randn({2024, 1024}, options);
  std::vector<c10::IValue> aten_inputs({t0, t1});

  FusionExecutorCache executor_cache(std::move(fusion_ptr));
  auto cg_outputs = executor_cache.runFusionWithInputs(aten_inputs);

  auto kernel_runtime = executor_cache.getMostRecentKernelRuntime();
  NVF_CHECK(kernel_runtime->getIndexType() == PrimDataType::Int);

  c10::cuda::CUDACachingAllocator::emptyCache();
}

// Make sure the index type is also determined by intermediate
// tensors. This is not ideal but just tests if the logic produces
// what is expected at this moment
TEST_F(NVFuserTest, FusionExecutorCacheIndexType2_CUDA) {
  auto fusion_ptr = std::make_unique<Fusion>();
  Fusion& fusion = *fusion_ptr.get();
  FusionGuard fg(fusion_ptr.get());

  auto tv0 = makeSymbolicTensor(2, DataType::Half);
  fusion.addInput(tv0);
  auto tv1 = makeSymbolicTensor(2, DataType::Half);
  fusion.addInput(tv1);

  auto tv2 = broadcast(tv0, {false, true, false});
  auto tv3 = broadcast(tv1, {true, false, false});
  auto tv4 = add(tv2, tv3);
  auto tv5 = sum(tv4, {-1});

  fusion.addOutput(tv5);

  // Inputs and outputs are small enough to use 32-bit indexing,
  // however the intermediate, tv4, should cause the kernel to use
  // 64-bit indexing. This is not ideal as tv4 should be inlined, and
  // its allocation size should be small enough to use 32-bit
  // indexing. However, the current logic should result in forcing
  // 64-bit indexing. This would need to be fixed for matmul for
  // example.
  auto options = at::TensorOptions().dtype(at::kHalf).device(at::kCUDA, 0);
  at::Tensor t0 = at::randn({2024, 1024}, options);
  at::Tensor t1 = at::randn({2024, 1024}, options);
  std::vector<c10::IValue> aten_inputs({t0, t1});

  FusionExecutorCache executor_cache(std::move(fusion_ptr));
  executor_cache.runFusionWithInputs(aten_inputs);
  auto kernel_runtime = executor_cache.getMostRecentKernelRuntime();
  NVF_CHECK(kernel_runtime->getIndexType() == PrimDataType::Int);

  // Running again with forced type of Int32
  executor_cache.runFusionWithInputs(aten_inputs, PrimDataType::Int32);
  kernel_runtime = executor_cache.getMostRecentKernelRuntime();
  NVF_CHECK(kernel_runtime->getIndexType() == PrimDataType::Int32);
}

//! Test whether we can create and use float16 scalars
TEST_F(NVFuserTest, FusionHalfScalars_CUDA) {
  auto fusion = std::make_unique<Fusion>();
  FusionGuard fg(fusion.get());

  auto tv0 = makeSymbolicTensor(1, DataType::Half);
  fusion->addInput(tv0);

  auto tv2 = full_like(tv0, IrBuilder::create<Val>(1.5, DataType::Half));
  fusion->addOutput(tv2);

  auto options = at::TensorOptions().dtype(at::kHalf).device(at::kCUDA, 0);
  at::Tensor t0 = at::zeros({5}, options);

  FusionExecutorCache executor_cache(std::move(fusion));
  auto cg_outputs = executor_cache.runFusionWithInputs({t0});

  testValidate(executor_cache.fusion(), cg_outputs, {t0}, __LINE__, __FILE__);
}

#if defined(CUDA_VERSION) && CUDA_VERSION >= 11000
//! Test whether we can create and use BFloat16 scalars
TEST_F(NVFuserTest, FusionBFloat16Scalars_CUDA) {
  // requires ampere+ GPU
  if (!deviceMajorMinorCheck(8)) {
    GTEST_SKIP() << "skipping BFloat16Scalars test on pre-AMPERE GPUs";
  }
  auto fusion = std::make_unique<Fusion>();
  FusionGuard fg(fusion.get());

  auto tv0 = makeSymbolicTensor(1, DataType::BFloat16);
  fusion->addInput(tv0);

  auto tv2 = full_like(tv0, IrBuilder::create<Val>(1.5, DataType::BFloat16));
  fusion->addOutput(tv2);

  auto options = at::TensorOptions().dtype(at::kBFloat16).device(at::kCUDA, 0);
  at::Tensor t0 = at::zeros({5}, options);

  FusionExecutorCache executor_cache(std::move(fusion));
  auto cg_outputs = executor_cache.runFusionWithInputs({t0});

  testValidate(executor_cache.fusion(), cg_outputs, {t0}, __LINE__, __FILE__);
}
#endif

TEST_F(NVFuserTest, FusionManagedData_CUDA) {
  Fusion fusion;
  FusionGuard fg(&fusion);

  auto tv0 = makeConcreteTensor({2});
  auto tv1 = set(set(set(set(set(set(set(set(set(set(set(set(tv0))))))))))));
  fusion.addInput(tv0);
  fusion.addOutput(tv1);

  using T1 = std::vector<Val*>;
  T1 data1 = {tv0, tv1};

  struct T2 {
    Val* input;
    Val* output;
    size_t magic_number;
  } data2{tv0, tv1, 0x123456789abcdef};
  auto clone_fn = [](IrCloner& cloner, std::any data) -> std::any {
    auto d = std::any_cast<T2>(data);
    return T2{cloner.clone(d.input), cloner.clone(d.output), d.magic_number};
  };

  auto i1 = fusion.manage(data1);
  auto i2 = fusion.manage(data2, clone_fn);
  fusion.manage("data1", data1);
  fusion.manage("data2", data2, clone_fn);

  GpuLower lower(&fusion);
  lower.run();
  auto kernel = lower.kernel();

  T1 expect1{kernel->inputs().at(0), kernel->outputs().at(0)};
  ASSERT_EQ(kernel->getManaged<T1>(i1), expect1);
  ASSERT_EQ(kernel->getManaged<T1>("data1"), expect1);
  ASSERT_EQ(kernel->getManaged<T2>(i2).input, kernel->inputs().at(0));
  ASSERT_EQ(kernel->getManaged<T2>(i2).output, kernel->outputs().at(0));
  ASSERT_EQ(kernel->getManaged<T2>("data2").input, kernel->inputs().at(0));
  ASSERT_EQ(kernel->getManaged<T2>("data2").output, kernel->outputs().at(0));
  ASSERT_EQ(kernel->getManaged<T2>("data2").magic_number, 0x123456789abcdef);
}

// Repro of issue #2125, 1.45e+03 GB/s on A100-80G
TEST_F(NVFuserTest, FusionAvoidRedundantWriteBroadcastedSoftmaxInput_CUDA) {
  std::unique_ptr<Fusion> fusion_ptr = std::make_unique<Fusion>();
  Fusion& fusion = *fusion_ptr.get();
  FusionGuard fg(&fusion);

  std::vector<int64_t> shape0({2, 512});
  std::vector<int64_t> shape1({2, 64, 512, 512});

  auto tv0 = makeSymbolicTensor(2);
  auto tv1 = makeSymbolicTensor(4);
  fusion.addInput(tv0);
  fusion.addInput(tv1);

  auto tvb = broadcast(tv0, {false, true, true, false});
  auto tv2 = add(tvb, IrBuilder::create<Val>(1.0));
  auto tv3 = add(tv1, tv2);
  auto tv4 = softmax(tv3, -1);
  fusion.addOutput(tv2);
  fusion.addOutput(tv4);

  auto options = at::TensorOptions().dtype(at::kFloat).device(at::kCUDA, 0);
  at::Tensor t0 = at::ones(shape0, options);
  at::Tensor t1 = at::ones(shape1, options);
  std::vector<c10::IValue> inputs = {t0, t1};

  FusionExecutorCache executor_cache(std::move(fusion_ptr));
  auto cg_outputs = executor_cache.runFusionWithInputs(inputs);

  // check thread_pred and write_stride
  const auto* ke = onlyKernelExecutorInMostRecentRuntime(executor_cache);
  auto kernel = ke->kernel();
  const auto& thread_pred_map = ke->threadPredMap();
  for (const auto expr : kernel->exprs()) {
    auto tv = ir_utils::getTvOutput(expr);
    if (tv && tv->name() == 15 && tv->getMemoryType() == MemoryType::Global) {
      const auto& thread_pred = thread_pred_map.getPredicateInfo(tv);
      bool predicted = thread_pred.redundant_types.get(ParallelType::BIDx) &&
          thread_pred.broadcast_ld_indices_map.count(ParallelType::BIDx);
      NVF_CHECK(
          predicted,
          "Tv15 should be predicted by ParallelType::BIDx with a broadcast_ld_indices_map!");
      break;
    }
  }

  testValidate(executor_cache.fusion(), cg_outputs, inputs, __LINE__, __FILE__);
}

TEST_F(NVFuserTest, FusionAvoidRedundantWrite_CUDA) {
  auto runTest = [](const std::vector<bool>& is_broadcast) {
    std::unique_ptr<Fusion> fusion_ptr = std::make_unique<Fusion>();
    Fusion& fusion = *fusion_ptr.get();
    FusionGuard fg(&fusion);

    std::vector<int64_t> shape0;
    std::vector<int64_t> shape1({2, 64, 128, 2048});
    const size_t ndim = shape1.size();
    for (size_t i = 0; i < ndim; i++) {
      if (!is_broadcast[i]) {
        shape0.push_back(shape1[i]);
      }
    }

    auto tv0 = makeSymbolicTensor(shape0.size());
    auto tv1 = makeSymbolicTensor(4);
    fusion.addInput(tv0);
    fusion.addInput(tv1);

    auto tvb = broadcast(tv0, is_broadcast);
    auto tv2 = add(tvb, IrBuilder::create<Val>(1.0));
    auto tv3 = add(tv1, tv2);
    auto tv4 = sum(tv3, {-1});
    fusion.addOutput(tv2);
    fusion.addOutput(tv4);

    auto options = at::TensorOptions().dtype(at::kFloat).device(at::kCUDA, 0);
    at::Tensor t0 = at::randn(shape0, options);
    at::Tensor t1 = at::randn(shape1, options);
    std::vector<c10::IValue> inputs = {t0, t1};

    FusionExecutorCache executor_cache(std::move(fusion_ptr));
    auto cg_outputs = executor_cache.runFusionWithInputs(inputs);

    // check thread_pred and write_stride
    const auto* ke = onlyKernelExecutorInMostRecentRuntime(executor_cache);
    auto kernel = ke->kernel();
    const auto& thread_pred_map = ke->threadPredMap();

    for (const auto expr : kernel->exprs()) {
      auto tv = ir_utils::getTvOutput(expr);
      if (tv && tv->name() == 8 && tv->getMemoryType() == MemoryType::Global) {
        const auto& thread_pred = thread_pred_map.getPredicateInfo(tv);
        bool predicted = thread_pred.redundant_types.get(ParallelType::BIDx) &&
            thread_pred.broadcast_ld_indices_map.count(ParallelType::BIDx);
        NVF_CHECK(
            predicted,
            "Tv8 should be predicted by ParallelType::BIDx with a broadcast_ld_indices_map!");
        break;
      }
    }

    testValidate(
        executor_cache.fusion(), cg_outputs, inputs, __LINE__, __FILE__);
  };

  // Test case where [B1,I2,I3] is merged to [B1I2I3]
  runTest({true, false, false, false});

  // Test case where [I1,B2,I3] is merged to [I1B2I3]
  runTest({false, true, false, false});

  // Test case where [I1,I2,B3] is merged to [I1I2B3]
  runTest({false, false, true, false});

  // Test case where [I1,B2,B3] is merged to [I1B2B3]
  runTest({false, true, true, false});

  // Test case where [B1,I2,B3] is merged to [B1I2B3]
  runTest({true, false, true, false});

  // Test case where [B1,B2,I3] is merged to [B1B2I3]
  runTest({true, true, false, false});

  // Test case where [B1,B2,B3] is merged to [B1B2B3]
  runTest({true, true, true, false});
}

TEST_F(NVFuserTest, FusionAvoidRedundantWriteDifferentConcretizedDomains_CUDA) {
  // if the broadcasted tensor is concretized to different shapes
  // the fusion will be segmented.
  auto runTest = [](const bool direct_lowering) {
    std::unique_ptr<Fusion> fusion_ptr = std::make_unique<Fusion>();
    Fusion& fusion = *fusion_ptr.get();
    FusionGuard fg(&fusion);

    const std::vector<bool> is_broadcast = {true, false, true, false};
    std::vector<int64_t> shape0;
    std::vector<int64_t> shape1({2, 64, 128, 2048});
    std::vector<int64_t> shape2({4, 64, 256, 2048});
    const size_t ndim = shape1.size();
    for (size_t i = 0; i < ndim; i++) {
      if (!is_broadcast[i]) {
        shape0.push_back(shape1[i]);
      }
    }

    auto tv0 = makeSymbolicTensor(shape0.size());
    auto tv1 = makeSymbolicTensor(4);
    auto tv2 = makeSymbolicTensor(4);
    fusion.addInput(tv0);
    fusion.addInput(tv1);
    fusion.addInput(tv2);

    auto tv3 = broadcast(tv0, is_broadcast);
    auto tv4 = add(tv3, IrBuilder::create<Val>(1.0));
    // concretized to shape1
    auto tv5 = add(tv4, tv1);
    // concretized to shape2
    auto tv6 = add(tv4, tv2);
    auto tv7 = sum(tv5, {-1});
    auto tv8 = sum(tv6, {-1});
    fusion.addOutput(tv4);
    fusion.addOutput(tv7);
    fusion.addOutput(tv8);

    auto options = at::TensorOptions().dtype(at::kFloat).device(at::kCUDA, 0);
    at::Tensor t0 = at::randn(shape0, options);
    at::Tensor t1 = at::randn(shape1, options);
    at::Tensor t2 = at::randn(shape2, options);
    std::vector<c10::IValue> aten_inputs = {t0, t1, t2};

    if (direct_lowering) {
      // it should be segmented, if directly lowered, it should throw an error
      EXPECT_THAT(
          [&]() {
            scheduleAndRun(
                &fusion, SchedulerType::Reduction, aten_inputs, false);
          },
          testing::ThrowsMessage<nvfuser::nvfError>(testing::HasSubstr(
              "Producer is required to be in Global Memory based on parallelization strategy. RAW flags: (blockIdx.x)")));
    } else {
      FusionExecutorCache executor_cache(std::move(fusion_ptr));
      auto cg_outputs = executor_cache.runFusionWithInputs(aten_inputs);

      auto optimized_fusion = executor_cache.getMostRecentKernelRuntime();
      NVF_CHECK(optimized_fusion->isSegmented(), "segmentation didn't happen!");

      testValidate(
          executor_cache.fusion(), cg_outputs, aten_inputs, __LINE__, __FILE__);
    }
  };
  runTest(true);
  runTest(false);
}

TEST_F(NVFuserTest, FusionAvoidRedundantWriteNonOutput_CUDA) {
  std::unique_ptr<Fusion> fusion_ptr = std::make_unique<Fusion>();
  Fusion& fusion = *fusion_ptr.get();
  FusionGuard fg(&fusion);

  auto tv0 = makeSymbolicTensor(1);
  auto tv1 = makeSymbolicTensor(2);
  fusion.addInput(tv0);
  fusion.addInput(tv1);

  auto tv2 = set(tv0);
  auto tv3 = broadcast(tv2, {false, true});
  auto tv4 = add(tv3, tv1);
  fusion.addOutput(tv4);

  auto tv5 = add(tv3, IrBuilder::create<Val>(1.0));
  tv5->setMemoryType(MemoryType::Global);
  auto tv6 = add(tv5, IrBuilder::create<Val>(1.0));
  fusion.addOutput(tv6);

  for (auto tv : {tv3, tv4, tv5, tv6}) {
    tv->merge(0);
  }

  tv2->inlineAt(1);
  tv3->inlineAt(1);
  tv5->inlineAt(1);

  for (auto tv : {tv3, tv4, tv5, tv6}) {
    tv->axis(0)->parallelize(ParallelType::BIDx);
  }

  auto options = at::TensorOptions().dtype(at::kFloat).device(at::kCUDA, 0);
  at::Tensor t0 = at::randn({32}, options);
  at::Tensor t1 = at::randn({32, 64}, options);
  std::vector<c10::IValue> inputs = {t0, t1};

  KernelExecutor ke;
  ke.compile(fusion_ptr.get(), inputs);
  auto cg_outputs = ke.run(inputs);

  // check thread_pred
  auto kernel = ke.kernel();
  const auto& thread_pred_map = ke.threadPredMap();

  for (const auto expr : kernel->exprs()) {
    auto tv = ir_utils::getTvOutput(expr);
    if (tv->name() == 5 || tv->name() == 6) {
      const auto& thread_pred = thread_pred_map.getPredicateInfo(tv);
      bool predicted = thread_pred.redundant_types.get(ParallelType::BIDx) &&
          thread_pred.broadcast_ld_indices_map.count(ParallelType::BIDx);
      NVF_CHECK(
          predicted,
          "TV5 and TV6 should be predicted by ParallelType::BIDx with a broadcast_ld_indices_map!");
    }
  }

  testValidate(fusion_ptr.get(), cg_outputs, inputs, __LINE__, __FILE__);
}

// Test case where the merge order is random
TEST_F(NVFuserTest, FusionAvoidRedundantWriteNonNeighbor_CUDA) {
  std::unique_ptr<Fusion> fusion_ptr = std::make_unique<Fusion>();
  Fusion& fusion = *fusion_ptr.get();
  FusionGuard fg(&fusion);

  const int ndim = 5;
  const std::vector<bool> is_broadcast = {false, true, false, false, true};
  auto tv0 = makeSymbolicTensor(3);
  auto tv1 = makeSymbolicTensor(ndim);
  fusion.addInput(tv0);
  fusion.addInput(tv1);

  auto tv2 = set(tv0);
  auto tv3 = broadcast(tv2, is_broadcast);
  auto tv4 = add(tv3, tv1);
  fusion.addOutput(tv4);

  auto tv5 = add(tv3, IrBuilder::create<Val>(1.0));
  tv5->setMemoryType(MemoryType::Global);
  auto tv6 = add(tv5, IrBuilder::create<Val>(1.0));
  fusion.addOutput(tv6);

  // merge first and last domain
  for (auto tv : {tv3, tv4, tv5, tv6}) {
    tv->merge(0, -1);
  }

  tv2->inlineAt(-1);
  tv3->inlineAt(-1);
  tv5->inlineAt(-1);

  for (auto tv : {tv3, tv4, tv5, tv6}) {
    tv->axis(0)->parallelize(ParallelType::BIDx);
  }

  auto options = at::TensorOptions().dtype(at::kFloat).device(at::kCUDA, 0);
  at::Tensor t0 = at::randn({8, 10, 12}, options);
  at::Tensor t1 = at::randn({8, 7, 10, 12, 9}, options);
  std::vector<c10::IValue> inputs = {t0, t1};

  KernelExecutor ke;
  ke.compile(fusion_ptr.get(), inputs);
  auto cg_outputs = ke.run(inputs);

  // check thread_pred
  auto kernel = ke.kernel();
  const auto& thread_pred_map = ke.threadPredMap();

  for (const auto expr : kernel->exprs()) {
    auto tv = ir_utils::getTvOutput(expr);
    if (tv->name() == 5 || tv->name() == 6) {
      const auto& thread_pred = thread_pred_map.getPredicateInfo(tv);
      bool predicted = thread_pred.redundant_types.get(ParallelType::BIDx) &&
          thread_pred.broadcast_ld_indices_map.count(ParallelType::BIDx);
      NVF_CHECK(
          predicted,
          "TV5 and TV6 should be predicted by ParallelType::BIDx with a broadcast_ld_indices_map!");
    }
  }

  testValidate(fusion_ptr.get(), cg_outputs, inputs, __LINE__, __FILE__);
}

// Test for ir_utils::validateDomainEquivalence. We could consider
// it well tested as it's always used when TensorDomain is created, but
// here's some corner cases.
TEST_F(NVFuserTest, FusionDomainEquivalence_CUDA) {
  Fusion fusion;
  FusionGuard fg(&fusion);

  auto tv0 = makeSymbolicTensor(2);
  fusion.addInput(tv0);
  auto tv1 = set(tv0);
  fusion.addOutput(tv1);

  // [I0, I1]
  tv1->split(0, 4);
  // [I0/4, 4, I1]

  // dom0: logical domain
  // dom1: [4, I1]
  // Should fail as the derived domain only partially covers the
  // logical domain
  EXPECT_THAT(
      [&]() {
        ir_utils::validateDomainEquivalence(
            tv1->getLogicalDomain(), {tv1->axis(1), tv1->axis(2)});
      },
      testing::ThrowsMessage<nvfuser::nvfError>(
          testing::HasSubstr("dom0 has unreachable IDs")));

  tv1->merge(0);
  // [I0/4*4, I1]

  // dom0: logical domain
  // dom1: loop domain
  // Should succeed.
  ir_utils::validateDomainEquivalence(
      tv1->getLogicalDomain(), tv1->getLoopDomain());

  auto tv1_intermediate_id = tv1->axis(0);

  tv1->split(0, 3);
  // [I0/4*4/3, 3, I1]

  // dom0: logical domain
  // dom1: loop + tv1_intermediate_id
  // Should fail as the intermediate ID and the first two loop ids are
  // redundant
  EXPECT_THAT(
      [&]() {
        ir_utils::validateDomainEquivalence(
            tv1->getLogicalDomain(),
            {tv1_intermediate_id, tv1->axis(0), tv1->axis(1), tv1->axis(2)});
      },
      testing::ThrowsMessage<nvfuser::nvfError>(
          testing::HasSubstr("is redundant")));
  // Same pair but reversed order
  EXPECT_THAT(
      [&]() {
        ir_utils::validateDomainEquivalence(
            {tv1_intermediate_id, tv1->axis(0), tv1->axis(1), tv1->axis(2)},
            tv1->getLogicalDomain());
      },
      testing::ThrowsMessage<nvfuser::nvfError>(
          testing::HasSubstr("is redundant")));

  // Testing symbolic domains
  auto tv2 = reshape(
      tv0,
      {IrBuilder::create<Val>(DataType::Int),
       IrBuilder::create<Val>(DataType::Int)});

  ir_utils::validateDomainEquivalence(
      tv2->getRootDomain(), tv2->getLoopDomain());

  // create a 2D tensor with one symbolid and another non-symbolic
  auto tv4 = broadcast(sum(tv2, {1}), {false, true});
  fusion.addOutput(tv4);

  // [S0, B0]
  tv4->split(1, 4);
  // [S0, B0/4, 4]

  ir_utils::validateDomainEquivalence(
      tv4->getLogicalDomain(), tv4->getLoopDomain());

  // dom0: logical domain
  // dom1: [S0, B0/4]
  // Succeeds because broadcasting IterDomains are just auxiliary placeholders
  // and can be arbitrarily created and annihilated as needed.
  ir_utils::validateDomainEquivalence(
      tv4->getLogicalDomain(), {tv4->axis(0), tv4->axis(1)});
}

TEST_F(NVFuserTest, CompareLogicalAndLoopDomains) {
  Fusion fusion;
  FusionGuard fg(&fusion);

  // [i0, i1]
  auto tv0 = makeSymbolicTensor(2);
  fusion.addInput(tv0);
  // [i0]
  auto tv1 = makeSymbolicTensor(1);
  fusion.addInput(tv1);

  // [i0]
  auto tv2 = set(tv1);
  // [i0, b1]
  auto tv3 = broadcast(tv2, {false, true});
  // [i0, i1]
  auto tv4 = add(tv0, tv3);
  fusion.addOutput(tv4);

  // Set the loop domain of tv2 the same as tv4. The new loop domain
  // includes an ID that is not reachable from tv2 logical domain
  tv2->setLoopDomain(
      {tv2->getLogicalDomain().at(0),
       tv4->getLoopDomain().at(1)->cloneWithoutRFactor()});

  // Same for tv3
  tv3->setLoopDomain(
      {tv3->getLogicalDomain().at(0),
       tv4->getLoopDomain().at(1)->cloneWithoutRFactor()});

  // Test if the validation can catch an invalid loop domain that
  // cannot reach the concrete domain of tv2
  EXPECT_THAT(
      [&]() {
        tv2->setLoopDomain({tv4->getLoopDomain().at(1)->cloneWithoutRFactor()});
      },
      testing::ThrowsMessage<nvfuser::nvfError>(testing::HasSubstr(
          "Not all logical IDs are covered by loop domain")));
}

TEST_F(NVFuserTest, CompareDomainWithReference1) {
  Fusion fusion;
  FusionGuard fg(&fusion);

  auto tv0 = makeSymbolicTensor(2);
  fusion.addInput(tv0);
  auto tv1 = set(tv0);
  fusion.addOutput(tv1);

  const auto& reference = tv1->getLogicalDomain();

  tv1->merge(0);
  auto domain = tv1->getLoopDomain();
  EXPECT_TRUE(ir_utils::compareDomainWithReference(domain, reference).empty());

  // Adding one of the logical domain, which is redundant.
  domain.push_back(tv1->getLogicalDomain().at(0));
  auto x = ir_utils::compareDomainWithReference(domain, reference);
  EXPECT_FALSE(ir_utils::compareDomainWithReference(domain, reference).empty());

  tv1->split(0, 4);
  domain = tv1->getLoopDomain();
  EXPECT_TRUE(ir_utils::compareDomainWithReference(domain, reference).empty());
  // Replace one of the loop IDs with a logical ID. Dependency is not
  // fully satisfied, but it should detect the redundancy
  domain[0] = tv1->getLogicalDomain()[0];
  EXPECT_FALSE(ir_utils::compareDomainWithReference(domain, reference).empty());

  // Check non-leaf intermedaite IDs
  domain = tv1->getLoopDomain();
  // Adding a parent ID to the current loop domain. This should be
  // detected as redundnt.
  domain.push_back(
      tv1->getLoopDomain().at(0)->definition()->input(0)->as<IterDomain>());
  // Create a further IDs to make the above IDs non leaf
  tv1->merge(0);
  EXPECT_FALSE(ir_utils::compareDomainWithReference(domain, reference)
                   .redundant_ids.empty());

  // Remember the current loop domain
  domain = tv1->getLoopDomain();
  // Reset the loop domain
  tv1->setLoopDomain(tv1->getLogicalDomain());
  // Schedule the tensor again
  tv1->merge(0);
  EXPECT_TRUE(
      ir_utils::compareDomainWithReference(tv1->getLoopDomain(), reference)
          .empty());
  // Combine the previous loop domain and the new loop domain, which
  // should be detected as redundant
  domain.push_back(tv1->getLoopDomain()[0]);
  EXPECT_FALSE(ir_utils::compareDomainWithReference(domain, reference)
                   .redundant_ids.empty());
}

// Pattern to test (see the comment of CompareDomainResult in
// ir/utils.h)
// For example, if we have
//  I0  I1  I2  I3
//   \  /    \  /
//    I4      I5
// then [I0, I1, I2, I3] is equivalent to [I4, I5], but [I1, I2, I3] is not
// equivalent to [I4, I5].
TEST_F(NVFuserTest, CompareDomainWithReference2) {
  Fusion fusion;
  FusionGuard fg(&fusion);

  auto tv0 = makeSymbolicTensor(4);
  fusion.addInput(tv0);
  auto tv1 = set(tv0);
  fusion.addOutput(tv1);

  tv1->merge(0);
  tv1->merge(1);

  EXPECT_TRUE(ir_utils::compareDomainWithReference(
                  tv1->getLoopDomain(), tv1->getLogicalDomain())
                  .empty());
  EXPECT_FALSE(
      ir_utils::compareDomainWithReference(
          {tv1->getLogicalDomain().begin() + 1, tv1->getLogicalDomain().end()},
          tv1->getLoopDomain())
          .unreachable_reference_ids.empty());
}

// Pattern to test (see the comment of CompareDomainResult in ir/utils.h)
//  I0  I1  I2  I3
//   \  /    \  /
//    I4      I5
//   /  \    /  \.
//  I6  I7  I8  I9
// Then [I0, I1, I8, I9] is equivalent to [I6, I7, I2, I3]. [I0, I1, I2, I3] is
// equivalent to [I6, I7, I8, I9]. But [I0, I1, I8, I3] is NOT equivalent to
// [I6, I7, I2, I9]
//
// The second case does not work compareDomainWithReference as none
// of the two domains is disjoint.
TEST_F(NVFuserTest, CompareDomainWithReference3) {
  Fusion fusion;
  FusionGuard fg(&fusion);

  auto tv0 = makeSymbolicTensor(4);
  fusion.addInput(tv0);
  auto tv1 = set(tv0);
  fusion.addOutput(tv1);

  tv1->merge(0);
  tv1->merge(1);

  tv1->split(0, 3);
  tv1->split(-1, 4);

  EXPECT_TRUE(ir_utils::compareDomainWithReference(
                  {tv1->getLogicalDomain().at(0),
                   tv1->getLogicalDomain().at(1),
                   tv1->getLoopDomain().at(2),
                   tv1->getLoopDomain().at(3)},
                  {tv1->getLoopDomain().at(0),
                   tv1->getLoopDomain().at(1),
                   tv1->getLogicalDomain().at(2),
                   tv1->getLogicalDomain().at(3)})
                  .empty());

  // Testing [I0, I1, I8, I3]. Logical domain is used as a referene
  auto result1 = ir_utils::compareDomainWithReference(
      {tv1->getLogicalDomain().at(0),
       tv1->getLogicalDomain().at(1),
       tv1->getLoopDomain().at(2),
       tv1->getLogicalDomain().at(3)},
      tv1->getLogicalDomain());
  // I2 is unreachable
  EXPECT_EQ(
      result1.unreachable_reference_ids,
      std::vector<IterDomain*>{tv1->getLogicalDomain().at(2)});

  // Testing [I6, I7, I2, I9]. Logical domain is used as a referene
  auto result2 = ir_utils::compareDomainWithReference(
      {tv1->getLoopDomain().at(0),
       tv1->getLoopDomain().at(1),
       tv1->getLogicalDomain().at(2),
       tv1->getLoopDomain().at(3)},
      tv1->getLogicalDomain());
  // I3 is unreachable
  EXPECT_EQ(
      result2.unreachable_reference_ids,
      std::vector<IterDomain*>{tv1->getLogicalDomain().at(3)});
}

// Repro of issue #3502
TEST_F(NVFuserTest, CompareDomainWithReference4) {
  Fusion fusion;
  FusionGuard fg(&fusion);

  // [i0]
  auto tv0 = makeSymbolicTensor(1);
  fusion.addInput(tv0);
  // [i1, i0]
  auto tv1 = makeSymbolicTensor(2);
  fusion.addInput(tv1);

  // [i0]
  auto tv2 = set(tv0);
  // [b2, i0]
  auto tv3 = broadcast(tv2, {true, false});
  // [i1, i0]
  auto tv4 = add(tv1, tv3);
  fusion.addOutput(tv4);

  // [i3]
  tv4->merge(0);

  // tv2
  {
    // Clone i1
    auto missing_id = tv4->getLogicalDomain().at(0)->cloneWithoutRFactor();
    std::vector<IterDomain*> new_loop_domain{
        IterDomain::merge(missing_id, tv2->getLogicalDomain().at(0))};
    auto result = ir_utils::compareDomainWithReference(
        new_loop_domain, tv2->getLogicalDomain());
    EXPECT_TRUE(result.redundant_ids.empty());
    EXPECT_EQ(result.additional_ids, std::vector<IterDomain*>{missing_id});
    EXPECT_TRUE(result.unreachable_reference_ids.empty());
    tv2->setLoopDomain(new_loop_domain);
  }

  // tv3
  {
    // Clone i1
    auto missing_id = tv4->getLogicalDomain().at(0)->cloneWithoutRFactor();
    std::vector<IterDomain*> new_loop_domain{
        IterDomain::merge(missing_id, tv3->getLogicalDomain().at(1))};
    auto result = ir_utils::compareDomainWithReference(
        new_loop_domain, tv3->getLogicalDomain());
    EXPECT_TRUE(result.redundant_ids.empty());
    EXPECT_EQ(
        result.unreachable_reference_ids,
        std::vector<IterDomain*>{tv3->getLogicalDomain().at(0)});
    tv3->setLoopDomain(new_loop_domain);
  }
}

TEST_F(NVFuserTest, AllIDsWithExtraLoopIDs1) {
  Fusion fusion;
  FusionGuard fg(&fusion);

  // [i0, i1]
  auto tv0 = makeSymbolicTensor(2);
  fusion.addInput(tv0);
  // [i0]
  auto tv1 = makeSymbolicTensor(1);
  fusion.addInput(tv1);

  // [i0]
  auto tv2 = set(tv1);
  // [i0, b1]
  auto tv3 = broadcast(tv2, {false, true});
  // [i0, i1]
  auto tv4 = add(tv0, tv3);
  fusion.addOutput(tv4);

  // Set the loop domain of tv2 the same as tv4. The new loop domain
  // includes an ID that is not reachable from tv2 logical domain
  auto tv2_inner_loop_domain =
      tv4->getLoopDomain().at(1)->cloneWithoutRFactor();
  tv2->setLoopDomain({tv2->getLogicalDomain().at(0), tv2_inner_loop_domain});

  tv2->merge(0, 1);
  auto tv2_merge_out = tv2->axis(0);
  tv2->split(0, 32);

  // tv2 logical: [i0]
  //   merge(i0, i1) -> i0*i1
  //   split(i0*i1, 32) -> i0*i1/32, 32
  // tv2 loop: [i0*i1/32, 32]
  //
  // All IDs: [i0, i0*i1, i0*i1/32, 32]

  // This ordering should return nothing as the logical domain does
  // not have i1, thus the merge expr cannot be traversed.
  EXPECT_TRUE(
      getExprsBetween<IRBFS>(
          {tv2->getLogicalDomain().begin(), tv2->getLogicalDomain().end()},
          {tv2->getLoopDomain().begin(), tv2->getLoopDomain().end()},
          false)
          .first.empty());

  // This ordering should find two exprs (i.e., the merge and the split).
  EXPECT_EQ(
      getExprsBetween<IRBFS>(
          {tv2->getLoopDomain().begin(), tv2->getLoopDomain().end()},
          {tv2->getLogicalDomain().begin(), tv2->getLogicalDomain().end()},
          false)
          .first.size(),
      2);

  std::unordered_set<IterDomain*> tv2_all_ids_ref;
  tv2_all_ids_ref.insert(
      tv2->getLogicalDomain().begin(), tv2->getLogicalDomain().end());
  tv2_all_ids_ref.insert(tv2_inner_loop_domain);
  tv2_all_ids_ref.insert(tv2_merge_out);
  tv2_all_ids_ref.insert(
      tv2->getLoopDomain().begin(), tv2->getLoopDomain().end());

  auto tv2_all_ids = tv2->domain()->allIDs();
  std::unordered_set<IterDomain*> tv2_all_id_set(
      tv2_all_ids.begin(), tv2_all_ids.end());

  EXPECT_EQ(tv2_all_id_set, tv2_all_ids_ref);
}

TEST_F(NVFuserTest, AllIDsWithExtraLoopIDs2) {
  Fusion fusion;
  FusionGuard fg(&fusion);

  // [i0, i1]
  auto tv0 = makeSymbolicTensor(2);
  fusion.addInput(tv0);
  // [i0]
  auto tv1 = makeSymbolicTensor(1);
  fusion.addInput(tv1);

  // [i0]
  auto tv2 = set(tv1);
  // [i0, b1]
  auto tv3 = broadcast(tv2, {false, true});
  // [i0, i1]
  auto tv4 = add(tv0, tv3);
  fusion.addOutput(tv4);

  // Set the loop domain of tv2 the same as tv4. The new loop domain
  // includes an ID that is not reachable from tv2 logical domain
  auto tv2_inner_loop_domain =
      tv4->getLoopDomain().at(1)->cloneWithoutRFactor();
  std::vector<IterDomain*> tv2_initial_loop_domain{
      tv2->getLogicalDomain().at(0), tv2_inner_loop_domain};
  tv2->setLoopDomain(tv2_initial_loop_domain);

  // Schedule only the extra dommain
  tv2->split(1, 4);
  auto tv2_split = tv2->axis(1)->definition();

  // tv2 logical: [i0]
  //   split(i1) -> i1/4, 4
  // tv2 loop: [i0, i1/4, 4]
  //
  // All IDs: [i0, i1, i1/4, 4]

  EXPECT_EQ(tv2->getInitialLoopDomain(), tv2_initial_loop_domain);

  // Because the split only uses the extra ID, getExprsBetween from
  // the loop domain to the logical domain does not traverse the
  // split, just returning an empty vector.
  EXPECT_TRUE(
      getExprsBetween<IRBFS>(
          {tv2->getLoopDomain().begin(), tv2->getLoopDomain().end()},
          {tv2->getLogicalDomain().begin(), tv2->getLogicalDomain().end()},
          false)
          .first.empty());

  // From the initial loop to the current loop should find the split expr
  auto exprs_between =
      getExprsBetween<IRBFS>(
          {tv2->getInitialLoopDomain().begin(),
           tv2->getInitialLoopDomain().end()},
          {tv2->getLoopDomain().begin(), tv2->getLoopDomain().end()},
          false)
          .first;
  EXPECT_EQ(exprs_between.size(), 1);
  EXPECT_EQ(exprs_between.front().first, tv2_split);

  // The initial loop domain and the current loop domain should be
  // reachable to each other with no redundancy
  auto tv2_loop_domain_comparison_results = ir_utils::compareDomains(
      tv2->getInitialLoopDomain(), tv2->getLoopDomain());
  EXPECT_FALSE(tv2_loop_domain_comparison_results.dom0_has_unreachable_ids);
  EXPECT_FALSE(tv2_loop_domain_comparison_results.dom1_has_unreachable_ids);

  // Make sure allIDs finds all the IDs including the extra IDs
  std::unordered_set<IterDomain*> tv2_all_ids_ref;
  tv2_all_ids_ref.insert(
      tv2->getLogicalDomain().begin(), tv2->getLogicalDomain().end());
  tv2_all_ids_ref.insert(
      tv2->getInitialLoopDomain().begin(), tv2->getInitialLoopDomain().end());
  tv2_all_ids_ref.insert(
      tv2->getLoopDomain().begin(), tv2->getLoopDomain().end());

  auto tv2_all_ids = tv2->domain()->allIDs();
  std::unordered_set<IterDomain*> tv2_all_id_set(
      tv2_all_ids.begin(), tv2_all_ids.end());

  EXPECT_EQ(tv2_all_id_set, tv2_all_ids_ref);
}

// Repro for issue #236 (https://github.com/NVIDIA/Fuser/issues/236)
TEST_F(NVFuserTest, DoublePrecisionNorm_CUDA) {
  auto fusion = std::make_unique<Fusion>();
  FusionGuard fg(fusion.get());

  DataType dt = DataType::Float;

  auto tv0 = makeSymbolicTensor(1, dt);
  fusion->addInput(tv0);
  auto tv1 = makeSymbolicTensor(1, dt);
  fusion->addInput(tv1);

  auto tv2 = sum(tv1, {0});
  auto tv3 = broadcast(tv2, {true});
  auto tv4 = sub(tv1, tv3);
  auto tv5 = mul(tv4, tv0);
  fusion->addOutput(tv5);

  // The persistent scheduler with this problem size resulted in an
  // error as reported in #236
  auto options =
      at::TensorOptions().dtype(data_type_to_aten(dt)).device(at::kCUDA, 0);
  at::Tensor t0 = at::randn({11}, options);
  at::Tensor t1 = at::randn({11}, options);
  std::vector<c10::IValue> aten_inputs({t0, t1});

  FusionExecutorCache executor_cache(std::move(fusion));
  auto cg_outputs = executor_cache.runFusionWithInputs(aten_inputs);

  testValidate(
      executor_cache.fusion(), cg_outputs, aten_inputs, __LINE__, __FILE__);
}

// delete intermediate tensors between segments to reduce memory usage of large
// segmented graphs
TEST_F(NVFuserTest, FusionClearGmemBetweenSegments_CUDA) {
  auto fusion = std::make_unique<Fusion>();
  FusionGuard fg(fusion.get());
  std::vector<int64_t> input_shape{32, 64, 8, 128};
  auto tv0 = TensorViewBuilder()
                 .ndims(input_shape.size())
                 .dtype(DataType::Double)
                 .build();
  fusion->addInput(tv0);
  auto tv1 = add(tv0, IrBuilder::create<Val>(1.0));
  auto tv2 = sum(tv1, {0}); // Group 0
  auto tv3 = sum(tv2, {-1}); // Group 1
  auto output = sum(tv3, {0}); // Group 2
  fusion->addOutput(output);

  auto options = at::TensorOptions().dtype(at::kDouble).device(at::kCUDA, 0);
  at::Tensor at_x = at::randn(input_shape, options);
  FusionExecutorCache executor_cache(std::move(fusion));
  auto outputs = executor_cache.runFusionWithInputs({at_x});
  auto optimized_fusion = executor_cache.getMostRecentKernelRuntime();
  auto args_num = optimized_fusion->getArgsNumAfterSegmentRuns();

  NVF_CHECK(optimized_fusion->isSegmented(), "segmentation didn't happen");
  NVF_CHECK(
      optimized_fusion->fusionSegments()->groups().size() == 3,
      "segmentation didn't happen as expected");
  // group-0: tv1 -> tv2
  // group-1: tv2 -> tv3
  // group-2: tv3 -> tv4
  // -----------without args erase------------------------
  // after group-0, args: {t0, 32, 64, 8, 128, t2}
  // after group-1, args: {t0, 32, 64, 8, 128, t2, t3}
  // after group-2, args: {t0, 32, 64, 8, 128, t2, t3, t4}
  // -----------with args erase---------------------------
  // after group-0, args: {t0, 32, 64, 8, 128, t2}
  // after group-1, args: {t0, 32, 64, 8, 128, t3} (t2 is erased)
  // after group-2, args: {t0, 32, 64, 8, 128, t4} (t3 is erased)
  NVF_CHECK(
      args_num[1] == args_num[0] && args_num[2] == args_num[0],
      "unused intermediate args should be deleted");
  testValidate(executor_cache.fusion(), outputs, {at_x}, __LINE__, __FILE__);
}

// Test nan propagation during min/max with floats and doubles
TEST_F(NVFuserTest, FusionMinMaxNanPropagation_CUDA) {
  for (auto dtype : {DataType::Float, DataType::Double}) {
    for (auto do_min : {true, false}) {
      auto fusion = std::make_unique<Fusion>();
      FusionGuard fg(fusion.get());

      auto tv0 = makeSymbolicTensor(2, dtype);
      fusion->addInput(tv0);
      auto tv1 = do_min ? min(tv0, {1}) : max(tv0, {1});
      fusion->addOutput(tv1);

      FusionExecutorCache executor_cache(std::move(fusion));

      auto options =
          at::TensorOptions()
              .dtype(dtype == DataType::Float ? at::kFloat : at::kDouble)
              .device(at::kCUDA, 0);
      // Test size 1 since it will have a single comparison, which checks
      // missing propagation in one position even if it propagates properly in
      // the other position
      for (auto size : {1, 2, 5}) {
        // To check nans in multiple positions along reduction axis create a 2D
        // tensor that is ones except the diagonal, which are nans
        auto at_x = at::eye(size, options);
        at_x = (1 - at_x) / (1 - at_x);
        std::vector<c10::IValue> inputs{at_x};

        auto nvf_outputs = executor_cache.runFusionWithInputs(inputs);

        testValidate(
            executor_cache.fusion(), nvf_outputs, inputs, __LINE__, __FILE__);
      }
    }
  }
}

class ExpandedBroadcastGlobalIntermediateTest : public NVFuserTest {
 protected:
  void SetUp() override {
    NVFuserTest::SetUp();
    // Do not fill allocation with NaN. The logical output size of this test is
    // huge, although they are just because of expand, the pointwise kernel in
    // PyTorch eager mode is not smart enough to not iterating on the entire
    // logical space
    setFillAllocationWithNan(false);
  }
};

TEST_F(ExpandedBroadcastGlobalIntermediateTest, TheTest_CUDA) {
  auto fusion_ptr = std::make_unique<Fusion>();
  Fusion& fusion = *fusion_ptr.get();
  FusionGuard fg(&fusion);

  auto tv0 = makeContigConcreteTensor({2, 1, 2});
  fusion.addInput(tv0);
  auto tv1 = expand(
      tv0,
      {IrBuilder::create<Val>(2L),
       IrBuilder::create<Val>(1L << 60L),
       IrBuilder::create<Val>(2L)});
  auto tv2 = set(tv1);
  fusion.addOutput(tv2);
  tv1->setMemoryType(MemoryType::Global);

  tv1->axis(2)->parallelize(ParallelType::TIDx);
  tv2->axis(2)->parallelize(ParallelType::TIDx);
  tv1->axis(0)->parallelize(ParallelType::BIDx);
  tv2->axis(0)->parallelize(ParallelType::BIDx);

  auto options = at::TensorOptions().dtype(at::kFloat).device(at::kCUDA, 0);

  at::Tensor t0 = at::randn({2, 1, 2}, options);

  KernelExecutor ke;
  ke.compile(fusion_ptr.get(), {t0});
  auto cg_output = ke.run({t0}).at(0);

  ASSERT_EQ(cg_output.size(0), 2);
  ASSERT_EQ(cg_output.size(1), (1L << 60L));
  ASSERT_EQ(cg_output.size(2), 2);
  ASSERT_EQ(cg_output.stride(0), 2);
  ASSERT_EQ(cg_output.stride(1), 0);
  ASSERT_EQ(cg_output.stride(2), 1);
  ASSERT_TRUE(at::eq(t0.squeeze(1), cg_output.select(1, 0)).all().item<bool>());
}

TEST_F(NVFuserTest, FusionTestWarnRegisterSpill_CUDA) {
  const int hidden_size = 1024 * 10;
  std::unique_ptr<Fusion> fusion_ptr = std::make_unique<Fusion>();
  Fusion& fusion = *fusion_ptr.get();
  FusionGuard fg(&fusion);
  const float kEps = 1e-5;
  Val* eps_ptr = IrBuilder::create<Val>(kEps);
  std::vector<int64_t> input_shape{2048, hidden_size};
  std::vector<int64_t> norm_shape{hidden_size};

  auto input = makeSymbolicTensor(input_shape.size());
  fusion.addInput(input);
  auto result = layer_norm(input, norm_shape, nullptr, nullptr, eps_ptr);
  fusion.addOutput(result.output);
  fusion.addOutput(result.mean);
  fusion.addOutput(result.invstd);

  auto options = at::TensorOptions().dtype(at::kFloat).device(at::kCUDA, 0);
  at::Tensor aten_input = at::randn(input_shape, options);
  c10::optional<at::Tensor> aten_weight = c10::nullopt;
  c10::optional<at::Tensor> aten_bias = c10::nullopt;
  auto aten_outputs = at::native_layer_norm(
      aten_input, norm_shape, aten_weight, aten_bias, kEps);

  // capture stdout and check stdout contains register spill warning
  captureStdout();
  {
    // generate persistent kernel
    auto heuristic_params = SchedulerEntry::scheduleWith(
        &fusion, SchedulerType::InnerPersistent, {aten_input});

    // compile and run persistent kernel
    // intentionally set maxrregcount to 32 to trigger register spill
    auto compile_opts = heuristic_params->cparams;
    compile_opts.maxrregcount = 32;
    compile_opts.enable_ptxas_verbose = true;
    KernelExecutor ke;
    ke.compile(&fusion, {aten_input}, heuristic_params->lparams, compile_opts);
    auto cg_outputs = ke.run({aten_input});

    // validate results
    testValidate(
        &fusion,
        cg_outputs,
        {aten_input},
        {std::get<0>(aten_outputs),
         std::get<1>(aten_outputs),
         std::get<2>(aten_outputs)},
        __LINE__,
        __FILE__,
        "");
  }
  std::string output = getCapturedStdout();
  NVF_CHECK(
      output.find("Register spill detected") != std::string::npos,
      "Register spill is not captured!");
}

// Simple test to check if the aligned block sync is used in aligned
// reductions
TEST_F(NVFuserTest, AlignedSyncReduction1_CUDA) {
  Fusion fusion;
  FusionGuard fg(&fusion);

  auto tv0 = makeSymbolicTensor(1);
  fusion.addInput(tv0);
  auto tv1 = sum(tv0, {0});
  fusion.addOutput(tv1);

  const int gdimx = 16;
  const int bdimx = 100;
  const int per_thread_reductions = 8;

  std::vector<int64_t> shape({gdimx * bdimx * per_thread_reductions});

  tv1->split(0, bdimx);
  tv1->split(0, per_thread_reductions);

  // Serial reduction
  auto tv2 = tv1->rFactor({1});
  // Block reduction
  tv1->rFactor({1});

  tv2->axis(0)->parallelize(ParallelType::BIDx);
  tv2->axis(-1)->parallelize(ParallelType::TIDx);

  scheduler_utils::parallelizeAllLike(tv2);

  GpuLower gpulw(&fusion);
  const std::string kernel_string = codegen::generateCudaKernel(gpulw.run());

  // The block reduction should use the aligned sync
  NVF_CHECK(
      kernel_string.find("blockReduce<true, false, false, true>(") !=
          std::string::npos,
      "blockReduce with aligned sync not found: ",
      kernel_string);
}

TEST_F(NVFuserTest, IntegerDivision_CUDA) {
  auto fusion = std::make_unique<Fusion>();
  FusionGuard fg(fusion.get());

  auto tv0 = makeSymbolicTensor(1, DataType::Int);
  auto tv1 = makeSymbolicTensor(1, DataType::Int);
  fusion->addInput(tv0);
  fusion->addInput(tv1);
  auto tv2 = div(tv0, tv1);
  auto tv3 = truediv(tv0, tv1);
  fusion->addOutput(tv2);
  fusion->addOutput(tv3);

  FusionExecutorCache executor_cache(std::move(fusion));

  auto options = at::TensorOptions().dtype(at::kFloat).device(at::kCUDA, 0);
  at::Tensor input0 = (at::randn({1024 * 1024}, options) * 1024).to(at::kLong);
  at::Tensor input1 = (at::randn({1024 * 1024}, options) * 1024).to(at::kLong);
  auto div_expect = at::div(input0, input1, "trunc");
  auto truediv_expect = at::true_divide(input0, input1);

  auto cg_outputs = executor_cache.runFusionWithInputs({input0, input1});

  ASSERT_TRUE(cg_outputs.at(0).scalar_type() == at::kLong);
  ASSERT_TRUE(cg_outputs.at(1).scalar_type() == at::kFloat);

  testValidate(
      executor_cache.fusion(),
      cg_outputs,
      {input0, input1},
      {div_expect, truediv_expect},
      __LINE__,
      __FILE__);
}

TEST_F(NVFuserTest, IsFinite_CUDA) {
  std::vector<std::pair<DataType, at::ScalarType>> dtypes{
      {DataType::Float, at::kFloat}, {DataType::Half, at::kHalf}};
  if (at::cuda::getCurrentDeviceProperties()->major >= 8) {
    dtypes.push_back({DataType::BFloat16, at::kBFloat16});
  }
  for (const auto& [nvfuser_dtype, aten_dtype] : dtypes) {
    std::unique_ptr<Fusion> fusion_ptr = std::make_unique<Fusion>();
    auto fusion = fusion_ptr.get();
    FusionGuard fg(fusion);
    auto tv0 = makeContigTensor(1, nvfuser_dtype);
    fusion->addInput(tv0);
    auto tv1 = isfinite(tv0);
    fusion->addOutput(tv1);

    auto options = at::TensorOptions().dtype(aten_dtype).device(at::kCUDA, 0);
    std::array<float, 3> data{1.0, INFINITY, NAN};
    const auto input = at::from_blob(data.data(), {3}, {1}).to(options);

    KernelExecutor ke;
    ke.compile(fusion, {input});
    const auto output = ke.run({input});

    testValidate(fusion, output, {input}, __LINE__, __FILE__);
  }
}

TEST_F(NVFuserTest, Repro413_CUDA) {
  int64_t n = 10240;

  for (int64_t m : {3, 6, 12, 24}) {
    for (int64_t k : {10, 20, 40}) {
      std::unique_ptr<Fusion> fusion_ptr = std::make_unique<Fusion>();
      Fusion& fusion = *fusion_ptr.get();
      FusionGuard fg(&fusion);

      auto tv0 = makeContigConcreteTensor({n, m}, DataType::Half);
      fusion.addInput(tv0);
      auto tv1 = broadcast(tv0, {false, true, false});
      auto tv2 = expand(
          tv1,
          {IrBuilder::create<Val>(n),
           IrBuilder::create<Val>(k),
           IrBuilder::create<Val>(m)});
      auto tv3 = reshape(tv2, {n, k, m}, {n, k * m});
      auto tv4 = reshape(tv3, {n, k * m}, {n, m, k});
      auto tv5 = transpose(tv4, 0, 1);
      auto tv6 = reshape(tv5, {m, n, k}, {m * n, k});
      fusion.addOutput(tv6);

      auto expect_vec_factor = std::gcd(m, k);

      auto getVectorizationFactor = [](TensorView* tv) -> int64_t {
        for (auto i : tv->getLoopDomain()) {
          if (i->getParallelType() == ParallelType::Vectorize) {
            return i->extent()->evaluate().as<int64_t>();
          }
        }
        return 1;
      };

      auto options = at::TensorOptions().dtype(at::kHalf).device(at::kCUDA, 0);
      auto t0 = at::randn({n, m}, options);
      auto cg_outputs =
          scheduleAndRun(&fusion, SchedulerType::PointWise, {t0}).outputs;

      for (auto o : fusion.outputs()) {
        EXPECT_EQ(
            getVectorizationFactor(o->as<TensorView>()), expect_vec_factor);
      }
      for (auto i : fusion.inputs()) {
        for (auto c : ir_utils::consumerTvsOf(i->as<TensorView>())) {
          EXPECT_EQ(getVectorizationFactor(c), expect_vec_factor);
        }
      }

      testValidate(&fusion, cg_outputs, {t0}, __LINE__, __FILE__);
    }
  }
}

// Based on FusionTestWarnRegisterSpill_CUDA but modified to test OptionsGuard
TEST_F(NVFuserTest, FusionOptionsGuard_CUDA) {
  const int hidden_size = 1024 * 10;
  std::unique_ptr<Fusion> fusion_ptr = std::make_unique<Fusion>();
  Fusion& fusion = *fusion_ptr.get();
  FusionGuard fg(&fusion);
  const float kEps = 1e-5;
  Val* eps_ptr = IrBuilder::create<Val>(kEps);
  std::vector<int64_t> input_shape{2048, hidden_size};
  std::vector<int64_t> norm_shape{hidden_size};

  auto input = makeSymbolicTensor(input_shape.size());
  fusion.addInput(input);
  auto result = layer_norm(input, norm_shape, nullptr, nullptr, eps_ptr);
  fusion.addOutput(result.output);
  fusion.addOutput(result.mean);
  fusion.addOutput(result.invstd);

  auto options = at::TensorOptions().dtype(at::kFloat).device(at::kCUDA, 0);
  at::Tensor aten_input = at::randn(input_shape, options);
  c10::optional<at::Tensor> aten_weight = c10::nullopt;
  c10::optional<at::Tensor> aten_bias = c10::nullopt;
  auto aten_outputs = at::native_layer_norm(
      aten_input, norm_shape, aten_weight, aten_bias, kEps);

  auto heuristic_params = SchedulerEntry::scheduleWith(
      &fusion, SchedulerType::InnerPersistent, {aten_input});

  // compile and run persistent kernel
  // intentionally set maxrregcount to 32 to trigger register spill
  heuristic_params->cparams.maxrregcount = 32;

  EnableOptionsGuard opt_guard;
  EnableOptionsGuard::getCurOptions().set(EnableOption::WarnRegisterSpill);

  // capture stdout and check stdout contains register spill warning
  captureStdout();

  KernelExecutor ke;
  ke.compile(
      &fusion,
      {aten_input},
      heuristic_params->lparams,
      heuristic_params->cparams);

  std::string output = getCapturedStdout();
  ASSERT_NE(output.find("Register spill detected"), std::string::npos)
      << "Register spill is not captured!";
}

// Test that DebugStreamGuard captures output
TEST_F(NVFuserTest, FusionDebugStreamGuard_CUDA) {
  std::stringstream ss;
  std::string text("test debug output");

  debug() << "text before guard";

  { // Test using the guard
    DebugStreamGuard dsg(ss);

    debug() << text;
  }

  debug() << "text after guard";

  // If the guard failed, we might write nothing to ss or we might write the
  // text after the guard to ss.
  ASSERT_EQ(ss.str(), text);
}

// Test that disabling kernel re-use leads to resegmented Fusion
TEST_F(NVFuserTest, FusionDisableKernelReuse_CUDA) {
  std::unique_ptr<Fusion> fusion_ptr = std::make_unique<Fusion>();
  auto fusion = fusion_ptr.get();
  FusionGuard fg(fusion);

  auto tv0 = makeSymbolicTensor(1);
  fusion->addInput(tv0);

  auto tv1 = add(tv0, tv0);
  fusion->addOutput(tv1);

  FusionExecutorCache executor_cache(std::move(fusion_ptr));

  auto options = at::TensorOptions().dtype(at::kFloat).device(at::kCUDA, 0);
  auto a5 = at::zeros({5}, options);
  auto a6 = at::zeros({6}, options);
  auto a7 = at::zeros({7}, options);

  executor_cache.runFusionWithInputs({a5});

  auto numRuntimes = [&executor_cache]() -> size_t {
    // this is map<pair<device, conc_info>, vector<FusionKernelRuntime>>
    const auto& runtime_map = executor_cache.getKernelRuntimes();
    return runtime_map
        .begin() // There should be only one device/concretization pair
        ->second.size();
  };

  {
    DisableOptionsGuard og;
    DisableOptionsGuard::getCurOptions().unset(DisableOption::KernelReuse);

    executor_cache.runFusionWithInputs({a6});

    // Since kernel reuse is enabled, we should not generate a new runtime
    EXPECT_EQ(numRuntimes(), 1);
  }

  {
    DisableOptionsGuard og;
    DisableOptionsGuard::getCurOptions().set(DisableOption::KernelReuse);

    executor_cache.runFusionWithInputs({a7});

    // Disabling reuse means we should get a new runtime
    EXPECT_EQ(numRuntimes(), 2);
  }
}

// Repro of https://github.com/NVIDIA/Fuser/issues/585
TEST_F(NVFuserTest, FusionDanglingUnaryOp_CUDA) {
  auto fusion = std::make_unique<Fusion>();
  FusionGuard fg(fusion.get());

  // Create a segmented Fusion. We call segment_set here to ensure the whole
  // Fusion cannot be scheduled. This triggers segmentation, so that
  // forwardInputs() is called. The structure of this Fusion is not important;
  // it is only important that it must be segmented.
  auto size = IrBuilder::create<Val>(5L);
  auto tv0 = full({size}, fusion->zeroVal(), DataType::Int);
  auto tv1 = segment_set(tv0);
  fusion->addOutput(tv1);

  // Now take in an input that has a chain of UnaryOp uses that terminates in a
  // Val with no uses. This triggers a segfault in forwardInputs().
  Val* alpha = IrBuilder::create<Val>(DataType::Int);
  fusion->addInput(alpha);
  neg(castOp(DataType::Float, alpha));

  FusionExecutorCache executor_cache(std::move(fusion));

  auto cg_outputs = executor_cache.runFusionWithInputs({11});

  testValidate(executor_cache.fusion(), cg_outputs, {11}, __LINE__, __FILE__);
}

TEST_F(NVFuserTest, FusionLayerNormSharedMemoryBuffer_CUDA) {
  auto test = [](const int64_t hidden_size, DataType dtype) {
    std::unique_ptr<Fusion> fusion_ptr = std::make_unique<Fusion>();
    Fusion& fusion = *fusion_ptr.get();
    FusionGuard fg(&fusion);
    const float kEps = 1e-5;
    Val* eps_ptr = IrBuilder::create<Val>(kEps);
    constexpr int64_t dim0 = 2048;
    std::vector<int64_t> input_shape{dim0, hidden_size};
    std::vector<int64_t> norm_shape{hidden_size};
    auto input_half = makeContigTensor(2, dtype);
    auto weight_half = makeContigTensor(1, dtype);
    auto bias_half = makeContigTensor(1, dtype);
    fusion.addInput(input_half);
    fusion.addInput(weight_half);
    fusion.addInput(bias_half);
    auto input = castOp(DataType::Float, input_half);
    auto weight = castOp(DataType::Float, weight_half);
    auto bias = castOp(DataType::Float, bias_half);
    auto result = layer_norm(input, norm_shape, weight, bias, eps_ptr);
    auto result_output = castOp(dtype, result.output);
    fusion.addOutput(result_output);
    fusion.addOutput(result.mean);
    fusion.addOutput(result.invstd);

    auto options = at::TensorOptions()
                       .dtype(data_type_to_aten(dtype))
                       .device(at::kCUDA, 0);
    at::Tensor aten_input = at::randn(input_shape, options);
    c10::optional<at::Tensor> aten_weight =
        at::randn({input_shape[1]}, options);
    c10::optional<at::Tensor> aten_bias = at::randn({input_shape[1]}, options);
    auto fusion_copy = fusion;
    auto scheduler =
        SchedulerEntry::makeSchedulerInstance(SchedulerType::InnerPersistent);
    SchedulerRuntimeInfo runtime_info(
        &fusion, {aten_input, aten_weight, aten_bias});
    auto heuristic_params = scheduler->computeHeuristics(&fusion, runtime_info);
    auto persistent_params = heuristic_params->as<ReductionParams>();
    NVF_CHECK(persistent_params, "Persistent schedule was not generated!");
    if (hidden_size * dataTypeSize(dtype) >
        scheduler_utils::register_file_size) {
      NVF_CHECK(
          !persistent_params->smem_persistent_buffers.empty(),
          "Should use shared memory buffer!");
    } else {
      NVF_CHECK(
          persistent_params->smem_persistent_buffers.empty(),
          "Shouldn't use shared memory buffer!");
    }

    FusionExecutorCache executor_cache(std::move(fusion_ptr));
    auto cg_outputs = executor_cache.runFusionWithInputs(
        {aten_input, aten_weight, aten_bias});

    testValidate(
        &fusion_copy,
        cg_outputs,
        {aten_input, aten_weight, aten_bias},
        __LINE__,
        __FILE__,
        "");
  };
  // loop from 16K to 128K hidden size
  for (auto dtype : {DataType::Float, DataType::Half}) {
    for (int i = 8; i <= 128; i += 8) {
      test(i * 1024, dtype);
    }
  }
}

// converted from https://github.com/NVIDIA/Fuser/issues/443
TEST_F(NVFuserTest, FusionInstanceNormNHWC_CUDA) {
  std::unique_ptr<Fusion> fusion_ptr = std::make_unique<Fusion>();
  auto fusion = fusion_ptr.get();
  FusionGuard fg(fusion);
  double k_eps = 1e-05;
  auto shape = std::vector<int64_t>{256, 28, 28, 128};
  {
    DataType dtype = DataType::Half;
    auto tv0 = makeContigTensor(4, dtype);
    auto weight = makeContigTensor(1, dtype);
    auto bias = makeContigTensor(1, dtype);
    fusion->addInput(tv0);
    fusion->addInput(weight);
    fusion->addInput(bias);
    tv0 = castOp(DataType::Float, tv0);
    weight = castOp(DataType::Float, weight);
    bias = castOp(DataType::Float, bias);

    auto s1 = IrBuilder::create<Val>(k_eps);
    auto var_mean = variance_mean(tv0, {1, 2}, 0, true);
    auto tv_mean = var_mean.mean;
    auto tv_var = var_mean.var;
    auto tv_var_s1 = add(tv_var, s1);
    auto tv_sqrt = sqrt(tv_var_s1);
    auto tv_diff = sub(tv0, tv_mean);
    auto tv_div = div(tv_diff, tv_sqrt);
    auto tv_mul = mul(tv_div, weight);
    auto tv_out = add(tv_mul, bias);
    tv_out = castOp(DataType::Half, tv_out);

    fusion->addOutput(tv_out);
  }

  auto options = at::TensorOptions().dtype(at::kHalf).device(at::kCUDA, 0);
  std::vector<c10::IValue> inputs;
  std::vector<at::Tensor> outputs;

  {
    auto t0 = at::randn(shape, options);
    auto t1 = at::randn(shape[3], options);
    auto t2 = at::randn(shape[3], options);
    inputs.emplace_back(t0);
    inputs.emplace_back(t1);
    inputs.emplace_back(t2);

    auto var_mean = at::var_mean(t0, {1, 2}, 0, true);
    auto var = std::get<0>(var_mean);
    auto mean = std::get<1>(var_mean);
    auto t3 = (t0 - mean) / sqrt(var + k_eps);
    auto t4 = t3 * t1 + t2;
    outputs.push_back(t4);
  }

  FusionExecutorCache executor_cache(std::move(fusion_ptr));
  auto cg_outputs = executor_cache.runFusionWithInputs(inputs);
  testValidate(fusion, cg_outputs, inputs, outputs, __LINE__, __FILE__);
}

TEST_F(NVFuserTest, VectorizeBackToBackReductions) {
  auto fusion = std::make_unique<Fusion>();
  FusionGuard fg(fusion.get());

  std::vector<int64_t> input_shape{128, 256, 256};

  auto tv0 = makeContigConcreteTensor(input_shape);
  fusion->addInput(tv0);

  auto tv1 = add(tv0, IrBuilder::create<Val>(1.0));
  auto tv2 = sum(tv1, {2});

  auto output = sum(tv2, {1});
  fusion->addOutput(output);

  auto options = at::TensorOptions().dtype(at::kFloat).device(at::kCUDA, 0);
  at::Tensor at_x = at::randn(input_shape, options);

  FusionExecutorCache executor_cache(std::move(fusion));

  auto outputs = executor_cache.runFusionWithInputs({at_x});

  auto optimized_fusion = executor_cache.getMostRecentKernelRuntime();
  ASSERT_TRUE(optimized_fusion->isSegmented()) << "segmentation didn't happen";
  ASSERT_EQ(optimized_fusion->fusionSegments()->groups().size(), 2)
      << "segmentation didn't happen as expected";

  auto& heuristic_params = executor_cache.getMostRecentKernelRuntime()
                               ->schedulerHeuristics()
                               ->heuristicsList()
                               .at(1);
  ASSERT_TRUE(heuristic_params->isA<ReductionParams>());
  auto rparams = heuristic_params->as<ReductionParams>();
  ASSERT_TRUE(rparams->vectorize_inner_reduction) << "Failed to vectorize";
  ASSERT_EQ(rparams->unroll_factor_inner_reduction, 4)
      << "Unexpected vectorization factor";

  testValidate(executor_cache.fusion(), outputs, {at_x}, __LINE__, __FILE__);
}

TEST_F(NVFuserTest, AllInputDtypes) {
  for (auto index_type : {DataType::Int, DataType::Int32}) {
    auto fusion = std::make_unique<Fusion>();
    FusionGuard fg(fusion.get());

    auto tv0 = makeContigTensor(0, DataType::Double);
    auto tv1 = makeContigTensor(0, DataType::Double);
    tv1->setCpuScalar(true);
    auto d = IrBuilder::create<Val>(DataType::Double);
    auto f = IrBuilder::create<Val>(DataType::Float);
    auto h = IrBuilder::create<Val>(DataType::Half);
    auto i = IrBuilder::create<Val>(DataType::Int);
    auto idx = IrBuilder::create<Val>(DataType::Index);
    auto i32 = IrBuilder::create<Val>(DataType::Int32);
    auto b = IrBuilder::create<Val>(DataType::Bool);
    auto cf = IrBuilder::create<Val>(DataType::ComplexFloat);
    auto cd = IrBuilder::create<Val>(DataType::ComplexDouble);
    DataType ptr_type =
        PointerType{std::make_shared<DataType>(DataType::Float)};
    auto ptr = IrBuilder::create<Val>(ptr_type);
    DataType array_type =
        ArrayType{std::make_shared<DataType>(DataType::Float), 2};
    auto array = IrBuilder::create<Val>(array_type);
    fusion->addInput(tv0);
    fusion->addInput(tv1);
    fusion->addInput(d);
    fusion->addInput(f);
    fusion->addInput(h);
    fusion->addInput(i);
    fusion->addInput(idx);
    fusion->addInput(i32);
    fusion->addInput(b);
    fusion->addInput(cf);
    fusion->addInput(cd);
    fusion->addInput(ptr);
    fusion->addInput(array);

    auto output = d;
    output = IrBuilder::addExpr(output, f);
    output = IrBuilder::addExpr(output, castOp(DataType::Double, h));
    output = IrBuilder::addExpr(output, i);
    output = IrBuilder::addExpr(output, idx);
    output = IrBuilder::addExpr(output, i32);
    output = IrBuilder::addExpr(output, b);
    if (at::cuda::getCurrentDeviceProperties()->major >= 8) {
      auto bf16 = IrBuilder::create<Val>(DataType::BFloat16);
      fusion->addInput(bf16);
      output = IrBuilder::addExpr(output, castOp(DataType::Double, bf16));
    }
    output = IrBuilder::addExpr(output, abs(cf));
    output = IrBuilder::addExpr(output, abs(cd));
    output = IrBuilder::addExpr(output, IrBuilder::derefExpr(ptr));
    output = IrBuilder::addExpr(
        output, IrBuilder::getItemExpr(array, PolymorphicValue(0L)));
    output = IrBuilder::addExpr(
        output, IrBuilder::getItemExpr(array, PolymorphicValue(1L)));
    output = add(tv0, output);
    output = add(tv1, output);

    fusion->addOutput(output);

    at::Tensor t0 = at::randn(
        {}, at::TensorOptions().dtype(at::kDouble).device(at::kCUDA, 0));
    at::Tensor t1 =
        at::randn({}, at::TensorOptions().dtype(at::kDouble).device(at::kCPU));
    // Use page-locked memory so the pointer can be accessed both on host and on
    // device.
    at::Tensor t2 = at::randn(
        {},
        at::TensorOptions()
            .dtype(at::kFloat)
            .device(at::kCPU)
            .pinned_memory(true));

    KernelArgumentHolder args;
    args.push(t0);
    args.push(t1);
    args.push(2.3);
    args.push(4.5);
    args.push(6.7);
    args.push(8L);
    args.push(9L);
    args.push(10L);
    args.push(true);
    args.push(std::complex<double>(4.5, 6.7));
    args.push(std::complex<double>(8.9, 10.11));
    args.push(t2.data_ptr<float>());
    args.push(std::vector<PolymorphicValue>{12.3, 45.0});
    if (at::cuda::getCurrentDeviceProperties()->major >= 8) {
      args.push(12.3); // bf16
    }

    auto ee = executor_utils::bindInputs(args, fusion.get());

    CompileParams opt{.index_type = index_type};

    KernelExecutor ke;
    ke.compile(fusion.get(), args, LaunchParams{}, opt);
    auto outputs = ke.run(args, LaunchParams{}, opt);

    auto kernel_result = outputs.at(0).item<double>();
    auto expect = ee.evaluate(output).as<at::Tensor>().item<double>();
    EXPECT_NEAR(kernel_result, expect, 0.1);
  }
}

TEST_F(NVFuserTest, IndexDataTypePromotion) {
  auto fusion = std::make_unique<Fusion>();
  FusionGuard fg(fusion.get());

  auto a = IrBuilder::create<Val>(DataType::Int);
  auto b = IrBuilder::create<Val>(DataType::Index);
  auto c = add(a, b);

  ExpressionEvaluator ee;
  ee.bind(a, 1L);
  ee.bind(b, 299792458L);
  EXPECT_EQ(ee.evaluate(c), 299792459L);
  EXPECT_EQ(c->dtype(), DataType::Index);
}

TEST_F(NVFuserTest, FusionCrossGridInnerReductionSplitGridIteration_CUDA) {
  // reduction size is set to 65538 to triger cross grid reduction and iter
  // unroll. iteration size is set to a value larger than y_grid_limit to test
  // if iter domain is split grid.
  // This test requires significant memory. Release any cached memory
  // from previous tests to ensure availability.
  maybeClearAllocator(0);

  DataType dtype = DataType::Float;
  int64_t reduction_size = 65538;
  int64_t iteration_size = scheduler_utils::y_grid_limit + 8;
  std::unique_ptr<Fusion> fusion_ptr = std::make_unique<Fusion>();
  Fusion& fusion = *fusion_ptr.get();
  FusionGuard fg(&fusion);

  std::vector<int64_t> input_shape{iteration_size, reduction_size};
  auto t0 = makeContigTensor(2, dtype);
  auto t1 = sum(t0, {1});
  fusion.addInput(t0);
  fusion.addOutput(t1);

  // Estimated_gmem is 17.18 GBytes, skip if not enough memory.
  size_t n_elements = reduction_size * iteration_size + iteration_size * 2;
  size_t estimated_gmem = n_elements * dataTypeSize(dtype);
  size_t device_free, device_total;
  cudaMemGetInfo(&device_free, &device_total);
  if (estimated_gmem > device_free) {
    GTEST_SKIP() << "Skipping test due to limited GPU memory. Requested: "
                 << estimated_gmem / 1e9 << " GBytes"
                 << ", device_free: " << device_free / 1e9 << " GBytes"
                 << ", device_total: " << device_total / 1e9 << " GBytes";
  }
  auto options =
      at::TensorOptions().dtype(data_type_to_aten(dtype)).device(at::kCUDA, 0);
  at::Tensor aten_input = at::randn(input_shape, options);

  auto cg_results =
      scheduleAndRun(&fusion, SchedulerType::Reduction, {aten_input});
  auto rparams = cg_results.heuristic_params->as<ReductionParams>();
  ASSERT_TRUE(rparams->split_grid_dim_inner_reduction)
      << "Generated reduction is not cross grid!";
  ASSERT_TRUE(rparams->split_grid_dim_iter_dom_outer)
      << "Generated reduction is not split iteration domain!";
  auto aten_outputs = aten_input.sum({1});
  testValidate(
      &fusion,
      cg_results.outputs,
      {aten_input},
      {aten_outputs},
      __LINE__,
      __FILE__,
      "",
      rparams->lparams);
}

TEST_F(NVFuserTest, SymbolicOneBroadcasting) {
  // Test that if a tensor dimension's extent is one, no matter whether this
  // extent is constant 1 or symbolic 1, we always mark this ID as broadcasting.
  auto fusion = std::make_unique<Fusion>();
  FusionGuard fg(fusion.get());
  auto one = IrBuilder::create<Val>(1L);
  auto zero = sub(one, one);
  auto symbolic_one = add(zero, one);
  std::vector<Val*> shape{symbolic_one};
  auto tv = TensorViewBuilder()
                .ndims(1)
                .dtype(DataType::Float)
                .contiguity(true)
                .shape(shape)
                .build();
  ASSERT_EQ(tv->nDims(), 1);
  EXPECT_TRUE(tv->axis(0)->isBroadcast());
}

TEST_F(NVFuserTest, OpaqueTupleAsComplex) {
  Fusion fusion;
  FusionGuard fg(&fusion);

  DataType dtype =
      OpaqueType::make<std::array<float, 2>>("Tuple<float, float>");

  auto tuple = IrBuilder::create<Val>(dtype);
  fusion.addInput(tuple);
  auto complex = bitCastOp(DataType::ComplexFloat, tuple);

  auto tv = full(
      {IrBuilder::create<Val>(1L, DataType::Index)},
      complex,
      DataType::ComplexFloat);

  fusion.addOutput(tv);

  KernelArgumentHolder args;
  args.push(Opaque(std::array<float, 2>{1.2, 3.4}));

  KernelExecutor ke;
  ke.compile(&fusion);
  auto outputs = ke.run(args);

  EXPECT_EQ(
      outputs.at(0).item<c10::complex<float>>(), c10::complex<float>(1.2, 3.4));
}

TEST_F(NVFuserTest, StructConstruct) {
  Fusion fusion;
  FusionGuard fg(&fusion);

  auto real = IrBuilder::create<Val>(DataType::Float);
  auto imag = IrBuilder::create<Val>(DataType::Float);
  fusion.addInput(real);
  fusion.addInput(imag);

  auto struct_ = IrBuilder::structExpr({{"real", real}, {"imag", imag}});
  auto complex = bitCastOp(DataType::ComplexFloat, struct_);

  auto tv = full(
      {IrBuilder::create<Val>(1L, DataType::Index)},
      complex,
      DataType::ComplexFloat);

  fusion.addOutput(tv);

  KernelExecutor ke;
  ke.compile(&fusion);
  auto outputs = ke.run({1.2, 3.4});

  EXPECT_EQ(
      outputs.at(0).item<c10::complex<float>>(), c10::complex<float>(1.2, 3.4));
}

// Repro of an issue found in PR #733. Previously the runtime
// validation of strides of vectorized tensors issued a false positive
TEST_F(NVFuserTest, VectorizationStrideValidation) {
  auto fusion_ptr = std::make_unique<Fusion>();
  auto& fusion = *fusion_ptr;
  FusionGuard fg(fusion_ptr.get());

  const std::vector<int64_t> shape({2, 1, 3});
  const std::vector<int64_t> expanded_shape({2, 5, 3});

  auto tv0 = TensorViewBuilder()
                 .ndims(shape.size())
                 .shape(expanded_shape)
                 .contiguity({false, std::nullopt, true})
                 .expanded({false, true, false})
                 .build();
  fusion.addInput(tv0);

  auto tv1 = set(tv0);
  fusion.addOutput(tv1);

  tv1->merge(0)->merge(0);
  tv1->split(0, 2);

  tv1->axis(-1)->parallelize(ParallelType::Vectorize);

  auto options = at::TensorOptions().dtype(at::kFloat).device(at::kCUDA, 0);
  auto t0 = at::randn(shape, options).expand({-1, 5, -1});
  std::vector<c10::IValue> aten_inputs({t0});

  KernelExecutor ke;
  ke.compile(&fusion, aten_inputs);

  // This previously triggered a false positive error with the stride
  // validation
  auto cg_outputs = ke.run(aten_inputs);

  ASSERT_TRUE(cg_outputs[0].equal(t0));
}

// Test that Int constants used in expressions that would overflow for 32-bit
// ints do not overflow in the generated kernel.
TEST_F(NVFuserTest, ConstLongExpressions) {
  std::unique_ptr<Fusion> fusion_ptr = std::make_unique<Fusion>();
  Fusion* fusion = fusion_ptr.get();
  FusionGuard fg(fusion);

  auto s0 = IrBuilder::create<Val>(65536L, DataType::Int);
  auto s1 = mul(s0, s0);
  // If s1 is printed in the kernel as "65536 * 65536" then it might be
  // evaluated at compiled time or not, and either way it will _likely_ be
  // evaluated using 32-bit ints instead of 64-bit as intended. The compiler
  // does this because promoting literals to long would change the value of the
  // expression.
  // See https://github.com/NVIDIA/Fuser/pull/998

  auto tv0 = full({}, s1, DataType::Int);
  fusion->addOutput(tv0);

  KernelExecutor ke;
  ke.compile(fusion);

  auto outputs = ke.run({});

  testValidate(fusion, outputs, {}, __LINE__, __FILE__);
}

// Related to https://github.com/NVIDIA/Fuser/issues/1084.
// On H100, the generated kernel is vectorized by 8, has a serial batch
// of 5. It uses 106 threads without padding, nsys shows kernel
// duration is 0.271 ms. If eliminate predicate for RNG ops by comment out
// predicateRNGOp(), the kernel duration is increased to 0.376 ms.
TEST_F(NVFuserTest, PredicateRNGOps) {
  int64_t size = 4224;
  std::unique_ptr<Fusion> fusion_ptr = std::make_unique<Fusion>();
  auto fusion = fusion_ptr.get();
  FusionGuard fg(fusion);

  TensorView* tv0 = makeSymbolicTensor(2, DataType::Half);
  fusion->addInput(tv0);
  auto tv1 = rand_like(tv0);
  auto tv2 = rand_like(tv0);
  auto tv3 = rand_like(tv0);
  auto tv4 = rand_like(tv0);
  auto tv5 = add(tv1, tv2);
  auto tv6 = add(tv3, tv4);
  auto tv7 = add(tv5, tv6);
  auto tv8 = castOp(DataType::Half, tv7);
  auto tv9 = set(tv8);
  fusion->addOutput(tv9);

  tv1->split(-1, 8);
  tv1->split(-2, 5);
  tv1->split(-2, 1);
  tv1->axis(-2)->parallelize(ParallelType::Unswitch);
  tv1->axis(0)->parallelize(ParallelType::BIDx);
  tv1->axis(1)->parallelize(ParallelType::TIDx);

  TransformPropagator propagator(tv1);
  MaxLogicalDomainInfoSpanningTree(tv1).traverse(&propagator);

  tv9->axis(-1)->parallelize(ParallelType::Vectorize);

  inlineMost();

  // check RNGOp is predicated without else branch.
  class PredicateChecker : public kir::IrVisitor {
   public:
    using kir::IrVisitor::handle;
    bool predicate_rngop = false;

   private:
    void handle(RNGOp* uop) final {
      for (auto expr : scope_exprs_) {
        if (!expr->isA<kir::IfThenElse>() ||
            expr->as<kir::IfThenElse>()->hasElse()) {
          continue;
        }
        if (!expr->as<kir::IfThenElse>()->predicate()->isTrivial()) {
          predicate_rngop = true;
        }
      }
    }
  } pred_checker;
  GpuLower gpulw(fusion);
  pred_checker.handle(gpulw.run()->topLevelExprs());
  ASSERT_TRUE(pred_checker.predicate_rngop);

  auto options = at::TensorOptions().dtype(at::kHalf).device(at::kCUDA, 0);
  at::Tensor t0 = at::zeros({2048, size}, options);

  KernelExecutor ke;
  ke.compile(fusion, {t0});

  auto cg_outputs = ke.run({t0});
}

TEST_F(NVFuserTest, LoweringHook) {
  Fusion fusion;
  FusionGuard fg(&fusion);

  auto tv0 = makeSymbolicTensor(2);
  fusion.addInput(tv0);
  auto tv1 = set(tv0);
  fusion.addOutput(tv1);

  GpuLower gpulw(&fusion);
  bool executed = false;
  gpulw.passes().push_back(
      {"test",
       [&executed](const std::vector<Expr*>& exprs) -> std::vector<Expr*> {
         executed = true;
         return exprs;
       }});
  EXPECT_FALSE(executed);
  gpulw.run();
  EXPECT_TRUE(executed);
}

// Test that 3D reductions with broadcasts as the inner-most non-reduction
// dimension are successfully scheduled.
// See https://github.com/NVIDIA/Fuser/issues/1471
TEST_F(NVFuserTest, Reduction3DWithBroadcast) {
  std::unique_ptr<Fusion> fusion_ptr = std::make_unique<Fusion>();
  auto fusion = fusion_ptr.get();
  FusionGuard fg(fusion);

  auto tv0 = TensorViewBuilder()
                 .dtype(DataType::Double)
                 .contiguity({true, true, true, std::nullopt})
                 .shape({-1, -1, -1, 1})
                 .build();
  fusion->addInput(tv0);
  auto tv1 = sum(tv0, {2, 0});
  fusion->addOutput(tv1);

  // Copy unscheduled fusion for later use in validation
  auto unsched_fusion_ptr = std::make_unique<Fusion>(*fusion);

  auto options = at::TensorOptions().dtype(at::kDouble).device(at::kCUDA, 0);
  auto t0 = at::randn({8, 7, 5, 1}, options);
  std::vector<c10::IValue> aten_inputs({t0});

  auto cg_outputs =
      scheduleAndRun(fusion, SchedulerType::Reduction, aten_inputs).outputs;
  testValidate(
      unsched_fusion_ptr.get(), cg_outputs, aten_inputs, __LINE__, __FILE__);
}

// Test 3D reductions with constant domains.
// https://github.com/NVIDIA/Fuser/issues/1590
TEST_F(NVFuserTest, Reduction3DConstantIterationDomain) {
  auto fusion = std::make_unique<Fusion>();
  FusionGuard fg(fusion.get());
  long x = 2L, y = 8L, z = 8L, w = 16L, h = 512L;
  auto tv0 = TensorViewBuilder()
                 .ndims(5)
                 .shape({-1, -1, -1, -1, -1})
                 .contiguity({true, true, true, true, true})
                 .strideOrder({4, 3, 2, 0, 1})
                 .build();
  fusion->addInput(tv0);
  auto tv1 = full(
      {IrBuilder::create<Val>(x),
       IrBuilder::create<Val>(y),
       IrBuilder::create<Val>(z),
       IrBuilder::create<Val>(w),
       IrBuilder::create<Val>(h)},
      fusion->oneVal(),
      DataType::Float);
  auto tv2 = mul(tv0, tv1);
  auto tv3 = sum(tv2, {2, 4});
  fusion->addOutput(tv3);

  // tv1 is a constant tensor, and its domains are constant.
  // Its constant domains are used in ExactMappedExtentSubstitutionPass
  // to substitute the domains of tv0.
  auto options = at::TensorOptions().dtype(at::kFloat).device(at::kCUDA, 0);
  auto t0 =
      at::randn({x, y, z, w, h}, options)
          .as_strided({x, y, z, w, h}, {w * h * z * y, w * h * z, w * h, 1, w});
  std::vector<c10::IValue> inputs({t0});

  FusionExecutorCache executor_cache(std::move(fusion));
  auto cg_outputs = executor_cache.runFusionWithInputs(inputs);

  auto ref = t0.to(at::kDouble).sum({2, 4});
  testValidate(
      executor_cache.fusion(), cg_outputs, inputs, {ref}, __LINE__, __FILE__);
}

// don't cache if the input tv is used by slice.
// https://github.com/NVIDIA/Fuser/issues/1697
TEST_F(NVFuserTest, AvoidCachingSliceInput) {
  auto fusion = std::make_unique<Fusion>();
  FusionGuard fg(fusion.get());

  // values to trigger the original bug.
  const int64_t eight = 8;
  const int64_t twenty = 20;
  const int64_t fiveTwelve = 512;
  const int64_t batch_size = 128;
  const int64_t hidden_size = 4096;
  DataType input_dtype = DataType::Half;
  auto tv0 = makeContigTensor(2, input_dtype);
  auto tv1 = makeContigTensor(1, input_dtype);
  fusion->addInput(tv0);
  fusion->addInput(tv1);

  // inner persistent
  auto tv2 = castOp(DataType::Float, tv0);
  auto tv3 = exp(tv2);
  auto tv4 = sum(tv3, {-1});
  auto tv5 = broadcast(tv4, {false, true});
  auto tv6 = div(tv3, tv5);

  // reshape t1 to [8, 512*20]
  auto val_8 = IrBuilder::create<Val>(eight, DataType::Index);
  auto val_512x20 =
      IrBuilder::create<Val>(fiveTwelve * twenty, DataType::Index);
  auto tv7 = reshape(tv1, {val_8, val_512x20});

  // slice-1 reshape to hidden size
  auto val_4096 = IrBuilder::create<Val>(hidden_size, DataType::Index);
  auto tv8 = slice(tv7, {0, 0}, {eight, fiveTwelve});
  auto tv9 = reshape(tv8, {val_4096});
  auto tv10 = broadcast(tv9, {true, false});
  auto tv11 = castOp(DataType::Float, tv10);
  fusion->addOutput(tv11);

  // slice-2  reshape to hidden size and link with inner persistent
  auto tv12 = slice(tv7, {0, fiveTwelve * 3}, {eight, fiveTwelve * 4});
  auto tv13 = reshape(tv12, {val_4096});
  auto tv14 = broadcast(tv13, {true, false});
  auto tv15 = castOp(DataType::Float, tv14);
  auto tv16 = mul(tv6, tv15);
  fusion->addOutput(tv16);

  auto options = at::TensorOptions()
                     .dtype(data_type_to_aten(input_dtype))
                     .device(at::kCUDA, 0);
  auto t0 = at::randn({batch_size, hidden_size}, options);
  auto t1 = at::randn({eight * fiveTwelve * twenty}, options);
  std::vector<c10::IValue> inputs{t0, t1};

  FusionExecutorCache executor_cache(std::move(fusion));
  auto cg_outputs = executor_cache.runFusionWithInputs(inputs);
  // check segmentation and sliced tvs are not cached if not scheduled by
  // the resize scheduler
  auto kernel_runtime = executor_cache.getMostRecentKernelRuntime();
  const auto num_segments = kernel_runtime->fusionSegments()->groups().size();
  EXPECT_EQ(num_segments, 3) << "Expect 3 segments, got: " << num_segments;
  for (const auto i : c10::irange(kernel_runtime->executors().size())) {
    const auto& exec = kernel_runtime->executors().at(i);
    if (!exec->isA<KernelExecutor>()) {
      continue;
    }
    if (kernel_runtime->schedulerHeuristics()
            ->heuristicsList()
            .at(i)
            ->scheduler_type == SchedulerType::Resize) {
      continue;
    }
    const auto* ke = exec->as<KernelExecutor>();
    for (auto expr : ke->fusion()->exprs()) {
      if (expr->isA<SliceOp>()) {
        auto slice = expr->as<SliceOp>();
        EXPECT_EQ(slice->in()->getMemoryType(), MemoryType::Global);
      }
    }
  }
}

// Test that architectures before Ampere give helpful error message if BFloat16
// is used
TEST_F(NVFuserTest, UnsupportedBFloat) {
  if (at::cuda::getCurrentDeviceProperties()->major >= 8) {
    GTEST_SKIP() << "Requires GPU capability below 8.0 to run.\n";
  }

  Fusion fusion;
  FusionGuard fg(&fusion);

  auto tv0 = makeContigConcreteTensor({2, 3}, DataType::BFloat16);
  auto tv1 = set(tv0);
  fusion.addInput(tv0);
  fusion.addOutput(tv1);

  KernelExecutor ke;
  EXPECT_THAT(
      [&]() { ke.compile(&fusion); },
      testing::ThrowsMessage<nvfuser::nvfError>(
          testing::HasSubstr("Reason: Fusion contains BFloat16")));
}

// Issue #1470 reproduction:
// `nvfuser_index_t T5[4]` is aliased as `Array<float, 4> T9`.
// `float T4[4]` is aliased as `auto& T10 = T4`.
// Using `T9` and `T10` in `welfordGroupOuter` function causes a compilation
// error due to type mismatch: `T9` is an aligned array, while `T10` is a
// regular array. Should generate fun<>(T9.array, T10) instead of
// fun<>(T9, T10).
TEST_F(NVFuserTest, TemplateFunctionTypeMismatch) {
  std::unique_ptr<Fusion> fusion_ptr = std::make_unique<Fusion>();
  auto fusion = fusion_ptr.get();
  FusionGuard fg(fusion);

  const int batch_size = 8192;
  const int hidden_size = 1024;
  DataType input_dtype = DataType::Float;
  auto tv0 = makeContigTensor(2, input_dtype);
  fusion->addInput(tv0);
  auto tv1 = set(tv0);
  auto tv2 = add(tv1, tv1);
  auto tv3 = Welford(tv2, {0});
  auto tv4 = broadcast(tv3.avg, {true, false});
  auto tv5 = div(tv2, tv4);

  auto tv6 = exp(tv5);
  auto tv7 = Welford(tv6, {0});
  auto tv8 = broadcast(tv7.avg, {true, false});
  auto tv9 = div(tv6, tv8);

  fusion->addOutput(tv5);
  fusion->addOutput(tv9);

  auto options = at::TensorOptions()
                     .dtype(data_type_to_aten(input_dtype))
                     .device(at::kCUDA, 0);
  auto t0 = at::randn({batch_size, hidden_size}, options);
  scheduleAndRun(fusion, SchedulerType::OuterPersistent, {t0});
}

// Test block reduction across TIDx and TIDz
TEST_F(NVFuserTest, BlockReduction3D) {
  auto test = [](const int tidx, const int tidy, const int tidz) {
    Fusion fusion;
    FusionGuard fg(&fusion);
    std::vector<int64_t> shape({tidz, tidy, tidx});

    auto tv0 = makeConcreteTensor(shape);
    fusion.addInput(tv0);
    auto tv1 = sum(tv0, {0, 2});
    fusion.addOutput(tv1);

    tv1->axis(0)->parallelize(ParallelType::TIDz);
    tv1->axis(1)->parallelize(ParallelType::TIDy);
    tv1->axis(2)->parallelize(ParallelType::TIDx);

    scheduler_utils::parallelizeAllLike(tv1);

    auto options = at::TensorOptions().dtype(at::kFloat).device(at::kCUDA, 0);
    at::Tensor t0 = at::randn(shape, options);

    KernelExecutor ke;
    ke.compile(&fusion, {t0});
    auto cg_outputs = ke.run({t0});
    auto ref = t0.sum(0).sum(-1);
    testValidate(&fusion, cg_outputs, {t0}, {ref}, __LINE__, __FILE__);
  };
  // tested locally with i,j,k +=2, change to i,j,k *=2 to reduce CI time.
  auto properties = at::cuda::getDeviceProperties(
      c10::Device(c10::DeviceType::CUDA, 0).index());
  int max_threads_per_blk = (int)properties->maxThreadsPerBlock;
  for (int i = 2; i <= 32; i *= 2) {
    for (int j = 2; j <= 32; j *= 2) {
      for (int k = 2; k <= 32; k *= 2) {
        if (i * j * k <= max_threads_per_blk) {
          test(i, j, k);
        }
      }
    }
  }
}

// Simple test to merge an inner domain as an outer input
TEST_F(NVFuserTest, ReverseMerge) {
  Fusion fusion;
  FusionGuard fg(&fusion);

  auto tv0 = makeSymbolicTensor(2);
  fusion.addInput(tv0);

  auto tv1 = set(tv0);
  fusion.addOutput(tv1);

  tv1->merge(1, 0);

  ASSERT_EQ(tv1->nDims(), 1);
  auto merge = dynamic_cast<Merge*>(tv1->axis(0)->definition());
  ASSERT_NE(merge, nullptr);
  ASSERT_EQ(merge->outer(), tv1->getLogicalDomain().at(1));
  ASSERT_EQ(merge->inner(), tv1->getLogicalDomain().at(0));

  auto options = at::TensorOptions().dtype(at::kFloat).device(at::kCUDA, 0);
  at::Tensor t0 = at::randn({11, 12}, options);

  KernelExecutor ke;
  ke.compile(&fusion, {t0});
  auto cg_outputs = ke.run({t0});
  ASSERT_TRUE(t0.equal(cg_outputs.at(0)));
}

TEST_F(NVFuserTest, FusionCpAsyncPredicateAvoidIllegalMemoryAccess) {
  Fusion fusion;
  FusionGuard fg(&fusion);

  int m = 33, n = 48;
  TensorView* tv0 = makeContigTensor(2);
  fusion.addInput(tv0);
  auto tv1 = set(tv0);
  fusion.addOutput(tv1);

  auto tvs = tv0->cacheAfter(LoadStoreOpType::CpAsync);
  tvs->setMemoryType(MemoryType::Shared);

  tvs->split(-1, 4);
  tvs->axis(-1)->parallelize(ParallelType::Vectorize);
  tvs->axis(-2)->parallelize(ParallelType::TIDx);
  tvs->axis(-3)->parallelize(ParallelType::BIDx);

  tv1->axis(-1)->parallelize(ParallelType::TIDx);
  tv1->axis(-2)->parallelize(ParallelType::BIDx);

  auto options = at::TensorOptions().dtype(at::kFloat).device(at::kCUDA, 0);
  at::Tensor t0 = at::randn({m, n}, options);

  KernelExecutor ke;
  ke.compile(&fusion, {t0});
  auto cg_outputs = ke.run({t0});
  ASSERT_TRUE(t0.equal(cg_outputs.at(0)));
}

TEST_F(NVFuserTest, DecoupledDomains1) {
  Fusion fusion;
  FusionGuard fg(&fusion);

  // XX shape structure:
  //
  // domain 0: [I0, I1...    I2  I3} domain 1
  //             \  /         \  /
  //            merge         merge
  //             /  \         /  \.
  // domain 1: {I4  I5    ...I6, I7] domain 0
  // where domain 0 is [I0, I1, I6, I7], and
  //       domain 1 is [I4, I5, I2, I3]
  auto create_xx_shape_structure = []() {
    auto s0 = IrBuilder::create<Val>(DataType::Index);
    auto s1 = IrBuilder::create<Val>(DataType::Index);
    auto s2 = IrBuilder::create<Val>(DataType::Index);
    auto s3 = IrBuilder::create<Val>(DataType::Index);
    auto id0 = IterDomainBuilder(s0->fusion()->zeroVal(), s0).build();
    auto id1 = IterDomainBuilder(s1->fusion()->zeroVal(), s1).build();
    auto id2 = IterDomainBuilder(s2->fusion()->zeroVal(), s2).build();
    auto id3 = IterDomainBuilder(s3->fusion()->zeroVal(), s3).build();
    std::unordered_set<IterDomain*> all_ids{id0, id1, id2, id3};
    AbstractTensor dom0({id0, id1, id2, id3});
    AbstractTensor dom1 = dom0;
    dom0.merge(2);
    all_ids.insert(dom0[2].as<IterDomain*>());
    dom0.split(2, 256);
    all_ids.insert(dom0[2].as<IterDomain*>());
    all_ids.insert(dom0[3].as<IterDomain*>());
    dom1.merge(0);
    all_ids.insert(dom1[0].as<IterDomain*>());
    dom1.split(0, 256);
    all_ids.insert(dom1[0].as<IterDomain*>());
    all_ids.insert(dom1[1].as<IterDomain*>());
    return std::make_tuple(
        dom0.as<IterDomain*>(), dom1.as<IterDomain*>(), all_ids);
  };
  auto [logical_xx0, logical_xx1, logical_all] = create_xx_shape_structure();
  auto [root_xx0, root_xx1, root_all] = create_xx_shape_structure();
  auto [alloc_xx0, alloc_xx1, alloc_all] = create_xx_shape_structure();
  auto [loop_xx0, loop_xx1, loop_all] = create_xx_shape_structure();

  auto concat = [](auto x, auto y, auto z, auto q) {
    std::vector<IterDomain*> result;
    result.reserve(x.size() + y.size() + z.size() + q.size());
    result.insert(result.end(), x.begin(), x.end());
    result.insert(result.end(), y.begin(), y.end());
    result.insert(result.end(), z.begin(), z.end());
    result.insert(result.end(), q.begin(), q.end());
    return decltype(x)(result.begin(), result.end());
  };
  auto logical_domain = concat(logical_xx1, root_xx0, alloc_xx0, loop_xx0);
  auto root_domain = concat(logical_xx0, root_xx1, alloc_xx0, loop_xx0);
  auto allocation_domain = concat(logical_xx0, root_xx0, alloc_xx1, loop_xx0);
  auto loop_domain = concat(logical_xx0, root_xx0, alloc_xx0, loop_xx1);
  std::vector<std::optional<bool>> contiguity(allocation_domain.size(), true);

  TensorDomain* td = IrBuilder::create<TensorDomain>(
      root_domain, logical_domain, allocation_domain, loop_domain, contiguity);
  TensorView* tv = IrBuilder::create<TensorView>(td, DataType::Float);
  auto all_ids = concat(logical_all, root_all, alloc_all, loop_all);
  auto tv_all_vec = tv->domain()->allIDs();
  std::unordered_set<IterDomain*> tv_all(tv_all_vec.begin(), tv_all_vec.end());
  EXPECT_EQ(tv_all, all_ids);
}

TEST_F(NVFuserTest, DecoupledDomains2) {
  Fusion fusion;
  FusionGuard fg(&fusion);

  auto s0 = IrBuilder::create<Val>(DataType::Index);
  auto s1 = IrBuilder::create<Val>(DataType::Index);
  auto s2 = IrBuilder::create<Val>(DataType::Index);
  auto s3 = IrBuilder::create<Val>(DataType::Index);
  auto id0 = IterDomainBuilder(s0->fusion()->zeroVal(), s0).build();
  auto id1 = IterDomainBuilder(s1->fusion()->zeroVal(), s1).build();
  auto id2 = IterDomainBuilder(s2->fusion()->zeroVal(), s2).build();
  auto id3 = IterDomainBuilder(s3->fusion()->zeroVal(), s3).build();
  std::unordered_set<IterDomain*> all_ids{id0, id1, id2, id3};

  AbstractTensor root_ids({id0, id1, id2, id3});

  auto schedule = [&]() {
    AbstractTensor domain = root_ids;
    domain.merge(2);
    all_ids.insert(domain[2].as<IterDomain*>());
    domain.split(2, 256);
    all_ids.insert(domain[2].as<IterDomain*>());
    all_ids.insert(domain[3].as<IterDomain*>());
    domain.merge(0);
    all_ids.insert(domain[0].as<IterDomain*>());
    domain.split(0, 256);
    all_ids.insert(domain[0].as<IterDomain*>());
    all_ids.insert(domain[1].as<IterDomain*>());
    return domain.as<IterDomain*>();
  };

  // Create a TensorView that, all the domains are transformed from a common
  // topologically root IDs [I0, I1, I2, I3] separately, so that to traverse
  // between any two domains, the traversal requires both forward and backward.
  auto logical_domain = schedule();
  auto root_domain = schedule();
  auto allocation_domain = schedule();
  auto loop_domain = schedule();
  std::vector<std::optional<bool>> contiguity(allocation_domain.size(), true);

  TensorDomain* td = IrBuilder::create<TensorDomain>(
      root_domain, logical_domain, allocation_domain, loop_domain, contiguity);
  TensorView* tv = IrBuilder::create<TensorView>(td, DataType::Float);
  auto tv_all_vec = tv->domain()->allIDs();
  std::unordered_set<IterDomain*> tv_all(tv_all_vec.begin(), tv_all_vec.end());
  EXPECT_EQ(tv_all, all_ids);
}

TEST_F(NVFuserTest, BroadcastFromNowhere) {
  Fusion fusion;
  FusionGuard fg(&fusion);

  auto us = [](const std::vector<IterDomain*>& b) {
    return std::unordered_set<IterDomain*>(b.begin(), b.end());
  };

  std::unordered_set<IterDomain*> all_ids;
  auto tv0 = makeSymbolicTensor(1); // [I]
  all_ids.insert(tv0->axis(0));
  EXPECT_EQ(all_ids, us(tv0->getLoopDomain()));
  EXPECT_EQ(all_ids, us(tv0->domain()->allIDs()));
  ir_utils::validateDomainEquivalence(
      tv0->getLoopDomain(),
      tv0->getLogicalDomain(),
      tv0->domain()->additionalIDs());
  ir_utils::validateDomainEquivalence(
      tv0->getLogicalDomain(),
      tv0->getLoopDomain(),
      tv0->domain()->additionalIDs());

  tv0->broadcast(0); // [b, I]
  EXPECT_TRUE(tv0->axis(0)->isBroadcast());
  EXPECT_EQ(tv0->axis(0)->extent()->value(), 1);
  EXPECT_EQ(all_ids.count(tv0->axis(0)), 0);
  all_ids.insert(tv0->axis(0));
  EXPECT_EQ(all_ids, us(tv0->getLoopDomain()));
  EXPECT_EQ(all_ids, us(tv0->domain()->allIDs()));
  ir_utils::validateDomainEquivalence(
      tv0->getLoopDomain(),
      tv0->getLogicalDomain(),
      tv0->domain()->additionalIDs());
  ir_utils::validateDomainEquivalence(
      tv0->getLogicalDomain(),
      tv0->getLoopDomain(),
      tv0->domain()->additionalIDs());

  tv0->broadcast(2, 2); // [b, I, b]
  EXPECT_TRUE(tv0->axis(2)->isBroadcast());
  EXPECT_EQ(tv0->axis(2)->extent()->value(), 2);
  EXPECT_EQ(all_ids.count(tv0->axis(2)), 0);
  all_ids.insert(tv0->axis(2));
  EXPECT_EQ(all_ids, us(tv0->getLoopDomain()));
  EXPECT_EQ(all_ids, us(tv0->domain()->allIDs()));
  ir_utils::validateDomainEquivalence(
      tv0->getLoopDomain(),
      tv0->getLogicalDomain(),
      tv0->domain()->additionalIDs());
  ir_utils::validateDomainEquivalence(
      tv0->getLogicalDomain(),
      tv0->getLoopDomain(),
      tv0->domain()->additionalIDs());

  tv0->broadcast(-1, 3); // [b, I, b, b]
  EXPECT_TRUE(tv0->axis(-1)->isBroadcast());
  EXPECT_EQ(tv0->axis(-1)->extent()->value(), 3);
  EXPECT_EQ(all_ids.count(tv0->axis(3)), 0);
  all_ids.insert(tv0->axis(3));
  EXPECT_EQ(all_ids, us(tv0->getLoopDomain()));
  EXPECT_EQ(all_ids, us(tv0->domain()->allIDs()));
  ir_utils::validateDomainEquivalence(
      tv0->getLoopDomain(),
      tv0->getLogicalDomain(),
      tv0->domain()->additionalIDs());
  ir_utils::validateDomainEquivalence(
      tv0->getLogicalDomain(),
      tv0->getLoopDomain(),
      tv0->domain()->additionalIDs());

  tv0->broadcast(1, 4); // [b, b, I, b, b]
  EXPECT_TRUE(tv0->axis(1)->isBroadcast());
  EXPECT_EQ(tv0->axis(1)->extent()->value(), 4);
  EXPECT_EQ(all_ids.count(tv0->axis(1)), 0);
  all_ids.insert(tv0->axis(1));
  EXPECT_EQ(all_ids, us(tv0->getLoopDomain()));
  EXPECT_EQ(all_ids, us(tv0->domain()->allIDs()));
  ir_utils::validateDomainEquivalence(
      tv0->getLoopDomain(),
      tv0->getLogicalDomain(),
      tv0->domain()->additionalIDs());
  ir_utils::validateDomainEquivalence(
      tv0->getLogicalDomain(),
      tv0->getLoopDomain(),
      tv0->domain()->additionalIDs());

  tv0->merge(1); // [b, b*I, b, b]
  all_ids.insert(tv0->axis(1));
  EXPECT_EQ(all_ids, us(tv0->domain()->allIDs()));
  ir_utils::validateDomainEquivalence(
      tv0->getLoopDomain(),
      tv0->getLogicalDomain(),
      tv0->domain()->additionalIDs());
  ir_utils::validateDomainEquivalence(
      tv0->getLogicalDomain(),
      tv0->getLoopDomain(),
      tv0->domain()->additionalIDs());

  tv0->merge(2); // [b, b*I, b*b]
  EXPECT_TRUE(tv0->axis(2)->isBroadcast());
  all_ids.insert(tv0->axis(2));
  EXPECT_EQ(all_ids, us(tv0->domain()->allIDs()));
  ir_utils::validateDomainEquivalence(
      tv0->getLoopDomain(),
      tv0->getLogicalDomain(),
      tv0->domain()->additionalIDs());
  ir_utils::validateDomainEquivalence(
      tv0->getLogicalDomain(),
      tv0->getLoopDomain(),
      tv0->domain()->additionalIDs());

  while (tv0->nDims() > 1) {
    tv0->merge(0);
    all_ids.insert(tv0->axis(0));
    EXPECT_EQ(all_ids, us(tv0->domain()->allIDs()));
    ir_utils::validateDomainEquivalence(
        tv0->getLoopDomain(),
        tv0->getLogicalDomain(),
        tv0->domain()->additionalIDs());
    ir_utils::validateDomainEquivalence(
        tv0->getLogicalDomain(),
        tv0->getLoopDomain(),
        tv0->domain()->additionalIDs());
  }

  auto tv1 = makeSymbolicTensor(0);
  EXPECT_EQ(tv1->nDims(), 0);
  EXPECT_TRUE(tv1->getLoopDomain().empty());
  EXPECT_TRUE(tv1->domain()->allIDs().empty());
  ir_utils::validateDomainEquivalence(
      tv1->getLoopDomain(),
      tv1->getLogicalDomain(),
      tv1->domain()->additionalIDs());
  ir_utils::validateDomainEquivalence(
      tv1->getLogicalDomain(),
      tv1->getLoopDomain(),
      tv1->domain()->additionalIDs());

  tv1->broadcast(0);
  EXPECT_TRUE(tv1->axis(0)->isBroadcast());
  EXPECT_EQ(us({tv1->axis(0)}), us(tv1->domain()->allIDs()));
  ir_utils::validateDomainEquivalence(
      tv1->getLoopDomain(),
      tv1->getLogicalDomain(),
      tv1->domain()->additionalIDs());
  ir_utils::validateDomainEquivalence(
      tv1->getLogicalDomain(),
      tv1->getLoopDomain(),
      tv1->domain()->additionalIDs());

  auto tv2 = makeSymbolicTensor(0);
  EXPECT_EQ(tv2->nDims(), 0);
  EXPECT_TRUE(tv2->getLoopDomain().empty());
  EXPECT_TRUE(tv2->domain()->allIDs().empty());
  ir_utils::validateDomainEquivalence(
      tv2->getLoopDomain(),
      tv2->getLogicalDomain(),
      tv2->domain()->additionalIDs());
  ir_utils::validateDomainEquivalence(
      tv2->getLogicalDomain(),
      tv2->getLoopDomain(),
      tv2->domain()->additionalIDs());

  tv2->broadcast(-1);
  EXPECT_TRUE(tv2->axis(0)->isBroadcast());
  EXPECT_EQ(us({tv2->axis(0)}), us(tv2->domain()->allIDs()));
  ir_utils::validateDomainEquivalence(
      tv2->getLoopDomain(),
      tv2->getLogicalDomain(),
      tv2->domain()->additionalIDs());
  ir_utils::validateDomainEquivalence(
      tv2->getLogicalDomain(),
      tv2->getLoopDomain(),
      tv2->domain()->additionalIDs());
}

TEST_F(NVFuserTest, BroadcastFromNowhereFusion) {
  Fusion fusion;
  FusionGuard fg(&fusion);

  // auto tv0 = makeSymbolicTensor(2);
  auto tv0 = makeConcreteTensor({4});
  fusion.addInput(tv0);
  // auto tv1 = makeSymbolicTensor(2);
  auto tv1 = makeConcreteTensor({2, 4});
  fusion.addInput(tv1);
  auto tv2 = set(tv0);
  auto tv3 = broadcast(tv2, {true, false});
  auto tv4 = add(tv3, tv1);
  fusion.addOutput(tv4);
  tv2->broadcast(0);
  for (auto tv : {tv1, tv2, tv3, tv4}) {
    tv->merge(0);
    tv->split(0, 256);
#if 0
    // TODO: sync analysis could not handle this yet
    tv->axis(1)->parallelize(ParallelType::TIDx);
    tv->axis(0)->parallelize(ParallelType::BIDx);
#endif
  }

#if 0
  // TODO: Inlining not supported yet
  inlineMost();
  for (auto tv : {tv1, tv2, tv3}) {
    EXPECT_EQ(tv->getComputeAtPosition(), 2);
  }
#endif

  auto options = at::TensorOptions().dtype(at::kFloat).device(at::kCUDA, 0);
  // TODO: use larger tensor size
  at::Tensor t0 = at::randn({4}, options);
  at::Tensor t1 = at::randn({2, 4}, options);
  KernelExecutor ke;
  ke.compile(&fusion, {t0, t1});
  auto cg_outputs = ke.run({t0, t1});
  testValidate(&fusion, cg_outputs, {t0, t1}, __LINE__, __FILE__);
}

// https://github.com/NVIDIA/Fuser/issues/2488
TEST_F(NVFuserTest, ReplayRFactorMergeBcast) {
  const std::vector<int64_t> input_shape = {256, 1, 1, 4};
  // test rFactor, merge of two bcast IDs generate a bcast ID
  {
    std::unique_ptr<Fusion> fusion_ptr = std::make_unique<Fusion>();
    Fusion& fusion = *fusion_ptr.get();
    FusionGuard fg(&fusion);
    TensorView* tv0 = makeConcreteTensor(input_shape);
    fusion.addInput(tv0);
    auto tv1 = sum(tv0, {-1});
    fusion.addOutput(tv1);
    // {256, 1, 1, 4}
    tv1->merge(1, 2);
    // {256, 1*1, 4}
    tv1->merge(0, 1);
    // {256*1*1, 4}
    tv1->split(-1, 2);
    // {256*1*1, 4/2, 2}
    auto tv2 = tv1->rFactor({-2});
    for (auto expr : StmtSort::getExprsTo(
             {tv2->getLoopDomain().begin(), tv2->getLoopDomain().end()})) {
      if (auto merge = dynamic_cast<Merge*>(expr)) {
        if (merge->outer()->isBroadcast() && merge->inner()->isBroadcast()) {
          EXPECT_TRUE(merge->out()->isBroadcast())
              << "Merge of two broadcast IDs should generate a new broadcast ID: "
              << merge->toString();
        }
      }
    }
  }
  // end-to-end validation
  {
    std::unique_ptr<Fusion> fusion_ptr = std::make_unique<Fusion>();
    Fusion& fusion = *fusion_ptr.get();
    FusionGuard fg(&fusion);
    TensorView* tv0 = makeConcreteTensor(input_shape);
    fusion.addInput(tv0);
    auto tv1 = sum(tv0, {-1});
    fusion.addOutput(tv1);
    auto options = at::TensorOptions().dtype(at::kFloat).device(at::kCUDA, 0);
    at::Tensor at_x = at::ones(input_shape, options);
    std::vector<c10::IValue> aten_inputs = {at_x};
    FusionExecutorCache executor_cache(std::move(fusion_ptr));
    auto outputs = executor_cache.runFusionWithInputs(aten_inputs);

    testValidate(&fusion, outputs, aten_inputs, __LINE__, __FILE__);
  }
}

// This tests that we don't hit errors when we have multiple grid reductions
// scheduled with different static-sized extents mapped to the same parallel
// dimension.
// See https://github.com/NVIDIA/Fuser/issues/2634
TEST_F(NVFuserTest, MultipleDifferentSizeGridReduction) {
  Fusion fusion;
  FusionGuard fg(&fusion);

  TensorView* tv0 = makeContigConcreteTensor({128});
  TensorView* tv1 = makeContigConcreteTensor({192});
  fusion.addInput(tv0);
  fusion.addInput(tv1);
  TensorView* tv2 = max(tv0, {0});
  TensorView* tv3 = sum(tv1, {0});
  TensorView* tv4 = add(tv2, tv3);

  fusion.addOutput(tv4);

  tv1->axis(0)->parallelize(ParallelType::BIDx);
  tv2->axis(0)->parallelize(ParallelType::BIDx);

  inlineMost();

  auto options = at::TensorOptions().dtype(at::kFloat).device(at::kCUDA, 0);
  const at::Tensor t0 = at::randn({128}, options);
  const at::Tensor t1 = at::randn({192}, options);
  const std::vector<c10::IValue> inputs = {t0, t1};

  KernelExecutor ke;
  ke.compile(&fusion, inputs);
  auto cg_outputs = ke.run(inputs);

  testValidate(&fusion, cg_outputs, inputs, __LINE__, __FILE__);
}

// See PR #2799
TEST_F(NVFuserTest, MoveNonConcretizedBroadcastInNormalization) {
  std::unique_ptr<Fusion> fusion_ptr = std::make_unique<Fusion>();
  auto& fusion = *fusion_ptr.get();
  FusionGuard fg(&fusion);

  auto tv0 = makeSymbolicTensor(2);
  fusion.addInput(tv0);

  auto tv1 = sum(tv0, {1});
  auto tv2 = broadcast(tv1, {true, false});
  auto tv3 = add(tv2, IrBuilder::create<Val>(1));
  auto tv4 = squeeze(tv3, std::vector<int64_t>{0});
  auto tv5 = add(tv4, IrBuilder::create<Val>(2));
  auto tv6 = broadcast(tv5, {false, true});
  auto tv7 = add(tv0, tv6);
  fusion.addOutput(tv7);

  auto options = at::TensorOptions().dtype(at::kFloat).device(at::kCUDA, 0);
  at::Tensor t0 = at::randn({128, 1024}, options);
  std::vector<c10::IValue> aten_inputs = {t0};

  auto fusion_copy = fusion;
  auto cg_outputs =
      scheduleAndRun(&fusion, SchedulerType::InnerPersistent, aten_inputs)
          .outputs;
  testValidate(&fusion_copy, cg_outputs, aten_inputs, __LINE__, __FILE__);

  // tv2 and tv3 have non-concretized broadcasts. Make sure they are
  // moved to the innermost position of the loop domain
  for (auto tv : {tv2, tv3}) {
    auto broadcast_domain = tv->getLogicalDomain().at(0);
    ASSERT_TRUE(broadcast_domain->isBroadcast());
    EXPECT_EQ(tv->getLoopDomain().back(), broadcast_domain)
        << "Non-concretized broadcast should be moved to the innermost position: "
        << tv->toString();
  }

  // One of the symptoms of issue 2685 was some tensors got
  // non-concretized broadcast domains at the outermost position of
  // the loop domain, preventing uniform inlining. Check if the
  // outermost loop domains of all tensors are mapped and inlined.
  auto ref_outermost = tv7->getLoopDomain().at(0);
  IdModel id_model(&fusion);
  const auto& exact_graph = id_model.idGraph(IdMappingMode::EXACT);
  for (auto tv : fusion.allTvs()) {
    if (tv->isFusionInput()) {
      continue;
    }

    EXPECT_TRUE(exact_graph.disjointValSets().strictAreMapped(
        tv->getLoopDomain().at(0), ref_outermost))
        << "Invalid outermost domain: " << tv->toString();

    EXPECT_TRUE(tv->getComputeAtPosition() >= 1)
        << "Invalid inlining position: " << tv->toString();
  }
}

// See PR #2799
TEST_F(NVFuserTest, MoveNonConcretizedBroadcastInPointwise) {
  std::unique_ptr<Fusion> fusion_ptr = std::make_unique<Fusion>();
  auto& fusion = *fusion_ptr.get();
  FusionGuard fg(&fusion);

  auto tv0 = makeSymbolicTensor(1);
  fusion.addInput(tv0);
  auto tv1 = makeSymbolicTensor(1);
  fusion.addInput(tv1);

  auto tv2 = broadcast(tv0, {true, true, false});
  auto tv3 = add(tv2, IrBuilder::create<Val>(1));
  auto tv4 = squeeze(tv3, std::vector<int64_t>{0, 1});
  auto tv5 = add(tv4, tv1);
  fusion.addOutput(tv5);

  auto options = at::TensorOptions().dtype(at::kFloat).device(at::kCUDA, 0);
  at::Tensor input0 = at::randn({1024}, options);
  at::Tensor input1 = at::randn({1024}, options);

  auto cg_outputs =
      scheduleAndRun(&fusion, SchedulerType::PointWise, {input0, input1})
          .outputs;
  testValidate(&fusion, cg_outputs, {input0, input1}, __LINE__, __FILE__);

  // tv2 and tv3 have non-concretized broadcasts. Make sure they are
  // moved to the innermost position of the loop domain
  for (auto tv : {tv2, tv3}) {
    for (const auto i : c10::irange(2)) {
      auto broadcast_domain = tv->getLogicalDomain().at(i);
      ASSERT_TRUE(broadcast_domain->isBroadcast());
      EXPECT_EQ(
          tv->getLoopDomain().at(tv->getLoopDomain().size() - 2 + i),
          broadcast_domain)
          << "Non-concretized broadcast should be moved to the innermost position: "
          << tv->toString();
    }
  }

  // One of the symptoms of issue 2685 was some tensors got
  // non-concretized broadcast domains at the outermost position of
  // the loop domain, preventing uniform inlining. Check if the
  // outermost loop domains of all tensors are mapped and inlined.
  auto ref_outermost = tv5->getLoopDomain().at(0);
  IdModel id_model(&fusion);
  const auto& exact_graph = id_model.idGraph(IdMappingMode::EXACT);
  for (auto tv : fusion.allTvs()) {
    if (tv->isFusionInput()) {
      continue;
    }

    EXPECT_TRUE(exact_graph.disjointValSets().strictAreMapped(
        tv->getLoopDomain().at(0), ref_outermost))
        << "Invalid outermost domain: " << tv->toString();

    EXPECT_TRUE(tv->getComputeAtPosition() >= 1)
        << "Invalid inlining position: " << tv->toString();
  }
}

// See PR #2799
TEST_F(NVFuserTest, MoveNonConcretizedBroadcastInReduction) {
  std::unique_ptr<Fusion> fusion_ptr = std::make_unique<Fusion>();
  auto& fusion = *fusion_ptr.get();
  FusionGuard fg(&fusion);

  auto tv0 = makeSymbolicTensor(2);
  fusion.addInput(tv0);
  auto tv1 = makeSymbolicTensor(2);
  fusion.addInput(tv1);

  auto tv2 = broadcast(tv0, {true, false, false});
  auto tv3 = add(tv2, IrBuilder::create<Val>(1));
  auto tv4 = squeeze(tv3, std::vector<int64_t>{0});
  auto tv5 = add(tv4, tv1);
  auto tv6 = sum(tv5, {1});
  fusion.addOutput(tv6);

  auto options = at::TensorOptions().dtype(at::kFloat).device(at::kCUDA, 0);
  at::Tensor t0 = at::randn({32, 1024}, options);
  at::Tensor t1 = at::randn({32, 1024}, options);
  std::vector<c10::IValue> aten_inputs = {t0, t1};

  Fusion fusion_copy = fusion;

  auto cg_outputs =
      scheduleAndRun(&fusion, SchedulerType::Reduction, aten_inputs).outputs;
  testValidate(&fusion_copy, cg_outputs, aten_inputs, __LINE__, __FILE__);

  // tv2 and tv3 have non-concretized broadcasts. Make sure they are
  // moved to the innermost position of the loop domain
  for (auto tv : {tv2, tv3}) {
    auto broadcast_domain = tv->getLogicalDomain().at(0);
    ASSERT_TRUE(broadcast_domain->isBroadcast());
    EXPECT_EQ(tv->getLoopDomain().back(), broadcast_domain)
        << "Non-concretized broadcast should be moved to the innermost position: "
        << tv->toString();
  }

  // One of the symptoms of issue 2685 was some tensors got
  // non-concretized broadcast domains at the outermost position of
  // the loop domain, preventing uniform inlining. Check if the
  // outermost loop domains of all tensors are mapped and inlined.
  auto ref_outermost = tv6->getLoopDomain().at(0);
  IdModel id_model(&fusion);
  const auto& exact_graph = id_model.idGraph(IdMappingMode::EXACT);
  for (auto tv : fusion.allTvs()) {
    if (tv->isFusionInput()) {
      continue;
    }

    EXPECT_TRUE(exact_graph.disjointValSets().strictAreMapped(
        tv->getLoopDomain().at(0), ref_outermost))
        << "Invalid outermost domain: " << tv->toString();

    EXPECT_TRUE(tv->getComputeAtPosition() >= 1)
        << "Invalid inlining position: " << tv->toString();
  }
}

// See issue #2685 and PR #2799
TEST_F(NVFuserTest, Issue2685Repro) {
  std::unique_ptr<Fusion> fusion_ptr = std::make_unique<Fusion>();
  auto& fusion = *fusion_ptr.get();
  FusionGuard fg(&fusion);

  std::vector<int64_t> shape{2, 288, 30, 80};

  auto tv0 = makeContigTensor(4);
  fusion.addInput(tv0);
  auto tv1 = makeContigTensor(1);
  fusion.addInput(tv1);
  auto tv2 = makeContigTensor(1);
  fusion.addInput(tv2);
  auto tv10 = makeContigConcreteTensor({-1, -1, -1, -1, 1});
  fusion.addInput(tv10);

  auto tv11 = squeeze(tv10, std::vector<int64_t>{4});
  auto tv12 = set(tv11);
  auto tv17 = set(tv11);
  auto tv18 = sum(tv17, {0, 2, 3});
  auto tv19 = broadcast(tv18, {true, false, true, true});
  auto tv20 = set(tv19);
  auto tv27 = set(tv20);
  auto tv28 = set(tv27);
  auto tv29 = expand(
      tv28,
      {IrBuilder::create<Val>(shape[0]),
       IrBuilder::create<Val>(-1),
       IrBuilder::create<Val>(shape[2]),
       IrBuilder::create<Val>(shape[3])});
  auto tv30 = mul(IrBuilder::create<Val>(2.60417e-05), tv29);
  auto tv13 = set(tv11);
  auto tv14 = sum(tv13, {0, 2, 3});
  auto tv15 = broadcast(tv14, {true, false, true, true});
  auto tv16 = set(tv15);
  auto tv22 = squeeze(tv16, std::vector<int64_t>{0, 2, 3});
  auto tv23 = mul(IrBuilder::create<Val>(0.5), tv22);
  auto tv24 = add(tv2, IrBuilder::create<Val>(3));
  auto tv25 = mul(tv23, tv24);
  auto tv31 = broadcast(tv25, {true, false, true, true});
  auto tv32 = set(tv31);
  auto tv33 = set(tv32);
  auto tv34 = expand(
      tv33,
      {IrBuilder::create<Val>(shape[0]),
       IrBuilder::create<Val>(-1),
       IrBuilder::create<Val>(shape[2]),
       IrBuilder::create<Val>(shape[3])});
  auto tv37 = mul(IrBuilder::create<Val>(2), tv34);
  auto tv35 = broadcast(tv1, {true, false, true, true});
  auto tv36 = set(tv35);
  auto tv38 = sub(tv0, tv36);
  auto tv39 = mul(tv37, tv38);
  auto tv40 = set(tv39);
  auto tv41 = add(tv30, tv40);
  auto tv42 = add(tv12, tv41);
  auto tv43 = castOp(DataType::Half, tv42);
  fusion.addOutput(tv43);

  auto options = at::TensorOptions().dtype(at::kFloat).device(at::kCUDA, 0);
  at::Tensor t0 = at::randn(shape, options);
  at::Tensor t1 = at::randn(shape[1], options);
  at::Tensor t2 = at::randn(shape[1], options);
  at::Tensor t10 = at::randn(shape, options).unsqueeze(-1);
  std::vector<c10::IValue> aten_inputs = {t0, t1, t2, t10};
  Fusion fusion_copy = fusion;
  auto cg_outputs =
      scheduleAndRun(&fusion, SchedulerType::InnerPersistent, aten_inputs)
          .outputs;
  testValidate(&fusion_copy, cg_outputs, aten_inputs, __LINE__, __FILE__);
}

// Check that extents are properly replaced by replaceSymbolicSizes lowering
// pass
TEST_F(NVFuserTest, ReplaceSymbolicSizes) {
  std::unique_ptr<Fusion> fusion_ptr = std::make_unique<Fusion>();
  auto fusion = fusion_ptr.get();
  FusionGuard fg(fusion);

  auto tv0 = makeSymbolicTensor(2);
  auto tv1 = makeSymbolicTensor(2);
  auto tv2 = makeSymbolicTensor(1);
  fusion->addInput(tv0);
  fusion->addInput(tv1);
  fusion->addInput(tv2);

  auto tv3 = add(tv0, tv1);
  auto tv4 = full(
      {IrBuilder::create<Val>(5, DataType::Index)},
      IrBuilder::create<Val>(2.0, DataType::Float),
      DataType::Float);
  auto tv5 = mul(tv2, tv4);

  fusion->addOutput(tv3);
  fusion->addOutput(tv5);

  replaceSymbolicSizes(fusion);

  // tv0's extents map to their corresponding getMetaData expressions
  EXPECT_EQ(
      tv0->axis(0)->extent()->toInlineString(),
      "( (( (( getMetaData(T0) )).logical_size ))[0] )");
  EXPECT_EQ(
      tv0->axis(1)->extent()->toInlineString(),
      "( (( (( getMetaData(T0) )).logical_size ))[1] )");
  EXPECT_EQ(
      tv1->axis(0)->extent()->toInlineString(),
      "( (( (( getMetaData(T0) )).logical_size ))[0] )");
  EXPECT_EQ(
      tv1->axis(1)->extent()->toInlineString(),
      "( (( (( getMetaData(T0) )).logical_size ))[1] )");
  EXPECT_EQ(
      tv3->axis(0)->extent()->toInlineString(),
      "( (( (( getMetaData(T0) )).logical_size ))[0] )");
  EXPECT_EQ(
      tv3->axis(1)->extent()->toInlineString(),
      "( (( (( getMetaData(T0) )).logical_size ))[1] )");

  EXPECT_EQ(tv2->axis(0)->extent()->toInlineString(), "5");
  EXPECT_EQ(tv5->axis(0)->extent()->toInlineString(), "5");
}

// Make sure BestEffortReplay with error_on_failure=false does not
// complain about missing root-to-logical IterDomain ops
TEST_F(NVFuserTest, BestEffortReplayWithMismatchedRootToLogical) {
  Fusion fusion;
  FusionGuard fg(&fusion);

  auto tv0 = makeConcreteTensor({2, 4});
  fusion.addInput(tv0);

  auto tv1 = set(tv0);
  auto tv2 = reshape(tv1, {2, 4}, {8});
  fusion.addOutput(tv2);

  // This split does not exist in tv2
  tv1->split(0, 1);

  // Due to the split of tv1, BestEffortReplay would not find any
  // matching transformations. If error_on_failure is true, it would
  // result in an error.
  EXPECT_THAT(
      [&]() {
        BestEffortReplay replay(
            tv2->getLoopDomain(),
            tv1->getLoopDomain(),
            PairwiseLogicalDomainMap(tv1, tv2).mapProducerToConsumer(),
            /*replay_forward_id_map=*/{},
            /*target_forward_id_map=*/{},
            /*skip_replay_swizzle=*/false,
            /*skip_target_swizzle=*/false,
            /*skip_resize=*/false,
            /*error_on_failure=*/true);
      },
      ::testing::ThrowsMessage<nvfuser::nvfError>(
          ::testing::HasSubstr("conflicts with an root-to-logical call")));

  // Should not result in an error as error_on_failure is false
  BestEffortReplay replay(
      tv2->getLoopDomain(),
      tv1->getLoopDomain(),
      PairwiseLogicalDomainMap(tv1, tv2).mapProducerToConsumer(),
      /*replay_forward_id_map=*/{},
      /*target_forward_id_map=*/{},
      /*skip_replay_swizzle=*/false,
      /*skip_target_swizzle=*/false,
      /*skip_resize=*/false,
      /*error_on_failure=*/false);
}

TEST_F(NVFuserTest, RAWSync) {
  Fusion fusion;
  FusionGuard fg(&fusion);

  auto tv0 = makeSymbolicTensor(2);
  fusion.addInput(tv0);
  auto tv1 = makeSymbolicTensor(1);
  fusion.addInput(tv1);

  auto tv2 = broadcast(tv1, {false, true});
  auto tv3 = add(tv0, tv2);
  fusion.addOutput(tv3);

  tv3->merge(0);
  tv2->merge(0);
  tv3->axis(0)->parallelize(ParallelType::TIDx);
  tv2->axis(0)->parallelize(ParallelType::TIDx);

  // Since tv2 is not inlined and tv2 and tv3 are both parallelized,
  // tv2 as a producer of tv3 requires a synchronization with tv2
  // placed on shared memory. Lowering the fusion should fail.
  EXPECT_THAT(
      [&]() { GpuLower(&fusion).run(); },
      testing::ThrowsMessage<nvfuser::nvfError>(testing::HasSubstr(
          "Producer is required to be in Global or Shared Memory based on parallelization strategy. RAW flags: (threadIdx.x)")));
}

// Test `DistributedTransformerTest.Backward/__bfloat` has bool type tensor
// if copied to shared memory using async copy, will trigger a bug as described
// in https://github.com/NVIDIA/Fuser/issues/3273
// This test checks pointer to bool is not treated as data type bool when
// generating PTX code for kir::Asm, e.g. async copy.
TEST_F(NVFuserTest, CpAsyncDataTypeBool) {
  NVFUSER_TEST_CUDA_ARCH_GUARD(8, 0);
  Fusion fusion;
  FusionGuard fg(&fusion);
  auto dtype = DataType::Bool;
  int m = 33, n = 128;
  auto tv0 = makeContigConcreteTensor({m, n}, dtype);
  fusion.addInput(tv0);
  auto tv1 = set(tv0);
  tv1->setMemoryType(MemoryType::Shared);
  tv1->definition()->as<LoadStoreOp>()->setOpType(LoadStoreOpType::CpAsync);
  tv1->definition()->as<LoadStoreOp>()->setCacheOp(CacheOp::Unspecified);
  auto tv2 = castOp(DataType::Int32, tv1);
  fusion.addOutput(tv2);

  for (auto tv : {tv0, tv1, tv2}) {
    tv->split(1, 4);
  }
  for (auto tv : {tv0, tv1, tv2}) {
    tv->axis(0)->parallelize(ParallelType::BIDx);
    tv->axis(1)->parallelize(ParallelType::TIDx);
  }
  tv1->axis(2)->parallelize(ParallelType::Vectorize);

  inlineMost();

  // randn doesn't support bool, ones is used instead
  auto at_dtype = data_type_to_aten(dtype);
  auto options = at::TensorOptions().dtype(at_dtype).device(at::kCUDA, 0);
  at::Tensor t0 = at::ones({m, n}, options);

  // Expected asm code is:
  // asm volatile(
  //   "{\n"
  //   "  .reg .pred p0; \n"
  //   "  setp.ne.b32 p0, %3, 0;\n"
  //   "  cp.async.ca.shared.global [%0], [%1], %2, p0;\n"
  //   "}\n"
  //   :
  //   :"r"((uint32_t)((toSmem(T1) + i0))),
  //    "l"(((T0.data + i0) + i1)),
  //    "n"(4LL),
  //    "r"((uint32_t)((!b3)))
  // );
  // If not correctly lowered, would trigger error in compile
  KernelExecutor ke;
  ke.compile(&fusion, {t0});
  auto cg_outputs = ke.run({t0});
  testValidate(&fusion, cg_outputs, {t0}, __LINE__, __FILE__);
}

// Intermediate IDs generaetd by rFactor should also remain
// reductions. See #3327 for more info.
TEST_F(NVFuserTest, RfactorIntermediateIDs) {
  Fusion fusion;
  FusionGuard fg(&fusion);

  auto tv0 = makeSymbolicTensor(3);
  fusion.addInput(tv0);

  auto tv1 = sum(tv0, {1, 2});
  fusion.addOutput(tv1);

  tv1->merge(1, 2);
  tv1->split(1, 4);

  auto tv2 = tv1->rFactor({-1});

  EXPECT_TRUE(tv2->axis(-1)->isReduction());
  EXPECT_FALSE(tv2->axis(-2)->isReduction());

  auto split = dynamic_cast<Split*>(tv2->axis(-1)->definition());
  ASSERT_NE(split, nullptr);

  auto merge_out = split->in();
  EXPECT_TRUE(merge_out->isReduction());
}

// Simple test to make sure replacement with a dependent val is
// detected as an error
TEST_F(NVFuserTest, AvoidReplacingWithDependentVal) {
  Fusion fusion;
  FusionGuard fg(&fusion);

  auto i0 = IrBuilder::create<Val>(DataType::Int);
  fusion.addInput(i0);

  auto i1 = mul(i0, IrBuilder::create<Val>(1, DataType::Int));

  auto tv0 = TensorViewBuilder().shape({i1}).build();
  fusion.addInput(tv0);

  auto tv1 = set(tv0);
  fusion.addOutput(tv1);

  std::unordered_map<Val*, Val*> replacement_map;
  replacement_map.emplace(i0, i1);

  EXPECT_THAT(
      [&]() { ir_utils::replaceValue(&fusion, replacement_map); },
      testing::ThrowsMessage<nvfuser::nvfError>(testing::HasSubstr(
          "not allowed as it would result in a recursive definition")));
}

// Was also a repro of issue #3347
TEST_F(NVFuserTest, ReplaceSymbolicSizesPreferSimplerExtents) {
  auto fusion_ptr = std::make_unique<Fusion>();
  Fusion& fusion = *fusion_ptr;
  FusionGuard fg(fusion_ptr.get());

  auto tv0 = makeSymbolicTensor(3);
  fusion.addInput(tv0);
  auto tv1 = makeSymbolicTensor(2);
  fusion.addInput(tv1);

  auto tv2 = reshape(
      tv0,
      {mul(
          mul(tv0->axis(0)->extent(), tv0->axis(1)->extent()),
          tv0->axis(2)->extent())});
  auto tv3 =
      reshape(tv1, {mul(tv1->axis(0)->extent(), tv1->axis(1)->extent())});
  auto tv4 = add(tv2, tv3);
  fusion.addOutput(tv4);

  ExpressionEvaluator expr_eval;

  expr_eval.bind(tv0->axis(0)->extent(), 2L);
  expr_eval.bind(tv0->axis(1)->extent(), 4L);
  expr_eval.bind(tv0->axis(2)->extent(), 8L);
  expr_eval.bind(tv1->axis(0)->extent(), 8L);
  expr_eval.bind(tv1->axis(1)->extent(), 8L);

  auto initial_info = DynamicTransform::getInitialInfo(&fusion);
  auto info = DynamicTransformConcretizationInfo(&initial_info, &expr_eval);

  DynamicTransform::concretizeFusion(&fusion, &info);

  replaceSymbolicSizes(&fusion);

  // All expr output tensors should use the extent of the tv3 since it
  // has only one merge, whereas tv2 has two merges
  // All expr output tensors should use the same extent.
  auto ref_ext = fusion.outputs().at(0)->as<TensorView>()->axis(0)->extent();

  // ref_ext should look like getMetaData(T1).logical_size[0] *
  // getMetaData(T1).logical_size[1]
  auto ext_def = dynamic_cast<BinaryOp*>(ref_ext->definition());
  ASSERT_NE(ext_def, nullptr);
  ASSERT_EQ(ext_def->getBinaryOpType(), BinaryOpType::Mul);
  auto lhs = ext_def->input(0);
  auto rhs = ext_def->input(1);
  ASSERT_NE(dynamic_cast<GetItem*>(lhs->definition()), nullptr);
  ASSERT_NE(dynamic_cast<GetItem*>(rhs->definition()), nullptr);

  for (auto expr : fusion.exprs()) {
    auto tv_output = ir_utils::getTvOutput(expr);
    ASSERT_EQ(tv_output->nDims(), 1);
    auto ext = tv_output->axis(0)->extent();
    EXPECT_EQ(ref_ext, ext) << "Reference: " << ref_ext->toString()
                            << ", actual: " << ext->toString();
  }
}

// Test that we are able to infer parallel dimensions even if they are not
// provided in loop domains. This is important for Hopper MMA since we
// parallelize TIDx on an allocation domain for the MmaOp output that is not in
// its loop domain.
TEST_F(NVFuserTest, ParallelDimensionsInAllocation) {
  auto fusion_ptr = std::make_unique<Fusion>();
  Fusion& fusion = *fusion_ptr;
  FusionGuard fg(fusion_ptr.get());

  auto tv0 = makeConcreteTensor({4, 8});
  fusion.addInput(tv0);
  auto tv1 = neg(tv0);
  auto tv2 = exp(tv1);
  fusion.addOutput(tv2);

  IterDomain* merged_id = IterDomain::merge(tv1->axis(0), tv1->axis(1));
  tv1->setAllocationDomain({merged_id}, true);
  merged_id->parallelize(ParallelType::TIDx);

  GpuLower gpulw(&fusion);
  gpulw.run();

  Val* tidx_dim = gpulw.parallelDimensionMap().get(ParallelType::TIDx);
  ASSERT_TRUE(tidx_dim != nullptr);
}

// Check the topological ordering of TensorDomain::allIDs(). Repro of
// issue #3583
TEST_F(NVFuserTest, AllIdsMultipleDependencies) {
  Fusion fusion;
  FusionGuard fg(&fusion);

  auto tv0 = makeConcreteTensor({10, 20});
  fusion.addInput(tv0);

  auto tv1 = slice(
      tv0,
      {{fusion.zeroVal(), IrBuilder::create<Val>(2)},
       {fusion.zeroVal(), tv0->getLogicalDomain().at(1)->extent()}});

  fusion.addOutput(tv1);

  tv1->merge(0);
  tv1->split(0, 4);
  tv1->split(0, 8);

  auto all_ids = tv1->domain()->allIDs();

  auto split2 = tv1->axis(0)->definition()->as<Split>();
  auto split1 = split2->input(0)->definition()->as<Split>();
  auto merge = split1->input(0)->definition()->as<Merge>();
  auto resize = merge->input(0)->definition()->as<Resize>();

  std::vector<Expr*> exprs{resize, merge, split1, split2};

  for (auto expr : exprs) {
    for (auto inp : ir_utils::filterByType<IterDomain>(expr->inputs())) {
      auto inp_it = std::find(all_ids.begin(), all_ids.end(), inp);
      for (auto out : ir_utils::filterByType<IterDomain>(expr->outputs())) {
        auto out_it = std::find(all_ids.begin(), all_ids.end(), out);
        EXPECT_LT(inp_it, out_it)
            << "Invalid ordering: " << out->toString() << " detected before "
            << inp->toString() << ". All IDs: " << toDelimitedString(all_ids)
            << "\n";
      }
    }
  }
}

<<<<<<< HEAD
// Testing the forwading of the fusion segmenter. The reshape of tv1,
// which merges two IDs, is forwarded. Those two IDs are mapped to a
// non-reduction ID and a reduction ID, respectively, so the reshape
// should be fused with the reduction. This condition is enforced by
// the reduction-related schedulers (in this case the inner
// normalization scheduler), so the fusion should be segmented before
// the reshape of tv4. For the remaining ops, forwarding the tv1
// reshape should not be a problem.
TEST_F(NVFuserTest, ForwardReshapePostReduction) {
  auto fusion_ptr = std::make_unique<Fusion>();
  Fusion& fusion = *fusion_ptr;
  FusionGuard fg(fusion_ptr.get());

  auto tv0 = makeSymbolicTensor(2);
  fusion.addInput(tv0);
  auto tv1 = makeSymbolicTensor(2);
  fusion.addInput(tv1);

  auto tv2 = sum(tv0, {1});
  auto tv3 = broadcast(tv2, {false, true});
  auto tv4 = add(tv3, tv0);
  auto tv5 = reshape(tv4, {IrBuilder::create<Val>(-1)});
  auto tv6 = reshape(tv1, {IrBuilder::create<Val>(-1)});
  auto tv7 = add(tv5, tv6);

  fusion.addOutput(tv7);

  auto options = at::TensorOptions().dtype(at::kFloat).device(at::kCUDA, 0);
  at::Tensor t0 = at::ones({10, 20}, options);
  at::Tensor t1 = at::ones({10, 20}, options);
  std::vector<c10::IValue> inputs = {t0, t1};
=======
// Repeating a broadcast ID. RepeatOp should be used.
TEST_F(NVFuserTest, RepeatBroadcast) {
  auto fusion_ptr = std::make_unique<Fusion>();
  auto& fusion = *fusion_ptr;
  FusionGuard fg(fusion_ptr.get());

  auto tv0 = makeConcreteTensor({10});
  fusion.addInput(tv0);

  auto tv1 = broadcast(tv0, {false, true});
  auto tv2 = repeat(tv1, {1L, 2L});
  fusion.addOutput(tv2);

  EXPECT_TRUE(tv2->definition()->isA<RepeatOp>());

  auto options = at::TensorOptions().dtype(at::kFloat).device(at::kCUDA, 0);
  auto t0 = at::randn({10}, options);
  std::vector<c10::IValue> inputs({t0});
>>>>>>> 78db5e11

  FusionExecutorCache executor_cache(std::move(fusion_ptr));
  auto outputs = executor_cache.runFusionWithInputs(inputs);
  testValidate(&fusion, outputs, inputs, __LINE__, __FILE__);
<<<<<<< HEAD

  // The fusion should be segmented into two kernels, one of which
  // should have both of the two view ops.
  auto kernel_runtime = executor_cache.getMostRecentKernelRuntime();
  const auto num_segments = kernel_runtime->fusionSegments()->groups().size();
  EXPECT_EQ(num_segments, 2);
  for (const auto i : c10::irange(num_segments)) {
    const auto& exec = kernel_runtime->executors().at(i);
    int64_t num_view_ops = 0;
    for (auto expr : exec->as<KernelExecutor>()->fusion()->exprs()) {
      if (expr->isA<ViewOp>()) {
        ++num_view_ops;
      }
    }
    EXPECT_TRUE(num_view_ops == 0 || num_view_ops == 2)
        << "Unexpected number of ViewOp: " << num_view_ops;
  }
=======
}

// Repeating a non-broadcast ID. Should be translated to broadcast +
// expand + reshape.
TEST_F(NVFuserTest, RepeatNonBroadcast) {
  auto fusion_ptr = std::make_unique<Fusion>();
  auto& fusion = *fusion_ptr;
  FusionGuard fg(fusion_ptr.get());

  auto tv0 = makeConcreteTensor({10});
  fusion.addInput(tv0);

  auto tv1 = repeat(tv0, {2L});
  fusion.addOutput(tv1);

  ASSERT_TRUE(tv1->definition()->isA<ViewOp>());
  ASSERT_TRUE(tv1->definition()->input(0)->definition()->isA<ExpandOp>());
  ASSERT_TRUE(tv1->definition()
                  ->input(0)
                  ->definition()
                  ->input(0)
                  ->definition()
                  ->isA<BroadcastOp>());

  auto options = at::TensorOptions().dtype(at::kFloat).device(at::kCUDA, 0);
  auto t0 = at::randn({10}, options);
  std::vector<c10::IValue> inputs({t0});

  FusionExecutorCache executor_cache(std::move(fusion_ptr));
  auto outputs = executor_cache.runFusionWithInputs(inputs);
  testValidate(&fusion, outputs, inputs, __LINE__, __FILE__);
}

// Repeating a mix of broadcast and non-broadcast IDs
TEST_F(NVFuserTest, RepeatBroadcastAndNonBroadcast) {
  auto fusion_ptr = std::make_unique<Fusion>();
  auto& fusion = *fusion_ptr;
  FusionGuard fg(fusion_ptr.get());

  std::vector<int64_t> shape{2, 1, 3, 1};
  auto tv0 = makeConcreteTensor(shape);
  fusion.addInput(tv0);

  auto tv1 = repeat(tv0, {2L, 2L, 2L, 2L});
  fusion.addOutput(tv1);

  auto options = at::TensorOptions().dtype(at::kFloat).device(at::kCUDA, 0);
  auto t0 = at::randn(shape, options);
  std::vector<c10::IValue> inputs({t0});

  FusionExecutorCache executor_cache(std::move(fusion_ptr));
  auto outputs = executor_cache.runFusionWithInputs(inputs);
  testValidate(&fusion, outputs, inputs, __LINE__, __FILE__);
>>>>>>> 78db5e11
}

// Test file size should be up to 10K LoC. Create a new file for more tests.

} // namespace nvfuser<|MERGE_RESOLUTION|>--- conflicted
+++ resolved
@@ -9272,7 +9272,83 @@
   }
 }
 
-<<<<<<< HEAD
+// Repeating a broadcast ID. RepeatOp should be used.
+TEST_F(NVFuserTest, RepeatBroadcast) {
+  auto fusion_ptr = std::make_unique<Fusion>();
+  auto& fusion = *fusion_ptr;
+  FusionGuard fg(fusion_ptr.get());
+
+  auto tv0 = makeConcreteTensor({10});
+  fusion.addInput(tv0);
+
+  auto tv1 = broadcast(tv0, {false, true});
+  auto tv2 = repeat(tv1, {1L, 2L});
+  fusion.addOutput(tv2);
+
+  EXPECT_TRUE(tv2->definition()->isA<RepeatOp>());
+
+  auto options = at::TensorOptions().dtype(at::kFloat).device(at::kCUDA, 0);
+  auto t0 = at::randn({10}, options);
+  std::vector<c10::IValue> inputs({t0});
+
+  FusionExecutorCache executor_cache(std::move(fusion_ptr));
+  auto outputs = executor_cache.runFusionWithInputs(inputs);
+  testValidate(&fusion, outputs, inputs, __LINE__, __FILE__);
+}
+
+// Repeating a non-broadcast ID. Should be translated to broadcast +
+// expand + reshape.
+TEST_F(NVFuserTest, RepeatNonBroadcast) {
+  auto fusion_ptr = std::make_unique<Fusion>();
+  auto& fusion = *fusion_ptr;
+  FusionGuard fg(fusion_ptr.get());
+
+  auto tv0 = makeConcreteTensor({10});
+  fusion.addInput(tv0);
+
+  auto tv1 = repeat(tv0, {2L});
+  fusion.addOutput(tv1);
+
+  ASSERT_TRUE(tv1->definition()->isA<ViewOp>());
+  ASSERT_TRUE(tv1->definition()->input(0)->definition()->isA<ExpandOp>());
+  ASSERT_TRUE(tv1->definition()
+                  ->input(0)
+                  ->definition()
+                  ->input(0)
+                  ->definition()
+                  ->isA<BroadcastOp>());
+
+  auto options = at::TensorOptions().dtype(at::kFloat).device(at::kCUDA, 0);
+  auto t0 = at::randn({10}, options);
+  std::vector<c10::IValue> inputs({t0});
+
+  FusionExecutorCache executor_cache(std::move(fusion_ptr));
+  auto outputs = executor_cache.runFusionWithInputs(inputs);
+  testValidate(&fusion, outputs, inputs, __LINE__, __FILE__);
+}
+
+// Repeating a mix of broadcast and non-broadcast IDs
+TEST_F(NVFuserTest, RepeatBroadcastAndNonBroadcast) {
+  auto fusion_ptr = std::make_unique<Fusion>();
+  auto& fusion = *fusion_ptr;
+  FusionGuard fg(fusion_ptr.get());
+
+  std::vector<int64_t> shape{2, 1, 3, 1};
+  auto tv0 = makeConcreteTensor(shape);
+  fusion.addInput(tv0);
+
+  auto tv1 = repeat(tv0, {2L, 2L, 2L, 2L});
+  fusion.addOutput(tv1);
+
+  auto options = at::TensorOptions().dtype(at::kFloat).device(at::kCUDA, 0);
+  auto t0 = at::randn(shape, options);
+  std::vector<c10::IValue> inputs({t0});
+
+  FusionExecutorCache executor_cache(std::move(fusion_ptr));
+  auto outputs = executor_cache.runFusionWithInputs(inputs);
+  testValidate(&fusion, outputs, inputs, __LINE__, __FILE__);
+}  
+
 // Testing the forwading of the fusion segmenter. The reshape of tv1,
 // which merges two IDs, is forwarded. Those two IDs are mapped to a
 // non-reduction ID and a reduction ID, respectively, so the reshape
@@ -9304,31 +9380,10 @@
   at::Tensor t0 = at::ones({10, 20}, options);
   at::Tensor t1 = at::ones({10, 20}, options);
   std::vector<c10::IValue> inputs = {t0, t1};
-=======
-// Repeating a broadcast ID. RepeatOp should be used.
-TEST_F(NVFuserTest, RepeatBroadcast) {
-  auto fusion_ptr = std::make_unique<Fusion>();
-  auto& fusion = *fusion_ptr;
-  FusionGuard fg(fusion_ptr.get());
-
-  auto tv0 = makeConcreteTensor({10});
-  fusion.addInput(tv0);
-
-  auto tv1 = broadcast(tv0, {false, true});
-  auto tv2 = repeat(tv1, {1L, 2L});
-  fusion.addOutput(tv2);
-
-  EXPECT_TRUE(tv2->definition()->isA<RepeatOp>());
-
-  auto options = at::TensorOptions().dtype(at::kFloat).device(at::kCUDA, 0);
-  auto t0 = at::randn({10}, options);
-  std::vector<c10::IValue> inputs({t0});
->>>>>>> 78db5e11
 
   FusionExecutorCache executor_cache(std::move(fusion_ptr));
   auto outputs = executor_cache.runFusionWithInputs(inputs);
   testValidate(&fusion, outputs, inputs, __LINE__, __FILE__);
-<<<<<<< HEAD
 
   // The fusion should be segmented into two kernels, one of which
   // should have both of the two view ops.
@@ -9346,61 +9401,6 @@
     EXPECT_TRUE(num_view_ops == 0 || num_view_ops == 2)
         << "Unexpected number of ViewOp: " << num_view_ops;
   }
-=======
-}
-
-// Repeating a non-broadcast ID. Should be translated to broadcast +
-// expand + reshape.
-TEST_F(NVFuserTest, RepeatNonBroadcast) {
-  auto fusion_ptr = std::make_unique<Fusion>();
-  auto& fusion = *fusion_ptr;
-  FusionGuard fg(fusion_ptr.get());
-
-  auto tv0 = makeConcreteTensor({10});
-  fusion.addInput(tv0);
-
-  auto tv1 = repeat(tv0, {2L});
-  fusion.addOutput(tv1);
-
-  ASSERT_TRUE(tv1->definition()->isA<ViewOp>());
-  ASSERT_TRUE(tv1->definition()->input(0)->definition()->isA<ExpandOp>());
-  ASSERT_TRUE(tv1->definition()
-                  ->input(0)
-                  ->definition()
-                  ->input(0)
-                  ->definition()
-                  ->isA<BroadcastOp>());
-
-  auto options = at::TensorOptions().dtype(at::kFloat).device(at::kCUDA, 0);
-  auto t0 = at::randn({10}, options);
-  std::vector<c10::IValue> inputs({t0});
-
-  FusionExecutorCache executor_cache(std::move(fusion_ptr));
-  auto outputs = executor_cache.runFusionWithInputs(inputs);
-  testValidate(&fusion, outputs, inputs, __LINE__, __FILE__);
-}
-
-// Repeating a mix of broadcast and non-broadcast IDs
-TEST_F(NVFuserTest, RepeatBroadcastAndNonBroadcast) {
-  auto fusion_ptr = std::make_unique<Fusion>();
-  auto& fusion = *fusion_ptr;
-  FusionGuard fg(fusion_ptr.get());
-
-  std::vector<int64_t> shape{2, 1, 3, 1};
-  auto tv0 = makeConcreteTensor(shape);
-  fusion.addInput(tv0);
-
-  auto tv1 = repeat(tv0, {2L, 2L, 2L, 2L});
-  fusion.addOutput(tv1);
-
-  auto options = at::TensorOptions().dtype(at::kFloat).device(at::kCUDA, 0);
-  auto t0 = at::randn(shape, options);
-  std::vector<c10::IValue> inputs({t0});
-
-  FusionExecutorCache executor_cache(std::move(fusion_ptr));
-  auto outputs = executor_cache.runFusionWithInputs(inputs);
-  testValidate(&fusion, outputs, inputs, __LINE__, __FILE__);
->>>>>>> 78db5e11
 }
 
 // Test file size should be up to 10K LoC. Create a new file for more tests.
