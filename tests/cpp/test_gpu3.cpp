// clang-format off
/*
 * SPDX-FileCopyrightText: Copyright (c) 2023-present NVIDIA CORPORATION & AFFILIATES.
 * All rights reserved.
 * SPDX-License-Identifier: BSD-3-Clause
 */
// clang-format on
#include <csrc/exceptions.h>
#include <gmock/gmock-matchers.h>
#include <gtest/gtest.h>

#include <codegen.h>
#include <debug.h>
#include <device_lower/lower2device.h>
#include <device_lower/pass/magic_zero.h>
#include <device_lower/pass/replace_size.h>
#include <disjoint_set.h>
#include <expr_evaluator.h>
#include <fusion.h>
#include <fusion_segmenter.h>
#include <grouped_reduction.h>
#include <id_model/id_model.h>
#include <ir/all_nodes.h>
#include <ir/builder.h>
#include <ir/graphviz.h>
#include <ir/iostream.h>
#include <ir/utils.h>
#include <iter_visitor.h>
#include <kernel_ir.h>
#include <kernel_ir_dispatch.h>
#include <logical_domain_map.h>
#include <ops/all_ops.h>
#include <runtime/executor.h>
#include <runtime/executor_params.h>
#include <runtime/fusion_executor_cache.h>
#include <scheduler/all_schedulers.h>
#include <scheduler/reduction_utils.h>
#include <scheduler/tools/abstract_tensor.h>
#include <scheduler/tools/inlining.h>
#include <scheduler/utils.h>
#include <tests/cpp/utils.h>
#include <tests/cpp/validator.h>
#include <transform_replay.h>
#include <transform_rfactor.h>

#include <torch/csrc/jit/api/function_impl.h>
#include <torch/csrc/jit/codegen/cuda/interface.h>
#include <torch/torch.h>

#include <ATen/cuda/CUDAContext.h>
#include <ATen/cuda/Exceptions.h>
#include <c10/cuda/CUDAStream.h>

#include <algorithm>
#include <cmath>
#include <sstream>
#include "parallel_dimension_map.h"

namespace nvfuser {

using namespace at::indexing;

TEST_F(NVFuserTest, FusionNonDivisibleSplit1_CUDA) {
  Fusion fusion;
  FusionGuard fg(&fusion);

  auto tv0 = makeSymbolicTensor(1);
  fusion.addInput(tv0);

  auto tv1 = sum(tv0, {0});
  fusion.addOutput(tv1);

  // [I]
  tv1->split(0, 5);
  // [ceilDiv(I, 5), 5]

  // This second split is non-divisible. The split domain must be predicated.
  tv1->split(1, 3);
  // [ceilDiv(I, 5), 2, 3]

  auto tv2 = sum(tv0, {0});
  fusion.addOutput(tv2);

  // tv2 shouldn't need to have another predicate
  tv2->split(0, 4);
  tv2->split(1, 2);

  GpuLower gpulw(&fusion);
  gpulw.run();
  NVF_CHECK(
      gpulw.nonDivisibleSplitInfo().splitsToValidate().empty(),
      "There must be no split to validate");
  NVF_CHECK(
      gpulw.nonDivisibleSplitInfo().splitsToPredicate().size() == 1,
      "Only tv1 should have a non-divisible predicate.");
  for (auto tv : {loweredTv(tv1, gpulw)}) {
    auto it = gpulw.nonDivisibleSplitInfo().splitsToPredicate().find(tv);
    NVF_CHECK(
        it != gpulw.nonDivisibleSplitInfo().splitsToPredicate().end(),
        "No info found for ",
        tv);
    const auto& splits_to_predicate = it->second;
    NVF_CHECK(
        splits_to_predicate.size() == 1,
        "There must be one split to predicate");
  }

  auto options = at::TensorOptions().dtype(at::kFloat).device(at::kCUDA, 0);
  at::Tensor t0 = at::randn({24}, options);

  KernelExecutor ke;
  ke.compile(&fusion, {t0});
  auto cg_outputs = ke.run({t0});

  auto ref = t0.sum();

  testValidate(&fusion, cg_outputs, {t0}, {ref, ref}, __LINE__, __FILE__);
}

// Repro of issue #1074
TEST_F(NVFuserTest, FusionNonDivisibleSplit2_CUDA) {
  Fusion fusion;
  FusionGuard fg(&fusion);

  auto tv0 = makeSymbolicTensor(2);
  fusion.addInput(tv0);
  auto tv1 = add(tv0, IrBuilder::create<Val>(1.0));
  auto tv2 = add(tv1, IrBuilder::create<Val>(1.0));
  fusion.addOutput(tv2);

  tv2->split(0, 2);
  tv2->split(-1, 4);
  tv2->reorder({{1, 2}, {2, 1}});
  tv0->computeAt(tv2, 2);

  tv2->split(-1, 3);

  // To make the sanitizer catch the invalid accesses. Not necessary
  // to expose the bug.
  tv1->setMemoryType(MemoryType::Shared);

  GpuLower gpulw(&fusion);
  gpulw.run();
  NVF_CHECK(
      gpulw.nonDivisibleSplitInfo().splitsToValidate().empty(),
      "There must be no split to validate");
  NVF_CHECK(
      gpulw.nonDivisibleSplitInfo().splitsToPredicate().size() == 1,
      "Only tv2 should have a non-divisible predicate.");
  for (auto tv : {loweredTv(tv2, gpulw)}) {
    auto it = gpulw.nonDivisibleSplitInfo().splitsToPredicate().find(tv);
    NVF_CHECK(
        it != gpulw.nonDivisibleSplitInfo().splitsToPredicate().end(),
        "No info found for ",
        tv);
    const auto& splits_to_predicate = it->second;
    NVF_CHECK(
        splits_to_predicate.size() == 1,
        "There must be one split to predicate");
  }

  auto options = at::TensorOptions().dtype(at::kFloat).device(at::kCUDA, 0);
  at::Tensor t0 = at::randn({13, 17}, options);

  KernelExecutor ke;
  ke.compile(&fusion, {t0});
  auto cg_outputs = ke.run({t0});

  testValidate(&fusion, cg_outputs, {t0}, __LINE__, __FILE__);
}

// Similar to FusionNonDivisibleSplit1 but with unswitch
TEST_F(NVFuserTest, FusionNonDivisibleSplit3_CUDA) {
  Fusion fusion;
  FusionGuard fg(&fusion);

  auto tv0 = makeSymbolicTensor(1);
  fusion.addInput(tv0);

  auto tv1 = add(tv0, IrBuilder::create<Val>(1.0));
  auto tv2 = sum(tv1, {0});
  fusion.addOutput(tv2);

  tv2->split(0, 5);
  tv2->split(1, 3);

  tv0->computeAt(tv2, -1);

  tv2->axis(0)->parallelize(ParallelType::Unswitch);

  GpuLower gpulw(&fusion);
  gpulw.run();
  NVF_CHECK(
      gpulw.nonDivisibleSplitInfo().splitsToValidate().empty(),
      "There must be no split to validate");
  NVF_CHECK(
      gpulw.nonDivisibleSplitInfo().splitsToPredicate().size() == 2,
      "Both tv1 and tv2 should have a non-divisible predicate.");
  for (auto tv : {loweredTv(tv1, gpulw), loweredTv(tv2, gpulw)}) {
    auto it = gpulw.nonDivisibleSplitInfo().splitsToPredicate().find(tv);
    NVF_CHECK(
        it != gpulw.nonDivisibleSplitInfo().splitsToPredicate().end(),
        "No info found for ",
        tv);
    const auto& splits_to_predicate = it->second;
    NVF_CHECK(
        splits_to_predicate.size() == 1,
        "There must be one split to predicate");
  }

  auto options = at::TensorOptions().dtype(at::kFloat).device(at::kCUDA, 0);
  at::Tensor t0 = at::randn({24}, options);

  KernelExecutor ke;
  ke.compile(&fusion, {t0});
  auto cg_outputs = ke.run({t0});

  auto ref = (t0 + 1).sum();

  testValidate(&fusion, cg_outputs, {t0}, {ref}, __LINE__, __FILE__);
}

// Non-divisible split through merge
TEST_F(NVFuserTest, FusionNonDivisibleSplit4_CUDA) {
  Fusion fusion;
  FusionGuard fg(&fusion);

  auto tv0 = makeSymbolicTensor(2);
  fusion.addInput(tv0);

  auto tv1 = add(tv0, IrBuilder::create<Val>(1.0));
  auto tv2 = sum(tv1, {0, 1});
  fusion.addOutput(tv2);

  tv2->split(0, 5);
  tv2->merge(1, 2);
  tv2->split(1, 3);

  tv0->computeAt(tv2, -1);

  GpuLower gpulw(&fusion);
  gpulw.run();
  NVF_CHECK(
      gpulw.nonDivisibleSplitInfo().splitsToValidate().empty(),
      "There must be no split to validate");
  NVF_CHECK(
      gpulw.nonDivisibleSplitInfo().splitsToPredicate().size() == 2,
      "Both tv1 and tv2 should have a non-divisible predicate.");
  for (auto tv : {loweredTv(tv1, gpulw), loweredTv(tv2, gpulw)}) {
    auto it = gpulw.nonDivisibleSplitInfo().splitsToPredicate().find(tv);
    NVF_CHECK(
        it != gpulw.nonDivisibleSplitInfo().splitsToPredicate().end(),
        "No info found for ",
        tv);
    const auto& splits_to_predicate = it->second;
    NVF_CHECK(
        splits_to_predicate.size() == 1,
        "There must be one split to predicate");
  }

  auto options = at::TensorOptions().dtype(at::kFloat).device(at::kCUDA, 0);
  at::Tensor t0 = at::randn({24, 2}, options);

  KernelExecutor ke;
  ke.compile(&fusion, {t0});
  auto cg_outputs = ke.run({t0});

  auto ref = (t0 + 1).sum();

  testValidate(&fusion, cg_outputs, {t0}, {ref}, __LINE__, __FILE__);
}

// Nested splits
TEST_F(NVFuserTest, FusionNonDivisibleSplit5_CUDA) {
  Fusion fusion;
  FusionGuard fg(&fusion);

  auto tv0 = makeSymbolicTensor(1);
  fusion.addInput(tv0);

  auto tv1 = add(tv0, IrBuilder::create<Val>(1.0));
  auto tv2 = sum(tv1, {0});
  fusion.addOutput(tv2);

  // [I]
  tv2->split(0, 8);
  // [I/8, 8]
  tv2->split(1, 2);
  // [I/8, 4, 2]
  tv2->split(1, 3); // non-divisible split of outer output
  // [I/8, 2, 3, 2]

  tv0->computeAt(tv2, -1);

  GpuLower gpulw(&fusion);
  gpulw.run();
  NVF_CHECK(
      gpulw.nonDivisibleSplitInfo().splitsToValidate().empty(),
      "There must be no split to validate");
  NVF_CHECK(
      gpulw.nonDivisibleSplitInfo().splitsToPredicate().size() == 2,
      "Both tv1 and tv2 should have a non-divisible predicate.");
  for (auto tv : {loweredTv(tv1, gpulw), loweredTv(tv2, gpulw)}) {
    auto it = gpulw.nonDivisibleSplitInfo().splitsToPredicate().find(tv);
    NVF_CHECK(
        it != gpulw.nonDivisibleSplitInfo().splitsToPredicate().end(),
        "No info found for ",
        tv);
    const auto& splits_to_predicate = it->second;
    NVF_CHECK(
        splits_to_predicate.size() == 1,
        "There must be one split to predicate");
  }

  auto options = at::TensorOptions().dtype(at::kFloat).device(at::kCUDA, 0);
  at::Tensor t0 = at::randn({24}, options);

  KernelExecutor ke;
  ke.compile(&fusion, {t0});
  auto cg_outputs = ke.run({t0});

  auto ref = (t0 + 1).sum();

  testValidate(&fusion, cg_outputs, {t0}, {ref}, __LINE__, __FILE__);
}

// Vectorized non-divisible split. Must be validated at run time
TEST_F(NVFuserTest, FusionNonDivisibleSplitVectorize1_CUDA) {
  Fusion fusion;
  FusionGuard fg(&fusion);

  auto tv0 = makeContigTensor(1);
  fusion.addInput(tv0);

  auto tv1 = set(tv0);
  fusion.addOutput(tv1);

  tv1->split(0, 8, false);
  tv1->split(1, 4);

  tv1->axis(-1)->parallelize(ParallelType::Vectorize);

  GpuLower gpulw(&fusion);
  gpulw.run();
  NVF_CHECK(
      gpulw.nonDivisibleSplitInfo().splitsToValidate().size() == 1,
      "There should be one split to validate");
  for (const auto& kv : gpulw.nonDivisibleSplitInfo().splitsToPredicate()) {
    const auto& splits_to_predicate = kv.second;
    NVF_CHECK(
        splits_to_predicate.empty(),
        "There must be no split to predicate, but tensor t",
        kv.first->name(),
        " has:",
        splits_to_predicate);
  }

  auto options = at::TensorOptions().dtype(at::kFloat).device(at::kCUDA, 0);
  auto t0 = at::randn({32}, options);

  KernelExecutor ke;
  ke.compile(&fusion, {t0});
  auto cg_outputs = ke.run({t0});

  testValidate(&fusion, cg_outputs, {t0}, __LINE__, __FILE__);

  auto t0_non_divisible = at::randn({8}, options);
  // Since ceilDiv(8, 8) is not divisible by 4, the vectorization is
  // illegal. The run-time validation of vectorization should throw an error.
  // NOLINTNEXTLINE(cppcoreguidelines-avoid-goto,hicpp-avoid-goto)
  ASSERT_ANY_THROW(ke.run({t0_non_divisible}));
}

// If a split is validated at run time, it's not necessary to predicate.
TEST_F(NVFuserTest, FusionNonDivisibleSplitVectorize2_CUDA) {
  Fusion fusion;
  FusionGuard fg(&fusion);

  auto tv0 = makeContigTensor(1);
  fusion.addInput(tv0);

  auto tv1 = set(tv0);
  auto tv2 = add(tv1, IrBuilder::create<Val>(1.0));
  auto tv3 = sum(tv2, {0});
  fusion.addOutput(tv3);

  tv3->split(0, 8, false);
  tv3->split(1, 4);
  TransformPropagatorWithCheck propagator(tv3);
  MaxLogicalDomainInfoSpanningTree(tv3).traverse(&propagator);

  tv3->axis(1)->parallelize(ParallelType::TIDx);
  scheduler_utils::parallelizeAllLike(tv3, {tv1, tv2});

  tv1->axis(2)->parallelize(ParallelType::Vectorize);

  GpuLower gpulw(&fusion);
  gpulw.run();
  NVF_CHECK(
      gpulw.nonDivisibleSplitInfo().splitsToValidate().size() == 1,
      "There should be one split to validate");
  for (const auto& kv : gpulw.nonDivisibleSplitInfo().splitsToPredicate()) {
    const auto& splits_to_predicate = kv.second;
    NVF_CHECK(
        splits_to_predicate.empty(),
        "There must be no split to predicate, but tensor t",
        kv.first->name(),
        " has:",
        splits_to_predicate);
  }

  auto options = at::TensorOptions().dtype(at::kFloat).device(at::kCUDA, 0);

  auto t0 = at::randn({1024}, options);

  KernelExecutor ke;
  ke.compile(&fusion, {t0});
  auto cg_outputs = ke.run({t0});

  auto ref = (t0 + 1).sum();

  testValidate(&fusion, cg_outputs, {t0}, {ref}, __LINE__, __FILE__);
}

TEST_F(NVFuserTest, FusionIssue1305Repro_CUDA) {
  std::unique_ptr<Fusion> fusion_ptr = std::make_unique<Fusion>();
  Fusion& fusion = *fusion_ptr.get();
  FusionGuard fg(&fusion);

  auto t0 = makeContigTensor(1);
  auto t1 = makeContigTensor(2);

  fusion.addInput(t0);
  fusion.addInput(t1);

  auto t2 = broadcast(t0, {true, false});
  auto t3 = add(t1, t2);
  auto t4 = add(t3, t2);
  auto t5 = sum(t4, {1});
  auto t6 = broadcast(t5, {false, true});
  auto t7 = add(t3, t6);

  fusion.addOutput(t7);

  t3->computeAt(t7, -1, ComputeAtMode::MostInlined);

  NVF_ERROR(t3->getComputeAtPosition() == 1);
}

TEST_F(NVFuserTest, FusionIntermediateTensorVectorize_CUDA) {
  GTEST_SKIP();
  std::vector<MemoryType> mem_types = {MemoryType::Shared, MemoryType::Local};

  for (auto mem_type : mem_types) {
    Fusion fusion;
    FusionGuard fg(&fusion);

    auto tv0 = makeContigTensor(1);
    fusion.addInput(tv0);

    auto tv1 = set(tv0);
    auto tv2 = set(tv1);
    auto tv3 = set(tv2);
    fusion.addOutput(tv3);

    tv1->setMemoryType(mem_type);

    tv3->split(-1, 4);
    TransformPropagatorWithCheck propagator(tv3);
    MaxLogicalDomainInfoSpanningTree(tv3).traverse(&propagator);

    tv1->computeAt(tv3, -2);

    tv2->axis(-1)->parallelize(ParallelType::Vectorize);

    auto options = at::TensorOptions().dtype(at::kFloat).device(at::kCUDA, 0);
    auto t0 = at::randn({15}, options);
    KernelExecutor ke;
    ke.compile(&fusion);

    // This should throw an exception as the extent of t0 is not
    // divisible by the vector width
    // NOLINTNEXTLINE(cppcoreguidelines-avoid-goto,hicpp-avoid-goto)
    ASSERT_ANY_THROW(ke.run({t0}));

    auto t1 = at::randn({16}, options);
    auto cg_outputs = ke.run({t1});

    testValidate(&fusion, cg_outputs, {t1}, __LINE__, __FILE__);
  }
}

TEST_F(NVFuserTest, FusionBroadcastConcretization1_CUDA) {
  Fusion fusion;
  FusionGuard fg(&fusion);

  auto tv0 = makeConcreteTensor({10, 1});
  fusion.addInput(tv0);
  auto tv1 = makeConcreteTensor({10, 20});
  fusion.addInput(tv1);
  auto tv2 = makeConcreteTensor({10, 10});
  fusion.addInput(tv2);

  // Not concretized
  auto tv3 = sum(tv2, {1});
  auto tv4 = broadcast(tv3, {false, true});
  auto tv5 = add(tv0, tv4);
  fusion.addOutput(tv5);

  // Concretized
  auto tv6 = sum(tv2, {1});
  auto tv7 = broadcast(tv6, {false, true});
  auto tv8 = add(tv1, tv7);
  fusion.addOutput(tv8);

  for (auto tv : {tv3, tv4, tv5, tv6, tv7, tv8}) {
    tv->axis(1)->parallelize(ParallelType::TIDx);
  }

  GpuLower gpulw(&fusion);
  gpulw.run();
  NVF_CHECK(!gpulw.concretizedBroadcastDomains()->isConcretized(
      loweredTv(tv4, gpulw)->axis(1)));
  NVF_CHECK(gpulw.concretizedBroadcastDomains()->isConcretized(
      loweredTv(tv7, gpulw)->axis(1)));

  auto options = at::TensorOptions().dtype(at::kFloat).device(at::kCUDA, 0);
  auto t0 = at::randn({10, 1}, options);
  auto t1 = at::randn({10, 20}, options);
  auto t2 = at::randn({10, 10}, options);
  std::vector<c10::IValue> aten_inputs = {t0, t1, t2};

  KernelExecutor ke;
  ke.compile(&fusion, aten_inputs);
  auto outputs = ke.run(aten_inputs);

  testValidate(&fusion, outputs, aten_inputs, __LINE__, __FILE__);
}

TEST_F(NVFuserTest, FusionBroadcastConcretization2_CUDA) {
  Fusion fusion;
  FusionGuard fg(&fusion);

  auto tv0 = makeSymbolicTensor(2);
  fusion.addInput(tv0);

  auto tv1 = sum(tv0, {0, 1});
  auto tv2 = broadcast(tv1, {true});
  auto tv3 = broadcast(tv2, {false, true});
  fusion.addOutput(tv3);

  // tv1 is thread-predicated with TIDx and TIDy
  tv1->axis(0)->parallelize(ParallelType::TIDx);
  tv1->axis(1)->parallelize(ParallelType::TIDy);
  // tv2 broadcasts along TIDx
  tv2->axis(0)->parallelize(ParallelType::TIDx);
  // tv3 broadcasts along TIDy
  tv3->axis(0)->parallelize(ParallelType::TIDx);
  tv3->axis(1)->parallelize(ParallelType::TIDy);

  // Both tv2 and tv3 broadcast along predicated TID dimensions, but
  // since the broadcast domains are not concretized, there should be
  // no actual parallel broadcast

  GpuLower gpulw(&fusion);
  gpulw.run();
  NVF_CHECK(
      !gpulw.kernel()->summary().has_block_broadcasts &&
          !gpulw.kernel()->summary().has_grid_broadcasts,
      "There must be no parallel broadcast in this fusion");

  auto options = at::TensorOptions().dtype(at::kFloat).device(at::kCUDA, 0);
  auto t0 = at::randn({10, 11}, options);
  std::vector<c10::IValue> aten_inputs = {t0};

  KernelExecutor ke;
  ke.compile(&fusion, aten_inputs);
  auto outputs = ke.run(aten_inputs);

  auto t3 = t0.sum().unsqueeze(-1).unsqueeze(-1);

  testValidate(&fusion, outputs, aten_inputs, {t3}, __LINE__, __FILE__);
}

TEST_F(NVFuserTest, FusionBroadcastConcretization3_CUDA) {
  Fusion fusion;
  FusionGuard fg(&fusion);

  std::vector<int64_t> input_shape({10, 4, 8});
  std::vector<int64_t> output_shape({8, 4, 1});

  auto tv0 = makeConcreteTensor(input_shape);
  fusion.addInput(tv0);

  auto tv2 = sum(tv0, {0});
  auto tv3 = set(tv2);
  auto tv4 =
      reshape(tv3, {input_shape.begin() + 1, input_shape.end()}, output_shape);
  auto tv5 = add(tv4, IrBuilder::create<Val>(1.0));
  fusion.addOutput(tv5);

  tv2->axis(0)->parallelize(ParallelType::TIDx);
  tv4->axis(-1)->parallelize(ParallelType::TIDx);
  tv5->axis(-1)->parallelize(ParallelType::TIDx);

  // The reshape op adds a broadcast domain in tv4, which is
  // parallelized. Howver, it is never materialized, so there should
  // be no parallel broadcast.

  GpuLower gpulw(&fusion);
  gpulw.run();
  NVF_CHECK(
      !gpulw.kernel()->summary().has_block_broadcasts &&
          !gpulw.kernel()->summary().has_grid_broadcasts,
      "There must be no parallel broadcast in this fusion");

  auto options = at::TensorOptions().dtype(at::kFloat).device(at::kCUDA, 0);
  auto t0 = at::randn(input_shape, options);
  std::vector<c10::IValue> aten_inputs = {t0};

  KernelExecutor ke;
  ke.compile(&fusion, aten_inputs);
  auto outputs = ke.run(aten_inputs);

  testValidate(&fusion, outputs, aten_inputs, __LINE__, __FILE__);
}

// Merging non-broadcast and broadcast domains
// TODO: Fix use case see issue https://github.com/csarofeen/pytorch/issues/1418
// validateParallelize does not pass. Even if it's skipped,
// generated code is invalid as blockBroadcast is not used.
#if 0
TEST_F(NVFuserTest, FusionBroadcastConcretization4_CUDA) {
  Fusion fusion;
  FusionGuard fg(&fusion);

  auto tv0 = makeSymbolicTensor(2);
  fusion.addInput(tv0);

  auto tv1 = sum(tv0, {1});
  auto tv2 = broadcast(tv1, {false, true});
  auto tv3 = add(tv2, tv0);
  fusion.addOutput(tv3);

  tv1->axis(1)->parallelize(ParallelType::TIDx);

  tv2->merge(0, 1);
  tv2->axis(0)->parallelize(ParallelType::TIDx);
  // TODO: When set to shared memory, this kernel should be correct, but fails
  // validation and when skipped produces incorrect code
  tv2->setMemoryType(MemoryType::Shared);

  tv3->merge(0, 1);
  tv3->axis(0)->parallelize(ParallelType::TIDx);

  fusion.printMath();
  fusion.printKernel();
}
#endif

TEST_F(NVFuserTest, FusionBroadcastConcretization5_CUDA) {
  Fusion fusion;
  FusionGuard fg(&fusion);

  auto tv0 = makeSymbolicTensor(1);
  fusion.addInput(tv0);
  auto tv1 = makeSymbolicTensor(1);
  fusion.addInput(tv1);
  auto tv2 = makeSymbolicTensor(1);
  fusion.addInput(tv2);
  auto tv3 = makeSymbolicTensor(1);
  fusion.addInput(tv3);

  // Assert tv2 and tv3 have the same shape
  auto tv4 = add(tv2, tv3);
  fusion.addOutput(tv4);

  // Concretize a broadcast domain to multiple non-concrete domains
  // through a multi-output expression. It should be considered to be
  // non-uniquely concretized.
  auto tv5 = broadcast(tv0, {false, true});
  // Reduce only the non-broadcast domain.
  auto tvs = Welford(tv5, {0});
  auto tv9 = add(tvs.avg, tv1);
  auto tv10 = add(tvs.var_sum, tv2);
  fusion.addOutput(tv9);
  fusion.addOutput(tv10);

  // Same pattern as the above, but concretize the broadcast domain
  // with tv2 and tv3, which have the exactly same shape, so the
  // broadcast should be considered uniquely concretized.
  auto tv11 = broadcast(tv0, {false, true});
  // Reduce only the non-broadcast domain.
  auto tvs2 = Welford(tv11, {0});
  auto tv15 = add(tvs2.avg, tv2);
  auto tv16 = add(tvs2.var_sum, tv3);
  fusion.addOutput(tv15);
  fusion.addOutput(tv16);

  // Reduce only the broadcast domain. Since it's reduced, it should
  // not be considered to be concretized.
  auto tv17 = broadcast(tv0, {false, true});
  auto tvs3 = Welford(tv17, {1});
  fusion.addOutput(tvs3.avg);

  ConcretizedBroadcastDomains bcast_concretization_info(&fusion);

  NVF_CHECK(
      bcast_concretization_info.maybeNonUniquelyConcretized(tv5->axis(1)),
      "Failed to detect non-unique concretization of ",
      tv5->toString());

  NVF_CHECK(
      bcast_concretization_info.isUniquelyConcretized(tv11->axis(1)),
      "Failed to detect unique concretization of ",
      tv11->toString());

  NVF_CHECK(
      !bcast_concretization_info.isConcretized(tv17->axis(1)),
      "Failed to detect non-concretization of ",
      tv17->toString());
}

TEST_F(NVFuserTest, FusionIssue1430_CUDA) {
  // Derived from an expression sorting issue when using loop map, now expr
  // sorting uses parallel map.
  std::unique_ptr<Fusion> fusion_ptr = std::make_unique<Fusion>();
  Fusion& fusion = *fusion_ptr.get();
  FusionGuard fg(&fusion);

  int V = 2, W = 3, X = 4, Y = 5, Z = 6;

  // setup fusion
  auto tv0 = TensorViewBuilder()
                 .ndims(5)
                 .dtype(DataType::Half)
                 .contiguity(true)
                 .shape({V, W, X, Y, Z})
                 .build();

  fusion.addInput(tv0);
  auto tv1 = set(tv0);
  auto tv2 = castOp(DataType::Float, tv1);

  auto tvs = Welford(tv2, {1, 2, 3, 4});
  auto tv3 = tvs.avg;
  auto tv4 = tvs.var_sum;

  // avg
  auto tv6 = broadcast(tvs.avg, {false, true, true, true, true});

  // var
  auto tv7 = mul(tv4, IrBuilder::create<Val>(1. / (W * X * Y * Z)));
  auto tv8 = add(tv7, IrBuilder::create<Val>(1.e-6));
  auto tv9 = broadcast(tv8, {false, true, true, true, true});
  auto tv10 = rsqrt(tv9);

  auto tv11 = castOp(DataType::Float, tv1);
  auto tv12 = sub(tv11, tv6);
  auto tv13 = mul(tv12, tv10);

  auto tv14 = set(tv13);
  fusion.addOutput(tv14);

  tv3->axis(0)->parallelize(ParallelType::BIDy);
  tv3->axis(2)->parallelize(ParallelType::BIDx);
  tv3->axis(3)->parallelize(ParallelType::TIDx);
  tv3->axis(4)->parallelize(ParallelType::Vectorize);

  // tv3->reorder({{1, -2}});

  auto rfactor = ir_utils::rFactorHelper(tv3, {1, 4});

  scheduler_utils::parallelizeAllLike(rfactor);

  for (auto tv : fusion.allTvs()) {
    if (tv != tv1 || tv != tv3) {
      for (auto i : c10::irange(tv->nDims())) {
        if (isParallelTypeVectorize(tv->axis(i)->getParallelType())) {
          tv->axis(i)->parallelize(ParallelType::Serial);
        }
      }
    }
  }

  tv0->computeAt(tv14, 1);
  tv13->computeAt(tv14, -2);
  tv2->computeAt(tv14, -1, ComputeAtMode::MostInlined);
  tv11->computeAt(tv14, -1, ComputeAtMode::MostInlined);

  auto options = at::TensorOptions().dtype(at::kHalf).device(at::kCUDA, 0);
  at::Tensor t0 = at::randn({V, W, X, Y, Z}, options);

  KernelExecutor ke;
  ke.compile(&fusion);
  auto cg_outputs = ke.run({t0}, LaunchParams(X, V, -1, Y, -1, -1));

  auto t0_double = t0.to(at::kDouble);

  auto at_mu = at::mean(t0_double, {1, 2, 3, 4})
                   .unsqueeze(-1)
                   .unsqueeze(-1)
                   .unsqueeze(-1)
                   .unsqueeze(-1);
  auto at_var = at::var(t0_double, {1, 2, 3, 4}, false)
                    .unsqueeze(-1)
                    .unsqueeze(-1)
                    .unsqueeze(-1)
                    .unsqueeze(-1);

  auto at_out = t0_double.sub(at_mu).div(at_var.add(1.e-6).sqrt());

  testValidate(
      &fusion,
      cg_outputs,
      {t0},
      {at_out},
      __LINE__,
      __FILE__,
      "",
      LaunchParams(X, V, -1, Y, -1, -1));
}

// Test code generation of allocated scalars
TEST_F(NVFuserTest, FusionCodegenAllocatedScalars_CUDA) {
  Fusion fusion;
  FusionGuard fg(&fusion);

  // Fusion is just a dummy container in this test, just used for
  // getting a Kernel container
  auto tv0 = makeSymbolicTensor(0);
  fusion.addInput(tv0);
  auto tv1 = set(tv0);
  fusion.addOutput(tv1);

  GpuLower gpulw(&fusion);
  auto kernel = gpulw.run();

  // Set the kernel as the current fusion
  FusionGuard kg(kernel);

  // Create alocated scalars
  auto ks0 = add(kernel->zeroVal(), kernel->oneVal());
  auto ks0_alloc = IrBuilder::create<kir::Allocate>(
      ks0, MemoryType::Local, kernel->oneVal());

  auto ks1 = add(ks0, kernel->oneVal());
  auto ks1_alloc = IrBuilder::create<kir::Allocate>(
      ks1, MemoryType::Local, kernel->oneVal());

  auto tk0 = kernel->inputs()[0]->as<TensorView>();
  auto tki0 = IrBuilder::create<kir::TensorIndex>(tk0, ks0);
  auto tki1 = IrBuilder::create<kir::TensorIndex>(tk0, ks1);
  auto tk0_expr =
      IrBuilder::create<LoadStoreOp>(LoadStoreOpType::Set, tki0, tki1);

  // Insert the scalar expression and the allocation of the
  // output directly to the kernel
  auto proxy = kir::KernelInternalProxy(kernel);

  const auto indent = "  ";
  const auto ks0_name = "i0";
  const auto ks1_name = "i1";
  const auto tk0_name = "T" + std::to_string(tk0->name());

  auto& exprs = proxy.topLevelExprs();
  exprs.push_back(tk0_expr);

  // Invalid code gen
  const auto no_alloc_code = codegen::generateCudaKernel(kernel);

  // Without alloc, Int vals are just inlined, resulting in:
  // t0[(0 + 1)] = t0[((0 + 1) + 1)]
  std::stringstream no_alloc_ref;
  no_alloc_ref << "\n"
               << indent << tk0_name << "[(0LL + 1LL)]\n"
               << indent << indent << " = " << tk0_name
               << "[((0LL + 1LL) + 1LL)];\n";

  NVF_CHECK(
      no_alloc_code.find(no_alloc_ref.str()) != std::string::npos,
      "Invalid code generation. Expected:",
      no_alloc_ref.str(),
      "Actual:\n",
      no_alloc_code);

  // Insert proper allocations and definitions
  exprs.insert(std::find(exprs.begin(), exprs.end(), tk0_expr), ks0_alloc);
  exprs.insert(
      std::find(exprs.begin(), exprs.end(), tk0_expr), ks0->definition());
  exprs.insert(std::find(exprs.begin(), exprs.end(), tk0_expr), ks1_alloc);
  exprs.insert(
      std::find(exprs.begin(), exprs.end(), tk0_expr), ks1->definition());

  const auto valid_code = codegen::generateCudaKernel(kernel);

  std::stringstream valid_ref;
  valid_ref << "\n"
            << indent << tk0_name << "[" << ks0_name << "]\n"
            << indent << indent << " = " << tk0_name << "[" << ks1_name
            << "];\n";

  NVF_CHECK(
      valid_code.find(valid_ref.str()) != std::string::npos,
      "Invalid code generation. Expected:",
      valid_ref.str(),
      "Actual:\n",
      valid_code);
}

TEST_F(NVFuserTest, FusionTestGridComm_CUDA) {
  Fusion fusion;
  FusionGuard fg(&fusion);
  int X = 3, Y = 4, Z = 2;
  auto tv0 = makeContigConcreteTensor({X, Y, Z});
  fusion.addInput(tv0);
  auto tv1 = makeContigConcreteTensor({X, Y, Z});
  fusion.addInput(tv1);

  auto tv2 = set(tv0);
  auto tv3 = add(tv2, tv1);
  auto tv4 = set(tv3);
  auto tv5 = set(tv4);
  fusion.addOutput(tv5);

  tv2->setMemoryType(MemoryType::Global);
  tv3->setMemoryType(MemoryType::Global);
  tv4->setMemoryType(MemoryType::Global);

  tv2->axis(0)->parallelize(ParallelType::BIDy);
  tv2->axis(1)->parallelize(ParallelType::BIDx);
  tv2->axis(2)->parallelize(ParallelType::Vectorize);

  tv3->axis(0)->parallelize(ParallelType::BIDx);
  tv3->axis(1)->parallelize(ParallelType::BIDy);

  tv4->axis(0)->parallelize(ParallelType::BIDy);
  tv4->axis(1)->parallelize(ParallelType::BIDx);

  tv5->axis(0)->parallelize(ParallelType::BIDy);
  tv5->axis(1)->parallelize(ParallelType::BIDx);
  tv5->axis(2)->parallelize(ParallelType::Vectorize);

  auto options = at::TensorOptions().dtype(at::kFloat).device(at::kCUDA, 0);
  auto t0 = at::randn({X, Y, Z}, options);
  auto t1 = at::randn({X, Y, Z}, options);

  KernelExecutor ke;
  ke.compile(&fusion, {t0, t1});
  auto cg_outputs = ke.run({t0, t1});

  testValidate(&fusion, cg_outputs, {t0, t1}, __LINE__, __FILE__);
}

// See issue https://github.com/csarofeen/pytorch/issues/1497
TEST_F(NVFuserTest, FusionTestGridComm2_CUDA) {
  Fusion fusion;
  FusionGuard fg(&fusion);

  int64_t W = 3, X = 4;

  auto tv0 = makeConcreteTensor({X});
  auto tv1 = makeConcreteTensor({W, X});
  fusion.addInput(tv0);
  fusion.addInput(tv1);

  auto tv2 = add(tv0, IrBuilder::create<Val>(1.0));
  auto tv3 = broadcast(tv2, {true, false});
  auto tv4 = add(tv3, tv1);
  fusion.addOutput(tv4);

  tv4->merge(0);
  tv4->split(0, 2);

  TransformPropagatorWithCheck propagator(tv4);
  MaxLogicalDomainInfoSpanningTree(tv4).traverse(&propagator);

  tv3->computeAt(tv4, 1);

  tv4->axis(0)->parallelize(ParallelType::BIDx);
  tv4->axis(-1)->parallelize(ParallelType::TIDx);
  tv2->axis(0)->parallelize(ParallelType::BIDx);
  tv2->axis(-1)->parallelize(ParallelType::TIDx);
  tv3->axis(-1)->parallelize(ParallelType::TIDx);

  tv2->setMemoryType(MemoryType::Global);

  auto options = at::TensorOptions().dtype(at::kFloat).device(at::kCUDA, 0);
  auto t0 = at::randn({X}, options);
  auto t1 = at::randn({W, X}, options);

  KernelExecutor ke;
  ke.compile(&fusion, {t0, t1});
  auto cg_outputs = ke.run({t0, t1});

  testValidate(&fusion, cg_outputs, {t0, t1}, __LINE__, __FILE__);
}

// Request 48KB of data in shared mem,
//  should be large enough not to fit in
//  static allocations, but small enough
//  to fit in supported devices (sm70+).
TEST_F(NVFuserTest, FusionLargeSmem_CUDA) {
  Fusion fusion;
  FusionGuard fg(&fusion);

  auto tv0 = makeContigTensor(1);
  fusion.addInput(tv0);
  auto tv1 = add(tv0, IrBuilder::create<Val>(1.0));
  auto tv2 = add(tv1, IrBuilder::create<Val>(2.0));
  fusion.addOutput(tv2);

  tv2->split(0, 12288);
  tv2->split(1, 128);
  tv1->computeAt(tv2, 1);
  tv1->split(1, 128);
  tv0->computeAt(tv1, -1);
  tv1->setMemoryType(MemoryType::Shared);
  tv1->axis(-1)->parallelize(ParallelType::TIDx);
  tv2->axis(-1)->parallelize(ParallelType::TIDx);

  auto options = at::TensorOptions().dtype(at::kFloat).device(at::kCUDA, 0);

  auto t0 = at::randn({(int)(12288 * 4)}, options);
  KernelExecutor ke;
  ke.compile(&fusion, {t0});
  auto cg_outputs = ke.run({t0});
  auto ref = t0 + 1 + 2;

  testValidate(&fusion, cg_outputs, {t0}, __LINE__, __FILE__);
}

// Request a smem allocation that is equal to the device limit
TEST_F(NVFuserTest, FusionTooLargeSmem_CUDA) {
  Fusion fusion;
  FusionGuard fg(&fusion);

  auto properties = at::cuda::getDeviceProperties(
      c10::Device(c10::DeviceType::CUDA, 0).index());
  int device_limit = (int)properties->sharedMemPerBlockOptin;

  auto tv0 = makeContigTensor(1);
  fusion.addInput(tv0);
  auto tv1 = add(tv0, IrBuilder::create<Val>(1.0));
  auto tv2 = add(tv1, IrBuilder::create<Val>(2.0));
  fusion.addOutput(tv2);

  // 4 byte per float
  tv2->split(0, device_limit / 4);
  tv2->split(1, 128);
  tv1->computeAt(tv2, 1);
  tv1->split(1, 128);
  tv0->computeAt(tv1, -1);
  tv1->setMemoryType(MemoryType::Shared);
  tv1->axis(-1)->parallelize(ParallelType::TIDx);
  tv2->axis(-1)->parallelize(ParallelType::TIDx);

  auto options = at::TensorOptions().dtype(at::kFloat).device(at::kCUDA, 0);

  auto t0 = at::randn({(int)(12288 * 4)}, options);
  KernelExecutor ke;

  //  NOLINTNEXTLINE(cppcoreguidelines-avoid-goto,hicpp-avoid-goto)
  ASSERT_ANY_THROW(ke.compile(&fusion, {t0}));
}

// Try to test alignment when multiple tensors are
//  in shared mem.
TEST_F(NVFuserTest, FusionSmemAlignment_CUDA) {
  Fusion fusion;
  FusionGuard fg(&fusion);

  auto tv0 = makeConcreteTensor({3, 4, 7, 2, 5});
  fusion.addInput(tv0);
  auto tv1 = sum(tv0, {4});
  auto tv2 = sum(tv1, {3});
  auto tv3 = sum(tv2, {2});
  auto tv4 = sum(tv3, {1});
  fusion.addOutput(tv4);

  auto tv0c = tv0->cacheAfter();
  auto tv1bc = tv1->cacheBefore();
  auto tv2bc = tv2->cacheBefore();
  auto tv3bc = tv3->cacheBefore();
  auto tv4bc = tv4->cacheBefore();

  tv0c->setMemoryType(MemoryType::Shared);
  tv1bc->setMemoryType(MemoryType::Shared);
  tv2bc->setMemoryType(MemoryType::Shared);
  tv3bc->setMemoryType(MemoryType::Shared);
  tv4bc->setMemoryType(MemoryType::Shared);

  tv1->axis(-1)->parallelize(ParallelType::Vectorize);
  tv3->axis(-1)->parallelize(ParallelType::Vectorize);
  tv0->computeAt(tv4, 0);
  tv0->computeAt(tv2, 2);

  auto options = at::TensorOptions().dtype(at::kFloat).device(at::kCUDA, 0);

  auto t0 = at::randn({3, 4, 7, 2, 5}, options);
  KernelExecutor ke;

  ke.compile(&fusion, {t0});
  auto cg_outputs = ke.run({t0});

  testValidate(&fusion, cg_outputs, {t0}, __LINE__, __FILE__);
}

// Repro of #1521
TEST_F(NVFuserTest, FusionImmediateValueAsInput_CUDA) {
  Fusion fusion;
  FusionGuard fg(&fusion);

  auto tv0 = makeSymbolicTensor(1);
  fusion.addInput(tv0);

  auto immediate_scalr = IrBuilder::create<Val>(0.1);
  // Adding an immediate scalar value as an input is not allowed
  // NOLINTNEXTLINE(cppcoreguidelines-avoid-goto,hicpp-avoid-goto)
  ASSERT_ANY_THROW(fusion.addInput(immediate_scalr));

  // Instead, use a symbolic value
  auto symbolic_scalar = IrBuilder::create<Val>(DataType::Double);
  fusion.addInput(symbolic_scalar);

  auto tv1 = add(tv0, symbolic_scalar);
  fusion.addOutput(tv1);

  // Make sure the kernel is compiled.
  KernelExecutor ke;
  ke.compile(&fusion);
}

// Repro of #1506
TEST_F(NVFuserTest, FusionVectorizeContigIndex_CUDA) {
  std::vector<int64_t> shape{14, 14};

  Fusion fusion;
  FusionGuard fg(&fusion);

  auto tv0 = makeContigTensor(2);
  fusion.addInput(tv0);
  auto tv1 = set(tv0);
  auto tv2 = set(tv1);
  fusion.addOutput(tv2);

  tv2->merge(0);

  // Vectorize by 4 should be allowed
  tv2->split(0, 4);

  tv2->axis(0)->parallelize(ParallelType::TIDx);
  tv0->computeAt(tv2, 1);

  tv1->axis(1)->parallelize(ParallelType::Vectorize);
  tv2->axis(1)->parallelize(ParallelType::Vectorize);

  auto options = at::TensorOptions().dtype(at::kFloat).device(at::kCUDA, 0);
  auto t0 = at::randn(shape, options);

  KernelExecutor ke;
  ke.compile(&fusion, {t0});
  auto cg_outputs = ke.run({t0});

  NVF_CHECK(t0.equal(cg_outputs[0]));
}

// Make sure the same fusion as FusionVectorizeContigIndex fails if
// not contig.
TEST_F(NVFuserTest, FusionVectorizeContigIndexFail_CUDA) {
  GTEST_SKIP();
  std::vector<int64_t> shape{14, 14};

  Fusion fusion;
  FusionGuard fg(&fusion);

  auto tv0 = TensorViewBuilder().contiguity({false, true}).ndims(2).build();
  fusion.addInput(tv0);
  auto tv1 = set(tv0);
  auto tv2 = set(tv1);
  fusion.addOutput(tv2);

  tv2->merge(0);

  tv2->split(0, 4);

  tv2->axis(0)->parallelize(ParallelType::TIDx);
  tv0->computeAt(tv2, 1);

  tv1->axis(1)->parallelize(ParallelType::Vectorize);
  tv2->axis(1)->parallelize(ParallelType::Vectorize);

  auto options = at::TensorOptions().dtype(at::kFloat).device(at::kCUDA, 0);
  auto t0 = at::randn(shape, options);

  KernelExecutor ke;
  // This should fail at compile time as we're trying to merge in a
  // non-contiguous dimension, then split and vectorize it.
  ASSERT_ANY_THROW(ke.compile(&fusion, {t0}));
}

// Make sure the same fusion as FusionVectorizeContigIndex fails if
// not a correct multiple
TEST_F(NVFuserTest, FusionVectorizeContigIndexFail2_CUDA) {
  GTEST_SKIP();
  std::vector<int64_t> shape{15, 14};

  Fusion fusion;
  FusionGuard fg(&fusion);

  auto tv0 = makeContigTensor(2);

  fusion.addInput(tv0);
  auto tv1 = set(tv0);
  auto tv2 = set(tv1);
  fusion.addOutput(tv2);

  tv2->merge(0);

  tv2->split(0, 4);

  tv2->axis(0)->parallelize(ParallelType::TIDx);
  tv0->computeAt(tv2, 1);

  tv1->axis(1)->parallelize(ParallelType::Vectorize);
  tv2->axis(1)->parallelize(ParallelType::Vectorize);

  auto options = at::TensorOptions().dtype(at::kFloat).device(at::kCUDA, 0);
  auto t0 = at::randn(shape, options);

  KernelExecutor ke;
  ke.compile(&fusion, {t0});

  // This should fail at the launch time as 14 is not divisible by the
  // vector word size. The two domains are merged, but they are not
  // contiguous, so contig indexing is not involved in this case.
  // NOLINTNEXTLINE(cppcoreguidelines-avoid-goto,hicpp-avoid-goto)
  ASSERT_ANY_THROW(ke.run({t0}));
}

TEST_F(NVFuserTest, FusionVectorizeInputToOutput_CUDA) {
  Fusion fusion;
  FusionGuard fg(&fusion);

  auto tv0 = makeContigTensor(1);
  fusion.addInput(tv0);
  auto tv1 = set(tv0);
  fusion.addOutput(tv1);

  tv1->split(0, 4);

  tv1->axis(-1)->parallelize(ParallelType::Vectorize);

  auto options = at::TensorOptions().dtype(at::kFloat).device(at::kCUDA, 0);

  const int n = 12;
  auto t0 = at::randn({n}, options);
  // Shift by one to make it non-aligned
  auto t0_misaligned =
      at::randn({n + 1}, options).index({at::indexing::Slice(1)});
  auto t1_misaligned =
      at::empty({n + 1}, options).index({at::indexing::Slice(1)});

  KernelExecutor ke;
  ke.compile(&fusion, {t0});
  auto cg_outputs = ke.run({t0});
  NVF_CHECK(t0.equal(cg_outputs[0]));

  // Pass misaligned input. This must fail.
  // NOLINTNEXTLINE(cppcoreguidelines-avoid-goto,hicpp-avoid-goto)
  ASSERT_ANY_THROW(ke.run({t0_misaligned}));

  // Pass misaligned output. This must fail too.
  // NOLINTNEXTLINE(cppcoreguidelines-avoid-goto,hicpp-avoid-goto)
  ASSERT_ANY_THROW(ke.run({t0}, {t1_misaligned}));
}

// Repro of issue #1530
TEST_F(NVFuserTest, FusionVectorizeContigIndexValidationFail_CUDA) {
  GTEST_SKIP();
  std::vector<int64_t> shape{1, 2, 1};

  Fusion fusion;
  FusionGuard fg(&fusion);

  auto tv0 = makeContigTensor(shape.size());
  fusion.addInput(tv0);
  auto tv1 = set(tv0);
  fusion.addOutput(tv1);

  tv1->merge(1);
  tv1->merge(0);

  auto invalid_vec_size = shape[0] * shape[1] * shape[2];
  invalid_vec_size *= invalid_vec_size;

  tv1->split(0, invalid_vec_size);

  tv1->axis(1)->parallelize(ParallelType::Vectorize);

  auto options = at::TensorOptions().dtype(at::kFloat).device(at::kCUDA, 0);
  auto t0 = at::randn(shape, options);

  KernelExecutor ke;
  ke.compile(&fusion, {t0});

  // NOLINTNEXTLINE(cppcoreguidelines-avoid-goto,hicpp-avoid-goto)
  ASSERT_ANY_THROW(ke.run({t0}));
}

TEST_F(NVFuserTest, FusionContigIndexingWithBroadcast_CUDA) {
  Fusion fusion;
  FusionGuard fg(&fusion);

  auto tv0 = makeConcreteTensor({4});
  fusion.addInput(tv0);
  auto tv1 = makeConcreteTensor({3, 4});
  fusion.addInput(tv1);

  auto tv2 = broadcast(tv0, {true, false});
  auto tv3 = add(tv2, tv1);
  fusion.addOutput(tv3);

  tv3->merge(0);
  TransformPropagatorWithCheck propagator(tv3);
  MaxLogicalDomainInfoSpanningTree(tv3).traverse(&propagator);

  tv2->setMemoryType(MemoryType::Local);

  auto options = at::TensorOptions().dtype(at::kFloat).device(at::kCUDA, 0);
  auto t0 = at::randn({4}, options);
  auto t1 = at::randn({3, 4}, options);

  {
    KernelExecutor ke;
    ke.compile(&fusion, {t0, t1});
    auto cg_outputs = ke.run({t0, t1});

    testValidate(&fusion, cg_outputs, {t0, t1}, __LINE__, __FILE__);
  }

  // Make sure tv2 indexing also works when it's stored in global memory
  tv2->setMemoryType(MemoryType::Global);
  {
    KernelExecutor ke;
    ke.compile(&fusion, {t0, t1});
    auto cg_outputs = ke.run({t0, t1});

    testValidate(&fusion, cg_outputs, {t0, t1}, __LINE__, __FILE__);
  }
}

// TODO: Fix validation
// Repro of #1534. Validation should detect invalid vectorization.
TEST_F(NVFuserTest, FusionVectorizeContigIndexValidationFail2_CUDA) {
  GTEST_SKIP();
  std::vector<int64_t> shape1{2, 3, 2};
  std::vector<int64_t> shape2{2, 2};

  Fusion fusion;
  FusionGuard fg(&fusion);

  auto tv0 = makeContigConcreteTensor(shape1);
  fusion.addInput(tv0);
  auto tv1 = makeContigConcreteTensor(shape2);
  fusion.addInput(tv1);

  auto tv2 = set(tv1);
  auto tv3 = broadcast(tv2, {false, true, false});
  auto tv4 = add(tv0, tv3);
  fusion.addOutput(tv4);

  tv4->merge(1, 2);
  tv4->merge(0, 1);
  tv4->split(0, 4);
  TransformPropagatorWithCheck propagator(tv4);
  MaxLogicalDomainInfoSpanningTree(tv4).traverse(&propagator);

  tv0->computeAt(tv4, -2);
  tv1->computeAt(tv4, -2);

  tv2->axis(-1)->parallelize(ParallelType::Vectorize);

  auto options = at::TensorOptions().dtype(at::kFloat).device(at::kCUDA, 0);
  auto t0 = at::randn(shape1, options);
  auto t1 = at::randn(shape2, options);

  KernelExecutor ke;
  ke.compile(&fusion, {t0, t1});

  // Vectorization of tv2 should be detected as invalid.
  // NOLINTNEXTLINE(cppcoreguidelines-avoid-goto,hicpp-avoid-goto)
  ASSERT_ANY_THROW(ke.run({t0, t1}));
}

TEST_F(NVFuserTest, FusionVectorizeContigIndexWithBroadcast_CUDA) {
  std::vector<int64_t> shape1{2, 2, 2};
  std::vector<int64_t> shape2{1, 2, 2};

  Fusion fusion;
  FusionGuard fg(&fusion);

  // [I0, I1, I2]
  auto tv0 = makeContigTensor(shape1.size());
  fusion.addInput(tv0);

  // [B3, I1, I2]
  auto tv1 = makeContigConcreteTensor(shape2);
  fusion.addInput(tv1);

  auto tv2 = set(tv1);
  auto tv3 = add(tv0, tv2);
  fusion.addOutput(tv3);

  tv3->merge(1, 2);
  tv3->merge(0, 1);
  tv3->split(0, 4);

  // Don't modify tv1 so that it's replayed as tv2 with actual
  // transformations. It would create temporary IterDomains, and the
  // validation should still be able to detect vectorization by 4 is valid.
  // TransformPropagatorWithCheck propagator(tv3);
  // MaxLogicalDomainInfoSpanningTree(tv3).traverse(&propagator);

  tv2->merge(1, 2);
  tv2->merge(0, 1);
  tv2->split(0, 4);

  tv2->computeAt(tv3, -2);

  tv2->axis(-1)->parallelize(ParallelType::Vectorize);

  auto options = at::TensorOptions().dtype(at::kFloat).device(at::kCUDA, 0);
  auto t0 = at::randn(shape1, options);
  auto t1 = at::randn(shape2, options);

  KernelExecutor ke;
  ke.compile(&fusion, {t0, t1});
  auto cg_outputs = ke.run({t0, t1});

  testValidate(&fusion, cg_outputs, {t0, t1}, __LINE__, __FILE__);
}

TEST_F(NVFuserTest, FusionVectorizeContigIndexPointwiseSchedule_CUDA) {
  std::vector<int64_t> shape0{100, 14, 2, 14};
  std::vector<int64_t> shape1{100, 2, 14};

  Fusion fusion;
  FusionGuard fg(&fusion);

  auto tv0 = makeContigTensor(shape0.size());
  fusion.addInput(tv0);
  auto tv1 = makeContigTensor(shape1.size());
  fusion.addInput(tv1);

  auto tv2 = broadcast(tv1, {false, true, false, false});
  auto tv3 = add(tv0, tv2);
  fusion.addOutput(tv3);

  auto options = at::TensorOptions().dtype(at::kFloat).device(at::kCUDA, 0);
  auto t0 = at::randn(shape0, options);
  auto t1 = at::randn(shape1, options);

  auto cg_results = scheduleAndRun(&fusion, SchedulerType::PointWise, {t0, t1});

  // The innermost two dimensions are merged and contiguous, so
  // vectorization can be done against 2*14=28 rather than 14, so
  // vector word size should be 4. Broadcasting of tv1 should not
  // matter.
  for (const auto& vec_info : cg_results.kernel_executor->compiledKernel()
                                  ->kernel()
                                  ->summary()
                                  .vectorized_set_info) {
    NVF_CHECK(
        vec_info.word_size == 4,
        "Invalid vector word size: ",
        vec_info.word_size);
  }

  testValidate(&fusion, cg_results.outputs, {t0, t1}, __LINE__, __FILE__);
}

TEST_F(NVFuserTest, FusionTrivialReductionForwarding4_CUDA) {
  Fusion fusion;
  FusionGuard fg(&fusion);

  auto tv0 = makeSymbolicTensor(1);
  fusion.addInput(tv0);

  auto tv1 = makeSymbolicTensor(2);
  fusion.addInput(tv1);

  auto tv2 = broadcast(tv0, {true, false});
  auto tv3 = add(tv1, tv2);
  fusion.addOutput(tv3);

  // tv4 has a trivial reduction axis
  auto tv4 = sum(tv2, {0});
  auto tv5 = add(tv4, IrBuilder::create<Val>(1.0));
  fusion.addOutput(tv5);

  tv3->merge(0, 1);
  tv3->split(0, 32);

  // This causes the trivial reduction of tv4 to be merged with
  // another axis of tv4, and then forward computeAt is done from tv4
  // to tv5. The split of the merged id of tv4 should be done on tv5
  // by forwarding the merge of the trivial reduction.
  tv0->computeAt(tv3, -1);

  tv3->axis(0)->parallelize(ParallelType::BIDx);
  tv3->axis(1)->parallelize(ParallelType::TIDx);

  auto options = at::TensorOptions().dtype(at::kFloat).device(at::kCUDA, 0);
  auto t0 = at::randn({111}, options);
  auto t1 = at::randn({123, 111}, options);

  KernelExecutor ke;
  ke.compile(&fusion, {t0, t1});
  auto cg_outputs = ke.run({t0, t1});

  auto t2 = t0.unsqueeze(0);
  auto t3 = t1 + t2;
  auto t5 = sum(t2, {0}) + 1;

  testValidate(&fusion, cg_outputs, {t0, t1}, {t3, t5}, __LINE__, __FILE__);
}

// See issue #1598
TEST_F(NVFuserTest, FusionRAWSyncInsertionPlace1_CUDA) {
  Fusion fusion;
  FusionGuard fg(&fusion);

  auto tv0 = makeSymbolicTensor(2);
  auto tv1 = makeSymbolicTensor(2);
  fusion.addInput(tv0);
  fusion.addInput(tv1);

  auto tv2 = set(tv0);
  auto tv3 = set(tv1);
  auto tv4 = add(tv2, tv3);
  fusion.addOutput(tv4);

  // Place tv2 on shared memory
  tv2->split(0, 2);
  tv2->split(-1, 4);
  tv2->setMemoryType(MemoryType::Shared);
  tv2->axis(-2)->parallelize(ParallelType::TIDy);
  tv2->axis(-1)->parallelize(ParallelType::TIDx);

  tv3->split(0, 2);
  tv3->split(-1, 4);
  // swap tidx and tidy
  tv3->axis(-2)->parallelize(ParallelType::TIDx);
  tv3->axis(-1)->parallelize(ParallelType::TIDy);

  tv4->split(0, 2);
  tv4->split(-1, 4);
  tv4->axis(-2)->parallelize(ParallelType::TIDx);
  tv4->axis(-1)->parallelize(ParallelType::TIDy);

  tv0->computeAt(tv4, 1);
  tv3->computeAt(tv4, -1);

  auto options = at::TensorOptions().dtype(at::kFloat).device(at::kCUDA, 0);
  auto t0 = at::randn({10, 64}, options);
  auto t1 = at::randn({10, 64}, options);

  KernelExecutor ke;
  ke.compile(&fusion, {t0, t1});
  auto cg_outputs = ke.run({t0, t1});

  testValidate(&fusion, cg_outputs, {t0, t1}, __LINE__, __FILE__);
}

// See issue #1598
TEST_F(NVFuserTest, FusionRAWSyncInsertionPlace2_CUDA) {
  Fusion fusion;
  FusionGuard fg(&fusion);

  auto tv0 = makeSymbolicTensor(2);
  auto tv1 = makeSymbolicTensor(2);
  fusion.addInput(tv0);
  fusion.addInput(tv1);

  auto tv2 = set(tv0);
  auto tv3 = set(tv1);
  auto tv4 = add(tv2, tv3);
  fusion.addOutput(tv4);

  tv2->split(0, 2);
  tv2->split(-1, 4);
  tv2->setMemoryType(MemoryType::Shared);

  tv2->axis(-2)->parallelize(ParallelType::TIDy);
  tv2->axis(-1)->parallelize(ParallelType::TIDx);

  tv4->split(0, 2);
  tv4->split(-1, 4);
  // Also do unroll for tv3 and tv4
  tv4->split(-2, 8, false);
  tv4->axis(-3)->parallelize(ParallelType::Unroll);
  // swap tidx and tidy
  tv4->axis(-2)->parallelize(ParallelType::TIDx);
  tv4->axis(-1)->parallelize(ParallelType::TIDy);

  tv0->computeAt(tv4, 1);
  tv3->computeAt(tv4, -1);

  auto options = at::TensorOptions().dtype(at::kFloat).device(at::kCUDA, 0);
  auto t0 = at::randn({10, 64}, options);
  auto t1 = at::randn({10, 64}, options);

  KernelExecutor ke;
  ke.compile(&fusion, {t0, t1});
  auto cg_outputs = ke.run({t0, t1});

  testValidate(&fusion, cg_outputs, {t0, t1}, __LINE__, __FILE__);
}

// See issue #1599
TEST_F(NVFuserTest, FusionRAWSyncInsertionPlace3_CUDA) {
  Fusion fusion;
  FusionGuard fg(&fusion);

  auto tv0 = makeSymbolicTensor(2);
  auto tv1 = makeSymbolicTensor(2);
  fusion.addInput(tv0);
  fusion.addInput(tv1);

  auto tv2 = set(tv0);
  auto tv3 = set(tv1);
  auto tv4 = add(tv2, tv3);
  fusion.addOutput(tv4);

  // Use unroll where a RAW-sync tensor is stored

  tv4->split(0, 2);
  tv4->split(0, 3);
  tv4->split(-1, 4);
  tv4->axis(1)->parallelize(ParallelType::Unroll);
  tv4->axis(-2)->parallelize(ParallelType::TIDx);
  tv4->axis(-1)->parallelize(ParallelType::TIDy);

  tv0->computeAt(tv4, 3);
  tv3->computeAt(tv4, -1);

  tv2->split(-1, 4);
  tv2->axis(-2)->parallelize(ParallelType::TIDy);
  tv2->axis(-1)->parallelize(ParallelType::TIDx);
  tv2->setMemoryType(MemoryType::Shared);

  auto options = at::TensorOptions().dtype(at::kFloat).device(at::kCUDA, 0);
  auto t0 = at::randn({50, 64}, options);
  auto t1 = at::randn({50, 64}, options);

  KernelExecutor ke;
  ke.compile(&fusion, {t0, t1});
  auto cg_outputs = ke.run({t0, t1});

  testValidate(&fusion, cg_outputs, {t0, t1}, __LINE__, __FILE__);
}

// See #1618
TEST_F(NVFuserTest, FusionRAWSyncInsertionPlace4_CUDA) {
  Fusion fusion;
  FusionGuard fg(&fusion);

  auto tv0 = makeConcreteTensor({16, 128});
  auto tv1 = makeConcreteTensor({16, 128});
  fusion.addInput(tv0);
  fusion.addInput(tv1);

  auto tv2 = set(tv0);
  auto tv3 = set(tv1);
  auto tv4 = set(tv2);
  auto tv5 = set(tv3);
  auto tv6 = add(tv4, tv5);
  fusion.addOutput(tv6);

  tv2->setMemoryType(MemoryType::Shared);
  tv3->setMemoryType(MemoryType::Shared);

  tv2->computeAt(tv6, 0);
  tv3->computeAt(tv6, 1);
  tv4->computeAt(tv6, 1);
  tv5->computeAt(tv6, -1);
  tv2->split(1, 64);
  tv3->split(1, 64);
  tv2->axis(-1)->parallelize(ParallelType::TIDx);
  tv3->axis(-1)->parallelize(ParallelType::TIDx);
  tv6->axis(-1)->parallelize(ParallelType::TIDx);

  // Check the block sync is inserted at the correct location.
  //  There is exactly one block sync needed in this test case
  //    and the sync needs to be after the 2 expressions
  //    that modify shared memory.
  class SyncInsertionPointChecker : public kir::IrVisitor {
   public:
    using kir::IrVisitor::handle;

   private:
    void handle(LoadStoreOp* uop) final {
      // Record number of load-store ops that modifies shared memory.
      if (uop->out()->isA<kir::TensorIndex>() &&
          uop->out()->as<kir::TensorIndex>()->view()->getMemoryType() ==
              MemoryType::Shared &&
          // Filter out initialization expressions
          uop->in()->isA<kir::TensorIndex>()) {
        number_of_writes_++;
      }
    }
    void handle(kir::BlockSync* bsync) final {
      // Make sure both shared memory modifying expressions
      //  have been observed at the sync insertion point.
      NVF_ERROR(
          number_of_writes_ == 2,
          "FusionRAWSyncInsertionPlace4 test fail:",
          "only 1 sync after the 2 shared mem writes is needed in this test,"
          "either a redundant sync has been inserted or the block sync is not inserted at the right place");
    }

   private:
    int number_of_writes_ = 0;
  } sync_insertion_checker;
  GpuLower gpulw(&fusion);
  sync_insertion_checker.handle(gpulw.run()->topLevelExprs());
}

// Test serial write and parallel read of shared mem: mapped case
TEST_F(NVFuserTest, FusionSerialSmemWriteParallelRead1_CUDA) {
  Fusion fusion;
  FusionGuard fg(&fusion);

  TensorView* tv0 = makeConcreteTensor({128, 6});
  TensorView* tv1 = makeConcreteTensor({128, 6});
  TensorView* tv2 = makeConcreteTensor({128, 6});
  fusion.addInput(tv0);
  fusion.addInput(tv1);
  fusion.addInput(tv2);

  TensorView* tv3 = add(tv0, tv1);
  TensorView* tv4 = add(tv3, tv2);

  fusion.addOutput(tv4);

  //  Use shared memory
  tv3->setMemoryType(MemoryType::Shared);

  // Parallelize t4, in this case dim 0 on tv3 will
  //  not be parallelized but dim0 of t4 will be.
  // We will need to make sure a sync is inserted
  //  even if these dimensions are mapped.
  tv4->axis(0)->parallelize(ParallelType::TIDx);

  auto options = at::TensorOptions().dtype(at::kFloat).device(at::kCUDA, 0);

  at::Tensor t0 = at::randn({128, 6}, options);
  at::Tensor t1 = at::randn({128, 6}, options);
  at::Tensor t2 = at::randn({128, 6}, options);

  KernelExecutor ke;
  ke.compile(&fusion, {t0, t1, t2});
  auto cg_outputs = ke.run({t0, t1, t2});

  testValidate(&fusion, cg_outputs, {t0, t1, t2}, __LINE__, __FILE__);
}

// Test serial write and parallel read of shared mem: un-mapped case
TEST_F(NVFuserTest, FusionSerialSmemWriteParallelRead2_CUDA) {
  Fusion fusion;
  FusionGuard fg(&fusion);

  TensorView* tv0 = makeConcreteTensor({128, 6});
  TensorView* tv1 = makeConcreteTensor({128, 6});
  TensorView* tv2 = makeConcreteTensor({128, 6});
  fusion.addInput(tv0);
  fusion.addInput(tv1);
  fusion.addInput(tv2);

  TensorView* tv3 = add(tv0, tv1);
  TensorView* tv4 = add(tv3, tv2);

  fusion.addOutput(tv4);

  //  Use shared memory
  tv3->setMemoryType(MemoryType::Shared);

  // Split and parallelize t4,
  //  the parallelized dimension in t4 will not
  // map across to the shared mem tensor, t3. So
  // there will need to be a sync before use of t3.
  tv4->split(0, 2);
  tv4->axis(0)->parallelize(ParallelType::TIDx);

  auto options = at::TensorOptions().dtype(at::kFloat).device(at::kCUDA, 0);

  at::Tensor t0 = at::randn({128, 6}, options);
  at::Tensor t1 = at::randn({128, 6}, options);
  at::Tensor t2 = at::randn({128, 6}, options);

  KernelExecutor ke;
  ke.compile(&fusion, {t0, t1, t2});
  auto cg_outputs = ke.run({t0, t1, t2});

  testValidate(&fusion, cg_outputs, {t0, t1, t2}, __LINE__, __FILE__);
}

// Simple test of async copy primitive
TEST_F(NVFuserTest, FusionSimpleCpAsync_CUDA) {
  Fusion fusion;
  FusionGuard fg(&fusion);

  int m = 33, n = 31;

  TensorView* tv0 = makeConcreteTensor({m, n});
  TensorView* tv1 = makeConcreteTensor({m, n});

  fusion.addInput(tv0);
  fusion.addInput(tv1);

  TensorView* tv2 = add(tv0, tv1);

  fusion.addOutput(tv2);

  auto tv0_shared = tv0->cacheAfter(LoadStoreOpType::CpAsync);
  tv0_shared->setMemoryType(MemoryType::Shared);

  tv0->computeAt(tv2, 1);
  tv0_shared->axis(1)->parallelize(ParallelType::TIDx);
  tv2->axis(1)->parallelize(ParallelType::TIDx);

  auto options = at::TensorOptions().dtype(at::kFloat).device(at::kCUDA, 0);
  at::Tensor t0 = at::randn({m, n}, options);
  at::Tensor t1 = at::randn({m, n}, options);

  KernelExecutor ke;

  // requires ampere+ GPU
  if (!deviceMajorMinorCheck(8)) {
    ASSERT_THAT(
        [&]() { ke.compile(&fusion, {t0, t1}); },
        testing::ThrowsMessage<nvfuser::nvfError>(testing::HasSubstr(
            "Reason: LoadStoreOpType::CpAsync requires Ampere")));
    GTEST_SKIP() << "skipping tests on pre-AMPERE GPUs";
  } else {
    ke.compile(&fusion, {t0, t1});
  }
  ke.compile(&fusion, {t0, t1});
  auto cg_outputs = ke.run({t0, t1});

  testValidate(&fusion, cg_outputs, {t0, t1}, __LINE__, __FILE__);
}

// Test predicate inversion for cp.async
TEST_F(NVFuserTest, FusionCpAsyncPredicate_CUDA) {
  // requires ampere+ GPU

  Fusion fusion;
  FusionGuard fg(&fusion);

  // Using vectorization so need to keep n multiple of 4.
  int m = 33, n = 48;

  TensorView* tv0 = makeContigConcreteTensor({m, n});

  fusion.addInput(tv0);
  auto tv1 = sum(tv0, {1});
  fusion.addOutput(tv1);

  auto tv0_shared = tv0->cacheAfter(LoadStoreOpType::CpAsync);
  tv0_shared->cacheAfter();
  tv0_shared->setMemoryType(MemoryType::Shared);
  tv0->computeAt(tv1, 1);

  tv0_shared->split(-1, 32);
  tv0_shared->split(-1, 4);
  tv0_shared->axis(-1)->parallelize(ParallelType::Vectorize);

  auto options = at::TensorOptions().dtype(at::kFloat).device(at::kCUDA, 0);
  at::Tensor t0 = at::randn({m, n}, options);

  KernelExecutor ke;
  if (!deviceMajorMinorCheck(8)) {
    ASSERT_THAT(
        [&]() { ke.compile(&fusion, {t0}); },
        testing::ThrowsMessage<nvfuser::nvfError>(testing::HasSubstr(
            "Reason: LoadStoreOpType::CpAsync requires Ampere")));
    GTEST_SKIP() << "skipping tests on pre-AMPERE GPUs";
  } else {
    ke.compile(&fusion, {t0});
  }

  ke.compile(&fusion, {t0});
  auto cg_outputs = ke.run({t0});

  auto ref = t0.sum({1});

  testValidate(&fusion, cg_outputs, {t0}, {ref}, __LINE__, __FILE__);
}

// Test predicate removal on reg-to-reg expressions
TEST_F(NVFuserTest, FusionPredRemovalCheck_CUDA) {
  Fusion fusion;
  FusionGuard fg(&fusion);

  TensorView* tv0 = makeContigTensor(2);
  fusion.addInput(tv0);

  TensorView* tv1 = set(tv0);
  TensorView* tv2 = set(tv1);
  TensorView* tv3 = set(tv2);
  TensorView* tv4 = set(tv3);

  fusion.addOutput(tv4);
  tv4->split(1, 4);
  tv0->computeAt(tv4, -2);
  tv3->axis(-1)->parallelize(ParallelType::Vectorize);

  class PredicateRemovalChecker : public kir::IrVisitor {
   public:
    using kir::IrVisitor::handle;

   private:
    void handle(UnaryOp* uop) final {
      assertOnLocalToLocal(uop);
    }

    // Utility to assert any local-to-local expr is only trivially predicated.
    void assertOnLocalToLocal(Expr* expr) {
      bool is_local = true;
      for (auto in : ir_utils::filterByType<kir::TensorIndex>(expr->inputs())) {
        if (in->view()->getMemoryType() != MemoryType::Local) {
          is_local = false;
        }
      }
      for (auto in :
           ir_utils::filterByType<kir::TensorIndex>(expr->outputs())) {
        if (in->view()->getMemoryType() != MemoryType::Local) {
          is_local = false;
        }
      }

      if (is_local) {
        if (scope_exprs_.empty()) {
          return;
        }
        if (auto ite = dynamic_cast<kir::IfThenElse*>(scope_exprs_.back())) {
          NVF_ERROR(
              ite->predicate()->value()->isConst(),
              "redundant predicate on: ",
              expr);
        }
      }
    }

  } pred_checker;

  GpuLower gpulw(&fusion);
  pred_checker.handle(gpulw.run()->topLevelExprs());
}

TEST_F(NVFuserTest, FusionPropagateParallelTypesToSiblings_CUDA) {
  Fusion fusion;
  FusionGuard fg(&fusion);

  auto tv0 = makeSymbolicTensor(1);
  fusion.addInput(tv0);
  auto tvs = Welford(tv0, {0});
  auto tv_avg = tvs.avg;
  fusion.addOutput(tv_avg);

  tv_avg->split(0, 128);
  TransformPropagatorWithCheck propagator(tv_avg);
  MaxLogicalDomainInfoSpanningTree(tv_avg).traverse(&propagator);

  tv_avg->axis(0)->parallelize(ParallelType::BIDx);
  tv_avg->axis(1)->parallelize(ParallelType::TIDx);

  // Make sure the parallelization of tv_avg is propagated to the var
  // and count tensors.
  GpuLower gpulw(&fusion);
  for (const auto expr : gpulw.run()->exprs()) {
    auto wop = dynamic_cast<WelfordOp*>(expr);
    if (wop == nullptr) {
      continue;
    }
    auto ref = wop->outAvg()->as<TensorView>();
    for (auto sibling : ir_utils::filterByType<TensorView>(wop->outputs())) {
      if (ref == sibling) {
        continue;
      }
      NVF_CHECK(
          ref->nDims() == sibling->nDims(),
          "Invalid sibling: ",
          sibling->toString());
      for (const auto i : c10::irange(ref->nDims())) {
        NVF_CHECK(
            ref->axis(i)->getParallelType() ==
                sibling->axis(i)->getParallelType(),
            "Mismatched parallel types between siblings. ",
            ref->toString(),
            ", ",
            sibling->toString());
      }
    }
  }

  auto options = at::TensorOptions().dtype(at::kFloat).device(at::kCUDA, 0);
  at::Tensor t0 = at::randn({9999}, options);

  KernelExecutor ke;
  ke.compile(&fusion, {t0});
  auto outputs = ke.run({t0});

  testValidate(
      ke.compiledKernel()->kernel(),
      outputs,
      {t0},
      {t0.mean({0})},
      __LINE__,
      __FILE__);
}

// Test ExactLogicalDomainMap
TEST_F(NVFuserTest, FusionExactLogicalDomainMap_CUDA) {
  Fusion fusion;
  FusionGuard fg(&fusion);

  auto tv0 = makeSymbolicTensor(1);
  fusion.addInput(tv0);
  auto tv1 = makeSymbolicTensor(2);
  fusion.addInput(tv1);

  auto tv2 = broadcast(tv0, {false, true});
  auto tv3 = transpose(tv2);
  auto tv4 = add(tv2, tv1);
  auto tv5 = add(tv2, tv3);
  auto tv6 = add(tv3, tv1);
  fusion.addOutput(tv4);
  fusion.addOutput(tv5);
  fusion.addOutput(tv6);

  const auto exact_map = ExactLogicalDomainMap(&fusion);

  // In the exact mapping, the broadcast domain introduced at tv2 is
  // only mapped with the another one in tv3, which is just transposed
  // from tv2. Any other domain, including the second domain of tv4,
  // must not be mapped.

  auto tv2_bc = tv2->axis(1);
  auto tv3_bc = tv3->axis(0);

  NVF_CHECK(
      exact_map.areMapped(tv2_bc, tv3_bc),
      "Invalid exact root domain map: ",
      exact_map.toString());

  // They must not be mapped with anything else.
  for (auto tv : fusion.allTvs()) {
    for (auto logical_id : tv->getLogicalDomain()) {
      if (logical_id == tv2_bc || logical_id == tv3_bc) {
        continue;
      }
      NVF_CHECK(
          !exact_map.areMapped(logical_id, tv2_bc),
          "Invalid exact logical domain map: ",
          exact_map.toString());
      NVF_CHECK(
          !exact_map.areMapped(logical_id, tv3_bc),
          "Invalid exact logical domain map: ",
          exact_map.toString());
    }
  }
}

// Repro of issue #1655
TEST_F(NVFuserTest, FusionIncompleteConcreteID_CUDA) {
  Fusion fusion;
  FusionGuard fg(&fusion);

  auto tv0 = makeSymbolicTensor(1);
  fusion.addInput(tv0);
  auto tv1 = makeSymbolicTensor(2);
  fusion.addInput(tv1);
  auto tv2 = makeSymbolicTensor(2);
  fusion.addInput(tv2);

  auto tv3 = broadcast(tv0, {true, true, false});
  auto tv4 = broadcast(tv1, {false, true, false});
  auto tv5 = broadcast(tv2, {true, false, false});

  auto tv6 = add(tv3, tv4);
  auto tv7 = add(tv3, tv5);

  fusion.addOutput(tv6);
  fusion.addOutput(tv7);

  tv6->merge(0);
  tv6->merge(0);

  TransformPropagatorWithCheck propagator(tv6);
  MaxLogicalDomainInfoSpanningTree(tv6).traverse(&propagator);

  tv0->computeAt(tv6, -1, ComputeAtMode::MostInlined);
  tv1->computeAt(tv6, -1, ComputeAtMode::MostInlined);
  tv2->computeAt(tv7, -1, ComputeAtMode::MostInlined);

  // NOLINTNEXTLINE(cppcoreguidelines-avoid-goto,hicpp-avoid-goto)
  ASSERT_ANY_THROW(fusion.printKernel());
}

TEST_F(NVFuserTest, FusionTestReEntrantGridWelford_CUDA) {
  std::unique_ptr<Fusion> fusion_ptr = std::make_unique<Fusion>();
  Fusion& fusion = *fusion_ptr.get();
  FusionGuard fg(&fusion);

  int X = 256, Y = 7, Z = 2048;

  // setup fusion
  auto tv0 = makeContigTensor(4, DataType::Half);
  fusion.addInput(tv0);
  auto tv1 = castOp(DataType::Float, tv0);

  auto tvs = Welford(tv1, {0, 1, 2});
  auto tv_avg = tvs.avg;
  auto tv_M2 = tvs.var_sum;
  fusion.addOutput(tv_avg);
  fusion.addOutput(tv_M2);

  auto cached_input = tv0->cacheAfter();
  tv_avg->cacheBefore();
  tv_M2->cacheBefore();

  auto reduction_tv = scheduler_utils::getReductionTvs(&fusion)[0];

  reduction_tv->merge(0);
  reduction_tv->merge(0);

  int TIDx = 16;
  int vec = 4;

  int TIDy = 16;
  int outer_tidy_fact = 16;

  reduction_tv->split(-1, TIDx * vec);
  reduction_tv->split(-1, vec);
  reduction_tv->axis(-2)->parallelize(ParallelType::TIDx);
  reduction_tv->axis(-1)->parallelize(ParallelType::Vectorize);
  reduction_tv->axis(-3)->parallelize(ParallelType::BIDx);

  reduction_tv->split(0, TIDy);
  reduction_tv->axis(1)->parallelize(ParallelType::TIDy);
  reduction_tv->split(0, outer_tidy_fact);
  reduction_tv->axis(0)->parallelize(ParallelType::BIDy);

  // T2_g[ rblockIdx.y, rS{16}, rthreadIdx.y, iblockIdx.x, ithreadIdx.x24,
  // iV25{4} ]
  reduction_tv->reorder({{3, 0}, {4, 1}, {0, 2}, {2, 3}, {1, 4}, {5, 5}});
  // T2_g[iblockIdx.x, ithreadIdx.x24, rblockIdx.y, rthreadIdx.y, rS{16},
  // iV25{4}]

  TransformPropagatorWithCheck propagator(reduction_tv);
  MaxLogicalDomainInfoSpanningTree(reduction_tv).traverse(&propagator);
  auto rfactor_tv = ir_utils::rFactorHelper(reduction_tv, {4});
  scheduler_utils::parallelizeAllLike(rfactor_tv);

  tv0->computeAt(tv_avg, 2);
  tv0->computeAt(cached_input, -2);

  cached_input->computeAt(rfactor_tv, 4, ComputeAtMode::BestEffort);

  for (auto tv : fusion.allTvs()) {
    if (tv == cached_input || tv == tv_avg || tv == tv_M2) {
      continue;
    }
    tv->axis(-1)->parallelize(ParallelType::Serial);
  }

  // Welford inputs and outputs should not be aliased. See PR #2118.
  class AliasChecker : public kir::IrVisitor {
   public:
    using kir::IrVisitor::handle;

    void handle(kir::Allocate* alloc) final {
      if (alloc->alias() == nullptr) {
        return;
      }
      auto tv = dynamic_cast<TensorView*>(alloc->buffer());
      auto alias_tv = dynamic_cast<TensorView*>(alloc->alias()->buffer());
      if (tv != nullptr && alias_tv != nullptr) {
        alias_map_.emplace(tv, alias_tv);
        alias_map_.emplace(alias_tv, tv);
      }
    }

    void handle(kir::GridWelford* gwop) final {
      for (auto out_ti : ir_utils::filterByType<kir::TensorIndex>(
               gwop->welford_op()->outputs())) {
        auto out_tv = out_ti->view();
        if (alias_map_.count(out_tv) == 0) {
          continue;
        }
        auto alias_tv = alias_map_.at(out_tv);
        for (auto inp_ti : ir_utils::filterByType<kir::TensorIndex>(
                 gwop->welford_op()->inputs())) {
          NVF_CHECK(
              inp_ti->view() != alias_tv,
              "Invalid alias found between GridWelford input and output. Out tv: ",
              out_tv->toString(),
              ", In tv: ",
              alias_tv->toString());
        }
      }
    }

    std::unordered_map<TensorView*, TensorView*> alias_map_;
  } checker;

  GpuLower gpulw(&fusion);
  checker.handle(gpulw.run()->topLevelExprs());

  KernelExecutor ke;
  ke.compile(&fusion, {}, LaunchParams());

  auto options = at::TensorOptions().dtype(at::kHalf).device(at::kCUDA, 0);
  at::Tensor t0 = at::randn({X, Y, Y, Z}, options);

  auto cg_outputs = ke.run({t0}, LaunchParams(-1, -1, -1, -1, -1, -1));

  // by default Welford outputs sum of square diff so need to divide to get var
  cg_outputs[1] = cg_outputs[1].div((float)(X * Y * Y));

  auto at_mu = at::mean(t0.to(at::kDouble), {0, 1, 2});
  auto at_var = at::var(t0.to(at::kDouble), {0, 1, 2}, false);

  testValidate(
      &fusion,
      cg_outputs,
      {t0},
      {at_mu, at_var},
      __LINE__,
      __FILE__,
      "",
      LaunchParams(-1, -1, -1, -1, -1, -1));
}

// Test sync insertion with redundant predicates
TEST_F(NVFuserTest, FusionRedundantPredSync_CUDA) {
  Fusion fusion;
  FusionGuard fg(&fusion);

  TensorView* tv0 = makeConcreteTensor({32});
  TensorView* tv1 = makeConcreteTensor({32, 32});
  fusion.addInput(tv0);
  fusion.addInput(tv1);

  auto tv2 = broadcast(tv0, {true, false});
  auto tv3 = add(tv2, tv1);

  fusion.addOutput(tv3);

  auto tv0c = tv0->cacheAfter();

  // Make a redundant write through smem
  tv0c->setMemoryType(MemoryType::Shared);

  tv0->computeAt(tv3, 0);
  tv1->computeAt(tv3, 0);

  tv0c->axis(0)->parallelize(ParallelType::TIDx);
  tv2->axis(0)->parallelize(ParallelType::TIDy);
  tv2->axis(1)->parallelize(ParallelType::TIDx);

  tv3->axis(0)->parallelize(ParallelType::TIDy);
  tv3->axis(1)->parallelize(ParallelType::TIDx);

  GpuLower gpulw(&fusion);
  auto flattened_exprs =
      ir_utils::flattenScopedExprs(gpulw.run()->topLevelExprs());
  bool sync_inserted = std::any_of(
      flattened_exprs.begin(), flattened_exprs.end(), [](Expr* expr) {
        return expr->isA<kir::BlockSync>();
      });
  NVF_ERROR(sync_inserted, "Expected block sync not inserted");

  auto options = at::TensorOptions().dtype(at::kFloat).device(at::kCUDA, 0);

  at::Tensor t0 = at::randn({32}, options);
  at::Tensor t1 = at::randn({32, 32}, options);

  KernelExecutor ke;
  ke.compile(&fusion, {t0, t1});
  auto cg_outputs = ke.run({t0, t1});

  testValidate(&fusion, cg_outputs, {t0, t1}, __LINE__, __FILE__);
}

// Test case for removing syncs on chain of redundant uses.
TEST_F(NVFuserTest, FusionRedundantPredSync2_CUDA) {
  Fusion fusion;
  FusionGuard fg(&fusion);

  TensorView* tv0 = makeConcreteTensor({32});
  TensorView* tv1 = makeConcreteTensor({32, 32});
  fusion.addInput(tv0);
  fusion.addInput(tv1);

  auto tv2 = broadcast(tv0, {true, false});
  auto tv3 = add(tv2, tv1);

  fusion.addOutput(tv3);

  auto tv0c = tv0->cacheAfter();

  // Make a redundant write through smem
  tv0c->setMemoryType(MemoryType::Shared);
  tv2->setMemoryType(MemoryType::Shared);

  tv0->computeAt(tv3, 0);
  tv1->computeAt(tv3, 0);

  tv0c->axis(0)->parallelize(ParallelType::TIDx);
  tv2->axis(0)->parallelize(ParallelType::TIDy);
  tv2->axis(1)->parallelize(ParallelType::TIDx);

  tv3->axis(0)->parallelize(ParallelType::TIDy);
  tv3->axis(1)->parallelize(ParallelType::TIDx);

  // Utility class to make sure one block sync
  //  is inserted by RAW pass.
  class SyncChecker : public kir::IrVisitor {
   public:
    using kir::IrVisitor::handle;
    int result() {
      return sync_seen_;
    }

   private:
    void handle(kir::BlockSync*) final {
      sync_seen_++;
    }

   private:
    int sync_seen_ = 0;
  } checker;

  GpuLower gpulw(&fusion);
  checker.handle(gpulw.run()->topLevelExprs());
  NVF_ERROR(checker.result() < 2, "More syncs were inserted than expected");

  auto options = at::TensorOptions().dtype(at::kFloat).device(at::kCUDA, 0);

  at::Tensor t0 = at::randn({32}, options);
  at::Tensor t1 = at::randn({32, 32}, options);

  KernelExecutor ke;
  ke.compile(&fusion, {t0, t1});
  auto cg_outputs = ke.run({t0, t1});

  testValidate(&fusion, cg_outputs, {t0, t1}, __LINE__, __FILE__);
}

// Test case for sync insertion after redundant predicated smem write
//  Check that syncs are removed only when all paths are redundant.
TEST_F(NVFuserTest, FusionRedundantPredSync3_CUDA) {
  Fusion fusion;
  FusionGuard fg(&fusion);

  TensorView* tv0 = makeConcreteTensor({32});
  TensorView* tv1 = makeConcreteTensor({32, 32});
  fusion.addInput(tv0);
  fusion.addInput(tv1);

  auto tv2 = broadcast(tv0, {true, false});
  auto tv3 = set(tv2);
  auto tv4 = add(tv3, tv1);
  auto tv5 = add(tv2, tv1);

  fusion.addOutput(tv4);
  fusion.addOutput(tv5);

  auto tv0c = tv0->cacheAfter();

  // In this scheduling config,
  //  tv0c -> tv2 -> tv3 is a redundant path for tidy
  //  tv0c -> tv2 -> tv5 is not.
  //  So we need a RAW sync in tv0c->tv2 to make sure
  //  tv2 has the correct value to produce tv5.
  tv0c->setMemoryType(MemoryType::Shared);
  tv3->setMemoryType(MemoryType::Shared);

  tv0c->axis(0)->parallelize(ParallelType::TIDx);
  tv2->axis(0)->parallelize(ParallelType::TIDy);
  tv2->axis(1)->parallelize(ParallelType::TIDx);

  tv3->axis(0)->parallelize(ParallelType::TIDy);
  tv3->axis(1)->parallelize(ParallelType::TIDx);

  tv5->axis(0)->parallelize(ParallelType::TIDy);
  tv5->axis(1)->parallelize(ParallelType::TIDx);

  // Utility class to make sure one block sync
  //  is inserted by RAW pass.
  class SyncChecker : public kir::IrVisitor {
   public:
    using kir::IrVisitor::handle;
    int result() {
      return sync_seen_;
    }

   private:
    void handle(kir::BlockSync* sync) final {
      if (!sync->isWarHazardSync()) {
        sync_seen_++;
      }
    }

   private:
    int sync_seen_ = 0;
  } checker;

  GpuLower gpulw(&fusion);
  checker.handle(gpulw.run()->topLevelExprs());

  // This is implicit checking. There are exactly 2 places
  //  where RAW hazards happen: one producing tv2 and the other
  //  producing tv3. This test case expect syncs in both of
  //  these places so we check that 2 RAW syncs are inserted.
  NVF_ERROR(
      checker.result() == 2,
      "Exactly 2 RAW sync expected for the two shared memory transfers");

  auto options = at::TensorOptions().dtype(at::kFloat).device(at::kCUDA, 0);

  at::Tensor t0 = at::randn({32}, options);
  at::Tensor t1 = at::randn({32, 32}, options);

  KernelExecutor ke;
  ke.compile(&fusion, {t0, t1});
  auto cg_outputs = ke.run({t0, t1});

  testValidate(&fusion, cg_outputs, {t0, t1}, __LINE__, __FILE__);
}

// Unit test case for detecting thread redundant usage of shared tensors.
TEST_F(NVFuserTest, FusionRedundantUseCheck_CUDA) {
  Fusion fusion;
  FusionGuard fg(&fusion);

  TensorView* tv0 = makeConcreteTensor({32, 32});
  fusion.addInput(tv0);

  auto tv1 = set(tv0);
  auto tv2 = set(tv1);
  auto tv3 = set(tv2);
  auto tv4 = set(tv3);

  auto tv5 = set(tv4);

  auto tv6 = set(tv4);
  auto tv7 = set(tv6);

  fusion.addOutput(tv5);
  fusion.addOutput(tv7);

  tv2->setMemoryType(MemoryType::Shared);
  tv4->setMemoryType(MemoryType::Shared);

  tv7->axis(-1)->parallelize(ParallelType::TIDx);

  // Thread pred map cannot be built without an active lower
  //  object. So would need to lower the whole fusion for
  //  testing. However, lower also keeps an copy of the fusion
  //  so the original pointers cannot be used to querry the
  //  thread pred map. So have to traverse the new expr list
  //  to find the pointers;
  GpuLower gpulw(&fusion);

  TensorView *lowered_tv2 = nullptr, *lowered_tv4 = nullptr;
  auto used_vals = gpulw.run()->usedMathVals();

  for (auto tv : ir_utils::filterByType<TensorView>(used_vals)) {
    if (tv->name() == 2) {
      lowered_tv2 = tv;
    }
    if (tv->name() == 4) {
      lowered_tv4 = tv;
    }
  }

  NVF_ERROR(
      lowered_tv2 != nullptr && lowered_tv4 != nullptr,
      "tv2 or tv4 not lowered or mangled");

  auto tv2_info = gpulw.threadPredMap().getPredicateInfo(lowered_tv2);
  auto tv4_info = gpulw.threadPredMap().getPredicateInfo(lowered_tv4);

  // tv2 -> tv3 -> tv4 (shared) is the only use chain for tv2,
  //  and tv4 is redundantly written in tidx so tv2 is redundantly
  //  consumed in tidx.
  NVF_ERROR(
      tv2_info.redundant_use_types.get(ParallelType::TIDx),
      "TV2 is redundantly used but not detected.");

  // tv4->tv5 (global) is a redundant use chain, but
  // tv4->tv6->tv7 is not, so tv4 should not be detected as
  // a redundant used tensor in tidx.
  NVF_ERROR(
      !tv4_info.redundant_use_types.get(ParallelType::TIDx),
      "TV4 is not redundantly used but not detected.");
}

TEST_F(NVFuserTest, FusionUnsqueeze1_CUDA) {
  Fusion fusion;
  FusionGuard fg(&fusion);

  std::vector<int64_t> shape({10, 11});

  auto tv0 = makeConcreteTensor(shape);
  fusion.addInput(tv0);

  // [I, R]
  auto tv1 = sum(tv0, {1});
  // [I, B]
  auto tv2 = unsqueeze(tv1, -1);
  fusion.addOutput(tv2);

  NVF_CHECK(tv2->nDims() == 2, "Unpected unsqueeze result: ", tv2->toString());
  NVF_CHECK(
      tv2->axis(1)->isBroadcast(),
      "Unexpected unsqueeze result: ",
      tv2->toString());

  // tv1 has only one non-reduction axis. An exception should be
  // thrown.
  // NOLINTNEXTLINE(cppcoreguidelines-avoid-goto,hicpp-avoid-goto)
  ASSERT_ANY_THROW(unsqueeze(tv1, 2));

  auto options = at::TensorOptions().dtype(at::kFloat).device(at::kCUDA, 0);
  at::Tensor t0 = at::randn({10, 11}, options);
  std::vector<c10::IValue> aten_inputs = {t0};

  KernelExecutor ke;
  ke.compile(&fusion, aten_inputs);
  auto cg_outputs = ke.run(aten_inputs);

  testValidate(&fusion, cg_outputs, aten_inputs, __LINE__, __FILE__);
}

TEST_F(NVFuserTest, FusionSqueeze1_CUDA) {
  Fusion fusion;
  FusionGuard fg(&fusion);

  std::vector<int64_t> shape({10, 11});

  auto tv0 = makeConcreteTensor(shape);
  fusion.addInput(tv0);

  // [I, B]
  auto tv1 = sum(tv0, {1}, true);
  // [I]
  auto tv2 = squeeze(tv1, {1});
  fusion.addOutput(tv2);

  NVF_CHECK(tv2->nDims() == 1, "Unexpected squeeze result: ", tv2->toString());

  // [I, R]
  auto tv3 = sum(tv0, {1});
  // tv3 has only one non-reduction axis. The extent of the first axis
  // is not one, so squeeze should fail.
  // NOLINTNEXTLINE(cppcoreguidelines-avoid-goto,hicpp-avoid-goto)
  ASSERT_ANY_THROW(squeeze(tv3, {1}));

  auto options = at::TensorOptions().dtype(at::kFloat).device(at::kCUDA, 0);
  at::Tensor t0 = at::randn({10, 11}, options);
  std::vector<c10::IValue> aten_inputs = {t0};

  KernelExecutor ke;
  ke.compile(&fusion, aten_inputs);
  auto cg_outputs = ke.run(aten_inputs);

  testValidate(&fusion, cg_outputs, aten_inputs, __LINE__, __FILE__);
}

TEST_F(NVFuserTest, FusionContigPredicate_CUDA) {
  Fusion fusion;
  FusionGuard fg(&fusion);

  auto tv0 = makeSymbolicTensor(2);
  fusion.addInput(tv0);
  auto tv1 = set(tv0);
  auto tv2 = broadcast(tv1, {false, true, false});
  fusion.addOutput(tv2);

  tv2->merge(-2, -1);
  tv2->merge(-2, -1);
  tv2->split(-1, 100);
  tv0->computeAt(tv2, -1);

  GpuLower gpulw(&fusion);
  gpulw.run();
  NVF_CHECK(PredicatedChecker::isPredicated(tv1, gpulw));

  auto options = at::TensorOptions().dtype(at::kFloat).device(at::kCUDA, 0);
  at::Tensor t0 = at::randn({3, 4}, options);

  KernelExecutor ke;
  ke.compile(&fusion, {t0});
  auto cg_outputs = ke.run({t0});

  testValidate(
      ke.compiledKernel()->kernel(), cg_outputs, {t0}, __LINE__, __FILE__);
}

// Repro of https://github.com/csarofeen/pytorch/issues/1777
TEST_F(NVFuserTest, FusionDivScalarLhs_CUDA) {
  // tv1 = 2.0 / tv0
  Fusion fusion;
  FusionGuard fg(&fusion);

  TensorView* tv0 = makeSymbolicTensor(2);
  fusion.addInput(tv0);
  TensorView* tv1 = div(IrBuilder::create<Val>(2.0), tv0);
  fusion.addOutput(tv1);

  auto options = at::TensorOptions().dtype(at::kFloat).device(at::kCUDA, 0);
  auto t0 = at::randn({3, 3}, options);
  // There's no overload div(Scalar, Tensor) in ATen
  auto aten_output = at::div(
      at::native::wrapped_scalar_tensor(at::Scalar(2.0), options.device()), t0);

  KernelExecutor ke;
  ke.compile(&fusion, {t0});
  auto cg_outputs = ke.run({t0});

  testValidate(&fusion, cg_outputs, {t0}, {aten_output}, __LINE__, __FILE__);
}

// Repro of an issue of the reduction scheduler with a broadcast
// domain concretized to multiple domains that are not proven to have
// the same extent
TEST_F(NVFuserTest, FusionRepro1713_CUDA) {
  auto fusion = std::make_unique<Fusion>();
  FusionGuard fg(fusion.get());

  auto tv0 = makeSymbolicTensor(2);
  auto tv1 = makeSymbolicTensor(2);
  auto tv2 = makeSymbolicTensor(1);
  fusion->addInput(tv0);
  fusion->addInput(tv1);
  fusion->addInput(tv2);
  auto tv3 = broadcast(tv2, {false, true});

  auto tv4 = add(tv3, tv0);

  auto tv5 = add(tv3, tv1);
  auto tv6 = sum(tv5, {0});
  fusion->addOutput(tv4);
  fusion->addOutput(tv6);

  auto options = at::TensorOptions().dtype(at::kFloat).device(at::kCUDA, 0);
  at::Tensor t0 = at::randn({1024, 204800}, options);
  // Original repro had the same shape as t0, but this should work
  // with a different extent at the second axis
  at::Tensor t1 = at::randn({1024, 123}, options);
  at::Tensor t2 = at::randn({1024}, options);
  std::vector<c10::IValue> aten_inputs({t0, t1, t2});

  FusionExecutorCache executor_cache(std::move(fusion));
  auto cg_outputs = executor_cache.runFusionWithInputs(aten_inputs);

  testValidate(
      executor_cache.fusion(), cg_outputs, {t0, t1, t2}, __LINE__, __FILE__);
}

TEST_F(NVFuserTest, FusionExpand_CUDA) {
  auto fusion = std::make_unique<Fusion>();
  FusionGuard fg(fusion.get());

  auto w = 2, x = 3, z = 5;
  auto y = 4L;

  // Test
  // a simple expand
  // Expand that's propagated
  // expand_as
  // symbolic expand

  // x
  auto tv0 = makeSymbolicTensor(1);
  fusion->addInput(tv0);

  auto tv1 = broadcast(tv0, {false, true});
  auto tv2 = expand(tv1, {tv0->axis(0)->extent(), IrBuilder::create<Val>(y)});

  // x
  auto tv3 = makeSymbolicTensor(1);
  fusion->addInput(tv3);
  auto tv4 = broadcast(tv3, {false, true});
  auto tv5 = add(tv4, tv2);
  // [x, e_y]

  // [x, y, z]
  auto tv6 = makeSymbolicTensor(3);
  fusion->addInput(tv6);

  // Disjoint set op will cause a segmentation for just this op.
  auto tmp_7 = set(tv6);
  fusion->addOutput(tmp_7);

  auto tv7 = broadcast(tv5, {false, false, true});

  auto tv8 = expand_as(tv7, tv6);
  // [x, e_y, e_z]

  auto w_symbolic = IrBuilder::create<Val>(DataType::Int);
  fusion->addInput(w_symbolic);

  auto tv9 = broadcast(tv8, {true, false, false, false});
  //[1, x, e_y, e_z]

  auto tv10 = expand(
      tv9,
      {w_symbolic,
       tv9->axis(1)->extent(),
       tv9->axis(2)->expandedExtent(),
       tv9->axis(3)->expandedExtent()});

  fusion->addOutput(tv10);

  auto options = at::TensorOptions().dtype(at::kFloat).device(at::kCUDA, 0);
  at::Tensor t0 = at::randn({x}, options);
  at::Tensor t3 = at::randn({x}, options);
  at::Tensor t6 = at::randn({x, y, z}, options);

  FusionExecutorCache executor_cache(std::move(fusion));

  auto cg_outputs = executor_cache.runFusionWithInputs({t0, t3, t6, w});
  auto cg_out = cg_outputs[1];

  NVF_ERROR(cg_out.size(0) == w);
  NVF_ERROR(cg_out.size(1) == x);
  NVF_ERROR(cg_out.size(2) == y);
  NVF_ERROR(cg_out.size(3) == z);
  NVF_ERROR(cg_out.stride(0) == 0);
  NVF_ERROR(cg_out.stride(1) == 1);
  NVF_ERROR(cg_out.stride(2) == 0);
  NVF_ERROR(cg_out.stride(3) == 0);

  testValidate(
      executor_cache.fusion(), cg_outputs, {t0, t3, t6, w}, __LINE__, __FILE__);
}

TEST_F(NVFuserTest, FusionExpandIssue1751_CUDA) {
  auto fusion = std::make_unique<Fusion>();
  FusionGuard fg(fusion.get());

  auto x = 3L;
  auto y = 4, z = 5;

  // y, z
  auto tv0 = makeSymbolicTensor(2);
  fusion->addInput(tv0);

  auto tv1 = broadcast(tv0, {true, false, false});

  // Two ways to propagate extents as is: use -1 or explicitly pass
  // the extent vals.

  auto tv2 = expand(
      tv1,
      {IrBuilder::create<Val>(x),
       IrBuilder::create<Val>(-1L),
       IrBuilder::create<Val>(-1L)});

  auto tv3 = expand(
      tv1,
      {IrBuilder::create<Val>(x),
       tv0->axis(0)->extent(),
       tv0->axis(1)->extent()});

  fusion->addOutput(tv2);
  fusion->addOutput(tv3);

  auto options = at::TensorOptions().dtype(at::kFloat).device(at::kCUDA, 0);
  at::Tensor t0 = at::randn({y, z}, options);

  FusionExecutorCache executor_cache(std::move(fusion));

  auto cg_outputs = executor_cache.runFusionWithInputs({t0});

  for (const auto& cg_out : cg_outputs) {
    NVF_ERROR(cg_out.size(0) == x);
    NVF_ERROR(cg_out.size(1) == y);
    NVF_ERROR(cg_out.size(2) == z);
  }

  testValidate(executor_cache.fusion(), cg_outputs, {t0}, __LINE__, __FILE__);
}

// TODO: Make sure the kernel uses the expanded concrete size instead
// of the symbolic size
TEST_F(NVFuserTest, FusionExpandToConcrete_CUDA) {
  auto fusion = std::make_unique<Fusion>();
  FusionGuard fg(fusion.get());

  auto x = 3L, y = 4L;

  auto tv0 = makeSymbolicTensor(1);
  fusion->addInput(tv0);

  auto tv1 = broadcast(tv0, {true, false});

  auto tv2 =
      expand(tv1, {IrBuilder::create<Val>(x), IrBuilder::create<Val>(y)});

  fusion->addOutput(tv2);

  auto options = at::TensorOptions().dtype(at::kFloat).device(at::kCUDA, 0);
  at::Tensor t0 = at::randn({y}, options);

  FusionExecutorCache executor_cache(std::move(fusion));

  auto cg_outputs = executor_cache.runFusionWithInputs({t0});

  for (const auto& cg_out : cg_outputs) {
    NVF_ERROR(cg_out.size(0) == x);
    NVF_ERROR(cg_out.size(1) == y);
  }

  testValidate(executor_cache.fusion(), cg_outputs, {t0}, __LINE__, __FILE__);
}

TEST_F(NVFuserTest, FusionReproNoncontigBroadcast_CUDA) {
  auto fusion = std::make_unique<Fusion>();
  FusionGuard fg(fusion.get());

  auto options = at::TensorOptions().dtype(at::kHalf).device(at::kCUDA, 0);
  at::Tensor t0 = at::randn({4, 32, 16, 112, 112}, options).transpose(-1, -2);
  at::Tensor t1 = at::randn({32, 1, 112, 1}, options).transpose(-1, -2);

  auto tv0 = TensorViewBuilder()
                 .ndims(5)
                 .contiguity({true, true, false, false, false}) // ttfff
                 .shape({-1, -1, -1, -1, -1})
                 .dtype(DataType::Half)
                 .build();
  auto tv1 = TensorViewBuilder()
                 .ndims(4)
                 .contiguity({true, std::nullopt, std::nullopt, true})
                 .shape({-1, 1, 1, -1})
                 .dtype(DataType::Half)
                 .build();

  fusion->addInput(tv0);
  fusion->addInput(tv1);

  auto tv2 = add(tv0, tv1);

  fusion->addOutput(tv2);

  std::vector<c10::IValue> aten_inputs({t0, t1});

  FusionExecutorCache executor_cache(std::move(fusion));
  auto cg_outputs = executor_cache.runFusionWithInputs(aten_inputs);

  testValidate(
      executor_cache.fusion(), cg_outputs, {t0, t1}, __LINE__, __FILE__);
}

TEST_F(NVFuserTest, FusionTransformPropagateSibling_CUDA) {
  // https://github.com/csarofeen/pytorch/issues/1760
  Fusion fusion;
  FusionGuard fg(&fusion);

  auto tv0 = makeSymbolicTensor(2);
  fusion.addInput(tv0);

  auto tvs = Welford(tv0, {1});
  fusion.addOutput(tvs.var_sum);

  tvs.avg->split(1, 1);
  tvs.avg->split(1, 2);
  tvs.avg->split(1, 3);
  tvs.var_sum->split(1, 1);
  tvs.var_sum->split(1, 2);
  tvs.var_sum->split(1, 3);
  tvs.n->split(1, 1);
  tvs.n->split(1, 2);
  tvs.n->split(1, 3);

  auto var_sum_rf = ir_utils::rFactorHelper(tvs.var_sum, {1, 4});

  TransformPropagatorWithCheck propagator(var_sum_rf);
  MaxLogicalDomainInfoSpanningTree(var_sum_rf).traverse(&propagator);

  auto rf_tvs = ir_utils::producerTvsOf(tvs.var_sum);

  std::vector<std::vector<TensorView*>> siblings = {
      {tvs.avg, tvs.var_sum, tvs.n}, rf_tvs};
  for (const auto& tensors : siblings) {
    for (auto t1 : tensors) {
      for (auto t2 : tensors) {
        NVF_CHECK(TransformReplay::fullSelfMatching(t1, t2));
      }
    }
  }
}

TEST_F(NVFuserTest, FusionTransformPropagateSelectorSibling_CUDA) {
  Fusion fusion;
  FusionGuard fg(&fusion);

  auto tv0 = makeSymbolicTensor(2);
  fusion.addInput(tv0);

  auto tvs = Welford(tv0, {1});
  fusion.addOutput(tvs.var_sum);

  tvs.avg->split(1, 1);
  tvs.avg->split(1, 2);
  tvs.avg->split(1, 3);
  tvs.var_sum->split(1, 1);
  tvs.var_sum->split(1, 2);
  tvs.var_sum->split(1, 3);
  tvs.n->split(1, 1);
  tvs.n->split(1, 2);
  tvs.n->split(1, 3);

  auto var_sum_rf = ir_utils::rFactorHelper(tvs.var_sum, {1, 4});

  struct DisableTv0 : public MaxInfoSpanningTree::Selector {
    TensorView* tv0;
    bool allowC2P(TensorView* from, TensorView* to) override {
      return from != tv0 && to != tv0;
    };
    bool allowP2C(TensorView* from, TensorView* to) override {
      return from != tv0 && to != tv0;
    };
    bool allowSibling(TensorView* from, TensorView* to) override {
      return true;
    }
    DisableTv0(TensorView* tv0) : tv0(tv0) {}
  } selector1(tv0);

  struct DisableTv0AndSibling : public DisableTv0 {
    bool allowSibling(TensorView* from, TensorView* to) override {
      return false;
    }
    using DisableTv0::DisableTv0;
  } selector2(tv0);

  TransformPropagatorWithCheck propagator(var_sum_rf);
  MaxLogicalDomainInfoSpanningTree good_path(var_sum_rf, &selector1);
  MaxLogicalDomainInfoSpanningTree bad_path(var_sum_rf, &selector2);

  auto rf_tvs = ir_utils::producerTvsOf(tvs.var_sum);

  auto check = [&]() {
    std::vector<std::vector<TensorView*>> siblings = {
        {tvs.avg, tvs.var_sum, tvs.n}, rf_tvs};
    for (const auto& tensors : siblings) {
      for (auto t1 : tensors) {
        for (auto t2 : tensors) {
          NVF_CHECK(TransformReplay::fullSelfMatching(t1, t2));
        }
      }
    }
  };

  bad_path.traverse(&propagator);
  ASSERT_ANY_THROW(check());
  good_path.traverse(&propagator);
  check();
}

TEST_F(NVFuserTest, FusionTransformPropagatePosition_CUDA) {
  Fusion fusion;
  FusionGuard fg(&fusion);

  auto tv0 = makeSymbolicTensor(4);
  auto tv1 = makeSymbolicTensor(6);
  fusion.addInput(tv0);

  auto tv2 = broadcast(tv0, {false, false, true, false, false, true});
  auto tv3 = add(tv1, tv2);
  fusion.addOutput(tv3);

  tv0->merge(2);
  tv0->merge(0);
  TransformPropagatorWithCheck propagator(tv0);
  MaxLogicalDomainInfoSpanningTree(tv0).traverse(&propagator);

  NVF_CHECK(tv1->nDims() == 4);
}

TEST_F(NVFuserTest, FusionIgnoreZeroDimReduction_CUDA) {
  auto fusion = std::make_unique<Fusion>();
  FusionGuard fg(fusion.get());

  auto tv0 = makeSymbolicTensor(1);
  fusion->addInput(tv0);
  auto tv1 = sum(tv0, {0});
  // tv1 is effectively a zero-dim tensor as it only has a reduction
  // axis.
  // Reducing it further is converted to just a set op.
  auto tv2 = sum(tv1, {0});
  fusion->addOutput(tv2);

  auto tv2_def = dynamic_cast<LoadStoreOp*>(tv2->definition());
  NVF_CHECK(
      tv2_def != nullptr,
      "Expected LoadStoreOp but found ",
      tv2->definition()->toString());

  auto options = at::TensorOptions().dtype(at::kFloat).device(at::kCUDA, 0);
  auto t0 = at::randn({12345}, options);
  std::vector<c10::IValue> aten_inputs({t0});

  FusionExecutorCache executor_cache(std::move(fusion));
  auto cg_outputs = executor_cache.runFusionWithInputs(aten_inputs);

  testValidate(
      executor_cache.fusion(), cg_outputs, aten_inputs, __LINE__, __FILE__);
}

// Repro of issue #1770
TEST_F(NVFuserTest, FusionIssue1770Repro_CUDA) {
  auto fusion = std::make_unique<Fusion>();
  FusionGuard fg(fusion.get());

  auto tv0 = makeSymbolicTensor(1);
  fusion->addInput(tv0);
  auto tv1 = makeSymbolicTensor(1);
  fusion->addInput(tv1);

  auto tv2 = ge(tv0, tv1);
  auto tv3 =
      where(tv2, IrBuilder::create<Val>(1.0), IrBuilder::create<Val>(2.0));
  fusion->addOutput(tv3);

  std::vector<int64_t> shape({999});
  auto options = at::TensorOptions().dtype(at::kFloat).device(at::kCUDA, 0);
  at::Tensor t0 = at::randn(shape, options);
  at::Tensor t1 = at::randn(shape, options);
  std::vector<c10::IValue> aten_inputs({t0, t1});

  FusionExecutorCache executor_cache(std::move(fusion));
  auto cg_outputs = executor_cache.runFusionWithInputs(aten_inputs);

  auto ref = where(t0 >= t1, 1.0, 2.0);

  testValidate(
      executor_cache.fusion(),
      cg_outputs,
      aten_inputs,
      {ref},
      __LINE__,
      __FILE__);
}

TEST_F(NVFuserTest, FusionTransformPropagatorSelector_CUDA) {
  auto fusion = std::make_unique<Fusion>();
  FusionGuard fg(fusion.get());

  auto tv0 = makeSymbolicTensor(1);
  fusion->addInput(tv0);
  auto tv1 = makeSymbolicTensor(1);
  fusion->addInput(tv1);

  auto tv2 = add(tv0, tv1);

  auto tv3 = sin(tv2);
  auto tv4 = cos(tv2);

  fusion->addOutput(tv3);
  fusion->addOutput(tv4);

  tv2->split(0, 10);

  struct Selector : public MaxInfoSpanningTree::Selector {
    TensorView* tv0;
    TensorView* tv3;
    bool allowC2P(TensorView* from, TensorView* to) override {
      return to == tv0;
    }
    bool allowP2C(TensorView* from, TensorView* to) override {
      return to == tv3;
    }
    bool allowSibling(TensorView* from, TensorView* to) override {
      return false;
    }
    Selector(TensorView* tv0, TensorView* tv3) : tv0(tv0), tv3(tv3) {}
  } selector(tv0, tv3);

  TransformPropagatorWithCheck propagator(tv2);
  MaxLogicalDomainInfoSpanningTree(tv2, &selector).traverse(&propagator);

  NVF_CHECK(tv0->nDims() == 2);
  NVF_CHECK(tv1->nDims() == 1);
  NVF_CHECK(tv2->nDims() == 2);
  NVF_CHECK(tv3->nDims() == 2);
  NVF_CHECK(tv4->nDims() == 1);
}

TEST_F(NVFuserTest, FusionTransformPropagatorPos_CUDA) {
  auto fusion = std::make_unique<Fusion>();
  FusionGuard fg(fusion.get());

  auto tv0 = makeConcreteTensor({22, 105});
  fusion->addInput(tv0);

  auto tv1 = sin(tv0);
  fusion->addOutput(tv1);

  tv1->split(0, 2);
  tv1->split(-1, 3);
  tv1->split(-1, 5);

  TransformPropagatorWithCheck propagator(tv1, 2);
  MaxLogicalDomainInfoSpanningTree(tv1, 2).traverse(&propagator);

  auto expect = makeConcreteTensor({22, 105});
  expect->split(0, 2);
  NVF_CHECK(TransformReplay::fullSelfMatching(expect, tv0));
}

TEST_F(NVFuserTest, FusionMaxLogicalDomainInfoSpanningTreePrintTwice_CUDA) {
  auto fusion = std::make_unique<Fusion>();
  FusionGuard fg(fusion.get());

  auto tv0 = makeSymbolicTensor(3);
  fusion->addInput(tv0);

  auto tv1 = sum(tv0, {0});
  auto tv2 = neg(tv1);

  fusion->addOutput(tv2);

  tv1->split(0, 10);

  struct Printer : public MaxInfoSpanningTree::Propagator {
    std::stringstream ss;
    void propagateC2P(TensorView* from, TensorView* to) override {
      ss << "propagateC2P" << std::endl;
      ss << "from: " << from->name() << std::endl;
      ss << "to: " << to->name() << std::endl;
    }
    void propagateP2C(TensorView* from, TensorView* to) override {
      ss << "propagateP2C" << std::endl;
      ss << "from: " << from->name() << std::endl;
      ss << "to: " << to->name() << std::endl;
    }
    void propagateSibling(TensorView* from, TensorView* to) override {
      ss << "propagateSibling" << std::endl;
      ss << "from: " << from->name() << std::endl;
      ss << "to: " << to->name() << std::endl;
    }
  } printer1, printer2;
  printer1.ss << std::endl;
  printer2.ss << std::endl;

  MaxLogicalDomainInfoSpanningTree path(tv1);
  path.traverse(&printer1);
  path.traverse(&printer2);

  auto expect = R"ESCAPE(
propagateC2P
from: 1
to: 0
propagateP2C
from: 1
to: 2
)ESCAPE";
  NVF_CHECK(printer1.ss.str() == expect);
  NVF_CHECK(printer2.ss.str() == expect);
}

TEST_F(NVFuserTest, FusionTransformPropagatorNoOverwrite_CUDA) {
  auto fusion = std::make_unique<Fusion>();
  FusionGuard fg(fusion.get());

  auto tv0 = makeSymbolicTensor(1);
  fusion->addInput(tv0);
  auto tv1 = broadcast(tv0, {true, false, true});
  auto tv2 = sin(tv1);
  fusion->addOutput(tv2);

  tv0->split(0, 2);
  tv2->split(1, 2);
  tv2->split(0, 4);

  MaxLogicalDomainInfoSpanningTree path1(tv2);
  TransformPropagatorWithCheck propagator1(tv2);
  path1.traverse(&propagator1);

  MaxLogicalDomainInfoSpanningTree path2(tv0);
  TransformPropagatorWithCheck propagator2(tv0);
  path2.traverse(&propagator2);

  NVF_CHECK(tv1->axis(0)->isBroadcast());
  NVF_CHECK(tv1->axis(1)->isBroadcast());
  NVF_CHECK(!tv1->axis(2)->isBroadcast());
  NVF_CHECK(!tv1->axis(3)->isBroadcast());
  NVF_CHECK(tv1->axis(4)->isBroadcast());

  auto expect = makeSymbolicTensor(3);
  expect->split(1, 2);
  expect->split(0, 4);
  NVF_CHECK(TransformReplay::fullSelfMatching(expect, tv1));
}

TEST_F(NVFuserTest, FusionIssue1785Repro_CUDA) {
  Fusion fusion;
  FusionGuard fg(&fusion);

  // Set up your input tensor views
  TensorView* tv0 = makeContigTensor(1);
  TensorView* tv1 = makeContigTensor(2);

  // Register your inputs
  fusion.addInput(tv0);
  fusion.addInput(tv1);

  auto tv2 = set(tv0);
  // [B, I]
  auto tv3 = broadcast(tv2, {true, false});
  auto tv4 = add(tv3, tv1);
  auto tv5 = set(tv4);

  // Register your outputs
  fusion.addOutput(tv5);

  tv5->split(0, 8);
  tv5->split(-1, 8);

  // [Serial, TIDy, TIDX, Serial]

  tv4->computeAt(tv5, -2);
  tv3->computeAt(tv4, -1);
  tv2->computeAt(tv3, 0);
  tv2->split(0, 8);
  tv2->axis(0)->parallelize(ParallelType::TIDx);
  tv1->computeAt(tv5, -2);

  tv5->axis(1)->parallelize(ParallelType::TIDy);
  tv5->axis(2)->parallelize(ParallelType::TIDx);

  auto options = at::TensorOptions().dtype(at::kFloat).device(at::kCUDA, 0);

  at::Tensor in1 = at::randn({16}, options);
  at::Tensor in2 = at::randn({12, 16}, options);

  KernelExecutor ke;
  ke.compile(&fusion, {in1, in2});
  auto cg_outputs = ke.run({in1, in2});

  testValidate(&fusion, cg_outputs, {in1, in2}, __LINE__, __FILE__);
}

TEST_F(NVFuserTest, FusionSkipReplay_CUDA) {
  {
    Fusion fusion;
    FusionGuard fg(&fusion);

    TensorView* tv0 = makeContigTensor(1);
    TensorView* tv1 = makeContigTensor(2);
    fusion.addInput(tv0);
    fusion.addInput(tv1);

    auto tv2 = broadcast(tv0, {false, true});
    auto tv3 = add(tv2, tv1);
    fusion.addOutput(tv3);

    tv3->split(1, 2, false);

    TransformPropagatorWithCheck propagator(tv3);
    MaxLogicalDomainInfoSpanningTree(tv3).traverse(&propagator);
  }

  {
    Fusion fusion;
    FusionGuard fg(&fusion);

    TensorView* tv0 = makeContigTensor(3);
    fusion.addInput(tv0);

    auto tv1 = sum(tv0, {0, 2});
    auto tv2 = sin(tv1);
    fusion.addOutput(tv2);

    tv0->split(1, 2, false);

    TransformPropagatorWithCheck propagator(tv0);
    MaxLogicalDomainInfoSpanningTree(tv0).traverse(&propagator);
  }
}

TEST_F(NVFuserTest, FusionInlineRepro1803_CUDA) {
  Fusion fusion;
  FusionGuard fg(&fusion);

  TensorView* tv0 = makeContigTensor(2);

  fusion.addInput(tv0);
  auto tv1 = set(tv0);
  auto tvs = Welford(tv1, {1});
  auto tvo = set(tvs.var_sum);
  fusion.addOutput(tvo);

  tvo->split(0, 16);
  tvo->axis(1)->parallelize(ParallelType::Unroll);

  tv0->computeAt(tvo, -1, ComputeAtMode::BestEffort);

  NVF_CHECK(
      tvs.var_sum->getComputeAtPosition() == tvs.avg->getComputeAtPosition());
  NVF_CHECK(
      tvs.var_sum->getComputeAtPosition() == tvs.n->getComputeAtPosition());
  NVF_CHECK(tvs.var_sum->getComputeAtPosition() == 1);
}

// Unit test for the transform selection logic
TEST_F(NVFuserTest, FusionBoundedDirectionSelection1_CUDA) {
  Fusion fusion;
  FusionGuard fg(&fusion);

  TensorView* tv0 = makeContigTensor(2);

  fusion.addInput(tv0);
  auto tv1 = set(tv0);
  auto tv2 = set(tv1);
  auto tv3 = add(tv2, tv1);
  fusion.addOutput(tv3);

  tv3->split(-1, 5);
  tv3->split(-1, 8);

  scheduler_utils::BoundedDirectionalTransformPropagator::backward(
      tv3, -1, {tv0, tv2});

  // Check that the splits are replayed on tv2
  NVF_ERROR(
      tv2->nDims() == tv3->nDims(),
      "Propagator didn't propagate to tv2: ",
      tv2->toString());

  // Check that the splits are replayed on tv1 as well. Even though
  //  one of its consumers, tv2, is part of the boundary, another
  //  consumer is not a boundary, so tv1 should be transformed as well.
  NVF_ERROR(
      tv1->nDims() == tv3->nDims(),
      "Propagator didn't propagate to tv1: ",
      tv1->toString());
}

TEST_F(NVFuserTest, FusionIssueRepro1844_CUDA) {
  auto fusion = std::make_unique<Fusion>();
  FusionGuard fg(fusion.get());

  std::vector<int64_t> shape = {2, 1, 768};
  std::vector<int64_t> sum_to_shape = {768};
  std::vector<int64_t> sum_to_axes = {0, 1};
  double kProb = 0.5;

  std::vector<Val*> sum_to_symb;
  std::transform(
      sum_to_shape.begin(),
      sum_to_shape.end(),
      std::back_inserter(sum_to_symb),
      [](int64_t s) -> Val* { return IrBuilder::create<Val>(s); });

  TensorView* tv0 = makeContigConcreteTensor(shape);
  TensorView* tv1 = makeContigConcreteTensor(shape);
  TensorView* tv2 = makeContigConcreteTensor(shape, DataType::Bool);

  fusion->addInput(tv0);
  fusion->addInput(tv1);
  fusion->addInput(tv2);

  Val* prob = IrBuilder::create<Val>(kProb);
  auto grad_input = dropout_backward(tv1, tv2, prob);
  auto grad_gelu = gelu_backward(grad_input, tv0);
  auto grad_bias = sum_to(grad_gelu, sum_to_symb);

  fusion->addOutput(grad_gelu);
  fusion->addOutput(grad_bias);

  const auto options =
      at::TensorOptions().dtype(at::kFloat).device(at::kCUDA, 0);

  at::Tensor a = at::randn(shape, options);
  at::Tensor b = at::randn(shape, options);
  at::Tensor c = at::randn(shape, options);
  auto mask = at::gt(c, 0.0f);
  std::vector<c10::IValue> aten_inputs = {a, b, mask};

  FusionExecutorCache executor_cache(std::move(fusion));
  auto cg_outputs = executor_cache.runFusionWithInputs(aten_inputs);

  testValidate(
      executor_cache.fusion(), cg_outputs, aten_inputs, __LINE__, __FILE__);
}

TEST_F(NVFuserTest, FusionInsertMagicZero1_CUDA) {
  Fusion fusion;
  FusionGuard fg(&fusion);

  auto tv0 = makeSymbolicTensor(2);
  fusion.addInput(tv0);

  auto tv1 = add(tv0, IrBuilder::create<Val>(1.0));
  auto tv2 = set(tv1);
  fusion.addOutput(tv2);

  tv2->split(0, 32);
  tv2->split(-1, 2);
  tv2->reorder({{1, 2}, {2, 1}});
  tv2->merge(0);

  TransformPropagatorWithCheck propagator(tv2);
  MaxLogicalDomainInfoSpanningTree(tv2).traverse(&propagator);

  tv0->computeAt(tv2, 1);

  // The predicate of tv2 should be protected with magic zero
  GpuLower gpulw(&fusion);
  gpulw.run();
  NVF_CHECK(
      PredicateMagicZeroChecker::isProtected(tv2, gpulw),
      "Failed to protect the predicates of ",
      tv2->toString());
}

TEST_F(NVFuserTest, FusionExpandRepro1860_CUDA) {
  auto fusion_ptr = std::make_unique<Fusion>();
  Fusion& fusion = *fusion_ptr;
  FusionGuard fg(&fusion);
  std::vector<std::optional<bool>> contiguity(3, std::nullopt);

  std::vector<int64_t> shape{1, -1, -1};
  TensorView* tv0 = makeContigConcreteTensor(shape);
  fusion.addInput(tv0);
  TensorView* tv1 = makeContigConcreteTensor(shape);
  fusion.addInput(tv1);
  TensorView* tv2 = makeContigConcreteTensor(shape);
  fusion.addInput(tv2);

  std::vector<IterDomain*> domain1(3, nullptr);
  for (const auto i : c10::irange(3)) {
    if (i == 0) {
      domain1[i] = IterDomainBuilder(
                       FusionGuard::getCurFusion()->zeroVal(),
                       IrBuilder::create<Val>(1L, DataType::Index))
                       .iter_type(IterType::Broadcast)
                       .build();
    } else {
      domain1[i] =
          IterDomainBuilder(
              FusionGuard::getCurFusion()->zeroVal(),
              IrBuilder::create<Val>(1L, DataType::Index))
              .expanded_extent(IrBuilder::create<Val>(1L + i, DataType::Index))
              .iter_type(IterType::Broadcast)
              .build();
    }
  }

  TensorView* tv22 = IrBuilder::create<TensorView>(
      IrBuilder::create<TensorDomain>(domain1, contiguity), DataType::Float);

  fusion.addInput(tv22);

  auto tv3 = add(tv0, tv1);
  auto tv4 = softmax(tv3, 0);
  auto tv5 = add(tv4, tv22);
  fusion.addOutput(tv5);

  auto options = at::TensorOptions().dtype(at::kFloat).device(at::kCUDA, 0);

  at::Tensor input1 = at::randn({1, 2, 3}, options);
  at::Tensor input2 = at::randn({1, 2, 3}, options);
  at::Tensor input3 = at::randn({1, 2, 3}, options);
  at::Tensor input4 = at::randn({1, 1, 1}, options).expand({1, 2, 3});
  std::vector<c10::IValue> aten_inputs = {input1, input2, input3, input4};

  FusionExecutorCache executor_cache(std::move(fusion_ptr));
  auto outputs = executor_cache.runFusionWithInputs(aten_inputs);
}

TEST_F(NVFuserTest, FusionExpandReduce_CUDA) {
  auto fusion = std::make_unique<Fusion>();
  FusionGuard fg(fusion.get());

  auto tv0 = makeConcreteTensor({1, 8});
  fusion->addInput(tv0);

  auto tv1 =
      expand(tv0, {IrBuilder::create<Val>(12L), IrBuilder::create<Val>(8L)});

  auto tv2 = sum(tv1, {0});
  fusion->addOutput(tv2);

  auto options = at::TensorOptions().dtype(at::kFloat).device(at::kCUDA, 0);
  auto t0 = at::randn({1, 8}, options);

  FusionExecutorCache executor_cache(std::move(fusion));
  auto cg_outputs = executor_cache.runFusionWithInputs({t0});

  testValidate(executor_cache.fusion(), cg_outputs, {t0}, __LINE__, __FILE__);
}

TEST_F(NVFuserTest, FusionVectorComponentReduce_CUDA) {
  auto fusion = std::make_unique<Fusion>();
  FusionGuard fg(fusion.get());

  auto tv0 = makeSymbolicTensor(1, DataType::ComplexFloat);
  fusion->addInput(tv0);
  auto tv1 = view_as_real(tv0);
  auto tv2 = sum(tv1, {-1});
  fusion->addOutput(tv2);

  inlineMost();

  auto options =
      at::TensorOptions().dtype(at::kComplexFloat).device(at::kCUDA, 0);
  auto t0 = at::randn({1024}, options);

  KernelExecutor ke;
  ke.compile(fusion.get(), {t0});
  auto cg_outputs = ke.run({t0});

  testValidate(fusion.get(), cg_outputs, {t0}, __LINE__, __FILE__, "");
}

TEST_F(NVFuserTest, FusionExpandBadShapeTest_CUDA) {
  auto fusion_ptr = std::make_unique<Fusion>();
  Fusion& fusion = *fusion_ptr;
  FusionGuard fg(&fusion);
  std::vector<std::optional<bool>> contiguity{false, std::nullopt};

  auto tv0 = makeSymbolicTensor(2);
  fusion.addInput(tv0);

  std::vector<IterDomain*> domains = {
      IterDomainBuilder(
          FusionGuard::getCurFusion()->zeroVal(),
          IrBuilder::create<Val>(DataType::Index))
          .build(),
      IterDomainBuilder(
          FusionGuard::getCurFusion()->zeroVal(),
          FusionGuard::getCurFusion()->oneVal())
          .expanded_extent(IrBuilder::create<Val>(10L, DataType::Index))
          .iter_type(IterType::Broadcast)
          .build()};

  // expand to 10
  TensorView* tv22 = IrBuilder::create<TensorView>(
      IrBuilder::create<TensorDomain>(domains, contiguity), DataType::Float);

  fusion.addInput(tv22);

  auto tv3 = add(tv0, tv22);
  fusion.addOutput(tv3);

  auto options = at::TensorOptions().dtype(at::kFloat).device(at::kCUDA, 0);

  // Incompatible shapes
  at::Tensor input1 = at::randn({2, 3}, options);
  // Passing expand size of 5, not 10. Should cause an error
  at::Tensor input4 = at::randn({2, 1}, options).expand({2, 5});

  std::vector<c10::IValue> aten_inputs = {input1, input4};

  FusionExecutorCache executor_cache(std::move(fusion_ptr));
  ASSERT_ANY_THROW(executor_cache.runFusionWithInputs(aten_inputs));
}

TEST_F(
    NVFuserTest,
    FusionPointwiseScheduleWithBroadcastAndTrivialReduction_CUDA) {
  Fusion fusion;
  FusionGuard fg(&fusion);

  auto tv0 = makeContigTensor(3);
  auto tv1 = makeContigTensor(2);
  fusion.addInput(tv0);
  fusion.addInput(tv1);
  auto tv2 = broadcast(tv0, {false, true, false, true, false, true});
  auto tv3 = sin(tv2);
  auto tv4 = add(tv3, tv1);
  auto tv5 = sum(tv4, {1});
  fusion.addOutput(tv5);

  auto options = at::TensorOptions().dtype(at::kFloat).device(at::kCUDA, 0);
  at::Tensor t0 = at::randn({100, 100, 10}, options);
  at::Tensor t1 = at::randn({10, 20}, options);

  std::vector<c10::IValue> aten_inputs = {t0, t1};

  auto cg_outputs =
      scheduleAndRun(&fusion, SchedulerType::PointWise, aten_inputs).outputs;
  testValidate(&fusion, cg_outputs, aten_inputs, __LINE__, __FILE__);
}

TEST_F(NVFuserTest, FusionPrint_CUDA) {
  std::vector<at::ScalarType> dtypes = {
      at::kFloat, at::kDouble, at::kHalf, at::kInt, at::kLong, at::kBool};
  if (at::cuda::getCurrentDeviceProperties()->major >= 8) {
    dtypes.push_back(at::kBFloat16);
  }
  for (auto dtype : dtypes) {
    auto fusion = std::make_unique<Fusion>();
    FusionGuard fg(fusion.get());

    auto tv0 = makeSymbolicTensor(1, aten_to_data_type(dtype));
    fusion->addInput(tv0);
    auto tv1 = print(tv0);
    auto tv2 = sin(tv1);
    fusion->addOutput(tv2);

    // There is no way to check if anything is printed to the console, but we
    // can validate that when print exist, compilation and computation are not
    // broken.
    auto options = at::TensorOptions().dtype(at::kLong).device(at::kCUDA, 0);
    at::Tensor t0 = at::arange(2, options).to(dtype);

    FusionExecutorCache executor_cache(std::move(fusion));
    auto cg_outputs = executor_cache.runFusionWithInputs({t0});

    testValidate(
        executor_cache.fusion(),
        cg_outputs,
        {t0},
        {t0.sin()},
        __LINE__,
        __FILE__);
  }
}

TEST_F(NVFuserTest, FusionCheckedSymbolicShape_CUDA) {
  const auto options =
      at::TensorOptions().dtype(at::kFloat).device(at::kCUDA, 0);

  at::Tensor a = at::randn({123, 456}, options);
  at::Tensor b = at::randn({123, 456}, options);
  at::Tensor c = at::randn({321, 654}, options);

  using return_t =
      std::pair<std::unique_ptr<FusionExecutorCache>, std::vector<at::Tensor>>;
  auto matched_add = [](at::Tensor a, at::Tensor b) -> return_t {
    auto fusion = std::make_unique<Fusion>();
    FusionGuard fg(fusion.get());

    Val* s1 = IrBuilder::create<Val>(DataType::Int);
    Val* s2 = IrBuilder::create<Val>(DataType::Int);
    auto builder = TensorViewBuilder().shape(std::vector<Val*>{s1, s2});
    TensorView* tv0 = builder.build();
    TensorView* tv1 = builder.build();

    fusion->addInput(tv0);
    fusion->addInput(tv1);

    auto tv2 = add(tv0, tv1);

    fusion->addOutput(tv2);

    auto executor_cache =
        std::make_unique<FusionExecutorCache>(std::move(fusion));
    auto cg_outputs = executor_cache->runFusionWithInputs({a, b});
    return {std::move(executor_cache), std::move(cg_outputs)};
  };

  {
    auto ret1 = matched_add(a, b);
    testValidate(ret1.first->fusion(), ret1.second, {a, b}, __LINE__, __FILE__);
  }

  {
    ASSERT_THAT(
        [&]() { matched_add(a, c); },
        ::testing::ThrowsMessage<nvfuser::nvfError>(::testing::HasSubstr(
            "When trying to propagate constant tensor sizes through the graph a conflict was found with 2 different sizes across dimensions that are expected to match.")));
    GTEST_SKIP() << "skipping tests on pre-AMPERE GPUs";
  }
}

TEST_F(NVFuserTest, FusionSizeDependentData_CUDA) {
  auto fusion = std::make_unique<Fusion>();
  FusionGuard fg(fusion.get());

  Val* s1 = IrBuilder::create<Val>(DataType::Index);
  auto builder = TensorViewBuilder().shape(std::vector<Val*>{s1});
  TensorView* tv0 = builder.build();

  fusion->addInput(tv0);

  auto tv1 = add(tv0, s1);

  fusion->addOutput(tv1);

  const auto options =
      at::TensorOptions().dtype(at::kFloat).device(at::kCUDA, 0);

  at::Tensor a = at::zeros({123}, options);

  FusionExecutorCache executor_cache(std::move(fusion));
  auto cg_outputs = executor_cache.runFusionWithInputs({a});

  testValidate(executor_cache.fusion(), cg_outputs, {a}, __LINE__, __FILE__);
}

TEST_F(NVFuserTest, FusionDependencyCheck_CUDA) {
  Fusion fusion;
  FusionGuard fg(&fusion);

  TensorView* tv0 = makeSymbolicTensor(1);
  TensorView* tv1 = makeSymbolicTensor(1);
  TensorView* tv2 = makeSymbolicTensor(1);
  TensorView* tv3 = makeSymbolicTensor(1);

  auto tv4 = add(tv0, tv1);
  auto tv5 = add(tv0, tv2);
  auto tv6 = add(tv0, tv3);

  auto tv7 = add(tv1, tv2);
  auto tv8 = add(tv1, tv3);

  auto tv9 = add(tv2, tv3);

  {
    auto all_vals = DependencyCheck::getAllValsBetween(
        {tv0, tv1}, {tv4, tv5, tv6, tv7, tv8, tv9});
    std::unordered_set<Val*> all_vals_set(all_vals.begin(), all_vals.end());
    std::vector<Val*> results({tv0, tv1, tv4, tv5, tv6, tv7, tv8});
    for (auto result : results) {
      NVF_CHECK(all_vals_set.count(result) > 0);
      all_vals_set.erase(result);
    }
    NVF_CHECK(all_vals_set.empty());
  }

  auto tv10 = add(tv6, tv7);
  {
    auto all_vals = DependencyCheck::getAllValsBetween({tv0, tv1}, {tv10});
    std::unordered_set<Val*> all_vals_set(all_vals.begin(), all_vals.end());
    std::vector<Val*> results({tv0, tv1, tv6, tv7, tv10});
    for (auto result : results) {
      NVF_CHECK(all_vals_set.count(result) > 0);
      all_vals_set.erase(result);
    }
    NVF_CHECK(all_vals_set.empty());
  }
}

// Repro for issue #1925
TEST_F(NVFuserTest, FusionScheduleTransposeRepro1_CUDA) {
  Fusion fusion;
  FusionGuard fg(&fusion);

  auto tv0 = makeSymbolicTensor(4);
  auto tv1 = makeConcreteTensor({-1, -1, -1, 1});
  fusion.addInput(tv0);
  fusion.addInput(tv1);
  auto tv2 = add(tv0, tv1);
  fusion.addOutput(tv2);

  auto options = at::TensorOptions().dtype(at::kFloat).device(at::kCUDA, 0);
  at::Tensor input0 = at::randn({1, 1, 333, 1}, options);
  at::Tensor input1 = at::randn({1, 1, 333, 1}, options);

  auto cg_outputs =
      scheduleAndRun(&fusion, SchedulerType::Transpose, {input0, input1}, false)
          .outputs;
  testValidate(&fusion, cg_outputs, {input0, input1}, __LINE__, __FILE__);
}

TEST_F(NVFuserTest, FusionPredicateUnshare_CUDA) {
  // https://github.com/csarofeen/pytorch/issues/1926
  std::unique_ptr<Fusion> fusion_ptr = std::make_unique<Fusion>();
  auto fusion = fusion_ptr.get();
  FusionGuard fg(fusion);

  TensorView* tv0 = makeSymbolicTensor(2);
  fusion->addInput(tv0);
  auto tv1 = set(tv0);
  auto tv2 = set(tv1);
  fusion->addOutput(tv2);

  tv1->setMemoryType(MemoryType::Shared);
  for (auto tv : {tv1, tv2}) {
    tv->split(0, 4);
    tv->reorder({{1, -1}});
    tv->split(1, 8);
    tv->merge(0);
    tv->split(0, 1);
    tv->axis(0)->parallelize(ParallelType::BIDx);
    tv->axis(1)->parallelize(ParallelType::Unswitch);
  }
  tv1->merge(2);
  tv2->reorder({{2, 3}});
  tv2->merge(2);
  for (auto tv : {tv1, tv2}) {
    tv->axis(-1)->parallelize(ParallelType::TIDx);
  }

  inlineMost();

  auto options = at::TensorOptions().dtype(at::kFloat).device(at::kCUDA, 0);
  at::Tensor t0 = at::randn({5, 5}, options);

  KernelExecutor ke;
  ke.compile(fusion, {t0});
  auto cg_outputs = ke.run({t0});
  auto out = cg_outputs[0];

  testValidate(fusion, {out}, {t0}, __LINE__, __FILE__);
}

TEST_F(NVFuserTest, AsyncCompilation_CUDA) {
  auto fusion = std::make_unique<Fusion>();
  FusionGuard fg(fusion.get());

  TensorView* tv0 = makeSymbolicTensor(2);
  TensorView* tv1 = makeSymbolicTensor(1);
  TensorView* tv2 = makeSymbolicTensor(2);

  fusion->addInput(tv0);
  fusion->addInput(tv1);
  fusion->addInput(tv2);

  TensorView* tv3 = add(tv0, IrBuilder::create<Val>(1.0)); // Group 0
  TensorView* tv4 =
      max(tv3, {0}); // Group 0 (use max instead to avoid numerical issues)
  TensorView* tv5 = add(tv4, tv1); //  Group 0 (Non Broadcast after reduce,
                                   //  keeps normalization scheduler away)
  TensorView* tv6 = add(tv5, tv2); //  Group 1 (Broadcast after reduce)

  fusion->addOutput(tv6);

  auto options = at::TensorOptions().dtype(at::kFloat).device(at::kCUDA, 0);

  at::Tensor t0 = at::randn({8, 5}, options);
  at::Tensor t1 = at::randn({5}, options);
  at::Tensor t2 = at::randn({8, 5}, options);

  FusionExecutorCache executor_cache(std::move(fusion));

  std::vector<c10::IValue> aten_inputs = {t0, t1, t2};

  auto outputs = executor_cache.runFusionWithInputs(aten_inputs);

  NVF_CHECK(
      executor_cache.getMostRecentKernelRuntime()->isSegmented(),
      "segmentation didn't happen");
  NVF_CHECK(
      executor_cache.getMostRecentKernelRuntime()
              ->fusionSegments()
              ->groups()
              .size() == 2,
      "segmentation didn't happen as expected");

  testValidate(
      executor_cache.fusion(), outputs, aten_inputs, __LINE__, __FILE__);
}

TEST_F(NVFuserTest, FusionMergeBroadcastingTrivialReduction1_CUDA) {
  std::unique_ptr<Fusion> fusion_ptr = std::make_unique<Fusion>();
  auto fusion = fusion_ptr.get();
  FusionGuard fg(fusion);

  TensorView* tv0 = makeConcreteTensor({1, 1});
  TensorView* tv1 = makeConcreteTensor({-1});
  fusion->addInput(tv0);
  fusion->addInput(tv1);
  auto tv2 = sum(tv0, {1});
  auto tv3 = add(tv2, tv1);
  fusion->addOutput(tv3);

  tv0->merge(0);

  MaxLogicalDomainInfoSpanningTree tree(tv0);
  TransformPropagatorWithCheck tp(tv0);
  tree.traverse(&tp);

  inlineMost();

  auto options = at::TensorOptions().dtype(at::kFloat).device(at::kCUDA, 0);
  at::Tensor t0 = at::randn({1, 1}, options);
  at::Tensor t1 = at::randn({10}, options);

  KernelExecutor ke;
  ke.compile(fusion, {t0, t1});
  auto cg_outputs = ke.run({t0, t1});
  auto out = cg_outputs[0];

  testValidate(
      fusion, {out}, {t0, t1}, {t1 + t0.flatten()}, __LINE__, __FILE__);
}

TEST_F(NVFuserTest, FusionMappingRelation_CUDA) {
  // See https://github.com/csarofeen/pytorch/pull/1960
  // and https://github.com/csarofeen/pytorch/pull/2113
  std::unique_ptr<Fusion> fusion_ptr = std::make_unique<Fusion>();
  auto fusion = fusion_ptr.get();
  FusionGuard fg(fusion);

  TensorView* tv0 = makeConcreteTensor({1, 1});
  TensorView* tv1 = makeConcreteTensor({-1, 1, 1});
  fusion->addInput(tv0);
  fusion->addInput(tv1);
  auto tv2 = set(tv0);
  auto tv3 = broadcast(tv2, {true, false, false});
  auto tv4 = add(tv3, tv1);

  fusion->addOutput(tv4);

  tv4->merge(-2);
  tv4->merge(-2);

  tv0->computeAt(tv4, -1);
  tv1->computeAt(tv4, -1);

  ComputeAtMap ca_map(fusion);

  auto tv4_inner_node = tv4->axis(0)->definition()->input(1)->as<IterDomain>();
  NVF_CHECK(
      ca_map.areMapped(tv2->axis(0), tv4_inner_node, IdMappingMode::EXACT));
  NVF_CHECK(ca_map.areMapped(
      tv2->axis(0), tv4_inner_node, IdMappingMode::PERMISSIVE));

  auto options = at::TensorOptions().dtype(at::kFloat).device(at::kCUDA, 0);
  at::Tensor t0 = at::randn({1, 1}, options);
  at::Tensor t1 = at::randn({2, 1, 1}, options);

  KernelExecutor ke;
  ke.compile(fusion, {t0, t1});
  auto cg_outputs = ke.run({t0, t1});
  auto out = cg_outputs[0];

  testValidate(fusion, {out}, {t0, t1}, __LINE__, __FILE__);
}

TEST_F(NVFuserTest, FusionInlineAt_CUDA) {
  std::unique_ptr<Fusion> fusion_ptr = std::make_unique<Fusion>();
  auto fusion = fusion_ptr.get();
  FusionGuard fg(fusion);

  TensorView* tv0 = makeSymbolicTensor(2);
  fusion->addInput(tv0);
  auto tv1 = sin(tv0);
  auto tv2 = cos(tv1);
  fusion->addOutput(tv2);

  tv1->inlineAt(-1);

  auto options = at::TensorOptions().dtype(at::kFloat).device(at::kCUDA, 0);
  at::Tensor t0 = at::randn({100, 2}, options);

  KernelExecutor ke;
  ke.compile(fusion, {t0});
  auto cg_outputs = ke.run({t0});
  auto out = cg_outputs[0];

  testValidate(fusion, {out}, {t0}, __LINE__, __FILE__);
}

// Simplified repro of issue #2008
TEST_F(NVFuserTest, FusionReplayTrivialReductionAndBroadcast2_CUDA) {
  auto fusion_ptr = std::make_unique<Fusion>();
  Fusion& fusion = *fusion_ptr;
  FusionGuard fg(fusion_ptr.get());

  std::vector<int64_t> shape({10, 1, 1});

  auto tv0 = makeConcreteTensor(shape);
  fusion.addInput(tv0);

  auto tv1 = add(tv0, IrBuilder::create<Val>(1.0));
  auto tv2 = sum(tv1, {1, 2});
  auto tv3 = broadcast(tv2, {false, true, true});
  fusion.addOutput(tv3);

  tv0->merge(-2, -1)->merge(-2, -1)->split(0, 4);

  MaxLogicalDomainInfoSpanningTree tree(tv0);
  TransformPropagatorWithCheck tp(tv0);
  tree.traverse(&tp);

  auto options = at::TensorOptions().dtype(at::kFloat).device(at::kCUDA, 0);
  at::Tensor t0 = at::randn(shape, options);
  std::vector<c10::IValue> aten_inputs({t0});

  KernelExecutor ke;
  ke.compile(fusion_ptr.get(), aten_inputs);
  auto outputs = ke.run(aten_inputs);

  testValidate(&fusion, outputs, aten_inputs, __LINE__, __FILE__);
}

TEST_F(NVFuserTest, FusionSimpleAmperePipeline_CUDA) {
  Fusion fusion;
  FusionGuard fg(&fusion);

  auto tv0 = makeContigTensor(1);

  fusion.addInput(tv0);

  auto tv1 = set(tv0);

  fusion.addOutput(tv1);

  auto tv_cache = tv0->cacheAfter(LoadStoreOpType::CpAsync);
  tv_cache->setMemoryType(MemoryType::Shared);

  tv1->split(0, 16);
  tv0->computeAt(tv1, 1);

  tv_cache->circularBuffer(10);

  auto options = at::TensorOptions().dtype(at::kFloat).device(at::kCUDA, 0);
  at::Tensor input1 = at::randn({255}, options);

  // Add check that the cp async op has an inlined predicate.
  class InlinedCpAsyncPredChecker : public kir::IrVisitor {
   public:
    using kir::IrVisitor::handle;

   private:
    void handle(kir::IfThenElse* ite) final {
      auto prev_within_ite = within_ite_;
      within_ite_ = true;
      kir::IrVisitor::handle(ite);
      within_ite_ = prev_within_ite;
    }

    void handle(LoadStoreOp* ldst) final {
      if (ldst->opType() == LoadStoreOpType::CpAsync &&
          ldst->cacheOp() == CacheOp::AllLevels) {
        NVF_ERROR(!within_ite_, "CPASYNC predicate not inlined");
        NVF_ERROR(
            ldst->predicate()->hasValue() &&
                !ldst->predicate()->value()->isConst(),
            "CPASYNC predicate is not generated");
      }
    }

   private:
    bool within_ite_ = false;
  } pred_checker;

  // Check that cp async is inlined:
  GpuLower gpulw(&fusion);
  pred_checker.handle(gpulw.run()->topLevelExprs());

  KernelExecutor ke;
  // requires ampere+ GPU
  if (!deviceMajorMinorCheck(8)) {
    ASSERT_THAT(
        [&]() { ke.compile(&fusion, {input1}); },
        testing::ThrowsMessage<nvfuser::nvfError>(testing::HasSubstr(
            "Reason: LoadStoreOpType::CpAsync requires Ampere")));
    GTEST_SKIP() << "skipping tests on pre-AMPERE GPUs";
  } else {
    ke.compile(&fusion, {input1});
  }

  auto cg_outputs = ke.run({input1});

  testValidate(&fusion, cg_outputs, {input1}, __LINE__, __FILE__);
}

TEST_F(NVFuserTest, FusionExpandedInput_CUDA) {
  std::unique_ptr<Fusion> fusion_ptr = std::make_unique<Fusion>();
  auto fusion = fusion_ptr.get();
  FusionGuard fg(fusion);

  TensorView* tv0 = TensorViewBuilder()
                        .ndims(3)
                        .shape({-1, -1, -1})
                        .contiguity({false, std::nullopt, true})
                        .expanded({false, true, false})
                        .build();
  fusion->addInput(tv0);
  auto tv1 = set(tv0);
  fusion->addOutput(tv1);

  auto options = at::TensorOptions().dtype(at::kFloat).device(at::kCUDA, 0);
  at::Tensor t0 = at::randn({4096, 1, 4}, options).expand({-1, 7, -1});

  FusionExecutorCache executor_cache(std::move(fusion_ptr));
  auto cg_outputs = executor_cache.runFusionWithInputs({t0});

  testValidate(fusion, cg_outputs, {t0}, __LINE__, __FILE__);
}

// Repro for
// https://github.com/csarofeen/pytorch/issues/1843#issuecomment-1270759724
TEST_F(NVFuserTest, FusionVectorizeRepro1843_CUDA) {
  std::unique_ptr<Fusion> fusion_ptr = std::make_unique<Fusion>();
  auto fusion = fusion_ptr.get();
  FusionGuard fg(fusion);

  TensorView* tv1 =
      TensorViewBuilder().ndims(2).contiguity({true, true}).build();
  TensorView* tv0 =
      TensorViewBuilder().ndims(2).contiguity({true, true}).build();
  fusion->addInput(tv1);
  fusion->addInput(tv0);

  auto tv7 = sum(tv0, {1}, true);
  auto tv_exp =
      expand(tv7, {tv0->axis(0)->extent(), IrBuilder::create<Val>(32128L)});
  auto tv3 = exp(tv1);
  auto tv8 = mul(tv3, tv_exp);
  auto tv13 = sub(tv0, tv8);
  fusion->addOutput(tv13);

  auto options = at::TensorOptions().dtype(at::kFloat).device(at::kCUDA, 0);
  at::Tensor t1 =
      at::empty_strided({4096, 32128}, {32128, 1}, options).random_();
  at::Tensor t0 =
      at::empty_strided({4096, 32128}, {32128, 1}, options).random_();

  FusionExecutorCache executor_cache(std::move(fusion_ptr));
  auto cg_outputs = executor_cache.runFusionWithInputs({t1, t0});

  testValidate(fusion, cg_outputs, {t1, t0}, __LINE__, __FILE__);
}

TEST_F(NVFuserTest, FusionBroadcastPersistentReduction_CUDA) {
  // Simplified repro for
  // https://github.com/csarofeen/pytorch/issues/2094
  std::unique_ptr<Fusion> fusion_ptr = std::make_unique<Fusion>();
  auto fusion = fusion_ptr.get();
  FusionGuard fg(fusion);

  auto tv0 = makeContigTensor(2, DataType::Half);
  auto tv1 = castOp(DataType::Float, tv0);
  auto tv2 = broadcast(tv1, {true, true, false, false});
  auto tv3 = sum(tv2, {-1}, true);
  auto tv4 = add(tv2, tv3); // TODO: changing this to tv1 there is still errors
  auto tv5 = sum(tv4, {-1});
  fusion->addInput(tv0);
  fusion->addOutput(tv5);

  auto options = at::TensorOptions().dtype(at::kHalf).device(at::kCUDA, 0);
  auto t0 = at::randn({1024, 768}, options);

  FusionExecutorCache executor_cache(std::move(fusion_ptr));
  auto cg_outputs = executor_cache.runFusionWithInputs({t0});
  testValidate(fusion, cg_outputs, {t0}, __LINE__, __FILE__);
}

// Repro for
// https://github.com/csarofeen/pytorch/issues/2094
TEST_F(NVFuserTest, FusionRepro2094_CUDA) {
  std::unique_ptr<Fusion> fusion_ptr = std::make_unique<Fusion>();
  auto fusion = fusion_ptr.get();
  FusionGuard fg(fusion);

  std::vector<int64_t> neg_one_vec = {-1};
  {
    auto tv0 = TensorViewBuilder()
                   .ndims(1)
                   .shape(neg_one_vec)
                   .contiguity(true)
                   .dtype(DataType::Float)
                   .build();
    fusion->addInput(tv0);
    auto tv1 = TensorViewBuilder()
                   .ndims(1)
                   .shape(neg_one_vec)
                   .contiguity(true)
                   .dtype(DataType::Float)
                   .build();
    fusion->addInput(tv1);
    auto tv2 = TensorViewBuilder()
                   .ndims(2)
                   .shape(std::vector<int64_t>{-1, -1})
                   .contiguity({true, true})
                   .dtype(DataType::Half)
                   .build();
    fusion->addInput(tv2);
    auto tv3 = expand(
        broadcast(tv0, {true, true, false}),
        {IrBuilder::create<Val>(1L),
         IrBuilder::create<Val>(1024L),
         IrBuilder::create<Val>(768L)});
    auto tv4 = expand(
        broadcast(tv1, {true, true, false}),
        {IrBuilder::create<Val>(1L),
         IrBuilder::create<Val>(1024L),
         IrBuilder::create<Val>(768L)});
    auto tv5 = reshape(tv2, {1024, 768}, {1, 1024, 768});
    auto tv6 = castOp(DataType::Float, tv5);
    auto s7 = IrBuilder::create<Val>(0.5);
    auto tv8 = mul(tv6, s7);
    auto s9 = IrBuilder::create<Val>(0.707107);
    auto tv10 = mul(tv6, s9);
    auto tv11 = erf(tv10);
    auto s12 = IrBuilder::create<Val>(1.0);
    auto tv13 = add(tv11, s12);
    auto tv14 = mul(tv8, tv13);
    auto tv15 = castOp(DataType::Half, tv14);
    auto tv16 = castOp(DataType::Float, tv15);
    auto tv17_tv18 = variance_mean(tv16, {2}, 0, false);
    auto tv17 = std::get<0>(tv17_tv18);
    auto tv18 = std::get<1>(tv17_tv18);
    auto tv19 = expand(
        broadcast(tv17, {false, false, true}),
        {IrBuilder::create<Val>(1L),
         IrBuilder::create<Val>(1024L),
         IrBuilder::create<Val>(1L)});
    auto tv20 = expand(
        broadcast(tv18, {false, false, true}),
        {IrBuilder::create<Val>(1L),
         IrBuilder::create<Val>(1024L),
         IrBuilder::create<Val>(1L)});
    auto s21 = IrBuilder::create<Val>(1e-05);
    auto tv22 = add(tv19, s21);
    auto tv23 = expand(
        broadcast(tv20, {false, false, false}),
        {IrBuilder::create<Val>(1L),
         IrBuilder::create<Val>(1024L),
         IrBuilder::create<Val>(768L)});
    auto tv24 = rsqrt(tv22);
    auto tv25 = sub(tv16, tv23);
    auto tv26 = expand(
        broadcast(tv24, {false, false, false}),
        {IrBuilder::create<Val>(1L),
         IrBuilder::create<Val>(1024L),
         IrBuilder::create<Val>(768L)});
    auto tv27 = mul(tv25, tv26);
    auto tv28 = mul(tv27, tv3);
    auto tv29 = add(tv28, tv4);
    auto tv30 = castOp(DataType::Float, tv29);
    auto tv31 = castOp(DataType::Half, tv30);
    auto tv32 = reshape(tv31, {1, 1024, 768}, {1024, 768});
    fusion->addOutput(tv5);
    fusion->addOutput(tv16);
    fusion->addOutput(tv20);
    fusion->addOutput(tv24);
    fusion->addOutput(tv32);
  }

  auto options = at::TensorOptions().dtype(at::kFloat).device(at::kCUDA, 0);
  std::vector<c10::IValue> inputs;
  std::vector<at::Tensor> outputs;

  {
    auto t0 = at::randn({768}, options);
    inputs.push_back((c10::IValue)t0);
    auto t1 = at::randn({768}, options);
    inputs.push_back((c10::IValue)t1);
    auto t2 = at::randn({1024, 768}, options).to(at::ScalarType::Half);
    inputs.push_back((c10::IValue)t2);
    auto t3 = t0.unsqueeze(0).unsqueeze(1).expand({1, 1024, 768});
    auto t4 = t1.unsqueeze(0).unsqueeze(1).expand({1, 1024, 768});
    auto t5 = t2.view({1, 1024, 768});
    auto t6 = t5.to(at::ScalarType::Float);
    auto s7 = 0.5;
    auto t8 = at::mul(t6, s7);
    auto s9 = 0.707107;
    auto t10 = at::mul(t6, s9);
    auto t11 = at::erf(t10);
    auto s12 = 1.0;
    auto t13 = at::add(t11, s12);
    auto t14 = at::mul(t8, t13);
    auto t15 = t14.to(at::ScalarType::Half);
    auto t16 = t15.to(at::ScalarType::Float);
    auto t17_t18 =
        at::var_mean(t16, {2}, /*unbiased*/ false, /*keepdim*/ false);
    auto t17 = std::get<0>(t17_t18);
    auto t18 = std::get<1>(t17_t18);
    auto t19 = t17.unsqueeze(2).expand({1, 1024, 1});
    auto t20 = t18.unsqueeze(2).expand({1, 1024, 1});
    auto s21 = 1e-05;
    auto t22 = at::add(t19, s21);
    auto t23 = t20.expand({1, 1024, 768});
    auto t24 = at::rsqrt(t22);
    auto t25 = at::sub(t16, t23);
    auto t26 = t24.expand({1, 1024, 768});
    auto t27 = at::mul(t25, t26);
    auto t28 = at::mul(t27, t3);
    auto t29 = at::add(t28, t4);
    auto t30 = t29.to(at::ScalarType::Float);
    auto t31 = t30.to(at::ScalarType::Half);
    auto t32 = t31.view({1024, 768});
    outputs.push_back(t5);
    outputs.push_back(t16);
    outputs.push_back(t20);
    outputs.push_back(t24);
    outputs.push_back(t32);
  }

  FusionExecutorCache executor_cache(std::move(fusion_ptr));
  auto cg_outputs = executor_cache.runFusionWithInputs(inputs);
  testValidate(fusion, cg_outputs, inputs, outputs, __LINE__, __FILE__);
}

// https://github.com/csarofeen/pytorch/issues/2068
TEST_F(NVFuserTest, FusionIssue2068_CUDA) {
  auto fusion_ptr = std::make_unique<Fusion>();
  Fusion& fusion = *fusion_ptr.get();
  FusionGuard fg(&fusion);

  int64_t w = 32, x = 56, y = 56, z = 128;

  auto tv0 = makeContigTensor(3);
  auto tv1 = makeContigTensor(1);
  auto tv2 = makeContigTensor(3);
  auto tv3 = makeContigTensor(1);
  auto tv4 = makeContigTensor(4);

  fusion.addInput(tv0);
  fusion.addInput(tv1);
  fusion.addInput(tv2);
  fusion.addInput(tv3);
  fusion.addInput(tv4);

  auto tv5 = broadcast(tv0, {false, false, false, true});
  auto tv6 = broadcast(tv1, {true, true, true, false});
  auto tv7 = expand(
      tv6,
      {IrBuilder::create<Val>(w),
       IrBuilder::create<Val>(x),
       IrBuilder::create<Val>(y),
       tv6->axis(3)->extent()});
  auto tv8 = broadcast(tv2, {false, false, false, true});
  auto tv9 = broadcast(tv3, {true, true, true, false});
  auto tv10 = expand(
      tv9,
      {IrBuilder::create<Val>(w),
       IrBuilder::create<Val>(x),
       IrBuilder::create<Val>(y),
       tv9->axis(3)->extent()});
  auto tv11 = set(tv5);
  auto tv12 = expand(
      tv11,
      {tv11->axis(0)->extent(),
       tv11->axis(1)->extent(),
       tv11->axis(2)->extent(),
       IrBuilder::create<Val>(z)});

  auto tv13 = add(tv8, IrBuilder::create<Val>(1.e-6));
  auto tv14 = sub(tv4, tv12);
  auto tv15 = rsqrt(abs(tv13));
  auto tv16 = set(tv15);
  auto tv17 = expand(
      tv16,
      {tv16->axis(0)->extent(),
       tv16->axis(1)->extent(),
       tv16->axis(2)->extent(),
       IrBuilder::create<Val>(z)});
  auto tv18 = mul(tv14, tv17);
  auto tv19 = mul(tv18, tv7);
  auto tv20 = add(tv19, tv10);
  auto tv21 = set(tv20);

  fusion.addOutput(tv5);
  fusion.addOutput(tv15);
  fusion.addOutput(tv21);

  auto options = at::TensorOptions().dtype(at::kFloat).device(at::kCUDA, 0);
  auto t0 = at::randn({w, x, y}, options);
  auto t1 = at::randn({z}, options);
  auto t2 = at::randn({w, x, y}, options);
  auto t3 = at::randn({z}, options);
  auto t4 = at::randn({w, x, y, z}, options);

  FusionExecutorCache executor_cache(std::move(fusion_ptr));
  auto cg_outputs = executor_cache.runFusionWithInputs({t0, t1, t2, t3, t4});

  testValidate(
      executor_cache.fusion(),
      cg_outputs,
      {t0, t1, t2, t3, t4},
      __LINE__,
      __FILE__,
      "");
}

// Similar to the following HuggingFace repro:
// https://github.com/csarofeen/pytorch/issues/2064
// but with the trivial reduction replaced with squeeze
TEST_F(NVFuserTest, FusionHuggingFaceRepro2064Squeeze_CUDA) {
  auto fusion_ptr = std::make_unique<Fusion>();
  Fusion& fusion = *fusion_ptr.get();
  FusionGuard fg(&fusion);

  auto tv0 = makeContigTensor(2);
  fusion.addInput(tv0);

  auto tv1 = broadcast(tv0, {true, false, false});
  auto tv2 = mul(tv1, IrBuilder::create<Val>(0.5));
  auto tv3 = mul(tv1, IrBuilder::create<Val>(0.707107));
  auto tv4 = erf(tv3);
  auto tv5 = add(tv4, IrBuilder::create<Val>(1.0));
  auto tv6 = mul(tv2, tv5);
  auto tv7 = squeeze(tv6, std::vector<bool>{true, false, false});

  fusion.addOutput(tv1);
  fusion.addOutput(tv7);

  auto options = at::TensorOptions().dtype(at::kFloat).device(at::kCUDA, 0);
  auto t0 = at::randn({2, 8}, options);

  FusionExecutorCache executor_cache(std::move(fusion_ptr));
  auto cg_outputs = executor_cache.runFusionWithInputs({t0});

  testValidate(
      executor_cache.fusion(), cg_outputs, {t0}, __LINE__, __FILE__, "");
}

TEST_F(NVFuserTest, FusionSqueezeTransformPropagation_CUDA) {
  auto fusion_ptr = std::make_unique<Fusion>();
  Fusion& fusion = *fusion_ptr.get();
  FusionGuard fg(&fusion);

  auto tv0 = makeConcreteTensor({5, 1, 1, 1, 1});
  fusion.addInput(tv0);
  auto tv1 = squeeze(tv0, std::vector<bool>{false, true, false, true, false});
  auto tv2 = squeeze(tv0, std::vector<bool>{false, false, true, false, true});
  auto tv3 = squeeze(tv0, std::vector<bool>{false, false, false, false, true});
  fusion.addOutput(tv1);
  fusion.addOutput(tv2);
  fusion.addOutput(tv3);

  tv3->merge(0);
  tv3->merge(0);
  tv3->merge(0);

  MaxLogicalDomainInfoSpanningTree tree(tv3);
  TransformPropagatorWithCheck tp(tv3);
  tree.traverse(&tp);

  auto options = at::TensorOptions().dtype(at::kFloat).device(at::kCUDA, 0);
  at::Tensor t0 = at::randn({5, 1, 1, 1, 1}, options);

  KernelExecutor ke;
  ke.compile(&fusion, {t0});
  auto cg_outputs = ke.run({t0});

  testValidate(&fusion, cg_outputs, {t0}, __LINE__, __FILE__);
}

TEST_F(NVFuserTest, FusionSqueezeInlining_CUDA) {
  auto fusion_ptr = std::make_unique<Fusion>();
  Fusion& fusion = *fusion_ptr.get();
  FusionGuard fg(&fusion);

  auto tv0 = makeConcreteTensor({1, -1});
  fusion.addInput(tv0);
  auto tv1 = set(tv0);
  auto tv2 = squeeze(tv1, std::vector<bool>{true, false});
  fusion.addOutput(tv2);

  tv0->merge(0);
  tv0->split(0, 128);

  {
    MaxLogicalDomainInfoSpanningTree tree(tv0);
    TransformPropagatorWithCheck tp(tv0);
    tree.traverse(&tp);
    NVF_CHECK(tv2->nDims() == 2);
    NVF_CHECK(tv1->nDims() == 2);
    NVF_CHECK(tv0->nDims() == 2);
  }

  {
    // The propagation here should be a no-op, I am adding it here just to test
    // if transformation propagation works for squeeze on both direction.
    MaxLogicalDomainInfoSpanningTree tree(tv2);
    TransformPropagatorWithCheck tp(tv2);
    tree.traverse(&tp);
    NVF_CHECK(tv2->nDims() == 2);
    NVF_CHECK(tv1->nDims() == 2);
    NVF_CHECK(tv0->nDims() == 2);
  }

  tv1->axis(0)->parallelize(ParallelType::BIDx);
  tv1->axis(1)->parallelize(ParallelType::TIDx);
  tv2->axis(0)->parallelize(ParallelType::BIDx);
  tv2->axis(1)->parallelize(ParallelType::TIDx);

  inlineMost();

  NVF_CHECK(tv1->getComputeAtPosition() == 2);
  NVF_CHECK(tv2->getComputeAtPosition() == 2);

  auto options = at::TensorOptions().dtype(at::kFloat).device(at::kCUDA, 0);
  at::Tensor t0 = at::randn({1, 1024}, options);

  KernelExecutor ke;
  ke.compile(&fusion, {t0});
  auto cg_outputs = ke.run({t0});

  testValidate(&fusion, cg_outputs, {t0}, __LINE__, __FILE__);
}

// HuggingFace repro:
// https://github.com/csarofeen/pytorch/issues/2064
TEST_F(NVFuserTest, FusionHuggingFaceRepro2064_CUDA) {
  auto fusion_ptr = std::make_unique<Fusion>();
  Fusion& fusion = *fusion_ptr.get();
  FusionGuard fg(&fusion);

  auto tv0 = makeContigTensor(2);
  fusion.addInput(tv0);

  auto tv1 = broadcast(tv0, {true, false, false});
  auto tv2 = mul(tv1, IrBuilder::create<Val>(0.5));
  auto tv3 = mul(tv1, IrBuilder::create<Val>(0.707107));
  auto tv4 = erf(tv3);
  auto tv5 = add(tv4, IrBuilder::create<Val>(1.0));
  auto tv6 = mul(tv2, tv5);
  auto tv7 = sum(tv6, {0});

  fusion.addOutput(tv1);
  fusion.addOutput(tv7);

  auto options = at::TensorOptions().dtype(at::kFloat).device(at::kCUDA, 0);
  auto t0 = at::randn({2, 8}, options);

  FusionExecutorCache executor_cache(std::move(fusion_ptr));
  auto cg_outputs = executor_cache.runFusionWithInputs({t0});

  testValidate(
      executor_cache.fusion(), cg_outputs, {t0}, __LINE__, __FILE__, "");
}

#ifndef USE_ROCM

TEST_F(NVFuserTest, FusionCastings_CUDA) {
  auto fusion_ptr = std::make_unique<Fusion>();
  Fusion& fusion = *fusion_ptr.get();
  FusionGuard fg(&fusion);

  int x = 4, y = 1024;

  std::vector<DataType> data_types{
      DataType::Double,
      DataType::Float,
      DataType::Half,
      DataType::Int,
      DataType::Int32,
      DataType::UInt,
      DataType::UInt32,
      DataType::Bool,
      DataType::ComplexFloat,
      DataType::ComplexDouble};

#if defined(CUDA_VERSION) && CUDA_VERSION >= 11000
  if (at::cuda::getDeviceProperties(0)->major >= 8) {
    data_types.emplace_back(DataType::BFloat16);
  }
#endif

  // ATen does not support uint32_t and uint64_t as dtype, so we need to
  // use int32_t and int64_t as a proxy for these two types.
  auto convert_aten_unsupported_dtype = [](DataType dt) -> DataType {
    if (dt == DataType::UInt) {
      return DataType::Int;
    } else if (dt == DataType::UInt32) {
      return DataType::Int32;
    }
    return dt;
  };

  for (const auto& input_type : data_types) {
    DataType proxy_input_type = convert_aten_unsupported_dtype(input_type);
    auto tv_in = makeContigTensor(2, proxy_input_type);
    fusion.addInput(tv_in);

    if (proxy_input_type != input_type) {
      tv_in = bitCastOp(input_type, tv_in);
    }

    for (const auto& output_type : data_types) {
      DataType proxy_output_type = convert_aten_unsupported_dtype(output_type);
      auto tv_out = castOp(output_type, tv_in);
      if (proxy_output_type != output_type) {
        tv_out = bitCastOp(proxy_output_type, tv_out);
      }
      fusion.addOutput(tv_out);
    }
  }

  auto options = at::TensorOptions().dtype(at::kFloat).device(at::kCUDA, 0);

  std::vector<c10::IValue> inputs;
  std::vector<at::Tensor> outputs;
  for (const auto& input_type : data_types) {
    DataType proxy_input_type = convert_aten_unsupported_dtype(input_type);
    at::Tensor t = at::randn({x, y}, options)
                       .relu() // Discard negative numbers so that signed and
                               // unsigned types are equivalent. There is no way
                               // to represent unsigned numbers in PyTorch.
                       .to(data_type_to_aten(proxy_input_type));
    inputs.emplace_back(t);
    for (const auto& output_type : data_types) {
      DataType proxy_output_type = convert_aten_unsupported_dtype(output_type);
      outputs.emplace_back(t.to(data_type_to_aten(proxy_output_type)));
    }
  }

  FusionExecutorCache executor_cache(std::move(fusion_ptr));
  auto cg_outputs = executor_cache.runFusionWithInputs(inputs);

  testValidate(
      executor_cache.fusion(),
      cg_outputs,
      inputs,
      outputs,
      __LINE__,
      __FILE__,
      "");
}

TEST_F(NVFuserTest, FusionIssue2074_CUDA) {
  auto fusion_ptr = std::make_unique<Fusion>();
  Fusion& fusion = *fusion_ptr.get();
  FusionGuard fg(&fusion);

  int x = 4, y = 1024;

  auto tv0 = makeContigTensor(2, DataType::Int32);
  fusion.addInput(tv0);
  auto tv1 = ne(tv0, IrBuilder::create<Val>(0L));
  auto tv2 = castOp(DataType::Int32, tv1);
  auto tv3 = sum(tv2, {1});
  auto tv4 = sub(tv3, IrBuilder::create<Val>(1L));
  fusion.addOutput(tv0);
  fusion.addOutput(tv4);

  auto options = at::TensorOptions().dtype(at::kFloat).device(at::kCUDA, 0);

  at::Tensor t0 = at::randn({x, y}, options).to(at::kInt);
  auto t1 = t0.ne(0);
  auto t2 = t1.to(at::kInt);
  auto t3 = t2.sum({1});
  auto t4 = t3 - 1;

  FusionExecutorCache executor_cache(std::move(fusion_ptr));
  auto cg_outputs = executor_cache.runFusionWithInputs({t0});
  ASSERT_TRUE(at::allclose(cg_outputs[1], t4));
}

TEST_F(NVFuserTest, FusionIssue2077_CUDA) {
  auto fusion_ptr = std::make_unique<Fusion>();
  Fusion& fusion = *fusion_ptr.get();
  FusionGuard fg(&fusion);

  auto tv0 = makeContigTensor(3, DataType::Half);
  fusion.addInput(tv0);

  auto tv1 = castOp(DataType::Float, tv0);
  auto tv3 = mul(tv1, IrBuilder::create<Val>(1L));
  auto tv5 = sub(IrBuilder::create<Val>(1.), tv3);
  auto tv6 = castOp(DataType::Half, tv5);
  auto tv7 = castOp(DataType::Bool, tv6);

  fusion.addOutput(tv7);

  auto options = at::TensorOptions().dtype(at::kHalf).device(at::kCUDA, 0);

  at::Tensor t0 = at::randn({2, 4, 6}, options);
  auto t1 = t0.to(at::kFloat);
  auto t3 = t1 * 1;
  auto t5 = 1 - t3;
  auto t6 = t5.to(at::kHalf);
  auto t7 = t6.to(at::kBool);

  FusionExecutorCache executor_cache(std::move(fusion_ptr));
  auto cg_outputs = executor_cache.runFusionWithInputs({t0});
  ASSERT_TRUE(at::equal(cg_outputs[0], t7));
}

#endif

TEST_F(NVFuserTest, FusionIssue2372_CUDA) {
  Fusion fusion;
  FusionGuard fg(&fusion);

  auto tx = makeContigTensor(5, DataType::Float);
  fusion.addInput(tx);
  auto tmean = makeContigTensor(1, DataType::Float);
  fusion.addInput(tmean);
  auto tvar = makeContigTensor(1, DataType::Float);
  fusion.addInput(tvar);
  auto seps = IrBuilder::create<Val>(DataType::Double);
  fusion.addInput(seps);

  auto tmean_bcast = broadcast(tmean, {true, true, true, true, false});
  auto tmean_expand = expand_as(tmean_bcast, tx);
  auto diff = sub(tx, tmean_expand);
  auto regvar = add(tvar, seps);
  auto invstd = rsqrt(regvar);
  auto invstd_bcast = broadcast(invstd, {true, true, true, true, false});
  auto invstd_expand = expand_as(invstd_bcast, tx);
  auto x_normed = mul(diff, invstd_expand);

  fusion.addOutput(x_normed);
  // This output is not necessary for a normalization function, but should not
  // cause compilation to fail
  fusion.addOutput(tmean); // Contiguous even-size input added as output
  fusion.addOutput(invstd);

  auto options = at::TensorOptions().dtype(at::kFloat).device(at::kCUDA, 0);

  int C = 2;
  at::Tensor x = at::randn({1, 5, 5, 5, C}, options);
  at::Tensor mean = at::randn({C}, options);
  at::Tensor var = at::rand({C}, options);
  double eps = 1e-5;

  std::vector<c10::IValue> aten_inputs = {x, mean, var, eps};

  auto eager_diff = x - mean.view({1, 1, 1, 1, -1});
  auto eager_invstd = at::rsqrt(var + eps);
  auto eager_x_normed = eager_diff * eager_invstd.view({1, 1, 1, 1, -1});

  auto cg_outputs =
      scheduleAndRun(&fusion, SchedulerType::PointWise, aten_inputs).outputs;
  // testValidate currently fails since cg_outputs[1] is an empty tensor
  ASSERT_TRUE(at::allclose(cg_outputs[0], eager_x_normed));
  // ASSERT_TRUE(at::equal(cg_outputs[1], mean));
  ASSERT_TRUE(at::allclose(cg_outputs[2], eager_invstd));
}

TEST_F(NVFuserTest, FusionIssue2075_CUDA) {
  auto fusion_ptr = std::make_unique<Fusion>();
  Fusion& fusion = *fusion_ptr.get();
  FusionGuard fg(&fusion);

  int64_t x = 2, y = 128, z = 128;

  auto tv0 = makeContigConcreteTensor({1, -1, 1});
  fusion.addInput(tv0);
  auto tv1 = makeContigConcreteTensor({1, 1, -1});
  fusion.addInput(tv1);

  auto tv2 = set(tv0);
  auto tv3 = expand(
      tv2,
      {IrBuilder::create<Val>(x),
       tv2->axis(1)->extent(),
       IrBuilder::create<Val>(z)});

  // [1, 1, 128] -> [1, 1, 1, 1, 1, 128]
  auto tv4 = broadcast(tv1, {{false, false, true, true, true, false}});
  // [1, 1, 1, 1, 1, 128] -> [2, 128, 1, 1, 1, 128]
  auto tv5 = expand(
      tv4,
      {IrBuilder::create<Val>(x),
       IrBuilder::create<Val>(y),
       tv4->axis(2)->extent(),
       tv4->axis(3)->extent(),
       tv4->axis(4)->extent(),
       tv4->axis(5)->extent()});
  auto tv6 = set(tv5);
  // [2, 128, 1, 1, 1, 128] -> [2, 1, 128, 1, 1, 128]
  auto tv7 = permute(tv6, {0, 3, 1, 2, 4, 5});
  auto tv8 = sum(tv7, {1, 3, 4});
  auto tv9 = le(tv8, tv3);
  auto tv10 = castOp(DataType::Float, tv9);
  fusion.addOutput(tv10);

  auto options = at::TensorOptions().dtype(at::kFloat).device(at::kCUDA, 0);

  at::Tensor t0 = at::randn({1, y, 1}, options);
  at::Tensor t1 = at::randn({1, 1, z}, options);
  auto t3 = t0.expand({x, y, z});
  auto t4 = t1.unsqueeze(-2).unsqueeze(-2).unsqueeze(-2);
  auto t5 = t4.expand({x, y, 1, 1, 1, z});
  auto t7 = t5.permute({0, 3, 1, 2, 4, 5});
  auto t8 = t7.squeeze(-2).squeeze(-2).squeeze(-3);
  auto t9 = t8 < t3;
  auto t10 = t9.to(at::kFloat);

  FusionExecutorCache executor_cache(std::move(fusion_ptr));
  auto cg_outputs = executor_cache.runFusionWithInputs({t0, t1});
  testValidate(&fusion, cg_outputs, {t0, t1}, {t10}, __LINE__, __FILE__);
}

// Simple test of propagating vectorize predicates through the Exact
// CA map
TEST_F(NVFuserTest, FusionPropagateVectorizePredicate_CUDA) {
  Fusion fusion;
  FusionGuard fg(&fusion);

  auto tv0 = makeContigTensor(1);

  fusion.addInput(tv0);

  auto tv1 = set(tv0);
  auto tv2 = set(tv1);

  fusion.addOutput(tv2);

  const int vec_factor = 4;
  tv1->split(-1, vec_factor);

  MaxLogicalDomainInfoSpanningTree tree(tv1);
  TransformPropagator tp(tv1);
  tree.traverse(&tp);

  tv1->setMemoryType(MemoryType::Shared);

  // The predicate tv2 should look like (i * 4) + j < tv0.extent(0),
  // where i and j are the loop indices of the two loop axes,
  // respectively. PredChecker checks if the second loop index is
  // indeed used in the predicate of tv2.

  class PredChecker : public kir::IrVisitor {
   public:
    PredChecker(bool vectorized) : vectorized_(vectorized) {}

    using kir::IrVisitor::handle;

    void handle(LoadStoreOp* ldst) final {
      if (ldst->out()->as<kir::TensorIndex>()->view()->name() == 2) {
        // Make sure the index of the inner loop isn't used in the
        // predicate of the tv2 expression
        NVF_ERROR(!scope_exprs_.empty());
        NVF_ERROR(scope_exprs_.back()->isA<kir::IfThenElse>());
        auto ite = scope_exprs_.back()->as<kir::IfThenElse>();
        auto cond = ite->predicate()->value();
        // Make sure the index of the inner loop isn't used in the predicate
        NVF_ERROR(!for_loops_.empty());
        auto loop_index = for_loops_.back()->index();
        auto cond_inputs = InputsOf::output(cond);
        auto index_it =
            std::find(cond_inputs.begin(), cond_inputs.end(), loop_index);
        auto vec_factor_it =
            std::find_if(cond_inputs.begin(), cond_inputs.end(), [](Val* inp) {
              auto int_val = inp->value();
              return int_val.hasValue() &&
                  (int_val.as<int64_t>() == vec_factor - 1 ||
                   int_val.as<int64_t>() == -(vec_factor - 1));
            });
        // If vectorized, the predicate should use (vec_factor - 1) or
        // -(vec_factor - 1) rather than the loop index.
        if (vectorized_) {
          NVF_CHECK(
              index_it == cond_inputs.end(),
              "Not expected to have ",
              loop_index->toInlineString(),
              " in ",
              cond->toInlineString());
          NVF_CHECK(
              vec_factor_it != cond_inputs.end(),
              "Expected to have ",
              vec_factor - 1,
              " in ",
              cond->toInlineString());
        } else {
          NVF_CHECK(
              index_it != cond_inputs.end(),
              "Expected to have ",
              loop_index->toInlineString(),
              " in ",
              cond->toInlineString());
          NVF_CHECK(
              vec_factor_it == cond_inputs.end(),
              "Not expected to have ",
              vec_factor - 1,
              " in ",
              cond->toInlineString());
        }
      }
    }

    bool vectorized_ = false;
  };

  GpuLower gpulw_wo_vec(&fusion);
  gpulw_wo_vec.run();
  PredChecker(false).handle(gpulw_wo_vec.kernel()->topLevelExprs());

  // Vectorize the second axis of tv1
  tv1->axis(-1)->parallelize(ParallelType::Vectorize);

  // Now, the predicate tv2 should look like (i * 4) + 3 <
  // tv0.extent(0), i.e., j should be replaced with 3 since the second
  // axis is exactly mapped with the vectorized axis of tv1. It is
  // sufficient to check the condition using the last value of j,
  // i.e., 3.

  GpuLower gpulw_w_vec(&fusion);
  gpulw_w_vec.run();
  PredChecker(true).handle(gpulw_w_vec.kernel()->topLevelExprs());

  auto options = at::TensorOptions().dtype(at::kFloat).device(at::kCUDA, 0);
  at::Tensor t0 = at::randn({32}, options);

  KernelExecutor ke;
  ke.compile(&fusion, {t0});
  auto cg_outputs = ke.run({t0});

  NVF_CHECK(t0.equal(cg_outputs[0]));
}

TEST_F(NVFuserTest, FusionSqueezeOnlyWelford_CUDA) {
  auto fusion_ptr = std::make_unique<Fusion>();
  Fusion& fusion = *fusion_ptr.get();
  FusionGuard fg(&fusion);

  auto tv0 = makeConcreteTensor({-1, -1, 1, 1, 1});
  fusion.addInput(tv0);

  // welford with squeeze and reduction
  auto w1 = Welford(tv0, {1, 2, 3, 4});
  // welford with only squeeze
  auto w2 = Welford(tv0, {2, 3, 4});
  // feed w2 to a new welfword
  auto new_result_tv = [&](DataType dtype) -> TensorView* {
    auto dim0 = IterDomainBuilder(w1.avg->axis(0)).build();
    auto dim1 = IterDomainBuilder(w1.avg->axis(1)).build();
    auto td = IrBuilder::create<TensorDomain>(
        std::vector<IterDomain*>{dim0, dim1},
        std::vector<std::optional<bool>>{true, std::nullopt});
    auto tv = IrBuilder::create<TensorView>(td, dtype);
    return tv;
  };
  auto avg = new_result_tv(DataType::Float);
  auto var_sum = new_result_tv(DataType::Float);
  auto n = new_result_tv(DataType::Index);
  IrBuilder::create<WelfordOp>(
      avg,
      var_sum,
      n,
      w2.avg,
      w2.var_sum,
      w2.n,
      IrBuilder::create<Val>(0.0),
      IrBuilder::create<Val>(0.0),
      fusion.zeroVal());

  fusion.addOutput(w1.avg);
  fusion.addOutput(w1.var_sum);
  fusion.addOutput(w1.n);
  fusion.addOutput(avg);
  fusion.addOutput(var_sum);
  fusion.addOutput(n);

  auto options = at::TensorOptions().dtype(at::kFloat).device(at::kCUDA, 0);

  at::Tensor t0 = at::randn({10, 4, 1, 1, 1}, options);

  FusionExecutorCache executor_cache(std::move(fusion_ptr));
  auto cg_outputs = executor_cache.runFusionWithInputs({t0});
  ASSERT_TRUE(at::allclose(cg_outputs[0], cg_outputs[3]));
  ASSERT_TRUE(at::allclose(cg_outputs[1], cg_outputs[4]));
  ASSERT_TRUE(at::allclose(cg_outputs[2], cg_outputs[5]));
}

TEST_F(NVFuserTest, FusionIssue2163ReproInvalidAlias_CUDA) {
  int64_t N = 10, C = 16;

  std::unique_ptr<Fusion> fusion_ptr = std::make_unique<Fusion>();
  FusionGuard fg(fusion_ptr.get());

  // setup fusion
  auto input = makeConcreteTensor({N, C});
  auto weight = makeConcreteTensor({C});
  fusion_ptr->addInput(input);
  fusion_ptr->addInput(weight);

  // This seems to confuse the alias analysis
  auto weight_copy1 = set(weight);
  auto weight_copy2 = set(weight_copy1);

  auto input_sum = sum(input, {0});
  auto sub_bcast = broadcast(input_sum, {true, false});
  auto input_sub_sum = sub(input, sub_bcast);
  auto weight_bcast = broadcast(weight_copy2, {true, false});
  auto output = mul(input_sub_sum, weight_bcast);
  fusion_ptr->addOutput(output);

  output->cacheBefore();

  auto ref = input;
  ref->split(-1, 8);
  ref->reorder({{0, 1}, {1, 0}, {2, 2}});
  TransformPropagator propagator(ref);
  MaxLogicalDomainInfoSpanningTree(ref).traverse(&propagator);

  // Don't inline the innermost axes
  std::unordered_set<IterDomain*> uninlinable;
  uninlinable.insert(output->axis(-1));
  uninlinable.insert(weight_copy1->axis(-1));

  inlineMost(uninlinable);

  auto options_float =
      at::TensorOptions().dtype(at::kFloat).device(at::kCUDA, 0);

  auto at_input = at::randn({N, C}, options_float);
  auto at_weight = at::randn({C}, options_float);

  std::vector<c10::IValue> aten_inputs({at_input, at_weight});

  KernelExecutor ke;
  ke.compile(fusion_ptr.get(), aten_inputs);
  auto cg_outputs = ke.run(aten_inputs);
  auto cg_output = cg_outputs.at(0);

  auto ref_x_sub_mean = at_input - at_input.sum({0}).unsqueeze(0);
  auto ref_y = ref_x_sub_mean * at_weight.unsqueeze(0);

  testValidate(
      ke.compiledKernel()->kernel(),
      {cg_output},
      aten_inputs,
      {ref_y},
      __LINE__,
      __FILE__,
      "");
}

// Testing scalar FP types
TEST_F(NVFuserTest, FusionFloatingPointType_CUDA) {
  Fusion fusion;
  FusionGuard fg(&fusion);

  const float float_val = 0.1f;
  const double double_val = 0.2;

  {
    auto tv0 = makeConcreteTensor({2}, DataType::Float);
    fusion.addInput(tv0);

    auto f2 = IrBuilder::create<Val>(float_val, DataType::Float);
    NVF_CHECK(
        f2->getDataType() == DataType::Float,
        "Invalid data type: ",
        f2->getDataType().value());

    auto d3 = IrBuilder::create<Val>(double_val, DataType::Double);
    NVF_CHECK(
        d3->getDataType() == DataType::Double,
        "Invalid data type: ",
        d3->getDataType().value());

    // Adding two Floats produces a Float
    auto f4 = add(f2, f2);
    NVF_CHECK(
        f4->getDataType() == DataType::Float,
        "Invalid data type: ",
        f4->getDataType().value());

    // Adding a Double and a Float produces a Double
    auto d5 = add(f2, d3);
    NVF_CHECK(
        d5->getDataType() == DataType::Double,
        "Invalid data type: ",
        d5->getDataType().value());

    // Adding a Float and a Double produces a Double
    auto d6 = add(d3, f2);
    NVF_CHECK(
        d6->getDataType() == DataType::Double,
        "Invalid data type: ",
        d6->getDataType().value());

    // Adding two Doubles produce a Double
    auto d7 = add(d5, d6);
    NVF_CHECK(
        d7->getDataType() == DataType::Double,
        "Invalid data type: ",
        d7->getDataType().value());

    // Adding a Float to a Float tensor produces a Float tensor
    auto tv1 = add(tv0, f4);
    NVF_CHECK(
        tv1->getDataType() == DataType::Float,
        tv1->toString(),
        " has an invalid data type: ",
        tv1->getDataType().value());

    // Adding a Double to a Float tensor still produces a Float tensor
    auto tv2 = add(tv1, d7);
    NVF_CHECK(
        tv2->getDataType() == DataType::Float,
        tv2->toString(),
        " has an invalid data type: ",
        tv2->getDataType().value());

    fusion.addOutput(tv2);
  }

  auto options = at::TensorOptions().dtype(at::kFloat).device(at::kCUDA, 0);
  at::Tensor t0 = at::randn({2}, options);

  std::vector<c10::IValue> inputs({t0});

  KernelExecutor ke;
  ke.compile(&fusion, inputs);
  auto cg_outputs = ke.run(inputs);

  testValidate(&fusion, cg_outputs, inputs, __LINE__, __FILE__);
}

TEST_F(NVFuserTest, FusionIntegerType_CUDA) {
  Fusion fusion;
  FusionGuard fg(&fusion);

  const int64_t int64_val = 1;
  const int int_val = 2;

  {
    auto tv0 = makeConcreteTensor({10}, DataType::Int32);
    fusion.addInput(tv0);

    auto i2 = IrBuilder::create<Val>(int64_val, DataType::Int);
    auto i3 = IrBuilder::create<Val>((int64_t)int_val, DataType::Int32);

    // Adding two Ints produces an Int
    auto i4 = add(i2, i2);
    NVF_CHECK(
        i4->getDataType() == DataType::Int,
        "Invalid result: ",
        i4->toInlineString());

    // Adding two Int32s produces an Int32
    auto i5 = add(i3, i3);
    NVF_CHECK(
        i5->getDataType() == DataType::Int32,
        "Invalid result: ",
        i5->toInlineString());

    // Adding an Int and an Int32 produces an Int
    auto i6 = add(i4, i5);
    NVF_CHECK(
        i6->getDataType() == DataType::Int,
        "Invalid result: ",
        i6->toInlineString());

    // Adding an Int32 to an Int32 tensor produces an Int32 tensor
    auto tv1 = add(tv0, i4);
    NVF_CHECK(
        tv1->getDataType() == DataType::Int32,
        tv1->toString(),
        " has an invalid data type: ",
        tv1->getDataType().value());

    // Adding an Int to an Int32 tensor still produces an Int32 tensor
    auto tv2 = add(tv1, i6);
    NVF_CHECK(
        tv2->getDataType() == DataType::Int32,
        tv2->toString(),
        " has an invalid data type: ",
        tv2->getDataType().value());

    fusion.addOutput(tv2);
  }

  auto options = at::TensorOptions().dtype(at::kInt).device(at::kCUDA, 0);
  at::Tensor t0 = at::randint(10, {10}, options);

  std::vector<c10::IValue> inputs({t0});

  KernelExecutor ke;
  ke.compile(&fusion, inputs);
  auto cg_outputs = ke.run(inputs);

  auto i2 = int64_val;
  auto i3 = int_val;
  auto i4 = i2 + i2;
  auto i5 = i3 + i3;
  auto i6 = i4 + i5;
  auto t1 = t0 + i4;
  auto t2 = t1 + i6;

  NVF_CHECK(cg_outputs.at(0).equal(t2));
}

TEST_F(NVFuserTest, FusionVectorizeWelford1_CUDA) {
  Fusion fusion;
  FusionGuard fg(&fusion);

  std::vector<int64_t> shape({7, 32});

  auto tv0 = makeContigConcreteTensor(shape);
  fusion.addInput(tv0);

  auto tv1 = set(tv0);
  auto tvs = Welford(tv1, {0});
  fusion.addOutput(tvs.avg);
  fusion.addOutput(tvs.var_sum);
  fusion.addOutput(tvs.n);

  tv1->split(1, 4);

  MaxLogicalDomainInfoSpanningTree tree(tv1);
  TransformPropagator tp(tv1);
  tree.traverse(&tp);

  tv1->axis(-1)->parallelize(ParallelType::Vectorize);

  tv1->computeWith(-1, true);

  GpuLower gpulw(&fusion);
  auto all_exprs = KernelExprVisitor::getAllExprs(gpulw.run());
  auto num_welford_ops =
      std::count_if(all_exprs.begin(), all_exprs.end(), [](Expr* expr) {
        return expr->isStrictlyA<WelfordOp>();
      });
  NVF_CHECK(
      num_welford_ops == 0,
      "All WelfordOp exprs should be converted to VectorizedWelfordOp");

  auto num_vectorized_welford_ops =
      std::count_if(all_exprs.begin(), all_exprs.end(), [](Expr* expr) {
        return expr->isStrictlyA<kir::VectorizedWelfordOp>();
      });
  NVF_CHECK(
      num_vectorized_welford_ops == 1,
      "There must be two VectorizedWelfordOp exprs");

  auto options = at::TensorOptions().dtype(at::kFloat).device(at::kCUDA, 0);
  auto options_int = at::TensorOptions().dtype(at::kLong).device(at::kCUDA, 0);

  at::Tensor t0 = at::randn(shape, options);

  KernelExecutor ke;
  ke.compile(&fusion, {t0});
  auto cg_outputs = ke.run({t0});

  auto ref_avg = t0.mean({0});
  auto ref_var = t0.var({0}, false) * shape[0];
  auto ref_N = at::ones({shape[1]}, options_int) * shape[0];

  testValidate(
      ke.compiledKernel()->kernel(),
      cg_outputs,
      {t0},
      {ref_avg, ref_var, ref_N},
      __LINE__,
      __FILE__);
}

// Unswitched welford
TEST_F(NVFuserTest, FusionVectorizeWelford2_CUDA) {
  Fusion fusion;
  FusionGuard fg(&fusion);

  std::vector<int64_t> shape({7, 32});

  auto tv0 = makeContigConcreteTensor(shape);
  fusion.addInput(tv0);

  auto tv1 = set(tv0);
  auto tvs = Welford(tv1, {0});
  fusion.addOutput(tvs.avg);
  fusion.addOutput(tvs.var_sum);
  fusion.addOutput(tvs.n);

  tv1->split(1, 4);
  tv1->split(0, 5);
  tv1->split(0, 1);

  tv1->reorder({{-2, 1}});

  MaxLogicalDomainInfoSpanningTree tree(tv1);
  TransformPropagator tp(tv1);
  tree.traverse(&tp);

  tv1->axis(-1)->parallelize(ParallelType::Vectorize);

  tv1->computeAt(tvs.avg, 3);
  tvs.avg->axis(2)->parallelize(ParallelType::Unswitch);

  tv1->computeWith(-1, true);

  GpuLower gpulw(&fusion);
  auto all_exprs = KernelExprVisitor::getAllExprs(gpulw.run());
  auto num_welford_ops =
      std::count_if(all_exprs.begin(), all_exprs.end(), [](Expr* expr) {
        return expr->isStrictlyA<WelfordOp>();
      });
  NVF_CHECK(
      num_welford_ops == 0,
      "All WelfordOp exprs should be converted to VectorizedWelfordOp");

  auto num_vectorized_welford_ops =
      std::count_if(all_exprs.begin(), all_exprs.end(), [](Expr* expr) {
        return expr->isStrictlyA<kir::VectorizedWelfordOp>();
      });
  NVF_CHECK(
      num_vectorized_welford_ops == 2,
      "There must be two VectorizedWelfordOp exprs");

  auto options = at::TensorOptions().dtype(at::kFloat).device(at::kCUDA, 0);
  auto options_int = at::TensorOptions().dtype(at::kLong).device(at::kCUDA, 0);

  at::Tensor t0 = at::randn(shape, options);

  KernelExecutor ke;
  ke.compile(&fusion, {t0});
  auto cg_outputs = ke.run({t0});

  auto ref_avg = t0.to(at::kDouble).mean({0});
  auto ref_var = t0.to(at::kDouble).var({0}, false) * shape[0];
  auto ref_N = at::ones({shape[1]}, options_int) * shape[0];

  testValidate(
      ke.compiledKernel()->kernel(),
      cg_outputs,
      {t0},
      {ref_avg, ref_var, ref_N},
      __LINE__,
      __FILE__);
}

TEST_F(NVFuserTest, FusionRepro2241_CUDA) {
  std::unique_ptr<Fusion> fusion_ptr = std::make_unique<Fusion>();
  auto fusion = fusion_ptr.get();
  FusionGuard fg(fusion);

  {
    TensorView* t6 = makeContigConcreteTensor({1}, DataType::Int);
    TensorView* t15 = makeContigConcreteTensor({3, 2, 1, 2}, DataType::Double);
    TensorView* t20 = makeContigConcreteTensor({1, 1, 1, 1}, DataType::Int);
    fusion->addInput(t6);
    fusion->addInput(t15);
    fusion->addInput(t20);
    auto sample_total = sum(t15, {0, 1, 2, 3}, true);
    auto sample_mean = div(sample_total, t20);
    auto x = sub(t15, sample_mean);
    auto input = mul(x, x);
    auto total = sum(input, {0, 1, 2, 3});
    auto t7 = div(total, t6);
    fusion->addOutput(t7);
  }

  FusionExecutorCache executor_cache(std::move(fusion_ptr));

  auto options = at::TensorOptions().device(at::kCUDA, 0);
  at::Tensor t6 = at::tensor({15}, options.dtype(at::kLong));
  at::Tensor t15 = at::randn({3, 2, 1, 2}, options.dtype(at::kDouble));
  at::Tensor t20 =
      at::tensor({12}, options.dtype(at::kLong)).expand({1, 1, 1, 1});

  auto cg_outputs = executor_cache.runFusionWithInputs({t6, t15, t20});

  auto sample_total = at::sum(t15, {0, 1, 2, 3}, true);
  auto sample_mean = at::div(sample_total, t20);
  auto x = at::sub(t15, sample_mean);
  auto input = at::mul(x, x);
  auto total = at::sum(input, {0, 1, 2, 3}, false);
  auto t7 = at::div(total, t6);

  testValidate(
      executor_cache.fusion(),
      cg_outputs,
      {t6, t15, t20},
      {t7},
      __LINE__,
      __FILE__);
}

TEST_F(NVFuserTest, FusionExprSortMatmulLikeSchedule_CUDA) {
  // See https://github.com/csarofeen/pytorch/pull/2366
  Fusion fusion;
  FusionGuard fg(&fusion);

  constexpr int M1 = 5, M2 = 5, N1 = 6, N2 = 6, K1 = 2, K2 = 2;

  auto tv0 = makeContigConcreteTensor({M1, M2, K1, K2}, DataType::Double);
  auto tv1 = makeContigConcreteTensor({N1, N2, K1, K2}, DataType::Double);
  fusion.addInput(tv0);
  fusion.addInput(tv1);

  auto tv2 = broadcast(tv0, {false, true, false, true, false, false});
  auto tv3 = broadcast(tv1, {true, false, true, false, false, false});
  auto tv4 = mul(tv2, tv3);
  auto tv5 = sum(tv4, {-1, -2});
  fusion.addOutput(tv5);

  auto tv6 = tv0->cacheAfter();
  auto tv7 = tv1->cacheAfter();
  auto tv8 = tv6->cacheAfter();
  auto tv9 = tv7->cacheAfter();
  auto tv10 = tv5->cacheBefore();

  tv6->inlineAt(3);
  tv7->inlineAt(3);
  tv8->inlineAt(4);
  tv9->inlineAt(4);
  tv2->inlineAt(6);
  tv3->inlineAt(6);
  tv4->inlineAt(6);
  tv10->inlineAt(4);

  auto options = at::TensorOptions().dtype(at::kDouble).device(at::kCUDA, 0);

  at::Tensor t0 = at::randn({M1, M2, K1, K2}, options);
  at::Tensor t1 = at::randn({N1, N2, K1, K2}, options);

  KernelExecutor ke;
  ke.compile(&fusion, {t0, t1});
  auto cg_outputs = ke.run({t0, t1});

  testValidate(
      ke.compiledKernel()->kernel(), cg_outputs, {t0, t1}, __LINE__, __FILE__);
}

TEST_F(NVFuserTest, FusionFloatConstantWhere_CUDA) {
  Fusion fusion;
  FusionGuard fg(&fusion);

  auto tv0 = makeSymbolicTensor(1, DataType::Bool);
  fusion.addInput(tv0);

  auto tv1 = where(
      tv0,
      IrBuilder::create<Val>(3.0, DataType::Float),
      IrBuilder::create<Val>(5.0, DataType::Float));

  fusion.addOutput(tv1);

  auto options = at::TensorOptions().dtype(at::kFloat).device(at::kCUDA, 0);
  at::Tensor t0 = at::arange(4, options) > 1.0;

  std::vector<c10::IValue> aten_inputs = {t0};

  auto cg_outputs =
      scheduleAndRun(&fusion, SchedulerType::PointWise, aten_inputs).outputs;
  auto ref = at::where(t0, (float)3.0, (float)5.0);
  // testValidate does not check that dtypes match
  NVF_CHECK(cg_outputs[0].dtype() == ref.dtype());
  testValidate(&fusion, cg_outputs, aten_inputs, {ref}, __LINE__, __FILE__);
}

TEST_F(NVFuserTest, FusionCpAsyncCommitWait_CUDA) {
  // Repro for https://github.com/csarofeen/pytorch/issues/2463
  Fusion fusion;
  FusionGuard fg(&fusion);

  auto tv0 = makeContigConcreteTensor({12800, 8, 8, 8}, DataType::Half);
  auto tv1 = set(tv0);
  fusion.addInput(tv0);
  fusion.addOutput(tv1);

  tv1->axis(1)->parallelize(ParallelType::TIDy);
  tv1->axis(2)->parallelize(ParallelType::TIDx);

  auto tv2 = tv0->cacheAfter(LoadStoreOpType::CpAsync);
  tv2->axis(-1)->parallelize(ParallelType::Vectorize);
  tv2->axis(1)->parallelize(ParallelType::TIDx);
  tv2->axis(2)->parallelize(ParallelType::TIDy);
  tv2->setMemoryType(MemoryType::Shared);

  tv2->inlineAt(1);
  tv2->circularBuffer(8);

  auto options = at::TensorOptions().dtype(at::kHalf).device(at::kCUDA, 0);

  at::Tensor t0 = at::randn({12800, 8, 8, 8}, options);

  KernelExecutor ke;
  if (!deviceMajorMinorCheck(8)) {
    ASSERT_THAT(
        [&]() { ke.compile(&fusion, {t0}); },
        testing::ThrowsMessage<nvfuser::nvfError>(testing::HasSubstr(
            "Reason: LoadStoreOpType::CpAsync requires Ampere")));
    GTEST_SKIP() << "skipping tests on pre-AMPERE GPUs";
  } else {
    ke.compile(&fusion, {t0});
  }

  auto cg_outputs = ke.run({t0});
  testValidate(
      ke.compiledKernel()->kernel(), cg_outputs, {t0}, __LINE__, __FILE__);
}

// Repro of issue #2459
TEST_F(NVFuserTest, FusionClearThreadPredicateByRAWSync_CUDA) {
  Fusion fusion;
  FusionGuard fg(&fusion);

  auto tv0 = makeSymbolicTensor(2);
  fusion.addInput(tv0);

  auto tv1 = sum(tv0, {1});
  auto tv2 = set(tv1);
  auto tv3 = sum(tv2, {0});
  fusion.addOutput(tv3);

  // test with gmem
  auto tv4 = sum(tv0, {1});
  auto tv5 = set(tv4);
  auto tv6 = set(tv5);
  fusion.addOutput(tv6);

  // tv1 is predicated with tidx
  tv1->axis(0)->parallelize(ParallelType::TIDy);
  tv1->axis(1)->parallelize(ParallelType::TIDx);

  // Upload to shmem. Still predicated with tidx, so only the threads
  // with tidx == 0 should be active.
  tv2->axis(0)->parallelize(ParallelType::TIDy);
  tv2->setMemoryType(MemoryType::Shared);

  // Remap the parallelization from tidy to tidx. This should work as
  // tv2 is in shared memory and SyncMap should correctly insert a RAW
  // sync between tv2 and tv3. However, ThreadPredicateMap still marks
  // tv3 as predicated by tidx, and since it is invalid to parallelize
  // by a predicated parallel type, this resulted in an error (#2459).
  tv3->axis(0)->parallelize(ParallelType::TIDx);

  // Test with gmem
  tv4->split(0, 4);
  tv5->split(0, 4);
  tv6->split(0, 4);

  // Make tv4 predicated with tidx
  tv4->axis(0)->parallelize(ParallelType::BIDx);
  tv4->axis(1)->parallelize(ParallelType::TIDy);
  tv4->axis(2)->parallelize(ParallelType::TIDx);

  // Upload to gmem
  tv5->axis(0)->parallelize(ParallelType::BIDx);
  tv5->axis(1)->parallelize(ParallelType::TIDy);
  tv5->setMemoryType(MemoryType::Global);

  // RAW sync should be inserted after tv5

  tv6->axis(0)->parallelize(ParallelType::BIDy);
  tv6->axis(1)->parallelize(ParallelType::TIDx);

  auto options = at::TensorOptions().dtype(at::kFloat).device(at::kCUDA, 0);
  at::Tensor t0 = at::randn({10, 11}, options);

  std::vector<c10::IValue> inputs = {t0};

  KernelExecutor ke;
  ke.compile(&fusion, inputs);
  auto cg_outputs = ke.run(inputs);

  auto t3 = t0.sum({1}).sum({0});
  auto t6 = t0.sum({1});

  testValidate(
      ke.compiledKernel()->kernel(),
      cg_outputs,
      inputs,
      {t3, t6},
      __LINE__,
      __FILE__);
}

namespace {

class ThreadPredChecker : public kir::IrVisitor {
 public:
  static bool isPredicatedBy(
      StmtNameType tv_name_to_check,
      ParallelTypeBitmap pt_map,
      kir::Kernel* kernel) {
    ThreadPredChecker checker(tv_name_to_check, pt_map);
    checker.handle(kernel->topLevelExprs());
    return checker.pt_map_.none();
  }

  ThreadPredChecker(StmtNameType tv_name_to_check, ParallelTypeBitmap pt_map)
      : tv_name_to_check_(tv_name_to_check), pt_map_(pt_map) {}

  using kir::IrVisitor::dispatch;
  using kir::IrVisitor::handle;

  void handle(kir::IfThenElse* ite) final {
    for (auto expr : ite->thenBody().exprs()) {
      auto tv_output = ir_utils::getTvOutput(expr);
      if (tv_output != nullptr && tv_output->name() == tv_name_to_check_ &&
          expr->isA<LoadStoreOp>() && ite->predicate()->hasValue()) {
        dispatch(ite->predicate()->value());
      }
    }
  }

  void dispatch(Val* val) final {
    if (val->definition()) {
      dispatch(val->definition());
    }
  }

  void handle(BinaryOp* bop) final {
    if (bop->getBinaryOpType() == BinaryOpType::LogicalAnd) {
      dispatch(bop->lhs());
      dispatch(bop->rhs());
    } else if (bop->getBinaryOpType() == BinaryOpType::Eq) {
      if (bop->lhs()->isZeroInt() || bop->rhs()->isZeroInt()) {
        auto non_zero_arg = bop->lhs()->isZeroInt() ? bop->rhs() : bop->lhs();

        // It can be changed like (-threadIdx.x) by expr simplifier
        if (auto uop = dynamic_cast<UnaryOp*>(non_zero_arg->definition())) {
          if (uop->getUnaryOpType() == UnaryOpType::Neg) {
            non_zero_arg = uop->in();
          }
        }

        if (auto ns = dynamic_cast<NamedScalar*>(non_zero_arg)) {
          if (ns->getParallelIndex().has_value()) {
            auto predicated_type = ns->getParallelIndex().value();
            pt_map_.clear(predicated_type);
          }
        }
      }
    }
  }

 private:
  StmtNameType tv_name_to_check_;
  ParallelTypeBitmap pt_map_;
};

} // namespace

// Repro of issue #2487
TEST_F(NVFuserTest, FusionPredicateReductionInitShared_CUDA) {
  Fusion fusion;
  FusionGuard fg(&fusion);

  auto tv0 = makeSymbolicTensor(1);
  fusion.addInput(tv0);

  auto tv1 = sum(tv0, {0});
  auto tv2 = set(tv1);
  fusion.addOutput(tv2);

  auto tv3 = makeSymbolicTensor(1);
  fusion.addInput(tv3);

  auto tv4 = exp(tv3);
  fusion.addOutput(tv4);

  tv1->setMemoryType(MemoryType::Shared);

  tv4->split(0, 1024);
  tv4->axis(-2)->parallelize(ParallelType::BIDx);
  tv4->axis(-1)->parallelize(ParallelType::TIDx);

  // tv4 is parallelized with both BIDx and TIDx, but tv1 is not at
  // all, so tv1 is predicated with both BIDx and TIDx as they are
  // redundant. That means that the initialization of the reduction
  // has to be predicated as well. Since tv1 is on shared memory, only
  // the TIDx predicate is required.

  // Make sure the initialization of tv1 is predicated with
  // threadIdx.x == 0
  GpuLower gpulw(&fusion);
  ParallelTypeBitmap predicated_types(ParallelType::TIDx);
  NVF_CHECK(
      ThreadPredChecker::isPredicatedBy(
          tv1->name(), predicated_types, gpulw.run()),
      "Validation of lowered kernel failed");

  auto options = at::TensorOptions().dtype(at::kFloat).device(at::kCUDA, 0);
  at::Tensor t0 = at::randn({2}, options);
  at::Tensor t1 = at::randn({10000}, options);

  std::vector<c10::IValue> inputs = {t0, t1};

  KernelExecutor ke;
  ke.compile(&fusion, inputs);
  auto cg_outputs = ke.run(inputs);

  auto ref_t1 = t0.sum({0});
  auto ref_t4 = t1.exp();

  testValidate(
      ke.compiledKernel()->kernel(),
      cg_outputs,
      inputs,
      {ref_t1, ref_t4},
      __LINE__,
      __FILE__);
}

// Repro of issue #2487
TEST_F(NVFuserTest, FusionPredicateReductionInitGlobal_CUDA) {
  Fusion fusion;
  FusionGuard fg(&fusion);

  std::vector<int64_t> shape({100});

  auto tv0 = makeSymbolicTensor(1);
  fusion.addInput(tv0);

  auto tv1 = sum(tv0, {0});
  fusion.addOutput(tv1);

  auto tv2 = makeSymbolicTensor(1);
  fusion.addInput(tv2);

  auto tv3 = exp(tv2);
  fusion.addOutput(tv3);

  tv3->split(0, 32);
  tv3->axis(-2)->parallelize(ParallelType::BIDx);
  tv3->axis(-1)->parallelize(ParallelType::TIDx);

  // tv3 is parallelized with both BIDx and TIDx, but tv1 is not at
  // all, so tv1 is predicated with both BIDx and TIDx as they are
  // redundant. That means that the initialization of the reduction
  // has to be predicated as well.

  // Make sure the initialization of tv1 is predicated with
  // threadIdx.x == 0 and blockIdx.x == 0
  GpuLower gpulw(&fusion);
  ParallelTypeBitmap predicated_types({ParallelType::TIDx, ParallelType::BIDx});
  NVF_CHECK(
      ThreadPredChecker::isPredicatedBy(
          tv1->name(), predicated_types, gpulw.run()),
      "Validation of lowered kernel failed");

  auto options = at::TensorOptions().dtype(at::kFloat).device(at::kCUDA, 0);
  at::Tensor t0 = at::randn({2}, options);
  at::Tensor t1 = at::randn({10000}, options);

  std::vector<c10::IValue> inputs = {t0, t1};

  KernelExecutor ke;
  ke.compile(&fusion, inputs);
  auto cg_outputs = ke.run(inputs);

  auto ref_t1 = t0.sum({0});
  auto ref_t3 = t1.exp();

  testValidate(
      ke.compiledKernel()->kernel(),
      cg_outputs,
      inputs,
      {ref_t1, ref_t3},
      __LINE__,
      __FILE__);
}

TEST_F(NVFuserTest, FusionTypePromotionATenConsistency_CUDA) {
  auto convertible_to_aten = {
      DataType::Bool,
      DataType::Double,
      DataType::Float,
      DataType::Half,
      DataType::BFloat16,
      DataType::Int,
      DataType::Int32,
      DataType::ComplexFloat,
      DataType::ComplexDouble};
  for (auto t1 : convertible_to_aten) {
    for (auto t2 : convertible_to_aten) {
      auto t1_aten = data_type_to_aten(t1);
      auto t2_aten = data_type_to_aten(t2);
      auto result_aten = c10::promoteTypes(t1_aten, t2_aten);
      auto result = promoteType(t1, t2);
      ASSERT_EQ(data_type_to_aten(result), result_aten);
    }
  }
}

// Make sure invalid usage of index type is detected
TEST_F(NVFuserTest, FusionCompileIndexType_CUDA) {
  {
    Fusion fusion;
    FusionGuard fg(&fusion);

    auto tv0 = makeSymbolicTensor(1, DataType::Bool);
    fusion.addInput(tv0);

    auto tv2 = neg(tv0);
    fusion.addOutput(tv2);

    tv2->split(0, 256);
    tv2->split(0, 1024);

    MaxLogicalDomainInfoSpanningTree tree(tv2);
    TransformPropagator tp(tv2);
    tree.traverse(&tp);

    inlineMost();

    tv2->axis(1)->parallelize(ParallelType::BIDx);
    tv2->axis(2)->parallelize(ParallelType::TIDx);

    auto options = at::TensorOptions().dtype(at::kHalf).device(at::kCUDA, 0);
    at::Tensor t0 = at::randn({999}, options).ge(0);
    std::vector<c10::IValue> small_inputs = {t0};

    at::Tensor t0_large =
        at::randn({std::numeric_limits<int>::max()}, options).ge(0);
    std::vector<c10::IValue> large_inputs = {t0_large};

    NVF_CHECK(
        KernelArgumentHolder::createKernelArgumentHolder(large_inputs)
            .getSmallestIndexTypeOfArguments() == PrimDataType::Int);
    NVF_CHECK(
        KernelArgumentHolder::createKernelArgumentHolder(small_inputs)
            .getSmallestIndexTypeOfArguments() == PrimDataType::Int32);

    {
      KernelExecutor ke;
      // Lower the kernel with large inputs and int64 index type.
      CompileParams compile_opts = {.index_type = PrimDataType::Int};
      ke.compile(&fusion, large_inputs, LaunchParams(), compile_opts);

      NVF_CHECK(
          ke.compiledKernel()->kernel()->indexType() == PrimDataType::Int,
          "Unexpected kernel index type: ",
          ke.compiledKernel()->kernel()->indexType());

      // Since the index type is int64, both small and large inputs
      // should work fine
      ke.run(small_inputs);
      ke.run(large_inputs);
    }

    {
      KernelExecutor ke;
      // Lower the kernel with small inputs and int64 index type.
      CompileParams compile_opts = {.index_type = PrimDataType::Int};
      ke.compile(&fusion, small_inputs, LaunchParams(), compile_opts);

      NVF_CHECK(
          ke.compiledKernel()->kernel()->indexType() == PrimDataType::Int,
          "Unexpected kernel index type: ",
          ke.compiledKernel()->kernel()->indexType());

      // Since the index type is int64, both small and large inputs
      // should work fine
      ke.run(small_inputs);
      ke.run(large_inputs);
    }

    {
      KernelExecutor ke;
      LaunchParams launch_params;
      CompileParams compile_opts = {.index_type = PrimDataType::Int32};
      ke.compile(&fusion, small_inputs, launch_params, compile_opts);

      NVF_CHECK(
          ke.compiledKernel()->kernel()->indexType() == PrimDataType::Int32,
          "Unexpected kernel index type: ",
          ke.compiledKernel()->kernel()->indexType());

      // This should complete successfully as the arguments are small
      // enough to use the int32 index type
      ke.run(small_inputs);

      // This should fail as the Kernel is already compiled for Int32, but
      // the arguments are too large
      CompileParams compile_opts_large = {.index_type = PrimDataType::Int};
      EXPECT_THAT(
          [&]() { ke.run(large_inputs, launch_params, compile_opts_large); },
          testing::ThrowsMessage<nvfuser::nvfError>(testing::HasSubstr(
              "Kernel index type and compilation index type don't match")));
    }

    {
      KernelExecutor ke;
      // Lower the kernel with large inputs and int32 index type.
      CompileParams compile_opts = {.index_type = PrimDataType::Int32};
      // This should fail due to the conflict
      EXPECT_THAT(
          [&]() {
            ke.compile(&fusion, large_inputs, LaunchParams(), compile_opts);
          },
          testing::ThrowsMessage<nvfuser::nvfError>(testing::HasSubstr(
              "Compilation with int32 is requested but int64 is required for the arguments")));
    }
  }

  c10::cuda::CUDACachingAllocator::emptyCache();
}

// Make sure the index type is determined both fusion inputs and outputs
TEST_F(NVFuserTest, FusionExecutorCacheIndexType1_CUDA) {
  auto fusion_ptr = std::make_unique<Fusion>();
  Fusion& fusion = *fusion_ptr.get();
  FusionGuard fg(fusion_ptr.get());

  auto tv0 = makeSymbolicTensor(2, DataType::Half);
  fusion.addInput(tv0);
  auto tv1 = makeSymbolicTensor(2, DataType::Half);
  fusion.addInput(tv1);

  auto tv2 = castOp(DataType::Float, tv0);
  auto tv3 = castOp(DataType::Float, tv1);
  auto tv4 = broadcast(tv2, {false, true, false});
  auto tv5 = broadcast(tv3, {true, false, false});
  auto tv6 = add(tv4, tv5);
  auto tv7 = castOp(DataType::Half, tv6);

  fusion.addOutput(tv7);

  c10::cuda::CUDACachingAllocator::emptyCache();

  // Inputs are small enough to use 32-bit indexing, but the output is
  // not
  auto options = at::TensorOptions().dtype(at::kHalf).device(at::kCUDA, 0);
  at::Tensor t0 = at::randn({2024, 1024}, options);
  at::Tensor t1 = at::randn({2024, 1024}, options);
  std::vector<c10::IValue> aten_inputs({t0, t1});

  FusionExecutorCache executor_cache(std::move(fusion_ptr));
  auto cg_outputs = executor_cache.runFusionWithInputs(aten_inputs);

  auto kernel_runtime = executor_cache.getMostRecentKernelRuntime();
  NVF_CHECK(kernel_runtime->getIndexType() == PrimDataType::Int);

  c10::cuda::CUDACachingAllocator::emptyCache();
}

// Make sure the index type is also determined by intermediate
// tensors. This is not ideal but just tests if the logic produces
// what is expected at this moment
TEST_F(NVFuserTest, FusionExecutorCacheIndexType2_CUDA) {
  auto fusion_ptr = std::make_unique<Fusion>();
  Fusion& fusion = *fusion_ptr.get();
  FusionGuard fg(fusion_ptr.get());

  auto tv0 = makeSymbolicTensor(2, DataType::Half);
  fusion.addInput(tv0);
  auto tv1 = makeSymbolicTensor(2, DataType::Half);
  fusion.addInput(tv1);

  auto tv2 = broadcast(tv0, {false, true, false});
  auto tv3 = broadcast(tv1, {true, false, false});
  auto tv4 = add(tv2, tv3);
  auto tv5 = sum(tv4, {-1});

  fusion.addOutput(tv5);

  // Inputs and outputs are small enough to use 32-bit indexing,
  // however the intermediate, tv4, should cause the kernel to use
  // 64-bit indexing. This is not ideal as tv4 should be inlined, and
  // its allocation size should be small enough to use 32-bit
  // indexing. However, the current logic should result in forcing
  // 64-bit indexing. This would need to be fixed for matmul for
  // example.
  auto options = at::TensorOptions().dtype(at::kHalf).device(at::kCUDA, 0);
  at::Tensor t0 = at::randn({2024, 1024}, options);
  at::Tensor t1 = at::randn({2024, 1024}, options);
  std::vector<c10::IValue> aten_inputs({t0, t1});

  FusionExecutorCache executor_cache(std::move(fusion_ptr));
  executor_cache.runFusionWithInputs(aten_inputs);
  auto kernel_runtime = executor_cache.getMostRecentKernelRuntime();
  NVF_CHECK(kernel_runtime->getIndexType() == PrimDataType::Int);

  // Running again with forced type of Int32
  executor_cache.runFusionWithInputs(aten_inputs, PrimDataType::Int32);
  kernel_runtime = executor_cache.getMostRecentKernelRuntime();
  NVF_CHECK(kernel_runtime->getIndexType() == PrimDataType::Int32);
}

//! Test whether we can create and use float16 scalars
TEST_F(NVFuserTest, FusionHalfScalars_CUDA) {
  auto fusion = std::make_unique<Fusion>();
  FusionGuard fg(fusion.get());

  auto tv0 = makeSymbolicTensor(1, DataType::Half);
  fusion->addInput(tv0);

  auto tv2 = full_like(tv0, IrBuilder::create<Val>(1.5, DataType::Half));
  fusion->addOutput(tv2);

  auto options = at::TensorOptions().dtype(at::kHalf).device(at::kCUDA, 0);
  at::Tensor t0 = at::zeros({5}, options);

  FusionExecutorCache executor_cache(std::move(fusion));
  auto cg_outputs = executor_cache.runFusionWithInputs({t0});

  testValidate(executor_cache.fusion(), cg_outputs, {t0}, __LINE__, __FILE__);
}

#if defined(CUDA_VERSION) && CUDA_VERSION >= 11000
//! Test whether we can create and use BFloat16 scalars
TEST_F(NVFuserTest, FusionBFloat16Scalars_CUDA) {
  // requires ampere+ GPU
  if (!deviceMajorMinorCheck(8)) {
    GTEST_SKIP() << "skipping BFloat16Scalars test on pre-AMPERE GPUs";
  }
  auto fusion = std::make_unique<Fusion>();
  FusionGuard fg(fusion.get());

  auto tv0 = makeSymbolicTensor(1, DataType::BFloat16);
  fusion->addInput(tv0);

  auto tv2 = full_like(tv0, IrBuilder::create<Val>(1.5, DataType::BFloat16));
  fusion->addOutput(tv2);

  auto options = at::TensorOptions().dtype(at::kBFloat16).device(at::kCUDA, 0);
  at::Tensor t0 = at::zeros({5}, options);

  FusionExecutorCache executor_cache(std::move(fusion));
  auto cg_outputs = executor_cache.runFusionWithInputs({t0});

  testValidate(executor_cache.fusion(), cg_outputs, {t0}, __LINE__, __FILE__);
}
#endif

TEST_F(NVFuserTest, FusionManagedData_CUDA) {
  Fusion fusion;
  FusionGuard fg(&fusion);

  auto tv0 = makeConcreteTensor({2});
  auto tv1 = set(set(set(set(set(set(set(set(set(set(set(set(tv0))))))))))));
  fusion.addInput(tv0);
  fusion.addOutput(tv1);

  using T1 = std::vector<Val*>;
  T1 data1 = {tv0, tv1};

  struct T2 {
    Val* input;
    Val* output;
    size_t magic_number;
  } data2{tv0, tv1, 0x123456789abcdef};
  auto clone_fn = [](IrCloner& cloner, std::any data) -> std::any {
    auto d = std::any_cast<T2>(data);
    return T2{cloner.clone(d.input), cloner.clone(d.output), d.magic_number};
  };

  auto i1 = fusion.manage(data1);
  auto i2 = fusion.manage(data2, clone_fn);
  fusion.manage("data1", data1);
  fusion.manage("data2", data2, clone_fn);

  GpuLower lower(&fusion);
  lower.run();
  auto kernel = lower.kernel();

  T1 expect1{kernel->inputs().at(0), kernel->outputs().at(0)};
  ASSERT_EQ(kernel->getManaged<T1>(i1), expect1);
  ASSERT_EQ(kernel->getManaged<T1>("data1"), expect1);
  ASSERT_EQ(kernel->getManaged<T2>(i2).input, kernel->inputs().at(0));
  ASSERT_EQ(kernel->getManaged<T2>(i2).output, kernel->outputs().at(0));
  ASSERT_EQ(kernel->getManaged<T2>("data2").input, kernel->inputs().at(0));
  ASSERT_EQ(kernel->getManaged<T2>("data2").output, kernel->outputs().at(0));
  ASSERT_EQ(kernel->getManaged<T2>("data2").magic_number, 0x123456789abcdef);
}

// Repro of issue #2125, 1.45e+03 GB/s on A100-80G
TEST_F(NVFuserTest, FusionAvoidRedundantWriteBroadcastedSoftmaxInput_CUDA) {
  std::unique_ptr<Fusion> fusion_ptr = std::make_unique<Fusion>();
  Fusion& fusion = *fusion_ptr.get();
  FusionGuard fg(&fusion);

  std::vector<int64_t> shape0({2, 512});
  std::vector<int64_t> shape1({2, 64, 512, 512});

  auto tv0 = makeSymbolicTensor(2);
  auto tv1 = makeSymbolicTensor(4);
  fusion.addInput(tv0);
  fusion.addInput(tv1);

  auto tvb = broadcast(tv0, {false, true, true, false});
  auto tv2 = add(tvb, IrBuilder::create<Val>(1.0));
  auto tv3 = add(tv1, tv2);
  auto tv4 = softmax(tv3, -1);
  fusion.addOutput(tv2);
  fusion.addOutput(tv4);

  auto options = at::TensorOptions().dtype(at::kFloat).device(at::kCUDA, 0);
  at::Tensor t0 = at::ones(shape0, options);
  at::Tensor t1 = at::ones(shape1, options);
  std::vector<c10::IValue> inputs = {t0, t1};

  FusionExecutorCache executor_cache(std::move(fusion_ptr));
  auto cg_outputs = executor_cache.runFusionWithInputs(inputs);

  // check thread_pred and write_stride
  const auto* ke = onlyKernelExecutorInMostRecentRuntime(executor_cache);
  auto kernel = ke->compiledKernel()->kernel();
  const auto& thread_pred_map =
      ke->compiledKernel()->lowered()->threadPredMap();
  for (const auto expr : kernel->exprs()) {
    auto tv = ir_utils::getTvOutput(expr);
    if (tv && tv->name() == 15 && tv->getMemoryType() == MemoryType::Global) {
      const auto& thread_pred = thread_pred_map.getPredicateInfo(tv);
      bool predicted = thread_pred.redundant_types.get(ParallelType::BIDx) &&
          thread_pred.broadcast_ld_indices_map.count(ParallelType::BIDx);
      NVF_CHECK(
          predicted,
          "Tv15 should be predicted by ParallelType::BIDx with a broadcast_ld_indices_map!");
      break;
    }
  }

  testValidate(executor_cache.fusion(), cg_outputs, inputs, __LINE__, __FILE__);
}

TEST_F(NVFuserTest, FusionAvoidRedundantWrite_CUDA) {
  auto runTest = [](const std::vector<bool>& is_broadcast) {
    std::unique_ptr<Fusion> fusion_ptr = std::make_unique<Fusion>();
    Fusion& fusion = *fusion_ptr.get();
    FusionGuard fg(&fusion);

    std::vector<int64_t> shape0;
    std::vector<int64_t> shape1({2, 64, 128, 2048});
    const size_t ndim = shape1.size();
    for (size_t i = 0; i < ndim; i++) {
      if (!is_broadcast[i]) {
        shape0.push_back(shape1[i]);
      }
    }

    auto tv0 = makeSymbolicTensor(shape0.size());
    auto tv1 = makeSymbolicTensor(4);
    fusion.addInput(tv0);
    fusion.addInput(tv1);

    auto tvb = broadcast(tv0, is_broadcast);
    auto tv2 = add(tvb, IrBuilder::create<Val>(1.0));
    auto tv3 = add(tv1, tv2);
    auto tv4 = sum(tv3, {-1});
    fusion.addOutput(tv2);
    fusion.addOutput(tv4);

    auto options = at::TensorOptions().dtype(at::kFloat).device(at::kCUDA, 0);
    at::Tensor t0 = at::randn(shape0, options);
    at::Tensor t1 = at::randn(shape1, options);
    std::vector<c10::IValue> inputs = {t0, t1};

    FusionExecutorCache executor_cache(std::move(fusion_ptr));
    auto cg_outputs = executor_cache.runFusionWithInputs(inputs);

    // check thread_pred and write_stride
    const auto* ke = onlyKernelExecutorInMostRecentRuntime(executor_cache);
    auto kernel = ke->compiledKernel()->kernel();
    const auto& thread_pred_map =
        ke->compiledKernel()->lowered()->threadPredMap();

    for (const auto expr : kernel->exprs()) {
      auto tv = ir_utils::getTvOutput(expr);
      if (tv && tv->name() == 8 && tv->getMemoryType() == MemoryType::Global) {
        const auto& thread_pred = thread_pred_map.getPredicateInfo(tv);
        bool predicted = thread_pred.redundant_types.get(ParallelType::BIDx) &&
            thread_pred.broadcast_ld_indices_map.count(ParallelType::BIDx);
        NVF_CHECK(
            predicted,
            "Tv8 should be predicted by ParallelType::BIDx with a broadcast_ld_indices_map!");
        break;
      }
    }

    testValidate(
        executor_cache.fusion(), cg_outputs, inputs, __LINE__, __FILE__);
  };

  // Test case where [B1,I2,I3] is merged to [B1I2I3]
  runTest({true, false, false, false});

  // Test case where [I1,B2,I3] is merged to [I1B2I3]
  runTest({false, true, false, false});

  // Test case where [I1,I2,B3] is merged to [I1I2B3]
  runTest({false, false, true, false});

  // Test case where [I1,B2,B3] is merged to [I1B2B3]
  runTest({false, true, true, false});

  // Test case where [B1,I2,B3] is merged to [B1I2B3]
  runTest({true, false, true, false});

  // Test case where [B1,B2,I3] is merged to [B1B2I3]
  runTest({true, true, false, false});

  // Test case where [B1,B2,B3] is merged to [B1B2B3]
  runTest({true, true, true, false});
}

TEST_F(NVFuserTest, FusionAvoidRedundantWriteDifferentConcretizedDomains_CUDA) {
  // if the broadcasted tensor is concretized to different shapes
  // the fusion will be segmented.
  auto runTest = [](const bool direct_lowering) {
    std::unique_ptr<Fusion> fusion_ptr = std::make_unique<Fusion>();
    Fusion& fusion = *fusion_ptr.get();
    FusionGuard fg(&fusion);

    const std::vector<bool> is_broadcast = {true, false, true, false};
    std::vector<int64_t> shape0;
    std::vector<int64_t> shape1({2, 64, 128, 2048});
    std::vector<int64_t> shape2({4, 64, 256, 2048});
    const size_t ndim = shape1.size();
    for (size_t i = 0; i < ndim; i++) {
      if (!is_broadcast[i]) {
        shape0.push_back(shape1[i]);
      }
    }

    auto tv0 = makeSymbolicTensor(shape0.size());
    auto tv1 = makeSymbolicTensor(4);
    auto tv2 = makeSymbolicTensor(4);
    fusion.addInput(tv0);
    fusion.addInput(tv1);
    fusion.addInput(tv2);

    auto tv3 = broadcast(tv0, is_broadcast);
    auto tv4 = add(tv3, IrBuilder::create<Val>(1.0));
    // concretized to shape1
    auto tv5 = add(tv4, tv1);
    // concretized to shape2
    auto tv6 = add(tv4, tv2);
    auto tv7 = sum(tv5, {-1});
    auto tv8 = sum(tv6, {-1});
    fusion.addOutput(tv4);
    fusion.addOutput(tv7);
    fusion.addOutput(tv8);

    auto options = at::TensorOptions().dtype(at::kFloat).device(at::kCUDA, 0);
    at::Tensor t0 = at::randn(shape0, options);
    at::Tensor t1 = at::randn(shape1, options);
    at::Tensor t2 = at::randn(shape2, options);
    std::vector<c10::IValue> aten_inputs = {t0, t1, t2};

    if (direct_lowering) {
      // it should be segmented, if directly lowered, it should throw an error
      EXPECT_THAT(
          [&]() {
            scheduleAndRun(
                &fusion, SchedulerType::Reduction, aten_inputs, false);
          },
          testing::ThrowsMessage<nvfuser::nvfError>(testing::HasSubstr(
              "Producer is required to be in Global Memory based on parallelization strategy. RAW flags: (blockIdx.x)")));
    } else {
      FusionExecutorCache executor_cache(std::move(fusion_ptr));
      auto cg_outputs = executor_cache.runFusionWithInputs(aten_inputs);

      auto optimized_fusion = executor_cache.getMostRecentKernelRuntime();
      NVF_CHECK(optimized_fusion->isSegmented(), "segmentation didn't happen!");

      testValidate(
          executor_cache.fusion(), cg_outputs, aten_inputs, __LINE__, __FILE__);
    }
  };
  runTest(true);
  runTest(false);
}

TEST_F(NVFuserTest, FusionAvoidRedundantWriteNonOutput_CUDA) {
  std::unique_ptr<Fusion> fusion_ptr = std::make_unique<Fusion>();
  Fusion& fusion = *fusion_ptr.get();
  FusionGuard fg(&fusion);

  auto tv0 = makeSymbolicTensor(1);
  auto tv1 = makeSymbolicTensor(2);
  fusion.addInput(tv0);
  fusion.addInput(tv1);

  auto tv2 = set(tv0);
  auto tv3 = broadcast(tv2, {false, true});
  auto tv4 = add(tv3, tv1);
  fusion.addOutput(tv4);

  auto tv5 = add(tv3, IrBuilder::create<Val>(1.0));
  tv5->setMemoryType(MemoryType::Global);
  auto tv6 = add(tv5, IrBuilder::create<Val>(1.0));
  fusion.addOutput(tv6);

  for (auto tv : {tv3, tv4, tv5, tv6}) {
    tv->merge(0);
  }

  tv2->inlineAt(1);
  tv3->inlineAt(1);
  tv5->inlineAt(1);

  for (auto tv : {tv3, tv4, tv5, tv6}) {
    tv->axis(0)->parallelize(ParallelType::BIDx);
  }

  auto options = at::TensorOptions().dtype(at::kFloat).device(at::kCUDA, 0);
  at::Tensor t0 = at::randn({32}, options);
  at::Tensor t1 = at::randn({32, 64}, options);
  std::vector<c10::IValue> inputs = {t0, t1};

  KernelExecutor ke;
  ke.compile(fusion_ptr.get(), inputs);
  auto cg_outputs = ke.run(inputs);

  // check thread_pred
  auto kernel = ke.compiledKernel()->kernel();
  const auto& thread_pred_map = ke.compiledKernel()->lowered()->threadPredMap();

  for (const auto expr : kernel->exprs()) {
    auto tv = ir_utils::getTvOutput(expr);
    if (tv->name() == 5 || tv->name() == 6) {
      const auto& thread_pred = thread_pred_map.getPredicateInfo(tv);
      bool predicted = thread_pred.redundant_types.get(ParallelType::BIDx) &&
          thread_pred.broadcast_ld_indices_map.count(ParallelType::BIDx);
      NVF_CHECK(
          predicted,
          "TV5 and TV6 should be predicted by ParallelType::BIDx with a broadcast_ld_indices_map!");
    }
  }

  testValidate(fusion_ptr.get(), cg_outputs, inputs, __LINE__, __FILE__);
}

// Test case where the merge order is random
TEST_F(NVFuserTest, FusionAvoidRedundantWriteNonNeighbor_CUDA) {
  std::unique_ptr<Fusion> fusion_ptr = std::make_unique<Fusion>();
  Fusion& fusion = *fusion_ptr.get();
  FusionGuard fg(&fusion);

  const int ndim = 5;
  const std::vector<bool> is_broadcast = {false, true, false, false, true};
  auto tv0 = makeSymbolicTensor(3);
  auto tv1 = makeSymbolicTensor(ndim);
  fusion.addInput(tv0);
  fusion.addInput(tv1);

  auto tv2 = set(tv0);
  auto tv3 = broadcast(tv2, is_broadcast);
  auto tv4 = add(tv3, tv1);
  fusion.addOutput(tv4);

  auto tv5 = add(tv3, IrBuilder::create<Val>(1.0));
  tv5->setMemoryType(MemoryType::Global);
  auto tv6 = add(tv5, IrBuilder::create<Val>(1.0));
  fusion.addOutput(tv6);

  // merge first and last domain
  for (auto tv : {tv3, tv4, tv5, tv6}) {
    tv->merge(0, -1);
  }

  tv2->inlineAt(-1);
  tv3->inlineAt(-1);
  tv5->inlineAt(-1);

  for (auto tv : {tv3, tv4, tv5, tv6}) {
    tv->axis(0)->parallelize(ParallelType::BIDx);
  }

  auto options = at::TensorOptions().dtype(at::kFloat).device(at::kCUDA, 0);
  at::Tensor t0 = at::randn({8, 10, 12}, options);
  at::Tensor t1 = at::randn({8, 7, 10, 12, 9}, options);
  std::vector<c10::IValue> inputs = {t0, t1};

  KernelExecutor ke;
  ke.compile(fusion_ptr.get(), inputs);
  auto cg_outputs = ke.run(inputs);

  // check thread_pred
  auto kernel = ke.compiledKernel()->kernel();
  const auto& thread_pred_map = ke.compiledKernel()->lowered()->threadPredMap();

  for (const auto expr : kernel->exprs()) {
    auto tv = ir_utils::getTvOutput(expr);
    if (tv->name() == 5 || tv->name() == 6) {
      const auto& thread_pred = thread_pred_map.getPredicateInfo(tv);
      bool predicted = thread_pred.redundant_types.get(ParallelType::BIDx) &&
          thread_pred.broadcast_ld_indices_map.count(ParallelType::BIDx);
      NVF_CHECK(
          predicted,
          "TV5 and TV6 should be predicted by ParallelType::BIDx with a broadcast_ld_indices_map!");
    }
  }

  testValidate(fusion_ptr.get(), cg_outputs, inputs, __LINE__, __FILE__);
}

// Test for ir_utils::validateDomainEquivalence. We could consider
// it well tested as it's always used when TensorDomain is created, but
// here's some corner cases.
TEST_F(NVFuserTest, FusionDomainEquivalence_CUDA) {
  Fusion fusion;
  FusionGuard fg(&fusion);

  auto tv0 = makeSymbolicTensor(2);
  fusion.addInput(tv0);
  auto tv1 = set(tv0);
  fusion.addOutput(tv1);

  // [I0, I1]
  tv1->split(0, 4);
  // [I0/4, 4, I1]

  // dom0: logical domain
  // dom1: [4, I1]
  // Should fail as the derived domain only partially covers the
  // logical domain
  EXPECT_THAT(
      [&]() {
        ir_utils::validateDomainEquivalence(
            tv1->getLogicalDomain(), {tv1->axis(1), tv1->axis(2)});
      },
      testing::ThrowsMessage<nvfuser::nvfError>(
          testing::HasSubstr("dom0 has unreachable IDs")));

  tv1->merge(0);
  // [I0/4*4, I1]

  // dom0: logical domain
  // dom1: loop domain
  // Should succeed.
  ir_utils::validateDomainEquivalence(
      tv1->getLogicalDomain(), tv1->getLoopDomain());

  auto tv1_intermediate_id = tv1->axis(0);

  tv1->split(0, 3);
  // [I0/4*4/3, 3, I1]

  // dom0: logical domain
  // dom1: loop + tv1_intermediate_id
  // Should fail as the intermediate ID and the first two loop ids are
  // redundant
  EXPECT_THAT(
      [&]() {
        ir_utils::validateDomainEquivalence(
            tv1->getLogicalDomain(),
            {tv1_intermediate_id, tv1->axis(0), tv1->axis(1), tv1->axis(2)});
      },
      testing::ThrowsMessage<nvfuser::nvfError>(
          testing::HasSubstr("is redundant")));
  // Same pair but reversed order
  EXPECT_THAT(
      [&]() {
        ir_utils::validateDomainEquivalence(
            {tv1_intermediate_id, tv1->axis(0), tv1->axis(1), tv1->axis(2)},
            tv1->getLogicalDomain());
      },
      testing::ThrowsMessage<nvfuser::nvfError>(
          testing::HasSubstr("is redundant")));

  // Testing symbolic domains
  auto tv2 = reshape(
      tv0,
      {IrBuilder::create<Val>(DataType::Int),
       IrBuilder::create<Val>(DataType::Int)});

  ir_utils::validateDomainEquivalence(
      tv2->getRootDomain(), tv2->getLoopDomain());

  // create a 2D tensor with one symbolid and another non-symbolic
  auto tv4 = broadcast(sum(tv2, {1}), {false, true});
  fusion.addOutput(tv4);

  // [S0, B0]
  tv4->split(1, 4);
  // [S0, B0/4, 4]

  ir_utils::validateDomainEquivalence(
      tv4->getLogicalDomain(), tv4->getLoopDomain());

  // dom0: logical domain
  // dom1: [S0, B0/4]
  // Succeeds because broadcasting IterDomains are just auxiliary placeholders
  // and can be arbitrarily created and annihilated as needed.
  ir_utils::validateDomainEquivalence(
      tv4->getLogicalDomain(), {tv4->axis(0), tv4->axis(1)});
}

TEST_F(NVFuserTest, CompareLogicalAndLoopDomains) {
  Fusion fusion;
  FusionGuard fg(&fusion);

  // [i0, i1]
  auto tv0 = makeSymbolicTensor(2);
  fusion.addInput(tv0);
  // [i0]
  auto tv1 = makeSymbolicTensor(1);
  fusion.addInput(tv1);

  // [i0]
  auto tv2 = set(tv1);
  // [i0, b1]
  auto tv3 = broadcast(tv2, {false, true});
  // [i0, i1]
  auto tv4 = add(tv0, tv3);
  fusion.addOutput(tv4);

  // Set the loop domain of tv2 the same as tv4. The new loop domain
  // includes an ID that is not reachable from tv2 logical domain
  tv2->setLoopDomain(
      {tv2->getLogicalDomain().at(0),
       tv4->getLoopDomain().at(1)->cloneWithoutRFactor()});

  // Same for tv3
  tv3->setLoopDomain(
      {tv3->getLogicalDomain().at(0),
       tv4->getLoopDomain().at(1)->cloneWithoutRFactor()});

  // Test if the validation can catch an invalid loop domain that
  // cannot reach the concrete domain of tv2
  EXPECT_THAT(
      [&]() {
        tv2->setLoopDomain({tv4->getLoopDomain().at(1)->cloneWithoutRFactor()});
      },
      testing::ThrowsMessage<nvfuser::nvfError>(testing::HasSubstr(
          "Not all logical IDs are covered by loop domain")));
}

TEST_F(NVFuserTest, CompareDomainWithReference1) {
  Fusion fusion;
  FusionGuard fg(&fusion);

  auto tv0 = makeSymbolicTensor(2);
  fusion.addInput(tv0);
  auto tv1 = set(tv0);
  fusion.addOutput(tv1);

  const auto& reference = tv1->getLogicalDomain();

  tv1->merge(0);
  auto domain = tv1->getLoopDomain();
  EXPECT_TRUE(ir_utils::compareDomainWithReference(domain, reference).empty());

  // Adding one of the logical domain, which is redundant.
  domain.push_back(tv1->getLogicalDomain().at(0));
  auto x = ir_utils::compareDomainWithReference(domain, reference);
  EXPECT_FALSE(ir_utils::compareDomainWithReference(domain, reference).empty());

  tv1->split(0, 4);
  domain = tv1->getLoopDomain();
  EXPECT_TRUE(ir_utils::compareDomainWithReference(domain, reference).empty());
  // Replace one of the loop IDs with a logical ID. Dependency is not
  // fully satisfied, but it should detect the redundancy
  domain[0] = tv1->getLogicalDomain()[0];
  EXPECT_FALSE(ir_utils::compareDomainWithReference(domain, reference).empty());

  // Check non-leaf intermedaite IDs
  domain = tv1->getLoopDomain();
  // Adding a parent ID to the current loop domain. This should be
  // detected as redundnt.
  domain.push_back(
      tv1->getLoopDomain().at(0)->definition()->input(0)->as<IterDomain>());
  // Create a further IDs to make the above IDs non leaf
  tv1->merge(0);
  EXPECT_FALSE(ir_utils::compareDomainWithReference(domain, reference)
                   .redundant_ids.empty());

  // Remember the current loop domain
  domain = tv1->getLoopDomain();
  // Reset the loop domain
  tv1->setLoopDomain(tv1->getLogicalDomain());
  // Schedule the tensor again
  tv1->merge(0);
  EXPECT_TRUE(
      ir_utils::compareDomainWithReference(tv1->getLoopDomain(), reference)
          .empty());
  // Combine the previous loop domain and the new loop domain, which
  // should be detected as redundant
  domain.push_back(tv1->getLoopDomain()[0]);
  EXPECT_FALSE(ir_utils::compareDomainWithReference(domain, reference)
                   .redundant_ids.empty());
}

// Pattern to test (see the comment of CompareDomainResult in
// ir/utils.h)
// For example, if we have
//  I0  I1  I2  I3
//   \  /    \  /
//    I4      I5
// then [I0, I1, I2, I3] is equivalent to [I4, I5], but [I1, I2, I3] is not
// equivalent to [I4, I5].
TEST_F(NVFuserTest, CompareDomainWithReference2) {
  Fusion fusion;
  FusionGuard fg(&fusion);

  auto tv0 = makeSymbolicTensor(4);
  fusion.addInput(tv0);
  auto tv1 = set(tv0);
  fusion.addOutput(tv1);

  tv1->merge(0);
  tv1->merge(1);

  EXPECT_TRUE(ir_utils::compareDomainWithReference(
                  tv1->getLoopDomain(), tv1->getLogicalDomain())
                  .empty());
  EXPECT_FALSE(
      ir_utils::compareDomainWithReference(
          {tv1->getLogicalDomain().begin() + 1, tv1->getLogicalDomain().end()},
          tv1->getLoopDomain())
          .unreachable_reference_ids.empty());
}

// Pattern to test (see the comment of CompareDomainResult in ir/utils.h)
//  I0  I1  I2  I3
//   \  /    \  /
//    I4      I5
//   /  \    /  \.
//  I6  I7  I8  I9
// Then [I0, I1, I8, I9] is equivalent to [I6, I7, I2, I3]. [I0, I1, I2, I3] is
// equivalent to [I6, I7, I8, I9]. But [I0, I1, I8, I3] is NOT equivalent to
// [I6, I7, I2, I9]
//
// The second case does not work compareDomainWithReference as none
// of the two domains is disjoint.
TEST_F(NVFuserTest, CompareDomainWithReference3) {
  Fusion fusion;
  FusionGuard fg(&fusion);

  auto tv0 = makeSymbolicTensor(4);
  fusion.addInput(tv0);
  auto tv1 = set(tv0);
  fusion.addOutput(tv1);

  tv1->merge(0);
  tv1->merge(1);

  tv1->split(0, 3);
  tv1->split(-1, 4);

  EXPECT_TRUE(ir_utils::compareDomainWithReference(
                  {tv1->getLogicalDomain().at(0),
                   tv1->getLogicalDomain().at(1),
                   tv1->getLoopDomain().at(2),
                   tv1->getLoopDomain().at(3)},
                  {tv1->getLoopDomain().at(0),
                   tv1->getLoopDomain().at(1),
                   tv1->getLogicalDomain().at(2),
                   tv1->getLogicalDomain().at(3)})
                  .empty());

  // Testing [I0, I1, I8, I3]. Logical domain is used as a referene
  auto result1 = ir_utils::compareDomainWithReference(
      {tv1->getLogicalDomain().at(0),
       tv1->getLogicalDomain().at(1),
       tv1->getLoopDomain().at(2),
       tv1->getLogicalDomain().at(3)},
      tv1->getLogicalDomain());
  // I2 is unreachable
  EXPECT_EQ(
      result1.unreachable_reference_ids,
      std::vector<IterDomain*>{tv1->getLogicalDomain().at(2)});

  // Testing [I6, I7, I2, I9]. Logical domain is used as a referene
  auto result2 = ir_utils::compareDomainWithReference(
      {tv1->getLoopDomain().at(0),
       tv1->getLoopDomain().at(1),
       tv1->getLogicalDomain().at(2),
       tv1->getLoopDomain().at(3)},
      tv1->getLogicalDomain());
  // I3 is unreachable
  EXPECT_EQ(
      result2.unreachable_reference_ids,
      std::vector<IterDomain*>{tv1->getLogicalDomain().at(3)});
}

// Repro of issue #3502
TEST_F(NVFuserTest, CompareDomainWithReference4) {
  Fusion fusion;
  FusionGuard fg(&fusion);

  // [i0]
  auto tv0 = makeSymbolicTensor(1);
  fusion.addInput(tv0);
  // [i1, i0]
  auto tv1 = makeSymbolicTensor(2);
  fusion.addInput(tv1);

  // [i0]
  auto tv2 = set(tv0);
  // [b2, i0]
  auto tv3 = broadcast(tv2, {true, false});
  // [i1, i0]
  auto tv4 = add(tv1, tv3);
  fusion.addOutput(tv4);

  // [i3]
  tv4->merge(0);

  // tv2
  {
    // Clone i1
    auto missing_id = tv4->getLogicalDomain().at(0)->cloneWithoutRFactor();
    std::vector<IterDomain*> new_loop_domain{
        IterDomain::merge(missing_id, tv2->getLogicalDomain().at(0))};
    auto result = ir_utils::compareDomainWithReference(
        new_loop_domain, tv2->getLogicalDomain());
    EXPECT_TRUE(result.redundant_ids.empty());
    EXPECT_EQ(result.additional_ids, std::vector<IterDomain*>{missing_id});
    EXPECT_TRUE(result.unreachable_reference_ids.empty());
    tv2->setLoopDomain(new_loop_domain);
  }

  // tv3
  {
    // Clone i1
    auto missing_id = tv4->getLogicalDomain().at(0)->cloneWithoutRFactor();
    std::vector<IterDomain*> new_loop_domain{
        IterDomain::merge(missing_id, tv3->getLogicalDomain().at(1))};
    auto result = ir_utils::compareDomainWithReference(
        new_loop_domain, tv3->getLogicalDomain());
    EXPECT_TRUE(result.redundant_ids.empty());
    EXPECT_EQ(
        result.unreachable_reference_ids,
        std::vector<IterDomain*>{tv3->getLogicalDomain().at(0)});
    tv3->setLoopDomain(new_loop_domain);
  }
}

TEST_F(NVFuserTest, AllIDsWithExtraLoopIDs1) {
  Fusion fusion;
  FusionGuard fg(&fusion);

  // [i0, i1]
  auto tv0 = makeSymbolicTensor(2);
  fusion.addInput(tv0);
  // [i0]
  auto tv1 = makeSymbolicTensor(1);
  fusion.addInput(tv1);

  // [i0]
  auto tv2 = set(tv1);
  // [i0, b1]
  auto tv3 = broadcast(tv2, {false, true});
  // [i0, i1]
  auto tv4 = add(tv0, tv3);
  fusion.addOutput(tv4);

  // Set the loop domain of tv2 the same as tv4. The new loop domain
  // includes an ID that is not reachable from tv2 logical domain
  auto tv2_inner_loop_domain =
      tv4->getLoopDomain().at(1)->cloneWithoutRFactor();
  tv2->setLoopDomain({tv2->getLogicalDomain().at(0), tv2_inner_loop_domain});

  tv2->merge(0, 1);
  auto tv2_merge_out = tv2->axis(0);
  tv2->split(0, 32);

  // tv2 logical: [i0]
  //   merge(i0, i1) -> i0*i1
  //   split(i0*i1, 32) -> i0*i1/32, 32
  // tv2 loop: [i0*i1/32, 32]
  //
  // All IDs: [i0, i0*i1, i0*i1/32, 32]

  // This ordering should return nothing as the logical domain does
  // not have i1, thus the merge expr cannot be traversed.
  EXPECT_TRUE(
      getExprsBetween<IRBFS>(
          {tv2->getLogicalDomain().begin(), tv2->getLogicalDomain().end()},
          {tv2->getLoopDomain().begin(), tv2->getLoopDomain().end()},
          false)
          .first.empty());

  // This ordering should find two exprs (i.e., the merge and the split).
  EXPECT_EQ(
      getExprsBetween<IRBFS>(
          {tv2->getLoopDomain().begin(), tv2->getLoopDomain().end()},
          {tv2->getLogicalDomain().begin(), tv2->getLogicalDomain().end()},
          false)
          .first.size(),
      2);

  std::unordered_set<IterDomain*> tv2_all_ids_ref;
  tv2_all_ids_ref.insert(
      tv2->getLogicalDomain().begin(), tv2->getLogicalDomain().end());
  tv2_all_ids_ref.insert(tv2_inner_loop_domain);
  tv2_all_ids_ref.insert(tv2_merge_out);
  tv2_all_ids_ref.insert(
      tv2->getLoopDomain().begin(), tv2->getLoopDomain().end());

  auto tv2_all_ids = tv2->domain()->allIDs();
  std::unordered_set<IterDomain*> tv2_all_id_set(
      tv2_all_ids.begin(), tv2_all_ids.end());

  EXPECT_EQ(tv2_all_id_set, tv2_all_ids_ref);
}

TEST_F(NVFuserTest, AllIDsWithExtraLoopIDs2) {
  Fusion fusion;
  FusionGuard fg(&fusion);

  // [i0, i1]
  auto tv0 = makeSymbolicTensor(2);
  fusion.addInput(tv0);
  // [i0]
  auto tv1 = makeSymbolicTensor(1);
  fusion.addInput(tv1);

  // [i0]
  auto tv2 = set(tv1);
  // [i0, b1]
  auto tv3 = broadcast(tv2, {false, true});
  // [i0, i1]
  auto tv4 = add(tv0, tv3);
  fusion.addOutput(tv4);

  // Set the loop domain of tv2 the same as tv4. The new loop domain
  // includes an ID that is not reachable from tv2 logical domain
  auto tv2_inner_loop_domain =
      tv4->getLoopDomain().at(1)->cloneWithoutRFactor();
  std::vector<IterDomain*> tv2_initial_loop_domain{
      tv2->getLogicalDomain().at(0), tv2_inner_loop_domain};
  tv2->setLoopDomain(tv2_initial_loop_domain);

  // Schedule only the extra dommain
  tv2->split(1, 4);
  auto tv2_split = tv2->axis(1)->definition();

  // tv2 logical: [i0]
  //   split(i1) -> i1/4, 4
  // tv2 loop: [i0, i1/4, 4]
  //
  // All IDs: [i0, i1, i1/4, 4]

  EXPECT_EQ(tv2->getInitialLoopDomain(), tv2_initial_loop_domain);

  // Because the split only uses the extra ID, getExprsBetween from
  // the loop domain to the logical domain does not traverse the
  // split, just returning an empty vector.
  EXPECT_TRUE(
      getExprsBetween<IRBFS>(
          {tv2->getLoopDomain().begin(), tv2->getLoopDomain().end()},
          {tv2->getLogicalDomain().begin(), tv2->getLogicalDomain().end()},
          false)
          .first.empty());

  // From the initial loop to the current loop should find the split expr
  auto exprs_between =
      getExprsBetween<IRBFS>(
          {tv2->getInitialLoopDomain().begin(),
           tv2->getInitialLoopDomain().end()},
          {tv2->getLoopDomain().begin(), tv2->getLoopDomain().end()},
          false)
          .first;
  EXPECT_EQ(exprs_between.size(), 1);
  EXPECT_EQ(exprs_between.front().first, tv2_split);

  // The initial loop domain and the current loop domain should be
  // reachable to each other with no redundancy
  auto tv2_loop_domain_comparison_results = ir_utils::compareDomains(
      tv2->getInitialLoopDomain(), tv2->getLoopDomain());
  EXPECT_FALSE(tv2_loop_domain_comparison_results.dom0_has_unreachable_ids);
  EXPECT_FALSE(tv2_loop_domain_comparison_results.dom1_has_unreachable_ids);

  // Make sure allIDs finds all the IDs including the extra IDs
  std::unordered_set<IterDomain*> tv2_all_ids_ref;
  tv2_all_ids_ref.insert(
      tv2->getLogicalDomain().begin(), tv2->getLogicalDomain().end());
  tv2_all_ids_ref.insert(
      tv2->getInitialLoopDomain().begin(), tv2->getInitialLoopDomain().end());
  tv2_all_ids_ref.insert(
      tv2->getLoopDomain().begin(), tv2->getLoopDomain().end());

  auto tv2_all_ids = tv2->domain()->allIDs();
  std::unordered_set<IterDomain*> tv2_all_id_set(
      tv2_all_ids.begin(), tv2_all_ids.end());

  EXPECT_EQ(tv2_all_id_set, tv2_all_ids_ref);
}

// Repro for issue #236 (https://github.com/NVIDIA/Fuser/issues/236)
TEST_F(NVFuserTest, DoublePrecisionNorm_CUDA) {
  auto fusion = std::make_unique<Fusion>();
  FusionGuard fg(fusion.get());

  DataType dt = DataType::Float;

  auto tv0 = makeSymbolicTensor(1, dt);
  fusion->addInput(tv0);
  auto tv1 = makeSymbolicTensor(1, dt);
  fusion->addInput(tv1);

  auto tv2 = sum(tv1, {0});
  auto tv3 = broadcast(tv2, {true});
  auto tv4 = sub(tv1, tv3);
  auto tv5 = mul(tv4, tv0);
  fusion->addOutput(tv5);

  // The persistent scheduler with this problem size resulted in an
  // error as reported in #236
  auto options =
      at::TensorOptions().dtype(data_type_to_aten(dt)).device(at::kCUDA, 0);
  at::Tensor t0 = at::randn({11}, options);
  at::Tensor t1 = at::randn({11}, options);
  std::vector<c10::IValue> aten_inputs({t0, t1});

  FusionExecutorCache executor_cache(std::move(fusion));
  auto cg_outputs = executor_cache.runFusionWithInputs(aten_inputs);

  testValidate(
      executor_cache.fusion(), cg_outputs, aten_inputs, __LINE__, __FILE__);
}

// delete intermediate tensors between segments to reduce memory usage of large
// segmented graphs
TEST_F(NVFuserTest, FusionClearGmemBetweenSegments_CUDA) {
  auto fusion = std::make_unique<Fusion>();
  FusionGuard fg(fusion.get());
  std::vector<int64_t> input_shape{32, 64, 8, 128};
  auto tv0 = TensorViewBuilder()
                 .ndims(input_shape.size())
                 .dtype(DataType::Double)
                 .build();
  fusion->addInput(tv0);
  auto tv1 = add(tv0, IrBuilder::create<Val>(1.0));
  auto tv2 = sum(tv1, {0}); // Group 0
  auto tv3 = sum(tv2, {-1}); // Group 1
  auto output = sum(tv3, {0}); // Group 2
  fusion->addOutput(output);

  auto options = at::TensorOptions().dtype(at::kDouble).device(at::kCUDA, 0);
  at::Tensor at_x = at::randn(input_shape, options);
  FusionExecutorCache executor_cache(std::move(fusion));
  auto outputs = executor_cache.runFusionWithInputs({at_x});
  auto optimized_fusion = executor_cache.getMostRecentKernelRuntime();
  auto args_num = optimized_fusion->getArgsNumAfterSegmentRuns();

  NVF_CHECK(optimized_fusion->isSegmented(), "segmentation didn't happen");
  NVF_CHECK(
      optimized_fusion->fusionSegments()->groups().size() == 3,
      "segmentation didn't happen as expected");
  // group-0: tv1 -> tv2
  // group-1: tv2 -> tv3
  // group-2: tv3 -> tv4
  // -----------without args erase------------------------
  // after group-0, args: {t0, 32, 64, 8, 128, t2}
  // after group-1, args: {t0, 32, 64, 8, 128, t2, t3}
  // after group-2, args: {t0, 32, 64, 8, 128, t2, t3, t4}
  // -----------with args erase---------------------------
  // after group-0, args: {t0, 32, 64, 8, 128, t2}
  // after group-1, args: {t0, 32, 64, 8, 128, t3} (t2 is erased)
  // after group-2, args: {t0, 32, 64, 8, 128, t4} (t3 is erased)
  NVF_CHECK(
      args_num[1] == args_num[0] && args_num[2] == args_num[0],
      "unused intermediate args should be deleted");
  testValidate(executor_cache.fusion(), outputs, {at_x}, __LINE__, __FILE__);
}

// Test nan propagation during min/max with floats and doubles
TEST_F(NVFuserTest, FusionMinMaxNanPropagation_CUDA) {
  for (auto dtype : {DataType::Float, DataType::Double}) {
    for (auto do_min : {true, false}) {
      auto fusion = std::make_unique<Fusion>();
      FusionGuard fg(fusion.get());

      auto tv0 = makeSymbolicTensor(2, dtype);
      fusion->addInput(tv0);
      auto tv1 = do_min ? min(tv0, {1}) : max(tv0, {1});
      fusion->addOutput(tv1);

      FusionExecutorCache executor_cache(std::move(fusion));

      auto options =
          at::TensorOptions()
              .dtype(dtype == DataType::Float ? at::kFloat : at::kDouble)
              .device(at::kCUDA, 0);
      // Test size 1 since it will have a single comparison, which checks
      // missing propagation in one position even if it propagates properly in
      // the other position
      for (auto size : {1, 2, 5}) {
        // To check nans in multiple positions along reduction axis create a 2D
        // tensor that is ones except the diagonal, which are nans
        auto at_x = at::eye(size, options);
        at_x = (1 - at_x) / (1 - at_x);
        std::vector<c10::IValue> inputs{at_x};

        auto nvf_outputs = executor_cache.runFusionWithInputs(inputs);

        testValidate(
            executor_cache.fusion(), nvf_outputs, inputs, __LINE__, __FILE__);
      }
    }
  }
}

class ExpandedBroadcastGlobalIntermediateTest : public NVFuserTest {
 protected:
  void SetUp() override {
    NVFuserTest::SetUp();
    // Do not fill allocation with NaN. The logical output size of this test is
    // huge, although they are just because of expand, the pointwise kernel in
    // PyTorch eager mode is not smart enough to not iterating on the entire
    // logical space
    setFillAllocationWithNan(false);
  }
};

TEST_F(ExpandedBroadcastGlobalIntermediateTest, TheTest_CUDA) {
  auto fusion_ptr = std::make_unique<Fusion>();
  Fusion& fusion = *fusion_ptr.get();
  FusionGuard fg(&fusion);

  auto tv0 = makeContigConcreteTensor({2, 1, 2});
  fusion.addInput(tv0);
  auto tv1 = expand(
      tv0,
      {IrBuilder::create<Val>(2L),
       IrBuilder::create<Val>(1L << 60L),
       IrBuilder::create<Val>(2L)});
  auto tv2 = set(tv1);
  fusion.addOutput(tv2);
  tv1->setMemoryType(MemoryType::Global);

  tv1->axis(2)->parallelize(ParallelType::TIDx);
  tv2->axis(2)->parallelize(ParallelType::TIDx);
  tv1->axis(0)->parallelize(ParallelType::BIDx);
  tv2->axis(0)->parallelize(ParallelType::BIDx);

  auto options = at::TensorOptions().dtype(at::kFloat).device(at::kCUDA, 0);

  at::Tensor t0 = at::randn({2, 1, 2}, options);

  KernelExecutor ke;
  ke.compile(fusion_ptr.get(), {t0});
  auto cg_output = ke.run({t0}).at(0);

  ASSERT_EQ(cg_output.size(0), 2);
  ASSERT_EQ(cg_output.size(1), (1L << 60L));
  ASSERT_EQ(cg_output.size(2), 2);
  ASSERT_EQ(cg_output.stride(0), 2);
  ASSERT_EQ(cg_output.stride(1), 0);
  ASSERT_EQ(cg_output.stride(2), 1);
  ASSERT_TRUE(at::eq(t0.squeeze(1), cg_output.select(1, 0)).all().item<bool>());
}

TEST_F(NVFuserTest, FusionTestWarnRegisterSpill_CUDA) {
  const int hidden_size = 1024 * 10;
  std::unique_ptr<Fusion> fusion_ptr = std::make_unique<Fusion>();
  Fusion& fusion = *fusion_ptr.get();
  FusionGuard fg(&fusion);
  const float kEps = 1e-5;
  Val* eps_ptr = IrBuilder::create<Val>(kEps);
  std::vector<int64_t> input_shape{2048, hidden_size};
  std::vector<int64_t> norm_shape{hidden_size};

  auto input = makeSymbolicTensor(input_shape.size());
  fusion.addInput(input);
  auto result = layer_norm(input, norm_shape, nullptr, nullptr, eps_ptr);
  fusion.addOutput(result.output);
  fusion.addOutput(result.mean);
  fusion.addOutput(result.invstd);

  auto options = at::TensorOptions().dtype(at::kFloat).device(at::kCUDA, 0);
  at::Tensor aten_input = at::randn(input_shape, options);
  c10::optional<at::Tensor> aten_weight = c10::nullopt;
  c10::optional<at::Tensor> aten_bias = c10::nullopt;
  auto aten_outputs = at::native_layer_norm(
      aten_input, norm_shape, aten_weight, aten_bias, kEps);

  // capture stdout and check stdout contains register spill warning
  captureStdout();
  {
    // generate persistent kernel
    auto heuristic_params = SchedulerEntry::scheduleWith(
        &fusion, SchedulerType::InnerPersistent, {aten_input});

    // compile and run persistent kernel
    // intentionally set maxrregcount to 32 to trigger register spill
    auto compile_opts = heuristic_params->cparams;
    compile_opts.maxrregcount = 32;
    compile_opts.enable_ptxas_verbose = true;
    KernelExecutor ke;
    ke.compile(&fusion, {aten_input}, heuristic_params->lparams, compile_opts);
    auto cg_outputs = ke.run({aten_input});

    // validate results
    testValidate(
        &fusion,
        cg_outputs,
        {aten_input},
        {std::get<0>(aten_outputs),
         std::get<1>(aten_outputs),
         std::get<2>(aten_outputs)},
        __LINE__,
        __FILE__,
        "");
  }
  std::string output = getCapturedStdout();
  NVF_CHECK(
      output.find("Register spill detected") != std::string::npos,
      "Register spill is not captured!");
}

// Simple test to check if the aligned block sync is used in aligned
// reductions
TEST_F(NVFuserTest, AlignedSyncReduction1_CUDA) {
  Fusion fusion;
  FusionGuard fg(&fusion);

  auto tv0 = makeSymbolicTensor(1);
  fusion.addInput(tv0);
  auto tv1 = sum(tv0, {0});
  fusion.addOutput(tv1);

  const int gdimx = 16;
  const int bdimx = 100;
  const int per_thread_reductions = 8;

  std::vector<int64_t> shape({gdimx * bdimx * per_thread_reductions});

  tv1->split(0, bdimx);
  tv1->split(0, per_thread_reductions);

  // Serial reduction
  auto tv2 = tv1->rFactor({1});
  // Block reduction
  tv1->rFactor({1});

  tv2->axis(0)->parallelize(ParallelType::BIDx);
  tv2->axis(-1)->parallelize(ParallelType::TIDx);

  scheduler_utils::parallelizeAllLike(tv2);

  GpuLower gpulw(&fusion);
  const std::string kernel_string = codegen::generateCudaKernel(gpulw.run());

  // The block reduction should use the aligned sync
  NVF_CHECK(
      kernel_string.find("blockReduce<true, false, false, true>(") !=
          std::string::npos,
      "blockReduce with aligned sync not found: ",
      kernel_string);
}

TEST_F(NVFuserTest, IntegerDivision_CUDA) {
  auto fusion = std::make_unique<Fusion>();
  FusionGuard fg(fusion.get());

  auto tv0 = makeSymbolicTensor(1, DataType::Int);
  auto tv1 = makeSymbolicTensor(1, DataType::Int);
  fusion->addInput(tv0);
  fusion->addInput(tv1);
  auto tv2 = div(tv0, tv1);
  auto tv3 = truediv(tv0, tv1);
  fusion->addOutput(tv2);
  fusion->addOutput(tv3);

  FusionExecutorCache executor_cache(std::move(fusion));

  auto options = at::TensorOptions().dtype(at::kFloat).device(at::kCUDA, 0);
  at::Tensor input0 = (at::randn({1024 * 1024}, options) * 1024).to(at::kLong);
  at::Tensor input1 = (at::randn({1024 * 1024}, options) * 1024).to(at::kLong);
  auto div_expect = at::div(input0, input1, "trunc");
  auto truediv_expect = at::true_divide(input0, input1);

  auto cg_outputs = executor_cache.runFusionWithInputs({input0, input1});

  ASSERT_TRUE(cg_outputs.at(0).scalar_type() == at::kLong);
  ASSERT_TRUE(cg_outputs.at(1).scalar_type() == at::kFloat);

  testValidate(
      executor_cache.fusion(),
      cg_outputs,
      {input0, input1},
      {div_expect, truediv_expect},
      __LINE__,
      __FILE__);
}

TEST_F(NVFuserTest, IsFinite_CUDA) {
  std::vector<std::pair<DataType, at::ScalarType>> dtypes{
      {DataType::Float, at::kFloat}, {DataType::Half, at::kHalf}};
  if (at::cuda::getCurrentDeviceProperties()->major >= 8) {
    dtypes.push_back({DataType::BFloat16, at::kBFloat16});
  }
  for (const auto& [nvfuser_dtype, aten_dtype] : dtypes) {
    std::unique_ptr<Fusion> fusion_ptr = std::make_unique<Fusion>();
    auto fusion = fusion_ptr.get();
    FusionGuard fg(fusion);
    auto tv0 = makeContigTensor(1, nvfuser_dtype);
    fusion->addInput(tv0);
    auto tv1 = isfinite(tv0);
    fusion->addOutput(tv1);

    auto options = at::TensorOptions().dtype(aten_dtype).device(at::kCUDA, 0);
    std::array<float, 3> data{1.0, INFINITY, NAN};
    const auto input = at::from_blob(data.data(), {3}, {1}).to(options);

    KernelExecutor ke;
    ke.compile(fusion, {input});
    const auto output = ke.run({input});

    testValidate(fusion, output, {input}, __LINE__, __FILE__);
  }
}

TEST_F(NVFuserTest, Repro413_CUDA) {
  int64_t n = 10240;

  for (int64_t m : {3, 6, 12, 24}) {
    for (int64_t k : {10, 20, 40}) {
      std::unique_ptr<Fusion> fusion_ptr = std::make_unique<Fusion>();
      Fusion& fusion = *fusion_ptr.get();
      FusionGuard fg(&fusion);

      auto tv0 = makeContigConcreteTensor({n, m}, DataType::Half);
      fusion.addInput(tv0);
      auto tv1 = broadcast(tv0, {false, true, false});
      auto tv2 = expand(
          tv1,
          {IrBuilder::create<Val>(n),
           IrBuilder::create<Val>(k),
           IrBuilder::create<Val>(m)});
      auto tv3 = reshape(tv2, {n, k, m}, {n, k * m});
      auto tv4 = reshape(tv3, {n, k * m}, {n, m, k});
      auto tv5 = transpose(tv4, 0, 1);
      auto tv6 = reshape(tv5, {m, n, k}, {m * n, k});
      fusion.addOutput(tv6);

      auto expect_vec_factor = std::gcd(m, k);

      auto getVectorizationFactor = [](TensorView* tv) -> int64_t {
        for (auto i : tv->getLoopDomain()) {
          if (i->getParallelType() == ParallelType::Vectorize) {
            return i->extent()->evaluate().as<int64_t>();
          }
        }
        return 1;
      };

      auto options = at::TensorOptions().dtype(at::kHalf).device(at::kCUDA, 0);
      auto t0 = at::randn({n, m}, options);
      auto cg_outputs =
          scheduleAndRun(&fusion, SchedulerType::PointWise, {t0}).outputs;

      for (auto o : fusion.outputs()) {
        EXPECT_EQ(
            getVectorizationFactor(o->as<TensorView>()), expect_vec_factor);
      }
      for (auto i : fusion.inputs()) {
        for (auto c : ir_utils::consumerTvsOf(i->as<TensorView>())) {
          EXPECT_EQ(getVectorizationFactor(c), expect_vec_factor);
        }
      }

      testValidate(&fusion, cg_outputs, {t0}, __LINE__, __FILE__);
    }
  }
}

// Based on FusionTestWarnRegisterSpill_CUDA but modified to test OptionsGuard
TEST_F(NVFuserTest, FusionOptionsGuard_CUDA) {
  const int hidden_size = 1024 * 10;
  std::unique_ptr<Fusion> fusion_ptr = std::make_unique<Fusion>();
  Fusion& fusion = *fusion_ptr.get();
  FusionGuard fg(&fusion);
  const float kEps = 1e-5;
  Val* eps_ptr = IrBuilder::create<Val>(kEps);
  std::vector<int64_t> input_shape{2048, hidden_size};
  std::vector<int64_t> norm_shape{hidden_size};

  auto input = makeSymbolicTensor(input_shape.size());
  fusion.addInput(input);
  auto result = layer_norm(input, norm_shape, nullptr, nullptr, eps_ptr);
  fusion.addOutput(result.output);
  fusion.addOutput(result.mean);
  fusion.addOutput(result.invstd);

  auto options = at::TensorOptions().dtype(at::kFloat).device(at::kCUDA, 0);
  at::Tensor aten_input = at::randn(input_shape, options);
  c10::optional<at::Tensor> aten_weight = c10::nullopt;
  c10::optional<at::Tensor> aten_bias = c10::nullopt;
  auto aten_outputs = at::native_layer_norm(
      aten_input, norm_shape, aten_weight, aten_bias, kEps);

  auto heuristic_params = SchedulerEntry::scheduleWith(
      &fusion, SchedulerType::InnerPersistent, {aten_input});

  // compile and run persistent kernel
  // intentionally set maxrregcount to 32 to trigger register spill
  heuristic_params->cparams.maxrregcount = 32;

  EnableOptionsGuard opt_guard;
  EnableOptionsGuard::getCurOptions().set(EnableOption::WarnRegisterSpill);

  // capture stdout and check stdout contains register spill warning
  captureStdout();

  KernelExecutor ke;
  ke.compile(
      &fusion,
      {aten_input},
      heuristic_params->lparams,
      heuristic_params->cparams);

  std::string output = getCapturedStdout();
  ASSERT_NE(output.find("Register spill detected"), std::string::npos)
      << "Register spill is not captured!";
}

// Test that DebugStreamGuard captures output
TEST_F(NVFuserTest, FusionDebugStreamGuard_CUDA) {
  std::stringstream ss;
  std::string text("test debug output");

  debug() << "text before guard";

  { // Test using the guard
    DebugStreamGuard dsg(ss);

    debug() << text;
  }

  debug() << "text after guard";

  // If the guard failed, we might write nothing to ss or we might write the
  // text after the guard to ss.
  ASSERT_EQ(ss.str(), text);
}

// Test that disabling kernel re-use leads to resegmented Fusion
TEST_F(NVFuserTest, FusionDisableKernelReuse_CUDA) {
  std::unique_ptr<Fusion> fusion_ptr = std::make_unique<Fusion>();
  auto fusion = fusion_ptr.get();
  FusionGuard fg(fusion);

  auto tv0 = makeSymbolicTensor(1);
  fusion->addInput(tv0);

  auto tv1 = add(tv0, tv0);
  fusion->addOutput(tv1);

  FusionExecutorCache executor_cache(std::move(fusion_ptr));

  auto options = at::TensorOptions().dtype(at::kFloat).device(at::kCUDA, 0);
  auto a5 = at::zeros({5}, options);
  auto a6 = at::zeros({6}, options);
  auto a7 = at::zeros({7}, options);

  executor_cache.runFusionWithInputs({a5});

  auto numRuntimes = [&executor_cache]() -> size_t {
    // this is map<pair<device, conc_info>, vector<FusionKernelRuntime>>
    const auto& runtime_map = executor_cache.getKernelRuntimes();
    return runtime_map
        .begin() // There should be only one device/concretization pair
        ->second.size();
  };

  {
    DisableOptionsGuard og;
    DisableOptionsGuard::getCurOptions().unset(DisableOption::KernelReuse);

    executor_cache.runFusionWithInputs({a6});

    // Since kernel reuse is enabled, we should not generate a new runtime
    EXPECT_EQ(numRuntimes(), 1);
  }

  {
    DisableOptionsGuard og;
    DisableOptionsGuard::getCurOptions().set(DisableOption::KernelReuse);

    executor_cache.runFusionWithInputs({a7});

    // Disabling reuse means we should get a new runtime
    EXPECT_EQ(numRuntimes(), 2);
  }
}

// Repro of https://github.com/NVIDIA/Fuser/issues/585
TEST_F(NVFuserTest, FusionDanglingUnaryOp_CUDA) {
  auto fusion = std::make_unique<Fusion>();
  FusionGuard fg(fusion.get());

  // Create a segmented Fusion. We call segment_set here to ensure the whole
  // Fusion cannot be scheduled. This triggers segmentation, so that
  // forwardInputs() is called. The structure of this Fusion is not important;
  // it is only important that it must be segmented.
  auto size = IrBuilder::create<Val>(5L);
  auto tv0 = full({size}, fusion->zeroVal(), DataType::Int);
  auto tv1 = segment_set(tv0);
  fusion->addOutput(tv1);

  // Now take in an input that has a chain of UnaryOp uses that terminates in a
  // Val with no uses. This triggers a segfault in forwardInputs().
  Val* alpha = IrBuilder::create<Val>(DataType::Int);
  fusion->addInput(alpha);
  neg(castOp(DataType::Float, alpha));

  FusionExecutorCache executor_cache(std::move(fusion));

  auto cg_outputs = executor_cache.runFusionWithInputs({11});

  testValidate(executor_cache.fusion(), cg_outputs, {11}, __LINE__, __FILE__);
}

TEST_F(NVFuserTest, FusionLayerNormSharedMemoryBuffer_CUDA) {
  auto test = [](const int64_t hidden_size, DataType dtype) {
    std::unique_ptr<Fusion> fusion_ptr = std::make_unique<Fusion>();
    Fusion& fusion = *fusion_ptr.get();
    FusionGuard fg(&fusion);
    const float kEps = 1e-5;
    Val* eps_ptr = IrBuilder::create<Val>(kEps);
    constexpr int64_t dim0 = 2048;
    std::vector<int64_t> input_shape{dim0, hidden_size};
    std::vector<int64_t> norm_shape{hidden_size};
    auto input_half = makeContigTensor(2, dtype);
    auto weight_half = makeContigTensor(1, dtype);
    auto bias_half = makeContigTensor(1, dtype);
    fusion.addInput(input_half);
    fusion.addInput(weight_half);
    fusion.addInput(bias_half);
    auto input = castOp(DataType::Float, input_half);
    auto weight = castOp(DataType::Float, weight_half);
    auto bias = castOp(DataType::Float, bias_half);
    auto result = layer_norm(input, norm_shape, weight, bias, eps_ptr);
    auto result_output = castOp(dtype, result.output);
    fusion.addOutput(result_output);
    fusion.addOutput(result.mean);
    fusion.addOutput(result.invstd);

    auto options = at::TensorOptions()
                       .dtype(data_type_to_aten(dtype))
                       .device(at::kCUDA, 0);
    at::Tensor aten_input = at::randn(input_shape, options);
    c10::optional<at::Tensor> aten_weight =
        at::randn({input_shape[1]}, options);
    c10::optional<at::Tensor> aten_bias = at::randn({input_shape[1]}, options);
    auto fusion_copy = fusion;
    auto scheduler =
        SchedulerEntry::makeSchedulerInstance(SchedulerType::InnerPersistent);
    SchedulerRuntimeInfo runtime_info(
        &fusion, {aten_input, aten_weight, aten_bias});
    auto heuristic_params = scheduler->computeHeuristics(&fusion, runtime_info);
    auto persistent_params = heuristic_params->as<ReductionParams>();
    NVF_CHECK(persistent_params, "Persistent schedule was not generated!");
    if (hidden_size * dataTypeSize(dtype) >
        scheduler_utils::register_file_size) {
      NVF_CHECK(
          !persistent_params->smem_persistent_buffers.empty(),
          "Should use shared memory buffer!");
    } else {
      NVF_CHECK(
          persistent_params->smem_persistent_buffers.empty(),
          "Shouldn't use shared memory buffer!");
    }

    FusionExecutorCache executor_cache(std::move(fusion_ptr));
    auto cg_outputs = executor_cache.runFusionWithInputs(
        {aten_input, aten_weight, aten_bias});

    testValidate(
        &fusion_copy,
        cg_outputs,
        {aten_input, aten_weight, aten_bias},
        __LINE__,
        __FILE__,
        "");
  };
  // loop from 16K to 128K hidden size
  for (auto dtype : {DataType::Float, DataType::Half}) {
    for (int i = 8; i <= 128; i += 8) {
      test(i * 1024, dtype);
    }
  }
}

// converted from https://github.com/NVIDIA/Fuser/issues/443
TEST_F(NVFuserTest, FusionInstanceNormNHWC_CUDA) {
  std::unique_ptr<Fusion> fusion_ptr = std::make_unique<Fusion>();
  auto fusion = fusion_ptr.get();
  FusionGuard fg(fusion);
  double k_eps = 1e-05;
  auto shape = std::vector<int64_t>{256, 28, 28, 128};
  {
    DataType dtype = DataType::Half;
    auto tv0 = makeContigTensor(4, dtype);
    auto weight = makeContigTensor(1, dtype);
    auto bias = makeContigTensor(1, dtype);
    fusion->addInput(tv0);
    fusion->addInput(weight);
    fusion->addInput(bias);
    tv0 = castOp(DataType::Float, tv0);
    weight = castOp(DataType::Float, weight);
    bias = castOp(DataType::Float, bias);

    auto s1 = IrBuilder::create<Val>(k_eps);
    auto var_mean = variance_mean(tv0, {1, 2}, 0, true);
    auto tv_mean = var_mean.mean;
    auto tv_var = var_mean.var;
    auto tv_var_s1 = add(tv_var, s1);
    auto tv_sqrt = sqrt(tv_var_s1);
    auto tv_diff = sub(tv0, tv_mean);
    auto tv_div = div(tv_diff, tv_sqrt);
    auto tv_mul = mul(tv_div, weight);
    auto tv_out = add(tv_mul, bias);
    tv_out = castOp(DataType::Half, tv_out);

    fusion->addOutput(tv_out);
  }

  auto options = at::TensorOptions().dtype(at::kHalf).device(at::kCUDA, 0);
  std::vector<c10::IValue> inputs;
  std::vector<at::Tensor> outputs;

  {
    auto t0 = at::randn(shape, options);
    auto t1 = at::randn(shape[3], options);
    auto t2 = at::randn(shape[3], options);
    inputs.emplace_back(t0);
    inputs.emplace_back(t1);
    inputs.emplace_back(t2);

    auto var_mean = at::var_mean(t0, {1, 2}, 0, true);
    auto var = std::get<0>(var_mean);
    auto mean = std::get<1>(var_mean);
    auto t3 = (t0 - mean) / sqrt(var + k_eps);
    auto t4 = t3 * t1 + t2;
    outputs.push_back(t4);
  }

  FusionExecutorCache executor_cache(std::move(fusion_ptr));
  auto cg_outputs = executor_cache.runFusionWithInputs(inputs);
  testValidate(fusion, cg_outputs, inputs, outputs, __LINE__, __FILE__);
}

TEST_F(NVFuserTest, VectorizeBackToBackReductions) {
  auto fusion = std::make_unique<Fusion>();
  FusionGuard fg(fusion.get());

  std::vector<int64_t> input_shape{128, 256, 256};

  auto tv0 = makeContigConcreteTensor(input_shape);
  fusion->addInput(tv0);

  auto tv1 = add(tv0, IrBuilder::create<Val>(1.0));
  auto tv2 = sum(tv1, {2});

  auto output = sum(tv2, {1});
  fusion->addOutput(output);

  auto options = at::TensorOptions().dtype(at::kFloat).device(at::kCUDA, 0);
  at::Tensor at_x = at::randn(input_shape, options);

  FusionExecutorCache executor_cache(std::move(fusion));

  auto outputs = executor_cache.runFusionWithInputs({at_x});

  auto optimized_fusion = executor_cache.getMostRecentKernelRuntime();
  ASSERT_TRUE(optimized_fusion->isSegmented()) << "segmentation didn't happen";
  ASSERT_EQ(optimized_fusion->fusionSegments()->groups().size(), 2)
      << "segmentation didn't happen as expected";

  auto& heuristic_params = executor_cache.getMostRecentKernelRuntime()
                               ->schedulerHeuristics()
                               ->heuristicsList()
                               .at(1);
  ASSERT_TRUE(heuristic_params->isA<ReductionParams>());
  auto rparams = heuristic_params->as<ReductionParams>();
  ASSERT_TRUE(rparams->vectorize_inner_reduction) << "Failed to vectorize";
  ASSERT_EQ(rparams->unroll_factor_inner_reduction, 4)
      << "Unexpected vectorization factor";

  testValidate(executor_cache.fusion(), outputs, {at_x}, __LINE__, __FILE__);
}

TEST_F(NVFuserTest, AllInputDtypes) {
  for (auto index_type : {DataType::Int, DataType::Int32}) {
    auto fusion = std::make_unique<Fusion>();
    FusionGuard fg(fusion.get());

    auto tv0 = makeContigTensor(0, DataType::Double);
    auto tv1 = makeContigTensor(0, DataType::Double);
    tv1->setCpuScalar(true);
    auto d = IrBuilder::create<Val>(DataType::Double);
    auto f = IrBuilder::create<Val>(DataType::Float);
    auto h = IrBuilder::create<Val>(DataType::Half);
    auto i = IrBuilder::create<Val>(DataType::Int);
    auto idx = IrBuilder::create<Val>(DataType::Index);
    auto i32 = IrBuilder::create<Val>(DataType::Int32);
    auto b = IrBuilder::create<Val>(DataType::Bool);
    auto cf = IrBuilder::create<Val>(DataType::ComplexFloat);
    auto cd = IrBuilder::create<Val>(DataType::ComplexDouble);
    DataType ptr_type =
        PointerType{std::make_shared<DataType>(DataType::Float)};
    auto ptr = IrBuilder::create<Val>(ptr_type);
    DataType array_type =
        ArrayType{std::make_shared<DataType>(DataType::Float), 2};
    auto array = IrBuilder::create<Val>(array_type);
    fusion->addInput(tv0);
    fusion->addInput(tv1);
    fusion->addInput(d);
    fusion->addInput(f);
    fusion->addInput(h);
    fusion->addInput(i);
    fusion->addInput(idx);
    fusion->addInput(i32);
    fusion->addInput(b);
    fusion->addInput(cf);
    fusion->addInput(cd);
    fusion->addInput(ptr);
    fusion->addInput(array);

    auto output = d;
    output = IrBuilder::addExpr(output, f);
    output = IrBuilder::addExpr(output, castOp(DataType::Double, h));
    output = IrBuilder::addExpr(output, i);
    output = IrBuilder::addExpr(output, idx);
    output = IrBuilder::addExpr(output, i32);
    output = IrBuilder::addExpr(output, b);
    if (at::cuda::getCurrentDeviceProperties()->major >= 8) {
      auto bf16 = IrBuilder::create<Val>(DataType::BFloat16);
      fusion->addInput(bf16);
      output = IrBuilder::addExpr(output, castOp(DataType::Double, bf16));
    }
    output = IrBuilder::addExpr(output, abs(cf));
    output = IrBuilder::addExpr(output, abs(cd));
    output = IrBuilder::addExpr(output, IrBuilder::derefExpr(ptr));
    output = IrBuilder::addExpr(
        output, IrBuilder::getItemExpr(array, PolymorphicValue(0L)));
    output = IrBuilder::addExpr(
        output, IrBuilder::getItemExpr(array, PolymorphicValue(1L)));
    output = add(tv0, output);
    output = add(tv1, output);

    fusion->addOutput(output);

    at::Tensor t0 = at::randn(
        {}, at::TensorOptions().dtype(at::kDouble).device(at::kCUDA, 0));
    at::Tensor t1 =
        at::randn({}, at::TensorOptions().dtype(at::kDouble).device(at::kCPU));
    // Use page-locked memory so the pointer can be accessed both on host and on
    // device.
    at::Tensor t2 = at::randn(
        {},
        at::TensorOptions()
            .dtype(at::kFloat)
            .device(at::kCPU)
            .pinned_memory(true));

    KernelArgumentHolder args;
    args.push(t0);
    args.push(t1);
    args.push(2.3);
    args.push(4.5);
    args.push(6.7);
    args.push(8L);
    args.push(9L);
    args.push(10L);
    args.push(true);
    args.push(std::complex<double>(4.5, 6.7));
    args.push(std::complex<double>(8.9, 10.11));
    args.push(t2.data_ptr<float>());
    args.push(std::vector<PolymorphicValue>{12.3, 45.0});
    if (at::cuda::getCurrentDeviceProperties()->major >= 8) {
      args.push(12.3); // bf16
    }

    auto ee = executor_utils::bindInputs(args, fusion.get());

    CompileParams opt{.index_type = index_type};

    KernelExecutor ke;
    ke.compile(fusion.get(), args, LaunchParams{}, opt);
    auto outputs = ke.run(args, LaunchParams{}, opt);

    auto kernel_result = outputs.at(0).item<double>();
    auto expect = ee.evaluate(output).as<at::Tensor>().item<double>();
    EXPECT_NEAR(kernel_result, expect, 0.1);
  }
}

TEST_F(NVFuserTest, IndexDataTypePromotion) {
  auto fusion = std::make_unique<Fusion>();
  FusionGuard fg(fusion.get());

  auto a = IrBuilder::create<Val>(DataType::Int);
  auto b = IrBuilder::create<Val>(DataType::Index);
  auto c = add(a, b);

  ExpressionEvaluator ee;
  ee.bind(a, 1L);
  ee.bind(b, 299792458L);
  EXPECT_EQ(ee.evaluate(c), 299792459L);
  EXPECT_EQ(c->dtype(), DataType::Index);
}

TEST_F(NVFuserTest, FusionCrossGridInnerReductionSplitGridIteration_CUDA) {
  // reduction size is set to 65538 to triger cross grid reduction and iter
  // unroll. iteration size is set to a value larger than y_grid_limit to test
  // if iter domain is split grid.
  // This test requires significant memory. Release any cached memory
  // from previous tests to ensure availability.
  maybeClearAllocator(0);

  DataType dtype = DataType::Float;
  int64_t reduction_size = 65538;
  int64_t iteration_size = scheduler_utils::y_grid_limit + 8;
  std::unique_ptr<Fusion> fusion_ptr = std::make_unique<Fusion>();
  Fusion& fusion = *fusion_ptr.get();
  FusionGuard fg(&fusion);

  std::vector<int64_t> input_shape{iteration_size, reduction_size};
  auto t0 = makeContigTensor(2, dtype);
  auto t1 = sum(t0, {1});
  fusion.addInput(t0);
  fusion.addOutput(t1);

  // Estimated_gmem is 17.18 GBytes, skip if not enough memory.
  size_t n_elements = reduction_size * iteration_size + iteration_size * 2;
  size_t estimated_gmem = n_elements * dataTypeSize(dtype);
  size_t device_free, device_total;
  cudaMemGetInfo(&device_free, &device_total);
  if (estimated_gmem > device_free) {
    GTEST_SKIP() << "Skipping test due to limited GPU memory. Requested: "
                 << estimated_gmem / 1e9 << " GBytes"
                 << ", device_free: " << device_free / 1e9 << " GBytes"
                 << ", device_total: " << device_total / 1e9 << " GBytes";
  }
  auto options =
      at::TensorOptions().dtype(data_type_to_aten(dtype)).device(at::kCUDA, 0);
  at::Tensor aten_input = at::randn(input_shape, options);

  auto cg_results =
      scheduleAndRun(&fusion, SchedulerType::Reduction, {aten_input});
  auto rparams = cg_results.heuristic_params->as<ReductionParams>();
  ASSERT_TRUE(rparams->split_grid_dim_inner_reduction)
      << "Generated reduction is not cross grid!";
  ASSERT_TRUE(rparams->split_grid_dim_iter_dom_outer)
      << "Generated reduction is not split iteration domain!";
  auto aten_outputs = aten_input.sum({1});
  testValidate(
      &fusion,
      cg_results.outputs,
      {aten_input},
      {aten_outputs},
      __LINE__,
      __FILE__,
      "",
      rparams->lparams);
}

TEST_F(NVFuserTest, SymbolicOneBroadcasting) {
  // Test that if a tensor dimension's extent is one, no matter whether this
  // extent is constant 1 or symbolic 1, we always mark this ID as broadcasting.
  auto fusion = std::make_unique<Fusion>();
  FusionGuard fg(fusion.get());
  auto one = IrBuilder::create<Val>(1L);
  auto zero = sub(one, one);
  auto symbolic_one = add(zero, one);
  std::vector<Val*> shape{symbolic_one};
  auto tv = TensorViewBuilder()
                .ndims(1)
                .dtype(DataType::Float)
                .contiguity(true)
                .shape(shape)
                .build();
  ASSERT_EQ(tv->nDims(), 1);
  EXPECT_TRUE(tv->axis(0)->isBroadcast());
}

TEST_F(NVFuserTest, OpaqueTupleAsComplex) {
  Fusion fusion;
  FusionGuard fg(&fusion);

  DataType dtype =
      OpaqueType::make<std::array<float, 2>>("Tuple<float, float>");

  auto tuple = IrBuilder::create<Val>(dtype);
  fusion.addInput(tuple);
  auto complex = bitCastOp(DataType::ComplexFloat, tuple);

  auto tv = full(
      {IrBuilder::create<Val>(1L, DataType::Index)},
      complex,
      DataType::ComplexFloat);

  fusion.addOutput(tv);

  KernelArgumentHolder args;
  args.push(Opaque(std::array<float, 2>{1.2, 3.4}));

  KernelExecutor ke;
  ke.compile(&fusion);
  auto outputs = ke.run(args);

  EXPECT_EQ(
      outputs.at(0).item<c10::complex<float>>(), c10::complex<float>(1.2, 3.4));
}

TEST_F(NVFuserTest, StructConstruct) {
  Fusion fusion;
  FusionGuard fg(&fusion);

  auto real = IrBuilder::create<Val>(DataType::Float);
  auto imag = IrBuilder::create<Val>(DataType::Float);
  fusion.addInput(real);
  fusion.addInput(imag);

  auto struct_ = IrBuilder::structExpr({{"real", real}, {"imag", imag}});
  auto complex = bitCastOp(DataType::ComplexFloat, struct_);

  auto tv = full(
      {IrBuilder::create<Val>(1L, DataType::Index)},
      complex,
      DataType::ComplexFloat);

  fusion.addOutput(tv);

  KernelExecutor ke;
  ke.compile(&fusion);
  auto outputs = ke.run({1.2, 3.4});

  EXPECT_EQ(
      outputs.at(0).item<c10::complex<float>>(), c10::complex<float>(1.2, 3.4));
}

// Repro of an issue found in PR #733. Previously the runtime
// validation of strides of vectorized tensors issued a false positive
TEST_F(NVFuserTest, VectorizationStrideValidation) {
  auto fusion_ptr = std::make_unique<Fusion>();
  auto& fusion = *fusion_ptr;
  FusionGuard fg(fusion_ptr.get());

  const std::vector<int64_t> shape({2, 1, 3});
  const std::vector<int64_t> expanded_shape({2, 5, 3});

  auto tv0 = TensorViewBuilder()
                 .ndims(shape.size())
                 .shape(expanded_shape)
                 .contiguity({false, std::nullopt, true})
                 .expanded({false, true, false})
                 .build();
  fusion.addInput(tv0);

  auto tv1 = set(tv0);
  fusion.addOutput(tv1);

  tv1->merge(0)->merge(0);
  tv1->split(0, 2);

  tv1->axis(-1)->parallelize(ParallelType::Vectorize);

  auto options = at::TensorOptions().dtype(at::kFloat).device(at::kCUDA, 0);
  auto t0 = at::randn(shape, options).expand({-1, 5, -1});
  std::vector<c10::IValue> aten_inputs({t0});

  KernelExecutor ke;
  ke.compile(&fusion, aten_inputs);

  // This previously triggered a false positive error with the stride
  // validation
  auto cg_outputs = ke.run(aten_inputs);

  ASSERT_TRUE(cg_outputs[0].equal(t0));
}

// Test that Int constants used in expressions that would overflow for 32-bit
// ints do not overflow in the generated kernel.
TEST_F(NVFuserTest, ConstLongExpressions) {
  std::unique_ptr<Fusion> fusion_ptr = std::make_unique<Fusion>();
  Fusion* fusion = fusion_ptr.get();
  FusionGuard fg(fusion);

  auto s0 = IrBuilder::create<Val>(65536L, DataType::Int);
  auto s1 = mul(s0, s0);
  // If s1 is printed in the kernel as "65536 * 65536" then it might be
  // evaluated at compiled time or not, and either way it will _likely_ be
  // evaluated using 32-bit ints instead of 64-bit as intended. The compiler
  // does this because promoting literals to long would change the value of the
  // expression.
  // See https://github.com/NVIDIA/Fuser/pull/998

  auto tv0 = full({}, s1, DataType::Int);
  fusion->addOutput(tv0);

  KernelExecutor ke;
  ke.compile(fusion);

  auto outputs = ke.run({});

  testValidate(fusion, outputs, {}, __LINE__, __FILE__);
}

// Related to https://github.com/NVIDIA/Fuser/issues/1084.
// On H100, the generated kernel is vectorized by 8, has a serial batch
// of 5. It uses 106 threads without padding, nsys shows kernel
// duration is 0.271 ms. If eliminate predicate for RNG ops by comment out
// predicateRNGOp(), the kernel duration is increased to 0.376 ms.
TEST_F(NVFuserTest, PredicateRNGOps) {
  int64_t size = 4224;
  std::unique_ptr<Fusion> fusion_ptr = std::make_unique<Fusion>();
  auto fusion = fusion_ptr.get();
  FusionGuard fg(fusion);

  TensorView* tv0 = makeSymbolicTensor(2, DataType::Half);
  fusion->addInput(tv0);
  auto tv1 = rand_like(tv0);
  auto tv2 = rand_like(tv0);
  auto tv3 = rand_like(tv0);
  auto tv4 = rand_like(tv0);
  auto tv5 = add(tv1, tv2);
  auto tv6 = add(tv3, tv4);
  auto tv7 = add(tv5, tv6);
  auto tv8 = castOp(DataType::Half, tv7);
  auto tv9 = set(tv8);
  fusion->addOutput(tv9);

  tv1->split(-1, 8);
  tv1->split(-2, 5);
  tv1->split(-2, 1);
  tv1->axis(-2)->parallelize(ParallelType::Unswitch);
  tv1->axis(0)->parallelize(ParallelType::BIDx);
  tv1->axis(1)->parallelize(ParallelType::TIDx);

  TransformPropagator propagator(tv1);
  MaxLogicalDomainInfoSpanningTree(tv1).traverse(&propagator);

  tv9->axis(-1)->parallelize(ParallelType::Vectorize);

  inlineMost();

  // check RNGOp is predicated without else branch.
  class PredicateChecker : public kir::IrVisitor {
   public:
    using kir::IrVisitor::handle;
    bool predicate_rngop = false;

   private:
    void handle(RNGOp* uop) final {
      for (auto expr : scope_exprs_) {
        if (!expr->isA<kir::IfThenElse>() ||
            expr->as<kir::IfThenElse>()->hasElse()) {
          continue;
        }
        if (!expr->as<kir::IfThenElse>()->predicate()->isTrivial()) {
          predicate_rngop = true;
        }
      }
    }
  } pred_checker;
  GpuLower gpulw(fusion);
  pred_checker.handle(gpulw.run()->topLevelExprs());
  ASSERT_TRUE(pred_checker.predicate_rngop);

  auto options = at::TensorOptions().dtype(at::kHalf).device(at::kCUDA, 0);
  at::Tensor t0 = at::zeros({2048, size}, options);

  KernelExecutor ke;
  ke.compile(fusion, {t0});

  auto cg_outputs = ke.run({t0});
}

TEST_F(NVFuserTest, LoweringHook) {
  Fusion fusion;
  FusionGuard fg(&fusion);

  auto tv0 = makeSymbolicTensor(2);
  fusion.addInput(tv0);
  auto tv1 = set(tv0);
  fusion.addOutput(tv1);

  GpuLower gpulw(&fusion);
  bool executed = false;
  gpulw.passes().push_back(
      {"test",
       [&executed](const std::vector<Expr*>& exprs) -> std::vector<Expr*> {
         executed = true;
         return exprs;
       }});
  EXPECT_FALSE(executed);
  gpulw.run();
  EXPECT_TRUE(executed);
}

// Test that 3D reductions with broadcasts as the inner-most non-reduction
// dimension are successfully scheduled.
// See https://github.com/NVIDIA/Fuser/issues/1471
TEST_F(NVFuserTest, Reduction3DWithBroadcast) {
  std::unique_ptr<Fusion> fusion_ptr = std::make_unique<Fusion>();
  auto fusion = fusion_ptr.get();
  FusionGuard fg(fusion);

  auto tv0 = TensorViewBuilder()
                 .dtype(DataType::Double)
                 .contiguity({true, true, true, std::nullopt})
                 .shape({-1, -1, -1, 1})
                 .build();
  fusion->addInput(tv0);
  auto tv1 = sum(tv0, {2, 0});
  fusion->addOutput(tv1);

  // Copy unscheduled fusion for later use in validation
  auto unsched_fusion_ptr = std::make_unique<Fusion>(*fusion);

  auto options = at::TensorOptions().dtype(at::kDouble).device(at::kCUDA, 0);
  auto t0 = at::randn({8, 7, 5, 1}, options);
  std::vector<c10::IValue> aten_inputs({t0});

  auto cg_outputs =
      scheduleAndRun(fusion, SchedulerType::Reduction, aten_inputs).outputs;
  testValidate(
      unsched_fusion_ptr.get(), cg_outputs, aten_inputs, __LINE__, __FILE__);
}

// Test 3D reductions with constant domains.
// https://github.com/NVIDIA/Fuser/issues/1590
TEST_F(NVFuserTest, Reduction3DConstantIterationDomain) {
  auto fusion = std::make_unique<Fusion>();
  FusionGuard fg(fusion.get());
  long x = 2L, y = 8L, z = 8L, w = 16L, h = 512L;
  auto tv0 = TensorViewBuilder()
                 .ndims(5)
                 .shape({-1, -1, -1, -1, -1})
                 .contiguity({true, true, true, true, true})
                 .strideOrder({4, 3, 2, 0, 1})
                 .build();
  fusion->addInput(tv0);
  auto tv1 = full(
      {IrBuilder::create<Val>(x),
       IrBuilder::create<Val>(y),
       IrBuilder::create<Val>(z),
       IrBuilder::create<Val>(w),
       IrBuilder::create<Val>(h)},
      fusion->oneVal(),
      DataType::Float);
  auto tv2 = mul(tv0, tv1);
  auto tv3 = sum(tv2, {2, 4});
  fusion->addOutput(tv3);

  // tv1 is a constant tensor, and its domains are constant.
  // Its constant domains are used in ExactMappedExtentSubstitutionPass
  // to substitute the domains of tv0.
  auto options = at::TensorOptions().dtype(at::kFloat).device(at::kCUDA, 0);
  auto t0 =
      at::randn({x, y, z, w, h}, options)
          .as_strided({x, y, z, w, h}, {w * h * z * y, w * h * z, w * h, 1, w});
  std::vector<c10::IValue> inputs({t0});

  FusionExecutorCache executor_cache(std::move(fusion));
  auto cg_outputs = executor_cache.runFusionWithInputs(inputs);

  auto ref = t0.to(at::kDouble).sum({2, 4});
  testValidate(
      executor_cache.fusion(), cg_outputs, inputs, {ref}, __LINE__, __FILE__);
}

// don't cache if the input tv is used by slice.
// https://github.com/NVIDIA/Fuser/issues/1697
TEST_F(NVFuserTest, AvoidCachingSliceInput) {
  auto fusion = std::make_unique<Fusion>();
  FusionGuard fg(fusion.get());

  // values to trigger the original bug.
  const int64_t eight = 8;
  const int64_t twenty = 20;
  const int64_t fiveTwelve = 512;
  const int64_t batch_size = 128;
  const int64_t hidden_size = 4096;
  DataType input_dtype = DataType::Half;
  auto tv0 = makeContigTensor(2, input_dtype);
  auto tv1 = makeContigTensor(1, input_dtype);
  fusion->addInput(tv0);
  fusion->addInput(tv1);

  // inner persistent
  auto tv2 = castOp(DataType::Float, tv0);
  auto tv3 = exp(tv2);
  auto tv4 = sum(tv3, {-1});
  auto tv5 = broadcast(tv4, {false, true});
  auto tv6 = div(tv3, tv5);

  // reshape t1 to [8, 512*20]
  auto val_8 = IrBuilder::create<Val>(eight, DataType::Index);
  auto val_512x20 =
      IrBuilder::create<Val>(fiveTwelve * twenty, DataType::Index);
  auto tv7 = reshape(tv1, {val_8, val_512x20});

  // slice-1 reshape to hidden size
  auto val_4096 = IrBuilder::create<Val>(hidden_size, DataType::Index);
  auto tv8 = slice(tv7, {0, 0}, {eight, fiveTwelve});
  auto tv9 = reshape(tv8, {val_4096});
  auto tv10 = broadcast(tv9, {true, false});
  auto tv11 = castOp(DataType::Float, tv10);
  fusion->addOutput(tv11);

  // slice-2  reshape to hidden size and link with inner persistent
  auto tv12 = slice(tv7, {0, fiveTwelve * 3}, {eight, fiveTwelve * 4});
  auto tv13 = reshape(tv12, {val_4096});
  auto tv14 = broadcast(tv13, {true, false});
  auto tv15 = castOp(DataType::Float, tv14);
  auto tv16 = mul(tv6, tv15);
  fusion->addOutput(tv16);

  auto options = at::TensorOptions()
                     .dtype(data_type_to_aten(input_dtype))
                     .device(at::kCUDA, 0);
  auto t0 = at::randn({batch_size, hidden_size}, options);
  auto t1 = at::randn({eight * fiveTwelve * twenty}, options);
  std::vector<c10::IValue> inputs{t0, t1};

  FusionExecutorCache executor_cache(std::move(fusion));
  auto cg_outputs = executor_cache.runFusionWithInputs(inputs);
  // check segmentation and sliced tvs are not cached if not scheduled by
  // the resize scheduler
  auto kernel_runtime = executor_cache.getMostRecentKernelRuntime();
  const auto num_segments = kernel_runtime->fusionSegments()->groups().size();
  EXPECT_EQ(num_segments, 3) << "Expect 3 segments, got: " << num_segments;
  for (const auto i : c10::irange(kernel_runtime->executors().size())) {
    const auto& exec = kernel_runtime->executors().at(i);
    if (!exec->isA<KernelExecutor>()) {
      continue;
    }
<<<<<<< HEAD
    // TODO: Fix
    // const auto* ke = exec->as<KernelExecutor>();
    // for (auto expr : ke->fusion()->exprs()) {
    //   if (expr->isA<SliceOp>()) {
    //     auto slice = expr->as<SliceOp>();
    //     NVF_CHECK(
    //         slice->in()->getMemoryType() == MemoryType::Global,
    //         "slice input must be in global memory, get: ",
    //         slice->in()->getMemoryType());
    //   }
    // }
=======
    if (kernel_runtime->schedulerHeuristics()
            ->heuristicsList()
            .at(i)
            ->scheduler_type == SchedulerType::Resize) {
      continue;
    }
    const auto* ke = exec->as<KernelExecutor>();
    for (auto expr : ke->fusion()->exprs()) {
      if (expr->isA<SliceOp>()) {
        auto slice = expr->as<SliceOp>();
        EXPECT_EQ(slice->in()->getMemoryType(), MemoryType::Global);
      }
    }
>>>>>>> a61139c8
  }
}

// Test that architectures before Ampere give helpful error message if BFloat16
// is used
TEST_F(NVFuserTest, UnsupportedBFloat) {
  if (at::cuda::getCurrentDeviceProperties()->major >= 8) {
    GTEST_SKIP() << "Requires GPU capability below 8.0 to run.\n";
  }

  Fusion fusion;
  FusionGuard fg(&fusion);

  auto tv0 = makeContigConcreteTensor({2, 3}, DataType::BFloat16);
  auto tv1 = set(tv0);
  fusion.addInput(tv0);
  fusion.addOutput(tv1);

  KernelExecutor ke;
  EXPECT_THAT(
      [&]() { ke.compile(&fusion); },
      testing::ThrowsMessage<nvfuser::nvfError>(
          testing::HasSubstr("Reason: Fusion contains BFloat16")));
}

// Issue #1470 reproduction:
// `nvfuser_index_t T5[4]` is aliased as `Array<float, 4> T9`.
// `float T4[4]` is aliased as `auto& T10 = T4`.
// Using `T9` and `T10` in `welfordGroupOuter` function causes a compilation
// error due to type mismatch: `T9` is an aligned array, while `T10` is a
// regular array. Should generate fun<>(T9.array, T10) instead of
// fun<>(T9, T10).
TEST_F(NVFuserTest, TemplateFunctionTypeMismatch) {
  std::unique_ptr<Fusion> fusion_ptr = std::make_unique<Fusion>();
  auto fusion = fusion_ptr.get();
  FusionGuard fg(fusion);

  const int batch_size = 8192;
  const int hidden_size = 1024;
  DataType input_dtype = DataType::Float;
  auto tv0 = makeContigTensor(2, input_dtype);
  fusion->addInput(tv0);
  auto tv1 = set(tv0);
  auto tv2 = add(tv1, tv1);
  auto tv3 = Welford(tv2, {0});
  auto tv4 = broadcast(tv3.avg, {true, false});
  auto tv5 = div(tv2, tv4);

  auto tv6 = exp(tv5);
  auto tv7 = Welford(tv6, {0});
  auto tv8 = broadcast(tv7.avg, {true, false});
  auto tv9 = div(tv6, tv8);

  fusion->addOutput(tv5);
  fusion->addOutput(tv9);

  auto options = at::TensorOptions()
                     .dtype(data_type_to_aten(input_dtype))
                     .device(at::kCUDA, 0);
  auto t0 = at::randn({batch_size, hidden_size}, options);
  scheduleAndRun(fusion, SchedulerType::OuterPersistent, {t0});
}

// Test block reduction across TIDx and TIDz
TEST_F(NVFuserTest, BlockReduction3D) {
  auto test = [](const int tidx, const int tidy, const int tidz) {
    Fusion fusion;
    FusionGuard fg(&fusion);
    std::vector<int64_t> shape({tidz, tidy, tidx});

    auto tv0 = makeConcreteTensor(shape);
    fusion.addInput(tv0);
    auto tv1 = sum(tv0, {0, 2});
    fusion.addOutput(tv1);

    tv1->axis(0)->parallelize(ParallelType::TIDz);
    tv1->axis(1)->parallelize(ParallelType::TIDy);
    tv1->axis(2)->parallelize(ParallelType::TIDx);

    scheduler_utils::parallelizeAllLike(tv1);

    auto options = at::TensorOptions().dtype(at::kFloat).device(at::kCUDA, 0);
    at::Tensor t0 = at::randn(shape, options);

    KernelExecutor ke;
    ke.compile(&fusion, {t0});
    auto cg_outputs = ke.run({t0});
    auto ref = t0.sum(0).sum(-1);
    testValidate(&fusion, cg_outputs, {t0}, {ref}, __LINE__, __FILE__);
  };
  // tested locally with i,j,k +=2, change to i,j,k *=2 to reduce CI time.
  auto properties = at::cuda::getDeviceProperties(
      c10::Device(c10::DeviceType::CUDA, 0).index());
  int max_threads_per_blk = (int)properties->maxThreadsPerBlock;
  for (int i = 2; i <= 32; i *= 2) {
    for (int j = 2; j <= 32; j *= 2) {
      for (int k = 2; k <= 32; k *= 2) {
        if (i * j * k <= max_threads_per_blk) {
          test(i, j, k);
        }
      }
    }
  }
}

// Simple test to merge an inner domain as an outer input
TEST_F(NVFuserTest, ReverseMerge) {
  Fusion fusion;
  FusionGuard fg(&fusion);

  auto tv0 = makeSymbolicTensor(2);
  fusion.addInput(tv0);

  auto tv1 = set(tv0);
  fusion.addOutput(tv1);

  tv1->merge(1, 0);

  ASSERT_EQ(tv1->nDims(), 1);
  auto merge = dynamic_cast<Merge*>(tv1->axis(0)->definition());
  ASSERT_NE(merge, nullptr);
  ASSERT_EQ(merge->outer(), tv1->getLogicalDomain().at(1));
  ASSERT_EQ(merge->inner(), tv1->getLogicalDomain().at(0));

  auto options = at::TensorOptions().dtype(at::kFloat).device(at::kCUDA, 0);
  at::Tensor t0 = at::randn({11, 12}, options);

  KernelExecutor ke;
  ke.compile(&fusion, {t0});
  auto cg_outputs = ke.run({t0});
  ASSERT_TRUE(t0.equal(cg_outputs.at(0)));
}

TEST_F(NVFuserTest, FusionCpAsyncPredicateAvoidIllegalMemoryAccess) {
  Fusion fusion;
  FusionGuard fg(&fusion);

  int m = 33, n = 48;
  TensorView* tv0 = makeContigTensor(2);
  fusion.addInput(tv0);
  auto tv1 = set(tv0);
  fusion.addOutput(tv1);

  auto tvs = tv0->cacheAfter(LoadStoreOpType::CpAsync);
  tvs->setMemoryType(MemoryType::Shared);

  tvs->split(-1, 4);
  tvs->axis(-1)->parallelize(ParallelType::Vectorize);
  tvs->axis(-2)->parallelize(ParallelType::TIDx);
  tvs->axis(-3)->parallelize(ParallelType::BIDx);

  tv1->axis(-1)->parallelize(ParallelType::TIDx);
  tv1->axis(-2)->parallelize(ParallelType::BIDx);

  auto options = at::TensorOptions().dtype(at::kFloat).device(at::kCUDA, 0);
  at::Tensor t0 = at::randn({m, n}, options);

  KernelExecutor ke;
  ke.compile(&fusion, {t0});
  auto cg_outputs = ke.run({t0});
  ASSERT_TRUE(t0.equal(cg_outputs.at(0)));
}

TEST_F(NVFuserTest, DecoupledDomains1) {
  Fusion fusion;
  FusionGuard fg(&fusion);

  // XX shape structure:
  //
  // domain 0: [I0, I1...    I2  I3} domain 1
  //             \  /         \  /
  //            merge         merge
  //             /  \         /  \.
  // domain 1: {I4  I5    ...I6, I7] domain 0
  // where domain 0 is [I0, I1, I6, I7], and
  //       domain 1 is [I4, I5, I2, I3]
  auto create_xx_shape_structure = []() {
    auto s0 = IrBuilder::create<Val>(DataType::Index);
    auto s1 = IrBuilder::create<Val>(DataType::Index);
    auto s2 = IrBuilder::create<Val>(DataType::Index);
    auto s3 = IrBuilder::create<Val>(DataType::Index);
    auto id0 = IterDomainBuilder(s0->fusion()->zeroVal(), s0).build();
    auto id1 = IterDomainBuilder(s1->fusion()->zeroVal(), s1).build();
    auto id2 = IterDomainBuilder(s2->fusion()->zeroVal(), s2).build();
    auto id3 = IterDomainBuilder(s3->fusion()->zeroVal(), s3).build();
    std::unordered_set<IterDomain*> all_ids{id0, id1, id2, id3};
    AbstractTensor dom0({id0, id1, id2, id3});
    AbstractTensor dom1 = dom0;
    dom0.merge(2);
    all_ids.insert(dom0[2].as<IterDomain*>());
    dom0.split(2, 256);
    all_ids.insert(dom0[2].as<IterDomain*>());
    all_ids.insert(dom0[3].as<IterDomain*>());
    dom1.merge(0);
    all_ids.insert(dom1[0].as<IterDomain*>());
    dom1.split(0, 256);
    all_ids.insert(dom1[0].as<IterDomain*>());
    all_ids.insert(dom1[1].as<IterDomain*>());
    return std::make_tuple(
        dom0.as<IterDomain*>(), dom1.as<IterDomain*>(), all_ids);
  };
  auto [logical_xx0, logical_xx1, logical_all] = create_xx_shape_structure();
  auto [root_xx0, root_xx1, root_all] = create_xx_shape_structure();
  auto [alloc_xx0, alloc_xx1, alloc_all] = create_xx_shape_structure();
  auto [loop_xx0, loop_xx1, loop_all] = create_xx_shape_structure();

  auto concat = [](auto x, auto y, auto z, auto q) {
    std::vector<IterDomain*> result;
    result.reserve(x.size() + y.size() + z.size() + q.size());
    result.insert(result.end(), x.begin(), x.end());
    result.insert(result.end(), y.begin(), y.end());
    result.insert(result.end(), z.begin(), z.end());
    result.insert(result.end(), q.begin(), q.end());
    return decltype(x)(result.begin(), result.end());
  };
  auto logical_domain = concat(logical_xx1, root_xx0, alloc_xx0, loop_xx0);
  auto root_domain = concat(logical_xx0, root_xx1, alloc_xx0, loop_xx0);
  auto allocation_domain = concat(logical_xx0, root_xx0, alloc_xx1, loop_xx0);
  auto loop_domain = concat(logical_xx0, root_xx0, alloc_xx0, loop_xx1);
  std::vector<std::optional<bool>> contiguity(allocation_domain.size(), true);

  TensorDomain* td = IrBuilder::create<TensorDomain>(
      root_domain, logical_domain, allocation_domain, loop_domain, contiguity);
  TensorView* tv = IrBuilder::create<TensorView>(td, DataType::Float);
  auto all_ids = concat(logical_all, root_all, alloc_all, loop_all);
  auto tv_all_vec = tv->domain()->allIDs();
  std::unordered_set<IterDomain*> tv_all(tv_all_vec.begin(), tv_all_vec.end());
  EXPECT_EQ(tv_all, all_ids);
}

TEST_F(NVFuserTest, DecoupledDomains2) {
  Fusion fusion;
  FusionGuard fg(&fusion);

  auto s0 = IrBuilder::create<Val>(DataType::Index);
  auto s1 = IrBuilder::create<Val>(DataType::Index);
  auto s2 = IrBuilder::create<Val>(DataType::Index);
  auto s3 = IrBuilder::create<Val>(DataType::Index);
  auto id0 = IterDomainBuilder(s0->fusion()->zeroVal(), s0).build();
  auto id1 = IterDomainBuilder(s1->fusion()->zeroVal(), s1).build();
  auto id2 = IterDomainBuilder(s2->fusion()->zeroVal(), s2).build();
  auto id3 = IterDomainBuilder(s3->fusion()->zeroVal(), s3).build();
  std::unordered_set<IterDomain*> all_ids{id0, id1, id2, id3};

  AbstractTensor root_ids({id0, id1, id2, id3});

  auto schedule = [&]() {
    AbstractTensor domain = root_ids;
    domain.merge(2);
    all_ids.insert(domain[2].as<IterDomain*>());
    domain.split(2, 256);
    all_ids.insert(domain[2].as<IterDomain*>());
    all_ids.insert(domain[3].as<IterDomain*>());
    domain.merge(0);
    all_ids.insert(domain[0].as<IterDomain*>());
    domain.split(0, 256);
    all_ids.insert(domain[0].as<IterDomain*>());
    all_ids.insert(domain[1].as<IterDomain*>());
    return domain.as<IterDomain*>();
  };

  // Create a TensorView that, all the domains are transformed from a common
  // topologically root IDs [I0, I1, I2, I3] separately, so that to traverse
  // between any two domains, the traversal requires both forward and backward.
  auto logical_domain = schedule();
  auto root_domain = schedule();
  auto allocation_domain = schedule();
  auto loop_domain = schedule();
  std::vector<std::optional<bool>> contiguity(allocation_domain.size(), true);

  TensorDomain* td = IrBuilder::create<TensorDomain>(
      root_domain, logical_domain, allocation_domain, loop_domain, contiguity);
  TensorView* tv = IrBuilder::create<TensorView>(td, DataType::Float);
  auto tv_all_vec = tv->domain()->allIDs();
  std::unordered_set<IterDomain*> tv_all(tv_all_vec.begin(), tv_all_vec.end());
  EXPECT_EQ(tv_all, all_ids);
}

TEST_F(NVFuserTest, BroadcastFromNowhere) {
  Fusion fusion;
  FusionGuard fg(&fusion);

  auto us = [](const std::vector<IterDomain*>& b) {
    return std::unordered_set<IterDomain*>(b.begin(), b.end());
  };

  std::unordered_set<IterDomain*> all_ids;
  auto tv0 = makeSymbolicTensor(1); // [I]
  all_ids.insert(tv0->axis(0));
  EXPECT_EQ(all_ids, us(tv0->getLoopDomain()));
  EXPECT_EQ(all_ids, us(tv0->domain()->allIDs()));
  ir_utils::validateDomainEquivalence(
      tv0->getLoopDomain(),
      tv0->getLogicalDomain(),
      tv0->domain()->additionalIDs());
  ir_utils::validateDomainEquivalence(
      tv0->getLogicalDomain(),
      tv0->getLoopDomain(),
      tv0->domain()->additionalIDs());

  tv0->broadcast(0); // [b, I]
  EXPECT_TRUE(tv0->axis(0)->isBroadcast());
  EXPECT_EQ(tv0->axis(0)->extent()->value(), 1);
  EXPECT_EQ(all_ids.count(tv0->axis(0)), 0);
  all_ids.insert(tv0->axis(0));
  EXPECT_EQ(all_ids, us(tv0->getLoopDomain()));
  EXPECT_EQ(all_ids, us(tv0->domain()->allIDs()));
  ir_utils::validateDomainEquivalence(
      tv0->getLoopDomain(),
      tv0->getLogicalDomain(),
      tv0->domain()->additionalIDs());
  ir_utils::validateDomainEquivalence(
      tv0->getLogicalDomain(),
      tv0->getLoopDomain(),
      tv0->domain()->additionalIDs());

  tv0->broadcast(2, 2); // [b, I, b]
  EXPECT_TRUE(tv0->axis(2)->isBroadcast());
  EXPECT_EQ(tv0->axis(2)->extent()->value(), 2);
  EXPECT_EQ(all_ids.count(tv0->axis(2)), 0);
  all_ids.insert(tv0->axis(2));
  EXPECT_EQ(all_ids, us(tv0->getLoopDomain()));
  EXPECT_EQ(all_ids, us(tv0->domain()->allIDs()));
  ir_utils::validateDomainEquivalence(
      tv0->getLoopDomain(),
      tv0->getLogicalDomain(),
      tv0->domain()->additionalIDs());
  ir_utils::validateDomainEquivalence(
      tv0->getLogicalDomain(),
      tv0->getLoopDomain(),
      tv0->domain()->additionalIDs());

  tv0->broadcast(-1, 3); // [b, I, b, b]
  EXPECT_TRUE(tv0->axis(-1)->isBroadcast());
  EXPECT_EQ(tv0->axis(-1)->extent()->value(), 3);
  EXPECT_EQ(all_ids.count(tv0->axis(3)), 0);
  all_ids.insert(tv0->axis(3));
  EXPECT_EQ(all_ids, us(tv0->getLoopDomain()));
  EXPECT_EQ(all_ids, us(tv0->domain()->allIDs()));
  ir_utils::validateDomainEquivalence(
      tv0->getLoopDomain(),
      tv0->getLogicalDomain(),
      tv0->domain()->additionalIDs());
  ir_utils::validateDomainEquivalence(
      tv0->getLogicalDomain(),
      tv0->getLoopDomain(),
      tv0->domain()->additionalIDs());

  tv0->broadcast(1, 4); // [b, b, I, b, b]
  EXPECT_TRUE(tv0->axis(1)->isBroadcast());
  EXPECT_EQ(tv0->axis(1)->extent()->value(), 4);
  EXPECT_EQ(all_ids.count(tv0->axis(1)), 0);
  all_ids.insert(tv0->axis(1));
  EXPECT_EQ(all_ids, us(tv0->getLoopDomain()));
  EXPECT_EQ(all_ids, us(tv0->domain()->allIDs()));
  ir_utils::validateDomainEquivalence(
      tv0->getLoopDomain(),
      tv0->getLogicalDomain(),
      tv0->domain()->additionalIDs());
  ir_utils::validateDomainEquivalence(
      tv0->getLogicalDomain(),
      tv0->getLoopDomain(),
      tv0->domain()->additionalIDs());

  tv0->merge(1); // [b, b*I, b, b]
  all_ids.insert(tv0->axis(1));
  EXPECT_EQ(all_ids, us(tv0->domain()->allIDs()));
  ir_utils::validateDomainEquivalence(
      tv0->getLoopDomain(),
      tv0->getLogicalDomain(),
      tv0->domain()->additionalIDs());
  ir_utils::validateDomainEquivalence(
      tv0->getLogicalDomain(),
      tv0->getLoopDomain(),
      tv0->domain()->additionalIDs());

  tv0->merge(2); // [b, b*I, b*b]
  EXPECT_TRUE(tv0->axis(2)->isBroadcast());
  all_ids.insert(tv0->axis(2));
  EXPECT_EQ(all_ids, us(tv0->domain()->allIDs()));
  ir_utils::validateDomainEquivalence(
      tv0->getLoopDomain(),
      tv0->getLogicalDomain(),
      tv0->domain()->additionalIDs());
  ir_utils::validateDomainEquivalence(
      tv0->getLogicalDomain(),
      tv0->getLoopDomain(),
      tv0->domain()->additionalIDs());

  while (tv0->nDims() > 1) {
    tv0->merge(0);
    all_ids.insert(tv0->axis(0));
    EXPECT_EQ(all_ids, us(tv0->domain()->allIDs()));
    ir_utils::validateDomainEquivalence(
        tv0->getLoopDomain(),
        tv0->getLogicalDomain(),
        tv0->domain()->additionalIDs());
    ir_utils::validateDomainEquivalence(
        tv0->getLogicalDomain(),
        tv0->getLoopDomain(),
        tv0->domain()->additionalIDs());
  }

  auto tv1 = makeSymbolicTensor(0);
  EXPECT_EQ(tv1->nDims(), 0);
  EXPECT_TRUE(tv1->getLoopDomain().empty());
  EXPECT_TRUE(tv1->domain()->allIDs().empty());
  ir_utils::validateDomainEquivalence(
      tv1->getLoopDomain(),
      tv1->getLogicalDomain(),
      tv1->domain()->additionalIDs());
  ir_utils::validateDomainEquivalence(
      tv1->getLogicalDomain(),
      tv1->getLoopDomain(),
      tv1->domain()->additionalIDs());

  tv1->broadcast(0);
  EXPECT_TRUE(tv1->axis(0)->isBroadcast());
  EXPECT_EQ(us({tv1->axis(0)}), us(tv1->domain()->allIDs()));
  ir_utils::validateDomainEquivalence(
      tv1->getLoopDomain(),
      tv1->getLogicalDomain(),
      tv1->domain()->additionalIDs());
  ir_utils::validateDomainEquivalence(
      tv1->getLogicalDomain(),
      tv1->getLoopDomain(),
      tv1->domain()->additionalIDs());

  auto tv2 = makeSymbolicTensor(0);
  EXPECT_EQ(tv2->nDims(), 0);
  EXPECT_TRUE(tv2->getLoopDomain().empty());
  EXPECT_TRUE(tv2->domain()->allIDs().empty());
  ir_utils::validateDomainEquivalence(
      tv2->getLoopDomain(),
      tv2->getLogicalDomain(),
      tv2->domain()->additionalIDs());
  ir_utils::validateDomainEquivalence(
      tv2->getLogicalDomain(),
      tv2->getLoopDomain(),
      tv2->domain()->additionalIDs());

  tv2->broadcast(-1);
  EXPECT_TRUE(tv2->axis(0)->isBroadcast());
  EXPECT_EQ(us({tv2->axis(0)}), us(tv2->domain()->allIDs()));
  ir_utils::validateDomainEquivalence(
      tv2->getLoopDomain(),
      tv2->getLogicalDomain(),
      tv2->domain()->additionalIDs());
  ir_utils::validateDomainEquivalence(
      tv2->getLogicalDomain(),
      tv2->getLoopDomain(),
      tv2->domain()->additionalIDs());
}

TEST_F(NVFuserTest, BroadcastFromNowhereFusion) {
  Fusion fusion;
  FusionGuard fg(&fusion);

  // auto tv0 = makeSymbolicTensor(2);
  auto tv0 = makeConcreteTensor({4});
  fusion.addInput(tv0);
  // auto tv1 = makeSymbolicTensor(2);
  auto tv1 = makeConcreteTensor({2, 4});
  fusion.addInput(tv1);
  auto tv2 = set(tv0);
  auto tv3 = broadcast(tv2, {true, false});
  auto tv4 = add(tv3, tv1);
  fusion.addOutput(tv4);
  tv2->broadcast(0);
  for (auto tv : {tv1, tv2, tv3, tv4}) {
    tv->merge(0);
    tv->split(0, 256);
#if 0
    // TODO: sync analysis could not handle this yet
    tv->axis(1)->parallelize(ParallelType::TIDx);
    tv->axis(0)->parallelize(ParallelType::BIDx);
#endif
  }

#if 0
  // TODO: Inlining not supported yet
  inlineMost();
  for (auto tv : {tv1, tv2, tv3}) {
    EXPECT_EQ(tv->getComputeAtPosition(), 2);
  }
#endif

  auto options = at::TensorOptions().dtype(at::kFloat).device(at::kCUDA, 0);
  // TODO: use larger tensor size
  at::Tensor t0 = at::randn({4}, options);
  at::Tensor t1 = at::randn({2, 4}, options);
  KernelExecutor ke;
  ke.compile(&fusion, {t0, t1});
  auto cg_outputs = ke.run({t0, t1});
  testValidate(&fusion, cg_outputs, {t0, t1}, __LINE__, __FILE__);
}

// https://github.com/NVIDIA/Fuser/issues/2488
TEST_F(NVFuserTest, ReplayRFactorMergeBcast) {
  const std::vector<int64_t> input_shape = {256, 1, 1, 4};
  // test rFactor, merge of two bcast IDs generate a bcast ID
  {
    std::unique_ptr<Fusion> fusion_ptr = std::make_unique<Fusion>();
    Fusion& fusion = *fusion_ptr.get();
    FusionGuard fg(&fusion);
    TensorView* tv0 = makeConcreteTensor(input_shape);
    fusion.addInput(tv0);
    auto tv1 = sum(tv0, {-1});
    fusion.addOutput(tv1);
    // {256, 1, 1, 4}
    tv1->merge(1, 2);
    // {256, 1*1, 4}
    tv1->merge(0, 1);
    // {256*1*1, 4}
    tv1->split(-1, 2);
    // {256*1*1, 4/2, 2}
    auto tv2 = tv1->rFactor({-2});
    for (auto expr : StmtSort::getExprsTo(
             {tv2->getLoopDomain().begin(), tv2->getLoopDomain().end()})) {
      if (auto merge = dynamic_cast<Merge*>(expr)) {
        if (merge->outer()->isBroadcast() && merge->inner()->isBroadcast()) {
          EXPECT_TRUE(merge->out()->isBroadcast())
              << "Merge of two broadcast IDs should generate a new broadcast ID: "
              << merge->toString();
        }
      }
    }
  }
  // end-to-end validation
  {
    std::unique_ptr<Fusion> fusion_ptr = std::make_unique<Fusion>();
    Fusion& fusion = *fusion_ptr.get();
    FusionGuard fg(&fusion);
    TensorView* tv0 = makeConcreteTensor(input_shape);
    fusion.addInput(tv0);
    auto tv1 = sum(tv0, {-1});
    fusion.addOutput(tv1);
    auto options = at::TensorOptions().dtype(at::kFloat).device(at::kCUDA, 0);
    at::Tensor at_x = at::ones(input_shape, options);
    std::vector<c10::IValue> aten_inputs = {at_x};
    FusionExecutorCache executor_cache(std::move(fusion_ptr));
    auto outputs = executor_cache.runFusionWithInputs(aten_inputs);

    testValidate(&fusion, outputs, aten_inputs, __LINE__, __FILE__);
  }
}

// This tests that we don't hit errors when we have multiple grid reductions
// scheduled with different static-sized extents mapped to the same parallel
// dimension.
// See https://github.com/NVIDIA/Fuser/issues/2634
TEST_F(NVFuserTest, MultipleDifferentSizeGridReduction) {
  Fusion fusion;
  FusionGuard fg(&fusion);

  TensorView* tv0 = makeContigConcreteTensor({128});
  TensorView* tv1 = makeContigConcreteTensor({192});
  fusion.addInput(tv0);
  fusion.addInput(tv1);
  TensorView* tv2 = max(tv0, {0});
  TensorView* tv3 = sum(tv1, {0});
  TensorView* tv4 = add(tv2, tv3);

  fusion.addOutput(tv4);

  tv1->axis(0)->parallelize(ParallelType::BIDx);
  tv2->axis(0)->parallelize(ParallelType::BIDx);

  inlineMost();

  auto options = at::TensorOptions().dtype(at::kFloat).device(at::kCUDA, 0);
  const at::Tensor t0 = at::randn({128}, options);
  const at::Tensor t1 = at::randn({192}, options);
  const std::vector<c10::IValue> inputs = {t0, t1};

  KernelExecutor ke;
  ke.compile(&fusion, inputs);
  auto cg_outputs = ke.run(inputs);

  testValidate(&fusion, cg_outputs, inputs, __LINE__, __FILE__);
}

// See PR #2799
TEST_F(NVFuserTest, MoveNonConcretizedBroadcastInNormalization) {
  std::unique_ptr<Fusion> fusion_ptr = std::make_unique<Fusion>();
  auto& fusion = *fusion_ptr.get();
  FusionGuard fg(&fusion);

  auto tv0 = makeSymbolicTensor(2);
  fusion.addInput(tv0);

  auto tv1 = sum(tv0, {1});
  auto tv2 = broadcast(tv1, {true, false});
  auto tv3 = add(tv2, IrBuilder::create<Val>(1));
  auto tv4 = squeeze(tv3, std::vector<int64_t>{0});
  auto tv5 = add(tv4, IrBuilder::create<Val>(2));
  auto tv6 = broadcast(tv5, {false, true});
  auto tv7 = add(tv0, tv6);
  fusion.addOutput(tv7);

  auto options = at::TensorOptions().dtype(at::kFloat).device(at::kCUDA, 0);
  at::Tensor t0 = at::randn({128, 1024}, options);
  std::vector<c10::IValue> aten_inputs = {t0};

  auto fusion_copy = fusion;
  auto cg_outputs =
      scheduleAndRun(&fusion, SchedulerType::InnerPersistent, aten_inputs)
          .outputs;
  testValidate(&fusion_copy, cg_outputs, aten_inputs, __LINE__, __FILE__);

  // tv2 and tv3 have non-concretized broadcasts. Make sure they are
  // moved to the innermost position of the loop domain
  for (auto tv : {tv2, tv3}) {
    auto broadcast_domain = tv->getLogicalDomain().at(0);
    ASSERT_TRUE(broadcast_domain->isBroadcast());
    EXPECT_EQ(tv->getLoopDomain().back(), broadcast_domain)
        << "Non-concretized broadcast should be moved to the innermost position: "
        << tv->toString();
  }

  // One of the symptoms of issue 2685 was some tensors got
  // non-concretized broadcast domains at the outermost position of
  // the loop domain, preventing uniform inlining. Check if the
  // outermost loop domains of all tensors are mapped and inlined.
  auto ref_outermost = tv7->getLoopDomain().at(0);
  IdModel id_model(&fusion);
  const auto& exact_graph = id_model.idGraph(IdMappingMode::EXACT);
  for (auto tv : fusion.allTvs()) {
    if (tv->isFusionInput()) {
      continue;
    }

    EXPECT_TRUE(exact_graph.disjointValSets().strictAreMapped(
        tv->getLoopDomain().at(0), ref_outermost))
        << "Invalid outermost domain: " << tv->toString();

    EXPECT_TRUE(tv->getComputeAtPosition() >= 1)
        << "Invalid inlining position: " << tv->toString();
  }
}

// See PR #2799
TEST_F(NVFuserTest, MoveNonConcretizedBroadcastInPointwise) {
  std::unique_ptr<Fusion> fusion_ptr = std::make_unique<Fusion>();
  auto& fusion = *fusion_ptr.get();
  FusionGuard fg(&fusion);

  auto tv0 = makeSymbolicTensor(1);
  fusion.addInput(tv0);
  auto tv1 = makeSymbolicTensor(1);
  fusion.addInput(tv1);

  auto tv2 = broadcast(tv0, {true, true, false});
  auto tv3 = add(tv2, IrBuilder::create<Val>(1));
  auto tv4 = squeeze(tv3, std::vector<int64_t>{0, 1});
  auto tv5 = add(tv4, tv1);
  fusion.addOutput(tv5);

  auto options = at::TensorOptions().dtype(at::kFloat).device(at::kCUDA, 0);
  at::Tensor input0 = at::randn({1024}, options);
  at::Tensor input1 = at::randn({1024}, options);

  auto cg_outputs =
      scheduleAndRun(&fusion, SchedulerType::PointWise, {input0, input1})
          .outputs;
  testValidate(&fusion, cg_outputs, {input0, input1}, __LINE__, __FILE__);

  // tv2 and tv3 have non-concretized broadcasts. Make sure they are
  // moved to the innermost position of the loop domain
  for (auto tv : {tv2, tv3}) {
    for (const auto i : c10::irange(2)) {
      auto broadcast_domain = tv->getLogicalDomain().at(i);
      ASSERT_TRUE(broadcast_domain->isBroadcast());
      EXPECT_EQ(
          tv->getLoopDomain().at(tv->getLoopDomain().size() - 2 + i),
          broadcast_domain)
          << "Non-concretized broadcast should be moved to the innermost position: "
          << tv->toString();
    }
  }

  // One of the symptoms of issue 2685 was some tensors got
  // non-concretized broadcast domains at the outermost position of
  // the loop domain, preventing uniform inlining. Check if the
  // outermost loop domains of all tensors are mapped and inlined.
  auto ref_outermost = tv5->getLoopDomain().at(0);
  IdModel id_model(&fusion);
  const auto& exact_graph = id_model.idGraph(IdMappingMode::EXACT);
  for (auto tv : fusion.allTvs()) {
    if (tv->isFusionInput()) {
      continue;
    }

    EXPECT_TRUE(exact_graph.disjointValSets().strictAreMapped(
        tv->getLoopDomain().at(0), ref_outermost))
        << "Invalid outermost domain: " << tv->toString();

    EXPECT_TRUE(tv->getComputeAtPosition() >= 1)
        << "Invalid inlining position: " << tv->toString();
  }
}

// See PR #2799
TEST_F(NVFuserTest, MoveNonConcretizedBroadcastInReduction) {
  std::unique_ptr<Fusion> fusion_ptr = std::make_unique<Fusion>();
  auto& fusion = *fusion_ptr.get();
  FusionGuard fg(&fusion);

  auto tv0 = makeSymbolicTensor(2);
  fusion.addInput(tv0);
  auto tv1 = makeSymbolicTensor(2);
  fusion.addInput(tv1);

  auto tv2 = broadcast(tv0, {true, false, false});
  auto tv3 = add(tv2, IrBuilder::create<Val>(1));
  auto tv4 = squeeze(tv3, std::vector<int64_t>{0});
  auto tv5 = add(tv4, tv1);
  auto tv6 = sum(tv5, {1});
  fusion.addOutput(tv6);

  auto options = at::TensorOptions().dtype(at::kFloat).device(at::kCUDA, 0);
  at::Tensor t0 = at::randn({32, 1024}, options);
  at::Tensor t1 = at::randn({32, 1024}, options);
  std::vector<c10::IValue> aten_inputs = {t0, t1};

  Fusion fusion_copy = fusion;

  auto cg_outputs =
      scheduleAndRun(&fusion, SchedulerType::Reduction, aten_inputs).outputs;
  testValidate(&fusion_copy, cg_outputs, aten_inputs, __LINE__, __FILE__);

  // tv2 and tv3 have non-concretized broadcasts. Make sure they are
  // moved to the innermost position of the loop domain
  for (auto tv : {tv2, tv3}) {
    auto broadcast_domain = tv->getLogicalDomain().at(0);
    ASSERT_TRUE(broadcast_domain->isBroadcast());
    EXPECT_EQ(tv->getLoopDomain().back(), broadcast_domain)
        << "Non-concretized broadcast should be moved to the innermost position: "
        << tv->toString();
  }

  // One of the symptoms of issue 2685 was some tensors got
  // non-concretized broadcast domains at the outermost position of
  // the loop domain, preventing uniform inlining. Check if the
  // outermost loop domains of all tensors are mapped and inlined.
  auto ref_outermost = tv6->getLoopDomain().at(0);
  IdModel id_model(&fusion);
  const auto& exact_graph = id_model.idGraph(IdMappingMode::EXACT);
  for (auto tv : fusion.allTvs()) {
    if (tv->isFusionInput()) {
      continue;
    }

    EXPECT_TRUE(exact_graph.disjointValSets().strictAreMapped(
        tv->getLoopDomain().at(0), ref_outermost))
        << "Invalid outermost domain: " << tv->toString();

    EXPECT_TRUE(tv->getComputeAtPosition() >= 1)
        << "Invalid inlining position: " << tv->toString();
  }
}

// See issue #2685 and PR #2799
TEST_F(NVFuserTest, Issue2685Repro) {
  std::unique_ptr<Fusion> fusion_ptr = std::make_unique<Fusion>();
  auto& fusion = *fusion_ptr.get();
  FusionGuard fg(&fusion);

  std::vector<int64_t> shape{2, 288, 30, 80};

  auto tv0 = makeContigTensor(4);
  fusion.addInput(tv0);
  auto tv1 = makeContigTensor(1);
  fusion.addInput(tv1);
  auto tv2 = makeContigTensor(1);
  fusion.addInput(tv2);
  auto tv10 = makeContigConcreteTensor({-1, -1, -1, -1, 1});
  fusion.addInput(tv10);

  auto tv11 = squeeze(tv10, std::vector<int64_t>{4});
  auto tv12 = set(tv11);
  auto tv17 = set(tv11);
  auto tv18 = sum(tv17, {0, 2, 3});
  auto tv19 = broadcast(tv18, {true, false, true, true});
  auto tv20 = set(tv19);
  auto tv27 = set(tv20);
  auto tv28 = set(tv27);
  auto tv29 = expand(
      tv28,
      {IrBuilder::create<Val>(shape[0]),
       IrBuilder::create<Val>(-1),
       IrBuilder::create<Val>(shape[2]),
       IrBuilder::create<Val>(shape[3])});
  auto tv30 = mul(IrBuilder::create<Val>(2.60417e-05), tv29);
  auto tv13 = set(tv11);
  auto tv14 = sum(tv13, {0, 2, 3});
  auto tv15 = broadcast(tv14, {true, false, true, true});
  auto tv16 = set(tv15);
  auto tv22 = squeeze(tv16, std::vector<int64_t>{0, 2, 3});
  auto tv23 = mul(IrBuilder::create<Val>(0.5), tv22);
  auto tv24 = add(tv2, IrBuilder::create<Val>(3));
  auto tv25 = mul(tv23, tv24);
  auto tv31 = broadcast(tv25, {true, false, true, true});
  auto tv32 = set(tv31);
  auto tv33 = set(tv32);
  auto tv34 = expand(
      tv33,
      {IrBuilder::create<Val>(shape[0]),
       IrBuilder::create<Val>(-1),
       IrBuilder::create<Val>(shape[2]),
       IrBuilder::create<Val>(shape[3])});
  auto tv37 = mul(IrBuilder::create<Val>(2), tv34);
  auto tv35 = broadcast(tv1, {true, false, true, true});
  auto tv36 = set(tv35);
  auto tv38 = sub(tv0, tv36);
  auto tv39 = mul(tv37, tv38);
  auto tv40 = set(tv39);
  auto tv41 = add(tv30, tv40);
  auto tv42 = add(tv12, tv41);
  auto tv43 = castOp(DataType::Half, tv42);
  fusion.addOutput(tv43);

  auto options = at::TensorOptions().dtype(at::kFloat).device(at::kCUDA, 0);
  at::Tensor t0 = at::randn(shape, options);
  at::Tensor t1 = at::randn(shape[1], options);
  at::Tensor t2 = at::randn(shape[1], options);
  at::Tensor t10 = at::randn(shape, options).unsqueeze(-1);
  std::vector<c10::IValue> aten_inputs = {t0, t1, t2, t10};
  Fusion fusion_copy = fusion;
  auto cg_outputs =
      scheduleAndRun(&fusion, SchedulerType::InnerPersistent, aten_inputs)
          .outputs;
  testValidate(&fusion_copy, cg_outputs, aten_inputs, __LINE__, __FILE__);
}

// Check that extents are properly replaced by replaceSymbolicSizes lowering
// pass
TEST_F(NVFuserTest, ReplaceSymbolicSizes) {
  std::unique_ptr<Fusion> fusion_ptr = std::make_unique<Fusion>();
  auto fusion = fusion_ptr.get();
  FusionGuard fg(fusion);

  auto tv0 = makeSymbolicTensor(2);
  auto tv1 = makeSymbolicTensor(2);
  auto tv2 = makeSymbolicTensor(1);
  fusion->addInput(tv0);
  fusion->addInput(tv1);
  fusion->addInput(tv2);

  auto tv3 = add(tv0, tv1);
  auto tv4 = full(
      {IrBuilder::create<Val>(5, DataType::Index)},
      IrBuilder::create<Val>(2.0, DataType::Float),
      DataType::Float);
  auto tv5 = mul(tv2, tv4);

  fusion->addOutput(tv3);
  fusion->addOutput(tv5);

  replaceSymbolicSizes(fusion);

  // tv0's extents map to their corresponding getMetaData expressions
  EXPECT_EQ(
      tv0->axis(0)->extent()->toInlineString(),
      "( (( (( getMetaData(T0) )).logical_size ))[0] )");
  EXPECT_EQ(
      tv0->axis(1)->extent()->toInlineString(),
      "( (( (( getMetaData(T0) )).logical_size ))[1] )");
  EXPECT_EQ(
      tv1->axis(0)->extent()->toInlineString(),
      "( (( (( getMetaData(T0) )).logical_size ))[0] )");
  EXPECT_EQ(
      tv1->axis(1)->extent()->toInlineString(),
      "( (( (( getMetaData(T0) )).logical_size ))[1] )");
  EXPECT_EQ(
      tv3->axis(0)->extent()->toInlineString(),
      "( (( (( getMetaData(T0) )).logical_size ))[0] )");
  EXPECT_EQ(
      tv3->axis(1)->extent()->toInlineString(),
      "( (( (( getMetaData(T0) )).logical_size ))[1] )");

  EXPECT_EQ(tv2->axis(0)->extent()->toInlineString(), "5");
  EXPECT_EQ(tv5->axis(0)->extent()->toInlineString(), "5");
}

// Make sure BestEffortReplay with error_on_failure=false does not
// complain about missing root-to-logical IterDomain ops
TEST_F(NVFuserTest, BestEffortReplayWithMismatchedRootToLogical) {
  Fusion fusion;
  FusionGuard fg(&fusion);

  auto tv0 = makeConcreteTensor({2, 4});
  fusion.addInput(tv0);

  auto tv1 = set(tv0);
  auto tv2 = reshape(tv1, {2, 4}, {8});
  fusion.addOutput(tv2);

  // This split does not exist in tv2
  tv1->split(0, 1);

  // Due to the split of tv1, BestEffortReplay would not find any
  // matching transformations. If error_on_failure is true, it would
  // result in an error.
  EXPECT_THAT(
      [&]() {
        BestEffortReplay replay(
            tv2->getLoopDomain(),
            tv1->getLoopDomain(),
            PairwiseLogicalDomainMap(tv1, tv2).mapProducerToConsumer(),
            /*replay_forward_id_map=*/{},
            /*target_forward_id_map=*/{},
            /*skip_replay_swizzle=*/false,
            /*skip_target_swizzle=*/false,
            /*skip_resize=*/false,
            /*error_on_failure=*/true);
      },
      ::testing::ThrowsMessage<nvfuser::nvfError>(
          ::testing::HasSubstr("conflicts with an root-to-logical call")));

  // Should not result in an error as error_on_failure is false
  BestEffortReplay replay(
      tv2->getLoopDomain(),
      tv1->getLoopDomain(),
      PairwiseLogicalDomainMap(tv1, tv2).mapProducerToConsumer(),
      /*replay_forward_id_map=*/{},
      /*target_forward_id_map=*/{},
      /*skip_replay_swizzle=*/false,
      /*skip_target_swizzle=*/false,
      /*skip_resize=*/false,
      /*error_on_failure=*/false);
}

TEST_F(NVFuserTest, RAWSync) {
  Fusion fusion;
  FusionGuard fg(&fusion);

  auto tv0 = makeSymbolicTensor(2);
  fusion.addInput(tv0);
  auto tv1 = makeSymbolicTensor(1);
  fusion.addInput(tv1);

  auto tv2 = broadcast(tv1, {false, true});
  auto tv3 = add(tv0, tv2);
  fusion.addOutput(tv3);

  tv3->merge(0);
  tv2->merge(0);
  tv3->axis(0)->parallelize(ParallelType::TIDx);
  tv2->axis(0)->parallelize(ParallelType::TIDx);

  // Since tv2 is not inlined and tv2 and tv3 are both parallelized,
  // tv2 as a producer of tv3 requires a synchronization with tv2
  // placed on shared memory. Lowering the fusion should fail.
  EXPECT_THAT(
      [&]() { GpuLower(&fusion).run(); },
      testing::ThrowsMessage<nvfuser::nvfError>(testing::HasSubstr(
          "Producer is required to be in Global or Shared Memory based on parallelization strategy. RAW flags: (threadIdx.x)")));
}

// Test `DistributedTransformerTest.Backward/__bfloat` has bool type tensor
// if copied to shared memory using async copy, will trigger a bug as described
// in https://github.com/NVIDIA/Fuser/issues/3273
// This test checks pointer to bool is not treated as data type bool when
// generating PTX code for kir::Asm, e.g. async copy.
TEST_F(NVFuserTest, CpAsyncDataTypeBool) {
  NVFUSER_TEST_CUDA_ARCH_GUARD(8, 0);
  Fusion fusion;
  FusionGuard fg(&fusion);
  auto dtype = DataType::Bool;
  int m = 33, n = 128;
  auto tv0 = makeContigConcreteTensor({m, n}, dtype);
  fusion.addInput(tv0);
  auto tv1 = set(tv0);
  tv1->setMemoryType(MemoryType::Shared);
  tv1->definition()->as<LoadStoreOp>()->setOpType(LoadStoreOpType::CpAsync);
  tv1->definition()->as<LoadStoreOp>()->setCacheOp(CacheOp::Unspecified);
  auto tv2 = castOp(DataType::Int32, tv1);
  fusion.addOutput(tv2);

  for (auto tv : {tv0, tv1, tv2}) {
    tv->split(1, 4);
  }
  for (auto tv : {tv0, tv1, tv2}) {
    tv->axis(0)->parallelize(ParallelType::BIDx);
    tv->axis(1)->parallelize(ParallelType::TIDx);
  }
  tv1->axis(2)->parallelize(ParallelType::Vectorize);

  inlineMost();

  // randn doesn't support bool, ones is used instead
  auto at_dtype = data_type_to_aten(dtype);
  auto options = at::TensorOptions().dtype(at_dtype).device(at::kCUDA, 0);
  at::Tensor t0 = at::ones({m, n}, options);

  // Expected asm code is:
  // asm volatile(
  //   "{\n"
  //   "  .reg .pred p0; \n"
  //   "  setp.ne.b32 p0, %3, 0;\n"
  //   "  cp.async.ca.shared.global [%0], [%1], %2, p0;\n"
  //   "}\n"
  //   :
  //   :"r"((uint32_t)((toSmem(T1) + i0))),
  //    "l"(((T0.data + i0) + i1)),
  //    "n"(4LL),
  //    "r"((uint32_t)((!b3)))
  // );
  // If not correctly lowered, would trigger error in compile
  KernelExecutor ke;
  ke.compile(&fusion, {t0});
  auto cg_outputs = ke.run({t0});
  testValidate(&fusion, cg_outputs, {t0}, __LINE__, __FILE__);
}

// Intermediate IDs generaetd by rFactor should also remain
// reductions. See #3327 for more info.
TEST_F(NVFuserTest, RfactorIntermediateIDs) {
  Fusion fusion;
  FusionGuard fg(&fusion);

  auto tv0 = makeSymbolicTensor(3);
  fusion.addInput(tv0);

  auto tv1 = sum(tv0, {1, 2});
  fusion.addOutput(tv1);

  tv1->merge(1, 2);
  tv1->split(1, 4);

  auto tv2 = tv1->rFactor({-1});

  EXPECT_TRUE(tv2->axis(-1)->isReduction());
  EXPECT_FALSE(tv2->axis(-2)->isReduction());

  auto split = dynamic_cast<Split*>(tv2->axis(-1)->definition());
  ASSERT_NE(split, nullptr);

  auto merge_out = split->in();
  EXPECT_TRUE(merge_out->isReduction());
}

// Simple test to make sure replacement with a dependent val is
// detected as an error
TEST_F(NVFuserTest, AvoidReplacingWithDependentVal) {
  Fusion fusion;
  FusionGuard fg(&fusion);

  auto i0 = IrBuilder::create<Val>(DataType::Int);
  fusion.addInput(i0);

  auto i1 = mul(i0, IrBuilder::create<Val>(1, DataType::Int));

  auto tv0 = TensorViewBuilder().shape({i1}).build();
  fusion.addInput(tv0);

  auto tv1 = set(tv0);
  fusion.addOutput(tv1);

  std::unordered_map<Val*, Val*> replacement_map;
  replacement_map.emplace(i0, i1);

  EXPECT_THAT(
      [&]() { ir_utils::replaceValue(&fusion, replacement_map); },
      testing::ThrowsMessage<nvfuser::nvfError>(testing::HasSubstr(
          "not allowed as it would result in a recursive definition")));
}

// Was also a repro of issue #3347
TEST_F(NVFuserTest, ReplaceSymbolicSizesPreferSimplerExtents) {
  auto fusion_ptr = std::make_unique<Fusion>();
  Fusion& fusion = *fusion_ptr;
  FusionGuard fg(fusion_ptr.get());

  auto tv0 = makeSymbolicTensor(3);
  fusion.addInput(tv0);
  auto tv1 = makeSymbolicTensor(2);
  fusion.addInput(tv1);

  auto tv2 = reshape(
      tv0,
      {mul(
          mul(tv0->axis(0)->extent(), tv0->axis(1)->extent()),
          tv0->axis(2)->extent())});
  auto tv3 =
      reshape(tv1, {mul(tv1->axis(0)->extent(), tv1->axis(1)->extent())});
  auto tv4 = add(tv2, tv3);
  fusion.addOutput(tv4);

  ExpressionEvaluator expr_eval;

  expr_eval.bind(tv0->axis(0)->extent(), 2L);
  expr_eval.bind(tv0->axis(1)->extent(), 4L);
  expr_eval.bind(tv0->axis(2)->extent(), 8L);
  expr_eval.bind(tv1->axis(0)->extent(), 8L);
  expr_eval.bind(tv1->axis(1)->extent(), 8L);

  auto initial_info = DynamicTransform::getInitialInfo(&fusion);
  auto info = DynamicTransformConcretizationInfo(&initial_info, &expr_eval);

  DynamicTransform::concretizeFusion(&fusion, &info);

  replaceSymbolicSizes(&fusion);

  // All expr output tensors should use the extent of the tv3 since it
  // has only one merge, whereas tv2 has two merges
  // All expr output tensors should use the same extent.
  auto ref_ext = fusion.outputs().at(0)->as<TensorView>()->axis(0)->extent();

  // ref_ext should look like getMetaData(T1).logical_size[0] *
  // getMetaData(T1).logical_size[1]
  auto ext_def = dynamic_cast<BinaryOp*>(ref_ext->definition());
  ASSERT_NE(ext_def, nullptr);
  ASSERT_EQ(ext_def->getBinaryOpType(), BinaryOpType::Mul);
  auto lhs = ext_def->input(0);
  auto rhs = ext_def->input(1);
  ASSERT_NE(dynamic_cast<GetItem*>(lhs->definition()), nullptr);
  ASSERT_NE(dynamic_cast<GetItem*>(rhs->definition()), nullptr);

  for (auto expr : fusion.exprs()) {
    auto tv_output = ir_utils::getTvOutput(expr);
    ASSERT_EQ(tv_output->nDims(), 1);
    auto ext = tv_output->axis(0)->extent();
    EXPECT_EQ(ref_ext, ext) << "Reference: " << ref_ext->toString()
                            << ", actual: " << ext->toString();
  }
}

// Test that we are able to infer parallel dimensions even if they are not
// provided in loop domains. This is important for Hopper MMA since we
// parallelize TIDx on an allocation domain for the MmaOp output that is not in
// its loop domain.
TEST_F(NVFuserTest, ParallelDimensionsInAllocation) {
  auto fusion_ptr = std::make_unique<Fusion>();
  Fusion& fusion = *fusion_ptr;
  FusionGuard fg(fusion_ptr.get());

  auto tv0 = makeConcreteTensor({4, 8});
  fusion.addInput(tv0);
  auto tv1 = neg(tv0);
  auto tv2 = exp(tv1);
  fusion.addOutput(tv2);

  IterDomain* merged_id = IterDomain::merge(tv1->axis(0), tv1->axis(1));
  tv1->setAllocationDomain({merged_id}, true);
  merged_id->parallelize(ParallelType::TIDx);

  GpuLower gpulw(&fusion);
  gpulw.run();

  Val* tidx_dim = gpulw.parallelDimensionMap().get(ParallelType::TIDx);
  ASSERT_TRUE(tidx_dim != nullptr);
}

// Check the topological ordering of TensorDomain::allIDs(). Repro of
// issue #3583
TEST_F(NVFuserTest, AllIdsMultipleDependencies) {
  Fusion fusion;
  FusionGuard fg(&fusion);

  auto tv0 = makeConcreteTensor({10, 20});
  fusion.addInput(tv0);

  auto tv1 = slice(
      tv0,
      {{fusion.zeroVal(), IrBuilder::create<Val>(2)},
       {fusion.zeroVal(), tv0->getLogicalDomain().at(1)->extent()}});

  fusion.addOutput(tv1);

  tv1->merge(0);
  tv1->split(0, 4);
  tv1->split(0, 8);

  fusion.print();

  auto all_ids = tv1->domain()->allIDs();

  auto split2 = tv1->axis(0)->definition()->as<Split>();
  auto split1 = split2->input(0)->definition()->as<Split>();
  auto merge = split1->input(0)->definition()->as<Merge>();
  auto resize = merge->input(0)->definition()->as<Resize>();

  std::vector<Expr*> exprs{resize, merge, split1, split2};

  for (auto expr : exprs) {
    for (auto inp : ir_utils::filterByType<IterDomain>(expr->inputs())) {
      auto inp_it = std::find(all_ids.begin(), all_ids.end(), inp);
      for (auto out : ir_utils::filterByType<IterDomain>(expr->outputs())) {
        auto out_it = std::find(all_ids.begin(), all_ids.end(), out);
        EXPECT_LT(inp_it, out_it)
            << "Invalid ordering: " << out->toString() << " detected before "
            << inp->toString() << ". All IDs: " << toDelimitedString(all_ids)
            << "\n";
      }
    }
  }
}

// Test file size should be up to 10K LoC. Create a new file for more tests.

} // namespace nvfuser<|MERGE_RESOLUTION|>--- conflicted
+++ resolved
@@ -8096,19 +8096,6 @@
     if (!exec->isA<KernelExecutor>()) {
       continue;
     }
-<<<<<<< HEAD
-    // TODO: Fix
-    // const auto* ke = exec->as<KernelExecutor>();
-    // for (auto expr : ke->fusion()->exprs()) {
-    //   if (expr->isA<SliceOp>()) {
-    //     auto slice = expr->as<SliceOp>();
-    //     NVF_CHECK(
-    //         slice->in()->getMemoryType() == MemoryType::Global,
-    //         "slice input must be in global memory, get: ",
-    //         slice->in()->getMemoryType());
-    //   }
-    // }
-=======
     if (kernel_runtime->schedulerHeuristics()
             ->heuristicsList()
             .at(i)
@@ -8122,7 +8109,6 @@
         EXPECT_EQ(slice->in()->getMemoryType(), MemoryType::Global);
       }
     }
->>>>>>> a61139c8
   }
 }
 
