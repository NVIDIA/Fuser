// clang-format off
/*
 * SPDX-FileCopyrightText: Copyright (c) 2023-present NVIDIA CORPORATION & AFFILIATES.
 * All rights reserved.
 * SPDX-License-Identifier: BSD-3-Clause
 */
// clang-format on
#include <csrc/exceptions.h>
#include <gmock/gmock-matchers.h>
#include <gtest/gtest.h>

#include <codegen.h>
#include <debug.h>
#include <device_lower/lower2device.h>
#include <device_lower/pass/magic_zero.h>
#include <device_lower/pass/replace_size.h>
#include <disjoint_set.h>
#include <expr_evaluator.h>
#include <fusion.h>
#include <fusion_segmenter.h>
#include <grouped_reduction.h>
#include <id_model/id_model.h>
#include <ir/all_nodes.h>
#include <ir/builder.h>
#include <ir/graphviz.h>
#include <ir/iostream.h>
#include <ir/utils.h>
#include <iter_visitor.h>
#include <kernel_ir.h>
#include <kernel_ir_dispatch.h>
#include <logical_domain_map.h>
#include <ops/all_ops.h>
#include <runtime/executor.h>
#include <runtime/executor_params.h>
#include <runtime/fusion_executor_cache.h>
#include <scheduler/all_schedulers.h>
#include <scheduler/reduction_utils.h>
#include <scheduler/tools/abstract_tensor.h>
#include <scheduler/tools/inlining.h>
#include <scheduler/utils.h>
#include <tests/cpp/utils.h>
#include <tests/cpp/validator.h>
#include <transform_replay.h>
#include <transform_rfactor.h>

#include <torch/csrc/jit/api/function_impl.h>
#include <torch/csrc/jit/codegen/cuda/interface.h>
#include <torch/torch.h>

#include <ATen/cuda/CUDAContext.h>
#include <ATen/cuda/Exceptions.h>
#include <c10/cuda/CUDAStream.h>

#include <algorithm>
#include <cmath>
#include <sstream>
#include "parallel_dimension_map.h"

namespace nvfuser {

using namespace at::indexing;

TEST_F(NVFuserTest, FusionNonDivisibleSplit1_CUDA) {
  Fusion fusion;
  FusionGuard fg(&fusion);

  auto tv0 = makeSymbolicTensor(1);
  fusion.addInput(tv0);

  auto tv1 = sum(tv0, {0});
  fusion.addOutput(tv1);

  // [I]
  tv1->split(0, 5);
  // [ceilDiv(I, 5), 5]

  // This second split is non-divisible. The split domain must be predicated.
  tv1->split(1, 3);
  // [ceilDiv(I, 5), 2, 3]

  auto tv2 = sum(tv0, {0});
  fusion.addOutput(tv2);

  // tv2 shouldn't need to have another predicate
  tv2->split(0, 4);
  tv2->split(1, 2);

  GpuLower gpulw(&fusion);
  gpulw.run();
  NVF_CHECK(
      gpulw.nonDivisibleSplitInfo().splitsToValidate().empty(),
      "There must be no split to validate");
  NVF_CHECK(
      gpulw.nonDivisibleSplitInfo().splitsToPredicate().size() == 1,
      "Only tv1 should have a non-divisible predicate.");
  for (auto tv : {loweredTv(tv1, gpulw)}) {
    auto it = gpulw.nonDivisibleSplitInfo().splitsToPredicate().find(tv);
    NVF_CHECK(
        it != gpulw.nonDivisibleSplitInfo().splitsToPredicate().end(),
        "No info found for ",
        tv);
    const auto& splits_to_predicate = it->second;
    NVF_CHECK(
        splits_to_predicate.size() == 1,
        "There must be one split to predicate");
  }

  auto options = at::TensorOptions().dtype(at::kFloat).device(at::kCUDA, 0);
  at::Tensor t0 = at::randn({24}, options);

  KernelExecutor ke;
  ke.compile(&fusion, {t0});
  auto cg_outputs = ke.run({t0});

  auto ref = t0.sum();

  testValidate(&fusion, cg_outputs, {t0}, {ref, ref}, __LINE__, __FILE__);
}

// Repro of issue #1074
TEST_F(NVFuserTest, FusionNonDivisibleSplit2_CUDA) {
  Fusion fusion;
  FusionGuard fg(&fusion);

  auto tv0 = makeSymbolicTensor(2);
  fusion.addInput(tv0);
  auto tv1 = add(tv0, IrBuilder::create<Val>(1.0));
  auto tv2 = add(tv1, IrBuilder::create<Val>(1.0));
  fusion.addOutput(tv2);

  tv2->split(0, 2);
  tv2->split(-1, 4);
  tv2->reorder({{1, 2}, {2, 1}});
  tv0->computeAt(tv2, 2);

  tv2->split(-1, 3);

  // To make the sanitizer catch the invalid accesses. Not necessary
  // to expose the bug.
  tv1->setMemoryType(MemoryType::Shared);

  GpuLower gpulw(&fusion);
  gpulw.run();
  NVF_CHECK(
      gpulw.nonDivisibleSplitInfo().splitsToValidate().empty(),
      "There must be no split to validate");
  NVF_CHECK(
      gpulw.nonDivisibleSplitInfo().splitsToPredicate().size() == 1,
      "Only tv2 should have a non-divisible predicate.");
  for (auto tv : {loweredTv(tv2, gpulw)}) {
    auto it = gpulw.nonDivisibleSplitInfo().splitsToPredicate().find(tv);
    NVF_CHECK(
        it != gpulw.nonDivisibleSplitInfo().splitsToPredicate().end(),
        "No info found for ",
        tv);
    const auto& splits_to_predicate = it->second;
    NVF_CHECK(
        splits_to_predicate.size() == 1,
        "There must be one split to predicate");
  }

  auto options = at::TensorOptions().dtype(at::kFloat).device(at::kCUDA, 0);
  at::Tensor t0 = at::randn({13, 17}, options);

  KernelExecutor ke;
  ke.compile(&fusion, {t0});
  auto cg_outputs = ke.run({t0});

  testValidate(&fusion, cg_outputs, {t0}, __LINE__, __FILE__);
}

// Similar to FusionNonDivisibleSplit1 but with unswitch
TEST_F(NVFuserTest, FusionNonDivisibleSplit3_CUDA) {
  Fusion fusion;
  FusionGuard fg(&fusion);

  auto tv0 = makeSymbolicTensor(1);
  fusion.addInput(tv0);

  auto tv1 = add(tv0, IrBuilder::create<Val>(1.0));
  auto tv2 = sum(tv1, {0});
  fusion.addOutput(tv2);

  tv2->split(0, 5);
  tv2->split(1, 3);

  tv0->computeAt(tv2, -1);

  tv2->axis(0)->parallelize(ParallelType::Unswitch);

  GpuLower gpulw(&fusion);
  gpulw.run();
  NVF_CHECK(
      gpulw.nonDivisibleSplitInfo().splitsToValidate().empty(),
      "There must be no split to validate");
  NVF_CHECK(
      gpulw.nonDivisibleSplitInfo().splitsToPredicate().size() == 2,
      "Both tv1 and tv2 should have a non-divisible predicate.");
  for (auto tv : {loweredTv(tv1, gpulw), loweredTv(tv2, gpulw)}) {
    auto it = gpulw.nonDivisibleSplitInfo().splitsToPredicate().find(tv);
    NVF_CHECK(
        it != gpulw.nonDivisibleSplitInfo().splitsToPredicate().end(),
        "No info found for ",
        tv);
    const auto& splits_to_predicate = it->second;
    NVF_CHECK(
        splits_to_predicate.size() == 1,
        "There must be one split to predicate");
  }

  auto options = at::TensorOptions().dtype(at::kFloat).device(at::kCUDA, 0);
  at::Tensor t0 = at::randn({24}, options);

  KernelExecutor ke;
  ke.compile(&fusion, {t0});
  auto cg_outputs = ke.run({t0});

  auto ref = (t0 + 1).sum();

  testValidate(&fusion, cg_outputs, {t0}, {ref}, __LINE__, __FILE__);
}

// Non-divisible split through merge
TEST_F(NVFuserTest, FusionNonDivisibleSplit4_CUDA) {
  Fusion fusion;
  FusionGuard fg(&fusion);

  auto tv0 = makeSymbolicTensor(2);
  fusion.addInput(tv0);

  auto tv1 = add(tv0, IrBuilder::create<Val>(1.0));
  auto tv2 = sum(tv1, {0, 1});
  fusion.addOutput(tv2);

  tv2->split(0, 5);
  tv2->merge(1, 2);
  tv2->split(1, 3);

  tv0->computeAt(tv2, -1);

  GpuLower gpulw(&fusion);
  gpulw.run();
  NVF_CHECK(
      gpulw.nonDivisibleSplitInfo().splitsToValidate().empty(),
      "There must be no split to validate");
  NVF_CHECK(
      gpulw.nonDivisibleSplitInfo().splitsToPredicate().size() == 2,
      "Both tv1 and tv2 should have a non-divisible predicate.");
  for (auto tv : {loweredTv(tv1, gpulw), loweredTv(tv2, gpulw)}) {
    auto it = gpulw.nonDivisibleSplitInfo().splitsToPredicate().find(tv);
    NVF_CHECK(
        it != gpulw.nonDivisibleSplitInfo().splitsToPredicate().end(),
        "No info found for ",
        tv);
    const auto& splits_to_predicate = it->second;
    NVF_CHECK(
        splits_to_predicate.size() == 1,
        "There must be one split to predicate");
  }

  auto options = at::TensorOptions().dtype(at::kFloat).device(at::kCUDA, 0);
  at::Tensor t0 = at::randn({24, 2}, options);

  KernelExecutor ke;
  ke.compile(&fusion, {t0});
  auto cg_outputs = ke.run({t0});

  auto ref = (t0 + 1).sum();

  testValidate(&fusion, cg_outputs, {t0}, {ref}, __LINE__, __FILE__);
}

// Nested splits
TEST_F(NVFuserTest, FusionNonDivisibleSplit5_CUDA) {
  Fusion fusion;
  FusionGuard fg(&fusion);

  auto tv0 = makeSymbolicTensor(1);
  fusion.addInput(tv0);

  auto tv1 = add(tv0, IrBuilder::create<Val>(1.0));
  auto tv2 = sum(tv1, {0});
  fusion.addOutput(tv2);

  // [I]
  tv2->split(0, 8);
  // [I/8, 8]
  tv2->split(1, 2);
  // [I/8, 4, 2]
  tv2->split(1, 3); // non-divisible split of outer output
  // [I/8, 2, 3, 2]

  tv0->computeAt(tv2, -1);

  GpuLower gpulw(&fusion);
  gpulw.run();
  NVF_CHECK(
      gpulw.nonDivisibleSplitInfo().splitsToValidate().empty(),
      "There must be no split to validate");
  NVF_CHECK(
      gpulw.nonDivisibleSplitInfo().splitsToPredicate().size() == 2,
      "Both tv1 and tv2 should have a non-divisible predicate.");
  for (auto tv : {loweredTv(tv1, gpulw), loweredTv(tv2, gpulw)}) {
    auto it = gpulw.nonDivisibleSplitInfo().splitsToPredicate().find(tv);
    NVF_CHECK(
        it != gpulw.nonDivisibleSplitInfo().splitsToPredicate().end(),
        "No info found for ",
        tv);
    const auto& splits_to_predicate = it->second;
    NVF_CHECK(
        splits_to_predicate.size() == 1,
        "There must be one split to predicate");
  }

  auto options = at::TensorOptions().dtype(at::kFloat).device(at::kCUDA, 0);
  at::Tensor t0 = at::randn({24}, options);

  KernelExecutor ke;
  ke.compile(&fusion, {t0});
  auto cg_outputs = ke.run({t0});

  auto ref = (t0 + 1).sum();

  testValidate(&fusion, cg_outputs, {t0}, {ref}, __LINE__, __FILE__);
}

// Vectorized non-divisible split. Must be validated at run time
TEST_F(NVFuserTest, FusionNonDivisibleSplitVectorize1_CUDA) {
  Fusion fusion;
  FusionGuard fg(&fusion);

  auto tv0 = makeContigTensor(1);
  fusion.addInput(tv0);

  auto tv1 = set(tv0);
  fusion.addOutput(tv1);

  tv1->split(0, 8, false);
  tv1->split(1, 4);

  tv1->axis(-1)->parallelize(ParallelType::Vectorize);

  GpuLower gpulw(&fusion);
  gpulw.run();
  NVF_CHECK(
      gpulw.nonDivisibleSplitInfo().splitsToValidate().size() == 1,
      "There should be one split to validate");
  for (const auto& kv : gpulw.nonDivisibleSplitInfo().splitsToPredicate()) {
    const auto& splits_to_predicate = kv.second;
    NVF_CHECK(
        splits_to_predicate.empty(),
        "There must be no split to predicate, but tensor t",
        kv.first->name(),
        " has:",
        splits_to_predicate);
  }

  auto options = at::TensorOptions().dtype(at::kFloat).device(at::kCUDA, 0);
  auto t0 = at::randn({32}, options);

  KernelExecutor ke;
  ke.compile(&fusion, {t0});
  auto cg_outputs = ke.run({t0});

  testValidate(&fusion, cg_outputs, {t0}, __LINE__, __FILE__);

  auto t0_non_divisible = at::randn({8}, options);
  // Since ceilDiv(8, 8) is not divisible by 4, the vectorization is
  // illegal. The run-time validation of vectorization should throw an error.
  // NOLINTNEXTLINE(cppcoreguidelines-avoid-goto,hicpp-avoid-goto)
  ASSERT_ANY_THROW(ke.run({t0_non_divisible}));
}

// If a split is validated at run time, it's not necessary to predicate.
TEST_F(NVFuserTest, FusionNonDivisibleSplitVectorize2_CUDA) {
  Fusion fusion;
  FusionGuard fg(&fusion);

  auto tv0 = makeContigTensor(1);
  fusion.addInput(tv0);

  auto tv1 = set(tv0);
  auto tv2 = add(tv1, IrBuilder::create<Val>(1.0));
  auto tv3 = sum(tv2, {0});
  fusion.addOutput(tv3);

  tv3->split(0, 8, false);
  tv3->split(1, 4);
  TransformPropagatorWithCheck propagator(tv3);
  MaxLogicalDomainInfoSpanningTree(tv3).traverse(&propagator);

  tv3->axis(1)->parallelize(ParallelType::TIDx);
  scheduler_utils::parallelizeAllLike(tv3, {tv1, tv2});

  tv1->axis(2)->parallelize(ParallelType::Vectorize);

  GpuLower gpulw(&fusion);
  gpulw.run();
  NVF_CHECK(
      gpulw.nonDivisibleSplitInfo().splitsToValidate().size() == 1,
      "There should be one split to validate");
  for (const auto& kv : gpulw.nonDivisibleSplitInfo().splitsToPredicate()) {
    const auto& splits_to_predicate = kv.second;
    NVF_CHECK(
        splits_to_predicate.empty(),
        "There must be no split to predicate, but tensor t",
        kv.first->name(),
        " has:",
        splits_to_predicate);
  }

  auto options = at::TensorOptions().dtype(at::kFloat).device(at::kCUDA, 0);

  auto t0 = at::randn({1024}, options);

  KernelExecutor ke;
  ke.compile(&fusion, {t0});
  auto cg_outputs = ke.run({t0});

  auto ref = (t0 + 1).sum();

  testValidate(&fusion, cg_outputs, {t0}, {ref}, __LINE__, __FILE__);
}

TEST_F(NVFuserTest, FusionIssue1305Repro_CUDA) {
  std::unique_ptr<Fusion> fusion_ptr = std::make_unique<Fusion>();
  Fusion& fusion = *fusion_ptr.get();
  FusionGuard fg(&fusion);

  auto t0 = makeContigTensor(1);
  auto t1 = makeContigTensor(2);

  fusion.addInput(t0);
  fusion.addInput(t1);

  auto t2 = broadcast(t0, {true, false});
  auto t3 = add(t1, t2);
  auto t4 = add(t3, t2);
  auto t5 = sum(t4, {1});
  auto t6 = broadcast(t5, {false, true});
  auto t7 = add(t3, t6);

  fusion.addOutput(t7);

  t3->computeAt(t7, -1, ComputeAtMode::MostInlined);

  NVF_ERROR(t3->getComputeAtPosition() == 1);
}

TEST_F(NVFuserTest, FusionIntermediateTensorVectorize_CUDA) {
  GTEST_SKIP();
  std::vector<MemoryType> mem_types = {MemoryType::Shared, MemoryType::Local};

  for (auto mem_type : mem_types) {
    Fusion fusion;
    FusionGuard fg(&fusion);

    auto tv0 = makeContigTensor(1);
    fusion.addInput(tv0);

    auto tv1 = set(tv0);
    auto tv2 = set(tv1);
    auto tv3 = set(tv2);
    fusion.addOutput(tv3);

    tv1->setMemoryType(mem_type);

    tv3->split(-1, 4);
    TransformPropagatorWithCheck propagator(tv3);
    MaxLogicalDomainInfoSpanningTree(tv3).traverse(&propagator);

    tv1->computeAt(tv3, -2);

    tv2->axis(-1)->parallelize(ParallelType::Vectorize);

    auto options = at::TensorOptions().dtype(at::kFloat).device(at::kCUDA, 0);
    auto t0 = at::randn({15}, options);
    KernelExecutor ke;
    ke.compile(&fusion);

    // This should throw an exception as the extent of t0 is not
    // divisible by the vector width
    // NOLINTNEXTLINE(cppcoreguidelines-avoid-goto,hicpp-avoid-goto)
    ASSERT_ANY_THROW(ke.run({t0}));

    auto t1 = at::randn({16}, options);
    auto cg_outputs = ke.run({t1});

    testValidate(&fusion, cg_outputs, {t1}, __LINE__, __FILE__);
  }
}

TEST_F(NVFuserTest, FusionBroadcastConcretization1_CUDA) {
  Fusion fusion;
  FusionGuard fg(&fusion);

  auto tv0 = makeConcreteTensor({10, 1});
  fusion.addInput(tv0);
  auto tv1 = makeConcreteTensor({10, 20});
  fusion.addInput(tv1);
  auto tv2 = makeConcreteTensor({10, 10});
  fusion.addInput(tv2);

  // Not concretized
  auto tv3 = sum(tv2, {1});
  auto tv4 = broadcast(tv3, {false, true});
  auto tv5 = add(tv0, tv4);
  fusion.addOutput(tv5);

  // Concretized
  auto tv6 = sum(tv2, {1});
  auto tv7 = broadcast(tv6, {false, true});
  auto tv8 = add(tv1, tv7);
  fusion.addOutput(tv8);

  for (auto tv : {tv3, tv4, tv5, tv6, tv7, tv8}) {
    tv->axis(1)->parallelize(ParallelType::TIDx);
  }

  GpuLower gpulw(&fusion);
  gpulw.run();
  NVF_CHECK(!gpulw.concretizedBroadcastDomains()->isConcretized(
      loweredTv(tv4, gpulw)->axis(1)));
  NVF_CHECK(gpulw.concretizedBroadcastDomains()->isConcretized(
      loweredTv(tv7, gpulw)->axis(1)));

  auto options = at::TensorOptions().dtype(at::kFloat).device(at::kCUDA, 0);
  auto t0 = at::randn({10, 1}, options);
  auto t1 = at::randn({10, 20}, options);
  auto t2 = at::randn({10, 10}, options);
  std::vector<c10::IValue> aten_inputs = {t0, t1, t2};

  KernelExecutor ke;
  ke.compile(&fusion, aten_inputs);
  auto outputs = ke.run(aten_inputs);

  testValidate(&fusion, outputs, aten_inputs, __LINE__, __FILE__);
}

TEST_F(NVFuserTest, FusionBroadcastConcretization2_CUDA) {
  Fusion fusion;
  FusionGuard fg(&fusion);

  auto tv0 = makeSymbolicTensor(2);
  fusion.addInput(tv0);

  auto tv1 = sum(tv0, {0, 1});
  auto tv2 = broadcast(tv1, {true});
  auto tv3 = broadcast(tv2, {false, true});
  fusion.addOutput(tv3);

  // tv1 is thread-predicated with TIDx and TIDy
  tv1->axis(0)->parallelize(ParallelType::TIDx);
  tv1->axis(1)->parallelize(ParallelType::TIDy);
  // tv2 broadcasts along TIDx
  tv2->axis(0)->parallelize(ParallelType::TIDx);
  // tv3 broadcasts along TIDy
  tv3->axis(0)->parallelize(ParallelType::TIDx);
  tv3->axis(1)->parallelize(ParallelType::TIDy);

  // Both tv2 and tv3 broadcast along predicated TID dimensions, but
  // since the broadcast domains are not concretized, there should be
  // no actual parallel broadcast

  GpuLower gpulw(&fusion);
  gpulw.run();
  NVF_CHECK(
      !gpulw.kernel()->summary().has_block_broadcasts &&
          !gpulw.kernel()->summary().has_grid_broadcasts,
      "There must be no parallel broadcast in this fusion");

  auto options = at::TensorOptions().dtype(at::kFloat).device(at::kCUDA, 0);
  auto t0 = at::randn({10, 11}, options);
  std::vector<c10::IValue> aten_inputs = {t0};

  KernelExecutor ke;
  ke.compile(&fusion, aten_inputs);
  auto outputs = ke.run(aten_inputs);

  auto t3 = t0.sum().unsqueeze(-1).unsqueeze(-1);

  testValidate(&fusion, outputs, aten_inputs, {t3}, __LINE__, __FILE__);
}

TEST_F(NVFuserTest, FusionBroadcastConcretization3_CUDA) {
  Fusion fusion;
  FusionGuard fg(&fusion);

  std::vector<int64_t> input_shape({10, 4, 8});
  std::vector<int64_t> output_shape({8, 4, 1});

  auto tv0 = makeConcreteTensor(input_shape);
  fusion.addInput(tv0);

  auto tv2 = sum(tv0, {0});
  auto tv3 = set(tv2);
  auto tv4 =
      reshape(tv3, {input_shape.begin() + 1, input_shape.end()}, output_shape);
  auto tv5 = add(tv4, IrBuilder::create<Val>(1.0));
  fusion.addOutput(tv5);

  tv2->axis(0)->parallelize(ParallelType::TIDx);
  tv4->axis(-1)->parallelize(ParallelType::TIDx);
  tv5->axis(-1)->parallelize(ParallelType::TIDx);

  // The reshape op adds a broadcast domain in tv4, which is
  // parallelized. Howver, it is never materialized, so there should
  // be no parallel broadcast.

  GpuLower gpulw(&fusion);
  gpulw.run();
  NVF_CHECK(
      !gpulw.kernel()->summary().has_block_broadcasts &&
          !gpulw.kernel()->summary().has_grid_broadcasts,
      "There must be no parallel broadcast in this fusion");

  auto options = at::TensorOptions().dtype(at::kFloat).device(at::kCUDA, 0);
  auto t0 = at::randn(input_shape, options);
  std::vector<c10::IValue> aten_inputs = {t0};

  KernelExecutor ke;
  ke.compile(&fusion, aten_inputs);
  auto outputs = ke.run(aten_inputs);

  testValidate(&fusion, outputs, aten_inputs, __LINE__, __FILE__);
}

// Merging non-broadcast and broadcast domains
// TODO: Fix use case see issue https://github.com/csarofeen/pytorch/issues/1418
// validateParallelize does not pass. Even if it's skipped,
// generated code is invalid as blockBroadcast is not used.
#if 0
TEST_F(NVFuserTest, FusionBroadcastConcretization4_CUDA) {
  Fusion fusion;
  FusionGuard fg(&fusion);

  auto tv0 = makeSymbolicTensor(2);
  fusion.addInput(tv0);

  auto tv1 = sum(tv0, {1});
  auto tv2 = broadcast(tv1, {false, true});
  auto tv3 = add(tv2, tv0);
  fusion.addOutput(tv3);

  tv1->axis(1)->parallelize(ParallelType::TIDx);

  tv2->merge(0, 1);
  tv2->axis(0)->parallelize(ParallelType::TIDx);
  // TODO: When set to shared memory, this kernel should be correct, but fails
  // validation and when skipped produces incorrect code
  tv2->setMemoryType(MemoryType::Shared);

  tv3->merge(0, 1);
  tv3->axis(0)->parallelize(ParallelType::TIDx);

  fusion.printMath();
  fusion.printKernel();
}
#endif

TEST_F(NVFuserTest, FusionBroadcastConcretization5_CUDA) {
  Fusion fusion;
  FusionGuard fg(&fusion);

  auto tv0 = makeSymbolicTensor(1);
  fusion.addInput(tv0);
  auto tv1 = makeSymbolicTensor(1);
  fusion.addInput(tv1);
  auto tv2 = makeSymbolicTensor(1);
  fusion.addInput(tv2);
  auto tv3 = makeSymbolicTensor(1);
  fusion.addInput(tv3);

  // Assert tv2 and tv3 have the same shape
  auto tv4 = add(tv2, tv3);
  fusion.addOutput(tv4);

  // Concretize a broadcast domain to multiple non-concrete domains
  // through a multi-output expression. It should be considered to be
  // non-uniquely concretized.
  auto tv5 = broadcast(tv0, {false, true});
  // Reduce only the non-broadcast domain.
  auto tvs = Welford(tv5, {0});
  auto tv9 = add(tvs.avg, tv1);
  auto tv10 = add(tvs.var_sum, tv2);
  fusion.addOutput(tv9);
  fusion.addOutput(tv10);

  // Same pattern as the above, but concretize the broadcast domain
  // with tv2 and tv3, which have the exactly same shape, so the
  // broadcast should be considered uniquely concretized.
  auto tv11 = broadcast(tv0, {false, true});
  // Reduce only the non-broadcast domain.
  auto tvs2 = Welford(tv11, {0});
  auto tv15 = add(tvs2.avg, tv2);
  auto tv16 = add(tvs2.var_sum, tv3);
  fusion.addOutput(tv15);
  fusion.addOutput(tv16);

  // Reduce only the broadcast domain. Since it's reduced, it should
  // not be considered to be concretized.
  auto tv17 = broadcast(tv0, {false, true});
  auto tvs3 = Welford(tv17, {1});
  fusion.addOutput(tvs3.avg);

  ConcretizedBroadcastDomains bcast_concretization_info(&fusion);

  NVF_CHECK(
      bcast_concretization_info.maybeNonUniquelyConcretized(tv5->axis(1)),
      "Failed to detect non-unique concretization of ",
      tv5->toString());

  NVF_CHECK(
      bcast_concretization_info.isUniquelyConcretized(tv11->axis(1)),
      "Failed to detect unique concretization of ",
      tv11->toString());

  NVF_CHECK(
      !bcast_concretization_info.isConcretized(tv17->axis(1)),
      "Failed to detect non-concretization of ",
      tv17->toString());
}

TEST_F(NVFuserTest, FusionIssue1430_CUDA) {
  // Derived from an expression sorting issue when using loop map, now expr
  // sorting uses parallel map.
  std::unique_ptr<Fusion> fusion_ptr = std::make_unique<Fusion>();
  Fusion& fusion = *fusion_ptr.get();
  FusionGuard fg(&fusion);

  int V = 2, W = 3, X = 4, Y = 5, Z = 6;

  // setup fusion
  auto tv0 = TensorViewBuilder()
                 .ndims(5)
                 .dtype(DataType::Half)
                 .contiguity(true)
                 .shape({V, W, X, Y, Z})
                 .build();

  fusion.addInput(tv0);
  auto tv1 = set(tv0);
  auto tv2 = castOp(DataType::Float, tv1);

  auto tvs = Welford(tv2, {1, 2, 3, 4});
  auto tv3 = tvs.avg;
  auto tv4 = tvs.var_sum;

  // avg
  auto tv6 = broadcast(tvs.avg, {false, true, true, true, true});

  // var
  auto tv7 = mul(tv4, IrBuilder::create<Val>(1. / (W * X * Y * Z)));
  auto tv8 = add(tv7, IrBuilder::create<Val>(1.e-6));
  auto tv9 = broadcast(tv8, {false, true, true, true, true});
  auto tv10 = rsqrt(tv9);

  auto tv11 = castOp(DataType::Float, tv1);
  auto tv12 = sub(tv11, tv6);
  auto tv13 = mul(tv12, tv10);

  auto tv14 = set(tv13);
  fusion.addOutput(tv14);

  tv3->axis(0)->parallelize(ParallelType::BIDy);
  tv3->axis(2)->parallelize(ParallelType::BIDx);
  tv3->axis(3)->parallelize(ParallelType::TIDx);
  tv3->axis(4)->parallelize(ParallelType::Vectorize);

  // tv3->reorder({{1, -2}});

  auto rfactor = ir_utils::rFactorHelper(tv3, {1, 4});

  scheduler_utils::parallelizeAllLike(rfactor);

  for (auto tv : fusion.allTvs()) {
    if (tv != tv1 || tv != tv3) {
      for (auto i : c10::irange(tv->nDims())) {
        if (isParallelTypeVectorize(tv->axis(i)->getParallelType())) {
          tv->axis(i)->parallelize(ParallelType::Serial);
        }
      }
    }
  }

  tv0->computeAt(tv14, 1);
  tv13->computeAt(tv14, -2);
  tv2->computeAt(tv14, -1, ComputeAtMode::MostInlined);
  tv11->computeAt(tv14, -1, ComputeAtMode::MostInlined);

  auto options = at::TensorOptions().dtype(at::kHalf).device(at::kCUDA, 0);
  at::Tensor t0 = at::randn({V, W, X, Y, Z}, options);

  KernelExecutor ke;
  ke.compile(&fusion);
  auto cg_outputs = ke.run({t0}, LaunchParams(X, V, -1, Y, -1, -1));

  auto t0_double = t0.to(at::kDouble);

  auto at_mu = at::mean(t0_double, {1, 2, 3, 4})
                   .unsqueeze(-1)
                   .unsqueeze(-1)
                   .unsqueeze(-1)
                   .unsqueeze(-1);
  auto at_var = at::var(t0_double, {1, 2, 3, 4}, false)
                    .unsqueeze(-1)
                    .unsqueeze(-1)
                    .unsqueeze(-1)
                    .unsqueeze(-1);

  auto at_out = t0_double.sub(at_mu).div(at_var.add(1.e-6).sqrt());

  testValidate(
      &fusion,
      cg_outputs,
      {t0},
      {at_out},
      __LINE__,
      __FILE__,
      "",
      LaunchParams(X, V, -1, Y, -1, -1));
}

// Test code generation of allocated scalars
TEST_F(NVFuserTest, FusionCodegenAllocatedScalars_CUDA) {
  Fusion fusion;
  FusionGuard fg(&fusion);

  // Fusion is just a dummy container in this test, just used for
  // getting a Kernel container
  auto tv0 = makeSymbolicTensor(0);
  fusion.addInput(tv0);
  auto tv1 = set(tv0);
  fusion.addOutput(tv1);

  GpuLower gpulw(&fusion);
  auto kernel = gpulw.run();

  // Set the kernel as the current fusion
  FusionGuard kg(kernel);

  // Create alocated scalars
  auto ks0 = add(kernel->zeroVal(), kernel->oneVal());
  auto ks0_alloc = IrBuilder::create<kir::Allocate>(
      ks0, MemoryType::Local, kernel->oneVal());

  auto ks1 = add(ks0, kernel->oneVal());
  auto ks1_alloc = IrBuilder::create<kir::Allocate>(
      ks1, MemoryType::Local, kernel->oneVal());

  auto tk0 = kernel->inputs()[0]->as<TensorView>();
  auto tki0 = IrBuilder::create<kir::TensorIndex>(tk0, ks0);
  auto tki1 = IrBuilder::create<kir::TensorIndex>(tk0, ks1);
  auto tk0_expr =
      IrBuilder::create<LoadStoreOp>(LoadStoreOpType::Set, tki0, tki1);

  // Insert the scalar expression and the allocation of the
  // output directly to the kernel
  auto proxy = kir::KernelInternalProxy(kernel);

  const auto indent = "  ";
  const auto ks0_name = "i0";
  const auto ks1_name = "i1";
  const auto tk0_name = "T" + std::to_string(tk0->name());

  auto& exprs = proxy.topLevelExprs();
  exprs.push_back(tk0_expr);

  // Invalid code gen
  const auto no_alloc_code = codegen::generateCudaKernel(kernel);

  // Without alloc, Int vals are just inlined, resulting in:
  // t0[(0 + 1)] = t0[((0 + 1) + 1)]
  std::stringstream no_alloc_ref;
  no_alloc_ref << "\n"
               << indent << tk0_name << "[(0LL + 1LL)]\n"
               << indent << indent << " = " << tk0_name
               << "[((0LL + 1LL) + 1LL)];\n";

  NVF_CHECK(
      no_alloc_code.find(no_alloc_ref.str()) != std::string::npos,
      "Invalid code generation. Expected:",
      no_alloc_ref.str(),
      "Actual:\n",
      no_alloc_code);

  // Insert proper allocations and definitions
  exprs.insert(std::find(exprs.begin(), exprs.end(), tk0_expr), ks0_alloc);
  exprs.insert(
      std::find(exprs.begin(), exprs.end(), tk0_expr), ks0->definition());
  exprs.insert(std::find(exprs.begin(), exprs.end(), tk0_expr), ks1_alloc);
  exprs.insert(
      std::find(exprs.begin(), exprs.end(), tk0_expr), ks1->definition());

  const auto valid_code = codegen::generateCudaKernel(kernel);

  std::stringstream valid_ref;
  valid_ref << "\n"
            << indent << tk0_name << "[" << ks0_name << "]\n"
            << indent << indent << " = " << tk0_name << "[" << ks1_name
            << "];\n";

  NVF_CHECK(
      valid_code.find(valid_ref.str()) != std::string::npos,
      "Invalid code generation. Expected:",
      valid_ref.str(),
      "Actual:\n",
      valid_code);
}

TEST_F(NVFuserTest, FusionTestGridComm_CUDA) {
  Fusion fusion;
  FusionGuard fg(&fusion);
  int X = 3, Y = 4, Z = 2;
  auto tv0 = makeContigConcreteTensor({X, Y, Z});
  fusion.addInput(tv0);
  auto tv1 = makeContigConcreteTensor({X, Y, Z});
  fusion.addInput(tv1);

  auto tv2 = set(tv0);
  auto tv3 = add(tv2, tv1);
  auto tv4 = set(tv3);
  auto tv5 = set(tv4);
  fusion.addOutput(tv5);

  tv2->setMemoryType(MemoryType::Global);
  tv3->setMemoryType(MemoryType::Global);
  tv4->setMemoryType(MemoryType::Global);

  tv2->axis(0)->parallelize(ParallelType::BIDy);
  tv2->axis(1)->parallelize(ParallelType::BIDx);
  tv2->axis(2)->parallelize(ParallelType::Vectorize);

  tv3->axis(0)->parallelize(ParallelType::BIDx);
  tv3->axis(1)->parallelize(ParallelType::BIDy);

  tv4->axis(0)->parallelize(ParallelType::BIDy);
  tv4->axis(1)->parallelize(ParallelType::BIDx);

  tv5->axis(0)->parallelize(ParallelType::BIDy);
  tv5->axis(1)->parallelize(ParallelType::BIDx);
  tv5->axis(2)->parallelize(ParallelType::Vectorize);

  auto options = at::TensorOptions().dtype(at::kFloat).device(at::kCUDA, 0);
  auto t0 = at::randn({X, Y, Z}, options);
  auto t1 = at::randn({X, Y, Z}, options);

  KernelExecutor ke;
  ke.compile(&fusion, {t0, t1});
  auto cg_outputs = ke.run({t0, t1});

  testValidate(&fusion, cg_outputs, {t0, t1}, __LINE__, __FILE__);
}

// See issue https://github.com/csarofeen/pytorch/issues/1497
TEST_F(NVFuserTest, FusionTestGridComm2_CUDA) {
  Fusion fusion;
  FusionGuard fg(&fusion);

  int64_t W = 3, X = 4;

  auto tv0 = makeConcreteTensor({X});
  auto tv1 = makeConcreteTensor({W, X});
  fusion.addInput(tv0);
  fusion.addInput(tv1);

  auto tv2 = add(tv0, IrBuilder::create<Val>(1.0));
  auto tv3 = broadcast(tv2, {true, false});
  auto tv4 = add(tv3, tv1);
  fusion.addOutput(tv4);

  tv4->merge(0);
  tv4->split(0, 2);

  TransformPropagatorWithCheck propagator(tv4);
  MaxLogicalDomainInfoSpanningTree(tv4).traverse(&propagator);

  tv3->computeAt(tv4, 1);

  tv4->axis(0)->parallelize(ParallelType::BIDx);
  tv4->axis(-1)->parallelize(ParallelType::TIDx);
  tv2->axis(0)->parallelize(ParallelType::BIDx);
  tv2->axis(-1)->parallelize(ParallelType::TIDx);
  tv3->axis(-1)->parallelize(ParallelType::TIDx);

  tv2->setMemoryType(MemoryType::Global);

  auto options = at::TensorOptions().dtype(at::kFloat).device(at::kCUDA, 0);
  auto t0 = at::randn({X}, options);
  auto t1 = at::randn({W, X}, options);

  KernelExecutor ke;
  ke.compile(&fusion, {t0, t1});
  auto cg_outputs = ke.run({t0, t1});

  testValidate(&fusion, cg_outputs, {t0, t1}, __LINE__, __FILE__);
}

// Request 48KB of data in shared mem,
//  should be large enough not to fit in
//  static allocations, but small enough
//  to fit in supported devices (sm70+).
TEST_F(NVFuserTest, FusionLargeSmem_CUDA) {
  Fusion fusion;
  FusionGuard fg(&fusion);

  auto tv0 = makeContigTensor(1);
  fusion.addInput(tv0);
  auto tv1 = add(tv0, IrBuilder::create<Val>(1.0));
  auto tv2 = add(tv1, IrBuilder::create<Val>(2.0));
  fusion.addOutput(tv2);

  tv2->split(0, 12288);
  tv2->split(1, 128);
  tv1->computeAt(tv2, 1);
  tv1->split(1, 128);
  tv0->computeAt(tv1, -1);
  tv1->setMemoryType(MemoryType::Shared);
  tv1->axis(-1)->parallelize(ParallelType::TIDx);
  tv2->axis(-1)->parallelize(ParallelType::TIDx);

  auto options = at::TensorOptions().dtype(at::kFloat).device(at::kCUDA, 0);

  auto t0 = at::randn({(int)(12288 * 4)}, options);
  KernelExecutor ke;
  ke.compile(&fusion, {t0});
  auto cg_outputs = ke.run({t0});
  auto ref = t0 + 1 + 2;

  testValidate(&fusion, cg_outputs, {t0}, __LINE__, __FILE__);
}

// Request a smem allocation that is equal to the device limit
TEST_F(NVFuserTest, FusionTooLargeSmem_CUDA) {
  Fusion fusion;
  FusionGuard fg(&fusion);

  auto properties = at::cuda::getDeviceProperties(
      c10::Device(c10::DeviceType::CUDA, 0).index());
  int device_limit = (int)properties->sharedMemPerBlockOptin;

  auto tv0 = makeContigTensor(1);
  fusion.addInput(tv0);
  auto tv1 = add(tv0, IrBuilder::create<Val>(1.0));
  auto tv2 = add(tv1, IrBuilder::create<Val>(2.0));
  fusion.addOutput(tv2);

  // 4 byte per float
  tv2->split(0, device_limit / 4);
  tv2->split(1, 128);
  tv1->computeAt(tv2, 1);
  tv1->split(1, 128);
  tv0->computeAt(tv1, -1);
  tv1->setMemoryType(MemoryType::Shared);
  tv1->axis(-1)->parallelize(ParallelType::TIDx);
  tv2->axis(-1)->parallelize(ParallelType::TIDx);

  auto options = at::TensorOptions().dtype(at::kFloat).device(at::kCUDA, 0);

  auto t0 = at::randn({(int)(12288 * 4)}, options);
  KernelExecutor ke;

  //  NOLINTNEXTLINE(cppcoreguidelines-avoid-goto,hicpp-avoid-goto)
  ASSERT_ANY_THROW(ke.compile(&fusion, {t0}));
}

// Try to test alignment when multiple tensors are
//  in shared mem.
TEST_F(NVFuserTest, FusionSmemAlignment_CUDA) {
  Fusion fusion;
  FusionGuard fg(&fusion);

  auto tv0 = makeConcreteTensor({3, 4, 7, 2, 5});
  fusion.addInput(tv0);
  auto tv1 = sum(tv0, {4});
  auto tv2 = sum(tv1, {3});
  auto tv3 = sum(tv2, {2});
  auto tv4 = sum(tv3, {1});
  fusion.addOutput(tv4);

  auto tv0c = tv0->cacheAfter();
  auto tv1bc = tv1->cacheBefore();
  auto tv2bc = tv2->cacheBefore();
  auto tv3bc = tv3->cacheBefore();
  auto tv4bc = tv4->cacheBefore();

  tv0c->setMemoryType(MemoryType::Shared);
  tv1bc->setMemoryType(MemoryType::Shared);
  tv2bc->setMemoryType(MemoryType::Shared);
  tv3bc->setMemoryType(MemoryType::Shared);
  tv4bc->setMemoryType(MemoryType::Shared);

  tv1->axis(-1)->parallelize(ParallelType::Vectorize);
  tv3->axis(-1)->parallelize(ParallelType::Vectorize);
  tv0->computeAt(tv4, 0);
  tv0->computeAt(tv2, 2);

  auto options = at::TensorOptions().dtype(at::kFloat).device(at::kCUDA, 0);

  auto t0 = at::randn({3, 4, 7, 2, 5}, options);
  KernelExecutor ke;

  ke.compile(&fusion, {t0});
  auto cg_outputs = ke.run({t0});

  testValidate(&fusion, cg_outputs, {t0}, __LINE__, __FILE__);
}

// Repro of #1521
TEST_F(NVFuserTest, FusionImmediateValueAsInput_CUDA) {
  Fusion fusion;
  FusionGuard fg(&fusion);

  auto tv0 = makeSymbolicTensor(1);
  fusion.addInput(tv0);

  auto immediate_scalr = IrBuilder::create<Val>(0.1);
  // Adding an immediate scalar value as an input is not allowed
  // NOLINTNEXTLINE(cppcoreguidelines-avoid-goto,hicpp-avoid-goto)
  ASSERT_ANY_THROW(fusion.addInput(immediate_scalr));

  // Instead, use a symbolic value
  auto symbolic_scalar = IrBuilder::create<Val>(DataType::Double);
  fusion.addInput(symbolic_scalar);

  auto tv1 = add(tv0, symbolic_scalar);
  fusion.addOutput(tv1);

  // Make sure the kernel is compiled.
  KernelExecutor ke;
  ke.compile(&fusion);
}

// Repro of #1506
TEST_F(NVFuserTest, FusionVectorizeContigIndex_CUDA) {
  std::vector<int64_t> shape{14, 14};

  Fusion fusion;
  FusionGuard fg(&fusion);

  auto tv0 = makeContigTensor(2);
  fusion.addInput(tv0);
  auto tv1 = set(tv0);
  auto tv2 = set(tv1);
  fusion.addOutput(tv2);

  tv2->merge(0);

  // Vectorize by 4 should be allowed
  tv2->split(0, 4);

  tv2->axis(0)->parallelize(ParallelType::TIDx);
  tv0->computeAt(tv2, 1);

  tv1->axis(1)->parallelize(ParallelType::Vectorize);
  tv2->axis(1)->parallelize(ParallelType::Vectorize);

  auto options = at::TensorOptions().dtype(at::kFloat).device(at::kCUDA, 0);
  auto t0 = at::randn(shape, options);

  KernelExecutor ke;
  ke.compile(&fusion, {t0});
  auto cg_outputs = ke.run({t0});

  NVF_CHECK(t0.equal(cg_outputs[0]));
}

// Make sure the same fusion as FusionVectorizeContigIndex fails if
// not contig.
TEST_F(NVFuserTest, FusionVectorizeContigIndexFail_CUDA) {
  GTEST_SKIP();
  std::vector<int64_t> shape{14, 14};

  Fusion fusion;
  FusionGuard fg(&fusion);

  auto tv0 = TensorViewBuilder().contiguity({false, true}).ndims(2).build();
  fusion.addInput(tv0);
  auto tv1 = set(tv0);
  auto tv2 = set(tv1);
  fusion.addOutput(tv2);

  tv2->merge(0);

  tv2->split(0, 4);

  tv2->axis(0)->parallelize(ParallelType::TIDx);
  tv0->computeAt(tv2, 1);

  tv1->axis(1)->parallelize(ParallelType::Vectorize);
  tv2->axis(1)->parallelize(ParallelType::Vectorize);

  auto options = at::TensorOptions().dtype(at::kFloat).device(at::kCUDA, 0);
  auto t0 = at::randn(shape, options);

  KernelExecutor ke;
  // This should fail at compile time as we're trying to merge in a
  // non-contiguous dimension, then split and vectorize it.
  ASSERT_ANY_THROW(ke.compile(&fusion, {t0}));
}

// Make sure the same fusion as FusionVectorizeContigIndex fails if
// not a correct multiple
TEST_F(NVFuserTest, FusionVectorizeContigIndexFail2_CUDA) {
  GTEST_SKIP();
  std::vector<int64_t> shape{15, 14};

  Fusion fusion;
  FusionGuard fg(&fusion);

  auto tv0 = makeContigTensor(2);

  fusion.addInput(tv0);
  auto tv1 = set(tv0);
  auto tv2 = set(tv1);
  fusion.addOutput(tv2);

  tv2->merge(0);

  tv2->split(0, 4);

  tv2->axis(0)->parallelize(ParallelType::TIDx);
  tv0->computeAt(tv2, 1);

  tv1->axis(1)->parallelize(ParallelType::Vectorize);
  tv2->axis(1)->parallelize(ParallelType::Vectorize);

  auto options = at::TensorOptions().dtype(at::kFloat).device(at::kCUDA, 0);
  auto t0 = at::randn(shape, options);

  KernelExecutor ke;
  ke.compile(&fusion, {t0});

  // This should fail at the launch time as 14 is not divisible by the
  // vector word size. The two domains are merged, but they are not
  // contiguous, so contig indexing is not involved in this case.
  // NOLINTNEXTLINE(cppcoreguidelines-avoid-goto,hicpp-avoid-goto)
  ASSERT_ANY_THROW(ke.run({t0}));
}

TEST_F(NVFuserTest, FusionVectorizeInputToOutput_CUDA) {
  Fusion fusion;
  FusionGuard fg(&fusion);

  auto tv0 = makeContigTensor(1);
  fusion.addInput(tv0);
  auto tv1 = set(tv0);
  fusion.addOutput(tv1);

  tv1->split(0, 4);

  tv1->axis(-1)->parallelize(ParallelType::Vectorize);

  auto options = at::TensorOptions().dtype(at::kFloat).device(at::kCUDA, 0);

  const int n = 12;
  auto t0 = at::randn({n}, options);
  // Shift by one to make it non-aligned
  auto t0_misaligned =
      at::randn({n + 1}, options).index({at::indexing::Slice(1)});
  auto t1_misaligned =
      at::empty({n + 1}, options).index({at::indexing::Slice(1)});

  KernelExecutor ke;
  ke.compile(&fusion, {t0});
  auto cg_outputs = ke.run({t0});
  NVF_CHECK(t0.equal(cg_outputs[0]));

  // Pass misaligned input. This must fail.
  // NOLINTNEXTLINE(cppcoreguidelines-avoid-goto,hicpp-avoid-goto)
  ASSERT_ANY_THROW(ke.run({t0_misaligned}));

  // Pass misaligned output. This must fail too.
  // NOLINTNEXTLINE(cppcoreguidelines-avoid-goto,hicpp-avoid-goto)
  ASSERT_ANY_THROW(ke.run({t0}, {t1_misaligned}));
}

// Repro of issue #1530
TEST_F(NVFuserTest, FusionVectorizeContigIndexValidationFail_CUDA) {
  GTEST_SKIP();
  std::vector<int64_t> shape{1, 2, 1};

  Fusion fusion;
  FusionGuard fg(&fusion);

  auto tv0 = makeContigTensor(shape.size());
  fusion.addInput(tv0);
  auto tv1 = set(tv0);
  fusion.addOutput(tv1);

  tv1->merge(1);
  tv1->merge(0);

  auto invalid_vec_size = shape[0] * shape[1] * shape[2];
  invalid_vec_size *= invalid_vec_size;

  tv1->split(0, invalid_vec_size);

  tv1->axis(1)->parallelize(ParallelType::Vectorize);

  auto options = at::TensorOptions().dtype(at::kFloat).device(at::kCUDA, 0);
  auto t0 = at::randn(shape, options);

  KernelExecutor ke;
  ke.compile(&fusion, {t0});

  // NOLINTNEXTLINE(cppcoreguidelines-avoid-goto,hicpp-avoid-goto)
  ASSERT_ANY_THROW(ke.run({t0}));
}

TEST_F(NVFuserTest, FusionContigIndexingWithBroadcast_CUDA) {
  Fusion fusion;
  FusionGuard fg(&fusion);

  auto tv0 = makeConcreteTensor({4});
  fusion.addInput(tv0);
  auto tv1 = makeConcreteTensor({3, 4});
  fusion.addInput(tv1);

  auto tv2 = broadcast(tv0, {true, false});
  auto tv3 = add(tv2, tv1);
  fusion.addOutput(tv3);

  tv3->merge(0);
  TransformPropagatorWithCheck propagator(tv3);
  MaxLogicalDomainInfoSpanningTree(tv3).traverse(&propagator);

  tv2->setMemoryType(MemoryType::Local);

  auto options = at::TensorOptions().dtype(at::kFloat).device(at::kCUDA, 0);
  auto t0 = at::randn({4}, options);
  auto t1 = at::randn({3, 4}, options);

  {
    KernelExecutor ke;
    ke.compile(&fusion, {t0, t1});
    auto cg_outputs = ke.run({t0, t1});

    testValidate(&fusion, cg_outputs, {t0, t1}, __LINE__, __FILE__);
  }

  // Make sure tv2 indexing also works when it's stored in global memory
  tv2->setMemoryType(MemoryType::Global);
  {
    KernelExecutor ke;
    ke.compile(&fusion, {t0, t1});
    auto cg_outputs = ke.run({t0, t1});

    testValidate(&fusion, cg_outputs, {t0, t1}, __LINE__, __FILE__);
  }
}

// TODO: Fix validation
// Repro of #1534. Validation should detect invalid vectorization.
TEST_F(NVFuserTest, FusionVectorizeContigIndexValidationFail2_CUDA) {
  GTEST_SKIP();
  std::vector<int64_t> shape1{2, 3, 2};
  std::vector<int64_t> shape2{2, 2};

  Fusion fusion;
  FusionGuard fg(&fusion);

  auto tv0 = makeContigConcreteTensor(shape1);
  fusion.addInput(tv0);
  auto tv1 = makeContigConcreteTensor(shape2);
  fusion.addInput(tv1);

  auto tv2 = set(tv1);
  auto tv3 = broadcast(tv2, {false, true, false});
  auto tv4 = add(tv0, tv3);
  fusion.addOutput(tv4);

  tv4->merge(1, 2);
  tv4->merge(0, 1);
  tv4->split(0, 4);
  TransformPropagatorWithCheck propagator(tv4);
  MaxLogicalDomainInfoSpanningTree(tv4).traverse(&propagator);

  tv0->computeAt(tv4, -2);
  tv1->computeAt(tv4, -2);

  tv2->axis(-1)->parallelize(ParallelType::Vectorize);

  auto options = at::TensorOptions().dtype(at::kFloat).device(at::kCUDA, 0);
  auto t0 = at::randn(shape1, options);
  auto t1 = at::randn(shape2, options);

  KernelExecutor ke;
  ke.compile(&fusion, {t0, t1});

  // Vectorization of tv2 should be detected as invalid.
  // NOLINTNEXTLINE(cppcoreguidelines-avoid-goto,hicpp-avoid-goto)
  ASSERT_ANY_THROW(ke.run({t0, t1}));
}

TEST_F(NVFuserTest, FusionVectorizeContigIndexWithBroadcast_CUDA) {
  std::vector<int64_t> shape1{2, 2, 2};
  std::vector<int64_t> shape2{1, 2, 2};

  Fusion fusion;
  FusionGuard fg(&fusion);

  // [I0, I1, I2]
  auto tv0 = makeContigTensor(shape1.size());
  fusion.addInput(tv0);

  // [B3, I1, I2]
  auto tv1 = makeContigConcreteTensor(shape2);
  fusion.addInput(tv1);

  auto tv2 = set(tv1);
  auto tv3 = add(tv0, tv2);
  fusion.addOutput(tv3);

  tv3->merge(1, 2);
  tv3->merge(0, 1);
  tv3->split(0, 4);

  // Don't modify tv1 so that it's replayed as tv2 with actual
  // transformations. It would create temporary IterDomains, and the
  // validation should still be able to detect vectorization by 4 is valid.
  // TransformPropagatorWithCheck propagator(tv3);
  // MaxLogicalDomainInfoSpanningTree(tv3).traverse(&propagator);

  tv2->merge(1, 2);
  tv2->merge(0, 1);
  tv2->split(0, 4);

  tv2->computeAt(tv3, -2);

  tv2->axis(-1)->parallelize(ParallelType::Vectorize);

  auto options = at::TensorOptions().dtype(at::kFloat).device(at::kCUDA, 0);
  auto t0 = at::randn(shape1, options);
  auto t1 = at::randn(shape2, options);

  KernelExecutor ke;
  ke.compile(&fusion, {t0, t1});
  auto cg_outputs = ke.run({t0, t1});

  testValidate(&fusion, cg_outputs, {t0, t1}, __LINE__, __FILE__);
}

TEST_F(NVFuserTest, FusionVectorizeContigIndexPointwiseSchedule_CUDA) {
  std::vector<int64_t> shape0{100, 14, 2, 14};
  std::vector<int64_t> shape1{100, 2, 14};

  Fusion fusion;
  FusionGuard fg(&fusion);

  auto tv0 = makeContigTensor(shape0.size());
  fusion.addInput(tv0);
  auto tv1 = makeContigTensor(shape1.size());
  fusion.addInput(tv1);

  auto tv2 = broadcast(tv1, {false, true, false, false});
  auto tv3 = add(tv0, tv2);
  fusion.addOutput(tv3);

  auto options = at::TensorOptions().dtype(at::kFloat).device(at::kCUDA, 0);
  auto t0 = at::randn(shape0, options);
  auto t1 = at::randn(shape1, options);

  auto cg_results = scheduleAndRun(&fusion, SchedulerType::PointWise, {t0, t1});

  // The innermost two dimensions are merged and contiguous, so
  // vectorization can be done against 2*14=28 rather than 14, so
  // vector word size should be 4. Broadcasting of tv1 should not
  // matter.
  for (const auto& vec_info : cg_results.kernel_executor->compiledKernel()
                                  ->kernel()
                                  ->summary()
                                  .vectorized_set_info) {
    NVF_CHECK(
        vec_info.word_size == 4,
        "Invalid vector word size: ",
        vec_info.word_size);
  }

  testValidate(&fusion, cg_results.outputs, {t0, t1}, __LINE__, __FILE__);
}

TEST_F(NVFuserTest, FusionTrivialReductionForwarding4_CUDA) {
  Fusion fusion;
  FusionGuard fg(&fusion);

  auto tv0 = makeSymbolicTensor(1);
  fusion.addInput(tv0);

  auto tv1 = makeSymbolicTensor(2);
  fusion.addInput(tv1);

  auto tv2 = broadcast(tv0, {true, false});
  auto tv3 = add(tv1, tv2);
  fusion.addOutput(tv3);

  // tv4 has a trivial reduction axis
  auto tv4 = sum(tv2, {0});
  auto tv5 = add(tv4, IrBuilder::create<Val>(1.0));
  fusion.addOutput(tv5);

  tv3->merge(0, 1);
  tv3->split(0, 32);

  // This causes the trivial reduction of tv4 to be merged with
  // another axis of tv4, and then forward computeAt is done from tv4
  // to tv5. The split of the merged id of tv4 should be done on tv5
  // by forwarding the merge of the trivial reduction.
  tv0->computeAt(tv3, -1);

  tv3->axis(0)->parallelize(ParallelType::BIDx);
  tv3->axis(1)->parallelize(ParallelType::TIDx);

  auto options = at::TensorOptions().dtype(at::kFloat).device(at::kCUDA, 0);
  auto t0 = at::randn({111}, options);
  auto t1 = at::randn({123, 111}, options);

  KernelExecutor ke;
  ke.compile(&fusion, {t0, t1});
  auto cg_outputs = ke.run({t0, t1});

  auto t2 = t0.unsqueeze(0);
  auto t3 = t1 + t2;
  auto t5 = sum(t2, {0}) + 1;

  testValidate(&fusion, cg_outputs, {t0, t1}, {t3, t5}, __LINE__, __FILE__);
}

// See issue #1598
TEST_F(NVFuserTest, FusionRAWSyncInsertionPlace1_CUDA) {
  Fusion fusion;
  FusionGuard fg(&fusion);

  auto tv0 = makeSymbolicTensor(2);
  auto tv1 = makeSymbolicTensor(2);
  fusion.addInput(tv0);
  fusion.addInput(tv1);

  auto tv2 = set(tv0);
  auto tv3 = set(tv1);
  auto tv4 = add(tv2, tv3);
  fusion.addOutput(tv4);

  // Place tv2 on shared memory
  tv2->split(0, 2);
  tv2->split(-1, 4);
  tv2->setMemoryType(MemoryType::Shared);
  tv2->axis(-2)->parallelize(ParallelType::TIDy);
  tv2->axis(-1)->parallelize(ParallelType::TIDx);

  tv3->split(0, 2);
  tv3->split(-1, 4);
  // swap tidx and tidy
  tv3->axis(-2)->parallelize(ParallelType::TIDx);
  tv3->axis(-1)->parallelize(ParallelType::TIDy);

  tv4->split(0, 2);
  tv4->split(-1, 4);
  tv4->axis(-2)->parallelize(ParallelType::TIDx);
  tv4->axis(-1)->parallelize(ParallelType::TIDy);

  tv0->computeAt(tv4, 1);
  tv3->computeAt(tv4, -1);

  auto options = at::TensorOptions().dtype(at::kFloat).device(at::kCUDA, 0);
  auto t0 = at::randn({10, 64}, options);
  auto t1 = at::randn({10, 64}, options);

  KernelExecutor ke;
  ke.compile(&fusion, {t0, t1});
  auto cg_outputs = ke.run({t0, t1});

  testValidate(&fusion, cg_outputs, {t0, t1}, __LINE__, __FILE__);
}

// See issue #1598
TEST_F(NVFuserTest, FusionRAWSyncInsertionPlace2_CUDA) {
  Fusion fusion;
  FusionGuard fg(&fusion);

  auto tv0 = makeSymbolicTensor(2);
  auto tv1 = makeSymbolicTensor(2);
  fusion.addInput(tv0);
  fusion.addInput(tv1);

  auto tv2 = set(tv0);
  auto tv3 = set(tv1);
  auto tv4 = add(tv2, tv3);
  fusion.addOutput(tv4);

  tv2->split(0, 2);
  tv2->split(-1, 4);
  tv2->setMemoryType(MemoryType::Shared);

  tv2->axis(-2)->parallelize(ParallelType::TIDy);
  tv2->axis(-1)->parallelize(ParallelType::TIDx);

  tv4->split(0, 2);
  tv4->split(-1, 4);
  // Also do unroll for tv3 and tv4
  tv4->split(-2, 8, false);
  tv4->axis(-3)->parallelize(ParallelType::Unroll);
  // swap tidx and tidy
  tv4->axis(-2)->parallelize(ParallelType::TIDx);
  tv4->axis(-1)->parallelize(ParallelType::TIDy);

  tv0->computeAt(tv4, 1);
  tv3->computeAt(tv4, -1);

  auto options = at::TensorOptions().dtype(at::kFloat).device(at::kCUDA, 0);
  auto t0 = at::randn({10, 64}, options);
  auto t1 = at::randn({10, 64}, options);

  KernelExecutor ke;
  ke.compile(&fusion, {t0, t1});
  auto cg_outputs = ke.run({t0, t1});

  testValidate(&fusion, cg_outputs, {t0, t1}, __LINE__, __FILE__);
}

// See issue #1599
TEST_F(NVFuserTest, FusionRAWSyncInsertionPlace3_CUDA) {
  Fusion fusion;
  FusionGuard fg(&fusion);

  auto tv0 = makeSymbolicTensor(2);
  auto tv1 = makeSymbolicTensor(2);
  fusion.addInput(tv0);
  fusion.addInput(tv1);

  auto tv2 = set(tv0);
  auto tv3 = set(tv1);
  auto tv4 = add(tv2, tv3);
  fusion.addOutput(tv4);

  // Use unroll where a RAW-sync tensor is stored

  tv4->split(0, 2);
  tv4->split(0, 3);
  tv4->split(-1, 4);
  tv4->axis(1)->parallelize(ParallelType::Unroll);
  tv4->axis(-2)->parallelize(ParallelType::TIDx);
  tv4->axis(-1)->parallelize(ParallelType::TIDy);

  tv0->computeAt(tv4, 3);
  tv3->computeAt(tv4, -1);

  tv2->split(-1, 4);
  tv2->axis(-2)->parallelize(ParallelType::TIDy);
  tv2->axis(-1)->parallelize(ParallelType::TIDx);
  tv2->setMemoryType(MemoryType::Shared);

  auto options = at::TensorOptions().dtype(at::kFloat).device(at::kCUDA, 0);
  auto t0 = at::randn({50, 64}, options);
  auto t1 = at::randn({50, 64}, options);

  KernelExecutor ke;
  ke.compile(&fusion, {t0, t1});
  auto cg_outputs = ke.run({t0, t1});

  testValidate(&fusion, cg_outputs, {t0, t1}, __LINE__, __FILE__);
}

// See #1618
TEST_F(NVFuserTest, FusionRAWSyncInsertionPlace4_CUDA) {
  Fusion fusion;
  FusionGuard fg(&fusion);

  auto tv0 = makeConcreteTensor({16, 128});
  auto tv1 = makeConcreteTensor({16, 128});
  fusion.addInput(tv0);
  fusion.addInput(tv1);

  auto tv2 = set(tv0);
  auto tv3 = set(tv1);
  auto tv4 = set(tv2);
  auto tv5 = set(tv3);
  auto tv6 = add(tv4, tv5);
  fusion.addOutput(tv6);

  tv2->setMemoryType(MemoryType::Shared);
  tv3->setMemoryType(MemoryType::Shared);

  tv2->computeAt(tv6, 0);
  tv3->computeAt(tv6, 1);
  tv4->computeAt(tv6, 1);
  tv5->computeAt(tv6, -1);
  tv2->split(1, 64);
  tv3->split(1, 64);
  tv2->axis(-1)->parallelize(ParallelType::TIDx);
  tv3->axis(-1)->parallelize(ParallelType::TIDx);
  tv6->axis(-1)->parallelize(ParallelType::TIDx);

  // Check the block sync is inserted at the correct location.
  //  There is exactly one block sync needed in this test case
  //    and the sync needs to be after the 2 expressions
  //    that modify shared memory.
  class SyncInsertionPointChecker : public kir::IrVisitor {
   public:
    using kir::IrVisitor::handle;

   private:
    void handle(LoadStoreOp* uop) final {
      // Record number of load-store ops that modifies shared memory.
      if (uop->out()->isA<kir::TensorIndex>() &&
          uop->out()->as<kir::TensorIndex>()->view()->getMemoryType() ==
              MemoryType::Shared &&
          // Filter out initialization expressions
          uop->in()->isA<kir::TensorIndex>()) {
        number_of_writes_++;
      }
    }
    void handle(kir::BlockSync* bsync) final {
      // Make sure both shared memory modifying expressions
      //  have been observed at the sync insertion point.
      NVF_ERROR(
          number_of_writes_ == 2,
          "FusionRAWSyncInsertionPlace4 test fail:",
          "only 1 sync after the 2 shared mem writes is needed in this test,"
          "either a redundant sync has been inserted or the block sync is not inserted at the right place");
    }

   private:
    int number_of_writes_ = 0;
  } sync_insertion_checker;
  GpuLower gpulw(&fusion);
  sync_insertion_checker.handle(gpulw.run()->topLevelExprs());
}

// Test serial write and parallel read of shared mem: mapped case
TEST_F(NVFuserTest, FusionSerialSmemWriteParallelRead1_CUDA) {
  Fusion fusion;
  FusionGuard fg(&fusion);

  TensorView* tv0 = makeConcreteTensor({128, 6});
  TensorView* tv1 = makeConcreteTensor({128, 6});
  TensorView* tv2 = makeConcreteTensor({128, 6});
  fusion.addInput(tv0);
  fusion.addInput(tv1);
  fusion.addInput(tv2);

  TensorView* tv3 = add(tv0, tv1);
  TensorView* tv4 = add(tv3, tv2);

  fusion.addOutput(tv4);

  //  Use shared memory
  tv3->setMemoryType(MemoryType::Shared);

  // Parallelize t4, in this case dim 0 on tv3 will
  //  not be parallelized but dim0 of t4 will be.
  // We will need to make sure a sync is inserted
  //  even if these dimensions are mapped.
  tv4->axis(0)->parallelize(ParallelType::TIDx);

  auto options = at::TensorOptions().dtype(at::kFloat).device(at::kCUDA, 0);

  at::Tensor t0 = at::randn({128, 6}, options);
  at::Tensor t1 = at::randn({128, 6}, options);
  at::Tensor t2 = at::randn({128, 6}, options);

  KernelExecutor ke;
  ke.compile(&fusion, {t0, t1, t2});
  auto cg_outputs = ke.run({t0, t1, t2});

  testValidate(&fusion, cg_outputs, {t0, t1, t2}, __LINE__, __FILE__);
}

// Test serial write and parallel read of shared mem: un-mapped case
TEST_F(NVFuserTest, FusionSerialSmemWriteParallelRead2_CUDA) {
  Fusion fusion;
  FusionGuard fg(&fusion);

  TensorView* tv0 = makeConcreteTensor({128, 6});
  TensorView* tv1 = makeConcreteTensor({128, 6});
  TensorView* tv2 = makeConcreteTensor({128, 6});
  fusion.addInput(tv0);
  fusion.addInput(tv1);
  fusion.addInput(tv2);

  TensorView* tv3 = add(tv0, tv1);
  TensorView* tv4 = add(tv3, tv2);

  fusion.addOutput(tv4);

  //  Use shared memory
  tv3->setMemoryType(MemoryType::Shared);

  // Split and parallelize t4,
  //  the parallelized dimension in t4 will not
  // map across to the shared mem tensor, t3. So
  // there will need to be a sync before use of t3.
  tv4->split(0, 2);
  tv4->axis(0)->parallelize(ParallelType::TIDx);

  auto options = at::TensorOptions().dtype(at::kFloat).device(at::kCUDA, 0);

  at::Tensor t0 = at::randn({128, 6}, options);
  at::Tensor t1 = at::randn({128, 6}, options);
  at::Tensor t2 = at::randn({128, 6}, options);

  KernelExecutor ke;
  ke.compile(&fusion, {t0, t1, t2});
  auto cg_outputs = ke.run({t0, t1, t2});

  testValidate(&fusion, cg_outputs, {t0, t1, t2}, __LINE__, __FILE__);
}

// Simple test of async copy primitive
TEST_F(NVFuserTest, FusionSimpleCpAsync_CUDA) {
  Fusion fusion;
  FusionGuard fg(&fusion);

  int m = 33, n = 31;

  TensorView* tv0 = makeConcreteTensor({m, n});
  TensorView* tv1 = makeConcreteTensor({m, n});

  fusion.addInput(tv0);
  fusion.addInput(tv1);

  TensorView* tv2 = add(tv0, tv1);

  fusion.addOutput(tv2);

  auto tv0_shared = tv0->cacheAfter(LoadStoreOpType::CpAsync);
  tv0_shared->setMemoryType(MemoryType::Shared);

  tv0->computeAt(tv2, 1);
  tv0_shared->axis(1)->parallelize(ParallelType::TIDx);
  tv2->axis(1)->parallelize(ParallelType::TIDx);

  auto options = at::TensorOptions().dtype(at::kFloat).device(at::kCUDA, 0);
  at::Tensor t0 = at::randn({m, n}, options);
  at::Tensor t1 = at::randn({m, n}, options);

  KernelExecutor ke;

  // requires ampere+ GPU
  if (!deviceMajorMinorCheck(8)) {
    ASSERT_THAT(
        [&]() { ke.compile(&fusion, {t0, t1}); },
        testing::ThrowsMessage<nvfuser::nvfError>(testing::HasSubstr(
            "Reason: LoadStoreOpType::CpAsync requires Ampere")));
    GTEST_SKIP() << "skipping tests on pre-AMPERE GPUs";
  } else {
    ke.compile(&fusion, {t0, t1});
  }
  ke.compile(&fusion, {t0, t1});
  auto cg_outputs = ke.run({t0, t1});

  testValidate(&fusion, cg_outputs, {t0, t1}, __LINE__, __FILE__);
}

// Test predicate inversion for cp.async
TEST_F(NVFuserTest, FusionCpAsyncPredicate_CUDA) {
  // requires ampere+ GPU

  Fusion fusion;
  FusionGuard fg(&fusion);

  // Using vectorization so need to keep n multiple of 4.
  int m = 33, n = 48;

  TensorView* tv0 = makeContigConcreteTensor({m, n});

  fusion.addInput(tv0);
  auto tv1 = sum(tv0, {1});
  fusion.addOutput(tv1);

  auto tv0_shared = tv0->cacheAfter(LoadStoreOpType::CpAsync);
  tv0_shared->cacheAfter();
  tv0_shared->setMemoryType(MemoryType::Shared);
  tv0->computeAt(tv1, 1);

  tv0_shared->split(-1, 32);
  tv0_shared->split(-1, 4);
  tv0_shared->axis(-1)->parallelize(ParallelType::Vectorize);

  auto options = at::TensorOptions().dtype(at::kFloat).device(at::kCUDA, 0);
  at::Tensor t0 = at::randn({m, n}, options);

  KernelExecutor ke;
  if (!deviceMajorMinorCheck(8)) {
    ASSERT_THAT(
        [&]() { ke.compile(&fusion, {t0}); },
        testing::ThrowsMessage<nvfuser::nvfError>(testing::HasSubstr(
            "Reason: LoadStoreOpType::CpAsync requires Ampere")));
    GTEST_SKIP() << "skipping tests on pre-AMPERE GPUs";
  } else {
    ke.compile(&fusion, {t0});
  }

  ke.compile(&fusion, {t0});
  auto cg_outputs = ke.run({t0});

  auto ref = t0.sum({1});

  testValidate(&fusion, cg_outputs, {t0}, {ref}, __LINE__, __FILE__);
}

// Test predicate removal on reg-to-reg expressions
TEST_F(NVFuserTest, FusionPredRemovalCheck_CUDA) {
  Fusion fusion;
  FusionGuard fg(&fusion);

  TensorView* tv0 = makeContigTensor(2);
  fusion.addInput(tv0);

  TensorView* tv1 = set(tv0);
  TensorView* tv2 = set(tv1);
  TensorView* tv3 = set(tv2);
  TensorView* tv4 = set(tv3);

  fusion.addOutput(tv4);
  tv4->split(1, 4);
  tv0->computeAt(tv4, -2);
  tv3->axis(-1)->parallelize(ParallelType::Vectorize);

  class PredicateRemovalChecker : public kir::IrVisitor {
   public:
    using kir::IrVisitor::handle;

   private:
    void handle(UnaryOp* uop) final {
      assertOnLocalToLocal(uop);
    }

    // Utility to assert any local-to-local expr is only trivially predicated.
    void assertOnLocalToLocal(Expr* expr) {
      bool is_local = true;
      for (auto in : ir_utils::filterByType<kir::TensorIndex>(expr->inputs())) {
        if (in->view()->getMemoryType() != MemoryType::Local) {
          is_local = false;
        }
      }
      for (auto in :
           ir_utils::filterByType<kir::TensorIndex>(expr->outputs())) {
        if (in->view()->getMemoryType() != MemoryType::Local) {
          is_local = false;
        }
      }

      if (is_local) {
        if (scope_exprs_.empty()) {
          return;
        }
        if (auto ite = dynamic_cast<kir::IfThenElse*>(scope_exprs_.back())) {
          NVF_ERROR(
              ite->predicate()->value()->isConst(),
              "redundant predicate on: ",
              expr);
        }
      }
    }

  } pred_checker;

  GpuLower gpulw(&fusion);
  pred_checker.handle(gpulw.run()->topLevelExprs());
}

TEST_F(NVFuserTest, FusionPropagateParallelTypesToSiblings_CUDA) {
  Fusion fusion;
  FusionGuard fg(&fusion);

  auto tv0 = makeSymbolicTensor(1);
  fusion.addInput(tv0);
  auto tvs = Welford(tv0, {0});
  auto tv_avg = tvs.avg;
  fusion.addOutput(tv_avg);

  tv_avg->split(0, 128);
  TransformPropagatorWithCheck propagator(tv_avg);
  MaxLogicalDomainInfoSpanningTree(tv_avg).traverse(&propagator);

  tv_avg->axis(0)->parallelize(ParallelType::BIDx);
  tv_avg->axis(1)->parallelize(ParallelType::TIDx);

  // Make sure the parallelization of tv_avg is propagated to the var
  // and count tensors.
  GpuLower gpulw(&fusion);
  for (const auto expr : gpulw.run()->exprs()) {
    auto wop = dynamic_cast<WelfordOp*>(expr);
    if (wop == nullptr) {
      continue;
    }
    auto ref = wop->outAvg()->as<TensorView>();
    for (auto sibling : ir_utils::filterByType<TensorView>(wop->outputs())) {
      if (ref == sibling) {
        continue;
      }
      NVF_CHECK(
          ref->nDims() == sibling->nDims(),
          "Invalid sibling: ",
          sibling->toString());
      for (const auto i : c10::irange(ref->nDims())) {
        NVF_CHECK(
            ref->axis(i)->getParallelType() ==
                sibling->axis(i)->getParallelType(),
            "Mismatched parallel types between siblings. ",
            ref->toString(),
            ", ",
            sibling->toString());
      }
    }
  }

  auto options = at::TensorOptions().dtype(at::kFloat).device(at::kCUDA, 0);
  at::Tensor t0 = at::randn({9999}, options);

  KernelExecutor ke;
  ke.compile(&fusion, {t0});
  auto outputs = ke.run({t0});

  testValidate(
      ke.compiledKernel()->kernel(),
      outputs,
      {t0},
      {t0.mean({0})},
      __LINE__,
      __FILE__);
}

// Test ExactLogicalDomainMap
TEST_F(NVFuserTest, FusionExactLogicalDomainMap_CUDA) {
  Fusion fusion;
  FusionGuard fg(&fusion);

  auto tv0 = makeSymbolicTensor(1);
  fusion.addInput(tv0);
  auto tv1 = makeSymbolicTensor(2);
  fusion.addInput(tv1);

  auto tv2 = broadcast(tv0, {false, true});
  auto tv3 = transpose(tv2);
  auto tv4 = add(tv2, tv1);
  auto tv5 = add(tv2, tv3);
  auto tv6 = add(tv3, tv1);
  fusion.addOutput(tv4);
  fusion.addOutput(tv5);
  fusion.addOutput(tv6);

  const auto exact_map = ExactLogicalDomainMap(&fusion);

  // In the exact mapping, the broadcast domain introduced at tv2 is
  // only mapped with the another one in tv3, which is just transposed
  // from tv2. Any other domain, including the second domain of tv4,
  // must not be mapped.

  auto tv2_bc = tv2->axis(1);
  auto tv3_bc = tv3->axis(0);

  NVF_CHECK(
      exact_map.areMapped(tv2_bc, tv3_bc),
      "Invalid exact root domain map: ",
      exact_map.toString());

  // They must not be mapped with anything else.
  for (auto tv : fusion.allTvs()) {
    for (auto logical_id : tv->getLogicalDomain()) {
      if (logical_id == tv2_bc || logical_id == tv3_bc) {
        continue;
      }
      NVF_CHECK(
          !exact_map.areMapped(logical_id, tv2_bc),
          "Invalid exact logical domain map: ",
          exact_map.toString());
      NVF_CHECK(
          !exact_map.areMapped(logical_id, tv3_bc),
          "Invalid exact logical domain map: ",
          exact_map.toString());
    }
  }
}

// Repro of issue #1655
TEST_F(NVFuserTest, FusionIncompleteConcreteID_CUDA) {
  Fusion fusion;
  FusionGuard fg(&fusion);

  auto tv0 = makeSymbolicTensor(1);
  fusion.addInput(tv0);
  auto tv1 = makeSymbolicTensor(2);
  fusion.addInput(tv1);
  auto tv2 = makeSymbolicTensor(2);
  fusion.addInput(tv2);

  auto tv3 = broadcast(tv0, {true, true, false});
  auto tv4 = broadcast(tv1, {false, true, false});
  auto tv5 = broadcast(tv2, {true, false, false});

  auto tv6 = add(tv3, tv4);
  auto tv7 = add(tv3, tv5);

  fusion.addOutput(tv6);
  fusion.addOutput(tv7);

  tv6->merge(0);
  tv6->merge(0);

  TransformPropagatorWithCheck propagator(tv6);
  MaxLogicalDomainInfoSpanningTree(tv6).traverse(&propagator);

  tv0->computeAt(tv6, -1, ComputeAtMode::MostInlined);
  tv1->computeAt(tv6, -1, ComputeAtMode::MostInlined);
  tv2->computeAt(tv7, -1, ComputeAtMode::MostInlined);

  // NOLINTNEXTLINE(cppcoreguidelines-avoid-goto,hicpp-avoid-goto)
  ASSERT_ANY_THROW(fusion.printKernel());
}

TEST_F(NVFuserTest, FusionTestReEntrantGridWelford_CUDA) {
  std::unique_ptr<Fusion> fusion_ptr = std::make_unique<Fusion>();
  Fusion& fusion = *fusion_ptr.get();
  FusionGuard fg(&fusion);

  int X = 256, Y = 7, Z = 2048;

  // setup fusion
  auto tv0 = makeContigTensor(4, DataType::Half);
  fusion.addInput(tv0);
  auto tv1 = castOp(DataType::Float, tv0);

  auto tvs = Welford(tv1, {0, 1, 2});
  auto tv_avg = tvs.avg;
  auto tv_M2 = tvs.var_sum;
  fusion.addOutput(tv_avg);
  fusion.addOutput(tv_M2);

  auto cached_input = tv0->cacheAfter();
  tv_avg->cacheBefore();
  tv_M2->cacheBefore();

  auto reduction_tv = scheduler_utils::getReductionTvs(&fusion)[0];

  reduction_tv->merge(0);
  reduction_tv->merge(0);

  int TIDx = 16;
  int vec = 4;

  int TIDy = 16;
  int outer_tidy_fact = 16;

  reduction_tv->split(-1, TIDx * vec);
  reduction_tv->split(-1, vec);
  reduction_tv->axis(-2)->parallelize(ParallelType::TIDx);
  reduction_tv->axis(-1)->parallelize(ParallelType::Vectorize);
  reduction_tv->axis(-3)->parallelize(ParallelType::BIDx);

  reduction_tv->split(0, TIDy);
  reduction_tv->axis(1)->parallelize(ParallelType::TIDy);
  reduction_tv->split(0, outer_tidy_fact);
  reduction_tv->axis(0)->parallelize(ParallelType::BIDy);

  // T2_g[ rblockIdx.y, rS{16}, rthreadIdx.y, iblockIdx.x, ithreadIdx.x24,
  // iV25{4} ]
  reduction_tv->reorder({{3, 0}, {4, 1}, {0, 2}, {2, 3}, {1, 4}, {5, 5}});
  // T2_g[iblockIdx.x, ithreadIdx.x24, rblockIdx.y, rthreadIdx.y, rS{16},
  // iV25{4}]

  TransformPropagatorWithCheck propagator(reduction_tv);
  MaxLogicalDomainInfoSpanningTree(reduction_tv).traverse(&propagator);
  auto rfactor_tv = ir_utils::rFactorHelper(reduction_tv, {4});
  scheduler_utils::parallelizeAllLike(rfactor_tv);

  tv0->computeAt(tv_avg, 2);
  tv0->computeAt(cached_input, -2);

  cached_input->computeAt(rfactor_tv, 4, ComputeAtMode::BestEffort);

  for (auto tv : fusion.allTvs()) {
    if (tv == cached_input || tv == tv_avg || tv == tv_M2) {
      continue;
    }
    tv->axis(-1)->parallelize(ParallelType::Serial);
  }

  // Welford inputs and outputs should not be aliased. See PR #2118.
  class AliasChecker : public kir::IrVisitor {
   public:
    using kir::IrVisitor::handle;

    void handle(kir::Allocate* alloc) final {
      if (alloc->alias() == nullptr) {
        return;
      }
      auto tv = dynamic_cast<TensorView*>(alloc->buffer());
      auto alias_tv = dynamic_cast<TensorView*>(alloc->alias()->buffer());
      if (tv != nullptr && alias_tv != nullptr) {
        alias_map_.emplace(tv, alias_tv);
        alias_map_.emplace(alias_tv, tv);
      }
    }

    void handle(kir::GridWelford* gwop) final {
      for (auto out_ti : ir_utils::filterByType<kir::TensorIndex>(
               gwop->welford_op()->outputs())) {
        auto out_tv = out_ti->view();
        if (alias_map_.count(out_tv) == 0) {
          continue;
        }
        auto alias_tv = alias_map_.at(out_tv);
        for (auto inp_ti : ir_utils::filterByType<kir::TensorIndex>(
                 gwop->welford_op()->inputs())) {
          NVF_CHECK(
              inp_ti->view() != alias_tv,
              "Invalid alias found between GridWelford input and output. Out tv: ",
              out_tv->toString(),
              ", In tv: ",
              alias_tv->toString());
        }
      }
    }

    std::unordered_map<TensorView*, TensorView*> alias_map_;
  } checker;

  GpuLower gpulw(&fusion);
  checker.handle(gpulw.run()->topLevelExprs());

  KernelExecutor ke;
  ke.compile(&fusion, {}, LaunchParams());

  auto options = at::TensorOptions().dtype(at::kHalf).device(at::kCUDA, 0);
  at::Tensor t0 = at::randn({X, Y, Y, Z}, options);

  auto cg_outputs = ke.run({t0}, LaunchParams(-1, -1, -1, -1, -1, -1));

  // by default Welford outputs sum of square diff so need to divide to get var
  cg_outputs[1] = cg_outputs[1].div((float)(X * Y * Y));

  auto at_mu = at::mean(t0.to(at::kDouble), {0, 1, 2});
  auto at_var = at::var(t0.to(at::kDouble), {0, 1, 2}, false);

  testValidate(
      &fusion,
      cg_outputs,
      {t0},
      {at_mu, at_var},
      __LINE__,
      __FILE__,
      "",
      LaunchParams(-1, -1, -1, -1, -1, -1));
}

// Test sync insertion with redundant predicates
TEST_F(NVFuserTest, FusionRedundantPredSync_CUDA) {
  Fusion fusion;
  FusionGuard fg(&fusion);

  TensorView* tv0 = makeConcreteTensor({32});
  TensorView* tv1 = makeConcreteTensor({32, 32});
  fusion.addInput(tv0);
  fusion.addInput(tv1);

  auto tv2 = broadcast(tv0, {true, false});
  auto tv3 = add(tv2, tv1);

  fusion.addOutput(tv3);

  auto tv0c = tv0->cacheAfter();

  // Make a redundant write through smem
  tv0c->setMemoryType(MemoryType::Shared);

  tv0->computeAt(tv3, 0);
  tv1->computeAt(tv3, 0);

  tv0c->axis(0)->parallelize(ParallelType::TIDx);
  tv2->axis(0)->parallelize(ParallelType::TIDy);
  tv2->axis(1)->parallelize(ParallelType::TIDx);

  tv3->axis(0)->parallelize(ParallelType::TIDy);
  tv3->axis(1)->parallelize(ParallelType::TIDx);

  GpuLower gpulw(&fusion);
  auto flattened_exprs =
      ir_utils::flattenScopedExprs(gpulw.run()->topLevelExprs());
  bool sync_inserted = std::any_of(
      flattened_exprs.begin(), flattened_exprs.end(), [](Expr* expr) {
        return expr->isA<kir::BlockSync>();
      });
  NVF_ERROR(sync_inserted, "Expected block sync not inserted");

  auto options = at::TensorOptions().dtype(at::kFloat).device(at::kCUDA, 0);

  at::Tensor t0 = at::randn({32}, options);
  at::Tensor t1 = at::randn({32, 32}, options);

  KernelExecutor ke;
  ke.compile(&fusion, {t0, t1});
  auto cg_outputs = ke.run({t0, t1});

  testValidate(&fusion, cg_outputs, {t0, t1}, __LINE__, __FILE__);
}

// Test case for removing syncs on chain of redundant uses.
TEST_F(NVFuserTest, FusionRedundantPredSync2_CUDA) {
  Fusion fusion;
  FusionGuard fg(&fusion);

  TensorView* tv0 = makeConcreteTensor({32});
  TensorView* tv1 = makeConcreteTensor({32, 32});
  fusion.addInput(tv0);
  fusion.addInput(tv1);

  auto tv2 = broadcast(tv0, {true, false});
  auto tv3 = add(tv2, tv1);

  fusion.addOutput(tv3);

  auto tv0c = tv0->cacheAfter();

  // Make a redundant write through smem
  tv0c->setMemoryType(MemoryType::Shared);
  tv2->setMemoryType(MemoryType::Shared);

  tv0->computeAt(tv3, 0);
  tv1->computeAt(tv3, 0);

  tv0c->axis(0)->parallelize(ParallelType::TIDx);
  tv2->axis(0)->parallelize(ParallelType::TIDy);
  tv2->axis(1)->parallelize(ParallelType::TIDx);

  tv3->axis(0)->parallelize(ParallelType::TIDy);
  tv3->axis(1)->parallelize(ParallelType::TIDx);

  // Utility class to make sure one block sync
  //  is inserted by RAW pass.
  class SyncChecker : public kir::IrVisitor {
   public:
    using kir::IrVisitor::handle;
    int result() {
      return sync_seen_;
    }

   private:
    void handle(kir::BlockSync*) final {
      sync_seen_++;
    }

   private:
    int sync_seen_ = 0;
  } checker;

  GpuLower gpulw(&fusion);
  checker.handle(gpulw.run()->topLevelExprs());
  NVF_ERROR(checker.result() < 2, "More syncs were inserted than expected");

  auto options = at::TensorOptions().dtype(at::kFloat).device(at::kCUDA, 0);

  at::Tensor t0 = at::randn({32}, options);
  at::Tensor t1 = at::randn({32, 32}, options);

  KernelExecutor ke;
  ke.compile(&fusion, {t0, t1});
  auto cg_outputs = ke.run({t0, t1});

  testValidate(&fusion, cg_outputs, {t0, t1}, __LINE__, __FILE__);
}

// Test case for sync insertion after redundant predicated smem write
//  Check that syncs are removed only when all paths are redundant.
TEST_F(NVFuserTest, FusionRedundantPredSync3_CUDA) {
  Fusion fusion;
  FusionGuard fg(&fusion);

  TensorView* tv0 = makeConcreteTensor({32});
  TensorView* tv1 = makeConcreteTensor({32, 32});
  fusion.addInput(tv0);
  fusion.addInput(tv1);

  auto tv2 = broadcast(tv0, {true, false});
  auto tv3 = set(tv2);
  auto tv4 = add(tv3, tv1);
  auto tv5 = add(tv2, tv1);

  fusion.addOutput(tv4);
  fusion.addOutput(tv5);

  auto tv0c = tv0->cacheAfter();

  // In this scheduling config,
  //  tv0c -> tv2 -> tv3 is a redundant path for tidy
  //  tv0c -> tv2 -> tv5 is not.
  //  So we need a RAW sync in tv0c->tv2 to make sure
  //  tv2 has the correct value to produce tv5.
  tv0c->setMemoryType(MemoryType::Shared);
  tv3->setMemoryType(MemoryType::Shared);

  tv0c->axis(0)->parallelize(ParallelType::TIDx);
  tv2->axis(0)->parallelize(ParallelType::TIDy);
  tv2->axis(1)->parallelize(ParallelType::TIDx);

  tv3->axis(0)->parallelize(ParallelType::TIDy);
  tv3->axis(1)->parallelize(ParallelType::TIDx);

  tv5->axis(0)->parallelize(ParallelType::TIDy);
  tv5->axis(1)->parallelize(ParallelType::TIDx);

  // Utility class to make sure one block sync
  //  is inserted by RAW pass.
  class SyncChecker : public kir::IrVisitor {
   public:
    using kir::IrVisitor::handle;
    int result() {
      return sync_seen_;
    }

   private:
    void handle(kir::BlockSync* sync) final {
      if (!sync->isWarHazardSync()) {
        sync_seen_++;
      }
    }

   private:
    int sync_seen_ = 0;
  } checker;

  GpuLower gpulw(&fusion);
  checker.handle(gpulw.run()->topLevelExprs());

  // This is implicit checking. There are exactly 2 places
  //  where RAW hazards happen: one producing tv2 and the other
  //  producing tv3. This test case expect syncs in both of
  //  these places so we check that 2 RAW syncs are inserted.
  NVF_ERROR(
      checker.result() == 2,
      "Exactly 2 RAW sync expected for the two shared memory transfers");

  auto options = at::TensorOptions().dtype(at::kFloat).device(at::kCUDA, 0);

  at::Tensor t0 = at::randn({32}, options);
  at::Tensor t1 = at::randn({32, 32}, options);

  KernelExecutor ke;
  ke.compile(&fusion, {t0, t1});
  auto cg_outputs = ke.run({t0, t1});

  testValidate(&fusion, cg_outputs, {t0, t1}, __LINE__, __FILE__);
}

// Unit test case for detecting thread redundant usage of shared tensors.
TEST_F(NVFuserTest, FusionRedundantUseCheck_CUDA) {
  Fusion fusion;
  FusionGuard fg(&fusion);

  TensorView* tv0 = makeConcreteTensor({32, 32});
  fusion.addInput(tv0);

  auto tv1 = set(tv0);
  auto tv2 = set(tv1);
  auto tv3 = set(tv2);
  auto tv4 = set(tv3);

  auto tv5 = set(tv4);

  auto tv6 = set(tv4);
  auto tv7 = set(tv6);

  fusion.addOutput(tv5);
  fusion.addOutput(tv7);

  tv2->setMemoryType(MemoryType::Shared);
  tv4->setMemoryType(MemoryType::Shared);

  tv7->axis(-1)->parallelize(ParallelType::TIDx);

  // Thread pred map cannot be built without an active lower
  //  object. So would need to lower the whole fusion for
  //  testing. However, lower also keeps an copy of the fusion
  //  so the original pointers cannot be used to querry the
  //  thread pred map. So have to traverse the new expr list
  //  to find the pointers;
  GpuLower gpulw(&fusion);

  TensorView *lowered_tv2 = nullptr, *lowered_tv4 = nullptr;
  auto used_vals = gpulw.run()->usedMathVals();

  for (auto tv : ir_utils::filterByType<TensorView>(used_vals)) {
    if (tv->name() == 2) {
      lowered_tv2 = tv;
    }
    if (tv->name() == 4) {
      lowered_tv4 = tv;
    }
  }

  NVF_ERROR(
      lowered_tv2 != nullptr && lowered_tv4 != nullptr,
      "tv2 or tv4 not lowered or mangled");

  auto tv2_info = gpulw.threadPredMap().getPredicateInfo(lowered_tv2);
  auto tv4_info = gpulw.threadPredMap().getPredicateInfo(lowered_tv4);

  // tv2 -> tv3 -> tv4 (shared) is the only use chain for tv2,
  //  and tv4 is redundantly written in tidx so tv2 is redundantly
  //  consumed in tidx.
  NVF_ERROR(
      tv2_info.redundant_use_types.get(ParallelType::TIDx),
      "TV2 is redundantly used but not detected.");

  // tv4->tv5 (global) is a redundant use chain, but
  // tv4->tv6->tv7 is not, so tv4 should not be detected as
  // a redundant used tensor in tidx.
  NVF_ERROR(
      !tv4_info.redundant_use_types.get(ParallelType::TIDx),
      "TV4 is not redundantly used but not detected.");
}

TEST_F(NVFuserTest, FusionUnsqueeze1_CUDA) {
  Fusion fusion;
  FusionGuard fg(&fusion);

  std::vector<int64_t> shape({10, 11});

  auto tv0 = makeConcreteTensor(shape);
  fusion.addInput(tv0);

  // [I, R]
  auto tv1 = sum(tv0, {1});
  // [I, B]
  auto tv2 = unsqueeze(tv1, -1);
  fusion.addOutput(tv2);

  NVF_CHECK(tv2->nDims() == 2, "Unpected unsqueeze result: ", tv2->toString());
  NVF_CHECK(
      tv2->axis(1)->isBroadcast(),
      "Unexpected unsqueeze result: ",
      tv2->toString());

  // tv1 has only one non-reduction axis. An exception should be
  // thrown.
  // NOLINTNEXTLINE(cppcoreguidelines-avoid-goto,hicpp-avoid-goto)
  ASSERT_ANY_THROW(unsqueeze(tv1, 2));

  auto options = at::TensorOptions().dtype(at::kFloat).device(at::kCUDA, 0);
  at::Tensor t0 = at::randn({10, 11}, options);
  std::vector<c10::IValue> aten_inputs = {t0};

  KernelExecutor ke;
  ke.compile(&fusion, aten_inputs);
  auto cg_outputs = ke.run(aten_inputs);

  testValidate(&fusion, cg_outputs, aten_inputs, __LINE__, __FILE__);
}

TEST_F(NVFuserTest, FusionSqueeze1_CUDA) {
  Fusion fusion;
  FusionGuard fg(&fusion);

  std::vector<int64_t> shape({10, 11});

  auto tv0 = makeConcreteTensor(shape);
  fusion.addInput(tv0);

  // [I, B]
  auto tv1 = sum(tv0, {1}, true);
  // [I]
  auto tv2 = squeeze(tv1, {1});
  fusion.addOutput(tv2);

  NVF_CHECK(tv2->nDims() == 1, "Unexpected squeeze result: ", tv2->toString());

  // [I, R]
  auto tv3 = sum(tv0, {1});
  // tv3 has only one non-reduction axis. The extent of the first axis
  // is not one, so squeeze should fail.
  // NOLINTNEXTLINE(cppcoreguidelines-avoid-goto,hicpp-avoid-goto)
  ASSERT_ANY_THROW(squeeze(tv3, {1}));

  auto options = at::TensorOptions().dtype(at::kFloat).device(at::kCUDA, 0);
  at::Tensor t0 = at::randn({10, 11}, options);
  std::vector<c10::IValue> aten_inputs = {t0};

  KernelExecutor ke;
  ke.compile(&fusion, aten_inputs);
  auto cg_outputs = ke.run(aten_inputs);

  testValidate(&fusion, cg_outputs, aten_inputs, __LINE__, __FILE__);
}

TEST_F(NVFuserTest, FusionContigPredicate_CUDA) {
  Fusion fusion;
  FusionGuard fg(&fusion);

  auto tv0 = makeSymbolicTensor(2);
  fusion.addInput(tv0);
  auto tv1 = set(tv0);
  auto tv2 = broadcast(tv1, {false, true, false});
  fusion.addOutput(tv2);

  tv2->merge(-2, -1);
  tv2->merge(-2, -1);
  tv2->split(-1, 100);
  tv0->computeAt(tv2, -1);

  GpuLower gpulw(&fusion);
  gpulw.run();
  NVF_CHECK(PredicatedChecker::isPredicated(tv1, gpulw));

  auto options = at::TensorOptions().dtype(at::kFloat).device(at::kCUDA, 0);
  at::Tensor t0 = at::randn({3, 4}, options);

  KernelExecutor ke;
  ke.compile(&fusion, {t0});
  auto cg_outputs = ke.run({t0});

  testValidate(
      ke.compiledKernel()->kernel(), cg_outputs, {t0}, __LINE__, __FILE__);
}

// Repro of https://github.com/csarofeen/pytorch/issues/1777
TEST_F(NVFuserTest, FusionDivScalarLhs_CUDA) {
  // tv1 = 2.0 / tv0
  Fusion fusion;
  FusionGuard fg(&fusion);

  TensorView* tv0 = makeSymbolicTensor(2);
  fusion.addInput(tv0);
  TensorView* tv1 = div(IrBuilder::create<Val>(2.0), tv0);
  fusion.addOutput(tv1);

  auto options = at::TensorOptions().dtype(at::kFloat).device(at::kCUDA, 0);
  auto t0 = at::randn({3, 3}, options);
  // There's no overload div(Scalar, Tensor) in ATen
  auto aten_output = at::div(
      at::native::wrapped_scalar_tensor(at::Scalar(2.0), options.device()), t0);

  KernelExecutor ke;
  ke.compile(&fusion, {t0});
  auto cg_outputs = ke.run({t0});

  testValidate(&fusion, cg_outputs, {t0}, {aten_output}, __LINE__, __FILE__);
}

// Repro of an issue of the reduction scheduler with a broadcast
// domain concretized to multiple domains that are not proven to have
// the same extent
TEST_F(NVFuserTest, FusionRepro1713_CUDA) {
  auto fusion = std::make_unique<Fusion>();
  FusionGuard fg(fusion.get());

  auto tv0 = makeSymbolicTensor(2);
  auto tv1 = makeSymbolicTensor(2);
  auto tv2 = makeSymbolicTensor(1);
  fusion->addInput(tv0);
  fusion->addInput(tv1);
  fusion->addInput(tv2);
  auto tv3 = broadcast(tv2, {false, true});

  auto tv4 = add(tv3, tv0);

  auto tv5 = add(tv3, tv1);
  auto tv6 = sum(tv5, {0});
  fusion->addOutput(tv4);
  fusion->addOutput(tv6);

  auto options = at::TensorOptions().dtype(at::kFloat).device(at::kCUDA, 0);
  at::Tensor t0 = at::randn({1024, 204800}, options);
  // Original repro had the same shape as t0, but this should work
  // with a different extent at the second axis
  at::Tensor t1 = at::randn({1024, 123}, options);
  at::Tensor t2 = at::randn({1024}, options);
  std::vector<c10::IValue> aten_inputs({t0, t1, t2});

  FusionExecutorCache executor_cache(std::move(fusion));
  auto cg_outputs = executor_cache.runFusionWithInputs(aten_inputs);

  testValidate(
      executor_cache.fusion(), cg_outputs, {t0, t1, t2}, __LINE__, __FILE__);
}

TEST_F(NVFuserTest, FusionExpand_CUDA) {
  auto fusion = std::make_unique<Fusion>();
  FusionGuard fg(fusion.get());

  auto w = 2, x = 3, z = 5;
  auto y = 4L;

  // Test
  // a simple expand
  // Expand that's propagated
  // expand_as
  // symbolic expand

  // x
  auto tv0 = makeSymbolicTensor(1);
  fusion->addInput(tv0);

  auto tv1 = broadcast(tv0, {false, true});
  auto tv2 = expand(tv1, {tv0->axis(0)->extent(), IrBuilder::create<Val>(y)});

  // x
  auto tv3 = makeSymbolicTensor(1);
  fusion->addInput(tv3);
  auto tv4 = broadcast(tv3, {false, true});
  auto tv5 = add(tv4, tv2);
  // [x, e_y]

  // [x, y, z]
  auto tv6 = makeSymbolicTensor(3);
  fusion->addInput(tv6);

  // Disjoint set op will cause a segmentation for just this op.
  auto tmp_7 = set(tv6);
  fusion->addOutput(tmp_7);

  auto tv7 = broadcast(tv5, {false, false, true});

  auto tv8 = expand_as(tv7, tv6);
  // [x, e_y, e_z]

  auto w_symbolic = IrBuilder::create<Val>(DataType::Int);
  fusion->addInput(w_symbolic);

  auto tv9 = broadcast(tv8, {true, false, false, false});
  //[1, x, e_y, e_z]

  auto tv10 = expand(
      tv9,
      {w_symbolic,
       tv9->axis(1)->extent(),
       tv9->axis(2)->expandedExtent(),
       tv9->axis(3)->expandedExtent()});

  fusion->addOutput(tv10);

  auto options = at::TensorOptions().dtype(at::kFloat).device(at::kCUDA, 0);
  at::Tensor t0 = at::randn({x}, options);
  at::Tensor t3 = at::randn({x}, options);
  at::Tensor t6 = at::randn({x, y, z}, options);

  FusionExecutorCache executor_cache(std::move(fusion));

  auto cg_outputs = executor_cache.runFusionWithInputs({t0, t3, t6, w});
  auto cg_out = cg_outputs[1];

  NVF_ERROR(cg_out.size(0) == w);
  NVF_ERROR(cg_out.size(1) == x);
  NVF_ERROR(cg_out.size(2) == y);
  NVF_ERROR(cg_out.size(3) == z);
  NVF_ERROR(cg_out.stride(0) == 0);
  NVF_ERROR(cg_out.stride(1) == 1);
  NVF_ERROR(cg_out.stride(2) == 0);
  NVF_ERROR(cg_out.stride(3) == 0);

  testValidate(
      executor_cache.fusion(), cg_outputs, {t0, t3, t6, w}, __LINE__, __FILE__);
}

TEST_F(NVFuserTest, FusionExpandIssue1751_CUDA) {
  auto fusion = std::make_unique<Fusion>();
  FusionGuard fg(fusion.get());

  auto x = 3L;
  auto y = 4, z = 5;

  // y, z
  auto tv0 = makeSymbolicTensor(2);
  fusion->addInput(tv0);

  auto tv1 = broadcast(tv0, {true, false, false});

  // Two ways to propagate extents as is: use -1 or explicitly pass
  // the extent vals.

  auto tv2 = expand(
      tv1,
      {IrBuilder::create<Val>(x),
       IrBuilder::create<Val>(-1L),
       IrBuilder::create<Val>(-1L)});

  auto tv3 = expand(
      tv1,
      {IrBuilder::create<Val>(x),
       tv0->axis(0)->extent(),
       tv0->axis(1)->extent()});

  fusion->addOutput(tv2);
  fusion->addOutput(tv3);

  auto options = at::TensorOptions().dtype(at::kFloat).device(at::kCUDA, 0);
  at::Tensor t0 = at::randn({y, z}, options);

  FusionExecutorCache executor_cache(std::move(fusion));

  auto cg_outputs = executor_cache.runFusionWithInputs({t0});

  for (const auto& cg_out : cg_outputs) {
    NVF_ERROR(cg_out.size(0) == x);
    NVF_ERROR(cg_out.size(1) == y);
    NVF_ERROR(cg_out.size(2) == z);
  }

  testValidate(executor_cache.fusion(), cg_outputs, {t0}, __LINE__, __FILE__);
}

// TODO: Make sure the kernel uses the expanded concrete size instead
// of the symbolic size
TEST_F(NVFuserTest, FusionExpandToConcrete_CUDA) {
  auto fusion = std::make_unique<Fusion>();
  FusionGuard fg(fusion.get());

  auto x = 3L, y = 4L;

  auto tv0 = makeSymbolicTensor(1);
  fusion->addInput(tv0);

  auto tv1 = broadcast(tv0, {true, false});

  auto tv2 =
      expand(tv1, {IrBuilder::create<Val>(x), IrBuilder::create<Val>(y)});

  fusion->addOutput(tv2);

  auto options = at::TensorOptions().dtype(at::kFloat).device(at::kCUDA, 0);
  at::Tensor t0 = at::randn({y}, options);

  FusionExecutorCache executor_cache(std::move(fusion));

  auto cg_outputs = executor_cache.runFusionWithInputs({t0});

  for (const auto& cg_out : cg_outputs) {
    NVF_ERROR(cg_out.size(0) == x);
    NVF_ERROR(cg_out.size(1) == y);
  }

  testValidate(executor_cache.fusion(), cg_outputs, {t0}, __LINE__, __FILE__);
}

TEST_F(NVFuserTest, FusionReproNoncontigBroadcast_CUDA) {
  auto fusion = std::make_unique<Fusion>();
  FusionGuard fg(fusion.get());

  auto options = at::TensorOptions().dtype(at::kHalf).device(at::kCUDA, 0);
  at::Tensor t0 = at::randn({4, 32, 16, 112, 112}, options).transpose(-1, -2);
  at::Tensor t1 = at::randn({32, 1, 112, 1}, options).transpose(-1, -2);

  auto tv0 = TensorViewBuilder()
                 .ndims(5)
                 .contiguity({true, true, false, false, false}) // ttfff
                 .shape({-1, -1, -1, -1, -1})
                 .dtype(DataType::Half)
                 .build();
  auto tv1 = TensorViewBuilder()
                 .ndims(4)
                 .contiguity({true, std::nullopt, std::nullopt, true})
                 .shape({-1, 1, 1, -1})
                 .dtype(DataType::Half)
                 .build();

  fusion->addInput(tv0);
  fusion->addInput(tv1);

  auto tv2 = add(tv0, tv1);

  fusion->addOutput(tv2);

  std::vector<c10::IValue> aten_inputs({t0, t1});

  FusionExecutorCache executor_cache(std::move(fusion));
  auto cg_outputs = executor_cache.runFusionWithInputs(aten_inputs);

  testValidate(
      executor_cache.fusion(), cg_outputs, {t0, t1}, __LINE__, __FILE__);
}

TEST_F(NVFuserTest, FusionTransformPropagateSibling_CUDA) {
  // https://github.com/csarofeen/pytorch/issues/1760
  Fusion fusion;
  FusionGuard fg(&fusion);

  auto tv0 = makeSymbolicTensor(2);
  fusion.addInput(tv0);

  auto tvs = Welford(tv0, {1});
  fusion.addOutput(tvs.var_sum);

  tvs.avg->split(1, 1);
  tvs.avg->split(1, 2);
  tvs.avg->split(1, 3);
  tvs.var_sum->split(1, 1);
  tvs.var_sum->split(1, 2);
  tvs.var_sum->split(1, 3);
  tvs.n->split(1, 1);
  tvs.n->split(1, 2);
  tvs.n->split(1, 3);

  auto var_sum_rf = ir_utils::rFactorHelper(tvs.var_sum, {1, 4});

  TransformPropagatorWithCheck propagator(var_sum_rf);
  MaxLogicalDomainInfoSpanningTree(var_sum_rf).traverse(&propagator);

  auto rf_tvs = ir_utils::producerTvsOf(tvs.var_sum);

  std::vector<std::vector<TensorView*>> siblings = {
      {tvs.avg, tvs.var_sum, tvs.n}, rf_tvs};
  for (const auto& tensors : siblings) {
    for (auto t1 : tensors) {
      for (auto t2 : tensors) {
        NVF_CHECK(TransformReplay::fullSelfMatching(t1, t2));
      }
    }
  }
}

TEST_F(NVFuserTest, FusionTransformPropagateSelectorSibling_CUDA) {
  Fusion fusion;
  FusionGuard fg(&fusion);

  auto tv0 = makeSymbolicTensor(2);
  fusion.addInput(tv0);

  auto tvs = Welford(tv0, {1});
  fusion.addOutput(tvs.var_sum);

  tvs.avg->split(1, 1);
  tvs.avg->split(1, 2);
  tvs.avg->split(1, 3);
  tvs.var_sum->split(1, 1);
  tvs.var_sum->split(1, 2);
  tvs.var_sum->split(1, 3);
  tvs.n->split(1, 1);
  tvs.n->split(1, 2);
  tvs.n->split(1, 3);

  auto var_sum_rf = ir_utils::rFactorHelper(tvs.var_sum, {1, 4});

  struct DisableTv0 : public MaxInfoSpanningTree::Selector {
    TensorView* tv0;
    bool allowC2P(TensorView* from, TensorView* to) override {
      return from != tv0 && to != tv0;
    };
    bool allowP2C(TensorView* from, TensorView* to) override {
      return from != tv0 && to != tv0;
    };
    bool allowSibling(TensorView* from, TensorView* to) override {
      return true;
    }
    DisableTv0(TensorView* tv0) : tv0(tv0) {}
  } selector1(tv0);

  struct DisableTv0AndSibling : public DisableTv0 {
    bool allowSibling(TensorView* from, TensorView* to) override {
      return false;
    }
    using DisableTv0::DisableTv0;
  } selector2(tv0);

  TransformPropagatorWithCheck propagator(var_sum_rf);
  MaxLogicalDomainInfoSpanningTree good_path(var_sum_rf, &selector1);
  MaxLogicalDomainInfoSpanningTree bad_path(var_sum_rf, &selector2);

  auto rf_tvs = ir_utils::producerTvsOf(tvs.var_sum);

  auto check = [&]() {
    std::vector<std::vector<TensorView*>> siblings = {
        {tvs.avg, tvs.var_sum, tvs.n}, rf_tvs};
    for (const auto& tensors : siblings) {
      for (auto t1 : tensors) {
        for (auto t2 : tensors) {
          NVF_CHECK(TransformReplay::fullSelfMatching(t1, t2));
        }
      }
    }
  };

  bad_path.traverse(&propagator);
  ASSERT_ANY_THROW(check());
  good_path.traverse(&propagator);
  check();
}

TEST_F(NVFuserTest, FusionTransformPropagatePosition_CUDA) {
  Fusion fusion;
  FusionGuard fg(&fusion);

  auto tv0 = makeSymbolicTensor(4);
  auto tv1 = makeSymbolicTensor(6);
  fusion.addInput(tv0);

  auto tv2 = broadcast(tv0, {false, false, true, false, false, true});
  auto tv3 = add(tv1, tv2);
  fusion.addOutput(tv3);

  tv0->merge(2);
  tv0->merge(0);
  TransformPropagatorWithCheck propagator(tv0);
  MaxLogicalDomainInfoSpanningTree(tv0).traverse(&propagator);

  NVF_CHECK(tv1->nDims() == 4);
}

TEST_F(NVFuserTest, FusionIgnoreZeroDimReduction_CUDA) {
  auto fusion = std::make_unique<Fusion>();
  FusionGuard fg(fusion.get());

  auto tv0 = makeSymbolicTensor(1);
  fusion->addInput(tv0);
  auto tv1 = sum(tv0, {0});
  // tv1 is effectively a zero-dim tensor as it only has a reduction
  // axis.
  // Reducing it further is converted to just a set op.
  auto tv2 = sum(tv1, {0});
  fusion->addOutput(tv2);

  auto tv2_def = dynamic_cast<LoadStoreOp*>(tv2->definition());
  NVF_CHECK(
      tv2_def != nullptr,
      "Expected LoadStoreOp but found ",
      tv2->definition()->toString());

  auto options = at::TensorOptions().dtype(at::kFloat).device(at::kCUDA, 0);
  auto t0 = at::randn({12345}, options);
  std::vector<c10::IValue> aten_inputs({t0});

  FusionExecutorCache executor_cache(std::move(fusion));
  auto cg_outputs = executor_cache.runFusionWithInputs(aten_inputs);

  testValidate(
      executor_cache.fusion(), cg_outputs, aten_inputs, __LINE__, __FILE__);
}

// Repro of issue #1770
TEST_F(NVFuserTest, FusionIssue1770Repro_CUDA) {
  auto fusion = std::make_unique<Fusion>();
  FusionGuard fg(fusion.get());

  auto tv0 = makeSymbolicTensor(1);
  fusion->addInput(tv0);
  auto tv1 = makeSymbolicTensor(1);
  fusion->addInput(tv1);

  auto tv2 = ge(tv0, tv1);
  auto tv3 =
      where(tv2, IrBuilder::create<Val>(1.0), IrBuilder::create<Val>(2.0));
  fusion->addOutput(tv3);

  std::vector<int64_t> shape({999});
  auto options = at::TensorOptions().dtype(at::kFloat).device(at::kCUDA, 0);
  at::Tensor t0 = at::randn(shape, options);
  at::Tensor t1 = at::randn(shape, options);
  std::vector<c10::IValue> aten_inputs({t0, t1});

  FusionExecutorCache executor_cache(std::move(fusion));
  auto cg_outputs = executor_cache.runFusionWithInputs(aten_inputs);

  auto ref = where(t0 >= t1, 1.0, 2.0);

  testValidate(
      executor_cache.fusion(),
      cg_outputs,
      aten_inputs,
      {ref},
      __LINE__,
      __FILE__);
}

TEST_F(NVFuserTest, FusionTransformPropagatorSelector_CUDA) {
  auto fusion = std::make_unique<Fusion>();
  FusionGuard fg(fusion.get());

  auto tv0 = makeSymbolicTensor(1);
  fusion->addInput(tv0);
  auto tv1 = makeSymbolicTensor(1);
  fusion->addInput(tv1);

  auto tv2 = add(tv0, tv1);

  auto tv3 = sin(tv2);
  auto tv4 = cos(tv2);

  fusion->addOutput(tv3);
  fusion->addOutput(tv4);

  tv2->split(0, 10);

  struct Selector : public MaxInfoSpanningTree::Selector {
    TensorView* tv0;
    TensorView* tv3;
    bool allowC2P(TensorView* from, TensorView* to) override {
      return to == tv0;
    }
    bool allowP2C(TensorView* from, TensorView* to) override {
      return to == tv3;
    }
    bool allowSibling(TensorView* from, TensorView* to) override {
      return false;
    }
    Selector(TensorView* tv0, TensorView* tv3) : tv0(tv0), tv3(tv3) {}
  } selector(tv0, tv3);

  TransformPropagatorWithCheck propagator(tv2);
  MaxLogicalDomainInfoSpanningTree(tv2, &selector).traverse(&propagator);

  NVF_CHECK(tv0->nDims() == 2);
  NVF_CHECK(tv1->nDims() == 1);
  NVF_CHECK(tv2->nDims() == 2);
  NVF_CHECK(tv3->nDims() == 2);
  NVF_CHECK(tv4->nDims() == 1);
}

TEST_F(NVFuserTest, FusionTransformPropagatorPos_CUDA) {
  auto fusion = std::make_unique<Fusion>();
  FusionGuard fg(fusion.get());

  auto tv0 = makeConcreteTensor({22, 105});
  fusion->addInput(tv0);

  auto tv1 = sin(tv0);
  fusion->addOutput(tv1);

  tv1->split(0, 2);
  tv1->split(-1, 3);
  tv1->split(-1, 5);

  TransformPropagatorWithCheck propagator(tv1, 2);
  MaxLogicalDomainInfoSpanningTree(tv1, 2).traverse(&propagator);

  auto expect = makeConcreteTensor({22, 105});
  expect->split(0, 2);
  NVF_CHECK(TransformReplay::fullSelfMatching(expect, tv0));
}

TEST_F(NVFuserTest, FusionMaxLogicalDomainInfoSpanningTreePrintTwice_CUDA) {
  auto fusion = std::make_unique<Fusion>();
  FusionGuard fg(fusion.get());

  auto tv0 = makeSymbolicTensor(3);
  fusion->addInput(tv0);

  auto tv1 = sum(tv0, {0});
  auto tv2 = neg(tv1);

  fusion->addOutput(tv2);

  tv1->split(0, 10);

  struct Printer : public MaxInfoSpanningTree::Propagator {
    std::stringstream ss;
    void propagateC2P(TensorView* from, TensorView* to) override {
      ss << "propagateC2P" << std::endl;
      ss << "from: " << from->name() << std::endl;
      ss << "to: " << to->name() << std::endl;
    }
    void propagateP2C(TensorView* from, TensorView* to) override {
      ss << "propagateP2C" << std::endl;
      ss << "from: " << from->name() << std::endl;
      ss << "to: " << to->name() << std::endl;
    }
    void propagateSibling(TensorView* from, TensorView* to) override {
      ss << "propagateSibling" << std::endl;
      ss << "from: " << from->name() << std::endl;
      ss << "to: " << to->name() << std::endl;
    }
  } printer1, printer2;
  printer1.ss << std::endl;
  printer2.ss << std::endl;

  MaxLogicalDomainInfoSpanningTree path(tv1);
  path.traverse(&printer1);
  path.traverse(&printer2);

  auto expect = R"ESCAPE(
propagateC2P
from: 1
to: 0
propagateP2C
from: 1
to: 2
)ESCAPE";
  NVF_CHECK(printer1.ss.str() == expect);
  NVF_CHECK(printer2.ss.str() == expect);
}

TEST_F(NVFuserTest, FusionTransformPropagatorNoOverwrite_CUDA) {
  auto fusion = std::make_unique<Fusion>();
  FusionGuard fg(fusion.get());

  auto tv0 = makeSymbolicTensor(1);
  fusion->addInput(tv0);
  auto tv1 = broadcast(tv0, {true, false, true});
  auto tv2 = sin(tv1);
  fusion->addOutput(tv2);

  tv0->split(0, 2);
  tv2->split(1, 2);
  tv2->split(0, 4);

  MaxLogicalDomainInfoSpanningTree path1(tv2);
  TransformPropagatorWithCheck propagator1(tv2);
  path1.traverse(&propagator1);

  MaxLogicalDomainInfoSpanningTree path2(tv0);
  TransformPropagatorWithCheck propagator2(tv0);
  path2.traverse(&propagator2);

  NVF_CHECK(tv1->axis(0)->isBroadcast());
  NVF_CHECK(tv1->axis(1)->isBroadcast());
  NVF_CHECK(!tv1->axis(2)->isBroadcast());
  NVF_CHECK(!tv1->axis(3)->isBroadcast());
  NVF_CHECK(tv1->axis(4)->isBroadcast());

  auto expect = makeSymbolicTensor(3);
  expect->split(1, 2);
  expect->split(0, 4);
  NVF_CHECK(TransformReplay::fullSelfMatching(expect, tv1));
}

TEST_F(NVFuserTest, FusionIssue1785Repro_CUDA) {
  Fusion fusion;
  FusionGuard fg(&fusion);

  // Set up your input tensor views
  TensorView* tv0 = makeContigTensor(1);
  TensorView* tv1 = makeContigTensor(2);

  // Register your inputs
  fusion.addInput(tv0);
  fusion.addInput(tv1);

  auto tv2 = set(tv0);
  // [B, I]
  auto tv3 = broadcast(tv2, {true, false});
  auto tv4 = add(tv3, tv1);
  auto tv5 = set(tv4);

  // Register your outputs
  fusion.addOutput(tv5);

  tv5->split(0, 8);
  tv5->split(-1, 8);

  // [Serial, TIDy, TIDX, Serial]

  tv4->computeAt(tv5, -2);
  tv3->computeAt(tv4, -1);
  tv2->computeAt(tv3, 0);
  tv2->split(0, 8);
  tv2->axis(0)->parallelize(ParallelType::TIDx);
  tv1->computeAt(tv5, -2);

  tv5->axis(1)->parallelize(ParallelType::TIDy);
  tv5->axis(2)->parallelize(ParallelType::TIDx);

  auto options = at::TensorOptions().dtype(at::kFloat).device(at::kCUDA, 0);

  at::Tensor in1 = at::randn({16}, options);
  at::Tensor in2 = at::randn({12, 16}, options);

  KernelExecutor ke;
  ke.compile(&fusion, {in1, in2});
  auto cg_outputs = ke.run({in1, in2});

  testValidate(&fusion, cg_outputs, {in1, in2}, __LINE__, __FILE__);
}

TEST_F(NVFuserTest, FusionSkipReplay_CUDA) {
  {
    Fusion fusion;
    FusionGuard fg(&fusion);

    TensorView* tv0 = makeContigTensor(1);
    TensorView* tv1 = makeContigTensor(2);
    fusion.addInput(tv0);
    fusion.addInput(tv1);

    auto tv2 = broadcast(tv0, {false, true});
    auto tv3 = add(tv2, tv1);
    fusion.addOutput(tv3);

    tv3->split(1, 2, false);

    TransformPropagatorWithCheck propagator(tv3);
    MaxLogicalDomainInfoSpanningTree(tv3).traverse(&propagator);
  }

  {
    Fusion fusion;
    FusionGuard fg(&fusion);

    TensorView* tv0 = makeContigTensor(3);
    fusion.addInput(tv0);

    auto tv1 = sum(tv0, {0, 2});
    auto tv2 = sin(tv1);
    fusion.addOutput(tv2);

    tv0->split(1, 2, false);

    TransformPropagatorWithCheck propagator(tv0);
    MaxLogicalDomainInfoSpanningTree(tv0).traverse(&propagator);
  }
}

TEST_F(NVFuserTest, FusionInlineRepro1803_CUDA) {
  Fusion fusion;
  FusionGuard fg(&fusion);

  TensorView* tv0 = makeContigTensor(2);

  fusion.addInput(tv0);
  auto tv1 = set(tv0);
  auto tvs = Welford(tv1, {1});
  auto tvo = set(tvs.var_sum);
  fusion.addOutput(tvo);

  tvo->split(0, 16);
  tvo->axis(1)->parallelize(ParallelType::Unroll);

  tv0->computeAt(tvo, -1, ComputeAtMode::BestEffort);

  NVF_CHECK(
      tvs.var_sum->getComputeAtPosition() == tvs.avg->getComputeAtPosition());
  NVF_CHECK(
      tvs.var_sum->getComputeAtPosition() == tvs.n->getComputeAtPosition());
  NVF_CHECK(tvs.var_sum->getComputeAtPosition() == 1);
}

// Unit test for the transform selection logic
TEST_F(NVFuserTest, FusionBoundedDirectionSelection1_CUDA) {
  Fusion fusion;
  FusionGuard fg(&fusion);

  TensorView* tv0 = makeContigTensor(2);

  fusion.addInput(tv0);
  auto tv1 = set(tv0);
  auto tv2 = set(tv1);
  auto tv3 = add(tv2, tv1);
  fusion.addOutput(tv3);

  tv3->split(-1, 5);
  tv3->split(-1, 8);

  scheduler_utils::BoundedDirectionalTransformPropagator::backward(
      tv3, -1, {tv0, tv2});

  // Check that the splits are replayed on tv2
  NVF_ERROR(
      tv2->nDims() == tv3->nDims(),
      "Propagator didn't propagate to tv2: ",
      tv2->toString());

  // Check that the splits are replayed on tv1 as well. Even though
  //  one of its consumers, tv2, is part of the boundary, another
  //  consumer is not a boundary, so tv1 should be transformed as well.
  NVF_ERROR(
      tv1->nDims() == tv3->nDims(),
      "Propagator didn't propagate to tv1: ",
      tv1->toString());
}

TEST_F(NVFuserTest, FusionIssueRepro1844_CUDA) {
  auto fusion = std::make_unique<Fusion>();
  FusionGuard fg(fusion.get());

  std::vector<int64_t> shape = {2, 1, 768};
  std::vector<int64_t> sum_to_shape = {768};
  std::vector<int64_t> sum_to_axes = {0, 1};
  double kProb = 0.5;

  std::vector<Val*> sum_to_symb;
  std::transform(
      sum_to_shape.begin(),
      sum_to_shape.end(),
      std::back_inserter(sum_to_symb),
      [](int64_t s) -> Val* { return IrBuilder::create<Val>(s); });

  TensorView* tv0 = makeContigConcreteTensor(shape);
  TensorView* tv1 = makeContigConcreteTensor(shape);
  TensorView* tv2 = makeContigConcreteTensor(shape, DataType::Bool);

  fusion->addInput(tv0);
  fusion->addInput(tv1);
  fusion->addInput(tv2);

  Val* prob = IrBuilder::create<Val>(kProb);
  auto grad_input = dropout_backward(tv1, tv2, prob);
  auto grad_gelu = gelu_backward(grad_input, tv0);
  auto grad_bias = sum_to(grad_gelu, sum_to_symb);

  fusion->addOutput(grad_gelu);
  fusion->addOutput(grad_bias);

  const auto options =
      at::TensorOptions().dtype(at::kFloat).device(at::kCUDA, 0);

  at::Tensor a = at::randn(shape, options);
  at::Tensor b = at::randn(shape, options);
  at::Tensor c = at::randn(shape, options);
  auto mask = at::gt(c, 0.0f);
  std::vector<c10::IValue> aten_inputs = {a, b, mask};

  FusionExecutorCache executor_cache(std::move(fusion));
  auto cg_outputs = executor_cache.runFusionWithInputs(aten_inputs);

  testValidate(
      executor_cache.fusion(), cg_outputs, aten_inputs, __LINE__, __FILE__);
}

TEST_F(NVFuserTest, FusionInsertMagicZero1_CUDA) {
  Fusion fusion;
  FusionGuard fg(&fusion);

  auto tv0 = makeSymbolicTensor(2);
  fusion.addInput(tv0);

  auto tv1 = add(tv0, IrBuilder::create<Val>(1.0));
  auto tv2 = set(tv1);
  fusion.addOutput(tv2);

  tv2->split(0, 32);
  tv2->split(-1, 2);
  tv2->reorder({{1, 2}, {2, 1}});
  tv2->merge(0);

  TransformPropagatorWithCheck propagator(tv2);
  MaxLogicalDomainInfoSpanningTree(tv2).traverse(&propagator);

  tv0->computeAt(tv2, 1);

  // The predicate of tv2 should be protected with magic zero
  GpuLower gpulw(&fusion);
  gpulw.run();
  NVF_CHECK(
      PredicateMagicZeroChecker::isProtected(tv2, gpulw),
      "Failed to protect the predicates of ",
      tv2->toString());
}

TEST_F(NVFuserTest, FusionExpandRepro1860_CUDA) {
  auto fusion_ptr = std::make_unique<Fusion>();
  Fusion& fusion = *fusion_ptr;
  FusionGuard fg(&fusion);
  std::vector<std::optional<bool>> contiguity(3, std::nullopt);

  std::vector<int64_t> shape{1, -1, -1};
  TensorView* tv0 = makeContigConcreteTensor(shape);
  fusion.addInput(tv0);
  TensorView* tv1 = makeContigConcreteTensor(shape);
  fusion.addInput(tv1);
  TensorView* tv2 = makeContigConcreteTensor(shape);
  fusion.addInput(tv2);

  std::vector<IterDomain*> domain1(3, nullptr);
  for (const auto i : c10::irange(3)) {
    if (i == 0) {
      domain1[i] = IterDomainBuilder(
                       FusionGuard::getCurFusion()->zeroVal(),
                       IrBuilder::create<Val>(1L, DataType::Index))
                       .iter_type(IterType::Broadcast)
                       .build();
    } else {
      domain1[i] =
          IterDomainBuilder(
              FusionGuard::getCurFusion()->zeroVal(),
              IrBuilder::create<Val>(1L, DataType::Index))
              .expanded_extent(IrBuilder::create<Val>(1L + i, DataType::Index))
              .iter_type(IterType::Broadcast)
              .build();
    }
  }

  TensorView* tv22 = IrBuilder::create<TensorView>(
      IrBuilder::create<TensorDomain>(domain1, contiguity), DataType::Float);

  fusion.addInput(tv22);

  auto tv3 = add(tv0, tv1);
  auto tv4 = softmax(tv3, 0);
  auto tv5 = add(tv4, tv22);
  fusion.addOutput(tv5);

  auto options = at::TensorOptions().dtype(at::kFloat).device(at::kCUDA, 0);

  at::Tensor input1 = at::randn({1, 2, 3}, options);
  at::Tensor input2 = at::randn({1, 2, 3}, options);
  at::Tensor input3 = at::randn({1, 2, 3}, options);
  at::Tensor input4 = at::randn({1, 1, 1}, options).expand({1, 2, 3});
  std::vector<c10::IValue> aten_inputs = {input1, input2, input3, input4};

  FusionExecutorCache executor_cache(std::move(fusion_ptr));
  auto outputs = executor_cache.runFusionWithInputs(aten_inputs);
}

TEST_F(NVFuserTest, FusionExpandReduce_CUDA) {
  auto fusion = std::make_unique<Fusion>();
  FusionGuard fg(fusion.get());

  auto tv0 = makeConcreteTensor({1, 8});
  fusion->addInput(tv0);

  auto tv1 =
      expand(tv0, {IrBuilder::create<Val>(12L), IrBuilder::create<Val>(8L)});

  auto tv2 = sum(tv1, {0});
  fusion->addOutput(tv2);

  auto options = at::TensorOptions().dtype(at::kFloat).device(at::kCUDA, 0);
  auto t0 = at::randn({1, 8}, options);

  FusionExecutorCache executor_cache(std::move(fusion));
  auto cg_outputs = executor_cache.runFusionWithInputs({t0});

  testValidate(executor_cache.fusion(), cg_outputs, {t0}, __LINE__, __FILE__);
}

TEST_F(NVFuserTest, FusionVectorComponentReduce_CUDA) {
  auto fusion = std::make_unique<Fusion>();
  FusionGuard fg(fusion.get());

  auto tv0 = makeSymbolicTensor(1, DataType::ComplexFloat);
  fusion->addInput(tv0);
  auto tv1 = view_as_real(tv0);
  auto tv2 = sum(tv1, {-1});
  fusion->addOutput(tv2);

  inlineMost();

  auto options =
      at::TensorOptions().dtype(at::kComplexFloat).device(at::kCUDA, 0);
  auto t0 = at::randn({1024}, options);

  KernelExecutor ke;
  ke.compile(fusion.get(), {t0});
  auto cg_outputs = ke.run({t0});

  testValidate(fusion.get(), cg_outputs, {t0}, __LINE__, __FILE__, "");
}

TEST_F(NVFuserTest, FusionExpandBadShapeTest_CUDA) {
  auto fusion_ptr = std::make_unique<Fusion>();
  Fusion& fusion = *fusion_ptr;
  FusionGuard fg(&fusion);
  std::vector<std::optional<bool>> contiguity{false, std::nullopt};

  auto tv0 = makeSymbolicTensor(2);
  fusion.addInput(tv0);

  std::vector<IterDomain*> domains = {
      IterDomainBuilder(
          FusionGuard::getCurFusion()->zeroVal(),
          IrBuilder::create<Val>(DataType::Index))
          .build(),
      IterDomainBuilder(
          FusionGuard::getCurFusion()->zeroVal(),
          FusionGuard::getCurFusion()->oneVal())
          .expanded_extent(IrBuilder::create<Val>(10L, DataType::Index))
          .iter_type(IterType::Broadcast)
          .build()};

  // expand to 10
  TensorView* tv22 = IrBuilder::create<TensorView>(
      IrBuilder::create<TensorDomain>(domains, contiguity), DataType::Float);

  fusion.addInput(tv22);

  auto tv3 = add(tv0, tv22);
  fusion.addOutput(tv3);

  auto options = at::TensorOptions().dtype(at::kFloat).device(at::kCUDA, 0);

  // Incompatible shapes
  at::Tensor input1 = at::randn({2, 3}, options);
  // Passing expand size of 5, not 10. Should cause an error
  at::Tensor input4 = at::randn({2, 1}, options).expand({2, 5});

  std::vector<c10::IValue> aten_inputs = {input1, input4};

  FusionExecutorCache executor_cache(std::move(fusion_ptr));
  ASSERT_ANY_THROW(executor_cache.runFusionWithInputs(aten_inputs));
}

TEST_F(
    NVFuserTest,
    FusionPointwiseScheduleWithBroadcastAndTrivialReduction_CUDA) {
  Fusion fusion;
  FusionGuard fg(&fusion);

  auto tv0 = makeContigTensor(3);
  auto tv1 = makeContigTensor(2);
  fusion.addInput(tv0);
  fusion.addInput(tv1);
  auto tv2 = broadcast(tv0, {false, true, false, true, false, true});
  auto tv3 = sin(tv2);
  auto tv4 = add(tv3, tv1);
  auto tv5 = sum(tv4, {1});
  fusion.addOutput(tv5);

  auto options = at::TensorOptions().dtype(at::kFloat).device(at::kCUDA, 0);
  at::Tensor t0 = at::randn({100, 100, 10}, options);
  at::Tensor t1 = at::randn({10, 20}, options);

  std::vector<c10::IValue> aten_inputs = {t0, t1};

  auto cg_outputs =
      scheduleAndRun(&fusion, SchedulerType::PointWise, aten_inputs).outputs;
  testValidate(&fusion, cg_outputs, aten_inputs, __LINE__, __FILE__);
}

TEST_F(NVFuserTest, FusionPrint_CUDA) {
  std::vector<at::ScalarType> dtypes = {
      at::kFloat, at::kDouble, at::kHalf, at::kInt, at::kLong, at::kBool};
  if (at::cuda::getCurrentDeviceProperties()->major >= 8) {
    dtypes.push_back(at::kBFloat16);
  }
  for (auto dtype : dtypes) {
    auto fusion = std::make_unique<Fusion>();
    FusionGuard fg(fusion.get());

    auto tv0 = makeSymbolicTensor(1, aten_to_data_type(dtype));
    fusion->addInput(tv0);
    auto tv1 = print(tv0);
    auto tv2 = sin(tv1);
    fusion->addOutput(tv2);

    // There is no way to check if anything is printed to the console, but we
    // can validate that when print exist, compilation and computation are not
    // broken.
    auto options = at::TensorOptions().dtype(at::kLong).device(at::kCUDA, 0);
    at::Tensor t0 = at::arange(2, options).to(dtype);

    FusionExecutorCache executor_cache(std::move(fusion));
    auto cg_outputs = executor_cache.runFusionWithInputs({t0});

    testValidate(
        executor_cache.fusion(),
        cg_outputs,
        {t0},
        {t0.sin()},
        __LINE__,
        __FILE__);
  }
}

TEST_F(NVFuserTest, FusionCheckedSymbolicShape_CUDA) {
  const auto options =
      at::TensorOptions().dtype(at::kFloat).device(at::kCUDA, 0);

  at::Tensor a = at::randn({123, 456}, options);
  at::Tensor b = at::randn({123, 456}, options);
  at::Tensor c = at::randn({321, 654}, options);

  using return_t =
      std::pair<std::unique_ptr<FusionExecutorCache>, std::vector<at::Tensor>>;
  auto matched_add = [](at::Tensor a, at::Tensor b) -> return_t {
    auto fusion = std::make_unique<Fusion>();
    FusionGuard fg(fusion.get());

    Val* s1 = IrBuilder::create<Val>(DataType::Int);
    Val* s2 = IrBuilder::create<Val>(DataType::Int);
    auto builder = TensorViewBuilder().shape(std::vector<Val*>{s1, s2});
    TensorView* tv0 = builder.build();
    TensorView* tv1 = builder.build();

    fusion->addInput(tv0);
    fusion->addInput(tv1);

    auto tv2 = add(tv0, tv1);

    fusion->addOutput(tv2);

    auto executor_cache =
        std::make_unique<FusionExecutorCache>(std::move(fusion));
    auto cg_outputs = executor_cache->runFusionWithInputs({a, b});
    return {std::move(executor_cache), std::move(cg_outputs)};
  };

  {
    auto ret1 = matched_add(a, b);
    testValidate(ret1.first->fusion(), ret1.second, {a, b}, __LINE__, __FILE__);
  }

  {
    ASSERT_THAT(
        [&]() { matched_add(a, c); },
        ::testing::ThrowsMessage<nvfuser::nvfError>(::testing::HasSubstr(
            "When trying to propagate constant tensor sizes through the graph a conflict was found with 2 different sizes across dimensions that are expected to match.")));
    GTEST_SKIP() << "skipping tests on pre-AMPERE GPUs";
  }
}

TEST_F(NVFuserTest, FusionSizeDependentData_CUDA) {
  auto fusion = std::make_unique<Fusion>();
  FusionGuard fg(fusion.get());

  Val* s1 = IrBuilder::create<Val>(DataType::Index);
  auto builder = TensorViewBuilder().shape(std::vector<Val*>{s1});
  TensorView* tv0 = builder.build();

  fusion->addInput(tv0);

  auto tv1 = add(tv0, s1);

  fusion->addOutput(tv1);

  const auto options =
      at::TensorOptions().dtype(at::kFloat).device(at::kCUDA, 0);

  at::Tensor a = at::zeros({123}, options);

  FusionExecutorCache executor_cache(std::move(fusion));
  auto cg_outputs = executor_cache.runFusionWithInputs({a});

  testValidate(executor_cache.fusion(), cg_outputs, {a}, __LINE__, __FILE__);
}

TEST_F(NVFuserTest, FusionDependencyCheck_CUDA) {
  Fusion fusion;
  FusionGuard fg(&fusion);

  TensorView* tv0 = makeSymbolicTensor(1);
  TensorView* tv1 = makeSymbolicTensor(1);
  TensorView* tv2 = makeSymbolicTensor(1);
  TensorView* tv3 = makeSymbolicTensor(1);

  auto tv4 = add(tv0, tv1);
  auto tv5 = add(tv0, tv2);
  auto tv6 = add(tv0, tv3);

  auto tv7 = add(tv1, tv2);
  auto tv8 = add(tv1, tv3);

  auto tv9 = add(tv2, tv3);

  {
    auto all_vals = DependencyCheck::getAllValsBetween(
        {tv0, tv1}, {tv4, tv5, tv6, tv7, tv8, tv9});
    std::unordered_set<Val*> all_vals_set(all_vals.begin(), all_vals.end());
    std::vector<Val*> results({tv0, tv1, tv4, tv5, tv6, tv7, tv8});
    for (auto result : results) {
      NVF_CHECK(all_vals_set.count(result) > 0);
      all_vals_set.erase(result);
    }
    NVF_CHECK(all_vals_set.empty());
  }

  auto tv10 = add(tv6, tv7);
  {
    auto all_vals = DependencyCheck::getAllValsBetween({tv0, tv1}, {tv10});
    std::unordered_set<Val*> all_vals_set(all_vals.begin(), all_vals.end());
    std::vector<Val*> results({tv0, tv1, tv6, tv7, tv10});
    for (auto result : results) {
      NVF_CHECK(all_vals_set.count(result) > 0);
      all_vals_set.erase(result);
    }
    NVF_CHECK(all_vals_set.empty());
  }
}

// Repro for issue #1925
TEST_F(NVFuserTest, FusionScheduleTransposeRepro1_CUDA) {
  Fusion fusion;
  FusionGuard fg(&fusion);

  auto tv0 = makeSymbolicTensor(4);
  auto tv1 = makeConcreteTensor({-1, -1, -1, 1});
  fusion.addInput(tv0);
  fusion.addInput(tv1);
  auto tv2 = add(tv0, tv1);
  fusion.addOutput(tv2);

  auto options = at::TensorOptions().dtype(at::kFloat).device(at::kCUDA, 0);
  at::Tensor input0 = at::randn({1, 1, 333, 1}, options);
  at::Tensor input1 = at::randn({1, 1, 333, 1}, options);

  auto cg_outputs =
      scheduleAndRun(&fusion, SchedulerType::Transpose, {input0, input1}, false)
          .outputs;
  testValidate(&fusion, cg_outputs, {input0, input1}, __LINE__, __FILE__);
}

TEST_F(NVFuserTest, FusionPredicateUnshare_CUDA) {
  // https://github.com/csarofeen/pytorch/issues/1926
  std::unique_ptr<Fusion> fusion_ptr = std::make_unique<Fusion>();
  auto fusion = fusion_ptr.get();
  FusionGuard fg(fusion);

  TensorView* tv0 = makeSymbolicTensor(2);
  fusion->addInput(tv0);
  auto tv1 = set(tv0);
  auto tv2 = set(tv1);
  fusion->addOutput(tv2);

  tv1->setMemoryType(MemoryType::Shared);
  for (auto tv : {tv1, tv2}) {
    tv->split(0, 4);
    tv->reorder({{1, -1}});
    tv->split(1, 8);
    tv->merge(0);
    tv->split(0, 1);
    tv->axis(0)->parallelize(ParallelType::BIDx);
    tv->axis(1)->parallelize(ParallelType::Unswitch);
  }
  tv1->merge(2);
  tv2->reorder({{2, 3}});
  tv2->merge(2);
  for (auto tv : {tv1, tv2}) {
    tv->axis(-1)->parallelize(ParallelType::TIDx);
  }

  inlineMost();

  auto options = at::TensorOptions().dtype(at::kFloat).device(at::kCUDA, 0);
  at::Tensor t0 = at::randn({5, 5}, options);

  KernelExecutor ke;
  ke.compile(fusion, {t0});
  auto cg_outputs = ke.run({t0});
  auto out = cg_outputs[0];

  testValidate(fusion, {out}, {t0}, __LINE__, __FILE__);
}

TEST_F(NVFuserTest, AsyncCompilation_CUDA) {
  auto fusion = std::make_unique<Fusion>();
  FusionGuard fg(fusion.get());

  TensorView* tv0 = makeSymbolicTensor(2);
  TensorView* tv1 = makeSymbolicTensor(1);
  TensorView* tv2 = makeSymbolicTensor(2);

  fusion->addInput(tv0);
  fusion->addInput(tv1);
  fusion->addInput(tv2);

  TensorView* tv3 = add(tv0, IrBuilder::create<Val>(1.0)); // Group 0
  TensorView* tv4 =
      max(tv3, {0}); // Group 0 (use max instead to avoid numerical issues)
  TensorView* tv5 = add(tv4, tv1); //  Group 0 (Non Broadcast after reduce,
                                   //  keeps normalization scheduler away)
  TensorView* tv6 = add(tv5, tv2); //  Group 1 (Broadcast after reduce)

  fusion->addOutput(tv6);

  auto options = at::TensorOptions().dtype(at::kFloat).device(at::kCUDA, 0);

  at::Tensor t0 = at::randn({8, 5}, options);
  at::Tensor t1 = at::randn({5}, options);
  at::Tensor t2 = at::randn({8, 5}, options);

  FusionExecutorCache executor_cache(std::move(fusion));

  std::vector<c10::IValue> aten_inputs = {t0, t1, t2};

  auto outputs = executor_cache.runFusionWithInputs(aten_inputs);

  NVF_CHECK(
      executor_cache.getMostRecentKernelRuntime()->isSegmented(),
      "segmentation didn't happen");
  NVF_CHECK(
      executor_cache.getMostRecentKernelRuntime()
              ->fusionSegments()
              ->groups()
              .size() == 2,
      "segmentation didn't happen as expected");

  testValidate(
      executor_cache.fusion(), outputs, aten_inputs, __LINE__, __FILE__);
}

TEST_F(NVFuserTest, FusionMergeBroadcastingTrivialReduction1_CUDA) {
  std::unique_ptr<Fusion> fusion_ptr = std::make_unique<Fusion>();
  auto fusion = fusion_ptr.get();
  FusionGuard fg(fusion);

  TensorView* tv0 = makeConcreteTensor({1, 1});
  TensorView* tv1 = makeConcreteTensor({-1});
  fusion->addInput(tv0);
  fusion->addInput(tv1);
  auto tv2 = sum(tv0, {1});
  auto tv3 = add(tv2, tv1);
  fusion->addOutput(tv3);

  tv0->merge(0);

  MaxLogicalDomainInfoSpanningTree tree(tv0);
  TransformPropagatorWithCheck tp(tv0);
  tree.traverse(&tp);

  inlineMost();

  auto options = at::TensorOptions().dtype(at::kFloat).device(at::kCUDA, 0);
  at::Tensor t0 = at::randn({1, 1}, options);
  at::Tensor t1 = at::randn({10}, options);

  KernelExecutor ke;
  ke.compile(fusion, {t0, t1});
  auto cg_outputs = ke.run({t0, t1});
  auto out = cg_outputs[0];

  testValidate(
      fusion, {out}, {t0, t1}, {t1 + t0.flatten()}, __LINE__, __FILE__);
}

TEST_F(NVFuserTest, FusionMappingRelation_CUDA) {
  // See https://github.com/csarofeen/pytorch/pull/1960
  // and https://github.com/csarofeen/pytorch/pull/2113
  std::unique_ptr<Fusion> fusion_ptr = std::make_unique<Fusion>();
  auto fusion = fusion_ptr.get();
  FusionGuard fg(fusion);

  TensorView* tv0 = makeConcreteTensor({1, 1});
  TensorView* tv1 = makeConcreteTensor({-1, 1, 1});
  fusion->addInput(tv0);
  fusion->addInput(tv1);
  auto tv2 = set(tv0);
  auto tv3 = broadcast(tv2, {true, false, false});
  auto tv4 = add(tv3, tv1);

  fusion->addOutput(tv4);

  tv4->merge(-2);
  tv4->merge(-2);

  tv0->computeAt(tv4, -1);
  tv1->computeAt(tv4, -1);

  ComputeAtMap ca_map(fusion);

  auto tv4_inner_node = tv4->axis(0)->definition()->input(1)->as<IterDomain>();
  NVF_CHECK(
      ca_map.areMapped(tv2->axis(0), tv4_inner_node, IdMappingMode::EXACT));
  NVF_CHECK(ca_map.areMapped(
      tv2->axis(0), tv4_inner_node, IdMappingMode::PERMISSIVE));

  auto options = at::TensorOptions().dtype(at::kFloat).device(at::kCUDA, 0);
  at::Tensor t0 = at::randn({1, 1}, options);
  at::Tensor t1 = at::randn({2, 1, 1}, options);

  KernelExecutor ke;
  ke.compile(fusion, {t0, t1});
  auto cg_outputs = ke.run({t0, t1});
  auto out = cg_outputs[0];

  testValidate(fusion, {out}, {t0, t1}, __LINE__, __FILE__);
}

TEST_F(NVFuserTest, FusionInlineAt_CUDA) {
  std::unique_ptr<Fusion> fusion_ptr = std::make_unique<Fusion>();
  auto fusion = fusion_ptr.get();
  FusionGuard fg(fusion);

  TensorView* tv0 = makeSymbolicTensor(2);
  fusion->addInput(tv0);
  auto tv1 = sin(tv0);
  auto tv2 = cos(tv1);
  fusion->addOutput(tv2);

  tv1->inlineAt(-1);

  auto options = at::TensorOptions().dtype(at::kFloat).device(at::kCUDA, 0);
  at::Tensor t0 = at::randn({100, 2}, options);

  KernelExecutor ke;
  ke.compile(fusion, {t0});
  auto cg_outputs = ke.run({t0});
  auto out = cg_outputs[0];

  testValidate(fusion, {out}, {t0}, __LINE__, __FILE__);
}

// Simplified repro of issue #2008
TEST_F(NVFuserTest, FusionReplayTrivialReductionAndBroadcast2_CUDA) {
  auto fusion_ptr = std::make_unique<Fusion>();
  Fusion& fusion = *fusion_ptr;
  FusionGuard fg(fusion_ptr.get());

  std::vector<int64_t> shape({10, 1, 1});

  auto tv0 = makeConcreteTensor(shape);
  fusion.addInput(tv0);

  auto tv1 = add(tv0, IrBuilder::create<Val>(1.0));
  auto tv2 = sum(tv1, {1, 2});
  auto tv3 = broadcast(tv2, {false, true, true});
  fusion.addOutput(tv3);

  tv0->merge(-2, -1)->merge(-2, -1)->split(0, 4);

  MaxLogicalDomainInfoSpanningTree tree(tv0);
  TransformPropagatorWithCheck tp(tv0);
  tree.traverse(&tp);

  auto options = at::TensorOptions().dtype(at::kFloat).device(at::kCUDA, 0);
  at::Tensor t0 = at::randn(shape, options);
  std::vector<c10::IValue> aten_inputs({t0});

  KernelExecutor ke;
  ke.compile(fusion_ptr.get(), aten_inputs);
  auto outputs = ke.run(aten_inputs);

  testValidate(&fusion, outputs, aten_inputs, __LINE__, __FILE__);
}

TEST_F(NVFuserTest, FusionSimpleAmperePipeline_CUDA) {
  Fusion fusion;
  FusionGuard fg(&fusion);

  auto tv0 = makeContigTensor(1);

  fusion.addInput(tv0);

  auto tv1 = set(tv0);

  fusion.addOutput(tv1);

  auto tv_cache = tv0->cacheAfter(LoadStoreOpType::CpAsync);
  tv_cache->setMemoryType(MemoryType::Shared);

  tv1->split(0, 16);
  tv0->computeAt(tv1, 1);

  tv_cache->circularBuffer(10);

  auto options = at::TensorOptions().dtype(at::kFloat).device(at::kCUDA, 0);
  at::Tensor input1 = at::randn({255}, options);

  // Add check that the cp async op has an inlined predicate.
  class InlinedCpAsyncPredChecker : public kir::IrVisitor {
   public:
    using kir::IrVisitor::handle;

   private:
    void handle(kir::IfThenElse* ite) final {
      auto prev_within_ite = within_ite_;
      within_ite_ = true;
      kir::IrVisitor::handle(ite);
      within_ite_ = prev_within_ite;
    }

    void handle(LoadStoreOp* ldst) final {
      if (ldst->opType() == LoadStoreOpType::CpAsync &&
          ldst->cacheOp() == CacheOp::AllLevels) {
        NVF_ERROR(!within_ite_, "CPASYNC predicate not inlined");
        NVF_ERROR(
            ldst->predicate()->hasValue() &&
                !ldst->predicate()->value()->isConst(),
            "CPASYNC predicate is not generated");
      }
    }

   private:
    bool within_ite_ = false;
  } pred_checker;

  // Check that cp async is inlined:
  GpuLower gpulw(&fusion);
  pred_checker.handle(gpulw.run()->topLevelExprs());

  KernelExecutor ke;
  // requires ampere+ GPU
  if (!deviceMajorMinorCheck(8)) {
    ASSERT_THAT(
        [&]() { ke.compile(&fusion, {input1}); },
        testing::ThrowsMessage<nvfuser::nvfError>(testing::HasSubstr(
            "Reason: LoadStoreOpType::CpAsync requires Ampere")));
    GTEST_SKIP() << "skipping tests on pre-AMPERE GPUs";
  } else {
    ke.compile(&fusion, {input1});
  }

  auto cg_outputs = ke.run({input1});

  testValidate(&fusion, cg_outputs, {input1}, __LINE__, __FILE__);
}

TEST_F(NVFuserTest, FusionExpandedInput_CUDA) {
  std::unique_ptr<Fusion> fusion_ptr = std::make_unique<Fusion>();
  auto fusion = fusion_ptr.get();
  FusionGuard fg(fusion);

  TensorView* tv0 = TensorViewBuilder()
                        .ndims(3)
                        .shape({-1, -1, -1})
                        .contiguity({false, std::nullopt, true})
                        .expanded({false, true, false})
                        .build();
  fusion->addInput(tv0);
  auto tv1 = set(tv0);
  fusion->addOutput(tv1);

  auto options = at::TensorOptions().dtype(at::kFloat).device(at::kCUDA, 0);
  at::Tensor t0 = at::randn({4096, 1, 4}, options).expand({-1, 7, -1});

  FusionExecutorCache executor_cache(std::move(fusion_ptr));
  auto cg_outputs = executor_cache.runFusionWithInputs({t0});

  testValidate(fusion, cg_outputs, {t0}, __LINE__, __FILE__);
}

// Repro for
// https://github.com/csarofeen/pytorch/issues/1843#issuecomment-1270759724
TEST_F(NVFuserTest, FusionVectorizeRepro1843_CUDA) {
  std::unique_ptr<Fusion> fusion_ptr = std::make_unique<Fusion>();
  auto fusion = fusion_ptr.get();
  FusionGuard fg(fusion);

  TensorView* tv1 =
      TensorViewBuilder().ndims(2).contiguity({true, true}).build();
  TensorView* tv0 =
      TensorViewBuilder().ndims(2).contiguity({true, true}).build();
  fusion->addInput(tv1);
  fusion->addInput(tv0);

  auto tv7 = sum(tv0, {1}, true);
  auto tv_exp =
      expand(tv7, {tv0->axis(0)->extent(), IrBuilder::create<Val>(32128L)});
  auto tv3 = exp(tv1);
  auto tv8 = mul(tv3, tv_exp);
  auto tv13 = sub(tv0, tv8);
  fusion->addOutput(tv13);

  auto options = at::TensorOptions().dtype(at::kFloat).device(at::kCUDA, 0);
  at::Tensor t1 =
      at::empty_strided({4096, 32128}, {32128, 1}, options).random_();
  at::Tensor t0 =
      at::empty_strided({4096, 32128}, {32128, 1}, options).random_();

  FusionExecutorCache executor_cache(std::move(fusion_ptr));
  auto cg_outputs = executor_cache.runFusionWithInputs({t1, t0});

  testValidate(fusion, cg_outputs, {t1, t0}, __LINE__, __FILE__);
}

TEST_F(NVFuserTest, FusionBroadcastPersistentReduction_CUDA) {
  // Simplified repro for
  // https://github.com/csarofeen/pytorch/issues/2094
  std::unique_ptr<Fusion> fusion_ptr = std::make_unique<Fusion>();
  auto fusion = fusion_ptr.get();
  FusionGuard fg(fusion);

  auto tv0 = makeContigTensor(2, DataType::Half);
  auto tv1 = castOp(DataType::Float, tv0);
  auto tv2 = broadcast(tv1, {true, true, false, false});
  auto tv3 = sum(tv2, {-1}, true);
  auto tv4 = add(tv2, tv3); // TODO: changing this to tv1 there is still errors
  auto tv5 = sum(tv4, {-1});
  fusion->addInput(tv0);
  fusion->addOutput(tv5);

  auto options = at::TensorOptions().dtype(at::kHalf).device(at::kCUDA, 0);
  auto t0 = at::randn({1024, 768}, options);

  FusionExecutorCache executor_cache(std::move(fusion_ptr));
  auto cg_outputs = executor_cache.runFusionWithInputs({t0});
  testValidate(fusion, cg_outputs, {t0}, __LINE__, __FILE__);
}

// Repro for
// https://github.com/csarofeen/pytorch/issues/2094
TEST_F(NVFuserTest, FusionRepro2094_CUDA) {
  std::unique_ptr<Fusion> fusion_ptr = std::make_unique<Fusion>();
  auto fusion = fusion_ptr.get();
  FusionGuard fg(fusion);

  std::vector<int64_t> neg_one_vec = {-1};
  {
    auto tv0 = TensorViewBuilder()
                   .ndims(1)
                   .shape(neg_one_vec)
                   .contiguity(true)
                   .dtype(DataType::Float)
                   .build();
    fusion->addInput(tv0);
    auto tv1 = TensorViewBuilder()
                   .ndims(1)
                   .shape(neg_one_vec)
                   .contiguity(true)
                   .dtype(DataType::Float)
                   .build();
    fusion->addInput(tv1);
    auto tv2 = TensorViewBuilder()
                   .ndims(2)
                   .shape(std::vector<int64_t>{-1, -1})
                   .contiguity({true, true})
                   .dtype(DataType::Half)
                   .build();
    fusion->addInput(tv2);
    auto tv3 = expand(
        broadcast(tv0, {true, true, false}),
        {IrBuilder::create<Val>(1L),
         IrBuilder::create<Val>(1024L),
         IrBuilder::create<Val>(768L)});
    auto tv4 = expand(
        broadcast(tv1, {true, true, false}),
        {IrBuilder::create<Val>(1L),
         IrBuilder::create<Val>(1024L),
         IrBuilder::create<Val>(768L)});
    auto tv5 = reshape(tv2, {1024, 768}, {1, 1024, 768});
    auto tv6 = castOp(DataType::Float, tv5);
    auto s7 = IrBuilder::create<Val>(0.5);
    auto tv8 = mul(tv6, s7);
    auto s9 = IrBuilder::create<Val>(0.707107);
    auto tv10 = mul(tv6, s9);
    auto tv11 = erf(tv10);
    auto s12 = IrBuilder::create<Val>(1.0);
    auto tv13 = add(tv11, s12);
    auto tv14 = mul(tv8, tv13);
    auto tv15 = castOp(DataType::Half, tv14);
    auto tv16 = castOp(DataType::Float, tv15);
    auto tv17_tv18 = variance_mean(tv16, {2}, 0, false);
    auto tv17 = std::get<0>(tv17_tv18);
    auto tv18 = std::get<1>(tv17_tv18);
    auto tv19 = expand(
        broadcast(tv17, {false, false, true}),
        {IrBuilder::create<Val>(1L),
         IrBuilder::create<Val>(1024L),
         IrBuilder::create<Val>(1L)});
    auto tv20 = expand(
        broadcast(tv18, {false, false, true}),
        {IrBuilder::create<Val>(1L),
         IrBuilder::create<Val>(1024L),
         IrBuilder::create<Val>(1L)});
    auto s21 = IrBuilder::create<Val>(1e-05);
    auto tv22 = add(tv19, s21);
    auto tv23 = expand(
        broadcast(tv20, {false, false, false}),
        {IrBuilder::create<Val>(1L),
         IrBuilder::create<Val>(1024L),
         IrBuilder::create<Val>(768L)});
    auto tv24 = rsqrt(tv22);
    auto tv25 = sub(tv16, tv23);
    auto tv26 = expand(
        broadcast(tv24, {false, false, false}),
        {IrBuilder::create<Val>(1L),
         IrBuilder::create<Val>(1024L),
         IrBuilder::create<Val>(768L)});
    auto tv27 = mul(tv25, tv26);
    auto tv28 = mul(tv27, tv3);
    auto tv29 = add(tv28, tv4);
    auto tv30 = castOp(DataType::Float, tv29);
    auto tv31 = castOp(DataType::Half, tv30);
    auto tv32 = reshape(tv31, {1, 1024, 768}, {1024, 768});
    fusion->addOutput(tv5);
    fusion->addOutput(tv16);
    fusion->addOutput(tv20);
    fusion->addOutput(tv24);
    fusion->addOutput(tv32);
  }

  auto options = at::TensorOptions().dtype(at::kFloat).device(at::kCUDA, 0);
  std::vector<c10::IValue> inputs;
  std::vector<at::Tensor> outputs;

  {
    auto t0 = at::randn({768}, options);
    inputs.push_back((c10::IValue)t0);
    auto t1 = at::randn({768}, options);
    inputs.push_back((c10::IValue)t1);
    auto t2 = at::randn({1024, 768}, options).to(at::ScalarType::Half);
    inputs.push_back((c10::IValue)t2);
    auto t3 = t0.unsqueeze(0).unsqueeze(1).expand({1, 1024, 768});
    auto t4 = t1.unsqueeze(0).unsqueeze(1).expand({1, 1024, 768});
    auto t5 = t2.view({1, 1024, 768});
    auto t6 = t5.to(at::ScalarType::Float);
    auto s7 = 0.5;
    auto t8 = at::mul(t6, s7);
    auto s9 = 0.707107;
    auto t10 = at::mul(t6, s9);
    auto t11 = at::erf(t10);
    auto s12 = 1.0;
    auto t13 = at::add(t11, s12);
    auto t14 = at::mul(t8, t13);
    auto t15 = t14.to(at::ScalarType::Half);
    auto t16 = t15.to(at::ScalarType::Float);
    auto t17_t18 =
        at::var_mean(t16, {2}, /*unbiased*/ false, /*keepdim*/ false);
    auto t17 = std::get<0>(t17_t18);
    auto t18 = std::get<1>(t17_t18);
    auto t19 = t17.unsqueeze(2).expand({1, 1024, 1});
    auto t20 = t18.unsqueeze(2).expand({1, 1024, 1});
    auto s21 = 1e-05;
    auto t22 = at::add(t19, s21);
    auto t23 = t20.expand({1, 1024, 768});
    auto t24 = at::rsqrt(t22);
    auto t25 = at::sub(t16, t23);
    auto t26 = t24.expand({1, 1024, 768});
    auto t27 = at::mul(t25, t26);
    auto t28 = at::mul(t27, t3);
    auto t29 = at::add(t28, t4);
    auto t30 = t29.to(at::ScalarType::Float);
    auto t31 = t30.to(at::ScalarType::Half);
    auto t32 = t31.view({1024, 768});
    outputs.push_back(t5);
    outputs.push_back(t16);
    outputs.push_back(t20);
    outputs.push_back(t24);
    outputs.push_back(t32);
  }

  FusionExecutorCache executor_cache(std::move(fusion_ptr));
  auto cg_outputs = executor_cache.runFusionWithInputs(inputs);
  testValidate(fusion, cg_outputs, inputs, outputs, __LINE__, __FILE__);
}

// https://github.com/csarofeen/pytorch/issues/2068
TEST_F(NVFuserTest, FusionIssue2068_CUDA) {
  auto fusion_ptr = std::make_unique<Fusion>();
  Fusion& fusion = *fusion_ptr.get();
  FusionGuard fg(&fusion);

  int64_t w = 32, x = 56, y = 56, z = 128;

  auto tv0 = makeContigTensor(3);
  auto tv1 = makeContigTensor(1);
  auto tv2 = makeContigTensor(3);
  auto tv3 = makeContigTensor(1);
  auto tv4 = makeContigTensor(4);

  fusion.addInput(tv0);
  fusion.addInput(tv1);
  fusion.addInput(tv2);
  fusion.addInput(tv3);
  fusion.addInput(tv4);

  auto tv5 = broadcast(tv0, {false, false, false, true});
  auto tv6 = broadcast(tv1, {true, true, true, false});
  auto tv7 = expand(
      tv6,
      {IrBuilder::create<Val>(w),
       IrBuilder::create<Val>(x),
       IrBuilder::create<Val>(y),
       tv6->axis(3)->extent()});
  auto tv8 = broadcast(tv2, {false, false, false, true});
  auto tv9 = broadcast(tv3, {true, true, true, false});
  auto tv10 = expand(
      tv9,
      {IrBuilder::create<Val>(w),
       IrBuilder::create<Val>(x),
       IrBuilder::create<Val>(y),
       tv9->axis(3)->extent()});
  auto tv11 = set(tv5);
  auto tv12 = expand(
      tv11,
      {tv11->axis(0)->extent(),
       tv11->axis(1)->extent(),
       tv11->axis(2)->extent(),
       IrBuilder::create<Val>(z)});

  auto tv13 = add(tv8, IrBuilder::create<Val>(1.e-6));
  auto tv14 = sub(tv4, tv12);
  auto tv15 = rsqrt(abs(tv13));
  auto tv16 = set(tv15);
  auto tv17 = expand(
      tv16,
      {tv16->axis(0)->extent(),
       tv16->axis(1)->extent(),
       tv16->axis(2)->extent(),
       IrBuilder::create<Val>(z)});
  auto tv18 = mul(tv14, tv17);
  auto tv19 = mul(tv18, tv7);
  auto tv20 = add(tv19, tv10);
  auto tv21 = set(tv20);

  fusion.addOutput(tv5);
  fusion.addOutput(tv15);
  fusion.addOutput(tv21);

  auto options = at::TensorOptions().dtype(at::kFloat).device(at::kCUDA, 0);
  auto t0 = at::randn({w, x, y}, options);
  auto t1 = at::randn({z}, options);
  auto t2 = at::randn({w, x, y}, options);
  auto t3 = at::randn({z}, options);
  auto t4 = at::randn({w, x, y, z}, options);

  FusionExecutorCache executor_cache(std::move(fusion_ptr));
  auto cg_outputs = executor_cache.runFusionWithInputs({t0, t1, t2, t3, t4});

  testValidate(
      executor_cache.fusion(),
      cg_outputs,
      {t0, t1, t2, t3, t4},
      __LINE__,
      __FILE__,
      "");
}

// Similar to the following HuggingFace repro:
// https://github.com/csarofeen/pytorch/issues/2064
// but with the trivial reduction replaced with squeeze
TEST_F(NVFuserTest, FusionHuggingFaceRepro2064Squeeze_CUDA) {
  auto fusion_ptr = std::make_unique<Fusion>();
  Fusion& fusion = *fusion_ptr.get();
  FusionGuard fg(&fusion);

  auto tv0 = makeContigTensor(2);
  fusion.addInput(tv0);

  auto tv1 = broadcast(tv0, {true, false, false});
  auto tv2 = mul(tv1, IrBuilder::create<Val>(0.5));
  auto tv3 = mul(tv1, IrBuilder::create<Val>(0.707107));
  auto tv4 = erf(tv3);
  auto tv5 = add(tv4, IrBuilder::create<Val>(1.0));
  auto tv6 = mul(tv2, tv5);
  auto tv7 = squeeze(tv6, std::vector<bool>{true, false, false});

  fusion.addOutput(tv1);
  fusion.addOutput(tv7);

  auto options = at::TensorOptions().dtype(at::kFloat).device(at::kCUDA, 0);
  auto t0 = at::randn({2, 8}, options);

  FusionExecutorCache executor_cache(std::move(fusion_ptr));
  auto cg_outputs = executor_cache.runFusionWithInputs({t0});

  testValidate(
      executor_cache.fusion(), cg_outputs, {t0}, __LINE__, __FILE__, "");
}

TEST_F(NVFuserTest, FusionSqueezeTransformPropagation_CUDA) {
  auto fusion_ptr = std::make_unique<Fusion>();
  Fusion& fusion = *fusion_ptr.get();
  FusionGuard fg(&fusion);

  auto tv0 = makeConcreteTensor({5, 1, 1, 1, 1});
  fusion.addInput(tv0);
  auto tv1 = squeeze(tv0, std::vector<bool>{false, true, false, true, false});
  auto tv2 = squeeze(tv0, std::vector<bool>{false, false, true, false, true});
  auto tv3 = squeeze(tv0, std::vector<bool>{false, false, false, false, true});
  fusion.addOutput(tv1);
  fusion.addOutput(tv2);
  fusion.addOutput(tv3);

  tv3->merge(0);
  tv3->merge(0);
  tv3->merge(0);

  MaxLogicalDomainInfoSpanningTree tree(tv3);
  TransformPropagatorWithCheck tp(tv3);
  tree.traverse(&tp);

  auto options = at::TensorOptions().dtype(at::kFloat).device(at::kCUDA, 0);
  at::Tensor t0 = at::randn({5, 1, 1, 1, 1}, options);

  KernelExecutor ke;
  ke.compile(&fusion, {t0});
  auto cg_outputs = ke.run({t0});

  testValidate(&fusion, cg_outputs, {t0}, __LINE__, __FILE__);
}

TEST_F(NVFuserTest, FusionSqueezeInlining_CUDA) {
  auto fusion_ptr = std::make_unique<Fusion>();
  Fusion& fusion = *fusion_ptr.get();
  FusionGuard fg(&fusion);

  auto tv0 = makeConcreteTensor({1, -1});
  fusion.addInput(tv0);
  auto tv1 = set(tv0);
  auto tv2 = squeeze(tv1, std::vector<bool>{true, false});
  fusion.addOutput(tv2);

  tv0->merge(0);
  tv0->split(0, 128);

  {
    MaxLogicalDomainInfoSpanningTree tree(tv0);
    TransformPropagatorWithCheck tp(tv0);
    tree.traverse(&tp);
    NVF_CHECK(tv2->nDims() == 2);
    NVF_CHECK(tv1->nDims() == 2);
    NVF_CHECK(tv0->nDims() == 2);
  }

  {
    // The propagation here should be a no-op, I am adding it here just to test
    // if transformation propagation works for squeeze on both direction.
    MaxLogicalDomainInfoSpanningTree tree(tv2);
    TransformPropagatorWithCheck tp(tv2);
    tree.traverse(&tp);
    NVF_CHECK(tv2->nDims() == 2);
    NVF_CHECK(tv1->nDims() == 2);
    NVF_CHECK(tv0->nDims() == 2);
  }

  tv1->axis(0)->parallelize(ParallelType::BIDx);
  tv1->axis(1)->parallelize(ParallelType::TIDx);
  tv2->axis(0)->parallelize(ParallelType::BIDx);
  tv2->axis(1)->parallelize(ParallelType::TIDx);

  inlineMost();

  NVF_CHECK(tv1->getComputeAtPosition() == 2);
  NVF_CHECK(tv2->getComputeAtPosition() == 2);

  auto options = at::TensorOptions().dtype(at::kFloat).device(at::kCUDA, 0);
  at::Tensor t0 = at::randn({1, 1024}, options);

  KernelExecutor ke;
  ke.compile(&fusion, {t0});
  auto cg_outputs = ke.run({t0});

  testValidate(&fusion, cg_outputs, {t0}, __LINE__, __FILE__);
}

// HuggingFace repro:
// https://github.com/csarofeen/pytorch/issues/2064
TEST_F(NVFuserTest, FusionHuggingFaceRepro2064_CUDA) {
  auto fusion_ptr = std::make_unique<Fusion>();
  Fusion& fusion = *fusion_ptr.get();
  FusionGuard fg(&fusion);

  auto tv0 = makeContigTensor(2);
  fusion.addInput(tv0);

  auto tv1 = broadcast(tv0, {true, false, false});
  auto tv2 = mul(tv1, IrBuilder::create<Val>(0.5));
  auto tv3 = mul(tv1, IrBuilder::create<Val>(0.707107));
  auto tv4 = erf(tv3);
  auto tv5 = add(tv4, IrBuilder::create<Val>(1.0));
  auto tv6 = mul(tv2, tv5);
  auto tv7 = sum(tv6, {0});

  fusion.addOutput(tv1);
  fusion.addOutput(tv7);

  auto options = at::TensorOptions().dtype(at::kFloat).device(at::kCUDA, 0);
  auto t0 = at::randn({2, 8}, options);

  FusionExecutorCache executor_cache(std::move(fusion_ptr));
  auto cg_outputs = executor_cache.runFusionWithInputs({t0});

  testValidate(
      executor_cache.fusion(), cg_outputs, {t0}, __LINE__, __FILE__, "");
}

#ifndef USE_ROCM

TEST_F(NVFuserTest, FusionCastings_CUDA) {
  auto fusion_ptr = std::make_unique<Fusion>();
  Fusion& fusion = *fusion_ptr.get();
  FusionGuard fg(&fusion);

  int x = 4, y = 1024;

  std::vector<DataType> data_types{
      DataType::Double,
      DataType::Float,
      DataType::Half,
      DataType::Int,
      DataType::Int32,
      DataType::UInt,
      DataType::UInt32,
      DataType::Bool,
      DataType::ComplexFloat,
      DataType::ComplexDouble};

#if defined(CUDA_VERSION) && CUDA_VERSION >= 11000
  if (at::cuda::getDeviceProperties(0)->major >= 8) {
    data_types.emplace_back(DataType::BFloat16);
  }
#endif

  // ATen does not support uint32_t and uint64_t as dtype, so we need to
  // use int32_t and int64_t as a proxy for these two types.
  auto convert_aten_unsupported_dtype = [](DataType dt) -> DataType {
    if (dt == DataType::UInt) {
      return DataType::Int;
    } else if (dt == DataType::UInt32) {
      return DataType::Int32;
    }
    return dt;
  };

  for (const auto& input_type : data_types) {
    DataType proxy_input_type = convert_aten_unsupported_dtype(input_type);
    auto tv_in = makeContigTensor(2, proxy_input_type);
    fusion.addInput(tv_in);

    if (proxy_input_type != input_type) {
      tv_in = bitCastOp(input_type, tv_in);
    }

    for (const auto& output_type : data_types) {
      DataType proxy_output_type = convert_aten_unsupported_dtype(output_type);
      auto tv_out = castOp(output_type, tv_in);
      if (proxy_output_type != output_type) {
        tv_out = bitCastOp(proxy_output_type, tv_out);
      }
      fusion.addOutput(tv_out);
    }
  }

  auto options = at::TensorOptions().dtype(at::kFloat).device(at::kCUDA, 0);

  std::vector<c10::IValue> inputs;
  std::vector<at::Tensor> outputs;
  for (const auto& input_type : data_types) {
    DataType proxy_input_type = convert_aten_unsupported_dtype(input_type);
    at::Tensor t = at::randn({x, y}, options)
                       .relu() // Discard negative numbers so that signed and
                               // unsigned types are equivalent. There is no way
                               // to represent unsigned numbers in PyTorch.
                       .to(data_type_to_aten(proxy_input_type));
    inputs.emplace_back(t);
    for (const auto& output_type : data_types) {
      DataType proxy_output_type = convert_aten_unsupported_dtype(output_type);
      outputs.emplace_back(t.to(data_type_to_aten(proxy_output_type)));
    }
  }

  FusionExecutorCache executor_cache(std::move(fusion_ptr));
  auto cg_outputs = executor_cache.runFusionWithInputs(inputs);

  testValidate(
      executor_cache.fusion(),
      cg_outputs,
      inputs,
      outputs,
      __LINE__,
      __FILE__,
      "");
}

TEST_F(NVFuserTest, FusionIssue2074_CUDA) {
  auto fusion_ptr = std::make_unique<Fusion>();
  Fusion& fusion = *fusion_ptr.get();
  FusionGuard fg(&fusion);

  int x = 4, y = 1024;

  auto tv0 = makeContigTensor(2, DataType::Int32);
  fusion.addInput(tv0);
  auto tv1 = ne(tv0, IrBuilder::create<Val>(0L));
  auto tv2 = castOp(DataType::Int32, tv1);
  auto tv3 = sum(tv2, {1});
  auto tv4 = sub(tv3, IrBuilder::create<Val>(1L));
  fusion.addOutput(tv0);
  fusion.addOutput(tv4);

  auto options = at::TensorOptions().dtype(at::kFloat).device(at::kCUDA, 0);

  at::Tensor t0 = at::randn({x, y}, options).to(at::kInt);
  auto t1 = t0.ne(0);
  auto t2 = t1.to(at::kInt);
  auto t3 = t2.sum({1});
  auto t4 = t3 - 1;

  FusionExecutorCache executor_cache(std::move(fusion_ptr));
  auto cg_outputs = executor_cache.runFusionWithInputs({t0});
  ASSERT_TRUE(at::allclose(cg_outputs[1], t4));
}

TEST_F(NVFuserTest, FusionIssue2077_CUDA) {
  auto fusion_ptr = std::make_unique<Fusion>();
  Fusion& fusion = *fusion_ptr.get();
  FusionGuard fg(&fusion);

  auto tv0 = makeContigTensor(3, DataType::Half);
  fusion.addInput(tv0);

  auto tv1 = castOp(DataType::Float, tv0);
  auto tv3 = mul(tv1, IrBuilder::create<Val>(1L));
  auto tv5 = sub(IrBuilder::create<Val>(1.), tv3);
  auto tv6 = castOp(DataType::Half, tv5);
  auto tv7 = castOp(DataType::Bool, tv6);

  fusion.addOutput(tv7);

  auto options = at::TensorOptions().dtype(at::kHalf).device(at::kCUDA, 0);

  at::Tensor t0 = at::randn({2, 4, 6}, options);
  auto t1 = t0.to(at::kFloat);
  auto t3 = t1 * 1;
  auto t5 = 1 - t3;
  auto t6 = t5.to(at::kHalf);
  auto t7 = t6.to(at::kBool);

  FusionExecutorCache executor_cache(std::move(fusion_ptr));
  auto cg_outputs = executor_cache.runFusionWithInputs({t0});
  ASSERT_TRUE(at::equal(cg_outputs[0], t7));
}

#endif

TEST_F(NVFuserTest, FusionIssue2372_CUDA) {
  Fusion fusion;
  FusionGuard fg(&fusion);

  auto tx = makeContigTensor(5, DataType::Float);
  fusion.addInput(tx);
  auto tmean = makeContigTensor(1, DataType::Float);
  fusion.addInput(tmean);
  auto tvar = makeContigTensor(1, DataType::Float);
  fusion.addInput(tvar);
  auto seps = IrBuilder::create<Val>(DataType::Double);
  fusion.addInput(seps);

  auto tmean_bcast = broadcast(tmean, {true, true, true, true, false});
  auto tmean_expand = expand_as(tmean_bcast, tx);
  auto diff = sub(tx, tmean_expand);
  auto regvar = add(tvar, seps);
  auto invstd = rsqrt(regvar);
  auto invstd_bcast = broadcast(invstd, {true, true, true, true, false});
  auto invstd_expand = expand_as(invstd_bcast, tx);
  auto x_normed = mul(diff, invstd_expand);

  fusion.addOutput(x_normed);
  // This output is not necessary for a normalization function, but should not
  // cause compilation to fail
  fusion.addOutput(tmean); // Contiguous even-size input added as output
  fusion.addOutput(invstd);

  auto options = at::TensorOptions().dtype(at::kFloat).device(at::kCUDA, 0);

  int C = 2;
  at::Tensor x = at::randn({1, 5, 5, 5, C}, options);
  at::Tensor mean = at::randn({C}, options);
  at::Tensor var = at::rand({C}, options);
  double eps = 1e-5;

  std::vector<c10::IValue> aten_inputs = {x, mean, var, eps};

  auto eager_diff = x - mean.view({1, 1, 1, 1, -1});
  auto eager_invstd = at::rsqrt(var + eps);
  auto eager_x_normed = eager_diff * eager_invstd.view({1, 1, 1, 1, -1});

  auto cg_outputs =
      scheduleAndRun(&fusion, SchedulerType::PointWise, aten_inputs).outputs;
  // testValidate currently fails since cg_outputs[1] is an empty tensor
  ASSERT_TRUE(at::allclose(cg_outputs[0], eager_x_normed));
  // ASSERT_TRUE(at::equal(cg_outputs[1], mean));
  ASSERT_TRUE(at::allclose(cg_outputs[2], eager_invstd));
}

TEST_F(NVFuserTest, FusionIssue2075_CUDA) {
  auto fusion_ptr = std::make_unique<Fusion>();
  Fusion& fusion = *fusion_ptr.get();
  FusionGuard fg(&fusion);

  int64_t x = 2, y = 128, z = 128;

  auto tv0 = makeContigConcreteTensor({1, -1, 1});
  fusion.addInput(tv0);
  auto tv1 = makeContigConcreteTensor({1, 1, -1});
  fusion.addInput(tv1);

  auto tv2 = set(tv0);
  auto tv3 = expand(
      tv2,
      {IrBuilder::create<Val>(x),
       tv2->axis(1)->extent(),
       IrBuilder::create<Val>(z)});

  // [1, 1, 128] -> [1, 1, 1, 1, 1, 128]
  auto tv4 = broadcast(tv1, {{false, false, true, true, true, false}});
  // [1, 1, 1, 1, 1, 128] -> [2, 128, 1, 1, 1, 128]
  auto tv5 = expand(
      tv4,
      {IrBuilder::create<Val>(x),
       IrBuilder::create<Val>(y),
       tv4->axis(2)->extent(),
       tv4->axis(3)->extent(),
       tv4->axis(4)->extent(),
       tv4->axis(5)->extent()});
  auto tv6 = set(tv5);
  // [2, 128, 1, 1, 1, 128] -> [2, 1, 128, 1, 1, 128]
  auto tv7 = permute(tv6, {0, 3, 1, 2, 4, 5});
  auto tv8 = sum(tv7, {1, 3, 4});
  auto tv9 = le(tv8, tv3);
  auto tv10 = castOp(DataType::Float, tv9);
  fusion.addOutput(tv10);

  auto options = at::TensorOptions().dtype(at::kFloat).device(at::kCUDA, 0);

  at::Tensor t0 = at::randn({1, y, 1}, options);
  at::Tensor t1 = at::randn({1, 1, z}, options);
  auto t3 = t0.expand({x, y, z});
  auto t4 = t1.unsqueeze(-2).unsqueeze(-2).unsqueeze(-2);
  auto t5 = t4.expand({x, y, 1, 1, 1, z});
  auto t7 = t5.permute({0, 3, 1, 2, 4, 5});
  auto t8 = t7.squeeze(-2).squeeze(-2).squeeze(-3);
  auto t9 = t8 < t3;
  auto t10 = t9.to(at::kFloat);

  FusionExecutorCache executor_cache(std::move(fusion_ptr));
  auto cg_outputs = executor_cache.runFusionWithInputs({t0, t1});
  testValidate(&fusion, cg_outputs, {t0, t1}, {t10}, __LINE__, __FILE__);
}

// Simple test of propagating vectorize predicates through the Exact
// CA map
TEST_F(NVFuserTest, FusionPropagateVectorizePredicate_CUDA) {
  Fusion fusion;
  FusionGuard fg(&fusion);

  auto tv0 = makeContigTensor(1);

  fusion.addInput(tv0);

  auto tv1 = set(tv0);
  auto tv2 = set(tv1);

  fusion.addOutput(tv2);

  const int vec_factor = 4;
  tv1->split(-1, vec_factor);

  MaxLogicalDomainInfoSpanningTree tree(tv1);
  TransformPropagator tp(tv1);
  tree.traverse(&tp);

  tv1->setMemoryType(MemoryType::Shared);

  // The predicate tv2 should look like (i * 4) + j < tv0.extent(0),
  // where i and j are the loop indices of the two loop axes,
  // respectively. PredChecker checks if the second loop index is
  // indeed used in the predicate of tv2.

  class PredChecker : public kir::IrVisitor {
   public:
    PredChecker(bool vectorized) : vectorized_(vectorized) {}

    using kir::IrVisitor::handle;

    void handle(LoadStoreOp* ldst) final {
      if (ldst->out()->as<kir::TensorIndex>()->view()->name() == 2) {
        // Make sure the index of the inner loop isn't used in the
        // predicate of the tv2 expression
        NVF_ERROR(!scope_exprs_.empty());
        NVF_ERROR(scope_exprs_.back()->isA<kir::IfThenElse>());
        auto ite = scope_exprs_.back()->as<kir::IfThenElse>();
        auto cond = ite->predicate()->value();
        // Make sure the index of the inner loop isn't used in the predicate
        NVF_ERROR(!for_loops_.empty());
        auto loop_index = for_loops_.back()->index();
        auto cond_inputs = InputsOf::output(cond);
        auto index_it =
            std::find(cond_inputs.begin(), cond_inputs.end(), loop_index);
        auto vec_factor_it =
            std::find_if(cond_inputs.begin(), cond_inputs.end(), [](Val* inp) {
              auto int_val = inp->value();
              return int_val.hasValue() &&
                  (int_val.as<int64_t>() == vec_factor - 1 ||
                   int_val.as<int64_t>() == -(vec_factor - 1));
            });
        // If vectorized, the predicate should use (vec_factor - 1) or
        // -(vec_factor - 1) rather than the loop index.
        if (vectorized_) {
          NVF_CHECK(
              index_it == cond_inputs.end(),
              "Not expected to have ",
              loop_index->toInlineString(),
              " in ",
              cond->toInlineString());
          NVF_CHECK(
              vec_factor_it != cond_inputs.end(),
              "Expected to have ",
              vec_factor - 1,
              " in ",
              cond->toInlineString());
        } else {
          NVF_CHECK(
              index_it != cond_inputs.end(),
              "Expected to have ",
              loop_index->toInlineString(),
              " in ",
              cond->toInlineString());
          NVF_CHECK(
              vec_factor_it == cond_inputs.end(),
              "Not expected to have ",
              vec_factor - 1,
              " in ",
              cond->toInlineString());
        }
      }
    }

    bool vectorized_ = false;
  };

  GpuLower gpulw_wo_vec(&fusion);
  gpulw_wo_vec.run();
  PredChecker(false).handle(gpulw_wo_vec.kernel()->topLevelExprs());

  // Vectorize the second axis of tv1
  tv1->axis(-1)->parallelize(ParallelType::Vectorize);

  // Now, the predicate tv2 should look like (i * 4) + 3 <
  // tv0.extent(0), i.e., j should be replaced with 3 since the second
  // axis is exactly mapped with the vectorized axis of tv1. It is
  // sufficient to check the condition using the last value of j,
  // i.e., 3.

  GpuLower gpulw_w_vec(&fusion);
  gpulw_w_vec.run();
  PredChecker(true).handle(gpulw_w_vec.kernel()->topLevelExprs());

  auto options = at::TensorOptions().dtype(at::kFloat).device(at::kCUDA, 0);
  at::Tensor t0 = at::randn({32}, options);

  KernelExecutor ke;
  ke.compile(&fusion, {t0});
  auto cg_outputs = ke.run({t0});

  NVF_CHECK(t0.equal(cg_outputs[0]));
}

TEST_F(NVFuserTest, FusionSqueezeOnlyWelford_CUDA) {
  auto fusion_ptr = std::make_unique<Fusion>();
  Fusion& fusion = *fusion_ptr.get();
  FusionGuard fg(&fusion);

  auto tv0 = makeConcreteTensor({-1, -1, 1, 1, 1});
  fusion.addInput(tv0);

  // welford with squeeze and reduction
  auto w1 = Welford(tv0, {1, 2, 3, 4});
  // welford with only squeeze
  auto w2 = Welford(tv0, {2, 3, 4});
  // feed w2 to a new welfword
  auto new_result_tv = [&](DataType dtype) -> TensorView* {
    auto dim0 = IterDomainBuilder(w1.avg->axis(0)).build();
    auto dim1 = IterDomainBuilder(w1.avg->axis(1)).build();
    auto td = IrBuilder::create<TensorDomain>(
        std::vector<IterDomain*>{dim0, dim1},
        std::vector<std::optional<bool>>{true, std::nullopt});
    auto tv = IrBuilder::create<TensorView>(td, dtype);
    return tv;
  };
  auto avg = new_result_tv(DataType::Float);
  auto var_sum = new_result_tv(DataType::Float);
  auto n = new_result_tv(DataType::Index);
  IrBuilder::create<WelfordOp>(
      avg,
      var_sum,
      n,
      w2.avg,
      w2.var_sum,
      w2.n,
      IrBuilder::create<Val>(0.0),
      IrBuilder::create<Val>(0.0),
      fusion.zeroVal());

  fusion.addOutput(w1.avg);
  fusion.addOutput(w1.var_sum);
  fusion.addOutput(w1.n);
  fusion.addOutput(avg);
  fusion.addOutput(var_sum);
  fusion.addOutput(n);

  auto options = at::TensorOptions().dtype(at::kFloat).device(at::kCUDA, 0);

  at::Tensor t0 = at::randn({10, 4, 1, 1, 1}, options);

  FusionExecutorCache executor_cache(std::move(fusion_ptr));
  auto cg_outputs = executor_cache.runFusionWithInputs({t0});
  ASSERT_TRUE(at::allclose(cg_outputs[0], cg_outputs[3]));
  ASSERT_TRUE(at::allclose(cg_outputs[1], cg_outputs[4]));
  ASSERT_TRUE(at::allclose(cg_outputs[2], cg_outputs[5]));
}

TEST_F(NVFuserTest, FusionIssue2163ReproInvalidAlias_CUDA) {
  int64_t N = 10, C = 16;

  std::unique_ptr<Fusion> fusion_ptr = std::make_unique<Fusion>();
  FusionGuard fg(fusion_ptr.get());

  // setup fusion
  auto input = makeConcreteTensor({N, C});
  auto weight = makeConcreteTensor({C});
  fusion_ptr->addInput(input);
  fusion_ptr->addInput(weight);

  // This seems to confuse the alias analysis
  auto weight_copy1 = set(weight);
  auto weight_copy2 = set(weight_copy1);

  auto input_sum = sum(input, {0});
  auto sub_bcast = broadcast(input_sum, {true, false});
  auto input_sub_sum = sub(input, sub_bcast);
  auto weight_bcast = broadcast(weight_copy2, {true, false});
  auto output = mul(input_sub_sum, weight_bcast);
  fusion_ptr->addOutput(output);

  output->cacheBefore();

  auto ref = input;
  ref->split(-1, 8);
  ref->reorder({{0, 1}, {1, 0}, {2, 2}});
  TransformPropagator propagator(ref);
  MaxLogicalDomainInfoSpanningTree(ref).traverse(&propagator);

  // Don't inline the innermost axes
  std::unordered_set<IterDomain*> uninlinable;
  uninlinable.insert(output->axis(-1));
  uninlinable.insert(weight_copy1->axis(-1));

  inlineMost(uninlinable);

  auto options_float =
      at::TensorOptions().dtype(at::kFloat).device(at::kCUDA, 0);

  auto at_input = at::randn({N, C}, options_float);
  auto at_weight = at::randn({C}, options_float);

  std::vector<c10::IValue> aten_inputs({at_input, at_weight});

  KernelExecutor ke;
  ke.compile(fusion_ptr.get(), aten_inputs);
  auto cg_outputs = ke.run(aten_inputs);
  auto cg_output = cg_outputs.at(0);

  auto ref_x_sub_mean = at_input - at_input.sum({0}).unsqueeze(0);
  auto ref_y = ref_x_sub_mean * at_weight.unsqueeze(0);

  testValidate(
      ke.compiledKernel()->kernel(),
      {cg_output},
      aten_inputs,
      {ref_y},
      __LINE__,
      __FILE__,
      "");
}

// Testing scalar FP types
TEST_F(NVFuserTest, FusionFloatingPointType_CUDA) {
  Fusion fusion;
  FusionGuard fg(&fusion);

  const float float_val = 0.1f;
  const double double_val = 0.2;

  {
    auto tv0 = makeConcreteTensor({2}, DataType::Float);
    fusion.addInput(tv0);

    auto f2 = IrBuilder::create<Val>(float_val, DataType::Float);
    NVF_CHECK(
        f2->getDataType() == DataType::Float,
        "Invalid data type: ",
        f2->getDataType().value());

    auto d3 = IrBuilder::create<Val>(double_val, DataType::Double);
    NVF_CHECK(
        d3->getDataType() == DataType::Double,
        "Invalid data type: ",
        d3->getDataType().value());

    // Adding two Floats produces a Float
    auto f4 = add(f2, f2);
    NVF_CHECK(
        f4->getDataType() == DataType::Float,
        "Invalid data type: ",
        f4->getDataType().value());

    // Adding a Double and a Float produces a Double
    auto d5 = add(f2, d3);
    NVF_CHECK(
        d5->getDataType() == DataType::Double,
        "Invalid data type: ",
        d5->getDataType().value());

    // Adding a Float and a Double produces a Double
    auto d6 = add(d3, f2);
    NVF_CHECK(
        d6->getDataType() == DataType::Double,
        "Invalid data type: ",
        d6->getDataType().value());

    // Adding two Doubles produce a Double
    auto d7 = add(d5, d6);
    NVF_CHECK(
        d7->getDataType() == DataType::Double,
        "Invalid data type: ",
        d7->getDataType().value());

    // Adding a Float to a Float tensor produces a Float tensor
    auto tv1 = add(tv0, f4);
    NVF_CHECK(
        tv1->getDataType() == DataType::Float,
        tv1->toString(),
        " has an invalid data type: ",
        tv1->getDataType().value());

    // Adding a Double to a Float tensor still produces a Float tensor
    auto tv2 = add(tv1, d7);
    NVF_CHECK(
        tv2->getDataType() == DataType::Float,
        tv2->toString(),
        " has an invalid data type: ",
        tv2->getDataType().value());

    fusion.addOutput(tv2);
  }

  auto options = at::TensorOptions().dtype(at::kFloat).device(at::kCUDA, 0);
  at::Tensor t0 = at::randn({2}, options);

  std::vector<c10::IValue> inputs({t0});

  KernelExecutor ke;
  ke.compile(&fusion, inputs);
  auto cg_outputs = ke.run(inputs);

  testValidate(&fusion, cg_outputs, inputs, __LINE__, __FILE__);
}

TEST_F(NVFuserTest, FusionIntegerType_CUDA) {
  Fusion fusion;
  FusionGuard fg(&fusion);

  const int64_t int64_val = 1;
  const int int_val = 2;

  {
    auto tv0 = makeConcreteTensor({10}, DataType::Int32);
    fusion.addInput(tv0);

    auto i2 = IrBuilder::create<Val>(int64_val, DataType::Int);
    auto i3 = IrBuilder::create<Val>((int64_t)int_val, DataType::Int32);

    // Adding two Ints produces an Int
    auto i4 = add(i2, i2);
    NVF_CHECK(
        i4->getDataType() == DataType::Int,
        "Invalid result: ",
        i4->toInlineString());

    // Adding two Int32s produces an Int32
    auto i5 = add(i3, i3);
    NVF_CHECK(
        i5->getDataType() == DataType::Int32,
        "Invalid result: ",
        i5->toInlineString());

    // Adding an Int and an Int32 produces an Int
    auto i6 = add(i4, i5);
    NVF_CHECK(
        i6->getDataType() == DataType::Int,
        "Invalid result: ",
        i6->toInlineString());

    // Adding an Int32 to an Int32 tensor produces an Int32 tensor
    auto tv1 = add(tv0, i4);
    NVF_CHECK(
        tv1->getDataType() == DataType::Int32,
        tv1->toString(),
        " has an invalid data type: ",
        tv1->getDataType().value());

    // Adding an Int to an Int32 tensor still produces an Int32 tensor
    auto tv2 = add(tv1, i6);
    NVF_CHECK(
        tv2->getDataType() == DataType::Int32,
        tv2->toString(),
        " has an invalid data type: ",
        tv2->getDataType().value());

    fusion.addOutput(tv2);
  }

  auto options = at::TensorOptions().dtype(at::kInt).device(at::kCUDA, 0);
  at::Tensor t0 = at::randint(10, {10}, options);

  std::vector<c10::IValue> inputs({t0});

  KernelExecutor ke;
  ke.compile(&fusion, inputs);
  auto cg_outputs = ke.run(inputs);

  auto i2 = int64_val;
  auto i3 = int_val;
  auto i4 = i2 + i2;
  auto i5 = i3 + i3;
  auto i6 = i4 + i5;
  auto t1 = t0 + i4;
  auto t2 = t1 + i6;

  NVF_CHECK(cg_outputs.at(0).equal(t2));
}

TEST_F(NVFuserTest, FusionVectorizeWelford1_CUDA) {
  Fusion fusion;
  FusionGuard fg(&fusion);

  std::vector<int64_t> shape({7, 32});

  auto tv0 = makeContigConcreteTensor(shape);
  fusion.addInput(tv0);

  auto tv1 = set(tv0);
  auto tvs = Welford(tv1, {0});
  fusion.addOutput(tvs.avg);
  fusion.addOutput(tvs.var_sum);
  fusion.addOutput(tvs.n);

  tv1->split(1, 4);

  MaxLogicalDomainInfoSpanningTree tree(tv1);
  TransformPropagator tp(tv1);
  tree.traverse(&tp);

  tv1->axis(-1)->parallelize(ParallelType::Vectorize);

  tv1->computeWith(-1, true);

  GpuLower gpulw(&fusion);
  auto all_exprs = KernelExprVisitor::getAllExprs(gpulw.run());
  auto num_welford_ops =
      std::count_if(all_exprs.begin(), all_exprs.end(), [](Expr* expr) {
        return expr->isStrictlyA<WelfordOp>();
      });
  NVF_CHECK(
      num_welford_ops == 0,
      "All WelfordOp exprs should be converted to VectorizedWelfordOp");

  auto num_vectorized_welford_ops =
      std::count_if(all_exprs.begin(), all_exprs.end(), [](Expr* expr) {
        return expr->isStrictlyA<kir::VectorizedWelfordOp>();
      });
  NVF_CHECK(
      num_vectorized_welford_ops == 1,
      "There must be two VectorizedWelfordOp exprs");

  auto options = at::TensorOptions().dtype(at::kFloat).device(at::kCUDA, 0);
  auto options_int = at::TensorOptions().dtype(at::kLong).device(at::kCUDA, 0);

  at::Tensor t0 = at::randn(shape, options);

  KernelExecutor ke;
  ke.compile(&fusion, {t0});
  auto cg_outputs = ke.run({t0});

  auto ref_avg = t0.mean({0});
  auto ref_var = t0.var({0}, false) * shape[0];
  auto ref_N = at::ones({shape[1]}, options_int) * shape[0];

  testValidate(
      ke.compiledKernel()->kernel(),
      cg_outputs,
      {t0},
      {ref_avg, ref_var, ref_N},
      __LINE__,
      __FILE__);
}

// Unswitched welford
TEST_F(NVFuserTest, FusionVectorizeWelford2_CUDA) {
  Fusion fusion;
  FusionGuard fg(&fusion);

  std::vector<int64_t> shape({7, 32});

  auto tv0 = makeContigConcreteTensor(shape);
  fusion.addInput(tv0);

  auto tv1 = set(tv0);
  auto tvs = Welford(tv1, {0});
  fusion.addOutput(tvs.avg);
  fusion.addOutput(tvs.var_sum);
  fusion.addOutput(tvs.n);

  tv1->split(1, 4);
  tv1->split(0, 5);
  tv1->split(0, 1);

  tv1->reorder({{-2, 1}});

  MaxLogicalDomainInfoSpanningTree tree(tv1);
  TransformPropagator tp(tv1);
  tree.traverse(&tp);

  tv1->axis(-1)->parallelize(ParallelType::Vectorize);

  tv1->computeAt(tvs.avg, 3);
  tvs.avg->axis(2)->parallelize(ParallelType::Unswitch);

  tv1->computeWith(-1, true);

  GpuLower gpulw(&fusion);
  auto all_exprs = KernelExprVisitor::getAllExprs(gpulw.run());
  auto num_welford_ops =
      std::count_if(all_exprs.begin(), all_exprs.end(), [](Expr* expr) {
        return expr->isStrictlyA<WelfordOp>();
      });
  NVF_CHECK(
      num_welford_ops == 0,
      "All WelfordOp exprs should be converted to VectorizedWelfordOp");

  auto num_vectorized_welford_ops =
      std::count_if(all_exprs.begin(), all_exprs.end(), [](Expr* expr) {
        return expr->isStrictlyA<kir::VectorizedWelfordOp>();
      });
  NVF_CHECK(
      num_vectorized_welford_ops == 2,
      "There must be two VectorizedWelfordOp exprs");

  auto options = at::TensorOptions().dtype(at::kFloat).device(at::kCUDA, 0);
  auto options_int = at::TensorOptions().dtype(at::kLong).device(at::kCUDA, 0);

  at::Tensor t0 = at::randn(shape, options);

  KernelExecutor ke;
  ke.compile(&fusion, {t0});
  auto cg_outputs = ke.run({t0});

  auto ref_avg = t0.to(at::kDouble).mean({0});
  auto ref_var = t0.to(at::kDouble).var({0}, false) * shape[0];
  auto ref_N = at::ones({shape[1]}, options_int) * shape[0];

  testValidate(
      ke.compiledKernel()->kernel(),
      cg_outputs,
      {t0},
      {ref_avg, ref_var, ref_N},
      __LINE__,
      __FILE__);
}

TEST_F(NVFuserTest, FusionRepro2241_CUDA) {
  std::unique_ptr<Fusion> fusion_ptr = std::make_unique<Fusion>();
  auto fusion = fusion_ptr.get();
  FusionGuard fg(fusion);

  {
    TensorView* t6 = makeContigConcreteTensor({1}, DataType::Int);
    TensorView* t15 = makeContigConcreteTensor({3, 2, 1, 2}, DataType::Double);
    TensorView* t20 = makeContigConcreteTensor({1, 1, 1, 1}, DataType::Int);
    fusion->addInput(t6);
    fusion->addInput(t15);
    fusion->addInput(t20);
    auto sample_total = sum(t15, {0, 1, 2, 3}, true);
    auto sample_mean = div(sample_total, t20);
    auto x = sub(t15, sample_mean);
    auto input = mul(x, x);
    auto total = sum(input, {0, 1, 2, 3});
    auto t7 = div(total, t6);
    fusion->addOutput(t7);
  }

  FusionExecutorCache executor_cache(std::move(fusion_ptr));

  auto options = at::TensorOptions().device(at::kCUDA, 0);
  at::Tensor t6 = at::tensor({15}, options.dtype(at::kLong));
  at::Tensor t15 = at::randn({3, 2, 1, 2}, options.dtype(at::kDouble));
  at::Tensor t20 =
      at::tensor({12}, options.dtype(at::kLong)).expand({1, 1, 1, 1});

  auto cg_outputs = executor_cache.runFusionWithInputs({t6, t15, t20});

  auto sample_total = at::sum(t15, {0, 1, 2, 3}, true);
  auto sample_mean = at::div(sample_total, t20);
  auto x = at::sub(t15, sample_mean);
  auto input = at::mul(x, x);
  auto total = at::sum(input, {0, 1, 2, 3}, false);
  auto t7 = at::div(total, t6);

  testValidate(
      executor_cache.fusion(),
      cg_outputs,
      {t6, t15, t20},
      {t7},
      __LINE__,
      __FILE__);
}

TEST_F(NVFuserTest, FusionExprSortMatmulLikeSchedule_CUDA) {
  // See https://github.com/csarofeen/pytorch/pull/2366
  Fusion fusion;
  FusionGuard fg(&fusion);

  constexpr int M1 = 5, M2 = 5, N1 = 6, N2 = 6, K1 = 2, K2 = 2;

  auto tv0 = makeContigConcreteTensor({M1, M2, K1, K2}, DataType::Double);
  auto tv1 = makeContigConcreteTensor({N1, N2, K1, K2}, DataType::Double);
  fusion.addInput(tv0);
  fusion.addInput(tv1);

  auto tv2 = broadcast(tv0, {false, true, false, true, false, false});
  auto tv3 = broadcast(tv1, {true, false, true, false, false, false});
  auto tv4 = mul(tv2, tv3);
  auto tv5 = sum(tv4, {-1, -2});
  fusion.addOutput(tv5);

  auto tv6 = tv0->cacheAfter();
  auto tv7 = tv1->cacheAfter();
  auto tv8 = tv6->cacheAfter();
  auto tv9 = tv7->cacheAfter();
  auto tv10 = tv5->cacheBefore();

  tv6->inlineAt(3);
  tv7->inlineAt(3);
  tv8->inlineAt(4);
  tv9->inlineAt(4);
  tv2->inlineAt(6);
  tv3->inlineAt(6);
  tv4->inlineAt(6);
  tv10->inlineAt(4);

  auto options = at::TensorOptions().dtype(at::kDouble).device(at::kCUDA, 0);

  at::Tensor t0 = at::randn({M1, M2, K1, K2}, options);
  at::Tensor t1 = at::randn({N1, N2, K1, K2}, options);

  KernelExecutor ke;
  ke.compile(&fusion, {t0, t1});
  auto cg_outputs = ke.run({t0, t1});

  testValidate(
      ke.compiledKernel()->kernel(), cg_outputs, {t0, t1}, __LINE__, __FILE__);
}

TEST_F(NVFuserTest, FusionFloatConstantWhere_CUDA) {
  Fusion fusion;
  FusionGuard fg(&fusion);

  auto tv0 = makeSymbolicTensor(1, DataType::Bool);
  fusion.addInput(tv0);

  auto tv1 = where(
      tv0,
      IrBuilder::create<Val>(3.0, DataType::Float),
      IrBuilder::create<Val>(5.0, DataType::Float));

  fusion.addOutput(tv1);

  auto options = at::TensorOptions().dtype(at::kFloat).device(at::kCUDA, 0);
  at::Tensor t0 = at::arange(4, options) > 1.0;

  std::vector<c10::IValue> aten_inputs = {t0};

  auto cg_outputs =
      scheduleAndRun(&fusion, SchedulerType::PointWise, aten_inputs).outputs;
  auto ref = at::where(t0, (float)3.0, (float)5.0);
  // testValidate does not check that dtypes match
  NVF_CHECK(cg_outputs[0].dtype() == ref.dtype());
  testValidate(&fusion, cg_outputs, aten_inputs, {ref}, __LINE__, __FILE__);
}

TEST_F(NVFuserTest, FusionCpAsyncCommitWait_CUDA) {
  // Repro for https://github.com/csarofeen/pytorch/issues/2463
  Fusion fusion;
  FusionGuard fg(&fusion);

  auto tv0 = makeContigConcreteTensor({12800, 8, 8, 8}, DataType::Half);
  auto tv1 = set(tv0);
  fusion.addInput(tv0);
  fusion.addOutput(tv1);

  tv1->axis(1)->parallelize(ParallelType::TIDy);
  tv1->axis(2)->parallelize(ParallelType::TIDx);

  auto tv2 = tv0->cacheAfter(LoadStoreOpType::CpAsync);
  tv2->axis(-1)->parallelize(ParallelType::Vectorize);
  tv2->axis(1)->parallelize(ParallelType::TIDx);
  tv2->axis(2)->parallelize(ParallelType::TIDy);
  tv2->setMemoryType(MemoryType::Shared);

  tv2->inlineAt(1);
  tv2->circularBuffer(8);

  auto options = at::TensorOptions().dtype(at::kHalf).device(at::kCUDA, 0);

  at::Tensor t0 = at::randn({12800, 8, 8, 8}, options);

  KernelExecutor ke;
  if (!deviceMajorMinorCheck(8)) {
    ASSERT_THAT(
        [&]() { ke.compile(&fusion, {t0}); },
        testing::ThrowsMessage<nvfuser::nvfError>(testing::HasSubstr(
            "Reason: LoadStoreOpType::CpAsync requires Ampere")));
    GTEST_SKIP() << "skipping tests on pre-AMPERE GPUs";
  } else {
    ke.compile(&fusion, {t0});
  }

  auto cg_outputs = ke.run({t0});
  testValidate(
      ke.compiledKernel()->kernel(), cg_outputs, {t0}, __LINE__, __FILE__);
}

// Repro of issue #2459
TEST_F(NVFuserTest, FusionClearThreadPredicateByRAWSync_CUDA) {
  Fusion fusion;
  FusionGuard fg(&fusion);

  auto tv0 = makeSymbolicTensor(2);
  fusion.addInput(tv0);

  auto tv1 = sum(tv0, {1});
  auto tv2 = set(tv1);
  auto tv3 = sum(tv2, {0});
  fusion.addOutput(tv3);

  // test with gmem
  auto tv4 = sum(tv0, {1});
  auto tv5 = set(tv4);
  auto tv6 = set(tv5);
  fusion.addOutput(tv6);

  // tv1 is predicated with tidx
  tv1->axis(0)->parallelize(ParallelType::TIDy);
  tv1->axis(1)->parallelize(ParallelType::TIDx);

  // Upload to shmem. Still predicated with tidx, so only the threads
  // with tidx == 0 should be active.
  tv2->axis(0)->parallelize(ParallelType::TIDy);
  tv2->setMemoryType(MemoryType::Shared);

  // Remap the parallelization from tidy to tidx. This should work as
  // tv2 is in shared memory and SyncMap should correctly insert a RAW
  // sync between tv2 and tv3. However, ThreadPredicateMap still marks
  // tv3 as predicated by tidx, and since it is invalid to parallelize
  // by a predicated parallel type, this resulted in an error (#2459).
  tv3->axis(0)->parallelize(ParallelType::TIDx);

  // Test with gmem
  tv4->split(0, 4);
  tv5->split(0, 4);
  tv6->split(0, 4);

  // Make tv4 predicated with tidx
  tv4->axis(0)->parallelize(ParallelType::BIDx);
  tv4->axis(1)->parallelize(ParallelType::TIDy);
  tv4->axis(2)->parallelize(ParallelType::TIDx);

  // Upload to gmem
  tv5->axis(0)->parallelize(ParallelType::BIDx);
  tv5->axis(1)->parallelize(ParallelType::TIDy);
  tv5->setMemoryType(MemoryType::Global);

  // RAW sync should be inserted after tv5

  tv6->axis(0)->parallelize(ParallelType::BIDy);
  tv6->axis(1)->parallelize(ParallelType::TIDx);

  auto options = at::TensorOptions().dtype(at::kFloat).device(at::kCUDA, 0);
  at::Tensor t0 = at::randn({10, 11}, options);

  std::vector<c10::IValue> inputs = {t0};

  KernelExecutor ke;
  ke.compile(&fusion, inputs);
  auto cg_outputs = ke.run(inputs);

  auto t3 = t0.sum({1}).sum({0});
  auto t6 = t0.sum({1});

  testValidate(
      ke.compiledKernel()->kernel(),
      cg_outputs,
      inputs,
      {t3, t6},
      __LINE__,
      __FILE__);
}

namespace {

class ThreadPredChecker : public kir::IrVisitor {
 public:
  static bool isPredicatedBy(
      StmtNameType tv_name_to_check,
      ParallelTypeBitmap pt_map,
      kir::Kernel* kernel) {
    ThreadPredChecker checker(tv_name_to_check, pt_map);
    checker.handle(kernel->topLevelExprs());
    return checker.pt_map_.none();
  }

  ThreadPredChecker(StmtNameType tv_name_to_check, ParallelTypeBitmap pt_map)
      : tv_name_to_check_(tv_name_to_check), pt_map_(pt_map) {}

  using kir::IrVisitor::dispatch;
  using kir::IrVisitor::handle;

  void handle(kir::IfThenElse* ite) final {
    for (auto expr : ite->thenBody().exprs()) {
      auto tv_output = ir_utils::getTvOutput(expr);
      if (tv_output != nullptr && tv_output->name() == tv_name_to_check_ &&
          expr->isA<LoadStoreOp>() && ite->predicate()->hasValue()) {
        dispatch(ite->predicate()->value());
      }
    }
  }

  void dispatch(Val* val) final {
    if (val->definition()) {
      dispatch(val->definition());
    }
  }

  void handle(BinaryOp* bop) final {
    if (bop->getBinaryOpType() == BinaryOpType::LogicalAnd) {
      dispatch(bop->lhs());
      dispatch(bop->rhs());
    } else if (bop->getBinaryOpType() == BinaryOpType::Eq) {
      if (bop->lhs()->isZeroInt() || bop->rhs()->isZeroInt()) {
        auto non_zero_arg = bop->lhs()->isZeroInt() ? bop->rhs() : bop->lhs();

        // It can be changed like (-threadIdx.x) by expr simplifier
        if (auto uop = dynamic_cast<UnaryOp*>(non_zero_arg->definition())) {
          if (uop->getUnaryOpType() == UnaryOpType::Neg) {
            non_zero_arg = uop->in();
          }
        }

        if (auto ns = dynamic_cast<NamedScalar*>(non_zero_arg)) {
          if (ns->getParallelIndex().has_value()) {
            auto predicated_type = ns->getParallelIndex().value();
            pt_map_.clear(predicated_type);
          }
        }
      }
    }
  }

 private:
  StmtNameType tv_name_to_check_;
  ParallelTypeBitmap pt_map_;
};

} // namespace

// Repro of issue #2487
TEST_F(NVFuserTest, FusionPredicateReductionInitShared_CUDA) {
  Fusion fusion;
  FusionGuard fg(&fusion);

  auto tv0 = makeSymbolicTensor(1);
  fusion.addInput(tv0);

  auto tv1 = sum(tv0, {0});
  auto tv2 = set(tv1);
  fusion.addOutput(tv2);

  auto tv3 = makeSymbolicTensor(1);
  fusion.addInput(tv3);

  auto tv4 = exp(tv3);
  fusion.addOutput(tv4);

  tv1->setMemoryType(MemoryType::Shared);

  tv4->split(0, 1024);
  tv4->axis(-2)->parallelize(ParallelType::BIDx);
  tv4->axis(-1)->parallelize(ParallelType::TIDx);

  // tv4 is parallelized with both BIDx and TIDx, but tv1 is not at
  // all, so tv1 is predicated with both BIDx and TIDx as they are
  // redundant. That means that the initialization of the reduction
  // has to be predicated as well. Since tv1 is on shared memory, only
  // the TIDx predicate is required.

  // Make sure the initialization of tv1 is predicated with
  // threadIdx.x == 0
  GpuLower gpulw(&fusion);
  ParallelTypeBitmap predicated_types(ParallelType::TIDx);
  NVF_CHECK(
      ThreadPredChecker::isPredicatedBy(
          tv1->name(), predicated_types, gpulw.run()),
      "Validation of lowered kernel failed");

  auto options = at::TensorOptions().dtype(at::kFloat).device(at::kCUDA, 0);
  at::Tensor t0 = at::randn({2}, options);
  at::Tensor t1 = at::randn({10000}, options);

  std::vector<c10::IValue> inputs = {t0, t1};

  KernelExecutor ke;
  ke.compile(&fusion, inputs);
  auto cg_outputs = ke.run(inputs);

  auto ref_t1 = t0.sum({0});
  auto ref_t4 = t1.exp();

  testValidate(
      ke.compiledKernel()->kernel(),
      cg_outputs,
      inputs,
      {ref_t1, ref_t4},
      __LINE__,
      __FILE__);
}

// Repro of issue #2487
TEST_F(NVFuserTest, FusionPredicateReductionInitGlobal_CUDA) {
  Fusion fusion;
  FusionGuard fg(&fusion);

  std::vector<int64_t> shape({100});

  auto tv0 = makeSymbolicTensor(1);
  fusion.addInput(tv0);

  auto tv1 = sum(tv0, {0});
  fusion.addOutput(tv1);

  auto tv2 = makeSymbolicTensor(1);
  fusion.addInput(tv2);

  auto tv3 = exp(tv2);
  fusion.addOutput(tv3);

  tv3->split(0, 32);
  tv3->axis(-2)->parallelize(ParallelType::BIDx);
  tv3->axis(-1)->parallelize(ParallelType::TIDx);

  // tv3 is parallelized with both BIDx and TIDx, but tv1 is not at
  // all, so tv1 is predicated with both BIDx and TIDx as they are
  // redundant. That means that the initialization of the reduction
  // has to be predicated as well.

  // Make sure the initialization of tv1 is predicated with
  // threadIdx.x == 0 and blockIdx.x == 0
  GpuLower gpulw(&fusion);
  ParallelTypeBitmap predicated_types({ParallelType::TIDx, ParallelType::BIDx});
  NVF_CHECK(
      ThreadPredChecker::isPredicatedBy(
          tv1->name(), predicated_types, gpulw.run()),
      "Validation of lowered kernel failed");

  auto options = at::TensorOptions().dtype(at::kFloat).device(at::kCUDA, 0);
  at::Tensor t0 = at::randn({2}, options);
  at::Tensor t1 = at::randn({10000}, options);

  std::vector<c10::IValue> inputs = {t0, t1};

  KernelExecutor ke;
  ke.compile(&fusion, inputs);
  auto cg_outputs = ke.run(inputs);

  auto ref_t1 = t0.sum({0});
  auto ref_t3 = t1.exp();

  testValidate(
      ke.compiledKernel()->kernel(),
      cg_outputs,
      inputs,
      {ref_t1, ref_t3},
      __LINE__,
      __FILE__);
}

TEST_F(NVFuserTest, FusionTypePromotionATenConsistency_CUDA) {
  auto convertible_to_aten = {
      DataType::Bool,
      DataType::Double,
      DataType::Float,
      DataType::Half,
      DataType::BFloat16,
      DataType::Int,
      DataType::Int32,
      DataType::ComplexFloat,
      DataType::ComplexDouble};
  for (auto t1 : convertible_to_aten) {
    for (auto t2 : convertible_to_aten) {
      auto t1_aten = data_type_to_aten(t1);
      auto t2_aten = data_type_to_aten(t2);
      auto result_aten = c10::promoteTypes(t1_aten, t2_aten);
      auto result = promoteType(t1, t2);
      ASSERT_EQ(data_type_to_aten(result), result_aten);
    }
  }
}

// Make sure invalid usage of index type is detected
TEST_F(NVFuserTest, FusionCompileIndexType_CUDA) {
  {
    Fusion fusion;
    FusionGuard fg(&fusion);

    auto tv0 = makeSymbolicTensor(1, DataType::Bool);
    fusion.addInput(tv0);

    auto tv2 = neg(tv0);
    fusion.addOutput(tv2);

    tv2->split(0, 256);
    tv2->split(0, 1024);

    MaxLogicalDomainInfoSpanningTree tree(tv2);
    TransformPropagator tp(tv2);
    tree.traverse(&tp);

    inlineMost();

    tv2->axis(1)->parallelize(ParallelType::BIDx);
    tv2->axis(2)->parallelize(ParallelType::TIDx);

    auto options = at::TensorOptions().dtype(at::kHalf).device(at::kCUDA, 0);
    at::Tensor t0 = at::randn({999}, options).ge(0);
    std::vector<c10::IValue> small_inputs = {t0};

    at::Tensor t0_large =
        at::randn({std::numeric_limits<int>::max()}, options).ge(0);
    std::vector<c10::IValue> large_inputs = {t0_large};

    NVF_CHECK(
        KernelArgumentHolder::createKernelArgumentHolder(large_inputs)
            .getSmallestIndexTypeOfArguments() == PrimDataType::Int);
    NVF_CHECK(
        KernelArgumentHolder::createKernelArgumentHolder(small_inputs)
            .getSmallestIndexTypeOfArguments() == PrimDataType::Int32);

    {
      KernelExecutor ke;
      // Lower the kernel with large inputs and int64 index type.
      CompileParams compile_opts = {.index_type = PrimDataType::Int};
      ke.compile(&fusion, large_inputs, LaunchParams(), compile_opts);

      NVF_CHECK(
          ke.compiledKernel()->kernel()->indexType() == PrimDataType::Int,
          "Unexpected kernel index type: ",
          ke.compiledKernel()->kernel()->indexType());

      // Since the index type is int64, both small and large inputs
      // should work fine
      ke.run(small_inputs);
      ke.run(large_inputs);
    }

    {
      KernelExecutor ke;
      // Lower the kernel with small inputs and int64 index type.
      CompileParams compile_opts = {.index_type = PrimDataType::Int};
      ke.compile(&fusion, small_inputs, LaunchParams(), compile_opts);

      NVF_CHECK(
          ke.compiledKernel()->kernel()->indexType() == PrimDataType::Int,
          "Unexpected kernel index type: ",
          ke.compiledKernel()->kernel()->indexType());

      // Since the index type is int64, both small and large inputs
      // should work fine
      ke.run(small_inputs);
      ke.run(large_inputs);
    }

    {
      KernelExecutor ke;
      LaunchParams launch_params;
      CompileParams compile_opts = {.index_type = PrimDataType::Int32};
      ke.compile(&fusion, small_inputs, launch_params, compile_opts);

      NVF_CHECK(
          ke.compiledKernel()->kernel()->indexType() == PrimDataType::Int32,
          "Unexpected kernel index type: ",
          ke.compiledKernel()->kernel()->indexType());

      // This should complete successfully as the arguments are small
      // enough to use the int32 index type
      ke.run(small_inputs);

      // This should fail as the Kernel is already compiled for Int32, but
      // the arguments are too large
      CompileParams compile_opts_large = {.index_type = PrimDataType::Int};
      EXPECT_THAT(
          [&]() { ke.run(large_inputs, launch_params, compile_opts_large); },
          testing::ThrowsMessage<nvfuser::nvfError>(testing::HasSubstr(
              "Kernel index type and compilation index type don't match")));
    }

    {
      KernelExecutor ke;
      // Lower the kernel with large inputs and int32 index type.
      CompileParams compile_opts = {.index_type = PrimDataType::Int32};
      // This should fail due to the conflict
      EXPECT_THAT(
          [&]() {
            ke.compile(&fusion, large_inputs, LaunchParams(), compile_opts);
          },
          testing::ThrowsMessage<nvfuser::nvfError>(testing::HasSubstr(
              "Compilation with int32 is requested but int64 is required for the arguments")));
    }
  }

  c10::cuda::CUDACachingAllocator::emptyCache();
}

// Make sure the index type is determined both fusion inputs and outputs
TEST_F(NVFuserTest, FusionExecutorCacheIndexType1_CUDA) {
  auto fusion_ptr = std::make_unique<Fusion>();
  Fusion& fusion = *fusion_ptr.get();
  FusionGuard fg(fusion_ptr.get());

  auto tv0 = makeSymbolicTensor(2, DataType::Half);
  fusion.addInput(tv0);
  auto tv1 = makeSymbolicTensor(2, DataType::Half);
  fusion.addInput(tv1);

  auto tv2 = castOp(DataType::Float, tv0);
  auto tv3 = castOp(DataType::Float, tv1);
  auto tv4 = broadcast(tv2, {false, true, false});
  auto tv5 = broadcast(tv3, {true, false, false});
  auto tv6 = add(tv4, tv5);
  auto tv7 = castOp(DataType::Half, tv6);

  fusion.addOutput(tv7);

  c10::cuda::CUDACachingAllocator::emptyCache();

  // Inputs are small enough to use 32-bit indexing, but the output is
  // not
  auto options = at::TensorOptions().dtype(at::kHalf).device(at::kCUDA, 0);
  at::Tensor t0 = at::randn({2024, 1024}, options);
  at::Tensor t1 = at::randn({2024, 1024}, options);
  std::vector<c10::IValue> aten_inputs({t0, t1});

  FusionExecutorCache executor_cache(std::move(fusion_ptr));
  auto cg_outputs = executor_cache.runFusionWithInputs(aten_inputs);

  auto kernel_runtime = executor_cache.getMostRecentKernelRuntime();
  NVF_CHECK(kernel_runtime->getIndexType() == PrimDataType::Int);

  c10::cuda::CUDACachingAllocator::emptyCache();
}

// Make sure the index type is also determined by intermediate
// tensors. This is not ideal but just tests if the logic produces
// what is expected at this moment
TEST_F(NVFuserTest, FusionExecutorCacheIndexType2_CUDA) {
  auto fusion_ptr = std::make_unique<Fusion>();
  Fusion& fusion = *fusion_ptr.get();
  FusionGuard fg(fusion_ptr.get());

  auto tv0 = makeSymbolicTensor(2, DataType::Half);
  fusion.addInput(tv0);
  auto tv1 = makeSymbolicTensor(2, DataType::Half);
  fusion.addInput(tv1);

  auto tv2 = broadcast(tv0, {false, true, false});
  auto tv3 = broadcast(tv1, {true, false, false});
  auto tv4 = add(tv2, tv3);
  auto tv5 = sum(tv4, {-1});

  fusion.addOutput(tv5);

  // Inputs and outputs are small enough to use 32-bit indexing,
  // however the intermediate, tv4, should cause the kernel to use
  // 64-bit indexing. This is not ideal as tv4 should be inlined, and
  // its allocation size should be small enough to use 32-bit
  // indexing. However, the current logic should result in forcing
  // 64-bit indexing. This would need to be fixed for matmul for
  // example.
  auto options = at::TensorOptions().dtype(at::kHalf).device(at::kCUDA, 0);
  at::Tensor t0 = at::randn({2024, 1024}, options);
  at::Tensor t1 = at::randn({2024, 1024}, options);
  std::vector<c10::IValue> aten_inputs({t0, t1});

  FusionExecutorCache executor_cache(std::move(fusion_ptr));
  executor_cache.runFusionWithInputs(aten_inputs);
  auto kernel_runtime = executor_cache.getMostRecentKernelRuntime();
  NVF_CHECK(kernel_runtime->getIndexType() == PrimDataType::Int);

  // Running again with forced type of Int32
  executor_cache.runFusionWithInputs(aten_inputs, PrimDataType::Int32);
  kernel_runtime = executor_cache.getMostRecentKernelRuntime();
  NVF_CHECK(kernel_runtime->getIndexType() == PrimDataType::Int32);
}

//! Test whether we can create and use float16 scalars
TEST_F(NVFuserTest, FusionHalfScalars_CUDA) {
  auto fusion = std::make_unique<Fusion>();
  FusionGuard fg(fusion.get());

  auto tv0 = makeSymbolicTensor(1, DataType::Half);
  fusion->addInput(tv0);

  auto tv2 = full_like(tv0, IrBuilder::create<Val>(1.5, DataType::Half));
  fusion->addOutput(tv2);

  auto options = at::TensorOptions().dtype(at::kHalf).device(at::kCUDA, 0);
  at::Tensor t0 = at::zeros({5}, options);

  FusionExecutorCache executor_cache(std::move(fusion));
  auto cg_outputs = executor_cache.runFusionWithInputs({t0});

  testValidate(executor_cache.fusion(), cg_outputs, {t0}, __LINE__, __FILE__);
}

#if defined(CUDA_VERSION) && CUDA_VERSION >= 11000
//! Test whether we can create and use BFloat16 scalars
TEST_F(NVFuserTest, FusionBFloat16Scalars_CUDA) {
  // requires ampere+ GPU
  if (!deviceMajorMinorCheck(8)) {
    GTEST_SKIP() << "skipping BFloat16Scalars test on pre-AMPERE GPUs";
  }
  auto fusion = std::make_unique<Fusion>();
  FusionGuard fg(fusion.get());

  auto tv0 = makeSymbolicTensor(1, DataType::BFloat16);
  fusion->addInput(tv0);

  auto tv2 = full_like(tv0, IrBuilder::create<Val>(1.5, DataType::BFloat16));
  fusion->addOutput(tv2);

  auto options = at::TensorOptions().dtype(at::kBFloat16).device(at::kCUDA, 0);
  at::Tensor t0 = at::zeros({5}, options);

  FusionExecutorCache executor_cache(std::move(fusion));
  auto cg_outputs = executor_cache.runFusionWithInputs({t0});

  testValidate(executor_cache.fusion(), cg_outputs, {t0}, __LINE__, __FILE__);
}
#endif

TEST_F(NVFuserTest, FusionManagedData_CUDA) {
  Fusion fusion;
  FusionGuard fg(&fusion);

  auto tv0 = makeConcreteTensor({2});
  auto tv1 = set(set(set(set(set(set(set(set(set(set(set(set(tv0))))))))))));
  fusion.addInput(tv0);
  fusion.addOutput(tv1);

  using T1 = std::vector<Val*>;
  T1 data1 = {tv0, tv1};

  struct T2 {
    Val* input;
    Val* output;
    size_t magic_number;
  } data2{tv0, tv1, 0x123456789abcdef};
  auto clone_fn = [](IrCloner& cloner, std::any data) -> std::any {
    auto d = std::any_cast<T2>(data);
    return T2{cloner.clone(d.input), cloner.clone(d.output), d.magic_number};
  };

  auto i1 = fusion.manage(data1);
  auto i2 = fusion.manage(data2, clone_fn);
  fusion.manage("data1", data1);
  fusion.manage("data2", data2, clone_fn);

  GpuLower lower(&fusion);
  lower.run();
  auto kernel = lower.kernel();

  T1 expect1{kernel->inputs().at(0), kernel->outputs().at(0)};
  ASSERT_EQ(kernel->getManaged<T1>(i1), expect1);
  ASSERT_EQ(kernel->getManaged<T1>("data1"), expect1);
  ASSERT_EQ(kernel->getManaged<T2>(i2).input, kernel->inputs().at(0));
  ASSERT_EQ(kernel->getManaged<T2>(i2).output, kernel->outputs().at(0));
  ASSERT_EQ(kernel->getManaged<T2>("data2").input, kernel->inputs().at(0));
  ASSERT_EQ(kernel->getManaged<T2>("data2").output, kernel->outputs().at(0));
  ASSERT_EQ(kernel->getManaged<T2>("data2").magic_number, 0x123456789abcdef);
}

// Repro of issue #2125, 1.45e+03 GB/s on A100-80G
TEST_F(NVFuserTest, FusionAvoidRedundantWriteBroadcastedSoftmaxInput_CUDA) {
  std::unique_ptr<Fusion> fusion_ptr = std::make_unique<Fusion>();
  Fusion& fusion = *fusion_ptr.get();
  FusionGuard fg(&fusion);

  std::vector<int64_t> shape0({2, 512});
  std::vector<int64_t> shape1({2, 64, 512, 512});

  auto tv0 = makeSymbolicTensor(2);
  auto tv1 = makeSymbolicTensor(4);
  fusion.addInput(tv0);
  fusion.addInput(tv1);

  auto tvb = broadcast(tv0, {false, true, true, false});
  auto tv2 = add(tvb, IrBuilder::create<Val>(1.0));
  auto tv3 = add(tv1, tv2);
  auto tv4 = softmax(tv3, -1);
  fusion.addOutput(tv2);
  fusion.addOutput(tv4);

  auto options = at::TensorOptions().dtype(at::kFloat).device(at::kCUDA, 0);
  at::Tensor t0 = at::ones(shape0, options);
  at::Tensor t1 = at::ones(shape1, options);
  std::vector<c10::IValue> inputs = {t0, t1};

  FusionExecutorCache executor_cache(std::move(fusion_ptr));
  auto cg_outputs = executor_cache.runFusionWithInputs(inputs);

  // check thread_pred and write_stride
  const auto* ke = onlyKernelExecutorInMostRecentRuntime(executor_cache);
  auto kernel = ke->compiledKernel()->kernel();
  const auto& thread_pred_map =
      ke->compiledKernel()->lowered()->threadPredMap();
  for (const auto expr : kernel->exprs()) {
    auto tv = ir_utils::getTvOutput(expr);
    if (tv && tv->name() == 15 && tv->getMemoryType() == MemoryType::Global) {
      const auto& thread_pred = thread_pred_map.getPredicateInfo(tv);
      bool predicted = thread_pred.redundant_types.get(ParallelType::BIDx) &&
          thread_pred.broadcast_ld_indices_map.count(ParallelType::BIDx);
      NVF_CHECK(
          predicted,
          "Tv15 should be predicted by ParallelType::BIDx with a broadcast_ld_indices_map!");
      break;
    }
  }

  testValidate(executor_cache.fusion(), cg_outputs, inputs, __LINE__, __FILE__);
}

TEST_F(NVFuserTest, FusionAvoidRedundantWrite_CUDA) {
  auto runTest = [](const std::vector<bool>& is_broadcast) {
    std::unique_ptr<Fusion> fusion_ptr = std::make_unique<Fusion>();
    Fusion& fusion = *fusion_ptr.get();
    FusionGuard fg(&fusion);

    std::vector<int64_t> shape0;
    std::vector<int64_t> shape1({2, 64, 128, 2048});
    const size_t ndim = shape1.size();
    for (size_t i = 0; i < ndim; i++) {
      if (!is_broadcast[i]) {
        shape0.push_back(shape1[i]);
      }
    }

    auto tv0 = makeSymbolicTensor(shape0.size());
    auto tv1 = makeSymbolicTensor(4);
    fusion.addInput(tv0);
    fusion.addInput(tv1);

    auto tvb = broadcast(tv0, is_broadcast);
    auto tv2 = add(tvb, IrBuilder::create<Val>(1.0));
    auto tv3 = add(tv1, tv2);
    auto tv4 = sum(tv3, {-1});
    fusion.addOutput(tv2);
    fusion.addOutput(tv4);

    auto options = at::TensorOptions().dtype(at::kFloat).device(at::kCUDA, 0);
    at::Tensor t0 = at::randn(shape0, options);
    at::Tensor t1 = at::randn(shape1, options);
    std::vector<c10::IValue> inputs = {t0, t1};

    FusionExecutorCache executor_cache(std::move(fusion_ptr));
    auto cg_outputs = executor_cache.runFusionWithInputs(inputs);

    // check thread_pred and write_stride
    const auto* ke = onlyKernelExecutorInMostRecentRuntime(executor_cache);
    auto kernel = ke->compiledKernel()->kernel();
    const auto& thread_pred_map =
        ke->compiledKernel()->lowered()->threadPredMap();

    for (const auto expr : kernel->exprs()) {
      auto tv = ir_utils::getTvOutput(expr);
      if (tv && tv->name() == 8 && tv->getMemoryType() == MemoryType::Global) {
        const auto& thread_pred = thread_pred_map.getPredicateInfo(tv);
        bool predicted = thread_pred.redundant_types.get(ParallelType::BIDx) &&
            thread_pred.broadcast_ld_indices_map.count(ParallelType::BIDx);
        NVF_CHECK(
            predicted,
            "Tv8 should be predicted by ParallelType::BIDx with a broadcast_ld_indices_map!");
        break;
      }
    }

    testValidate(
        executor_cache.fusion(), cg_outputs, inputs, __LINE__, __FILE__);
  };

  // Test case where [B1,I2,I3] is merged to [B1I2I3]
  runTest({true, false, false, false});

  // Test case where [I1,B2,I3] is merged to [I1B2I3]
  runTest({false, true, false, false});

  // Test case where [I1,I2,B3] is merged to [I1I2B3]
  runTest({false, false, true, false});

  // Test case where [I1,B2,B3] is merged to [I1B2B3]
  runTest({false, true, true, false});

  // Test case where [B1,I2,B3] is merged to [B1I2B3]
  runTest({true, false, true, false});

  // Test case where [B1,B2,I3] is merged to [B1B2I3]
  runTest({true, true, false, false});

  // Test case where [B1,B2,B3] is merged to [B1B2B3]
  runTest({true, true, true, false});
}

TEST_F(NVFuserTest, FusionAvoidRedundantWriteDifferentConcretizedDomains_CUDA) {
  // if the broadcasted tensor is concretized to different shapes
  // the fusion will be segmented.
  auto runTest = [](const bool direct_lowering) {
    std::unique_ptr<Fusion> fusion_ptr = std::make_unique<Fusion>();
    Fusion& fusion = *fusion_ptr.get();
    FusionGuard fg(&fusion);

    const std::vector<bool> is_broadcast = {true, false, true, false};
    std::vector<int64_t> shape0;
    std::vector<int64_t> shape1({2, 64, 128, 2048});
    std::vector<int64_t> shape2({4, 64, 256, 2048});
    const size_t ndim = shape1.size();
    for (size_t i = 0; i < ndim; i++) {
      if (!is_broadcast[i]) {
        shape0.push_back(shape1[i]);
      }
    }

    auto tv0 = makeSymbolicTensor(shape0.size());
    auto tv1 = makeSymbolicTensor(4);
    auto tv2 = makeSymbolicTensor(4);
    fusion.addInput(tv0);
    fusion.addInput(tv1);
    fusion.addInput(tv2);

    auto tv3 = broadcast(tv0, is_broadcast);
    auto tv4 = add(tv3, IrBuilder::create<Val>(1.0));
    // concretized to shape1
    auto tv5 = add(tv4, tv1);
    // concretized to shape2
    auto tv6 = add(tv4, tv2);
    auto tv7 = sum(tv5, {-1});
    auto tv8 = sum(tv6, {-1});
    fusion.addOutput(tv4);
    fusion.addOutput(tv7);
    fusion.addOutput(tv8);

    auto options = at::TensorOptions().dtype(at::kFloat).device(at::kCUDA, 0);
    at::Tensor t0 = at::randn(shape0, options);
    at::Tensor t1 = at::randn(shape1, options);
    at::Tensor t2 = at::randn(shape2, options);
    std::vector<c10::IValue> aten_inputs = {t0, t1, t2};

    if (direct_lowering) {
      // it should be segmented, if directly lowered, it should throw an error
      EXPECT_THAT(
          [&]() {
            scheduleAndRun(
                &fusion, SchedulerType::Reduction, aten_inputs, false);
          },
          testing::ThrowsMessage<nvfuser::nvfError>(testing::HasSubstr(
              "Producer is required to be in Global Memory based on parallelization strategy. RAW flags: (blockIdx.x)")));
    } else {
      FusionExecutorCache executor_cache(std::move(fusion_ptr));
      auto cg_outputs = executor_cache.runFusionWithInputs(aten_inputs);

      auto optimized_fusion = executor_cache.getMostRecentKernelRuntime();
      NVF_CHECK(optimized_fusion->isSegmented(), "segmentation didn't happen!");

      testValidate(
          executor_cache.fusion(), cg_outputs, aten_inputs, __LINE__, __FILE__);
    }
  };
  runTest(true);
  runTest(false);
}

TEST_F(NVFuserTest, FusionAvoidRedundantWriteNonOutput_CUDA) {
  std::unique_ptr<Fusion> fusion_ptr = std::make_unique<Fusion>();
  Fusion& fusion = *fusion_ptr.get();
  FusionGuard fg(&fusion);

  auto tv0 = makeSymbolicTensor(1);
  auto tv1 = makeSymbolicTensor(2);
  fusion.addInput(tv0);
  fusion.addInput(tv1);

  auto tv2 = set(tv0);
  auto tv3 = broadcast(tv2, {false, true});
  auto tv4 = add(tv3, tv1);
  fusion.addOutput(tv4);

  auto tv5 = add(tv3, IrBuilder::create<Val>(1.0));
  tv5->setMemoryType(MemoryType::Global);
  auto tv6 = add(tv5, IrBuilder::create<Val>(1.0));
  fusion.addOutput(tv6);

  for (auto tv : {tv3, tv4, tv5, tv6}) {
    tv->merge(0);
  }

  tv2->inlineAt(1);
  tv3->inlineAt(1);
  tv5->inlineAt(1);

  for (auto tv : {tv3, tv4, tv5, tv6}) {
    tv->axis(0)->parallelize(ParallelType::BIDx);
  }

  auto options = at::TensorOptions().dtype(at::kFloat).device(at::kCUDA, 0);
  at::Tensor t0 = at::randn({32}, options);
  at::Tensor t1 = at::randn({32, 64}, options);
  std::vector<c10::IValue> inputs = {t0, t1};

  KernelExecutor ke;
  ke.compile(fusion_ptr.get(), inputs);
  auto cg_outputs = ke.run(inputs);

  // check thread_pred
  auto kernel = ke.compiledKernel()->kernel();
  const auto& thread_pred_map = ke.compiledKernel()->lowered()->threadPredMap();

  for (const auto expr : kernel->exprs()) {
    auto tv = ir_utils::getTvOutput(expr);
    if (tv->name() == 5 || tv->name() == 6) {
      const auto& thread_pred = thread_pred_map.getPredicateInfo(tv);
      bool predicted = thread_pred.redundant_types.get(ParallelType::BIDx) &&
          thread_pred.broadcast_ld_indices_map.count(ParallelType::BIDx);
      NVF_CHECK(
          predicted,
          "TV5 and TV6 should be predicted by ParallelType::BIDx with a broadcast_ld_indices_map!");
    }
  }

  testValidate(fusion_ptr.get(), cg_outputs, inputs, __LINE__, __FILE__);
}

// Test case where the merge order is random
TEST_F(NVFuserTest, FusionAvoidRedundantWriteNonNeighbor_CUDA) {
  std::unique_ptr<Fusion> fusion_ptr = std::make_unique<Fusion>();
  Fusion& fusion = *fusion_ptr.get();
  FusionGuard fg(&fusion);

  const int ndim = 5;
  const std::vector<bool> is_broadcast = {false, true, false, false, true};
  auto tv0 = makeSymbolicTensor(3);
  auto tv1 = makeSymbolicTensor(ndim);
  fusion.addInput(tv0);
  fusion.addInput(tv1);

  auto tv2 = set(tv0);
  auto tv3 = broadcast(tv2, is_broadcast);
  auto tv4 = add(tv3, tv1);
  fusion.addOutput(tv4);

  auto tv5 = add(tv3, IrBuilder::create<Val>(1.0));
  tv5->setMemoryType(MemoryType::Global);
  auto tv6 = add(tv5, IrBuilder::create<Val>(1.0));
  fusion.addOutput(tv6);

  // merge first and last domain
  for (auto tv : {tv3, tv4, tv5, tv6}) {
    tv->merge(0, -1);
  }

  tv2->inlineAt(-1);
  tv3->inlineAt(-1);
  tv5->inlineAt(-1);

  for (auto tv : {tv3, tv4, tv5, tv6}) {
    tv->axis(0)->parallelize(ParallelType::BIDx);
  }

  auto options = at::TensorOptions().dtype(at::kFloat).device(at::kCUDA, 0);
  at::Tensor t0 = at::randn({8, 10, 12}, options);
  at::Tensor t1 = at::randn({8, 7, 10, 12, 9}, options);
  std::vector<c10::IValue> inputs = {t0, t1};

  KernelExecutor ke;
  ke.compile(fusion_ptr.get(), inputs);
  auto cg_outputs = ke.run(inputs);

  // check thread_pred
  auto kernel = ke.compiledKernel()->kernel();
  const auto& thread_pred_map = ke.compiledKernel()->lowered()->threadPredMap();

  for (const auto expr : kernel->exprs()) {
    auto tv = ir_utils::getTvOutput(expr);
    if (tv->name() == 5 || tv->name() == 6) {
      const auto& thread_pred = thread_pred_map.getPredicateInfo(tv);
      bool predicted = thread_pred.redundant_types.get(ParallelType::BIDx) &&
          thread_pred.broadcast_ld_indices_map.count(ParallelType::BIDx);
      NVF_CHECK(
          predicted,
          "TV5 and TV6 should be predicted by ParallelType::BIDx with a broadcast_ld_indices_map!");
    }
  }

  testValidate(fusion_ptr.get(), cg_outputs, inputs, __LINE__, __FILE__);
}

// Test for ir_utils::validateDomainEquivalence. We could consider
// it well tested as it's always used when TensorDomain is created, but
// here's some corner cases.
TEST_F(NVFuserTest, FusionDomainEquivalence_CUDA) {
  Fusion fusion;
  FusionGuard fg(&fusion);

  auto tv0 = makeSymbolicTensor(2);
  fusion.addInput(tv0);
  auto tv1 = set(tv0);
  fusion.addOutput(tv1);

  // [I0, I1]
  tv1->split(0, 4);
  // [I0/4, 4, I1]

  // dom0: logical domain
  // dom1: [4, I1]
  // Should fail as the derived domain only partially covers the
  // logical domain
  EXPECT_THAT(
      [&]() {
        ir_utils::validateDomainEquivalence(
            tv1->getLogicalDomain(), {tv1->axis(1), tv1->axis(2)});
      },
      testing::ThrowsMessage<nvfuser::nvfError>(
          testing::HasSubstr("dom0 has unreachable IDs")));

  tv1->merge(0);
  // [I0/4*4, I1]

  // dom0: logical domain
  // dom1: loop domain
  // Should succeed.
  ir_utils::validateDomainEquivalence(
      tv1->getLogicalDomain(), tv1->getLoopDomain());

  auto tv1_intermediate_id = tv1->axis(0);

  tv1->split(0, 3);
  // [I0/4*4/3, 3, I1]

  // dom0: logical domain
  // dom1: loop + tv1_intermediate_id
  // Should fail as the intermediate ID and the first two loop ids are
  // redundant
  EXPECT_THAT(
      [&]() {
        ir_utils::validateDomainEquivalence(
            tv1->getLogicalDomain(),
            {tv1_intermediate_id, tv1->axis(0), tv1->axis(1), tv1->axis(2)});
      },
      testing::ThrowsMessage<nvfuser::nvfError>(
          testing::HasSubstr("is redundant")));
  // Same pair but reversed order
  EXPECT_THAT(
      [&]() {
        ir_utils::validateDomainEquivalence(
            {tv1_intermediate_id, tv1->axis(0), tv1->axis(1), tv1->axis(2)},
            tv1->getLogicalDomain());
      },
      testing::ThrowsMessage<nvfuser::nvfError>(
          testing::HasSubstr("is redundant")));

  // Testing symbolic domains
  auto tv2 = reshape(
      tv0,
      {IrBuilder::create<Val>(DataType::Int),
       IrBuilder::create<Val>(DataType::Int)});

  ir_utils::validateDomainEquivalence(
      tv2->getRootDomain(), tv2->getLoopDomain());

  // create a 2D tensor with one symbolid and another non-symbolic
  auto tv4 = broadcast(sum(tv2, {1}), {false, true});
  fusion.addOutput(tv4);

  // [S0, B0]
  tv4->split(1, 4);
  // [S0, B0/4, 4]

  ir_utils::validateDomainEquivalence(
      tv4->getLogicalDomain(), tv4->getLoopDomain());

  // dom0: logical domain
  // dom1: [S0, B0/4]
  // Succeeds because broadcasting IterDomains are just auxiliary placeholders
  // and can be arbitrarily created and annihilated as needed.
  ir_utils::validateDomainEquivalence(
      tv4->getLogicalDomain(), {tv4->axis(0), tv4->axis(1)});
}

TEST_F(NVFuserTest, CompareLogicalAndLoopDomains) {
  Fusion fusion;
  FusionGuard fg(&fusion);

  // [i0, i1]
  auto tv0 = makeSymbolicTensor(2);
  fusion.addInput(tv0);
  // [i0]
  auto tv1 = makeSymbolicTensor(1);
  fusion.addInput(tv1);

  // [i0]
  auto tv2 = set(tv1);
  // [i0, b1]
  auto tv3 = broadcast(tv2, {false, true});
  // [i0, i1]
  auto tv4 = add(tv0, tv3);
  fusion.addOutput(tv4);

  // Set the loop domain of tv2 the same as tv4. The new loop domain
  // includes an ID that is not reachable from tv2 logical domain
  tv2->setLoopDomain(
      {tv2->getLogicalDomain().at(0),
       tv4->getLoopDomain().at(1)->cloneWithoutRFactor()});

  // Same for tv3
  tv3->setLoopDomain(
      {tv3->getLogicalDomain().at(0),
       tv4->getLoopDomain().at(1)->cloneWithoutRFactor()});

  // Test if the validation can catch an invalid loop domain that
  // cannot reach the concrete domain of tv2
  EXPECT_THAT(
      [&]() {
        tv2->setLoopDomain({tv4->getLoopDomain().at(1)->cloneWithoutRFactor()});
      },
      testing::ThrowsMessage<nvfuser::nvfError>(testing::HasSubstr(
          "Not all logical IDs are covered by loop domain")));
}

TEST_F(NVFuserTest, CompareDomainWithReference1) {
  Fusion fusion;
  FusionGuard fg(&fusion);

  auto tv0 = makeSymbolicTensor(2);
  fusion.addInput(tv0);
  auto tv1 = set(tv0);
  fusion.addOutput(tv1);

  const auto& reference = tv1->getLogicalDomain();

  tv1->merge(0);
  auto domain = tv1->getLoopDomain();
  EXPECT_TRUE(ir_utils::compareDomainWithReference(domain, reference).empty());

  // Adding one of the logical domain, which is redundant.
  domain.push_back(tv1->getLogicalDomain().at(0));
  auto x = ir_utils::compareDomainWithReference(domain, reference);
  EXPECT_FALSE(ir_utils::compareDomainWithReference(domain, reference).empty());

  tv1->split(0, 4);
  domain = tv1->getLoopDomain();
  EXPECT_TRUE(ir_utils::compareDomainWithReference(domain, reference).empty());
  // Replace one of the loop IDs with a logical ID. Dependency is not
  // fully satisfied, but it should detect the redundancy
  domain[0] = tv1->getLogicalDomain()[0];
  EXPECT_FALSE(ir_utils::compareDomainWithReference(domain, reference).empty());

  // Check non-leaf intermedaite IDs
  domain = tv1->getLoopDomain();
  // Adding a parent ID to the current loop domain. This should be
  // detected as redundnt.
  domain.push_back(
      tv1->getLoopDomain().at(0)->definition()->input(0)->as<IterDomain>());
  // Create a further IDs to make the above IDs non leaf
  tv1->merge(0);
  EXPECT_FALSE(ir_utils::compareDomainWithReference(domain, reference)
                   .redundant_ids.empty());

  // Remember the current loop domain
  domain = tv1->getLoopDomain();
  // Reset the loop domain
  tv1->setLoopDomain(tv1->getLogicalDomain());
  // Schedule the tensor again
  tv1->merge(0);
  EXPECT_TRUE(
      ir_utils::compareDomainWithReference(tv1->getLoopDomain(), reference)
          .empty());
  // Combine the previous loop domain and the new loop domain, which
  // should be detected as redundant
  domain.push_back(tv1->getLoopDomain()[0]);
  EXPECT_FALSE(ir_utils::compareDomainWithReference(domain, reference)
                   .redundant_ids.empty());
}

// Pattern to test (see the comment of CompareDomainResult in
// ir/utils.h)
// For example, if we have
//  I0  I1  I2  I3
//   \  /    \  /
//    I4      I5
// then [I0, I1, I2, I3] is equivalent to [I4, I5], but [I1, I2, I3] is not
// equivalent to [I4, I5].
TEST_F(NVFuserTest, CompareDomainWithReference2) {
  Fusion fusion;
  FusionGuard fg(&fusion);

  auto tv0 = makeSymbolicTensor(4);
  fusion.addInput(tv0);
  auto tv1 = set(tv0);
  fusion.addOutput(tv1);

  tv1->merge(0);
  tv1->merge(1);

  EXPECT_TRUE(ir_utils::compareDomainWithReference(
                  tv1->getLoopDomain(), tv1->getLogicalDomain())
                  .empty());
  EXPECT_FALSE(
      ir_utils::compareDomainWithReference(
          {tv1->getLogicalDomain().begin() + 1, tv1->getLogicalDomain().end()},
          tv1->getLoopDomain())
          .unreachable_reference_ids.empty());
}

// Pattern to test (see the comment of CompareDomainResult in ir/utils.h)
//  I0  I1  I2  I3
//   \  /    \  /
//    I4      I5
//   /  \    /  \.
//  I6  I7  I8  I9
// Then [I0, I1, I8, I9] is equivalent to [I6, I7, I2, I3]. [I0, I1, I2, I3] is
// equivalent to [I6, I7, I8, I9]. But [I0, I1, I8, I3] is NOT equivalent to
// [I6, I7, I2, I9]
//
// The second case does not work compareDomainWithReference as none
// of the two domains is disjoint.
TEST_F(NVFuserTest, CompareDomainWithReference3) {
  Fusion fusion;
  FusionGuard fg(&fusion);

  auto tv0 = makeSymbolicTensor(4);
  fusion.addInput(tv0);
  auto tv1 = set(tv0);
  fusion.addOutput(tv1);

  tv1->merge(0);
  tv1->merge(1);

  tv1->split(0, 3);
  tv1->split(-1, 4);

  EXPECT_TRUE(ir_utils::compareDomainWithReference(
                  {tv1->getLogicalDomain().at(0),
                   tv1->getLogicalDomain().at(1),
                   tv1->getLoopDomain().at(2),
                   tv1->getLoopDomain().at(3)},
                  {tv1->getLoopDomain().at(0),
                   tv1->getLoopDomain().at(1),
                   tv1->getLogicalDomain().at(2),
                   tv1->getLogicalDomain().at(3)})
                  .empty());

  // Testing [I0, I1, I8, I3]. Logical domain is used as a referene
  auto result1 = ir_utils::compareDomainWithReference(
      {tv1->getLogicalDomain().at(0),
       tv1->getLogicalDomain().at(1),
       tv1->getLoopDomain().at(2),
       tv1->getLogicalDomain().at(3)},
      tv1->getLogicalDomain());
  // I2 is unreachable
  EXPECT_EQ(
      result1.unreachable_reference_ids,
      std::vector<IterDomain*>{tv1->getLogicalDomain().at(2)});

  // Testing [I6, I7, I2, I9]. Logical domain is used as a referene
  auto result2 = ir_utils::compareDomainWithReference(
      {tv1->getLoopDomain().at(0),
       tv1->getLoopDomain().at(1),
       tv1->getLogicalDomain().at(2),
       tv1->getLoopDomain().at(3)},
      tv1->getLogicalDomain());
  // I3 is unreachable
  EXPECT_EQ(
      result2.unreachable_reference_ids,
      std::vector<IterDomain*>{tv1->getLogicalDomain().at(3)});
}

// Repro of issue #3502
TEST_F(NVFuserTest, CompareDomainWithReference4) {
  Fusion fusion;
  FusionGuard fg(&fusion);

  // [i0]
  auto tv0 = makeSymbolicTensor(1);
  fusion.addInput(tv0);
  // [i1, i0]
  auto tv1 = makeSymbolicTensor(2);
  fusion.addInput(tv1);

  // [i0]
  auto tv2 = set(tv0);
  // [b2, i0]
  auto tv3 = broadcast(tv2, {true, false});
  // [i1, i0]
  auto tv4 = add(tv1, tv3);
  fusion.addOutput(tv4);

  // [i3]
  tv4->merge(0);

  // tv2
  {
    // Clone i1
    auto missing_id = tv4->getLogicalDomain().at(0)->cloneWithoutRFactor();
    std::vector<IterDomain*> new_loop_domain{
        IterDomain::merge(missing_id, tv2->getLogicalDomain().at(0))};
    auto result = ir_utils::compareDomainWithReference(
        new_loop_domain, tv2->getLogicalDomain());
    EXPECT_TRUE(result.redundant_ids.empty());
    EXPECT_EQ(result.additional_ids, std::vector<IterDomain*>{missing_id});
    EXPECT_TRUE(result.unreachable_reference_ids.empty());
    tv2->setLoopDomain(new_loop_domain);
  }

  // tv3
  {
    // Clone i1
    auto missing_id = tv4->getLogicalDomain().at(0)->cloneWithoutRFactor();
    std::vector<IterDomain*> new_loop_domain{
        IterDomain::merge(missing_id, tv3->getLogicalDomain().at(1))};
    auto result = ir_utils::compareDomainWithReference(
        new_loop_domain, tv3->getLogicalDomain());
    EXPECT_TRUE(result.redundant_ids.empty());
    EXPECT_EQ(
        result.unreachable_reference_ids,
        std::vector<IterDomain*>{tv3->getLogicalDomain().at(0)});
    tv3->setLoopDomain(new_loop_domain);
  }
}

TEST_F(NVFuserTest, AllIDsWithExtraLoopIDs1) {
  Fusion fusion;
  FusionGuard fg(&fusion);

  // [i0, i1]
  auto tv0 = makeSymbolicTensor(2);
  fusion.addInput(tv0);
  // [i0]
  auto tv1 = makeSymbolicTensor(1);
  fusion.addInput(tv1);

  // [i0]
  auto tv2 = set(tv1);
  // [i0, b1]
  auto tv3 = broadcast(tv2, {false, true});
  // [i0, i1]
  auto tv4 = add(tv0, tv3);
  fusion.addOutput(tv4);

  // Set the loop domain of tv2 the same as tv4. The new loop domain
  // includes an ID that is not reachable from tv2 logical domain
  auto tv2_inner_loop_domain =
      tv4->getLoopDomain().at(1)->cloneWithoutRFactor();
  tv2->setLoopDomain({tv2->getLogicalDomain().at(0), tv2_inner_loop_domain});

  tv2->merge(0, 1);
  auto tv2_merge_out = tv2->axis(0);
  tv2->split(0, 32);

  // tv2 logical: [i0]
  //   merge(i0, i1) -> i0*i1
  //   split(i0*i1, 32) -> i0*i1/32, 32
  // tv2 loop: [i0*i1/32, 32]
  //
  // All IDs: [i0, i0*i1, i0*i1/32, 32]

  // This ordering should return nothing as the logical domain does
  // not have i1, thus the merge expr cannot be traversed.
  EXPECT_TRUE(
      getExprsBetween<IRBFS>(
          {tv2->getLogicalDomain().begin(), tv2->getLogicalDomain().end()},
          {tv2->getLoopDomain().begin(), tv2->getLoopDomain().end()},
          false)
          .first.empty());

  // This ordering should find two exprs (i.e., the merge and the split).
  EXPECT_EQ(
      getExprsBetween<IRBFS>(
          {tv2->getLoopDomain().begin(), tv2->getLoopDomain().end()},
          {tv2->getLogicalDomain().begin(), tv2->getLogicalDomain().end()},
          false)
          .first.size(),
      2);

  std::unordered_set<IterDomain*> tv2_all_ids_ref;
  tv2_all_ids_ref.insert(
      tv2->getLogicalDomain().begin(), tv2->getLogicalDomain().end());
  tv2_all_ids_ref.insert(tv2_inner_loop_domain);
  tv2_all_ids_ref.insert(tv2_merge_out);
  tv2_all_ids_ref.insert(
      tv2->getLoopDomain().begin(), tv2->getLoopDomain().end());

  auto tv2_all_ids = tv2->domain()->allIDs();
  std::unordered_set<IterDomain*> tv2_all_id_set(
      tv2_all_ids.begin(), tv2_all_ids.end());

  EXPECT_EQ(tv2_all_id_set, tv2_all_ids_ref);
}

TEST_F(NVFuserTest, AllIDsWithExtraLoopIDs2) {
  Fusion fusion;
  FusionGuard fg(&fusion);

  // [i0, i1]
  auto tv0 = makeSymbolicTensor(2);
  fusion.addInput(tv0);
  // [i0]
  auto tv1 = makeSymbolicTensor(1);
  fusion.addInput(tv1);

  // [i0]
  auto tv2 = set(tv1);
  // [i0, b1]
  auto tv3 = broadcast(tv2, {false, true});
  // [i0, i1]
  auto tv4 = add(tv0, tv3);
  fusion.addOutput(tv4);

  // Set the loop domain of tv2 the same as tv4. The new loop domain
  // includes an ID that is not reachable from tv2 logical domain
  auto tv2_inner_loop_domain =
      tv4->getLoopDomain().at(1)->cloneWithoutRFactor();
  std::vector<IterDomain*> tv2_initial_loop_domain{
      tv2->getLogicalDomain().at(0), tv2_inner_loop_domain};
  tv2->setLoopDomain(tv2_initial_loop_domain);

  // Schedule only the extra dommain
  tv2->split(1, 4);
  auto tv2_split = tv2->axis(1)->definition();

  // tv2 logical: [i0]
  //   split(i1) -> i1/4, 4
  // tv2 loop: [i0, i1/4, 4]
  //
  // All IDs: [i0, i1, i1/4, 4]

  EXPECT_EQ(tv2->getInitialLoopDomain(), tv2_initial_loop_domain);

  // Because the split only uses the extra ID, getExprsBetween from
  // the loop domain to the logical domain does not traverse the
  // split, just returning an empty vector.
  EXPECT_TRUE(
      getExprsBetween<IRBFS>(
          {tv2->getLoopDomain().begin(), tv2->getLoopDomain().end()},
          {tv2->getLogicalDomain().begin(), tv2->getLogicalDomain().end()},
          false)
          .first.empty());

  // From the initial loop to the current loop should find the split expr
  auto exprs_between =
      getExprsBetween<IRBFS>(
          {tv2->getInitialLoopDomain().begin(),
           tv2->getInitialLoopDomain().end()},
          {tv2->getLoopDomain().begin(), tv2->getLoopDomain().end()},
          false)
          .first;
  EXPECT_EQ(exprs_between.size(), 1);
  EXPECT_EQ(exprs_between.front().first, tv2_split);

  // The initial loop domain and the current loop domain should be
  // reachable to each other with no redundancy
  auto tv2_loop_domain_comparison_results = ir_utils::compareDomains(
      tv2->getInitialLoopDomain(), tv2->getLoopDomain());
  EXPECT_FALSE(tv2_loop_domain_comparison_results.dom0_has_unreachable_ids);
  EXPECT_FALSE(tv2_loop_domain_comparison_results.dom1_has_unreachable_ids);

  // Make sure allIDs finds all the IDs including the extra IDs
  std::unordered_set<IterDomain*> tv2_all_ids_ref;
  tv2_all_ids_ref.insert(
      tv2->getLogicalDomain().begin(), tv2->getLogicalDomain().end());
  tv2_all_ids_ref.insert(
      tv2->getInitialLoopDomain().begin(), tv2->getInitialLoopDomain().end());
  tv2_all_ids_ref.insert(
      tv2->getLoopDomain().begin(), tv2->getLoopDomain().end());

  auto tv2_all_ids = tv2->domain()->allIDs();
  std::unordered_set<IterDomain*> tv2_all_id_set(
      tv2_all_ids.begin(), tv2_all_ids.end());

  EXPECT_EQ(tv2_all_id_set, tv2_all_ids_ref);
}

// Repro for issue #236 (https://github.com/NVIDIA/Fuser/issues/236)
TEST_F(NVFuserTest, DoublePrecisionNorm_CUDA) {
  auto fusion = std::make_unique<Fusion>();
  FusionGuard fg(fusion.get());

  DataType dt = DataType::Float;

  auto tv0 = makeSymbolicTensor(1, dt);
  fusion->addInput(tv0);
  auto tv1 = makeSymbolicTensor(1, dt);
  fusion->addInput(tv1);

  auto tv2 = sum(tv1, {0});
  auto tv3 = broadcast(tv2, {true});
  auto tv4 = sub(tv1, tv3);
  auto tv5 = mul(tv4, tv0);
  fusion->addOutput(tv5);

  // The persistent scheduler with this problem size resulted in an
  // error as reported in #236
  auto options =
      at::TensorOptions().dtype(data_type_to_aten(dt)).device(at::kCUDA, 0);
  at::Tensor t0 = at::randn({11}, options);
  at::Tensor t1 = at::randn({11}, options);
  std::vector<c10::IValue> aten_inputs({t0, t1});

  FusionExecutorCache executor_cache(std::move(fusion));
  auto cg_outputs = executor_cache.runFusionWithInputs(aten_inputs);

  testValidate(
      executor_cache.fusion(), cg_outputs, aten_inputs, __LINE__, __FILE__);
}

// delete intermediate tensors between segments to reduce memory usage of large
// segmented graphs
TEST_F(NVFuserTest, FusionClearGmemBetweenSegments_CUDA) {
  auto fusion = std::make_unique<Fusion>();
  FusionGuard fg(fusion.get());
  std::vector<int64_t> input_shape{32, 64, 8, 128};
  auto tv0 = TensorViewBuilder()
                 .ndims(input_shape.size())
                 .dtype(DataType::Double)
                 .build();
  fusion->addInput(tv0);
  auto tv1 = add(tv0, IrBuilder::create<Val>(1.0));
  auto tv2 = sum(tv1, {0}); // Group 0
  auto tv3 = sum(tv2, {-1}); // Group 1
  auto output = sum(tv3, {0}); // Group 2
  fusion->addOutput(output);

  auto options = at::TensorOptions().dtype(at::kDouble).device(at::kCUDA, 0);
  at::Tensor at_x = at::randn(input_shape, options);
  FusionExecutorCache executor_cache(std::move(fusion));
  auto outputs = executor_cache.runFusionWithInputs({at_x});
  auto optimized_fusion = executor_cache.getMostRecentKernelRuntime();
  auto args_num = optimized_fusion->getArgsNumAfterSegmentRuns();

  NVF_CHECK(optimized_fusion->isSegmented(), "segmentation didn't happen");
  NVF_CHECK(
      optimized_fusion->fusionSegments()->groups().size() == 3,
      "segmentation didn't happen as expected");
  // group-0: tv1 -> tv2
  // group-1: tv2 -> tv3
  // group-2: tv3 -> tv4
  // -----------without args erase------------------------
  // after group-0, args: {t0, 32, 64, 8, 128, t2}
  // after group-1, args: {t0, 32, 64, 8, 128, t2, t3}
  // after group-2, args: {t0, 32, 64, 8, 128, t2, t3, t4}
  // -----------with args erase---------------------------
  // after group-0, args: {t0, 32, 64, 8, 128, t2}
  // after group-1, args: {t0, 32, 64, 8, 128, t3} (t2 is erased)
  // after group-2, args: {t0, 32, 64, 8, 128, t4} (t3 is erased)
  NVF_CHECK(
      args_num[1] == args_num[0] && args_num[2] == args_num[0],
      "unused intermediate args should be deleted");
  testValidate(executor_cache.fusion(), outputs, {at_x}, __LINE__, __FILE__);
}

// Test nan propagation during min/max with floats and doubles
TEST_F(NVFuserTest, FusionMinMaxNanPropagation_CUDA) {
  for (auto dtype : {DataType::Float, DataType::Double}) {
    for (auto do_min : {true, false}) {
      auto fusion = std::make_unique<Fusion>();
      FusionGuard fg(fusion.get());

      auto tv0 = makeSymbolicTensor(2, dtype);
      fusion->addInput(tv0);
      auto tv1 = do_min ? min(tv0, {1}) : max(tv0, {1});
      fusion->addOutput(tv1);

      FusionExecutorCache executor_cache(std::move(fusion));

      auto options =
          at::TensorOptions()
              .dtype(dtype == DataType::Float ? at::kFloat : at::kDouble)
              .device(at::kCUDA, 0);
      // Test size 1 since it will have a single comparison, which checks
      // missing propagation in one position even if it propagates properly in
      // the other position
      for (auto size : {1, 2, 5}) {
        // To check nans in multiple positions along reduction axis create a 2D
        // tensor that is ones except the diagonal, which are nans
        auto at_x = at::eye(size, options);
        at_x = (1 - at_x) / (1 - at_x);
        std::vector<c10::IValue> inputs{at_x};

        auto nvf_outputs = executor_cache.runFusionWithInputs(inputs);

        testValidate(
            executor_cache.fusion(), nvf_outputs, inputs, __LINE__, __FILE__);
      }
    }
  }
}

class ExpandedBroadcastGlobalIntermediateTest : public NVFuserTest {
 protected:
  void SetUp() override {
    NVFuserTest::SetUp();
    // Do not fill allocation with NaN. The logical output size of this test is
    // huge, although they are just because of expand, the pointwise kernel in
    // PyTorch eager mode is not smart enough to not iterating on the entire
    // logical space
    setFillAllocationWithNan(false);
  }
};

TEST_F(ExpandedBroadcastGlobalIntermediateTest, TheTest_CUDA) {
  auto fusion_ptr = std::make_unique<Fusion>();
  Fusion& fusion = *fusion_ptr.get();
  FusionGuard fg(&fusion);

  auto tv0 = makeContigConcreteTensor({2, 1, 2});
  fusion.addInput(tv0);
  auto tv1 = expand(
      tv0,
      {IrBuilder::create<Val>(2L),
       IrBuilder::create<Val>(1L << 60L),
       IrBuilder::create<Val>(2L)});
  auto tv2 = set(tv1);
  fusion.addOutput(tv2);
  tv1->setMemoryType(MemoryType::Global);

  tv1->axis(2)->parallelize(ParallelType::TIDx);
  tv2->axis(2)->parallelize(ParallelType::TIDx);
  tv1->axis(0)->parallelize(ParallelType::BIDx);
  tv2->axis(0)->parallelize(ParallelType::BIDx);

  auto options = at::TensorOptions().dtype(at::kFloat).device(at::kCUDA, 0);

  at::Tensor t0 = at::randn({2, 1, 2}, options);

  KernelExecutor ke;
  ke.compile(fusion_ptr.get(), {t0});
  auto cg_output = ke.run({t0}).at(0);

  ASSERT_EQ(cg_output.size(0), 2);
  ASSERT_EQ(cg_output.size(1), (1L << 60L));
  ASSERT_EQ(cg_output.size(2), 2);
  ASSERT_EQ(cg_output.stride(0), 2);
  ASSERT_EQ(cg_output.stride(1), 0);
  ASSERT_EQ(cg_output.stride(2), 1);
  ASSERT_TRUE(at::eq(t0.squeeze(1), cg_output.select(1, 0)).all().item<bool>());
}

TEST_F(NVFuserTest, FusionTestWarnRegisterSpill_CUDA) {
  const int hidden_size = 1024 * 10;
  std::unique_ptr<Fusion> fusion_ptr = std::make_unique<Fusion>();
  Fusion& fusion = *fusion_ptr.get();
  FusionGuard fg(&fusion);
  const float kEps = 1e-5;
  Val* eps_ptr = IrBuilder::create<Val>(kEps);
  std::vector<int64_t> input_shape{2048, hidden_size};
  std::vector<int64_t> norm_shape{hidden_size};

  auto input = makeSymbolicTensor(input_shape.size());
  fusion.addInput(input);
  auto result = layer_norm(input, norm_shape, nullptr, nullptr, eps_ptr);
  fusion.addOutput(result.output);
  fusion.addOutput(result.mean);
  fusion.addOutput(result.invstd);

  auto options = at::TensorOptions().dtype(at::kFloat).device(at::kCUDA, 0);
  at::Tensor aten_input = at::randn(input_shape, options);
  c10::optional<at::Tensor> aten_weight = c10::nullopt;
  c10::optional<at::Tensor> aten_bias = c10::nullopt;
  auto aten_outputs = at::native_layer_norm(
      aten_input, norm_shape, aten_weight, aten_bias, kEps);

  // capture stdout and check stdout contains register spill warning
  captureStdout();
  {
    // generate persistent kernel
    auto heuristic_params = SchedulerEntry::scheduleWith(
        &fusion, SchedulerType::InnerPersistent, {aten_input});

    // compile and run persistent kernel
    // intentionally set maxrregcount to 32 to trigger register spill
    auto compile_opts = heuristic_params->cparams;
    compile_opts.maxrregcount = 32;
    compile_opts.enable_ptxas_verbose = true;
    KernelExecutor ke;
    ke.compile(&fusion, {aten_input}, heuristic_params->lparams, compile_opts);
    auto cg_outputs = ke.run({aten_input});

    // validate results
    testValidate(
        &fusion,
        cg_outputs,
        {aten_input},
        {std::get<0>(aten_outputs),
         std::get<1>(aten_outputs),
         std::get<2>(aten_outputs)},
        __LINE__,
        __FILE__,
        "");
  }
  std::string output = getCapturedStdout();
  NVF_CHECK(
      output.find("Register spill detected") != std::string::npos,
      "Register spill is not captured!");
}

// Simple test to check if the aligned block sync is used in aligned
// reductions
TEST_F(NVFuserTest, AlignedSyncReduction1_CUDA) {
  Fusion fusion;
  FusionGuard fg(&fusion);

  auto tv0 = makeSymbolicTensor(1);
  fusion.addInput(tv0);
  auto tv1 = sum(tv0, {0});
  fusion.addOutput(tv1);

  const int gdimx = 16;
  const int bdimx = 100;
  const int per_thread_reductions = 8;

  std::vector<int64_t> shape({gdimx * bdimx * per_thread_reductions});

  tv1->split(0, bdimx);
  tv1->split(0, per_thread_reductions);

  // Serial reduction
  auto tv2 = tv1->rFactor({1});
  // Block reduction
  tv1->rFactor({1});

  tv2->axis(0)->parallelize(ParallelType::BIDx);
  tv2->axis(-1)->parallelize(ParallelType::TIDx);

  scheduler_utils::parallelizeAllLike(tv2);

  GpuLower gpulw(&fusion);
  const std::string kernel_string = codegen::generateCudaKernel(gpulw.run());

  // The block reduction should use the aligned sync
  NVF_CHECK(
      kernel_string.find("blockReduce<true, false, false, true>(") !=
          std::string::npos,
      "blockReduce with aligned sync not found: ",
      kernel_string);
}

TEST_F(NVFuserTest, IntegerDivision_CUDA) {
  auto fusion = std::make_unique<Fusion>();
  FusionGuard fg(fusion.get());

  auto tv0 = makeSymbolicTensor(1, DataType::Int);
  auto tv1 = makeSymbolicTensor(1, DataType::Int);
  fusion->addInput(tv0);
  fusion->addInput(tv1);
  auto tv2 = div(tv0, tv1);
  auto tv3 = truediv(tv0, tv1);
  fusion->addOutput(tv2);
  fusion->addOutput(tv3);

  FusionExecutorCache executor_cache(std::move(fusion));

  auto options = at::TensorOptions().dtype(at::kFloat).device(at::kCUDA, 0);
  at::Tensor input0 = (at::randn({1024 * 1024}, options) * 1024).to(at::kLong);
  at::Tensor input1 = (at::randn({1024 * 1024}, options) * 1024).to(at::kLong);
  auto div_expect = at::div(input0, input1, "trunc");
  auto truediv_expect = at::true_divide(input0, input1);

  auto cg_outputs = executor_cache.runFusionWithInputs({input0, input1});

  ASSERT_TRUE(cg_outputs.at(0).scalar_type() == at::kLong);
  ASSERT_TRUE(cg_outputs.at(1).scalar_type() == at::kFloat);

  testValidate(
      executor_cache.fusion(),
      cg_outputs,
      {input0, input1},
      {div_expect, truediv_expect},
      __LINE__,
      __FILE__);
}

TEST_F(NVFuserTest, IsFinite_CUDA) {
  std::vector<std::pair<DataType, at::ScalarType>> dtypes{
      {DataType::Float, at::kFloat}, {DataType::Half, at::kHalf}};
  if (at::cuda::getCurrentDeviceProperties()->major >= 8) {
    dtypes.push_back({DataType::BFloat16, at::kBFloat16});
  }
  for (const auto& [nvfuser_dtype, aten_dtype] : dtypes) {
    std::unique_ptr<Fusion> fusion_ptr = std::make_unique<Fusion>();
    auto fusion = fusion_ptr.get();
    FusionGuard fg(fusion);
    auto tv0 = makeContigTensor(1, nvfuser_dtype);
    fusion->addInput(tv0);
    auto tv1 = isfinite(tv0);
    fusion->addOutput(tv1);

    auto options = at::TensorOptions().dtype(aten_dtype).device(at::kCUDA, 0);
    std::array<float, 3> data{1.0, INFINITY, NAN};
    const auto input = at::from_blob(data.data(), {3}, {1}).to(options);

    KernelExecutor ke;
    ke.compile(fusion, {input});
    const auto output = ke.run({input});

    testValidate(fusion, output, {input}, __LINE__, __FILE__);
  }
}

TEST_F(NVFuserTest, Repro413_CUDA) {
  int64_t n = 10240;

  for (int64_t m : {3, 6, 12, 24}) {
    for (int64_t k : {10, 20, 40}) {
      std::unique_ptr<Fusion> fusion_ptr = std::make_unique<Fusion>();
      Fusion& fusion = *fusion_ptr.get();
      FusionGuard fg(&fusion);

      auto tv0 = makeContigConcreteTensor({n, m}, DataType::Half);
      fusion.addInput(tv0);
      auto tv1 = broadcast(tv0, {false, true, false});
      auto tv2 = expand(
          tv1,
          {IrBuilder::create<Val>(n),
           IrBuilder::create<Val>(k),
           IrBuilder::create<Val>(m)});
      auto tv3 = reshape(tv2, {n, k, m}, {n, k * m});
      auto tv4 = reshape(tv3, {n, k * m}, {n, m, k});
      auto tv5 = transpose(tv4, 0, 1);
      auto tv6 = reshape(tv5, {m, n, k}, {m * n, k});
      fusion.addOutput(tv6);

      auto expect_vec_factor = std::gcd(m, k);

      auto getVectorizationFactor = [](TensorView* tv) -> int64_t {
        for (auto i : tv->getLoopDomain()) {
          if (i->getParallelType() == ParallelType::Vectorize) {
            return i->extent()->evaluate().as<int64_t>();
          }
        }
        return 1;
      };

      auto options = at::TensorOptions().dtype(at::kHalf).device(at::kCUDA, 0);
      auto t0 = at::randn({n, m}, options);
      auto cg_outputs =
          scheduleAndRun(&fusion, SchedulerType::PointWise, {t0}).outputs;

      for (auto o : fusion.outputs()) {
        EXPECT_EQ(
            getVectorizationFactor(o->as<TensorView>()), expect_vec_factor);
      }
      for (auto i : fusion.inputs()) {
        for (auto c : ir_utils::consumerTvsOf(i->as<TensorView>())) {
          EXPECT_EQ(getVectorizationFactor(c), expect_vec_factor);
        }
      }

      testValidate(&fusion, cg_outputs, {t0}, __LINE__, __FILE__);
    }
  }
}

// Based on FusionTestWarnRegisterSpill_CUDA but modified to test OptionsGuard
TEST_F(NVFuserTest, FusionOptionsGuard_CUDA) {
  const int hidden_size = 1024 * 10;
  std::unique_ptr<Fusion> fusion_ptr = std::make_unique<Fusion>();
  Fusion& fusion = *fusion_ptr.get();
  FusionGuard fg(&fusion);
  const float kEps = 1e-5;
  Val* eps_ptr = IrBuilder::create<Val>(kEps);
  std::vector<int64_t> input_shape{2048, hidden_size};
  std::vector<int64_t> norm_shape{hidden_size};

  auto input = makeSymbolicTensor(input_shape.size());
  fusion.addInput(input);
  auto result = layer_norm(input, norm_shape, nullptr, nullptr, eps_ptr);
  fusion.addOutput(result.output);
  fusion.addOutput(result.mean);
  fusion.addOutput(result.invstd);

  auto options = at::TensorOptions().dtype(at::kFloat).device(at::kCUDA, 0);
  at::Tensor aten_input = at::randn(input_shape, options);
  c10::optional<at::Tensor> aten_weight = c10::nullopt;
  c10::optional<at::Tensor> aten_bias = c10::nullopt;
  auto aten_outputs = at::native_layer_norm(
      aten_input, norm_shape, aten_weight, aten_bias, kEps);

  auto heuristic_params = SchedulerEntry::scheduleWith(
      &fusion, SchedulerType::InnerPersistent, {aten_input});

  // compile and run persistent kernel
  // intentionally set maxrregcount to 32 to trigger register spill
  heuristic_params->cparams.maxrregcount = 32;

  EnableOptionsGuard opt_guard;
  EnableOptionsGuard::getCurOptions().set(EnableOption::WarnRegisterSpill);

  // capture stdout and check stdout contains register spill warning
  captureStdout();

  KernelExecutor ke;
  ke.compile(
      &fusion,
      {aten_input},
      heuristic_params->lparams,
      heuristic_params->cparams);

  std::string output = getCapturedStdout();
  ASSERT_NE(output.find("Register spill detected"), std::string::npos)
      << "Register spill is not captured!";
}

// Test that DebugStreamGuard captures output
TEST_F(NVFuserTest, FusionDebugStreamGuard_CUDA) {
  std::stringstream ss;
  std::string text("test debug output");

  debug() << "text before guard";

  { // Test using the guard
    DebugStreamGuard dsg(ss);

    debug() << text;
  }

  debug() << "text after guard";

  // If the guard failed, we might write nothing to ss or we might write the
  // text after the guard to ss.
  ASSERT_EQ(ss.str(), text);
}

// Test that disabling kernel re-use leads to resegmented Fusion
TEST_F(NVFuserTest, FusionDisableKernelReuse_CUDA) {
  std::unique_ptr<Fusion> fusion_ptr = std::make_unique<Fusion>();
  auto fusion = fusion_ptr.get();
  FusionGuard fg(fusion);

  auto tv0 = makeSymbolicTensor(1);
  fusion->addInput(tv0);

  auto tv1 = add(tv0, tv0);
  fusion->addOutput(tv1);

  FusionExecutorCache executor_cache(std::move(fusion_ptr));

  auto options = at::TensorOptions().dtype(at::kFloat).device(at::kCUDA, 0);
  auto a5 = at::zeros({5}, options);
  auto a6 = at::zeros({6}, options);
  auto a7 = at::zeros({7}, options);

  executor_cache.runFusionWithInputs({a5});

  auto numRuntimes = [&executor_cache]() -> size_t {
    // this is map<pair<device, conc_info>, vector<FusionKernelRuntime>>
    const auto& runtime_map = executor_cache.getKernelRuntimes();
    return runtime_map
        .begin() // There should be only one device/concretization pair
        ->second.size();
  };

  {
    DisableOptionsGuard og;
    DisableOptionsGuard::getCurOptions().unset(DisableOption::KernelReuse);

    executor_cache.runFusionWithInputs({a6});

    // Since kernel reuse is enabled, we should not generate a new runtime
    EXPECT_EQ(numRuntimes(), 1);
  }

  {
    DisableOptionsGuard og;
    DisableOptionsGuard::getCurOptions().set(DisableOption::KernelReuse);

    executor_cache.runFusionWithInputs({a7});

    // Disabling reuse means we should get a new runtime
    EXPECT_EQ(numRuntimes(), 2);
  }
}

// Repro of https://github.com/NVIDIA/Fuser/issues/585
TEST_F(NVFuserTest, FusionDanglingUnaryOp_CUDA) {
  auto fusion = std::make_unique<Fusion>();
  FusionGuard fg(fusion.get());

  // Create a segmented Fusion. We call segment_set here to ensure the whole
  // Fusion cannot be scheduled. This triggers segmentation, so that
  // forwardInputs() is called. The structure of this Fusion is not important;
  // it is only important that it must be segmented.
  auto size = IrBuilder::create<Val>(5L);
  auto tv0 = full({size}, fusion->zeroVal(), DataType::Int);
  auto tv1 = segment_set(tv0);
  fusion->addOutput(tv1);

  // Now take in an input that has a chain of UnaryOp uses that terminates in a
  // Val with no uses. This triggers a segfault in forwardInputs().
  Val* alpha = IrBuilder::create<Val>(DataType::Int);
  fusion->addInput(alpha);
  neg(castOp(DataType::Float, alpha));

  FusionExecutorCache executor_cache(std::move(fusion));

  auto cg_outputs = executor_cache.runFusionWithInputs({11});

  testValidate(executor_cache.fusion(), cg_outputs, {11}, __LINE__, __FILE__);
}

TEST_F(NVFuserTest, FusionLayerNormSharedMemoryBuffer_CUDA) {
  auto test = [](const int64_t hidden_size, DataType dtype) {
    std::unique_ptr<Fusion> fusion_ptr = std::make_unique<Fusion>();
    Fusion& fusion = *fusion_ptr.get();
    FusionGuard fg(&fusion);
    const float kEps = 1e-5;
    Val* eps_ptr = IrBuilder::create<Val>(kEps);
    constexpr int64_t dim0 = 2048;
    std::vector<int64_t> input_shape{dim0, hidden_size};
    std::vector<int64_t> norm_shape{hidden_size};
    auto input_half = makeContigTensor(2, dtype);
    auto weight_half = makeContigTensor(1, dtype);
    auto bias_half = makeContigTensor(1, dtype);
    fusion.addInput(input_half);
    fusion.addInput(weight_half);
    fusion.addInput(bias_half);
    auto input = castOp(DataType::Float, input_half);
    auto weight = castOp(DataType::Float, weight_half);
    auto bias = castOp(DataType::Float, bias_half);
    auto result = layer_norm(input, norm_shape, weight, bias, eps_ptr);
    auto result_output = castOp(dtype, result.output);
    fusion.addOutput(result_output);
    fusion.addOutput(result.mean);
    fusion.addOutput(result.invstd);

    auto options = at::TensorOptions()
                       .dtype(data_type_to_aten(dtype))
                       .device(at::kCUDA, 0);
    at::Tensor aten_input = at::randn(input_shape, options);
    c10::optional<at::Tensor> aten_weight =
        at::randn({input_shape[1]}, options);
    c10::optional<at::Tensor> aten_bias = at::randn({input_shape[1]}, options);
    auto fusion_copy = fusion;
    auto scheduler =
        SchedulerEntry::makeSchedulerInstance(SchedulerType::InnerPersistent);
    SchedulerRuntimeInfo runtime_info(
        &fusion, {aten_input, aten_weight, aten_bias});
    auto heuristic_params = scheduler->computeHeuristics(&fusion, runtime_info);
    auto persistent_params = heuristic_params->as<ReductionParams>();
    NVF_CHECK(persistent_params, "Persistent schedule was not generated!");
    if (hidden_size * dataTypeSize(dtype) >
        scheduler_utils::register_file_size) {
      NVF_CHECK(
          !persistent_params->smem_persistent_buffers.empty(),
          "Should use shared memory buffer!");
    } else {
      NVF_CHECK(
          persistent_params->smem_persistent_buffers.empty(),
          "Shouldn't use shared memory buffer!");
    }

    FusionExecutorCache executor_cache(std::move(fusion_ptr));
    auto cg_outputs = executor_cache.runFusionWithInputs(
        {aten_input, aten_weight, aten_bias});

    testValidate(
        &fusion_copy,
        cg_outputs,
        {aten_input, aten_weight, aten_bias},
        __LINE__,
        __FILE__,
        "");
  };
  // loop from 16K to 128K hidden size
  for (auto dtype : {DataType::Float, DataType::Half}) {
    for (int i = 8; i <= 128; i += 8) {
      test(i * 1024, dtype);
    }
  }
}

// converted from https://github.com/NVIDIA/Fuser/issues/443
TEST_F(NVFuserTest, FusionInstanceNormNHWC_CUDA) {
  std::unique_ptr<Fusion> fusion_ptr = std::make_unique<Fusion>();
  auto fusion = fusion_ptr.get();
  FusionGuard fg(fusion);
  double k_eps = 1e-05;
  auto shape = std::vector<int64_t>{256, 28, 28, 128};
  {
    DataType dtype = DataType::Half;
    auto tv0 = makeContigTensor(4, dtype);
    auto weight = makeContigTensor(1, dtype);
    auto bias = makeContigTensor(1, dtype);
    fusion->addInput(tv0);
    fusion->addInput(weight);
    fusion->addInput(bias);
    tv0 = castOp(DataType::Float, tv0);
    weight = castOp(DataType::Float, weight);
    bias = castOp(DataType::Float, bias);

    auto s1 = IrBuilder::create<Val>(k_eps);
    auto var_mean = variance_mean(tv0, {1, 2}, 0, true);
    auto tv_mean = var_mean.mean;
    auto tv_var = var_mean.var;
    auto tv_var_s1 = add(tv_var, s1);
    auto tv_sqrt = sqrt(tv_var_s1);
    auto tv_diff = sub(tv0, tv_mean);
    auto tv_div = div(tv_diff, tv_sqrt);
    auto tv_mul = mul(tv_div, weight);
    auto tv_out = add(tv_mul, bias);
    tv_out = castOp(DataType::Half, tv_out);

    fusion->addOutput(tv_out);
  }

  auto options = at::TensorOptions().dtype(at::kHalf).device(at::kCUDA, 0);
  std::vector<c10::IValue> inputs;
  std::vector<at::Tensor> outputs;

  {
    auto t0 = at::randn(shape, options);
    auto t1 = at::randn(shape[3], options);
    auto t2 = at::randn(shape[3], options);
    inputs.emplace_back(t0);
    inputs.emplace_back(t1);
    inputs.emplace_back(t2);

    auto var_mean = at::var_mean(t0, {1, 2}, 0, true);
    auto var = std::get<0>(var_mean);
    auto mean = std::get<1>(var_mean);
    auto t3 = (t0 - mean) / sqrt(var + k_eps);
    auto t4 = t3 * t1 + t2;
    outputs.push_back(t4);
  }

  FusionExecutorCache executor_cache(std::move(fusion_ptr));
  auto cg_outputs = executor_cache.runFusionWithInputs(inputs);
  testValidate(fusion, cg_outputs, inputs, outputs, __LINE__, __FILE__);
}

TEST_F(NVFuserTest, VectorizeBackToBackReductions) {
  auto fusion = std::make_unique<Fusion>();
  FusionGuard fg(fusion.get());

  std::vector<int64_t> input_shape{128, 256, 256};

  auto tv0 = makeContigConcreteTensor(input_shape);
  fusion->addInput(tv0);

  auto tv1 = add(tv0, IrBuilder::create<Val>(1.0));
  auto tv2 = sum(tv1, {2});

  auto output = sum(tv2, {1});
  fusion->addOutput(output);

  auto options = at::TensorOptions().dtype(at::kFloat).device(at::kCUDA, 0);
  at::Tensor at_x = at::randn(input_shape, options);

  FusionExecutorCache executor_cache(std::move(fusion));

  auto outputs = executor_cache.runFusionWithInputs({at_x});

  auto optimized_fusion = executor_cache.getMostRecentKernelRuntime();
  ASSERT_TRUE(optimized_fusion->isSegmented()) << "segmentation didn't happen";
  ASSERT_EQ(optimized_fusion->fusionSegments()->groups().size(), 2)
      << "segmentation didn't happen as expected";

  auto& heuristic_params = executor_cache.getMostRecentKernelRuntime()
                               ->schedulerHeuristics()
                               ->heuristicsList()
                               .at(1);
  ASSERT_TRUE(heuristic_params->isA<ReductionParams>());
  auto rparams = heuristic_params->as<ReductionParams>();
  ASSERT_TRUE(rparams->vectorize_inner_reduction) << "Failed to vectorize";
  ASSERT_EQ(rparams->unroll_factor_inner_reduction, 4)
      << "Unexpected vectorization factor";

  testValidate(executor_cache.fusion(), outputs, {at_x}, __LINE__, __FILE__);
}

TEST_F(NVFuserTest, AllInputDtypes) {
  for (auto index_type : {DataType::Int, DataType::Int32}) {
    auto fusion = std::make_unique<Fusion>();
    FusionGuard fg(fusion.get());

    auto tv0 = makeContigTensor(0, DataType::Double);
    auto tv1 = makeContigTensor(0, DataType::Double);
    tv1->setCpuScalar(true);
    auto d = IrBuilder::create<Val>(DataType::Double);
    auto f = IrBuilder::create<Val>(DataType::Float);
    auto h = IrBuilder::create<Val>(DataType::Half);
    auto i = IrBuilder::create<Val>(DataType::Int);
    auto idx = IrBuilder::create<Val>(DataType::Index);
    auto i32 = IrBuilder::create<Val>(DataType::Int32);
    auto b = IrBuilder::create<Val>(DataType::Bool);
    auto cf = IrBuilder::create<Val>(DataType::ComplexFloat);
    auto cd = IrBuilder::create<Val>(DataType::ComplexDouble);
    DataType ptr_type =
        PointerType{std::make_shared<DataType>(DataType::Float)};
    auto ptr = IrBuilder::create<Val>(ptr_type);
    DataType array_type =
        ArrayType{std::make_shared<DataType>(DataType::Float), 2};
    auto array = IrBuilder::create<Val>(array_type);
    fusion->addInput(tv0);
    fusion->addInput(tv1);
    fusion->addInput(d);
    fusion->addInput(f);
    fusion->addInput(h);
    fusion->addInput(i);
    fusion->addInput(idx);
    fusion->addInput(i32);
    fusion->addInput(b);
    fusion->addInput(cf);
    fusion->addInput(cd);
    fusion->addInput(ptr);
    fusion->addInput(array);

    auto output = d;
    output = IrBuilder::addExpr(output, f);
    output = IrBuilder::addExpr(output, castOp(DataType::Double, h));
    output = IrBuilder::addExpr(output, i);
    output = IrBuilder::addExpr(output, idx);
    output = IrBuilder::addExpr(output, i32);
    output = IrBuilder::addExpr(output, b);
    if (at::cuda::getCurrentDeviceProperties()->major >= 8) {
      auto bf16 = IrBuilder::create<Val>(DataType::BFloat16);
      fusion->addInput(bf16);
      output = IrBuilder::addExpr(output, castOp(DataType::Double, bf16));
    }
    output = IrBuilder::addExpr(output, abs(cf));
    output = IrBuilder::addExpr(output, abs(cd));
    output = IrBuilder::addExpr(output, IrBuilder::derefExpr(ptr));
    output = IrBuilder::addExpr(
        output, IrBuilder::getItemExpr(array, PolymorphicValue(0L)));
    output = IrBuilder::addExpr(
        output, IrBuilder::getItemExpr(array, PolymorphicValue(1L)));
    output = add(tv0, output);
    output = add(tv1, output);

    fusion->addOutput(output);

    at::Tensor t0 = at::randn(
        {}, at::TensorOptions().dtype(at::kDouble).device(at::kCUDA, 0));
    at::Tensor t1 =
        at::randn({}, at::TensorOptions().dtype(at::kDouble).device(at::kCPU));
    // Use page-locked memory so the pointer can be accessed both on host and on
    // device.
    at::Tensor t2 = at::randn(
        {},
        at::TensorOptions()
            .dtype(at::kFloat)
            .device(at::kCPU)
            .pinned_memory(true));

    KernelArgumentHolder args;
    args.push(t0);
    args.push(t1);
    args.push(2.3);
    args.push(4.5);
    args.push(6.7);
    args.push(8L);
    args.push(9L);
    args.push(10L);
    args.push(true);
    args.push(std::complex<double>(4.5, 6.7));
    args.push(std::complex<double>(8.9, 10.11));
    args.push(t2.data_ptr<float>());
    args.push(std::vector<PolymorphicValue>{12.3, 45.0});
    if (at::cuda::getCurrentDeviceProperties()->major >= 8) {
      args.push(12.3); // bf16
    }

    auto ee = executor_utils::bindInputs(args, fusion.get());

    CompileParams opt{.index_type = index_type};

    KernelExecutor ke;
    ke.compile(fusion.get(), args, LaunchParams{}, opt);
    auto outputs = ke.run(args, LaunchParams{}, opt);

    auto kernel_result = outputs.at(0).item<double>();
    auto expect = ee.evaluate(output).as<at::Tensor>().item<double>();
    EXPECT_NEAR(kernel_result, expect, 0.1);
  }
}

TEST_F(NVFuserTest, IndexDataTypePromotion) {
  auto fusion = std::make_unique<Fusion>();
  FusionGuard fg(fusion.get());

  auto a = IrBuilder::create<Val>(DataType::Int);
  auto b = IrBuilder::create<Val>(DataType::Index);
  auto c = add(a, b);

  ExpressionEvaluator ee;
  ee.bind(a, 1L);
  ee.bind(b, 299792458L);
  EXPECT_EQ(ee.evaluate(c), 299792459L);
  EXPECT_EQ(c->dtype(), DataType::Index);
}

TEST_F(NVFuserTest, FusionCrossGridInnerReductionSplitGridIteration_CUDA) {
  // reduction size is set to 65538 to triger cross grid reduction and iter
  // unroll. iteration size is set to a value larger than y_grid_limit to test
  // if iter domain is split grid.
  // This test requires significant memory. Release any cached memory
  // from previous tests to ensure availability.
  maybeClearAllocator(0);

  DataType dtype = DataType::Float;
  int64_t reduction_size = 65538;
  int64_t iteration_size = scheduler_utils::y_grid_limit + 8;
  std::unique_ptr<Fusion> fusion_ptr = std::make_unique<Fusion>();
  Fusion& fusion = *fusion_ptr.get();
  FusionGuard fg(&fusion);

  std::vector<int64_t> input_shape{iteration_size, reduction_size};
  auto t0 = makeContigTensor(2, dtype);
  auto t1 = sum(t0, {1});
  fusion.addInput(t0);
  fusion.addOutput(t1);

  // Estimated_gmem is 17.18 GBytes, skip if not enough memory.
  size_t n_elements = reduction_size * iteration_size + iteration_size * 2;
  size_t estimated_gmem = n_elements * dataTypeSize(dtype);
  size_t device_free, device_total;
  cudaMemGetInfo(&device_free, &device_total);
  if (estimated_gmem > device_free) {
    GTEST_SKIP() << "Skipping test due to limited GPU memory. Requested: "
                 << estimated_gmem / 1e9 << " GBytes"
                 << ", device_free: " << device_free / 1e9 << " GBytes"
                 << ", device_total: " << device_total / 1e9 << " GBytes";
  }
  auto options =
      at::TensorOptions().dtype(data_type_to_aten(dtype)).device(at::kCUDA, 0);
  at::Tensor aten_input = at::randn(input_shape, options);

  auto cg_results =
      scheduleAndRun(&fusion, SchedulerType::Reduction, {aten_input});
  auto rparams = cg_results.heuristic_params->as<ReductionParams>();
  ASSERT_TRUE(rparams->split_grid_dim_inner_reduction)
      << "Generated reduction is not cross grid!";
  ASSERT_TRUE(rparams->split_grid_dim_iter_dom_outer)
      << "Generated reduction is not split iteration domain!";
  auto aten_outputs = aten_input.sum({1});
  testValidate(
      &fusion,
      cg_results.outputs,
      {aten_input},
      {aten_outputs},
      __LINE__,
      __FILE__,
      "",
      rparams->lparams);
}

TEST_F(NVFuserTest, SymbolicOneBroadcasting) {
  // Test that if a tensor dimension's extent is one, no matter whether this
  // extent is constant 1 or symbolic 1, we always mark this ID as broadcasting.
  auto fusion = std::make_unique<Fusion>();
  FusionGuard fg(fusion.get());
  auto one = IrBuilder::create<Val>(1L);
  auto zero = sub(one, one);
  auto symbolic_one = add(zero, one);
  std::vector<Val*> shape{symbolic_one};
  auto tv = TensorViewBuilder()
                .ndims(1)
                .dtype(DataType::Float)
                .contiguity(true)
                .shape(shape)
                .build();
  ASSERT_EQ(tv->nDims(), 1);
  EXPECT_TRUE(tv->axis(0)->isBroadcast());
}

TEST_F(NVFuserTest, OpaqueTupleAsComplex) {
  Fusion fusion;
  FusionGuard fg(&fusion);

  DataType dtype =
      OpaqueType::make<std::array<float, 2>>("Tuple<float, float>");

  auto tuple = IrBuilder::create<Val>(dtype);
  fusion.addInput(tuple);
  auto complex = bitCastOp(DataType::ComplexFloat, tuple);

  auto tv = full(
      {IrBuilder::create<Val>(1L, DataType::Index)},
      complex,
      DataType::ComplexFloat);

  fusion.addOutput(tv);

  KernelArgumentHolder args;
  args.push(Opaque(std::array<float, 2>{1.2, 3.4}));

  KernelExecutor ke;
  ke.compile(&fusion);
  auto outputs = ke.run(args);

  EXPECT_EQ(
      outputs.at(0).item<c10::complex<float>>(), c10::complex<float>(1.2, 3.4));
}

TEST_F(NVFuserTest, StructConstruct) {
  Fusion fusion;
  FusionGuard fg(&fusion);

  auto real = IrBuilder::create<Val>(DataType::Float);
  auto imag = IrBuilder::create<Val>(DataType::Float);
  fusion.addInput(real);
  fusion.addInput(imag);

  auto struct_ = IrBuilder::structExpr({{"real", real}, {"imag", imag}});
  auto complex = bitCastOp(DataType::ComplexFloat, struct_);

  auto tv = full(
      {IrBuilder::create<Val>(1L, DataType::Index)},
      complex,
      DataType::ComplexFloat);

  fusion.addOutput(tv);

  KernelExecutor ke;
  ke.compile(&fusion);
  auto outputs = ke.run({1.2, 3.4});

  EXPECT_EQ(
      outputs.at(0).item<c10::complex<float>>(), c10::complex<float>(1.2, 3.4));
}

// Repro of an issue found in PR #733. Previously the runtime
// validation of strides of vectorized tensors issued a false positive
TEST_F(NVFuserTest, VectorizationStrideValidation) {
  auto fusion_ptr = std::make_unique<Fusion>();
  auto& fusion = *fusion_ptr;
  FusionGuard fg(fusion_ptr.get());

  const std::vector<int64_t> shape({2, 1, 3});
  const std::vector<int64_t> expanded_shape({2, 5, 3});

  auto tv0 = TensorViewBuilder()
                 .ndims(shape.size())
                 .shape(expanded_shape)
                 .contiguity({false, std::nullopt, true})
                 .expanded({false, true, false})
                 .build();
  fusion.addInput(tv0);

  auto tv1 = set(tv0);
  fusion.addOutput(tv1);

  tv1->merge(0)->merge(0);
  tv1->split(0, 2);

  tv1->axis(-1)->parallelize(ParallelType::Vectorize);

  auto options = at::TensorOptions().dtype(at::kFloat).device(at::kCUDA, 0);
  auto t0 = at::randn(shape, options).expand({-1, 5, -1});
  std::vector<c10::IValue> aten_inputs({t0});

  KernelExecutor ke;
  ke.compile(&fusion, aten_inputs);

  // This previously triggered a false positive error with the stride
  // validation
  auto cg_outputs = ke.run(aten_inputs);

  ASSERT_TRUE(cg_outputs[0].equal(t0));
}

// Test that Int constants used in expressions that would overflow for 32-bit
// ints do not overflow in the generated kernel.
TEST_F(NVFuserTest, ConstLongExpressions) {
  std::unique_ptr<Fusion> fusion_ptr = std::make_unique<Fusion>();
  Fusion* fusion = fusion_ptr.get();
  FusionGuard fg(fusion);

  auto s0 = IrBuilder::create<Val>(65536L, DataType::Int);
  auto s1 = mul(s0, s0);
  // If s1 is printed in the kernel as "65536 * 65536" then it might be
  // evaluated at compiled time or not, and either way it will _likely_ be
  // evaluated using 32-bit ints instead of 64-bit as intended. The compiler
  // does this because promoting literals to long would change the value of the
  // expression.
  // See https://github.com/NVIDIA/Fuser/pull/998

  auto tv0 = full({}, s1, DataType::Int);
  fusion->addOutput(tv0);

  KernelExecutor ke;
  ke.compile(fusion);

  auto outputs = ke.run({});

  testValidate(fusion, outputs, {}, __LINE__, __FILE__);
}

// Related to https://github.com/NVIDIA/Fuser/issues/1084.
// On H100, the generated kernel is vectorized by 8, has a serial batch
// of 5. It uses 106 threads without padding, nsys shows kernel
// duration is 0.271 ms. If eliminate predicate for RNG ops by comment out
// predicateRNGOp(), the kernel duration is increased to 0.376 ms.
TEST_F(NVFuserTest, PredicateRNGOps) {
  int64_t size = 4224;
  std::unique_ptr<Fusion> fusion_ptr = std::make_unique<Fusion>();
  auto fusion = fusion_ptr.get();
  FusionGuard fg(fusion);

  TensorView* tv0 = makeSymbolicTensor(2, DataType::Half);
  fusion->addInput(tv0);
  auto tv1 = rand_like(tv0);
  auto tv2 = rand_like(tv0);
  auto tv3 = rand_like(tv0);
  auto tv4 = rand_like(tv0);
  auto tv5 = add(tv1, tv2);
  auto tv6 = add(tv3, tv4);
  auto tv7 = add(tv5, tv6);
  auto tv8 = castOp(DataType::Half, tv7);
  auto tv9 = set(tv8);
  fusion->addOutput(tv9);

  tv1->split(-1, 8);
  tv1->split(-2, 5);
  tv1->split(-2, 1);
  tv1->axis(-2)->parallelize(ParallelType::Unswitch);
  tv1->axis(0)->parallelize(ParallelType::BIDx);
  tv1->axis(1)->parallelize(ParallelType::TIDx);

  TransformPropagator propagator(tv1);
  MaxLogicalDomainInfoSpanningTree(tv1).traverse(&propagator);

  tv9->axis(-1)->parallelize(ParallelType::Vectorize);

  inlineMost();

  // check RNGOp is predicated without else branch.
  class PredicateChecker : public kir::IrVisitor {
   public:
    using kir::IrVisitor::handle;
    bool predicate_rngop = false;

   private:
    void handle(RNGOp* uop) final {
      for (auto expr : scope_exprs_) {
        if (!expr->isA<kir::IfThenElse>() ||
            expr->as<kir::IfThenElse>()->hasElse()) {
          continue;
        }
        if (!expr->as<kir::IfThenElse>()->predicate()->isTrivial()) {
          predicate_rngop = true;
        }
      }
    }
  } pred_checker;
  GpuLower gpulw(fusion);
  pred_checker.handle(gpulw.run()->topLevelExprs());
  ASSERT_TRUE(pred_checker.predicate_rngop);

  auto options = at::TensorOptions().dtype(at::kHalf).device(at::kCUDA, 0);
  at::Tensor t0 = at::zeros({2048, size}, options);

  KernelExecutor ke;
  ke.compile(fusion, {t0});

  auto cg_outputs = ke.run({t0});
}

TEST_F(NVFuserTest, LoweringHook) {
  Fusion fusion;
  FusionGuard fg(&fusion);

  auto tv0 = makeSymbolicTensor(2);
  fusion.addInput(tv0);
  auto tv1 = set(tv0);
  fusion.addOutput(tv1);

  GpuLower gpulw(&fusion);
  bool executed = false;
  gpulw.passes().push_back(
      {"test",
       [&executed](const std::vector<Expr*>& exprs) -> std::vector<Expr*> {
         executed = true;
         return exprs;
       }});
  EXPECT_FALSE(executed);
  gpulw.run();
  EXPECT_TRUE(executed);
}

// Test that 3D reductions with broadcasts as the inner-most non-reduction
// dimension are successfully scheduled.
// See https://github.com/NVIDIA/Fuser/issues/1471
TEST_F(NVFuserTest, Reduction3DWithBroadcast) {
  std::unique_ptr<Fusion> fusion_ptr = std::make_unique<Fusion>();
  auto fusion = fusion_ptr.get();
  FusionGuard fg(fusion);

  auto tv0 = TensorViewBuilder()
                 .dtype(DataType::Double)
                 .contiguity({true, true, true, std::nullopt})
                 .shape({-1, -1, -1, 1})
                 .build();
  fusion->addInput(tv0);
  auto tv1 = sum(tv0, {2, 0});
  fusion->addOutput(tv1);

  // Copy unscheduled fusion for later use in validation
  auto unsched_fusion_ptr = std::make_unique<Fusion>(*fusion);

  auto options = at::TensorOptions().dtype(at::kDouble).device(at::kCUDA, 0);
  auto t0 = at::randn({8, 7, 5, 1}, options);
  std::vector<c10::IValue> aten_inputs({t0});

  auto cg_outputs =
      scheduleAndRun(fusion, SchedulerType::Reduction, aten_inputs).outputs;
  testValidate(
      unsched_fusion_ptr.get(), cg_outputs, aten_inputs, __LINE__, __FILE__);
}

// Test 3D reductions with constant domains.
// https://github.com/NVIDIA/Fuser/issues/1590
TEST_F(NVFuserTest, Reduction3DConstantIterationDomain) {
  auto fusion = std::make_unique<Fusion>();
  FusionGuard fg(fusion.get());
  long x = 2L, y = 8L, z = 8L, w = 16L, h = 512L;
  auto tv0 = TensorViewBuilder()
                 .ndims(5)
                 .shape({-1, -1, -1, -1, -1})
                 .contiguity({true, true, true, true, true})
                 .strideOrder({4, 3, 2, 0, 1})
                 .build();
  fusion->addInput(tv0);
  auto tv1 = full(
      {IrBuilder::create<Val>(x),
       IrBuilder::create<Val>(y),
       IrBuilder::create<Val>(z),
       IrBuilder::create<Val>(w),
       IrBuilder::create<Val>(h)},
      fusion->oneVal(),
      DataType::Float);
  auto tv2 = mul(tv0, tv1);
  auto tv3 = sum(tv2, {2, 4});
  fusion->addOutput(tv3);

  // tv1 is a constant tensor, and its domains are constant.
  // Its constant domains are used in ExactMappedExtentSubstitutionPass
  // to substitute the domains of tv0.
  auto options = at::TensorOptions().dtype(at::kFloat).device(at::kCUDA, 0);
  auto t0 =
      at::randn({x, y, z, w, h}, options)
          .as_strided({x, y, z, w, h}, {w * h * z * y, w * h * z, w * h, 1, w});
  std::vector<c10::IValue> inputs({t0});

  FusionExecutorCache executor_cache(std::move(fusion));
  auto cg_outputs = executor_cache.runFusionWithInputs(inputs);

  auto ref = t0.to(at::kDouble).sum({2, 4});
  testValidate(
      executor_cache.fusion(), cg_outputs, inputs, {ref}, __LINE__, __FILE__);
}

// don't cache if the input tv is used by slice.
// https://github.com/NVIDIA/Fuser/issues/1697
TEST_F(NVFuserTest, AvoidCachingSliceInput) {
  auto fusion = std::make_unique<Fusion>();
  FusionGuard fg(fusion.get());

  // values to trigger the original bug.
  const int64_t eight = 8;
  const int64_t twenty = 20;
  const int64_t fiveTwelve = 512;
  const int64_t batch_size = 128;
  const int64_t hidden_size = 4096;
  DataType input_dtype = DataType::Half;
  auto tv0 = makeContigTensor(2, input_dtype);
  auto tv1 = makeContigTensor(1, input_dtype);
  fusion->addInput(tv0);
  fusion->addInput(tv1);

  // inner persistent
  auto tv2 = castOp(DataType::Float, tv0);
  auto tv3 = exp(tv2);
  auto tv4 = sum(tv3, {-1});
  auto tv5 = broadcast(tv4, {false, true});
  auto tv6 = div(tv3, tv5);

  // reshape t1 to [8, 512*20]
  auto val_8 = IrBuilder::create<Val>(eight, DataType::Index);
  auto val_512x20 =
      IrBuilder::create<Val>(fiveTwelve * twenty, DataType::Index);
  auto tv7 = reshape(tv1, {val_8, val_512x20});

  // slice-1 reshape to hidden size
  auto val_4096 = IrBuilder::create<Val>(hidden_size, DataType::Index);
  auto tv8 = slice(tv7, {0, 0}, {eight, fiveTwelve});
  auto tv9 = reshape(tv8, {val_4096});
  auto tv10 = broadcast(tv9, {true, false});
  auto tv11 = castOp(DataType::Float, tv10);
  fusion->addOutput(tv11);

  // slice-2  reshape to hidden size and link with inner persistent
  auto tv12 = slice(tv7, {0, fiveTwelve * 3}, {eight, fiveTwelve * 4});
  auto tv13 = reshape(tv12, {val_4096});
  auto tv14 = broadcast(tv13, {true, false});
  auto tv15 = castOp(DataType::Float, tv14);
  auto tv16 = mul(tv6, tv15);
  fusion->addOutput(tv16);

  auto options = at::TensorOptions()
                     .dtype(data_type_to_aten(input_dtype))
                     .device(at::kCUDA, 0);
  auto t0 = at::randn({batch_size, hidden_size}, options);
  auto t1 = at::randn({eight * fiveTwelve * twenty}, options);
  std::vector<c10::IValue> inputs{t0, t1};

  FusionExecutorCache executor_cache(std::move(fusion));
  auto cg_outputs = executor_cache.runFusionWithInputs(inputs);
  // check segmentation and sliced tvs are not cached if not scheduled by
  // the resize scheduler
  auto kernel_runtime = executor_cache.getMostRecentKernelRuntime();
  const auto num_segments = kernel_runtime->fusionSegments()->groups().size();
  EXPECT_EQ(num_segments, 3) << "Expect 3 segments, got: " << num_segments;
  for (const auto i : c10::irange(kernel_runtime->executors().size())) {
    const auto& exec = kernel_runtime->executors().at(i);
    if (!exec->isA<KernelExecutor>()) {
      continue;
    }
    if (kernel_runtime->schedulerHeuristics()
            ->heuristicsList()
            .at(i)
            ->scheduler_type == SchedulerType::Resize) {
      continue;
    }
    const auto* ke = exec->as<KernelExecutor>();
<<<<<<< HEAD
    for (auto expr : ke->compiledKernel()->fusion()->exprs()) {
=======
    for (auto expr : ke->kernel()->exprs()) {
>>>>>>> 062dd507
      if (expr->isA<SliceOp>()) {
        auto slice = expr->as<SliceOp>();
        EXPECT_EQ(slice->in()->getMemoryType(), MemoryType::Global);
      }
    }
  }
}

// Test that architectures before Ampere give helpful error message if BFloat16
// is used
TEST_F(NVFuserTest, UnsupportedBFloat) {
  if (at::cuda::getCurrentDeviceProperties()->major >= 8) {
    GTEST_SKIP() << "Requires GPU capability below 8.0 to run.\n";
  }

  Fusion fusion;
  FusionGuard fg(&fusion);

  auto tv0 = makeContigConcreteTensor({2, 3}, DataType::BFloat16);
  auto tv1 = set(tv0);
  fusion.addInput(tv0);
  fusion.addOutput(tv1);

  KernelExecutor ke;
  EXPECT_THAT(
      [&]() { ke.compile(&fusion); },
      testing::ThrowsMessage<nvfuser::nvfError>(
          testing::HasSubstr("Reason: Fusion contains BFloat16")));
}

// Issue #1470 reproduction:
// `nvfuser_index_t T5[4]` is aliased as `Array<float, 4> T9`.
// `float T4[4]` is aliased as `auto& T10 = T4`.
// Using `T9` and `T10` in `welfordGroupOuter` function causes a compilation
// error due to type mismatch: `T9` is an aligned array, while `T10` is a
// regular array. Should generate fun<>(T9.array, T10) instead of
// fun<>(T9, T10).
TEST_F(NVFuserTest, TemplateFunctionTypeMismatch) {
  std::unique_ptr<Fusion> fusion_ptr = std::make_unique<Fusion>();
  auto fusion = fusion_ptr.get();
  FusionGuard fg(fusion);

  const int batch_size = 8192;
  const int hidden_size = 1024;
  DataType input_dtype = DataType::Float;
  auto tv0 = makeContigTensor(2, input_dtype);
  fusion->addInput(tv0);
  auto tv1 = set(tv0);
  auto tv2 = add(tv1, tv1);
  auto tv3 = Welford(tv2, {0});
  auto tv4 = broadcast(tv3.avg, {true, false});
  auto tv5 = div(tv2, tv4);

  auto tv6 = exp(tv5);
  auto tv7 = Welford(tv6, {0});
  auto tv8 = broadcast(tv7.avg, {true, false});
  auto tv9 = div(tv6, tv8);

  fusion->addOutput(tv5);
  fusion->addOutput(tv9);

  auto options = at::TensorOptions()
                     .dtype(data_type_to_aten(input_dtype))
                     .device(at::kCUDA, 0);
  auto t0 = at::randn({batch_size, hidden_size}, options);
  scheduleAndRun(fusion, SchedulerType::OuterPersistent, {t0});
}

// Test block reduction across TIDx and TIDz
TEST_F(NVFuserTest, BlockReduction3D) {
  auto test = [](const int tidx, const int tidy, const int tidz) {
    Fusion fusion;
    FusionGuard fg(&fusion);
    std::vector<int64_t> shape({tidz, tidy, tidx});

    auto tv0 = makeConcreteTensor(shape);
    fusion.addInput(tv0);
    auto tv1 = sum(tv0, {0, 2});
    fusion.addOutput(tv1);

    tv1->axis(0)->parallelize(ParallelType::TIDz);
    tv1->axis(1)->parallelize(ParallelType::TIDy);
    tv1->axis(2)->parallelize(ParallelType::TIDx);

    scheduler_utils::parallelizeAllLike(tv1);

    auto options = at::TensorOptions().dtype(at::kFloat).device(at::kCUDA, 0);
    at::Tensor t0 = at::randn(shape, options);

    KernelExecutor ke;
    ke.compile(&fusion, {t0});
    auto cg_outputs = ke.run({t0});
    auto ref = t0.sum(0).sum(-1);
    testValidate(&fusion, cg_outputs, {t0}, {ref}, __LINE__, __FILE__);
  };
  // tested locally with i,j,k +=2, change to i,j,k *=2 to reduce CI time.
  auto properties = at::cuda::getDeviceProperties(
      c10::Device(c10::DeviceType::CUDA, 0).index());
  int max_threads_per_blk = (int)properties->maxThreadsPerBlock;
  for (int i = 2; i <= 32; i *= 2) {
    for (int j = 2; j <= 32; j *= 2) {
      for (int k = 2; k <= 32; k *= 2) {
        if (i * j * k <= max_threads_per_blk) {
          test(i, j, k);
        }
      }
    }
  }
}

// Simple test to merge an inner domain as an outer input
TEST_F(NVFuserTest, ReverseMerge) {
  Fusion fusion;
  FusionGuard fg(&fusion);

  auto tv0 = makeSymbolicTensor(2);
  fusion.addInput(tv0);

  auto tv1 = set(tv0);
  fusion.addOutput(tv1);

  tv1->merge(1, 0);

  ASSERT_EQ(tv1->nDims(), 1);
  auto merge = dynamic_cast<Merge*>(tv1->axis(0)->definition());
  ASSERT_NE(merge, nullptr);
  ASSERT_EQ(merge->outer(), tv1->getLogicalDomain().at(1));
  ASSERT_EQ(merge->inner(), tv1->getLogicalDomain().at(0));

  auto options = at::TensorOptions().dtype(at::kFloat).device(at::kCUDA, 0);
  at::Tensor t0 = at::randn({11, 12}, options);

  KernelExecutor ke;
  ke.compile(&fusion, {t0});
  auto cg_outputs = ke.run({t0});
  ASSERT_TRUE(t0.equal(cg_outputs.at(0)));
}

TEST_F(NVFuserTest, FusionCpAsyncPredicateAvoidIllegalMemoryAccess) {
  Fusion fusion;
  FusionGuard fg(&fusion);

  int m = 33, n = 48;
  TensorView* tv0 = makeContigTensor(2);
  fusion.addInput(tv0);
  auto tv1 = set(tv0);
  fusion.addOutput(tv1);

  auto tvs = tv0->cacheAfter(LoadStoreOpType::CpAsync);
  tvs->setMemoryType(MemoryType::Shared);

  tvs->split(-1, 4);
  tvs->axis(-1)->parallelize(ParallelType::Vectorize);
  tvs->axis(-2)->parallelize(ParallelType::TIDx);
  tvs->axis(-3)->parallelize(ParallelType::BIDx);

  tv1->axis(-1)->parallelize(ParallelType::TIDx);
  tv1->axis(-2)->parallelize(ParallelType::BIDx);

  auto options = at::TensorOptions().dtype(at::kFloat).device(at::kCUDA, 0);
  at::Tensor t0 = at::randn({m, n}, options);

  KernelExecutor ke;
  ke.compile(&fusion, {t0});
  auto cg_outputs = ke.run({t0});
  ASSERT_TRUE(t0.equal(cg_outputs.at(0)));
}

TEST_F(NVFuserTest, DecoupledDomains1) {
  Fusion fusion;
  FusionGuard fg(&fusion);

  // XX shape structure:
  //
  // domain 0: [I0, I1...    I2  I3} domain 1
  //             \  /         \  /
  //            merge         merge
  //             /  \         /  \.
  // domain 1: {I4  I5    ...I6, I7] domain 0
  // where domain 0 is [I0, I1, I6, I7], and
  //       domain 1 is [I4, I5, I2, I3]
  auto create_xx_shape_structure = []() {
    auto s0 = IrBuilder::create<Val>(DataType::Index);
    auto s1 = IrBuilder::create<Val>(DataType::Index);
    auto s2 = IrBuilder::create<Val>(DataType::Index);
    auto s3 = IrBuilder::create<Val>(DataType::Index);
    auto id0 = IterDomainBuilder(s0->fusion()->zeroVal(), s0).build();
    auto id1 = IterDomainBuilder(s1->fusion()->zeroVal(), s1).build();
    auto id2 = IterDomainBuilder(s2->fusion()->zeroVal(), s2).build();
    auto id3 = IterDomainBuilder(s3->fusion()->zeroVal(), s3).build();
    std::unordered_set<IterDomain*> all_ids{id0, id1, id2, id3};
    AbstractTensor dom0({id0, id1, id2, id3});
    AbstractTensor dom1 = dom0;
    dom0.merge(2);
    all_ids.insert(dom0[2].as<IterDomain*>());
    dom0.split(2, 256);
    all_ids.insert(dom0[2].as<IterDomain*>());
    all_ids.insert(dom0[3].as<IterDomain*>());
    dom1.merge(0);
    all_ids.insert(dom1[0].as<IterDomain*>());
    dom1.split(0, 256);
    all_ids.insert(dom1[0].as<IterDomain*>());
    all_ids.insert(dom1[1].as<IterDomain*>());
    return std::make_tuple(
        dom0.as<IterDomain*>(), dom1.as<IterDomain*>(), all_ids);
  };
  auto [logical_xx0, logical_xx1, logical_all] = create_xx_shape_structure();
  auto [root_xx0, root_xx1, root_all] = create_xx_shape_structure();
  auto [alloc_xx0, alloc_xx1, alloc_all] = create_xx_shape_structure();
  auto [loop_xx0, loop_xx1, loop_all] = create_xx_shape_structure();

  auto concat = [](auto x, auto y, auto z, auto q) {
    std::vector<IterDomain*> result;
    result.reserve(x.size() + y.size() + z.size() + q.size());
    result.insert(result.end(), x.begin(), x.end());
    result.insert(result.end(), y.begin(), y.end());
    result.insert(result.end(), z.begin(), z.end());
    result.insert(result.end(), q.begin(), q.end());
    return decltype(x)(result.begin(), result.end());
  };
  auto logical_domain = concat(logical_xx1, root_xx0, alloc_xx0, loop_xx0);
  auto root_domain = concat(logical_xx0, root_xx1, alloc_xx0, loop_xx0);
  auto allocation_domain = concat(logical_xx0, root_xx0, alloc_xx1, loop_xx0);
  auto loop_domain = concat(logical_xx0, root_xx0, alloc_xx0, loop_xx1);
  std::vector<std::optional<bool>> contiguity(allocation_domain.size(), true);

  TensorDomain* td = IrBuilder::create<TensorDomain>(
      root_domain, logical_domain, allocation_domain, loop_domain, contiguity);
  TensorView* tv = IrBuilder::create<TensorView>(td, DataType::Float);
  auto all_ids = concat(logical_all, root_all, alloc_all, loop_all);
  auto tv_all_vec = tv->domain()->allIDs();
  std::unordered_set<IterDomain*> tv_all(tv_all_vec.begin(), tv_all_vec.end());
  EXPECT_EQ(tv_all, all_ids);
}

TEST_F(NVFuserTest, DecoupledDomains2) {
  Fusion fusion;
  FusionGuard fg(&fusion);

  auto s0 = IrBuilder::create<Val>(DataType::Index);
  auto s1 = IrBuilder::create<Val>(DataType::Index);
  auto s2 = IrBuilder::create<Val>(DataType::Index);
  auto s3 = IrBuilder::create<Val>(DataType::Index);
  auto id0 = IterDomainBuilder(s0->fusion()->zeroVal(), s0).build();
  auto id1 = IterDomainBuilder(s1->fusion()->zeroVal(), s1).build();
  auto id2 = IterDomainBuilder(s2->fusion()->zeroVal(), s2).build();
  auto id3 = IterDomainBuilder(s3->fusion()->zeroVal(), s3).build();
  std::unordered_set<IterDomain*> all_ids{id0, id1, id2, id3};

  AbstractTensor root_ids({id0, id1, id2, id3});

  auto schedule = [&]() {
    AbstractTensor domain = root_ids;
    domain.merge(2);
    all_ids.insert(domain[2].as<IterDomain*>());
    domain.split(2, 256);
    all_ids.insert(domain[2].as<IterDomain*>());
    all_ids.insert(domain[3].as<IterDomain*>());
    domain.merge(0);
    all_ids.insert(domain[0].as<IterDomain*>());
    domain.split(0, 256);
    all_ids.insert(domain[0].as<IterDomain*>());
    all_ids.insert(domain[1].as<IterDomain*>());
    return domain.as<IterDomain*>();
  };

  // Create a TensorView that, all the domains are transformed from a common
  // topologically root IDs [I0, I1, I2, I3] separately, so that to traverse
  // between any two domains, the traversal requires both forward and backward.
  auto logical_domain = schedule();
  auto root_domain = schedule();
  auto allocation_domain = schedule();
  auto loop_domain = schedule();
  std::vector<std::optional<bool>> contiguity(allocation_domain.size(), true);

  TensorDomain* td = IrBuilder::create<TensorDomain>(
      root_domain, logical_domain, allocation_domain, loop_domain, contiguity);
  TensorView* tv = IrBuilder::create<TensorView>(td, DataType::Float);
  auto tv_all_vec = tv->domain()->allIDs();
  std::unordered_set<IterDomain*> tv_all(tv_all_vec.begin(), tv_all_vec.end());
  EXPECT_EQ(tv_all, all_ids);
}

TEST_F(NVFuserTest, BroadcastFromNowhere) {
  Fusion fusion;
  FusionGuard fg(&fusion);

  auto us = [](const std::vector<IterDomain*>& b) {
    return std::unordered_set<IterDomain*>(b.begin(), b.end());
  };

  std::unordered_set<IterDomain*> all_ids;
  auto tv0 = makeSymbolicTensor(1); // [I]
  all_ids.insert(tv0->axis(0));
  EXPECT_EQ(all_ids, us(tv0->getLoopDomain()));
  EXPECT_EQ(all_ids, us(tv0->domain()->allIDs()));
  ir_utils::validateDomainEquivalence(
      tv0->getLoopDomain(),
      tv0->getLogicalDomain(),
      tv0->domain()->additionalIDs());
  ir_utils::validateDomainEquivalence(
      tv0->getLogicalDomain(),
      tv0->getLoopDomain(),
      tv0->domain()->additionalIDs());

  tv0->broadcast(0); // [b, I]
  EXPECT_TRUE(tv0->axis(0)->isBroadcast());
  EXPECT_EQ(tv0->axis(0)->extent()->value(), 1);
  EXPECT_EQ(all_ids.count(tv0->axis(0)), 0);
  all_ids.insert(tv0->axis(0));
  EXPECT_EQ(all_ids, us(tv0->getLoopDomain()));
  EXPECT_EQ(all_ids, us(tv0->domain()->allIDs()));
  ir_utils::validateDomainEquivalence(
      tv0->getLoopDomain(),
      tv0->getLogicalDomain(),
      tv0->domain()->additionalIDs());
  ir_utils::validateDomainEquivalence(
      tv0->getLogicalDomain(),
      tv0->getLoopDomain(),
      tv0->domain()->additionalIDs());

  tv0->broadcast(2, 2); // [b, I, b]
  EXPECT_TRUE(tv0->axis(2)->isBroadcast());
  EXPECT_EQ(tv0->axis(2)->extent()->value(), 2);
  EXPECT_EQ(all_ids.count(tv0->axis(2)), 0);
  all_ids.insert(tv0->axis(2));
  EXPECT_EQ(all_ids, us(tv0->getLoopDomain()));
  EXPECT_EQ(all_ids, us(tv0->domain()->allIDs()));
  ir_utils::validateDomainEquivalence(
      tv0->getLoopDomain(),
      tv0->getLogicalDomain(),
      tv0->domain()->additionalIDs());
  ir_utils::validateDomainEquivalence(
      tv0->getLogicalDomain(),
      tv0->getLoopDomain(),
      tv0->domain()->additionalIDs());

  tv0->broadcast(-1, 3); // [b, I, b, b]
  EXPECT_TRUE(tv0->axis(-1)->isBroadcast());
  EXPECT_EQ(tv0->axis(-1)->extent()->value(), 3);
  EXPECT_EQ(all_ids.count(tv0->axis(3)), 0);
  all_ids.insert(tv0->axis(3));
  EXPECT_EQ(all_ids, us(tv0->getLoopDomain()));
  EXPECT_EQ(all_ids, us(tv0->domain()->allIDs()));
  ir_utils::validateDomainEquivalence(
      tv0->getLoopDomain(),
      tv0->getLogicalDomain(),
      tv0->domain()->additionalIDs());
  ir_utils::validateDomainEquivalence(
      tv0->getLogicalDomain(),
      tv0->getLoopDomain(),
      tv0->domain()->additionalIDs());

  tv0->broadcast(1, 4); // [b, b, I, b, b]
  EXPECT_TRUE(tv0->axis(1)->isBroadcast());
  EXPECT_EQ(tv0->axis(1)->extent()->value(), 4);
  EXPECT_EQ(all_ids.count(tv0->axis(1)), 0);
  all_ids.insert(tv0->axis(1));
  EXPECT_EQ(all_ids, us(tv0->getLoopDomain()));
  EXPECT_EQ(all_ids, us(tv0->domain()->allIDs()));
  ir_utils::validateDomainEquivalence(
      tv0->getLoopDomain(),
      tv0->getLogicalDomain(),
      tv0->domain()->additionalIDs());
  ir_utils::validateDomainEquivalence(
      tv0->getLogicalDomain(),
      tv0->getLoopDomain(),
      tv0->domain()->additionalIDs());

  tv0->merge(1); // [b, b*I, b, b]
  all_ids.insert(tv0->axis(1));
  EXPECT_EQ(all_ids, us(tv0->domain()->allIDs()));
  ir_utils::validateDomainEquivalence(
      tv0->getLoopDomain(),
      tv0->getLogicalDomain(),
      tv0->domain()->additionalIDs());
  ir_utils::validateDomainEquivalence(
      tv0->getLogicalDomain(),
      tv0->getLoopDomain(),
      tv0->domain()->additionalIDs());

  tv0->merge(2); // [b, b*I, b*b]
  EXPECT_TRUE(tv0->axis(2)->isBroadcast());
  all_ids.insert(tv0->axis(2));
  EXPECT_EQ(all_ids, us(tv0->domain()->allIDs()));
  ir_utils::validateDomainEquivalence(
      tv0->getLoopDomain(),
      tv0->getLogicalDomain(),
      tv0->domain()->additionalIDs());
  ir_utils::validateDomainEquivalence(
      tv0->getLogicalDomain(),
      tv0->getLoopDomain(),
      tv0->domain()->additionalIDs());

  while (tv0->nDims() > 1) {
    tv0->merge(0);
    all_ids.insert(tv0->axis(0));
    EXPECT_EQ(all_ids, us(tv0->domain()->allIDs()));
    ir_utils::validateDomainEquivalence(
        tv0->getLoopDomain(),
        tv0->getLogicalDomain(),
        tv0->domain()->additionalIDs());
    ir_utils::validateDomainEquivalence(
        tv0->getLogicalDomain(),
        tv0->getLoopDomain(),
        tv0->domain()->additionalIDs());
  }

  auto tv1 = makeSymbolicTensor(0);
  EXPECT_EQ(tv1->nDims(), 0);
  EXPECT_TRUE(tv1->getLoopDomain().empty());
  EXPECT_TRUE(tv1->domain()->allIDs().empty());
  ir_utils::validateDomainEquivalence(
      tv1->getLoopDomain(),
      tv1->getLogicalDomain(),
      tv1->domain()->additionalIDs());
  ir_utils::validateDomainEquivalence(
      tv1->getLogicalDomain(),
      tv1->getLoopDomain(),
      tv1->domain()->additionalIDs());

  tv1->broadcast(0);
  EXPECT_TRUE(tv1->axis(0)->isBroadcast());
  EXPECT_EQ(us({tv1->axis(0)}), us(tv1->domain()->allIDs()));
  ir_utils::validateDomainEquivalence(
      tv1->getLoopDomain(),
      tv1->getLogicalDomain(),
      tv1->domain()->additionalIDs());
  ir_utils::validateDomainEquivalence(
      tv1->getLogicalDomain(),
      tv1->getLoopDomain(),
      tv1->domain()->additionalIDs());

  auto tv2 = makeSymbolicTensor(0);
  EXPECT_EQ(tv2->nDims(), 0);
  EXPECT_TRUE(tv2->getLoopDomain().empty());
  EXPECT_TRUE(tv2->domain()->allIDs().empty());
  ir_utils::validateDomainEquivalence(
      tv2->getLoopDomain(),
      tv2->getLogicalDomain(),
      tv2->domain()->additionalIDs());
  ir_utils::validateDomainEquivalence(
      tv2->getLogicalDomain(),
      tv2->getLoopDomain(),
      tv2->domain()->additionalIDs());

  tv2->broadcast(-1);
  EXPECT_TRUE(tv2->axis(0)->isBroadcast());
  EXPECT_EQ(us({tv2->axis(0)}), us(tv2->domain()->allIDs()));
  ir_utils::validateDomainEquivalence(
      tv2->getLoopDomain(),
      tv2->getLogicalDomain(),
      tv2->domain()->additionalIDs());
  ir_utils::validateDomainEquivalence(
      tv2->getLogicalDomain(),
      tv2->getLoopDomain(),
      tv2->domain()->additionalIDs());
}

TEST_F(NVFuserTest, BroadcastFromNowhereFusion) {
  Fusion fusion;
  FusionGuard fg(&fusion);

  // auto tv0 = makeSymbolicTensor(2);
  auto tv0 = makeConcreteTensor({4});
  fusion.addInput(tv0);
  // auto tv1 = makeSymbolicTensor(2);
  auto tv1 = makeConcreteTensor({2, 4});
  fusion.addInput(tv1);
  auto tv2 = set(tv0);
  auto tv3 = broadcast(tv2, {true, false});
  auto tv4 = add(tv3, tv1);
  fusion.addOutput(tv4);
  tv2->broadcast(0);
  for (auto tv : {tv1, tv2, tv3, tv4}) {
    tv->merge(0);
    tv->split(0, 256);
#if 0
    // TODO: sync analysis could not handle this yet
    tv->axis(1)->parallelize(ParallelType::TIDx);
    tv->axis(0)->parallelize(ParallelType::BIDx);
#endif
  }

#if 0
  // TODO: Inlining not supported yet
  inlineMost();
  for (auto tv : {tv1, tv2, tv3}) {
    EXPECT_EQ(tv->getComputeAtPosition(), 2);
  }
#endif

  auto options = at::TensorOptions().dtype(at::kFloat).device(at::kCUDA, 0);
  // TODO: use larger tensor size
  at::Tensor t0 = at::randn({4}, options);
  at::Tensor t1 = at::randn({2, 4}, options);
  KernelExecutor ke;
  ke.compile(&fusion, {t0, t1});
  auto cg_outputs = ke.run({t0, t1});
  testValidate(&fusion, cg_outputs, {t0, t1}, __LINE__, __FILE__);
}

// https://github.com/NVIDIA/Fuser/issues/2488
TEST_F(NVFuserTest, ReplayRFactorMergeBcast) {
  const std::vector<int64_t> input_shape = {256, 1, 1, 4};
  // test rFactor, merge of two bcast IDs generate a bcast ID
  {
    std::unique_ptr<Fusion> fusion_ptr = std::make_unique<Fusion>();
    Fusion& fusion = *fusion_ptr.get();
    FusionGuard fg(&fusion);
    TensorView* tv0 = makeConcreteTensor(input_shape);
    fusion.addInput(tv0);
    auto tv1 = sum(tv0, {-1});
    fusion.addOutput(tv1);
    // {256, 1, 1, 4}
    tv1->merge(1, 2);
    // {256, 1*1, 4}
    tv1->merge(0, 1);
    // {256*1*1, 4}
    tv1->split(-1, 2);
    // {256*1*1, 4/2, 2}
    auto tv2 = tv1->rFactor({-2});
    for (auto expr : StmtSort::getExprsTo(
             {tv2->getLoopDomain().begin(), tv2->getLoopDomain().end()})) {
      if (auto merge = dynamic_cast<Merge*>(expr)) {
        if (merge->outer()->isBroadcast() && merge->inner()->isBroadcast()) {
          EXPECT_TRUE(merge->out()->isBroadcast())
              << "Merge of two broadcast IDs should generate a new broadcast ID: "
              << merge->toString();
        }
      }
    }
  }
  // end-to-end validation
  {
    std::unique_ptr<Fusion> fusion_ptr = std::make_unique<Fusion>();
    Fusion& fusion = *fusion_ptr.get();
    FusionGuard fg(&fusion);
    TensorView* tv0 = makeConcreteTensor(input_shape);
    fusion.addInput(tv0);
    auto tv1 = sum(tv0, {-1});
    fusion.addOutput(tv1);
    auto options = at::TensorOptions().dtype(at::kFloat).device(at::kCUDA, 0);
    at::Tensor at_x = at::ones(input_shape, options);
    std::vector<c10::IValue> aten_inputs = {at_x};
    FusionExecutorCache executor_cache(std::move(fusion_ptr));
    auto outputs = executor_cache.runFusionWithInputs(aten_inputs);

    testValidate(&fusion, outputs, aten_inputs, __LINE__, __FILE__);
  }
}

// This tests that we don't hit errors when we have multiple grid reductions
// scheduled with different static-sized extents mapped to the same parallel
// dimension.
// See https://github.com/NVIDIA/Fuser/issues/2634
TEST_F(NVFuserTest, MultipleDifferentSizeGridReduction) {
  Fusion fusion;
  FusionGuard fg(&fusion);

  TensorView* tv0 = makeContigConcreteTensor({128});
  TensorView* tv1 = makeContigConcreteTensor({192});
  fusion.addInput(tv0);
  fusion.addInput(tv1);
  TensorView* tv2 = max(tv0, {0});
  TensorView* tv3 = sum(tv1, {0});
  TensorView* tv4 = add(tv2, tv3);

  fusion.addOutput(tv4);

  tv1->axis(0)->parallelize(ParallelType::BIDx);
  tv2->axis(0)->parallelize(ParallelType::BIDx);

  inlineMost();

  auto options = at::TensorOptions().dtype(at::kFloat).device(at::kCUDA, 0);
  const at::Tensor t0 = at::randn({128}, options);
  const at::Tensor t1 = at::randn({192}, options);
  const std::vector<c10::IValue> inputs = {t0, t1};

  KernelExecutor ke;
  ke.compile(&fusion, inputs);
  auto cg_outputs = ke.run(inputs);

  testValidate(&fusion, cg_outputs, inputs, __LINE__, __FILE__);
}

// See PR #2799
TEST_F(NVFuserTest, MoveNonConcretizedBroadcastInNormalization) {
  std::unique_ptr<Fusion> fusion_ptr = std::make_unique<Fusion>();
  auto& fusion = *fusion_ptr.get();
  FusionGuard fg(&fusion);

  auto tv0 = makeSymbolicTensor(2);
  fusion.addInput(tv0);

  auto tv1 = sum(tv0, {1});
  auto tv2 = broadcast(tv1, {true, false});
  auto tv3 = add(tv2, IrBuilder::create<Val>(1));
  auto tv4 = squeeze(tv3, std::vector<int64_t>{0});
  auto tv5 = add(tv4, IrBuilder::create<Val>(2));
  auto tv6 = broadcast(tv5, {false, true});
  auto tv7 = add(tv0, tv6);
  fusion.addOutput(tv7);

  auto options = at::TensorOptions().dtype(at::kFloat).device(at::kCUDA, 0);
  at::Tensor t0 = at::randn({128, 1024}, options);
  std::vector<c10::IValue> aten_inputs = {t0};

  auto fusion_copy = fusion;
  auto cg_outputs =
      scheduleAndRun(&fusion, SchedulerType::InnerPersistent, aten_inputs)
          .outputs;
  testValidate(&fusion_copy, cg_outputs, aten_inputs, __LINE__, __FILE__);

  // tv2 and tv3 have non-concretized broadcasts. Make sure they are
  // moved to the innermost position of the loop domain
  for (auto tv : {tv2, tv3}) {
    auto broadcast_domain = tv->getLogicalDomain().at(0);
    ASSERT_TRUE(broadcast_domain->isBroadcast());
    EXPECT_EQ(tv->getLoopDomain().back(), broadcast_domain)
        << "Non-concretized broadcast should be moved to the innermost position: "
        << tv->toString();
  }

  // One of the symptoms of issue 2685 was some tensors got
  // non-concretized broadcast domains at the outermost position of
  // the loop domain, preventing uniform inlining. Check if the
  // outermost loop domains of all tensors are mapped and inlined.
  auto ref_outermost = tv7->getLoopDomain().at(0);
  IdModel id_model(&fusion);
  const auto& exact_graph = id_model.idGraph(IdMappingMode::EXACT);
  for (auto tv : fusion.allTvs()) {
    if (tv->isFusionInput()) {
      continue;
    }

    EXPECT_TRUE(exact_graph.disjointValSets().strictAreMapped(
        tv->getLoopDomain().at(0), ref_outermost))
        << "Invalid outermost domain: " << tv->toString();

    EXPECT_TRUE(tv->getComputeAtPosition() >= 1)
        << "Invalid inlining position: " << tv->toString();
  }
}

// See PR #2799
TEST_F(NVFuserTest, MoveNonConcretizedBroadcastInPointwise) {
  std::unique_ptr<Fusion> fusion_ptr = std::make_unique<Fusion>();
  auto& fusion = *fusion_ptr.get();
  FusionGuard fg(&fusion);

  auto tv0 = makeSymbolicTensor(1);
  fusion.addInput(tv0);
  auto tv1 = makeSymbolicTensor(1);
  fusion.addInput(tv1);

  auto tv2 = broadcast(tv0, {true, true, false});
  auto tv3 = add(tv2, IrBuilder::create<Val>(1));
  auto tv4 = squeeze(tv3, std::vector<int64_t>{0, 1});
  auto tv5 = add(tv4, tv1);
  fusion.addOutput(tv5);

  auto options = at::TensorOptions().dtype(at::kFloat).device(at::kCUDA, 0);
  at::Tensor input0 = at::randn({1024}, options);
  at::Tensor input1 = at::randn({1024}, options);

  auto cg_outputs =
      scheduleAndRun(&fusion, SchedulerType::PointWise, {input0, input1})
          .outputs;
  testValidate(&fusion, cg_outputs, {input0, input1}, __LINE__, __FILE__);

  // tv2 and tv3 have non-concretized broadcasts. Make sure they are
  // moved to the innermost position of the loop domain
  for (auto tv : {tv2, tv3}) {
    for (const auto i : c10::irange(2)) {
      auto broadcast_domain = tv->getLogicalDomain().at(i);
      ASSERT_TRUE(broadcast_domain->isBroadcast());
      EXPECT_EQ(
          tv->getLoopDomain().at(tv->getLoopDomain().size() - 2 + i),
          broadcast_domain)
          << "Non-concretized broadcast should be moved to the innermost position: "
          << tv->toString();
    }
  }

  // One of the symptoms of issue 2685 was some tensors got
  // non-concretized broadcast domains at the outermost position of
  // the loop domain, preventing uniform inlining. Check if the
  // outermost loop domains of all tensors are mapped and inlined.
  auto ref_outermost = tv5->getLoopDomain().at(0);
  IdModel id_model(&fusion);
  const auto& exact_graph = id_model.idGraph(IdMappingMode::EXACT);
  for (auto tv : fusion.allTvs()) {
    if (tv->isFusionInput()) {
      continue;
    }

    EXPECT_TRUE(exact_graph.disjointValSets().strictAreMapped(
        tv->getLoopDomain().at(0), ref_outermost))
        << "Invalid outermost domain: " << tv->toString();

    EXPECT_TRUE(tv->getComputeAtPosition() >= 1)
        << "Invalid inlining position: " << tv->toString();
  }
}

// See PR #2799
TEST_F(NVFuserTest, MoveNonConcretizedBroadcastInReduction) {
  std::unique_ptr<Fusion> fusion_ptr = std::make_unique<Fusion>();
  auto& fusion = *fusion_ptr.get();
  FusionGuard fg(&fusion);

  auto tv0 = makeSymbolicTensor(2);
  fusion.addInput(tv0);
  auto tv1 = makeSymbolicTensor(2);
  fusion.addInput(tv1);

  auto tv2 = broadcast(tv0, {true, false, false});
  auto tv3 = add(tv2, IrBuilder::create<Val>(1));
  auto tv4 = squeeze(tv3, std::vector<int64_t>{0});
  auto tv5 = add(tv4, tv1);
  auto tv6 = sum(tv5, {1});
  fusion.addOutput(tv6);

  auto options = at::TensorOptions().dtype(at::kFloat).device(at::kCUDA, 0);
  at::Tensor t0 = at::randn({32, 1024}, options);
  at::Tensor t1 = at::randn({32, 1024}, options);
  std::vector<c10::IValue> aten_inputs = {t0, t1};

  Fusion fusion_copy = fusion;

  auto cg_outputs =
      scheduleAndRun(&fusion, SchedulerType::Reduction, aten_inputs).outputs;
  testValidate(&fusion_copy, cg_outputs, aten_inputs, __LINE__, __FILE__);

  // tv2 and tv3 have non-concretized broadcasts. Make sure they are
  // moved to the innermost position of the loop domain
  for (auto tv : {tv2, tv3}) {
    auto broadcast_domain = tv->getLogicalDomain().at(0);
    ASSERT_TRUE(broadcast_domain->isBroadcast());
    EXPECT_EQ(tv->getLoopDomain().back(), broadcast_domain)
        << "Non-concretized broadcast should be moved to the innermost position: "
        << tv->toString();
  }

  // One of the symptoms of issue 2685 was some tensors got
  // non-concretized broadcast domains at the outermost position of
  // the loop domain, preventing uniform inlining. Check if the
  // outermost loop domains of all tensors are mapped and inlined.
  auto ref_outermost = tv6->getLoopDomain().at(0);
  IdModel id_model(&fusion);
  const auto& exact_graph = id_model.idGraph(IdMappingMode::EXACT);
  for (auto tv : fusion.allTvs()) {
    if (tv->isFusionInput()) {
      continue;
    }

    EXPECT_TRUE(exact_graph.disjointValSets().strictAreMapped(
        tv->getLoopDomain().at(0), ref_outermost))
        << "Invalid outermost domain: " << tv->toString();

    EXPECT_TRUE(tv->getComputeAtPosition() >= 1)
        << "Invalid inlining position: " << tv->toString();
  }
}

// See issue #2685 and PR #2799
TEST_F(NVFuserTest, Issue2685Repro) {
  std::unique_ptr<Fusion> fusion_ptr = std::make_unique<Fusion>();
  auto& fusion = *fusion_ptr.get();
  FusionGuard fg(&fusion);

  std::vector<int64_t> shape{2, 288, 30, 80};

  auto tv0 = makeContigTensor(4);
  fusion.addInput(tv0);
  auto tv1 = makeContigTensor(1);
  fusion.addInput(tv1);
  auto tv2 = makeContigTensor(1);
  fusion.addInput(tv2);
  auto tv10 = makeContigConcreteTensor({-1, -1, -1, -1, 1});
  fusion.addInput(tv10);

  auto tv11 = squeeze(tv10, std::vector<int64_t>{4});
  auto tv12 = set(tv11);
  auto tv17 = set(tv11);
  auto tv18 = sum(tv17, {0, 2, 3});
  auto tv19 = broadcast(tv18, {true, false, true, true});
  auto tv20 = set(tv19);
  auto tv27 = set(tv20);
  auto tv28 = set(tv27);
  auto tv29 = expand(
      tv28,
      {IrBuilder::create<Val>(shape[0]),
       IrBuilder::create<Val>(-1),
       IrBuilder::create<Val>(shape[2]),
       IrBuilder::create<Val>(shape[3])});
  auto tv30 = mul(IrBuilder::create<Val>(2.60417e-05), tv29);
  auto tv13 = set(tv11);
  auto tv14 = sum(tv13, {0, 2, 3});
  auto tv15 = broadcast(tv14, {true, false, true, true});
  auto tv16 = set(tv15);
  auto tv22 = squeeze(tv16, std::vector<int64_t>{0, 2, 3});
  auto tv23 = mul(IrBuilder::create<Val>(0.5), tv22);
  auto tv24 = add(tv2, IrBuilder::create<Val>(3));
  auto tv25 = mul(tv23, tv24);
  auto tv31 = broadcast(tv25, {true, false, true, true});
  auto tv32 = set(tv31);
  auto tv33 = set(tv32);
  auto tv34 = expand(
      tv33,
      {IrBuilder::create<Val>(shape[0]),
       IrBuilder::create<Val>(-1),
       IrBuilder::create<Val>(shape[2]),
       IrBuilder::create<Val>(shape[3])});
  auto tv37 = mul(IrBuilder::create<Val>(2), tv34);
  auto tv35 = broadcast(tv1, {true, false, true, true});
  auto tv36 = set(tv35);
  auto tv38 = sub(tv0, tv36);
  auto tv39 = mul(tv37, tv38);
  auto tv40 = set(tv39);
  auto tv41 = add(tv30, tv40);
  auto tv42 = add(tv12, tv41);
  auto tv43 = castOp(DataType::Half, tv42);
  fusion.addOutput(tv43);

  auto options = at::TensorOptions().dtype(at::kFloat).device(at::kCUDA, 0);
  at::Tensor t0 = at::randn(shape, options);
  at::Tensor t1 = at::randn(shape[1], options);
  at::Tensor t2 = at::randn(shape[1], options);
  at::Tensor t10 = at::randn(shape, options).unsqueeze(-1);
  std::vector<c10::IValue> aten_inputs = {t0, t1, t2, t10};
  Fusion fusion_copy = fusion;
  auto cg_outputs =
      scheduleAndRun(&fusion, SchedulerType::InnerPersistent, aten_inputs)
          .outputs;
  testValidate(&fusion_copy, cg_outputs, aten_inputs, __LINE__, __FILE__);
}

// Check that extents are properly replaced by replaceSymbolicSizes lowering
// pass
TEST_F(NVFuserTest, ReplaceSymbolicSizes) {
  std::unique_ptr<Fusion> fusion_ptr = std::make_unique<Fusion>();
  auto fusion = fusion_ptr.get();
  FusionGuard fg(fusion);

  auto tv0 = makeSymbolicTensor(2);
  auto tv1 = makeSymbolicTensor(2);
  auto tv2 = makeSymbolicTensor(1);
  fusion->addInput(tv0);
  fusion->addInput(tv1);
  fusion->addInput(tv2);

  auto tv3 = add(tv0, tv1);
  auto tv4 = full(
      {IrBuilder::create<Val>(5, DataType::Index)},
      IrBuilder::create<Val>(2.0, DataType::Float),
      DataType::Float);
  auto tv5 = mul(tv2, tv4);

  fusion->addOutput(tv3);
  fusion->addOutput(tv5);

  replaceSymbolicSizes(fusion);

  // tv0's extents map to their corresponding getMetaData expressions
  EXPECT_EQ(
      tv0->axis(0)->extent()->toInlineString(),
      "( (( (( getMetaData(T0) )).logical_size ))[0] )");
  EXPECT_EQ(
      tv0->axis(1)->extent()->toInlineString(),
      "( (( (( getMetaData(T0) )).logical_size ))[1] )");
  EXPECT_EQ(
      tv1->axis(0)->extent()->toInlineString(),
      "( (( (( getMetaData(T0) )).logical_size ))[0] )");
  EXPECT_EQ(
      tv1->axis(1)->extent()->toInlineString(),
      "( (( (( getMetaData(T0) )).logical_size ))[1] )");
  EXPECT_EQ(
      tv3->axis(0)->extent()->toInlineString(),
      "( (( (( getMetaData(T0) )).logical_size ))[0] )");
  EXPECT_EQ(
      tv3->axis(1)->extent()->toInlineString(),
      "( (( (( getMetaData(T0) )).logical_size ))[1] )");

  EXPECT_EQ(tv2->axis(0)->extent()->toInlineString(), "5");
  EXPECT_EQ(tv5->axis(0)->extent()->toInlineString(), "5");
}

// Make sure BestEffortReplay with error_on_failure=false does not
// complain about missing root-to-logical IterDomain ops
TEST_F(NVFuserTest, BestEffortReplayWithMismatchedRootToLogical) {
  Fusion fusion;
  FusionGuard fg(&fusion);

  auto tv0 = makeConcreteTensor({2, 4});
  fusion.addInput(tv0);

  auto tv1 = set(tv0);
  auto tv2 = reshape(tv1, {2, 4}, {8});
  fusion.addOutput(tv2);

  // This split does not exist in tv2
  tv1->split(0, 1);

  // Due to the split of tv1, BestEffortReplay would not find any
  // matching transformations. If error_on_failure is true, it would
  // result in an error.
  EXPECT_THAT(
      [&]() {
        BestEffortReplay replay(
            tv2->getLoopDomain(),
            tv1->getLoopDomain(),
            PairwiseLogicalDomainMap(tv1, tv2).mapProducerToConsumer(),
            /*replay_forward_id_map=*/{},
            /*target_forward_id_map=*/{},
            /*skip_replay_swizzle=*/false,
            /*skip_target_swizzle=*/false,
            /*skip_resize=*/false,
            /*error_on_failure=*/true);
      },
      ::testing::ThrowsMessage<nvfuser::nvfError>(
          ::testing::HasSubstr("conflicts with an root-to-logical call")));

  // Should not result in an error as error_on_failure is false
  BestEffortReplay replay(
      tv2->getLoopDomain(),
      tv1->getLoopDomain(),
      PairwiseLogicalDomainMap(tv1, tv2).mapProducerToConsumer(),
      /*replay_forward_id_map=*/{},
      /*target_forward_id_map=*/{},
      /*skip_replay_swizzle=*/false,
      /*skip_target_swizzle=*/false,
      /*skip_resize=*/false,
      /*error_on_failure=*/false);
}

TEST_F(NVFuserTest, RAWSync) {
  Fusion fusion;
  FusionGuard fg(&fusion);

  auto tv0 = makeSymbolicTensor(2);
  fusion.addInput(tv0);
  auto tv1 = makeSymbolicTensor(1);
  fusion.addInput(tv1);

  auto tv2 = broadcast(tv1, {false, true});
  auto tv3 = add(tv0, tv2);
  fusion.addOutput(tv3);

  tv3->merge(0);
  tv2->merge(0);
  tv3->axis(0)->parallelize(ParallelType::TIDx);
  tv2->axis(0)->parallelize(ParallelType::TIDx);

  // Since tv2 is not inlined and tv2 and tv3 are both parallelized,
  // tv2 as a producer of tv3 requires a synchronization with tv2
  // placed on shared memory. Lowering the fusion should fail.
  EXPECT_THAT(
      [&]() { GpuLower(&fusion).run(); },
      testing::ThrowsMessage<nvfuser::nvfError>(testing::HasSubstr(
          "Producer is required to be in Global or Shared Memory based on parallelization strategy. RAW flags: (threadIdx.x)")));
}

// Test `DistributedTransformerTest.Backward/__bfloat` has bool type tensor
// if copied to shared memory using async copy, will trigger a bug as described
// in https://github.com/NVIDIA/Fuser/issues/3273
// This test checks pointer to bool is not treated as data type bool when
// generating PTX code for kir::Asm, e.g. async copy.
TEST_F(NVFuserTest, CpAsyncDataTypeBool) {
  NVFUSER_TEST_CUDA_ARCH_GUARD(8, 0);
  Fusion fusion;
  FusionGuard fg(&fusion);
  auto dtype = DataType::Bool;
  int m = 33, n = 128;
  auto tv0 = makeContigConcreteTensor({m, n}, dtype);
  fusion.addInput(tv0);
  auto tv1 = set(tv0);
  tv1->setMemoryType(MemoryType::Shared);
  tv1->definition()->as<LoadStoreOp>()->setOpType(LoadStoreOpType::CpAsync);
  tv1->definition()->as<LoadStoreOp>()->setCacheOp(CacheOp::Unspecified);
  auto tv2 = castOp(DataType::Int32, tv1);
  fusion.addOutput(tv2);

  for (auto tv : {tv0, tv1, tv2}) {
    tv->split(1, 4);
  }
  for (auto tv : {tv0, tv1, tv2}) {
    tv->axis(0)->parallelize(ParallelType::BIDx);
    tv->axis(1)->parallelize(ParallelType::TIDx);
  }
  tv1->axis(2)->parallelize(ParallelType::Vectorize);

  inlineMost();

  // randn doesn't support bool, ones is used instead
  auto at_dtype = data_type_to_aten(dtype);
  auto options = at::TensorOptions().dtype(at_dtype).device(at::kCUDA, 0);
  at::Tensor t0 = at::ones({m, n}, options);

  // Expected asm code is:
  // asm volatile(
  //   "{\n"
  //   "  .reg .pred p0; \n"
  //   "  setp.ne.b32 p0, %3, 0;\n"
  //   "  cp.async.ca.shared.global [%0], [%1], %2, p0;\n"
  //   "}\n"
  //   :
  //   :"r"((uint32_t)((toSmem(T1) + i0))),
  //    "l"(((T0.data + i0) + i1)),
  //    "n"(4LL),
  //    "r"((uint32_t)((!b3)))
  // );
  // If not correctly lowered, would trigger error in compile
  KernelExecutor ke;
  ke.compile(&fusion, {t0});
  auto cg_outputs = ke.run({t0});
  testValidate(&fusion, cg_outputs, {t0}, __LINE__, __FILE__);
}

// Intermediate IDs generaetd by rFactor should also remain
// reductions. See #3327 for more info.
TEST_F(NVFuserTest, RfactorIntermediateIDs) {
  Fusion fusion;
  FusionGuard fg(&fusion);

  auto tv0 = makeSymbolicTensor(3);
  fusion.addInput(tv0);

  auto tv1 = sum(tv0, {1, 2});
  fusion.addOutput(tv1);

  tv1->merge(1, 2);
  tv1->split(1, 4);

  auto tv2 = tv1->rFactor({-1});

  EXPECT_TRUE(tv2->axis(-1)->isReduction());
  EXPECT_FALSE(tv2->axis(-2)->isReduction());

  auto split = dynamic_cast<Split*>(tv2->axis(-1)->definition());
  ASSERT_NE(split, nullptr);

  auto merge_out = split->in();
  EXPECT_TRUE(merge_out->isReduction());
}

// Simple test to make sure replacement with a dependent val is
// detected as an error
TEST_F(NVFuserTest, AvoidReplacingWithDependentVal) {
  Fusion fusion;
  FusionGuard fg(&fusion);

  auto i0 = IrBuilder::create<Val>(DataType::Int);
  fusion.addInput(i0);

  auto i1 = mul(i0, IrBuilder::create<Val>(1, DataType::Int));

  auto tv0 = TensorViewBuilder().shape({i1}).build();
  fusion.addInput(tv0);

  auto tv1 = set(tv0);
  fusion.addOutput(tv1);

  std::unordered_map<Val*, Val*> replacement_map;
  replacement_map.emplace(i0, i1);

  EXPECT_THAT(
      [&]() { ir_utils::replaceValue(&fusion, replacement_map); },
      testing::ThrowsMessage<nvfuser::nvfError>(testing::HasSubstr(
          "not allowed as it would result in a recursive definition")));
}

// Was also a repro of issue #3347
TEST_F(NVFuserTest, ReplaceSymbolicSizesPreferSimplerExtents) {
  auto fusion_ptr = std::make_unique<Fusion>();
  Fusion& fusion = *fusion_ptr;
  FusionGuard fg(fusion_ptr.get());

  auto tv0 = makeSymbolicTensor(3);
  fusion.addInput(tv0);
  auto tv1 = makeSymbolicTensor(2);
  fusion.addInput(tv1);

  auto tv2 = reshape(
      tv0,
      {mul(
          mul(tv0->axis(0)->extent(), tv0->axis(1)->extent()),
          tv0->axis(2)->extent())});
  auto tv3 =
      reshape(tv1, {mul(tv1->axis(0)->extent(), tv1->axis(1)->extent())});
  auto tv4 = add(tv2, tv3);
  fusion.addOutput(tv4);

  ExpressionEvaluator expr_eval;

  expr_eval.bind(tv0->axis(0)->extent(), 2L);
  expr_eval.bind(tv0->axis(1)->extent(), 4L);
  expr_eval.bind(tv0->axis(2)->extent(), 8L);
  expr_eval.bind(tv1->axis(0)->extent(), 8L);
  expr_eval.bind(tv1->axis(1)->extent(), 8L);

  auto initial_info = DynamicTransform::getInitialInfo(&fusion);
  auto info = DynamicTransformConcretizationInfo(&initial_info, &expr_eval);

  DynamicTransform::concretizeFusion(&fusion, &info);

  replaceSymbolicSizes(&fusion);

  // All expr output tensors should use the extent of the tv3 since it
  // has only one merge, whereas tv2 has two merges
  // All expr output tensors should use the same extent.
  auto ref_ext = fusion.outputs().at(0)->as<TensorView>()->axis(0)->extent();

  // ref_ext should look like getMetaData(T1).logical_size[0] *
  // getMetaData(T1).logical_size[1]
  auto ext_def = dynamic_cast<BinaryOp*>(ref_ext->definition());
  ASSERT_NE(ext_def, nullptr);
  ASSERT_EQ(ext_def->getBinaryOpType(), BinaryOpType::Mul);
  auto lhs = ext_def->input(0);
  auto rhs = ext_def->input(1);
  ASSERT_NE(dynamic_cast<GetItem*>(lhs->definition()), nullptr);
  ASSERT_NE(dynamic_cast<GetItem*>(rhs->definition()), nullptr);

  for (auto expr : fusion.exprs()) {
    auto tv_output = ir_utils::getTvOutput(expr);
    ASSERT_EQ(tv_output->nDims(), 1);
    auto ext = tv_output->axis(0)->extent();
    EXPECT_EQ(ref_ext, ext) << "Reference: " << ref_ext->toString()
                            << ", actual: " << ext->toString();
  }
}

// Test that we are able to infer parallel dimensions even if they are not
// provided in loop domains. This is important for Hopper MMA since we
// parallelize TIDx on an allocation domain for the MmaOp output that is not in
// its loop domain.
TEST_F(NVFuserTest, ParallelDimensionsInAllocation) {
  auto fusion_ptr = std::make_unique<Fusion>();
  Fusion& fusion = *fusion_ptr;
  FusionGuard fg(fusion_ptr.get());

  auto tv0 = makeConcreteTensor({4, 8});
  fusion.addInput(tv0);
  auto tv1 = neg(tv0);
  auto tv2 = exp(tv1);
  fusion.addOutput(tv2);

  IterDomain* merged_id = IterDomain::merge(tv1->axis(0), tv1->axis(1));
  tv1->setAllocationDomain({merged_id}, true);
  merged_id->parallelize(ParallelType::TIDx);

  GpuLower gpulw(&fusion);
  gpulw.run();

  Val* tidx_dim = gpulw.parallelDimensionMap().get(ParallelType::TIDx);
  ASSERT_TRUE(tidx_dim != nullptr);
}

// Check the topological ordering of TensorDomain::allIDs(). Repro of
// issue #3583
TEST_F(NVFuserTest, AllIdsMultipleDependencies) {
  Fusion fusion;
  FusionGuard fg(&fusion);

  auto tv0 = makeConcreteTensor({10, 20});
  fusion.addInput(tv0);

  auto tv1 = slice(
      tv0,
      {{fusion.zeroVal(), IrBuilder::create<Val>(2)},
       {fusion.zeroVal(), tv0->getLogicalDomain().at(1)->extent()}});

  fusion.addOutput(tv1);

  tv1->merge(0);
  tv1->split(0, 4);
  tv1->split(0, 8);

  auto all_ids = tv1->domain()->allIDs();

  auto split2 = tv1->axis(0)->definition()->as<Split>();
  auto split1 = split2->input(0)->definition()->as<Split>();
  auto merge = split1->input(0)->definition()->as<Merge>();
  auto resize = merge->input(0)->definition()->as<Resize>();

  std::vector<Expr*> exprs{resize, merge, split1, split2};

  for (auto expr : exprs) {
    for (auto inp : ir_utils::filterByType<IterDomain>(expr->inputs())) {
      auto inp_it = std::find(all_ids.begin(), all_ids.end(), inp);
      for (auto out : ir_utils::filterByType<IterDomain>(expr->outputs())) {
        auto out_it = std::find(all_ids.begin(), all_ids.end(), out);
        EXPECT_LT(inp_it, out_it)
            << "Invalid ordering: " << out->toString() << " detected before "
            << inp->toString() << ". All IDs: " << toDelimitedString(all_ids)
            << "\n";
      }
    }
  }
}

// Repeating a broadcast ID. RepeatOp should be used.
TEST_F(NVFuserTest, RepeatBroadcast) {
  auto fusion_ptr = std::make_unique<Fusion>();
  auto& fusion = *fusion_ptr;
  FusionGuard fg(fusion_ptr.get());

  auto tv0 = makeConcreteTensor({10});
  fusion.addInput(tv0);

  auto tv1 = broadcast(tv0, {false, true});
  auto tv2 = repeat(tv1, {1L, 2L});
  fusion.addOutput(tv2);

  EXPECT_TRUE(tv2->definition()->isA<RepeatOp>());

  auto options = at::TensorOptions().dtype(at::kFloat).device(at::kCUDA, 0);
  auto t0 = at::randn({10}, options);
  std::vector<c10::IValue> inputs({t0});

  FusionExecutorCache executor_cache(std::move(fusion_ptr));
  auto outputs = executor_cache.runFusionWithInputs(inputs);
  testValidate(&fusion, outputs, inputs, __LINE__, __FILE__);
}

// Repeating a non-broadcast ID. Should be translated to broadcast +
// expand + reshape.
TEST_F(NVFuserTest, RepeatNonBroadcast) {
  auto fusion_ptr = std::make_unique<Fusion>();
  auto& fusion = *fusion_ptr;
  FusionGuard fg(fusion_ptr.get());

  auto tv0 = makeConcreteTensor({10});
  fusion.addInput(tv0);

  auto tv1 = repeat(tv0, {2L});
  fusion.addOutput(tv1);

  ASSERT_TRUE(tv1->definition()->isA<ViewOp>());
  ASSERT_TRUE(tv1->definition()->input(0)->definition()->isA<ExpandOp>());
  ASSERT_TRUE(tv1->definition()
                  ->input(0)
                  ->definition()
                  ->input(0)
                  ->definition()
                  ->isA<BroadcastOp>());

  auto options = at::TensorOptions().dtype(at::kFloat).device(at::kCUDA, 0);
  auto t0 = at::randn({10}, options);
  std::vector<c10::IValue> inputs({t0});

  FusionExecutorCache executor_cache(std::move(fusion_ptr));
  auto outputs = executor_cache.runFusionWithInputs(inputs);
  testValidate(&fusion, outputs, inputs, __LINE__, __FILE__);
}

// Repeating a mix of broadcast and non-broadcast IDs
TEST_F(NVFuserTest, RepeatBroadcastAndNonBroadcast) {
  auto fusion_ptr = std::make_unique<Fusion>();
  auto& fusion = *fusion_ptr;
  FusionGuard fg(fusion_ptr.get());

  std::vector<int64_t> shape{2, 1, 3, 1};
  auto tv0 = makeConcreteTensor(shape);
  fusion.addInput(tv0);

  auto tv1 = repeat(tv0, {2L, 2L, 2L, 2L});
  fusion.addOutput(tv1);

  auto options = at::TensorOptions().dtype(at::kFloat).device(at::kCUDA, 0);
  auto t0 = at::randn(shape, options);
  std::vector<c10::IValue> inputs({t0});

  FusionExecutorCache executor_cache(std::move(fusion_ptr));
  auto outputs = executor_cache.runFusionWithInputs(inputs);
  testValidate(&fusion, outputs, inputs, __LINE__, __FILE__);
}

TEST_F(NVFuserTest, CastPrecision) {
  Fusion fusion;
  FusionGuard fg(&fusion);

  auto tv0 = makeSymbolicTensor(2, DataType::Half);
  fusion.addInput(tv0);

  auto tv1 = castOp(DataType::Float, tv0);
  auto tv2 = castOp(DataType::BFloat16, tv1);
  fusion.addOutput(tv2);

  auto tv3 = makeSymbolicTensor(2, DataType::Index);
  fusion.addInput(tv3);

  auto tv4 = castOp(DataType::Int, tv3);
  fusion.addOutput(tv4);

  auto tv1_precision = ir_utils::getPrecisionOfProducerConsumerTensors(
      tv1->definition()->as<UnaryOp>());
  ASSERT_TRUE(tv1_precision.has_value());
  EXPECT_EQ(tv1_precision->first, 2);
  EXPECT_EQ(tv1_precision->second, 4);

  auto tv2_precision = ir_utils::getPrecisionOfProducerConsumerTensors(
      tv2->definition()->as<UnaryOp>());
  ASSERT_TRUE(tv2_precision.has_value());
  EXPECT_EQ(tv2_precision->first, 4);
  EXPECT_EQ(tv2_precision->second, 2);

  // Precision of type Index is not possible to determine until lowering
  auto tv4_precision = ir_utils::getPrecisionOfProducerConsumerTensors(
      tv4->definition()->as<UnaryOp>());
  ASSERT_FALSE(tv4_precision.has_value());
}

// Test file size should be up to 10K LoC. Create a new file for more tests.

} // namespace nvfuser<|MERGE_RESOLUTION|>--- conflicted
+++ resolved
@@ -8103,11 +8103,7 @@
       continue;
     }
     const auto* ke = exec->as<KernelExecutor>();
-<<<<<<< HEAD
     for (auto expr : ke->compiledKernel()->fusion()->exprs()) {
-=======
-    for (auto expr : ke->kernel()->exprs()) {
->>>>>>> 062dd507
       if (expr->isA<SliceOp>()) {
         auto slice = expr->as<SliceOp>();
         EXPECT_EQ(slice->in()->getMemoryType(), MemoryType::Global);
