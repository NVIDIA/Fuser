--- conflicted
+++ resolved
@@ -2927,7 +2927,6 @@
   testTMemAddKernel(true);
 }
 
-<<<<<<< HEAD
 TEST_F(TMemTest, dtypes) {
   const std::vector<DataType> data_types{
       DataType::Char,
@@ -3010,7 +3009,8 @@
     }
     expect_dtype_bytes *= 2;
   }
-=======
+}
+
 using TMemTestCompileOnly = NVFuserTest;
 
 TEST_F(TMemTestCompileOnly, SetTMemDimSepPosNonTMem) {
@@ -3129,7 +3129,6 @@
       {2, 33}, at::TensorOptions().dtype(at::kFloat).device(at::kCUDA, 0));
   auto cg_outputs = ke.run({t0});
   testValidate(&fusion, cg_outputs, {t0}, {t0}, __LINE__, __FILE__);
->>>>>>> 5c5c4da2
 }
 
 using LdMatrixTestParam = std::tuple<MmaMacro, MmaOperand>;
