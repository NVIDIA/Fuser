--- conflicted
+++ resolved
@@ -1176,15 +1176,7 @@
 INSTANTIATE_TEST_SUITE_P(
     ,
     TmaWarpSpecializedTest,
-<<<<<<< HEAD
-    ::testing::Combine(
-        testing::Values(true, false),
-        testing::Values(DataType::Float, DataType::BFloat16),
-        testing::Values(132 * 148),
-        ::testing::Range((int64_t)1024, (int64_t)8193, (int64_t)1024)),
-=======
     TmaWarpSpecializedTestParams(),
->>>>>>> 5bee04b9
     [](const testing::TestParamInfo<TmaWarpSpecializedParams>& info)
         -> std::string {
       std::stringstream ss;
