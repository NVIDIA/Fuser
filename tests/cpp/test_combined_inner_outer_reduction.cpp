// clang-format off
/*
 * SPDX-FileCopyrightText: Copyright (c) 2024-present NVIDIA CORPORATION & AFFILIATES.
 * All rights reserved.
 * SPDX-License-Identifier: BSD-3-Clause
 */
// clang-format on
#include <csrc/exceptions.h>
#include <gmock/gmock-matchers.h>
#include <gtest/gtest.h>

#include <grouped_reduction.h>
#include <ir/utils.h>
#include <ops/all_ops.h>
#include <runtime/fusion_executor_cache.h>
#include <scheduler/all_schedulers.h>
#include <scheduler/normalization_utils.h>
#include <scheduler/reduction_utils.h>
#include <scheduler/tools/inlining.h>
#include <scheduler/utils.h>
#include <tests/cpp/utils.h>
#include <tests/cpp/validator.h>

#include <ATen/cuda/CUDAContext.h>
#include <ATen/cuda/Exceptions.h>
#include <c10/cuda/CUDACachingAllocator.h>
#include <c10/cuda/CUDAStream.h>
#include <algorithm>
#include <iostream>
#include <sstream>
#include <thread>

namespace nvfuser {

using namespace at::indexing;
using testing::UnorderedElementsAre;

// tuple of data type, batch size (outer dim), hidden size (inner dim)
using CombinedSchedulerParams = std::tuple<DataType, int64_t, int64_t>;

class CombinedSchedulerTest
    : public NVFuserFixtureParamTest<CombinedSchedulerParams> {
 protected:
  void SetUp() override {
    NVFuserFixtureParamTest<CombinedSchedulerParams>::SetUp();
    EnableOptionsGuard::getCurOptions().set(EnableOption::IdModel, {"all"});
  }
};

TEST_P(CombinedSchedulerTest, LayerNormBackward) {
  auto fusion = std::make_unique<Fusion>();
  FusionGuard fg(fusion.get());
  auto [dtype, batch_size, hidden_size] = GetParam();

  std::vector<int64_t> norm_shape{hidden_size};
  std::vector<int64_t> input_shape{batch_size, hidden_size};
  std::vector<int64_t> outer_shape{batch_size, 1};
  bool fp16_or_bf16 = dtype == DataType::Half || dtype == DataType::BFloat16;
  auto grad_out = makeContigTensor(input_shape.size(), dtype);
  auto input = makeContigTensor(input_shape.size(), dtype);
  auto mean =
      makeConcreteTensor(outer_shape, fp16_or_bf16 ? DataType::Float : dtype);
  auto rstd =
      makeConcreteTensor(outer_shape, fp16_or_bf16 ? DataType::Float : dtype);
  auto weight = makeContigTensor(norm_shape.size(), dtype);
  auto bias = makeContigTensor(norm_shape.size(), dtype);
  fusion->addInput(grad_out);
  fusion->addInput(input);
  fusion->addInput(mean);
  fusion->addInput(rstd);
  fusion->addInput(weight);
  fusion->addInput(bias);

  if (fp16_or_bf16) {
    grad_out = castOp(DataType::Float, grad_out);
    input = castOp(DataType::Float, input);
    weight = castOp(DataType::Float, weight);
    bias = castOp(DataType::Float, bias);
  }
  auto layer_norm_results = layer_norm_backward(
      grad_out,
      input,
      norm_shape,
      mean,
      rstd,
      weight,
      bias,
      {true, true, true});

  if (fp16_or_bf16) {
    layer_norm_results.grad_input =
        castOp(dtype, layer_norm_results.grad_input);
    layer_norm_results.grad_bias = castOp(dtype, layer_norm_results.grad_bias);
    layer_norm_results.grad_weight =
        castOp(dtype, layer_norm_results.grad_weight);
  }

  fusion->addOutput(layer_norm_results.grad_input);
  fusion->addOutput(layer_norm_results.grad_weight);
  fusion->addOutput(layer_norm_results.grad_bias);

  auto options =
      at::TensorOptions().dtype(data_type_to_aten(dtype)).device(at::kCUDA, 0);

  at::Tensor aten_grad_out = at::randn(input_shape, options);
  at::Tensor aten_input = at::randn(input_shape, options);
  at::Tensor aten_weight = at::randn(norm_shape, options);
  at::Tensor aten_bias = at::randn(norm_shape, options);

  constexpr float kEps = 1e-5;
  auto aten_results = at::native_layer_norm(
      aten_input, norm_shape, aten_weight, aten_bias, kEps);
  auto aten_output = std::get<0>(aten_results);
  auto aten_mean = std::get<1>(aten_results);
  auto aten_rstd = std::get<2>(aten_results);

  FusionExecutorCache executor_cache(std::move(fusion));
  KernelArgumentHolder args = {
      aten_grad_out, aten_input, aten_mean, aten_rstd, aten_weight, aten_bias};
  auto cg_outputs = executor_cache.runFusionWithInputs(args);

  auto aten_gradients = at::native_layer_norm_backward(
      aten_grad_out,
      aten_input,
      norm_shape,
      aten_mean,
      aten_rstd,
      aten_weight,
      aten_bias,
      {true, true, true});

  testValidate(
      executor_cache.fusion(),
      cg_outputs,
      args,
      {std::get<0>(aten_gradients),
       std::get<1>(aten_gradients),
       std::get<2>(aten_gradients)},
      __LINE__,
      __FILE__);
}
INSTANTIATE_TEST_SUITE_P(
    ,
    CombinedSchedulerTest,
    ::testing::Combine(
        // aten doesn't support complex data types
        testing::ValuesIn(getFloatingDataTypes(/*include_complex=*/false)),
        testing::Values(216), // batch size
        testing::Values(
            3,
            32,
            96,
            576,
            768,
            1024,
            1280,
            1600,
            1984,
            1987,
            65536)), // hidden size
    [](const testing::TestParamInfo<CombinedSchedulerParams>& info)
        -> std::string {
      std::stringstream ss;
      ss << "dtype_" << std::get<0>(info.param);
      ss << "_batch_" << std::get<1>(info.param);
      ss << "_hidden_" << std::get<2>(info.param);
      return sanitizeTestName(ss.str());
    });

// This case is to test the correctness of the combined inner and outer
// scheduler, if link_inner_outer = true, the inner and outer reductions are
// linked, otherwise the two outer reductions are linked. In either case, the
// fusion should be segmented since the current combined scheduler assumes there
// is no shared consumer between inter reductions and outer reductions and among
// tensors in outer reductions.
TEST_F(CombinedSchedulerTest, SharedConsumer) {
  auto runTest = [](const std::vector<int64_t>& batch_shape,
                    const std::vector<int64_t>& norm_shape,
                    DataType dtype,
                    bool link_inner_outer) {
    std::unique_ptr<Fusion> fusion_ptr = std::make_unique<Fusion>();
    Fusion& fusion = *fusion_ptr.get();
    FusionGuard fg(&fusion);

    std::vector<int64_t> input_shape(batch_shape);
    std::copy(
        norm_shape.begin(), norm_shape.end(), std::back_inserter(input_shape));

    const size_t kM = input_shape.size();
    const size_t kN = norm_shape.size();
    const size_t kOuterNumDims = kM - kN;
    std::vector<int64_t> outer_shape;
    for (const auto idx : arange(kOuterNumDims)) {
      outer_shape.push_back(input_shape[idx]);
    }
    for (const auto idx : arange(kOuterNumDims, kM)) {
      // just to avoid unused variable warning
      outer_shape.push_back(1 + idx - idx);
    }

    auto grad_out = makeContigTensor(input_shape.size(), dtype);
    auto input = makeContigTensor(input_shape.size(), dtype);
    auto mean = makeConcreteTensor(
        outer_shape, dtype == DataType::Half ? DataType::Float : dtype);
    auto rstd = makeConcreteTensor(
        outer_shape, dtype == DataType::Half ? DataType::Float : dtype);
    auto weight = makeContigTensor(norm_shape.size(), dtype);
    auto bias = makeContigTensor(norm_shape.size(), dtype);
    fusion.addInput(grad_out);
    fusion.addInput(input);
    fusion.addInput(mean);
    fusion.addInput(rstd);
    fusion.addInput(weight);
    fusion.addInput(bias);

    if (dtype == DataType::Half) {
      grad_out = castOp(DataType::Float, grad_out);
      input = castOp(DataType::Float, input);
      weight = castOp(DataType::Float, weight);
      bias = castOp(DataType::Float, bias);
    }

    auto layer_norm_results = layer_norm_backward(
        grad_out,
        input,
        norm_shape,
        mean,
        rstd,
        weight,
        bias,
        {true, true, true});

    if (dtype == DataType::Half) {
      layer_norm_results.grad_input =
          castOp(dtype, layer_norm_results.grad_input);
      layer_norm_results.grad_bias =
          castOp(dtype, layer_norm_results.grad_bias);
      layer_norm_results.grad_weight =
          castOp(dtype, layer_norm_results.grad_weight);
    }
    // link inner and outer reduction or outer and outer reduction
    auto out_linked = link_inner_outer
        ? add(layer_norm_results.grad_input, layer_norm_results.grad_weight)
        : add(layer_norm_results.grad_bias, layer_norm_results.grad_weight);

    if (!link_inner_outer) {
      auto out_linked_scale = mul(out_linked, IrBuilder::create<Val>(0.5));
      fusion.addOutput(out_linked_scale);
    } else {
      fusion.addOutput(out_linked);
    }

    fusion.addOutput(layer_norm_results.grad_input);
    fusion.addOutput(layer_norm_results.grad_weight);
    fusion.addOutput(layer_norm_results.grad_bias);

    auto maybe_fp16_options = at::TensorOptions()
                                  .dtype(data_type_to_aten(dtype))
                                  .device(at::kCUDA, 0);
    at::Tensor aten_grad_out = at::randn(input_shape, maybe_fp16_options);
    at::Tensor aten_input = at::randn(input_shape, maybe_fp16_options);
    at::Tensor aten_weight = at::randn(norm_shape, maybe_fp16_options);
    at::Tensor aten_bias = at::randn(norm_shape, maybe_fp16_options);
    auto at_weight = c10::optional<at::Tensor>(aten_weight);
    auto at_bias = c10::optional<at::Tensor>(aten_bias);

    const float kEps = 1e-5;
    auto aten_results =
        at::native_layer_norm(aten_input, norm_shape, at_weight, at_bias, kEps);
    auto aten_output = std::get<0>(aten_results);
    auto aten_mean = std::get<1>(aten_results);
    auto aten_rstd = std::get<2>(aten_results);

    FusionExecutorCache executor_cache(std::move(fusion_ptr));
    KernelArgumentHolder args = {
        aten_grad_out,
        aten_input,
        aten_mean,
        aten_rstd,
        aten_weight,
        aten_bias};
    auto cg_outputs = executor_cache.runFusionWithInputs(args);

    auto aten_gradients = at::native_layer_norm_backward(
        aten_grad_out.to(at::kDouble),
        aten_input.to(at::kDouble),
        norm_shape,
        aten_mean.to(at::kDouble),
        aten_rstd.to(at::kDouble),
        c10::optional<at::Tensor>(aten_weight.to(at::kDouble)),
        c10::optional<at::Tensor>(aten_bias.to(at::kDouble)),
        {true, true, true});

    auto aten_out_linked = link_inner_outer
        ? std::get<0>(aten_gradients) + std::get<1>(aten_gradients)
        : std::get<1>(aten_gradients) + std::get<2>(aten_gradients);
    if (!link_inner_outer) {
      aten_out_linked = aten_out_linked.mul(0.5);
    }
    bool is_segmented =
        executor_cache.getMostRecentKernelRuntime()->isSegmented();
    NVF_CHECK(is_segmented, "Fusion is not segmented");

    testValidate(
        &fusion,
        cg_outputs,
        args,
        {aten_out_linked,
         std::get<0>(aten_gradients),
         std::get<1>(aten_gradients),
         std::get<2>(aten_gradients)},
        __LINE__,
        __FILE__);
  };

  DataType dtype = DataType::Float;
  std::vector<int64_t> batch_shape = {8192};
  std::vector<int64_t> norm_shape = {2048};
  runTest(batch_shape, norm_shape, dtype, true);
  runTest(batch_shape, norm_shape, dtype, false);
}

// This case is to test the correctness of the combined inner and outer
// scheduler. One tensor is using the inner reduction results and outer
// reduction results. should be segmented.
TEST_F(CombinedSchedulerTest, SharedProducer) {
  auto runTest = [](const std::vector<int64_t>& batch_shape,
                    const std::vector<int64_t>& norm_shape,
                    DataType dtype,
                    int case_id) {
    std::unique_ptr<Fusion> fusion_ptr = std::make_unique<Fusion>();
    Fusion& fusion = *fusion_ptr.get();
    FusionGuard fg(&fusion);

    std::vector<int64_t> input_shape(batch_shape);
    std::copy(
        norm_shape.begin(), norm_shape.end(), std::back_inserter(input_shape));

    const size_t kM = input_shape.size();
    const size_t kN = norm_shape.size();
    const size_t kOuterNumDims = kM - kN;
    std::vector<int64_t> outer_shape;
    for (const auto idx : arange(kOuterNumDims)) {
      outer_shape.push_back(input_shape[idx]);
    }
    for (const auto idx : arange(kOuterNumDims, kM)) {
      // just to avoid unused variable warning
      outer_shape.push_back(1 + idx - idx);
    }

    auto grad_out = makeContigTensor(input_shape.size(), dtype);
    auto input = makeContigTensor(input_shape.size(), dtype);
    auto mean = makeConcreteTensor(
        outer_shape, dtype == DataType::Half ? DataType::Float : dtype);
    auto rstd = makeConcreteTensor(
        outer_shape, dtype == DataType::Half ? DataType::Float : dtype);
    auto weight = makeContigTensor(norm_shape.size(), dtype);
    auto bias = makeContigTensor(norm_shape.size(), dtype);
    fusion.addInput(grad_out);
    fusion.addInput(input);
    fusion.addInput(mean);
    fusion.addInput(rstd);
    fusion.addInput(weight);
    fusion.addInput(bias);

    if (dtype == DataType::Half) {
      grad_out = castOp(DataType::Float, grad_out);
      input = castOp(DataType::Float, input);
      weight = castOp(DataType::Float, weight);
      bias = castOp(DataType::Float, bias);
    }

    auto layer_norm_results = layer_norm_backward(
        grad_out,
        input,
        norm_shape,
        mean,
        rstd,
        weight,
        bias,
        {true, true, true});

    if (dtype == DataType::Half) {
      layer_norm_results.grad_input =
          castOp(dtype, layer_norm_results.grad_input);
      layer_norm_results.grad_bias =
          castOp(dtype, layer_norm_results.grad_bias);
      layer_norm_results.grad_weight =
          castOp(dtype, layer_norm_results.grad_weight);
    }

    switch (case_id) {
      case 0: {
        // tensor input is a produer of a consumer of the inner and outer
        // reduction results this a not allowed, expect segmented
        auto use_inner = add(layer_norm_results.grad_input, input);
        auto use_outer = add(layer_norm_results.grad_weight, input);
        fusion.addOutput(use_inner);
        fusion.addOutput(use_outer);
      } break;
      case 1: {
        // tensor bias is a producer of the inner reduction and also a
        // produer of a consumer of the outer reduction results this a not
        // allowed, expect segmented
        auto bias_broad = add(bias, mean);
        auto use_inner = sum(bias_broad, {-1});
        auto use_outer = add(layer_norm_results.grad_weight, bias);
        fusion.addOutput(use_inner);
        fusion.addOutput(use_outer);
      } break;
      case 2: {
        // tensor bias is a producer of the outer reduction and also a
        // produer of a consumer of the inner reduction results this a
        // allowed, becase the first part of outer reduction is computed
        // with inner reduction. expect unsegmented
        auto bias_broad = add(bias, mean);
        auto use_inner = add(layer_norm_results.grad_input, bias_broad);
        auto use_outer = sum(bias_broad, {0});
        fusion.addOutput(use_inner);
        fusion.addOutput(use_outer);
      } break;
      case 3: {
        // tensor bias is a producer of the two outer reductions' consumers,
        // expect segmented
        auto outer_1_consumer =
            add(layer_norm_results.grad_weight, IrBuilder::create<Val>(1.0));
        auto outer_2_consumer =
            add(layer_norm_results.grad_bias, IrBuilder::create<Val>(1.0));
        auto use_producer_1 = add(outer_1_consumer, bias);
        auto use_producer_2 = add(outer_2_consumer, bias);
        fusion.addOutput(use_producer_1);
        fusion.addOutput(use_producer_2);
      } break;
      default:
        NVF_THROW("Invalid case id");
    }

    fusion.addOutput(layer_norm_results.grad_input);
    fusion.addOutput(layer_norm_results.grad_weight);
    fusion.addOutput(layer_norm_results.grad_bias);

    auto maybe_fp16_options = at::TensorOptions()
                                  .dtype(data_type_to_aten(dtype))
                                  .device(at::kCUDA, 0);
    at::Tensor aten_grad_out = at::randn(input_shape, maybe_fp16_options);
    at::Tensor aten_input = at::randn(input_shape, maybe_fp16_options);
    at::Tensor aten_weight = at::randn(norm_shape, maybe_fp16_options);
    at::Tensor aten_bias = at::randn(norm_shape, maybe_fp16_options);

    constexpr float kEps = 1e-5;
    auto aten_results = at::native_layer_norm(
        aten_input, norm_shape, aten_weight, aten_bias, kEps);
    auto aten_output = std::get<0>(aten_results);
    auto aten_mean = std::get<1>(aten_results);
    auto aten_rstd = std::get<2>(aten_results);

    FusionExecutorCache executor_cache(std::move(fusion_ptr));
    KernelArgumentHolder args = {
        aten_grad_out,
        aten_input,
        aten_mean,
        aten_rstd,
        aten_weight,
        aten_bias};
    auto cg_outputs = executor_cache.runFusionWithInputs(args);

    FusionKernelRuntime* runtime = executor_cache.getMostRecentKernelRuntime();
    switch (case_id) {
      case 0:
      case 1:
      case 3:
        EXPECT_TRUE(runtime->isSegmented());
        break;
      case 2:
        EXPECT_FALSE(runtime->isSegmented());
        break;
      default:
        NVF_THROW("Invalid case id");
    }

    auto tolerance_overwrite = ValidationConstants();
    // bump tolerance, CI errors are higher than local
    std::array<std::array<double, 2>, 20> relaxed_sum_tol;
    for (auto& arr : relaxed_sum_tol) {
      arr = {128, 2e-5};
    }
    tolerance_overwrite.sum_tolerances_float = relaxed_sum_tol;

    testValidate(
        &fusion,
        cg_outputs,
        args,
        __LINE__,
        __FILE__,
        "",
        LaunchParams(),
        tolerance_overwrite);
  };

  DataType dtype = DataType::Float;
  // to test hasSharedConsumerNonReductionProducer, needs to use small sizes,
  // otherwise this fusion will be rejected due to register usage.
  std::vector<int64_t> batch_shape = {64};
  std::vector<int64_t> norm_shape = {32};
  for (int i = 0; i < 4; i++) {
    runTest(batch_shape, norm_shape, dtype, i);
  }
}

// Manual schedule of inner and outer reduction on the same tensor
TEST_F(CombinedSchedulerTest, CombinedReduction) {
  // https://github.com/csarofeen/pytorch/issues/2566
  // this case will fail, if using tidx = 8 and tidy = 64
  // for inner reduction, tidy is derived as 10240 / (tidx*vecx*nloadx) = 64
  // for outer reduction, tidy is derived as 216  / nloady = 54
  // the kernel will be launched with bdimy = 64
  // in the generated kernel, all these 64 threads are attending the block
  // reduction but only 54 of them have valid initial values. thus the result is
  // polluted by other 10 threads and can't pass the validation. to avoid this
  // issue, we can use one of the following methods: (1) make sure tidy derived
  // from inner reduction & outer reduction is same (when 216 % tidy == 0) or
  // (2) instead of split outer reduction tensor with nloady, split it with
  // bdimy. The current scheduler is using method-2.

  auto ceilDiv = [](const int a, const int b) { return (a + b - 1) / b; };
  constexpr bool verbose = false;
  const auto dev_prop = at::cuda::getCurrentDeviceProperties();
  const int64_t device_multiprocessor_count =
      (int64_t)dev_prop->multiProcessorCount;
  const int dim0 = 2048;
  const int dim1 = 10240;
  const int tidx = 64;
  const int tidy = 8;
  const int bidy = 2 * device_multiprocessor_count; // 216
  const int vecx = 4;
  const int nloadx =
      ceilDiv(dim1, vecx * tidx * tidy); // 5, simulate persistent buffer
  const int nloady = ceilDiv(bidy, tidy); // 216/16=13.5 -> 14

  Fusion fusion;
  FusionGuard fg(&fusion);
  TensorView* tv0 = makeContigTensor(2);
  TensorView* tv1 = sum(tv0, {1});
  TensorView* tv2 = sum(tv0, {0});
  fusion.addInput(tv0);
  fusion.addOutput(tv1);
  fusion.addOutput(tv2);

  auto cached_inputs = scheduler_utils::cacheInputs(&fusion, true);
  auto cached_outputs = scheduler_utils::cacheAndForkOutputs(&fusion, true);
  auto reduction_tvs = scheduler_utils::getReductionTvs(&fusion);
  scheduler_utils::clearMemorySpace(&fusion);
  std::vector<TensorView*> inner_reduction_tvs, outer_reduction_tvs;
  for (auto tv : reduction_tvs) {
    if (scheduler_utils::isFastestDimReduction(tv)) {
      inner_reduction_tvs.emplace_back(tv);
    } else {
      outer_reduction_tvs.emplace_back(tv);
    }
    if (verbose)
      std::cout << "tv= " << tv->toString() << ", fastest_dim_reduction= "
                << scheduler_utils::isFastestDimReduction(tv) << std::endl;
  }
  TensorView* inner_reduction_tv = inner_reduction_tvs[0];
  TensorView* outer_reduction_tv = outer_reduction_tvs[0];

  inner_reduction_tv->split(-1, vecx);
  inner_reduction_tv->split(-2, tidx);
  inner_reduction_tv->split(-3, nloadx, false);
  inner_reduction_tv->split(0, bidy, false);
  inner_reduction_tv->axis(0)->parallelize(ParallelType::BIDy);
  inner_reduction_tv->axis(-3)->parallelize(ParallelType::TIDy);
  inner_reduction_tv->axis(-2)->parallelize(ParallelType::TIDx);
  inner_reduction_tv->axis(-1)->parallelize(ParallelType::Vectorize);
  if (verbose)
    std::cout << "inner_reduction_tv " << inner_reduction_tv->toString()
              << std::endl;
  auto reference_tv_inner =
      reduction_scheduler_utils::sortAndRFactor(inner_reduction_tv);
  if (verbose)
    std::cout << "reference_tv_inner " << reference_tv_inner->toString()
              << std::endl;

  outer_reduction_tv->split(0, bidy, false);
  auto partialResult = outer_reduction_tv->rFactor({1});
  partialResult->cacheBefore();
  partialResult->setMemoryType(MemoryType::Global);
  auto partialResultReload = partialResult->cacheAfter();

  outer_reduction_tv->split(0, nloady, false);
  outer_reduction_tv->split(-1, tidx);
  outer_reduction_tv->split(-2, bidy);
  outer_reduction_tv->axis(1)->parallelize(ParallelType::TIDy);
  outer_reduction_tv->axis(-2)->parallelize(ParallelType::BIDy);
  outer_reduction_tv->axis(-1)->parallelize(ParallelType::TIDx);

  if (verbose)
    std::cout << "outer_reduction_tv " << outer_reduction_tv->toString()
              << std::endl;
  auto reference_tv_outer =
      reduction_scheduler_utils::sortAndRFactor(outer_reduction_tv);
  if (verbose)
    std::cout << "reference_tv_outer " << reference_tv_outer->toString()
              << std::endl;

  reduction_scheduler_utils::propagateTransformation(
      reference_tv_inner, {partialResultReload});
  reduction_scheduler_utils::propagateTransformation(
      reference_tv_outer, {partialResultReload});

  std::vector<TensorView*> cached_gmem_temp{partialResult};
  // cached_gmem is float, may use a different vectorization factor
  for (auto tv : cached_gmem_temp) {
    tv->split(-1, 4);
    tv->axis(-1)->parallelize(ParallelType::Vectorize);
  }
  reduction_scheduler_utils::propagateParallelization(
      inner_reduction_tv,
      reference_tv_inner,
      true,
      false,
      inner_reduction_tvs,
      reduction_scheduler_utils::getCachedTvsToUnrollOrVectorize(
          reference_tv_inner, true, cached_inputs, cached_outputs));
  reduction_scheduler_utils::propagateParallelization(
      outer_reduction_tv,
      reference_tv_outer,
      true,
      false,
      outer_reduction_tvs,
      reduction_scheduler_utils::getCachedTvsToUnrollOrVectorize(
          reference_tv_outer, true, cached_inputs, cached_outputs));

  inlineMost();
  LaunchParams launch_constraints;
  constexpr int64_t maxrregcount = 64;
  CompileParams compile_params{DataType::Int, maxrregcount, true};
  if (verbose)
    fusion.print();

  auto options = at::TensorOptions().dtype(at::kFloat).device(at::kCUDA, 0);
  at::Tensor tv_input = at::randn({dim0, dim1}, options);
  auto tv_aten_output = tv_input.to(at::kFloat).sum({1});
  at::Tensor tv_cg_output = at::empty({dim0}, options);

  at::Tensor qv_cg_output = at::empty({dim1}, options);
  auto qv_aten_output = tv_input.to(at::kFloat).sum({0});
  KernelExecutor ke;
  ke.compile(&fusion, {tv_input}, launch_constraints, compile_params);
  ke.run(
      {tv_input},
      {tv_cg_output, qv_cg_output},
      launch_constraints,
      compile_params);

  testValidate(
      &fusion,
      {tv_cg_output, qv_cg_output},
      {tv_input},
      {tv_aten_output, qv_aten_output},
      __LINE__,
      __FILE__);
}

// Manual schedule of inner and outer reduction on the same tensor. Each block
// will do multiple reductions.
TEST_F(CombinedSchedulerTest, CombinedReductionMultiPerBlock) {
  auto ceilDiv = [](const int a, const int b) { return (a + b - 1) / b; };
  constexpr bool verbose = false;
  const auto dev_prop = at::cuda::getCurrentDeviceProperties();
  // avoid future architecture with too many SMs
  // then we don't have enough parallelism to split out.
  const int64_t device_multiprocessor_count =
      std::min(dev_prop->multiProcessorCount, 128);
  const int dim0 = 216;
  const int dim1 = 1024;
  const int bidy = 2 * device_multiprocessor_count;
  const int vecx = 4;
  const int nloadx = 8;
  const int tidx = dim1 / vecx / nloadx;
  const int tidy = ceilDiv(dim1, bidy);
  // https://github.com/csarofeen/pytorch/issues/2458
  const bool swap_xy = true;

  Fusion fusion;
  FusionGuard fg(&fusion);
  TensorView* tv0 = makeContigTensor(2);
  TensorView* tv1 = sum(tv0, {1});
  TensorView* tv2 = sum(tv0, {0});
  fusion.addInput(tv0);
  fusion.addOutput(tv1);
  fusion.addOutput(tv2);

  auto cached_inputs = scheduler_utils::cacheInputs(&fusion, true);
  auto cached_outputs = scheduler_utils::cacheAndForkOutputs(&fusion, true);
  auto reduction_tvs = scheduler_utils::getReductionTvs(&fusion);
  scheduler_utils::clearMemorySpace(&fusion);
  std::vector<TensorView*> inner_reduction_tvs, outer_reduction_tvs;
  for (auto tv : reduction_tvs) {
    if (scheduler_utils::isFastestDimReduction(tv)) {
      inner_reduction_tvs.emplace_back(tv);
    } else {
      outer_reduction_tvs.emplace_back(tv);
    }
    if (verbose)
      std::cout << "tv= " << tv->toString() << ", fastest_dim_reduction= "
                << scheduler_utils::isFastestDimReduction(tv) << std::endl;
  }
  TensorView* inner_reduction_tv = inner_reduction_tvs[0];
  TensorView* outer_reduction_tv = outer_reduction_tvs[0];

  inner_reduction_tv->split(-1, vecx);
  inner_reduction_tv->split(-2, nloadx, false);
  inner_reduction_tv->split(0, tidy);
  inner_reduction_tv->split(0, bidy, false);
  // bidy, i0/tidy/bidy, tidy

  inner_reduction_tv->axis(0)->parallelize(ParallelType::BIDy);
  inner_reduction_tv->axis(1)->parallelize(ParallelType::Serial);
  inner_reduction_tv->axis(2)->parallelize(ParallelType::TIDy);
  inner_reduction_tv->axis(-2)->parallelize(ParallelType::TIDx);
  inner_reduction_tv->axis(-1)->parallelize(ParallelType::Vectorize);
  if (verbose)
    std::cout << "inner_reduction_tv " << inner_reduction_tv->toString()
              << std::endl;
  auto reference_tv_inner =
      reduction_scheduler_utils::sortAndRFactor(inner_reduction_tv);
  if (verbose)
    std::cout << "reference_tv_inner " << reference_tv_inner->toString()
              << std::endl;

  // outer_reduction_tv->split(0, bidy, false);
  // auto partialResult = outer_reduction_tv->rFactor({1});
  std::vector<int32_t> rfactor_axis = {1, 2};

  outer_reduction_tv->split(0, tidy);
  outer_reduction_tv->split(0, bidy, false);
  outer_reduction_tv->rFactor({1});
  TensorView* partialResult = outer_reduction_tv->rFactor({1});

  if (verbose)
    std::cout << "outer_reduction_tv " << outer_reduction_tv->toString()
              << std::endl;

  partialResult->cacheBefore();
  partialResult->setMemoryType(MemoryType::Global);
  auto partialResultReload = partialResult->cacheAfter();

  if (swap_xy) {
    outer_reduction_tv->split(0, tidx);
    outer_reduction_tv->split(-1, tidy);
    outer_reduction_tv->split(-2, bidy);
    outer_reduction_tv->axis(1)->parallelize(ParallelType::TIDx);
    outer_reduction_tv->axis(-2)->parallelize(ParallelType::BIDy);
    outer_reduction_tv->axis(-1)->parallelize(ParallelType::TIDy);
  } else {
    outer_reduction_tv->split(0, tidy);
    outer_reduction_tv->split(-1, tidx);
    outer_reduction_tv->split(-2, bidy);
    outer_reduction_tv->axis(1)->parallelize(ParallelType::TIDy);
    outer_reduction_tv->axis(-2)->parallelize(ParallelType::BIDy);
    outer_reduction_tv->axis(-1)->parallelize(ParallelType::TIDx);
  }
  if (verbose)
    std::cout << "outer_reduction_tv " << outer_reduction_tv->toString()
              << std::endl;
  auto reference_tv_outer =
      reduction_scheduler_utils::sortAndRFactor(outer_reduction_tv);
  if (verbose)
    std::cout << "reference_tv_outer " << reference_tv_outer->toString()
              << std::endl;

  // empty in this test
  std::vector<TensorView*> smem_consumers;

  reduction_scheduler_utils::propagateTransformation(
      reference_tv_inner, {partialResultReload});
  const auto& selected_tvs_inner = scheduler_utils::getAllTvsFrom(
      inner_reduction_tvs, {partialResultReload});
  reduction_scheduler_utils::propagateParallelization(
      inner_reduction_tv,
      reference_tv_inner,
      true,
      false,
      inner_reduction_tvs,
      reduction_scheduler_utils::getCachedTvsToUnrollOrVectorize(
          reference_tv_inner, true, cached_inputs, cached_outputs),
      {selected_tvs_inner.begin(), selected_tvs_inner.end()});

  const auto& selected_tvs_outer =
      scheduler_utils::getAllTvsFrom(outer_reduction_tvs, {partialResult});
  reduction_scheduler_utils::propagateTransformation(
      reference_tv_outer, {partialResultReload});
  reduction_scheduler_utils::propagateParallelization(
      outer_reduction_tv,
      reference_tv_outer,
      true,
      false,
      outer_reduction_tvs,
      reduction_scheduler_utils::getCachedTvsToUnrollOrVectorize(
          reference_tv_outer, true, cached_inputs, cached_outputs),
      {selected_tvs_outer.begin(), selected_tvs_outer.end()});

  std::vector<TensorView*> cached_gmem_temp{partialResult};
  for (auto tv : cached_gmem_temp) {
    tv->split(-1, 4);
    tv->axis(-1)->parallelize(ParallelType::Vectorize);
  }

  inlineMost();
  LaunchParams launch_constraints;
  constexpr int64_t maxrregcount = 64;
  CompileParams compile_params{DataType::Int, maxrregcount, true};
  if (verbose)
    fusion.print();

  auto options = at::TensorOptions().dtype(at::kFloat).device(at::kCUDA, 0);
  at::Tensor tv_input = at::ones({dim0, dim1}, options);
  auto tv_aten_output = tv_input.to(at::kFloat).sum({1});
  at::Tensor tv_cg_output = at::empty({dim0}, options);

  at::Tensor qv_cg_output = at::empty({dim1}, options);
  at::Tensor tv_input2 = at::ones({dim0, dim1}, options);
  auto qv_aten_output = tv_input2.to(at::kFloat).sum({0});
  KernelExecutor ke;
  ke.compile(&fusion, {tv_input}, launch_constraints, compile_params);
  ke.run(
      {tv_input},
      {tv_cg_output, qv_cg_output},
      launch_constraints,
      compile_params);

  testValidate(
      &fusion,
      {tv_cg_output, qv_cg_output},
      {tv_input},
      {tv_aten_output, qv_aten_output},
      __LINE__,
      __FILE__);
}

// Reproduce of issue 1023, where iteration axis in inner reduction tv doesn't
// match to reduction axis in outer reduction tv.
TEST_F(CombinedSchedulerTest, InnerOuterMismatch) {
  auto test = [](const std::vector<int64_t>& outer_reduction_axis) {
    std::unique_ptr<Fusion> fusion_ptr = std::make_unique<Fusion>();
    Fusion& fusion = *fusion_ptr.get();
    FusionGuard fg(&fusion);

    const int x = 8, y = 16, z = 32;
    auto tv0 = makeContigTensor(3);
    fusion.addInput(tv0);
    auto tv1 = sum(tv0, {-1});
    auto tv2 = broadcast(tv1, {false, false, true});
    auto tv3 = add(tv2, tv0);
    auto tv4 = sum(tv0, outer_reduction_axis);
    fusion.addOutput(tv3);
    fusion.addOutput(tv4);

    auto options = at::TensorOptions().dtype(at::kFloat).device(at::kCUDA, 0);
    at::Tensor t0 = at::randn({x, y, z}, options);

    FusionExecutorCache executor_cache(std::move(fusion_ptr));
    auto cg_outputs = executor_cache.runFusionWithInputs({t0});

    bool is_segmented =
        executor_cache.getMostRecentKernelRuntime()->isSegmented();
    if (outer_reduction_axis.size() == 2) {
      NVF_ERROR(!is_segmented, "Fusion should NOT be segmented!");
    } else {
      NVF_ERROR(is_segmented, "Fusion should be segmented!");
    }

    auto t1 = t0.sum({-1});
    auto t2 = t1.unsqueeze(-1);
    auto t3 = t0 + t2;
    auto t4 = t0.sum(outer_reduction_axis);
    testValidate(&fusion, cg_outputs, {t0}, {t3, t4}, __LINE__, __FILE__);
  };

  // inner reduction is [I, I, R]
  // outer reduction is [R, R, I]
  // every iteration domain in inner reduction tv is a reduction domain in outer
  // reduction tv, matched.
  test({0, 1});

  // inner reduction is [I, I, R]
  // outer reduction is [R, I, I]
  // axis-1 is a iteration domain in inner reduction tv but it is not a
  // reduction domain in outer reduction tv, not matched.
  test({0});
}

// innerOuter scheduler projects buffer to inputs when there is one or more
// outer broadcast tvs, e.g. in layer norm backward and RMS norm backward.
// This test covers the branch where the outer broadcast tensor is not exist
// and data type is fp32, so the buffer is not projected to inputs.
TEST_F(CombinedSchedulerTest, InnerOuterNoOuterBroadcastTv) {
  std::unique_ptr<Fusion> fusion_ptr = std::make_unique<Fusion>();
  Fusion& fusion = *fusion_ptr.get();
  FusionGuard fg(&fusion);

  const int dim0 = 1024, dim1 = 2048;
  auto tv0 = makeContigTensor(2);
  fusion.addInput(tv0);
  auto tv1 = sum(tv0, {1});
  auto tv2 = broadcast(tv1, {false, true});
  auto tv3 = add(tv2, tv0);
  auto tv4 = sum(tv0, {0});
  fusion.addOutput(tv3);
  fusion.addOutput(tv4);

  auto options = at::TensorOptions().dtype(at::kFloat).device(at::kCUDA, 0);
  at::Tensor t0 = at::randn({dim0, dim1}, options);

  auto cg_results =
      scheduleAndRun(&fusion, SchedulerType::InnerOuterPersistent, {t0});

  auto persistent_params = cg_results.heuristic_params->as<ReductionParams>();
  NVF_CHECK(
      !persistent_params->project_persistent_buffers,
      "Shouldn't project persistent buffers to inputs!");

  auto t1 = t0.sum({1});
  auto t2 = t1.unsqueeze(-1);
  auto t3 = t0 + t2;
  auto t4 = t0.sum({0});
  testValidate(
      &fusion,
      cg_results.outputs,
      {t0},
      {t3, t4},
      __LINE__,
      __FILE__,
      "",
      persistent_params->lparams);
}

// Reproduce error found in:
// thunder/tests/test_torch_compile_executor.py::test_torch_compile_cat_nvfuser_phi2_tanh
// Only happens when shared memory persistent is used.
TEST_F(CombinedSchedulerTest, SharedMemoryPersistentVectFactor) {
  Fusion fusion;
  FusionGuard fg(&fusion);
  // When the input is float16, the vectorization factor is set to 8.
  // If the persistent buffer tv1 is stored in shared memory and is not
  // projected to inputs, the scheduler adds a cacheAfter to load tv1 from
  // shared memory to registers in a vectorized manner, avoiding bank conflicts.
  // However, since tv1 is float32, we can't directly use the vectorization
  // factor set for float16 inputs because the maximum allowed vectorization
  // width is 16 bytes.
  const int dim0 = 1024;
  const int dim1 = 4096;
  auto dtype = DataType::Half;
  auto tv0 = makeContigTensor(2, dtype);
  fusion.addInput(tv0);
  auto tv1 = castOp(DataType::Float, tv0);
  auto tv2 = sum(tv1, {1});
  auto tv3 = broadcast(tv2, {false, true});
  auto tv4 = add(tv3, tv1);
  auto tv5 = sum(tv1, {0});
  auto tv6 = castOp(DataType::Half, tv4);
  auto tv7 = castOp(DataType::Half, tv5);
  fusion.addOutput(tv6);
  fusion.addOutput(tv7);

  Fusion fusion_copy = fusion;

  auto options = at::TensorOptions().dtype(at::kHalf).device(at::kCUDA, 0);
  at::Tensor t0 = at::randn({dim0, dim1}, options);

  SchedulerRuntimeInfo runtime_info(&fusion, {t0});
  ASSERT_TRUE(Schedule::canSchedule(
      SchedulerType::InnerOuterPersistent, &fusion, runtime_info));
  auto scheduler = SchedulerEntry::makeSchedulerInstance(
      SchedulerType::InnerOuterPersistent);
  auto heuristic_params = scheduler->computeHeuristics(&fusion, runtime_info);

  // disable projection to inputs, so shared memory buffer is using float32
  heuristic_params->as<ReductionParams>()->project_persistent_buffers = false;
  // Set vectorization factor to 8, so the exent of the innermost dimension
  // exceed 16 bytes (8 x 4 = 32 bytes).
  heuristic_params->as<ReductionParams>()->unroll_factor_inner_reduction = 8;
  // when compute heuristics, the buffer is projected to inputs and the shared
  // memory persistent buffer is the input, tv0. Then, we modified the
  // heuristics to disable project to inputs, so needs to update the buffer
  // being stored in shared memory to the original unprojected buffer, tv1.
  heuristic_params->as<ReductionParams>()->smem_persistent_buffers =
      std::vector<TensorView*>{tv1};
  scheduler->schedule(&fusion, heuristic_params.get());
  KernelExecutor ke;
  ke.compile(&fusion, {t0});

  for (auto tv : fusion.allTvs()) {
    if (tv->getMemoryType() == MemoryType::Shared) {
      for (auto consumer : ir_utils::consumerTvsOf(tv)) {
        EXPECT_TRUE(isVectorized(consumer));
      }
    }
  }
  auto cg_outputs =
      ke.run({t0}, {}, heuristic_params->as<ReductionParams>()->lparams);
  testValidate(&fusion_copy, cg_outputs, {t0}, __LINE__, __FILE__);
}

using InnerOuterReshapeTest = NVFuserFixtureParamTest<bool>;
INSTANTIATE_TEST_SUITE_P(
    ,
    InnerOuterReshapeTest,
    testing::Bool(),
    testing::PrintToStringParamName());
TEST_P(InnerOuterReshapeTest, ReshapeOuterDimTrueOrFalse) {
  auto reshape_outer_dim = GetParam();
  Fusion fusion;
  FusionGuard fg(&fusion);
  // reshape a 3D input tensor to 2D
  // [4, 1024, 4096] -> [4096, 4096]
  // [4096, 4, 1024] -> [4096, 4096]
  const int dim0 = reshape_outer_dim ? 4 : 4096;
  const int dim1 = reshape_outer_dim ? 1024 : 4;
  const int dim2 = reshape_outer_dim ? 4096 : 1024;
  auto dtype = DataType::Half;
  auto tv0 = makeContigTensor(3, dtype);
  fusion.addInput(tv0);
  auto tv1 = castOp(DataType::Float, tv0);

  auto tv4 = reshape(tv1, {dim0, dim1, dim2}, {4096, 4096});

  auto tv5 = sum(tv4, {1});
  auto tv6 = broadcast(tv5, {false, true});
  auto tv7 = add(tv6, tv4);
  auto tv8 = sum(tv4, {0});
  auto tv9 = castOp(DataType::Half, tv7);
  auto tv10 = castOp(DataType::Half, tv8);
  fusion.addOutput(tv9);
  fusion.addOutput(tv10);

  Fusion fusion_copy = fusion;

  auto options = at::TensorOptions().dtype(at::kHalf).device(at::kCUDA, 0);
  at::Tensor t0 = at::randn({dim0, dim1, dim2}, options);
  auto cg_results =
      scheduleAndRun(&fusion, SchedulerType::InnerOuterPersistent, {t0});
  auto persistent_params = cg_results.heuristic_params->as<ReductionParams>();
  ASSERT_FALSE(persistent_params->project_persistent_buffers);
  testValidate(&fusion_copy, cg_results.outputs, {t0}, __LINE__, __FILE__);
}

// contig, enable WarpSpecializedNormalization, dtype, dim0, dim1
using TmaWarpSpecializedParams =
    std::tuple<bool, bool, DataType, int64_t, int64_t>;
class TmaWarpSpecializedTest
    : public NVFuserFixtureParamTest<TmaWarpSpecializedParams> {
 public:
  void SetUp() override {
    opt_guard_ = std::make_unique<EnableOptionsGuard>();
    if (std::get<1>(GetParam())) {
      EnableOptionsGuard::getCurOptions().set(
          EnableOption::WarpSpecializedNormalization);
    } else {
      EnableOptionsGuard::getCurOptions().unset(
          EnableOption::WarpSpecializedNormalization);
    }
    NVFuserTest::SetUp();
  }

 protected:
  // This keeps the guard alive until all TmaWarpSpecializedTests are done.
  std::unique_ptr<EnableOptionsGuard> opt_guard_;
};

TEST_P(TmaWarpSpecializedTest, SimpleFusion) {
  NVFUSER_TEST_CUDA_ARCH_GUARD(9, 0);
  auto [contig, _, dtype, dim0, dim1] = GetParam();
  if (!contig) {
    GTEST_SKIP() << "TMA load requires contig inner domain.";
  }
  auto fusion = std::make_unique<Fusion>();
  FusionGuard fg(fusion.get());
  auto tv0 = makeContigTensor(2, dtype);
  auto tv1 = makeContigTensor(2, dtype);
  fusion->addInput(tv0);
  fusion->addInput(tv1);
  tv0 = maybeCastOp(DataType::Float, tv0);
  tv1 = maybeCastOp(DataType::Float, tv1);
  auto tv2 = add(tv0, tv1);
  auto tv3 = sum(tv2, {1});
  auto tv4 = broadcast(tv3, {false, true});
  auto tv5 = add(tv2, tv4);
  auto tv6 = sum(tv1, {0});
  tv5 = maybeCastOp(dtype, tv5);
  fusion->addOutput(tv5);
  fusion->addOutput(tv6);
  auto fusion_copy = *fusion;

  auto options =
      at::TensorOptions().dtype(data_type_to_aten(dtype)).device(at::kCUDA, 0);
  at::Tensor t0 = at::randn({dim0, dim1}, options);
  at::Tensor t1 = at::randn({dim0, dim1}, options);

  FusionExecutorCache executor_cache(std::move(fusion));
  auto cg_outputs = executor_cache.runFusionWithInputs({t0, t1});
  auto runtime = executor_cache.getMostRecentKernelRuntime();
  EXPECT_THAT(
      runtime->fusionSegments()->groups(),
      UnorderedElementsAre(HeuristicIs(SchedulerType::InnerOuterPersistent)));
  testValidate(&fusion_copy, cg_outputs, {t0, t1}, __LINE__, __FILE__);
}

TEST_P(TmaWarpSpecializedTest, RMSNormBwd) {
  NVFUSER_TEST_CUDA_ARCH_GUARD(9, 0);
  auto [contig, _, dtype, dim0, dim1] = GetParam();
  std::vector<int64_t> norm_shape{dim1};

  auto fusion = std::make_unique<Fusion>();
  FusionGuard fg(fusion.get());
  auto grad_out = makeContigTensor(2, dtype);
  auto input = makeContigTensor(2, dtype);
  auto rstd = contig ? makeContigConcreteTensor({dim0, 1})
                     : makeConcreteTensor({dim0, 1});
  auto weight = makeContigTensor(1, dtype);
  fusion->addInput(grad_out);
  fusion->addInput(input);
  fusion->addInput(rstd);
  fusion->addInput(weight);

  grad_out = maybeCastOp(DataType::Float, grad_out);
  input = maybeCastOp(DataType::Float, input);
  weight = maybeCastOp(DataType::Float, weight);
  auto grads = rms_norm_backward(
      grad_out, input, norm_shape, rstd, weight, {true, true});
  grads.grad_input = maybeCastOp(dtype, grads.grad_input);
  grads.grad_weight = maybeCastOp(dtype, grads.grad_weight);
  fusion->addOutput(grads.grad_input);
  fusion->addOutput(grads.grad_weight);

  auto fusion_copy = *fusion;
  auto options =
      at::TensorOptions().dtype(data_type_to_aten(dtype)).device(at::kCUDA, 0);
  std::vector<int64_t> shape{dim0, dim1};
  at::Tensor aten_grad_out = at::randn(shape, options);
  at::Tensor aten_input = at::randn(shape, options);
  at::Tensor aten_weight = at::randn(norm_shape, options);
  const float kEps = 1e-6;
  auto pow2 = at::pow(aten_input.to(at::kFloat), 2);
  auto sum = at::sum(pow2, -1, true);
  auto var = at::mul(sum, 1.0 / dim1);
  auto aten_rstd = at::pow(at::add(var, kEps), -0.5);

  FusionExecutorCache executor_cache(std::move(fusion));
  KernelArgumentHolder args = {
      aten_grad_out, aten_input, aten_rstd, aten_weight};
  auto cg_outputs = executor_cache.runFusionWithInputs(args);
  auto runtime = executor_cache.getMostRecentKernelRuntime();
  EXPECT_THAT(
      runtime->fusionSegments()->groups(),
      UnorderedElementsAre(HeuristicIs(SchedulerType::InnerOuterPersistent)));
  testValidate(
      &fusion_copy,
      cg_outputs,
      {aten_grad_out, aten_input, aten_rstd, aten_weight},
      __LINE__,
      __FILE__);
}
<<<<<<< HEAD
INSTANTIATE_TEST_SUITE_P(
    ,
    TmaWarpSpecializedTest,
    ::testing::Combine(
        testing::Values(true, false),
        testing::Values(DataType::Float, DataType::BFloat16),
        testing::Values(2048),
        ::testing::Range((int64_t)1024, (int64_t)8193, (int64_t)1024)),
=======
auto TmaWarpSpecializedTestParams() {
  std::vector<TmaWarpSpecializedParams> values;
  // Use 8 * SMs as the outer dimension to ensure divisible split by unroll
  // factor (1 or 2) and SM count.
  int64_t dim0 =
      8 * at::cuda::getCurrentDeviceProperties()->multiProcessorCount;
  for (int64_t dim1 = 1024; dim1 <= 8192; dim1 += 1024) {
    for (auto dtype : {DataType::Float, DataType::BFloat16}) {
      for (bool warp_specialized : {true, false}) {
        for (bool contig : {true, false}) {
          if (!warp_specialized && !contig) {
            // Don't need to test non-contiguous version when warp
            // specialization is not used.
            continue;
          }
          values.emplace_back(contig, warp_specialized, dtype, dim0, dim1);
        }
      }
    }
  }
  return testing::ValuesIn(values);
}
INSTANTIATE_TEST_SUITE_P(
    ,
    TmaWarpSpecializedTest,
    TmaWarpSpecializedTestParams(),
>>>>>>> 64dd0d63
    [](const testing::TestParamInfo<TmaWarpSpecializedParams>& info)
        -> std::string {
      std::stringstream ss;
      ss << "contig_" << std::get<0>(info.param);
      ss << "_ws_" << std::get<1>(info.param);
      ss << "_dtype_" << std::get<2>(info.param);
      ss << "_batch_" << std::get<3>(info.param);
      ss << "_hidden_" << std::get<4>(info.param);
      return sanitizeTestName(ss.str());
    });
} // namespace nvfuser<|MERGE_RESOLUTION|>--- conflicted
+++ resolved
@@ -1162,22 +1162,9 @@
       __LINE__,
       __FILE__);
 }
-<<<<<<< HEAD
-INSTANTIATE_TEST_SUITE_P(
-    ,
-    TmaWarpSpecializedTest,
-    ::testing::Combine(
-        testing::Values(true, false),
-        testing::Values(DataType::Float, DataType::BFloat16),
-        testing::Values(2048),
-        ::testing::Range((int64_t)1024, (int64_t)8193, (int64_t)1024)),
-=======
 auto TmaWarpSpecializedTestParams() {
   std::vector<TmaWarpSpecializedParams> values;
-  // Use 8 * SMs as the outer dimension to ensure divisible split by unroll
-  // factor (1 or 2) and SM count.
-  int64_t dim0 =
-      8 * at::cuda::getCurrentDeviceProperties()->multiProcessorCount;
+  int64_t dim0 = 2048;
   for (int64_t dim1 = 1024; dim1 <= 8192; dim1 += 1024) {
     for (auto dtype : {DataType::Float, DataType::BFloat16}) {
       for (bool warp_specialized : {true, false}) {
@@ -1198,7 +1185,6 @@
     ,
     TmaWarpSpecializedTest,
     TmaWarpSpecializedTestParams(),
->>>>>>> 64dd0d63
     [](const testing::TestParamInfo<TmaWarpSpecializedParams>& info)
         -> std::string {
       std::stringstream ss;
