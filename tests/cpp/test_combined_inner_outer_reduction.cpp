// clang-format off
/*
 * SPDX-FileCopyrightText: Copyright (c) 2024-present NVIDIA CORPORATION & AFFILIATES.
 * All rights reserved.
 * SPDX-License-Identifier: BSD-3-Clause
 */
// clang-format on
#include <csrc/exceptions.h>
#include <gmock/gmock-matchers.h>
#include <gtest/gtest.h>

#include <grouped_reduction.h>
#include <ir/utils.h>
#include <ops/all_ops.h>
#include <runtime/fusion_executor_cache.h>
#include <scheduler/all_schedulers.h>
#include <scheduler/normalization_utils.h>
#include <scheduler/reduction_utils.h>
#include <scheduler/tools/inlining.h>
#include <scheduler/utils.h>
#include <tests/cpp/utils.h>
#include <tests/cpp/validator.h>

#include <ATen/cuda/CUDAContext.h>
#include <ATen/cuda/Exceptions.h>
#include <c10/cuda/CUDACachingAllocator.h>
#include <c10/cuda/CUDAStream.h>
#include <algorithm>
#include <iostream>
#include <sstream>
#include <thread>

namespace nvfuser {

using namespace at::indexing;
using testing::UnorderedElementsAre;

// tuple of data type, batch size (outer dim), hidden size (inner dim)
using CombinedSchedulerParams = std::tuple<DataType, int64_t, int64_t>;

class CombinedSchedulerTest
    : public NVFuserFixtureParamTest<CombinedSchedulerParams> {
 protected:
  void SetUp() override {
    NVFuserFixtureParamTest<CombinedSchedulerParams>::SetUp();
    EnableOptionsGuard::getCurOptions().set(EnableOption::IdModel, {"all"});
  }
};

TEST_P(CombinedSchedulerTest, LayerNormBackward) {
  auto fusion = std::make_unique<Fusion>();
  FusionGuard fg(fusion.get());
  auto [dtype, batch_size, hidden_size] = GetParam();

  std::vector<int64_t> norm_shape{hidden_size};
  std::vector<int64_t> input_shape{batch_size, hidden_size};
  std::vector<int64_t> outer_shape{batch_size, 1};
  bool fp16_or_bf16 = dtype == DataType::Half || dtype == DataType::BFloat16;
  auto grad_out = makeContigTensor(input_shape.size(), dtype);
  auto input = makeContigTensor(input_shape.size(), dtype);
  auto mean =
      makeConcreteTensor(outer_shape, fp16_or_bf16 ? DataType::Float : dtype);
  auto rstd =
      makeConcreteTensor(outer_shape, fp16_or_bf16 ? DataType::Float : dtype);
  auto weight = makeContigTensor(norm_shape.size(), dtype);
  auto bias = makeContigTensor(norm_shape.size(), dtype);
  fusion->addInput(grad_out);
  fusion->addInput(input);
  fusion->addInput(mean);
  fusion->addInput(rstd);
  fusion->addInput(weight);
  fusion->addInput(bias);

  if (fp16_or_bf16) {
    grad_out = castOp(DataType::Float, grad_out);
    input = castOp(DataType::Float, input);
    weight = castOp(DataType::Float, weight);
    bias = castOp(DataType::Float, bias);
  }
  auto layer_norm_results = layer_norm_backward(
      grad_out,
      input,
      norm_shape,
      mean,
      rstd,
      weight,
      bias,
      {true, true, true});

  if (fp16_or_bf16) {
    layer_norm_results.grad_input =
        castOp(dtype, layer_norm_results.grad_input);
    layer_norm_results.grad_bias = castOp(dtype, layer_norm_results.grad_bias);
    layer_norm_results.grad_weight =
        castOp(dtype, layer_norm_results.grad_weight);
  }

  fusion->addOutput(layer_norm_results.grad_input);
  fusion->addOutput(layer_norm_results.grad_weight);
  fusion->addOutput(layer_norm_results.grad_bias);

  auto options =
      at::TensorOptions().dtype(data_type_to_aten(dtype)).device(at::kCUDA, 0);

  at::Tensor aten_grad_out = at::randn(input_shape, options);
  at::Tensor aten_input = at::randn(input_shape, options);
  at::Tensor aten_weight = at::randn(norm_shape, options);
  at::Tensor aten_bias = at::randn(norm_shape, options);

  constexpr float kEps = 1e-5;
  auto aten_results = at::native_layer_norm(
      aten_input, norm_shape, aten_weight, aten_bias, kEps);
  auto aten_output = std::get<0>(aten_results);
  auto aten_mean = std::get<1>(aten_results);
  auto aten_rstd = std::get<2>(aten_results);

  FusionExecutorCache executor_cache(std::move(fusion));
  KernelArgumentHolder args = {
      aten_grad_out, aten_input, aten_mean, aten_rstd, aten_weight, aten_bias};
  auto cg_outputs = executor_cache.runFusionWithInputs(args);

  auto aten_gradients = at::native_layer_norm_backward(
      aten_grad_out,
      aten_input,
      norm_shape,
      aten_mean,
      aten_rstd,
      aten_weight,
      aten_bias,
      {true, true, true});

  testValidate(
      executor_cache.fusion(),
      cg_outputs,
      args,
      {std::get<0>(aten_gradients),
       std::get<1>(aten_gradients),
       std::get<2>(aten_gradients)},
      __LINE__,
      __FILE__);
}
INSTANTIATE_TEST_SUITE_P(
    ,
    CombinedSchedulerTest,
    ::testing::Combine(
        // aten doesn't support complex data types
        testing::ValuesIn(getFloatingDataTypes(/*include_complex=*/false)),
        testing::Values(216), // batch size
        testing::Values(
            3,
            32,
            96,
            576,
            768,
            1024,
            1280,
            1600,
            1984,
            1987,
            65536)), // hidden size
    [](const testing::TestParamInfo<CombinedSchedulerParams>& info)
        -> std::string {
      std::stringstream ss;
      ss << "dtype_" << std::get<0>(info.param);
      ss << "_batch_" << std::get<1>(info.param);
      ss << "_hidden_" << std::get<2>(info.param);
      return sanitizeTestName(ss.str());
    });

// This case is to test the correctness of the combined inner and outer
// scheduler, if link_inner_outer = true, the inner and outer reductions are
// linked, otherwise the two outer reductions are linked. In either case, the
// fusion should be segmented since the current combined scheduler assumes there
// is no shared consumer between inter reductions and outer reductions and among
// tensors in outer reductions.
TEST_F(CombinedSchedulerTest, SharedConsumer) {
  auto runTest = [](const std::vector<int64_t>& batch_shape,
                    const std::vector<int64_t>& norm_shape,
                    DataType dtype,
                    bool link_inner_outer) {
    std::unique_ptr<Fusion> fusion_ptr = std::make_unique<Fusion>();
    Fusion& fusion = *fusion_ptr.get();
    FusionGuard fg(&fusion);

    std::vector<int64_t> input_shape(batch_shape);
    std::copy(
        norm_shape.begin(), norm_shape.end(), std::back_inserter(input_shape));

    const size_t kM = input_shape.size();
    const size_t kN = norm_shape.size();
    const size_t kOuterNumDims = kM - kN;
    std::vector<int64_t> outer_shape;
    for (const auto idx : arange(kOuterNumDims)) {
      outer_shape.push_back(input_shape[idx]);
    }
    for (const auto idx : arange(kOuterNumDims, kM)) {
      // just to avoid unused variable warning
      outer_shape.push_back(1 + idx - idx);
    }

    auto grad_out = makeContigTensor(input_shape.size(), dtype);
    auto input = makeContigTensor(input_shape.size(), dtype);
    auto mean = makeConcreteTensor(
        outer_shape, dtype == DataType::Half ? DataType::Float : dtype);
    auto rstd = makeConcreteTensor(
        outer_shape, dtype == DataType::Half ? DataType::Float : dtype);
    auto weight = makeContigTensor(norm_shape.size(), dtype);
    auto bias = makeContigTensor(norm_shape.size(), dtype);
    fusion.addInput(grad_out);
    fusion.addInput(input);
    fusion.addInput(mean);
    fusion.addInput(rstd);
    fusion.addInput(weight);
    fusion.addInput(bias);

    if (dtype == DataType::Half) {
      grad_out = castOp(DataType::Float, grad_out);
      input = castOp(DataType::Float, input);
      weight = castOp(DataType::Float, weight);
      bias = castOp(DataType::Float, bias);
    }

    auto layer_norm_results = layer_norm_backward(
        grad_out,
        input,
        norm_shape,
        mean,
        rstd,
        weight,
        bias,
        {true, true, true});

    if (dtype == DataType::Half) {
      layer_norm_results.grad_input =
          castOp(dtype, layer_norm_results.grad_input);
      layer_norm_results.grad_bias =
          castOp(dtype, layer_norm_results.grad_bias);
      layer_norm_results.grad_weight =
          castOp(dtype, layer_norm_results.grad_weight);
    }
    // link inner and outer reduction or outer and outer reduction
    auto out_linked = link_inner_outer
        ? add(layer_norm_results.grad_input, layer_norm_results.grad_weight)
        : add(layer_norm_results.grad_bias, layer_norm_results.grad_weight);

    if (!link_inner_outer) {
      auto out_linked_scale = mul(out_linked, IrBuilder::create<Val>(0.5));
      fusion.addOutput(out_linked_scale);
    } else {
      fusion.addOutput(out_linked);
    }

    fusion.addOutput(layer_norm_results.grad_input);
    fusion.addOutput(layer_norm_results.grad_weight);
    fusion.addOutput(layer_norm_results.grad_bias);

    auto maybe_fp16_options = at::TensorOptions()
                                  .dtype(data_type_to_aten(dtype))
                                  .device(at::kCUDA, 0);
    at::Tensor aten_grad_out = at::randn(input_shape, maybe_fp16_options);
    at::Tensor aten_input = at::randn(input_shape, maybe_fp16_options);
    at::Tensor aten_weight = at::randn(norm_shape, maybe_fp16_options);
    at::Tensor aten_bias = at::randn(norm_shape, maybe_fp16_options);
    auto at_weight = c10::optional<at::Tensor>(aten_weight);
    auto at_bias = c10::optional<at::Tensor>(aten_bias);

    const float kEps = 1e-5;
    auto aten_results =
        at::native_layer_norm(aten_input, norm_shape, at_weight, at_bias, kEps);
    auto aten_output = std::get<0>(aten_results);
    auto aten_mean = std::get<1>(aten_results);
    auto aten_rstd = std::get<2>(aten_results);

    FusionExecutorCache executor_cache(std::move(fusion_ptr));
    KernelArgumentHolder args = {
        aten_grad_out,
        aten_input,
        aten_mean,
        aten_rstd,
        aten_weight,
        aten_bias};
    auto cg_outputs = executor_cache.runFusionWithInputs(args);

    auto aten_gradients = at::native_layer_norm_backward(
        aten_grad_out.to(at::kDouble),
        aten_input.to(at::kDouble),
        norm_shape,
        aten_mean.to(at::kDouble),
        aten_rstd.to(at::kDouble),
        c10::optional<at::Tensor>(aten_weight.to(at::kDouble)),
        c10::optional<at::Tensor>(aten_bias.to(at::kDouble)),
        {true, true, true});

    auto aten_out_linked = link_inner_outer
        ? std::get<0>(aten_gradients) + std::get<1>(aten_gradients)
        : std::get<1>(aten_gradients) + std::get<2>(aten_gradients);
    if (!link_inner_outer) {
      aten_out_linked = aten_out_linked.mul(0.5);
    }
    bool is_segmented =
        executor_cache.getMostRecentKernelRuntime()->isSegmented();
    NVF_CHECK(is_segmented, "Fusion is not segmented");

    testValidate(
        &fusion,
        cg_outputs,
        args,
        {aten_out_linked,
         std::get<0>(aten_gradients),
         std::get<1>(aten_gradients),
         std::get<2>(aten_gradients)},
        __LINE__,
        __FILE__);
  };

  DataType dtype = DataType::Float;
  std::vector<int64_t> batch_shape = {8192};
  std::vector<int64_t> norm_shape = {2048};
  runTest(batch_shape, norm_shape, dtype, true);
  runTest(batch_shape, norm_shape, dtype, false);
}

// This case is to test the correctness of the combined inner and outer
// scheduler. One tensor is using the inner reduction results and outer
// reduction results. should be segmented.
TEST_F(CombinedSchedulerTest, SharedProducer) {
  auto runTest = [](const std::vector<int64_t>& batch_shape,
                    const std::vector<int64_t>& norm_shape,
                    DataType dtype,
                    int case_id) {
    std::unique_ptr<Fusion> fusion_ptr = std::make_unique<Fusion>();
    Fusion& fusion = *fusion_ptr.get();
    FusionGuard fg(&fusion);

    std::vector<int64_t> input_shape(batch_shape);
    std::copy(
        norm_shape.begin(), norm_shape.end(), std::back_inserter(input_shape));

    const size_t kM = input_shape.size();
    const size_t kN = norm_shape.size();
    const size_t kOuterNumDims = kM - kN;
    std::vector<int64_t> outer_shape;
    for (const auto idx : arange(kOuterNumDims)) {
      outer_shape.push_back(input_shape[idx]);
    }
    for (const auto idx : arange(kOuterNumDims, kM)) {
      // just to avoid unused variable warning
      outer_shape.push_back(1 + idx - idx);
    }

    auto grad_out = makeContigTensor(input_shape.size(), dtype);
    auto input = makeContigTensor(input_shape.size(), dtype);
    auto mean = makeConcreteTensor(
        outer_shape, dtype == DataType::Half ? DataType::Float : dtype);
    auto rstd = makeConcreteTensor(
        outer_shape, dtype == DataType::Half ? DataType::Float : dtype);
    auto weight = makeContigTensor(norm_shape.size(), dtype);
    auto bias = makeContigTensor(norm_shape.size(), dtype);
    fusion.addInput(grad_out);
    fusion.addInput(input);
    fusion.addInput(mean);
    fusion.addInput(rstd);
    fusion.addInput(weight);
    fusion.addInput(bias);

    if (dtype == DataType::Half) {
      grad_out = castOp(DataType::Float, grad_out);
      input = castOp(DataType::Float, input);
      weight = castOp(DataType::Float, weight);
      bias = castOp(DataType::Float, bias);
    }

    auto layer_norm_results = layer_norm_backward(
        grad_out,
        input,
        norm_shape,
        mean,
        rstd,
        weight,
        bias,
        {true, true, true});

    if (dtype == DataType::Half) {
      layer_norm_results.grad_input =
          castOp(dtype, layer_norm_results.grad_input);
      layer_norm_results.grad_bias =
          castOp(dtype, layer_norm_results.grad_bias);
      layer_norm_results.grad_weight =
          castOp(dtype, layer_norm_results.grad_weight);
    }

    switch (case_id) {
      case 0: {
        // tensor input is a produer of a consumer of the inner and outer
        // reduction results this a not allowed, expect segmented
        auto use_inner = add(layer_norm_results.grad_input, input);
        auto use_outer = add(layer_norm_results.grad_weight, input);
        fusion.addOutput(use_inner);
        fusion.addOutput(use_outer);
      } break;
      case 1: {
        // tensor bias is a producer of the inner reduction and also a
        // produer of a consumer of the outer reduction results this a not
        // allowed, expect segmented
        auto bias_broad = add(bias, mean);
        auto use_inner = sum(bias_broad, {-1});
        auto use_outer = add(layer_norm_results.grad_weight, bias);
        fusion.addOutput(use_inner);
        fusion.addOutput(use_outer);
      } break;
      case 2: {
        // tensor bias is a producer of the outer reduction and also a
        // produer of a consumer of the inner reduction results this a
        // allowed, becase the first part of outer reduction is computed
        // with inner reduction. expect unsegmented
        auto bias_broad = add(bias, mean);
        auto use_inner = add(layer_norm_results.grad_input, bias_broad);
        auto use_outer = sum(bias_broad, {0});
        fusion.addOutput(use_inner);
        fusion.addOutput(use_outer);
      } break;
      case 3: {
        // tensor bias is a producer of the two outer reductions' consumers,
        // expect segmented
        auto outer_1_consumer =
            add(layer_norm_results.grad_weight, IrBuilder::create<Val>(1.0));
        auto outer_2_consumer =
            add(layer_norm_results.grad_bias, IrBuilder::create<Val>(1.0));
        auto use_producer_1 = add(outer_1_consumer, bias);
        auto use_producer_2 = add(outer_2_consumer, bias);
        fusion.addOutput(use_producer_1);
        fusion.addOutput(use_producer_2);
      } break;
      default:
        NVF_THROW("Invalid case id");
    }

    fusion.addOutput(layer_norm_results.grad_input);
    fusion.addOutput(layer_norm_results.grad_weight);
    fusion.addOutput(layer_norm_results.grad_bias);

    auto maybe_fp16_options = at::TensorOptions()
                                  .dtype(data_type_to_aten(dtype))
                                  .device(at::kCUDA, 0);
    at::Tensor aten_grad_out = at::randn(input_shape, maybe_fp16_options);
    at::Tensor aten_input = at::randn(input_shape, maybe_fp16_options);
    at::Tensor aten_weight = at::randn(norm_shape, maybe_fp16_options);
    at::Tensor aten_bias = at::randn(norm_shape, maybe_fp16_options);

    constexpr float kEps = 1e-5;
    auto aten_results = at::native_layer_norm(
        aten_input, norm_shape, aten_weight, aten_bias, kEps);
    auto aten_output = std::get<0>(aten_results);
    auto aten_mean = std::get<1>(aten_results);
    auto aten_rstd = std::get<2>(aten_results);

    FusionExecutorCache executor_cache(std::move(fusion_ptr));
    KernelArgumentHolder args = {
        aten_grad_out,
        aten_input,
        aten_mean,
        aten_rstd,
        aten_weight,
        aten_bias};
    auto cg_outputs = executor_cache.runFusionWithInputs(args);

    FusionKernelRuntime* runtime = executor_cache.getMostRecentKernelRuntime();
    switch (case_id) {
      case 0:
      case 1:
      case 3:
        EXPECT_TRUE(runtime->isSegmented());
        break;
      case 2:
        EXPECT_FALSE(runtime->isSegmented());
        break;
      default:
        NVF_THROW("Invalid case id");
    }

    auto tolerance_overwrite = ValidationConstants();
    // bump tolerance, CI errors are higher than local
    std::array<std::array<double, 2>, 20> relaxed_sum_tol;
    for (auto& arr : relaxed_sum_tol) {
      arr = {128, 2e-5};
    }
    tolerance_overwrite.sum_tolerances_float = relaxed_sum_tol;

    testValidate(
        &fusion,
        cg_outputs,
        args,
        __LINE__,
        __FILE__,
        "",
        LaunchParams(),
        tolerance_overwrite);
  };

  DataType dtype = DataType::Float;
  // to test hasSharedConsumerNonReductionProducer, needs to use small sizes,
  // otherwise this fusion will be rejected due to register usage.
  std::vector<int64_t> batch_shape = {64};
  std::vector<int64_t> norm_shape = {32};
  for (int i = 0; i < 4; i++) {
    runTest(batch_shape, norm_shape, dtype, i);
  }
}

// Manual schedule of inner and outer reduction on the same tensor
TEST_F(CombinedSchedulerTest, CombinedReduction) {
  // https://github.com/csarofeen/pytorch/issues/2566
  // this case will fail, if using tidx = 8 and tidy = 64
  // for inner reduction, tidy is derived as 10240 / (tidx*vecx*nloadx) = 64
  // for outer reduction, tidy is derived as 216  / nloady = 54
  // the kernel will be launched with bdimy = 64
  // in the generated kernel, all these 64 threads are attending the block
  // reduction but only 54 of them have valid initial values. thus the result is
  // polluted by other 10 threads and can't pass the validation. to avoid this
  // issue, we can use one of the following methods: (1) make sure tidy derived
  // from inner reduction & outer reduction is same (when 216 % tidy == 0) or
  // (2) instead of split outer reduction tensor with nloady, split it with
  // bdimy. The current scheduler is using method-2.

  auto ceilDiv = [](const int a, const int b) { return (a + b - 1) / b; };
  constexpr bool verbose = false;
  const auto dev_prop = at::cuda::getCurrentDeviceProperties();
  const int64_t device_multiprocessor_count =
      (int64_t)dev_prop->multiProcessorCount;
  const int dim0 = 2048;
  const int dim1 = 10240;
  const int tidx = 64;
  const int tidy = 8;
  const int bidy = 2 * device_multiprocessor_count; // 216
  const int vecx = 4;
  const int nloadx =
      ceilDiv(dim1, vecx * tidx * tidy); // 5, simulate persistent buffer
  const int nloady = ceilDiv(bidy, tidy); // 216/16=13.5 -> 14

  Fusion fusion;
  FusionGuard fg(&fusion);
  TensorView* tv0 = makeContigTensor(2);
  TensorView* tv1 = sum(tv0, {1});
  TensorView* tv2 = sum(tv0, {0});
  fusion.addInput(tv0);
  fusion.addOutput(tv1);
  fusion.addOutput(tv2);

  auto cached_inputs = scheduler_utils::cacheInputs(&fusion, true);
  auto cached_outputs = scheduler_utils::cacheAndForkOutputs(&fusion, true);
  auto reduction_tvs = scheduler_utils::getReductionTvs(&fusion);
  scheduler_utils::clearMemorySpace(&fusion);
  std::vector<TensorView*> inner_reduction_tvs, outer_reduction_tvs;
  for (auto tv : reduction_tvs) {
    if (scheduler_utils::isFastestDimReduction(tv)) {
      inner_reduction_tvs.emplace_back(tv);
    } else {
      outer_reduction_tvs.emplace_back(tv);
    }
    if (verbose)
      std::cout << "tv= " << tv->toString() << ", fastest_dim_reduction= "
                << scheduler_utils::isFastestDimReduction(tv) << std::endl;
  }
  TensorView* inner_reduction_tv = inner_reduction_tvs[0];
  TensorView* outer_reduction_tv = outer_reduction_tvs[0];

  inner_reduction_tv->split(-1, vecx);
  inner_reduction_tv->split(-2, tidx);
  inner_reduction_tv->split(-3, nloadx, false);
  inner_reduction_tv->split(0, bidy, false);
  inner_reduction_tv->axis(0)->parallelize(ParallelType::BIDy);
  inner_reduction_tv->axis(-3)->parallelize(ParallelType::TIDy);
  inner_reduction_tv->axis(-2)->parallelize(ParallelType::TIDx);
  inner_reduction_tv->axis(-1)->parallelize(ParallelType::Vectorize);
  if (verbose)
    std::cout << "inner_reduction_tv " << inner_reduction_tv->toString()
              << std::endl;
  auto reference_tv_inner =
      reduction_scheduler_utils::sortAndRFactor(inner_reduction_tv);
  if (verbose)
    std::cout << "reference_tv_inner " << reference_tv_inner->toString()
              << std::endl;

  outer_reduction_tv->split(0, bidy, false);
  auto partialResult = outer_reduction_tv->rFactor({1});
  partialResult->cacheBefore();
  partialResult->setMemoryType(MemoryType::Global);
  auto partialResultReload = partialResult->cacheAfter();

  outer_reduction_tv->split(0, nloady, false);
  outer_reduction_tv->split(-1, tidx);
  outer_reduction_tv->split(-2, bidy);
  outer_reduction_tv->axis(1)->parallelize(ParallelType::TIDy);
  outer_reduction_tv->axis(-2)->parallelize(ParallelType::BIDy);
  outer_reduction_tv->axis(-1)->parallelize(ParallelType::TIDx);

  if (verbose)
    std::cout << "outer_reduction_tv " << outer_reduction_tv->toString()
              << std::endl;
  auto reference_tv_outer =
      reduction_scheduler_utils::sortAndRFactor(outer_reduction_tv);
  if (verbose)
    std::cout << "reference_tv_outer " << reference_tv_outer->toString()
              << std::endl;

  reduction_scheduler_utils::propagateTransformation(
      reference_tv_inner, {partialResultReload});
  reduction_scheduler_utils::propagateTransformation(
      reference_tv_outer, {partialResultReload});

  std::vector<TensorView*> cached_gmem_temp{partialResult};
  // cached_gmem is float, may use a different vectorization factor
  for (auto tv : cached_gmem_temp) {
    tv->split(-1, 4);
    tv->axis(-1)->parallelize(ParallelType::Vectorize);
  }
  reduction_scheduler_utils::propagateParallelization(
      inner_reduction_tv,
      reference_tv_inner,
      true,
      false,
      inner_reduction_tvs,
      reduction_scheduler_utils::getCachedTvsToUnrollOrVectorize(
          reference_tv_inner, true, cached_inputs, cached_outputs));
  reduction_scheduler_utils::propagateParallelization(
      outer_reduction_tv,
      reference_tv_outer,
      true,
      false,
      outer_reduction_tvs,
      reduction_scheduler_utils::getCachedTvsToUnrollOrVectorize(
          reference_tv_outer, true, cached_inputs, cached_outputs));

  inlineMost();
  LaunchParams launch_constraints;
  constexpr int64_t maxrregcount = 64;
  CompileParams compile_params{DataType::Int, maxrregcount, true};
  if (verbose)
    fusion.print();

  auto options = at::TensorOptions().dtype(at::kFloat).device(at::kCUDA, 0);
  at::Tensor tv_input = at::randn({dim0, dim1}, options);
  auto tv_aten_output = tv_input.to(at::kFloat).sum({1});
  at::Tensor tv_cg_output = at::empty({dim0}, options);

  at::Tensor qv_cg_output = at::empty({dim1}, options);
  auto qv_aten_output = tv_input.to(at::kFloat).sum({0});
  KernelExecutor ke;
  ke.compile(&fusion, {tv_input}, launch_constraints, compile_params);
  ke.run(
      {tv_input},
      {tv_cg_output, qv_cg_output},
      launch_constraints,
      compile_params);

  testValidate(
      &fusion,
      {tv_cg_output, qv_cg_output},
      {tv_input},
      {tv_aten_output, qv_aten_output},
      __LINE__,
      __FILE__);
}

// Manual schedule of inner and outer reduction on the same tensor. Each block
// will do multiple reductions.
TEST_F(CombinedSchedulerTest, CombinedReductionMultiPerBlock) {
  auto ceilDiv = [](const int a, const int b) { return (a + b - 1) / b; };
  constexpr bool verbose = false;
  const auto dev_prop = at::cuda::getCurrentDeviceProperties();
  // avoid future architecture with too many SMs
  // then we don't have enough parallelism to split out.
  const int64_t device_multiprocessor_count =
      std::min(dev_prop->multiProcessorCount, 128);
  const int dim0 = 216;
  const int dim1 = 1024;
  const int bidy = 2 * device_multiprocessor_count;
  const int vecx = 4;
  const int nloadx = 8;
  const int tidx = dim1 / vecx / nloadx;
  const int tidy = ceilDiv(dim1, bidy);
  // https://github.com/csarofeen/pytorch/issues/2458
  const bool swap_xy = true;

  Fusion fusion;
  FusionGuard fg(&fusion);
  TensorView* tv0 = makeContigTensor(2);
  TensorView* tv1 = sum(tv0, {1});
  TensorView* tv2 = sum(tv0, {0});
  fusion.addInput(tv0);
  fusion.addOutput(tv1);
  fusion.addOutput(tv2);

  auto cached_inputs = scheduler_utils::cacheInputs(&fusion, true);
  auto cached_outputs = scheduler_utils::cacheAndForkOutputs(&fusion, true);
  auto reduction_tvs = scheduler_utils::getReductionTvs(&fusion);
  scheduler_utils::clearMemorySpace(&fusion);
  std::vector<TensorView*> inner_reduction_tvs, outer_reduction_tvs;
  for (auto tv : reduction_tvs) {
    if (scheduler_utils::isFastestDimReduction(tv)) {
      inner_reduction_tvs.emplace_back(tv);
    } else {
      outer_reduction_tvs.emplace_back(tv);
    }
    if (verbose)
      std::cout << "tv= " << tv->toString() << ", fastest_dim_reduction= "
                << scheduler_utils::isFastestDimReduction(tv) << std::endl;
  }
  TensorView* inner_reduction_tv = inner_reduction_tvs[0];
  TensorView* outer_reduction_tv = outer_reduction_tvs[0];

  inner_reduction_tv->split(-1, vecx);
  inner_reduction_tv->split(-2, nloadx, false);
  inner_reduction_tv->split(0, tidy);
  inner_reduction_tv->split(0, bidy, false);
  // bidy, i0/tidy/bidy, tidy

  inner_reduction_tv->axis(0)->parallelize(ParallelType::BIDy);
  inner_reduction_tv->axis(1)->parallelize(ParallelType::Serial);
  inner_reduction_tv->axis(2)->parallelize(ParallelType::TIDy);
  inner_reduction_tv->axis(-2)->parallelize(ParallelType::TIDx);
  inner_reduction_tv->axis(-1)->parallelize(ParallelType::Vectorize);
  if (verbose)
    std::cout << "inner_reduction_tv " << inner_reduction_tv->toString()
              << std::endl;
  auto reference_tv_inner =
      reduction_scheduler_utils::sortAndRFactor(inner_reduction_tv);
  if (verbose)
    std::cout << "reference_tv_inner " << reference_tv_inner->toString()
              << std::endl;

  // outer_reduction_tv->split(0, bidy, false);
  // auto partialResult = outer_reduction_tv->rFactor({1});
  std::vector<int32_t> rfactor_axis = {1, 2};

  outer_reduction_tv->split(0, tidy);
  outer_reduction_tv->split(0, bidy, false);
  outer_reduction_tv->rFactor({1});
  TensorView* partialResult = outer_reduction_tv->rFactor({1});

  if (verbose)
    std::cout << "outer_reduction_tv " << outer_reduction_tv->toString()
              << std::endl;

  partialResult->cacheBefore();
  partialResult->setMemoryType(MemoryType::Global);
  auto partialResultReload = partialResult->cacheAfter();

  if (swap_xy) {
    outer_reduction_tv->split(0, tidx);
    outer_reduction_tv->split(-1, tidy);
    outer_reduction_tv->split(-2, bidy);
    outer_reduction_tv->axis(1)->parallelize(ParallelType::TIDx);
    outer_reduction_tv->axis(-2)->parallelize(ParallelType::BIDy);
    outer_reduction_tv->axis(-1)->parallelize(ParallelType::TIDy);
  } else {
    outer_reduction_tv->split(0, tidy);
    outer_reduction_tv->split(-1, tidx);
    outer_reduction_tv->split(-2, bidy);
    outer_reduction_tv->axis(1)->parallelize(ParallelType::TIDy);
    outer_reduction_tv->axis(-2)->parallelize(ParallelType::BIDy);
    outer_reduction_tv->axis(-1)->parallelize(ParallelType::TIDx);
  }
  if (verbose)
    std::cout << "outer_reduction_tv " << outer_reduction_tv->toString()
              << std::endl;
  auto reference_tv_outer =
      reduction_scheduler_utils::sortAndRFactor(outer_reduction_tv);
  if (verbose)
    std::cout << "reference_tv_outer " << reference_tv_outer->toString()
              << std::endl;

  // empty in this test
  std::vector<TensorView*> smem_consumers;

  reduction_scheduler_utils::propagateTransformation(
      reference_tv_inner, {partialResultReload});
  const auto& selected_tvs_inner = scheduler_utils::getAllTvsFrom(
      inner_reduction_tvs, {partialResultReload});
  reduction_scheduler_utils::propagateParallelization(
      inner_reduction_tv,
      reference_tv_inner,
      true,
      false,
      inner_reduction_tvs,
      reduction_scheduler_utils::getCachedTvsToUnrollOrVectorize(
          reference_tv_inner, true, cached_inputs, cached_outputs),
      {selected_tvs_inner.begin(), selected_tvs_inner.end()});

  const auto& selected_tvs_outer =
      scheduler_utils::getAllTvsFrom(outer_reduction_tvs, {partialResult});
  reduction_scheduler_utils::propagateTransformation(
      reference_tv_outer, {partialResultReload});
  reduction_scheduler_utils::propagateParallelization(
      outer_reduction_tv,
      reference_tv_outer,
      true,
      false,
      outer_reduction_tvs,
      reduction_scheduler_utils::getCachedTvsToUnrollOrVectorize(
          reference_tv_outer, true, cached_inputs, cached_outputs),
      {selected_tvs_outer.begin(), selected_tvs_outer.end()});

  std::vector<TensorView*> cached_gmem_temp{partialResult};
  for (auto tv : cached_gmem_temp) {
    tv->split(-1, 4);
    tv->axis(-1)->parallelize(ParallelType::Vectorize);
  }

  inlineMost();
  LaunchParams launch_constraints;
  constexpr int64_t maxrregcount = 64;
  CompileParams compile_params{DataType::Int, maxrregcount, true};
  if (verbose)
    fusion.print();

  auto options = at::TensorOptions().dtype(at::kFloat).device(at::kCUDA, 0);
  at::Tensor tv_input = at::ones({dim0, dim1}, options);
  auto tv_aten_output = tv_input.to(at::kFloat).sum({1});
  at::Tensor tv_cg_output = at::empty({dim0}, options);

  at::Tensor qv_cg_output = at::empty({dim1}, options);
  at::Tensor tv_input2 = at::ones({dim0, dim1}, options);
  auto qv_aten_output = tv_input2.to(at::kFloat).sum({0});
  KernelExecutor ke;
  ke.compile(&fusion, {tv_input}, launch_constraints, compile_params);
  ke.run(
      {tv_input},
      {tv_cg_output, qv_cg_output},
      launch_constraints,
      compile_params);

  testValidate(
      &fusion,
      {tv_cg_output, qv_cg_output},
      {tv_input},
      {tv_aten_output, qv_aten_output},
      __LINE__,
      __FILE__);
}

// Reproduce of issue 1023, where iteration axis in inner reduction tv doesn't
// match to reduction axis in outer reduction tv.
TEST_F(CombinedSchedulerTest, InnerOuterMismatch) {
  auto test = [](const std::vector<int64_t>& outer_reduction_axis) {
    std::unique_ptr<Fusion> fusion_ptr = std::make_unique<Fusion>();
    Fusion& fusion = *fusion_ptr.get();
    FusionGuard fg(&fusion);

    const int x = 8, y = 16, z = 32;
    auto tv0 = makeContigTensor(3);
    fusion.addInput(tv0);
    auto tv1 = sum(tv0, {-1});
    auto tv2 = broadcast(tv1, {false, false, true});
    auto tv3 = add(tv2, tv0);
    auto tv4 = sum(tv0, outer_reduction_axis);
    fusion.addOutput(tv3);
    fusion.addOutput(tv4);

    auto options = at::TensorOptions().dtype(at::kFloat).device(at::kCUDA, 0);
    at::Tensor t0 = at::randn({x, y, z}, options);

    FusionExecutorCache executor_cache(std::move(fusion_ptr));
    auto cg_outputs = executor_cache.runFusionWithInputs({t0});

    bool is_segmented =
        executor_cache.getMostRecentKernelRuntime()->isSegmented();
    if (outer_reduction_axis.size() == 2) {
      NVF_ERROR(!is_segmented, "Fusion should NOT be segmented!");
    } else {
      NVF_ERROR(is_segmented, "Fusion should be segmented!");
    }

    auto t1 = t0.sum({-1});
    auto t2 = t1.unsqueeze(-1);
    auto t3 = t0 + t2;
    auto t4 = t0.sum(outer_reduction_axis);
    testValidate(&fusion, cg_outputs, {t0}, {t3, t4}, __LINE__, __FILE__);
  };

  // inner reduction is [I, I, R]
  // outer reduction is [R, R, I]
  // every iteration domain in inner reduction tv is a reduction domain in outer
  // reduction tv, matched.
  test({0, 1});

  // inner reduction is [I, I, R]
  // outer reduction is [R, I, I]
  // axis-1 is a iteration domain in inner reduction tv but it is not a
  // reduction domain in outer reduction tv, not matched.
  test({0});
}

// innerOuter scheduler projects buffer to inputs when there is one or more
// outer broadcast tvs, e.g. in layer norm backward and RMS norm backward.
// This test covers the branch where the outer broadcast tensor is not exist
// and data type is fp32, so the buffer is not projected to inputs.
TEST_F(CombinedSchedulerTest, InnerOuterNoOuterBroadcastTv) {
  std::unique_ptr<Fusion> fusion_ptr = std::make_unique<Fusion>();
  Fusion& fusion = *fusion_ptr.get();
  FusionGuard fg(&fusion);

  const int dim0 = 1024, dim1 = 2048;
  auto tv0 = makeContigTensor(2);
  fusion.addInput(tv0);
  auto tv1 = sum(tv0, {1});
  auto tv2 = broadcast(tv1, {false, true});
  auto tv3 = add(tv2, tv0);
  auto tv4 = sum(tv0, {0});
  fusion.addOutput(tv3);
  fusion.addOutput(tv4);

  auto options = at::TensorOptions().dtype(at::kFloat).device(at::kCUDA, 0);
  at::Tensor t0 = at::randn({dim0, dim1}, options);

  auto cg_results =
      scheduleAndRun(&fusion, SchedulerType::InnerOuterPersistent, {t0});

  auto persistent_params = cg_results.heuristic_params->as<ReductionParams>();
  NVF_CHECK(
      !persistent_params->project_persistent_buffers,
      "Shouldn't project persistent buffers to inputs!");

  auto t1 = t0.sum({1});
  auto t2 = t1.unsqueeze(-1);
  auto t3 = t0 + t2;
  auto t4 = t0.sum({0});
  testValidate(
      &fusion,
      cg_results.outputs,
      {t0},
      {t3, t4},
      __LINE__,
      __FILE__,
      "",
      persistent_params->lparams);
}

// Reproduce error found in:
// thunder/tests/test_torch_compile_executor.py::test_torch_compile_cat_nvfuser_phi2_tanh
// Only happens when shared memory persistent is used.
TEST_F(CombinedSchedulerTest, SharedMemoryPersistentVectFactor) {
  Fusion fusion;
  FusionGuard fg(&fusion);
  // When the input is float16, the vectorization factor is set to 8.
  // If the persistent buffer tv1 is stored in shared memory and is not
  // projected to inputs, the scheduler adds a cacheAfter to load tv1 from
  // shared memory to registers in a vectorized manner, avoiding bank conflicts.
  // However, since tv1 is float32, we can't directly use the vectorization
  // factor set for float16 inputs because the maximum allowed vectorization
  // width is 16 bytes.
  const int dim0 = 1024;
  const int dim1 = 4096;
  auto dtype = DataType::Half;
  auto tv0 = makeContigTensor(2, dtype);
  fusion.addInput(tv0);
  auto tv1 = castOp(DataType::Float, tv0);
  auto tv2 = sum(tv1, {1});
  auto tv3 = broadcast(tv2, {false, true});
  auto tv4 = add(tv3, tv1);
  auto tv5 = sum(tv1, {0});
  auto tv6 = castOp(DataType::Half, tv4);
  auto tv7 = castOp(DataType::Half, tv5);
  fusion.addOutput(tv6);
  fusion.addOutput(tv7);

  Fusion fusion_copy = fusion;

  auto options = at::TensorOptions().dtype(at::kHalf).device(at::kCUDA, 0);
  at::Tensor t0 = at::randn({dim0, dim1}, options);

  SchedulerRuntimeInfo runtime_info(&fusion, {t0});
  ASSERT_TRUE(Schedule::canSchedule(
      SchedulerType::InnerOuterPersistent, &fusion, runtime_info));
  auto scheduler = SchedulerEntry::makeSchedulerInstance(
      SchedulerType::InnerOuterPersistent);
  auto heuristic_params = scheduler->computeHeuristics(&fusion, runtime_info);

  // disable projection to inputs, so shared memory buffer is using float32
  heuristic_params->as<ReductionParams>()->project_persistent_buffers = false;
  // Set vectorization factor to 8, so the exent of the innermost dimension
  // exceed 16 bytes (8 x 4 = 32 bytes).
  heuristic_params->as<ReductionParams>()->unroll_factor_inner_reduction = 8;
  // when compute heuristics, the buffer is projected to inputs and the shared
  // memory persistent buffer is the input, tv0. Then, we modified the
  // heuristics to disable project to inputs, so needs to update the buffer
  // being stored in shared memory to the original unprojected buffer, tv1.
  heuristic_params->as<ReductionParams>()->smem_persistent_buffers =
      std::vector<TensorView*>{tv1};
  scheduler->schedule(&fusion, heuristic_params.get());
  KernelExecutor ke;
  ke.compile(&fusion, {t0});

  for (auto tv : fusion.allTvs()) {
    if (tv->getMemoryType() == MemoryType::Shared) {
      for (auto consumer : ir_utils::consumerTvsOf(tv)) {
        EXPECT_TRUE(isVectorized(consumer));
      }
    }
  }
  auto cg_outputs =
      ke.run({t0}, {}, heuristic_params->as<ReductionParams>()->lparams);
  testValidate(&fusion_copy, cg_outputs, {t0}, __LINE__, __FILE__);
}

using InnerOuterReshapeTest = NVFuserFixtureParamTest<bool>;
INSTANTIATE_TEST_SUITE_P(
    ,
    InnerOuterReshapeTest,
    testing::Bool(),
    testing::PrintToStringParamName());
TEST_P(InnerOuterReshapeTest, ReshapeOuterDimTrueOrFalse) {
  auto reshape_outer_dim = GetParam();
  Fusion fusion;
  FusionGuard fg(&fusion);
  // reshape a 3D input tensor to 2D
  // [4, 1024, 4096] -> [4096, 4096]
  // [4096, 4, 1024] -> [4096, 4096]
  const int dim0 = reshape_outer_dim ? 4 : 4096;
  const int dim1 = reshape_outer_dim ? 1024 : 4;
  const int dim2 = reshape_outer_dim ? 4096 : 1024;
  auto dtype = DataType::Half;
  auto tv0 = makeContigTensor(3, dtype);
  fusion.addInput(tv0);
  auto tv1 = castOp(DataType::Float, tv0);

  auto tv4 = reshape(tv1, {dim0, dim1, dim2}, {4096, 4096});

  auto tv5 = sum(tv4, {1});
  auto tv6 = broadcast(tv5, {false, true});
  auto tv7 = add(tv6, tv4);
  auto tv8 = sum(tv4, {0});
  auto tv9 = castOp(DataType::Half, tv7);
  auto tv10 = castOp(DataType::Half, tv8);
  fusion.addOutput(tv9);
  fusion.addOutput(tv10);

  Fusion fusion_copy = fusion;

  auto options = at::TensorOptions().dtype(at::kHalf).device(at::kCUDA, 0);
  at::Tensor t0 = at::randn({dim0, dim1, dim2}, options);
  auto cg_results =
      scheduleAndRun(&fusion, SchedulerType::InnerOuterPersistent, {t0});
  auto persistent_params = cg_results.heuristic_params->as<ReductionParams>();
  ASSERT_FALSE(persistent_params->project_persistent_buffers);
  testValidate(&fusion_copy, cg_results.outputs, {t0}, __LINE__, __FILE__);
}

// contig, enable WarpSpecializedNormalization, dtype, dim0, dim1
using TmaWarpSpecializedParams =
    std::tuple<bool, bool, DataType, int64_t, int64_t>;
class TmaWarpSpecializedTest
    : public NVFuserFixtureParamTest<TmaWarpSpecializedParams> {
 public:
  void SetUp() override {
    opt_guard_ = std::make_unique<EnableOptionsGuard>();
    if (std::get<1>(GetParam())) {
      EnableOptionsGuard::getCurOptions().set(
          EnableOption::WarpSpecializedNormalization);
    } else {
      EnableOptionsGuard::getCurOptions().unset(
          EnableOption::WarpSpecializedNormalization);
    }
    NVFuserTest::SetUp();
  }

 protected:
  // This keeps the guard alive until all TmaWarpSpecializedTests are done.
  std::unique_ptr<EnableOptionsGuard> opt_guard_;
};

TEST_P(TmaWarpSpecializedTest, SimpleFusion) {
  NVFUSER_TEST_CUDA_ARCH_GUARD(9, 0);
  auto [contig, ws_enabled, dtype, dim0, dim1] = GetParam();

  auto fusion = std::make_unique<Fusion>();
  FusionGuard fg(fusion.get());
  auto tv0 = makeContigConcreteTensor({dim0, dim1}, dtype);
  auto tv1 = makeContigConcreteTensor({dim0, dim1}, dtype);
  fusion->addInput(tv0);
  fusion->addInput(tv1);
  tv0 = maybeCastOp(DataType::Float, tv0);
  tv1 = maybeCastOp(DataType::Float, tv1);
  auto tv2 = add(tv0, tv1);
  auto tv3 = sum(tv2, {1});
  auto tv4 = broadcast(tv3, {false, true});
  auto tv5 = add(tv2, tv4);
  auto tv6 = sum(tv1, {0});
  tv5 = maybeCastOp(dtype, tv5);
  fusion->addOutput(tv5);
  fusion->addOutput(tv6);
  auto fusion_copy = *fusion;

  auto options =
      at::TensorOptions().dtype(data_type_to_aten(dtype)).device(at::kCUDA, 0);
  at::Tensor t0 = at::randn({dim0, dim1}, options);
  at::Tensor t1 = at::randn({dim0, dim1}, options);

  FusionExecutorCache executor_cache(std::move(fusion));
  auto cg_outputs = executor_cache.runFusionWithInputs({t0, t1});
  auto runtime = executor_cache.getMostRecentKernelRuntime();
  EXPECT_THAT(
      runtime->fusionSegments()->groups(),
      UnorderedElementsAre(HeuristicIs(SchedulerType::InnerOuterPersistent)));
  testValidate(&fusion_copy, cg_outputs, {t0, t1}, __LINE__, __FILE__);
}

TEST_P(TmaWarpSpecializedTest, RMSNormBwd) {
  NVFUSER_TEST_CUDA_ARCH_GUARD(9, 0);
  auto [contig, ws_enabled, dtype, dim0, dim1] = GetParam();

  std::vector<int64_t> norm_shape{dim1};

  auto fusion = std::make_unique<Fusion>();
  FusionGuard fg(fusion.get());
  auto grad_out = makeContigConcreteTensor({dim0, dim1}, dtype);
  auto input = makeContigConcreteTensor({dim0, dim1}, dtype);
  auto rstd = contig ? makeContigConcreteTensor({dim0, 1})
                     : makeConcreteTensor({dim0, 1});
  auto weight = makeContigTensor(1, dtype);
  fusion->addInput(grad_out);
  fusion->addInput(input);
  fusion->addInput(rstd);
  fusion->addInput(weight);

  grad_out = maybeCastOp(DataType::Float, grad_out);
  input = maybeCastOp(DataType::Float, input);
  weight = maybeCastOp(DataType::Float, weight);
  auto grads = rms_norm_backward(
      grad_out, input, norm_shape, rstd, weight, {true, true});
  grads.grad_input = maybeCastOp(dtype, grads.grad_input);
  grads.grad_weight = maybeCastOp(dtype, grads.grad_weight);
  fusion->addOutput(grads.grad_input);
  fusion->addOutput(grads.grad_weight);

  auto fusion_copy = *fusion;
  auto options =
      at::TensorOptions().dtype(data_type_to_aten(dtype)).device(at::kCUDA, 0);
  std::vector<int64_t> shape{dim0, dim1};
  at::Tensor aten_grad_out = at::randn(shape, options);
  at::Tensor aten_input = at::randn(shape, options);
  at::Tensor aten_weight = at::randn(norm_shape, options);
  const float kEps = 1e-6;
  auto pow2 = at::pow(aten_input.to(at::kFloat), 2);
  auto sum = at::sum(pow2, -1, true);
  auto var = at::mul(sum, 1.0 / dim1);
  auto aten_rstd = at::pow(at::add(var, kEps), -0.5);

  FusionExecutorCache executor_cache(std::move(fusion));
  KernelArgumentHolder args = {
      aten_grad_out, aten_input, aten_rstd, aten_weight};
  auto cg_outputs = executor_cache.runFusionWithInputs(args);
  auto runtime = executor_cache.getMostRecentKernelRuntime();
  EXPECT_THAT(
      runtime->fusionSegments()->groups(),
      UnorderedElementsAre(HeuristicIs(SchedulerType::InnerOuterPersistent)));
  testValidate(
      &fusion_copy,
      cg_outputs,
      {aten_grad_out, aten_input, aten_rstd, aten_weight},
      __LINE__,
      __FILE__);
}

TEST_P(TmaWarpSpecializedTest, ThunderRMSNormBwd) {
  NVFUSER_TEST_CUDA_ARCH_GUARD(9, 0);
  auto [contig, ws_enabled, dtype, dim0, dim1] = GetParam();

  std::vector<int64_t> norm_shape{dim1};

  auto fusion = std::make_unique<Fusion>();
  FusionGuard fg(fusion.get());
  auto grad_out = makeContigConcreteTensor({dim0, dim1}, dtype);
  auto input = makeContigConcreteTensor({dim0, dim1}, dtype);
  auto rms = contig ? makeContigConcreteTensor({dim0, 1})
                    : makeConcreteTensor({dim0, 1});
  auto weight = makeContigConcreteTensor({dim1}, dtype);
  fusion->addInput(grad_out);
  fusion->addInput(input);
  fusion->addInput(rms);
  fusion->addInput(weight);

  grad_out = maybeCastOp(DataType::Float, grad_out);
  input = maybeCastOp(DataType::Float, input);
  weight = maybeCastOp(DataType::Float, weight);
  auto grads = thunder_rms_norm_backward(
      grad_out, input, norm_shape, rms, weight, {true, true});
  grads.grad_input = maybeCastOp(dtype, grads.grad_input);
  grads.grad_weight = maybeCastOp(dtype, grads.grad_weight);
  fusion->addOutput(grads.grad_input);
  fusion->addOutput(grads.grad_weight);

  auto fusion_copy = *fusion;
  auto options =
      at::TensorOptions().dtype(data_type_to_aten(dtype)).device(at::kCUDA, 0);
  std::vector<int64_t> shape{dim0, dim1};
  at::Tensor aten_grad_out = at::randn(shape, options);
  at::Tensor aten_input = at::randn(shape, options);
  at::Tensor aten_weight = at::randn(norm_shape, options);
  const float kEps = 1e-6;
  auto pow2 = at::pow(aten_input.to(at::kFloat), 2);
  auto sum = at::sum(pow2, -1, true);
  auto var = at::mul(sum, 1.0 / dim1);
  auto aten_rms = at::pow(at::add(var, kEps), 0.5);

  FusionExecutorCache executor_cache(std::move(fusion));
  KernelArgumentHolder args = {
      aten_grad_out, aten_input, aten_rms, aten_weight};
  auto cg_outputs = executor_cache.runFusionWithInputs(args);
  auto runtime = executor_cache.getMostRecentKernelRuntime();
  EXPECT_THAT(
      runtime->fusionSegments()->groups(),
      UnorderedElementsAre(HeuristicIs(SchedulerType::InnerOuterPersistent)));
  testValidate(
      &fusion_copy,
      cg_outputs,
      {aten_grad_out, aten_input, aten_rms, aten_weight},
      __LINE__,
      __FILE__);
}
TEST_P(TmaWarpSpecializedTest, LayerNormBackward) {
  NVFUSER_TEST_CUDA_ARCH_GUARD(9, 0);
  auto fusion = std::make_unique<Fusion>();
  FusionGuard fg(fusion.get());
  auto [contig, ws_enabled, dtype, dim0, dim1] = GetParam();

  std::vector<int64_t> norm_shape{dim1};
  std::vector<int64_t> input_shape{dim0, dim1};
  std::vector<int64_t> outer_shape{dim0, 1};
  auto grad_out = makeContigConcreteTensor({dim0, dim1}, dtype);
  auto input = makeContigConcreteTensor({dim0, dim1}, dtype);
  auto mean = contig ? makeContigConcreteTensor(outer_shape)
                     : makeConcreteTensor(outer_shape);
  auto rstd = contig ? makeContigConcreteTensor(outer_shape)
                     : makeConcreteTensor(outer_shape);
  auto weight = makeContigConcreteTensor(norm_shape, dtype);
  auto bias = makeContigConcreteTensor(norm_shape, dtype);
  fusion->addInput(grad_out);
  fusion->addInput(input);
  fusion->addInput(mean);
  fusion->addInput(rstd);
  fusion->addInput(weight);
  fusion->addInput(bias);
  grad_out = maybeCastOp(DataType::Float, grad_out);
  input = maybeCastOp(DataType::Float, input);
  weight = maybeCastOp(DataType::Float, weight);
  bias = maybeCastOp(DataType::Float, bias);

  auto res = layer_norm_backward(
      grad_out,
      input,
      norm_shape,
      mean,
      rstd,
      weight,
      bias,
      {true, true, true});
  res.grad_input = maybeCastOp(dtype, res.grad_input);
  res.grad_weight = maybeCastOp(dtype, res.grad_weight);
  res.grad_bias = maybeCastOp(dtype, res.grad_bias);
  fusion->addOutput(res.grad_input);
  fusion->addOutput(res.grad_weight);
  fusion->addOutput(res.grad_bias);
  auto fusion_copy = *fusion;

  auto options =
      at::TensorOptions().dtype(data_type_to_aten(dtype)).device(at::kCUDA, 0);

  at::Tensor aten_grad_out = at::randn(input_shape, options);
  at::Tensor aten_input = at::randn(input_shape, options);
  at::Tensor aten_weight = at::randn(norm_shape, options);
  at::Tensor aten_bias = at::randn(norm_shape, options);

  constexpr float kEps = 1e-5;
  auto aten_results = at::native_layer_norm(
      aten_input, norm_shape, aten_weight, aten_bias, kEps);
  auto aten_output = std::get<0>(aten_results);
  auto aten_mean = std::get<1>(aten_results);
  auto aten_rstd = std::get<2>(aten_results);

  FusionExecutorCache executor_cache(std::move(fusion));
  KernelArgumentHolder args = {
      aten_grad_out, aten_input, aten_mean, aten_rstd, aten_weight, aten_bias};
  auto cg_outputs = executor_cache.runFusionWithInputs(args);
  testValidate(&fusion_copy, cg_outputs, args, __LINE__, __FILE__);
}
auto TmaWarpSpecializedTestParams() {
  std::vector<TmaWarpSpecializedParams> values;
<<<<<<< HEAD
  // Use 8 * SMs as the outer dimension to ensure divisible split by unroll
  // factor (1 or 2) and SM count.
  int64_t dim0 =
      128 * at::cuda::getCurrentDeviceProperties()->multiProcessorCount;
=======
  int64_t dim0 = 2048;
>>>>>>> 4f714cb4
  for (int64_t dim1 = 1024; dim1 <= 8192; dim1 += 1024) {
    for (auto dtype : {DataType::Float, DataType::BFloat16}) {
      for (bool warp_specialized : {true, false}) {
        for (bool contig : {true, false}) {
          if (!warp_specialized && !contig) {
            // Don't need to test non-contiguous version when warp
            // specialization is not used.
            continue;
          }
          values.emplace_back(contig, warp_specialized, dtype, dim0, dim1);
        }
      }
    }
  }
  return testing::ValuesIn(values);
}
INSTANTIATE_TEST_SUITE_P(
    ,
    TmaWarpSpecializedTest,
    TmaWarpSpecializedTestParams(),
    [](const testing::TestParamInfo<TmaWarpSpecializedParams>& info)
        -> std::string {
      std::stringstream ss;
      ss << "contig_" << std::get<0>(info.param);
      ss << "_ws_" << std::get<1>(info.param);
      ss << "_dtype_" << std::get<2>(info.param);
      ss << "_batch_" << std::get<3>(info.param);
      ss << "_hidden_" << std::get<4>(info.param);
      return sanitizeTestName(ss.str());
    });
} // namespace nvfuser<|MERGE_RESOLUTION|>--- conflicted
+++ resolved
@@ -1286,14 +1286,7 @@
 }
 auto TmaWarpSpecializedTestParams() {
   std::vector<TmaWarpSpecializedParams> values;
-<<<<<<< HEAD
-  // Use 8 * SMs as the outer dimension to ensure divisible split by unroll
-  // factor (1 or 2) and SM count.
-  int64_t dim0 =
-      128 * at::cuda::getCurrentDeviceProperties()->multiProcessorCount;
-=======
   int64_t dim0 = 2048;
->>>>>>> 4f714cb4
   for (int64_t dim1 = 1024; dim1 <= 8192; dim1 += 1024) {
     for (auto dtype : {DataType::Float, DataType::BFloat16}) {
       for (bool warp_specialized : {true, false}) {
