--- conflicted
+++ resolved
@@ -927,7 +927,6 @@
       persistent_params->lparams);
 }
 
-<<<<<<< HEAD
 TEST_F(CombinedSchedulerTest, InnerOuterSharedMemoryRegisterPersistent) {
   Fusion fusion;
   FusionGuard fg(&fusion);
@@ -973,7 +972,6 @@
   // order matters, tv0 should be the last one since it is an outer bcast tv
   EXPECT_THAT(
       buffer_params.smem_persistent_buffers, testing::ElementsAre(tv2, tv0));
-=======
 // Reproduce error found in:
 // thunder/tests/test_torch_compile_executor.py::test_torch_compile_cat_nvfuser_phi2_tanh
 // Only happens when shared memory persistent is used.
@@ -1036,6 +1034,5 @@
   auto cg_outputs = fe.runFusion(
       aten_inputs, heuristic_params->as<ReductionParams>()->lparams);
   testValidate(&fusion_copy, cg_outputs, aten_inputs, __LINE__, __FILE__);
->>>>>>> bc6308d0
 }
 } // namespace nvfuser