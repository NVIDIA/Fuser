--- conflicted
+++ resolved
@@ -1044,10 +1044,6 @@
  public:
   void SetUp() override {
     opt_guard_ = std::make_unique<EnableOptionsGuard>();
-<<<<<<< HEAD
-    EnableOptionsGuard::getCurOptions().set(
-        EnableOption::WarpSpecializedPersistent);
-=======
     if (std::get<0>(GetParam())) {
       EnableOptionsGuard::getCurOptions().set(
           EnableOption::WarpSpecializedNormalization);
@@ -1055,7 +1051,6 @@
       EnableOptionsGuard::getCurOptions().unset(
           EnableOption::WarpSpecializedNormalization);
     }
->>>>>>> f55f94f6
     NVFuserTest::SetUp();
   }
 
