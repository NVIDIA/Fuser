// clang-format off
/*
 * SPDX-FileCopyrightText: Copyright (c) 2024-present NVIDIA CORPORATION & AFFILIATES.
 * All rights reserved.
 * SPDX-License-Identifier: BSD-3-Clause
 */
// clang-format on
#include <csrc/exceptions.h>
#include <gmock/gmock-matchers.h>
#include <gtest/gtest.h>

#include <grouped_reduction.h>
#include <ir/utils.h>
#include <ops/all_ops.h>
#include <runtime/fusion_executor_cache.h>
#include <scheduler/all_schedulers.h>
#include <scheduler/normalization_utils.h>
#include <scheduler/reduction_utils.h>
#include <scheduler/tools/inlining.h>
#include <scheduler/utils.h>
#include <tests/cpp/utils.h>
#include <tests/cpp/validator.h>

#include <ATen/cuda/CUDAContext.h>
#include <ATen/cuda/Exceptions.h>
#include <c10/cuda/CUDACachingAllocator.h>
#include <c10/cuda/CUDAStream.h>
#include <algorithm>
#include <iostream>
#include <sstream>
#include <thread>

namespace nvfuser {

using namespace at::indexing;
using testing::UnorderedElementsAre;

// tuple of data type, batch size (outer dim), hidden size (inner dim)
using CombinedSchedulerParams = std::tuple<DataType, int64_t, int64_t>;

class CombinedSchedulerTest
    : public NVFuserFixtureParamTest<CombinedSchedulerParams> {
 protected:
  void SetUp() override {
    NVFuserFixtureParamTest<CombinedSchedulerParams>::SetUp();
    EnableOptionsGuard::getCurOptions().set(EnableOption::IdModel, {"all"});
  }
};

TEST_P(CombinedSchedulerTest, LayerNormBackward) {
  auto fusion = std::make_unique<Fusion>();
  FusionGuard fg(fusion.get());
  auto [dtype, batch_size, hidden_size] = GetParam();

  std::vector<int64_t> norm_shape{hidden_size};
  std::vector<int64_t> input_shape{batch_size, hidden_size};
  std::vector<int64_t> outer_shape{batch_size, 1};
  bool fp16_or_bf16 = dtype == DataType::Half || dtype == DataType::BFloat16;
  auto grad_out = makeContigTensor(input_shape.size(), dtype);
  auto input = makeContigTensor(input_shape.size(), dtype);
  auto mean =
      makeConcreteTensor(outer_shape, fp16_or_bf16 ? DataType::Float : dtype);
  auto rstd =
      makeConcreteTensor(outer_shape, fp16_or_bf16 ? DataType::Float : dtype);
  auto weight = makeContigTensor(norm_shape.size(), dtype);
  auto bias = makeContigTensor(norm_shape.size(), dtype);
  fusion->addInput(grad_out);
  fusion->addInput(input);
  fusion->addInput(mean);
  fusion->addInput(rstd);
  fusion->addInput(weight);
  fusion->addInput(bias);

  if (fp16_or_bf16) {
    grad_out = castOp(DataType::Float, grad_out);
    input = castOp(DataType::Float, input);
    weight = castOp(DataType::Float, weight);
    bias = castOp(DataType::Float, bias);
  }
  auto layer_norm_results = layer_norm_backward(
      grad_out,
      input,
      norm_shape,
      mean,
      rstd,
      weight,
      bias,
      {true, true, true});

  if (fp16_or_bf16) {
    layer_norm_results.grad_input =
        castOp(dtype, layer_norm_results.grad_input);
    layer_norm_results.grad_bias = castOp(dtype, layer_norm_results.grad_bias);
    layer_norm_results.grad_weight =
        castOp(dtype, layer_norm_results.grad_weight);
  }

  fusion->addOutput(layer_norm_results.grad_input);
  fusion->addOutput(layer_norm_results.grad_weight);
  fusion->addOutput(layer_norm_results.grad_bias);

  auto options =
      at::TensorOptions().dtype(data_type_to_aten(dtype)).device(at::kCUDA, 0);

  at::Tensor aten_grad_out = at::randn(input_shape, options);
  at::Tensor aten_input = at::randn(input_shape, options);
  at::Tensor aten_weight = at::randn(norm_shape, options);
  at::Tensor aten_bias = at::randn(norm_shape, options);

  constexpr float kEps = 1e-5;
  auto aten_results = at::native_layer_norm(
      aten_input, norm_shape, aten_weight, aten_bias, kEps);
  auto aten_output = std::get<0>(aten_results);
  auto aten_mean = std::get<1>(aten_results);
  auto aten_rstd = std::get<2>(aten_results);

  FusionExecutorCache executor_cache(std::move(fusion));
  KernelArgumentHolder args = {
      aten_grad_out, aten_input, aten_mean, aten_rstd, aten_weight, aten_bias};
  auto cg_outputs = executor_cache.runFusionWithInputs(args);

  auto aten_gradients = at::native_layer_norm_backward(
      aten_grad_out,
      aten_input,
      norm_shape,
      aten_mean,
      aten_rstd,
      aten_weight,
      aten_bias,
      {true, true, true});

  testValidate(
      executor_cache.fusion(),
      cg_outputs,
      args,
      {std::get<0>(aten_gradients),
       std::get<1>(aten_gradients),
       std::get<2>(aten_gradients)},
      __LINE__,
      __FILE__);
}
INSTANTIATE_TEST_SUITE_P(
    ,
    CombinedSchedulerTest,
    ::testing::Combine(
        // aten doesn't support complex data types
        testing::ValuesIn(getFloatingDataTypes(/*include_complex=*/false)),
        testing::Values(216), // batch size
        testing::Values(
            3,
            32,
            96,
            576,
            768,
            1024,
            1280,
            1600,
            1984,
            1987,
            65536)), // hidden size
    [](const testing::TestParamInfo<CombinedSchedulerParams>& info)
        -> std::string {
      std::stringstream ss;
      ss << "dtype_" << std::get<0>(info.param);
      ss << "_batch_" << std::get<1>(info.param);
      ss << "_hidden_" << std::get<2>(info.param);
      return sanitizeTestName(ss.str());
    });

// This case is to test the correctness of the combined inner and outer
// scheduler, if link_inner_outer = true, the inner and outer reductions are
// linked, otherwise the two outer reductions are linked. In either case, the
// fusion should be segmented since the current combined scheduler assumes there
// is no shared consumer between inter reductions and outer reductions and among
// tensors in outer reductions.
TEST_F(CombinedSchedulerTest, SharedConsumer) {
  auto runTest = [](const std::vector<int64_t>& batch_shape,
                    const std::vector<int64_t>& norm_shape,
                    DataType dtype,
                    bool link_inner_outer) {
    std::unique_ptr<Fusion> fusion_ptr = std::make_unique<Fusion>();
    Fusion& fusion = *fusion_ptr.get();
    FusionGuard fg(&fusion);

    std::vector<int64_t> input_shape(batch_shape);
    std::copy(
        norm_shape.begin(), norm_shape.end(), std::back_inserter(input_shape));

    const size_t kM = input_shape.size();
    const size_t kN = norm_shape.size();
    const size_t kOuterNumDims = kM - kN;
    std::vector<int64_t> outer_shape;
    for (const auto idx : arange(kOuterNumDims)) {
      outer_shape.push_back(input_shape[idx]);
    }
    for (const auto idx : arange(kOuterNumDims, kM)) {
      // just to avoid unused variable warning
      outer_shape.push_back(1 + idx - idx);
    }

    auto grad_out = makeContigTensor(input_shape.size(), dtype);
    auto input = makeContigTensor(input_shape.size(), dtype);
    auto mean = makeConcreteTensor(
        outer_shape, dtype == DataType::Half ? DataType::Float : dtype);
    auto rstd = makeConcreteTensor(
        outer_shape, dtype == DataType::Half ? DataType::Float : dtype);
    auto weight = makeContigTensor(norm_shape.size(), dtype);
    auto bias = makeContigTensor(norm_shape.size(), dtype);
    fusion.addInput(grad_out);
    fusion.addInput(input);
    fusion.addInput(mean);
    fusion.addInput(rstd);
    fusion.addInput(weight);
    fusion.addInput(bias);

    if (dtype == DataType::Half) {
      grad_out = castOp(DataType::Float, grad_out);
      input = castOp(DataType::Float, input);
      weight = castOp(DataType::Float, weight);
      bias = castOp(DataType::Float, bias);
    }

    auto layer_norm_results = layer_norm_backward(
        grad_out,
        input,
        norm_shape,
        mean,
        rstd,
        weight,
        bias,
        {true, true, true});

    if (dtype == DataType::Half) {
      layer_norm_results.grad_input =
          castOp(dtype, layer_norm_results.grad_input);
      layer_norm_results.grad_bias =
          castOp(dtype, layer_norm_results.grad_bias);
      layer_norm_results.grad_weight =
          castOp(dtype, layer_norm_results.grad_weight);
    }
    // link inner and outer reduction or outer and outer reduction
    auto out_linked = link_inner_outer
        ? add(layer_norm_results.grad_input, layer_norm_results.grad_weight)
        : add(layer_norm_results.grad_bias, layer_norm_results.grad_weight);

    if (!link_inner_outer) {
      auto out_linked_scale = mul(out_linked, IrBuilder::create<Val>(0.5));
      fusion.addOutput(out_linked_scale);
    } else {
      fusion.addOutput(out_linked);
    }

    fusion.addOutput(layer_norm_results.grad_input);
    fusion.addOutput(layer_norm_results.grad_weight);
    fusion.addOutput(layer_norm_results.grad_bias);

    auto maybe_fp16_options = at::TensorOptions()
                                  .dtype(data_type_to_aten(dtype))
                                  .device(at::kCUDA, 0);
    at::Tensor aten_grad_out = at::randn(input_shape, maybe_fp16_options);
    at::Tensor aten_input = at::randn(input_shape, maybe_fp16_options);
    at::Tensor aten_weight = at::randn(norm_shape, maybe_fp16_options);
    at::Tensor aten_bias = at::randn(norm_shape, maybe_fp16_options);
    auto at_weight = c10::optional<at::Tensor>(aten_weight);
    auto at_bias = c10::optional<at::Tensor>(aten_bias);

    const float kEps = 1e-5;
    auto aten_results =
        at::native_layer_norm(aten_input, norm_shape, at_weight, at_bias, kEps);
    auto aten_output = std::get<0>(aten_results);
    auto aten_mean = std::get<1>(aten_results);
    auto aten_rstd = std::get<2>(aten_results);

    FusionExecutorCache executor_cache(std::move(fusion_ptr));
    KernelArgumentHolder args = {
        aten_grad_out,
        aten_input,
        aten_mean,
        aten_rstd,
        aten_weight,
        aten_bias};
    auto cg_outputs = executor_cache.runFusionWithInputs(args);

    auto aten_gradients = at::native_layer_norm_backward(
        aten_grad_out.to(at::kDouble),
        aten_input.to(at::kDouble),
        norm_shape,
        aten_mean.to(at::kDouble),
        aten_rstd.to(at::kDouble),
        c10::optional<at::Tensor>(aten_weight.to(at::kDouble)),
        c10::optional<at::Tensor>(aten_bias.to(at::kDouble)),
        {true, true, true});

    auto aten_out_linked = link_inner_outer
        ? std::get<0>(aten_gradients) + std::get<1>(aten_gradients)
        : std::get<1>(aten_gradients) + std::get<2>(aten_gradients);
    if (!link_inner_outer) {
      aten_out_linked = aten_out_linked.mul(0.5);
    }
    bool is_segmented =
        executor_cache.getMostRecentKernelRuntime()->isSegmented();
    NVF_CHECK(is_segmented, "Fusion is not segmented");

    testValidate(
        &fusion,
        cg_outputs,
        args,
        {aten_out_linked,
         std::get<0>(aten_gradients),
         std::get<1>(aten_gradients),
         std::get<2>(aten_gradients)},
        __LINE__,
        __FILE__);
  };

  DataType dtype = DataType::Float;
  std::vector<int64_t> batch_shape = {8192};
  std::vector<int64_t> norm_shape = {2048};
  runTest(batch_shape, norm_shape, dtype, true);
  runTest(batch_shape, norm_shape, dtype, false);
}

// This case is to test the correctness of the combined inner and outer
// scheduler. One tensor is using the inner reduction results and outer
// reduction results. should be segmented.
TEST_F(CombinedSchedulerTest, SharedProducer) {
  auto runTest = [](const std::vector<int64_t>& batch_shape,
                    const std::vector<int64_t>& norm_shape,
                    DataType dtype,
                    int case_id) {
    std::unique_ptr<Fusion> fusion_ptr = std::make_unique<Fusion>();
    Fusion& fusion = *fusion_ptr.get();
    FusionGuard fg(&fusion);

    std::vector<int64_t> input_shape(batch_shape);
    std::copy(
        norm_shape.begin(), norm_shape.end(), std::back_inserter(input_shape));

    const size_t kM = input_shape.size();
    const size_t kN = norm_shape.size();
    const size_t kOuterNumDims = kM - kN;
    std::vector<int64_t> outer_shape;
    for (const auto idx : arange(kOuterNumDims)) {
      outer_shape.push_back(input_shape[idx]);
    }
    for (const auto idx : arange(kOuterNumDims, kM)) {
      // just to avoid unused variable warning
      outer_shape.push_back(1 + idx - idx);
    }

    auto grad_out = makeContigTensor(input_shape.size(), dtype);
    auto input = makeContigTensor(input_shape.size(), dtype);
    auto mean = makeConcreteTensor(
        outer_shape, dtype == DataType::Half ? DataType::Float : dtype);
    auto rstd = makeConcreteTensor(
        outer_shape, dtype == DataType::Half ? DataType::Float : dtype);
    auto weight = makeContigTensor(norm_shape.size(), dtype);
    auto bias = makeContigTensor(norm_shape.size(), dtype);
    fusion.addInput(grad_out);
    fusion.addInput(input);
    fusion.addInput(mean);
    fusion.addInput(rstd);
    fusion.addInput(weight);
    fusion.addInput(bias);

    if (dtype == DataType::Half) {
      grad_out = castOp(DataType::Float, grad_out);
      input = castOp(DataType::Float, input);
      weight = castOp(DataType::Float, weight);
      bias = castOp(DataType::Float, bias);
    }

    auto layer_norm_results = layer_norm_backward(
        grad_out,
        input,
        norm_shape,
        mean,
        rstd,
        weight,
        bias,
        {true, true, true});

    if (dtype == DataType::Half) {
      layer_norm_results.grad_input =
          castOp(dtype, layer_norm_results.grad_input);
      layer_norm_results.grad_bias =
          castOp(dtype, layer_norm_results.grad_bias);
      layer_norm_results.grad_weight =
          castOp(dtype, layer_norm_results.grad_weight);
    }

    switch (case_id) {
      case 0: {
        // tensor input is a produer of a consumer of the inner and outer
        // reduction results this a not allowed, expect segmented
        auto use_inner = add(layer_norm_results.grad_input, input);
        auto use_outer = add(layer_norm_results.grad_weight, input);
        fusion.addOutput(use_inner);
        fusion.addOutput(use_outer);
      } break;
      case 1: {
        // tensor bias is a producer of the inner reduction and also a
        // produer of a consumer of the outer reduction results this a not
        // allowed, expect segmented
        auto bias_broad = add(bias, mean);
        auto use_inner = sum(bias_broad, {-1});
        auto use_outer = add(layer_norm_results.grad_weight, bias);
        fusion.addOutput(use_inner);
        fusion.addOutput(use_outer);
      } break;
      case 2: {
        // tensor bias is a producer of the outer reduction and also a
        // produer of a consumer of the inner reduction results this a
        // allowed, becase the first part of outer reduction is computed
        // with inner reduction. expect unsegmented
        auto bias_broad = add(bias, mean);
        auto use_inner = add(layer_norm_results.grad_input, bias_broad);
        auto use_outer = sum(bias_broad, {0});
        fusion.addOutput(use_inner);
        fusion.addOutput(use_outer);
      } break;
      case 3: {
        // tensor bias is a producer of the two outer reductions' consumers,
        // expect segmented
        auto outer_1_consumer =
            add(layer_norm_results.grad_weight, IrBuilder::create<Val>(1.0));
        auto outer_2_consumer =
            add(layer_norm_results.grad_bias, IrBuilder::create<Val>(1.0));
        auto use_producer_1 = add(outer_1_consumer, bias);
        auto use_producer_2 = add(outer_2_consumer, bias);
        fusion.addOutput(use_producer_1);
        fusion.addOutput(use_producer_2);
      } break;
      default:
        NVF_THROW("Invalid case id");
    }

    fusion.addOutput(layer_norm_results.grad_input);
    fusion.addOutput(layer_norm_results.grad_weight);
    fusion.addOutput(layer_norm_results.grad_bias);

    auto maybe_fp16_options = at::TensorOptions()
                                  .dtype(data_type_to_aten(dtype))
                                  .device(at::kCUDA, 0);
    at::Tensor aten_grad_out = at::randn(input_shape, maybe_fp16_options);
    at::Tensor aten_input = at::randn(input_shape, maybe_fp16_options);
    at::Tensor aten_weight = at::randn(norm_shape, maybe_fp16_options);
    at::Tensor aten_bias = at::randn(norm_shape, maybe_fp16_options);

    constexpr float kEps = 1e-5;
    auto aten_results = at::native_layer_norm(
        aten_input, norm_shape, aten_weight, aten_bias, kEps);
    auto aten_output = std::get<0>(aten_results);
    auto aten_mean = std::get<1>(aten_results);
    auto aten_rstd = std::get<2>(aten_results);

    FusionExecutorCache executor_cache(std::move(fusion_ptr));
    KernelArgumentHolder args = {
        aten_grad_out,
        aten_input,
        aten_mean,
        aten_rstd,
        aten_weight,
        aten_bias};
    auto cg_outputs = executor_cache.runFusionWithInputs(args);

    FusionKernelRuntime* runtime = executor_cache.getMostRecentKernelRuntime();
    switch (case_id) {
      case 0:
      case 1:
      case 3:
        EXPECT_TRUE(runtime->isSegmented());
        break;
      case 2:
        EXPECT_FALSE(runtime->isSegmented());
        break;
      default:
        NVF_THROW("Invalid case id");
    }

    auto tolerance_overwrite = ValidationConstants();
    // bump tolerance, CI errors are higher than local
    std::array<std::array<double, 2>, 20> relaxed_sum_tol;
    for (auto& arr : relaxed_sum_tol) {
      arr = {128, 2e-5};
    }
    tolerance_overwrite.sum_tolerances_float = relaxed_sum_tol;

    testValidate(
        &fusion,
        cg_outputs,
        args,
        __LINE__,
        __FILE__,
        "",
        LaunchParams(),
        tolerance_overwrite);
  };

  DataType dtype = DataType::Float;
  // to test hasSharedConsumerNonReductionProducer, needs to use small sizes,
  // otherwise this fusion will be rejected due to register usage.
  std::vector<int64_t> batch_shape = {64};
  std::vector<int64_t> norm_shape = {32};
  for (int i = 0; i < 4; i++) {
    runTest(batch_shape, norm_shape, dtype, i);
  }
}

// Manual schedule of inner and outer reduction on the same tensor
TEST_F(CombinedSchedulerTest, CombinedReduction) {
  // https://github.com/csarofeen/pytorch/issues/2566
  // this case will fail, if using tidx = 8 and tidy = 64
  // for inner reduction, tidy is derived as 10240 / (tidx*vecx*nloadx) = 64
  // for outer reduction, tidy is derived as 216  / nloady = 54
  // the kernel will be launched with bdimy = 64
  // in the generated kernel, all these 64 threads are attending the block
  // reduction but only 54 of them have valid initial values. thus the result is
  // polluted by other 10 threads and can't pass the validation. to avoid this
  // issue, we can use one of the following methods: (1) make sure tidy derived
  // from inner reduction & outer reduction is same (when 216 % tidy == 0) or
  // (2) instead of split outer reduction tensor with nloady, split it with
  // bdimy. The current scheduler is using method-2.

  auto ceilDiv = [](const int a, const int b) { return (a + b - 1) / b; };
  constexpr bool verbose = false;
  const auto dev_prop = at::cuda::getCurrentDeviceProperties();
  const int64_t device_multiprocessor_count =
      (int64_t)dev_prop->multiProcessorCount;
  const int dim0 = 2048;
  const int dim1 = 10240;
  const int tidx = 64;
  const int tidy = 8;
  const int bidy = 2 * device_multiprocessor_count; // 216
  const int vecx = 4;
  const int nloadx =
      ceilDiv(dim1, vecx * tidx * tidy); // 5, simulate persistent buffer
  const int nloady = ceilDiv(bidy, tidy); // 216/16=13.5 -> 14

  Fusion fusion;
  FusionGuard fg(&fusion);
  TensorView* tv0 = makeContigTensor(2);
  TensorView* tv1 = sum(tv0, {1});
  TensorView* tv2 = sum(tv0, {0});
  fusion.addInput(tv0);
  fusion.addOutput(tv1);
  fusion.addOutput(tv2);

  auto cached_inputs = scheduler_utils::cacheInputs(&fusion, true);
  auto cached_outputs = scheduler_utils::cacheAndForkOutputs(&fusion, true);
  auto reduction_tvs = scheduler_utils::getReductionTvs(&fusion);
  scheduler_utils::clearMemorySpace(&fusion);
  std::vector<TensorView*> inner_reduction_tvs, outer_reduction_tvs;
  for (auto tv : reduction_tvs) {
    if (scheduler_utils::isFastestDimReduction(tv)) {
      inner_reduction_tvs.emplace_back(tv);
    } else {
      outer_reduction_tvs.emplace_back(tv);
    }
    if (verbose)
      std::cout << "tv= " << tv->toString() << ", fastest_dim_reduction= "
                << scheduler_utils::isFastestDimReduction(tv) << std::endl;
  }
  TensorView* inner_reduction_tv = inner_reduction_tvs[0];
  TensorView* outer_reduction_tv = outer_reduction_tvs[0];

  inner_reduction_tv->split(-1, vecx);
  inner_reduction_tv->split(-2, tidx);
  inner_reduction_tv->split(-3, nloadx, false);
  inner_reduction_tv->split(0, bidy, false);
  inner_reduction_tv->axis(0)->parallelize(ParallelType::BIDy);
  inner_reduction_tv->axis(-3)->parallelize(ParallelType::TIDy);
  inner_reduction_tv->axis(-2)->parallelize(ParallelType::TIDx);
  inner_reduction_tv->axis(-1)->parallelize(ParallelType::Vectorize);
  if (verbose)
    std::cout << "inner_reduction_tv " << inner_reduction_tv->toString()
              << std::endl;
  auto reference_tv_inner =
      reduction_scheduler_utils::sortAndRFactor(inner_reduction_tv);
  if (verbose)
    std::cout << "reference_tv_inner " << reference_tv_inner->toString()
              << std::endl;

  outer_reduction_tv->split(0, bidy, false);
  auto partialResult = outer_reduction_tv->rFactor({1});
  partialResult->cacheBefore();
  partialResult->setMemoryType(MemoryType::Global);
  auto partialResultReload = partialResult->cacheAfter();

  outer_reduction_tv->split(0, nloady, false);
  outer_reduction_tv->split(-1, tidx);
  outer_reduction_tv->split(-2, bidy);
  outer_reduction_tv->axis(1)->parallelize(ParallelType::TIDy);
  outer_reduction_tv->axis(-2)->parallelize(ParallelType::BIDy);
  outer_reduction_tv->axis(-1)->parallelize(ParallelType::TIDx);

  if (verbose)
    std::cout << "outer_reduction_tv " << outer_reduction_tv->toString()
              << std::endl;
  auto reference_tv_outer =
      reduction_scheduler_utils::sortAndRFactor(outer_reduction_tv);
  if (verbose)
    std::cout << "reference_tv_outer " << reference_tv_outer->toString()
              << std::endl;

  reduction_scheduler_utils::propagateTransformation(
      reference_tv_inner, {partialResultReload});
  reduction_scheduler_utils::propagateTransformation(
      reference_tv_outer, {partialResultReload});

  std::vector<TensorView*> cached_gmem_temp{partialResult};
  // cached_gmem is float, may use a different vectorization factor
  for (auto tv : cached_gmem_temp) {
    tv->split(-1, 4);
    tv->axis(-1)->parallelize(ParallelType::Vectorize);
  }
  reduction_scheduler_utils::propagateParallelization(
      inner_reduction_tv,
      reference_tv_inner,
      true,
      false,
      inner_reduction_tvs,
      reduction_scheduler_utils::getCachedTvsToUnrollOrVectorize(
          reference_tv_inner, true, cached_inputs, cached_outputs));
  reduction_scheduler_utils::propagateParallelization(
      outer_reduction_tv,
      reference_tv_outer,
      true,
      false,
      outer_reduction_tvs,
      reduction_scheduler_utils::getCachedTvsToUnrollOrVectorize(
          reference_tv_outer, true, cached_inputs, cached_outputs));

  inlineMost();
  LaunchParams launch_constraints;
  constexpr int64_t maxrregcount = 64;
  CompileParams compile_params{DataType::Int, maxrregcount, true};
  if (verbose)
    fusion.print();

  auto options = at::TensorOptions().dtype(at::kFloat).device(at::kCUDA, 0);
  at::Tensor tv_input = at::randn({dim0, dim1}, options);
  auto tv_aten_output = tv_input.to(at::kFloat).sum({1});
  at::Tensor tv_cg_output = at::empty({dim0}, options);

  at::Tensor qv_cg_output = at::empty({dim1}, options);
  auto qv_aten_output = tv_input.to(at::kFloat).sum({0});
  KernelExecutor ke;
  ke.compile(&fusion, {tv_input}, launch_constraints, compile_params);
  ke.run(
      {tv_input},
      {tv_cg_output, qv_cg_output},
      launch_constraints,
      compile_params);

  testValidate(
      &fusion,
      {tv_cg_output, qv_cg_output},
      {tv_input},
      {tv_aten_output, qv_aten_output},
      __LINE__,
      __FILE__);
}

// Manual schedule of inner and outer reduction on the same tensor. Each block
// will do multiple reductions.
TEST_F(CombinedSchedulerTest, CombinedReductionMultiPerBlock) {
  auto ceilDiv = [](const int a, const int b) { return (a + b - 1) / b; };
  constexpr bool verbose = false;
  const auto dev_prop = at::cuda::getCurrentDeviceProperties();
  // avoid future architecture with too many SMs
  // then we don't have enough parallelism to split out.
  const int64_t device_multiprocessor_count =
      std::min(dev_prop->multiProcessorCount, 128);
  const int dim0 = 216;
  const int dim1 = 1024;
  const int bidy = 2 * device_multiprocessor_count;
  const int vecx = 4;
  const int nloadx = 8;
  const int tidx = dim1 / vecx / nloadx;
  const int tidy = ceilDiv(dim1, bidy);
  // https://github.com/csarofeen/pytorch/issues/2458
  const bool swap_xy = true;

  Fusion fusion;
  FusionGuard fg(&fusion);
  TensorView* tv0 = makeContigTensor(2);
  TensorView* tv1 = sum(tv0, {1});
  TensorView* tv2 = sum(tv0, {0});
  fusion.addInput(tv0);
  fusion.addOutput(tv1);
  fusion.addOutput(tv2);

  auto cached_inputs = scheduler_utils::cacheInputs(&fusion, true);
  auto cached_outputs = scheduler_utils::cacheAndForkOutputs(&fusion, true);
  auto reduction_tvs = scheduler_utils::getReductionTvs(&fusion);
  scheduler_utils::clearMemorySpace(&fusion);
  std::vector<TensorView*> inner_reduction_tvs, outer_reduction_tvs;
  for (auto tv : reduction_tvs) {
    if (scheduler_utils::isFastestDimReduction(tv)) {
      inner_reduction_tvs.emplace_back(tv);
    } else {
      outer_reduction_tvs.emplace_back(tv);
    }
    if (verbose)
      std::cout << "tv= " << tv->toString() << ", fastest_dim_reduction= "
                << scheduler_utils::isFastestDimReduction(tv) << std::endl;
  }
  TensorView* inner_reduction_tv = inner_reduction_tvs[0];
  TensorView* outer_reduction_tv = outer_reduction_tvs[0];

  inner_reduction_tv->split(-1, vecx);
  inner_reduction_tv->split(-2, nloadx, false);
  inner_reduction_tv->split(0, tidy);
  inner_reduction_tv->split(0, bidy, false);
  // bidy, i0/tidy/bidy, tidy

  inner_reduction_tv->axis(0)->parallelize(ParallelType::BIDy);
  inner_reduction_tv->axis(1)->parallelize(ParallelType::Serial);
  inner_reduction_tv->axis(2)->parallelize(ParallelType::TIDy);
  inner_reduction_tv->axis(-2)->parallelize(ParallelType::TIDx);
  inner_reduction_tv->axis(-1)->parallelize(ParallelType::Vectorize);
  if (verbose)
    std::cout << "inner_reduction_tv " << inner_reduction_tv->toString()
              << std::endl;
  auto reference_tv_inner =
      reduction_scheduler_utils::sortAndRFactor(inner_reduction_tv);
  if (verbose)
    std::cout << "reference_tv_inner " << reference_tv_inner->toString()
              << std::endl;

  // outer_reduction_tv->split(0, bidy, false);
  // auto partialResult = outer_reduction_tv->rFactor({1});
  std::vector<int32_t> rfactor_axis = {1, 2};

  outer_reduction_tv->split(0, tidy);
  outer_reduction_tv->split(0, bidy, false);
  outer_reduction_tv->rFactor({1});
  TensorView* partialResult = outer_reduction_tv->rFactor({1});

  if (verbose)
    std::cout << "outer_reduction_tv " << outer_reduction_tv->toString()
              << std::endl;

  partialResult->cacheBefore();
  partialResult->setMemoryType(MemoryType::Global);
  auto partialResultReload = partialResult->cacheAfter();

  if (swap_xy) {
    outer_reduction_tv->split(0, tidx);
    outer_reduction_tv->split(-1, tidy);
    outer_reduction_tv->split(-2, bidy);
    outer_reduction_tv->axis(1)->parallelize(ParallelType::TIDx);
    outer_reduction_tv->axis(-2)->parallelize(ParallelType::BIDy);
    outer_reduction_tv->axis(-1)->parallelize(ParallelType::TIDy);
  } else {
    outer_reduction_tv->split(0, tidy);
    outer_reduction_tv->split(-1, tidx);
    outer_reduction_tv->split(-2, bidy);
    outer_reduction_tv->axis(1)->parallelize(ParallelType::TIDy);
    outer_reduction_tv->axis(-2)->parallelize(ParallelType::BIDy);
    outer_reduction_tv->axis(-1)->parallelize(ParallelType::TIDx);
  }
  if (verbose)
    std::cout << "outer_reduction_tv " << outer_reduction_tv->toString()
              << std::endl;
  auto reference_tv_outer =
      reduction_scheduler_utils::sortAndRFactor(outer_reduction_tv);
  if (verbose)
    std::cout << "reference_tv_outer " << reference_tv_outer->toString()
              << std::endl;

  // empty in this test
  std::vector<TensorView*> smem_consumers;

  reduction_scheduler_utils::propagateTransformation(
      reference_tv_inner, {partialResultReload});
  const auto& selected_tvs_inner = scheduler_utils::getAllTvsFrom(
      inner_reduction_tvs, {partialResultReload});
  reduction_scheduler_utils::propagateParallelization(
      inner_reduction_tv,
      reference_tv_inner,
      true,
      false,
      inner_reduction_tvs,
      reduction_scheduler_utils::getCachedTvsToUnrollOrVectorize(
          reference_tv_inner, true, cached_inputs, cached_outputs),
      {selected_tvs_inner.begin(), selected_tvs_inner.end()});

  const auto& selected_tvs_outer =
      scheduler_utils::getAllTvsFrom(outer_reduction_tvs, {partialResult});
  reduction_scheduler_utils::propagateTransformation(
      reference_tv_outer, {partialResultReload});
  reduction_scheduler_utils::propagateParallelization(
      outer_reduction_tv,
      reference_tv_outer,
      true,
      false,
      outer_reduction_tvs,
      reduction_scheduler_utils::getCachedTvsToUnrollOrVectorize(
          reference_tv_outer, true, cached_inputs, cached_outputs),
      {selected_tvs_outer.begin(), selected_tvs_outer.end()});

  std::vector<TensorView*> cached_gmem_temp{partialResult};
  for (auto tv : cached_gmem_temp) {
    tv->split(-1, 4);
    tv->axis(-1)->parallelize(ParallelType::Vectorize);
  }

  inlineMost();
  LaunchParams launch_constraints;
  constexpr int64_t maxrregcount = 64;
  CompileParams compile_params{DataType::Int, maxrregcount, true};
  if (verbose)
    fusion.print();

  auto options = at::TensorOptions().dtype(at::kFloat).device(at::kCUDA, 0);
  at::Tensor tv_input = at::ones({dim0, dim1}, options);
  auto tv_aten_output = tv_input.to(at::kFloat).sum({1});
  at::Tensor tv_cg_output = at::empty({dim0}, options);

  at::Tensor qv_cg_output = at::empty({dim1}, options);
  at::Tensor tv_input2 = at::ones({dim0, dim1}, options);
  auto qv_aten_output = tv_input2.to(at::kFloat).sum({0});
  KernelExecutor ke;
  ke.compile(&fusion, {tv_input}, launch_constraints, compile_params);
  ke.run(
      {tv_input},
      {tv_cg_output, qv_cg_output},
      launch_constraints,
      compile_params);

  testValidate(
      &fusion,
      {tv_cg_output, qv_cg_output},
      {tv_input},
      {tv_aten_output, qv_aten_output},
      __LINE__,
      __FILE__);
}

// Reproduce of issue 1023, where iteration axis in inner reduction tv doesn't
// match to reduction axis in outer reduction tv.
TEST_F(CombinedSchedulerTest, InnerOuterMismatch) {
  auto test = [](const std::vector<int64_t>& outer_reduction_axis) {
    std::unique_ptr<Fusion> fusion_ptr = std::make_unique<Fusion>();
    Fusion& fusion = *fusion_ptr.get();
    FusionGuard fg(&fusion);

    const int x = 8, y = 16, z = 32;
    auto tv0 = makeContigTensor(3);
    fusion.addInput(tv0);
    auto tv1 = sum(tv0, {-1});
    auto tv2 = broadcast(tv1, {false, false, true});
    auto tv3 = add(tv2, tv0);
    auto tv4 = sum(tv0, outer_reduction_axis);
    fusion.addOutput(tv3);
    fusion.addOutput(tv4);

    auto options = at::TensorOptions().dtype(at::kFloat).device(at::kCUDA, 0);
    at::Tensor t0 = at::randn({x, y, z}, options);

    FusionExecutorCache executor_cache(std::move(fusion_ptr));
    auto cg_outputs = executor_cache.runFusionWithInputs({t0});

    bool is_segmented =
        executor_cache.getMostRecentKernelRuntime()->isSegmented();
    if (outer_reduction_axis.size() == 2) {
      NVF_ERROR(!is_segmented, "Fusion should NOT be segmented!");
    } else {
      NVF_ERROR(is_segmented, "Fusion should be segmented!");
    }

    auto t1 = t0.sum({-1});
    auto t2 = t1.unsqueeze(-1);
    auto t3 = t0 + t2;
    auto t4 = t0.sum(outer_reduction_axis);
    testValidate(&fusion, cg_outputs, {t0}, {t3, t4}, __LINE__, __FILE__);
  };

  // inner reduction is [I, I, R]
  // outer reduction is [R, R, I]
  // every iteration domain in inner reduction tv is a reduction domain in outer
  // reduction tv, matched.
  test({0, 1});

  // inner reduction is [I, I, R]
  // outer reduction is [R, I, I]
  // axis-1 is a iteration domain in inner reduction tv but it is not a
  // reduction domain in outer reduction tv, not matched.
  test({0});
}

// innerOuter scheduler projects buffer to inputs when there is one or more
// outer broadcast tvs, e.g. in layer norm backward and RMS norm backward.
// This test covers the branch where the outer broadcast tensor is not exist
// and data type is fp32, so the buffer is not projected to inputs.
TEST_F(CombinedSchedulerTest, InnerOuterNoOuterBroadcastTv) {
  std::unique_ptr<Fusion> fusion_ptr = std::make_unique<Fusion>();
  Fusion& fusion = *fusion_ptr.get();
  FusionGuard fg(&fusion);

  const int dim0 = 1024, dim1 = 2048;
  auto tv0 = makeContigTensor(2);
  fusion.addInput(tv0);
  auto tv1 = sum(tv0, {1});
  auto tv2 = broadcast(tv1, {false, true});
  auto tv3 = add(tv2, tv0);
  auto tv4 = sum(tv0, {0});
  fusion.addOutput(tv3);
  fusion.addOutput(tv4);

  auto options = at::TensorOptions().dtype(at::kFloat).device(at::kCUDA, 0);
  at::Tensor t0 = at::randn({dim0, dim1}, options);

  auto cg_results =
      scheduleAndRun(&fusion, SchedulerType::InnerOuterPersistent, {t0});

  auto persistent_params = cg_results.heuristic_params->as<ReductionParams>();
  NVF_CHECK(
      !persistent_params->project_persistent_buffers,
      "Shouldn't project persistent buffers to inputs!");

  auto t1 = t0.sum({1});
  auto t2 = t1.unsqueeze(-1);
  auto t3 = t0 + t2;
  auto t4 = t0.sum({0});
  testValidate(
      &fusion,
      cg_results.outputs,
      {t0},
      {t3, t4},
      __LINE__,
      __FILE__,
      "",
      persistent_params->lparams);
}

// Reproduce error found in:
// thunder/tests/test_torch_compile_executor.py::test_torch_compile_cat_nvfuser_phi2_tanh
// Only happens when shared memory persistent is used.
TEST_F(CombinedSchedulerTest, SharedMemoryPersistentVectFactor) {
  Fusion fusion;
  FusionGuard fg(&fusion);
  // When the input is float16, the vectorization factor is set to 8.
  // If the persistent buffer tv1 is stored in shared memory and is not
  // projected to inputs, the scheduler adds a cacheAfter to load tv1 from
  // shared memory to registers in a vectorized manner, avoiding bank conflicts.
  // However, since tv1 is float32, we can't directly use the vectorization
  // factor set for float16 inputs because the maximum allowed vectorization
  // width is 16 bytes.
  const int dim0 = 1024;
  const int dim1 = 4096;
  auto dtype = DataType::Half;
  auto tv0 = makeContigTensor(2, dtype);
  fusion.addInput(tv0);
  auto tv1 = castOp(DataType::Float, tv0);
  auto tv2 = sum(tv1, {1});
  auto tv3 = broadcast(tv2, {false, true});
  auto tv4 = add(tv3, tv1);
  auto tv5 = sum(tv1, {0});
  auto tv6 = castOp(DataType::Half, tv4);
  auto tv7 = castOp(DataType::Half, tv5);
  fusion.addOutput(tv6);
  fusion.addOutput(tv7);

  Fusion fusion_copy = fusion;

  auto options = at::TensorOptions().dtype(at::kHalf).device(at::kCUDA, 0);
  at::Tensor t0 = at::randn({dim0, dim1}, options);

  SchedulerRuntimeInfo runtime_info(&fusion, {t0});
  ASSERT_TRUE(Schedule::canSchedule(
      SchedulerType::InnerOuterPersistent, &fusion, runtime_info));
  auto scheduler = SchedulerEntry::makeSchedulerInstance(
      SchedulerType::InnerOuterPersistent);
  auto heuristic_params = scheduler->computeHeuristics(&fusion, runtime_info);

  // disable projection to inputs, so shared memory buffer is using float32
  heuristic_params->as<ReductionParams>()->project_persistent_buffers = false;
  // Set vectorization factor to 8, so the exent of the innermost dimension
  // exceed 16 bytes (8 x 4 = 32 bytes).
  heuristic_params->as<ReductionParams>()->unroll_factor_inner_reduction = 8;
  // when compute heuristics, the buffer is projected to inputs and the shared
  // memory persistent buffer is the input, tv0. Then, we modified the
  // heuristics to disable project to inputs, so needs to update the buffer
  // being stored in shared memory to the original unprojected buffer, tv1.
  heuristic_params->as<ReductionParams>()->smem_persistent_buffers =
      std::vector<TensorView*>{tv1};
  scheduler->schedule(&fusion, heuristic_params.get());
  KernelExecutor ke;
  ke.compile(&fusion, {t0});

  for (auto tv : fusion.allTvs()) {
    if (tv->getMemoryType() == MemoryType::Shared) {
      for (auto consumer : ir_utils::consumerTvsOf(tv)) {
        EXPECT_TRUE(isVectorized(consumer));
      }
    }
  }
  auto cg_outputs =
      ke.run({t0}, {}, heuristic_params->as<ReductionParams>()->lparams);
  testValidate(&fusion_copy, cg_outputs, {t0}, __LINE__, __FILE__);
}

using InnerOuterReshapeTest = NVFuserFixtureParamTest<bool>;
INSTANTIATE_TEST_SUITE_P(
    ,
    InnerOuterReshapeTest,
    testing::Bool(),
    testing::PrintToStringParamName());
TEST_P(InnerOuterReshapeTest, ReshapeOuterDimTrueOrFalse) {
  auto reshape_outer_dim = GetParam();
  Fusion fusion;
  FusionGuard fg(&fusion);
  // reshape a 3D input tensor to 2D
  // [4, 1024, 4096] -> [4096, 4096]
  // [4096, 4, 1024] -> [4096, 4096]
  const int dim0 = reshape_outer_dim ? 4 : 4096;
  const int dim1 = reshape_outer_dim ? 1024 : 4;
  const int dim2 = reshape_outer_dim ? 4096 : 1024;
  auto dtype = DataType::Half;
  auto tv0 = makeContigTensor(3, dtype);
  fusion.addInput(tv0);
  auto tv1 = castOp(DataType::Float, tv0);

  auto tv4 = reshape(tv1, {dim0, dim1, dim2}, {4096, 4096});

  auto tv5 = sum(tv4, {1});
  auto tv6 = broadcast(tv5, {false, true});
  auto tv7 = add(tv6, tv4);
  auto tv8 = sum(tv4, {0});
  auto tv9 = castOp(DataType::Half, tv7);
  auto tv10 = castOp(DataType::Half, tv8);
  fusion.addOutput(tv9);
  fusion.addOutput(tv10);

  Fusion fusion_copy = fusion;

  auto options = at::TensorOptions().dtype(at::kHalf).device(at::kCUDA, 0);
  at::Tensor t0 = at::randn({dim0, dim1, dim2}, options);
  auto cg_results =
      scheduleAndRun(&fusion, SchedulerType::InnerOuterPersistent, {t0});
  auto persistent_params = cg_results.heuristic_params->as<ReductionParams>();
  ASSERT_FALSE(persistent_params->project_persistent_buffers);
  testValidate(&fusion_copy, cg_results.outputs, {t0}, __LINE__, __FILE__);
}

// contig, dtype, dim0, dim1
using TmaWarpSpecializedParams = std::tuple<bool, DataType, int64_t, int64_t>;
class TmaWarpSpecializedTest
    : public NVFuserFixtureParamTest<TmaWarpSpecializedParams> {
 public:
  void SetUp() override {
    opt_guard_ = std::make_unique<EnableOptionsGuard>();
    EnableOptionsGuard::getCurOptions().set(
        EnableOption::WarpSpecializedNormalization);
    NVFuserTest::SetUp();
  }

  void validateHeuristics(FusionKernelRuntime* runtime) {
    EXPECT_THAT(
        runtime->fusionSegments()->groups(),
        UnorderedElementsAre(HeuristicIs(SchedulerType::InnerOuterPersistent)));
    HeuristicParams* heur =
        runtime->schedulerHeuristics()->heuristicsList().at(0).get();
    ASSERT_NE(heur, nullptr);
    ASSERT_TRUE(heur->isA<ReductionParams>());
    ReductionParams* rparams = heur->as<ReductionParams>();
    EXPECT_TRUE(rparams->computation_warp_groups > 1);
  }

 protected:
  // This keeps the guard alive until all TmaWarpSpecializedTests are done.
  std::unique_ptr<EnableOptionsGuard> opt_guard_;
};

TEST_P(TmaWarpSpecializedTest, SimpleFusion) {
  NVFUSER_TEST_CUDA_ARCH_GUARD(9, 0);
  auto [contig, dtype, dim0, dim1] = GetParam();

  auto fusion = std::make_unique<Fusion>();
  FusionGuard fg(fusion.get());
  auto tv0 = makeContigConcreteTensor({dim0, dim1}, dtype);
  auto tv1 = makeContigConcreteTensor({dim0, dim1}, dtype);
  fusion->addInput(tv0);
  fusion->addInput(tv1);
  tv0 = maybeCastOp(DataType::Float, tv0);
  tv1 = maybeCastOp(DataType::Float, tv1);
  auto tv2 = add(tv0, tv1);
  auto tv3 = sum(tv2, {1});
  auto tv4 = broadcast(tv3, {false, true});
  auto tv5 = add(tv2, tv4);
  auto tv6 = sum(tv1, {0});
  tv5 = maybeCastOp(dtype, tv5);
  fusion->addOutput(tv5);
  fusion->addOutput(tv6);
  auto fusion_copy = *fusion;

  auto options =
      at::TensorOptions().dtype(data_type_to_aten(dtype)).device(at::kCUDA, 0);
  at::Tensor t0 = at::randn({dim0, dim1}, options);
  at::Tensor t1 = at::randn({dim0, dim1}, options);

  FusionExecutorCache executor_cache(std::move(fusion));
  auto cg_outputs = executor_cache.runFusionWithInputs({t0, t1});
  auto runtime = executor_cache.getMostRecentKernelRuntime();
  validateHeuristics(runtime);
  testValidate(&fusion_copy, cg_outputs, {t0, t1}, __LINE__, __FILE__);
}

TEST_P(TmaWarpSpecializedTest, RMSNormBwd) {
  NVFUSER_TEST_CUDA_ARCH_GUARD(9, 0);
  auto [contig, dtype, dim0, dim1] = GetParam();

  std::vector<int64_t> norm_shape{dim1};

  auto fusion = std::make_unique<Fusion>();
  FusionGuard fg(fusion.get());
  auto grad_out = makeContigConcreteTensor({dim0, dim1}, dtype);
  auto input = makeContigConcreteTensor({dim0, dim1}, dtype);
  auto rstd = contig ? makeContigConcreteTensor({dim0, 1})
                     : makeConcreteTensor({dim0, 1});
  auto weight = makeContigTensor(1, dtype);
  fusion->addInput(grad_out);
  fusion->addInput(input);
  fusion->addInput(rstd);
  fusion->addInput(weight);

  grad_out = maybeCastOp(DataType::Float, grad_out);
  input = maybeCastOp(DataType::Float, input);
  weight = maybeCastOp(DataType::Float, weight);
  auto grads = rms_norm_backward(
      grad_out, input, norm_shape, rstd, weight, {true, true});
  grads.grad_input = maybeCastOp(dtype, grads.grad_input);
  grads.grad_weight = maybeCastOp(dtype, grads.grad_weight);
  fusion->addOutput(grads.grad_input);
  fusion->addOutput(grads.grad_weight);

  auto fusion_copy = *fusion;
  auto options =
      at::TensorOptions().dtype(data_type_to_aten(dtype)).device(at::kCUDA, 0);
  std::vector<int64_t> shape{dim0, dim1};
  at::Tensor aten_grad_out = at::randn(shape, options);
  at::Tensor aten_input = at::randn(shape, options);
  at::Tensor aten_weight = at::randn(norm_shape, options);
  const float kEps = 1e-6;
  auto pow2 = at::pow(aten_input.to(at::kFloat), 2);
  auto sum = at::sum(pow2, -1, true);
  auto var = at::mul(sum, 1.0 / dim1);
  auto aten_rstd = at::pow(at::add(var, kEps), -0.5);

  FusionExecutorCache executor_cache(std::move(fusion));
  KernelArgumentHolder args = {
      aten_grad_out, aten_input, aten_rstd, aten_weight};
  auto cg_outputs = executor_cache.runFusionWithInputs(args);
  auto runtime = executor_cache.getMostRecentKernelRuntime();
  EXPECT_THAT(
      runtime->fusionSegments()->groups(),
      UnorderedElementsAre(HeuristicIs(SchedulerType::InnerOuterPersistent)));
  testValidate(
      &fusion_copy,
      cg_outputs,
      {aten_grad_out, aten_input, aten_rstd, aten_weight},
      __LINE__,
      __FILE__);
}

TEST_P(TmaWarpSpecializedTest, ThunderRMSNormBwd) {
  NVFUSER_TEST_CUDA_ARCH_GUARD(9, 0);
  auto [contig, dtype, dim0, dim1] = GetParam();

  std::vector<int64_t> norm_shape{dim1};

  auto fusion = std::make_unique<Fusion>();
  FusionGuard fg(fusion.get());
  auto grad_out = makeContigConcreteTensor({dim0, dim1}, dtype);
  auto input = makeContigConcreteTensor({dim0, dim1}, dtype);
  auto rms = contig ? makeContigConcreteTensor({dim0, 1})
                    : makeConcreteTensor({dim0, 1});
  auto weight = makeContigConcreteTensor({dim1}, dtype);
  fusion->addInput(grad_out);
  fusion->addInput(input);
  fusion->addInput(rms);
  fusion->addInput(weight);

  grad_out = maybeCastOp(DataType::Float, grad_out);
  input = maybeCastOp(DataType::Float, input);
  weight = maybeCastOp(DataType::Float, weight);
  auto grads = thunder_rms_norm_backward(
      grad_out, input, norm_shape, rms, weight, {true, true});
  grads.grad_input = maybeCastOp(dtype, grads.grad_input);
  grads.grad_weight = maybeCastOp(dtype, grads.grad_weight);
  fusion->addOutput(grads.grad_input);
  fusion->addOutput(grads.grad_weight);

  auto fusion_copy = *fusion;
  auto options =
      at::TensorOptions().dtype(data_type_to_aten(dtype)).device(at::kCUDA, 0);
  std::vector<int64_t> shape{dim0, dim1};
  at::Tensor aten_grad_out = at::randn(shape, options);
  at::Tensor aten_input = at::randn(shape, options);
  at::Tensor aten_weight = at::randn(norm_shape, options);
  const float kEps = 1e-6;
  auto pow2 = at::pow(aten_input.to(at::kFloat), 2);
  auto sum = at::sum(pow2, -1, true);
  auto var = at::mul(sum, 1.0 / dim1);
  auto aten_rms = at::pow(at::add(var, kEps), 0.5);

  FusionExecutorCache executor_cache(std::move(fusion));
  KernelArgumentHolder args = {
      aten_grad_out, aten_input, aten_rms, aten_weight};
  auto cg_outputs = executor_cache.runFusionWithInputs(args);
  auto runtime = executor_cache.getMostRecentKernelRuntime();
  EXPECT_THAT(
      runtime->fusionSegments()->groups(),
      UnorderedElementsAre(HeuristicIs(SchedulerType::InnerOuterPersistent)));
  testValidate(
      &fusion_copy,
      cg_outputs,
      {aten_grad_out, aten_input, aten_rms, aten_weight},
      __LINE__,
      __FILE__);
}
TEST_P(TmaWarpSpecializedTest, LayerNormBackward) {
  NVFUSER_TEST_CUDA_ARCH_GUARD(9, 0);
  auto fusion = std::make_unique<Fusion>();
  FusionGuard fg(fusion.get());
  auto [contig, dtype, dim0, dim1] = GetParam();

  std::vector<int64_t> norm_shape{dim1};
  std::vector<int64_t> input_shape{dim0, dim1};
  std::vector<int64_t> outer_shape{dim0, 1};
  auto grad_out = makeContigConcreteTensor({dim0, dim1}, dtype);
  auto input = makeContigConcreteTensor({dim0, dim1}, dtype);
  auto mean = contig ? makeContigConcreteTensor(outer_shape)
                     : makeConcreteTensor(outer_shape);
  auto rstd = contig ? makeContigConcreteTensor(outer_shape)
                     : makeConcreteTensor(outer_shape);
  auto weight = makeContigConcreteTensor(norm_shape, dtype);
  auto bias = makeContigConcreteTensor(norm_shape, dtype);
  fusion->addInput(grad_out);
  fusion->addInput(input);
  fusion->addInput(mean);
  fusion->addInput(rstd);
  fusion->addInput(weight);
  fusion->addInput(bias);
  grad_out = maybeCastOp(DataType::Float, grad_out);
  input = maybeCastOp(DataType::Float, input);
  weight = maybeCastOp(DataType::Float, weight);
  bias = maybeCastOp(DataType::Float, bias);

  auto res = layer_norm_backward(
      grad_out,
      input,
      norm_shape,
      mean,
      rstd,
      weight,
      bias,
      {true, true, true});
  res.grad_input = maybeCastOp(dtype, res.grad_input);
  res.grad_weight = maybeCastOp(dtype, res.grad_weight);
  res.grad_bias = maybeCastOp(dtype, res.grad_bias);
  fusion->addOutput(res.grad_input);
  fusion->addOutput(res.grad_weight);
  fusion->addOutput(res.grad_bias);
  auto fusion_copy = *fusion;

  auto options =
      at::TensorOptions().dtype(data_type_to_aten(dtype)).device(at::kCUDA, 0);

  at::Tensor aten_grad_out = at::randn(input_shape, options);
  at::Tensor aten_input = at::randn(input_shape, options);
  at::Tensor aten_weight = at::randn(norm_shape, options);
  at::Tensor aten_bias = at::randn(norm_shape, options);

  constexpr float kEps = 1e-5;
  auto aten_results = at::native_layer_norm(
      aten_input, norm_shape, aten_weight, aten_bias, kEps);
  auto aten_output = std::get<0>(aten_results);
  auto aten_mean = std::get<1>(aten_results);
  auto aten_rstd = std::get<2>(aten_results);

  FusionExecutorCache executor_cache(std::move(fusion));
  KernelArgumentHolder args = {
      aten_grad_out, aten_input, aten_mean, aten_rstd, aten_weight, aten_bias};
  auto cg_outputs = executor_cache.runFusionWithInputs(args);
  testValidate(&fusion_copy, cg_outputs, args, __LINE__, __FILE__);
}
auto TmaWarpSpecializedTestParams() {
  std::vector<TmaWarpSpecializedParams> values;
  int64_t dim0 = 2048;
  for (int64_t dim1 = 1024; dim1 <= 8192; dim1 += 256) {
    for (bool contig : {true, false}) {
      // to save test time
      if (dim1 != 1024 && !contig) {
        continue;
      }
      for (auto dtype : {DataType::Float, DataType::BFloat16}) {
        values.emplace_back(contig, dtype, dim0, dim1);
      }
    }
  }
  return testing::ValuesIn(values);
}
INSTANTIATE_TEST_SUITE_P(
    ,
    TmaWarpSpecializedTest,
    TmaWarpSpecializedTestParams(),
    [](const testing::TestParamInfo<TmaWarpSpecializedParams>& info)
        -> std::string {
      std::stringstream ss;
      ss << "contig_" << std::get<0>(info.param);
      ss << "_dtype_" << std::get<1>(info.param);
      ss << "_batch_" << std::get<2>(info.param);
      ss << "_hidden_" << std::get<3>(info.param);
      return sanitizeTestName(ss.str());
    });

TEST(StaticWarpReductionTest, StaticWarpReductionValidation) {
  NVFUSER_TEST_CUDA_ARCH_GUARD(9, 0);

  // Enable warp specialization explicitly
  EnableOptionsGuard opt_guard;
  EnableOptionsGuard::getCurOptions().set(
      EnableOption::WarpSpecializedNormalization);

  int64_t dim0 = 2048;
  int64_t dim1 = 8192;
  DataType dtype = DataType::Float;

  auto fusion_ptr = std::make_unique<Fusion>();
  FusionGuard fg(fusion_ptr.get());
  auto tv0 = makeContigConcreteTensor({dim0, dim1}, dtype);
  auto tv1 = makeContigConcreteTensor({dim0, dim1}, dtype);
  fusion_ptr->addInput(tv0);
  fusion_ptr->addInput(tv1);
  tv0 = maybeCastOp(DataType::Float, tv0);
  tv1 = maybeCastOp(DataType::Float, tv1);
  auto tv2 = add(tv0, tv1);
  auto tv3 = sum(tv2, {1});
  auto tv4 = broadcast(tv3, {false, true});
  auto tv5 = add(tv2, tv4);
  auto tv6 = sum(tv1, {0});
  tv5 = maybeCastOp(dtype, tv5);
  fusion_ptr->addOutput(tv5);
  fusion_ptr->addOutput(tv6);
  auto fusion_copy = *fusion_ptr;

  auto options =
      at::TensorOptions().dtype(data_type_to_aten(dtype)).device(at::kCUDA, 0);
  at::Tensor t0 = at::randn({dim0, dim1}, options);
  at::Tensor t1 = at::randn({dim0, dim1}, options);

  // Get default heuristics and revise unroll_factor_iter_dom to 1
  SchedulerRuntimeInfo runtime_info(fusion_ptr.get(), {t0, t1});
  ASSERT_TRUE(Schedule::canSchedule(
      SchedulerType::InnerOuterPersistent, fusion_ptr.get(), runtime_info));
  auto scheduler = SchedulerEntry::makeSchedulerInstance(
      SchedulerType::InnerOuterPersistent);
  auto heuristic_params =
      scheduler->computeHeuristics(fusion_ptr.get(), runtime_info);

  // Revise unroll_factor_iter_dom to 1 to enable static warp reduction
  heuristic_params->as<ReductionParams>()->unroll_factor_iter_dom = 1;

  scheduler->schedule(fusion_ptr.get(), heuristic_params.get());

  KernelExecutor ke;
  ke.compile(fusion_ptr.get(), {t0, t1});
  auto outputs =
      ke.run({t0, t1}, {}, heuristic_params->as<ReductionParams>()->lparams);

  // Validate that static warp reduction is used by checking the generated code
  std::string kernel_code = ke.compiledKernel()->kernelString();

  // Check for the specific static warp reduction function call
  EXPECT_TRUE(
      kernel_code.find("warp::staticWarpAllReduceTIDX<false, false") !=
      std::string::npos)
      << "Static warp reduction function 'warp::staticWarpAllReduceTIDX<false, "
         "false' not found in kernel code";

  testValidate(&fusion_copy, outputs, {t0, t1}, __LINE__, __FILE__);
}

TEST_F(CombinedSchedulerTest, ThunderLayerNormBackward) {
  NVFUSER_TEST_CUDA_ARCH_GUARD(9, 0);
  EnableOptionsGuard opt_guard;
  EnableOptionsGuard::getCurOptions().set(
      EnableOption::WarpSpecializedNormalization);
  std::unique_ptr<Fusion> fusion_ptr = std::make_unique<Fusion>();
  auto fusion = fusion_ptr.get();
  FusionGuard fg(fusion);

  // Define constants for dimensions
  const int64_t dim0 = 16384;
  const int64_t dim1 = 2048;
  auto dim0_val = IrBuilder::create<Val>(dim0);
  auto dim1_val = IrBuilder::create<Val>(dim1);
  auto one_val = IrBuilder::create<Val>(1);

  {
    auto tv0 = makeContigConcreteTensor({dim1}, DataType::BFloat16);
    fusion->addInput(tv0);
    auto tv1 = makeContigConcreteTensor({dim0}, DataType::Float);
    fusion->addInput(tv1);
    auto tv2 = makeContigConcreteTensor({dim0, dim1}, DataType::BFloat16);
    fusion->addInput(tv2);
    auto tv3 = makeContigConcreteTensor({dim0, dim1}, DataType::BFloat16);
    fusion->addInput(tv3);
    auto tv4 = makeContigConcreteTensor({dim0, 1}, DataType::Float);
    fusion->addInput(tv4);
    auto tv8 = expand(broadcast(tv0, {true, false}), {dim0_val, dim1_val});
    auto tv12 = expand(broadcast(tv1, {false, true}), {dim0_val, one_val});
    auto tv13 = castOp(DataType::Float, tv2);
    auto tv14 = castOp(DataType::Float, tv8);
    auto tv18 = expand(broadcast(tv12, {false, false}), {dim0_val, dim1_val});
    auto tv19 = castOp(DataType::Float, tv3);
    auto tv20 = mul(tv14, tv13);
    auto tv21 = sub(tv19, tv18);
    auto tv22 = mul(tv21, tv20);
    auto tv23 = sum(tv22, {1}, false);
    auto tv27 = expand(broadcast(tv23, {false, true}), {dim0_val, one_val});
    auto tv31 = expand(broadcast(tv4, {false, false}), {dim0_val, dim1_val});
    // use pow(tv4,3) leads to dynamic type conversion error in validator
    auto tv33 = mul(tv4, mul(tv4, tv4));
    auto s34 = IrBuilder::create<Val>(-0.5, DataType::Double);
    auto tv35 = mul(s34, tv27);
    auto tv36 = mul(tv31, tv20);
    auto tv37 = mul(tv35, tv33);
    auto tv38 = neg(tv36);
    auto tv39 = sum(tv37, {1}, false);
    auto tv40 = sum(tv38, {1}, false);
    auto tv44 = expand(broadcast(tv1, {false, true}), {dim0_val, one_val});
    auto tv48 = expand(broadcast(tv39, {false, true}), {dim0_val, one_val});
    auto tv52 = expand(broadcast(tv40, {false, true}), {dim0_val, one_val});
    auto tv56 = expand(broadcast(tv44, {false, false}), {dim0_val, dim1_val});
    auto tv60 = expand(broadcast(tv48, {false, false}), {dim0_val, dim1_val});
    auto tv61 = sum(tv52, {1}, false);
    auto tv62 = sub(tv19, tv56);
    auto s63 = IrBuilder::create<Val>(2.0, DataType::Double);
    auto tv64 = mul(s63, tv60);
    auto tv68 = expand(broadcast(tv61, {false, true}), {dim0_val, one_val});
    auto tv69 = mul(tv64, tv62);
    auto tv73 = expand(broadcast(tv68, {false, false}), {dim0_val, dim1_val});
    auto s74 = IrBuilder::create<Val>(2048.0, DataType::Double);
    auto s75 = reciprocal(s74);
    auto tv76 = mul(tv69, s75);
    auto s77 = IrBuilder::create<Val>(0.000488281, DataType::Double);
    auto tv78 = mul(s77, tv73);
    auto tv79 = mul(tv21, tv31);
    auto tv80 = add(tv78, tv76);
    auto tv81 = mul(tv79, tv13);
    auto tv82 = add(tv36, tv80);
    auto tv83 = sum(tv81, {0}, false);
    auto tv84 = sum(tv13, {0}, false);
    auto tv85 = castOp(DataType::BFloat16, tv82);
    auto tv86 = castOp(DataType::BFloat16, tv83);
    auto tv87 = castOp(DataType::BFloat16, tv84);
    fusion->addOutput(tv87);
    fusion->addOutput(tv86);
    fusion->addOutput(tv85);
  }

  auto fusion_copy = *fusion_ptr;
  auto options_fp32 =
      at::TensorOptions().dtype(at::kFloat).device(at::kCUDA, 0);
  auto options_fp16 =
      at::TensorOptions().dtype(at::kBFloat16).device(at::kCUDA, 0);
  auto t0 = at::randn({dim1}, options_fp16);
  auto t1 = at::randn({dim0}, options_fp32);
  auto t2 = at::randn({dim0, dim1}, options_fp16);
  auto t3 = at::randn({dim0, dim1}, options_fp16);
  auto t4 = at::randn({dim0, 1}, options_fp32);
  KernelArgumentHolder args = {t0, t1, t2, t3, t4};
  FusionExecutorCache executor_cache(std::move(fusion_ptr));
  auto cg_outputs = executor_cache.runFusionWithInputs(args);
  testValidate(&fusion_copy, cg_outputs, args, __LINE__, __FILE__);
}

// https://nvbugspro.nvidia.com/bug/5374766
// when view ops are present, project buffer to inputs is disabled and warp
// specialized approach is not used.
TEST_F(CombinedSchedulerTest, ViewOps) {
  NVFUSER_TEST_CUDA_ARCH_GUARD(9, 0);
  EnableOptionsGuard opt_guard;
  EnableOptionsGuard::getCurOptions().set(
      EnableOption::WarpSpecializedNormalization);
  std::unique_ptr<Fusion> fusion_ptr = std::make_unique<Fusion>();
  auto fusion = fusion_ptr.get();
  FusionGuard fg(fusion);

  // Input tensors
  auto tv0 = makeContigConcreteTensor({512, 32}, DataType::Float);
  auto tv1 = makeContigConcreteTensor({512, 32}, DataType::Float);
  fusion->addInput(tv0);
  fusion->addInput(tv1);

  // ViewOp: reshape from 2D to 3D
  // 512 * 32 = 16384 elements, reshape to {128, 4, 32} = 16384 elements
  auto tv2 = reshape(tv0, {512, 32}, {128, 4, 32});
  auto tv3 = reshape(tv1, {512, 32}, {128, 4, 32});

  // Cast to float for computation
  tv2 = castOp(DataType::Float, tv2);
  tv3 = castOp(DataType::Float, tv3);

  // Element-wise addition (like SimpleFusion)
  auto tv4 = add(tv2, tv3);

  // Inner reduction (sum on innermost dimension - dimension 2, size 32)
  auto tv5 = sum(tv4, {2}, false, DataType::Null);

  // Broadcast the inner reduction result back to 3D
  auto tv6 = broadcast(tv5, {false, false, true});

  // Add the broadcasted result back to the original tensor
  auto tv7 = add(tv4, tv6);

  // Outer reduction (sum on outermost dimensions - dimensions 0 and 1)
  auto tv8 = sum(tv4, {0, 1}, false, DataType::Null);

  // Outputs
  fusion->addOutput(tv7); // Reshaped result with inner reduction
  fusion->addOutput(tv8); // Outer reduction result

  auto fusion_copy = *fusion_ptr;
  auto options = at::TensorOptions().dtype(at::kFloat).device(at::kCUDA, 0);

  auto t0 = at::randn({512, 32}, options);
  auto t1 = at::randn({512, 32}, options);

  KernelArgumentHolder args = {t0, t1};
  FusionExecutorCache executor_cache(std::move(fusion_ptr));
  auto cg_outputs = executor_cache.runFusionWithInputs(args);

  // Verify that ViewOp disables warp specialized approach
  auto runtime = executor_cache.getMostRecentKernelRuntime();
  HeuristicParams* heur =
      runtime->schedulerHeuristics()->heuristicsList().at(0).get();
  ASSERT_NE(heur, nullptr);
  ASSERT_TRUE(heur->isA<ReductionParams>());
  EXPECT_TRUE(heur->as<ReductionParams>()->combined_inner_outer);
  EXPECT_FALSE(heur->as<ReductionParams>()->tma_warp_specialized);

  testValidate(&fusion_copy, cg_outputs, args, __LINE__, __FILE__);
}

// https://nvbugspro.nvidia.com/bug/5374765
// Avoid setting 2 vectorization loop domains for a single tensor.
// Test different broadcast positions for tensors with non-concretized
// dimensions
class NonConcretizedDomainTest : public NVFuserFixtureParamTest<int> {
 protected:
  void SetUp() override {
    NVFuserFixtureParamTest<int>::SetUp();
    EnableOptionsGuard::getCurOptions().set(
        EnableOption::WarpSpecializedNormalization);
  }
};

// combined_inner_outer scheduler can handle this case.
TEST_P(NonConcretizedDomainTest, OnNonReductionTv) {
  NVFUSER_TEST_CUDA_ARCH_GUARD(9, 0);
  auto non_concretized_pos = GetParam();

  std::unique_ptr<Fusion> fusion_ptr = std::make_unique<Fusion>();
  auto fusion = fusion_ptr.get();
  FusionGuard fg(fusion);

  // Create tv1 shape with non-concretized dimension at the specified position
  std::vector<int64_t> tv1_shape;
  if (non_concretized_pos == 0) {
    tv1_shape = {1, 2048, 32}; // Non-concretized at beginning
  } else if (non_concretized_pos == 1) {
    tv1_shape = {2048, 1, 32}; // Non-concretized in middle
  } else if (non_concretized_pos == 2) {
    tv1_shape = {2048, 32, 1}; // Non-concretized at end
  } else {
    NVF_ERROR("Invalid position: ", non_concretized_pos);
  }

  auto tv0 = makeContigConcreteTensor({2048, 32});
  auto tv1 = makeContigConcreteTensor(tv1_shape);
  fusion->addInput(tv0);
  fusion->addInput(tv1);

  auto tv2 = sum(tv0, {1});
  auto tv3 = broadcast(tv2, {false, true});
  auto tv4 = add(tv0, tv3);
  auto tv5 = sum(tv0, {0});

  std::vector<bool> broadcast_pattern;
  for (size_t i = 0; i < tv1_shape.size(); i++) {
    broadcast_pattern.push_back(tv1_shape[i] == 1);
  }
  auto tv6 = broadcast(tv4, broadcast_pattern);
  auto tv7 = add(tv1, tv6);
  fusion->addOutput(tv5);
  fusion->addOutput(tv7);

  auto fusion_copy = *fusion_ptr;
  auto options = at::TensorOptions().dtype(at::kFloat).device(at::kCUDA, 0);
  auto t0 = at::randn({2048, 32}, options);
  auto t1 = at::randn(tv1_shape, options);
  KernelArgumentHolder args = {t0, t1};
  FusionExecutorCache executor_cache(std::move(fusion_ptr));
  auto cg_outputs = executor_cache.runFusionWithInputs(args);

  // Verify that the fusion executes without issues
  auto runtime = executor_cache.getMostRecentKernelRuntime();
  HeuristicParams* heur =
      runtime->schedulerHeuristics()->heuristicsList().at(0).get();
  ASSERT_NE(heur, nullptr);
  ASSERT_TRUE(heur->isA<ReductionParams>());
  EXPECT_TRUE(heur->as<ReductionParams>()->combined_inner_outer);
  EXPECT_TRUE(heur->as<ReductionParams>()->tma_warp_specialized);
  testValidate(&fusion_copy, cg_outputs, args, __LINE__, __FILE__);
}

// Segmented due to non-concretized dimensions on reduction tensor.
// Ideally, the scheduler should be able to handle this case.
// TODO: modify canSchedule check to allow this case.
TEST_P(NonConcretizedDomainTest, OnReductionTv) {
  NVFUSER_TEST_CUDA_ARCH_GUARD(9, 0);
  auto non_concretized_pos = GetParam();

  std::unique_ptr<Fusion> fusion_ptr = std::make_unique<Fusion>();
  auto fusion = fusion_ptr.get();
  FusionGuard fg(fusion);

<<<<<<< HEAD
  // Create tv1 shape with non-concretized dimension at the specified position
  std::vector<int64_t> tv0_shape;
  if (non_concretized_pos == 0) {
    tv0_shape = {1, 2048, 32}; // Non-concretized at beginning
  } else if (non_concretized_pos == 1) {
    tv0_shape = {2048, 1, 32}; // Non-concretized in middle
  } else if (non_concretized_pos == 2) {
    tv0_shape = {2048, 32, 1}; // Non-concretized at end
=======
  // Create shape with non-concretized dimension at the specified position
  std::vector<int64_t> tv_shape;
  if (non_concretized_pos == 0) {
    tv_shape = {1, 2048, 32}; // Non-concretized at beginning
  } else if (non_concretized_pos == 1) {
    tv_shape = {2048, 1, 32}; // Non-concretized in middle
  } else if (non_concretized_pos == 2) {
    tv_shape = {2048, 32, 1}; // Non-concretized at end
>>>>>>> 25b1cd95
  } else {
    NVF_ERROR("Invalid position: ", non_concretized_pos);
  }
  std::vector<bool> broadcast_pattern;
<<<<<<< HEAD
  for (size_t i = 0; i < tv0_shape.size(); i++) {
    broadcast_pattern.push_back(tv0_shape[i] == 1);
  }

  auto tv0 = makeContigConcreteTensor(tv0_shape);
  auto tv1 = makeContigConcreteTensor(tv0_shape);
=======
  for (size_t i = 0; i < tv_shape.size(); i++) {
    broadcast_pattern.push_back(tv_shape[i] == 1);
  }

  auto tv0 = makeContigConcreteTensor(tv_shape);
  auto tv1 = makeContigConcreteTensor(tv_shape);
>>>>>>> 25b1cd95
  fusion->addInput(tv0);
  fusion->addInput(tv1);
  auto tv2 = sum(tv0, {1});
  auto tv3 = broadcast(tv2, broadcast_pattern);
  auto tv4 = add(tv0, tv3);
  auto tv5 = add(tv1, tv4);
  auto tv6 = sum(tv0, {0});
  fusion->addOutput(tv5);
  fusion->addOutput(tv6);

  auto fusion_copy = *fusion_ptr;
  auto options = at::TensorOptions().dtype(at::kFloat).device(at::kCUDA, 0);
<<<<<<< HEAD
  auto t0 = at::randn(tv0_shape, options);
  auto t1 = at::randn(tv0_shape, options);
=======
  auto t0 = at::randn(tv_shape, options);
  auto t1 = at::randn(tv_shape, options);
>>>>>>> 25b1cd95
  KernelArgumentHolder args = {t0, t1};
  FusionExecutorCache executor_cache(std::move(fusion_ptr));
  auto cg_outputs = executor_cache.runFusionWithInputs(args);

  // Verify that the fusion executes without issues
  testValidate(&fusion_copy, cg_outputs, args, __LINE__, __FILE__);
}

INSTANTIATE_TEST_SUITE_P(
    ,
    NonConcretizedDomainTest,
    testing::Values(0, 1, 2),
    [](const testing::TestParamInfo<int>& info) -> std::string {
      std::stringstream ss;
      ss << "non_concretized_pos_" << info.param;
      return sanitizeTestName(ss.str());
    });
<<<<<<< HEAD

// Simplified version of test_ws_tma_normalization3.
// Bug 5374767: Mistral-7B-v0.1 fails with "The non-allocating compute-at IDs
// are not found in the allocation domain"
TEST_F(CombinedSchedulerTest, AllocationDomainBroadcast) {
  NVFUSER_TEST_CUDA_ARCH_GUARD(9, 0);
  EnableOptionsGuard opt_guard;
  EnableOptionsGuard::getCurOptions().set(
      EnableOption::WarpSpecializedNormalization);
  std::unique_ptr<Fusion> fusion_ptr = std::make_unique<Fusion>();
  auto fusion = std::make_unique<Fusion>();
  FusionGuard fg(fusion.get());
  long x = 1L, y = 4096L, z = 4096L;
  auto tv1 = makeContigConcreteTensor({x, y, z});
  fusion->addInput(tv1);
  std::vector<IterDomain*> tv1_dom = {tv1->axis(1), tv1->axis(0), tv1->axis(2)};
  tv1->setAllocationDomain(tv1_dom, true);
  auto tv2 = sum(tv1, {0, 2});
  auto tv3 = broadcast(tv2, {true, false, true});
  auto tv4 = add(tv1, tv3);
  auto tv5 = sum(tv4, {0, 1});
  fusion->addOutput(tv4);
  fusion->addOutput(tv5);
  auto options = at::TensorOptions().dtype(at::kFloat).device(at::kCUDA, 0);
  // shape: (x, y, z), alloc: (y, x, z), stride: (xz, z, 1)
  auto t1 = at::randn({x, y, z}, options).as_strided({x, y, z}, {x * z, z, 1});
  std::vector<c10::IValue> inputs({t1});

  FusionExecutorCache executor_cache(std::move(fusion));
  auto outputs = executor_cache.runFusionWithInputs(inputs);
  testValidate(executor_cache.fusion(), outputs, inputs, __LINE__, __FILE__);
}
=======
>>>>>>> 25b1cd95
} // namespace nvfuser<|MERGE_RESOLUTION|>--- conflicted
+++ resolved
@@ -1631,16 +1631,6 @@
   auto fusion = fusion_ptr.get();
   FusionGuard fg(fusion);
 
-<<<<<<< HEAD
-  // Create tv1 shape with non-concretized dimension at the specified position
-  std::vector<int64_t> tv0_shape;
-  if (non_concretized_pos == 0) {
-    tv0_shape = {1, 2048, 32}; // Non-concretized at beginning
-  } else if (non_concretized_pos == 1) {
-    tv0_shape = {2048, 1, 32}; // Non-concretized in middle
-  } else if (non_concretized_pos == 2) {
-    tv0_shape = {2048, 32, 1}; // Non-concretized at end
-=======
   // Create shape with non-concretized dimension at the specified position
   std::vector<int64_t> tv_shape;
   if (non_concretized_pos == 0) {
@@ -1649,26 +1639,16 @@
     tv_shape = {2048, 1, 32}; // Non-concretized in middle
   } else if (non_concretized_pos == 2) {
     tv_shape = {2048, 32, 1}; // Non-concretized at end
->>>>>>> 25b1cd95
   } else {
     NVF_ERROR("Invalid position: ", non_concretized_pos);
   }
   std::vector<bool> broadcast_pattern;
-<<<<<<< HEAD
-  for (size_t i = 0; i < tv0_shape.size(); i++) {
-    broadcast_pattern.push_back(tv0_shape[i] == 1);
-  }
-
-  auto tv0 = makeContigConcreteTensor(tv0_shape);
-  auto tv1 = makeContigConcreteTensor(tv0_shape);
-=======
   for (size_t i = 0; i < tv_shape.size(); i++) {
     broadcast_pattern.push_back(tv_shape[i] == 1);
   }
 
   auto tv0 = makeContigConcreteTensor(tv_shape);
   auto tv1 = makeContigConcreteTensor(tv_shape);
->>>>>>> 25b1cd95
   fusion->addInput(tv0);
   fusion->addInput(tv1);
   auto tv2 = sum(tv0, {1});
@@ -1681,13 +1661,8 @@
 
   auto fusion_copy = *fusion_ptr;
   auto options = at::TensorOptions().dtype(at::kFloat).device(at::kCUDA, 0);
-<<<<<<< HEAD
-  auto t0 = at::randn(tv0_shape, options);
-  auto t1 = at::randn(tv0_shape, options);
-=======
   auto t0 = at::randn(tv_shape, options);
   auto t1 = at::randn(tv_shape, options);
->>>>>>> 25b1cd95
   KernelArgumentHolder args = {t0, t1};
   FusionExecutorCache executor_cache(std::move(fusion_ptr));
   auto cg_outputs = executor_cache.runFusionWithInputs(args);
@@ -1705,7 +1680,6 @@
       ss << "non_concretized_pos_" << info.param;
       return sanitizeTestName(ss.str());
     });
-<<<<<<< HEAD
 
 // Simplified version of test_ws_tma_normalization3.
 // Bug 5374767: Mistral-7B-v0.1 fails with "The non-allocating compute-at IDs
@@ -1738,6 +1712,4 @@
   auto outputs = executor_cache.runFusionWithInputs(inputs);
   testValidate(executor_cache.fusion(), outputs, inputs, __LINE__, __FILE__);
 }
-=======
->>>>>>> 25b1cd95
 } // namespace nvfuser