--- conflicted
+++ resolved
@@ -5754,37 +5754,13 @@
 //   // TODO: check vectorization factor
 // }
 
-<<<<<<< HEAD
-// Mixing resize and index ops is not supported yet.Specifically,
-// resize requires TensorIndexer, which is based on IdModel, but index
-// ops like take_along_axis is not yet supported by IdModel.
-TEST_F(ResizeTest, DoNotFuseResizeAndIndexOps) {
-=======
 // A little smaller repro of issue #3801. See below test for the
 // original repro.
 TEST_F(ResizeTest, TraversalForInliningPosition) {
->>>>>>> 7608d767
   auto fusion_ptr = std::make_unique<Fusion>();
   auto& fusion = *fusion_ptr;
   FusionGuard fg(fusion_ptr.get());
 
-<<<<<<< HEAD
-  auto tv0 = makeContigConcreteTensor({128, 4095});
-  fusion.addInput(tv0);
-  auto tv1 = makeContigConcreteTensor({1, 4096}, DataType::Int);
-  fusion.addInput(tv1);
-  auto tv2 = slice(
-      tv1,
-      {{IrBuilder::create<Val>(0L), IrBuilder::create<Val>(1L)},
-       {IrBuilder::create<Val>(1L), IrBuilder::create<Val>(4096)}});
-  auto tv3 = takeAlongAxis(tv0, tv2, 0);
-  fusion.addOutput(tv3);
-
-  auto options = at::TensorOptions().dtype(at::kFloat).device(at::kCUDA, 0);
-  auto options_int = at::TensorOptions().dtype(at::kLong).device(at::kCUDA, 0);
-  auto t0 = at::randn({128, 4095}, options);
-  auto t1 = at::randint(0, 128, {1, 4096}, options_int);
-=======
   // Disable the resize schedule because the original issue happened
   // with the pointwise scheduler
   EnableOptionsGuard::getCurOptions().unset(EnableOption::ResizeScheduler);
@@ -5820,37 +5796,10 @@
   auto options = at::TensorOptions().dtype(at::kFloat).device(at::kCUDA, 0);
   auto t0 = at::randn({16}, options);
   auto t1 = at::randn({8}, options);
->>>>>>> 7608d767
   std::vector<c10::IValue> inputs({t0, t1});
 
   FusionExecutorCache executor_cache(std::move(fusion_ptr));
   auto outputs = executor_cache.runFusionWithInputs(inputs);
-<<<<<<< HEAD
-  testValidate(executor_cache.fusion(), outputs, inputs, __LINE__, __FILE__);
-
-  FusionKernelRuntime* runtime = executor_cache.getMostRecentKernelRuntime();
-
-  EXPECT_EQ(runtime->fusionSegments()->groups().size(), 2)
-      << "Unexpected segmentation";
-
-  // Make sure two ops are separated into their own segments
-  for (auto segmented_group : runtime->fusionSegments()->groups()) {
-    bool has_resize = false;
-    bool has_index_op = false;
-    for (auto expr : segmented_group->exprs()) {
-      if (scheduler_tools::isResizeBasedOp(expr)) {
-        has_resize = true;
-      } else if (
-          expr->isOneOf<TorchGatherOp, ScatterOp, IndexSelectOp, SelectOp>()) {
-        has_index_op = true;
-      }
-    }
-
-    EXPECT_NE(has_resize, has_index_op);
-  }
-}
-
-=======
   testValidate(&fusion, outputs, inputs, __LINE__, __FILE__);
 
   // Make sure all the tensors are at least inlined at some
@@ -5963,5 +5912,55 @@
   testValidate(&fusion, outputs, inputs, __LINE__, __FILE__);
 }
 
->>>>>>> 7608d767
+// Mixing resize and index ops is not supported yet.Specifically,
+// resize requires TensorIndexer, which is based on IdModel, but index
+// ops like take_along_axis is not yet supported by IdModel.
+TEST_F(ResizeTest, DoNotFuseResizeAndIndexOps) {
+  auto fusion_ptr = std::make_unique<Fusion>();
+  auto& fusion = *fusion_ptr;
+  FusionGuard fg(fusion_ptr.get());
+
+  auto tv0 = makeContigConcreteTensor({128, 4095});
+  fusion.addInput(tv0);
+  auto tv1 = makeContigConcreteTensor({1, 4096}, DataType::Int);
+  fusion.addInput(tv1);
+  auto tv2 = slice(
+      tv1,
+      {{IrBuilder::create<Val>(0L), IrBuilder::create<Val>(1L)},
+       {IrBuilder::create<Val>(1L), IrBuilder::create<Val>(4096)}});
+  auto tv3 = takeAlongAxis(tv0, tv2, 0);
+  fusion.addOutput(tv3);
+
+  auto options = at::TensorOptions().dtype(at::kFloat).device(at::kCUDA, 0);
+  auto options_int = at::TensorOptions().dtype(at::kLong).device(at::kCUDA, 0);
+  auto t0 = at::randn({128, 4095}, options);
+  auto t1 = at::randint(0, 128, {1, 4096}, options_int);
+  std::vector<c10::IValue> inputs({t0, t1});
+
+  FusionExecutorCache executor_cache(std::move(fusion_ptr));
+  auto outputs = executor_cache.runFusionWithInputs(inputs);
+  testValidate(executor_cache.fusion(), outputs, inputs, __LINE__, __FILE__);
+
+  FusionKernelRuntime* runtime = executor_cache.getMostRecentKernelRuntime();
+
+  EXPECT_EQ(runtime->fusionSegments()->groups().size(), 2)
+      << "Unexpected segmentation";
+
+  // Make sure two ops are separated into their own segments
+  for (auto segmented_group : runtime->fusionSegments()->groups()) {
+    bool has_resize = false;
+    bool has_index_op = false;
+    for (auto expr : segmented_group->exprs()) {
+      if (scheduler_tools::isResizeBasedOp(expr)) {
+        has_resize = true;
+      } else if (
+          expr->isOneOf<TorchGatherOp, ScatterOp, IndexSelectOp, SelectOp>()) {
+        has_index_op = true;
+      }
+    }
+
+    EXPECT_NE(has_resize, has_index_op);
+  }
+}
+
 } // namespace nvfuser