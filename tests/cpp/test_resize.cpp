// clang-format off
/*
 * SPDX-FileCopyrightText: Copyright (c) 2023-present NVIDIA CORPORATION & AFFILIATES.
 * All rights reserved.
 * SPDX-License-Identifier: BSD-3-Clause
 */
// clang-format on
#include <csrc/exceptions.h>
#include <gmock/gmock-matchers.h>
#include <gtest/gtest.h>

#include <fusion.h>
#include <fusion_profiler.h>
#include <inlining.h>
#include <ops/all_ops.h>
#include <preseg_passes/mark_aliases_prepare.h>
#include <preseg_passes/optimization_pass.h>
#include <runtime/executor.h>
#include <runtime/executor_utils.h>
#include <runtime/fusion_executor_cache.h>
#include <scheduler/utils.h>
#include <tests/cpp/utils.h>
#include <tests/cpp/validator.h>
#include <val_graph_visitor.h>

namespace nvfuser {

using ResizeTest = NVFuserFixtureParamTest<bool>;

using testing::Each;
using testing::HasSubstr;
using testing::Not;
using testing::Property;
using testing::ThrowsMessage;
using testing::UnorderedElementsAre;

INSTANTIATE_TEST_SUITE_P(
    ,
    ResizeTest,
    testing::Bool(),
    testing::PrintToStringParamName());

// Simple pad test
TEST_P(ResizeTest, Pad1) {
  Fusion fusion;
  FusionGuard fg(&fusion);

  std::vector<int64_t> shape({9});

  auto tv0 = makeSymbolicTensor(1);
  fusion.addInput(tv0);

  auto tv1 = pad(tv0, {IrBuilder::create<Val>(1L), IrBuilder::create<Val>(1L)});
  fusion.addOutput(tv1);

  auto options = at::TensorOptions().dtype(at::kFloat).device(at::kCUDA, 0);

  auto t0 = at::randn(shape, options);
  std::vector<c10::IValue> aten_inputs({t0});

  EnableOptionsGuard enable_options_guard;
  if (GetParam()) {
    EnableOptionsGuard::getCurOptions().set(EnableOption::IdModel, {"all"});
  } else {
    EnableOptionsGuard::getCurOptions().unset(EnableOption::IdModel);
  }

  FusionExecutor fe;
  fe.compileFusion(&fusion, aten_inputs);
  auto cg_outputs = fe.runFusion(aten_inputs);

  auto ref = at::pad(t0, {1, 1});

  NVF_CHECK(ref.equal(cg_outputs[0]));
}

// pad + split
TEST_P(ResizeTest, Pad2) {
  Fusion fusion;
  FusionGuard fg(&fusion);

  std::vector<int64_t> shape({9});

  auto tv0 = makeSymbolicTensor(1);
  fusion.addInput(tv0);

  auto tv1 = pad(tv0, {IrBuilder::create<Val>(1L), IrBuilder::create<Val>(1L)});
  fusion.addOutput(tv1);

  tv1->split(0, 4);

  auto options = at::TensorOptions().dtype(at::kFloat).device(at::kCUDA, 0);

  auto t0 = at::randn(shape, options);
  std::vector<c10::IValue> aten_inputs({t0});

  EnableOptionsGuard enable_options_guard;
  if (GetParam()) {
    EnableOptionsGuard::getCurOptions().set(EnableOption::IdModel, {"all"});
  } else {
    EnableOptionsGuard::getCurOptions().unset(EnableOption::IdModel);
  }

  FusionExecutor fe;
  fe.compileFusion(&fusion, aten_inputs);
  auto cg_outputs = fe.runFusion(aten_inputs);

  auto ref = at::pad(t0, {1, 1});

  NVF_CHECK(ref.equal(cg_outputs[0]));
}

// pad, merge + split, inlineMost
TEST_P(ResizeTest, Pad3) {
  Fusion fusion;
  FusionGuard fg(&fusion);

  std::vector<int64_t> shape({9, 11});
  std::vector<int64_t> padded_shape({9, 11 + 2});

  auto tv0 = makeSymbolicTensor(2);
  fusion.addInput(tv0);
  auto tv1 = makeSymbolicTensor(2);
  fusion.addInput(tv1);

  auto tv2 = set(tv0);
  auto tv3 = pad(tv2, {IrBuilder::create<Val>(1L), IrBuilder::create<Val>(1L)});
  auto tv4 = add(tv3, tv1);
  fusion.addOutput(tv4);

  tv4->merge(0);
  tv4->split(0, 32);

  TransformPropagator propagator(tv4);
  MaxLogicalDomainInfoSpanningTree(tv4).traverse(&propagator);

  inlineMost();

  // TransformPropagator and inlineMost do not inline tv2, so it can't
  // be on Local memory. It should be possible to expand tv2 such that
  // it has the same extent as tv3, allowing it to be inlined.
  tv2->setMemoryType(MemoryType::Shared);

  auto options = at::TensorOptions().dtype(at::kFloat).device(at::kCUDA, 0);

  auto t0 = at::randn(shape, options);
  auto t1 = at::randn(padded_shape, options);
  std::vector<c10::IValue> aten_inputs({t0, t1});

  EnableOptionsGuard enable_options_guard;
  if (GetParam()) {
    EnableOptionsGuard::getCurOptions().set(EnableOption::IdModel, {"all"});
  } else {
    EnableOptionsGuard::getCurOptions().unset(EnableOption::IdModel);
  }

  FusionExecutor fe;
  fe.compileFusion(&fusion, aten_inputs);
  auto cg_outputs = fe.runFusion(aten_inputs);

  testValidate(&fusion, cg_outputs, aten_inputs, __LINE__, __FILE__);
}

// pad + parallelization
TEST_P(ResizeTest, Pad4) {
  Fusion fusion;
  FusionGuard fg(&fusion);

  std::vector<int64_t> shape({9});

  auto tv0 = makeSymbolicTensor(1);
  fusion.addInput(tv0);

  auto tv1 = pad(tv0, {IrBuilder::create<Val>(1L), IrBuilder::create<Val>(1L)});
  fusion.addOutput(tv1);

  tv1->axis(0)->parallelize(ParallelType::TIDx);

  auto options = at::TensorOptions().dtype(at::kFloat).device(at::kCUDA, 0);

  auto t0 = at::randn(shape, options);
  std::vector<c10::IValue> aten_inputs({t0});

  EnableOptionsGuard enable_options_guard;
  if (GetParam()) {
    EnableOptionsGuard::getCurOptions().set(EnableOption::IdModel, {"all"});
  } else {
    EnableOptionsGuard::getCurOptions().unset(EnableOption::IdModel);
  }

  FusionExecutor fe;
  fe.compileFusion(&fusion, aten_inputs);
  auto cg_outputs = fe.runFusion(aten_inputs);

  auto ref = at::pad(t0, {1, 1});

  NVF_CHECK(ref.equal(cg_outputs[0]));
}

// pad + parallelization + RAW sync
TEST_P(ResizeTest, Pad5) {
  Fusion fusion;
  FusionGuard fg(&fusion);

  std::vector<int64_t> shape({9});

  auto tv0 = makeSymbolicTensor(1);
  fusion.addInput(tv0);

  auto tv1 = set(tv0);
  auto tv2 = pad(tv1, {IrBuilder::create<Val>(1L), IrBuilder::create<Val>(1L)});
  fusion.addOutput(tv2);

  tv1->axis(0)->parallelize(ParallelType::TIDx);
  tv2->axis(0)->parallelize(ParallelType::TIDx);

  scheduler_utils::promoteProducerMemoryTypes(&fusion, {});

  NVF_CHECK(
      tv1->getMemoryType() == MemoryType::Shared,
      "tv1 should be on shared memory: ",
      tv1->getMemoryType());

  GpuLower gpulw(&fusion);
  auto all_lowered_exprs = KernelExprVisitor::getAllExprs(gpulw.run());
  NVF_CHECK(
      std::find_if(
          all_lowered_exprs.begin(),
          all_lowered_exprs.end(),
          [](Expr* expr) { return expr->isA<kir::BlockSync>(); }) !=
          all_lowered_exprs.end(),
      "Block sync not found");

  auto options = at::TensorOptions().dtype(at::kFloat).device(at::kCUDA, 0);

  auto t0 = at::randn(shape, options);
  std::vector<c10::IValue> aten_inputs({t0});

  EnableOptionsGuard enable_options_guard;
  if (GetParam()) {
    EnableOptionsGuard::getCurOptions().set(EnableOption::IdModel, {"all"});
  } else {
    EnableOptionsGuard::getCurOptions().unset(EnableOption::IdModel);
  }

  FusionExecutor fe;
  fe.compileFusion(&fusion, aten_inputs);
  auto cg_outputs = fe.runFusion(aten_inputs);

  auto ref = at::pad(t0, {1, 1});

  NVF_CHECK(ref.equal(cg_outputs[0]));
}

// pad + merge + split parallelization
TEST_P(ResizeTest, Pad6) {
  Fusion fusion;
  FusionGuard fg(&fusion);

  std::vector<int64_t> shape({99, 111});
  std::vector<int64_t> padded_shape({shape[0], shape[1] + 2});

  auto tv0 = makeConcreteTensor(shape);
  fusion.addInput(tv0);
  auto tv1 = makeConcreteTensor(padded_shape);
  fusion.addInput(tv1);

  auto tv2 = add(tv0, IrBuilder::create<Val>(1.0));
  auto tv3 = pad(tv2, {IrBuilder::create<Val>(1L), IrBuilder::create<Val>(1L)});
  auto tv4 = add(tv3, tv1);
  fusion.addOutput(tv4);

  tv4->merge(0);
  tv4->split(0, 32);

  TransformPropagator propagator(tv4);
  MaxLogicalDomainInfoSpanningTree(tv4).traverse(&propagator);

  inlineMost();

  tv4->axis(0)->parallelize(ParallelType::BIDx);
  tv4->axis(1)->parallelize(ParallelType::TIDx);

  auto options = at::TensorOptions().dtype(at::kFloat).device(at::kCUDA, 0);

  auto t0 = at::randn(shape, options);
  auto t1 = at::randn(padded_shape, options);
  std::vector<c10::IValue> aten_inputs({t0, t1});

  EnableOptionsGuard enable_options_guard;
  if (GetParam()) {
    EnableOptionsGuard::getCurOptions().set(EnableOption::IdModel, {"all"});
  } else {
    EnableOptionsGuard::getCurOptions().unset(EnableOption::IdModel);
  }

  FusionExecutor fe;
  fe.compileFusion(&fusion, aten_inputs);
  auto cg_outputs = fe.runFusion(aten_inputs);

  testValidate(&fusion, cg_outputs, aten_inputs, __LINE__, __FILE__);
}

// pad + unswitch. Having different extents in an unswitched loop nest
// needs a special care (see UnrollPass::canOmitElseClause)
TEST_P(ResizeTest, Pad7) {
  Fusion fusion;
  FusionGuard fg(&fusion);

  std::vector<int64_t> shape({9, 11});

  auto tv0 = makeSymbolicTensor(2);
  fusion.addInput(tv0);

  auto tv1 = set(tv0);
  auto tv2 = pad(tv1, {IrBuilder::create<Val>(1L), IrBuilder::create<Val>(1L)});
  auto tv3 = set(tv2);
  fusion.addOutput(tv3);

  tv3->split(0, 1);
  tv3->split(-1, 4);
  tv3->reorder({{1, 2}});

  TransformPropagator propagator(tv3);
  MaxLogicalDomainInfoSpanningTree(tv3).traverse(&propagator);

  inlineMost();

  tv3->axis(-1)->parallelize(ParallelType::TIDx);
  tv3->axis(-2)->parallelize(ParallelType::Unswitch);

  scheduler_utils::parallelizeAllLike(tv3);

  scheduler_utils::promoteProducerMemoryTypes(&fusion, {});

  auto options = at::TensorOptions().dtype(at::kFloat).device(at::kCUDA, 0);

  auto t0 = at::randn(shape, options);
  std::vector<c10::IValue> aten_inputs({t0});

  EnableOptionsGuard enable_options_guard;
  if (GetParam()) {
    EnableOptionsGuard::getCurOptions().set(EnableOption::IdModel, {"all"});
  } else {
    EnableOptionsGuard::getCurOptions().unset(EnableOption::IdModel);
  }

  FusionExecutor fe;
  fe.compileFusion(&fusion, aten_inputs);
  auto cg_outputs = fe.runFusion(aten_inputs);

  testValidate(&fusion, cg_outputs, aten_inputs, __LINE__, __FILE__);
}

// Disable for now. Unclear what would be the best way to handle
// when a tensor is resized multiple times. It would likely need a
// different transform propagator.
#if 0
// Stencil-like pattern
TEST_F(ResizeTest, Pad8) {
  Fusion fusion;
  FusionGuard fg(&fusion);

  auto tv0 = makeSymbolicTensor(1);
  fusion.addInput(tv0);

  auto tv1 = set(tv0);
  // Sort of shift(tv1, {-1});
  auto tv2 = pad(tv1, {IrBuilder::create<Val>(0L), IrBuilder::create<Val>(1L)});
  // Sort of shift(tv1, {1});
  auto tv3 = pad(tv1, {IrBuilder::create<Val>(1L), IrBuilder::create<Val>(0L)});
  auto tv4 = add(tv2, tv3);
  fusion.addOutput(tv4);

  tv4->split(0, 128);

  TransformPropagator propagator(tv4);
  MaxLogicalDomainInfoSpanningTree(tv4).traverse(&propagator);

  inlineMost();

  tv4->axis(0)->parallelize(ParallelType::BIDx);
  tv4->axis(1)->parallelize(ParallelType::TIDx);
  scheduler_utils::parallelizeAllLike(tv4);

  scheduler_utils::promoteProducerMemoryTypesOfResizedTensors(&fusion, {});

  auto options = at::TensorOptions().dtype(at::kFloat).device(at::kCUDA, 0);

  auto t0 = at::randn(999, options);
  std::vector<c10::IValue> aten_inputs({t0});

  FusionExecutor fe;
  fe.compileFusion(&fusion, aten_inputs);
  auto cg_outputs = fe.runFusion(aten_inputs);

  auto ref = at::pad(t0, {0, 1}) + at::pad(t0, {1, 0});

  testValidate(&fusion, cg_outputs, aten_inputs, {ref}, __LINE__, __FILE__);
}
#endif

TEST_P(ResizeTest, PadScheduler1) {
  auto fusion = std::make_unique<Fusion>();
  FusionGuard fg(fusion.get());

  auto tv0 = makeSymbolicTensor(2);
  fusion->addInput(tv0);

  auto tv1 = pad(tv0, {IrBuilder::create<Val>(1L), IrBuilder::create<Val>(1L)});
  fusion->addOutput(tv1);

  std::vector<int64_t> shape({99, 111});

  auto options = at::TensorOptions().dtype(at::kFloat).device(at::kCUDA, 0);

  auto t0 = at::randn(shape, options);
  std::vector<c10::IValue> aten_inputs({t0});

  EnableOptionsGuard enable_options_guard;
  if (GetParam()) {
    EnableOptionsGuard::getCurOptions().set(EnableOption::IdModel, {"all"});
  } else {
    EnableOptionsGuard::getCurOptions().unset(EnableOption::IdModel);
  }

  FusionExecutorCache executor_cache(std::move(fusion));
  auto cg_outputs = executor_cache.runFusionWithInputs(aten_inputs);

  auto ref = at::pad(t0, {1, 1});

  NVF_CHECK(ref.equal(cg_outputs[0]));
}

TEST_P(ResizeTest, PadScheduler2) {
  auto fusion_ptr = std::make_unique<Fusion>();
  auto& fusion = *fusion_ptr;
  FusionGuard fg(fusion_ptr.get());

  std::vector<int64_t> shape({9, 11});
  std::vector<int64_t> padded_shape({9, 11 + 2});

  auto tv0 = makeSymbolicTensor(2);
  fusion.addInput(tv0);
  auto tv1 = makeSymbolicTensor(2);
  fusion.addInput(tv1);

  auto tv2 = set(tv0);
  auto tv3 = pad(tv2, {IrBuilder::create<Val>(1L), IrBuilder::create<Val>(1L)});
  auto tv4 = add(tv3, tv1);
  fusion.addOutput(tv4);

  auto options = at::TensorOptions().dtype(at::kFloat).device(at::kCUDA, 0);

  auto t0 = at::randn(shape, options);
  auto t1 = at::randn(padded_shape, options);
  std::vector<c10::IValue> aten_inputs({t0, t1});

  EnableOptionsGuard enable_options_guard;
  if (GetParam()) {
    EnableOptionsGuard::getCurOptions().set(EnableOption::IdModel, {"all"});
  } else {
    EnableOptionsGuard::getCurOptions().unset(EnableOption::IdModel);
  }

  FusionExecutorCache executor_cache(std::move(fusion_ptr));
  auto cg_outputs = executor_cache.runFusionWithInputs(aten_inputs);

  testValidate(
      executor_cache.fusion(), cg_outputs, aten_inputs, __LINE__, __FILE__);
}

// Disabled due to the same reason as Pad8
#if 0
// Auto scheduled version of Pad8
TEST_F(ResizeTest, PadScheduler3) {
  auto fusion_ptr = std::make_unique<Fusion>();
  auto& fusion = *fusion_ptr;
  FusionGuard fg(fusion_ptr.get());

  auto tv0 = makeSymbolicTensor(1);
  fusion.addInput(tv0);

  auto tv1 = set(tv0);
  auto tv2 = pad(tv1, {IrBuilder::create<Val>(0L), IrBuilder::create<Val>(1L)});
  auto tv3 = pad(tv1, {IrBuilder::create<Val>(1L), IrBuilder::create<Val>(0L)});
  auto tv4 = add(tv2, tv3);
  fusion.addOutput(tv4);

  auto options = at::TensorOptions().dtype(at::kFloat).device(at::kCUDA, 0);

  auto t0 = at::randn(999, options);
  std::vector<c10::IValue> aten_inputs({t0});

  FusionExecutorCache executor_cache(std::move(fusion_ptr));
  auto cg_outputs = executor_cache.runFusionWithInputs(aten_inputs);

  auto ref = at::pad(t0, {0, 1}) + at::pad(t0, {1, 0});

  testValidate(
      executor_cache.fusion(),
      cg_outputs,
      aten_inputs,
      {ref},
      __LINE__,
      __FILE__);
}
#endif

// Two pad exprs, both using the same symbolic pad widths, segmented
// into two kernels. Make sure the symbolic inputs are available to
// both of the segmented kernels.
TEST_P(ResizeTest, PadScheduler4) {
  auto fusion = std::make_unique<Fusion>();
  FusionGuard fg(fusion.get());

  auto tv0 = makeSymbolicTensor(2);
  fusion->addInput(tv0);

  auto left_pad = IrBuilder::create<Val>(DataType::Int);
  fusion->addInput(left_pad);
  auto right_pad = IrBuilder::create<Val>(DataType::Int);
  fusion->addInput(right_pad);

  auto tv1 = pad(tv0, {left_pad, right_pad});
  auto tv2 = sum(tv1, {0});
  fusion->addOutput(tv2);

  auto tv3 = pad(tv0, {left_pad, right_pad});
  auto tv4 = sum(tv3, {1});
  fusion->addOutput(tv4);

  std::vector<int64_t> shape({99, 111});

  auto options = at::TensorOptions().dtype(at::kFloat).device(at::kCUDA, 0);

  auto t0 = at::randn(shape, options);
  std::vector<int64_t> pad_extents{1, 1};
  std::vector<c10::IValue> aten_inputs({t0, 1, 1});

  EnableOptionsGuard enable_options_guard;
  if (GetParam()) {
    EnableOptionsGuard::getCurOptions().set(EnableOption::IdModel, {"all"});
  } else {
    EnableOptionsGuard::getCurOptions().unset(EnableOption::IdModel);
  }

  FusionExecutorCache executor_cache(std::move(fusion));
  auto cg_outputs = executor_cache.runFusionWithInputs(aten_inputs);

  testValidate(
      executor_cache.fusion(), cg_outputs, aten_inputs, __LINE__, __FILE__);
}

// Pad a broadcast
// See https://github.com/NVIDIA/Fuser/issues/798
TEST_P(ResizeTest, PadBroadcastInput) {
  auto fusion = std::make_unique<Fusion>();
  FusionGuard fg(fusion.get());

  // IterTypes are {Broadcast, Iteration}
  auto tv0 = makeConcreteTensor({1, -1});
  fusion->addInput(tv0);

  // trivial pad of broadcast dimension
  auto tv1 =
      pad(tv0,
          {fusion->oneVal(),
           fusion->zeroVal(),
           fusion->zeroVal(),
           fusion->zeroVal()});
  fusion->addOutput(tv1);

  std::vector<int64_t> shape({1, 2});

  auto options = at::TensorOptions().dtype(at::kFloat).device(at::kCUDA, 0);

  auto t0 = at::randn(shape, options);
  std::vector<c10::IValue> aten_inputs({t0});

  EnableOptionsGuard enable_options_guard;
  if (GetParam()) {
    EnableOptionsGuard::getCurOptions().set(EnableOption::IdModel, {"all"});
  } else {
    EnableOptionsGuard::getCurOptions().unset(EnableOption::IdModel);
  }

  FusionExecutorCache executor_cache(std::move(fusion));
  auto cg_outputs = executor_cache.runFusionWithInputs(aten_inputs);

  testValidate(
      executor_cache.fusion(), cg_outputs, aten_inputs, __LINE__, __FILE__);
}

// Trivial cat
TEST_F(ResizeTest, Cat1) {
  Fusion fusion;
  FusionGuard fg(&fusion);

  std::vector<int64_t> shape0({2});
  std::vector<int64_t> shape1({3});

  auto tv0 = makeConcreteTensor(shape0);
  fusion.addInput(tv0);

  auto tv1 = makeConcreteTensor(shape1);
  fusion.addInput(tv1);

  auto tv2 = cat({tv0, tv1}, 0);
  fusion.addOutput(tv2);

  auto options = at::TensorOptions().dtype(at::kFloat).device(at::kCUDA, 0);

  auto t0 = at::randn(shape0, options);
  auto t1 = at::randn(shape1, options);
  std::vector<c10::IValue> aten_inputs({t0, t1});

  FusionExecutor fe;
  fe.compileFusion(&fusion, aten_inputs);
  auto cg_outputs = fe.runFusion(aten_inputs);

  auto ref = at::cat({t0, t1}, 0);

  NVF_CHECK(ref.equal(cg_outputs[0]));
}

// Trivial 2D inner cat
TEST_F(ResizeTest, Cat2) {
  Fusion fusion;
  FusionGuard fg(&fusion);

  std::vector<int64_t> shape0({2, 4});
  std::vector<int64_t> shape1({3, 4});

  auto tv0 = makeConcreteTensor(shape0);
  fusion.addInput(tv0);

  auto tv1 = makeConcreteTensor(shape1);
  fusion.addInput(tv1);

  auto tv2 = cat({tv0, tv1}, 0);
  fusion.addOutput(tv2);

  auto options = at::TensorOptions().dtype(at::kFloat).device(at::kCUDA, 0);

  auto t0 = at::randn(shape0, options);
  auto t1 = at::randn(shape1, options);
  std::vector<c10::IValue> aten_inputs({t0, t1});

  FusionExecutor fe;
  fe.compileFusion(&fusion, aten_inputs);
  auto cg_outputs = fe.runFusion(aten_inputs);

  auto ref = at::cat({t0, t1}, 0);

  NVF_CHECK(ref.equal(cg_outputs[0]));
}

// Trivial 2D outer cat
TEST_F(ResizeTest, Cat3) {
  Fusion fusion;
  FusionGuard fg(&fusion);

  std::vector<int64_t> shape0({4, 2});
  std::vector<int64_t> shape1({4, 3});

  // concrete shapes to avoid dynamic Fusion
  auto tv0 = makeConcreteTensor(shape0);
  fusion.addInput(tv0);

  auto tv1 = makeConcreteTensor(shape1);
  fusion.addInput(tv1);

  auto tv2 = cat({tv0, tv1}, 1);
  fusion.addOutput(tv2);

  tv2->merge(0);
  tv2->split(0, 4);

  TransformPropagator propagator(tv2);
  MaxLogicalDomainInfoSpanningTree(tv2).traverse(&propagator);

  inlineMost();

  auto options = at::TensorOptions().dtype(at::kFloat).device(at::kCUDA, 0);

  auto t0 = at::randn(shape0, options);
  auto t1 = at::randn(shape1, options);
  std::vector<c10::IValue> aten_inputs({t0, t1});

  FusionExecutor fe;
  fe.compileFusion(&fusion, aten_inputs);
  auto cg_outputs = fe.runFusion(aten_inputs);

  auto ref = at::cat({t0, t1}, 1);

  NVF_CHECK(ref.equal(cg_outputs[0]));
}

// Cat + merge + split + parallelization + inlineMost
TEST_F(ResizeTest, Cat4) {
  Fusion fusion;
  FusionGuard fg(&fusion);

  std::vector<int64_t> shape0({11, 12});
  std::vector<int64_t> shape1({11, 13});

  // concrete shapes to avoid dynamic Fusion
  auto tv0 = makeConcreteTensor(shape0);
  fusion.addInput(tv0);

  auto tv1 = makeConcreteTensor(shape1);
  fusion.addInput(tv1);

  auto tv2 = cat({tv0, tv1}, 1);
  fusion.addOutput(tv2);

  tv2->merge(0);
  tv2->split(0, 128);

  TransformPropagator propagator(tv2);
  MaxLogicalDomainInfoSpanningTree(tv2).traverse(&propagator);

  tv2->axis(0)->parallelize(ParallelType::BIDx);
  tv2->axis(1)->parallelize(ParallelType::TIDx);

  inlineMost();

  auto options = at::TensorOptions().dtype(at::kFloat).device(at::kCUDA, 0);

  auto t0 = at::randn(shape0, options);
  auto t1 = at::randn(shape1, options);
  std::vector<c10::IValue> aten_inputs({t0, t1});

  FusionExecutor fe;
  fe.compileFusion(&fusion, aten_inputs);
  auto cg_outputs = fe.runFusion(aten_inputs);

  auto ref = at::cat({t0, t1}, 1);

  NVF_CHECK(ref.equal(cg_outputs[0]));
}

// Cat + arith op
TEST_F(ResizeTest, Cat5) {
  Fusion fusion;
  FusionGuard fg(&fusion);

  // concrete shapes to avoid dynamic Fusion
  auto tv0 = makeConcreteTensor({11, 12});
  fusion.addInput(tv0);
  auto tv1 = makeConcreteTensor({11, 13});
  fusion.addInput(tv1);
  auto tv2 = makeConcreteTensor({11, 25});
  fusion.addInput(tv2);

  auto tv3 = cat({tv0, tv1}, 1);
  auto tv4 = add(tv3, tv2);
  fusion.addOutput(tv4);

  tv4->merge(0);
  tv4->split(0, 128);

  TransformPropagator propagator(tv4);
  MaxLogicalDomainInfoSpanningTree(tv4).traverse(&propagator);

  inlineMost();

  tv4->axis(0)->parallelize(ParallelType::BIDx);
  tv4->axis(1)->parallelize(ParallelType::TIDx);
  scheduler_utils::parallelizeAllLike(tv4);

  std::vector<int64_t> shape0({11, 12});
  std::vector<int64_t> shape1({shape0[0], 13});
  std::vector<int64_t> shape2({shape0[0], shape0[1] + shape1[1]});

  auto options = at::TensorOptions().dtype(at::kFloat).device(at::kCUDA, 0);

  auto t0 = at::randn(shape0, options);
  auto t1 = at::randn(shape1, options);
  auto t2 = at::randn(shape2, options);
  std::vector<c10::IValue> aten_inputs({t0, t1, t2});

  FusionExecutor fe;
  fe.compileFusion(&fusion, aten_inputs);
  auto cg_outputs = fe.runFusion(aten_inputs);

  testValidate(&fusion, cg_outputs, aten_inputs, __LINE__, __FILE__);
}

// Cat 3 tensors
TEST_F(ResizeTest, Cat6) {
  Fusion fusion;
  FusionGuard fg(&fusion);

  std::vector<int64_t> shape0({2, 4});
  std::vector<int64_t> shape1({5, 4});
  std::vector<int64_t> shape2({3, 4});

  auto tv0 = makeConcreteTensor(shape0);
  fusion.addInput(tv0);
  auto tv1 = makeConcreteTensor(shape1);
  fusion.addInput(tv1);
  auto tv2 = makeConcreteTensor(shape2);
  fusion.addInput(tv2);

  auto tv3 = cat({tv0, tv1, tv2}, 0);
  fusion.addOutput(tv3);

  tv3->merge(0);
  tv3->split(0, 4);
  TransformPropagator propagator(tv3);
  MaxLogicalDomainInfoSpanningTree(tv3).traverse(&propagator);

  inlineMost();

  tv3->axis(0)->parallelize(ParallelType::BIDx);
  tv3->axis(1)->parallelize(ParallelType::TIDx);
  scheduler_utils::parallelizeAllLike(tv3);

  auto options = at::TensorOptions().dtype(at::kFloat).device(at::kCUDA, 0);

  auto t0 = at::randn(shape0, options);
  auto t1 = at::randn(shape1, options);
  auto t2 = at::randn(shape2, options);
  std::vector<c10::IValue> aten_inputs({t0, t1, t2});

  FusionExecutor fe;
  fe.compileFusion(&fusion, aten_inputs);
  auto cg_outputs = fe.runFusion(aten_inputs);

  auto ref = at::cat({t0, t1, t2}, 0);

  NVF_CHECK(ref.equal(cg_outputs[0]));
}

// Cat many tensors
TEST_F(ResizeTest, Cat7) {
  int num_tensors_to_concat = 10;
  std::vector<int64_t> base_shape({11, 13});

  for (int concat_dim : {0, 1}) {
    Fusion fusion;
    FusionGuard fg(&fusion);

    std::vector<TensorView*> inputs;
    for (const auto i : c10::irange(num_tensors_to_concat)) {
      (void)i;
      // concrete shapes to avoid dynamic Fusion
      auto shape = base_shape;
      shape[concat_dim] = 10 + (i % 5);
      auto tv = makeConcreteTensor(shape);
      fusion.addInput(tv);
      inputs.push_back(tv);
    }

    auto concat_tv = cat(inputs, concat_dim);
    fusion.addOutput(concat_tv);

    concat_tv->merge(0);
    concat_tv->split(0, 128);

    TransformPropagator propagator(concat_tv);
    MaxLogicalDomainInfoSpanningTree(concat_tv).traverse(&propagator);

    inlineMost();

    concat_tv->axis(0)->parallelize(ParallelType::BIDx);
    concat_tv->axis(1)->parallelize(ParallelType::TIDx);
    scheduler_utils::parallelizeAllLike(concat_tv);

    auto options = at::TensorOptions().dtype(at::kFloat).device(at::kCUDA, 0);

    std::vector<at::Tensor> aten_inputs;
    for (const auto i : c10::irange(num_tensors_to_concat)) {
      auto shape = base_shape;
      shape[concat_dim] = 10 + (i % 5);
      aten_inputs.emplace_back(at::randn(shape, options));
    }

    std::vector<c10::IValue> aten_inputs_ivalue(
        {aten_inputs.begin(), aten_inputs.end()});

    FusionExecutor fe;
    fe.compileFusion(&fusion, aten_inputs_ivalue);
    auto cg_outputs = fe.runFusion(aten_inputs_ivalue);

    auto ref = at::cat(aten_inputs, concat_dim);

    NVF_CHECK(ref.equal(cg_outputs[0]));
  }
}

// Auto scheduled version of Cat1
TEST_F(ResizeTest, CatScheduler1) {
  auto fusion_ptr = std::make_unique<Fusion>();
  auto& fusion = *fusion_ptr;
  FusionGuard fg(fusion_ptr.get());

  auto tv0 = makeSymbolicTensor(1);
  fusion.addInput(tv0);

  auto tv1 = makeSymbolicTensor(1);
  fusion.addInput(tv1);

  auto tv2 = cat({tv0, tv1}, 0);
  fusion.addOutput(tv2);

  std::vector<int64_t> shape0({2});
  std::vector<int64_t> shape1({3});

  auto options = at::TensorOptions().dtype(at::kFloat).device(at::kCUDA, 0);

  auto t0 = at::randn(shape0, options);
  auto t1 = at::randn(shape1, options);
  std::vector<c10::IValue> aten_inputs({t0, t1});

  FusionExecutorCache executor_cache(std::move(fusion_ptr));
  auto cg_outputs = executor_cache.runFusionWithInputs(aten_inputs);

  auto ref = at::cat({t0, t1}, 0);

  NVF_CHECK(ref.equal(cg_outputs[0]));
}

// Auto scheduled version of Cat5
TEST_F(ResizeTest, CatScheduler2) {
  auto fusion_ptr = std::make_unique<Fusion>();
  auto& fusion = *fusion_ptr;
  FusionGuard fg(fusion_ptr.get());

  auto tv0 = makeSymbolicTensor(2);
  fusion.addInput(tv0);
  auto tv1 = makeSymbolicTensor(2);
  fusion.addInput(tv1);
  auto tv2 = makeSymbolicTensor(2);
  fusion.addInput(tv2);

  auto tv3 = cat({tv0, tv1}, 1);
  auto tv4 = add(tv3, tv2);
  fusion.addOutput(tv4);

  std::vector<int64_t> shape0({11, 12});
  std::vector<int64_t> shape1({shape0[0], 13});
  std::vector<int64_t> shape2({shape0[0], shape0[1] + shape1[1]});

  auto options = at::TensorOptions().dtype(at::kFloat).device(at::kCUDA, 0);

  auto t0 = at::randn(shape0, options);
  auto t1 = at::randn(shape1, options);
  auto t2 = at::randn(shape2, options);
  std::vector<c10::IValue> aten_inputs({t0, t1, t2});

  FusionExecutorCache executor_cache(std::move(fusion_ptr));
  auto cg_outputs = executor_cache.runFusionWithInputs(aten_inputs);

  testValidate(
      executor_cache.fusion(), cg_outputs, aten_inputs, __LINE__, __FILE__);
}

// Auto scheduled version of Cat6
TEST_F(ResizeTest, CatScheduler3) {
  auto fusion_ptr = std::make_unique<Fusion>();
  auto& fusion = *fusion_ptr;
  FusionGuard fg(fusion_ptr.get());

  auto tv0 = makeSymbolicTensor(2);
  fusion.addInput(tv0);
  auto tv1 = makeSymbolicTensor(2);
  fusion.addInput(tv1);
  auto tv2 = makeSymbolicTensor(2);
  fusion.addInput(tv2);

  auto tv3 = cat({tv0, tv1, tv2}, 0);
  fusion.addOutput(tv3);

  std::vector<int64_t> shape0({2, 4});
  std::vector<int64_t> shape1({5, 4});
  std::vector<int64_t> shape2({3, 4});

  auto options = at::TensorOptions().dtype(at::kFloat).device(at::kCUDA, 0);

  auto t0 = at::randn(shape0, options);
  auto t1 = at::randn(shape1, options);
  auto t2 = at::randn(shape2, options);
  std::vector<c10::IValue> aten_inputs({t0, t1, t2});

  FusionExecutorCache executor_cache(std::move(fusion_ptr));
  auto cg_outputs = executor_cache.runFusionWithInputs(aten_inputs);

  auto ref = at::cat({t0, t1, t2}, 0);

  NVF_CHECK(ref.equal(cg_outputs[0]));
}

// Trivial slice
TEST_F(ResizeTest, Slice1) {
  Fusion fusion;
  FusionGuard fg(&fusion);

  std::vector<int64_t> shape({9});

  // concrete shapes to avoid dynamic Fusion
  auto tv0 = makeConcreteTensor(shape);
  fusion.addInput(tv0);

  auto tv1 = slice(
      tv0,
      {{IrBuilder::create<Val>(1L),
        sub(tv0->axis(0)->extent(), IrBuilder::create<Val>(1L))}});
  fusion.addOutput(tv1);

  auto options = at::TensorOptions().dtype(at::kFloat).device(at::kCUDA, 0);

  auto t0 = at::randn(shape, options);
  std::vector<c10::IValue> aten_inputs({t0});

  FusionExecutor fe;
  fe.compileFusion(&fusion, aten_inputs);
  auto cg_outputs = fe.runFusion(aten_inputs);

  auto ref = t0.index({at::indexing::Slice(1, shape[0] - 1)});

  NVF_CHECK(ref.equal(cg_outputs[0]));
}

// Split a tensor to half and add them up
TEST_F(ResizeTest, Slice2) {
  Fusion fusion;
  FusionGuard fg(&fusion);

  std::vector<int64_t> shape({11, 30});

  NVF_CHECK(shape[1] % 2 == 0);

  auto tv0 = makeConcreteTensor(shape);
  fusion.addInput(tv0);

  auto tv1 = slice(tv0, {0, 0}, {shape[0], shape[1] / 2});
  auto tv2 = slice(tv0, {0, shape[1] / 2}, {shape[0], shape[1]});
  auto tv3 = add(tv1, tv2);
  fusion.addOutput(tv3);

  auto options = at::TensorOptions().dtype(at::kFloat).device(at::kCUDA, 0);

  auto t0 = at::randn(shape, options);
  std::vector<c10::IValue> aten_inputs({t0});

  FusionExecutor fe;
  fe.compileFusion(&fusion, aten_inputs);
  auto cg_outputs = fe.runFusion(aten_inputs);

  testValidate(&fusion, cg_outputs, aten_inputs, __LINE__, __FILE__);
}

// "Trivial" slice is converted to Set
TEST_F(ResizeTest, Slice3) {
  Fusion fusion;
  FusionGuard fg(&fusion);

  auto tv0 = makeSymbolicTensor(1);
  fusion.addInput(tv0);

  // These should result in unary set op
  auto tv1 = slice(tv0, {{nullptr, tv0->axis(0)->extent()}});
  auto tv2 = slice(tv0, {Slice()});
  auto tv3 = add(tv1, tv2);
  fusion.addOutput(tv3);

  NVF_CHECK(tv1->definition()->isA<LoadStoreOp>());
  NVF_CHECK(tv2->definition()->isA<LoadStoreOp>());
}

// Partition an input, reduce each and concatenate them
TEST_F(ResizeTest, Slice4) {
  Fusion fusion;
  FusionGuard fg(&fusion);

  std::vector<int64_t> shape({5, 100});

  // concrete shapes to avoid dynamic Fusion
  auto tv0 = makeConcreteTensor(shape);
  fusion.addInput(tv0);

  // Consider a fusion of:
  // auto tv1 = add(tv0, IrBuilder::create<Val>(1.0));
  // auto tv2 = sum(tv1, {1});

  // Reproduce the above fusion with split tensors

  // Split the input to [0:2, :] and [2:, :]
  auto tv1 = slice(
      tv0, {{IrBuilder::create<Val>(0L), IrBuilder::create<Val>(2L)}, Slice()});
  auto tv2 = slice(tv0, {{IrBuilder::create<Val>(2L)}, Slice()});

  auto tv3 = add(tv1, IrBuilder::create<Val>(1.0));
  auto tv4 = add(tv2, IrBuilder::create<Val>(1.0));

  auto tv5 = sum(tv3, {1});
  auto tv6 = sum(tv4, {1});
  auto tv7 = cat({tv5, tv6}, 0);
  fusion.addOutput(tv7);

  // Schedule the two reductions separately
  tv5->split(-1, 32);
  auto tv5_rf = tv5->rFactor({-2});
  tv5_rf->reorder({{-1, -2}});
  auto tv5_cache = tv5->cacheBefore();
  tv5->setMemoryType(MemoryType::Global);
  SetSelector tv5_rf_selector({tv1, tv3, tv5, tv5_cache});
  TransformPropagator tv5_rf_tp(tv5_rf);
  MaxLogicalDomainInfoSpanningTree(tv5_rf, &tv5_rf_selector)
      .traverse(&tv5_rf_tp);
  inlineMost(std::vector<TensorView*>{tv1, tv3, tv5_rf});
  tv5_rf->axis(0)->parallelize(ParallelType::BIDx);
  tv5_rf->axis(1)->parallelize(ParallelType::TIDx);
  scheduler_utils::parallelizeAllLike(tv5_rf, {tv1, tv3, tv5, tv5_cache});

  tv6->split(-1, 32);
  auto tv6_rf = tv6->rFactor({-2});
  tv6_rf->reorder({{-1, -2}});
  auto tv6_cache = tv6->cacheBefore();
  tv6->setMemoryType(MemoryType::Global);
  SetSelector tv6_rf_selector({tv2, tv4, tv6, tv6_cache});
  TransformPropagator tv6_rf_tp(tv6_rf);
  MaxLogicalDomainInfoSpanningTree(tv6_rf, &tv6_rf_selector)
      .traverse(&tv6_rf_tp);
  inlineMost(std::vector<TensorView*>{tv2, tv4, tv6_rf});
  tv6_rf->axis(0)->parallelize(ParallelType::BIDx);
  tv6_rf->axis(1)->parallelize(ParallelType::TIDx);
  scheduler_utils::parallelizeAllLike(tv6_rf, {tv2, tv4, tv6, tv6_cache});

  // cat consits of a PadOp and a CatOp. Fully inline the PadOp
  for (auto tv7_inp :
       ir_utils::filterByType<TensorView>(tv7->definition()->inputs())) {
    tv7_inp->inlineAt(-1);
  }

  // Use just one block to concat the two results
  tv7->axis(0)->parallelize(ParallelType::TIDx);

  auto options = at::TensorOptions().dtype(at::kFloat).device(at::kCUDA, 0);

  auto t0 = at::randn(shape, options);
  std::vector<c10::IValue> aten_inputs({t0});

  FusionExecutor fe;
  fe.compileFusion(&fusion, aten_inputs);
  auto cg_outputs = fe.runFusion(aten_inputs);

  auto ref = (t0 + 1).to(at::kDouble).sum({1});

  testValidate(&fusion, cg_outputs, aten_inputs, {ref}, __LINE__, __FILE__);
}

// Multiple slices of the same tensor with the same arguments
TEST_F(ResizeTest, Slice5) {
  auto fusion_ptr = std::make_unique<Fusion>();
  auto& fusion = *fusion_ptr;
  FusionGuard fg(fusion_ptr.get());

  std::vector<int64_t> shape({11, 1000});

  // concrete shapes to avoid dynamic Fusion
  auto tv0 = makeConcreteTensor(shape);
  fusion.addInput(tv0);

  auto tv1 = slice(
      tv0,
      {Slice(),
       {IrBuilder::create<Val>(1L),
        sub(tv0->axis(1)->extent(), IrBuilder::create<Val>(1L))}});
  auto tv2 = sum(tv1, {1});
  fusion.addOutput(tv2);
  auto tv3 = slice(
      tv0,
      {Slice(),
       {IrBuilder::create<Val>(1L),
        sub(tv0->axis(1)->extent(), IrBuilder::create<Val>(1L))}});
  auto tv4 = sum(tv3, {1});
  fusion.addOutput(tv4);

  tv2->split(1, 128);

  // tv1 and tv3 are both slice outputs. Propagation should occur from
  // tv1 to tv3 through tv0, which should work as both tensors are
  // sliced in the same way.
  TransformPropagator propagator(tv2);
  MaxLogicalDomainInfoSpanningTree(tv2).traverse(&propagator);

  inlineMost();

  tv2->axis(0)->parallelize(ParallelType::BIDx);
  tv2->axis(-1)->parallelize(ParallelType::TIDx);
  scheduler_utils::parallelizeAllLike(tv2);

  auto options = at::TensorOptions().dtype(at::kFloat).device(at::kCUDA, 0);

  auto t0 = at::randn(shape, options);
  std::vector<c10::IValue> aten_inputs({t0});

  FusionExecutor fe;
  fe.compileFusion(&fusion, aten_inputs);
  auto cg_outputs = fe.runFusion(aten_inputs);

  auto t1 = t0.index(
      {at::indexing::Slice(0, at::indexing::None),
       at::indexing::Slice(1, shape[1] - 1)});
  auto t2 = t1.to(at::kDouble).sum({1});
  auto t3 = t0.index(
      {at::indexing::Slice(0, at::indexing::None),
       at::indexing::Slice(1, shape[1] - 1)});
  auto t4 = t3.to(at::kDouble).sum({1});

  testValidate(&fusion, cg_outputs, aten_inputs, {t2, t4}, __LINE__, __FILE__);
}

std::vector<std::pair<int64_t, int64_t>> slice_cases(
    {{0, 5},
     {3, 9},
     {3, 4},
     {7, 5},
     {0, 11},
     {11, 13},
     {-3, 8},
     {-3, -1},
     {-3, -5},
     {13, -1},
     {-11, 9},
     {-11, 0},
     {-13, -11}});

// Test slice with a variety of constant ranges
TEST_F(ResizeTest, SliceConstantShmoo) {
  for (auto [start, stop] : slice_cases) {
    Fusion fusion;
    FusionGuard fg(&fusion);

    std::vector<int64_t> shape({9});

    // concrete shapes to avoid dynamic Fusion
    auto tv0 = makeConcreteTensor(shape);
    fusion.addInput(tv0);

    auto tv1 = slice(
        tv0, {{IrBuilder::create<Val>(start), IrBuilder::create<Val>(stop)}});
    fusion.addOutput(tv1);

    auto options = at::TensorOptions().dtype(at::kFloat).device(at::kCUDA, 0);

    auto t0 = at::randn(shape, options);
    std::vector<c10::IValue> aten_inputs({t0});

    FusionExecutor fe;
    fe.compileFusion(&fusion, aten_inputs);
    auto cg_outputs = fe.runFusion(aten_inputs);

    testValidate(&fusion, cg_outputs, aten_inputs, __LINE__, __FILE__);
  }
}

// Test slice with a variety of non-constant input ranges
TEST_F(ResizeTest, SliceInputShmoo) {
  Fusion fusion;
  FusionGuard fg(&fusion);

  std::vector<int64_t> shape({9});

  // concrete shapes to avoid dynamic Fusion
  auto tv0 = makeConcreteTensor(shape);
  auto s0 = IrBuilder::create<Val>(DataType::Index);
  auto s1 = IrBuilder::create<Val>(DataType::Index);
  fusion.addInput(tv0);
  fusion.addInput(s0);
  fusion.addInput(s1);

  auto tv1 = slice(tv0, {{s0, s1}});
  fusion.addOutput(tv1);

  auto options = at::TensorOptions().dtype(at::kFloat).device(at::kCUDA, 0);

  {
    // Concretize so that we set output IterType as Iteration. We should now
    // have expressions that work with any input range.
    ExpressionEvaluator expr_eval;

    expr_eval.bind(tv0->axis(0)->extent(), 9);
    expr_eval.bind(s0, 0);
    expr_eval.bind(s1, 9);

    auto initial_info = DynamicTransform::getInitialInfo(&fusion);
    auto info = DynamicTransformConcretizationInfo(&initial_info, &expr_eval);

    DynamicTransform::concretizeFusion(&fusion, &info);
    NVF_CHECK(
        !fusion.hasDynamicTransform(), "Expected to have no dynamic transform");
  }

  FusionExecutor fe;
  fe.compileFusion(&fusion);

  auto t0 = at::randn(shape, options);
  for (auto [start, stop] : slice_cases) {
    std::vector<c10::IValue> aten_inputs({t0, start, stop});
    auto cg_outputs = fe.runFusion(aten_inputs);

    testValidate(&fusion, cg_outputs, aten_inputs, __LINE__, __FILE__);
  }
}

// Same as SliceInputShmoo but use FusionExecutorCache, which
// might re-concretize when output sizes change
TEST_F(ResizeTest, SliceInputShmooFusionExecutorCache) {
  auto fusion_ptr = std::make_unique<Fusion>();
  auto fusion = fusion_ptr.get();
  FusionGuard fg(fusion);

  std::vector<int64_t> shape({9});

  // concrete shapes to avoid dynamic Fusion
  auto tv0 = makeConcreteTensor(shape);
  auto s0 = IrBuilder::create<Val>(DataType::Index);
  auto s1 = IrBuilder::create<Val>(DataType::Index);
  fusion->addInput(tv0);
  fusion->addInput(s0);
  fusion->addInput(s1);

  auto tv1 = slice(tv0, {{s0, s1}});
  fusion->addOutput(tv1);

  auto options = at::TensorOptions().dtype(at::kFloat).device(at::kCUDA, 0);

  FusionExecutorCache fec(std::move(fusion_ptr));

  auto t0 = at::randn(shape, options);
  for (auto [start, stop] : slice_cases) {
    std::vector<c10::IValue> aten_inputs({t0, start, stop});
    auto cg_outputs = fec.runFusionWithInputs(aten_inputs);

    testValidate(fec.fusion(), cg_outputs, aten_inputs, __LINE__, __FILE__);
  }
}

// Auto scheduled version of Slice1
TEST_F(ResizeTest, SliceScheduler1) {
  auto fusion_ptr = std::make_unique<Fusion>();
  auto& fusion = *fusion_ptr;
  FusionGuard fg(fusion_ptr.get());

  auto tv0 = makeSymbolicTensor(1);
  fusion.addInput(tv0);

  auto tv1 = slice(
      tv0,
      {{IrBuilder::create<Val>(1L),
        sub(tv0->axis(0)->extent(), IrBuilder::create<Val>(1L))}});
  fusion.addOutput(tv1);

  // Make sure all IDs of tv0 and tv1 are mapped in the
  // PERMISSIVE_RESIZE mode.
  ComputeAtMap ca_map(&fusion);
  ASSERT_TRUE(ca_map.areMapped(
      tv1->axis(0), tv0->axis(0), IdMappingMode::PERMISSIVE_RESIZE));
  ASSERT_TRUE(ca_map.areMapped(
      tv1->axis(0),
      tv1->getRootDomain().at(0),
      IdMappingMode::PERMISSIVE_RESIZE));

  std::vector<int64_t> shape({9});

  auto options = at::TensorOptions().dtype(at::kFloat).device(at::kCUDA, 0);

  auto t0 = at::randn(shape, options);
  std::vector<c10::IValue> aten_inputs({t0});

  FusionExecutorCache executor_cache(std::move(fusion_ptr));
  auto cg_outputs = executor_cache.runFusionWithInputs(aten_inputs);

  auto ref = t0.index({at::indexing::Slice(1, shape[0] - 1)});

  NVF_CHECK(ref.equal(cg_outputs[0]));
}

TEST_F(ResizeTest, SliceExtentSimplification) {
  Fusion fusion;
  FusionGuard fg(&fusion);

  auto tv0 = makeSymbolicTensor(1);
  // [ i0 ]
  fusion.addInput(tv0);

  auto tv1 =
      slice(tv0, {{IrBuilder::create<Val>(0L), IrBuilder::create<Val>(1L)}});
  // By default, the extent of the tv1 domain is:
  //   i0 + ( ( fmax(0, ( fmin(i0, 1) )) ) + ( -i0 ) )
  // This should be simplified to just:
  //   fmax(0, ( fmin(i0, 1) ))

  fusion.addOutput(tv1);

  auto resize_extent = tv1->axis(0)->extent();
  auto bop = dynamic_cast<BinaryOp*>(resize_extent->definition());
  ASSERT_TRUE(bop != nullptr)
      << "Unexpected resize output extent: " << resize_extent->toInlineString();
  EXPECT_EQ(bop->getBinaryOpType(), BinaryOpType::Max)
      << "Unexpected resize output extent: " << resize_extent->toInlineString();
}

TEST_P(ResizeTest, PadReduceScheduler1) {
  auto fusion_ptr = std::make_unique<Fusion>();
  auto& fusion = *fusion_ptr;
  FusionGuard fg(fusion_ptr.get());

  auto tv0 = makeSymbolicTensor(2);
  fusion.addInput(tv0);

  auto left_pad0 = IrBuilder::create<Val>(DataType::Int);
  fusion.addInput(left_pad0);
  auto right_pad0 = IrBuilder::create<Val>(DataType::Int);
  fusion.addInput(right_pad0);
  auto left_pad1 = IrBuilder::create<Val>(DataType::Int);
  fusion.addInput(left_pad1);
  auto right_pad1 = IrBuilder::create<Val>(DataType::Int);
  fusion.addInput(right_pad1);

  auto tv1 = pad(tv0, {left_pad0, right_pad0, left_pad1, right_pad1});
  auto tv2 = sum(tv1, {1});
  fusion.addOutput(tv2);

  std::vector<int64_t> shape({123, 999});
  std::vector<int64_t> pad_extents{1, 2, 2, 1};

  auto options = at::TensorOptions().dtype(at::kFloat).device(at::kCUDA, 0);

  auto t0 = at::randn(shape, options);
  std::vector<c10::IValue> aten_inputs({t0});
  std::transform(
      pad_extents.begin(),
      pad_extents.end(),
      std::back_inserter(aten_inputs),
      [](auto pad_extent) { return pad_extent; });

  EnableOptionsGuard enable_options_guard;
  if (GetParam()) {
    EnableOptionsGuard::getCurOptions().set(EnableOption::IdModel, {"all"});
  } else {
    EnableOptionsGuard::getCurOptions().unset(EnableOption::IdModel);
  }

  FusionExecutorCache executor_cache(std::move(fusion_ptr));
  auto cg_outputs = executor_cache.runFusionWithInputs(aten_inputs);

  testValidate(
      executor_cache.fusion(), cg_outputs, aten_inputs, __LINE__, __FILE__);
}

TEST_F(ResizeTest, SliceReduceScheduler1) {
  auto fusion_ptr = std::make_unique<Fusion>();
  auto& fusion = *fusion_ptr;
  FusionGuard fg(fusion_ptr.get());

  auto tv0 = makeSymbolicTensor(2);
  fusion.addInput(tv0);

  auto start0 = IrBuilder::create<Val>(DataType::Int);
  fusion.addInput(start0);
  auto end0 = IrBuilder::create<Val>(DataType::Int);
  fusion.addInput(end0);
  auto start1 = IrBuilder::create<Val>(DataType::Int);
  fusion.addInput(start1);
  auto end1 = IrBuilder::create<Val>(DataType::Int);
  fusion.addInput(end1);

  auto tv1 = slice(tv0, {{start0, end0}, {start1, end1}});
  auto tv2 = sum(tv1, {1});
  fusion.addOutput(tv2);

  auto options = at::TensorOptions().dtype(at::kFloat).device(at::kCUDA, 0);

  std::vector<int64_t> shape({123, 999});
  std::vector<int64_t> slice_inputs({1, shape[0] - 2, 3, shape[1] - 4});

  auto t0 = at::randn(shape, options);
  std::vector<c10::IValue> aten_inputs({t0});
  std::copy(
      slice_inputs.begin(),
      slice_inputs.end(),
      std::back_inserter(aten_inputs));

  FusionExecutorCache executor_cache(std::move(fusion_ptr));
  auto cg_outputs = executor_cache.runFusionWithInputs(aten_inputs);

  testValidate(
      executor_cache.fusion(), cg_outputs, aten_inputs, __LINE__, __FILE__);
}

// Multiple slice+reduction. Different slices.
TEST_F(ResizeTest, SliceReduceScheduler2) {
  auto fusion_ptr = std::make_unique<Fusion>();
  auto& fusion = *fusion_ptr;
  FusionGuard fg(fusion_ptr.get());

  auto tv0 = makeContigTensor(2);
  fusion.addInput(tv0);

  auto start0 = IrBuilder::create<Val>(DataType::Int);
  fusion.addInput(start0);
  auto end0 = IrBuilder::create<Val>(DataType::Int);
  fusion.addInput(end0);
  auto start1 = IrBuilder::create<Val>(DataType::Int);
  fusion.addInput(start1);
  auto end1 = IrBuilder::create<Val>(DataType::Int);
  fusion.addInput(end1);

  auto tv1 = slice(tv0, {Slice(), {start0, end0}});
  auto tv2 = sum(tv1, {1});
  fusion.addOutput(tv2);
  auto tv3 = slice(tv0, {Slice(), {start1, end1}});
  auto tv4 = sum(tv3, {1});
  fusion.addOutput(tv4);

  auto options = at::TensorOptions().dtype(at::kFloat).device(at::kCUDA, 0);

  std::vector<int64_t> shape({123, 1024});
  std::vector<int64_t> slice_inputs({1, shape[0] - 2, 3, shape[1] - 4});

  auto t0 = at::randn(shape, options);
  std::vector<c10::IValue> aten_inputs({t0});
  std::copy(
      slice_inputs.begin(),
      slice_inputs.end(),
      std::back_inserter(aten_inputs));

  FusionExecutorCache executor_cache(std::move(fusion_ptr));
  auto cg_outputs = executor_cache.runFusionWithInputs(aten_inputs);

  testValidate(
      executor_cache.fusion(), cg_outputs, aten_inputs, __LINE__, __FILE__);
}

// Multiple slice+reduction. Same slices. Should be segmented at the moment.
TEST_F(ResizeTest, FusionSliceReduceScheduler3) {
  auto fusion_ptr = std::make_unique<Fusion>();
  auto& fusion = *fusion_ptr;
  FusionGuard fg(fusion_ptr.get());

  auto tv0 = makeSymbolicTensor(2);
  fusion.addInput(tv0);

  auto start0 = IrBuilder::create<Val>(DataType::Int);
  fusion.addInput(start0);
  auto end0 = IrBuilder::create<Val>(DataType::Int);
  fusion.addInput(end0);

  auto tv1 = slice(tv0, {Slice(), {start0, end0}});
  auto tv2 = sum(tv1, {1});
  fusion.addOutput(tv2);
  auto tv3 = slice(tv0, {Slice(), {start0, end0}});
  auto tv4 = sum(tv3, {1});
  fusion.addOutput(tv4);

  auto options = at::TensorOptions().dtype(at::kFloat).device(at::kCUDA, 0);

  std::vector<int64_t> shape({123, 999});
  std::vector<int64_t> slice_inputs({1, shape[1] - 2});

  auto t0 = at::randn(shape, options);
  std::vector<c10::IValue> aten_inputs({t0});
  std::copy(
      slice_inputs.begin(),
      slice_inputs.end(),
      std::back_inserter(aten_inputs));

  FusionExecutorCache executor_cache(std::move(fusion_ptr));
  auto cg_outputs = executor_cache.runFusionWithInputs(aten_inputs);

  testValidate(
      executor_cache.fusion(), cg_outputs, aten_inputs, __LINE__, __FILE__);
}

TEST_F(ResizeTest, CatReduceScheduler1) {
  auto fusion_ptr = std::make_unique<Fusion>();
  auto& fusion = *fusion_ptr;
  FusionGuard fg(fusion_ptr.get());

  auto tv0 = makeSymbolicTensor(2);
  fusion.addInput(tv0);
  auto tv1 = makeSymbolicTensor(2);
  fusion.addInput(tv1);

  auto tv2 = cat({tv0, tv1}, 1);
  auto tv3 = sum(tv2, {1});
  fusion.addOutput(tv3);

  std::vector<int64_t> shape0({11, 12});
  std::vector<int64_t> shape1({shape0[0], 13});

  auto options = at::TensorOptions().dtype(at::kFloat).device(at::kCUDA, 0);

  auto t0 = at::randn(shape0, options);
  auto t1 = at::randn(shape1, options);
  std::vector<c10::IValue> aten_inputs({t0, t1});

  FusionExecutorCache executor_cache(std::move(fusion_ptr));
  auto cg_outputs = executor_cache.runFusionWithInputs(aten_inputs);

  testValidate(
      executor_cache.fusion(), cg_outputs, aten_inputs, __LINE__, __FILE__);
}

TEST_F(ResizeTest, CatSoftmaxScheduler1) {
  auto fusion_ptr = std::make_unique<Fusion>();
  auto& fusion = *fusion_ptr;
  FusionGuard fg(fusion_ptr.get());

  auto tv0 = makeSymbolicTensor(2);
  fusion.addInput(tv0);
  auto tv1 = makeSymbolicTensor(2);
  fusion.addInput(tv1);

  auto tv2 = cat({tv0, tv1}, 1);
  auto tv3 = softmax(tv2, 1);
  fusion.addOutput(tv3);

  std::vector<int64_t> shape0({11, 99});
  std::vector<int64_t> shape1({shape0[0], 100});

  auto options = at::TensorOptions().dtype(at::kFloat).device(at::kCUDA, 0);

  auto t0 = at::randn(shape0, options);
  auto t1 = at::randn(shape1, options);
  std::vector<c10::IValue> aten_inputs({t0, t1});

  FusionExecutorCache executor_cache(std::move(fusion_ptr));
  auto cg_outputs = executor_cache.runFusionWithInputs(aten_inputs);

  testValidate(
      executor_cache.fusion(), cg_outputs, aten_inputs, __LINE__, __FILE__);
}

TEST_F(ResizeTest, ReductionSliceScheduler1) {
  auto fusion_ptr = std::make_unique<Fusion>();
  auto& fusion = *fusion_ptr;
  FusionGuard fg(fusion_ptr.get());

  auto tv0 = makeSymbolicTensor(2);
  fusion.addInput(tv0);

  auto tv1 = sum(tv0, {1});
  auto tv2 = slice(
      tv1,
      {{IrBuilder::create<Val>(1L),
        sub(tv1->axis(0)->extent(), IrBuilder::create<Val>(2L))}});
  fusion.addOutput(tv2);

  std::vector<int64_t> shape0({10, 1234});

  auto options = at::TensorOptions().dtype(at::kFloat).device(at::kCUDA, 0);

  auto t0 = at::randn(shape0, options);
  std::vector<c10::IValue> aten_inputs({t0});

  FusionExecutorCache executor_cache(std::move(fusion_ptr));
  auto cg_outputs = executor_cache.runFusionWithInputs(aten_inputs);

  testValidate(
      executor_cache.fusion(), cg_outputs, aten_inputs, __LINE__, __FILE__);
}

// Softmax followed by slicing of a non-normalized dimension
TEST_F(ResizeTest, SoftmaxSliceScheduler1) {
  auto fusion_ptr = std::make_unique<Fusion>();
  auto& fusion = *fusion_ptr;
  FusionGuard fg(fusion_ptr.get());

  auto tv0 = makeSymbolicTensor(2);
  fusion.addInput(tv0);

  auto tv1 = softmax(tv0, 1);
  auto tv2 = slice(
      tv1,
      {{IrBuilder::create<Val>(1L),
        sub(tv1->axis(0)->extent(), IrBuilder::create<Val>(2L))},
       Slice()});
  fusion.addOutput(tv2);

  std::vector<int64_t> shape0({13, 1234});

  auto options = at::TensorOptions().dtype(at::kFloat).device(at::kCUDA, 0);

  auto t0 = at::randn(shape0, options);
  std::vector<c10::IValue> aten_inputs({t0});

  FusionExecutorCache executor_cache(std::move(fusion_ptr));
  auto cg_outputs = executor_cache.runFusionWithInputs(aten_inputs);

  testValidate(
      executor_cache.fusion(), cg_outputs, aten_inputs, __LINE__, __FILE__);
}

// Softmax followed by slicing of a normalized dimension
TEST_F(ResizeTest, SoftmaxSliceScheduler2) {
  auto fusion_ptr = std::make_unique<Fusion>();
  auto& fusion = *fusion_ptr;
  FusionGuard fg(fusion_ptr.get());

  auto tv0 = makeSymbolicTensor(2);
  fusion.addInput(tv0);

  auto tv1 = softmax(tv0, 1);
  auto tv2 = slice(
      tv1,
      {Slice(),
       {IrBuilder::create<Val>(1L),
        sub(tv1->axis(1)->extent(), IrBuilder::create<Val>(2L))}});
  fusion.addOutput(tv2);

  std::vector<int64_t> shape0({110, 12345});

  auto options = at::TensorOptions().dtype(at::kFloat).device(at::kCUDA, 0);

  auto t0 = at::randn(shape0, options);
  std::vector<c10::IValue> aten_inputs({t0});

  FusionExecutorCache executor_cache(std::move(fusion_ptr));
  auto cg_outputs = executor_cache.runFusionWithInputs(aten_inputs);

  testValidate(
      executor_cache.fusion(), cg_outputs, aten_inputs, __LINE__, __FILE__);
}

// Same as Pad1 but pad by specified value
TEST_P(ResizeTest, PadWithValue) {
  Fusion fusion;
  FusionGuard fg(&fusion);

  std::vector<int64_t> shape({9});

  auto tv0 = makeSymbolicTensor(1);
  fusion.addInput(tv0);

  auto tv1 =
      pad(tv0,
          {IrBuilder::create<Val>(1L), IrBuilder::create<Val>(1L)},
          IrBuilder::create<Val>(2.0));
  fusion.addOutput(tv1);

  auto options = at::TensorOptions().dtype(at::kFloat).device(at::kCUDA, 0);

  auto t0 = at::randn(shape, options);
  std::vector<c10::IValue> aten_inputs({t0});

  EnableOptionsGuard enable_options_guard;
  if (GetParam()) {
    EnableOptionsGuard::getCurOptions().set(EnableOption::IdModel, {"all"});
  } else {
    EnableOptionsGuard::getCurOptions().unset(EnableOption::IdModel);
  }

  FusionExecutor fe;
  fe.compileFusion(&fusion, aten_inputs);
  auto cg_outputs = fe.runFusion(aten_inputs);

  auto ref = at::pad(t0, {1, 1}, "constant", 2);

  NVF_CHECK(ref.equal(cg_outputs[0]));
}

// Same as Pad1 but pad by negative value to create an empty tensor
TEST_P(ResizeTest, PadToEmptyTensor) {
  auto fusion = std::make_unique<Fusion>();
  FusionGuard fg(fusion.get());

  std::vector<int64_t> shape({4, 2});

  auto tv0 = makeSymbolicTensor(2);
  fusion->addInput(tv0);

  auto tv1 =
      pad(tv0,
          {IrBuilder::create<Val>(-1L), IrBuilder::create<Val>(-1L)},
          IrBuilder::create<Val>(2.0));
  fusion->addOutput(tv1);
  // set allocation domain to trigger validation check on size/stride
  tv1->setAllocationDomain(tv1->getLogicalDomain(), true);

  auto options = at::TensorOptions().dtype(at::kFloat).device(at::kCUDA, 0);

  auto t0 = at::randn(shape, options);
  std::vector<c10::IValue> aten_inputs({t0});

  EnableOptionsGuard enable_options_guard;
  if (GetParam()) {
    EnableOptionsGuard::getCurOptions().set(EnableOption::IdModel, {"all"});
  } else {
    EnableOptionsGuard::getCurOptions().unset(EnableOption::IdModel);
  }

  FusionExecutorCache executor_cache(std::move(fusion));
  auto cg_outputs = executor_cache.runFusionWithInputs(aten_inputs);

  auto ref = at::pad(t0, {-1, -1}, "constant", 2);

  NVF_CHECK(ref.equal(cg_outputs[0]));
}

// Test that padding Half tensor by Double does not promote output
TEST_P(ResizeTest, PadHalfWithDoubleValue) {
  Fusion fusion;
  FusionGuard fg(&fusion);

  std::vector<int64_t> shape({9});

  auto tv0 = makeSymbolicTensor(1, DataType::Half);
  fusion.addInput(tv0);

  auto tv1 =
      pad(tv0,
          {IrBuilder::create<Val>(1L), IrBuilder::create<Val>(1L)},
          IrBuilder::create<Val>(2.5));
  fusion.addOutput(tv1);

  auto options = at::TensorOptions().dtype(at::kHalf).device(at::kCUDA, 0);

  auto t0 = at::ones(shape, options);
  std::vector<c10::IValue> aten_inputs({t0});

  EnableOptionsGuard enable_options_guard;
  if (GetParam()) {
    EnableOptionsGuard::getCurOptions().set(EnableOption::IdModel, {"all"});
  } else {
    EnableOptionsGuard::getCurOptions().unset(EnableOption::IdModel);
  }

  FusionExecutor fe;
  fe.compileFusion(&fusion, aten_inputs);
  auto cg_outputs = fe.runFusion(aten_inputs);

  auto ref = at::pad(t0, {1, 1}, "constant", 2.5);

  NVF_CHECK(ref.dtype() == cg_outputs[0].dtype());
  NVF_CHECK(ref.equal(cg_outputs[0]));
}

TEST_F(ResizeTest, FusionSliceForNanoGPT1) {
  auto fusion_ptr = std::make_unique<Fusion>();
  auto& fusion = *fusion_ptr;
  FusionGuard fg(fusion_ptr.get());

  std::vector<int64_t> input_shape0{1, 1, 1024, 1024};
  std::vector<int64_t> input_shape1{32, 16, 128, 128};

  auto tv0 = makeContigConcreteTensor({1, 1, -1, -1});
  auto tv1 = makeContigConcreteTensor({-1, -1, -1, -1});

  fusion.addInput(tv0);
  fusion.addInput(tv1);

  Slice dim0{
      IrBuilder::create<Val>(0L),
      IrBuilder::create<Val>(1L),
      IrBuilder::create<Val>(1L)};
  Slice dim1{
      IrBuilder::create<Val>(0L),
      IrBuilder::create<Val>(1L),
      IrBuilder::create<Val>(1L)};
  Slice dim2{
      IrBuilder::create<Val>(0L),
      IrBuilder::create<Val>(128L),
      IrBuilder::create<Val>(1L)};
  Slice dim3{
      IrBuilder::create<Val>(0L),
      IrBuilder::create<Val>(128L),
      IrBuilder::create<Val>(1L)};
  auto tv2 = slice(tv0, {dim0, dim1, dim2, dim3});

  auto tv3 = add(tv2, tv1);
  fusion.addOutput(tv3);

  auto tv4 = slice(tv0, {dim0, dim1, dim2, dim3});

  auto tv5 = add(tv4, tv1);
  fusion.addOutput(tv5);

  auto options = at::TensorOptions().dtype(at::kFloat).device(at::kCUDA, 0);

  auto t0 = at::randn(input_shape0, options);
  auto t1 = at::randn(input_shape1, options);
  std::vector<c10::IValue> aten_inputs({t0, t1});

  FusionExecutorCache executor_cache(std::move(fusion_ptr));
  auto cg_outputs = executor_cache.runFusionWithInputs(aten_inputs);

  auto kernel =
      executor_cache.getMostRecentKernelRuntime()->executors().at(0).kernel();
  NVF_CHECK(
      !kernel->summary().has_cooperative_grid_reduction,
      "Grid sync should not be used as slicing input should avoid input caching");

  testValidate(
      executor_cache.fusion(), cg_outputs, aten_inputs, __LINE__, __FILE__);
}

// Similar to FusionSliceForNanoGPT1 but the input to slice is an
// intermediate tensor
TEST_F(ResizeTest, FusionSliceForNanoGPT2) {
  auto fusion_ptr = std::make_unique<Fusion>();
  auto& fusion = *fusion_ptr;
  FusionGuard fg(fusion_ptr.get());

  EnableOptionsGuard opt_guard;
  EnableOptionsGuard::getCurOptions().set(EnableOption::MemoryPromotion);

  std::vector<int64_t> input_shape0{100, 100};
  std::vector<int64_t> input_shape1{32, 32};

  auto tv0 = makeSymbolicTensor(2);
  auto tv1 = makeSymbolicTensor(2);

  fusion.addInput(tv0);
  fusion.addInput(tv1);

  auto tv2 = add(tv0, IrBuilder::create<Val>(1.0));

  Slice dim0{
      IrBuilder::create<Val>(0L),
      IrBuilder::create<Val>(32L),
      IrBuilder::create<Val>(1L)};
  Slice dim1{
      IrBuilder::create<Val>(0L),
      IrBuilder::create<Val>(32L),
      IrBuilder::create<Val>(1L)};

  auto tv3 = slice(tv2, {dim0, dim1});
  auto tv4 = add(tv3, tv1);
  fusion.addOutput(tv4);

  auto tv5 = slice(tv2, {dim0, dim1});
  auto tv6 = add(tv5, tv1);
  fusion.addOutput(tv6);

  // Another use of tv2. Unlike the above two slice ops, this should
  // not use the copy of tv2
  auto tv7 = add(tv2, IrBuilder::create<Val>(1.0));
  fusion.addOutput(tv7);

  auto options = at::TensorOptions().dtype(at::kFloat).device(at::kCUDA, 0);

  auto t0 = at::randn(input_shape0, options);
  auto t1 = at::randn(input_shape1, options);
  std::vector<c10::IValue> aten_inputs({t0, t1});

  FusionExecutorCache executor_cache(std::move(fusion_ptr));
  auto cg_outputs = executor_cache.runFusionWithInputs(aten_inputs);

  auto kernel =
      executor_cache.getMostRecentKernelRuntime()->executors().at(0).kernel();

  // Make sure the slices ops use the same producer
  TensorView* known_slice_producer = nullptr;
  for (auto expr : KernelExprVisitor::getAllExprs(kernel)) {
    if (!ir_utils::isTvOp(expr)) {
      continue;
    }
    auto out_tv = ir_utils::getTvOutput(expr);
    if (out_tv->name() == tv3->name() || out_tv->name() == tv5->name()) {
      NVF_CHECK(
          expr->isA<LoadStoreOp>(),
          "Unexpected defintion of slice output tensor: ",
          out_tv->toString(),
          ", ",
          expr->toString());
      auto producer =
          dynamic_cast<kir::TensorIndex*>(expr->as<LoadStoreOp>()->in());
      if (producer == nullptr) {
        // this could be a default initialization
        continue;
      }
      if (known_slice_producer == nullptr) {
        known_slice_producer = producer->view();
      } else {
        NVF_CHECK(
            known_slice_producer == producer->view(),
            "Expected to have the same tensor is used for the two slice ops. ",
            "Previously found producer: ",
            known_slice_producer->toString(),
            ", new producer: ",
            producer->view()->toString());
      }
    } else if (auto binary_op = dynamic_cast<BinaryOp*>(expr)) {
      // If this is a binary op producing tv7, make sure its producer
      // is tv2
      if (binary_op->getBinaryOpType() == BinaryOpType::Add &&
          binary_op->out()->isA<kir::TensorIndex>() &&
          binary_op->out()->as<kir::TensorIndex>()->view()->name() ==
              tv7->name()) {
        NVF_CHECK(
            binary_op->lhs()->as<kir::TensorIndex>()->view()->name() ==
                tv2->name(),
            "Unexpected tv7 definition: ",
            binary_op->toString());
      }
    }
  }

  NVF_CHECK(known_slice_producer != nullptr, "Slice producer not found");

  // The slice producer must be a copy of tv2
  NVF_CHECK(
      known_slice_producer->definition() &&
          known_slice_producer->definition()->isA<LoadStoreOp>() &&
          known_slice_producer->definition()->as<LoadStoreOp>()->in()->name() ==
              tv2->name(),
      "Unexpected slice producer: ",
      known_slice_producer->toString());

  testValidate(
      executor_cache.fusion(), cg_outputs, aten_inputs, __LINE__, __FILE__);
}

// C++ version of TestNvFuserFrontend.test_nanogpt_split_mha_linears
TEST_F(ResizeTest, SliceForNanoGPT3) {
  // To verify input caching condition in this test, disable aliasing as that
  // will skip compilation and no kernel will exist.
  preseg_passes::OptimizationPassGuard<preseg_passes::MarkAliasesPreparePass>
      optimization_guard(false);

  auto fusion = std::make_unique<Fusion>();
  FusionGuard fg(fusion.get());

  EnableOptionsGuard opt_guard;
  EnableOptionsGuard::getCurOptions().set(EnableOption::MemoryPromotion);

  auto* in = makeSymbolicTensor(3);
  fusion->addInput(in);

  std::vector<TensorView*> slices = chunk(in, /*chunks=*/3, /*dim=*/-1);
  for (auto* slice : slices) {
    TensorView* out = reshape(slice, {16, 128, 1024}, {16, 128, 16, 64});
    // TODO: add permute
    fusion->addOutput(out);
  }

  auto options = at::TensorOptions().dtype(at::kFloat).device(at::kCUDA, 0);
  auto in_tensor = at::randn({16, 128, 3072}, options);

  FusionExecutorCache executor_cache(std::move(fusion));
  auto out_tensors = executor_cache.runFusionWithInputs({in_tensor});
  testValidate(
      executor_cache.fusion(), out_tensors, {in_tensor}, __LINE__, __FILE__);

  auto runtime = executor_cache.getMostRecentKernelRuntime();
  EXPECT_FALSE(runtime->isSegmented());
}

TEST_F(ResizeTest, ResizeReshapeAndSlice) {
  auto fusion = std::make_unique<Fusion>();
  FusionGuard fg(fusion.get());

  EnableOptionsGuard opt_guard;
  EnableOptionsGuard::getCurOptions().set(EnableOption::MemoryPromotion);

  auto tv0 = makeSymbolicTensor(2);
  fusion->addInput(tv0);

  auto tv1 = reshape(tv0, {4, 8}, {8, 4});
  auto tv2 = slice(
      tv1,
      {{IrBuilder::create<Val>(0L), IrBuilder::create<Val>(2L)},
       {IrBuilder::create<Val>(0L), IrBuilder::create<Val>(2L)}});
  // Without the `add`, the fusion will be accepted by NoOp, defeating the
  // purpose of testing PointWise.
  auto tv3 = add(tv2, tv2);
  fusion->addOutput(tv3);

  std::vector<int64_t> shape({4, 8});

  auto options = at::TensorOptions().dtype(at::kFloat).device(at::kCUDA, 0);

  auto t0 = at::randn(shape, options);
  std::vector<c10::IValue> aten_inputs({t0});

  FusionExecutorCache executor_cache(std::move(fusion));
  auto cg_outputs = executor_cache.runFusionWithInputs(aten_inputs);
  testValidate(
      executor_cache.fusion(), cg_outputs, aten_inputs, __LINE__, __FILE__);

  auto runtime = executor_cache.getMostRecentKernelRuntime();
  EXPECT_FALSE(runtime->isSegmented());
}

// Make sure resize works with the transpose scheduler
TEST_F(ResizeTest, ResizePermuteAndSlice) {
  auto fusion = std::make_unique<Fusion>();
  FusionGuard fg(fusion.get());

  EnableOptionsGuard opt_guard;
  EnableOptionsGuard::getCurOptions().set(EnableOption::MemoryPromotion);

  // Set the problem size so that it can trigger the transpose
  // scheduler. The scheduler selection is validated below.
  auto num_sms =
      (int64_t)at::cuda::getCurrentDeviceProperties()->multiProcessorCount;
  std::vector<int64_t> shape({num_sms + 2, 32 * 32 + 10});

  auto tv0 = makeSymbolicTensor(2);
  fusion->addInput(tv0);

  auto tv1 = add(tv0, IrBuilder::create<Val>(1.0));
  auto tv2 = slice(
      tv1,
      {{IrBuilder::create<Val>(1L), IrBuilder::create<Val>(shape.at(0) - 1)},
       {IrBuilder::create<Val>(2L), IrBuilder::create<Val>(shape.at(1) - 2)}});
  auto tv3 = transpose(tv2, 0, 1);
  auto tv5 = add(tv3, tv3);
  fusion->addOutput(tv5);
  auto tv4 = add(tv2, IrBuilder::create<Val>(1.0));
  fusion->addOutput(tv4);

  auto options = at::TensorOptions().dtype(at::kFloat).device(at::kCUDA, 0);

  auto t0 = at::randn(shape, options);
  std::vector<c10::IValue> aten_inputs({t0});

  FusionExecutorCache executor_cache(std::move(fusion));
  auto cg_outputs = executor_cache.runFusionWithInputs(aten_inputs);
  testValidate(
      executor_cache.fusion(), cg_outputs, aten_inputs, __LINE__, __FILE__);

  EXPECT_THAT(
      executor_cache.getMostRecentKernelRuntime()->fusionSegments()->groups(),
      UnorderedElementsAre(HeuristicIs(SchedulerType::Transpose)));
}

// When scheduling this test, the pointwise scheduler attempt to replay a Split
// transform on a size-0 dimension, which is not allowed.
TEST_F(ResizeTest, FusionSizeZeroSliceSplitSchedule) {
  auto fusion = std::make_unique<Fusion>();
  FusionGuard fg(fusion.get());

  std::vector<int64_t> shape({8});

  // concrete shapes to avoid dynamic Fusion
  auto tv0 = makeContigConcreteTensor(shape);
  fusion->addInput(tv0);

  auto tv1 = slice(
      tv0,
      {{IrBuilder::create<Val>(0L),
        IrBuilder::create<Val>(2L),
        IrBuilder::create<Val>(1L)}});
  auto tv2 = slice(
      tv0,
      {{IrBuilder::create<Val>(2L),
        IrBuilder::create<Val>(4L),
        IrBuilder::create<Val>(1L)}});
  auto tv3 = slice(
      tv0,
      {{IrBuilder::create<Val>(4L),
        IrBuilder::create<Val>(6L),
        IrBuilder::create<Val>(1L)}});
  auto tv4 = slice(
      tv0,
      {{IrBuilder::create<Val>(6L),
        IrBuilder::create<Val>(6L),
        IrBuilder::create<Val>(1L)}});
  auto tv5 = slice(
      tv0,
      {{IrBuilder::create<Val>(6L),
        IrBuilder::create<Val>(6L),
        IrBuilder::create<Val>(1L)}});
  auto tv6 = slice(
      tv0,
      {{IrBuilder::create<Val>(6L),
        IrBuilder::create<Val>(8L),
        IrBuilder::create<Val>(1L)}});
  fusion->addOutput(tv1);
  fusion->addOutput(tv2);
  fusion->addOutput(tv3);
  fusion->addOutput(tv4);
  fusion->addOutput(tv5);
  fusion->addOutput(tv6);

  auto options = at::TensorOptions().dtype(at::kFloat).device(at::kCUDA, 0);

  auto t0 = at::randn(shape, options);
  std::vector<c10::IValue> aten_inputs({t0});

  FusionExecutorCache executor_cache(std::move(fusion));
  auto cg_outputs = executor_cache.runFusionWithInputs(aten_inputs);
  FusionExecutor fe;

  auto ref0 = t0.index({at::indexing::Slice(0, 2)});
  auto ref1 = t0.index({at::indexing::Slice(2, 4)});
  auto ref2 = t0.index({at::indexing::Slice(4, 6)});
  auto ref3 = t0.index({at::indexing::Slice(6, 6)});
  auto ref4 = t0.index({at::indexing::Slice(6, 6)});
  auto ref5 = t0.index({at::indexing::Slice(6, 8)});

  NVF_CHECK(ref0.equal(cg_outputs[0]));
  NVF_CHECK(ref1.equal(cg_outputs[1]));
  NVF_CHECK(ref2.equal(cg_outputs[2]));
  NVF_CHECK(ref3.equal(cg_outputs[3]));
  NVF_CHECK(ref4.equal(cg_outputs[4]));
  NVF_CHECK(ref5.equal(cg_outputs[5]));
}

// In this test, we split and merge with size-zero dimensions directly.
TEST_F(ResizeTest, FusionSizeZeroSliceSplit) {
  auto fusion = std::make_unique<Fusion>();
  FusionGuard fg(fusion.get());

  std::vector<int64_t> shape({4, 5});

  // concrete shapes to avoid dynamic Fusion
  auto tv0 = makeContigConcreteTensor(shape);
  fusion->addInput(tv0);

  auto tv1 = slice(
      tv0,
      {{IrBuilder::create<Val>(2L),
        IrBuilder::create<Val>(2L),
        IrBuilder::create<Val>(1L)},
       {IrBuilder::create<Val>(0L),
        IrBuilder::create<Val>(5L),
        IrBuilder::create<Val>(1L)}});
  // tv1 is of shape {0, 5}
  fusion->addOutput(tv1);

  tv1->merge(0, 1); // size 0*5 = 0
  tv1->split(0, 4); // sizes (0, 4)

  FusionExecutor fe;
  fe.compileFusion(fusion.get());

  auto options = at::TensorOptions().dtype(at::kFloat).device(at::kCUDA, 0);

  auto t0 = at::randn(shape, options);
  std::vector<c10::IValue> aten_inputs({t0});

  auto cg_outputs = fe.runFusion(aten_inputs);

  auto ref0 = t0.index({at::indexing::Slice(2, 2), at::indexing::Slice(0, 5)});

  NVF_CHECK(ref0.equal(cg_outputs[0]));
}

// Test squeezing a symbolic dimension
TEST_F(ResizeTest, FusionSqueezeSymbolic) {
  auto fusion = std::make_unique<Fusion>();
  FusionGuard fg(fusion.get());

  std::vector<int64_t> shape({4, 5});

  // concrete shapes to avoid dynamic Fusion
  auto tv0 = makeSymbolicTensor(2);
  fusion->addInput(tv0);

  auto s1 = IrBuilder::create<Val>(DataType::Int);
  fusion->addInput(s1);
  auto numel_symb = mul(tv0->axis(0)->extent(), tv0->axis(1)->extent());
  auto tv1 = reshape(tv0, {s1, ceilDiv(numel_symb, s1)});
  // tv1 should have symbolic output IterTypes, so squeeze should accept
  // symbolic, and concretization should fail if symbolic squeeze input is not
  // concretized to Broadcast
  // NOTE: squeeze interface should be updated to match reshape and friends,
  // accepting Val inputs
  auto tv2 = squeeze(tv1, std::vector<int64_t>{1});
  // tv1 is of shape {0, 5}
  fusion->addOutput(tv2);

  FusionExecutorCache fec(std::move(fusion));

  auto options = at::TensorOptions().dtype(at::kFloat).device(at::kCUDA, 0);
  at::manual_seed(0);

  auto t0 = at::randn(shape, options);
  std::vector<c10::IValue> aten_inputs({t0, 20});

  auto cg_outputs = fec.runFusionWithInputs(aten_inputs);

  auto ref0 = t0.flatten();

  NVF_CHECK(ref0.equal(cg_outputs[0]));

  EXPECT_THAT(
      [&]() { fec.runFusionWithInputs({t0, 10}); },
      ThrowsMessage<nvfError>(
          HasSubstr("must concretize to IterType::Broadcast but found")));
}

// See https://github.com/NVIDIA/Fuser/issues/365
TEST_F(ResizeTest, MultiSliceEmpty) {
  auto fusion = std::make_unique<Fusion>();
  FusionGuard fg(fusion.get());

  std::vector<int64_t> shape({9});
  // concrete shapes to avoid dynamic Fusion
  auto tv0 = makeConcreteTensor(shape);
  fusion->addInput(tv0);

  // In issue #365, this triggered an error in vectorization when there were
  // multiple slices, and one of them was empty. If this is properly handled in
  // the pre-segmentation RemoveEmptyPass as it should be, then the size-zero
  // slices will be replaced with full(), and vectorization can work properly.
  auto tv1 = slice(
      tv0,
      {{IrBuilder::create<Val>(0L),
        IrBuilder::create<Val>(1L),
        IrBuilder::create<Val>(1L)}});
  fusion->addOutput(tv1);
  auto tv2 = slice(
      tv0,
      {{IrBuilder::create<Val>(0L),
        IrBuilder::create<Val>(0L),
        IrBuilder::create<Val>(1L)}});
  fusion->addOutput(tv2);

  auto options = at::TensorOptions().dtype(at::kFloat).device(at::kCUDA, 0);
  at::manual_seed(0);

  auto t0 = at::randn(shape, options);
  std::vector<c10::IValue> aten_inputs({t0});

  FusionExecutorCache executor_cache(std::move(fusion));
  auto cg_outputs = executor_cache.runFusionWithInputs(aten_inputs);

  auto ref0 = t0.index({at::indexing::Slice(0, 1)});
  auto ref1 = t0.index({at::indexing::Slice(0, 0)});

  NVF_CHECK(ref0.equal(cg_outputs[0]));
  NVF_CHECK(ref1.equal(cg_outputs[1]));

  // Check that tv2 is replaced by a FullOp
  const auto runtime = executor_cache.getMostRecentKernelRuntime();
  const auto preseg_fusion = runtime->fusionSegments()->completeFusion();
  EXPECT_EQ(preseg_fusion->outputs().size(), 2);
  EXPECT_NE(preseg_fusion->outputs().at(1), tv1);
  EXPECT_NE(preseg_fusion->outputs().at(1)->definition(), nullptr);
  EXPECT_TRUE(preseg_fusion->outputs().at(1)->definition()->isA<FullOp>());
}

TEST_F(ResizeTest, SliceVectorization) {
  Fusion fusion;
  FusionGuard fg(&fusion);

  constexpr int N = 1024 * 1024 * 64;

  auto tv0 = makeContigConcreteTensor({N + 1});
  fusion.addInput(tv0);
  auto tv1 = makeContigConcreteTensor({N});
  fusion.addInput(tv1);

  auto tv2 = slice(
      tv0,
      {{IrBuilder::create<Val>(1L),
        IrBuilder::create<Val>(N + 1L),
        IrBuilder::create<Val>(1L)}});

  auto tv3 = add(tv2, tv1);

  fusion.addOutput(tv3);

  auto options = at::TensorOptions().dtype(at::kFloat).device(at::kCUDA, 0);
  at::Tensor t0 = at::randn(N + 1, options);
  at::Tensor t1 = at::randn(N, options);

  std::vector<c10::IValue> inputs = {t0, t1};

  auto cg_outputs =
      scheduleAndRun(&fusion, SchedulerType::PointWise, inputs).outputs;
  // check that we vectorize 4
  bool found_vectorize = false;
  for (auto id : fusion.outputs().at(0)->as<TensorView>()->getLoopDomain()) {
    if (id->getParallelType() == ParallelType::Vectorize) {
      EXPECT_EQ(id->extent()->evaluate(), 4);
      found_vectorize = true;
      break;
    }
  }
  EXPECT_TRUE(found_vectorize);

  auto ref = t0.narrow(0, 1, N) + t1;

  // testValidate does not check that dtypes match
  EXPECT_EQ(cg_outputs[0].dtype(), ref.dtype());
  testValidate(&fusion, cg_outputs, inputs, __LINE__, __FILE__);
}

// Concretize a symbolic pad that results in a broadcast (static pads)
// In this test, the sizes and pad widths are static, so there should be nothing
// to concretize.
TEST_P(ResizeTest, ResizePadToBroadcastStatic) {
  std::vector<int64_t> t0_size = {2, 3, 2, 5, 6};
  std::vector<int64_t> t1_size = {2, 4, 4, 3, 5};
  // Note there are only 8 input scalars for 5D input. Implicit no-pad of dim 0
  std::vector<int64_t> pad_widths = {
      0,
      -1, // dim=4 trim last element
      0,
      -4, // dim=3 pad to broadcast of first element
      1,
      1, // dim=2 pad with zeros on either side
      -1,
      -1, // dim=1 pad to broadcast of second element
      // dim=0 is implicit 0, 0
  };
  std::vector<IterType> expected_itertypes = {
      IterType::Iteration,
      IterType::Broadcast,
      IterType::Iteration,
      IterType::Broadcast,
      IterType::Iteration,
  };

  auto fusion = std::make_unique<Fusion>();
  FusionGuard fg(fusion.get());

  auto tv0 = makeConcreteTensor(t0_size);
  fusion->addInput(tv0);
  auto tv1 = makeConcreteTensor(t1_size);
  fusion->addInput(tv1);

  std::vector<Val*> pad_width_vals;
  pad_width_vals.reserve(pad_widths.size());
  for (auto w : pad_widths) {
    pad_width_vals.push_back(IrBuilder::create<Val>(w));
  }

  auto tv2 = pad(tv0, pad_width_vals);
  auto tv3 = mul(tv1, tv2);
  fusion->addOutput(tv3);

  EXPECT_FALSE(fusion->hasDynamicTransform());

  auto options = at::TensorOptions().dtype(at::kFloat).device(at::kCUDA, 0);

  auto t0 = at::randn(t0_size, options);
  auto t1 = at::randn(t1_size, options);
  std::vector<c10::IValue> aten_inputs({t0, t1});

  EnableOptionsGuard enable_options_guard;
  if (GetParam()) {
    EnableOptionsGuard::getCurOptions().set(EnableOption::IdModel, {"all"});
  } else {
    EnableOptionsGuard::getCurOptions().unset(EnableOption::IdModel);
  }

  FusionExecutorCache executor_cache(std::move(fusion));
  auto cg_outputs = executor_cache.runFusionWithInputs(aten_inputs);

  auto runtime = executor_cache.getMostRecentKernelRuntime();
  auto concretized_fusion = runtime->fusionSegments()->completeFusion();

  auto conc_t2 = concretized_fusion->outputs()[0]
                     ->definition()
                     ->inputs()[1]
                     ->as<TensorView>();
  for (auto i : c10::irange(expected_itertypes.size())) {
    EXPECT_EQ(conc_t2->axis(i)->getIterType(), expected_itertypes.at(i));
  }

  testValidate(concretized_fusion, cg_outputs, aten_inputs, __LINE__, __FILE__);
}

// Concretize a symbolic pad that results in a broadcast (dynamic pads)
TEST_P(ResizeTest, ResizePadToBroadcastDynamic) {
  auto fusion = std::make_unique<Fusion>();
  FusionGuard fg(fusion.get());

  auto tv0 = makeSymbolicTensor(5);
  fusion->addInput(tv0);
  auto tv1 = makeSymbolicTensor(5);
  fusion->addInput(tv1);

  // Note there are only 8 input scalars for 5D input. Implicit no-pad of dim 0
  std::vector<int64_t> pad_widths = {
      0,
      -1, // dim=4 trim last element
      0,
      -4, // dim=3 pad to broadcast of first element
      1,
      1, // dim=2 pad with zeros on either side
      -1,
      -1, // dim=1 pad to broadcast of second element
      // dim=0 is implicit 0, 0
  };
  std::vector<Val*> pad_width_vals;
  pad_width_vals.reserve(pad_widths.size());
  for ([[maybe_unused]] auto _ : pad_widths) {
    auto w_val = IrBuilder::create<Val>(DataType::Int);
    fusion->addInput(w_val);
    pad_width_vals.push_back(w_val);
  }

  auto tv2 = pad(tv0, pad_width_vals);
  auto tv3 = mul(tv1, tv2);
  fusion->addOutput(tv3);

  EXPECT_TRUE(fusion->hasDynamicTransform());

  auto options = at::TensorOptions().dtype(at::kFloat).device(at::kCUDA, 0);

  auto t0 = at::randn({2, 3, 2, 5, 6}, options);
  auto t1 = at::randn({2, 4, 4, 3, 5}, options);
  // Keep dimension 0, pad to broadcast in dimension 1 and 3. Pad with zero in
  // dimension 2. Trim by one element in dimension 4.
  std::vector<c10::IValue> aten_inputs({
      t0,
      t1,
  });
  aten_inputs.insert(aten_inputs.end(), pad_widths.begin(), pad_widths.end());

  EnableOptionsGuard enable_options_guard;
  if (GetParam()) {
    EnableOptionsGuard::getCurOptions().set(EnableOption::IdModel, {"all"});
  } else {
    EnableOptionsGuard::getCurOptions().unset(EnableOption::IdModel);
  }

  FusionExecutorCache executor_cache(std::move(fusion));
  auto cg_outputs = executor_cache.runFusionWithInputs(aten_inputs);

  auto runtime = executor_cache.getMostRecentKernelRuntime();
  auto concretized_fusion = runtime->fusionSegments()->completeFusion();

  auto conc_t2 = concretized_fusion->outputs()[0]
                     ->definition()
                     ->inputs()[1]
                     ->as<TensorView>();
  EXPECT_EQ(conc_t2->axis(0)->getIterType(), IterType::Iteration);
  EXPECT_EQ(conc_t2->axis(1)->getIterType(), IterType::Broadcast);
  EXPECT_EQ(conc_t2->axis(2)->getIterType(), IterType::Iteration);
  EXPECT_EQ(conc_t2->axis(3)->getIterType(), IterType::Broadcast);
  EXPECT_EQ(conc_t2->axis(4)->getIterType(), IterType::Iteration);

  testValidate(concretized_fusion, cg_outputs, aten_inputs, __LINE__, __FILE__);
}

// See https://github.com/NVIDIA/Fuser/issues/596
TEST_P(ResizeTest, ResizePadToBroadcastIssue596) {
  auto fusion = std::make_unique<Fusion>();
  FusionGuard fg(fusion.get());

  auto tv0 = makeConcreteTensor({2});
  auto tv1 = makeConcreteTensor({3});
  fusion->addInput(tv0);
  fusion->addInput(tv1);

  auto tv2 = pad(tv0, {fusion->zeroVal(), IrBuilder::create<Val>(-1)});
  auto tv3 = mul(tv1, tv2);
  fusion->addOutput(tv3);

  // Fusion is not dynamic
  EXPECT_FALSE(fusion->hasDynamicTransform());

  auto options = at::TensorOptions().dtype(at::kFloat).device(at::kCUDA, 0);

  auto t0 = at::randn({2}, options);
  auto t1 = at::randn({3}, options);
  std::vector<c10::IValue> aten_inputs({t0, t1});

  EnableOptionsGuard enable_options_guard;
  if (GetParam()) {
    EnableOptionsGuard::getCurOptions().set(EnableOption::IdModel, {"all"});
  } else {
    EnableOptionsGuard::getCurOptions().unset(EnableOption::IdModel);
  }

  auto args = KernelArgumentHolder::createKernelArgumentHolder(aten_inputs);
  FusionKernelRuntime runtime(std::move(fusion), args);
  runtime.compileFusionParallel(args);
  auto cg_outputs = runtime.runWithInputs(args);

  testValidate(
      runtime.fusionSegments()->completeFusion(),
      cg_outputs,
      aten_inputs,
      __LINE__,
      __FILE__);
}

// An input is sliced and then reshaped
TEST_F(ResizeTest, SliceAndReshape1) {
  auto fusion_ptr = std::make_unique<Fusion>();
  auto& fusion = *fusion_ptr;
  FusionGuard fg(fusion_ptr.get());

  std::vector<int64_t> shape({1024, 1024});

  auto tv0 = makeSymbolicTensor(2);
  fusion.addInput(tv0);

  auto tv1 = slice(
      tv0,
      {{IrBuilder::create<Val>(0L), tv0->axis(0)->extent()},
       {IrBuilder::create<Val>(1L),
        sub(tv0->axis(1)->extent(), IrBuilder::create<Val>(1L))}});
  auto tv2 = reshape(tv1, {IrBuilder::create<Val>(-1L)});
  fusion.addOutput(tv2);

  auto options = at::TensorOptions().dtype(at::kFloat).device(at::kCUDA, 0);

  auto t0 = at::randn(shape, options);
  std::vector<c10::IValue> aten_inputs({t0});

  FusionExecutorCache executor_cache(std::move(fusion_ptr));
  auto cg_outputs = executor_cache.runFusionWithInputs(aten_inputs);

  auto t1 = t0.index(
      {at::indexing::Slice(0, at::indexing::None),
       at::indexing::Slice(1, shape[0] - 1)});
  auto ref = t1.reshape({-1});

  NVF_CHECK(ref.equal(cg_outputs[0]));
}

// An input is sliced and also separately reshaped
TEST_F(ResizeTest, SliceAndReshape2) {
  auto fusion_ptr = std::make_unique<Fusion>();
  auto& fusion = *fusion_ptr;
  FusionGuard fg(fusion_ptr.get());

  std::vector<int64_t> shape({1024, 1024});

  auto tv0 = makeSymbolicTensor(2);
  fusion.addInput(tv0);

  auto tv1 = slice(
      tv0,
      {{IrBuilder::create<Val>(0L), tv0->axis(0)->extent()},
       {IrBuilder::create<Val>(1L),
        sub(tv0->axis(1)->extent(), IrBuilder::create<Val>(1L))}});
  auto tv2 = reshape(tv0, {IrBuilder::create<Val>(-1L)});
  fusion.addOutput(tv1);
  fusion.addOutput(tv2);

  auto options = at::TensorOptions().dtype(at::kFloat).device(at::kCUDA, 0);

  auto t0 = at::randn(shape, options);
  std::vector<c10::IValue> aten_inputs({t0});

  FusionExecutorCache executor_cache(std::move(fusion_ptr));
  auto cg_outputs = executor_cache.runFusionWithInputs(aten_inputs);

  auto t1 = t0.index(
      {at::indexing::Slice(0, at::indexing::None),
       at::indexing::Slice(1, shape[0] - 1)});
  auto t2 = t0.reshape({-1});

  NVF_CHECK(t1.equal(cg_outputs[0]));
  NVF_CHECK(t2.equal(cg_outputs[1]));
}

// Trivial case of slice vectorization. Just slicing a fusion input
TEST_F(ResizeTest, Slice1DVectorizeManual1) {
  auto fusion_ptr = std::make_unique<Fusion>();
  auto& fusion = *fusion_ptr;
  FusionGuard fg(fusion_ptr.get());

  const int64_t slice_offset = 4;
  const std::vector<int64_t> shape({1024L * 1024L});

  // Using a concrete tensor to avoid dynamic reshape
  auto tv0 = makeContigConcreteTensor(shape);
  fusion.addInput(tv0);

  auto tv1 = slice(
      tv0,
      {{IrBuilder::create<Val>(slice_offset),
        sub(tv0->axis(0)->extent(), IrBuilder::create<Val>(slice_offset))}});
  fusion.addOutput(tv1);

  tv1->split(0, 4);
  tv1->split(0, 128);

  tv1->axis(0)->parallelize(ParallelType::BIDx);
  tv1->axis(1)->parallelize(ParallelType::TIDx);
  tv1->axis(2)->parallelize(ParallelType::Vectorize);

  auto options = at::TensorOptions().dtype(at::kFloat).device(at::kCUDA, 0);
  auto t0 = at::randn(shape, options);
  std::vector<c10::IValue> aten_inputs({t0});

  FusionExecutor fe;
  fe.compileFusion(&fusion, aten_inputs);
  auto cg_outputs = fe.runFusion(aten_inputs);

  auto ref =
      t0.index({at::indexing::Slice(slice_offset, shape[0] - slice_offset)});
  ASSERT_TRUE(ref.equal(cg_outputs[0]));
}

// An input is sliced twice. Both should be vectorizable.
TEST_F(ResizeTest, Slice1DVectorizeManual2) {
  auto fusion_ptr = std::make_unique<Fusion>();
  auto& fusion = *fusion_ptr;
  FusionGuard fg(fusion_ptr.get());

  const int64_t slice_offset = 4;
  const std::vector<int64_t> shape({1024L * 1024L});

  auto tv0 = makeContigConcreteTensor(shape);
  fusion.addInput(tv0);

  // Following two slices are vectorized individually. No cache is introduced
  auto tv1 = slice(
      tv0,
      {{IrBuilder::create<Val>(slice_offset),
        sub(tv0->axis(0)->extent(), IrBuilder::create<Val>(slice_offset))}});
  fusion.addOutput(tv1);

  auto tv2 = slice(
      tv0,
      {{IrBuilder::create<Val>(slice_offset * 2),
        sub(tv0->axis(0)->extent(),
            IrBuilder::create<Val>(slice_offset * 2))}});
  fusion.addOutput(tv2);

  tv1->split(0, 4);
  tv1->split(0, 128);

  TransformPropagator propagator(tv1);
  MaxLogicalDomainInfoSpanningTree(tv1).traverse(&propagator);

  tv1->axis(0)->parallelize(ParallelType::BIDx);
  tv1->axis(1)->parallelize(ParallelType::TIDx);
  tv1->axis(2)->parallelize(ParallelType::Vectorize);

  scheduler_utils::parallelizeAllLike(tv1);

  inlineMost();

  auto options = at::TensorOptions().dtype(at::kFloat).device(at::kCUDA, 0);
  auto t0 = at::randn(shape, options);
  std::vector<c10::IValue> aten_inputs({t0});

  FusionExecutor fe;
  fe.compileFusion(&fusion, aten_inputs);
  auto cg_outputs = fe.runFusion(aten_inputs);

  auto ref_t1 =
      t0.index({at::indexing::Slice(slice_offset, shape[0] - slice_offset)});
  auto ref_t2 = t0.index(
      {at::indexing::Slice(slice_offset * 2, shape[0] - slice_offset * 2)});
  ASSERT_TRUE(ref_t1.equal(cg_outputs.at(0)));
  ASSERT_TRUE(ref_t2.equal(cg_outputs.at(1)));
}

// An input is sliced and also entirely read. Both should be vectorizable.
TEST_F(ResizeTest, Slice1DVectorizeManual3) {
  auto fusion_ptr = std::make_unique<Fusion>();
  auto& fusion = *fusion_ptr;
  FusionGuard fg(fusion_ptr.get());

  const int64_t slice_offset = 4;
  const std::vector<int64_t> shape({1024L * 1024L});

  auto tv0 = makeContigConcreteTensor(shape);
  fusion.addInput(tv0);

  auto tv1 = slice(
      tv0,
      {{IrBuilder::create<Val>(slice_offset),
        sub(tv0->axis(0)->extent(), IrBuilder::create<Val>(slice_offset))}});
  fusion.addOutput(tv1);

  auto tv2 = set(tv0);
  fusion.addOutput(tv2);

  tv1->split(0, 4);
  tv1->split(0, 128);

  TransformPropagator propagator(tv1);
  MaxLogicalDomainInfoSpanningTree(tv1).traverse(&propagator);

  tv1->axis(0)->parallelize(ParallelType::BIDx);
  tv1->axis(1)->parallelize(ParallelType::TIDx);
  tv1->axis(2)->parallelize(ParallelType::Vectorize);

  scheduler_utils::parallelizeAllLike(tv1);

  inlineMost();

  auto options = at::TensorOptions().dtype(at::kFloat).device(at::kCUDA, 0);
  auto t0 = at::randn(shape, options);
  std::vector<c10::IValue> aten_inputs({t0});

  FusionExecutor fe;
  fe.compileFusion(&fusion, aten_inputs);
  auto cg_outputs = fe.runFusion(aten_inputs);

  auto ref =
      t0.index({at::indexing::Slice(slice_offset, shape[0] - slice_offset)});
  ASSERT_TRUE(ref.equal(cg_outputs.at(0)));
  ASSERT_TRUE(t0.equal(cg_outputs.at(1)));
}

// Vectorizing a slice of [1:-3]. It's vectorizable as long as the
// offset at 1 is aligned
TEST_F(ResizeTest, Slice1DVectorizeManual4) {
  auto fusion_ptr = std::make_unique<Fusion>();
  auto& fusion = *fusion_ptr;
  FusionGuard fg(fusion_ptr.get());

  const std::vector<int64_t> shape({1024L * 1024L});

  auto tv0 = makeContigConcreteTensor({shape[0] - 4});
  fusion.addInput(tv0);

  auto tv1 = slice(
      tv0,
      {{IrBuilder::create<Val>(1),
        sub(tv0->axis(0)->extent(), IrBuilder::create<Val>(3))}});
  fusion.addOutput(tv1);

  tv1->split(0, 4);
  tv1->split(0, 128);

  tv1->axis(0)->parallelize(ParallelType::BIDx);
  tv1->axis(1)->parallelize(ParallelType::TIDx);
  tv1->axis(2)->parallelize(ParallelType::Vectorize);

  auto options = at::TensorOptions().dtype(at::kFloat).device(at::kCUDA, 0);
  auto t0_unaligned = at::randn(shape, options);
  auto t0_aligned = t0_unaligned.index({at::indexing::Slice(3, -1)});

  FusionExecutor fe;
  fe.compileFusion(&fusion, {t0_aligned});
  auto cg_outputs = fe.runFusion({t0_aligned});

  auto ref_aligned = t0_aligned.index({at::indexing::Slice(1, -3)});

  ASSERT_TRUE(ref_aligned.equal(cg_outputs.at(0)));
}

// Contig merged vectorization with slice
TEST_F(ResizeTest, Slice2DVectorizeManual1) {
  auto fusion_ptr = std::make_unique<Fusion>();
  auto& fusion = *fusion_ptr;
  FusionGuard fg(fusion_ptr.get());

  const int64_t slice_offset = 4;

  // The extent of the innermost domain is just 2, and the outer
  // domain is sliced. This slicing should be vectorizable by a
  // factor of 4 as the two domains can be merged and vectorized.
  const std::vector<int64_t> shape({1024L * 1024L, 2});

  auto tv0 = makeContigConcreteTensor(shape);
  fusion.addInput(tv0);

  auto tv1 = slice(
      tv0,
      {{IrBuilder::create<Val>(slice_offset),
        sub(tv0->axis(0)->extent(), IrBuilder::create<Val>(slice_offset))},
       {IrBuilder::create<Val>(0), tv0->axis(1)->extent()}});
  fusion.addOutput(tv1);

  tv1->merge(0);
  tv1->split(0, 4);
  tv1->split(0, 128);

  tv1->axis(0)->parallelize(ParallelType::BIDx);
  tv1->axis(1)->parallelize(ParallelType::TIDx);
  tv1->axis(2)->parallelize(ParallelType::Vectorize);

  auto options = at::TensorOptions().dtype(at::kFloat).device(at::kCUDA, 0);
  auto t0 = at::randn(shape, options);
  std::vector<c10::IValue> aten_inputs({t0});

  FusionExecutor fe;
  fe.compileFusion(&fusion, aten_inputs);
  auto cg_outputs = fe.runFusion(aten_inputs);

  auto ref = t0.index(
      {at::indexing::Slice(slice_offset, shape[0] - slice_offset),
       at::indexing::Slice(0, at::indexing::None)});
  ASSERT_TRUE(ref.equal(cg_outputs.at(0)));
}

// Fully contiguous tensor, but a sliced domain makes the domain to
// the left non-contiguous
TEST_F(ResizeTest, Slice3DVectorizeManual1) {
  auto fusion_ptr = std::make_unique<Fusion>();
  auto& fusion = *fusion_ptr;
  FusionGuard fg(fusion_ptr.get());

  const std::vector<int64_t> shape({4, 1025, 3});

  auto tv0 = makeContigConcreteTensor(shape);
  fusion.addInput(tv0);

  auto tv1 = slice(
      tv0,
      {{IrBuilder::create<Val>(0), tv0->axis(0)->extent()},
       {IrBuilder::create<Val>(4), IrBuilder::create<Val>(6)},
       {IrBuilder::create<Val>(0), tv0->axis(2)->extent()}});
  fusion.addOutput(tv1);

  // Vectorize tv1 by a factor of 2. The sliced domain and the
  // innermost domain can be contiguous merged, thus producing a
  // domain of extent 6, so vectorization by a factor of 2 appears to
  // be valid, but due to the middle domain being sliced, the
  // outermost domain is no longer contiguous, which means its stride
  // must be divisible by 2, which is not the case here.

  // [4, 2, 3]
  tv1->merge(1);
  // [4, 6]
  tv1->split(1, 2);
  // [4, 3, 2]

  tv1->axis(0)->parallelize(ParallelType::BIDx);
  tv1->axis(1)->parallelize(ParallelType::TIDx);
  tv1->axis(2)->parallelize(ParallelType::Vectorize);

  auto options = at::TensorOptions().dtype(at::kFloat).device(at::kCUDA, 0);
  auto t0 = at::randn(shape, options);
  std::vector<c10::IValue> aten_inputs({t0});

  FusionExecutor fe;
  fe.compileFusion(&fusion, aten_inputs);

  EXPECT_THAT(
      [&]() { fe.runFusion(aten_inputs); },
      ThrowsMessage<nvfError>(
          HasSubstr("with word size 2 not possible due to invalid stride")));
}

// Similar to Slice3DVectorizeManual2 but with a middle broadcast
// domain
TEST_F(ResizeTest, Slice3DVectorizeManual2) {
  auto fusion_ptr = std::make_unique<Fusion>();
  auto& fusion = *fusion_ptr;
  FusionGuard fg(fusion_ptr.get());

  const std::vector<int64_t> shape({4, 1, 1025, 3});

  auto tv0 = makeContigConcreteTensor(shape);
  fusion.addInput(tv0);

  auto tv1 = slice(
      tv0,
      {{IrBuilder::create<Val>(0), tv0->axis(0)->extent()},
       {IrBuilder::create<Val>(0), tv0->axis(1)->extent()},
       {IrBuilder::create<Val>(0), IrBuilder::create<Val>(1024)},
       {IrBuilder::create<Val>(0), tv0->axis(3)->extent()}});
  fusion.addOutput(tv1);

  // [4, 1, 1024, 3]
  tv1->merge(2);
  // [4, 1, 3072]
  tv1->split(2, 4);
  // [4, 1, 768, 4]

  tv1->axis(0)->parallelize(ParallelType::BIDx);
  tv1->axis(2)->parallelize(ParallelType::TIDx);
  tv1->axis(3)->parallelize(ParallelType::Vectorize);

  auto options = at::TensorOptions().dtype(at::kFloat).device(at::kCUDA, 0);
  auto t0 = at::randn(shape, options);
  std::vector<c10::IValue> aten_inputs({t0});

  FusionExecutor fe;
  fe.compileFusion(&fusion, aten_inputs);

  EXPECT_THAT(
      [&]() { fe.runFusion(aten_inputs); },
      ThrowsMessage<nvfError>(
          HasSubstr("with word size 4 not possible due to invalid stride")));
}

// Repro of issue 540 without transpose
TEST_F(ResizeTest, SliceAndReshapeRepro540Manual) {
  auto fusion_ptr = std::make_unique<Fusion>();
  auto& fusion = *fusion_ptr;
  FusionGuard fg(fusion_ptr.get());

  const std::vector<int64_t> shape({16, 128, 3072});

  auto tv0 = makeContigConcreteTensor(shape);
  fusion.addInput(tv0);

  auto tv1 = slice(
      tv0,
      {{IrBuilder::create<Val>(0), tv0->axis(0)->extent()},
       {IrBuilder::create<Val>(0), tv0->axis(1)->extent()},
       {IrBuilder::create<Val>(0), IrBuilder::create<Val>(1024)}});
  auto tv2 = slice(
      tv0,
      {{IrBuilder::create<Val>(0), tv0->axis(0)->extent()},
       {IrBuilder::create<Val>(0), tv0->axis(1)->extent()},
       {IrBuilder::create<Val>(1024), IrBuilder::create<Val>(2048)}});
  auto tv3 = slice(
      tv0,
      {{IrBuilder::create<Val>(0), tv0->axis(0)->extent()},
       {IrBuilder::create<Val>(0), tv0->axis(1)->extent()},
       {IrBuilder::create<Val>(2048), IrBuilder::create<Val>(3072)}});

  auto tv4 = reshape(tv1, {16, 128, 1024}, {16, 128, 16, 64});
  auto tv5 = reshape(tv2, {16, 128, 1024}, {16, 128, 16, 64});
  auto tv6 = reshape(tv3, {16, 128, 1024}, {16, 128, 16, 64});

  fusion.addOutput(tv4);
  fusion.addOutput(tv5);
  fusion.addOutput(tv6);

  tv4->cacheBefore();
  tv5->cacheBefore();
  tv6->cacheBefore();

  tv4->merge(0)->merge(0)->merge(0);
  // Vectorize
  tv4->split(0, 4);
  // Unswitch
  tv4->split(0, 1);
  // TIDx
  tv4->split(0, 128);

  tv4->reorder({{1, -1}});

  TransformPropagator propagator(tv4);
  MaxLogicalDomainInfoSpanningTree(tv4).traverse(&propagator);

  tv4->axis(0)->parallelize(ParallelType::BIDx);
  tv4->axis(1)->parallelize(ParallelType::Unswitch);
  tv4->axis(3)->parallelize(ParallelType::TIDx);

  scheduler_utils::parallelizeAllLike(tv4);

  for (auto output : fusion.outputs()) {
    output->as<TensorView>()->axis(2)->parallelize(ParallelType::Vectorize);
  }

  for (auto slice_tv : {tv1, tv2, tv3}) {
    slice_tv->axis(2)->parallelize(ParallelType::Vectorize);
  }

  inlineMost();

  auto options = at::TensorOptions().dtype(at::kFloat).device(at::kCUDA, 0);
  auto t0 = at::randn(shape, options);
  std::vector<c10::IValue> aten_inputs({t0});

  FusionExecutor fe;
  fe.compileFusion(&fusion, aten_inputs);
  auto cg_outputs = fe.runFusion(aten_inputs);

  for (const auto i : c10::irange(3)) {
    auto slice_out_ref = t0.index(
        {at::indexing::Slice(0, at::indexing::None),
         at::indexing::Slice(0, at::indexing::None),
         at::indexing::Slice(i * 1024, (i + 1) * 1024)});
    auto ref = at::native::view(slice_out_ref, {16, 128, 16, 64});
    ASSERT_TRUE(ref.equal(cg_outputs.at(i)));
  }
}

// Test concretizing a pad that follows a reshape. This requires the
// ExpressionEvaluator used in concretization to propagate shapes properly
// across symbolic reshapes in order to infer the size of the downstream pad.
TEST_P(ResizeTest, ReshapeToPad) {
  std::unique_ptr<Fusion> fusion_ptr = std::make_unique<Fusion>();
  Fusion& fusion = *fusion_ptr.get();
  FusionGuard fg(&fusion);

  TensorView* tv0 = makeSymbolicTensor(2);
  fusion.addInput(tv0);

  auto s0 = IrBuilder::create<Val>(DataType::Int);
  auto s1 = IrBuilder::create<Val>(DataType::Int);
  auto s2 = IrBuilder::create<Val>(DataType::Int);
  auto s3 = IrBuilder::create<Val>(DataType::Int);
  fusion.addInput(s0);
  fusion.addInput(s1);
  fusion.addInput(s2);
  fusion.addInput(s3);

  auto tv1 = reshape(tv0, {s2, s3});
  auto tv2 = pad(tv1, {fusion.zeroVal(), s0, fusion.zeroVal(), s1});
  fusion.addOutput(tv2);

  EnableOptionsGuard enable_options_guard;
  if (GetParam()) {
    EnableOptionsGuard::getCurOptions().set(EnableOption::IdModel, {"all"});
  } else {
    EnableOptionsGuard::getCurOptions().unset(EnableOption::IdModel);
  }

  FusionExecutorCache fusion_executor_cache(std::move(fusion_ptr));

  auto options = at::TensorOptions().dtype(at::kFloat).device(at::kCUDA, 0);
  at::Tensor at_x = at::randn({4, 3}, options);
  std::vector<c10::IValue> aten_inputs = {at_x, 1, 1, 3, 4};
  auto at_y = at::pad(at_x.reshape({3, 4}), {0, 1, 0, 1});

  auto outputs = fusion_executor_cache.runFusionWithInputs(aten_inputs);

  // Assert that we segmented into two segments
  auto seg_fusion =
      fusion_executor_cache.getMostRecentKernelRuntime()->fusionSegments();
  EXPECT_TRUE(seg_fusion->isSegmented());
  EXPECT_EQ(seg_fusion->groups().size(), 2);

  testValidate(
      fusion_executor_cache.fusion(),
      outputs,
      aten_inputs,
      {at_y},
      __LINE__,
      __FILE__);
}

TEST_F(ResizeTest, ReshapeToSlice) {
  std::unique_ptr<Fusion> fusion_ptr = std::make_unique<Fusion>();
  Fusion& fusion = *fusion_ptr.get();
  FusionGuard fg(&fusion);

  TensorView* tv0 = makeSymbolicTensor(2);
  fusion.addInput(tv0);

  auto s0 = IrBuilder::create<Val>(DataType::Int);
  auto s1 = IrBuilder::create<Val>(DataType::Int);
  auto s2 = IrBuilder::create<Val>(DataType::Int);
  auto s3 = IrBuilder::create<Val>(DataType::Int);
  fusion.addInput(s0);
  fusion.addInput(s1);
  fusion.addInput(s2);
  fusion.addInput(s3);

  auto tv1 = reshape(tv0, {s2, s3});
  auto tv2 = slice(tv1, {{fusion.zeroVal(), s0}, {fusion.zeroVal(), s1}});
  fusion.addOutput(tv2);

  FusionExecutorCache fusion_executor_cache(std::move(fusion_ptr));

  auto options = at::TensorOptions().dtype(at::kFloat).device(at::kCUDA, 0);
  at::Tensor at_x = at::randn({4, 3}, options);
  std::vector<c10::IValue> aten_inputs = {at_x, 3, 2, 3, 4};
  auto at_y = at::slice(at::slice(at_x.reshape({3, 4}), 0, 0, 3), 1, 0, 2);

  auto outputs = fusion_executor_cache.runFusionWithInputs(aten_inputs);

  // Assert that we segmented into two segments
  auto seg_fusion =
      fusion_executor_cache.getMostRecentKernelRuntime()->fusionSegments();
  EXPECT_TRUE(seg_fusion->isSegmented());
  EXPECT_EQ(seg_fusion->groups().size(), 2);

  testValidate(
      fusion_executor_cache.fusion(),
      outputs,
      aten_inputs,
      {at_y},
      __LINE__,
      __FILE__);
}

// Test that we can cat along broadcast dims
// See https://github.com/NVIDIA/Fuser/issues/224
TEST_F(ResizeTest, CatOfBroadcast) {
  Fusion fusion;
  FusionGuard fg(&fusion);

  std::vector<int64_t> shape0({1, 2});
  std::vector<int64_t> shape1({3, 2});

  auto tv0 = makeConcreteTensor(shape0);
  fusion.addInput(tv0);

  auto tv1 = makeConcreteTensor(shape1);
  fusion.addInput(tv1);

  auto tv2 = cat({tv0, tv1}, 0);
  fusion.addOutput(tv2);

  auto options = at::TensorOptions().dtype(at::kFloat).device(at::kCUDA, 0);

  auto t0 = at::randn(shape0, options);
  auto t1 = at::randn(shape1, options);
  std::vector<c10::IValue> aten_inputs({t0, t1});

  FusionExecutor fe;
  fe.compileFusion(&fusion, aten_inputs);
  auto cg_outputs = fe.runFusion(aten_inputs);

  auto ref = at::cat({t0, t1}, 0);

  NVF_CHECK(ref.equal(cg_outputs[0]));
}

// Test that we can cat along broadcast dims that have been expanded
// See https://github.com/NVIDIA/Fuser/issues/224
TEST_F(ResizeTest, CatOfExpandedBroadcast) {
  Fusion fusion;
  FusionGuard fg(&fusion);

  std::vector<int64_t> shape0({1, 2});
  std::vector<int64_t> shape0e({4, 2});
  std::vector<int64_t> shape1({3, 2});

  auto tv0 = makeConcreteTensor(shape0);
  fusion.addInput(tv0);

  auto tv1 = makeConcreteTensor(shape1);
  fusion.addInput(tv1);

  auto tv0e = expand(
      tv0, {IrBuilder::create<Val>(shape0e.at(0)), tv0->axis(1)->extent()});

  auto tv2 = cat({tv0e, tv1}, 0);
  fusion.addOutput(tv2);

  auto options = at::TensorOptions().dtype(at::kFloat).device(at::kCUDA, 0);

  auto t0 = at::randn(shape0, options);
  auto t1 = at::randn(shape1, options);
  std::vector<c10::IValue> aten_inputs({t0, t1});

  FusionExecutor fe;
  fe.compileFusion(&fusion, aten_inputs);
  auto cg_outputs = fe.runFusion(aten_inputs);

  auto ref = at::cat({at::expand_copy(t0, shape0e), t1}, 0);

  NVF_CHECK(ref.equal(cg_outputs[0]));
}

// Test that an empty input which is expanded in some non-zero directions can be
// padded in the empty dim as well as the expanded dims.
// This should match test_python_frontend.py::test_pad_expanded_empty
// See https://github.com/NVIDIA/Fuser/issues/870
TEST_P(ResizeTest, PadExpandedEmpty) {
  auto fusion_ptr = std::make_unique<Fusion>();
  auto& fusion = *fusion_ptr;
  FusionGuard fg(&fusion);

  auto i0 = IrBuilder::create<Val>(DataType::Index);
  auto i1 = IrBuilder::create<Val>(DataType::Index);
  auto i2 = IrBuilder::create<Val>(DataType::Index);

  auto tv0 = TensorViewBuilder()
                 .shape({i0, i1, i2})
                 .expanded({true, false, true})
                 .dtype(DataType::Double)
                 .build();
  fusion.addInput(tv0);

  auto s0 = IrBuilder::create<Val>(-3.70753);

  std::vector<Val*> pad_widths(
      {fusion.zeroVal(DataType::Index),
       fusion.zeroVal(DataType::Index),
       fusion.oneVal(DataType::Index),
       fusion.oneVal(DataType::Index),
       fusion.oneVal(DataType::Index),
       fusion.zeroVal(DataType::Index)});
  auto tv1 = pad(tv0, pad_widths, s0);
  fusion.addOutput(tv1);

  auto options = at::TensorOptions().dtype(at::kDouble).device(at::kCUDA, 0);

  auto t0 = at::randn({0}, options).as_strided({2, 0, 3}, {0, 0, 0});
  std::vector<c10::IValue> aten_inputs({t0});

  EnableOptionsGuard enable_options_guard;
  if (GetParam()) {
    EnableOptionsGuard::getCurOptions().set(EnableOption::IdModel, {"all"});
  } else {
    EnableOptionsGuard::getCurOptions().unset(EnableOption::IdModel);
  }

  FusionExecutorCache executor_cache(std::move(fusion_ptr));
  auto cg_outputs = executor_cache.runFusionWithInputs(aten_inputs);

  testValidate(
      executor_cache.fusion(), cg_outputs, aten_inputs, __LINE__, __FILE__);
}

// Test that we can pad properly along broadcast dims
// See https://github.com/NVIDIA/Fuser/issues/868
TEST_P(ResizeTest, PadOfBroadcast) {
  Fusion fusion;
  FusionGuard fg(&fusion);

  std::vector<int64_t> shape0({1});

  auto tv0 = makeConcreteTensor(shape0);
  fusion.addInput(tv0);

  auto tv1 = pad(tv0, {fusion.oneVal(), fusion.oneVal()});
  fusion.addOutput(tv1);

  auto options = at::TensorOptions().dtype(at::kFloat).device(at::kCUDA, 0);

  auto t0 = at::randn(shape0, options);
  std::vector<c10::IValue> aten_inputs({t0});

  EnableOptionsGuard enable_options_guard;
  if (GetParam()) {
    EnableOptionsGuard::getCurOptions().set(EnableOption::IdModel, {"all"});
  } else {
    EnableOptionsGuard::getCurOptions().unset(EnableOption::IdModel);
  }

  FusionExecutor fe;
  fe.compileFusion(&fusion, aten_inputs);
  auto cg_outputs = fe.runFusion(aten_inputs);

  testValidate(&fusion, cg_outputs, aten_inputs, __LINE__, __FILE__);
}

// Test that we can cat along broadcast dims that have been expanded
// See https://github.com/NVIDIA/Fuser/issues/868
TEST_P(ResizeTest, PadOfExpandedBroadcast) {
  Fusion fusion;
  FusionGuard fg(&fusion);

  std::vector<int64_t> shape0({1});
  std::vector<int64_t> shape0e({4});

  auto tv0 = makeConcreteTensor(shape0);
  fusion.addInput(tv0);

  auto tv0e = expand(tv0, {IrBuilder::create<Val>(shape0e.at(0))});

  auto tv1 = pad(tv0e, {fusion.oneVal(), fusion.oneVal()});
  fusion.addOutput(tv1);

  auto options = at::TensorOptions().dtype(at::kFloat).device(at::kCUDA, 0);

  auto t0 = at::randn(shape0, options);
  std::vector<c10::IValue> aten_inputs({t0});

  EnableOptionsGuard enable_options_guard;
  if (GetParam()) {
    EnableOptionsGuard::getCurOptions().set(EnableOption::IdModel, {"all"});
  } else {
    EnableOptionsGuard::getCurOptions().unset(EnableOption::IdModel);
  }

  FusionExecutor fe;
  fe.compileFusion(&fusion, aten_inputs);
  auto cg_outputs = fe.runFusion(aten_inputs);

  testValidate(&fusion, cg_outputs, aten_inputs, __LINE__, __FILE__);
}

TEST_F(ResizeTest, DynamicReshapeIssue1393) {
  std::unique_ptr<Fusion> fusion_ptr = std::make_unique<Fusion>();
  Fusion* fusion = fusion_ptr.get();
  FusionGuard fg(fusion);

  auto tv0 = TensorViewBuilder()
                 .ndims(2)
                 .shape({-1, -1})
                 .contiguity({true, std::nullopt})
                 .expanded({false, true})
                 .build();
  auto tv1 = TensorViewBuilder()
                 .ndims(2)
                 .shape({-1, -1})
                 .contiguity({std::nullopt, true})
                 .expanded({true, false})
                 .build();
  fusion->addInput(tv0);
  fusion->addInput(tv1);

  auto tv2 = add(tv0, tv1);
  auto s0 = IrBuilder::create<Val>(3);
  auto s1 = IrBuilder::create<Val>(4);
  auto s2 = IrBuilder::create<Val>(1);
  auto s3 = IrBuilder::create<Val>(5);
  auto tv3 = reshape(tv2, {s0, s1, s2});
  auto tv4 = expand(tv3, {s0, s1, s3});
  fusion->addOutput(tv4);

  FusionExecutorCache fec(std::move(fusion_ptr));

  auto options = at::TensorOptions().dtype(at::kFloat).device(at::kCUDA, 0);
  at::Tensor t0 = at::randn({3}, options).as_strided({3, 4}, {1, 0});
  at::Tensor t1 = at::randn({4}, options).as_strided({3, 4}, {0, 1});
  auto ref = t0.add(t1).as_strided({3, 4, 5}, {4, 1, 0});

  std::vector<c10::IValue> aten_inputs({t0, t1});
  auto outputs = fec.runFusionWithInputs(aten_inputs);

  testValidate(fusion, outputs, {t0, t1}, {ref}, __LINE__, __FILE__);
}

// Test that we can slice a trivially expanded tensor to size 1 then squeeze
// See https://github.com/NVIDIA/Fuser/issues/963
TEST_F(ResizeTest, SqueezeSlicedExpand) {
  auto fusion_ptr = std::make_unique<Fusion>();
  auto fusion = fusion_ptr.get();
  FusionGuard fg(fusion);

  std::vector<int64_t> shape0({9, 5});

  // dynamic input shape
  auto tv0 = makeSymbolicTensor(2);
  fusion->addInput(tv0);

  // Note these are Int instead of Index. They will be cast to Index when used
  // as extents.
  auto s0 = IrBuilder::create<Val>(9L);
  auto s1 = IrBuilder::create<Val>(5L);

  // The expand op will create a LoadStoreOp with these values as output
  // extents. This effectively creates a static shape TV from a dynamic shape
  // TV.
  auto tv1 = expand(tv0, {s0, s1});

  auto s2 = IrBuilder::create<Val>(2L);
  auto s3 = IrBuilder::create<Val>(3L);
  auto tv2 =
      slice(tv1, {{nullptr, nullptr, nullptr}, {s2, s3, fusion->oneVal()}});
  std::vector<bool> squeeze_dims({false, true});

  auto tv3 = squeeze(tv2, squeeze_dims);
  fusion->addOutput(tv3);

  auto options = at::TensorOptions().dtype(at::kFloat).device(at::kCUDA, 0);

  auto t0 = at::randn(shape0, options);
  std::vector<c10::IValue> aten_inputs({t0});

  FusionExecutorCache fec(std::move(fusion_ptr));
  auto cg_outputs = fec.runFusionWithInputs(aten_inputs);

  auto ref = at::squeeze(at::slice(t0, 1, 2, 3), 1);

  testValidate(
      fec.fusion(), cg_outputs, aten_inputs, {ref}, __LINE__, __FILE__);
}

// Vectorization through resize is not supported yet. Make sure
// vectorization is disabled.
TEST_F(ResizeTest, AvoidVectorization) {
  Fusion fusion;
  FusionGuard fg(&fusion);

  // Create a 2D tensor with a large enough inner domain. The outer
  // domain will be padded.
  std::vector<int64_t> shape({2, 1000L * 128});
  auto tv0 = makeContigConcreteTensor(shape);
  fusion.addInput(tv0);
  auto tv1 = pad(
      tv0,
      {fusion.zeroVal(), fusion.zeroVal(), fusion.oneVal(), fusion.oneVal()});
  auto tv2 = set(tv1);
  fusion.addOutput(tv2);

  auto options = at::TensorOptions().dtype(at::kFloat).device(at::kCUDA, 0);
  at::Tensor t0 = at::randn(shape, options);
  std::vector<c10::IValue> inputs({t0});

  // The pointwise scheduler should tell the vectorization factor is
  // 4.
  auto cg_results = scheduleAndRun(&fusion, SchedulerType::PointWise, inputs);
  auto pparams = cg_results.heuristic_params->as<PointwiseParams>();

  ASSERT_EQ(pparams->vectorization_factor, 4)
      << "Unexpected factor of vectorization";

  // Make sure tv1 is not vectorized, i.e., no loop IterDomains are vectorized.
  EXPECT_THAT(
      tv1->getLoopDomain(),
      Each(
          Property(&IterDomain::getParallelType, Not(ParallelType::Vectorize))))
      << "Unexpected vectorization: " << tv1;

  // Make sure tv2 should be vectorized, i.e., at least one loop IterDomain is
  // vectorized.
  EXPECT_THAT(
      tv2->getLoopDomain(),
      Contains(Property(&IterDomain::getParallelType, ParallelType::Vectorize)))
      << "Failed to vectorize: " << tv2;

  testValidate(&fusion, cg_results.outputs, inputs, __LINE__, __FILE__);
}

// MemoryPromotion generates code with volatile T. This test ensures that our
// reduced precision types in runtime file have volatile methods defined
TEST_F(ResizeTest, CatMemoryPromotionReducedFloating) {
  EnableOptionsGuard opt_guard;
  EnableOptionsGuard::getCurOptions().set(EnableOption::MemoryPromotion);

  std::vector<DataType> dtype_variants({DataType::Half});

  if (deviceMajorMinorCheck(8)) {
    dtype_variants.push_back(DataType::BFloat16);
  }
  if (deviceMajorMinorCheck(9)) {
    dtype_variants.push_back(DataType::Float8_e4m3fn);
    // We cannot set nan to e5m2.
    setFillAllocationWithNan(false);
    dtype_variants.push_back(DataType::Float8_e5m2);
  }

  for (auto dtype : dtype_variants) {
    std::unique_ptr<Fusion> fusion_ptr = std::make_unique<Fusion>();
    FusionGuard fg(fusion_ptr.get());

    TensorView* tv0 = makeSymbolicTensor(2, dtype);
    fusion_ptr->addInput(tv0);
    TensorView* tv1 = makeSymbolicTensor(2, dtype);
    fusion_ptr->addInput(tv1);

    TensorView* tv2 = castOp(DataType::Float, tv0);
    TensorView* tv3 = neg(tv2);
    TensorView* tv4 = castOp(dtype, tv3);

    TensorView* tv5 = cat({tv4, tv1}, -1);
    fusion_ptr->addOutput(tv5);

    auto options = at::TensorOptions().dtype(at::kFloat).device(at::kCUDA, 0);

    // note randn doesn't support fp8 types. so we cast after initialize
    at::Tensor t0 = at::randn({4, 8}, options).to(data_type_to_aten(dtype));
    at::Tensor t1 = at::randn({4, 12}, options).to(data_type_to_aten(dtype));

    std::vector<c10::IValue> aten_inputs = {t0, t1};

    FusionExecutorCache executor_cache(std::move(fusion_ptr));
    auto cg_outputs = executor_cache.runFusionWithInputs(aten_inputs);

    EXPECT_EQ(cg_outputs.size(), 1);
    EXPECT_EQ(cg_outputs[0].dtype(), data_type_to_aten(dtype));

    // note cat doesn't support fp8 types, running reference with floating point
    // instead.
    auto t0_fp32 = t0.to(at::kFloat);
    auto t1_fp32 = t1.to(at::kFloat);
    auto ref = at::cat({-t0_fp32, t1_fp32}, -1);

    testValidate(
        executor_cache.fusion(),
        {cg_outputs[0].to(at::kFloat)},
        aten_inputs,
        {ref},
        __LINE__,
        __FILE__,
        "");
  }
}

TEST_F(ResizeTest, PadDtypes) {
  auto sizes = {0, 10};
  auto dtypes = {
      at::kBool,
      at::kFloat,
      at::kLong,
      at::kDouble,
      at::kHalf,
      at::kBFloat16,
      at::kInt,
      at::kComplexFloat,
      at::kComplexDouble};

  auto fusion = std::make_unique<Fusion>();
  FusionGuard fg(fusion.get());

  Val* size = IrBuilder::create<Val>(DataType::Int);
  Val* fill_val = IrBuilder::create<Val>(DataType::Int);
  fusion->addInput(size);
  fusion->addInput(fill_val);
  for (auto dtype : dtypes) {
    if (!isSupportedTypeByDevice(aten_to_data_type(dtype))) {
      continue;
    }
    auto full_tv = full({size}, fill_val, aten_to_data_type(dtype));
    auto out_tv =
        pad(full_tv, {IrBuilder::create<Val>(1L), IrBuilder::create<Val>(1L)});
    fusion->addOutput(out_tv);

    auto* pad_value = out_tv->definition()->as<PadOp>()->value();
    EXPECT_TRUE(pad_value->isZero());
    EXPECT_FALSE(pad_value->isOne());
  }

  FusionExecutorCache executor_cache(std::move(fusion));

  for (auto size : sizes) {
    auto cg_outputs = executor_cache.runFusionWithInputs({size, 8});

    testValidate(
        executor_cache.fusion(), cg_outputs, {size, 8}, __LINE__, __FILE__);
  }
}

TEST_F(ResizeTest, Issue2552) {
  auto fusion = std::make_unique<Fusion>();
  FusionGuard fg(fusion.get());

  TensorView* x = makeContigConcreteTensor({1, 3});
  TensorView* y = makeContigConcreteTensor({1, 3});
  fusion->addInput(x);
  fusion->addInput(y);
  x = expand(x, {IrBuilder::create<Val>(2), x->axis(1)->extent()});
  x = slice(x, /*starts=*/{0, 0}, /*stops=*/{1, 3});
  fusion->addOutput(x);
  TensorView* z = add(x, y);
  fusion->addOutput(z);

  FusionExecutorCache fec(std::move(fusion));
  auto options = at::dtype(at::kFloat).device(at::kCUDA);
  at::Tensor x_tensor = at::randn({1, 3}, options);
  at::Tensor y_tensor = at::randn({1, 3}, options);
  std::vector<at::Tensor> out_tensors =
      fec.runFusionWithInputs({x_tensor, y_tensor});
  testValidate(
      fec.fusion(), out_tensors, {x_tensor, y_tensor}, __LINE__, __FILE__);
}

TEST_F(ResizeTest, Chunk_NegativeSize) {
  auto fusion = std::make_unique<Fusion>();
  FusionGuard fg(fusion.get());

  TensorView* in = makeContigTensor(1);
  fusion->addInput(in);
  std::vector<TensorView*> outs = chunk(in, /*chunks=*/6, /*dim=*/0);
  for (auto* out : outs) {
    fusion->addOutput(out);
  }

  FusionExecutorCache fec(std::move(fusion));
  EXPECT_THAT(
      [&]() {
        auto in_tensor = at::randn({13}).cuda();
        fec.runFusionWithInputs({in_tensor});
      },
      ThrowsMessage<nvfError>(HasSubstr("Invalid resized domain extent")));
}

TEST_F(ResizeTest, Chunk_SizeZero) {
  auto fusion = std::make_unique<Fusion>();
  FusionGuard fg(fusion.get());

  TensorView* in = makeContigTensor(1);
  fusion->addInput(in);
  std::vector<TensorView*> outs = chunk(in, /*chunks=*/6, /*dim=*/0);
  for (auto* out : outs) {
    fusion->addOutput(out);
  }

  FusionExecutorCache fec(std::move(fusion));
  auto in_tensor = at::randn({15}).cuda();
  auto out_tensors = fec.runFusionWithInputs({in_tensor});
  testValidate(fec.fusion(), out_tensors, {in_tensor}, __LINE__, __FILE__);

  EXPECT_EQ(out_tensors.back().numel(), 0);
}

TEST_F(ResizeTest, Chunk_Uneven) {
  auto fusion = std::make_unique<Fusion>();
  FusionGuard fg(fusion.get());

  TensorView* in = makeContigTensor(1);
  fusion->addInput(in);
  std::vector<TensorView*> outs = chunk(in, /*chunks=*/6, /*dim=*/0);
  for (auto* out : outs) {
    fusion->addOutput(out);
  }

  FusionExecutorCache fec(std::move(fusion));
  auto in_tensor = at::randn({16}).cuda();
  auto out_tensors = fec.runFusionWithInputs({in_tensor});
  testValidate(fec.fusion(), out_tensors, {in_tensor}, __LINE__, __FILE__);

  EXPECT_EQ(out_tensors.back().numel(), 1);
}

// Schedule a slice with the loop domain derived from the producer
// domain. See PR #2897.
// Note that the IdModel-based indexing is automatically enabled as
// there are tensors that have non-trivial loop domains as defined by
// requiresIdModel in lower2device.cpp.
TEST_F(ResizeTest, SliceScheduledLikeProducer) {
  Fusion fusion;
  FusionGuard fg(&fusion);

  std::vector<int64_t> shape({100});

  EnableOptionsGuard enable_options_guard;
  EnableOptionsGuard::getCurOptions().set(EnableOption::IdModel, {"all"});

  // concrete shapes to avoid dynamic Fusion
  auto tv0 = makeConcreteTensor(shape);
  fusion.addInput(tv0);

  auto tv1 =
      slice(tv0, {{IrBuilder::create<Val>(1L), IrBuilder::create<Val>(99)}});

  auto tv2 = set(tv1);

  fusion.addOutput(tv2);

  std::vector<IterDomain*> ref_loop = tv0->getLogicalDomain();
  scheduler_utils::scheduleLoopDomainsLike(fusion.allTvs(), ref_loop);

  for (auto tv : {tv1, tv2}) {
    tv->split(0, 32);
  }

  inlineMost();

  for (auto tv : {tv1, tv2}) {
    EXPECT_EQ(tv->getComputeAtPosition(), 2)
        << "Invalid computeAt position: " << tv->toString();
    tv->axis(0)->parallelize(ParallelType::BIDx);
    tv->axis(1)->parallelize(ParallelType::TIDx);
  }

  auto options = at::TensorOptions().dtype(at::kFloat).device(at::kCUDA, 0);
  auto t0 = at::randn(shape, options);
  std::vector<c10::IValue> aten_inputs({t0});

  FusionExecutor fe;
  fe.compileFusion(&fusion, aten_inputs);
  auto cg_outputs = fe.runFusion(aten_inputs);

  auto ref = t0.index({at::indexing::Slice(1, shape[0] - 1)});

  NVF_CHECK(ref.equal(cg_outputs[0]));
}

TEST_F(ResizeTest, PadScheduledLikeConsumer) {
  Fusion fusion;
  FusionGuard fg(&fusion);

  std::vector<int64_t> shape({100});

  EnableOptionsGuard enable_options_guard;
  EnableOptionsGuard::getCurOptions().set(EnableOption::IdModel, {"all"});

  // concrete shapes to avoid dynamic Fusion
  auto tv0 = makeConcreteTensor(shape);
  fusion.addInput(tv0);

  auto tv1 = add(tv0, IrBuilder::create<Val>(1));
  auto tv2 = pad(tv1, {IrBuilder::create<Val>(1), IrBuilder::create<Val>(1)});

  auto tv3 = add(tv2, IrBuilder::create<Val>(1));
  fusion.addOutput(tv3);

  std::vector<IterDomain*> ref_loop = tv2->getLogicalDomain();
  scheduler_utils::scheduleLoopDomainsLike(fusion.allTvs(), ref_loop);

  for (auto tv : {tv1, tv2, tv3}) {
    tv->split(0, 32);
  }

  inlineMost();

  for (auto tv : {tv1, tv2, tv3}) {
    EXPECT_EQ(tv->getComputeAtPosition(), 2)
        << "Invalid computeAt position: " << tv->toString();
    tv->axis(0)->parallelize(ParallelType::BIDx);
    tv->axis(1)->parallelize(ParallelType::TIDx);
  }

  auto options = at::TensorOptions().dtype(at::kFloat).device(at::kCUDA, 0);
  auto t0 = at::randn(shape, options);
  std::vector<c10::IValue> aten_inputs({t0});

  FusionExecutor fe;
  fe.compileFusion(&fusion, aten_inputs);
  auto cg_outputs = fe.runFusion(aten_inputs);

  auto ref = at::pad(t0 + 1, {1, 1}) + 1;

  NVF_CHECK(ref.equal(cg_outputs[0]));
}

// Slicing the left half and pad it to the original extent
TEST_F(ResizeTest, SliceThenPadLeftHalf) {
  Fusion fusion;
  FusionGuard fg(&fusion);

  std::vector<int64_t> shape({100});

  EnableOptionsGuard enable_options_guard;
  EnableOptionsGuard::getCurOptions().set(EnableOption::IdModel, {"all"});

  // concrete shapes to avoid dynamic Fusion
  auto tv0 = makeContigConcreteTensor(shape);
  fusion.addInput(tv0);

  auto tv1 = set(tv0);

  auto tv2 =
      slice(tv1, {{fusion.zeroVal(), IrBuilder::create<Val>(shape[0] / 2)}});

  auto tv3 = pad(tv2, {fusion.zeroVal(), IrBuilder::create<Val>(shape[0] / 2)});

  fusion.addOutput(tv3);

  std::vector<IterDomain*> ref_loop = tv0->getLogicalDomain();
  scheduler_utils::scheduleLoopDomainsLike(fusion.allTvs(), ref_loop);

  for (auto tv : {tv1, tv2, tv3}) {
    tv->split(0, 32);
  }

  inlineMost();

  for (auto tv : {tv1, tv2, tv3}) {
    EXPECT_EQ(tv->getComputeAtPosition(), 2)
        << "Invalid computeAt position: " << tv->toString();
    tv->axis(0)->parallelize(ParallelType::BIDx);
    tv->axis(1)->parallelize(ParallelType::TIDx);
  }

  auto options = at::TensorOptions().dtype(at::kFloat).device(at::kCUDA, 0);
  auto t0 = at::randn(shape, options);
  std::vector<c10::IValue> aten_inputs({t0});

  FusionExecutor fe;
  fe.compileFusion(&fusion, aten_inputs);
  auto cg_outputs = fe.runFusion(aten_inputs);

  auto ref = at::pad(
      t0.index({at::indexing::Slice(0, shape[0] / 2)}), {0, shape[0] / 2});

  EXPECT_TRUE(ref.equal(cg_outputs[0]));
}

// Slicing the right half and pad it to the original extent
TEST_F(ResizeTest, SliceThenPadRightHalf) {
  Fusion fusion;
  FusionGuard fg(&fusion);

  std::vector<int64_t> shape({100});

  EnableOptionsGuard enable_options_guard;
  EnableOptionsGuard::getCurOptions().set(EnableOption::IdModel, {"all"});

  // concrete shapes to avoid dynamic Fusion
  auto tv0 = makeContigConcreteTensor(shape);
  fusion.addInput(tv0);

  auto tv1 = set(tv0);

  auto tv2 = slice(
      tv1,
      {{IrBuilder::create<Val>(shape[0] / 2),
        IrBuilder::create<Val>(shape[0])}});

  auto tv3 = pad(tv2, {IrBuilder::create<Val>(shape[0] / 2), fusion.zeroVal()});

  fusion.addOutput(tv3);

  std::vector<IterDomain*> ref_loop = tv0->getLogicalDomain();
  scheduler_utils::scheduleLoopDomainsLike(fusion.allTvs(), ref_loop);

  for (auto tv : {tv1, tv2, tv3}) {
    tv->split(0, 32);
  }

  inlineMost();

  for (auto tv : {tv1, tv2, tv3}) {
    EXPECT_EQ(tv->getComputeAtPosition(), 2)
        << "Invalid computeAt position: " << tv->toString();
    tv->axis(0)->parallelize(ParallelType::BIDx);
    tv->axis(1)->parallelize(ParallelType::TIDx);
  }

  auto options = at::TensorOptions().dtype(at::kFloat).device(at::kCUDA, 0);
  auto t0 = at::randn(shape, options);
  std::vector<c10::IValue> aten_inputs({t0});

  FusionExecutor fe;
  fe.compileFusion(&fusion, aten_inputs);
  auto cg_outputs = fe.runFusion(aten_inputs);

  auto ref = at::pad(
      t0.index({at::indexing::Slice(shape[0] / 2, shape[0])}),
      {shape[0] / 2, 0});

  EXPECT_TRUE(ref.equal(cg_outputs[0]));
}

TEST_F(ResizeTest, SliceThenConcat) {
  Fusion fusion;
  FusionGuard fg(&fusion);

  std::vector<int64_t> shape({100});

  EnableOptionsGuard enable_options_guard;
  EnableOptionsGuard::getCurOptions().set(EnableOption::IdModel, {"all"});

  // concrete shapes to avoid dynamic Fusion
  auto tv0 = makeContigConcreteTensor(shape);
  fusion.addInput(tv0);

  auto tv1 = set(tv0);

  // TODO: Use cat instead of the manual pad + add

  // left half
  auto tv2 =
      slice(tv1, {{fusion.zeroVal(), IrBuilder::create<Val>(shape[0] / 2)}});
  auto tv3 = pad(tv2, {fusion.zeroVal(), IrBuilder::create<Val>(shape[0] / 2)});

  // right half
  auto tv4 = slice(
      tv1,
      {{IrBuilder::create<Val>(shape[0] / 2),
        IrBuilder::create<Val>(shape[0])}});
  auto tv5 = pad(tv4, {IrBuilder::create<Val>(shape[0] / 2), fusion.zeroVal()});

  auto tv6 = add(tv3, tv5);

  fusion.addOutput(tv6);

  std::vector<IterDomain*> ref_loop = tv0->getLogicalDomain();
  scheduler_utils::scheduleLoopDomainsLike(fusion.allTvs(), ref_loop);
<<<<<<< HEAD

  fusion.print();
=======
>>>>>>> aba2b86f

  for (auto tv : {tv1, tv2, tv3, tv4, tv5, tv6}) {
    tv->split(0, 32);
  }

  inlineMost();

  for (auto tv : {tv1, tv2, tv3, tv4, tv5, tv6}) {
    EXPECT_EQ(tv->getComputeAtPosition(), 2)
        << "Invalid computeAt position: " << tv->toString();
    tv->axis(0)->parallelize(ParallelType::BIDx);
    tv->axis(1)->parallelize(ParallelType::TIDx);
  }

  auto options = at::TensorOptions().dtype(at::kFloat).device(at::kCUDA, 0);
  auto t0 = at::randn(shape, options);
  std::vector<c10::IValue> aten_inputs({t0});

  FusionExecutor fe;
  fe.compileFusion(&fusion, aten_inputs);
  auto cg_outputs = fe.runFusion(aten_inputs);

  EXPECT_TRUE(t0.equal(cg_outputs[0]));
}

// RoPE pattern except for the rotation
TEST_F(ResizeTest, SliceSliceConcatConcat) {
  Fusion fusion;
  FusionGuard fg(&fusion);

  const int64_t i0 = 128;
  const int64_t rope_size = 32;

  EnableOptionsGuard enable_options_guard;
  EnableOptionsGuard::getCurOptions().set(EnableOption::IdModel, {"all"});

  auto zero = fusion.zeroVal();

  // concrete shapes to avoid dynamic Fusion
  auto tv0 = makeContigConcreteTensor({i0});
  fusion.addInput(tv0);

  // [i0]
  auto tv1 = set(tv0);

  // [rope_size]
  auto tv2 = slice(tv1, {{zero, IrBuilder::create<Val>(rope_size)}});

  auto rope_size_half = IrBuilder::create<Val>(rope_size / 2);

  // first half
  // [0:rope_size/2]
  auto tv3 = slice(tv2, {{zero, rope_size_half}});
  // do some uop
  auto tv4 = add(tv3, IrBuilder::create<Val>(1));
  // Pad back
  // [0:rope_size]
  auto tv5 = pad(tv4, {zero, rope_size_half});

  // second half
  // [rope_size/2:]
  auto tv6 = slice(tv2, {{rope_size_half, IrBuilder::create<Val>(rope_size)}});

  // do some uop
  auto tv7 = add(tv6, IrBuilder::create<Val>(2));
  // Pad back
  // [rope_size]
  auto tv8 = pad(tv7, {rope_size_half, zero});

  // [rope_size]
  auto tv9 = add(tv5, tv8);

  // [i0]
  auto tv10 = pad(tv9, {zero, IrBuilder::create<Val>(i0 - rope_size)});

  // [rope_size:]
  auto tv11 = slice(
      tv1, {{IrBuilder::create<Val>(rope_size), IrBuilder::create<Val>(i0)}});
  // [i0]
  auto tv12 = pad(tv11, {IrBuilder::create<Val>(rope_size), zero});

  auto tv13 = add(tv10, tv12);

  fusion.addOutput(tv13);

  std::vector<IterDomain*> ref_loop = tv0->getLogicalDomain();
  scheduler_utils::scheduleLoopDomainsLike(fusion.allTvs(), ref_loop);

  for (auto tv : fusion.allTvs()) {
    if (tv->isFusionInput()) {
      continue;
    }
    tv->split(0, 4);
    tv->split(0, 16);
  }

  inlineMost();

  for (auto tv : fusion.allTvs()) {
    if (tv->isFusionInput()) {
      continue;
    }
    EXPECT_EQ(tv->getComputeAtPosition(), 3)
        << "Invalid computeAt position: " << tv->toString();
    tv->axis(0)->parallelize(ParallelType::BIDx);
    tv->axis(1)->parallelize(ParallelType::TIDx);
  }

  auto options = at::TensorOptions().dtype(at::kFloat).device(at::kCUDA, 0);
  auto t0 = at::randn({i0}, options);
  std::vector<c10::IValue> aten_inputs({t0});

  FusionExecutor fe;
  fe.compileFusion(&fusion, aten_inputs);
  auto cg_outputs = fe.runFusion(aten_inputs);

  auto ref = at::concat(
      {at::slice(t0, 0, 0, rope_size / 2) + 1,
       at::slice(t0, 0, rope_size / 2, rope_size) + 2,
       at::slice(t0, 0, rope_size)},
      0);

  NVF_CHECK(ref.equal(cg_outputs[0]));
}

TEST_F(ResizeTest, SliceConcatAdd) {
  Fusion fusion;
  FusionGuard fg(&fusion);

  std::vector<int64_t> shape({8});

  EnableOptionsGuard enable_options_guard;
  EnableOptionsGuard::getCurOptions().set(EnableOption::IdModel, {"all"});

  // concrete shapes to avoid dynamic Fusion
  auto tv0 = makeContigConcreteTensor(shape);
  fusion.addInput(tv0);

  auto tv1 = set(tv0);

  // TODO: Use cat instead of the manual pad + add

  // left half
  auto tv2 =
      slice(tv1, {{fusion.zeroVal(), IrBuilder::create<Val>(shape[0] / 2)}});
  auto tv3 = pad(tv2, {fusion.zeroVal(), IrBuilder::create<Val>(shape[0] / 2)});

  // right half
  auto tv4 = slice(
      tv1,
      {{IrBuilder::create<Val>(shape[0] / 2),
        IrBuilder::create<Val>(shape[0])}});
  auto tv5 = pad(tv4, {IrBuilder::create<Val>(shape[0] / 2), fusion.zeroVal()});

  auto tv6 = add(tv3, tv5);

  auto tv7 = add(tv1, tv6);

  fusion.addOutput(tv7);

#if 0
  tv2->setLoopDomain(tv2->getRootDomain());

  if (false) {
    std::vector<IterDomain*> tv3_loop{
        tv2->getRootDomain()[0]->cloneWithoutRFactor(),
    };
    IrBuilder::create<Resize>(
        tv3->getRootDomain().at(0),
        tv3_loop.at(0),
        fusion.zeroVal(),
        IrBuilder::create<Val>(-shape[0] / 2, DataType::Index));
    tv3->setLoopDomain(tv3_loop);
  }

  tv4->setLoopDomain(tv4->getRootDomain());

  if (false) {
    std::vector<IterDomain*> tv5_loop{
        tv4->getRootDomain()[0]->cloneWithoutRFactor(),
    };
    IrBuilder::create<Resize>(
        tv5->getRootDomain().at(0),
        tv5_loop.at(0),
        IrBuilder::create<Val>(-shape[0] / 2, DataType::Index),
        fusion.zeroVal());
    tv5->setLoopDomain(tv5_loop);
  }

  if (false) {
    std::vector<IterDomain*> tv6_loop{
        tv2->getRootDomain()[0]->cloneWithoutRFactor(),
    };
    auto left_half = IterDomain::resize(
        tv6_loop[0],
        fusion.zeroVal(),
        IrBuilder::create<Val>(-shape[0] / 2, DataType::Index));
    IrBuilder::create<Resize>(
        tv6->getLogicalDomain().at(0),
        left_half,
        fusion.zeroVal(),
        IrBuilder::create<Val>(shape[0] / 2, DataType::Index));
    tv6->setLoopDomain(tv6_loop);
  }

#if 0
  for (auto tv : {tv1, tv2, tv3, tv4, tv5, tv6}) {
    tv->split(0, 32);
    tv->axis(0)->parallelize(ParallelType::BIDx);
    tv->axis(1)->parallelize(ParallelType::TIDx);
  }
#endif
#endif
  // inlineMost();

  fusion.print();
  fusion.printKernel();

  auto options = at::TensorOptions().dtype(at::kFloat).device(at::kCUDA, 0);
  auto t0 = at::randn(shape, options);
  std::vector<c10::IValue> aten_inputs({t0});

  FusionExecutor fe;
  fe.compileFusion(&fusion, aten_inputs);
  auto cg_outputs = fe.runFusion(aten_inputs);

  auto ref = t0 + t0;

  EXPECT_TRUE(ref.equal(cg_outputs[0]));
}

TEST_F(ResizeTest, SliceThenRotate) {
  Fusion fusion;
  FusionGuard fg(&fusion);

  std::vector<int64_t> shape({8});

  EnableOptionsGuard enable_options_guard;
  EnableOptionsGuard::getCurOptions().set(EnableOption::IdModel, {"all"});

  // concrete shapes to avoid dynamic Fusion
  auto tv0 = makeContigConcreteTensor(shape);
  fusion.addInput(tv0);

  auto tv1 = set(tv0);

  // TODO: Use cat instead of the manual pad + add

  // left half
  auto tv2 =
      slice(tv1, {{fusion.zeroVal(), IrBuilder::create<Val>(shape[0] / 2)}});

  auto tv3 = pad(tv2, {IrBuilder::create<Val>(shape[0] / 2), fusion.zeroVal()});

  // right half
  auto tv4 = slice(
      tv1,
      {{IrBuilder::create<Val>(shape[0] / 2),
        IrBuilder::create<Val>(shape[0])}});
  auto tv5 = pad(tv4, {fusion.zeroVal(), IrBuilder::create<Val>(shape[0] / 2)});

  auto tv6 = add(tv5, tv3);

  fusion.addOutput(tv6);

  if (getenv("LOOP")) {
    tv2->setLoopDomain(tv2->getRootDomain());
  }

  if (false) {
    std::vector<IterDomain*> tv3_loop{
        tv2->getRootDomain()[0]->cloneWithoutRFactor(),
    };
    IrBuilder::create<Resize>(
        tv3->getRootDomain().at(0),
        tv3_loop.at(0),
        fusion.zeroVal(),
        IrBuilder::create<Val>(-shape[0] / 2, DataType::Index));
    tv3->setLoopDomain(tv3_loop);
  }

  if (getenv("LOOP")) {
    tv4->setLoopDomain(tv4->getRootDomain());
  }

  if (false) {
    std::vector<IterDomain*> tv5_loop{
        tv4->getRootDomain()[0]->cloneWithoutRFactor(),
    };
    IrBuilder::create<Resize>(
        tv5->getRootDomain().at(0),
        tv5_loop.at(0),
        IrBuilder::create<Val>(-shape[0] / 2, DataType::Index),
        fusion.zeroVal());
    tv5->setLoopDomain(tv5_loop);
  }

  if (false) {
    std::vector<IterDomain*> tv6_loop{
        tv2->getRootDomain()[0]->cloneWithoutRFactor(),
    };
    auto left_half = IterDomain::resize(
        tv6_loop[0],
        fusion.zeroVal(),
        IrBuilder::create<Val>(-shape[0] / 2, DataType::Index));
    IrBuilder::create<Resize>(
        tv6->getLogicalDomain().at(0),
        left_half,
        fusion.zeroVal(),
        IrBuilder::create<Val>(shape[0] / 2, DataType::Index));
    tv6->setLoopDomain(tv6_loop);
  }

#if 0
  for (auto tv : {tv1, tv2, tv3, tv4, tv5, tv6}) {
    tv->split(0, 32);
    tv->axis(0)->parallelize(ParallelType::BIDx);
    tv->axis(1)->parallelize(ParallelType::TIDx);
  }
#endif

  // inlineMost();

  fusion.print();
  fusion.printKernel();

  auto options = at::TensorOptions().dtype(at::kFloat).device(at::kCUDA, 0);
  auto t0 = at::randn(shape, options);
  std::vector<c10::IValue> aten_inputs({t0});

  FusionExecutor fe;
  fe.compileFusion(&fusion, aten_inputs);
  auto cg_outputs = fe.runFusion(aten_inputs);

  auto ref = at::cat(
      {t0.index({at::indexing::Slice(shape[0] / 2, at::indexing::None)}),
       t0.index({at::indexing::Slice(0, shape[0] / 2)})});

  std::cout << "input:\n" << t0 << "\n";
  std::cout << "ref:\n" << ref << "\n";
  std::cout << "result:\n" << cg_outputs[0] << "\n";

  EXPECT_TRUE(ref.equal(cg_outputs[0]));
}

TEST_F(ResizeTest, SliceRotateThenConcat) {
  Fusion fusion;
  FusionGuard fg(&fusion);

  std::vector<int64_t> shape({8});

  EnableOptionsGuard enable_options_guard;
  EnableOptionsGuard::getCurOptions().set(EnableOption::IdModel, {"all"});

  // concrete shapes to avoid dynamic Fusion
  auto tv0 = makeContigConcreteTensor(shape);
  fusion.addInput(tv0);

  auto tv1 = set(tv0);

  // TODO: Use cat instead of the manual pad + add

  // left half
  auto tv2 =
      slice(tv1, {{fusion.zeroVal(), IrBuilder::create<Val>(shape[0] / 2)}});

  auto tv3 = pad(tv2, {IrBuilder::create<Val>(shape[0] / 2), fusion.zeroVal()});

  // right half
  auto tv4 = slice(
      tv1,
      {{IrBuilder::create<Val>(shape[0] / 2),
        IrBuilder::create<Val>(shape[0])}});
  auto tv5 = pad(tv4, {fusion.zeroVal(), IrBuilder::create<Val>(shape[0] / 2)});

  auto tv6 = add(tv5, tv3);

  auto tv7 = add(tv1, tv6);

  fusion.addOutput(tv7);

  // This doesn't work...
  if (getenv("LOOP")) {
    tv2->setLoopDomain(tv2->getRootDomain());
  }

  if (false) {
    std::vector<IterDomain*> tv3_loop{
        tv2->getRootDomain()[0]->cloneWithoutRFactor(),
    };
    IrBuilder::create<Resize>(
        tv3->getRootDomain().at(0),
        tv3_loop.at(0),
        fusion.zeroVal(),
        IrBuilder::create<Val>(-shape[0] / 2, DataType::Index));
    tv3->setLoopDomain(tv3_loop);
  }

  if (getenv("LOOP")) {
    tv4->setLoopDomain(tv4->getRootDomain());
  }

  if (false) {
    std::vector<IterDomain*> tv5_loop{
        tv4->getRootDomain()[0]->cloneWithoutRFactor(),
    };
    IrBuilder::create<Resize>(
        tv5->getRootDomain().at(0),
        tv5_loop.at(0),
        IrBuilder::create<Val>(-shape[0] / 2, DataType::Index),
        fusion.zeroVal());
    tv5->setLoopDomain(tv5_loop);
  }

  if (false) {
    std::vector<IterDomain*> tv6_loop{
        tv2->getRootDomain()[0]->cloneWithoutRFactor(),
    };
    auto left_half = IterDomain::resize(
        tv6_loop[0],
        fusion.zeroVal(),
        IrBuilder::create<Val>(-shape[0] / 2, DataType::Index));
    IrBuilder::create<Resize>(
        tv6->getLogicalDomain().at(0),
        left_half,
        fusion.zeroVal(),
        IrBuilder::create<Val>(shape[0] / 2, DataType::Index));
    tv6->setLoopDomain(tv6_loop);
  }

#if 0
  for (auto tv : {tv1, tv2, tv3, tv4, tv5, tv6}) {
    tv->split(0, 32);
    tv->axis(0)->parallelize(ParallelType::BIDx);
    tv->axis(1)->parallelize(ParallelType::TIDx);
  }
#endif

  // inlineMost();

  fusion.print();
  fusion.printKernel();

  auto options = at::TensorOptions().dtype(at::kFloat).device(at::kCUDA, 0);
  auto t0 = at::randn(shape, options);
  std::vector<c10::IValue> aten_inputs({t0});

  FusionExecutor fe;
  fe.compileFusion(&fusion, aten_inputs);
  auto cg_outputs = fe.runFusion(aten_inputs);

  auto ref =
      t0 +
      at::cat(
          {t0.index({at::indexing::Slice(shape[0] / 2, at::indexing::None)}),
           t0.index({at::indexing::Slice(0, shape[0] / 2)})});

  std::cout << "input:\n" << t0 << "\n";
  std::cout << "ref:\n" << ref << "\n";
  std::cout << "result:\n" << cg_outputs[0] << "\n";

  EXPECT_TRUE(ref.equal(cg_outputs[0]));
}

TEST_F(ResizeTest, SliceSliceRotateConcat) {
  Fusion fusion;
  FusionGuard fg(&fusion);

  std::vector<int64_t> shape({32});
  const int64_t rope_size = 8;

  EnableOptionsGuard enable_options_guard;
  EnableOptionsGuard::getCurOptions().set(EnableOption::IdModel, {"all"});

  // concrete shapes to avoid dynamic Fusion
  auto tv0 = makeContigConcreteTensor(shape);
  fusion.addInput(tv0);

  auto tv1 = set(tv0);

  auto tv2 =
      slice(tv1, {{fusion.zeroVal(), IrBuilder::create<Val>(rope_size)}});

  // left half
  auto tv3 =
      slice(tv2, {{fusion.zeroVal(), IrBuilder::create<Val>(rope_size / 2)}});

  auto tv4 =
      pad(tv3, {IrBuilder::create<Val>(rope_size / 2), fusion.zeroVal()});

  // right half
  auto tv5 = slice(
      tv2,
      {{IrBuilder::create<Val>(rope_size / 2),
        IrBuilder::create<Val>(rope_size)}});
  auto tv6 = pad(tv5, {fusion.zeroVal(), IrBuilder::create<Val>(rope_size)});

  // concat
  auto tv7 = add(tv6, tv4);

  // auto tv7 = add(tv1, tv6);

  fusion.addOutput(tv7);

  // This doesn't work...
  if (getenv("LOOP")) {
    tv2->setLoopDomain(tv2->getRootDomain());
  }

  if (false) {
    std::vector<IterDomain*> tv3_loop{
        tv2->getRootDomain()[0]->cloneWithoutRFactor(),
    };
    IrBuilder::create<Resize>(
        tv3->getRootDomain().at(0),
        tv3_loop.at(0),
        fusion.zeroVal(),
        IrBuilder::create<Val>(-shape[0] / 2, DataType::Index));
    tv3->setLoopDomain(tv3_loop);
  }

  if (getenv("LOOP")) {
    tv4->setLoopDomain(tv4->getRootDomain());
  }

  if (false) {
    std::vector<IterDomain*> tv5_loop{
        tv4->getRootDomain()[0]->cloneWithoutRFactor(),
    };
    IrBuilder::create<Resize>(
        tv5->getRootDomain().at(0),
        tv5_loop.at(0),
        IrBuilder::create<Val>(-shape[0] / 2, DataType::Index),
        fusion.zeroVal());
    tv5->setLoopDomain(tv5_loop);
  }

  if (false) {
    std::vector<IterDomain*> tv6_loop{
        tv2->getRootDomain()[0]->cloneWithoutRFactor(),
    };
    auto left_half = IterDomain::resize(
        tv6_loop[0],
        fusion.zeroVal(),
        IrBuilder::create<Val>(-shape[0] / 2, DataType::Index));
    IrBuilder::create<Resize>(
        tv6->getLogicalDomain().at(0),
        left_half,
        fusion.zeroVal(),
        IrBuilder::create<Val>(shape[0] / 2, DataType::Index));
    tv6->setLoopDomain(tv6_loop);
  }

#if 0
  for (auto tv : {tv1, tv2, tv3, tv4, tv5, tv6}) {
    tv->split(0, 32);
    tv->axis(0)->parallelize(ParallelType::BIDx);
    tv->axis(1)->parallelize(ParallelType::TIDx);
  }
#endif

  // inlineMost();

  fusion.print();
  fusion.printKernel();

  auto options = at::TensorOptions().dtype(at::kFloat).device(at::kCUDA, 0);
  auto t0 = at::randn(shape, options);
  std::vector<c10::IValue> aten_inputs({t0});

  FusionExecutor fe;
  fe.compileFusion(&fusion, aten_inputs);
  auto cg_outputs = fe.runFusion(aten_inputs);

  auto ref =
      t0 +
      at::cat(
          {t0.index({at::indexing::Slice(shape[0] / 2, at::indexing::None)}),
           t0.index({at::indexing::Slice(0, shape[0] / 2)})});

  std::cout << "input:\n" << t0 << "\n";
  std::cout << "ref:\n" << ref << "\n";
  std::cout << "result:\n" << cg_outputs[0] << "\n";

  EXPECT_TRUE(ref.equal(cg_outputs[0]));
}

TEST_F(ResizeTest, ReshapeSliceSliceRotateConcat) {
  Fusion fusion;
  FusionGuard fg(&fusion);

  std::vector<int64_t> shape({16});
  const int64_t rope_size = 4;
  std::vector<int64_t> shape2({shape[0] / rope_size, rope_size});

  EnableOptionsGuard enable_options_guard;
  EnableOptionsGuard::getCurOptions().set(EnableOption::IdModel, {"all"});

  // concrete shapes to avoid dynamic Fusion
  auto tv0 = makeContigConcreteTensor(shape);
  fusion.addInput(tv0);

  // [32]
  auto tv1 = set(tv0);

  // [4, 4]
  auto tv2 = reshape(tv1, shape, shape2);

  // [1, 4]
  auto tv3 = slice(
      tv2,
      {{fusion.zeroVal(), IrBuilder::create<Val>(1)},
       {fusion.zeroVal(), IrBuilder::create<Val>(shape2[1])}});

  // left half
  // [1, 2]
  auto tv4 = slice(
      tv3,
      {{fusion.zeroVal(), IrBuilder::create<Val>(1)},
       {fusion.zeroVal(), IrBuilder::create<Val>(shape2[1] / 2)}});
  // [1, 4]
  auto tv5 =
      pad(tv4, {IrBuilder::create<Val>(shape2[1] / 2), fusion.zeroVal()});

  // right half
  // [1, 2]
  auto tv6 = slice(
      tv3,
      {{fusion.zeroVal(), IrBuilder::create<Val>(1)},
       {IrBuilder::create<Val>(shape2[1] / 2),
        IrBuilder::create<Val>(shape2[1])}});
  // [1, 4]
  auto tv7 =
      pad(tv6, {fusion.zeroVal(), IrBuilder::create<Val>(shape2[1] / 2)});

  // concat
  // [1, 4]
  auto tv8 = add(tv7, tv5);

  // [4, 4]
  auto tv9 =
      pad(tv8,
          {fusion.zeroVal(),
           fusion.zeroVal(),
           fusion.zeroVal(),
           IrBuilder::create<Val>(3)});

  // [3, 4]
  auto tv10 = slice(
      tv2,
      {{IrBuilder::create<Val>(1), IrBuilder::create<Val>(shape2[0])},
       {fusion.zeroVal(), IrBuilder::create<Val>(shape2[1])}});
  auto tv11 =
      pad(tv10,
          {fusion.zeroVal(),
           fusion.zeroVal(),
           IrBuilder::create<Val>(1),
           fusion.zeroVal()});

  auto tv12 = add(tv9, tv11);

  auto tv13 = reshape(tv12, shape2, shape);

  fusion.addOutput(tv13);

  fusion.print();

  if (getenv("MANUAL")) {
    tv1->split(0, 4, false);

    tv3->setLoopDomain(tv3->getRootDomain());

    // tv4
    {
      auto outer_root = tv3->getRootDomain().at(0)->cloneWithoutRFactor();
      // Replay tv3 root-to-logical resize
      IrBuilder::create<Resize>(
          tv4->getMaybeRootDomain().at(0),
          outer_root,
          fusion.zeroVal(),
          IrBuilder::create<Val>(-shape2[0] + 1, DataType::Index));
      if (getenv("INNER")) {
        // This doesn't work
        tv4->setLoopDomain({outer_root, tv4->getRootDomain().at(1)});
      } else {
        tv4->setLoopDomain({outer_root, tv4->getLogicalDomain().at(1)});
      }
    }

    // tv5
    {
      auto outer_root = tv3->getRootDomain().at(0)->cloneWithoutRFactor();
      // Replay tv3 root-to-logical resize
      IrBuilder::create<Resize>(
          tv5->getMaybeRootDomain().at(0),
          outer_root,
          fusion.zeroVal(),
          IrBuilder::create<Val>(-shape2[0] + 1, DataType::Index));
      tv5->setLoopDomain({outer_root, tv5->getLogicalDomain().at(1)});
    }

    // tv6
    {
      auto outer_root = tv3->getRootDomain().at(0)->cloneWithoutRFactor();
      // Replay tv3 root-to-logical resize
      IrBuilder::create<Resize>(
          tv6->getMaybeRootDomain().at(0),
          outer_root,
          fusion.zeroVal(),
          IrBuilder::create<Val>(-shape2[0] + 1, DataType::Index));
      tv6->setLoopDomain({outer_root, tv6->getLogicalDomain().at(1)});
    }

    // tv7
    {
      auto outer_root = tv3->getRootDomain().at(0)->cloneWithoutRFactor();
      // Replay tv3 root-to-logical resize
      IrBuilder::create<Resize>(
          tv7->getMaybeRootDomain().at(0),
          outer_root,
          fusion.zeroVal(),
          IrBuilder::create<Val>(-shape2[0] + 1, DataType::Index));
      tv7->setLoopDomain({outer_root, tv7->getLogicalDomain().at(1)});
    }

    // tv8
    {
      auto outer_root = tv3->getRootDomain().at(0)->cloneWithoutRFactor();
      // Replay tv3 root-to-logical resize
      IrBuilder::create<Resize>(
          tv8->getMaybeRootDomain().at(0),
          outer_root,
          fusion.zeroVal(),
          IrBuilder::create<Val>(-shape2[0] + 1, DataType::Index));
      tv8->setLoopDomain({outer_root, tv8->getLogicalDomain().at(1)});
    }

    // tv9
    {
      auto outer_root = tv3->getRootDomain().at(0)->cloneWithoutRFactor();
      // Replay tv3 root-to-logical resize
      IrBuilder::create<Resize>(
          tv9->getMaybeRootDomain().at(0),
          outer_root,
          fusion.zeroVal(),
          IrBuilder::create<Val>(-shape2[0] + 1, DataType::Index));
      tv9->setLoopDomain({outer_root, tv9->getLogicalDomain().at(1)});
    }

    // tv10
    tv10->setLoopDomain(tv10->getRootDomain());

    // tv11
    {
      auto outer_root = tv10->getRootDomain().at(0)->cloneWithoutRFactor();
      // Replay tv10 root-to-logical resize
      IrBuilder::create<Resize>(
          tv11->getMaybeRootDomain().at(0),
          outer_root,
          IrBuilder::create<Val>(-1, DataType::Index),
          fusion.zeroVal());
      tv11->setLoopDomain({outer_root, tv11->getLogicalDomain().at(1)});
    }

    // tv12
    {
      auto outer_root = tv3->getRootDomain().at(0)->cloneWithoutRFactor();
      // Replay tv3 root-to-logical resize
      auto sliced_root = IterDomain::resize(
          outer_root,
          fusion.zeroVal(),
          IrBuilder::create<Val>(-shape2[0] + 1, DataType::Index));
      IrBuilder::create<Resize>(
          tv12->getMaybeRootDomain().at(0),
          sliced_root,
          fusion.zeroVal(),
          IrBuilder::create<Val>(shape2[0] - 1, DataType::Index));
      tv12->setLoopDomain({outer_root, tv12->getLogicalDomain().at(1)});
    }

    // tv13
    {
      auto outer_root = tv3->getRootDomain().at(0)->cloneWithoutRFactor();
      // Replay tv3 root-to-logical resize
      auto sliced_root = IterDomain::resize(
          outer_root,
          fusion.zeroVal(),
          IrBuilder::create<Val>(-shape2[0] + 1, DataType::Index));
      IrBuilder::create<Resize>(
          tv13->getMaybeRootDomain().at(0),
          sliced_root,
          fusion.zeroVal(),
          IrBuilder::create<Val>(shape2[0] - 1, DataType::Index));
      tv13->setLoopDomain({outer_root, tv13->getRootDomain().at(1)});
    }
  } else {
    std::vector<IterDomain*> ref_loop = tv2->getLogicalDomain();
    scheduler_utils::scheduleLoopDomainsLike(fusion.allTvs(), ref_loop, 1);
  }

  fusion.printMath();
#if 1
  for (auto tv : fusion.allTvs()) {
    if (tv->nDims() == 2) {
      tv->axis(0)->parallelize(ParallelType::TIDx);
    }
  }

  if (getenv("INLINE")) {
    // inlineMost();
    for (auto tv : fusion.allTvs()) {
      if (tv->nDims() == 2) {
        tv->inlineAt(1);
      }
    }
  }

  tv1->axis(-1)->parallelize(ParallelType::Vectorize);
#endif
  // fusion.print();
  // fusion.printKernel();

  auto options = at::TensorOptions().dtype(at::kFloat).device(at::kCUDA, 0);
  auto t0 = at::randn(shape, options);
  std::vector<c10::IValue> aten_inputs({t0});

  FusionExecutor fe;
  fe.compileFusion(&fusion, aten_inputs);
  auto cg_outputs = fe.runFusion(aten_inputs);

  auto t1 = t0.index({at::indexing::Slice(0, rope_size)});
  auto t2 = t1.index({at::indexing::Slice(0, rope_size / 2)});
  auto t3 = t1.index({at::indexing::Slice(rope_size / 2, rope_size)});
  auto t4 = at::cat({t3, t2});
  auto t5 = t0.index({at::indexing::Slice(rope_size)});
  auto t6 = at::cat({t4, t5});
  auto ref = t6;

  std::cout << "input:\n" << t0 << "\n";
  std::cout << "ref:\n" << ref << "\n";
  std::cout << "result:\n" << cg_outputs[0] << "\n";

  EXPECT_TRUE(ref.equal(cg_outputs[0]));
}

TEST_F(ResizeTest, ReshapeSliceSliceRotateConcat16) {
  Fusion fusion;
  FusionGuard fg(&fusion);

  const int64_t rope_size = 16;
  std::vector<int64_t> shape1({rope_size * 4});
  std::vector<int64_t> shape2({shape1[0] / rope_size, 2, rope_size / 2});

  EnableOptionsGuard enable_options_guard;
  EnableOptionsGuard::getCurOptions().set(EnableOption::IdModel, {"all"});

  // concrete shapes to avoid dynamic Fusion
  auto tv0 = makeContigConcreteTensor(shape1);
  fusion.addInput(tv0);

  // [rope_size * 4]
  auto tv1 = set(tv0);

  // [4, 2, rope_size / 2]
  auto tv2 = reshape(tv1, shape1, shape2);

  // [1, 2, rope_size / 2]
  auto tv3 = slice(
      tv2,
      {
          {fusion.zeroVal(), IrBuilder::create<Val>(1)},
          {fusion.zeroVal(), IrBuilder::create<Val>(shape2[1])},
          {fusion.zeroVal(), IrBuilder::create<Val>(shape2[2])},
      });

  // left half
  // [1, 1, rope_size / 2]
  auto tv4 = slice(
      tv3,
      {{fusion.zeroVal(), IrBuilder::create<Val>(1)},
       {fusion.zeroVal(), IrBuilder::create<Val>(1)},
       {fusion.zeroVal(), IrBuilder::create<Val>(shape2[2])}});
  // [1, 2, rope_size / 2]
  auto tv5 =
      pad(tv4,
          {fusion.zeroVal(),
           fusion.zeroVal(),
           IrBuilder::create<Val>(1),
           fusion.zeroVal()});

  // right half
  // [1, 1, rope_size / 2]
  auto tv6 = slice(
      tv3,
      {{fusion.zeroVal(), IrBuilder::create<Val>(1)},
       {IrBuilder::create<Val>(1), IrBuilder::create<Val>(shape2[1])},
       {fusion.zeroVal(), IrBuilder::create<Val>(shape2[2])}});
  // [1, 2, rope_size / 2]
  auto tv7 =
      pad(tv6,
          {fusion.zeroVal(),
           fusion.zeroVal(),
           fusion.zeroVal(),
           IrBuilder::create<Val>(1)});

  // concat
  // [1, 2, rope_size / 2]
  auto tv8 = add(tv7, tv5);

  // [4, 2, rope_size / 2]
  auto tv9 =
      pad(tv8,
          {fusion.zeroVal(),
           fusion.zeroVal(),
           fusion.zeroVal(),
           fusion.zeroVal(),
           fusion.zeroVal(),
           IrBuilder::create<Val>(3)});

  // [3, 2, rope_size / 2]
  auto tv10 = slice(
      tv2,
      {
          {IrBuilder::create<Val>(1), IrBuilder::create<Val>(shape2[0])},
          {fusion.zeroVal(), IrBuilder::create<Val>(shape2[1])},
          {fusion.zeroVal(), IrBuilder::create<Val>(shape2[2])},
      });
  // [4, 2, rope_size / 2]
  auto tv11 =
      pad(tv10,
          {fusion.zeroVal(),
           fusion.zeroVal(),
           fusion.zeroVal(),
           fusion.zeroVal(),
           IrBuilder::create<Val>(1),
           fusion.zeroVal()});

  auto tv12 = add(tv9, tv11);

  auto tv13 = reshape(tv12, shape2, shape1);

  fusion.addOutput(tv13);

  tv1->split(0, 4, false);
  tv1->split(1, 2, false);

  tv3->setLoopDomain(tv3->getRootDomain());

  // tv4
  {
    auto outer_root = tv3->getRootDomain().at(0)->cloneWithoutRFactor();
    // Replay tv3 root-to-logical resize
    IrBuilder::create<Resize>(
        tv4->getMaybeRootDomain().at(0),
        outer_root,
        fusion.zeroVal(),
        IrBuilder::create<Val>(-shape2[0] + 1, DataType::Index));
    tv4->setLoopDomain({
        outer_root,
        tv4->getLogicalDomain().at(1),
        tv4->getLogicalDomain().at(2),
    });
  }

  // tv5
  {
    auto outer_root = tv3->getRootDomain().at(0)->cloneWithoutRFactor();
    // Replay tv3 root-to-logical resize
    IrBuilder::create<Resize>(
        tv5->getMaybeRootDomain().at(0),
        outer_root,
        fusion.zeroVal(),
        IrBuilder::create<Val>(-shape2[0] + 1, DataType::Index));
    tv5->setLoopDomain(
        {outer_root,
         tv5->getLogicalDomain().at(1),
         tv5->getLogicalDomain().at(2)});
  }

  // tv6
  {
    auto outer_root = tv3->getRootDomain().at(0)->cloneWithoutRFactor();
    // Replay tv3 root-to-logical resize
    IrBuilder::create<Resize>(
        tv6->getMaybeRootDomain().at(0),
        outer_root,
        fusion.zeroVal(),
        IrBuilder::create<Val>(-shape2[0] + 1, DataType::Index));
    tv6->setLoopDomain(
        {outer_root,
         tv6->getLogicalDomain().at(1),
         tv6->getLogicalDomain().at(2)});
  }

  // tv7
  {
    auto outer_root = tv3->getRootDomain().at(0)->cloneWithoutRFactor();
    // Replay tv3 root-to-logical resize
    IrBuilder::create<Resize>(
        tv7->getMaybeRootDomain().at(0),
        outer_root,
        fusion.zeroVal(),
        IrBuilder::create<Val>(-shape2[0] + 1, DataType::Index));
    tv7->setLoopDomain(
        {outer_root,
         tv7->getLogicalDomain().at(1),
         tv7->getLogicalDomain().at(2)});
  }

  // tv8
  {
    auto outer_root = tv3->getRootDomain().at(0)->cloneWithoutRFactor();
    // Replay tv3 root-to-logical resize
    IrBuilder::create<Resize>(
        tv8->getMaybeRootDomain().at(0),
        outer_root,
        fusion.zeroVal(),
        IrBuilder::create<Val>(-shape2[0] + 1, DataType::Index));
    tv8->setLoopDomain(
        {outer_root,
         tv8->getLogicalDomain().at(1),
         tv8->getLogicalDomain().at(2)});
  }

  // tv9
  {
    auto outer_root = tv3->getRootDomain().at(0)->cloneWithoutRFactor();
    // Replay tv3 root-to-logical resize
    IrBuilder::create<Resize>(
        tv9->getMaybeRootDomain().at(0),
        outer_root,
        fusion.zeroVal(),
        IrBuilder::create<Val>(-shape2[0] + 1, DataType::Index));
    tv9->setLoopDomain(
        {outer_root,
         tv9->getLogicalDomain().at(1),
         tv9->getLogicalDomain().at(2)});
  }

  // tv10
  tv10->setLoopDomain(tv10->getRootDomain());

  // tv11
  {
    auto outer_root = tv10->getRootDomain().at(0)->cloneWithoutRFactor();
    // Replay tv10 root-to-logical resize
    IrBuilder::create<Resize>(
        tv11->getMaybeRootDomain().at(0),
        outer_root,
        IrBuilder::create<Val>(-1, DataType::Index),
        fusion.zeroVal());
    tv11->setLoopDomain(
        {outer_root,
         tv11->getLogicalDomain().at(1),
         tv11->getLogicalDomain().at(2)});
  }

  // tv12
  {
    auto outer_root = tv3->getRootDomain().at(0)->cloneWithoutRFactor();
    // Replay tv3 root-to-logical resize
    auto sliced_root = IterDomain::resize(
        outer_root,
        fusion.zeroVal(),
        IrBuilder::create<Val>(-shape2[0] + 1, DataType::Index));
    IrBuilder::create<Resize>(
        tv12->getMaybeRootDomain().at(0),
        sliced_root,
        fusion.zeroVal(),
        IrBuilder::create<Val>(shape2[0] - 1, DataType::Index));
    tv12->setLoopDomain(
        {outer_root,
         tv12->getLogicalDomain().at(1),
         tv12->getLogicalDomain().at(2)});
  }

  // tv13
  {
    auto outer_root = tv3->getRootDomain().at(0)->cloneWithoutRFactor();
    // Replay tv3 root-to-logical resize
    auto sliced_root = IterDomain::resize(
        outer_root,
        fusion.zeroVal(),
        IrBuilder::create<Val>(-shape2[0] + 1, DataType::Index));
    IrBuilder::create<Resize>(
        tv13->getMaybeRootDomain().at(0),
        sliced_root,
        fusion.zeroVal(),
        IrBuilder::create<Val>(shape2[0] - 1, DataType::Index));
    tv13->setLoopDomain(
        {outer_root, tv13->getRootDomain().at(1), tv13->getRootDomain().at(2)});
  }

  for (auto tv : fusion.allTvs()) {
    if (tv->nDims() == 3) {
      tv->split(-1, 4);
      tv->merge(0, -2);
      tv->axis(0)->parallelize(ParallelType::TIDx);
    }
  }

  if (getenv("INLINE")) {
    // inlineMost();
    for (auto tv : fusion.allTvs()) {
      if (tv->nDims() == 2) {
        tv->inlineAt(1);
      }
    }
  }

  tv1->axis(-1)->parallelize(ParallelType::Vectorize);

  fusion.print();
  fusion.printKernel();

  auto options = at::TensorOptions().dtype(at::kFloat).device(at::kCUDA, 0);
  auto t0 = at::randn(shape1, options);
  std::vector<c10::IValue> aten_inputs({t0});

  FusionExecutor fe;
  fe.compileFusion(&fusion, aten_inputs);
  auto cg_outputs = fe.runFusion(aten_inputs);

  auto t1 = t0.index({at::indexing::Slice(0, rope_size)});
  auto t2 = t1.index({at::indexing::Slice(0, rope_size / 2)});
  auto t3 = t1.index({at::indexing::Slice(rope_size / 2, rope_size)});
  auto t4 = at::cat({t3, t2});
  auto t5 = t0.index({at::indexing::Slice(rope_size)});
  auto t6 = at::cat({t4, t5});
  auto ref = t6;

  EXPECT_TRUE(ref.equal(cg_outputs[0])) << "input:\n"
                                        << t0
                                        << "\n"
                                           "ref:\n"
                                        << ref << "\n"
                                        << "result:\n"
                                        << cg_outputs[0] << "\n";
}

// def rope_one_entry(x: torch.Tensor, cos: torch.Tensor, sin: torch.Tensor,
// rope_n_elem: int) -> torch.Tensor:
//     x_rope = x[..., : rope_n_elem]
//     x1 = x_rope[..., : rope_n_elem // 2]  # (B, nh, T, hs/2)
//     x2 = x_rope[..., rope_n_elem // 2 :]  # (B, nh, T, hs/2)
//     rotated = torch.cat((-x2, x1), dim=-1)  # (B, nh, T, hs)
//     roped = (x_rope * cos) + (rotated * sin)
//     roped.to(dtype=x.dtype)
//     return torch.cat((roped, x[..., rope_n_elem :]), dim=-1)
TEST_F(ResizeTest, RoPE4) {
  Fusion fusion;
  FusionGuard fg(&fusion);

  // The innermost dimension should be 32, but for now, fp32 is used
  // instead of fp16 for simplicity, and thus the innermost dimension
  // is also reduced by half
  std::vector<int64_t> shape1({2, 16, 1024, 32 / 2});
  const int64_t rope_size = 4;

  if (auto env = getenv("BSZ")) {
    shape1[0] = std::atoi(env);
  }

  if (auto env = getenv("N_HEAD")) {
    shape1[1] = std::atoi(env);
  }

  if (auto env = getenv("BLOCK_SIZE")) {
    shape1[2] = std::atoi(env);
  }

  if (auto env = getenv("HEAD_SIZE")) {
    shape1[3] = std::atoi(env) / 2;
  }

  std::vector<int64_t> shape2(
      {shape1[0], shape1[1], shape1[2], shape1[3] / rope_size, rope_size});

  std::cerr << "shape1: " << shape1 << "\n";
  std::cerr << "shape2: " << shape2 << "\n";

  EnableOptionsGuard enable_options_guard;
  EnableOptionsGuard::getCurOptions().set(EnableOption::IdModel, {"all"});

  // concrete shapes to avoid dynamic Fusion

  // TODO: Use bfloat16

  auto tv0 = makeContigConcreteTensor(shape1);
  fusion.addInput(tv0);
  // cos
  auto tv1 = makeContigConcreteTensor({shape1[2], rope_size});
  fusion.addInput(tv1);
  // sin
  auto tv2 = makeContigConcreteTensor({shape1[2], rope_size});
  fusion.addInput(tv2);

  std::cerr << "Inputs: " << tv0->toString() << ", " << tv1->toString() << ", "
            << tv2->toString() << "\n";

  auto tv3 = set(tv0);

  auto tv4 = reshape(tv3, shape1, shape2);
  auto x = tv4;

  // x_rope
  auto tv5 = slice(
      x,
      {{fusion.zeroVal(), IrBuilder::create<Val>(shape2[0])},
       {fusion.zeroVal(), IrBuilder::create<Val>(shape2[1])},
       {fusion.zeroVal(), IrBuilder::create<Val>(shape2[2])},
       {fusion.zeroVal(), IrBuilder::create<Val>(1)},
       {fusion.zeroVal(), IrBuilder::create<Val>(shape2[4])}});
  auto x_rope = tv5;

  std::cerr << "x_rope: " << x_rope->toString() << "\n";

  // x1
  auto tv6 = slice(
      x_rope,
      {{fusion.zeroVal(), IrBuilder::create<Val>(shape2[0])},
       {fusion.zeroVal(), IrBuilder::create<Val>(shape2[1])},
       {fusion.zeroVal(), IrBuilder::create<Val>(shape2[2])},
       {fusion.zeroVal(), IrBuilder::create<Val>(1)},
       {fusion.zeroVal(), IrBuilder::create<Val>(shape2[4] / 2)}});
  std::cerr << "x1: " << tv6->toString() << "\n";
  auto tv7 =
      pad(tv6, {IrBuilder::create<Val>(shape2[4] / 2), fusion.zeroVal()});

  // x2
  auto tv8 = slice(
      x_rope,
      {{fusion.zeroVal(), IrBuilder::create<Val>(shape2[0])},
       {fusion.zeroVal(), IrBuilder::create<Val>(shape2[1])},
       {fusion.zeroVal(), IrBuilder::create<Val>(shape2[2])},
       {fusion.zeroVal(), IrBuilder::create<Val>(1)},
       {IrBuilder::create<Val>(shape2[4] / 2),
        IrBuilder::create<Val>(shape2[4])}});
  std::cerr << "x2: " << tv8->toString() << "\n";
  auto tv9 =
      pad(tv8, {fusion.zeroVal(), IrBuilder::create<Val>(shape2[4] / 2)});

  // rotated
  auto tv10 = add(tv9, tv7);
  auto rotated = tv10;

  std::cerr << "rotated: " << rotated->toString() << "\n";

  // x_rope * cos
  auto tv11 = broadcast(tv1, {true, true, false, true, false});
  auto tv12 = mul(x_rope, tv11);

  // rotated * sin
  auto tv13 = broadcast(tv2, {true, true, false, true, false});
  auto tv14 = mul(rotated, tv13);

  // roped
  auto tv15 = add(tv12, tv14);
  auto roped = tv15;

  auto tv16 =
      pad(roped,
          {fusion.zeroVal(),
           fusion.zeroVal(),
           fusion.zeroVal(),
           IrBuilder::create<Val>(shape2[3] - 1)});

  // x[..., rope_n_elem :]
  auto tv17 = slice(
      x,
      {{fusion.zeroVal(), IrBuilder::create<Val>(shape2[0])},
       {fusion.zeroVal(), IrBuilder::create<Val>(shape2[1])},
       {fusion.zeroVal(), IrBuilder::create<Val>(shape2[2])},
       {IrBuilder::create<Val>(1), IrBuilder::create<Val>(shape2[3])},
       {fusion.zeroVal(), IrBuilder::create<Val>(shape2[4])}});
  auto tv18 =
      pad(tv17,
          {fusion.zeroVal(),
           fusion.zeroVal(),
           IrBuilder::create<Val>(1),
           fusion.zeroVal()});

  auto tv19 = add(tv16, tv18);

  auto tv20 = reshape(tv19, shape2, shape1);

  auto tv21 = set(tv20);

  fusion.addOutput(tv21);

  fusion.printMath();

  tv3->split(-1, shape2[3], false);

  int64_t x_rope_slice_dim = 3;

  auto ref_id = x->getLogicalDomain().at(x_rope_slice_dim);

  tv5->setLoopDomain(tv5->getRootDomain());

  // tv6
  {
    auto tv = tv6;
    auto outer_root = ref_id->cloneWithoutRFactor();
    auto resize = IrBuilder::create<Resize>(
        tv->getMaybeRootDomain().at(x_rope_slice_dim),
        outer_root,
        fusion.zeroVal(),
        IrBuilder::create<Val>(-shape2[x_rope_slice_dim] + 1, DataType::Index));
    std::cerr << resize->toString();
    auto loop_domain = tv->getLoopDomain();
    loop_domain.at(x_rope_slice_dim) = outer_root;
    tv->setLoopDomain(loop_domain);
    tv->printTransforms();
    std::cout << std::endl;
  }

  // tv7
  {
    auto tv = tv7;
    auto outer_root = ref_id->cloneWithoutRFactor();
    auto resize = IrBuilder::create<Resize>(
        tv->getMaybeRootDomain().at(x_rope_slice_dim),
        outer_root,
        fusion.zeroVal(),
        IrBuilder::create<Val>(-shape2[x_rope_slice_dim] + 1, DataType::Index));
    std::cerr << resize->toString();
    auto loop_domain = tv->getLoopDomain();
    loop_domain.at(x_rope_slice_dim) = outer_root;
    tv->setLoopDomain(loop_domain);
    std::cout << tv->toString() << "\n";
    tv->printTransforms();
    std::cout << std::endl;
  }

  // tv8
  {
    auto tv = tv8;
    auto outer_root = ref_id->cloneWithoutRFactor();
    auto resize = IrBuilder::create<Resize>(
        tv->getMaybeRootDomain().at(x_rope_slice_dim),
        outer_root,
        fusion.zeroVal(),
        IrBuilder::create<Val>(-shape2[x_rope_slice_dim] + 1, DataType::Index));
    std::cerr << resize->toString();
    auto loop_domain = tv->getLoopDomain();
    loop_domain.at(x_rope_slice_dim) = outer_root;
    tv->setLoopDomain(loop_domain);
    std::cout << tv->toString() << "\n";
    tv->printTransforms();
    std::cout << std::endl;
  }

  // tv9
  {
    auto tv = tv9;
    auto outer_root = ref_id->cloneWithoutRFactor();
    auto resize = IrBuilder::create<Resize>(
        tv->getMaybeRootDomain().at(x_rope_slice_dim),
        outer_root,
        fusion.zeroVal(),
        IrBuilder::create<Val>(-shape2[x_rope_slice_dim] + 1, DataType::Index));
    std::cerr << resize->toString();
    auto loop_domain = tv->getLoopDomain();
    loop_domain.at(x_rope_slice_dim) = outer_root;
    tv->setLoopDomain(loop_domain);
    std::cout << tv->toString() << "\n";
    tv->printTransforms();
    std::cout << std::endl;
  }

  // tv10
  {
    auto tv = tv10;
    auto outer_root = ref_id->cloneWithoutRFactor();
    auto resize = IrBuilder::create<Resize>(
        tv->getMaybeRootDomain().at(x_rope_slice_dim),
        outer_root,
        fusion.zeroVal(),
        IrBuilder::create<Val>(-shape2[x_rope_slice_dim] + 1, DataType::Index));
    std::cerr << resize->toString();
    auto loop_domain = tv->getLoopDomain();
    loop_domain.at(x_rope_slice_dim) = outer_root;
    tv->setLoopDomain(loop_domain);
    std::cout << tv->toString() << "\n";
    tv->printTransforms();
    std::cout << std::endl;
  }

  // tv11, tv12, tv13, tv14, tv15
  for (auto tv : {tv11, tv12, tv13, tv14, tv15}) {
    auto outer_root = ref_id->cloneWithoutRFactor();
    auto resize = IrBuilder::create<Resize>(
        tv->getMaybeRootDomain().at(x_rope_slice_dim),
        outer_root,
        fusion.zeroVal(),
        IrBuilder::create<Val>(-shape2[x_rope_slice_dim] + 1, DataType::Index));
    std::cerr << resize->toString();
    auto loop_domain = tv->getLoopDomain();
    loop_domain.at(x_rope_slice_dim) = outer_root;
    // Use concrete domain for broadcast
    if (tv == tv11 || tv == tv13) {
      for (const auto i : c10::irange(2)) {
        ASSERT_TRUE(loop_domain.at(i)->isBroadcast());
        loop_domain.at(i) = x->getLoopDomain().at(i)->cloneWithoutRFactor(true);
      }
    }
    tv->setLoopDomain(loop_domain);
    std::cout << tv->toString() << "\n";
    tv->printTransforms();
    std::cout << std::endl;
  }

  // tv16
  {
    auto tv = tv16;
    auto outer_root = ref_id->cloneWithoutRFactor();
    auto resize = IrBuilder::create<Resize>(
        tv->getMaybeRootDomain().at(x_rope_slice_dim),
        outer_root,
        fusion.zeroVal(),
        IrBuilder::create<Val>(-shape2[x_rope_slice_dim] + 1, DataType::Index));
    std::cerr << resize->toString();
    auto loop_domain = tv->getLoopDomain();
    loop_domain.at(x_rope_slice_dim) = outer_root;
    tv->setLoopDomain(loop_domain);
    std::cout << tv->toString() << "\n";
    tv->printTransforms();
    std::cout << std::endl;
  }

  tv17->setLoopDomain(tv17->getRootDomain());

  // tv18
  {
    auto tv = tv18;
    auto outer_root = ref_id->cloneWithoutRFactor();
    auto resize = IrBuilder::create<Resize>(
        tv->getMaybeRootDomain().at(x_rope_slice_dim),
        outer_root,
        IrBuilder::create<Val>(-1, DataType::Index),
        fusion.zeroVal());
    std::cerr << resize->toString();
    auto loop_domain = tv->getLoopDomain();
    loop_domain.at(x_rope_slice_dim) = outer_root;
    tv->setLoopDomain(loop_domain);
    std::cout << tv->toString() << "\n";
    tv->printTransforms();
    std::cout << std::endl;
  }

  // tv19
  {
    auto tv = tv19;
    auto outer_root = ref_id->cloneWithoutRFactor();
    auto sliced_root = IterDomain::resize(
        outer_root,
        fusion.zeroVal(),
        IrBuilder::create<Val>(-shape2[x_rope_slice_dim] + 1, DataType::Index));
    auto resize = IrBuilder::create<Resize>(
        tv->getMaybeRootDomain().at(x_rope_slice_dim),
        sliced_root,
        fusion.zeroVal(),
        IrBuilder::create<Val>(shape2[x_rope_slice_dim] - 1, DataType::Index));
    std::cerr << resize->toString();
    auto loop_domain = tv->getLoopDomain();
    loop_domain.at(x_rope_slice_dim) = outer_root;
    tv->setLoopDomain(loop_domain);
    std::cout << tv->toString() << "\n";
    tv->printTransforms();
    std::cout << std::endl;
  }

  // tv20
  {
    auto tv = tv20;
    auto outer_root = ref_id->cloneWithoutRFactor();
    auto sliced_root = IterDomain::resize(
        outer_root,
        fusion.zeroVal(),
        IrBuilder::create<Val>(-shape2[x_rope_slice_dim] + 1, DataType::Index));
    auto resize = IrBuilder::create<Resize>(
        tv->getMaybeRootDomain().at(x_rope_slice_dim),
        sliced_root,
        fusion.zeroVal(),
        IrBuilder::create<Val>(shape2[x_rope_slice_dim] - 1, DataType::Index));
    std::cerr << resize->toString();
    auto loop_domain = tv->getRootDomain();
    loop_domain.at(x_rope_slice_dim) = outer_root;
    tv->setLoopDomain(loop_domain);
    std::cout << tv->toString() << "\n";
    tv->printTransforms();
    std::cout << std::endl;
  }

  // tv21
  {
    auto tv = tv21;
    auto outer_root = ref_id->cloneWithoutRFactor();
    auto sliced_root = IterDomain::resize(
        outer_root,
        fusion.zeroVal(),
        IrBuilder::create<Val>(-shape2[x_rope_slice_dim] + 1, DataType::Index));
    auto padded_root = IterDomain::resize(
        sliced_root,
        fusion.zeroVal(),
        IrBuilder::create<Val>(shape2[x_rope_slice_dim] - 1, DataType::Index));

    auto inner_root = tv20->getRootDomain().at(4)->cloneWithoutRFactor();
    auto merge = IrBuilder::create<Merge>(
        tv->getMaybeRootDomain().at(3), padded_root, inner_root);
    std::cerr << merge->toString();
    auto loop_domain = tv->getLogicalDomain();
    loop_domain.at(3) = outer_root;
    loop_domain.push_back(inner_root);
    tv->setLoopDomain(loop_domain);
    std::cout << tv->toString() << "\n";
    tv->printTransforms();
    std::cout << std::endl;
  }

  fusion.print();

  for (auto tv : fusion.allTvs()) {
    if (tv->isFusionInput()) {
      continue;
    }

    // [i0, i1, i2, i3, i4]
    ASSERT_EQ(tv->getLoopDomain().size(), 5);

    // [i0*i1*i2*i3, i4]
    tv->merge(0)->merge(0)->merge(0);

    // Let i4 as is since it's resized
    tv->split(0, 256);
  }

  for (auto tv : fusion.allTvs()) {
    if (tv->isFusionInput()) {
      continue;
    }

    tv->inlineAt(-2);
    tv->axis(0)->parallelize(ParallelType::BIDx);
    tv->axis(1)->parallelize(ParallelType::TIDx);
  }

  tv3->axis(-1)->parallelize(ParallelType::Vectorize);
  tv21->axis(-1)->parallelize(ParallelType::Vectorize);

  fusion.print();
  fusion.printKernel();

  auto options = at::TensorOptions().dtype(at::kFloat).device(at::kCUDA, 0);
  auto t0 = at::randn(shape1, options);
  auto t1 = at::randn({shape1[2], rope_size}, options);
  auto t2 = at::randn({shape1[2], rope_size}, options);
  std::vector<c10::IValue> aten_inputs({t0, t1, t2});

  FusionExecutor fe;
  fe.compileFusion(&fusion, aten_inputs);
  auto cg_outputs = fe.runFusion(aten_inputs);

  testValidate(&fusion, cg_outputs, aten_inputs, __LINE__, __FILE__);

  if (getenv("BENCHMARK")) {
    int64_t mem_size = sizeof(float);
    for (const auto s : shape1) {
      mem_size *= s;
    }
    mem_size *= 2;

    ProfilerOptionsGuard::getCurOptions().set(ProfilerOption::Enable);
    for (int i = 0; i < 10; ++i) {
      clearL2Cache();
      FusionProfiler::start();
      FusionProfiler::createSegments(1);
      cg_outputs = fe.runFusion(aten_inputs);
      FusionProfiler::stop();
      auto t = FusionProfiler::profile().kernel_time_ms;
      std::cout << "Elapsed time (us): " << (t * 1000) << "\n";
      std::cout << "Bandwidth (GB/s): "
                << ((float)mem_size * 0.001 * 0.001 * 0.001 / (t * 0.001))
                << "\n";
    }
  }
}

} // namespace nvfuser<|MERGE_RESOLUTION|>--- conflicted
+++ resolved
@@ -3918,11 +3918,6 @@
 
   std::vector<IterDomain*> ref_loop = tv0->getLogicalDomain();
   scheduler_utils::scheduleLoopDomainsLike(fusion.allTvs(), ref_loop);
-<<<<<<< HEAD
-
-  fusion.print();
-=======
->>>>>>> aba2b86f
 
   for (auto tv : {tv1, tv2, tv3, tv4, tv5, tv6}) {
     tv->split(0, 32);
