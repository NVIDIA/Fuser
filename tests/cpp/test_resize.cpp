--- conflicted
+++ resolved
@@ -2493,11 +2493,7 @@
   EnableOptionsGuard enable_options_guard;
   EnableOptionsGuard::getCurOptions().set(EnableOption::IdModel, {"all"});
 
-<<<<<<< HEAD
-  auto args = KernelArgumentHolder({t0, t1});
-=======
-  auto args = KernelArgumentHolder(aten_inputs);
->>>>>>> 53bd0a7d
+  KernelArgumentHolder args({t0, t1});
   FusionKernelRuntime runtime(std::move(fusion), args);
   runtime.compileFusionParallel(args);
   auto cg_outputs = runtime.runWithInputs(args);
