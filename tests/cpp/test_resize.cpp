--- conflicted
+++ resolved
@@ -2300,12 +2300,8 @@
   at::Tensor t0 = at::randn(N + 8, options);
   at::Tensor t1 = at::randn(N, options);
 
-<<<<<<< HEAD
   auto cg_outputs =
       scheduleAndRun(&fusion, SchedulerType::PointWise, {t0, t1}).outputs;
-=======
-  auto cg_outputs = scheduleAndRun(&fusion, SchedulerType::PointWise, {t0, t1});
->>>>>>> 7a9dbc6d
   // check that we vectorize 4
   bool found_vectorize = false;
   for (auto id : fusion.outputs().at(0)->as<TensorView>()->getLoopDomain()) {
@@ -2320,13 +2316,8 @@
   auto ref = t0.narrow(0, 1, N) + t1;
 
   // testValidate does not check that dtypes match
-<<<<<<< HEAD
   EXPECT_EQ(cg_outputs[0].as<at::Tensor>().dtype(), ref.dtype());
   testValidate(&fusion, cg_outputs, {t0, t1}, __LINE__, __FILE__);
-=======
-  EXPECT_EQ(cg_outputs.outputs[0].dtype(), ref.dtype());
-  testValidate(&fusion, cg_outputs.outputs, {t0, t1}, __LINE__, __FILE__);
->>>>>>> 7a9dbc6d
 }
 
 // Concretize a symbolic pad that results in a broadcast (static pads)
@@ -3465,11 +3456,7 @@
 
     testValidate(
         executor_cache.fusion(),
-<<<<<<< HEAD
         {cg_outputs[0].as<at::Tensor>().to(at::kFloat)},
-=======
-        {cg_outputs[0].to(at::kFloat)},
->>>>>>> 7a9dbc6d
         {t0, t1},
         {ref},
         __LINE__,
@@ -5626,11 +5613,7 @@
 //
 //   auto ref = at::pad(t0.relu(), {0, 0, 4, 4, 0, 0});
 //
-<<<<<<< HEAD
 //   NVF_CHECK(ref.equal(cg_outputs.outputs[0].as<at::Tensor>()));
-=======
-//   NVF_CHECK(ref.equal(cg_outputs.outputs[0]));
->>>>>>> 7a9dbc6d
 //   // TODO: check vectorization factor
 // }
 
