// clang-format off
/*
 * SPDX-FileCopyrightText: Copyright (c) 2023-present NVIDIA CORPORATION & AFFILIATES.
 * All rights reserved.
 * SPDX-License-Identifier: BSD-3-Clause
 */
// clang-format on
#include <csrc/exceptions.h>
#include <gmock/gmock-matchers.h>
#include <gtest/gtest.h>

#include <fusion.h>
#include <ops/all_ops.h>
#include <preseg_passes/mark_aliases_prepare.h>
#include <preseg_passes/optimization_pass.h>
#include <runtime/executor.h>
#include <runtime/executor_utils.h>
#include <runtime/fusion_executor_cache.h>
#include <scheduler/tools/inlining.h>
#include <scheduler/tools/loop_domain_scheduler.h>
#include <tests/cpp/utils.h>
#include <tests/cpp/validator.h>

namespace nvfuser {

using ResizeTest = NVFuserFixtureParamTest<bool>;

using testing::Each;
using testing::HasSubstr;
using testing::Not;
using testing::Property;
using testing::ThrowsMessage;
using testing::UnorderedElementsAre;

INSTANTIATE_TEST_SUITE_P(
    ,
    ResizeTest,
    testing::Bool(),
    testing::PrintToStringParamName());

// Simple pad test
TEST_P(ResizeTest, Pad1) {
  Fusion fusion;
  FusionGuard fg(&fusion);

  std::vector<int64_t> shape({9});

  auto tv0 = makeSymbolicTensor(1);
  fusion.addInput(tv0);

  auto tv1 = pad(tv0, {IrBuilder::create<Val>(1L), IrBuilder::create<Val>(1L)});
  fusion.addOutput(tv1);

  auto options = at::TensorOptions().dtype(at::kFloat).device(at::kCUDA, 0);

  auto t0 = at::randn(shape, options);
  std::vector<c10::IValue> aten_inputs({t0});

  EnableOptionsGuard enable_options_guard;
  if (GetParam()) {
    EnableOptionsGuard::getCurOptions().set(EnableOption::IdModel, {"all"});
  } else {
    EnableOptionsGuard::getCurOptions().unset(EnableOption::IdModel);
  }

  FusionExecutor fe;
  fe.compileFusion(&fusion, aten_inputs);
  auto cg_outputs = fe.runFusion(aten_inputs);

  auto ref = at::pad(t0, {1, 1});

  NVF_CHECK(ref.equal(cg_outputs[0]));
}

// pad + split
TEST_P(ResizeTest, Pad2) {
  Fusion fusion;
  FusionGuard fg(&fusion);

  std::vector<int64_t> shape({9});

  auto tv0 = makeSymbolicTensor(1);
  fusion.addInput(tv0);

  auto tv1 = pad(tv0, {IrBuilder::create<Val>(1L), IrBuilder::create<Val>(1L)});
  fusion.addOutput(tv1);

  tv1->split(0, 4);

  auto options = at::TensorOptions().dtype(at::kFloat).device(at::kCUDA, 0);

  auto t0 = at::randn(shape, options);
  std::vector<c10::IValue> aten_inputs({t0});

  EnableOptionsGuard enable_options_guard;
  if (GetParam()) {
    EnableOptionsGuard::getCurOptions().set(EnableOption::IdModel, {"all"});
  } else {
    EnableOptionsGuard::getCurOptions().unset(EnableOption::IdModel);
  }

  FusionExecutor fe;
  fe.compileFusion(&fusion, aten_inputs);
  auto cg_outputs = fe.runFusion(aten_inputs);

  auto ref = at::pad(t0, {1, 1});

  NVF_CHECK(ref.equal(cg_outputs[0]));
}

// pad, merge + split, inlineMost
TEST_P(ResizeTest, Pad3) {
  Fusion fusion;
  FusionGuard fg(&fusion);

  std::vector<int64_t> shape({9, 11});
  std::vector<int64_t> padded_shape({9, 11 + 2});

  auto tv0 = makeSymbolicTensor(2);
  fusion.addInput(tv0);
  auto tv1 = makeSymbolicTensor(2);
  fusion.addInput(tv1);

  auto tv2 = set(tv0);
  auto tv3 = pad(tv2, {IrBuilder::create<Val>(1L), IrBuilder::create<Val>(1L)});
  auto tv4 = add(tv3, tv1);
  fusion.addOutput(tv4);

  tv4->merge(0);
  tv4->split(0, 32);

  TransformPropagator propagator(tv4);
  MaxLogicalDomainInfoSpanningTree(tv4).traverse(&propagator);

  inlineMost();

  // TransformPropagator and inlineMost do not inline tv2, so it can't
  // be on Local memory. It should be possible to expand tv2 such that
  // it has the same extent as tv3, allowing it to be inlined.
  tv2->setMemoryType(MemoryType::Shared);

  auto options = at::TensorOptions().dtype(at::kFloat).device(at::kCUDA, 0);

  auto t0 = at::randn(shape, options);
  auto t1 = at::randn(padded_shape, options);
  std::vector<c10::IValue> aten_inputs({t0, t1});

  EnableOptionsGuard enable_options_guard;
  if (GetParam()) {
    EnableOptionsGuard::getCurOptions().set(EnableOption::IdModel, {"all"});
  } else {
    EnableOptionsGuard::getCurOptions().unset(EnableOption::IdModel);
  }

  FusionExecutor fe;
  fe.compileFusion(&fusion, aten_inputs);
  auto cg_outputs = fe.runFusion(aten_inputs);

  testValidate(&fusion, cg_outputs, aten_inputs, __LINE__, __FILE__);
}

// pad + parallelization
TEST_P(ResizeTest, Pad4) {
  Fusion fusion;
  FusionGuard fg(&fusion);

  std::vector<int64_t> shape({9});

  auto tv0 = makeSymbolicTensor(1);
  fusion.addInput(tv0);

  auto tv1 = pad(tv0, {IrBuilder::create<Val>(1L), IrBuilder::create<Val>(1L)});
  fusion.addOutput(tv1);

  tv1->axis(0)->parallelize(ParallelType::TIDx);

  auto options = at::TensorOptions().dtype(at::kFloat).device(at::kCUDA, 0);

  auto t0 = at::randn(shape, options);
  std::vector<c10::IValue> aten_inputs({t0});

  EnableOptionsGuard enable_options_guard;
  if (GetParam()) {
    EnableOptionsGuard::getCurOptions().set(EnableOption::IdModel, {"all"});
  } else {
    EnableOptionsGuard::getCurOptions().unset(EnableOption::IdModel);
  }

  FusionExecutor fe;
  fe.compileFusion(&fusion, aten_inputs);
  auto cg_outputs = fe.runFusion(aten_inputs);

  auto ref = at::pad(t0, {1, 1});

  NVF_CHECK(ref.equal(cg_outputs[0]));
}

// pad + parallelization + RAW sync
TEST_P(ResizeTest, Pad5) {
  Fusion fusion;
  FusionGuard fg(&fusion);

  std::vector<int64_t> shape({9});

  auto tv0 = makeSymbolicTensor(1);
  fusion.addInput(tv0);

  auto tv1 = set(tv0);
  auto tv2 = pad(tv1, {IrBuilder::create<Val>(1L), IrBuilder::create<Val>(1L)});
  fusion.addOutput(tv2);

  tv1->axis(0)->parallelize(ParallelType::TIDx);
  tv2->axis(0)->parallelize(ParallelType::TIDx);

  scheduler_utils::promoteProducerMemoryTypes(&fusion, {});

  NVF_CHECK(
      tv1->getMemoryType() == MemoryType::Shared,
      "tv1 should be on shared memory: ",
      tv1->getMemoryType());

  GpuLower gpulw(&fusion);
  auto all_lowered_exprs = KernelExprVisitor::getAllExprs(gpulw.run());
  NVF_CHECK(
      std::find_if(
          all_lowered_exprs.begin(),
          all_lowered_exprs.end(),
          [](Expr* expr) { return expr->isA<kir::BlockSync>(); }) !=
          all_lowered_exprs.end(),
      "Block sync not found");

  auto options = at::TensorOptions().dtype(at::kFloat).device(at::kCUDA, 0);

  auto t0 = at::randn(shape, options);
  std::vector<c10::IValue> aten_inputs({t0});

  EnableOptionsGuard enable_options_guard;
  if (GetParam()) {
    EnableOptionsGuard::getCurOptions().set(EnableOption::IdModel, {"all"});
  } else {
    EnableOptionsGuard::getCurOptions().unset(EnableOption::IdModel);
  }

  FusionExecutor fe;
  fe.compileFusion(&fusion, aten_inputs);
  auto cg_outputs = fe.runFusion(aten_inputs);

  auto ref = at::pad(t0, {1, 1});

  NVF_CHECK(ref.equal(cg_outputs[0]));
}

// pad + merge + split parallelization
TEST_P(ResizeTest, Pad6) {
  Fusion fusion;
  FusionGuard fg(&fusion);

  std::vector<int64_t> shape({99, 111});
  std::vector<int64_t> padded_shape({shape[0], shape[1] + 2});

  auto tv0 = makeConcreteTensor(shape);
  fusion.addInput(tv0);
  auto tv1 = makeConcreteTensor(padded_shape);
  fusion.addInput(tv1);

  auto tv2 = add(tv0, IrBuilder::create<Val>(1.0));
  auto tv3 = pad(tv2, {IrBuilder::create<Val>(1L), IrBuilder::create<Val>(1L)});
  auto tv4 = add(tv3, tv1);
  fusion.addOutput(tv4);

  tv4->merge(0);
  tv4->split(0, 32);

  TransformPropagator propagator(tv4);
  MaxLogicalDomainInfoSpanningTree(tv4).traverse(&propagator);

  inlineMost();

  tv4->axis(0)->parallelize(ParallelType::BIDx);
  tv4->axis(1)->parallelize(ParallelType::TIDx);

  auto options = at::TensorOptions().dtype(at::kFloat).device(at::kCUDA, 0);

  auto t0 = at::randn(shape, options);
  auto t1 = at::randn(padded_shape, options);
  std::vector<c10::IValue> aten_inputs({t0, t1});

  EnableOptionsGuard enable_options_guard;
  if (GetParam()) {
    EnableOptionsGuard::getCurOptions().set(EnableOption::IdModel, {"all"});
  } else {
    EnableOptionsGuard::getCurOptions().unset(EnableOption::IdModel);
  }

  FusionExecutor fe;
  fe.compileFusion(&fusion, aten_inputs);
  auto cg_outputs = fe.runFusion(aten_inputs);

  testValidate(&fusion, cg_outputs, aten_inputs, __LINE__, __FILE__);
}

// pad + unswitch. Having different extents in an unswitched loop nest
// needs a special care (see UnrollPass::canOmitElseClause)
TEST_P(ResizeTest, Pad7) {
  Fusion fusion;
  FusionGuard fg(&fusion);

  std::vector<int64_t> shape({9, 11});

  auto tv0 = makeSymbolicTensor(2);
  fusion.addInput(tv0);

  auto tv1 = set(tv0);
  auto tv2 = pad(tv1, {IrBuilder::create<Val>(1L), IrBuilder::create<Val>(1L)});
  auto tv3 = set(tv2);
  fusion.addOutput(tv3);

  tv3->split(0, 1);
  tv3->split(-1, 4);
  tv3->reorder({{1, 2}});

  TransformPropagator propagator(tv3);
  MaxLogicalDomainInfoSpanningTree(tv3).traverse(&propagator);

  inlineMost();

  tv3->axis(-1)->parallelize(ParallelType::TIDx);
  tv3->axis(-2)->parallelize(ParallelType::Unswitch);

  scheduler_utils::parallelizeAllLike(tv3);

  scheduler_utils::promoteProducerMemoryTypes(&fusion, {});

  auto options = at::TensorOptions().dtype(at::kFloat).device(at::kCUDA, 0);

  auto t0 = at::randn(shape, options);
  std::vector<c10::IValue> aten_inputs({t0});

  EnableOptionsGuard enable_options_guard;
  if (GetParam()) {
    EnableOptionsGuard::getCurOptions().set(EnableOption::IdModel, {"all"});
  } else {
    EnableOptionsGuard::getCurOptions().unset(EnableOption::IdModel);
  }

  FusionExecutor fe;
  fe.compileFusion(&fusion, aten_inputs);
  auto cg_outputs = fe.runFusion(aten_inputs);

  testValidate(&fusion, cg_outputs, aten_inputs, __LINE__, __FILE__);
}

// Disable for now. Unclear what would be the best way to handle
// when a tensor is resized multiple times. It would likely need a
// different transform propagator.
#if 0
// Stencil-like pattern
TEST_F(ResizeTest, Pad8) {
  Fusion fusion;
  FusionGuard fg(&fusion);

  auto tv0 = makeSymbolicTensor(1);
  fusion.addInput(tv0);

  auto tv1 = set(tv0);
  // Sort of shift(tv1, {-1});
  auto tv2 = pad(tv1, {IrBuilder::create<Val>(0L), IrBuilder::create<Val>(1L)});
  // Sort of shift(tv1, {1});
  auto tv3 = pad(tv1, {IrBuilder::create<Val>(1L), IrBuilder::create<Val>(0L)});
  auto tv4 = add(tv2, tv3);
  fusion.addOutput(tv4);

  tv4->split(0, 128);

  TransformPropagator propagator(tv4);
  MaxLogicalDomainInfoSpanningTree(tv4).traverse(&propagator);

  inlineMost();

  tv4->axis(0)->parallelize(ParallelType::BIDx);
  tv4->axis(1)->parallelize(ParallelType::TIDx);
  scheduler_utils::parallelizeAllLike(tv4);

  scheduler_utils::promoteProducerMemoryTypesOfResizedTensors(&fusion, {});

  auto options = at::TensorOptions().dtype(at::kFloat).device(at::kCUDA, 0);

  auto t0 = at::randn(999, options);
  std::vector<c10::IValue> aten_inputs({t0});

  FusionExecutor fe;
  fe.compileFusion(&fusion, aten_inputs);
  auto cg_outputs = fe.runFusion(aten_inputs);

  auto ref = at::pad(t0, {0, 1}) + at::pad(t0, {1, 0});

  testValidate(&fusion, cg_outputs, aten_inputs, {ref}, __LINE__, __FILE__);
}
#endif

TEST_P(ResizeTest, PadScheduler1) {
  auto fusion = std::make_unique<Fusion>();
  FusionGuard fg(fusion.get());

  auto tv0 = makeSymbolicTensor(2);
  fusion->addInput(tv0);

  auto tv1 = pad(tv0, {IrBuilder::create<Val>(1L), IrBuilder::create<Val>(1L)});
  fusion->addOutput(tv1);

  std::vector<int64_t> shape({99, 111});

  auto options = at::TensorOptions().dtype(at::kFloat).device(at::kCUDA, 0);

  auto t0 = at::randn(shape, options);
  std::vector<c10::IValue> aten_inputs({t0});

  EnableOptionsGuard enable_options_guard;
  if (GetParam()) {
    EnableOptionsGuard::getCurOptions().set(EnableOption::IdModel, {"all"});
  } else {
    EnableOptionsGuard::getCurOptions().unset(EnableOption::IdModel);
  }

  FusionExecutorCache executor_cache(std::move(fusion));
  auto cg_outputs = executor_cache.runFusionWithInputs(aten_inputs);

  auto ref = at::pad(t0, {1, 1});

  NVF_CHECK(ref.equal(cg_outputs[0]));
}

TEST_P(ResizeTest, PadScheduler2) {
  auto fusion_ptr = std::make_unique<Fusion>();
  auto& fusion = *fusion_ptr;
  FusionGuard fg(fusion_ptr.get());

  std::vector<int64_t> shape({9, 11});
  std::vector<int64_t> padded_shape({9, 11 + 2});

  auto tv0 = makeSymbolicTensor(2);
  fusion.addInput(tv0);
  auto tv1 = makeSymbolicTensor(2);
  fusion.addInput(tv1);

  auto tv2 = set(tv0);
  auto tv3 = pad(tv2, {IrBuilder::create<Val>(1L), IrBuilder::create<Val>(1L)});
  auto tv4 = add(tv3, tv1);
  fusion.addOutput(tv4);

  auto options = at::TensorOptions().dtype(at::kFloat).device(at::kCUDA, 0);

  auto t0 = at::randn(shape, options);
  auto t1 = at::randn(padded_shape, options);
  std::vector<c10::IValue> aten_inputs({t0, t1});

  EnableOptionsGuard enable_options_guard;
  if (GetParam()) {
    EnableOptionsGuard::getCurOptions().set(EnableOption::IdModel, {"all"});
  } else {
    EnableOptionsGuard::getCurOptions().unset(EnableOption::IdModel);
  }

  FusionExecutorCache executor_cache(std::move(fusion_ptr));
  auto cg_outputs = executor_cache.runFusionWithInputs(aten_inputs);

  testValidate(
      executor_cache.fusion(), cg_outputs, aten_inputs, __LINE__, __FILE__);
}

// Disabled due to the same reason as Pad8
#if 0
// Auto scheduled version of Pad8
TEST_F(ResizeTest, PadScheduler3) {
  auto fusion_ptr = std::make_unique<Fusion>();
  auto& fusion = *fusion_ptr;
  FusionGuard fg(fusion_ptr.get());

  auto tv0 = makeSymbolicTensor(1);
  fusion.addInput(tv0);

  auto tv1 = set(tv0);
  auto tv2 = pad(tv1, {IrBuilder::create<Val>(0L), IrBuilder::create<Val>(1L)});
  auto tv3 = pad(tv1, {IrBuilder::create<Val>(1L), IrBuilder::create<Val>(0L)});
  auto tv4 = add(tv2, tv3);
  fusion.addOutput(tv4);

  auto options = at::TensorOptions().dtype(at::kFloat).device(at::kCUDA, 0);

  auto t0 = at::randn(999, options);
  std::vector<c10::IValue> aten_inputs({t0});

  FusionExecutorCache executor_cache(std::move(fusion_ptr));
  auto cg_outputs = executor_cache.runFusionWithInputs(aten_inputs);

  auto ref = at::pad(t0, {0, 1}) + at::pad(t0, {1, 0});

  testValidate(
      executor_cache.fusion(),
      cg_outputs,
      aten_inputs,
      {ref},
      __LINE__,
      __FILE__);
}
#endif

// Two pad exprs, both using the same symbolic pad widths, segmented
// into two kernels. Make sure the symbolic inputs are available to
// both of the segmented kernels.
TEST_P(ResizeTest, PadScheduler4) {
  auto fusion = std::make_unique<Fusion>();
  FusionGuard fg(fusion.get());

  auto tv0 = makeSymbolicTensor(2);
  fusion->addInput(tv0);

  auto left_pad = IrBuilder::create<Val>(DataType::Int);
  fusion->addInput(left_pad);
  auto right_pad = IrBuilder::create<Val>(DataType::Int);
  fusion->addInput(right_pad);

  auto tv1 = pad(tv0, {left_pad, right_pad});
  auto tv2 = sum(tv1, {0});
  fusion->addOutput(tv2);

  auto tv3 = pad(tv0, {left_pad, right_pad});
  auto tv4 = sum(tv3, {1});
  fusion->addOutput(tv4);

  std::vector<int64_t> shape({99, 111});

  auto options = at::TensorOptions().dtype(at::kFloat).device(at::kCUDA, 0);

  auto t0 = at::randn(shape, options);
  std::vector<int64_t> pad_extents{1, 1};
  std::vector<c10::IValue> aten_inputs({t0, 1, 1});

  EnableOptionsGuard enable_options_guard;
  if (GetParam()) {
    EnableOptionsGuard::getCurOptions().set(EnableOption::IdModel, {"all"});
  } else {
    EnableOptionsGuard::getCurOptions().unset(EnableOption::IdModel);
  }

  FusionExecutorCache executor_cache(std::move(fusion));
  auto cg_outputs = executor_cache.runFusionWithInputs(aten_inputs);

  testValidate(
      executor_cache.fusion(), cg_outputs, aten_inputs, __LINE__, __FILE__);
}

// Pad a broadcast
// See https://github.com/NVIDIA/Fuser/issues/798
TEST_P(ResizeTest, PadBroadcastInput) {
  auto fusion = std::make_unique<Fusion>();
  FusionGuard fg(fusion.get());

  // IterTypes are {Broadcast, Iteration}
  auto tv0 = makeConcreteTensor({1, -1});
  fusion->addInput(tv0);

  // trivial pad of broadcast dimension
  auto tv1 =
      pad(tv0,
          {fusion->oneVal(),
           fusion->zeroVal(),
           fusion->zeroVal(),
           fusion->zeroVal()});
  fusion->addOutput(tv1);

  std::vector<int64_t> shape({1, 2});

  auto options = at::TensorOptions().dtype(at::kFloat).device(at::kCUDA, 0);

  auto t0 = at::randn(shape, options);
  std::vector<c10::IValue> aten_inputs({t0});

  EnableOptionsGuard enable_options_guard;
  if (GetParam()) {
    EnableOptionsGuard::getCurOptions().set(EnableOption::IdModel, {"all"});
  } else {
    EnableOptionsGuard::getCurOptions().unset(EnableOption::IdModel);
  }

  FusionExecutorCache executor_cache(std::move(fusion));
  auto cg_outputs = executor_cache.runFusionWithInputs(aten_inputs);

  testValidate(
      executor_cache.fusion(), cg_outputs, aten_inputs, __LINE__, __FILE__);
}

// Trivial cat
TEST_F(ResizeTest, Cat1) {
  Fusion fusion;
  FusionGuard fg(&fusion);

  std::vector<int64_t> shape0({2});
  std::vector<int64_t> shape1({3});

  auto tv0 = makeConcreteTensor(shape0);
  fusion.addInput(tv0);

  auto tv1 = makeConcreteTensor(shape1);
  fusion.addInput(tv1);

  auto tv2 = cat({tv0, tv1}, 0);
  fusion.addOutput(tv2);

  auto options = at::TensorOptions().dtype(at::kFloat).device(at::kCUDA, 0);

  auto t0 = at::randn(shape0, options);
  auto t1 = at::randn(shape1, options);
  std::vector<c10::IValue> aten_inputs({t0, t1});

  FusionExecutor fe;
  fe.compileFusion(&fusion, aten_inputs);
  auto cg_outputs = fe.runFusion(aten_inputs);

  auto ref = at::cat({t0, t1}, 0);

  NVF_CHECK(ref.equal(cg_outputs[0]));
}

// Trivial 2D inner cat
TEST_F(ResizeTest, Cat2) {
  Fusion fusion;
  FusionGuard fg(&fusion);

  std::vector<int64_t> shape0({2, 4});
  std::vector<int64_t> shape1({3, 4});

  auto tv0 = makeConcreteTensor(shape0);
  fusion.addInput(tv0);

  auto tv1 = makeConcreteTensor(shape1);
  fusion.addInput(tv1);

  auto tv2 = cat({tv0, tv1}, 0);
  fusion.addOutput(tv2);

  auto options = at::TensorOptions().dtype(at::kFloat).device(at::kCUDA, 0);

  auto t0 = at::randn(shape0, options);
  auto t1 = at::randn(shape1, options);
  std::vector<c10::IValue> aten_inputs({t0, t1});

  FusionExecutor fe;
  fe.compileFusion(&fusion, aten_inputs);
  auto cg_outputs = fe.runFusion(aten_inputs);

  auto ref = at::cat({t0, t1}, 0);

  NVF_CHECK(ref.equal(cg_outputs[0]));
}

// Trivial 2D outer cat
TEST_F(ResizeTest, Cat3) {
  Fusion fusion;
  FusionGuard fg(&fusion);

  std::vector<int64_t> shape0({4, 2});
  std::vector<int64_t> shape1({4, 3});

  // concrete shapes to avoid dynamic Fusion
  auto tv0 = makeConcreteTensor(shape0);
  fusion.addInput(tv0);

  auto tv1 = makeConcreteTensor(shape1);
  fusion.addInput(tv1);

  auto tv2 = cat({tv0, tv1}, 1);
  fusion.addOutput(tv2);

  tv2->merge(0);
  tv2->split(0, 4);

  TransformPropagator propagator(tv2);
  MaxLogicalDomainInfoSpanningTree(tv2).traverse(&propagator);

  inlineMost();

  auto options = at::TensorOptions().dtype(at::kFloat).device(at::kCUDA, 0);

  auto t0 = at::randn(shape0, options);
  auto t1 = at::randn(shape1, options);
  std::vector<c10::IValue> aten_inputs({t0, t1});

  FusionExecutor fe;
  fe.compileFusion(&fusion, aten_inputs);
  auto cg_outputs = fe.runFusion(aten_inputs);

  auto ref = at::cat({t0, t1}, 1);

  NVF_CHECK(ref.equal(cg_outputs[0]));
}

// Cat + merge + split + parallelization + inlineMost
TEST_F(ResizeTest, Cat4) {
  Fusion fusion;
  FusionGuard fg(&fusion);

  std::vector<int64_t> shape0({11, 12});
  std::vector<int64_t> shape1({11, 13});

  // concrete shapes to avoid dynamic Fusion
  auto tv0 = makeConcreteTensor(shape0);
  fusion.addInput(tv0);

  auto tv1 = makeConcreteTensor(shape1);
  fusion.addInput(tv1);

  auto tv2 = cat({tv0, tv1}, 1);
  fusion.addOutput(tv2);

  tv2->merge(0);
  tv2->split(0, 128);

  TransformPropagator propagator(tv2);
  MaxLogicalDomainInfoSpanningTree(tv2).traverse(&propagator);

  tv2->axis(0)->parallelize(ParallelType::BIDx);
  tv2->axis(1)->parallelize(ParallelType::TIDx);

  inlineMost();

  auto options = at::TensorOptions().dtype(at::kFloat).device(at::kCUDA, 0);

  auto t0 = at::randn(shape0, options);
  auto t1 = at::randn(shape1, options);
  std::vector<c10::IValue> aten_inputs({t0, t1});

  FusionExecutor fe;
  fe.compileFusion(&fusion, aten_inputs);
  auto cg_outputs = fe.runFusion(aten_inputs);

  auto ref = at::cat({t0, t1}, 1);

  NVF_CHECK(ref.equal(cg_outputs[0]));
}

// Cat + arith op
TEST_F(ResizeTest, Cat5) {
  Fusion fusion;
  FusionGuard fg(&fusion);

  // concrete shapes to avoid dynamic Fusion
  auto tv0 = makeConcreteTensor({11, 12});
  fusion.addInput(tv0);
  auto tv1 = makeConcreteTensor({11, 13});
  fusion.addInput(tv1);
  auto tv2 = makeConcreteTensor({11, 25});
  fusion.addInput(tv2);

  auto tv3 = cat({tv0, tv1}, 1);
  auto tv4 = add(tv3, tv2);
  fusion.addOutput(tv4);

  tv4->merge(0);
  tv4->split(0, 128);

  TransformPropagator propagator(tv4);
  MaxLogicalDomainInfoSpanningTree(tv4).traverse(&propagator);

  inlineMost();

  tv4->axis(0)->parallelize(ParallelType::BIDx);
  tv4->axis(1)->parallelize(ParallelType::TIDx);
  scheduler_utils::parallelizeAllLike(tv4);

  std::vector<int64_t> shape0({11, 12});
  std::vector<int64_t> shape1({shape0[0], 13});
  std::vector<int64_t> shape2({shape0[0], shape0[1] + shape1[1]});

  auto options = at::TensorOptions().dtype(at::kFloat).device(at::kCUDA, 0);

  auto t0 = at::randn(shape0, options);
  auto t1 = at::randn(shape1, options);
  auto t2 = at::randn(shape2, options);
  std::vector<c10::IValue> aten_inputs({t0, t1, t2});

  FusionExecutor fe;
  fe.compileFusion(&fusion, aten_inputs);
  auto cg_outputs = fe.runFusion(aten_inputs);

  testValidate(&fusion, cg_outputs, aten_inputs, __LINE__, __FILE__);
}

// Cat 3 tensors
TEST_F(ResizeTest, Cat6) {
  Fusion fusion;
  FusionGuard fg(&fusion);

  std::vector<int64_t> shape0({2, 4});
  std::vector<int64_t> shape1({5, 4});
  std::vector<int64_t> shape2({3, 4});

  auto tv0 = makeConcreteTensor(shape0);
  fusion.addInput(tv0);
  auto tv1 = makeConcreteTensor(shape1);
  fusion.addInput(tv1);
  auto tv2 = makeConcreteTensor(shape2);
  fusion.addInput(tv2);

  auto tv3 = cat({tv0, tv1, tv2}, 0);
  fusion.addOutput(tv3);

  tv3->merge(0);
  tv3->split(0, 4);
  TransformPropagator propagator(tv3);
  MaxLogicalDomainInfoSpanningTree(tv3).traverse(&propagator);

  inlineMost();

  tv3->axis(0)->parallelize(ParallelType::BIDx);
  tv3->axis(1)->parallelize(ParallelType::TIDx);
  scheduler_utils::parallelizeAllLike(tv3);

  auto options = at::TensorOptions().dtype(at::kFloat).device(at::kCUDA, 0);

  auto t0 = at::randn(shape0, options);
  auto t1 = at::randn(shape1, options);
  auto t2 = at::randn(shape2, options);
  std::vector<c10::IValue> aten_inputs({t0, t1, t2});

  FusionExecutor fe;
  fe.compileFusion(&fusion, aten_inputs);
  auto cg_outputs = fe.runFusion(aten_inputs);

  auto ref = at::cat({t0, t1, t2}, 0);

  NVF_CHECK(ref.equal(cg_outputs[0]));
}

// Cat many tensors
TEST_F(ResizeTest, Cat7) {
  int num_tensors_to_concat = 10;
  std::vector<int64_t> base_shape({11, 13});

  for (int concat_dim : {0, 1}) {
    Fusion fusion;
    FusionGuard fg(&fusion);

    std::vector<TensorView*> inputs;
    for (const auto i : c10::irange(num_tensors_to_concat)) {
      (void)i;
      // concrete shapes to avoid dynamic Fusion
      auto shape = base_shape;
      shape[concat_dim] = 10 + (i % 5);
      auto tv = makeConcreteTensor(shape);
      fusion.addInput(tv);
      inputs.push_back(tv);
    }

    auto concat_tv = cat(inputs, concat_dim);
    fusion.addOutput(concat_tv);

    concat_tv->merge(0);
    concat_tv->split(0, 128);

    TransformPropagator propagator(concat_tv);
    MaxLogicalDomainInfoSpanningTree(concat_tv).traverse(&propagator);

    inlineMost();

    concat_tv->axis(0)->parallelize(ParallelType::BIDx);
    concat_tv->axis(1)->parallelize(ParallelType::TIDx);
    scheduler_utils::parallelizeAllLike(concat_tv);

    auto options = at::TensorOptions().dtype(at::kFloat).device(at::kCUDA, 0);

    std::vector<at::Tensor> aten_inputs;
    for (const auto i : c10::irange(num_tensors_to_concat)) {
      auto shape = base_shape;
      shape[concat_dim] = 10 + (i % 5);
      aten_inputs.emplace_back(at::randn(shape, options));
    }

    std::vector<c10::IValue> aten_inputs_ivalue(
        {aten_inputs.begin(), aten_inputs.end()});

    FusionExecutor fe;
    fe.compileFusion(&fusion, aten_inputs_ivalue);
    auto cg_outputs = fe.runFusion(aten_inputs_ivalue);

    auto ref = at::cat(aten_inputs, concat_dim);

    NVF_CHECK(ref.equal(cg_outputs[0]));
  }
}

// Auto scheduled version of Cat1
TEST_F(ResizeTest, CatScheduler1) {
  auto fusion_ptr = std::make_unique<Fusion>();
  auto& fusion = *fusion_ptr;
  FusionGuard fg(fusion_ptr.get());

  auto tv0 = makeSymbolicTensor(1);
  fusion.addInput(tv0);

  auto tv1 = makeSymbolicTensor(1);
  fusion.addInput(tv1);

  auto tv2 = cat({tv0, tv1}, 0);
  fusion.addOutput(tv2);

  std::vector<int64_t> shape0({2});
  std::vector<int64_t> shape1({3});

  auto options = at::TensorOptions().dtype(at::kFloat).device(at::kCUDA, 0);

  auto t0 = at::randn(shape0, options);
  auto t1 = at::randn(shape1, options);
  std::vector<c10::IValue> aten_inputs({t0, t1});

  FusionExecutorCache executor_cache(std::move(fusion_ptr));
  auto cg_outputs = executor_cache.runFusionWithInputs(aten_inputs);

  auto ref = at::cat({t0, t1}, 0);

  NVF_CHECK(ref.equal(cg_outputs[0]));
}

// Auto scheduled version of Cat5
TEST_F(ResizeTest, CatScheduler2) {
  auto fusion_ptr = std::make_unique<Fusion>();
  auto& fusion = *fusion_ptr;
  FusionGuard fg(fusion_ptr.get());

  auto tv0 = makeSymbolicTensor(2);
  fusion.addInput(tv0);
  auto tv1 = makeSymbolicTensor(2);
  fusion.addInput(tv1);
  auto tv2 = makeSymbolicTensor(2);
  fusion.addInput(tv2);

  auto tv3 = cat({tv0, tv1}, 1);
  auto tv4 = add(tv3, tv2);
  fusion.addOutput(tv4);

  std::vector<int64_t> shape0({11, 12});
  std::vector<int64_t> shape1({shape0[0], 13});
  std::vector<int64_t> shape2({shape0[0], shape0[1] + shape1[1]});

  auto options = at::TensorOptions().dtype(at::kFloat).device(at::kCUDA, 0);

  auto t0 = at::randn(shape0, options);
  auto t1 = at::randn(shape1, options);
  auto t2 = at::randn(shape2, options);
  std::vector<c10::IValue> aten_inputs({t0, t1, t2});

  FusionExecutorCache executor_cache(std::move(fusion_ptr));
  auto cg_outputs = executor_cache.runFusionWithInputs(aten_inputs);

  testValidate(
      executor_cache.fusion(), cg_outputs, aten_inputs, __LINE__, __FILE__);
}

// Auto scheduled version of Cat6
TEST_F(ResizeTest, CatScheduler3) {
  auto fusion_ptr = std::make_unique<Fusion>();
  auto& fusion = *fusion_ptr;
  FusionGuard fg(fusion_ptr.get());

  auto tv0 = makeSymbolicTensor(2);
  fusion.addInput(tv0);
  auto tv1 = makeSymbolicTensor(2);
  fusion.addInput(tv1);
  auto tv2 = makeSymbolicTensor(2);
  fusion.addInput(tv2);

  auto tv3 = cat({tv0, tv1, tv2}, 0);
  fusion.addOutput(tv3);

  std::vector<int64_t> shape0({2, 4});
  std::vector<int64_t> shape1({5, 4});
  std::vector<int64_t> shape2({3, 4});

  auto options = at::TensorOptions().dtype(at::kFloat).device(at::kCUDA, 0);

  auto t0 = at::randn(shape0, options);
  auto t1 = at::randn(shape1, options);
  auto t2 = at::randn(shape2, options);
  std::vector<c10::IValue> aten_inputs({t0, t1, t2});

  FusionExecutorCache executor_cache(std::move(fusion_ptr));
  auto cg_outputs = executor_cache.runFusionWithInputs(aten_inputs);

  auto ref = at::cat({t0, t1, t2}, 0);

  NVF_CHECK(ref.equal(cg_outputs[0]));
}

// Trivial slice
TEST_F(ResizeTest, Slice1) {
  Fusion fusion;
  FusionGuard fg(&fusion);

  std::vector<int64_t> shape({9});

  // concrete shapes to avoid dynamic Fusion
  auto tv0 = makeConcreteTensor(shape);
  fusion.addInput(tv0);

  auto tv1 = slice(
      tv0,
      {{IrBuilder::create<Val>(1L),
        sub(tv0->axis(0)->extent(), IrBuilder::create<Val>(1L))}});
  fusion.addOutput(tv1);

  auto options = at::TensorOptions().dtype(at::kFloat).device(at::kCUDA, 0);

  auto t0 = at::randn(shape, options);
  std::vector<c10::IValue> aten_inputs({t0});

  FusionExecutor fe;
  fe.compileFusion(&fusion, aten_inputs);
  auto cg_outputs = fe.runFusion(aten_inputs);

  auto ref = t0.index({at::indexing::Slice(1, shape[0] - 1)});

  NVF_CHECK(ref.equal(cg_outputs[0]));
}

// Split a tensor to half and add them up
TEST_F(ResizeTest, Slice2) {
  Fusion fusion;
  FusionGuard fg(&fusion);

  std::vector<int64_t> shape({11, 30});

  NVF_CHECK(shape[1] % 2 == 0);

  auto tv0 = makeConcreteTensor(shape);
  fusion.addInput(tv0);

  auto tv1 = slice(tv0, {0, 0}, {shape[0], shape[1] / 2});
  auto tv2 = slice(tv0, {0, shape[1] / 2}, {shape[0], shape[1]});
  auto tv3 = add(tv1, tv2);
  fusion.addOutput(tv3);

  auto options = at::TensorOptions().dtype(at::kFloat).device(at::kCUDA, 0);

  auto t0 = at::randn(shape, options);
  std::vector<c10::IValue> aten_inputs({t0});

  FusionExecutor fe;
  fe.compileFusion(&fusion, aten_inputs);
  auto cg_outputs = fe.runFusion(aten_inputs);

  testValidate(&fusion, cg_outputs, aten_inputs, __LINE__, __FILE__);
}

// "Trivial" slice is converted to Set
TEST_F(ResizeTest, Slice3) {
  Fusion fusion;
  FusionGuard fg(&fusion);

  auto tv0 = makeSymbolicTensor(1);
  fusion.addInput(tv0);

  // These should result in unary set op
  auto tv1 = slice(tv0, {{nullptr, tv0->axis(0)->extent()}});
  auto tv2 = slice(tv0, {Slice()});
  auto tv3 = add(tv1, tv2);
  fusion.addOutput(tv3);

  NVF_CHECK(tv1->definition()->isA<LoadStoreOp>());
  NVF_CHECK(tv2->definition()->isA<LoadStoreOp>());
}

// Partition an input, reduce each and concatenate them
TEST_F(ResizeTest, Slice4) {
  Fusion fusion;
  FusionGuard fg(&fusion);

  std::vector<int64_t> shape({5, 100});

  // concrete shapes to avoid dynamic Fusion
  auto tv0 = makeConcreteTensor(shape);
  fusion.addInput(tv0);

  // Consider a fusion of:
  // auto tv1 = add(tv0, IrBuilder::create<Val>(1.0));
  // auto tv2 = sum(tv1, {1});

  // Reproduce the above fusion with split tensors

  // Split the input to [0:2, :] and [2:, :]
  auto tv1 = slice(
      tv0, {{IrBuilder::create<Val>(0L), IrBuilder::create<Val>(2L)}, Slice()});
  auto tv2 = slice(tv0, {{IrBuilder::create<Val>(2L)}, Slice()});

  auto tv3 = add(tv1, IrBuilder::create<Val>(1.0));
  auto tv4 = add(tv2, IrBuilder::create<Val>(1.0));

  auto tv5 = sum(tv3, {1});
  auto tv6 = sum(tv4, {1});
  auto tv7 = cat({tv5, tv6}, 0);
  fusion.addOutput(tv7);

  // Schedule the two reductions separately
  tv5->split(-1, 32);
  auto tv5_rf = tv5->rFactor({-2});
  tv5_rf->reorder({{-1, -2}});
  auto tv5_cache = tv5->cacheBefore();
  tv5->setMemoryType(MemoryType::Global);
  SetSelector tv5_rf_selector({tv1, tv3, tv5, tv5_cache});
  TransformPropagator tv5_rf_tp(tv5_rf);
  MaxLogicalDomainInfoSpanningTree(tv5_rf, &tv5_rf_selector)
      .traverse(&tv5_rf_tp);
  inlineMost(std::vector<TensorView*>{tv1, tv3, tv5_rf});
  tv5_rf->axis(0)->parallelize(ParallelType::BIDx);
  tv5_rf->axis(1)->parallelize(ParallelType::TIDx);
  scheduler_utils::parallelizeAllLike(tv5_rf, {tv1, tv3, tv5, tv5_cache});

  tv6->split(-1, 32);
  auto tv6_rf = tv6->rFactor({-2});
  tv6_rf->reorder({{-1, -2}});
  auto tv6_cache = tv6->cacheBefore();
  tv6->setMemoryType(MemoryType::Global);
  SetSelector tv6_rf_selector({tv2, tv4, tv6, tv6_cache});
  TransformPropagator tv6_rf_tp(tv6_rf);
  MaxLogicalDomainInfoSpanningTree(tv6_rf, &tv6_rf_selector)
      .traverse(&tv6_rf_tp);
  inlineMost(std::vector<TensorView*>{tv2, tv4, tv6_rf});
  tv6_rf->axis(0)->parallelize(ParallelType::BIDx);
  tv6_rf->axis(1)->parallelize(ParallelType::TIDx);
  scheduler_utils::parallelizeAllLike(tv6_rf, {tv2, tv4, tv6, tv6_cache});

  // cat consits of a PadOp and a CatOp. Fully inline the PadOp
  for (auto tv7_inp :
       ir_utils::filterByType<TensorView>(tv7->definition()->inputs())) {
    tv7_inp->inlineAt(-1);
  }

  // Use just one block to concat the two results
  tv7->axis(0)->parallelize(ParallelType::TIDx);

  auto options = at::TensorOptions().dtype(at::kFloat).device(at::kCUDA, 0);

  auto t0 = at::randn(shape, options);
  std::vector<c10::IValue> aten_inputs({t0});

  FusionExecutor fe;
  fe.compileFusion(&fusion, aten_inputs);
  auto cg_outputs = fe.runFusion(aten_inputs);

  auto ref = (t0 + 1).to(at::kDouble).sum({1});

  testValidate(&fusion, cg_outputs, aten_inputs, {ref}, __LINE__, __FILE__);
}

// Multiple slices of the same tensor with the same arguments
TEST_F(ResizeTest, Slice5) {
  auto fusion_ptr = std::make_unique<Fusion>();
  auto& fusion = *fusion_ptr;
  FusionGuard fg(fusion_ptr.get());

  std::vector<int64_t> shape({11, 1000});

  // concrete shapes to avoid dynamic Fusion
  auto tv0 = makeConcreteTensor(shape);
  fusion.addInput(tv0);

  auto tv1 = slice(
      tv0,
      {Slice(),
       {IrBuilder::create<Val>(1L),
        sub(tv0->axis(1)->extent(), IrBuilder::create<Val>(1L))}});
  auto tv2 = sum(tv1, {1});
  fusion.addOutput(tv2);
  auto tv3 = slice(
      tv0,
      {Slice(),
       {IrBuilder::create<Val>(1L),
        sub(tv0->axis(1)->extent(), IrBuilder::create<Val>(1L))}});
  auto tv4 = sum(tv3, {1});
  fusion.addOutput(tv4);

  tv2->split(1, 128);

  // tv1 and tv3 are both slice outputs. Propagation should occur from
  // tv1 to tv3 through tv0, which should work as both tensors are
  // sliced in the same way.
  TransformPropagator propagator(tv2);
  MaxLogicalDomainInfoSpanningTree(tv2).traverse(&propagator);

  inlineMost();

  tv2->axis(0)->parallelize(ParallelType::BIDx);
  tv2->axis(-1)->parallelize(ParallelType::TIDx);
  scheduler_utils::parallelizeAllLike(tv2);

  auto options = at::TensorOptions().dtype(at::kFloat).device(at::kCUDA, 0);

  auto t0 = at::randn(shape, options);
  std::vector<c10::IValue> aten_inputs({t0});

  FusionExecutor fe;
  fe.compileFusion(&fusion, aten_inputs);
  auto cg_outputs = fe.runFusion(aten_inputs);

  auto t1 = t0.index(
      {at::indexing::Slice(0, at::indexing::None),
       at::indexing::Slice(1, shape[1] - 1)});
  auto t2 = t1.to(at::kDouble).sum({1});
  auto t3 = t0.index(
      {at::indexing::Slice(0, at::indexing::None),
       at::indexing::Slice(1, shape[1] - 1)});
  auto t4 = t3.to(at::kDouble).sum({1});

  testValidate(&fusion, cg_outputs, aten_inputs, {t2, t4}, __LINE__, __FILE__);
}

std::vector<std::pair<int64_t, int64_t>> slice_cases(
    {{0, 5},
     {3, 9},
     {3, 4},
     {7, 5},
     {0, 11},
     {11, 13},
     {-3, 8},
     {-3, -1},
     {-3, -5},
     {13, -1},
     {-11, 9},
     {-11, 0},
     {-13, -11}});

// Test slice with a variety of constant ranges
TEST_F(ResizeTest, SliceConstantShmoo) {
  for (auto [start, stop] : slice_cases) {
    Fusion fusion;
    FusionGuard fg(&fusion);

    std::vector<int64_t> shape({9});

    // concrete shapes to avoid dynamic Fusion
    auto tv0 = makeConcreteTensor(shape);
    fusion.addInput(tv0);

    auto tv1 = slice(
        tv0, {{IrBuilder::create<Val>(start), IrBuilder::create<Val>(stop)}});
    fusion.addOutput(tv1);

    auto options = at::TensorOptions().dtype(at::kFloat).device(at::kCUDA, 0);

    auto t0 = at::randn(shape, options);
    std::vector<c10::IValue> aten_inputs({t0});

    FusionExecutor fe;
    fe.compileFusion(&fusion, aten_inputs);
    auto cg_outputs = fe.runFusion(aten_inputs);

    testValidate(&fusion, cg_outputs, aten_inputs, __LINE__, __FILE__);
  }
}

// Test slice with a variety of non-constant input ranges
TEST_F(ResizeTest, SliceInputShmoo) {
  Fusion fusion;
  FusionGuard fg(&fusion);

  std::vector<int64_t> shape({9});

  // concrete shapes to avoid dynamic Fusion
  auto tv0 = makeConcreteTensor(shape);
  auto s0 = IrBuilder::create<Val>(DataType::Index);
  auto s1 = IrBuilder::create<Val>(DataType::Index);
  fusion.addInput(tv0);
  fusion.addInput(s0);
  fusion.addInput(s1);

  auto tv1 = slice(tv0, {{s0, s1}});
  fusion.addOutput(tv1);

  auto options = at::TensorOptions().dtype(at::kFloat).device(at::kCUDA, 0);

  {
    // Concretize so that we set output IterType as Iteration. We should now
    // have expressions that work with any input range.
    ExpressionEvaluator expr_eval;

    expr_eval.bind(tv0->axis(0)->extent(), 9);
    expr_eval.bind(s0, 0);
    expr_eval.bind(s1, 9);

    auto initial_info = DynamicTransform::getInitialInfo(&fusion);
    auto info = DynamicTransformConcretizationInfo(&initial_info, &expr_eval);

    DynamicTransform::concretizeFusion(&fusion, &info);
    NVF_CHECK(
        !fusion.hasDynamicTransform(), "Expected to have no dynamic transform");
  }

  FusionExecutor fe;
  fe.compileFusion(&fusion);

  auto t0 = at::randn(shape, options);
  for (auto [start, stop] : slice_cases) {
    std::vector<c10::IValue> aten_inputs({t0, start, stop});
    auto cg_outputs = fe.runFusion(aten_inputs);

    testValidate(&fusion, cg_outputs, aten_inputs, __LINE__, __FILE__);
  }
}

// Same as SliceInputShmoo but use FusionExecutorCache, which
// might re-concretize when output sizes change
TEST_F(ResizeTest, SliceInputShmooFusionExecutorCache) {
  auto fusion_ptr = std::make_unique<Fusion>();
  auto fusion = fusion_ptr.get();
  FusionGuard fg(fusion);

  std::vector<int64_t> shape({9});

  // concrete shapes to avoid dynamic Fusion
  auto tv0 = makeConcreteTensor(shape);
  auto s0 = IrBuilder::create<Val>(DataType::Index);
  auto s1 = IrBuilder::create<Val>(DataType::Index);
  fusion->addInput(tv0);
  fusion->addInput(s0);
  fusion->addInput(s1);

  auto tv1 = slice(tv0, {{s0, s1}});
  fusion->addOutput(tv1);

  auto options = at::TensorOptions().dtype(at::kFloat).device(at::kCUDA, 0);

  FusionExecutorCache fec(std::move(fusion_ptr));

  auto t0 = at::randn(shape, options);
  for (auto [start, stop] : slice_cases) {
    std::vector<c10::IValue> aten_inputs({t0, start, stop});
    auto cg_outputs = fec.runFusionWithInputs(aten_inputs);

    testValidate(fec.fusion(), cg_outputs, aten_inputs, __LINE__, __FILE__);
  }
}

// Auto scheduled version of Slice1
TEST_F(ResizeTest, SliceScheduler1) {
  auto fusion_ptr = std::make_unique<Fusion>();
  auto& fusion = *fusion_ptr;
  FusionGuard fg(fusion_ptr.get());

  auto tv0 = makeSymbolicTensor(1);
  fusion.addInput(tv0);

  auto tv1 = slice(
      tv0,
      {{IrBuilder::create<Val>(1L),
        sub(tv0->axis(0)->extent(), IrBuilder::create<Val>(1L))}});
  fusion.addOutput(tv1);

  // Make sure all IDs of tv0 and tv1 are mapped in the
  // PERMISSIVE_RESIZE mode.
  ComputeAtMap ca_map(&fusion);
  ASSERT_TRUE(ca_map.areMapped(
      tv1->axis(0), tv0->axis(0), IdMappingMode::PERMISSIVE_RESIZE));
  ASSERT_TRUE(ca_map.areMapped(
      tv1->axis(0),
      tv1->getRootDomain().at(0),
      IdMappingMode::PERMISSIVE_RESIZE));

  std::vector<int64_t> shape({9});

  auto options = at::TensorOptions().dtype(at::kFloat).device(at::kCUDA, 0);

  auto t0 = at::randn(shape, options);
  std::vector<c10::IValue> aten_inputs({t0});

  FusionExecutorCache executor_cache(std::move(fusion_ptr));
  auto cg_outputs = executor_cache.runFusionWithInputs(aten_inputs);

  auto ref = t0.index({at::indexing::Slice(1, shape[0] - 1)});

  NVF_CHECK(ref.equal(cg_outputs[0]));
}

TEST_F(ResizeTest, SliceExtentSimplification) {
  Fusion fusion;
  FusionGuard fg(&fusion);

  auto tv0 = makeSymbolicTensor(1);
  // [ i0 ]
  fusion.addInput(tv0);

  auto tv1 =
      slice(tv0, {{IrBuilder::create<Val>(0L), IrBuilder::create<Val>(1L)}});
  // By default, the extent of the tv1 domain is:
  //   i0 + ( ( fmax(0, ( fmin(i0, 1) )) ) + ( -i0 ) )
  // This should be simplified to just:
  //   fmax(0, ( fmin(i0, 1) ))

  fusion.addOutput(tv1);

  auto resize_extent = tv1->axis(0)->extent();
  auto bop = dynamic_cast<BinaryOp*>(resize_extent->definition());
  ASSERT_TRUE(bop != nullptr)
      << "Unexpected resize output extent: " << resize_extent->toInlineString();
  EXPECT_EQ(bop->getBinaryOpType(), BinaryOpType::Max)
      << "Unexpected resize output extent: " << resize_extent->toInlineString();
}

TEST_P(ResizeTest, PadReduceScheduler1) {
  auto fusion_ptr = std::make_unique<Fusion>();
  auto& fusion = *fusion_ptr;
  FusionGuard fg(fusion_ptr.get());

  auto tv0 = makeSymbolicTensor(2);
  fusion.addInput(tv0);

  auto left_pad0 = IrBuilder::create<Val>(DataType::Int);
  fusion.addInput(left_pad0);
  auto right_pad0 = IrBuilder::create<Val>(DataType::Int);
  fusion.addInput(right_pad0);
  auto left_pad1 = IrBuilder::create<Val>(DataType::Int);
  fusion.addInput(left_pad1);
  auto right_pad1 = IrBuilder::create<Val>(DataType::Int);
  fusion.addInput(right_pad1);

  auto tv1 = pad(tv0, {left_pad0, right_pad0, left_pad1, right_pad1});
  auto tv2 = sum(tv1, {1});
  fusion.addOutput(tv2);

  std::vector<int64_t> shape({123, 999});
  std::vector<int64_t> pad_extents{1, 2, 2, 1};

  auto options = at::TensorOptions().dtype(at::kFloat).device(at::kCUDA, 0);

  auto t0 = at::randn(shape, options);
  std::vector<c10::IValue> aten_inputs({t0});
  std::transform(
      pad_extents.begin(),
      pad_extents.end(),
      std::back_inserter(aten_inputs),
      [](auto pad_extent) { return pad_extent; });

  EnableOptionsGuard enable_options_guard;
  if (GetParam()) {
    EnableOptionsGuard::getCurOptions().set(EnableOption::IdModel, {"all"});
  } else {
    EnableOptionsGuard::getCurOptions().unset(EnableOption::IdModel);
  }

  FusionExecutorCache executor_cache(std::move(fusion_ptr));
  auto cg_outputs = executor_cache.runFusionWithInputs(aten_inputs);

  testValidate(
      executor_cache.fusion(), cg_outputs, aten_inputs, __LINE__, __FILE__);
}

TEST_F(ResizeTest, SliceReduceScheduler1) {
  auto fusion_ptr = std::make_unique<Fusion>();
  auto& fusion = *fusion_ptr;
  FusionGuard fg(fusion_ptr.get());

  auto tv0 = makeSymbolicTensor(2);
  fusion.addInput(tv0);

  auto start0 = IrBuilder::create<Val>(DataType::Int);
  fusion.addInput(start0);
  auto end0 = IrBuilder::create<Val>(DataType::Int);
  fusion.addInput(end0);
  auto start1 = IrBuilder::create<Val>(DataType::Int);
  fusion.addInput(start1);
  auto end1 = IrBuilder::create<Val>(DataType::Int);
  fusion.addInput(end1);

  auto tv1 = slice(tv0, {{start0, end0}, {start1, end1}});
  auto tv2 = sum(tv1, {1});
  fusion.addOutput(tv2);

  auto options = at::TensorOptions().dtype(at::kFloat).device(at::kCUDA, 0);

  std::vector<int64_t> shape({123, 999});
  std::vector<int64_t> slice_inputs({1, shape[0] - 2, 3, shape[1] - 4});

  auto t0 = at::randn(shape, options);
  std::vector<c10::IValue> aten_inputs({t0});
  std::copy(
      slice_inputs.begin(),
      slice_inputs.end(),
      std::back_inserter(aten_inputs));

  FusionExecutorCache executor_cache(std::move(fusion_ptr));
  auto cg_outputs = executor_cache.runFusionWithInputs(aten_inputs);

  testValidate(
      executor_cache.fusion(), cg_outputs, aten_inputs, __LINE__, __FILE__);
}

// Multiple slice+reduction. Different slices.
TEST_F(ResizeTest, SliceReduceScheduler2) {
  auto fusion_ptr = std::make_unique<Fusion>();
  auto& fusion = *fusion_ptr;
  FusionGuard fg(fusion_ptr.get());

  auto tv0 = makeContigTensor(2);
  fusion.addInput(tv0);

  auto start0 = IrBuilder::create<Val>(DataType::Int);
  fusion.addInput(start0);
  auto end0 = IrBuilder::create<Val>(DataType::Int);
  fusion.addInput(end0);
  auto start1 = IrBuilder::create<Val>(DataType::Int);
  fusion.addInput(start1);
  auto end1 = IrBuilder::create<Val>(DataType::Int);
  fusion.addInput(end1);

  auto tv1 = slice(tv0, {Slice(), {start0, end0}});
  auto tv2 = sum(tv1, {1});
  fusion.addOutput(tv2);
  auto tv3 = slice(tv0, {Slice(), {start1, end1}});
  auto tv4 = sum(tv3, {1});
  fusion.addOutput(tv4);

  auto options = at::TensorOptions().dtype(at::kFloat).device(at::kCUDA, 0);

  std::vector<int64_t> shape({123, 1024});
  std::vector<int64_t> slice_inputs({1, shape[0] - 2, 3, shape[1] - 4});

  auto t0 = at::randn(shape, options);
  std::vector<c10::IValue> aten_inputs({t0});
  std::copy(
      slice_inputs.begin(),
      slice_inputs.end(),
      std::back_inserter(aten_inputs));

  FusionExecutorCache executor_cache(std::move(fusion_ptr));
  auto cg_outputs = executor_cache.runFusionWithInputs(aten_inputs);

  testValidate(
      executor_cache.fusion(), cg_outputs, aten_inputs, __LINE__, __FILE__);
}

// Multiple slice+reduction. Same slices. Should be segmented at the moment.
TEST_F(ResizeTest, FusionSliceReduceScheduler3) {
  auto fusion_ptr = std::make_unique<Fusion>();
  auto& fusion = *fusion_ptr;
  FusionGuard fg(fusion_ptr.get());

  auto tv0 = makeSymbolicTensor(2);
  fusion.addInput(tv0);

  auto start0 = IrBuilder::create<Val>(DataType::Int);
  fusion.addInput(start0);
  auto end0 = IrBuilder::create<Val>(DataType::Int);
  fusion.addInput(end0);

  auto tv1 = slice(tv0, {Slice(), {start0, end0}});
  auto tv2 = sum(tv1, {1});
  fusion.addOutput(tv2);
  auto tv3 = slice(tv0, {Slice(), {start0, end0}});
  auto tv4 = sum(tv3, {1});
  fusion.addOutput(tv4);

  auto options = at::TensorOptions().dtype(at::kFloat).device(at::kCUDA, 0);

  std::vector<int64_t> shape({123, 999});
  std::vector<int64_t> slice_inputs({1, shape[1] - 2});

  auto t0 = at::randn(shape, options);
  std::vector<c10::IValue> aten_inputs({t0});
  std::copy(
      slice_inputs.begin(),
      slice_inputs.end(),
      std::back_inserter(aten_inputs));

  FusionExecutorCache executor_cache(std::move(fusion_ptr));
  auto cg_outputs = executor_cache.runFusionWithInputs(aten_inputs);

  testValidate(
      executor_cache.fusion(), cg_outputs, aten_inputs, __LINE__, __FILE__);
}

TEST_F(ResizeTest, CatReduceScheduler1) {
  auto fusion_ptr = std::make_unique<Fusion>();
  auto& fusion = *fusion_ptr;
  FusionGuard fg(fusion_ptr.get());

  auto tv0 = makeSymbolicTensor(2);
  fusion.addInput(tv0);
  auto tv1 = makeSymbolicTensor(2);
  fusion.addInput(tv1);

  auto tv2 = cat({tv0, tv1}, 1);
  auto tv3 = sum(tv2, {1});
  fusion.addOutput(tv3);

  std::vector<int64_t> shape0({11, 12});
  std::vector<int64_t> shape1({shape0[0], 13});

  auto options = at::TensorOptions().dtype(at::kFloat).device(at::kCUDA, 0);

  auto t0 = at::randn(shape0, options);
  auto t1 = at::randn(shape1, options);
  std::vector<c10::IValue> aten_inputs({t0, t1});

  FusionExecutorCache executor_cache(std::move(fusion_ptr));
  auto cg_outputs = executor_cache.runFusionWithInputs(aten_inputs);

  testValidate(
      executor_cache.fusion(), cg_outputs, aten_inputs, __LINE__, __FILE__);
}

TEST_F(ResizeTest, CatSoftmaxScheduler1) {
  auto fusion_ptr = std::make_unique<Fusion>();
  auto& fusion = *fusion_ptr;
  FusionGuard fg(fusion_ptr.get());

  auto tv0 = makeSymbolicTensor(2);
  fusion.addInput(tv0);
  auto tv1 = makeSymbolicTensor(2);
  fusion.addInput(tv1);

  auto tv2 = cat({tv0, tv1}, 1);
  auto tv3 = softmax(tv2, 1);
  fusion.addOutput(tv3);

  std::vector<int64_t> shape0({11, 99});
  std::vector<int64_t> shape1({shape0[0], 100});

  auto options = at::TensorOptions().dtype(at::kFloat).device(at::kCUDA, 0);

  auto t0 = at::randn(shape0, options);
  auto t1 = at::randn(shape1, options);
  std::vector<c10::IValue> aten_inputs({t0, t1});

  FusionExecutorCache executor_cache(std::move(fusion_ptr));
  auto cg_outputs = executor_cache.runFusionWithInputs(aten_inputs);

  testValidate(
      executor_cache.fusion(), cg_outputs, aten_inputs, __LINE__, __FILE__);
}

TEST_F(ResizeTest, ReductionSliceScheduler1) {
  auto fusion_ptr = std::make_unique<Fusion>();
  auto& fusion = *fusion_ptr;
  FusionGuard fg(fusion_ptr.get());

  auto tv0 = makeSymbolicTensor(2);
  fusion.addInput(tv0);

  auto tv1 = sum(tv0, {1});
  auto tv2 = slice(
      tv1,
      {{IrBuilder::create<Val>(1L),
        sub(tv1->axis(0)->extent(), IrBuilder::create<Val>(2L))}});
  fusion.addOutput(tv2);

  std::vector<int64_t> shape0({10, 1234});

  auto options = at::TensorOptions().dtype(at::kFloat).device(at::kCUDA, 0);

  auto t0 = at::randn(shape0, options);
  std::vector<c10::IValue> aten_inputs({t0});

  FusionExecutorCache executor_cache(std::move(fusion_ptr));
  auto cg_outputs = executor_cache.runFusionWithInputs(aten_inputs);

  testValidate(
      executor_cache.fusion(), cg_outputs, aten_inputs, __LINE__, __FILE__);
}

// Softmax followed by slicing of a non-normalized dimension
TEST_F(ResizeTest, SoftmaxSliceScheduler1) {
  auto fusion_ptr = std::make_unique<Fusion>();
  auto& fusion = *fusion_ptr;
  FusionGuard fg(fusion_ptr.get());

  auto tv0 = makeSymbolicTensor(2);
  fusion.addInput(tv0);

  auto tv1 = softmax(tv0, 1);
  auto tv2 = slice(
      tv1,
      {{IrBuilder::create<Val>(1L),
        sub(tv1->axis(0)->extent(), IrBuilder::create<Val>(2L))},
       Slice()});
  fusion.addOutput(tv2);

  std::vector<int64_t> shape0({13, 1234});

  auto options = at::TensorOptions().dtype(at::kFloat).device(at::kCUDA, 0);

  auto t0 = at::randn(shape0, options);
  std::vector<c10::IValue> aten_inputs({t0});

  FusionExecutorCache executor_cache(std::move(fusion_ptr));
  auto cg_outputs = executor_cache.runFusionWithInputs(aten_inputs);

  testValidate(
      executor_cache.fusion(), cg_outputs, aten_inputs, __LINE__, __FILE__);
}

// Softmax followed by slicing of a normalized dimension
TEST_F(ResizeTest, SoftmaxSliceScheduler2) {
  auto fusion_ptr = std::make_unique<Fusion>();
  auto& fusion = *fusion_ptr;
  FusionGuard fg(fusion_ptr.get());

  auto tv0 = makeSymbolicTensor(2);
  fusion.addInput(tv0);

  auto tv1 = softmax(tv0, 1);
  auto tv2 = slice(
      tv1,
      {Slice(),
       {IrBuilder::create<Val>(1L),
        sub(tv1->axis(1)->extent(), IrBuilder::create<Val>(2L))}});
  fusion.addOutput(tv2);

  std::vector<int64_t> shape0({110, 12345});

  auto options = at::TensorOptions().dtype(at::kFloat).device(at::kCUDA, 0);

  auto t0 = at::randn(shape0, options);
  std::vector<c10::IValue> aten_inputs({t0});

  FusionExecutorCache executor_cache(std::move(fusion_ptr));
  auto cg_outputs = executor_cache.runFusionWithInputs(aten_inputs);

  testValidate(
      executor_cache.fusion(), cg_outputs, aten_inputs, __LINE__, __FILE__);
}

// Same as Pad1 but pad by specified value
TEST_P(ResizeTest, PadWithValue) {
  Fusion fusion;
  FusionGuard fg(&fusion);

  std::vector<int64_t> shape({9});

  auto tv0 = makeSymbolicTensor(1);
  fusion.addInput(tv0);

  auto tv1 =
      pad(tv0,
          {IrBuilder::create<Val>(1L), IrBuilder::create<Val>(1L)},
          IrBuilder::create<Val>(2.0));
  fusion.addOutput(tv1);

  auto options = at::TensorOptions().dtype(at::kFloat).device(at::kCUDA, 0);

  auto t0 = at::randn(shape, options);
  std::vector<c10::IValue> aten_inputs({t0});

  EnableOptionsGuard enable_options_guard;
  if (GetParam()) {
    EnableOptionsGuard::getCurOptions().set(EnableOption::IdModel, {"all"});
  } else {
    EnableOptionsGuard::getCurOptions().unset(EnableOption::IdModel);
  }

  FusionExecutor fe;
  fe.compileFusion(&fusion, aten_inputs);
  auto cg_outputs = fe.runFusion(aten_inputs);

  auto ref = at::pad(t0, {1, 1}, "constant", 2);

  NVF_CHECK(ref.equal(cg_outputs[0]));
}

// Same as Pad1 but pad by negative value to create an empty tensor
TEST_P(ResizeTest, PadToEmptyTensor) {
  auto fusion = std::make_unique<Fusion>();
  FusionGuard fg(fusion.get());

  std::vector<int64_t> shape({4, 2});

  auto tv0 = makeSymbolicTensor(2);
  fusion->addInput(tv0);

  auto tv1 =
      pad(tv0,
          {IrBuilder::create<Val>(-1L), IrBuilder::create<Val>(-1L)},
          IrBuilder::create<Val>(2.0));
  fusion->addOutput(tv1);
  // set allocation domain to trigger validation check on size/stride
  tv1->setAllocationDomain(tv1->getLogicalDomain(), true);

  auto options = at::TensorOptions().dtype(at::kFloat).device(at::kCUDA, 0);

  auto t0 = at::randn(shape, options);
  std::vector<c10::IValue> aten_inputs({t0});

  EnableOptionsGuard enable_options_guard;
  if (GetParam()) {
    EnableOptionsGuard::getCurOptions().set(EnableOption::IdModel, {"all"});
  } else {
    EnableOptionsGuard::getCurOptions().unset(EnableOption::IdModel);
  }

  FusionExecutorCache executor_cache(std::move(fusion));
  auto cg_outputs = executor_cache.runFusionWithInputs(aten_inputs);

  auto ref = at::pad(t0, {-1, -1}, "constant", 2);

  NVF_CHECK(ref.equal(cg_outputs[0]));
}

// Test that padding Half tensor by Double does not promote output
TEST_P(ResizeTest, PadHalfWithDoubleValue) {
  Fusion fusion;
  FusionGuard fg(&fusion);

  std::vector<int64_t> shape({9});

  auto tv0 = makeSymbolicTensor(1, DataType::Half);
  fusion.addInput(tv0);

  auto tv1 =
      pad(tv0,
          {IrBuilder::create<Val>(1L), IrBuilder::create<Val>(1L)},
          IrBuilder::create<Val>(2.5));
  fusion.addOutput(tv1);

  auto options = at::TensorOptions().dtype(at::kHalf).device(at::kCUDA, 0);

  auto t0 = at::ones(shape, options);
  std::vector<c10::IValue> aten_inputs({t0});

  EnableOptionsGuard enable_options_guard;
  if (GetParam()) {
    EnableOptionsGuard::getCurOptions().set(EnableOption::IdModel, {"all"});
  } else {
    EnableOptionsGuard::getCurOptions().unset(EnableOption::IdModel);
  }

  FusionExecutor fe;
  fe.compileFusion(&fusion, aten_inputs);
  auto cg_outputs = fe.runFusion(aten_inputs);

  auto ref = at::pad(t0, {1, 1}, "constant", 2.5);

  NVF_CHECK(ref.dtype() == cg_outputs[0].dtype());
  NVF_CHECK(ref.equal(cg_outputs[0]));
}

TEST_F(ResizeTest, FusionSliceForNanoGPT1) {
  auto fusion_ptr = std::make_unique<Fusion>();
  auto& fusion = *fusion_ptr;
  FusionGuard fg(fusion_ptr.get());

  std::vector<int64_t> input_shape0{1, 1, 1024, 1024};
  std::vector<int64_t> input_shape1{32, 16, 128, 128};

  auto tv0 = makeContigConcreteTensor({1, 1, -1, -1});
  auto tv1 = makeContigConcreteTensor({-1, -1, -1, -1});

  fusion.addInput(tv0);
  fusion.addInput(tv1);

  Slice dim0{
      IrBuilder::create<Val>(0L),
      IrBuilder::create<Val>(1L),
      IrBuilder::create<Val>(1L)};
  Slice dim1{
      IrBuilder::create<Val>(0L),
      IrBuilder::create<Val>(1L),
      IrBuilder::create<Val>(1L)};
  Slice dim2{
      IrBuilder::create<Val>(0L),
      IrBuilder::create<Val>(128L),
      IrBuilder::create<Val>(1L)};
  Slice dim3{
      IrBuilder::create<Val>(0L),
      IrBuilder::create<Val>(128L),
      IrBuilder::create<Val>(1L)};
  auto tv2 = slice(tv0, {dim0, dim1, dim2, dim3});

  auto tv3 = add(tv2, tv1);
  fusion.addOutput(tv3);

  auto tv4 = slice(tv0, {dim0, dim1, dim2, dim3});

  auto tv5 = add(tv4, tv1);
  fusion.addOutput(tv5);

  auto options = at::TensorOptions().dtype(at::kFloat).device(at::kCUDA, 0);

  auto t0 = at::randn(input_shape0, options);
  auto t1 = at::randn(input_shape1, options);
  std::vector<c10::IValue> aten_inputs({t0, t1});

  FusionExecutorCache executor_cache(std::move(fusion_ptr));
  auto cg_outputs = executor_cache.runFusionWithInputs(aten_inputs);

  auto kernel =
      executor_cache.getMostRecentKernelRuntime()->executors().at(0).kernel();
  NVF_CHECK(
      !kernel->summary().has_cooperative_grid_reduction,
      "Grid sync should not be used as slicing input should avoid input caching");

  testValidate(
      executor_cache.fusion(), cg_outputs, aten_inputs, __LINE__, __FILE__);
}

// Similar to FusionSliceForNanoGPT1 but the input to slice is an
// intermediate tensor
TEST_F(ResizeTest, FusionSliceForNanoGPT2) {
  auto fusion_ptr = std::make_unique<Fusion>();
  auto& fusion = *fusion_ptr;
  FusionGuard fg(fusion_ptr.get());

  EnableOptionsGuard opt_guard;
  EnableOptionsGuard::getCurOptions().set(EnableOption::MemoryPromotion);

  std::vector<int64_t> input_shape0{100, 100};
  std::vector<int64_t> input_shape1{32, 32};

  auto tv0 = makeSymbolicTensor(2);
  auto tv1 = makeSymbolicTensor(2);

  fusion.addInput(tv0);
  fusion.addInput(tv1);

  auto tv2 = add(tv0, IrBuilder::create<Val>(1.0));

  Slice dim0{
      IrBuilder::create<Val>(0L),
      IrBuilder::create<Val>(32L),
      IrBuilder::create<Val>(1L)};
  Slice dim1{
      IrBuilder::create<Val>(0L),
      IrBuilder::create<Val>(32L),
      IrBuilder::create<Val>(1L)};

  auto tv3 = slice(tv2, {dim0, dim1});
  auto tv4 = add(tv3, tv1);
  fusion.addOutput(tv4);

  auto tv5 = slice(tv2, {dim0, dim1});
  auto tv6 = add(tv5, tv1);
  fusion.addOutput(tv6);

  // Another use of tv2. Unlike the above two slice ops, this should
  // not use the copy of tv2
  auto tv7 = add(tv2, IrBuilder::create<Val>(1.0));
  fusion.addOutput(tv7);

  auto options = at::TensorOptions().dtype(at::kFloat).device(at::kCUDA, 0);

  auto t0 = at::randn(input_shape0, options);
  auto t1 = at::randn(input_shape1, options);
  std::vector<c10::IValue> aten_inputs({t0, t1});

  FusionExecutorCache executor_cache(std::move(fusion_ptr));
  auto cg_outputs = executor_cache.runFusionWithInputs(aten_inputs);

  auto kernel =
      executor_cache.getMostRecentKernelRuntime()->executors().at(0).kernel();

  // Make sure the slices ops use the same producer
  TensorView* known_slice_producer = nullptr;
  for (auto expr : KernelExprVisitor::getAllExprs(kernel)) {
    if (!ir_utils::isTvOp(expr)) {
      continue;
    }
    auto out_tv = ir_utils::getTvOutput(expr);
    if (out_tv->name() == tv3->name() || out_tv->name() == tv5->name()) {
      NVF_CHECK(
          expr->isA<LoadStoreOp>(),
          "Unexpected defintion of slice output tensor: ",
          out_tv->toString(),
          ", ",
          expr->toString());
      auto producer =
          dynamic_cast<kir::TensorIndex*>(expr->as<LoadStoreOp>()->in());
      if (producer == nullptr) {
        // this could be a default initialization
        continue;
      }
      if (known_slice_producer == nullptr) {
        known_slice_producer = producer->view();
      } else {
        NVF_CHECK(
            known_slice_producer == producer->view(),
            "Expected to have the same tensor is used for the two slice ops. ",
            "Previously found producer: ",
            known_slice_producer->toString(),
            ", new producer: ",
            producer->view()->toString());
      }
    } else if (auto binary_op = dynamic_cast<BinaryOp*>(expr)) {
      // If this is a binary op producing tv7, make sure its producer
      // is tv2
      if (binary_op->getBinaryOpType() == BinaryOpType::Add &&
          binary_op->out()->isA<kir::TensorIndex>() &&
          binary_op->out()->as<kir::TensorIndex>()->view()->name() ==
              tv7->name()) {
        NVF_CHECK(
            binary_op->lhs()->as<kir::TensorIndex>()->view()->name() ==
                tv2->name(),
            "Unexpected tv7 definition: ",
            binary_op->toString());
      }
    }
  }

  NVF_CHECK(known_slice_producer != nullptr, "Slice producer not found");

  // The slice producer must be a copy of tv2
  NVF_CHECK(
      known_slice_producer->definition() &&
          known_slice_producer->definition()->isA<LoadStoreOp>() &&
          known_slice_producer->definition()->as<LoadStoreOp>()->in()->name() ==
              tv2->name(),
      "Unexpected slice producer: ",
      known_slice_producer->toString());

  testValidate(
      executor_cache.fusion(), cg_outputs, aten_inputs, __LINE__, __FILE__);
}

// C++ version of TestNvFuserFrontend.test_nanogpt_split_mha_linears
TEST_F(ResizeTest, SliceForNanoGPT3) {
  // To verify input caching condition in this test, disable aliasing as that
  // will skip compilation and no kernel will exist.
  preseg_passes::OptimizationPassGuard<preseg_passes::MarkAliasesPreparePass>
      optimization_guard(false);

  auto fusion = std::make_unique<Fusion>();
  FusionGuard fg(fusion.get());

  EnableOptionsGuard opt_guard;
  EnableOptionsGuard::getCurOptions().set(EnableOption::MemoryPromotion);

  auto* in = makeSymbolicTensor(3);
  fusion->addInput(in);

  std::vector<TensorView*> slices = chunk(in, /*chunks=*/3, /*dim=*/-1);
  for (auto* slice : slices) {
    TensorView* out = reshape(slice, {16, 128, 1024}, {16, 128, 16, 64});
    // TODO: add permute
    fusion->addOutput(out);
  }

  auto options = at::TensorOptions().dtype(at::kFloat).device(at::kCUDA, 0);
  auto in_tensor = at::randn({16, 128, 3072}, options);

  FusionExecutorCache executor_cache(std::move(fusion));
  auto out_tensors = executor_cache.runFusionWithInputs({in_tensor});
  testValidate(
      executor_cache.fusion(), out_tensors, {in_tensor}, __LINE__, __FILE__);

  auto runtime = executor_cache.getMostRecentKernelRuntime();
  EXPECT_FALSE(runtime->isSegmented());
}

TEST_F(ResizeTest, ResizeReshapeAndSlice) {
  auto fusion = std::make_unique<Fusion>();
  FusionGuard fg(fusion.get());

  EnableOptionsGuard opt_guard;
  EnableOptionsGuard::getCurOptions().set(EnableOption::MemoryPromotion);

  auto tv0 = makeSymbolicTensor(2);
  fusion->addInput(tv0);

  auto tv1 = reshape(tv0, {4, 8}, {8, 4});
  auto tv2 = slice(
      tv1,
      {{IrBuilder::create<Val>(0L), IrBuilder::create<Val>(2L)},
       {IrBuilder::create<Val>(0L), IrBuilder::create<Val>(2L)}});
  // Without the `add`, the fusion will be accepted by NoOp, defeating the
  // purpose of testing PointWise.
  auto tv3 = add(tv2, tv2);
  fusion->addOutput(tv3);

  std::vector<int64_t> shape({4, 8});

  auto options = at::TensorOptions().dtype(at::kFloat).device(at::kCUDA, 0);

  auto t0 = at::randn(shape, options);
  std::vector<c10::IValue> aten_inputs({t0});

  FusionExecutorCache executor_cache(std::move(fusion));
  auto cg_outputs = executor_cache.runFusionWithInputs(aten_inputs);
  testValidate(
      executor_cache.fusion(), cg_outputs, aten_inputs, __LINE__, __FILE__);

  auto runtime = executor_cache.getMostRecentKernelRuntime();
  EXPECT_FALSE(runtime->isSegmented());
}

// Make sure resize works with the transpose scheduler
TEST_F(ResizeTest, ResizePermuteAndSlice) {
  auto fusion = std::make_unique<Fusion>();
  FusionGuard fg(fusion.get());

  EnableOptionsGuard opt_guard;
  EnableOptionsGuard::getCurOptions().set(EnableOption::MemoryPromotion);

  // Set the problem size so that it can trigger the transpose
  // scheduler. The scheduler selection is validated below.
  auto num_sms =
      (int64_t)at::cuda::getCurrentDeviceProperties()->multiProcessorCount;
  std::vector<int64_t> shape({num_sms + 2, 32 * 32 + 10});

  auto tv0 = makeSymbolicTensor(2);
  fusion->addInput(tv0);

  auto tv1 = add(tv0, IrBuilder::create<Val>(1.0));
  auto tv2 = slice(
      tv1,
      {{IrBuilder::create<Val>(1L), IrBuilder::create<Val>(shape.at(0) - 1)},
       {IrBuilder::create<Val>(2L), IrBuilder::create<Val>(shape.at(1) - 2)}});
  auto tv3 = transpose(tv2, 0, 1);
  auto tv5 = add(tv3, tv3);
  fusion->addOutput(tv5);
  auto tv4 = add(tv2, IrBuilder::create<Val>(1.0));
  fusion->addOutput(tv4);

  auto options = at::TensorOptions().dtype(at::kFloat).device(at::kCUDA, 0);

  auto t0 = at::randn(shape, options);
  std::vector<c10::IValue> aten_inputs({t0});

  FusionExecutorCache executor_cache(std::move(fusion));
  auto cg_outputs = executor_cache.runFusionWithInputs(aten_inputs);
  testValidate(
      executor_cache.fusion(), cg_outputs, aten_inputs, __LINE__, __FILE__);

  EXPECT_THAT(
      executor_cache.getMostRecentKernelRuntime()->fusionSegments()->groups(),
      UnorderedElementsAre(HeuristicIs(SchedulerType::Transpose)));
}

// When scheduling this test, the pointwise scheduler attempt to replay a Split
// transform on a size-0 dimension, which is not allowed.
TEST_F(ResizeTest, FusionSizeZeroSliceSplitSchedule) {
  auto fusion = std::make_unique<Fusion>();
  FusionGuard fg(fusion.get());

  std::vector<int64_t> shape({8});

  // concrete shapes to avoid dynamic Fusion
  auto tv0 = makeContigConcreteTensor(shape);
  fusion->addInput(tv0);

  auto tv1 = slice(
      tv0,
      {{IrBuilder::create<Val>(0L),
        IrBuilder::create<Val>(2L),
        IrBuilder::create<Val>(1L)}});
  auto tv2 = slice(
      tv0,
      {{IrBuilder::create<Val>(2L),
        IrBuilder::create<Val>(4L),
        IrBuilder::create<Val>(1L)}});
  auto tv3 = slice(
      tv0,
      {{IrBuilder::create<Val>(4L),
        IrBuilder::create<Val>(6L),
        IrBuilder::create<Val>(1L)}});
  auto tv4 = slice(
      tv0,
      {{IrBuilder::create<Val>(6L),
        IrBuilder::create<Val>(6L),
        IrBuilder::create<Val>(1L)}});
  auto tv5 = slice(
      tv0,
      {{IrBuilder::create<Val>(6L),
        IrBuilder::create<Val>(6L),
        IrBuilder::create<Val>(1L)}});
  auto tv6 = slice(
      tv0,
      {{IrBuilder::create<Val>(6L),
        IrBuilder::create<Val>(8L),
        IrBuilder::create<Val>(1L)}});
  fusion->addOutput(tv1);
  fusion->addOutput(tv2);
  fusion->addOutput(tv3);
  fusion->addOutput(tv4);
  fusion->addOutput(tv5);
  fusion->addOutput(tv6);

  auto options = at::TensorOptions().dtype(at::kFloat).device(at::kCUDA, 0);

  auto t0 = at::randn(shape, options);
  std::vector<c10::IValue> aten_inputs({t0});

  FusionExecutorCache executor_cache(std::move(fusion));
  auto cg_outputs = executor_cache.runFusionWithInputs(aten_inputs);
  FusionExecutor fe;

  auto ref0 = t0.index({at::indexing::Slice(0, 2)});
  auto ref1 = t0.index({at::indexing::Slice(2, 4)});
  auto ref2 = t0.index({at::indexing::Slice(4, 6)});
  auto ref3 = t0.index({at::indexing::Slice(6, 6)});
  auto ref4 = t0.index({at::indexing::Slice(6, 6)});
  auto ref5 = t0.index({at::indexing::Slice(6, 8)});

  NVF_CHECK(ref0.equal(cg_outputs[0]));
  NVF_CHECK(ref1.equal(cg_outputs[1]));
  NVF_CHECK(ref2.equal(cg_outputs[2]));
  NVF_CHECK(ref3.equal(cg_outputs[3]));
  NVF_CHECK(ref4.equal(cg_outputs[4]));
  NVF_CHECK(ref5.equal(cg_outputs[5]));
}

// In this test, we split and merge with size-zero dimensions directly.
TEST_F(ResizeTest, FusionSizeZeroSliceSplit) {
  auto fusion = std::make_unique<Fusion>();
  FusionGuard fg(fusion.get());

  std::vector<int64_t> shape({4, 5});

  // concrete shapes to avoid dynamic Fusion
  auto tv0 = makeContigConcreteTensor(shape);
  fusion->addInput(tv0);

  auto tv1 = slice(
      tv0,
      {{IrBuilder::create<Val>(2L),
        IrBuilder::create<Val>(2L),
        IrBuilder::create<Val>(1L)},
       {IrBuilder::create<Val>(0L),
        IrBuilder::create<Val>(5L),
        IrBuilder::create<Val>(1L)}});
  // tv1 is of shape {0, 5}
  fusion->addOutput(tv1);

  tv1->merge(0, 1); // size 0*5 = 0
  tv1->split(0, 4); // sizes (0, 4)

  FusionExecutor fe;
  fe.compileFusion(fusion.get());

  auto options = at::TensorOptions().dtype(at::kFloat).device(at::kCUDA, 0);

  auto t0 = at::randn(shape, options);
  std::vector<c10::IValue> aten_inputs({t0});

  auto cg_outputs = fe.runFusion(aten_inputs);

  auto ref0 = t0.index({at::indexing::Slice(2, 2), at::indexing::Slice(0, 5)});

  NVF_CHECK(ref0.equal(cg_outputs[0]));
}

// Test squeezing a symbolic dimension
TEST_F(ResizeTest, FusionSqueezeSymbolic) {
  auto fusion = std::make_unique<Fusion>();
  FusionGuard fg(fusion.get());

  std::vector<int64_t> shape({4, 5});

  // concrete shapes to avoid dynamic Fusion
  auto tv0 = makeSymbolicTensor(2);
  fusion->addInput(tv0);

  auto s1 = IrBuilder::create<Val>(DataType::Int);
  fusion->addInput(s1);
  auto numel_symb = mul(tv0->axis(0)->extent(), tv0->axis(1)->extent());
  auto tv1 = reshape(tv0, {s1, ceilDiv(numel_symb, s1)});
  // tv1 should have symbolic output IterTypes, so squeeze should accept
  // symbolic, and concretization should fail if symbolic squeeze input is not
  // concretized to Broadcast
  // NOTE: squeeze interface should be updated to match reshape and friends,
  // accepting Val inputs
  auto tv2 = squeeze(tv1, std::vector<int64_t>{1});
  // tv1 is of shape {0, 5}
  fusion->addOutput(tv2);

  FusionExecutorCache fec(std::move(fusion));

  auto options = at::TensorOptions().dtype(at::kFloat).device(at::kCUDA, 0);
  at::manual_seed(0);

  auto t0 = at::randn(shape, options);
  std::vector<c10::IValue> aten_inputs({t0, 20});

  auto cg_outputs = fec.runFusionWithInputs(aten_inputs);

  auto ref0 = t0.flatten();

  NVF_CHECK(ref0.equal(cg_outputs[0]));

  EXPECT_THAT(
      [&]() { fec.runFusionWithInputs({t0, 10}); },
      ThrowsMessage<nvfError>(
          HasSubstr("must concretize to IterType::Broadcast but found")));
}

// See https://github.com/NVIDIA/Fuser/issues/365
TEST_F(ResizeTest, MultiSliceEmpty) {
  auto fusion = std::make_unique<Fusion>();
  FusionGuard fg(fusion.get());

  std::vector<int64_t> shape({9});
  // concrete shapes to avoid dynamic Fusion
  auto tv0 = makeConcreteTensor(shape);
  fusion->addInput(tv0);

  // In issue #365, this triggered an error in vectorization when there were
  // multiple slices, and one of them was empty. If this is properly handled in
  // the pre-segmentation RemoveEmptyPass as it should be, then the size-zero
  // slices will be replaced with full(), and vectorization can work properly.
  auto tv1 = slice(
      tv0,
      {{IrBuilder::create<Val>(0L),
        IrBuilder::create<Val>(1L),
        IrBuilder::create<Val>(1L)}});
  fusion->addOutput(tv1);
  auto tv2 = slice(
      tv0,
      {{IrBuilder::create<Val>(0L),
        IrBuilder::create<Val>(0L),
        IrBuilder::create<Val>(1L)}});
  fusion->addOutput(tv2);

  auto options = at::TensorOptions().dtype(at::kFloat).device(at::kCUDA, 0);
  at::manual_seed(0);

  auto t0 = at::randn(shape, options);
  std::vector<c10::IValue> aten_inputs({t0});

  FusionExecutorCache executor_cache(std::move(fusion));
  auto cg_outputs = executor_cache.runFusionWithInputs(aten_inputs);

  auto ref0 = t0.index({at::indexing::Slice(0, 1)});
  auto ref1 = t0.index({at::indexing::Slice(0, 0)});

  NVF_CHECK(ref0.equal(cg_outputs[0]));
  NVF_CHECK(ref1.equal(cg_outputs[1]));

  // Check that tv2 is replaced by a FullOp
  const auto runtime = executor_cache.getMostRecentKernelRuntime();
  const auto preseg_fusion = runtime->fusionSegments()->completeFusion();
  EXPECT_EQ(preseg_fusion->outputs().size(), 2);
  EXPECT_NE(preseg_fusion->outputs().at(1), tv1);
  EXPECT_NE(preseg_fusion->outputs().at(1)->definition(), nullptr);
  EXPECT_TRUE(preseg_fusion->outputs().at(1)->definition()->isA<FullOp>());
}

TEST_F(ResizeTest, SliceVectorization) {
  Fusion fusion;
  FusionGuard fg(&fusion);

  constexpr int N = 1024 * 1024 * 64;

  auto tv0 = makeContigConcreteTensor({N + 1});
  fusion.addInput(tv0);
  auto tv1 = makeContigConcreteTensor({N});
  fusion.addInput(tv1);

  auto tv2 = slice(
      tv0,
      {{IrBuilder::create<Val>(1L),
        IrBuilder::create<Val>(N + 1L),
        IrBuilder::create<Val>(1L)}});

  auto tv3 = add(tv2, tv1);

  fusion.addOutput(tv3);

  auto options = at::TensorOptions().dtype(at::kFloat).device(at::kCUDA, 0);
  at::Tensor t0 = at::randn(N + 1, options);
  at::Tensor t1 = at::randn(N, options);

  std::vector<c10::IValue> inputs = {t0, t1};

  auto cg_outputs =
      scheduleAndRun(&fusion, SchedulerType::PointWise, inputs).outputs;
  // check that we vectorize 4
  bool found_vectorize = false;
  for (auto id : fusion.outputs().at(0)->as<TensorView>()->getLoopDomain()) {
    if (id->getParallelType() == ParallelType::Vectorize) {
      EXPECT_EQ(id->extent()->evaluate(), 4);
      found_vectorize = true;
      break;
    }
  }
  EXPECT_TRUE(found_vectorize);

  auto ref = t0.narrow(0, 1, N) + t1;

  // testValidate does not check that dtypes match
  EXPECT_EQ(cg_outputs[0].dtype(), ref.dtype());
  testValidate(&fusion, cg_outputs, inputs, __LINE__, __FILE__);
}

// Concretize a symbolic pad that results in a broadcast (static pads)
// In this test, the sizes and pad widths are static, so there should be nothing
// to concretize.
TEST_P(ResizeTest, ResizePadToBroadcastStatic) {
  std::vector<int64_t> t0_size = {2, 3, 2, 5, 6};
  std::vector<int64_t> t1_size = {2, 4, 4, 3, 5};
  // Note there are only 8 input scalars for 5D input. Implicit no-pad of dim 0
  std::vector<int64_t> pad_widths = {
      0,
      -1, // dim=4 trim last element
      0,
      -4, // dim=3 pad to broadcast of first element
      1,
      1, // dim=2 pad with zeros on either side
      -1,
      -1, // dim=1 pad to broadcast of second element
      // dim=0 is implicit 0, 0
  };
  std::vector<IterType> expected_itertypes = {
      IterType::Iteration,
      IterType::Broadcast,
      IterType::Iteration,
      IterType::Broadcast,
      IterType::Iteration,
  };

  auto fusion = std::make_unique<Fusion>();
  FusionGuard fg(fusion.get());

  auto tv0 = makeConcreteTensor(t0_size);
  fusion->addInput(tv0);
  auto tv1 = makeConcreteTensor(t1_size);
  fusion->addInput(tv1);

  std::vector<Val*> pad_width_vals;
  pad_width_vals.reserve(pad_widths.size());
  for (auto w : pad_widths) {
    pad_width_vals.push_back(IrBuilder::create<Val>(w));
  }

  auto tv2 = pad(tv0, pad_width_vals);
  auto tv3 = mul(tv1, tv2);
  fusion->addOutput(tv3);

  EXPECT_FALSE(fusion->hasDynamicTransform());

  auto options = at::TensorOptions().dtype(at::kFloat).device(at::kCUDA, 0);

  auto t0 = at::randn(t0_size, options);
  auto t1 = at::randn(t1_size, options);
  std::vector<c10::IValue> aten_inputs({t0, t1});

  EnableOptionsGuard enable_options_guard;
  if (GetParam()) {
    EnableOptionsGuard::getCurOptions().set(EnableOption::IdModel, {"all"});
  } else {
    EnableOptionsGuard::getCurOptions().unset(EnableOption::IdModel);
  }

  FusionExecutorCache executor_cache(std::move(fusion));
  auto cg_outputs = executor_cache.runFusionWithInputs(aten_inputs);

  auto runtime = executor_cache.getMostRecentKernelRuntime();
  auto concretized_fusion = runtime->fusionSegments()->completeFusion();

  auto conc_t2 = concretized_fusion->outputs()[0]
                     ->definition()
                     ->inputs()[1]
                     ->as<TensorView>();
  for (auto i : c10::irange(expected_itertypes.size())) {
    EXPECT_EQ(conc_t2->axis(i)->getIterType(), expected_itertypes.at(i));
  }

  testValidate(concretized_fusion, cg_outputs, aten_inputs, __LINE__, __FILE__);
}

// Concretize a symbolic pad that results in a broadcast (dynamic pads)
TEST_P(ResizeTest, ResizePadToBroadcastDynamic) {
  auto fusion = std::make_unique<Fusion>();
  FusionGuard fg(fusion.get());

  auto tv0 = makeSymbolicTensor(5);
  fusion->addInput(tv0);
  auto tv1 = makeSymbolicTensor(5);
  fusion->addInput(tv1);

  // Note there are only 8 input scalars for 5D input. Implicit no-pad of dim 0
  std::vector<int64_t> pad_widths = {
      0,
      -1, // dim=4 trim last element
      0,
      -4, // dim=3 pad to broadcast of first element
      1,
      1, // dim=2 pad with zeros on either side
      -1,
      -1, // dim=1 pad to broadcast of second element
      // dim=0 is implicit 0, 0
  };
  std::vector<Val*> pad_width_vals;
  pad_width_vals.reserve(pad_widths.size());
  for ([[maybe_unused]] auto _ : pad_widths) {
    auto w_val = IrBuilder::create<Val>(DataType::Int);
    fusion->addInput(w_val);
    pad_width_vals.push_back(w_val);
  }

  auto tv2 = pad(tv0, pad_width_vals);
  auto tv3 = mul(tv1, tv2);
  fusion->addOutput(tv3);

  EXPECT_TRUE(fusion->hasDynamicTransform());

  auto options = at::TensorOptions().dtype(at::kFloat).device(at::kCUDA, 0);

  auto t0 = at::randn({2, 3, 2, 5, 6}, options);
  auto t1 = at::randn({2, 4, 4, 3, 5}, options);
  // Keep dimension 0, pad to broadcast in dimension 1 and 3. Pad with zero in
  // dimension 2. Trim by one element in dimension 4.
  std::vector<c10::IValue> aten_inputs({
      t0,
      t1,
  });
  aten_inputs.insert(aten_inputs.end(), pad_widths.begin(), pad_widths.end());

  EnableOptionsGuard enable_options_guard;
  if (GetParam()) {
    EnableOptionsGuard::getCurOptions().set(EnableOption::IdModel, {"all"});
  } else {
    EnableOptionsGuard::getCurOptions().unset(EnableOption::IdModel);
  }

  FusionExecutorCache executor_cache(std::move(fusion));
  auto cg_outputs = executor_cache.runFusionWithInputs(aten_inputs);

  auto runtime = executor_cache.getMostRecentKernelRuntime();
  auto concretized_fusion = runtime->fusionSegments()->completeFusion();

  auto conc_t2 = concretized_fusion->outputs()[0]
                     ->definition()
                     ->inputs()[1]
                     ->as<TensorView>();
  EXPECT_EQ(conc_t2->axis(0)->getIterType(), IterType::Iteration);
  EXPECT_EQ(conc_t2->axis(1)->getIterType(), IterType::Broadcast);
  EXPECT_EQ(conc_t2->axis(2)->getIterType(), IterType::Iteration);
  EXPECT_EQ(conc_t2->axis(3)->getIterType(), IterType::Broadcast);
  EXPECT_EQ(conc_t2->axis(4)->getIterType(), IterType::Iteration);

  testValidate(concretized_fusion, cg_outputs, aten_inputs, __LINE__, __FILE__);
}

// See https://github.com/NVIDIA/Fuser/issues/596
TEST_P(ResizeTest, ResizePadToBroadcastIssue596) {
  auto fusion = std::make_unique<Fusion>();
  FusionGuard fg(fusion.get());

  auto tv0 = makeConcreteTensor({2});
  auto tv1 = makeConcreteTensor({3});
  fusion->addInput(tv0);
  fusion->addInput(tv1);

  auto tv2 = pad(tv0, {fusion->zeroVal(), IrBuilder::create<Val>(-1)});
  auto tv3 = mul(tv1, tv2);
  fusion->addOutput(tv3);

  // Fusion is not dynamic
  EXPECT_FALSE(fusion->hasDynamicTransform());

  auto options = at::TensorOptions().dtype(at::kFloat).device(at::kCUDA, 0);

  auto t0 = at::randn({2}, options);
  auto t1 = at::randn({3}, options);
  std::vector<c10::IValue> aten_inputs({t0, t1});

  EnableOptionsGuard enable_options_guard;
  if (GetParam()) {
    EnableOptionsGuard::getCurOptions().set(EnableOption::IdModel, {"all"});
  } else {
    EnableOptionsGuard::getCurOptions().unset(EnableOption::IdModel);
  }

  auto args = KernelArgumentHolder::createKernelArgumentHolder(aten_inputs);
  FusionKernelRuntime runtime(std::move(fusion), args);
  runtime.compileFusionParallel(args);
  auto cg_outputs = runtime.runWithInputs(args);

  testValidate(
      runtime.fusionSegments()->completeFusion(),
      cg_outputs,
      aten_inputs,
      __LINE__,
      __FILE__);
}

// An input is sliced and then reshaped
TEST_F(ResizeTest, SliceAndReshape1) {
  auto fusion_ptr = std::make_unique<Fusion>();
  auto& fusion = *fusion_ptr;
  FusionGuard fg(fusion_ptr.get());

  std::vector<int64_t> shape({1024, 1024});

  auto tv0 = makeSymbolicTensor(2);
  fusion.addInput(tv0);

  auto tv1 = slice(
      tv0,
      {{IrBuilder::create<Val>(0L), tv0->axis(0)->extent()},
       {IrBuilder::create<Val>(1L),
        sub(tv0->axis(1)->extent(), IrBuilder::create<Val>(1L))}});
  auto tv2 = reshape(tv1, {IrBuilder::create<Val>(-1L)});
  fusion.addOutput(tv2);

  auto options = at::TensorOptions().dtype(at::kFloat).device(at::kCUDA, 0);

  auto t0 = at::randn(shape, options);
  std::vector<c10::IValue> aten_inputs({t0});

  FusionExecutorCache executor_cache(std::move(fusion_ptr));
  auto cg_outputs = executor_cache.runFusionWithInputs(aten_inputs);

  auto t1 = t0.index(
      {at::indexing::Slice(0, at::indexing::None),
       at::indexing::Slice(1, shape[0] - 1)});
  auto ref = t1.reshape({-1});

  NVF_CHECK(ref.equal(cg_outputs[0]));
}

// An input is sliced and also separately reshaped
TEST_F(ResizeTest, SliceAndReshape2) {
  auto fusion_ptr = std::make_unique<Fusion>();
  auto& fusion = *fusion_ptr;
  FusionGuard fg(fusion_ptr.get());

  std::vector<int64_t> shape({1024, 1024});

  auto tv0 = makeSymbolicTensor(2);
  fusion.addInput(tv0);

  auto tv1 = slice(
      tv0,
      {{IrBuilder::create<Val>(0L), tv0->axis(0)->extent()},
       {IrBuilder::create<Val>(1L),
        sub(tv0->axis(1)->extent(), IrBuilder::create<Val>(1L))}});
  auto tv2 = reshape(tv0, {IrBuilder::create<Val>(-1L)});
  fusion.addOutput(tv1);
  fusion.addOutput(tv2);

  auto options = at::TensorOptions().dtype(at::kFloat).device(at::kCUDA, 0);

  auto t0 = at::randn(shape, options);
  std::vector<c10::IValue> aten_inputs({t0});

  FusionExecutorCache executor_cache(std::move(fusion_ptr));
  auto cg_outputs = executor_cache.runFusionWithInputs(aten_inputs);

  auto t1 = t0.index(
      {at::indexing::Slice(0, at::indexing::None),
       at::indexing::Slice(1, shape[0] - 1)});
  auto t2 = t0.reshape({-1});

  NVF_CHECK(t1.equal(cg_outputs[0]));
  NVF_CHECK(t2.equal(cg_outputs[1]));
}

// Trivial case of slice vectorization. Just slicing a fusion input
TEST_F(ResizeTest, Slice1DVectorizeManual1) {
  auto fusion_ptr = std::make_unique<Fusion>();
  auto& fusion = *fusion_ptr;
  FusionGuard fg(fusion_ptr.get());

  const int64_t slice_offset = 4;
  const std::vector<int64_t> shape({1024L * 1024L});

  // Using a concrete tensor to avoid dynamic reshape
  auto tv0 = makeContigConcreteTensor(shape);
  fusion.addInput(tv0);

  auto tv1 = slice(
      tv0,
      {{IrBuilder::create<Val>(slice_offset),
        sub(tv0->axis(0)->extent(), IrBuilder::create<Val>(slice_offset))}});
  fusion.addOutput(tv1);

  tv1->split(0, 4);
  tv1->split(0, 128);

  tv1->axis(0)->parallelize(ParallelType::BIDx);
  tv1->axis(1)->parallelize(ParallelType::TIDx);
  tv1->axis(2)->parallelize(ParallelType::Vectorize);

  auto options = at::TensorOptions().dtype(at::kFloat).device(at::kCUDA, 0);
  auto t0 = at::randn(shape, options);
  std::vector<c10::IValue> aten_inputs({t0});

  FusionExecutor fe;
  fe.compileFusion(&fusion, aten_inputs);
  auto cg_outputs = fe.runFusion(aten_inputs);

  auto ref =
      t0.index({at::indexing::Slice(slice_offset, shape[0] - slice_offset)});
  ASSERT_TRUE(ref.equal(cg_outputs[0]));
}

// An input is sliced twice. Both should be vectorizable.
TEST_F(ResizeTest, Slice1DVectorizeManual2) {
  auto fusion_ptr = std::make_unique<Fusion>();
  auto& fusion = *fusion_ptr;
  FusionGuard fg(fusion_ptr.get());

  const int64_t slice_offset = 4;
  const std::vector<int64_t> shape({1024L * 1024L});

  auto tv0 = makeContigConcreteTensor(shape);
  fusion.addInput(tv0);

  // Following two slices are vectorized individually. No cache is introduced
  auto tv1 = slice(
      tv0,
      {{IrBuilder::create<Val>(slice_offset),
        sub(tv0->axis(0)->extent(), IrBuilder::create<Val>(slice_offset))}});
  fusion.addOutput(tv1);

  auto tv2 = slice(
      tv0,
      {{IrBuilder::create<Val>(slice_offset * 2),
        sub(tv0->axis(0)->extent(),
            IrBuilder::create<Val>(slice_offset * 2))}});
  fusion.addOutput(tv2);

  tv1->split(0, 4);
  tv1->split(0, 128);

  TransformPropagator propagator(tv1);
  MaxLogicalDomainInfoSpanningTree(tv1).traverse(&propagator);

  tv1->axis(0)->parallelize(ParallelType::BIDx);
  tv1->axis(1)->parallelize(ParallelType::TIDx);
  tv1->axis(2)->parallelize(ParallelType::Vectorize);

  scheduler_utils::parallelizeAllLike(tv1);

  inlineMost();

  auto options = at::TensorOptions().dtype(at::kFloat).device(at::kCUDA, 0);
  auto t0 = at::randn(shape, options);
  std::vector<c10::IValue> aten_inputs({t0});

  FusionExecutor fe;
  fe.compileFusion(&fusion, aten_inputs);
  auto cg_outputs = fe.runFusion(aten_inputs);

  auto ref_t1 =
      t0.index({at::indexing::Slice(slice_offset, shape[0] - slice_offset)});
  auto ref_t2 = t0.index(
      {at::indexing::Slice(slice_offset * 2, shape[0] - slice_offset * 2)});
  ASSERT_TRUE(ref_t1.equal(cg_outputs.at(0)));
  ASSERT_TRUE(ref_t2.equal(cg_outputs.at(1)));
}

// An input is sliced and also entirely read. Both should be vectorizable.
TEST_F(ResizeTest, Slice1DVectorizeManual3) {
  auto fusion_ptr = std::make_unique<Fusion>();
  auto& fusion = *fusion_ptr;
  FusionGuard fg(fusion_ptr.get());

  const int64_t slice_offset = 4;
  const std::vector<int64_t> shape({1024L * 1024L});

  auto tv0 = makeContigConcreteTensor(shape);
  fusion.addInput(tv0);

  auto tv1 = slice(
      tv0,
      {{IrBuilder::create<Val>(slice_offset),
        sub(tv0->axis(0)->extent(), IrBuilder::create<Val>(slice_offset))}});
  fusion.addOutput(tv1);

  auto tv2 = set(tv0);
  fusion.addOutput(tv2);

  tv1->split(0, 4);
  tv1->split(0, 128);

  TransformPropagator propagator(tv1);
  MaxLogicalDomainInfoSpanningTree(tv1).traverse(&propagator);

  tv1->axis(0)->parallelize(ParallelType::BIDx);
  tv1->axis(1)->parallelize(ParallelType::TIDx);
  tv1->axis(2)->parallelize(ParallelType::Vectorize);

  scheduler_utils::parallelizeAllLike(tv1);

  inlineMost();

  auto options = at::TensorOptions().dtype(at::kFloat).device(at::kCUDA, 0);
  auto t0 = at::randn(shape, options);
  std::vector<c10::IValue> aten_inputs({t0});

  FusionExecutor fe;
  fe.compileFusion(&fusion, aten_inputs);
  auto cg_outputs = fe.runFusion(aten_inputs);

  auto ref =
      t0.index({at::indexing::Slice(slice_offset, shape[0] - slice_offset)});
  ASSERT_TRUE(ref.equal(cg_outputs.at(0)));
  ASSERT_TRUE(t0.equal(cg_outputs.at(1)));
}

// Vectorizing a slice of [1:-3]. It's vectorizable as long as the
// offset at 1 is aligned
TEST_F(ResizeTest, Slice1DVectorizeManual4) {
  auto fusion_ptr = std::make_unique<Fusion>();
  auto& fusion = *fusion_ptr;
  FusionGuard fg(fusion_ptr.get());

  const std::vector<int64_t> shape({1024L * 1024L});

  auto tv0 = makeContigConcreteTensor({shape[0] - 4});
  fusion.addInput(tv0);

  auto tv1 = slice(
      tv0,
      {{IrBuilder::create<Val>(1),
        sub(tv0->axis(0)->extent(), IrBuilder::create<Val>(3))}});
  fusion.addOutput(tv1);

  tv1->split(0, 4);
  tv1->split(0, 128);

  tv1->axis(0)->parallelize(ParallelType::BIDx);
  tv1->axis(1)->parallelize(ParallelType::TIDx);
  tv1->axis(2)->parallelize(ParallelType::Vectorize);

  auto options = at::TensorOptions().dtype(at::kFloat).device(at::kCUDA, 0);
  auto t0_unaligned = at::randn(shape, options);
  auto t0_aligned = t0_unaligned.index({at::indexing::Slice(3, -1)});

  FusionExecutor fe;
  fe.compileFusion(&fusion, {t0_aligned});
  auto cg_outputs = fe.runFusion({t0_aligned});

  auto ref_aligned = t0_aligned.index({at::indexing::Slice(1, -3)});

  ASSERT_TRUE(ref_aligned.equal(cg_outputs.at(0)));
}

// Contig merged vectorization with slice
TEST_F(ResizeTest, Slice2DVectorizeManual1) {
  auto fusion_ptr = std::make_unique<Fusion>();
  auto& fusion = *fusion_ptr;
  FusionGuard fg(fusion_ptr.get());

  const int64_t slice_offset = 4;

  // The extent of the innermost domain is just 2, and the outer
  // domain is sliced. This slicing should be vectorizable by a
  // factor of 4 as the two domains can be merged and vectorized.
  const std::vector<int64_t> shape({1024L * 1024L, 2});

  auto tv0 = makeContigConcreteTensor(shape);
  fusion.addInput(tv0);

  auto tv1 = slice(
      tv0,
      {{IrBuilder::create<Val>(slice_offset),
        sub(tv0->axis(0)->extent(), IrBuilder::create<Val>(slice_offset))},
       {IrBuilder::create<Val>(0), tv0->axis(1)->extent()}});
  fusion.addOutput(tv1);

  tv1->merge(0);
  tv1->split(0, 4);
  tv1->split(0, 128);

  tv1->axis(0)->parallelize(ParallelType::BIDx);
  tv1->axis(1)->parallelize(ParallelType::TIDx);
  tv1->axis(2)->parallelize(ParallelType::Vectorize);

  auto options = at::TensorOptions().dtype(at::kFloat).device(at::kCUDA, 0);
  auto t0 = at::randn(shape, options);
  std::vector<c10::IValue> aten_inputs({t0});

  FusionExecutor fe;
  fe.compileFusion(&fusion, aten_inputs);
  auto cg_outputs = fe.runFusion(aten_inputs);

  auto ref = t0.index(
      {at::indexing::Slice(slice_offset, shape[0] - slice_offset),
       at::indexing::Slice(0, at::indexing::None)});
  ASSERT_TRUE(ref.equal(cg_outputs.at(0)));
}

// Fully contiguous tensor, but a sliced domain makes the domain to
// the left non-contiguous
TEST_F(ResizeTest, Slice3DVectorizeManual1) {
  auto fusion_ptr = std::make_unique<Fusion>();
  auto& fusion = *fusion_ptr;
  FusionGuard fg(fusion_ptr.get());

  const std::vector<int64_t> shape({4, 1025, 3});

  auto tv0 = makeContigConcreteTensor(shape);
  fusion.addInput(tv0);

  auto tv1 = slice(
      tv0,
      {{IrBuilder::create<Val>(0), tv0->axis(0)->extent()},
       {IrBuilder::create<Val>(4), IrBuilder::create<Val>(6)},
       {IrBuilder::create<Val>(0), tv0->axis(2)->extent()}});
  fusion.addOutput(tv1);

  // Vectorize tv1 by a factor of 2. The sliced domain and the
  // innermost domain can be contiguous merged, thus producing a
  // domain of extent 6, so vectorization by a factor of 2 appears to
  // be valid, but due to the middle domain being sliced, the
  // outermost domain is no longer contiguous, which means its stride
  // must be divisible by 2, which is not the case here.

  // [4, 2, 3]
  tv1->merge(1);
  // [4, 6]
  tv1->split(1, 2);
  // [4, 3, 2]

  tv1->axis(0)->parallelize(ParallelType::BIDx);
  tv1->axis(1)->parallelize(ParallelType::TIDx);
  tv1->axis(2)->parallelize(ParallelType::Vectorize);

  auto options = at::TensorOptions().dtype(at::kFloat).device(at::kCUDA, 0);
  auto t0 = at::randn(shape, options);
  std::vector<c10::IValue> aten_inputs({t0});

  FusionExecutor fe;
  fe.compileFusion(&fusion, aten_inputs);

  EXPECT_THAT(
      [&]() { fe.runFusion(aten_inputs); },
      ThrowsMessage<nvfError>(
          HasSubstr("with word size 2 not possible due to invalid stride")));
}

// Similar to Slice3DVectorizeManual2 but with a middle broadcast
// domain
TEST_F(ResizeTest, Slice3DVectorizeManual2) {
  auto fusion_ptr = std::make_unique<Fusion>();
  auto& fusion = *fusion_ptr;
  FusionGuard fg(fusion_ptr.get());

  const std::vector<int64_t> shape({4, 1, 1025, 3});

  auto tv0 = makeContigConcreteTensor(shape);
  fusion.addInput(tv0);

  auto tv1 = slice(
      tv0,
      {{IrBuilder::create<Val>(0), tv0->axis(0)->extent()},
       {IrBuilder::create<Val>(0), tv0->axis(1)->extent()},
       {IrBuilder::create<Val>(0), IrBuilder::create<Val>(1024)},
       {IrBuilder::create<Val>(0), tv0->axis(3)->extent()}});
  fusion.addOutput(tv1);

  // [4, 1, 1024, 3]
  tv1->merge(2);
  // [4, 1, 3072]
  tv1->split(2, 4);
  // [4, 1, 768, 4]

  tv1->axis(0)->parallelize(ParallelType::BIDx);
  tv1->axis(2)->parallelize(ParallelType::TIDx);
  tv1->axis(3)->parallelize(ParallelType::Vectorize);

  auto options = at::TensorOptions().dtype(at::kFloat).device(at::kCUDA, 0);
  auto t0 = at::randn(shape, options);
  std::vector<c10::IValue> aten_inputs({t0});

  FusionExecutor fe;
  fe.compileFusion(&fusion, aten_inputs);

  EXPECT_THAT(
      [&]() { fe.runFusion(aten_inputs); },
      ThrowsMessage<nvfError>(
          HasSubstr("with word size 4 not possible due to invalid stride")));
}

// Repro of issue 540 without transpose
TEST_F(ResizeTest, SliceAndReshapeRepro540Manual) {
  auto fusion_ptr = std::make_unique<Fusion>();
  auto& fusion = *fusion_ptr;
  FusionGuard fg(fusion_ptr.get());

  const std::vector<int64_t> shape({16, 128, 3072});

  auto tv0 = makeContigConcreteTensor(shape);
  fusion.addInput(tv0);

  auto tv1 = slice(
      tv0,
      {{IrBuilder::create<Val>(0), tv0->axis(0)->extent()},
       {IrBuilder::create<Val>(0), tv0->axis(1)->extent()},
       {IrBuilder::create<Val>(0), IrBuilder::create<Val>(1024)}});
  auto tv2 = slice(
      tv0,
      {{IrBuilder::create<Val>(0), tv0->axis(0)->extent()},
       {IrBuilder::create<Val>(0), tv0->axis(1)->extent()},
       {IrBuilder::create<Val>(1024), IrBuilder::create<Val>(2048)}});
  auto tv3 = slice(
      tv0,
      {{IrBuilder::create<Val>(0), tv0->axis(0)->extent()},
       {IrBuilder::create<Val>(0), tv0->axis(1)->extent()},
       {IrBuilder::create<Val>(2048), IrBuilder::create<Val>(3072)}});

  auto tv4 = reshape(tv1, {16, 128, 1024}, {16, 128, 16, 64});
  auto tv5 = reshape(tv2, {16, 128, 1024}, {16, 128, 16, 64});
  auto tv6 = reshape(tv3, {16, 128, 1024}, {16, 128, 16, 64});

  fusion.addOutput(tv4);
  fusion.addOutput(tv5);
  fusion.addOutput(tv6);

  tv4->cacheBefore();
  tv5->cacheBefore();
  tv6->cacheBefore();

  tv4->merge(0)->merge(0)->merge(0);
  // Vectorize
  tv4->split(0, 4);
  // Unswitch
  tv4->split(0, 1);
  // TIDx
  tv4->split(0, 128);

  tv4->reorder({{1, -1}});

  TransformPropagator propagator(tv4);
  MaxLogicalDomainInfoSpanningTree(tv4).traverse(&propagator);

  tv4->axis(0)->parallelize(ParallelType::BIDx);
  tv4->axis(1)->parallelize(ParallelType::Unswitch);
  tv4->axis(3)->parallelize(ParallelType::TIDx);

  scheduler_utils::parallelizeAllLike(tv4);

  for (auto output : fusion.outputs()) {
    output->as<TensorView>()->axis(2)->parallelize(ParallelType::Vectorize);
  }

  for (auto slice_tv : {tv1, tv2, tv3}) {
    slice_tv->axis(2)->parallelize(ParallelType::Vectorize);
  }

  inlineMost();

  auto options = at::TensorOptions().dtype(at::kFloat).device(at::kCUDA, 0);
  auto t0 = at::randn(shape, options);
  std::vector<c10::IValue> aten_inputs({t0});

  FusionExecutor fe;
  fe.compileFusion(&fusion, aten_inputs);
  auto cg_outputs = fe.runFusion(aten_inputs);

  for (const auto i : c10::irange(3)) {
    auto slice_out_ref = t0.index(
        {at::indexing::Slice(0, at::indexing::None),
         at::indexing::Slice(0, at::indexing::None),
         at::indexing::Slice(i * 1024, (i + 1) * 1024)});
    auto ref = at::native::view(slice_out_ref, {16, 128, 16, 64});
    ASSERT_TRUE(ref.equal(cg_outputs.at(i)));
  }
}

// Test concretizing a pad that follows a reshape. This requires the
// ExpressionEvaluator used in concretization to propagate shapes properly
// across symbolic reshapes in order to infer the size of the downstream pad.
TEST_P(ResizeTest, ReshapeToPad) {
  std::unique_ptr<Fusion> fusion_ptr = std::make_unique<Fusion>();
  Fusion& fusion = *fusion_ptr.get();
  FusionGuard fg(&fusion);

  TensorView* tv0 = makeSymbolicTensor(2);
  fusion.addInput(tv0);

  auto s0 = IrBuilder::create<Val>(DataType::Int);
  auto s1 = IrBuilder::create<Val>(DataType::Int);
  auto s2 = IrBuilder::create<Val>(DataType::Int);
  auto s3 = IrBuilder::create<Val>(DataType::Int);
  fusion.addInput(s0);
  fusion.addInput(s1);
  fusion.addInput(s2);
  fusion.addInput(s3);

  auto tv1 = reshape(tv0, {s2, s3});
  auto tv2 = pad(tv1, {fusion.zeroVal(), s0, fusion.zeroVal(), s1});
  fusion.addOutput(tv2);

  EnableOptionsGuard enable_options_guard;
  if (GetParam()) {
    EnableOptionsGuard::getCurOptions().set(EnableOption::IdModel, {"all"});
  } else {
    EnableOptionsGuard::getCurOptions().unset(EnableOption::IdModel);
  }

  FusionExecutorCache fusion_executor_cache(std::move(fusion_ptr));

  auto options = at::TensorOptions().dtype(at::kFloat).device(at::kCUDA, 0);
  at::Tensor at_x = at::randn({4, 3}, options);
  std::vector<c10::IValue> aten_inputs = {at_x, 1, 1, 3, 4};
  auto at_y = at::pad(at_x.reshape({3, 4}), {0, 1, 0, 1});

  auto outputs = fusion_executor_cache.runFusionWithInputs(aten_inputs);

  // Assert that we segmented into two segments
  auto seg_fusion =
      fusion_executor_cache.getMostRecentKernelRuntime()->fusionSegments();
  EXPECT_TRUE(seg_fusion->isSegmented());
  EXPECT_EQ(seg_fusion->groups().size(), 2);

  testValidate(
      fusion_executor_cache.fusion(),
      outputs,
      aten_inputs,
      {at_y},
      __LINE__,
      __FILE__);
}

TEST_F(ResizeTest, ReshapeToSlice) {
  std::unique_ptr<Fusion> fusion_ptr = std::make_unique<Fusion>();
  Fusion& fusion = *fusion_ptr.get();
  FusionGuard fg(&fusion);

  TensorView* tv0 = makeSymbolicTensor(2);
  fusion.addInput(tv0);

  auto s0 = IrBuilder::create<Val>(DataType::Int);
  auto s1 = IrBuilder::create<Val>(DataType::Int);
  auto s2 = IrBuilder::create<Val>(DataType::Int);
  auto s3 = IrBuilder::create<Val>(DataType::Int);
  fusion.addInput(s0);
  fusion.addInput(s1);
  fusion.addInput(s2);
  fusion.addInput(s3);

  auto tv1 = reshape(tv0, {s2, s3});
  auto tv2 = slice(tv1, {{fusion.zeroVal(), s0}, {fusion.zeroVal(), s1}});
  fusion.addOutput(tv2);

  FusionExecutorCache fusion_executor_cache(std::move(fusion_ptr));

  auto options = at::TensorOptions().dtype(at::kFloat).device(at::kCUDA, 0);
  at::Tensor at_x = at::randn({4, 3}, options);
  std::vector<c10::IValue> aten_inputs = {at_x, 3, 2, 3, 4};
  auto at_y = at::slice(at::slice(at_x.reshape({3, 4}), 0, 0, 3), 1, 0, 2);

  auto outputs = fusion_executor_cache.runFusionWithInputs(aten_inputs);

  // Assert that we segmented into two segments
  auto seg_fusion =
      fusion_executor_cache.getMostRecentKernelRuntime()->fusionSegments();
  EXPECT_TRUE(seg_fusion->isSegmented());
  EXPECT_EQ(seg_fusion->groups().size(), 2);

  testValidate(
      fusion_executor_cache.fusion(),
      outputs,
      aten_inputs,
      {at_y},
      __LINE__,
      __FILE__);
}

// Test that we can cat along broadcast dims
// See https://github.com/NVIDIA/Fuser/issues/224
TEST_F(ResizeTest, CatOfBroadcast) {
  Fusion fusion;
  FusionGuard fg(&fusion);

  std::vector<int64_t> shape0({1, 2});
  std::vector<int64_t> shape1({3, 2});

  auto tv0 = makeConcreteTensor(shape0);
  fusion.addInput(tv0);

  auto tv1 = makeConcreteTensor(shape1);
  fusion.addInput(tv1);

  auto tv2 = cat({tv0, tv1}, 0);
  fusion.addOutput(tv2);

  auto options = at::TensorOptions().dtype(at::kFloat).device(at::kCUDA, 0);

  auto t0 = at::randn(shape0, options);
  auto t1 = at::randn(shape1, options);
  std::vector<c10::IValue> aten_inputs({t0, t1});

  FusionExecutor fe;
  fe.compileFusion(&fusion, aten_inputs);
  auto cg_outputs = fe.runFusion(aten_inputs);

  auto ref = at::cat({t0, t1}, 0);

  NVF_CHECK(ref.equal(cg_outputs[0]));
}

// Test that we can cat along broadcast dims that have been expanded
// See https://github.com/NVIDIA/Fuser/issues/224
TEST_F(ResizeTest, CatOfExpandedBroadcast) {
  Fusion fusion;
  FusionGuard fg(&fusion);

  std::vector<int64_t> shape0({1, 2});
  std::vector<int64_t> shape0e({4, 2});
  std::vector<int64_t> shape1({3, 2});

  auto tv0 = makeConcreteTensor(shape0);
  fusion.addInput(tv0);

  auto tv1 = makeConcreteTensor(shape1);
  fusion.addInput(tv1);

  auto tv0e = expand(
      tv0, {IrBuilder::create<Val>(shape0e.at(0)), tv0->axis(1)->extent()});

  auto tv2 = cat({tv0e, tv1}, 0);
  fusion.addOutput(tv2);

  auto options = at::TensorOptions().dtype(at::kFloat).device(at::kCUDA, 0);

  auto t0 = at::randn(shape0, options);
  auto t1 = at::randn(shape1, options);
  std::vector<c10::IValue> aten_inputs({t0, t1});

  FusionExecutor fe;
  fe.compileFusion(&fusion, aten_inputs);
  auto cg_outputs = fe.runFusion(aten_inputs);

  auto ref = at::cat({at::expand_copy(t0, shape0e), t1}, 0);

  NVF_CHECK(ref.equal(cg_outputs[0]));
}

// Test that an empty input which is expanded in some non-zero directions can be
// padded in the empty dim as well as the expanded dims.
// This should match test_python_frontend.py::test_pad_expanded_empty
// See https://github.com/NVIDIA/Fuser/issues/870
TEST_P(ResizeTest, PadExpandedEmpty) {
  auto fusion_ptr = std::make_unique<Fusion>();
  auto& fusion = *fusion_ptr;
  FusionGuard fg(&fusion);

  auto i0 = IrBuilder::create<Val>(DataType::Index);
  auto i1 = IrBuilder::create<Val>(DataType::Index);
  auto i2 = IrBuilder::create<Val>(DataType::Index);

  auto tv0 = TensorViewBuilder()
                 .shape({i0, i1, i2})
                 .expanded({true, false, true})
                 .dtype(DataType::Double)
                 .build();
  fusion.addInput(tv0);

  auto s0 = IrBuilder::create<Val>(-3.70753);

  std::vector<Val*> pad_widths(
      {fusion.zeroVal(DataType::Index),
       fusion.zeroVal(DataType::Index),
       fusion.oneVal(DataType::Index),
       fusion.oneVal(DataType::Index),
       fusion.oneVal(DataType::Index),
       fusion.zeroVal(DataType::Index)});
  auto tv1 = pad(tv0, pad_widths, s0);
  fusion.addOutput(tv1);

  auto options = at::TensorOptions().dtype(at::kDouble).device(at::kCUDA, 0);

  auto t0 = at::randn({0}, options).as_strided({2, 0, 3}, {0, 0, 0});
  std::vector<c10::IValue> aten_inputs({t0});

  EnableOptionsGuard enable_options_guard;
  if (GetParam()) {
    EnableOptionsGuard::getCurOptions().set(EnableOption::IdModel, {"all"});
  } else {
    EnableOptionsGuard::getCurOptions().unset(EnableOption::IdModel);
  }

  FusionExecutorCache executor_cache(std::move(fusion_ptr));
  auto cg_outputs = executor_cache.runFusionWithInputs(aten_inputs);

  testValidate(
      executor_cache.fusion(), cg_outputs, aten_inputs, __LINE__, __FILE__);
}

// Test that we can pad properly along broadcast dims
// See https://github.com/NVIDIA/Fuser/issues/868
TEST_P(ResizeTest, PadOfBroadcast) {
  Fusion fusion;
  FusionGuard fg(&fusion);

  std::vector<int64_t> shape0({1});

  auto tv0 = makeConcreteTensor(shape0);
  fusion.addInput(tv0);

  auto tv1 = pad(tv0, {fusion.oneVal(), fusion.oneVal()});
  fusion.addOutput(tv1);

  auto options = at::TensorOptions().dtype(at::kFloat).device(at::kCUDA, 0);

  auto t0 = at::randn(shape0, options);
  std::vector<c10::IValue> aten_inputs({t0});

  EnableOptionsGuard enable_options_guard;
  if (GetParam()) {
    EnableOptionsGuard::getCurOptions().set(EnableOption::IdModel, {"all"});
  } else {
    EnableOptionsGuard::getCurOptions().unset(EnableOption::IdModel);
  }

  FusionExecutor fe;
  fe.compileFusion(&fusion, aten_inputs);
  auto cg_outputs = fe.runFusion(aten_inputs);

  testValidate(&fusion, cg_outputs, aten_inputs, __LINE__, __FILE__);
}

// Test that we can cat along broadcast dims that have been expanded
// See https://github.com/NVIDIA/Fuser/issues/868
TEST_P(ResizeTest, PadOfExpandedBroadcast) {
  Fusion fusion;
  FusionGuard fg(&fusion);

  std::vector<int64_t> shape0({1});
  std::vector<int64_t> shape0e({4});

  auto tv0 = makeConcreteTensor(shape0);
  fusion.addInput(tv0);

  auto tv0e = expand(tv0, {IrBuilder::create<Val>(shape0e.at(0))});

  auto tv1 = pad(tv0e, {fusion.oneVal(), fusion.oneVal()});
  fusion.addOutput(tv1);

  auto options = at::TensorOptions().dtype(at::kFloat).device(at::kCUDA, 0);

  auto t0 = at::randn(shape0, options);
  std::vector<c10::IValue> aten_inputs({t0});

  EnableOptionsGuard enable_options_guard;
  if (GetParam()) {
    EnableOptionsGuard::getCurOptions().set(EnableOption::IdModel, {"all"});
  } else {
    EnableOptionsGuard::getCurOptions().unset(EnableOption::IdModel);
  }

  FusionExecutor fe;
  fe.compileFusion(&fusion, aten_inputs);
  auto cg_outputs = fe.runFusion(aten_inputs);

  testValidate(&fusion, cg_outputs, aten_inputs, __LINE__, __FILE__);
}

TEST_F(ResizeTest, DynamicReshapeIssue1393) {
  std::unique_ptr<Fusion> fusion_ptr = std::make_unique<Fusion>();
  Fusion* fusion = fusion_ptr.get();
  FusionGuard fg(fusion);

  auto tv0 = TensorViewBuilder()
                 .ndims(2)
                 .shape({-1, -1})
                 .contiguity({true, std::nullopt})
                 .expanded({false, true})
                 .build();
  auto tv1 = TensorViewBuilder()
                 .ndims(2)
                 .shape({-1, -1})
                 .contiguity({std::nullopt, true})
                 .expanded({true, false})
                 .build();
  fusion->addInput(tv0);
  fusion->addInput(tv1);

  auto tv2 = add(tv0, tv1);
  auto s0 = IrBuilder::create<Val>(3);
  auto s1 = IrBuilder::create<Val>(4);
  auto s2 = IrBuilder::create<Val>(1);
  auto s3 = IrBuilder::create<Val>(5);
  auto tv3 = reshape(tv2, {s0, s1, s2});
  auto tv4 = expand(tv3, {s0, s1, s3});
  fusion->addOutput(tv4);

  FusionExecutorCache fec(std::move(fusion_ptr));

  auto options = at::TensorOptions().dtype(at::kFloat).device(at::kCUDA, 0);
  at::Tensor t0 = at::randn({3}, options).as_strided({3, 4}, {1, 0});
  at::Tensor t1 = at::randn({4}, options).as_strided({3, 4}, {0, 1});
  auto ref = t0.add(t1).as_strided({3, 4, 5}, {4, 1, 0});

  std::vector<c10::IValue> aten_inputs({t0, t1});
  auto outputs = fec.runFusionWithInputs(aten_inputs);

  testValidate(fusion, outputs, {t0, t1}, {ref}, __LINE__, __FILE__);
}

// Test that we can slice a trivially expanded tensor to size 1 then squeeze
// See https://github.com/NVIDIA/Fuser/issues/963
TEST_F(ResizeTest, SqueezeSlicedExpand) {
  auto fusion_ptr = std::make_unique<Fusion>();
  auto fusion = fusion_ptr.get();
  FusionGuard fg(fusion);

  std::vector<int64_t> shape0({9, 5});

  // dynamic input shape
  auto tv0 = makeSymbolicTensor(2);
  fusion->addInput(tv0);

  // Note these are Int instead of Index. They will be cast to Index when used
  // as extents.
  auto s0 = IrBuilder::create<Val>(9L);
  auto s1 = IrBuilder::create<Val>(5L);

  // The expand op will create a LoadStoreOp with these values as output
  // extents. This effectively creates a static shape TV from a dynamic shape
  // TV.
  auto tv1 = expand(tv0, {s0, s1});

  auto s2 = IrBuilder::create<Val>(2L);
  auto s3 = IrBuilder::create<Val>(3L);
  auto tv2 =
      slice(tv1, {{nullptr, nullptr, nullptr}, {s2, s3, fusion->oneVal()}});
  std::vector<bool> squeeze_dims({false, true});

  auto tv3 = squeeze(tv2, squeeze_dims);
  fusion->addOutput(tv3);

  auto options = at::TensorOptions().dtype(at::kFloat).device(at::kCUDA, 0);

  auto t0 = at::randn(shape0, options);
  std::vector<c10::IValue> aten_inputs({t0});

  FusionExecutorCache fec(std::move(fusion_ptr));
  auto cg_outputs = fec.runFusionWithInputs(aten_inputs);

  auto ref = at::squeeze(at::slice(t0, 1, 2, 3), 1);

  testValidate(
      fec.fusion(), cg_outputs, aten_inputs, {ref}, __LINE__, __FILE__);
}

// Vectorization through pad is supported now!
TEST_F(ResizeTest, PadVectorization) {
  Fusion fusion;
  FusionGuard fg(&fusion);

  // Create a 2D tensor with a large enough inner domain. The outer
  // domain will be padded.
  std::vector<int64_t> shape({2, 1000L * 128});
  auto tv0 = makeContigConcreteTensor(shape);
  fusion.addInput(tv0);
  auto tv1 = pad(
      tv0,
      {fusion.zeroVal(), fusion.zeroVal(), fusion.oneVal(), fusion.oneVal()});
  auto tv2 = set(tv1);
  fusion.addOutput(tv2);

  auto options = at::TensorOptions().dtype(at::kFloat).device(at::kCUDA, 0);
  at::Tensor t0 = at::randn(shape, options);
  std::vector<c10::IValue> inputs({t0});

  // The pointwise scheduler should tell the vectorization factor is
  // 4.
  auto cg_results = scheduleAndRun(&fusion, SchedulerType::PointWise, inputs);
  auto pparams = cg_results.heuristic_params->as<PointwiseParams>();

  ASSERT_EQ(pparams->vectorization_factor, 4)
      << "Unexpected factor of vectorization";

  // Make sure tv1 is not vectorized, i.e., no loop IterDomains are vectorized.
  EXPECT_THAT(
      tv1->getLoopDomain(),
      Contains(Property(&IterDomain::getParallelType, ParallelType::Vectorize)))
      << "Failed to vectorize: " << tv1;

  // Make sure tv2 should be vectorized, i.e., at least one loop IterDomain is
  // vectorized.
  EXPECT_THAT(
      tv2->getLoopDomain(),
      Contains(Property(&IterDomain::getParallelType, ParallelType::Vectorize)))
      << "Failed to vectorize: " << tv2;

  testValidate(&fusion, cg_results.outputs, inputs, __LINE__, __FILE__);
}

// MemoryPromotion generates code with volatile T. This test ensures that our
// reduced precision types in runtime file have volatile methods defined
TEST_F(ResizeTest, CatMemoryPromotionReducedFloating) {
  EnableOptionsGuard opt_guard;
  EnableOptionsGuard::getCurOptions().set(EnableOption::MemoryPromotion);

  std::vector<DataType> dtype_variants({DataType::Half});

  if (deviceMajorMinorCheck(8)) {
    dtype_variants.push_back(DataType::BFloat16);
  }
  if (deviceMajorMinorCheck(9)) {
    dtype_variants.push_back(DataType::Float8_e4m3fn);
    // We cannot set nan to e5m2.
    setFillAllocationWithNan(false);
    dtype_variants.push_back(DataType::Float8_e5m2);
  }

  for (auto dtype : dtype_variants) {
    std::unique_ptr<Fusion> fusion_ptr = std::make_unique<Fusion>();
    FusionGuard fg(fusion_ptr.get());

    TensorView* tv0 = makeSymbolicTensor(2, dtype);
    fusion_ptr->addInput(tv0);
    TensorView* tv1 = makeSymbolicTensor(2, dtype);
    fusion_ptr->addInput(tv1);

    TensorView* tv2 = castOp(DataType::Float, tv0);
    TensorView* tv3 = neg(tv2);
    TensorView* tv4 = castOp(dtype, tv3);

    TensorView* tv5 = cat({tv4, tv1}, -1);
    fusion_ptr->addOutput(tv5);

    auto options = at::TensorOptions().dtype(at::kFloat).device(at::kCUDA, 0);

    // note randn doesn't support fp8 types. so we cast after initialize
    at::Tensor t0 = at::randn({4, 8}, options).to(data_type_to_aten(dtype));
    at::Tensor t1 = at::randn({4, 12}, options).to(data_type_to_aten(dtype));

    std::vector<c10::IValue> aten_inputs = {t0, t1};

    FusionExecutorCache executor_cache(std::move(fusion_ptr));
    auto cg_outputs = executor_cache.runFusionWithInputs(aten_inputs);

    EXPECT_EQ(cg_outputs.size(), 1);
    EXPECT_EQ(cg_outputs[0].dtype(), data_type_to_aten(dtype));

    // note cat doesn't support fp8 types, running reference with floating point
    // instead.
    auto t0_fp32 = t0.to(at::kFloat);
    auto t1_fp32 = t1.to(at::kFloat);
    auto ref = at::cat({-t0_fp32, t1_fp32}, -1);

    testValidate(
        executor_cache.fusion(),
        {cg_outputs[0].to(at::kFloat)},
        aten_inputs,
        {ref},
        __LINE__,
        __FILE__,
        "");
  }
}

TEST_F(ResizeTest, PadDtypes) {
  auto sizes = {0, 10};
  auto dtypes = {
      at::kBool,
      at::kFloat,
      at::kLong,
      at::kDouble,
      at::kHalf,
      at::kBFloat16,
      at::kInt,
      at::kComplexFloat,
      at::kComplexDouble};

  auto fusion = std::make_unique<Fusion>();
  FusionGuard fg(fusion.get());

  Val* size = IrBuilder::create<Val>(DataType::Int);
  Val* fill_val = IrBuilder::create<Val>(DataType::Int);
  fusion->addInput(size);
  fusion->addInput(fill_val);
  for (auto dtype : dtypes) {
    if (!isSupportedTypeByDevice(aten_to_data_type(dtype))) {
      continue;
    }
    auto full_tv = full({size}, fill_val, aten_to_data_type(dtype));
    auto out_tv =
        pad(full_tv, {IrBuilder::create<Val>(1L), IrBuilder::create<Val>(1L)});
    fusion->addOutput(out_tv);

    auto* pad_value = out_tv->definition()->as<PadOp>()->value();
    EXPECT_TRUE(pad_value->isZero());
    EXPECT_FALSE(pad_value->isOne());
  }

  FusionExecutorCache executor_cache(std::move(fusion));

  for (auto size : sizes) {
    auto cg_outputs = executor_cache.runFusionWithInputs({size, 8});

    testValidate(
        executor_cache.fusion(), cg_outputs, {size, 8}, __LINE__, __FILE__);
  }
}

TEST_F(ResizeTest, Issue2552) {
  auto fusion = std::make_unique<Fusion>();
  FusionGuard fg(fusion.get());

  TensorView* x = makeContigConcreteTensor({1, 3});
  TensorView* y = makeContigConcreteTensor({1, 3});
  fusion->addInput(x);
  fusion->addInput(y);
  x = expand(x, {IrBuilder::create<Val>(2), x->axis(1)->extent()});
  x = slice(x, /*starts=*/{0, 0}, /*stops=*/{1, 3});
  fusion->addOutput(x);
  TensorView* z = add(x, y);
  fusion->addOutput(z);

  FusionExecutorCache fec(std::move(fusion));
  auto options = at::dtype(at::kFloat).device(at::kCUDA);
  at::Tensor x_tensor = at::randn({1, 3}, options);
  at::Tensor y_tensor = at::randn({1, 3}, options);
  std::vector<at::Tensor> out_tensors =
      fec.runFusionWithInputs({x_tensor, y_tensor});
  testValidate(
      fec.fusion(), out_tensors, {x_tensor, y_tensor}, __LINE__, __FILE__);
}

TEST_F(ResizeTest, Chunk_NegativeSize) {
  auto fusion = std::make_unique<Fusion>();
  FusionGuard fg(fusion.get());

  TensorView* in = makeContigTensor(1);
  fusion->addInput(in);
  std::vector<TensorView*> outs = chunk(in, /*chunks=*/6, /*dim=*/0);
  for (auto* out : outs) {
    fusion->addOutput(out);
  }

  FusionExecutorCache fec(std::move(fusion));
  EXPECT_THAT(
      [&]() {
        auto in_tensor = at::randn({13}).cuda();
        fec.runFusionWithInputs({in_tensor});
      },
      ThrowsMessage<nvfError>(HasSubstr("Invalid resized domain extent")));
}

TEST_F(ResizeTest, Chunk_SizeZero) {
  auto fusion = std::make_unique<Fusion>();
  FusionGuard fg(fusion.get());

  TensorView* in = makeContigTensor(1);
  fusion->addInput(in);
  std::vector<TensorView*> outs = chunk(in, /*chunks=*/6, /*dim=*/0);
  for (auto* out : outs) {
    fusion->addOutput(out);
  }

  FusionExecutorCache fec(std::move(fusion));
  auto in_tensor = at::randn({15}).cuda();
  auto out_tensors = fec.runFusionWithInputs({in_tensor});
  testValidate(fec.fusion(), out_tensors, {in_tensor}, __LINE__, __FILE__);

  EXPECT_EQ(out_tensors.back().numel(), 0);
}

TEST_F(ResizeTest, Chunk_Uneven) {
  auto fusion = std::make_unique<Fusion>();
  FusionGuard fg(fusion.get());

  TensorView* in = makeContigTensor(1);
  fusion->addInput(in);
  std::vector<TensorView*> outs = chunk(in, /*chunks=*/6, /*dim=*/0);
  for (auto* out : outs) {
    fusion->addOutput(out);
  }

  FusionExecutorCache fec(std::move(fusion));
  auto in_tensor = at::randn({16}).cuda();
  auto out_tensors = fec.runFusionWithInputs({in_tensor});
  testValidate(fec.fusion(), out_tensors, {in_tensor}, __LINE__, __FILE__);

  EXPECT_EQ(out_tensors.back().numel(), 1);
}

// Schedule a slice with the loop domain derived from the producer
// domain. See PR #2897.
// Note that the IdModel-based indexing is automatically enabled as
// there are tensors that have non-trivial loop domains as defined by
// requiresIdModel in lower2device.cpp.
TEST_F(ResizeTest, SliceScheduledLikeProducer) {
  Fusion fusion;
  FusionGuard fg(&fusion);

  std::vector<int64_t> shape({100});

  EnableOptionsGuard enable_options_guard;
  EnableOptionsGuard::getCurOptions().set(EnableOption::IdModel, {"all"});

  // concrete shapes to avoid dynamic Fusion
  auto tv0 = makeConcreteTensor(shape);
  fusion.addInput(tv0);

  auto tv1 =
      slice(tv0, {{IrBuilder::create<Val>(1L), IrBuilder::create<Val>(99)}});

  auto tv2 = set(tv1);

  fusion.addOutput(tv2);

  std::vector<IterDomain*> ref_loop = tv0->getLogicalDomain();
  scheduler_tools::scheduleLoopDomainsLike(fusion.allTvs(), ref_loop);

  for (auto tv : {tv1, tv2}) {
    tv->split(0, 32);
  }

  inlineMost();

  for (auto tv : {tv1, tv2}) {
    EXPECT_EQ(tv->getComputeAtPosition(), 2)
        << "Invalid computeAt position: " << tv->toString();
    tv->axis(0)->parallelize(ParallelType::BIDx);
    tv->axis(1)->parallelize(ParallelType::TIDx);
  }

  auto options = at::TensorOptions().dtype(at::kFloat).device(at::kCUDA, 0);
  auto t0 = at::randn(shape, options);
  std::vector<c10::IValue> aten_inputs({t0});

  FusionExecutor fe;
  fe.compileFusion(&fusion, aten_inputs);
  auto cg_outputs = fe.runFusion(aten_inputs);

  auto ref = t0.index({at::indexing::Slice(1, shape[0] - 1)});

  NVF_CHECK(ref.equal(cg_outputs[0]));
}

TEST_F(ResizeTest, PadScheduledLikeConsumer) {
  Fusion fusion;
  FusionGuard fg(&fusion);

  std::vector<int64_t> shape({100});

  EnableOptionsGuard enable_options_guard;
  EnableOptionsGuard::getCurOptions().set(EnableOption::IdModel, {"all"});

  // concrete shapes to avoid dynamic Fusion
  auto tv0 = makeConcreteTensor(shape);
  fusion.addInput(tv0);

  auto tv1 = add(tv0, IrBuilder::create<Val>(1));
  auto tv2 = pad(tv1, {IrBuilder::create<Val>(1), IrBuilder::create<Val>(1)});

  auto tv3 = add(tv2, IrBuilder::create<Val>(1));
  fusion.addOutput(tv3);

  std::vector<IterDomain*> ref_loop = tv2->getLogicalDomain();
  scheduler_tools::scheduleLoopDomainsLike(fusion.allTvs(), ref_loop);

  for (auto tv : {tv1, tv2, tv3}) {
    tv->split(0, 32);
  }

  inlineMost();

  for (auto tv : {tv1, tv2, tv3}) {
    EXPECT_EQ(tv->getComputeAtPosition(), 2)
        << "Invalid computeAt position: " << tv->toString();
    tv->axis(0)->parallelize(ParallelType::BIDx);
    tv->axis(1)->parallelize(ParallelType::TIDx);
  }

  auto options = at::TensorOptions().dtype(at::kFloat).device(at::kCUDA, 0);
  auto t0 = at::randn(shape, options);
  std::vector<c10::IValue> aten_inputs({t0});

  FusionExecutor fe;
  fe.compileFusion(&fusion, aten_inputs);
  auto cg_outputs = fe.runFusion(aten_inputs);

  auto ref = at::pad(t0 + 1, {1, 1}) + 1;

  NVF_CHECK(ref.equal(cg_outputs[0]));
}

// Slicing the left half and pad it to the original extent
TEST_F(ResizeTest, SliceThenPadLeftHalf) {
  Fusion fusion;
  FusionGuard fg(&fusion);

  std::vector<int64_t> shape({100});

  EnableOptionsGuard enable_options_guard;
  EnableOptionsGuard::getCurOptions().set(EnableOption::IdModel, {"all"});

  // concrete shapes to avoid dynamic Fusion
  auto tv0 = makeContigConcreteTensor(shape);
  fusion.addInput(tv0);

  auto tv1 = set(tv0);

  auto tv2 =
      slice(tv1, {{fusion.zeroVal(), IrBuilder::create<Val>(shape[0] / 2)}});

  auto tv3 = pad(tv2, {fusion.zeroVal(), IrBuilder::create<Val>(shape[0] / 2)});

  fusion.addOutput(tv3);

  std::vector<IterDomain*> ref_loop = tv0->getLogicalDomain();
  scheduler_tools::scheduleLoopDomainsLike(fusion.allTvs(), ref_loop);

  for (auto tv : {tv1, tv2, tv3}) {
    tv->split(0, 32);
  }

  inlineMost();

  for (auto tv : {tv1, tv2, tv3}) {
    EXPECT_EQ(tv->getComputeAtPosition(), 2)
        << "Invalid computeAt position: " << tv->toString();
    tv->axis(0)->parallelize(ParallelType::BIDx);
    tv->axis(1)->parallelize(ParallelType::TIDx);
  }

  auto options = at::TensorOptions().dtype(at::kFloat).device(at::kCUDA, 0);
  auto t0 = at::randn(shape, options);
  std::vector<c10::IValue> aten_inputs({t0});

  FusionExecutor fe;
  fe.compileFusion(&fusion, aten_inputs);
  auto cg_outputs = fe.runFusion(aten_inputs);

  auto ref = at::pad(
      t0.index({at::indexing::Slice(0, shape[0] / 2)}), {0, shape[0] / 2});

  EXPECT_TRUE(ref.equal(cg_outputs[0]));
}

// Slicing the right half and pad it to the original extent
TEST_F(ResizeTest, SliceThenPadRightHalf) {
  Fusion fusion;
  FusionGuard fg(&fusion);

  std::vector<int64_t> shape({100});

  EnableOptionsGuard enable_options_guard;
  EnableOptionsGuard::getCurOptions().set(EnableOption::IdModel, {"all"});

  // concrete shapes to avoid dynamic Fusion
  auto tv0 = makeContigConcreteTensor(shape);
  fusion.addInput(tv0);

  auto tv1 = set(tv0);

  auto tv2 = slice(
      tv1,
      {{IrBuilder::create<Val>(shape[0] / 2),
        IrBuilder::create<Val>(shape[0])}});

  auto tv3 = pad(tv2, {IrBuilder::create<Val>(shape[0] / 2), fusion.zeroVal()});

  fusion.addOutput(tv3);

  std::vector<IterDomain*> ref_loop = tv0->getLogicalDomain();
  scheduler_tools::scheduleLoopDomainsLike(fusion.allTvs(), ref_loop);

  for (auto tv : {tv1, tv2, tv3}) {
    tv->split(0, 32);
  }

  inlineMost();

  for (auto tv : {tv1, tv2, tv3}) {
    EXPECT_EQ(tv->getComputeAtPosition(), 2)
        << "Invalid computeAt position: " << tv->toString();
    tv->axis(0)->parallelize(ParallelType::BIDx);
    tv->axis(1)->parallelize(ParallelType::TIDx);
  }

  auto options = at::TensorOptions().dtype(at::kFloat).device(at::kCUDA, 0);
  auto t0 = at::randn(shape, options);
  std::vector<c10::IValue> aten_inputs({t0});

  FusionExecutor fe;
  fe.compileFusion(&fusion, aten_inputs);
  auto cg_outputs = fe.runFusion(aten_inputs);

  auto ref = at::pad(
      t0.index({at::indexing::Slice(shape[0] / 2, shape[0])}),
      {shape[0] / 2, 0});

  EXPECT_TRUE(ref.equal(cg_outputs[0]));
}

TEST_F(ResizeTest, SliceThenConcat) {
  Fusion fusion;
  FusionGuard fg(&fusion);

  std::vector<int64_t> shape({100});

  EnableOptionsGuard enable_options_guard;
  EnableOptionsGuard::getCurOptions().set(EnableOption::IdModel, {"all"});

  // concrete shapes to avoid dynamic Fusion
  auto tv0 = makeContigConcreteTensor(shape);
  fusion.addInput(tv0);

  auto tv1 = set(tv0);

  // TODO: Use cat instead of the manual pad + add

  // left half
  auto tv2 =
      slice(tv1, {{fusion.zeroVal(), IrBuilder::create<Val>(shape[0] / 2)}});
  auto tv3 = pad(tv2, {fusion.zeroVal(), IrBuilder::create<Val>(shape[0] / 2)});

  // right half
  auto tv4 = slice(
      tv1,
      {{IrBuilder::create<Val>(shape[0] / 2),
        IrBuilder::create<Val>(shape[0])}});
  auto tv5 = pad(tv4, {IrBuilder::create<Val>(shape[0] / 2), fusion.zeroVal()});

  auto tv6 = add(tv3, tv5);

  fusion.addOutput(tv6);

  std::vector<IterDomain*> ref_loop = tv0->getLogicalDomain();
  scheduler_tools::scheduleLoopDomainsLike(fusion.allTvs(), ref_loop);

  for (auto tv : {tv1, tv2, tv3, tv4, tv5, tv6}) {
    tv->split(0, 32);
  }

  inlineMost();

  for (auto tv : {tv1, tv2, tv3, tv4, tv5, tv6}) {
    EXPECT_EQ(tv->getComputeAtPosition(), 2)
        << "Invalid computeAt position: " << tv->toString();
    tv->axis(0)->parallelize(ParallelType::BIDx);
    tv->axis(1)->parallelize(ParallelType::TIDx);
  }

  auto options = at::TensorOptions().dtype(at::kFloat).device(at::kCUDA, 0);
  auto t0 = at::randn(shape, options);
  std::vector<c10::IValue> aten_inputs({t0});

  FusionExecutor fe;
  fe.compileFusion(&fusion, aten_inputs);
  auto cg_outputs = fe.runFusion(aten_inputs);

  EXPECT_TRUE(t0.equal(cg_outputs[0]));
}

// RoPE pattern except for the rotation
TEST_F(ResizeTest, SliceSliceConcatConcat) {
  Fusion fusion;
  FusionGuard fg(&fusion);

  const int64_t i0 = 128;
  const int64_t rope_size = 32;

  EnableOptionsGuard enable_options_guard;
  EnableOptionsGuard::getCurOptions().set(EnableOption::IdModel, {"all"});

  auto zero = fusion.zeroVal();

  // concrete shapes to avoid dynamic Fusion
  auto tv0 = makeContigConcreteTensor({i0});
  fusion.addInput(tv0);

  // [i0]
  auto tv1 = set(tv0);

  // [rope_size]
  auto tv2 = slice(tv1, {{zero, IrBuilder::create<Val>(rope_size)}});

  auto rope_size_half = IrBuilder::create<Val>(rope_size / 2);

  // first half
  // [0:rope_size/2]
  auto tv3 = slice(tv2, {{zero, rope_size_half}});
  // do some uop
  auto tv4 = add(tv3, IrBuilder::create<Val>(1));
  // Pad back
  // [0:rope_size]
  auto tv5 = pad(tv4, {zero, rope_size_half});

  // second half
  // [rope_size/2:]
  auto tv6 = slice(tv2, {{rope_size_half, IrBuilder::create<Val>(rope_size)}});

  // do some uop
  auto tv7 = add(tv6, IrBuilder::create<Val>(2));
  // Pad back
  // [rope_size]
  auto tv8 = pad(tv7, {rope_size_half, zero});

  // [rope_size]
  auto tv9 = add(tv5, tv8);

  // [i0]
  auto tv10 = pad(tv9, {zero, IrBuilder::create<Val>(i0 - rope_size)});

  // [rope_size:]
  auto tv11 = slice(
      tv1, {{IrBuilder::create<Val>(rope_size), IrBuilder::create<Val>(i0)}});
  // [i0]
  auto tv12 = pad(tv11, {IrBuilder::create<Val>(rope_size), zero});

  auto tv13 = add(tv10, tv12);

  fusion.addOutput(tv13);

  std::vector<IterDomain*> ref_loop = tv0->getLogicalDomain();
  scheduler_tools::scheduleLoopDomainsLike(fusion.allTvs(), ref_loop);

  for (auto tv : fusion.allTvs()) {
    if (tv->isFusionInput()) {
      continue;
    }
    tv->split(0, 4);
    tv->split(0, 16);
  }

  inlineMost();

  for (auto tv : fusion.allTvs()) {
    if (tv->isFusionInput()) {
      continue;
    }
    EXPECT_EQ(tv->getComputeAtPosition(), 3)
        << "Invalid computeAt position: " << tv->toString();
    tv->axis(0)->parallelize(ParallelType::BIDx);
    tv->axis(1)->parallelize(ParallelType::TIDx);
  }

  auto options = at::TensorOptions().dtype(at::kFloat).device(at::kCUDA, 0);
  auto t0 = at::randn({i0}, options);
  std::vector<c10::IValue> aten_inputs({t0});

  FusionExecutor fe;
  fe.compileFusion(&fusion, aten_inputs);
  auto cg_outputs = fe.runFusion(aten_inputs);

  auto ref = at::concat(
      {at::slice(t0, 0, 0, rope_size / 2) + 1,
       at::slice(t0, 0, rope_size / 2, rope_size) + 2,
       at::slice(t0, 0, rope_size)},
      0);

  NVF_CHECK(ref.equal(cg_outputs[0]));
}

<<<<<<< HEAD
// Trivial case of pad vectorization. Just pad a fusion input
TEST_F(ResizeTest, VectorizePadLower) {
=======
// manual scheduling that should have vectorized load on padded inputs.
TEST_F(ResizeTest, VectorizePadLowering) {
>>>>>>> 4c923717
  auto fusion_ptr = std::make_unique<Fusion>();
  auto& fusion = *fusion_ptr;
  FusionGuard fg(fusion_ptr.get());

  const std::vector<int64_t> shape({1024L * 1024L});

<<<<<<< HEAD
  // Using a concrete tensor to avoid dynamic reshape
=======
>>>>>>> 4c923717
  auto tv0 = makeContigConcreteTensor(shape);
  fusion.addInput(tv0);

  auto tv1 = pad(tv0, {IrBuilder::create<Val>(4L), IrBuilder::create<Val>(4L)});
<<<<<<< HEAD
  // const int64_t slice_offset = 4;
  // auto tv1 = slice(
  //     tv0,
  //     {{IrBuilder::create<Val>(slice_offset),
  //       sub(tv0->axis(0)->extent(), IrBuilder::create<Val>(slice_offset))}});
=======
>>>>>>> 4c923717
  fusion.addOutput(tv1);

  tv1->split(0, 4);
  tv1->split(0, 128);

  tv1->axis(0)->parallelize(ParallelType::BIDx);
  tv1->axis(1)->parallelize(ParallelType::TIDx);
  tv1->axis(2)->parallelize(ParallelType::Vectorize);
<<<<<<< HEAD
  // tv1->axis(2)->parallelize(ParallelType::Unroll);
=======
>>>>>>> 4c923717

  auto options = at::TensorOptions().dtype(at::kFloat).device(at::kCUDA, 0);
  auto t0 = at::randn(shape, options);
  std::vector<c10::IValue> aten_inputs({t0});

  FusionExecutor fe;
  fe.compileFusion(&fusion, aten_inputs);
  auto cg_outputs = fe.runFusion(aten_inputs);

<<<<<<< HEAD
  // auto ref =
  //     t0.index({at::indexing::Slice(slice_offset, shape[0] - slice_offset)});
=======
>>>>>>> 4c923717
  auto ref = at::pad(t0, {4, 4});
  ASSERT_TRUE(ref.equal(cg_outputs[0]));
}

<<<<<<< HEAD
TEST_F(ResizeTest, VectorizeFactorFour) {
  auto fusion_ptr = std::make_unique<Fusion>();
  auto& fusion = *fusion_ptr;
  FusionGuard fg(fusion_ptr.get());

  const std::vector<int64_t> shape({1024L * 1024L});

  // Using a concrete tensor to avoid dynamic reshape
  auto tv0 = makeContigConcreteTensor(shape);
  fusion.addInput(tv0);

  auto tv1 = pad(tv0, {IrBuilder::create<Val>(4L), IrBuilder::create<Val>(4L)});
  fusion.addOutput(tv1);

  auto options = at::TensorOptions().dtype(at::kFloat).device(at::kCUDA, 0);
  auto t0 = at::randn(shape, options);
  std::vector<c10::IValue> aten_inputs({t0});

  FusionExecutorCache executor_cache(std::move(fusion_ptr));
  auto cg_outputs = executor_cache.runFusionWithInputs(aten_inputs);

  auto ref = at::pad(t0, {4, 4});

  NVF_CHECK(ref.equal(cg_outputs[0]));
}

// This test is to check that the pad extent is used to limit the vectorization
// factor.
TEST_F(ResizeTest, VectorizeFactorTwo) {
  auto fusion_ptr = std::make_unique<Fusion>();
  auto& fusion = *fusion_ptr;
  FusionGuard fg(fusion_ptr.get());

  const std::vector<int64_t> shape({1024L * 1024L});

  // Using a concrete tensor to avoid dynamic reshape
  auto tv0 = makeContigConcreteTensor(shape);
  fusion.addInput(tv0);

  auto tv1 = pad(tv0, {IrBuilder::create<Val>(2L), IrBuilder::create<Val>(2L)});
  fusion.addOutput(tv1);

  auto options = at::TensorOptions().dtype(at::kFloat).device(at::kCUDA, 0);
  auto t0 = at::randn(shape, options);
  std::vector<c10::IValue> aten_inputs({t0});

  FusionExecutorCache executor_cache(std::move(fusion_ptr));
  auto cg_outputs = executor_cache.runFusionWithInputs(aten_inputs);

  auto ref = at::pad(t0, {2, 2});

  NVF_CHECK(ref.equal(cg_outputs[0]));
}

// This test checks that the vectorization of padding on non-innermost dimension
// would prevent the resize iterdomain to be merged with its inner most
// dimensions.
TEST_F(ResizeTest, VectorizePadNonInnermost) {
  auto fusion_ptr = std::make_unique<Fusion>();
  auto& fusion = *fusion_ptr;
  FusionGuard fg(fusion_ptr.get());

  const std::vector<int64_t> shape({1024L, 1024L, 2L});

  // Using a concrete tensor to avoid dynamic reshape
  auto tv0 = makeContigConcreteTensor(shape);
  fusion.addInput(tv0);

  auto tv1 =
      pad(tv0,
          {IrBuilder::create<Val>(0L),
           IrBuilder::create<Val>(0L),
           IrBuilder::create<Val>(4L),
           IrBuilder::create<Val>(4L),
           IrBuilder::create<Val>(0L),
           IrBuilder::create<Val>(0L)});
  fusion.addOutput(tv1);

  auto options = at::TensorOptions().dtype(at::kFloat).device(at::kCUDA, 0);
  auto t0 = at::randn(shape, options);
  std::vector<c10::IValue> aten_inputs({t0});

  FusionExecutorCache executor_cache(std::move(fusion_ptr));
  auto cg_outputs = executor_cache.runFusionWithInputs(aten_inputs);

  auto ref = at::pad(t0, {0, 0, 4, 4, 0, 0});

  NVF_CHECK(ref.equal(cg_outputs[0]));
  // TODO: check vectorization factor
}

// This test checks that the propagation vectorization factor is not stopped by
// padding on non-innermost dimension, when the pad operation isn't the
// vectorized operation.
TEST_F(ResizeTest, PropagatePadNonInnermost) {
  auto fusion_ptr = std::make_unique<Fusion>();
  auto& fusion = *fusion_ptr;
  FusionGuard fg(fusion_ptr.get());

  const std::vector<int64_t> shape({1024L, 1024L, 2L});

  // Using a concrete tensor to avoid dynamic reshape
  auto tv0 = makeContigConcreteTensor(shape);
  fusion.addInput(tv0);

  auto tv1 = relu(tv0);
  auto tv2 =
      pad(tv1,
          {IrBuilder::create<Val>(0L),
           IrBuilder::create<Val>(0L),
           IrBuilder::create<Val>(4L),
           IrBuilder::create<Val>(4L),
           IrBuilder::create<Val>(0L),
           IrBuilder::create<Val>(0L)});
  fusion.addOutput(tv2);

  auto options = at::TensorOptions().dtype(at::kFloat).device(at::kCUDA, 0);
  auto t0 = at::randn(shape, options);
  std::vector<c10::IValue> aten_inputs({t0});

  FusionExecutorCache executor_cache(std::move(fusion_ptr));
  auto cg_outputs = executor_cache.runFusionWithInputs(aten_inputs);

  auto ref = at::pad(t0.relu(), {0, 0, 4, 4, 0, 0});

  NVF_CHECK(ref.equal(cg_outputs[0]));
  // TODO: check vectorization factor
}

// this is hitting an error. Figure it out.
TEST_F(ResizeTest, PadAndCacheUses) {
  auto fusion_ptr = std::make_unique<Fusion>();
  auto& fusion = *fusion_ptr;
  FusionGuard fg(fusion_ptr.get());

  const std::vector<int64_t> shape({1024L * 1024L});

  // Using a concrete tensor to avoid dynamic reshape
  auto tv0 = makeContigConcreteTensor(shape);
  fusion.addInput(tv0);

  auto tv1 = pad(tv0, {IrBuilder::create<Val>(4L), IrBuilder::create<Val>(4L)});
  fusion.addOutput(tv1);
  auto tv2 = relu(tv0);
  fusion.addOutput(tv2);

  auto options = at::TensorOptions().dtype(at::kFloat).device(at::kCUDA, 0);
  auto t0 = at::randn(shape, options);
  std::vector<c10::IValue> aten_inputs({t0});

  FusionExecutorCache executor_cache(std::move(fusion_ptr));
  auto cg_outputs = executor_cache.runFusionWithInputs(aten_inputs);

  auto ref_0 = at::pad(t0, {4, 4});
  NVF_CHECK(ref_0.equal(cg_outputs[0]));

  auto ref_1 = at::relu(t0);
  NVF_CHECK(ref_1.equal(cg_outputs[1]));
}

TEST_F(ResizeTest, Playground) {
  nvfuser::preseg_passes::OptimizationPassGuard<
      nvfuser::preseg_passes::MarkAliasesPreparePass>
      guard(false);
  auto fusion_ptr = std::make_unique<Fusion>();
  auto& fusion = *fusion_ptr;
  FusionGuard fg(fusion_ptr.get());

  const std::vector<int64_t> shape({1024L * 1024L});

  // Using a concrete tensor to avoid dynamic reshape
  auto tv0 = makeContigConcreteTensor(shape);
  fusion.addInput(tv0);

  auto tv1 = pad(tv0, {IrBuilder::create<Val>(4L), IrBuilder::create<Val>(4L)});
  fusion.addOutput(tv1);
  auto tv2 = slice(
      tv0,
      {{IrBuilder::create<Val>(2L),
        sub(tv0->axis(0)->extent(), IrBuilder::create<Val>(2L))}});
  fusion.addOutput(tv2);

  auto options = at::TensorOptions().dtype(at::kFloat).device(at::kCUDA, 0);
  auto t0 = at::randn(shape, options);
  std::vector<c10::IValue> aten_inputs({t0});

  FusionExecutorCache executor_cache(std::move(fusion_ptr));
  auto cg_outputs = executor_cache.runFusionWithInputs(aten_inputs);

  auto ref_0 = at::pad(t0, {4, 4});
  NVF_CHECK(ref_0.equal(cg_outputs[0]));

  auto ref_1 = t0.index({at::indexing::Slice(2, shape[0] - 2)});
  NVF_CHECK(ref_1.equal(cg_outputs[1]));
}
=======
>>>>>>> 4c923717
} // namespace nvfuser<|MERGE_RESOLUTION|>--- conflicted
+++ resolved
@@ -4039,35 +4039,18 @@
   NVF_CHECK(ref.equal(cg_outputs[0]));
 }
 
-<<<<<<< HEAD
-// Trivial case of pad vectorization. Just pad a fusion input
-TEST_F(ResizeTest, VectorizePadLower) {
-=======
 // manual scheduling that should have vectorized load on padded inputs.
 TEST_F(ResizeTest, VectorizePadLowering) {
->>>>>>> 4c923717
   auto fusion_ptr = std::make_unique<Fusion>();
   auto& fusion = *fusion_ptr;
   FusionGuard fg(fusion_ptr.get());
 
   const std::vector<int64_t> shape({1024L * 1024L});
 
-<<<<<<< HEAD
-  // Using a concrete tensor to avoid dynamic reshape
-=======
->>>>>>> 4c923717
   auto tv0 = makeContigConcreteTensor(shape);
   fusion.addInput(tv0);
 
   auto tv1 = pad(tv0, {IrBuilder::create<Val>(4L), IrBuilder::create<Val>(4L)});
-<<<<<<< HEAD
-  // const int64_t slice_offset = 4;
-  // auto tv1 = slice(
-  //     tv0,
-  //     {{IrBuilder::create<Val>(slice_offset),
-  //       sub(tv0->axis(0)->extent(), IrBuilder::create<Val>(slice_offset))}});
-=======
->>>>>>> 4c923717
   fusion.addOutput(tv1);
 
   tv1->split(0, 4);
@@ -4076,10 +4059,6 @@
   tv1->axis(0)->parallelize(ParallelType::BIDx);
   tv1->axis(1)->parallelize(ParallelType::TIDx);
   tv1->axis(2)->parallelize(ParallelType::Vectorize);
-<<<<<<< HEAD
-  // tv1->axis(2)->parallelize(ParallelType::Unroll);
-=======
->>>>>>> 4c923717
 
   auto options = at::TensorOptions().dtype(at::kFloat).device(at::kCUDA, 0);
   auto t0 = at::randn(shape, options);
@@ -4089,16 +4068,10 @@
   fe.compileFusion(&fusion, aten_inputs);
   auto cg_outputs = fe.runFusion(aten_inputs);
 
-<<<<<<< HEAD
-  // auto ref =
-  //     t0.index({at::indexing::Slice(slice_offset, shape[0] - slice_offset)});
-=======
->>>>>>> 4c923717
   auto ref = at::pad(t0, {4, 4});
   ASSERT_TRUE(ref.equal(cg_outputs[0]));
 }
 
-<<<<<<< HEAD
 TEST_F(ResizeTest, VectorizeFactorFour) {
   auto fusion_ptr = std::make_unique<Fusion>();
   auto& fusion = *fusion_ptr;
@@ -4294,6 +4267,4 @@
   auto ref_1 = t0.index({at::indexing::Slice(2, shape[0] - 2)});
   NVF_CHECK(ref_1.equal(cg_outputs[1]));
 }
-=======
->>>>>>> 4c923717
 } // namespace nvfuser