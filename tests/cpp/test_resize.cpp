// clang-format off
/*
 * SPDX-FileCopyrightText: Copyright (c) 2023-present NVIDIA CORPORATION & AFFILIATES.
 * All rights reserved.
 * SPDX-License-Identifier: BSD-3-Clause
 */
// clang-format on
#include <csrc/exceptions.h>
#include <gmock/gmock-matchers.h>
#include <gtest/gtest.h>

#include <fusion.h>
#include <ops/all_ops.h>
#include <preseg_passes/mark_aliases_prepare.h>
#include <preseg_passes/optimization_pass.h>
#include <runtime/executor.h>
#include <runtime/executor_utils.h>
#include <runtime/fusion_executor_cache.h>
#include <scheduler/tools/inlining.h>
#include <scheduler/tools/loop_domain_scheduler.h>
#include <scheduler/tools/resize_utils.h>
#include <tests/cpp/utils.h>
#include <tests/cpp/validator.h>

#include <fstream>

namespace nvfuser {

namespace {

void checkLoopDomainEquivalence(
    TensorView* ref_tv,
    std::vector<TensorView*> tvs_to_check = {}) {
  Fusion* fusion = ref_tv->fusion();

  IdModel id_model(fusion, /*build_graphs=*/false);
  const auto& graph = id_model.buildExactGraph();

  const auto ref_loop_groups = graph.toGroups(ref_tv->getLoopDomain());

  if (tvs_to_check.empty()) {
    tvs_to_check = fusion->allTvs();
  }

  for (auto tv : tvs_to_check) {
    // Don't care inputs
    if (tv->isFusionInput() || tv == ref_tv) {
      continue;
    }

    EXPECT_EQ(graph.toGroups(tv->getLoopDomain()), ref_loop_groups)
        << "Mismatched loop domain: " << tv->toString();
  }
}

} // namespace

class ResizeTest : public NVFuserTest {
 protected:
  void SetUp() override {
    EnableOptionsGuard::getCurOptions().set(EnableOption::ResizeScheduler);
    NVFuserTest::SetUp();
  }

 private:
  EnableOptionsGuard enable_options_guard_;
};

class ResizeSchedulerTest : public NVFuserFixtureParamTest<bool> {
 protected:
  void SetUp() override {
    EnableOptionsGuard::getCurOptions().set(EnableOption::ResizeScheduler);
    NVFuserFixtureParamTest<bool>::SetUp();
  }

 private:
  EnableOptionsGuard enable_options_guard_;
};

using testing::Each;
using testing::HasSubstr;
using testing::Not;
using testing::Property;
using testing::ThrowsMessage;
using testing::UnorderedElementsAre;

INSTANTIATE_TEST_SUITE_P(
    ,
    ResizeSchedulerTest,
    testing::Bool(),
    [](const testing::TestParamInfo<bool>& info) {
      return info.param ? "Scheduler" : "Manual";
    });

// Simple pad test
TEST_F(ResizeTest, Pad1) {
  Fusion fusion;
  FusionGuard fg(&fusion);

  std::vector<int64_t> shape({9});

  auto tv0 = makeSymbolicTensor(1);
  fusion.addInput(tv0);

  auto tv1 = pad(tv0, {IrBuilder::create<Val>(1L), IrBuilder::create<Val>(1L)});
  fusion.addOutput(tv1);

  auto options = at::TensorOptions().dtype(at::kFloat).device(at::kCUDA, 0);

  auto t0 = at::randn(shape, options);
  std::vector<c10::IValue> aten_inputs({t0});

  EnableOptionsGuard enable_options_guard;
  EnableOptionsGuard::getCurOptions().set(EnableOption::IdModel, {"all"});

  KernelExecutor ke;
  ke.compile(&fusion, aten_inputs);
  auto cg_outputs = ke.run(aten_inputs);

  auto ref = at::pad(t0, {1, 1});

  NVF_CHECK(ref.equal(cg_outputs[0]));
}

// pad + split
TEST_F(ResizeTest, Pad2) {
  Fusion fusion;
  FusionGuard fg(&fusion);

  std::vector<int64_t> shape({9});

  auto tv0 = makeSymbolicTensor(1);
  fusion.addInput(tv0);

  auto tv1 = pad(tv0, {IrBuilder::create<Val>(1L), IrBuilder::create<Val>(1L)});
  fusion.addOutput(tv1);

  tv1->split(0, 4);

  auto options = at::TensorOptions().dtype(at::kFloat).device(at::kCUDA, 0);

  auto t0 = at::randn(shape, options);
  std::vector<c10::IValue> aten_inputs({t0});

  EnableOptionsGuard enable_options_guard;
  EnableOptionsGuard::getCurOptions().set(EnableOption::IdModel, {"all"});

  KernelExecutor ke;
  ke.compile(&fusion, aten_inputs);
  auto cg_outputs = ke.run(aten_inputs);

  auto ref = at::pad(t0, {1, 1});

  NVF_CHECK(ref.equal(cg_outputs[0]));
}

// pad, merge + split, inlineMost
TEST_F(ResizeTest, Pad3) {
  Fusion fusion;
  FusionGuard fg(&fusion);

  std::vector<int64_t> shape({9, 11});
  std::vector<int64_t> padded_shape({9, 11 + 2});

  auto tv0 = makeSymbolicTensor(2);
  fusion.addInput(tv0);
  auto tv1 = makeSymbolicTensor(2);
  fusion.addInput(tv1);

  auto tv2 = set(tv0);
  auto tv3 = pad(tv2, {IrBuilder::create<Val>(1L), IrBuilder::create<Val>(1L)});
  auto tv4 = add(tv3, tv1);
  fusion.addOutput(tv4);

  tv4->merge(0);
  tv4->split(0, 32);

  TransformPropagator propagator(tv4);
  MaxLogicalDomainInfoSpanningTree(tv4).traverse(&propagator);

  inlineMost();

  // TransformPropagator and inlineMost do not inline tv2, so it can't
  // be on Local memory. It should be possible to expand tv2 such that
  // it has the same extent as tv3, allowing it to be inlined.
  tv2->setMemoryType(MemoryType::Shared);

  auto options = at::TensorOptions().dtype(at::kFloat).device(at::kCUDA, 0);

  auto t0 = at::randn(shape, options);
  auto t1 = at::randn(padded_shape, options);
  std::vector<c10::IValue> aten_inputs({t0, t1});

  EnableOptionsGuard enable_options_guard;
  EnableOptionsGuard::getCurOptions().set(EnableOption::IdModel, {"all"});

  KernelExecutor ke;
  ke.compile(&fusion, aten_inputs);
  auto cg_outputs = ke.run(aten_inputs);

  testValidate(&fusion, cg_outputs, aten_inputs, __LINE__, __FILE__);
}

// pad + parallelization
TEST_F(ResizeTest, Pad4) {
  Fusion fusion;
  FusionGuard fg(&fusion);

  std::vector<int64_t> shape({9});

  auto tv0 = makeSymbolicTensor(1);
  fusion.addInput(tv0);

  auto tv1 = pad(tv0, {IrBuilder::create<Val>(1L), IrBuilder::create<Val>(1L)});
  fusion.addOutput(tv1);

  tv1->axis(0)->parallelize(ParallelType::TIDx);

  auto options = at::TensorOptions().dtype(at::kFloat).device(at::kCUDA, 0);

  auto t0 = at::randn(shape, options);
  std::vector<c10::IValue> aten_inputs({t0});

  EnableOptionsGuard enable_options_guard;
  EnableOptionsGuard::getCurOptions().set(EnableOption::IdModel, {"all"});

  KernelExecutor ke;
  ke.compile(&fusion, aten_inputs);
  auto cg_outputs = ke.run(aten_inputs);

  auto ref = at::pad(t0, {1, 1});

  NVF_CHECK(ref.equal(cg_outputs[0]));
}

// pad + parallelization + RAW sync
TEST_F(ResizeTest, Pad5) {
  Fusion fusion;
  FusionGuard fg(&fusion);

  std::vector<int64_t> shape({9});

  auto tv0 = makeSymbolicTensor(1);
  fusion.addInput(tv0);

  auto tv1 = set(tv0);
  auto tv2 = pad(tv1, {IrBuilder::create<Val>(1L), IrBuilder::create<Val>(1L)});
  fusion.addOutput(tv2);

  tv1->axis(0)->parallelize(ParallelType::TIDx);
  tv2->axis(0)->parallelize(ParallelType::TIDx);

  scheduler_utils::promoteProducerMemoryTypes(&fusion, {});

  NVF_CHECK(
      tv1->getMemoryType() == MemoryType::Shared,
      "tv1 should be on shared memory: ",
      tv1->getMemoryType());

  GpuLower gpulw(&fusion);
  auto all_lowered_exprs = KernelExprVisitor::getAllExprs(gpulw.run());
  NVF_CHECK(
      std::find_if(
          all_lowered_exprs.begin(),
          all_lowered_exprs.end(),
          [](Expr* expr) { return expr->isA<kir::BlockSync>(); }) !=
          all_lowered_exprs.end(),
      "Block sync not found");

  auto options = at::TensorOptions().dtype(at::kFloat).device(at::kCUDA, 0);

  auto t0 = at::randn(shape, options);
  std::vector<c10::IValue> aten_inputs({t0});

  EnableOptionsGuard enable_options_guard;
  EnableOptionsGuard::getCurOptions().set(EnableOption::IdModel, {"all"});

  KernelExecutor ke;
  ke.compile(&fusion, aten_inputs);
  auto cg_outputs = ke.run(aten_inputs);

  auto ref = at::pad(t0, {1, 1});

  NVF_CHECK(ref.equal(cg_outputs[0]));
}

// pad + merge + split parallelization
TEST_F(ResizeTest, Pad6) {
  Fusion fusion;
  FusionGuard fg(&fusion);

  std::vector<int64_t> shape({99, 111});
  std::vector<int64_t> padded_shape({shape[0], shape[1] + 2});

  auto tv0 = makeConcreteTensor(shape);
  fusion.addInput(tv0);
  auto tv1 = makeConcreteTensor(padded_shape);
  fusion.addInput(tv1);

  auto tv2 = add(tv0, IrBuilder::create<Val>(1.0));
  auto tv3 = pad(tv2, {IrBuilder::create<Val>(1L), IrBuilder::create<Val>(1L)});
  auto tv4 = add(tv3, tv1);
  fusion.addOutput(tv4);

  tv4->merge(0);
  tv4->split(0, 32);

  TransformPropagator propagator(tv4);
  MaxLogicalDomainInfoSpanningTree(tv4).traverse(&propagator);

  inlineMost();

  tv4->axis(0)->parallelize(ParallelType::BIDx);
  tv4->axis(1)->parallelize(ParallelType::TIDx);

  auto options = at::TensorOptions().dtype(at::kFloat).device(at::kCUDA, 0);

  auto t0 = at::randn(shape, options);
  auto t1 = at::randn(padded_shape, options);
  std::vector<c10::IValue> aten_inputs({t0, t1});

  EnableOptionsGuard enable_options_guard;
  EnableOptionsGuard::getCurOptions().set(EnableOption::IdModel, {"all"});

  KernelExecutor ke;
  ke.compile(&fusion, aten_inputs);
  auto cg_outputs = ke.run(aten_inputs);

  testValidate(&fusion, cg_outputs, aten_inputs, __LINE__, __FILE__);
}

// pad + unswitch. Having different extents in an unswitched loop nest
// needs a special care (see UnrollPass::canOmitElseClause)
TEST_F(ResizeTest, Pad7) {
  Fusion fusion;
  FusionGuard fg(&fusion);

  std::vector<int64_t> shape({9, 11});

  auto tv0 = makeSymbolicTensor(2);
  fusion.addInput(tv0);

  auto tv1 = set(tv0);
  auto tv2 = pad(tv1, {IrBuilder::create<Val>(1L), IrBuilder::create<Val>(1L)});
  auto tv3 = set(tv2);
  fusion.addOutput(tv3);

  tv3->split(0, 1);
  tv3->split(-1, 4);
  tv3->reorder({{1, 2}});

  TransformPropagator propagator(tv3);
  MaxLogicalDomainInfoSpanningTree(tv3).traverse(&propagator);

  inlineMost();

  tv3->axis(-1)->parallelize(ParallelType::TIDx);
  tv3->axis(-2)->parallelize(ParallelType::Unswitch);

  scheduler_utils::parallelizeAllLike(tv3);

  scheduler_utils::promoteProducerMemoryTypes(&fusion, {});

  auto options = at::TensorOptions().dtype(at::kFloat).device(at::kCUDA, 0);

  auto t0 = at::randn(shape, options);
  std::vector<c10::IValue> aten_inputs({t0});

  EnableOptionsGuard enable_options_guard;
  EnableOptionsGuard::getCurOptions().set(EnableOption::IdModel, {"all"});

  KernelExecutor ke;
  ke.compile(&fusion, aten_inputs);
  auto cg_outputs = ke.run(aten_inputs);

  testValidate(&fusion, cg_outputs, aten_inputs, __LINE__, __FILE__);
}

// Disable for now. Unclear what would be the best way to handle
// when a tensor is resized multiple times. It would likely need a
// different transform propagator.
#if 0
// Stencil-like pattern
TEST_F(ResizeTest, Pad8) {
  Fusion fusion;
  FusionGuard fg(&fusion);

  auto tv0 = makeSymbolicTensor(1);
  fusion.addInput(tv0);

  auto tv1 = set(tv0);
  // Sort of shift(tv1, {-1});
  auto tv2 = pad(tv1, {IrBuilder::create<Val>(0L), IrBuilder::create<Val>(1L)});
  // Sort of shift(tv1, {1});
  auto tv3 = pad(tv1, {IrBuilder::create<Val>(1L), IrBuilder::create<Val>(0L)});
  auto tv4 = add(tv2, tv3);
  fusion.addOutput(tv4);

  tv4->split(0, 128);

  TransformPropagator propagator(tv4);
  MaxLogicalDomainInfoSpanningTree(tv4).traverse(&propagator);

  inlineMost();

  tv4->axis(0)->parallelize(ParallelType::BIDx);
  tv4->axis(1)->parallelize(ParallelType::TIDx);
  scheduler_utils::parallelizeAllLike(tv4);

  scheduler_utils::promoteProducerMemoryTypesOfResizedTensors(&fusion, {});

  auto options = at::TensorOptions().dtype(at::kFloat).device(at::kCUDA, 0);

  auto t0 = at::randn(999, options);
  std::vector<c10::IValue> aten_inputs({t0});

  KernelExecutor ke;
  ke.compile(&fusion, aten_inputs);
  auto cg_outputs = ke.run(aten_inputs);

  auto ref = at::pad(t0, {0, 1}) + at::pad(t0, {1, 0});

  testValidate(&fusion, cg_outputs, aten_inputs, {ref}, __LINE__, __FILE__);
}
#endif

TEST_F(ResizeTest, PadScheduler1) {
  auto fusion = std::make_unique<Fusion>();
  FusionGuard fg(fusion.get());

  auto tv0 = makeSymbolicTensor(2);
  fusion->addInput(tv0);

  auto tv1 = pad(tv0, {IrBuilder::create<Val>(1L), IrBuilder::create<Val>(1L)});
  fusion->addOutput(tv1);

  std::vector<int64_t> shape({99, 111});

  auto options = at::TensorOptions().dtype(at::kFloat).device(at::kCUDA, 0);

  auto t0 = at::randn(shape, options);
  std::vector<c10::IValue> aten_inputs({t0});

  EnableOptionsGuard enable_options_guard;
  EnableOptionsGuard::getCurOptions().set(EnableOption::IdModel, {"all"});

  FusionExecutorCache executor_cache(std::move(fusion));
  auto cg_outputs = executor_cache.runFusionWithInputs(aten_inputs);

  auto ref = at::pad(t0, {1, 1});

  NVF_CHECK(ref.equal(cg_outputs[0]));
}

TEST_F(ResizeTest, PadScheduler2) {
  auto fusion_ptr = std::make_unique<Fusion>();
  auto& fusion = *fusion_ptr;
  FusionGuard fg(fusion_ptr.get());

  std::vector<int64_t> shape({9, 11});
  std::vector<int64_t> padded_shape({9, 11 + 2});

  auto tv0 = makeSymbolicTensor(2);
  fusion.addInput(tv0);
  auto tv1 = makeSymbolicTensor(2);
  fusion.addInput(tv1);

  auto tv2 = set(tv0);
  auto tv3 = pad(tv2, {IrBuilder::create<Val>(1L), IrBuilder::create<Val>(1L)});
  auto tv4 = add(tv3, tv1);
  fusion.addOutput(tv4);

  auto options = at::TensorOptions().dtype(at::kFloat).device(at::kCUDA, 0);

  auto t0 = at::randn(shape, options);
  auto t1 = at::randn(padded_shape, options);
  std::vector<c10::IValue> aten_inputs({t0, t1});

  EnableOptionsGuard enable_options_guard;
  EnableOptionsGuard::getCurOptions().set(EnableOption::IdModel, {"all"});

  FusionExecutorCache executor_cache(std::move(fusion_ptr));
  auto cg_outputs = executor_cache.runFusionWithInputs(aten_inputs);

  testValidate(
      executor_cache.fusion(), cg_outputs, aten_inputs, __LINE__, __FILE__);
}

// Disabled due to the same reason as Pad8
#if 0
// Auto scheduled version of Pad8
TEST_F(ResizeTest, PadScheduler3) {
  auto fusion_ptr = std::make_unique<Fusion>();
  auto& fusion = *fusion_ptr;
  FusionGuard fg(fusion_ptr.get());

  auto tv0 = makeSymbolicTensor(1);
  fusion.addInput(tv0);

  auto tv1 = set(tv0);
  auto tv2 = pad(tv1, {IrBuilder::create<Val>(0L), IrBuilder::create<Val>(1L)});
  auto tv3 = pad(tv1, {IrBuilder::create<Val>(1L), IrBuilder::create<Val>(0L)});
  auto tv4 = add(tv2, tv3);
  fusion.addOutput(tv4);

  auto options = at::TensorOptions().dtype(at::kFloat).device(at::kCUDA, 0);

  auto t0 = at::randn(999, options);
  std::vector<c10::IValue> aten_inputs({t0});

  FusionExecutorCache executor_cache(std::move(fusion_ptr));
  auto cg_outputs = executor_cache.runFusionWithInputs(aten_inputs);

  auto ref = at::pad(t0, {0, 1}) + at::pad(t0, {1, 0});

  testValidate(
      executor_cache.fusion(),
      cg_outputs,
      aten_inputs,
      {ref},
      __LINE__,
      __FILE__);
}
#endif

// Two pad exprs, both using the same symbolic pad widths, segmented
// into two kernels. Make sure the symbolic inputs are available to
// both of the segmented kernels.
TEST_F(ResizeTest, PadScheduler4) {
  auto fusion = std::make_unique<Fusion>();
  FusionGuard fg(fusion.get());

  auto tv0 = makeSymbolicTensor(2);
  fusion->addInput(tv0);

  auto left_pad = IrBuilder::create<Val>(DataType::Int);
  fusion->addInput(left_pad);
  auto right_pad = IrBuilder::create<Val>(DataType::Int);
  fusion->addInput(right_pad);

  auto tv1 = pad(tv0, {left_pad, right_pad});
  auto tv2 = sum(tv1, {0});
  fusion->addOutput(tv2);

  auto tv3 = pad(tv0, {left_pad, right_pad});
  auto tv4 = sum(tv3, {1});
  fusion->addOutput(tv4);

  std::vector<int64_t> shape({99, 111});

  auto options = at::TensorOptions().dtype(at::kFloat).device(at::kCUDA, 0);

  auto t0 = at::randn(shape, options);
  std::vector<int64_t> pad_extents{1, 1};
  std::vector<c10::IValue> aten_inputs({t0, 1, 1});

  EnableOptionsGuard enable_options_guard;
  EnableOptionsGuard::getCurOptions().set(EnableOption::IdModel, {"all"});

  FusionExecutorCache executor_cache(std::move(fusion));
  auto cg_outputs = executor_cache.runFusionWithInputs(aten_inputs);

  testValidate(
      executor_cache.fusion(), cg_outputs, aten_inputs, __LINE__, __FILE__);
}

// Pad a broadcast
// See https://github.com/NVIDIA/Fuser/issues/798
TEST_F(ResizeTest, PadBroadcastInput) {
  auto fusion = std::make_unique<Fusion>();
  FusionGuard fg(fusion.get());

  // IterTypes are {Broadcast, Iteration}
  auto tv0 = makeConcreteTensor({1, -1});
  fusion->addInput(tv0);

  // trivial pad of broadcast dimension
  auto tv1 =
      pad(tv0,
          {fusion->oneVal(),
           fusion->zeroVal(),
           fusion->zeroVal(),
           fusion->zeroVal()});
  fusion->addOutput(tv1);

  std::vector<int64_t> shape({1, 2});

  auto options = at::TensorOptions().dtype(at::kFloat).device(at::kCUDA, 0);

  auto t0 = at::randn(shape, options);
  std::vector<c10::IValue> aten_inputs({t0});

  EnableOptionsGuard enable_options_guard;
  EnableOptionsGuard::getCurOptions().set(EnableOption::IdModel, {"all"});

  FusionExecutorCache executor_cache(std::move(fusion));
  auto cg_outputs = executor_cache.runFusionWithInputs(aten_inputs);

  testValidate(
      executor_cache.fusion(), cg_outputs, aten_inputs, __LINE__, __FILE__);
}

// Trivial cat
TEST_F(ResizeTest, Cat1) {
  Fusion fusion;
  FusionGuard fg(&fusion);

  std::vector<int64_t> shape0({2});
  std::vector<int64_t> shape1({3});

  auto tv0 = makeConcreteTensor(shape0);
  fusion.addInput(tv0);

  auto tv1 = makeConcreteTensor(shape1);
  fusion.addInput(tv1);

  auto tv2 = cat({tv0, tv1}, 0);
  fusion.addOutput(tv2);

  auto options = at::TensorOptions().dtype(at::kFloat).device(at::kCUDA, 0);

  auto t0 = at::randn(shape0, options);
  auto t1 = at::randn(shape1, options);
  std::vector<c10::IValue> aten_inputs({t0, t1});

  KernelExecutor ke;
  ke.compile(&fusion, aten_inputs);
  auto cg_outputs = ke.run(aten_inputs);

  auto ref = at::cat({t0, t1}, 0);

  NVF_CHECK(ref.equal(cg_outputs[0]));
}

// Trivial 2D inner cat
TEST_F(ResizeTest, Cat2) {
  Fusion fusion;
  FusionGuard fg(&fusion);

  std::vector<int64_t> shape0({2, 4});
  std::vector<int64_t> shape1({3, 4});

  auto tv0 = makeConcreteTensor(shape0);
  fusion.addInput(tv0);

  auto tv1 = makeConcreteTensor(shape1);
  fusion.addInput(tv1);

  auto tv2 = cat({tv0, tv1}, 0);
  fusion.addOutput(tv2);

  auto options = at::TensorOptions().dtype(at::kFloat).device(at::kCUDA, 0);

  auto t0 = at::randn(shape0, options);
  auto t1 = at::randn(shape1, options);
  std::vector<c10::IValue> aten_inputs({t0, t1});

  KernelExecutor ke;
  ke.compile(&fusion, aten_inputs);
  auto cg_outputs = ke.run(aten_inputs);

  auto ref = at::cat({t0, t1}, 0);

  NVF_CHECK(ref.equal(cg_outputs[0]));
}

// Trivial 2D outer cat
TEST_F(ResizeTest, Cat3) {
  Fusion fusion;
  FusionGuard fg(&fusion);

  std::vector<int64_t> shape0({4, 2});
  std::vector<int64_t> shape1({4, 3});

  // concrete shapes to avoid dynamic Fusion
  auto tv0 = makeConcreteTensor(shape0);
  fusion.addInput(tv0);

  auto tv1 = makeConcreteTensor(shape1);
  fusion.addInput(tv1);

  auto tv2 = cat({tv0, tv1}, 1);
  fusion.addOutput(tv2);

  tv2->merge(0);
  tv2->split(0, 4);

  TransformPropagator propagator(tv2);
  MaxLogicalDomainInfoSpanningTree(tv2).traverse(&propagator);

  inlineMost();

  auto options = at::TensorOptions().dtype(at::kFloat).device(at::kCUDA, 0);

  auto t0 = at::randn(shape0, options);
  auto t1 = at::randn(shape1, options);
  std::vector<c10::IValue> aten_inputs({t0, t1});

  KernelExecutor ke;
  ke.compile(&fusion, aten_inputs);
  auto cg_outputs = ke.run(aten_inputs);

  auto ref = at::cat({t0, t1}, 1);

  NVF_CHECK(ref.equal(cg_outputs[0]));
}

// Cat + merge + split + parallelization + inlineMost
TEST_F(ResizeTest, Cat4) {
  Fusion fusion;
  FusionGuard fg(&fusion);

  std::vector<int64_t> shape0({11, 12});
  std::vector<int64_t> shape1({11, 13});

  // concrete shapes to avoid dynamic Fusion
  auto tv0 = makeConcreteTensor(shape0);
  fusion.addInput(tv0);

  auto tv1 = makeConcreteTensor(shape1);
  fusion.addInput(tv1);

  auto tv2 = cat({tv0, tv1}, 1);
  fusion.addOutput(tv2);

  tv2->merge(0);
  tv2->split(0, 128);

  TransformPropagator propagator(tv2);
  MaxLogicalDomainInfoSpanningTree(tv2).traverse(&propagator);

  tv2->axis(0)->parallelize(ParallelType::BIDx);
  tv2->axis(1)->parallelize(ParallelType::TIDx);

  inlineMost();

  auto options = at::TensorOptions().dtype(at::kFloat).device(at::kCUDA, 0);

  auto t0 = at::randn(shape0, options);
  auto t1 = at::randn(shape1, options);
  std::vector<c10::IValue> aten_inputs({t0, t1});

  KernelExecutor ke;
  ke.compile(&fusion, aten_inputs);
  auto cg_outputs = ke.run(aten_inputs);

  auto ref = at::cat({t0, t1}, 1);

  NVF_CHECK(ref.equal(cg_outputs[0]));
}

// Cat + arith op
TEST_F(ResizeTest, Cat5) {
  Fusion fusion;
  FusionGuard fg(&fusion);

  // concrete shapes to avoid dynamic Fusion
  auto tv0 = makeConcreteTensor({11, 12});
  fusion.addInput(tv0);
  auto tv1 = makeConcreteTensor({11, 13});
  fusion.addInput(tv1);
  auto tv2 = makeConcreteTensor({11, 25});
  fusion.addInput(tv2);

  auto tv3 = cat({tv0, tv1}, 1);
  auto tv4 = add(tv3, tv2);
  fusion.addOutput(tv4);

  tv4->merge(0);
  tv4->split(0, 128);

  TransformPropagator propagator(tv4);
  MaxLogicalDomainInfoSpanningTree(tv4).traverse(&propagator);

  inlineMost();

  tv4->axis(0)->parallelize(ParallelType::BIDx);
  tv4->axis(1)->parallelize(ParallelType::TIDx);
  scheduler_utils::parallelizeAllLike(tv4);

  std::vector<int64_t> shape0({11, 12});
  std::vector<int64_t> shape1({shape0[0], 13});
  std::vector<int64_t> shape2({shape0[0], shape0[1] + shape1[1]});

  auto options = at::TensorOptions().dtype(at::kFloat).device(at::kCUDA, 0);

  auto t0 = at::randn(shape0, options);
  auto t1 = at::randn(shape1, options);
  auto t2 = at::randn(shape2, options);
  std::vector<c10::IValue> aten_inputs({t0, t1, t2});

  KernelExecutor ke;
  ke.compile(&fusion, aten_inputs);
  auto cg_outputs = ke.run(aten_inputs);

  testValidate(&fusion, cg_outputs, aten_inputs, __LINE__, __FILE__);
}

// Cat 3 tensors
TEST_F(ResizeTest, Cat6) {
  Fusion fusion;
  FusionGuard fg(&fusion);

  std::vector<int64_t> shape0({2, 4});
  std::vector<int64_t> shape1({5, 4});
  std::vector<int64_t> shape2({3, 4});

  auto tv0 = makeConcreteTensor(shape0);
  fusion.addInput(tv0);
  auto tv1 = makeConcreteTensor(shape1);
  fusion.addInput(tv1);
  auto tv2 = makeConcreteTensor(shape2);
  fusion.addInput(tv2);

  auto tv3 = cat({tv0, tv1, tv2}, 0);
  fusion.addOutput(tv3);

  tv3->merge(0);
  tv3->split(0, 4);
  TransformPropagator propagator(tv3);
  MaxLogicalDomainInfoSpanningTree(tv3).traverse(&propagator);

  inlineMost();

  tv3->axis(0)->parallelize(ParallelType::BIDx);
  tv3->axis(1)->parallelize(ParallelType::TIDx);
  scheduler_utils::parallelizeAllLike(tv3);

  auto options = at::TensorOptions().dtype(at::kFloat).device(at::kCUDA, 0);

  auto t0 = at::randn(shape0, options);
  auto t1 = at::randn(shape1, options);
  auto t2 = at::randn(shape2, options);
  std::vector<c10::IValue> aten_inputs({t0, t1, t2});

  KernelExecutor ke;
  ke.compile(&fusion, aten_inputs);
  auto cg_outputs = ke.run(aten_inputs);

  auto ref = at::cat({t0, t1, t2}, 0);

  NVF_CHECK(ref.equal(cg_outputs[0]));
}

// Cat many tensors
TEST_F(ResizeTest, Cat7) {
  int num_tensors_to_concat = 10;
  std::vector<int64_t> base_shape({11, 13});

  for (int concat_dim : {0, 1}) {
    Fusion fusion;
    FusionGuard fg(&fusion);

    std::vector<TensorView*> inputs;
    for (const auto i : c10::irange(num_tensors_to_concat)) {
      (void)i;
      // concrete shapes to avoid dynamic Fusion
      auto shape = base_shape;
      shape[concat_dim] = 10 + (i % 5);
      auto tv = makeConcreteTensor(shape);
      fusion.addInput(tv);
      inputs.push_back(tv);
    }

    auto concat_tv = cat(inputs, concat_dim);
    fusion.addOutput(concat_tv);

    concat_tv->merge(0);
    concat_tv->split(0, 128);

    TransformPropagator propagator(concat_tv);
    MaxLogicalDomainInfoSpanningTree(concat_tv).traverse(&propagator);

    inlineMost();

    concat_tv->axis(0)->parallelize(ParallelType::BIDx);
    concat_tv->axis(1)->parallelize(ParallelType::TIDx);
    scheduler_utils::parallelizeAllLike(concat_tv);

    auto options = at::TensorOptions().dtype(at::kFloat).device(at::kCUDA, 0);

    std::vector<at::Tensor> aten_inputs;
    for (const auto i : c10::irange(num_tensors_to_concat)) {
      auto shape = base_shape;
      shape[concat_dim] = 10 + (i % 5);
      aten_inputs.emplace_back(at::randn(shape, options));
    }

    std::vector<c10::IValue> aten_inputs_ivalue(
        {aten_inputs.begin(), aten_inputs.end()});

    KernelExecutor ke;
    ke.compile(&fusion, aten_inputs_ivalue);
    auto cg_outputs = ke.run(aten_inputs_ivalue);

    auto ref = at::cat(aten_inputs, concat_dim);

    NVF_CHECK(ref.equal(cg_outputs[0]));
  }
}

// Auto scheduled version of Cat1
TEST_F(ResizeTest, CatScheduler1) {
  auto fusion_ptr = std::make_unique<Fusion>();
  auto& fusion = *fusion_ptr;
  FusionGuard fg(fusion_ptr.get());

  auto tv0 = makeSymbolicTensor(1);
  fusion.addInput(tv0);

  auto tv1 = makeSymbolicTensor(1);
  fusion.addInput(tv1);

  auto tv2 = cat({tv0, tv1}, 0);
  fusion.addOutput(tv2);

  std::vector<int64_t> shape0({2});
  std::vector<int64_t> shape1({3});

  auto options = at::TensorOptions().dtype(at::kFloat).device(at::kCUDA, 0);

  auto t0 = at::randn(shape0, options);
  auto t1 = at::randn(shape1, options);
  std::vector<c10::IValue> aten_inputs({t0, t1});

  FusionExecutorCache executor_cache(std::move(fusion_ptr));
  auto cg_outputs = executor_cache.runFusionWithInputs(aten_inputs);

  auto ref = at::cat({t0, t1}, 0);

  NVF_CHECK(ref.equal(cg_outputs[0]));
}

// Auto scheduled version of Cat5
TEST_F(ResizeTest, CatScheduler2) {
  auto fusion_ptr = std::make_unique<Fusion>();
  auto& fusion = *fusion_ptr;
  FusionGuard fg(fusion_ptr.get());

  auto tv0 = makeSymbolicTensor(2);
  fusion.addInput(tv0);
  auto tv1 = makeSymbolicTensor(2);
  fusion.addInput(tv1);
  auto tv2 = makeSymbolicTensor(2);
  fusion.addInput(tv2);

  auto tv3 = cat({tv0, tv1}, 1);
  auto tv4 = add(tv3, tv2);
  fusion.addOutput(tv4);

  std::vector<int64_t> shape0({11, 12});
  std::vector<int64_t> shape1({shape0[0], 13});
  std::vector<int64_t> shape2({shape0[0], shape0[1] + shape1[1]});

  auto options = at::TensorOptions().dtype(at::kFloat).device(at::kCUDA, 0);

  auto t0 = at::randn(shape0, options);
  auto t1 = at::randn(shape1, options);
  auto t2 = at::randn(shape2, options);
  std::vector<c10::IValue> aten_inputs({t0, t1, t2});

  FusionExecutorCache executor_cache(std::move(fusion_ptr));
  auto cg_outputs = executor_cache.runFusionWithInputs(aten_inputs);

  testValidate(
      executor_cache.fusion(), cg_outputs, aten_inputs, __LINE__, __FILE__);
}

// Auto scheduled version of Cat6
TEST_F(ResizeTest, CatScheduler3) {
  auto fusion_ptr = std::make_unique<Fusion>();
  auto& fusion = *fusion_ptr;
  FusionGuard fg(fusion_ptr.get());

  auto tv0 = makeSymbolicTensor(2);
  fusion.addInput(tv0);
  auto tv1 = makeSymbolicTensor(2);
  fusion.addInput(tv1);
  auto tv2 = makeSymbolicTensor(2);
  fusion.addInput(tv2);

  auto tv3 = cat({tv0, tv1, tv2}, 0);
  fusion.addOutput(tv3);

  std::vector<int64_t> shape0({2, 4});
  std::vector<int64_t> shape1({5, 4});
  std::vector<int64_t> shape2({3, 4});

  auto options = at::TensorOptions().dtype(at::kFloat).device(at::kCUDA, 0);

  auto t0 = at::randn(shape0, options);
  auto t1 = at::randn(shape1, options);
  auto t2 = at::randn(shape2, options);
  std::vector<c10::IValue> aten_inputs({t0, t1, t2});

  FusionExecutorCache executor_cache(std::move(fusion_ptr));
  auto cg_outputs = executor_cache.runFusionWithInputs(aten_inputs);

  auto ref = at::cat({t0, t1, t2}, 0);

  NVF_CHECK(ref.equal(cg_outputs[0]));
}

// Trivial slice
TEST_F(ResizeTest, Slice1) {
  Fusion fusion;
  FusionGuard fg(&fusion);

  std::vector<int64_t> shape({9});

  // concrete shapes to avoid dynamic Fusion
  auto tv0 = makeConcreteTensor(shape);
  fusion.addInput(tv0);

  auto tv1 = slice(
      tv0,
      {{IrBuilder::create<Val>(1L),
        sub(tv0->axis(0)->extent(), IrBuilder::create<Val>(1L))}});
  fusion.addOutput(tv1);

  auto options = at::TensorOptions().dtype(at::kFloat).device(at::kCUDA, 0);

  auto t0 = at::randn(shape, options);
  std::vector<c10::IValue> aten_inputs({t0});

  KernelExecutor ke;
  ke.compile(&fusion, aten_inputs);
  auto cg_outputs = ke.run(aten_inputs);

  auto ref = t0.index({at::indexing::Slice(1, shape[0] - 1)});

  NVF_CHECK(ref.equal(cg_outputs[0]));
}

// Split a tensor to half and add them up
TEST_F(ResizeTest, Slice2) {
  Fusion fusion;
  FusionGuard fg(&fusion);

  std::vector<int64_t> shape({11, 30});

  NVF_CHECK(shape[1] % 2 == 0);

  auto tv0 = makeConcreteTensor(shape);
  fusion.addInput(tv0);

  auto tv1 = slice(tv0, {0, 0}, {shape[0], shape[1] / 2});
  auto tv2 = slice(tv0, {0, shape[1] / 2}, {shape[0], shape[1]});
  auto tv3 = add(tv1, tv2);
  fusion.addOutput(tv3);

  auto options = at::TensorOptions().dtype(at::kFloat).device(at::kCUDA, 0);

  auto t0 = at::randn(shape, options);
  std::vector<c10::IValue> aten_inputs({t0});

  KernelExecutor ke;
  ke.compile(&fusion, aten_inputs);
  auto cg_outputs = ke.run(aten_inputs);

  testValidate(&fusion, cg_outputs, aten_inputs, __LINE__, __FILE__);
}

// "Trivial" slice is converted to Set
TEST_F(ResizeTest, Slice3) {
  Fusion fusion;
  FusionGuard fg(&fusion);

  auto tv0 = makeSymbolicTensor(1);
  fusion.addInput(tv0);

  // These should result in unary set op
  auto tv1 = slice(tv0, {{nullptr, tv0->axis(0)->extent()}});
  auto tv2 = slice(tv0, {Slice()});
  auto tv3 = add(tv1, tv2);
  fusion.addOutput(tv3);

  NVF_CHECK(tv1->definition()->isA<LoadStoreOp>());
  NVF_CHECK(tv2->definition()->isA<LoadStoreOp>());
}

// Partition an input, reduce each and concatenate them
TEST_F(ResizeTest, Slice4) {
  Fusion fusion;
  FusionGuard fg(&fusion);

  std::vector<int64_t> shape({5, 100});

  // concrete shapes to avoid dynamic Fusion
  auto tv0 = makeConcreteTensor(shape);
  fusion.addInput(tv0);

  // Consider a fusion of:
  // auto tv1 = add(tv0, IrBuilder::create<Val>(1.0));
  // auto tv2 = sum(tv1, {1});

  // Reproduce the above fusion with split tensors

  // Split the input to [0:2, :] and [2:, :]
  auto tv1 = slice(
      tv0, {{IrBuilder::create<Val>(0L), IrBuilder::create<Val>(2L)}, Slice()});
  auto tv2 = slice(tv0, {{IrBuilder::create<Val>(2L)}, Slice()});

  auto tv3 = add(tv1, IrBuilder::create<Val>(1.0));
  auto tv4 = add(tv2, IrBuilder::create<Val>(1.0));

  auto tv5 = sum(tv3, {1});
  auto tv6 = sum(tv4, {1});
  auto tv7 = cat({tv5, tv6}, 0);
  fusion.addOutput(tv7);

  // Schedule the two reductions separately
  tv5->split(-1, 32);
  auto tv5_rf = tv5->rFactor({-2});
  tv5_rf->reorder({{-1, -2}});
  auto tv5_cache = tv5->cacheBefore();
  tv5->setMemoryType(MemoryType::Global);
  SetSelector tv5_rf_selector({tv1, tv3, tv5, tv5_cache});
  TransformPropagator tv5_rf_tp(tv5_rf);
  MaxLogicalDomainInfoSpanningTree(tv5_rf, &tv5_rf_selector)
      .traverse(&tv5_rf_tp);
  inlineMost(std::vector<TensorView*>{tv1, tv3, tv5_rf});
  tv5_rf->axis(0)->parallelize(ParallelType::BIDx);
  tv5_rf->axis(1)->parallelize(ParallelType::TIDx);
  scheduler_utils::parallelizeAllLike(tv5_rf, {tv1, tv3, tv5, tv5_cache});

  tv6->split(-1, 32);
  auto tv6_rf = tv6->rFactor({-2});
  tv6_rf->reorder({{-1, -2}});
  auto tv6_cache = tv6->cacheBefore();
  tv6->setMemoryType(MemoryType::Global);
  SetSelector tv6_rf_selector({tv2, tv4, tv6, tv6_cache});
  TransformPropagator tv6_rf_tp(tv6_rf);
  MaxLogicalDomainInfoSpanningTree(tv6_rf, &tv6_rf_selector)
      .traverse(&tv6_rf_tp);
  inlineMost(std::vector<TensorView*>{tv2, tv4, tv6_rf});
  tv6_rf->axis(0)->parallelize(ParallelType::BIDx);
  tv6_rf->axis(1)->parallelize(ParallelType::TIDx);
  scheduler_utils::parallelizeAllLike(tv6_rf, {tv2, tv4, tv6, tv6_cache});

  // cat consits of a PadOp and a CatOp. Fully inline the PadOp
  for (auto tv7_inp :
       ir_utils::filterByType<TensorView>(tv7->definition()->inputs())) {
    tv7_inp->inlineAt(-1);
  }

  // Use just one block to concat the two results
  tv7->axis(0)->parallelize(ParallelType::TIDx);

  auto options = at::TensorOptions().dtype(at::kFloat).device(at::kCUDA, 0);

  auto t0 = at::randn(shape, options);
  std::vector<c10::IValue> aten_inputs({t0});

  KernelExecutor ke;
  ke.compile(&fusion, aten_inputs);
  auto cg_outputs = ke.run(aten_inputs);

  auto ref = (t0 + 1).to(at::kDouble).sum({1});

  testValidate(&fusion, cg_outputs, aten_inputs, {ref}, __LINE__, __FILE__);
}

// Multiple slices of the same tensor with the same arguments
TEST_F(ResizeTest, Slice5) {
  auto fusion_ptr = std::make_unique<Fusion>();
  auto& fusion = *fusion_ptr;
  FusionGuard fg(fusion_ptr.get());

  std::vector<int64_t> shape({11, 1000});

  // concrete shapes to avoid dynamic Fusion
  auto tv0 = makeConcreteTensor(shape);
  fusion.addInput(tv0);

  auto tv1 = slice(
      tv0,
      {Slice(),
       {IrBuilder::create<Val>(1L),
        sub(tv0->axis(1)->extent(), IrBuilder::create<Val>(1L))}});
  auto tv2 = sum(tv1, {1});
  fusion.addOutput(tv2);
  auto tv3 = slice(
      tv0,
      {Slice(),
       {IrBuilder::create<Val>(1L),
        sub(tv0->axis(1)->extent(), IrBuilder::create<Val>(1L))}});
  auto tv4 = sum(tv3, {1});
  fusion.addOutput(tv4);

  tv2->split(1, 128);

  // tv1 and tv3 are both slice outputs. Propagation should occur from
  // tv1 to tv3 through tv0, which should work as both tensors are
  // sliced in the same way.
  TransformPropagator propagator(tv2);
  MaxLogicalDomainInfoSpanningTree(tv2).traverse(&propagator);

  inlineMost();

  tv2->axis(0)->parallelize(ParallelType::BIDx);
  tv2->axis(-1)->parallelize(ParallelType::TIDx);
  scheduler_utils::parallelizeAllLike(tv2);

  auto options = at::TensorOptions().dtype(at::kFloat).device(at::kCUDA, 0);

  auto t0 = at::randn(shape, options);
  std::vector<c10::IValue> aten_inputs({t0});

  KernelExecutor ke;
  ke.compile(&fusion, aten_inputs);
  auto cg_outputs = ke.run(aten_inputs);

  auto t1 = t0.index(
      {at::indexing::Slice(0, at::indexing::None),
       at::indexing::Slice(1, shape[1] - 1)});
  auto t2 = t1.to(at::kDouble).sum({1});
  auto t3 = t0.index(
      {at::indexing::Slice(0, at::indexing::None),
       at::indexing::Slice(1, shape[1] - 1)});
  auto t4 = t3.to(at::kDouble).sum({1});

  testValidate(&fusion, cg_outputs, aten_inputs, {t2, t4}, __LINE__, __FILE__);
}

std::vector<std::pair<int64_t, int64_t>> slice_cases(
    {{0, 5},
     {3, 9},
     {3, 4},
     {7, 5},
     {0, 11},
     {11, 13},
     {-3, 8},
     {-3, -1},
     {-3, -5},
     {13, -1},
     {-11, 9},
     {-11, 0},
     {-13, -11}});

// Test slice with a variety of constant ranges
TEST_F(ResizeTest, SliceConstantShmoo) {
  for (auto [start, stop] : slice_cases) {
    Fusion fusion;
    FusionGuard fg(&fusion);

    std::vector<int64_t> shape({9});

    // concrete shapes to avoid dynamic Fusion
    auto tv0 = makeConcreteTensor(shape);
    fusion.addInput(tv0);

    auto tv1 = slice(
        tv0, {{IrBuilder::create<Val>(start), IrBuilder::create<Val>(stop)}});
    fusion.addOutput(tv1);

    auto options = at::TensorOptions().dtype(at::kFloat).device(at::kCUDA, 0);

    auto t0 = at::randn(shape, options);
    std::vector<c10::IValue> aten_inputs({t0});

    KernelExecutor ke;
    ke.compile(&fusion, aten_inputs);
    auto cg_outputs = ke.run(aten_inputs);

    testValidate(&fusion, cg_outputs, aten_inputs, __LINE__, __FILE__);
  }
}

// Test slice with a variety of non-constant input ranges
TEST_F(ResizeTest, SliceInputShmoo) {
  Fusion fusion;
  FusionGuard fg(&fusion);

  std::vector<int64_t> shape({9});

  // concrete shapes to avoid dynamic Fusion
  auto tv0 = makeConcreteTensor(shape);
  auto s0 = IrBuilder::create<Val>(DataType::Index);
  auto s1 = IrBuilder::create<Val>(DataType::Index);
  fusion.addInput(tv0);
  fusion.addInput(s0);
  fusion.addInput(s1);

  auto tv1 = slice(tv0, {{s0, s1}});
  fusion.addOutput(tv1);

  auto options = at::TensorOptions().dtype(at::kFloat).device(at::kCUDA, 0);

  {
    // Concretize so that we set output IterType as Iteration. We should now
    // have expressions that work with any input range.
    ExpressionEvaluator expr_eval;

    expr_eval.bind(tv0->axis(0)->extent(), 9);
    expr_eval.bind(s0, 0);
    expr_eval.bind(s1, 9);

    auto initial_info = DynamicTransform::getInitialInfo(&fusion);
    auto info = DynamicTransformConcretizationInfo(&initial_info, &expr_eval);

    DynamicTransform::concretizeFusion(&fusion, &info);
    NVF_CHECK(
        !fusion.hasDynamicTransform(), "Expected to have no dynamic transform");
  }

  KernelExecutor ke;
  ke.compile(&fusion);

  auto t0 = at::randn(shape, options);
  for (auto [start, stop] : slice_cases) {
    std::vector<c10::IValue> aten_inputs({t0, start, stop});
    auto cg_outputs = ke.run(aten_inputs);

    testValidate(&fusion, cg_outputs, aten_inputs, __LINE__, __FILE__);
  }
}

// Same as SliceInputShmoo but use FusionExecutorCache, which
// might re-concretize when output sizes change
TEST_F(ResizeTest, SliceInputShmooFusionExecutorCache) {
  auto fusion_ptr = std::make_unique<Fusion>();
  auto fusion = fusion_ptr.get();
  FusionGuard fg(fusion);

  std::vector<int64_t> shape({9});

  // concrete shapes to avoid dynamic Fusion
  auto tv0 = makeConcreteTensor(shape);
  auto s0 = IrBuilder::create<Val>(DataType::Index);
  auto s1 = IrBuilder::create<Val>(DataType::Index);
  fusion->addInput(tv0);
  fusion->addInput(s0);
  fusion->addInput(s1);

  auto tv1 = slice(tv0, {{s0, s1}});
  fusion->addOutput(tv1);

  auto options = at::TensorOptions().dtype(at::kFloat).device(at::kCUDA, 0);

  FusionExecutorCache executor_cache(std::move(fusion_ptr));

  auto t0 = at::randn(shape, options);
  for (auto [start, stop] : slice_cases) {
    std::vector<c10::IValue> aten_inputs({t0, start, stop});
    auto cg_outputs = executor_cache.runFusionWithInputs(aten_inputs);

    testValidate(
        executor_cache.fusion(), cg_outputs, aten_inputs, __LINE__, __FILE__);
  }
}

// Auto scheduled version of Slice1
TEST_F(ResizeTest, SliceScheduler1) {
  auto fusion_ptr = std::make_unique<Fusion>();
  auto& fusion = *fusion_ptr;
  FusionGuard fg(fusion_ptr.get());

  auto tv0 = makeSymbolicTensor(1);
  fusion.addInput(tv0);

  auto tv1 = slice(
      tv0,
      {{IrBuilder::create<Val>(1L),
        sub(tv0->axis(0)->extent(), IrBuilder::create<Val>(1L))}});
  fusion.addOutput(tv1);

  // Make sure all IDs of tv0 and tv1 are mapped in the
  // PERMISSIVE_RESIZE mode.
  ComputeAtMap ca_map(&fusion);
  ASSERT_TRUE(ca_map.areMapped(
      tv1->axis(0), tv0->axis(0), IdMappingMode::PERMISSIVE_RESIZE));
  ASSERT_TRUE(ca_map.areMapped(
      tv1->axis(0),
      tv1->getRootDomain().at(0),
      IdMappingMode::PERMISSIVE_RESIZE));

  std::vector<int64_t> shape({9});

  auto options = at::TensorOptions().dtype(at::kFloat).device(at::kCUDA, 0);

  auto t0 = at::randn(shape, options);
  std::vector<c10::IValue> aten_inputs({t0});

  FusionExecutorCache executor_cache(std::move(fusion_ptr));
  auto cg_outputs = executor_cache.runFusionWithInputs(aten_inputs);

  auto ref = t0.index({at::indexing::Slice(1, shape[0] - 1)});

  NVF_CHECK(ref.equal(cg_outputs[0]));
}

TEST_F(ResizeTest, SliceExtentSimplification) {
  Fusion fusion;
  FusionGuard fg(&fusion);

  auto tv0 = makeSymbolicTensor(1);
  // [ i0 ]
  fusion.addInput(tv0);

  auto tv1 =
      slice(tv0, {{IrBuilder::create<Val>(0L), IrBuilder::create<Val>(1L)}});
  // By default, the extent of the tv1 domain is:
  //   i0 + ( ( fmax(0, ( fmin(i0, 1) )) ) + ( -i0 ) )
  // This should be simplified to just:
  //   fmax(0, ( fmin(i0, 1) ))

  fusion.addOutput(tv1);

  auto resize_extent = tv1->axis(0)->extent();
  auto bop = dynamic_cast<BinaryOp*>(resize_extent->definition());
  ASSERT_TRUE(bop != nullptr)
      << "Unexpected resize output extent: " << resize_extent->toInlineString();
  EXPECT_EQ(bop->getBinaryOpType(), BinaryOpType::Max)
      << "Unexpected resize output extent: " << resize_extent->toInlineString();
}

TEST_F(ResizeTest, PadReduceScheduler1) {
  auto fusion_ptr = std::make_unique<Fusion>();
  auto& fusion = *fusion_ptr;
  FusionGuard fg(fusion_ptr.get());

  auto tv0 = makeSymbolicTensor(2);
  fusion.addInput(tv0);

  auto left_pad0 = IrBuilder::create<Val>(DataType::Int);
  fusion.addInput(left_pad0);
  auto right_pad0 = IrBuilder::create<Val>(DataType::Int);
  fusion.addInput(right_pad0);
  auto left_pad1 = IrBuilder::create<Val>(DataType::Int);
  fusion.addInput(left_pad1);
  auto right_pad1 = IrBuilder::create<Val>(DataType::Int);
  fusion.addInput(right_pad1);

  auto tv1 = pad(tv0, {left_pad0, right_pad0, left_pad1, right_pad1});
  auto tv2 = sum(tv1, {1});
  fusion.addOutput(tv2);

  std::vector<int64_t> shape({123, 999});
  std::vector<int64_t> pad_extents{1, 2, 2, 1};

  auto options = at::TensorOptions().dtype(at::kFloat).device(at::kCUDA, 0);

  auto t0 = at::randn(shape, options);
  std::vector<c10::IValue> aten_inputs({t0});
  std::transform(
      pad_extents.begin(),
      pad_extents.end(),
      std::back_inserter(aten_inputs),
      [](auto pad_extent) { return pad_extent; });

  EnableOptionsGuard enable_options_guard;
  EnableOptionsGuard::getCurOptions().set(EnableOption::IdModel, {"all"});

  FusionExecutorCache executor_cache(std::move(fusion_ptr));
  auto cg_outputs = executor_cache.runFusionWithInputs(aten_inputs);

  testValidate(
      executor_cache.fusion(), cg_outputs, aten_inputs, __LINE__, __FILE__);
}

TEST_F(ResizeTest, SliceReduceScheduler1) {
  auto fusion_ptr = std::make_unique<Fusion>();
  auto& fusion = *fusion_ptr;
  FusionGuard fg(fusion_ptr.get());

  auto tv0 = makeSymbolicTensor(2);
  fusion.addInput(tv0);

  auto start0 = IrBuilder::create<Val>(DataType::Int);
  fusion.addInput(start0);
  auto end0 = IrBuilder::create<Val>(DataType::Int);
  fusion.addInput(end0);
  auto start1 = IrBuilder::create<Val>(DataType::Int);
  fusion.addInput(start1);
  auto end1 = IrBuilder::create<Val>(DataType::Int);
  fusion.addInput(end1);

  auto tv1 = slice(tv0, {{start0, end0}, {start1, end1}});
  auto tv2 = sum(tv1, {1});
  fusion.addOutput(tv2);

  auto options = at::TensorOptions().dtype(at::kFloat).device(at::kCUDA, 0);

  std::vector<int64_t> shape({123, 999});
  std::vector<int64_t> slice_inputs({1, shape[0] - 2, 3, shape[1] - 4});

  auto t0 = at::randn(shape, options);
  std::vector<c10::IValue> aten_inputs({t0});
  std::copy(
      slice_inputs.begin(),
      slice_inputs.end(),
      std::back_inserter(aten_inputs));

  FusionExecutorCache executor_cache(std::move(fusion_ptr));
  auto cg_outputs = executor_cache.runFusionWithInputs(aten_inputs);

  testValidate(
      executor_cache.fusion(), cg_outputs, aten_inputs, __LINE__, __FILE__);
}

// Multiple slice+reduction. Different slices.
TEST_F(ResizeTest, SliceReduceScheduler2) {
  auto fusion_ptr = std::make_unique<Fusion>();
  auto& fusion = *fusion_ptr;
  FusionGuard fg(fusion_ptr.get());

  auto tv0 = makeContigTensor(2);
  fusion.addInput(tv0);

  auto start0 = IrBuilder::create<Val>(DataType::Int);
  fusion.addInput(start0);
  auto end0 = IrBuilder::create<Val>(DataType::Int);
  fusion.addInput(end0);
  auto start1 = IrBuilder::create<Val>(DataType::Int);
  fusion.addInput(start1);
  auto end1 = IrBuilder::create<Val>(DataType::Int);
  fusion.addInput(end1);

  auto tv1 = slice(tv0, {Slice(), {start0, end0}});
  auto tv2 = sum(tv1, {1});
  fusion.addOutput(tv2);
  auto tv3 = slice(tv0, {Slice(), {start1, end1}});
  auto tv4 = sum(tv3, {1});
  fusion.addOutput(tv4);

  auto options = at::TensorOptions().dtype(at::kFloat).device(at::kCUDA, 0);

  std::vector<int64_t> shape({123, 1024});
  std::vector<int64_t> slice_inputs({1, shape[0] - 2, 3, shape[1] - 4});

  auto t0 = at::randn(shape, options);
  std::vector<c10::IValue> aten_inputs({t0});
  std::copy(
      slice_inputs.begin(),
      slice_inputs.end(),
      std::back_inserter(aten_inputs));

  FusionExecutorCache executor_cache(std::move(fusion_ptr));
  auto cg_outputs = executor_cache.runFusionWithInputs(aten_inputs);

  testValidate(
      executor_cache.fusion(), cg_outputs, aten_inputs, __LINE__, __FILE__);
}

// Multiple slice+reduction. Same slices. Should be segmented at the moment.
TEST_F(ResizeTest, FusionSliceReduceScheduler3) {
  auto fusion_ptr = std::make_unique<Fusion>();
  auto& fusion = *fusion_ptr;
  FusionGuard fg(fusion_ptr.get());

  auto tv0 = makeSymbolicTensor(2);
  fusion.addInput(tv0);

  auto start0 = IrBuilder::create<Val>(DataType::Int);
  fusion.addInput(start0);
  auto end0 = IrBuilder::create<Val>(DataType::Int);
  fusion.addInput(end0);

  auto tv1 = slice(tv0, {Slice(), {start0, end0}});
  auto tv2 = sum(tv1, {1});
  fusion.addOutput(tv2);
  auto tv3 = slice(tv0, {Slice(), {start0, end0}});
  auto tv4 = sum(tv3, {1});
  fusion.addOutput(tv4);

  auto options = at::TensorOptions().dtype(at::kFloat).device(at::kCUDA, 0);

  std::vector<int64_t> shape({123, 999});
  std::vector<int64_t> slice_inputs({1, shape[1] - 2});

  auto t0 = at::randn(shape, options);
  std::vector<c10::IValue> aten_inputs({t0});
  std::copy(
      slice_inputs.begin(),
      slice_inputs.end(),
      std::back_inserter(aten_inputs));

  FusionExecutorCache executor_cache(std::move(fusion_ptr));
  auto cg_outputs = executor_cache.runFusionWithInputs(aten_inputs);

  testValidate(
      executor_cache.fusion(), cg_outputs, aten_inputs, __LINE__, __FILE__);
}

TEST_F(ResizeTest, CatReduceScheduler1) {
  auto fusion_ptr = std::make_unique<Fusion>();
  auto& fusion = *fusion_ptr;
  FusionGuard fg(fusion_ptr.get());

  auto tv0 = makeSymbolicTensor(2);
  fusion.addInput(tv0);
  auto tv1 = makeSymbolicTensor(2);
  fusion.addInput(tv1);

  auto tv2 = cat({tv0, tv1}, 1);
  auto tv3 = sum(tv2, {1});
  fusion.addOutput(tv3);

  std::vector<int64_t> shape0({11, 12});
  std::vector<int64_t> shape1({shape0[0], 13});

  auto options = at::TensorOptions().dtype(at::kFloat).device(at::kCUDA, 0);

  auto t0 = at::randn(shape0, options);
  auto t1 = at::randn(shape1, options);
  std::vector<c10::IValue> aten_inputs({t0, t1});

  FusionExecutorCache executor_cache(std::move(fusion_ptr));
  auto cg_outputs = executor_cache.runFusionWithInputs(aten_inputs);

  testValidate(
      executor_cache.fusion(), cg_outputs, aten_inputs, __LINE__, __FILE__);
}

TEST_F(ResizeTest, CatSoftmaxScheduler1) {
  auto fusion_ptr = std::make_unique<Fusion>();
  auto& fusion = *fusion_ptr;
  FusionGuard fg(fusion_ptr.get());

  auto tv0 = makeSymbolicTensor(2);
  fusion.addInput(tv0);
  auto tv1 = makeSymbolicTensor(2);
  fusion.addInput(tv1);

  auto tv2 = cat({tv0, tv1}, 1);
  auto tv3 = softmax(tv2, 1);
  fusion.addOutput(tv3);

  std::vector<int64_t> shape0({11, 99});
  std::vector<int64_t> shape1({shape0[0], 100});

  auto options = at::TensorOptions().dtype(at::kFloat).device(at::kCUDA, 0);

  auto t0 = at::randn(shape0, options);
  auto t1 = at::randn(shape1, options);
  std::vector<c10::IValue> aten_inputs({t0, t1});

  FusionExecutorCache executor_cache(std::move(fusion_ptr));
  auto cg_outputs = executor_cache.runFusionWithInputs(aten_inputs);

  testValidate(
      executor_cache.fusion(), cg_outputs, aten_inputs, __LINE__, __FILE__);
}

TEST_F(ResizeTest, ReductionSliceScheduler1) {
  auto fusion_ptr = std::make_unique<Fusion>();
  auto& fusion = *fusion_ptr;
  FusionGuard fg(fusion_ptr.get());

  auto tv0 = makeSymbolicTensor(2);
  fusion.addInput(tv0);

  auto tv1 = sum(tv0, {1});
  auto tv2 = slice(
      tv1,
      {{IrBuilder::create<Val>(1L),
        sub(tv1->axis(0)->extent(), IrBuilder::create<Val>(2L))}});
  fusion.addOutput(tv2);

  std::vector<int64_t> shape0({10, 1234});

  auto options = at::TensorOptions().dtype(at::kFloat).device(at::kCUDA, 0);

  auto t0 = at::randn(shape0, options);
  std::vector<c10::IValue> aten_inputs({t0});

  FusionExecutorCache executor_cache(std::move(fusion_ptr));
  auto cg_outputs = executor_cache.runFusionWithInputs(aten_inputs);

  testValidate(
      executor_cache.fusion(), cg_outputs, aten_inputs, __LINE__, __FILE__);
}

// Softmax followed by slicing of a non-normalized dimension
TEST_F(ResizeTest, SoftmaxSliceScheduler1) {
  auto fusion_ptr = std::make_unique<Fusion>();
  auto& fusion = *fusion_ptr;
  FusionGuard fg(fusion_ptr.get());

  auto tv0 = makeSymbolicTensor(2);
  fusion.addInput(tv0);

  auto tv1 = softmax(tv0, 1);
  auto tv2 = slice(
      tv1,
      {{IrBuilder::create<Val>(1L),
        sub(tv1->axis(0)->extent(), IrBuilder::create<Val>(2L))},
       Slice()});
  fusion.addOutput(tv2);

  std::vector<int64_t> shape0({13, 1234});

  auto options = at::TensorOptions().dtype(at::kFloat).device(at::kCUDA, 0);

  auto t0 = at::randn(shape0, options);
  std::vector<c10::IValue> aten_inputs({t0});

  FusionExecutorCache executor_cache(std::move(fusion_ptr));
  auto cg_outputs = executor_cache.runFusionWithInputs(aten_inputs);

  testValidate(
      executor_cache.fusion(), cg_outputs, aten_inputs, __LINE__, __FILE__);
}

// Softmax followed by slicing of a normalized dimension
TEST_F(ResizeTest, SoftmaxSliceScheduler2) {
  auto fusion_ptr = std::make_unique<Fusion>();
  auto& fusion = *fusion_ptr;
  FusionGuard fg(fusion_ptr.get());

  auto tv0 = makeSymbolicTensor(2);
  fusion.addInput(tv0);

  auto tv1 = softmax(tv0, 1);
  auto tv2 = slice(
      tv1,
      {Slice(),
       {IrBuilder::create<Val>(1L),
        sub(tv1->axis(1)->extent(), IrBuilder::create<Val>(2L))}});
  fusion.addOutput(tv2);

  std::vector<int64_t> shape0({110, 12345});

  auto options = at::TensorOptions().dtype(at::kFloat).device(at::kCUDA, 0);

  auto t0 = at::randn(shape0, options);
  std::vector<c10::IValue> aten_inputs({t0});

  FusionExecutorCache executor_cache(std::move(fusion_ptr));
  auto cg_outputs = executor_cache.runFusionWithInputs(aten_inputs);

  testValidate(
      executor_cache.fusion(), cg_outputs, aten_inputs, __LINE__, __FILE__);
}

// Same as Pad1 but pad by specified value
TEST_F(ResizeTest, PadWithValue) {
  Fusion fusion;
  FusionGuard fg(&fusion);

  std::vector<int64_t> shape({9});

  auto tv0 = makeSymbolicTensor(1);
  fusion.addInput(tv0);

  auto tv1 =
      pad(tv0,
          {IrBuilder::create<Val>(1L), IrBuilder::create<Val>(1L)},
          IrBuilder::create<Val>(2.0));
  fusion.addOutput(tv1);

  auto options = at::TensorOptions().dtype(at::kFloat).device(at::kCUDA, 0);

  auto t0 = at::randn(shape, options);
  std::vector<c10::IValue> aten_inputs({t0});

  EnableOptionsGuard enable_options_guard;
  EnableOptionsGuard::getCurOptions().set(EnableOption::IdModel, {"all"});

  KernelExecutor ke;
  ke.compile(&fusion, aten_inputs);
  auto cg_outputs = ke.run(aten_inputs);

  auto ref = at::pad(t0, {1, 1}, "constant", 2);

  NVF_CHECK(ref.equal(cg_outputs[0]));
}

// Same as Pad1 but pad by negative value to create an empty tensor
TEST_F(ResizeTest, PadToEmptyTensor) {
  auto fusion = std::make_unique<Fusion>();
  FusionGuard fg(fusion.get());

  std::vector<int64_t> shape({4, 2});

  auto tv0 = makeSymbolicTensor(2);
  fusion->addInput(tv0);

  auto tv1 =
      pad(tv0,
          {IrBuilder::create<Val>(-1L), IrBuilder::create<Val>(-1L)},
          IrBuilder::create<Val>(2.0));
  fusion->addOutput(tv1);
  // set allocation domain to trigger validation check on size/stride
  tv1->setAllocationDomain(tv1->getLogicalDomain(), true);

  auto options = at::TensorOptions().dtype(at::kFloat).device(at::kCUDA, 0);

  auto t0 = at::randn(shape, options);
  std::vector<c10::IValue> aten_inputs({t0});

  EnableOptionsGuard enable_options_guard;
  EnableOptionsGuard::getCurOptions().set(EnableOption::IdModel, {"all"});

  FusionExecutorCache executor_cache(std::move(fusion));
  auto cg_outputs = executor_cache.runFusionWithInputs(aten_inputs);

  auto ref = at::pad(t0, {-1, -1}, "constant", 2);

  NVF_CHECK(ref.equal(cg_outputs[0]));
}

// Test that padding Half tensor by Double does not promote output
TEST_F(ResizeTest, PadHalfWithDoubleValue) {
  Fusion fusion;
  FusionGuard fg(&fusion);

  std::vector<int64_t> shape({9});

  auto tv0 = makeSymbolicTensor(1, DataType::Half);
  fusion.addInput(tv0);

  auto tv1 =
      pad(tv0,
          {IrBuilder::create<Val>(1L), IrBuilder::create<Val>(1L)},
          IrBuilder::create<Val>(2.5));
  fusion.addOutput(tv1);

  auto options = at::TensorOptions().dtype(at::kHalf).device(at::kCUDA, 0);

  auto t0 = at::ones(shape, options);
  std::vector<c10::IValue> aten_inputs({t0});

  EnableOptionsGuard enable_options_guard;
  EnableOptionsGuard::getCurOptions().set(EnableOption::IdModel, {"all"});

  KernelExecutor ke;
  ke.compile(&fusion, aten_inputs);
  auto cg_outputs = ke.run(aten_inputs);

  auto ref = at::pad(t0, {1, 1}, "constant", 2.5);

  NVF_CHECK(ref.dtype() == cg_outputs[0].dtype());
  NVF_CHECK(ref.equal(cg_outputs[0]));
}

TEST_F(ResizeTest, FusionSliceForNanoGPT1) {
  auto fusion_ptr = std::make_unique<Fusion>();
  auto& fusion = *fusion_ptr;
  FusionGuard fg(fusion_ptr.get());

  std::vector<int64_t> input_shape0{1, 1, 1024, 1024};
  std::vector<int64_t> input_shape1{32, 16, 128, 128};

  auto tv0 = makeContigConcreteTensor({1, 1, -1, -1});
  auto tv1 = makeContigConcreteTensor({-1, -1, -1, -1});

  fusion.addInput(tv0);
  fusion.addInput(tv1);

  Slice dim0{
      IrBuilder::create<Val>(0L),
      IrBuilder::create<Val>(1L),
      IrBuilder::create<Val>(1L)};
  Slice dim1{
      IrBuilder::create<Val>(0L),
      IrBuilder::create<Val>(1L),
      IrBuilder::create<Val>(1L)};
  Slice dim2{
      IrBuilder::create<Val>(0L),
      IrBuilder::create<Val>(128L),
      IrBuilder::create<Val>(1L)};
  Slice dim3{
      IrBuilder::create<Val>(0L),
      IrBuilder::create<Val>(128L),
      IrBuilder::create<Val>(1L)};
  auto tv2 = slice(tv0, {dim0, dim1, dim2, dim3});

  auto tv3 = add(tv2, tv1);
  fusion.addOutput(tv3);

  auto tv4 = slice(tv0, {dim0, dim1, dim2, dim3});

  auto tv5 = add(tv4, tv1);
  fusion.addOutput(tv5);

  auto options = at::TensorOptions().dtype(at::kFloat).device(at::kCUDA, 0);

  auto t0 = at::randn(input_shape0, options);
  auto t1 = at::randn(input_shape1, options);
  std::vector<c10::IValue> aten_inputs({t0, t1});

  FusionExecutorCache executor_cache(std::move(fusion_ptr));
  auto cg_outputs = executor_cache.runFusionWithInputs(aten_inputs);

  const auto* ke = onlyKernelExecutorInMostRecentRuntime(executor_cache);
  auto kernel = ke->compiledKernel()->kernel();
  NVF_CHECK(
      !kernel->summary().has_cooperative_grid_reduction,
      "Grid sync should not be used as slicing input should avoid input caching");

  testValidate(
      executor_cache.fusion(), cg_outputs, aten_inputs, __LINE__, __FILE__);
}

// Similar to FusionSliceForNanoGPT1 but the input to slice is an
// intermediate tensor
TEST_F(ResizeTest, FusionSliceForNanoGPT2) {
  auto fusion_ptr = std::make_unique<Fusion>();
  auto& fusion = *fusion_ptr;
  FusionGuard fg(fusion_ptr.get());

  EnableOptionsGuard opt_guard;
  EnableOptionsGuard::getCurOptions().set(EnableOption::MemoryPromotion);

  std::vector<int64_t> input_shape0{100, 100};
  std::vector<int64_t> input_shape1{32, 32};

  auto tv0 = makeSymbolicTensor(2);
  auto tv1 = makeSymbolicTensor(2);

  fusion.addInput(tv0);
  fusion.addInput(tv1);

  auto tv2 = add(tv0, IrBuilder::create<Val>(1.0));

  Slice dim0{
      IrBuilder::create<Val>(0L),
      IrBuilder::create<Val>(32L),
      IrBuilder::create<Val>(1L)};
  Slice dim1{
      IrBuilder::create<Val>(0L),
      IrBuilder::create<Val>(32L),
      IrBuilder::create<Val>(1L)};

  auto tv3 = slice(tv2, {dim0, dim1});
  auto tv4 = add(tv3, tv1);
  fusion.addOutput(tv4);

  auto tv5 = slice(tv2, {dim0, dim1});
  auto tv6 = add(tv5, tv1);
  fusion.addOutput(tv6);

  // Another use of tv2. Unlike the above two slice ops, this should
  // not use the copy of tv2
  auto tv7 = add(tv2, IrBuilder::create<Val>(1.0));
  fusion.addOutput(tv7);

  auto options = at::TensorOptions().dtype(at::kFloat).device(at::kCUDA, 0);

  auto t0 = at::randn(input_shape0, options);
  auto t1 = at::randn(input_shape1, options);
  std::vector<c10::IValue> aten_inputs({t0, t1});

  FusionExecutorCache executor_cache(std::move(fusion_ptr));
  auto cg_outputs = executor_cache.runFusionWithInputs(aten_inputs);

  const auto* ke = onlyKernelExecutorInMostRecentRuntime(executor_cache);
  auto kernel = ke->compiledKernel()->kernel();

  // Make sure the slices ops use the same producer
  TensorView* known_slice_producer = nullptr;
  for (auto expr : KernelExprVisitor::getAllExprs(kernel)) {
    if (!ir_utils::isTvOp(expr)) {
      continue;
    }
    auto out_tv = ir_utils::getTvOutput(expr);
    if (out_tv->name() == tv3->name() || out_tv->name() == tv5->name()) {
      NVF_CHECK(
          expr->isA<LoadStoreOp>(),
          "Unexpected defintion of slice output tensor: ",
          out_tv->toString(),
          ", ",
          expr->toString());
      auto producer =
          dynamic_cast<kir::TensorIndex*>(expr->as<LoadStoreOp>()->in());
      if (producer == nullptr) {
        // this could be a default initialization
        continue;
      }
      if (known_slice_producer == nullptr) {
        known_slice_producer = producer->view();
      } else {
        NVF_CHECK(
            known_slice_producer == producer->view(),
            "Expected to have the same tensor is used for the two slice ops. ",
            "Previously found producer: ",
            known_slice_producer->toString(),
            ", new producer: ",
            producer->view()->toString());
      }
    } else if (auto binary_op = dynamic_cast<BinaryOp*>(expr)) {
      // If this is a binary op producing tv7, make sure its producer
      // is tv2
      if (binary_op->getBinaryOpType() == BinaryOpType::Add &&
          binary_op->out()->isA<kir::TensorIndex>() &&
          binary_op->out()->as<kir::TensorIndex>()->view()->name() ==
              tv7->name()) {
        NVF_CHECK(
            binary_op->lhs()->as<kir::TensorIndex>()->view()->name() ==
                tv2->name(),
            "Unexpected tv7 definition: ",
            binary_op->toString());
      }
    }
  }

  NVF_CHECK(known_slice_producer != nullptr, "Slice producer not found");

  // The slice producer must be a copy of tv2
  NVF_CHECK(
      known_slice_producer->definition() &&
          known_slice_producer->definition()->isA<LoadStoreOp>() &&
          known_slice_producer->definition()->as<LoadStoreOp>()->in()->name() ==
              tv2->name(),
      "Unexpected slice producer: ",
      known_slice_producer->toString());

  testValidate(
      executor_cache.fusion(), cg_outputs, aten_inputs, __LINE__, __FILE__);
}

// C++ version of TestNvFuserFrontend.test_nanogpt_split_mha_linears
TEST_F(ResizeTest, SliceForNanoGPT3) {
  // To verify input caching condition in this test, disable aliasing as that
  // will skip compilation and no kernel will exist.
  preseg_passes::OptimizationPassGuard<preseg_passes::MarkAliasesPreparePass>
      optimization_guard(false);

  auto fusion = std::make_unique<Fusion>();
  FusionGuard fg(fusion.get());

  EnableOptionsGuard opt_guard;
  EnableOptionsGuard::getCurOptions().set(EnableOption::MemoryPromotion);

  auto* in = makeSymbolicTensor(3);
  fusion->addInput(in);

  std::vector<TensorView*> slices = chunk(in, /*chunks=*/3, /*dim=*/-1);
  for (auto* slice : slices) {
    TensorView* out = reshape(slice, {16, 128, 1024}, {16, 128, 16, 64});
    // TODO: add permute
    fusion->addOutput(out);
  }

  auto options = at::TensorOptions().dtype(at::kFloat).device(at::kCUDA, 0);
  auto in_tensor = at::randn({16, 128, 3072}, options);

  FusionExecutorCache executor_cache(std::move(fusion));
  auto out_tensors = executor_cache.runFusionWithInputs({in_tensor});
  testValidate(
      executor_cache.fusion(), out_tensors, {in_tensor}, __LINE__, __FILE__);

  auto runtime = executor_cache.getMostRecentKernelRuntime();
  EXPECT_FALSE(runtime->isSegmented());
}

TEST_F(ResizeTest, ResizeReshapeAndSlice) {
  auto fusion = std::make_unique<Fusion>();
  FusionGuard fg(fusion.get());

  EnableOptionsGuard opt_guard;
  EnableOptionsGuard::getCurOptions().set(EnableOption::MemoryPromotion);

  auto tv0 = makeSymbolicTensor(2);
  fusion->addInput(tv0);

  auto tv1 = reshape(tv0, {4, 8}, {8, 4});
  auto tv2 = slice(
      tv1,
      {{IrBuilder::create<Val>(0L), IrBuilder::create<Val>(2L)},
       {IrBuilder::create<Val>(0L), IrBuilder::create<Val>(2L)}});
  // Without the `add`, the fusion will be accepted by NoOp, defeating the
  // purpose of testing PointWise.
  auto tv3 = add(tv2, tv2);
  fusion->addOutput(tv3);

  std::vector<int64_t> shape({4, 8});

  auto options = at::TensorOptions().dtype(at::kFloat).device(at::kCUDA, 0);

  auto t0 = at::randn(shape, options);
  std::vector<c10::IValue> aten_inputs({t0});

  FusionExecutorCache executor_cache(std::move(fusion));
  auto cg_outputs = executor_cache.runFusionWithInputs(aten_inputs);
  testValidate(
      executor_cache.fusion(), cg_outputs, aten_inputs, __LINE__, __FILE__);

  auto runtime = executor_cache.getMostRecentKernelRuntime();
  EXPECT_FALSE(runtime->isSegmented());
}

// Make sure resize works with the transpose scheduler
// This is consumed by the resize scheduler. We should extend the
// transpose scheduler to support resize without the segment-input
// requirement.
TEST_F(ResizeTest, DISABLED_ResizePermuteAndSlice) {
  auto fusion = std::make_unique<Fusion>();
  FusionGuard fg(fusion.get());

  EnableOptionsGuard opt_guard;
  EnableOptionsGuard::getCurOptions().set(EnableOption::MemoryPromotion);

  // Set the problem size so that it can trigger the transpose
  // scheduler. The scheduler selection is validated below.
  auto num_sms =
      (int64_t)at::cuda::getCurrentDeviceProperties()->multiProcessorCount;
  std::vector<int64_t> shape({num_sms + 2, 32 * 32 + 10});

  auto tv0 = makeSymbolicTensor(2);
  fusion->addInput(tv0);

  auto tv1 = add(tv0, IrBuilder::create<Val>(1.0));
  auto tv2 = slice(
      tv1,
      {{IrBuilder::create<Val>(1L), IrBuilder::create<Val>(shape.at(0) - 1)},
       {IrBuilder::create<Val>(2L), IrBuilder::create<Val>(shape.at(1) - 2)}});
  auto tv3 = transpose(tv2, 0, 1);
  auto tv5 = add(tv3, tv3);
  fusion->addOutput(tv5);
  auto tv4 = add(tv2, IrBuilder::create<Val>(1.0));
  fusion->addOutput(tv4);

  auto options = at::TensorOptions().dtype(at::kFloat).device(at::kCUDA, 0);

  auto t0 = at::randn(shape, options);
  std::vector<c10::IValue> aten_inputs({t0});

  FusionExecutorCache executor_cache(std::move(fusion));
  auto cg_outputs = executor_cache.runFusionWithInputs(aten_inputs);
  testValidate(
      executor_cache.fusion(), cg_outputs, aten_inputs, __LINE__, __FILE__);

  EXPECT_THAT(
      executor_cache.getMostRecentKernelRuntime()->fusionSegments()->groups(),
      UnorderedElementsAre(HeuristicIs(SchedulerType::Transpose)));
}

// When scheduling this test, the pointwise scheduler attempt to replay a Split
// transform on a size-0 dimension, which is not allowed.
TEST_F(ResizeTest, FusionSizeZeroSliceSplitSchedule) {
  auto fusion = std::make_unique<Fusion>();
  FusionGuard fg(fusion.get());

  std::vector<int64_t> shape({8});

  // concrete shapes to avoid dynamic Fusion
  auto tv0 = makeContigConcreteTensor(shape);
  fusion->addInput(tv0);

  auto tv1 = slice(
      tv0,
      {{IrBuilder::create<Val>(0L),
        IrBuilder::create<Val>(2L),
        IrBuilder::create<Val>(1L)}});
  auto tv2 = slice(
      tv0,
      {{IrBuilder::create<Val>(2L),
        IrBuilder::create<Val>(4L),
        IrBuilder::create<Val>(1L)}});
  auto tv3 = slice(
      tv0,
      {{IrBuilder::create<Val>(4L),
        IrBuilder::create<Val>(6L),
        IrBuilder::create<Val>(1L)}});
  auto tv4 = slice(
      tv0,
      {{IrBuilder::create<Val>(6L),
        IrBuilder::create<Val>(6L),
        IrBuilder::create<Val>(1L)}});
  auto tv5 = slice(
      tv0,
      {{IrBuilder::create<Val>(6L),
        IrBuilder::create<Val>(6L),
        IrBuilder::create<Val>(1L)}});
  auto tv6 = slice(
      tv0,
      {{IrBuilder::create<Val>(6L),
        IrBuilder::create<Val>(8L),
        IrBuilder::create<Val>(1L)}});
  fusion->addOutput(tv1);
  fusion->addOutput(tv2);
  fusion->addOutput(tv3);
  fusion->addOutput(tv4);
  fusion->addOutput(tv5);
  fusion->addOutput(tv6);

  auto options = at::TensorOptions().dtype(at::kFloat).device(at::kCUDA, 0);

  auto t0 = at::randn(shape, options);
  std::vector<c10::IValue> aten_inputs({t0});

  FusionExecutorCache executor_cache(std::move(fusion));
  auto cg_outputs = executor_cache.runFusionWithInputs(aten_inputs);
  KernelExecutor ke;

  auto ref0 = t0.index({at::indexing::Slice(0, 2)});
  auto ref1 = t0.index({at::indexing::Slice(2, 4)});
  auto ref2 = t0.index({at::indexing::Slice(4, 6)});
  auto ref3 = t0.index({at::indexing::Slice(6, 6)});
  auto ref4 = t0.index({at::indexing::Slice(6, 6)});
  auto ref5 = t0.index({at::indexing::Slice(6, 8)});

  NVF_CHECK(ref0.equal(cg_outputs[0]));
  NVF_CHECK(ref1.equal(cg_outputs[1]));
  NVF_CHECK(ref2.equal(cg_outputs[2]));
  NVF_CHECK(ref3.equal(cg_outputs[3]));
  NVF_CHECK(ref4.equal(cg_outputs[4]));
  NVF_CHECK(ref5.equal(cg_outputs[5]));
}

// In this test, we split and merge with size-zero dimensions directly.
TEST_F(ResizeTest, FusionSizeZeroSliceSplit) {
  auto fusion = std::make_unique<Fusion>();
  FusionGuard fg(fusion.get());

  std::vector<int64_t> shape({4, 5});

  // concrete shapes to avoid dynamic Fusion
  auto tv0 = makeContigConcreteTensor(shape);
  fusion->addInput(tv0);

  auto tv1 = slice(
      tv0,
      {{IrBuilder::create<Val>(2L),
        IrBuilder::create<Val>(2L),
        IrBuilder::create<Val>(1L)},
       {IrBuilder::create<Val>(0L),
        IrBuilder::create<Val>(5L),
        IrBuilder::create<Val>(1L)}});
  // tv1 is of shape {0, 5}
  fusion->addOutput(tv1);

  tv1->merge(0, 1); // size 0*5 = 0
  tv1->split(0, 4); // sizes (0, 4)

  KernelExecutor ke;
  ke.compile(fusion.get());

  auto options = at::TensorOptions().dtype(at::kFloat).device(at::kCUDA, 0);

  auto t0 = at::randn(shape, options);
  std::vector<c10::IValue> aten_inputs({t0});

  auto cg_outputs = ke.run(aten_inputs);

  auto ref0 = t0.index({at::indexing::Slice(2, 2), at::indexing::Slice(0, 5)});

  NVF_CHECK(ref0.equal(cg_outputs[0]));
}

// Test squeezing a symbolic dimension
TEST_F(ResizeTest, FusionSqueezeSymbolic) {
  auto fusion = std::make_unique<Fusion>();
  FusionGuard fg(fusion.get());

  std::vector<int64_t> shape({4, 5});

  // concrete shapes to avoid dynamic Fusion
  auto tv0 = makeSymbolicTensor(2);
  fusion->addInput(tv0);

  auto s1 = IrBuilder::create<Val>(DataType::Int);
  fusion->addInput(s1);
  auto numel_symb = mul(tv0->axis(0)->extent(), tv0->axis(1)->extent());
  auto tv1 = reshape(tv0, {s1, ceilDiv(numel_symb, s1)});
  // tv1 should have symbolic output IterTypes, so squeeze should accept
  // symbolic, and concretization should fail if symbolic squeeze input is not
  // concretized to Broadcast
  // NOTE: squeeze interface should be updated to match reshape and friends,
  // accepting Val inputs
  auto tv2 = squeeze(tv1, std::vector<int64_t>{1});
  // tv1 is of shape {0, 5}
  fusion->addOutput(tv2);

  FusionExecutorCache executor_cache(std::move(fusion));

  auto options = at::TensorOptions().dtype(at::kFloat).device(at::kCUDA, 0);
  at::manual_seed(0);

  auto t0 = at::randn(shape, options);
  std::vector<c10::IValue> aten_inputs({t0, 20});

  auto cg_outputs = executor_cache.runFusionWithInputs(aten_inputs);

  auto ref0 = t0.flatten();

  NVF_CHECK(ref0.equal(cg_outputs[0]));

  EXPECT_THAT(
      [&]() { executor_cache.runFusionWithInputs({t0, 10}); },
      ThrowsMessage<nvfError>(
          HasSubstr("must concretize to IterType::Broadcast but found")));
}

// See https://github.com/NVIDIA/Fuser/issues/365
TEST_F(ResizeTest, MultiSliceEmpty) {
  auto fusion = std::make_unique<Fusion>();
  FusionGuard fg(fusion.get());

  std::vector<int64_t> shape({9});
  // concrete shapes to avoid dynamic Fusion
  auto tv0 = makeConcreteTensor(shape);
  fusion->addInput(tv0);

  // In issue #365, this triggered an error in vectorization when there were
  // multiple slices, and one of them was empty. If this is properly handled in
  // the pre-segmentation RemoveEmptyPass as it should be, then the size-zero
  // slices will be replaced with full(), and vectorization can work properly.
  auto tv1 = slice(
      tv0,
      {{IrBuilder::create<Val>(0L),
        IrBuilder::create<Val>(1L),
        IrBuilder::create<Val>(1L)}});
  fusion->addOutput(tv1);
  auto tv2 = slice(
      tv0,
      {{IrBuilder::create<Val>(0L),
        IrBuilder::create<Val>(0L),
        IrBuilder::create<Val>(1L)}});
  fusion->addOutput(tv2);

  auto options = at::TensorOptions().dtype(at::kFloat).device(at::kCUDA, 0);
  at::manual_seed(0);

  auto t0 = at::randn(shape, options);
  std::vector<c10::IValue> aten_inputs({t0});

  FusionExecutorCache executor_cache(std::move(fusion));
  auto cg_outputs = executor_cache.runFusionWithInputs(aten_inputs);

  auto ref0 = t0.index({at::indexing::Slice(0, 1)});
  auto ref1 = t0.index({at::indexing::Slice(0, 0)});

  NVF_CHECK(ref0.equal(cg_outputs[0]));
  NVF_CHECK(ref1.equal(cg_outputs[1]));

  // Check that tv2 is replaced by a FullOp
  const auto runtime = executor_cache.getMostRecentKernelRuntime();
  const auto preseg_fusion = runtime->fusionSegments()->completeFusion();
  EXPECT_EQ(preseg_fusion->outputs().size(), 2);
  EXPECT_NE(preseg_fusion->outputs().at(1), tv1);
  EXPECT_NE(preseg_fusion->outputs().at(1)->definition(), nullptr);
  EXPECT_TRUE(preseg_fusion->outputs().at(1)->definition()->isA<FullOp>());
}

TEST_F(ResizeTest, SliceVectorization) {
  Fusion fusion;
  FusionGuard fg(&fusion);

  constexpr int N = 1024 * 1024 * 64;

  auto tv0 = makeContigConcreteTensor({N + 8});
  fusion.addInput(tv0);
  auto tv1 = makeContigConcreteTensor({N});
  fusion.addInput(tv1);

  // Vectorization analysis is conservative. We considers the resize extent on
  // both side. The slice here technically could have vectorization enabled,
  // even when tv0 is sized as {N + 7}, which gives us resize extent `-3`. but
  // the analysis doesn't support it at this time and requires resize extent to
  // be vectorization friendly size.
  auto tv2 = slice(
      tv0,
      {{IrBuilder::create<Val>(4L),
        IrBuilder::create<Val>(N + 4L),
        IrBuilder::create<Val>(1L)}});

  auto tv3 = add(tv2, tv1);

  fusion.addOutput(tv3);

  auto options = at::TensorOptions().dtype(at::kFloat).device(at::kCUDA, 0);
  at::Tensor t0 = at::randn(N + 8, options);
  at::Tensor t1 = at::randn(N, options);

  std::vector<c10::IValue> inputs = {t0, t1};

  auto cg_outputs =
      scheduleAndRun(&fusion, SchedulerType::PointWise, inputs).outputs;
  // check that we vectorize 4
  bool found_vectorize = false;
  for (auto id : fusion.outputs().at(0)->as<TensorView>()->getLoopDomain()) {
    if (id->getParallelType() == ParallelType::Vectorize) {
      EXPECT_EQ(id->extent()->evaluate(), 4);
      found_vectorize = true;
      break;
    }
  }
  EXPECT_TRUE(found_vectorize);

  auto ref = t0.narrow(0, 1, N) + t1;

  // testValidate does not check that dtypes match
  EXPECT_EQ(cg_outputs[0].dtype(), ref.dtype());
  testValidate(&fusion, cg_outputs, inputs, __LINE__, __FILE__);
}

// Concretize a symbolic pad that results in a broadcast (static pads)
// In this test, the sizes and pad widths are static, so there should be nothing
// to concretize.
TEST_F(ResizeTest, ResizePadToBroadcastStatic) {
  std::vector<int64_t> t0_size = {2, 3, 2, 5, 6};
  std::vector<int64_t> t1_size = {2, 4, 4, 3, 5};
  // Note there are only 8 input scalars for 5D input. Implicit no-pad of dim 0
  std::vector<int64_t> pad_widths = {
      0,
      -1, // dim=4 trim last element
      0,
      -4, // dim=3 pad to broadcast of first element
      1,
      1, // dim=2 pad with zeros on either side
      -1,
      -1, // dim=1 pad to broadcast of second element
      // dim=0 is implicit 0, 0
  };
  std::vector<IterType> expected_itertypes = {
      IterType::Iteration,
      IterType::Broadcast,
      IterType::Iteration,
      IterType::Broadcast,
      IterType::Iteration,
  };

  auto fusion = std::make_unique<Fusion>();
  FusionGuard fg(fusion.get());

  auto tv0 = makeConcreteTensor(t0_size);
  fusion->addInput(tv0);
  auto tv1 = makeConcreteTensor(t1_size);
  fusion->addInput(tv1);

  std::vector<Val*> pad_width_vals;
  pad_width_vals.reserve(pad_widths.size());
  for (auto w : pad_widths) {
    pad_width_vals.push_back(IrBuilder::create<Val>(w));
  }

  auto tv2 = pad(tv0, pad_width_vals);
  auto tv3 = mul(tv1, tv2);
  fusion->addOutput(tv3);

  EXPECT_FALSE(fusion->hasDynamicTransform());

  auto options = at::TensorOptions().dtype(at::kFloat).device(at::kCUDA, 0);

  auto t0 = at::randn(t0_size, options);
  auto t1 = at::randn(t1_size, options);
  std::vector<c10::IValue> aten_inputs({t0, t1});

  EnableOptionsGuard enable_options_guard;
  EnableOptionsGuard::getCurOptions().set(EnableOption::IdModel, {"all"});

  FusionExecutorCache executor_cache(std::move(fusion));
  auto cg_outputs = executor_cache.runFusionWithInputs(aten_inputs);

  auto runtime = executor_cache.getMostRecentKernelRuntime();
  auto concretized_fusion = runtime->fusionSegments()->completeFusion();

  auto conc_t2 = concretized_fusion->outputs()[0]
                     ->definition()
                     ->inputs()[1]
                     ->as<TensorView>();
  for (auto i : c10::irange(expected_itertypes.size())) {
    EXPECT_EQ(conc_t2->axis(i)->getIterType(), expected_itertypes.at(i));
  }

  testValidate(concretized_fusion, cg_outputs, aten_inputs, __LINE__, __FILE__);
}

// Concretize a symbolic pad that results in a broadcast (dynamic pads)
TEST_F(ResizeTest, ResizePadToBroadcastDynamic) {
  auto fusion = std::make_unique<Fusion>();
  FusionGuard fg(fusion.get());

  auto tv0 = makeSymbolicTensor(5);
  fusion->addInput(tv0);
  auto tv1 = makeSymbolicTensor(5);
  fusion->addInput(tv1);

  // Note there are only 8 input scalars for 5D input. Implicit no-pad of dim 0
  std::vector<int64_t> pad_widths = {
      0,
      -1, // dim=4 trim last element
      0,
      -4, // dim=3 pad to broadcast of first element
      1,
      1, // dim=2 pad with zeros on either side
      -1,
      -1, // dim=1 pad to broadcast of second element
      // dim=0 is implicit 0, 0
  };
  std::vector<Val*> pad_width_vals;
  pad_width_vals.reserve(pad_widths.size());
  for ([[maybe_unused]] auto _ : pad_widths) {
    auto w_val = IrBuilder::create<Val>(DataType::Int);
    fusion->addInput(w_val);
    pad_width_vals.push_back(w_val);
  }

  auto tv2 = pad(tv0, pad_width_vals);
  auto tv3 = mul(tv1, tv2);
  fusion->addOutput(tv3);

  EXPECT_TRUE(fusion->hasDynamicTransform());

  auto options = at::TensorOptions().dtype(at::kFloat).device(at::kCUDA, 0);

  auto t0 = at::randn({2, 3, 2, 5, 6}, options);
  auto t1 = at::randn({2, 4, 4, 3, 5}, options);
  // Keep dimension 0, pad to broadcast in dimension 1 and 3. Pad with zero in
  // dimension 2. Trim by one element in dimension 4.
  std::vector<c10::IValue> aten_inputs({
      t0,
      t1,
  });
  aten_inputs.insert(aten_inputs.end(), pad_widths.begin(), pad_widths.end());

  EnableOptionsGuard enable_options_guard;
  EnableOptionsGuard::getCurOptions().set(EnableOption::IdModel, {"all"});

  FusionExecutorCache executor_cache(std::move(fusion));
  auto cg_outputs = executor_cache.runFusionWithInputs(aten_inputs);

  auto runtime = executor_cache.getMostRecentKernelRuntime();
  auto concretized_fusion = runtime->fusionSegments()->completeFusion();

  auto conc_t2 = concretized_fusion->outputs()[0]
                     ->definition()
                     ->inputs()[1]
                     ->as<TensorView>();
  EXPECT_EQ(conc_t2->axis(0)->getIterType(), IterType::Iteration);
  EXPECT_EQ(conc_t2->axis(1)->getIterType(), IterType::Broadcast);
  EXPECT_EQ(conc_t2->axis(2)->getIterType(), IterType::Iteration);
  EXPECT_EQ(conc_t2->axis(3)->getIterType(), IterType::Broadcast);
  EXPECT_EQ(conc_t2->axis(4)->getIterType(), IterType::Iteration);

  testValidate(concretized_fusion, cg_outputs, aten_inputs, __LINE__, __FILE__);
}

// See https://github.com/NVIDIA/Fuser/issues/596
TEST_F(ResizeTest, ResizePadToBroadcastIssue596) {
  auto fusion = std::make_unique<Fusion>();
  FusionGuard fg(fusion.get());

  auto tv0 = makeConcreteTensor({2});
  auto tv1 = makeConcreteTensor({3});
  fusion->addInput(tv0);
  fusion->addInput(tv1);

  auto tv2 = pad(tv0, {fusion->zeroVal(), IrBuilder::create<Val>(-1)});
  auto tv3 = mul(tv1, tv2);
  fusion->addOutput(tv3);

  // Fusion is not dynamic
  EXPECT_FALSE(fusion->hasDynamicTransform());

  auto options = at::TensorOptions().dtype(at::kFloat).device(at::kCUDA, 0);

  auto t0 = at::randn({2}, options);
  auto t1 = at::randn({3}, options);
  std::vector<c10::IValue> aten_inputs({t0, t1});

  EnableOptionsGuard enable_options_guard;
  EnableOptionsGuard::getCurOptions().set(EnableOption::IdModel, {"all"});

  auto args = KernelArgumentHolder::createKernelArgumentHolder(aten_inputs);
  FusionKernelRuntime runtime(std::move(fusion), args);
  runtime.compileFusionParallel(args);
  auto cg_outputs = runtime.runWithInputs(args);

  testValidate(
      runtime.fusionSegments()->completeFusion(),
      cg_outputs,
      aten_inputs,
      __LINE__,
      __FILE__);
}

// An input is sliced and then reshaped
TEST_F(ResizeTest, SliceAndReshape1) {
  auto fusion_ptr = std::make_unique<Fusion>();
  auto& fusion = *fusion_ptr;
  FusionGuard fg(fusion_ptr.get());

  std::vector<int64_t> shape({1024, 1024});

  auto tv0 = makeSymbolicTensor(2);
  fusion.addInput(tv0);

  auto tv1 = slice(
      tv0,
      {{IrBuilder::create<Val>(0L), tv0->axis(0)->extent()},
       {IrBuilder::create<Val>(1L),
        sub(tv0->axis(1)->extent(), IrBuilder::create<Val>(1L))}});
  auto tv2 = reshape(tv1, {IrBuilder::create<Val>(-1L)});
  fusion.addOutput(tv2);

  auto options = at::TensorOptions().dtype(at::kFloat).device(at::kCUDA, 0);

  auto t0 = at::randn(shape, options);
  std::vector<c10::IValue> aten_inputs({t0});

  FusionExecutorCache executor_cache(std::move(fusion_ptr));
  auto cg_outputs = executor_cache.runFusionWithInputs(aten_inputs);

  auto t1 = t0.index(
      {at::indexing::Slice(0, at::indexing::None),
       at::indexing::Slice(1, shape[0] - 1)});
  auto ref = t1.reshape({-1});

  NVF_CHECK(ref.equal(cg_outputs[0]));
}

// An input is sliced and also separately reshaped
TEST_F(ResizeTest, SliceAndReshape2) {
  auto fusion_ptr = std::make_unique<Fusion>();
  auto& fusion = *fusion_ptr;
  FusionGuard fg(fusion_ptr.get());

  std::vector<int64_t> shape({1024, 1024});

  auto tv0 = makeSymbolicTensor(2);
  fusion.addInput(tv0);

  auto tv1 = slice(
      tv0,
      {{IrBuilder::create<Val>(0L), tv0->axis(0)->extent()},
       {IrBuilder::create<Val>(1L),
        sub(tv0->axis(1)->extent(), IrBuilder::create<Val>(1L))}});
  auto tv2 = reshape(tv0, {IrBuilder::create<Val>(-1L)});
  fusion.addOutput(tv1);
  fusion.addOutput(tv2);

  auto options = at::TensorOptions().dtype(at::kFloat).device(at::kCUDA, 0);

  auto t0 = at::randn(shape, options);
  std::vector<c10::IValue> aten_inputs({t0});

  FusionExecutorCache executor_cache(std::move(fusion_ptr));
  auto cg_outputs = executor_cache.runFusionWithInputs(aten_inputs);

  auto t1 = t0.index(
      {at::indexing::Slice(0, at::indexing::None),
       at::indexing::Slice(1, shape[0] - 1)});
  auto t2 = t0.reshape({-1});

  NVF_CHECK(t1.equal(cg_outputs[0]));
  NVF_CHECK(t2.equal(cg_outputs[1]));
}

// Trivial case of slice vectorization. Just slicing a fusion input
TEST_F(ResizeTest, Slice1DVectorize) {
  auto fusion_ptr = std::make_unique<Fusion>();
  auto& fusion = *fusion_ptr;
  FusionGuard fg(fusion_ptr.get());

  const int64_t slice_offset = 4;
  const std::vector<int64_t> shape({1024L * 1024L});

  // Using a concrete tensor to avoid dynamic resize
  auto tv0 = makeContigConcreteTensor(shape);
  fusion.addInput(tv0);

  auto tv1 = slice(
      tv0,
      {{IrBuilder::create<Val>(slice_offset),
        sub(tv0->axis(0)->extent(), IrBuilder::create<Val>(slice_offset))}});
  fusion.addOutput(tv1);

  auto options = at::TensorOptions().dtype(at::kFloat).device(at::kCUDA, 0);
  auto t0 = at::randn(shape, options);
  std::vector<c10::IValue> aten_inputs({t0});

  auto cg_results =
      scheduleAndRun(&fusion, SchedulerType::PointWise, aten_inputs);
  auto pparams = cg_results.heuristic_params->as<PointwiseParams>();
  // check vectorization
  ASSERT_EQ(pparams->vectorization_factor, 4)
      << "Unexpected factor of vectorization";
  EXPECT_THAT(
      tv1->getLoopDomain(),
      Contains(Property(&IterDomain::getParallelType, ParallelType::Vectorize)))
      << "Failed to vectorize: " << tv1;

  testValidate(&fusion, cg_results.outputs, aten_inputs, __LINE__, __FILE__);
}

// An input is sliced twice. Both should be vectorizable.
TEST_F(ResizeTest, Slice1DVectorize2) {
  auto fusion_ptr = std::make_unique<Fusion>();
  auto& fusion = *fusion_ptr;
  FusionGuard fg(fusion_ptr.get());

  const int64_t slice_offset = 4;
  const std::vector<int64_t> shape({1024L * 1024L});

  auto tv0 = makeContigConcreteTensor(shape);
  fusion.addInput(tv0);

  // Following two slices are vectorized individually. No cache is introduced
  auto tv1 = slice(
      tv0,
      {{IrBuilder::create<Val>(slice_offset),
        sub(tv0->axis(0)->extent(), IrBuilder::create<Val>(slice_offset))}});
  fusion.addOutput(tv1);

  auto tv2 = slice(
      tv0,
      {{IrBuilder::create<Val>(slice_offset * 2),
        sub(tv0->axis(0)->extent(),
            IrBuilder::create<Val>(slice_offset * 2))}});
  fusion.addOutput(tv2);

  auto options = at::TensorOptions().dtype(at::kFloat).device(at::kCUDA, 0);
  auto t0 = at::randn(shape, options);
  std::vector<c10::IValue> aten_inputs({t0});

  auto cg_results =
      scheduleAndRun(&fusion, SchedulerType::PointWise, aten_inputs);
  auto pparams = cg_results.heuristic_params->as<PointwiseParams>();
  // check vectorization
  ASSERT_EQ(pparams->vectorization_factor, 4)
      << "Unexpected factor of vectorization";
  EXPECT_THAT(
      tv1->getLoopDomain(),
      Contains(Property(&IterDomain::getParallelType, ParallelType::Vectorize)))
      << "Failed to vectorize: " << tv1;

  testValidate(&fusion, cg_results.outputs, aten_inputs, __LINE__, __FILE__);
}

// An input is sliced twice. Both should be vectorizable.
TEST_F(ResizeTest, Slice1DVectorize2Manual) {
  auto fusion_ptr = std::make_unique<Fusion>();
  auto& fusion = *fusion_ptr;
  FusionGuard fg(fusion_ptr.get());

  const int64_t slice_offset = 4;
  const std::vector<int64_t> shape({1024L * 1024L});

  auto tv0 = makeContigConcreteTensor(shape);
  fusion.addInput(tv0);

  // Following two slices are vectorized individually. No cache is introduced
  auto tv1 = slice(
      tv0,
      {{IrBuilder::create<Val>(slice_offset),
        sub(tv0->axis(0)->extent(), IrBuilder::create<Val>(slice_offset))}});
  fusion.addOutput(tv1);

  auto tv2 = slice(
      tv0,
      {{IrBuilder::create<Val>(slice_offset * 2),
        sub(tv0->axis(0)->extent(),
            IrBuilder::create<Val>(slice_offset * 2))}});
  fusion.addOutput(tv2);

  tv1->split(0, 4);
  tv1->split(0, 128);

  TransformPropagator propagator(tv1);
  MaxLogicalDomainInfoSpanningTree(tv1).traverse(&propagator);

  tv1->axis(0)->parallelize(ParallelType::BIDx);
  tv1->axis(1)->parallelize(ParallelType::TIDx);
  tv1->axis(2)->parallelize(ParallelType::Vectorize);

  scheduler_utils::parallelizeAllLike(tv1);

  inlineMost();

  auto options = at::TensorOptions().dtype(at::kFloat).device(at::kCUDA, 0);
  auto t0 = at::randn(shape, options);
  std::vector<c10::IValue> aten_inputs({t0});

  KernelExecutor ke;
  ke.compile(&fusion, aten_inputs);
  auto cg_outputs = ke.run(aten_inputs);

  auto ref_t1 =
      t0.index({at::indexing::Slice(slice_offset, shape[0] - slice_offset)});
  auto ref_t2 = t0.index(
      {at::indexing::Slice(slice_offset * 2, shape[0] - slice_offset * 2)});
  ASSERT_TRUE(ref_t1.equal(cg_outputs.at(0)));
  ASSERT_TRUE(ref_t2.equal(cg_outputs.at(1)));
}

// An input is sliced and also entirely read. Both should be vectorizable.
TEST_F(ResizeTest, Slice1DVectorize3) {
  auto fusion_ptr = std::make_unique<Fusion>();
  auto& fusion = *fusion_ptr;
  FusionGuard fg(fusion_ptr.get());

  const int64_t slice_offset = 4;
  const std::vector<int64_t> shape({1024L * 1024L});

  auto tv0 = makeContigConcreteTensor(shape);
  fusion.addInput(tv0);

  auto tv1 = slice(
      tv0,
      {{IrBuilder::create<Val>(slice_offset),
        sub(tv0->axis(0)->extent(), IrBuilder::create<Val>(slice_offset))}});
  fusion.addOutput(tv1);

  auto tv2 = set(tv0);
  fusion.addOutput(tv2);

  auto options = at::TensorOptions().dtype(at::kFloat).device(at::kCUDA, 0);
  auto t0 = at::randn(shape, options);
  std::vector<c10::IValue> aten_inputs({t0});

  auto cg_results =
      scheduleAndRun(&fusion, SchedulerType::PointWise, aten_inputs);
  auto pparams = cg_results.heuristic_params->as<PointwiseParams>();
  // check vectorization
  ASSERT_EQ(pparams->vectorization_factor, 4)
      << "Unexpected factor of vectorization";
  EXPECT_THAT(
      tv1->getLoopDomain(),
      Contains(Property(&IterDomain::getParallelType, ParallelType::Vectorize)))
      << "Failed to vectorize: " << tv1;

  testValidate(&fusion, cg_results.outputs, aten_inputs, __LINE__, __FILE__);
}

// An input is sliced and also entirely read. Both should be vectorizable.
TEST_F(ResizeTest, Slice1DVectorize3Manual) {
  auto fusion_ptr = std::make_unique<Fusion>();
  auto& fusion = *fusion_ptr;
  FusionGuard fg(fusion_ptr.get());

  const int64_t slice_offset = 4;
  const std::vector<int64_t> shape({1024L * 1024L});

  auto tv0 = makeContigConcreteTensor(shape);
  fusion.addInput(tv0);

  auto tv1 = slice(
      tv0,
      {{IrBuilder::create<Val>(slice_offset),
        sub(tv0->axis(0)->extent(), IrBuilder::create<Val>(slice_offset))}});
  fusion.addOutput(tv1);

  auto tv2 = set(tv0);
  fusion.addOutput(tv2);

  tv1->split(0, 4);
  tv1->split(0, 128);

  TransformPropagator propagator(tv1);
  MaxLogicalDomainInfoSpanningTree(tv1).traverse(&propagator);

  tv1->axis(0)->parallelize(ParallelType::BIDx);
  tv1->axis(1)->parallelize(ParallelType::TIDx);
  tv1->axis(2)->parallelize(ParallelType::Vectorize);

  scheduler_utils::parallelizeAllLike(tv1);

  inlineMost();

  auto options = at::TensorOptions().dtype(at::kFloat).device(at::kCUDA, 0);
  auto t0 = at::randn(shape, options);
  std::vector<c10::IValue> aten_inputs({t0});

  KernelExecutor ke;
  ke.compile(&fusion, aten_inputs);
  auto cg_outputs = ke.run(aten_inputs);

  auto ref =
      t0.index({at::indexing::Slice(slice_offset, shape[0] - slice_offset)});
  ASSERT_TRUE(ref.equal(cg_outputs.at(0)));
  ASSERT_TRUE(t0.equal(cg_outputs.at(1)));
}

// TODO: this is a case not yet supported by vectorization analysis
// Vectorizing a slice of [1:-3]. It's vectorizable as long as the
// offset at 1 is aligned
TEST_F(ResizeTest, Slice1DVectorizeManual4) {
  auto fusion_ptr = std::make_unique<Fusion>();
  auto& fusion = *fusion_ptr;
  FusionGuard fg(fusion_ptr.get());

  const std::vector<int64_t> shape({1024L * 1024L});

  auto tv0 = makeContigConcreteTensor({shape[0] - 4});
  fusion.addInput(tv0);

  auto tv1 = slice(
      tv0,
      {{IrBuilder::create<Val>(1),
        sub(tv0->axis(0)->extent(), IrBuilder::create<Val>(3))}});
  fusion.addOutput(tv1);

  tv1->split(0, 4);
  tv1->split(0, 128);

  tv1->axis(0)->parallelize(ParallelType::BIDx);
  tv1->axis(1)->parallelize(ParallelType::TIDx);
  tv1->axis(2)->parallelize(ParallelType::Vectorize);

  auto options = at::TensorOptions().dtype(at::kFloat).device(at::kCUDA, 0);
  auto t0_unaligned = at::randn(shape, options);
  auto t0_aligned = t0_unaligned.index({at::indexing::Slice(3, -1)});

  KernelExecutor ke;
  ke.compile(&fusion, {t0_aligned});
  auto cg_outputs = ke.run({t0_aligned});

  auto ref_aligned = t0_aligned.index({at::indexing::Slice(1, -3)});

  ASSERT_TRUE(ref_aligned.equal(cg_outputs.at(0)));
}

// Contig merged vectorization with slice
TEST_F(ResizeTest, Slice2DVectorize1) {
  auto fusion_ptr = std::make_unique<Fusion>();
  auto& fusion = *fusion_ptr;
  FusionGuard fg(fusion_ptr.get());

  const int64_t slice_offset = 4;

  // The extent of the innermost domain is just 2, and the outer
  // domain is sliced. This slicing should be vectorizable by a
  // factor of 4 as the two domains can be merged and vectorized.
  const std::vector<int64_t> shape({1024L * 1024L, 2});

  auto tv0 = makeContigConcreteTensor(shape);
  fusion.addInput(tv0);

  auto tv1 = slice(
      tv0,
      {{IrBuilder::create<Val>(slice_offset),
        sub(tv0->axis(0)->extent(), IrBuilder::create<Val>(slice_offset))},
       {IrBuilder::create<Val>(0), tv0->axis(1)->extent()}});
  fusion.addOutput(tv1);

  auto options = at::TensorOptions().dtype(at::kFloat).device(at::kCUDA, 0);
  auto t0 = at::randn(shape, options);
  std::vector<c10::IValue> aten_inputs({t0});

  auto cg_results =
      scheduleAndRun(&fusion, SchedulerType::PointWise, aten_inputs);
  auto pparams = cg_results.heuristic_params->as<PointwiseParams>();
  // check vectorization
  ASSERT_EQ(pparams->vectorization_factor, 4)
      << "Unexpected factor of vectorization";
  EXPECT_THAT(
      tv1->getLoopDomain(),
      Contains(Property(&IterDomain::getParallelType, ParallelType::Vectorize)))
      << "Failed to vectorize: " << tv1;

  testValidate(&fusion, cg_results.outputs, aten_inputs, __LINE__, __FILE__);
}

// Fully contiguous tensor, but a sliced domain makes the domain to
// the left non-contiguous, hence we need to check for its stride
TEST_F(ResizeTest, Slice3DVectorize1) {
  auto fusion_ptr = std::make_unique<Fusion>();
  auto& fusion = *fusion_ptr;
  FusionGuard fg(fusion_ptr.get());

  const std::vector<int64_t> shape({1024, 1025, 3});

  auto tv0 = makeContigConcreteTensor(shape);
  fusion.addInput(tv0);

  auto tv1 = slice(
      tv0,
      {{IrBuilder::create<Val>(0), tv0->axis(0)->extent()},
       {IrBuilder::create<Val>(4), IrBuilder::create<Val>(1024)},
       {IrBuilder::create<Val>(0), tv0->axis(2)->extent()}});
  fusion.addOutput(tv1);

  auto options = at::TensorOptions().dtype(at::kFloat).device(at::kCUDA, 0);
  auto t0 = at::randn(shape, options);
  std::vector<c10::IValue> aten_inputs({t0});

  auto cg_results =
      scheduleAndRun(&fusion, SchedulerType::PointWise, aten_inputs);
  auto pparams = cg_results.heuristic_params->as<PointwiseParams>();

  ASSERT_EQ(pparams->vectorization_factor, 1)
      << "Unexpected factor of vectorization";

  testValidate(&fusion, cg_results.outputs, aten_inputs, __LINE__, __FILE__);
}

// Similar to Slice3DVectorize2 but with a middle broadcast
// domain
TEST_F(ResizeTest, Slice3DVectorize2) {
  auto fusion_ptr = std::make_unique<Fusion>();
  auto& fusion = *fusion_ptr;
  FusionGuard fg(fusion_ptr.get());

  const std::vector<int64_t> shape({1024, 1, 1025, 3});

  auto tv0 = makeContigConcreteTensor(shape);
  fusion.addInput(tv0);

  auto tv1 = slice(
      tv0,
      {{IrBuilder::create<Val>(0), tv0->axis(0)->extent()},
       {IrBuilder::create<Val>(0), tv0->axis(1)->extent()},
       {IrBuilder::create<Val>(0), IrBuilder::create<Val>(1024)},
       {IrBuilder::create<Val>(0), tv0->axis(3)->extent()}});
  fusion.addOutput(tv1);

  auto options = at::TensorOptions().dtype(at::kFloat).device(at::kCUDA, 0);
  auto t0 = at::randn(shape, options);
  std::vector<c10::IValue> aten_inputs({t0});

  auto cg_results =
      scheduleAndRun(&fusion, SchedulerType::PointWise, aten_inputs);
  auto pparams = cg_results.heuristic_params->as<PointwiseParams>();
  // check vectorization
  ASSERT_EQ(pparams->vectorization_factor, 1)
      << "Unexpected factor of vectorization";

  testValidate(&fusion, cg_results.outputs, aten_inputs, __LINE__, __FILE__);
}

// Repro of issue 540 without transpose
TEST_F(ResizeTest, SliceAndReshapeRepro540Manual) {
  auto fusion_ptr = std::make_unique<Fusion>();
  auto& fusion = *fusion_ptr;
  FusionGuard fg(fusion_ptr.get());

  const std::vector<int64_t> shape({16, 128, 3072});

  auto tv0 = makeContigConcreteTensor(shape);
  fusion.addInput(tv0);

  auto tv1 = slice(
      tv0,
      {{IrBuilder::create<Val>(0), tv0->axis(0)->extent()},
       {IrBuilder::create<Val>(0), tv0->axis(1)->extent()},
       {IrBuilder::create<Val>(0), IrBuilder::create<Val>(1024)}});
  auto tv2 = slice(
      tv0,
      {{IrBuilder::create<Val>(0), tv0->axis(0)->extent()},
       {IrBuilder::create<Val>(0), tv0->axis(1)->extent()},
       {IrBuilder::create<Val>(1024), IrBuilder::create<Val>(2048)}});
  auto tv3 = slice(
      tv0,
      {{IrBuilder::create<Val>(0), tv0->axis(0)->extent()},
       {IrBuilder::create<Val>(0), tv0->axis(1)->extent()},
       {IrBuilder::create<Val>(2048), IrBuilder::create<Val>(3072)}});

  auto tv4 = reshape(tv1, {16, 128, 1024}, {16, 128, 16, 64});
  auto tv5 = reshape(tv2, {16, 128, 1024}, {16, 128, 16, 64});
  auto tv6 = reshape(tv3, {16, 128, 1024}, {16, 128, 16, 64});

  fusion.addOutput(tv4);
  fusion.addOutput(tv5);
  fusion.addOutput(tv6);

  tv4->cacheBefore();
  tv5->cacheBefore();
  tv6->cacheBefore();

  tv4->merge(0)->merge(0)->merge(0);
  // Vectorize
  tv4->split(0, 4);
  // Unswitch
  tv4->split(0, 1);
  // TIDx
  tv4->split(0, 128);

  tv4->reorder({{1, -1}});

  TransformPropagator propagator(tv4);
  MaxLogicalDomainInfoSpanningTree(tv4).traverse(&propagator);

  tv4->axis(0)->parallelize(ParallelType::BIDx);
  tv4->axis(1)->parallelize(ParallelType::Unswitch);
  tv4->axis(3)->parallelize(ParallelType::TIDx);

  scheduler_utils::parallelizeAllLike(tv4);

  for (auto output : fusion.outputs()) {
    output->as<TensorView>()->axis(2)->parallelize(ParallelType::Vectorize);
  }

  for (auto slice_tv : {tv1, tv2, tv3}) {
    slice_tv->axis(2)->parallelize(ParallelType::Vectorize);
  }

  inlineMost();

  auto options = at::TensorOptions().dtype(at::kFloat).device(at::kCUDA, 0);
  auto t0 = at::randn(shape, options);
  std::vector<c10::IValue> aten_inputs({t0});

  KernelExecutor ke;
  ke.compile(&fusion, aten_inputs);
  auto cg_outputs = ke.run(aten_inputs);

  for (const auto i : c10::irange(3)) {
    auto slice_out_ref = t0.index(
        {at::indexing::Slice(0, at::indexing::None),
         at::indexing::Slice(0, at::indexing::None),
         at::indexing::Slice(i * 1024, (i + 1) * 1024)});
    auto ref = at::native::view(slice_out_ref, {16, 128, 16, 64});
    ASSERT_TRUE(ref.equal(cg_outputs.at(i)));
  }
}

// Test concretizing a pad that follows a reshape. This requires the
// ExpressionEvaluator used in concretization to propagate shapes properly
// across symbolic reshapes in order to infer the size of the downstream pad.
TEST_F(ResizeTest, ReshapeToPad) {
  std::unique_ptr<Fusion> fusion_ptr = std::make_unique<Fusion>();
  Fusion& fusion = *fusion_ptr.get();
  FusionGuard fg(&fusion);

  TensorView* tv0 = makeSymbolicTensor(2);
  fusion.addInput(tv0);

  auto s0 = IrBuilder::create<Val>(DataType::Int);
  auto s1 = IrBuilder::create<Val>(DataType::Int);
  auto s2 = IrBuilder::create<Val>(DataType::Int);
  auto s3 = IrBuilder::create<Val>(DataType::Int);
  fusion.addInput(s0);
  fusion.addInput(s1);
  fusion.addInput(s2);
  fusion.addInput(s3);

  auto tv1 = reshape(tv0, {s2, s3});
  auto tv2 = pad(tv1, {fusion.zeroVal(), s0, fusion.zeroVal(), s1});
  fusion.addOutput(tv2);

  EnableOptionsGuard enable_options_guard;
  EnableOptionsGuard::getCurOptions().set(EnableOption::IdModel, {"all"});

  FusionExecutorCache executor_cache(std::move(fusion_ptr));

  auto options = at::TensorOptions().dtype(at::kFloat).device(at::kCUDA, 0);
  at::Tensor at_x = at::randn({4, 3}, options);
  std::vector<c10::IValue> aten_inputs = {at_x, 1, 1, 3, 4};
  auto at_y = at::pad(at_x.reshape({3, 4}), {0, 1, 0, 1});

  auto outputs = executor_cache.runFusionWithInputs(aten_inputs);

  auto seg_fusion =
      executor_cache.getMostRecentKernelRuntime()->fusionSegments();
  EXPECT_EQ(seg_fusion->groups().size(), 1);

  testValidate(
      executor_cache.fusion(),
      outputs,
      aten_inputs,
      {at_y},
      __LINE__,
      __FILE__);
}

TEST_F(ResizeTest, ReshapeToSlice) {
  std::unique_ptr<Fusion> fusion_ptr = std::make_unique<Fusion>();
  Fusion& fusion = *fusion_ptr.get();
  FusionGuard fg(&fusion);

  TensorView* tv0 = makeSymbolicTensor(2);
  fusion.addInput(tv0);

  auto s0 = IrBuilder::create<Val>(DataType::Int);
  auto s1 = IrBuilder::create<Val>(DataType::Int);
  auto s2 = IrBuilder::create<Val>(DataType::Int);
  auto s3 = IrBuilder::create<Val>(DataType::Int);
  fusion.addInput(s0);
  fusion.addInput(s1);
  fusion.addInput(s2);
  fusion.addInput(s3);

  auto tv1 = reshape(tv0, {s2, s3});
  auto tv2 = slice(tv1, {{fusion.zeroVal(), s0}, {fusion.zeroVal(), s1}});
  fusion.addOutput(tv2);

  FusionExecutorCache executor_cache(std::move(fusion_ptr));

  auto options = at::TensorOptions().dtype(at::kFloat).device(at::kCUDA, 0);
  at::Tensor at_x = at::randn({4, 3}, options);
  std::vector<c10::IValue> aten_inputs = {at_x, 3, 2, 3, 4};
  auto at_y = at::slice(at::slice(at_x.reshape({3, 4}), 0, 0, 3), 1, 0, 2);

  auto outputs = executor_cache.runFusionWithInputs(aten_inputs);

  // Assert that we segmented into two segments
  auto seg_fusion =
      executor_cache.getMostRecentKernelRuntime()->fusionSegments();
  EXPECT_TRUE(seg_fusion->isSegmented());
  EXPECT_EQ(seg_fusion->groups().size(), 2);

  testValidate(
      executor_cache.fusion(),
      outputs,
      aten_inputs,
      {at_y},
      __LINE__,
      __FILE__);
}

// Test that we can cat along broadcast dims
// See https://github.com/NVIDIA/Fuser/issues/224
TEST_F(ResizeTest, CatOfBroadcast) {
  Fusion fusion;
  FusionGuard fg(&fusion);

  std::vector<int64_t> shape0({1, 2});
  std::vector<int64_t> shape1({3, 2});

  auto tv0 = makeConcreteTensor(shape0);
  fusion.addInput(tv0);

  auto tv1 = makeConcreteTensor(shape1);
  fusion.addInput(tv1);

  auto tv2 = cat({tv0, tv1}, 0);
  fusion.addOutput(tv2);

  auto options = at::TensorOptions().dtype(at::kFloat).device(at::kCUDA, 0);

  auto t0 = at::randn(shape0, options);
  auto t1 = at::randn(shape1, options);
  std::vector<c10::IValue> aten_inputs({t0, t1});

  KernelExecutor ke;
  ke.compile(&fusion, aten_inputs);
  auto cg_outputs = ke.run(aten_inputs);

  auto ref = at::cat({t0, t1}, 0);

  NVF_CHECK(ref.equal(cg_outputs[0]));
}

// Test that we can cat along broadcast dims that have been expanded
// See https://github.com/NVIDIA/Fuser/issues/224
TEST_F(ResizeTest, CatOfExpandedBroadcast) {
  Fusion fusion;
  FusionGuard fg(&fusion);

  std::vector<int64_t> shape0({1, 2});
  std::vector<int64_t> shape0e({4, 2});
  std::vector<int64_t> shape1({3, 2});

  auto tv0 = makeConcreteTensor(shape0);
  fusion.addInput(tv0);

  auto tv1 = makeConcreteTensor(shape1);
  fusion.addInput(tv1);

  auto tv0e = expand(
      tv0, {IrBuilder::create<Val>(shape0e.at(0)), tv0->axis(1)->extent()});

  auto tv2 = cat({tv0e, tv1}, 0);
  fusion.addOutput(tv2);

  auto options = at::TensorOptions().dtype(at::kFloat).device(at::kCUDA, 0);

  auto t0 = at::randn(shape0, options);
  auto t1 = at::randn(shape1, options);
  std::vector<c10::IValue> aten_inputs({t0, t1});

  KernelExecutor ke;
  ke.compile(&fusion, aten_inputs);
  auto cg_outputs = ke.run(aten_inputs);

  auto ref = at::cat({at::expand_copy(t0, shape0e), t1}, 0);

  NVF_CHECK(ref.equal(cg_outputs[0]));
}

// Test that an empty input which is expanded in some non-zero directions can be
// padded in the empty dim as well as the expanded dims.
// This should match test_python_frontend.py::test_pad_expanded_empty
// See https://github.com/NVIDIA/Fuser/issues/870
TEST_F(ResizeTest, PadExpandedEmpty) {
  auto fusion_ptr = std::make_unique<Fusion>();
  auto& fusion = *fusion_ptr;
  FusionGuard fg(&fusion);

  auto i0 = IrBuilder::create<Val>(DataType::Index);
  auto i1 = IrBuilder::create<Val>(DataType::Index);
  auto i2 = IrBuilder::create<Val>(DataType::Index);

  auto tv0 = TensorViewBuilder()
                 .shape({i0, i1, i2})
                 .expanded({true, false, true})
                 .dtype(DataType::Double)
                 .build();
  fusion.addInput(tv0);

  auto s0 = IrBuilder::create<Val>(-3.70753);

  std::vector<Val*> pad_widths(
      {fusion.zeroVal(DataType::Index),
       fusion.zeroVal(DataType::Index),
       fusion.oneVal(DataType::Index),
       fusion.oneVal(DataType::Index),
       fusion.oneVal(DataType::Index),
       fusion.zeroVal(DataType::Index)});
  auto tv1 = pad(tv0, pad_widths, s0);
  fusion.addOutput(tv1);

  auto options = at::TensorOptions().dtype(at::kDouble).device(at::kCUDA, 0);

  auto t0 = at::randn({0}, options).as_strided({2, 0, 3}, {0, 0, 0});
  std::vector<c10::IValue> aten_inputs({t0});

  EnableOptionsGuard enable_options_guard;
  EnableOptionsGuard::getCurOptions().set(EnableOption::IdModel, {"all"});

  FusionExecutorCache executor_cache(std::move(fusion_ptr));
  auto cg_outputs = executor_cache.runFusionWithInputs(aten_inputs);

  testValidate(
      executor_cache.fusion(), cg_outputs, aten_inputs, __LINE__, __FILE__);
}

// Test that we can pad properly along broadcast dims
// See https://github.com/NVIDIA/Fuser/issues/868
TEST_F(ResizeTest, PadOfBroadcast) {
  Fusion fusion;
  FusionGuard fg(&fusion);

  std::vector<int64_t> shape0({1});

  auto tv0 = makeConcreteTensor(shape0);
  fusion.addInput(tv0);

  auto tv1 = pad(tv0, {fusion.oneVal(), fusion.oneVal()});
  fusion.addOutput(tv1);

  auto options = at::TensorOptions().dtype(at::kFloat).device(at::kCUDA, 0);

  auto t0 = at::randn(shape0, options);
  std::vector<c10::IValue> aten_inputs({t0});

  EnableOptionsGuard enable_options_guard;
  EnableOptionsGuard::getCurOptions().set(EnableOption::IdModel, {"all"});

  KernelExecutor ke;
  ke.compile(&fusion, aten_inputs);
  auto cg_outputs = ke.run(aten_inputs);

  testValidate(&fusion, cg_outputs, aten_inputs, __LINE__, __FILE__);
}

// Test that we can cat along broadcast dims that have been expanded
// See https://github.com/NVIDIA/Fuser/issues/868
TEST_F(ResizeTest, PadOfExpandedBroadcast) {
  Fusion fusion;
  FusionGuard fg(&fusion);

  std::vector<int64_t> shape0({1});
  std::vector<int64_t> shape0e({4});

  auto tv0 = makeConcreteTensor(shape0);
  fusion.addInput(tv0);

  auto tv0e = expand(tv0, {IrBuilder::create<Val>(shape0e.at(0))});

  auto tv1 = pad(tv0e, {fusion.oneVal(), fusion.oneVal()});
  fusion.addOutput(tv1);

  auto options = at::TensorOptions().dtype(at::kFloat).device(at::kCUDA, 0);

  auto t0 = at::randn(shape0, options);
  std::vector<c10::IValue> aten_inputs({t0});

  EnableOptionsGuard enable_options_guard;
  EnableOptionsGuard::getCurOptions().set(EnableOption::IdModel, {"all"});

  KernelExecutor ke;
  ke.compile(&fusion, aten_inputs);
  auto cg_outputs = ke.run(aten_inputs);

  testValidate(&fusion, cg_outputs, aten_inputs, __LINE__, __FILE__);
}

TEST_F(ResizeTest, DynamicReshapeIssue1393) {
  std::unique_ptr<Fusion> fusion_ptr = std::make_unique<Fusion>();
  Fusion* fusion = fusion_ptr.get();
  FusionGuard fg(fusion);

  auto tv0 = TensorViewBuilder()
                 .ndims(2)
                 .shape({-1, -1})
                 .contiguity({true, std::nullopt})
                 .expanded({false, true})
                 .build();
  auto tv1 = TensorViewBuilder()
                 .ndims(2)
                 .shape({-1, -1})
                 .contiguity({std::nullopt, true})
                 .expanded({true, false})
                 .build();
  fusion->addInput(tv0);
  fusion->addInput(tv1);

  auto tv2 = add(tv0, tv1);
  auto s0 = IrBuilder::create<Val>(3);
  auto s1 = IrBuilder::create<Val>(4);
  auto s2 = IrBuilder::create<Val>(1);
  auto s3 = IrBuilder::create<Val>(5);
  auto tv3 = reshape(tv2, {s0, s1, s2});
  auto tv4 = expand(tv3, {s0, s1, s3});
  fusion->addOutput(tv4);

  FusionExecutorCache executor_cache(std::move(fusion_ptr));

  auto options = at::TensorOptions().dtype(at::kFloat).device(at::kCUDA, 0);
  at::Tensor t0 = at::randn({3}, options).as_strided({3, 4}, {1, 0});
  at::Tensor t1 = at::randn({4}, options).as_strided({3, 4}, {0, 1});
  auto ref = t0.add(t1).as_strided({3, 4, 5}, {4, 1, 0});

  std::vector<c10::IValue> aten_inputs({t0, t1});
  auto outputs = executor_cache.runFusionWithInputs(aten_inputs);

  testValidate(fusion, outputs, {t0, t1}, {ref}, __LINE__, __FILE__);
}

// Test that we can slice a trivially expanded tensor to size 1 then squeeze
// See https://github.com/NVIDIA/Fuser/issues/963
TEST_F(ResizeTest, SqueezeSlicedExpand) {
  auto fusion_ptr = std::make_unique<Fusion>();
  auto fusion = fusion_ptr.get();
  FusionGuard fg(fusion);

  std::vector<int64_t> shape0({9, 5});

  // dynamic input shape
  auto tv0 = makeSymbolicTensor(2);
  fusion->addInput(tv0);

  // Note these are Int instead of Index. They will be cast to Index when used
  // as extents.
  auto s0 = IrBuilder::create<Val>(9L);
  auto s1 = IrBuilder::create<Val>(5L);

  // The expand op will create a LoadStoreOp with these values as output
  // extents. This effectively creates a static shape TV from a dynamic shape
  // TV.
  auto tv1 = expand(tv0, {s0, s1});

  auto s2 = IrBuilder::create<Val>(2L);
  auto s3 = IrBuilder::create<Val>(3L);
  auto tv2 =
      slice(tv1, {{nullptr, nullptr, nullptr}, {s2, s3, fusion->oneVal()}});
  std::vector<bool> squeeze_dims({false, true});

  auto tv3 = squeeze(tv2, squeeze_dims);
  fusion->addOutput(tv3);

  auto options = at::TensorOptions().dtype(at::kFloat).device(at::kCUDA, 0);

  auto t0 = at::randn(shape0, options);
  std::vector<c10::IValue> aten_inputs({t0});

  FusionExecutorCache executor_cache(std::move(fusion_ptr));
  auto cg_outputs = executor_cache.runFusionWithInputs(aten_inputs);

  auto ref = at::squeeze(at::slice(t0, 1, 2, 3), 1);

  testValidate(
      executor_cache.fusion(),
      cg_outputs,
      aten_inputs,
      {ref},
      __LINE__,
      __FILE__);
}

// Vectorization through pad is supported now!
TEST_F(ResizeTest, PadVectorization) {
  Fusion fusion;
  FusionGuard fg(&fusion);

  // Create a 2D tensor with a large enough inner domain. The outer
  // domain will be padded.
  std::vector<int64_t> shape({2, 1000L * 128});
  auto tv0 = makeContigConcreteTensor(shape);
  fusion.addInput(tv0);
  auto tv1 = pad(
      tv0,
      {fusion.zeroVal(), fusion.zeroVal(), fusion.oneVal(), fusion.oneVal()});
  auto tv2 = set(tv1);
  fusion.addOutput(tv2);

  auto options = at::TensorOptions().dtype(at::kFloat).device(at::kCUDA, 0);
  at::Tensor t0 = at::randn(shape, options);
  std::vector<c10::IValue> inputs({t0});

  // The pointwise scheduler should tell the vectorization factor is
  // 4.
  auto cg_results = scheduleAndRun(&fusion, SchedulerType::PointWise, inputs);
  auto pparams = cg_results.heuristic_params->as<PointwiseParams>();

  ASSERT_EQ(pparams->vectorization_factor, 4)
      << "Unexpected factor of vectorization";

  // Make sure tv1/tv2 are vectorized, i.e., at least one loop IterDomain is
  // vectorized.
  EXPECT_THAT(
      tv1->getLoopDomain(),
      Contains(Property(&IterDomain::getParallelType, ParallelType::Vectorize)))
      << "Failed to vectorize: " << tv1;
  EXPECT_THAT(
      tv2->getLoopDomain(),
      Contains(Property(&IterDomain::getParallelType, ParallelType::Vectorize)))
      << "Failed to vectorize: " << tv2;

  testValidate(&fusion, cg_results.outputs, inputs, __LINE__, __FILE__);
}

// MemoryPromotion generates code with volatile T. This test ensures that our
// reduced precision types in runtime file have volatile methods defined
TEST_F(ResizeTest, CatMemoryPromotionReducedFloating) {
  EnableOptionsGuard opt_guard;
  EnableOptionsGuard::getCurOptions().set(EnableOption::MemoryPromotion);

  std::vector<DataType> dtype_variants({DataType::Half});

  if (deviceMajorMinorCheck(8)) {
    dtype_variants.push_back(DataType::BFloat16);
  }
  if (deviceMajorMinorCheck(9)) {
    dtype_variants.push_back(DataType::Float8_e4m3fn);
    // We cannot set nan to e5m2.
    setFillAllocationWithNan(false);
    dtype_variants.push_back(DataType::Float8_e5m2);
  }

  for (auto dtype : dtype_variants) {
    std::unique_ptr<Fusion> fusion_ptr = std::make_unique<Fusion>();
    FusionGuard fg(fusion_ptr.get());

    TensorView* tv0 = makeSymbolicTensor(2, dtype);
    fusion_ptr->addInput(tv0);
    TensorView* tv1 = makeSymbolicTensor(2, dtype);
    fusion_ptr->addInput(tv1);

    TensorView* tv2 = castOp(DataType::Float, tv0);
    TensorView* tv3 = neg(tv2);
    TensorView* tv4 = castOp(dtype, tv3);

    TensorView* tv5 = cat({tv4, tv1}, -1);
    fusion_ptr->addOutput(tv5);

    auto options = at::TensorOptions().dtype(at::kFloat).device(at::kCUDA, 0);

    // note randn doesn't support fp8 types. so we cast after initialize
    at::Tensor t0 = at::randn({4, 8}, options).to(data_type_to_aten(dtype));
    at::Tensor t1 = at::randn({4, 12}, options).to(data_type_to_aten(dtype));

    std::vector<c10::IValue> aten_inputs = {t0, t1};

    FusionExecutorCache executor_cache(std::move(fusion_ptr));
    auto cg_outputs = executor_cache.runFusionWithInputs(aten_inputs);

    EXPECT_EQ(cg_outputs.size(), 1);
    EXPECT_EQ(cg_outputs[0].dtype(), data_type_to_aten(dtype));

    // note cat doesn't support fp8 types, running reference with floating point
    // instead.
    auto t0_fp32 = t0.to(at::kFloat);
    auto t1_fp32 = t1.to(at::kFloat);
    auto ref = at::cat({-t0_fp32, t1_fp32}, -1);

    testValidate(
        executor_cache.fusion(),
        {cg_outputs[0].to(at::kFloat)},
        aten_inputs,
        {ref},
        __LINE__,
        __FILE__,
        "");
  }
}

TEST_F(ResizeTest, PadDtypes) {
  auto sizes = {0, 10};
  auto dtypes = {
      at::kBool,
      at::kFloat,
      at::kLong,
      at::kDouble,
      at::kHalf,
      at::kBFloat16,
      at::kInt,
      at::kComplexFloat,
      at::kComplexDouble};

  auto fusion = std::make_unique<Fusion>();
  FusionGuard fg(fusion.get());

  Val* size = IrBuilder::create<Val>(DataType::Int);
  Val* fill_val = IrBuilder::create<Val>(DataType::Int);
  fusion->addInput(size);
  fusion->addInput(fill_val);
  for (auto dtype : dtypes) {
    if (!isSupportedTypeByDevice(aten_to_data_type(dtype))) {
      continue;
    }
    auto full_tv = full({size}, fill_val, aten_to_data_type(dtype));
    auto out_tv =
        pad(full_tv, {IrBuilder::create<Val>(1L), IrBuilder::create<Val>(1L)});
    fusion->addOutput(out_tv);

    auto* pad_value = out_tv->definition()->as<PadOp>()->value();
    EXPECT_TRUE(pad_value->isZero());
    EXPECT_FALSE(pad_value->isOne());
  }

  FusionExecutorCache executor_cache(std::move(fusion));

  for (auto size : sizes) {
    auto cg_outputs = executor_cache.runFusionWithInputs({size, 8});

    testValidate(
        executor_cache.fusion(), cg_outputs, {size, 8}, __LINE__, __FILE__);
  }
}

TEST_F(ResizeTest, Issue2552) {
  auto fusion = std::make_unique<Fusion>();
  FusionGuard fg(fusion.get());

  TensorView* x = makeContigConcreteTensor({1, 3});
  TensorView* y = makeContigConcreteTensor({1, 3});
  fusion->addInput(x);
  fusion->addInput(y);
  x = expand(x, {IrBuilder::create<Val>(2), x->axis(1)->extent()});
  x = slice(x, /*starts=*/{0, 0}, /*stops=*/{1, 3});
  fusion->addOutput(x);
  TensorView* z = add(x, y);
  fusion->addOutput(z);

  FusionExecutorCache executor_cache(std::move(fusion));
  auto options = at::dtype(at::kFloat).device(at::kCUDA);
  at::Tensor x_tensor = at::randn({1, 3}, options);
  at::Tensor y_tensor = at::randn({1, 3}, options);
  std::vector<at::Tensor> out_tensors =
      executor_cache.runFusionWithInputs({x_tensor, y_tensor});
  testValidate(
      executor_cache.fusion(),
      out_tensors,
      {x_tensor, y_tensor},
      __LINE__,
      __FILE__);
}

TEST_F(ResizeTest, Chunk_NegativeSize) {
  auto fusion = std::make_unique<Fusion>();
  FusionGuard fg(fusion.get());

  TensorView* in = makeContigTensor(1);
  fusion->addInput(in);
  std::vector<TensorView*> outs = chunk(in, /*chunks=*/6, /*dim=*/0);
  for (auto* out : outs) {
    fusion->addOutput(out);
  }

  FusionExecutorCache executor_cache(std::move(fusion));
  EXPECT_THAT(
      [&]() {
        auto in_tensor = at::randn({13}).cuda();
        executor_cache.runFusionWithInputs({in_tensor});
      },
      ThrowsMessage<nvfError>(HasSubstr("Invalid resized domain extent")));
}

TEST_F(ResizeTest, Chunk_SizeZero) {
  auto fusion = std::make_unique<Fusion>();
  FusionGuard fg(fusion.get());

  TensorView* in = makeContigTensor(1);
  fusion->addInput(in);
  std::vector<TensorView*> outs = chunk(in, /*chunks=*/6, /*dim=*/0);
  for (auto* out : outs) {
    fusion->addOutput(out);
  }

  FusionExecutorCache executor_cache(std::move(fusion));
  auto in_tensor = at::randn({15}).cuda();
  auto out_tensors = executor_cache.runFusionWithInputs({in_tensor});
  testValidate(
      executor_cache.fusion(), out_tensors, {in_tensor}, __LINE__, __FILE__);

  EXPECT_EQ(out_tensors.back().numel(), 0);
}

TEST_F(ResizeTest, Chunk_Uneven) {
  auto fusion = std::make_unique<Fusion>();
  FusionGuard fg(fusion.get());

  TensorView* in = makeContigTensor(1);
  fusion->addInput(in);
  std::vector<TensorView*> outs = chunk(in, /*chunks=*/6, /*dim=*/0);
  for (auto* out : outs) {
    fusion->addOutput(out);
  }

  FusionExecutorCache executor_cache(std::move(fusion));
  auto in_tensor = at::randn({16}).cuda();
  auto out_tensors = executor_cache.runFusionWithInputs({in_tensor});
  testValidate(
      executor_cache.fusion(), out_tensors, {in_tensor}, __LINE__, __FILE__);

  EXPECT_EQ(out_tensors.back().numel(), 1);
}

// Schedule a slice with the loop domain derived from the producer
// domain. See PR #2897.
// Note that the IdModel-based indexing is automatically enabled as
// there are tensors that have non-trivial loop domains as defined by
// requiresIdModel in lower2device.cpp.
TEST_F(ResizeTest, SliceScheduledLikeProducer) {
  Fusion fusion;
  FusionGuard fg(&fusion);

  std::vector<int64_t> shape({100});

  EnableOptionsGuard enable_options_guard;
  EnableOptionsGuard::getCurOptions().set(EnableOption::IdModel, {"all"});

  // concrete shapes to avoid dynamic Fusion
  auto tv0 = makeConcreteTensor(shape);
  fusion.addInput(tv0);

  auto tv1 =
      slice(tv0, {{IrBuilder::create<Val>(1L), IrBuilder::create<Val>(99)}});

  auto tv2 = set(tv1);

  fusion.addOutput(tv2);

  std::vector<IterDomain*> ref_loop = tv0->getLogicalDomain();
  scheduler_tools::scheduleLoopDomainsLike(fusion.allTvs(), ref_loop);

  for (auto tv : {tv1, tv2}) {
    tv->split(0, 32);
  }

  inlineMost();

  for (auto tv : {tv1, tv2}) {
    EXPECT_EQ(tv->getComputeAtPosition(), 2)
        << "Invalid computeAt position: " << tv->toString();
    tv->axis(0)->parallelize(ParallelType::BIDx);
    tv->axis(1)->parallelize(ParallelType::TIDx);
  }

  auto options = at::TensorOptions().dtype(at::kFloat).device(at::kCUDA, 0);
  auto t0 = at::randn(shape, options);
  std::vector<c10::IValue> aten_inputs({t0});

  KernelExecutor ke;
  ke.compile(&fusion, aten_inputs);
  auto cg_outputs = ke.run(aten_inputs);

  auto ref = t0.index({at::indexing::Slice(1, shape[0] - 1)});

  NVF_CHECK(ref.equal(cg_outputs[0]));
}

TEST_F(ResizeTest, PadScheduledLikeConsumer) {
  Fusion fusion;
  FusionGuard fg(&fusion);

  std::vector<int64_t> shape({100});

  EnableOptionsGuard enable_options_guard;
  EnableOptionsGuard::getCurOptions().set(EnableOption::IdModel, {"all"});

  // concrete shapes to avoid dynamic Fusion
  auto tv0 = makeConcreteTensor(shape);
  fusion.addInput(tv0);

  auto tv1 = add(tv0, IrBuilder::create<Val>(1));
  auto tv2 = pad(tv1, {IrBuilder::create<Val>(1), IrBuilder::create<Val>(1)});

  auto tv3 = add(tv2, IrBuilder::create<Val>(1));
  fusion.addOutput(tv3);

  std::vector<IterDomain*> ref_loop = tv2->getLogicalDomain();
  scheduler_tools::scheduleLoopDomainsLike(fusion.allTvs(), ref_loop);

  for (auto tv : {tv1, tv2, tv3}) {
    tv->split(0, 32);
  }

  inlineMost();

  for (auto tv : {tv1, tv2, tv3}) {
    EXPECT_EQ(tv->getComputeAtPosition(), 2)
        << "Invalid computeAt position: " << tv->toString();
    tv->axis(0)->parallelize(ParallelType::BIDx);
    tv->axis(1)->parallelize(ParallelType::TIDx);
  }

  auto options = at::TensorOptions().dtype(at::kFloat).device(at::kCUDA, 0);
  auto t0 = at::randn(shape, options);
  std::vector<c10::IValue> aten_inputs({t0});

  KernelExecutor ke;
  ke.compile(&fusion, aten_inputs);
  auto cg_outputs = ke.run(aten_inputs);

  auto ref = at::pad(t0 + 1, {1, 1}) + 1;

  NVF_CHECK(ref.equal(cg_outputs[0]));
}

// Slicing the left half and pad it to the original extent
TEST_F(ResizeTest, SliceThenPadLeftHalf) {
  Fusion fusion;
  FusionGuard fg(&fusion);

  std::vector<int64_t> shape({100});

  EnableOptionsGuard enable_options_guard;
  EnableOptionsGuard::getCurOptions().set(EnableOption::IdModel, {"all"});

  // concrete shapes to avoid dynamic Fusion
  auto tv0 = makeContigConcreteTensor(shape);
  fusion.addInput(tv0);

  auto tv1 = set(tv0);

  auto tv2 =
      slice(tv1, {{fusion.zeroVal(), IrBuilder::create<Val>(shape[0] / 2)}});

  auto tv3 = pad(tv2, {fusion.zeroVal(), IrBuilder::create<Val>(shape[0] / 2)});

  fusion.addOutput(tv3);

  std::vector<IterDomain*> ref_loop = tv0->getLogicalDomain();
  scheduler_tools::scheduleLoopDomainsLike(fusion.allTvs(), ref_loop);

  for (auto tv : {tv1, tv2, tv3}) {
    tv->split(0, 32);
  }

  inlineMost();

  for (auto tv : {tv1, tv2, tv3}) {
    EXPECT_EQ(tv->getComputeAtPosition(), 2)
        << "Invalid computeAt position: " << tv->toString();
    tv->axis(0)->parallelize(ParallelType::BIDx);
    tv->axis(1)->parallelize(ParallelType::TIDx);
  }

  auto options = at::TensorOptions().dtype(at::kFloat).device(at::kCUDA, 0);
  auto t0 = at::randn(shape, options);
  std::vector<c10::IValue> aten_inputs({t0});

  KernelExecutor ke;
  ke.compile(&fusion, aten_inputs);
  auto cg_outputs = ke.run(aten_inputs);

  auto ref = at::pad(
      t0.index({at::indexing::Slice(0, shape[0] / 2)}), {0, shape[0] / 2});

  EXPECT_TRUE(ref.equal(cg_outputs[0]));
}

// Slicing the right half and pad it to the original extent
TEST_F(ResizeTest, SliceThenPadRightHalf) {
  Fusion fusion;
  FusionGuard fg(&fusion);

  std::vector<int64_t> shape({100});

  EnableOptionsGuard enable_options_guard;
  EnableOptionsGuard::getCurOptions().set(EnableOption::IdModel, {"all"});

  // concrete shapes to avoid dynamic Fusion
  auto tv0 = makeContigConcreteTensor(shape);
  fusion.addInput(tv0);

  auto tv1 = set(tv0);

  auto tv2 = slice(
      tv1,
      {{IrBuilder::create<Val>(shape[0] / 2),
        IrBuilder::create<Val>(shape[0])}});

  auto tv3 = pad(tv2, {IrBuilder::create<Val>(shape[0] / 2), fusion.zeroVal()});

  fusion.addOutput(tv3);

  std::vector<IterDomain*> ref_loop = tv0->getLogicalDomain();
  scheduler_tools::scheduleLoopDomainsLike(fusion.allTvs(), ref_loop);

  for (auto tv : {tv1, tv2, tv3}) {
    tv->split(0, 32);
  }

  inlineMost();

  for (auto tv : {tv1, tv2, tv3}) {
    EXPECT_EQ(tv->getComputeAtPosition(), 2)
        << "Invalid computeAt position: " << tv->toString();
    tv->axis(0)->parallelize(ParallelType::BIDx);
    tv->axis(1)->parallelize(ParallelType::TIDx);
  }

  auto options = at::TensorOptions().dtype(at::kFloat).device(at::kCUDA, 0);
  auto t0 = at::randn(shape, options);
  std::vector<c10::IValue> aten_inputs({t0});

  KernelExecutor ke;
  ke.compile(&fusion, aten_inputs);
  auto cg_outputs = ke.run(aten_inputs);

  auto ref = at::pad(
      t0.index({at::indexing::Slice(shape[0] / 2, shape[0])}),
      {shape[0] / 2, 0});

  EXPECT_TRUE(ref.equal(cg_outputs[0]));
}

TEST_F(ResizeTest, SliceThenConcat) {
  Fusion fusion;
  FusionGuard fg(&fusion);

  std::vector<int64_t> shape({100});

  EnableOptionsGuard enable_options_guard;
  EnableOptionsGuard::getCurOptions().set(EnableOption::IdModel, {"all"});

  // concrete shapes to avoid dynamic Fusion
  auto tv0 = makeContigConcreteTensor(shape);
  fusion.addInput(tv0);

  auto tv1 = set(tv0);

  // TODO: Use cat instead of the manual pad + add

  // left half
  auto tv2 =
      slice(tv1, {{fusion.zeroVal(), IrBuilder::create<Val>(shape[0] / 2)}});
  auto tv3 = pad(tv2, {fusion.zeroVal(), IrBuilder::create<Val>(shape[0] / 2)});

  // right half
  auto tv4 = slice(
      tv1,
      {{IrBuilder::create<Val>(shape[0] / 2),
        IrBuilder::create<Val>(shape[0])}});
  auto tv5 = pad(tv4, {IrBuilder::create<Val>(shape[0] / 2), fusion.zeroVal()});

  auto tv6 = add(tv3, tv5);

  fusion.addOutput(tv6);

  std::vector<IterDomain*> ref_loop = tv0->getLogicalDomain();
  scheduler_tools::scheduleLoopDomainsLike(fusion.allTvs(), ref_loop);

  for (auto tv : {tv1, tv2, tv3, tv4, tv5, tv6}) {
    tv->split(0, 32);
  }

  inlineMost();

  for (auto tv : {tv1, tv2, tv3, tv4, tv5, tv6}) {
    EXPECT_EQ(tv->getComputeAtPosition(), 2)
        << "Invalid computeAt position: " << tv->toString();
    tv->axis(0)->parallelize(ParallelType::BIDx);
    tv->axis(1)->parallelize(ParallelType::TIDx);
  }

  auto options = at::TensorOptions().dtype(at::kFloat).device(at::kCUDA, 0);
  auto t0 = at::randn(shape, options);
  std::vector<c10::IValue> aten_inputs({t0});

  KernelExecutor ke;
  ke.compile(&fusion, aten_inputs);
  auto cg_outputs = ke.run(aten_inputs);

  EXPECT_TRUE(t0.equal(cg_outputs[0]));
}

// RoPE pattern except for the rotation
TEST_F(ResizeTest, SliceSliceConcatConcat) {
  Fusion fusion;
  FusionGuard fg(&fusion);

  const int64_t i0 = 128;
  const int64_t rope_size = 32;

  EnableOptionsGuard enable_options_guard;
  EnableOptionsGuard::getCurOptions().set(EnableOption::IdModel, {"all"});

  auto zero = fusion.zeroVal();

  // concrete shapes to avoid dynamic Fusion
  auto tv0 = makeContigConcreteTensor({i0});
  fusion.addInput(tv0);

  // [i0]
  auto tv1 = set(tv0);

  // [rope_size]
  auto tv2 = slice(tv1, {{zero, IrBuilder::create<Val>(rope_size)}});

  auto rope_size_half = IrBuilder::create<Val>(rope_size / 2);

  // first half
  // [0:rope_size/2]
  auto tv3 = slice(tv2, {{zero, rope_size_half}});
  // do some uop
  auto tv4 = add(tv3, IrBuilder::create<Val>(1));
  // Pad back
  // [0:rope_size]
  auto tv5 = pad(tv4, {zero, rope_size_half});

  // second half
  // [rope_size/2:]
  auto tv6 = slice(tv2, {{rope_size_half, IrBuilder::create<Val>(rope_size)}});

  // do some uop
  auto tv7 = add(tv6, IrBuilder::create<Val>(2));
  // Pad back
  // [rope_size]
  auto tv8 = pad(tv7, {rope_size_half, zero});

  // [rope_size]
  auto tv9 = add(tv5, tv8);

  // [i0]
  auto tv10 = pad(tv9, {zero, IrBuilder::create<Val>(i0 - rope_size)});

  // [rope_size:]
  auto tv11 = slice(
      tv1, {{IrBuilder::create<Val>(rope_size), IrBuilder::create<Val>(i0)}});
  // [i0]
  auto tv12 = pad(tv11, {IrBuilder::create<Val>(rope_size), zero});

  auto tv13 = add(tv10, tv12);

  fusion.addOutput(tv13);

  std::vector<IterDomain*> ref_loop = tv0->getLogicalDomain();
  scheduler_tools::scheduleLoopDomainsLike(fusion.allTvs(), ref_loop);

  for (auto tv : fusion.allTvs()) {
    if (tv->isFusionInput()) {
      continue;
    }
    tv->split(0, 4);
    tv->split(0, 16);
  }

  inlineMost();

  for (auto tv : fusion.allTvs()) {
    if (tv->isFusionInput()) {
      continue;
    }
    EXPECT_EQ(tv->getComputeAtPosition(), 3)
        << "Invalid computeAt position: " << tv->toString();
    tv->axis(0)->parallelize(ParallelType::BIDx);
    tv->axis(1)->parallelize(ParallelType::TIDx);
  }

  auto options = at::TensorOptions().dtype(at::kFloat).device(at::kCUDA, 0);
  auto t0 = at::randn({i0}, options);
  std::vector<c10::IValue> aten_inputs({t0});

  KernelExecutor ke;
  ke.compile(&fusion, aten_inputs);
  auto cg_outputs = ke.run(aten_inputs);

  auto ref = at::concat(
      {at::slice(t0, 0, 0, rope_size / 2) + 1,
       at::slice(t0, 0, rope_size / 2, rope_size) + 2,
       at::slice(t0, 0, rope_size)},
      0);

  NVF_CHECK(ref.equal(cg_outputs[0]));
}

// Consumer-based scheduling of slice
TEST_P(ResizeSchedulerTest, PropagateSliceToInputs) {
  auto fusion_ptr = std::make_unique<Fusion>();
  Fusion& fusion = *fusion_ptr;
  FusionGuard fg(fusion_ptr.get());

  std::vector<int64_t> shape({-1, 100});

  EnableOptionsGuard enable_options_guard;
  EnableOptionsGuard::getCurOptions().set(EnableOption::IdModel, {"all"});

  auto tv0 = makeConcreteTensor(shape);
  fusion.addInput(tv0);

  // Dont't use set here as it gets taken by the no-op scheduler
  auto tv1 = sin(tv0);

  auto tv2 = slice(
      tv1,
      {{fusion.zeroVal(), tv1->getLogicalDomain().at(0)->extent()},
       {IrBuilder::create<Val>(1L), IrBuilder::create<Val>(99)}});

  auto tv3 = cos(tv2);

  fusion.addOutput(tv3);

  auto options = at::TensorOptions().dtype(at::kFloat).device(at::kCUDA, 0);
  auto t0 = at::randn({16, 100}, options);
  std::vector<c10::IValue> inputs({t0});

  const bool use_scheduler = GetParam();

  if (!use_scheduler) {
    scheduler_tools::propagateResizeToInputs(tv2->definition());

    auto ref_tv = tv3;

    // Fusion should have a uniform loop domain
    checkLoopDomainEquivalence(ref_tv);

    // Schedule the reference
    ref_tv->flatten();
    // For TIDx
    ref_tv->split(0, 128);
    // For BIDx
    ref_tv->split(0, 4);

    scheduler_tools::scheduleLoopDomainsLike(
        fusion.allTvs(), ref_tv->getLoopDomain());

    // Fusion should still have a uniform loop domain
    checkLoopDomainEquivalence(ref_tv);

    inlineMost();

    // All tensors, except for fusion inputs, should be fully inlined
    for (auto tv : fusion.allTvs()) {
      if (tv->isFusionInput()) {
        continue;
      }
      EXPECT_EQ(tv->getComputeAtPosition(), tv->nDims());
    }

    ref_tv->axis(-1)->parallelize(ParallelType::TIDx);
    ref_tv->axis(-2)->parallelize(ParallelType::BIDx);

    KernelExecutor ke;
    ke.compile(&fusion, inputs);
    auto outputs = ke.run(inputs);
    testValidate(&fusion, outputs, inputs, __LINE__, __FILE__);
  } else {
    FusionExecutorCache executor_cache(std::move(fusion_ptr));
    auto out_tensors = executor_cache.runFusionWithInputs(inputs);
    testValidate(
        executor_cache.fusion(), out_tensors, inputs, __LINE__, __FILE__);
    FusionKernelRuntime* runtime = executor_cache.getMostRecentKernelRuntime();
    EXPECT_FALSE(runtime->isSegmented());
    const auto& heuristic_param =
        runtime->schedulerHeuristics()->heuristicsList().front();
    EXPECT_EQ(heuristic_param->scheduler_type, SchedulerType::Resize);
<<<<<<< HEAD
    auto scheduled_fusion =
        dynamic_cast<KernelExecutor*>(runtime->executors().at(0).get())
            ->compiledKernel()
            ->fusion();
=======
    Fusion* scheduled_fusion =
        runtime->executors().at(0)->as<KernelExecutor>()->kernel();
>>>>>>> 062dd507
    checkLoopDomainEquivalence(
        scheduled_fusion->outputs().at(0)->as<TensorView>());
  }
}

// Propagating slice to inputs with reshape before slice
TEST_P(ResizeSchedulerTest, PropagateSliceToInputsWithReshape1) {
  auto fusion_ptr = std::make_unique<Fusion>();
  Fusion& fusion = *fusion_ptr;
  FusionGuard fg(fusion_ptr.get());

  std::vector<int64_t> shape({16, 100});

  EnableOptionsGuard enable_options_guard;
  EnableOptionsGuard::getCurOptions().set(EnableOption::IdModel, {"all"});

  auto tv0 = makeConcreteTensor(shape);
  fusion.addInput(tv0);

  auto tv1 = sin(tv0);

  auto tv2 = reshape(tv1, shape, {16, 5, 20});

  auto tv3 = slice(
      tv2,
      {{fusion.zeroVal(), tv2->getLogicalDomain().at(0)->extent()},
       {fusion.zeroVal(), tv2->getLogicalDomain().at(1)->extent()},
       {IrBuilder::create<Val>(1L), IrBuilder::create<Val>(10)}});

  auto tv4 = cos(tv3);

  fusion.addOutput(tv4);

  auto options = at::TensorOptions().dtype(at::kFloat).device(at::kCUDA, 0);
  auto t0 = at::randn(shape, options);
  std::vector<c10::IValue> inputs({t0});

  const bool use_scheduler = GetParam();

  if (!use_scheduler) {
    scheduler_tools::propagateResizeToInputs(tv3->definition());

    auto ref_tv = tv4;

    // Fusion should have a uniform loop domain
    checkLoopDomainEquivalence(ref_tv);

    // Schedule the reference
    ref_tv->flatten();
    // For TIDx
    ref_tv->split(0, 128);
    // For BIDx
    ref_tv->split(0, 4);

    scheduler_tools::scheduleLoopDomainsLike(
        fusion.allTvs(), ref_tv->getLoopDomain());

    // Fusion should still have a uniform loop domain
    checkLoopDomainEquivalence(ref_tv);

    inlineMost();

    // All tensors, except for fusion inputs, should be fully inlined
    for (auto tv : fusion.allTvs()) {
      if (tv->isFusionInput()) {
        continue;
      }
      EXPECT_EQ(tv->getComputeAtPosition(), tv->nDims());
    }

    ref_tv->axis(-1)->parallelize(ParallelType::TIDx);
    ref_tv->axis(-2)->parallelize(ParallelType::BIDx);

    KernelExecutor ke;
    ke.compile(&fusion, inputs);
    auto outputs = ke.run(inputs);
    testValidate(&fusion, outputs, inputs, __LINE__, __FILE__);
  } else {
    FusionExecutorCache executor_cache(std::move(fusion_ptr));
    auto out_tensors = executor_cache.runFusionWithInputs(inputs);
    testValidate(
        executor_cache.fusion(), out_tensors, inputs, __LINE__, __FILE__);
    FusionKernelRuntime* runtime = executor_cache.getMostRecentKernelRuntime();
    EXPECT_FALSE(runtime->isSegmented());
    const auto& heuristic_param =
        runtime->schedulerHeuristics()->heuristicsList().front();
    EXPECT_EQ(heuristic_param->scheduler_type, SchedulerType::Resize);
<<<<<<< HEAD
    auto scheduled_fusion =
        dynamic_cast<KernelExecutor*>(runtime->executors().at(0).get())
            ->compiledKernel()
            ->fusion();
=======
    Fusion* scheduled_fusion =
        runtime->executors().at(0)->as<KernelExecutor>()->kernel();
>>>>>>> 062dd507
    checkLoopDomainEquivalence(
        scheduled_fusion->outputs().at(0)->as<TensorView>());
  }
}

// Propagating slice to inputs with reshape after slice
TEST_P(ResizeSchedulerTest, PropagateSliceToInputsWithReshape2) {
  auto fusion_ptr = std::make_unique<Fusion>();
  Fusion& fusion = *fusion_ptr;
  FusionGuard fg(fusion_ptr.get());

  std::vector<int64_t> shape({16, 100});

  EnableOptionsGuard enable_options_guard;
  EnableOptionsGuard::getCurOptions().set(EnableOption::IdModel, {"all"});

  auto tv0 = makeConcreteTensor(shape);
  fusion.addInput(tv0);

  auto tv1 = sin(tv0);

  auto tv2 = slice(
      tv1,
      {{fusion.zeroVal(), tv1->getLogicalDomain().at(0)->extent()},
       {IrBuilder::create<Val>(1L), IrBuilder::create<Val>(50)}});

  auto tv3 = reshape(tv2, {shape[0], 49}, {shape[0] * 49});

  auto tv4 = cos(tv3);

  fusion.addOutput(tv4);

  auto options = at::TensorOptions().dtype(at::kFloat).device(at::kCUDA, 0);
  auto t0 = at::randn(shape, options);
  std::vector<c10::IValue> inputs({t0});

  const bool use_scheduler = GetParam();

  if (!use_scheduler) {
    scheduler_tools::propagateResizeToInputs(tv2->definition());

    auto ref_tv = tv4;

    // Schedule the reference
    ref_tv->flatten();
    // For TIDx
    ref_tv->split(0, 128);
    // For BIDx
    ref_tv->split(0, 4);

    scheduler_tools::scheduleLoopDomainsLike(
        fusion.allTvs(), ref_tv->getLoopDomain());

    // Fusion should have a uniform loop domain
    checkLoopDomainEquivalence(ref_tv);

    inlineMost();

    // All tensors, except for fusion inputs, should be fully inlined
    for (auto tv : fusion.allTvs()) {
      if (tv->isFusionInput()) {
        continue;
      }
      EXPECT_EQ(tv->getComputeAtPosition(), tv->nDims());
    }

    ref_tv->axis(-1)->parallelize(ParallelType::TIDx);
    ref_tv->axis(-2)->parallelize(ParallelType::BIDx);

    KernelExecutor ke;
    ke.compile(&fusion, inputs);
    auto outputs = ke.run(inputs);
    testValidate(&fusion, outputs, inputs, __LINE__, __FILE__);
  } else {
    FusionExecutorCache executor_cache(std::move(fusion_ptr));
    auto out_tensors = executor_cache.runFusionWithInputs(inputs);
    testValidate(
        executor_cache.fusion(), out_tensors, inputs, __LINE__, __FILE__);
    FusionKernelRuntime* runtime = executor_cache.getMostRecentKernelRuntime();
    EXPECT_FALSE(runtime->isSegmented());
    const auto& heuristic_param =
        runtime->schedulerHeuristics()->heuristicsList().front();
    EXPECT_EQ(heuristic_param->scheduler_type, SchedulerType::Resize);
<<<<<<< HEAD
    auto scheduled_fusion =
        dynamic_cast<KernelExecutor*>(runtime->executors().at(0).get())
            ->compiledKernel()
            ->fusion();
=======
    Fusion* scheduled_fusion =
        runtime->executors().at(0)->as<KernelExecutor>()->kernel();
>>>>>>> 062dd507
    checkLoopDomainEquivalence(
        scheduled_fusion->outputs().at(0)->as<TensorView>());
  }
}

TEST_P(ResizeSchedulerTest, PropagateMultipleSlicesToInputs1) {
  auto fusion_ptr = std::make_unique<Fusion>();
  Fusion& fusion = *fusion_ptr;
  FusionGuard fg(fusion_ptr.get());

  std::vector<int64_t> shape({-1, 100});

  EnableOptionsGuard enable_options_guard;
  EnableOptionsGuard::getCurOptions().set(EnableOption::IdModel, {"all"});

  auto tv0 = makeConcreteTensor(shape);
  fusion.addInput(tv0);

  auto tv1 = sin(tv0);

  auto tv2 = slice(
      tv1,
      {{fusion.zeroVal(), tv1->getLogicalDomain().at(0)->extent()},
       {IrBuilder::create<Val>(1L), tv1->getLogicalDomain().at(1)->extent()}});

  auto tv3 = slice(
      tv2,
      {{fusion.zeroVal(), tv2->getLogicalDomain().at(0)->extent()},
       {IrBuilder::create<Val>(1L), tv2->getLogicalDomain().at(1)->extent()}});

  auto tv4 = cos(tv3);

  fusion.addOutput(tv4);

  auto options = at::TensorOptions().dtype(at::kFloat).device(at::kCUDA, 0);
  auto t0 = at::randn({16, 100}, options);
  std::vector<c10::IValue> inputs({t0});

  const bool use_scheduler = GetParam();

  if (!use_scheduler) {
    // Propagate the first slice to tv1
    scheduler_tools::propagateResizeToInputs(tv2->definition());

    // Propagate the second slice to tv1 and tv2
    scheduler_tools::propagateResizeToInputs(tv3->definition());

    // Each of tv1 and tv2 has two resize ops.
    for (auto tv : {tv1, tv2}) {
      auto resize1 = dynamic_cast<Resize*>(tv->axis(-1)->definition());
      EXPECT_NE(resize1, nullptr);
      auto resize2 = dynamic_cast<Resize*>(resize1->in()->definition());
      EXPECT_NE(resize2, nullptr) << tv->toString();
    }

    auto ref_tv = tv4;

    // Fusion should have a uniform loop domain
    checkLoopDomainEquivalence(ref_tv);

    // Schedule the reference
    ref_tv->flatten();
    // For TIDx
    ref_tv->split(0, 128);
    // For BIDx
    ref_tv->split(0, 4);

    scheduler_tools::scheduleLoopDomainsLike(
        fusion.allTvs(), ref_tv->getLoopDomain());

    // Fusion should still have a uniform loop domain
    checkLoopDomainEquivalence(ref_tv);

    inlineMost();

    // All tensors, except for fusion inputs, should be fully inlined
    for (auto tv : fusion.allTvs()) {
      if (tv->isFusionInput()) {
        continue;
      }
      EXPECT_EQ(tv->getComputeAtPosition(), tv->nDims());
    }

    ref_tv->axis(-1)->parallelize(ParallelType::TIDx);
    ref_tv->axis(-2)->parallelize(ParallelType::BIDx);

    KernelExecutor ke;
    ke.compile(&fusion, inputs);
    auto outputs = ke.run(inputs);
    testValidate(&fusion, outputs, inputs, __LINE__, __FILE__);
  } else {
    // Make sure all slices are detected as exclusive
    IdModel id_model(&fusion, /*build_graphs=*/false);
    const auto& exact_graph = id_model.buildExactGraph();
    auto non_exclusive_resize_info = scheduler_tools::getNonExclusiveResizeInfo(
        ir_utils::getOpsOfType<SliceOp, PadOp>(&fusion), exact_graph);
    EXPECT_TRUE(non_exclusive_resize_info.empty());

    FusionExecutorCache executor_cache(std::move(fusion_ptr));
    auto out_tensors = executor_cache.runFusionWithInputs(inputs);
    testValidate(
        executor_cache.fusion(), out_tensors, inputs, __LINE__, __FILE__);
    FusionKernelRuntime* runtime = executor_cache.getMostRecentKernelRuntime();
    EXPECT_FALSE(runtime->isSegmented());
    const auto& heuristic_param =
        runtime->schedulerHeuristics()->heuristicsList().front();
    EXPECT_EQ(heuristic_param->scheduler_type, SchedulerType::Resize);
<<<<<<< HEAD
    auto scheduled_fusion =
        dynamic_cast<KernelExecutor*>(runtime->executors().at(0).get())
            ->compiledKernel()
            ->fusion();
=======
    Fusion* scheduled_fusion =
        runtime->executors().at(0)->as<KernelExecutor>()->kernel();
>>>>>>> 062dd507
    checkLoopDomainEquivalence(
        scheduled_fusion->outputs().at(0)->as<TensorView>());
  }
}

// Two horizontal slices, both of which slice the same iter domain.
TEST_F(ResizeSchedulerTest, PropagateMultipleSlicesToInputs2) {
  auto fusion_ptr = std::make_unique<Fusion>();
  Fusion& fusion = *fusion_ptr;
  FusionGuard fg(fusion_ptr.get());

  std::vector<int64_t> shape({-1, 100});

  EnableOptionsGuard enable_options_guard;
  EnableOptionsGuard::getCurOptions().set(EnableOption::IdModel, {"all"});

  auto tv0 = makeConcreteTensor(shape);
  fusion.addInput(tv0);

  auto tv1 = sin(tv0);

  auto tv2 = slice(
      tv1,
      {{fusion.zeroVal(), tv1->getLogicalDomain().at(0)->extent()},
       {IrBuilder::create<Val>(1L), tv1->getLogicalDomain().at(1)->extent()}});

  auto tv3 = sin(tv2);

  auto tv4 = sin(tv1);

  auto tv5 = slice(
      tv4,
      {{fusion.zeroVal(), tv1->getLogicalDomain().at(0)->extent()},
       {IrBuilder::create<Val>(2L), tv1->getLogicalDomain().at(1)->extent()}});

  auto tv6 = sin(tv5);

  fusion.addOutput(tv3);
  fusion.addOutput(tv6);

  {
    IdModel id_model(&fusion, /*build_graphs=*/false);
    const auto& exact_graph = id_model.buildExactGraph();
    auto non_exclusive_resize_info = scheduler_tools::getNonExclusiveResizeInfo(
        ir_utils::getOpsOfType<SliceOp, PadOp>(&fusion), exact_graph);

    EXPECT_EQ(non_exclusive_resize_info.size(), 2);

    // tv2 is the output of the first slice, which is not exclusive as
    // tv1 is also a producer of tv4.
    EXPECT_EQ(non_exclusive_resize_info.count(tv2), 1);
    scheduler_tools::ResizeExclusivityInfo tv2_info{
        {tv1}, exact_graph.toGroups(std::vector<Val*>{tv1->axis(1)})};
    EXPECT_EQ(non_exclusive_resize_info.at(tv2), tv2_info);

    // Similary, tv5 is the output of the second slice, which is not exclusive
    // as tv1 is also a producer of tv2.
    EXPECT_EQ(non_exclusive_resize_info.count(tv5), 1);
    scheduler_tools::ResizeExclusivityInfo tv5_info{
        {tv1}, exact_graph.toGroups(std::vector<Val*>{tv4->axis(1)})};
    EXPECT_EQ(non_exclusive_resize_info.at(tv5), tv5_info);
  }

  // Test replication-based mitigation of conflicts
  {
    Fusion fusion_copy = fusion;
    FusionGuard fg(&fusion_copy);

    auto tv0 = fusion_copy.inputs().at(0)->as<TensorView>();
    auto tv2 =
        fusion_copy.outputs().at(0)->definition()->input(0)->as<TensorView>();
    auto slice = dynamic_cast<SliceOp*>(tv2->definition());
    ASSERT_NE(slice, nullptr);
    auto tv1 = slice->input(0)->as<TensorView>();
    auto tv5 =
        fusion_copy.outputs().at(1)->definition()->input(0)->as<TensorView>();
    auto tv4 = tv5->definition()->input(0)->as<TensorView>();

    // Replicate tv1 for tv2
    auto private_copy = RecomputeTv::recompute(tv1);
    ir_utils::replaceValInExprInputs(slice, tv1, private_copy);

    // The two slices should still be reported as non-exclusive but they
    // both are shared at the fusion input.
    IdModel id_model(&fusion_copy, /*build_graphs=*/false);
    const auto& exact_graph = id_model.buildExactGraph();
    auto non_exclusive_resize_info = scheduler_tools::getNonExclusiveResizeInfo(
        ir_utils::getOpsOfType<SliceOp, PadOp>(&fusion_copy), exact_graph);
    EXPECT_EQ(non_exclusive_resize_info.size(), 2);
    EXPECT_EQ(non_exclusive_resize_info.count(tv2), 1);
    scheduler_tools::ResizeExclusivityInfo tv2_info{
        {tv0}, exact_graph.toGroups(std::vector<Val*>{tv0->axis(1)})};
    EXPECT_EQ(non_exclusive_resize_info.at(tv2), tv2_info);

    EXPECT_EQ(non_exclusive_resize_info.count(tv5), 1);
    scheduler_tools::ResizeExclusivityInfo tv5_info{
        {tv0}, exact_graph.toGroups(std::vector<Val*>{tv4->axis(1)})};
    EXPECT_EQ(non_exclusive_resize_info.at(tv5), tv5_info);
  }

  auto options = at::TensorOptions().dtype(at::kFloat).device(at::kCUDA, 0);
  auto t0 = at::randn({16, 100}, options);
  std::vector<c10::IValue> inputs({t0});

  FusionExecutorCache executor_cache(std::move(fusion_ptr));
  auto out_tensors = executor_cache.runFusionWithInputs(inputs);
  testValidate(
      executor_cache.fusion(), out_tensors, inputs, __LINE__, __FILE__);

  // While the slices can be transformed to be all exclusive, it is
  // currently segmented as the output has differet shapes. Both
  // segments should be scheduled as resize segments.
  FusionKernelRuntime* runtime = executor_cache.getMostRecentKernelRuntime();
  const auto& heuristic_list = runtime->schedulerHeuristics()->heuristicsList();
  EXPECT_EQ(heuristic_list.size(), 2);
  EXPECT_EQ(heuristic_list[0]->scheduler_type, SchedulerType::Resize);
  EXPECT_EQ(heuristic_list[1]->scheduler_type, SchedulerType::Resize);
}

// Non-exclusive slice due to a dependency to a fusion output
TEST_F(ResizeSchedulerTest, PropagateMultipleSlicesToInputs3) {
  auto fusion_ptr = std::make_unique<Fusion>();
  Fusion& fusion = *fusion_ptr;
  FusionGuard fg(fusion_ptr.get());

  std::vector<int64_t> shape({-1, 100});

  EnableOptionsGuard enable_options_guard;
  EnableOptionsGuard::getCurOptions().set(EnableOption::IdModel, {"all"});

  auto tv0 = makeConcreteTensor(shape);
  fusion.addInput(tv0);

  auto tv1 = makeConcreteTensor({-1});
  fusion.addInput(tv1);

  auto tv2 = sin(tv0);

  fusion.addOutput(tv2);

  auto tv3 = add(tv2, broadcast(tv1, {false, true}));

  auto tv4 = slice(
      tv3,
      {{fusion.zeroVal(), tv3->getLogicalDomain().at(0)->extent()},
       {IrBuilder::create<Val>(1L), tv3->getLogicalDomain().at(1)->extent()}});

  auto tv5 = sin(tv4);

  fusion.addOutput(tv5);

  IdModel id_model(&fusion, /*build_graphs=*/false);
  const auto& exact_graph = id_model.buildExactGraph();

  auto non_exclusive_resize_info = scheduler_tools::getNonExclusiveResizeInfo(
      ir_utils::getOpsOfType<SliceOp, PadOp>(&fusion), exact_graph);

  // tv4 is the input of the slice, which is not exclusive as
  // tv3 depends on tv2, which is a fusion output
  EXPECT_EQ(non_exclusive_resize_info.count(tv4), 1);
  scheduler_tools::ResizeExclusivityInfo tv4_info{
      {tv2}, exact_graph.toGroups(std::vector<Val*>{tv3->axis(1)})};
  EXPECT_EQ(non_exclusive_resize_info.at(tv4), tv4_info);

  // Test replication-based mitigation of conflicts
  {
    Fusion fusion_copy = fusion;
    FusionGuard fg(&fusion_copy);

    auto tv0 = fusion_copy.inputs().at(0)->as<TensorView>();
    auto tv5 = fusion_copy.outputs().at(1)->as<TensorView>();
    auto tv4 = tv5->definition()->input(0)->as<TensorView>();
    auto tv3 = tv4->definition()->input(0)->as<TensorView>();

    auto private_copy = RecomputeTv::recompute(tv3);
    ir_utils::replaceValInExprInputs(tv4->definition(), tv3, private_copy);

    IdModel id_model(&fusion_copy, /*build_graphs=*/false);
    const auto& exact_graph = id_model.buildExactGraph();
    auto non_exclusive_resize_info = scheduler_tools::getNonExclusiveResizeInfo(
        ir_utils::getOpsOfType<SliceOp, PadOp>(&fusion_copy), exact_graph);
    EXPECT_EQ(non_exclusive_resize_info.size(), 1);
    EXPECT_EQ(non_exclusive_resize_info.count(tv4), 1);
    scheduler_tools::ResizeExclusivityInfo tv4_info{
        {tv0}, exact_graph.toGroups(std::vector<Val*>{tv0->axis(1)})};
    EXPECT_EQ(non_exclusive_resize_info.at(tv4), tv4_info);
  }

  GTEST_SKIP() << "Scheduling not yet supported due to broadcast";

  auto options = at::TensorOptions().dtype(at::kFloat).device(at::kCUDA, 0);
  auto t0 = at::randn({16, 100}, options);
  auto t1 = at::randn({16}, options);
  std::vector<c10::IValue> inputs({t0, t1});

  FusionExecutorCache executor_cache(std::move(fusion_ptr));
  auto out_tensors = executor_cache.runFusionWithInputs(inputs);
  testValidate(
      executor_cache.fusion(), out_tensors, inputs, __LINE__, __FILE__);
  FusionKernelRuntime* runtime = executor_cache.getMostRecentKernelRuntime();
  EXPECT_FALSE(runtime->isSegmented());
  const auto& heuristic_param =
      runtime->schedulerHeuristics()->heuristicsList().front();
  EXPECT_EQ(heuristic_param->scheduler_type, SchedulerType::Resize);
  Fusion* scheduled_fusion =
<<<<<<< HEAD
      dynamic_cast<KernelExecutor*>(runtime->executors().at(0).get())
          ->compiledKernel()
          ->fusion();
=======
      runtime->executors().at(0)->as<KernelExecutor>()->kernel();
>>>>>>> 062dd507
  checkLoopDomainEquivalence(
      scheduled_fusion->outputs().at(0)->as<TensorView>());
}

// Slice input tensor depends on a fusion output, but the slice is
// still considered exclusive as the fusion output has no
// corresponding ID for the sliced ID. More specifically, tv2 is a
// fusion output and has a dependency to the input of the
// slice. However, the resize is done for the second axis of tv3,
// for which tv2 has no corresponding ID. In this case, it should be
// safe to do the propagation of the resize.
//
// Note that scheduling is not yet supported due to the existence of
// the dependency from the slice input ID to the broadcast ID.
TEST_F(ResizeSchedulerTest, PropagateMultipleSlicesToInputs4) {
  auto fusion_ptr = std::make_unique<Fusion>();
  Fusion& fusion = *fusion_ptr;
  FusionGuard fg(fusion_ptr.get());

  std::vector<int64_t> shape({-1, 100});

  auto tv0 = makeConcreteTensor(shape);
  fusion.addInput(tv0);

  auto tv1 = makeConcreteTensor({shape[0]});
  fusion.addInput(tv1);

  auto tv2 = sin(tv1);

  fusion.addOutput(tv2);

  auto tv3 = add(tv0, broadcast(tv2, {false, true}));

  auto tv4 = slice(
      tv3,
      {{fusion.zeroVal(), tv3->getLogicalDomain().at(0)->extent()},
       {IrBuilder::create<Val>(1L), tv3->getLogicalDomain().at(1)->extent()}});

  auto tv5 = sin(tv4);

  fusion.addOutput(tv5);

  IdModel id_model(&fusion, /*build_graphs=*/false);
  const auto& exact_graph = id_model.buildExactGraph();

  auto non_exclusive_resize_info = scheduler_tools::getNonExclusiveResizeInfo(
      ir_utils::getOpsOfType<SliceOp, PadOp>(&fusion), exact_graph);

  EXPECT_TRUE(non_exclusive_resize_info.empty());
}

// Testing chained slices. Should be considered exclusive
TEST_P(ResizeSchedulerTest, PropagateMultipleSlicesToInputs5) {
  auto fusion_ptr = std::make_unique<Fusion>();
  Fusion& fusion = *fusion_ptr;
  FusionGuard fg(fusion_ptr.get());

  std::vector<int64_t> shape({-1, 100});

  auto tv0 = makeConcreteTensor(shape);
  fusion.addInput(tv0);

  auto tv1 = sin(tv0);

  auto tv2 = slice(
      tv1,
      {{fusion.zeroVal(), tv1->getLogicalDomain().at(0)->extent()},
       {IrBuilder::create<Val>(1L), tv1->getLogicalDomain().at(1)->extent()}});

  auto tv3 = slice(
      tv2,
      {{fusion.zeroVal(), tv2->getLogicalDomain().at(0)->extent()},
       {IrBuilder::create<Val>(3L), tv2->getLogicalDomain().at(1)->extent()}});

  auto tv4 = sin(tv3);

  fusion.addOutput(tv4);
  auto options = at::TensorOptions().dtype(at::kFloat).device(at::kCUDA, 0);
  auto t0 = at::randn({16, 100}, options);
  std::vector<c10::IValue> inputs({t0});

  const bool use_scheduler = GetParam();

  if (!use_scheduler) {
    scheduler_tools::propagateResizeToInputs(tv2->definition());
    scheduler_tools::propagateResizeToInputs(tv3->definition());
    auto ref_tv = tv4;

    // Fusion should have a uniform loop domain
    checkLoopDomainEquivalence(ref_tv);

    // Schedule the reference
    ref_tv->flatten();
    // For TIDx
    ref_tv->split(0, 128);
    // For BIDx
    ref_tv->split(0, 4);

    scheduler_tools::scheduleLoopDomainsLike(
        fusion.allTvs(), ref_tv->getLoopDomain());

    // Fusion should still have a uniform loop domain
    checkLoopDomainEquivalence(ref_tv);

    inlineMost();

    // All tensors, except for fusion inputs, should be fully inlined
    for (auto tv : fusion.allTvs()) {
      if (tv->isFusionInput()) {
        continue;
      }
      EXPECT_EQ(tv->getComputeAtPosition(), tv->nDims());
    }

    ref_tv->axis(-1)->parallelize(ParallelType::TIDx);
    ref_tv->axis(-2)->parallelize(ParallelType::BIDx);

    KernelExecutor ke;
    ke.compile(&fusion, inputs);
    auto outputs = ke.run(inputs);
    testValidate(&fusion, outputs, inputs, __LINE__, __FILE__);
  } else {
    // The two slices do not conflict
    IdModel id_model(&fusion, /*build_graphs=*/false);
    const auto& exact_graph = id_model.buildExactGraph();
    auto non_exclusive_resize_info = scheduler_tools::getNonExclusiveResizeInfo(
        ir_utils::getOpsOfType<SliceOp, PadOp>(&fusion), exact_graph);
    EXPECT_TRUE(non_exclusive_resize_info.empty());

    FusionExecutorCache executor_cache(std::move(fusion_ptr));
    auto out_tensors = executor_cache.runFusionWithInputs(inputs);
    testValidate(
        executor_cache.fusion(), out_tensors, inputs, __LINE__, __FILE__);
    FusionKernelRuntime* runtime = executor_cache.getMostRecentKernelRuntime();
    EXPECT_FALSE(runtime->isSegmented());
    const auto& heuristic_param =
        runtime->schedulerHeuristics()->heuristicsList().front();
    EXPECT_EQ(heuristic_param->scheduler_type, SchedulerType::Resize);
<<<<<<< HEAD
    auto scheduled_fusion =
        dynamic_cast<KernelExecutor*>(runtime->executors().at(0).get())
            ->compiledKernel()
            ->fusion();
=======
    Fusion* scheduled_fusion =
        runtime->executors().at(0)->as<KernelExecutor>()->kernel();
>>>>>>> 062dd507
    checkLoopDomainEquivalence(
        scheduled_fusion->outputs().at(0)->as<TensorView>());
  }
}

// Testing chained slices. The first slice is considered
// non-exclusive, but the following slice should not.
TEST_F(ResizeSchedulerTest, PropagateMultipleSlicesToInputs6) {
  auto fusion_ptr = std::make_unique<Fusion>();
  Fusion& fusion = *fusion_ptr;
  FusionGuard fg(fusion_ptr.get());

  std::vector<int64_t> shape({-1, 100});

  auto tv0 = makeConcreteTensor(shape);
  fusion.addInput(tv0);

  auto tv1 = sin(tv0);

  auto tv2 = slice(
      tv1,
      {{fusion.zeroVal(), tv1->getLogicalDomain().at(0)->extent()},
       {IrBuilder::create<Val>(1L), tv1->getLogicalDomain().at(1)->extent()}});

  auto tv3 = slice(
      tv2,
      {{fusion.zeroVal(), tv2->getLogicalDomain().at(0)->extent()},
       {IrBuilder::create<Val>(3L), tv2->getLogicalDomain().at(1)->extent()}});

  auto tv4 = sin(tv3);
  fusion.addOutput(tv4);

  auto tv5 = sin(tv1);
  fusion.addOutput(tv5);

  auto options = at::TensorOptions().dtype(at::kFloat).device(at::kCUDA, 0);
  auto t0 = at::randn({16, 100}, options);
  std::vector<c10::IValue> inputs({t0});

  // The two slices do not conflict
  IdModel id_model(&fusion, /*build_graphs=*/false);
  const auto& exact_graph = id_model.buildExactGraph();
  auto non_exclusive_resize_info = scheduler_tools::getNonExclusiveResizeInfo(
      ir_utils::getOpsOfType<SliceOp, PadOp>(&fusion), exact_graph);
  EXPECT_EQ(non_exclusive_resize_info.size(), 1);
  EXPECT_EQ(non_exclusive_resize_info.count(tv2), 1);
  scheduler_tools::ResizeExclusivityInfo tv2_info{
      {tv1}, exact_graph.toGroups(std::vector<Val*>{tv1->axis(1)})};
  EXPECT_EQ(non_exclusive_resize_info.at(tv2), tv2_info);

  // When scheduled, since the shape of the tv4 is different from the
  // shape of tv5, this fusion is segmented. One segment is a resize
  // segment consisting of tv2 and tv3 slices. Another is a pointwise
  // segment for tv5.
  FusionExecutorCache executor_cache(std::move(fusion_ptr));
  auto out_tensors = executor_cache.runFusionWithInputs(inputs);
  testValidate(
      executor_cache.fusion(), out_tensors, inputs, __LINE__, __FILE__);
  FusionKernelRuntime* runtime = executor_cache.getMostRecentKernelRuntime();
  const auto& heuristic_list = runtime->schedulerHeuristics()->heuristicsList();
  EXPECT_EQ(heuristic_list.size(), 2);
  // They should be a combination of a resize scheduler and a pointwise
  // scheduler
  EXPECT_TRUE(
      (heuristic_list[0]->scheduler_type == SchedulerType::PointWise &&
       heuristic_list[1]->scheduler_type == SchedulerType::Resize) ||
      (heuristic_list[0]->scheduler_type == SchedulerType::Resize &&
       heuristic_list[1]->scheduler_type == SchedulerType::PointWise));
}

// RoPE-like rotation patten
TEST_P(ResizeSchedulerTest, SliceRotateCat) {
  auto fusion_ptr = std::make_unique<Fusion>();
  Fusion& fusion = *fusion_ptr;
  FusionGuard fg(fusion_ptr.get());

  std::vector<int64_t> shape({-1, 100});

  EnableOptionsGuard enable_options_guard;
  EnableOptionsGuard::getCurOptions().set(EnableOption::IdModel, {"all"});

  auto tv0 = makeConcreteTensor(shape);
  fusion.addInput(tv0);

  auto tv1 = sin(tv0);

  auto tv2 = slice(
      tv1,
      {{fusion.zeroVal(), tv1->getLogicalDomain().at(0)->extent()},
       {fusion.zeroVal(), IrBuilder::create<Val>(shape[1] / 2)}});

  auto tv3 = sin(tv0);

  auto tv4 = slice(
      tv3,
      {{fusion.zeroVal(), tv3->getLogicalDomain().at(0)->extent()},
       {IrBuilder::create<Val>(shape[1] / 2),
        IrBuilder::create<Val>(shape[1])}});

  auto tv5 = cat({tv4, tv2}, 1);

  auto options = at::TensorOptions().dtype(at::kFloat).device(at::kCUDA, 0);
  auto t0 = at::randn({16, 100}, options);
  std::vector<c10::IValue> inputs({t0});

  fusion.addOutput(tv5);

  const bool use_scheduler = GetParam();

  if (!use_scheduler) {
    // Propagate the left half of slice and pad
    scheduler_tools::propagateResizeToInputs(tv2->definition());
    auto pad_left =
        dynamic_cast<PadOp*>(tv5->definition()->input(0)->definition());
    scheduler_tools::propagateResizeToInputs(pad_left);

    // Propagate the right half of slice and pad
    scheduler_tools::propagateResizeToInputs(tv4->definition());
    auto pad_right =
        dynamic_cast<PadOp*>(tv5->definition()->input(1)->definition());
    scheduler_tools::propagateResizeToInputs(pad_right);

    auto ref_tv = tv5;

    // Fusion should have a uniform loop domain
    checkLoopDomainEquivalence(ref_tv);

    // Schedule the reference
    ref_tv->flatten();
    // For TIDx
    ref_tv->split(0, 128);
    // For BIDx
    ref_tv->split(0, 4);

    scheduler_tools::scheduleLoopDomainsLike(
        fusion.allTvs(), ref_tv->getLoopDomain(), /*update_mode=*/true);

    // Fusion should still have a uniform loop domain
    checkLoopDomainEquivalence(ref_tv);

    inlineMost();

    // All tensors, except for fusion inputs, should be fully inlined
    for (auto tv : fusion.allTvs()) {
      if (tv->isFusionInput()) {
        continue;
      }
      EXPECT_EQ(tv->getComputeAtPosition(), tv->nDims());
    }

    ref_tv->axis(-1)->parallelize(ParallelType::TIDx);
    ref_tv->axis(-2)->parallelize(ParallelType::BIDx);

    KernelExecutor ke;
    ke.compile(&fusion, inputs);
    auto outputs = ke.run(inputs);
    testValidate(&fusion, outputs, inputs, __LINE__, __FILE__);
  } else {
    // tv1 is not considered exclusive as tv0 is also a consumer of
    // tv3. Same for tv3. While the common input, tv0, is a fusion
    // input, so it isn't actually scheduled, since a cache is
    // inserted, which is indeed scheduled, the two slices do
    // conflict.
    IdModel id_model(&fusion, /*build_graphs=*/false);
    const auto& exact_graph = id_model.buildExactGraph();
    auto non_exclusive_resize_info = scheduler_tools::getNonExclusiveResizeInfo(
        ir_utils::getOpsOfType<SliceOp, PadOp>(&fusion), exact_graph);
    EXPECT_EQ(non_exclusive_resize_info.count(tv2), 1);
    scheduler_tools::ResizeExclusivityInfo tv2_info{
        {tv0}, exact_graph.toGroups(std::vector<Val*>{tv1->axis(1)})};
    EXPECT_EQ(non_exclusive_resize_info.at(tv2), tv2_info);
    EXPECT_EQ(non_exclusive_resize_info.count(tv4), 1);
    scheduler_tools::ResizeExclusivityInfo tv4_info{
        {tv0}, exact_graph.toGroups(std::vector<Val*>{tv3->axis(1)})};
    EXPECT_EQ(non_exclusive_resize_info.at(tv4), tv4_info);
    // These two entries should be all the info map has.
    EXPECT_EQ(non_exclusive_resize_info.size(), 2);

    FusionExecutorCache executor_cache(std::move(fusion_ptr));
    auto out_tensors = executor_cache.runFusionWithInputs(inputs);
    testValidate(
        executor_cache.fusion(), out_tensors, inputs, __LINE__, __FILE__);
    FusionKernelRuntime* runtime = executor_cache.getMostRecentKernelRuntime();
    EXPECT_FALSE(runtime->isSegmented());
    const auto& heuristic_param =
        runtime->schedulerHeuristics()->heuristicsList().front();
    EXPECT_EQ(heuristic_param->scheduler_type, SchedulerType::Resize);
<<<<<<< HEAD
    auto scheduled_fusion =
        dynamic_cast<KernelExecutor*>(runtime->executors().at(0).get())
            ->compiledKernel()
            ->fusion();
=======
    Fusion* scheduled_fusion =
        runtime->executors().at(0)->as<KernelExecutor>()->kernel();
>>>>>>> 062dd507
    checkLoopDomainEquivalence(
        scheduled_fusion->outputs().at(0)->as<TensorView>());
  }
}

// RoPE-like rotation and residual patten
TEST_P(ResizeSchedulerTest, SliceRotateCatResidual) {
  auto fusion_ptr = std::make_unique<Fusion>();
  Fusion& fusion = *fusion_ptr;
  FusionGuard fg(fusion_ptr.get());

  // Due to #3640, the vectorization analysis may return 4 for this
  // fusion since there's the use of the input without
  // slicing. However, the correct factor needs to consider the
  // slicing paths as well. For now, in order to avoid the error due
  // to issue #3640, use a size that is divisible by 8.
  // std::vector<int64_t> shape({16, 100});
  std::vector<int64_t> shape({16, 96});

  EnableOptionsGuard enable_options_guard;
  EnableOptionsGuard::getCurOptions().set(EnableOption::IdModel, {"all"});

  auto tv0 = makeConcreteTensor(shape);
  fusion.addInput(tv0);

  auto tv1 = sin(tv0);

  auto tv2 = slice(
      tv1,
      {{fusion.zeroVal(), tv1->getLogicalDomain().at(0)->extent()},
       {fusion.zeroVal(), IrBuilder::create<Val>(shape[1] / 2)}});

  auto tv3 = sin(tv0);

  auto tv4 = slice(
      tv3,
      {{fusion.zeroVal(), tv3->getLogicalDomain().at(0)->extent()},
       {IrBuilder::create<Val>(shape[1] / 2),
        IrBuilder::create<Val>(shape[1])}});

  auto tv5 = cat({tv4, tv2}, 1);

  auto tv6 = add(tv0, tv5);

  fusion.addOutput(tv6);

  auto options = at::TensorOptions().dtype(at::kFloat).device(at::kCUDA, 0);
  auto t0 = at::randn(shape, options);
  std::vector<c10::IValue> inputs({t0});

  const bool use_scheduler = GetParam();

  if (!use_scheduler) {
    // Propagate the left half of slice and pad
    scheduler_tools::propagateResizeToInputs(tv2->definition());
    auto pad_left =
        dynamic_cast<PadOp*>(tv5->definition()->input(1)->definition());
    scheduler_tools::propagateResizeToInputs(pad_left);

    // Propagate the right half of slice and pad
    scheduler_tools::propagateResizeToInputs(tv4->definition());
    auto pad_right =
        dynamic_cast<PadOp*>(tv5->definition()->input(0)->definition());
    scheduler_tools::propagateResizeToInputs(pad_right);

    auto ref_tv = tv6;

    // Fusion should have a uniform loop domain
    checkLoopDomainEquivalence(ref_tv);

    // Schedule the reference
    ref_tv->flatten();
    // For TIDx
    ref_tv->split(0, 128);
    // For BIDx
    ref_tv->split(0, 4);

    {
      IdModel id_model(&fusion, false);
      id_model.buildExactGraph();
      std::ofstream ofs("exact_graph.dot", std::ofstream::trunc);
      auto dot_string =
          id_model.idGraph(IdMappingMode::EXACT).toGraphvizDotGraph();
      ofs << dot_string;
      ofs.close();
    }

    scheduler_tools::scheduleLoopDomainsLike(
        fusion.allTvs(), ref_tv->getLoopDomain(), /*update_mode=*/true);

    // Fusion should still have a uniform loop domain
    checkLoopDomainEquivalence(ref_tv);

    inlineMost();

    // All tensors, except for fusion inputs, should be fully inlined
    for (auto tv : fusion.allTvs()) {
      if (tv->isFusionInput()) {
        continue;
      }
      EXPECT_EQ(tv->getComputeAtPosition(), tv->nDims())
          << "Invalid computeAt position of " << tv->toString();
    }

    ref_tv->axis(-1)->parallelize(ParallelType::TIDx);
    ref_tv->axis(-2)->parallelize(ParallelType::BIDx);

    KernelExecutor ke;
    ke.compile(&fusion, inputs);
    auto outputs = ke.run(inputs);
    testValidate(&fusion, outputs, inputs, __LINE__, __FILE__);
  } else {
    // tv1 is not considered exclusive as tv0 is also a consumer of
    // tv3. Same for tv3. While the common input, tv0, is a fusion
    // input, so it isn't actually scheduled, since a cache is
    // inserted, which is indeed scheduled, the two slices do
    // conflict.
    IdModel id_model(&fusion, /*build_graphs=*/false);
    const auto& exact_graph = id_model.buildExactGraph();
    auto non_exclusive_resize_info = scheduler_tools::getNonExclusiveResizeInfo(
        ir_utils::getOpsOfType<SliceOp, PadOp>(&fusion), exact_graph);
    EXPECT_EQ(non_exclusive_resize_info.count(tv2), 1);
    scheduler_tools::ResizeExclusivityInfo tv2_info{
        {tv0}, exact_graph.toGroups(std::vector<Val*>{tv1->axis(1)})};
    EXPECT_EQ(non_exclusive_resize_info.at(tv2), tv2_info);
    EXPECT_EQ(non_exclusive_resize_info.count(tv4), 1);
    scheduler_tools::ResizeExclusivityInfo tv4_info{
        {tv0}, exact_graph.toGroups(std::vector<Val*>{tv3->axis(1)})};
    EXPECT_EQ(non_exclusive_resize_info.at(tv4), tv4_info);
    // These two entries should be all the info map has.
    EXPECT_EQ(non_exclusive_resize_info.size(), 2);

    FusionExecutorCache executor_cache(std::move(fusion_ptr));
    auto out_tensors = executor_cache.runFusionWithInputs(inputs);
    testValidate(
        executor_cache.fusion(), out_tensors, inputs, __LINE__, __FILE__);
    FusionKernelRuntime* runtime = executor_cache.getMostRecentKernelRuntime();
    EXPECT_FALSE(runtime->isSegmented());
    const auto& heuristic_param =
        runtime->schedulerHeuristics()->heuristicsList().front();
    EXPECT_EQ(heuristic_param->scheduler_type, SchedulerType::Resize);
<<<<<<< HEAD
    auto scheduled_fusion =
        dynamic_cast<KernelExecutor*>(runtime->executors().at(0).get())
            ->compiledKernel()
            ->fusion();
=======
    Fusion* scheduled_fusion =
        runtime->executors().at(0)->as<KernelExecutor>()->kernel();
>>>>>>> 062dd507
    checkLoopDomainEquivalence(
        scheduled_fusion->outputs().at(0)->as<TensorView>());
  }
}

// Rotate twice. Resolving the non-exclusivity must be done in a
// topological order.
TEST_F(ResizeSchedulerTest, SliceRotateCatTwice) {
  auto fusion_ptr = std::make_unique<Fusion>();
  Fusion& fusion = *fusion_ptr;
  FusionGuard fg(fusion_ptr.get());

  std::vector<int64_t> shape({-1, 100});

  EnableOptionsGuard enable_options_guard;
  EnableOptionsGuard::getCurOptions().set(EnableOption::IdModel, {"all"});

  auto tv0 = makeConcreteTensor(shape);
  fusion.addInput(tv0);

  auto tv1 = sin(tv0);

  auto tv2 = slice(
      tv1,
      {{fusion.zeroVal(), tv1->getLogicalDomain().at(0)->extent()},
       {fusion.zeroVal(), IrBuilder::create<Val>(shape[1] / 2)}});

  auto tv3 = slice(
      tv1,
      {{fusion.zeroVal(), tv1->getLogicalDomain().at(0)->extent()},
       {IrBuilder::create<Val>(shape[1] / 2),
        IrBuilder::create<Val>(shape[1])}});

  auto tv4 = cat({tv3, tv2}, -1);

  auto tv5 = slice(
      tv4,
      {{fusion.zeroVal(), tv4->getLogicalDomain().at(0)->extent()},
       {fusion.zeroVal(), IrBuilder::create<Val>(shape[1] / 2)}});

  auto tv6 = slice(
      tv4,
      {{fusion.zeroVal(), tv4->getLogicalDomain().at(0)->extent()},
       {IrBuilder::create<Val>(shape[1] / 2),
        IrBuilder::create<Val>(shape[1])}});

  auto tv7 = cat({tv6, tv5}, -1);

  fusion.addOutput(tv7);

  auto options = at::TensorOptions().dtype(at::kFloat).device(at::kCUDA, 0);
  auto t0 = at::randn({16, 100}, options);
  std::vector<c10::IValue> inputs({t0});

  // tv1 is not considered exclusive as tv0 is also a consumer of
  // tv3. Same for tv3. While the common input, tv0, is a fusion
  // input, so it isn't actually scheduled, since a cache is
  // inserted, which is indeed scheduled, the two slices do
  // conflict.
  IdModel id_model(&fusion, /*build_graphs=*/false);
  const auto& exact_graph = id_model.buildExactGraph();
  auto non_exclusive_resize_info = scheduler_tools::getNonExclusiveResizeInfo(
      ir_utils::getOpsOfType<SliceOp, PadOp>(&fusion), exact_graph);

  // tv2
  EXPECT_EQ(non_exclusive_resize_info.count(tv2), 1);
  scheduler_tools::ResizeExclusivityInfo tv2_info{
      {tv1}, exact_graph.toGroups(std::vector<Val*>{tv1->axis(1)})};
  EXPECT_EQ(non_exclusive_resize_info.at(tv2), tv2_info);

  // tv3
  EXPECT_EQ(non_exclusive_resize_info.count(tv3), 1);
  scheduler_tools::ResizeExclusivityInfo tv3_info{
      {tv1}, exact_graph.toGroups(std::vector<Val*>{tv1->axis(1)})};
  EXPECT_EQ(non_exclusive_resize_info.at(tv3), tv3_info);

  // tv5
  EXPECT_EQ(non_exclusive_resize_info.count(tv5), 1);
  scheduler_tools::ResizeExclusivityInfo tv5_info{
      {tv4}, exact_graph.toGroups(std::vector<Val*>{tv4->axis(1)})};
  EXPECT_EQ(non_exclusive_resize_info.at(tv5), tv5_info);

  // tv6
  EXPECT_EQ(non_exclusive_resize_info.count(tv6), 1);
  scheduler_tools::ResizeExclusivityInfo tv6_info{
      {tv4}, exact_graph.toGroups(std::vector<Val*>{tv4->axis(1)})};
  EXPECT_EQ(non_exclusive_resize_info.at(tv6), tv6_info);

  // These should be all the info the map has.
  EXPECT_EQ(non_exclusive_resize_info.size(), 4);

  FusionExecutorCache executor_cache(std::move(fusion_ptr));
  auto out_tensors = executor_cache.runFusionWithInputs(inputs);
  testValidate(
      executor_cache.fusion(), out_tensors, inputs, __LINE__, __FILE__);

  FusionKernelRuntime* runtime = executor_cache.getMostRecentKernelRuntime();
  EXPECT_FALSE(runtime->isSegmented());
  const auto& heuristic_param =
      runtime->schedulerHeuristics()->heuristicsList().front();
  EXPECT_EQ(heuristic_param->scheduler_type, SchedulerType::Resize);
}

// Consumer-based scheduling of pad
TEST_P(ResizeSchedulerTest, PropagatePadToInputs) {
  auto fusion_ptr = std::make_unique<Fusion>();
  Fusion& fusion = *fusion_ptr;
  FusionGuard fg(fusion_ptr.get());

  std::vector<int64_t> shape({-1, 100});

  EnableOptionsGuard enable_options_guard;
  EnableOptionsGuard::getCurOptions().set(EnableOption::IdModel, {"all"});

  auto tv0 = makeConcreteTensor(shape);
  fusion.addInput(tv0);

  auto tv1 = sin(tv0);

  auto tv2 = pad(tv1, {fusion.oneVal(), IrBuilder::create<Val>(2L)});

  auto tv3 = cos(tv2);

  fusion.addOutput(tv3);

  auto options = at::TensorOptions().dtype(at::kFloat).device(at::kCUDA, 0);
  auto t0 = at::randn({16, 100}, options);
  std::vector<c10::IValue> inputs({t0});

  const bool use_scheduler = GetParam();

  if (!use_scheduler) {
    scheduler_tools::propagateResizeToInputs(tv2->definition());

    auto ref_tv = tv3;

    // Fusion should have a uniform loop domain
    checkLoopDomainEquivalence(ref_tv);

    // Schedule the reference
    ref_tv->flatten();
    // For TIDx
    ref_tv->split(0, 128);
    // For BIDx
    ref_tv->split(0, 4);

    scheduler_tools::scheduleLoopDomainsLike(
        fusion.allTvs(), ref_tv->getLoopDomain());

    // Fusion should still have a uniform loop domain
    checkLoopDomainEquivalence(ref_tv);

    inlineMost();

    // All tensors, except for fusion inputs, should be fully inlined
    for (auto tv : fusion.allTvs()) {
      if (tv->isFusionInput()) {
        continue;
      }
      EXPECT_EQ(tv->getComputeAtPosition(), tv->nDims());
    }

    ref_tv->axis(-1)->parallelize(ParallelType::TIDx);
    ref_tv->axis(-2)->parallelize(ParallelType::BIDx);

    KernelExecutor ke;
    ke.compile(&fusion, inputs);
    auto outputs = ke.run(inputs);
    testValidate(&fusion, outputs, inputs, __LINE__, __FILE__);
  } else {
    IdModel id_model(&fusion, /*build_graphs=*/false);
    const auto& exact_graph = id_model.buildExactGraph();
    auto non_exclusive_resize_info = scheduler_tools::getNonExclusiveResizeInfo(
        ir_utils::getOpsOfType<SliceOp, PadOp>(&fusion), exact_graph);
    EXPECT_TRUE(non_exclusive_resize_info.empty());

    FusionExecutorCache executor_cache(std::move(fusion_ptr));
    auto out_tensors = executor_cache.runFusionWithInputs(inputs);
    testValidate(
        executor_cache.fusion(), out_tensors, inputs, __LINE__, __FILE__);
    FusionKernelRuntime* runtime = executor_cache.getMostRecentKernelRuntime();
    EXPECT_FALSE(runtime->isSegmented());
    const auto& heuristic_param =
        runtime->schedulerHeuristics()->heuristicsList().front();
    EXPECT_EQ(heuristic_param->scheduler_type, SchedulerType::Resize);
<<<<<<< HEAD
    auto scheduled_fusion =
        dynamic_cast<KernelExecutor*>(runtime->executors().at(0).get())
            ->compiledKernel()
            ->fusion();
=======
    Fusion* scheduled_fusion =
        runtime->executors().at(0)->as<KernelExecutor>()->kernel();
>>>>>>> 062dd507
    checkLoopDomainEquivalence(
        scheduled_fusion->outputs().at(0)->as<TensorView>());
  }
}

// Consumer-based scheduling of cat
TEST_P(ResizeSchedulerTest, PropagateCatToInputs) {
  auto fusion_ptr = std::make_unique<Fusion>();
  Fusion& fusion = *fusion_ptr;
  FusionGuard fg(fusion_ptr.get());

  std::vector<int64_t> shape({-1, 100});

  EnableOptionsGuard enable_options_guard;
  EnableOptionsGuard::getCurOptions().set(EnableOption::IdModel, {"all"});

  auto tv0 = makeConcreteTensor(shape);
  fusion.addInput(tv0);
  auto tv1 = makeConcreteTensor(shape);
  fusion.addInput(tv1);

  auto tv2 = sin(tv0);
  auto tv3 = sin(tv1);

  auto tv4 = cat({tv2, tv3}, -1);

  auto tv5 = cos(tv4);

  fusion.addOutput(tv5);

  auto options = at::TensorOptions().dtype(at::kFloat).device(at::kCUDA, 0);
  auto t0 = at::randn({16, 100}, options);
  auto t1 = at::randn({16, 100}, options);
  std::vector<c10::IValue> inputs({t0, t1});

  const bool use_scheduler = GetParam();

  if (!use_scheduler) {
    // Propagate the pad op of each cat input
    for (auto cat_inp :
         ir_utils::filterByType<TensorView>(tv4->definition()->inputs())) {
      auto pad_op = dynamic_cast<PadOp*>(cat_inp->definition());
      ASSERT_NE(pad_op, nullptr);
      scheduler_tools::propagateResizeToInputs(pad_op);
      auto pad_inp = pad_op->input(0)->as<TensorView>();
      checkLoopDomainEquivalence(cat_inp, {pad_inp});
    }

    auto ref_tv = tv4;

    // At this point, all tensors should have the same loop domain
    checkLoopDomainEquivalence(ref_tv);

    // Schedule the reference
    ref_tv->flatten();
    // For TIDx
    ref_tv->split(0, 128);
    // For BIDx
    ref_tv->split(0, 4);

    scheduler_tools::scheduleLoopDomainsLike(
        fusion.allTvs(), ref_tv->getLoopDomain());

    // Fusion should still have a uniform loop domain
    checkLoopDomainEquivalence(ref_tv);

    inlineMost();

    // All tensors, except for fusion inputs, should be fully inlined
    for (auto tv : fusion.allTvs()) {
      if (tv->isFusionInput()) {
        continue;
      }
      EXPECT_EQ(tv->getComputeAtPosition(), tv->nDims());
    }

    ref_tv->axis(-1)->parallelize(ParallelType::TIDx);
    ref_tv->axis(-2)->parallelize(ParallelType::BIDx);

    KernelExecutor ke;
    ke.compile(&fusion, inputs);
    auto outputs = ke.run(inputs);
    testValidate(&fusion, outputs, inputs, __LINE__, __FILE__);
  } else {
    IdModel id_model(&fusion, /*build_graphs=*/false);
    const auto& exact_graph = id_model.buildExactGraph();
    auto non_exclusive_resize_info = scheduler_tools::getNonExclusiveResizeInfo(
        ir_utils::getOpsOfType<SliceOp, PadOp>(&fusion), exact_graph);
    EXPECT_TRUE(non_exclusive_resize_info.empty());

    FusionExecutorCache executor_cache(std::move(fusion_ptr));
    auto out_tensors = executor_cache.runFusionWithInputs(inputs);
    testValidate(
        executor_cache.fusion(), out_tensors, inputs, __LINE__, __FILE__);
    FusionKernelRuntime* runtime = executor_cache.getMostRecentKernelRuntime();
    EXPECT_FALSE(runtime->isSegmented());
    const auto& heuristic_param =
        runtime->schedulerHeuristics()->heuristicsList().front();
    EXPECT_EQ(heuristic_param->scheduler_type, SchedulerType::Resize);
<<<<<<< HEAD
    auto scheduled_fusion =
        dynamic_cast<KernelExecutor*>(runtime->executors().at(0).get())
            ->compiledKernel()
            ->fusion();
=======
    Fusion* scheduled_fusion =
        runtime->executors().at(0)->as<KernelExecutor>()->kernel();
>>>>>>> 062dd507
    checkLoopDomainEquivalence(
        scheduled_fusion->outputs().at(0)->as<TensorView>());
  }
}

// manual scheduling that should have vectorized load on padded inputs.
TEST_F(ResizeTest, VectorizePadLowering) {
  auto fusion_ptr = std::make_unique<Fusion>();
  auto& fusion = *fusion_ptr;
  FusionGuard fg(fusion_ptr.get());

  const std::vector<int64_t> shape({1024L * 1024L});

  auto tv0 = makeContigConcreteTensor(shape);
  fusion.addInput(tv0);

  auto tv1 = pad(tv0, {IrBuilder::create<Val>(4L), IrBuilder::create<Val>(4L)});
  fusion.addOutput(tv1);

  tv1->split(0, 4);
  tv1->split(0, 128);

  tv1->axis(0)->parallelize(ParallelType::BIDx);
  tv1->axis(1)->parallelize(ParallelType::TIDx);
  tv1->axis(2)->parallelize(ParallelType::Vectorize);

  auto options = at::TensorOptions().dtype(at::kFloat).device(at::kCUDA, 0);
  auto t0 = at::randn(shape, options);
  std::vector<c10::IValue> aten_inputs({t0});

  KernelExecutor ke;
  ke.compile(&fusion, aten_inputs);
  auto cg_outputs = ke.run(aten_inputs);

  auto ref = at::pad(t0, {4, 4});
  ASSERT_TRUE(ref.equal(cg_outputs[0]));
}

// manual scheduling that should have vectorized load.
TEST_F(ResizeTest, VectorizeWhereLowering) {
  auto fusion_ptr = std::make_unique<Fusion>();
  auto& fusion = *fusion_ptr;
  FusionGuard fg(fusion_ptr.get());

  const std::vector<int64_t> shape({1024L * 1024L});
  // Note: nvfuser currently only supports vectorization with a single
  // TensorView input.
  auto s0 = IrBuilder::create<Val>(DataType::Bool);
  fusion.addInput(s0);
  auto tv0 = makeContigConcreteTensor(shape);
  fusion.addInput(tv0);
  auto tv1 = where(s0, IrBuilder::create<Val>(2.0), tv0);
  fusion.addOutput(tv1);

  tv1->split(0, 4);
  tv1->split(0, 128);

  tv1->axis(0)->parallelize(ParallelType::BIDx);
  tv1->axis(1)->parallelize(ParallelType::TIDx);
  tv1->axis(2)->parallelize(ParallelType::Vectorize);

  auto options = at::TensorOptions().dtype(at::kFloat).device(at::kCUDA, 0);
  auto t0 = at::randn(shape, options);
  std::vector<c10::IValue> aten_inputs({at::Scalar(false), t0});

  KernelExecutor ke;
  ke.compile(&fusion, aten_inputs);
  auto cg_outputs = ke.run(aten_inputs);

  // Note: we cannot use at::where, because aten only support tensor as
  // predicate.
  ASSERT_TRUE(t0.equal(cg_outputs[0]));
}

TEST_F(ResizeTest, VectorizeFactorFour) {
  Fusion fusion;
  FusionGuard fg(&fusion);

  const std::vector<int64_t> shape({1024L * 1024L});

  // Using a concrete tensor to avoid dynamic resize
  auto tv0 = makeContigConcreteTensor(shape);
  fusion.addInput(tv0);

  auto tv1 = pad(tv0, {IrBuilder::create<Val>(4L), IrBuilder::create<Val>(4L)});
  fusion.addOutput(tv1);

  auto options = at::TensorOptions().dtype(at::kFloat).device(at::kCUDA, 0);
  auto t0 = at::randn(shape, options);
  std::vector<c10::IValue> aten_inputs({t0});
  auto cg_outputs =
      scheduleAndRun(&fusion, SchedulerType::PointWise, aten_inputs).outputs;

  // check that we vectorize 4
  bool found_vectorize = false;
  auto exprs = fusion.exprs();
  auto pad_ops = ir_utils::filterByType<PadOp>(exprs).vector();
  EXPECT_EQ(pad_ops.size(), 1);
  EXPECT_TRUE(pad_ops.at(0)->out()->isA<TensorView>());
  for (auto id : pad_ops.at(0)->out()->as<TensorView>()->getLoopDomain()) {
    if (id->getParallelType() == ParallelType::Vectorize) {
      EXPECT_EQ(id->extent()->evaluate(), 4);
      found_vectorize = true;
      break;
    }
  }
  EXPECT_TRUE(found_vectorize);

  testValidate(&fusion, cg_outputs, aten_inputs, __LINE__, __FILE__);
}

// This test is to check that the pad extent is used to limit the vectorization
// factor.
TEST_F(ResizeTest, VectorizeFactorTwo) {
  Fusion fusion;
  FusionGuard fg(&fusion);

  const std::vector<int64_t> shape({1024L * 1024L});

  // Using a concrete tensor to avoid dynamic resize
  auto tv0 = makeContigConcreteTensor(shape);
  fusion.addInput(tv0);

  // pad extent would restrict vectorization factor
  auto tv1 = pad(tv0, {IrBuilder::create<Val>(2L), IrBuilder::create<Val>(2L)});
  fusion.addOutput(tv1);

  auto options = at::TensorOptions().dtype(at::kFloat).device(at::kCUDA, 0);
  auto t0 = at::randn(shape, options);
  std::vector<c10::IValue> aten_inputs({t0});
  auto cg_outputs =
      scheduleAndRun(&fusion, SchedulerType::PointWise, aten_inputs).outputs;

  // check that we vectorize 2
  bool found_vectorize = false;
  auto exprs = fusion.exprs();
  auto pad_ops = ir_utils::filterByType<PadOp>(exprs).vector();
  EXPECT_EQ(pad_ops.size(), 1);
  EXPECT_TRUE(pad_ops.at(0)->out()->isA<TensorView>());
  for (auto id : pad_ops.at(0)->out()->as<TensorView>()->getLoopDomain()) {
    if (id->getParallelType() == ParallelType::Vectorize) {
      EXPECT_EQ(id->extent()->evaluate(), 2);
      found_vectorize = true;
      break;
    }
  }
  EXPECT_TRUE(found_vectorize);

  testValidate(&fusion, cg_outputs, aten_inputs, __LINE__, __FILE__);
}

// This test is to check that the pad with 0-extent
TEST_F(ResizeTest, VectorizeFactorTwoPadZeroExtent) {
  Fusion fusion;
  FusionGuard fg(&fusion);

  const std::vector<int64_t> shape({1024L * 1024L});

  // Using a concrete tensor to avoid dynamic resize
  auto tv0 = makeContigConcreteTensor(shape);
  fusion.addInput(tv0);

  // pad extent would restrict vectorization factor
  auto tv1 = pad(tv0, {IrBuilder::create<Val>(0L), IrBuilder::create<Val>(2L)});
  fusion.addOutput(tv1);

  auto options = at::TensorOptions().dtype(at::kFloat).device(at::kCUDA, 0);
  auto t0 = at::randn(shape, options);
  std::vector<c10::IValue> aten_inputs({t0});
  auto cg_outputs =
      scheduleAndRun(&fusion, SchedulerType::PointWise, aten_inputs).outputs;

  // check that we vectorize 2
  bool found_vectorize = false;
  auto exprs = fusion.exprs();
  auto pad_ops = ir_utils::filterByType<PadOp>(exprs).vector();
  EXPECT_EQ(pad_ops.size(), 1);
  EXPECT_TRUE(pad_ops.at(0)->out()->isA<TensorView>());
  for (auto id : pad_ops.at(0)->out()->as<TensorView>()->getLoopDomain()) {
    if (id->getParallelType() == ParallelType::Vectorize) {
      EXPECT_EQ(id->extent()->evaluate(), 2);
      found_vectorize = true;
      break;
    }
  }
  EXPECT_TRUE(found_vectorize);

  testValidate(&fusion, cg_outputs, aten_inputs, __LINE__, __FILE__);
}

TEST_F(ResizeTest, VectorizePadNonInnermost) {
  Fusion fusion;
  FusionGuard fg(&fusion);

  const std::vector<int64_t> shape({1024L, 1024L, 2L});

  // Using a concrete tensor to avoid dynamic resize
  auto tv0 = makeContigConcreteTensor(shape);
  fusion.addInput(tv0);

  auto tv1 =
      pad(tv0,
          {IrBuilder::create<Val>(0L),
           IrBuilder::create<Val>(0L),
           IrBuilder::create<Val>(4L),
           IrBuilder::create<Val>(4L),
           IrBuilder::create<Val>(0L),
           IrBuilder::create<Val>(0L)});
  fusion.addOutput(tv1);

  auto options = at::TensorOptions().dtype(at::kFloat).device(at::kCUDA, 0);
  auto t0 = at::randn(shape, options);
  std::vector<c10::IValue> aten_inputs({t0});
  auto cg_outputs =
      scheduleAndRun(&fusion, SchedulerType::PointWise, aten_inputs).outputs;

  // check that we vectorize 4
  bool found_vectorize = false;
  auto exprs = fusion.exprs();
  auto pad_ops = ir_utils::filterByType<PadOp>(exprs).vector();
  EXPECT_EQ(pad_ops.size(), 1);
  EXPECT_TRUE(pad_ops.at(0)->out()->isA<TensorView>());
  for (auto id : pad_ops.at(0)->out()->as<TensorView>()->getLoopDomain()) {
    if (id->getParallelType() == ParallelType::Vectorize) {
      EXPECT_EQ(id->extent()->evaluate(), 4);
      found_vectorize = true;
      break;
    }
  }
  EXPECT_TRUE(found_vectorize);

  testValidate(&fusion, cg_outputs, aten_inputs, __LINE__, __FILE__);
}

TEST_F(ResizeTest, PadAndCacheUses) {
  Fusion fusion;
  FusionGuard fg(&fusion);

  const std::vector<int64_t> shape({1024L * 1024L});

  // Using a concrete tensor to avoid dynamic resize
  auto tv0 = makeContigConcreteTensor(shape);
  fusion.addInput(tv0);

  auto tv1 = pad(tv0, {IrBuilder::create<Val>(4L), IrBuilder::create<Val>(4L)});
  fusion.addOutput(tv1);
  auto tv2 = relu(tv0);
  fusion.addOutput(tv2);

  auto options = at::TensorOptions().dtype(at::kFloat).device(at::kCUDA, 0);
  auto t0 = at::randn(shape, options);
  std::vector<c10::IValue> aten_inputs({t0});
  auto cg_outputs =
      scheduleAndRun(&fusion, SchedulerType::PointWise, aten_inputs).outputs;

  // check that pad vectorize 4
  bool found_vectorize = false;
  auto exprs = fusion.exprs();
  auto pad_ops = ir_utils::filterByType<PadOp>(exprs).vector();
  EXPECT_EQ(pad_ops.size(), 1);
  EXPECT_TRUE(pad_ops.at(0)->out()->isA<TensorView>());
  for (auto id : pad_ops.at(0)->out()->as<TensorView>()->getLoopDomain()) {
    if (id->getParallelType() == ParallelType::Vectorize) {
      EXPECT_EQ(id->extent()->evaluate(), 4);
      found_vectorize = true;
      break;
    }
  }
  EXPECT_TRUE(found_vectorize);

  // check that relu vectorize 4
  found_vectorize = false;
  auto uops = ir_utils::filterByType<UnaryOp>(exprs).vector();
  EXPECT_EQ(uops.size(), 1);
  EXPECT_TRUE(uops.at(0)->in()->isA<TensorView>());
  for (auto id : uops.at(0)->in()->as<TensorView>()->getLoopDomain()) {
    if (id->getParallelType() == ParallelType::Vectorize) {
      EXPECT_EQ(id->extent()->evaluate(), 4);
      found_vectorize = true;
      break;
    }
  }
  EXPECT_TRUE(found_vectorize);

  testValidate(&fusion, cg_outputs, aten_inputs, __LINE__, __FILE__);
}

// we cannot yet test this one, as pad in the middle causes segmentation
// This test checks that the propagation vectorization factor is not stopped by
// padding on non-innermost dimension, when the pad operation isn't the
// vectorized operation. TEST_F(ResizeTest, PropagatePadNonInnermost) {
//   Fusion fusion;
//   FusionGuard fg(&fusion);
//
//   const std::vector<int64_t> shape({1024L, 1024L, 2L});
//
//   // Using a concrete tensor to avoid dynamic resize
//   auto tv0 = makeContigConcreteTensor(shape);
//   fusion.addInput(tv0);
//   auto tv1 = relu(tv0);
//   auto tv2 =
//       pad(tv1,
//           {IrBuilder::create<Val>(0L),
//            IrBuilder::create<Val>(0L),
//            IrBuilder::create<Val>(3L),
//            IrBuilder::create<Val>(3L),
//            IrBuilder::create<Val>(0L),
//            IrBuilder::create<Val>(0L)});
//   fusion.addOutput(tv2);
//
//   auto options = at::TensorOptions().dtype(at::kFloat).device(at::kCUDA, 0);
//   auto t0 = at::randn(shape, options);
//   std::vector<c10::IValue> aten_inputs({t0});
//   auto cg_outputs =
//       scheduleAndRun(&fusion, SchedulerType::PointWise, aten_inputs).outputs;
//
//   FusionExecutorCache executor_cache(std::move(fusion_ptr));
//   auto cg_outputs = executor_cache.runFusionWithInputs(aten_inputs);
//
//   auto ref = at::pad(t0.relu(), {0, 0, 4, 4, 0, 0});
//
//   NVF_CHECK(ref.equal(cg_outputs[0]));
//   // TODO: check vectorization factor
// }

} // namespace nvfuser<|MERGE_RESOLUTION|>--- conflicted
+++ resolved
@@ -4154,15 +4154,10 @@
     const auto& heuristic_param =
         runtime->schedulerHeuristics()->heuristicsList().front();
     EXPECT_EQ(heuristic_param->scheduler_type, SchedulerType::Resize);
-<<<<<<< HEAD
     auto scheduled_fusion =
         dynamic_cast<KernelExecutor*>(runtime->executors().at(0).get())
             ->compiledKernel()
             ->fusion();
-=======
-    Fusion* scheduled_fusion =
-        runtime->executors().at(0)->as<KernelExecutor>()->kernel();
->>>>>>> 062dd507
     checkLoopDomainEquivalence(
         scheduled_fusion->outputs().at(0)->as<TensorView>());
   }
@@ -4250,15 +4245,10 @@
     const auto& heuristic_param =
         runtime->schedulerHeuristics()->heuristicsList().front();
     EXPECT_EQ(heuristic_param->scheduler_type, SchedulerType::Resize);
-<<<<<<< HEAD
     auto scheduled_fusion =
         dynamic_cast<KernelExecutor*>(runtime->executors().at(0).get())
             ->compiledKernel()
             ->fusion();
-=======
-    Fusion* scheduled_fusion =
-        runtime->executors().at(0)->as<KernelExecutor>()->kernel();
->>>>>>> 062dd507
     checkLoopDomainEquivalence(
         scheduled_fusion->outputs().at(0)->as<TensorView>());
   }
@@ -4342,15 +4332,10 @@
     const auto& heuristic_param =
         runtime->schedulerHeuristics()->heuristicsList().front();
     EXPECT_EQ(heuristic_param->scheduler_type, SchedulerType::Resize);
-<<<<<<< HEAD
     auto scheduled_fusion =
         dynamic_cast<KernelExecutor*>(runtime->executors().at(0).get())
             ->compiledKernel()
             ->fusion();
-=======
-    Fusion* scheduled_fusion =
-        runtime->executors().at(0)->as<KernelExecutor>()->kernel();
->>>>>>> 062dd507
     checkLoopDomainEquivalence(
         scheduled_fusion->outputs().at(0)->as<TensorView>());
   }
@@ -4458,15 +4443,10 @@
     const auto& heuristic_param =
         runtime->schedulerHeuristics()->heuristicsList().front();
     EXPECT_EQ(heuristic_param->scheduler_type, SchedulerType::Resize);
-<<<<<<< HEAD
     auto scheduled_fusion =
         dynamic_cast<KernelExecutor*>(runtime->executors().at(0).get())
             ->compiledKernel()
             ->fusion();
-=======
-    Fusion* scheduled_fusion =
-        runtime->executors().at(0)->as<KernelExecutor>()->kernel();
->>>>>>> 062dd507
     checkLoopDomainEquivalence(
         scheduled_fusion->outputs().at(0)->as<TensorView>());
   }
@@ -4672,13 +4652,9 @@
       runtime->schedulerHeuristics()->heuristicsList().front();
   EXPECT_EQ(heuristic_param->scheduler_type, SchedulerType::Resize);
   Fusion* scheduled_fusion =
-<<<<<<< HEAD
       dynamic_cast<KernelExecutor*>(runtime->executors().at(0).get())
           ->compiledKernel()
           ->fusion();
-=======
-      runtime->executors().at(0)->as<KernelExecutor>()->kernel();
->>>>>>> 062dd507
   checkLoopDomainEquivalence(
       scheduled_fusion->outputs().at(0)->as<TensorView>());
 }
@@ -4817,15 +4793,10 @@
     const auto& heuristic_param =
         runtime->schedulerHeuristics()->heuristicsList().front();
     EXPECT_EQ(heuristic_param->scheduler_type, SchedulerType::Resize);
-<<<<<<< HEAD
     auto scheduled_fusion =
         dynamic_cast<KernelExecutor*>(runtime->executors().at(0).get())
             ->compiledKernel()
             ->fusion();
-=======
-    Fusion* scheduled_fusion =
-        runtime->executors().at(0)->as<KernelExecutor>()->kernel();
->>>>>>> 062dd507
     checkLoopDomainEquivalence(
         scheduled_fusion->outputs().at(0)->as<TensorView>());
   }
@@ -5013,15 +4984,10 @@
     const auto& heuristic_param =
         runtime->schedulerHeuristics()->heuristicsList().front();
     EXPECT_EQ(heuristic_param->scheduler_type, SchedulerType::Resize);
-<<<<<<< HEAD
     auto scheduled_fusion =
         dynamic_cast<KernelExecutor*>(runtime->executors().at(0).get())
             ->compiledKernel()
             ->fusion();
-=======
-    Fusion* scheduled_fusion =
-        runtime->executors().at(0)->as<KernelExecutor>()->kernel();
->>>>>>> 062dd507
     checkLoopDomainEquivalence(
         scheduled_fusion->outputs().at(0)->as<TensorView>());
   }
@@ -5163,15 +5129,10 @@
     const auto& heuristic_param =
         runtime->schedulerHeuristics()->heuristicsList().front();
     EXPECT_EQ(heuristic_param->scheduler_type, SchedulerType::Resize);
-<<<<<<< HEAD
     auto scheduled_fusion =
         dynamic_cast<KernelExecutor*>(runtime->executors().at(0).get())
             ->compiledKernel()
             ->fusion();
-=======
-    Fusion* scheduled_fusion =
-        runtime->executors().at(0)->as<KernelExecutor>()->kernel();
->>>>>>> 062dd507
     checkLoopDomainEquivalence(
         scheduled_fusion->outputs().at(0)->as<TensorView>());
   }
@@ -5357,15 +5318,10 @@
     const auto& heuristic_param =
         runtime->schedulerHeuristics()->heuristicsList().front();
     EXPECT_EQ(heuristic_param->scheduler_type, SchedulerType::Resize);
-<<<<<<< HEAD
     auto scheduled_fusion =
         dynamic_cast<KernelExecutor*>(runtime->executors().at(0).get())
             ->compiledKernel()
             ->fusion();
-=======
-    Fusion* scheduled_fusion =
-        runtime->executors().at(0)->as<KernelExecutor>()->kernel();
->>>>>>> 062dd507
     checkLoopDomainEquivalence(
         scheduled_fusion->outputs().at(0)->as<TensorView>());
   }
@@ -5465,15 +5421,10 @@
     const auto& heuristic_param =
         runtime->schedulerHeuristics()->heuristicsList().front();
     EXPECT_EQ(heuristic_param->scheduler_type, SchedulerType::Resize);
-<<<<<<< HEAD
     auto scheduled_fusion =
         dynamic_cast<KernelExecutor*>(runtime->executors().at(0).get())
             ->compiledKernel()
             ->fusion();
-=======
-    Fusion* scheduled_fusion =
-        runtime->executors().at(0)->as<KernelExecutor>()->kernel();
->>>>>>> 062dd507
     checkLoopDomainEquivalence(
         scheduled_fusion->outputs().at(0)->as<TensorView>());
   }
