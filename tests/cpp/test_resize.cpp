--- conflicted
+++ resolved
@@ -5823,8 +5823,6 @@
   }
 }
 
-<<<<<<< HEAD
-=======
 // Split-based reshape followed by a slice. The reshape is not
 // cancelable. The vectorization factor based on the innermost logical
 // ID of the input is not a valid factor as the fusion is scheduled
@@ -5905,7 +5903,6 @@
   EXPECT_EQ(tv3->getLoopDomain().back()->extent()->evaluate(), 4);
 }
 
->>>>>>> a1e3c843
 // don't cache if the input tv is used by slice.
 // https://github.com/NVIDIA/Fuser/issues/1697
 TEST_F(ResizeTest, AvoidCachingSliceInput) {
