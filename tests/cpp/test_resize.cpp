// clang-format off
/*
 * SPDX-FileCopyrightText: Copyright (c) 2023-present NVIDIA CORPORATION & AFFILIATES.
 * All rights reserved.
 * SPDX-License-Identifier: BSD-3-Clause
 */
// clang-format on
#include <csrc/exceptions.h>
#include <gmock/gmock-matchers.h>
#include <gtest/gtest.h>

#include <fusion.h>
<<<<<<< HEAD
#include <fusion_profiler.h>
#include <inlining.h>
=======
>>>>>>> ae2b678c
#include <ops/all_ops.h>
#include <preseg_passes/mark_aliases_prepare.h>
#include <preseg_passes/optimization_pass.h>
#include <runtime/executor.h>
#include <runtime/executor_utils.h>
#include <runtime/fusion_executor_cache.h>
#include <scheduler/tools/inlining.h>
#include <scheduler/tools/loop_domain_scheduler.h>
#include <tests/cpp/utils.h>
#include <tests/cpp/validator.h>
#include <val_graph_visitor.h>

namespace nvfuser {

using ResizeTest = NVFuserFixtureParamTest<bool>;

using testing::Each;
using testing::HasSubstr;
using testing::Not;
using testing::Property;
using testing::ThrowsMessage;
using testing::UnorderedElementsAre;

INSTANTIATE_TEST_SUITE_P(
    ,
    ResizeTest,
    testing::Bool(),
    testing::PrintToStringParamName());

// Simple pad test
TEST_P(ResizeTest, Pad1) {
  Fusion fusion;
  FusionGuard fg(&fusion);

  std::vector<int64_t> shape({9});

  auto tv0 = makeSymbolicTensor(1);
  fusion.addInput(tv0);

  auto tv1 = pad(tv0, {IrBuilder::create<Val>(1L), IrBuilder::create<Val>(1L)});
  fusion.addOutput(tv1);

  auto options = at::TensorOptions().dtype(at::kFloat).device(at::kCUDA, 0);

  auto t0 = at::randn(shape, options);
  std::vector<c10::IValue> aten_inputs({t0});

  EnableOptionsGuard enable_options_guard;
  if (GetParam()) {
    EnableOptionsGuard::getCurOptions().set(EnableOption::IdModel, {"all"});
  } else {
    EnableOptionsGuard::getCurOptions().unset(EnableOption::IdModel);
  }

  FusionExecutor fe;
  fe.compileFusion(&fusion, aten_inputs);
  auto cg_outputs = fe.runFusion(aten_inputs);

  auto ref = at::pad(t0, {1, 1});

  NVF_CHECK(ref.equal(cg_outputs[0]));
}

// pad + split
TEST_P(ResizeTest, Pad2) {
  Fusion fusion;
  FusionGuard fg(&fusion);

  std::vector<int64_t> shape({9});

  auto tv0 = makeSymbolicTensor(1);
  fusion.addInput(tv0);

  auto tv1 = pad(tv0, {IrBuilder::create<Val>(1L), IrBuilder::create<Val>(1L)});
  fusion.addOutput(tv1);

  tv1->split(0, 4);

  auto options = at::TensorOptions().dtype(at::kFloat).device(at::kCUDA, 0);

  auto t0 = at::randn(shape, options);
  std::vector<c10::IValue> aten_inputs({t0});

  EnableOptionsGuard enable_options_guard;
  if (GetParam()) {
    EnableOptionsGuard::getCurOptions().set(EnableOption::IdModel, {"all"});
  } else {
    EnableOptionsGuard::getCurOptions().unset(EnableOption::IdModel);
  }

  FusionExecutor fe;
  fe.compileFusion(&fusion, aten_inputs);
  auto cg_outputs = fe.runFusion(aten_inputs);

  auto ref = at::pad(t0, {1, 1});

  NVF_CHECK(ref.equal(cg_outputs[0]));
}

// pad, merge + split, inlineMost
TEST_P(ResizeTest, Pad3) {
  Fusion fusion;
  FusionGuard fg(&fusion);

  std::vector<int64_t> shape({9, 11});
  std::vector<int64_t> padded_shape({9, 11 + 2});

  auto tv0 = makeSymbolicTensor(2);
  fusion.addInput(tv0);
  auto tv1 = makeSymbolicTensor(2);
  fusion.addInput(tv1);

  auto tv2 = set(tv0);
  auto tv3 = pad(tv2, {IrBuilder::create<Val>(1L), IrBuilder::create<Val>(1L)});
  auto tv4 = add(tv3, tv1);
  fusion.addOutput(tv4);

  tv4->merge(0);
  tv4->split(0, 32);

  TransformPropagator propagator(tv4);
  MaxLogicalDomainInfoSpanningTree(tv4).traverse(&propagator);

  inlineMost();

  // TransformPropagator and inlineMost do not inline tv2, so it can't
  // be on Local memory. It should be possible to expand tv2 such that
  // it has the same extent as tv3, allowing it to be inlined.
  tv2->setMemoryType(MemoryType::Shared);

  auto options = at::TensorOptions().dtype(at::kFloat).device(at::kCUDA, 0);

  auto t0 = at::randn(shape, options);
  auto t1 = at::randn(padded_shape, options);
  std::vector<c10::IValue> aten_inputs({t0, t1});

  EnableOptionsGuard enable_options_guard;
  if (GetParam()) {
    EnableOptionsGuard::getCurOptions().set(EnableOption::IdModel, {"all"});
  } else {
    EnableOptionsGuard::getCurOptions().unset(EnableOption::IdModel);
  }

  FusionExecutor fe;
  fe.compileFusion(&fusion, aten_inputs);
  auto cg_outputs = fe.runFusion(aten_inputs);

  testValidate(&fusion, cg_outputs, aten_inputs, __LINE__, __FILE__);
}

// pad + parallelization
TEST_P(ResizeTest, Pad4) {
  Fusion fusion;
  FusionGuard fg(&fusion);

  std::vector<int64_t> shape({9});

  auto tv0 = makeSymbolicTensor(1);
  fusion.addInput(tv0);

  auto tv1 = pad(tv0, {IrBuilder::create<Val>(1L), IrBuilder::create<Val>(1L)});
  fusion.addOutput(tv1);

  tv1->axis(0)->parallelize(ParallelType::TIDx);

  auto options = at::TensorOptions().dtype(at::kFloat).device(at::kCUDA, 0);

  auto t0 = at::randn(shape, options);
  std::vector<c10::IValue> aten_inputs({t0});

  EnableOptionsGuard enable_options_guard;
  if (GetParam()) {
    EnableOptionsGuard::getCurOptions().set(EnableOption::IdModel, {"all"});
  } else {
    EnableOptionsGuard::getCurOptions().unset(EnableOption::IdModel);
  }

  FusionExecutor fe;
  fe.compileFusion(&fusion, aten_inputs);
  auto cg_outputs = fe.runFusion(aten_inputs);

  auto ref = at::pad(t0, {1, 1});

  NVF_CHECK(ref.equal(cg_outputs[0]));
}

// pad + parallelization + RAW sync
TEST_P(ResizeTest, Pad5) {
  Fusion fusion;
  FusionGuard fg(&fusion);

  std::vector<int64_t> shape({9});

  auto tv0 = makeSymbolicTensor(1);
  fusion.addInput(tv0);

  auto tv1 = set(tv0);
  auto tv2 = pad(tv1, {IrBuilder::create<Val>(1L), IrBuilder::create<Val>(1L)});
  fusion.addOutput(tv2);

  tv1->axis(0)->parallelize(ParallelType::TIDx);
  tv2->axis(0)->parallelize(ParallelType::TIDx);

  scheduler_utils::promoteProducerMemoryTypes(&fusion, {});

  NVF_CHECK(
      tv1->getMemoryType() == MemoryType::Shared,
      "tv1 should be on shared memory: ",
      tv1->getMemoryType());

  GpuLower gpulw(&fusion);
  auto all_lowered_exprs = KernelExprVisitor::getAllExprs(gpulw.run());
  NVF_CHECK(
      std::find_if(
          all_lowered_exprs.begin(),
          all_lowered_exprs.end(),
          [](Expr* expr) { return expr->isA<kir::BlockSync>(); }) !=
          all_lowered_exprs.end(),
      "Block sync not found");

  auto options = at::TensorOptions().dtype(at::kFloat).device(at::kCUDA, 0);

  auto t0 = at::randn(shape, options);
  std::vector<c10::IValue> aten_inputs({t0});

  EnableOptionsGuard enable_options_guard;
  if (GetParam()) {
    EnableOptionsGuard::getCurOptions().set(EnableOption::IdModel, {"all"});
  } else {
    EnableOptionsGuard::getCurOptions().unset(EnableOption::IdModel);
  }

  FusionExecutor fe;
  fe.compileFusion(&fusion, aten_inputs);
  auto cg_outputs = fe.runFusion(aten_inputs);

  auto ref = at::pad(t0, {1, 1});

  NVF_CHECK(ref.equal(cg_outputs[0]));
}

// pad + merge + split parallelization
TEST_P(ResizeTest, Pad6) {
  Fusion fusion;
  FusionGuard fg(&fusion);

  std::vector<int64_t> shape({99, 111});
  std::vector<int64_t> padded_shape({shape[0], shape[1] + 2});

  auto tv0 = makeConcreteTensor(shape);
  fusion.addInput(tv0);
  auto tv1 = makeConcreteTensor(padded_shape);
  fusion.addInput(tv1);

  auto tv2 = add(tv0, IrBuilder::create<Val>(1.0));
  auto tv3 = pad(tv2, {IrBuilder::create<Val>(1L), IrBuilder::create<Val>(1L)});
  auto tv4 = add(tv3, tv1);
  fusion.addOutput(tv4);

  tv4->merge(0);
  tv4->split(0, 32);

  TransformPropagator propagator(tv4);
  MaxLogicalDomainInfoSpanningTree(tv4).traverse(&propagator);

  inlineMost();

  tv4->axis(0)->parallelize(ParallelType::BIDx);
  tv4->axis(1)->parallelize(ParallelType::TIDx);

  auto options = at::TensorOptions().dtype(at::kFloat).device(at::kCUDA, 0);

  auto t0 = at::randn(shape, options);
  auto t1 = at::randn(padded_shape, options);
  std::vector<c10::IValue> aten_inputs({t0, t1});

  EnableOptionsGuard enable_options_guard;
  if (GetParam()) {
    EnableOptionsGuard::getCurOptions().set(EnableOption::IdModel, {"all"});
  } else {
    EnableOptionsGuard::getCurOptions().unset(EnableOption::IdModel);
  }

  FusionExecutor fe;
  fe.compileFusion(&fusion, aten_inputs);
  auto cg_outputs = fe.runFusion(aten_inputs);

  testValidate(&fusion, cg_outputs, aten_inputs, __LINE__, __FILE__);
}

// pad + unswitch. Having different extents in an unswitched loop nest
// needs a special care (see UnrollPass::canOmitElseClause)
TEST_P(ResizeTest, Pad7) {
  Fusion fusion;
  FusionGuard fg(&fusion);

  std::vector<int64_t> shape({9, 11});

  auto tv0 = makeSymbolicTensor(2);
  fusion.addInput(tv0);

  auto tv1 = set(tv0);
  auto tv2 = pad(tv1, {IrBuilder::create<Val>(1L), IrBuilder::create<Val>(1L)});
  auto tv3 = set(tv2);
  fusion.addOutput(tv3);

  tv3->split(0, 1);
  tv3->split(-1, 4);
  tv3->reorder({{1, 2}});

  TransformPropagator propagator(tv3);
  MaxLogicalDomainInfoSpanningTree(tv3).traverse(&propagator);

  inlineMost();

  tv3->axis(-1)->parallelize(ParallelType::TIDx);
  tv3->axis(-2)->parallelize(ParallelType::Unswitch);

  scheduler_utils::parallelizeAllLike(tv3);

  scheduler_utils::promoteProducerMemoryTypes(&fusion, {});

  auto options = at::TensorOptions().dtype(at::kFloat).device(at::kCUDA, 0);

  auto t0 = at::randn(shape, options);
  std::vector<c10::IValue> aten_inputs({t0});

  EnableOptionsGuard enable_options_guard;
  if (GetParam()) {
    EnableOptionsGuard::getCurOptions().set(EnableOption::IdModel, {"all"});
  } else {
    EnableOptionsGuard::getCurOptions().unset(EnableOption::IdModel);
  }

  FusionExecutor fe;
  fe.compileFusion(&fusion, aten_inputs);
  auto cg_outputs = fe.runFusion(aten_inputs);

  testValidate(&fusion, cg_outputs, aten_inputs, __LINE__, __FILE__);
}

// Disable for now. Unclear what would be the best way to handle
// when a tensor is resized multiple times. It would likely need a
// different transform propagator.
#if 0
// Stencil-like pattern
TEST_F(ResizeTest, Pad8) {
  Fusion fusion;
  FusionGuard fg(&fusion);

  auto tv0 = makeSymbolicTensor(1);
  fusion.addInput(tv0);

  auto tv1 = set(tv0);
  // Sort of shift(tv1, {-1});
  auto tv2 = pad(tv1, {IrBuilder::create<Val>(0L), IrBuilder::create<Val>(1L)});
  // Sort of shift(tv1, {1});
  auto tv3 = pad(tv1, {IrBuilder::create<Val>(1L), IrBuilder::create<Val>(0L)});
  auto tv4 = add(tv2, tv3);
  fusion.addOutput(tv4);

  tv4->split(0, 128);

  TransformPropagator propagator(tv4);
  MaxLogicalDomainInfoSpanningTree(tv4).traverse(&propagator);

  inlineMost();

  tv4->axis(0)->parallelize(ParallelType::BIDx);
  tv4->axis(1)->parallelize(ParallelType::TIDx);
  scheduler_utils::parallelizeAllLike(tv4);

  scheduler_utils::promoteProducerMemoryTypesOfResizedTensors(&fusion, {});

  auto options = at::TensorOptions().dtype(at::kFloat).device(at::kCUDA, 0);

  auto t0 = at::randn(999, options);
  std::vector<c10::IValue> aten_inputs({t0});

  FusionExecutor fe;
  fe.compileFusion(&fusion, aten_inputs);
  auto cg_outputs = fe.runFusion(aten_inputs);

  auto ref = at::pad(t0, {0, 1}) + at::pad(t0, {1, 0});

  testValidate(&fusion, cg_outputs, aten_inputs, {ref}, __LINE__, __FILE__);
}
#endif

TEST_P(ResizeTest, PadScheduler1) {
  auto fusion = std::make_unique<Fusion>();
  FusionGuard fg(fusion.get());

  auto tv0 = makeSymbolicTensor(2);
  fusion->addInput(tv0);

  auto tv1 = pad(tv0, {IrBuilder::create<Val>(1L), IrBuilder::create<Val>(1L)});
  fusion->addOutput(tv1);

  std::vector<int64_t> shape({99, 111});

  auto options = at::TensorOptions().dtype(at::kFloat).device(at::kCUDA, 0);

  auto t0 = at::randn(shape, options);
  std::vector<c10::IValue> aten_inputs({t0});

  EnableOptionsGuard enable_options_guard;
  if (GetParam()) {
    EnableOptionsGuard::getCurOptions().set(EnableOption::IdModel, {"all"});
  } else {
    EnableOptionsGuard::getCurOptions().unset(EnableOption::IdModel);
  }

  FusionExecutorCache executor_cache(std::move(fusion));
  auto cg_outputs = executor_cache.runFusionWithInputs(aten_inputs);

  auto ref = at::pad(t0, {1, 1});

  NVF_CHECK(ref.equal(cg_outputs[0]));
}

TEST_P(ResizeTest, PadScheduler2) {
  auto fusion_ptr = std::make_unique<Fusion>();
  auto& fusion = *fusion_ptr;
  FusionGuard fg(fusion_ptr.get());

  std::vector<int64_t> shape({9, 11});
  std::vector<int64_t> padded_shape({9, 11 + 2});

  auto tv0 = makeSymbolicTensor(2);
  fusion.addInput(tv0);
  auto tv1 = makeSymbolicTensor(2);
  fusion.addInput(tv1);

  auto tv2 = set(tv0);
  auto tv3 = pad(tv2, {IrBuilder::create<Val>(1L), IrBuilder::create<Val>(1L)});
  auto tv4 = add(tv3, tv1);
  fusion.addOutput(tv4);

  auto options = at::TensorOptions().dtype(at::kFloat).device(at::kCUDA, 0);

  auto t0 = at::randn(shape, options);
  auto t1 = at::randn(padded_shape, options);
  std::vector<c10::IValue> aten_inputs({t0, t1});

  EnableOptionsGuard enable_options_guard;
  if (GetParam()) {
    EnableOptionsGuard::getCurOptions().set(EnableOption::IdModel, {"all"});
  } else {
    EnableOptionsGuard::getCurOptions().unset(EnableOption::IdModel);
  }

  FusionExecutorCache executor_cache(std::move(fusion_ptr));
  auto cg_outputs = executor_cache.runFusionWithInputs(aten_inputs);

  testValidate(
      executor_cache.fusion(), cg_outputs, aten_inputs, __LINE__, __FILE__);
}

// Disabled due to the same reason as Pad8
#if 0
// Auto scheduled version of Pad8
TEST_F(ResizeTest, PadScheduler3) {
  auto fusion_ptr = std::make_unique<Fusion>();
  auto& fusion = *fusion_ptr;
  FusionGuard fg(fusion_ptr.get());

  auto tv0 = makeSymbolicTensor(1);
  fusion.addInput(tv0);

  auto tv1 = set(tv0);
  auto tv2 = pad(tv1, {IrBuilder::create<Val>(0L), IrBuilder::create<Val>(1L)});
  auto tv3 = pad(tv1, {IrBuilder::create<Val>(1L), IrBuilder::create<Val>(0L)});
  auto tv4 = add(tv2, tv3);
  fusion.addOutput(tv4);

  auto options = at::TensorOptions().dtype(at::kFloat).device(at::kCUDA, 0);

  auto t0 = at::randn(999, options);
  std::vector<c10::IValue> aten_inputs({t0});

  FusionExecutorCache executor_cache(std::move(fusion_ptr));
  auto cg_outputs = executor_cache.runFusionWithInputs(aten_inputs);

  auto ref = at::pad(t0, {0, 1}) + at::pad(t0, {1, 0});

  testValidate(
      executor_cache.fusion(),
      cg_outputs,
      aten_inputs,
      {ref},
      __LINE__,
      __FILE__);
}
#endif

// Two pad exprs, both using the same symbolic pad widths, segmented
// into two kernels. Make sure the symbolic inputs are available to
// both of the segmented kernels.
TEST_P(ResizeTest, PadScheduler4) {
  auto fusion = std::make_unique<Fusion>();
  FusionGuard fg(fusion.get());

  auto tv0 = makeSymbolicTensor(2);
  fusion->addInput(tv0);

  auto left_pad = IrBuilder::create<Val>(DataType::Int);
  fusion->addInput(left_pad);
  auto right_pad = IrBuilder::create<Val>(DataType::Int);
  fusion->addInput(right_pad);

  auto tv1 = pad(tv0, {left_pad, right_pad});
  auto tv2 = sum(tv1, {0});
  fusion->addOutput(tv2);

  auto tv3 = pad(tv0, {left_pad, right_pad});
  auto tv4 = sum(tv3, {1});
  fusion->addOutput(tv4);

  std::vector<int64_t> shape({99, 111});

  auto options = at::TensorOptions().dtype(at::kFloat).device(at::kCUDA, 0);

  auto t0 = at::randn(shape, options);
  std::vector<int64_t> pad_extents{1, 1};
  std::vector<c10::IValue> aten_inputs({t0, 1, 1});

  EnableOptionsGuard enable_options_guard;
  if (GetParam()) {
    EnableOptionsGuard::getCurOptions().set(EnableOption::IdModel, {"all"});
  } else {
    EnableOptionsGuard::getCurOptions().unset(EnableOption::IdModel);
  }

  FusionExecutorCache executor_cache(std::move(fusion));
  auto cg_outputs = executor_cache.runFusionWithInputs(aten_inputs);

  testValidate(
      executor_cache.fusion(), cg_outputs, aten_inputs, __LINE__, __FILE__);
}

// Pad a broadcast
// See https://github.com/NVIDIA/Fuser/issues/798
TEST_P(ResizeTest, PadBroadcastInput) {
  auto fusion = std::make_unique<Fusion>();
  FusionGuard fg(fusion.get());

  // IterTypes are {Broadcast, Iteration}
  auto tv0 = makeConcreteTensor({1, -1});
  fusion->addInput(tv0);

  // trivial pad of broadcast dimension
  auto tv1 =
      pad(tv0,
          {fusion->oneVal(),
           fusion->zeroVal(),
           fusion->zeroVal(),
           fusion->zeroVal()});
  fusion->addOutput(tv1);

  std::vector<int64_t> shape({1, 2});

  auto options = at::TensorOptions().dtype(at::kFloat).device(at::kCUDA, 0);

  auto t0 = at::randn(shape, options);
  std::vector<c10::IValue> aten_inputs({t0});

  EnableOptionsGuard enable_options_guard;
  if (GetParam()) {
    EnableOptionsGuard::getCurOptions().set(EnableOption::IdModel, {"all"});
  } else {
    EnableOptionsGuard::getCurOptions().unset(EnableOption::IdModel);
  }

  FusionExecutorCache executor_cache(std::move(fusion));
  auto cg_outputs = executor_cache.runFusionWithInputs(aten_inputs);

  testValidate(
      executor_cache.fusion(), cg_outputs, aten_inputs, __LINE__, __FILE__);
}

// Trivial cat
TEST_F(ResizeTest, Cat1) {
  Fusion fusion;
  FusionGuard fg(&fusion);

  std::vector<int64_t> shape0({2});
  std::vector<int64_t> shape1({3});

  auto tv0 = makeConcreteTensor(shape0);
  fusion.addInput(tv0);

  auto tv1 = makeConcreteTensor(shape1);
  fusion.addInput(tv1);

  auto tv2 = cat({tv0, tv1}, 0);
  fusion.addOutput(tv2);

  auto options = at::TensorOptions().dtype(at::kFloat).device(at::kCUDA, 0);

  auto t0 = at::randn(shape0, options);
  auto t1 = at::randn(shape1, options);
  std::vector<c10::IValue> aten_inputs({t0, t1});

  FusionExecutor fe;
  fe.compileFusion(&fusion, aten_inputs);
  auto cg_outputs = fe.runFusion(aten_inputs);

  auto ref = at::cat({t0, t1}, 0);

  NVF_CHECK(ref.equal(cg_outputs[0]));
}

// Trivial 2D inner cat
TEST_F(ResizeTest, Cat2) {
  Fusion fusion;
  FusionGuard fg(&fusion);

  std::vector<int64_t> shape0({2, 4});
  std::vector<int64_t> shape1({3, 4});

  auto tv0 = makeConcreteTensor(shape0);
  fusion.addInput(tv0);

  auto tv1 = makeConcreteTensor(shape1);
  fusion.addInput(tv1);

  auto tv2 = cat({tv0, tv1}, 0);
  fusion.addOutput(tv2);

  auto options = at::TensorOptions().dtype(at::kFloat).device(at::kCUDA, 0);

  auto t0 = at::randn(shape0, options);
  auto t1 = at::randn(shape1, options);
  std::vector<c10::IValue> aten_inputs({t0, t1});

  FusionExecutor fe;
  fe.compileFusion(&fusion, aten_inputs);
  auto cg_outputs = fe.runFusion(aten_inputs);

  auto ref = at::cat({t0, t1}, 0);

  NVF_CHECK(ref.equal(cg_outputs[0]));
}

// Trivial 2D outer cat
TEST_F(ResizeTest, Cat3) {
  Fusion fusion;
  FusionGuard fg(&fusion);

  std::vector<int64_t> shape0({4, 2});
  std::vector<int64_t> shape1({4, 3});

  // concrete shapes to avoid dynamic Fusion
  auto tv0 = makeConcreteTensor(shape0);
  fusion.addInput(tv0);

  auto tv1 = makeConcreteTensor(shape1);
  fusion.addInput(tv1);

  auto tv2 = cat({tv0, tv1}, 1);
  fusion.addOutput(tv2);

  tv2->merge(0);
  tv2->split(0, 4);

  TransformPropagator propagator(tv2);
  MaxLogicalDomainInfoSpanningTree(tv2).traverse(&propagator);

  inlineMost();

  auto options = at::TensorOptions().dtype(at::kFloat).device(at::kCUDA, 0);

  auto t0 = at::randn(shape0, options);
  auto t1 = at::randn(shape1, options);
  std::vector<c10::IValue> aten_inputs({t0, t1});

  FusionExecutor fe;
  fe.compileFusion(&fusion, aten_inputs);
  auto cg_outputs = fe.runFusion(aten_inputs);

  auto ref = at::cat({t0, t1}, 1);

  NVF_CHECK(ref.equal(cg_outputs[0]));
}

// Cat + merge + split + parallelization + inlineMost
TEST_F(ResizeTest, Cat4) {
  Fusion fusion;
  FusionGuard fg(&fusion);

  std::vector<int64_t> shape0({11, 12});
  std::vector<int64_t> shape1({11, 13});

  // concrete shapes to avoid dynamic Fusion
  auto tv0 = makeConcreteTensor(shape0);
  fusion.addInput(tv0);

  auto tv1 = makeConcreteTensor(shape1);
  fusion.addInput(tv1);

  auto tv2 = cat({tv0, tv1}, 1);
  fusion.addOutput(tv2);

  tv2->merge(0);
  tv2->split(0, 128);

  TransformPropagator propagator(tv2);
  MaxLogicalDomainInfoSpanningTree(tv2).traverse(&propagator);

  tv2->axis(0)->parallelize(ParallelType::BIDx);
  tv2->axis(1)->parallelize(ParallelType::TIDx);

  inlineMost();

  auto options = at::TensorOptions().dtype(at::kFloat).device(at::kCUDA, 0);

  auto t0 = at::randn(shape0, options);
  auto t1 = at::randn(shape1, options);
  std::vector<c10::IValue> aten_inputs({t0, t1});

  FusionExecutor fe;
  fe.compileFusion(&fusion, aten_inputs);
  auto cg_outputs = fe.runFusion(aten_inputs);

  auto ref = at::cat({t0, t1}, 1);

  NVF_CHECK(ref.equal(cg_outputs[0]));
}

// Cat + arith op
TEST_F(ResizeTest, Cat5) {
  Fusion fusion;
  FusionGuard fg(&fusion);

  // concrete shapes to avoid dynamic Fusion
  auto tv0 = makeConcreteTensor({11, 12});
  fusion.addInput(tv0);
  auto tv1 = makeConcreteTensor({11, 13});
  fusion.addInput(tv1);
  auto tv2 = makeConcreteTensor({11, 25});
  fusion.addInput(tv2);

  auto tv3 = cat({tv0, tv1}, 1);
  auto tv4 = add(tv3, tv2);
  fusion.addOutput(tv4);

  tv4->merge(0);
  tv4->split(0, 128);

  TransformPropagator propagator(tv4);
  MaxLogicalDomainInfoSpanningTree(tv4).traverse(&propagator);

  inlineMost();

  tv4->axis(0)->parallelize(ParallelType::BIDx);
  tv4->axis(1)->parallelize(ParallelType::TIDx);
  scheduler_utils::parallelizeAllLike(tv4);

  std::vector<int64_t> shape0({11, 12});
  std::vector<int64_t> shape1({shape0[0], 13});
  std::vector<int64_t> shape2({shape0[0], shape0[1] + shape1[1]});

  auto options = at::TensorOptions().dtype(at::kFloat).device(at::kCUDA, 0);

  auto t0 = at::randn(shape0, options);
  auto t1 = at::randn(shape1, options);
  auto t2 = at::randn(shape2, options);
  std::vector<c10::IValue> aten_inputs({t0, t1, t2});

  FusionExecutor fe;
  fe.compileFusion(&fusion, aten_inputs);
  auto cg_outputs = fe.runFusion(aten_inputs);

  testValidate(&fusion, cg_outputs, aten_inputs, __LINE__, __FILE__);
}

// Cat 3 tensors
TEST_F(ResizeTest, Cat6) {
  Fusion fusion;
  FusionGuard fg(&fusion);

  std::vector<int64_t> shape0({2, 4});
  std::vector<int64_t> shape1({5, 4});
  std::vector<int64_t> shape2({3, 4});

  auto tv0 = makeConcreteTensor(shape0);
  fusion.addInput(tv0);
  auto tv1 = makeConcreteTensor(shape1);
  fusion.addInput(tv1);
  auto tv2 = makeConcreteTensor(shape2);
  fusion.addInput(tv2);

  auto tv3 = cat({tv0, tv1, tv2}, 0);
  fusion.addOutput(tv3);

  tv3->merge(0);
  tv3->split(0, 4);
  TransformPropagator propagator(tv3);
  MaxLogicalDomainInfoSpanningTree(tv3).traverse(&propagator);

  inlineMost();

  tv3->axis(0)->parallelize(ParallelType::BIDx);
  tv3->axis(1)->parallelize(ParallelType::TIDx);
  scheduler_utils::parallelizeAllLike(tv3);

  auto options = at::TensorOptions().dtype(at::kFloat).device(at::kCUDA, 0);

  auto t0 = at::randn(shape0, options);
  auto t1 = at::randn(shape1, options);
  auto t2 = at::randn(shape2, options);
  std::vector<c10::IValue> aten_inputs({t0, t1, t2});

  FusionExecutor fe;
  fe.compileFusion(&fusion, aten_inputs);
  auto cg_outputs = fe.runFusion(aten_inputs);

  auto ref = at::cat({t0, t1, t2}, 0);

  NVF_CHECK(ref.equal(cg_outputs[0]));
}

// Cat many tensors
TEST_F(ResizeTest, Cat7) {
  int num_tensors_to_concat = 10;
  std::vector<int64_t> base_shape({11, 13});

  for (int concat_dim : {0, 1}) {
    Fusion fusion;
    FusionGuard fg(&fusion);

    std::vector<TensorView*> inputs;
    for (const auto i : c10::irange(num_tensors_to_concat)) {
      (void)i;
      // concrete shapes to avoid dynamic Fusion
      auto shape = base_shape;
      shape[concat_dim] = 10 + (i % 5);
      auto tv = makeConcreteTensor(shape);
      fusion.addInput(tv);
      inputs.push_back(tv);
    }

    auto concat_tv = cat(inputs, concat_dim);
    fusion.addOutput(concat_tv);

    concat_tv->merge(0);
    concat_tv->split(0, 128);

    TransformPropagator propagator(concat_tv);
    MaxLogicalDomainInfoSpanningTree(concat_tv).traverse(&propagator);

    inlineMost();

    concat_tv->axis(0)->parallelize(ParallelType::BIDx);
    concat_tv->axis(1)->parallelize(ParallelType::TIDx);
    scheduler_utils::parallelizeAllLike(concat_tv);

    auto options = at::TensorOptions().dtype(at::kFloat).device(at::kCUDA, 0);

    std::vector<at::Tensor> aten_inputs;
    for (const auto i : c10::irange(num_tensors_to_concat)) {
      auto shape = base_shape;
      shape[concat_dim] = 10 + (i % 5);
      aten_inputs.emplace_back(at::randn(shape, options));
    }

    std::vector<c10::IValue> aten_inputs_ivalue(
        {aten_inputs.begin(), aten_inputs.end()});

    FusionExecutor fe;
    fe.compileFusion(&fusion, aten_inputs_ivalue);
    auto cg_outputs = fe.runFusion(aten_inputs_ivalue);

    auto ref = at::cat(aten_inputs, concat_dim);

    NVF_CHECK(ref.equal(cg_outputs[0]));
  }
}

// Auto scheduled version of Cat1
TEST_F(ResizeTest, CatScheduler1) {
  auto fusion_ptr = std::make_unique<Fusion>();
  auto& fusion = *fusion_ptr;
  FusionGuard fg(fusion_ptr.get());

  auto tv0 = makeSymbolicTensor(1);
  fusion.addInput(tv0);

  auto tv1 = makeSymbolicTensor(1);
  fusion.addInput(tv1);

  auto tv2 = cat({tv0, tv1}, 0);
  fusion.addOutput(tv2);

  std::vector<int64_t> shape0({2});
  std::vector<int64_t> shape1({3});

  auto options = at::TensorOptions().dtype(at::kFloat).device(at::kCUDA, 0);

  auto t0 = at::randn(shape0, options);
  auto t1 = at::randn(shape1, options);
  std::vector<c10::IValue> aten_inputs({t0, t1});

  FusionExecutorCache executor_cache(std::move(fusion_ptr));
  auto cg_outputs = executor_cache.runFusionWithInputs(aten_inputs);

  auto ref = at::cat({t0, t1}, 0);

  NVF_CHECK(ref.equal(cg_outputs[0]));
}

// Auto scheduled version of Cat5
TEST_F(ResizeTest, CatScheduler2) {
  auto fusion_ptr = std::make_unique<Fusion>();
  auto& fusion = *fusion_ptr;
  FusionGuard fg(fusion_ptr.get());

  auto tv0 = makeSymbolicTensor(2);
  fusion.addInput(tv0);
  auto tv1 = makeSymbolicTensor(2);
  fusion.addInput(tv1);
  auto tv2 = makeSymbolicTensor(2);
  fusion.addInput(tv2);

  auto tv3 = cat({tv0, tv1}, 1);
  auto tv4 = add(tv3, tv2);
  fusion.addOutput(tv4);

  std::vector<int64_t> shape0({11, 12});
  std::vector<int64_t> shape1({shape0[0], 13});
  std::vector<int64_t> shape2({shape0[0], shape0[1] + shape1[1]});

  auto options = at::TensorOptions().dtype(at::kFloat).device(at::kCUDA, 0);

  auto t0 = at::randn(shape0, options);
  auto t1 = at::randn(shape1, options);
  auto t2 = at::randn(shape2, options);
  std::vector<c10::IValue> aten_inputs({t0, t1, t2});

  FusionExecutorCache executor_cache(std::move(fusion_ptr));
  auto cg_outputs = executor_cache.runFusionWithInputs(aten_inputs);

  testValidate(
      executor_cache.fusion(), cg_outputs, aten_inputs, __LINE__, __FILE__);
}

// Auto scheduled version of Cat6
TEST_F(ResizeTest, CatScheduler3) {
  auto fusion_ptr = std::make_unique<Fusion>();
  auto& fusion = *fusion_ptr;
  FusionGuard fg(fusion_ptr.get());

  auto tv0 = makeSymbolicTensor(2);
  fusion.addInput(tv0);
  auto tv1 = makeSymbolicTensor(2);
  fusion.addInput(tv1);
  auto tv2 = makeSymbolicTensor(2);
  fusion.addInput(tv2);

  auto tv3 = cat({tv0, tv1, tv2}, 0);
  fusion.addOutput(tv3);

  std::vector<int64_t> shape0({2, 4});
  std::vector<int64_t> shape1({5, 4});
  std::vector<int64_t> shape2({3, 4});

  auto options = at::TensorOptions().dtype(at::kFloat).device(at::kCUDA, 0);

  auto t0 = at::randn(shape0, options);
  auto t1 = at::randn(shape1, options);
  auto t2 = at::randn(shape2, options);
  std::vector<c10::IValue> aten_inputs({t0, t1, t2});

  FusionExecutorCache executor_cache(std::move(fusion_ptr));
  auto cg_outputs = executor_cache.runFusionWithInputs(aten_inputs);

  auto ref = at::cat({t0, t1, t2}, 0);

  NVF_CHECK(ref.equal(cg_outputs[0]));
}

// Trivial slice
TEST_F(ResizeTest, Slice1) {
  Fusion fusion;
  FusionGuard fg(&fusion);

  std::vector<int64_t> shape({9});

  // concrete shapes to avoid dynamic Fusion
  auto tv0 = makeConcreteTensor(shape);
  fusion.addInput(tv0);

  auto tv1 = slice(
      tv0,
      {{IrBuilder::create<Val>(1L),
        sub(tv0->axis(0)->extent(), IrBuilder::create<Val>(1L))}});
  fusion.addOutput(tv1);

  auto options = at::TensorOptions().dtype(at::kFloat).device(at::kCUDA, 0);

  auto t0 = at::randn(shape, options);
  std::vector<c10::IValue> aten_inputs({t0});

  FusionExecutor fe;
  fe.compileFusion(&fusion, aten_inputs);
  auto cg_outputs = fe.runFusion(aten_inputs);

  auto ref = t0.index({at::indexing::Slice(1, shape[0] - 1)});

  NVF_CHECK(ref.equal(cg_outputs[0]));
}

// Split a tensor to half and add them up
TEST_F(ResizeTest, Slice2) {
  Fusion fusion;
  FusionGuard fg(&fusion);

  std::vector<int64_t> shape({11, 30});

  NVF_CHECK(shape[1] % 2 == 0);

  auto tv0 = makeConcreteTensor(shape);
  fusion.addInput(tv0);

  auto tv1 = slice(tv0, {0, 0}, {shape[0], shape[1] / 2});
  auto tv2 = slice(tv0, {0, shape[1] / 2}, {shape[0], shape[1]});
  auto tv3 = add(tv1, tv2);
  fusion.addOutput(tv3);

  auto options = at::TensorOptions().dtype(at::kFloat).device(at::kCUDA, 0);

  auto t0 = at::randn(shape, options);
  std::vector<c10::IValue> aten_inputs({t0});

  FusionExecutor fe;
  fe.compileFusion(&fusion, aten_inputs);
  auto cg_outputs = fe.runFusion(aten_inputs);

  testValidate(&fusion, cg_outputs, aten_inputs, __LINE__, __FILE__);
}

// "Trivial" slice is converted to Set
TEST_F(ResizeTest, Slice3) {
  Fusion fusion;
  FusionGuard fg(&fusion);

  auto tv0 = makeSymbolicTensor(1);
  fusion.addInput(tv0);

  // These should result in unary set op
  auto tv1 = slice(tv0, {{nullptr, tv0->axis(0)->extent()}});
  auto tv2 = slice(tv0, {Slice()});
  auto tv3 = add(tv1, tv2);
  fusion.addOutput(tv3);

  NVF_CHECK(tv1->definition()->isA<LoadStoreOp>());
  NVF_CHECK(tv2->definition()->isA<LoadStoreOp>());
}

// Partition an input, reduce each and concatenate them
TEST_F(ResizeTest, Slice4) {
  Fusion fusion;
  FusionGuard fg(&fusion);

  std::vector<int64_t> shape({5, 100});

  // concrete shapes to avoid dynamic Fusion
  auto tv0 = makeConcreteTensor(shape);
  fusion.addInput(tv0);

  // Consider a fusion of:
  // auto tv1 = add(tv0, IrBuilder::create<Val>(1.0));
  // auto tv2 = sum(tv1, {1});

  // Reproduce the above fusion with split tensors

  // Split the input to [0:2, :] and [2:, :]
  auto tv1 = slice(
      tv0, {{IrBuilder::create<Val>(0L), IrBuilder::create<Val>(2L)}, Slice()});
  auto tv2 = slice(tv0, {{IrBuilder::create<Val>(2L)}, Slice()});

  auto tv3 = add(tv1, IrBuilder::create<Val>(1.0));
  auto tv4 = add(tv2, IrBuilder::create<Val>(1.0));

  auto tv5 = sum(tv3, {1});
  auto tv6 = sum(tv4, {1});
  auto tv7 = cat({tv5, tv6}, 0);
  fusion.addOutput(tv7);

  // Schedule the two reductions separately
  tv5->split(-1, 32);
  auto tv5_rf = tv5->rFactor({-2});
  tv5_rf->reorder({{-1, -2}});
  auto tv5_cache = tv5->cacheBefore();
  tv5->setMemoryType(MemoryType::Global);
  SetSelector tv5_rf_selector({tv1, tv3, tv5, tv5_cache});
  TransformPropagator tv5_rf_tp(tv5_rf);
  MaxLogicalDomainInfoSpanningTree(tv5_rf, &tv5_rf_selector)
      .traverse(&tv5_rf_tp);
  inlineMost(std::vector<TensorView*>{tv1, tv3, tv5_rf});
  tv5_rf->axis(0)->parallelize(ParallelType::BIDx);
  tv5_rf->axis(1)->parallelize(ParallelType::TIDx);
  scheduler_utils::parallelizeAllLike(tv5_rf, {tv1, tv3, tv5, tv5_cache});

  tv6->split(-1, 32);
  auto tv6_rf = tv6->rFactor({-2});
  tv6_rf->reorder({{-1, -2}});
  auto tv6_cache = tv6->cacheBefore();
  tv6->setMemoryType(MemoryType::Global);
  SetSelector tv6_rf_selector({tv2, tv4, tv6, tv6_cache});
  TransformPropagator tv6_rf_tp(tv6_rf);
  MaxLogicalDomainInfoSpanningTree(tv6_rf, &tv6_rf_selector)
      .traverse(&tv6_rf_tp);
  inlineMost(std::vector<TensorView*>{tv2, tv4, tv6_rf});
  tv6_rf->axis(0)->parallelize(ParallelType::BIDx);
  tv6_rf->axis(1)->parallelize(ParallelType::TIDx);
  scheduler_utils::parallelizeAllLike(tv6_rf, {tv2, tv4, tv6, tv6_cache});

  // cat consits of a PadOp and a CatOp. Fully inline the PadOp
  for (auto tv7_inp :
       ir_utils::filterByType<TensorView>(tv7->definition()->inputs())) {
    tv7_inp->inlineAt(-1);
  }

  // Use just one block to concat the two results
  tv7->axis(0)->parallelize(ParallelType::TIDx);

  auto options = at::TensorOptions().dtype(at::kFloat).device(at::kCUDA, 0);

  auto t0 = at::randn(shape, options);
  std::vector<c10::IValue> aten_inputs({t0});

  FusionExecutor fe;
  fe.compileFusion(&fusion, aten_inputs);
  auto cg_outputs = fe.runFusion(aten_inputs);

  auto ref = (t0 + 1).to(at::kDouble).sum({1});

  testValidate(&fusion, cg_outputs, aten_inputs, {ref}, __LINE__, __FILE__);
}

// Multiple slices of the same tensor with the same arguments
TEST_F(ResizeTest, Slice5) {
  auto fusion_ptr = std::make_unique<Fusion>();
  auto& fusion = *fusion_ptr;
  FusionGuard fg(fusion_ptr.get());

  std::vector<int64_t> shape({11, 1000});

  // concrete shapes to avoid dynamic Fusion
  auto tv0 = makeConcreteTensor(shape);
  fusion.addInput(tv0);

  auto tv1 = slice(
      tv0,
      {Slice(),
       {IrBuilder::create<Val>(1L),
        sub(tv0->axis(1)->extent(), IrBuilder::create<Val>(1L))}});
  auto tv2 = sum(tv1, {1});
  fusion.addOutput(tv2);
  auto tv3 = slice(
      tv0,
      {Slice(),
       {IrBuilder::create<Val>(1L),
        sub(tv0->axis(1)->extent(), IrBuilder::create<Val>(1L))}});
  auto tv4 = sum(tv3, {1});
  fusion.addOutput(tv4);

  tv2->split(1, 128);

  // tv1 and tv3 are both slice outputs. Propagation should occur from
  // tv1 to tv3 through tv0, which should work as both tensors are
  // sliced in the same way.
  TransformPropagator propagator(tv2);
  MaxLogicalDomainInfoSpanningTree(tv2).traverse(&propagator);

  inlineMost();

  tv2->axis(0)->parallelize(ParallelType::BIDx);
  tv2->axis(-1)->parallelize(ParallelType::TIDx);
  scheduler_utils::parallelizeAllLike(tv2);

  auto options = at::TensorOptions().dtype(at::kFloat).device(at::kCUDA, 0);

  auto t0 = at::randn(shape, options);
  std::vector<c10::IValue> aten_inputs({t0});

  FusionExecutor fe;
  fe.compileFusion(&fusion, aten_inputs);
  auto cg_outputs = fe.runFusion(aten_inputs);

  auto t1 = t0.index(
      {at::indexing::Slice(0, at::indexing::None),
       at::indexing::Slice(1, shape[1] - 1)});
  auto t2 = t1.to(at::kDouble).sum({1});
  auto t3 = t0.index(
      {at::indexing::Slice(0, at::indexing::None),
       at::indexing::Slice(1, shape[1] - 1)});
  auto t4 = t3.to(at::kDouble).sum({1});

  testValidate(&fusion, cg_outputs, aten_inputs, {t2, t4}, __LINE__, __FILE__);
}

std::vector<std::pair<int64_t, int64_t>> slice_cases(
    {{0, 5},
     {3, 9},
     {3, 4},
     {7, 5},
     {0, 11},
     {11, 13},
     {-3, 8},
     {-3, -1},
     {-3, -5},
     {13, -1},
     {-11, 9},
     {-11, 0},
     {-13, -11}});

// Test slice with a variety of constant ranges
TEST_F(ResizeTest, SliceConstantShmoo) {
  for (auto [start, stop] : slice_cases) {
    Fusion fusion;
    FusionGuard fg(&fusion);

    std::vector<int64_t> shape({9});

    // concrete shapes to avoid dynamic Fusion
    auto tv0 = makeConcreteTensor(shape);
    fusion.addInput(tv0);

    auto tv1 = slice(
        tv0, {{IrBuilder::create<Val>(start), IrBuilder::create<Val>(stop)}});
    fusion.addOutput(tv1);

    auto options = at::TensorOptions().dtype(at::kFloat).device(at::kCUDA, 0);

    auto t0 = at::randn(shape, options);
    std::vector<c10::IValue> aten_inputs({t0});

    FusionExecutor fe;
    fe.compileFusion(&fusion, aten_inputs);
    auto cg_outputs = fe.runFusion(aten_inputs);

    testValidate(&fusion, cg_outputs, aten_inputs, __LINE__, __FILE__);
  }
}

// Test slice with a variety of non-constant input ranges
TEST_F(ResizeTest, SliceInputShmoo) {
  Fusion fusion;
  FusionGuard fg(&fusion);

  std::vector<int64_t> shape({9});

  // concrete shapes to avoid dynamic Fusion
  auto tv0 = makeConcreteTensor(shape);
  auto s0 = IrBuilder::create<Val>(DataType::Index);
  auto s1 = IrBuilder::create<Val>(DataType::Index);
  fusion.addInput(tv0);
  fusion.addInput(s0);
  fusion.addInput(s1);

  auto tv1 = slice(tv0, {{s0, s1}});
  fusion.addOutput(tv1);

  auto options = at::TensorOptions().dtype(at::kFloat).device(at::kCUDA, 0);

  {
    // Concretize so that we set output IterType as Iteration. We should now
    // have expressions that work with any input range.
    ExpressionEvaluator expr_eval;

    expr_eval.bind(tv0->axis(0)->extent(), 9);
    expr_eval.bind(s0, 0);
    expr_eval.bind(s1, 9);

    auto initial_info = DynamicTransform::getInitialInfo(&fusion);
    auto info = DynamicTransformConcretizationInfo(&initial_info, &expr_eval);

    DynamicTransform::concretizeFusion(&fusion, &info);
    NVF_CHECK(
        !fusion.hasDynamicTransform(), "Expected to have no dynamic transform");
  }

  FusionExecutor fe;
  fe.compileFusion(&fusion);

  auto t0 = at::randn(shape, options);
  for (auto [start, stop] : slice_cases) {
    std::vector<c10::IValue> aten_inputs({t0, start, stop});
    auto cg_outputs = fe.runFusion(aten_inputs);

    testValidate(&fusion, cg_outputs, aten_inputs, __LINE__, __FILE__);
  }
}

// Same as SliceInputShmoo but use FusionExecutorCache, which
// might re-concretize when output sizes change
TEST_F(ResizeTest, SliceInputShmooFusionExecutorCache) {
  auto fusion_ptr = std::make_unique<Fusion>();
  auto fusion = fusion_ptr.get();
  FusionGuard fg(fusion);

  std::vector<int64_t> shape({9});

  // concrete shapes to avoid dynamic Fusion
  auto tv0 = makeConcreteTensor(shape);
  auto s0 = IrBuilder::create<Val>(DataType::Index);
  auto s1 = IrBuilder::create<Val>(DataType::Index);
  fusion->addInput(tv0);
  fusion->addInput(s0);
  fusion->addInput(s1);

  auto tv1 = slice(tv0, {{s0, s1}});
  fusion->addOutput(tv1);

  auto options = at::TensorOptions().dtype(at::kFloat).device(at::kCUDA, 0);

  FusionExecutorCache fec(std::move(fusion_ptr));

  auto t0 = at::randn(shape, options);
  for (auto [start, stop] : slice_cases) {
    std::vector<c10::IValue> aten_inputs({t0, start, stop});
    auto cg_outputs = fec.runFusionWithInputs(aten_inputs);

    testValidate(fec.fusion(), cg_outputs, aten_inputs, __LINE__, __FILE__);
  }
}

// Auto scheduled version of Slice1
TEST_F(ResizeTest, SliceScheduler1) {
  auto fusion_ptr = std::make_unique<Fusion>();
  auto& fusion = *fusion_ptr;
  FusionGuard fg(fusion_ptr.get());

  auto tv0 = makeSymbolicTensor(1);
  fusion.addInput(tv0);

  auto tv1 = slice(
      tv0,
      {{IrBuilder::create<Val>(1L),
        sub(tv0->axis(0)->extent(), IrBuilder::create<Val>(1L))}});
  fusion.addOutput(tv1);

  // Make sure all IDs of tv0 and tv1 are mapped in the
  // PERMISSIVE_RESIZE mode.
  ComputeAtMap ca_map(&fusion);
  ASSERT_TRUE(ca_map.areMapped(
      tv1->axis(0), tv0->axis(0), IdMappingMode::PERMISSIVE_RESIZE));
  ASSERT_TRUE(ca_map.areMapped(
      tv1->axis(0),
      tv1->getRootDomain().at(0),
      IdMappingMode::PERMISSIVE_RESIZE));

  std::vector<int64_t> shape({9});

  auto options = at::TensorOptions().dtype(at::kFloat).device(at::kCUDA, 0);

  auto t0 = at::randn(shape, options);
  std::vector<c10::IValue> aten_inputs({t0});

  FusionExecutorCache executor_cache(std::move(fusion_ptr));
  auto cg_outputs = executor_cache.runFusionWithInputs(aten_inputs);

  auto ref = t0.index({at::indexing::Slice(1, shape[0] - 1)});

  NVF_CHECK(ref.equal(cg_outputs[0]));
}

TEST_F(ResizeTest, SliceExtentSimplification) {
  Fusion fusion;
  FusionGuard fg(&fusion);

  auto tv0 = makeSymbolicTensor(1);
  // [ i0 ]
  fusion.addInput(tv0);

  auto tv1 =
      slice(tv0, {{IrBuilder::create<Val>(0L), IrBuilder::create<Val>(1L)}});
  // By default, the extent of the tv1 domain is:
  //   i0 + ( ( fmax(0, ( fmin(i0, 1) )) ) + ( -i0 ) )
  // This should be simplified to just:
  //   fmax(0, ( fmin(i0, 1) ))

  fusion.addOutput(tv1);

  auto resize_extent = tv1->axis(0)->extent();
  auto bop = dynamic_cast<BinaryOp*>(resize_extent->definition());
  ASSERT_TRUE(bop != nullptr)
      << "Unexpected resize output extent: " << resize_extent->toInlineString();
  EXPECT_EQ(bop->getBinaryOpType(), BinaryOpType::Max)
      << "Unexpected resize output extent: " << resize_extent->toInlineString();
}

TEST_P(ResizeTest, PadReduceScheduler1) {
  auto fusion_ptr = std::make_unique<Fusion>();
  auto& fusion = *fusion_ptr;
  FusionGuard fg(fusion_ptr.get());

  auto tv0 = makeSymbolicTensor(2);
  fusion.addInput(tv0);

  auto left_pad0 = IrBuilder::create<Val>(DataType::Int);
  fusion.addInput(left_pad0);
  auto right_pad0 = IrBuilder::create<Val>(DataType::Int);
  fusion.addInput(right_pad0);
  auto left_pad1 = IrBuilder::create<Val>(DataType::Int);
  fusion.addInput(left_pad1);
  auto right_pad1 = IrBuilder::create<Val>(DataType::Int);
  fusion.addInput(right_pad1);

  auto tv1 = pad(tv0, {left_pad0, right_pad0, left_pad1, right_pad1});
  auto tv2 = sum(tv1, {1});
  fusion.addOutput(tv2);

  std::vector<int64_t> shape({123, 999});
  std::vector<int64_t> pad_extents{1, 2, 2, 1};

  auto options = at::TensorOptions().dtype(at::kFloat).device(at::kCUDA, 0);

  auto t0 = at::randn(shape, options);
  std::vector<c10::IValue> aten_inputs({t0});
  std::transform(
      pad_extents.begin(),
      pad_extents.end(),
      std::back_inserter(aten_inputs),
      [](auto pad_extent) { return pad_extent; });

  EnableOptionsGuard enable_options_guard;
  if (GetParam()) {
    EnableOptionsGuard::getCurOptions().set(EnableOption::IdModel, {"all"});
  } else {
    EnableOptionsGuard::getCurOptions().unset(EnableOption::IdModel);
  }

  FusionExecutorCache executor_cache(std::move(fusion_ptr));
  auto cg_outputs = executor_cache.runFusionWithInputs(aten_inputs);

  testValidate(
      executor_cache.fusion(), cg_outputs, aten_inputs, __LINE__, __FILE__);
}

TEST_F(ResizeTest, SliceReduceScheduler1) {
  auto fusion_ptr = std::make_unique<Fusion>();
  auto& fusion = *fusion_ptr;
  FusionGuard fg(fusion_ptr.get());

  auto tv0 = makeSymbolicTensor(2);
  fusion.addInput(tv0);

  auto start0 = IrBuilder::create<Val>(DataType::Int);
  fusion.addInput(start0);
  auto end0 = IrBuilder::create<Val>(DataType::Int);
  fusion.addInput(end0);
  auto start1 = IrBuilder::create<Val>(DataType::Int);
  fusion.addInput(start1);
  auto end1 = IrBuilder::create<Val>(DataType::Int);
  fusion.addInput(end1);

  auto tv1 = slice(tv0, {{start0, end0}, {start1, end1}});
  auto tv2 = sum(tv1, {1});
  fusion.addOutput(tv2);

  auto options = at::TensorOptions().dtype(at::kFloat).device(at::kCUDA, 0);

  std::vector<int64_t> shape({123, 999});
  std::vector<int64_t> slice_inputs({1, shape[0] - 2, 3, shape[1] - 4});

  auto t0 = at::randn(shape, options);
  std::vector<c10::IValue> aten_inputs({t0});
  std::copy(
      slice_inputs.begin(),
      slice_inputs.end(),
      std::back_inserter(aten_inputs));

  FusionExecutorCache executor_cache(std::move(fusion_ptr));
  auto cg_outputs = executor_cache.runFusionWithInputs(aten_inputs);

  testValidate(
      executor_cache.fusion(), cg_outputs, aten_inputs, __LINE__, __FILE__);
}

// Multiple slice+reduction. Different slices.
TEST_F(ResizeTest, SliceReduceScheduler2) {
  auto fusion_ptr = std::make_unique<Fusion>();
  auto& fusion = *fusion_ptr;
  FusionGuard fg(fusion_ptr.get());

  auto tv0 = makeContigTensor(2);
  fusion.addInput(tv0);

  auto start0 = IrBuilder::create<Val>(DataType::Int);
  fusion.addInput(start0);
  auto end0 = IrBuilder::create<Val>(DataType::Int);
  fusion.addInput(end0);
  auto start1 = IrBuilder::create<Val>(DataType::Int);
  fusion.addInput(start1);
  auto end1 = IrBuilder::create<Val>(DataType::Int);
  fusion.addInput(end1);

  auto tv1 = slice(tv0, {Slice(), {start0, end0}});
  auto tv2 = sum(tv1, {1});
  fusion.addOutput(tv2);
  auto tv3 = slice(tv0, {Slice(), {start1, end1}});
  auto tv4 = sum(tv3, {1});
  fusion.addOutput(tv4);

  auto options = at::TensorOptions().dtype(at::kFloat).device(at::kCUDA, 0);

  std::vector<int64_t> shape({123, 1024});
  std::vector<int64_t> slice_inputs({1, shape[0] - 2, 3, shape[1] - 4});

  auto t0 = at::randn(shape, options);
  std::vector<c10::IValue> aten_inputs({t0});
  std::copy(
      slice_inputs.begin(),
      slice_inputs.end(),
      std::back_inserter(aten_inputs));

  FusionExecutorCache executor_cache(std::move(fusion_ptr));
  auto cg_outputs = executor_cache.runFusionWithInputs(aten_inputs);

  testValidate(
      executor_cache.fusion(), cg_outputs, aten_inputs, __LINE__, __FILE__);
}

// Multiple slice+reduction. Same slices. Should be segmented at the moment.
TEST_F(ResizeTest, FusionSliceReduceScheduler3) {
  auto fusion_ptr = std::make_unique<Fusion>();
  auto& fusion = *fusion_ptr;
  FusionGuard fg(fusion_ptr.get());

  auto tv0 = makeSymbolicTensor(2);
  fusion.addInput(tv0);

  auto start0 = IrBuilder::create<Val>(DataType::Int);
  fusion.addInput(start0);
  auto end0 = IrBuilder::create<Val>(DataType::Int);
  fusion.addInput(end0);

  auto tv1 = slice(tv0, {Slice(), {start0, end0}});
  auto tv2 = sum(tv1, {1});
  fusion.addOutput(tv2);
  auto tv3 = slice(tv0, {Slice(), {start0, end0}});
  auto tv4 = sum(tv3, {1});
  fusion.addOutput(tv4);

  auto options = at::TensorOptions().dtype(at::kFloat).device(at::kCUDA, 0);

  std::vector<int64_t> shape({123, 999});
  std::vector<int64_t> slice_inputs({1, shape[1] - 2});

  auto t0 = at::randn(shape, options);
  std::vector<c10::IValue> aten_inputs({t0});
  std::copy(
      slice_inputs.begin(),
      slice_inputs.end(),
      std::back_inserter(aten_inputs));

  FusionExecutorCache executor_cache(std::move(fusion_ptr));
  auto cg_outputs = executor_cache.runFusionWithInputs(aten_inputs);

  testValidate(
      executor_cache.fusion(), cg_outputs, aten_inputs, __LINE__, __FILE__);
}

TEST_F(ResizeTest, CatReduceScheduler1) {
  auto fusion_ptr = std::make_unique<Fusion>();
  auto& fusion = *fusion_ptr;
  FusionGuard fg(fusion_ptr.get());

  auto tv0 = makeSymbolicTensor(2);
  fusion.addInput(tv0);
  auto tv1 = makeSymbolicTensor(2);
  fusion.addInput(tv1);

  auto tv2 = cat({tv0, tv1}, 1);
  auto tv3 = sum(tv2, {1});
  fusion.addOutput(tv3);

  std::vector<int64_t> shape0({11, 12});
  std::vector<int64_t> shape1({shape0[0], 13});

  auto options = at::TensorOptions().dtype(at::kFloat).device(at::kCUDA, 0);

  auto t0 = at::randn(shape0, options);
  auto t1 = at::randn(shape1, options);
  std::vector<c10::IValue> aten_inputs({t0, t1});

  FusionExecutorCache executor_cache(std::move(fusion_ptr));
  auto cg_outputs = executor_cache.runFusionWithInputs(aten_inputs);

  testValidate(
      executor_cache.fusion(), cg_outputs, aten_inputs, __LINE__, __FILE__);
}

TEST_F(ResizeTest, CatSoftmaxScheduler1) {
  auto fusion_ptr = std::make_unique<Fusion>();
  auto& fusion = *fusion_ptr;
  FusionGuard fg(fusion_ptr.get());

  auto tv0 = makeSymbolicTensor(2);
  fusion.addInput(tv0);
  auto tv1 = makeSymbolicTensor(2);
  fusion.addInput(tv1);

  auto tv2 = cat({tv0, tv1}, 1);
  auto tv3 = softmax(tv2, 1);
  fusion.addOutput(tv3);

  std::vector<int64_t> shape0({11, 99});
  std::vector<int64_t> shape1({shape0[0], 100});

  auto options = at::TensorOptions().dtype(at::kFloat).device(at::kCUDA, 0);

  auto t0 = at::randn(shape0, options);
  auto t1 = at::randn(shape1, options);
  std::vector<c10::IValue> aten_inputs({t0, t1});

  FusionExecutorCache executor_cache(std::move(fusion_ptr));
  auto cg_outputs = executor_cache.runFusionWithInputs(aten_inputs);

  testValidate(
      executor_cache.fusion(), cg_outputs, aten_inputs, __LINE__, __FILE__);
}

TEST_F(ResizeTest, ReductionSliceScheduler1) {
  auto fusion_ptr = std::make_unique<Fusion>();
  auto& fusion = *fusion_ptr;
  FusionGuard fg(fusion_ptr.get());

  auto tv0 = makeSymbolicTensor(2);
  fusion.addInput(tv0);

  auto tv1 = sum(tv0, {1});
  auto tv2 = slice(
      tv1,
      {{IrBuilder::create<Val>(1L),
        sub(tv1->axis(0)->extent(), IrBuilder::create<Val>(2L))}});
  fusion.addOutput(tv2);

  std::vector<int64_t> shape0({10, 1234});

  auto options = at::TensorOptions().dtype(at::kFloat).device(at::kCUDA, 0);

  auto t0 = at::randn(shape0, options);
  std::vector<c10::IValue> aten_inputs({t0});

  FusionExecutorCache executor_cache(std::move(fusion_ptr));
  auto cg_outputs = executor_cache.runFusionWithInputs(aten_inputs);

  testValidate(
      executor_cache.fusion(), cg_outputs, aten_inputs, __LINE__, __FILE__);
}

// Softmax followed by slicing of a non-normalized dimension
TEST_F(ResizeTest, SoftmaxSliceScheduler1) {
  auto fusion_ptr = std::make_unique<Fusion>();
  auto& fusion = *fusion_ptr;
  FusionGuard fg(fusion_ptr.get());

  auto tv0 = makeSymbolicTensor(2);
  fusion.addInput(tv0);

  auto tv1 = softmax(tv0, 1);
  auto tv2 = slice(
      tv1,
      {{IrBuilder::create<Val>(1L),
        sub(tv1->axis(0)->extent(), IrBuilder::create<Val>(2L))},
       Slice()});
  fusion.addOutput(tv2);

  std::vector<int64_t> shape0({13, 1234});

  auto options = at::TensorOptions().dtype(at::kFloat).device(at::kCUDA, 0);

  auto t0 = at::randn(shape0, options);
  std::vector<c10::IValue> aten_inputs({t0});

  FusionExecutorCache executor_cache(std::move(fusion_ptr));
  auto cg_outputs = executor_cache.runFusionWithInputs(aten_inputs);

  testValidate(
      executor_cache.fusion(), cg_outputs, aten_inputs, __LINE__, __FILE__);
}

// Softmax followed by slicing of a normalized dimension
TEST_F(ResizeTest, SoftmaxSliceScheduler2) {
  auto fusion_ptr = std::make_unique<Fusion>();
  auto& fusion = *fusion_ptr;
  FusionGuard fg(fusion_ptr.get());

  auto tv0 = makeSymbolicTensor(2);
  fusion.addInput(tv0);

  auto tv1 = softmax(tv0, 1);
  auto tv2 = slice(
      tv1,
      {Slice(),
       {IrBuilder::create<Val>(1L),
        sub(tv1->axis(1)->extent(), IrBuilder::create<Val>(2L))}});
  fusion.addOutput(tv2);

  std::vector<int64_t> shape0({110, 12345});

  auto options = at::TensorOptions().dtype(at::kFloat).device(at::kCUDA, 0);

  auto t0 = at::randn(shape0, options);
  std::vector<c10::IValue> aten_inputs({t0});

  FusionExecutorCache executor_cache(std::move(fusion_ptr));
  auto cg_outputs = executor_cache.runFusionWithInputs(aten_inputs);

  testValidate(
      executor_cache.fusion(), cg_outputs, aten_inputs, __LINE__, __FILE__);
}

// Same as Pad1 but pad by specified value
TEST_P(ResizeTest, PadWithValue) {
  Fusion fusion;
  FusionGuard fg(&fusion);

  std::vector<int64_t> shape({9});

  auto tv0 = makeSymbolicTensor(1);
  fusion.addInput(tv0);

  auto tv1 =
      pad(tv0,
          {IrBuilder::create<Val>(1L), IrBuilder::create<Val>(1L)},
          IrBuilder::create<Val>(2.0));
  fusion.addOutput(tv1);

  auto options = at::TensorOptions().dtype(at::kFloat).device(at::kCUDA, 0);

  auto t0 = at::randn(shape, options);
  std::vector<c10::IValue> aten_inputs({t0});

  EnableOptionsGuard enable_options_guard;
  if (GetParam()) {
    EnableOptionsGuard::getCurOptions().set(EnableOption::IdModel, {"all"});
  } else {
    EnableOptionsGuard::getCurOptions().unset(EnableOption::IdModel);
  }

  FusionExecutor fe;
  fe.compileFusion(&fusion, aten_inputs);
  auto cg_outputs = fe.runFusion(aten_inputs);

  auto ref = at::pad(t0, {1, 1}, "constant", 2);

  NVF_CHECK(ref.equal(cg_outputs[0]));
}

// Same as Pad1 but pad by negative value to create an empty tensor
TEST_P(ResizeTest, PadToEmptyTensor) {
  auto fusion = std::make_unique<Fusion>();
  FusionGuard fg(fusion.get());

  std::vector<int64_t> shape({4, 2});

  auto tv0 = makeSymbolicTensor(2);
  fusion->addInput(tv0);

  auto tv1 =
      pad(tv0,
          {IrBuilder::create<Val>(-1L), IrBuilder::create<Val>(-1L)},
          IrBuilder::create<Val>(2.0));
  fusion->addOutput(tv1);
  // set allocation domain to trigger validation check on size/stride
  tv1->setAllocationDomain(tv1->getLogicalDomain(), true);

  auto options = at::TensorOptions().dtype(at::kFloat).device(at::kCUDA, 0);

  auto t0 = at::randn(shape, options);
  std::vector<c10::IValue> aten_inputs({t0});

  EnableOptionsGuard enable_options_guard;
  if (GetParam()) {
    EnableOptionsGuard::getCurOptions().set(EnableOption::IdModel, {"all"});
  } else {
    EnableOptionsGuard::getCurOptions().unset(EnableOption::IdModel);
  }

  FusionExecutorCache executor_cache(std::move(fusion));
  auto cg_outputs = executor_cache.runFusionWithInputs(aten_inputs);

  auto ref = at::pad(t0, {-1, -1}, "constant", 2);

  NVF_CHECK(ref.equal(cg_outputs[0]));
}

// Test that padding Half tensor by Double does not promote output
TEST_P(ResizeTest, PadHalfWithDoubleValue) {
  Fusion fusion;
  FusionGuard fg(&fusion);

  std::vector<int64_t> shape({9});

  auto tv0 = makeSymbolicTensor(1, DataType::Half);
  fusion.addInput(tv0);

  auto tv1 =
      pad(tv0,
          {IrBuilder::create<Val>(1L), IrBuilder::create<Val>(1L)},
          IrBuilder::create<Val>(2.5));
  fusion.addOutput(tv1);

  auto options = at::TensorOptions().dtype(at::kHalf).device(at::kCUDA, 0);

  auto t0 = at::ones(shape, options);
  std::vector<c10::IValue> aten_inputs({t0});

  EnableOptionsGuard enable_options_guard;
  if (GetParam()) {
    EnableOptionsGuard::getCurOptions().set(EnableOption::IdModel, {"all"});
  } else {
    EnableOptionsGuard::getCurOptions().unset(EnableOption::IdModel);
  }

  FusionExecutor fe;
  fe.compileFusion(&fusion, aten_inputs);
  auto cg_outputs = fe.runFusion(aten_inputs);

  auto ref = at::pad(t0, {1, 1}, "constant", 2.5);

  NVF_CHECK(ref.dtype() == cg_outputs[0].dtype());
  NVF_CHECK(ref.equal(cg_outputs[0]));
}

TEST_F(ResizeTest, FusionSliceForNanoGPT1) {
  auto fusion_ptr = std::make_unique<Fusion>();
  auto& fusion = *fusion_ptr;
  FusionGuard fg(fusion_ptr.get());

  std::vector<int64_t> input_shape0{1, 1, 1024, 1024};
  std::vector<int64_t> input_shape1{32, 16, 128, 128};

  auto tv0 = makeContigConcreteTensor({1, 1, -1, -1});
  auto tv1 = makeContigConcreteTensor({-1, -1, -1, -1});

  fusion.addInput(tv0);
  fusion.addInput(tv1);

  Slice dim0{
      IrBuilder::create<Val>(0L),
      IrBuilder::create<Val>(1L),
      IrBuilder::create<Val>(1L)};
  Slice dim1{
      IrBuilder::create<Val>(0L),
      IrBuilder::create<Val>(1L),
      IrBuilder::create<Val>(1L)};
  Slice dim2{
      IrBuilder::create<Val>(0L),
      IrBuilder::create<Val>(128L),
      IrBuilder::create<Val>(1L)};
  Slice dim3{
      IrBuilder::create<Val>(0L),
      IrBuilder::create<Val>(128L),
      IrBuilder::create<Val>(1L)};
  auto tv2 = slice(tv0, {dim0, dim1, dim2, dim3});

  auto tv3 = add(tv2, tv1);
  fusion.addOutput(tv3);

  auto tv4 = slice(tv0, {dim0, dim1, dim2, dim3});

  auto tv5 = add(tv4, tv1);
  fusion.addOutput(tv5);

  auto options = at::TensorOptions().dtype(at::kFloat).device(at::kCUDA, 0);

  auto t0 = at::randn(input_shape0, options);
  auto t1 = at::randn(input_shape1, options);
  std::vector<c10::IValue> aten_inputs({t0, t1});

  FusionExecutorCache executor_cache(std::move(fusion_ptr));
  auto cg_outputs = executor_cache.runFusionWithInputs(aten_inputs);

  auto kernel =
      executor_cache.getMostRecentKernelRuntime()->executors().at(0).kernel();
  NVF_CHECK(
      !kernel->summary().has_cooperative_grid_reduction,
      "Grid sync should not be used as slicing input should avoid input caching");

  testValidate(
      executor_cache.fusion(), cg_outputs, aten_inputs, __LINE__, __FILE__);
}

// Similar to FusionSliceForNanoGPT1 but the input to slice is an
// intermediate tensor
TEST_F(ResizeTest, FusionSliceForNanoGPT2) {
  auto fusion_ptr = std::make_unique<Fusion>();
  auto& fusion = *fusion_ptr;
  FusionGuard fg(fusion_ptr.get());

  EnableOptionsGuard opt_guard;
  EnableOptionsGuard::getCurOptions().set(EnableOption::MemoryPromotion);

  std::vector<int64_t> input_shape0{100, 100};
  std::vector<int64_t> input_shape1{32, 32};

  auto tv0 = makeSymbolicTensor(2);
  auto tv1 = makeSymbolicTensor(2);

  fusion.addInput(tv0);
  fusion.addInput(tv1);

  auto tv2 = add(tv0, IrBuilder::create<Val>(1.0));

  Slice dim0{
      IrBuilder::create<Val>(0L),
      IrBuilder::create<Val>(32L),
      IrBuilder::create<Val>(1L)};
  Slice dim1{
      IrBuilder::create<Val>(0L),
      IrBuilder::create<Val>(32L),
      IrBuilder::create<Val>(1L)};

  auto tv3 = slice(tv2, {dim0, dim1});
  auto tv4 = add(tv3, tv1);
  fusion.addOutput(tv4);

  auto tv5 = slice(tv2, {dim0, dim1});
  auto tv6 = add(tv5, tv1);
  fusion.addOutput(tv6);

  // Another use of tv2. Unlike the above two slice ops, this should
  // not use the copy of tv2
  auto tv7 = add(tv2, IrBuilder::create<Val>(1.0));
  fusion.addOutput(tv7);

  auto options = at::TensorOptions().dtype(at::kFloat).device(at::kCUDA, 0);

  auto t0 = at::randn(input_shape0, options);
  auto t1 = at::randn(input_shape1, options);
  std::vector<c10::IValue> aten_inputs({t0, t1});

  FusionExecutorCache executor_cache(std::move(fusion_ptr));
  auto cg_outputs = executor_cache.runFusionWithInputs(aten_inputs);

  auto kernel =
      executor_cache.getMostRecentKernelRuntime()->executors().at(0).kernel();

  // Make sure the slices ops use the same producer
  TensorView* known_slice_producer = nullptr;
  for (auto expr : KernelExprVisitor::getAllExprs(kernel)) {
    if (!ir_utils::isTvOp(expr)) {
      continue;
    }
    auto out_tv = ir_utils::getTvOutput(expr);
    if (out_tv->name() == tv3->name() || out_tv->name() == tv5->name()) {
      NVF_CHECK(
          expr->isA<LoadStoreOp>(),
          "Unexpected defintion of slice output tensor: ",
          out_tv->toString(),
          ", ",
          expr->toString());
      auto producer =
          dynamic_cast<kir::TensorIndex*>(expr->as<LoadStoreOp>()->in());
      if (producer == nullptr) {
        // this could be a default initialization
        continue;
      }
      if (known_slice_producer == nullptr) {
        known_slice_producer = producer->view();
      } else {
        NVF_CHECK(
            known_slice_producer == producer->view(),
            "Expected to have the same tensor is used for the two slice ops. ",
            "Previously found producer: ",
            known_slice_producer->toString(),
            ", new producer: ",
            producer->view()->toString());
      }
    } else if (auto binary_op = dynamic_cast<BinaryOp*>(expr)) {
      // If this is a binary op producing tv7, make sure its producer
      // is tv2
      if (binary_op->getBinaryOpType() == BinaryOpType::Add &&
          binary_op->out()->isA<kir::TensorIndex>() &&
          binary_op->out()->as<kir::TensorIndex>()->view()->name() ==
              tv7->name()) {
        NVF_CHECK(
            binary_op->lhs()->as<kir::TensorIndex>()->view()->name() ==
                tv2->name(),
            "Unexpected tv7 definition: ",
            binary_op->toString());
      }
    }
  }

  NVF_CHECK(known_slice_producer != nullptr, "Slice producer not found");

  // The slice producer must be a copy of tv2
  NVF_CHECK(
      known_slice_producer->definition() &&
          known_slice_producer->definition()->isA<LoadStoreOp>() &&
          known_slice_producer->definition()->as<LoadStoreOp>()->in()->name() ==
              tv2->name(),
      "Unexpected slice producer: ",
      known_slice_producer->toString());

  testValidate(
      executor_cache.fusion(), cg_outputs, aten_inputs, __LINE__, __FILE__);
}

// C++ version of TestNvFuserFrontend.test_nanogpt_split_mha_linears
TEST_F(ResizeTest, SliceForNanoGPT3) {
  // To verify input caching condition in this test, disable aliasing as that
  // will skip compilation and no kernel will exist.
  preseg_passes::OptimizationPassGuard<preseg_passes::MarkAliasesPreparePass>
      optimization_guard(false);

  auto fusion = std::make_unique<Fusion>();
  FusionGuard fg(fusion.get());

  EnableOptionsGuard opt_guard;
  EnableOptionsGuard::getCurOptions().set(EnableOption::MemoryPromotion);

  auto* in = makeSymbolicTensor(3);
  fusion->addInput(in);

  std::vector<TensorView*> slices = chunk(in, /*chunks=*/3, /*dim=*/-1);
  for (auto* slice : slices) {
    TensorView* out = reshape(slice, {16, 128, 1024}, {16, 128, 16, 64});
    // TODO: add permute
    fusion->addOutput(out);
  }

  auto options = at::TensorOptions().dtype(at::kFloat).device(at::kCUDA, 0);
  auto in_tensor = at::randn({16, 128, 3072}, options);

  FusionExecutorCache executor_cache(std::move(fusion));
  auto out_tensors = executor_cache.runFusionWithInputs({in_tensor});
  testValidate(
      executor_cache.fusion(), out_tensors, {in_tensor}, __LINE__, __FILE__);

  auto runtime = executor_cache.getMostRecentKernelRuntime();
  EXPECT_FALSE(runtime->isSegmented());
}

TEST_F(ResizeTest, ResizeReshapeAndSlice) {
  auto fusion = std::make_unique<Fusion>();
  FusionGuard fg(fusion.get());

  EnableOptionsGuard opt_guard;
  EnableOptionsGuard::getCurOptions().set(EnableOption::MemoryPromotion);

  auto tv0 = makeSymbolicTensor(2);
  fusion->addInput(tv0);

  auto tv1 = reshape(tv0, {4, 8}, {8, 4});
  auto tv2 = slice(
      tv1,
      {{IrBuilder::create<Val>(0L), IrBuilder::create<Val>(2L)},
       {IrBuilder::create<Val>(0L), IrBuilder::create<Val>(2L)}});
  // Without the `add`, the fusion will be accepted by NoOp, defeating the
  // purpose of testing PointWise.
  auto tv3 = add(tv2, tv2);
  fusion->addOutput(tv3);

  std::vector<int64_t> shape({4, 8});

  auto options = at::TensorOptions().dtype(at::kFloat).device(at::kCUDA, 0);

  auto t0 = at::randn(shape, options);
  std::vector<c10::IValue> aten_inputs({t0});

  FusionExecutorCache executor_cache(std::move(fusion));
  auto cg_outputs = executor_cache.runFusionWithInputs(aten_inputs);
  testValidate(
      executor_cache.fusion(), cg_outputs, aten_inputs, __LINE__, __FILE__);

  auto runtime = executor_cache.getMostRecentKernelRuntime();
  EXPECT_FALSE(runtime->isSegmented());
}

// Make sure resize works with the transpose scheduler
TEST_F(ResizeTest, ResizePermuteAndSlice) {
  auto fusion = std::make_unique<Fusion>();
  FusionGuard fg(fusion.get());

  EnableOptionsGuard opt_guard;
  EnableOptionsGuard::getCurOptions().set(EnableOption::MemoryPromotion);

  // Set the problem size so that it can trigger the transpose
  // scheduler. The scheduler selection is validated below.
  auto num_sms =
      (int64_t)at::cuda::getCurrentDeviceProperties()->multiProcessorCount;
  std::vector<int64_t> shape({num_sms + 2, 32 * 32 + 10});

  auto tv0 = makeSymbolicTensor(2);
  fusion->addInput(tv0);

  auto tv1 = add(tv0, IrBuilder::create<Val>(1.0));
  auto tv2 = slice(
      tv1,
      {{IrBuilder::create<Val>(1L), IrBuilder::create<Val>(shape.at(0) - 1)},
       {IrBuilder::create<Val>(2L), IrBuilder::create<Val>(shape.at(1) - 2)}});
  auto tv3 = transpose(tv2, 0, 1);
  auto tv5 = add(tv3, tv3);
  fusion->addOutput(tv5);
  auto tv4 = add(tv2, IrBuilder::create<Val>(1.0));
  fusion->addOutput(tv4);

  auto options = at::TensorOptions().dtype(at::kFloat).device(at::kCUDA, 0);

  auto t0 = at::randn(shape, options);
  std::vector<c10::IValue> aten_inputs({t0});

  FusionExecutorCache executor_cache(std::move(fusion));
  auto cg_outputs = executor_cache.runFusionWithInputs(aten_inputs);
  testValidate(
      executor_cache.fusion(), cg_outputs, aten_inputs, __LINE__, __FILE__);

  EXPECT_THAT(
      executor_cache.getMostRecentKernelRuntime()->fusionSegments()->groups(),
      UnorderedElementsAre(HeuristicIs(SchedulerType::Transpose)));
}

// When scheduling this test, the pointwise scheduler attempt to replay a Split
// transform on a size-0 dimension, which is not allowed.
TEST_F(ResizeTest, FusionSizeZeroSliceSplitSchedule) {
  auto fusion = std::make_unique<Fusion>();
  FusionGuard fg(fusion.get());

  std::vector<int64_t> shape({8});

  // concrete shapes to avoid dynamic Fusion
  auto tv0 = makeContigConcreteTensor(shape);
  fusion->addInput(tv0);

  auto tv1 = slice(
      tv0,
      {{IrBuilder::create<Val>(0L),
        IrBuilder::create<Val>(2L),
        IrBuilder::create<Val>(1L)}});
  auto tv2 = slice(
      tv0,
      {{IrBuilder::create<Val>(2L),
        IrBuilder::create<Val>(4L),
        IrBuilder::create<Val>(1L)}});
  auto tv3 = slice(
      tv0,
      {{IrBuilder::create<Val>(4L),
        IrBuilder::create<Val>(6L),
        IrBuilder::create<Val>(1L)}});
  auto tv4 = slice(
      tv0,
      {{IrBuilder::create<Val>(6L),
        IrBuilder::create<Val>(6L),
        IrBuilder::create<Val>(1L)}});
  auto tv5 = slice(
      tv0,
      {{IrBuilder::create<Val>(6L),
        IrBuilder::create<Val>(6L),
        IrBuilder::create<Val>(1L)}});
  auto tv6 = slice(
      tv0,
      {{IrBuilder::create<Val>(6L),
        IrBuilder::create<Val>(8L),
        IrBuilder::create<Val>(1L)}});
  fusion->addOutput(tv1);
  fusion->addOutput(tv2);
  fusion->addOutput(tv3);
  fusion->addOutput(tv4);
  fusion->addOutput(tv5);
  fusion->addOutput(tv6);

  auto options = at::TensorOptions().dtype(at::kFloat).device(at::kCUDA, 0);

  auto t0 = at::randn(shape, options);
  std::vector<c10::IValue> aten_inputs({t0});

  FusionExecutorCache executor_cache(std::move(fusion));
  auto cg_outputs = executor_cache.runFusionWithInputs(aten_inputs);
  FusionExecutor fe;

  auto ref0 = t0.index({at::indexing::Slice(0, 2)});
  auto ref1 = t0.index({at::indexing::Slice(2, 4)});
  auto ref2 = t0.index({at::indexing::Slice(4, 6)});
  auto ref3 = t0.index({at::indexing::Slice(6, 6)});
  auto ref4 = t0.index({at::indexing::Slice(6, 6)});
  auto ref5 = t0.index({at::indexing::Slice(6, 8)});

  NVF_CHECK(ref0.equal(cg_outputs[0]));
  NVF_CHECK(ref1.equal(cg_outputs[1]));
  NVF_CHECK(ref2.equal(cg_outputs[2]));
  NVF_CHECK(ref3.equal(cg_outputs[3]));
  NVF_CHECK(ref4.equal(cg_outputs[4]));
  NVF_CHECK(ref5.equal(cg_outputs[5]));
}

// In this test, we split and merge with size-zero dimensions directly.
TEST_F(ResizeTest, FusionSizeZeroSliceSplit) {
  auto fusion = std::make_unique<Fusion>();
  FusionGuard fg(fusion.get());

  std::vector<int64_t> shape({4, 5});

  // concrete shapes to avoid dynamic Fusion
  auto tv0 = makeContigConcreteTensor(shape);
  fusion->addInput(tv0);

  auto tv1 = slice(
      tv0,
      {{IrBuilder::create<Val>(2L),
        IrBuilder::create<Val>(2L),
        IrBuilder::create<Val>(1L)},
       {IrBuilder::create<Val>(0L),
        IrBuilder::create<Val>(5L),
        IrBuilder::create<Val>(1L)}});
  // tv1 is of shape {0, 5}
  fusion->addOutput(tv1);

  tv1->merge(0, 1); // size 0*5 = 0
  tv1->split(0, 4); // sizes (0, 4)

  FusionExecutor fe;
  fe.compileFusion(fusion.get());

  auto options = at::TensorOptions().dtype(at::kFloat).device(at::kCUDA, 0);

  auto t0 = at::randn(shape, options);
  std::vector<c10::IValue> aten_inputs({t0});

  auto cg_outputs = fe.runFusion(aten_inputs);

  auto ref0 = t0.index({at::indexing::Slice(2, 2), at::indexing::Slice(0, 5)});

  NVF_CHECK(ref0.equal(cg_outputs[0]));
}

// Test squeezing a symbolic dimension
TEST_F(ResizeTest, FusionSqueezeSymbolic) {
  auto fusion = std::make_unique<Fusion>();
  FusionGuard fg(fusion.get());

  std::vector<int64_t> shape({4, 5});

  // concrete shapes to avoid dynamic Fusion
  auto tv0 = makeSymbolicTensor(2);
  fusion->addInput(tv0);

  auto s1 = IrBuilder::create<Val>(DataType::Int);
  fusion->addInput(s1);
  auto numel_symb = mul(tv0->axis(0)->extent(), tv0->axis(1)->extent());
  auto tv1 = reshape(tv0, {s1, ceilDiv(numel_symb, s1)});
  // tv1 should have symbolic output IterTypes, so squeeze should accept
  // symbolic, and concretization should fail if symbolic squeeze input is not
  // concretized to Broadcast
  // NOTE: squeeze interface should be updated to match reshape and friends,
  // accepting Val inputs
  auto tv2 = squeeze(tv1, std::vector<int64_t>{1});
  // tv1 is of shape {0, 5}
  fusion->addOutput(tv2);

  FusionExecutorCache fec(std::move(fusion));

  auto options = at::TensorOptions().dtype(at::kFloat).device(at::kCUDA, 0);
  at::manual_seed(0);

  auto t0 = at::randn(shape, options);
  std::vector<c10::IValue> aten_inputs({t0, 20});

  auto cg_outputs = fec.runFusionWithInputs(aten_inputs);

  auto ref0 = t0.flatten();

  NVF_CHECK(ref0.equal(cg_outputs[0]));

  EXPECT_THAT(
      [&]() { fec.runFusionWithInputs({t0, 10}); },
      ThrowsMessage<nvfError>(
          HasSubstr("must concretize to IterType::Broadcast but found")));
}

// See https://github.com/NVIDIA/Fuser/issues/365
TEST_F(ResizeTest, MultiSliceEmpty) {
  auto fusion = std::make_unique<Fusion>();
  FusionGuard fg(fusion.get());

  std::vector<int64_t> shape({9});
  // concrete shapes to avoid dynamic Fusion
  auto tv0 = makeConcreteTensor(shape);
  fusion->addInput(tv0);

  // In issue #365, this triggered an error in vectorization when there were
  // multiple slices, and one of them was empty. If this is properly handled in
  // the pre-segmentation RemoveEmptyPass as it should be, then the size-zero
  // slices will be replaced with full(), and vectorization can work properly.
  auto tv1 = slice(
      tv0,
      {{IrBuilder::create<Val>(0L),
        IrBuilder::create<Val>(1L),
        IrBuilder::create<Val>(1L)}});
  fusion->addOutput(tv1);
  auto tv2 = slice(
      tv0,
      {{IrBuilder::create<Val>(0L),
        IrBuilder::create<Val>(0L),
        IrBuilder::create<Val>(1L)}});
  fusion->addOutput(tv2);

  auto options = at::TensorOptions().dtype(at::kFloat).device(at::kCUDA, 0);
  at::manual_seed(0);

  auto t0 = at::randn(shape, options);
  std::vector<c10::IValue> aten_inputs({t0});

  FusionExecutorCache executor_cache(std::move(fusion));
  auto cg_outputs = executor_cache.runFusionWithInputs(aten_inputs);

  auto ref0 = t0.index({at::indexing::Slice(0, 1)});
  auto ref1 = t0.index({at::indexing::Slice(0, 0)});

  NVF_CHECK(ref0.equal(cg_outputs[0]));
  NVF_CHECK(ref1.equal(cg_outputs[1]));

  // Check that tv2 is replaced by a FullOp
  const auto runtime = executor_cache.getMostRecentKernelRuntime();
  const auto preseg_fusion = runtime->fusionSegments()->completeFusion();
  EXPECT_EQ(preseg_fusion->outputs().size(), 2);
  EXPECT_NE(preseg_fusion->outputs().at(1), tv1);
  EXPECT_NE(preseg_fusion->outputs().at(1)->definition(), nullptr);
  EXPECT_TRUE(preseg_fusion->outputs().at(1)->definition()->isA<FullOp>());
}

TEST_F(ResizeTest, SliceVectorization) {
  Fusion fusion;
  FusionGuard fg(&fusion);

  constexpr int N = 1024 * 1024 * 64;

  auto tv0 = makeContigConcreteTensor({N + 1});
  fusion.addInput(tv0);
  auto tv1 = makeContigConcreteTensor({N});
  fusion.addInput(tv1);

  auto tv2 = slice(
      tv0,
      {{IrBuilder::create<Val>(1L),
        IrBuilder::create<Val>(N + 1L),
        IrBuilder::create<Val>(1L)}});

  auto tv3 = add(tv2, tv1);

  fusion.addOutput(tv3);

  auto options = at::TensorOptions().dtype(at::kFloat).device(at::kCUDA, 0);
  at::Tensor t0 = at::randn(N + 1, options);
  at::Tensor t1 = at::randn(N, options);

  std::vector<c10::IValue> inputs = {t0, t1};

  auto cg_outputs =
      scheduleAndRun(&fusion, SchedulerType::PointWise, inputs).outputs;
  // check that we vectorize 4
  bool found_vectorize = false;
  for (auto id : fusion.outputs().at(0)->as<TensorView>()->getLoopDomain()) {
    if (id->getParallelType() == ParallelType::Vectorize) {
      EXPECT_EQ(id->extent()->evaluate(), 4);
      found_vectorize = true;
      break;
    }
  }
  EXPECT_TRUE(found_vectorize);

  auto ref = t0.narrow(0, 1, N) + t1;

  // testValidate does not check that dtypes match
  EXPECT_EQ(cg_outputs[0].dtype(), ref.dtype());
  testValidate(&fusion, cg_outputs, inputs, __LINE__, __FILE__);
}

// Concretize a symbolic pad that results in a broadcast (static pads)
// In this test, the sizes and pad widths are static, so there should be nothing
// to concretize.
TEST_P(ResizeTest, ResizePadToBroadcastStatic) {
  std::vector<int64_t> t0_size = {2, 3, 2, 5, 6};
  std::vector<int64_t> t1_size = {2, 4, 4, 3, 5};
  // Note there are only 8 input scalars for 5D input. Implicit no-pad of dim 0
  std::vector<int64_t> pad_widths = {
      0,
      -1, // dim=4 trim last element
      0,
      -4, // dim=3 pad to broadcast of first element
      1,
      1, // dim=2 pad with zeros on either side
      -1,
      -1, // dim=1 pad to broadcast of second element
      // dim=0 is implicit 0, 0
  };
  std::vector<IterType> expected_itertypes = {
      IterType::Iteration,
      IterType::Broadcast,
      IterType::Iteration,
      IterType::Broadcast,
      IterType::Iteration,
  };

  auto fusion = std::make_unique<Fusion>();
  FusionGuard fg(fusion.get());

  auto tv0 = makeConcreteTensor(t0_size);
  fusion->addInput(tv0);
  auto tv1 = makeConcreteTensor(t1_size);
  fusion->addInput(tv1);

  std::vector<Val*> pad_width_vals;
  pad_width_vals.reserve(pad_widths.size());
  for (auto w : pad_widths) {
    pad_width_vals.push_back(IrBuilder::create<Val>(w));
  }

  auto tv2 = pad(tv0, pad_width_vals);
  auto tv3 = mul(tv1, tv2);
  fusion->addOutput(tv3);

  EXPECT_FALSE(fusion->hasDynamicTransform());

  auto options = at::TensorOptions().dtype(at::kFloat).device(at::kCUDA, 0);

  auto t0 = at::randn(t0_size, options);
  auto t1 = at::randn(t1_size, options);
  std::vector<c10::IValue> aten_inputs({t0, t1});

  EnableOptionsGuard enable_options_guard;
  if (GetParam()) {
    EnableOptionsGuard::getCurOptions().set(EnableOption::IdModel, {"all"});
  } else {
    EnableOptionsGuard::getCurOptions().unset(EnableOption::IdModel);
  }

  FusionExecutorCache executor_cache(std::move(fusion));
  auto cg_outputs = executor_cache.runFusionWithInputs(aten_inputs);

  auto runtime = executor_cache.getMostRecentKernelRuntime();
  auto concretized_fusion = runtime->fusionSegments()->completeFusion();

  auto conc_t2 = concretized_fusion->outputs()[0]
                     ->definition()
                     ->inputs()[1]
                     ->as<TensorView>();
  for (auto i : c10::irange(expected_itertypes.size())) {
    EXPECT_EQ(conc_t2->axis(i)->getIterType(), expected_itertypes.at(i));
  }

  testValidate(concretized_fusion, cg_outputs, aten_inputs, __LINE__, __FILE__);
}

// Concretize a symbolic pad that results in a broadcast (dynamic pads)
TEST_P(ResizeTest, ResizePadToBroadcastDynamic) {
  auto fusion = std::make_unique<Fusion>();
  FusionGuard fg(fusion.get());

  auto tv0 = makeSymbolicTensor(5);
  fusion->addInput(tv0);
  auto tv1 = makeSymbolicTensor(5);
  fusion->addInput(tv1);

  // Note there are only 8 input scalars for 5D input. Implicit no-pad of dim 0
  std::vector<int64_t> pad_widths = {
      0,
      -1, // dim=4 trim last element
      0,
      -4, // dim=3 pad to broadcast of first element
      1,
      1, // dim=2 pad with zeros on either side
      -1,
      -1, // dim=1 pad to broadcast of second element
      // dim=0 is implicit 0, 0
  };
  std::vector<Val*> pad_width_vals;
  pad_width_vals.reserve(pad_widths.size());
  for ([[maybe_unused]] auto _ : pad_widths) {
    auto w_val = IrBuilder::create<Val>(DataType::Int);
    fusion->addInput(w_val);
    pad_width_vals.push_back(w_val);
  }

  auto tv2 = pad(tv0, pad_width_vals);
  auto tv3 = mul(tv1, tv2);
  fusion->addOutput(tv3);

  EXPECT_TRUE(fusion->hasDynamicTransform());

  auto options = at::TensorOptions().dtype(at::kFloat).device(at::kCUDA, 0);

  auto t0 = at::randn({2, 3, 2, 5, 6}, options);
  auto t1 = at::randn({2, 4, 4, 3, 5}, options);
  // Keep dimension 0, pad to broadcast in dimension 1 and 3. Pad with zero in
  // dimension 2. Trim by one element in dimension 4.
  std::vector<c10::IValue> aten_inputs({
      t0,
      t1,
  });
  aten_inputs.insert(aten_inputs.end(), pad_widths.begin(), pad_widths.end());

  EnableOptionsGuard enable_options_guard;
  if (GetParam()) {
    EnableOptionsGuard::getCurOptions().set(EnableOption::IdModel, {"all"});
  } else {
    EnableOptionsGuard::getCurOptions().unset(EnableOption::IdModel);
  }

  FusionExecutorCache executor_cache(std::move(fusion));
  auto cg_outputs = executor_cache.runFusionWithInputs(aten_inputs);

  auto runtime = executor_cache.getMostRecentKernelRuntime();
  auto concretized_fusion = runtime->fusionSegments()->completeFusion();

  auto conc_t2 = concretized_fusion->outputs()[0]
                     ->definition()
                     ->inputs()[1]
                     ->as<TensorView>();
  EXPECT_EQ(conc_t2->axis(0)->getIterType(), IterType::Iteration);
  EXPECT_EQ(conc_t2->axis(1)->getIterType(), IterType::Broadcast);
  EXPECT_EQ(conc_t2->axis(2)->getIterType(), IterType::Iteration);
  EXPECT_EQ(conc_t2->axis(3)->getIterType(), IterType::Broadcast);
  EXPECT_EQ(conc_t2->axis(4)->getIterType(), IterType::Iteration);

  testValidate(concretized_fusion, cg_outputs, aten_inputs, __LINE__, __FILE__);
}

// See https://github.com/NVIDIA/Fuser/issues/596
TEST_P(ResizeTest, ResizePadToBroadcastIssue596) {
  auto fusion = std::make_unique<Fusion>();
  FusionGuard fg(fusion.get());

  auto tv0 = makeConcreteTensor({2});
  auto tv1 = makeConcreteTensor({3});
  fusion->addInput(tv0);
  fusion->addInput(tv1);

  auto tv2 = pad(tv0, {fusion->zeroVal(), IrBuilder::create<Val>(-1)});
  auto tv3 = mul(tv1, tv2);
  fusion->addOutput(tv3);

  // Fusion is not dynamic
  EXPECT_FALSE(fusion->hasDynamicTransform());

  auto options = at::TensorOptions().dtype(at::kFloat).device(at::kCUDA, 0);

  auto t0 = at::randn({2}, options);
  auto t1 = at::randn({3}, options);
  std::vector<c10::IValue> aten_inputs({t0, t1});

  EnableOptionsGuard enable_options_guard;
  if (GetParam()) {
    EnableOptionsGuard::getCurOptions().set(EnableOption::IdModel, {"all"});
  } else {
    EnableOptionsGuard::getCurOptions().unset(EnableOption::IdModel);
  }

  auto args = KernelArgumentHolder::createKernelArgumentHolder(aten_inputs);
  FusionKernelRuntime runtime(std::move(fusion), args);
  runtime.compileFusionParallel(args);
  auto cg_outputs = runtime.runWithInputs(args);

  testValidate(
      runtime.fusionSegments()->completeFusion(),
      cg_outputs,
      aten_inputs,
      __LINE__,
      __FILE__);
}

// An input is sliced and then reshaped
TEST_F(ResizeTest, SliceAndReshape1) {
  auto fusion_ptr = std::make_unique<Fusion>();
  auto& fusion = *fusion_ptr;
  FusionGuard fg(fusion_ptr.get());

  std::vector<int64_t> shape({1024, 1024});

  auto tv0 = makeSymbolicTensor(2);
  fusion.addInput(tv0);

  auto tv1 = slice(
      tv0,
      {{IrBuilder::create<Val>(0L), tv0->axis(0)->extent()},
       {IrBuilder::create<Val>(1L),
        sub(tv0->axis(1)->extent(), IrBuilder::create<Val>(1L))}});
  auto tv2 = reshape(tv1, {IrBuilder::create<Val>(-1L)});
  fusion.addOutput(tv2);

  auto options = at::TensorOptions().dtype(at::kFloat).device(at::kCUDA, 0);

  auto t0 = at::randn(shape, options);
  std::vector<c10::IValue> aten_inputs({t0});

  FusionExecutorCache executor_cache(std::move(fusion_ptr));
  auto cg_outputs = executor_cache.runFusionWithInputs(aten_inputs);

  auto t1 = t0.index(
      {at::indexing::Slice(0, at::indexing::None),
       at::indexing::Slice(1, shape[0] - 1)});
  auto ref = t1.reshape({-1});

  NVF_CHECK(ref.equal(cg_outputs[0]));
}

// An input is sliced and also separately reshaped
TEST_F(ResizeTest, SliceAndReshape2) {
  auto fusion_ptr = std::make_unique<Fusion>();
  auto& fusion = *fusion_ptr;
  FusionGuard fg(fusion_ptr.get());

  std::vector<int64_t> shape({1024, 1024});

  auto tv0 = makeSymbolicTensor(2);
  fusion.addInput(tv0);

  auto tv1 = slice(
      tv0,
      {{IrBuilder::create<Val>(0L), tv0->axis(0)->extent()},
       {IrBuilder::create<Val>(1L),
        sub(tv0->axis(1)->extent(), IrBuilder::create<Val>(1L))}});
  auto tv2 = reshape(tv0, {IrBuilder::create<Val>(-1L)});
  fusion.addOutput(tv1);
  fusion.addOutput(tv2);

  auto options = at::TensorOptions().dtype(at::kFloat).device(at::kCUDA, 0);

  auto t0 = at::randn(shape, options);
  std::vector<c10::IValue> aten_inputs({t0});

  FusionExecutorCache executor_cache(std::move(fusion_ptr));
  auto cg_outputs = executor_cache.runFusionWithInputs(aten_inputs);

  auto t1 = t0.index(
      {at::indexing::Slice(0, at::indexing::None),
       at::indexing::Slice(1, shape[0] - 1)});
  auto t2 = t0.reshape({-1});

  NVF_CHECK(t1.equal(cg_outputs[0]));
  NVF_CHECK(t2.equal(cg_outputs[1]));
}

// Trivial case of slice vectorization. Just slicing a fusion input
TEST_F(ResizeTest, Slice1DVectorizeManual1) {
  auto fusion_ptr = std::make_unique<Fusion>();
  auto& fusion = *fusion_ptr;
  FusionGuard fg(fusion_ptr.get());

  const int64_t slice_offset = 4;
  const std::vector<int64_t> shape({1024L * 1024L});

  // Using a concrete tensor to avoid dynamic reshape
  auto tv0 = makeContigConcreteTensor(shape);
  fusion.addInput(tv0);

  auto tv1 = slice(
      tv0,
      {{IrBuilder::create<Val>(slice_offset),
        sub(tv0->axis(0)->extent(), IrBuilder::create<Val>(slice_offset))}});
  fusion.addOutput(tv1);

  tv1->split(0, 4);
  tv1->split(0, 128);

  tv1->axis(0)->parallelize(ParallelType::BIDx);
  tv1->axis(1)->parallelize(ParallelType::TIDx);
  tv1->axis(2)->parallelize(ParallelType::Vectorize);

  auto options = at::TensorOptions().dtype(at::kFloat).device(at::kCUDA, 0);
  auto t0 = at::randn(shape, options);
  std::vector<c10::IValue> aten_inputs({t0});

  FusionExecutor fe;
  fe.compileFusion(&fusion, aten_inputs);
  auto cg_outputs = fe.runFusion(aten_inputs);

  auto ref =
      t0.index({at::indexing::Slice(slice_offset, shape[0] - slice_offset)});
  ASSERT_TRUE(ref.equal(cg_outputs[0]));
}

// An input is sliced twice. Both should be vectorizable.
TEST_F(ResizeTest, Slice1DVectorizeManual2) {
  auto fusion_ptr = std::make_unique<Fusion>();
  auto& fusion = *fusion_ptr;
  FusionGuard fg(fusion_ptr.get());

  const int64_t slice_offset = 4;
  const std::vector<int64_t> shape({1024L * 1024L});

  auto tv0 = makeContigConcreteTensor(shape);
  fusion.addInput(tv0);

  // Following two slices are vectorized individually. No cache is introduced
  auto tv1 = slice(
      tv0,
      {{IrBuilder::create<Val>(slice_offset),
        sub(tv0->axis(0)->extent(), IrBuilder::create<Val>(slice_offset))}});
  fusion.addOutput(tv1);

  auto tv2 = slice(
      tv0,
      {{IrBuilder::create<Val>(slice_offset * 2),
        sub(tv0->axis(0)->extent(),
            IrBuilder::create<Val>(slice_offset * 2))}});
  fusion.addOutput(tv2);

  tv1->split(0, 4);
  tv1->split(0, 128);

  TransformPropagator propagator(tv1);
  MaxLogicalDomainInfoSpanningTree(tv1).traverse(&propagator);

  tv1->axis(0)->parallelize(ParallelType::BIDx);
  tv1->axis(1)->parallelize(ParallelType::TIDx);
  tv1->axis(2)->parallelize(ParallelType::Vectorize);

  scheduler_utils::parallelizeAllLike(tv1);

  inlineMost();

  auto options = at::TensorOptions().dtype(at::kFloat).device(at::kCUDA, 0);
  auto t0 = at::randn(shape, options);
  std::vector<c10::IValue> aten_inputs({t0});

  FusionExecutor fe;
  fe.compileFusion(&fusion, aten_inputs);
  auto cg_outputs = fe.runFusion(aten_inputs);

  auto ref_t1 =
      t0.index({at::indexing::Slice(slice_offset, shape[0] - slice_offset)});
  auto ref_t2 = t0.index(
      {at::indexing::Slice(slice_offset * 2, shape[0] - slice_offset * 2)});
  ASSERT_TRUE(ref_t1.equal(cg_outputs.at(0)));
  ASSERT_TRUE(ref_t2.equal(cg_outputs.at(1)));
}

// An input is sliced and also entirely read. Both should be vectorizable.
TEST_F(ResizeTest, Slice1DVectorizeManual3) {
  auto fusion_ptr = std::make_unique<Fusion>();
  auto& fusion = *fusion_ptr;
  FusionGuard fg(fusion_ptr.get());

  const int64_t slice_offset = 4;
  const std::vector<int64_t> shape({1024L * 1024L});

  auto tv0 = makeContigConcreteTensor(shape);
  fusion.addInput(tv0);

  auto tv1 = slice(
      tv0,
      {{IrBuilder::create<Val>(slice_offset),
        sub(tv0->axis(0)->extent(), IrBuilder::create<Val>(slice_offset))}});
  fusion.addOutput(tv1);

  auto tv2 = set(tv0);
  fusion.addOutput(tv2);

  tv1->split(0, 4);
  tv1->split(0, 128);

  TransformPropagator propagator(tv1);
  MaxLogicalDomainInfoSpanningTree(tv1).traverse(&propagator);

  tv1->axis(0)->parallelize(ParallelType::BIDx);
  tv1->axis(1)->parallelize(ParallelType::TIDx);
  tv1->axis(2)->parallelize(ParallelType::Vectorize);

  scheduler_utils::parallelizeAllLike(tv1);

  inlineMost();

  auto options = at::TensorOptions().dtype(at::kFloat).device(at::kCUDA, 0);
  auto t0 = at::randn(shape, options);
  std::vector<c10::IValue> aten_inputs({t0});

  FusionExecutor fe;
  fe.compileFusion(&fusion, aten_inputs);
  auto cg_outputs = fe.runFusion(aten_inputs);

  auto ref =
      t0.index({at::indexing::Slice(slice_offset, shape[0] - slice_offset)});
  ASSERT_TRUE(ref.equal(cg_outputs.at(0)));
  ASSERT_TRUE(t0.equal(cg_outputs.at(1)));
}

// Vectorizing a slice of [1:-3]. It's vectorizable as long as the
// offset at 1 is aligned
TEST_F(ResizeTest, Slice1DVectorizeManual4) {
  auto fusion_ptr = std::make_unique<Fusion>();
  auto& fusion = *fusion_ptr;
  FusionGuard fg(fusion_ptr.get());

  const std::vector<int64_t> shape({1024L * 1024L});

  auto tv0 = makeContigConcreteTensor({shape[0] - 4});
  fusion.addInput(tv0);

  auto tv1 = slice(
      tv0,
      {{IrBuilder::create<Val>(1),
        sub(tv0->axis(0)->extent(), IrBuilder::create<Val>(3))}});
  fusion.addOutput(tv1);

  tv1->split(0, 4);
  tv1->split(0, 128);

  tv1->axis(0)->parallelize(ParallelType::BIDx);
  tv1->axis(1)->parallelize(ParallelType::TIDx);
  tv1->axis(2)->parallelize(ParallelType::Vectorize);

  auto options = at::TensorOptions().dtype(at::kFloat).device(at::kCUDA, 0);
  auto t0_unaligned = at::randn(shape, options);
  auto t0_aligned = t0_unaligned.index({at::indexing::Slice(3, -1)});

  FusionExecutor fe;
  fe.compileFusion(&fusion, {t0_aligned});
  auto cg_outputs = fe.runFusion({t0_aligned});

  auto ref_aligned = t0_aligned.index({at::indexing::Slice(1, -3)});

  ASSERT_TRUE(ref_aligned.equal(cg_outputs.at(0)));
}

// Contig merged vectorization with slice
TEST_F(ResizeTest, Slice2DVectorizeManual1) {
  auto fusion_ptr = std::make_unique<Fusion>();
  auto& fusion = *fusion_ptr;
  FusionGuard fg(fusion_ptr.get());

  const int64_t slice_offset = 4;

  // The extent of the innermost domain is just 2, and the outer
  // domain is sliced. This slicing should be vectorizable by a
  // factor of 4 as the two domains can be merged and vectorized.
  const std::vector<int64_t> shape({1024L * 1024L, 2});

  auto tv0 = makeContigConcreteTensor(shape);
  fusion.addInput(tv0);

  auto tv1 = slice(
      tv0,
      {{IrBuilder::create<Val>(slice_offset),
        sub(tv0->axis(0)->extent(), IrBuilder::create<Val>(slice_offset))},
       {IrBuilder::create<Val>(0), tv0->axis(1)->extent()}});
  fusion.addOutput(tv1);

  tv1->merge(0);
  tv1->split(0, 4);
  tv1->split(0, 128);

  tv1->axis(0)->parallelize(ParallelType::BIDx);
  tv1->axis(1)->parallelize(ParallelType::TIDx);
  tv1->axis(2)->parallelize(ParallelType::Vectorize);

  auto options = at::TensorOptions().dtype(at::kFloat).device(at::kCUDA, 0);
  auto t0 = at::randn(shape, options);
  std::vector<c10::IValue> aten_inputs({t0});

  FusionExecutor fe;
  fe.compileFusion(&fusion, aten_inputs);
  auto cg_outputs = fe.runFusion(aten_inputs);

  auto ref = t0.index(
      {at::indexing::Slice(slice_offset, shape[0] - slice_offset),
       at::indexing::Slice(0, at::indexing::None)});
  ASSERT_TRUE(ref.equal(cg_outputs.at(0)));
}

// Fully contiguous tensor, but a sliced domain makes the domain to
// the left non-contiguous
TEST_F(ResizeTest, Slice3DVectorizeManual1) {
  auto fusion_ptr = std::make_unique<Fusion>();
  auto& fusion = *fusion_ptr;
  FusionGuard fg(fusion_ptr.get());

  const std::vector<int64_t> shape({4, 1025, 3});

  auto tv0 = makeContigConcreteTensor(shape);
  fusion.addInput(tv0);

  auto tv1 = slice(
      tv0,
      {{IrBuilder::create<Val>(0), tv0->axis(0)->extent()},
       {IrBuilder::create<Val>(4), IrBuilder::create<Val>(6)},
       {IrBuilder::create<Val>(0), tv0->axis(2)->extent()}});
  fusion.addOutput(tv1);

  // Vectorize tv1 by a factor of 2. The sliced domain and the
  // innermost domain can be contiguous merged, thus producing a
  // domain of extent 6, so vectorization by a factor of 2 appears to
  // be valid, but due to the middle domain being sliced, the
  // outermost domain is no longer contiguous, which means its stride
  // must be divisible by 2, which is not the case here.

  // [4, 2, 3]
  tv1->merge(1);
  // [4, 6]
  tv1->split(1, 2);
  // [4, 3, 2]

  tv1->axis(0)->parallelize(ParallelType::BIDx);
  tv1->axis(1)->parallelize(ParallelType::TIDx);
  tv1->axis(2)->parallelize(ParallelType::Vectorize);

  auto options = at::TensorOptions().dtype(at::kFloat).device(at::kCUDA, 0);
  auto t0 = at::randn(shape, options);
  std::vector<c10::IValue> aten_inputs({t0});

  FusionExecutor fe;
  fe.compileFusion(&fusion, aten_inputs);

  EXPECT_THAT(
      [&]() { fe.runFusion(aten_inputs); },
      ThrowsMessage<nvfError>(
          HasSubstr("with word size 2 not possible due to invalid stride")));
}

// Similar to Slice3DVectorizeManual2 but with a middle broadcast
// domain
TEST_F(ResizeTest, Slice3DVectorizeManual2) {
  auto fusion_ptr = std::make_unique<Fusion>();
  auto& fusion = *fusion_ptr;
  FusionGuard fg(fusion_ptr.get());

  const std::vector<int64_t> shape({4, 1, 1025, 3});

  auto tv0 = makeContigConcreteTensor(shape);
  fusion.addInput(tv0);

  auto tv1 = slice(
      tv0,
      {{IrBuilder::create<Val>(0), tv0->axis(0)->extent()},
       {IrBuilder::create<Val>(0), tv0->axis(1)->extent()},
       {IrBuilder::create<Val>(0), IrBuilder::create<Val>(1024)},
       {IrBuilder::create<Val>(0), tv0->axis(3)->extent()}});
  fusion.addOutput(tv1);

  // [4, 1, 1024, 3]
  tv1->merge(2);
  // [4, 1, 3072]
  tv1->split(2, 4);
  // [4, 1, 768, 4]

  tv1->axis(0)->parallelize(ParallelType::BIDx);
  tv1->axis(2)->parallelize(ParallelType::TIDx);
  tv1->axis(3)->parallelize(ParallelType::Vectorize);

  auto options = at::TensorOptions().dtype(at::kFloat).device(at::kCUDA, 0);
  auto t0 = at::randn(shape, options);
  std::vector<c10::IValue> aten_inputs({t0});

  FusionExecutor fe;
  fe.compileFusion(&fusion, aten_inputs);

  EXPECT_THAT(
      [&]() { fe.runFusion(aten_inputs); },
      ThrowsMessage<nvfError>(
          HasSubstr("with word size 4 not possible due to invalid stride")));
}

// Repro of issue 540 without transpose
TEST_F(ResizeTest, SliceAndReshapeRepro540Manual) {
  auto fusion_ptr = std::make_unique<Fusion>();
  auto& fusion = *fusion_ptr;
  FusionGuard fg(fusion_ptr.get());

  const std::vector<int64_t> shape({16, 128, 3072});

  auto tv0 = makeContigConcreteTensor(shape);
  fusion.addInput(tv0);

  auto tv1 = slice(
      tv0,
      {{IrBuilder::create<Val>(0), tv0->axis(0)->extent()},
       {IrBuilder::create<Val>(0), tv0->axis(1)->extent()},
       {IrBuilder::create<Val>(0), IrBuilder::create<Val>(1024)}});
  auto tv2 = slice(
      tv0,
      {{IrBuilder::create<Val>(0), tv0->axis(0)->extent()},
       {IrBuilder::create<Val>(0), tv0->axis(1)->extent()},
       {IrBuilder::create<Val>(1024), IrBuilder::create<Val>(2048)}});
  auto tv3 = slice(
      tv0,
      {{IrBuilder::create<Val>(0), tv0->axis(0)->extent()},
       {IrBuilder::create<Val>(0), tv0->axis(1)->extent()},
       {IrBuilder::create<Val>(2048), IrBuilder::create<Val>(3072)}});

  auto tv4 = reshape(tv1, {16, 128, 1024}, {16, 128, 16, 64});
  auto tv5 = reshape(tv2, {16, 128, 1024}, {16, 128, 16, 64});
  auto tv6 = reshape(tv3, {16, 128, 1024}, {16, 128, 16, 64});

  fusion.addOutput(tv4);
  fusion.addOutput(tv5);
  fusion.addOutput(tv6);

  tv4->cacheBefore();
  tv5->cacheBefore();
  tv6->cacheBefore();

  tv4->merge(0)->merge(0)->merge(0);
  // Vectorize
  tv4->split(0, 4);
  // Unswitch
  tv4->split(0, 1);
  // TIDx
  tv4->split(0, 128);

  tv4->reorder({{1, -1}});

  TransformPropagator propagator(tv4);
  MaxLogicalDomainInfoSpanningTree(tv4).traverse(&propagator);

  tv4->axis(0)->parallelize(ParallelType::BIDx);
  tv4->axis(1)->parallelize(ParallelType::Unswitch);
  tv4->axis(3)->parallelize(ParallelType::TIDx);

  scheduler_utils::parallelizeAllLike(tv4);

  for (auto output : fusion.outputs()) {
    output->as<TensorView>()->axis(2)->parallelize(ParallelType::Vectorize);
  }

  for (auto slice_tv : {tv1, tv2, tv3}) {
    slice_tv->axis(2)->parallelize(ParallelType::Vectorize);
  }

  inlineMost();

  auto options = at::TensorOptions().dtype(at::kFloat).device(at::kCUDA, 0);
  auto t0 = at::randn(shape, options);
  std::vector<c10::IValue> aten_inputs({t0});

  FusionExecutor fe;
  fe.compileFusion(&fusion, aten_inputs);
  auto cg_outputs = fe.runFusion(aten_inputs);

  for (const auto i : c10::irange(3)) {
    auto slice_out_ref = t0.index(
        {at::indexing::Slice(0, at::indexing::None),
         at::indexing::Slice(0, at::indexing::None),
         at::indexing::Slice(i * 1024, (i + 1) * 1024)});
    auto ref = at::native::view(slice_out_ref, {16, 128, 16, 64});
    ASSERT_TRUE(ref.equal(cg_outputs.at(i)));
  }
}

// Test concretizing a pad that follows a reshape. This requires the
// ExpressionEvaluator used in concretization to propagate shapes properly
// across symbolic reshapes in order to infer the size of the downstream pad.
TEST_P(ResizeTest, ReshapeToPad) {
  std::unique_ptr<Fusion> fusion_ptr = std::make_unique<Fusion>();
  Fusion& fusion = *fusion_ptr.get();
  FusionGuard fg(&fusion);

  TensorView* tv0 = makeSymbolicTensor(2);
  fusion.addInput(tv0);

  auto s0 = IrBuilder::create<Val>(DataType::Int);
  auto s1 = IrBuilder::create<Val>(DataType::Int);
  auto s2 = IrBuilder::create<Val>(DataType::Int);
  auto s3 = IrBuilder::create<Val>(DataType::Int);
  fusion.addInput(s0);
  fusion.addInput(s1);
  fusion.addInput(s2);
  fusion.addInput(s3);

  auto tv1 = reshape(tv0, {s2, s3});
  auto tv2 = pad(tv1, {fusion.zeroVal(), s0, fusion.zeroVal(), s1});
  fusion.addOutput(tv2);

  EnableOptionsGuard enable_options_guard;
  if (GetParam()) {
    EnableOptionsGuard::getCurOptions().set(EnableOption::IdModel, {"all"});
  } else {
    EnableOptionsGuard::getCurOptions().unset(EnableOption::IdModel);
  }

  FusionExecutorCache fusion_executor_cache(std::move(fusion_ptr));

  auto options = at::TensorOptions().dtype(at::kFloat).device(at::kCUDA, 0);
  at::Tensor at_x = at::randn({4, 3}, options);
  std::vector<c10::IValue> aten_inputs = {at_x, 1, 1, 3, 4};
  auto at_y = at::pad(at_x.reshape({3, 4}), {0, 1, 0, 1});

  auto outputs = fusion_executor_cache.runFusionWithInputs(aten_inputs);

  // Assert that we segmented into two segments
  auto seg_fusion =
      fusion_executor_cache.getMostRecentKernelRuntime()->fusionSegments();
  EXPECT_TRUE(seg_fusion->isSegmented());
  EXPECT_EQ(seg_fusion->groups().size(), 2);

  testValidate(
      fusion_executor_cache.fusion(),
      outputs,
      aten_inputs,
      {at_y},
      __LINE__,
      __FILE__);
}

TEST_F(ResizeTest, ReshapeToSlice) {
  std::unique_ptr<Fusion> fusion_ptr = std::make_unique<Fusion>();
  Fusion& fusion = *fusion_ptr.get();
  FusionGuard fg(&fusion);

  TensorView* tv0 = makeSymbolicTensor(2);
  fusion.addInput(tv0);

  auto s0 = IrBuilder::create<Val>(DataType::Int);
  auto s1 = IrBuilder::create<Val>(DataType::Int);
  auto s2 = IrBuilder::create<Val>(DataType::Int);
  auto s3 = IrBuilder::create<Val>(DataType::Int);
  fusion.addInput(s0);
  fusion.addInput(s1);
  fusion.addInput(s2);
  fusion.addInput(s3);

  auto tv1 = reshape(tv0, {s2, s3});
  auto tv2 = slice(tv1, {{fusion.zeroVal(), s0}, {fusion.zeroVal(), s1}});
  fusion.addOutput(tv2);

  FusionExecutorCache fusion_executor_cache(std::move(fusion_ptr));

  auto options = at::TensorOptions().dtype(at::kFloat).device(at::kCUDA, 0);
  at::Tensor at_x = at::randn({4, 3}, options);
  std::vector<c10::IValue> aten_inputs = {at_x, 3, 2, 3, 4};
  auto at_y = at::slice(at::slice(at_x.reshape({3, 4}), 0, 0, 3), 1, 0, 2);

  auto outputs = fusion_executor_cache.runFusionWithInputs(aten_inputs);

  // Assert that we segmented into two segments
  auto seg_fusion =
      fusion_executor_cache.getMostRecentKernelRuntime()->fusionSegments();
  EXPECT_TRUE(seg_fusion->isSegmented());
  EXPECT_EQ(seg_fusion->groups().size(), 2);

  testValidate(
      fusion_executor_cache.fusion(),
      outputs,
      aten_inputs,
      {at_y},
      __LINE__,
      __FILE__);
}

// Test that we can cat along broadcast dims
// See https://github.com/NVIDIA/Fuser/issues/224
TEST_F(ResizeTest, CatOfBroadcast) {
  Fusion fusion;
  FusionGuard fg(&fusion);

  std::vector<int64_t> shape0({1, 2});
  std::vector<int64_t> shape1({3, 2});

  auto tv0 = makeConcreteTensor(shape0);
  fusion.addInput(tv0);

  auto tv1 = makeConcreteTensor(shape1);
  fusion.addInput(tv1);

  auto tv2 = cat({tv0, tv1}, 0);
  fusion.addOutput(tv2);

  auto options = at::TensorOptions().dtype(at::kFloat).device(at::kCUDA, 0);

  auto t0 = at::randn(shape0, options);
  auto t1 = at::randn(shape1, options);
  std::vector<c10::IValue> aten_inputs({t0, t1});

  FusionExecutor fe;
  fe.compileFusion(&fusion, aten_inputs);
  auto cg_outputs = fe.runFusion(aten_inputs);

  auto ref = at::cat({t0, t1}, 0);

  NVF_CHECK(ref.equal(cg_outputs[0]));
}

// Test that we can cat along broadcast dims that have been expanded
// See https://github.com/NVIDIA/Fuser/issues/224
TEST_F(ResizeTest, CatOfExpandedBroadcast) {
  Fusion fusion;
  FusionGuard fg(&fusion);

  std::vector<int64_t> shape0({1, 2});
  std::vector<int64_t> shape0e({4, 2});
  std::vector<int64_t> shape1({3, 2});

  auto tv0 = makeConcreteTensor(shape0);
  fusion.addInput(tv0);

  auto tv1 = makeConcreteTensor(shape1);
  fusion.addInput(tv1);

  auto tv0e = expand(
      tv0, {IrBuilder::create<Val>(shape0e.at(0)), tv0->axis(1)->extent()});

  auto tv2 = cat({tv0e, tv1}, 0);
  fusion.addOutput(tv2);

  auto options = at::TensorOptions().dtype(at::kFloat).device(at::kCUDA, 0);

  auto t0 = at::randn(shape0, options);
  auto t1 = at::randn(shape1, options);
  std::vector<c10::IValue> aten_inputs({t0, t1});

  FusionExecutor fe;
  fe.compileFusion(&fusion, aten_inputs);
  auto cg_outputs = fe.runFusion(aten_inputs);

  auto ref = at::cat({at::expand_copy(t0, shape0e), t1}, 0);

  NVF_CHECK(ref.equal(cg_outputs[0]));
}

// Test that an empty input which is expanded in some non-zero directions can be
// padded in the empty dim as well as the expanded dims.
// This should match test_python_frontend.py::test_pad_expanded_empty
// See https://github.com/NVIDIA/Fuser/issues/870
TEST_P(ResizeTest, PadExpandedEmpty) {
  auto fusion_ptr = std::make_unique<Fusion>();
  auto& fusion = *fusion_ptr;
  FusionGuard fg(&fusion);

  auto i0 = IrBuilder::create<Val>(DataType::Index);
  auto i1 = IrBuilder::create<Val>(DataType::Index);
  auto i2 = IrBuilder::create<Val>(DataType::Index);

  auto tv0 = TensorViewBuilder()
                 .shape({i0, i1, i2})
                 .expanded({true, false, true})
                 .dtype(DataType::Double)
                 .build();
  fusion.addInput(tv0);

  auto s0 = IrBuilder::create<Val>(-3.70753);

  std::vector<Val*> pad_widths(
      {fusion.zeroVal(DataType::Index),
       fusion.zeroVal(DataType::Index),
       fusion.oneVal(DataType::Index),
       fusion.oneVal(DataType::Index),
       fusion.oneVal(DataType::Index),
       fusion.zeroVal(DataType::Index)});
  auto tv1 = pad(tv0, pad_widths, s0);
  fusion.addOutput(tv1);

  auto options = at::TensorOptions().dtype(at::kDouble).device(at::kCUDA, 0);

  auto t0 = at::randn({0}, options).as_strided({2, 0, 3}, {0, 0, 0});
  std::vector<c10::IValue> aten_inputs({t0});

  EnableOptionsGuard enable_options_guard;
  if (GetParam()) {
    EnableOptionsGuard::getCurOptions().set(EnableOption::IdModel, {"all"});
  } else {
    EnableOptionsGuard::getCurOptions().unset(EnableOption::IdModel);
  }

  FusionExecutorCache executor_cache(std::move(fusion_ptr));
  auto cg_outputs = executor_cache.runFusionWithInputs(aten_inputs);

  testValidate(
      executor_cache.fusion(), cg_outputs, aten_inputs, __LINE__, __FILE__);
}

// Test that we can pad properly along broadcast dims
// See https://github.com/NVIDIA/Fuser/issues/868
TEST_P(ResizeTest, PadOfBroadcast) {
  Fusion fusion;
  FusionGuard fg(&fusion);

  std::vector<int64_t> shape0({1});

  auto tv0 = makeConcreteTensor(shape0);
  fusion.addInput(tv0);

  auto tv1 = pad(tv0, {fusion.oneVal(), fusion.oneVal()});
  fusion.addOutput(tv1);

  auto options = at::TensorOptions().dtype(at::kFloat).device(at::kCUDA, 0);

  auto t0 = at::randn(shape0, options);
  std::vector<c10::IValue> aten_inputs({t0});

  EnableOptionsGuard enable_options_guard;
  if (GetParam()) {
    EnableOptionsGuard::getCurOptions().set(EnableOption::IdModel, {"all"});
  } else {
    EnableOptionsGuard::getCurOptions().unset(EnableOption::IdModel);
  }

  FusionExecutor fe;
  fe.compileFusion(&fusion, aten_inputs);
  auto cg_outputs = fe.runFusion(aten_inputs);

  testValidate(&fusion, cg_outputs, aten_inputs, __LINE__, __FILE__);
}

// Test that we can cat along broadcast dims that have been expanded
// See https://github.com/NVIDIA/Fuser/issues/868
TEST_P(ResizeTest, PadOfExpandedBroadcast) {
  Fusion fusion;
  FusionGuard fg(&fusion);

  std::vector<int64_t> shape0({1});
  std::vector<int64_t> shape0e({4});

  auto tv0 = makeConcreteTensor(shape0);
  fusion.addInput(tv0);

  auto tv0e = expand(tv0, {IrBuilder::create<Val>(shape0e.at(0))});

  auto tv1 = pad(tv0e, {fusion.oneVal(), fusion.oneVal()});
  fusion.addOutput(tv1);

  auto options = at::TensorOptions().dtype(at::kFloat).device(at::kCUDA, 0);

  auto t0 = at::randn(shape0, options);
  std::vector<c10::IValue> aten_inputs({t0});

  EnableOptionsGuard enable_options_guard;
  if (GetParam()) {
    EnableOptionsGuard::getCurOptions().set(EnableOption::IdModel, {"all"});
  } else {
    EnableOptionsGuard::getCurOptions().unset(EnableOption::IdModel);
  }

  FusionExecutor fe;
  fe.compileFusion(&fusion, aten_inputs);
  auto cg_outputs = fe.runFusion(aten_inputs);

  testValidate(&fusion, cg_outputs, aten_inputs, __LINE__, __FILE__);
}

TEST_F(ResizeTest, DynamicReshapeIssue1393) {
  std::unique_ptr<Fusion> fusion_ptr = std::make_unique<Fusion>();
  Fusion* fusion = fusion_ptr.get();
  FusionGuard fg(fusion);

  auto tv0 = TensorViewBuilder()
                 .ndims(2)
                 .shape({-1, -1})
                 .contiguity({true, std::nullopt})
                 .expanded({false, true})
                 .build();
  auto tv1 = TensorViewBuilder()
                 .ndims(2)
                 .shape({-1, -1})
                 .contiguity({std::nullopt, true})
                 .expanded({true, false})
                 .build();
  fusion->addInput(tv0);
  fusion->addInput(tv1);

  auto tv2 = add(tv0, tv1);
  auto s0 = IrBuilder::create<Val>(3);
  auto s1 = IrBuilder::create<Val>(4);
  auto s2 = IrBuilder::create<Val>(1);
  auto s3 = IrBuilder::create<Val>(5);
  auto tv3 = reshape(tv2, {s0, s1, s2});
  auto tv4 = expand(tv3, {s0, s1, s3});
  fusion->addOutput(tv4);

  FusionExecutorCache fec(std::move(fusion_ptr));

  auto options = at::TensorOptions().dtype(at::kFloat).device(at::kCUDA, 0);
  at::Tensor t0 = at::randn({3}, options).as_strided({3, 4}, {1, 0});
  at::Tensor t1 = at::randn({4}, options).as_strided({3, 4}, {0, 1});
  auto ref = t0.add(t1).as_strided({3, 4, 5}, {4, 1, 0});

  std::vector<c10::IValue> aten_inputs({t0, t1});
  auto outputs = fec.runFusionWithInputs(aten_inputs);

  testValidate(fusion, outputs, {t0, t1}, {ref}, __LINE__, __FILE__);
}

// Test that we can slice a trivially expanded tensor to size 1 then squeeze
// See https://github.com/NVIDIA/Fuser/issues/963
TEST_F(ResizeTest, SqueezeSlicedExpand) {
  auto fusion_ptr = std::make_unique<Fusion>();
  auto fusion = fusion_ptr.get();
  FusionGuard fg(fusion);

  std::vector<int64_t> shape0({9, 5});

  // dynamic input shape
  auto tv0 = makeSymbolicTensor(2);
  fusion->addInput(tv0);

  // Note these are Int instead of Index. They will be cast to Index when used
  // as extents.
  auto s0 = IrBuilder::create<Val>(9L);
  auto s1 = IrBuilder::create<Val>(5L);

  // The expand op will create a LoadStoreOp with these values as output
  // extents. This effectively creates a static shape TV from a dynamic shape
  // TV.
  auto tv1 = expand(tv0, {s0, s1});

  auto s2 = IrBuilder::create<Val>(2L);
  auto s3 = IrBuilder::create<Val>(3L);
  auto tv2 =
      slice(tv1, {{nullptr, nullptr, nullptr}, {s2, s3, fusion->oneVal()}});
  std::vector<bool> squeeze_dims({false, true});

  auto tv3 = squeeze(tv2, squeeze_dims);
  fusion->addOutput(tv3);

  auto options = at::TensorOptions().dtype(at::kFloat).device(at::kCUDA, 0);

  auto t0 = at::randn(shape0, options);
  std::vector<c10::IValue> aten_inputs({t0});

  FusionExecutorCache fec(std::move(fusion_ptr));
  auto cg_outputs = fec.runFusionWithInputs(aten_inputs);

  auto ref = at::squeeze(at::slice(t0, 1, 2, 3), 1);

  testValidate(
      fec.fusion(), cg_outputs, aten_inputs, {ref}, __LINE__, __FILE__);
}

// Vectorization through resize is not supported yet. Make sure
// vectorization is disabled.
TEST_F(ResizeTest, AvoidVectorization) {
  Fusion fusion;
  FusionGuard fg(&fusion);

  // Create a 2D tensor with a large enough inner domain. The outer
  // domain will be padded.
  std::vector<int64_t> shape({2, 1000L * 128});
  auto tv0 = makeContigConcreteTensor(shape);
  fusion.addInput(tv0);
  auto tv1 = pad(
      tv0,
      {fusion.zeroVal(), fusion.zeroVal(), fusion.oneVal(), fusion.oneVal()});
  auto tv2 = set(tv1);
  fusion.addOutput(tv2);

  auto options = at::TensorOptions().dtype(at::kFloat).device(at::kCUDA, 0);
  at::Tensor t0 = at::randn(shape, options);
  std::vector<c10::IValue> inputs({t0});

  // The pointwise scheduler should tell the vectorization factor is
  // 4.
  auto cg_results = scheduleAndRun(&fusion, SchedulerType::PointWise, inputs);
  auto pparams = cg_results.heuristic_params->as<PointwiseParams>();

  ASSERT_EQ(pparams->vectorization_factor, 4)
      << "Unexpected factor of vectorization";

  // Make sure tv1 is not vectorized, i.e., no loop IterDomains are vectorized.
  EXPECT_THAT(
      tv1->getLoopDomain(),
      Each(
          Property(&IterDomain::getParallelType, Not(ParallelType::Vectorize))))
      << "Unexpected vectorization: " << tv1;

  // Make sure tv2 should be vectorized, i.e., at least one loop IterDomain is
  // vectorized.
  EXPECT_THAT(
      tv2->getLoopDomain(),
      Contains(Property(&IterDomain::getParallelType, ParallelType::Vectorize)))
      << "Failed to vectorize: " << tv2;

  testValidate(&fusion, cg_results.outputs, inputs, __LINE__, __FILE__);
}

// MemoryPromotion generates code with volatile T. This test ensures that our
// reduced precision types in runtime file have volatile methods defined
TEST_F(ResizeTest, CatMemoryPromotionReducedFloating) {
  EnableOptionsGuard opt_guard;
  EnableOptionsGuard::getCurOptions().set(EnableOption::MemoryPromotion);

  std::vector<DataType> dtype_variants({DataType::Half});

  if (deviceMajorMinorCheck(8)) {
    dtype_variants.push_back(DataType::BFloat16);
  }
  if (deviceMajorMinorCheck(9)) {
    dtype_variants.push_back(DataType::Float8_e4m3fn);
    // We cannot set nan to e5m2.
    setFillAllocationWithNan(false);
    dtype_variants.push_back(DataType::Float8_e5m2);
  }

  for (auto dtype : dtype_variants) {
    std::unique_ptr<Fusion> fusion_ptr = std::make_unique<Fusion>();
    FusionGuard fg(fusion_ptr.get());

    TensorView* tv0 = makeSymbolicTensor(2, dtype);
    fusion_ptr->addInput(tv0);
    TensorView* tv1 = makeSymbolicTensor(2, dtype);
    fusion_ptr->addInput(tv1);

    TensorView* tv2 = castOp(DataType::Float, tv0);
    TensorView* tv3 = neg(tv2);
    TensorView* tv4 = castOp(dtype, tv3);

    TensorView* tv5 = cat({tv4, tv1}, -1);
    fusion_ptr->addOutput(tv5);

    auto options = at::TensorOptions().dtype(at::kFloat).device(at::kCUDA, 0);

    // note randn doesn't support fp8 types. so we cast after initialize
    at::Tensor t0 = at::randn({4, 8}, options).to(data_type_to_aten(dtype));
    at::Tensor t1 = at::randn({4, 12}, options).to(data_type_to_aten(dtype));

    std::vector<c10::IValue> aten_inputs = {t0, t1};

    FusionExecutorCache executor_cache(std::move(fusion_ptr));
    auto cg_outputs = executor_cache.runFusionWithInputs(aten_inputs);

    EXPECT_EQ(cg_outputs.size(), 1);
    EXPECT_EQ(cg_outputs[0].dtype(), data_type_to_aten(dtype));

    // note cat doesn't support fp8 types, running reference with floating point
    // instead.
    auto t0_fp32 = t0.to(at::kFloat);
    auto t1_fp32 = t1.to(at::kFloat);
    auto ref = at::cat({-t0_fp32, t1_fp32}, -1);

    testValidate(
        executor_cache.fusion(),
        {cg_outputs[0].to(at::kFloat)},
        aten_inputs,
        {ref},
        __LINE__,
        __FILE__,
        "");
  }
}

TEST_F(ResizeTest, PadDtypes) {
  auto sizes = {0, 10};
  auto dtypes = {
      at::kBool,
      at::kFloat,
      at::kLong,
      at::kDouble,
      at::kHalf,
      at::kBFloat16,
      at::kInt,
      at::kComplexFloat,
      at::kComplexDouble};

  auto fusion = std::make_unique<Fusion>();
  FusionGuard fg(fusion.get());

  Val* size = IrBuilder::create<Val>(DataType::Int);
  Val* fill_val = IrBuilder::create<Val>(DataType::Int);
  fusion->addInput(size);
  fusion->addInput(fill_val);
  for (auto dtype : dtypes) {
    if (!isSupportedTypeByDevice(aten_to_data_type(dtype))) {
      continue;
    }
    auto full_tv = full({size}, fill_val, aten_to_data_type(dtype));
    auto out_tv =
        pad(full_tv, {IrBuilder::create<Val>(1L), IrBuilder::create<Val>(1L)});
    fusion->addOutput(out_tv);

    auto* pad_value = out_tv->definition()->as<PadOp>()->value();
    EXPECT_TRUE(pad_value->isZero());
    EXPECT_FALSE(pad_value->isOne());
  }

  FusionExecutorCache executor_cache(std::move(fusion));

  for (auto size : sizes) {
    auto cg_outputs = executor_cache.runFusionWithInputs({size, 8});

    testValidate(
        executor_cache.fusion(), cg_outputs, {size, 8}, __LINE__, __FILE__);
  }
}

TEST_F(ResizeTest, Issue2552) {
  auto fusion = std::make_unique<Fusion>();
  FusionGuard fg(fusion.get());

  TensorView* x = makeContigConcreteTensor({1, 3});
  TensorView* y = makeContigConcreteTensor({1, 3});
  fusion->addInput(x);
  fusion->addInput(y);
  x = expand(x, {IrBuilder::create<Val>(2), x->axis(1)->extent()});
  x = slice(x, /*starts=*/{0, 0}, /*stops=*/{1, 3});
  fusion->addOutput(x);
  TensorView* z = add(x, y);
  fusion->addOutput(z);

  FusionExecutorCache fec(std::move(fusion));
  auto options = at::dtype(at::kFloat).device(at::kCUDA);
  at::Tensor x_tensor = at::randn({1, 3}, options);
  at::Tensor y_tensor = at::randn({1, 3}, options);
  std::vector<at::Tensor> out_tensors =
      fec.runFusionWithInputs({x_tensor, y_tensor});
  testValidate(
      fec.fusion(), out_tensors, {x_tensor, y_tensor}, __LINE__, __FILE__);
}

TEST_F(ResizeTest, Chunk_NegativeSize) {
  auto fusion = std::make_unique<Fusion>();
  FusionGuard fg(fusion.get());

  TensorView* in = makeContigTensor(1);
  fusion->addInput(in);
  std::vector<TensorView*> outs = chunk(in, /*chunks=*/6, /*dim=*/0);
  for (auto* out : outs) {
    fusion->addOutput(out);
  }

  FusionExecutorCache fec(std::move(fusion));
  EXPECT_THAT(
      [&]() {
        auto in_tensor = at::randn({13}).cuda();
        fec.runFusionWithInputs({in_tensor});
      },
      ThrowsMessage<nvfError>(HasSubstr("Invalid resized domain extent")));
}

TEST_F(ResizeTest, Chunk_SizeZero) {
  auto fusion = std::make_unique<Fusion>();
  FusionGuard fg(fusion.get());

  TensorView* in = makeContigTensor(1);
  fusion->addInput(in);
  std::vector<TensorView*> outs = chunk(in, /*chunks=*/6, /*dim=*/0);
  for (auto* out : outs) {
    fusion->addOutput(out);
  }

  FusionExecutorCache fec(std::move(fusion));
  auto in_tensor = at::randn({15}).cuda();
  auto out_tensors = fec.runFusionWithInputs({in_tensor});
  testValidate(fec.fusion(), out_tensors, {in_tensor}, __LINE__, __FILE__);

  EXPECT_EQ(out_tensors.back().numel(), 0);
}

TEST_F(ResizeTest, Chunk_Uneven) {
  auto fusion = std::make_unique<Fusion>();
  FusionGuard fg(fusion.get());

  TensorView* in = makeContigTensor(1);
  fusion->addInput(in);
  std::vector<TensorView*> outs = chunk(in, /*chunks=*/6, /*dim=*/0);
  for (auto* out : outs) {
    fusion->addOutput(out);
  }

  FusionExecutorCache fec(std::move(fusion));
  auto in_tensor = at::randn({16}).cuda();
  auto out_tensors = fec.runFusionWithInputs({in_tensor});
  testValidate(fec.fusion(), out_tensors, {in_tensor}, __LINE__, __FILE__);

  EXPECT_EQ(out_tensors.back().numel(), 1);
}

// Schedule a slice with the loop domain derived from the producer
// domain. See PR #2897.
// Note that the IdModel-based indexing is automatically enabled as
// there are tensors that have non-trivial loop domains as defined by
// requiresIdModel in lower2device.cpp.
TEST_F(ResizeTest, SliceScheduledLikeProducer) {
  Fusion fusion;
  FusionGuard fg(&fusion);

  std::vector<int64_t> shape({100});

  EnableOptionsGuard enable_options_guard;
  EnableOptionsGuard::getCurOptions().set(EnableOption::IdModel, {"all"});

  // concrete shapes to avoid dynamic Fusion
  auto tv0 = makeConcreteTensor(shape);
  fusion.addInput(tv0);

  auto tv1 =
      slice(tv0, {{IrBuilder::create<Val>(1L), IrBuilder::create<Val>(99)}});

  auto tv2 = set(tv1);

  fusion.addOutput(tv2);

  std::vector<IterDomain*> ref_loop = tv0->getLogicalDomain();
  scheduler_tools::scheduleLoopDomainsLike(fusion.allTvs(), ref_loop);

  for (auto tv : {tv1, tv2}) {
    tv->split(0, 32);
  }

  inlineMost();

  for (auto tv : {tv1, tv2}) {
    EXPECT_EQ(tv->getComputeAtPosition(), 2)
        << "Invalid computeAt position: " << tv->toString();
    tv->axis(0)->parallelize(ParallelType::BIDx);
    tv->axis(1)->parallelize(ParallelType::TIDx);
  }

  auto options = at::TensorOptions().dtype(at::kFloat).device(at::kCUDA, 0);
  auto t0 = at::randn(shape, options);
  std::vector<c10::IValue> aten_inputs({t0});

  FusionExecutor fe;
  fe.compileFusion(&fusion, aten_inputs);
  auto cg_outputs = fe.runFusion(aten_inputs);

  auto ref = t0.index({at::indexing::Slice(1, shape[0] - 1)});

  NVF_CHECK(ref.equal(cg_outputs[0]));
}

TEST_F(ResizeTest, PadScheduledLikeConsumer) {
  Fusion fusion;
  FusionGuard fg(&fusion);

  std::vector<int64_t> shape({100});

  EnableOptionsGuard enable_options_guard;
  EnableOptionsGuard::getCurOptions().set(EnableOption::IdModel, {"all"});

  // concrete shapes to avoid dynamic Fusion
  auto tv0 = makeConcreteTensor(shape);
  fusion.addInput(tv0);

  auto tv1 = add(tv0, IrBuilder::create<Val>(1));
  auto tv2 = pad(tv1, {IrBuilder::create<Val>(1), IrBuilder::create<Val>(1)});

  auto tv3 = add(tv2, IrBuilder::create<Val>(1));
  fusion.addOutput(tv3);

  std::vector<IterDomain*> ref_loop = tv2->getLogicalDomain();
  scheduler_tools::scheduleLoopDomainsLike(fusion.allTvs(), ref_loop);

  for (auto tv : {tv1, tv2, tv3}) {
    tv->split(0, 32);
  }

  inlineMost();

  for (auto tv : {tv1, tv2, tv3}) {
    EXPECT_EQ(tv->getComputeAtPosition(), 2)
        << "Invalid computeAt position: " << tv->toString();
    tv->axis(0)->parallelize(ParallelType::BIDx);
    tv->axis(1)->parallelize(ParallelType::TIDx);
  }

  auto options = at::TensorOptions().dtype(at::kFloat).device(at::kCUDA, 0);
  auto t0 = at::randn(shape, options);
  std::vector<c10::IValue> aten_inputs({t0});

  FusionExecutor fe;
  fe.compileFusion(&fusion, aten_inputs);
  auto cg_outputs = fe.runFusion(aten_inputs);

  auto ref = at::pad(t0 + 1, {1, 1}) + 1;

  NVF_CHECK(ref.equal(cg_outputs[0]));
}

// Slicing the left half and pad it to the original extent
TEST_F(ResizeTest, SliceThenPadLeftHalf) {
  Fusion fusion;
  FusionGuard fg(&fusion);

  std::vector<int64_t> shape({100});

  EnableOptionsGuard enable_options_guard;
  EnableOptionsGuard::getCurOptions().set(EnableOption::IdModel, {"all"});

  // concrete shapes to avoid dynamic Fusion
  auto tv0 = makeContigConcreteTensor(shape);
  fusion.addInput(tv0);

  auto tv1 = set(tv0);

  auto tv2 =
      slice(tv1, {{fusion.zeroVal(), IrBuilder::create<Val>(shape[0] / 2)}});

  auto tv3 = pad(tv2, {fusion.zeroVal(), IrBuilder::create<Val>(shape[0] / 2)});

  fusion.addOutput(tv3);

  std::vector<IterDomain*> ref_loop = tv0->getLogicalDomain();
  scheduler_tools::scheduleLoopDomainsLike(fusion.allTvs(), ref_loop);

  for (auto tv : {tv1, tv2, tv3}) {
    tv->split(0, 32);
  }

  inlineMost();

  for (auto tv : {tv1, tv2, tv3}) {
    EXPECT_EQ(tv->getComputeAtPosition(), 2)
        << "Invalid computeAt position: " << tv->toString();
    tv->axis(0)->parallelize(ParallelType::BIDx);
    tv->axis(1)->parallelize(ParallelType::TIDx);
  }

  auto options = at::TensorOptions().dtype(at::kFloat).device(at::kCUDA, 0);
  auto t0 = at::randn(shape, options);
  std::vector<c10::IValue> aten_inputs({t0});

  FusionExecutor fe;
  fe.compileFusion(&fusion, aten_inputs);
  auto cg_outputs = fe.runFusion(aten_inputs);

  auto ref = at::pad(
      t0.index({at::indexing::Slice(0, shape[0] / 2)}), {0, shape[0] / 2});

  EXPECT_TRUE(ref.equal(cg_outputs[0]));
}

// Slicing the right half and pad it to the original extent
TEST_F(ResizeTest, SliceThenPadRightHalf) {
  Fusion fusion;
  FusionGuard fg(&fusion);

  std::vector<int64_t> shape({100});

  EnableOptionsGuard enable_options_guard;
  EnableOptionsGuard::getCurOptions().set(EnableOption::IdModel, {"all"});

  // concrete shapes to avoid dynamic Fusion
  auto tv0 = makeContigConcreteTensor(shape);
  fusion.addInput(tv0);

  auto tv1 = set(tv0);

  auto tv2 = slice(
      tv1,
      {{IrBuilder::create<Val>(shape[0] / 2),
        IrBuilder::create<Val>(shape[0])}});

  auto tv3 = pad(tv2, {IrBuilder::create<Val>(shape[0] / 2), fusion.zeroVal()});

  fusion.addOutput(tv3);

  std::vector<IterDomain*> ref_loop = tv0->getLogicalDomain();
  scheduler_tools::scheduleLoopDomainsLike(fusion.allTvs(), ref_loop);

  for (auto tv : {tv1, tv2, tv3}) {
    tv->split(0, 32);
  }

  inlineMost();

  for (auto tv : {tv1, tv2, tv3}) {
    EXPECT_EQ(tv->getComputeAtPosition(), 2)
        << "Invalid computeAt position: " << tv->toString();
    tv->axis(0)->parallelize(ParallelType::BIDx);
    tv->axis(1)->parallelize(ParallelType::TIDx);
  }

  auto options = at::TensorOptions().dtype(at::kFloat).device(at::kCUDA, 0);
  auto t0 = at::randn(shape, options);
  std::vector<c10::IValue> aten_inputs({t0});

  FusionExecutor fe;
  fe.compileFusion(&fusion, aten_inputs);
  auto cg_outputs = fe.runFusion(aten_inputs);

  auto ref = at::pad(
      t0.index({at::indexing::Slice(shape[0] / 2, shape[0])}),
      {shape[0] / 2, 0});

  EXPECT_TRUE(ref.equal(cg_outputs[0]));
}

TEST_F(ResizeTest, SliceThenConcat) {
  Fusion fusion;
  FusionGuard fg(&fusion);

  std::vector<int64_t> shape({100});

  EnableOptionsGuard enable_options_guard;
  EnableOptionsGuard::getCurOptions().set(EnableOption::IdModel, {"all"});

  // concrete shapes to avoid dynamic Fusion
  auto tv0 = makeContigConcreteTensor(shape);
  fusion.addInput(tv0);

  auto tv1 = set(tv0);

  // TODO: Use cat instead of the manual pad + add

  // left half
  auto tv2 =
      slice(tv1, {{fusion.zeroVal(), IrBuilder::create<Val>(shape[0] / 2)}});
  auto tv3 = pad(tv2, {fusion.zeroVal(), IrBuilder::create<Val>(shape[0] / 2)});

  // right half
  auto tv4 = slice(
      tv1,
      {{IrBuilder::create<Val>(shape[0] / 2),
        IrBuilder::create<Val>(shape[0])}});
  auto tv5 = pad(tv4, {IrBuilder::create<Val>(shape[0] / 2), fusion.zeroVal()});

  auto tv6 = add(tv3, tv5);

  fusion.addOutput(tv6);

  std::vector<IterDomain*> ref_loop = tv0->getLogicalDomain();
  scheduler_tools::scheduleLoopDomainsLike(fusion.allTvs(), ref_loop);

  for (auto tv : {tv1, tv2, tv3, tv4, tv5, tv6}) {
    tv->split(0, 32);
  }

  inlineMost();

  for (auto tv : {tv1, tv2, tv3, tv4, tv5, tv6}) {
    EXPECT_EQ(tv->getComputeAtPosition(), 2)
        << "Invalid computeAt position: " << tv->toString();
    tv->axis(0)->parallelize(ParallelType::BIDx);
    tv->axis(1)->parallelize(ParallelType::TIDx);
  }

  auto options = at::TensorOptions().dtype(at::kFloat).device(at::kCUDA, 0);
  auto t0 = at::randn(shape, options);
  std::vector<c10::IValue> aten_inputs({t0});

  FusionExecutor fe;
  fe.compileFusion(&fusion, aten_inputs);
  auto cg_outputs = fe.runFusion(aten_inputs);

  EXPECT_TRUE(t0.equal(cg_outputs[0]));
}

// RoPE pattern except for the rotation
TEST_F(ResizeTest, SliceSliceConcatConcat) {
  Fusion fusion;
  FusionGuard fg(&fusion);

  const int64_t i0 = 128;
  const int64_t rope_size = 32;

  EnableOptionsGuard enable_options_guard;
  EnableOptionsGuard::getCurOptions().set(EnableOption::IdModel, {"all"});

  auto zero = fusion.zeroVal();

  // concrete shapes to avoid dynamic Fusion
  auto tv0 = makeContigConcreteTensor({i0});
  fusion.addInput(tv0);

  // [i0]
  auto tv1 = set(tv0);

  // [rope_size]
  auto tv2 = slice(tv1, {{zero, IrBuilder::create<Val>(rope_size)}});

  auto rope_size_half = IrBuilder::create<Val>(rope_size / 2);

  // first half
  // [0:rope_size/2]
  auto tv3 = slice(tv2, {{zero, rope_size_half}});
  // do some uop
  auto tv4 = add(tv3, IrBuilder::create<Val>(1));
  // Pad back
  // [0:rope_size]
  auto tv5 = pad(tv4, {zero, rope_size_half});

  // second half
  // [rope_size/2:]
  auto tv6 = slice(tv2, {{rope_size_half, IrBuilder::create<Val>(rope_size)}});

  // do some uop
  auto tv7 = add(tv6, IrBuilder::create<Val>(2));
  // Pad back
  // [rope_size]
  auto tv8 = pad(tv7, {rope_size_half, zero});

  // [rope_size]
  auto tv9 = add(tv5, tv8);

  // [i0]
  auto tv10 = pad(tv9, {zero, IrBuilder::create<Val>(i0 - rope_size)});

  // [rope_size:]
  auto tv11 = slice(
      tv1, {{IrBuilder::create<Val>(rope_size), IrBuilder::create<Val>(i0)}});
  // [i0]
  auto tv12 = pad(tv11, {IrBuilder::create<Val>(rope_size), zero});

  auto tv13 = add(tv10, tv12);

  fusion.addOutput(tv13);

  std::vector<IterDomain*> ref_loop = tv0->getLogicalDomain();
  scheduler_tools::scheduleLoopDomainsLike(fusion.allTvs(), ref_loop);

  for (auto tv : fusion.allTvs()) {
    if (tv->isFusionInput()) {
      continue;
    }
    tv->split(0, 4);
    tv->split(0, 16);
  }

  inlineMost();

  for (auto tv : fusion.allTvs()) {
    if (tv->isFusionInput()) {
      continue;
    }
    EXPECT_EQ(tv->getComputeAtPosition(), 3)
        << "Invalid computeAt position: " << tv->toString();
    tv->axis(0)->parallelize(ParallelType::BIDx);
    tv->axis(1)->parallelize(ParallelType::TIDx);
  }

  auto options = at::TensorOptions().dtype(at::kFloat).device(at::kCUDA, 0);
  auto t0 = at::randn({i0}, options);
  std::vector<c10::IValue> aten_inputs({t0});

  FusionExecutor fe;
  fe.compileFusion(&fusion, aten_inputs);
  auto cg_outputs = fe.runFusion(aten_inputs);

  auto ref = at::concat(
      {at::slice(t0, 0, 0, rope_size / 2) + 1,
       at::slice(t0, 0, rope_size / 2, rope_size) + 2,
       at::slice(t0, 0, rope_size)},
      0);

  NVF_CHECK(ref.equal(cg_outputs[0]));
}

TEST_F(ResizeTest, SliceConcatAdd) {
  Fusion fusion;
  FusionGuard fg(&fusion);

  std::vector<int64_t> shape({8});

  EnableOptionsGuard enable_options_guard;
  EnableOptionsGuard::getCurOptions().set(EnableOption::IdModel, {"all"});

  // concrete shapes to avoid dynamic Fusion
  auto tv0 = makeContigConcreteTensor(shape);
  fusion.addInput(tv0);

  auto tv1 = set(tv0);

  // TODO: Use cat instead of the manual pad + add

  // left half
  auto tv2 =
      slice(tv1, {{fusion.zeroVal(), IrBuilder::create<Val>(shape[0] / 2)}});
  auto tv3 = pad(tv2, {fusion.zeroVal(), IrBuilder::create<Val>(shape[0] / 2)});

  // right half
  auto tv4 = slice(
      tv1,
      {{IrBuilder::create<Val>(shape[0] / 2),
        IrBuilder::create<Val>(shape[0])}});
  auto tv5 = pad(tv4, {IrBuilder::create<Val>(shape[0] / 2), fusion.zeroVal()});

  auto tv6 = add(tv3, tv5);

  auto tv7 = add(tv1, tv6);

  fusion.addOutput(tv7);

#if 0
  tv2->setLoopDomain(tv2->getRootDomain());

  if (false) {
    std::vector<IterDomain*> tv3_loop{
        tv2->getRootDomain()[0]->cloneWithoutRFactor(),
    };
    IrBuilder::create<Resize>(
        tv3->getRootDomain().at(0),
        tv3_loop.at(0),
        fusion.zeroVal(),
        IrBuilder::create<Val>(-shape[0] / 2, DataType::Index));
    tv3->setLoopDomain(tv3_loop);
  }

  tv4->setLoopDomain(tv4->getRootDomain());

  if (false) {
    std::vector<IterDomain*> tv5_loop{
        tv4->getRootDomain()[0]->cloneWithoutRFactor(),
    };
    IrBuilder::create<Resize>(
        tv5->getRootDomain().at(0),
        tv5_loop.at(0),
        IrBuilder::create<Val>(-shape[0] / 2, DataType::Index),
        fusion.zeroVal());
    tv5->setLoopDomain(tv5_loop);
  }

  if (false) {
    std::vector<IterDomain*> tv6_loop{
        tv2->getRootDomain()[0]->cloneWithoutRFactor(),
    };
    auto left_half = IterDomain::resize(
        tv6_loop[0],
        fusion.zeroVal(),
        IrBuilder::create<Val>(-shape[0] / 2, DataType::Index));
    IrBuilder::create<Resize>(
        tv6->getLogicalDomain().at(0),
        left_half,
        fusion.zeroVal(),
        IrBuilder::create<Val>(shape[0] / 2, DataType::Index));
    tv6->setLoopDomain(tv6_loop);
  }

#if 0
  for (auto tv : {tv1, tv2, tv3, tv4, tv5, tv6}) {
    tv->split(0, 32);
    tv->axis(0)->parallelize(ParallelType::BIDx);
    tv->axis(1)->parallelize(ParallelType::TIDx);
  }
#endif
#endif
  // inlineMost();

  fusion.print();
  fusion.printKernel();

  auto options = at::TensorOptions().dtype(at::kFloat).device(at::kCUDA, 0);
  auto t0 = at::randn(shape, options);
  std::vector<c10::IValue> aten_inputs({t0});

  FusionExecutor fe;
  fe.compileFusion(&fusion, aten_inputs);
  auto cg_outputs = fe.runFusion(aten_inputs);

  auto ref = t0 + t0;

  EXPECT_TRUE(ref.equal(cg_outputs[0]));
}

TEST_F(ResizeTest, SliceThenRotate) {
  Fusion fusion;
  FusionGuard fg(&fusion);

  std::vector<int64_t> shape({8});

  EnableOptionsGuard enable_options_guard;
  EnableOptionsGuard::getCurOptions().set(EnableOption::IdModel, {"all"});

  // concrete shapes to avoid dynamic Fusion
  auto tv0 = makeContigConcreteTensor(shape);
  fusion.addInput(tv0);

  auto tv1 = set(tv0);

  // TODO: Use cat instead of the manual pad + add

  // left half
  auto tv2 =
      slice(tv1, {{fusion.zeroVal(), IrBuilder::create<Val>(shape[0] / 2)}});

  auto tv3 = pad(tv2, {IrBuilder::create<Val>(shape[0] / 2), fusion.zeroVal()});

  // right half
  auto tv4 = slice(
      tv1,
      {{IrBuilder::create<Val>(shape[0] / 2),
        IrBuilder::create<Val>(shape[0])}});
  auto tv5 = pad(tv4, {fusion.zeroVal(), IrBuilder::create<Val>(shape[0] / 2)});

  auto tv6 = add(tv5, tv3);

  fusion.addOutput(tv6);

  if (getenv("LOOP")) {
    tv2->setLoopDomain(tv2->getRootDomain());
  }

  if (false) {
    std::vector<IterDomain*> tv3_loop{
        tv2->getRootDomain()[0]->cloneWithoutRFactor(),
    };
    IrBuilder::create<Resize>(
        tv3->getRootDomain().at(0),
        tv3_loop.at(0),
        fusion.zeroVal(),
        IrBuilder::create<Val>(-shape[0] / 2, DataType::Index));
    tv3->setLoopDomain(tv3_loop);
  }

  if (getenv("LOOP")) {
    tv4->setLoopDomain(tv4->getRootDomain());
  }

  if (false) {
    std::vector<IterDomain*> tv5_loop{
        tv4->getRootDomain()[0]->cloneWithoutRFactor(),
    };
    IrBuilder::create<Resize>(
        tv5->getRootDomain().at(0),
        tv5_loop.at(0),
        IrBuilder::create<Val>(-shape[0] / 2, DataType::Index),
        fusion.zeroVal());
    tv5->setLoopDomain(tv5_loop);
  }

  if (false) {
    std::vector<IterDomain*> tv6_loop{
        tv2->getRootDomain()[0]->cloneWithoutRFactor(),
    };
    auto left_half = IterDomain::resize(
        tv6_loop[0],
        fusion.zeroVal(),
        IrBuilder::create<Val>(-shape[0] / 2, DataType::Index));
    IrBuilder::create<Resize>(
        tv6->getLogicalDomain().at(0),
        left_half,
        fusion.zeroVal(),
        IrBuilder::create<Val>(shape[0] / 2, DataType::Index));
    tv6->setLoopDomain(tv6_loop);
  }

#if 0
  for (auto tv : {tv1, tv2, tv3, tv4, tv5, tv6}) {
    tv->split(0, 32);
    tv->axis(0)->parallelize(ParallelType::BIDx);
    tv->axis(1)->parallelize(ParallelType::TIDx);
  }
#endif

  // inlineMost();

  fusion.print();
  fusion.printKernel();

  auto options = at::TensorOptions().dtype(at::kFloat).device(at::kCUDA, 0);
  auto t0 = at::randn(shape, options);
  std::vector<c10::IValue> aten_inputs({t0});

  FusionExecutor fe;
  fe.compileFusion(&fusion, aten_inputs);
  auto cg_outputs = fe.runFusion(aten_inputs);

  auto ref = at::cat(
      {t0.index({at::indexing::Slice(shape[0] / 2, at::indexing::None)}),
       t0.index({at::indexing::Slice(0, shape[0] / 2)})});

  std::cout << "input:\n" << t0 << "\n";
  std::cout << "ref:\n" << ref << "\n";
  std::cout << "result:\n" << cg_outputs[0] << "\n";

  EXPECT_TRUE(ref.equal(cg_outputs[0]));
}

TEST_F(ResizeTest, SliceRotateThenConcat) {
  Fusion fusion;
  FusionGuard fg(&fusion);

  std::vector<int64_t> shape({8});

  EnableOptionsGuard enable_options_guard;
  EnableOptionsGuard::getCurOptions().set(EnableOption::IdModel, {"all"});

  // concrete shapes to avoid dynamic Fusion
  auto tv0 = makeContigConcreteTensor(shape);
  fusion.addInput(tv0);

  auto tv1 = set(tv0);

  // TODO: Use cat instead of the manual pad + add

  // left half
  auto tv2 =
      slice(tv1, {{fusion.zeroVal(), IrBuilder::create<Val>(shape[0] / 2)}});

  auto tv3 = pad(tv2, {IrBuilder::create<Val>(shape[0] / 2), fusion.zeroVal()});

  // right half
  auto tv4 = slice(
      tv1,
      {{IrBuilder::create<Val>(shape[0] / 2),
        IrBuilder::create<Val>(shape[0])}});
  auto tv5 = pad(tv4, {fusion.zeroVal(), IrBuilder::create<Val>(shape[0] / 2)});

  auto tv6 = add(tv5, tv3);

  auto tv7 = add(tv1, tv6);

  fusion.addOutput(tv7);

  // This doesn't work...
  if (getenv("LOOP")) {
    tv2->setLoopDomain(tv2->getRootDomain());
  }

  if (false) {
    std::vector<IterDomain*> tv3_loop{
        tv2->getRootDomain()[0]->cloneWithoutRFactor(),
    };
    IrBuilder::create<Resize>(
        tv3->getRootDomain().at(0),
        tv3_loop.at(0),
        fusion.zeroVal(),
        IrBuilder::create<Val>(-shape[0] / 2, DataType::Index));
    tv3->setLoopDomain(tv3_loop);
  }

  if (getenv("LOOP")) {
    tv4->setLoopDomain(tv4->getRootDomain());
  }

  if (false) {
    std::vector<IterDomain*> tv5_loop{
        tv4->getRootDomain()[0]->cloneWithoutRFactor(),
    };
    IrBuilder::create<Resize>(
        tv5->getRootDomain().at(0),
        tv5_loop.at(0),
        IrBuilder::create<Val>(-shape[0] / 2, DataType::Index),
        fusion.zeroVal());
    tv5->setLoopDomain(tv5_loop);
  }

  if (false) {
    std::vector<IterDomain*> tv6_loop{
        tv2->getRootDomain()[0]->cloneWithoutRFactor(),
    };
    auto left_half = IterDomain::resize(
        tv6_loop[0],
        fusion.zeroVal(),
        IrBuilder::create<Val>(-shape[0] / 2, DataType::Index));
    IrBuilder::create<Resize>(
        tv6->getLogicalDomain().at(0),
        left_half,
        fusion.zeroVal(),
        IrBuilder::create<Val>(shape[0] / 2, DataType::Index));
    tv6->setLoopDomain(tv6_loop);
  }

#if 0
  for (auto tv : {tv1, tv2, tv3, tv4, tv5, tv6}) {
    tv->split(0, 32);
    tv->axis(0)->parallelize(ParallelType::BIDx);
    tv->axis(1)->parallelize(ParallelType::TIDx);
  }
#endif

  // inlineMost();

  fusion.print();
  fusion.printKernel();

  auto options = at::TensorOptions().dtype(at::kFloat).device(at::kCUDA, 0);
  auto t0 = at::randn(shape, options);
  std::vector<c10::IValue> aten_inputs({t0});

  FusionExecutor fe;
  fe.compileFusion(&fusion, aten_inputs);
  auto cg_outputs = fe.runFusion(aten_inputs);

  auto ref =
      t0 +
      at::cat(
          {t0.index({at::indexing::Slice(shape[0] / 2, at::indexing::None)}),
           t0.index({at::indexing::Slice(0, shape[0] / 2)})});

  std::cout << "input:\n" << t0 << "\n";
  std::cout << "ref:\n" << ref << "\n";
  std::cout << "result:\n" << cg_outputs[0] << "\n";

  EXPECT_TRUE(ref.equal(cg_outputs[0]));
}

TEST_F(ResizeTest, SliceSliceRotateConcat) {
  Fusion fusion;
  FusionGuard fg(&fusion);

  std::vector<int64_t> shape({32});
  const int64_t rope_size = 8;

  EnableOptionsGuard enable_options_guard;
  EnableOptionsGuard::getCurOptions().set(EnableOption::IdModel, {"all"});

  // concrete shapes to avoid dynamic Fusion
  auto tv0 = makeContigConcreteTensor(shape);
  fusion.addInput(tv0);

  auto tv1 = set(tv0);

  auto tv2 =
      slice(tv1, {{fusion.zeroVal(), IrBuilder::create<Val>(rope_size)}});

  // left half
  auto tv3 =
      slice(tv2, {{fusion.zeroVal(), IrBuilder::create<Val>(rope_size / 2)}});

  auto tv4 =
      pad(tv3, {IrBuilder::create<Val>(rope_size / 2), fusion.zeroVal()});

  // right half
  auto tv5 = slice(
      tv2,
      {{IrBuilder::create<Val>(rope_size / 2),
        IrBuilder::create<Val>(rope_size)}});
  auto tv6 = pad(tv5, {fusion.zeroVal(), IrBuilder::create<Val>(rope_size)});

  // concat
  auto tv7 = add(tv6, tv4);

  // auto tv7 = add(tv1, tv6);

  fusion.addOutput(tv7);

  // This doesn't work...
  if (getenv("LOOP")) {
    tv2->setLoopDomain(tv2->getRootDomain());
  }

  if (false) {
    std::vector<IterDomain*> tv3_loop{
        tv2->getRootDomain()[0]->cloneWithoutRFactor(),
    };
    IrBuilder::create<Resize>(
        tv3->getRootDomain().at(0),
        tv3_loop.at(0),
        fusion.zeroVal(),
        IrBuilder::create<Val>(-shape[0] / 2, DataType::Index));
    tv3->setLoopDomain(tv3_loop);
  }

  if (getenv("LOOP")) {
    tv4->setLoopDomain(tv4->getRootDomain());
  }

  if (false) {
    std::vector<IterDomain*> tv5_loop{
        tv4->getRootDomain()[0]->cloneWithoutRFactor(),
    };
    IrBuilder::create<Resize>(
        tv5->getRootDomain().at(0),
        tv5_loop.at(0),
        IrBuilder::create<Val>(-shape[0] / 2, DataType::Index),
        fusion.zeroVal());
    tv5->setLoopDomain(tv5_loop);
  }

  if (false) {
    std::vector<IterDomain*> tv6_loop{
        tv2->getRootDomain()[0]->cloneWithoutRFactor(),
    };
    auto left_half = IterDomain::resize(
        tv6_loop[0],
        fusion.zeroVal(),
        IrBuilder::create<Val>(-shape[0] / 2, DataType::Index));
    IrBuilder::create<Resize>(
        tv6->getLogicalDomain().at(0),
        left_half,
        fusion.zeroVal(),
        IrBuilder::create<Val>(shape[0] / 2, DataType::Index));
    tv6->setLoopDomain(tv6_loop);
  }

#if 0
  for (auto tv : {tv1, tv2, tv3, tv4, tv5, tv6}) {
    tv->split(0, 32);
    tv->axis(0)->parallelize(ParallelType::BIDx);
    tv->axis(1)->parallelize(ParallelType::TIDx);
  }
#endif

  // inlineMost();

  fusion.print();
  fusion.printKernel();

  auto options = at::TensorOptions().dtype(at::kFloat).device(at::kCUDA, 0);
  auto t0 = at::randn(shape, options);
  std::vector<c10::IValue> aten_inputs({t0});

  FusionExecutor fe;
  fe.compileFusion(&fusion, aten_inputs);
  auto cg_outputs = fe.runFusion(aten_inputs);

  auto ref =
      t0 +
      at::cat(
          {t0.index({at::indexing::Slice(shape[0] / 2, at::indexing::None)}),
           t0.index({at::indexing::Slice(0, shape[0] / 2)})});

  std::cout << "input:\n" << t0 << "\n";
  std::cout << "ref:\n" << ref << "\n";
  std::cout << "result:\n" << cg_outputs[0] << "\n";

  EXPECT_TRUE(ref.equal(cg_outputs[0]));
}

TEST_F(ResizeTest, ReshapeSliceSliceRotateConcat) {
  Fusion fusion;
  FusionGuard fg(&fusion);

  std::vector<int64_t> shape({16});
  const int64_t rope_size = 4;
  std::vector<int64_t> shape2({shape[0] / rope_size, rope_size});

  EnableOptionsGuard enable_options_guard;
  EnableOptionsGuard::getCurOptions().set(EnableOption::IdModel, {"all"});

  // concrete shapes to avoid dynamic Fusion
  auto tv0 = makeContigConcreteTensor(shape);
  fusion.addInput(tv0);

  // [32]
  auto tv1 = set(tv0);

  // [4, 4]
  auto tv2 = reshape(tv1, shape, shape2);

  // [1, 4]
  auto tv3 = slice(
      tv2,
      {{fusion.zeroVal(), IrBuilder::create<Val>(1)},
       {fusion.zeroVal(), IrBuilder::create<Val>(shape2[1])}});

  // left half
  // [1, 2]
  auto tv4 = slice(
      tv3,
      {{fusion.zeroVal(), IrBuilder::create<Val>(1)},
       {fusion.zeroVal(), IrBuilder::create<Val>(shape2[1] / 2)}});
  // [1, 4]
  auto tv5 =
      pad(tv4, {IrBuilder::create<Val>(shape2[1] / 2), fusion.zeroVal()});

  // right half
  // [1, 2]
  auto tv6 = slice(
      tv3,
      {{fusion.zeroVal(), IrBuilder::create<Val>(1)},
       {IrBuilder::create<Val>(shape2[1] / 2),
        IrBuilder::create<Val>(shape2[1])}});
  // [1, 4]
  auto tv7 =
      pad(tv6, {fusion.zeroVal(), IrBuilder::create<Val>(shape2[1] / 2)});

  // concat
  // [1, 4]
  auto tv8 = add(tv7, tv5);

  // [4, 4]
  auto tv9 =
      pad(tv8,
          {fusion.zeroVal(),
           fusion.zeroVal(),
           fusion.zeroVal(),
           IrBuilder::create<Val>(3)});

  // [3, 4]
  auto tv10 = slice(
      tv2,
      {{IrBuilder::create<Val>(1), IrBuilder::create<Val>(shape2[0])},
       {fusion.zeroVal(), IrBuilder::create<Val>(shape2[1])}});
  auto tv11 =
      pad(tv10,
          {fusion.zeroVal(),
           fusion.zeroVal(),
           IrBuilder::create<Val>(1),
           fusion.zeroVal()});

  auto tv12 = add(tv9, tv11);

  auto tv13 = reshape(tv12, shape2, shape);

  fusion.addOutput(tv13);

  fusion.print();

  if (getenv("MANUAL")) {
    tv1->split(0, 4, false);

    tv3->setLoopDomain(tv3->getRootDomain());

    // tv4
    {
      auto outer_root = tv3->getRootDomain().at(0)->cloneWithoutRFactor();
      // Replay tv3 root-to-logical resize
      IrBuilder::create<Resize>(
          tv4->getMaybeRootDomain().at(0),
          outer_root,
          fusion.zeroVal(),
          IrBuilder::create<Val>(-shape2[0] + 1, DataType::Index));
      if (getenv("INNER")) {
        // This doesn't work
        tv4->setLoopDomain({outer_root, tv4->getRootDomain().at(1)});
      } else {
        tv4->setLoopDomain({outer_root, tv4->getLogicalDomain().at(1)});
      }
    }

    // tv5
    {
      auto outer_root = tv3->getRootDomain().at(0)->cloneWithoutRFactor();
      // Replay tv3 root-to-logical resize
      IrBuilder::create<Resize>(
          tv5->getMaybeRootDomain().at(0),
          outer_root,
          fusion.zeroVal(),
          IrBuilder::create<Val>(-shape2[0] + 1, DataType::Index));
      tv5->setLoopDomain({outer_root, tv5->getLogicalDomain().at(1)});
    }

    // tv6
    {
      auto outer_root = tv3->getRootDomain().at(0)->cloneWithoutRFactor();
      // Replay tv3 root-to-logical resize
      IrBuilder::create<Resize>(
          tv6->getMaybeRootDomain().at(0),
          outer_root,
          fusion.zeroVal(),
          IrBuilder::create<Val>(-shape2[0] + 1, DataType::Index));
      tv6->setLoopDomain({outer_root, tv6->getLogicalDomain().at(1)});
    }

    // tv7
    {
      auto outer_root = tv3->getRootDomain().at(0)->cloneWithoutRFactor();
      // Replay tv3 root-to-logical resize
      IrBuilder::create<Resize>(
          tv7->getMaybeRootDomain().at(0),
          outer_root,
          fusion.zeroVal(),
          IrBuilder::create<Val>(-shape2[0] + 1, DataType::Index));
      tv7->setLoopDomain({outer_root, tv7->getLogicalDomain().at(1)});
    }

    // tv8
    {
      auto outer_root = tv3->getRootDomain().at(0)->cloneWithoutRFactor();
      // Replay tv3 root-to-logical resize
      IrBuilder::create<Resize>(
          tv8->getMaybeRootDomain().at(0),
          outer_root,
          fusion.zeroVal(),
          IrBuilder::create<Val>(-shape2[0] + 1, DataType::Index));
      tv8->setLoopDomain({outer_root, tv8->getLogicalDomain().at(1)});
    }

    // tv9
    {
      auto outer_root = tv3->getRootDomain().at(0)->cloneWithoutRFactor();
      // Replay tv3 root-to-logical resize
      IrBuilder::create<Resize>(
          tv9->getMaybeRootDomain().at(0),
          outer_root,
          fusion.zeroVal(),
          IrBuilder::create<Val>(-shape2[0] + 1, DataType::Index));
      tv9->setLoopDomain({outer_root, tv9->getLogicalDomain().at(1)});
    }

    // tv10
    tv10->setLoopDomain(tv10->getRootDomain());

    // tv11
    {
      auto outer_root = tv10->getRootDomain().at(0)->cloneWithoutRFactor();
      // Replay tv10 root-to-logical resize
      IrBuilder::create<Resize>(
          tv11->getMaybeRootDomain().at(0),
          outer_root,
          IrBuilder::create<Val>(-1, DataType::Index),
          fusion.zeroVal());
      tv11->setLoopDomain({outer_root, tv11->getLogicalDomain().at(1)});
    }

    // tv12
    {
      auto outer_root = tv3->getRootDomain().at(0)->cloneWithoutRFactor();
      // Replay tv3 root-to-logical resize
      auto sliced_root = IterDomain::resize(
          outer_root,
          fusion.zeroVal(),
          IrBuilder::create<Val>(-shape2[0] + 1, DataType::Index));
      IrBuilder::create<Resize>(
          tv12->getMaybeRootDomain().at(0),
          sliced_root,
          fusion.zeroVal(),
          IrBuilder::create<Val>(shape2[0] - 1, DataType::Index));
      tv12->setLoopDomain({outer_root, tv12->getLogicalDomain().at(1)});
    }

    // tv13
    {
      auto outer_root = tv3->getRootDomain().at(0)->cloneWithoutRFactor();
      // Replay tv3 root-to-logical resize
      auto sliced_root = IterDomain::resize(
          outer_root,
          fusion.zeroVal(),
          IrBuilder::create<Val>(-shape2[0] + 1, DataType::Index));
      IrBuilder::create<Resize>(
          tv13->getMaybeRootDomain().at(0),
          sliced_root,
          fusion.zeroVal(),
          IrBuilder::create<Val>(shape2[0] - 1, DataType::Index));
      tv13->setLoopDomain({outer_root, tv13->getRootDomain().at(1)});
    }
  } else {
    std::vector<IterDomain*> ref_loop = tv2->getLogicalDomain();
    scheduler_utils::scheduleLoopDomainsLike(fusion.allTvs(), ref_loop, 1);
  }

  fusion.printMath();
#if 1
  for (auto tv : fusion.allTvs()) {
    if (tv->nDims() == 2) {
      tv->axis(0)->parallelize(ParallelType::TIDx);
    }
  }

  if (getenv("INLINE")) {
    // inlineMost();
    for (auto tv : fusion.allTvs()) {
      if (tv->nDims() == 2) {
        tv->inlineAt(1);
      }
    }
  }

  tv1->axis(-1)->parallelize(ParallelType::Vectorize);
#endif
  // fusion.print();
  // fusion.printKernel();

  auto options = at::TensorOptions().dtype(at::kFloat).device(at::kCUDA, 0);
  auto t0 = at::randn(shape, options);
  std::vector<c10::IValue> aten_inputs({t0});

  FusionExecutor fe;
  fe.compileFusion(&fusion, aten_inputs);
  auto cg_outputs = fe.runFusion(aten_inputs);

  auto t1 = t0.index({at::indexing::Slice(0, rope_size)});
  auto t2 = t1.index({at::indexing::Slice(0, rope_size / 2)});
  auto t3 = t1.index({at::indexing::Slice(rope_size / 2, rope_size)});
  auto t4 = at::cat({t3, t2});
  auto t5 = t0.index({at::indexing::Slice(rope_size)});
  auto t6 = at::cat({t4, t5});
  auto ref = t6;

  std::cout << "input:\n" << t0 << "\n";
  std::cout << "ref:\n" << ref << "\n";
  std::cout << "result:\n" << cg_outputs[0] << "\n";

  EXPECT_TRUE(ref.equal(cg_outputs[0]));
}

TEST_F(ResizeTest, ReshapeSliceSliceRotateConcat16) {
  Fusion fusion;
  FusionGuard fg(&fusion);

  const int64_t rope_size = 16;
  std::vector<int64_t> shape1({rope_size * 4});
  std::vector<int64_t> shape2({shape1[0] / rope_size, 2, rope_size / 2});

  EnableOptionsGuard enable_options_guard;
  EnableOptionsGuard::getCurOptions().set(EnableOption::IdModel, {"all"});

  // concrete shapes to avoid dynamic Fusion
  auto tv0 = makeContigConcreteTensor(shape1);
  fusion.addInput(tv0);

  // [rope_size * 4]
  auto tv1 = set(tv0);

  // [4, 2, rope_size / 2]
  auto tv2 = reshape(tv1, shape1, shape2);

  // [1, 2, rope_size / 2]
  auto tv3 = slice(
      tv2,
      {
          {fusion.zeroVal(), IrBuilder::create<Val>(1)},
          {fusion.zeroVal(), IrBuilder::create<Val>(shape2[1])},
          {fusion.zeroVal(), IrBuilder::create<Val>(shape2[2])},
      });

  // left half
  // [1, 1, rope_size / 2]
  auto tv4 = slice(
      tv3,
      {{fusion.zeroVal(), IrBuilder::create<Val>(1)},
       {fusion.zeroVal(), IrBuilder::create<Val>(1)},
       {fusion.zeroVal(), IrBuilder::create<Val>(shape2[2])}});
  // [1, 2, rope_size / 2]
  auto tv5 =
      pad(tv4,
          {fusion.zeroVal(),
           fusion.zeroVal(),
           IrBuilder::create<Val>(1),
           fusion.zeroVal()});

  // right half
  // [1, 1, rope_size / 2]
  auto tv6 = slice(
      tv3,
      {{fusion.zeroVal(), IrBuilder::create<Val>(1)},
       {IrBuilder::create<Val>(1), IrBuilder::create<Val>(shape2[1])},
       {fusion.zeroVal(), IrBuilder::create<Val>(shape2[2])}});
  // [1, 2, rope_size / 2]
  auto tv7 =
      pad(tv6,
          {fusion.zeroVal(),
           fusion.zeroVal(),
           fusion.zeroVal(),
           IrBuilder::create<Val>(1)});

  // concat
  // [1, 2, rope_size / 2]
  auto tv8 = add(tv7, tv5);

  // [4, 2, rope_size / 2]
  auto tv9 =
      pad(tv8,
          {fusion.zeroVal(),
           fusion.zeroVal(),
           fusion.zeroVal(),
           fusion.zeroVal(),
           fusion.zeroVal(),
           IrBuilder::create<Val>(3)});

  // [3, 2, rope_size / 2]
  auto tv10 = slice(
      tv2,
      {
          {IrBuilder::create<Val>(1), IrBuilder::create<Val>(shape2[0])},
          {fusion.zeroVal(), IrBuilder::create<Val>(shape2[1])},
          {fusion.zeroVal(), IrBuilder::create<Val>(shape2[2])},
      });
  // [4, 2, rope_size / 2]
  auto tv11 =
      pad(tv10,
          {fusion.zeroVal(),
           fusion.zeroVal(),
           fusion.zeroVal(),
           fusion.zeroVal(),
           IrBuilder::create<Val>(1),
           fusion.zeroVal()});

  auto tv12 = add(tv9, tv11);

  auto tv13 = reshape(tv12, shape2, shape1);

  fusion.addOutput(tv13);

  tv1->split(0, 4, false);
  tv1->split(1, 2, false);

  tv3->setLoopDomain(tv3->getRootDomain());

  // tv4
  {
    auto outer_root = tv3->getRootDomain().at(0)->cloneWithoutRFactor();
    // Replay tv3 root-to-logical resize
    IrBuilder::create<Resize>(
        tv4->getMaybeRootDomain().at(0),
        outer_root,
        fusion.zeroVal(),
        IrBuilder::create<Val>(-shape2[0] + 1, DataType::Index));
    tv4->setLoopDomain({
        outer_root,
        tv4->getLogicalDomain().at(1),
        tv4->getLogicalDomain().at(2),
    });
  }

  // tv5
  {
    auto outer_root = tv3->getRootDomain().at(0)->cloneWithoutRFactor();
    // Replay tv3 root-to-logical resize
    IrBuilder::create<Resize>(
        tv5->getMaybeRootDomain().at(0),
        outer_root,
        fusion.zeroVal(),
        IrBuilder::create<Val>(-shape2[0] + 1, DataType::Index));
    tv5->setLoopDomain(
        {outer_root,
         tv5->getLogicalDomain().at(1),
         tv5->getLogicalDomain().at(2)});
  }

  // tv6
  {
    auto outer_root = tv3->getRootDomain().at(0)->cloneWithoutRFactor();
    // Replay tv3 root-to-logical resize
    IrBuilder::create<Resize>(
        tv6->getMaybeRootDomain().at(0),
        outer_root,
        fusion.zeroVal(),
        IrBuilder::create<Val>(-shape2[0] + 1, DataType::Index));
    tv6->setLoopDomain(
        {outer_root,
         tv6->getLogicalDomain().at(1),
         tv6->getLogicalDomain().at(2)});
  }

  // tv7
  {
    auto outer_root = tv3->getRootDomain().at(0)->cloneWithoutRFactor();
    // Replay tv3 root-to-logical resize
    IrBuilder::create<Resize>(
        tv7->getMaybeRootDomain().at(0),
        outer_root,
        fusion.zeroVal(),
        IrBuilder::create<Val>(-shape2[0] + 1, DataType::Index));
    tv7->setLoopDomain(
        {outer_root,
         tv7->getLogicalDomain().at(1),
         tv7->getLogicalDomain().at(2)});
  }

  // tv8
  {
    auto outer_root = tv3->getRootDomain().at(0)->cloneWithoutRFactor();
    // Replay tv3 root-to-logical resize
    IrBuilder::create<Resize>(
        tv8->getMaybeRootDomain().at(0),
        outer_root,
        fusion.zeroVal(),
        IrBuilder::create<Val>(-shape2[0] + 1, DataType::Index));
    tv8->setLoopDomain(
        {outer_root,
         tv8->getLogicalDomain().at(1),
         tv8->getLogicalDomain().at(2)});
  }

  // tv9
  {
    auto outer_root = tv3->getRootDomain().at(0)->cloneWithoutRFactor();
    // Replay tv3 root-to-logical resize
    IrBuilder::create<Resize>(
        tv9->getMaybeRootDomain().at(0),
        outer_root,
        fusion.zeroVal(),
        IrBuilder::create<Val>(-shape2[0] + 1, DataType::Index));
    tv9->setLoopDomain(
        {outer_root,
         tv9->getLogicalDomain().at(1),
         tv9->getLogicalDomain().at(2)});
  }

  // tv10
  tv10->setLoopDomain(tv10->getRootDomain());

  // tv11
  {
    auto outer_root = tv10->getRootDomain().at(0)->cloneWithoutRFactor();
    // Replay tv10 root-to-logical resize
    IrBuilder::create<Resize>(
        tv11->getMaybeRootDomain().at(0),
        outer_root,
        IrBuilder::create<Val>(-1, DataType::Index),
        fusion.zeroVal());
    tv11->setLoopDomain(
        {outer_root,
         tv11->getLogicalDomain().at(1),
         tv11->getLogicalDomain().at(2)});
  }

  // tv12
  {
    auto outer_root = tv3->getRootDomain().at(0)->cloneWithoutRFactor();
    // Replay tv3 root-to-logical resize
    auto sliced_root = IterDomain::resize(
        outer_root,
        fusion.zeroVal(),
        IrBuilder::create<Val>(-shape2[0] + 1, DataType::Index));
    IrBuilder::create<Resize>(
        tv12->getMaybeRootDomain().at(0),
        sliced_root,
        fusion.zeroVal(),
        IrBuilder::create<Val>(shape2[0] - 1, DataType::Index));
    tv12->setLoopDomain(
        {outer_root,
         tv12->getLogicalDomain().at(1),
         tv12->getLogicalDomain().at(2)});
  }

  // tv13
  {
    auto outer_root = tv3->getRootDomain().at(0)->cloneWithoutRFactor();
    // Replay tv3 root-to-logical resize
    auto sliced_root = IterDomain::resize(
        outer_root,
        fusion.zeroVal(),
        IrBuilder::create<Val>(-shape2[0] + 1, DataType::Index));
    IrBuilder::create<Resize>(
        tv13->getMaybeRootDomain().at(0),
        sliced_root,
        fusion.zeroVal(),
        IrBuilder::create<Val>(shape2[0] - 1, DataType::Index));
    tv13->setLoopDomain(
        {outer_root, tv13->getRootDomain().at(1), tv13->getRootDomain().at(2)});
  }

  for (auto tv : fusion.allTvs()) {
    if (tv->nDims() == 3) {
      tv->split(-1, 4);
      tv->merge(0, -2);
      tv->axis(0)->parallelize(ParallelType::TIDx);
    }
  }

  if (getenv("INLINE")) {
    // inlineMost();
    for (auto tv : fusion.allTvs()) {
      if (tv->nDims() == 2) {
        tv->inlineAt(1);
      }
    }
  }

  tv1->axis(-1)->parallelize(ParallelType::Vectorize);

  fusion.print();
  fusion.printKernel();

  auto options = at::TensorOptions().dtype(at::kFloat).device(at::kCUDA, 0);
  auto t0 = at::randn(shape1, options);
  std::vector<c10::IValue> aten_inputs({t0});

  FusionExecutor fe;
  fe.compileFusion(&fusion, aten_inputs);
  auto cg_outputs = fe.runFusion(aten_inputs);

  auto t1 = t0.index({at::indexing::Slice(0, rope_size)});
  auto t2 = t1.index({at::indexing::Slice(0, rope_size / 2)});
  auto t3 = t1.index({at::indexing::Slice(rope_size / 2, rope_size)});
  auto t4 = at::cat({t3, t2});
  auto t5 = t0.index({at::indexing::Slice(rope_size)});
  auto t6 = at::cat({t4, t5});
  auto ref = t6;

  EXPECT_TRUE(ref.equal(cg_outputs[0])) << "input:\n"
                                        << t0
                                        << "\n"
                                           "ref:\n"
                                        << ref << "\n"
                                        << "result:\n"
                                        << cg_outputs[0] << "\n";
}

// def rope_one_entry(x: torch.Tensor, cos: torch.Tensor, sin: torch.Tensor,
// rope_n_elem: int) -> torch.Tensor:
//     x_rope = x[..., : rope_n_elem]
//     x1 = x_rope[..., : rope_n_elem // 2]  # (B, nh, T, hs/2)
//     x2 = x_rope[..., rope_n_elem // 2 :]  # (B, nh, T, hs/2)
//     rotated = torch.cat((-x2, x1), dim=-1)  # (B, nh, T, hs)
//     roped = (x_rope * cos) + (rotated * sin)
//     roped.to(dtype=x.dtype)
//     return torch.cat((roped, x[..., rope_n_elem :]), dim=-1)
TEST_F(ResizeTest, RoPE4) {
  Fusion fusion;
  FusionGuard fg(&fusion);

  // The innermost dimension should be 32, but for now, fp32 is used
  // instead of fp16 for simplicity, and thus the innermost dimension
  // is also reduced by half
  std::vector<int64_t> shape1({2, 16, 1024, 32 / 2});
  const int64_t rope_size = 4;

  if (auto env = getenv("BSZ")) {
    shape1[0] = std::atoi(env);
  }

  if (auto env = getenv("N_HEAD")) {
    shape1[1] = std::atoi(env);
  }

  if (auto env = getenv("BLOCK_SIZE")) {
    shape1[2] = std::atoi(env);
  }

  if (auto env = getenv("HEAD_SIZE")) {
    shape1[3] = std::atoi(env) / 2;
  }

  std::vector<int64_t> shape2(
      {shape1[0], shape1[1], shape1[2], shape1[3] / rope_size, rope_size});

  std::cerr << "shape1: " << shape1 << "\n";
  std::cerr << "shape2: " << shape2 << "\n";

  EnableOptionsGuard enable_options_guard;
  EnableOptionsGuard::getCurOptions().set(EnableOption::IdModel, {"all"});

  // concrete shapes to avoid dynamic Fusion

  // TODO: Use bfloat16

  auto tv0 = makeContigConcreteTensor(shape1);
  fusion.addInput(tv0);
  // cos
  auto tv1 = makeContigConcreteTensor({shape1[2], rope_size});
  fusion.addInput(tv1);
  // sin
  auto tv2 = makeContigConcreteTensor({shape1[2], rope_size});
  fusion.addInput(tv2);

  std::cerr << "Inputs: " << tv0->toString() << ", " << tv1->toString() << ", "
            << tv2->toString() << "\n";

  auto tv3 = set(tv0);

  auto tv4 = reshape(tv3, shape1, shape2);
  auto x = tv4;

  // x_rope
  auto tv5 = slice(
      x,
      {{fusion.zeroVal(), IrBuilder::create<Val>(shape2[0])},
       {fusion.zeroVal(), IrBuilder::create<Val>(shape2[1])},
       {fusion.zeroVal(), IrBuilder::create<Val>(shape2[2])},
       {fusion.zeroVal(), IrBuilder::create<Val>(1)},
       {fusion.zeroVal(), IrBuilder::create<Val>(shape2[4])}});
  auto x_rope = tv5;

  std::cerr << "x_rope: " << x_rope->toString() << "\n";

  // x1
  auto tv6 = slice(
      x_rope,
      {{fusion.zeroVal(), IrBuilder::create<Val>(shape2[0])},
       {fusion.zeroVal(), IrBuilder::create<Val>(shape2[1])},
       {fusion.zeroVal(), IrBuilder::create<Val>(shape2[2])},
       {fusion.zeroVal(), IrBuilder::create<Val>(1)},
       {fusion.zeroVal(), IrBuilder::create<Val>(shape2[4] / 2)}});
  std::cerr << "x1: " << tv6->toString() << "\n";
  auto tv7 =
      pad(tv6, {IrBuilder::create<Val>(shape2[4] / 2), fusion.zeroVal()});

  // x2
  auto tv8 = slice(
      x_rope,
      {{fusion.zeroVal(), IrBuilder::create<Val>(shape2[0])},
       {fusion.zeroVal(), IrBuilder::create<Val>(shape2[1])},
       {fusion.zeroVal(), IrBuilder::create<Val>(shape2[2])},
       {fusion.zeroVal(), IrBuilder::create<Val>(1)},
       {IrBuilder::create<Val>(shape2[4] / 2),
        IrBuilder::create<Val>(shape2[4])}});
  std::cerr << "x2: " << tv8->toString() << "\n";
  auto tv9 =
      pad(tv8, {fusion.zeroVal(), IrBuilder::create<Val>(shape2[4] / 2)});

  // rotated
  auto tv10 = add(tv9, tv7);
  auto rotated = tv10;

  std::cerr << "rotated: " << rotated->toString() << "\n";

  // x_rope * cos
  auto tv11 = broadcast(tv1, {true, true, false, true, false});
  auto tv12 = mul(x_rope, tv11);

  // rotated * sin
  auto tv13 = broadcast(tv2, {true, true, false, true, false});
  auto tv14 = mul(rotated, tv13);

  // roped
  auto tv15 = add(tv12, tv14);
  auto roped = tv15;

  auto tv16 =
      pad(roped,
          {fusion.zeroVal(),
           fusion.zeroVal(),
           fusion.zeroVal(),
           IrBuilder::create<Val>(shape2[3] - 1)});

  // x[..., rope_n_elem :]
  auto tv17 = slice(
      x,
      {{fusion.zeroVal(), IrBuilder::create<Val>(shape2[0])},
       {fusion.zeroVal(), IrBuilder::create<Val>(shape2[1])},
       {fusion.zeroVal(), IrBuilder::create<Val>(shape2[2])},
       {IrBuilder::create<Val>(1), IrBuilder::create<Val>(shape2[3])},
       {fusion.zeroVal(), IrBuilder::create<Val>(shape2[4])}});
  auto tv18 =
      pad(tv17,
          {fusion.zeroVal(),
           fusion.zeroVal(),
           IrBuilder::create<Val>(1),
           fusion.zeroVal()});

  auto tv19 = add(tv16, tv18);

  auto tv20 = reshape(tv19, shape2, shape1);

  auto tv21 = set(tv20);

  fusion.addOutput(tv21);

  fusion.printMath();

  tv3->split(-1, shape2[3], false);

  int64_t x_rope_slice_dim = 3;

  auto ref_id = x->getLogicalDomain().at(x_rope_slice_dim);

  tv5->setLoopDomain(tv5->getRootDomain());

  // tv6
  {
    auto tv = tv6;
    auto outer_root = ref_id->cloneWithoutRFactor();
    auto resize = IrBuilder::create<Resize>(
        tv->getMaybeRootDomain().at(x_rope_slice_dim),
        outer_root,
        fusion.zeroVal(),
        IrBuilder::create<Val>(-shape2[x_rope_slice_dim] + 1, DataType::Index));
    std::cerr << resize->toString();
    auto loop_domain = tv->getLoopDomain();
    loop_domain.at(x_rope_slice_dim) = outer_root;
    tv->setLoopDomain(loop_domain);
    tv->printTransforms();
    std::cout << std::endl;
  }

  // tv7
  {
    auto tv = tv7;
    auto outer_root = ref_id->cloneWithoutRFactor();
    auto resize = IrBuilder::create<Resize>(
        tv->getMaybeRootDomain().at(x_rope_slice_dim),
        outer_root,
        fusion.zeroVal(),
        IrBuilder::create<Val>(-shape2[x_rope_slice_dim] + 1, DataType::Index));
    std::cerr << resize->toString();
    auto loop_domain = tv->getLoopDomain();
    loop_domain.at(x_rope_slice_dim) = outer_root;
    tv->setLoopDomain(loop_domain);
    std::cout << tv->toString() << "\n";
    tv->printTransforms();
    std::cout << std::endl;
  }

  // tv8
  {
    auto tv = tv8;
    auto outer_root = ref_id->cloneWithoutRFactor();
    auto resize = IrBuilder::create<Resize>(
        tv->getMaybeRootDomain().at(x_rope_slice_dim),
        outer_root,
        fusion.zeroVal(),
        IrBuilder::create<Val>(-shape2[x_rope_slice_dim] + 1, DataType::Index));
    std::cerr << resize->toString();
    auto loop_domain = tv->getLoopDomain();
    loop_domain.at(x_rope_slice_dim) = outer_root;
    tv->setLoopDomain(loop_domain);
    std::cout << tv->toString() << "\n";
    tv->printTransforms();
    std::cout << std::endl;
  }

  // tv9
  {
    auto tv = tv9;
    auto outer_root = ref_id->cloneWithoutRFactor();
    auto resize = IrBuilder::create<Resize>(
        tv->getMaybeRootDomain().at(x_rope_slice_dim),
        outer_root,
        fusion.zeroVal(),
        IrBuilder::create<Val>(-shape2[x_rope_slice_dim] + 1, DataType::Index));
    std::cerr << resize->toString();
    auto loop_domain = tv->getLoopDomain();
    loop_domain.at(x_rope_slice_dim) = outer_root;
    tv->setLoopDomain(loop_domain);
    std::cout << tv->toString() << "\n";
    tv->printTransforms();
    std::cout << std::endl;
  }

  // tv10
  {
    auto tv = tv10;
    auto outer_root = ref_id->cloneWithoutRFactor();
    auto resize = IrBuilder::create<Resize>(
        tv->getMaybeRootDomain().at(x_rope_slice_dim),
        outer_root,
        fusion.zeroVal(),
        IrBuilder::create<Val>(-shape2[x_rope_slice_dim] + 1, DataType::Index));
    std::cerr << resize->toString();
    auto loop_domain = tv->getLoopDomain();
    loop_domain.at(x_rope_slice_dim) = outer_root;
    tv->setLoopDomain(loop_domain);
    std::cout << tv->toString() << "\n";
    tv->printTransforms();
    std::cout << std::endl;
  }

  // tv11, tv12, tv13, tv14, tv15
  for (auto tv : {tv11, tv12, tv13, tv14, tv15}) {
    auto outer_root = ref_id->cloneWithoutRFactor();
    auto resize = IrBuilder::create<Resize>(
        tv->getMaybeRootDomain().at(x_rope_slice_dim),
        outer_root,
        fusion.zeroVal(),
        IrBuilder::create<Val>(-shape2[x_rope_slice_dim] + 1, DataType::Index));
    std::cerr << resize->toString();
    auto loop_domain = tv->getLoopDomain();
    loop_domain.at(x_rope_slice_dim) = outer_root;
    // Use concrete domain for broadcast
    if (tv == tv11 || tv == tv13) {
      for (const auto i : c10::irange(2)) {
        ASSERT_TRUE(loop_domain.at(i)->isBroadcast());
        loop_domain.at(i) = x->getLoopDomain().at(i)->cloneWithoutRFactor(true);
      }
    }
    tv->setLoopDomain(loop_domain);
    std::cout << tv->toString() << "\n";
    tv->printTransforms();
    std::cout << std::endl;
  }

  // tv16
  {
    auto tv = tv16;
    auto outer_root = ref_id->cloneWithoutRFactor();
    auto resize = IrBuilder::create<Resize>(
        tv->getMaybeRootDomain().at(x_rope_slice_dim),
        outer_root,
        fusion.zeroVal(),
        IrBuilder::create<Val>(-shape2[x_rope_slice_dim] + 1, DataType::Index));
    std::cerr << resize->toString();
    auto loop_domain = tv->getLoopDomain();
    loop_domain.at(x_rope_slice_dim) = outer_root;
    tv->setLoopDomain(loop_domain);
    std::cout << tv->toString() << "\n";
    tv->printTransforms();
    std::cout << std::endl;
  }

  tv17->setLoopDomain(tv17->getRootDomain());

  // tv18
  {
    auto tv = tv18;
    auto outer_root = ref_id->cloneWithoutRFactor();
    auto resize = IrBuilder::create<Resize>(
        tv->getMaybeRootDomain().at(x_rope_slice_dim),
        outer_root,
        IrBuilder::create<Val>(-1, DataType::Index),
        fusion.zeroVal());
    std::cerr << resize->toString();
    auto loop_domain = tv->getLoopDomain();
    loop_domain.at(x_rope_slice_dim) = outer_root;
    tv->setLoopDomain(loop_domain);
    std::cout << tv->toString() << "\n";
    tv->printTransforms();
    std::cout << std::endl;
  }

  // tv19
  {
    auto tv = tv19;
    auto outer_root = ref_id->cloneWithoutRFactor();
    auto sliced_root = IterDomain::resize(
        outer_root,
        fusion.zeroVal(),
        IrBuilder::create<Val>(-shape2[x_rope_slice_dim] + 1, DataType::Index));
    auto resize = IrBuilder::create<Resize>(
        tv->getMaybeRootDomain().at(x_rope_slice_dim),
        sliced_root,
        fusion.zeroVal(),
        IrBuilder::create<Val>(shape2[x_rope_slice_dim] - 1, DataType::Index));
    std::cerr << resize->toString();
    auto loop_domain = tv->getLoopDomain();
    loop_domain.at(x_rope_slice_dim) = outer_root;
    tv->setLoopDomain(loop_domain);
    std::cout << tv->toString() << "\n";
    tv->printTransforms();
    std::cout << std::endl;
  }

  // tv20
  {
    auto tv = tv20;
    auto outer_root = ref_id->cloneWithoutRFactor();
    auto sliced_root = IterDomain::resize(
        outer_root,
        fusion.zeroVal(),
        IrBuilder::create<Val>(-shape2[x_rope_slice_dim] + 1, DataType::Index));
    auto resize = IrBuilder::create<Resize>(
        tv->getMaybeRootDomain().at(x_rope_slice_dim),
        sliced_root,
        fusion.zeroVal(),
        IrBuilder::create<Val>(shape2[x_rope_slice_dim] - 1, DataType::Index));
    std::cerr << resize->toString();
    auto loop_domain = tv->getRootDomain();
    loop_domain.at(x_rope_slice_dim) = outer_root;
    tv->setLoopDomain(loop_domain);
    std::cout << tv->toString() << "\n";
    tv->printTransforms();
    std::cout << std::endl;
  }

  // tv21
  {
    auto tv = tv21;
    auto outer_root = ref_id->cloneWithoutRFactor();
    auto sliced_root = IterDomain::resize(
        outer_root,
        fusion.zeroVal(),
        IrBuilder::create<Val>(-shape2[x_rope_slice_dim] + 1, DataType::Index));
    auto padded_root = IterDomain::resize(
        sliced_root,
        fusion.zeroVal(),
        IrBuilder::create<Val>(shape2[x_rope_slice_dim] - 1, DataType::Index));

    auto inner_root = tv20->getRootDomain().at(4)->cloneWithoutRFactor();
    auto merge = IrBuilder::create<Merge>(
        tv->getMaybeRootDomain().at(3), padded_root, inner_root);
    std::cerr << merge->toString();
    auto loop_domain = tv->getLogicalDomain();
    loop_domain.at(3) = outer_root;
    loop_domain.push_back(inner_root);
    tv->setLoopDomain(loop_domain);
    std::cout << tv->toString() << "\n";
    tv->printTransforms();
    std::cout << std::endl;
  }

  fusion.print();

  for (auto tv : fusion.allTvs()) {
    if (tv->isFusionInput()) {
      continue;
    }

    // [i0, i1, i2, i3, i4]
    ASSERT_EQ(tv->getLoopDomain().size(), 5);

    // [i0*i1*i2*i3, i4]
    tv->merge(0)->merge(0)->merge(0);

    // Let i4 as is since it's resized
    tv->split(0, 256);
  }

  for (auto tv : fusion.allTvs()) {
    if (tv->isFusionInput()) {
      continue;
    }

    tv->inlineAt(-2);
    tv->axis(0)->parallelize(ParallelType::BIDx);
    tv->axis(1)->parallelize(ParallelType::TIDx);
  }

  tv3->axis(-1)->parallelize(ParallelType::Vectorize);
  tv21->axis(-1)->parallelize(ParallelType::Vectorize);

  fusion.print();
  fusion.printKernel();

  auto options = at::TensorOptions().dtype(at::kFloat).device(at::kCUDA, 0);
  auto t0 = at::randn(shape1, options);
  auto t1 = at::randn({shape1[2], rope_size}, options);
  auto t2 = at::randn({shape1[2], rope_size}, options);
  std::vector<c10::IValue> aten_inputs({t0, t1, t2});

  FusionExecutor fe;
  fe.compileFusion(&fusion, aten_inputs);
  auto cg_outputs = fe.runFusion(aten_inputs);

  testValidate(&fusion, cg_outputs, aten_inputs, __LINE__, __FILE__);

  if (getenv("BENCHMARK")) {
    int64_t mem_size = sizeof(float);
    for (const auto s : shape1) {
      mem_size *= s;
    }
    mem_size *= 2;

    ProfilerOptionsGuard::getCurOptions().set(ProfilerOption::Enable);
    for (int i = 0; i < 10; ++i) {
      clearL2Cache();
      FusionProfiler::start();
      FusionProfiler::createSegments(1);
      cg_outputs = fe.runFusion(aten_inputs);
      FusionProfiler::stop();
      auto t = FusionProfiler::profile().kernel_time_ms;
      std::cout << "Elapsed time (us): " << (t * 1000) << "\n";
      std::cout << "Bandwidth (GB/s): "
                << ((float)mem_size * 0.001 * 0.001 * 0.001 / (t * 0.001))
                << "\n";
    }
  }
}

} // namespace nvfuser<|MERGE_RESOLUTION|>--- conflicted
+++ resolved
@@ -10,11 +10,7 @@
 #include <gtest/gtest.h>
 
 #include <fusion.h>
-<<<<<<< HEAD
 #include <fusion_profiler.h>
-#include <inlining.h>
-=======
->>>>>>> ae2b678c
 #include <ops/all_ops.h>
 #include <preseg_passes/mark_aliases_prepare.h>
 #include <preseg_passes/optimization_pass.h>
@@ -4719,7 +4715,7 @@
     }
   } else {
     std::vector<IterDomain*> ref_loop = tv2->getLogicalDomain();
-    scheduler_utils::scheduleLoopDomainsLike(fusion.allTvs(), ref_loop, 1);
+    scheduler_tools::scheduleLoopDomainsLike(fusion.allTvs(), ref_loop, 1);
   }
 
   fusion.printMath();
