--- conflicted
+++ resolved
@@ -801,7 +801,6 @@
   EXPECT_EQ(v[1], expect1);
 }
 
-<<<<<<< HEAD
 TEST_F(AbstractTensorTest, TestApplyScheduling) {
   Fusion fusion;
   FusionGuard fg(&fusion);
@@ -888,7 +887,8 @@
   auto cg_outputs = fe.runFusion(inputs);
 
   testValidate(&fusion, cg_outputs, inputs, __LINE__, __FILE__);
-=======
+}
+
 TEST_F(AbstractTensorTest, MergeTaggedTensor) {
   enum class TestTag { A, B };
 
@@ -1009,7 +1009,6 @@
     EXPECT_FALSE(v1.hasTag(2, TestTag::B));
     EXPECT_TRUE(v1.hasTag(2, TestTag::C));
   }
->>>>>>> 56d4f0f0
 }
 
 } // namespace nvfuser