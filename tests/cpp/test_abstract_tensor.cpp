--- conflicted
+++ resolved
@@ -393,16 +393,11 @@
   EXPECT_EQ(vv2[1], v2[2]);
 }
 
-<<<<<<< HEAD
 TEST_F(AbstractTensorTest, Reorder) {
-=======
-TEST_F(AbstractTensorTest, Flatten) {
->>>>>>> 83611302
   auto id0 = newID();
   auto id1 = newID();
   auto id2 = newID();
   auto id3 = newID();
-<<<<<<< HEAD
   using IDs = std::vector<AbstractId>;
   AbstractTensor v({id0, id1, id2, id3});
   v.reorder({{0, 1}});
@@ -420,7 +415,13 @@
   v.reorder({{0, 1}, {1, 2}});
   IDs expect4 = {id2, id0, id1, id3};
   EXPECT_EQ(v, expect4);
-=======
+}
+
+TEST_F(AbstractTensorTest, Flatten) {
+  auto id0 = newID();
+  auto id1 = newID();
+  auto id2 = newID();
+  auto id3 = newID();
   AbstractTensor v({id0, id1, id2, id3});
   v.flatten(1, 2);
   ASSERT_EQ(v.size(), 3);
@@ -682,7 +683,6 @@
   EXPECT_EQ(g.disjointValSets().size(), 4);
   EXPECT_EQ(g.disjointExprSets().size(), 1);
   EXPECT_EQ(v.domain, vv.domain);
->>>>>>> 83611302
 }
 
 } // namespace nvfuser