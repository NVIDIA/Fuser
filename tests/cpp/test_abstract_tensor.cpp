// clang-format off
/*
 * SPDX-FileCopyrightText: Copyright (c) 2023-present NVIDIA CORPORATION & AFFILIATES.
 * All rights reserved.
 * SPDX-License-Identifier: BSD-3-Clause
 */
// clang-format on
#include <gmock/gmock-matchers.h>
#include <gtest/gtest.h>

#include <tests/cpp/utils.h>

#include <abstract_tensor.h>

namespace nvfuser {

class AbstractTensorTest : public NVFuserTest {
  std::unique_ptr<Fusion> fusion_ptr_;
  std::unique_ptr<FusionGuard> fusion_guard_ptr_;
  std::unique_ptr<IterDomainBuilder> builder_;

  void SetUp() override {
    NVFuserTest::SetUp();
    fusion_ptr_ = std::make_unique<Fusion>();
    fusion_guard_ptr_ = std::make_unique<FusionGuard>(fusion_ptr_.get());
    auto size = IrBuilder::create<Val>(16, DataType::Index);
    builder_ =
        std::make_unique<IterDomainBuilder>(fusion_ptr_->zeroVal(), size);
  }

 protected:
  IterDomain* newID() const {
    return builder_->build();
  }
};

TEST_F(AbstractTensorTest, UseAbstractIdAsIdPtr) {
  auto id0 = newID();
  AbstractTensor v({id0});
  v[0]->parallelize(ParallelType::TIDx);
  EXPECT_EQ(id0->getParallelType(), ParallelType::TIDx);
}

TEST_F(AbstractTensorTest, MergeSingleIterDomains) {
  auto id0 = newID();
  auto id1 = newID();
  auto id2 = newID();
  auto id3 = newID();
  auto id4 = newID();
  AbstractTensor v({id0, id1, id2, id3, id4});
  v.merge(2);
  // [0, 1, 2*3, 4]
  v.merge(0, 3);
  // [0*4, 1, 2*3]
  v.merge(-1, -3);
  // [(2*3) * (0*4), 1]
  auto result = v.as<IterDomain*>();
  ASSERT_EQ(result.size(), 2);
  EXPECT_EQ(result[1], id1);
  auto m = dynamic_cast<Merge*>(result[0]->definition());
  ASSERT_NE(m, nullptr);
  auto id23 = m->outer();
  auto id04 = m->inner();
  ASSERT_NE(id23, nullptr);
  ASSERT_NE(id04, nullptr);
  auto m23 = dynamic_cast<Merge*>(id23->definition());
  auto m04 = dynamic_cast<Merge*>(id04->definition());
  ASSERT_NE(m23, nullptr);
  ASSERT_NE(m04, nullptr);
  EXPECT_EQ(m23->outer(), id2);
  EXPECT_EQ(m23->inner(), id3);
  EXPECT_EQ(m04->outer(), id0);
  EXPECT_EQ(m04->inner(), id4);
}

TEST_F(AbstractTensorTest, MergeIterDomainsLeftBroadcasting) {
  auto id0 = newID();
  auto id1 = newID();
  auto id2 = newID();
  AbstractTensor v({id0, {id1, id2}});
  v.merge(0);
  // [{0*1, 0*2}]
  auto result = v.as<std::vector<IterDomain*>>();
  ASSERT_EQ(result.size(), 1);
  ASSERT_EQ(result[0].size(), 2);
  auto id01 = result[0][0];
  auto id02 = result[0][1];
  ASSERT_NE(id01, nullptr);
  ASSERT_NE(id02, nullptr);
  auto m01 = dynamic_cast<Merge*>(id01->definition());
  auto m02 = dynamic_cast<Merge*>(id02->definition());
  ASSERT_NE(m01, nullptr);
  ASSERT_NE(m02, nullptr);
  EXPECT_EQ(m01->outer(), id0);
  EXPECT_EQ(m01->inner(), id1);
  EXPECT_EQ(m02->outer(), id0);
  EXPECT_EQ(m02->inner(), id2);
}

TEST_F(AbstractTensorTest, MergeIterDomainsRightBroadcasting) {
  auto id0 = newID();
  auto id1 = newID();
  auto id2 = newID();
  AbstractTensor v({{id0, id1}, id2});
  v.merge(0);
  // [{0*2, 1*2}]
  auto result = v.as<std::vector<IterDomain*>>();
  ASSERT_EQ(result.size(), 1);
  ASSERT_EQ(result[0].size(), 2);
  auto id02 = result[0][0];
  auto id12 = result[0][1];
  ASSERT_NE(id02, nullptr);
  ASSERT_NE(id12, nullptr);
  auto m02 = dynamic_cast<Merge*>(id02->definition());
  auto m12 = dynamic_cast<Merge*>(id12->definition());
  ASSERT_NE(m02, nullptr);
  ASSERT_NE(m12, nullptr);
  EXPECT_EQ(m02->outer(), id0);
  EXPECT_EQ(m02->inner(), id2);
  EXPECT_EQ(m12->outer(), id1);
  EXPECT_EQ(m12->inner(), id2);
}

TEST_F(AbstractTensorTest, MergeIterDomainsBatch) {
  auto id0 = newID();
  auto id1 = newID();
  auto id2 = newID();
  auto id3 = newID();
  AbstractTensor v({{id0, id1}, {id2, id3}});
  v.merge(0);
  // [{0*2, 1*3}]
  auto result = v.as<std::vector<IterDomain*>>();
  ASSERT_EQ(result.size(), 1);
  ASSERT_EQ(result[0].size(), 2);
  auto id02 = result[0][0];
  auto id13 = result[0][1];
  ASSERT_NE(id02, nullptr);
  ASSERT_NE(id13, nullptr);
  auto m02 = dynamic_cast<Merge*>(id02->definition());
  auto m13 = dynamic_cast<Merge*>(id13->definition());
  ASSERT_NE(m02, nullptr);
  ASSERT_NE(m13, nullptr);
  EXPECT_EQ(m02->outer(), id0);
  EXPECT_EQ(m02->inner(), id2);
  EXPECT_EQ(m13->outer(), id1);
  EXPECT_EQ(m13->inner(), id3);
}

TEST_F(AbstractTensorTest, MergeValGroups) {
  auto id0 = newID();
  auto id1 = newID();
  ValGraph g;
  g.initializeVal(id0);
  g.initializeVal(id1);
  ValGroupAndItsGraph g0{g.toGroup(id0), &g};
  ValGroupAndItsGraph g1{g.toGroup(id1), &g};
  AbstractTensor v({g0, g1});
  v.merge(0);
  // [0*1]
  EXPECT_EQ(g.disjointValSets().size(), 3);
  EXPECT_EQ(g.disjointExprSets().size(), 1);
  auto result = v.as<ValGroupAndItsGraph>();
  ASSERT_EQ(result.size(), 1);
  EXPECT_EQ(result[0].graph, &g);
  auto g01 = result[0];
  EXPECT_NE(g01, g0);
  EXPECT_NE(g01, g1);
  auto defs = g.getDefinitions(g01.group);
  ASSERT_EQ(defs.size(), 1);
  auto eg01 = defs.front();
  auto expect01 = std::vector<ValGroup>{g0.group, g1.group};
  EXPECT_EQ(g.inputGroups(eg01), expect01);
  EXPECT_EQ(g.outputGroups(eg01), std::vector<ValGroup>{g01.group});
  auto uses0 = g.getUses(g0.group);
  auto uses1 = g.getUses(g1.group);
  EXPECT_EQ(uses0.size(), 1);
  EXPECT_EQ(uses1.size(), 1);
  EXPECT_EQ(uses0.vector(), uses1.vector());
  EXPECT_EQ(uses0.front(), eg01);

  // Test reusing of existing merge
  AbstractTensor vv({g0, g1});
  vv.merge(0);
  EXPECT_EQ(g.disjointValSets().size(), 3);
  EXPECT_EQ(g.disjointExprSets().size(), 1);
  auto result2 = v.as<ValGroupAndItsGraph>();
  ASSERT_EQ(result2.size(), 1);
  EXPECT_EQ(result2[0], g01);
}

TEST_F(AbstractTensorTest, MergeIterDomainWithValGroup) {
  auto id0 = newID();
  auto id1 = newID();
  ValGraph g;
  g.initializeVal(id0);
  g.initializeVal(id1);
  ValGroupAndItsGraph g1{g.toGroup(id1), &g};
  AbstractTensor v({id0, g1});
  v.merge(0);
  // [0*1]
  EXPECT_EQ(g.disjointValSets().size(), 3);
  EXPECT_EQ(g.disjointExprSets().size(), 1);
  auto result = v.as<ValGroupAndItsGraph>();
  ASSERT_EQ(result.size(), 1);
  EXPECT_EQ(result[0].graph, &g);
  auto g01 = result[0];
  EXPECT_NE(g01.group, g.toGroup(id0));
  EXPECT_NE(g01, g1);
  auto defs = g.getDefinitions(g01.group);
  ASSERT_EQ(defs.size(), 1);
  auto eg01 = defs.front();
  auto expect01 = std::vector<ValGroup>{g.toGroup(id0), g1.group};
  EXPECT_EQ(g.inputGroups(eg01), expect01);
  EXPECT_EQ(g.outputGroups(eg01), std::vector<ValGroup>{g01.group});
  auto uses0 = g.getUses(g.toGroup(id0));
  auto uses1 = g.getUses(g1.group);
  EXPECT_EQ(uses0.size(), 1);
  EXPECT_EQ(uses1.size(), 1);
  EXPECT_EQ(uses0.vector(), uses1.vector());
  EXPECT_EQ(uses0.front(), eg01);
}

TEST_F(AbstractTensorTest, MergeValGroupWithIterDomain) {
  auto id0 = newID();
  auto id1 = newID();
  ValGraph g;
  g.initializeVal(id0);
  g.initializeVal(id1);
  ValGroupAndItsGraph g0{g.toGroup(id0), &g};
  AbstractTensor v({g0, id1});
  v.merge(0);
  // [0*1]
  EXPECT_EQ(g.disjointValSets().size(), 3);
  EXPECT_EQ(g.disjointExprSets().size(), 1);
  auto result = v.as<ValGroupAndItsGraph>();
  ASSERT_EQ(result.size(), 1);
  EXPECT_EQ(result[0].graph, &g);
  auto g01 = result[0];
  EXPECT_NE(g01, g0);
  EXPECT_NE(g01.group, g.toGroup(id1));
  auto defs = g.getDefinitions(g01.group);
  ASSERT_EQ(defs.size(), 1);
  auto eg01 = defs.front();
  auto expect01 = std::vector<ValGroup>{g0.group, g.toGroup(id1)};
  EXPECT_EQ(g.inputGroups(eg01), expect01);
  EXPECT_EQ(g.outputGroups(eg01), std::vector<ValGroup>{g01.group});
  auto uses0 = g.getUses(g0.group);
  auto uses1 = g.getUses(g.toGroup(id1));
  EXPECT_EQ(uses0.size(), 1);
  EXPECT_EQ(uses1.size(), 1);
  EXPECT_EQ(uses0.vector(), uses1.vector());
  EXPECT_EQ(uses0.front(), eg01);
}

TEST_F(AbstractTensorTest, SplitSingleIterDomain) {
  auto id0 = newID();
  auto id1 = newID();
  auto id2 = newID();
  AbstractTensor v({id0, id1, id2});
  v.split(1, 5);
  // [0, 1/5, 5, 2]
  v.split(1, 6);
  // [0, 1/5/6, 6, 5, 2]
  auto result = v.as<IterDomain*>();
  ASSERT_EQ(result.size(), 5);
  EXPECT_EQ(result[0], id0);
  EXPECT_EQ(result[4], id2);
  auto id156 = result[1];
  auto id6 = result[2];
  auto id5 = result[3];
  auto split6 = dynamic_cast<Split*>(id6->definition());
  ASSERT_NE(split6, nullptr);
  EXPECT_EQ(id156->definition(), split6);
  EXPECT_EQ(id156, split6->outer());
  EXPECT_EQ(id6, split6->inner());
  auto id15 = split6->in();
  auto split5 = dynamic_cast<Split*>(id5->definition());
  ASSERT_NE(split5, nullptr);
  EXPECT_EQ(id15->definition(), split5);
  EXPECT_EQ(id15, split5->outer());
  EXPECT_EQ(id5, split5->inner());
  EXPECT_EQ(id1, split5->in());
}

TEST_F(AbstractTensorTest, SplitIterDomainBatch) {
  auto id0 = newID();
  auto id1 = newID();
  auto id2 = newID();
  auto id3 = newID();
  AbstractTensor v({id0, {id1, id2}, id3});
  v.split(1, 5);
  // [0, {1/5,2/5}, {5, 5}, 3]
  v.split(1, 6);
  // [0, {1/5/6,2/5/6}, {6, 6}, {5, 5}, 3]
  ASSERT_EQ(v.size(), 5);
  EXPECT_EQ(v[0], id0);
  EXPECT_EQ(v[4], id3);
  auto ids1256 = v[1];
  auto ids6 = v[2];
  auto ids5 = v[3];
  ASSERT_EQ(ids1256.as<std::vector>().size(), 2);
  ASSERT_EQ(ids6.as<std::vector>().size(), 2);
  ASSERT_EQ(ids5.as<std::vector>().size(), 2);
  IterDomain* ids12[2]{id1, id2};
  for (auto i : {0, 1}) {
    auto id6 = ids6[i].as<IterDomain*>();
    auto id5 = ids5[i].as<IterDomain*>();
    auto id1256 = ids1256[i].as<IterDomain*>();
    auto split6 = dynamic_cast<Split*>(id6->definition());
    ASSERT_NE(split6, nullptr);
    EXPECT_EQ(id1256->definition(), split6);
    EXPECT_EQ(id1256, split6->outer());
    EXPECT_EQ(id6, split6->inner());
    auto id125 = split6->in();
    auto split5 = dynamic_cast<Split*>(id5->definition());
    ASSERT_NE(split5, nullptr);
    EXPECT_EQ(id125->definition(), split5);
    EXPECT_EQ(id125, split5->outer());
    EXPECT_EQ(id5, split5->inner());
    EXPECT_EQ(ids12[i], split5->in());
  }
}

TEST_F(AbstractTensorTest, SplitValGroup) {
  auto id0 = newID();
  auto id1 = newID();
  auto id2 = newID();
  ValGraph g;
  g.initializeVal(id0);
  g.initializeVal(id1);
  g.initializeVal(id2);
  ValGroupAndItsGraph g0{g.toGroup(id0), &g};
  ValGroupAndItsGraph g1{g.toGroup(id1), &g};
  ValGroupAndItsGraph g2{g.toGroup(id2), &g};
  AbstractTensor v1({g0, g1, g2});
  v1.split(1, 5);
  // [0, 1/5, 5, 2]
  AbstractTensor v2({g0, g1, g2});
  v2.split(1, 6);
  // [0, 1/6, 6, 2]
  EXPECT_EQ(g.disjointValSets().size(), 7);
  EXPECT_EQ(g.disjointExprSets().size(), 2);

  EXPECT_NE(v1[1], v2[1]);
  EXPECT_NE(v1[2], v2[2]);
  EXPECT_EQ(v1[0], v2[0]);
  EXPECT_EQ(v1[0], g0);
  EXPECT_EQ(v1[3], v2[3]);
  EXPECT_EQ(v1[3], g2);

  for (auto v : {v1, v2}) {
    auto result = v.as<ValGroupAndItsGraph>();
    ASSERT_EQ(result.size(), 4);
    EXPECT_EQ(result[1].graph, &g);
    EXPECT_EQ(result[2].graph, &g);
    EXPECT_EQ(result[0], g0);
    EXPECT_EQ(result[3], g2);
    auto g156 = result[1];
    auto g56 = result[2];
    EXPECT_NE(g156, g0);
    EXPECT_NE(g156, g1);
    EXPECT_NE(g156, g2);
    EXPECT_NE(g56, g0);
    EXPECT_NE(g56, g1);
    EXPECT_NE(g56, g2);
    EXPECT_NE(g56, g156);
    auto defs = g.getDefinitions(g156.group);
    ASSERT_EQ(defs.size(), 1);
    auto eg56 = defs.front();
    auto expect56 = std::vector<ValGroup>{g156.group, g56.group};
    EXPECT_EQ(g.outputGroups(eg56), expect56);
    EXPECT_EQ(g.inputGroups(eg56), std::vector<ValGroup>{g1.group});
    auto uses = g.getUses(g1.group);
    EXPECT_EQ(uses.size(), 2);
    EXPECT_TRUE(uses.has(eg56));
  }

  // Test reusing of existing split
  AbstractTensor vv1({g1});
  vv1.split(0, 5);
  EXPECT_EQ(g.disjointValSets().size(), 7);
  EXPECT_EQ(g.disjointExprSets().size(), 2);
  ASSERT_EQ(vv1.size(), 2);
  EXPECT_EQ(vv1[0], v1[1]);
  EXPECT_EQ(vv1[1], v1[2]);

  AbstractTensor vv2({g1});
  vv2.split(0, 6);
  EXPECT_EQ(g.disjointValSets().size(), 7);
  EXPECT_EQ(g.disjointExprSets().size(), 2);
  ASSERT_EQ(vv2.size(), 2);
  EXPECT_EQ(vv2[0], v2[1]);
  EXPECT_EQ(vv2[1], v2[2]);
}

TEST_F(AbstractTensorTest, Reorder) {
  auto id0 = newID();
  auto id1 = newID();
  auto id2 = newID();
  auto id3 = newID();
  using IDs = std::vector<AbstractId>;
  AbstractTensor v({id0, id1, id2, id3});
  v.reorder({{0, 1}});
  IDs expect0 = {id1, id0, id2, id3};
  EXPECT_EQ(v, expect0);
  v.reorder({{-1, 1}});
  IDs expect1 = {id1, id3, id0, id2};
  EXPECT_EQ(v, expect1);
  v.reorder({2, 3, 0, 1});
  IDs expect2 = {id0, id2, id1, id3};
  EXPECT_EQ(v, expect2);
  v.reorder({{1, 2}});
  IDs expect3 = {id0, id1, id2, id3};
  EXPECT_EQ(v, expect3);
  v.reorder({{0, 1}, {1, 2}});
  IDs expect4 = {id2, id0, id1, id3};
  EXPECT_EQ(v, expect4);
}

TEST_F(AbstractTensorTest, Flatten) {
  auto id0 = newID();
  auto id1 = newID();
  auto id2 = newID();
  auto id3 = newID();
  AbstractTensor v({id0, id1, id2, id3});
  v.flatten(1, 2);
  ASSERT_EQ(v.size(), 3);
  EXPECT_EQ(v[0], id0);
  EXPECT_EQ(v[2], id3);
  auto merge = dynamic_cast<Merge*>(v[1]->definition());
  ASSERT_NE(merge, nullptr);
  EXPECT_EQ(merge->inner(), id2);
  EXPECT_EQ(merge->outer(), id1);
}

TEST_F(AbstractTensorTest, SwizzleSingleIterDomains) {
  auto id0 = newID();
  auto id1 = newID();
  auto id2 = newID();
  auto id3 = newID();
  AbstractTensor v({id0, id1, id2, id3});
  v.swizzle(SwizzleType::XOR, 1, 2);
  // [0, 1', 2', 3]
  auto result = v.as<IterDomain*>();
  ASSERT_EQ(result.size(), 4);
  EXPECT_EQ(result[0], id0);
  EXPECT_EQ(result[3], id3);
  auto s1 = dynamic_cast<Swizzle*>(result[1]->definition());
  auto s2 = dynamic_cast<Swizzle*>(result[2]->definition());
  ASSERT_NE(s1, nullptr);
  EXPECT_EQ(s1, s2);
  EXPECT_EQ(s1->inX(), id1);
  EXPECT_EQ(s1->inY(), id2);
}

TEST_F(AbstractTensorTest, SwizzleIterDomainsLeftBroadcasting) {
  auto id0 = newID();
  auto id1 = newID();
  auto id2 = newID();
  AbstractTensor v({id0, {id1, id2}});
  v.swizzle(SwizzleType::XOR, 0, 1);
  // [{0', 0"}, {1', 2"}]

  auto result = v.as<std::vector<IterDomain*>>();
  ASSERT_EQ(result.size(), 2);
  ASSERT_EQ(result[0].size(), 2);
  ASSERT_EQ(result[1].size(), 2);

  auto s1 = dynamic_cast<Swizzle*>(result[0][0]->definition());
  auto s2 = dynamic_cast<Swizzle*>(result[1][0]->definition());
  ASSERT_NE(s1, nullptr);
  EXPECT_EQ(s1, s2);
  EXPECT_EQ(s1->inX(), id0);
  EXPECT_EQ(s1->inY(), id1);

  s1 = dynamic_cast<Swizzle*>(result[0][1]->definition());
  s2 = dynamic_cast<Swizzle*>(result[1][1]->definition());
  ASSERT_NE(s1, nullptr);
  EXPECT_EQ(s1, s2);
  EXPECT_EQ(s1->inX(), id0);
  EXPECT_EQ(s1->inY(), id2);
}

TEST_F(AbstractTensorTest, SwizzleIterDomainsRightBroadcasting) {
  auto id0 = newID();
  auto id1 = newID();
  auto id2 = newID();
  AbstractTensor v({{id0, id1}, id2});
  v.swizzle(SwizzleType::XOR, 0, 1);
  // [{0', 1"}, {2', 2"}]

  auto result = v.as<std::vector<IterDomain*>>();
  ASSERT_EQ(result.size(), 2);
  ASSERT_EQ(result[0].size(), 2);
  ASSERT_EQ(result[1].size(), 2);

  auto s1 = dynamic_cast<Swizzle*>(result[0][0]->definition());
  auto s2 = dynamic_cast<Swizzle*>(result[1][0]->definition());
  ASSERT_NE(s1, nullptr);
  EXPECT_EQ(s1, s2);
  EXPECT_EQ(s1->inX(), id0);
  EXPECT_EQ(s1->inY(), id2);

  s1 = dynamic_cast<Swizzle*>(result[0][1]->definition());
  s2 = dynamic_cast<Swizzle*>(result[1][1]->definition());
  ASSERT_NE(s1, nullptr);
  EXPECT_EQ(s1, s2);
  EXPECT_EQ(s1->inX(), id1);
  EXPECT_EQ(s1->inY(), id2);
}

TEST_F(AbstractTensorTest, SwizzleIterDomainsBatch) {
  auto id0 = newID();
  auto id1 = newID();
  auto id2 = newID();
  auto id3 = newID();
  AbstractTensor v({{id0, id1}, {id2, id3}});
  v.swizzle(SwizzleType::XOR, 0, 1);
  // [{0', 1"}, {2', 3"}]

  auto result = v.as<std::vector<IterDomain*>>();
  ASSERT_EQ(result.size(), 2);
  ASSERT_EQ(result[0].size(), 2);
  ASSERT_EQ(result[1].size(), 2);

  auto s1 = dynamic_cast<Swizzle*>(result[0][0]->definition());
  auto s2 = dynamic_cast<Swizzle*>(result[1][0]->definition());
  ASSERT_NE(s1, nullptr);
  EXPECT_EQ(s1, s2);
  EXPECT_EQ(s1->inX(), id0);
  EXPECT_EQ(s1->inY(), id2);

  s1 = dynamic_cast<Swizzle*>(result[0][1]->definition());
  s2 = dynamic_cast<Swizzle*>(result[1][1]->definition());
  ASSERT_NE(s1, nullptr);
  EXPECT_EQ(s1, s2);
  EXPECT_EQ(s1->inX(), id1);
  EXPECT_EQ(s1->inY(), id3);
}

TEST_F(AbstractTensorTest, SwizzleValGroups) {
  auto id0 = newID();
  auto id1 = newID();
  ValGraph g;
  g.initializeVal(id0);
  g.initializeVal(id1);
  ValGroupAndItsGraph g0{g.toGroup(id0), &g};
  ValGroupAndItsGraph g1{g.toGroup(id1), &g};
  AbstractTensor v({g0, g1});
  v.swizzle(SwizzleType::XOR, 0, 1);
  // [0', 1']

  EXPECT_EQ(g.disjointValSets().size(), 4);
  EXPECT_EQ(g.disjointExprSets().size(), 1);
  auto result = v.as<ValGroupAndItsGraph>();
  ASSERT_EQ(result.size(), 2);
  EXPECT_EQ(result[0].graph, &g);
  EXPECT_EQ(result[1].graph, &g);

  EXPECT_NE(result[0], g0);
  EXPECT_NE(result[1], g0);
  EXPECT_NE(result[0], g1);
  EXPECT_NE(result[1], g1);
  EXPECT_NE(result[0], result[1]);

  auto defs0 = g.getDefinitions(result[0].group);
  auto defs1 = g.getDefinitions(result[1].group);
  ASSERT_EQ(defs0, defs1);
  ASSERT_EQ(defs0.size(), 1);

  auto eg = defs1.front();
  auto expect_in = std::vector<ValGroup>{g0.group, g1.group};
  auto expect_out = std::vector<ValGroup>{result[0].group, result[1].group};
  EXPECT_EQ(g.inputGroups(eg), expect_in);
  EXPECT_EQ(g.outputGroups(eg), expect_out);

  auto uses0 = g.getUses(g0.group);
  auto uses1 = g.getUses(g1.group);
  EXPECT_EQ(uses0, uses1);
  EXPECT_EQ(uses0.size(), 1);
  EXPECT_EQ(uses0.front(), eg);

  // Test reusing of existing swizzle
  AbstractTensor vv({g0, g1});
  vv.swizzle(SwizzleType::XOR, 0, 1);
  EXPECT_EQ(g.disjointValSets().size(), 4);
  EXPECT_EQ(g.disjointExprSets().size(), 1);
  EXPECT_EQ(v.domain, vv.domain);
}

TEST_F(AbstractTensorTest, SwizzleIterDomainWithValGroup) {
  auto id0 = newID();
  auto id1 = newID();
  ValGraph g;
  g.initializeVal(id0);
  g.initializeVal(id1);
  ValGroupAndItsGraph g1{g.toGroup(id1), &g};
  AbstractTensor v({id0, g1});
  v.swizzle(SwizzleType::XOR, 0, 1);
  // [0', 1']

  EXPECT_EQ(g.disjointValSets().size(), 4);
  EXPECT_EQ(g.disjointExprSets().size(), 1);
  auto result = v.as<ValGroupAndItsGraph>();
  ASSERT_EQ(result.size(), 2);
  EXPECT_EQ(result[0].graph, &g);
  EXPECT_EQ(result[1].graph, &g);

  EXPECT_NE(result[0].group, g.toGroup(id0));
  EXPECT_NE(result[1].group, g.toGroup(id0));
  EXPECT_NE(result[0], g1);
  EXPECT_NE(result[1], g1);
  EXPECT_NE(result[0], result[1]);

  auto defs0 = g.getDefinitions(result[0].group);
  auto defs1 = g.getDefinitions(result[1].group);
  ASSERT_EQ(defs0, defs1);
  ASSERT_EQ(defs0.size(), 1);

  auto eg = defs1.front();
  auto expect_in = std::vector<ValGroup>{g.toGroup(id0), g1.group};
  auto expect_out = std::vector<ValGroup>{result[0].group, result[1].group};
  EXPECT_EQ(g.inputGroups(eg), expect_in);
  EXPECT_EQ(g.outputGroups(eg), expect_out);

  auto uses0 = g.getUses(g.toGroup(id0));
  auto uses1 = g.getUses(g1.group);
  EXPECT_EQ(uses0, uses1);
  EXPECT_EQ(uses0.size(), 1);
  EXPECT_EQ(uses0.front(), eg);

  // Test reusing of existing swizzle
  AbstractTensor vv({id0, g1});
  vv.swizzle(SwizzleType::XOR, 0, 1);
  EXPECT_EQ(g.disjointValSets().size(), 4);
  EXPECT_EQ(g.disjointExprSets().size(), 1);
  EXPECT_EQ(v.domain, vv.domain);
}

TEST_F(AbstractTensorTest, SwizzleValGroupWithIterDomain) {
  auto id0 = newID();
  auto id1 = newID();
  ValGraph g;
  g.initializeVal(id0);
  g.initializeVal(id1);
  ValGroupAndItsGraph g0{g.toGroup(id0), &g};
  AbstractTensor v({g0, id1});
  v.swizzle(SwizzleType::XOR, 0, 1);
  // [0', 1']
  EXPECT_EQ(g.disjointValSets().size(), 4);
  EXPECT_EQ(g.disjointExprSets().size(), 1);
  auto result = v.as<ValGroupAndItsGraph>();
  ASSERT_EQ(result.size(), 2);
  EXPECT_EQ(result[0].graph, &g);
  EXPECT_EQ(result[1].graph, &g);

  EXPECT_NE(result[0], g0);
  EXPECT_NE(result[1], g0);
  EXPECT_NE(result[0].group, g.toGroup(id1));
  EXPECT_NE(result[1].group, g.toGroup(id1));
  EXPECT_NE(result[0], result[1]);

  auto defs0 = g.getDefinitions(result[0].group);
  auto defs1 = g.getDefinitions(result[1].group);
  ASSERT_EQ(defs0, defs1);
  ASSERT_EQ(defs0.size(), 1);

  auto eg = defs1.front();
  auto expect_in = std::vector<ValGroup>{g0.group, g.toGroup(id1)};
  auto expect_out = std::vector<ValGroup>{result[0].group, result[1].group};
  EXPECT_EQ(g.inputGroups(eg), expect_in);
  EXPECT_EQ(g.outputGroups(eg), expect_out);

  auto uses0 = g.getUses(g0.group);
  auto uses1 = g.getUses(g.toGroup(id1));
  EXPECT_EQ(uses0, uses1);
  EXPECT_EQ(uses0.size(), 1);
  EXPECT_EQ(uses0.front(), eg);

  // Test reusing of existing swizzle
  AbstractTensor vv({g0, id1});
  vv.swizzle(SwizzleType::XOR, 0, 1);
  EXPECT_EQ(g.disjointValSets().size(), 4);
  EXPECT_EQ(g.disjointExprSets().size(), 1);
  EXPECT_EQ(v.domain, vv.domain);
}

TEST_F(AbstractTensorTest, Unzip) {
  auto id0 = newID();
  auto id1 = newID();
  auto id2 = newID();
  auto id3 = newID();
  const AbstractTensor v({{id0, id1}, {id2, id3}});
  auto uz = v.unzip();
  ASSERT_EQ(uz.size(), 2);
  AbstractTensor expect0{id0, id2};
  AbstractTensor expect1{id1, id3};
  EXPECT_EQ(uz[0], expect0);
  EXPECT_EQ(uz[1], expect1);
}

TEST_F(AbstractTensorTest, UnzipBroadcasting) {
  auto id0 = newID();
  auto id1 = newID();
  auto id2 = newID();
  const AbstractTensor v({id0, {id1, id2}});
  auto uz = v.unzip();
  ASSERT_EQ(uz.size(), 2);
  AbstractTensor expect0{id0, id1};
  AbstractTensor expect1{id0, id2};
  EXPECT_EQ(uz[0], expect0);
  EXPECT_EQ(uz[1], expect1);
}

TEST_F(AbstractTensorTest, PlaceHolder) {
  AbstractTensor v({{}, {}});
  EXPECT_EQ(v.size(), 2);
  for (auto i : v) {
    EXPECT_FALSE(i.hasValue());
  }

  v.split(0, 2);
  EXPECT_EQ(v.size(), 3);
  for (auto i : v) {
    EXPECT_FALSE(i.hasValue());
  }

  v.merge(0);
  EXPECT_EQ(v.size(), 2);
  for (auto i : v) {
    EXPECT_FALSE(i.hasValue());
  }

  v.swizzle(SwizzleType::XOR, 0, 1);
  EXPECT_EQ(v.size(), 2);
  for (auto i : v) {
    EXPECT_FALSE(i.hasValue());
  }

  v.strip();
  EXPECT_TRUE(v.empty());
}

<<<<<<< HEAD
TEST_F(AbstractTensorTest, Parallelize) {
  auto id0 = newID();
  auto id1 = newID();
  auto id2 = newID();
  AbstractTensor v({id0, {id1, id2}});
  v.parallelize(0, ParallelType::TIDx);
  EXPECT_EQ(id0->getParallelType(), ParallelType::TIDx);
  v.parallelize(1, ParallelType::TIDy);
  EXPECT_EQ(id1->getParallelType(), ParallelType::TIDy);
  EXPECT_EQ(id2->getParallelType(), ParallelType::TIDy);

  ValGraph g;
  g.initializeVal(id0);
  g.initializeVal(id1);
  g.mapVals(id0, id1);
  ValGroupAndItsGraph g0{g.toGroup(id0), &g};
  AbstractTensor vv({g0});
  vv.parallelize(0, ParallelType::BIDx);
  EXPECT_EQ(id0->getParallelType(), ParallelType::BIDx);
  EXPECT_EQ(id1->getParallelType(), ParallelType::BIDx);
  EXPECT_EQ(id2->getParallelType(), ParallelType::TIDy);
=======
TEST_F(AbstractTensorTest, Zip) {
  auto id0 = newID();
  auto id1 = newID();
  auto id2 = newID();
  auto id3 = newID();
  const AbstractTensor v0{id0, id2};
  const AbstractTensor v1{id1, id3};
  const AbstractTensor v = AbstractTensor::zip({v0, v1});
  ASSERT_EQ(v.size(), 2);
  AbstractId expect0{id0, id1};
  AbstractId expect1{id2, id3};
  EXPECT_EQ(v[0], expect0);
  EXPECT_EQ(v[1], expect1);
}

TEST_F(AbstractTensorTest, AddRow) {
  auto id0 = newID();
  auto id1 = newID();
  auto id2 = newID();
  auto id3 = newID();
  auto id4 = newID();
  auto id5 = newID();
  AbstractTensor v({{id0, id1}, {id2, id3}});
  AbstractTensor v2({id4, id5});
  v.addRow(v2);
  ASSERT_EQ(v.size(), 2);
  AbstractId expect0{id0, id1, id4};
  AbstractId expect1{id2, id3, id5};
  EXPECT_EQ(v[0], expect0);
  EXPECT_EQ(v[1], expect1);
>>>>>>> 630fef2b
}

} // namespace nvfuser<|MERGE_RESOLUTION|>--- conflicted
+++ resolved
@@ -741,7 +741,6 @@
   EXPECT_TRUE(v.empty());
 }
 
-<<<<<<< HEAD
 TEST_F(AbstractTensorTest, Parallelize) {
   auto id0 = newID();
   auto id1 = newID();
@@ -763,7 +762,8 @@
   EXPECT_EQ(id0->getParallelType(), ParallelType::BIDx);
   EXPECT_EQ(id1->getParallelType(), ParallelType::BIDx);
   EXPECT_EQ(id2->getParallelType(), ParallelType::TIDy);
-=======
+}
+
 TEST_F(AbstractTensorTest, Zip) {
   auto id0 = newID();
   auto id1 = newID();
@@ -794,7 +794,6 @@
   AbstractId expect1{id2, id3, id5};
   EXPECT_EQ(v[0], expect0);
   EXPECT_EQ(v[1], expect1);
->>>>>>> 630fef2b
 }
 
 } // namespace nvfuser