--- conflicted
+++ resolved
@@ -771,14 +771,6 @@
     abten.domain.emplace_back(ValGroupAndItsGraph{g, &graph});
   };
 
-<<<<<<< HEAD
-  for (TensorView* tv : {tv3, tv4, tv5, tv6}) {
-    AbstractTensor local_abten = forwardAroundMissingAxes(abten, tv);
-    applyAbstractTransforms(local_abten, tv, &graph);
-    tv->axis(-1)->parallelize(ParallelType::TIDx);
-    tv->axis(-2)->parallelize(ParallelType::BIDx);
-  }
-=======
   AbstractTensor abten0;
   addAbstractAxis(abten0, tv0->axis(0));
   abten0.split(0, 128);
@@ -797,7 +789,6 @@
   abten2.merge(0);
   abten2.split(0, 128);
   scheduleSegment(abten2, {tv2, tv6, tv7});
->>>>>>> 7b36a2ac
 
   inlineMost();
 
