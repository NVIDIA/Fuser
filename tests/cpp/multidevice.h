--- conflicted
+++ resolved
@@ -56,28 +56,10 @@
       at::Tensor tensor,
       TensorView* tv,
       DeviceIdxType deviceId) {
-<<<<<<< HEAD
-    if (isSharded(tv)) {
-      auto sharded_dim = getShardedAxis(tv);
-      int i = 0;
-      auto devices = tv->getDeviceMesh().vector();
-      auto it = std::find(devices.begin(), devices.end(), deviceId);
-      if (it != devices.end()) {
-        i = std::distance(devices.begin(), it);
-      }
-      std::vector<at::indexing::TensorIndex> indices(
-          tensor.dim(), at::indexing::Slice());
-      indices[sharded_dim] = at::indexing::Slice(i, i + 1);
-      auto x = tensor.index(indices).contiguous();
-      return x;
-    } else {
-      return tensor;
-    }
-=======
     if (!isSharded(tv)) {
       return tensor;
     }
-    auto sharded_dim = 0;
+    auto sharded_dim = getShardedAxis(tv);
     int i = 0;
     const auto& devices = tv->getDeviceMesh().vector();
     auto it = std::find(devices.begin(), devices.end(), deviceId);
@@ -85,7 +67,6 @@
       i = std::distance(devices.begin(), it);
     }
     return tensor.slice(sharded_dim, i, i + 1).contiguous();
->>>>>>> c7db538a
   }
 
  protected:
