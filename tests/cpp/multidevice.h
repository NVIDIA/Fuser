// clang-format off
/*
 * SPDX-FileCopyrightText: Copyright (c) 2023-present NVIDIA CORPORATION & AFFILIATES.
 * All rights reserved.
 * SPDX-License-Identifier: BSD-3-Clause
 */
// clang-format on
#ifdef NVFUSER_DISTRIBUTED
#pragma once

#include <multidevice/communication.h>
#include <multidevice/communicator.h>
#include <multidevice/executor.h>
#include <multidevice/utils.h>
#include <tests/cpp/utils.h>

namespace nvfuser {

class MultiDeviceEnvironment : public testing::Environment {
 public:
  void SetUp() override;
  void TearDown() override;

  Communicator* communicator() const {
    NVF_ERROR(communicator_ != nullptr);
    return communicator_.get();
  }

  bool debugPrint() const {
    return debug_print_;
  }

  bool doBarrierAtTest() const {
    return do_barrier_at_test_;
  }

 private:
  std::unique_ptr<Communicator> communicator_ = nullptr;
  bool debug_print_ = false;
  bool do_barrier_at_test_ = false;
};

class MultiDeviceTest : public NVFuserTest {
 public:
  // Given an aten tensor, TensorView the tensor is bound to, and deviceId
  // returns a shard of the tensor according the sharding annotation in tv
  // for the deviceId. If tensor is not sharded returns the original tensor.
  // TODO: If deviceId is not part of the mesh this should return an empty
  // tensor currently, we don't support this, so for now it returns a slice.
  static at::Tensor shardTensor(
      at::Tensor tensor,
      TensorView* tv,
      DeviceIdxType deviceId) {
    if (isSharded(tv)) {
      auto sharded_dim = 0;
      int i = 0;
      const auto& devices = tv->getDeviceMesh().vector();
      auto it = std::find(devices.begin(), devices.end(), deviceId);
      if (it != devices.end()) {
        i = std::distance(devices.begin(), it);
      }
      std::vector<at::indexing::TensorIndex> indices(
          tensor.dim(), at::indexing::Slice());
      indices[sharded_dim] = at::indexing::Slice(i, i + 1);
      return tensor.index(indices).contiguous();
    }
    return tensor;
  }

 protected:
  void SetUp() override;
  void TearDown() override;
  Communicator* communicator;
  c10::TensorOptions tensor_options;
  bool debug_print;
  bool do_barrier_at_test;
};

class CommunicationTest
    : public MultiDeviceTest,
      public ::testing::WithParamInterface<CommunicatorBackend> {
 protected:
  void SetUp() override;
  void validate(at::Tensor obtained, at::Tensor expected);
  void resetDstBuffers();
  static constexpr DeviceIdxType root = 0;
  static constexpr int tensor_size = 1024;
  static constexpr int number_of_repetitions = 8;
  static constexpr c10d::ReduceOp::RedOpType red_op =
      c10d::ReduceOp::RedOpType::SUM;
  CommParams params;
  std::vector<DeviceIdxType> all_ranks;
};

class PipelineTest : public MultiDeviceTest {
 protected:
  void SetUp() override;
<<<<<<< HEAD
  void validate();
  void executeAndValidate();
=======
  // Run the multidevice fusion and stores the (sharded) results in "outputs"
  void execute();
  // Utility function used for validation in the tests. It compares the
  // (sharded) outputs with ref_unsharded_outputs. if
  // validate_with_prescribed_values is true, ref_unsharded_outputs is assumed
  // to be set manually in the test body. Otherwise, ref_unsharded_outputs is
  // computed by running a Fusion on a single device with the unsharded_inputs
  void validate(bool validate_with_prescribed_values = false);
  void executeAndValidate(bool validate_with_prescribed_values = false) {
    execute();
    validate(validate_with_prescribed_values);
  }
>>>>>>> 6fd19822
  std::unique_ptr<MultiDeviceExecutor> runtime;
  std::unique_ptr<Fusion> fusion;
  std::vector<c10::IValue> inputs;
  std::vector<c10::IValue> unsharded_inputs;
  std::vector<at::Tensor> outputs;
  std::vector<at::Tensor> ref_unsharded_outputs;
  MultiDeviceExecutorParams multi_device_executor_params;
};

} // namespace nvfuser

#endif<|MERGE_RESOLUTION|>--- conflicted
+++ resolved
@@ -95,23 +95,13 @@
 class PipelineTest : public MultiDeviceTest {
  protected:
   void SetUp() override;
-<<<<<<< HEAD
-  void validate();
-  void executeAndValidate();
-=======
-  // Run the multidevice fusion and stores the (sharded) results in "outputs"
-  void execute();
   // Utility function used for validation in the tests. It compares the
   // (sharded) outputs with ref_unsharded_outputs. if
   // validate_with_prescribed_values is true, ref_unsharded_outputs is assumed
   // to be set manually in the test body. Otherwise, ref_unsharded_outputs is
   // computed by running a Fusion on a single device with the unsharded_inputs
   void validate(bool validate_with_prescribed_values = false);
-  void executeAndValidate(bool validate_with_prescribed_values = false) {
-    execute();
-    validate(validate_with_prescribed_values);
-  }
->>>>>>> 6fd19822
+  void executeAndValidate(bool validate_with_prescribed_values = false);
   std::unique_ptr<MultiDeviceExecutor> runtime;
   std::unique_ptr<Fusion> fusion;
   std::vector<c10::IValue> inputs;
