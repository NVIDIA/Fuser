// clang-format off
/*
 * SPDX-FileCopyrightText: Copyright (c) 2023-present NVIDIA CORPORATION & AFFILIATES.
 * All rights reserved.
 * SPDX-License-Identifier: BSD-3-Clause
 */
// clang-format on
#include <gmock/gmock-matchers.h>
#include <gtest/gtest.h>

#include <ir/all_nodes.h>
#include <ir/builder.h>
#include <ops/all_ops.h>
#include <runtime/executor.h>
#include <scheduler/all_schedulers.h>
#include <scheduler/registry.h>
#include <scheduler/tools/inlining.h>
#include <scheduler/utils.h>

#include <tests/cpp/utils.h>
#include <tests/cpp/validator.h>

namespace nvfuser {

using AllocationDomainTest = NVFuserTest;

using ::testing::ElementsAre;

// A global->shared->global copy kernel, shared memory allocated transposed to
// avoid bank conflict.
TEST_F(AllocationDomainTest, TransposedIntermediate) {
  Fusion fusion;
  FusionGuard fg(&fusion);

  auto tv0 = makeContigConcreteTensor({32, 32});
  fusion.addInput(tv0);
  auto tv1 = set(tv0);
  auto tv2 = set(tv1);
  fusion.addOutput(tv2);
  tv1->setMemoryType(MemoryType::Shared);

  tv1->axis(0)->parallelize(ParallelType::TIDx);
  tv2->axis(0)->parallelize(ParallelType::TIDx);

  auto bc = fusion.bankConflictInfo();
  ASSERT_TRUE(bc.size() == 1);
  auto [read, write] = bc.at(tv1);
  ASSERT_EQ(read, std::vector<int64_t>{32});
  ASSERT_EQ(write, std::vector<int64_t>{32});

  std::vector<IterDomain*> tv1_transposed = {tv1->axis(1), tv1->axis(0)};
  tv1->setAllocationDomain(tv1_transposed, true);

  ASSERT_TRUE(fusion.bankConflictInfo().empty());

  auto options = at::TensorOptions().dtype(at::kFloat).device(at::kCUDA, 0);

  at::Tensor t0 = at::randn({32, 32}, options);

  KernelExecutor ke;
  ke.compile(&fusion, {t0});
  auto cg_outputs = ke.run({t0});
  testValidate(&fusion, cg_outputs, {t0}, __LINE__, __FILE__);
}

// A global->global copy kernel converting NCHW memory format into NHWC, with a
// 4d allocation domain in output.
TEST_F(AllocationDomainTest, NCHW4d_To_NHWC4d) {
  Fusion fusion;
  FusionGuard fg(&fusion);

  auto tv0 = makeContigTensor(4);
  fusion.addInput(tv0);
  auto tv1 = set(tv0);
  fusion.addOutput(tv1);

  std::vector<IterDomain*> tv1_nhwc = {
      tv1->axis(0), tv1->axis(2), tv1->axis(3), tv1->axis(1)};
  tv1->setAllocationDomain(tv1_nhwc, true);

  // [N, C, H, W]
  tv1->reorder({{1, -1}});
  // [N, H, W, C]
  tv1->flatten();
  // [N*H*W*C]
  tv1->split(0, 128);
  tv1->axis(1)->parallelize(ParallelType::TIDx);
  tv1->axis(0)->parallelize(ParallelType::BIDx);
  // [BIDx, TIDx]

  auto options = at::TensorOptions().dtype(at::kFloat).device(at::kCUDA, 0);

  int n = 31, h = 64, w = 103, c = 21;

  at::Tensor t0 = at::randn({n, c, h, w}, options);

  KernelExecutor ke;
  ke.compile(&fusion, {t0});

  auto cg_outputs = ke.run({t0});

  ASSERT_TRUE(cg_outputs[0].as<at::Tensor>().is_contiguous(
      at::MemoryFormat::ChannelsLast));

  testValidate(&fusion, cg_outputs, {t0}, __LINE__, __FILE__);
}

// A global->global copy kernel converting NCHW memory format into NHWC, with a
// 1d allocation domain in output.
TEST_F(AllocationDomainTest, NCHW4d_To_NHWC1d) {
  Fusion fusion;
  FusionGuard fg(&fusion);

  auto tv0 = makeContigTensor(4);
  fusion.addInput(tv0);
  auto tv1 = set(tv0);
  fusion.addOutput(tv1);

  // [N, C, H, W]
  tv1->reorder({{1, -1}});
  // [N, H, W, C]
  tv1->flatten();
  tv1->setAllocationDomain({tv1->axis(0)}, true);
  // [N*H*W*C]
  tv1->split(0, 128);
  tv1->axis(1)->parallelize(ParallelType::TIDx);
  tv1->axis(0)->parallelize(ParallelType::BIDx);
  // [BIDx, TIDx]

  auto options = at::TensorOptions().dtype(at::kFloat).device(at::kCUDA, 0);

  int n = 31, h = 64, w = 103, c = 21;

  at::Tensor t0 = at::randn({n, c, h, w}, options);

  KernelExecutor ke;
  ke.compile(&fusion, {t0});

  auto cg_outputs = ke.run({t0});

  ASSERT_TRUE(cg_outputs[0].as<at::Tensor>().is_contiguous(
      at::MemoryFormat::ChannelsLast));

  testValidate(&fusion, cg_outputs, {t0}, __LINE__, __FILE__);
}

// A global->global copy kernel converting NCHW memory format into NHWC, with a
// 2d allocation domain in output.
TEST_F(AllocationDomainTest, NCHW4d_To_NHWC2d) {
  Fusion fusion;
  FusionGuard fg(&fusion);

  auto tv0 = makeContigTensor(4);
  fusion.addInput(tv0);
  auto tv1 = set(tv0);
  fusion.addOutput(tv1);

  // [N, C, H, W]
  tv1->reorder({{1, -1}});
  // [N, H, W, C]
  tv1->flatten();
  // [N*H*W*C]
  tv1->split(0, 128);
  tv1->setAllocationDomain({tv1->axis(0), tv1->axis(1)}, true);
  // [N*H*W*C/128, 128]
  tv1->axis(1)->parallelize(ParallelType::TIDx);
  tv1->axis(0)->parallelize(ParallelType::BIDx);
  // [BIDx, TIDx]

  auto options = at::TensorOptions().dtype(at::kFloat).device(at::kCUDA, 0);

  int n = 31, h = 64, w = 104, c = 21;

  at::Tensor t0 = at::randn({n, c, h, w}, options);

  KernelExecutor ke;
  ke.compile(&fusion, {t0});

  auto cg_outputs = ke.run({t0});

  ASSERT_TRUE(cg_outputs[0].as<at::Tensor>().is_contiguous(
      at::MemoryFormat::ChannelsLast));

  testValidate(&fusion, cg_outputs, {t0}, __LINE__, __FILE__);
}

// Reshape and transpose a 3d tensor into an NHWC tensor with a 3d allocation
// domain in fusion output.
TEST_F(AllocationDomainTest, Tensor3d_To_NHWC3d) {
  Fusion fusion;
  FusionGuard fg(&fusion);

  int n1 = 31, n2 = 29, h = 64, w = 104, c = 21;

  auto tv0 = makeContigTensor(3); // [N1, N2, H*W*C]
  fusion.addInput(tv0);
  auto tv1 = set(tv0);
  fusion.addOutput(tv1);

  tv1->setAllocationDomain({tv1->axis(0), tv1->axis(1), tv1->axis(2)}, true);
  tv1->merge(0);
  tv1->split(1, c);
  tv1->split(1, w);
  // [N, H, W, C]
  tv1->reorder({{-1, 1}});
  tv1->commitLeafToLogical();
  // [N, C, H, W]

  tv1->reorder({{1, -1}});
  // [N, H, W, C]
  tv1->flatten();
  // [N*H*W*C]
  tv1->split(0, 128);
  // [N*H*W*C/128, 128]
  tv1->axis(1)->parallelize(ParallelType::TIDx);
  tv1->axis(0)->parallelize(ParallelType::BIDx);
  // [BIDx, TIDx]

  auto options = at::TensorOptions().dtype(at::kFloat).device(at::kCUDA, 0);

  at::Tensor t0 = at::randn({n1, n2, h * w * c}, options);

  KernelExecutor ke;
  ke.compile(&fusion, {t0});

  auto cg_outputs = ke.run({t0});

  ASSERT_TRUE(cg_outputs[0].as<at::Tensor>().is_contiguous(
      at::MemoryFormat::ChannelsLast));

  testValidate(
      &fusion,
      cg_outputs,
      {t0},
      {t0.view({n1 * n2, h, w, c}).permute({0, 3, 1, 2})},
      __LINE__,
      __FILE__);
}

// Reshape a 3d tensor into an NHWC tensor with a 4d allocation domain in fusion
// output. The allocation domain is on both the producer and the consumer side
// of the rFactor domain.
TEST_F(AllocationDomainTest, Tensor3d_To_NHWC4d_FwdBwd) {
  Fusion fusion;
  FusionGuard fg(&fusion);

  int n1 = 31, n2 = 29, h = 64, w = 104, c = 21;

  auto tv0 = makeContigTensor(3); // [N1, N2, H*W*C]
  fusion.addInput(tv0);
  auto tv1 = set(tv0);
  fusion.addOutput(tv1);

  std::vector<IterDomain*> tv1_alloc{tv1->axis(0), tv1->axis(1)};
  tv1->merge(0);
  tv1->split(1, w);
  tv1->split(1, h);
  tv1->commitLeafToLogical();
  // [N, C, H, W]

  tv1->reorder({{1, -1}});
  // [N, H, W, C]
  tv1->merge(1);
  // [N, H*W, C]
  tv1_alloc.emplace_back(tv1->axis(1));
  tv1_alloc.emplace_back(tv1->axis(2));
  // tv1_alloc = [N1, N2, H*W, C]
  tv1->setAllocationDomain(tv1_alloc, true);

  tv1->merge(0);
  tv1->merge(0);
  // [N*H*W*C]
  tv1->split(0, 128);
  // [N*H*W*C/128, 128]
  tv1->axis(1)->parallelize(ParallelType::TIDx);
  tv1->axis(0)->parallelize(ParallelType::BIDx);
  // [BIDx, TIDx]

  auto options = at::TensorOptions().dtype(at::kFloat).device(at::kCUDA, 0);

  at::Tensor t0 = at::randn({n1, n2, c * h * w}, options);

  KernelExecutor ke;
  ke.compile(&fusion, {t0});

  auto cg_outputs = ke.run({t0});

  ASSERT_TRUE(cg_outputs[0].as<at::Tensor>().is_contiguous(
      at::MemoryFormat::ChannelsLast));

  testValidate(
      &fusion,
      cg_outputs,
      {t0},
      {t0.view({n1 * n2, c, h, w})},
      __LINE__,
      __FILE__);
}

// A global->global copy kernel where both inputs and outputs are NHWC memory
// format
TEST_F(AllocationDomainTest, NHWC4d_To_NHWC4d) {
  Fusion fusion;
  FusionGuard fg(&fusion);

  auto tv0 = makeContigTensor(4);
  fusion.addInput(tv0);
  auto tv1 = set(tv0);
  fusion.addOutput(tv1);

  std::vector<IterDomain*> tv0_nhwc = {
      tv0->axis(0), tv0->axis(2), tv0->axis(3), tv0->axis(1)};
  tv0->setAllocationDomain(tv0_nhwc, true);

  std::vector<IterDomain*> tv1_nhwc = {
      tv1->axis(0), tv1->axis(2), tv1->axis(3), tv1->axis(1)};
  tv1->setAllocationDomain(tv1_nhwc, true);

  // [N, C, H, W]
  tv1->reorder({{1, -1}});
  // [N, H, W, C]
  tv1->flatten();
  // [N*H*W*C]
  tv1->split(0, 4);
  tv1->axis(1)->parallelize(ParallelType::Vectorize);
  tv1->split(0, 128);
  tv1->axis(1)->parallelize(ParallelType::TIDx);
  tv1->axis(0)->parallelize(ParallelType::BIDx);
  // [BIDx, TIDx, V]

  auto options = at::TensorOptions().dtype(at::kFloat).device(at::kCUDA, 0);

  int n = 31, h = 64, w = 103, c = 21;

  at::Tensor t0_wrong_format = at::randn({n, c, h, w}, options);
  at::Tensor t0 =
      t0_wrong_format.as_strided({n, c, h, w}, {h * w * c, 1, w * c, c});

  KernelExecutor ke;
  ke.compile(&fusion, {t0});

<<<<<<< HEAD
  EXPECT_ANY_THROW(ke.run({t0_wrong_format}));
=======
  EXPECT_THAT(
      [&]() { ke.run({t0_wrong_format}); },
      ::testing::ThrowsMessage<nvfuser::nvfError>(
          ::testing::HasSubstr("stride mismatch with contiguity info")));
>>>>>>> 9e11253f

  auto cg_outputs = ke.run({t0});

  ASSERT_TRUE(cg_outputs[0].as<at::Tensor>().is_contiguous(
      at::MemoryFormat::ChannelsLast));

  testValidate(&fusion, cg_outputs, {t0}, __LINE__, __FILE__);
}

// A global->global copy kernel where both inputs are NHWC memory format. The
// allocation domain view the input as a 1d tensor.
TEST_F(AllocationDomainTest, NHWC1d_To_NHWC4d) {
  Fusion fusion;
  FusionGuard fg(&fusion);

  int n = 31, h = 64, w = 103, c = 21;

  auto tv0 = makeContigConcreteTensor({n * h * w * c});
  fusion.addInput(tv0);
  std::vector<IterDomain*> tv0_1d = {tv0->axis(0)};
  tv0->setAllocationDomain(tv0_1d, true);
  tv0->split(0, c);
  tv0->split(0, w);
  tv0->split(0, h);
  tv0->reorder({{-1, 1}});
  tv0->commitLeafToLogical();

  auto tv1 = set(tv0);
  fusion.addOutput(tv1);

  std::vector<IterDomain*> tv1_nhwc = {
      tv1->axis(0), tv1->axis(2), tv1->axis(3), tv1->axis(1)};
  tv1->setAllocationDomain(tv1_nhwc, true);

  // [N, C, H, W]
  tv1->reorder({{1, -1}});
  // [N, H, W, C]
  tv1->flatten();
  // [N*H*W*C]
  tv1->split(0, 4);
  tv1->axis(1)->parallelize(ParallelType::Vectorize);
  tv1->split(0, 128);
  tv1->axis(1)->parallelize(ParallelType::TIDx);
  tv1->axis(0)->parallelize(ParallelType::BIDx);
  // [BIDx, TIDx, V]

  auto options = at::TensorOptions().dtype(at::kFloat).device(at::kCUDA, 0);

  at::Tensor t0_wrong_format = at::randn({n, c, h, w}, options);
  at::Tensor t0 =
      t0_wrong_format.as_strided({n, c, h, w}, {h * w * c, 1, w * c, c});

  KernelExecutor ke;
  ke.compile(&fusion, {t0});

  EXPECT_THAT(
      [&]() { ke.run({t0_wrong_format}); },
      ::testing::ThrowsMessage<nvfuser::nvfError>(::testing::HasSubstr(
          "splitting one dimension into discontiguous dimensions is not "
          "allowed in allocation domain")));

  auto cg_outputs = ke.run({t0});

  ASSERT_TRUE(cg_outputs[0].as<at::Tensor>().is_contiguous(
      at::MemoryFormat::ChannelsLast));

  testValidate(&fusion, cg_outputs, {t0}, __LINE__, __FILE__);
}

// A global->global copy kernel where both inputs are NHWC memory format. The
// allocation domain of the output view the output as a 1d tensor.
TEST_F(AllocationDomainTest, NHWC4d_To_NHWC1d) {
  Fusion fusion;
  FusionGuard fg(&fusion);

  int n = 31, h = 64, w = 103, c = 21;

  auto tv0 = makeContigTensor(4);
  fusion.addInput(tv0);
  auto tv1 = set(tv0);
  fusion.addOutput(tv1);

  std::vector<IterDomain*> tv0_nhwc = {
      tv0->axis(0), tv0->axis(2), tv0->axis(3), tv0->axis(1)};
  tv0->setAllocationDomain(tv0_nhwc, true);

  // [N, C, H, W] -> [N, H, W, C]
  tv1->reorder({{1, -1}});
  // [N, H, W, C] -> [N*H*W*C]
  tv1->merge(0);
  tv1->merge(1);
  tv1->merge(0);

  std::vector<IterDomain*> tv1_1d = {tv1->axis(0)};
  tv1->setAllocationDomain(tv1_1d, true);

  tv1->split(0, 4);
  tv1->axis(1)->parallelize(ParallelType::Vectorize);
  tv1->split(0, 128);
  tv1->axis(1)->parallelize(ParallelType::TIDx);
  tv1->axis(0)->parallelize(ParallelType::BIDx);
  // [BIDx, TIDx, V]

  auto options = at::TensorOptions().dtype(at::kFloat).device(at::kCUDA, 0);

  at::Tensor t0_wrong_format = at::randn({n, c, h, w}, options);
  at::Tensor t0 =
      t0_wrong_format.as_strided({n, c, h, w}, {h * w * c, 1, w * c, c});

  KernelExecutor ke;
  ke.compile(&fusion, {t0});

<<<<<<< HEAD
  EXPECT_ANY_THROW(ke.run({t0_wrong_format}));
=======
  EXPECT_THAT(
      [&]() { ke.run({t0_wrong_format}); },
      ::testing::ThrowsMessage<nvfuser::nvfError>(
          ::testing::HasSubstr("stride mismatch with contiguity info")));
>>>>>>> 9e11253f

  auto cg_outputs = ke.run({t0});

  ASSERT_TRUE(cg_outputs[0].as<at::Tensor>().is_contiguous(
      at::MemoryFormat::ChannelsLast));

  testValidate(&fusion, cg_outputs, {t0}, __LINE__, __FILE__);
}

// A global->global copy kernel where both inputs are NHWC memory format. The
// allocation domain view both the input and the output as a 1d tensors.
TEST_F(AllocationDomainTest, NHWC1d_To_NHWC1d) {
  Fusion fusion;
  FusionGuard fg(&fusion);

  int n = 31, h = 64, w = 103, c = 21;

  auto tv0 = makeContigConcreteTensor({n * h * w * c});
  fusion.addInput(tv0);

  std::vector<IterDomain*> tv0_1d = {tv0->axis(0)};
  tv0->setAllocationDomain(tv0_1d, true);
  tv0->split(0, c);
  tv0->split(0, w);
  tv0->split(0, h);
  tv0->reorder({{-1, 1}});
  tv0->commitLeafToLogical();

  auto tv1 = set(tv0);
  fusion.addOutput(tv1);

  // [N, C, H, W] -> [N, H, W, C]
  tv1->reorder({{1, -1}});
  // [N, H, W, C] -> [N*H*W*C]
  tv1->merge(0);
  tv1->merge(1);
  tv1->merge(0);

  std::vector<IterDomain*> tv1_1d = {tv1->axis(0)};
  tv1->setAllocationDomain(tv1_1d, true);

  tv1->split(0, 4);
  tv1->axis(1)->parallelize(ParallelType::Vectorize);
  tv1->split(0, 128);
  tv1->axis(1)->parallelize(ParallelType::TIDx);
  tv1->axis(0)->parallelize(ParallelType::BIDx);
  // [BIDx, TIDx, V]

  auto options = at::TensorOptions().dtype(at::kFloat).device(at::kCUDA, 0);

  at::Tensor t0_wrong_format = at::randn({n, c, h, w}, options);
  at::Tensor t0 =
      t0_wrong_format.as_strided({n, c, h, w}, {h * w * c, 1, w * c, c});

  KernelExecutor ke;
  ke.compile(&fusion, {t0});

  EXPECT_THAT(
      [&]() { ke.run({t0_wrong_format}); },
      ::testing::ThrowsMessage<nvfuser::nvfError>(::testing::HasSubstr(
          "splitting one dimension into discontiguous dimensions is not")));

  auto cg_outputs = ke.run({t0});

  ASSERT_TRUE(cg_outputs[0].as<at::Tensor>().is_contiguous(
      at::MemoryFormat::ChannelsLast));

  testValidate(&fusion, cg_outputs, {t0}, __LINE__, __FILE__);
}

// A global->global copy kernel where both inputs are NHWC memory format. The
// allocation domain view the input as a 2d tensor of shape [N*H/8, 8*W*C], and
// view the output as a 2d tensor of shape [N*H*W*C/4, 4]
TEST_F(AllocationDomainTest, NHWC2d_To_NHWC2d) {
  Fusion fusion;
  FusionGuard fg(&fusion);

  int n = 31, h = 64, w = 103, c = 21;

  auto tv0 = makeContigConcreteTensor({n * h / 8, 8 * w * c});
  fusion.addInput(tv0);

  std::vector<IterDomain*> tv0_2d = {tv0->axis(0), tv0->axis(1)};
  tv0->setAllocationDomain(tv0_2d, true);
  tv0->merge(0);
  tv0->split(0, c);
  tv0->split(0, w);
  tv0->split(0, h);
  // [N, H, W, C]
  tv0->reorder({{-1, 1}});
  // [N, C, H, W]
  tv0->commitLeafToLogical();

  auto tv1 = set(tv0);
  fusion.addOutput(tv1);

  // [N, C, H, W]
  tv1->reorder({{1, -1}});
  // [N, H, W, C]
  tv1->merge(0);
  tv1->merge(1);
  tv1->merge(0);
  // [N*H*W*C]

  tv1->split(0, 4);
  tv1->axis(1)->parallelize(ParallelType::Vectorize);
  // [N*H*W*C/4, 4]

  std::vector<IterDomain*> tv1_2d = {tv1->axis(0), tv1->axis(1)};
  tv1->setAllocationDomain(tv1_2d, true);

  tv1->split(0, 128);
  tv1->axis(1)->parallelize(ParallelType::TIDx);
  tv1->axis(0)->parallelize(ParallelType::BIDx);
  // [BIDx, TIDx, V]

  auto options = at::TensorOptions().dtype(at::kFloat).device(at::kCUDA, 0);

  at::Tensor t0_wrong_format = at::randn({n, c, h, w}, options);
  at::Tensor t0 =
      t0_wrong_format.as_strided({n, c, h, w}, {h * w * c, 1, w * c, c});

  KernelExecutor ke;
  ke.compile(&fusion, {t0});

  EXPECT_THAT(
      [&]() { ke.run({t0_wrong_format}); },
      ::testing::ThrowsMessage<nvfuser::nvfError>(::testing::HasSubstr(
          "splitting one dimension into discontiguous dimensions is not "
          "allowed in allocation domain")));

  auto cg_outputs = ke.run({t0});

  ASSERT_TRUE(cg_outputs[0].as<at::Tensor>().is_contiguous(
      at::MemoryFormat::ChannelsLast));

  testValidate(&fusion, cg_outputs, {t0}, __LINE__, __FILE__);
}

// Similar to NHWC4d_To_NHWC4d, but does a cacheBefore
TEST_F(AllocationDomainTest, NHWC4d_To_NHWC4d_cacheBefore) {
  Fusion fusion;
  FusionGuard fg(&fusion);

  auto tv0 = makeContigTensor(4);
  fusion.addInput(tv0);
  auto tv1 = set(tv0);
  fusion.addOutput(tv1);

  std::vector<IterDomain*> tv0_nhwc = {
      tv0->axis(0), tv0->axis(2), tv0->axis(3), tv0->axis(1)};
  tv0->setAllocationDomain(tv0_nhwc, true);

  std::vector<IterDomain*> tv1_nhwc = {
      tv1->axis(0), tv1->axis(2), tv1->axis(3), tv1->axis(1)};
  tv1->setAllocationDomain(tv1_nhwc, true);

  auto tv2 = tv1->cacheBefore();

  std::vector<IterDomain*> expected_new_allocation_domain{
      tv1->axis(0), tv1->axis(2), tv1->axis(3), tv1->axis(1)};

  ASSERT_EQ(tv0->getAllocationDomain(), tv0_nhwc);
  ASSERT_EQ(tv1->getAllocationDomain(), expected_new_allocation_domain);
  ASSERT_EQ(tv2->getAllocationDomain(), tv1_nhwc);

  for (auto tv : {tv1, tv2}) {
    // [N, C, H, W]
    tv->reorder({{1, -1}});
    // [N, H, W, C]
    tv->flatten();
    // [N*H*W*C]
    tv->split(0, 4);
    tv->axis(1)->parallelize(ParallelType::Vectorize);
    tv->split(0, 128);
    tv->axis(1)->parallelize(ParallelType::TIDx);
    tv->axis(0)->parallelize(ParallelType::BIDx);
    // [BIDx, TIDx, V]
  }

  auto options = at::TensorOptions().dtype(at::kFloat).device(at::kCUDA, 0);

  int n = 31, h = 64, w = 103, c = 21;

  at::Tensor t0_wrong_format = at::randn({n, c, h, w}, options);
  at::Tensor t0 =
      t0_wrong_format.as_strided({n, c, h, w}, {h * w * c, 1, w * c, c});

  KernelExecutor ke;
  ke.compile(&fusion, {t0});

<<<<<<< HEAD
  EXPECT_ANY_THROW(ke.run({t0_wrong_format}));
=======
  EXPECT_THAT(
      [&]() { ke.run({t0_wrong_format}); },
      ::testing::ThrowsMessage<nvfuser::nvfError>(
          ::testing::HasSubstr("stride mismatch with contiguity info")));
>>>>>>> 9e11253f

  auto cg_outputs = ke.run({t0});

  ASSERT_TRUE(cg_outputs[0].as<at::Tensor>().is_contiguous(
      at::MemoryFormat::ChannelsLast));

  testValidate(&fusion, cg_outputs, {t0}, __LINE__, __FILE__);
}

// Similar to NHWC2d_To_NHWC2d, but does a cacheBefore
TEST_F(AllocationDomainTest, NHWC2d_To_NHWC2d_cacheBefore) {
  Fusion fusion;
  FusionGuard fg(&fusion);

  int n = 31, h = 64, w = 103, c = 21;

  auto tv0 = makeContigConcreteTensor({n * h / 8, 8 * w * c});
  fusion.addInput(tv0);

  std::vector<IterDomain*> tv0_2d = {tv0->axis(0), tv0->axis(1)};
  tv0->setAllocationDomain(tv0_2d, true);
  tv0->merge(0);
  tv0->split(0, c);
  tv0->split(0, w);
  tv0->split(0, h);
  // [N, H, W, C]
  tv0->reorder({{-1, 1}});
  // [N, C, H, W]
  tv0->commitLeafToLogical();

  auto tv1 = set(tv0);
  fusion.addOutput(tv1);

  // [N, C, H, W]
  tv1->reorder({{1, -1}});
  // [N, H, W, C]
  tv1->merge(0);
  tv1->merge(1);
  tv1->merge(0);
  // [N*H*W*C]

  tv1->split(0, 4);
  // [N*H*W*C/4, 4]

  std::vector<IterDomain*> tv1_2d = {tv1->axis(0), tv1->axis(1)};
  tv1->setAllocationDomain(tv1_2d, true);

  auto tv2 = tv1->cacheBefore();

  std::vector<IterDomain*> expected_new_allocation_domain{
      tv1->axis(0), tv1->axis(1)};

  ASSERT_EQ(tv0->getAllocationDomain(), tv0_2d);
  ASSERT_EQ(tv1->getAllocationDomain(), expected_new_allocation_domain);
  ASSERT_EQ(tv2->getAllocationDomain(), tv1_2d);

  for (auto tv : {tv1, tv2}) {
    tv->split(0, 128);
    tv->axis(0)->parallelize(ParallelType::BIDx);
    tv->axis(1)->parallelize(ParallelType::TIDx);
    tv->axis(2)->parallelize(ParallelType::Vectorize);
    // [BIDx, TIDx, V]
  }

  auto options = at::TensorOptions().dtype(at::kFloat).device(at::kCUDA, 0);

  at::Tensor t0_wrong_format = at::randn({n, c, h, w}, options);
  at::Tensor t0 =
      t0_wrong_format.as_strided({n, c, h, w}, {h * w * c, 1, w * c, c});

  KernelExecutor ke;
  ke.compile(&fusion, {t0});

  EXPECT_THAT(
      [&]() { ke.run({t0_wrong_format}); },
      ::testing::ThrowsMessage<nvfuser::nvfError>(::testing::HasSubstr(
          "splitting one dimension into discontiguous dimensions is not "
          "allowed in allocation domain")));

  auto cg_outputs = ke.run({t0});

  ASSERT_TRUE(cg_outputs[0].as<at::Tensor>().is_contiguous(
      at::MemoryFormat::ChannelsLast));

  testValidate(&fusion, cg_outputs, {t0}, __LINE__, __FILE__);
}

// Similar to NHWC4d_To_NHWC4d, but does a cacheAfter
TEST_F(AllocationDomainTest, NHWC4d_To_NHWC4d_cacheAfter) {
  Fusion fusion;
  FusionGuard fg(&fusion);

  auto tv0 = makeContigTensor(4);
  fusion.addInput(tv0);
  auto tv1 = set(tv0);
  fusion.addOutput(tv1);

  std::vector<IterDomain*> tv0_nhwc = {
      tv0->axis(0), tv0->axis(2), tv0->axis(3), tv0->axis(1)};
  tv0->setAllocationDomain(tv0_nhwc, true);

  std::vector<IterDomain*> tv1_nhwc = {
      tv1->axis(0), tv1->axis(2), tv1->axis(3), tv1->axis(1)};
  tv1->setAllocationDomain(tv1_nhwc, true);

  auto tv2 = tv0->cacheAfter();

  std::vector<IterDomain*> expected_new_allocation_domain{
      tv2->axis(0), tv2->axis(2), tv2->axis(3), tv2->axis(1)};

  ASSERT_EQ(tv0->getAllocationDomain(), tv0_nhwc);
  ASSERT_EQ(tv1->getAllocationDomain(), tv1_nhwc);
  ASSERT_EQ(tv2->getAllocationDomain(), expected_new_allocation_domain);

  for (auto tv : {tv1, tv2}) {
    // [N, C, H, W]
    tv->reorder({{1, -1}});
    // [N, H, W, C]
    tv->flatten();
    // [N*H*W*C]
    tv->split(0, 4);
    tv->axis(1)->parallelize(ParallelType::Vectorize);
    tv->split(0, 128);
    tv->axis(1)->parallelize(ParallelType::TIDx);
    tv->axis(0)->parallelize(ParallelType::BIDx);
    // [BIDx, TIDx, V]
  }

  auto options = at::TensorOptions().dtype(at::kFloat).device(at::kCUDA, 0);

  int n = 31, h = 64, w = 103, c = 21;

  at::Tensor t0_wrong_format = at::randn({n, c, h, w}, options);
  at::Tensor t0 =
      t0_wrong_format.as_strided({n, c, h, w}, {h * w * c, 1, w * c, c});

  KernelExecutor ke;
  ke.compile(&fusion, {t0});

<<<<<<< HEAD
  EXPECT_ANY_THROW(ke.run({t0_wrong_format}));
=======
  EXPECT_THAT(
      [&]() { ke.run({t0_wrong_format}); },
      ::testing::ThrowsMessage<nvfuser::nvfError>(
          ::testing::HasSubstr("stride mismatch with contiguity info")));
>>>>>>> 9e11253f

  auto cg_outputs = ke.run({t0});

  ASSERT_TRUE(cg_outputs[0].as<at::Tensor>().is_contiguous(
      at::MemoryFormat::ChannelsLast));

  testValidate(&fusion, cg_outputs, {t0}, __LINE__, __FILE__);
}

// NOT similar to NHWC2d_To_NHWC2d, because cacheAfter requires the
// allocation tensor to be between rFactor domain and loop domain, which is not
// the case for NHWC2d_To_NHWC2d
TEST_F(AllocationDomainTest, NHWC2d_To_NHWC2d_cacheAfter) {
  Fusion fusion;
  FusionGuard fg(&fusion);

  int n = 31, h = 64, w = 103, c = 21;

  auto tv0 = makeContigTensor(4);
  fusion.addInput(tv0);
  auto tv1 = set(tv0);
  fusion.addOutput(tv1);

  for (auto tv : {tv0, tv1}) {
    // [N, C, H, W]
    tv->reorder({{1, -1}});
    // [N, H, W, C]
    tv->merge(0);
    tv->merge(1);
    tv->merge(0);
    // [N*H*W*C]

    tv->split(0, 4);
    // [N*H*W*C/4, 4]
  }

  std::vector<IterDomain*> tv0_2d = {tv0->axis(0), tv0->axis(1)};
  tv0->setAllocationDomain(tv0_2d, true);
  std::vector<IterDomain*> tv1_2d = {tv1->axis(0), tv1->axis(1)};
  tv1->setAllocationDomain(tv1_2d, true);

  auto tv2 = tv0->cacheAfter();

  std::vector<IterDomain*> expected_new_allocation_domain{
      tv2->axis(0), tv2->axis(1)};

  ASSERT_EQ(tv0->getAllocationDomain(), tv0_2d);
  ASSERT_EQ(tv1->getAllocationDomain(), tv1_2d);
  ASSERT_EQ(tv2->getAllocationDomain(), expected_new_allocation_domain);

  for (auto tv : {tv1, tv2}) {
    tv->split(0, 128);
    tv->axis(0)->parallelize(ParallelType::BIDx);
    tv->axis(1)->parallelize(ParallelType::TIDx);
    tv->axis(2)->parallelize(ParallelType::Vectorize);
    // [BIDx, TIDx, V]
  }

  auto options = at::TensorOptions().dtype(at::kFloat).device(at::kCUDA, 0);

  at::Tensor t0_wrong_format = at::randn({n, c, h, w}, options);
  at::Tensor t0 =
      t0_wrong_format.as_strided({n, c, h, w}, {h * w * c, 1, w * c, c});

  KernelExecutor ke;
  ke.compile(&fusion, {t0});

  EXPECT_THAT(
      [&]() { ke.run({t0_wrong_format}); },
      ::testing::ThrowsMessage<nvfuser::nvfError>(
          ::testing::HasSubstr("Merging of discontiguous dimensions")));

  auto cg_outputs = ke.run({t0});

  ASSERT_TRUE(cg_outputs[0].as<at::Tensor>().is_contiguous(
      at::MemoryFormat::ChannelsLast));

  testValidate(&fusion, cg_outputs, {t0}, __LINE__, __FILE__);
}

// Similar to NHWC4d_To_NHWC4d, but does a cacheFork
TEST_F(AllocationDomainTest, NHWC4d_To_NHWC4d_cacheFork) {
  Fusion fusion;
  FusionGuard fg(&fusion);

  auto tv0 = makeContigTensor(4);
  fusion.addInput(tv0);
  auto tv1 = set(tv0);
  fusion.addOutput(tv1);
  auto tv2 = set(tv1);
  fusion.addOutput(tv2);

  std::vector<IterDomain*> tv0_nhwc = {
      tv0->axis(0), tv0->axis(2), tv0->axis(3), tv0->axis(1)};
  tv0->setAllocationDomain(tv0_nhwc, true);

  std::vector<IterDomain*> tv1_nhwc = {
      tv1->axis(0), tv1->axis(2), tv1->axis(3), tv1->axis(1)};
  tv1->setAllocationDomain(tv1_nhwc, true);

  std::vector<IterDomain*> tv2_nhwc = {
      tv2->axis(0), tv2->axis(2), tv2->axis(3), tv2->axis(1)};
  tv2->setAllocationDomain(tv2_nhwc, true);

  auto tv3 = tv1->cacheFork();

  std::vector<IterDomain*> expected_new_allocation_domain{
      tv3->axis(0), tv3->axis(2), tv3->axis(3), tv3->axis(1)};

  ASSERT_EQ(tv0->getAllocationDomain(), tv0_nhwc);
  ASSERT_EQ(tv1->getAllocationDomain(), tv1_nhwc);
  ASSERT_EQ(tv2->getAllocationDomain(), tv2_nhwc);
  ASSERT_EQ(tv3->getAllocationDomain(), expected_new_allocation_domain);

  for (auto tv : {tv1, tv2, tv3}) {
    // [N, C, H, W]
    tv->reorder({{1, -1}});
    // [N, H, W, C]
    tv->flatten();
    // [N*H*W*C]
    tv->split(0, 4);
    tv->axis(1)->parallelize(ParallelType::Vectorize);
    tv->split(0, 128);
    tv->axis(1)->parallelize(ParallelType::TIDx);
    tv->axis(0)->parallelize(ParallelType::BIDx);
    // [BIDx, TIDx, V]
  }

  auto options = at::TensorOptions().dtype(at::kFloat).device(at::kCUDA, 0);

  int n = 31, h = 64, w = 103, c = 21;

  at::Tensor t0_wrong_format = at::randn({n, c, h, w}, options);
  at::Tensor t0 =
      t0_wrong_format.as_strided({n, c, h, w}, {h * w * c, 1, w * c, c});

  KernelExecutor ke;
  ke.compile(&fusion, {t0});

<<<<<<< HEAD
  EXPECT_ANY_THROW(ke.run({t0_wrong_format}));
=======
  EXPECT_THAT(
      [&]() { ke.run({t0_wrong_format}); },
      ::testing::ThrowsMessage<nvfuser::nvfError>(
          ::testing::HasSubstr("stride mismatch with contiguity info")));
>>>>>>> 9e11253f

  auto cg_outputs = ke.run({t0});

  ASSERT_TRUE(cg_outputs[0].as<at::Tensor>().is_contiguous(
      at::MemoryFormat::ChannelsLast));

  testValidate(&fusion, cg_outputs, {t0}, __LINE__, __FILE__);
}

// Similar to NHWC2d_To_NHWC2d, but does a cacheFork
TEST_F(AllocationDomainTest, NHWC2d_To_NHWC2d_cacheFork) {
  Fusion fusion;
  FusionGuard fg(&fusion);

  int n = 31, h = 64, w = 103, c = 21;

  auto tv0 = makeContigConcreteTensor({n * h / 8, 8 * w * c});
  fusion.addInput(tv0);

  std::vector<IterDomain*> tv0_2d = {tv0->axis(0), tv0->axis(1)};
  tv0->setAllocationDomain(tv0_2d, true);
  tv0->merge(0);
  tv0->split(0, c);
  tv0->split(0, w);
  tv0->split(0, h);
  // [N, H, W, C]
  tv0->reorder({{-1, 1}});
  // [N, C, H, W]
  tv0->commitLeafToLogical();

  auto tv1 = set(tv0);
  fusion.addOutput(tv1);

  auto tv2 = set(tv1);
  fusion.addOutput(tv2);

  std::vector<IterDomain*> tv1_nhwc = {
      tv1->axis(0), tv1->axis(2), tv1->axis(3), tv1->axis(1)};
  tv1->setAllocationDomain(tv1_nhwc, true);

  for (auto tv : {tv1, tv2}) {
    // [N, C, H, W]
    tv->reorder({{1, -1}});
    // [N, H, W, C]
    tv->merge(0);
    tv->merge(1);
    tv->merge(0);
    // [N*H*W*C]

    tv->split(0, 4);
    // [N*H*W*C/4, 4]
  }

  std::vector<IterDomain*> tv2_2d = {tv2->axis(0), tv2->axis(1)};
  tv2->setAllocationDomain(tv2_2d, true);

  auto tv3 = tv1->cacheFork();

  std::vector<IterDomain*> expected_new_allocation_domain{
      tv3->getLogicalDomain().at(0),
      tv3->getLogicalDomain().at(2),
      tv3->getLogicalDomain().at(3),
      tv3->getLogicalDomain().at(1)};

  ASSERT_EQ(tv0->getAllocationDomain(), tv0_2d);
  ASSERT_EQ(tv1->getAllocationDomain(), tv1_nhwc);
  ASSERT_EQ(tv2->getAllocationDomain(), tv2_2d);
  ASSERT_EQ(tv3->getAllocationDomain(), expected_new_allocation_domain);

  for (auto tv : {tv1, tv2, tv3}) {
    tv->split(0, 128);
    tv->axis(0)->parallelize(ParallelType::BIDx);
    tv->axis(1)->parallelize(ParallelType::TIDx);
    tv->axis(2)->parallelize(ParallelType::Vectorize);
    // [BIDx, TIDx, V]
  }

  auto options = at::TensorOptions().dtype(at::kFloat).device(at::kCUDA, 0);

  at::Tensor t0_wrong_format = at::randn({n, c, h, w}, options);
  at::Tensor t0 =
      t0_wrong_format.as_strided({n, c, h, w}, {h * w * c, 1, w * c, c});

  KernelExecutor ke;
  ke.compile(&fusion, {t0});

  EXPECT_THAT(
      [&]() { ke.run({t0_wrong_format}); },
      ::testing::ThrowsMessage<nvfuser::nvfError>(::testing::HasSubstr(
          "splitting one dimension into discontiguous dimensions is not "
          "allowed in allocation domain")));

  auto cg_outputs = ke.run({t0});

  ASSERT_TRUE(cg_outputs[0].as<at::Tensor>().is_contiguous(
      at::MemoryFormat::ChannelsLast));

  testValidate(&fusion, cg_outputs, {t0}, __LINE__, __FILE__);
}

TEST_F(AllocationDomainTest, VectorizationIssue902) {
  auto fusion = std::make_unique<Fusion>();
  FusionGuard fg(fusion.get());

  const std::vector<int64_t> shape({16, 16, 512, 64});

  auto tv0 = makeContigTensor(4);
  fusion->addInput(tv0);

  auto tv1 = set(tv0);
  fusion->addOutput(tv1);

  std::vector<nvfuser::IterDomain*> alloc_domain;
  alloc_domain.push_back(tv1->axis(0));
  alloc_domain.push_back(tv1->axis(2));
  alloc_domain.push_back(tv1->axis(3));
  alloc_domain.push_back(tv1->axis(1));
  tv1->setAllocationDomain(alloc_domain, true);

  auto options = at::TensorOptions().dtype(at::kFloat).device(at::kCUDA, 0);
  auto t0 = at::randn(shape, options);

  FusionExecutorCache executor_cache(std::move(fusion));
  auto cg_outputs = executor_cache.runFusionWithInputs({t0});

  ASSERT_TRUE(cg_outputs[0].as<at::Tensor>().equal(t0));
}

TEST_F(AllocationDomainTest, TransposeMatrix) {
  auto fusion = std::make_unique<Fusion>();
  FusionGuard fg(fusion.get());

  const std::vector<int64_t> in_shape({2, 3});

  auto tv0 = makeContigTensor(2);
  fusion->addInput(tv0);
  auto tv1 = permute(tv0, {1, 0});
  fusion->addOutput(tv1);

  tv1->setAllocationDomain(
      {tv1->axis(1), tv1->axis(0)}, /*new_contiguity=*/true);

  auto options = at::TensorOptions().dtype(at::kFloat).device(at::kCUDA, 0);
  at::Tensor t0 = at::randn(in_shape, options);

  FusionExecutorCache executor_cache(std::move(fusion));
  auto outputs = executor_cache.runFusionWithInputs({t0});
  at::Tensor t1 = outputs[0].as<at::Tensor>();

  auto get_data = [](const at::Tensor& t) -> std::vector<float> {
    const float* base = t.data_ptr<float>();
    return std::vector<float>(base, base + t.numel());
  };
  std::vector<float> t0_data = get_data(t0.cpu());
  std::vector<float> t1_data = get_data(t1.cpu());
  EXPECT_EQ(t0_data, t1_data)
      << "Although t1 is logically a transpose of t0, their underlying data "
      << "should be the same due to setAllocationDomain. They can even be "
      << "alias.";
}

TEST_F(AllocationDomainTest, ContiguityIssue1021) {
  auto fusion = std::make_unique<Fusion>();
  FusionGuard fg(fusion.get());

  auto tv0 = TensorViewBuilder()
                 .ndims(2)
                 .shape({-1, -1})
                 .contiguity({false, true})
                 .strideOrder({0, 1})
                 .build();
  fusion->addInput(tv0);

  auto s0 = IrBuilder::create<Val>(5, DataType::Float);
  auto tv1 = add(tv0, s0);
  fusion->addOutput(tv1);

  auto options = at::TensorOptions().dtype(at::kFloat).device(at::kCUDA, 0);
  at::Tensor t0 = at::randn({8, 8}, options).as_strided({4, 8}, {1, 8});
  FusionExecutorCache executor_cache(std::move(fusion));
  auto outputs = executor_cache.runFusionWithInputs({t0});

  auto t1 = t0.add(5.0);
  testValidate(executor_cache.fusion(), outputs, {t0}, __LINE__, __FILE__);
}

TEST_F(AllocationDomainTest, ContiguityForBroadcast) {
  auto fusion = std::make_unique<Fusion>();
  FusionGuard fg(fusion.get());

  auto tv0 = TensorViewBuilder()
                 .ndims(2)
                 .shape({1, 1})
                 .contiguity({std::nullopt, std::nullopt})
                 .strideOrder({0, 1})
                 .build();
  fusion->addInput(tv0);

  auto s0 = IrBuilder::create<Val>(5, DataType::Float);
  auto tv1 = add(tv0, s0);
  fusion->addOutput(tv1);

  auto options = at::TensorOptions().dtype(at::kFloat).device(at::kCUDA, 0);
  at::Tensor t0 = at::randn({1, 1}, options).as_strided({1, 1}, {0, 3});
  FusionExecutorCache executor_cache(std::move(fusion));
  auto outputs = executor_cache.runFusionWithInputs({t0});

  auto t1 = t0.add(5.0);
  testValidate(executor_cache.fusion(), outputs, {t0}, __LINE__, __FILE__);
}

TEST_F(AllocationDomainTest, ContiguityForExplicitBroadcast) {
  auto fusion = std::make_unique<Fusion>();
  FusionGuard fg(fusion.get());

  auto tv0 = TensorViewBuilder()
                 .ndims(3)
                 .shape({-1, -1, -1})
                 .contiguity({true, true, std::nullopt})
                 .expanded({true, false, false})
                 .strideOrder({0, 1, 2})
                 .build();
  fusion->addInput(tv0);

  auto s0 = IrBuilder::create<Val>(5, DataType::Float);
  auto tv1 = add(tv0, s0);
  fusion->addOutput(tv1);

  auto options = at::TensorOptions().dtype(at::kFloat).device(at::kCUDA, 0);
  at::Tensor t0 = at::randn({4, 8}, options).as_strided({3, 8, 4}, {0, 1, 8});
  FusionExecutorCache executor_cache(std::move(fusion));
  auto outputs = executor_cache.runFusionWithInputs({t0});

  auto t1 = t0.add(5.0);
  testValidate(executor_cache.fusion(), outputs, {t0}, __LINE__, __FILE__);
}

// Test that allocation domain can be used to vectorize overlapping tensors,
// by making the allocation domain deviate from the stride order. Note that
// this test is only a demo "hey, we can do this", instead of checking for
// a real use case. Supporting overlapping tensor is a gray area for framework,
// and we are not actively using the trick in this test to generate a better
// kernel for overlapping tensors. The only reason why this test exists is
// because I think it is a good sign that we have a good design (a good design
// automatically supports all kinds of use cases, even those that we don't have
// an active plan to support on).
TEST_F(AllocationDomainTest, VectorizeOverlappingTensor) {
  Fusion fusion;
  FusionGuard fg(&fusion);

  auto tv0 = makeContigTensor(3);
  fusion.addInput(tv0);
  auto tv1 = set(tv0);
  auto tv2 = set(tv1);
  fusion.addOutput(tv2);

  // According to the stride order below, the allocation domain should be the
  // same as the root domain. However, here we intentionally make the allocation
  // domain [axis(1), axis(0), axis(2)] because doing so allows us to vectorize
  // by 4.
  tv0->setAllocationDomain(
      {tv0->axis(1), tv0->axis(0), tv0->axis(2)}, {false, true, true});

  for (auto tv : {tv2, tv1}) {
    // [I0, I1, I2]
    tv->reorder({{0, 1}});
    // [I1, I0, I2]
    tv->merge(0);
    // [I1*I0, I2]
    tv->merge(0);
    // [I1*I0*I2]
    tv->split(0, 4);
    // [I1*I0*I2/4, 4]
    tv->axis(0)->parallelize(ParallelType::TIDx);
  }
  tv1->axis(1)->parallelize(ParallelType::Vectorize);

  // Note that the stride of the second dimension of the input tensor must be a
  // multiple of 4, otherwise we will have misaligned address access.
  at::Tensor t0 =
      at::randn({4 * 5 * 7}).cuda().as_strided({4, 5, 7}, {7, 4, 1});

  KernelExecutor ke;
  ke.compile(&fusion, {t0});
  auto cg_outputs = ke.run({t0});

  testValidate(&fusion, cg_outputs, {t0}, __LINE__, __FILE__);
}

TEST_F(AllocationDomainTest, Issue1290_ContiguityWasMissing) {
  auto fusion = std::make_unique<Fusion>();
  FusionGuard fg(fusion.get());

  TensorView* in = TensorViewBuilder()
                       .ndims(2)
                       .dtype(DataType::Float)
                       .contiguity({false, true})
                       .shape({-1, -1})
                       .build();
  fusion->addInput(in);
  TensorView* out1 = permute(in, {1, 0});
  fusion->addOutput(out1);
  TensorView* out2 = add(out1, fusion->oneVal());
  fusion->addOutput(out2);

  at::Tensor in_tensor = at::randn({2 * 4}).cuda().as_strided({2, 3}, {4, 1});

  FusionExecutorCache executor_cache(std::move(fusion));
  executor_cache.runFusionWithInputs({in_tensor});

  // The initial issue was detected in the pointwise scheduler, so I added these
  // checks to make sure it's a valid regression test. The transpose scheduler
  // could accept this but decided not to because of a small problem size.
  const std::vector<SegmentedGroup*>& groups =
      executor_cache.getMostRecentKernelRuntime()->fusionSegments()->groups();
  ASSERT_EQ(groups.size(), 1);
  SegmentedGroup* group = groups[0];
  EXPECT_EQ(group->schedulerType(), SchedulerType::PointWise);
}

TEST_F(AllocationDomainTest, Issue1290_ReplayCasPFailedDueToDifferentRanks) {
  Fusion fusion;
  FusionGuard fg(&fusion);
  TensorView* in = makeContigConcreteTensor({2, 3});
  TensorView* out = sum(in, {1});
  fusion.addInput(in);
  fusion.addOutput(out);

  out->setAllocationDomain({out->axis(0), out->axis(1)}, true);
  out->cacheBefore();

  at::Tensor in_tensor = at::randn({2, 3}).cuda();
  KernelExecutor ke;
  ke.compile(&fusion, {in_tensor});
  at::Tensor out_tensor = ke.run({in_tensor})[0].as<at::Tensor>();
  EXPECT_THAT(out_tensor.sizes(), ElementsAre(2));
}

// This test is meant to verify that trivial stride order is dropped by
// TensorViewBuilder. See issue: https://github.com/NVIDIA/Fuser/issues/1399
TEST_F(AllocationDomainTest, TrivialStrideOrderTensorViewBuilder) {
  Fusion fusion;
  FusionGuard fg(&fusion);
  TensorView* tv0 = TensorViewBuilder().ndims(2).strideOrder({0, 1}).build();
  EXPECT_TRUE(tv0->hasAllocation());
  // trivial stride order would be dropped by TensorViewbuilder
  tv0 = TensorViewBuilder().ndims(2).strideOrder({1, 0}).build();
  // confirming that stride order is dropped and allocation domain is empty
  EXPECT_TRUE(!tv0->hasAllocation());
}

TEST_F(AllocationDomainTest, Issue1524) {
  auto fusion = std::make_unique<Fusion>();
  FusionGuard fg(fusion.get());

  TensorView* in = makeContigConcreteTensor({2, 3});
  TensorView* permute_out = permute(in, {1, 0});
  permute_out = segment_set(permute_out);
  TensorView* add_out = add(permute_out, permute_out);

  fusion->addInput(in);
  fusion->addOutput(permute_out);
  fusion->addOutput(add_out);

  permute_out->setAllocationDomain(
      {permute_out->axis(1), permute_out->axis(0)}, true);

  at::Tensor in_tensor = at::randn({2, 3}).cuda();
  FusionExecutorCache executor_cache(std::move(fusion));
  executor_cache.runFusionWithInputs({in_tensor});
}

TEST_F(AllocationDomainTest, EmptyAllocationDomainApi) {
  auto fusion = std::make_unique<Fusion>();
  FusionGuard fg(fusion.get());

  auto tv0 = TensorViewBuilder().ndims(0).build();
  tv0->setAllocationDomain({}, true);
}

TEST_F(AllocationDomainTest, ReductionSchedulerIssue1895) {
  auto fusion = std::make_unique<Fusion>();
  FusionGuard fg(fusion.get());
  long x = 2L, y = 8L, z = 8L, w = 16L, h = 512L;
  auto tv0 = TensorViewBuilder()
                 .ndims(5)
                 .shape({-1, -1, -1, -1, -1})
                 .contiguity({true, true, true, true, true})
                 .strideOrder({4, 3, 2, 0, 1})
                 .build();
  fusion->addInput(tv0);
  auto tv1 = full(
      {IrBuilder::create<Val>(x),
       IrBuilder::create<Val>(y),
       IrBuilder::create<Val>(z),
       IrBuilder::create<Val>(w),
       IrBuilder::create<Val>(h)},
      fusion->oneVal(),
      DataType::Float);
  auto tv2 = mul(tv0, tv1);
  auto tv3 = sum(tv2, {2, 4});
  fusion->addOutput(tv3);
  std::vector<IterDomain*> tv3_dom = {
      tv3->axis(0), tv3->axis(1), tv3->axis(2), tv3->axis(4), tv3->axis(3)};
  tv3->setAllocationDomain(tv3_dom, true);

  // tv1 is a constant tensor, and its domains are constant.
  // Its constant domains are used in ExactMappedExtentSubstitutionPass
  // to substitute the domains of tv0.
  auto options = at::TensorOptions().dtype(at::kFloat).device(at::kCUDA, 0);
  auto t0 =
      at::randn({x, y, z, w, h}, options)
          .as_strided({x, y, z, w, h}, {w * h * z * y, w * h * z, w * h, 1, w});

  FusionExecutorCache executor_cache(std::move(fusion));
  auto cg_outputs = executor_cache.runFusionWithInputs({t0});

  auto ref = t0.to(at::kDouble).sum({2, 4});
  testValidate(
      executor_cache.fusion(), cg_outputs, {t0}, {ref}, __LINE__, __FILE__);
}

TEST_F(AllocationDomainTest, ReductionVectorization) {
  auto fusion = std::make_unique<Fusion>();
  FusionGuard fg(fusion.get());
  long x = 2L, y = 2L, z = 2L;
  auto tv0 = TensorViewBuilder()
                 .ndims(3)
                 .shape({-1, 1, -1})
                 .contiguity({true, std::nullopt, true})
                 .build();
  fusion->addInput(tv0);
  auto tv1 = TensorViewBuilder()
                 .ndims(3)
                 .shape({-1, -1, -1})
                 .contiguity({true, true, true})
                 .strideOrder({0, 1, 2})
                 .build();
  fusion->addInput(tv1);
  auto s0 = IrBuilder::create<Val>(2);
  auto tv2 = expand(tv0, {s0, s0, s0});
  auto tv3 = mul(tv2, tv1);
  auto tv4 = sum(tv3, {2});
  fusion->addOutput(tv4);
  std::vector<IterDomain*> tv4_dom = {tv4->axis(2), tv4->axis(1), tv4->axis(0)};
  tv4->setAllocationDomain(tv4_dom, true);

  // tv1 is a constant tensor, and its domains are constant.
  // Its constant domains are used in ExactMappedExtentSubstitutionPass
  // to substitute the domains of tv0.
  auto options = at::TensorOptions().dtype(at::kFloat).device(at::kCUDA, 0);
  auto t0 = at::randn({x, 1, z}, options);
  auto t1 = at::randn({x, y, z}, options).as_strided({x, y, z}, {1, x, x * y});

  FusionExecutorCache executor_cache(std::move(fusion));
  auto cg_outputs = executor_cache.runFusionWithInputs({t0, t1});

  testValidate(
      executor_cache.fusion(), cg_outputs, {t0, t1}, __LINE__, __FILE__);
}

TEST_F(AllocationDomainTest, ClearReductionIterDomainsPatch) {
  Fusion fusion;
  FusionGuard fg(&fusion);

  auto tv0 = TensorViewBuilder()
                 .ndims(3)
                 .shape({-1, 1, -1})
                 .contiguity({true, std::nullopt, true})
                 .build();
  auto tv1 = sum(tv0, {2});

  tv1->setAllocationDomain(
      {tv1->axis(1), tv1->axis(2), tv1->axis(0)},
      {std::nullopt, std::nullopt, true});

  // copy entries from old domain for validation later
  std::vector<IterDomain*> logical_copy = tv1->getLogicalDomain();
  std::vector<IterDomain*> alloc_copy = tv1->getAllocationDomain();
  std::vector<std::optional<bool>> contig_copy = tv1->getContiguity();
  // clear reduction iter domain removed reduction iter domain from both root
  // and allocation domain and adjusting contiguity flag as well
  tv1->clearReductionIterDomains();
  // entry 2 is removed since tv1->axis(2) is a reduction iter domain in tv1's
  // root domain
  EXPECT_THAT(
      tv1->getLogicalDomain(), ElementsAre(logical_copy[0], logical_copy[1]));
  // entry 1 is removed since tv1->axis(2) is a reduction iter domain and tv1's
  // allocation domain looks like {tv1->axis(1), tv1->axis(2), tv1->axis(0)},
  EXPECT_THAT(
      tv1->getAllocationDomain(), ElementsAre(alloc_copy[0], alloc_copy[2]));
  EXPECT_THAT(
      tv1->getContiguity(), ElementsAre(contig_copy[0], contig_copy[2]));
}

TEST_F(AllocationDomainTest, InputAllocationIsSplit_Concrete) {
  auto fusion = std::make_unique<Fusion>();
  FusionGuard fg(fusion.get());

  TensorView* in = makeContigConcreteTensor({6});
  TensorView* out = set(in);
  fusion->addInput(in);
  fusion->addOutput(out);

  // Ideally, loop should stay the same as logical because a fusion input comes
  // from outside and isn't generated by a loop in the containing kernel (cf.
  // #3479).
  in->split(0, 2);
  in->setAllocationDomain(in->getLoopDomain(), true);

  FusionExecutorCache executor_cache(std::move(fusion));
  auto options = at::TensorOptions().dtype(at::kFloat).device(at::kCUDA);
  at::Tensor in_tensor = at::randn({6}, options);
  auto out_tensors = executor_cache.runFusionWithInputs({in_tensor});

  testValidate(
      executor_cache.fusion(), out_tensors, {in_tensor}, __LINE__, __FILE__);
}

TEST_F(AllocationDomainTest, InputAllocationIsSplitReorderContiguous) {
  auto fusion = std::make_unique<Fusion>();
  FusionGuard fg(fusion.get());

  TensorView* in = makeContigConcreteTensor({6});
  TensorView* out = set(in);
  fusion->addInput(in);
  fusion->addOutput(out);

  in->split(0, 2);
  in->reorder({{1, 0}});
  // new_contiguity=True is the problem here. After reordering, the two
  // IterDomains are no longer contiguous.
  in->setAllocationDomain(in->getLoopDomain(), true);

  FusionExecutorCache executor_cache(std::move(fusion));
  auto options = at::TensorOptions().dtype(at::kFloat).device(at::kCUDA);
  at::Tensor in_tensor = at::randn({6}, options);
<<<<<<< HEAD
  EXPECT_ANY_THROW(executor_cache.runFusionWithInputs({in_tensor}));
=======
  EXPECT_THAT(
      [&]() { executor_cache.runFusionWithInputs({in_tensor}); },
      ::testing::ThrowsMessage<nvfuser::nvfError>(
          ::testing::HasSubstr("stride mismatch with contiguity info")));
>>>>>>> 9e11253f
}

TEST_F(AllocationDomainTest, InputAllocationIsSplitReorderMerge) {
  auto fusion = std::make_unique<Fusion>();
  FusionGuard fg(fusion.get());

  TensorView* in = makeContigConcreteTensor({6});
  TensorView* out = set(in);
  fusion->addInput(in);
  fusion->addOutput(out);

  in->split(0, 2);
  in->merge(1, 0);
  in->setAllocationDomain(in->getLoopDomain(), false);

  FusionExecutorCache executor_cache(std::move(fusion));
  auto options = at::TensorOptions().dtype(at::kFloat).device(at::kCUDA);
  at::Tensor in_tensor = at::randn({6}, options);
  EXPECT_ANY_THROW(executor_cache.runFusionWithInputs({in_tensor}));
}

// https://github.com/NVIDIA/Fuser/issues/3480
TEST_F(AllocationDomainTest, InputAllocationIsSplit_Symbolic) {
  auto fusion = std::make_unique<Fusion>();
  FusionGuard fg(fusion.get());

  TensorView* in = makeContigTensor(1);
  TensorView* out = set(in);
  fusion->addInput(in);
  fusion->addOutput(out);

  in->split(0, 2);
  in->setAllocationDomain(in->getLoopDomain(), true);

  FusionExecutorCache executor_cache(std::move(fusion));
  auto options = at::TensorOptions().dtype(at::kFloat).device(at::kCUDA);
  at::Tensor in_tensor = at::randn({6}, options);
  auto out_tensors = executor_cache.runFusionWithInputs({in_tensor});

  testValidate(
      executor_cache.fusion(), out_tensors, {in_tensor}, __LINE__, __FILE__);
}

TEST_F(AllocationDomainTest, buildAllocationDomainFromLoopIdsSplit) {
  NVFUSER_TEST_CUDA_ARCH_GUARD(9, 0);
  auto fusion = std::make_unique<Fusion>();
  FusionGuard fg(fusion.get());
  int64_t x = 2L, y = 12L, z = 16L;
  auto tv0 = makeContigConcreteTensor({x, y, z});
  fusion->addInput(tv0);
  std::vector<IterDomain*> tv0_dom = {tv0->axis(1), tv0->axis(0), tv0->axis(2)};
  tv0->setAllocationDomain(tv0_dom, true);
  auto tv2 = add(tv0, tv0);
  fusion->addOutput(tv2);

  auto tv1 = tv0->cacheAfter(LoadStoreOpType::CpAsyncBulk);
  tv1->setMemoryType(MemoryType::Shared);
  tv1->axis(-1)->parallelize(ParallelType::Bulk);

  for (auto tv : fusion->allTvs()) {
    // [2, 3, 4, 16]
    tv->split(1, 4);
  }

  inlineSelectedAt({tv1}, tv1, /*reference_pos=*/2);
  scheduler_utils::buildAllocationDomainFromLoopIds(tv1);

  // check allocation domain of tv1, expect:
  // allocation domain : (iS15{3}, iS16{4}, iS6{2}, iB8{16})
  // loop domain : (iS6{2}, iS11{3}, iS12{4}, iB8{16})
  const auto& alloc = tv1->getMaybeAllocationDomain();
  ASSERT_EQ(alloc.size(), 4);
  ASSERT_EQ(alloc[0]->extent()->value(), tv1->axis(1)->extent()->value());
  ASSERT_EQ(alloc[1]->extent()->value(), tv1->axis(2)->extent()->value());
  ASSERT_EQ(alloc[2]->extent()->value(), tv1->axis(0)->extent()->value());
  ASSERT_EQ(alloc[3]->extent()->value(), tv1->axis(3)->extent()->value());

  auto options = at::TensorOptions().dtype(at::kFloat).device(at::kCUDA);
  // shape: (x, y, z), alloc: (y, x, z), stride: (z, x * z, 1)
  auto t0 = at::randn({x, y, z}, options).as_strided({x, y, z}, {z, x * z, 1});
  KernelExecutor ke;
  ke.compile(fusion.get(), {t0});
  auto outputs = ke.run({t0});
  testValidate(fusion.get(), outputs, {t0}, __LINE__, __FILE__);
}

TEST_F(AllocationDomainTest, buildAllocationDomainFromLoopIdsMerge) {
  NVFUSER_TEST_CUDA_ARCH_GUARD(9, 0);
  auto fusion = std::make_unique<Fusion>();
  FusionGuard fg(fusion.get());
  int64_t x = 2L, y = 12L, z = 16L;
  auto tv0 = makeContigConcreteTensor({x, y, z});
  fusion->addInput(tv0);
  std::vector<IterDomain*> tv0_dom = {tv0->axis(1), tv0->axis(0), tv0->axis(2)};
  tv0->setAllocationDomain(tv0_dom, true);
  auto tv2 = add(tv0, tv0);
  fusion->addOutput(tv2);

  auto tv1 = tv0->cacheAfter(LoadStoreOpType::CpAsyncBulk);
  tv1->setMemoryType(MemoryType::Shared);
  tv1->axis(-1)->parallelize(ParallelType::Bulk);

  for (auto tv : fusion->allTvs()) {
    // (24, 16)
    tv->merge(0);
  }

  inlineSelectedAt({tv1}, tv1, /*reference_pos=*/1);
  // allocation domain : (iS7{12}, iS6{2}, iB8{16})
  scheduler_utils::buildAllocationDomainFromLoopIds(tv1);
  // allocation domain : (iS12{24}, iB8{16})

  // check allocation domain of tv1, expect:
  // allocation domain : (iS12{24}, iB8{16})
  // loop domain : (iS10{24}, iB8{16})
  const auto& alloc = tv1->getMaybeAllocationDomain();
  ASSERT_EQ(alloc.size(), 2);
  ASSERT_EQ(alloc[0]->extent()->value(), tv1->axis(0)->extent()->value());
  ASSERT_EQ(alloc[1]->extent()->value(), tv1->axis(1)->extent()->value());

  auto options = at::TensorOptions().dtype(at::kFloat).device(at::kCUDA);
  // shape: (x, y, z), alloc: (y, x, z), stride: (z, x * z, 1)
  auto t0 = at::randn({x, y, z}, options).as_strided({x, y, z}, {z, x * z, 1});
  KernelExecutor ke;
  ke.compile(fusion.get(), {t0});
  auto outputs = ke.run({t0});
  testValidate(fusion.get(), outputs, {t0}, __LINE__, __FILE__);
}

TEST_F(AllocationDomainTest, SmemAllocationDomainChanged) {
  auto fusion = std::make_unique<Fusion>();
  FusionGuard fg(fusion.get());
  auto tv0 = makeContigConcreteTensor({512, 32});
  fusion->addInput(tv0);
  std::vector<IterDomain*> tv0_dom = {tv0->axis(1), tv0->axis(0)};
  tv0->setAllocationDomain(tv0_dom, true);
  auto tv2 = add(tv0, tv0);
  fusion->addOutput(tv2);

  auto tv1 = tv0->cacheAfter();
  tv1->setMemoryType(MemoryType::Shared);
  for (auto tv : fusion->allTvs()) {
    tv->axis(0)->parallelize(ParallelType::TIDx);
  }
  // smem tensor has allocation domain (32, 512)
  // and loop domain (512(TIDx), 32(S))
  // there is no bank conflict since the index goes to allocation
  // domain where 512 is the inner-most dim.
  ASSERT_TRUE(fusion->bankConflictInfo().empty());

  // If we reset its allocation domain to (512, 32) and still keep loop
  // domain as (512(TIDx), 32(S)), then there are bank conflicts, e.g.
  // all threads in a warp access bank-0, then bank-1, then bank-2, etc.
  tv1->setAllocationDomain(tv1->getLoopDomain(), /*new_contiguity=*/true);
  ASSERT_FALSE(fusion->bankConflictInfo().empty());

  auto options = at::TensorOptions().dtype(at::kFloat).device(at::kCUDA);
  // shape: (x, y), alloc: (y, x), stride: (1, x)
  auto t0 = at::randn({512, 32}, options).as_strided({512, 32}, {1, 512});
  KernelExecutor ke;
  ke.compile(fusion.get(), {t0});
  auto outputs = ke.run({t0});
  testValidate(fusion.get(), outputs, {t0}, __LINE__, __FILE__);
}
} // namespace nvfuser<|MERGE_RESOLUTION|>--- conflicted
+++ resolved
@@ -339,14 +339,10 @@
   KernelExecutor ke;
   ke.compile(&fusion, {t0});
 
-<<<<<<< HEAD
-  EXPECT_ANY_THROW(ke.run({t0_wrong_format}));
-=======
   EXPECT_THAT(
       [&]() { ke.run({t0_wrong_format}); },
       ::testing::ThrowsMessage<nvfuser::nvfError>(
           ::testing::HasSubstr("stride mismatch with contiguity info")));
->>>>>>> 9e11253f
 
   auto cg_outputs = ke.run({t0});
 
@@ -459,14 +455,10 @@
   KernelExecutor ke;
   ke.compile(&fusion, {t0});
 
-<<<<<<< HEAD
-  EXPECT_ANY_THROW(ke.run({t0_wrong_format}));
-=======
   EXPECT_THAT(
       [&]() { ke.run({t0_wrong_format}); },
       ::testing::ThrowsMessage<nvfuser::nvfError>(
           ::testing::HasSubstr("stride mismatch with contiguity info")));
->>>>>>> 9e11253f
 
   auto cg_outputs = ke.run({t0});
 
@@ -658,14 +650,10 @@
   KernelExecutor ke;
   ke.compile(&fusion, {t0});
 
-<<<<<<< HEAD
-  EXPECT_ANY_THROW(ke.run({t0_wrong_format}));
-=======
   EXPECT_THAT(
       [&]() { ke.run({t0_wrong_format}); },
       ::testing::ThrowsMessage<nvfuser::nvfError>(
           ::testing::HasSubstr("stride mismatch with contiguity info")));
->>>>>>> 9e11253f
 
   auto cg_outputs = ke.run({t0});
 
@@ -805,14 +793,10 @@
   KernelExecutor ke;
   ke.compile(&fusion, {t0});
 
-<<<<<<< HEAD
-  EXPECT_ANY_THROW(ke.run({t0_wrong_format}));
-=======
   EXPECT_THAT(
       [&]() { ke.run({t0_wrong_format}); },
       ::testing::ThrowsMessage<nvfuser::nvfError>(
           ::testing::HasSubstr("stride mismatch with contiguity info")));
->>>>>>> 9e11253f
 
   auto cg_outputs = ke.run({t0});
 
@@ -952,14 +936,10 @@
   KernelExecutor ke;
   ke.compile(&fusion, {t0});
 
-<<<<<<< HEAD
-  EXPECT_ANY_THROW(ke.run({t0_wrong_format}));
-=======
   EXPECT_THAT(
       [&]() { ke.run({t0_wrong_format}); },
       ::testing::ThrowsMessage<nvfuser::nvfError>(
           ::testing::HasSubstr("stride mismatch with contiguity info")));
->>>>>>> 9e11253f
 
   auto cg_outputs = ke.run({t0});
 
@@ -1497,14 +1477,10 @@
   FusionExecutorCache executor_cache(std::move(fusion));
   auto options = at::TensorOptions().dtype(at::kFloat).device(at::kCUDA);
   at::Tensor in_tensor = at::randn({6}, options);
-<<<<<<< HEAD
-  EXPECT_ANY_THROW(executor_cache.runFusionWithInputs({in_tensor}));
-=======
   EXPECT_THAT(
       [&]() { executor_cache.runFusionWithInputs({in_tensor}); },
       ::testing::ThrowsMessage<nvfuser::nvfError>(
           ::testing::HasSubstr("stride mismatch with contiguity info")));
->>>>>>> 9e11253f
 }
 
 TEST_F(AllocationDomainTest, InputAllocationIsSplitReorderMerge) {
