// clang-format off
/*
 * SPDX-FileCopyrightText: Copyright (c) 2023-present NVIDIA CORPORATION & AFFILIATES.
 * All rights reserved.
 * SPDX-License-Identifier: BSD-3-Clause
 */
// clang-format on
#include <csrc/exceptions.h>
#include <gmock/gmock-matchers.h>
#include <gtest/gtest.h>

#include <codegen.h>
#include <device_lower/lower2device.h>
#include <device_lower/pass/magic_zero.h>
#include <disjoint_set.h>
#include <expr_evaluator.h>
#include <fusion.h>
#include <fusion_segmenter.h>
#include <grouped_reduction.h>
#include <ir/all_nodes.h>
#include <ir/builder.h>
#include <ir/graphviz.h>
#include <ir/iostream.h>
#include <ir/utils.h>
#include <iter_visitor.h>
#include <kernel_ir.h>
#include <kernel_ir_dispatch.h>
#include <logical_domain_map.h>
#include <ops/all_ops.h>
#include <runtime/executor.h>
#include <runtime/executor_params.h>
#include <runtime/fusion_executor_cache.h>
#include <scheduler/all_schedulers.h>
#include <scheduler/reduction_utils.h>
#include <scheduler/tools/inlining.h>
#include <scheduler/utils.h>
#include <tests/cpp/utils.h>
#include <tests/cpp/validator.h>
#include <transform_replay.h>
#include <transform_rfactor.h>
#include <utils.h>

#include <torch/csrc/jit/api/function_impl.h>
#include <torch/csrc/jit/codegen/cuda/interface.h>
#include <torch/torch.h>

#include <ATen/cuda/CUDAContext.h>
#include <ATen/cuda/Exceptions.h>
#include <c10/cuda/CUDAStream.h>

#include <algorithm>
#include <iostream>
#include <sstream>
#include <thread>

namespace nvfuser {

using namespace at::indexing;

TEST_F(NVFuserTest, FusionGlobalIntermediate_CUDA) {
  Fusion fusion;
  FusionGuard fg(&fusion);

  // Set up your input tensor views
  TensorView* tv0 = makeSymbolicTensor(2);
  TensorView* tv1 =
      reductionOp(BinaryOpType::Add, {1}, IrBuilder::create<Val>(0.0), tv0);
  fusion.addInput(tv0);
  fusion.addOutput(tv1);
  // tv1[I0, R1] = tv0[I0, I1]

  // Interface should just be a direct split with a Parallel type. We can
  // include the parallelize call if we do this.
  tv1->split(1, NamedScalar::getParallelDim(ParallelType::TIDx));
  // tv1[I0, R1o, R1i{BIDx}] = tv0[I0, I1]

  TensorView* tv2 = tv1->rFactor({2});
  tv2->setMemoryType(MemoryType::Global);
  // tv2[I0, R1oo, Ir1i{BIDx}] = tv0[I0, I1]
  // tv1[I0,        R1i{BIDx}] = tv2[I0, R1oo, Ir1i{BIDx}]

  tv0->computeAt(tv1, 1);

  tv2->axis(-1)->parallelize(ParallelType::TIDx);
  tv1->axis(0)->parallelize(ParallelType::BIDx);

  constexpr int numel_x = 65000, numel_y = 1024;

  auto options = at::TensorOptions().dtype(at::kFloat).device(at::kCUDA, 0);
  at::Tensor input = at::randn({numel_x, numel_y}, options);

  // How many threads to use for the block reduction
  constexpr int runtime_threadIdx_dim = 128;

  auto lparams = LaunchParams(-1, -1, -1, runtime_threadIdx_dim, -1, -1);

  KernelExecutor ke;
  ke.compile(&fusion, {input}, lparams);
  auto cg_outputs = ke.run({input}, lparams);

  auto aten_output = input.to(at::kDouble).sum({1});
  testValidate(
      &fusion,
      cg_outputs,
      {input},
      {aten_output},
      __LINE__,
      __FILE__,
      "",
      lparams);
}

TEST_F(NVFuserTest, FusionGlobalIntermediateDefaultSchedule_CUDA) {
  Fusion fusion;
  FusionGuard fg(&fusion);

  TensorView* tv0 = makeSymbolicTensor(2);
  TensorView* tv1 = makeSymbolicTensor(2);
  TensorView* tv2 = makeSymbolicTensor(2);
  TensorView* tv3 = makeSymbolicTensor(2);
  TensorView* tv4 = sub(tv2, tv3);
  TensorView* tv5 = add(tv1, tv4);
  TensorView* tv6 = sub(tv5, tv0);
  fusion.addInput(tv0);
  fusion.addInput(tv1);
  fusion.addInput(tv2);
  fusion.addInput(tv3);
  fusion.addOutput(tv6);
  // t6 = ((t1 + (t2 - t3)) - t0)

  tv4->setMemoryType(MemoryType::Global);
  tv5->setMemoryType(MemoryType::Global);
  tv6->setMemoryType(MemoryType::Global);

  constexpr int M = 32, N = 810;
  auto options = at::TensorOptions().dtype(at::kFloat).device(at::kCUDA, 0);
  at::Tensor t0 = at::randn({M, N}, options);
  at::Tensor t1 = at::randn({M, N}, options);
  at::Tensor t2 = at::randn({M, N}, options);
  at::Tensor t3 = at::randn({M, N}, options);

  KernelExecutor ke;
  ke.compile(&fusion, {t0, t1, t2, t3});
  auto cg_outputs = ke.run({t0, t1, t2, t3});

  testValidate(&fusion, cg_outputs, {t0, t1, t2, t3}, __LINE__, __FILE__);
}

TEST_F(NVFuserTest, FusionConstCheck_CUDA) {
  Fusion fusion;
  FusionGuard fg(&fusion);

  auto one = IrBuilder::create<Val>(1L);
  NVF_CHECK(one->isConstScalar());

  auto one_x2 = mul(one, one);
  NVF_CHECK(one_x2->isConstScalar());

  auto one_x3 = mul(one_x2, one);
  NVF_CHECK(one_x3->isConstScalar());

  auto one_x4 = mul(one_x3, one);
  NVF_CHECK(one_x4->isConstScalar());
}

TEST_F(NVFuserTest, FusionUnrollWithAlloc_CUDA) {
  const std::vector<int64_t> tensor_dims_in = {128, 128};
  Fusion fusion;
  FusionGuard fg(&fusion);

  // Set up your input tensor views
  TensorView* tv0 = makeSymbolicTensor(tensor_dims_in.size());
  fusion.addInput(tv0);

  TensorView* tv1 = add(tv0, IrBuilder::create<Val>(0.0));
  TensorView* tv2 =
      reductionOp(BinaryOpType::Add, {1}, IrBuilder::create<Val>(0.0), tv1);
  fusion.addOutput(tv2);

  const auto options =
      at::TensorOptions().dtype(at::kFloat).device(at::kCUDA, 0);
  at::Tensor input = at::randn(tensor_dims_in, options);
  at::Tensor cg_output = at::empty({tensor_dims_in[0]}, options);

  // Schedule
  tv2->split(1, 32);
  tv2->split(1, 4); // unroll

  auto tv2_rf = tv2->rFactor({-3, -2});

  tv2->axis(0)->parallelize(ParallelType::BIDx);
  tv2->axis(-1)->parallelize(ParallelType::TIDx);

  tv2_rf->axis(0)->parallelize(ParallelType::BIDx);
  tv2_rf->axis(-1)->parallelize(ParallelType::TIDx);
  tv2_rf->axis(-2)->parallelize(ParallelType::Unroll);

  tv1->computeAt(tv2_rf, -1);

  KernelExecutor ke;
  ke.compile(&fusion, {input});
  auto cg_outputs = ke.run({input});

  auto aten_output = (input + 0).to(at::kDouble).sum(1);

  testValidate(&fusion, cg_outputs, {input}, {aten_output}, __LINE__, __FILE__);
}

// Test isZeroInt
TEST_F(NVFuserTest, FusionIsZeroInt_CUDA) {
  Fusion fusion;
  FusionGuard fg(&fusion);

  Val* x = IrBuilder::create<Val>(0L);
  Val* y = IrBuilder::create<Val>(1L);
  Val* z = mul(x, y);
  NVF_CHECK(x->isZeroInt());
  NVF_CHECK(!y->isZeroInt());
  NVF_CHECK(!z->isZeroInt());
}

// Test isOneInt
TEST_F(NVFuserTest, FusionIsOneInt_CUDA) {
  Fusion fusion;
  FusionGuard fg(&fusion);

  Val* x = IrBuilder::create<Val>(1L);
  Val* y = IrBuilder::create<Val>(1L);
  Val* z = mul(x, y);
  NVF_CHECK(x->isOneInt());
  NVF_CHECK(y->isOneInt());
  NVF_CHECK(!z->isOneInt());
}

// This is to verify no cycle of computeAt is created. A more complex
// variation of this pattern appears in one of the Python tests
// (test_random_topo).
TEST_F(NVFuserTest, FusionComputeAtNonterminatingOutput_CUDA) {
  Fusion fusion;
  FusionGuard fg(&fusion);

  TensorView* tv0 = makeSymbolicTensor(1);
  fusion.addInput(tv0);

  // Common intermediate tensor
  auto tv1 = add(tv0, IrBuilder::create<Val>(1.0));
  // tv1 -> tv2
  auto tv2 = add(tv1, IrBuilder::create<Val>(2.0));
  // tv1 -> tv3 -> tv4
  auto tv3 = add(tv1, IrBuilder::create<Val>(3.0));
  auto tv4 = add(tv3, IrBuilder::create<Val>(4.0));

  // NOTE: This should no longer occur as of PR #201.
  // The order of adding outputs matters. If tv3 is added before tv4,
  // it should be fine. However, if tv4 is added before tv3, there
  // will be a cycle of tv3->tv4 and tv4->tv3. tv3->tv4 is created
  // first, and then tv4->tv3 is created at the final phase of
  // computeAt (ComputeAt::setupOutputs).
  fusion.addOutput(tv2);
  fusion.addOutput(tv4);
  fusion.addOutput(tv3);

  tv0->computeAt(tv2, -1);

  NVF_CHECK(tv3->hasComputeAt());
  NVF_CHECK(!tv4->hasComputeAt());

  const auto options =
      at::TensorOptions().dtype(at::kFloat).device(at::kCUDA, 0);
  at::Tensor aten_input = at::randn(100, options);

  auto t1 = aten_input + 1;
  auto t2 = t1 + 2;
  auto t3 = t1 + 3;
  auto t4 = t3 + 4;

  KernelExecutor ke;
  ke.compile(&fusion, {aten_input});
  auto cg_outputs = ke.run({aten_input});

  testValidate(&fusion, cg_outputs, {aten_input}, __LINE__, __FILE__);
}

TEST_F(NVFuserTest, FusionTraversalOrder1_CUDA) {
  Fusion fusion;
  FusionGuard fg(&fusion);

  // Set up your input tensor views
  TensorView* tv0 = makeSymbolicTensor(2);
  fusion.addInput(tv0);

  TensorView* tv1 = add(tv0, IrBuilder::create<Val>(1.0));
  TensorView* tv2 = add(tv0, IrBuilder::create<Val>(2.0));
  TensorView* tv3 = add(tv1, IrBuilder::create<Val>(3.0));
  TensorView* tv4 = add(tv1, IrBuilder::create<Val>(4.0));

  fusion.addOutput(tv2);
  fusion.addOutput(tv3);
  fusion.addOutput(tv4);

  tv1->computeAt(tv3, -1);

  auto options = at::TensorOptions().dtype(at::kFloat).device(at::kCUDA, 0);
  at::Tensor aten_input = at::randn({10, 10}, options);

  auto cg_outputs = {
      at::empty_like(aten_input, options),
      at::empty_like(aten_input, options),
      at::empty_like(aten_input, options)};

  KernelExecutor ke;
  ke.compile(&fusion, {aten_input});
  ke.run({aten_input}, cg_outputs);
  testValidate(&fusion, cg_outputs, {aten_input}, __LINE__, __FILE__);
}

TEST_F(NVFuserTest, FusionTraversalOrder2_CUDA) {
  Fusion fusion;
  FusionGuard fg(&fusion);

  // Set up your input tensor views
  TensorView* tv0 = makeSymbolicTensor(2);
  fusion.addInput(tv0);

  TensorView* tv1 = add(tv0, IrBuilder::create<Val>(1.0));
  TensorView* tv2 = add(tv1, IrBuilder::create<Val>(2.0));

  TensorView* tv3 = add(tv0, IrBuilder::create<Val>(3.0));
  TensorView* tv4 = add(tv3, IrBuilder::create<Val>(4.0));

  TensorView* tv5 = add(tv1, tv3);

  fusion.addOutput(tv2);
  fusion.addOutput(tv4);
  fusion.addOutput(tv5);

  tv1->computeAt(tv5, -1);
  tv3->computeAt(tv5, -1);

  auto options = at::TensorOptions().dtype(at::kFloat).device(at::kCUDA, 0);
  at::Tensor aten_input = at::randn({10, 10}, options);

  auto cg_outputs = {
      at::empty_like(aten_input, options),
      at::empty_like(aten_input, options),
      at::empty_like(aten_input, options)};

  KernelExecutor ke;
  ke.compile(&fusion, {aten_input});
  ke.run({aten_input}, cg_outputs);

  testValidate(&fusion, cg_outputs, {aten_input}, __LINE__, __FILE__);
}

TEST_F(NVFuserTest, FusionTraversalOrder3_CUDA) {
  for (const auto i : c10::irange(2)) {
    Fusion fusion;
    FusionGuard fg(&fusion);

    TensorView* tv0 = makeSymbolicTensor(1);
    fusion.addInput(tv0);

    TensorView* tv1 = add(tv0, IrBuilder::create<Val>(1.0));
    TensorView* tv2 = add(tv1, IrBuilder::create<Val>(2.0));

    TensorView* tv3 = add(tv0, IrBuilder::create<Val>(3.0));
    TensorView* tv4 = add(tv3, IrBuilder::create<Val>(4.0));

    TensorView* tv5 = add(tv1, tv3);

    fusion.addOutput(tv2);
    fusion.addOutput(tv4);
    fusion.addOutput(tv5);

    const int tile = 32;

    tv1->split(-1, tile);
    tv2->split(-1, tile);
    tv3->split(-1, tile);
    tv4->split(-1, tile);
    tv5->split(-1, tile);

    auto compute_at_outer = tv1;
    auto compute_at_inner = tv3;
    if (i == 1) {
      std::swap(compute_at_inner, compute_at_outer);
    }

    compute_at_outer->computeAt(tv5, -2);
    compute_at_inner->computeAt(tv5, -1);

    auto options = at::TensorOptions().dtype(at::kFloat).device(at::kCUDA, 0);
    at::Tensor aten_input = at::randn({100}, options);

    auto cg_outputs = {
        at::empty_like(aten_input, options),
        at::empty_like(aten_input, options),
        at::empty_like(aten_input, options)};

    KernelExecutor ke;
    ke.compile(&fusion, {aten_input});
    ke.run({aten_input}, cg_outputs);

    testValidate(&fusion, cg_outputs, {aten_input}, __LINE__, __FILE__);
  }
}

TEST_F(NVFuserTest, FusionTraversalOrder4_CUDA) {
  Fusion fusion;
  FusionGuard fg(&fusion);

  // First tree
  TensorView* tv0 = makeSymbolicTensor(1);
  fusion.addInput(tv0);
  TensorView* tv1 = add(tv0, IrBuilder::create<Val>(1.0));
  TensorView* tv2 = add(tv1, IrBuilder::create<Val>(2.0));
  TensorView* tv3 = add(tv1, IrBuilder::create<Val>(3.0));
  fusion.addOutput(tv2);
  fusion.addOutput(tv3);

  // Second tree
  TensorView* tv4 = makeSymbolicTensor(1);
  fusion.addInput(tv4);
  TensorView* tv5 = add(tv4, IrBuilder::create<Val>(5.0));
  TensorView* tv6 = add(tv5, IrBuilder::create<Val>(6.0));
  TensorView* tv7 = add(tv5, IrBuilder::create<Val>(7.0));
  fusion.addOutput(tv6);
  fusion.addOutput(tv7);

  tv1->computeAt(tv2, -1);
  tv5->computeAt(tv6, -1);

  auto options = at::TensorOptions().dtype(at::kFloat).device(at::kCUDA, 0);
  at::Tensor t0 = at::randn({100}, options);
  at::Tensor t4 = at::rand_like(t0, options);

  auto cg_outputs = {
      at::empty_like(t0, options),
      at::empty_like(t0, options),
      at::empty_like(t0, options),
      at::empty_like(t0, options)};

  KernelExecutor ke;
  ke.compile(&fusion, {t0, t4});
  ke.run({t0, t4}, cg_outputs);

  testValidate(&fusion, cg_outputs, {t0, t4}, __LINE__, __FILE__);
}

TEST_F(NVFuserTest, FusionTraversalOrder5_CUDA) {
  Fusion fusion;
  FusionGuard fg(&fusion);

  TensorView* tv0 = makeSymbolicTensor(1);
  fusion.addInput(tv0);
  TensorView* tv1 = add(tv0, IrBuilder::create<Val>(1.0));
  TensorView* tv2 = add(tv1, IrBuilder::create<Val>(2.0));
  TensorView* tv3 = add(tv0, IrBuilder::create<Val>(3.0));
  TensorView* tv4 = add(tv3, IrBuilder::create<Val>(4.0));
  TensorView* tv5 = add(tv2, tv4);

  fusion.addOutput(tv1);
  fusion.addOutput(tv3);
  fusion.addOutput(tv5);

  tv2->computeAt(tv5, -1);
  tv4->computeAt(tv5, -1);

  auto options = at::TensorOptions().dtype(at::kFloat).device(at::kCUDA, 0);
  at::Tensor aten_input = at::randn({100}, options);
  auto cg_outputs = {
      at::empty_like(aten_input, options),
      at::empty_like(aten_input, options),
      at::empty_like(aten_input, options)};

  KernelExecutor ke;
  ke.compile(&fusion, {aten_input});
  ke.run({aten_input}, cg_outputs);

  auto t1 = aten_input + 1;
  auto t2 = t1 + 2;
  auto t3 = aten_input + 3;
  auto t4 = t3 + 4;
  auto t5 = t2 + t4;

  std::vector<at::Tensor> aten_outputs = {t1, t3, t5};

  testValidate(&fusion, cg_outputs, {aten_input}, __LINE__, __FILE__);
}

TEST_F(NVFuserTest, FusionTraversalOrder6_CUDA) {
  Fusion fusion;
  FusionGuard fg(&fusion);

  TensorView* tv0 = makeSymbolicTensor(1);
  fusion.addInput(tv0);
  TensorView* tv1 = add(tv0, IrBuilder::create<Val>(1.0));
  TensorView* tv2 = add(tv0, IrBuilder::create<Val>(2.0));
  TensorView* tv3 = add(tv1, tv2);
  TensorView* tv4 = add(tv3, IrBuilder::create<Val>(4.0));

  fusion.addOutput(tv4);

  tv1->split(0, 32);
  tv2->split(0, 32);
  tv3->split(0, 32);
  tv4->split(0, 32);

  tv3->computeAt(tv4, -2);
  tv1->computeAt(tv3, -1);
  tv2->computeAt(tv3, -2);

  auto options = at::TensorOptions().dtype(at::kFloat).device(at::kCUDA, 0);
  at::Tensor aten_input = at::randn({100}, options);

  at::Tensor cg_output = at::empty_like(aten_input, options);

  KernelExecutor ke;
  ke.compile(&fusion, {aten_input});
  ke.run({aten_input}, {cg_output});

  testValidate(&fusion, {cg_output}, {aten_input}, __LINE__, __FILE__);
}

TEST_F(NVFuserTest, FusionTraversalOrder7_CUDA) {
  Fusion fusion;
  FusionGuard fg(&fusion);

  TensorView* tv0 = makeSymbolicTensor(1);
  fusion.addInput(tv0);
  TensorView* tv1 = add(tv0, IrBuilder::create<Val>(1.0));
  TensorView* tv2 = add(tv1, IrBuilder::create<Val>(2.0));
  TensorView* tv3 = add(tv0, IrBuilder::create<Val>(3.0));
  TensorView* tv4 = add(tv3, IrBuilder::create<Val>(4.0));
  TensorView* tv5 = add(tv2, tv4);

  fusion.addOutput(tv5);

  TensorView* tvs[] = {tv1, tv2, tv3, tv4, tv5};
  for (auto tv : tvs) {
    tv->split(0, 2);
    tv->split(0, 4);
    tv->split(0, 8);
  }

  // computeAt into inner loop nests
  tv1->computeAt(tv2, -1);
  tv3->computeAt(tv4, -2);

  tv2->computeAt(tv5, -4);
  tv4->computeAt(tv5, -3);

  auto options = at::TensorOptions().dtype(at::kFloat).device(at::kCUDA, 0);
  at::Tensor aten_input = at::randn({100}, options);

  at::Tensor cg_output = at::empty_like(aten_input, options);

  KernelExecutor ke;
  ke.compile(&fusion, {aten_input});
  ke.run({aten_input}, {cg_output});

  testValidate(&fusion, {cg_output}, {aten_input}, __LINE__, __FILE__);
}

// Test predication of grid reduction
TEST_F(NVFuserTest, FusionThreadPredicate_CUDA) {
  const int gdimx = 4;
  const int bdimx = 128;

  Fusion fusion;
  FusionGuard fg(&fusion);

  TensorView* tv0 = makeSymbolicTensor(2);
  fusion.addInput(tv0);

  TensorView* tv1 =
      reductionOp(BinaryOpType::Add, {1}, IrBuilder::create<Val>(0.0), tv0);
  TensorView* tv2 = unaryOp(UnaryOpType::Neg, tv1);
  TensorView* tv3 = add(tv0, IrBuilder::create<Val>(2.0));

  fusion.addOutput(tv3);
  fusion.addOutput(tv2);

  tv1->split(1, bdimx);
  tv1->split(1, gdimx);
  tv3->split(1, bdimx);
  tv3->split(1, gdimx);

  TensorView* tv1_rf = tv1->rFactor({1});

  tv1->computeAt(tv2, -1);

  tv1->axis(0)->parallelize(ParallelType::BIDy);
  tv1_rf->axis(0)->parallelize(ParallelType::BIDy);
  tv2->axis(0)->parallelize(ParallelType::BIDy);
  tv1->axis(-2)->parallelize(ParallelType::BIDx);
  tv1_rf->axis(-2)->parallelize(ParallelType::BIDx);
  tv1->axis(-1)->parallelize(ParallelType::TIDx);
  tv1_rf->axis(-1)->parallelize(ParallelType::TIDx);

  tv3->axis(3)->parallelize(ParallelType::TIDx);
  tv3->axis(2)->parallelize(ParallelType::BIDx);
  tv3->axis(0)->parallelize(ParallelType::BIDy);

  int numel_x = 100;
  int numel_y = 1000;

  auto options = at::TensorOptions().dtype(at::kFloat).device(at::kCUDA, 0);
  at::Tensor aten_input = at::randn({numel_x, numel_y}, options);

  auto t2 = -aten_input.to(at::kDouble).sum({1});
  auto t3 = aten_input + 2.0;

  std::vector<at::Tensor> aten_outputs = {t3, t2};

  auto cg_outputs = {
      at::empty_like(aten_input, options), at::empty({numel_x}, options)};

  KernelExecutor ke;
  ke.compile(&fusion, {aten_input});
  ke.run({aten_input}, cg_outputs);

  testValidate(
      &fusion, cg_outputs, {aten_input}, aten_outputs, __LINE__, __FILE__);
}

TEST_F(NVFuserTest, FusionLSTMCell_CUDA) {
  const int hidden_features = 512;
  const int batch_size = 64;

  Fusion fusion;
  FusionGuard fg(&fusion);

  TensorView* tvs[16];
  for (const auto i : c10::irange(16)) {
    tvs[i] = makeSymbolicTensor(2);
    fusion.addInput(tvs[i]);
  }

  auto ingate = unaryOp(
      UnaryOpType::Sigmoid, add(add(add(tvs[0], tvs[1]), tvs[2]), tvs[3]));

  auto forgetgate = unaryOp(
      UnaryOpType::Sigmoid, add(add(add(tvs[4], tvs[5]), tvs[6]), tvs[7]));

  auto cellgate = unaryOp(
      UnaryOpType::Tanh, add(add(add(tvs[8], tvs[9]), tvs[10]), tvs[11]));

  auto outgate = unaryOp(
      UnaryOpType::Sigmoid, add(add(add(tvs[12], tvs[13]), tvs[14]), tvs[15]));

  auto cx = makeContigTensor(2);
  fusion.addInput(cx);

  auto cy = add(mul(forgetgate, cx), mul(ingate, cellgate));

  auto hy = mul(outgate, unaryOp(UnaryOpType::Tanh, cy));

  fusion.addOutput(cy);
  fusion.addOutput(hy);

  std::vector<c10::IValue> aten_inputs;
  auto options = at::TensorOptions().dtype(at::kFloat).device(at::kCUDA, 0);
  at::Tensor large_tensor0 =
      at::randn({batch_size, hidden_features * 4}, options);
  at::Tensor large_tensor1 =
      at::randn({batch_size, hidden_features * 4}, options);
  at::Tensor large_tensor2 =
      at::randn({batch_size, hidden_features * 4}, options);
  at::Tensor large_tensor3 =
      at::randn({batch_size, hidden_features * 4}, options);

  auto chunked0 = large_tensor0.chunk(4, 1);
  auto chunked1 = large_tensor1.chunk(4, 1);
  auto chunked2 = large_tensor2.chunk(4, 1);
  auto chunked3 = large_tensor3.chunk(4, 1);

  aten_inputs.insert(aten_inputs.end(), chunked0.begin(), chunked0.end());
  aten_inputs.insert(aten_inputs.end(), chunked1.begin(), chunked1.end());
  aten_inputs.insert(aten_inputs.end(), chunked2.begin(), chunked2.end());
  aten_inputs.insert(aten_inputs.end(), chunked3.begin(), chunked3.end());

  auto at_cx = at::randn({batch_size, hidden_features}, options);
  aten_inputs.push_back(at_cx);

  auto cg_outputs =
      scheduleAndRun(&fusion, SchedulerType::PointWise, aten_inputs).outputs;
  testValidate(&fusion, cg_outputs, aten_inputs, __LINE__, __FILE__);
}

TEST_F(NVFuserTest, FusionReductionHalf_CUDA) {
  Fusion fusion;
  FusionGuard fg(&fusion);

  // Set up your input tensor views
  TensorView* tv0 = makeSymbolicTensor(3, DataType::Half);
  fusion.addInput(tv0);

  auto tv1 = castOp(DataType::Float, tv0);
  auto tv2 = add(tv1, IrBuilder::create<Val>(1.0));
  auto tv3 = sum(tv2, {2});
  auto tv4 = castOp(DataType::Half, tv3);

  fusion.addOutput(tv4);

  const auto options =
      at::TensorOptions().dtype(at::kHalf).device(at::kCUDA, 0);
  at::Tensor aten_input = at::randn({8, 8, 16}, options);
  auto cg_results =
      scheduleAndRun(&fusion, SchedulerType::Reduction, {aten_input});
  auto aten_output = aten_input.add(1.0).to(at::kDouble).sum({2});

  testValidate(
      &fusion,
      cg_results.outputs,
      {aten_input},
      {aten_output},
      __LINE__,
      __FILE__,
      "",
      cg_results.heuristic_params->lparams);
}

TEST_F(NVFuserTest, FusionReduceSingle_CUDA) {
  Fusion fusion;
  FusionGuard fg(&fusion);

  // Set up your input tensor views
  TensorView* tv0 = makeConcreteTensor({100, 1});
  fusion.addInput(tv0);
  auto tv1 = sum(tv0, {1});
  fusion.addOutput(tv1);

  const auto options =
      at::TensorOptions().dtype(at::kFloat).device(at::kCUDA, 0);
  at::Tensor aten_input = at::randn({100, 1}, options);

  // Grab only tensor views, though there shouldn't be any other type
  KernelExecutor ke;
  ke.compile(&fusion, {aten_input});
  // no broadcasting needed, omitting the last optional argument;
  auto cg_outputs = ke.run({aten_input});

  testValidate(&fusion, cg_outputs, {aten_input}, __LINE__, __FILE__);
}

TEST_F(NVFuserTest, FusionReduceImplicitBroadcast_CUDA) {
  constexpr int bid_x = 80;
  constexpr int tid_x = 4096;
  constexpr int red_dim = 1;

  Fusion fusion;
  FusionGuard fg(&fusion);

  // Set up your input tensor views
  TensorView* tv0 = makeConcreteTensor({bid_x, tid_x, 1});
  fusion.addInput(tv0);

  TensorView* tv1 = reductionOp(
      BinaryOpType::Add, {red_dim, 2}, IrBuilder::create<Val>(0.0), tv0);
  fusion.addOutput(tv1);

  const auto options =
      at::TensorOptions().dtype(at::kFloat).device(at::kCUDA, 0);
  at::Tensor aten_input = at::randn({bid_x, tid_x, 1}, options);
  auto cg_results =
      scheduleAndRun(&fusion, SchedulerType::Reduction, {aten_input});
  auto aten_output = aten_input.to(at::kDouble).sum({red_dim, 2});

  testValidate(
      &fusion,
      cg_results.outputs,
      {aten_input},
      {aten_output},
      __LINE__,
      __FILE__,
      "",
      cg_results.heuristic_params->lparams);
}

TEST_F(NVFuserTest, FusionReduceImplicitBroadcast2_CUDA) {
  constexpr int bid_x = 80;
  constexpr int tid_x = 4096;
  constexpr int red_dim = 1;

  Fusion fusion;
  FusionGuard fg(&fusion);

  // Set up your input tensor views
  TensorView* tv0 = makeConcreteTensor({bid_x, tid_x, 1});
  fusion.addInput(tv0);

  TensorView* tv1 =
      reductionOp(BinaryOpType::Add, {2}, IrBuilder::create<Val>(0.0), tv0);

  TensorView* tv2 = reductionOp(
      BinaryOpType::Add, {red_dim}, IrBuilder::create<Val>(0.0), tv1);
  fusion.addOutput(tv2);

  const auto options =
      at::TensorOptions().dtype(at::kFloat).device(at::kCUDA, 0);
  at::Tensor aten_input = at::randn({bid_x, tid_x, 1}, options);
  auto cg_results =
      scheduleAndRun(&fusion, SchedulerType::Reduction, {aten_input});
  auto aten_output = aten_input.to(at::kDouble).sum({1, 2});

  testValidate(
      &fusion,
      cg_results.outputs,
      {aten_input},
      {aten_output},
      __LINE__,
      __FILE__,
      "",
      cg_results.heuristic_params->lparams);
}

TEST_F(NVFuserTest, FusionReduceImplicitBroadcast3_CUDA) {
  constexpr int bid_x = 80;
  constexpr int tid_x = 4096;
  constexpr int red_dim = 1;

  Fusion fusion;
  FusionGuard fg(&fusion);

  // Set up your input tensor views
  TensorView* tv0 = makeConcreteTensor({bid_x, tid_x, 1});
  fusion.addInput(tv0);

  TensorView* tv1 = sum(tv0, {red_dim});
  TensorView* tv2 = squeeze(tv1, std::vector<bool>{false, true});
  fusion.addOutput(tv2);

  const auto options =
      at::TensorOptions().dtype(at::kFloat).device(at::kCUDA, 0);
  at::Tensor aten_input = at::randn({bid_x, tid_x, 1}, options);
  auto cg_results =
      scheduleAndRun(&fusion, SchedulerType::Reduction, {aten_input});
  auto aten_output = aten_input.to(at::kDouble).sum({2, 1});

  testValidate(
      &fusion,
      cg_results.outputs,
      {aten_input},
      {aten_output},
      __LINE__,
      __FILE__,
      "",
      cg_results.heuristic_params->lparams);
}

TEST_F(NVFuserTest, FusionTrivialReduction_CUDA) {
  Fusion fusion;
  FusionGuard fg(&fusion);

  // Set up your input tensor views
  TensorView* tv0 = makeConcreteTensor({10, 20, 1});
  fusion.addInput(tv0);
  TensorView* tv1 =
      reductionOp(BinaryOpType::Add, {2}, IrBuilder::create<Val>(0.0), tv0);
  fusion.addOutput(tv1);

  NVF_CHECK(
      !ir_utils::hasOpsOfType<ReductionOp>(&fusion),
      "Trivial reduction not converted to squeeze.");

  const auto options =
      at::TensorOptions().dtype(at::kFloat).device(at::kCUDA, 0);
  at::Tensor aten_input = at::randn({10, 20, 1}, options);

  KernelExecutor ke;
  ke.compile(&fusion, {aten_input});
  auto cg_outputs = ke.run({aten_input});

  testValidate(&fusion, cg_outputs, {aten_input}, __LINE__, __FILE__);
}

TEST_F(NVFuserTest, FusionTrivialReduction2_CUDA) {
  Fusion fusion;
  FusionGuard fg(&fusion);

  int w = 1, x = 1, y = 7, z = 8;

  auto tv0 = makeSymbolicTensor(2);
  auto tv1 = makeConcreteTensor({w, x, y, z});
  fusion.addInput(tv0);
  fusion.addInput(tv1);

  auto tv2 = sum(tv1, {0});
  auto tv3 = sum(tv2, {0});
  auto tv4 = add(tv3, tv0);

  fusion.addOutput(tv4);

  auto options = at::TensorOptions().dtype(at::kFloat).device(at::kCUDA, 0);
  at::Tensor t0 = at::randn({y, z}, options);
  at::Tensor t1 = at::randn({w, x, y, z}, options);

  auto cg_outputs = scheduleAndRun(&fusion, SchedulerType::PointWise, {t0, t1});
  testValidate(&fusion, cg_outputs.outputs, {t0, t1}, __LINE__, __FILE__);
}

TEST_F(NVFuserTest, FusionTrivialReduction3_CUDA) {
  Fusion fusion;
  FusionGuard fg(&fusion);

  int v = 1, w = 1, x = 1, y = 7, z = 8;

  auto tv0 = makeSymbolicTensor(2);
  auto tv1 = makeConcreteTensor({v, w, x, y, z});
  fusion.addInput(tv0);
  fusion.addInput(tv1);

  auto tv2 = sum(tv1, {0, 1, 2});
  auto tv3 = add(tv2, tv0);

  fusion.addOutput(tv3);

  auto options = at::TensorOptions().dtype(at::kFloat).device(at::kCUDA, 0);
  at::Tensor t0 = at::randn({y, z}, options);
  at::Tensor t1 = at::randn({v, w, x, y, z}, options);

  auto cg_outputs = scheduleAndRun(&fusion, SchedulerType::PointWise, {t0, t1});
  testValidate(&fusion, cg_outputs.outputs, {t0, t1}, __LINE__, __FILE__);
}

TEST_F(NVFuserTest, FusionInputsIdLookup_CUDA) {
  auto options = at::TensorOptions().dtype(at::kFloat).device(at::kCUDA, 0);
  at::Tensor t0 = at::randn({16, 8, 8}, options);
  at::Tensor t1 = at::randn({8, 8}, options);
  at::Tensor t2 = at::randn({6, 4}, options);

  // create a cache with max size 2;
  nvfuser::InputsIdLookup inputs_id_lookup(2);

  // testing basic function, same encoding for identical inputs
  auto id_0 = inputs_id_lookup.lookupId({t0, t1, 5.0});
  auto id_0_lookup = inputs_id_lookup.lookupId({t0, t1, 2.5});
  NVF_CHECK(id_0.id == id_0_lookup.id);
  NVF_CHECK(inputs_id_lookup.size() == 1);
  NVF_CHECK(id_0.eviction == false);

  // new input (even tho same shape, but we have different signature because of
  // missing scalar input
  auto id_1 = inputs_id_lookup.lookupId({t0, t1});
  auto id_1_lookup = inputs_id_lookup.lookupId({t0, t1});
  NVF_CHECK(id_1.id == id_1_lookup.id);
  NVF_CHECK(inputs_id_lookup.size() == 2);
  NVF_CHECK(id_1.eviction == false);

  // eviction should happen at this point
  auto id_2 = inputs_id_lookup.lookupId({t2, t1});
  NVF_CHECK(id_2.id != id_0.id);
  NVF_CHECK(id_2.id != id_1.id);
  NVF_CHECK(inputs_id_lookup.size() == 2);
  NVF_CHECK(id_2.eviction == true);
  NVF_CHECK(id_2.evict_id == id_0.id);

  // look at input 1 again
  auto id_1_relook = inputs_id_lookup.lookupId({t0, t1});
  NVF_CHECK(id_1_relook.id == id_1.id);
  NVF_CHECK(id_1_relook.eviction == false);

  // test scalars don't affect ID unless we ask them to
  auto id_3 = inputs_id_lookup.lookupId(
      {t0, t1, 5.0, 1, true}, /*scalar_inputs_to_record*/ {2, 3, 4});
  auto id_3_lookup = inputs_id_lookup.lookupId(
      {t0, t1, 2.5, 2, false}, /*scalar_inputs_to_record*/ {2, 3, 4});
  auto id_3_norecord = inputs_id_lookup.lookupId(
      {t0, t1, 5.0, 1, true}, /*scalar_inputs_to_record*/ {});
  auto id_3_lookup_norecord = inputs_id_lookup.lookupId(
      {t0, t1, 2.5, 2, false}, /*scalar_inputs_to_record*/ {});
  NVF_CHECK(id_3.id != id_3_lookup.id);
  NVF_CHECK(id_3_norecord.id == id_3_lookup_norecord.id);
}

TEST_F(NVFuserTest, FusionDisjointSet_CUDA) {
  DisjointSets<int> set;

  const std::set<int> group_x({0, 1, 2});
  const std::set<int> group_y({3, 4, 5});
  const std::set<int> group_z({6, 7, 8});
  const std::vector<std::set<int>> groups({group_x, group_y, group_z});
  std::set<int> group_all;
  std::for_each(groups.begin(), groups.end(), [&](const auto& g) {
    group_all.insert(g.begin(), g.end());
  });

  // Initially, nothing should be considered equivalent
  for (auto i : group_all) {
    for (auto j : group_all) {
      NVF_CHECK(!set.permissiveAreMapped(i, j));
    }
  }

  // Sets values in group_x are equivalent
  for (auto i : group_x) {
    for (auto j : group_x) {
      set.mapEntries(i, j);
      NVF_CHECK(set.mappingExists(i));
      NVF_CHECK(set.mappingExists(j));
    }
  }

  // All values in group_x shoudl be equivalent with each other
  for (auto i : group_x) {
    for (auto j : group_x) {
      NVF_CHECK(set.permissiveAreMapped(i, j));
    }
  }
  // But nothing else should be equivalent
  for (auto i : group_all) {
    for (auto j : group_y) {
      NVF_CHECK(!set.permissiveAreMapped(i, j));
    }
    for (auto j : group_z) {
      NVF_CHECK(!set.permissiveAreMapped(i, j));
    }
  }

  // Sets values in group_y are equivalent
  for (auto i : group_y) {
    for (auto j : group_y) {
      set.mapEntries(i, j);
      NVF_CHECK(set.mappingExists(i));
      NVF_CHECK(set.mappingExists(j));
    }
  }

  // group_x should be still equivalent
  for (auto i : group_x) {
    for (auto j : group_x) {
      NVF_CHECK(set.permissiveAreMapped(i, j));
    }
  }
  // group_y should be now equivalent
  for (auto i : group_y) {
    for (auto j : group_y) {
      NVF_CHECK(set.permissiveAreMapped(i, j));
    }
  }
  // But group_z should not be equivalent with anything yet
  for (auto i : group_all) {
    for (auto j : group_z) {
      NVF_CHECK(!set.permissiveAreMapped(i, j));
    }
  }

  // Sets values in group_z are equivalent
  for (auto i : group_z) {
    for (auto j : group_z) {
      set.mapEntries(i, j);
      NVF_CHECK(set.mappingExists(i));
      NVF_CHECK(set.mappingExists(j));
    }
  }

  // Now each of the three groups should be equivalent within each
  // group
  for (const auto gi : c10::irange(groups.size())) {
    for (const auto gj : c10::irange(groups.size())) {
      for (auto i : groups[gi]) {
        for (auto j : groups[gj]) {
          NVF_CHECK(
              (gi == gj && set.permissiveAreMapped(i, j)) ||
              (gi != gj && !set.permissiveAreMapped(i, j)));
        }
      }
    }
  }

  std::vector<int> all_elements = set.getAllElements().vector();
  std::sort(all_elements.begin(), all_elements.end());
  std::vector<int> group_all_vec(group_all.begin(), group_all.end());
  std::sort(group_all_vec.begin(), group_all_vec.end());
  NVF_CHECK(all_elements == group_all_vec);

  set.clear();
  NVF_CHECK(set.getAllElements().vector().size() == 0);

  // All cleared. Nothing should be considered equivalent.
  for (auto i : group_all) {
    for (auto j : group_all) {
      NVF_CHECK(!set.permissiveAreMapped(i, j));
    }
  }
}

TEST_F(NVFuserTest, FusionNonUniqueBroadcastSize_CUDA) {
  Fusion fusion;
  FusionGuard fg(&fusion);

  auto tv0 = makeSymbolicTensor(1);
  auto tv1 = makeSymbolicTensor(2);
  auto tv2 = makeSymbolicTensor(2);
  fusion.addInput(tv0);
  fusion.addInput(tv1);
  fusion.addInput(tv2);

  auto tv3 = broadcast(tv0, {true, false});
  auto tv4 = add(tv3, tv1);
  auto tv5 = add(tv3, tv2);

  fusion.addOutput(tv4);
  fusion.addOutput(tv5);

  // In order to do this, tv1->axis(1) and tv2->axis(1) must have the
  // same size, but we can't prove it, so this should throw an error.
  // NOLINTNEXTLINE(cppcoreguidelines-avoid-goto,hicpp-avoid-goto)
  ASSERT_ANY_THROW(tv3->computeAt(tv4, -1));
}

TEST_F(NVFuserTest, FusionBiasGeluFwd_CUDA) {
  Fusion fusion;
  FusionGuard fg(&fusion);

  const float k_079 = 0.79788456;
  const float k_004 = 0.044715;

  // bias vector
  auto t0 = makeSymbolicTensor(1, DataType::Half);
  fusion.addInput(t0);
  auto t1 = castOp(DataType::Float, t0);
  // input tensor
  auto t2 = makeSymbolicTensor(3, DataType::Half);
  fusion.addInput(t2);
  auto t3 = castOp(DataType::Float, t2);
  auto t4 = broadcast(t1, {true, true, false});
  auto t5 = add(t4, t3);
  auto t6 = mul(t5, IrBuilder::create<Val>(0.5));
  auto t7 = mul(t5, IrBuilder::create<Val>(k_079));
  auto t8 = mul(t5, IrBuilder::create<Val>(k_004));
  auto t9 = mul(t8, t5);
  auto t10 = add(t9, IrBuilder::create<Val>(1L));
  auto t11 = mul(t7, t10);
  auto t12 = unaryOp(UnaryOpType::Tanh, t11);
  auto t13 = add(t12, IrBuilder::create<Val>(1L));
  auto t14 = mul(t6, t13);
  auto t15 = castOp(DataType::Half, t14);
  fusion.addOutput(t15);

  auto options = at::TensorOptions().dtype(at::kHalf).device(at::kCUDA, 0);
  std::vector<int64_t> input_shape{6, 512, 4096};
  std::vector<int64_t> bias_shape{4096};

  auto at_input = at::randn(input_shape, options);
  auto at_bias = at::randn(bias_shape, options);

  auto cg_outputs =
      scheduleAndRun(&fusion, SchedulerType::PointWise, {at_bias, at_input});
  testValidate(
      &fusion, cg_outputs.outputs, {at_bias, at_input}, __LINE__, __FILE__);
}

TEST_F(NVFuserTest, FusionBiasGeluBwd_CUDA) {
  if (at::cuda::getDeviceProperties(0)->major < 6) {
    return;
  }
  Fusion fusion;
  FusionGuard fg(&fusion);

  // disable fma to avoid numerical issue for reference implementation
  DisableOptionsGuard opt_guard;
  opt_guard.getCurOptions().set(DisableOption::Fma);

  const float k_079 = 0.79788456;
  const float k_004 = 0.044715;
  const float k_010 = 0.1070322243;

  // gradient tensor
  auto t0 = makeSymbolicTensor(3, DataType::Half);
  fusion.addInput(t0);
  auto t1 = castOp(DataType::Float, t0);
  // bias tensor
  auto t2 = makeSymbolicTensor(1, DataType::Half);
  fusion.addInput(t2);
  auto t3 = castOp(DataType::Float, t2);
  // input tensor
  auto t4 = makeSymbolicTensor(3, DataType::Half);
  fusion.addInput(t4);
  auto t5 = castOp(DataType::Float, t4);
  auto t6 = broadcast(t3, {true, true, false});
  auto t7 = add(t6, t5);
  auto t8 = mul(t7, IrBuilder::create<Val>(k_079));
  auto t9 = mul(t7, IrBuilder::create<Val>(k_004));
  auto t10 = mul(t9, t7);
  auto t11 = add(t10, IrBuilder::create<Val>(1L));
  auto t12 = mul(t8, t11);
  auto t13 = unaryOp(UnaryOpType::Tanh, t12);
  auto t14 = mul(t7, IrBuilder::create<Val>(0.5));
  auto t15 = mul(t13, t13);
  auto t16 = unaryOp(UnaryOpType::Neg, t15);
  auto t17 = add(t16, IrBuilder::create<Val>(1L));
  auto t18 = mul(t7, IrBuilder::create<Val>(k_010));
  auto t19 = mul(t18, t7);
  auto t20 = add(t19, IrBuilder::create<Val>(k_079));
  auto t21 = mul(t17, t20);
  auto t22 = mul(t14, t21);
  auto t23 = add(t13, IrBuilder::create<Val>(1L));
  auto t24 = mul(t23, IrBuilder::create<Val>(0.5));
  auto t25 = add(t22, t24);
  auto t26 = mul(t25, t1);
  // Save float output for validation
  fusion.addOutput(t26);
  auto t27 = castOp(DataType::Half, t26);
  fusion.addOutput(t27);

  auto options = at::TensorOptions().dtype(at::kHalf).device(at::kCUDA, 0);
  std::vector<int64_t> input_shape{6, 512, 4096};
  std::vector<int64_t> bias_shape{4096};
  auto at_input = at::randn(input_shape, options);
  auto at_bias = at::randn(bias_shape, options);
  auto at_grad = at::randn(input_shape, options);

  auto cg_outputs = scheduleAndRun(
      &fusion, SchedulerType::PointWise, {at_grad, at_bias, at_input});
  auto tolerance_overwrite = ValidationConstants();
  // bump tolerance
  tolerance_overwrite.base_float_abs_tol = 3e-6;
  tolerance_overwrite.base_float_rel_tol = 4e-3;
  testValidate(
      &fusion,
      cg_outputs.outputs,
      {at_grad, at_bias, at_input},
      __LINE__,
      __FILE__,
      "",
      LaunchParams(),
      tolerance_overwrite);
}

// Reproducer of issue #459
TEST_F(NVFuserTest, FusionIssue459_CUDA) {
  Fusion fusion;
  FusionGuard fg(&fusion);

  auto tv0 = makeSymbolicTensor(1);
  fusion.addInput(tv0);
  auto tv1 = makeSymbolicTensor(2);
  fusion.addInput(tv1);

  auto tv2 = add(tv0, IrBuilder::create<Val>(1.0));
  auto tv3 = broadcast(tv2, {true, false});
  auto tv4 = add(tv1, tv3);

  // Create two outputs from the final arithmetic result
  auto tv5 = add(tv4, IrBuilder::create<Val>(1.0));
  fusion.addOutput(tv5);
  auto tv6 = add(tv4, IrBuilder::create<Val>(1.0));
  fusion.addOutput(tv6);

  // Scheduling
  for (auto output : ir_utils::filterByType<TensorView>(fusion.outputs())) {
    output->merge(-2, -1);
  }
  for (auto output : ir_utils::filterByType<TensorView>(fusion.outputs())) {
    output->split(0, 128);
  }

  tv0->computeAt(tv5, -1);

  tv6->axis(0)->parallelize(ParallelType::BIDx);
  tv6->axis(1)->parallelize(ParallelType::TIDx);

  auto options = at::TensorOptions().dtype(at::kFloat).device(at::kCUDA, 0);
  const int numel_x = 10;
  const int numel_y = 20;
  auto t0 = at::randn({numel_x}, options);
  auto t1 = at::randn({numel_y, numel_x}, options);

  nvfuser::KernelExecutor ke;
  ke.compile(&fusion, {t0, t1});
  auto cg_outputs = ke.run({t0, t1});

  testValidate(&fusion, cg_outputs, {t0, t1}, __LINE__, __FILE__);
}

TEST_F(NVFuserTest, FusionSmemIndexingSimple_CUDA) {
  Fusion fusion;
  FusionGuard fg(&fusion);

  auto tv0 = makeSymbolicTensor(2);
  fusion.addInput(tv0);
  auto tv1 = add(tv0, IrBuilder::create<Val>(1.0));
  auto tv2 = add(tv1, IrBuilder::create<Val>(1.0));
  auto tv3 = add(tv2, IrBuilder::create<Val>(1.0));
  fusion.addOutput(tv3);

  tv3->axis(0)->parallelize(ParallelType::BIDx);
  tv3->axis(1)->parallelize(ParallelType::TIDx);

  tv0->computeAt(tv3, -1);

  tv1->setMemoryType(MemoryType::Shared);
  tv2->setMemoryType(MemoryType::Global);

  auto options = at::TensorOptions().dtype(at::kFloat).device(at::kCUDA, 0);

  auto aten_input = at::randn({12, 34}, options);

  KernelExecutor ke;
  ke.compile(&fusion, {aten_input});
  auto cg_outputs = ke.run({aten_input});

  testValidate(&fusion, cg_outputs, {aten_input}, __LINE__, __FILE__);
}

TEST_F(NVFuserTest, FusionSmemIndexing_CUDA) {
  Fusion fusion;
  FusionGuard fg(&fusion);

  // Symbolic integers we will use for runtime tiling
  Val* symbolic_m_tile_dim = IrBuilder::create<Val>(DataType::Int);
  Val* symbolic_split_k_tile_dim = IrBuilder::create<Val>(DataType::Int);
  Val* symbolic_block_k_tile_dim = IrBuilder::create<Val>(DataType::Int);
  // Compile-time integer for tiling
  int n_smem_tile = 32;

  // Symbolic 2D tensors TV0[M, K], TV1[K, N]
  TensorView* tv0 = makeSymbolicTensor(2);
  TensorView* tv1 = makeSymbolicTensor(2);

  // Broadcast tv0 to [M, K, *]
  TensorView* tv2 = broadcast(tv0, {false, false, true});
  // Broadcast tv1 to [*, K, N]
  TensorView* tv3 = broadcast(tv1, {true, false, false});

  // Pointwise multiplication resulting in tv3[M, K, N]
  TensorView* tv4 = mul(tv2, tv3);

  // Sum the K-dim
  TensorView* tv5 = sum(tv4, {1});

  // Register inputs and outputs
  fusion.addInput(tv0);
  fusion.addInput(tv1);
  fusion.addOutput(tv5);

  // Register runtime tile dims as inputs
  fusion.addInput(symbolic_m_tile_dim);
  fusion.addInput(symbolic_split_k_tile_dim);
  fusion.addInput(symbolic_block_k_tile_dim);

  // Make a 3D tile, mix of symbolic and constant, do in reverse order because
  // dims are inserted
  // [M, rK, N]
  tv5->split(2, n_smem_tile);
  // [M, rK, No, Ni{32}]
  tv5->split(1, symbolic_block_k_tile_dim);
  // [M, rKo, rKi{i2}, No, Ni{32}]
  tv5->split(1, symbolic_split_k_tile_dim);
  // [M, rKoo, rKoi{i1}, rKi{i2}, No, Ni{32}]
  tv5->split(0, symbolic_m_tile_dim);
  // [Mo, Mi{i0}, rKoo, rKoi{i1}, rKi{i2}, No, Ni{32}]

  // Reorder so all outer tiles are in the leftmost 3 positions
  // [Mo, Mi{i0}, rKoo, rKoi{i1}, rKi{i2},     No, Ni{32}]
  // [Mo,     No, rKoo, rKoi{i1}, rKi{i2}, Mi{i0}, Ni{32}]
  tv5->reorder({{1, 5}, {5, 1}});

  // Factor out the outer reduction IterDomain, then run the inter-cta
  // reduction, and intra-cta reduction
  // [Mo, No, rKoo,  Koi{i1},  Ki{i2}, Mi{i0}, Ni{32}]
  // [Mo, No,       rKoi{i1}, rKi{i2}, Mi{i0}, Ni{32}]
  auto tv6 = tv5->rFactor({2});

  // Scope computations
  tv6->computeAt(tv5, 2);

  // [Mo, No, rKoo, Koi{i1},  Ki{i2}, Mi{i0}, Ni{32}]
  // [Mo, No, Ki{i2}, Mi{i0}, Ni{32}, rKoo, Koi{i1}]
  tv6->reorder({
      {5, -2},
      {6, -1},
      {2, 2},
      {3, 3},
      {4, 4},
  });

  // Setup compute at schedule
  tv0->computeAt(tv6, 3);
  tv1->computeAt(tv6, 3);
  tv4->computeAt(tv6, -1);

  // Cache smem tiles
  tv2->setMemoryType(MemoryType::Shared);
  tv3->setMemoryType(MemoryType::Shared);
  tv4->setMemoryType(MemoryType::Shared);
  tv6->setMemoryType(MemoryType::Shared);

  tv5->axis(0)->parallelize(ParallelType::BIDz);
  tv5->axis(1)->parallelize(ParallelType::BIDy);

  std::vector<TensorView*> tv_list = {tv2, tv3, tv4, tv5, tv6};
  for (auto tv : tv_list) {
    tv->axis(-2)->parallelize(ParallelType::TIDz);
    tv->axis(-1)->parallelize(ParallelType::TIDy);
  }

  constexpr int M = 31, K = 65, N = 32;

  auto options = at::TensorOptions().dtype(at::kFloat).device(at::kCUDA, 0);
  at::Tensor t0 = at::randn({M, K}, options);
  at::Tensor t1 = at::randn({K, N}, options);

  at::Tensor aten_output =
      mul(t0.unsqueeze(2), t1.unsqueeze(0)).to(at::kDouble).sum(1);

  // A, B, m_tile_dim, split_k, intra_cta_tile
  KernelExecutor ke;
  ke.compile(&fusion, {t0, t1, 3, 4, 5});
  auto cg_outputs = ke.run({t0, t1, 3, 4, 5});

  testValidate(
      &fusion,
      cg_outputs,
      {t0, t1, 3, 4, 5},
      {aten_output},
      __LINE__,
      __FILE__);
}

// Reproducer of issue 408
TEST_F(NVFuserTest, FusionCacheBeforeReduction_CUDA) {
  Fusion fusion;
  FusionGuard fg(&fusion);

  auto tv0 = makeSymbolicTensor(2);
  fusion.addInput(tv0);
  auto tv1 = add(tv0, IrBuilder::create<Val>(1.0));
  auto tv2 = sum(tv1, {1});
  fusion.addOutput(tv2);

  tv2->split(0, 4);

  auto tv3 = tv2->cacheBefore();

  tv0->computeAt(tv3, -1);
  tv3->computeAt(tv2, -1);

  tv3->axis(-1)->parallelize(ParallelType::TIDx);

  const int numel_x = 100;
  const int numel_y = 200;
  auto options = at::TensorOptions().dtype(at::kFloat).device(at::kCUDA, 0);

  at::Tensor aten_input = at::randn({numel_x, numel_y}, options);
  at::Tensor cg_output = at::empty({numel_x}, options);

  KernelExecutor ke;
  ke.compile(&fusion, {aten_input});
  ke.run({aten_input}, {cg_output});

  testValidate(&fusion, {cg_output}, {aten_input}, __LINE__, __FILE__);
}

TEST_F(NVFuserTest, FusionCacheBeforeReduction2_CUDA) {
  Fusion fusion;
  FusionGuard fg(&fusion);

  auto tv0 = makeSymbolicTensor(3);
  fusion.addInput(tv0);
  auto tv1 = add(tv0, IrBuilder::create<Val>(1.0));
  auto tv2 = sum(tv1, {1});
  auto tv3 = add(tv2, IrBuilder::create<Val>(1.0));
  fusion.addOutput(tv2);
  fusion.addOutput(tv3);

  auto tv4 = tv2->cacheBefore();

  tv4->computeAt(tv3, 1);
  tv0->computeAt(tv4, -1);

  tv3->axis(0)->parallelize(ParallelType::BIDx);
  tv1->axis(-1)->parallelize(ParallelType::TIDx);
  tv2->axis(-1)->parallelize(ParallelType::TIDx);
  tv3->axis(-1)->parallelize(ParallelType::TIDx);
  tv4->axis(-1)->parallelize(ParallelType::TIDx);

  const int numel_x = 10;
  const int numel_y = 20;
  const int numel_z = 30;
  auto options = at::TensorOptions().dtype(at::kFloat).device(at::kCUDA, 0);

  at::Tensor aten_input = at::randn({numel_x, numel_y, numel_z}, options);

  KernelExecutor ke;
  ke.compile(&fusion, {aten_input});
  auto cg_outputs = ke.run({aten_input});

  testValidate(&fusion, cg_outputs, {aten_input}, __LINE__, __FILE__);
}

TEST_F(NVFuserTest, FusionIssue367_CUDA) {
  Fusion fusion;
  FusionGuard fg(&fusion);

  // Symbolic integers we will use for runtime tiling
  Val* symbolic_m_tile_dim = IrBuilder::create<Val>(DataType::Int);
  Val* symbolic_split_k_tile_dim = IrBuilder::create<Val>(DataType::Int);
  Val* symbolic_block_k_tile_dim = IrBuilder::create<Val>(DataType::Int);
  // Compile-time integer for tiling
  int n_smem_tile = 32;

  // Symbolic 2D tensors TV0[M, K], TV1[K, N]
  TensorView* tv0 = makeSymbolicTensor(2);
  TensorView* tv1 = makeSymbolicTensor(2);

  // Broadcast tv0 to [M, K, *]
  TensorView* tv2 = broadcast(tv0, {false, false, true});
  // Broadcast tv1 to [*, K, N]
  TensorView* tv3 = broadcast(tv1, {true, false, false});

  // Pointwise multiplication resulting in tv3[M, K, N]
  TensorView* tv4 = mul(tv2, tv3);

  // Sum the K-dim
  TensorView* tv5 = sum(tv4, {1});

  // Register inputs and outputs
  fusion.addInput(tv0);
  fusion.addInput(tv1);
  fusion.addOutput(tv5);

  // Register runtime tile dims as inputs
  fusion.addInput(symbolic_m_tile_dim);
  fusion.addInput(symbolic_split_k_tile_dim);
  fusion.addInput(symbolic_block_k_tile_dim);

  // Make a 3D tile, mix of symbolic and constant, do in reverse order because
  // dims are inserted
  // [M, K, N]
  tv5->split(2, n_smem_tile);
  tv5->split(1, symbolic_block_k_tile_dim);
  tv5->split(1, symbolic_split_k_tile_dim);
  tv5->split(0, symbolic_m_tile_dim);
  // [Mo, Mi, Koo, Koi, Ki, No, Ni]
  tv5->reorder({{1, 5}, {5, 1}});
  // [Mo, No, Koo, Koi, Ki, Mi, Ni]

  auto tv6 = tv5->rFactor({2});
  auto tv7 = tv5->rFactor({2});
  // [Mo, No, rKoo,  Koi,  Ki, Mi, Ni]
  // [Mo, No,       rKoi, rKi, Mi, Ni]

  // Scope computations
  tv6->computeAt(tv5, 2);

  tv0->computeAt(tv6, 3);
  tv1->computeAt(tv6, 3);
  tv4->computeAt(tv6, -1);

  // Cache smem tiles
  tv2->setMemoryType(MemoryType::Shared);
  tv3->setMemoryType(MemoryType::Shared);
  tv4->setMemoryType(MemoryType::Local);
  tv6->setMemoryType(MemoryType::Local);
  tv7->setMemoryType(MemoryType::Local);

  tv5->axis(0)->parallelize(ParallelType::BIDz);
  tv5->axis(1)->parallelize(ParallelType::BIDy);

  std::vector<TensorView*> tv_list = {tv2, tv3, tv4, tv5, tv6, tv7};
  for (auto tv : tv_list) {
    tv->axis(-2)->parallelize(ParallelType::TIDz);
    tv->axis(-1)->parallelize(ParallelType::TIDy);
  }
  tv2->axis(3)->parallelize(ParallelType::TIDx);
  tv3->axis(3)->parallelize(ParallelType::TIDx);
  tv4->axis(3)->parallelize(ParallelType::TIDx);
  tv6->axis(3)->parallelize(ParallelType::TIDx);
  tv7->axis(2)->parallelize(ParallelType::TIDx);

  tv2->axis(4)->parallelize(ParallelType::BIDx);
  tv3->axis(4)->parallelize(ParallelType::BIDx);
  tv4->axis(4)->parallelize(ParallelType::BIDx);
  tv6->axis(4)->parallelize(ParallelType::BIDx);
  tv7->axis(3)->parallelize(ParallelType::BIDx);
  tv5->axis(2)->parallelize(ParallelType::BIDx);

  constexpr int M = 3, K = 6, N = 16;

  auto options = at::TensorOptions().dtype(at::kFloat).device(at::kCUDA, 0);

  at::Tensor t0 = at::randn({M, K}, options);
  at::Tensor t1 = at::randn({K, N}, options);

  at::Tensor aten_output =
      mul(t0.unsqueeze(2), t1.unsqueeze(0)).to(at::kDouble).sum(1);

  // A, B, m, split_k, block_k
  nvfuser::KernelExecutor ke;
  ke.compile(&fusion, {t0, t1, 2, 2, 3});
  auto cg_outputs = ke.run({t0, t1, 2, 2, 3});

  testValidate(
      &fusion,
      cg_outputs,
      {t0, t1, 2, 2, 3},
      {aten_output},
      __LINE__,
      __FILE__);
}

TEST_F(NVFuserTest, FusionIssue468_CUDA) {
  Fusion fusion;
  FusionGuard fg(&fusion);

  auto tv0 = makeSymbolicTensor(2);
  fusion.addInput(tv0);
  auto tv1 = sum(tv0, {1});
  auto tv2 = sum(tv1, {0});
  fusion.addOutput(tv2);

  tv1->axis(0)->parallelize(ParallelType::TIDy);
  tv1->axis(1)->parallelize(ParallelType::TIDx);

  tv2->axis(0)->parallelize(ParallelType::TIDy);

  auto options = at::TensorOptions().dtype(at::kFloat).device(at::kCUDA, 0);
  at::Tensor aten_input = at::randn({10, 100}, options);

  KernelExecutor ke;
  ke.compile(&fusion, {aten_input});
  auto cg_outputs = ke.run({aten_input});

  testValidate(&fusion, cg_outputs, {aten_input}, __LINE__, __FILE__);
}

TEST_F(NVFuserTest, FusionIssue363_CUDA) {
  Fusion fusion;
  FusionGuard fg(&fusion);

  // Symbolic 2D tensors TV0[M, K], TV1[K, N]
  TensorView* tv0 = makeSymbolicTensor(2);
  TensorView* tv1 = makeSymbolicTensor(2);

  // Broadcast tv0 to [M, K, *]
  TensorView* tv2 = broadcast(tv0, {false, false, true});
  // Broadcast tv1 to [*, K, N]
  TensorView* tv3 = broadcast(tv1, {true, false, false});

  // Pointwise multiplication resulting in tv3[M, K, N]
  TensorView* tv4 = mul(tv2, tv3);

  // Sum the K-dim
  TensorView* tv5 = sum(tv4, {1});

  // Register inputs and outputs
  fusion.addInput(tv0);
  fusion.addInput(tv1);
  fusion.addOutput(tv5);

  tv2->setMemoryType(MemoryType::Global);
  tv3->setMemoryType(MemoryType::Global);
  tv4->setMemoryType(MemoryType::Global);

  tv0->computeAt(tv5, -1);
  tv1->computeAt(tv5, -1);

  tv5->axis(0)->parallelize(ParallelType::BIDz);
  tv5->axis(1)->parallelize(ParallelType::BIDy);

  tv5->axis(2)->parallelize(ParallelType::BIDx);

  constexpr int M = 3, K = 6, N = 16;

  auto options = at::TensorOptions().dtype(at::kFloat).device(at::kCUDA, 0);

  at::Tensor t0 = at::randn({M, K}, options);
  at::Tensor t1 = at::randn({K, N}, options);

  nvfuser::KernelExecutor ke;
  ke.compile(&fusion, {t0, t1});
  auto cg_outputs = ke.run({t0, t1});

  testValidate(&fusion, cg_outputs, {t0, t1}, __LINE__, __FILE__);
}

TEST_F(NVFuserTest, FusionIssue484_CUDA) {
  Fusion fusion;
  FusionGuard fg(&fusion);

  auto tv0 = makeSymbolicTensor(2);
  fusion.addInput(tv0);
  auto tv1 = sum(tv0, {1});
  auto tv2 = add(tv1, IrBuilder::create<Val>(0.0));
  fusion.addOutput(tv2);

  tv1->setMemoryType(MemoryType::Global);
  tv1->axis(1)->parallelize(ParallelType::TIDx);

  constexpr int M = 100;

  auto options = at::TensorOptions().dtype(at::kFloat).device(at::kCUDA, 0);

  at::Tensor aten_input = at::randn({M, M}, options);

  nvfuser::KernelExecutor ke;
  ke.compile(&fusion, {aten_input});
  auto cg_outputs = ke.run({aten_input});

  testValidate(&fusion, cg_outputs, {aten_input}, __LINE__, __FILE__);
}

TEST_F(NVFuserTest, FusionIssue329_CUDA) {
  Fusion fusion;
  FusionGuard fg(&fusion);

  auto tv0 = makeSymbolicTensor(2);
  fusion.addInput(tv0);
  auto tv1 = add(tv0, IrBuilder::create<Val>(1.0));
  auto tv2 = sum(tv1, {1});
  fusion.addOutput(tv2);
  auto tv3 = sum(tv1, {1});
  fusion.addOutput(tv3);

  tv1->computeAt(tv2, -1);

  auto options = at::TensorOptions().dtype(at::kFloat).device(at::kCUDA, 0);

  std::vector<int64_t> t0_shape{17, 19};
  auto aten_input = at::randn(t0_shape, options);

  KernelExecutor ke;
  ke.compile(&fusion, {aten_input});
  auto cg_outputs = ke.run({aten_input});

  testValidate(&fusion, cg_outputs, {aten_input}, __LINE__, __FILE__);
}

TEST_F(NVFuserTest, FusionIssue382_CUDA) {
  Fusion fusion;
  FusionGuard fg(&fusion);

  auto tv0 = makeSymbolicTensor(2);
  fusion.addInput(tv0);

  auto tv1 = add(tv0, IrBuilder::create<Val>(1.0));
  auto tv2 = broadcast(tv1, {false, false, true});
  auto tv3 = makeSymbolicTensor(3);
  fusion.addInput(tv3);
  auto tv4 = add(tv2, tv3);
  fusion.addOutput(tv4);

  tv2->merge(1);
  tv4->merge(1);

  tv1->computeAt(tv4, 1);

  tv4->axis(0)->parallelize(ParallelType::BIDx);

  tv1->setMemoryType(MemoryType::Global);
  tv2->setMemoryType(MemoryType::Global);

  const int numel_x = 12;
  const int numel_y = 34;
  const int numel_z = 56;

  auto options = at::TensorOptions().dtype(at::kFloat).device(at::kCUDA, 0);
  auto t0 = at::randn({numel_x, numel_y}, options);
  auto t3 = at::randn({numel_x, numel_y, numel_z}, options);

  KernelExecutor ke;
  ke.compile(&fusion, {t0, t3});
  auto cg_outputs = ke.run({t0, t3});

  testValidate(&fusion, cg_outputs, {t0, t3}, __LINE__, __FILE__);
}

TEST_F(NVFuserTest, FusionIssue507_CUDA) {
  Fusion fusion;
  FusionGuard fg(&fusion);

  auto tv0 = makeSymbolicTensor(2);
  fusion.addInput(tv0);
  auto tv1 = add(tv0, IrBuilder::create<Val>(1.0));
  auto tv2 = add(tv1, IrBuilder::create<Val>(1.0));
  fusion.addOutput(tv2);

  tv1->setMemoryType(MemoryType::Shared);

  tv1->axis(1)->parallelize(ParallelType::TIDx);
  tv2->axis(1)->parallelize(ParallelType::TIDx);
  tv1->axis(0)->parallelize(ParallelType::BIDx);
  tv2->axis(0)->parallelize(ParallelType::BIDx);

  auto options = at::TensorOptions().dtype(at::kFloat).device(at::kCUDA, 0);

  std::vector<int64_t> t0_shape{17, 19};
  auto aten_input = at::randn(t0_shape, options);

  KernelExecutor ke;
  ke.compile(&fusion, {aten_input});
  auto cg_outputs = ke.run({aten_input});

  testValidate(&fusion, cg_outputs, {aten_input}, __LINE__, __FILE__);
}

TEST_F(NVFuserTest, FusionIssue532_CUDA) {
  Fusion fusion;
  FusionGuard fg(&fusion);

  // Algorithm
  TensorView* tv0 = makeSymbolicTensor(1);
  TensorView* tv1 = add(tv0, IrBuilder::create<Val>(1.0));
  TensorView* tv2 = add(tv1, IrBuilder::create<Val>(1.0));
  fusion.addInput(tv0);
  fusion.addOutput(tv2);

  const int M_BLOCK = 64;
  const int M_THREAD = 4;

  tv2->split(0, M_BLOCK);
  // tv2: [M/M_BLOCK, M_BLOCK]
  tv1->computeAt(tv2, 1);
  // tv1: [M/M_BLOCK, M_BLOCK]

  tv1->split(-1, M_BLOCK / M_THREAD);
  // tv1: [M/M_BLOCK, M_THREAD, M_BLOCK / M_THREAD]

  tv2->split(-1, M_THREAD);
  // tv2: [M/M_BLOCK, M_BLOCK / M_THREAD, M_THREAD]

  constexpr int M = 1000;

  auto options = at::TensorOptions().dtype(at::kFloat).device(at::kCUDA, 0);
  at::Tensor t0 = at::randn({M}, options);

  KernelExecutor ke;
  ke.compile(&fusion, {t0});
  auto outputs = ke.run({t0});

  testValidate(&fusion, outputs, {t0}, __LINE__, __FILE__);
}

TEST_F(NVFuserTest, FusionLoopUnswitch_CUDA) {
  Fusion fusion;
  FusionGuard fg(&fusion);

  // Algorithm
  TensorView* tv0 = makeSymbolicTensor(1);
  TensorView* tv1 = add(tv0, IrBuilder::create<Val>(1.0));
  TensorView* tv2 = add(tv1, IrBuilder::create<Val>(1.0));
  fusion.addInput(tv0);
  fusion.addOutput(tv2);

  tv2->split(0, 32);
  tv1->computeAt(tv2, -1);

  tv2->axis(1)->parallelize(ParallelType::Unswitch);

  constexpr int M = 1000;

  auto options = at::TensorOptions().dtype(at::kFloat).device(at::kCUDA, 0);
  at::Tensor t0 = at::randn({M}, options);

  KernelExecutor ke;
  ke.compile(&fusion, {t0});
  auto outputs = ke.run({t0});

  testValidate(&fusion, outputs, {t0}, __LINE__, __FILE__);
}

TEST_F(NVFuserTest, FusionIssue549_CUDA) {
  Fusion fusion;
  FusionGuard fg(&fusion);

  // Set up your input tensor views
  TensorView* tv0 = makeSymbolicTensor(2); // M, K
  TensorView* tv1 = makeSymbolicTensor(2); // K, N
  fusion.addInput(tv0);
  fusion.addInput(tv1);

  auto tv2 = add(tv0, IrBuilder::create<Val>(1.0));

  TensorView* tv3 = broadcast(tv2, {false, false, true});
  // tv3[I0, I1, B] = tv0[I0, I1]

  TensorView* tv4 = broadcast(tv1, {true, false, false});
  // tv4[B, I1, I2] = tv1[I1, I2]

  // tv5[I0, I1, I2] = tv3[I0, I1, B] * tv4[B, I1, I2]
  TensorView* tv5 = mul(tv3, tv4);
  // tv6[I0, R1, I2] = tv5[I0, I1, I2]
  TensorView* tv6 = sum(tv5, {1});
  fusion.addOutput(tv6);

  tv6->split(1, 32);
  // tv6[I0, R1o, R1i{32}, I2]

  auto tv7 = tv6->rFactor({1});
  // tv7[I0, R1o, I1i{32}, I2] = tv5[I0, I1, I2]
  // tv6[I0,    , R1i{32}, I2] = tv7[I0, R1o, I1i{32}, I2]

  tv6->split(0, 4);
  tv6->split(-1, 4);
  // tv6[I0o, I0i{4}, R1i{32}, I2o, I2i{4}]
  // tv6[I0o, I0i{4}, R1i{32}, I2o, I2i{4}]

  tv0->computeAt(tv6, -1);
  tv1->computeAt(tv6, -1);

  // tv7[I0o, I0i{4}, R1o, I1i{32}, I2o, I2i{4}]
  // tv6[I0o, I0i{4},    , R1i{32}, I2o, I2i{4}]
  //--> (line symbolizes compute at location)
  // tv5[I0o, I0i{4}, I1i{32}, I2o, I2i{4}|, I1o]
  // tv7[I0o, I0i{4}, I1i{32}, I2o, I2i{4}|, R1o]
  // tv6[I0o, I0i{4}, R1i{32}, I2o, I2i{4}|]

  tv0->computeAt(tv7, -1);
  tv1->computeAt(tv7, -1);
  // tv5[I0o, I0i{4}, I1i{32}, I2o, I2i{4}, I1o |]
  // tv7[I0o, I0i{4}, I1i{32}, I2o, I2i{4}, R1o |]
  // tv6[I0o, I0i{4}, R1i{32}, I2o, I2i{4}|]

  tv6->axis(0)->parallelize(ParallelType::BIDz);
  tv6->axis(1)->parallelize(ParallelType::TIDz);

  tv6->axis(-2)->parallelize(ParallelType::BIDy);
  tv6->axis(-1)->parallelize(ParallelType::TIDy);

  tv6->axis(2)->parallelize(ParallelType::TIDx);
  tv7->axis(2)->parallelize(ParallelType::TIDx);

  constexpr int M = 65, K = 33, N = 17;

  auto options = at::TensorOptions().dtype(at::kFloat).device(at::kCUDA, 0);

  at::Tensor t0 = at::randn({M, K}, options);
  at::Tensor t1 = at::randn({K, N}, options);

  // Lets specify a few bounds in launch params to make sure it works
  LaunchParams lparams(1, -1, -1, 32, 4, 4);

  KernelExecutor ke;
  ke.compile(&fusion, {t0, t1}, lparams);
  ke.run({t0, t1}, lparams);

  // Make sure bad launch params throws
  // TODO: Re-enable once we have parallelization validation in.
  // NOLINTNEXTLINE(cppcoreguidelines-avoid-goto,hicpp-avoid-goto)
  // ASSERT_ANY_THROW(ke.run({t0, t1}, LaunchParams(1, 2, 3, 4, 5, 6)));

  // Don't specify any launch params
  auto cg_outputs = ke.run({t0, t1});

  auto aten_output = (t0 + 1).to(at::kDouble).matmul(t1.to(at::kDouble));

  testValidate(
      &fusion, cg_outputs, {t0, t1}, {aten_output}, __LINE__, __FILE__);
}

TEST_F(NVFuserTest, FusionSimpleCompileRtc_CUDA) {
  RtcKernel rk;
  std::string kernel = R"(
__global__ void kernel1(Tensor<float, 1> T0, Tensor<float, 1> T1) {
  if(threadIdx.x==0){
    for(size_t ki28 = 0; ki28 < T0.logical_size[0]; ++ki28) {
      T1[ki28*T1.alloc_stride[0]] = T0[ki28*T0.alloc_stride[0]]*2;
    }
  }
}
    )";
  rk.compile(kernel, "kernel1", false, PrimDataType::Int);
  LaunchParams lp(
      256, // gdimx
      1, // gdimy
      1, // gdimz
      1, // bdimx
      1, // bdimy
      1 // bdimz
  );
  lp.setSmem(0);
  const auto options =
      at::TensorOptions().dtype(at::kFloat).device(at::kCUDA, 0);
  const std::vector<int64_t> tensor_dims = {8};
  auto in0 = at::randn(tensor_dims, options);
  auto out0 = at::empty_like(in0);
  rk.run(lp, {in0, out0}, PrimDataType::Int);

  auto out_ref = in0 * 2;
  NVF_CHECK(out_ref.allclose(out0));
}

TEST_F(NVFuserTest, FusionSerialWelford_CUDA) {
  int x = 128, y = 64, z = 64;

  std::string kernel = R"(
__global__ void kernel1(
    Tensor<float,3> inp,
    Tensor<float,1> out_var,
    Tensor<float,1> out_avg
){
    for(int i0=0;i0<inp.logical_size[0];i0++){
        float tmp_M2=0;
        float tmp_avg=0;
        long tmp_N=0;
        for(int i1=0;i1<inp.logical_size[1];i1++){
            for(int i2=0;i2<inp.logical_size[2];i2++){
                welfordCombine(
                    tmp_avg,
                    tmp_M2,
                    tmp_N,
                    inp[i0*inp.alloc_stride[0]+
                        i1*inp.alloc_stride[1]+
                        i2*inp.alloc_stride[2]],
                    0.f,
                    (long)1
                );
            }
        }
        out_var[i0*out_var.alloc_stride[0]]=
            tmp_M2/(tmp_N);
        out_avg[i0*out_avg.alloc_stride[0]]=
            tmp_avg;
    }
}
    )";
  RtcKernel rk;
  rk.compile(kernel, "kernel1", false, PrimDataType::Int);
  LaunchParams lp(
      1, // gdimx
      1, // gdimy
      1, // gdimz
      1, // bdimx
      1, // bdimy
      1 // bdimz
  );
  lp.setSmem(0);
  const auto options =
      at::TensorOptions().dtype(at::kFloat).device(at::kCUDA, 0);
  const std::vector<int64_t> tensor_dims = {x, y, z};
  auto in0 = at::randn(tensor_dims, options);
  auto out_var = at::empty({x}, options);
  auto out_avg = at::empty({x}, options);
  rk.run(lp, {in0, out_var, out_avg}, PrimDataType::Int);

  NVF_CHECK(in0.var({1, 2}, false).allclose(out_var));
  NVF_CHECK(in0.mean({1, 2}).allclose(out_avg, /*rtol*/ 1e-5, /*atol*/ 1e-6));
}

TEST_F(NVFuserTest, FusionBlockWelford_CUDA) {
  int x = 7, y = 8, z = 9;

  std::string kernel = R"(
__global__ void kernel1(
    Tensor<float,2> inp,
    Tensor<float,1> out_avg,
    Tensor<float,1> out_var,
    Tensor<float,1> init_avg,
    Tensor<float,1> init_var,
    Tensor<long,0> init_N
){
    //actual generated kernel will use dynamic shared mem,
    // here is just for prototype
    __shared__ float mem_avg[512];
    __shared__ float mem_M2[512];
    __shared__ long mem_N[512];
    float in=inp[threadIdx.x*inp.alloc_stride[0]+
                        threadIdx.y*inp.alloc_stride[1]];
    float tmp_avg=0;
    float tmp_M2=0;
    long tmp_N=0;
    blockWelford<false,true,false, true>(
        tmp_avg,
        tmp_M2,
        tmp_N,
        in,
        0.f,
        (long)1,
        (float*)mem_avg,
        (float*)mem_M2,
        (long*)mem_N,
        (bool)(threadIdx.x<inp.logical_size[0]),
        0.f,
        blockDim);
    __syncthreads();
    if(threadIdx.x<out_var.logical_size[0] && threadIdx.y==0){
        welfordCombine(
                    tmp_avg,
                    tmp_M2,
                    tmp_N,
                    init_avg[threadIdx.x*init_avg.alloc_stride[0]],
                    init_var[threadIdx.x*init_var.alloc_stride[0]]*init_N[0],
                    init_N[0]
                );
        out_avg[threadIdx.x*out_avg.alloc_stride[0]]=tmp_avg;
        out_var[threadIdx.x*out_var.alloc_stride[0]]=tmp_M2/(tmp_N);
    }
}
    )";
  RtcKernel rk;
  rk.compile(kernel, "kernel1", false, PrimDataType::Int);
  LaunchParams lp(
      1, // gdimx
      1, // gdimy
      1, // gdimz
      x, // bdimx
      y, // bdimy
      1 // bdimz
  );
  lp.setSmem(0);
  const auto options =
      at::TensorOptions().dtype(at::kFloat).device(at::kCUDA, 0);
  const std::vector<int64_t> tensor_dims = {x, y};
  const std::vector<int64_t> init_dims = {x, z};

  // generate initial values
  auto init_in = at::randn(init_dims, options);
  auto init_var = init_in.var({1}, false);
  auto init_avg = init_in.mean({1});
  auto init_N =
      at::tensor(z, at::TensorOptions().dtype(at::kLong).device(at::kCUDA, 0));

  auto in0 = at::randn(tensor_dims, options);

  // run kernel
  auto out_var = at::zeros({x}, options);
  auto out_avg = at::zeros({x}, options);
  rk.run(
      lp,
      {in0, out_avg, out_var, init_avg, init_var, init_N},
      PrimDataType::Int);

  // compare with reference output
  auto cat_tensor = at::cat({init_in, in0}, 1);
  NVF_CHECK(cat_tensor.var({1}, false).allclose(out_var));
  NVF_CHECK(
      cat_tensor.mean({1}).allclose(out_avg, /*rtol*/ 1e-5, /*atol*/ 1e-6));
}

TEST_F(NVFuserTest, FusionBlockWelfordNoInit_CUDA) {
  int x = 7, y = 8, z = 9;

  // need support IValue for integer input as initial count
  std::string kernel = R"(
__global__ void kernel1(
    Tensor<float,3> inp,
    Tensor<float,1> out_avg,
    Tensor<float,1> out_var
){
    //actual generated kernel will use dynamic shared mem,
    // here is just for prototype
    __shared__ float mem_avg[512];
    __shared__ float mem_M2[512];
    __shared__ long mem_N[512];
    float in=inp[threadIdx.x*inp.alloc_stride[0]+
                        threadIdx.y*inp.alloc_stride[1]+
                        threadIdx.z*inp.alloc_stride[2]];
    float tmp_avg=0;
    float tmp_M2=0;
    long tmp_N=0;
    block_sync::init();
    blockWelford<false,true,true, true>(
        tmp_avg,
        tmp_M2,
        tmp_N,
        in,
        0.f,
        (long) 1,
        (float*)mem_avg,
        (float*)mem_M2,
        (long*)mem_N,
        (bool)(threadIdx.x<inp.logical_size[0]),
        0.f,
        blockDim);
    __syncthreads();
    if(threadIdx.x<out_var.logical_size[0] && threadIdx.y==0 && threadIdx.z==0){
        out_avg[threadIdx.x*out_var.alloc_stride[0]]=tmp_avg;
        out_var[threadIdx.x*out_var.alloc_stride[0]]=tmp_M2/(tmp_N);
    }
}
    )";
  RtcKernel rk;
  rk.compile(kernel, "kernel1", false, PrimDataType::Int);
  LaunchParams lp(
      1, // gdimx
      1, // gdimy
      1, // gdimz
      x, // bdimx
      y, // bdimy
      z // bdimz
  );
  lp.setSmem(0);
  const auto options =
      at::TensorOptions().dtype(at::kFloat).device(at::kCUDA, 0);
  const std::vector<int64_t> tensor_dims = {x, y, z};
  auto in0 = at::randn(tensor_dims, options);
  auto out_var = at::empty({x}, options);
  auto out_avg = at::empty({x}, options);
  rk.run(lp, {in0, out_avg, out_var}, PrimDataType::Int);

  NVF_CHECK(in0.var({1, 2}, false).allclose(out_var));
  NVF_CHECK(in0.mean({1, 2}).allclose(out_avg, /*rtol*/ 1e-5, /*atol*/ 1e-6));
}

TEST_F(NVFuserTest, FusionGridWelfordNoInit_CUDA) {
  KernelExecutor ke;
  int x = 128, y = 64, z = 128;

  std::string kernel = R"(
__global__ void kernel1(
    Tensor<float,3> inp,
    Tensor<float,1> out_avg,
    Tensor<float,1> out_var,
    Tensor<float,1> work_buf_avg,
    Tensor<float,1> work_buf_M2,
    Tensor<long,1> work_buf_N,
    Tensor<int64_t,1> sync_flag
){
    __shared__ float shared_buf_avg[512];
    __shared__ float shared_buf_M2[512];
    __shared__ long shared_buf_N[512];
    float tmp_avg=0;
    float tmp_M2=0;
    long tmp_N=0;
    float in = inp[ blockIdx.x  * inp.alloc_stride[0]+
                    blockIdx.y  * inp.alloc_stride[1]+
                    threadIdx.x * inp.alloc_stride[2]];
    block_sync::init();
    welford::gridWelford<
        true,true,false,
        true,false,false,
        false, true
    >(
        tmp_avg,
        tmp_M2,
        tmp_N,
        in,
        0.f,
        (long) 1,
        &work_buf_avg[0],
        &work_buf_M2[0],
        &work_buf_N[0],
        sync_flag,
        (float*)shared_buf_avg,
        (float*)shared_buf_M2,
        (long*)shared_buf_N,
        threadIdx.x<out_var.logical_size[0],
        threadIdx.x<out_var.logical_size[0],
        0.f,
        0,
        1,
        blockDim);
    if(blockIdx.x == gridDim.x - 1 && blockIdx.y == gridDim.y - 1){
        out_avg[threadIdx.x*out_avg.alloc_stride[0]]=tmp_avg;
        out_var[threadIdx.x*out_var.alloc_stride[0]]=tmp_M2/tmp_N;
    }
}
    )";
  RtcKernel rk;
  rk.compile(kernel, "kernel1", false, PrimDataType::Int);
  LaunchParams lp(
      x, // gdimx
      y, // gdimy
      1, // gdimz
      z, // bdimx
      1, // bdimy
      1 // bdimz
  );
  lp.setSmem(0);
  const auto options =
      at::TensorOptions().dtype(at::kFloat).device(at::kCUDA, 0);
  const auto options_int =
      at::TensorOptions().dtype(at::kLong).device(at::kCUDA, 0);

  const std::vector<int64_t> tensor_dims = {x, y, z};
  auto in0 = at::randn(tensor_dims, options);

  auto out_avg = at::empty({z}, options);
  auto out_var = at::empty({z}, options);
  auto work_buf_avg = at::empty({x * y * z}, options);
  auto work_buf_var = at::empty({x * y * z}, options);
  auto work_buf_N = at::empty({x * y * z}, options_int);
  auto sync_flag = at::zeros({1}, options_int);
  rk.run(
      lp,
      {in0,
       out_avg,
       out_var,
       work_buf_avg,
       work_buf_var,
       work_buf_N,
       sync_flag},
      PrimDataType::Int);
  std::vector<int64_t> dims{0, 1};

  NVF_CHECK(in0.mean(dims).allclose(out_avg, /*rtol*/ 1e-5, /*atol*/ 1e-6));
  NVF_CHECK(in0.var(dims, false).allclose(out_var));
}

TEST_F(NVFuserTest, FusionWelfordOp_CUDA) {
  Fusion fusion;
  FusionGuard fg(&fusion);

  int M = 64, N = 128;

  auto tv0 = makeSymbolicTensor(2);
  fusion.addInput(tv0);
  auto tv1 = mul(tv0, IrBuilder::create<Val>(1.0));
  auto tvs = Welford(tv1, {1});
  auto tv_avg = tvs.avg;
  auto tv_M2 = tvs.var_sum;
  auto tv_N = tvs.n;
  fusion.addOutput(tv_avg);
  fusion.addOutput(tv_M2);
  fusion.addOutput(tv_N);

  tv_avg->split(1, 32);
  tv_avg->split(0, 32);
  tv_avg->split(0, 4);
  tv_avg->reorder({{-1, -3}, {-3, -1}});
  tv1->computeAt(tv_avg, -1);

  auto options = at::TensorOptions().dtype(at::kFloat).device(at::kCUDA, 0);
  auto options_int = at::TensorOptions().dtype(at::kLong).device(at::kCUDA, 0);
  at::Tensor t0 = at::randn({M, N}, options);

  KernelExecutor ke;
  ke.compile(&fusion, {t0});
  auto outputs = ke.run({t0});

  // by default Welford outputs sum of square diff so need to divide to get var
  outputs[1] /= N;

  testValidate(
      ke.compiledKernel()->kernel(),
      outputs,
      {t0},
      {t0.mean({1}), t0.var({1}, false), at::ones({M}, options_int) * N},
      __LINE__,
      __FILE__);
}

TEST_F(NVFuserTest, FusionBlockWelfordOp_CUDA) {
  Fusion fusion;
  FusionGuard fg(&fusion);

  int M = 64, N = 128;

  auto tv0 = makeSymbolicTensor(2);
  fusion.addInput(tv0);
  auto tv1 = mul(tv0, IrBuilder::create<Val>(1.0));
  auto tvs = Welford(tv1, {1});
  auto tv_avg = tvs.avg;
  auto tv_M2 = tvs.var_sum;
  auto tv_N = tvs.n;
  fusion.addOutput(tv_avg);
  fusion.addOutput(tv_M2);
  fusion.addOutput(tv_N);

  tv_avg->axis(-1)->parallelize(ParallelType::TIDx);

  tv1->computeAt(tv_avg, -1);

  //
  auto options = at::TensorOptions().dtype(at::kFloat).device(at::kCUDA, 0);
  auto options_int = at::TensorOptions().dtype(at::kLong).device(at::kCUDA, 0);
  at::Tensor t0 = at::randn({M, N}, options);
  at::Tensor t_var = at::empty({M}, options);
  at::Tensor t_avg = at::empty({M}, options);
  at::Tensor t_N = at::empty({M}, options_int);

  KernelExecutor ke;
  ke.compile(&fusion, {t0});
  auto outputs = ke.run({t0});

  // by default Welford outputs sum of square diff so need to divide to get var
  outputs[1] /= N;

  testValidate(
      ke.compiledKernel()->kernel(),
      outputs,
      {t0},
      {t0.mean({1}), t0.var({1}, false), at::ones({M}, options_int) * N},
      __LINE__,
      __FILE__);
}

TEST_F(NVFuserTest, FusionGridWelfordOp_CUDA) {
  Fusion fusion;
  FusionGuard fg(&fusion);

  int M = 64, N = 128;

  auto tv0 = makeSymbolicTensor(2);
  fusion.addInput(tv0);
  auto tv1 = mul(tv0, IrBuilder::create<Val>(1.0));
  auto tvs = Welford(tv1, {1});
  auto tv_avg = tvs.avg;
  auto tv_M2 = tvs.var_sum;
  auto tv_N = tvs.n;
  fusion.addOutput(tv_avg);
  fusion.addOutput(tv_M2);
  fusion.addOutput(tv_N);

  tv_avg->axis(0)->parallelize(ParallelType::TIDx);
  tv_avg->axis(-1)->parallelize(ParallelType::BIDx);

  tv1->computeAt(tv_avg, -1);

  auto options = at::TensorOptions().dtype(at::kFloat).device(at::kCUDA, 0);
  auto options_int = at::TensorOptions().dtype(at::kLong).device(at::kCUDA, 0);
  at::Tensor t0 = at::randn({M, N}, options);
  at::Tensor t_avg = at::empty({M}, options);
  at::Tensor t_var = at::empty({M}, options);
  at::Tensor t_N = at::empty({M}, options_int);

  KernelExecutor ke;
  ke.compile(&fusion, {t0});
  auto outputs = ke.run({t0});

  // by default Welford outputs sum of square diff so need to divide to get var
  outputs[1] /= N;

  testValidate(
      ke.compiledKernel()->kernel(),
      outputs,
      {t0},
      {t0.mean({1}), t0.var({1}, false), at::ones({M}, options_int) * N},
      __LINE__,
      __FILE__);
}

TEST_F(NVFuserTest, FusionRfactorWelfordOp_CUDA) {
  Fusion fusion;
  FusionGuard fg(&fusion);

  int M = 64, N = 128;

  auto tv0 = makeSymbolicTensor(2);
  fusion.addInput(tv0);
  auto tv1 = mul(tv0, IrBuilder::create<Val>(1.0));
  auto tvs = Welford(tv1, {1});
  auto tv_avg = tvs.avg;
  auto tv_M2 = tvs.var_sum;
  auto tv_N = tvs.n;
  fusion.addOutput(tv_avg);
  fusion.addOutput(tv_M2);
  fusion.addOutput(tv_N);

  tv_avg->split(1, 4);
  ir_utils::rFactorHelper(tvs.avg, {2});
  tv1->computeAt(tv_avg, -1);

  auto options = at::TensorOptions().dtype(at::kFloat).device(at::kCUDA, 0);
  auto options_int = at::TensorOptions().dtype(at::kLong).device(at::kCUDA, 0);
  at::Tensor t0 = at::randn({M, N}, options);
  at::Tensor t_avg = at::empty({M}, options);
  at::Tensor t_var = at::empty({M}, options);
  at::Tensor t_N = at::empty({M}, options_int);

  KernelExecutor ke;
  ke.compile(&fusion, {t0});
  auto outputs = ke.run({t0});

  // by default Welford outputs sum of square diff so need to divide to get var
  outputs[1] /= N;

  testValidate(
      ke.compiledKernel()->kernel(),
      outputs,
      {t0},
      {t0.mean({1}), t0.var({1}, false), at::ones({M}, options_int) * N},
      __LINE__,
      __FILE__);
}

TEST_F(NVFuserTest, FusionWelfordSchedule_CUDA) {
  Fusion fusion;
  FusionGuard fg(&fusion);

  int M = 64, N = 128;

  auto tv0 = makeSymbolicTensor(2);
  fusion.addInput(tv0);
  auto tv1 = mul(tv0, IrBuilder::create<Val>(1.0));
  auto tvs = Welford(tv1, {1});
  auto tv_avg = tvs.avg;
  auto tv_M2 = tvs.var_sum;
  auto tv_N = tvs.n;
  fusion.addOutput(tv_avg);
  fusion.addOutput(tv_M2);
  fusion.addOutput(tv_N);

  auto options = at::TensorOptions().dtype(at::kFloat).device(at::kCUDA, 0);
  auto options_int = at::TensorOptions().dtype(at::kLong).device(at::kCUDA, 0);
  at::Tensor t0 = at::randn({M, N}, options);
  auto cg_results = scheduleAndRun(&fusion, SchedulerType::Reduction, {t0});

  // by default Welford outputs sum of square diff so need to divide to get var
  cg_results.outputs[1] /= N;

  auto at_avg = t0.mean({1});
  auto at_var = t0.var({1}, false);
  auto at_n = at::ones({M}, options_int) * N;

  testValidate(
      &fusion,
      cg_results.outputs,
      {t0},
      {at_avg, at_var, at_n},
      __LINE__,
      __FILE__,
      "validate welford",
      cg_results.heuristic_params->lparams);
}

using WelfordReductionParams = std::tuple<DataType, int64_t, int64_t, int64_t>;
using WelfordReduction = NVFuserFixtureParamTest<WelfordReductionParams>;
TEST_P(WelfordReduction, Test) {
  auto [dtype, rdim, odim, axis] = GetParam();

  // TODO: original welford algorithm actually keeps a running sum of
  // squares, i.e. M_{2n} in the
  //       cf:
  //       https://en.wikipedia.org/wiki/Algorithms_for_calculating_variance
  //       algorithm notation, and it can reach inf for large numbers
  //       with half precision. skipping too large volumes for half for
  //       nwo might need further numerical experiments to re-design
  //       this.
  if (rdim > 32768 &&
      (dtype == DataType::Half || dtype == DataType::BFloat16)) {
    GTEST_SKIP() << "Skipping large reduction dims (" << rdim
                 << ") for half and bfloat16";
  }

  maybeClearAllocator();

  at::ScalarType aten_dtype = data_type_to_aten(dtype);

  Fusion fusion;
  FusionGuard fg(&fusion);
  TensorView* tv0 = makeSymbolicTensor(2, dtype);
  bool is_fp16 = dtype == DataType::Half;
  bool is_bf16 = dtype == DataType::BFloat16;
  TensorView* tv0_cast = tv0;
  if (is_fp16 || is_bf16) {
    tv0_cast = castOp(DataType::Float, tv0);
  }
  fusion.addInput(tv0);
  auto tv1 = mul(tv0_cast, IrBuilder::create<Val>(1.0));
  auto tvs = Welford(tv1, {axis});
  auto tv_avg = tvs.avg;
  auto tv_M2 = tvs.var_sum;
  auto tv_N = tvs.n;

  TensorView* avg_cast = tv_avg;
  TensorView* M2_cast = tv_M2;

  if (is_fp16) {
    avg_cast = castOp(DataType::Half, tv_avg);
    M2_cast = castOp(DataType::Half, tv_M2);
  }
  if (is_bf16) {
    avg_cast = castOp(DataType::BFloat16, tv_avg);
    M2_cast = castOp(DataType::BFloat16, tv_M2);
  }

  fusion.addOutput(avg_cast);
  fusion.addOutput(M2_cast);
  fusion.addOutput(tv_N);

  auto options = at::TensorOptions().dtype(aten_dtype).device(at::kCUDA, 0);
  std::vector<TensorView*> outputs_of_red;
  at::Tensor aten_input =
      (axis ? at::randn({odim, rdim}, options)
            : at::randn({rdim, odim}, options));

  if (is_fp16 || is_bf16) {
    outputs_of_red.push_back(avg_cast);
    outputs_of_red.push_back(M2_cast);
  }

  auto heuristic_params = SchedulerEntry::scheduleWith(
      &fusion, SchedulerType::Reduction, {aten_input});
  auto reduction_params = heuristic_params->as<ReductionParams>();

  auto lparams = reduction_params->lparams;
  auto cparams = reduction_params->cparams;

  KernelExecutor ke;
  // Needs to pass compile para to use the correct index type, otherwise the
  // lowering pass will use int64 as the index tpye, since this test saves
  // `tv_N` as index type, it may cause vectorization size validation error. For
  // example, the heuristics set index type to int32 and the max vectorization
  // factor is 4, if compile para is not passed to compile, the lowering
  // pass uses int64 as index type, so the max vectorization factor is 16 bytes
  // sizeof(int64) = 2, which is wrong since the actual index type is int32
  // and the max vectorization factor is 4.
  ke.compile(&fusion, {aten_input}, lparams, cparams);
  auto outputs = ke.run({aten_input}, lparams);

  // by default Welford outputs sum of square diff so need to divide to
  // get var

  outputs[1] /= rdim;

  auto at_avg = aten_input.mean({axis});
  auto at_var = aten_input.var({axis}, false);
  auto at_n =
      (axis ? at::ones({odim, rdim}, options)
            : at::ones({rdim, odim}, options));
  at_n = at_n.sum({axis});

  testValidate(
      ke.compiledKernel()->kernel(),
      outputs,
      {aten_input},
      {at_avg, at_var, at_n},
      __LINE__,
      __FILE__,
      "validate welford",
      reduction_params->lparams);
}
INSTANTIATE_TEST_SUITE_P(
    ,
    WelfordReduction,
    ::testing::Combine(
        testing::ValuesIn(getFloatingDataTypes()), // data type
        testing::ValuesIn(Pow2Vals1to1Million), // reduction dimension size
        testing::Values(160, 320), // iteration dimension size
        testing::Values(0, 1)), // reduction axis
    // when using structured bindings within TestParamInfo,
    // parentheses are required to avoid compile errors,
    // see https://github.com/google/googletest/issues/3848
    ([](const testing::TestParamInfo<WelfordReductionParams>& info)
         -> std::string {
      std::stringstream ss;
      auto [dtype, rdim, odim, axis] = info.param;
      ss << "dtype_" << dtype;
      ss << "_redu_" << rdim;
      ss << "_iter_" << odim;
      ss << "_axis_" << axis;
      return sanitizeTestName(ss.str());
    }));

namespace {
void testVarMean(at::ScalarType dtype, int correction, bool keepdim) {
  auto fusion = std::make_unique<Fusion>();
  FusionGuard fg(fusion.get());

  int M = 64, N = 128;

  auto tv0 = makeSymbolicTensor(2, aten_to_data_type(dtype));
  fusion->addInput(tv0);
  auto tvs = variance_mean(tv0, {1}, correction, keepdim);
  auto tv_mean = tvs.mean;
  auto tv_var = tvs.var;
  fusion->addOutput(tv_var);
  fusion->addOutput(tv_mean);

  auto options = at::TensorOptions().dtype(dtype).device(at::kCUDA, 0);
  at::Tensor t0 = at::randn({M, N}, options);

  FusionExecutorCache executor_cache(std::move(fusion));
  auto outputs = executor_cache.runFusionWithInputs_deprecated({t0});

  testValidate(executor_cache.fusion(), outputs, {t0}, __LINE__, __FILE__);
}
} // namespace

TEST_F(NVFuserTest, FusionVarMean_CUDA) {
  std::vector<at::ScalarType> dtypes = {
      at::kFloat, at::kDouble, at::kComplexFloat, at::kComplexDouble};
  std::vector<int> corrections = {0, 1};
  std::vector<bool> keepdims = {false, true};
  for (auto correction : corrections) {
    for (auto keepdim : keepdims) {
      for (auto dtype : dtypes) {
        testVarMean(dtype, correction, keepdim);
      }
    }
  }
}

TEST_F(NVFuserTest, FusionSimpleGemmTransposed_CUDA) {
  Fusion fusion;
  FusionGuard fg(&fusion);

  // Set up your input tensor views

  TensorView* tv0 = makeSymbolicTensor(2); // K, M
  TensorView* tv1 = makeSymbolicTensor(2); // N, K
  fusion.addInput(tv0);
  fusion.addInput(tv1);

  TensorView* tv0_t = transpose(tv0);
  TensorView* tv1_t = transpose(tv1);

  TensorView* tv2 = broadcast(tv0_t, {false, false, true});
  // tv2[I0, I1, B] = tv0[I0, I1]

  TensorView* tv3 = broadcast(tv1_t, {true, false, false});
  // tv3[B, I1, I2] = tv1[I1, I2]

  // tv4[I0, I1, I2] = tv2[I0, I1, B] * tv3[B, I1, I2]
  TensorView* tv4 = mul(tv2, tv3);
  // tv5[I0, R1, I2] = tv4[I0, I1, I2]
  TensorView* tv5 = sum(tv4, {1});
  fusion.addOutput(tv5);

  tv5->split(1, 32);
  // tv5[I0, R1o, R1i{32}, I2]

  auto tv6 = tv5->rFactor({1});
  // tv6[I0, R1o, I1i{32}, I2] = tv4[I0, I1, I2]
  // tv5[I0,    , R1i{32}, I2] = tv6[I0, R1o, I1i{32}, I2]

  tv5->split(0, 4);
  tv5->split(-1, 4);
  // tv5[I0o, I0i{4}, R1i{32}, I2o, I2i{4}]
  // tv5[I0o, I0i{4}, R1i{32}, I2o, I2i{4}]

  tv0_t->computeAt(tv5, -1);
  tv1_t->computeAt(tv5, -1);

  // tv6[I0o, I0i{4}, R1o, I1i{32}, I2o, I2i{4}]
  // tv5[I0o, I0i{4},    , R1i{32}, I2o, I2i{4}]
  //--> (line symbolizes compute at location)
  // tv4[I0o, I0i{4}, I1i{32}, I2o, I2i{4}|, I1o]
  // tv6[I0o, I0i{4}, I1i{32}, I2o, I2i{4}|, R1o]
  // tv5[I0o, I0i{4}, R1i{32}, I2o, I2i{4}|]

  tv0_t->computeAt(tv6, -1);
  tv1_t->computeAt(tv6, -1);
  // tv4[I0o, I0i{4}, I1i{32}, I2o, I2i{4}, I1o |]
  // tv6[I0o, I0i{4}, I1i{32}, I2o, I2i{4}, R1o |]
  // tv5[I0o, I0i{4}, R1i{32}, I2o, I2i{4}|]

  tv5->axis(0)->parallelize(ParallelType::BIDz);
  tv5->axis(1)->parallelize(ParallelType::TIDz);

  tv5->axis(-2)->parallelize(ParallelType::BIDy);
  tv5->axis(-1)->parallelize(ParallelType::TIDy);

  tv5->axis(2)->parallelize(ParallelType::TIDx);
  tv6->axis(2)->parallelize(ParallelType::TIDx);

  constexpr int M = 65, K = 33, N = 17;

  auto options = at::TensorOptions().dtype(at::kFloat).device(at::kCUDA, 0);

  at::Tensor t0 = at::randn({K, M}, options);
  at::Tensor t1 = at::randn({N, K}, options);

  // Lets specify a few bounds in launch params to make sure it works
  LaunchParams lparams(1, -1, -1, 32, 4, 4);
  KernelExecutor ke;
  ke.compile(&fusion, {t0, t1}, lparams);
  ke.run({t0, t1}, lparams);

  // Don't specify any launch params
  auto cg_outputs = ke.run({t0, t1});

  auto aten_output = t0.t().to(at::kDouble).matmul(t1.t().to(at::kDouble));

  testValidate(
      &fusion, cg_outputs, {t0, t1}, {aten_output}, __LINE__, __FILE__);
}

TEST_F(NVFuserTest, FusionSoftmax3DTransposed_CUDA) {
  Fusion fusion;
  FusionGuard fg(&fusion);

  const int tidx = 32;
  const int dimx = 32;
  const int dimy = 16;
  const int dimz = 130;

  // Set up your input tensor views
  TensorView* input_tv0 = makeSymbolicTensor(3);
  fusion.addInput(input_tv0);

  TensorView* input_t = transpose(input_tv0, 1, 2);

  TensorView* exp_tv1 = unaryOp(UnaryOpType::Exp, input_t);
  TensorView* sum_exp_tv2 = sum(exp_tv1, {-1});
  TensorView* bcast_sum_tv3 = broadcast(sum_exp_tv2, {false, false, true});

  // Replicate exp_tv4 as exp_tv4_copy because exp_tv4 is going to be
  // computed at sum_exp_rf_tv8.
  TensorView* input_t_copy = transpose(input_tv0, 1, 2);
  TensorView* exp_tv1_copy = unaryOp(UnaryOpType::Exp, input_t_copy);

  TensorView* output_tv4 = div(exp_tv1_copy, bcast_sum_tv3);

  fusion.addOutput(output_tv4);

  bcast_sum_tv3->split(-1, tidx);

  sum_exp_tv2->split(-1, tidx);
  TensorView* sum_exp_rf_tv5 = sum_exp_tv2->rFactor({-2});

  output_tv4->split(-1, tidx);

  input_t->computeAt(sum_exp_rf_tv5, -1);
  input_t_copy->computeAt(output_tv4, -1);

  TensorView* tensors_to_parallelize[] = {
      sum_exp_tv2, bcast_sum_tv3, output_tv4, sum_exp_rf_tv5};

  for (auto tv : tensors_to_parallelize) {
    tv->axis(0)->parallelize(ParallelType::BIDx);
    tv->axis(1)->parallelize(ParallelType::BIDy);
    tv->axis(-1)->parallelize(ParallelType::TIDx);
  }

  auto options = at::TensorOptions().dtype(at::kFloat).device(at::kCUDA, 0);
  at::Tensor input = at::randn({dimx, dimz, dimy}, options);

  at::Tensor cg_output = at::empty({dimx, dimy, dimz}, options);

  KernelExecutor ke;
  ke.compile(&fusion, {input});
  ke.run({input}, {cg_output});

  auto aten_input_t = at::transpose(input, 1, 2);
  auto aten_output = at::_softmax(aten_input_t.to(at::kDouble), -1, false);

  testValidate(
      &fusion, {cg_output}, {input}, {aten_output}, __LINE__, __FILE__);
}

TEST_F(NVFuserTest, FusionAdvancedComputeAtTransposed1_CUDA) {
  // Case 1
  // tv1 = tv0 * 0.5
  // tv2 = tv1 * -1
  // tv3 = tv1 + 3
  // tv4 = tv1 * 2
  // tv5 = tv3 + tv2
  // tv6 = tv5 + tv4
  // tv7 = tv1 + tv4
  Fusion fusion;
  FusionGuard fg(&fusion);

  TensorView* tv0 = makeSymbolicTensor(2);
  fusion.addInput(tv0);

  tv0 = transpose(tv0);

  TensorView* tv1 = mul(tv0, IrBuilder::create<Val>(0.5));
  TensorView* tv2 = mul(tv1, IrBuilder::create<Val>(-1.0));
  TensorView* tv3 = add(tv1, IrBuilder::create<Val>(3.0));
  TensorView* tv4 = mul(tv1, IrBuilder::create<Val>(2.0));
  TensorView* tv5 = add(tv3, tv2);

  TensorView* tv6 = add(tv5, tv4);
  TensorView* tv7 = add(tv1, tv4);

  fusion.addOutput(tv6);
  fusion.addOutput(tv7);

  // Lets setup to actually run
  tv7->merge(0);
  tv7->split(0, 128);
  tv7->split(0, 4);

  tv7->axis(0)->parallelize(ParallelType::BIDx);

  tv0->computeAt(tv7, 1);

  // The this-position of the last tensor should be zero.
  NVF_CHECK(
      tv7->nDims() == 3 && tv7->getComputeAtPosition() == 0 &&
      tv7->getMaxProducerPosition() == 1);
  NVF_CHECK(
      tv6->nDims() == 3 && tv6->getComputeAtPosition() == 0 &&
      tv6->getMaxProducerPosition() == 1);
  // The position of every other tensor should be 1.
  for (auto tv : {tv1, tv2, tv3, tv4, tv5}) {
    NVF_CHECK(tv->nDims() == 3 && tv->getComputeAtPosition() == 1);
  }

  for (Val* val : fusion.vals()) {
    if (!val->isFusionInput() &&
        val->getValType().value() == ValType::TensorView) {
      TensorView* tv = static_cast<TensorView*>(val);
      tv->axis(1)->parallelize(ParallelType::Unroll);
      tv->axis(-1)->parallelize(ParallelType::TIDx);
    }
  }

  auto options = at::TensorOptions().dtype(at::kFloat).device(at::kCUDA, 0);

  at::Tensor aten_input = at::randn({129, 127}, options);

  KernelExecutor ke;
  ke.compile(&fusion, {aten_input});
  auto cg_outputs = ke.run({aten_input});

  at::Tensor aten_input_t = aten_input.t();

  auto t1 = aten_input_t.mul({0.5});
  auto t2 = t1.mul({-1.0});
  auto t3 = t1.add({3.0});
  auto t4 = t1.mul({2.0});
  auto t5 = t3.add(t2);
  auto t6 = t5.add(t4);
  auto t7 = t1.add(t4);

  std::vector<at::Tensor> aten_outputs = {t6, t7};

  testValidate(
      &fusion, cg_outputs, {aten_input}, aten_outputs, __LINE__, __FILE__);
}

TEST_F(NVFuserTest, FusionAdvancedComputeAtTransposed2_CUDA) {
  // Case 2
  // tv1 = tv0 * -1
  // tv2 = tv0 + 3
  // tv3 = tv0 * 2
  // tv4 = tv2 + tv1
  // tv5 = tv4 + tv3
  // tv6 = tv5 + tv3
  Fusion fusion;
  FusionGuard fg(&fusion);

  TensorView* tv0 = makeSymbolicTensor(2);
  fusion.addInput(tv0);

  tv0 = transpose(tv0);

  TensorView* tv1 = mul(tv0, IrBuilder::create<Val>(-1.0));
  TensorView* tv2 = add(tv0, IrBuilder::create<Val>(3.0));
  TensorView* tv3 = mul(tv0, IrBuilder::create<Val>(2.0));
  TensorView* tv4 = add(tv2, tv1);

  TensorView* tv5 = add(tv4, tv3);
  TensorView* tv6 = add(tv5, tv3);

  fusion.addOutput(tv5);
  fusion.addOutput(tv6);

  // Lets setup to actually run
  tv6->merge(0);
  tv6->split(0, 128);
  tv6->split(0, 4);

  tv6->axis(0)->parallelize(ParallelType::BIDx);

  tv0->computeAt(tv6, 1);

  for (Val* val : fusion.vals()) {
    if (!val->isFusionInput() &&
        val->getValType().value() == ValType::TensorView) {
      TensorView* tv = static_cast<TensorView*>(val);

      tv->axis(1)->parallelize(ParallelType::Unroll);
      tv->axis(-1)->parallelize(ParallelType::TIDx);
    }
  }

  auto options = at::TensorOptions().dtype(at::kFloat).device(at::kCUDA, 0);
  at::Tensor input = at::randn({129, 127}, options);

  KernelExecutor ke;
  ke.compile(&fusion, {input});
  auto cg_outputs = ke.run({input});

  auto input_t = input.t();
  auto t1 = input_t.mul({-1.0});
  auto t2 = input_t.add({3.0});
  auto t3 = input_t.mul({2.0});
  auto t4 = t2.add(t1);
  auto t5 = t4.add(t3);
  auto t6 = t5.add(t3);

  std::vector<at::Tensor> aten_outputs = {t5, t6};

  testValidate(&fusion, cg_outputs, {input}, aten_outputs, __LINE__, __FILE__);
}

TEST_F(NVFuserTest, FusionAdvancedComputeAtTransposed3_CUDA) {
  // Case 3
  // T2 = T1 * 0.979361
  // T3 = T2 * T0
  Fusion fusion;
  FusionGuard fg(&fusion);

  TensorView* tv0 = makeSymbolicTensor(4);
  fusion.addInput(tv0);

  tv0 = permute(tv0, {3, 0, 1, 2});

  TensorView* tv1 = makeSymbolicTensor(4);
  fusion.addInput(tv1);

  tv1 = permute(tv1, {3, 0, 1, 2});

  TensorView* tv2 = mul(tv1, IrBuilder::create<Val>(.979361));
  TensorView* tv3 = mul(tv2, tv0);

  fusion.addOutput(tv3);

  // Lets setup to actually run
  while (tv3->nDims() > 1)
    tv3->merge(0);
  tv3->split(0, 128);
  tv3->split(0, 4);

  tv0->computeAt(tv3, 1);
  tv1->computeAt(tv3, 1);

  tv3->axis(0)->parallelize(ParallelType::BIDx);

  for (Val* val : fusion.vals()) {
    if (!val->isFusionInput() &&
        val->getValType().value() == ValType::TensorView) {
      TensorView* tv = static_cast<TensorView*>(val);

      tv->axis(1)->parallelize(ParallelType::Unroll);
      tv->axis(-1)->parallelize(ParallelType::TIDx);
    }
  }

  auto options = at::TensorOptions().dtype(at::kFloat).device(at::kCUDA, 0);
  at::Tensor t0 = at::randn({129, 127, 63, 65}, options);
  at::Tensor t1 = at::rand_like(t0, options);

  KernelExecutor ke;
  ke.compile(&fusion, {t0, t1});
  auto cg_outputs = ke.run({t0, t1});

  auto t0_t = t0.permute({3, 0, 1, 2});
  auto t1_t = t1.permute({3, 0, 1, 2});
  auto t2 = t1_t.mul({0.979361});
  auto aten_output = t2.mul(t0_t);

  testValidate(
      &fusion, cg_outputs, {t0, t1}, {aten_output}, __LINE__, __FILE__);
}

TEST_F(NVFuserTest, FusionAdvancedComputeAtTransposed4_CUDA) {
  // Case 4
  // T4 = T2 - T3
  // T5 = T1 + T4
  // T6 = T5 - T0
  Fusion fusion;
  FusionGuard fg(&fusion);

  TensorView* tv0 = makeSymbolicTensor(4);
  fusion.addInput(tv0);

  tv0 = permute(tv0, {3, 0, 1, 2});

  TensorView* tv1 = makeSymbolicTensor(4);
  fusion.addInput(tv1);

  tv1 = permute(tv1, {3, 0, 1, 2});

  TensorView* tv2 = makeSymbolicTensor(4);
  fusion.addInput(tv2);

  tv2 = permute(tv2, {3, 0, 1, 2});

  TensorView* tv3 = makeSymbolicTensor(4);
  fusion.addInput(tv3);

  tv3 = permute(tv3, {3, 0, 1, 2});

  TensorView* tv4 = sub(tv2, tv3);
  TensorView* tv5 = add(tv1, tv4);
  TensorView* tv6 = sub(tv5, tv0);

  fusion.addOutput(tv6);

  // Lets setup to actually run
  while (tv6->nDims() > 1)
    tv6->merge(0);
  tv6->split(0, 128);
  tv6->split(0, 4);

  tv0->computeAt(tv6, 1);
  tv1->computeAt(tv6, 1);
  tv2->computeAt(tv6, 1);
  tv3->computeAt(tv6, 1);

  tv6->axis(0)->parallelize(ParallelType::BIDx);

  for (Val* val : fusion.vals()) {
    if (!val->isFusionInput() &&
        val->getValType().value() == ValType::TensorView) {
      TensorView* tv = static_cast<TensorView*>(val);

      tv->axis(1)->parallelize(ParallelType::Unroll);
      tv->axis(-1)->parallelize(ParallelType::TIDx);
    }
  }

  auto options = at::TensorOptions().dtype(at::kFloat).device(at::kCUDA, 0);
  at::Tensor t0 = at::randn({129, 127, 63, 65}, options);
  at::Tensor t1 = at::rand_like(t0, options);
  at::Tensor t2 = at::rand_like(t0, options);
  at::Tensor t3 = at::rand_like(t0, options);

  KernelExecutor ke;
  ke.compile(&fusion, {t0, t1, t2, t3});
  auto cg_outputs = ke.run({t0, t1, t2, t3});

  auto t0_t = t0.permute({3, 0, 1, 2});
  auto t1_t = t1.permute({3, 0, 1, 2});
  auto t2_t = t2.permute({3, 0, 1, 2});
  auto t3_t = t3.permute({3, 0, 1, 2});
  auto t4 = t2_t.sub(t3_t);
  auto t5 = t1_t.add(t4);
  auto aten_output = t5.sub(t0_t);

  testValidate(
      &fusion, cg_outputs, {t0, t1, t2, t3}, {aten_output}, __LINE__, __FILE__);
}

TEST_F(NVFuserTest, FusionAdvancedComputeAtTransposed5_CUDA) {
  // Case 5
  // tv2 = tv0 + 2.0
  // tv3 = tv1 * tv2
  Fusion fusion;
  FusionGuard fg(&fusion);

  // Set up your input tensor views
  TensorView* tv0 = makeSymbolicTensor(2);
  fusion.addInput(tv0);
  tv0 = transpose(tv0);
  TensorView* tv1 = makeSymbolicTensor(2);
  fusion.addInput(tv1);
  tv1 = transpose(tv1);
  TensorView* tv2 = add(tv0, IrBuilder::create<Val>(2.0));
  TensorView* tv3 = mul(tv1, tv2);
  fusion.addOutput(tv3);

  tv3->merge(0);
  tv3->split(-1, 8);
  tv3->split(-1, 4);

  tv0->computeAt(tv3, 1);
  tv1->computeAt(tv3, 1);
  tv3->axis(0)->parallelize(ParallelType::BIDx);

  auto options = at::TensorOptions().dtype(at::kFloat).device(at::kCUDA, 0);
  at::Tensor t0 = at::randn({63, 65}, options);
  at::Tensor t1 = at::rand_like(t0, options);

  KernelExecutor ke;
  ke.compile(&fusion, {t0, t1});
  auto cg_outputs = ke.run({t0, t1});

  auto t2 = t0.t().add(2.0);
  auto aten_output = t1.t().mul(t2);

  testValidate(
      &fusion, cg_outputs, {t0, t1}, {aten_output}, __LINE__, __FILE__);
}

TEST_F(NVFuserTest, FusionAdvancedComputeAtTransposed6_CUDA) {
  Fusion fusion;
  FusionGuard fg(&fusion);

  TensorView* tv0 = makeSymbolicTensor(2);
  fusion.addInput(tv0);
  tv0 = transpose(tv0);
  TensorView* tv1 = makeSymbolicTensor(2);
  fusion.addInput(tv1);
  tv1 = transpose(tv1);
  TensorView* tv2 = add(tv0, IrBuilder::create<Val>(2.0));
  TensorView* tv3 = mul(tv1, tv2);
  fusion.addOutput(tv3);

  tv2->merge(0);
  tv2->split(-1, 8);
  tv2->split(-1, 4);
  tv3->merge(0);
  tv3->split(-1, 8);

  tv0->computeAt(tv3, 1);
  tv1->computeAt(tv3, 1);

  tv3->axis(0)->parallelize(ParallelType::BIDx);

  auto options = at::TensorOptions().dtype(at::kFloat).device(at::kCUDA, 0);
  at::Tensor t0 = at::randn({63, 65}, options);
  at::Tensor t1 = at::rand_like(t0, options);

  KernelExecutor ke;
  ke.compile(&fusion, {t0, t1});
  auto cg_outputs = ke.run({t0, t1});

  auto t2 = t0.t().add(2.0);
  auto aten_output = t1.t().mul(t2);

  testValidate(
      &fusion, cg_outputs, {t0, t1}, {aten_output}, __LINE__, __FILE__);
}

TEST_F(NVFuserTest, FusionSegmentReducePointwise_CUDA) {
  auto fusion = std::make_unique<Fusion>();
  FusionGuard fg(fusion.get());

  TensorView* tv0 = makeSymbolicTensor(2);
  TensorView* tv1 = makeSymbolicTensor(1);
  TensorView* tv2 = makeSymbolicTensor(2);

  fusion->addInput(tv0);
  fusion->addInput(tv1);
  fusion->addInput(tv2);

  TensorView* tv3 = add(tv0, IrBuilder::create<Val>(1.0)); // Group 0
  TensorView* tv4 =
      max(tv3, {0}); // Group 0 (use max instead to avoid numerical issues)
  TensorView* tv5 = add(tv4, tv1); //  Group 0 (Non Broadcast after reduce,
                                   //  keeps normalization scheduler away)
  TensorView* tv6 = add(tv5, tv2); //  Group 1 (Broadcast after reduce)

  fusion->addOutput(tv6);

  auto options = at::TensorOptions().dtype(at::kFloat).device(at::kCUDA, 0);
  at::Tensor t0 = at::randn({128, 65}, options);
  at::Tensor t1 = at::randn({65}, options);
  at::Tensor t2 = at::randn({128, 65}, options);

  FusionExecutorCache executor_cache(std::move(fusion));

  auto outputs = executor_cache.runFusionWithInputs_deprecated({t0, t1, t2});

  NVF_CHECK(
      executor_cache.getMostRecentKernelRuntime()->isSegmented(),
      "segmentation didn't happen");
  NVF_CHECK(
      executor_cache.getMostRecentKernelRuntime()
              ->fusionSegments()
              ->groups()
              .size() == 2,
      "segmentation didn't happen as expected");

  testValidate(
      executor_cache.fusion(), outputs, {t0, t1, t2}, __LINE__, __FILE__);
}

TEST_F(NVFuserTest, FusionMultipleVectorize_CUDA) {
  auto fusion = std::make_unique<Fusion>();
  FusionGuard fg(fusion.get());

  TensorView* tv0 = makeContigTensor(1);
  TensorView* tv1 = makeContigTensor(1);

  fusion->addInput(tv0);
  fusion->addInput(tv1);

  TensorView* tv3 = add(tv0, tv1);
  fusion->addOutput(tv3);

  auto options = at::TensorOptions().dtype(at::kFloat).device(at::kCUDA, 0);
  at::Tensor t0 = at::randn({40960}, options);
  at::Tensor t1 = at::randn({40960}, options);
  auto t2 = t0 + t1;

  FusionExecutorCache executor_cache(std::move(fusion));
  executor_cache.profile(true);

  auto outputs = executor_cache.runFusionWithInputs_deprecated({t0, t1});
  auto runtime1 = executor_cache.getMostRecentKernelRuntime();
  auto log1 =
      executor_cache.getMostRecentExecutorInfo().params->as<PointwiseParams>();
  NVF_CHECK(log1 != nullptr);
  NVF_CHECK(log1->vectorization_factor > 1);

  testValidate(
      executor_cache.fusion(), outputs, {t0, t1}, {t2}, __LINE__, __FILE__);

  t0 = at::randn({40964}, options);
  t1 = at::randn({40964}, options);
  t2 = t0 + t1;

  outputs = executor_cache.runFusionWithInputs_deprecated({t0, t1});
  auto runtime2 = executor_cache.getMostRecentKernelRuntime();
  auto log2 =
      executor_cache.getMostRecentExecutorInfo().params->as<PointwiseParams>();
  NVF_CHECK(log2 != nullptr);
  NVF_CHECK(log2->vectorization_factor > 1);

  testValidate(
      executor_cache.fusion(), outputs, {t0, t1}, {t2}, __LINE__, __FILE__);

  t0 = at::randn({40962}, options);
  t1 = at::randn({40962}, options);
  t2 = t0 + t1;

  outputs = executor_cache.runFusionWithInputs_deprecated({t0, t1});
  auto runtime3 = executor_cache.getMostRecentKernelRuntime();
  auto log3 =
      executor_cache.getMostRecentExecutorInfo().params->as<PointwiseParams>();
  NVF_CHECK(log3 != nullptr);
  NVF_CHECK(log3->vectorization_factor > 1);

  testValidate(
      executor_cache.fusion(), outputs, {t0, t1}, {t2}, __LINE__, __FILE__);

  NVF_CHECK(runtime1 == runtime2);
  NVF_CHECK(runtime1 != runtime3);
}

TEST_F(NVFuserTest, FusionVectorizeSimple_CUDA) {
  Fusion fusion;
  FusionGuard fg(&fusion);

  TensorView* tv0 = makeContigTensor(3);

  fusion.addInput(tv0);

  auto tv1 = unaryOp(UnaryOpType::Sin, tv0);

  fusion.addOutput(tv1);

  auto tv0_cache = tv0->cacheAfter();

  tv1->cacheBefore();

  tv1->merge(0);
  tv1->merge(0);
  tv1->split(0, 4);
  tv1->split(0, 128);

  tv1->axis(0)->parallelize(ParallelType::BIDx);
  tv1->axis(1)->parallelize(ParallelType::TIDx);

  tv0->computeAt(tv1, 2);

  tv0_cache->axis(2)->parallelize(ParallelType::Vectorize);
  tv1->axis(2)->parallelize(ParallelType::Vectorize);

  auto options = at::TensorOptions().dtype(at::kFloat).device(at::kCUDA, 0);

  at::Tensor aten_input = at::empty({2, 6, 32}, options);

  KernelExecutor ke;
  ke.compile(&fusion, {aten_input});
  auto cg_outputs = ke.run({aten_input});

  at::Tensor aten_output = aten_input.sin();

  testValidate(
      &fusion, cg_outputs, {aten_input}, {aten_output}, __LINE__, __FILE__);
}

TEST_F(NVFuserTest, FusionSimpleVectorizeUnroll_CUDA) {
  Fusion fusion;
  FusionGuard fg(&fusion);
  // dimensionality of the problem
  int nDims = 3;

  // Set up your input tensor views
  TensorView* tv0 = makeContigTensor(nDims);
  TensorView* tv1 = makeContigTensor(nDims);

  // Register your inputs
  fusion.addInput(tv0);
  fusion.addInput(tv1);

  // Do math with it, it returns a `Val*` but can be static_casted back to
  // TensorView
  TensorView* tv2 = add(tv1, IrBuilder::create<Val>(2.0));
  TensorView* tv3 = add(tv0, tv2);

  // Register your outputs
  fusion.addOutput(tv3);

  auto tv0_cache = tv0->cacheAfter();
  auto tv1_cache = tv1->cacheAfter();
  tv3->cacheBefore();

  // Do transformations, remember, transformations are outputs to inputs
  // This doesn't have to be in this order
  tv3->merge(1);

  // Split by n_threads
  tv3->split(1, 2);
  tv3->split(0, 3);
  tv3->split(0, 1);

  // [bidx, unswitch, unroll{2}, tidx, vectorize{2}]

  // Parallelize TV3
  tv3->axis(0)->parallelize(ParallelType::BIDx);
  tv3->axis(1)->parallelize(ParallelType::Unswitch);
  tv3->axis(2)->parallelize(ParallelType::Unroll);
  tv3->axis(3)->parallelize(ParallelType::TIDx);

  tv3->reorder({{4, 2}});
  // [bidx, unswitch, vectorize{2}, unroll{2}, tidx]

  TransformPropagatorWithCheck propagator(tv3);
  MaxLogicalDomainInfoSpanningTree(tv3).traverse(&propagator);
  scheduler_utils::parallelizeAllLike(tv3);

  tv0_cache->axis(2)->parallelize(ParallelType::Vectorize);
  tv1_cache->axis(2)->parallelize(ParallelType::Vectorize);
  tv3->axis(2)->parallelize(ParallelType::Vectorize);

  // For all inputs, computeAt the output inline, temporaries should be squeezed
  // between them
  tv0->computeAt(tv3, -1, ComputeAtMode::MostInlined);
  tv1->computeAt(tv3, -1, ComputeAtMode::MostInlined);

  auto options = at::TensorOptions().dtype(at::kFloat).device(at::kCUDA, 0);

  at::Tensor t1 = at::randn({64, 2, 128}, options);
  at::Tensor t2 = at::rand_like(t1);
  at::Tensor output = at::empty_like(t1);

  KernelExecutor ke;
  ke.compile(&fusion, {t1, t2});
  ke.run({t1, t2}, {output});

  at::Tensor tv2_ref = t2 + 2.0;
  at::Tensor output_ref = t1 + tv2_ref;

  NVF_CHECK(output_ref.equal(output));
}

TEST_F(NVFuserTest, FusionSegmentReduceSoftmax_CUDA) {
  auto fusion = std::make_unique<Fusion>();
  FusionGuard fg(fusion.get());

  std::vector<int64_t> input_shape{32, 64, 8};
  const int kReductionAxis = 1;

  auto tv0 = TensorViewBuilder()
                 .ndims(input_shape.size())
                 .dtype(DataType::Double)
                 .build();

  fusion->addInput(tv0);

  auto tv1 = add(tv0, IrBuilder::create<Val>(1.0));
  auto tv2 = sum(tv1, {2}); // Group 0

  auto output = softmax(tv2, kReductionAxis); // Group 1
  fusion->addOutput(output);

  auto options = at::TensorOptions().dtype(at::kDouble).device(at::kCUDA, 0);
  at::Tensor at_x = at::randn(input_shape, options);

  FusionExecutorCache executor_cache(std::move(fusion));

  auto outputs = executor_cache.runFusionWithInputs_deprecated({at_x});

  auto optimized_fusion = executor_cache.getMostRecentKernelRuntime();
  ASSERT_TRUE(optimized_fusion->isSegmented()) << "segmentation didn't happen";
  ASSERT_EQ(optimized_fusion->fusionSegments()->groups().size(), 2)
      << "segmentation didn't happen as expected";

  // Make sure the second kernel is vectorized. See issue #658
  auto& heuristic_params = executor_cache.getMostRecentKernelRuntime()
                               ->schedulerHeuristics()
                               ->heuristicsList()
                               .at(1);
  ASSERT_TRUE(heuristic_params->isA<ReductionParams>());
  auto rparams = heuristic_params->as<ReductionParams>();
  ASSERT_TRUE(rparams->vectorize_inner_reduction) << "Failed to vectorize";
  ASSERT_EQ(rparams->unroll_factor_inner_reduction, 2)
      << "Unexpected vectorization factor";

  testValidate(executor_cache.fusion(), outputs, {at_x}, __LINE__, __FILE__);
}

TEST_F(NVFuserTest, FusionGridPersistence_CUDA) {
  Fusion fusion;
  FusionGuard fg(&fusion);

  auto tv0 = makeSymbolicTensor(1);
  fusion.addInput(tv0);

  auto tv1 = sum(tv0, {0});
  auto tv2 = broadcast(tv1, {true});
  auto tv3 = add(tv0, tv2);
  fusion.addOutput(tv3);

  std::vector<TensorView*> tvs = {tv1, tv2, tv3};
  for (auto tv : tvs) {
    tv->split(0, 2);
    tv->axis(0)->parallelize(ParallelType::BIDx);
    tv->axis(1)->parallelize(ParallelType::BIDy);
  }

  const int numel_x = 10;

  auto options = at::TensorOptions().dtype(at::kFloat).device(at::kCUDA, 0);
  at::Tensor input = at::randn({numel_x}, options);

  KernelExecutor ke;
  ke.compile(&fusion, {input});
  auto out = ke.run({input});

  testValidate(&fusion, out, {input}, __LINE__, __FILE__);
}

TEST_F(NVFuserTest, FusionGridPersistence2_CUDA) {
  Fusion fusion;
  FusionGuard fg(&fusion);

  auto tv0 = makeSymbolicTensor(2);
  fusion.addInput(tv0);

  auto tv1 = sum(tv0, {0});
  auto tv2 = broadcast(tv1, {true, false});
  auto tv3 = add(tv0, tv2);
  fusion.addOutput(tv3);

  std::vector<TensorView*> tvs = {tv1, tv2, tv3};
  for (auto tv : tvs) {
    tv->split(0, 2);
    tv->axis(0)->parallelize(ParallelType::BIDx);
    tv->axis(1)->parallelize(ParallelType::TIDy);
    tv->axis(2)->parallelize(ParallelType::TIDx);
  }

  const int numel_x = 10;
  const int numel_y = 3;

  auto options = at::TensorOptions().dtype(at::kFloat).device(at::kCUDA, 0);
  at::Tensor input = at::randn({numel_x, numel_y}, options);

  KernelExecutor ke;
  ke.compile(&fusion, {input});
  auto out = ke.run({input});

  testValidate(&fusion, out, {input}, __LINE__, __FILE__);
}

TEST_F(NVFuserTest, FusionWelfordPersistence_CUDA) {
  Fusion fusion;
  FusionGuard fg(&fusion);

  auto tv0 = makeSymbolicTensor(1);
  fusion.addInput(tv0);

  auto tvs = Welford(tv0, {0});
  auto tv4 = add(tvs.avg, tvs.var_sum);
  auto tv5 = broadcast(tv4, {true});
  auto tv6 = add(tv0, tv5);
  fusion.addOutput(tv6);

  std::vector<TensorView*> schedule_tvs = {
      tvs.avg, tvs.var_sum, tvs.n, tv5, tv6};

  for (auto tv : schedule_tvs) {
    tv->split(0, 2);
    tv->axis(0)->parallelize(ParallelType::BIDx);
    tv->axis(1)->parallelize(ParallelType::BIDy);
  }

  const int numel_x = 10;

  auto options = at::TensorOptions().dtype(at::kFloat).device(at::kCUDA, 0);
  at::Tensor input = at::randn({numel_x}, options);

  KernelExecutor ke;
  ke.compile(&fusion, {input});
  auto out = ke.run({input});

  auto aten_output = (input.mean({0}) + (input.var({0}, false) * numel_x))
                         .unsqueeze(-1)
                         .add(input);

  testValidate(&fusion, out, {input}, {aten_output}, __LINE__, __FILE__);
}

TEST_F(NVFuserTest, FusionWelfordPersistence2_CUDA) {
  Fusion fusion;
  FusionGuard fg(&fusion);

  auto tv0 = makeSymbolicTensor(2);
  fusion.addInput(tv0);

  auto tvs = Welford(tv0, {0});
  auto tv4 = add(tvs.avg, tvs.var_sum);
  auto tv5 = broadcast(tv4, {true, false});
  auto tv6 = add(tv0, tv5);
  fusion.addOutput(tv6);

  std::vector<TensorView*> schedule_tvs = {
      tvs.avg, tvs.var_sum, tvs.n, tv5, tv6};
  for (auto tv : schedule_tvs) {
    tv->split(0, 2);
    tv->axis(0)->parallelize(ParallelType::BIDx);
    tv->axis(1)->parallelize(ParallelType::TIDy);
    tv->axis(2)->parallelize(ParallelType::TIDx);
  }
  tv4->axis(0)->parallelize(ParallelType::TIDx);

  const int numel_x = 10;
  const int numel_y = 3;

  auto options = at::TensorOptions().dtype(at::kFloat).device(at::kCUDA, 0);
  at::Tensor input = at::randn({numel_x, numel_y}, options);

  KernelExecutor ke;
  ke.compile(&fusion, {input});
  auto out = ke.run({input});

  auto aten_output = (input.mean({0}) + (input.var({0}, false) * numel_x))
                         .unsqueeze(0)
                         .add(input);

  testValidate(&fusion, out, {input}, {aten_output}, __LINE__, __FILE__);
}

TEST_F(NVFuserTest, FusionIssue633_CUDA) {
  Fusion fusion;
  FusionGuard fg(&fusion);

  const int dx = 10;
  const int dy = 11;
  const int dz = 12;

  auto tv0 = makeConcreteTensor({dx, dy, dz});
  fusion.addInput(tv0);
  auto tv1 = makeConcreteTensor({dx, dy, 1});
  fusion.addInput(tv1);
  auto tv2 = add(tv0, tv1);
  fusion.addOutput(tv2);

  tv2->merge(1);
  tv2->merge(0);
  tv2->split(-1, 128);

  tv2->axis(0)->parallelize(ParallelType::BIDx);
  tv2->axis(1)->parallelize(ParallelType::TIDx);

  auto options = at::TensorOptions().dtype(at::kFloat).device(at::kCUDA, 0);
  at::Tensor t0 = at::randn({dx, dy, dz}, options);
  at::Tensor t1 = at::randn({dx, dy, 1}, options);

  KernelExecutor ke;
  ke.compile(&fusion, {t0, t1});
  auto cg_outputs = ke.run({t0, t1});

  testValidate(&fusion, cg_outputs, {t0, t1}, __LINE__, __FILE__);
}

TEST_F(NVFuserTest, FusionBroadcastAcrossComputeAt_CUDA) {
  Fusion fusion;
  FusionGuard fg(&fusion);

  std::vector<int64_t> shape{17, 19};

  auto tv0 = makeSymbolicTensor(1);
  fusion.addInput(tv0);
  auto tv1 = makeSymbolicTensor(2);
  fusion.addInput(tv1);
  auto tv2 = broadcast(tv0, {false, true});
  auto tv3 = add(tv1, tv2);
  fusion.addOutput(tv3);

  tv3->split(1, 128);
  tv0->computeAt(tv3, 2);

  for (auto tv : {tv2, tv3}) {
    tv->axis(-1)->parallelize(ParallelType::TIDx);
  }

  auto options = at::TensorOptions().dtype(at::kFloat).device(at::kCUDA, 0);
  at::Tensor t0 = at::randn({shape[0]}, options);
  at::Tensor t1 = at::randn(shape, options);

  KernelExecutor ke;
  ke.compile(&fusion, {t0, t1});
  auto cg_outputs = ke.run({t0, t1});

  testValidate(&fusion, cg_outputs, {t0, t1}, __LINE__, __FILE__);
}

TEST_F(NVFuserTest, FusionVectorizeMisalignedPointwise_CUDA) {
  Fusion fusion;
  FusionGuard fg(&fusion);

  auto tv0 = makeContigTensor(2);
  auto tv1 = makeContigTensor(2);
  fusion.addInput(tv0);
  fusion.addInput(tv1);

  auto tv2 = add(tv0, tv1);
  fusion.addOutput(tv2);

  const int kTDX = 64;
  const int kVecSize = 4;
  const int kNumElems = kTDX * kVecSize;

  tv2->split(1, kNumElems);

  auto c0 = tv0->cacheAfter();
  auto c1 = tv1->cacheAfter();
  tv2->cacheBefore();

  tv2->split(-1, kVecSize);

  c0->computeAt(tv2, -2);
  c1->computeAt(tv2, -2);

  c0->axis(-1)->parallelize(ParallelType::MisalignedVectorize);
  c1->axis(-1)->parallelize(ParallelType::MisalignedVectorize);

  tv2->axis(0)->parallelize(ParallelType::BIDx);
  tv2->axis(-2)->parallelize(ParallelType::TIDx);
  tv2->axis(-1)->parallelize(ParallelType::MisalignedVectorize);

  auto options = at::TensorOptions().dtype(at::kFloat).device(at::kCUDA, 0);
  const int bx = 128;
  const int by = 457;
  at::Tensor t0 = at::randn({bx, by}, options);
  at::Tensor t1 = at::randn({bx, by}, options);

  KernelExecutor ke;
  ke.compile(&fusion, {t0, t1});
  auto cg_outputs = ke.run({t0, t1});

  testValidate(&fusion, cg_outputs, {t0, t1}, __LINE__, __FILE__);
}

TEST_F(NVFuserTest, FusionVectorizeMisalignedPointwiseMergeContig_CUDA) {
  Fusion fusion;
  FusionGuard fg(&fusion);

  auto tv0 = makeContigTensor(4);
  auto tv1 = makeContigTensor(4);
  fusion.addInput(tv0);
  fusion.addInput(tv1);

  auto tv2 = add(tv0, tv1);
  fusion.addOutput(tv2);

  tv2->reorder({{0, 1}, {1, 0}});
  tv2->merge(-2);

  const int kTDX = 64;
  const int kVecSize = 2;
  const int kNumElems = kTDX * kVecSize;

  tv2->split(-1, kNumElems);

  auto c0 = tv0->cacheAfter();
  auto c1 = tv1->cacheAfter();
  tv2->cacheBefore();

  tv2->split(0, 128);
  tv2->split(-1, kVecSize);

  c0->computeAt(tv2, -2);
  c1->computeAt(tv2, -2);

  c0->axis(-1)->parallelize(ParallelType::MisalignedVectorize);
  c1->axis(-1)->parallelize(ParallelType::MisalignedVectorize);

  tv2->axis(0)->parallelize(ParallelType::BIDx);
  tv2->axis(1)->parallelize(ParallelType::BIDy);
  tv2->axis(-2)->parallelize(ParallelType::TIDx);
  tv2->axis(-1)->parallelize(ParallelType::MisalignedVectorize);

  auto options = at::TensorOptions().dtype(at::kFloat).device(at::kCUDA, 0);
  const int n = 32;
  const int c = 127;
  const int h = 51;
  const int w = 23;
  at::Tensor t0 = at::randn({n, c, h, w}, options);
  at::Tensor t1 = at::randn({n, c, h, w}, options);

  KernelExecutor ke;
  ke.compile(&fusion, {t0, t1});
  auto cg_outputs = ke.run({t0, t1});

  testValidate(&fusion, cg_outputs, {t0, t1}, __LINE__, __FILE__);
}

TEST_F(NVFuserTest, FusionVectorizeMisalignedPointwiseMergeSymbolicPass_CUDA) {
  Fusion fusion;
  FusionGuard fg(&fusion);

  constexpr int kNumDims = 4;
  constexpr int kTDX = 64;
  constexpr int kVecSize = 2;
  constexpr int kNumElems = kTDX * kVecSize;

  auto tv0 = makeContigTensor(kNumDims);
  auto tv1 = makeContigTensor(kNumDims);
  fusion.addInput(tv0);
  fusion.addInput(tv1);

  auto tv2 = add(tv0, tv1);
  fusion.addOutput(tv2);

  // Create caches for vectorization
  auto c0 = tv0->cacheAfter();
  auto c1 = tv1->cacheAfter();
  tv2->cacheBefore();

  // Merge all dimensions together except inner-most dim
  for (const auto i : c10::irange(kNumDims - 2)) {
    (void)i; // Suppress unused variable warning
    tv2->merge(0);
  }
  // Split inner-most dim
  tv2->split(-1, kNumElems);
  tv2->split(-1, kVecSize);
  TransformPropagatorWithCheck propagator(tv2);
  MaxLogicalDomainInfoSpanningTree(tv2).traverse(&propagator);

  c0->computeAt(tv2, -2);
  c1->computeAt(tv2, -2);

  // Parallelization Strategy
  c0->axis(-1)->parallelize(ParallelType::MisalignedVectorize);
  c1->axis(-1)->parallelize(ParallelType::MisalignedVectorize);

  tv2->axis(0)->parallelize(ParallelType::BIDx);
  tv2->axis(2)->parallelize(ParallelType::TIDx);
  tv2->axis(-1)->parallelize(ParallelType::MisalignedVectorize);

  auto options = at::TensorOptions().dtype(at::kFloat).device(at::kCUDA, 0);
  const int n = 5;
  const int c = 3;
  const int h = 51;
  const int w = 257;
  at::Tensor t0 = at::randn({n, c, h, w}, options);
  at::Tensor t1 = at::randn({n, c, h, w}, options);

  KernelExecutor ke;
  ke.compile(&fusion, {t0, t1});
  auto cg_outputs = ke.run({t0, t1});

  testValidate(&fusion, cg_outputs, {t0, t1}, __LINE__, __FILE__);
}

TEST_F(NVFuserTest, FusionVectorizeMisalignedPointwiseMergeSymbolicFail_CUDA) {
  Fusion fusion;
  FusionGuard fg(&fusion);

  constexpr int kNumDims = 4;
  constexpr int kTDX = 64;
  constexpr int kVecSize = 2;
  constexpr int kNumElems = kTDX * kVecSize;
  std::vector<int64_t> bcast_shape{1, 1, 1, -1};

  auto tv0 = makeContigTensor(kNumDims);
  auto tv1 = TensorViewBuilder().shape(bcast_shape).build();
  fusion.addInput(tv0);
  fusion.addInput(tv1);

  auto tv2 = add(tv0, tv1);
  fusion.addOutput(tv2);

  // Create caches for vectorization
  auto c0 = tv0->cacheAfter();
  auto c1 = tv1->cacheAfter();
  tv2->cacheBefore();

  // Merge all dimensions together
  // Backward merge order is necessary for vectorize validation
  for (int idx = kNumDims - 1; idx > 0; --idx) {
    tv2->merge(idx - 1);
  }
  tv2->split(-1, kNumElems);
  tv2->split(-1, kVecSize);
  TransformPropagatorWithCheck propagator(tv2);
  MaxLogicalDomainInfoSpanningTree(tv2).traverse(&propagator);

  c0->computeAt(tv2, -2);
  c1->computeAt(tv2, -2);

  // Parallelization Strategy
  c0->axis(-1)->parallelize(ParallelType::MisalignedVectorize);
  c1->axis(-1)->parallelize(ParallelType::MisalignedVectorize);

  tv2->axis(0)->parallelize(ParallelType::BIDx);
  tv2->axis(1)->parallelize(ParallelType::TIDx);
  tv2->axis(-1)->parallelize(ParallelType::MisalignedVectorize);

  auto options = at::TensorOptions().dtype(at::kFloat).device(at::kCUDA, 0);
  const int n = 32;
  const int c = 128;
  const int h = 51;
  const int w = 23;
  at::Tensor t0 = at::randn({n, c, h, w}, options);
  at::Tensor t1 = at::randn({1, 1, 1, w}, options);

  KernelExecutor ke;
  // TODO: throw assertion - cannot merge non-contiguous vectorization axes
  // Make sure compilation fails
  // NOLINTNEXTLINE(cppcoreguidelines-avoid-goto,hicpp-avoid-goto)
  ASSERT_ANY_THROW(ke.compile(&fusion));
}

TEST_F(NVFuserTest, FusionVectorizeMisalignedRFactor_CUDA) {
  Fusion fusion;
  FusionGuard fg(&fusion);

  auto tv0 = makeContigTensor(2);
  auto tv1 = makeContigTensor(2);

  fusion.addInput(tv0);
  fusion.addInput(tv1);

  auto tv2 = add(tv0, tv1);

  auto tv3 = sum(tv2, {-1});

  fusion.addOutput(tv3);

  auto c0 = tv0->cacheAfter();
  auto c1 = tv1->cacheAfter();

  tv3->split(-1, 128 * 4);
  tv3->split(-1, 4);
  // Reduce outer dim first
  auto tv4 = tv3->rFactor({-3, -1});
  // Tv3 will reduce threads

  tv0->computeAt(tv3, 1);
  tv1->computeAt(tv3, 1);

  tv3->axis(0)->parallelize(ParallelType::BIDx);

  tv0->computeAt(tv4, -2);
  tv1->computeAt(tv4, -2);

  c0->axis(-1)->parallelize(ParallelType::MisalignedVectorize);
  c1->axis(-1)->parallelize(ParallelType::MisalignedVectorize);

  tv4->axis(-2)->parallelize(ParallelType::TIDx);
  tv3->axis(1)->parallelize(ParallelType::TIDx);

  tv2->computeAt(tv4, -1);

  auto options = at::TensorOptions().dtype(at::kFloat).device(at::kCUDA, 0);
  const int bx = 128;
  const int by = 2050;
  at::Tensor t0 = at::randn({bx, by}, options);
  at::Tensor t1 = at::randn({bx, by}, options);

  KernelExecutor ke;
  ke.compile(&fusion, {t0, t1});
  auto cg_outputs = ke.run({t0, t1});

  auto aten_output = t0.add(t1).sum(1);
  testValidate(
      &fusion, cg_outputs, {t0, t1}, {aten_output}, __LINE__, __FILE__);
}

TEST_F(NVFuserTest, FusionVectorizeMisalignedWrongDimFail_CUDA) {
  Fusion fusion;
  FusionGuard fg(&fusion);

  auto tv0 = makeContigTensor(2);
  auto tv1 = makeContigTensor(2);

  fusion.addInput(tv0);
  fusion.addInput(tv1);

  auto tv2 = add(tv0, tv1);
  fusion.addOutput(tv2);

  tv2->split(1, 16);
  tv2->split(1, 64);

  tv2->axis(0)->parallelize(ParallelType::BIDx);
  tv2->axis(2)->parallelize(ParallelType::TIDx);

  auto c0 = tv0->cacheAfter();
  auto c1 = tv1->cacheAfter();
  tv2->cacheBefore();

  c0->computeAt(tv2, -2);
  c1->computeAt(tv2, -2);

  std::vector<TensorView*> vectorized_tvs = {c0, c1, tv2};
  for (auto tv : vectorized_tvs) {
    tv->split(-1, 4);
    // Vectorize the wrong dimension
    tv->axis(-2)->parallelize(ParallelType::MisalignedVectorize);
  }

  KernelExecutor ke;
  // Make sure compilation fails
  // NOLINTNEXTLINE(cppcoreguidelines-avoid-goto,hicpp-avoid-goto)
  ASSERT_ANY_THROW(ke.compile(&fusion));
}

TEST_F(NVFuserTest, FusionVectorizeMisalignedStride_CUDA) {
  Fusion fusion;
  FusionGuard fg(&fusion);

  auto tv0 = makeSymbolicTensor(2);
  auto tv1 = makeSymbolicTensor(2);
  tv0->setContiguity({false, true});
  tv1->setContiguity({false, true});

  fusion.addInput(tv0);
  fusion.addInput(tv1);

  auto tv2 = add(tv0, tv1);
  fusion.addOutput(tv2);

  const int kTDX = 64;
  const int kVecSize = 4;
  const int kNumElems = kTDX * kVecSize;

  tv2->split(1, kNumElems);

  auto c0 = tv0->cacheAfter();
  auto c1 = tv1->cacheAfter();

  tv2->split(-1, kVecSize);

  c0->computeAt(tv2, -2);
  c1->computeAt(tv2, -2);

  c0->axis(-1)->parallelize(ParallelType::MisalignedVectorize);
  c1->axis(-1)->parallelize(ParallelType::MisalignedVectorize);

  tv2->axis(0)->parallelize(ParallelType::BIDx);
  tv2->axis(-2)->parallelize(ParallelType::TIDx);

  auto options = at::TensorOptions().dtype(at::kFloat).device(at::kCUDA, 0);
  const int bx = 128;
  const int by = 2049;
  at::Tensor t0 =
      at::randn({bx, by}, options).index({"...", at::indexing::Slice(3)});
  at::Tensor t1 =
      at::randn({bx, by}, options).index({"...", at::indexing::Slice(3)});

  KernelExecutor ke;
  ke.compile(&fusion, {t0, t1});
  auto cg_outputs = ke.run({t0, t1});

  testValidate(&fusion, cg_outputs, {t0, t1}, __LINE__, __FILE__);
}

TEST_F(NVFuserTest, FusionVectorizeMisalignedStrideFail_CUDA) {
  Fusion fusion;
  FusionGuard fg(&fusion);

  auto tv0 = makeSymbolicTensor(2);
  auto tv1 = makeSymbolicTensor(2);
  tv0->setContiguity({false, true});
  tv1->setContiguity({false, true});

  fusion.addInput(tv0);
  fusion.addInput(tv1);

  auto tv2 = add(tv0, tv1);
  fusion.addOutput(tv2);

  const int kTDX = 64;
  const int kVecSize = 4;
  const int kNumElems = kTDX * kVecSize;

  tv2->split(1, kNumElems);

  auto c0 = tv0->cacheAfter();
  auto c1 = tv1->cacheAfter();
  tv2->cacheBefore();

  tv2->split(-1, kVecSize);

  c0->computeAt(tv2, -2);
  c1->computeAt(tv2, -2);

  c0->axis(-1)->parallelize(ParallelType::MisalignedVectorize);
  c1->axis(-1)->parallelize(ParallelType::MisalignedVectorize);

  tv2->axis(0)->parallelize(ParallelType::BIDx);
  tv2->axis(-2)->parallelize(ParallelType::TIDx);
  tv2->axis(-1)->parallelize(ParallelType::MisalignedVectorize);

  auto options = at::TensorOptions().dtype(at::kFloat).device(at::kCUDA, 0);
  const int bx = 128;
  const int by = 2049;

  at::Tensor t0 =
      at::randn({bx, by}, options).index({"...", at::indexing::Slice(3)});
  at::Tensor t1 =
      at::randn({bx, by}, options).index({"...", at::indexing::Slice(3)});

  KernelExecutor ke;
  ke.compile(&fusion, {t0, t1});

  // Failure because the input + output tensors do not have the same stride
  // NOLINTNEXTLINE(cppcoreguidelines-avoid-goto,hicpp-avoid-goto)
  ASSERT_ANY_THROW(ke.run({t0, t1}));
}

TEST_F(NVFuserTest, FusionVectorization1_CUDA) {
  Fusion fusion;
  FusionGuard fg(&fusion);

  auto tv0 = makeContigTensor(2);
  auto tv1 = makeContigTensor(2);
  fusion.addInput(tv0);
  fusion.addInput(tv1);

  auto tv2 = add(tv0, tv1);
  fusion.addOutput(tv2);

  tv2->split(1, 16);
  tv2->split(1, 64);

  tv2->axis(0)->parallelize(ParallelType::BIDx);
  tv2->axis(2)->parallelize(ParallelType::TIDx);

  auto c0 = tv0->cacheAfter();
  auto c1 = tv1->cacheAfter();
  tv2->cacheBefore();

  c0->computeAt(tv2, -2);
  c1->computeAt(tv2, -2);

  std::vector<TensorView*> vectorized_tvs = {c0, c1, tv2};
  for (auto tv : vectorized_tvs) {
    tv->split(-1, 4);
    tv->axis(-1)->parallelize(ParallelType::Vectorize);
  }

  auto options = at::TensorOptions().dtype(at::kFloat).device(at::kCUDA, 0);
  const int bx = 128;
  const int by = 2048;
  at::Tensor t0 = at::randn({bx, by}, options);
  at::Tensor t1 = at::randn({bx, by}, options);

  KernelExecutor ke;
  ke.compile(&fusion, {t0, t1});
  auto cg_outputs = ke.run({t0, t1});

  testValidate(&fusion, cg_outputs, {t0, t1}, __LINE__, __FILE__);
}

TEST_F(NVFuserTest, FusionVectorization2_CUDA) {
  Fusion fusion;
  FusionGuard fg(&fusion);

  auto tv0 = makeSymbolicTensor(2);

  auto tv1 = makeSymbolicTensor(2);
  fusion.addInput(tv0);
  fusion.addInput(tv1);

  auto tv2 = add(tv0, tv1);
  fusion.addOutput(tv2);

  tv2->split(1, 16);
  tv2->split(1, 64);

  tv2->axis(0)->parallelize(ParallelType::BIDx);
  tv2->axis(2)->parallelize(ParallelType::TIDx);

  auto c0 = tv0->cacheAfter();
  auto c1 = tv1->cacheAfter();
  tv2->cacheBefore();

  c0->computeAt(tv2, -2);
  c1->computeAt(tv2, -2);

  std::vector<TensorView*> vectorized_tvs = {c0, c1, tv2};
  for (auto tv : vectorized_tvs) {
    tv->split(-1, 4);
    // Vectorize the wrong dimension
    tv->axis(-2)->parallelize(ParallelType::Vectorize);
  }

  KernelExecutor ke;
  // Make sure compilation fails
  // NOLINTNEXTLINE(cppcoreguidelines-avoid-goto,hicpp-avoid-goto)
  ASSERT_ANY_THROW(ke.compile(&fusion));
}

// TODO: Re-enable once vectorization validation is fixed
TEST_F(NVFuserTest, FusionVectorization3_CUDA) {
  GTEST_SKIP();
  Fusion fusion;
  FusionGuard fg(&fusion);

  auto tv0 = makeSymbolicTensor(2);

  auto tv1 = makeSymbolicTensor(2);
  fusion.addInput(tv0);
  fusion.addInput(tv1);

  auto tv2 = add(tv0, tv1);
  fusion.addOutput(tv2);

  tv2->split(1, 16);
  tv2->split(1, 64);

  tv2->axis(0)->parallelize(ParallelType::BIDx);
  tv2->axis(2)->parallelize(ParallelType::TIDx);

  auto c0 = tv0->cacheAfter();
  auto c1 = tv1->cacheAfter();
  tv2->cacheBefore();

  c0->computeAt(tv2, -2);
  c1->computeAt(tv2, -2);

  std::vector<TensorView*> vectorized_tvs = {c0, c1, tv2};
  for (auto tv : vectorized_tvs) {
    tv->split(-1, 4);
    tv->axis(-1)->parallelize(ParallelType::Vectorize);
  }

  auto options = at::TensorOptions().dtype(at::kFloat).device(at::kCUDA, 0);
  const int bx = 128;
  const int by = 2049;
  at::Tensor t0 = at::randn({bx, by}, options);
  at::Tensor t1 = at::randn({bx, by}, options);

  KernelExecutor ke;
  ke.compile(&fusion, {t0, t1});
  // NOLINTNEXTLINE(cppcoreguidelines-avoid-goto,hicpp-avoid-goto)
  ASSERT_ANY_THROW(ke.run({t0, t1}));

  // NOLINTNEXTLINE(cppcoreguidelines-avoid-goto,hicpp-avoid-goto)
  ASSERT_ANY_THROW(ke.run(
      {t0.index({"...", at::indexing::Slice(1)}),
       t1.index({"...", at::indexing::Slice(1)})}));

  t0 = at::randn({bx, 2048}, options).index({"...", at::indexing::Slice(4)});
  t1 = at::randn({bx, 2048}, options).index({"...", at::indexing::Slice(4)});
  auto cg_outputs = ke.run({t0, t1});

  testValidate(&fusion, cg_outputs, {t0, t1}, __LINE__, __FILE__);
}

TEST_F(NVFuserTest, FusionVectorizationRFactor_CUDA) {
  Fusion fusion;
  FusionGuard fg(&fusion);

  auto tv0 = makeContigTensor(2);

  auto tv1 = makeContigTensor(2);
  fusion.addInput(tv0);
  fusion.addInput(tv1);

  auto tv2 = add(tv0, tv1);

  auto tv3 = sum(tv2, {-1});

  fusion.addOutput(tv3);

  tv3->split(-1, 128 * 4);
  tv3->split(-1, 4);
  // Reduce outer dim first
  auto tv4 = tv3->rFactor({-3, -1});
  // Tv3 will reduce threads

  auto tv6 = tv0->cacheAfter();
  auto tv7 = tv1->cacheAfter();

  tv0->computeAt(tv3, 1);
  tv1->computeAt(tv3, 1);

  tv3->axis(0)->parallelize(ParallelType::BIDx);

  tv0->computeAt(tv4, -2);
  tv1->computeAt(tv4, -2);

  tv6->axis(-1)->parallelize(ParallelType::Vectorize);
  tv7->axis(-1)->parallelize(ParallelType::Vectorize);

  tv4->axis(-2)->parallelize(ParallelType::TIDx);
  tv3->axis(1)->parallelize(ParallelType::TIDx);

  auto options = at::TensorOptions().dtype(at::kFloat).device(at::kCUDA, 0);
  const int bx = 128;
  const int by = 2048;
  at::Tensor t0 = at::randn({bx, by}, options);
  at::Tensor t1 = at::randn({bx, by}, options);

  KernelExecutor ke;
  ke.compile(&fusion, {t0, t1});
  auto cg_outputs = ke.run({t0, t1});

  auto aten_output = t0.add(t1).sum(1);
  testValidate(
      &fusion, cg_outputs, {t0, t1}, {aten_output}, __LINE__, __FILE__);

  auto t3 = t0.add(t1).sum(1);

  testValidate(&fusion, cg_outputs, {t0, t1}, {t3}, __LINE__, __FILE__);
}

// Unswitched loops with extent one may omit else clause.
TEST_F(NVFuserTest, FusionSizeOneLoop1_CUDA) {
  Fusion fusion;
  FusionGuard fg(&fusion);

  // Progressively broadcast tensors
  TensorView* tv0 = makeSymbolicTensor(1);
  fusion.addInput(tv0);
  TensorView* tv1 = makeSymbolicTensor(2);
  fusion.addInput(tv1);
  TensorView* tv2 = makeSymbolicTensor(3);
  fusion.addInput(tv2);

  TensorView* tv3 = broadcast(tv0, {false, true});
  TensorView* tv4 = add(tv3, tv1);
  TensorView* tv5 = add(tv4, tv2);

  fusion.addOutput(tv5);

  // Split inner dimension
  tv5->split(1, 8);
  // Merge middle dims with outer dimensions
  tv5->merge(2);
  tv5->merge(0);

  // tv5[I0*I1o, I1i*I2]
  // Get a dim of size 1 to unswitch
  tv5->split(0, 1, false);

  // Compute everything inline
  tv0->computeAt(tv5, -1);

  tv5->axis(0)->parallelize(ParallelType::Unswitch);
  tv5->axis(1)->parallelize(ParallelType::BIDx);
  tv5->axis(2)->parallelize(ParallelType::TIDx);

  // Make sure the unswitched loop does not have an else clause.
  GpuLower gpulw(&fusion);
  gpulw.run();
  NVF_CHECK(!UnswitchInElseChecker::check(gpulw));

  const int x = 11;
  const int y = 12;
  const int z = 13;
  auto options = at::TensorOptions().dtype(at::kFloat).device(at::kCUDA, 0);
  at::Tensor t0 = at::randn({x}, options);
  at::Tensor t1 = at::randn({x, y}, options);
  at::Tensor t2 = at::randn({z, x, y}, options);

  KernelExecutor ke;
  ke.compile(&fusion, {t0, t1, t2});
  auto cg_outputs = ke.run({t0, t1, t2});

  testValidate(&fusion, cg_outputs, {t0, t1, t2}, __LINE__, __FILE__);
}

// The unswitched loop has extent one but inner loops don't. The else
// part should not be omitted.
TEST_F(NVFuserTest, FusionSizeOneLoop2_CUDA) {
  Fusion fusion;
  FusionGuard fg(&fusion);

  const int x = 15;
  auto tv0 = makeConcreteTensor({x});
  fusion.addInput(tv0);

  auto tv1 = add(tv0, IrBuilder::create<Val>(1.0));
  fusion.addOutput(tv1);

  tv1->split(-1, 4);
  tv1->split(-2, 1);

  tv1->axis(-2)->parallelize(ParallelType::Unswitch);

  // Make sure the size-one unswitched loop does not omit the else clause.
  GpuLower gpulw(&fusion);
  gpulw.run();
  NVF_CHECK(UnswitchInElseChecker::check(gpulw));

  auto options = at::TensorOptions().dtype(at::kFloat).device(at::kCUDA, 0);
  at::Tensor t0 = at::randn({x}, options);

  KernelExecutor ke;
  ke.compile(&fusion, {t0});
  auto cg_outputs = ke.run({t0});

  testValidate(&fusion, cg_outputs, {t0}, __LINE__, __FILE__);
}

TEST_F(NVFuserTest, FusionValidateParallelize1_CUDA) {
  Fusion fusion;
  FusionGuard fg(&fusion);

  auto tv0 = makeSymbolicTensor(1);
  fusion.addInput(tv0);

  auto tv1 = add(tv0, IrBuilder::create<Val>(1.0));
  auto tv2 = add(tv1, IrBuilder::create<Val>(1.0));
  fusion.addOutput(tv2);

  tv1->axis(-1)->parallelize(ParallelType::TIDx);
  tv2->axis(-1)->parallelize(ParallelType::TIDy);

  // Invalid as tv1 and tv2 do have the same ParallelType
  KernelExecutor ke;
  // NOLINTNEXTLINE(cppcoreguidelines-avoid-goto,hicpp-avoid-goto)
  ASSERT_ANY_THROW(ke.compile(&fusion));
}

TEST_F(NVFuserTest, FusionValidateParallelize2_CUDA) {
  Fusion fusion;
  FusionGuard fg(&fusion);

  auto tv0 = makeSymbolicTensor(1);
  fusion.addInput(tv0);

  auto tv1 = add(tv0, IrBuilder::create<Val>(1.0));
  auto tv2 = add(tv1, IrBuilder::create<Val>(1.0));
  fusion.addOutput(tv2);

  tv1->axis(-1)->parallelize(ParallelType::TIDx);
  tv2->axis(-1)->parallelize(ParallelType::TIDy);
  tv1->setMemoryType(MemoryType::Shared);

  // tv1 and tv2 do have the same ParallelType, but tv1 is on shared
  // memory, so it is valid
  KernelExecutor ke;
  ke.compile(&fusion);
}

TEST_F(NVFuserTest, FusionValidateParallelize3_CUDA) {
  Fusion fusion;
  FusionGuard fg(&fusion);

  auto tv0 = makeSymbolicTensor(1);
  fusion.addInput(tv0);

  auto tv1 = add(tv0, IrBuilder::create<Val>(1.0));
  auto tv2 = add(tv1, IrBuilder::create<Val>(1.0));
  fusion.addOutput(tv2);

  tv1->split(-1, 4);
  tv1->axis(-1)->parallelize(ParallelType::TIDx);
  tv2->split(-1, 4);
  tv2->axis(-1)->parallelize(ParallelType::TIDx);

  tv1->setMemoryType(MemoryType::Global);

  // tv1 and tv2 have the same shape and ParallelType
  KernelExecutor ke;
  ke.compile(&fusion);
}

TEST_F(NVFuserTest, FusionValidateParallelize4_CUDA) {
  Fusion fusion;
  FusionGuard fg(&fusion);

  auto tv0 = makeSymbolicTensor(1);
  fusion.addInput(tv0);

  auto tv1 = add(tv0, IrBuilder::create<Val>(1.0));
  auto tv2 = add(tv1, IrBuilder::create<Val>(1.0));
  fusion.addOutput(tv2);

  tv1->split(-1, 4);
  tv1->axis(-1)->parallelize(ParallelType::TIDx);
  tv2->split(-1, 8);
  tv2->axis(-1)->parallelize(ParallelType::TIDx);

  tv1->setMemoryType(MemoryType::Global);

  // tv1 and tv2 do not have the same shape but global memory comm is supported.
  KernelExecutor ke;
  ke.compile(&fusion);
}

TEST_F(NVFuserTest, FusionValidateParallelize5_CUDA) {
  Fusion fusion;
  FusionGuard fg(&fusion);

  auto tv0 = makeSymbolicTensor(1);
  fusion.addInput(tv0);

  auto tv1 = add(tv0, IrBuilder::create<Val>(1.0));
  auto tv2 = add(tv1, IrBuilder::create<Val>(1.0));
  fusion.addOutput(tv2);

  tv1->split(-1, 4);
  tv1->axis(-1)->parallelize(ParallelType::TIDx);
  tv1->setMemoryType(MemoryType::Shared);

  tv2->split(-1, 8);
  tv2->axis(-1)->parallelize(ParallelType::TIDx);

  // tv1 and tv2 do not have the same shape, but tv1 is on shared
  // memory, so it is valid
  KernelExecutor ke;
  ke.compile(&fusion);
}

// See issue #995
TEST_F(NVFuserTest, FusionValidateParallelize6_CUDA) {
  Fusion fusion;
  FusionGuard fg(&fusion);

  int64_t W = 5, X = 6, Y = 7, Z = 8;

  auto tv0 = makeConcreteTensor({X, Y, Z});
  auto tv1 = makeConcreteTensor({W, X, Y, Z});
  fusion.addInput(tv0);
  fusion.addInput(tv1);

  auto tv2 = add(tv0, IrBuilder::create<Val>(1.0));
  auto tv3 = broadcast(tv2, {true, false, false, false});
  auto tv4 = add(tv3, tv1);
  fusion.addOutput(tv4);

  tv4->merge(0);
  tv4->merge(0);
  tv4->merge(0);
  tv4->split(0, 4);
  tv4->split(0, 3);
  tv4->split(0, 2);

  TransformPropagatorWithCheck propagator(tv4);
  MaxLogicalDomainInfoSpanningTree(tv4).traverse(&propagator);

  tv0->computeAt(tv2, 2);
  tv3->computeAt(tv4, 2);

  tv4->axis(0)->parallelize(ParallelType::BIDx);
  tv4->axis(-1)->parallelize(ParallelType::TIDx);
  tv2->axis(0)->parallelize(ParallelType::BIDx);
  tv2->axis(-1)->parallelize(ParallelType::TIDx);
  tv3->axis(-1)->parallelize(ParallelType::TIDx);

  // Validation should throw an exception saying the first axes of tv2
  // and tv3 have incompatible parallelization. See also issue #995.
  // NOLINTNEXTLINE(cppcoreguidelines-avoid-goto,hicpp-avoid-goto)
  ASSERT_ANY_THROW(fusion.printKernel());
}

// Repro of #2046
TEST_F(NVFuserTest, FusionValidateParallelize7_CUDA) {
  Fusion fusion;
  FusionGuard fg(&fusion);

  auto tv0 = makeSymbolicTensor(2);
  fusion.addInput(tv0);

  auto tv1 = set(tv0);
  auto tv2 = set(tv1);
  auto tv3 = set(tv1);
  fusion.addOutput(tv2);
  fusion.addOutput(tv3);

  tv1->setMemoryType(MemoryType::Global);

  tv1->axis(0)->parallelize(ParallelType::BIDx);
  tv1->axis(1)->parallelize(ParallelType::TIDx);

  tv2->axis(1)->parallelize(ParallelType::TIDy);
  tv3->axis(0)->parallelize(ParallelType::BIDx);

  // tv2 uses tv1 but is not parallelized with BIDx, so a grid sync is
  // required. It should be placed as a top-level expression.

  GpuLower gpulw(&fusion);
  gpulw.run();
  NVF_CHECK(
      std::any_of(
          gpulw.kernel()->topLevelExprs().begin(),
          gpulw.kernel()->topLevelExprs().end(),
          [](Expr* expr) { return expr->isA<kir::GridSync>(); }),
      "Grid sync not found");
}

// From issue #1880
TEST_F(NVFuserTest, FusionValidateParallelize8_CUDA) {
  Fusion fusion;
  FusionGuard fg(&fusion);

  auto tv0 = makeSymbolicTensor(2);
  auto tv1 = makeSymbolicTensor(1);
  fusion.addInput(tv0);
  fusion.addInput(tv1);
  auto tv2 = set(tv1);
  auto tv3 = broadcast(tv2, {false, true});
  auto tv4 = add(tv3, tv0);
  fusion.addOutput(tv4);

  tv3->split(0, 32);
  tv3->reorder({{1, -1}});
  tv3->split(1, 32);
  tv3->reorder({{2, -1}});
  tv3->merge(2);
  tv3->split(2, 16);
  tv3->axis(-2)->parallelize(ParallelType::TIDx);

  MaxLogicalDomainInfoSpanningTree tree(tv3);
  TransformPropagator tp(tv3);
  tree.traverse(&tp);
  scheduler_utils::parallelizeAllLike(tv3);

  // Fully inline tv3, but inline tv2 only at position 1. This makes
  // tv3 indices are resolved based on the whole tv4 IDs, but tv2 uses
  // only the outer-most ID, resulting in different indeices and thus
  // requiring tv2 to be placed on shared memory as they are
  // parallelized with TIDx.
  tv2->computeAt(tv4, 1);
  tv3->computeAt(tv4, -1);

  // Since tv2 is not on shared memory, the fusion should be flagged
  // as invalid by the parallel validation
  // NOLINTNEXTLINE(cppcoreguidelines-avoid-goto,hicpp-avoid-goto)
  ASSERT_ANY_THROW(SyncMap sync_map_fail(&fusion));

  // The fusion should work if tv2 is also fully inlined
  tv2->computeAt(tv4, -1);

  auto options = at::TensorOptions().dtype(at::kFloat).device(at::kCUDA, 0);
  at::Tensor t0 = at::arange(64, options).view({32, 2});
  at::Tensor t1 = at::arange(32, options) * 0.01;

  KernelExecutor ke;
  ke.compile(&fusion, {t0, t1});
  auto outputs = ke.run({t0, t1});

  testValidate(&fusion, outputs, {t0, t1}, __LINE__, __FILE__);
}

TEST_F(NVFuserTest, FusionValidateParallelize9_CUDA) {
  Fusion fusion;
  FusionGuard fg(&fusion);

  std::vector<int64_t> t0_shape({10});
  std::vector<int64_t> t1_shape({10, 5});

  auto tv0 = makeConcreteTensor(t0_shape);
  auto tv1 = makeConcreteTensor(t1_shape);
  fusion.addInput(tv0);
  fusion.addInput(tv1);

  auto tv2 = set(tv0);
  auto tv3 = broadcast(tv2, {false, true});
  auto tv4 = add(tv3, IrBuilder::create<Val>(1.0));
  fusion.addOutput(tv4);

  tv4->merge(0)->split(0, 4);

  MaxLogicalDomainInfoSpanningTree tree(tv4);
  TransformPropagator tp(tv4);
  tree.traverse(&tp);

  tv2->axis(-1)->parallelize(ParallelType::TIDx);
  tv3->axis(-1)->parallelize(ParallelType::TIDx);
  tv4->axis(-1)->parallelize(ParallelType::TIDx);

  // No CA. Although a broadcast is merged, it's never concretized and
  // the merge is done with just a broadcast of extent 1, thus it can
  // be ignored. While this fusion should be valid, the validation
  // doesn't consider whether concretized or not, so the validation
  // should result in a failure at this point. Note that even if it's
  // not concretized, it may be split by some factor, which creates
  // non-size-1 broadcast domains. If they are merged, it's not valid
  // to ignore, so we need to check each of forwarded broadcast merges
  // and make sure the forwarded broadcast domains have extent 1.
  // NOLINTNEXTLINE(cppcoreguidelines-avoid-goto,hicpp-avoid-goto)
  ASSERT_ANY_THROW(SyncMap sync_map_fail(&fusion));
}

TEST_F(NVFuserTest, FusionValidateParallelize10_CUDA) {
  Fusion fusion;
  FusionGuard fg(&fusion);

  const int64_t s0 = 10;
  const int64_t s1 = 5;

  auto tv0 = makeConcreteTensor({s0});
  auto tv1 = makeConcreteTensor({s0, s1});
  fusion.addInput(tv0);
  fusion.addInput(tv1);

  auto tv2 = set(tv0);
  auto tv3 = set(tv2);
  auto tv4 = broadcast(tv3, {false, true});
  auto tv5 = add(tv4, tv1);
  fusion.addOutput(tv5);

  tv5->merge(0)->split(0, 4);

  TransformPropagatorWithCheck propagator(tv5);
  MaxLogicalDomainInfoSpanningTree(tv5).traverse(&propagator);

  // tv2 has no CA
  tv3->computeAt(tv5, 1);

  tv5->axis(-1)->parallelize(ParallelType::TIDx);
  scheduler_utils::parallelizeAllLike(tv5);

  // Since tv2 has no CA, it's indexed differently from tv3.
  // NOLINTNEXTLINE(cppcoreguidelines-avoid-goto,hicpp-avoid-goto)
  ASSERT_ANY_THROW(SyncMap sync_map_fail(&fusion));

  // If tv2 is also computed at, all tensors should be indexed
  // uniformly
  tv2->computeAt(tv5, 1);

  auto options = at::TensorOptions().dtype(at::kFloat).device(at::kCUDA, 0);
  at::Tensor t0 = at::randn({s0}, options);
  at::Tensor t1 = at::randn({s0, s1}, options);

  KernelExecutor ke;
  ke.compile(&fusion, {t0, t1});
  auto outputs = ke.run({t0, t1});

  testValidate(&fusion, outputs, {t0, t1}, __LINE__, __FILE__);
}

// Similar to ValidateParallelize10, tv2 has a shared loop axis
TEST_F(NVFuserTest, FusionValidateParallelize11_CUDA) {
  Fusion fusion;
  FusionGuard fg(&fusion);

  const int64_t s0 = 10;
  const int64_t s1 = 5;

  auto tv0 = makeConcreteTensor({s0});
  auto tv1 = makeConcreteTensor({s0, s1});
  fusion.addInput(tv0);
  fusion.addInput(tv1);

  auto tv2 = set(tv0);
  auto tv3 = set(tv2);
  auto tv4 = broadcast(tv3, {false, true});
  auto tv5 = add(tv4, tv1);
  fusion.addOutput(tv5);

  tv5->merge(0)->split(0, 4)->split(0, 2);

  TransformPropagatorWithCheck propagator(tv5);
  MaxLogicalDomainInfoSpanningTree(tv5).traverse(&propagator);

  tv2->computeAt(tv5, 1);

  tv5->axis(-1)->parallelize(ParallelType::TIDx);
  scheduler_utils::parallelizeAllLike(tv5);

  // Although tv3->axis(1) is a consumer-only loop ID permissively
  // mapped with its consumer, tv3->axis(0) and tv2->axis(0) are
  // shared, so all the tensors are indexed consistently. No sync is
  // required.

  auto options = at::TensorOptions().dtype(at::kFloat).device(at::kCUDA, 0);
  at::Tensor t0 = at::randn({s0}, options);
  at::Tensor t1 = at::randn({s0, s1}, options);

  KernelExecutor ke;
  ke.compile(&fusion, {t0, t1});
  auto outputs = ke.run({t0, t1});

  testValidate(&fusion, outputs, {t0, t1}, __LINE__, __FILE__);
}

TEST_F(NVFuserTest, FusionDAGMerging_CUDA) {
  Fusion fusion;
  FusionGuard fg(&fusion);

  auto tv0 = makeSymbolicTensor(5);
  auto tv1 = makeSymbolicTensor(1);
  fusion.addInput(tv0);
  fusion.addInput(tv1);

  // Branch 0
  auto tv2 = sum(tv0, {0}); // 0
  auto tv3 = sum(tv2, {0}); // 1
  auto tv4 = sum(tv3, {0}); // 2
  auto tv5 = sum(tv4, {0}); // 3

  // Branch 1
  auto tv6 = add(tv1, IrBuilder::create<Val>(1.0)); // 4

  // Merge
  auto tv7 = add(tv6, tv5); // 5

  // Maximum expected output groups (can improve overtime):
  //  {0}, {1}, {2}, {3,4,5}
  //  without final merge would have been {0}, {1}, {2}, {3,4}, {5}

  fusion.addOutput(tv7);

  auto options = at::TensorOptions().dtype(at::kFloat).device(at::kCUDA, 0);
  at::Tensor t0 = at::randn({2, 2, 2, 2, 2}, options);
  at::Tensor t1 = at::randn({2}, options);

  auto fusion_segments = fusion.segment({t0, t1});
  NVF_CHECK(fusion_segments->groups().size() <= 4);
}

TEST_F(NVFuserTest, FusionDAGScalarMerging_CUDA) {
  auto fusion = std::make_unique<Fusion>();
  FusionGuard fg(fusion.get());

  auto tv0 = makeSymbolicTensor(3);
  auto i0 = IrBuilder::create<Val>(DataType::Double);

  fusion->addInput(tv0);
  fusion->addInput(i0);

  auto i1 = add(i0, IrBuilder::create<Val>(1.0));
  auto i2 = mul(i1, i1);
  auto i3 = add(i2, i1);

  // Branch 0
  auto tv1 = sum(tv0, {0}); // 0
  auto tv2 = add(tv1, i2);
  // Branch 1
  auto tv3 = sum(tv2, {0}); // 1
  auto tv4 = add(tv3, i3);

  auto tv5 = add(tv4, i0);

  fusion->addOutput(tv5);

  FusionExecutorCache executor_cache(std::move(fusion));

  auto options = at::TensorOptions().dtype(at::kFloat).device(at::kCUDA, 0);
  at::Tensor t0 = at::randn({16, 16, 16}, options);
  double s0 = 0.5;

  auto outputs = executor_cache.runFusionWithInputs_deprecated({t0, s0});

  NVF_CHECK(
      executor_cache.getMostRecentKernelRuntime()->isSegmented(),
      "segmentation didn't happen");
  NVF_CHECK(
      executor_cache.getMostRecentKernelRuntime()
              ->fusionSegments()
              ->groups()
              .size() == 2,
      "segmentation didn't happen as expected");

  testValidate(executor_cache.fusion(), outputs, {t0, s0}, __LINE__, __FILE__);
}

TEST_F(NVFuserTest, FusionBlockReduceInSerialLoop_CUDA) {
  Fusion fusion;
  FusionGuard fg(&fusion);

  constexpr int M = 10;
  constexpr int N = 20;
  constexpr int K = 20;

  auto tv0 = makeSymbolicTensor(3);
  auto tv1 = sum(tv0, {{1, 2}});
  fusion.addInput(tv0);
  fusion.addOutput(tv1);

  tv1->axis(-1)->parallelize(ParallelType::TIDx);
  tv1->axis(0)->parallelize(ParallelType::BIDx);

  auto options = at::TensorOptions().dtype(at::kFloat).device(at::kCUDA, 0);
  at::Tensor t0 = at::randn({M, N, K}, options);

  KernelExecutor ke;
  ke.compile(&fusion, {t0});
  auto outputs = ke.run({t0});
  testValidate(&fusion, outputs, {t0}, __LINE__, __FILE__);
}

TEST_F(NVFuserTest, FusionBlockWelfordInSerialLoop_CUDA) {
  Fusion fusion;
  FusionGuard fg(&fusion);

  constexpr int M = 10;
  constexpr int N = 20;
  constexpr int K = 20;

  auto tv0 = makeSymbolicTensor(3);
  auto tvs = Welford(tv0, {{1, 2}});
  fusion.addInput(tv0);
  auto tv_avg = tvs.avg;
  auto tv_M2 = tvs.var_sum;
  fusion.addOutput(tv_avg);
  fusion.addOutput(tv_M2);

  tv_avg->axis(-1)->parallelize(ParallelType::TIDx);
  tv_avg->axis(0)->parallelize(ParallelType::BIDx);

  auto options = at::TensorOptions().dtype(at::kFloat).device(at::kCUDA, 0);
  at::Tensor t0 = at::randn({M, N, K}, options);

  KernelExecutor ke;
  ke.compile(&fusion, {t0});
  auto outputs = ke.run({t0});
  at::Tensor aten_avg = t0.mean({1, 2});
  at::Tensor aten_M2 = t0.var({1, 2}, false) * N * K;
  testValidate(&fusion, outputs, {t0}, {aten_avg, aten_M2}, __LINE__, __FILE__);
}

TEST_F(NVFuserTest, FusionReductionPredicate_CUDA) {
  Fusion fusion;
  FusionGuard fg(&fusion);

  auto tv0 = makeSymbolicTensor(2);
  fusion.addInput(tv0);
  auto tv1 = sum(tv0, {0});
  fusion.addOutput(tv1);

  auto tv2 = tv0->cacheAfter();

  const int bdimx = 128;
  tv1->split(1, bdimx);
  tv1->split(1, 4);
  tv1->split(1, 1);

  tv1->axis(-1)->parallelize(ParallelType::TIDx);
  tv1->axis(2)->parallelize(ParallelType::Unroll);
  tv1->split(0, 10);
  tv0->computeAt(tv1, 4);

  tv2->axis(-1)->parallelize(ParallelType::TIDx);

  int numel_x = 650;
  int numel_y = 102;

  auto options = at::TensorOptions().dtype(at::kFloat).device(at::kCUDA, 0);
  at::Tensor input = at::randn({numel_x, numel_y}, options);
  at::Tensor cg_output = at::empty({numel_y}, options);

  KernelExecutor ke;
  ke.compile(&fusion, {input});
  ke.run({input}, {cg_output});

  auto aten_output = input.to(at::kDouble).sum({0});

  testValidate(
      &fusion, {cg_output}, {input}, {aten_output}, __LINE__, __FILE__);
}

TEST_F(NVFuserTest, FusionIssue728_CUDA) {
  Fusion fusion;
  FusionGuard fg(&fusion);

  auto tv0 = makeSymbolicTensor(1);
  fusion.addOutput(tv0);
  auto tv1 = makeSymbolicTensor(1);
  fusion.addOutput(tv1);
  auto tv2 = makeSymbolicTensor(1);
  fusion.addOutput(tv2);

  auto tv3 = add(tv0, IrBuilder::create<Val>(1.0));
  auto tv4 = add(tv3, tv1);
  auto tv5 = add(tv4, IrBuilder::create<Val>(1.0));
  auto tv6 = add(tv2, IrBuilder::create<Val>(1.0));
  fusion.addOutput(tv5);
  fusion.addOutput(tv6);

  // tv0 -> tv3 -+
  // tv1 --------+-> tv4 -> tv5
  //
  // tv2 -> tv6

  auto all_vals_under_tv3 =
      DependencyCheck::getAllValsBetween({tv3}, fusion.outputs());
  std::unordered_set<Val*> included_tensors({tv3, tv4, tv5});
  for (auto tv : included_tensors) {
    NVF_CHECK(
        std::find(all_vals_under_tv3.begin(), all_vals_under_tv3.end(), tv) !=
            all_vals_under_tv3.end(),
        "TV",
        tv->name(),
        " not found");
  }
  for (auto tv : ir_utils::filterByType<TensorView>(fusion.vals())) {
    if (included_tensors.find(tv) == included_tensors.end()) {
      NVF_CHECK(
          std::find(all_vals_under_tv3.begin(), all_vals_under_tv3.end(), tv) ==
              all_vals_under_tv3.end(),
          "TV",
          tv->name(),
          " should not be found");
    }
  }

  auto no_dependency = DependencyCheck::getAllValsBetween({}, fusion.outputs());
  NVF_CHECK(no_dependency.empty(), "No val should be returned");

  auto no_dep_path = DependencyCheck::getAllValsBetween({tv0, tv1}, {tv6});
  NVF_CHECK(no_dep_path.empty(), "No val should be returned");

  auto no_dep_path2 = DependencyCheck::getAllValsBetween({tv2}, {tv5});
  NVF_CHECK(no_dep_path2.empty(), "No val should be returned");

  auto just_tv3 = DependencyCheck::getAllValsBetween({tv3}, {tv3});
  NVF_CHECK(
      just_tv3.size() == 1 && *(just_tv3.begin()) == tv3,
      "Only tv3 should be included");
}

TEST_F(NVFuserTest, FusionIssue757_CUDA) {
  Fusion fusion;
  FusionGuard fg(&fusion);

  auto tv0 = makeSymbolicTensor(2);
  fusion.addInput(tv0);
  auto tv1 = sum(tv0, {1});
  auto tv2 = broadcast(tv1, {false, true});
  auto tv3 = makeSymbolicTensor(2);
  fusion.addInput(tv3);
  auto tv4 = add(tv2, tv3);
  fusion.addOutput(tv4);

  tv1->computeAt(tv4, -1);

  tv2->axis(-1)->parallelize(ParallelType::TIDx);
  tv4->axis(-1)->parallelize(ParallelType::TIDx);
  tv1->axis(-1)->parallelize(ParallelType::TIDx);

  int numel_x = 650;
  int numel_y = 102;

  auto options = at::TensorOptions().dtype(at::kFloat).device(at::kCUDA, 0);
  at::Tensor t0 = at::randn({numel_x, numel_y}, options);
  at::Tensor t3 = at::randn({numel_x, numel_y}, options);

  KernelExecutor ke;
  ke.compile(&fusion, {t0, t3});
  auto outputs = ke.run({t0, t3});

  testValidate(&fusion, outputs, {t0, t3}, __LINE__, __FILE__);
}

// See issue #759
TEST_F(NVFuserTest, FusionPredicatedBlockBroadcast_CUDA) {
  Fusion fusion;
  FusionGuard fg(&fusion);

  auto tv0 = makeSymbolicTensor(2);
  fusion.addInput(tv0);
  auto tv1 = sum(tv0, {1});
  auto tv2 = broadcast(tv1, {false, true});
  auto tv3 = makeSymbolicTensor(2);
  fusion.addInput(tv3);
  auto tv4 = add(tv2, tv3);
  fusion.addOutput(tv4);

  tv4->split(0, 4);
  tv1->computeAt(tv4, -1);

  tv2->axis(-1)->parallelize(ParallelType::TIDx);
  tv2->axis(1)->parallelize(ParallelType::TIDy);
  tv4->axis(-1)->parallelize(ParallelType::TIDx);
  tv4->axis(1)->parallelize(ParallelType::TIDy);
  tv1->axis(-1)->parallelize(ParallelType::TIDx);

  int numel_x = 100;
  int numel_y = 101;

  auto options = at::TensorOptions().dtype(at::kFloat).device(at::kCUDA, 0);
  at::Tensor t0 = at::randn({numel_x, numel_y}, options);
  at::Tensor t3 = at::randn({numel_x, numel_y}, options);

  KernelExecutor ke;
  ke.compile(&fusion, {t0, t3});
  auto outputs = ke.run({t0, t3});

  testValidate(&fusion, outputs, {t0, t3}, __LINE__, __FILE__);
}

TEST_F(NVFuserTest, FusionSegmentVerticalMerge_CUDA) {
  auto fusion = std::make_unique<Fusion>();
  FusionGuard fg(fusion.get());

  auto tv0 = makeSymbolicTensor(3);

  fusion->addInput(tv0);
  // {first kernel}
  auto tv1 = sum(tv0, {0});
  auto tv2 = add(tv1, tv0);
  auto tv3 = sum(tv2, {0});
  auto tv4 = add(tv3, tv0);
  auto tv5 = sum(tv4, {0});
  auto tv6 = sum(tv5, {0});
  // {second kernel}
  auto tv7 = add(tv6, tv5);
  auto tv8 = add(tv7, tv5);
  auto tv9 = sum(tv8, {0});

  fusion->addOutput(tv9);

  SegmentCandidateFinderOptions segment_options;
  segment_options.run_herrmann_merge = false;
  segment_options.run_final_merge = false;

  auto options = at::TensorOptions().dtype(at::kFloat).device(at::kCUDA, 0);
  at::Tensor t0 = at::randn({2, 2, 2}, options);

  auto segmented_fusion = SegmentCandidateFinder::segment(
      fusion.get(), {t0}, segment_options);

  NVF_CHECK(segmented_fusion->groups().size() == 2);
}

TEST_F(NVFuserTest, FusionSegmentHorizontalMerge_CUDA) {
  auto fusion = std::make_unique<Fusion>();
  FusionGuard fg(fusion.get());

  auto tv0 = makeSymbolicTensor(3);
  auto i0 = IrBuilder::create<Val>(DataType::Double);

  fusion->addInput(tv0);
  fusion->addInput(i0);

  // Branch 0 {first kernel}
  auto tv1 = sum(tv0, {0});
  auto tv2 = add(tv0, i0);
  auto tv3 = unaryOp(UnaryOpType::Rsqrt, tv2);
  auto tv4 = sum(tv3, {0});

  // Branch 1 {first kernel}
  auto tv5 = unaryOp(UnaryOpType::Rsqrt, tv3);
  auto tv6 = sum(tv5, {0});

  // Incompatible {second kernel}
  auto tv7 = sum(tv6, {0});

  fusion->addOutput(tv1);
  fusion->addOutput(tv4);
  fusion->addOutput(tv7);

  SegmentCandidateFinderOptions segment_options;
  segment_options.run_herrmann_merge = false;
  segment_options.run_final_merge = false;

  auto options = at::TensorOptions().dtype(at::kFloat).device(at::kCUDA, 0);
  at::Tensor t0 = at::randn({2, 2, 2}, options);

  auto segmented_fusion = SegmentCandidateFinder::segment(
      fusion.get(), {t0, 1.0}, segment_options);

  NVF_CHECK(segmented_fusion->groups().size() == 2);
}

TEST_F(NVFuserTest, FusionSegmentMixReduction_CUDA) {
  auto fusion = std::make_unique<Fusion>();
  FusionGuard fg(fusion.get());

  auto tv0 = makeSymbolicTensor(3);

  fusion->addInput(tv0);

  // def of tv1 in kernel 1 through horizontal
  auto tv1 = sum(tv0, {0, 1});
  // kernel 2
  auto tv2 = sum(tv0, {2});
  auto tv3 = broadcast(tv2, {false, false, true});
  auto tv4 = add(tv0, tv3);
  auto tv5 = sum(tv4, {2});
  // end of kernel 2
  // kernel 1
  auto tv6 = unaryOp(UnaryOpType::Rsqrt, tv0);
  auto tv7 = sum(tv6, {0, 1});
  auto tv8 = sum(tv6, {0, 1});

  fusion->addOutput(tv1);
  fusion->addOutput(tv5);
  fusion->addOutput(tv7);
  fusion->addOutput(tv8);

  SegmentCandidateFinderOptions segment_options;
  segment_options.run_herrmann_merge = false;
  segment_options.run_final_merge = false;

  auto options = at::TensorOptions().dtype(at::kFloat).device(at::kCUDA, 0);
  at::Tensor t0 = at::randn({2, 2, 2}, options);

  auto segmented_fusion = SegmentCandidateFinder::segment(
      fusion.get(), {t0}, segment_options);

  NVF_CHECK(segmented_fusion->groups().size() <= 2);
}

TEST_F(NVFuserTest, FusionSBAR_CUDA) {
  Fusion fusion;
  FusionGuard fg(&fusion);

  // N, H, W, C format
  std::vector<int64_t> input_shape{656, 7, 7, 64};

  auto x = makeContigTensor(4);
  auto y = makeContigTensor(4);
  auto weight = makeContigTensor(1);
  auto bias = makeContigTensor(1);

  fusion.addInput(x);
  fusion.addInput(y);
  fusion.addInput(weight);
  fusion.addInput(bias);

  const size_t kNumberOfDims = x->nDims();
  std::vector<bool> broadcast_mask(kNumberOfDims, false);
  for (const auto axis : c10::irange(kNumberOfDims - 1)) {
    broadcast_mask[axis] = true;
  }

  auto weight_bcast = broadcast(weight, broadcast_mask);
  auto scale = mul(x, weight_bcast);
  auto bias_bcast = broadcast(bias, broadcast_mask);
  auto scale_bias = add(scale, bias_bcast);
  auto scale_bias_add = add(scale_bias, y);
  auto scale_bias_add_relu = unaryOp(UnaryOpType::Relu, scale_bias_add);

  fusion.addOutput(scale_bias_add_relu);

  // inputs
  auto options = at::TensorOptions().dtype(at::kFloat).device(at::kCUDA, 0);
  at::Tensor at_x = at::randn(input_shape, options);
  at::Tensor at_y = at::randn(input_shape, options);
  at::Tensor at_weight = at::ones({input_shape[3]}, options);
  at::Tensor at_bias = at::zeros({input_shape[3]}, options);

  // inputs
  std::vector<c10::IValue> aten_inputs = {at_x, at_y, at_weight, at_bias};

  auto cg_outputs =
      scheduleAndRun(&fusion, SchedulerType::PointWise, aten_inputs).outputs;
  testValidate(&fusion, cg_outputs, aten_inputs, __LINE__, __FILE__);
}

TEST_F(NVFuserTest, FusionSingleElement_CUDA) {
  Fusion fusion;
  FusionGuard fg(&fusion);

  auto tv0 = makeSymbolicTensor(0);
  fusion.addInput(tv0);

  auto tv1 = add(tv0, IrBuilder::create<Val>(2.5));

  auto tv2 = add(tv1, IrBuilder::create<Val>(3.5));
  fusion.addOutput(tv2);

  auto options = at::TensorOptions().dtype(at::kFloat).device(at::kCUDA, 0);
  at::Tensor t0 = at::randn({}, options);
  auto cg_outputs =
      scheduleAndRun(&fusion, SchedulerType::PointWise, {t0}).outputs;
  testValidate(&fusion, cg_outputs, {t0}, __LINE__, __FILE__);
}

TEST_F(NVFuserTest, FusionBNBackwardRepro_CUDA) {
  std::unique_ptr<Fusion> fusion_ptr = std::make_unique<Fusion>();
  Fusion& fusion = *fusion_ptr.get();
  FusionGuard fg(&fusion);

  int batch = 4;
  int c = 4;
  int h = 4;
  int w = 4;
  int numDims = 4;

  auto input = makeSymbolicTensor(numDims);
  fusion.addInput(input);
  auto weight = makeSymbolicTensor(1);
  fusion.addInput(weight);
  auto running_mean = makeSymbolicTensor(1);
  fusion.addInput(running_mean);
  auto running_var = makeSymbolicTensor(1);
  fusion.addInput(running_var);
  auto save_mean = makeSymbolicTensor(1);
  fusion.addInput(save_mean);
  auto save_invstd = makeSymbolicTensor(1);
  fusion.addInput(save_invstd);

  auto grad_out_prev = makeSymbolicTensor(numDims);
  fusion.addInput(grad_out_prev);
  auto gt_0 =
      makeSymbolicTensor(numDims); // single tensor broadcasted is dangerous.
  fusion.addInput(gt_0);

  auto gt_bool = binaryOp(BinaryOpType::GT, gt_0, IrBuilder::create<Val>(1L));
  auto gt_float = castOp(DataType::Float, gt_bool);

  auto grad_out = mul(grad_out_prev, gt_float);

  Val* eps_ptr = IrBuilder::create<Val>(1e-5);

  auto grads = batch_norm_backward(
      input,
      grad_out,
      weight,
      running_mean,
      running_var,
      save_mean,
      save_invstd,
      true,
      eps_ptr,
      {true, true, true});

  fusion.addOutput(grads.grad_input);
  fusion.addOutput(grads.grad_weight);
  fusion.addOutput(grads.grad_bias);

  auto options = at::TensorOptions().dtype(at::kFloat).device(at::kCUDA, 0);
  at::Tensor t0 = at::randn({batch, c, h, w}, options);
  at::Tensor t1 = at::randn({c}, options);
  at::Tensor t2 = at::randn_like(t1);
  at::Tensor t3 = at::randn_like(t1);
  at::Tensor t4 = at::randn_like(t1);
  at::Tensor t5 = at::randn_like(t1);
  at::Tensor t6 = at::randn_like(t0);
  at::Tensor t7 = at::randn_like(t0);

  FusionExecutorCache executor_cache(std::move(fusion_ptr));
<<<<<<< HEAD
  auto outputs = executor_cache.runFusionWithInputs_deprecated(
      {t0, t1, t2, t3, t4, t5, t6, t7});
=======
  auto outputs =
      executor_cache.runFusionWithInputs({t0, t1, t2, t3, t4, t5, t6, t7});
>>>>>>> b8c3ecc6
}

// TODO: We only changed inputs, merge this with the test above.
TEST_F(NVFuserTest, FusionBNBackwardRepro2_CUDA) {
  std::unique_ptr<Fusion> fusion_ptr = std::make_unique<Fusion>();
  Fusion& fusion = *fusion_ptr.get();
  FusionGuard fg(&fusion);

  int batch = 2;
  int c = 81;
  int h = 1;
  int w = 1;

  auto input = makeConcreteTensor({-1, -1, 1, 1});
  fusion.addInput(input);
  auto weight = makeSymbolicTensor(1);
  fusion.addInput(weight);
  auto running_mean = makeSymbolicTensor(1);
  fusion.addInput(running_mean);
  auto running_var = makeSymbolicTensor(1);
  fusion.addInput(running_var);
  auto save_mean = makeSymbolicTensor(1);
  fusion.addInput(save_mean);
  auto save_invstd = makeSymbolicTensor(1);
  fusion.addInput(save_invstd);

  auto grad_out_prev = makeConcreteTensor({-1, -1, 1, 1});
  fusion.addInput(grad_out_prev);
  auto gt_0 = makeConcreteTensor({-1, -1, 1, 1});
  fusion.addInput(gt_0);

  auto gt_bool = binaryOp(BinaryOpType::GT, gt_0, IrBuilder::create<Val>(1L));
  auto gt_float = castOp(DataType::Float, gt_bool);

  auto grad_out = mul(grad_out_prev, gt_float);

  Val* eps_ptr = IrBuilder::create<Val>(1e-5);

  auto grads = batch_norm_backward(
      input,
      grad_out,
      weight,
      running_mean,
      running_var,
      save_mean,
      save_invstd,
      true,
      eps_ptr,
      {true, true, true});

  fusion.addOutput(grads.grad_input);
  fusion.addOutput(grads.grad_weight);
  fusion.addOutput(grads.grad_bias);

  auto options = at::TensorOptions().dtype(at::kFloat).device(at::kCUDA, 0);
  at::Tensor t0 = at::randn({batch, c, h, w}, options);
  at::Tensor t1 = at::randn({c}, options);
  at::Tensor t2 = at::randn_like(t1);
  at::Tensor t3 = at::randn_like(t1);
  at::Tensor t4 = at::randn_like(t1);
  at::Tensor t5 = at::randn_like(t1);
  at::Tensor t6 = at::randn_like(t0);
  at::Tensor t7 = at::randn_like(t0);

  FusionExecutorCache executor_cache(std::move(fusion_ptr));
<<<<<<< HEAD
  auto outputs = executor_cache.runFusionWithInputs_deprecated(
      {t0, t1, t2, t3, t4, t5, t6, t7});
=======
  auto outputs =
      executor_cache.runFusionWithInputs({t0, t1, t2, t3, t4, t5, t6, t7});
>>>>>>> b8c3ecc6
}

TEST_F(NVFuserTest, FusionBNRepro_CUDA) {
  std::unique_ptr<Fusion> fusion_ptr = std::make_unique<Fusion>();
  Fusion& fusion = *fusion_ptr.get();
  FusionGuard fg(&fusion);

  const bool kTraining = true;
  const float kMomentum = 0.1;
  const float kEps = 1e-5;

  int batch = 14;
  int c = 65;
  int h = 7;
  int w = 7;
  int numDims = 4;

  auto input = makeSymbolicTensor(numDims);
  fusion.addInput(input);
  auto weight = makeSymbolicTensor(1);
  fusion.addInput(weight);
  auto bias = makeSymbolicTensor(1);
  fusion.addInput(bias);
  auto running_mean = makeSymbolicTensor(1);
  fusion.addInput(running_mean);
  auto running_var = makeSymbolicTensor(1);
  fusion.addInput(running_var);

  auto momentum_ptr = IrBuilder::create<Val>(kMomentum);
  auto eps_ptr = IrBuilder::create<Val>(kEps);

  auto result = batch_norm(
      input,
      weight,
      bias,
      running_mean,
      running_var,
      kTraining,
      momentum_ptr,
      eps_ptr);

  fusion.addOutput(result.output);
  fusion.addOutput(result.mean);
  fusion.addOutput(result.invstd);

  auto options = at::TensorOptions().dtype(at::kFloat).device(at::kCUDA, 0);
  at::Tensor t1 = at::randn({batch, c, h, w}, options);
  at::Tensor t2 = at::randn({c}, options);
  at::Tensor t3 = at::randn_like(t2);
  at::Tensor t4 = at::randn_like(t2);
  at::Tensor t5 = at::randn_like(t2);

  auto t1_ref = t1.clone();
  auto t2_ref = t2.clone();
  auto t3_ref = t3.clone();
  auto t4_ref = t4.clone();
  auto t5_ref = t5.clone();

  FusionExecutorCache executor_cache(std::move(fusion_ptr));
<<<<<<< HEAD
  auto cg_outputs =
      executor_cache.runFusionWithInputs_deprecated({t1, t2, t3, t4, t5});
=======
  auto cg_outputs = executor_cache.runFusionWithInputs({t1, t2, t3, t4, t5});
>>>>>>> b8c3ecc6

  auto at_results = at::native_batch_norm(
      t1_ref, t2_ref, t3_ref, t4_ref, t5_ref, kTraining, kMomentum, kEps);

  auto at_output = std::get<0>(at_results);
  auto at_mean = std::get<1>(at_results);
  auto at_invstd = std::get<2>(at_results);

  std::vector<at::Tensor> aten_outputs = {at_output, at_mean, at_invstd};

  testValidate(
      &fusion,
      cg_outputs,
      {t1, t2, t3, t4, t5},
      aten_outputs,
      __LINE__,
      __FILE__);
}

TEST_F(NVFuserTest, FusionBNRepro2_CUDA) {
  std::unique_ptr<Fusion> fusion_ptr = std::make_unique<Fusion>();
  Fusion& fusion = *fusion_ptr.get();
  FusionGuard fg(&fusion);

  const bool kTraining = true;
  const float kMomentum = 0.1;
  const float kEps = 1e-5;

  int batch = 2;
  int c = 4;
  int h = 17;
  int w = 17;
  int numDims = 4;

  auto input = makeSymbolicTensor(numDims);
  fusion.addInput(input);

  Val* momentum_ptr = IrBuilder::create<Val>(kMomentum);
  Val* eps_ptr = IrBuilder::create<Val>(kEps);

  auto result = batch_norm(
      input,
      nullptr,
      nullptr,
      nullptr,
      nullptr,
      kTraining,
      momentum_ptr,
      eps_ptr);

  fusion.addOutput(result.output);
  fusion.addOutput(result.mean);
  fusion.addOutput(result.invstd);

  auto options = at::TensorOptions().dtype(at::kFloat).device(at::kCUDA, 0);
  at::Tensor t1 = at::randn({batch, c, h, w}, options);

  auto t1_ref = t1.clone();
  at::Tensor r_m;
  at::Tensor r_v;
  at::Tensor weight;
  at::Tensor bias;

  FusionExecutorCache executor_cache(std::move(fusion_ptr));
<<<<<<< HEAD
  auto cg_outputs = executor_cache.runFusionWithInputs_deprecated({t1});
=======
  auto cg_outputs = executor_cache.runFusionWithInputs({t1});
>>>>>>> b8c3ecc6

  testValidate(&fusion, cg_outputs, {t1}, __LINE__, __FILE__);
}

TEST_F(NVFuserTest, FusionZeroSizeTensorPW_CUDA) {
  Fusion fusion;
  FusionGuard fg(&fusion);

  auto tv0 = makeSymbolicTensor(1);
  fusion.addInput(tv0);

  auto tv1 = makeConcreteTensor({0});
  fusion.addInput(tv1);

  auto tv2 = add(tv0, IrBuilder::create<Val>(2.5));
  fusion.addOutput(tv2);

  // This test used to just have:
  // auto tv3 = makeConcreteTensor({0});
  // and somehow that was running through our system fine, but size-0 tensors
  // are not supported, so making sure this fails.
  auto tv3 = set(tv1);
  fusion.addOutput(tv3);

  auto options = at::TensorOptions().dtype(at::kFloat).device(at::kCUDA, 0);

  at::Tensor t0 = at::randn({2}, options);
  at::Tensor t1 = at::randn({0}, options);

  // Fails at schedule pointwise because our (maybe only) size-0 check is in
  // binding input sizes which the scheduler ends up calling.
  // NOLINTNEXTLINE(cppcoreguidelines-avoid-goto,hicpp-avoid-goto)
  ASSERT_ANY_THROW(scheduleAndRun(&fusion, SchedulerType::PointWise, {t0, t1}));
}

TEST_F(NVFuserTest, FusionZeroSizeTensorReduction_CUDA) {
  Fusion fusion;
  FusionGuard fg(&fusion);

  auto tv0 = makeSymbolicTensor(2);
  fusion.addInput(tv0);

  auto tv1 = makeConcreteTensor({0});
  fusion.addInput(tv1);

  auto tv2 = sum(tv0, {1});
  fusion.addOutput(tv2);

  auto tv3 = makeConcreteTensor({0});
  fusion.addOutput(tv3);

  auto options = at::TensorOptions().dtype(at::kFloat).device(at::kCUDA, 0);

  at::Tensor t0 = at::randn({2, 4}, options);
  at::Tensor t1 = at::randn({0}, options);
<<<<<<< HEAD
  auto cg_results = scheduleAndRun(&fusion, SchedulerType::Reduction, {t0, t1});
  auto aten_output2 = t0.sum({1});
  at::Tensor aten_output3 = at::empty({0}, options);
=======
  auto cg_results =
      scheduleAndRun(&fusion, SchedulerType::Reduction, {t0, t1}, false);
  auto t2 = t0.sum({1});
  at::Tensor t3 = at::empty({0}, options);
>>>>>>> b8c3ecc6

  testValidate(
      &fusion,
      cg_results.outputs,
      {t0, t1},
<<<<<<< HEAD
      {aten_output2, aten_output3},
=======
      {t2, t3},
>>>>>>> b8c3ecc6
      __LINE__,
      __FILE__,
      "",
      cg_results.heuristic_params->lparams);
}

TEST_F(NVFuserTest, FusionZeroSizeTensorNormalization_CUDA) {
  Fusion fusion;
  FusionGuard fg(&fusion);

  auto tv0 = makeSymbolicTensor(2);
  fusion.addInput(tv0);

  auto tv1 = makeConcreteTensor({0});
  fusion.addInput(tv1);

  auto tv2 = sum(tv0, {0});
  auto tv3 = broadcast(tv2, {true, false});
  auto tv4 = add(tv0, tv3);
  fusion.addOutput(tv4);

  auto tv5 = makeConcreteTensor({0});
  fusion.addOutput(tv5);

  auto options = at::TensorOptions().dtype(at::kFloat).device(at::kCUDA, 0);

  at::Tensor t0 = at::randn({2, 4}, options);
  at::Tensor t1 = at::randn({0}, options);

  auto cg_results =
      scheduleAndRun(&fusion, SchedulerType::OuterPersistent, {t0, t1}, false);
<<<<<<< HEAD
  auto aten_output2 = t0.sum({0}).add(t0);
  at::Tensor aten_output3 = at::empty({0}, options);
=======
  auto t2 = t0.sum({0}).add(t0);
  at::Tensor t3 = at::empty({0}, options);
>>>>>>> b8c3ecc6

  testValidate(
      &fusion,
      cg_results.outputs,
      {t0, t1},
<<<<<<< HEAD
      {aten_output2, aten_output3},
=======
      {t2, t3},
>>>>>>> b8c3ecc6
      __LINE__,
      __FILE__,
      "",
      cg_results.heuristic_params->lparams);
}

TEST_F(NVFuserTest, FusionWelford1Output_CUDA) {
  auto fusion_ptr = std::make_unique<Fusion>();
  auto fusion = fusion_ptr.get();
  FusionGuard fg(fusion);

  auto tv0 = makeSymbolicTensor(2);
  fusion->addInput(tv0);

  auto tvs = Welford(tv0, {1});
  fusion->addOutput(tvs.var_sum);
  FusionExecutorCache executor_cache(std::move(fusion_ptr));

  auto options = at::TensorOptions().dtype(at::kFloat).device(at::kCUDA, 0);
  at::Tensor t0 = at::randn({128, 65}, options);
  auto outputs = executor_cache.runFusionWithInputs_deprecated({t0});

  auto t1 = t0.var({1}, false) * 65;
  testValidate(fusion, outputs, {t0}, {t1}, __LINE__, __FILE__);
}

TEST_F(NVFuserTest, FusionTranslate1Welford_CUDA) {
  auto fusion_ptr = std::make_unique<Fusion>();
  auto fusion = fusion_ptr.get();
  FusionGuard fg(fusion);

  auto tv0 = makeSymbolicTensor(2);
  fusion->addInput(tv0);

  auto tvs = Welford(tv0, {1});
  auto tv_out = add(tv0, broadcast(tvs.avg, {false, true}));
  fusion->addOutput(tv_out);
  FusionExecutorCache executor_cache(std::move(fusion_ptr));

  auto run_test = [&executor_cache,
                   fusion](auto inner_size) -> FusionKernelRuntime* {
    auto options = at::TensorOptions().dtype(at::kFloat).device(at::kCUDA, 0);
    at::Tensor t0 = at::randn({128, inner_size}, options);
    auto outputs = executor_cache.runFusionWithInputs_deprecated({t0});
    // Square sums does not fit well in the testValidate assumptions,
    //  so we just compare the divided output here.
    testValidate(
        fusion,
        outputs,
        {t0},
        {t0.add(t0.mean({1}).unsqueeze(1))},
        __LINE__,
        __FILE__);

    return executor_cache.getMostRecentKernelRuntime();
  };

  // Run a translated welford
  auto runtime1 = run_test(64);
  // Check it was translated
  NVF_CHECK(
      runtime1->fusionSegments()->groups().size() == 1 &&
      runtime1->fusionSegments()->groups()[0]->exprs().size() > 2);

  // Run an un-translated welford
  auto runtime2 = run_test(65536);

  bool found_welford = false;
  for (auto group : runtime2->fusionSegments()->groups()) {
    for (auto expr : group->exprs()) {
      if (expr->isA<WelfordOp>()) {
        found_welford = true;
      }
    }
  }
  NVF_CHECK(found_welford);
}

TEST_F(NVFuserTest, FusionTranslate2Welford_CUDA) {
  auto fusion_ptr = std::make_unique<Fusion>();
  auto fusion = fusion_ptr.get();
  FusionGuard fg(fusion);

  auto tv0 = makeSymbolicTensor(2);
  fusion->addInput(tv0);

  auto tvs1 = Welford(tv0, {1});
  auto tv_out1 = add(tv0, broadcast(tvs1.avg, {false, true}));
  fusion->addOutput(tv_out1);

  auto tvs2 = Welford(tv0, {1});
  auto tv_out2 = add(tv0, broadcast(tvs2.avg, {false, true}));
  fusion->addOutput(tv_out2);

  FusionExecutorCache executor_cache(std::move(fusion_ptr));

  auto run_test = [&executor_cache,
                   fusion](auto inner_size) -> FusionKernelRuntime* {
    auto options = at::TensorOptions().dtype(at::kFloat).device(at::kCUDA, 0);
    at::Tensor t0 = at::randn({128, inner_size}, options);
    auto outputs = executor_cache.runFusionWithInputs_deprecated({t0});

    // Square sums does not fit well in the testValidate assumptions,
    //  so we just compare the divided output here.
    auto out = t0.add(t0.mean({1}).unsqueeze(1));
    testValidate(fusion, outputs, {t0}, {out, out}, __LINE__, __FILE__);

    return executor_cache.getMostRecentKernelRuntime();
  };

  // Run a translated welford
  auto runtime1 = run_test(64);
  // Check it was translated
  NVF_CHECK(
      runtime1->fusionSegments()->groups().size() == 1 &&
      runtime1->fusionSegments()->groups()[0]->exprs().size() > 4);

  // Run an un-translated welford
  auto runtime2 = run_test(65536);
  // // Check it was not translated
  bool found_welford = false;
  for (auto group : runtime2->fusionSegments()->groups()) {
    for (auto expr : group->exprs()) {
      if (expr->isA<WelfordOp>()) {
        found_welford = true;
      }
    }
  }
  NVF_CHECK(found_welford);
}

TEST_F(NVFuserTest, FusionLargeWelfordNormalization_CUDA) {
  auto fusion_ptr = std::make_unique<Fusion>();
  auto fusion = fusion_ptr.get();
  FusionGuard fg(fusion);

  auto tv0 = makeSymbolicTensor(2);
  fusion->addInput(tv0);

  auto tvs1 = Welford(tv0, {1});
  auto sum_of_tv0 = sum(tv0, {1});

  fusion->addOutput(tvs1.var_sum);
  fusion->addOutput(sum_of_tv0);

  FusionExecutorCache executor_cache(std::move(fusion_ptr));

  auto run_test = [&executor_cache,
                   fusion](auto inner_size) -> FusionKernelRuntime* {
    auto options = at::TensorOptions().dtype(at::kFloat).device(at::kCUDA, 0);
    at::Tensor t0 = at::randn({128, inner_size}, options);
    auto outputs = executor_cache.runFusionWithInputs_deprecated({t0});

    auto t1 = t0.var({1}, false) * inner_size;
    auto t2 = t0.sum({1});
    testValidate(fusion, outputs, {t0}, {t1, t2}, __LINE__, __FILE__);

    return executor_cache.getMostRecentKernelRuntime();
  };

  auto runtime = run_test(65536);
  NVF_CHECK(!runtime->isSegmented());
}

TEST_F(NVFuserTest, FusionWelfordOuterPersistence_CUDA) {
  auto fusion_ptr = std::make_unique<Fusion>();
  auto fusion = fusion_ptr.get();
  FusionGuard fg(fusion);

  auto tv0 = makeSymbolicTensor(2);
  fusion->addInput(tv0);

  auto tvs1 = Welford(tv0, {1});
  auto sum_of_tv0 = sum(tv0, {1});
  auto sum_bcasted = broadcast(sum_of_tv0, {false, true});
  auto avg_bcasted = broadcast(tvs1.avg, {false, true});
  auto tv0_plus_sum = add(tv0, sum_bcasted);
  auto tv0_plus_avg = add(tv0, avg_bcasted);

  fusion->addOutput(tv0_plus_sum);
  fusion->addOutput(tv0_plus_avg);

  FusionExecutorCache executor_cache(std::move(fusion_ptr));

  auto run_test = [&executor_cache,
                   fusion](auto inner_size) -> FusionKernelRuntime* {
    auto options = at::TensorOptions().dtype(at::kFloat).device(at::kCUDA, 0);
    at::Tensor t0 = at::randn({128, inner_size}, options);
    auto outputs = executor_cache.runFusionWithInputs_deprecated({t0});

    auto t1 = t0.to(c10::kDouble).mean({1}).unsqueeze(1) + t0;
    auto t2 = t0.to(c10::kDouble).sum({1}).unsqueeze(1) + t0;
    testValidate(fusion, outputs, {t0}, {t2, t1}, __LINE__, __FILE__);

    return executor_cache.getMostRecentKernelRuntime();
  };

  for (auto inner_size : {4096, 8192, 32768}) {
    auto runtime = run_test(inner_size);
    NVF_CHECK(!runtime->isSegmented());
  }
}

TEST_F(NVFuserTest, FusionSegmentIslands_CUDA) {
  auto fusion = std::make_unique<Fusion>();
  FusionGuard fg(fusion.get());

  auto tv0 = makeSymbolicTensor(2);
  auto tv1 = makeSymbolicTensor(2);
  fusion->addInput(tv0);
  fusion->addInput(tv1);

  auto tv2 = sum(tv0, {0});
  auto tv3 = sum(tv1, {1});
  fusion->addOutput(tv2);
  fusion->addOutput(tv3);

  auto options = at::TensorOptions().dtype(at::kFloat).device(at::kCUDA, 0);
  at::Tensor t0 = at::randn({16, 16}, options);
  at::Tensor t1 = at::randn({16, 16}, options);

  FusionExecutorCache executor_cache(std::move(fusion));
  executor_cache.runFusionWithInputs_deprecated({t0, t1});
}

TEST_F(NVFuserTest, FusionBackOffInnerBroadcast_CUDA) {
  auto fusion = std::make_unique<Fusion>();
  FusionGuard fg(fusion.get());

  auto tv0 = makeSymbolicTensor(1);
  auto tv1 = makeSymbolicTensor(2);
  auto tv2 = makeSymbolicTensor(4);
  fusion->addInput(tv0);
  fusion->addInput(tv1);

  auto tv3 = broadcast(tv0, {false, true, true, true});
  auto tv4 = broadcast(tv1, {false, false, true, true});
  auto tv5 = unaryOp(UnaryOpType::Rsqrt, tv2);

  auto tv6 = add(tv3, tv5);
  auto tv7 = add(tv4, tv5);
  auto tv8 = add(tv3, tv4);

  auto tv9 = add(tv6, tv7);
  auto tv10 = add(tv9, tv8);

  fusion->addOutput(tv10);

  tv0->computeAt(tv10, -2);
  tv1->computeAt(tv10, -2);
  tv2->computeAt(tv10, -2);

  NVF_CHECK(tv3->getComputeAtPosition() == 1);
  NVF_CHECK(tv4->getComputeAtPosition() == 2);
  NVF_CHECK(tv5->getComputeAtPosition() == 3);

  NVF_CHECK(tv6->getMaxProducerPosition() == 3);
  NVF_CHECK(tv7->getMaxProducerPosition() == 3);
  NVF_CHECK(tv8->getMaxProducerPosition() == 2);
}

TEST_F(NVFuserTest, FusionBackOffInnerBroadcast2_CUDA) {
  auto fusion = std::make_unique<Fusion>();
  FusionGuard fg(fusion.get());

  auto tv0 = makeSymbolicTensor(2);
  auto tv1 = makeSymbolicTensor(3);
  fusion->addInput(tv0);
  fusion->addInput(tv1);
  auto tv2 = broadcast(tv0, {false, false, true});
  auto tv3 = add(tv2, tv1);

  fusion->addOutput(tv3);
  tv3->split(-2, 4);
  tv3->reorder({{-1, -2}});
  tv0->computeAt(tv3, -2);
  tv1->computeAt(tv3, -2);
  NVF_CHECK(tv2->getComputeAtPosition() == 2);
  NVF_CHECK(tv3->getMaxProducerPosition() == 2);
}

TEST_F(NVFuserTest, FusionBackOffInnerBroadcast3_CUDA) {
  auto fusion = std::make_unique<Fusion>();
  FusionGuard fg(fusion.get());

  auto tv0 = makeSymbolicTensor(2);
  auto tv1 = makeSymbolicTensor(4);
  fusion->addInput(tv0);
  fusion->addInput(tv1);
  auto tv2 = broadcast(tv0, {false, false, true});
  auto tv3 = broadcast(tv2, {false, true, false, false});
  auto tv4 = add(tv3, tv1);

  fusion->addOutput(tv4);
  tv0->computeAt(tv4, -1);
  tv1->computeAt(tv4, -1);
  NVF_CHECK(tv2->getComputeAtPosition() == 2);
  NVF_CHECK(tv3->getMaxProducerPosition() == 3);
}

TEST_F(NVFuserTest, FusionSimpleWarp_CUDA) {
  auto fusion = std::make_unique<Fusion>();
  FusionGuard fg(fusion.get());

  auto tv0 = makeSymbolicTensor(2);
  fusion->addInput(tv0);

  auto tv1 = sum(tv0, {1});
  auto tv2 = broadcast(tv1, {false, true});
  auto tv3 = add(tv2, tv0);

  fusion->addOutput(tv3);

  tv1->split(1, 32);
  auto tv1_rf = tv1->rFactor({1});
  TransformPropagatorWithCheck propagator(tv1_rf);
  MaxLogicalDomainInfoSpanningTree(tv1_rf).traverse(&propagator);
  tv1_rf->axis(-1)->parallelize(ParallelType::TIDx);
  tv1->axis(0)->parallelize(ParallelType::BIDx);
  tv1->axis(-1)->parallelize(ParallelType::TIDx);
  tv2->axis(0)->parallelize(ParallelType::BIDx);
  tv2->axis(-1)->parallelize(ParallelType::TIDx);
  tv3->axis(0)->parallelize(ParallelType::BIDx);
  tv3->axis(-1)->parallelize(ParallelType::TIDx);
  tv0->computeAt(tv3, -1, ComputeAtMode::MostInlined);

  auto options = at::TensorOptions().dtype(at::kFloat).device(at::kCUDA, 0);
  at::Tensor t1 = at::randn({16, 128}, options);

  auto at_output = t1.sum({1}, true).add(t1);

  KernelExecutor ke;
  ke.compile(fusion.get(), {t1});
  auto outputs = ke.run({t1});

  testValidate(fusion.get(), outputs, {t1}, {at_output}, __LINE__, __FILE__);
}

TEST_F(NVFuserTest, FusionSimpleWarpPad_CUDA) {
  auto fusion = std::make_unique<Fusion>();
  FusionGuard fg(fusion.get());

  auto tv0 = makeSymbolicTensor(2);

  fusion->addInput(tv0);

  auto tv1 = sum(tv0, {1});
  auto tv2 = broadcast(tv1, {false, true});
  auto tv3 = add(tv2, tv0);

  fusion->addOutput(tv3);

  // Schedule a persistent kernel
  auto tv0_cache = tv0->cacheAfter();
  tv1->split(1, 8, false);
  auto tv1_rf = tv1->rFactor({1});
  tv1_rf->axis(0)->parallelize(ParallelType::BIDx);
  tv1_rf->axis(-1)->parallelize(ParallelType::TIDx);
  tv1_rf->axis(-1)->padToMultipleOfWarp(32);
  tv1->axis(-1)->parallelize(ParallelType::TIDx);
  tv1->axis(-1)->padToMultipleOfWarp(32);
  TransformPropagatorWithCheck propagator(tv1_rf);
  MaxLogicalDomainInfoSpanningTree(tv1_rf).traverse(&propagator);
  tv0->axis(-1)->parallelize(ParallelType::TIDx);
  tv0->axis(-1)->padToMultipleOfWarp(32);
  tv0_cache->axis(-1)->parallelize(ParallelType::TIDx);
  tv0_cache->axis(-1)->padToMultipleOfWarp(32);
  tv2->axis(-1)->parallelize(ParallelType::TIDx);
  tv2->axis(-1)->padToMultipleOfWarp(32);
  tv3->axis(-1)->parallelize(ParallelType::TIDx);
  tv3->axis(-1)->padToMultipleOfWarp(32);

  tv0->computeAt(tv3, -1, ComputeAtMode::MostInlined);

  auto options = at::TensorOptions().dtype(at::kFloat).device(at::kCUDA, 0);
  at::Tensor t1 = at::randn({16, 127}, options);

  auto at_output = t1.sum({1}, true).add(t1);

  KernelExecutor ke;
  ke.compile(fusion.get(), {t1});
  auto outputs = ke.run({t1});
  testValidate(fusion.get(), outputs, {t1}, {at_output}, __LINE__, __FILE__);
}

TEST_F(NVFuserTest, FusionWarpPadMergeSplit_CUDA) {
  auto fusion = std::make_unique<Fusion>();
  FusionGuard fg(fusion.get());

  auto tv0 = makeSymbolicTensor(3);

  fusion->addInput(tv0);

  auto tv1 = sum(tv0, {1, 2});
  auto tv2 = broadcast(tv1, {false, true, true});
  auto tv3 = add(tv2, tv0);

  fusion->addOutput(tv3);

  // Schedule a persistent kernel
  auto tv0_cache = tv0->cacheAfter();
  tv1->merge(1);
  tv1->split(1, 8, false);

  auto tv1_rf = tv1->rFactor({1});
  tv1_rf->axis(0)->parallelize(ParallelType::BIDx);
  tv1_rf->axis(-1)->parallelize(ParallelType::TIDx);
  tv1->axis(-1)->parallelize(ParallelType::TIDx);
  tv1->axis(-1)->padToMultipleOfWarp();
  TransformPropagatorWithCheck propagator(tv1_rf);
  MaxLogicalDomainInfoSpanningTree(tv1_rf).traverse(&propagator);
  tv0->axis(-1)->parallelize(ParallelType::TIDx);
  tv0_cache->axis(-1)->parallelize(ParallelType::TIDx);
  tv2->axis(-1)->parallelize(ParallelType::TIDx);
  tv3->axis(-1)->parallelize(ParallelType::TIDx);

  tv0->computeAt(tv3, -1, ComputeAtMode::MostInlined);

  auto options = at::TensorOptions().dtype(at::kFloat).device(at::kCUDA, 0);
  at::Tensor t1 = at::randn({16, 17, 128}, options);

  auto at_output = t1.sum({1, 2}, true).add(t1);

  KernelExecutor ke;
  ke.compile(fusion.get(), {t1});
  auto outputs = ke.run({t1});
  testValidate(fusion.get(), outputs, {t1}, {at_output}, __LINE__, __FILE__);
}

TEST_F(NVFuserTest, FusionSerialWarpReduction_CUDA) {
  auto fusion = std::make_unique<Fusion>();
  FusionGuard fg(fusion.get());

  auto tv0 = makeSymbolicTensor(3);

  fusion->addInput(tv0);

  auto tv1 = sum(tv0, {1, 2});
  auto tv2 = broadcast(tv1, {false, true, true});
  auto tv3 = add(tv2, tv0);

  fusion->addOutput(tv3);

  // Schedule a persistent kernel
  auto tv0_cache = tv0->cacheAfter();
  tv1->merge(1);
  tv1->split(1, 8, false);

  tv1->axis(-1)->parallelize(ParallelType::TIDx);
  tv1->axis(-1)->padToMultipleOfWarp();
  TransformPropagatorWithCheck propagator(tv1);
  MaxLogicalDomainInfoSpanningTree(tv1).traverse(&propagator);
  tv0->axis(-1)->parallelize(ParallelType::TIDx);
  tv0_cache->axis(-1)->parallelize(ParallelType::TIDx);
  tv2->axis(-1)->parallelize(ParallelType::TIDx);
  tv3->axis(-1)->parallelize(ParallelType::TIDx);

  tv0->computeAt(tv3, -1, ComputeAtMode::MostInlined);

  auto options = at::TensorOptions().dtype(at::kFloat).device(at::kCUDA, 0);
  at::Tensor t1 = at::randn({16, 17, 128}, options);

  auto at_output = t1.sum({1, 2}, true).add(t1);

  KernelExecutor ke;
  ke.compile(fusion.get(), {t1});
  auto outputs = ke.run({t1});
  testValidate(fusion.get(), outputs, {t1}, {at_output}, __LINE__, __FILE__);
}

TEST_F(NVFuserTest, FusionTrivialWarpReduction_CUDA) {
  auto fusion = std::make_unique<Fusion>();
  FusionGuard fg(fusion.get());

  auto tv0 = makeConcreteTensor({17, 18, 128, 1});

  fusion->addInput(tv0);
  auto tv1 = reductionOpRaw(
      BinaryOpType::Add, {1, 2, 3}, IrBuilder::create<Val>(0.0), tv0);
  auto tv2 = broadcast(tv1, {false, true, true, true});
  auto tv3 = add(tv2, tv0);

  fusion->addOutput(tv3);

  // Schedule a persistent kernel
  auto tv0_cache = tv0->cacheAfter();
  tv1->merge(1);
  tv1->split(1, 8, false);

  auto tv1_rf = tv1->rFactor({1});
  tv1_rf->axis(0)->parallelize(ParallelType::BIDx);
  tv1_rf->axis(-2)->parallelize(ParallelType::TIDx);
  tv1->axis(-2)->parallelize(ParallelType::TIDx);
  tv1->axis(-2)->padToMultipleOfWarp();
  TransformPropagatorWithCheck propagator(tv1_rf);
  MaxLogicalDomainInfoSpanningTree(tv1_rf).traverse(&propagator);
  tv0->axis(-2)->parallelize(ParallelType::TIDx);
  tv0_cache->axis(-2)->parallelize(ParallelType::TIDx);
  tv2->axis(-2)->parallelize(ParallelType::TIDx);
  tv3->axis(-2)->parallelize(ParallelType::TIDx);

  tv0->computeAt(tv3, -1, ComputeAtMode::MostInlined);

  auto options = at::TensorOptions().dtype(at::kFloat).device(at::kCUDA, 0);
  at::Tensor t1 = at::randn({17, 18, 128, 1}, options);

  auto at_output = t1.sum({1, 2, 3}, true).add(t1);

  KernelExecutor ke;
  ke.compile(fusion.get(), {t1});
  auto outputs = ke.run({t1});
  testValidate(fusion.get(), outputs, {t1}, {at_output}, __LINE__, __FILE__);
}

TEST_F(NVFuserTest, FusionMultipleDimBinding_CUDA) {
  auto fusion = std::make_unique<Fusion>();
  FusionGuard fg(fusion.get());

  auto tv0 = makeSymbolicTensor(2);
  auto tv_add = makeSymbolicTensor(2);

  fusion->addInput(tv0);
  fusion->addInput(tv_add);

  auto tv1 = sum(tv0, {1});
  auto tv2 = broadcast(tv1, {false, true});
  auto tv3 = add(tv2, tv0);
  auto tv4 = add(tv0, tv_add);

  fusion->addOutput(tv3);
  fusion->addOutput(tv4);

  // Schedule a persistent kernel
  auto tv0_cache = tv0->cacheAfter();
  tv1->split(1, 8, false);
  auto tv1_rf = tv1->rFactor({1});
  tv1_rf->axis(0)->parallelize(ParallelType::BIDx);
  tv1_rf->axis(-1)->parallelize(ParallelType::TIDx);
  tv1_rf->axis(-1)->padToMultipleOfWarp(32);
  tv1->axis(-1)->parallelize(ParallelType::TIDx);
  tv1->axis(-1)->padToMultipleOfWarp(32);
  TransformPropagatorWithCheck propagator(tv1_rf);
  MaxLogicalDomainInfoSpanningTree(tv1_rf).traverse(&propagator);
  tv0->axis(-1)->parallelize(ParallelType::TIDx);
  tv0->axis(-1)->padToMultipleOfWarp(32);
  tv0_cache->axis(-1)->parallelize(ParallelType::TIDx);
  tv0_cache->axis(-1)->padToMultipleOfWarp(32);
  tv2->axis(-1)->parallelize(ParallelType::TIDx);
  tv2->axis(-1)->padToMultipleOfWarp(32);
  tv3->axis(-1)->parallelize(ParallelType::TIDx);
  tv3->axis(-1)->padToMultipleOfWarp(32);
  tv4->axis(-1)->parallelize(ParallelType::TIDx);
  tv4->axis(-1)->padToMultipleOfWarp(64);

  tv0->computeAt(tv3, -1, ComputeAtMode::MostInlined);

  auto options = at::TensorOptions().dtype(at::kFloat).device(at::kCUDA, 0);
  at::Tensor t1 = at::randn({16, 128}, options);
  at::Tensor t2 = at::randn({16, 128}, options);

  auto at_output = t1.sum({1}, true).add(t1);

  KernelExecutor ke;
  ke.compile(fusion.get(), {t1, t2});
  auto outputs = ke.run({t1, t2});
  testValidate(
      fusion.get(),
      outputs,
      {t1, t2},
      {at_output, t1 + t2},
      __LINE__,
      __FILE__);
}

TEST_F(NVFuserTest, FusionPadNoWarpReduce_CUDA) {
  auto fusion = std::make_unique<Fusion>();
  FusionGuard fg(fusion.get());

  auto tv0 = makeSymbolicTensor(2);

  fusion->addInput(tv0);

  auto tv1 = sum(tv0, {1});
  auto tv2 = broadcast(tv1, {false, true});
  auto tv3 = add(tv2, tv0);

  fusion->addOutput(tv3);

  tv1->axis(-1)->parallelize(ParallelType::TIDx);
  tv1->axis(-1)->padToMultipleOfWarp();
  tv2->axis(-1)->parallelize(ParallelType::TIDx);
  tv3->axis(-1)->parallelize(ParallelType::TIDx);

  tv1->axis(0)->parallelize(ParallelType::TIDy);
  tv2->axis(0)->parallelize(ParallelType::TIDy);
  tv3->axis(0)->parallelize(ParallelType::TIDy);

  auto options = at::TensorOptions().dtype(at::kFloat).device(at::kCUDA, 0);
  at::Tensor t1 = at::randn({16, 31}, options);

  KernelExecutor ke;
  ke.compile(fusion.get(), {t1});
  auto outputs = ke.run({t1});
  testValidate(fusion.get(), outputs, {t1}, __LINE__, __FILE__);
}

TEST_F(NVFuserTest, FusionWarpMutipleThreadDim_CUDA) {
  auto fusion = std::make_unique<Fusion>();
  FusionGuard fg(fusion.get());

  auto tv0 = makeSymbolicTensor(2);
  fusion->addInput(tv0);
  auto tv1 = add(tv0, IrBuilder::create<Val>(1.0));
  auto tv2 = sum(tv1, {1});
  fusion->addOutput(tv2);

  tv2->split(1, 8);
  auto tv2_rf = tv2->rFactor({-1});
  tv2_rf->axis(-1)->parallelize(ParallelType::TIDx);
  tv2_rf->axis(-1)->padToMultipleOfWarp();

  TransformPropagatorWithCheck propagator(tv2_rf);
  MaxLogicalDomainInfoSpanningTree(tv2_rf).traverse(&propagator);

  tv0->axis(-1)->parallelize(ParallelType::TIDx);
  tv1->axis(-1)->parallelize(ParallelType::TIDx);
  tv2->axis(0)->parallelize(ParallelType::BIDx);
  tv2->axis(1)->parallelize(ParallelType::TIDy);
  tv0->computeAt(tv2, 2);

  auto options = at::TensorOptions().dtype(at::kFloat).device(at::kCUDA, 0);
  at::Tensor t1 = at::randn({16, 31}, options);

  auto at_output = (t1 + 1).sum({1});

  KernelExecutor ke;
  ke.compile(fusion.get(), {t1});
  auto outputs = ke.run({t1});
  testValidate(fusion.get(), outputs, {t1}, {at_output}, __LINE__, __FILE__);
}

TEST_F(NVFuserTest, FusionWarpReduceUnrollOuterLoop_CUDA) {
  auto fusion = std::make_unique<Fusion>();
  FusionGuard fg(fusion.get());

  auto tv0 = makeSymbolicTensor(2);

  fusion->addInput(tv0);

  auto tv1 = sum(tv0, {1});
  auto tv2 = broadcast(tv1, {false, true});
  auto tv3 = add(tv2, tv0);

  fusion->addOutput(tv3);

  // Schedule a persistent kernel
  auto tv0_cache = tv0->cacheAfter();
  tv1->split(1, 8, false);
  tv1->split(0, 4);
  auto tv1_rf = tv1->rFactor({2});

  tv1_rf->axis(0)->parallelize(ParallelType::BIDx);
  tv1_rf->axis(1)->parallelize(ParallelType::Unroll);
  tv1_rf->axis(-1)->parallelize(ParallelType::TIDx);
  tv1->axis(-1)->parallelize(ParallelType::TIDx);
  tv1->axis(-1)->padToMultipleOfWarp();
  tv1->axis(1)->parallelize(ParallelType::Unroll);
  TransformPropagatorWithCheck propagator(tv1_rf);
  MaxLogicalDomainInfoSpanningTree(tv1_rf).traverse(&propagator);
  tv0->axis(-1)->parallelize(ParallelType::TIDx);
  tv0->axis(1)->parallelize(ParallelType::Unroll);
  tv0_cache->axis(-1)->parallelize(ParallelType::TIDx);
  tv0_cache->axis(1)->parallelize(ParallelType::Unroll);
  tv2->axis(-1)->parallelize(ParallelType::TIDx);
  tv2->axis(1)->parallelize(ParallelType::Unroll);
  tv3->axis(-1)->parallelize(ParallelType::TIDx);
  tv3->axis(1)->parallelize(ParallelType::Unroll);

  tv0->computeAt(tv3, -1, ComputeAtMode::MostInlined);

  auto options = at::TensorOptions().dtype(at::kFloat).device(at::kCUDA, 0);
  at::Tensor t1 = at::randn({16, 128}, options);

  auto at_output = t1.sum({1}, true).add(t1);

  KernelExecutor ke;
  ke.compile(fusion.get(), {t1});
  auto outputs = ke.run({t1});
  testValidate(fusion.get(), outputs, {t1}, {at_output}, __LINE__, __FILE__);
}

// Repro of issue #1579
TEST_F(NVFuserTest, FusionWarpReducePredication_CUDA) {
  Fusion fusion;
  FusionGuard fg(&fusion);

  std::vector<int64_t> shape1 = {1024};
  std::vector<int64_t> shape2 = {50};

  auto tv0 = makeConcreteTensor(shape1);
  fusion.addInput(tv0);
  auto tv1 = sum(tv0, {0});
  fusion.addOutput(tv1);

  auto tv2 = makeConcreteTensor(shape2);
  fusion.addInput(tv2);
  auto tv3 = add(tv2, IrBuilder::create<Val>(1.0));
  auto tv4 = sum(tv3, {0});
  auto tv5 = add(tv4, IrBuilder::create<Val>(1.0));
  fusion.addOutput(tv5);

  // Just to fill the smem buffer by a thread block of 1024 threads
  // with some values
  tv1->axis(-1)->parallelize(ParallelType::TIDx);

  // Make the tv4_rf reduction a warp reduction to trigger the
  // bug. Since the smem buffer is filled with some values due to the
  // reduction of tv1, those values would be used by predicated-out
  // threads.
  tv4->split(-1, 10);
  auto tv4_rf = tv4->rFactor({-1});
  tv4_rf->axis(-1)->parallelize(ParallelType::TIDx);
  tv4_rf->axis(-1)->padToMultipleOfWarp();

  tv4_rf->computeAt(tv4, 1);

  auto options = at::TensorOptions().dtype(at::kFloat).device(at::kCUDA, 0);
  auto t0 = at::randn(shape1, options);
  auto t2 = at::randn(shape2, options);

  KernelExecutor ke;
  ke.compile(&fusion, {t0, t2});
  auto cg_outputs = ke.run({t0, t2});

  auto t1 = t0.sum({0});
  auto t4 = (t2 + 1).sum({0}) + 1;

  testValidate(&fusion, cg_outputs, {t0, t2}, {t1, t4}, __LINE__, __FILE__);
}

TEST_F(NVFuserTest, FusionSegfaultReduction_CUDA) {
  std::unique_ptr<Fusion> fusion_ptr = std::make_unique<Fusion>();
  Fusion& fusion = *fusion_ptr.get();
  FusionGuard fg(&fusion);

  int batch = 2;
  int c = 1;
  int h = 1;
  int w = 1;
  int numDims = 4;

  auto input = makeConcreteTensor({-1, 1, 1, 1});
  fusion.addInput(input);
  auto bcast_bias = makeConcreteTensor({-1, 1, 1, 1});
  fusion.addInput(bcast_bias);

  std::vector<int64_t> at_sum_axes;
  std::vector<int64_t> outer_reduction_axes;
  std::vector<bool> outer_broadcast_mask(numDims, false);
  Val* N = IrBuilder::create<Val>(1.0);
  for (const auto axis : c10::irange(numDims)) {
    if (axis != 1) {
      outer_reduction_axes.push_back(axis);
      at_sum_axes.push_back(axis);
      outer_broadcast_mask[axis] = true;
      N = mul(N, input->getLoopDomain()[axis]->extent());
    }
  }

  auto output0 = mul(input, bcast_bias);
  fusion.addOutput(output0);
  auto output1 = sum(output0, outer_reduction_axes);
  fusion.addOutput(output1);

  auto options = at::TensorOptions().dtype(at::kFloat).device(at::kCUDA, 0);
  at::Tensor t0 = at::randn({batch, c, h, w}, options);
  at::Tensor t1 = at::randn({batch, c, h, w}, options);

  FusionExecutorCache executor_cache(std::move(fusion_ptr));
<<<<<<< HEAD
  auto outputs = executor_cache.runFusionWithInputs_deprecated({t0, t1});
=======
  auto outputs = executor_cache.runFusionWithInputs({t0, t1});
>>>>>>> b8c3ecc6
  testValidate(&fusion, outputs, {t0, t1}, __LINE__, __FILE__);
}

TEST_F(NVFuserTest, FusionBufferReuseBroadCastMultiVisit_CUDA) {
  std::unique_ptr<Fusion> fusion_ptr = std::make_unique<Fusion>();
  auto fusion = fusion_ptr.get();
  FusionGuard fg(fusion);

  auto tv0 = makeConcreteTensor({2, 2});
  auto tv1 = makeConcreteTensor({2, 2, 2});

  fusion->addInput(tv0);
  fusion->addInput(tv1);

  auto tv2 = mul(tv0, IrBuilder::create<Val>(2.0));
  auto tv3 = broadcast(tv2, {false, false, true});
  auto tv4 = add(tv3, tv1);
  auto tv5 = mul(tv4, IrBuilder::create<Val>(3.0));
  fusion->addOutput(tv5);

  // t4 cannot inner re-use t2, because there's a broadcast
  //  between them.
  tv0->computeAt(tv5, 1, ComputeAtMode::BestEffort);
  tv3->computeAt(tv5, 2, ComputeAtMode::BestEffort);

  auto options = at::TensorOptions().dtype(at::kFloat).device(at::kCUDA, 0);
  auto in0 = at::randn({2, 2}, options);
  auto in1 = at::randn({2, 2, 2}, options);

  KernelExecutor ke;
  ke.compile(fusion, {in0, in1});
  auto outputs = ke.run({in0, in1});

  testValidate(fusion, outputs, {in0, in1}, __LINE__, __FILE__);
}

TEST_F(NVFuserTest, FusionBufferReuseStressTest_CUDA) {
  std::unique_ptr<Fusion> fusion_ptr = std::make_unique<Fusion>();
  auto fusion = fusion_ptr.get();
  FusionGuard fg(fusion);

  auto tv0 = makeConcreteTensor({2, 2});
  auto tv1 = makeConcreteTensor({2, 2, 2});

  fusion->addInput(tv0);
  fusion->addInput(tv1);

  auto tv2 = mul(tv0, IrBuilder::create<Val>(2.0));
  auto tv3 = mul(tv0, IrBuilder::create<Val>(3.0));
  auto tv4 = mul(tv2, tv3);
  // Broadcast buffer can be reused through outer sharing
  auto tv5 = broadcast(tv4, {true, false, false});
  auto tv6 = mul(tv5, IrBuilder::create<Val>(5.0));
  auto tv7 = mul(tv6, tv1);
  mul(tv7, IrBuilder::create<Val>(7.0));
  // tv9 shouldn't alias to avoid buffer over-subscription
  auto tv9 = broadcast(tv4, {true, false, false});
  mul(tv9, IrBuilder::create<Val>(9.0));
  auto tv11 = add(tv5, tv9);
  fusion->addOutput(tv7);
  fusion->addOutput(tv11);

  tv0->computeAt(tv5, 1, ComputeAtMode::BestEffort);
  tv0->computeAt(tv9, 1, ComputeAtMode::BestEffort);

  tv5->computeAt(tv7, 1, ComputeAtMode::BestEffort);
  tv5->computeAt(tv11, 1, ComputeAtMode::BestEffort);
  tv9->computeAt(tv11, 1, ComputeAtMode::BestEffort);

  auto options = at::TensorOptions().dtype(at::kFloat).device(at::kCUDA, 0);
  auto in0 = at::randn({2, 2}, options);
  auto in1 = at::randn({2, 2, 2}, options);

  KernelExecutor ke;
  ke.compile(fusion, {in0, in1});

  auto outputs = ke.run({in0, in1});

  testValidate(fusion, outputs, {in0, in1}, __LINE__, __FILE__);
}

TEST_F(NVFuserTest, FusionBufferReuseLargeBuffer_CUDA) {
  std::unique_ptr<Fusion> fusion_ptr = std::make_unique<Fusion>();
  auto fusion = fusion_ptr.get();
  FusionGuard fg(fusion);

  auto tv0 = makeConcreteTensor({256, 512});

  fusion->addInput(tv0);

  auto tv1 = mul(tv0, IrBuilder::create<Val>(2.0));
  auto tv2 = mul(tv1, IrBuilder::create<Val>(2.0));
  auto tv3 = mul(tv2, IrBuilder::create<Val>(2.0));
  auto tv4 = mul(tv3, IrBuilder::create<Val>(2.0));
  auto tv5 = mul(tv4, IrBuilder::create<Val>(2.0));
  auto tv6 = mul(tv5, IrBuilder::create<Val>(2.0));

  fusion->addOutput(tv6);

  tv0->computeAt(tv6, 1, ComputeAtMode::BestEffort);
  tv6->axis(0)->parallelize(ParallelType::TIDx);

  auto options = at::TensorOptions().dtype(at::kFloat).device(at::kCUDA, 0);
  auto in0 = at::randn({256, 512}, options);

  KernelExecutor ke;
  ke.compile(fusion, {in0});
  auto outputs = ke.run({in0});

  testValidate(fusion, outputs, {in0}, __LINE__, __FILE__);
}

TEST_F(NVFuserTest, FusionBufferReuseNo2hop_CUDA) {
  std::unique_ptr<Fusion> fusion_ptr = std::make_unique<Fusion>();
  auto fusion = fusion_ptr.get();
  FusionGuard fg(fusion);

  auto tv0 = makeConcreteTensor({2, 2});
  auto tv1 = makeConcreteTensor({2, 2, 2});

  fusion->addInput(tv0);
  fusion->addInput(tv1);

  auto tv2 = mul(tv0, IrBuilder::create<Val>(2.0));
  auto tv3 = broadcast(tv2, {false, false, true});
  auto tv4 = add(tv3, tv1); // T4 to be inner aliased first, and
                            //  shouldn't outer alias on top
  auto tv5 = mul(tv4, IrBuilder::create<Val>(3.0));
  auto tv6 = mul(tv5, IrBuilder::create<Val>(3.0));
  fusion->addOutput(tv6);

  tv0->computeAt(tv6, 1, ComputeAtMode::BestEffort);
  tv4->computeAt(tv6, 2, ComputeAtMode::BestEffort);

  auto options = at::TensorOptions().dtype(at::kFloat).device(at::kCUDA, 0);
  auto in0 = at::randn({2, 2}, options);
  auto in1 = at::randn({2, 2, 2}, options);
  KernelExecutor ke;
  ke.compile(fusion, {in0, in1});
  auto outputs = ke.run({in0, in1});

  testValidate(fusion, outputs, {in0, in1}, __LINE__, __FILE__);
}

TEST_F(NVFuserTest, FusionBufferReuseAllocationOrder_CUDA) {
  std::unique_ptr<Fusion> fusion_ptr = std::make_unique<Fusion>();
  auto fusion = fusion_ptr.get();
  FusionGuard fg(fusion);

  auto tv0 = makeConcreteTensor({3, 3, 3});

  fusion->addInput(tv0);

  auto tv1 = sum(tv0, {1});
  auto tv2 = mul(tv1, IrBuilder::create<Val>(2.0));
  auto tv3 = mul(tv2, IrBuilder::create<Val>(2.0));

  fusion->addOutput(tv3);

  // In this case tv1 "reuses" allocation of tv2
  //  due to the switched allocation order
  tv1->computeAt(tv2, 1, ComputeAtMode::BestEffort);

  tv0->axis(0)->parallelize(ParallelType::TIDx);
  tv1->axis(0)->parallelize(ParallelType::TIDx);
  tv2->axis(0)->parallelize(ParallelType::TIDx);
  tv3->axis(0)->parallelize(ParallelType::TIDx);

  auto options = at::TensorOptions().dtype(at::kFloat).device(at::kCUDA, 0);
  auto in0 = at::randn({3, 3, 3}, options);

  KernelExecutor ke;
  ke.compile(fusion, {in0});
  auto outputs = ke.run({in0});

  testValidate(fusion, outputs, {in0}, __LINE__, __FILE__);
}

TEST_F(NVFuserTest, FusionBufferReuseLiveInterval_CUDA) {
  std::unique_ptr<Fusion> fusion_ptr = std::make_unique<Fusion>();
  auto fusion = fusion_ptr.get();
  FusionGuard fg(fusion);

  auto tv0 = makeConcreteTensor({16, 16});

  fusion->addInput(tv0);

  auto tv1 = mul(tv0, IrBuilder::create<Val>(3.0));
  auto tv2 = mul(tv1, IrBuilder::create<Val>(2.0));
  auto tv3 = mul(tv2, IrBuilder::create<Val>(2.0));
  // tv1 used till here, cannot be reused by tv2 or tv3
  auto tv4 = mul(tv3, tv1);

  fusion->addOutput(tv4);

  tv0->computeAt(tv4, 1);

  auto options = at::TensorOptions().dtype(at::kFloat).device(at::kCUDA, 0);
  auto in0 = at::randn({16, 16}, options);

  KernelExecutor ke;
  ke.compile(fusion, {in0});
  auto cg_outputs = ke.run({in0});

  testValidate(fusion, cg_outputs, {in0}, __LINE__, __FILE__);
}

TEST_F(NVFuserTest, FusionBufferReuseNoAcrossBroadcast_CUDA) {
  std::unique_ptr<Fusion> fusion_ptr = std::make_unique<Fusion>();
  auto fusion = fusion_ptr.get();
  FusionGuard fg(fusion);

  auto tv0 = makeConcreteTensor({2, 2});
  auto tv1 = makeConcreteTensor({2, 2, 2});

  fusion->addInput(tv0);
  fusion->addInput(tv1);

  auto tv2 = mul(tv0, IrBuilder::create<Val>(2.0));
  auto tv3 = mul(tv0, IrBuilder::create<Val>(3.0));
  auto tv4 = mul(tv2, tv3);
  auto tv5 = broadcast(tv4, {false, false, true});
  auto tv6 = mul(tv5, tv1);
  auto tv7 = mul(tv6, IrBuilder::create<Val>(7.0));
  fusion->addOutput(tv7);

  // tv6 shouldn't re-use t2 or t3 because of
  //  the broadcast in between
  tv0->computeAt(tv4, 1, ComputeAtMode::BestEffort);
  tv4->computeAt(tv7, 2, ComputeAtMode::BestEffort);

  auto options = at::TensorOptions().dtype(at::kFloat).device(at::kCUDA, 0);
  auto in0 = at::randn({2, 2}, options);
  auto in1 = at::randn({2, 2, 2}, options);
  KernelExecutor ke;
  ke.compile(fusion, {in0, in1});
  auto outputs = ke.run({in0, in1});

  testValidate(fusion, outputs, {in0, in1}, __LINE__, __FILE__);
}

TEST_F(NVFuserTest, FusionIssue970_CUDA) {
  Fusion fusion;
  FusionGuard fg(&fusion);

  const int nelm = 10;

  // tv3 = tv0 + sum(tv0)
  auto tv0 = makeConcreteTensor({nelm, nelm});
  fusion.addInput(tv0);
  auto tv1 = sum(tv0, {1});
  auto tv2 = broadcast(tv1, {false, true});
  auto tv3 = add(tv2, tv0);
  fusion.addOutput(tv3);

  tv1->split(1, 4);

  auto options = at::TensorOptions().dtype(at::kFloat).device(at::kCUDA, 0);
  at::Tensor t0 = at::randn({nelm, nelm}, options);

  KernelExecutor ke;
  ke.compile(&fusion, {t0});
  auto outputs = ke.run({t0});

  testValidate(&fusion, outputs, {t0}, __LINE__, __FILE__);
}

// Reproducer of #1016
TEST_F(NVFuserTest, FusionIssue1016_CUDA) {
  Fusion fusion;
  FusionGuard fg(&fusion);

  auto tv0 = makeSymbolicTensor(2);
  fusion.addInput(tv0);

  auto tv1 = add(tv0, IrBuilder::create<Val>(1.0));
  auto tv2 = add(tv1, IrBuilder::create<Val>(2.0));

  fusion.addOutput(tv2);

  tv1->setMemoryType(MemoryType::Shared);

  tv2->split(-1, 8);

  int numel_x = 10;
  int numel_y = 11;

  auto options = at::TensorOptions().dtype(at::kFloat).device(at::kCUDA, 0);
  at::Tensor t0 = at::randn({numel_x, numel_y}, options);

  KernelExecutor ke;
  ke.compile(&fusion, {t0});
  auto outputs = ke.run({t0});

  testValidate(&fusion, outputs, {t0}, __LINE__, __FILE__);
}

// Reproducer of #1021
TEST_F(NVFuserTest, FusionIssue1021_CUDA) {
  Fusion fusion;
  FusionGuard fg(&fusion);

  auto tv0 = makeSymbolicTensor(1);
  fusion.addInput(tv0);
  auto tv1 = add(tv0, IrBuilder::create<Val>(1.0));
  auto tv2 = broadcast(tv1, {false, true});
  fusion.addOutput(tv2);

  tv2->cacheBefore();

  tv2->split(0, 2);

  tv1->computeAt(tv2, 1);

  tv2->axis(0)->parallelize(ParallelType::TIDx);
  tv2->axis(1)->parallelize(ParallelType::Vectorize);

  auto options = at::TensorOptions().dtype(at::kFloat).device(at::kCUDA, 0);
  at::Tensor t0 = at::randn({10}, options);

  KernelExecutor ke;
  ke.compile(&fusion, {t0});
  auto outputs = ke.run({t0});

  testValidate(&fusion, outputs, {t0}, __LINE__, __FILE__);
}

// Reproducer of issue #1053
TEST_F(NVFuserTest, FusionNonUniqueThreadDim_CUDA) {
  auto fusion = std::make_unique<Fusion>();
  FusionGuard fg(fusion.get());

  auto tv0 = makeSymbolicTensor(1);
  fusion->addInput(tv0);
  auto tv1 = sum(tv0, {0});
  fusion->addOutput(tv1);

  auto tv2 = add(tv0, IrBuilder::create<Val>(1.0));
  fusion->addOutput(tv2);

  tv1->split(0, 8);
  auto tv1_rf = tv1->rFactor({-1});

  tv1_rf->computeAt(tv1, 1);

  tv1_rf->axis(-1)->parallelize(ParallelType::TIDx);

  tv2->axis(0)->parallelize(ParallelType::TIDx);

  auto options = at::TensorOptions().dtype(at::kFloat).device(at::kCUDA, 0);
  at::Tensor t1 = at::randn({32}, options);

  auto at_tv1 = (t1).sum({0});
  auto at_tv2 = t1 + 1;

  KernelExecutor ke;
  ke.compile(fusion.get(), {t1});
  auto outputs = ke.run({t1});
  testValidate(
      fusion.get(), outputs, {t1}, {at_tv1, at_tv2}, __LINE__, __FILE__);
}

TEST_F(NVFuserTest, FusionParallelDimensionMap1_CUDA) {
  auto fusion = std::make_unique<Fusion>();
  FusionGuard fg(fusion.get());

  auto tv0 = makeSymbolicTensor(1);
  fusion->addInput(tv0);
  auto tv1 = add(tv0, IrBuilder::create<Val>(1.0));
  auto tv2 = add(tv0, IrBuilder::create<Val>(1.0));
  fusion->addOutput(tv1);
  fusion->addOutput(tv2);

  tv1->split(0, 8, false);
  tv1->axis(1)->parallelize(ParallelType::TIDx);
  tv2->split(0, 8, false);
  tv2->axis(1)->parallelize(ParallelType::TIDx);

  // The extents of tv1 and tv2 axes are equal even though their
  // actual values are not statically known
  GpuLower gpulw(fusion.get());
  gpulw.run();
  const auto& pdmap = gpulw.parallelDimensionMap();

  NVF_CHECK(pdmap.isExact(ParallelType::TIDx));
  NVF_CHECK(
      pdmap.get(ParallelType::TIDx)->isA<NamedScalar>() &&
      pdmap.get(ParallelType::TIDx)->as<NamedScalar>()->name() == "blockDim.x");

  auto options = at::TensorOptions().dtype(at::kFloat).device(at::kCUDA, 0);
  at::Tensor t1 = at::randn({32}, options);

  KernelExecutor ke;
  ke.compile(fusion.get(), {t1});
  auto outputs = ke.run({t1});

  testValidate(fusion.get(), outputs, {t1}, __LINE__, __FILE__);
}

TEST_F(NVFuserTest, FusionParallelDimensionMap2_CUDA) {
  auto fusion = std::make_unique<Fusion>();
  FusionGuard fg(fusion.get());

  auto tv0 = makeSymbolicTensor(1);
  fusion->addInput(tv0);
  auto tv1 = makeSymbolicTensor(2);
  fusion->addInput(tv1);
  auto tv2 = broadcast(tv0, {false, true});
  auto tv3 = add(tv1, tv2);
  fusion->addOutput(tv3);

  tv3->split(-1, 8, false);
  tv2->computeAt(tv3, -1);

  tv3->axis(-1)->parallelize(ParallelType::TIDx);
  tv2->axis(-1)->parallelize(ParallelType::TIDx);

  GpuLower gpulw(fusion.get());
  gpulw.run();
  const auto& pdmap = gpulw.parallelDimensionMap();
  NVF_CHECK(pdmap.isExact(ParallelType::TIDx));
  NVF_CHECK(
      pdmap.get(ParallelType::TIDx)->isA<NamedScalar>() &&
      pdmap.get(ParallelType::TIDx)->as<NamedScalar>()->name() == "blockDim.x");

  auto options = at::TensorOptions().dtype(at::kFloat).device(at::kCUDA, 0);
  at::Tensor t1 = at::randn({11}, options);
  at::Tensor t2 = at::randn({11, 13}, options);

  KernelExecutor ke;
  ke.compile(fusion.get(), {t1, t2});
  auto outputs = ke.run({t1, t2});

  testValidate(fusion.get(), outputs, {t1, t2}, __LINE__, __FILE__);
}

TEST_F(NVFuserTest, FusionParallelDimensionMap3_CUDA) {
  auto fusion = std::make_unique<Fusion>();
  FusionGuard fg(fusion.get());

  auto tv0 = makeSymbolicTensor(1);
  fusion->addInput(tv0);

  auto tv2 = add(tv0, IrBuilder::create<Val>(1.0));
  fusion->addOutput(tv2);
  auto tv3 = add(tv0, IrBuilder::create<Val>(1.0));
  fusion->addOutput(tv3);

  tv2->split(0, 10);
  tv3->split(0, 20);

  auto tv4 = add(tv0, IrBuilder::create<Val>(1.0));
  fusion->addOutput(tv4);
  auto tv5 = add(tv0, IrBuilder::create<Val>(1.0));
  fusion->addOutput(tv5);

  // Not mapped but equal extent
  tv4->split(0, 10);
  tv5->split(0, 10);

  tv2->axis(-1)->parallelize(ParallelType::TIDx);
  tv3->axis(-1)->parallelize(ParallelType::TIDx);

  tv4->axis(-1)->parallelize(ParallelType::TIDy);
  tv5->axis(-1)->parallelize(ParallelType::TIDy);

  GpuLower gpulw(fusion.get());
  gpulw.run();
  const auto& pdmap = gpulw.parallelDimensionMap();
  ASSERT_FALSE(pdmap.isExact(ParallelType::TIDx));
  ASSERT_EQ(pdmap.get(ParallelType::TIDx)->value(), 20);
  ASSERT_TRUE(pdmap.isExact(ParallelType::TIDy));
  ASSERT_EQ(pdmap.get(ParallelType::TIDy)->value(), 10);

  auto options = at::TensorOptions().dtype(at::kFloat).device(at::kCUDA, 0);
  at::Tensor t1 = at::randn({13}, options);

  KernelExecutor ke;
  ke.compile(fusion.get(), {t1});
  auto outputs = ke.run({t1});

  testValidate(fusion.get(), outputs, {t1}, __LINE__, __FILE__);
}

// Parallelizing merged broadcast domains
TEST_F(NVFuserTest, FusionParallelDimensionMap4_CUDA) {
  Fusion fusion;
  FusionGuard fg(&fusion);

  auto tv0 = makeSymbolicTensor(1);
  fusion.addInput(tv0);
  auto tv1 = makeSymbolicTensor(2);
  fusion.addInput(tv1);
  auto tv2 = add(tv0, IrBuilder::create<Val>(1.0));
  auto tv3 = broadcast(tv2, {true, false});
  auto tv4 = add(tv3, tv1);
  fusion.addOutput(tv4);

  tv4->split(1, 4);
  tv4->reorder({{1, 2}, {2, 1}});
  tv4->merge(0);
  tv0->computeAt(tv4, 1);
  tv1->computeAt(tv4, 1);

  // TIDx is mapped to tv4.axis(0) as well as tv2.axis(0), so it's not
  // exact.
  tv4->axis(0)->parallelize(ParallelType::TIDx);

  tv2->setMemoryType(MemoryType::Shared);
  tv3->setMemoryType(MemoryType::Shared);

  GpuLower gpulw(&fusion);
  gpulw.run();
  const auto& pdmap = gpulw.parallelDimensionMap();
  NVF_CHECK(!pdmap.isExact(ParallelType::TIDx));
  NVF_CHECK(
      pdmap.get(ParallelType::TIDx)->isA<NamedScalar>() &&
      pdmap.get(ParallelType::TIDx)->as<NamedScalar>()->name() == "blockDim.x");

  auto options = at::TensorOptions().dtype(at::kFloat).device(at::kCUDA, 0);
  at::Tensor t1 = at::randn({13}, options);
  at::Tensor t2 = at::randn({15, 13}, options);

  KernelExecutor ke;
  ke.compile(&fusion, {t1, t2});
  auto outputs = ke.run({t1, t2});

  testValidate(&fusion, outputs, {t1, t2}, __LINE__, __FILE__);
}

TEST_F(NVFuserTest, FusionParallelDimensionMap5_CUDA) {
  Fusion fusion;
  FusionGuard fg(&fusion);

  auto tv0 = makeSymbolicTensor(1);
  fusion.addInput(tv0);
  auto tv1 = makeSymbolicTensor(2);
  fusion.addInput(tv1);
  auto tv3 = broadcast(tv0, {false, true});
  auto tv4 = add(tv3, tv1);
  fusion.addOutput(tv4);

  tv4->split(1, 4);
  tv0->computeAt(tv4, -1);
  tv1->computeAt(tv4, -1);

  tv4->axis(-1)->parallelize(ParallelType::TIDx);
  tv3->axis(-1)->parallelize(ParallelType::TIDx);
  tv4->axis(-2)->parallelize(ParallelType::TIDy);
  tv3->axis(-2)->parallelize(ParallelType::TIDy);

  GpuLower gpulw(&fusion);
  gpulw.run();
  const auto& pdmap = gpulw.parallelDimensionMap();
  NVF_CHECK(pdmap.isExact(ParallelType::TIDx));
  NVF_CHECK(pdmap.isExact(ParallelType::TIDy));
  NVF_CHECK(
      pdmap.get(ParallelType::TIDx)->isConst() &&
      pdmap.get(ParallelType::TIDx)->value() == 4);
  NVF_CHECK(
      pdmap.get(ParallelType::TIDy)->isA<NamedScalar>() &&
      pdmap.get(ParallelType::TIDy)->as<NamedScalar>()->name() == "blockDim.y");

  auto options = at::TensorOptions().dtype(at::kFloat).device(at::kCUDA, 0);
  at::Tensor t1 = at::randn({13}, options);
  at::Tensor t2 = at::randn({13, 15}, options);

  KernelExecutor ke;
  ke.compile(&fusion, {t1, t2});
  auto outputs = ke.run({t1, t2});

  testValidate(&fusion, outputs, {t1, t2}, __LINE__, __FILE__);
}

TEST_F(NVFuserTest, FusionSegmenterCombineReductionsCycleRepro_CUDA) {
  auto fusion_ptr = std::make_unique<Fusion>();
  auto& fusion = *fusion_ptr.get();
  FusionGuard fg(&fusion);

  auto t0 = makeSymbolicTensor(3, DataType::Float);
  auto t1 = makeSymbolicTensor(3, DataType::Half);
  auto t3 = makeSymbolicTensor(3, DataType::Half);
  auto t5 = makeSymbolicTensor(3, DataType::Half);
  auto t7 = makeSymbolicTensor(1, DataType::Half);
  auto t11 = makeSymbolicTensor(3, DataType::Half);
  auto t13 = makeSymbolicTensor(3, DataType::Half);
  auto t15 = makeSymbolicTensor(3, DataType::Half);
  auto t17 = makeSymbolicTensor(3, DataType::Half);
  auto d56 = IrBuilder::create<Val>(DataType::Double);

  fusion.addInput(t0);
  fusion.addInput(t1);
  fusion.addInput(t3);
  fusion.addInput(t5);
  fusion.addInput(t7);
  fusion.addInput(t11);
  fusion.addInput(t13);
  fusion.addInput(t15);
  fusion.addInput(t17);
  fusion.addInput(d56);

  auto t2 = castOp(DataType::Float, t1);
  auto t4 = castOp(DataType::Float, t3);
  auto t22 = sub(t2, t4);
  auto t6 = castOp(DataType::Float, t5);
  auto t23 = mul(t22, t6);
  auto t16 = castOp(DataType::Float, t15);
  auto t18 = castOp(DataType::Float, t17);
  auto t19 = add(t16, t18);
  auto t14 = castOp(DataType::Float, t13);
  auto t20 = add(t19, t14);
  auto t12 = castOp(DataType::Float, t11);
  auto t21 = add(t20, t12);
  auto t8 = castOp(DataType::Float, t7);
  auto t24 = broadcast(t8, {true, true, false});
  auto t25 = mul(t21, t24);
  auto t27 = sum(t25, {2});
  auto t28 = broadcast(t27, {false, false, true});
  auto t29 = mul(t25, t23);
  auto t30 = sum(t29, {2});
  auto t31 = broadcast(t30, {false, false, true});
  auto d59 =
      mul(t1->getLogicalDomain()[2]->extent(), IrBuilder::create<Val>(1.0));
  auto t26 = mul(d59, t25);
  auto txx = mul(t26, IrBuilder::create<Val>(1.0));
  auto t33 = sub(txx, t28);
  auto d70 = unaryOp(UnaryOpType::Reciprocal, d59);
  auto t35 = mul(d70, t6);
  auto t39 = sum(t21, {0, 1});
  auto t47 = castOp(DataType::Half, t39);
  auto t37 = mul(t21, t23);
  auto t38 = sum(t37, {0, 1});
  auto t46 = castOp(DataType::Half, t38);
  auto t32 = mul(t23, t31);
  auto t34 = sub(t33, t32);
  auto t36 = mul(t35, t34);
  auto t45 = castOp(DataType::Half, t36);
  auto t40 = mul(t36, t0);
  auto t41 = mul(t40, d56);
  auto t44 = castOp(DataType::Half, t41);
  auto t42 = sum(t41, {0, 1});
  auto t43 = castOp(DataType::Half, t42);

  fusion.addOutput(t43);
  fusion.addOutput(t44);
  fusion.addOutput(t45);
  fusion.addOutput(t46);
  fusion.addOutput(t47);

  auto options_half = at::TensorOptions().dtype(at::kHalf).device(at::kCUDA, 0);
  auto options_float =
      at::TensorOptions().dtype(at::kFloat).device(at::kCUDA, 0);
  at::Tensor at_t0 = at::randn({128, 64, 1024}, options_float);
  at::Tensor at_t1 = at::randn({128, 64, 1024}, options_half);
  at::Tensor at_t3 = at::randn({128, 64, 1024}, options_half);
  at::Tensor at_t5 = at::randn({128, 64, 1024}, options_half);
  at::Tensor at_t7 = at::randn({1024}, options_half);
  at::Tensor at_t11 = at::randn({128, 64, 1024}, options_half);
  at::Tensor at_t13 = at::randn({128, 64, 1024}, options_half);
  at::Tensor at_t15 = at::randn({128, 64, 1024}, options_half);
  at::Tensor at_t17 = at::randn({128, 64, 1024}, options_half);
  double at_d56 = 1.1111;

  std::vector<at::Tensor> aten_inputs = {
      at_t0, at_t1, at_t3, at_t5, at_t7, at_t11, at_t13, at_t15, at_t17};

<<<<<<< HEAD
  KernelArgumentHolder args({aten_inputs, at_d56});
=======
  KernelArgumentHolder args;
  args.push({aten_inputs});
  args.push(PolymorphicValue(at_d56));
>>>>>>> b8c3ecc6

  for (auto i : c10::irange(5)) {
    (void)i; // Suppress unused variable warning
    auto segmented_fusion =
        SegmentCandidateFinder::segment(fusion_ptr.get(), args);
  }
}

TEST_F(NVFuserTest, FusionSerialAndParallelIndexing_CUDA) {
  Fusion fusion;
  FusionGuard fg(&fusion);

  auto tv0 = makeSymbolicTensor(1);
  fusion.addInput(tv0);

  auto tv1 = add(tv0, IrBuilder::create<Val>(1.0));
  auto tv2 = add(tv1, IrBuilder::create<Val>(1.0));
  fusion.addOutput(tv2);

  auto tv3 = add(tv0, IrBuilder::create<Val>(1.0));
  auto tv4 = add(tv3, IrBuilder::create<Val>(1.0));
  fusion.addOutput(tv4);

  auto tv5 = add(tv0, IrBuilder::create<Val>(1.0));
  auto tv6 = add(tv5, IrBuilder::create<Val>(1.0));
  fusion.addOutput(tv6);

  // Case 1: local memory tensor computed serially and used by
  // parallel threads
  tv2->split(-1, 4);
  tv1->computeAt(tv2, -2);
  tv2->axis(-1)->parallelize(ParallelType::TIDx);

  // Case 2: shared memory tensor computed serially and used by BID
  tv4->split(-1, 4);
  tv3->computeAt(tv4, -2);
  tv4->axis(-1)->parallelize(ParallelType::BIDx);
  tv3->setMemoryType(MemoryType::Shared);

  // Case 3: shared memory tensor computed by TID and used by BID
  tv6->split(-1, 4);
  tv5->computeAt(tv6, -2);
  tv6->axis(-1)->parallelize(ParallelType::BIDx);
  tv5->axis(-1)->parallelize(ParallelType::TIDx);
  tv5->setMemoryType(MemoryType::Shared);

  const int nx = 11;
  auto options = at::TensorOptions().dtype(at::kFloat).device(at::kCUDA, 0);
  at::Tensor t0 = at::randn({nx}, options);

  KernelExecutor ke;
  ke.compile(&fusion, {t0});
  auto outputs = ke.run({t0});

  testValidate(&fusion, outputs, {t0}, __LINE__, __FILE__);
}

// Repro of issue #1105
TEST_F(NVFuserTest, FusionWARSyncAliasedSmem_CUDA) {
  Fusion fusion;
  FusionGuard fg(&fusion);

  auto tv0 = makeSymbolicTensor(1);
  fusion.addInput(tv0);

  auto tv1 = add(tv0, IrBuilder::create<Val>(1.0));
  auto tv2 = add(tv1, IrBuilder::create<Val>(1.0));
  auto tv3 = add(tv2, IrBuilder::create<Val>(1.0));
  auto tv4 = add(tv3, IrBuilder::create<Val>(1.0));

  fusion.addOutput(tv4);

  tv1->setMemoryType(MemoryType::Shared);
  tv2->setMemoryType(MemoryType::Shared);
  tv3->setMemoryType(MemoryType::Shared);

  tv4->split(0, 4);
  tv0->computeAt(tv4, 1);

  tv1->axis(-1)->parallelize(ParallelType::TIDx);
  tv2->axis(-1)->parallelize(ParallelType::TIDy);
  tv3->axis(-1)->parallelize(ParallelType::TIDz);
  tv4->axis(-1)->parallelize(ParallelType::TIDx);

  // Make sure a WAR sync is inserted at the end of the outer loop
  GpuLower gpulw(&fusion);
  for (const auto& kir_node : gpulw.run()->topLevelExprs()) {
    if (auto loop = dynamic_cast<ForLoop*>(kir_node)) {
      const auto& body = loop->body().exprs();
      NVF_CHECK(!body.empty());
      auto last_expr = dynamic_cast<kir::BlockSync*>(body.back());
      NVF_CHECK(
          last_expr != nullptr,
          "Invalid expr found: ",
          body.back()->toString());
      NVF_CHECK(last_expr->isWarHazardSync(), "Not a sync for WAR hazard");
    }
  }

  auto options = at::TensorOptions().dtype(at::kFloat).device(at::kCUDA, 0);
  at::Tensor t0 = at::randn({17}, options);

  KernelExecutor ke;
  ke.compile(&fusion, {t0});
  auto outputs = ke.run({t0});

  testValidate(&fusion, outputs, {t0}, __LINE__, __FILE__);
}

TEST_F(NVFuserTest, FusionIssue1099_CUDA) {
  Fusion fusion;
  FusionGuard fg(&fusion);

  auto tv0 = makeSymbolicTensor(1);
  fusion.addInput(tv0);

  auto tv1 = add(tv0, IrBuilder::create<Val>(1.0));
  auto tv2 = add(tv1, IrBuilder::create<Val>(1.0));
  fusion.addOutput(tv2);

  auto tv3 = makeSymbolicTensor(1);
  fusion.addInput(tv3);

  // Just to make TIDx/y/z non-exact
  auto tv4 = add(tv3, IrBuilder::create<Val>(1.0));
  auto tv5 = add(tv4, IrBuilder::create<Val>(1.0));
  auto tv6 = add(tv5, IrBuilder::create<Val>(1.0));
  fusion.addOutput(tv6);

  tv2->split(0, 4);
  tv0->computeAt(tv2, 1);

  tv0->axis(-1)->parallelize(ParallelType::TIDx);
  tv1->axis(-1)->parallelize(ParallelType::TIDy);
  tv2->axis(-1)->parallelize(ParallelType::TIDz);
  tv2->axis(0)->parallelize(ParallelType::BIDx);

  tv1->setMemoryType(MemoryType::Shared);

  tv4->split(0, 5);
  tv4->axis(-1)->parallelize(ParallelType::TIDx);
  tv4->setMemoryType(MemoryType::Shared);
  tv5->split(0, 6);
  tv5->axis(-1)->parallelize(ParallelType::TIDy);
  tv5->setMemoryType(MemoryType::Shared);
  tv6->split(0, 7);
  tv6->axis(-1)->parallelize(ParallelType::TIDz);

  auto options = at::TensorOptions().dtype(at::kFloat).device(at::kCUDA, 0);
  at::Tensor t0 = at::randn({17}, options);
  at::Tensor t3 = at::randn({19}, options);

  KernelExecutor ke;
  ke.compile(&fusion, {t0, t3});
  auto outputs = ke.run({t0, t3});

  testValidate(&fusion, outputs, {t0, t3}, __LINE__, __FILE__);
}

// Repro of issue #1080
TEST_F(NVFuserTest, FusionUnswitchPredicate_CUDA) {
  Fusion fusion;
  FusionGuard fg(&fusion);

  auto tv0 = makeSymbolicTensor(2);
  fusion.addInput(tv0);

  auto tv1 = add(tv0, IrBuilder::create<Val>(1.0));
  auto tv2 = add(tv1, IrBuilder::create<Val>(1.0));
  fusion.addOutput(tv2);

  tv2->split(0, 4);
  tv0->computeAt(tv2, 2);

  tv2->split(-1, 8);
  tv1->split(-1, 8);

  tv2->axis(1)->parallelize(ParallelType::Unswitch);

  tv2->axis(-1)->parallelize(ParallelType::TIDx);
  tv2->axis(-2)->parallelize(ParallelType::TIDy);

  // swap TIDx and TIDy
  tv1->axis(-1)->parallelize(ParallelType::TIDy);
  tv1->axis(-2)->parallelize(ParallelType::TIDx);

  tv1->setMemoryType(MemoryType::Shared);

  const int nx = 4;
  const int ny = 10;
  auto options = at::TensorOptions().dtype(at::kFloat).device(at::kCUDA, 0);
  at::Tensor t0 = at::randn({nx, ny}, options);

  KernelExecutor ke;
  ke.compile(&fusion, {t0});
  auto outputs = ke.run({t0});

  testValidate(&fusion, outputs, {t0}, __LINE__, __FILE__);
}

TEST_F(NVFuserTest, FusionIssue1189_CUDA) {
  Fusion fusion;
  FusionGuard fg(&fusion);

  auto tv0 = makeConcreteTensor({16, 16});
  auto tv1 = makeConcreteTensor({16, 16});

  auto tv0b = broadcast(tv0, {false, false, true});
  auto tv1b = broadcast(tv1, {false, false, true});

  fusion.addInput(tv0b);
  fusion.addInput(tv1b);

  auto tv2 = add(tv0b, tv1b);
  auto tv3 = sum(tv2, {1});
  fusion.addOutput(tv3);

  auto parallelize = [](auto tv) {
    tv->axis(0)->parallelize(ParallelType::TIDx);
    tv->axis(1)->parallelize(ParallelType::BIDx);
    tv->axis(2)->parallelize(ParallelType::BIDy);
  };

  parallelize(tv0b);
  parallelize(tv1b);
  parallelize(tv2);
  parallelize(tv3);

  auto options = at::TensorOptions().dtype(at::kFloat).device(at::kCUDA, 0);
  at::Tensor t0 = at::randn({16, 16, 1}, options);
  at::Tensor t1 = at::randn({16, 16, 1}, options);

  KernelExecutor ke;
  ke.compile(&fusion, {t0, t1});
  auto outputs = ke.run({t0, t1});

  testValidate(&fusion, outputs, {t0, t1}, __LINE__, __FILE__);
}

TEST_F(NVFuserTest, FusionIssue1052_CUDA) {
  Fusion fusion;
  FusionGuard fg(&fusion);

  auto tv0 = makeSymbolicTensor(1);
  fusion.addInput(tv0);
  auto tv1 = makeSymbolicTensor(1);
  fusion.addInput(tv1);

  auto tv2 = add(tv0, IrBuilder::create<Val>(1.0));
  fusion.addOutput(tv2);

  auto tv3 = add(tv1, IrBuilder::create<Val>(1.0));
  fusion.addOutput(tv3);

  tv2->axis(-1)->parallelize(ParallelType::TIDx);
  tv3->axis(-1)->parallelize(ParallelType::TIDx);

  scheduler_utils::parallelizeAllLike(tv2, {tv0});
  scheduler_utils::parallelizeAllLike(tv3, {tv1});

  auto options = at::TensorOptions().dtype(at::kFloat).device(at::kCUDA, 0);
  at::Tensor t0 = at::randn({10}, options);
  at::Tensor t1 = at::randn({100}, options);

  KernelExecutor ke;
  ke.compile(&fusion, {t0, t1});
  auto outputs = ke.run({t0, t1});

  testValidate(&fusion, outputs, {t0, t1}, __LINE__, __FILE__);
}

// Repro of issue #1115
TEST_F(NVFuserTest, FusionPointwiseBroadcast_CUDA) {
  Fusion fusion;
  FusionGuard fg(&fusion);

  std::vector<int64_t> input_shape{3, 17, 80};
  std::vector<int64_t> output_shape{3, 17, 1, 80};

  TensorView* x = makeSymbolicTensor(input_shape.size());
  TensorView* bias = makeSymbolicTensor(input_shape.size());
  fusion.addInput(x);
  fusion.addInput(bias);

  auto x_add_bias = add(x, bias);
  auto x_bcast = broadcast(x_add_bias, {false, false, true, false});
  auto y = gelu(x_bcast);
  fusion.addOutput(y);

  auto options = at::TensorOptions().dtype(at::kFloat).device(at::kCUDA, 0);
  at::Tensor at_x = at::randn(input_shape, options);
  at::Tensor at_bias = at::randn(input_shape, options);

  auto cg_outputs =
      scheduleAndRun(&fusion, SchedulerType::PointWise, {at_x, at_bias});
  testValidate(
      &fusion, cg_outputs.outputs, {at_x, at_bias}, __LINE__, __FILE__);
}

TEST_F(NVFuserTest, FusionPointwiseVectorize_CUDA) {
  Fusion fusion;
  FusionGuard fg(&fusion);

  const int size = 1024 * 64;

  TensorView* x = makeContigTensor(1);
  fusion.addInput(x);
  auto y = sin(x);
  fusion.addOutput(y);

  auto options = at::TensorOptions().dtype(at::kFloat).device(at::kCUDA, 0);

  // PyTorch's CUDA caching allocator should always return aligned pointer for
  // freshly allocated tensor
  at::Tensor at_x = at::randn({size}, options);

  SchedulerEntry::scheduleWith(&fusion, SchedulerType::PointWise, {at_x});

  for (auto x_consumer : ir_utils::consumerTvsOf(x)) {
    bool found_vec_in_input = false;
    for (auto id : x_consumer->getLoopDomain()) {
      if (isParallelTypeVectorize(id->getParallelType())) {
        found_vec_in_input = true;
        break;
      }
    }
    NVF_CHECK(found_vec_in_input, "Expect input to be vectorized");
  }

  for (auto id : y->getLoopDomain()) {
    if (isParallelTypeVectorize(id->getParallelType())) {
      return;
    }
  }
  NVF_CHECK(false, "Expect output to be vectorized");
}

TEST_F(NVFuserTest, FusionSmemAliasSerial_CUDA) {
  Fusion fusion;
  FusionGuard fg(&fusion);

  auto tv0 = makeSymbolicTensor(1);
  fusion.addInput(tv0);

  auto tv1 = add(tv0, IrBuilder::create<Val>(1.0));
  auto tv2 = add(tv1, IrBuilder::create<Val>(1.0));
  auto tv3 = add(tv2, IrBuilder::create<Val>(1.0));

  fusion.addOutput(tv3);

  // Just set the dimension of TIDx
  auto tv4 = makeSymbolicTensor(1);
  fusion.addInput(tv4);
  auto tv5 = add(tv4, IrBuilder::create<Val>(1.0));
  fusion.addOutput(tv5);

  tv1->setMemoryType(MemoryType::Shared);
  tv2->setMemoryType(MemoryType::Shared);

  tv5->axis(0)->parallelize(ParallelType::TIDx);

  // tv1 and tv2 are on shared memory and are not parallelized with
  // TIDx. They should be predicated as they are redundant and can
  // interfere with smem aliasing (issue #1100).

  auto options = at::TensorOptions().dtype(at::kFloat).device(at::kCUDA, 0);
  at::Tensor t0 = at::randn({10}, options);
  at::Tensor t4 = at::randn({1024}, options);

  KernelExecutor ke;
  ke.compile(&fusion, {t0, t4});
  auto outputs = ke.run({t0, t4});

  testValidate(&fusion, outputs, {t0, t4}, __LINE__, __FILE__);
}

TEST_F(NVFuserTest, FusionGridReductionWithNonExactParallelDimensions_CUDA) {
  Fusion fusion;
  FusionGuard fg(&fusion);

  auto tv0 = makeSymbolicTensor(1);
  fusion.addInput(tv0);

  auto tv1 = add(tv0, IrBuilder::create<Val>(1.0));
  fusion.addOutput(tv1);

  auto tv2 = makeSymbolicTensor(1);
  fusion.addInput(tv2);
  auto tv3 = sum(tv2, {0});
  fusion.addOutput(tv3);

  tv1->axis(0)->parallelize(ParallelType::TIDx);
  tv3->axis(0)->parallelize(ParallelType::BIDx);

  auto options = at::TensorOptions().dtype(at::kFloat).device(at::kCUDA, 0);
  at::Tensor t0 = at::randn({17}, options);
  at::Tensor t2 = at::randn({19}, options);

  KernelExecutor ke;
  ke.compile(&fusion, {t0, t2});
  auto outputs = ke.run({t0, t2});

  testValidate(&fusion, outputs, {t0, t2}, __LINE__, __FILE__);
}

TEST_F(NVFuserTest, FusionGridWelfordWithNonExactParallelDimensions_CUDA) {
  Fusion fusion;
  FusionGuard fg(&fusion);

  auto tv0 = makeSymbolicTensor(1);
  fusion.addInput(tv0);

  auto tv1 = add(tv0, IrBuilder::create<Val>(1.0));
  fusion.addOutput(tv1);

  auto tv2 = makeSymbolicTensor(1);
  fusion.addInput(tv2);
  auto tv3 = Welford(tv2, {0}).avg;
  fusion.addOutput(tv3);

  tv1->axis(0)->parallelize(ParallelType::TIDx);
  tv3->axis(0)->parallelize(ParallelType::BIDx);

  auto options = at::TensorOptions().dtype(at::kFloat).device(at::kCUDA, 0);
  at::Tensor t0 = at::randn({17}, options);
  at::Tensor t2 = at::randn({19}, options);

  KernelExecutor ke;
  ke.compile(&fusion, {t0, t2});
  auto outputs = ke.run({t0, t2});

  auto ref1 = t0 + 1;
  auto ref2 = mean(t2, {0});

  testValidate(&fusion, outputs, {t0, t2}, {ref1, ref2}, __LINE__, __FILE__);
}

TEST_F(NVFuserTest, FusionGridReductionWithNonExactParallelDimensions2_CUDA) {
  Fusion fusion;
  FusionGuard fg(&fusion);

  auto tv0 = makeSymbolicTensor(2);
  fusion.addInput(tv0);

  auto tv1 = sum(tv0, {0, 1});
  fusion.addOutput(tv1);

  auto tv2 = makeSymbolicTensor(3);
  fusion.addInput(tv2);
  auto tv3 = add(tv2, IrBuilder::create<Val>(1.0));
  fusion.addOutput(tv3);

  auto tv4 = makeSymbolicTensor(3);
  fusion.addInput(tv4);
  auto tv5 = add(tv4, IrBuilder::create<Val>(1.0));
  fusion.addOutput(tv5);

  tv1->axis(0)->parallelize(ParallelType::BIDx);
  tv1->axis(1)->parallelize(ParallelType::TIDx);

  tv3->axis(0)->parallelize(ParallelType::TIDx);
  tv3->axis(1)->parallelize(ParallelType::TIDy);
  tv3->axis(2)->parallelize(ParallelType::TIDz);

  tv5->axis(0)->parallelize(ParallelType::BIDx);
  tv5->axis(1)->parallelize(ParallelType::BIDy);
  tv5->axis(2)->parallelize(ParallelType::BIDz);

  KernelExecutor ke;
  ke.compile(&fusion);

  auto options = at::TensorOptions().dtype(at::kFloat).device(at::kCUDA, 0);
  at::Tensor t0 = at::randn({2, 3}, options);
  at::Tensor t2 = at::randn({5, 6, 7}, options);
  at::Tensor t4 = at::randn({8, 9, 10}, options);
  auto outputs = ke.run({t0, t2, t4});

  testValidate(&fusion, outputs, {t0, t2, t4}, __LINE__, __FILE__);
}

TEST_F(NVFuserTest, FusionGridWelfordWithNonExactParallelDimensions2_CUDA) {
  Fusion fusion;
  FusionGuard fg(&fusion);

  auto tv0 = makeSymbolicTensor(2);
  fusion.addInput(tv0);

  auto tvs = Welford(tv0, {0, 1});
  fusion.addOutput(tvs.avg);

  auto tv2 = makeSymbolicTensor(3);
  fusion.addInput(tv2);
  auto tv3 = add(tv2, IrBuilder::create<Val>(1.0));
  fusion.addOutput(tv3);

  auto tv4 = makeSymbolicTensor(3);
  fusion.addInput(tv4);
  auto tv5 = add(tv4, IrBuilder::create<Val>(1.0));
  fusion.addOutput(tv5);

  tvs.avg->axis(0)->parallelize(ParallelType::BIDx);
  tvs.avg->axis(1)->parallelize(ParallelType::TIDx);

  tv3->axis(0)->parallelize(ParallelType::TIDx);
  tv3->axis(1)->parallelize(ParallelType::TIDy);
  tv3->axis(2)->parallelize(ParallelType::TIDz);

  tv5->axis(0)->parallelize(ParallelType::BIDx);
  tv5->axis(1)->parallelize(ParallelType::BIDy);
  tv5->axis(2)->parallelize(ParallelType::BIDz);

  KernelExecutor ke;
  ke.compile(&fusion);

  auto options = at::TensorOptions().dtype(at::kFloat).device(at::kCUDA, 0);
  at::Tensor t0 = at::randn({2, 3}, options);
  at::Tensor t2 = at::randn({5, 6, 7}, options);
  at::Tensor t4 = at::randn({8, 9, 10}, options);
  auto outputs = ke.run({t0, t2, t4});

  auto ref1 = t0.mean(at::IntArrayRef{0, 1});
  auto ref2 = t2 + 1;
  auto ref3 = t4 + 1;

  testValidate(
      &fusion, outputs, {t0, t2, t4}, {ref1, ref2, ref3}, __LINE__, __FILE__);
}

// Repro of issue #1102
TEST_F(NVFuserTest, FusionPredicateParallelizedDomains_CUDA) {
  Fusion fusion;
  FusionGuard fg(&fusion);

  auto tv0 = makeSymbolicTensor(1);
  fusion.addInput(tv0);

  // Just to make TIDx/y/z non-exact
  auto tv1 = add(tv0, IrBuilder::create<Val>(1.0));
  auto tv2 = add(tv1, IrBuilder::create<Val>(1.0));
  auto tv3 = add(tv2, IrBuilder::create<Val>(1.0));
  fusion.addOutput(tv3);

  auto tv4 = makeSymbolicTensor(1);
  fusion.addInput(tv4);

  auto tv5 = add(tv4, IrBuilder::create<Val>(1.0));
  auto tv6 = add(tv5, IrBuilder::create<Val>(1.0));
  auto tv7 = add(tv6, IrBuilder::create<Val>(1.0));
  auto tv8 = add(tv7, IrBuilder::create<Val>(1.0));
  auto tv9 = sum(tv8, {0});
  fusion.addOutput(tv9);

  tv1->split(0, 5);
  tv1->axis(-1)->parallelize(ParallelType::TIDx);
  tv1->setMemoryType(MemoryType::Shared);
  tv2->split(0, 6);
  tv2->axis(-1)->parallelize(ParallelType::TIDy);
  tv2->setMemoryType(MemoryType::Shared);
  tv3->split(0, 7);
  tv3->axis(-1)->parallelize(ParallelType::TIDz);

  tv9->split(0, 4);
  tv4->computeAt(tv9, 1);

  tv4->axis(-1)->parallelize(ParallelType::TIDx);
  tv5->axis(-1)->parallelize(ParallelType::TIDy);
  tv6->axis(-1)->parallelize(ParallelType::TIDz);
  tv7->axis(-1)->parallelize(ParallelType::TIDz);
  tv8->axis(-1)->parallelize(ParallelType::TIDz);
  tv9->axis(-1)->parallelize(ParallelType::TIDz);
  tv9->axis(0)->parallelize(ParallelType::BIDx);

  tv5->setMemoryType(MemoryType::Shared);

  auto options = at::TensorOptions().dtype(at::kFloat).device(at::kCUDA, 0);
  at::Tensor t0 = at::randn({17}, options);
  at::Tensor t4 = at::randn({19}, options);

  KernelExecutor ke;
  ke.compile(&fusion, {t0, t4});
  auto outputs = ke.run({t0, t4});

  auto ref1 = t0 + 3;
  auto ref2 = sum(t4 + 4);

  testValidate(&fusion, outputs, {t0, t4}, {ref1, ref2}, __LINE__, __FILE__);
}

// Repro of #1102 and #1129
TEST_F(NVFuserTest, FusionSmemPredicateUnswitch_CUDA) {
  if (!deviceMajorMinorCheck(7)) {
    GTEST_SKIP() << "skipping tests on pre-Volta GPUs";
    return;
  }
  Fusion fusion;
  FusionGuard fg(&fusion);

  auto tv0 = makeSymbolicTensor(1);
  fusion.addInput(tv0);
  auto tv1 = makeSymbolicTensor(1);
  fusion.addInput(tv1);

  auto tv2 = add(tv0, IrBuilder::create<Val>(1.0));
  auto tv3 = add(tv2, IrBuilder::create<Val>(1.0));
  auto tv4 = add(tv3, IrBuilder::create<Val>(1.0));
  auto tv5 = add(tv4, IrBuilder::create<Val>(1.0));
  fusion.addOutput(tv5);

  // Just to make TIDx/y/z non-exact
  auto tvx = add(tv1, IrBuilder::create<Val>(1.0));
  auto tvy = add(tvx, IrBuilder::create<Val>(1.0));
  auto tvz = add(tvy, IrBuilder::create<Val>(1.0));
  fusion.addOutput(tvz);

  tv5->split(0, 4);
  tv0->computeAt(tv5, 1);

  tv0->axis(-1)->parallelize(ParallelType::TIDx);
  tv2->axis(-1)->parallelize(ParallelType::TIDy);
  tv3->axis(-1)->parallelize(ParallelType::TIDz);
  tv4->axis(-1)->parallelize(ParallelType::TIDx);
  tv5->axis(-1)->parallelize(ParallelType::TIDy);
  tv5->axis(0)->parallelize(ParallelType::Unswitch);

  tvx->split(0, 5);
  tvx->axis(-1)->parallelize(ParallelType::TIDx);
  tvy->split(0, 6);
  tvy->axis(-1)->parallelize(ParallelType::TIDy);
  tvz->split(0, 7);
  tvz->axis(-1)->parallelize(ParallelType::TIDz);

  for (auto tv : {tv2, tv3, tv4, tvx, tvy}) {
    tv->setMemoryType(MemoryType::Shared);
  }

  auto options = at::TensorOptions().dtype(at::kFloat).device(at::kCUDA, 0);
  at::Tensor t0 = at::randn({17}, options);
  at::Tensor t1 = at::randn({19}, options);

  KernelExecutor ke;
  ke.compile(&fusion, {t0, t1});
  auto outputs = ke.run({t0, t1});

  testValidate(&fusion, outputs, {t0, t1}, __LINE__, __FILE__);
}

// Repro of issue #1136
TEST_F(NVFuserTest, FusionFloatPow_CUDA) {
  Fusion fusion;
  FusionGuard fg(&fusion);

  auto tv0 = makeSymbolicTensor(1);
  fusion.addInput(tv0);

  auto tv1 = binaryOp(BinaryOpType::Pow, tv0, IrBuilder::create<Val>(4L));
  // To check if pow(tv0, 2) is replaced with tv0 * tv0
  auto tv2 = binaryOp(BinaryOpType::Pow, tv0, IrBuilder::create<Val>(2L));
  // To check if pow(tv0, 2.0) is replaced with tv0 * tv0
  auto tv3 = binaryOp(BinaryOpType::Pow, tv0, IrBuilder::create<Val>(2.0));
  auto tv4 = binaryOp(BinaryOpType::Pow, tv0, IrBuilder::create<Val>(3L));
  auto tv5 = binaryOp(BinaryOpType::Pow, tv0, IrBuilder::create<Val>(3.0));
  auto s = binaryOp(
      BinaryOpType::Pow,
      IrBuilder::create<Val>(3.0),
      IrBuilder::create<Val>(3.0));
  auto tv6 = add(tv0, s);

  fusion.addOutput(tv1);
  fusion.addOutput(tv2);
  fusion.addOutput(tv3);
  fusion.addOutput(tv4);
  fusion.addOutput(tv5);
  fusion.addOutput(tv6);

  tv1->split(0, 32);
  tv1->axis(0)->parallelize(ParallelType::BIDx);
  tv1->axis(1)->parallelize(ParallelType::TIDx);

  TransformPropagatorWithCheck propagator(tv1);
  MaxLogicalDomainInfoSpanningTree(tv1).traverse(&propagator);
  scheduler_utils::parallelizeAllLike(tv1, {tv2, tv3, tv4, tv5, tv6});

  auto options = at::TensorOptions().dtype(at::kFloat).device(at::kCUDA, 0);
  at::Tensor t0 = at::randn({1000}, options);
  // Negative inputs cause nan in Fuesr as use_fast_math is enabled
  t0 = abs(t0);

  KernelExecutor ke;
  ke.compile(&fusion, {t0});
  auto outputs = ke.run({t0});

  auto p4 = at::pow(t0, 4);
  auto p2 = at::pow(t0, 2);
  auto p3 = at::pow(t0, 3);
  auto t6 = t0 + std::pow(3, 3);

  testValidate(
      &fusion, outputs, {t0}, {p4, p2, p2, p3, p3, t6}, __LINE__, __FILE__);
}

TEST_F(NVFuserTest, FusionIssue1127_CUDA) {
  Fusion fusion;
  FusionGuard fg(&fusion);

  const int numel = 4;

  auto tv0 = makeConcreteTensor({numel});
  fusion.addInput(tv0);

  auto tv1 = sum(tv0, {0});
  auto tv2 = broadcast(tv1, {true});

  auto tv3 = makeConcreteTensor({numel, numel});
  fusion.addInput(tv3);

  auto tv4 = sum(tv3, {1});

  auto tv5 = add(tv2, tv4);
  fusion.addOutput(tv5);

  tv1->axis(0)->parallelize(ParallelType::TIDx);
  tv2->axis(0)->parallelize(ParallelType::TIDx);
  tv4->axis(1)->parallelize(ParallelType::TIDx);
  tv5->axis(0)->parallelize(ParallelType::TIDx);

  // Lowering should fail since tv5 is predicated and paralellized with TIDx.
  // NOLINTNEXTLINE(cppcoreguidelines-avoid-goto,hicpp-avoid-goto)
  ASSERT_ANY_THROW(fusion.printKernel());
}

TEST_F(NVFuserTest, FusionThreadPredicateUnswitch_CUDA) {
  Fusion fusion;
  FusionGuard fg(&fusion);

  auto tv0 = makeConcreteTensor({10, 1024});
  fusion.addInput(tv0);

  auto tv1 = sum(tv0, {1});
  auto tv2 = add(tv1, IrBuilder::create<Val>(1.0));
  auto tv3 = add(tv2, IrBuilder::create<Val>(1.0));

  fusion.addOutput(tv3);

  tv1->axis(-1)->parallelize(ParallelType::TIDx);
  tv2->computeAt(tv3, -1);
  tv3->axis(0)->parallelize(ParallelType::Unswitch);

  auto options = at::TensorOptions().dtype(at::kFloat).device(at::kCUDA, 0);
  at::Tensor t0 = at::randn({10, 1024}, options);

  KernelExecutor ke;
  ke.compile(&fusion, {t0});
  auto outputs = ke.run({t0});

  testValidate(&fusion, outputs, {t0}, __LINE__, __FILE__);
}

TEST_F(NVFuserTest, FusionNonContigOutputs_CUDA) {
  Fusion fusion;
  FusionGuard fg(&fusion);

  auto tv0 = makeSymbolicTensor(1);
  fusion.addInput(tv0);

  auto tv1 = add(tv0, IrBuilder::create<Val>(1.0));
  fusion.addOutput(tv1);

  tv1->setContiguity(false);

  auto options = at::TensorOptions().dtype(at::kFloat).device(at::kCUDA, 0);
  at::Tensor at_input = at::randn({10}, options);
  at::Tensor at_output = at::empty_strided({10}, {2}, options);

  KernelExecutor ke;
  ke.compile(&fusion, {at_input});
  auto returned_outputs = ke.run({at_input}, {at_output});

  // Returned outputs should only contain one tensor that is the same
  // as the output tensor given to runFusion
  NVF_CHECK(returned_outputs.size() == 1);
  NVF_CHECK(returned_outputs[0].is_same(at_output));
  NVF_CHECK(!returned_outputs[0].is_contiguous());

  testValidate(&fusion, {at_output}, {at_input}, __LINE__, __FILE__);
}

TEST_F(NVFuserTest, FusionTestWarpSoftMax_CUDA) {
  Fusion fusion;
  FusionGuard fg(&fusion);

  // Setup softmax fusion
  auto input = makeContigTensor(2);
  fusion.addInput(input);
  auto output = softmax(input, 1);
  fusion.addOutput(output);

  // Setup runtime input
  auto options = at::TensorOptions().dtype(at::kFloat).device(at::kCUDA, 0);
  at::Tensor t0 = at::randn({8, 16 * 197}, options);

  // Schedule through magic scheduler
  SchedulerRuntimeInfo runtime_info(&fusion, {t0});
  NVF_CHECK(Schedule::canSchedule(
      SchedulerType::InnerPersistent, &fusion, runtime_info));
  auto scheduler =
      SchedulerEntry::makeSchedulerInstance(SchedulerType::InnerPersistent);
  auto heuristic_params = scheduler->computeHeuristics(&fusion, runtime_info);
  scheduler->schedule(&fusion, heuristic_params.get());

  // Modify the schedule to use warp reduction
  auto used_vals = fusion.usedMathVals();
  for (auto tv : ir_utils::filterByType<TensorView>(used_vals)) {
    for (IterDomain* id : tv->getLoopDomain()) {
      if (id->getParallelType() == ParallelType::TIDx) {
        id->padToMultipleOfWarp();
      }
    }
  }

  // Test result
  KernelExecutor ke;
  ke.compile(&fusion, {t0});
  auto outputs = ke.run({t0});
  auto ref_output = at::_softmax(t0, 1, false);
  testValidate(&fusion, outputs, {t0}, {ref_output}, __LINE__, __FILE__);
}

TEST_F(NVFuserTest, FusionIssue1133_CUDA) {
  if (!deviceMajorMinorCheck(7)) {
    GTEST_SKIP() << "skipping tests on pre-Volta GPUs";
    return;
  }
  Fusion fusion;
  FusionGuard fg(&fusion);

  auto tv0 = makeSymbolicTensor(2);
  fusion.addInput(tv0);

  auto tv1 = add(tv0, IrBuilder::create<Val>(1.0));
  auto tv2 = sum(tv1, {1});
  auto tv3 = add(tv2, IrBuilder::create<Val>(1.0));

  fusion.addOutput(tv3);

  tv0->computeAt(tv3, 1);

  const int split_factor = 32;

  tv2->split(-1, split_factor);
  tv1->computeAt(tv2, -2);

  tv1->axis(-1)->parallelize(ParallelType::TIDx);
  tv2->axis(-1)->parallelize(ParallelType::TIDx);

  tv3->axis(0)->parallelize(ParallelType::Unswitch);

  tv1->setMemoryType(MemoryType::Shared);
  tv2->setMemoryType(MemoryType::Shared);

  // Both tv1 and tv2 should be allocated at the top-level scope
  GpuLower gpulw(&fusion);
  bool tv1_validated = false;
  bool tv2_validated = false;
  for (const auto& kir_node : gpulw.run()->topLevelExprs()) {
    if (auto alloc = dynamic_cast<kir::Allocate*>(kir_node)) {
      auto size = alloc->size();
      if (!(alloc->buffer()->name() == 1 || alloc->buffer()->name() == 2)) {
        // There should be no allocation other than those for tv1 and tv2 and
        // hoisted indices
        NVF_CHECK(
            !alloc->buffer()->isA<TensorView>(), "Invalid allocation detected");
      }
      NVF_CHECK(size->isConst(), "Allocation not constant");
      auto size_int = size->value();
      if (alloc->buffer()->name() == 1) {
        NVF_CHECK(
            size_int == split_factor,
            "Invalid allocation size: ",
            size->value());
        tv1_validated = true;
      } else {
        NVF_CHECK(size_int == 1, "Invalid allocation size: ", size->value());
        tv2_validated = true;
      }
    }
  }

  NVF_CHECK(tv1_validated, "Failed to validate tv1 allocation");
  NVF_CHECK(tv2_validated, "Failed to validate tv2 allocation");

  auto options = at::TensorOptions().dtype(at::kFloat).device(at::kCUDA, 0);
  at::Tensor t0 = at::randn({99, 101}, options);

  KernelExecutor ke;
  ke.compile(&fusion, {t0});
  auto outputs = ke.run({t0});

  auto ref = (t0 + 1).sum({1}) + 1;

  GTEST_SKIP() << "NOTE: disabling 1133 test for cuda12.2 failure. "
               << "See issue: https://github.com/NVIDIA/Fuser/issues/615";
  testValidate(&fusion, outputs, {t0}, {ref}, __LINE__, __FILE__);
}

TEST_F(NVFuserTest, FusionRfactorContigIDs_CUDA) {
  Fusion fusion;
  FusionGuard fg(&fusion);

  auto tv0 = makeSymbolicTensor(2);
  fusion.addInput(tv0);

  auto tv1 = sum(tv0, {1});
  fusion.addOutput(tv1);

  tv1->split(1, 32);

  auto tv2 = tv1->rFactor({1});

  // This merged domain is not contiguous.
  tv2->merge(0, 2);

  tv2->setMemoryType(MemoryType::Shared);

  auto options = at::TensorOptions().dtype(at::kFloat).device(at::kCUDA, 0);
  at::Tensor t0 = at::randn({99, 101}, options);

  KernelExecutor ke;
  ke.compile(&fusion, {t0});
  auto outputs = ke.run({t0});

  auto ref = t0.sum({1});

  testValidate(&fusion, outputs, {t0}, {ref}, __LINE__, __FILE__);
}

TEST_F(NVFuserTest, FusionIssue1223_CUDA) {
  if (!deviceMajorMinorCheck(7)) {
    GTEST_SKIP() << "skipping tests on pre-Volta GPUs";
    return;
  }
  Fusion fusion;
  FusionGuard fg(&fusion);

  auto tv0 = makeContigTensor(2);
  fusion.addInput(tv0);

  auto tv1 = add(tv0, IrBuilder::create<Val>(1.0));
  auto tv2 = sum(tv1, {0, 1});
  fusion.addOutput(tv2);

  auto tv3 = add(tv0, IrBuilder::create<Val>(0.0));
  fusion.addOutput(tv3);

  tv2->split(0, 4);
  tv2->split(1, 1, false);
  tv2->split(-1, 4);

  tv2->axis(1)->parallelize(ParallelType::Unswitch);
  tv2->axis(-3)->parallelize(ParallelType::TIDx);
  tv2->axis(-1)->parallelize(ParallelType::TIDy);

  tv1->computeAt(tv2, -1);

  // Make TIDx and TIDy non-exact
  tv3->split(0, 32);
  tv3->split(-1, 32);
  tv3->axis(1)->parallelize(ParallelType::TIDx);
  tv3->axis(3)->parallelize(ParallelType::TIDy);

  // The second axis of both tv1 and tv2 are fully unswitched, so they
  // don't need to predicate the parallel type usage of TIDy, whereas
  // the first axis is only partially unswitched, i.e., part of its
  // split output domains is outside the unswitched axis, so the first
  // axis, which uses TIDx, needs to predicate the parallel
  // dimension. Previously, as reported in issue #1223, unswitched
  // expressions didn't predicate parallel dimensions. It should be
  // fixed by PR #1222.

  auto options = at::TensorOptions().dtype(at::kFloat).device(at::kCUDA, 0);
  at::Tensor at_t0 = at::ones({11, 10}, options);

  KernelExecutor ke;
  ke.compile(&fusion, {at_t0});
  auto cg_outputs = ke.run({at_t0});

  auto at_t1 = (at_t0 + 1).sum();

  testValidate(
      &fusion, cg_outputs, {at_t0}, {at_t1, at_t0}, __LINE__, __FILE__);
}

// See #1247 and #1250
TEST_F(NVFuserTest, FusionRfactorPredication1_CUDA) {
  Fusion fusion;
  FusionGuard fg(&fusion);

  auto tv0 = makeContigTensor(1);
  fusion.addInput(tv0);

  auto tv1 = add(tv0, IrBuilder::create<Val>(1.0));
  auto tv2 = min(tv1, {0});

  fusion.addOutput(tv2);

  // Make TIDx non-exact
  auto tv3 = makeContigTensor(1);
  fusion.addInput(tv3);

  auto tv4 = add(tv3, IrBuilder::create<Val>(1.0));
  fusion.addOutput(tv4);

  tv2->split(0, 4);
  tv2->rFactor({1});

  tv0->computeAt(tv2, 1);

  tv2->axis(0)->parallelize(ParallelType::TIDx);

  tv4->axis(0)->parallelize(ParallelType::TIDx);

  auto options = at::TensorOptions().dtype(at::kFloat).device(at::kCUDA, 0);
  at::Tensor at_t0 = at::randn({9}, options);
  at_t0 = at::abs(at_t0);
  at::Tensor at_t3 = at::randn({128}, options);

  KernelExecutor ke;
  ke.compile(&fusion, {at_t0, at_t3});
  auto cg_outputs = ke.run({at_t0, at_t3});

  auto at_t2 = (at_t0 + 1).min();
  auto at_t4 = at_t3 + 1;

  testValidate(
      &fusion, cg_outputs, {at_t0, at_t3}, {at_t2, at_t4}, __LINE__, __FILE__);
}

TEST_F(NVFuserTest, FusionRfactorPredication2_CUDA) {
  Fusion fusion;
  FusionGuard fg(&fusion);

  auto tv0 = makeContigTensor(1);
  fusion.addInput(tv0);

  auto tv1 = min(tv0, {0});
  fusion.addOutput(tv1);

  // Make TIDx non-exact
  auto tv2 = makeContigTensor(1);
  fusion.addInput(tv2);

  auto tv3 = add(tv2, IrBuilder::create<Val>(1.0));
  fusion.addOutput(tv3);

  tv1->split(0, 4);
  auto tv4 = tv1->rFactor({0});

  tv1->split(0, 3);

  // tv0->computeAt(tv1, 3);
  tv4->reorder({{0, 1}});
  tv4->split(0, 3);
  tv4->setMemoryType(MemoryType::Shared);

  // tv0: [I]
  // tv4: [4/3, 3, I/4]
  // tv1: [4/3, 3]

  tv1->axis(0)->parallelize(ParallelType::TIDx);
  scheduler_utils::parallelizeAllLike(tv1, {tv4});

  tv3->axis(0)->parallelize(ParallelType::TIDx);

  auto options = at::TensorOptions().dtype(at::kFloat).device(at::kCUDA, 0);
  at::Tensor at_t0 = at::randn({9}, options);
  at_t0 = at::abs(at_t0);
  at::Tensor at_t3 = at::randn({128}, options);

  KernelExecutor ke;
  ke.compile(&fusion, {at_t0, at_t3});
  auto cg_outputs = ke.run({at_t0, at_t3});

  auto at_t2 = std::get<0>(at_t0.min(0));
  auto at_t4 = at_t3 + 1;

  testValidate(
      &fusion, cg_outputs, {at_t0, at_t3}, {at_t2, at_t4}, __LINE__, __FILE__);
}

TEST_F(NVFuserTest, FusionRfactorIndirectRoot_CUDA) {
  // https://github.com/csarofeen/pytorch/issues/1692
  Fusion fusion;
  FusionGuard fg(&fusion);

  auto tv0 = makeSymbolicTensor(3);
  fusion.addInput(tv0);

  auto tv1 = sum(tv0, {1, 2});
  fusion.addOutput(tv1);

  tv1->split(2, 4);
  tv1->split(1, 3);
  tv1->merge(2, 3);
  auto rf = tv1->rFactor({-1});

  tv1->split(0, 256);
  tv1->axis(0)->parallelize(ParallelType::BIDx);
  tv1->axis(1)->parallelize(ParallelType::TIDx);
  rf->computeAt(tv1, -1);

  auto options = at::TensorOptions().dtype(at::kFloat).device(at::kCUDA, 0);

  auto at_in = at::randn({6, 6, 6}, options);
  auto at_out = at_in.sum({1, 2});

  KernelExecutor ke;
  ke.compile(&fusion, {at_in});
  auto cg_outputs = ke.run({at_in});

  testValidate(&fusion, cg_outputs, {at_in}, {at_out}, __LINE__, __FILE__);
}

} // namespace nvfuser<|MERGE_RESOLUTION|>--- conflicted
+++ resolved
@@ -5299,13 +5299,8 @@
   at::Tensor t7 = at::randn_like(t0);
 
   FusionExecutorCache executor_cache(std::move(fusion_ptr));
-<<<<<<< HEAD
   auto outputs = executor_cache.runFusionWithInputs_deprecated(
       {t0, t1, t2, t3, t4, t5, t6, t7});
-=======
-  auto outputs =
-      executor_cache.runFusionWithInputs({t0, t1, t2, t3, t4, t5, t6, t7});
->>>>>>> b8c3ecc6
 }
 
 // TODO: We only changed inputs, merge this with the test above.
@@ -5371,13 +5366,8 @@
   at::Tensor t7 = at::randn_like(t0);
 
   FusionExecutorCache executor_cache(std::move(fusion_ptr));
-<<<<<<< HEAD
   auto outputs = executor_cache.runFusionWithInputs_deprecated(
       {t0, t1, t2, t3, t4, t5, t6, t7});
-=======
-  auto outputs =
-      executor_cache.runFusionWithInputs({t0, t1, t2, t3, t4, t5, t6, t7});
->>>>>>> b8c3ecc6
 }
 
 TEST_F(NVFuserTest, FusionBNRepro_CUDA) {
@@ -5437,12 +5427,8 @@
   auto t5_ref = t5.clone();
 
   FusionExecutorCache executor_cache(std::move(fusion_ptr));
-<<<<<<< HEAD
   auto cg_outputs =
       executor_cache.runFusionWithInputs_deprecated({t1, t2, t3, t4, t5});
-=======
-  auto cg_outputs = executor_cache.runFusionWithInputs({t1, t2, t3, t4, t5});
->>>>>>> b8c3ecc6
 
   auto at_results = at::native_batch_norm(
       t1_ref, t2_ref, t3_ref, t4_ref, t5_ref, kTraining, kMomentum, kEps);
@@ -5507,11 +5493,7 @@
   at::Tensor bias;
 
   FusionExecutorCache executor_cache(std::move(fusion_ptr));
-<<<<<<< HEAD
   auto cg_outputs = executor_cache.runFusionWithInputs_deprecated({t1});
-=======
-  auto cg_outputs = executor_cache.runFusionWithInputs({t1});
->>>>>>> b8c3ecc6
 
   testValidate(&fusion, cg_outputs, {t1}, __LINE__, __FILE__);
 }
@@ -5567,26 +5549,16 @@
 
   at::Tensor t0 = at::randn({2, 4}, options);
   at::Tensor t1 = at::randn({0}, options);
-<<<<<<< HEAD
-  auto cg_results = scheduleAndRun(&fusion, SchedulerType::Reduction, {t0, t1});
-  auto aten_output2 = t0.sum({1});
-  at::Tensor aten_output3 = at::empty({0}, options);
-=======
   auto cg_results =
       scheduleAndRun(&fusion, SchedulerType::Reduction, {t0, t1}, false);
   auto t2 = t0.sum({1});
   at::Tensor t3 = at::empty({0}, options);
->>>>>>> b8c3ecc6
 
   testValidate(
       &fusion,
       cg_results.outputs,
       {t0, t1},
-<<<<<<< HEAD
-      {aten_output2, aten_output3},
-=======
       {t2, t3},
->>>>>>> b8c3ecc6
       __LINE__,
       __FILE__,
       "",
@@ -5618,23 +5590,14 @@
 
   auto cg_results =
       scheduleAndRun(&fusion, SchedulerType::OuterPersistent, {t0, t1}, false);
-<<<<<<< HEAD
   auto aten_output2 = t0.sum({0}).add(t0);
   at::Tensor aten_output3 = at::empty({0}, options);
-=======
-  auto t2 = t0.sum({0}).add(t0);
-  at::Tensor t3 = at::empty({0}, options);
->>>>>>> b8c3ecc6
 
   testValidate(
       &fusion,
       cg_results.outputs,
       {t0, t1},
-<<<<<<< HEAD
       {aten_output2, aten_output3},
-=======
-      {t2, t3},
->>>>>>> b8c3ecc6
       __LINE__,
       __FILE__,
       "",
@@ -6414,11 +6377,7 @@
   at::Tensor t1 = at::randn({batch, c, h, w}, options);
 
   FusionExecutorCache executor_cache(std::move(fusion_ptr));
-<<<<<<< HEAD
   auto outputs = executor_cache.runFusionWithInputs_deprecated({t0, t1});
-=======
-  auto outputs = executor_cache.runFusionWithInputs({t0, t1});
->>>>>>> b8c3ecc6
   testValidate(&fusion, outputs, {t0, t1}, __LINE__, __FILE__);
 }
 
@@ -7085,13 +7044,9 @@
   std::vector<at::Tensor> aten_inputs = {
       at_t0, at_t1, at_t3, at_t5, at_t7, at_t11, at_t13, at_t15, at_t17};
 
-<<<<<<< HEAD
-  KernelArgumentHolder args({aten_inputs, at_d56});
-=======
   KernelArgumentHolder args;
   args.push({aten_inputs});
   args.push(PolymorphicValue(at_d56));
->>>>>>> b8c3ecc6
 
   for (auto i : c10::irange(5)) {
     (void)i; // Suppress unused variable warning
