--- conflicted
+++ resolved
@@ -77,12 +77,6 @@
       /*is_causal=*/false,
       /*return_debug_mask=*/false,
       scale);
-<<<<<<< HEAD
-  std::cout << "q, k, v " << q.sizes() << " " << k.sizes() << " " << v.sizes() << std::endl;
-  std::cout << "sdpa out sizes " << std::get<0>(aten_outputs).sizes() << std::endl;
-  ;
-=======
->>>>>>> 4478853d
 
   FusionExecutorCache fec(std::move(fusion));
   auto out = fec.runFusionWithInputs({q, k, v});
