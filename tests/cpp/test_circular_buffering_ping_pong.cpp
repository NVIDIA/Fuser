--- conflicted
+++ resolved
@@ -329,11 +329,6 @@
   auto [use_id_model, stage_slice_position] = GetParam();
   if (use_id_model) {
     EnableOptionsGuard::getCurOptions().set(EnableOption::IdModel, {"all"});
-<<<<<<< HEAD
-=======
-  } else {
-    GTEST_SKIP() << "Fails without setting allocateIndexVariables via IdModel";
->>>>>>> ce2f0779
   }
 
   std::unique_ptr<Fusion> fusion = std::make_unique<Fusion>();
@@ -421,8 +416,6 @@
   ke.compile(fusion.get(), {t0, t1});
   auto cg_outputs = ke.run({t0, t1});
   testValidate(fusion.get(), cg_outputs, {t0, t1}, {t2}, __LINE__, __FILE__);
-<<<<<<< HEAD
-=======
 
   // Validate loop mappings for sibling tma loads tv2 and tv3
   IdModel id_model(fusion.get(), /*build_graphs=*/true);
@@ -444,7 +437,6 @@
           }),
       "Expected all sibling iterDomains to the right of and including the "
       "stage_slice_position not to belong to the same ValGroup in LOOP map.");
->>>>>>> ce2f0779
 }
 // Stage_Split_Position 2 does not work currently with multiple TMA loads.
 // TODO: Enable after supporting multi-role specialization.
