--- conflicted
+++ resolved
@@ -73,16 +73,6 @@
   auto hu = IrBuilder::create<HostUnit>(
       static_cast<IrContainer*>(hic.get()), std::move(fusion));
 
-<<<<<<< HEAD
-=======
-  // [Step 3b)] Create a Communication Ir
-  auto communication = IrBuilder::create<Communication>(
-      static_cast<IrContainer*>(hic.get()),
-      CommunicationType::Allgather,
-      mesh,
-      mesh.vector());
-
->>>>>>> b25032f3
   // [Step 4)] Create TensorViews at the Host level
   IrCloner ir_cloner(hic.get());
   auto tv0 = ir_cloner.clone(
@@ -101,18 +91,19 @@
       compute_inputs,
       compute_outputs);
   // [Step 5)b.] Create Communication Ir representing executing the Fusion
-  TensorView* communication_inputs = tv1->as<TensorView>();
-  TensorView* communication_outputs = tv2->as<TensorView>();
-  CommParams comm_params{
-      .type = CommunicationType::Allgather,
-      .root = 0,
-      .mesh = mesh,
-      .team = mesh.vector()};
+  auto communication_input = tv1->as<TensorView>();
+  auto communication_output = tv2->as<TensorView>();
+
   auto communication = IrBuilder::create<Communication>(
       static_cast<IrContainer*>(hic.get()),
-      comm_params,
-      communication_inputs,
-      communication_outputs);
+      CommunicationType::Allgather,
+      mesh,
+      mesh.vector(),
+      -1,
+      RedOpType::UNUSED,
+      -1,
+      communication_input,
+      communication_output);
 
   // [Step 6)] Define the Host program
   hic->pushBackTopLevelExprs(post_compute);
