--- conflicted
+++ resolved
@@ -73,16 +73,6 @@
   auto hu =
       IrBuilder::createInContainer<HostUnit>(hic.get(), std::move(fusion));
 
-<<<<<<< HEAD
-=======
-  // [Step 3b)] Create a Communication Ir
-  auto communication = IrBuilder::createInContainer<Communication>(
-      static_cast<IrContainer*>(hic.get()),
-      CommunicationType::Allgather,
-      mesh,
-      mesh.vector());
-
->>>>>>> f5c8c9c7
   // [Step 4)] Create TensorViews at the Host level
   IrCloner ir_cloner(hic.get());
   auto tv0 = ir_cloner.clone(
@@ -95,18 +85,14 @@
   // [Step 5)a.] Create PostOnStream Irs representing executing the Fusion
   std::vector<Val*> compute_inputs = {tv0};
   std::vector<Val*> compute_outputs = {tv1};
-<<<<<<< HEAD
-  auto post_compute = IrBuilder::create<PostOnStream>(
-      static_cast<IrContainer*>(hic.get()),
-      hu,
-      compute_inputs,
-      compute_outputs);
+  auto post_compute = IrBuilder::createInContainer<PostOnStream>(
+      hic.get(), hu, compute_inputs, compute_outputs);
   // [Step 5)b.] Create Communication Ir representing executing the Fusion
   auto communication_input = tv1->as<TensorView>();
   auto communication_output = tv2->as<TensorView>();
 
-  auto communication = IrBuilder::create<Communication>(
-      static_cast<IrContainer*>(hic.get()),
+  auto communication = IrBuilder::createInContainer<Communication>(
+      hic.get(),
       CommunicationType::Allgather,
       mesh,
       mesh.vector(),
@@ -115,14 +101,6 @@
       -1,
       communication_input,
       communication_output);
-=======
-  auto post_compute = IrBuilder::createInContainer<PostOnStream>(
-      hic.get(), hu, compute_inputs, compute_outputs);
-  std::vector<Val*> communication_inputs = {tv1};
-  std::vector<Val*> communication_outputs = {tv2};
-  auto post_communication = IrBuilder::createInContainer<PostOnStream>(
-      hic.get(), communication, communication_inputs, communication_outputs);
->>>>>>> f5c8c9c7
 
   // [Step 6)] Define the Host program
   hic->pushBackTopLevelExprs(post_compute);
