// clang-format off
/*
 * SPDX-FileCopyrightText: Copyright (c) 2023-present NVIDIA CORPORATION & AFFILIATES.
 * All rights reserved.
 * SPDX-License-Identifier: BSD-3-Clause
 */
// clang-format on
#include <regex>
#include <sstream>
#include <string>
#include <string_view>

#include <c10/core/Allocator.h>
#include <c10/core/CachingDeviceAllocator.h>
#include <c10/cuda/CUDACachingAllocator.h>

#include <exceptions.h>
#include <ops/all_ops.h>
#include <scheduler/mma_utils.h>
#include <tests/cpp/utils.h>

namespace nvfuser {

void NVFuserTest::SetUp() {
  // Enable logging so debug messages in PyTorch can be printed out
  // via `TORCH_CPP_LOG_LEVEL`.
  c10::initLogging();

  // requires PASCAL or newer
  if (!deviceMajorMinorCheck(6)) {
    GTEST_SKIP() << "skipping tests on pre-PASCAL GPUs";
  }
  setFillAllocationWithNan(true);

  maybeClearAllocator();

  // If NVFUSER_TEST_RANDOM_SEED is provided, use that for the C random seed.
  // Otherwise, use system time. If a test fails, this seed will be printed.
  at::manual_seed(getATenRandomSeed());

  // If NVFUSER_TEST_ATEN_RANDOM_SEED is provided, use that for the ATen
  // random seed. Otherwise, use zero. If a test fails, this seed will be
  // printed.
  std::srand(getCRandomSeed());

  EnableOptionsGuard::getCurOptions().set(EnableOption::IdModelExtraValidation);
<<<<<<< HEAD

  resetPeakMemoryStats(0);
  ASSERT_EQ(maxMemoryAllocated(0), 0);
}

void NVFuserTest::TearDown() {
  at::cuda::clearCublasWorkspaces();

  ASSERT_EQ(memoryAllocated(0), 0);
=======
}

void NVFuserTest::TearDown() {
>>>>>>> cd19a7b2
  if (::testing::Test::HasFailure()) {
    auto test_info = ::testing::UnitTest::GetInstance()->current_test_info();
    std::cerr << "To reproduce: NVFUSER_TEST_RANDOM_SEED=" << getCRandomSeed()
              << " NVFUSER_TEST_ATEN_RANDOM_SEED=" << getATenRandomSeed()
              << " test_nvfuser --gtest_filter='"
              << test_info->test_suite_name() << "." << test_info->name() << "'"
              << std::endl;
  }

  // Make sure capturing of stdout is stopped
  ensureStopCaptureStdout();

  // Make sure profiler is unset in case it was set during test
  ProfilerOptionsGuard::getCurOptions().unset(ProfilerOption::Enable);
  ProfilerOptionsGuard::getCurOptions().unset(ProfilerOption::EnableNocupti);
}

<<<<<<< HEAD
=======
void NVFuserTest::captureStdout() {
  if (!capturing_) {
    testing::internal::CaptureStdout();
    capturing_ = true;
  }
}

void NVFuserTest::ensureStopCaptureStdout() {
  if (capturing_) {
    testing::internal::GetCapturedStdout();
    capturing_ = false;
  }
}

std::string NVFuserTest::getCapturedStdout() {
  NVF_ERROR(capturing_, "Not captured");
  auto str = testing::internal::GetCapturedStdout();
  capturing_ = false;
  return str;
}

>>>>>>> cd19a7b2
const KernelExecutor* onlyKernelExecutorInMostRecentRuntime(
    const FusionExecutorCache& executor_cache) {
  const auto& executors =
      executor_cache.getMostRecentKernelRuntime()->executors();
  NVF_CHECK(executors.size() == 1);
  NVF_CHECK(executors.front()->isA<KernelExecutor>());
  return executors.front()->as<KernelExecutor>();
}

CGResultsPackage scheduleAndRun(
    Fusion* fusion,
    SchedulerType scheduler_type,
    const KernelArgumentHolder& runtime_inputs,
    bool validate_scheduler) {
  auto heuristic_params = SchedulerEntry::scheduleWith(
      fusion, scheduler_type, runtime_inputs, validate_scheduler);
  auto ke = std::make_unique<KernelExecutor>();
  ke->compile(fusion, runtime_inputs, heuristic_params->lparams);
  auto cg_outputs = ke->run(runtime_inputs, {}, heuristic_params->lparams);
  CGResultsPackage results = {
      .outputs = std::move(cg_outputs),
      .heuristic_params = std::move(heuristic_params),
      .kernel_executor = std::move(ke)};
  return results;
}

int64_t prime_number(int64_t i) {
  static std::vector<int64_t> p{
      2,    3,    5,    7,    11,   13,   17,   19,   23,   29,   31,   37,
      41,   43,   47,   53,   59,   61,   67,   71,   73,   79,   83,   89,
      97,   101,  103,  107,  109,  113,  127,  131,  137,  139,  149,  151,
      157,  163,  167,  173,  179,  181,  191,  193,  197,  199,  211,  223,
      227,  229,  233,  239,  241,  251,  257,  263,  269,  271,  277,  281,
      283,  293,  307,  311,  313,  317,  331,  337,  347,  349,  353,  359,
      367,  373,  379,  383,  389,  397,  401,  409,  419,  421,  431,  433,
      439,  443,  449,  457,  461,  463,  467,  479,  487,  491,  499,  503,
      509,  521,  523,  541,  547,  557,  563,  569,  571,  577,  587,  593,
      599,  601,  607,  613,  617,  619,  631,  641,  643,  647,  653,  659,
      661,  673,  677,  683,  691,  701,  709,  719,  727,  733,  739,  743,
      751,  757,  761,  769,  773,  787,  797,  809,  811,  821,  823,  827,
      829,  839,  853,  857,  859,  863,  877,  881,  883,  887,  907,  911,
      919,  929,  937,  941,  947,  953,  967,  971,  977,  983,  991,  997,
      1009, 1013, 1019, 1021, 1031, 1033, 1039, 1049, 1051, 1061, 1063, 1069,
      1087, 1091, 1093, 1097, 1103, 1109, 1117, 1123, 1129, 1151, 1153, 1163,
      1171, 1181, 1187, 1193, 1201, 1213, 1217, 1223};
  return p.at(i);
}

void assertCUDAKernel(Fusion* fusion, const std::string& expected_kernel) {
  GpuLower gpulw(fusion);
  const std::string actual_kernel =
      "\n" + codegen::generateCudaKernel(gpulw.run());
  if (expected_kernel.size() != actual_kernel.size() ||
      expected_kernel.compare(actual_kernel) != 0) {
    std::cerr
        << " Codegen mismatch, codegen possibly changed, or is incorrect. "
        << " \n ========= EXPECTED ========= \n"
        << expected_kernel << "\n========= ACTUAL ========== \n"
        << actual_kernel << "\n=================" << std::endl;
    auto it = std::mismatch(
        expected_kernel.begin(),
        expected_kernel.end(),
        actual_kernel.begin(),
        actual_kernel.end());
    std::string actual_mismatched_snippet(it.second, actual_kernel.end());
    actual_mismatched_snippet = actual_mismatched_snippet.substr(0, 10);
    std::string expected_mismatched_snippet(it.first, expected_kernel.end());
    expected_mismatched_snippet = expected_mismatched_snippet.substr(0, 10);
    std::cerr << "First mismatch found at: " << actual_mismatched_snippet
              << ", expected: " << expected_mismatched_snippet << std::endl;
    NVF_CHECK(false);
  }
}

namespace sass {

// For SASS instruction definitions, see:
// https://docs.nvidia.com/cuda/cuda-binary-utilities/index.html#instruction-set-reference
//
// Some useful informations for Ampere/Ada:
//
// Instruction format:
//   (instruction) (destination) (source1), (source2) ...
//
// Registers:
// - RX for registers
// - URX for uniform registers
// - SRX for special system-controlled registers
// - PX for predicate registers
// - UPX for uniform predicate registers
// - c[X][Y] for constant memory

namespace {

// trim: remove spaces before and after the string view
// implementation borrowed from https://stackoverflow.com/a/17976541
inline std::string_view trim(const std::string_view& s) {
  auto wsfront = std::find_if_not(
      s.begin(), s.end(), [](int64_t c) { return std::isspace(c); });
  auto wsback = std::find_if_not(s.rbegin(), s.rend(), [](int64_t c) {
                  return std::isspace(c);
                }).base();
  return (
      wsback <= wsfront ? "" : s.substr(wsfront - s.begin(), wsback - wsfront));
}

// Copied from LLVM libcxx C++20 implementation of
// basic_string_view::starts_with
// https://github.com/llvm/llvm-project/blob/11d8f726d24d90c67e0e99aa8e9de48d17adb750/libcxx/include/string_view#L696-L697
bool starts_with(std::string_view self, std::string_view __s) noexcept {
  return self.size() >= __s.size() && self.compare(0, __s.size(), __s) == 0;
}

} // namespace

std::string Instruction::predicate() const {
  if (str[0] == '@') {
    std::stringstream ss(str);
    char ignore_at = '\0';
    std::string result;
    ss >> ignore_at >> result;
    return result;
  }
  return {};
}

std::string Instruction::action() const {
  std::string result;
  std::stringstream ss(str);
  if (str[0] == '@') {
    ss >> result;
  }
  std::getline(ss, result);
  result = trim(result);
  return result;
}

std::string Instruction::op() const {
  std::stringstream ss(action());
  std::string result;
  ss >> result;
  return result;
}

std::string Instruction::opCode() const {
  std::string result;
  for (auto i : op()) {
    if (i == '.') {
      return result;
    }
    result.push_back(i);
  }
  return result;
}

std::vector<std::string> Instruction::args() const {
  std::stringstream ss(action());
  std::string all_args;
  ss >> all_args; // discard
  std::getline(ss, all_args);
  all_args = trim(all_args);
  std::vector<std::string> result;

  std::string_view args_view(all_args);
  while (!args_view.empty()) {
    auto comma_pos = args_view.find_first_of(',');
    auto token = args_view.substr(0, comma_pos);
    token = trim(token);
    result.emplace_back(token);

    args_view = (comma_pos != std::string_view::npos)
        ? args_view.substr(comma_pos + 1)
        : "";
  }
  return result;
}

std::vector<std::string> Instruction::modifiers() const {
  std::vector<std::string> result;
  std::string current;
  bool found_opcode = false;
  for (auto i : op()) {
    if (i == '.') {
      if (found_opcode) {
        result.push_back(current);
      }
      found_opcode = true;
      current.clear();
      continue;
    }
    current.push_back(i);
  }
  if (found_opcode) {
    result.push_back(current);
  }
  return result;
}

std::string Container::toString() {
  std::stringstream ss;
  for (auto& [key, value] : attributes) {
    ss << "." << key << ":\t" << value << std::endl;
  }
  for (auto& i : code) {
    std::visit(
        [&ss](auto&& i) {
          using T = std::decay_t<decltype(i)>;
          if constexpr (std::is_same_v<Instruction, T>) {
            ss << i.str << std::endl;
          } else if constexpr (std::is_same_v<T, Label>) {
            ss << "." << i.name << ":" << std::endl;
          }
        },
        i);
  }
  return ss.str();
}

Container parse(const std::string& nvdisasm_output) {
  Container result;
  bool started = false;
  std::stringstream ss(nvdisasm_output);
  std::string header;
  std::regex find_header_regex(".text.(.+):");
  for (std::string line; std::getline(ss, line);) {
    line = trim(line);
    if (line.empty() || starts_with(line, "//")) {
      continue;
    }
    if (started) {
      if (line[0] == '.') {
        std::stringstream ss(line);
        Label l;
        char ignore_dot = '\0';
        ss >> ignore_dot >> l.name;
        l.name.resize(l.name.size() - 1); // remove trailing :
        result.code.emplace_back(l);
      } else {
        Instruction i;
        std::stringstream ss(line);
        char ignore = '\0';
        // parse /*address*/
        ss >> ignore >> ignore >> std::hex >> i.address >> ignore >> ignore;
        std::getline(ss, i.str);
        i.str = trim(i.str);
        i.str.resize(i.str.size() - 1); // remove trailing ;
        i.str = trim(i.str);
        result.code.emplace_back(i);
      }
    } else {
      if (line == header) {
        started = true;
      } else if (line[0] == '.') {
        std::smatch line_match;
        std::regex_match(line, line_match, find_header_regex);
        if (line_match.size() == 2) {
          header = line_match.str(1) + ":";
        }
      }
    }
  }
  return result;
}

} // namespace sass

// matmulAtInput2D provides batched inputs in a splitk-like ordering. It
// provides contiguous tensors with these shapes
//   TT: [M, B, K] [B, K, N]
//   TN: [M, B, K] [N, B, K]
//   NT: [B, K, M] [B, K, N]
//   NN: [B, K, M] [N, B, K]
// ATen matmul assumes [B, M, K] [B, K, N] so here we transpose into that order
at::Tensor atMatmul(at::Tensor a, at::Tensor b, MmaLayout layout) {
  a = a.squeeze();
  b = b.squeeze();
  NVF_CHECK(
      a.dim() == b.dim(), "Either both or none of A and B should be batch");
  NVF_CHECK(
      a.dim() == 2 || a.dim() == 3,
      "Must have either zero or one batch dimensions");
  if (a.dim() == 3) { // bmm
    switch (layout) {
      case MmaLayout::TT:
        return a.transpose(0, 1).matmul(b);
      case MmaLayout::TN:
        return a.transpose(0, 1).matmul(b.transpose(0, 1).transpose(1, 2));
      case MmaLayout::NT:
        return a.transpose(1, 2).matmul(b);
      case MmaLayout::NN:
        return a.transpose(1, 2).matmul(b.transpose(0, 1).transpose(1, 2));
      default:
        NVF_CHECK(false, "unsupported data layout.");
    }
  } else {
    switch (layout) {
      case MmaLayout::TT:
        return a.matmul(b);
      case MmaLayout::TN:
        return a.matmul(b.t());
      case MmaLayout::NT:
        return a.t().matmul(b);
      case MmaLayout::NN:
        return a.t().matmul(b.t());
      default:
        NVF_CHECK(false, "unsupported data layout.");
    }
  }
  return at::Tensor();
}

at::Tensor splitkLikeAtMatmul(at::Tensor a, at::Tensor b, MmaLayout layout) {
  switch (layout) {
    case MmaLayout::TT:
      // [M, B, K] @ [B, K, N] -> [B, M, N]
      return a.transpose(0, 1).matmul(b);
    case MmaLayout::TN:
      // [M, B, K] @ [N, B, K] -> [B, M, N]
      return a.transpose(0, 1).matmul(b.permute({1, 2, 0}));
    case MmaLayout::NT:
      // [B, K, M] @ [B, K, N] -> [B, M, N]
      return a.transpose(1, 2).matmul(b);
    case MmaLayout::NN:
      // [B, K, M] @ [N, B, K] -> [B, M, N]
      return a.transpose(1, 2).matmul(b.permute({1, 2, 0}));
    default:
      NVF_CHECK(false, "unsupported data layout.");
  }
  return at::Tensor();
}

std::pair<at::Tensor, at::Tensor> matmulAtInput2D(
    int64_t M,
    int64_t N,
    int64_t K,
    MmaLayout layout,
    c10::ScalarType dtype) {
  auto options = at::TensorOptions().dtype(dtype).device(at::kCUDA, 0);

  switch (layout) {
    case MmaLayout::TT:
      return std::make_pair(
          at::randn({M, K}, options), at::randn({K, N}, options));
    case MmaLayout::TN:
      return std::make_pair(
          at::randn({M, K}, options), at::randn({N, K}, options));
    case MmaLayout::NT:
      return std::make_pair(
          at::randn({K, M}, options), at::randn({K, N}, options));
    case MmaLayout::NN:
      return std::make_pair(
          at::randn({K, M}, options), at::randn({N, K}, options));
    default:
      NVF_CHECK(false, "unsupported data layout.");
  }
  return std::make_pair(at::Tensor(), at::Tensor());
}

std::pair<std::vector<int64_t>, std::vector<int64_t>> matmulAtInputShape3DTuring(
    int64_t M,
    int64_t N,
    int64_t K,
    MmaLayout layout) {
  switch (layout) {
    case MmaLayout::TT:
      return {{M, 1, K}, {1, K, N}};
    case MmaLayout::TN:
      return {{M, 1, K}, {1, N, K}};
    case MmaLayout::NT:
      return {{K, 1, M}, {1, K, N}};
    case MmaLayout::NN:
      return {{K, 1, M}, {1, N, K}};
    default:
      NVF_CHECK(false, "unsupported data layout.");
  }
}

std::pair<at::Tensor, at::Tensor> matmulAtInput3DTuring(
    int64_t M,
    int64_t N,
    int64_t K,
    MmaLayout layout,
    c10::ScalarType dtype) {
  auto options = at::TensorOptions().dtype(dtype).device(at::kCUDA, 0);
  auto shapes = matmulAtInputShape3DTuring(M, N, K, layout);
  return std::make_pair(
      at::randn(shapes.first, options), at::randn(shapes.second, options));
}

at::Tensor matmulAtInput2D(
    const MmaLayout layout,
    const TensorMatmulPos tensor,
    const c10::ScalarType dtype,
    const int64_t M,
    const int64_t N,
    const int64_t K,
    const int64_t B,
    const int64_t device) {
  const auto options =
      at::TensorOptions().dtype(dtype).device(at::kCUDA, device);
  const auto is_batch = B != 0;

  // handle C and D tensors, layout does not impact shape
  switch (tensor) {
    case TensorMatmulPos::C:
    case TensorMatmulPos::D:
      return is_batch ? at::randn({B, M, N}, options)
                      : at::randn({M, N}, options);
    case TensorMatmulPos::Bias:
      return is_batch ? at::randn({B, M}, options) : at::randn({M}, options);
    default:
      break;
  }

  switch (layout) {
    case MmaLayout::TT:
      switch (tensor) {
        case TensorMatmulPos::A:
          return is_batch ? at::randn({M, B, K}, options)
                          : at::randn({M, K}, options);
        case TensorMatmulPos::B:
          return is_batch ? at::randn({B, K, N}, options)
                          : at::randn({K, N}, options);
        default:
          break;
      }
      break;
    case MmaLayout::TN:
      switch (tensor) {
        case TensorMatmulPos::A:
          return is_batch ? at::randn({M, B, K}, options)
                          : at::randn({M, K}, options);
        case TensorMatmulPos::B:
          return is_batch ? at::randn({N, B, K}, options)
                          : at::randn({N, K}, options);
        default:
          break;
      }
      break;
    case MmaLayout::NT:
      switch (tensor) {
        case TensorMatmulPos::A:
          return is_batch ? at::randn({B, K, M}, options)
                          : at::randn({K, M}, options);
        case TensorMatmulPos::B:
          return is_batch ? at::randn({B, K, N}, options)
                          : at::randn({K, N}, options);
        default:
          break;
      }
      break;
    case MmaLayout::NN:
      switch (tensor) {
        case TensorMatmulPos::A:
          return is_batch ? at::randn({B, K, M}, options)
                          : at::randn({K, M}, options);
        case TensorMatmulPos::B:
          return is_batch ? at::randn({N, B, K}, options)
                          : at::randn({N, K}, options);
        default:
          break;
      }
      break;
    default:
      NVF_CHECK(false, "unsupported data layout, got ", (size_t)layout);
  }
  NVF_CHECK(false, "unsupported tensor position, got ", (size_t)tensor);
}

// matmulAtInput2D/matmulAtInput3DTuring provides batched inputs in a
// splitk-like ordering. It provides contiguous tensors with these shapes
//   TT: [M, (N,) B, K] [(M,) B, K, N]
//   TN: [M, (N,) B, K] [(M,) N, B, K]
//   NT: [B, K, (N,) M] [(M,) B, K, N]
//   NN: [B, K, (N,) M] [(M,) N, B, K]
// where the dimension in parentheses is a broadcast dimension and may be
// omitted.
TensorView* canonicalizeInputToBMNK(
    TensorView* tv,
    MmaLayout layout,
    MmaOperand operand) {
  auto lgnob = TensorDomain::noBroadcasts(tv->getLogicalDomain());
  NVF_ERROR(
      lgnob.size() == 2 || lgnob.size() == 3,
      "Expected 2 or 3 domains, got ",
      lgnob.size());
  bool has_batch = lgnob.size() == 3;
  bool already_broadcasted = tv->hasBroadcast();

  // Step 1: insert permute as needed.
  if (operand == MmaOperand::A) {
    if (layout == MmaLayout::TT || layout == MmaLayout::TN) {
      // [M, (N,) B, K] -> [B, M, (N,) K]
      if (has_batch) {
        // Using reorder + commitLeafToLogical instead of permute here because
        // the former's API is more convenient here
        tv = permute(tv, {{-2, 0}});
      }
    } else { // NT, NN
      // [B, K, (N,) M] -> [B, M, (N,) K]
      tv = transpose(tv, has_batch, -1);
    }
  } else { // B
    if (layout == MmaLayout::TT || layout == MmaLayout::NT) {
      // [(M,) B, K, N] -> [B, (M,) N, K]
      std::unordered_map<int64_t, int64_t> old2new = {{-1, -2}};
      if (has_batch && already_broadcasted) {
        old2new[0] = 1;
      }
      tv = permute(tv, old2new);
    } else { // TN, NN
      // [(M,) N, B, K] -> [B, (M,) N, K]
      if (has_batch) {
        tv = permute(tv, {{-2, 0}});
      }
    }
  }

  // Step 2: insert broadcast as needed.
  if (already_broadcasted) {
    return tv;
  }
  if (operand == MmaOperand::A) {
    // [B, M, K] -> [B, M, (N,) K]
    std::vector<bool> bcast_dims(tv->nDims() + 1, false);
    bcast_dims.at(bcast_dims.size() - 2) = true;
    tv = broadcast(tv, bcast_dims);
  } else { // B
    // [B, N, K] -> [B, (M,) N, K]
    std::vector<bool> bcast_dims(tv->nDims() + 1, false);
    bcast_dims.at(bcast_dims.size() - 3) = true;
    tv = broadcast(tv, bcast_dims);
  }
  return tv;
}

bool isSchedulerInUse(
    const nvfuser::FusionKernelRuntime* kernel_rt,
    const SchedulerType& scheduler_type) {
  if (nullptr == kernel_rt) {
    return false;
  }
  const auto heuristics = kernel_rt->schedulerHeuristics();
  if (nullptr == heuristics) {
    return false;
  }
  const auto& heuristics_list = heuristics->heuristicsList();

  for (const auto& heuristic_params : heuristics_list) {
    if (heuristic_params &&
        (scheduler_type == heuristic_params->scheduler_type)) {
      return true;
    }
  }

  return false;
}

TensorView* biasEpilogue(TensorView* tensor, TensorView* bias) {
  NVF_CHECK(
      tensor->dtype() == bias->dtype(),
      "bias vector must have the same type as tensor with two domains, bias: ",
      bias->dtype(),
      ", tensor: ",
      tensor->dtype());
  NVF_CHECK(
      tensor->nDims() >= 2,
      "Tensors to have bias applied needs to have 2 or more domains, got ",
      tensor->nDims());

  const auto concrete = TensorDomain::noReductions(
      TensorDomain::noBroadcasts(tensor->getLoopDomain()));

  TensorView *biasb = nullptr, *biased = nullptr;

  switch (concrete.size()) {
    case 2:
      // regular matmul (non-strided batch gemm)
      NVF_CHECK(
          bias->nDims() == 1,
          "bias vector must have one domain, got",
          bias->nDims());
      biasb = broadcast(bias, {false, true});
      break;
    case 3:
      // strided batch gemm case
      if (bias->nDims() == 1) {
        // case with a single bias used through whole batch
        biasb = broadcast(bias, {true, false, true});
      } else if (bias->nDims() == 2) {
        // case with dedicated bias for each problem in the batch
        biasb = broadcast(bias, {false, false, true});
      } else {
        NVF_CHECK(
            false,
            "bias vector must have one (single bias for batch) "
            "or two (bias for each batch entries)), got",
            bias->nDims());
      }
      break;
    default:
      NVF_CHECK(
          false,
          "Only tensors with two (matmul) or three (strided batch matmul) "
          "concrete domains have support for bias epilogue enabled, got ",
          concrete.size());
  }

  biased = add(tensor, biasb);
  return biased;
}

at::Tensor atBiasEpilogue(const at::Tensor& tensor, const at::Tensor& bias) {
  switch (tensor.dim()) {
    case 2:
      NVF_CHECK(
          bias.dim() == 1,
          "For single matmul problem bias must be a vector, got ",
          bias.dim());
      break;
    case 3:
      NVF_CHECK(
          (bias.dim() == 1 || bias.dim() == 2),
          "For strided batch matmul problem bias must be 1d or 2d tensor, got ",
          bias.dim());
      break;
    default:
      NVF_CHECK(
          false,
          "Only tensors with two (matmul) or three (strided batch matmul) "
          "concrete domains have support for bias epilogue enabled, got ",
          tensor.dim());
  }

  // The inner most dimension of bias tensor contains the rows number
  const int64_t rows = bias.size(-1);

  // We skip number of columns and access directly dim for rows, hence '-2'
  NVF_CHECK(
      tensor.size(tensor.dim() - 2) == rows,
      "Tensor must have the same number of rows as bias vector");

  return tensor.add(bias.unsqueeze(-1));
}

size_t getCRandomSeed() {
  static thread_local bool found_seed = false;
  static thread_local size_t seed = 0L;

  if (!found_seed) {
    const char* env_var = "TEST_RANDOM_SEED";
    auto seed_str = getNvFuserEnv(env_var);
    if (seed_str) {
      try {
        seed = std::stol(seed_str);
      } catch (const std::exception& e) {
        std::cerr << "Could not parse environment variable NVFUSER_" << env_var
                  << std::endl;
        throw e;
      }
    } else {
      // We default to setting the C random seed to the system time in seconds
      // since the epoch in order to promote structural randomness in tests. For
      // example, if a test uses `std::rand()` to choose random sizes or
      // dimensions, then the number of combinations grows combinatorially.
      // Using a changing, but controlled, seed like this is helpful in these
      // cases since it increases the coverage of the test when numerous
      // different runs of the test suite are considered. When an error is
      // encountered, we can repeat with that seed  since it will be printed
      // upon error.
      seed = std::chrono::duration_cast<std::chrono::seconds>(
                 std::chrono::system_clock::now().time_since_epoch())
                 .count();
    }
  }

  return seed;
}

size_t getATenRandomSeed() {
  static thread_local bool found_seed = false;
  static thread_local size_t seed = 0L;

  if (!found_seed) {
    const char* env_var = "TEST_ATEN_RANDOM_SEED";
    auto seed_str = getNvFuserEnv(env_var);
    if (seed_str) {
      try {
        seed = std::stol(seed_str);
      } catch (const std::exception& e) {
        std::cerr << "Could not parse environment variable NVFUSER_" << env_var
                  << std::endl;
        throw e;
      }
    } else {
      // We default to setting the ATen seed to zero, instead of system time.
      // The C PRNG, std::rand() is typically used for structural parameters
      // such as choosing random sizes or indices. These combinatorial tests
      // benefit from increased coverage since exhaustive testing would be ideal
      // but impractical in those cases. ATen randomness, on the other hand, is
      // typically used for filling in data in test tensors, and results are
      // then used in inexact matching tests. Those tests pass with high
      // probability but might fail often were the test exhaustive. By fixing
      // the default ATen seed to zero, we can avoid some false positive test
      // failures while still ensuring there is at least one seed for which the
      // tests pass.
      seed = 0L;
    }
  }

  return seed;
}

int64_t getNumSMs() {
  // Since cudaGetDeviceProperties can be slow, we memoize the value in num_SMs
  static std::vector<int64_t> num_SMs;

  int dev_idx = 0;
  NVFUSER_CUDA_RT_SAFE_CALL(cudaGetDevice(&dev_idx));

  if ((int64_t)num_SMs.size() <= dev_idx) {
    num_SMs.resize(dev_idx + 1, -1);
  }

  if (num_SMs[dev_idx] == -1) {
    cudaDeviceProp prop{};
    NVFUSER_CUDA_RT_SAFE_CALL(cudaGetDeviceProperties(&prop, dev_idx));

    num_SMs[dev_idx] = prop.multiProcessorCount;
  }
  return num_SMs[dev_idx];
}

bool checkMapped(const ValGraph& vg, IterDomain* x, IterDomain* y) {
  if (!vg.hasGroup(x) || !vg.hasGroup(y)) {
    return false;
  }
  const ValGroup& gx = vg.toGroup(x);
  const ValGroup& gy = vg.toGroup(y);
  return gx.get() == gy.get();
};

MmaLayout getMatmulProblemLayout(Fusion* fusion) {
  const mma_utils::MatmulOperandInnerDimsOpt inner_dims_opt =
      mma_utils::getOperandInnerDims(fusion);

  NVF_ERROR(
      inner_dims_opt.isValid(),
      "Could not get operand inner dims: ",
      inner_dims_opt.getErrorMsg());

  const mma_utils::MatmulOperandInnerDims inner_dims = inner_dims_opt.getData();

  NVF_ERROR(inner_dims.size() == 2, "Found other than two operands");

  const bool A_K_inner = inner_dims.front() == MatmulDimRole::K;
  const bool B_K_inner = inner_dims.back() == MatmulDimRole::K;

  if (A_K_inner && B_K_inner) {
    return MmaLayout::TN;
  } else if (A_K_inner && !B_K_inner) {
    return MmaLayout::TT;
  } else if (!A_K_inner && B_K_inner) {
    return MmaLayout::NN;
  } else {
    return MmaLayout::NT;
  }
}

// get supported floating data types
std::vector<DataType> getFloatingDataTypes(bool include_complex) {
  std::vector<DataType> dtypes = {
      DataType::Double, DataType::Float, DataType::Half};
  if (include_complex) {
    dtypes.push_back(DataType::ComplexFloat);
    dtypes.push_back(DataType::ComplexDouble);
  }
#if defined(CUDA_VERSION) && CUDA_VERSION >= 11000
  if (at::cuda::getDeviceProperties(0)->major >= 8) {
    dtypes.push_back(DataType::BFloat16);
  }
#endif
  return dtypes;
}

std::string sanitizeTestName(const std::string& name) {
  // Replace all non-alphanumeric characters with underscores
  return std::regex_replace(name, std::regex("[^a-zA-Z0-9]"), "_");
}

bool isVectorized(TensorView* tv) {
  for (auto id : tv->getLoopDomain()) {
    if (id->getParallelType() == ParallelType::Vectorize) {
      return true;
    }
  }
  return false;
}

std::string macroToString(const MmaMacro macro) {
  std::stringstream ss;
  ss << "m" << getM(macro);
  ss << "_n" << getN(macro);
  ss << "_k" << getK(macro);
  return ss.str();
}

std::pair<TensorView*, TensorView*> createSdpaRngTvs() {
  DataType dtype = DataType::Int;
  std::vector<int64_t> philox_shape = {};

#if NVF_TORCH_VERSION_NO_LESS(2, 7, 0)
  dtype = DataType::UInt64;
  philox_shape = {2};
#endif
  TensorView* philox_seed =
      TensorViewBuilder().shape(philox_shape).dtype(dtype).build();
  TensorView* philox_offset = TensorViewBuilder().dtype(dtype).build();
#if !(NVF_TORCH_VERSION_NO_LESS(2, 7, 0))
  philox_seed->setCpuScalar(true);
  philox_offset->setCpuScalar(true);
#endif
  return std::make_pair(philox_seed, philox_offset);
}

std::pair<at::Tensor, at::Tensor> createSdpaRngTensors() {
  at::Tensor philox_seed, philox_offset;
  int64_t max_int64 = std::numeric_limits<int64_t>::max();
#if NVF_TORCH_VERSION_NO_LESS(2, 7, 0)
  philox_seed = at::randint(
      max_int64, // Using int64_t range to avoid
                 // overflow in randint
      {2}, // shape
      at::dtype(c10::kUInt64).device(at::kCUDA));
  philox_offset = at::empty({}, at::dtype(c10::kUInt64).device(at::kCUDA));
#else
  philox_seed = at::randint(max_int64, {}, at::kLong);
  philox_offset = at::randint(max_int64, {}, at::kLong);
#endif
  return std::make_pair(philox_seed, philox_offset);
}

void resetPeakMemoryStats(const c10::DeviceIndex device) {
  c10::cuda::CUDACachingAllocator::CUDAAllocator* allocator =
      c10::cuda::CUDACachingAllocator::get();
  NVF_CHECK(allocator != nullptr);

  allocator->resetPeakStats(device);
}

int64_t maxMemoryAllocated(const c10::DeviceIndex device) {
  c10::cuda::CUDACachingAllocator::CUDAAllocator* allocator =
      c10::cuda::CUDACachingAllocator::get();
  NVF_CHECK(allocator != nullptr);

  c10::CachingDeviceAllocator::DeviceStats device_stats =
      allocator->getDeviceStats(device);

  return device_stats.allocated_bytes
      .at(static_cast<uint64_t>(c10::CachingAllocator::StatType::AGGREGATE))
      .peak;
}

int64_t memoryAllocated(const c10::DeviceIndex device) {
  c10::cuda::CUDACachingAllocator::CUDAAllocator* allocator =
      c10::cuda::CUDACachingAllocator::get();
  NVF_CHECK(allocator != nullptr);

  c10::CachingDeviceAllocator::DeviceStats device_stats =
      allocator->getDeviceStats(device);

  return device_stats.allocated_bytes
      .at(static_cast<uint64_t>(c10::CachingAllocator::StatType::AGGREGATE))
      .current;
}

} // namespace nvfuser<|MERGE_RESOLUTION|>--- conflicted
+++ resolved
@@ -44,21 +44,12 @@
   std::srand(getCRandomSeed());
 
   EnableOptionsGuard::getCurOptions().set(EnableOption::IdModelExtraValidation);
-<<<<<<< HEAD
-
-  resetPeakMemoryStats(0);
-  ASSERT_EQ(maxMemoryAllocated(0), 0);
 }
 
 void NVFuserTest::TearDown() {
   at::cuda::clearCublasWorkspaces();
-
-  ASSERT_EQ(memoryAllocated(0), 0);
-=======
-}
-
-void NVFuserTest::TearDown() {
->>>>>>> cd19a7b2
+  ASSERT_EQ(memoryAllocated(0), 0) << "Memory leak detected";
+
   if (::testing::Test::HasFailure()) {
     auto test_info = ::testing::UnitTest::GetInstance()->current_test_info();
     std::cerr << "To reproduce: NVFUSER_TEST_RANDOM_SEED=" << getCRandomSeed()
@@ -76,8 +67,6 @@
   ProfilerOptionsGuard::getCurOptions().unset(ProfilerOption::EnableNocupti);
 }
 
-<<<<<<< HEAD
-=======
 void NVFuserTest::captureStdout() {
   if (!capturing_) {
     testing::internal::CaptureStdout();
@@ -99,7 +88,6 @@
   return str;
 }
 
->>>>>>> cd19a7b2
 const KernelExecutor* onlyKernelExecutorInMostRecentRuntime(
     const FusionExecutorCache& executor_cache) {
   const auto& executors =
