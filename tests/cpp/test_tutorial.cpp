// clang-format off
/*
 * SPDX-FileCopyrightText: Copyright (c) 2023-present NVIDIA CORPORATION & AFFILIATES.
 * All rights reserved.
 * SPDX-License-Identifier: BSD-3-Clause
 */
// clang-format on
#include <gmock/gmock-matchers.h>
#include <gtest/gtest.h>

#include <fusion.h>
#include <id_model/id_model.h>
#include <ir/utils.h>
#include <ops/alias.h>
#include <ops/arith.h>
#include <ops/utils.h>
#include <scheduler/tools/inlining.h>
#include <tests/cpp/utils.h>
#include <tests/cpp/validator.h>
#include <type.h>

namespace nvfuser {

class Tutorial : public NVFuserTest {
 protected:
  static void SetUpTestSuite() {
    verbose_ = getNvFuserEnv("TUTORIAL_VERBOSE");
  }

 protected:
  static bool verbose_;
};

bool Tutorial::verbose_ = false;

TEST_F(Tutorial, Memcpy) {
  // First, we define a fusion. A common pattern is:
  // - Declare a Fusion, which works as a container of expressions
  // - Setup inputs. Utility routines such as makeSymbolicTensor
  //   can be used to create tensors, which can be then registered as
  //   fusion inputs with Fusion::addInput
  // - Define operations with the registered inputs. For supported
  //   operations, see csrc/ops/all_ops.h.
  // - Most of operations that take tensors as inputs produce tensors
  //   as outputs, which can then be used as inputs to another
  //   operations
  // - Final outputs should be set as fusion outputs with
  //   Fusion::addOutput
  Fusion fusion;
  FusionGuard fg(&fusion);

  // Create a 2D tensor of type float. It's "symbolic" as we do not
  // assume any specific shape except for that it's 2D.
  TensorView* tv0 = makeSymbolicTensor(2);
  fusion.addInput(tv0);

  // Just create a copy
  TensorView* tv1 = set(tv0);
  fusion.addOutput(tv1);

  // End of fusion definition

  if (verbose_) {
    // Here's some common ways to inspect the fusion. These are not
    // necessary for running the fusion but should provide helpful
    // information for understanding how fusions are transformed.

    // Print a concise representation of the fusion exprssions
    fusion.printMath();

    // Generate and print a CUDA kernel. Notice that at this point the
    // genereated code is just a sequential kernel as we have not
    // scheduled the fusion yet, but it should be a valid CUDA kernel
    fusion.printKernel();
  }

  // Next, try running the fusion. First, we need to set up a sample
  // input tensor. Here, we create a 32x32 tensor initialized with
  // random float values.
  auto options = at::TensorOptions().dtype(at::kFloat).device(at::kCUDA, 0);
  at::Tensor t0 = at::randn({32, 32}, options);
  {
    // Next, lower the fusion to Kernel, generate CUDA kernel source and then
    // compile it with nvrtc. All of them are done by KernelExecutor
    KernelExecutor ke;
    ke.compile(&fusion, {t0});

    // KernelExecutor now has a compiled kernel, which can be executed as:
    auto outputs = ke.run({t0});
    // Note that this run is done using just one thread, which will be
    // corrected below.

    // To validate the output, we can just assert that the output is
    // equal to the input as this is just a copy fusion. More commonly,
    // though, testValidate is used to validate outputs while
    // automatically adjusting thresholds of valid deviations
    ASSERT_TRUE(outputs[0].as<at::Tensor>().equal(t0));

    // Next, instead of just running the fusion as is, we manually
    // schedule it so that it runs in parallel. In this case, we only
    // have one expression, i.e., the set expression, so we just need to
    // schedule tv1.

    // tv1 is a 2D tensor. Let its domain be [i0, i1]. What we are going
    // to do is to transform this 2D domain to the multi-dimensional
    // CUDA parallelism, i.e., a grid consisting of multiple thread
    // blocks, each of which consisting of multiple threads. A common
    // transformation pattern is to merge all of each axis to get a
    // flattened domain, and then split the domain to factor out axes
    // that are parallelized by threads and thread blocks.

    // For example, the current domain of tv1 looks like [i0, i1]. We
    // can merge the two axes by:
    tv1->merge(0, 1);
    // This creates a single axis that merges i0 and i1. Its extent is a
    // multiplication of the extents of i0 and i1, so we commonly
    // represent it as [i0*i1]. It can be also examined with:
    if (verbose_) {
      std::cout << tv1->toString() << std::endl;
    }

    // Next, we factor out a subdomain for threads in each thread
    // block.
    tv1->split(0, 256);
    // In this case, the flattened domain is now 2D domain with an inner
    // domain of extent 256 and an outer domain of extent i0*i1/256, so
    // the tensor should now look like [i0*i1/256, 256]. Note that in
    // reality we do ceil division as i0*i1 may not be divisible by
    // 256.
    if (verbose_) {
      std::cout << tv1->toString() << std::endl;
    }

    // Now that we have two domains, we can parallelize each domain
    // using IterDomain::parallelize(ParallelType). Specifically, to
    // parallelize the inner domain with threads, we can do:
    tv1->axis(1)->parallelize(ParallelType::TIDx);
    // Similarly, to paralllize the outer domain with thread blocks:
    tv1->axis(0)->parallelize(ParallelType::BIDx);
    // This way, the inner and outer axes are divided by blockDim.x
    // threads and gridDim.x blocks, respectively. Each element in each
    // axis is computed by one thread or one block, so this means that
    // the size of each thread block and a grid must match the size of
    // each domain. Specifically, blockDim.x and gridDim.x must be 256
    // and i0*i1/256, respectively.

    // Now that the fusion is parallelized, it can be examined again
    if (verbose_) {
      fusion.printMath();
      // Notice that the axes of tv1 are now printed with blockIdx.x and
      // threadIdx.x, which shows they are parallelized by the
      // respective parallel types

      // The CUDA kernel should look very differently as there should be
      // no for-loops
      fusion.printKernel();
    }
  }

  // Since the fusion is modified, we need to recompile it.
  KernelExecutor ke;
  ke.compile(&fusion, {t0});

  // This time, the kernel is launched with multiple threads and
  // thread blocks. Note that the launch configurations, i.e., the
  // thread block and grid shapes, are autoatically inferred from the
  // given inputs. To see how many threads are used, run this test
  // with NVFUSER_DUMP=launch_param
  auto outputs = ke.run({t0});

  ASSERT_TRUE(outputs[0].as<at::Tensor>().equal(t0));
}

TEST_F(Tutorial, Reduction) {
  Fusion fusion;
  FusionGuard fg(&fusion);

  // Create a 2D tensor
  TensorView* tv0 = makeSymbolicTensor(2);
  fusion.addInput(tv0);

  // Reduce the second dimension
  auto tv1 = sum(tv0, {1});
  fusion.addOutput(tv1);

  // At this point, nothing is parallelized. The reduction is done by
  // a single thread sequentially.

  if (verbose_) {
    fusion.printMath();
    fusion.printKernel();
  }

  // Block-parallel reduciton
  tv1->axis(1)->parallelize(ParallelType::TIDx);

  if (verbose_) {
    fusion.printMath();
    fusion.printKernel();
  }

  auto options = at::TensorOptions().dtype(at::kFloat).device(at::kCUDA, 0);
  at::Tensor t0 = at::randn({10, 1024}, options);
  at::Tensor ref = t0.sum({1});

  {
    KernelExecutor ke;
    ke.compile(&fusion);
    auto outputs = ke.run({t0});
    testValidate(&fusion, outputs, {t0}, {ref}, __LINE__, __FILE__);
  }

  // Next, use the same fusion but parallelize the reduction with
  // thread blocks
  tv1->axis(1)->parallelize(ParallelType::BIDx);

  if (verbose_) {
    fusion.printMath();
    fusion.printKernel();
  }

  {
    KernelExecutor ke;
    ke.compile(&fusion);
    auto outputs = ke.run({t0});
    testValidate(&fusion, outputs, {t0}, {ref}, __LINE__, __FILE__);
  }

  // We can also parallelize the first axis as well. For example,
  // here's how threadIdx.x is used for the reduction and threadIdx.y
  // is used for the outer non-reduction domain
  tv1->axis(0)->parallelize(ParallelType::TIDy);
  tv1->axis(1)->parallelize(ParallelType::TIDx);

  if (verbose_) {
    fusion.printMath();
    fusion.printKernel();
  }

  {
    KernelExecutor ke;
    ke.compile(&fusion);
    // Running this fusion, however, should fail as it would require
    // thread blocks of shape 1024x10, i.e., the same shape as the
    // input tensor, which is too large in CUDA.
    //
    // NOLINTNEXTLINE(cppcoreguidelines-avoid-goto,hicpp-avoid-goto)
    ASSERT_ANY_THROW(ke.run({t0}));

    // Try again with a smaller input. This should launch a kernel
    // with thread blocks of shape 32x10
    at::Tensor t1 = at::randn({10, 32}, options);
    auto outputs = ke.run({t1});
    testValidate(&fusion, outputs, {t0}, {t1.sum({1})}, __LINE__, __FILE__);
  }

  // We can of course mix BIDx and TIDx.
  tv1->axis(0)->parallelize(ParallelType::BIDx);
  tv1->axis(1)->parallelize(ParallelType::TIDx);

  if (verbose_) {
    fusion.printMath();
    fusion.printKernel();
  }

  {
    KernelExecutor ke;
    ke.compile(&fusion);
    // The original input should not fail in this case. The kernel
    // will be launched with 10 thread blocks, each of which has 1024
    // threads. Try running this test with NVFUSER_DUMP=launch_param
    // to see the launch configuration of each kernel lauch
    auto outputs = ke.run({t0});
    testValidate(&fusion, outputs, {t0}, {ref}, __LINE__, __FILE__);
  }
}

TEST_F(Tutorial, ReductionRFactor) {
  Fusion fusion;
  FusionGuard fg(&fusion);

  // Just a very simple reduction of 1D tensor
  TensorView* tv0 = makeSymbolicTensor(1);
  fusion.addInput(tv0);
  auto tv1 = sum(tv0, {0});
  fusion.addOutput(tv1);

  if (verbose_) {
    fusion.printMath();
  }

  // Multiple scheduling examples will be created so each time a copy
  // of the fusion is used
  {
    Fusion fusion_copy = fusion;
    FusionGuard fg_copy(&fusion_copy);

    // Note that tv1 is not a valid pointer for fusion_copy
    auto tv1_copy = fusion_copy.outputs().at(0)->as<TensorView>();

    // A common pattern of reductions in CUDA involves multiple steps of
    // reductions, where the first step is a per-thread local reduction,
    // followed by a block reduction of the per-thread partial results,
    // and also potentially followed by a grid reduction of the
    // per-block partial results. Here's an example with a two-step
    // reduciton:
    //
    // // Step 1: Per-thread reduction
    // float partial_result = 0;
    // for (int i = threadIdx.x; i += blockDim.x; i < N) {
    //   partial_result += input[i];
    // }
    //
    // // Step 2: Accumulation within each thread block
    // __shared__ float shared_buf[blockDim.x];
    // shared_buf[threadIdx.x] = partial_result;
    // __syncthreads();
    // float final_result = 0;
    // // Accumulation of the partila result in a naive sequntial way.
    // if (threadIdx.x == 0) {
    //   for (int i = 0; i < blockDim.x; ++i) {
    //     final_result += shared_buf[i];
    //   }
    // }
    //
    // To reproduce the multi-step reduction pattern in nvFuser, a
    // fusion transformaiton called reduction rfactor is used. The basic
    // idea is to split a reduction domain such that each of the output
    // domains of the split is separately reduced. For example, tv1 can
    // be transformed from a 2D tensor to a 3D tensor as follows:
    //
    // tv0: [i0]
    // tv1: [r1]
    tv1_copy->split(0, 1024);
    // tv1: [r1/1024, r1024]
    //
    // Both of the two inner domains are reduction domains, and we first
    // want to reduce the second domain, i.e., r1/1024, by each thread
    // independently, and then reduce the other reduction domain by a
    // block reduction. This can be done as follows:
    TensorView* tv2 = tv1_copy->rFactor({0});

    // The fusion math should now look like:
    //
    // tv0: root = logical = [i0]
    // tv2 = reduction(tv0): root = [i0], logical = [r1/1024, i1024]
    // tv1 = reduction(tv2): root = logical = [r1024]
    if (verbose_) {
      fusion_copy.printMath();
    }
    // Notice that the reduction operation is now split into two
    // operations, where the first one takes care of the first domain, and the
    // second one finishes up the remaining domain. The final values of
    // tv1 is not alterned, but just its computation is changed. (More
    // strictly, though, since floating-point addition is not
    // associative, the final result will not be exactly the same due to
    // rounding errors)

    // To realize the parallelization as we sketched above, we can
    // use TIDx for both of tv1 and tv2 as follows:
    tv1_copy->axis(0)->parallelize(ParallelType::TIDx);
    tv2->axis(1)->parallelize(ParallelType::TIDx);

    // At this point, tv2 is a TIDx-parallelized operation of multiple
    // independent reductions. There will be 1024 threads, each of which
    // reduces the first axis of size r1/1024.
    // tv1 is also parallelized by TIDx, but unlike tv2 the reduction
    // domain is parallelized, so it becomes a block-reduction
    // operation.
    if (verbose_) {
      fusion_copy.printMath();
      fusion_copy.printKernel();
    }

    // Let's run the scheduled fusion
    auto options = at::TensorOptions().dtype(at::kFloat).device(at::kCUDA, 0);
    at::Tensor t0 = at::randn({10000}, options);
    at::Tensor ref = t0.sum({0});

    KernelExecutor ke;
    ke.compile(&fusion_copy);

    // Since the size of the input is 10000, which is split by a
    // factor of 1024, the first per-thread reduction is done for
    // ceilDiv(10000, 1024) = 10 elements.
    auto outputs = ke.run({t0});
    testValidate(&fusion_copy, outputs, {t0}, {ref}, __LINE__, __FILE__);
  }

  // We can further increase the parallelism by splitting the
  // reduction domain into three
  {
    Fusion fusion_copy = fusion;
    FusionGuard fg_copy(&fusion_copy);

    auto tv1_copy = fusion_copy.outputs().at(0)->as<TensorView>();

    // First, split for TIDx of 1024 threads
    tv1_copy->split(0, 1024);
    // Next, split for BIDx of 100 thread blocks
    tv1_copy->split(0, 100);
    // tv1: [r0/1024/100, r100, r1024]

    // Factoring out per-thread reduction
    auto tv2 = tv1_copy->rFactor({1});
    // tv2: [i0/1024/100, r100, i1024]
    // tv1: [r0/1024/100, r1024]

    // Factoring out block reduction
    auto tv3 = tv1_copy->rFactor({1});
    // tv2: [i0/1024/100, r100, i1024]
    // tv3: [i0/1024/100, r1024]
    // tv1: [r0/1024/100]

    // Parallelize each operation as follows
    // tv2: [bidx(i0/1024/100), r100, tidx(i1024)]
    // tv3: [bidx(i0/1024/100), tidx(r1024)]
    // tv1: [bidx(r0/1024/100)]
    tv2->axis(0)->parallelize(ParallelType::BIDx);
    tv3->axis(0)->parallelize(ParallelType::BIDx);
    tv1_copy->axis(0)->parallelize(ParallelType::BIDx);
    tv2->axis(2)->parallelize(ParallelType::TIDx);
    tv3->axis(1)->parallelize(ParallelType::TIDx);
    // Note that this could be also done more easily using
    // scheduler_utils::parallelizeAllLike.

    if (verbose_) {
      fusion_copy.printMath();
      fusion_copy.printKernel();
    }

    auto options = at::TensorOptions().dtype(at::kFloat).device(at::kCUDA, 0);
    // Notice we use a larger input. The same size as before can be
    // used, but some threads will be idle.
    at::Tensor t0 = at::randn({10000000}, options);
    at::Tensor ref = t0.sum({0});

    KernelExecutor ke;
    ke.compile(&fusion_copy);

    auto outputs = ke.run({t0});
    testValidate(&fusion_copy, outputs, {t0}, {ref}, __LINE__, __FILE__);
  }
}

TEST_F(Tutorial, Reshape) {
  {
    // Simple reshape example
    Fusion fusion;
    FusionGuard fg(&fusion);

    auto tv0 = makeSymbolicTensor(2);
    fusion.addInput(tv0);

    // Shape of tv0 is assumed to be [4, 8], which is then reshaped to [32]
    auto tv1 = reshape(tv0, {4, 8}, {32});
    fusion.addOutput(tv1);

    if (verbose_) {
      // Notice that tv1 has root and logical domains. The root domain
      // should consist of two IterDomains, whreas the logical domain
      // consists of a single IterDomain that is an output of a merge
      // operation of the two root IterDomains
      fusion.print();
    }

    // Check if the tv1 domains are generated as expected
    ASSERT_TRUE(tv1->hasRoot());
    ASSERT_EQ(tv1->getLogicalDomain().size(), 1);
    ASSERT_TRUE(tv1->getLogicalDomain().at(0)->definition()->isA<Merge>());
    Merge* tv1_merge = tv1->getLogicalDomain().at(0)->definition()->as<Merge>();
    ASSERT_EQ(tv1_merge->inner(), tv1->getRootDomain().at(1));
    ASSERT_EQ(tv1_merge->outer(), tv1->getRootDomain().at(0));
  }

  {
    // Reshape example with broadcast domains
    Fusion fusion;
    FusionGuard fg(&fusion);

    // Create a 3D tensor with a broadcast domain
    auto tv0 = makeConcreteTensor({1, -1, -1});
    fusion.addInput(tv0);

    // tv0 is first squeezed and then reshaped and unsqueezed
    auto tv1 = reshape(tv0, {1, 2, 3}, {3, 2, 1});
    fusion.addOutput(tv1);

    if (verbose_) {
      fusion.print();
    }

    // The fusion should look like:
    //
    // tv1 = unsqueeze(reshape(squeeze(tv0)));
    ASSERT_TRUE(tv1->definition()->isA<BroadcastOp>());
    auto reshape_output = tv1->definition()->input(0)->as<TensorView>();
    ASSERT_TRUE(reshape_output->definition()->isA<ViewOp>());
    auto squeeze_output =
        reshape_output->definition()->input(0)->as<TensorView>();
    ASSERT_TRUE(squeeze_output->definition()->isA<SqueezeOp>());

    ASSERT_TRUE(reshape_output->hasRoot());
    ASSERT_EQ(reshape_output->getLogicalDomain().size(), 2);
    ASSERT_TRUE(
        reshape_output->getLogicalDomain().at(0)->definition()->isA<Split>());
    auto reshape_output_split =
        reshape_output->getLogicalDomain().at(0)->definition()->as<Split>();
    ASSERT_EQ(
        reshape_output_split->outer(),
        reshape_output->getLogicalDomain().at(0));
    ASSERT_EQ(
        reshape_output_split->inner(),
        reshape_output->getLogicalDomain().at(1));
    ASSERT_TRUE(reshape_output_split->in()->definition()->isA<Merge>());
    auto reshape_output_merge =
        reshape_output_split->in()->definition()->as<Merge>();
    ASSERT_EQ(
        reshape_output_merge->outer(), reshape_output->getRootDomain().at(0));
    ASSERT_EQ(
        reshape_output_merge->inner(), reshape_output->getRootDomain().at(1));

    // So far, the fusion has transformations as part of its
    // definition. It can be further extended with scheduling transformations.
    reshape_output->merge(0, 1);
    reshape_output->split(0, 128);

    ASSERT_TRUE(
        reshape_output->getLoopDomain().at(0)->definition()->isA<Split>());
    ASSERT_EQ(
        reshape_output->getLoopDomain()
            .at(0)
            ->definition()
            ->as<Split>()
            ->inner(),
        reshape_output->getLoopDomain().at(1));
    ASSERT_TRUE(reshape_output->getLoopDomain()
                    .at(0)
                    ->definition()
                    ->as<Split>()
                    ->in()
                    ->definition()
                    ->isA<Merge>());
    ASSERT_EQ(
        reshape_output->getLoopDomain()
            .at(0)
            ->definition()
            ->as<Split>()
            ->in()
            ->definition()
            ->as<Merge>()
            ->outer(),
        reshape_output->getLogicalDomain().at(0));
    ASSERT_EQ(
        reshape_output->getLoopDomain()
            .at(0)
            ->definition()
            ->as<Split>()
            ->in()
            ->definition()
            ->as<Merge>()
            ->inner(),
        reshape_output->getLogicalDomain().at(1));

    // Here's how we propagate the transformations of reshape_output
    // to all other tensors in the fusion
    TransformPropagatorWithCheck propagator(reshape_output);
    MaxLogicalDomainInfoSpanningTree(reshape_output).traverse(&propagator);

    // Now, all tensors, including those before the reshape op, should
    // be transformed to 2D tensors with an inner domain of extent
    // 128.
    if (verbose_) {
      fusion.print();
    }

    // Notice that all transformations of the reshape tensor,
    // including both the reshape and scheduling transformations, are
    // propagated. For example, squeeze_output should have the merge and split
    // for the reshape, followed by another merge and split for
    // scheduling. Specifically:
    //
    // Root domain: [b0, i1, i2]
    // merge(1, 2) -> [b0, i1*i2]
    // outer split(1, 3) -> [b0, 3, i1*i2/3]
    // merge(1, 2) -> [b0, 3*i1*i2/3]
    // split(1, 128) -> [b0, 3*i1*i2/3/128, 128]
    ASSERT_TRUE(
        squeeze_output->getLoopDomain().at(0)->definition()->isA<Split>());
    auto squeeze_output_second_split =
        squeeze_output->getLoopDomain().at(0)->definition()->as<Split>();
    ASSERT_EQ(
        squeeze_output_second_split->outer(),
        squeeze_output->getLoopDomain().at(0));
    ASSERT_EQ(
        squeeze_output_second_split->inner(),
        squeeze_output->getLoopDomain().at(1));

    ASSERT_TRUE(squeeze_output_second_split->in()->definition()->isA<Merge>());
    auto squeeze_output_second_merge =
        squeeze_output_second_split->in()->definition()->as<Merge>();

    ASSERT_TRUE(
        squeeze_output_second_merge->outer()->definition()->isA<Split>());
    auto squeeze_output_first_split =
        squeeze_output_second_merge->outer()->definition()->as<Split>();
    ASSERT_EQ(
        squeeze_output_first_split->outer(),
        squeeze_output_second_merge->outer());
    ASSERT_EQ(
        squeeze_output_first_split->inner(),
        squeeze_output_second_merge->inner());

    ASSERT_TRUE(squeeze_output_first_split->in()->definition()->isA<Merge>());
    auto squeeze_output_first_merge =
        squeeze_output_first_split->in()->definition()->as<Merge>();
    ASSERT_EQ(
        squeeze_output_first_merge->outer(),
        squeeze_output->getLogicalDomain().at(0));
    ASSERT_EQ(
        squeeze_output_first_merge->inner(),
        squeeze_output->getLogicalDomain().at(1));

    // Note that all the transformations of squeeze_output are scheduling
    // transformations, thus it should not have a root domain
    ASSERT_FALSE(squeeze_output->hasRoot());
  }
}

// Demonstration of using IdModel for analyzing equivalence of reshape ops
TEST_F(Tutorial, IdModelReshapeAnalysis) {
  Fusion fusion;
  FusionGuard fg(&fusion);

  auto tv0 = makeSymbolicTensor(2);
  fusion.addInput(tv0);
  auto tv1 = makeSymbolicTensor(2);
  fusion.addInput(tv1);

  // Use the static reshape to avoid reshape concretization.
  //
  // While the reshape operations are equivalent, we don't know if the
  // two inputs are the same as there's no op allowing inference of
  // equivalence (e.g., tv0 + tv1)
  auto tv2 = reshape(tv0, {10, 20}, {20, 10});
  auto tv3 = reshape(tv1, {10, 20}, {20, 10});

  fusion.addOutput(tv2);
  fusion.addOutput(tv3);

  IdModel id_model(&fusion);
  id_model.buildExactGraph();
  ValGraph& exact_graph = id_model.idGraph(IdMappingMode::EXACT);

  // As mentioned above, we don't know any relationship between tv0
  // and tv1, so they should not be mapped.
  for (const auto i : c10::irange(tv0->getLogicalDomain().size())) {
    ASSERT_FALSE(exact_graph.disjointValSets().strictAreMapped(
        tv0->getLogicalDomain().at(i), tv1->getLogicalDomain().at(i)));
  }

  // Thus, the outputs of the reshape ops are not mapped either
  for (const auto i : c10::irange(tv2->nDims())) {
    ASSERT_FALSE(exact_graph.disjointValSets().strictAreMapped(
        tv2->axis(i), tv3->axis(i)));
  }

  // Now, suppose we can say the inputs are exactly mapped. We
  // can manually add mappings:
  for (const auto i : c10::irange(tv0->getLogicalDomain().size())) {
    exact_graph.mapVals(
        tv0->getLogicalDomain().at(i), tv1->getLogicalDomain().at(i));
  }

  // Now, tv2 and tv3 should be fully mapped, including their root,
  // intermediate and loop domains.

  // Check the root domains.
  for (const auto i : c10::irange(tv2->getRootDomain().size())) {
    ASSERT_TRUE(exact_graph.disjointValSets().strictAreMapped(
        tv2->getRootDomain().at(i), tv3->getRootDomain().at(i)));
  }

  // The reshape consists of a merge and split. The output of the
  // merge should be mapped as well
  ASSERT_TRUE(exact_graph.disjointValSets().strictAreMapped(
      tv2->getRootDomain().at(0)->uses().at(0)->as<Merge>()->out(),
      tv3->getRootDomain().at(0)->uses().at(0)->as<Merge>()->out()));

  // The next operation is split. Its outputs, which are the loop
  // domains, should be mapped too.
  for (const auto i : c10::irange(tv2->nDims())) {
    ASSERT_TRUE(exact_graph.disjointValSets().strictAreMapped(
        tv2->axis(i), tv3->axis(i)));
  }
}

TEST_F(Tutorial, BasicTMA) {
  NVFUSER_TEST_CUDA_ARCH_GUARD(9, 0);

  // This tutorial uses copy kernels to demonstrate how to schedule TMA. Please
  // note that this is not a guide on how to use TMA to achieve SOL. Instead, it
  // is a demonstration on the degree of freedoms we have in a TMA schedule and
  // how a schedule is translated into generated code in the kernel. I also want
  // the readers to focus on the schedule of TMA. How the other part of the
  // kernel is scheduled is not important here, and indeed, I just randomly
  // picked one schedule for it without any meaning. For an example about TMA
  // load, please focus on the schedule of the shared memory tensor. For an
  // example about TMA store, please focus on the allocation domain of the
  // shared memory tensor and the fusion output.

  CompileParams index32bit{DataType::Int32, 255, false};

  {
    // Example 1:
    // Similar to how we generally schedule pointwise fusion, in this example,
    // we treat the fusion as 1D and uses 1D TMA to load data to shared memory.
    // We use one TMA instruction to load the entire CTA tile.
    // CTA tile size = TMA tile size = 256
    Fusion fusion;
    FusionGuard fg(&fusion);

    auto input = makeContigTensor(3);
    fusion.addInput(input);
    auto output = set(input);
    fusion.addOutput(output);

    TensorView* smem_cache =
        input->cacheAfter(LoadStoreOpType::CpAsyncBulkTensorTile);
    smem_cache->setMemoryType(MemoryType::Shared);

    // For TMA load, both the shared memory layout and the loop nest and
    // parallelization of TMA are specified by the consumer: smem_cache

    // Step 1: define TMA domain
    // Because we want to treat the entire tensor as 1D, we define the TMA
    // domain as [I0*I1*I2]
    smem_cache->merge(0);
    smem_cache->merge(0);
    // Note that the TMA domain only exist in people's mind, there is no need to
    // set anything here.

    // Step 2: define box
    smem_cache->split(0, 256);
    // [I0*I1*I2/256, 256]
    // partitioned IterDomain: I0*I1*I2
    // coordinate IterDomain: I0*I1*I2/256
    // box IterDomain: 256

    // Step 3: define tile
    // We use dense tile here, so tile == box. Nothing to do here.

    // Step 4: schedule the shared memory tensor
    // By default, the allocation domain is the logical domain, which is already
    // in good shape for this case.

    // Step 5: schedule the consumer tensor
    smem_cache->axis(0)->parallelize(ParallelType::BIDx);
    smem_cache->axis(1)->parallelize(ParallelType::Bulk);
    // [BIDx, Bulk]

    // Schedule the smem->gmem part
    output->merge(0);
    output->merge(0);
    output->split(0, 256);
    output->axis(0)->parallelize(ParallelType::BIDx);
    output->axis(1)->parallelize(ParallelType::TIDx);

    if (verbose_) {
      fusion.print();
      fusion.printKernel();
      // TMA will be generated like:
      // Note that the coordinate is in number of items, smem address is in
      // bytes
      //
      // if (threadIdx.x == 0) {
      //   Hopper::cpAsyncBulkTensorTileG2S(
      //       coordinate = {256 * blockIdx.x},
      //       smem_addr = toSmem(T2));
      // }
    }

    auto options = at::TensorOptions().dtype(at::kFloat).device(at::kCUDA, 0);
    std::vector<int64_t> shape(3, 300);
    auto t = at::randn(shape, options);
    KernelExecutor ke;
    ke.compile(&fusion, {t}, {}, index32bit);
    auto outputs = ke.run({t});
<<<<<<< HEAD
    ASSERT_TRUE(at::equal(t, outputs[0].as<at::Tensor>()));
=======
    ASSERT_TRUE(at::equal(t, outputs[0]));
>>>>>>> 7a9dbc6d
  }

  {
    // Example 2:
    // Similar to example 1, we treat the fusion as 1D and uses 1D TMA to load
    // data to shared memory. But this time, instead of using 1 TMA instruction
    // to load the entire CTA tile, we use 4 TMA instructions. We use a for loop
    // to launch these 4 instructions
    // CTA tile size = 4 * TMA tile size = 1024
    Fusion fusion;
    FusionGuard fg(&fusion);

    auto input = makeContigTensor(3);
    fusion.addInput(input);
    auto output = set(input);
    fusion.addOutput(output);

    TensorView* smem_cache =
        input->cacheAfter(LoadStoreOpType::CpAsyncBulkTensorTile);
    smem_cache->setMemoryType(MemoryType::Shared);

    // For TMA load, both the shared memory layout and the loop nest and
    // parallelization of TMA are specified by the consumer: smem_cache

    // Step 1: define TMA domain
    // Because we want to treat the entire tensor as 1D, we define the TMA
    // domain as [I0*I1*I2]
    smem_cache->merge(0);
    smem_cache->merge(0);
    // Note that the TMA domain only exist in people's mind, there is no need to
    // set anything here.

    // Step 2: define box
    smem_cache->split(0, 256);
    // [I0*I1*I2/256, 256]
    // partitioned IterDomain: I0*I1*I2
    // coordinate IterDomain: I0*I1*I2/256
    // box IterDomain: 256

    // Step 3: define tile
    // We use dense tile here, so tile == box. Nothing to do here.

    // Step 4: schedule the shared memory tensor
    // By default, the allocation domain is the logical domain, which is already
    // in good shape for this case.

    // Step 5: schedule the consumer tensor
    smem_cache->split(0, 4);
    // [I0*I1*I2/256/4, 4, 256]
    smem_cache->axis(0)->parallelize(ParallelType::BIDx);
    smem_cache->axis(2)->parallelize(ParallelType::Bulk);
    // [BIDx, Serial, Bulk]

    // Schedule the smem->gmem part
    output->merge(0);
    output->merge(0);
    output->split(0, 256);
    output->split(0, 4);
    output->axis(0)->parallelize(ParallelType::BIDx);
    output->axis(2)->parallelize(ParallelType::TIDx);

    if (verbose_) {
      fusion.print();
      fusion.printKernel();
      // TMA will be generated like:
      // Note that the coordinate is in number of items, smem address is in
      // bytes
      //
      // for (nvfuser_index_t i8 = 0; i8 < 4; ++i8) {
      //   if (threadIdx.x == 0) {
      //     Hopper::cpAsyncBulkTensorTileG2S(
      //         coordinate = {1024 * blockIdx.x + 256 * i8},
      //         smem_addr = (toSmem(T2) + 1024 * i8));
      //   }
      // }
    }

    auto options = at::TensorOptions().dtype(at::kFloat).device(at::kCUDA, 0);
    std::vector<int64_t> shape(3, 300);
    auto t = at::randn(shape, options);
    KernelExecutor ke;
    ke.compile(&fusion, {t}, {}, index32bit);
    auto outputs = ke.run({t});
<<<<<<< HEAD
    ASSERT_TRUE(at::equal(t, outputs[0].as<at::Tensor>()));
=======
    ASSERT_TRUE(at::equal(t, outputs[0]));
>>>>>>> 7a9dbc6d
  }

  {
    // Example 3:
    // Similar to example 2, we treat the fusion as 1D and uses 1D TMA to load
    // data to shared memory, and we use 4 TMA instructions to load the entire
    // CTA tile. However, instead of using a for loop to launch these 4
    // instructions, we parallelize these 4 instructions to TIDx.
    // CTA tile size = 4 * TMA tile size = 1024
    Fusion fusion;
    FusionGuard fg(&fusion);

    auto input = makeContigTensor(3);
    fusion.addInput(input);
    auto output = set(input);
    fusion.addOutput(output);

    TensorView* smem_cache =
        input->cacheAfter(LoadStoreOpType::CpAsyncBulkTensorTile);
    smem_cache->setMemoryType(MemoryType::Shared);

    // For TMA load, both the shared memory layout and the loop nest and
    // parallelization of TMA are specified by the consumer: smem_cache

    // Step 1: define TMA domain
    // Because we want to treat the entire tensor as 1D, we define the TMA
    // domain as [I0*I1*I2]
    smem_cache->merge(0);
    smem_cache->merge(0);
    // Note that the TMA domain only exist in people's mind, there is no need to
    // set anything here.

    // Step 2: define box
    smem_cache->split(0, 256);
    // [I0*I1*I2/256, 256]
    // partitioned IterDomain: I0*I1*I2
    // coordinate IterDomain: I0*I1*I2/256
    // box IterDomain: 256

    // Step 3: define tile
    // We use dense tile here, so tile == box. Nothing to do here.

    // Step 4: schedule the shared memory tensor
    // By default, the allocation domain is the logical domain, which is already
    // in good shape for this case.

    // Step 5: schedule the consumer tensor
    smem_cache->split(0, 4);
    // [I0*I1*I2/256/4, 4, 256]
    smem_cache->axis(0)->parallelize(ParallelType::BIDx);
    smem_cache->axis(1)->parallelize(ParallelType::TIDx);
    smem_cache->axis(2)->parallelize(ParallelType::Bulk);
    // [BIDx, TIDx, Bulk]

    // Schedule the smem->gmem part
    output->merge(0);
    output->merge(0);
    output->split(0, 256);
    output->split(0, 4);
    output->axis(0)->parallelize(ParallelType::BIDx);
    output->axis(2)->parallelize(ParallelType::TIDx);

    if (verbose_) {
      fusion.print();
      fusion.printKernel();
      // TMA will be generated like:
      // Note that the coordinate is in number of items, smem address is in
      // bytes
      //
      // if (threadIdx.x < 4) {
      //   Hopper::cpAsyncBulkTensorTileG2S(
      //       coordinate = {1024 * blockIdx.x + 256 * threadIdx.x},
      //       smem_addr = (toSmem(T2) + 1024 * threadIdx.x));
      // }
    }

    auto options = at::TensorOptions().dtype(at::kFloat).device(at::kCUDA, 0);
    std::vector<int64_t> shape(3, 300);
    auto t = at::randn(shape, options);
    KernelExecutor ke;
    ke.compile(&fusion, {t}, {}, index32bit);
    auto outputs = ke.run({t});
<<<<<<< HEAD
    ASSERT_TRUE(at::equal(t, outputs[0].as<at::Tensor>()));
=======
    ASSERT_TRUE(at::equal(t, outputs[0]));
>>>>>>> 7a9dbc6d
  }

  {
    // Example 4: Similar to example 3, except that we are using TMA for store
    // instead of load.
    Fusion fusion;
    FusionGuard fg(&fusion);

    auto input = makeContigTensor(3);
    fusion.addInput(input);
    auto output = set(input);
    fusion.addOutput(output);

    TensorView* smem_cache =
        output->cacheBefore(LoadStoreOpType::CpAsyncBulkTensorTile);
    smem_cache->setMemoryType(MemoryType::Shared);

    // For TMA store, the loop nest and parallelization is specified in the
    // consumer `output`, and the shared memory layout is specified in the
    // allocation dimain of `smem_cache`.

    // Step 1: define TMA domain
    // Because we want to treat the entire tensor as 1D, we define the TMA
    // domain as [I0*I1*I2]
    output->merge(0);
    output->merge(0);
    // Note that the TMA domain only exist in people's mind, there is no need to
    // set anything here.

    // Step 2: define box
    output->split(0, 256);
    // [I0*I1*I2/256, 256]
    // partitioned IterDomain: I0*I1*I2
    // coordinate IterDomain: I0*I1*I2/256
    // box IterDomain: 256

    // Step 3: define tile
    // We use dense tile here, so tile == box. Nothing to do here.

    // Step 4: schedule the shared memory tensor
    // By default, the allocation domain is the logical domain, which is already
    // in good shape for this case.

    // Step 5: schedule the consumer tensor
    output->split(0, 4);
    // [I0*I1*I2/256/4, 4, 256]
    output->axis(0)->parallelize(ParallelType::BIDx);
    output->axis(1)->parallelize(ParallelType::TIDx);
    output->axis(2)->parallelize(ParallelType::Bulk);
    // [BIDx, TIDx, Bulk]

    // Schedule the gmem->smem part
    smem_cache->merge(0);
    smem_cache->merge(0);
    smem_cache->split(0, 256);
    smem_cache->split(0, 4);
    smem_cache->axis(0)->parallelize(ParallelType::BIDx);
    smem_cache->axis(2)->parallelize(ParallelType::TIDx);

    if (verbose_) {
      fusion.print();
      fusion.printKernel();
      // TMA will be generated like:
      // Note that the coordinate is in number of items, smem address is in
      // bytes
      //
      // if (threadIdx.x < 4) {
      //   Hopper::cpAsyncBulkTensorTileS2G(
      //       coordinate = {1024 * blockIdx.x + 256 * threadIdx.x},
      //       smem_addr = (toSmem(T2) + 1024 * threadIdx.x));
      // }
    }

    auto options = at::TensorOptions().dtype(at::kFloat).device(at::kCUDA, 0);
    std::vector<int64_t> shape(3, 300);
    auto t = at::randn(shape, options);
    KernelExecutor ke;
    ke.compile(&fusion, {t}, {}, index32bit);
    auto outputs = ke.run({t});
<<<<<<< HEAD
    ASSERT_TRUE(at::equal(t, outputs[0].as<at::Tensor>()));
=======
    ASSERT_TRUE(at::equal(t, outputs[0]));
>>>>>>> 7a9dbc6d
  }

  {
    // Example 5: Still the same copy kernel of 3D tensor, but this time, we
    // want to do tiling on the inner two dimensions. The first dimension is
    // treated as a "batch" dimension. We use CTA tile (64, 64), and TMA tile
    // (32, 32), so we need 4 TMA instructions to load the entire CTA tile.
    // We want to use two threads, and each thread issue two TMA instructions.
    Fusion fusion;
    FusionGuard fg(&fusion);

    auto input = makeContigTensor(3);
    fusion.addInput(input);
    auto output = set(input);
    fusion.addOutput(output);

    TensorView* smem_cache =
        input->cacheAfter(LoadStoreOpType::CpAsyncBulkTensorTile);
    smem_cache->setMemoryType(MemoryType::Shared);

    // For TMA load, both the shared memory layout and the loop nest and
    // parallelization of TMA are specified by the consumer: smem_cache

    // Step 1: define TMA domain
    // For this case, we want to treat all three dimensions separately.
    // TMA domain: [I0, I1, I2]
    // Note that the TMA domain only exist in people's mind, there is no need to
    // set anything here.

    // Step 2: define box
    smem_cache->split(2, 32);
    smem_cache->split(1, 32);
    // [I0, I1/32, 32, I2/32', 32']
    // Box dimensions defined by partitioning: I1 and I2
    //   partitioned IterDomain: I1, I2
    //   coordinate IterDomain: I1/32, I2/32'
    //   box IterDomain: 32, 32'
    // Box dimension defined by compositing: I0
    //   coordinate IterDomain: I0
    //   box IterDomain: no box IterDomain, so implicit size 1

    // Step 3: define tile
    // We use dense tile here, so tile == box. Nothing to do here.

    // Step 4: schedule the shared memory tensor
    // By default, the allocation domain is the logical domain. The default
    // value does not work for this case, because this way, tile will not be
    // contiguous in shared memory.
    // [I0, I1/32, 32, I2/32', 32']
    smem_cache->split(3, 2);
    smem_cache->split(1, 2);
    // [I0, I1/32/2, 2, 32, I2/32'/2', 2', 32']
    smem_cache->reorder({{3, -2}, {2, -4}});
    // [I0, I1/32/2, I2/32'/2', 2, 2', 32, 32']
    smem_cache->setAllocationDomain(smem_cache->getLoopDomain(), true);

    // Step 5: schedule the consumer tensor
    // [I0, I1/32/2, I2/32'/2', 2, 2', 32, 32']
    smem_cache->axis(0)->parallelize(ParallelType::BIDx);
    smem_cache->axis(1)->parallelize(ParallelType::BIDy);
    smem_cache->axis(2)->parallelize(ParallelType::BIDz);
    smem_cache->axis(3)->parallelize(ParallelType::TIDx);
    smem_cache->axis(5)->parallelize(ParallelType::Bulk);
    smem_cache->axis(6)->parallelize(ParallelType::Bulk);
    // [BIDx, BIDy, BIDz, TIDx, Serial, Bulk, Bulk]

    // Schedule the smem->gmem part
    output->split(2, 32);
    output->split(1, 32);
    output->split(3, 2);
    output->split(1, 2);
    output->reorder({{3, -2}, {2, -4}});
    output->axis(0)->parallelize(ParallelType::BIDx);
    output->axis(1)->parallelize(ParallelType::BIDy);
    output->axis(2)->parallelize(ParallelType::BIDz);
    output->merge(3);
    output->axis(3)->parallelize(ParallelType::TIDx);

    if (verbose_) {
      fusion.print();
      fusion.printKernel();
      // TMA will be generated like:
      // Note that the coordinate is in number of items, smem address is in
      // bytes.Also note that coordinate is in column major, so inner dims
      // goes first
      //
      // for (nvfuser_index_t i13 = 0; i13 < 2; ++i13) {
      //   if (threadIdx.x < 2) {
      //     Hopper::cpAsyncBulkTensorTileG2S(
      //         coordinate =
      //             {64 * blockIdx.z + 32 * i13,
      //              64 * blockIdx.y + 32 * threadIdx.x,
      //              blockIdx.x},
      //         smem_addr = toSmem(T2) + 8192 * threadIdx.x + 4096 * i13);
      //   }
      // }
    }

    auto options = at::TensorOptions().dtype(at::kFloat).device(at::kCUDA, 0);
    std::vector<int64_t> shape(3, 300);
    auto t = at::randn(shape, options);
    KernelExecutor ke;
    ke.compile(&fusion, {t}, {}, index32bit);
    auto outputs = ke.run({t});
<<<<<<< HEAD
    ASSERT_TRUE(at::equal(t, outputs[0].as<at::Tensor>()));
=======
    ASSERT_TRUE(at::equal(t, outputs[0]));
>>>>>>> 7a9dbc6d
  }

  {
    // Example 6: Similar to example 5, but we are using TMA for store instead
    // of load.
    Fusion fusion;
    FusionGuard fg(&fusion);

    auto input = makeContigTensor(3);
    fusion.addInput(input);
    auto output = set(input);
    fusion.addOutput(output);

    TensorView* smem_cache =
        output->cacheBefore(LoadStoreOpType::CpAsyncBulkTensorTile);
    smem_cache->setMemoryType(MemoryType::Shared);

    // For TMA store, the loop nest and parallelization is specified in the
    // consumer `output`, and the shared memory layout is specified in the
    // allocation dimain of `smem_cache`.

    // Step 1: define TMA domain
    // For this case, we want to treat all three dimensions separately.
    // TMA domain: [I0, I1, I2]
    // Note that the TMA domain only exist in people's mind, there is no need to
    // set anything here.

    // Step 2: define box
    output->split(2, 32);
    output->split(1, 32);
    // [I0, I1/32, 32, I2/32', 32']
    // Box dimensions defined by partitioning: I1 and I2
    //   partitioned IterDomain: I1, I2
    //   coordinate IterDomain: I1/32, I2/32'
    //   box IterDomain: 32, 32'
    // Box dimension defined by compositing: I0
    //   coordinate IterDomain: I0
    //   box IterDomain: no box IterDomain, so implicit size 1

    // Step 3: define tile
    // We use dense tile here, so tile == box. Nothing to do here.

    // Step 4: schedule the shared memory tensor
    // By default, the allocation domain is the logical domain. The default
    // value does not work for this case, because this way, tile will not be
    // contiguous in shared memory.
    // [I0, I1, I2]
    smem_cache->split(2, 32);
    smem_cache->split(1, 32);
    // [I0, I1/32, 32, I2/32', 32']
    smem_cache->split(3, 2);
    smem_cache->split(1, 2);
    // [I0, I1/32/2, 2, 32, I2/32'/2', 2', 32']
    smem_cache->reorder({{3, -2}, {2, -4}});
    // [I0, I1/32/2, I2/32'/2', 2, 2', 32, 32']
    smem_cache->setAllocationDomain(smem_cache->getLoopDomain(), true);

    // Step 5: schedule the consumer tensor.
    // Because we are not inlining anything in this example, we do not care
    // about the order of IterDomains.
    // [I0, I1/32, 32, I2/32', 32']
    output->split(3, 2);
    output->split(1, 2);
    // [I0, I1/32/2, 2, 32, I2/32'/2', 2', 32']
    output->axis(0)->parallelize(ParallelType::BIDx);
    output->axis(1)->parallelize(ParallelType::BIDy);
    output->axis(2)->parallelize(ParallelType::TIDx);
    output->axis(3)->parallelize(ParallelType::Bulk);
    output->axis(4)->parallelize(ParallelType::BIDz);
    output->axis(6)->parallelize(ParallelType::Bulk);
    // [BIDx, BIDy, TIDx, Bulk, BIDz, Serial, Bulk]

    // Schedule the gmem->smem part
    smem_cache->merge(-2);
    smem_cache->axis(0)->parallelize(ParallelType::BIDx);
    smem_cache->axis(1)->parallelize(ParallelType::BIDy);
    smem_cache->axis(2)->parallelize(ParallelType::BIDz);
    smem_cache->axis(-1)->parallelize(ParallelType::TIDx);

    if (verbose_) {
      fusion.print();
      fusion.printKernel();
      // TMA will be generated like:
      // Note that the coordinate is in number of items, smem address is in
      // bytes.Also note that coordinate is in column major, so inner dims
      // goes first
      //
      // for (nvfuser_index_t i19 = 0; i19 < 2; ++i19) {
      //   if (threadIdx.x < 2) {
      //     Hopper::cpAsyncBulkTensorTileS2G(
      //         coordinate =
      //             {64 * blockIdx.z + 32 * i19,
      //              64 * blockIdx.y + 32 * threadIdx.x,
      //              blockIdx.x},
      //         smem_addr = toSmem(T2) + 8192 * threadIdx.x + 4096 * i19);
      //   }
      // }
    }

    auto options = at::TensorOptions().dtype(at::kFloat).device(at::kCUDA, 0);
    std::vector<int64_t> shape(3, 300);
    auto t = at::randn(shape, options);
    KernelExecutor ke;
    ke.compile(&fusion, {t}, {}, index32bit);
    auto outputs = ke.run({t});
<<<<<<< HEAD
    ASSERT_TRUE(at::equal(t, outputs[0].as<at::Tensor>()));
=======
    ASSERT_TRUE(at::equal(t, outputs[0]));
>>>>>>> 7a9dbc6d
  }
}

TEST_F(Tutorial, VectorizeStorePointwiseTMA) {
  NVFUSER_TEST_CUDA_ARCH_GUARD(9, 0);

  CompileParams index32bit{DataType::Int32, 255, false};

  auto fusion = std::make_unique<Fusion>();
  FusionGuard fg(fusion.get());

  constexpr at::ScalarType dtype = at::ScalarType::Float;

  auto tv0 = makeContigTensor(2, aten_to_data_type(dtype));
  auto tv1 = makeContigTensor(2, aten_to_data_type(dtype));
  fusion->addInput(tv0);
  fusion->addInput(tv1);
  auto tv2 = add(tv0, tv1);
  fusion->addOutput(tv2);

  // Create cache_tvs
  auto tv0a = tv0->cacheAfter(LoadStoreOpType::CpAsyncBulkTensorTile);
  auto tv1a = tv1->cacheAfter(LoadStoreOpType::CpAsyncBulkTensorTile);
  auto tv2b = tv2->cacheBefore();

  tv0a->setMemoryType(MemoryType::Shared);
  tv1a->setMemoryType(MemoryType::Shared);

  auto reference_tv = tv2;

  // Step 1: Create tma domain
  // Use the root domain as TMA domain
  //   root domain: [I0, I1]

  constexpr int64_t num_threads = 128;
  constexpr int64_t vectorization = 2;
  constexpr int64_t tma_tile = num_threads * vectorization;
  constexpr int64_t num_stages = 4;
  constexpr int64_t num_ctas_for_hopper = 132;

  // Step 2: Create Box
  // After TMA domain creation
  //         split: [I0, I3, 256]
  reference_tv->split(-1, tma_tile);
  //         split: [I2, 4, I3, 256]
  reference_tv->split(0, num_stages);

  // Step 3: Create Tile
  // Do nothing here because box == tile

  // Step 4: Schedule Shared Memory Tensor
  //         split: [I2, 4, I3, 128, 2]
  reference_tv->split(-1, vectorization);
  //         split: [I4, 132, 4, I3, 128, 2]
  reference_tv->split(0, num_ctas_for_hopper);
  //         reorder: [I4, 132, I3, 4, 128, 2]
  reference_tv->reorder({{3, 2}, {2, 3}});

  // Transform Operations between cache operations and output reference
  TransformPropagator propagator(reference_tv);
  MaxLogicalDomainInfoSpanningTree(reference_tv).traverse(&propagator);

  // Propagate common parallel dimensions
  reference_tv->axis(1)->parallelize(ParallelType::BIDx);
  scheduler_utils::parallelizeAllLike(reference_tv);

  tv2b->axis(-2)->parallelize(ParallelType::TIDx);

  // Vectorization for writing results to gmem
  reference_tv->axis(-3)->parallelize(ParallelType::Unroll);
  reference_tv->axis(-2)->parallelize(ParallelType::TIDx);
  reference_tv->axis(-1)->parallelize(ParallelType::Vectorize);

  // Apply bulk type to TMA tensors
  tv0a->axis(-1)->parallelize(ParallelType::Bulk);
  tv0a->axis(-2)->parallelize(ParallelType::Bulk);
  tv0a->axis(-3)->parallelize(ParallelType::Bulk);

  tv1a->axis(-1)->parallelize(ParallelType::Bulk);
  tv1a->axis(-2)->parallelize(ParallelType::Bulk);
  tv1a->axis(-3)->parallelize(ParallelType::Bulk);

  // ComputeAt
  inlineMost();

  if (verbose_) {
    fusion->printMath();
    fusion->printKernel();
  }

  constexpr int dim0 = 16384, dim1 = 16384;
  auto options = at::TensorOptions().dtype(dtype).device(at::kCUDA, 0);
  at::Tensor at_tv0 = at::randn({dim0, dim1}, options);
  at::Tensor at_tv1 = at::randn({dim0, dim1}, options);

  // Compile with KernelExecutor directly to avoid scheduling
  KernelExecutor ke;
  ke.compile(fusion.get(), {at_tv0, at_tv1}, {}, index32bit);
  auto outputs = ke.run({at_tv0, at_tv1});

  auto at_output = at_tv0 + at_tv1;
  testValidate(
      fusion.get(), outputs, {at_tv0, at_tv1}, {at_output}, __LINE__, __FILE__);
}

TEST_F(Tutorial, PointwiseBroadcastTMA) {
  NVFUSER_TEST_CUDA_ARCH_GUARD(9, 0);

  CompileParams index32bit{DataType::Int32, 255, false};

  auto fusion = std::make_unique<Fusion>();
  FusionGuard fg(fusion.get());

  constexpr at::ScalarType dtype = at::ScalarType::Float;

  auto tv0 = makeContigTensor(3, aten_to_data_type(dtype));
  auto tv1 = TensorViewBuilder()
                 .ndims(4)
                 .shape({-1, -1, -1, -1})
                 .contiguity({true, false, true, true})
                 .dtype(aten_to_data_type(dtype))
                 .build();
  fusion->addInput(tv0);
  fusion->addInput(tv1);
  auto tv2 = broadcast(tv0, {true, false, false, false});
  auto tv3 = add(tv2, tv1);
  fusion->addOutput(tv3);

  // Create cache_tvs
  auto tv0a = tv0->cacheAfter(LoadStoreOpType::CpAsyncBulkTensorTile);
  auto tv1a = tv1->cacheAfter(LoadStoreOpType::CpAsyncBulkTensorTile);
  auto tv3b = tv3->cacheBefore(LoadStoreOpType::CpAsyncBulkTensorTile);

  tv0a->setMemoryType(MemoryType::Shared);
  tv1a->setMemoryType(MemoryType::Shared);
  tv3b->setMemoryType(MemoryType::Shared);

  auto reference_tv = tv3;

  // Step 1: Create tma domain
  //   root domain: [I0, I1, I2, I3]
  //    TMA domain: [I0, I1, I4]
  reference_tv->merge(-2, -1);

  // Step 2: Define TMA Box
  //         split: [I0, I1, I5, 256]
  reference_tv->split(-1, 256);

  // Step 3: Define Tile
  // Do nothing here because tile == box.

  // Step 4: Schedule Shared Memory Tensor
  //         merge: [I10, I5, 256]
  reference_tv->merge(0, 1);
  //         split: [I10, I7, 4, 256]
  reference_tv->split(-2, 4);
  //         merge: [I11, 4, 256]
  reference_tv->merge(0, 1);

  // Transform Operations between cache operations and output reference
  TransformPropagator propagator(reference_tv);
  MaxLogicalDomainInfoSpanningTree(reference_tv).traverse(&propagator);

  // Define Parallelization Schema
  // Intermediate Tensors
  tv3b->axis(0)->parallelize(ParallelType::BIDx);
  tv3b->axis(1)->parallelize(ParallelType::Unroll);
  tv3b->axis(2)->parallelize(ParallelType::TIDx);

  tv2->axis(0)->parallelize(ParallelType::BIDx);
  tv2->axis(1)->parallelize(ParallelType::Unroll);
  tv2->axis(2)->parallelize(ParallelType::TIDx);

  // TMA Tensors
  tv1a->axis(0)->parallelize(ParallelType::BIDx);
  tv1a->axis(1)->parallelize(ParallelType::TIDx);
  tv1a->axis(2)->parallelize(ParallelType::Bulk);

  tv0a->axis(0)->parallelize(ParallelType::BIDx);
  tv0a->axis(1)->parallelize(ParallelType::TIDx);
  tv0a->axis(2)->parallelize(ParallelType::Bulk);

  tv3->axis(0)->parallelize(ParallelType::BIDx);
  tv3->axis(1)->parallelize(ParallelType::TIDx);
  tv3->axis(2)->parallelize(ParallelType::Bulk);

  // ComputeAt
  inlineMost();

  if (verbose_) {
    fusion->printMath();
    fusion->printKernel();
  }

  constexpr int dim0 = 32, dim1 = 2, dim2 = 4, dim3 = 256;
  auto options = at::TensorOptions().dtype(dtype).device(at::kCUDA, 0);
  at::Tensor at_tv0 = at::randn({dim1, dim2, dim3}, options);
  at::Tensor at_tv1 = at::randn({dim0, dim1, dim2, dim3}, options);

  // Compile with KernelExecutor directly to avoid scheduling
  KernelExecutor ke;
  ke.compile(fusion.get(), {at_tv0, at_tv1}, {}, index32bit);
  auto outputs = ke.run({at_tv0, at_tv1});

  auto at_output = at_tv0 + at_tv1;
  testValidate(
      fusion.get(), outputs, {at_tv0, at_tv1}, {at_output}, __LINE__, __FILE__);
}

TEST_F(Tutorial, TMABankConflictFreeTranspose) {
  GTEST_SKIP() << "This test needs new IdModel based indexing.";
  NVFUSER_TEST_CUDA_ARCH_GUARD(9, 0);

  Fusion fusion;
  FusionGuard fg(&fusion);

  auto input = makeContigTensor(2);
  fusion.addInput(input);
  auto output = transpose(input, 0, 1);
  fusion.addOutput(output);

  // Change the fusion to input->smem->register->smem->output
  // where the smem->register part does the transpose
  TensorView* input_smem_cache =
      input->cacheAfter(LoadStoreOpType::CpAsyncBulkTensorTile);
  input_smem_cache->setMemoryType(MemoryType::Shared);
  TensorView* output_smem_cache =
      output->cacheBefore(LoadStoreOpType::CpAsyncBulkTensorTile);
  output_smem_cache->setMemoryType(MemoryType::Shared);
  TensorView* output_reg_cache = output_smem_cache->cacheBefore();

  using Options =
      scheduler_utils::BoundedDirectionalTransformPropagator::Options;

  // Create 32x32 tile. Each CTA has one tile, and the entire tile will be
  // loaded to shared memory by TMA, and stored back to global memory by TMA.

  // [I1, I0]
  output->split(1, 32);
  output->split(0, 32);
  output->reorder({{-2, 0}});
  output->merge(0);
  // [I0/32 * I1/32', 32', 32]
  output->axis(0)->parallelize(ParallelType::BIDx);
  // [BIDx, 32', 32]
  scheduler_utils::BoundedDirectionalTransformPropagator::backward(
      output, -1, {input}, Options{}.propagateParallelType());

  // For fusion output, we just use TMA to store the entire tile back to global
  // memory. There is no need to further schedule the output tensor.
  output->axis(1)->parallelize(ParallelType::Bulk);
  output->axis(2)->parallelize(ParallelType::Bulk);
  // [BIDx, Bulk, Bulk]

  // output_smem_cache and output_reg_cache are scheduled in the same way.
  // We use each warp to load one column of input_smem_cache. We vectorize
  // the load to 16 byte, and use 8 warps to load all these 8 columns. And
  // when we write to output_smem_cache, we unroll the write. Each warp writes
  // one row in output_smem_cache in each iteration, so there is no bank
  // conflict.
  // [BIDx, 32', 32]
  output_smem_cache->setAllocationDomain(
      output_smem_cache->getLoopDomain(), true);
  output_smem_cache->split(1, 4);
  // [BIDx, 8', 4', 32]
  scheduler_utils::BoundedDirectionalTransformPropagator::backward(
      output_smem_cache, -1, {input});
  output_smem_cache->merge(1, 3);
  // [BIDx, 256, 4']
  output_smem_cache->axis(1)->parallelize(ParallelType::TIDx);
  scheduler_utils::BoundedDirectionalTransformPropagator::backward(
      output_smem_cache,
      -1,
      {input_smem_cache},
      Options{}.propagateParallelType());
  output_smem_cache->axis(2)->parallelize(ParallelType::Unroll);
  output_reg_cache->axis(2)->parallelize(ParallelType::Vectorize);
  output_reg_cache->setAllocationDomain(
      output_reg_cache->getLoopDomain(), true);

  // Schedule the memory format for 128 byte swizzle
  // [BIDx, 8', 4', 32]
  input_smem_cache->reorder({{-1, 1}});
  // [BIDx, 32, 8', 4']
  input_smem_cache->split(1, 8);
  // [BIDx, 4, 8, 8', 4']
  input_smem_cache->swizzle(SwizzleType::XOR, 2, 3);
  // [BIDx, 4, 8, 8', 4']
  input_smem_cache->setAllocationDomain(
      input_smem_cache->getLoopDomain(), true);
  input_smem_cache->axis(1)->parallelize(ParallelType::Bulk);
  input_smem_cache->axis(2)->parallelize(ParallelType::Bulk);
  input_smem_cache->axis(3)->parallelize(ParallelType::Bulk);
  input_smem_cache->axis(4)->parallelize(ParallelType::Bulk);
  // [BIDx, Bulk, Bulk, Bulk, Bulk]

  if (verbose_) {
    fusion.print();
    fusion.printKernel();
  }

  auto options = at::TensorOptions().dtype(at::kFloat).device(at::kCUDA, 0);
  auto t = at::randn({10000, 10000}, options);
  KernelExecutor ke;
  CompileParams index32bit{DataType::Int32, 255, false};
  ke.compile(&fusion, {t}, {}, index32bit);
  auto outputs = ke.run({t});
<<<<<<< HEAD
  ASSERT_TRUE(at::equal(t.t(), outputs[0].as<at::Tensor>()));
=======
  ASSERT_TRUE(at::equal(t.t(), outputs[0]));
>>>>>>> 7a9dbc6d
}

} // namespace nvfuser<|MERGE_RESOLUTION|>--- conflicted
+++ resolved
@@ -786,11 +786,7 @@
     KernelExecutor ke;
     ke.compile(&fusion, {t}, {}, index32bit);
     auto outputs = ke.run({t});
-<<<<<<< HEAD
-    ASSERT_TRUE(at::equal(t, outputs[0].as<at::Tensor>()));
-=======
-    ASSERT_TRUE(at::equal(t, outputs[0]));
->>>>>>> 7a9dbc6d
+s    ASSERT_TRUE(at::equal(t, outputs[0].as<at::Tensor>()));
   }
 
   {
@@ -874,11 +870,7 @@
     KernelExecutor ke;
     ke.compile(&fusion, {t}, {}, index32bit);
     auto outputs = ke.run({t});
-<<<<<<< HEAD
     ASSERT_TRUE(at::equal(t, outputs[0].as<at::Tensor>()));
-=======
-    ASSERT_TRUE(at::equal(t, outputs[0]));
->>>>>>> 7a9dbc6d
   }
 
   {
@@ -961,11 +953,7 @@
     KernelExecutor ke;
     ke.compile(&fusion, {t}, {}, index32bit);
     auto outputs = ke.run({t});
-<<<<<<< HEAD
     ASSERT_TRUE(at::equal(t, outputs[0].as<at::Tensor>()));
-=======
-    ASSERT_TRUE(at::equal(t, outputs[0]));
->>>>>>> 7a9dbc6d
   }
 
   {
@@ -1045,11 +1033,7 @@
     KernelExecutor ke;
     ke.compile(&fusion, {t}, {}, index32bit);
     auto outputs = ke.run({t});
-<<<<<<< HEAD
     ASSERT_TRUE(at::equal(t, outputs[0].as<at::Tensor>()));
-=======
-    ASSERT_TRUE(at::equal(t, outputs[0]));
->>>>>>> 7a9dbc6d
   }
 
   {
@@ -1154,11 +1138,7 @@
     KernelExecutor ke;
     ke.compile(&fusion, {t}, {}, index32bit);
     auto outputs = ke.run({t});
-<<<<<<< HEAD
     ASSERT_TRUE(at::equal(t, outputs[0].as<at::Tensor>()));
-=======
-    ASSERT_TRUE(at::equal(t, outputs[0]));
->>>>>>> 7a9dbc6d
   }
 
   {
@@ -1264,11 +1244,7 @@
     KernelExecutor ke;
     ke.compile(&fusion, {t}, {}, index32bit);
     auto outputs = ke.run({t});
-<<<<<<< HEAD
     ASSERT_TRUE(at::equal(t, outputs[0].as<at::Tensor>()));
-=======
-    ASSERT_TRUE(at::equal(t, outputs[0]));
->>>>>>> 7a9dbc6d
   }
 }
 
@@ -1576,11 +1552,7 @@
   CompileParams index32bit{DataType::Int32, 255, false};
   ke.compile(&fusion, {t}, {}, index32bit);
   auto outputs = ke.run({t});
-<<<<<<< HEAD
   ASSERT_TRUE(at::equal(t.t(), outputs[0].as<at::Tensor>()));
-=======
-  ASSERT_TRUE(at::equal(t.t(), outputs[0]));
->>>>>>> 7a9dbc6d
 }
 
 } // namespace nvfuser