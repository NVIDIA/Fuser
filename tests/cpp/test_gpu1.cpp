// clang-format off
/*
 * SPDX-FileCopyrightText: Copyright (c) 2023-present NVIDIA CORPORATION & AFFILIATES.
 * All rights reserved.
 * SPDX-License-Identifier: BSD-3-Clause
 */
// clang-format on
#include <csrc/exceptions.h>
#include <gmock/gmock-matchers.h>
#include <gtest/gtest.h>

#include <codegen.h>
#include <device_lower/lower2device.h>
#include <device_lower/pass/magic_zero.h>
#include <disjoint_set.h>
#include <expr_evaluator.h>
#include <fusion.h>
#include <fusion_segmenter.h>
#include <grouped_reduction.h>
#include <ir/all_nodes.h>
#include <ir/builder.h>
#include <ir/graphviz.h>
#include <ir/iostream.h>
#include <ir/utils.h>
#include <iter_visitor.h>
#include <kernel_ir.h>
#include <kernel_ir_dispatch.h>
#include <logical_domain_map.h>
#include <ops/all_ops.h>
#include <runtime/executor.h>
#include <runtime/executor_params.h>
#include <runtime/fusion_executor_cache.h>
#include <scheduler/all_schedulers.h>
#include <scheduler/reduction_utils.h>
#include <scheduler/tools/inlining.h>
#include <scheduler/utils.h>
#include <tests/cpp/utils.h>
#include <tests/cpp/validator.h>
#include <transform_replay.h>
#include <transform_rfactor.h>
#include <utils.h>

#include <torch/csrc/jit/api/function_impl.h>
#include <torch/csrc/jit/codegen/cuda/interface.h>
#include <torch/torch.h>

#include <ATen/cuda/CUDAContext.h>
#include <ATen/cuda/Exceptions.h>
#include <c10/cuda/CUDAStream.h>

#include <algorithm>
#include <complex>
#include <iostream>
#include <sstream>
#include <thread>

namespace nvfuser {

using namespace at::indexing;

// A few smoke tests for IrGraphGenerator
// (These tests exercise IrGraphGenerator through a non-trivial IR,
//  to make sure that it runs w/o crashing. The actual output is not
//  validated)
TEST_F(NVFuserTest, FusionIrGraphGenerator_CUDA) {
  Fusion fusion;
  FusionGuard fg(&fusion);

  // Make sure we can handle empty IRs
  NVF_CHECK(!IrGraphGenerator::toGraphviz(
                 &fusion, IrGraphGenerator::DetailLevel::Basic)
                 .empty());

  // Construct an interesting IR
  TensorView* tv0 = makeSymbolicTensor(2);
  fusion.addInput(tv0);

  TensorView* tv2 = add(tv0, IrBuilder::create<Val>(3.141));
  TensorView* tv3 = broadcast(tv0, {false, true, false, true});
  TensorView* tv4 =
      reductionOp(BinaryOpType::Add, {2}, IrBuilder::create<Val>(0.0), tv3);
  TensorView* tv5 =
      clamp(tv4, IrBuilder::create<Val>(0.f), IrBuilder::create<Val>(1.f));
  TensorView* tv6 = add(tv2, tv2);

  // Another checkpoint before adding outputs
  NVF_CHECK(!IrGraphGenerator::toGraphviz(
                 &fusion, IrGraphGenerator::DetailLevel::Explicit)
                 .empty());

  fusion.addOutput(tv6);

  tv5->reorder({{-1, 0}});
  tv6->merge(0);
  tv6->split(0, 4);
  TransformPropagatorWithCheck propagator(tv6);
  MaxLogicalDomainInfoSpanningTree(tv6).traverse(&propagator);

  tv4->axis(2)->parallelize(ParallelType::BIDy);
  tv6->axis(0)->parallelize(ParallelType::BIDx);

  inlineMost();

  // Another checkpoint with more node types
  NVF_CHECK(!IrGraphGenerator::toGraphviz(
                 &fusion, IrGraphGenerator::DetailLevel::ComputeOnly)
                 .empty());

  for (Val* val : fusion.vals()) {
    if (!val->isFusionInput() &&
        val->getValType().value() == ValType::TensorView) {
      TensorView* tv = static_cast<TensorView*>(val);
      tv->axis(-1)->parallelize(ParallelType::TIDx);
    }
  }

  // Final IR graph
  NVF_CHECK(!IrGraphGenerator::toGraphviz(
                 &fusion, IrGraphGenerator::DetailLevel::Verbose)
                 .empty());
}

TEST_F(NVFuserTest, FusionDispatch_CUDA) {
  Fusion fusion;
  FusionGuard fg(&fusion);

  Val* f = IrBuilder::create<Val>(2.f);
  std::stringstream ss1, ss2, ss3;
  ss1 << f;
  ss2 << static_cast<Val*>(f);
  ss3 << static_cast<Statement*>(f);
  NVF_CHECK(
      ss1.str().compare(ss2.str()) == 0 && ss1.str().compare(ss3.str()) == 0,
      "Error with dispatch system where results differ by passing Val* vs Val* vs Statement*.");
}

TEST_F(NVFuserTest, FusionClear_CUDA) {
  Fusion fusion;
  FusionGuard fg(&fusion);

  // 1. Create a dummy IR

  {
    TensorView* tv0 = makeSymbolicTensor(2);
    TensorView* tv1 = makeSymbolicTensor(2);

    fusion.addInput(tv0);
    fusion.addInput(tv1);

    TensorView* tv2 = add(tv1, IrBuilder::create<Val>(2.0));
    TensorView* tv3 = add(tv0, tv2);

    fusion.addOutput(tv3);

    tv3->split(0, 4);
    TransformPropagatorWithCheck propagator(tv3);
    MaxLogicalDomainInfoSpanningTree(tv3).traverse(&propagator);

    tv3->axis(0)->parallelize(ParallelType::BIDx);
    tv2->axis(1)->parallelize(ParallelType::Unroll);
    tv3->axis(-1)->parallelize(ParallelType::TIDx);

    inlineMost();
  }

  // 2. Clear the IR

  fusion.clear();

  NVF_CHECK(fusion.unordered_exprs().empty());
  NVF_CHECK(fusion.vals().empty());

  NVF_CHECK(fusion.inputs().empty());
  NVF_CHECK(fusion.outputs().empty());

  NVF_CHECK(!ir_utils::hasOpsOfType<ReductionOp>(&fusion));

  // 3. Rebuild the IR

  {
    TensorView* tv0 = makeSymbolicTensor(3);
    TensorView* tv1 = makeSymbolicTensor(3);
    TensorView* tv2 = add(tv1, IrBuilder::create<Val>(2.0));
    TensorView* tv3 = add(tv0, tv2);

    fusion.addInput(tv0);
    fusion.addInput(tv1);
    fusion.addOutput(tv3);

    // tv3 [i0, i1, i2]
    tv3->reorder({{0, 2}, {2, 0}});
    // tv3 [i2, i1, i0]
    tv3->split(-1, 4);
    // tv3 [i2, i1, i0outer, i0inner{4}]
    tv3->reorder({{2, 0}, {3, 1}, {0, 3}});
    // tv3 [i0outer, i0inner{4}, i1, i2]
    TransformPropagatorWithCheck propagator(tv3);
    MaxLogicalDomainInfoSpanningTree(tv3).traverse(&propagator);

    tv3->axis(1)->parallelize(ParallelType::BIDx);

    inlineMost();
  }

  auto options = at::TensorOptions().dtype(at::kFloat).device(at::kCUDA, 0);

  at::Tensor input1 = at::randn({16, 8, 8}, options);
  at::Tensor input2 = at::randn_like(input1);

  KernelExecutor ke;
  ke.compile(&fusion, {input1, input2});
  auto outputs = ke.run({input1, input2});

  at::Tensor tv2_ref = input2 + 2.0;
  at::Tensor output_ref = input1 + tv2_ref;

  NVF_CHECK(output_ref.equal(outputs[0]));
}

TEST_F(NVFuserTest, FusionCopy_CUDA) {
  Fusion original_fusion;

  // Create the test IR
  {
    FusionGuard fg(&original_fusion);

    auto tv0 = makeSymbolicTensor(3);
    auto tv1 = makeSymbolicTensor(3);
    auto tv2 = add(tv1, IrBuilder::create<Val>(2.0));
    auto tv3 = sub(add(tv0, mul(tv2, tv2)), tv2);

    original_fusion.addInput(tv0);
    original_fusion.addInput(tv1);
    original_fusion.addOutput(tv3);

    tv3->reorder({{0, 2}, {2, 0}});
    tv3->split(-1, 4);
    tv3->reorder({{2, 0}, {3, 1}, {0, 3}});
    TransformPropagatorWithCheck propagator(tv3);
    MaxLogicalDomainInfoSpanningTree(tv3).traverse(&propagator);

    tv3->axis(0)->parallelize(ParallelType::BIDx);
    tv3->axis(-1)->parallelize(ParallelType::TIDx);

    inlineMost();
  }

  // Test copy before lowering
  Fusion clone = original_fusion;

  // Compare IR dumps
  std::stringstream original_ir;
  std::stringstream clone_ir;
  original_ir << original_fusion;
  clone_ir << clone;
  ASSERT_EQ(original_ir.str(), clone_ir.str());

  // Lower original fusion
  std::string original_kernel;
  {
    // TODO(kir): remove this guard once we implement the cuda codegen visitor
    FusionGuard fg(&original_fusion);
    original_kernel =
        codegen::generateCudaKernel(GpuLower(&original_fusion).kernel());
  }

  // Make sure the "before lowering" clone was not mutated
  // while lowering the original fusion IR
  std::stringstream before_lowering_ir;
  before_lowering_ir << clone;
  ASSERT_EQ(original_ir.str(), before_lowering_ir.str());

  // Test copy after lowering (including assignment operator)
  Fusion before_lowering = clone;
  clone = original_fusion;

  // Compare IR dumps
  std::stringstream original_lowered_ir;
  std::stringstream clone_lowered_ir;
  original_lowered_ir << original_fusion;
  clone_lowered_ir << clone;
  ASSERT_EQ(original_lowered_ir.str(), clone_lowered_ir.str());

  // Lower the "before lowering" and compare kernels
  std::string clone_kernel;
  {
    // TODO(kir): remove this guard once we implement the cuda codegen visitor
    FusionGuard fg(&before_lowering);
    clone_kernel =
        codegen::generateCudaKernel(GpuLower(&before_lowering).kernel());
  }
  ASSERT_EQ(original_kernel, clone_kernel);
}

TEST_F(NVFuserTest, FusionMove_CUDA) {
  Fusion fusion;

  // Create the test IR
  {
    FusionGuard fg(&fusion);

    auto tv0 = makeSymbolicTensor(3);
    auto tv1 = makeSymbolicTensor(3);
    auto tv2 = add(tv1, IrBuilder::create<Val>(2.0));
    auto tv3 = sub(add(tv0, mul(tv2, tv2)), tv2);

    fusion.addInput(tv0);
    fusion.addInput(tv1);
    fusion.addOutput(tv3);

    tv3->reorder({{0, 2}, {2, 0}});
    tv3->split(-1, 4);
    tv3->reorder({{2, 0}, {3, 1}, {0, 3}});
    TransformPropagatorWithCheck propagator(tv3);
    MaxLogicalDomainInfoSpanningTree(tv3).traverse(&propagator);

    tv3->axis(0)->parallelize(ParallelType::BIDx);
    tv3->axis(-1)->parallelize(ParallelType::TIDx);

    inlineMost();
  }

  std::stringstream original_ir;
  original_ir << fusion;

  // Test move before lowering
  Fusion another_fusion = std::move(fusion);

  // Check that the original fusion is "empty"
  //
  // IMPORTANT: these checks assume knowledge of the internal
  //    implementation of the move operations. General uses
  //    should only assume that the moved-from object is in
  //    a valid, but unspecified state. This is similar to the
  //    standard library containers:
  //    https://en.cppreference.com/w/cpp/utility/move
  //
  NVF_CHECK(fusion.unordered_exprs().empty());
  NVF_CHECK(fusion.vals().empty());
  NVF_CHECK(fusion.inputs().empty());
  NVF_CHECK(fusion.outputs().empty());

  // clear() has no pre-conditions so it's valid to call on a moved-from object
  fusion.clear();

  // Compare IR dumps
  std::stringstream another_ir;
  another_ir << another_fusion;
  ASSERT_EQ(original_ir.str(), another_ir.str());

  // Lower the fusion IR
  GpuLower lower(&another_fusion);
  lower.run();

  std::stringstream lowered_ir;
  lowered_ir << another_fusion;

  // Test move assignment after lowering
  fusion = std::move(another_fusion);

  // Compare IR dumps
  std::stringstream moved_lowered_ir;
  moved_lowered_ir << fusion;
  ASSERT_EQ(lowered_ir.str(), moved_lowered_ir.str());
}

TEST_F(NVFuserTest, FusionSimpleArith_CUDA) {
  std::stringstream ss1, ss2;

  Fusion fusion;
  FusionGuard fg(&fusion);

  Val* d1 = IrBuilder::create<Val>(1.f);
  Val* d2 = IrBuilder::create<Val>(2.f);
  Val* d3 = IrBuilder::create<Val>(DataType::Double);

  // Disrupt the fusion to make sure guard works well
  {
    Fusion fusion2;
    FusionGuard fg(&fusion2);

    Val* d1 = IrBuilder::create<Val>(1.f);
    Val* d2 = IrBuilder::create<Val>(2.f);
    add(d1, d2);
    ss2 << fusion2;
  }

  IrBuilder::create<BinaryOp>(BinaryOpType::Add, d3, d1, d2);
  ss1 << fusion;

  NVF_CHECK(
      ss1.str().compare(ss2.str()) == 0,
      "Error where explicit add nodes don't match implicit add nodes.");
}

TEST_F(NVFuserTest, FusionScalarTypePromote_CUDA) {
  Fusion fusion;
  FusionGuard fg(&fusion);

  Val* b = IrBuilder::create<Val>(true);
  Val* d = IrBuilder::create<Val>(4.f);
  Val* i = IrBuilder::create<Val>(3L);
  Val* c = IrBuilder::create<Val>(std::complex<double>(1, 2));

  NVF_CHECK(add(b, b)->getDataType() == DataType::Bool);
  NVF_CHECK(add(b, d)->getDataType() == DataType::Double);
  NVF_CHECK(add(b, i)->getDataType() == DataType::Int);
  NVF_CHECK(add(b, c)->getDataType() == DataType::ComplexDouble);

  NVF_CHECK(add(d, b)->getDataType() == DataType::Double);
  NVF_CHECK(add(d, d)->getDataType() == DataType::Double);
  NVF_CHECK(add(d, i)->getDataType() == DataType::Double);
  NVF_CHECK(add(d, c)->getDataType() == DataType::ComplexDouble);

  NVF_CHECK(add(i, b)->getDataType() == DataType::Int);
  NVF_CHECK(add(i, d)->getDataType() == DataType::Double);
  NVF_CHECK(add(i, i)->getDataType() == DataType::Int);
  NVF_CHECK(add(i, c)->getDataType() == DataType::ComplexDouble);

  NVF_CHECK(add(c, b)->getDataType() == DataType::ComplexDouble);
  NVF_CHECK(add(c, d)->getDataType() == DataType::ComplexDouble);
  NVF_CHECK(add(c, i)->getDataType() == DataType::ComplexDouble);
  NVF_CHECK(add(c, c)->getDataType() == DataType::ComplexDouble);
}

TEST_F(NVFuserTest, FusionComplexAbsTypes_CUDA) {
  Fusion fusion;
  FusionGuard fg(&fusion);

  auto tv_cf = makeContigTensor(3, DataType::ComplexFloat);
  auto tv_cd = makeContigTensor(3, DataType::ComplexDouble);

  EXPECT_EQ(DataType::Float, abs(tv_cf)->getDataType());
  EXPECT_EQ(DataType::Double, abs(tv_cd)->getDataType());
}

TEST_F(NVFuserTest, FusionRegister_CUDA) {
  Fusion fusion;
  FusionGuard fg(&fusion);
  Val* v1 = IrBuilder::create<Val>(1.f);
  Val* v2 = IrBuilder::create<Val>(2.f);
  Val* v3 = binaryOp(BinaryOpType::Add, v1, v2);
  Val* v4 = binaryOp(BinaryOpType::Add, v1, v2);
  EXPECT_EQ(v1->name() + 1, v2->name());
  EXPECT_EQ(v2->name() + 1, v3->name());
  // we need a scalar to store BinaryOpType, therefore +2
  EXPECT_EQ(v3->name() + 2, v4->name());
  EXPECT_EQ(v3->definition()->name() + 1, v4->definition()->name());
}

// dummy expr with 2 outputs only for toposort test.
struct DummyExpr : public Expr {
  using Expr::Expr;
  ~DummyExpr() = default;
  DummyExpr(
      IrBuilderPasskey passkey,
      Val* _outlhs,
      Val* _outrhs,
      Val* _lhs,
      Val* _rhs)
      : Expr(passkey) {
    addOutput(_outlhs);
    addOutput(_outrhs);
    addInput(_lhs);
    addInput(_rhs);
  }
  NVFUSER_DECLARE_CLONE_AND_CREATE
  DummyExpr(const DummyExpr& other) = delete;
  DummyExpr& operator=(const DummyExpr& other) = delete;
  DummyExpr(DummyExpr&& other) = delete;
  DummyExpr& operator=(DummyExpr&& other) = delete;
  virtual const char* getOpString() const override {
    return "DummyExpr";
  }
};

NVFUSER_DEFINE_CLONE_AND_CREATE(DummyExpr)

TEST_F(NVFuserTest, FusionTopoSort_CUDA) {
  Fusion fusion;
  FusionGuard fg(&fusion);

  // e0: v3, v2 = dummy(v1, v0)
  // e1: v4     =   add(v3, v2)
  // e2: v5     =   add(v2, v4)
  // e3: v6     =   add(v5, v5)
  Val* v0 = makeContigTensor(0, DataType::Double);
  Val* v1 = makeContigTensor(0, DataType::Double);
  Val* v2 = makeContigTensor(0, DataType::Double);
  Val* v3 = makeContigTensor(0, DataType::Double);
  Val* v4 = makeContigTensor(0, DataType::Double);
  Val* v5 = makeContigTensor(0, DataType::Double);
  Val* v6 = makeContigTensor(0, DataType::Double);

  std::vector<Val*> inputs = {v0, v1};
  for (auto val : inputs) {
    fusion.addInput(val);
  }

  Expr* e0 = IrBuilder::create<DummyExpr>(v3, v2, v1, v0);
  Expr* e1 = IrBuilder::create<BinaryOp>(BinaryOpType::Add, v4, v3, v2);
  Expr* e2 = IrBuilder::create<BinaryOp>(BinaryOpType::Add, v5, v2, v4);
  Expr* e3 = IrBuilder::create<BinaryOp>(BinaryOpType::Add, v6, v5, v5);

  fusion.addOutput(v2);
  fusion.addOutput(v3);
  auto exprs = fusion.exprs();
  NVF_CHECK(exprs.size() == 1, "Found ", exprs.size(), " but expecting 1");
  NVF_CHECK(exprs[0] == e0);

  fusion.addOutput(v5);
  exprs = fusion.exprs();
  NVF_CHECK(exprs.size() == 3, "Found ", exprs.size(), " but expecting 3");
  NVF_CHECK(exprs[0] == e0);
  NVF_CHECK(exprs[1] == e1);
  NVF_CHECK(exprs[2] == e2);

  fusion.addOutput(v4);
  exprs = fusion.exprs();
  NVF_CHECK(exprs.size() == 3, "Found ", exprs.size(), " but expecting 3");
  NVF_CHECK(exprs[0] == e0);
  NVF_CHECK(exprs[1] == e1);
  NVF_CHECK(exprs[2] == e2);

  fusion.addOutput(v6);
  exprs = fusion.exprs();
  NVF_CHECK(exprs.size() == 4, "Found ", exprs.size(), " but expecting 4");
  NVF_CHECK(exprs[0] == e0);
  NVF_CHECK(exprs[1] == e1);
  NVF_CHECK(exprs[2] == e2);
  NVF_CHECK(exprs[3] == e3);

  NVF_CHECK(v2->definition()->name() == 0);
  NVF_CHECK(v3->definition()->name() == 0);
  NVF_CHECK(v4->definition()->name() == 1);
  NVF_CHECK(v5->definition()->name() == 2);
  NVF_CHECK(v6->definition()->name() == 3);
}

TEST_F(NVFuserTest, FusionFilterVals_CUDA) {
  Fusion fusion;
  FusionGuard fg(&fusion);

  auto tv0 = makeSymbolicTensor(1);
  auto tv1 = makeSymbolicTensor(1);
  auto scalar0 = IrBuilder::create<Val>(0.0);
  auto scalar1 = IrBuilder::create<Val>(0L);
  auto scalar2 = IrBuilder::create<Val>(1L);

  const std::vector<Val*> all_vals = {tv0, scalar0, tv1, scalar1, scalar2};

  std::vector<TensorView*> tvs(
      ir_utils::filterByType<TensorView>(all_vals).begin(),
      ir_utils::filterByType<TensorView>(all_vals).end());
  EXPECT_EQ(tvs.size(), 2);
  EXPECT_EQ(tvs[0], tv0);
  EXPECT_EQ(tvs[1], tv1);

  std::vector<Val*> vals(
      ir_utils::filterByType<Val>(all_vals).begin(),
      ir_utils::filterByType<Val>(all_vals).end());
  EXPECT_EQ(vals, all_vals);

  EXPECT_EQ(
      ir_utils::filterByType<Expr>(vals).begin(),
      ir_utils::filterByType<Expr>(vals).end());
}

TEST_F(NVFuserTest, FusionTVSplit_CUDA) {
  Fusion fusion;
  FusionGuard fg(&fusion);

  TensorView* tv = makeSymbolicTensor(3);

  tv = tv->split(2, 2);
  EXPECT_EQ(tv->nDims(), 4);
  Expr* outer = tv->axis(2)->extent()->definition();

  ASSERT_TRUE(outer->isA<BinaryOp>());
  auto bop = outer->as<BinaryOp>();
  EXPECT_EQ(bop->getBinaryOpType(), BinaryOpType::CeilDiv);
  ASSERT_TRUE(bop->lhs()->sameAs(tv->getLogicalDomain()[2]->extent()));
  ASSERT_TRUE(bop->rhs()->sameAs(IrBuilder::create<Val>(2L, DataType::Index)));

  IterDomain* inner = static_cast<IterDomain*>(tv->axis(3));
  EXPECT_TRUE(inner->extent()->isScalar());
  EXPECT_TRUE(inner->extent()->isConst());
  EXPECT_EQ(inner->extent()->value(), 2);
}

TEST_F(NVFuserTest, FusionTVMerge_CUDA) {
  Fusion fusion;
  FusionGuard fg(&fusion);

  TensorView* tv = makeSymbolicTensor(3);

  tv = tv->merge(1);
  Expr* axisOp = tv->axis(1)->extent()->definition();

  NVF_CHECK(
      tv->nDims() == 2 && axisOp->isA<BinaryOp>() &&
      static_cast<BinaryOp*>(axisOp)->getBinaryOpType() == BinaryOpType::Mul &&
      static_cast<BinaryOp*>(axisOp)->lhs() ==
          tv->getLogicalDomain()[1]->extent() &&
      static_cast<BinaryOp*>(axisOp)->rhs() ==
          tv->getLogicalDomain()[2]->extent());
}

TEST_F(NVFuserTest, FusionTVReorder_CUDA) {
  Fusion fusion;
  FusionGuard fg(&fusion);

  std::unordered_map<int64_t, int64_t> shift_right{{-1, 0}};

  std::unordered_map<int64_t, int64_t> shift_left{{0, -1}};

  std::unordered_map<int64_t, int64_t> shift_left_2{{0, -1}, {1, 0}, {2, 1}};

  std::unordered_map<int64_t, int64_t> swap{{0, 2}, {2, 0}};

  auto tv = makeSymbolicTensor(3);
  std::vector<IterDomain*> ref;
  ref = std::vector<IterDomain*>(
      tv->getLoopDomain().begin(), tv->getLoopDomain().end());

  tv->reorder(shift_left);
  for (const auto i : c10::irange(tv->nDims())) {
    NVF_CHECK(ref[i]->sameAs(tv->axis(i - 1)));
  }

  tv = makeSymbolicTensor(3);
  ref = std::vector<IterDomain*>(
      tv->getLoopDomain().begin(), tv->getLoopDomain().end());

  tv->reorder(shift_left);
  for (const auto i : c10::irange(tv->nDims())) {
    NVF_CHECK(ref[i]->sameAs(tv->axis(i - 1)));
  }

  tv = makeSymbolicTensor(3);
  ref = std::vector<IterDomain*>(
      tv->getLoopDomain().begin(), tv->getLoopDomain().end());

  tv->reorder(shift_right);
  NVF_CHECK(ref[ref.size() - 1]->sameAs(tv->axis(0)));
  for (const auto i : c10::irange(1, tv->nDims())) {
    NVF_CHECK(ref[i - 1]->sameAs(tv->axis(i)));
  }

  tv = makeSymbolicTensor(3);
  ref = std::vector<IterDomain*>(
      tv->getLoopDomain().begin(), tv->getLoopDomain().end());
  tv->reorder(swap);
  NVF_CHECK(ref[0]->sameAs(tv->axis(2)));
  NVF_CHECK(ref[2]->sameAs(tv->axis(0)));
  NVF_CHECK(ref[1]->sameAs(tv->axis(1)));
}

TEST_F(NVFuserTest, FusionEquality_CUDA) {
  Fusion fusion;
  FusionGuard fg(&fusion);

  Val* fval1 = IrBuilder::create<Val>(DataType::Double);
  Val* fval1_copy = fval1;
  Val* fval2 = IrBuilder::create<Val>(DataType::Double);
  Val* fone = IrBuilder::create<Val>(1.0);

  NVF_CHECK(fval1->sameAs(fval1_copy));
  NVF_CHECK(!fval1->sameAs(fval2));
  NVF_CHECK(!fone->sameAs(fval1));
  NVF_CHECK(fone->sameAs(IrBuilder::create<Val>(1.0)));

  Val* ival1 = IrBuilder::create<Val>(DataType::Int);
  Val* ival1_copy = ival1;
  Val* ival2 = IrBuilder::create<Val>(DataType::Int);
  Val* ione = IrBuilder::create<Val>(1L);

  NVF_CHECK(ival1->sameAs(ival1_copy));
  NVF_CHECK(!ival1->sameAs(ival2));
  NVF_CHECK(!ione->sameAs(ival1));
  NVF_CHECK(ione->sameAs(IrBuilder::create<Val>(1L)));

  BinaryOp* add1 = IrBuilder::create<BinaryOp>(
      BinaryOpType::Add,
      IrBuilder::create<Val>(DataType::Double),
      fval1,
      ival1);
  BinaryOp* add1_copy = IrBuilder::create<BinaryOp>(
      BinaryOpType::Add,
      IrBuilder::create<Val>(DataType::Double),
      fval1,
      ival1);
  BinaryOp* sub1 = IrBuilder::create<BinaryOp>(
      BinaryOpType::Sub,
      IrBuilder::create<Val>(DataType::Double),
      fval1,
      ival1);

  UnaryOp* neg1 = IrBuilder::create<UnaryOp>(
      UnaryOpType::Neg, IrBuilder::create<Val>(DataType::Double), fval1);
  UnaryOp* neg2 = IrBuilder::create<UnaryOp>(
      UnaryOpType::Neg, IrBuilder::create<Val>(DataType::Double), fval2);
  UnaryOp* neg1_copy = IrBuilder::create<UnaryOp>(
      UnaryOpType::Neg, IrBuilder::create<Val>(DataType::Double), fval1);

  NVF_CHECK(add1->sameAs(add1_copy));
  NVF_CHECK(!add1->sameAs(sub1));

  NVF_CHECK(neg1->sameAs(neg1_copy));
  NVF_CHECK(!static_cast<Expr*>(neg1)->sameAs(add1));
  NVF_CHECK(!neg1->sameAs(neg2));
}

TEST_F(NVFuserTest, FusionDependency_CUDA) {
  Fusion fusion;
  FusionGuard fg(&fusion);

  Val* d0 = IrBuilder::create<Val>(0.f);
  Val* d1 = IrBuilder::create<Val>(1.f);
  auto d2 = add(d0, d1);

  auto d3 = add(d2, d2);

  Val* d4 = IrBuilder::create<Val>(4.f);
  Val* d5 = IrBuilder::create<Val>(5.f);
  auto d6 = add(d4, d5);

  Val* d7 = IrBuilder::create<Val>(7.f);
  Val* d8 = IrBuilder::create<Val>(8.f);
  auto d9 = add(d7, d8);

  auto d10 = add(d6, d9);

  auto d11 = add(d3, d10);

  NVF_CHECK(DependencyCheck::isDependencyOf(d0, d11));
  NVF_CHECK(DependencyCheck::isDependencyOf(d1, d11));
  NVF_CHECK(DependencyCheck::isDependencyOf(d2, d11));
  NVF_CHECK(DependencyCheck::isDependencyOf(d3, d11));
  NVF_CHECK(DependencyCheck::isDependencyOf(d6, d11));
  NVF_CHECK(DependencyCheck::isDependencyOf(d9, d11));
  NVF_CHECK(DependencyCheck::isDependencyOf(d0, d2));
  NVF_CHECK(DependencyCheck::isDependencyOf(d2, d3));
  NVF_CHECK(DependencyCheck::isDependencyOf(d4, d6));
  NVF_CHECK(DependencyCheck::isDependencyOf(d8, d10));

  NVF_CHECK(!DependencyCheck::isDependencyOf(d11, d0));
  NVF_CHECK(!DependencyCheck::isDependencyOf(d11, d1));
  NVF_CHECK(!DependencyCheck::isDependencyOf(d11, d2));
  NVF_CHECK(!DependencyCheck::isDependencyOf(d11, d3));
  NVF_CHECK(!DependencyCheck::isDependencyOf(d11, d4));
  NVF_CHECK(!DependencyCheck::isDependencyOf(d11, d5));
  NVF_CHECK(!DependencyCheck::isDependencyOf(d2, d0));
  NVF_CHECK(!DependencyCheck::isDependencyOf(d3, d2));
  NVF_CHECK(!DependencyCheck::isDependencyOf(d6, d4));
  NVF_CHECK(!DependencyCheck::isDependencyOf(d10, d8));

  auto dep_chain = DependencyCheck::getSingleDependencyChain(d0, d11);
  NVF_CHECK(dep_chain.back() == d11);
  dep_chain.pop_back();
  NVF_CHECK(dep_chain.back() == d3);
  dep_chain.pop_back();
  NVF_CHECK(dep_chain.back() == d2);
  dep_chain.pop_back();

  dep_chain = DependencyCheck::getSingleDependencyChain(d6, d11);
  NVF_CHECK(dep_chain.back() == d11);
  dep_chain.pop_back();
  NVF_CHECK(dep_chain.back() == d10);
  dep_chain.pop_back();

  dep_chain = DependencyCheck::getSingleDependencyChain(d4, d11);
  NVF_CHECK(dep_chain.back() == d11);
  dep_chain.pop_back();
  NVF_CHECK(dep_chain.back() == d10);
  dep_chain.pop_back();
  NVF_CHECK(dep_chain.back() == d6);
  dep_chain.pop_back();

  dep_chain = DependencyCheck::getSingleDependencyChain(d11, d2);
  NVF_CHECK(dep_chain.empty());
}

TEST_F(NVFuserTest, FusionOuterSplit_CUDA) {
  Fusion fusion;
  FusionGuard fg(&fusion);

  TensorView* tv0 = full(
      {IrBuilder::create<Val>(2L),
       IrBuilder::create<Val>(6L),
       IrBuilder::create<Val>(32L)},
      IrBuilder::create<Val>(1.0, DataType::Float),
      DataType::Float);

  TensorView* tv1 = add(tv0, IrBuilder::create<Val>(2.0));
  TensorView* tv2 = add(tv1, IrBuilder::create<Val>(3.0));
  fusion.addOutput(tv2);

  //[I0, I1, I2]
  tv2->split(-1, 4, false);
  //[I0, I1, I2o{4}, I2i]
  tv2->merge(0);
  tv2->merge(0);
  //[I0*I1*I2o{4}, I2i]
  tv2->split(0, 2);
  //[I0*I1*I2o{4}o, I0*I1*I2o{4}i{2}, I2i]
  tv2->reorder({{0, 1}, {1, 0}});
  // I0*I1*I2o{4}i{2}, [I0*I1*I2o{4}o, I2i]
  TransformPropagatorWithCheck propagator(tv2);
  MaxLogicalDomainInfoSpanningTree(tv2).traverse(&propagator);

  inlineMost();

  auto options = at::TensorOptions().dtype(at::kFloat).device(at::kCUDA, 0);

  KernelExecutor ke;
  ke.compile(&fusion);
  auto outputs = ke.run({});
  const auto& output = outputs.at(0);

  at::Tensor output_ref = at::ones_like(output, options);
  output_ref = output_ref + 2.0 + 3.0;

  NVF_CHECK(output_ref.equal(output));
}

TEST_F(NVFuserTest, FusionCodeGen_CUDA) {
  Fusion fusion;
  FusionGuard fg(&fusion);

  TensorView* tv0 = full(
      {IrBuilder::create<Val>(16L),
       IrBuilder::create<Val>(8L),
       IrBuilder::create<Val>(8L)},
      IrBuilder::create<Val>(1.0, DataType::Float),
      DataType::Float);

  TensorView* tv1 = add(tv0, IrBuilder::create<Val>(2.0));
  TensorView* tv2 = add(tv1, IrBuilder::create<Val>(3.0));
  fusion.addOutput(tv2);

  //[I0, I1, I2]
  tv2 = tv2->split(0, 4);
  //[I0o, I0i{4}, I1, I2]
  tv2 = tv2->merge(1);
  //[I0o, I0i{4}*I1, I2]
  tv2 = tv2->split(-1, 2);
  //[I0o, I0i{4}*I1, I2o, I2i{2}]
  tv2 = tv2->reorder({{0, 1}, {1, 0}, {3, 2}});
  //[I0i{4}*I1, I0o, I2i{2}, I2o]
  TransformPropagatorWithCheck propagator(tv2);
  MaxLogicalDomainInfoSpanningTree(tv2).traverse(&propagator);

  inlineMost();

  auto options = at::TensorOptions().dtype(at::kFloat).device(at::kCUDA, 0);

  KernelExecutor ke;
  ke.compile(&fusion);
  auto outputs = ke.run({});
  const auto& output = outputs.at(0);

  at::Tensor output_ref = at::ones_like(output, options);
  output_ref = output_ref + 2.0 + 3.0;

  NVF_CHECK(output_ref.equal(output));
}

TEST_F(NVFuserTest, FusionCodeGen2_CUDA) {
  Fusion fusion;
  FusionGuard fg(&fusion);

  TensorView* tv0 = makeSymbolicTensor(3);
  TensorView* tv1 = makeSymbolicTensor(3);
  TensorView* tv2 = add(tv1, IrBuilder::create<Val>(2.0));
  TensorView* tv3 = add(tv0, tv2);

  fusion.addInput(tv0);
  fusion.addInput(tv1);
  fusion.addOutput(tv3);

  //[I0, I1, I2]
  tv3->reorder({{0, 2}, {2, 0}});
  //[I2, I1, I0]
  tv3->split(-1, 4);
  //[I2, I1, I0o, I0i{4}]
  tv3->reorder({{2, 0}, {3, 1}, {0, 3}});
  // I0o, I0i{4}, I1, I2]
  TransformPropagatorWithCheck propagator(tv3);
  MaxLogicalDomainInfoSpanningTree(tv3).traverse(&propagator);

  tv3->axis(0)->parallelize(ParallelType::BIDx);
  tv3->axis(-1)->parallelize(ParallelType::TIDx);

  inlineMost();

  auto options = at::TensorOptions().dtype(at::kFloat).device(at::kCUDA, 0);

  at::Tensor input1 = at::randn({16, 8, 8}, options);
  at::Tensor input2 = at::randn_like(input1);

  KernelExecutor ke;
  ke.compile(&fusion, {input1, input2});
  auto outputs = ke.run({input1, input2});

  at::Tensor tv2_ref = input2 + 2.0;
  at::Tensor output_ref = input1 + tv2_ref;

  NVF_CHECK(output_ref.equal(outputs[0]));
}

TEST_F(NVFuserTest, FusionSimplePWise_CUDA) {
  Fusion fusion;
  FusionGuard fg(&fusion);
  // dimensionality of the problem
  int nDims = 3;

  // Set up your input tensor views
  TensorView* tv0 = makeContigTensor(nDims);
  TensorView* tv1 = makeContigTensor(nDims);

  // Register your inputs
  fusion.addInput(tv0);
  fusion.addInput(tv1);

  // Do math with it, it returns a `Val*` but can be static_casted back to
  // TensorView
  TensorView* tv2 = add(tv1, IrBuilder::create<Val>(2.0));
  TensorView* tv3 = add(tv0, tv2);

  // Register your outputs
  fusion.addOutput(tv3);

  // Do transformations, remember, transformations are outputs to inputs
  // This doesn't have to be in this order
  tv3->merge(1);
  tv3->merge(0);

  // Split by n_threads
  tv3->split(0, 128);
  tv3->split(0, 4);
  TransformPropagatorWithCheck propagator(tv3);
  MaxLogicalDomainInfoSpanningTree(tv3).traverse(&propagator);

  // Parallelize TV3
  tv3->axis(0)->parallelize(ParallelType::BIDx);
  tv3->axis(-2)->parallelize(ParallelType::Unroll);
  tv3->axis(-1)->parallelize(ParallelType::TIDx);

  inlineMost();

  auto options = at::TensorOptions().dtype(at::kFloat).device(at::kCUDA, 0);

  at::Tensor input1 = at::randn({64, 2, 128}, options);
  at::Tensor input2 = at::rand_like(input1);
  at::Tensor output = at::empty_like(input1);

  KernelExecutor ke;
  ke.compile(&fusion, {input1, input2});
  ke.run({input1, input2}, {output});

  at::Tensor tv2_ref = input2 + 2.0;
  at::Tensor output_ref = input1 + tv2_ref;

  NVF_CHECK(output_ref.equal(output));
}

TEST_F(NVFuserTest, FusionSimplePWiseDtypeComplex_CUDA) {
  Fusion fusion;
  FusionGuard fg(&fusion);
  // dimensionality of the problem
  int nDims = 3;

  // Set up your input tensor views
  TensorView* tv0 = makeContigTensor(nDims, DataType::ComplexFloat);
  TensorView* tv1 = makeContigTensor(nDims, DataType::ComplexFloat);

  // Register your inputs
  fusion.addInput(tv0);
  fusion.addInput(tv1);

  // Do math with it, it returns a `Val*` but can be static_casted back to
  // TensorView
  std::complex<double> scalar1(2.0, 3.0);
  TensorView* tv2 = add(tv1, IrBuilder::create<Val>(scalar1));
  TensorView* tv3 = add(tv0, tv2);

  // Register your outputs
  fusion.addOutput(tv3);

  // Do transformations, remember, transformations are outputs to inputs
  // This doesn't have to be in this order
  tv3->merge(1);
  tv3->merge(0);

  // Split by n_threads
  tv3->split(0, 128);
  tv3->split(0, 4);
  TransformPropagatorWithCheck propagator(tv3);
  MaxLogicalDomainInfoSpanningTree(tv3).traverse(&propagator);

  // Parallelize TV3
  tv3->axis(0)->parallelize(ParallelType::BIDx);
  tv3->axis(-2)->parallelize(ParallelType::Unroll);
  tv3->axis(-1)->parallelize(ParallelType::TIDx);

  inlineMost();

  auto options =
      at::TensorOptions().dtype(at::kComplexFloat).device(at::kCUDA, 0);

  at::Tensor input1 = at::randn({64, 2, 128}, options);
  at::Tensor input2 = at::rand_like(input1);
  at::Tensor output = at::empty_like(input1);

  KernelExecutor ke;
  ke.compile(&fusion, {input1, input2});
  ke.run({input1, input2}, {output});

  at::Tensor tv2_ref = input2 + static_cast<c10::complex<double>>(scalar1);
  at::Tensor output_ref = input1 + tv2_ref;

  NVF_CHECK(output_ref.equal(output));
}

TEST_F(NVFuserTest, FusionExecKernel_CUDA) {
  Fusion fusion;
  FusionGuard fg(&fusion);

  // Set up your input tensor views
  TensorView* tv0 = makeSymbolicTensor(2);
  TensorView* tv1 = makeSymbolicTensor(2);

  // Register your inputs
  fusion.addInput(tv0);
  fusion.addInput(tv1);

  // Do math with it, it returns a `Val*` but can be static_casted back to
  // TensorView
  TensorView* tv2 = add(tv1, IrBuilder::create<Val>(2.0));
  TensorView* tv3 = add(tv0, tv2);

  // Register your outputs
  fusion.addOutput(tv3);

  tv3->merge(0);
  tv3->split(0, 128);
  tv3->split(0, 4);
  TransformPropagatorWithCheck propagator(tv3);
  MaxLogicalDomainInfoSpanningTree(tv3).traverse(&propagator);

  // Parallelize TV3
  tv3->axis(0)->parallelize(ParallelType::BIDx);
  tv2->axis(1)->parallelize(ParallelType::Unroll);
  tv3->axis(1)->parallelize(ParallelType::Unroll);
  tv2->axis(-1)->parallelize(ParallelType::TIDx);
  tv3->axis(-1)->parallelize(ParallelType::TIDx);

  inlineMost();

  auto options = at::TensorOptions().dtype(at::kFloat).device(at::kCUDA, 0);

  at::Tensor input1 = at::ones({1, 128}, options);
  at::Tensor input2 = at::ones_like(input1);

  KernelExecutor ke;
  ke.compile(&fusion, {input1, input2});
  auto outputs = ke.run({input1, input2});

  at::Tensor check = at::full({1, 128}, 4, options);
  ;
  NVF_CHECK(outputs[0].equal(check));
}

int ceilDiv_(int a, int b) {
  return (a + b - 1) / b;
}

TEST_F(NVFuserTest, FusionAdvancedComputeAt1_CUDA) {
  // Case 1
  // tv1 = tv0 * 0.5
  // tv2 = tv1 * -1
  // tv3 = tv1 + 3
  // tv4 = tv1 * 2
  // tv5 = tv3 + tv2
  // tv6 = tv5 + tv4
  // tv7 = tv1 + tv4
  Fusion fusion;
  FusionGuard fg(&fusion);

  TensorView* tv0 = makeSymbolicTensor(2);
  fusion.addInput(tv0);

  TensorView* tv1 = mul(tv0, IrBuilder::create<Val>(0.5));
  TensorView* tv2 = mul(tv1, IrBuilder::create<Val>(-1.0));
  TensorView* tv3 = add(tv1, IrBuilder::create<Val>(3.0));
  TensorView* tv4 = mul(tv1, IrBuilder::create<Val>(2.0));
  TensorView* tv5 = add(tv3, tv2);

  TensorView* tv6 = add(tv5, tv4);
  TensorView* tv7 = add(tv1, tv4);

  fusion.addOutput(tv6);
  fusion.addOutput(tv7);

  // Lets setup to actually run
  tv7->merge(0);
  tv7->split(0, 128);
  tv7->split(0, 4);

  tv7->axis(0)->parallelize(ParallelType::BIDx);

  tv0->computeAt(tv7, 1);

  ComputeAtMap ca_map(&fusion);

  // The this-position of the last tensor should be zero.
  NVF_CHECK(
      tv7->nDims() == 3 && tv7->getComputeAtPosition() == 0 &&
      tv7->getMaxProducerPosition() == 1);
  NVF_CHECK(
      tv7->nDims() == 3 && tv6->getComputeAtPosition() == 0 &&
      tv6->getMaxProducerPosition() == 1);
  // The position of every other tensor should be 1.
  for (auto tv : {tv1, tv2, tv3, tv4, tv5}) {
    NVF_CHECK(tv->nDims() == 3 && tv->getComputeAtPosition() == 1);

    NVF_CHECK(
        ca_map.areMapped(tv7->axis(0), tv->axis(0), IdMappingMode::PERMISSIVE));
  }

  for (Val* val : fusion.vals()) {
    if (!val->isFusionInput() &&
        val->getValType().value() == ValType::TensorView) {
      TensorView* tv = static_cast<TensorView*>(val);
      tv->axis(1)->parallelize(ParallelType::Unroll);
      tv->axis(-1)->parallelize(ParallelType::TIDx);
    }
  }

  auto options = at::TensorOptions().dtype(at::kFloat).device(at::kCUDA, 0);

  at::Tensor aten_input = at::randn({129, 127}, options);

  auto cg_outputs = {
      at::empty_like(aten_input, options), at::empty_like(aten_input, options)};

  KernelExecutor ke;
  ke.compile(&fusion, {aten_input});
  ke.run({aten_input}, cg_outputs);

  testValidate(&fusion, cg_outputs, {aten_input}, __LINE__, __FILE__);
}

TEST_F(NVFuserTest, FusionAdvancedComputeAt2_CUDA) {
  // Case 2
  // tv1 = tv0 * -1
  // tv2 = tv0 + 3
  // tv3 = tv0 * 2
  // tv4 = tv2 + tv1
  // tv5 = tv4 + tv3
  // tv6 = tv5 + tv3
  Fusion fusion;
  FusionGuard fg(&fusion);

  TensorView* tv0 = makeSymbolicTensor(2);
  fusion.addInput(tv0);

  TensorView* tv1 = mul(tv0, IrBuilder::create<Val>(-1.0));
  TensorView* tv2 = add(tv0, IrBuilder::create<Val>(3.0));
  TensorView* tv3 = mul(tv0, IrBuilder::create<Val>(2.0));
  TensorView* tv4 = add(tv2, tv1);

  TensorView* tv5 = add(tv4, tv3);
  TensorView* tv6 = add(tv5, tv3);

  fusion.addOutput(tv5);
  fusion.addOutput(tv6);

  // Lets setup to actually run
  tv6->merge(0);
  tv6->split(0, 128);
  tv6->split(0, 4);

  tv6->axis(0)->parallelize(ParallelType::BIDx);

  tv0->computeAt(tv6, 1);

  for (Val* val : fusion.vals()) {
    if (!val->isFusionInput() &&
        val->getValType().value() == ValType::TensorView) {
      TensorView* tv = static_cast<TensorView*>(val);

      tv->axis(1)->parallelize(ParallelType::Unroll);
      tv->axis(-1)->parallelize(ParallelType::TIDx);
    }
  }

  auto options = at::TensorOptions().dtype(at::kFloat).device(at::kCUDA, 0);
  at::Tensor input = at::randn({129, 127}, options);

  KernelExecutor ke;
  ke.compile(&fusion, {input});
  auto cg_outputs = ke.run({input});

  testValidate(&fusion, cg_outputs, {input}, __LINE__, __FILE__);
}

TEST_F(NVFuserTest, FusionAdvancedComputeAt3_CUDA) {
  // Case 3
  // T2 = T1 * 0.979361
  // T3 = T2 * T0
  Fusion fusion;
  FusionGuard fg(&fusion);

  TensorView* tv0 = makeSymbolicTensor(4);
  fusion.addInput(tv0);

  TensorView* tv1 = makeSymbolicTensor(4);
  fusion.addInput(tv1);

  TensorView* tv2 = mul(tv1, IrBuilder::create<Val>(.979361));
  TensorView* tv3 = mul(tv2, tv0);

  fusion.addOutput(tv3);

  // Lets setup to actually run
  while (tv3->nDims() > 1)
    tv3->merge(0);
  tv3->split(0, 128);
  tv3->split(0, 4);

  tv0->computeAt(tv3, 1);
  tv1->computeAt(tv3, 1);

  tv3->axis(0)->parallelize(ParallelType::BIDx);

  for (Val* val : fusion.vals()) {
    if (!val->isFusionInput() &&
        val->getValType().value() == ValType::TensorView) {
      TensorView* tv = static_cast<TensorView*>(val);

      tv->axis(1)->parallelize(ParallelType::Unroll);
      tv->axis(-1)->parallelize(ParallelType::TIDx);
    }
  }

  auto options = at::TensorOptions().dtype(at::kFloat).device(at::kCUDA, 0);
  at::Tensor t0 = at::randn({129, 127, 63, 65}, options);
  at::Tensor t1 = at::rand_like(t0, options);

  at::Tensor cg_output = at::empty_like(t0, options);

  KernelExecutor ke;
  ke.compile(&fusion, {t0, t1});
  ke.run({t0, t1}, {cg_output});

  testValidate(&fusion, {cg_output}, {t0, t1}, __LINE__, __FILE__);
}

TEST_F(NVFuserTest, FusionAdvancedComputeAt4_CUDA) {
  // Case 4
  // T4 = T2 - T3
  // T5 = T1 + T4
  // T6 = T5 - T0
  Fusion fusion;
  FusionGuard fg(&fusion);

  TensorView* tv0 = makeSymbolicTensor(4);
  fusion.addInput(tv0);

  TensorView* tv1 = makeSymbolicTensor(4);
  fusion.addInput(tv1);

  TensorView* tv2 = makeSymbolicTensor(4);
  fusion.addInput(tv2);

  TensorView* tv3 = makeSymbolicTensor(4);
  fusion.addInput(tv3);

  TensorView* tv4 = sub(tv2, tv3);
  TensorView* tv5 = add(tv1, tv4);
  TensorView* tv6 = sub(tv5, tv0);

  fusion.addOutput(tv6);

  // Lets setup to actually run
  while (tv6->nDims() > 1)
    tv6->merge(0);
  tv6->split(0, 128);
  tv6->split(0, 4);

  tv0->computeAt(tv6, 1);
  tv1->computeAt(tv6, 1);
  tv2->computeAt(tv6, 1);
  tv3->computeAt(tv6, 1);

  tv6->axis(0)->parallelize(ParallelType::BIDx);

  for (Val* val : fusion.vals()) {
    if (!val->isFusionInput() &&
        val->getValType().value() == ValType::TensorView) {
      TensorView* tv = static_cast<TensorView*>(val);

      tv->axis(1)->parallelize(ParallelType::Unroll);
      tv->axis(-1)->parallelize(ParallelType::TIDx);
    }
  }

  auto options = at::TensorOptions().dtype(at::kFloat).device(at::kCUDA, 0);
  at::Tensor t0 = at::randn({129, 127, 63, 65}, options);
  at::Tensor t1 = at::rand_like(t0, options);
  at::Tensor t2 = at::rand_like(t0, options);
  at::Tensor t3 = at::rand_like(t0, options);

  KernelExecutor ke;
  ke.compile(&fusion, {t0, t1, t2, t3});
  auto cg_outputs = ke.run({t0, t1, t2, t3});

  testValidate(&fusion, cg_outputs, {t0, t1, t2, t3}, __LINE__, __FILE__);
}

TEST_F(NVFuserTest, FusionAdvancedComputeAt5_CUDA) {
  // Case 5
  // tv2 = tv0 + 2.0
  // tv3 = tv1 * tv2
  Fusion fusion;
  FusionGuard fg(&fusion);

  // Set up your input tensor views
  TensorView* tv0 = makeSymbolicTensor(2);
  fusion.addInput(tv0);
  TensorView* tv1 = makeSymbolicTensor(2);
  fusion.addInput(tv1);
  TensorView* tv2 = add(tv0, IrBuilder::create<Val>(2.0));
  TensorView* tv3 = mul(tv1, tv2);
  fusion.addOutput(tv3);

  tv3->merge(0);
  tv3->split(-1, 8);
  tv3->split(-1, 4);

  tv2->computeAt(tv3, 1);
  tv3->axis(0)->parallelize(ParallelType::BIDx);

  auto options = at::TensorOptions().dtype(at::kFloat).device(at::kCUDA, 0);
  at::Tensor t0 = at::randn({63, 65}, options);
  at::Tensor t1 = at::rand_like(t0, options);

  KernelExecutor ke;
  ke.compile(&fusion, {t0, t1});
  auto cg_outputs = ke.run({t0, t1});

  testValidate(&fusion, cg_outputs, {t0, t1}, __LINE__, __FILE__);
}

TEST_F(NVFuserTest, FusionAdvancedComputeAt6_CUDA) {
  Fusion fusion;
  FusionGuard fg(&fusion);

  TensorView* tv0 = makeSymbolicTensor(2);
  fusion.addInput(tv0);
  TensorView* tv1 = makeSymbolicTensor(2);
  fusion.addInput(tv1);
  TensorView* tv2 = add(tv0, IrBuilder::create<Val>(2.0));
  TensorView* tv3 = mul(tv1, tv2);
  fusion.addOutput(tv3);

  tv2->merge(0);
  tv2->split(-1, 8);
  tv2->split(-1, 4);
  tv3->merge(0);
  tv3->split(-1, 8);

  tv2->computeAt(tv3, 1);

  tv3->axis(0)->parallelize(ParallelType::BIDx);

  auto options = at::TensorOptions().dtype(at::kFloat).device(at::kCUDA, 0);
  at::Tensor t0 = at::randn({63, 65}, options);
  at::Tensor t1 = at::rand_like(t0, options);

  KernelExecutor ke;
  ke.compile(&fusion, {t0, t1});
  auto cg_outputs = ke.run({t0, t1});

  testValidate(&fusion, cg_outputs, {t0, t1}, __LINE__, __FILE__);
}

TEST_F(NVFuserTest, FusionAdvancedComputeAt7_CUDA) {
  Fusion fusion;
  FusionGuard fg(&fusion);

  auto tv0 = makeSymbolicTensor(1);
  fusion.addInput(tv0);

  auto tv1 = add(tv0, IrBuilder::create<Val>(1.0));

  auto tv2 = makeSymbolicTensor(1);
  fusion.addInput(tv2);

  auto tv3 = add(tv2, IrBuilder::create<Val>(3.0));

  auto tv4 = add(tv1, tv3);
  fusion.addOutput(tv4);

  auto tv5 = broadcast(tv1, {false, true});

  auto tv6 = makeSymbolicTensor(2);
  fusion.addInput(tv6);

  auto tv7 = mul(tv5, tv6);

  fusion.addOutput(tv7);

  tv7->split(1, 2);
  tv7->merge(0);
  tv7->split(0, 4);
  tv7->split(0, 128);

  tv7->axis(0)->parallelize(ParallelType::BIDx);
  tv7->axis(1)->parallelize(ParallelType::TIDx);

  tv0->computeAt(tv7, 1);
  auto tv5_domain = tv5->getLoopDomain();

  // These computeAt transformations should not affect the TV5 domain
  tv0->computeAt(tv4, -1);
  tv2->computeAt(tv4, -1);

  auto tv5_domain_current = tv5->getLoopDomain();
  NVF_CHECK(tv5_domain == tv5_domain_current, "Invalid TV5 domain");

  const int numel_x = 100;
  const int numel_y = 200;

  auto options = at::TensorOptions().dtype(at::kFloat).device(at::kCUDA, 0);
  auto t0 = at::randn({numel_x}, options);
  auto t2 = at::randn({numel_x}, options);
  auto t6 = at::randn({numel_x, numel_y}, options);

  KernelExecutor ke;
  ke.compile(&fusion, {t0, t2, t6});
  auto cg_outputs = ke.run({t0, t2, t6});

  testValidate(&fusion, cg_outputs, {t0, t2, t6}, __LINE__, __FILE__);
}

TEST_F(NVFuserTest, FusionAdvancedComputeAt8_CUDA) {
  Fusion fusion;
  FusionGuard fg(&fusion);

  auto tv0 = makeSymbolicTensor(1);
  fusion.addInput(tv0);

  auto tv1 = add(tv0, IrBuilder::create<Val>(1.0));

  auto tv2 = makeSymbolicTensor(1);
  fusion.addInput(tv2);

  auto tv3 = add(tv2, IrBuilder::create<Val>(3.0));

  auto tv4 = add(tv1, tv3);
  fusion.addOutput(tv4);

  auto tv5 = broadcast(tv1, {false, true});

  auto tv6 = makeSymbolicTensor(2);
  fusion.addInput(tv6);

  auto tv7 = mul(tv5, tv6);

  fusion.addOutput(tv7);

  tv7->split(1, 2);
  tv7->merge(0);
  tv7->split(0, 128, false);
  tv7->split(0, 4, false);

  tv7->axis(0)->parallelize(ParallelType::BIDx);
  tv7->axis(1)->parallelize(ParallelType::TIDx);

  // Reverse computeAt structure from previous test
  tv0->computeAt(tv4, -1);
  tv2->computeAt(tv4, -1);
  tv0->computeAt(tv7, -1);

  const int numel_x = 100;
  const int numel_y = 200;

  auto options = at::TensorOptions().dtype(at::kFloat).device(at::kCUDA, 0);
  auto t0 = at::randn({numel_x}, options);
  auto t2 = at::randn({numel_x}, options);
  auto t6 = at::randn({numel_x, numel_y}, options);

  KernelExecutor ke;
  ke.compile(&fusion, {t0, t2, t6});
  auto cg_outputs = ke.run({t0, t2, t6});

  testValidate(&fusion, cg_outputs, {t0, t2, t6}, __LINE__, __FILE__);
}

TEST_F(NVFuserTest, FusionComputeAtMultiConsumers_CUDA) {
  // tv1 = tv0 * 0.5
  // tv2 = tv1 * -1
  // tv3 = tv2 * -2
  Fusion fusion;
  FusionGuard fg(&fusion);

  TensorView* tv0 = makeSymbolicTensor(1);
  fusion.addInput(tv0);

  TensorView* tv1 = mul(tv0, IrBuilder::create<Val>(0.5));
  TensorView* tv2 = mul(tv1, IrBuilder::create<Val>(-1.0));
  TensorView* tv3 = mul(tv1, IrBuilder::create<Val>(-2.0));
  fusion.addOutput(tv2);
  fusion.addOutput(tv3);

  // This computeAt will affect tv2 as well, even though tv2 is not in
  // the data-flow path between tv1 and tv3. The reason is that tv1 is
  // now computed at tv3, so tv2 must also be computed at the same
  // location. Overall, what will happen is basically we merge
  // expressions of all tensors and compute them in a single loop
  // nest.
  TensorView* computeAtTarget = tv3;
  computeAtTarget->split(0, 128);
  tv1->computeAt(computeAtTarget, 1);

  TensorView* affected_tensors[] = {tv1, tv2, tv3};
  for (auto tv : affected_tensors) {
    NVF_CHECK(tv->nDims() == computeAtTarget->nDims());
  }

  GpuLower gpulw(&fusion);
  gpulw.run();

  NVF_CHECK(tv1->getComputeAtPosition() == 1);
  NVF_CHECK(
      tv2->getComputeAtPosition() == 0 && tv2->getMaxProducerPosition() == 1);
  NVF_CHECK(
      tv3->getComputeAtPosition() == 0 && tv3->getMaxProducerPosition() == 1);

  ComputeAtMap ca_map(&fusion);

  // Note that tv2 is also computed at tv3.
  for (auto tv : {tv1, tv2}) {
    NVF_CHECK(ca_map.areMapped(
        tv->axis(0), computeAtTarget->axis(0), IdMappingMode::PERMISSIVE));
  }

  NVF_CHECK(tv3->getComputeAtPosition() == 0);

  computeAtTarget->axis(0)->parallelize(ParallelType::BIDx);
  for (auto tv : affected_tensors) {
    tv->axis(-1)->parallelize(ParallelType::TIDx);
  }

  auto options = at::TensorOptions().dtype(at::kFloat).device(at::kCUDA, 0);

  at::Tensor aten_input = at::randn({1000}, options);

  auto cg_outputs = {
      at::empty_like(aten_input, options), at::empty_like(aten_input, options)};

  KernelExecutor ke;
  ke.compile(&fusion, {aten_input});
  ke.run({aten_input}, cg_outputs);

  testValidate(&fusion, cg_outputs, {aten_input}, __LINE__, __FILE__);
}

// Similar to ComputeAtMultiConsumers, but with a common consumer.
TEST_F(NVFuserTest, FusionComputeAtCommonConsumer1_CUDA) {
  // tv1 = tv0 * 0.5
  // tv2 = tv1 * -1
  // tv3 = tv2 * -2
  // tv4 = tv2 + tv3
  // tv5 = tv4 * 5
  Fusion fusion;
  FusionGuard fg(&fusion);

  TensorView* tv0 = makeSymbolicTensor(1);
  fusion.addInput(tv0);

  TensorView* tv1 = mul(tv0, IrBuilder::create<Val>(0.5));
  TensorView* tv2 = mul(tv1, IrBuilder::create<Val>(-1.0));
  TensorView* tv3 = mul(tv1, IrBuilder::create<Val>(-2.0));
  TensorView* tv4 = add(tv2, tv3);
  TensorView* tv5 = mul(tv4, IrBuilder::create<Val>(5.0));
  fusion.addOutput(tv3);
  fusion.addOutput(tv4);
  fusion.addOutput(tv5);

  // Computing tv1 at tv3. This will affect tv2 as discussed in
  // ComplexComputeAt1. Additionally, in this case, notice that tv4 is
  // the common consumer of tv2 and tv3, so they are computed at
  // tv4. The indirect propagation of the computeAt should stop at the
  // common consumer, and no further change should occur. More
  // specifically, the computeAT position of tv4 and tv5 should be zero.
  TensorView* computeAtTarget = tv3;
  computeAtTarget->split(0, 128);
  tv1->computeAt(computeAtTarget, 1);

  TensorView* affected_tensors[] = {tv1, tv2, tv3, tv4};
  for (auto tv : affected_tensors) {
    NVF_CHECK(tv->nDims() == computeAtTarget->nDims());
  }

  NVF_CHECK(tv1->getComputeAtPosition() == 1);
  NVF_CHECK(tv2->getComputeAtPosition() == 1);
  NVF_CHECK(tv3->getComputeAtPosition() == 1);
  NVF_CHECK(tv4->getComputeAtPosition() == 0);
  NVF_CHECK(tv5->getComputeAtPosition() == 0);

  computeAtTarget->axis(0)->parallelize(ParallelType::BIDx);

  for (auto tv : affected_tensors) {
    tv->axis(-1)->parallelize(ParallelType::TIDx);
  }

  // Transform tv5 to make it look like the rest
  tv5->split(0, 128);
  tv5->axis(1)->parallelize(ParallelType::TIDx);
  tv5->axis(0)->parallelize(ParallelType::BIDx);

  auto options = at::TensorOptions().dtype(at::kFloat).device(at::kCUDA, 0);

  at::Tensor aten_input = at::randn({1000}, options);

  auto cg_outputs = {
      at::empty_like(aten_input, options),
      at::empty_like(aten_input, options),
      at::empty_like(aten_input, options)};

  KernelExecutor ke;
  ke.compile(&fusion, {aten_input});
  ke.run({aten_input}, cg_outputs);

  testValidate(&fusion, cg_outputs, {aten_input}, __LINE__, __FILE__);
}

TEST_F(NVFuserTest, FusionComputeAtCommonConsumer2_CUDA) {
  // tv1 = tv0 * 0.5
  // tv2 = tv1 * -1
  // tv3 = tv2 * -1
  // tv4 = tv1 + 4
  // tv5 = tv3 + tv4
  Fusion fusion;
  FusionGuard fg(&fusion);

  TensorView* tv0 = makeSymbolicTensor(2);
  fusion.addInput(tv0);

  TensorView* tv1 = mul(tv0, IrBuilder::create<Val>(0.5));
  TensorView* tv2 = mul(tv1, IrBuilder::create<Val>(-1.0));
  TensorView* tv3 = mul(tv2, IrBuilder::create<Val>(-1.0));
  TensorView* tv4 = add(tv1, IrBuilder::create<Val>(4.0));
  TensorView* tv5 = add(tv3, tv4);

  fusion.addOutput(tv5);

  TensorView* computeAtTarget = tv3;

  computeAtTarget->merge(0);
  computeAtTarget->split(0, 128);
  computeAtTarget->split(0, 4);

  computeAtTarget->axis(0)->parallelize(ParallelType::BIDx);

  // This computeAt will affect all tensors including tv3, tv4 and
  // tv5, even though it appears to impact only tv1 and tv2. The
  // reason is that tv1 is now computed at tv3, so tv4 must also be
  // computed at the same location. Similarly, the consumer of tv4,
  // tv5, must also be computed at the same location. Overall, what
  // will happen is basically we merge expressions of all tensors and
  // compute them in a single loop nest. Internally, this will be
  // realized by making all tensors, except for those in the path
  // between tv1 and tv3, computed at tv5, which we call the common
  // consumer.
  tv1->computeAt(computeAtTarget, 1);

  // All tensors should have the same dimenionality as the target
  for (Val* val : fusion.vals()) {
    if (val->isFusionInput() ||
        val->getValType().value() != ValType::TensorView) {
      continue;
    }
    TensorView* tv = val->as<TensorView>();
    NVF_CHECK(tv->nDims() == computeAtTarget->nDims());
    if (tv == tv5) {
      NVF_CHECK(tv->getComputeAtPosition() == 0);
    } else {
      NVF_CHECK(tv->getComputeAtPosition() == 1);
    }
  }

  for (auto tv : ir_utils::filterByType<TensorView>(fusion.vals())) {
    if (!tv->isFusionInput()) {
      tv->axis(1)->parallelize(ParallelType::Unroll);
      tv->axis(-1)->parallelize(ParallelType::TIDx);
    }
  }

  auto options = at::TensorOptions().dtype(at::kFloat).device(at::kCUDA, 0);

  at::Tensor aten_input = at::randn({129, 127}, options);

  at::Tensor cg_output = at::empty_like(aten_input, options);

  KernelExecutor ke;
  ke.compile(&fusion, {aten_input});
  ke.run({aten_input}, {cg_output});

  testValidate(&fusion, {cg_output}, {aten_input}, __LINE__, __FILE__);
}

// Similar to the above common consumer test but adds an additional
// tensor that has no common consumer with the other tensors.
TEST_F(NVFuserTest, FusionComputeAtCommonConsumer3_CUDA) {
  // tv1 = tv0 * 0.5
  // tv2 = tv1 * -1
  // tv3 = tv2 * -1
  // tv4 = tv1 + 4
  // tv5 = tv2 + tv3
  // tv6 = tv1 + 6
  Fusion fusion;
  FusionGuard fg(&fusion);

  TensorView* tv0 = makeSymbolicTensor(2);
  fusion.addInput(tv0);

  TensorView* tv1 = mul(tv0, IrBuilder::create<Val>(0.5));
  TensorView* tv2 = mul(tv1, IrBuilder::create<Val>(-1.0));
  TensorView* tv3 = mul(tv2, IrBuilder::create<Val>(-1.0));
  TensorView* tv4 = add(tv1, IrBuilder::create<Val>(4.0));
  TensorView* tv5 = add(tv3, tv4);
  TensorView* tv6 = add(tv1, IrBuilder::create<Val>(6.0));

  fusion.addOutput(tv5);
  fusion.addOutput(tv6);

  TensorView* computeAtTarget = tv3;

  computeAtTarget->merge(0);
  computeAtTarget->split(0, 128);
  computeAtTarget->split(0, 4);

  computeAtTarget->axis(0)->parallelize(ParallelType::BIDx);

  // This will have the same impact on the tensors except for tv5 and
  // tv6. tv6 does not have any common consumer with the computeAt
  // target, but since it uses tv1, it must be also computed at the
  // same location as the other impacted tensors. We can either make
  // tv5 computed at tv6 or tv6 computed at tv5. In this case, tv5
  // should be computed at tv6 just because the current implementation
  // orders the computeAt relationship based on the order in which
  // tensors are specified as outputs.

  tv1->computeAt(computeAtTarget, 1);

  // All tensors should have the same dimenionality as the target
  for (auto tv : ir_utils::filterByType<TensorView>(fusion.vals())) {
    if (tv->isFusionInput()) {
      continue;
    }
    NVF_CHECK(tv->nDims() == computeAtTarget->nDims());
    if (tv == tv5 || tv == tv6) {
      NVF_CHECK(tv->getComputeAtPosition() == 0);
      NVF_CHECK(tv->getMaxProducerPosition() == 1);
    } else {
      NVF_CHECK(tv->getComputeAtPosition() == 1);
    }
  }

  for (Val* val : fusion.vals()) {
    if (!val->isFusionInput() &&
        val->getValType().value() == ValType::TensorView) {
      TensorView* tv = val->as<TensorView>();
      tv->axis(1)->parallelize(ParallelType::Unroll);
      tv->axis(-1)->parallelize(ParallelType::TIDx);
    }
  }

  auto options = at::TensorOptions().dtype(at::kFloat).device(at::kCUDA, 0);

  at::Tensor aten_input = at::randn({129, 127}, options);

  auto cg_outputs = {
      at::empty_like(aten_input, options), at::empty_like(aten_input, options)};

  KernelExecutor ke;
  ke.compile(&fusion, {aten_input});
  ke.run({aten_input}, cg_outputs);

  testValidate(&fusion, cg_outputs, {aten_input}, __LINE__, __FILE__);
}

// Similar to ComputeAtCommonConsumer1 but with an addtiona ltensor
// that does not have data dependency with the consumer.
TEST_F(NVFuserTest, FusionComputeAtNoCommonConsumer_CUDA) {
  // tv1 = tv0 * 0.5
  // tv2 = tv1 * -1
  // tv3 = tv1 * -2
  // tv4 = tv2 + tv3
  // tv5 = tv4 * 5
  // tv6 = tv1 * 6
  Fusion fusion;
  FusionGuard fg(&fusion);

  TensorView* tv0 = makeSymbolicTensor(1);
  fusion.addInput(tv0);

  TensorView* tv1 = mul(tv0, IrBuilder::create<Val>(0.5));
  TensorView* tv2 = mul(tv1, IrBuilder::create<Val>(-1.0));
  TensorView* tv3 = mul(tv1, IrBuilder::create<Val>(-2.0));
  TensorView* tv4 = add(tv2, tv3);
  TensorView* tv5 = mul(tv4, IrBuilder::create<Val>(5.0));
  // Notice that tv6 is not a consumer of tv4.
  TensorView* tv6 = mul(tv1, IrBuilder::create<Val>(6.0));
  fusion.addOutput(tv3);
  fusion.addOutput(tv4);
  fusion.addOutput(tv5);
  fusion.addOutput(tv6);

  TensorView* computeAtTarget = tv3;
  computeAtTarget->split(0, 128);
  tv1->computeAt(computeAtTarget, 1);

  TensorView* affected_tensors[] = {tv1, tv2, tv3, tv4, tv5, tv6};
  for (auto tv : affected_tensors) {
    NVF_CHECK(tv->nDims() == computeAtTarget->nDims());
    if (tv == tv6 || tv == tv5) {
      NVF_CHECK(tv->getComputeAtPosition() == 0);
    } else {
      NVF_CHECK(tv->getComputeAtPosition() == 1);
    }
  }

  computeAtTarget->axis(0)->parallelize(ParallelType::BIDx);

  for (auto tv : affected_tensors) {
    tv->axis(-1)->parallelize(ParallelType::TIDx);
  }

  auto options = at::TensorOptions().dtype(at::kFloat).device(at::kCUDA, 0);

  at::Tensor aten_input = at::randn({1000}, options);

  auto cg_outputs = {
      at::empty_like(aten_input, options),
      at::empty_like(aten_input, options),
      at::empty_like(aten_input, options),
      at::empty_like(aten_input, options)};

  KernelExecutor ke;
  ke.compile(&fusion, {aten_input});
  ke.run({aten_input}, cg_outputs);

  testValidate(&fusion, cg_outputs, {aten_input}, __LINE__, __FILE__);
}

TEST_F(NVFuserTest, FusionDetectSelfMappedDomains_CUDA) {
  Fusion fusion;
  FusionGuard fg(&fusion);

  auto tv0 = makeSymbolicTensor(1);
  fusion.addInput(tv0);
  // [I1]
  auto tv1 = add(tv0, IrBuilder::create<Val>(1.0));
  // [B2, I2]
  auto tv2 = broadcast(tv1, {true, false});
  // [I3, B3]
  auto tv3 = broadcast(tv1, {false, true});
  // [I4, I5]
  auto tv4 = add(tv2, tv3);
  fusion.addOutput(tv4);

  // IterDomainGraph maps B2, I3 and I4 together, and similarly I2,
  // B3 and I5. The problem is I1 is mapped with both of the ID
  // groups, so eventually all of the IDs are mapped
  // together. IterDomainGraph should throw an exception as this
  // pattern of domain mappings is not supported.

  // NOLINTNEXTLINE(cppcoreguidelines-avoid-goto,hicpp-avoid-goto)
  ASSERT_ANY_THROW({ IterDomainGraph id_graph(&fusion); });
}

TEST_F(NVFuserTest, FusionScalarInputs_CUDA) {
  Fusion fusion;
  FusionGuard fg(&fusion);

  TensorView* tv0 = makeSymbolicTensor(2);
  fusion.addInput(tv0);
  TensorView* tv1 = makeSymbolicTensor(2);
  fusion.addInput(tv1);

  Val* d0 = IrBuilder::create<Val>(DataType::Double);
  fusion.addInput(d0);
  Val* d1 = IrBuilder::create<Val>(DataType::Double);
  fusion.addInput(d1);
  Val* d2 = IrBuilder::create<Val>(DataType::Double);
  fusion.addInput(d2);
  Val* d3 = IrBuilder::create<Val>(DataType::Double);
  fusion.addInput(d3);
  Val* d4 = mul(d0, d1);
  Val* d5 = sub(d2, d3);

  TensorView* tv2 = sub(tv1, d4);
  TensorView* tv3 = add(tv0, d5);
  TensorView* tv4 = mul(tv3, tv2);

  fusion.addOutput(tv4);

  // Lets setup to actually run
  while (tv4->nDims() > 1)
    tv4->merge(0);
  tv4->split(0, 128);
  tv4->split(0, 4);

  tv0->computeAt(tv4, 1);
  tv1->computeAt(tv4, 1);

  tv4->axis(0)->parallelize(ParallelType::BIDx);

  for (Val* val : fusion.vals()) {
    if (!val->isFusionInput() &&
        val->getValType().value() == ValType::TensorView) {
      TensorView* tv = static_cast<TensorView*>(val);

      tv->axis(1)->parallelize(ParallelType::Unroll);
      tv->axis(-1)->parallelize(ParallelType::TIDx);
    }
  }

  // d4 = d0 * d1
  // d5 = d2 - d3
  // t2 = t1 - d4
  // t3 = t0 + d5
  // t4 = t3 * t2

  auto options = at::TensorOptions().dtype(at::kFloat).device(at::kCUDA, 0);

  float fl0 = 0.1;
  float fl1 = -0.2;
  float fl2 = 0.3;
  float fl3 = -0.4;

  at::Tensor t0 = at::randn({129, 127}, options);
  at::Tensor t1 = at::rand_like(t0, options);

  at::Tensor cg_output = at::empty_like(t0, options);

  at::Scalar test(fl0);

  std::vector<c10::IValue> aten_inputs = {
      t0,
      t1,
      at::Scalar(fl0),
      at::Scalar(fl1),
      at::Scalar(fl2),
      at::Scalar(fl3)};

  KernelExecutor ke;
  ke.compile(&fusion, aten_inputs);
  ke.run(aten_inputs, {cg_output});

  testValidate(&fusion, {cg_output}, aten_inputs, __LINE__, __FILE__);
}

TEST_F(NVFuserTest, FusionLoopUnroll_CUDA) {
  Fusion fusion;
  FusionGuard fg(&fusion);

  // Set up your input tensor views
  TensorView* tv0 = makeSymbolicTensor(3);
  TensorView* tv1 = makeSymbolicTensor(3);

  // Register your inputs
  fusion.addInput(tv0);
  fusion.addInput(tv1);

  // Do math with it, it returns a `Val*` but can be static_casted back to
  // TensorView
  TensorView* tv2 = add(tv1, IrBuilder::create<Val>(2.0));
  TensorView* tv3 = add(tv0, tv2);

  // Register your outputs
  fusion.addOutput(tv3);

  int block_size = 16;

  tv3->merge(0, 1);
  tv3->merge(0, 1);

  tv3->split(0, block_size);
  tv3->split(0, 4);

  // For all inputs, computeAt the output inline, temporaries should be squeezed
  // between them
  tv0->computeAt(tv3, 1);
  tv1->computeAt(tv3, 1);

  // Parallelize
  tv2->axis(1)->parallelize(ParallelType::Unroll);
  tv3->axis(1)->parallelize(ParallelType::Unroll);
  tv2->axis(-1)->parallelize(ParallelType::TIDx);
  tv3->axis(-1)->parallelize(ParallelType::TIDx);
  tv3->axis(0)->parallelize(ParallelType::BIDx);

  auto options = at::TensorOptions().dtype(at::kFloat).device(at::kCUDA, 0);

  at::Tensor input0 = at::randn({129, 13, 3}, options);
  at::Tensor input1 = at::randn({129, 13, 3}, options);

  KernelExecutor ke;
  ke.compile(&fusion, {input0, input1});
  auto outputs = ke.run({input0, input1});

  NVF_CHECK(outputs[0].equal(input0.add(input1.add(2.0))));
}

/*
 * Helper function for single op testing that generates a codegen operand
 */

Val* gen_jit_operand(std::pair<ValType, DataType> desc) {
  if (desc.first == ValType::TensorView) {
    return makeSymbolicTensor(2, desc.second);
  } else if (desc.first == ValType::Others) {
    if (desc.second == DataType::Float || desc.second == DataType::Double) {
      return IrBuilder::create<Val>(DataType::Double);
    } else if (
        desc.second == DataType::ComplexFloat ||
        desc.second == DataType::ComplexDouble) {
      return IrBuilder::create<Val>(DataType::ComplexDouble);
    } else if (desc.second == DataType::Int || desc.second == DataType::Int32) {
      return IrBuilder::create<Val>(DataType::Int);
    } else {
      NVF_CHECK(false, "Not currently supported type: ", desc.first);
    }
  } else {
    NVF_CHECK(false, "Not currently supported type: ", desc.first);
  }
  return nullptr;
}

/*
 * Helper function for single op testing that generates an ATen operand
 */

at::IValue gen_aten_operand(
    std::pair<ValType, DataType> desc,
    int blocks,
    int threads,
    bool rand) {
  if (desc.first == ValType::TensorView) {
    if (desc.second == DataType::Double || desc.second == DataType::Float ||
        desc.second == DataType::ComplexDouble ||
        desc.second == DataType::ComplexFloat ||
        desc.second == DataType::Half || desc.second == DataType::BFloat16) {
      auto options = at::TensorOptions()
                         .dtype(data_type_to_aten(desc.second))
                         .device(at::kCUDA, 0);
      if (rand) {
        return at::IValue(at::rand({blocks, threads}, options));
      } else {
        return at::IValue(at::empty({blocks, threads}, options));
      }
    } else if (desc.second == DataType::Int || desc.second == DataType::Int32) {
      auto dtype = desc.second == DataType::Int32 ? at::kInt : at::kLong;
      if (rand) {
        auto options =
            at::TensorOptions().dtype(at::kFloat).device(at::kCUDA, 0);
        return at::IValue(
            at::randn({blocks, threads}, options).mul(5).to(dtype));
      } else {
        auto options = at::TensorOptions().dtype(dtype).device(at::kCUDA, 0);
        return at::IValue(at::empty({blocks, threads}, options));
      }
    } else if (desc.second == DataType::Bool) {
      if (rand) {
        auto options =
            at::TensorOptions().dtype(at::kFloat).device(at::kCUDA, 0);
        return at::IValue(
            at::rand({blocks, threads}, options).round().to(at::kBool));
      } else {
        auto options =
            at::TensorOptions().dtype(at::kBool).device(at::kCUDA, 0);
        return at::IValue(at::empty({blocks, threads}, options));
      }
    } else {
      NVF_CHECK(false, "Not currently supported type: ", desc.second)
    }
  } else if (desc.first == ValType::Others) {
    // IValue scalars can only be double int64 or bool
    if (desc.second == DataType::ComplexDouble ||
        desc.second == DataType::ComplexFloat) {
      return at::IValue(at::Scalar(c10::complex<double>(1.0, 0.0)));
    } else if (
        desc.second == DataType::Double || desc.second == DataType::Float ||
        desc.second == DataType::Half || desc.second == DataType::BFloat16) {
      return at::IValue(at::Scalar(1.0));
    } else if (desc.second == DataType::Int || desc.second == DataType::Int32) {
      return at::IValue(at::Scalar(1));
    } else {
      NVF_CHECK(false, "Not currently supported type: ", desc.first);
    }
  } else {
    NVF_CHECK(false, "Not currently supported type: ", desc.first);
  }
  return nullptr;
}

/*
 * Templatized Helper Function To generate single Op comparison between the
 * JIT codegen for Cuda and the ATen Library.
 */

using OutputPair = std::pair<ValType, DataType>;
template <
    typename AtenFunc,
    typename JitFunc,
    typename InputTuple,
    size_t... NumInputs>
void test_op(
    int blocks,
    int threads,
    std::string op_str,
    AtenFunc af,
    JitFunc jf,
    OutputPair op,
    InputTuple it,
    std::index_sequence<NumInputs...>) {
  Fusion fusion;
  FusionGuard fg(&fusion);

  // Generate Input JIT function Inputs and add them as Inputs to the Fusion
  // Graph
  std::array<Val*, sizeof...(NumInputs)> jit_inputs = {
      gen_jit_operand(std::get<NumInputs>(it))...};
  std::for_each(jit_inputs.begin(), jit_inputs.end(), [&fusion](Val* v) {
    fusion.addInput(v);
  });
  TensorView* out =
      static_cast<TensorView*>(jf(std::get<NumInputs>(jit_inputs)...));
  fusion.addOutput(out);

  std::for_each(jit_inputs.begin(), jit_inputs.end(), [out](Val* v) {
    if (v->getValType() == ValType::TensorView)
      static_cast<TensorView*>(v)->computeAt(out, -1);
  });
  out->axis(0)->parallelize(ParallelType::BIDx);
  out->axis(-1)->parallelize(ParallelType::TIDx);

  std::array<c10::IValue, sizeof...(NumInputs)> aten_inputs = {gen_aten_operand(
      std::get<NumInputs>(it), blocks, threads, /*rand*/ true)...};
  const c10::ArrayRef<c10::IValue> aten_inputs_ivalues(aten_inputs);

  at::Tensor cg_output =
      gen_aten_operand(op, blocks, threads, /*rand*/ false).toTensor();
  std::vector<at::Tensor> output_vect = {cg_output};
  cudaDeviceSynchronize();

  KernelExecutor ke;
  ke.compile(&fusion, aten_inputs_ivalues);
  ke.run(aten_inputs_ivalues, output_vect);
  cudaDeviceSynchronize();

  at::Tensor aten_output = af(aten_inputs);
  cudaDeviceSynchronize(); // This sync shouldn't be necessary;

  std::string op_msg = "Operation " + op_str;

  testValidate(
      &fusion,
      {cg_output},
      aten_inputs,
      {aten_output},
      __LINE__,
      __FILE__,
      op_msg);
}

/*
 *  Templatized Helper Function that uses variadic templates to
 *  process a variable length Input Tuple of different Operand Type.
 */
template <typename AtenFunc, typename JitFunc, typename InputTuple>
void test_op(
    int blocks,
    int threads,
    std::string op_str,
    AtenFunc af,
    JitFunc jf,
    OutputPair op,
    InputTuple it) {
  static constexpr auto size = std::tuple_size<InputTuple>::value;
  test_op(
      blocks,
      threads,
      op_str,
      af,
      jf,
      op,
      it,
      std::make_index_sequence<size>{});
}

TEST_F(NVFuserTest, FusionUnaryOps_CUDA) {
  using OpTuple =
      std::tuple<at::Tensor (*)(const at::Tensor&), UnaryOpType, std::string>;

  // [Note: explicit tuple type for uniform initialization list]
  // Tuple type must be explicitly specified for each uniform initialization
  // list within the vector to make this code compatible with some old env
  // which we still need to support. eg. gcc 5.4 + cuda 9.2.
  std::vector<OpTuple> ops{
      OpTuple{at::acos, UnaryOpType::Acos, "acos"},
      OpTuple{at::acosh, UnaryOpType::Acosh, "acosh"},
      OpTuple{at::asin, UnaryOpType::Asin, "asin"},
      OpTuple{at::asinh, UnaryOpType::Asinh, "asinh"},
      OpTuple{at::atan, UnaryOpType::Atan, "atan"},
      // There does not appear to be an appropriate ATen function for atanh
      // OpTuple{at::atanh,      UnaryOpType::Atanh,      "atanh"      },
      OpTuple{at::cos, UnaryOpType::Cos, "cos"},
      OpTuple{at::cosh, UnaryOpType::Cosh, "cosh"},
      OpTuple{at::exp, UnaryOpType::Exp, "exp"},
      // OpTuple{at::gelu, UnaryOpType::Gelu, "gelu"},
      OpTuple{at::log, UnaryOpType::Log, "log"},
      OpTuple{at::log10, UnaryOpType::Log10, "log10"},
      OpTuple{at::neg, UnaryOpType::Neg, "neg"},
      OpTuple{at::reciprocal, UnaryOpType::Reciprocal, "reciprocal"},
      OpTuple{at::sigmoid, UnaryOpType::Sigmoid, "sigmoid"},
      OpTuple{at::sin, UnaryOpType::Sin, "sin"},
      OpTuple{at::sinh, UnaryOpType::Sinh, "sinh"},
      OpTuple{at::sqrt, UnaryOpType::Sqrt, "sqrt"},
      OpTuple{at::tan, UnaryOpType::Tan, "tan"},
      OpTuple{at::tanh, UnaryOpType::Tanh, "tanh"},
      OpTuple{at::isfinite, UnaryOpType::IsFinite, "isfinite"},
      OpTuple{at::isinf, UnaryOpType::IsInf, "isinf"},
      OpTuple{at::isnan, UnaryOpType::IsNan, "isnan"},
      OpTuple{at::isreal, UnaryOpType::IsReal, "isreal"},
  };

  // There's no aten::erfcinv yet, but this function is useful
  // for generating normal random numbers
  auto aten_erfcinv = [](const at::Tensor& t) { return at::erfinv(1 - t); };

  // The following ops has no complex support in eager mode
  std::vector<OpTuple> ops_without_complex{
      OpTuple{at::ceil, UnaryOpType::Ceil, "ceil"},
      OpTuple{at::floor, UnaryOpType::Floor, "floor"},
      OpTuple{at::frac, UnaryOpType::Frac, "frac"},
      OpTuple{at::trunc, UnaryOpType::Trunc, "trunc"},
      OpTuple{at::round, UnaryOpType::Round, "round"},
      OpTuple{at::relu, UnaryOpType::Relu, "relu"},
      OpTuple{at::exp2, UnaryOpType::Exp2, "exp2"},
      OpTuple{at::expm1, UnaryOpType::Expm1, "expm1"},
      OpTuple{at::log1p, UnaryOpType::Log1p, "log1p"},
      OpTuple{at::lgamma, UnaryOpType::Lgamma, "lgamma"},
      OpTuple{at::erf, UnaryOpType::Erf, "erf"},
      OpTuple{at::erfc, UnaryOpType::Erfc, "erfc"},
      OpTuple{at::erfinv, UnaryOpType::Erfinv, "erfinv"},
      OpTuple{aten_erfcinv, UnaryOpType::Erfcinv, "erfcinv"},
      OpTuple{at::isneginf, UnaryOpType::IsNegInf, "isneginf"},
      OpTuple{at::isposinf, UnaryOpType::IsPosInf, "isposinf"},
  };

  // The following ops only supports complex
  std::vector<OpTuple> ops_complex_only{
      // real is supported via LoadStoreOp for non-complex types, and
      // UnaryOpType::Real requires input to be complex
      OpTuple{at::real, UnaryOpType::Real, "real"},
      OpTuple{at::imag, UnaryOpType::Imag, "imag"},
  };

  // Complex support for the following op is not working in nvFuser yet
  std::vector<OpTuple> ops_skip_complex{
      // TODO: abs is actually supported in nvFuser, but it has bug!!!
      // In eager mode, abs(complex_tensor) returns floating point tensor
      // but in nvFuser, it wrongly returns complex tensor!
      // We need to:
      //  1. change our type promotion logic to make a special case for abs
      //  2. why this bug is not detected here? we should bump up test coverage
      OpTuple{at::abs, UnaryOpType::Abs, "abs"},
      // TODO: the following two ops fails with compilation error like
      // "undefined function rsqrt(complex)", we could implement them in
      // helpers.cu, but I think it is better to check with Jiterator first,
      // because Jiterator uses the same string for complex support.
      OpTuple{at::rsqrt, UnaryOpType::Rsqrt, "rsqrt"},
      OpTuple{at::log2, UnaryOpType::Log2, "log2"}};

  std::vector<DataType> dtypes = {
      DataType::Float,
      DataType::Double,
      DataType::ComplexFloat,
      DataType::ComplexDouble};

  for (auto dtype : dtypes) {
    auto ops_to_test = ops;
    if (dtype != DataType::ComplexFloat && dtype != DataType::ComplexDouble) {
      ops_to_test.insert(
          ops_to_test.end(),
          ops_without_complex.begin(),
          ops_without_complex.end());
      ops_to_test.insert(
          ops_to_test.end(), ops_skip_complex.begin(), ops_skip_complex.end());
    } else {
      ops_to_test.insert(
          ops_to_test.end(), ops_complex_only.begin(), ops_complex_only.end());
    }
    std::for_each(ops.begin(), ops.end(), [&](OpTuple& op) {
      test_op(
          /*blocks*/
          640,
          /*threads*/ 64,
          /*name*/ std::get<2>(op),
          /*Aten Func   */
          [&op](std::array<c10::IValue, 1>& vals) {
            return std::get<0>(op)(vals[0].toTensor());
          },
          /*JIT  Func   */
          [&op](Val* in1) -> Val* { return unaryOp(std::get<1>(op), in1); },
          /*Output      */ std::make_pair(ValType::TensorView, dtype),
          /*Inputs Tuple*/
          std::make_tuple(std::make_pair(ValType::TensorView, dtype)));
    });
  }

  dtypes = {DataType::Int, DataType::Int32};
  for (auto dtype : dtypes) {
    test_op(
        /*blocks*/
        128,
        /*threads*/ 64,
        /*name*/ "bitwise_not",
        /*Aten Func   */
        [](std::array<c10::IValue, 1>& vals) {
          return at::bitwise_not(vals[0].toTensor());
        },
        /*JIT  Func   */
        [](Val* in1) -> Val* { return unaryOp(UnaryOpType::BitwiseNot, in1); },
        /*Output      */ std::make_pair(ValType::TensorView, dtype),
        /*Inputs Tuple*/
        std::make_tuple(std::make_pair(ValType::TensorView, dtype)));
  }
  dtypes = {DataType::Bool};
  for (auto dtype : dtypes) {
    test_op(
        /*blocks*/
        128,
        /*threads*/ 64,
        /*name*/ "logical_not",
        /*Aten Func   */
        [](std::array<c10::IValue, 1>& vals) {
          return at::bitwise_not(vals[0].toTensor());
        },
        /*JIT  Func   */
        [](Val* in1) -> Val* { return unaryOp(UnaryOpType::LogicalNot, in1); },
        /*Output      */ std::make_pair(ValType::TensorView, dtype),
        /*Inputs Tuple*/
        std::make_tuple(std::make_pair(ValType::TensorView, dtype)));
  }
}

TEST_F(NVFuserTest, FusionBinaryOps_CUDA) {
  using AtenFuncSig = at::Tensor (*)(const at::Tensor&, const at::Tensor&);
  using OpTuple = std::tuple<AtenFuncSig, BinaryOpType, std::string>;

  std::vector<DataType> dtypes = {
      DataType::Int,
      DataType::Int32,
      DataType::Double,
      DataType::Float,
      DataType::ComplexFloat,
      DataType::ComplexDouble};

  // see [Note: explicit tuple type for uniform initialization list]
  std::vector<OpTuple> equal_ops{
      OpTuple{at::eq, BinaryOpType::Eq, "eq"},
      OpTuple{at::ne, BinaryOpType::NE, "ne"}};

  // Complex numbers are not ordered
  std::vector<OpTuple> order_ops{
      OpTuple{at::ge, BinaryOpType::GE, "ge"},
      OpTuple{at::gt, BinaryOpType::GT, "gt"},
      OpTuple{at::le, BinaryOpType::LE, "le"},
      OpTuple{at::lt, BinaryOpType::LT, "lt"}};

  // see [Note: explicit tuple type for uniform initialization list]
  std::vector<OpTuple> math_ops{
      OpTuple{at::mul, BinaryOpType::Mul, "mul"},
      OpTuple{at::pow, BinaryOpType::Pow, "pow"}};

  std::vector<OpTuple> math_ops_without_int{
      OpTuple{at::div, BinaryOpType::Div, "div"},
  };

  std::vector<OpTuple> int_only_ops{
      OpTuple{at::gcd, BinaryOpType::Gcd, "gcd"},
      OpTuple{
          at::bitwise_left_shift, BinaryOpType::Lshift, "bitwise_left_shift"},
      OpTuple{
          at::bitwise_right_shift, BinaryOpType::Rshift, "bitwise_right_shift"},
      OpTuple{at::bitwise_and, BinaryOpType::BitwiseAnd, "bitwise_and"},
      OpTuple{at::bitwise_or, BinaryOpType::BitwiseOr, "bitwise_or"},
      OpTuple{at::bitwise_xor, BinaryOpType::BitwiseXor, "bitwise_xor"}};

  std::vector<OpTuple> bool_ops{
      OpTuple{at::logical_and, BinaryOpType::LogicalAnd, "logical_and"},
      OpTuple{at::logical_or, BinaryOpType::LogicalOr, "logical_or"}};

  // The following ops has no complex support in eager mode
  std::vector<OpTuple> math_ops_without_complex{
      OpTuple{at::atan2, BinaryOpType::Atan2, "atan2"},
      OpTuple{at::max, BinaryOpType::Max, "max"},
      OpTuple{at::min, BinaryOpType::Min, "min"},
      OpTuple{at::fmod, BinaryOpType::Fmod, "fmod"},
      // NOTE: Remainder does not match the Aten impl exactly
      // despite using an identical function.
      OpTuple{at::remainder, BinaryOpType::Remainder, "remainder"}};

  for (auto dtype : dtypes) {
    auto logic_ops = equal_ops;
    if (dtype != DataType::ComplexFloat && dtype != DataType::ComplexDouble) {
      logic_ops.insert(logic_ops.end(), order_ops.begin(), order_ops.end());
    }
    std::for_each(logic_ops.begin(), logic_ops.end(), [&](OpTuple& op) {
      test_op(
          /*blocks*/
          640,
          /*threads*/ 64,
          /*name*/ std::get<2>(op),
          /*Aten Func   */
          [&op](std::array<c10::IValue, 2>& vals) {
            return std::get<0>(op)(vals[0].toTensor(), vals[1].toTensor());
          },
          /*JIT  Func   */
          [&op](Val* in1, Val* in2) -> Val* {
            return binaryOp(std::get<1>(op), in1, in2);
          },
          /*Output      */ std::make_pair(ValType::TensorView, DataType::Bool),
          /*Inputs Tuple*/
          std::make_tuple(
              std::make_pair(ValType::TensorView, dtype),
              std::make_pair(ValType::TensorView, dtype)));
    });

    auto enabled_math_ops = math_ops;
    if (dtype != DataType::ComplexFloat && dtype != DataType::ComplexDouble) {
      enabled_math_ops.insert(
          enabled_math_ops.end(),
          math_ops_without_complex.begin(),
          math_ops_without_complex.end());
    }
    if (isIntegralType(dtype)) {
      enabled_math_ops.insert(
          enabled_math_ops.end(), int_only_ops.begin(), int_only_ops.end());
    } else {
      enabled_math_ops.insert(
          enabled_math_ops.end(),
          math_ops_without_int.begin(),
          math_ops_without_int.end());
    }
    if (dtype == DataType::Bool) {
      enabled_math_ops.insert(
          enabled_math_ops.end(), bool_ops.begin(), bool_ops.end());
    }
    std::for_each(
        enabled_math_ops.begin(), enabled_math_ops.end(), [&](OpTuple& op) {
          if (std::get<1>(op) == BinaryOpType::Atan2 && isIntegralType(dtype)) {
            // atan2 for integer not supported yet...
            return;
          }
          test_op(
              /*blocks*/
              640,
              /*threads*/ 64,
              /*name*/ std::get<2>(op),
              /*Aten Func   */
              [&op](std::array<c10::IValue, 2>& vals) {
                return std::get<0>(op)(vals[0].toTensor(), vals[1].toTensor());
              },
              /*JIT  Func   */
              [&op](Val* in1, Val* in2) -> Val* {
                return binaryOp(std::get<1>(op), in1, in2);
              },
              /*Output      */ std::make_pair(ValType::TensorView, dtype),
              /*Inputs Tuple*/
              std::make_tuple(
                  std::make_pair(ValType::TensorView, dtype),
                  std::make_pair(ValType::TensorView, dtype)));
        });

    test_op(
        /*blocks*/
        640,
        /*threads*/ 64,
        /*name*/ "add_alpha",
        /*Aten Func   */
        [](std::array<c10::IValue, 3>& vals) {
          return at::add(
              vals[0].toTensor(), vals[1].toTensor(), vals[2].toScalar());
        },
        /*JIT  Func   */ static_cast<Val* (*)(Val*, Val*, Val*)>(&add_alpha),
        /*Output      */ std::make_pair(ValType::TensorView, dtype),
        /*Inputs Tuple*/
        std::make_tuple(
            std::make_pair(ValType::TensorView, dtype),
            std::make_pair(ValType::TensorView, dtype),
            std::make_pair(ValType::Others, dtype)));

    test_op(
        /*blocks*/
        640,
        /*threads*/ 64,
        /*name*/ "sub_alpha",
        /*Aten Func   */
        [](std::array<c10::IValue, 3>& vals) {
          return at::sub(
              vals[0].toTensor(), vals[1].toTensor(), vals[2].toScalar());
        },
        /*JIT  Func   */ static_cast<Val* (*)(Val*, Val*, Val*)>(&sub_alpha),
        /*Output      */ std::make_pair(ValType::TensorView, dtype),
        /*Inputs Tuple*/
        std::make_tuple(
            std::make_pair(ValType::TensorView, dtype),
            std::make_pair(ValType::TensorView, dtype),
            std::make_pair(ValType::Others, dtype)));
  }
}

TEST_F(NVFuserTest, FusionTernaryOps_CUDA) {
  std::vector<DataType> dtypes = {
      DataType::Double,
      DataType::Float,
      DataType::ComplexFloat,
      DataType::ComplexDouble};

  for (auto dtype : dtypes) {
    // clamp and threshold are not supported for complex on eager mode
    if (dtype != DataType::ComplexFloat && dtype != DataType::ComplexDouble) {
      test_op(
          /*blocks*/
          640,
          /*threads*/ 64,
          /*name*/ "clamp",
          /*Aten Func   */
          [](std::array<c10::IValue, 1>& vals) {
            return at::clamp(vals[0].toTensor(), 0.f, 1.f);
          },
          /*JIT  Func   */
          [&](Val* in1) -> Val* {
            if (dtype == DataType::Float) {
              return clamp(
                  in1,
                  IrBuilder::create<Val>(0.f),
                  IrBuilder::create<Val>(1.f));
            } else {
              return clamp(
                  in1,
                  IrBuilder::create<Val>(0.f),
                  IrBuilder::create<Val>(1.f));
            }
          },
          /*Output      */ std::make_pair(ValType::TensorView, dtype),
          /*Inputs Tuple*/
          std::make_tuple(std::make_pair(ValType::TensorView, dtype)));
      test_op(
          /*blocks*/
          640,
          /*threads*/ 64,
          /*name*/ "threshold",
          /*Aten Func   */
          [](std::array<c10::IValue, 1>& vals) {
            return at::threshold(vals[0].toTensor(), 0.f, 1.f);
          },
          /*JIT  Func   */
          [&](Val* in1) -> Val* {
            if (dtype == DataType::Float) {
              return threshold(
                  in1,
                  IrBuilder::create<Val>(0.f),
                  IrBuilder::create<Val>(1.f));
            } else {
              return threshold(
                  in1,
                  IrBuilder::create<Val>(0.f),
                  IrBuilder::create<Val>(1.f));
            }
          },
          /*Output      */ std::make_pair(ValType::TensorView, dtype),
          /*Inputs Tuple*/
          std::make_tuple(std::make_pair(ValType::TensorView, dtype)));
    }
    test_op(
        /*blocks*/
        640,
        /*threads*/ 64,
        /*name*/ "where",
        /*Aten Func   */
        [](std::array<c10::IValue, 3>& vals) {
          return at::where(
              vals[0].toTensor(), vals[1].toTensor(), vals[2].toTensor());
        },
        /*JIT  Func   */ static_cast<Val* (*)(Val*, Val*, Val*)>(&where),
        /*Output      */ std::make_pair(ValType::TensorView, dtype),
        /*Inputs Tuple*/
        std::make_tuple(
            std::make_pair(ValType::TensorView, DataType::Bool),
            std::make_pair(ValType::TensorView, dtype),
            std::make_pair(ValType::TensorView, dtype)));
  }
}

TEST_F(NVFuserTest, FusionCompoundOps_CUDA) {
  std::vector<DataType> dtypes = {
      DataType::Double,
      DataType::Float,
      DataType::ComplexFloat,
      DataType::ComplexDouble};

  for (auto dtype : dtypes) {
    test_op(
        /*blocks*/
        640,
        /*threads*/ 64,
        /*name*/ "lerp",
        /*Aten Func   */
        [](std::array<c10::IValue, 3>& vals) {
          return at::lerp(
              vals[0].toTensor(), vals[1].toTensor(), vals[2].toTensor());
        },
        /*JIT  Func   */ static_cast<Val* (*)(Val*, Val*, Val*)>(&lerp),
        /*Output      */ std::make_pair(ValType::TensorView, dtype),
        /*Inputs Tuple*/
        std::make_tuple(
            std::make_pair(ValType::TensorView, dtype),
            std::make_pair(ValType::TensorView, dtype),
            std::make_pair(ValType::TensorView, dtype)));
    test_op(
        /*blocks*/
        640,
        /*threads*/ 64,
        /*name*/ "addcmul",
        /*Aten Func   */
        [](std::array<c10::IValue, 4>& vals) {
          return at::addcmul(
              vals[0].toTensor(),
              vals[1].toTensor(),
              vals[2].toTensor(),
              vals[3].toScalar());
        },
        /*JIT  Func   */
        static_cast<Val* (*)(Val*, Val*, Val*, Val*)>(&addcmul),
        /*Output      */ std::make_pair(ValType::TensorView, dtype),
        /*Inputs Tuple*/
        std::make_tuple(
            std::make_pair(ValType::TensorView, dtype),
            std::make_pair(ValType::TensorView, dtype),
            std::make_pair(ValType::TensorView, dtype),
            std::make_pair(ValType::Others, dtype)));
  }
}

TEST_F(NVFuserTest, FusionFp8CastOps_CUDA) {
  std::vector<DataType> fp8_variants(
      {DataType::Float8_e4m3fn, DataType::Float8_e5m2});
  std::vector<DataType> cast_targets(
      {DataType::Double, DataType::Float, DataType::BFloat16, DataType::Half});

  for (const auto& fp8_type : fp8_variants) {
    for (const auto& src_type : cast_targets) {
      Fusion fusion;
      FusionGuard fg(&fusion);

      TensorView* tv0 = makeSymbolicTensor(2, src_type);

      TensorView* intrm1 = castOp(fp8_type, tv0);
      TensorView* out = castOp(src_type, intrm1);

      fusion.addInput(tv0);
      fusion.addOutput(out);
      tv0->computeAt(out, -1);

      out->axis(0)->parallelize(ParallelType::BIDx);
      out->axis(-1)->parallelize(ParallelType::TIDx);

      auto at_src_type = data_type_to_aten(src_type);
      auto at_fp8_type = data_type_to_aten(fp8_type);

      auto options =
          at::TensorOptions().dtype(at_src_type).device(at::kCUDA, 0);

<<<<<<< HEAD
      at::Tensor t0 = at::randn({1, 4}, options);
=======
      at::Tensor input1 = at::randn({1, 4}, options);

      // std::array<c10::IValue, 1> inputs = {input1};
      // const c10::ArrayRef<c10::IValue> input_ivalues(inputs);
      std::vector<c10::IValue> inputs = {input1};
>>>>>>> 53bd0a7d

      KernelExecutor ke;
#if (CUDA_VERSION >= 12010)
      if (!deviceMajorMinorCheck(8, 9)) {
#elif (CUDA_VERSION >= 11080)
      if (!deviceMajorMinorCheck(9)) {
#else
      if (true) {
#endif
        ASSERT_THAT(
            [&]() { ke.compile(&fusion, {t0}); },
            testing::ThrowsMessage<nvfuser::nvfError>(testing::HasSubstr(
                "Reason: Fusion contains Float8_xxx values")));
      } else {
        ke.compile(&fusion, {t0});
        auto outputs = ke.run({t0});

        at::Tensor ref_output = t0.to(at_fp8_type).to(at_src_type);

        NVF_CHECK(
            outputs[0].equal(ref_output),
            "cast to fp8 and back had a mismatch.\n",
            "\nABS MAX DIFF: ",
            outputs[0].sub(ref_output).abs().max(),
            "\n");
      }
    }
  }
}

// Start off simple, block on the outer dim
// block stride + thread all reduce + unrolling on inner dim
TEST_F(NVFuserTest, FusionReduction1_CUDA) {
  Fusion fusion;
  FusionGuard fg(&fusion);

  // Set up your input tensor views
  TensorView* tv0 = makeSymbolicTensor(2);
  fusion.addInput(tv0);

  // tv1[I0, R1] = tv0[I0, I1]
  TensorView* tv1 =
      reductionOp(BinaryOpType::Add, {1}, IrBuilder::create<Val>(0.0), tv0);
  fusion.addOutput(tv1);

  NVF_CHECK(
      ir_utils::hasOpsOfType<ReductionOp>(&fusion),
      "Could not detect reduction in fusion.");

  tv1->split(1, 128);
  // tv1[I0, R1o, R1i{128}] = tv0[I0, I1]
  tv1->split(1, 4);
  // tv1[I0, R1oo, R1oi{4}, R1i{128}] = tv0[I0, I1]

  TensorView* tv2 = tv1->rFactor({1});
  // tv2[I0, R1oo, Ir1oi{4}, Ir1i{128}] = tv0[I0, I1]
  // tv1[I0,        R1oi{4},  R1i{128}] = tv2[I0, R1oo, Ir1oi{4}, Ir1i{128}]

  TensorView* tv3 = tv1->rFactor({1});
  // tv2[I0, R1oo, Ir1oi{4}, Ir1i{128}] = tv0[I0, I1]
  // tv3[I0,        R1oi{4}, Ir1i{128}] = tv2[I0, R1oo, Ir1oi{4}, Ir1i{128}]
  // tv1[I0,                  R1i{128}] = tv3[I0,        R1oi{4}, Ir1i{128}]

  // Incrementally, can print in between for debugging
  tv0->computeAt(tv2, 1);
  tv2->computeAt(tv3, 1);
  tv3->computeAt(tv1, 1);

  // Re do it all at once, because why not.
  tv0->computeAt(tv1, 1);

  tv2->axis(2)->parallelize(ParallelType::Unroll);
  tv1->axis(0)->parallelize(ParallelType::BIDx);

  tv1->axis(-1)->parallelize(ParallelType::TIDx);
  tv2->axis(-1)->parallelize(ParallelType::TIDx);
  tv3->axis(-1)->parallelize(ParallelType::TIDx);

  int numel_x = 65000;
  int numel_y = 1025;

  auto options = at::TensorOptions().dtype(at::kFloat).device(at::kCUDA, 0);
  at::Tensor input = at::randn({numel_x, numel_y}, options);
  at::Tensor cg_output = at::empty({numel_x}, options);

  KernelExecutor ke;
  ke.compile(&fusion, {input});
  ke.run({input}, {cg_output});

  auto aten_output = input.to(at::kDouble).sum({1});

  testValidate(
      &fusion, {cg_output}, {input}, {aten_output}, __LINE__, __FILE__);
}

TEST_F(NVFuserTest, FusionReduction2_CUDA) {
  Fusion fusion;
  FusionGuard fg(&fusion);

  // Set up your input tensor views
  TensorView* tv0 = makeSymbolicTensor(2);
  fusion.addInput(tv0);

  // tv1[I0, R1] = tv0[I0, I1]
  TensorView* tv1 =
      reductionOp(BinaryOpType::Add, {1}, IrBuilder::create<Val>(0.0), tv0);

  fusion.addOutput(tv1);

  // switches to try some different scenarios. maybe we should iterate on all
  // permutations.
  bool bind_bidx = true;
  bool bind_tidx = true;
  bool bind_tidy = true;
  bool bind_unroll = true;

  int numel_x = 1025; // Cannot exceed block dim max size / tidy
  int numel_y = 129;
  int tidx = 16;
  int tidy = 8;
  int unroll_factor = 4;

  tv1->split(1, tidx);
  // tv1[I0, R1o, R1i{tidx}] = tv0[I0, I1]

  tv1->split(1, unroll_factor);
  // tv1[I0, R1oo, R1oi{unroll}, R1i{tidx}] = tv0[I0, I1]

  tv1->split(0, tidy);

  TensorView* tv2 = tv1->rFactor({-3});
  // tv2[I0,             >R1oo<, Ir1oi{unroll}, Ir1i{tidx}]
  // tv1[I0o, I0i{tidy},          R1oi{unroll},  R1i{tidx}]

  TensorView* tv3 = tv1->rFactor({-2});
  // tv2[I0,             >R1oo<, Ir1oi{unroll}, Ir1i{tidx}]
  // tv3[I0,                      R1oi{unroll}, Ir1i{tidx}]
  // tv1[I0o, I0i{tidy},                         R1i{tidx}]

  tv0->computeAt(tv1, -2);

  if (bind_unroll)
    tv2->axis(-2)->parallelize(ParallelType::Unroll);
  if (bind_bidx)
    tv1->axis(0)->parallelize(ParallelType::BIDx);
  if (bind_tidy)
    tv1->axis(1)->parallelize(ParallelType::TIDy);

  if (bind_tidx) {
    tv2->axis(-1)->parallelize(ParallelType::TIDx);
    tv3->axis(-1)->parallelize(ParallelType::TIDx);
    tv1->axis(-1)->parallelize(ParallelType::TIDx);
  }

  auto options = at::TensorOptions().dtype(at::kFloat).device(at::kCUDA, 0);
  at::Tensor input = at::randn({numel_x, numel_y}, options);

  KernelExecutor ke;
  ke.compile(&fusion, {input});
  auto cg_outputs = ke.run({input});

  auto aten_output = input.to(at::kDouble).sum({1});
  testValidate(&fusion, cg_outputs, {input}, {aten_output}, __LINE__, __FILE__);
}

TEST_F(NVFuserTest, FusionReduction3_CUDA) {
  // What if Z participates in the reduction with X?
  Fusion fusion;
  FusionGuard fg(&fusion);

  // Set up your input tensor views
  TensorView* tv0 = makeSymbolicTensor(2);
  fusion.addInput(tv0);

  // tv1[I0, R1] = tv0[I0, I1]
  TensorView* tv1 =
      reductionOp(BinaryOpType::Add, {1}, IrBuilder::create<Val>(0.0), tv0);

  fusion.addOutput(tv1);

  int numel_x = 1025; // Cannot exceed block dim max size / tidy
  int numel_y = 129;
  int tidx = 16;
  int tidz = 8;

  tv1->split(1, tidz);
  // tv1[I0, R1o, R1i{tidz}] = tv0[I0, I1]

  tv1->split(1, tidx);
  // tv1[I0, R1oo, R1oi{tidx}, R1i{tidz}] = tv0[I0, I1]

  TensorView* tv2 = tv1->rFactor({-3});
  // tv2[I0,  >R1oo<, Ir1oi{tidx}, Ir1i{tidz}]
  // tv1[I0o,          R1oi{tidx},  R1i{tidz}]

  tv0->computeAt(tv1, -3);

  tv1->axis(0)->parallelize(ParallelType::BIDx);
  tv1->axis(-2)->parallelize(ParallelType::TIDx);
  tv1->axis(-1)->parallelize(ParallelType::TIDz);

  tv2->axis(-2)->parallelize(ParallelType::TIDx);
  tv2->axis(-1)->parallelize(ParallelType::TIDz);

  auto options = at::TensorOptions().dtype(at::kFloat).device(at::kCUDA, 0);
  at::Tensor aten_input = at::randn({numel_x, numel_y}, options);
  at::Tensor cg_output = at::empty({numel_x}, options);

  KernelExecutor ke;
  ke.compile(&fusion, {aten_input});
  ke.run({aten_input}, {cg_output});

  auto aten_output = aten_input.to(at::kDouble).sum({1});

  testValidate(
      &fusion, {cg_output}, {aten_input}, {aten_output}, __LINE__, __FILE__);
}

TEST_F(NVFuserTest, FusionReduction4_CUDA) {
  Fusion fusion;
  FusionGuard fg(&fusion);

  // Set up your input tensor views
  TensorView* tv0 = makeSymbolicTensor(2);
  TensorView* tv1 = makeSymbolicTensor(2);

  TensorView* tv2 = add(tv0, tv1);
  // tv2[I0, I1] = tv0[I0, I1] + tv1[I0, I1]

  fusion.addInput(tv0);
  fusion.addInput(tv1);

  TensorView* tv3 =
      reductionOp(BinaryOpType::Add, {1}, IrBuilder::create<Val>(0.0), tv2);
  // tv3[I0, R1] = tv2[I0, I1]

  TensorView* tv4 = makeSymbolicTensor(1);
  fusion.addInput(tv4);

  // tv5[I0] = tv3[I0, R1] * tv4[I0]
  TensorView* tv5 = mul(tv3, tv4);
  fusion.addOutput(tv5);

  int tidx = 16;

  // RFactor the reduction
  tv3->split(1, tidx);
  // tv3[I0, R1o, R1i{tidx}] = tv2[I0, I1]

  TensorView* tv6 = tv3->rFactor({-2});
  // tv6[I0, R1o, iR1i{tidx}] = tv2[I0, I1]
  // tv3[I0,       R1i{tidx}] = tv3[I0, I1]
  tv2->computeAt(tv6, 2);

  // Compute at inline with tv5 (only 1D)
  tv6->computeAt(tv3, 1);
  tv3->computeAt(tv5, 1);

  tv5->axis(0)->parallelize(ParallelType::BIDx);

  // Intermediate tensors only need this, but doesn't hurt to do on inputs
  // tv0, 1, 4
  tv2->axis(-1)->parallelize(ParallelType::TIDx);
  tv3->axis(-1)->parallelize(ParallelType::TIDx);
  tv6->axis(-1)->parallelize(ParallelType::TIDx);

  int numel_x = 1025;
  int numel_y = 129;

  auto options = at::TensorOptions().dtype(at::kFloat).device(at::kCUDA, 0);
  at::Tensor t0 = at::randn({numel_x, numel_y}, options);
  at::Tensor t1 = at::randn({numel_x, numel_y}, options);
  at::Tensor t4 = at::randn({numel_x}, options);

  KernelExecutor ke;
  ke.compile(&fusion, {t0, t1, t4});
  auto cg_outputs = ke.run({t0, t1, t4});

  auto t2 = t0.add(t1);
  auto t3 = t2.to(at::kDouble).sum({1});
  auto aten_output = t3.mul(t4);

  testValidate(
      &fusion, cg_outputs, {t0, t1, t4}, {aten_output}, __LINE__, __FILE__);
}

TEST_F(NVFuserTest, FusionReduction5_CUDA) {
  Fusion fusion;
  FusionGuard fg(&fusion);

  // Set up your input tensor views
  TensorView* tv0 = makeSymbolicTensor(3);

  fusion.addInput(tv0);

  TensorView* tv1 =
      reductionOp(BinaryOpType::Add, {1}, IrBuilder::create<Val>(0.0), tv0);

  fusion.addOutput(tv1);

  int bidy = 2;
  int tidy = 4;
  int tidx = 5;

  int dim1 = 11;

  tv1->split(-2, tidy);

  TensorView* tv2 = tv1->rFactor({-3});

  tv0->computeAt(tv1, 1);
  tv1->axis(0)->parallelize(ParallelType::BIDy);

  for (auto* val : fusion.vals()) {
    if (!val->isFusionInput() &&
        val->getValType().value() == ValType::TensorView) {
      val->as<TensorView>()->axis(-1)->parallelize(ParallelType::TIDx);
    }
  }

  tv2->axis(-2)->parallelize(ParallelType::TIDy);
  tv1->axis(-2)->parallelize(ParallelType::TIDy);

  auto options = at::TensorOptions().dtype(at::kFloat).device(at::kCUDA, 0);
  at::Tensor input = at::randn({bidy, dim1, tidx}, options);

  at::Tensor cg_output = at::empty({bidy, tidx}, options);

  KernelExecutor ke;
  ke.compile(&fusion, {input});
  ke.run({input}, {cg_output});

  auto aten_output = input.to(at::kDouble).sum({1});
  testValidate(
      &fusion, {cg_output}, {input}, {aten_output}, __LINE__, __FILE__);
}

TEST_F(NVFuserTest, FusionReduction6_CUDA) {
  Fusion fusion;
  FusionGuard fg(&fusion);

  const int bdimx = 64;
  const int bdimy = 8;

  // Set up your input tensor views
  TensorView* tv0 = makeSymbolicTensor(3);
  fusion.addInput(tv0);

  // tv1[I0, R1, R2] = tv0[I0, I1, I2]
  TensorView* tv1 =
      reductionOp(BinaryOpType::Add, {1, 2}, IrBuilder::create<Val>(0.0), tv0);
  fusion.addOutput(tv1);

  NVF_CHECK(
      ir_utils::hasOpsOfType<ReductionOp>(&fusion),
      "Could not detect reduction in fusion.");

  tv1->split(2, bdimx);
  // tv1[I0, R1, R2o, R2i{128}] = tv0[I0, I1, I2]
  tv1->split(1, bdimy);
  // tv1[I0, R1o, R1i{8}, R2o, R2i{128}] = tv0[I0, I1, I2]

  TensorView* tv2 = tv1->rFactor({3});
  // tv2[I0, I1o, I1i{8}, R2o, I2i{128}] = tv0[I0, I1, I2]
  // tv1[I0, R1o, R1i{8},      R2i{128}] = tv2[I0, I1o, I1i{8}, R2o, I2i{128}]

  TensorView* tv3 = tv1->rFactor({1});
  // tv2[I0, I1o, I1i{8}, R2o, I2i{128}] = tv0[I0, I1, I2]
  // tv3[I0, R1o, I1i{8},      I2i{128}] = tv2[I0, I1o, I1i{8}, R2o, I2i{128}]
  // tv1[I0,      R1i{8},      R2i{128}] = tv3[I0, R1o, I1i{8},      I2i{128}]

  tv3->computeAt(tv1, 1);
  tv2->computeAt(tv3, 2);

  tv1->axis(0)->parallelize(ParallelType::BIDx);
  tv2->axis(0)->parallelize(ParallelType::BIDx);
  tv3->axis(0)->parallelize(ParallelType::BIDx);

  tv1->axis(-1)->parallelize(ParallelType::TIDx);
  tv2->axis(-1)->parallelize(ParallelType::TIDx);
  tv3->axis(-1)->parallelize(ParallelType::TIDx);

  tv1->axis(-2)->parallelize(ParallelType::TIDy);
  tv3->axis(-2)->parallelize(ParallelType::TIDy);
  tv2->axis(-3)->parallelize(ParallelType::TIDy);

  int numel_x = 650;
  int numel_y = 1000;
  int numel_z = 4;

  auto options = at::TensorOptions().dtype(at::kFloat).device(at::kCUDA, 0);
  at::Tensor input = at::randn({numel_x, numel_y, numel_z}, options);

  KernelExecutor ke;
  ke.compile(&fusion, {input});
  auto cg_outputs = ke.run({input});

  auto aten_output = input.to(at::kDouble).sum({1, 2});
  testValidate(&fusion, cg_outputs, {input}, {aten_output}, __LINE__, __FILE__);
}

TEST_F(NVFuserTest, FusionMultiGridReduction_CUDA) {
  Fusion fusion;
  FusionGuard fg(&fusion);

  TensorView* tv0 = makeSymbolicTensor(2);
  fusion.addInput(tv0);
  TensorView* tv1 = max(tv0, {0});
  TensorView* tv2 = sum(tv0, {0});

  fusion.addOutput(tv1);
  fusion.addOutput(tv2);

  int numel_x = 4;
  int numel_y = 2;

  tv1->axis(0)->parallelize(ParallelType::BIDx);
  tv1->axis(1)->parallelize(ParallelType::TIDx);

  tv2->axis(0)->parallelize(ParallelType::BIDx);
  tv2->axis(1)->parallelize(ParallelType::TIDx);

  auto options = at::TensorOptions().dtype(at::kFloat).device(at::kCUDA, 0);
  at::Tensor input = at::randn({numel_x, numel_y}, options);

  KernelExecutor ke;
  ke.compile(&fusion, {input});
  auto cg_outputs = ke.run({input});

  testValidate(&fusion, cg_outputs, {input}, __LINE__, __FILE__);
}

TEST_F(NVFuserTest, FusionMultiGridReduction2_CUDA) {
  Fusion fusion;
  FusionGuard fg(&fusion);

  auto tv0 = makeSymbolicTensor(2);
  fusion.addInput(tv0);
  auto tv1 = sum(tv0, {0});
  auto tv2 = sum(tv1, {0});
  fusion.addOutput(tv2);

  tv1->axis(0)->parallelize(ParallelType::BIDx);
  tv1->axis(1)->parallelize(ParallelType::BIDy);
  tv2->axis(0)->parallelize(ParallelType::BIDy);

  auto options = at::TensorOptions().dtype(at::kFloat).device(at::kCUDA, 0);
  at::Tensor input = at::randn({4, 8}, options);

  KernelExecutor ke;
  ke.compile(&fusion, {input});
  auto cg_output = ke.run({input});
  testValidate(&fusion, cg_output, {input}, __LINE__, __FILE__);
}

TEST_F(NVFuserTest, FusionReductionTFT_CUDA) {
  Fusion fusion;
  FusionGuard fg(&fusion);

  // Set up your input tensor views
  TensorView* tv0 = makeSymbolicTensor(2);
  fusion.addInput(tv0);

  // tv1[I0, R1] = tv0[I0, I1]
  TensorView* tv1 =
      reductionOp(BinaryOpType::Add, {1}, IrBuilder::create<Val>(0.0), tv0);

  fusion.addOutput(tv1);

  int numel_x = 1025;
  int numel_y = 129;
  int tidx = 16;
  int tidy = 8;
  int tidz = 8;

  tv1->split(1, tidx);
  // tv1[I0, R1o, R1i{tidx}]

  tv1->split(1, tidz);
  // tv1[I0, R1oo, R1Oi{tidz}, R1R1i{tidx}]

  tv1->split(0, tidy);
  // tv1[I0o, I0i, R1oo, R1Oi{tidz}, R1R1i{tidx}]

  TensorView* tv2 = tv1->rFactor({2});
  // tv2[I0o, I0i, R1oo, I1Oi{tidz}, I11i{tidx}]
  // tv1[I0o, I0i,       R1Oi{tidz}, R1R1i{tidx}]

  tv2->computeAt(tv1, 2);

  tv1->axis(1)->parallelize(ParallelType::TIDy);

  tv2->axis(-1)->parallelize(ParallelType::TIDx);
  tv1->axis(-1)->parallelize(ParallelType::TIDx);

  tv1->axis(-2)->parallelize(ParallelType::TIDz);
  tv2->axis(-2)->parallelize(ParallelType::TIDz);

  auto options = at::TensorOptions().dtype(at::kFloat).device(at::kCUDA, 0);
  at::Tensor input = at::randn({numel_x, numel_y}, options);
  at::Tensor cg_output = at::empty({numel_x}, options);

  KernelExecutor ke;
  ke.compile(&fusion, {input});
  ke.run({input}, {cg_output});

  auto aten_output = input.to(at::kDouble).sum({1});
  testValidate(
      &fusion, {cg_output}, {input}, {aten_output}, __LINE__, __FILE__);
}

TEST_F(NVFuserTest, FusionReductionOuterSplit_CUDA) {
  // based off FusionReduction4
  Fusion fusion;
  FusionGuard fg(&fusion);

  // Set up your input tensor views
  TensorView* tv0 = makeSymbolicTensor(2);
  TensorView* tv1 = makeSymbolicTensor(2);

  TensorView* tv2 = add(tv0, tv1);
  // tv2[I0, I1] = tv0[I0, I1] + tv1[I0, I1]

  fusion.addInput(tv0);
  fusion.addInput(tv1);

  TensorView* tv3 =
      reductionOp(BinaryOpType::Add, {1}, IrBuilder::create<Val>(0.0), tv2);
  // tv3[I0, R1] = tv2[I0, I1]

  TensorView* tv4 = makeSymbolicTensor(1);
  fusion.addInput(tv4);

  // tv5[I0] = tv3[I0, R1] * tv4[I0]
  TensorView* tv5 = mul(tv3, tv4);
  fusion.addOutput(tv5);

  // RFactor the reduction
  tv3->split(1, 16, false);
  // tv3[I0, R1o{16}, R1i{tidx}] = tv2[I0, I1]

  TensorView* tv6 = tv3->rFactor({-2});
  // tv6[I0, R1o{16}, iR1i{tidx}] = tv2[I0, I1]
  // tv3[I0,           R1i{tidx}] = tv3[I0, I1]
  tv2->computeAt(tv6, 2);

  // Compute at inline with tv5 (only 1D)
  tv6->computeAt(tv3, 1);
  tv3->computeAt(tv5, 1);

  tv5->axis(0)->parallelize(ParallelType::BIDx);

  // Intermediate tensors only need this, but doesn't hurt to do on inputs
  // tv0, 1, 4
  tv2->axis(-1)->parallelize(ParallelType::TIDx);
  tv3->axis(-1)->parallelize(ParallelType::TIDx);
  tv6->axis(-1)->parallelize(ParallelType::TIDx);

  int numel_x = 1025;
  int numel_y = 129;

  auto options = at::TensorOptions().dtype(at::kFloat).device(at::kCUDA, 0);
  at::Tensor t0 = at::randn({numel_x, numel_y}, options);
  at::Tensor t1 = at::randn({numel_x, numel_y}, options);
  at::Tensor t4 = at::randn({numel_x}, options);

  KernelExecutor ke;
  ke.compile(&fusion, {t0, t1, t4});
  auto cg_outputs = ke.run({t0, t1, t4});

  auto t2 = t0.add(t1);
  auto t3 = t2.to(at::kDouble).sum({1});
  auto aten_output = t3.mul(t4);

  testValidate(
      &fusion, cg_outputs, {t0, t1, t4}, {aten_output}, __LINE__, __FILE__);
}

TEST_F(NVFuserTest, FusionBranches_CUDA) {
  Fusion fusion;
  FusionGuard fg(&fusion);

  // Set up your input tensor views
  TensorView* tv0 = makeSymbolicTensor(2);
  TensorView* tv1 = makeSymbolicTensor(2);
  TensorView* tv2 = makeSymbolicTensor(2);
  fusion.addInput(tv0);
  fusion.addInput(tv1);
  fusion.addInput(tv2);

  auto tv3 = add(tv0, IrBuilder::create<Val>(1.0));
  auto tv4 = add(tv3, tv1);
  auto tv5 = add(tv3, tv2);
  auto tv6 = add(tv4, tv5);

  fusion.addOutput(tv6);

  constexpr int x = 63, y = 33;

  auto options = at::TensorOptions().dtype(at::kFloat).device(at::kCUDA, 0);

  at::Tensor t0 = at::randn({x, y}, options);
  at::Tensor t1 = at::randn({x, y}, options);
  at::Tensor t2 = at::randn({x, y}, options);

  KernelExecutor ke;
  tv6->merge(0);
  tv6->split(0, 128);
  tv6->split(0, 4);

  tv6->axis(0)->parallelize(ParallelType::BIDx);

  tv0->computeAt(tv6, 1);
  tv1->computeAt(tv6, 1);
  tv2->computeAt(tv6, 1);

  tv3->axis(-2)->parallelize(ParallelType::Unroll);
  tv3->axis(-1)->parallelize(ParallelType::TIDx);
  tv4->axis(-2)->parallelize(ParallelType::Unroll);
  tv4->axis(-1)->parallelize(ParallelType::TIDx);
  tv5->axis(-2)->parallelize(ParallelType::Unroll);
  tv5->axis(-1)->parallelize(ParallelType::TIDx);
  tv6->axis(-1)->parallelize(ParallelType::TIDx);

  ke.compile(&fusion, {t0, t1, t2});
  auto cg_outputs = ke.run({t0, t1, t2});

  testValidate(&fusion, cg_outputs, {t0, t1, t2}, __LINE__, __FILE__);
}

TEST_F(NVFuserTest, FusionSimpleBCast1_CUDA) {
  Fusion fusion;
  FusionGuard fg(&fusion);

  // Set up your input tensor views
  TensorView* tv0 = makeSymbolicTensor(2);
  fusion.addInput(tv0);
  TensorView* tv1 = add(tv0, IrBuilder::create<Val>(1.5));

  TensorView* tv2 = makeSymbolicTensor(2);
  fusion.addInput(tv2);
  TensorView* tv3 = makeSymbolicTensor(2);
  fusion.addInput(tv3);
  TensorView* tv4 = sub(tv2, tv3);

  TensorView* tv5 = broadcast(tv1, {false, false, true});
  TensorView* tv6 = broadcast(tv4, {true, false, false});

  TensorView* tv7 = add(tv5, tv6);
  fusion.addOutput(tv7);

  tv7->split(-1, 4);
  tv7->split(0, 8);

  tv0->computeAt(tv7, -1);
  tv2->computeAt(tv7, -1);

  tv7->axis(0)->parallelize(ParallelType::BIDx);
  tv7->axis(-1)->parallelize(ParallelType::TIDx);

  constexpr int x = 63, y = 33, z = 15;

  auto options = at::TensorOptions().dtype(at::kFloat).device(at::kCUDA, 0);

  at::Tensor t0 = at::randn({x, y}, options);
  at::Tensor t2 = at::randn({y, z}, options);
  at::Tensor t3 = at::randn({y, z}, options);

  KernelExecutor ke;
  ke.compile(&fusion, {t0, t2, t3});
  auto cg_outputs = ke.run({t0, t2, t3});

  testValidate(&fusion, cg_outputs, {t0, t2, t3}, __LINE__, __FILE__);
}

TEST_F(NVFuserTest, FusionSimpleBCast2_CUDA) {
  Fusion fusion;
  FusionGuard fg(&fusion);

  // Set up your input tensor views
  TensorView* tv0 = makeSymbolicTensor(2);
  fusion.addInput(tv0);
  TensorView* tv1 = makeSymbolicTensor(2);
  fusion.addInput(tv1);

  TensorView* tv2 = add(tv0, tv1);

  TensorView* tv3 = broadcast(tv2, {false, false, true});

  TensorView* tv4 = makeSymbolicTensor(2);
  fusion.addInput(tv4);

  TensorView* tv5 = sub(tv4, IrBuilder::create<Val>(0.1));

  TensorView* tv6 = broadcast(tv5, {true, false, false});

  TensorView* tv7 = add(tv3, tv6);

  fusion.addOutput(tv7);

  tv7->merge(0, 1);

  tv0->computeAt(tv7, -1);
  tv4->computeAt(tv7, -1);

  tv7->axis(0)->parallelize(ParallelType::BIDx);
  tv7->axis(-1)->parallelize(ParallelType::TIDx);

  constexpr int x = 63, y = 33, z = 15;

  auto options = at::TensorOptions().dtype(at::kFloat).device(at::kCUDA, 0);

  at::Tensor t0 = at::randn({x, y}, options);
  at::Tensor t1 = at::randn({x, y}, options);
  at::Tensor t4 = at::randn({y, z}, options);

  at::Tensor cg_output = at::empty({x, y, z}, options);

  KernelExecutor ke;
  ke.compile(&fusion, {t0, t1, t4});
  ke.run({t0, t1, t4}, {cg_output});

  testValidate(&fusion, {cg_output}, {t0, t1, t4}, __LINE__, __FILE__);
}

TEST_F(NVFuserTest, FusionSimpleBCast3_CUDA) {
  Fusion fusion;
  FusionGuard fg(&fusion);

  // Set up input tensor views
  // tv0[I1, B{1}]
  TensorView* tv0 = makeConcreteTensor({-1, 1});
  fusion.addInput(tv0);

  // tv1[I0, I1, I2]
  TensorView* tv2 = makeSymbolicTensor(3);
  fusion.addInput(tv2);

  TensorView* tv3 = add(tv0, tv2);

  fusion.addOutput(tv3);

  tv3->merge(0);
  tv3->merge(0);

  tv0->computeAt(tv3, -1);
  tv2->computeAt(tv3, -1);

  tv3->axis(0)->parallelize(ParallelType::BIDx);

  constexpr int x = 2, y = 3, z = 4;

  auto options = at::TensorOptions().dtype(at::kFloat).device(at::kCUDA, 0);

  at::Tensor t0 = at::randn({y, 1}, options);
  at::Tensor t2 = at::randn({x, y, z}, options);

  at::Tensor cg_output = at::empty({x, y, z}, options);

  KernelExecutor ke;
  ke.compile(&fusion, {t0, t2});
  ke.run({t0, t2}, {cg_output});

  testValidate(&fusion, {cg_output}, {t0, t2}, __LINE__, __FILE__);
}

TEST_F(NVFuserTest, FusionSimpleBCast4_CUDA) {
  Fusion fusion;
  FusionGuard fg(&fusion);

  // Set up your input tensor views
  TensorView* tv0 = makeConcreteTensor({1, -1});

  TensorView* tv1 = makeSymbolicTensor(3);
  fusion.addInput(tv0);
  fusion.addInput(tv1);

  TensorView* tv3 = add(tv0, tv1);

  tv3->merge(0);
  tv3->merge(0);
  tv3->split(0, 128);
  tv3->split(0, 4);

  fusion.addOutput(tv3);

  tv0->computeAt(tv3, -1);
  tv1->computeAt(tv3, -1);

  tv3->axis(0)->parallelize(ParallelType::BIDx);
  tv3->axis(-1)->parallelize(ParallelType::TIDx);
  tv3->axis(-2)->parallelize(ParallelType::Unroll);

  constexpr int x = 63, y = 33, z = 15;

  auto options = at::TensorOptions().dtype(at::kFloat).device(at::kCUDA, 0);

  at::Tensor t0 = at::randn({1, z}, options);
  at::Tensor t1 = at::randn({x, y, z}, options);

  at::Tensor cg_output = at::empty({x, y, z}, options);

  KernelExecutor ke;
  ke.compile(&fusion, {t0, t1});
  ke.run({t0, t1}, {cg_output});

  testValidate(&fusion, {cg_output}, {t0, t1}, __LINE__, __FILE__);
}

TEST_F(NVFuserTest, FusionSimpleBCast5_CUDA) {
  Fusion fusion;
  FusionGuard fg(&fusion);

  constexpr int m = 2, k = 3, n = 4;
  auto tv0 = makeConcreteTensor({m, k});
  auto tv1 = makeConcreteTensor({k, n});

  fusion.addInput(tv0);
  fusion.addInput(tv1);

  TensorView* tv2 = broadcast(tv0, {false, false, true});
  TensorView* tv3 = broadcast(tv1, {true, false, false});

  TensorView* tv4 = add(tv2, tv3);

  fusion.addOutput(tv4);

  tv4->merge(0);
  tv4->merge(0);

  tv0->computeAt(tv4, -1);
  tv1->computeAt(tv4, -1);

  auto options = at::TensorOptions().dtype(at::kFloat).device(at::kCUDA, 0);

  at::Tensor t0 = at::randn({m, k}, options);
  at::Tensor t1 = at::randn({k, n}, options);

  at::Tensor cg_output = at::empty({m, k, n}, options);

  KernelExecutor ke;
  ke.compile(&fusion, {t0, t1});
  ke.run({t0, t1}, {cg_output});

  testValidate(&fusion, {cg_output}, {t0, t1}, __LINE__, __FILE__);
}

TEST_F(NVFuserTest, FusionComplexBCast1_CUDA) {
  Fusion fusion;
  FusionGuard fg(&fusion);

  int x = 2, y = 3, z = 4;

  auto tv0 = makeConcreteTensor({y});
  auto tv1 = div(tv0, IrBuilder::create<Val>(2.0));
  auto tv2 = broadcast(tv1, {false, true});
  auto tv3 = makeConcreteTensor({y, z});
  auto tv4 = mul(tv2, tv3);
  auto tv5 = broadcast(tv4, {true, false, false});
  auto tv6 = makeConcreteTensor({x, y, z});
  auto tv7 = add(tv5, tv6);

  // tv0[    i1    ] = input
  // tv1[    i1    ] = tv0/2.0
  // tv2[    i1, b2] = bcast(tv1)
  // tv3[    i1, i2] = input
  // tv4[    i1, i2] = tv2 * tv3
  // tv5[b0, i1, i2] = bcast(tv4)
  // tv6[i0, i1, i2] = input
  // tv7[i0, i1, i2] = tv5 + tv6

  // tv4 = bcast(tv1) * tv3
  // tv7 = bcast(tv4) + tv6

  fusion.addInput(tv0);
  fusion.addInput(tv3);
  fusion.addInput(tv6);

  fusion.addOutput(tv7);

  tv7->merge(0);
  tv7->merge(0);
  tv0->computeAt(tv7, -1);

  auto options = at::TensorOptions().dtype(at::kFloat).device(at::kCUDA, 0);

  at::Tensor t0 = at::randn({y}, options);
  at::Tensor t3 = at::randn({y, z}, options);
  at::Tensor t6 = at::randn({x, y, z}, options);

  KernelExecutor ke;
  ke.compile(&fusion, {t0, t3, t6});
  auto cg_outputs = ke.run({t0, t3, t6});

  testValidate(&fusion, cg_outputs, {t0, t3, t6}, __LINE__, __FILE__);
}

TEST_F(NVFuserTest, FusionComplexBCast2_CUDA) {
  Fusion fusion;
  FusionGuard fg(&fusion);

  int x = 2, y = 3, z = 4;

  auto tv0 = makeConcreteTensor({y, z});
  auto tv1 = div(tv0, IrBuilder::create<Val>(2.0));
  auto tv2 = sum(tv1, {1});
  auto tv3 = broadcast(tv2, {true, false});
  auto tv4 = makeConcreteTensor({x, y});
  auto tv5 = add(tv3, tv4);

  // tv0[    i1, i2] = input
  // tv1[    i1, i2] = tv0/2.0
  // tv2[    i1    ] = sum(tv1, 1)
  // tv3[b0, i1    ] = bcast(tv2)
  // tv4[i0, i1    ] = input
  // tv5[i0, i1    ] = tv3 + tv4

  // tv2 = sum(tv0/2.0, 1)
  // tv5 = bcast(tv2) + tv4

  fusion.addInput(tv0);
  fusion.addInput(tv4);

  fusion.addOutput(tv5);

  tv5->merge(0);
  tv0->computeAt(tv5, -1);
  tv1->computeAt(tv2, -1);

  auto options = at::TensorOptions().dtype(at::kFloat).device(at::kCUDA, 0);

  at::Tensor t0 = at::randn({y, z}, options);
  at::Tensor t4 = at::randn({x, y}, options);

  KernelExecutor ke;
  ke.compile(&fusion, {t0, t4});
  auto cg_outputs = ke.run({t0, t4});

  testValidate(&fusion, {cg_outputs}, {t0, t4}, __LINE__, __FILE__);
}

// Test a simple Gemm but also play around with fusion executor features
TEST_F(NVFuserTest, FusionSimpleGemm_CUDA) {
  Fusion fusion;
  FusionGuard fg(&fusion);

  // Set up your input tensor views
  TensorView* tv0 = makeSymbolicTensor(2); // M, K
  TensorView* tv1 = makeSymbolicTensor(2); // K, N
  fusion.addInput(tv0);
  fusion.addInput(tv1);

  TensorView* tv2 = broadcast(tv0, {false, false, true});
  // tv2[I0, I1, B] = tv0[I0, I1]

  TensorView* tv3 = broadcast(tv1, {true, false, false});
  // tv3[B, I1, I2] = tv1[I1, I2]

  // tv4[I0, I1, I2] = tv2[I0, I1, B] * tv3[B, I1, I2]
  TensorView* tv4 = mul(tv2, tv3);
  // tv5[I0, R1, I2] = tv4[I0, I1, I2]
  TensorView* tv5 = sum(tv4, {1});
  fusion.addOutput(tv5);

  tv5->split(1, 32);
  // tv5[I0, R1o, R1i{32}, I2]

  auto tv6 = tv5->rFactor({1});
  // tv6[I0, R1o, I1i{32}, I2] = tv4[I0, I1, I2]
  // tv5[I0,    , R1i{32}, I2] = tv6[I0, R1o, I1i{32}, I2]

  tv5->split(0, 4);
  tv5->split(-1, 4);
  // tv5[I0o, I0i{4}, R1i{32}, I2o, I2i{4}]
  // tv5[I0o, I0i{4}, R1i{32}, I2o, I2i{4}]

  tv0->computeAt(tv5, -1);
  tv1->computeAt(tv5, -1);

  // tv6[I0o, I0i{4}, R1o, I1i{32}, I2o, I2i{4}]
  // tv5[I0o, I0i{4},    , R1i{32}, I2o, I2i{4}]
  //--> (line symbolizes compute at location)
  // tv4[I0o, I0i{4}, I1i{32}, I2o, I2i{4}|, I1o]
  // tv6[I0o, I0i{4}, I1i{32}, I2o, I2i{4}|, R1o]
  // tv5[I0o, I0i{4}, R1i{32}, I2o, I2i{4}|]

  tv0->computeAt(tv6, -1);
  tv1->computeAt(tv6, -1);
  // tv4[I0o, I0i{4}, I1i{32}, I2o, I2i{4}, I1o |]
  // tv6[I0o, I0i{4}, I1i{32}, I2o, I2i{4}, R1o |]
  // tv5[I0o, I0i{4}, R1i{32}, I2o, I2i{4}|]

  tv5->axis(0)->parallelize(ParallelType::BIDz);
  tv5->axis(1)->parallelize(ParallelType::TIDz);

  tv5->axis(-2)->parallelize(ParallelType::BIDy);
  tv5->axis(-1)->parallelize(ParallelType::TIDy);

  tv5->axis(2)->parallelize(ParallelType::TIDx);
  tv6->axis(2)->parallelize(ParallelType::TIDx);

  constexpr int M = 65, K = 33, N = 17;

  auto options = at::TensorOptions().dtype(at::kFloat).device(at::kCUDA, 0);

  at::Tensor t0 = at::randn({M, K}, options);
  at::Tensor t1 = at::randn({K, N}, options);

  KernelExecutor ke;
  ke.compile(&fusion, {t0, t1}, LaunchParams(1, -1, -1, 32, 4, 4));
  // Lets specify a few bounds in launch params to make sure it works
  ke.run({t0, t1}, LaunchParams(1, -1, -1, 32, 4, 4));

  // Make sure bad launch params throws
  // TODO: Re-enable once we have parallelization validation in.
  // NOLINTNEXTLINE(cppcoreguidelines-avoid-goto,hicpp-avoid-goto)
  // ASSERT_ANY_THROW(ke.run({t0, t1}, LaunchParams(1, 2, 3, 4, 5, 6)));

  // Don't specify any launch params
  auto cg_outputs = ke.run({t0, t1});

  auto aten_output = t0.to(at::kDouble).matmul(t1.to(at::kDouble));

  testValidate(
      &fusion, cg_outputs, {t0, t1}, {aten_output}, __LINE__, __FILE__);
}

// Softmax with a 1D tensor. Parallelized only with a single thread block.
TEST_F(NVFuserTest, FusionSoftmax1D_CUDA) {
  Fusion fusion;
  FusionGuard fg(&fusion);

  const int tidx = 128;
  const int dimx = 1000;

  // Set up your input tensor views
  TensorView* input_tv0 = makeSymbolicTensor(1);
  fusion.addInput(input_tv0);

  TensorView* exp_tv1 = unaryOp(UnaryOpType::Exp, input_tv0);
  TensorView* sum_exp_tv2 = sum(exp_tv1, {-1});
  TensorView* bcast_sum_tv3 = broadcast(sum_exp_tv2, {true});

  // Replicate exp_tv4 as exp_tv4_copy because exp_tv4 is going to be
  // computed at sum_exp_rf_tv8.
  TensorView* exp_tv1_copy = unaryOp(UnaryOpType::Exp, input_tv0);

  TensorView* output_tv4 = div(exp_tv1_copy, bcast_sum_tv3);

  fusion.addOutput(output_tv4);

  bcast_sum_tv3->split(0, tidx);

  sum_exp_tv2->split(-1, tidx);
  TensorView* sum_exp_rf_tv5 = sum_exp_tv2->rFactor({-2});

  output_tv4->split(-1, tidx);

  exp_tv1->computeAt(sum_exp_rf_tv5, -1);
  exp_tv1_copy->computeAt(output_tv4, -1);

  TensorView* tensors_to_parallelize[] = {
      sum_exp_tv2, bcast_sum_tv3, output_tv4, sum_exp_rf_tv5};

  for (auto tv : tensors_to_parallelize) {
    tv->axis(-1)->parallelize(ParallelType::TIDx);
  }

  auto options = at::TensorOptions().dtype(at::kFloat).device(at::kCUDA, 0);
  at::Tensor t0 = at::randn({dimx}, options);
  at::Tensor cg_output = at::empty({dimx}, options);
  at::Tensor t3_output = at::empty_like(cg_output, options);

  KernelExecutor ke;
  ke.compile(&fusion, {t0});
  ke.run({t0}, {cg_output});

  auto aten_output = at::_softmax(t0.to(at::kDouble), -1, false);

  testValidate(&fusion, {cg_output}, {t0}, {aten_output}, __LINE__, __FILE__);
}

// Softmax with a 1D tensor with input normalization.
TEST_F(NVFuserTest, FusionSoftmax1DNormalized_CUDA) {
  Fusion fusion;
  FusionGuard fg(&fusion);

  const int tidx = 128;
  const int dimx = 1000;

  // Set up your input tensor views
  TensorView* input_tv0 = makeSymbolicTensor(1);
  fusion.addInput(input_tv0);

  // Normalize with the max value before computing exp.
  TensorView* max_val_tv1 = reductionOp(
      BinaryOpType::Max, {-1}, IrBuilder::create<Val>(0.0), input_tv0);
  TensorView* bcast_max_tv2 = broadcast(max_val_tv1, {true});
  TensorView* sub_tv3 = sub(input_tv0, bcast_max_tv2);
  TensorView* exp_tv4 = unaryOp(UnaryOpType::Exp, sub_tv3);
  TensorView* sum_exp_tv5 = sum(exp_tv4, {-1});
  TensorView* bcast_sum_tv6 = broadcast(sum_exp_tv5, {true});

  // Replicate exp_tv4 as exp_tv4_copy because exp_tv4 is going to be
  // computed at sum_exp_rf_tv8.
  TensorView* sub_tv3_copy = sub(input_tv0, bcast_max_tv2);
  TensorView* exp_tv4_copy = unaryOp(UnaryOpType::Exp, sub_tv3_copy);

  TensorView* output_tv7 = div(exp_tv4_copy, bcast_sum_tv6);

  fusion.addOutput(output_tv7);
  bcast_max_tv2->split(0, tidx);
  bcast_sum_tv6->split(0, tidx);

  max_val_tv1->split(-1, tidx);
  TensorView* max_val_rf_tv8 = max_val_tv1->rFactor({-2});

  sum_exp_tv5->split(-1, tidx);
  TensorView* sum_exp_rf_tv9 = sum_exp_tv5->rFactor({-2});

  output_tv7->split(-1, tidx);

  sub_tv3->computeAt(sum_exp_rf_tv9, -1);
  sub_tv3_copy->computeAt(output_tv7, -1);

  TensorView* tensors_to_parallelize[] = {
      max_val_tv1,
      bcast_max_tv2,
      sum_exp_tv5,
      bcast_sum_tv6,
      output_tv7,
      max_val_rf_tv8,
      sum_exp_rf_tv9};

  for (auto tv : tensors_to_parallelize) {
    tv->axis(-1)->parallelize(ParallelType::TIDx);
  }

  auto options = at::TensorOptions().dtype(at::kFloat).device(at::kCUDA, 0);
  at::Tensor input = at::randn({dimx}, options);
  at::Tensor t3_output = at::empty({dimx}, options);

  KernelExecutor ke;
  ke.compile(&fusion, {input});
  auto cg_outputs = ke.run({input});

  auto aten_output = at::_softmax(input.to(at::kDouble), -1, false);

  testValidate(&fusion, cg_outputs, {input}, {aten_output}, __LINE__, __FILE__);
}

// Softmax with a 3D tensor, where the inner-most 3rd dimension is
// normalized. Pallelized with multiple thread blocks.
TEST_F(NVFuserTest, FusionSoftmax3D_CUDA) {
  Fusion fusion;
  FusionGuard fg(&fusion);

  const int tidx = 32;
  const int dimx = 32;
  const int dimy = 16;
  const int dimz = 130;

  // Set up your input tensor views
  TensorView* input_tv0 = makeSymbolicTensor(3);
  fusion.addInput(input_tv0);

  TensorView* exp_tv1 = unaryOp(UnaryOpType::Exp, input_tv0);
  TensorView* sum_exp_tv2 = sum(exp_tv1, {-1});
  TensorView* bcast_sum_tv3 = broadcast(sum_exp_tv2, {false, false, true});

  // Replicate exp_tv4 as exp_tv4_copy because exp_tv4 is going to be
  // computed at sum_exp_rf_tv8.
  TensorView* exp_tv1_copy = unaryOp(UnaryOpType::Exp, input_tv0);

  TensorView* output_tv4 = div(exp_tv1_copy, bcast_sum_tv3);

  fusion.addOutput(output_tv4);

  bcast_sum_tv3->split(-1, tidx);

  sum_exp_tv2->split(-1, tidx);
  TensorView* sum_exp_rf_tv5 = sum_exp_tv2->rFactor({-2});

  output_tv4->split(-1, tidx);

  exp_tv1->computeAt(sum_exp_rf_tv5, -1);
  exp_tv1_copy->computeAt(output_tv4, -1);

  TensorView* tensors_to_parallelize[] = {
      sum_exp_tv2, bcast_sum_tv3, output_tv4, sum_exp_rf_tv5};

  for (auto tv : tensors_to_parallelize) {
    tv->axis(0)->parallelize(ParallelType::BIDx);
    tv->axis(1)->parallelize(ParallelType::BIDy);
    tv->axis(-1)->parallelize(ParallelType::TIDx);
  }

  auto options = at::TensorOptions().dtype(at::kFloat).device(at::kCUDA, 0);
  at::Tensor input = at::randn({dimx, dimy, dimz}, options);

  at::Tensor cg_output = at::empty({dimx, dimy, dimz}, options);

  KernelExecutor ke;
  ke.compile(&fusion, {input});
  ke.run({input}, {cg_output});

  auto aten_output = at::_softmax(input.to(at::kDouble), -1, false);

  testValidate(
      &fusion, {cg_output}, {input}, {aten_output}, __LINE__, __FILE__);
}

// Softmax with a 3D tensor with input normalization.
TEST_F(NVFuserTest, FusionSoftmax3DNormalized_CUDA) {
  Fusion fusion;
  FusionGuard fg(&fusion);

  const int tidx = 32;
  const int dimx = 32;
  const int dimy = 16;
  const int dimz = 130;

  // Set up your input tensor views
  TensorView* input_tv0 = makeSymbolicTensor(3);
  fusion.addInput(input_tv0);

  // Normalize with the max value before computing exp.
  TensorView* max_val_tv1 = reductionOp(
      BinaryOpType::Max, {-1}, IrBuilder::create<Val>(0.0), input_tv0);
  TensorView* bcast_max_tv2 = broadcast(max_val_tv1, {false, false, true});
  TensorView* sub_tv3 = sub(input_tv0, bcast_max_tv2);
  TensorView* exp_tv4 = unaryOp(UnaryOpType::Exp, sub_tv3);
  TensorView* sum_exp_tv5 = sum(exp_tv4, {-1});
  TensorView* bcast_sum_tv6 = broadcast(sum_exp_tv5, {false, false, true});

  // Replicate exp_tv4 as exp_tv4_copy because exp_tv4 is going to be
  // computed at sum_exp_rf_tv8.
  TensorView* sub_tv3_copy = sub(input_tv0, bcast_max_tv2);
  TensorView* exp_tv4_copy = unaryOp(UnaryOpType::Exp, sub_tv3_copy);

  TensorView* output_tv7 = div(exp_tv4_copy, bcast_sum_tv6);

  fusion.addOutput(output_tv7);

  bcast_max_tv2->split(-1, tidx);
  bcast_sum_tv6->split(-1, tidx);

  max_val_tv1->split(-1, tidx);
  TensorView* max_val_rf_tv8 = max_val_tv1->rFactor({-2});

  sum_exp_tv5->split(-1, tidx);
  TensorView* sum_exp_rf_tv9 = sum_exp_tv5->rFactor({-2});

  output_tv7->split(-1, tidx);

  sub_tv3->computeAt(sum_exp_rf_tv9, -1);
  sub_tv3_copy->computeAt(output_tv7, -1);

  TensorView* tensors_to_parallelize[] = {
      max_val_tv1,
      bcast_max_tv2,
      sum_exp_tv5,
      bcast_sum_tv6,
      output_tv7,
      max_val_rf_tv8,
      sum_exp_rf_tv9};

  for (auto tv : tensors_to_parallelize) {
    tv->axis(0)->parallelize(ParallelType::BIDx);
    tv->axis(1)->parallelize(ParallelType::BIDy);
    tv->axis(-1)->parallelize(ParallelType::TIDx);
  }

  auto options = at::TensorOptions().dtype(at::kFloat).device(at::kCUDA, 0);
  at::Tensor input = at::randn({dimx, dimy, dimz}, options);
  at::Tensor t3_output = at::empty({dimx, dimy, dimz}, options);

  KernelExecutor ke;
  ke.compile(&fusion, {input});
  auto cg_outputs = ke.run({input});

  auto aten_output = at::_softmax(input.to(at::kDouble), -1, false);

  testValidate(&fusion, cg_outputs, {input}, {aten_output}, __LINE__, __FILE__);
}

TEST_F(NVFuserTest, FusionSoftmaxComputeAt_CUDA) {
  Fusion fusion;
  FusionGuard fg(&fusion);

  // Set up your input tensor views
  TensorView* tv0 = makeSymbolicTensor(2);
  fusion.addInput(tv0);

  auto tv1 = sum(tv0, {1});
  auto tv2 = broadcast(tv1, {false, true});

  auto tv3 = add(tv0, IrBuilder::create<Val>(1.0));

  auto tv4 = mul(tv2, tv3);

  auto tv5 = sum(tv4, {1});
  auto tv6 = broadcast(tv5, {false, true});

  auto tv7 = sub(tv6, tv4);
  fusion.addOutput(tv7);

  tv1->computeAt(tv7, 1);
  // NOLINTNEXTLINE(cppcoreguidelines-avoid-goto,hicpp-avoid-goto)
  ASSERT_ANY_THROW(tv1->computeAt(tv7, -1));
}

// Similar to FusionReduction but uses grid reduction
TEST_F(NVFuserTest, FusionGridReduction1_CUDA) {
  const int gdimx = 32;
  const int bdimx = 128;

  Fusion fusion;
  FusionGuard fg(&fusion);

  // Set up your input tensor views
  TensorView* tv0 = makeSymbolicTensor(2);
  fusion.addInput(tv0);

  // tv1[I0, R1] = tv0[I0, I1]
  TensorView* tv1 =
      reductionOp(BinaryOpType::Add, {1}, IrBuilder::create<Val>(0.0), tv0);
  fusion.addOutput(tv1);

  NVF_CHECK(
      ir_utils::hasOpsOfType<ReductionOp>(&fusion),
      "Could not detect reduction in fusion.");

  tv1->split(1, bdimx);
  // tv1[I0, R1o, R1i{128}] = tv0[I0, I1]
  tv1->split(1, gdimx);
  // tv1[I0, R1oo, R1oi{32}, R1i{128}] = tv0[I0, I1]

  TensorView* tv2 = tv1->rFactor({1});
  // tv2[I0, R1oo, Ir1oi{32}, Ir1i{128}] = tv0[I0, I1]
  // tv1[I0,        R1oi{32},  R1i{128}] = tv2[I0, R1oo, Ir1oi{32}, Ir1i{128}]

  // Incrementally, can print in between for debugging
  tv0->computeAt(tv2, 1);
  tv2->computeAt(tv1, 1);

  // Re do it all at once, because why not.
  tv0->computeAt(tv1, 1);

  tv1->axis(0)->parallelize(ParallelType::BIDy);
  tv1->axis(1)->parallelize(ParallelType::BIDx);
  tv2->axis(2)->parallelize(ParallelType::BIDx);

  tv1->axis(-1)->parallelize(ParallelType::TIDx);
  tv2->axis(-1)->parallelize(ParallelType::TIDx);

  int numel_x = 10000;
  int numel_y = 65000;

  auto options = at::TensorOptions().dtype(at::kFloat).device(at::kCUDA, 0);
  at::Tensor input = at::randn({numel_x, numel_y}, options);
  at::Tensor cg_output = at::empty({numel_x}, options);

  KernelExecutor ke;
  ke.compile(&fusion, {input});
  ke.run({input}, {cg_output});

  auto aten_output = input.to(at::kDouble).sum({1});

  testValidate(
      &fusion, {cg_output}, {input}, {aten_output}, __LINE__, __FILE__);
}

// Same test as the above but uses BIDy and TIDx for reduction
TEST_F(NVFuserTest, FusionGridReduction2_CUDA) {
  const int gdimy = 32;
  const int bdimx = 128;

  Fusion fusion;
  FusionGuard fg(&fusion);

  // Set up your input tensor views
  TensorView* tv0 = makeSymbolicTensor(2);
  fusion.addInput(tv0);

  // tv1[I0, R1] = tv0[I0, I1]
  TensorView* tv1 =
      reductionOp(BinaryOpType::Add, {1}, IrBuilder::create<Val>(0.0), tv0);
  fusion.addOutput(tv1);

  NVF_CHECK(
      ir_utils::hasOpsOfType<ReductionOp>(&fusion),
      "Could not detect reduction in fusion.");

  tv1->split(1, bdimx);
  // tv1[I0, R1o, R1i{128}] = tv0[I0, I1]
  tv1->split(1, gdimy);
  // tv1[I0, R1oo, R1oi{32}, R1i{128}] = tv0[I0, I1]

  TensorView* tv2 = tv1->rFactor({1});
  // tv2[I0, R1oo, Ir1oi{32}, Ir1i{128}] = tv0[I0, I1]
  // tv1[I0,        R1oi{32},  R1i{128}] = tv2[I0, R1oo, Ir1oi{32}, Ir1i{128}]

  // Incrementally, can print in between for debugging
  tv0->computeAt(tv2, 1);
  tv2->computeAt(tv1, 1);

  // Re do it all at once, because why not.
  tv0->computeAt(tv1, 1);

  tv1->axis(0)->parallelize(ParallelType::BIDx);
  tv1->axis(1)->parallelize(ParallelType::BIDy);
  tv2->axis(2)->parallelize(ParallelType::BIDy);

  tv1->axis(-1)->parallelize(ParallelType::TIDx);
  tv2->axis(-1)->parallelize(ParallelType::TIDx);

  int numel_x = 10000;
  int numel_y = 65000;

  auto options = at::TensorOptions().dtype(at::kFloat).device(at::kCUDA, 0);
  at::Tensor input = at::randn({numel_x, numel_y}, options);

  KernelExecutor ke;
  ke.compile(&fusion, {input});
  auto cg_outputs = ke.run({input});

  auto aten_output = input.to(at::kDouble).sum({1});

  testValidate(&fusion, cg_outputs, {input}, {aten_output}, __LINE__, __FILE__);
}

// Same test but uses BIDy and BIDz for reduction. No TID used.
TEST_F(NVFuserTest, FusionGridReduction3dim1_CUDA) {
  // Grid reductions when there aren't any threads are serial reductions
  // keep these numbers low so our error isn't too high compared to normal cuda
  // reductions
  const int gdimz = 15;
  const int gdimy = 9;

  Fusion fusion;
  FusionGuard fg(&fusion);

  // Set up your input tensor views
  TensorView* tv0 = makeSymbolicTensor(2);
  fusion.addInput(tv0);

  // tv1[I0, R1] = tv0[I0, I1]
  TensorView* tv1 =
      reductionOp(BinaryOpType::Add, {1}, IrBuilder::create<Val>(0.0), tv0);
  fusion.addOutput(tv1);

  NVF_CHECK(
      ir_utils::hasOpsOfType<ReductionOp>(&fusion),
      "Could not detect reduction in fusion.");

  tv1->split(1, gdimy);
  // tv1[I0, R1o, R1i{128}] = tv0[I0, I1]
  tv1->split(1, gdimz);
  // tv1[I0, R1oo, R1oi{32}, R1i{128}] = tv0[I0, I1]

  TensorView* tv2 = tv1->rFactor({1});
  // tv2[I0, R1oo, Ir1oi{32}, Ir1i{128}] = tv0[I0, I1]
  // tv1[I0,        R1oi{32},  R1i{128}] = tv2[I0, R1oo, Ir1oi{32}, Ir1i{128}]

  // Incrementally, can print in between for debugging
  tv0->computeAt(tv2, 1);
  tv2->computeAt(tv1, 1);

  // Re do it all at once, because why not.
  tv0->computeAt(tv1, 1);

  tv1->axis(0)->parallelize(ParallelType::BIDx);
  tv1->axis(1)->parallelize(ParallelType::BIDz);
  tv2->axis(2)->parallelize(ParallelType::BIDz);
  tv1->axis(-1)->parallelize(ParallelType::BIDy);
  tv2->axis(-1)->parallelize(ParallelType::BIDy);

  int numel_x = 100;
  int numel_y = 6500;

  auto options = at::TensorOptions().dtype(at::kFloat).device(at::kCUDA, 0);
  at::Tensor input = at::randn({numel_x, numel_y}, options);
  at::Tensor cg_output = at::empty({numel_x}, options);

  KernelExecutor ke;
  ke.compile(&fusion, {input});
  ke.run({input}, {cg_output});

  auto aten_output = input.to(at::kDouble).sum({1});
  testValidate(
      &fusion, {cg_output}, {input}, {aten_output}, __LINE__, __FILE__);
}

// Same as testGPU_FusionGridReduction3dim1 but reduces dimension 0
TEST_F(NVFuserTest, FusionGridReduction3dim0_CUDA) {
  // Grid reductions when there aren't any threads are serial reductions
  // keep these numbers low so our error isn't too high compared to normal cuda
  // reductions
  const int gdimz = 15;
  const int gdimy = 9;

  Fusion fusion;
  FusionGuard fg(&fusion);

  // Set up your input tensor views
  TensorView* tv0 = makeSymbolicTensor(2);
  fusion.addInput(tv0);

  // tv1[R0, I1] = tv0[I0, I1]
  TensorView* tv1 =
      reductionOp(BinaryOpType::Add, {0}, IrBuilder::create<Val>(0.0), tv0);
  fusion.addOutput(tv1);

  NVF_CHECK(
      ir_utils::hasOpsOfType<ReductionOp>(&fusion),
      "Could not detect reduction in fusion.");

  tv1->split(0, gdimy);
  // tv1[R0o, R0i{128}, I1] = tv0[I0, I1]
  tv1->split(0, gdimz);
  // tv1[R0oo, R0oi{32}, R0i{128}, I1] = tv0[I0, I1]

  TensorView* tv2 = tv1->rFactor({0});
  // tv2[R0oo, I0oi{32}, I0i{128}, I1] = tv0[I0, I1]
  // tv1[      R0oi{32}, R0i{128}, I1] = tv2[R0oo, I0oi{32}, I0i{128}, I1]

  // Note that computeAt isn't going to make anything better as there
  // is no dynamically sized dimension.

  // Map parallelism as [Serial, BIDz, BIDy, BIDx]
  tv1->axis(-1)->parallelize(ParallelType::BIDx);
  tv2->axis(-1)->parallelize(ParallelType::BIDx);
  tv1->axis(-2)->parallelize(ParallelType::BIDy);
  tv2->axis(-2)->parallelize(ParallelType::BIDy);
  tv1->axis(-3)->parallelize(ParallelType::BIDz);
  tv2->axis(-3)->parallelize(ParallelType::BIDz);

  int numel_x = 6500;
  int numel_y = 100;

  auto options = at::TensorOptions().dtype(at::kFloat).device(at::kCUDA, 0);
  at::Tensor input = at::randn({numel_x, numel_y}, options);

  KernelExecutor ke;
  ke.compile(&fusion, {input});
  auto cg_outputs = ke.run({input});

  auto aten_output = input.to(at::kDouble).sum({0});

  testValidate(&fusion, cg_outputs, {input}, {aten_output}, __LINE__, __FILE__);
}

// This is similar to the FusionReduction, but swaps BIDx and TIDx
TEST_F(NVFuserTest, FusionGridReduction4_CUDA) {
  Fusion fusion;
  FusionGuard fg(&fusion);

  const int bdimx = 128;
  const int gdimx = 1024;

  // Set up your input tensor views
  TensorView* tv0 = makeSymbolicTensor(2);
  fusion.addInput(tv0);

  // tv1[I0, R1] = tv0[I0, I1]
  TensorView* tv1 =
      reductionOp(BinaryOpType::Add, {1}, IrBuilder::create<Val>(0.0), tv0);
  fusion.addOutput(tv1);

  NVF_CHECK(
      ir_utils::hasOpsOfType<ReductionOp>(&fusion),
      "Could not detect reduction in fusion.");

  tv1->split(1, gdimx);
  // tv1[I0, R1o, R1i{1024}] = tv0[I0, I1]
  tv1->split(1, 4);
  // tv1[I0, R1oo, R1oi{4}, R1i{128}] = tv0[I0, I1]

  TensorView* tv2 = tv1->rFactor({1});
  // tv2[I0, R1oo, Ir1oi{4}, Ir1i{1024}] = tv0[I0, I1]
  // tv1[I0,        R1oi{4},  R1i{1024}] = tv2[I0, R1oo, Ir1oi{4}, Ir1i{1024}]

  TensorView* tv3 = tv1->rFactor({1});
  // tv2[I0, R1oo, Ir1oi{4}, Ir1i{1024}] = tv0[I0, I1]
  // tv3[I0,        R1oi{4}, Ir1i{1024}] = tv2[I0, R1oo, Ir1oi{4}, Ir1i{1024}]
  // tv1[I0,                  R1i{1024}] = tv3[I0,        R1oi{4}, Ir1i{1024}]

  // Incrementally, can print in between for debugging
  tv0->computeAt(tv2, 1);
  tv2->computeAt(tv3, 1);
  tv3->computeAt(tv1, 1);

  // Re do it all at once, because why not.
  tv0->computeAt(tv1, 1);

  tv2->axis(2)->parallelize(ParallelType::Unroll);
  tv1->axis(0)->parallelize(ParallelType::TIDx);

  tv1->axis(-1)->parallelize(ParallelType::BIDx);
  tv2->axis(-1)->parallelize(ParallelType::BIDx);
  tv3->axis(-1)->parallelize(ParallelType::BIDx);

  int numel_x = bdimx;
  int numel_y = 65000;

  auto options = at::TensorOptions().dtype(at::kFloat).device(at::kCUDA, 0);
  at::Tensor input = at::randn({numel_x, numel_y}, options);
  at::Tensor cg_output = at::empty({numel_x}, options);

  KernelExecutor ke;
  ke.compile(&fusion, {input});
  ke.run({input}, {cg_output});

  auto aten_output = input.to(at::kDouble).sum({1});
  testValidate(
      &fusion, {cg_output}, {input}, {aten_output}, __LINE__, __FILE__);
}

// Grid reduction with 2D thread blocks but only TIDx and BIDx are
// mapped to a reduction dim
TEST_F(NVFuserTest, FusionGridReduction5_CUDA) {
  Fusion fusion;
  FusionGuard fg(&fusion);

  const int bdimx = 64;
  const int bdimy = 16;
  const int gdimx = 4;

  // Set up your input tensor views
  TensorView* tv0 = makeSymbolicTensor(2);
  fusion.addInput(tv0);

  // tv1[I0, R1] = tv0[I0, I1]
  TensorView* tv1 =
      reductionOp(BinaryOpType::Add, {1}, IrBuilder::create<Val>(0.0), tv0);
  fusion.addOutput(tv1);

  NVF_CHECK(
      ir_utils::hasOpsOfType<ReductionOp>(&fusion),
      "Could not detect reduction in fusion.");

  tv1->split(1, bdimx);
  // tv1[I0, R1o, R1i{64}] = tv0[I0, I1]
  tv1->split(1, gdimx);
  // tv1[I0, R1oo, R1oi{4}, R1i{64}] = tv0[I0, I1]

  TensorView* tv2 = tv1->rFactor({1});
  // tv2[I0, R1oo, Ir1oi{4}, Ir1i{64}] = tv0[I0, I1]
  // tv1[I0,        R1oi{4},  R1i{64}] = tv2[I0, R1oo, Ir1oi{4}, Ir1i{64}]

  tv0->computeAt(tv1, 1);

  tv1->axis(-1)->parallelize(ParallelType::TIDx);
  tv2->axis(-1)->parallelize(ParallelType::TIDx);

  tv1->axis(-2)->parallelize(ParallelType::BIDx);
  tv2->axis(-2)->parallelize(ParallelType::BIDx);

  tv1->axis(0)->parallelize(ParallelType::TIDy);

  int numel_x = bdimy;
  int numel_y = 6500;

  auto options = at::TensorOptions().dtype(at::kFloat).device(at::kCUDA, 0);
  at::Tensor input = at::randn({numel_x, numel_y}, options);

  KernelExecutor ke;
  ke.compile(&fusion, {input});
  auto cg_outputs = ke.run({input});

  auto aten_output = input.to(at::kDouble).sum({1});
  testValidate(&fusion, cg_outputs, {input}, {aten_output}, __LINE__, __FILE__);
}

// Similar to FusionGridReduction1 but with 3D tensors
TEST_F(NVFuserTest, FusionGridReduction6_CUDA) {
  Fusion fusion;
  FusionGuard fg(&fusion);

  // Set up your input tensor views
  TensorView* tv0 = makeSymbolicTensor(3);
  fusion.addInput(tv0);

  // tv1[I0, R1, R2] = tv0[I0, I1, I2]
  TensorView* tv1 =
      reductionOp(BinaryOpType::Add, {1, 2}, IrBuilder::create<Val>(0.0), tv0);
  fusion.addOutput(tv1);

  NVF_CHECK(
      ir_utils::hasOpsOfType<ReductionOp>(&fusion),
      "Could not detect reduction in fusion.");

  // Splitting for TID
  tv1->split(2, 128);
  // tv1[I0, R1, R2o, R2i{128}] = tv0[I0, I1, I2]

  // Splitting for BID
  tv1->split(1, 128);

  // tv1[I0, R1o, R1i{128}, R2o, R2i{128}] = tv0[I0, I1, I2]

  TensorView* tv2 = tv1->rFactor({3});
  // tv2[I0, I1o, I1i{128}, R2o, I2i{128}]
  // tv1[I0, R1o, R1i{128},      R2i{128}]

  TensorView* tv3 = tv1->rFactor({1});
  // tv2[I0, I1o, I1i{128}, R2o, I2i{128}]
  // tv3[I0, R1o, I1i{128},      I2i{128}]
  // tv1[I0,      R1i{128},      R2i{128}]

  tv3->computeAt(tv1, 1);
  tv2->computeAt(tv3, 3);

  tv1->axis(0)->parallelize(ParallelType::BIDy);

  tv1->axis(-1)->parallelize(ParallelType::TIDx);
  tv2->axis(-1)->parallelize(ParallelType::TIDx);
  tv3->axis(-1)->parallelize(ParallelType::TIDx);

  tv1->axis(-2)->parallelize(ParallelType::BIDx);
  tv2->axis(-3)->parallelize(ParallelType::BIDx);
  tv3->axis(-2)->parallelize(ParallelType::BIDx);

  int numel_x = 6500;
  int numel_y = 200;
  int numel_z = numel_y;

  auto options = at::TensorOptions().dtype(at::kFloat).device(at::kCUDA, 0);
  at::Tensor input = at::randn({numel_x, numel_y, numel_z}, options);
  at::Tensor cg_output = at::empty({numel_x}, options);

  KernelExecutor ke;
  ke.compile(&fusion, {input});
  ke.run({input}, {cg_output});

  auto aten_output = input.to(at::kDouble).sum({1, 2});

  testValidate(
      &fusion, {cg_output}, {input}, {aten_output}, __LINE__, __FILE__);
}

// See issue #1049
TEST_F(NVFuserTest, FusionGridReduction7_CUDA) {
  Fusion fusion;
  FusionGuard fg(&fusion);

  auto tv0 = makeSymbolicTensor(1);
  fusion.addInput(tv0);

  auto tv1 = sum(tv0, {0});
  fusion.addOutput(tv1);

  tv1->split(0, 1000);

  tv1->axis(0)->parallelize(ParallelType::BIDx);
  tv1->axis(1)->parallelize(ParallelType::BIDy);

  const int numel_x = 1;

  auto options = at::TensorOptions().dtype(at::kFloat).device(at::kCUDA, 0);
  at::Tensor input = at::randn({numel_x}, options);
  at::Tensor cg_output = at::empty({numel_x}, options);

  KernelExecutor ke;
  ke.compile(&fusion, {input});
  auto out = ke.run({input});

  testValidate(&fusion, out, {input}, __LINE__, __FILE__);
}

TEST_F(NVFuserTest, FusionGridReduction8_CUDA) {
  Fusion fusion;
  FusionGuard fg(&fusion);

  auto tv0 = makeSymbolicTensor(2);
  fusion.addInput(tv0);

  auto tv1 = sum(tv0, {0});
  fusion.addOutput(tv1);

  tv1->axis(0)->parallelize(ParallelType::BIDx);
  tv1->axis(1)->parallelize(ParallelType::TIDx);

  const int numel_x = 2;
  const int numel_y = 4;

  auto options = at::TensorOptions().dtype(at::kFloat).device(at::kCUDA, 0);
  at::Tensor input = at::randn({numel_x, numel_y}, options);

  KernelExecutor ke;
  ke.compile(&fusion, {input});
  auto out = ke.run({input});

  testValidate(&fusion, out, {input}, __LINE__, __FILE__);
}

TEST_F(NVFuserTest, FusionGridReduction9_CUDA) {
  Fusion fusion;
  FusionGuard fg(&fusion);

  auto tv0 = makeSymbolicTensor(2);
  fusion.addInput(tv0);
  auto tv1 = sum(tv0, {1});

  auto tv2 = makeSymbolicTensor(1);
  fusion.addInput(tv2);

  auto tv3 = add(tv2, tv1);
  fusion.addOutput(tv3);

  tv1->split(1, 2);

  tv1->axis(1)->parallelize(ParallelType::BIDx);
  tv1->axis(2)->parallelize(ParallelType::BIDy);

  tv1->computeAt(tv3, 1);

  const int numel_x = 4;
  const int numel_y = 10;

  auto options = at::TensorOptions().dtype(at::kFloat).device(at::kCUDA, 0);
  at::Tensor t0 = at::randn({numel_x, numel_y}, options);
  at::Tensor t2 = at::randn({numel_x}, options);

  KernelExecutor ke;
  ke.compile(&fusion, {t0, t2});
  auto cg_output = ke.run({t0, t2});

  testValidate(&fusion, cg_output, {t0, t2}, __LINE__, __FILE__);
}

TEST_F(NVFuserTest, FusionGridReduction10_CUDA) {
  Fusion fusion;
  FusionGuard fg(&fusion);

  auto tv0 = makeSymbolicTensor(4);
  fusion.addInput(tv0);

  auto tv1 = sum(tv0, {-1});
  auto tv2 = sum(tv1, {-1});
  auto tv3 = sum(tv2, {-1});

  fusion.addOutput(tv3);
  tv1->axis(0)->parallelize(ParallelType::TIDx);
  tv1->axis(1)->parallelize(ParallelType::BIDx);
  tv1->axis(2)->parallelize(ParallelType::TIDy);
  tv1->axis(3)->parallelize(ParallelType::TIDz);

  tv2->axis(0)->parallelize(ParallelType::TIDx);
  tv2->axis(1)->parallelize(ParallelType::BIDx);
  tv2->axis(2)->parallelize(ParallelType::TIDy);

  tv3->axis(0)->parallelize(ParallelType::TIDx);
  tv3->axis(1)->parallelize(ParallelType::BIDx);

  tv0->computeAt(tv3, 1);

  const int numel_w = 2;
  const int numel_x = 3;
  const int numel_y = 4;
  const int numel_z = 5;

  auto options = at::TensorOptions().dtype(at::kFloat).device(at::kCUDA, 0);
  at::Tensor t0 = at::randn({numel_w, numel_x, numel_y, numel_z}, options);

  KernelExecutor ke;
  ke.compile(&fusion, {t0});
  auto cg_output = ke.run({t0});

  testValidate(&fusion, cg_output, {t0}, __LINE__, __FILE__);
}

TEST_F(NVFuserTest, FusionNonRedAxisBind_CUDA) {
  int bid_x = 3;
  int tid_x = 2;
  int red_dim = 0;

  Fusion fusion;
  FusionGuard fg(&fusion);

  // Set up your input tensor views
  TensorView* tv0 = makeSymbolicTensor(2);
  fusion.addInput(tv0);

  TensorView* tv1 = reductionOp(
      BinaryOpType::Add, {red_dim}, IrBuilder::create<Val>(0.0), tv0);
  fusion.addOutput(tv1);

  tv1->split(-1, tid_x);
  tv1->axis(-2)->parallelize(ParallelType::BIDx);
  tv1->axis(-1)->parallelize(ParallelType::TIDx);

  auto options = at::TensorOptions().dtype(at::kFloat).device(at::kCUDA, 0);
  at::Tensor input = at::randn({16, bid_x * tid_x}, options);

  KernelExecutor ke;
  ke.compile(&fusion, {input});
  auto cg_outputs = ke.run({input});

  testValidate(&fusion, cg_outputs, {input}, __LINE__, __FILE__);
}

TEST_F(NVFuserTest, FusionSplitBCast_CUDA) {
  Fusion fusion;
  FusionGuard fg(&fusion);

  // Set up your input tensor views
  TensorView* input_tv0 = makeSymbolicTensor(3);
  TensorView* input_tv1 = makeSymbolicTensor(3);
  fusion.addInput(input_tv0);
  fusion.addInput(input_tv1);

  TensorView* sum_tv2 = reductionOp(
      BinaryOpType::Add, {2}, IrBuilder::create<Val>(0.0), input_tv0);
  TensorView* bcast_tv3 = broadcast(sum_tv2, {false, false, true});
  TensorView* output_tv4 = div(input_tv1, bcast_tv3);

  sum_tv2->split(-1, 32);
  TensorView* sum_rf_tv5 = sum_tv2->rFactor({-2});

  bcast_tv3->split(-1, 32);
  output_tv4->split(-1, 32);

  sum_rf_tv5->axis(0)->parallelize(ParallelType::BIDx);
  sum_tv2->axis(0)->parallelize(ParallelType::BIDx);
  bcast_tv3->axis(0)->parallelize(ParallelType::BIDx);
  output_tv4->axis(0)->parallelize(ParallelType::BIDx);

  sum_rf_tv5->axis(1)->parallelize(ParallelType::BIDy);
  sum_tv2->axis(1)->parallelize(ParallelType::BIDy);
  bcast_tv3->axis(1)->parallelize(ParallelType::BIDy);
  output_tv4->axis(1)->parallelize(ParallelType::BIDy);

  sum_rf_tv5->axis(-1)->parallelize(ParallelType::TIDx);
  sum_tv2->axis(-1)->parallelize(ParallelType::TIDx);
  bcast_tv3->axis(-1)->parallelize(ParallelType::TIDx);
  output_tv4->axis(-1)->parallelize(ParallelType::TIDx);

  fusion.addOutput(output_tv4);

  auto options = at::TensorOptions().dtype(at::kFloat).device(at::kCUDA, 0);
  at::Tensor t0 = at::randn({32, 32, 128}, options);
  at::Tensor t1 = at::randn({32, 32, 128}, options);
  at::Tensor cg_output = at::empty({32, 32, 128}, options);

  KernelExecutor ke;
  ke.compile(&fusion, {t0, t1});
  ke.run({t0, t1}, {cg_output});
}

TEST_F(NVFuserTest, FusionBCastInnerDim_CUDA) {
  Fusion fusion;
  FusionGuard fg(&fusion);

  TensorView* tv0 = makeSymbolicTensor(2);
  fusion.addInput(tv0);

  // reduce then broadcast
  auto tv1 = sum(tv0, {0});
  auto tv2 = broadcast(tv1, {false, true});

  NVF_CHECK(!tv2->axis(0)->isReduction() && tv2->axis(1)->isBroadcast());
}

TEST_F(NVFuserTest, FusionBCastReduce_CUDA) {
  Fusion fusion;
  FusionGuard fg(&fusion);

  // Set up your input tensor views
  TensorView* tv0 = makeSymbolicTensor(2);

  auto tv1 = broadcast(tv0, {true, false, false});
  auto tv2 = sum(tv1, {1});
  NVF_CHECK(
      tv2->axis(0)->isBroadcast() && tv2->axis(1)->isReduction() &&
      !tv2->axis(2)->isBroadcast() && !tv2->axis(2)->isReduction());
}

// Multiple consumer reduction with computeAt
// https://github.com/csarofeen/pytorch/issues/110
TEST_F(NVFuserTest, FusionReductionMultiConsumer_CUDA) {
  Fusion fusion;
  FusionGuard fg(&fusion);
  TensorView* tv0 = makeSymbolicTensor(2);
  fusion.addInput(tv0);
  auto tv1 = unaryOp(UnaryOpType::Exp, tv0);
  auto tv2 =
      reductionOp(BinaryOpType::Max, {-1}, IrBuilder::create<Val>(0.0), tv1);
  auto tv3 =
      reductionOp(BinaryOpType::Min, {-1}, IrBuilder::create<Val>(0.0), tv1);
  auto tv4 = add(tv2, tv3);
  fusion.addOutput(tv4);
  tv1->computeAt(tv2, -1, ComputeAtMode::BestEffort);

  NVF_CHECK(tv1->getComputeAtPosition() == 2);
}

TEST_F(NVFuserTest, FusionComputeAtExprOrder1_CUDA) {
  for (const auto i : c10::irange(2)) {
    Fusion fusion;
    FusionGuard fg(&fusion);

    // Set up your input tensor views
    TensorView* tv0 = makeSymbolicTensor(1);
    fusion.addInput(tv0);

    auto tv1 = add(tv0, IrBuilder::create<Val>(1.0));
    auto tv2 = add(tv0, IrBuilder::create<Val>(1.0));
    TensorView* tv3 = add(tv1, tv2);
    // Set outputs tv2 or tv1 and then tv3
    if (i == 0) {
      fusion.addOutput(tv2);
    } else {
      fusion.addOutput(tv1);
    }
    fusion.addOutput(tv3);

    if (i == 0) {
      tv1->computeAt(tv3, -1);
    } else {
      tv2->computeAt(tv3, -1);
    }

    auto options = at::TensorOptions().dtype(at::kFloat).device(at::kCUDA, 0);
    at::Tensor aten_input = at::randn({100}, options);

    KernelExecutor ke;
    ke.compile(&fusion, {aten_input});
    auto cg_outputs = ke.run({aten_input});

    testValidate(&fusion, cg_outputs, {aten_input}, __LINE__, __FILE__);
  }
}

TEST_F(NVFuserTest, FusionComputeAtExprOrder2_CUDA) {
  Fusion fusion;
  FusionGuard fg(&fusion);

  // Set up your input tensor views
  TensorView* tv0 = makeSymbolicTensor(2);
  fusion.addInput(tv0);

  auto tv1 = add(tv0, IrBuilder::create<Val>(1.0));
  auto tv2 = add(tv0, IrBuilder::create<Val>(1.0));
  TensorView* tv3 = add(tv1, tv2);
  fusion.addOutput(tv3);

  tv3->split(-1, 32);

  tv1->computeAt(tv3, -1);
  tv2->computeAt(tv3, -2);

  auto options = at::TensorOptions().dtype(at::kFloat).device(at::kCUDA, 0);
  at::Tensor aten_input = at::randn({100, 100}, options);

  at::Tensor cg_output = at::empty_like(aten_input, options);

  KernelExecutor ke;
  ke.compile(&fusion, {aten_input});
  ke.run({aten_input}, {cg_output});

  testValidate(&fusion, {cg_output}, {aten_input}, __LINE__, __FILE__);
}

TEST_F(NVFuserTest, FusionComputeAtExprOrder3_CUDA) {
  Fusion fusion;
  FusionGuard fg(&fusion);

  const int64_t dimx = 13;
  const int64_t dimy = 15;

  TensorView* tv0 = makeConcreteTensor({dimx, dimy});
  fusion.addInput(tv0);
  TensorView* tv1 = add(tv0, IrBuilder::create<Val>(1.0));
  TensorView* tv2 = add(tv1, IrBuilder::create<Val>(2.0));
  TensorView* tv3 = add(tv2, IrBuilder::create<Val>(3.0));
  TensorView* tv4 = add(tv3, IrBuilder::create<Val>(4.0));
  TensorView* tv5 = mul(tv2, tv4);
  fusion.addOutput(tv5);

  tv1->computeAt(tv2, 2);
  tv3->computeAt(tv4, 1);
  tv4->computeAt(tv5, 2);

  auto options = at::TensorOptions().dtype(at::kFloat).device(at::kCUDA, 0);
  at::Tensor aten_input = at::randn({dimx, dimy}, options);

  nvfuser::KernelExecutor ke;
  ke.compile(&fusion, {aten_input});
  auto cg_outputs = ke.run({aten_input});

  testValidate(&fusion, cg_outputs, {aten_input}, __LINE__, __FILE__);
}

TEST_F(NVFuserTest, FusionZeroDimComputeAt_CUDA) {
  Fusion fusion;
  FusionGuard fg(&fusion);

  TensorView* tv0 = makeSymbolicTensor(1);
  fusion.addInput(tv0);

  auto tv1 = sum(tv0, {0});
  auto tv2 = add(tv1, IrBuilder::create<Val>(1.0));
  fusion.addOutput(tv2);
  NVF_CHECK(tv2->nDims() == 0);
  tv1->computeAt(tv2, 0);

  auto options = at::TensorOptions().dtype(at::kFloat).device(at::kCUDA, 0);
  at::Tensor aten_input = at::randn({100}, options);

  KernelExecutor ke;
  ke.compile(&fusion, {aten_input});
  auto cg_outputs = ke.run({aten_input});

  testValidate(&fusion, cg_outputs, {aten_input}, __LINE__, __FILE__);
}

TEST_F(NVFuserTest, FusionZeroDimBroadcast_CUDA) {
  Fusion fusion;
  FusionGuard fg(&fusion);

  TensorView* tv0 = makeSymbolicTensor(0);
  fusion.addInput(tv0);

  auto tv1 = broadcast(tv0, {true, true});
  NVF_CHECK(tv1->nDims() == 2);

  TensorView* tv2 = makeSymbolicTensor(2);
  fusion.addInput(tv2);

  auto tv3 = add(tv1, tv2);
  auto tv4 = sum(tv3, {0, 1});
  fusion.addOutput(tv4);

  tv3->computeAt(tv4, -1);
  tv3->axis(-2)->parallelize(ParallelType::TIDx);
  tv3->axis(-1)->parallelize(ParallelType::TIDy);

  auto options = at::TensorOptions().dtype(at::kFloat).device(at::kCUDA, 0);
  at::Tensor t0 = at::randn({}, options);
  at::Tensor t1 = at::randn({10, 10}, options);

  at::Tensor cg_output = at::empty({}, options);

  KernelExecutor ke;
  ke.compile(&fusion, {t0, t1});
  ke.run({t0, t1}, {cg_output});

  testValidate(&fusion, {cg_output}, {t0, t1}, __LINE__, __FILE__);
}

TEST_F(NVFuserTest, FusionZeroDimReduction_CUDA) {
  Fusion fusion;
  FusionGuard fg(&fusion);

  const int bdimx = 32;
  const int gdimx = 32;

  TensorView* tv0 = makeSymbolicTensor(1);
  fusion.addInput(tv0);

  auto tv1 = sum(tv0, {0});
  fusion.addOutput(tv1);

  tv1->split(0, bdimx);
  tv1->split(0, gdimx);
  auto tv2 = tv1->rFactor({0});

  tv1->axis(-1)->parallelize(ParallelType::TIDx);
  tv2->axis(-1)->parallelize(ParallelType::TIDx);
  tv1->axis(-2)->parallelize(ParallelType::BIDx);
  tv2->axis(-2)->parallelize(ParallelType::BIDx);

  auto options = at::TensorOptions().dtype(at::kFloat).device(at::kCUDA, 0);
  at::Tensor aten_input = at::randn({1000}, options);
  auto aten_output = aten_input.to(at::kDouble).sum();

  at::Tensor cg_output = at::empty({}, options);

  KernelExecutor ke;
  ke.compile(&fusion, {aten_input});
  ke.run({aten_input}, {cg_output});

  testValidate(
      &fusion, {cg_output}, {aten_input}, {aten_output}, __LINE__, __FILE__);
}

TEST_F(NVFuserTest, FusionBCastAfterReduce_CUDA) {
  Fusion fusion;
  FusionGuard fg(&fusion);
  const int tidx = 128;

  // Set up your input tensor views
  TensorView* tv0 = makeSymbolicTensor(2);
  fusion.addInput(tv0);

  auto tv1 = sum(tv0, {1});
  auto tv2 = broadcast(tv1, {false, true});

  tv1->split(1, tidx);
  auto tv3 = tv1->rFactor({-2});

  TensorView* tv4 = makeSymbolicTensor(2);
  fusion.addInput(tv4);

  auto tv5 = add(tv2, tv4);
  fusion.addOutput(tv5);
  tv5->split(1, tidx);

  tv3->computeAt(tv5, 1);

  tv2->split(1, tidx);

  tv1->axis(-1)->parallelize(ParallelType::TIDx);
  tv2->axis(-1)->parallelize(ParallelType::TIDx);
  tv3->axis(-1)->parallelize(ParallelType::TIDx);
  tv5->axis(-1)->parallelize(ParallelType::TIDx);

  tv5->axis(0)->parallelize(ParallelType::BIDx);

  int x = 63, y = 200;

  auto options = at::TensorOptions().dtype(at::kFloat).device(at::kCUDA, 0);

  at::Tensor t0 = at::randn({x, y}, options);
  at::Tensor t4 = at::randn({x, y}, options);

  auto t3 = t0.to(at::kDouble).sum({1}).unsqueeze(-1).expand({x, y});
  auto aten_output = t3.add(t4);

  KernelExecutor ke;
  ke.compile(&fusion, {t0, t4});
  auto cg_outputs = ke.run({t0, t4});

  testValidate(
      &fusion, cg_outputs, {t0, t4}, {aten_output}, __LINE__, __FILE__);
}

TEST_F(NVFuserTest, FusionOutputBroadcast_CUDA) {
  Fusion fusion;
  FusionGuard fg(&fusion);

  TensorView* tv0 = makeConcreteTensor({2, 3});
  fusion.addInput(tv0);

  TensorView* tv1 = broadcast(tv0, {true, false, true, false, true});

  fusion.addOutput(tv1);

  const auto options =
      at::TensorOptions().dtype(at::kFloat).device(at::kCUDA, 0);

  at::Tensor aten_input = at::randn({2, 3}, options);

  KernelExecutor ke;
  ke.compile(&fusion, {aten_input});
  auto cg_outputs = ke.run({aten_input});

  testValidate(&fusion, cg_outputs, {aten_input}, __LINE__, __FILE__);
}

TEST_F(NVFuserTest, FusionReductionKeepDimBasic_CUDA) {
  Fusion fusion;
  FusionGuard fg(&fusion);

  TensorView* tv0 = makeConcreteTensor({2, 3, 4, 5, 6});
  fusion.addInput(tv0);

  TensorView* tv1 = sum(tv0, {0, 2, -1}, /*keep_dim=*/true);

  fusion.addOutput(tv1);

  const auto options =
      at::TensorOptions().dtype(at::kFloat).device(at::kCUDA, 0);

  at::Tensor aten_input = at::randn({2, 3, 4, 5, 6}, options);

  KernelExecutor ke;
  ke.compile(&fusion, {aten_input});
  auto cg_outputs = ke.run({aten_input});

  testValidate(&fusion, cg_outputs, {aten_input}, __LINE__, __FILE__);
}

TEST_F(NVFuserTest, FusionReductionKeepDimScheduler_CUDA) {
  constexpr int bid_x = 80;
  constexpr int tid_x = 4096;
  constexpr int red_dim = 1;

  Fusion fusion;
  FusionGuard fg(&fusion);

  // Set up your input tensor views
  TensorView* tv0 = makeConcreteTensor({bid_x, tid_x});
  fusion.addInput(tv0);

  TensorView* tv1 = reductionOp(
      BinaryOpType::Add,
      {red_dim},
      IrBuilder::create<Val>(0.0),
      tv0,
      /*keep_dim=*/true);

  fusion.addOutput(tv1);

  const auto options =
      at::TensorOptions().dtype(at::kFloat).device(at::kCUDA, 0);

  at::Tensor aten_input = at::randn({bid_x, tid_x}, options);
  auto cg_results =
      scheduleAndRun(&fusion, SchedulerType::Reduction, {aten_input});
  auto aten_output =
      aten_input.to(at::kDouble).sum({red_dim}, /*keepdim=*/true);

  testValidate(
      &fusion,
      cg_results.outputs,
      {aten_input},
      {aten_output},
      __LINE__,
      __FILE__,
      "",
      cg_results.heuristic_params->lparams);
}

TEST_F(NVFuserTest, FusionSumTo_CUDA) {
  Fusion fusion;
  FusionGuard fg(&fusion);

  std::vector<int64_t> tensor_shape{2, 3, 4, 5, 6};
  std::vector<int64_t> sum_to_shape{1, 5, 6};

  std::vector<int64_t> tensor_shape_ref{2, 3, 4, 5, 6};
  std::vector<int64_t> sum_to_shape_ref{1, 5, 6};

  std::vector<Val*> sum_to_symb;
  std::transform(
      sum_to_shape.begin(),
      sum_to_shape.end(),
      std::back_inserter(sum_to_symb),
      [](int64_t s) -> Val* { return IrBuilder::create<Val>(s); });

  TensorView* tv0 = makeConcreteTensor(tensor_shape);
  fusion.addInput(tv0);

  TensorView* tv1 = sum_to(tv0, sum_to_symb);
  fusion.addOutput(tv1);

  const auto options =
      at::TensorOptions().dtype(at::kFloat).device(at::kCUDA, 0);

  at::Tensor aten_input = at::randn(tensor_shape_ref, options);

  KernelExecutor ke;
  ke.compile(&fusion, {aten_input});
  auto cg_outputs = ke.run({aten_input});

  NVF_CHECK(
      cg_outputs[0].dim() == static_cast<int64_t>(sum_to_shape.size()),
      "sum_to not keeping the final dimension");

  testValidate(&fusion, cg_outputs, {aten_input}, __LINE__, __FILE__);
}

TEST_F(NVFuserTest, FusionSumToNoop_CUDA) {
  Fusion fusion;
  FusionGuard fg(&fusion);

  std::vector<int64_t> tensor_shape{4, 5, 6};
  std::vector<int64_t> sum_to_shape{4, 5, 6};

  std::vector<int64_t> tensor_shape_ref{4, 5, 6};
  std::vector<int64_t> sum_to_shape_ref{4, 5, 6};

  std::vector<Val*> sum_to_symb;
  std::transform(
      sum_to_shape.begin(),
      sum_to_shape.end(),
      std::back_inserter(sum_to_symb),
      [](int64_t s) -> Val* { return IrBuilder::create<Val>(s); });

  TensorView* tv0 = makeConcreteTensor(tensor_shape);
  fusion.addInput(tv0);

  TensorView* tv1 = sum_to(tv0, sum_to_symb);

  // Dummy operator to avoid tv0 both input and output
  TensorView* tv2 = add(tv1, IrBuilder::create<Val>(0.0));
  fusion.addOutput(tv2);

  const auto options =
      at::TensorOptions().dtype(at::kFloat).device(at::kCUDA, 0);

  at::Tensor aten_input = at::randn(tensor_shape_ref, options);

  KernelExecutor ke;
  ke.compile(&fusion, {aten_input});
  auto cg_outputs = ke.run({aten_input});

  NVF_CHECK(
      cg_outputs[0].dim() == static_cast<int64_t>(sum_to_shape.size()),
      "sum_to not keeping the final dimension");

  testValidate(&fusion, cg_outputs, {aten_input}, __LINE__, __FILE__);
}

TEST_F(NVFuserTest, FusionReductionScheduler_CUDA) {
  constexpr int bid_x = 80;
  constexpr int tid_x = 4096;
  constexpr int red_dim = 1;

  Fusion fusion;
  FusionGuard fg(&fusion);

  // Set up your input tensor views
  TensorView* tv0 = makeSymbolicTensor(2);
  fusion.addInput(tv0);

  TensorView* tv1 = reductionOp(
      BinaryOpType::Add, {red_dim}, IrBuilder::create<Val>(0.0), tv0);
  fusion.addOutput(tv1);

  const auto options =
      at::TensorOptions().dtype(at::kFloat).device(at::kCUDA, 0);

  at::Tensor aten_input = at::randn({bid_x, tid_x}, options);
  auto cg_results =
      scheduleAndRun(&fusion, SchedulerType::Reduction, {aten_input});
  auto aten_output = aten_input.to(at::kDouble).sum({red_dim});

  testValidate(
      &fusion,
      cg_results.outputs,
      {aten_input},
      {aten_output},
      __LINE__,
      __FILE__,
      "",
      cg_results.heuristic_params->lparams);
}

// This test checks if our system could correctly handles the case where both
// reduction and trivial reduction exist in the fusion. Trivial reduction
// deserve testing because trivial reduction is handled by doing a squeeze
// before doing a reduction.
TEST_F(NVFuserTest, FusionReductionWithTrivialReduction_CUDA) {
  constexpr int bid_x = 80;
  constexpr int tid_x = 4096;

  std::vector<std::vector<int64_t>> shapes = {
      {-1, -1, 1}, {-1, 1, -1}, {1, -1, -1}};

  for (auto shape : shapes) {
    std::unique_ptr<Fusion> fusion_ptr = std::make_unique<Fusion>();
    Fusion& fusion = *fusion_ptr;
    FusionGuard fg(&fusion);

    std::vector<std::vector<int64_t>> reduction_dims = {
        {0},
        {1},
        {2},
        {0, 1},
        {0, 2},
        {1, 2},
        {0, 1, 2},
    };

    // Set up your input tensor views
    TensorView* tv0 = makeConcreteTensor(shape);
    fusion.addInput(tv0);

    for (auto rdims : reduction_dims) {
      std::vector<int64_t> rdims_(rdims.begin(), rdims.end());
      auto tv = sum(tv0, rdims_);
      fusion.addOutput(tv);
    }

    const auto options =
        at::TensorOptions().dtype(at::kFloat).device(at::kCUDA, 0);

    auto concrete_shape = shape;
    std::deque<int64_t> concrete_values = {bid_x, tid_x};
    for (auto& s : concrete_shape) {
      if (s == -1) {
        s = concrete_values.front();
        concrete_values.pop_front();
      }
    }

    at::Tensor aten_input = at::randn(concrete_shape, options);

    FusionExecutorCache executor_cache(std::move(fusion_ptr));
    auto cg_outputs =
        executor_cache.runFusionWithInputs_deprecated({aten_input});

    testValidate(&fusion, cg_outputs, {aten_input}, __LINE__, __FILE__, "");
  }
}

// Simple reduction parallelized on a symbolic size.
TEST_F(NVFuserTest, FusionSymbolicReduction_CUDA) {
  Fusion fusion;
  FusionGuard fg(&fusion);

  // Set up your input tensor views
  TensorView* tv0 = makeSymbolicTensor(2);
  fusion.addInput(tv0);

  // tv1[I0, R1] = tv0[I0, I1]
  TensorView* tv1 =
      reductionOp(BinaryOpType::Add, {1}, IrBuilder::create<Val>(0.0), tv0);
  fusion.addOutput(tv1);

  // Interface should just be a direct split with a Parallel type. We can
  // include the parallelize call if we do this.
  tv1->split(1, NamedScalar::getParallelDim(ParallelType::TIDx));
  // tv1[I0, R1o, R1i{BIDx}] = tv0[I0, I1]

  TensorView* tv2 = tv1->rFactor({1});
  // tv2[I0, R1oo, Ir1oi{4}, Ir1i{BIDx}] = tv0[I0, I1]
  // tv1[I0,        R1oi{4},  R1i{BIDx}] = tv2[I0, R1oo, Ir1oi{4}, Ir1i{BIDx}]

  // Incrementally, can print in between for debugging
  tv0->computeAt(tv2, 1);
  tv2->computeAt(tv1, 1);

  tv2->axis(-1)->parallelize(ParallelType::TIDx);

  tv1->axis(0)->parallelize(ParallelType::BIDx);
  tv1->axis(-1)->parallelize(ParallelType::TIDx);

  int numel_x = 65000;
  int numel_y = 1025;

  auto options = at::TensorOptions().dtype(at::kFloat).device(at::kCUDA, 0);
  at::Tensor aten_input = at::randn({numel_x, numel_y}, options);
  auto aten_output = aten_input.to(at::kDouble).sum({1});

  // How many threads to use for the block reduction
  int runtime_threadIdx_dim = 128;

  LaunchParams lparams(-1, -1, -1, runtime_threadIdx_dim, -1, -1);

  KernelExecutor ke;
  ke.compile(&fusion, {aten_input}, lparams);
  auto cg_outputs = ke.run({aten_input}, lparams);

  testValidate(
      &fusion,
      cg_outputs,
      {aten_input},
      {aten_output},
      __LINE__,
      __FILE__,
      "",
      lparams);
}

TEST_F(NVFuserTest, FusionReductionSchedulerMultiDimNonFastest_CUDA) {
  const std::vector<int64_t> red_dims = {0, 2};
  // Copy is because CodeGen requires int and Pytorch requires int64_t
  // for a vector of reduction dimensions
  const std::vector<int64_t> red_dims64 = {0, 2};
  const std::vector<int64_t> tensor_dims_in = {5, 10, 15, 20};
  const std::vector<int64_t> tensor_dims_out = {10, 20};

  Fusion fusion;
  FusionGuard fg(&fusion);

  // Set up your input tensor views
  TensorView* tv0 = makeSymbolicTensor(tensor_dims_in.size());
  fusion.addInput(tv0);

  TensorView* tv1 = reductionOp(
      BinaryOpType::Add, red_dims, IrBuilder::create<Val>(0.0), tv0);
  fusion.addOutput(tv1);

  const auto options =
      at::TensorOptions().dtype(at::kFloat).device(at::kCUDA, 0);
  at::Tensor aten_input = at::randn(tensor_dims_in, options);
  auto aten_output = aten_input.to(at::kDouble).sum(red_dims64);
  at::Tensor cg_output = at::empty(tensor_dims_out, options);

  auto heuristic_params = SchedulerEntry::scheduleWith(
      &fusion, SchedulerType::Reduction, {aten_input});
  KernelExecutor ke;
  ke.compile(&fusion, {aten_input}, heuristic_params->lparams);
  ke.run({aten_input}, {cg_output}, heuristic_params->lparams);

  testValidate(
      &fusion,
      {cg_output},
      {aten_input},
      {aten_output},
      __LINE__,
      __FILE__,
      "",
      heuristic_params->lparams);
}

TEST_F(NVFuserTest, FusionReductionSchedulerMultiDimFastest_CUDA) {
  const std::vector<int64_t> red_dims = {1, 3};
  // Copy is because CodeGen requires int and Pytorch requires int64_t
  // for a vector of reduction dimensions
  const std::vector<int64_t> red_dims64 = {1, 3};
  const std::vector<int64_t> tensor_dims_in = {5, 10, 15, 20};

  Fusion fusion;
  FusionGuard fg(&fusion);

  // Set up your input tensor views
  TensorView* tv0 = makeSymbolicTensor(tensor_dims_in.size());
  fusion.addInput(tv0);

  TensorView* tv1 = reductionOp(
      BinaryOpType::Add, red_dims, IrBuilder::create<Val>(0.0), tv0);
  fusion.addOutput(tv1);

  const auto options =
      at::TensorOptions().dtype(at::kFloat).device(at::kCUDA, 0);
  at::Tensor aten_input = at::randn(tensor_dims_in, options);
  auto cg_results =
      scheduleAndRun(&fusion, SchedulerType::Reduction, {aten_input});
  auto aten_output = aten_input.to(at::kDouble).sum(red_dims64);

  testValidate(
      &fusion,
      cg_results.outputs,
      {aten_input},
      {aten_output},
      __LINE__,
      __FILE__,
      "",
      cg_results.heuristic_params->lparams);
}

// data type and reduction dimension size
using ReductionNoODimParams = std::tuple<DataType, int64_t>;
using ReductionNoODim = NVFuserFixtureParamTest<ReductionNoODimParams>;
TEST_P(ReductionNoODim, Test) {
  auto [dtype, rdim] = GetParam();

  at::ScalarType aten_dtype = data_type_to_aten(dtype);

  // Shmoo tests can occupy a lot of memory due to allocating many
  // different tensor sizes. So in order to avoid an OOM during this
  // test, we manually clear the allocator after it's reached a certain
  // threshold.
  maybeClearAllocator();

  Fusion fusion;
  FusionGuard fg(&fusion);

  bool is_fp16 = dtype == DataType::Half;
  bool is_bf16 = dtype == DataType::BFloat16;

  TensorView* tv0 = makeSymbolicTensor(1, dtype);
  fusion.addInput(tv0);

  TensorView* tv0_cast = tv0;
  if (is_fp16 || is_bf16) {
    tv0_cast = castOp(DataType::Float, tv0);
  }

  TensorView* tv1 = sum(tv0_cast, {0});

  TensorView* tv1_cast = tv1;
  if (is_fp16) {
    tv1_cast = castOp(DataType::Half, tv1);
  }
  if (is_bf16) {
    tv1_cast = castOp(DataType::BFloat16, tv1);
  }

  fusion.addOutput(tv1_cast);

  auto options = at::TensorOptions().dtype(aten_dtype).device(at::kCUDA, 0);

  at::Tensor aten_input = at::randn({rdim}, options);
  auto cg_results =
      scheduleAndRun(&fusion, SchedulerType::Reduction, {aten_input});
  auto aten_output = aten_input.to(at::kDouble).sum({0});

  testValidate(
      &fusion,
      cg_results.outputs,
      {aten_input},
      {aten_output},
      __LINE__,
      __FILE__,
      "",
      cg_results.heuristic_params->lparams);
}
INSTANTIATE_TEST_SUITE_P(
    ,
    ReductionNoODim,
    ::testing::Combine(
        testing::ValuesIn(getFloatingDataTypes()), // data type
        testing::ValuesIn(Pow2Vals1to1Million)), // reduction dimension size
    [](const testing::TestParamInfo<ReductionNoODimParams>& info)
        -> std::string {
      std::stringstream ss;
      ss << "dtype_" << std::get<0>(info.param);
      ss << "_rsize_" << std::get<1>(info.param);
      return sanitizeTestName(ss.str());
    });

// data type, reduction dim size, iteration dim size, reduction axis
using ReductionWithIterDimParams =
    std::tuple<DataType, int64_t, int64_t, int64_t>;
using ReductionWithIterDim =
    NVFuserFixtureParamTest<ReductionWithIterDimParams>;
TEST_P(ReductionWithIterDim, Test) {
  auto [dtype, rdim, odim, axis] = GetParam();

  at::ScalarType aten_dtype = data_type_to_aten(dtype);

  // Shmoo tests can occupy a lot of memory due to allocating many
  // different tensor sizes. So in order to avoid an OOM during this
  // test, we manually clear the allocator after it's reached a certain
  // threshold.
  maybeClearAllocator();

  Fusion fusion;
  FusionGuard fg(&fusion);

  bool is_fp16 = dtype == DataType::Half;
  bool is_bf16 = dtype == DataType::BFloat16;

  TensorView* tv0 = makeSymbolicTensor(2, dtype);
  fusion.addInput(tv0);

  TensorView* tv0_cast = tv0;
  if (is_fp16 || is_bf16) {
    tv0_cast = castOp(DataType::Float, tv0);
  }

  TensorView* tv1 = sum(tv0_cast, {axis});

  TensorView* tv1_cast = tv1;
  if (is_fp16) {
    tv1_cast = castOp(DataType::Half, tv1);
  }
  if (is_bf16) {
    tv1_cast = castOp(DataType::BFloat16, tv1);
  }
  fusion.addOutput(tv1_cast);

  auto options = at::TensorOptions().dtype(aten_dtype).device(at::kCUDA, 0);

  at::Tensor aten_input =
      (axis ? at::randn({odim, rdim}, options)
            : at::randn({rdim, odim}, options));
  auto cg_results =
      scheduleAndRun(&fusion, SchedulerType::Reduction, {aten_input});
  auto aten_output = aten_input.to(at::kDouble).sum({axis});
  testValidate(
      &fusion,
      cg_results.outputs,
      {aten_input},
      {aten_output},
      __LINE__,
      __FILE__,
      "",
      cg_results.heuristic_params->lparams);
}

INSTANTIATE_TEST_SUITE_P(
    ,
    ReductionWithIterDim,
    ::testing::Combine(
        testing::ValuesIn(getFloatingDataTypes()), // data type
        testing::ValuesIn(Pow2Vals1to1Million), // reduction dimension size
        testing::Values(160, 320), // iteration dimension size
        testing::Values(0, 1)), // reduction axis
    [](const testing::TestParamInfo<ReductionWithIterDimParams>& info)
        -> std::string {
      std::stringstream ss;
      ss << "dtype_" << std::get<0>(info.param);
      ss << "_rsize_" << std::get<1>(info.param);
      ss << "_isize_" << std::get<2>(info.param);
      ss << "_raxis_" << std::get<3>(info.param);
      return sanitizeTestName(ss.str());
    });

TEST_F(NVFuserTest, FusionCacheBefore_CUDA) {
  // TVM Cache Write
  Fusion fusion;
  FusionGuard fg(&fusion);

  TensorView* tv0 = makeSymbolicTensor(2);
  TensorView* tv1 = add(tv0, IrBuilder::create<Val>(1.0));
  TensorView* tv2 = mul(tv1, IrBuilder::create<Val>(3.0));
  fusion.addInput(tv0);
  fusion.addOutput(tv2);

  // Before: TV2 = TV1 * 3
  // After:  TV3 = TV1 * 3;
  //         TV2 = TV3;
  tv2->cacheBefore();

  constexpr int BSX = 32;
  tv2->split(-1, BSX);
  tv0->computeAt(tv2, -1);

  // Thread and Block binding
  tv2->axis(0)->parallelize(ParallelType::BIDx);
  tv2->axis(-1)->parallelize(ParallelType::TIDx);

  constexpr int M = 32, N = 750;

  auto options = at::TensorOptions().dtype(at::kFloat).device(at::kCUDA, 0);
  at::Tensor aten_input = at::randn({M, N}, options);

  KernelExecutor ke;
  ke.compile(&fusion, {aten_input});
  auto cg_outputs = ke.run({aten_input});

  testValidate(&fusion, cg_outputs, {aten_input}, __LINE__, __FILE__);
}

TEST_F(NVFuserTest, FusionCacheAfter_CUDA) {
  // TVM Cache Read
  Fusion fusion;
  FusionGuard fg(&fusion);

  TensorView* tv0 = makeSymbolicTensor(2);
  TensorView* tv1 = add(tv0, IrBuilder::create<Val>(1.0));
  TensorView* tv2 = mul(tv1, IrBuilder::create<Val>(3.0));
  fusion.addInput(tv0);
  fusion.addOutput(tv2);

  // Before: TV1 = TV0 + 1
  // After:  TV3 = TV0;
  //         TV1 = TV3 + 1
  tv0->cacheAfter();

  constexpr int BSX = 32;
  tv2->split(-1, BSX);
  tv0->computeAt(tv2, -1);

  // Thread and Block binding
  tv2->axis(0)->parallelize(ParallelType::BIDx);
  tv2->axis(-1)->parallelize(ParallelType::TIDx);

  constexpr int M = 32, N = 457;

  auto options = at::TensorOptions().dtype(at::kFloat).device(at::kCUDA, 0);
  at::Tensor aten_input = at::randn({M, N}, options);

  KernelExecutor ke;
  ke.compile(&fusion, {aten_input});
  auto cg_outputs = ke.run({aten_input});

  testValidate(&fusion, cg_outputs, {aten_input}, __LINE__, __FILE__);
}

TEST_F(NVFuserTest, FusionCacheFork_CUDA) {
  Fusion fusion;
  FusionGuard fg(&fusion);

  TensorView* tv0 = makeSymbolicTensor(2);
  TensorView* tv1 = add(tv0, IrBuilder::create<Val>(1.0));
  TensorView* tv2 = mul(tv1, IrBuilder::create<Val>(3.0));
  fusion.addInput(tv0);
  fusion.addOutput(tv1);
  fusion.addOutput(tv2);
  // Before:  TV1 = TV0 + 1
  //          TV2 = TV1 * 1
  // Output:  TV1, TV2

  // After:   TV1 = TV0 + 1
  //          TV3 = TV1
  //          TV2 = TV1 * 1
  // Output:  TV3, TV2

  // cacheFork !!does not!! automatically apply ComputeAt to the cache
  tv1->cacheFork();

  constexpr int BSX = 32;
  tv2->split(-1, BSX);
  tv0->computeAt(tv2, -1);

  // Thread and Block binding
  tv2->axis(0)->parallelize(ParallelType::BIDx);
  tv2->axis(-1)->parallelize(ParallelType::TIDx);

  constexpr int M = 32, N = 457;

  auto options = at::TensorOptions().dtype(at::kFloat).device(at::kCUDA, 0);
  at::Tensor aten_input = at::randn({M, N}, options);

  KernelExecutor ke;
  ke.compile(&fusion, {aten_input});
  auto cg_outputs = ke.run({aten_input});

  testValidate(&fusion, cg_outputs, {aten_input}, __LINE__, __FILE__);
}

TEST_F(NVFuserTest, FusionCacheIndirect_CUDA) {
  Fusion fusion;
  FusionGuard fg(&fusion);

  TensorView* tv0 = makeSymbolicTensor(2);
  TensorView* tv1 = makeSymbolicTensor(2);
  TensorView* tv2 = makeSymbolicTensor(2);
  TensorView* tv3 = makeSymbolicTensor(2);
  TensorView* tv4 = sub(tv2, tv3);
  TensorView* tv5 = add(tv1, tv4);
  TensorView* tv6 = sub(tv5, tv0);
  fusion.addInput(tv0);
  fusion.addInput(tv1);
  fusion.addInput(tv2);
  fusion.addInput(tv3);
  fusion.addOutput(tv6);
  // t6 = ((t1 + (t2 - t3)) - t0)

  tv5->cacheAfter();
  tv5->cacheBefore();

  // cacheAfter on inputs placed before schedule
  constexpr int BSX = 32;
  tv6->split(-1, BSX);
  tv2->computeAt(tv6, -1);

  // Thread and Block binding
  tv6->axis(0)->parallelize(ParallelType::BIDx);
  tv6->axis(-1)->parallelize(ParallelType::TIDx);

  constexpr int M = 32, N = 810;

  auto options = at::TensorOptions().dtype(at::kFloat).device(at::kCUDA, 0);
  at::Tensor t0 = at::randn({M, N}, options);
  at::Tensor t1 = at::randn({M, N}, options);
  at::Tensor t2 = at::randn({M, N}, options);
  at::Tensor t3 = at::randn({M, N}, options);

  KernelExecutor ke;
  ke.compile(&fusion, {t0, t1, t2, t3});
  auto cg_outputs = ke.run({t0, t1, t2, t3});

  testValidate(&fusion, cg_outputs, {t0, t1, t2, t3}, __LINE__, __FILE__);
}

TEST_F(NVFuserTest, FusionCacheBcast_CUDA) {
  Fusion fusion;
  FusionGuard fg(&fusion);

  // Algorithm
  TensorView* tv0 = makeSymbolicTensor(1); // (M, 1)
  TensorView* tv1 = broadcast(tv0, {false, true});
  TensorView* tv2 = makeSymbolicTensor(1); // (1, N)
  TensorView* tv3 = broadcast(tv2, {true, false});
  TensorView* tv4 = mul(tv1, tv3);
  fusion.addInput(tv0);
  fusion.addInput(tv2);
  fusion.addOutput(tv4);

  // Case 1
  tv0->cacheAfter();

  // Case 2
  tv1->cacheBefore();

  // Case 3
  tv1->cacheAfter();

  // Case 4
  TensorView* tv8 = tv4->cacheBefore();

  constexpr int BSX = 128;
  tv4->split(0, BSX);
  tv4->split(-1, BSX);
  tv4->reorder({{0, 0}, {1, 2}, {2, 1}, {3, 3}});
  // M/BSX, N/BSY, BSX, BSY
  tv0->computeAt(tv4, 2);
  tv2->computeAt(tv4, 2);
  // 0, 1 | 2, 3, 4

  tv4->axis(0)->parallelize(ParallelType::BIDx);
  tv4->axis(1)->parallelize(ParallelType::BIDy);
  tv4->axis(-1)->parallelize(ParallelType::TIDx);
  // Manual Replay on TV3
  tv3->axis(-1)->parallelize(ParallelType::TIDx);
  tv8->axis(-1)->parallelize(ParallelType::TIDx);

  constexpr int M = 92, N = 500;

  auto options = at::TensorOptions().dtype(at::kFloat).device(at::kCUDA, 0);
  at::Tensor t0 = at::randn({M}, options);
  at::Tensor t1 = at::randn({N}, options);

  KernelExecutor ke;
  ke.compile(&fusion, {t0, t1});
  auto cg_outputs = ke.run({t0, t1});

  testValidate(&fusion, cg_outputs, {t0, t1}, __LINE__, __FILE__);
}

TEST_F(NVFuserTest, FusionCacheMultiConsumer_CUDA) {
  Fusion fusion;
  FusionGuard fg(&fusion);

  TensorView* tv0 = makeSymbolicTensor(1);
  TensorView* tv1 = add(tv0, IrBuilder::create<Val>(1.0));
  TensorView* tv2 = add(tv1, IrBuilder::create<Val>(2.0));
  TensorView* tv3 = add(tv0, IrBuilder::create<Val>(1.0));
  TensorView* tv4 = add(tv3, IrBuilder::create<Val>(2.0));

  fusion.addInput(tv0);
  fusion.addOutput(tv2);
  fusion.addOutput(tv4);

  auto tv5 = tv1->cacheBefore();
  auto tv6 = tv3->cacheBefore();
  tv5->setMemoryType(MemoryType::Shared);
  tv6->setMemoryType(MemoryType::Shared);

  tv1->computeAt(tv2, -1);
  tv3->computeAt(tv4, -1);

  // Fails because tensor must be recomputed twice
  // auto tv7 = tv0->cacheAfter();

  constexpr int N = 800;

  auto options = at::TensorOptions().dtype(at::kFloat).device(at::kCUDA, 0);
  at::Tensor aten_input = at::randn({N}, options);

  KernelExecutor ke;
  ke.compile(&fusion, {aten_input});
  auto cg_outputs = ke.run({aten_input});

  testValidate(&fusion, cg_outputs, {aten_input}, __LINE__, __FILE__);
}

TEST_F(NVFuserTest, FusionSmem_CUDA) {
  Fusion fusion;
  FusionGuard fg(&fusion);

  // Algorithm
  TensorView* tv0 = makeSymbolicTensor(2); // (M, N)
  TensorView* tv1 = makeSymbolicTensor(2); // (M, N)
  TensorView* tv2 = mul(tv0, tv1);
  fusion.addInput(tv0);
  fusion.addInput(tv1);
  fusion.addOutput(tv2);

  // Schedule
  TensorView* tv3 = tv0->cacheAfter();
  TensorView* tv4 = tv1->cacheAfter();
  tv3->setMemoryType(MemoryType::Shared);
  tv4->setMemoryType(MemoryType::Shared);

  constexpr int BSY = 32;
  constexpr int BSX = 128;
  tv2->split(0, BSY);
  tv2->split(2, BSX);
  // M/BSX, BSX, N/BSX, BSX
  tv2->reorder({{0, 0}, {1, 2}, {2, 1}, {3, 3}});
  // M/BSX, N/BSX, BSX, BSX

  tv0->computeAt(tv2, 2);
  tv1->computeAt(tv2, 2);

  // Thread and Block binding
  tv2->axis(0)->parallelize(ParallelType::BIDx);
  tv2->axis(1)->parallelize(ParallelType::BIDy);
  tv2->axis(-1)->parallelize(ParallelType::TIDx);
  // Manual Binding
  tv3->axis(-1)->parallelize(ParallelType::TIDx);
  tv4->axis(-1)->parallelize(ParallelType::TIDx);

  constexpr int M = 128, N = 10240;

  auto options = at::TensorOptions().dtype(at::kFloat).device(at::kCUDA, 0);
  at::Tensor t0 = at::randn({M, N}, options);
  at::Tensor t1 = at::randn({M, N}, options);

  KernelExecutor ke;
  ke.compile(&fusion, {t0, t1});
  auto cg_outputs = ke.run({t0, t1});

  testValidate(&fusion, cg_outputs, {t0, t1}, __LINE__, __FILE__);

  NVF_CHECK(
      ke.compiledKernel()->kernel()->summary().war_hazard_syncs_count == 0);
}

TEST_F(NVFuserTest, FusionSmemReduce_CUDA) {
  Fusion fusion;
  FusionGuard fg(&fusion);

  // Algorithm
  TensorView* tv0 = makeSymbolicTensor(3); // M, K, N
  TensorView* tv1 = sum(tv0, {1}); // M, R, N
  fusion.addInput(tv0);
  fusion.addOutput(tv1);

  TensorView* tv2 = tv0->cacheAfter();
  tv2->setMemoryType(MemoryType::Shared);

  // Schedule
  constexpr int BSX = 32;
  tv1->split(2, BSX);
  tv1->split(1, 128);
  tv1->split(0, BSX);
  // M/BSX, BSX, K/BSX, BSX, N/BSX, BSX
  tv1->reorder({{0, 0}, {1, 2}, {2, 4}, {3, 5}, {4, 1}, {5, 3}});
  TensorView* tv3 = tv1->rFactor({-2});

  tv0->computeAt(tv1, -2);
  tv0->computeAt(tv3, -2);

  // Thread and Block binding
  tv1->axis(0)->parallelize(ParallelType::BIDx);
  tv1->axis(1)->parallelize(ParallelType::BIDy);
  tv1->axis(-1)->parallelize(ParallelType::TIDx);
  // Manual Binding
  tv2->axis(-1)->parallelize(ParallelType::TIDx);
  tv3->axis(-1)->parallelize(ParallelType::TIDx);

  constexpr int M = 154, K = 45, N = 1524;

  auto options = at::TensorOptions().dtype(at::kFloat).device(at::kCUDA, 0);
  at::Tensor aten_input = at::randn({M, K, N}, options);
  at::Tensor aten_output = sum(aten_input.to(at::kDouble), {1});

  KernelExecutor ke;
  ke.compile(&fusion, {aten_input});
  auto cg_outputs = ke.run({aten_input});

  testValidate(
      &fusion, cg_outputs, {aten_input}, {aten_output}, __LINE__, __FILE__);
  NVF_CHECK(
      ke.compiledKernel()->kernel()->summary().war_hazard_syncs_count == 0);
}

TEST_F(NVFuserTest, FusionSmemBlockGemm_CUDA) {
  Fusion fusion;
  FusionGuard fg(&fusion);

  // Algorithm
  TensorView* tv0 = makeSymbolicTensor(2); // (M, K)
  TensorView* tv1 = makeSymbolicTensor(2); // (K, N)
  TensorView* tv2 = broadcast(tv0, {false, false, true}); // (M, K, B)
  TensorView* tv3 = broadcast(tv1, {true, false, false}); // (B, K, N)
  TensorView* tv4 = mul(tv2, tv3); // M, K, N
  TensorView* tv5 = sum(tv4, {1}); // M, R, N
  fusion.addInput(tv0);
  fusion.addInput(tv1);
  fusion.addOutput(tv5);

  // Schedule
  constexpr int BSX = 16;
  tv5->split(2, BSX - 1);
  tv5->split(1, BSX);
  tv5->split(0, BSX + 1);
  // M/BSX, BSX, K/BSX, BSX, N/BSX, BSX
  tv5->reorder({{0, 0}, {1, 3}, {2, 2}, {3, 5}, {4, 1}, {5, 4}});
  // M/BSX, N/BSX, K/BSX, MSX, NSX, KSX
  TensorView* tv6 = tv5->rFactor({-1});

  tv2->setMemoryType(MemoryType::Shared);
  tv3->setMemoryType(MemoryType::Shared);
  tv4->setMemoryType(MemoryType::Shared);
  tv6->setMemoryType(MemoryType::Shared);

  tv0->computeAt(tv5, 3);
  tv1->computeAt(tv5, 3);

  // Thread and Block binding
  tv5->axis(0)->parallelize(ParallelType::BIDx);
  tv5->axis(1)->parallelize(ParallelType::BIDy);
  tv5->axis(-2)->parallelize(ParallelType::TIDy);
  tv5->axis(-1)->parallelize(ParallelType::TIDx);
  // Manual Binding
  tv2->axis(-3)->parallelize(ParallelType::TIDy);
  tv2->axis(-1)->parallelize(ParallelType::TIDx);
  tv3->axis(-1)->parallelize(ParallelType::TIDx);
  tv4->axis(-3)->parallelize(ParallelType::TIDy);
  tv4->axis(-1)->parallelize(ParallelType::TIDx);
  tv6->axis(-3)->parallelize(ParallelType::TIDy);
  tv6->axis(-2)->parallelize(ParallelType::TIDx);

  // Make sure BIDx is makred as exact (see issue #1119)
  GpuLower gpulw(&fusion);
  gpulw.run();
  NVF_CHECK(gpulw.parallelDimensionMap().isExact(ParallelType::BIDx));

  constexpr int M = 154, K = 45, N = 1524;

  auto options = at::TensorOptions().dtype(at::kFloat).device(at::kCUDA, 0);
  at::Tensor t0 = at::randn({M, K}, options);
  at::Tensor t1 = at::randn({K, N}, options);

  at::Tensor aten_output = at::matmul(t0.to(at::kDouble), t1.to(at::kDouble));

  KernelExecutor ke;
  ke.compile(&fusion, {t0, t1});
  auto cg_outputs = ke.run({t0, t1});

  testValidate(
      &fusion, cg_outputs, {t0, t1}, {aten_output}, __LINE__, __FILE__);

  NVF_CHECK(
      ke.compiledKernel()->kernel()->summary().war_hazard_syncs_count == 0);
}

TEST_F(NVFuserTest, FusionSmemBlockGemmCache_CUDA) {
  Fusion fusion;
  FusionGuard fg(&fusion);

  // Algorithm
  TensorView* tv0 = makeSymbolicTensor(2); // (M, K)
  TensorView* tv1 = makeSymbolicTensor(2); // (K, N)
  TensorView* tv2 = broadcast(tv0, {false, false, true}); // (M, K, B)
  TensorView* tv3 = broadcast(tv1, {true, false, false}); // (B, K, N)
  TensorView* tv4 = mul(tv2, tv3); // M, K, N
  TensorView* tv5 = sum(tv4, {1}); // M, R, N
  fusion.addInput(tv0);
  fusion.addInput(tv1);
  fusion.addOutput(tv5);

  // Schedule
  // Remove reduction axis from tv5
  // tv6 = (M, R, N)
  // tv5 = (M, N)
  TensorView* tv6 = tv5->cacheBefore();

  constexpr int BSX = 16;
  tv5->split(1, BSX);
  tv5->split(0, BSX);
  // M/BSX, BSX, N/BSX, BSX
  tv5->reorder({{0, 0}, {1, 2}, {2, 1}, {3, 3}});
  // tv5 = M/BSX, N/BSX, MSX, NSX

  tv6->computeAt(tv5, 2);
  tv6->computeAt(tv5, 2);

  tv6->split(-1, BSX);
  // M/BSX, BSX, K/BSX, BSX, N/BSX, BSX
  tv6->reorder({{0, 0}, {1, 1}, {2, 3}, {3, 4}, {4, 2}, {5, 5}});
  // M/BSX, N/BSX, K/BSX, MSX, NSX, KSX
  TensorView* tv7 = tv6->rFactor({-1});
  // tv7 = M/BSX, N/BSX, K/BSXrf, MSX, NSX, KSXr
  // tv6 = M/BSX, N/BSX, K/BSXr, MSX, NSX

  tv0->computeAt(tv6, 3);
  tv1->computeAt(tv6, 3);

  tv0->computeAt(tv7, 3);
  tv1->computeAt(tv7, 3);

  tv2->setMemoryType(MemoryType::Shared);
  tv3->setMemoryType(MemoryType::Shared);
  tv4->setMemoryType(MemoryType::Shared);
  tv6->setMemoryType(MemoryType::Shared);
  tv7->setMemoryType(MemoryType::Shared);
  // Memory Type

  // Thread and Block binding
  tv5->axis(0)->parallelize(ParallelType::BIDx);
  tv5->axis(1)->parallelize(ParallelType::BIDy);
  tv5->axis(-2)->parallelize(ParallelType::TIDy);
  tv5->axis(-1)->parallelize(ParallelType::TIDx);
  // Manual Binding
  tv2->axis(-3)->parallelize(ParallelType::TIDy);
  tv2->axis(-1)->parallelize(ParallelType::TIDx);
  tv3->axis(-1)->parallelize(ParallelType::TIDx);
  tv4->axis(-3)->parallelize(ParallelType::TIDy);
  tv4->axis(-1)->parallelize(ParallelType::TIDx);

  tv7->axis(-3)->parallelize(ParallelType::TIDy);
  tv7->axis(-2)->parallelize(ParallelType::TIDx);

  tv6->axis(-2)->parallelize(ParallelType::TIDy);
  tv6->axis(-1)->parallelize(ParallelType::TIDx);

  constexpr int M = 154, K = 45, N = 1524;

  auto options = at::TensorOptions().dtype(at::kFloat).device(at::kCUDA, 0);
  at::Tensor t0 = at::randn({M, K}, options);
  at::Tensor t1 = at::randn({K, N}, options);
  at::Tensor aten_output = at::matmul(t0.to(at::kDouble), t1.to(at::kDouble));

  KernelExecutor ke;
  ke.compile(&fusion, {t0, t1});
  auto cg_outputs = ke.run({t0, t1});

  testValidate(
      &fusion, cg_outputs, {t0, t1}, {aten_output}, __LINE__, __FILE__);

  NVF_CHECK(
      ke.compiledKernel()->kernel()->summary().war_hazard_syncs_count == 0);
}

TEST_F(NVFuserTest, FusionSmemDynamicPersistentSoftmax2D_CUDA) {
  Fusion fusion;
  FusionGuard fg(&fusion);

  TensorView* x = makeSymbolicTensor(2);
  fusion.addInput(x);
  TensorView* max_val = reductionOp(
      BinaryOpType::Max,
      {-1},
      IrBuilder::create<Val>(std::numeric_limits<float>::lowest()),
      x); // (M)
  TensorView* bcast_max = broadcast(max_val, {false, true}); // (M, B)
  TensorView* x_max_sub = sub(x, bcast_max); // (M, N)
  TensorView* exp = unaryOp(UnaryOpType::Exp, x_max_sub); // (M, N)
  TensorView* sum_exp = sum(exp, {-1}); // (M, R)
  TensorView* bcast_sum = broadcast(sum_exp, {false, true}); // (M, B)
  TensorView* softmax = div(exp, bcast_sum); // (M, N)
  fusion.addOutput(softmax);

  // Read Input into Shared Memory
  // Load Input + Pwise into shared memory
  auto cache_x = x->cacheAfter();
  cache_x->setMemoryType(MemoryType::Shared);
  exp->setMemoryType(MemoryType::Shared);

  std::vector<TensorView*> all_tensors(
      {x,
       cache_x,
       max_val,
       bcast_max,
       x_max_sub,
       exp,
       sum_exp,
       bcast_sum,
       softmax});

  auto tidx = IrBuilder::create<Val>(DataType::Int);
  fusion.addInput(tidx);

  for (auto tensor : all_tensors) {
    tensor->split(-1, tidx);
  }

  auto sum_exp_rf = sum_exp->rFactor({1});
  all_tensors.push_back(sum_exp_rf);

  // computeAt
  x->computeAt(x_max_sub, 1);
  exp->computeAt(softmax, 1);
  x_max_sub->computeAt(exp, 2);

  softmax->axis(0)->parallelize(ParallelType::BIDx);
  for (auto tensor : all_tensors) {
    tensor->axis(-1)->parallelize(ParallelType::TIDx);
  }

  const int64_t dimx = 1024;
  const int64_t dimy = 4096;
  auto options = at::TensorOptions().dtype(at::kFloat).device(at::kCUDA, 0);
  at::Tensor aten_input = at::randn({dimx, dimy}, options);
  auto aten_output = at::_softmax(aten_input.to(at::kDouble), -1, false);

  nvfuser::KernelExecutor ke;
  ke.compile(&fusion, {aten_input, 128});
  auto cg_outputs = ke.run({aten_input, 128});

  testValidate(
      &fusion,
      cg_outputs,
      {aten_input, 128},
      {aten_output},
      __LINE__,
      __FILE__);
}

TEST_F(NVFuserTest, FusionMagicSchedulerSoftmax_CUDA) {
  auto test_softmax = [](int batch, int feature, DataType dtype) {
    Fusion fusion;
    FusionGuard fg(&fusion);

    const int kReductionAxis = 1;
    std::vector<int64_t> input_shape{batch, feature};
    TensorView* input = makeSymbolicTensor(input_shape.size(), dtype);
    fusion.addInput(input);

    if (dtype == DataType::Half) {
      input = castOp(DataType::Float, input);
    }

    auto output = softmax(input, kReductionAxis);

    if (dtype == DataType::Half) {
      output = castOp(DataType::Half, output);
    }

    fusion.addOutput(output);

    auto options = at::TensorOptions()
                       .dtype(data_type_to_aten(dtype))
                       .device(at::kCUDA, 0);
    at::Tensor aten_input = at::randn(input_shape, options);
    auto aten_output =
        at::_softmax(aten_input.to(at::kDouble), kReductionAxis, false);

    auto cg_results =
        scheduleAndRun(&fusion, SchedulerType::InnerPersistent, {aten_input});

    testValidate(
        &fusion,
        cg_results.outputs,
        {aten_input},
        {aten_output},
        __LINE__,
        __FILE__,
        "",
        cg_results.heuristic_params->lparams);
  };

  const auto dev_prop = at::cuda::getCurrentDeviceProperties();
  const int batch = dev_prop->multiProcessorCount;
  // test small values, values can't be vectorized, regular pupular values,
  // prime numbers with or without vectorization, and large values
  std::vector<int> features = {8, 9, 128, 256, 2753, 11012, 22024, 32768};
  std::vector<DataType> test_dtypes = {DataType::Float, DataType::Half};
  for (auto dtype : test_dtypes) {
    for (auto feature : features) {
      test_softmax(batch, feature, dtype);
    }
  }
}

TEST_F(NVFuserTest, FusionTestMaskSoftmax_CUDA) {
  // This test is testing the usage of all padding tokens
  // with softmax like Bert might might use in a full padding
  // sequence.
  Fusion fusion;
  FusionGuard fg(&fusion);

  const int kReductionAxis = 3;
  std::vector<int64_t> input_shape{256, 16, 128, 128};
  TensorView* input = makeSymbolicTensor(input_shape.size());
  TensorView* mask = makeSymbolicTensor(input_shape.size());
  fusion.addInput(input);
  fusion.addInput(mask);

  auto out1 = add(input, mask);
  auto output = softmax(out1, kReductionAxis);

  fusion.addOutput(output);

  auto options = at::TensorOptions().dtype(at::kFloat).device(at::kCUDA, 0);
  at::Tensor aten_input = at::randn(input_shape, options);
  at::Tensor aten_mask = at::ones(input_shape, options);
  // -10,000 is used here as a magic number because the padding
  // tokens need to be a value that gives a value close to zero
  // as to not influence softmax.  Bert, in particular, does
  // not use -Infinity because sometimes it will have a
  // softmax of all padding tokkens that can result a divide by
  // zero that creates NaN result.
  aten_mask = aten_mask * -10000.0;
  auto aten_out1 = aten_input + aten_mask;
  auto aten_output = at::_softmax(aten_out1, kReductionAxis, false);

  auto cg_results = scheduleAndRun(
      &fusion, SchedulerType::InnerPersistent, {aten_input, aten_mask});

  testValidate(
      &fusion,
      cg_results.outputs,
      {aten_input, aten_mask},
      {aten_output},
      __LINE__,
      __FILE__,
      "",
      cg_results.heuristic_params->lparams);
}

TEST_F(NVFuserTest, FusionMagicSchedulerLayerNormBackward_CUDA) {
  std::unique_ptr<Fusion> fusion_ptr = std::make_unique<Fusion>();
  Fusion& fusion = *fusion_ptr.get();
  FusionGuard fg(&fusion);

  std::vector<int64_t> shape{20, 100, 35, 67};
  std::vector<int64_t> norm_shape{67};

  const size_t kM = shape.size();
  const size_t kN = norm_shape.size();
  const size_t kOuterNumDims = kM - kN;

  std::vector<int64_t> outer_shape;
  for (const auto idx : c10::irange(kOuterNumDims)) {
    outer_shape.push_back(shape[idx]);
  }
  for (const auto i : c10::irange(kOuterNumDims, kM)) {
    (void)i; // Suppress unused variable warning
    outer_shape.push_back(1);
  }

  auto grad_out = makeSymbolicTensor(shape.size());
  auto input = makeSymbolicTensor(shape.size());
  auto mean = makeConcreteTensor(outer_shape);
  auto rstd = makeConcreteTensor(outer_shape);
  auto weight = makeSymbolicTensor(norm_shape.size());
  auto bias = makeSymbolicTensor(norm_shape.size());
  fusion.addInput(grad_out);
  fusion.addInput(input);
  fusion.addInput(mean);
  fusion.addInput(rstd);
  fusion.addInput(weight);
  fusion.addInput(bias);

  auto grads = layer_norm_backward(
      grad_out,
      input,
      norm_shape,
      mean,
      rstd,
      weight,
      bias,
      {true, true, true});

  fusion.addOutput(grads.grad_input);
  fusion.addOutput(grads.grad_weight);
  fusion.addOutput(grads.grad_bias);

  auto options = at::TensorOptions().dtype(at::kFloat).device(at::kCUDA, 0);
  at::Tensor aten_grad_out = at::randn(shape, options);
  at::Tensor aten_input = at::randn(shape, options);
  at::Tensor aten_weight = at::randn(norm_shape, options);
  at::Tensor aten_bias = at::randn(norm_shape, options);
  auto at_weight = c10::optional<at::Tensor>(aten_weight);
  auto at_bias = c10::optional<at::Tensor>(aten_bias);

  const float kEps = 1e-5;
  auto aten_results =
      at::native_layer_norm(aten_input, norm_shape, at_weight, at_bias, kEps);
  auto aten_output = std::get<0>(aten_results);
  auto aten_mean = std::get<1>(aten_results);
  auto aten_rstd = std::get<2>(aten_results);

  FusionExecutorCache executor_cache(std::move(fusion_ptr));
  std::vector<c10::IValue> aten_inputs = {
      aten_grad_out, aten_input, aten_mean, aten_rstd, aten_weight, aten_bias};
  auto cg_outputs = executor_cache.runFusionWithInputs_deprecated(aten_inputs);

  testValidate(&fusion, cg_outputs, aten_inputs, __LINE__, __FILE__);
}

TEST_F(NVFuserTest, FusionMagicSchedulerRMSNormBackward_CUDA) {
  std::unique_ptr<Fusion> fusion_ptr = std::make_unique<Fusion>();
  Fusion& fusion = *fusion_ptr.get();
  FusionGuard fg(&fusion);
  const int64_t NORM_SIZE = 1024;
  std::vector<int64_t> shape{8, 56, NORM_SIZE};
  std::vector<int64_t> norm_shape{NORM_SIZE};

  const size_t kM = shape.size();
  const size_t kN = norm_shape.size();
  const size_t kOuterNumDims = kM - kN;

  std::vector<int64_t> outer_shape;
  for (const auto idx : c10::irange(kOuterNumDims)) {
    outer_shape.push_back(shape[idx]);
  }
  for (const auto i : c10::irange(kOuterNumDims, kM)) {
    (void)i; // Suppress unused variable warning
    outer_shape.push_back(1);
  }

  auto grad_out = makeContigTensor(shape.size());
  auto input = makeContigTensor(shape.size());
  auto rstd = makeConcreteTensor(outer_shape);
  auto weight = makeContigTensor(norm_shape.size());
  fusion.addInput(grad_out);
  fusion.addInput(input);
  fusion.addInput(rstd);
  fusion.addInput(weight);

  auto grads = rms_norm_backward(
      grad_out, input, norm_shape, rstd, weight, {true, true});

  fusion.addOutput(grads.grad_input);
  fusion.addOutput(grads.grad_weight);

  auto options = at::TensorOptions().dtype(at::kFloat).device(at::kCUDA, 0);
  at::Tensor aten_grad_out = at::randn(shape, options);
  at::Tensor aten_input = at::randn(shape, options);
  at::Tensor aten_weight = at::randn(norm_shape, options);
  auto at_weight = c10::optional<at::Tensor>(aten_weight);

  const float kEps = 1e-6;
  auto pow2 = at::pow(aten_input, 2);
  auto sum = at::sum(pow2, -1, true);
  auto var = at::mul(sum, 1.0 / NORM_SIZE);
  auto aten_rstd = at::pow(at::add(var, kEps), -0.5);

  FusionExecutorCache executor_cache(std::move(fusion_ptr));
  std::vector<c10::IValue> aten_inputs = {
      aten_grad_out, aten_input, aten_rstd, aten_weight};
  auto cg_outputs = executor_cache.runFusionWithInputs_deprecated(aten_inputs);

  auto in_mul_rstd = at::mul(aten_input, aten_rstd);
  auto grad_out_mul = at::mul(aten_grad_out, in_mul_rstd);
  auto aten_grad_weight = at::sum(grad_out_mul, c10::IntArrayRef{0, 1});
  auto sum_loss1 = at::sum(at::mul(aten_grad_out, aten_weight), -1, true);
  auto sum_loss2 = at::sum(
      at::mul(
          at::mul(at::mul(aten_grad_out, aten_weight), aten_input), aten_rstd),
      -1,
      true);

  testValidate(&fusion, cg_outputs, aten_inputs, __LINE__, __FILE__);
}

TEST_F(NVFuserTest, FusionMagicSchedulerLayerNormalization_CUDA) {
  std::unique_ptr<Fusion> fusion_ptr = std::make_unique<Fusion>();
  Fusion& fusion = *fusion_ptr.get();
  FusionGuard fg(&fusion);

  const float kEps = 1e-5;
  Val* eps_ptr = IrBuilder::create<Val>(kEps);

  std::vector<int64_t> input_shape{20, 100, 35, 67};
  std::vector<int64_t> norm_shape{67};

  auto input = makeSymbolicTensor(input_shape.size());
  fusion.addInput(input);

  auto result = layer_norm(input, norm_shape, nullptr, nullptr, eps_ptr);

  fusion.addOutput(result.output);
  fusion.addOutput(result.mean);
  fusion.addOutput(result.invstd);

  auto options = at::TensorOptions().dtype(at::kFloat).device(at::kCUDA, 0);
  at::Tensor aten_input = at::randn(input_shape, options);
  c10::optional<at::Tensor> aten_weight = c10::nullopt;
  c10::optional<at::Tensor> aten_bias = c10::nullopt;
  auto aten_outputs = at::native_layer_norm(
      aten_input, norm_shape, aten_weight, aten_bias, kEps);

  // Check reduction axis is same for all reductions
  // Generate Launch Parameters
  auto cg_results =
      scheduleAndRun(&fusion, SchedulerType::InnerPersistent, {aten_input});
  testValidate(
      &fusion,
      cg_results.outputs,
      {aten_input},
      {std::get<0>(aten_outputs),
       std::get<1>(aten_outputs),
       std::get<2>(aten_outputs)},
      __LINE__,
      __FILE__,
      "");

  // tv11 and tv17 should not be predicated. See issue #496
  ASSERT_FALSE(PredicatedChecker::isPredicated(
      11, cg_results.kernel_executor->compiledKernel()->kernel()));
  ASSERT_FALSE(PredicatedChecker::isPredicated(
      17, cg_results.kernel_executor->compiledKernel()->kernel()));
}

TEST_F(NVFuserTest, FusionMagicSchedulerRMSNormalization_CUDA) {
  std::unique_ptr<Fusion> fusion_ptr = std::make_unique<Fusion>();
  Fusion& fusion = *fusion_ptr.get();
  FusionGuard fg(&fusion);

  int64_t NORM_SIZE = 1024;
  const float kEps = 1e-6;
  Val* eps_ptr = IrBuilder::create<Val>(kEps);

  std::vector<int64_t> input_shape{8, 56, NORM_SIZE};
  std::vector<int64_t> norm_shape{NORM_SIZE};

  auto input = makeContigTensor(input_shape.size());
  fusion.addInput(input);
  auto result = rms_norm(input, norm_shape, nullptr, eps_ptr);

  fusion.addOutput(result.output);
  fusion.addOutput(result.invstd);

  auto options = at::TensorOptions().dtype(at::kFloat).device(at::kCUDA, 0);
  at::Tensor aten_input = at::randn(input_shape, options);
  c10::optional<at::Tensor> aten_weight = c10::nullopt;

  auto pow2 = at::pow(aten_input, 2);

  auto sum = at::sum(pow2, -1, true);
  auto var = at::mul(sum, 1.0 / NORM_SIZE);
  auto invstd = at::pow(at::add(var, kEps), -0.5);
  auto output = at::mul(aten_input, invstd);
  //// Check reduction axis is same for all reductions
  //// Generate Launch Parameters
  auto cg_outputs =
      scheduleAndRun(&fusion, SchedulerType::InnerPersistent, {aten_input})
          .outputs;

  testValidate(
      &fusion,
      cg_outputs,
      {aten_input},
      {output, invstd},
      __LINE__,
      __FILE__,
      "");
}

TEST_F(NVFuserTest, FusionMagicSchedulerBatchNormalization_CUDA) {
  if (!deviceMajorMinorCheck(7)) {
    GTEST_SKIP() << "skipping tests on pre-Volta GPUs";
    return;
  }
  auto fusion = std::make_unique<Fusion>();
  FusionGuard fg(fusion.get());

  const float kMomentum = 0.1;
  const float kEps = 1e-5;
  const bool kTraining = true;
  std::vector<int64_t> input_shape{20, 100, 35, 45};

  auto input = makeSymbolicTensor(input_shape.size());
  auto weight = makeSymbolicTensor(1);
  auto bias = makeSymbolicTensor(1);
  auto running_mean = makeSymbolicTensor(1);
  auto running_var = makeSymbolicTensor(1);
  fusion->addInput(input);
  fusion->addInput(weight);
  fusion->addInput(bias);
  fusion->addInput(running_mean);
  fusion->addInput(running_var);

  Val* momentum = IrBuilder::create<Val>(kMomentum);
  Val* eps = IrBuilder::create<Val>(kEps);

  auto result = batch_norm(
      input, weight, bias, running_mean, running_var, kTraining, momentum, eps);

  fusion->addOutput(result.output);
  fusion->addOutput(result.mean);
  fusion->addOutput(result.invstd);

  auto options = at::TensorOptions().dtype(at::kFloat).device(at::kCUDA, 0);
  auto at_input = at::randn(input_shape, options);
  auto at_weight = at::ones({input_shape[1]}, options);
  auto at_bias = at::zeros({input_shape[1]}, options);
  auto at_run_mean = at::zeros({input_shape[1]}, options);
  auto at_run_var = at::ones({input_shape[1]}, options);

  std::vector<c10::IValue> aten_inputs = {
      at_input, at_weight, at_bias, at_run_mean, at_run_var};

  FusionExecutorCache executor_cache(std::move(fusion));

  auto cg_outputs = executor_cache.runFusionWithInputs_deprecated(aten_inputs);

  auto aten_outputs = at::native_batch_norm(
      at_input,
      c10::optional<at::Tensor>(at_weight),
      c10::optional<at::Tensor>(at_bias),
      c10::optional<at::Tensor>(at_run_mean),
      c10::optional<at::Tensor>(at_run_var),
      kTraining,
      kMomentum,
      kEps);

  testValidate(
      executor_cache.fusion(),
      cg_outputs,
      aten_inputs,
      {std::get<0>(aten_outputs),
       std::get<1>(aten_outputs),
       std::get<2>(aten_outputs)},
      __LINE__,
      __FILE__,
      "");
}

TEST_F(NVFuserTest, FusionMagicSchedulerInstanceNormalization_CUDA) {
  if (!deviceMajorMinorCheck(7)) {
    GTEST_SKIP() << "skipping tests on pre-Volta GPUs";
    return;
  }
  auto fusion = std::make_unique<Fusion>();
  FusionGuard fg(fusion.get());

  const float kMomentum = 0.1;
  const float kEps = 1e-5;
  const bool kUseInputStats = true;
  std::vector<int64_t> input_shape{20, 100, 35, 45};

  auto input = makeSymbolicTensor(input_shape.size());
  auto weight = makeSymbolicTensor(1);
  auto bias = makeSymbolicTensor(1);
  auto running_mean = makeSymbolicTensor(1);
  auto running_var = makeSymbolicTensor(1);
  fusion->addInput(input);
  fusion->addInput(weight);
  fusion->addInput(bias);
  fusion->addInput(running_mean);
  fusion->addInput(running_var);

  Val* momentum = IrBuilder::create<Val>(kMomentum);
  Val* eps = IrBuilder::create<Val>(kEps);

  auto result = instance_norm(
      input,
      weight,
      bias,
      running_mean,
      running_var,
      kUseInputStats,
      momentum,
      eps);

  fusion->addOutput(result.output);
  // fusion->addOutput(result.mean);
  // fusion->addOutput(result.invstd);

  auto options = at::TensorOptions().dtype(at::kFloat).device(at::kCUDA, 0);
  auto at_input = at::randn(input_shape, options);
  auto at_weight = at::ones({input_shape[1]}, options);
  auto at_bias = at::zeros({input_shape[1]}, options);
  auto at_run_mean = at::zeros({input_shape[1]}, options);
  auto at_run_var = at::ones({input_shape[1]}, options);

  std::vector<c10::IValue> aten_inputs = {
      at_input, at_weight, at_bias, at_run_mean, at_run_var};

  FusionExecutorCache executor_cache(std::move(fusion));

  auto cg_outputs = executor_cache.runFusionWithInputs_deprecated(aten_inputs);

  auto aten_outputs = at::instance_norm(
      at_input,
      c10::optional<at::Tensor>(at_weight),
      c10::optional<at::Tensor>(at_bias),
      c10::optional<at::Tensor>(at_run_mean),
      c10::optional<at::Tensor>(at_run_var),
      kUseInputStats,
      kMomentum,
      kEps,
      false);

  testValidate(
      executor_cache.fusion(),
      cg_outputs,
      aten_inputs,
      // TODO: can run_mean/run_var be checked here?
      // fusion_outputs.size() == aten_outputs.size() && aten_outputs.size()
      // == fusion->outputs().size() - output_alias_indices.size()
      {aten_outputs},
      __LINE__,
      __FILE__,
      "");
}

TEST_F(NVFuserTest, FusionMagicSchedulerInstanceNormalizationBackward_CUDA) {
  if (!deviceMajorMinorCheck(7)) {
    GTEST_SKIP() << "skipping tests on pre-Volta GPUs";
    return;
  }
  auto fusion_forward = std::make_unique<Fusion>();
  FusionGuard fg_forward(fusion_forward.get());

  const float kMomentum = 0.1;
  const float kEps = 1e-5;
  const bool kUseInputStats = true;
  const bool channels_last = true;
  const int B = 2;
  const int C = 5;
  const int S = 3;
  std::vector<int64_t> input_shape{B, C, S, S, S};
  // explicit channels-last for NVFuser
  std::vector<int64_t> nvfuser_input_shape{B, S, S, S, C};

  auto input = makeContigTensor(input_shape.size());
  auto weight = makeContigTensor(1);
  auto bias = makeContigTensor(1);
  fusion_forward->addInput(input);
  fusion_forward->addInput(weight);
  fusion_forward->addInput(bias);

  Val* momentum = IrBuilder::create<Val>(kMomentum);
  Val* eps = IrBuilder::create<Val>(kEps);
  auto result_forward = instance_norm(
      input,
      weight,
      bias,
      nullptr,
      nullptr,
      kUseInputStats,
      momentum,
      eps,
      channels_last);
  fusion_forward->addOutput(result_forward.output);
  fusion_forward->addOutput(result_forward.mean);
  fusion_forward->addOutput(result_forward.invstd);

  FusionExecutorCache executor_cache_forward(std::move(fusion_forward));

  auto options = at::TensorOptions().dtype(at::kFloat).device(at::kCUDA, 0);
  auto at_input = at::randn(input_shape, options)
                      .to(at::MemoryFormat::ChannelsLast3d)
                      .set_requires_grad(true);
  auto at_input_nvfuser = at_input.clone().detach().permute({0, 2, 3, 4, 1});
  auto at_weight = at::ones({input_shape[1]}, options).set_requires_grad(true);
  auto at_weight_nvfuser = at_weight.clone().detach();
  auto at_bias = at::zeros({input_shape[1]}, options).set_requires_grad(true);
  auto at_bias_nvfuser = at_bias.clone().detach();
  std::vector<torch::jit::IValue> aten_inputs_forward = {
      at_input_nvfuser, at_weight_nvfuser, at_bias_nvfuser};
  // out, mean, invstd
  auto outputs_forward = executor_cache_forward.runFusionWithInputs_deprecated(
      aten_inputs_forward);
  auto at_out = at::instance_norm(
      at_input,
      c10::optional<at::Tensor>(at_weight),
      c10::optional<at::Tensor>(at_bias),
      c10::optional<at::Tensor>(c10::nullopt),
      c10::optional<at::Tensor>(c10::nullopt),
      kUseInputStats,
      kMomentum,
      kEps,
      false);
  auto at_grad =
      at::randn(input_shape, options).to(at::MemoryFormat::ChannelsLast3d);
  auto at_grad_nvfuser = at_grad.clone().detach().permute({0, 2, 3, 4, 1});
  at_out.backward(at_grad);
  auto fusion_backward = std::make_unique<Fusion>();
  FusionGuard fg_backward(fusion_backward.get());

  input = makeContigTensor(input_shape.size());
  auto grad_output = makeContigTensor(input_shape.size());
  weight = makeContigTensor(1);
  auto save_mean = makeContigTensor(2);
  auto save_invstd = makeContigTensor(2);
  auto dummy = makeContigTensor(0);
  auto dummy2 = makeContigTensor(0);

  fusion_backward->addInput(input);
  fusion_backward->addInput(grad_output);
  fusion_backward->addInput(weight);
  fusion_backward->addInput(dummy); // dummy for run_mean
  fusion_backward->addInput(dummy2); // dummy for run_var
  fusion_backward->addInput(save_mean);
  fusion_backward->addInput(save_invstd);

  auto result_backward = instance_norm_backward(
      input,
      grad_output,
      weight,
      nullptr,
      nullptr,
      save_mean,
      save_invstd,
      kUseInputStats,
      eps,
      {true, true, true},
      channels_last);

  fusion_backward->addOutput(result_backward.grad_input);
  fusion_backward->addOutput(result_backward.grad_weight);
  fusion_backward->addOutput(result_backward.grad_bias);

  FusionExecutorCache executor_cache_backward(std::move(fusion_backward));
  std::vector<torch::jit::IValue> aten_inputs_backward = {
      at_input_nvfuser,
      at_grad_nvfuser,
      at_weight_nvfuser,
      at::empty({}, options),
      at::empty({}, options),
      outputs_forward[1],
      outputs_forward[2]};
  auto outputs_backward =
      executor_cache_backward.runFusionWithInputs_deprecated(
          aten_inputs_backward);
  outputs_backward[0] = outputs_backward[0].permute({0, 4, 1, 2, 3});
  testValidate(
      executor_cache_backward.fusion(),
      outputs_backward,
      aten_inputs_backward,
      {at_input.grad(), at_weight.grad(), at_bias.grad()},
      __LINE__,
      __FILE__,
      "");
}

TEST_F(NVFuserTest, FusionPersistentSoftmaxLocalShared_CUDA) {
  Fusion fusion;
  FusionGuard fg(&fusion);

  const int pixels_per_thread = 64;
  const int TIDX = 128;
  const int static_size = pixels_per_thread * TIDX;

  TensorView* sx = makeConcreteTensor({-1, static_size});
  TensorView* dx = makeSymbolicTensor(2);
  fusion.addInput(sx);
  fusion.addInput(dx);

  TensorView* max_sx = reductionOp(
      BinaryOpType::Max,
      {-1},
      IrBuilder::create<Val>(std::numeric_limits<float>::lowest()),
      sx); // (M)
  TensorView* max_dx = reductionOp(
      BinaryOpType::Max,
      {-1},
      IrBuilder::create<Val>(std::numeric_limits<float>::lowest()),
      dx); // (M)

  // Reduction => merge local and shared memory TensorViews
  TensorView* max_val = binaryOp(BinaryOpType::Max, max_sx, max_dx);
  TensorView* bcast_max = broadcast(max_val, {false, true}); // (M, B)

  TensorView* sx_max_sub = sub(sx, bcast_max); // (M, N)
  TensorView* dx_max_sub = sub(dx, bcast_max); // (M, N)

  TensorView* sx_exp = unaryOp(UnaryOpType::Exp, sx_max_sub); // (M, N)
  TensorView* dx_exp = unaryOp(UnaryOpType::Exp, dx_max_sub); // (M, N)

  TensorView* sx_sum_exp = sum(sx_exp, {-1}); // (M, R)
  TensorView* dx_sum_exp = sum(dx_exp, {-1}); // (M, R)

  // Reduction => merge local and shared memory TensorViews
  TensorView* sum_exp = binaryOp(BinaryOpType::Add, sx_sum_exp, dx_sum_exp);
  TensorView* bcast_sum = broadcast(sum_exp, {false, true}); // (M, B)

  TensorView* sx_softmax = div(sx_exp, bcast_sum); // (M, N)
  TensorView* dx_softmax = div(dx_exp, bcast_sum); // (M, N)
  sx_softmax->setContiguity(false);
  dx_softmax->setContiguity(false);
  fusion.addOutput(sx_softmax);
  fusion.addOutput(dx_softmax);

  auto sx_cache = sx->cacheAfter();
  auto dx_cache = dx->cacheAfter();
  dx_cache->setMemoryType(MemoryType::Shared);
  dx_exp->setMemoryType(MemoryType::Shared);

  // Reduction and Broadcast Tensors common to both memory TVs
  std::vector<TensorView*> common_tensors(
      {max_val, sum_exp, bcast_max, bcast_sum});

  // Static Local Memory TVs
  std::vector<TensorView*> static_tensors(
      {sx, sx_cache, max_sx, sx_max_sub, sx_exp, sx_sum_exp, sx_softmax});

  // Dynamic Local Memory TVs
  std::vector<TensorView*> dynamic_tensors(
      {dx, dx_cache, max_dx, dx_max_sub, dx_exp, dx_sum_exp, dx_softmax});

  std::vector<TensorView*> all_tensors;
  all_tensors.insert(
      all_tensors.end(), common_tensors.begin(), common_tensors.end());
  all_tensors.insert(
      all_tensors.end(), static_tensors.begin(), static_tensors.end());
  all_tensors.insert(
      all_tensors.end(), dynamic_tensors.begin(), dynamic_tensors.end());

  // M => M
  // M, N => M, N/128, 128
  for (auto tensor : all_tensors) {
    if (tensor->nDims() > 1) {
      tensor->split(-1, TIDX);
    }
  }

  auto sx_sum_exp_rf = sx_sum_exp->rFactor({1});
  auto dx_sum_exp_rf = dx_sum_exp->rFactor({1});
  all_tensors.push_back(sx_sum_exp_rf);
  all_tensors.push_back(dx_sum_exp_rf);

  // computeAt
  sx->computeAt(sx_max_sub, 1);
  dx->computeAt(dx_max_sub, 1);

  sx_exp->computeAt(sx_softmax, 1);
  dx_exp->computeAt(dx_softmax, 1);

  sx_max_sub->computeAt(sx_exp, 2);
  dx_max_sub->computeAt(dx_exp, 2);

  sx_softmax->axis(0)->parallelize(ParallelType::BIDx);
  dx_softmax->axis(0)->parallelize(ParallelType::BIDx);
  for (auto tensor : all_tensors) {
    if (tensor->nDims() > 1) {
      tensor->axis(-1)->parallelize(ParallelType::TIDx);
    }
  }

  const int64_t dimx = 1024;
  const int64_t dimy = 16384;

  auto properties = at::cuda::getDeviceProperties(0);
  const size_t required_smem_size =
      (dimy - static_size) * sizeof(float) + TIDX * sizeof(float);
  if (properties->sharedMemPerBlockOptin < required_smem_size) {
    GTEST_SKIP() << "not enough shared memory space on device to run test: "
                 << properties->sharedMemPerBlock;
  }

  auto options = at::TensorOptions().dtype(at::kFloat).device(at::kCUDA, 0);
  at::Tensor aten_input = at::randn({dimx, dimy}, options);
  at::Tensor aten_static_in = aten_input.narrow(1, 0, static_size);
  at::Tensor aten_dynamic_in =
      aten_input.narrow(1, static_size, dimy - static_size);

  at::Tensor out = at::zeros({dimx, dimy}, options);
  at::Tensor cg_static_out = out.narrow(1, 0, static_size);
  at::Tensor cg_dynamic_out = out.narrow(1, static_size, dimy - static_size);

  std::vector<at::Tensor> aten_outputs;

  auto aten_output = at::_softmax(aten_input.to(at::kDouble), -1, false);
  at::Tensor aten_static_out = aten_output.narrow(1, 0, static_size);
  at::Tensor aten_dynamic_out =
      aten_output.narrow(1, static_size, dimy - static_size);

  nvfuser::KernelExecutor ke;
  ke.compile(&fusion, {aten_static_in, aten_dynamic_in});
  ke.run({aten_static_in, aten_dynamic_in}, {cg_static_out, cg_dynamic_out});

  testValidate(
      &fusion,
      {cg_static_out, cg_dynamic_out},
      {aten_static_in, aten_dynamic_in},
      {cg_static_out, cg_dynamic_out},
      __LINE__,
      __FILE__);
}

// Normalization using both Local and Shared
// TODO: Enable the test. Disabled due to missed shared memory reuse.
TEST_F(NVFuserTest, FusionPersistentNormLocalShared_CUDA) {
  GTEST_SKIP() << "Disabled due to missed shared memory reuse. See #2490";
  Fusion fusion;
  FusionGuard fg(&fusion);

  const int pixels_per_thread = 64;
  const int TIDX = 128;
  const int static_size = pixels_per_thread * TIDX;

  TensorView* sx = makeConcreteTensor({-1, static_size});
  TensorView* dx = makeSymbolicTensor(2);
  fusion.addInput(sx);
  fusion.addInput(dx);

  Val* gamma = IrBuilder::create<Val>(DataType::Double);
  Val* beta = IrBuilder::create<Val>(DataType::Double);
  Val* eps = IrBuilder::create<Val>(DataType::Double);
  Val* N = IrBuilder::create<Val>(DataType::Int);
  fusion.addInput(gamma);
  fusion.addInput(beta);
  fusion.addInput(eps);
  fusion.addInput(N);

  // Reduction
  auto sx_sum = sum(sx, {-1}); // (M, R)
  auto dx_sum = sum(dx, {-1}); // (M, R)
  // Reduction => merge local and shared memory TensorViews
  auto x_sum = binaryOp(BinaryOpType::Add, sx_sum, dx_sum);

  // Broadcast
  auto x_sum_bcast = broadcast(x_sum, {false, true}); // (M, B)
  // Pwise
  auto x_mean = div(x_sum_bcast, N); // (M, B)

  auto sx_mean_sub = sub(sx, x_mean); // (M, N)
  auto dx_mean_sub = sub(dx, x_mean); // (M, N)

  auto sx_mean_sub_pow = mul(sx_mean_sub, sx_mean_sub); // (M, N)
  auto dx_mean_sub_pow = mul(dx_mean_sub, dx_mean_sub); // (M, N)

  // Reduction
  auto sx_var_sum = sum(sx_mean_sub_pow, {-1}); // (M, R)
  auto dx_var_sum = sum(dx_mean_sub_pow, {-1}); // (M, R)
  // Reduction => merge local and shared memory TensorViews
  auto var_sum = binaryOp(BinaryOpType::Add, sx_var_sum, dx_var_sum);

  // Broadcast
  auto var_sum_bcast = broadcast(var_sum, {false, true}); // (M, B)
  // Pwise
  auto var = div(var_sum_bcast, N); // (M, B)
  auto var_eps = add(var, eps); // (M, B)
  auto rvar = unaryOp(UnaryOpType::Rsqrt, var_eps); // (M, B)

  auto sx_norm = mul(sx_mean_sub, rvar);
  auto dx_norm = mul(dx_mean_sub, rvar);

  auto sx_norm_gamma = mul(sx_norm, gamma);
  auto dx_norm_gamma = mul(dx_norm, gamma);

  auto sx_norm_gamma_beta = add(sx_norm_gamma, beta);
  auto dx_norm_gamma_beta = add(dx_norm_gamma, beta);

  fusion.addOutput(sx_norm_gamma_beta);
  fusion.addOutput(dx_norm_gamma_beta);

  sx_norm_gamma_beta->setContiguity(false);
  dx_norm_gamma_beta->setContiguity(false);

  // Read Input into Shared Memory
  // Read Input minus Input_Mean into Shared Memory
  auto sx_cache = sx->cacheAfter();
  auto dx_cache = dx->cacheAfter();
  dx_cache->setMemoryType(MemoryType::Shared);
  dx_mean_sub->setMemoryType(MemoryType::Shared);

  std::vector<TensorView*> common_tensors(
      {x_sum, x_sum_bcast, x_mean, var_sum, var_sum_bcast, var, var_eps, rvar});

  std::vector<TensorView*> static_tensors(
      {sx,
       sx_cache,
       sx_sum,
       sx_mean_sub,
       sx_mean_sub_pow,
       sx_var_sum,
       sx_norm,
       sx_norm_gamma,
       sx_norm_gamma_beta});

  std::vector<TensorView*> dynamic_tensors(
      {dx,
       dx_cache,
       dx_sum,
       dx_mean_sub,
       dx_mean_sub_pow,
       dx_var_sum,
       dx_norm,
       dx_norm_gamma,
       dx_norm_gamma_beta});

  std::vector<TensorView*> all_tensors;
  all_tensors.insert(
      all_tensors.end(), common_tensors.begin(), common_tensors.end());
  all_tensors.insert(
      all_tensors.end(), static_tensors.begin(), static_tensors.end());
  all_tensors.insert(
      all_tensors.end(), dynamic_tensors.begin(), dynamic_tensors.end());

  // M => M
  // M, N => M, N/128, 128
  for (auto tensor : all_tensors) {
    if (tensor->nDims() > 1) {
      tensor->split(-1, TIDX);
    }
  }

  // Local Sum => Block Broadcast
  TensorView* sx_sum_rf = sx_sum->rFactor({1});
  TensorView* sx_var_sum_rf = sx_var_sum->rFactor({1});
  TensorView* dx_sum_rf = dx_sum->rFactor({1});
  TensorView* dx_var_sum_rf = dx_var_sum->rFactor({1});
  all_tensors.push_back(sx_sum_rf);
  all_tensors.push_back(sx_var_sum_rf);
  all_tensors.push_back(dx_sum_rf);
  all_tensors.push_back(dx_var_sum_rf);

  // ComputeAt
  sx->computeAt(sx_mean_sub_pow, 1);
  dx->computeAt(dx_mean_sub_pow, 1);

  var_sum->computeAt(rvar, 1);

  sx_mean_sub_pow->computeAt(sx_var_sum_rf, 2);
  dx_mean_sub_pow->computeAt(dx_var_sum_rf, 2);

  sx_norm->computeAt(sx_norm_gamma_beta, 2);
  dx_norm->computeAt(dx_norm_gamma_beta, 2);

  sx_norm_gamma_beta->axis(0)->parallelize(ParallelType::BIDx);
  dx_norm_gamma_beta->axis(0)->parallelize(ParallelType::BIDx);
  for (auto tensor : all_tensors) {
    if (tensor->nDims() > 1) {
      tensor->axis(-1)->parallelize(ParallelType::TIDx);
    }
  }

  const int dimx = 1024;
  const int dimy = 16384;
  const float kGamma = 1.0f;
  const float kBeta = 0.0f;
  const float kEps = 1e-5;
  auto options = at::TensorOptions().dtype(at::kFloat).device(at::kCUDA, 0);

  auto properties = at::cuda::getDeviceProperties(0);
  const size_t required_smem_size =
      (dimy - static_size) * sizeof(float) + TIDX * sizeof(float);
  if (properties->sharedMemPerBlockOptin < required_smem_size) {
    GTEST_SKIP() << "not enough shared memory space on device to run test: "
                 << properties->sharedMemPerBlock;
  }

  at::Tensor aten_input = at::randn({dimx, dimy}, options);
  at::Tensor aten_static_in = aten_input.narrow(1, 0, static_size);
  at::Tensor aten_dynamic_in =
      aten_input.narrow(1, static_size, dimy - static_size);

  at::Tensor out = at::zeros({dimx, dimy}, options);
  at::Tensor cg_static_out = out.narrow(1, 0, static_size);
  at::Tensor cg_dynamic_out = out.narrow(1, static_size, dimy - static_size);

  std::vector<c10::IValue> aten_inputs = {
      aten_static_in, aten_dynamic_in, kGamma, kBeta, kEps, dimy};

  nvfuser::KernelExecutor ke;
  ke.compile(&fusion, aten_inputs);

  ke.run(aten_inputs, {cg_static_out, cg_dynamic_out});

  auto at_mu = at::mean(aten_input.to(at::kDouble), -1).unsqueeze(1);
  auto at_var = at::var(aten_input.to(at::kDouble), -1, false).unsqueeze(1);
  auto at_rvar = at::rsqrt(at::add(at_var, kEps));
  auto at_norm = at::mul(at::sub(aten_input, at_mu), at_rvar);
  auto aten_output = at::add(at::mul(at_norm, kGamma), kBeta);
  at::Tensor aten_static_out = aten_output.narrow(1, 0, static_size);
  at::Tensor aten_dynamic_out =
      aten_output.narrow(1, static_size, dimy - static_size);

  testValidate(
      &fusion,
      {cg_static_out, cg_dynamic_out},
      aten_inputs,
      {aten_static_out, aten_dynamic_out},
      __LINE__,
      __FILE__);
}

TEST_F(NVFuserTest, FusionSmemDynamicPersistentNorm_CUDA) {
  Fusion fusion;
  FusionGuard fg(&fusion);

  // Set up your input tensor views
  auto x = makeSymbolicTensor(2);
  Val* gamma = IrBuilder::create<Val>(DataType::Double);
  Val* beta = IrBuilder::create<Val>(DataType::Double);
  Val* eps = IrBuilder::create<Val>(DataType::Double);
  Val* N = IrBuilder::create<Val>(DataType::Int);
  fusion.addInput(x);
  fusion.addInput(gamma);
  fusion.addInput(beta);
  fusion.addInput(eps);
  fusion.addInput(N);

  // Reduction
  auto x_sum = sum(x, {-1}); // (M, R)
  // Broadcast
  auto x_sum_bcast = broadcast(x_sum, {false, true}); // (M, B)
  // Pwise
  auto x_mean = div(x_sum_bcast, N); // (M, B)
  auto x_mean_sub = sub(x, x_mean); // (M, N)
  auto x_mean_sub_pow = mul(x_mean_sub, x_mean_sub); // (M, N)
  // Reduction
  auto var_sum = sum(x_mean_sub_pow, {-1}); // (M, R)
  // Broadcast
  auto var_sum_bcast = broadcast(var_sum, {false, true}); // (M, B)
  // Pwise
  auto var = div(var_sum_bcast, N); // (M, B)
  auto var_eps = add(var, eps); // (M, B)
  auto rvar = unaryOp(UnaryOpType::Rsqrt, var_eps); // (M, B)
  auto norm = mul(x_mean_sub, rvar);
  auto norm_gamma = mul(norm, gamma);
  auto norm_gamma_beta = add(norm_gamma, beta);
  fusion.addOutput(norm_gamma_beta);

  // Read Input into Shared Memory
  // Read Input minus Input_Mean into Shared Memory
  auto cache_x = x->cacheAfter();
  cache_x->setMemoryType(MemoryType::Shared);
  x_mean_sub->setMemoryType(MemoryType::Shared);

  std::vector<TensorView*> all_tensors(
      {x_sum,
       x_mean,
       cache_x,
       x_sum_bcast,
       x_mean_sub,
       x_mean_sub_pow,
       var_sum,
       var_sum_bcast,
       var,
       var_eps,
       rvar,
       norm,
       norm_gamma,
       norm_gamma_beta});

  auto tidx = IrBuilder::create<Val>(DataType::Int);
  fusion.addInput(tidx);

  for (auto tensor : all_tensors) {
    tensor->split(-1, tidx);
  }

  // Local Sum => Block Broadcast
  TensorView* x_sum_rf = x_sum->rFactor({1});
  TensorView* var_sum_rf = var_sum->rFactor({1});
  all_tensors.push_back(x_sum_rf);
  all_tensors.push_back(var_sum_rf);

  // ComputeAt
  x->computeAt(x_mean_sub_pow, 1);
  var_sum->computeAt(rvar, 1);
  x_mean_sub_pow->computeAt(var_sum_rf, 2);
  norm->computeAt(norm_gamma_beta, 2);

  for (auto tv : all_tensors) {
    tv->axis(0)->parallelize(ParallelType::BIDx);
    tv->axis(-1)->parallelize(ParallelType::TIDx);
  }

  const int dimx = 128;
  const int dimy = 2048;
  const float kGamma = 1.0f;
  const float kBeta = 0.0f;
  const float kEps = 1e-5;
  const int TIDX = 128;

  auto options = at::TensorOptions().dtype(at::kFloat).device(at::kCUDA, 0);
  at::Tensor aten_input = at::randn({dimx, dimy}, options);
  auto at_mu = at::mean(aten_input.to(at::kDouble), -1).unsqueeze(1);
  auto at_var = at::var(aten_input.to(at::kDouble), -1).unsqueeze(1);
  auto at_rvar = at::rsqrt(at::add(at_var, kEps));
  auto at_norm = at::mul(at::sub(aten_input, at_mu), at_rvar);
  auto aten_output = at::add(at::mul(at_norm, kGamma), kBeta);

  std::vector<c10::IValue> aten_inputs = {
      aten_input, kGamma, kBeta, kEps, dimy, TIDX};

  nvfuser::KernelExecutor ke;
  ke.compile(&fusion, aten_inputs);
  auto cg_outputs = ke.run(aten_inputs);

  testValidate(
      &fusion, cg_outputs, aten_inputs, {aten_output}, __LINE__, __FILE__);
}

TEST_F(NVFuserTest, FusionSmemDynamicReductionSymbolic_CUDA) {
  Fusion fusion;
  FusionGuard fg(&fusion);

  // Set up your input tensor views
  TensorView* tv0 = makeSymbolicTensor(2);
  TensorView* tv1 =
      reductionOp(BinaryOpType::Add, {1}, IrBuilder::create<Val>(0.0), tv0);
  fusion.addInput(tv0);
  fusion.addOutput(tv1);
  // tv1[I0, R1] = tv0[I0, I1]

  // Interface should just be a direct split with a Parallel type. We can
  // include the parallelize call if we do this.
  tv1->split(1, NamedScalar::getParallelDim(ParallelType::TIDx));
  // tv1[I0, R1o, R1i{BIDx}] = tv0[I0, I1]

  TensorView* tv2 = tv1->rFactor({2});
  tv2->setMemoryType(MemoryType::Shared);
  // tv2[I0, R1oo, Ir1i{BIDx}] = tv0[I0, I1]
  // tv1[I0,        R1i{BIDx}] = tv2[I0, R1oo, Ir1i{BIDx}]

  tv0->computeAt(tv1, 1);

  tv2->axis(-1)->parallelize(ParallelType::TIDx);
  tv1->axis(0)->parallelize(ParallelType::BIDx);

  constexpr int numel_x = 65000, numel_y = 1024;

  auto options = at::TensorOptions().dtype(at::kFloat).device(at::kCUDA, 0);
  at::Tensor aten_input = at::randn({numel_x, numel_y}, options);
  auto aten_output = aten_input.to(at::kDouble).sum({1});

  // How many threads to use for the block reduction
  constexpr int runtime_threadIdx_dim = 128;

  LaunchParams lparams(-1, -1, -1, runtime_threadIdx_dim, -1, -1);

  KernelExecutor ke;
  ke.compile(&fusion, {aten_input}, lparams);
  auto cg_outputs = ke.run({aten_input}, lparams);

  testValidate(
      &fusion,
      cg_outputs,
      {aten_input},
      {aten_output},
      __LINE__,
      __FILE__,
      "",
      lparams);
  NVF_CHECK(
      ke.compiledKernel()->kernel()->summary().war_hazard_syncs_count == 0);
}

TEST_F(NVFuserTest, FusionSmemDynamicReductionSymbolicArg_CUDA) {
  Fusion fusion;
  FusionGuard fg(&fusion);

  // Algorithm
  Val* sym_bsx = IrBuilder::create<Val>(DataType::Int);
  TensorView* tv0 = makeSymbolicTensor(3); // M, K, N
  fusion.addInput(tv0);
  fusion.addInput(sym_bsx);

  TensorView* tv1 = sum(tv0, {1}); // M, R, N
  fusion.addOutput(tv1);

  TensorView* tv2 = tv0->cacheAfter();
  tv2->setMemoryType(MemoryType::Shared);

  // Schedule
  constexpr int BSX = 32;
  tv1->split(2, BSX);
  tv1->split(1, sym_bsx);
  tv1->split(0, BSX);
  // M/BSX, BSX, K/BSX, BSX, N/BSX, BSX
  tv1->reorder({{0, 0}, {1, 2}, {2, 4}, {3, 5}, {4, 1}, {5, 3}});
  TensorView* tv3 = tv1->rFactor({-2});

  tv0->computeAt(tv1, -2);
  tv0->computeAt(tv3, -2);

  // Thread and Block binding
  tv1->axis(0)->parallelize(ParallelType::BIDx);
  tv1->axis(1)->parallelize(ParallelType::BIDy);
  tv1->axis(-1)->parallelize(ParallelType::TIDx);
  // Manual Binding
  tv2->axis(-1)->parallelize(ParallelType::TIDx);
  tv3->axis(-1)->parallelize(ParallelType::TIDx);

  constexpr int M = 154, K = 45, N = 1524;

  auto options = at::TensorOptions().dtype(at::kFloat).device(at::kCUDA, 0);
  at::Tensor aten_input = at::randn({M, K, N}, options);
  at::Tensor aten_output = aten_input.to(at::kDouble).sum({1});

  // How many threads to use for the block reduction
  constexpr int runtime_threadIdx_dim = 128;

  auto lparams = LaunchParams(-1, -1, -1, runtime_threadIdx_dim, -1, -1);

  KernelExecutor ke;
  ke.compile(&fusion, {aten_input, runtime_threadIdx_dim}, lparams);
  auto cg_outputs = ke.run({aten_input, runtime_threadIdx_dim}, lparams);

  testValidate(
      &fusion,
      cg_outputs,
      {aten_input, runtime_threadIdx_dim},
      {aten_output},
      __LINE__,
      __FILE__,
      "",
      lparams);

  NVF_CHECK(
      ke.compiledKernel()->kernel()->summary().war_hazard_syncs_count == 0);
}

TEST_F(NVFuserTest, FusionSmemDynamicPwiseMulSymbolicArgWAR_CUDA) {
  Fusion fusion;
  FusionGuard fg(&fusion);

  Val* sym_bsx = IrBuilder::create<Val>(DataType::Int);
  TensorView* tv0 = makeSymbolicTensor(2); // (M, K)
  TensorView* tv1 = makeSymbolicTensor(2); // (K, N)
  TensorView* tv2 = broadcast(tv0, {false, false, true}); // (M, K, B)
  TensorView* tv3 = broadcast(tv1, {true, false, false}); // (B, K, N)
  TensorView* tv4 = mul(tv2, tv3); // M, K, N
  fusion.addInput(tv0);
  fusion.addInput(tv1);
  fusion.addInput(sym_bsx);
  fusion.addOutput(tv4);
  // Algorithm

  tv2->setMemoryType(MemoryType::Shared);
  tv3->setMemoryType(MemoryType::Shared);

  constexpr int BSX = 32;
  tv4->split(2, BSX);
  tv4->split(1, sym_bsx);
  tv4->split(0, BSX);
  // M/BSX, BSX, K/BSX, BSX, N/BSX, BSX
  tv4->reorder({{0, 0}, {1, 3}, {2, 1}, {3, 4}, {4, 2}, {5, 5}});
  // M/BSX, K/BSX, N/BSX, MSX, KSX, NSX

  tv0->computeAt(tv4, 3);
  tv1->computeAt(tv4, 3);
  // Schedule

  tv4->axis(0)->parallelize(ParallelType::BIDx);
  tv4->axis(2)->parallelize(ParallelType::BIDy);
  // Manual Binding
  tv2->axis(-2)->parallelize(ParallelType::TIDx);
  tv3->axis(-1)->parallelize(ParallelType::TIDx);
  // Thread and Block binding

  constexpr int M = 128, K = 457, N = 1024;

  auto options = at::TensorOptions().dtype(at::kFloat).device(at::kCUDA, 0);
  at::Tensor t0 = at::randn({M, K}, options);
  at::Tensor t1 = at::randn({K, N}, options);

  LaunchParams lparams(-1, -1, -1, BSX, -1, -1);

  KernelExecutor ke;
  ke.compile(&fusion, {t0, t1, BSX}, lparams);
  auto cg_outputs = ke.run({t0, t1, BSX}, lparams);

  testValidate(
      &fusion, cg_outputs, {t0, t1, BSX}, __LINE__, __FILE__, "", lparams);

  NVF_CHECK(
      ke.compiledKernel()->kernel()->summary().war_hazard_syncs_count == 1);
}

TEST_F(NVFuserTest, FusionSmemDynamicTiledGemm_CUDA) {
  Fusion fusion;
  FusionGuard fg(&fusion);

  // Symbolic integers we will use for runtime tiling
  Val* symbolic_m_tile_dim =
      IrBuilder::create<Val>(DataType::Int); // bound to threadIdx.z
  Val* symbolic_split_k_tile_dim =
      IrBuilder::create<Val>(DataType::Int); // bound to blockIdx.x
  Val* symbolic_block_k_tile_dim =
      IrBuilder::create<Val>(DataType::Int); // bound to threadIdx.x
  // Compile-time integer for tiling
  int n_smem_tile = 8; // bound to threadIdx.y

  // Symbolic 2D tensors TV0[M, K], TV1[K, N]
  TensorView* tv0 = makeSymbolicTensor(2);
  TensorView* tv1 = makeSymbolicTensor(2);

  // Broadcast tv0 to [M, K, *]
  TensorView* tv2 = broadcast(tv0, {false, false, true});
  // Broadcast tv1 to [*, K, N]
  TensorView* tv3 = broadcast(tv1, {true, false, false});

  // Pointwise multiplication resulting in tv3[M, K, N]
  TensorView* tv4 = mul(tv2, tv3);

  // Turn the K-dimension of tv4 into a reduction dimension
  TensorView* tv5 = sum(tv4, {1});

  // Register inputs and outputs
  fusion.addInput(tv0);
  fusion.addInput(tv1);
  fusion.addOutput(tv5);

  // Register runtime tile dims as inputs
  fusion.addInput(symbolic_m_tile_dim);
  fusion.addInput(symbolic_split_k_tile_dim);
  fusion.addInput(symbolic_block_k_tile_dim);

  // Make a 3D tile, mix of symbolic and constant, do in reverse order because
  // dims are inserted
  // [M, K, N]
  tv5->split(2, n_smem_tile);
  tv5->split(1, symbolic_block_k_tile_dim);
  tv5->split(1, symbolic_split_k_tile_dim);
  tv5->split(0, symbolic_m_tile_dim);
  // [Mo, Mi, Koo, Koi, Ki, No, Ni]

  // Reorder so all outer tiles are in the leftmost 3 positions
  tv5->reorder({{1, 5}, {5, 1}});
  // [Mo, No, Koo, Koi, Ki, Mi, Ni]

  // Factor out the outer reduction IterDomain, then run the inter-cta
  // reduction, and intra-cta reduction
  auto tv6 = tv5->rFactor({2});
  // [Mo, No, rKoo, rKoi, rKi, Mi, Ni]
  // [Mo, No,       rKoi, rKi, Mi, Ni]

  // Scope computations
  tv6->computeAt(tv5, 2);
  // [Mo, No, rKoo,  Koi,  Ki, Mi, Ni]
  // [Mo, No,       rKoi, rKi, Mi, Ni]

  // Setup compute at schedule
  tv0->computeAt(tv6, 3);
  tv1->computeAt(tv6, 3);
  tv4->computeAt(tv6, -1);
  //
  // T2[Mo,  bNo, Koo, Koi,  Kii,  Mi, bNi] CA(4, 3)
  // T3[bMo,  No, Koo, Koi,  Kii, bMi,  Ni] CA(4, 3)
  // T4[ Mo,  No, Koo, Koi,  Kii,  Mi,  Ni]
  // T6[ Mo,  No, rKoo, Koi, Kii,  Mi,  Ni]
  // T5[ Mo,  No,      rKoi, rKii, Mi,  Ni]

  // Cache smem tiles
  tv2->setMemoryType(MemoryType::Shared);
  tv3->setMemoryType(MemoryType::Shared);
  tv4->setMemoryType(MemoryType::Local);
  tv6->setMemoryType(MemoryType::Local);

  tv5->axis(0)->parallelize(ParallelType::BIDz);
  tv5->axis(1)->parallelize(ParallelType::BIDy);

  std::vector<TensorView*> tv_list = {tv2, tv3, tv4, tv5, tv6};
  for (auto tv : tv_list) {
    tv->axis(-2)->parallelize(ParallelType::TIDz);
    tv->axis(-1)->parallelize(ParallelType::TIDy);
  }
  tv2->axis(3)->parallelize(ParallelType::TIDx);
  tv3->axis(3)->parallelize(ParallelType::TIDx);
  tv4->axis(3)->parallelize(ParallelType::TIDx);
  tv6->axis(3)->parallelize(ParallelType::TIDx);
  tv5->axis(2)->parallelize(ParallelType::TIDx);

  tv2->axis(4)->parallelize(ParallelType::BIDx);
  tv3->axis(4)->parallelize(ParallelType::BIDx);
  tv4->axis(4)->parallelize(ParallelType::BIDx);
  tv6->axis(4)->parallelize(ParallelType::BIDx);
  tv5->axis(3)->parallelize(ParallelType::BIDx);

  constexpr int M = 31, K = 65, N = 33;

  auto options = at::TensorOptions().dtype(at::kFloat).device(at::kCUDA, 0);
  at::Tensor t0 = at::randn({M, K}, options);
  at::Tensor t1 = at::randn({K, N}, options);

  // Runtime tiling
  int m_tile = 4; // bound to threadIdx.z
  int split_k = 7; // bound to blockIdx.x
  int intra_cta = 8; // bound to threadIdx.x

  std::vector<c10::IValue> aten_inputs = {t0, t1, m_tile, split_k, intra_cta};
  at::Tensor aten_output =
      mul(t0.unsqueeze(2), t1.unsqueeze(0)).to(at::kDouble).sum(1);

  KernelExecutor ke;
  // Generate CUDA and compile with nvRTC
  ke.compile(&fusion, aten_inputs);
  auto cg_outputs = ke.run(aten_inputs);

  testValidate(
      &fusion, cg_outputs, aten_inputs, {aten_output}, __LINE__, __FILE__);

  NVF_CHECK(
      ke.compiledKernel()->kernel()->summary().war_hazard_syncs_count == 1);
}

} // namespace nvfuser<|MERGE_RESOLUTION|>--- conflicted
+++ resolved
@@ -2692,15 +2692,7 @@
       auto options =
           at::TensorOptions().dtype(at_src_type).device(at::kCUDA, 0);
 
-<<<<<<< HEAD
       at::Tensor t0 = at::randn({1, 4}, options);
-=======
-      at::Tensor input1 = at::randn({1, 4}, options);
-
-      // std::array<c10::IValue, 1> inputs = {input1};
-      // const c10::ArrayRef<c10::IValue> input_ivalues(inputs);
-      std::vector<c10::IValue> inputs = {input1};
->>>>>>> 53bd0a7d
 
       KernelExecutor ke;
 #if (CUDA_VERSION >= 12010)
