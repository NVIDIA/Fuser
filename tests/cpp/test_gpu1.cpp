--- conflicted
+++ resolved
@@ -2757,7 +2757,77 @@
   EXPECT_TRUE(cg_output.equal(expect_cpu.cuda()));
 }
 
-<<<<<<< HEAD
+class AdvancedDtypeTest : public NVFuserFixtureParamTest<bool> {
+ protected:
+  bool use_dynamic_shape;
+  void SetUp() {
+    use_dynamic_shape = GetParam();
+  }
+};
+
+TEST_P(AdvancedDtypeTest, CopyKernelPointer) {
+  Fusion fusion;
+  FusionGuard fg(&fusion);
+
+  DataType dtype = PointerType{std::make_shared<DataType>(DataType::Float)};
+
+  TensorView* tv0 = use_dynamic_shape ? makeContigTensor(1, dtype)
+                                      : makeContigConcreteTensor({1024}, dtype);
+  fusion.addInput(tv0);
+  TensorView* tv1 = set(tv0);
+  fusion.addOutput(tv1);
+
+  tv1->axis(0)->parallelize(ParallelType::TIDx);
+
+  inlineMost();
+
+  auto options = at::TensorOptions().dtype(torch::kUInt64).device(at::kCUDA, 0);
+  at::Tensor input = at::randint(0, 1LL << 62, {1024}, options);
+
+  KernelExecutor ke;
+  ke.compile(&fusion, {input});
+  auto outputs = ke.run({input});
+
+  EXPECT_TRUE(outputs[0].as<at::Tensor>().equal(input));
+}
+
+TEST_P(AdvancedDtypeTest, CopyKernel3ByteArray) {
+  Fusion fusion;
+  FusionGuard fg(&fusion);
+
+  DataType dtype = ArrayType{std::make_shared<DataType>(DataType::Byte), 3};
+
+  TensorView* tv0 = use_dynamic_shape ? makeContigTensor(1, dtype)
+                                      : makeContigConcreteTensor({300}, dtype);
+  fusion.addInput(tv0);
+  TensorView* tv1 = set(tv0);
+  fusion.addOutput(tv1);
+
+  tv1->axis(0)->parallelize(ParallelType::TIDx);
+
+  inlineMost();
+
+  auto options = at::TensorOptions().dtype(torch::kUInt8).device(at::kCUDA, 0);
+  at::Tensor input = at::randint(0, 256, {900}, options);
+
+  KernelExecutor ke;
+  ke.compile(&fusion, {input});
+  auto outputs = ke.run({input});
+
+  EXPECT_TRUE(outputs[0].as<at::Tensor>().equal(input));
+}
+
+std::string advancedDtypeTestName(const testing::TestParamInfo<bool>& info) {
+  const auto& dynamic_shape = info.param;
+  return "DynamicShape" + std::to_string(dynamic_shape);
+}
+
+INSTANTIATE_TEST_SUITE_P(
+    ,
+    AdvancedDtypeTest,
+    testing::Values(false, true),
+    advancedDtypeTestName);
+
 // Vectorize factor, dynamic_shape
 using Float4E2m1TestParams = std::tuple<int64_t, bool>;
 
@@ -2776,29 +2846,10 @@
   FusionGuard fg(&fusion);
 
   TensorView* tv0 = dynamic_shape ? makeContigTensor(1, DataType::Float4_e2m1) : makeContigConcreteTensor({2048}, DataType::Float4_e2m1);
-=======
-class AdvancedDtypeTest : public NVFuserFixtureParamTest<bool> {
- protected:
-  bool use_dynamic_shape;
-  void SetUp() {
-    use_dynamic_shape = GetParam();
-  }
-};
-
-TEST_P(AdvancedDtypeTest, CopyKernelPointer) {
-  Fusion fusion;
-  FusionGuard fg(&fusion);
-
-  DataType dtype = PointerType{std::make_shared<DataType>(DataType::Float)};
-
-  TensorView* tv0 = use_dynamic_shape ? makeContigTensor(1, dtype)
-                                      : makeContigConcreteTensor({1024}, dtype);
->>>>>>> b8898d88
   fusion.addInput(tv0);
   TensorView* tv1 = set(tv0);
   fusion.addOutput(tv1);
 
-<<<<<<< HEAD
   tv1->split(0, vectorize_factor);
   tv1->axis(0)->parallelize(ParallelType::TIDx);
   tv1->axis(1)->parallelize(ParallelType::Vectorize);
@@ -2807,54 +2858,17 @@
 
   auto options = at::TensorOptions().dtype(torch::kUInt8).device(at::kCUDA, 0);
   at::Tensor input = at::randint(0, 256, {1024}, options);
-=======
-  tv1->axis(0)->parallelize(ParallelType::TIDx);
-
-  inlineMost();
-
-  auto options = at::TensorOptions().dtype(torch::kUInt64).device(at::kCUDA, 0);
-  at::Tensor input = at::randint(0, 1LL << 62, {1024}, options);
->>>>>>> b8898d88
 
   KernelExecutor ke;
   ke.compile(&fusion, {input});
   auto outputs = ke.run({input});
 
-<<<<<<< HEAD
   std::cout << outputs[0].as<at::Tensor>().sizes() << std::endl;
   std::cout << outputs[0].as<at::Tensor>().strides() << std::endl;
-=======
+
   EXPECT_TRUE(outputs[0].as<at::Tensor>().equal(input));
 }
 
-TEST_P(AdvancedDtypeTest, CopyKernel3ByteArray) {
-  Fusion fusion;
-  FusionGuard fg(&fusion);
-
-  DataType dtype = ArrayType{std::make_shared<DataType>(DataType::Byte), 3};
-
-  TensorView* tv0 = use_dynamic_shape ? makeContigTensor(1, dtype)
-                                      : makeContigConcreteTensor({300}, dtype);
-  fusion.addInput(tv0);
-  TensorView* tv1 = set(tv0);
-  fusion.addOutput(tv1);
-
-  tv1->axis(0)->parallelize(ParallelType::TIDx);
-
-  inlineMost();
-
-  auto options = at::TensorOptions().dtype(torch::kUInt8).device(at::kCUDA, 0);
-  at::Tensor input = at::randint(0, 256, {900}, options);
-
-  KernelExecutor ke;
-  ke.compile(&fusion, {input});
-  auto outputs = ke.run({input});
->>>>>>> b8898d88
-
-  EXPECT_TRUE(outputs[0].as<at::Tensor>().equal(input));
-}
-
-<<<<<<< HEAD
 std::string fp4E2m1Name(const testing::TestParamInfo<Float4E2m1Test::ParamType>& info) {
       const auto& [vectorize_factor, dynamic_shape] = info.param;
       return "Vectorize" + std::to_string(vectorize_factor) + "_DynamicShape" + std::to_string(dynamic_shape);
@@ -2865,18 +2879,6 @@
     Float4E2m1Test,
     testing::Combine(testing::Values(1, 2, 4, 8, 16, 32), testing::Values(false, true)),
     fp4E2m1Name);
-=======
-std::string advancedDtypeTestName(const testing::TestParamInfo<bool>& info) {
-  const auto& dynamic_shape = info.param;
-  return "DynamicShape" + std::to_string(dynamic_shape);
-}
-
-INSTANTIATE_TEST_SUITE_P(
-    ,
-    AdvancedDtypeTest,
-    testing::Values(false, true),
-    advancedDtypeTestName);
->>>>>>> b8898d88
 
 TEST_F(NVFuserTest, BitCeilEval) {
   Fusion fusion;
