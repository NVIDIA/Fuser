--- conflicted
+++ resolved
@@ -371,11 +371,7 @@
   auto options = at::TensorOptions().dtype(at::kFloat).device(at::kCUDA, 0);
   at::Tensor t0 = at::randn({0, 3}, options);
 
-<<<<<<< HEAD
-  auto args = KernelArgumentHolder({t0});
-=======
-  auto args = KernelArgumentHolder(aten_inputs);
->>>>>>> 53bd0a7d
+  KernelArgumentHolder args({t0});
   FusionKernelRuntime runtime(std::move(fusion_ptr), args);
 
   // In the FusionKernelRuntime, before segmentation a number of optimization
@@ -409,11 +405,7 @@
   auto options = at::TensorOptions().dtype(at::kFloat).device(at::kCUDA, 0);
   at::Tensor t0 = at::randn({0, 3}, options);
 
-<<<<<<< HEAD
-  auto args = KernelArgumentHolder({t0});
-=======
-  auto args = KernelArgumentHolder(aten_inputs);
->>>>>>> 53bd0a7d
+  KernelArgumentHolder args({t0});
   FusionKernelRuntime runtime(std::move(fusion_ptr), args);
 
   auto preseg_fusion = runtime.fusionSegments()->completeFusion();
@@ -445,11 +437,7 @@
   auto options = at::TensorOptions().dtype(at::kFloat).device(at::kCUDA, 0);
   at::Tensor t0 = at::randn({0, 3, 2}, options);
 
-<<<<<<< HEAD
-  auto args = KernelArgumentHolder({t0});
-=======
-  auto args = KernelArgumentHolder(aten_inputs);
->>>>>>> 53bd0a7d
+  KernelArgumentHolder args({t0});
   FusionKernelRuntime runtime(std::move(fusion_ptr), args);
 
   auto preseg_fusion = runtime.fusionSegments()->completeFusion();
@@ -480,11 +468,7 @@
   auto options = at::TensorOptions().dtype(at::kFloat).device(at::kCUDA, 0);
   at::Tensor t0 = at::randn({0, 3}, options);
 
-<<<<<<< HEAD
-  auto args = KernelArgumentHolder({t0});
-=======
-  auto args = KernelArgumentHolder(aten_inputs);
->>>>>>> 53bd0a7d
+  KernelArgumentHolder args({t0});
   FusionKernelRuntime runtime(std::move(fusion_ptr), args);
 
   auto preseg_fusion = runtime.fusionSegments()->completeFusion();
@@ -538,11 +522,7 @@
   at::Tensor t1 = at::randn({2, 3}, options);
   at::Tensor t2 = at::randn({4, 3}, options);
 
-<<<<<<< HEAD
-  auto args = KernelArgumentHolder({t0, t1, t2});
-=======
-  auto args = KernelArgumentHolder(aten_inputs);
->>>>>>> 53bd0a7d
+  KernelArgumentHolder args({t0, t1, t2});
   FusionKernelRuntime runtime(std::move(fusion_ptr), args);
 
   auto preseg_fusion = runtime.fusionSegments()->completeFusion();
@@ -581,11 +561,7 @@
   auto options = at::TensorOptions().dtype(at::kFloat).device(at::kCUDA, 0);
   at::Tensor t0 = at::randn({3, 0}, options);
 
-<<<<<<< HEAD
-  auto args = KernelArgumentHolder({t0});
-=======
-  auto args = KernelArgumentHolder(aten_inputs);
->>>>>>> 53bd0a7d
+  KernelArgumentHolder args({t0});
   FusionKernelRuntime runtime(std::move(fusion_ptr), args);
 
   auto preseg_fusion = runtime.fusionSegments()->completeFusion();
@@ -629,11 +605,7 @@
   at::Tensor t0 = at::randn({16, 0}, options);
   at::Tensor t1 = at::randn({0, 8}, options);
 
-<<<<<<< HEAD
-  auto args = KernelArgumentHolder({t0, t1});
-=======
-  auto args = KernelArgumentHolder(aten_inputs);
->>>>>>> 53bd0a7d
+  KernelArgumentHolder args({t0, t1});
   FusionKernelRuntime runtime(std::move(fusion_ptr), args);
 
   auto preseg_fusion = runtime.fusionSegments()->completeFusion();
