// clang-format off
/*
 * SPDX-FileCopyrightText: Copyright (c) 2023-present NVIDIA CORPORATION & AFFILIATES.
 * All rights reserved.
 * SPDX-License-Identifier: BSD-3-Clause
 */
// clang-format on
#include <csrc/exceptions.h>
#include <gmock/gmock-matchers.h>
#include <gtest/gtest.h>

#include <ir/all_nodes.h>
#include <ir/utils.h>
#include <ops/all_ops.h>
#include <preseg_passes/optimization_pass.h>
#include <preseg_passes/pre_segmenter.h>
#include <tests/cpp/utils.h>
#include <tests/cpp/validator.h>

#include <torch/torch.h>

#include <ATen/cuda/CUDAContext.h>
#include <ATen/cuda/Exceptions.h>
#include <c10/cuda/CUDAStream.h>

namespace nvfuser::preseg_passes {

using PresegTest = NVFuserTest;

TEST_F(PresegTest, FusionTestOptimizationPassFlag) {
  class DerivedPass : public OptimizationPass<DerivedPass> {
    friend class OptimizationPass<DerivedPass>;

   protected:
    static void runPass(Fusion* fusion) {
      throw std::runtime_error("running DerivedPass");
    };
    static std::string name() {
      return "DerivedPass";
    }
  };

  auto fusion = std::make_unique<Fusion>();

  {
    // disabling the flag explicitly
    OptimizationPassGuard<DerivedPass> guard(false);
    OptimizationPass<DerivedPass>::runPass(fusion.get());
  }

  // the flag should be default on
  EXPECT_THAT(
      [&]() { OptimizationPass<DerivedPass>::runPass(fusion.get()); },
      ::testing::ThrowsMessage<std::runtime_error>(
          ::testing::HasSubstr("running DerivedPass")));
}

TEST_F(PresegTest, FusionCyclicGraph) {
  {
    auto fusion = std::make_unique<Fusion>();
    FusionGuard fg(fusion.get());
    auto tv0 = TensorViewBuilder()
                   // .ndims(input_shape.size())
                   .dtype(DataType::Double)
                   .build();
    fusion->addInput(tv0);
    auto tv1 = set(tv0);
    auto tv2 = set(tv1);
    auto tv3 = set(tv2);
    auto tv4 = set(tv3);
    fusion->addOutput(tv4);

    NVF_CHECK(
        ir_utils::checkCycle(fusion.get()).empty(),
        "no cycle should be detected in fusion");
    // manually creating a cycle on the an active branch
    auto expr = tv2->definition();
    ir_utils::replaceValInExprInputs(expr, tv1, tv4);
    NVF_CHECK(
        ir_utils::checkCycle(fusion.get()).size() == 6,
        "cycle of size 6 should be detected in fusion");
    EXPECT_THAT(
        [&]() { StmtSort::getStmtsBetween({}, fusion->outputs()); },
        ::testing::ThrowsMessage<nvfuser::nvfError>(
            ::testing::HasSubstr("cycle detected")));
  }

  {
    auto fusion = std::make_unique<Fusion>();
    FusionGuard fg(fusion.get());

    int M = 64, N = 128;
    bool keepdim = false;
    int correction = 1;
    at::ScalarType dtype = at::kFloat;

    auto tv0 = makeSymbolicTensor(2, aten_to_data_type(dtype));
    fusion->addInput(tv0);
    auto tvs = variance_mean(tv0, {1}, correction, keepdim);
    auto tv_var = tvs.var;
    fusion->addOutput(tv_var);
    auto tv_mean = tvs.mean;
    nvfuser::Val* s0 = IrBuilder::create<Val>(1.0, DataType::Double);
    auto tv1 = add(tv_mean, s0);
    auto tv2 = set(tv1);

    // manually creating a cycle on dead branch
    auto expr = tv1->definition();
    ir_utils::replaceValInExprInputs(expr, s0, tv2);

    // cycle on dead branch shouldn't be picked up by default
    NVF_CHECK(
        ir_utils::checkCycle(fusion.get()).empty(),
        "cycle on dead branch shouldn't be detected");

    // adding dead branch to destination
    auto to = fusion->outputs();
    to.push_back(tv1);
    // cycle should be detected, since dead branch is in our check path
    EXPECT_THAT(
        [&]() { StmtSort::getStmtsBetween({}, to); },
        ::testing::ThrowsMessage<nvfuser::nvfError>(
            ::testing::HasSubstr("cycle detected")));

    // check for proper size of cycle detected
    NVF_CHECK(
        ir_utils::checkCycle(fusion.get(), {}, to).size() == 4,
        "cycle with size 4 before `to` should be detected");

    // adding `tv2` to `from` to hide cycle from detection
    std::unordered_set<Statement*> from;
    from.insert(tv2);
    NVF_CHECK(
        ir_utils::checkCycle(fusion.get(), from, to).empty(),
        "cycle after `from` shouldn't be detected");

    // running the unmodified fusion should succeed. cycle on dead branch
    // shouldn't have any real impact
    auto options = at::TensorOptions().dtype(dtype).device(at::kCUDA, 0);
    at::Tensor t0 = at::randn({M, N}, options);

    FusionExecutorCache executor_cache(std::move(fusion));
    auto outputs = executor_cache.runFusionWithInputs({t0});

    testValidate(executor_cache.fusion(), outputs, {t0}, __LINE__, __FILE__);
  }
}

// Test cast optimization
TEST_F(PresegTest, FusionTestCastOptimization) {
  std::vector<int64_t> input_shape{3, 7, 8};
  auto options = at::TensorOptions().dtype(at::kDouble).device(at::kCUDA, 0);
  at::Tensor at_x = at::randn(input_shape, options);

  {
    auto fusion = std::make_unique<Fusion>();
    FusionGuard fg(fusion.get());
    auto tv0 = TensorViewBuilder()
                   .ndims(input_shape.size())
                   .dtype(DataType::Double)
                   .build();
    fusion->addInput(tv0);
    auto tv = castOp(DataType::Float, tv0);
    tv = castOp(DataType::Half, tv);
    tv = castOp(DataType::Float, tv);
    tv = castOp(DataType::Double, tv);
    // (input)double -> float -> half -> float -> double
    fusion->addOutput(tv);
    OptimizationPass<PreSegmenter>::runPass(fusion.get());
    // simplified as (input)double -> half -> double
    auto ref_tv = castOp(DataType::Half, tv0);
    ref_tv = castOp(DataType::Double, ref_tv);
    ASSERT_TRUE(ref_tv->sameAs(fusion->outputs()[0]));
  }

  {
    auto fusion = std::make_unique<Fusion>();
    FusionGuard fg(fusion.get());
    auto tv0 = TensorViewBuilder()
                   .ndims(input_shape.size())
                   .dtype(DataType::Double)
                   .build();
    fusion->addInput(tv0);
    auto tv = castOp(DataType::Float, tv0);
    tv = castOp(DataType::Double, tv);
    tv = castOp(DataType::Half, tv);
    // (input)double -> float -> double -> half
    fusion->addOutput(tv);
    OptimizationPass<PreSegmenter>::runPass(fusion.get());
    // simplified as (input)double -> half
    auto ref_tv = castOp(DataType::Half, tv0);
    ASSERT_TRUE(ref_tv->sameAs(fusion->outputs()[0]));
  }

  {
    auto fusion = std::make_unique<Fusion>();
    FusionGuard fg(fusion.get());
    auto tv0 = TensorViewBuilder()
                   .ndims(input_shape.size())
                   .dtype(DataType::Double)
                   .build();
    fusion->addInput(tv0);
    auto tv = castOp(DataType::Float, tv0);
    tv = castOp(DataType::Half, tv);
    tv = castOp(DataType::Float, tv);
    tv = castOp(DataType::Double, tv);
    tv = castOp(DataType::Half, tv);
    // (input)double -> float -> half -> float -> double -> half
    fusion->addOutput(tv);
    OptimizationPass<PreSegmenter>::runPass(fusion.get());
    // simplified as (input)double -> half
    auto ref_tv = castOp(DataType::Half, tv0);
    ASSERT_TRUE(ref_tv->sameAs(fusion->outputs()[0]));
  }

  {
    auto fusion = std::make_unique<Fusion>();
    FusionGuard fg(fusion.get());
    auto tv0 = TensorViewBuilder()
                   .ndims(input_shape.size())
                   .dtype(DataType::Float)
                   .build();
    fusion->addInput(tv0);
    auto tv = castOp(DataType::Double, tv0);
    tv = castOp(DataType::Float, tv);
    // (input)float -> double -> float
    fusion->addOutput(tv);
    OptimizationPass<PreSegmenter>::runPass(fusion.get());
    // TODO: should I have copied the tensor to avoid an aliased output?!
    // simplified as (input)
    ASSERT_TRUE(tv0->sameAs(fusion->outputs()[0]));
  }

  {
    auto fusion = std::make_unique<Fusion>();
    FusionGuard fg(fusion.get());
    auto tv0 = TensorViewBuilder()
                   .ndims(input_shape.size())
                   .dtype(DataType::Float)
                   .build();
    fusion->addInput(tv0);
    auto tv = castOp(DataType::Double, tv0);
    tv = castOp(DataType::Half, tv);
    tv = castOp(DataType::Float, tv);
    tv = castOp(DataType::Double, tv);
    tv = castOp(DataType::Float, tv);
    tv = castOp(DataType::Double, tv);
    tv = castOp(DataType::Float, tv);
    tv = castOp(DataType::Double, tv);
    tv = castOp(DataType::Float, tv);
    // (input)float -> double -> half -> float -> double -> float -> double ->
    // float -> double -> float
    fusion->addOutput(tv);
    OptimizationPass<PreSegmenter>::runPass(fusion.get());
    // simplified as (input)float -> half -> float
    auto ref_tv = castOp(DataType::Half, tv0);
    ref_tv = castOp(DataType::Float, ref_tv);
    ASSERT_TRUE(ref_tv->sameAs(fusion->outputs()[0]));
  }

  {
    auto fusion = std::make_unique<Fusion>();
    FusionGuard fg(fusion.get());
    auto tv0 = TensorViewBuilder()
                   .ndims(input_shape.size())
                   .dtype(DataType::Float)
                   .build();
    fusion->addInput(tv0);
    auto tv = castOp(DataType::Double, tv0);
    tv = castOp(DataType::Half, tv);
    tv = castOp(DataType::Float, tv);
    tv = castOp(DataType::BFloat16, tv);
    tv = castOp(DataType::Float, tv);
    // (input)float -> double -> half -> float -> bfloat16 -> float
    fusion->addOutput(tv);
    OptimizationPass<PreSegmenter>::runPass(fusion.get());
    // simplified as (input)float -> half -> bfloat16 -> float
    auto ref_tv = castOp(DataType::Half, tv0);
    ref_tv = castOp(DataType::BFloat16, ref_tv);
    ref_tv = castOp(DataType::Float, ref_tv);
    ASSERT_TRUE(ref_tv->sameAs(fusion->outputs()[0]));
  }

  {
    auto fusion = std::make_unique<Fusion>();
    FusionGuard fg(fusion.get());
    auto tv0 = TensorViewBuilder()
                   .ndims(input_shape.size())
                   .dtype(DataType::Int32)
                   .build();
    fusion->addInput(tv0);
    auto tv = castOp(DataType::Double, tv0);
    tv = castOp(DataType::ComplexDouble, tv);
    tv = castOp(DataType::Int, tv);
    tv = castOp(DataType::BFloat16, tv);
    tv = castOp(DataType::Float, tv);
    tv = castOp(DataType::Double, tv);
    // (input)int32 -> double -> complex double -> int64 -> bfloat16 -> float ->
    // double
    fusion->addOutput(tv);
    OptimizationPass<PreSegmenter>::runPass(fusion.get());
    // simplified as (input)int32 -> bfloat16 -> double
    auto ref_tv = castOp(DataType::BFloat16, tv0);
    ref_tv = castOp(DataType::Double, ref_tv);
    ASSERT_TRUE(ref_tv->sameAs(fusion->outputs()[0]));
  }

  {
    auto fusion = std::make_unique<Fusion>();
    FusionGuard fg(fusion.get());
    auto tv0 = TensorViewBuilder()
                   .ndims(input_shape.size())
                   .dtype(DataType::Float)
                   .build();
    fusion->addInput(tv0);
    auto tv = castOp(DataType::Double, tv0);
    fusion->addOutput(tv);
    tv = castOp(DataType::Half, tv);
    tv = castOp(DataType::Double, tv);
    tv = castOp(DataType::Float, tv);
    // (input)float -> double(output0) -> half -> double -> float(output1)
    fusion->addOutput(tv);
    OptimizationPass<PreSegmenter>::runPass(fusion.get());
    // simplified as (input)float -> double(output0) -> half -> float(output1)
    auto ref_tv = castOp(DataType::Double, tv0);
    ASSERT_TRUE(ref_tv->sameAs(fusion->outputs()[0]));
    ref_tv = castOp(DataType::Half, ref_tv);
    ref_tv = castOp(DataType::Float, ref_tv);
    ASSERT_TRUE(ref_tv->sameAs(fusion->outputs()[1]));
  }

  {
    auto fusion = std::make_unique<Fusion>();
    FusionGuard fg(fusion.get());
    auto tv0 = TensorViewBuilder()
                   .ndims(input_shape.size())
                   .dtype(DataType::Float)
                   .build();
    fusion->addInput(tv0);
    auto tv = castOp(DataType::Half, tv0);
    tv = castOp(DataType::BFloat16, tv);
    tv = castOp(DataType::Half, tv);
    // (input)float -> half -> bfloat16 -> half
    fusion->addOutput(tv);
    OptimizationPass<PreSegmenter>::runPass(fusion.get());
    // simplified as (input)float -> half -> bfloat -> half
    auto ref_tv = castOp(DataType::Half, tv0);
    ref_tv = castOp(DataType::BFloat16, ref_tv);
    ref_tv = castOp(DataType::Half, ref_tv);
    ASSERT_TRUE(ref_tv->sameAs(fusion->outputs()[0]));
  }
}

// Test that we remove empty output branch before segmentation
TEST_F(PresegTest, FusionRemoveEmptyOutput) {
  std::unique_ptr<Fusion> fusion_ptr = std::make_unique<Fusion>();
  Fusion& fusion = *fusion_ptr.get();
  FusionGuard fg(fusion_ptr.get());
  // Concrete tensor with zero for one extent, so that we can prove the output
  // is empty
  auto tv0 = makeConcreteTensor({0, 3});
  fusion.addInput(tv0);
  auto tv1 = set(tv0);
  fusion.addOutput(tv1);

  auto options = at::TensorOptions().dtype(at::kFloat).device(at::kCUDA, 0);
  at::Tensor at0 = at::randn({0, 3}, options);
  std::vector<c10::IValue> aten_inputs = {at0};

  auto args = KernelArgumentHolder::createKernelArgumentHolder(aten_inputs);
  FusionKernelRuntime runtime(std::move(fusion_ptr), args);

  // In the FusionKernelRuntime, before segmentation a number of optimization
  // passes are performed. One of those is RemoveEmptyPass, which should replace
  // the empty output tv1 with a new TensorView defined by `full({0, 3})` in
  // this case.
  auto preseg_fusion = runtime.fusionSegments()->completeFusion();
  EXPECT_EQ(preseg_fusion->outputs().size(), 1);
  EXPECT_NE(preseg_fusion->outputs()[0], tv1);
  EXPECT_NE(preseg_fusion->outputs()[0]->definition(), nullptr);
  EXPECT_TRUE(preseg_fusion->outputs()[0]->definition()->isA<FullOp>());

  runtime.compileFusionParallel(args);
  auto outputs = runtime.runWithInputs(args);

  testValidate(preseg_fusion, outputs, aten_inputs, {at0}, __LINE__, __FILE__);
}

// Test that we replace empty reduction with full
TEST_F(PresegTest, FusionRemoveEmptyReduction) {
  std::unique_ptr<Fusion> fusion_ptr = std::make_unique<Fusion>();
  Fusion& fusion = *fusion_ptr.get();
  FusionGuard fg(fusion_ptr.get());
  // Concrete tensor with zero for one extent, so that we can prove the output
  // is empty
  auto tv0 = makeConcreteTensor({0, 3});
  fusion.addInput(tv0);
  auto tv1 = sum(tv0, {0});
  fusion.addOutput(tv1);

  auto options = at::TensorOptions().dtype(at::kFloat).device(at::kCUDA, 0);
  at::Tensor at0 = at::randn({0, 3}, options);
  std::vector<c10::IValue> aten_inputs = {at0};

  auto args = KernelArgumentHolder::createKernelArgumentHolder(aten_inputs);
  FusionKernelRuntime runtime(std::move(fusion_ptr), args);

  auto preseg_fusion = runtime.fusionSegments()->completeFusion();
  EXPECT_EQ(preseg_fusion->outputs().size(), 1);
  EXPECT_NE(preseg_fusion->outputs()[0]->definition(), nullptr);
  EXPECT_TRUE(preseg_fusion->outputs()[0]->definition()->isA<FullOp>());

  runtime.compileFusionParallel(args);
  auto outputs = runtime.runWithInputs(args);

  testValidate(preseg_fusion, outputs, aten_inputs, __LINE__, __FILE__);
}

// In this test, a reduction over a non-empty axis occurs first, followed by a
// reduction over the remaining empty axis. The output is actually not empty,
// even though the first reduction results in an empty tensor.
TEST_F(PresegTest, FusionRemoveEmptyReductionWithNonReduction) {
  std::unique_ptr<Fusion> fusion_ptr = std::make_unique<Fusion>();
  Fusion& fusion = *fusion_ptr.get();
  FusionGuard fg(fusion_ptr.get());
  // Concrete tensor with zero for one extent, so that we can prove the output
  // is empty
  auto tv0 = makeConcreteTensor({0, 3, 2});
  fusion.addInput(tv0);
  auto tv1 = sum(tv0, {1});
  auto tv2 = sum(tv1, {0});
  fusion.addOutput(tv2);

  auto options = at::TensorOptions().dtype(at::kFloat).device(at::kCUDA, 0);
  at::Tensor at0 = at::randn({0, 3, 2}, options);
  std::vector<c10::IValue> aten_inputs = {at0};

  auto args = KernelArgumentHolder::createKernelArgumentHolder(aten_inputs);
  FusionKernelRuntime runtime(std::move(fusion_ptr), args);

  auto preseg_fusion = runtime.fusionSegments()->completeFusion();
  EXPECT_EQ(preseg_fusion->outputs().size(), 1);
  EXPECT_NE(preseg_fusion->outputs()[0]->definition(), nullptr);
  EXPECT_TRUE(preseg_fusion->outputs()[0]->definition()->isA<FullOp>());

  runtime.compileFusionParallel(args);
  auto outputs = runtime.runWithInputs(args);

  testValidate(preseg_fusion, outputs, aten_inputs, __LINE__, __FILE__);
}

// Test that we replace empty Welford with full
TEST_F(PresegTest, FusionRemoveEmptyWelford) {
  std::unique_ptr<Fusion> fusion_ptr = std::make_unique<Fusion>();
  Fusion& fusion = *fusion_ptr.get();
  FusionGuard fg(fusion_ptr.get());
  // Concrete tensor with zero for one extent, so that we can prove the output
  // is empty
  auto tv0 = makeConcreteTensor({0, 3});
  fusion.addInput(tv0);
  auto w = Welford(tv0, {0});
  fusion.addOutput(w.avg);
  auto var = div(w.var_sum, fusion_ptr->zeroVal(DataType::Float));
  fusion.addOutput(var);

  auto options = at::TensorOptions().dtype(at::kFloat).device(at::kCUDA, 0);
  at::Tensor at0 = at::randn({0, 3}, options);
  std::vector<c10::IValue> aten_inputs = {at0};

  auto args = KernelArgumentHolder::createKernelArgumentHolder(aten_inputs);
  FusionKernelRuntime runtime(std::move(fusion_ptr), args);

  auto preseg_fusion = runtime.fusionSegments()->completeFusion();
  EXPECT_EQ(preseg_fusion->outputs().size(), 2);

  EXPECT_NE(preseg_fusion->outputs()[0]->definition(), nullptr);
  EXPECT_TRUE(preseg_fusion->outputs()[0]->definition()->isA<FullOp>());

  EXPECT_NE(var->definition(), nullptr);
  EXPECT_TRUE(var->definition()->isA<BinaryOp>());
  // We divide in the fusion to normalize the variance, so here we have to peel
  // that back
  auto var_sum = var->definition()->inputs()[0]->as<TensorView>();
  EXPECT_TRUE(var_sum->definition()->isA<FullOp>());

  runtime.compileFusionParallel(args);
  auto outputs = runtime.runWithInputs(args);

  testValidate(
      preseg_fusion,
      outputs,
      aten_inputs,
      {at::mean(at0, 0), at::var(at0, 0)},
      __LINE__,
      __FILE__);
}

// Test that we replace empty tensors in cat properly
TEST_F(PresegTest, FusionRemoveEmptyCat) {
  std::unique_ptr<Fusion> fusion_ptr = std::make_unique<Fusion>();
  Fusion& fusion = *fusion_ptr.get();
  FusionGuard fg(fusion_ptr.get());
  // Concrete tensor with zero for one extent, so that we can prove the output
  // is empty
  auto tv0 = makeConcreteTensor({0, 3});
  fusion.addInput(tv0);
  auto tv1 = makeConcreteTensor({2, 3});
  fusion.addInput(tv1);
  auto tv2 = makeConcreteTensor({4, 3});
  fusion.addInput(tv2);

  // equivalent to cat({tv1, tv2}, 0)
  auto tv3 = cat({tv0, tv1, tv2}, 0);
  fusion.addOutput(tv3);
  // set(tv1)
  auto tv4 = cat({tv0, tv1}, 0);
  fusion.addOutput(tv4);

  auto options = at::TensorOptions().dtype(at::kFloat).device(at::kCUDA, 0);
  at::Tensor at0 = at::randn({0, 3}, options);
  at::Tensor at1 = at::randn({2, 3}, options);
  at::Tensor at2 = at::randn({4, 3}, options);
  std::vector<c10::IValue> aten_inputs = {at0, at1, at2};

  auto args = KernelArgumentHolder::createKernelArgumentHolder(aten_inputs);
  FusionKernelRuntime runtime(std::move(fusion_ptr), args);

  auto preseg_fusion = runtime.fusionSegments()->completeFusion();
  EXPECT_EQ(preseg_fusion->outputs().size(), 2);

  EXPECT_NE(preseg_fusion->outputs()[0]->definition(), nullptr);
  EXPECT_TRUE(preseg_fusion->outputs()[0]->definition()->isA<CatOp>());
  EXPECT_EQ(preseg_fusion->outputs()[0]->definition()->inputs().size(), 2);

  EXPECT_NE(preseg_fusion->outputs()[1]->definition(), nullptr);
  EXPECT_TRUE(preseg_fusion->outputs()[1]->definition()->isA<LoadStoreOp>());

  runtime.compileFusionParallel(args);
  auto outputs = runtime.runWithInputs(args);

  testValidate(preseg_fusion, outputs, aten_inputs, __LINE__, __FILE__);
}

// Test that we replace empty tensors in pad properly
TEST_F(PresegTest, FusionRemoveEmptyPad) {
  std::unique_ptr<Fusion> fusion_ptr = std::make_unique<Fusion>();
  Fusion& fusion = *fusion_ptr.get();
  FusionGuard fg(fusion_ptr.get());
  // Concrete tensor with zero for one extent, so that we can prove the output
  // is empty
  auto tv0 = makeConcreteTensor({3, 0});
  fusion.addInput(tv0);

  // Use a non-zero pad value to verify that it is used in the rewritten fill
  auto pad_val = IrBuilder::create<Val>(3.14, DataType::Float);

  // equivalent to full({3, 2}, pad_val, DataType::Float)
  auto tv1 = pad(tv0, {fusion.oneVal(), fusion.oneVal()}, pad_val);
  fusion.addOutput(tv1);

  auto options = at::TensorOptions().dtype(at::kFloat).device(at::kCUDA, 0);
  at::Tensor at0 = at::randn({3, 0}, options);
  std::vector<c10::IValue> aten_inputs = {at0};

  auto args = KernelArgumentHolder::createKernelArgumentHolder(aten_inputs);
  FusionKernelRuntime runtime(std::move(fusion_ptr), args);

  auto preseg_fusion = runtime.fusionSegments()->completeFusion();
  EXPECT_EQ(preseg_fusion->outputs().size(), 1);

  EXPECT_NE(preseg_fusion->outputs()[0]->definition(), nullptr);
  auto rewritten_def = preseg_fusion->outputs()[0]->definition();
  EXPECT_TRUE(rewritten_def->isA<FullOp>());
  EXPECT_TRUE(rewritten_def->as<FullOp>()->getFillValue()->sameAs(pad_val));

  runtime.compileFusionParallel(args);
  auto outputs = runtime.runWithInputs(args);

  testValidate(preseg_fusion, outputs, aten_inputs, __LINE__, __FILE__);
}

// Test that we replace empty tensors in matmuls properly
TEST_F(PresegTest, FusionRemoveEmptyMatmul) {
  std::unique_ptr<Fusion> fusion_ptr = std::make_unique<Fusion>();
  Fusion& fusion = *fusion_ptr.get();
  FusionGuard fg(fusion_ptr.get());

  // [M, K]
  auto tv0 = makeConcreteTensor({16, 0}, DataType::Half);
  // [K, N]
  auto tv1 = makeConcreteTensor({0, 8}, DataType::Half);
  fusion.addInput(tv0);
  fusion.addInput(tv1);

  // [M, N, K]
  auto tv0b = broadcast(tv0, {false, true, false});
  // [M, K, N]
  auto tv1b = broadcast(tv1, {true, false, false});
  // [M, N, K]
  auto tv1t = transpose(tv1b, 1, 2);

  auto tv2 = fusedMultiplySum(tv0b, tv1t, {2});
  fusion.addOutput(tv2);

  auto options = at::TensorOptions().dtype(at::kHalf).device(at::kCUDA, 0);
  at::Tensor at0 = at::randn({16, 0}, options);
  at::Tensor at1 = at::randn({0, 8}, options);
  std::vector<c10::IValue> aten_inputs = {at0, at1};

  auto args = KernelArgumentHolder::createKernelArgumentHolder(aten_inputs);
  FusionKernelRuntime runtime(std::move(fusion_ptr), args);

  auto preseg_fusion = runtime.fusionSegments()->completeFusion();
  EXPECT_EQ(preseg_fusion->outputs().size(), 1);

  EXPECT_NE(preseg_fusion->outputs()[0]->definition(), nullptr);
  auto rewritten_def = preseg_fusion->outputs()[0]->definition();
  EXPECT_TRUE(rewritten_def->isA<FullOp>());
  EXPECT_EQ(rewritten_def->as<FullOp>()->getFillValue()->evaluate(), 0.0);

  runtime.compileFusionParallel(args);
  auto outputs = runtime.runWithInputs(args);

  testValidate(preseg_fusion, outputs, aten_inputs, __LINE__, __FILE__);
}

<<<<<<< HEAD
namespace {

/
    void checkAmaxSegmentation(
        FusionKernelRuntime& runtime,
        int64_t number_of_segments,
        int64_t fusion_index,
        int64_t number_of_outputs_in_fusion,
        int64_t number_of_iterdomains,
        int64_t expected_number_of_reduction_axes) {
  // Check number of fusion segments
  std::vector<std::unique_ptr<Fusion>> segments = runtime.getFusionSegments();
  EXPECT_EQ(segments.size(), number_of_segments);

  // Check number of outputs in selected segment
  Fusion* selected_fusion = segments.at(fusion_index).get();
  EXPECT_EQ(selected_fusion->outputs().size(), number_of_outputs_in_fusion);
  Val* last_output = selected_fusion->outputs().back();

  // Check that last output is amax reduction
  EXPECT_TRUE(last_output->isA<TensorView>());
  TensorView* partial_amax = last_output->as<TensorView>();

  EXPECT_TRUE(
      partial_amax->definition()->isA<ReductionOp>() &&
      partial_amax->definition()->as<ReductionOp>()->getReductionOpType() ==
          BinaryOpType::Max);

  // Check number of reduction axes in amax reduction
  std::vector<IterDomain*> logical_domain = partial_amax->getLogicalDomain();
  EXPECT_EQ(partial_amax->getLogicalDomain().size(), number_of_iterdomains);

  int64_t num_reduction_axes = std::count_if(
      partial_amax->getLogicalDomain().begin(),
      partial_amax->getLogicalDomain().end(),
      [](IterDomain* id) { return id->isReduction(); });
  EXPECT_EQ(num_reduction_axes, expected_number_of_reduction_axes);
}

} // namespace

TEST_F(NVFuserTest, FusionFactorAmax_CUDA) {
  std::unique_ptr<Fusion> fusion_ptr = std::make_unique<Fusion>();
  Fusion& fusion = *fusion_ptr.get();
  FusionGuard fg(fusion_ptr.get());

  TensorView* tv0 = makeContigTensor(2, DataType::Float);
  TensorView* tv1 = makeContigTensor(0, DataType::Float);
  fusion.addInput(tv0);
  fusion.addInput(tv1);

  // Partial Reduction
  TensorView* tv2 = sum(tv0, {1}, /*keepdim=*/false);
  TensorView* tv3 = broadcast(tv2, {false, true});
  TensorView* tv4 = add(tv0, tv3);
  fusion.addOutput(tv4);

  // Full Amax Reduction
  TensorView* tv5 = abs(tv4);
  TensorView* tv6 = max(tv5, {0, 1}, /*keepdim=*/false);

  // Amax Aliased Output
  fusion.aliasOutputToInput(tv6, tv1, AllocationType::ReuseBuffer);

  auto options = at::TensorOptions().dtype(at::kFloat).device(at::kCUDA, 0);
  at::Tensor x = at::randn({32, 1228}, options);
  at::Tensor fp8_amax_history = at::zeros({}, options);
  std::vector<c10::IValue> aten_inputs = {x, fp8_amax_history};

  auto args = KernelArgumentHolder::createKernelArgumentHolder(aten_inputs);
  FusionKernelRuntime runtime(std::move(fusion_ptr), args);
  runtime.compileFusionParallel(args);
  auto outputs = runtime.runWithInputs(args);

  // Expected result of factorAmaxReduction pass:
  // * Two segments are created because a partial reduction and a full reduction
  // cannot be in the same fusion.
  // * Expect partial reduction for amax to be saved as last output of first
  // fusion
  // The partial amax reduction has a single reduction axis.
  checkAmaxSegmentation(
      runtime,
      /*number_of_segments=*/2,
      /*fusion_index=*/0,
      /*number_of_outputs_in_fusion=*/2,
      /*number_of_iterdomains=*/2,
      /*expected_number_of_reduction_axes=*/1);

  // Aten reference
  at::Tensor at_t1 = at::sum(x, {1}, /*keepdim=*/true);
  at::Tensor at_t2 = x + at_t1;
  at::Tensor at_t3 = at::abs(at_t2);
  at::Tensor at_t4 = at::max(at_t3);

  testValidate(
      runtime.fusionSegments()->completeFusion(),
      outputs,
      aten_inputs,
      {at_t2, at_t4},
      __LINE__,
      __FILE__);
}

TEST_F(NVFuserTest, FusionIssue2258_CUDA) {
  std::unique_ptr<Fusion> fusion_ptr = std::make_unique<Fusion>();
  Fusion& fusion = *fusion_ptr.get();
  FusionGuard fg(fusion_ptr.get());

  TensorView* x = makeContigTensor(2, DataType::BFloat16);
  TensorView* bias = makeContigTensor(1, DataType::BFloat16);
  TensorView* residual = makeContigTensor(2, DataType::BFloat16);
  TensorView* ln_weight = makeContigTensor(1, DataType::BFloat16);
  TensorView* ln_bias = makeContigTensor(1, DataType::BFloat16);
  TensorView* fp8_scale = makeContigTensor(0, DataType::Float);
  TensorView* fp8_amax = makeContigTensor(0, DataType::Float);
  Val* scalar_eps = IrBuilder::create<Val>(DataType::Double);

  fusion.addInput(x);
  fusion.addInput(bias);
  fusion.addInput(residual);
  fusion.addInput(ln_weight);
  fusion.addInput(ln_bias);
  fusion.addInput(fp8_scale);
  fusion.addInput(fp8_amax);
  fusion.addInput(scalar_eps);

  TensorView* x_cast = castOp(DataType::Float, x);
  TensorView* bias_cast = castOp(DataType::Float, bias);
  TensorView* residual_cast = castOp(DataType::Float, residual);
  TensorView* ln_weight_cast = castOp(DataType::Float, ln_weight);
  TensorView* ln_bias_cast = castOp(DataType::Float, ln_bias);

  TensorView* t0 = broadcast(bias_cast, {true, false});
  TensorView* t1 = add(x_cast, t0);
  TensorView* t2 = add(t1, residual_cast);
  fusion.addOutput(t2);

  TensorView* gamma_centered_ln_weight =
      add(ln_weight_cast, IrBuilder::create<Val>(1.0f, DataType::Float));

  ForwardNormResult t3 = layer_norm(
      t2,
      /*kNormShapeNumDims=*/1,
      gamma_centered_ln_weight,
      ln_bias_cast,
      scalar_eps);
  TensorView* t4 = mul(t3.output, fp8_scale);
  TensorView* t5 = castOp(DataType::BFloat16, t4);
  fusion.addOutput(t5);

  // Full Amax Reduction
  TensorView* t6 = abs(t3.output);
  TensorView* t7 = max(t6, {0, 1}, /*keepdim=*/false);

  // Amax Aliased Output
  fusion.aliasOutputToInput(t7, fp8_amax, AllocationType::ReuseBuffer);

  const float eps = 1e-5;
  auto options = at::TensorOptions().dtype(at::kBFloat16).device(at::kCUDA, 0);
  at::Tensor at_x = at::randn({32, 1228}, options);
  at::Tensor at_bias = at::randn({1228}, options);
  at::Tensor at_residual = at::randn({32, 1228}, options);
  at::Tensor at_ln_weight = at::randn({1228}, options);
  at::Tensor at_ln_bias = at::randn({1228}, options);

  auto fp32_options =
      at::TensorOptions().dtype(at::kFloat).device(at::kCUDA, 0);
  at::Tensor at_fp8_scale = at::randn({}, fp32_options);
  at::Tensor at_fp8_amax = at::zeros({}, fp32_options);
  std::vector<c10::IValue> aten_inputs = {
      at_x,
      at_bias,
      at_residual,
      at_ln_weight,
      at_ln_bias,
      at_fp8_scale,
      at_fp8_amax,
      eps};

  auto args = KernelArgumentHolder::createKernelArgumentHolder(aten_inputs);
  FusionKernelRuntime runtime(std::move(fusion_ptr), args);
  runtime.compileFusionParallel(args);
  auto outputs = runtime.runWithInputs(args);

  // Expected result of factorAmaxReduction pass:
  // * Two segments are created because a partial reduction and a full reduction
  // cannot be in the same fusion.
  // * Expect partial reduction for amax to be saved as last output of first
  // fusion
  // The partial amax reduction has a single reduction axis.
  checkAmaxSegmentation(
      runtime,
      /*number_of_segments=*/2,
      /*fusion_index=*/0,
      /*number_of_outputs_in_fusion=*/3,
      /*number_of_iterdomains=*/2,
      /*expected_number_of_reduction_axes=*/1);

  // Aten reference
  at::Tensor at_x_cast = at_x.to(at::kFloat);
  at::Tensor at_bias_cast = at_bias.to(at::kFloat);
  at::Tensor at_residual_cast = at_residual.to(at::kFloat);
  at::Tensor at_ln_weight_cast = at_ln_weight.to(at::kFloat);
  at::Tensor at_ln_bias_cast = at_ln_bias.to(at::kFloat);
  at::Tensor at_t1 = at_x_cast + at_bias_cast.unsqueeze(0);
  at::Tensor at_t2 = at_t1 + at_residual_cast;
  at::Tensor at_gamma_centered_ln_weight = at_ln_weight_cast + 1.0f;
  at::Tensor at_t3 = at::layer_norm(
      at_t2, {1228}, at_gamma_centered_ln_weight, at_ln_bias_cast, 1e-5);
  at::Tensor at_t4 = at_t3 * at_fp8_scale;
  at::Tensor at_t5 = at_t4.to(at::kBFloat16);
  at::Tensor at_t6 = at::abs(at_t3);
  at::Tensor at_t7 = at::max(at_t6);

  testValidate(
      runtime.fusionSegments()->completeFusion(),
      outputs,
      aten_inputs,
      {at_t2, at_t5, at_t7},
      __LINE__,
      __FILE__);
}

TEST_F(NVFuserTest, FusionFactorAmaxHorizontalMultiplePartial_CUDA) {
  std::unique_ptr<Fusion> fusion_ptr = std::make_unique<Fusion>();
  Fusion& fusion = *fusion_ptr.get();
  FusionGuard fg(fusion_ptr.get());

  TensorView* tv0 = makeContigTensor(2, DataType::Float);
  TensorView* tv1 = makeContigTensor(0, DataType::Float);
  fusion.addInput(tv0);
  fusion.addInput(tv1);

  // Add Inner and Outer Partial Reductions together
  TensorView* tv2 = sum(tv0, {1}, /*keepdim=*/true);
  TensorView* tv3 = sum(tv0, {0}, /*keepdim=*/false);
  TensorView* tv4 = add(tv2, tv3);
  fusion.addOutput(tv4);

  // Full Amax Reduction
  TensorView* tv5 = abs(tv4);
  TensorView* tv6 = max(tv5, {0, 1}, /*keepdim=*/false);

  // Amax Aliased Output
  fusion.aliasOutputToInput(tv6, tv1, AllocationType::ReuseBuffer);

  auto options = at::TensorOptions().dtype(at::kFloat).device(at::kCUDA, 0);
  at::Tensor x = at::randn({32, 1228}, options);
  at::Tensor fp8_amax_history = at::zeros({}, options);
  std::vector<c10::IValue> aten_inputs = {x, fp8_amax_history};

  auto args = KernelArgumentHolder::createKernelArgumentHolder(aten_inputs);
  FusionKernelRuntime runtime(std::move(fusion_ptr), args);
  runtime.compileFusionParallel(args);
  auto outputs = runtime.runWithInputs(args);

  // Expected result of factorAmaxReduction pass:
  // * Four segments are created because a partial reduction and a full
  // reduction cannot be in the same fusion.
  // * The first two reductions cannot be fused together because they do not
  // share a common reduction axis.
  // * Neither of the first two reduction segments can be fused with the third
  // segment because the reduction scheduler does not support the pointwise
  // epilogue.
  // * Expect partial reduction for amax to be saved as last output of third
  // fusion
  // The partial amax reduction has a single reduction axis.
  checkAmaxSegmentation(
      runtime,
      /*number_of_segments=*/4,
      /*fusion_index=*/2,
      /*number_of_outputs_in_fusion=*/2,
      /*number_of_iterdomains=*/2,
      /*expected_number_of_reduction_axes=*/1);

  // Aten reference
  at::Tensor at_t1 = at::sum(x, {1}, /*keepdim=*/true);
  at::Tensor at_t2 = at::sum(x, {0}, /*keepdim=*/true);
  at::Tensor at_t3 = at_t1 + at_t2;
  at::Tensor at_t4 = at::abs(at_t3);
  at::Tensor at_t5 = at::max(at_t4);

  testValidate(
      runtime.fusionSegments()->completeFusion(),
      outputs,
      aten_inputs,
      {at_t3, at_t5},
      __LINE__,
      __FILE__);
}

TEST_F(NVFuserTest, FusionFactorAmaxBroadcast_CUDA) {
  std::unique_ptr<Fusion> fusion_ptr = std::make_unique<Fusion>();
  Fusion& fusion = *fusion_ptr.get();
  FusionGuard fg(fusion_ptr.get());

  TensorView* tv0 = makeContigTensor(2, DataType::Float);
  TensorView* tv1 = makeContigTensor(2, DataType::Float);
  fusion.addInput(tv0);
  fusion.addInput(tv1);

  // Partial Reduction
  TensorView* tv2 = sum(tv0, {1}, /*keepdim=*/false);
  TensorView* tv3 = broadcast(tv2, {false, true});
  TensorView* tv4 = add(tv0, tv3);
  fusion.addOutput(tv4);

  // Full Amax Reduction
  TensorView* tv5 = abs(tv4);
  TensorView* tv6 = max(tv5, {0, 1}, /*keepdim=*/true);

  // Amax Aliased Output
  fusion.aliasOutputToInput(tv6, tv1, AllocationType::ReuseBuffer);

  auto options = at::TensorOptions().dtype(at::kFloat).device(at::kCUDA, 0);
  at::Tensor x = at::randn({32, 1228}, options);
  at::Tensor fp8_amax_history = at::zeros({1, 1}, options);
  std::vector<c10::IValue> aten_inputs = {x, fp8_amax_history};

  auto args = KernelArgumentHolder::createKernelArgumentHolder(aten_inputs);
  FusionKernelRuntime runtime(std::move(fusion_ptr), args);
  runtime.compileFusionParallel(args);
  auto outputs = runtime.runWithInputs(args);

  // Expected result of factorAmaxReduction pass:
  // * Two segments are created because a partial reduction and a full reduction
  // cannot be in the same fusion.
  // * Expect partial reduction for amax to be saved as last output of first
  // fusion
  // The partial amax reduction has a single reduction axis.
  checkAmaxSegmentation(
      runtime,
      /*number_of_segments=*/2,
      /*fusion_index=*/0,
      /*number_of_outputs_in_fusion=*/2,
      /*number_of_iterdomains=*/2,
      /*expected_number_of_reduction_axes=*/1);

  // Aten reference
  at::Tensor at_t1 = at::sum(x, {1}, /*keepdim=*/true);
  at::Tensor at_t2 = x + at_t1;
  at::Tensor at_t3 = at::abs(at_t2);
  at::Tensor at_t4 = at::max(at_t3);

  testValidate(
      runtime.fusionSegments()->completeFusion(),
      outputs,
      aten_inputs,
      {at_t2, at_t4},
      __LINE__,
      __FILE__);
}

TEST_F(NVFuserTest, FusionFactorAmaxCast_CUDA) {
  std::unique_ptr<Fusion> fusion_ptr = std::make_unique<Fusion>();
  Fusion& fusion = *fusion_ptr.get();
  FusionGuard fg(fusion_ptr.get());

  TensorView* tv0 = makeContigTensor(2, DataType::Half);
  TensorView* tv1 = makeContigTensor(0, DataType::Half);
  fusion.addInput(tv0);
  fusion.addInput(tv1);

  // Partial Reduction
  TensorView* tv0_cast = castOp(DataType::Float, tv0);
  TensorView* tv2 = sum(tv0_cast, {1}, /*keepdim=*/false);
  TensorView* tv3 = broadcast(tv2, {false, true});
  TensorView* tv4 = add(tv0_cast, tv3);
  TensorView* tv4_cast = castOp(DataType::Half, tv4);
  fusion.addOutput(tv4_cast);

  // Full Amax Reduction
  TensorView* tv5 = abs(tv4);
  TensorView* tv6 = max(tv5, {0, 1}, /*keepdim=*/false);
  TensorView* tv6_cast = castOp(DataType::Half, tv6);

  // Amax Aliased Output
  fusion.aliasOutputToInput(tv6_cast, tv1, AllocationType::ReuseBuffer);

  auto options = at::TensorOptions().dtype(at::kHalf).device(at::kCUDA, 0);
  at::Tensor x = at::randn({32, 1228}, options);
  at::Tensor fp8_amax_history = at::zeros({}, options);
  std::vector<c10::IValue> aten_inputs = {x, fp8_amax_history};

  auto args = KernelArgumentHolder::createKernelArgumentHolder(aten_inputs);
  FusionKernelRuntime runtime(std::move(fusion_ptr), args);
  runtime.compileFusionParallel(args);
  auto outputs = runtime.runWithInputs(args);

  // Expected result of factorAmaxReduction pass:
  // * Two segments are created because a partial reduction and a full reduction
  // cannot be in the same fusion.
  // * Expect partial reduction for amax to be saved as last output of first
  // fusion
  // The partial amax reduction has a single reduction axis.
  checkAmaxSegmentation(
      runtime,
      /*number_of_segments=*/2,
      /*fusion_index=*/0,
      /*number_of_outputs_in_fusion=*/2,
      /*number_of_iterdomains=*/2,
      /*expected_number_of_reduction_axes=*/1);

  // Aten reference
  at::Tensor x_cast = x.to(at::kFloat);
  at::Tensor at_t1 = at::sum(x_cast, {1}, /*keepdim=*/true);
  at::Tensor at_t2 = x_cast + at_t1;
  at::Tensor at_t2_cast = at_t2.to(at::kHalf);
  at::Tensor at_t3 = at::abs(at_t2);
  at::Tensor at_t4 = at::max(at_t3);
  at::Tensor at_t4_cast = at_t4.to(at::kHalf);

  testValidate(
      runtime.fusionSegments()->completeFusion(),
      outputs,
      aten_inputs,
      {at_t2_cast, at_t4_cast},
      __LINE__,
      __FILE__);
}

TEST_F(NVFuserTest, FusionFactorAmaxBroadcastCast_CUDA) {
  std::unique_ptr<Fusion> fusion_ptr = std::make_unique<Fusion>();
  Fusion& fusion = *fusion_ptr.get();
  FusionGuard fg(fusion_ptr.get());

  TensorView* tv0 = makeContigTensor(2, DataType::Half);
  TensorView* tv1 = makeContigTensor(2, DataType::Half);
  fusion.addInput(tv0);
  fusion.addInput(tv1);

  // Partial Reduction
  TensorView* tv0_cast = castOp(DataType::Float, tv0);
  TensorView* tv2 = sum(tv0_cast, {1}, /*keepdim=*/false);
  TensorView* tv3 = broadcast(tv2, {false, true});
  TensorView* tv4 = add(tv0_cast, tv3);
  TensorView* tv4_cast = castOp(DataType::Half, tv4);
  fusion.addOutput(tv4_cast);

  // Full Amax Reduction
  TensorView* tv5 = abs(tv4);
  TensorView* tv6 = max(tv5, {0, 1}, /*keepdim=*/true);
  TensorView* tv6_cast = castOp(DataType::Half, tv6);

  // Amax Aliased Output
  fusion.aliasOutputToInput(tv6_cast, tv1, AllocationType::ReuseBuffer);

  auto options = at::TensorOptions().dtype(at::kHalf).device(at::kCUDA, 0);
  at::Tensor x = at::randn({32, 1228}, options);
  at::Tensor fp8_amax_history = at::zeros({1, 1}, options);
  std::vector<c10::IValue> aten_inputs = {x, fp8_amax_history};

  auto args = KernelArgumentHolder::createKernelArgumentHolder(aten_inputs);
  FusionKernelRuntime runtime(std::move(fusion_ptr), args);
  runtime.compileFusionParallel(args);
  auto outputs = runtime.runWithInputs(args);

  // Expected result of factorAmaxReduction pass:
  // * Two segments are created because a partial reduction and a full reduction
  // cannot be in the same fusion.
  // * Expect partial reduction for amax to be saved as last output of first
  // fusion
  // The partial amax reduction has a single reduction axis.
  checkAmaxSegmentation(
      runtime,
      /*number_of_segments=*/2,
      /*fusion_index=*/0,
      /*number_of_outputs_in_fusion=*/2,
      /*number_of_iterdomains=*/2,
      /*expected_number_of_reduction_axes=*/1);

  // Aten reference
  at::Tensor x_cast = x.to(at::kFloat);
  at::Tensor at_t1 = at::sum(x_cast, {1}, /*keepdim=*/true);
  at::Tensor at_t2 = x_cast + at_t1;
  at::Tensor at_t3 = at::abs(at_t2);
  at::Tensor at_t4 = at::max(at_t3);
  at::Tensor at_t2_cast = at_t2.to(at::kHalf);
  at::Tensor at_t4_cast = at_t4.to(at::kHalf);

  testValidate(
      runtime.fusionSegments()->completeFusion(),
      outputs,
      aten_inputs,
      {at_t2_cast, at_t4_cast},
      __LINE__,
      __FILE__);
=======
TEST_F(PresegTest, ReplaceOutput) {
  auto fusion = std::make_unique<Fusion>();
  FusionGuard fg(fusion.get());

  TensorView* x = makeContigTensor(1);
  fusion->addInput(x);
  fusion->addOutput(x);

  TensorView* y = add(x, x);
  fusion->replaceOutput(x, y);

  FusionExecutorCache fec(std::move(fusion));
  at::Tensor in_tensor = at::randn({10}, at::device(at::kCUDA));
  at::Tensor out_tensor = fec.runFusionWithInputs({in_tensor})[0];

  testValidate(fec.fusion(), {out_tensor}, {in_tensor}, __LINE__, __FILE__);
>>>>>>> 360bdd93
}

} // namespace nvfuser::preseg_passes<|MERGE_RESOLUTION|>--- conflicted
+++ resolved
@@ -624,17 +624,32 @@
   testValidate(preseg_fusion, outputs, aten_inputs, __LINE__, __FILE__);
 }
 
-<<<<<<< HEAD
+TEST_F(PresegTest, ReplaceOutput) {
+  auto fusion = std::make_unique<Fusion>();
+  FusionGuard fg(fusion.get());
+
+  TensorView* x = makeContigTensor(1);
+  fusion->addInput(x);
+  fusion->addOutput(x);
+
+  TensorView* y = add(x, x);
+  fusion->replaceOutput(x, y);
+
+  FusionExecutorCache fec(std::move(fusion));
+  at::Tensor in_tensor = at::randn({10}, at::device(at::kCUDA));
+  at::Tensor out_tensor = fec.runFusionWithInputs({in_tensor})[0];
+
+  testValidate(fec.fusion(), {out_tensor}, {in_tensor}, __LINE__, __FILE__);
+}
+
 namespace {
-
-/
-    void checkAmaxSegmentation(
-        FusionKernelRuntime& runtime,
-        int64_t number_of_segments,
-        int64_t fusion_index,
-        int64_t number_of_outputs_in_fusion,
-        int64_t number_of_iterdomains,
-        int64_t expected_number_of_reduction_axes) {
+void checkAmaxSegmentation(
+    FusionKernelRuntime& runtime,
+    int64_t number_of_segments,
+    int64_t fusion_index,
+    int64_t number_of_outputs_in_fusion,
+    int64_t number_of_iterdomains,
+    int64_t expected_number_of_reduction_axes) {
   // Check number of fusion segments
   std::vector<std::unique_ptr<Fusion>> segments = runtime.getFusionSegments();
   EXPECT_EQ(segments.size(), number_of_segments);
@@ -1112,24 +1127,6 @@
       {at_t2_cast, at_t4_cast},
       __LINE__,
       __FILE__);
-=======
-TEST_F(PresegTest, ReplaceOutput) {
-  auto fusion = std::make_unique<Fusion>();
-  FusionGuard fg(fusion.get());
-
-  TensorView* x = makeContigTensor(1);
-  fusion->addInput(x);
-  fusion->addOutput(x);
-
-  TensorView* y = add(x, x);
-  fusion->replaceOutput(x, y);
-
-  FusionExecutorCache fec(std::move(fusion));
-  at::Tensor in_tensor = at::randn({10}, at::device(at::kCUDA));
-  at::Tensor out_tensor = fec.runFusionWithInputs({in_tensor})[0];
-
-  testValidate(fec.fusion(), {out_tensor}, {in_tensor}, __LINE__, __FILE__);
->>>>>>> 360bdd93
 }
 
 } // namespace nvfuser::preseg_passes