// clang-format off
/*
 * SPDX-FileCopyrightText: Copyright (c) 2024-present NVIDIA CORPORATION & AFFILIATES.
 * All rights reserved.
 * SPDX-License-Identifier: BSD-3-Clause
 */
// clang-format on
#include <gmock/gmock-matchers.h>
#include <gtest/gtest.h>

#include <device_lower/analysis/bank_conflict.h>
#include <logical_domain_map.h>
#include <ops/all_ops.h>
#include <scheduler/all_schedulers.h>
#include <scheduler/reduction_utils.h>
#include <scheduler/utils.h>
#include <tests/cpp/utils.h>
#include <tests/cpp/validator.h>
namespace nvfuser {

using PersistentBufferTest = NVFuserTest;

TEST_F(PersistentBufferTest, FusionPersistentBufferCalculation1_CUDA) {
  Fusion fusion;
  FusionGuard fg(&fusion);

  auto tv0 = makeSymbolicTensor(2);
  fusion.addInput(tv0);

  auto tv1 = set(tv0);
  auto tv2 = sum(tv1, {1});
  auto tv3 = broadcast(tv2, {false, true});
  auto tv4 = set(tv1);
  auto tv5 = add(tv3, tv4);
  fusion.addOutput(tv5);

  auto persistent_buffer_info = scheduler_utils::persistentBuffers(&fusion);

  auto isTvWithinVec = [](std::vector<TensorView*>& vec, TensorView* tv) {
    return std::find(vec.begin(), vec.end(), tv) != vec.end();
  };

  auto tvEntryInVecVec = [](std::vector<std::vector<TensorView*>>& vec_o_vec,
                            std::vector<TensorView*>& buffer_vec,
                            TensorView* tv) {
    auto buffer_it = std::find(buffer_vec.begin(), buffer_vec.end(), tv);
    return vec_o_vec.begin() + std::distance(buffer_vec.begin(), buffer_it);
  };

  auto& buffers = persistent_buffer_info.persistent_buffers;
  auto& resolution = persistent_buffer_info.persistent_buffer_resolution_points;
  auto& projectable = persistent_buffer_info.projectable_persistent_buffers;
  auto& projectable_inputs = persistent_buffer_info.projectable_buffer_inputs;

  EXPECT_EQ(buffers.size(), 1);
  EXPECT_EQ(resolution.size(), 1);
  EXPECT_EQ(resolution.at(0).size(), 1) << toDelimitedString(resolution.at(0));
  EXPECT_EQ(projectable.size(), 1);
  EXPECT_EQ(projectable_inputs.size(), 1);

  EXPECT_TRUE(isTvWithinVec(buffers, tv1));
  EXPECT_TRUE(isTvWithinVec(projectable, tv1));
  EXPECT_TRUE(isTvWithinVec(projectable_inputs, tv0));

  auto tv1_resolution_it = tvEntryInVecVec(resolution, buffers, tv1);
  EXPECT_TRUE(tv1_resolution_it != resolution.end());

  EXPECT_TRUE(isTvWithinVec(*tv1_resolution_it, tv5));

  auto options = at::TensorOptions().dtype(at::kFloat).device(at::kCUDA, 0);
  at::Tensor aten_t0 = at::randn({99, 101}, options);

  // Schedule through magic scheduler
  SchedulerRuntimeInfo runtime_info(&fusion, {aten_t0});
  auto persistent_buffer_size =
      persistentBufferSize(&fusion, runtime_info, persistent_buffer_info);

  EXPECT_EQ(
      persistent_buffer_size.persistent_buffer_size,
      static_cast<int64_t>(aten_t0.size(1) * dataTypeSize(DataType::Float)));
  EXPECT_EQ(
      persistent_buffer_size.projected_persistent_buffer_size,
      static_cast<int64_t>(aten_t0.size(1) * dataTypeSize(DataType::Float)));
}

TEST_F(PersistentBufferTest, FusionPersistentBufferCalculation2_CUDA) {
  Fusion fusion;
  FusionGuard fg(&fusion);

  auto tv0 = makeSymbolicTensor(2, DataType::Half);
  fusion.addInput(tv0);

  auto tv1 = castOp(DataType::Float, tv0);
  auto tv2 = sum(tv1, {1});
  auto tv3 = broadcast(tv2, {false, true});
  auto tv4 = set(tv1);
  auto tv5 = add(tv3, tv4);
  auto tv6 = castOp(DataType::Half, tv5);
  fusion.addOutput(tv6);

  auto persistent_buffer_info = scheduler_utils::persistentBuffers(&fusion);

  auto isTvWithinVec = [](std::vector<TensorView*>& vec, TensorView* tv) {
    return std::find(vec.begin(), vec.end(), tv) != vec.end();
  };

  auto tvEntryInVecVec = [](std::vector<std::vector<TensorView*>>& vec_o_vec,
                            std::vector<TensorView*>& buffer_vec,
                            TensorView* tv) {
    auto buffer_it = std::find(buffer_vec.begin(), buffer_vec.end(), tv);
    return vec_o_vec.begin() + std::distance(buffer_vec.begin(), buffer_it);
  };

  auto& buffers = persistent_buffer_info.persistent_buffers;
  auto& resolution = persistent_buffer_info.persistent_buffer_resolution_points;
  auto& projectable = persistent_buffer_info.projectable_persistent_buffers;
  auto& projectable_inputs = persistent_buffer_info.projectable_buffer_inputs;

  NVF_ERROR(buffers.size() == 1);
  NVF_ERROR(resolution.size() == 1 && resolution[0].size() == 1);
  NVF_ERROR(projectable.size() == 1);
  NVF_ERROR(projectable_inputs.size() == 1);

  NVF_ERROR(isTvWithinVec(buffers, tv1));
  NVF_ERROR(isTvWithinVec(projectable, tv1));
  NVF_ERROR(isTvWithinVec(projectable_inputs, tv0));

  auto tv1_resolution_it = tvEntryInVecVec(resolution, buffers, tv1);
  NVF_ERROR(tv1_resolution_it != resolution.end())

  NVF_ERROR(isTvWithinVec(*tv1_resolution_it, tv5));

  auto options = at::TensorOptions().dtype(at::kHalf).device(at::kCUDA, 0);
  at::Tensor aten_t0 = at::randn({99, 101}, options);

  // Schedule through magic scheduler
  SchedulerRuntimeInfo runtime_info(&fusion, {aten_t0});
  auto persistent_buffer_size =
      persistentBufferSize(&fusion, runtime_info, persistent_buffer_info);

  NVF_ERROR(
      persistent_buffer_size.persistent_buffer_size ==
      static_cast<int64_t>(aten_t0.size(1) * dataTypeSize(DataType::Float)));
  NVF_ERROR(
      persistent_buffer_size.projected_persistent_buffer_size ==
      static_cast<int64_t>(aten_t0.size(1) * dataTypeSize(DataType::Half)));
}

TEST_F(PersistentBufferTest, FusionPersistentBufferCalculation3_CUDA) {
  Fusion fusion;
  FusionGuard fg(&fusion);

  auto tv0 = makeSymbolicTensor(2, DataType::Half);
  fusion.addInput(tv0);

  auto tv1 = castOp(DataType::Float, tv0);
  auto tv2 = set(tv1);
  auto tv3 = sum(tv2, {1});
  auto tv4 = broadcast(tv3, {false, true});

  auto tv5 = makeSymbolicTensor(2, DataType::Half);
  fusion.addInput(tv5);

  auto tv6 = castOp(DataType::Float, tv5);

  auto tv7 = add(tv6, tv4);
  auto tv8 = set(tv1);
  auto tv9 = add(tv7, tv8);
  auto tv10 = sum(tv9, {1});
  auto tv11 = broadcast(tv10, {false, true});
  auto tv12 = set(tv7);
  auto tv13 = add(tv12, tv11);

  fusion.addOutput(tv13);

  auto persistent_buffer_info = scheduler_utils::persistentBuffers(&fusion);

  auto isTvWithinVec = [](std::vector<TensorView*>& vec, TensorView* tv) {
    return std::find(vec.begin(), vec.end(), tv) != vec.end();
  };

  auto tvEntryInVecVec = [](std::vector<std::vector<TensorView*>>& vec_o_vec,
                            std::vector<TensorView*>& buffer_vec,
                            TensorView* tv) {
    auto buffer_it = std::find(buffer_vec.begin(), buffer_vec.end(), tv);
    return vec_o_vec.begin() + std::distance(buffer_vec.begin(), buffer_it);
  };

  auto& buffers = persistent_buffer_info.persistent_buffers;
  auto& resolution = persistent_buffer_info.persistent_buffer_resolution_points;
  auto& projectable = persistent_buffer_info.projectable_persistent_buffers;
  auto& projectable_inputs = persistent_buffer_info.projectable_buffer_inputs;

  NVF_ERROR(buffers.size() == 2);
  NVF_ERROR(
      resolution.size() == 2 && resolution[0].size() == 1 &&
      resolution[1].size() == 1);
  NVF_ERROR(projectable.size() == 2);
  NVF_ERROR(projectable_inputs.size() == 2);

  NVF_ERROR(isTvWithinVec(buffers, tv1) && isTvWithinVec(buffers, tv7));
  NVF_ERROR(isTvWithinVec(projectable, tv1) && isTvWithinVec(projectable, tv7));

  NVF_ERROR(isTvWithinVec(projectable_inputs, tv0));

  auto tv1_resolution_it = tvEntryInVecVec(resolution, buffers, tv1);
  NVF_ERROR(tv1_resolution_it != resolution.end())
  NVF_ERROR(isTvWithinVec(*tv1_resolution_it, tv9));

  auto tv7_resolution_it = tvEntryInVecVec(resolution, buffers, tv7);
  NVF_ERROR(tv7_resolution_it != resolution.end())
  NVF_ERROR(isTvWithinVec(*tv7_resolution_it, tv13));

  auto options = at::TensorOptions().dtype(at::kHalf).device(at::kCUDA, 0);
  at::Tensor aten_t0 = at::randn({99, 101}, options);
  at::Tensor aten_t5 = at::randn({99, 101}, options);

  // Schedule through magic scheduler
  SchedulerRuntimeInfo runtime_info(&fusion, {aten_t0, aten_t5});
  auto persistent_buffer_size =
      persistentBufferSize(&fusion, runtime_info, persistent_buffer_info);

  NVF_ERROR(
      persistent_buffer_size.persistent_buffer_size ==
      static_cast<int64_t>(
          aten_t0.size(1) * dataTypeSize(DataType::Float) * 2));
  NVF_ERROR(
      persistent_buffer_size.projected_persistent_buffer_size ==
      static_cast<int64_t>(aten_t0.size(1) * dataTypeSize(DataType::Half) * 2));
}

TEST_F(PersistentBufferTest, FusionPersistentBufferCalculation4_CUDA) {
  Fusion fusion;
  FusionGuard fg(&fusion);

  auto tv0 = makeSymbolicTensor(2, DataType::Half);
  fusion.addInput(tv0);

  auto tv1 = castOp(DataType::Float, tv0);
  auto tv2 = set(tv1);
  auto tv3 = sum(tv2, {1});
  auto tv4 = broadcast(tv3, {false, true});
  auto tv5 = set(tv1);
  auto tv6 = add(tv4, tv5);
  auto tv7 = set(tv2);
  auto tv8 = add(tv7, tv6);
  auto tv9 = castOp(DataType::Half, tv8);

  fusion.addOutput(tv9);

  auto persistent_buffer_info = scheduler_utils::persistentBuffers(&fusion);

  auto isTvWithinVec = [](std::vector<TensorView*>& vec, TensorView* tv) {
    return std::find(vec.begin(), vec.end(), tv) != vec.end();
  };

  auto tvEntryInVecVec = [](std::vector<std::vector<TensorView*>>& vec_o_vec,
                            std::vector<TensorView*>& buffer_vec,
                            TensorView* tv) {
    auto buffer_it = std::find(buffer_vec.begin(), buffer_vec.end(), tv);
    return vec_o_vec.begin() + std::distance(buffer_vec.begin(), buffer_it);
  };

  auto& buffers = persistent_buffer_info.persistent_buffers;
  auto& resolution = persistent_buffer_info.persistent_buffer_resolution_points;
  auto& projectable = persistent_buffer_info.projectable_persistent_buffers;
  auto& projectable_inputs = persistent_buffer_info.projectable_buffer_inputs;

  EXPECT_EQ(buffers.size(), 2);
  ASSERT_EQ(resolution.size(), 2);
  EXPECT_EQ(resolution[0].size(), 1);
  EXPECT_EQ(resolution[1].size(), 1);

  EXPECT_EQ(projectable.size(), 2);
  EXPECT_EQ(projectable_inputs.size(), 1);

  NVF_ERROR(isTvWithinVec(buffers, tv1) && isTvWithinVec(buffers, tv2));
  NVF_ERROR(isTvWithinVec(projectable, tv1) && isTvWithinVec(projectable, tv2));

  NVF_ERROR(isTvWithinVec(projectable_inputs, tv0));

  auto tv1_resolution_it = tvEntryInVecVec(resolution, buffers, tv1);
  NVF_ERROR(tv1_resolution_it != resolution.end())
  NVF_ERROR(isTvWithinVec(*tv1_resolution_it, tv6));

  auto tv2_resolution_it = tvEntryInVecVec(resolution, buffers, tv2);
  NVF_ERROR(tv2_resolution_it != resolution.end())
  NVF_ERROR(isTvWithinVec(*tv2_resolution_it, tv8));

  auto options = at::TensorOptions().dtype(at::kHalf).device(at::kCUDA, 0);
  at::Tensor aten_t0 = at::randn({99, 101}, options);

  // Schedule through magic scheduler
  SchedulerRuntimeInfo runtime_info(&fusion, {aten_t0});
  auto persistent_buffer_size =
      persistentBufferSize(&fusion, runtime_info, persistent_buffer_info);

  // T1 and T2 are persistent buffers, but T2 can be projected to T1.
  // So, the actual buffer size is just the size to save T1.
  NVF_ERROR(
      persistent_buffer_size.persistent_buffer_size ==
      static_cast<int64_t>(aten_t0.size(1) * dataTypeSize(DataType::Float)));

  NVF_ERROR(
      persistent_buffer_size.projected_persistent_buffer_size ==
      static_cast<int64_t>(aten_t0.size(1) * dataTypeSize(DataType::Half)));
}

TEST_F(PersistentBufferTest, FusionPersistentBufferProjection_CUDA) {
  std::unique_ptr<Fusion> fusion_ptr = std::make_unique<Fusion>();
  Fusion& fusion = *fusion_ptr.get();
  FusionGuard fg(&fusion);

  auto tv0 = makeSymbolicTensor(2, DataType::Half);
  fusion.addInput(tv0);

  auto tv1 = castOp(DataType::Float, tv0);
  auto tv2 = set(tv1);
  auto tv3 = sum(tv2, {1});
  auto tv4 = broadcast(tv3, {false, true});
  auto tv5 = set(tv1);
  auto tv6 = add(tv4, tv5);
  auto tv7 = set(tv2);
  auto tv8 = add(tv7, tv6);
  auto tv9 = castOp(DataType::Half, tv8);

  fusion.addOutput(tv9);

  reduction_scheduler_utils::projectPersistentBuffers(&fusion, true);

  auto tv5_producers = ir_utils::producerTvsOf(tv5);
  auto tv7_producers = ir_utils::producerTvsOf(tv7);

  // Projection should have broken these dependencies

  NVF_ERROR(
      std::find(tv5_producers.begin(), tv5_producers.end(), tv1) ==
      tv5_producers.end());
  NVF_ERROR(
      std::find(tv7_producers.begin(), tv7_producers.end(), tv2) ==
      tv7_producers.end());

  auto options = at::TensorOptions().dtype(at::kHalf).device(at::kCUDA, 0);
  at::Tensor aten_t0 = at::randn({99, 101}, options);

  FusionExecutorCache executor_cache(std::move(fusion_ptr));
  auto cg_outputs = executor_cache.runFusionWithInputs({aten_t0});

  testValidate(&fusion, cg_outputs, {aten_t0}, __LINE__, __FILE__);
}

// Repro of issue #2381
TEST_F(PersistentBufferTest, FusionPersistentBufferProjection2_CUDA) {
  Fusion fusion;
  FusionGuard fg(&fusion);

  auto tv0 = makeSymbolicTensor(2, DataType::Half);
  fusion.addInput(tv0);
  auto tv1 = makeSymbolicTensor(2, DataType::Half);
  fusion.addInput(tv1);

  auto tv2 = castOp(DataType::Float, tv0);
  auto tv3 = castOp(DataType::Float, tv1);
  auto tv4 = add(tv2, tv3);
  auto tv5 = sum(tv4, {1});
  auto tv6 = broadcast(tv5, {false, true});
  // Cast tv1 again
  auto tv7 = castOp(DataType::Float, tv1);
  // No error if this is done with tv3 rather than tv7
  auto tv8 = sub(tv6, tv7);
  auto tv9 = sub(tv8, tv4);
  auto tv10 = castOp(DataType::Half, tv9);
  fusion.addOutput(tv10);

  std::vector<int64_t> shape({10, 11});

  auto options = at::TensorOptions().dtype(at::kHalf).device(at::kCUDA, 0);
  at::Tensor t0 = at::randn(shape, options);
  at::Tensor t1 = at::randn(shape, options);

  // Persistent buffers: tv1, tv4
  // Projectable buffer: tv4
  // Projectable buffer inputs: tv0, tv1

  // tv1 is both a persistent buffer and an input to the projected
  // buffer of tv4. It is NOT considered as projectable.

  auto persistent_info = scheduler_utils::persistentBuffers(&fusion);

  NVF_CHECK(persistent_info.persistent_buffers.size() == 2);
  for (auto tv : persistent_info.persistent_buffers) {
    NVF_CHECK(
        tv == tv4 || tv == tv1,
        "Unexpected persistent buffer: ",
        tv->toString());
  }

  NVF_CHECK(persistent_info.projectable_persistent_buffers.size() == 1);
  for (auto tv : persistent_info.projectable_persistent_buffers) {
    NVF_CHECK(
        tv == tv4,
        "Unexpected projectable persistent buffer: ",
        tv->toString());
  }

  for (auto tv : persistent_info.projectable_buffer_inputs) {
    NVF_CHECK(
        tv == tv0 || tv == tv1,
        "Unexpected projectable buffer input: ",
        tv->toString());
  }

  SchedulerRuntimeInfo runtime_info(&fusion, {t0, t1});
  auto persistent_buffer_size =
      persistentBufferSize(&fusion, runtime_info, persistent_info);

  // Since tv1 is not projectable, it is included in the active mask
  // of projected buffers, even though it is also included in the
  // projectable buffer inputs. Thus, the buffer size would be
  // calculated as the sum of tv1, tv0 and tv1.
  auto projected_size = persistent_buffer_size.projected_persistent_buffer_size;
  auto expected_size =
      static_cast<int64_t>(shape[1] * 2 * dataTypeSize(DataType::Half));
  NVF_CHECK(
      projected_size == expected_size,
      "Buffer projection failure. Expected size: ",
      expected_size,
      ". Actual: ",
      projected_size);
}

// https://github.com/csarofeen/pytorch/issues/2321
TEST_F(
    PersistentBufferTest,
    FusionPersistentBufferProjectionAfterWelfordTranslate_CUDA) {
  std::unique_ptr<Fusion> fusion_ptr = std::make_unique<Fusion>();
  Fusion& fusion = *fusion_ptr.get();
  FusionGuard fg(&fusion);
  const float kEps = 1e-5;
  Val* eps_ptr = IrBuilder::create<Val>(kEps);

  DataType dtype = DataType::Half;
  constexpr int64_t dim0 = 2048;
  constexpr int64_t dim1 = 10240;
  std::vector<int64_t> input_shape{dim0, dim1};
  std::vector<int64_t> norm_shape{dim1};
  auto input_half = makeContigTensor(2, dtype);
  auto weight_half = makeContigTensor(1, dtype);
  auto bias_half = makeContigTensor(1, dtype);
  fusion.addInput(input_half);
  fusion.addInput(weight_half);
  fusion.addInput(bias_half);
  auto input = castOp(DataType::Float, input_half);
  auto weight = castOp(DataType::Float, weight_half);
  auto bias = castOp(DataType::Float, bias_half);
  auto result = layer_norm(input, norm_shape, weight, bias, eps_ptr);
  auto result_output = castOp(dtype, result.output);
  fusion.addOutput(result_output);
  fusion.addOutput(result.mean);
  fusion.addOutput(result.invstd);

  auto options =
      at::TensorOptions().dtype(data_type_to_aten(dtype)).device(at::kCUDA, 0);
  at::Tensor aten_input = at::randn(input_shape, options);
  c10::optional<at::Tensor> aten_weight = at::randn({input_shape[1]}, options);
  c10::optional<at::Tensor> aten_bias = at::randn({input_shape[1]}, options);
  std::vector<c10::IValue> aten_inputs{aten_input, aten_weight, aten_bias};
  auto aten_outputs = at::native_layer_norm(
      aten_input, norm_shape, aten_weight, aten_bias, kEps);

  // welford translate
  KernelArgumentHolder runtime_inputs =
      KernelArgumentHolder::createKernelArgumentHolder(aten_inputs);
  bool isTranslated =
      SegmentCandidateFinder::translateWelfordInFusion(&fusion, runtime_inputs);
  NVF_ERROR(isTranslated);

  // persistent buffer should be projected to input
  auto persistent_buffer_info = scheduler_utils::persistentBuffers(&fusion);
  NVF_CHECK(
      persistent_buffer_info.projectable_persistent_buffers.size() == 1,
      "should have only one projectable_persistent_buffer!");
  NVF_CHECK(
      persistent_buffer_info.projectable_buffer_inputs.size() == 1,
      "should have only one projectable_buffer_inputs!");
  NVF_CHECK(
      persistent_buffer_info.projectable_buffer_inputs[0] == input_half,
      "persistent buffer should be projected to input!");

  auto cg_outputs =
      scheduleAndRun(&fusion, SchedulerType::InnerPersistent, aten_inputs)
          .outputs;
  testValidate(
      &fusion,
      cg_outputs,
      aten_inputs,
      {std::get<0>(aten_outputs),
       std::get<1>(aten_outputs),
       std::get<2>(aten_outputs)},
      __LINE__,
      __FILE__,
      "");
}

// https://github.com/NVIDIA/Fuser/issues/335
// This test is to make sure the benchmark in layer_norm_fused.cpp is correctly
// implemented.
TEST_F(PersistentBufferTest, FusionLayerNormFusedOpsRedundantCast_CUDA) {
  std::unique_ptr<Fusion> fusion_ptr = std::make_unique<Fusion>();
  auto fusion = fusion_ptr.get();
  FusionGuard fg(fusion);

  const float kEps = 1e-5;
  const int batch_size = 2048 * 8;
  const int hidden_size = 20480;
  DataType dtype = DataType::Half;
  {
    auto tv0 = makeContigTensor(1, dtype);
    auto tv1 = makeContigTensor(2, dtype);
    auto tv2 = makeContigTensor(1, dtype);
    auto tv3 = makeContigTensor(1, dtype);
    auto tv4 = makeContigTensor(1, dtype);

    fusion->addInput(tv0);
    fusion->addInput(tv1);
    fusion->addInput(tv2);
    fusion->addInput(tv3);
    fusion->addInput(tv4);
    auto tv5 = broadcast(tv0, {true, false});
    auto tv6 = castOp(DataType::Float, tv1);
    auto tv7 = castOp(DataType::Float, tv5);
    auto tv8 = add(tv6, tv7);
    auto tv9 = castOp(DataType::Half, tv8);
    auto tv10 = broadcast(tv2, {true, false});
    auto tv11 = castOp(DataType::Float, tv9);
    auto tv12 = castOp(DataType::Float, tv10);
    auto tv13 = add(tv11, tv12);
    auto tv14 = castOp(DataType::Half, tv13);
    auto tv15 = castOp(DataType::Float, tv14);
    auto tv16 = variance(tv15, {1}, false, false);
    auto tv17 = broadcast(tv16, {false, true});
    auto tv18 = sum(tv15, {1}, false);
    auto tv19 = broadcast(tv18, {false, true});

    nvfuser::Val* num_features = IrBuilder::create<Val>(1.0);
    num_features = mul(num_features, tv0->getLoopDomain()[0]->extent());
    auto s20 = num_features;

    auto s21 = reciprocal(s20);
    auto tv22 = mul(tv19, s21);
    auto s23 = IrBuilder::create<Val>(kEps);
    auto tv24 = add(tv17, s23);
    auto tv25 = rsqrt(tv24);
    auto tv26 = broadcast(tv22, {false, false});
    auto tv27 = castOp(DataType::Float, tv14);
    auto tv28 = sub(tv27, tv26);
    auto tv29 = broadcast(tv25, {false, false});
    auto tv30 = mul(tv28, tv29);
    auto tv31 = broadcast(tv4, {true, false});
    auto tv32 = castOp(DataType::Float, tv31);
    auto tv33 = mul(tv30, tv32);
    auto tv34 = broadcast(tv3, {true, false});
    auto tv35 = castOp(DataType::Float, tv34);
    auto tv36 = add(tv33, tv35);
    auto tv37 = castOp(DataType::Half, tv36);
    fusion->addOutput(tv37);
  }

  auto options = at::TensorOptions().dtype(at::kHalf).device(at::kCUDA, 0);
  std::vector<c10::IValue> inputs;
  std::vector<at::Tensor> outputs;

  {
    auto t0 = at::randn({hidden_size}, options);
    auto t1 = at::randn({batch_size, hidden_size}, options);
    auto t2 = at::randn({hidden_size}, options);
    auto t3 = at::randn({hidden_size}, options);
    auto t4 = at::randn({hidden_size}, options);
    inputs.emplace_back(t0);
    inputs.emplace_back(t1);
    inputs.emplace_back(t2);
    inputs.emplace_back(t3);
    inputs.emplace_back(t4);
    auto t5 = t0.unsqueeze(0).expand({batch_size, hidden_size});
    auto t6 = t1.to(at::kFloat);
    auto t7 = t5.to(at::kFloat);
    auto t8 = at::add(t6, t7);
    auto t9 = t8.to(at::kHalf);
    auto t10 = t2.unsqueeze(0).expand({batch_size, hidden_size});
    auto t11 = t9.to(at::kFloat);
    auto t12 = t10.to(at::kFloat);
    auto t13 = at::add(t11, t12);
    auto t14 = t13.to(at::kHalf);
    auto aten_outputs = at::native_layer_norm(t14, {hidden_size}, t4, t3, kEps);
    auto t33 = std::get<0>(aten_outputs);
    outputs.emplace_back(t33);
  }

  auto persistent_buffer_info = scheduler_utils::persistentBuffers(fusion);
  NVF_CHECK(
      persistent_buffer_info.persistent_buffers.size() == 2,
      "Before project to other buffers, should have two persistent buffers!");

  // The buffer size should only count 1 buffer because the other one is
  // projected to its producer.
  SchedulerRuntimeInfo runtime_info(fusion, inputs);
  auto persistent_buffer_size =
      persistentBufferSize(fusion, runtime_info, persistent_buffer_info);
  NVF_CHECK(
      persistent_buffer_size.persistent_buffer_size ==
          hidden_size * dataTypeSize(dtype),
      "Persistent buffer size is not correct!");

  FusionExecutorCache executor_cache(std::move(fusion_ptr));
  auto cg_outputs = executor_cache.runFusionWithInputs(inputs);
  testValidate(fusion, cg_outputs, inputs, outputs, __LINE__, __FILE__);
}

TEST_F(PersistentBufferTest, FusionRecomputePersistentBuffer_CUDA) {
  std::unique_ptr<Fusion> fusion_ptr = std::make_unique<Fusion>();
  auto fusion = fusion_ptr.get();
  FusionGuard fg(fusion);

  const int batch_size = 1024;
  const int hidden_size = 2048;
  {
    DataType dtype = DataType::Float;
    auto tv0 = makeContigTensor(2, dtype);
    auto tv1 = makeContigTensor(2, dtype);
    fusion->addInput(tv0);
    fusion->addInput(tv1);

    auto tv2 = add(tv0, tv1);
    auto tv3 = castOp(DataType::Half, tv2);

    auto tv4 = castOp(DataType::Float, tv3);
    auto tv5 = sum(tv4, {1});
    auto tv6 = broadcast(tv5, {false, true});
    auto tv7 = add(tv4, tv6);

    auto tv8 = castOp(DataType::Float, tv3);
    auto tv9 = add(tv6, tv8);

    fusion->addOutput(tv7);
    fusion->addOutput(tv9);
  }

  auto options = at::TensorOptions().dtype(at::kFloat).device(at::kCUDA, 0);
  std::vector<c10::IValue> inputs;
  std::vector<at::Tensor> outputs;

  {
    auto t0 = at::randn({batch_size, hidden_size}, options);
    auto t1 = at::randn({batch_size, hidden_size}, options);
    inputs.emplace_back(t0);
    inputs.emplace_back(t1);

    auto t2 = t0.add(t1);
    auto t3 = t2.to(at::kHalf);
    auto t4 = t3.to(at::kFloat);
    auto t5 = t4.sum({1});
    auto t6 = t5.unsqueeze(1).expand({batch_size, hidden_size});
    auto t7 = t4.add(t6);
    auto t8 = t3.to(at::kFloat);
    auto t9 = t8.add(t6);

    outputs.emplace_back(t7);
    outputs.emplace_back(t9);
  }

  auto persistent_buffer_info1 = scheduler_utils::persistentBuffers(fusion);
  NVF_CHECK(
      persistent_buffer_info1.persistent_buffers.size() == 2,
      "Before project to other buffers, should have two persistent buffers!");

  reduction_scheduler_utils::projectPersistentBuffers(fusion, false);
  auto persistent_buffer_info2 = scheduler_utils::persistentBuffers(fusion);
  NVF_CHECK(
      persistent_buffer_info2.persistent_buffers.size() == 1,
      "After project to other buffers, should have one persistent buffer!");

  FusionExecutorCache executor_cache(std::move(fusion_ptr));
  auto cg_outputs = executor_cache.runFusionWithInputs(inputs);
  testValidate(fusion, cg_outputs, inputs, outputs, __LINE__, __FILE__);
}

TEST_F(PersistentBufferTest, ProjectPersistentBufferMultiScopes) {
  std::unique_ptr<Fusion> fusion_ptr = std::make_unique<Fusion>();
  auto fusion = fusion_ptr.get();
  FusionGuard fg(fusion);

  const int batch_size = 2048;
  const int hidden_size = 10240;
  DataType input_dtype = DataType::Float;
  auto tv0 = makeContigTensor(2, input_dtype);
  auto tv1 = makeContigTensor(2, input_dtype);
  auto tv2 = makeContigTensor(2, input_dtype);

  fusion->addInput(tv0);
  fusion->addInput(tv1);
  fusion->addInput(tv2);

  auto tv3 = add(tv0, tv0);
  auto tv4 = sum(tv3, {1});
  auto tv5 = broadcast(tv4, {false, true});
  auto tv6 = add(tv3, tv5);

  auto tv7 = add(tv3, tv3);
  auto tv8 = sum(tv7, {1});
  auto tv9 = broadcast(tv8, {false, true});
  auto tv10 = add(tv7, tv9);

  auto tv11 = add(tv0, tv1);
  auto tv12 = mul(tv11, tv11);
  auto tv13 = sum(tv12, {1});
  auto tv14 = broadcast(tv13, {false, true});
  auto tv15 = add(tv12, tv14);

  auto tv16 = add(tv12, tv2);
  auto tv17 = mul(tv16, tv16);
  auto tv18 = sum(tv17, {1});
  auto tv19 = broadcast(tv18, {false, true});
  auto tv20 = add(tv17, tv19);

  fusion->addOutput(tv6);
  fusion->addOutput(tv10);
  fusion->addOutput(tv15);
  fusion->addOutput(tv20);

  auto options = at::TensorOptions()
                     .dtype(data_type_to_aten(input_dtype))
                     .device(at::kCUDA, 0);
  auto t0 = at::randn({batch_size, hidden_size}, options);
  auto t1 = at::randn({batch_size, hidden_size}, options);
  auto t2 = at::randn({batch_size, hidden_size}, options);
  std::vector<c10::IValue> aten_inputs{t0, t1, t2};

  // The persistent buffers in this fusion are: tv3, tv7, tv12, and tv17. Note
  // that tv7 can be projected back to its producer, tv3. When calculating the
  // total size of persistent buffers ([persistent_buffer_size]), it's important
  // to consider the active scopes of these buffers. Simply subtracting the
  // buffer size of tv7 from the max buffer size may lead to an underestimation.
  // This is because there are two distinct scopes in this computation: (1)
  // During the calculation of tv10, the active persistent buffers are tv3 and
  // tv7. (2) For the calculation of tv20, the active persistent buffers are
  // tv12 and tv17. The max buffer size is based on tv12 and tv17. There is no
  // projectable buffer needs to be deducted in this scope.
  auto persistent_info = scheduler_utils::persistentBuffers(fusion);
  SchedulerRuntimeInfo runtime_info(fusion, aten_inputs);
  auto persistent_buffer_size =
      persistentBufferSize(fusion, runtime_info, persistent_info);
  auto calculated_size = persistent_buffer_size.persistent_buffer_size;
  auto expected_size =
      static_cast<int64_t>(hidden_size * 2 * dataTypeSize(input_dtype));
  EXPECT_EQ(calculated_size, expected_size)
      << "Buffer size calculation failure";
  auto heuristic_params = SchedulerEntry::scheduleWith(
      fusion, SchedulerType::InnerPersistent, aten_inputs);
  auto rparams = heuristic_params->as<ReductionParams>();
  NVF_CHECK(
      !rparams->project_persistent_buffers,
      "Shouldn't project persistent buffers to inputs!");
}

TEST_F(PersistentBufferTest, ChainProjectionToPersistentProducer) {
  std::unique_ptr<Fusion> fusion_ptr = std::make_unique<Fusion>();
  auto fusion = fusion_ptr.get();
  FusionGuard fg(fusion);

  const int batch_size = 2048;
  const int hidden_size = 10240;
  DataType input_dtype = DataType::Half;
  auto tv0 = makeContigTensor(2, input_dtype);
  auto tv1 = makeContigTensor(2, input_dtype);
  auto tv2 = makeContigTensor(2, input_dtype);
  fusion->addInput(tv0);
  fusion->addInput(tv1);
  fusion->addInput(tv2);
  auto tv3 = castOp(DataType::Float, tv0);
  auto tv4 = castOp(DataType::Float, tv1);
  auto tv5 = castOp(DataType::Float, tv2);

  // tv7 is persistent
  auto tv6 = add(tv3, tv4);
  auto tv7 = add(tv6, tv5);
  auto tv8 = sum(tv7, {1});
  auto tv9 = broadcast(tv8, {false, true});
  auto tv10 = add(tv7, tv9);

  // tv11 is persistent, and can be projected to tv7
  auto tv11 = add(tv7, tv7);
  auto tv12 = sum(tv11, {1});
  auto tv13 = broadcast(tv12, {false, true});
  auto tv14 = add(tv11, tv13);

  // tv15 is persistent, and can be projected to tv11
  auto tv15 = add(tv11, tv11);
  auto tv16 = sum(tv15, {1});
  auto tv17 = broadcast(tv16, {false, true});
  auto tv18 = add(tv17, tv15);

  fusion->addOutput(tv10);
  fusion->addOutput(tv14);
  fusion->addOutput(tv18);

  auto options = at::TensorOptions()
                     .dtype(data_type_to_aten(input_dtype))
                     .device(at::kCUDA, 0);
  auto t0 = at::randn({batch_size, hidden_size}, options);
  auto t1 = at::randn({batch_size, hidden_size}, options);
  auto t2 = at::randn({batch_size, hidden_size}, options);
  std::vector<c10::IValue> aten_inputs{t0, t1, t2};
  auto t3 = t0.to(at::kFloat) + t1.to(at::kFloat) + t2.to(at::kFloat);
  auto t4 = at::sum(t3, {1}, true);
  auto t5 = t3 + t4;
  auto t6 = t3 + t3;
  auto t7 = at::sum(t6, {1}, true);
  auto t8 = t6 + t7;
  auto t9 = t6 + t6;
  auto t10 = at::sum(t9, {1}, true);
  auto t11 = t9 + t10;

  // There are 3 persistent buffers: tv7, tv11, and tv15.
  // The PersistentBufferProjector should firstly project
  // tv15 to tv11, then project tv11 to tv7.
  // After projection, tv7 is the only buffer.
  auto persistent_info = scheduler_utils::persistentBuffers(fusion);
  SchedulerRuntimeInfo runtime_info(fusion, aten_inputs);
  auto persistent_buffer_size =
      persistentBufferSize(fusion, runtime_info, persistent_info);
  auto calculated_size = persistent_buffer_size.persistent_buffer_size;
  auto expected_size =
      static_cast<int64_t>(hidden_size * dataTypeSize(DataType::Float));
  NVF_CHECK(
      calculated_size == expected_size,
      "Buffer size calculation failure. Expected size: ",
      expected_size,
      ". Actual: ",
      calculated_size);

  // If project to inputs, there are 3 fp16 tvs, which is larger than 1 fp32.
  // So, shouldn't project to inputs.
  auto cg_results =
      scheduleAndRun(fusion, SchedulerType::InnerPersistent, aten_inputs);
  auto rparams = cg_results.heuristic_params->as<ReductionParams>();

  NVF_CHECK(
      !rparams->project_persistent_buffers,
      "Shouldn't project persistent buffers to inputs!");
  testValidate(
      fusion,
      cg_results.outputs,
      aten_inputs,
      {t5, t8, t11},
      __LINE__,
      __FILE__);
}

// Test the persistent buffers in softmax are projected back to inputs.
TEST_F(PersistentBufferTest, SoftmaxProjectToInput) {
  auto test_softmax = [](int batch, int feature, DataType dtype) {
    Fusion fusion;
    FusionGuard fg(&fusion);

    const int kReductionAxis = 1;
    std::vector<int64_t> input_shape{batch, feature};
    TensorView* input = makeContigTensor(input_shape.size(), dtype);
    fusion.addInput(input);
    if (dtype == DataType::Half) {
      input = castOp(DataType::Float, input);
    }
    auto output = softmax(input, kReductionAxis);
    if (dtype == DataType::Half) {
      output = castOp(DataType::Half, output);
    }
    fusion.addOutput(output);

    // There should be 2 projectable persistent buffers.
    auto persistent_buffer_info = scheduler_utils::persistentBuffers(&fusion);
    auto& projectable = persistent_buffer_info.projectable_persistent_buffers;
    NVF_ERROR(projectable.size() == 2);

    auto options = at::TensorOptions()
                       .dtype(data_type_to_aten(dtype))
                       .device(at::kCUDA, 0);
    at::Tensor aten_input = at::randn(input_shape, options);
    auto aten_output =
        at::_softmax(aten_input.to(at::kDouble), kReductionAxis, false);

    auto cg_results =
        scheduleAndRun(&fusion, SchedulerType::InnerPersistent, {aten_input});
    auto rparams = cg_results.heuristic_params->as<ReductionParams>();

    // 24576 is the threshold to project to inputs. see deriviation in
    // isProjectBufferToInputs()
    bool should_project_to_input =
        feature * dataTypeSize(DataType::Float) > 24576l;
    NVF_CHECK(
        rparams->project_persistent_buffers == should_project_to_input,
        should_project_to_input ? "Should project to inputs!"
                                : "Shouldn't project to inputs!");
    testValidate(
        &fusion,
        cg_results.outputs,
        {aten_input},
        {aten_output},
        __LINE__,
        __FILE__,
        "",
        rparams->lparams);
  };
  const int batch = 2048;
  std::vector<int> features = {6 * 1024, 10240};
  for (auto feature : features) {
    test_softmax(batch, feature, DataType::Half);
  }
}

// Test projection to inputs when there are three persistent buffers.
TEST_F(PersistentBufferTest, ProjectToInputsAndBroadcastTvs1) {
  std::unique_ptr<Fusion> fusion_ptr = std::make_unique<Fusion>();
  auto fusion = fusion_ptr.get();
  FusionGuard fg(fusion);

  const int batch_size = 128;
  const int hidden_size = 10240;
  DataType input_dtype = DataType::Half;
  auto tv0 = makeContigTensor(2, input_dtype);
  fusion->addInput(tv0);
  auto tv1 = castOp(DataType::Float, tv0);
  auto tv2 = add(tv1, tv1);
  auto tv3 = sum(tv2, {1});
  auto tv4 = broadcast(tv3, {false, true});
  auto tv5 = div(tv2, tv4);

  auto tv6 = add(tv5, tv5);
  auto tv7 = sum(tv6, {1});
  auto tv8 = broadcast(tv7, {false, true});
  auto tv9 = div(tv6, tv8);

  auto tv10 = add(tv9, tv9);
  auto tv11 = sum(tv10, {1});
  auto tv12 = broadcast(tv11, {false, true});
  auto tv13 = div(tv10, tv12);

  fusion->addOutput(tv5);
  fusion->addOutput(tv9);
  fusion->addOutput(tv13);

  // The persistent buffers in this fusion are: tv2, tv6, and tv10.
  // tv2 is projected to input.
  // tv6 is projected to input and tv4 which is a broadcast tv.
  // tv10 is projected to input, tv4 and tv8 which are broadcast tvs.
  // The only actual persisent buffer is the cached input.
  auto options = at::TensorOptions()
                     .dtype(data_type_to_aten(input_dtype))
                     .device(at::kCUDA, 0);
  auto aten_input = at::randn({batch_size, hidden_size}, options);

  auto heuristic_params = SchedulerEntry::scheduleWith(
      fusion, SchedulerType::InnerPersistent, {aten_input});
  auto rparams = heuristic_params->as<ReductionParams>();

  NVF_CHECK(
      rparams->project_persistent_buffers,
      "Should project persistent buffers to inputs!");
}

// Test projection to inputs when the persistent buffer is a broadcast tv.
TEST_F(PersistentBufferTest, ProjectToInputsAndBroadcastTvs2) {
  std::unique_ptr<Fusion> fusion_ptr = std::make_unique<Fusion>();
  auto fusion = fusion_ptr.get();
  FusionGuard fg(fusion);

  const int batch_size = 128;
  const int hidden_size = 8192;
  DataType input_dtype = DataType::Half;
  auto tv0 = makeContigTensor(2, input_dtype);
  fusion->addInput(tv0);

  auto tv1 = castOp(DataType::Float, tv0);
  auto tv2 = exp(tv1);
  auto tv3 = sum(tv2, {-1});
  auto tv4 = broadcast(tv3, {false, true});
  auto tv5 = add(tv2, tv4);
  fusion->addOutput(tv5);

  auto tv6 = broadcast(tv5, {true, false, false});
  auto tv7 = sum(tv6, {-1});
  auto tv8 = broadcast(tv7, {false, false, true});
  auto tv9 = add(tv6, tv8);
  fusion->addOutput(tv9);

  // In this fusion, tv6 is a persistent buffer with a broadcast dim.
  // Between reduction tv2 and tv6, there are two broadcast tvs: tv4 and tv6.
  // Only tv4 is a valid broadcast tv to project to.
  const auto& reduction_tvs = scheduler_utils::getReductionTvs(fusion);
  const auto& [can_project, broadcast_tvs] =
      scheduler_utils::canProjectToInputsWithoutReduction(reduction_tvs, tv6);
  NVF_CHECK(
      can_project, "Expect can project to inputs to be true but got false!");
  NVF_CHECK(
      broadcast_tvs.size() == 1,
      "Expect one target broadcast_tv!, Got: ",
      broadcast_tvs.size());
  NVF_CHECK(
      broadcast_tvs.at(0) == tv4,
      "Expect target tv4!, Got: ",
      broadcast_tvs.at(0)->toString());

  auto options = at::TensorOptions()
                     .dtype(data_type_to_aten(input_dtype))
                     .device(at::kCUDA, 0);
  auto t0 = at::randn({batch_size, hidden_size}, options);

  auto heuristic_params = SchedulerEntry::scheduleWith(
      fusion, SchedulerType::InnerPersistent, {t0});
  auto rparams = heuristic_params->as<ReductionParams>();
  NVF_CHECK(
      rparams->project_persistent_buffers,
      "Should project persistent buffers to inputs!");
}

TEST_F(PersistentBufferTest, ProjectToInputsAndBroadcastTvs3) {
  std::unique_ptr<Fusion> fusion_ptr = std::make_unique<Fusion>();
  auto fusion = fusion_ptr.get();
  FusionGuard fg(fusion);

  const int dim0 = 128;
  const int dim1 = 32;
  const int dim2 = 256;
  DataType input_dtype = DataType::Half;
  auto tv0 = makeContigTensor(3, input_dtype);
  fusion->addInput(tv0);

  auto tv1 = castOp(DataType::Float, tv0);
  auto tv2 = sum(tv1, {1, 2});
  auto tv3 = broadcast(tv2, {false, true});
  auto tv4 = broadcast(tv3, {false, false, true});
  auto tv5 = add(tv1, tv4);
  fusion->addOutput(tv5);

  auto tv6 = exp(tv5);
  auto tv7 = sum(tv6, {1, 2});
  auto tv8 = broadcast(tv7, {false, true, true});
  auto tv9 = add(tv6, tv8);
  fusion->addOutput(tv9);

  auto tv10 = add(tv5, tv9);
  auto tv11 = sum(tv10, {1, 2});
  auto tv12 = broadcast(tv11, {false, true, true});
  auto tv13 = add(tv10, tv12);
  fusion->addOutput(tv13);

  const auto& reduction_tvs = scheduler_utils::getReductionTvs(fusion);
  // (1) Test projection to inputs when there are two broadcast tvs (tv3 and
  // tv4) between the reduction tv (tv2) and the persistent buffer (tv6). Should
  // only project to tv4.
  const auto& [can_project, broadcast_tvs] =
      scheduler_utils::canProjectToInputsWithoutReduction(reduction_tvs, tv6);
  NVF_CHECK(
      can_project, "Expect can project to inputs to be true but got false!");
  NVF_CHECK(
      broadcast_tvs.size() == 1,
      "Expect one target broadcast_tv!, Got: ",
      broadcast_tvs.size());
  NVF_CHECK(
      broadcast_tvs.at(0) == tv4,
      "Expect target tv4!, Got: ",
      broadcast_tvs.at(0)->toString());

  // (2) Test projection to inputs when the persistent buffer (tv10) depends on
  // two reduction tvs (tv2 and tv7). Should project to tv4 and tv8.
  const auto& [tv10_can_project, tv10_broadcast_tvs] =
      scheduler_utils::canProjectToInputsWithoutReduction(reduction_tvs, tv10);
  NVF_CHECK(
      tv10_can_project,
      "Expect can project to inputs to be true but got false!");
  NVF_CHECK(
      tv10_broadcast_tvs.size() == 2,
      "Expect two target broadcast_tv!, Got: ",
      tv10_broadcast_tvs.size());
  NVF_CHECK(
      tv10_broadcast_tvs.at(0) == tv4,
      "Expect target tv4!, Got: ",
      tv10_broadcast_tvs.at(0)->toString());
  NVF_CHECK(
      tv10_broadcast_tvs.at(1) == tv8,
      "Expect target tv8!, Got: ",
      tv10_broadcast_tvs.at(1)->toString());

  auto options = at::TensorOptions()
                     .dtype(data_type_to_aten(input_dtype))
                     .device(at::kCUDA, 0);
  auto t0 = at::randn({dim0, dim1, dim2}, options);

  auto heuristic_params = SchedulerEntry::scheduleWith(
      fusion, SchedulerType::InnerPersistent, {t0});
  auto rparams = heuristic_params->as<ReductionParams>();
  NVF_CHECK(
      rparams->project_persistent_buffers,
      "Should project persistent buffers to inputs!");
}

TEST_F(NVFuserTest, AvoidProjectingToInputsIfRecomputeHasDropout) {
  auto fusion = std::make_unique<Fusion>();
  FusionGuard fg(fusion.get());

  DataType input_dtype = DataType::Half;
  auto tv0 = makeContigTensor(2, input_dtype);
  fusion->addInput(tv0);

  // tv2 is a persistent buffer.
  // compute tv2 from inputs requires dropout, which is very expensive.
  // should not project tv2 to inputs to avoid recomputation.
  const int64_t hidden_size = 10240;
  std::vector<int64_t> norm_shape{hidden_size};
  auto tv1 = castOp(DataType::Float, tv0);
  auto dropout_res = dropout(tv1, IrBuilder::create<Val>(0.9));
  auto tv2 = dropout_res.output;
  auto ln_res = layer_norm(
      tv2, norm_shape, nullptr, nullptr, IrBuilder::create<Val>(1e-5));
  fusion->addOutput(ln_res.output);

  auto options = at::TensorOptions()
                     .dtype(data_type_to_aten(input_dtype))
                     .device(at::kCUDA, 0);
  at::Tensor aten_input = at::randn({1024, hidden_size}, options);
  auto heuristic_params = SchedulerEntry::scheduleWith(
      fusion.get(), SchedulerType::InnerPersistent, {aten_input});
  auto rparams = heuristic_params->as<ReductionParams>();
  NVF_CHECK(
      !rparams->project_persistent_buffers,
      "Shouldn't project persistent buffers to inputs!");
}

// Reproduce of issue-2146
// hasNonNormalizePostReductionBCast() checks whether the post reduction
// broadcast ID is mapped to a reduction input ID. In this fuion,
// T6[I1,I2] = T4[I1,B] + T5[I1,I2]
// before this fix, the check backwards from T6 and can't find the
// corresponding reduction input ID. This fix moves forward from T6
// to the output tensor T7, where
// T7[I1,I2] = T6[I1,I2] + T2[I1,I2]
// From T7, the backward search can find the corresponding reduction
// input ID, which is {I2} in T2.
TEST_F(PersistentBufferTest, PostReductionBroadcastCheck) {
  std::unique_ptr<Fusion> fusion_ptr = std::make_unique<Fusion>();
  auto fusion = fusion_ptr.get();
  FusionGuard fg(fusion);

  const int dim0 = 128;
  const int dim1 = 256;
  DataType input_dtype = DataType::Float;
  auto tv0 = makeContigConcreteTensor({dim0, dim1}, input_dtype);
  auto tv1 = makeContigConcreteTensor({dim0, dim1}, input_dtype);
  fusion->addInput(tv0);
  fusion->addInput(tv1);

  auto tv2 = set(tv0);
  auto tv3 = sum(tv2, {1});
  auto tv4 = broadcast(tv3, {false, true});
  auto tv5 = set(tv1);
  auto tv6 = add(tv4, tv5);
  auto tv7 = add(tv6, tv2);
  fusion->addOutput(tv7);

  auto options = at::TensorOptions()
                     .dtype(data_type_to_aten(input_dtype))
                     .device(at::kCUDA, 0);
  auto t0 = at::randn({dim0, dim1}, options);
  auto t1 = at::randn({dim0, dim1}, options);
  auto t2 = at::sum(t0, {1}).unsqueeze(1) + t0;
  auto t4 = t2 + t1;
  FusionExecutorCache executor_cache(std::move(fusion_ptr));
  auto cg_outputs = executor_cache.runFusionWithInputs({t0, t1});
  NVF_CHECK(
      !executor_cache.getMostRecentKernelRuntime()->isSegmented(),
      "unexpected segmentation!");

  testValidate(fusion, cg_outputs, {t0, t1}, {t4}, __LINE__, __FILE__);
}

// Cases with two broadcast IDs
TEST_F(PersistentBufferTest, PostReductionBroadcastCheckMultiBcastDims) {
  std::unique_ptr<Fusion> fusion_ptr = std::make_unique<Fusion>();
  auto fusion = fusion_ptr.get();
  FusionGuard fg(fusion);

  const int dim0 = 16;
  const int dim1 = 32;
  const int dim2 = 64;
  DataType input_dtype = DataType::Float;
  auto tv0 = makeContigConcreteTensor({dim0, dim1, dim2}, input_dtype);
  auto tv1 = makeContigConcreteTensor({dim0, dim1, dim2}, input_dtype);
  fusion->addInput(tv0);
  fusion->addInput(tv1);

  auto tv2 = set(tv0);
  auto tv3 = sum(tv2, {1, 2});
  auto tv4 = broadcast(tv3, {false, true, true});
  auto tv5 = set(tv1);
  auto tv6 = add(tv4, tv5);
  auto tv7 = add(tv6, tv2);
  fusion->addOutput(tv7);

  auto options = at::TensorOptions()
                     .dtype(data_type_to_aten(input_dtype))
                     .device(at::kCUDA, 0);
  auto t0 = at::randn({dim0, dim1, dim2}, options);
  auto t1 = at::randn({dim0, dim1, dim2}, options);
  auto t2 = at::sum(t0, {1, 2}).unsqueeze(-1).unsqueeze(-1) + t0;
  auto t4 = t2 + t1;
  FusionExecutorCache executor_cache(std::move(fusion_ptr));
  auto cg_outputs = executor_cache.runFusionWithInputs({t0, t1});
  NVF_CHECK(
      !executor_cache.getMostRecentKernelRuntime()->isSegmented(),
      "unexpected segmentation!");

  testValidate(fusion, cg_outputs, {t0, t1}, {t4}, __LINE__, __FILE__);
}

TEST_F(PersistentBufferTest, SmemPersistentNotSupportedIn3DReduction) {
  // 1024 elements is added to ensure the buffer size is larger than
  // max allowed register file size to trigger the use of smem persistent buffer
  // or segmentation.
  const int64_t max_element_for_reg_persistent =
      scheduler_utils::register_file_size / scheduler_utils::bytes_per_register;
  DataType input_dtype = DataType::Float;
  const int64_t total_elements = max_element_for_reg_persistent + 1024;
  const std::vector<int64_t> input_shape = {2, 64, 2, total_elements / (2 * 2)};
  auto fusion = std::make_unique<Fusion>();
  FusionGuard fg(fusion.get());
  auto tv0 = makeContigTensor(input_shape.size(), input_dtype);
  fusion->addInput(tv0);
  auto tv1 = sum(tv0, {0, 2, 3});
  auto tv2 = broadcast(tv1, std::vector<bool>{true, false, true, true});
  auto tv7 = div(tv0, tv2);
  fusion->addOutput(tv7);

  auto options = at::TensorOptions()
                     .dtype(data_type_to_aten(input_dtype))
                     .device(at::kCUDA, 0);
  auto t0 = at::randn(input_shape, options);

  FusionExecutorCache executor_cache(std::move(fusion));
  std::vector<c10::IValue> aten_inputs = {t0};
  auto cg_outputs = executor_cache.runFusionWithInputs(aten_inputs);

  // should be segmented since buffer size is larger than 32K and smem
  // persistent is not supported yet for 3D reduction.
  EXPECT_TRUE(executor_cache.getMostRecentKernelRuntime()->isSegmented());

  testValidate(
      executor_cache.fusion(), cg_outputs, aten_inputs, __LINE__, __FILE__);
}

TEST_F(PersistentBufferTest, SmemPersistent2DReduction) {
  // 1024 elements is added to ensure the buffer size is larger than
  // max allowed register file size to trigger the use of smem persistent buffer
  // or segmentation.
  const int64_t max_element_for_reg_persistent =
      scheduler_utils::register_file_size / scheduler_utils::bytes_per_register;
  DataType input_dtype = DataType::Float;
  const int64_t total_elements = max_element_for_reg_persistent + 1024;
  const std::vector<int64_t> input_shape = {64, 2, 2, total_elements / (2 * 2)};
  auto fusion = std::make_unique<Fusion>();
  FusionGuard fg(fusion.get());
  auto tv0 = makeContigTensor(input_shape.size(), input_dtype);
  fusion->addInput(tv0);
  auto tv1 = sum(tv0, {1, 2, 3});
  auto tv2 = broadcast(tv1, std::vector<bool>{false, true, true, true});
  auto tv7 = div(tv0, tv2);
  fusion->addOutput(tv7);

  // If device doesn't have enough shared memory, skip this test
  int64_t smem_overhead = scheduler_utils::getSharedMemoryOverheadPerBlock(
      fusion.get(), scheduler_utils::getReductionTvs(fusion.get()));
  const size_t required_smem_size =
      smem_overhead + total_elements * dataTypeSize(input_dtype);
  REQUIRE_DEVICE_SMEM_SIZE(required_smem_size, 0);

  // Schedule through magic scheduler and test the use of smem persistent buffer
  auto options = at::TensorOptions()
                     .dtype(data_type_to_aten(input_dtype))
                     .device(at::kCUDA, 0);
  auto t0 = at::randn(input_shape, options);
  std::vector<c10::IValue> aten_inputs = {t0};
  SchedulerRuntimeInfo runtime_info(fusion.get(), aten_inputs);
  ASSERT_TRUE(Schedule::canSchedule(
      SchedulerType::InnerPersistent, fusion.get(), runtime_info));
  auto scheduler =
      SchedulerEntry::makeSchedulerInstance(SchedulerType::InnerPersistent);
  auto heuristic_params =
      scheduler->computeHeuristics(fusion.get(), runtime_info);
  EXPECT_FALSE(
      heuristic_params->as<ReductionParams>()->smem_persistent_buffers.empty());
  scheduler->schedule(fusion.get(), heuristic_params.get());

  // Run the fusion and validate the results
<<<<<<< HEAD
  KernelExecutor ke;
  ke.compile(fusion.get(), aten_inputs);
  auto cg_outputs =
      ke.run(aten_inputs, heuristic_params->as<ReductionParams>()->lparams);
=======
  FusionExecutor fe;
  fe.compileFusion(fusion.get(), aten_inputs);
  // Shared memory access should be vectorized.
  // getBankConflictInfo(fe.kernel()) triggers error "std::get: wrong index for
  // variant" when trying to evaluate index with:
  // `expr_eval.evaluate(ti->index()).as<int64_t>();`
  for (auto tv : fusion->allTvs()) {
    if (tv->getMemoryType() == MemoryType::Shared) {
      // check self
      EXPECT_TRUE(isVectorized(tv));
      // check consumers
      for (auto consumer : ir_utils::consumerTvsOf(tv)) {
        EXPECT_TRUE(isVectorized(consumer));
      }
    }
  }
  auto cg_outputs = fe.runFusion(
      aten_inputs, heuristic_params->as<ReductionParams>()->lparams);
>>>>>>> 85c22a2a
  auto t1 = t0 / t0.sum({1, 2, 3}, true);
  testValidate(fusion.get(), cg_outputs, aten_inputs, {t1}, __LINE__, __FILE__);
}

// C++ version of the simplified repro of issue #1123
TEST_F(PersistentBufferTest, GetResolutionIssue1123) {
  Fusion fusion;
  FusionGuard fg(&fusion);

  auto tv0 = makeSymbolicTensor(2);
  fusion.addInput(tv0);
  auto tv1 = makeSymbolicTensor(2);
  fusion.addInput(tv1);
  auto tv2 = makeSymbolicTensor(2);
  fusion.addInput(tv2);

  auto tv3 = add(tv0, tv1);
  auto tv4 = sum(tv3, {1});
  auto tv5 = broadcast(tv4, {false, true});
  auto tv6 = set(tv5);
  auto tv7 = add(tv6, tv2);
  fusion.addOutput(tv7);
  auto tv9 = add(tv3, tv2);
  fusion.addOutput(tv9);

  // tv3 is the persistent tensor. The resolution point is tv8.
  auto persistent_buffer_info = scheduler_utils::persistentBuffers(&fusion);
  EXPECT_EQ(
      persistent_buffer_info.persistent_buffers, std::vector<TensorView*>{tv3});
  EXPECT_EQ(
      persistent_buffer_info.persistent_buffer_resolution_points.size(), 1);
  EXPECT_EQ(
      persistent_buffer_info.persistent_buffer_resolution_points.at(0),
      std::vector<TensorView*>{tv7});
}

} // namespace nvfuser<|MERGE_RESOLUTION|>--- conflicted
+++ resolved
@@ -1298,14 +1298,8 @@
   scheduler->schedule(fusion.get(), heuristic_params.get());
 
   // Run the fusion and validate the results
-<<<<<<< HEAD
   KernelExecutor ke;
   ke.compile(fusion.get(), aten_inputs);
-  auto cg_outputs =
-      ke.run(aten_inputs, heuristic_params->as<ReductionParams>()->lparams);
-=======
-  FusionExecutor fe;
-  fe.compileFusion(fusion.get(), aten_inputs);
   // Shared memory access should be vectorized.
   // getBankConflictInfo(fe.kernel()) triggers error "std::get: wrong index for
   // variant" when trying to evaluate index with:
@@ -1320,9 +1314,8 @@
       }
     }
   }
-  auto cg_outputs = fe.runFusion(
+  auto cg_outputs = ke.runFusion(
       aten_inputs, heuristic_params->as<ReductionParams>()->lparams);
->>>>>>> 85c22a2a
   auto t1 = t0 / t0.sum({1, 2, 3}, true);
   testValidate(fusion.get(), cg_outputs, aten_inputs, {t1}, __LINE__, __FILE__);
 }
