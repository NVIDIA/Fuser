// clang-format off
/*
 * SPDX-FileCopyrightText: Copyright (c) 2024-present NVIDIA CORPORATION & AFFILIATES.
 * All rights reserved.
 * SPDX-License-Identifier: BSD-3-Clause
 */
// clang-format on
#include <gmock/gmock-matchers.h>
#include <gtest/gtest.h>

#include <device_lower/analysis/bank_conflict.h>
#include <logical_domain_map.h>
#include <ops/all_ops.h>
#include <scheduler/all_schedulers.h>
#include <scheduler/normalization_utils.h>
#include <scheduler/reduction_utils.h>
#include <scheduler/tools/inlining.h>
#include <scheduler/utils.h>
#include <tests/cpp/utils.h>
#include <tests/cpp/validator.h>
namespace nvfuser {

using PersistentBufferTest = NVFuserTest;

TEST_F(PersistentBufferTest, FusionPersistentBufferCalculation1_CUDA) {
  Fusion fusion;
  FusionGuard fg(&fusion);

  auto tv0 = makeSymbolicTensor(2);
  fusion.addInput(tv0);

  auto tv1 = set(tv0);
  auto tv2 = sum(tv1, {1});
  auto tv3 = broadcast(tv2, {false, true});
  auto tv4 = set(tv1);
  auto tv5 = add(tv3, tv4);
  fusion.addOutput(tv5);

  auto persistent_buffer_info = scheduler_utils::persistentBuffers(&fusion);

  auto isTvWithinVec = [](std::vector<TensorView*>& vec, TensorView* tv) {
    return std::find(vec.begin(), vec.end(), tv) != vec.end();
  };

  auto tvEntryInVecVec = [](std::vector<std::vector<TensorView*>>& vec_o_vec,
                            std::vector<TensorView*>& buffer_vec,
                            TensorView* tv) {
    auto buffer_it = std::find(buffer_vec.begin(), buffer_vec.end(), tv);
    return vec_o_vec.begin() + std::distance(buffer_vec.begin(), buffer_it);
  };

  auto& buffers = persistent_buffer_info.persistent_buffers;
  auto& resolution = persistent_buffer_info.persistent_buffer_resolution_points;
  auto& projectable = persistent_buffer_info.projectable_persistent_buffers;
  auto& projectable_inputs = persistent_buffer_info.projectable_buffer_inputs;

  EXPECT_EQ(buffers.size(), 1);
  EXPECT_EQ(resolution.size(), 1);
  EXPECT_EQ(resolution.at(0).size(), 1) << toDelimitedString(resolution.at(0));
  EXPECT_EQ(projectable.size(), 1);
  EXPECT_EQ(projectable_inputs.size(), 1);

  EXPECT_TRUE(isTvWithinVec(buffers, tv1));
  EXPECT_TRUE(isTvWithinVec(projectable, tv1));
  EXPECT_TRUE(isTvWithinVec(projectable_inputs, tv0));

  auto tv1_resolution_it = tvEntryInVecVec(resolution, buffers, tv1);
  EXPECT_TRUE(tv1_resolution_it != resolution.end());

  EXPECT_TRUE(isTvWithinVec(*tv1_resolution_it, tv5));

  auto options = at::TensorOptions().dtype(at::kFloat).device(at::kCUDA, 0);
  at::Tensor aten_t0 = at::randn({99, 101}, options);

  // Schedule through magic scheduler
  SchedulerRuntimeInfo runtime_info(&fusion, {aten_t0});
  auto persistent_buffer_size =
      persistentBufferSize(&fusion, runtime_info, persistent_buffer_info);

  EXPECT_EQ(
      persistent_buffer_size.persistent_buffer_size,
      static_cast<int64_t>(aten_t0.size(1) * dataTypeSize(DataType::Float)));
  EXPECT_EQ(
      persistent_buffer_size.projected_persistent_buffer_size,
      static_cast<int64_t>(aten_t0.size(1) * dataTypeSize(DataType::Float)));
}

TEST_F(PersistentBufferTest, FusionPersistentBufferCalculation2_CUDA) {
  Fusion fusion;
  FusionGuard fg(&fusion);

  auto tv0 = makeSymbolicTensor(2, DataType::Half);
  fusion.addInput(tv0);

  auto tv1 = castOp(DataType::Float, tv0);
  auto tv2 = sum(tv1, {1});
  auto tv3 = broadcast(tv2, {false, true});
  auto tv4 = set(tv1);
  auto tv5 = add(tv3, tv4);
  auto tv6 = castOp(DataType::Half, tv5);
  fusion.addOutput(tv6);

  auto persistent_buffer_info = scheduler_utils::persistentBuffers(&fusion);

  auto isTvWithinVec = [](std::vector<TensorView*>& vec, TensorView* tv) {
    return std::find(vec.begin(), vec.end(), tv) != vec.end();
  };

  auto tvEntryInVecVec = [](std::vector<std::vector<TensorView*>>& vec_o_vec,
                            std::vector<TensorView*>& buffer_vec,
                            TensorView* tv) {
    auto buffer_it = std::find(buffer_vec.begin(), buffer_vec.end(), tv);
    return vec_o_vec.begin() + std::distance(buffer_vec.begin(), buffer_it);
  };

  auto& buffers = persistent_buffer_info.persistent_buffers;
  auto& resolution = persistent_buffer_info.persistent_buffer_resolution_points;
  auto& projectable = persistent_buffer_info.projectable_persistent_buffers;
  auto& projectable_inputs = persistent_buffer_info.projectable_buffer_inputs;

  NVF_ERROR(buffers.size() == 1);
  NVF_ERROR(resolution.size() == 1 && resolution[0].size() == 1);
  NVF_ERROR(projectable.size() == 1);
  NVF_ERROR(projectable_inputs.size() == 1);

  NVF_ERROR(isTvWithinVec(buffers, tv1));
  NVF_ERROR(isTvWithinVec(projectable, tv1));
  NVF_ERROR(isTvWithinVec(projectable_inputs, tv0));

  auto tv1_resolution_it = tvEntryInVecVec(resolution, buffers, tv1);
  NVF_ERROR(tv1_resolution_it != resolution.end())

  NVF_ERROR(isTvWithinVec(*tv1_resolution_it, tv5));

  auto options = at::TensorOptions().dtype(at::kHalf).device(at::kCUDA, 0);
  at::Tensor aten_t0 = at::randn({99, 101}, options);

  // Schedule through magic scheduler
  SchedulerRuntimeInfo runtime_info(&fusion, {aten_t0});
  auto persistent_buffer_size =
      persistentBufferSize(&fusion, runtime_info, persistent_buffer_info);

  NVF_ERROR(
      persistent_buffer_size.persistent_buffer_size ==
      static_cast<int64_t>(aten_t0.size(1) * dataTypeSize(DataType::Float)));
  NVF_ERROR(
      persistent_buffer_size.projected_persistent_buffer_size ==
      static_cast<int64_t>(aten_t0.size(1) * dataTypeSize(DataType::Half)));
}

TEST_F(PersistentBufferTest, FusionPersistentBufferCalculation3_CUDA) {
  Fusion fusion;
  FusionGuard fg(&fusion);

  auto tv0 = makeSymbolicTensor(2, DataType::Half);
  fusion.addInput(tv0);

  auto tv1 = castOp(DataType::Float, tv0);
  auto tv2 = set(tv1);
  auto tv3 = sum(tv2, {1});
  auto tv4 = broadcast(tv3, {false, true});

  auto tv5 = makeSymbolicTensor(2, DataType::Half);
  fusion.addInput(tv5);

  auto tv6 = castOp(DataType::Float, tv5);

  auto tv7 = add(tv6, tv4);
  auto tv8 = set(tv1);
  auto tv9 = add(tv7, tv8);
  auto tv10 = sum(tv9, {1});
  auto tv11 = broadcast(tv10, {false, true});
  auto tv12 = set(tv7);
  auto tv13 = add(tv12, tv11);

  fusion.addOutput(tv13);

  auto persistent_buffer_info = scheduler_utils::persistentBuffers(&fusion);

  auto isTvWithinVec = [](std::vector<TensorView*>& vec, TensorView* tv) {
    return std::find(vec.begin(), vec.end(), tv) != vec.end();
  };

  auto tvEntryInVecVec = [](std::vector<std::vector<TensorView*>>& vec_o_vec,
                            std::vector<TensorView*>& buffer_vec,
                            TensorView* tv) {
    auto buffer_it = std::find(buffer_vec.begin(), buffer_vec.end(), tv);
    return vec_o_vec.begin() + std::distance(buffer_vec.begin(), buffer_it);
  };

  auto& buffers = persistent_buffer_info.persistent_buffers;
  auto& resolution = persistent_buffer_info.persistent_buffer_resolution_points;
  auto& projectable = persistent_buffer_info.projectable_persistent_buffers;
  auto& projectable_inputs = persistent_buffer_info.projectable_buffer_inputs;

  NVF_ERROR(buffers.size() == 2);
  NVF_ERROR(
      resolution.size() == 2 && resolution[0].size() == 1 &&
      resolution[1].size() == 1);
  NVF_ERROR(projectable.size() == 2);
  NVF_ERROR(projectable_inputs.size() == 2);

  NVF_ERROR(isTvWithinVec(buffers, tv1) && isTvWithinVec(buffers, tv7));
  NVF_ERROR(isTvWithinVec(projectable, tv1) && isTvWithinVec(projectable, tv7));

  NVF_ERROR(isTvWithinVec(projectable_inputs, tv0));

  auto tv1_resolution_it = tvEntryInVecVec(resolution, buffers, tv1);
  NVF_ERROR(tv1_resolution_it != resolution.end())
  NVF_ERROR(isTvWithinVec(*tv1_resolution_it, tv9));

  auto tv7_resolution_it = tvEntryInVecVec(resolution, buffers, tv7);
  NVF_ERROR(tv7_resolution_it != resolution.end())
  NVF_ERROR(isTvWithinVec(*tv7_resolution_it, tv13));

  auto options = at::TensorOptions().dtype(at::kHalf).device(at::kCUDA, 0);
  at::Tensor aten_t0 = at::randn({99, 101}, options);
  at::Tensor aten_t5 = at::randn({99, 101}, options);

  // Schedule through magic scheduler
  SchedulerRuntimeInfo runtime_info(&fusion, {aten_t0, aten_t5});
  auto persistent_buffer_size =
      persistentBufferSize(&fusion, runtime_info, persistent_buffer_info);

  NVF_ERROR(
      persistent_buffer_size.persistent_buffer_size ==
      static_cast<int64_t>(
          aten_t0.size(1) * dataTypeSize(DataType::Float) * 2));
  NVF_ERROR(
      persistent_buffer_size.projected_persistent_buffer_size ==
      static_cast<int64_t>(aten_t0.size(1) * dataTypeSize(DataType::Half) * 2));
}

TEST_F(PersistentBufferTest, FusionPersistentBufferCalculation4_CUDA) {
  Fusion fusion;
  FusionGuard fg(&fusion);

  auto tv0 = makeSymbolicTensor(2, DataType::Half);
  fusion.addInput(tv0);

  auto tv1 = castOp(DataType::Float, tv0);
  auto tv2 = set(tv1);
  auto tv3 = sum(tv2, {1});
  auto tv4 = broadcast(tv3, {false, true});
  auto tv5 = set(tv1);
  auto tv6 = add(tv4, tv5);
  auto tv7 = set(tv2);
  auto tv8 = add(tv7, tv6);
  auto tv9 = castOp(DataType::Half, tv8);

  fusion.addOutput(tv9);

  auto persistent_buffer_info = scheduler_utils::persistentBuffers(&fusion);

  auto isTvWithinVec = [](std::vector<TensorView*>& vec, TensorView* tv) {
    return std::find(vec.begin(), vec.end(), tv) != vec.end();
  };

  auto tvEntryInVecVec = [](std::vector<std::vector<TensorView*>>& vec_o_vec,
                            std::vector<TensorView*>& buffer_vec,
                            TensorView* tv) {
    auto buffer_it = std::find(buffer_vec.begin(), buffer_vec.end(), tv);
    return vec_o_vec.begin() + std::distance(buffer_vec.begin(), buffer_it);
  };

  auto& buffers = persistent_buffer_info.persistent_buffers;
  auto& resolution = persistent_buffer_info.persistent_buffer_resolution_points;
  auto& projectable = persistent_buffer_info.projectable_persistent_buffers;
  auto& projectable_inputs = persistent_buffer_info.projectable_buffer_inputs;

  EXPECT_EQ(buffers.size(), 2);
  ASSERT_EQ(resolution.size(), 2);
  EXPECT_EQ(resolution[0].size(), 1);
  EXPECT_EQ(resolution[1].size(), 1);

  EXPECT_EQ(projectable.size(), 2);
  EXPECT_EQ(projectable_inputs.size(), 1);

  NVF_ERROR(isTvWithinVec(buffers, tv1) && isTvWithinVec(buffers, tv2));
  NVF_ERROR(isTvWithinVec(projectable, tv1) && isTvWithinVec(projectable, tv2));

  NVF_ERROR(isTvWithinVec(projectable_inputs, tv0));

  auto tv1_resolution_it = tvEntryInVecVec(resolution, buffers, tv1);
  NVF_ERROR(tv1_resolution_it != resolution.end())
  NVF_ERROR(isTvWithinVec(*tv1_resolution_it, tv6));

  auto tv2_resolution_it = tvEntryInVecVec(resolution, buffers, tv2);
  NVF_ERROR(tv2_resolution_it != resolution.end())
  NVF_ERROR(isTvWithinVec(*tv2_resolution_it, tv8));

  auto options = at::TensorOptions().dtype(at::kHalf).device(at::kCUDA, 0);
  at::Tensor aten_t0 = at::randn({99, 101}, options);

  // Schedule through magic scheduler
  SchedulerRuntimeInfo runtime_info(&fusion, {aten_t0});
  auto persistent_buffer_size =
      persistentBufferSize(&fusion, runtime_info, persistent_buffer_info);

  // T1 and T2 are persistent buffers, but T2 can be projected to T1.
  // So, the actual buffer size is just the size to save T1.
  NVF_ERROR(
      persistent_buffer_size.persistent_buffer_size ==
      static_cast<int64_t>(aten_t0.size(1) * dataTypeSize(DataType::Float)));

  NVF_ERROR(
      persistent_buffer_size.projected_persistent_buffer_size ==
      static_cast<int64_t>(aten_t0.size(1) * dataTypeSize(DataType::Half)));
}

TEST_F(PersistentBufferTest, FusionPersistentBufferProjection_CUDA) {
  std::unique_ptr<Fusion> fusion_ptr = std::make_unique<Fusion>();
  Fusion& fusion = *fusion_ptr.get();
  FusionGuard fg(&fusion);

  auto tv0 = makeSymbolicTensor(2, DataType::Half);
  fusion.addInput(tv0);

  auto tv1 = castOp(DataType::Float, tv0);
  auto tv2 = set(tv1);
  auto tv3 = sum(tv2, {1});
  auto tv4 = broadcast(tv3, {false, true});
  auto tv5 = set(tv1);
  auto tv6 = add(tv4, tv5);
  auto tv7 = set(tv2);
  auto tv8 = add(tv7, tv6);
  auto tv9 = castOp(DataType::Half, tv8);

  fusion.addOutput(tv9);

  reduction_scheduler_utils::projectPersistentBuffers(&fusion, true);

  auto tv5_producers = ir_utils::producerTvsOf(tv5);
  auto tv7_producers = ir_utils::producerTvsOf(tv7);

  // Projection should have broken these dependencies

  NVF_ERROR(
      std::find(tv5_producers.begin(), tv5_producers.end(), tv1) ==
      tv5_producers.end());
  NVF_ERROR(
      std::find(tv7_producers.begin(), tv7_producers.end(), tv2) ==
      tv7_producers.end());

  auto options = at::TensorOptions().dtype(at::kHalf).device(at::kCUDA, 0);
  at::Tensor aten_t0 = at::randn({99, 101}, options);

  FusionExecutorCache executor_cache(std::move(fusion_ptr));
  auto cg_outputs = executor_cache.runFusionWithInputs({aten_t0});

  testValidate(&fusion, cg_outputs, {aten_t0}, __LINE__, __FILE__);
}

// Repro of issue #2381
TEST_F(PersistentBufferTest, FusionPersistentBufferProjection2_CUDA) {
  Fusion fusion;
  FusionGuard fg(&fusion);

  auto tv0 = makeSymbolicTensor(2, DataType::Half);
  fusion.addInput(tv0);
  auto tv1 = makeSymbolicTensor(2, DataType::Half);
  fusion.addInput(tv1);

  auto tv2 = castOp(DataType::Float, tv0);
  auto tv3 = castOp(DataType::Float, tv1);
  auto tv4 = add(tv2, tv3);
  auto tv5 = sum(tv4, {1});
  auto tv6 = broadcast(tv5, {false, true});
  // Cast tv1 again
  auto tv7 = castOp(DataType::Float, tv1);
  // No error if this is done with tv3 rather than tv7
  auto tv8 = sub(tv6, tv7);
  auto tv9 = sub(tv8, tv4);
  auto tv10 = castOp(DataType::Half, tv9);
  fusion.addOutput(tv10);

  std::vector<int64_t> shape({10, 11});

  auto options = at::TensorOptions().dtype(at::kHalf).device(at::kCUDA, 0);
  at::Tensor t0 = at::randn(shape, options);
  at::Tensor t1 = at::randn(shape, options);

  // Persistent buffers: tv1, tv4
  // Projectable buffer: tv4
  // Projectable buffer inputs: tv0, tv1

  // tv1 is both a persistent buffer and an input to the projected
  // buffer of tv4. It is NOT considered as projectable.

  auto persistent_info = scheduler_utils::persistentBuffers(&fusion);

  NVF_CHECK(persistent_info.persistent_buffers.size() == 2);
  for (auto tv : persistent_info.persistent_buffers) {
    NVF_CHECK(
        tv == tv4 || tv == tv1,
        "Unexpected persistent buffer: ",
        tv->toString());
  }

  NVF_CHECK(persistent_info.projectable_persistent_buffers.size() == 1);
  for (auto tv : persistent_info.projectable_persistent_buffers) {
    NVF_CHECK(
        tv == tv4,
        "Unexpected projectable persistent buffer: ",
        tv->toString());
  }

  for (auto tv : persistent_info.projectable_buffer_inputs) {
    NVF_CHECK(
        tv == tv0 || tv == tv1,
        "Unexpected projectable buffer input: ",
        tv->toString());
  }

  SchedulerRuntimeInfo runtime_info(&fusion, {t0, t1});
  auto persistent_buffer_size =
      persistentBufferSize(&fusion, runtime_info, persistent_info);

  // Since tv1 is not projectable, it is included in the active mask
  // of projected buffers, even though it is also included in the
  // projectable buffer inputs. Thus, the buffer size would be
  // calculated as the sum of tv1, tv0 and tv1.
  auto projected_size = persistent_buffer_size.projected_persistent_buffer_size;
  auto expected_size =
      static_cast<int64_t>(shape[1] * 2 * dataTypeSize(DataType::Half));
  NVF_CHECK(
      projected_size == expected_size,
      "Buffer projection failure. Expected size: ",
      expected_size,
      ". Actual: ",
      projected_size);
}

// https://github.com/csarofeen/pytorch/issues/2321
TEST_F(
    PersistentBufferTest,
    FusionPersistentBufferProjectionAfterWelfordTranslate_CUDA) {
  std::unique_ptr<Fusion> fusion_ptr = std::make_unique<Fusion>();
  Fusion& fusion = *fusion_ptr.get();
  FusionGuard fg(&fusion);
  const float kEps = 1e-5;
  Val* eps_ptr = IrBuilder::create<Val>(kEps);

  DataType dtype = DataType::Half;
  constexpr int64_t dim0 = 2048;
  constexpr int64_t dim1 = 10240;
  std::vector<int64_t> input_shape{dim0, dim1};
  std::vector<int64_t> norm_shape{dim1};
  auto input_half = makeContigTensor(2, dtype);
  auto weight_half = makeContigTensor(1, dtype);
  auto bias_half = makeContigTensor(1, dtype);
  fusion.addInput(input_half);
  fusion.addInput(weight_half);
  fusion.addInput(bias_half);
  auto input = castOp(DataType::Float, input_half);
  auto weight = castOp(DataType::Float, weight_half);
  auto bias = castOp(DataType::Float, bias_half);
  auto result = layer_norm(input, norm_shape, weight, bias, eps_ptr);
  auto result_output = castOp(dtype, result.output);
  fusion.addOutput(result_output);
  fusion.addOutput(result.mean);
  fusion.addOutput(result.invstd);

  auto options =
      at::TensorOptions().dtype(data_type_to_aten(dtype)).device(at::kCUDA, 0);
  at::Tensor aten_input = at::randn(input_shape, options);
  c10::optional<at::Tensor> aten_weight = at::randn({input_shape[1]}, options);
  c10::optional<at::Tensor> aten_bias = at::randn({input_shape[1]}, options);
  std::vector<c10::IValue> aten_inputs{aten_input, aten_weight, aten_bias};
  auto aten_outputs = at::native_layer_norm(
      aten_input, norm_shape, aten_weight, aten_bias, kEps);

  // welford translate
  KernelArgumentHolder runtime_inputs =
      KernelArgumentHolder::createKernelArgumentHolder(aten_inputs);
  bool isTranslated =
      SegmentCandidateFinder::translateWelfordInFusion(&fusion, runtime_inputs);
  NVF_ERROR(isTranslated);

  // persistent buffer should be projected to input
  auto persistent_buffer_info = scheduler_utils::persistentBuffers(&fusion);
  NVF_CHECK(
      persistent_buffer_info.projectable_persistent_buffers.size() == 1,
      "should have only one projectable_persistent_buffer!");
  NVF_CHECK(
      persistent_buffer_info.projectable_buffer_inputs.size() == 1,
      "should have only one projectable_buffer_inputs!");
  NVF_CHECK(
      persistent_buffer_info.projectable_buffer_inputs[0] == input_half,
      "persistent buffer should be projected to input!");

  auto cg_outputs =
      scheduleAndRun(&fusion, SchedulerType::InnerPersistent, aten_inputs)
          .outputs;
  testValidate(
      &fusion,
      cg_outputs,
      aten_inputs,
      {std::get<0>(aten_outputs),
       std::get<1>(aten_outputs),
       std::get<2>(aten_outputs)},
      __LINE__,
      __FILE__,
      "");
}

// https://github.com/NVIDIA/Fuser/issues/335
// This test is to make sure the benchmark in layer_norm_fused.cpp is correctly
// implemented.
TEST_F(PersistentBufferTest, FusionLayerNormFusedOpsRedundantCast_CUDA) {
  std::unique_ptr<Fusion> fusion_ptr = std::make_unique<Fusion>();
  auto fusion = fusion_ptr.get();
  FusionGuard fg(fusion);

  const float kEps = 1e-5;
  const int batch_size = 2048 * 8;
  const int hidden_size = 20480;
  DataType dtype = DataType::Half;
  {
    auto tv0 = makeContigTensor(1, dtype);
    auto tv1 = makeContigTensor(2, dtype);
    auto tv2 = makeContigTensor(1, dtype);
    auto tv3 = makeContigTensor(1, dtype);
    auto tv4 = makeContigTensor(1, dtype);

    fusion->addInput(tv0);
    fusion->addInput(tv1);
    fusion->addInput(tv2);
    fusion->addInput(tv3);
    fusion->addInput(tv4);
    auto tv5 = broadcast(tv0, {true, false});
    auto tv6 = castOp(DataType::Float, tv1);
    auto tv7 = castOp(DataType::Float, tv5);
    auto tv8 = add(tv6, tv7);
    auto tv9 = castOp(DataType::Half, tv8);
    auto tv10 = broadcast(tv2, {true, false});
    auto tv11 = castOp(DataType::Float, tv9);
    auto tv12 = castOp(DataType::Float, tv10);
    auto tv13 = add(tv11, tv12);
    auto tv14 = castOp(DataType::Half, tv13);
    auto tv15 = castOp(DataType::Float, tv14);
    auto tv16 = variance(tv15, {1}, false, false);
    auto tv17 = broadcast(tv16, {false, true});
    auto tv18 = sum(tv15, {1}, false);
    auto tv19 = broadcast(tv18, {false, true});

    nvfuser::Val* num_features = IrBuilder::create<Val>(1.0);
    num_features = mul(num_features, tv0->getLoopDomain()[0]->extent());
    auto s20 = num_features;

    auto s21 = reciprocal(s20);
    auto tv22 = mul(tv19, s21);
    auto s23 = IrBuilder::create<Val>(kEps);
    auto tv24 = add(tv17, s23);
    auto tv25 = rsqrt(tv24);
    auto tv26 = broadcast(tv22, {false, false});
    auto tv27 = castOp(DataType::Float, tv14);
    auto tv28 = sub(tv27, tv26);
    auto tv29 = broadcast(tv25, {false, false});
    auto tv30 = mul(tv28, tv29);
    auto tv31 = broadcast(tv4, {true, false});
    auto tv32 = castOp(DataType::Float, tv31);
    auto tv33 = mul(tv30, tv32);
    auto tv34 = broadcast(tv3, {true, false});
    auto tv35 = castOp(DataType::Float, tv34);
    auto tv36 = add(tv33, tv35);
    auto tv37 = castOp(DataType::Half, tv36);
    fusion->addOutput(tv37);
  }

  auto options = at::TensorOptions().dtype(at::kHalf).device(at::kCUDA, 0);
  std::vector<c10::IValue> inputs;
  std::vector<at::Tensor> outputs;

  {
    auto t0 = at::randn({hidden_size}, options);
    auto t1 = at::randn({batch_size, hidden_size}, options);
    auto t2 = at::randn({hidden_size}, options);
    auto t3 = at::randn({hidden_size}, options);
    auto t4 = at::randn({hidden_size}, options);
    inputs.emplace_back(t0);
    inputs.emplace_back(t1);
    inputs.emplace_back(t2);
    inputs.emplace_back(t3);
    inputs.emplace_back(t4);
    auto t5 = t0.unsqueeze(0).expand({batch_size, hidden_size});
    auto t6 = t1.to(at::kFloat);
    auto t7 = t5.to(at::kFloat);
    auto t8 = at::add(t6, t7);
    auto t9 = t8.to(at::kHalf);
    auto t10 = t2.unsqueeze(0).expand({batch_size, hidden_size});
    auto t11 = t9.to(at::kFloat);
    auto t12 = t10.to(at::kFloat);
    auto t13 = at::add(t11, t12);
    auto t14 = t13.to(at::kHalf);
    auto aten_outputs = at::native_layer_norm(t14, {hidden_size}, t4, t3, kEps);
    auto t33 = std::get<0>(aten_outputs);
    outputs.emplace_back(t33);
  }

  auto persistent_buffer_info = scheduler_utils::persistentBuffers(fusion);
  NVF_CHECK(
      persistent_buffer_info.persistent_buffers.size() == 2,
      "Before project to other buffers, should have two persistent buffers!");

  // The buffer size should only count 1 buffer because the other one is
  // projected to its producer.
  SchedulerRuntimeInfo runtime_info(fusion, inputs);
  auto persistent_buffer_size =
      persistentBufferSize(fusion, runtime_info, persistent_buffer_info);
  NVF_CHECK(
      persistent_buffer_size.persistent_buffer_size ==
          hidden_size * dataTypeSize(dtype),
      "Persistent buffer size is not correct!");

  FusionExecutorCache executor_cache(std::move(fusion_ptr));
  auto cg_outputs = executor_cache.runFusionWithInputs(inputs);
  testValidate(fusion, cg_outputs, inputs, outputs, __LINE__, __FILE__);
}

TEST_F(PersistentBufferTest, FusionRecomputePersistentBuffer_CUDA) {
  std::unique_ptr<Fusion> fusion_ptr = std::make_unique<Fusion>();
  auto fusion = fusion_ptr.get();
  FusionGuard fg(fusion);

  const int batch_size = 1024;
  const int hidden_size = 2048;
  {
    DataType dtype = DataType::Float;
    auto tv0 = makeContigTensor(2, dtype);
    auto tv1 = makeContigTensor(2, dtype);
    fusion->addInput(tv0);
    fusion->addInput(tv1);

    auto tv2 = add(tv0, tv1);
    auto tv3 = castOp(DataType::Half, tv2);

    auto tv4 = castOp(DataType::Float, tv3);
    auto tv5 = sum(tv4, {1});
    auto tv6 = broadcast(tv5, {false, true});
    auto tv7 = add(tv4, tv6);

    auto tv8 = castOp(DataType::Float, tv3);
    auto tv9 = add(tv6, tv8);

    fusion->addOutput(tv7);
    fusion->addOutput(tv9);
  }

  auto options = at::TensorOptions().dtype(at::kFloat).device(at::kCUDA, 0);
  std::vector<c10::IValue> inputs;
  std::vector<at::Tensor> outputs;

  {
    auto t0 = at::randn({batch_size, hidden_size}, options);
    auto t1 = at::randn({batch_size, hidden_size}, options);
    inputs.emplace_back(t0);
    inputs.emplace_back(t1);

    auto t2 = t0.add(t1);
    auto t3 = t2.to(at::kHalf);
    auto t4 = t3.to(at::kFloat);
    auto t5 = t4.sum({1});
    auto t6 = t5.unsqueeze(1).expand({batch_size, hidden_size});
    auto t7 = t4.add(t6);
    auto t8 = t3.to(at::kFloat);
    auto t9 = t8.add(t6);

    outputs.emplace_back(t7);
    outputs.emplace_back(t9);
  }

  auto persistent_buffer_info1 = scheduler_utils::persistentBuffers(fusion);
  NVF_CHECK(
      persistent_buffer_info1.persistent_buffers.size() == 2,
      "Before project to other buffers, should have two persistent buffers!");

  reduction_scheduler_utils::projectPersistentBuffers(fusion, false);
  auto persistent_buffer_info2 = scheduler_utils::persistentBuffers(fusion);
  NVF_CHECK(
      persistent_buffer_info2.persistent_buffers.size() == 1,
      "After project to other buffers, should have one persistent buffer!");

  FusionExecutorCache executor_cache(std::move(fusion_ptr));
  auto cg_outputs = executor_cache.runFusionWithInputs(inputs);
  testValidate(fusion, cg_outputs, inputs, outputs, __LINE__, __FILE__);
}

TEST_F(PersistentBufferTest, ProjectPersistentBufferMultiScopes) {
  std::unique_ptr<Fusion> fusion_ptr = std::make_unique<Fusion>();
  auto fusion = fusion_ptr.get();
  FusionGuard fg(fusion);

  const int batch_size = 2048;
  const int hidden_size = 10240;
  DataType input_dtype = DataType::Float;
  auto tv0 = makeContigTensor(2, input_dtype);
  auto tv1 = makeContigTensor(2, input_dtype);
  auto tv2 = makeContigTensor(2, input_dtype);

  fusion->addInput(tv0);
  fusion->addInput(tv1);
  fusion->addInput(tv2);

  auto tv3 = add(tv0, tv0);
  auto tv4 = sum(tv3, {1});
  auto tv5 = broadcast(tv4, {false, true});
  auto tv6 = add(tv3, tv5);

  auto tv7 = add(tv3, tv3);
  auto tv8 = sum(tv7, {1});
  auto tv9 = broadcast(tv8, {false, true});
  auto tv10 = add(tv7, tv9);

  auto tv11 = add(tv0, tv1);
  auto tv12 = mul(tv11, tv11);
  auto tv13 = sum(tv12, {1});
  auto tv14 = broadcast(tv13, {false, true});
  auto tv15 = add(tv12, tv14);

  auto tv16 = add(tv12, tv2);
  auto tv17 = mul(tv16, tv16);
  auto tv18 = sum(tv17, {1});
  auto tv19 = broadcast(tv18, {false, true});
  auto tv20 = add(tv17, tv19);

  fusion->addOutput(tv6);
  fusion->addOutput(tv10);
  fusion->addOutput(tv15);
  fusion->addOutput(tv20);

  auto options = at::TensorOptions()
                     .dtype(data_type_to_aten(input_dtype))
                     .device(at::kCUDA, 0);
  auto t0 = at::randn({batch_size, hidden_size}, options);
  auto t1 = at::randn({batch_size, hidden_size}, options);
  auto t2 = at::randn({batch_size, hidden_size}, options);
  std::vector<c10::IValue> aten_inputs{t0, t1, t2};

  // The persistent buffers in this fusion are: tv3, tv7, tv12, and tv17. Note
  // that tv7 can be projected back to its producer, tv3. When calculating the
  // total size of persistent buffers ([persistent_buffer_size]), it's important
  // to consider the active scopes of these buffers. Simply subtracting the
  // buffer size of tv7 from the max buffer size may lead to an underestimation.
  // This is because there are two distinct scopes in this computation: (1)
  // During the calculation of tv10, the active persistent buffers are tv3 and
  // tv7. (2) For the calculation of tv20, the active persistent buffers are
  // tv12 and tv17. The max buffer size is based on tv12 and tv17. There is no
  // projectable buffer needs to be deducted in this scope.
  auto persistent_info = scheduler_utils::persistentBuffers(fusion);
  SchedulerRuntimeInfo runtime_info(fusion, aten_inputs);
  auto persistent_buffer_size =
      persistentBufferSize(fusion, runtime_info, persistent_info);
  auto calculated_size = persistent_buffer_size.persistent_buffer_size;
  auto expected_size =
      static_cast<int64_t>(hidden_size * 2 * dataTypeSize(input_dtype));
  EXPECT_EQ(calculated_size, expected_size)
      << "Buffer size calculation failure";
  auto heuristic_params = SchedulerEntry::scheduleWith(
      fusion, SchedulerType::InnerPersistent, aten_inputs);
  auto rparams = heuristic_params->as<ReductionParams>();
  NVF_CHECK(
      !rparams->project_persistent_buffers,
      "Shouldn't project persistent buffers to inputs!");
}

TEST_F(PersistentBufferTest, ChainProjectionToPersistentProducer) {
  std::unique_ptr<Fusion> fusion_ptr = std::make_unique<Fusion>();
  auto fusion = fusion_ptr.get();
  FusionGuard fg(fusion);

  const int batch_size = 2048;
  const int hidden_size = 10240;
  DataType input_dtype = DataType::Half;
  auto tv0 = makeContigTensor(2, input_dtype);
  auto tv1 = makeContigTensor(2, input_dtype);
  auto tv2 = makeContigTensor(2, input_dtype);
  fusion->addInput(tv0);
  fusion->addInput(tv1);
  fusion->addInput(tv2);
  auto tv3 = castOp(DataType::Float, tv0);
  auto tv4 = castOp(DataType::Float, tv1);
  auto tv5 = castOp(DataType::Float, tv2);

  // tv7 is persistent
  auto tv6 = add(tv3, tv4);
  auto tv7 = add(tv6, tv5);
  auto tv8 = sum(tv7, {1});
  auto tv9 = broadcast(tv8, {false, true});
  auto tv10 = add(tv7, tv9);

  // tv11 is persistent, and can be projected to tv7
  auto tv11 = add(tv7, tv7);
  auto tv12 = sum(tv11, {1});
  auto tv13 = broadcast(tv12, {false, true});
  auto tv14 = add(tv11, tv13);

  // tv15 is persistent, and can be projected to tv11
  auto tv15 = add(tv11, tv11);
  auto tv16 = sum(tv15, {1});
  auto tv17 = broadcast(tv16, {false, true});
  auto tv18 = add(tv17, tv15);

  fusion->addOutput(tv10);
  fusion->addOutput(tv14);
  fusion->addOutput(tv18);

  auto options = at::TensorOptions()
                     .dtype(data_type_to_aten(input_dtype))
                     .device(at::kCUDA, 0);
  auto t0 = at::randn({batch_size, hidden_size}, options);
  auto t1 = at::randn({batch_size, hidden_size}, options);
  auto t2 = at::randn({batch_size, hidden_size}, options);
  std::vector<c10::IValue> aten_inputs{t0, t1, t2};
  auto t3 = t0.to(at::kFloat) + t1.to(at::kFloat) + t2.to(at::kFloat);
  auto t4 = at::sum(t3, {1}, true);
  auto t5 = t3 + t4;
  auto t6 = t3 + t3;
  auto t7 = at::sum(t6, {1}, true);
  auto t8 = t6 + t7;
  auto t9 = t6 + t6;
  auto t10 = at::sum(t9, {1}, true);
  auto t11 = t9 + t10;

  // There are 3 persistent buffers: tv7, tv11, and tv15.
  // The PersistentBufferProjector should firstly project
  // tv15 to tv11, then project tv11 to tv7.
  // After projection, tv7 is the only buffer.
  auto persistent_info = scheduler_utils::persistentBuffers(fusion);
  SchedulerRuntimeInfo runtime_info(fusion, aten_inputs);
  auto persistent_buffer_size =
      persistentBufferSize(fusion, runtime_info, persistent_info);
  auto calculated_size = persistent_buffer_size.persistent_buffer_size;
  auto expected_size =
      static_cast<int64_t>(hidden_size * dataTypeSize(DataType::Float));
  NVF_CHECK(
      calculated_size == expected_size,
      "Buffer size calculation failure. Expected size: ",
      expected_size,
      ". Actual: ",
      calculated_size);

  // If project to inputs, there are 3 fp16 tvs, which is larger than 1 fp32.
  // So, shouldn't project to inputs.
  auto cg_results =
      scheduleAndRun(fusion, SchedulerType::InnerPersistent, aten_inputs);
  auto rparams = cg_results.heuristic_params->as<ReductionParams>();

  NVF_CHECK(
      !rparams->project_persistent_buffers,
      "Shouldn't project persistent buffers to inputs!");
  testValidate(
      fusion,
      cg_results.outputs,
      aten_inputs,
      {t5, t8, t11},
      __LINE__,
      __FILE__);
}

// Test the persistent buffers in softmax are projected back to inputs.
TEST_F(PersistentBufferTest, SoftmaxProjectToInput) {
  auto test_softmax = [](int batch, int feature, DataType dtype) {
    Fusion fusion;
    FusionGuard fg(&fusion);

    const int kReductionAxis = 1;
    std::vector<int64_t> input_shape{batch, feature};
    TensorView* input = makeContigTensor(input_shape.size(), dtype);
    fusion.addInput(input);
    if (dtype == DataType::Half) {
      input = castOp(DataType::Float, input);
    }
    auto output = softmax(input, kReductionAxis);
    if (dtype == DataType::Half) {
      output = castOp(DataType::Half, output);
    }
    fusion.addOutput(output);

    // There should be 2 projectable persistent buffers.
    auto persistent_buffer_info = scheduler_utils::persistentBuffers(&fusion);
    auto& projectable = persistent_buffer_info.projectable_persistent_buffers;
    NVF_ERROR(projectable.size() == 2);

    auto options = at::TensorOptions()
                       .dtype(data_type_to_aten(dtype))
                       .device(at::kCUDA, 0);
    at::Tensor aten_input = at::randn(input_shape, options);
    auto aten_output =
        at::_softmax(aten_input.to(at::kDouble), kReductionAxis, false);

    auto cg_results =
        scheduleAndRun(&fusion, SchedulerType::InnerPersistent, {aten_input});
    auto rparams = cg_results.heuristic_params->as<ReductionParams>();

    // Threshold to project to inputs
    int64_t buffer_threshold = scheduler_utils::isHighBandwidthFlopsRatio()
        ? 24 * 1024 * 4
        : 6 * 1024 * 4;
    bool should_project_to_input =
        feature * dataTypeSize(DataType::Float) > buffer_threshold;
    NVF_CHECK(
        rparams->project_persistent_buffers == should_project_to_input,
        should_project_to_input ? "Should project to inputs!"
                                : "Shouldn't project to inputs!");
    testValidate(
        &fusion,
        cg_results.outputs,
        {aten_input},
        {aten_output},
        __LINE__,
        __FILE__,
        "",
        rparams->lparams);
  };
  const int batch = 2048;
  std::vector<int> features = {6 * 1024, 10240};
  for (auto feature : features) {
    test_softmax(batch, feature, DataType::Half);
  }
}

// Test projection to inputs when there are three persistent buffers.
TEST_F(PersistentBufferTest, ProjectToInputsAndBroadcastTvs1) {
  std::unique_ptr<Fusion> fusion_ptr = std::make_unique<Fusion>();
  auto fusion = fusion_ptr.get();
  FusionGuard fg(fusion);

  const int batch_size = 128;
  const int hidden_size = 10240;
  DataType input_dtype = DataType::Half;
  auto tv0 = makeContigTensor(2, input_dtype);
  fusion->addInput(tv0);
  auto tv1 = castOp(DataType::Float, tv0);
  auto tv2 = add(tv1, tv1);
  auto tv3 = sum(tv2, {1});
  auto tv4 = broadcast(tv3, {false, true});
  auto tv5 = div(tv2, tv4);

  auto tv6 = add(tv5, tv5);
  auto tv7 = sum(tv6, {1});
  auto tv8 = broadcast(tv7, {false, true});
  auto tv9 = div(tv6, tv8);

  auto tv10 = add(tv9, tv9);
  auto tv11 = sum(tv10, {1});
  auto tv12 = broadcast(tv11, {false, true});
  auto tv13 = div(tv10, tv12);

  fusion->addOutput(tv5);
  fusion->addOutput(tv9);
  fusion->addOutput(tv13);

  // The persistent buffers in this fusion are: tv2, tv6, and tv10.
  // tv2 is projected to input.
  // tv6 is projected to input and tv4 which is a broadcast tv.
  // tv10 is projected to input, tv4 and tv8 which are broadcast tvs.
  // The only actual persisent buffer is the cached input.
  auto options = at::TensorOptions()
                     .dtype(data_type_to_aten(input_dtype))
                     .device(at::kCUDA, 0);
  auto aten_input = at::randn({batch_size, hidden_size}, options);

  auto heuristic_params = SchedulerEntry::scheduleWith(
      fusion, SchedulerType::InnerPersistent, {aten_input});
  auto rparams = heuristic_params->as<ReductionParams>();

  NVF_CHECK(
      rparams->project_persistent_buffers,
      "Should project persistent buffers to inputs!");
}

// Test projection to inputs when the persistent buffer is a broadcast tv.
TEST_F(PersistentBufferTest, ProjectToInputsAndBroadcastTvs2) {
  std::unique_ptr<Fusion> fusion_ptr = std::make_unique<Fusion>();
  auto fusion = fusion_ptr.get();
  FusionGuard fg(fusion);

  const int batch_size = 128;
  const int hidden_size = 8192;
  DataType input_dtype = DataType::Half;
  auto tv0 = makeContigTensor(2, input_dtype);
  fusion->addInput(tv0);

  auto tv1 = castOp(DataType::Float, tv0);
  auto tv2 = exp(tv1);
  auto tv3 = sum(tv2, {-1});
  auto tv4 = broadcast(tv3, {false, true});
  auto tv5 = add(tv2, tv4);
  fusion->addOutput(tv5);

  auto tv6 = broadcast(tv5, {true, false, false});
  auto tv7 = sum(tv6, {-1});
  auto tv8 = broadcast(tv7, {false, false, true});
  auto tv9 = add(tv6, tv8);
  fusion->addOutput(tv9);

  // In this fusion, tv6 is a persistent buffer with a broadcast dim.
  // Between reduction tv2 and tv6, there are two broadcast tvs: tv4 and tv6.
  // Only tv4 is a valid broadcast tv to project to.
  const auto& reduction_tvs = scheduler_utils::getReductionTvs(fusion);
  const auto& [can_project, broadcast_tvs] =
      scheduler_utils::canProjectToInputsWithoutReduction(reduction_tvs, tv6);
  NVF_CHECK(
      can_project, "Expect can project to inputs to be true but got false!");
  NVF_CHECK(
      broadcast_tvs.size() == 1,
      "Expect one target broadcast_tv!, Got: ",
      broadcast_tvs.size());
  NVF_CHECK(
      broadcast_tvs.at(0) == tv4,
      "Expect target tv4!, Got: ",
      broadcast_tvs.at(0)->toString());

  auto options = at::TensorOptions()
                     .dtype(data_type_to_aten(input_dtype))
                     .device(at::kCUDA, 0);
  auto t0 = at::randn({batch_size, hidden_size}, options);

  auto heuristic_params = SchedulerEntry::scheduleWith(
      fusion, SchedulerType::InnerPersistent, {t0});
  auto rparams = heuristic_params->as<ReductionParams>();
  if (scheduler_utils::isHighBandwidthFlopsRatio()) {
    NVF_CHECK(
        !rparams->project_persistent_buffers,
        "Should not project persistent buffers to inputs!");
  } else {
    NVF_CHECK(
        rparams->project_persistent_buffers,
        "Should project persistent buffers to inputs!");
  }
}

TEST_F(PersistentBufferTest, ProjectToInputsAndBroadcastTvs3) {
  std::unique_ptr<Fusion> fusion_ptr = std::make_unique<Fusion>();
  auto fusion = fusion_ptr.get();
  FusionGuard fg(fusion);

  const int dim0 = 128;
  const int dim1 = 32;
  const int dim2 = 256;
  DataType input_dtype = DataType::Half;
  auto tv0 = makeContigTensor(3, input_dtype);
  fusion->addInput(tv0);

  auto tv1 = castOp(DataType::Float, tv0);
  auto tv2 = sum(tv1, {1, 2});
  auto tv3 = broadcast(tv2, {false, true});
  auto tv4 = broadcast(tv3, {false, false, true});
  auto tv5 = add(tv1, tv4);
  fusion->addOutput(tv5);

  // Ensure there is no exp op in the fusion, otherwise
  // project to inputs depends on the buffer size and bandwidth flops ratio of
  // the hardware.
  auto tv6 = mul(tv5, tv5);
  auto tv7 = sum(tv6, {1, 2});
  auto tv8 = broadcast(tv7, {false, true, true});
  auto tv9 = add(tv6, tv8);
  fusion->addOutput(tv9);

  auto tv10 = add(tv5, tv9);
  auto tv11 = sum(tv10, {1, 2});
  auto tv12 = broadcast(tv11, {false, true, true});
  auto tv13 = add(tv10, tv12);
  fusion->addOutput(tv13);

  const auto& reduction_tvs = scheduler_utils::getReductionTvs(fusion);
  // (1) Test projection to inputs when there are two broadcast tvs (tv3 and
  // tv4) between the reduction tv (tv2) and the persistent buffer (tv6). Should
  // only project to tv4.
  const auto& [can_project, broadcast_tvs] =
      scheduler_utils::canProjectToInputsWithoutReduction(reduction_tvs, tv6);
  NVF_CHECK(
      can_project, "Expect can project to inputs to be true but got false!");
  NVF_CHECK(
      broadcast_tvs.size() == 1,
      "Expect one target broadcast_tv!, Got: ",
      broadcast_tvs.size());
  NVF_CHECK(
      broadcast_tvs.at(0) == tv4,
      "Expect target tv4!, Got: ",
      broadcast_tvs.at(0)->toString());

  // (2) Test projection to inputs when the persistent buffer (tv10) depends on
  // two reduction tvs (tv2 and tv7). Should project to tv4 and tv8.
  const auto& [tv10_can_project, tv10_broadcast_tvs] =
      scheduler_utils::canProjectToInputsWithoutReduction(reduction_tvs, tv10);
  NVF_CHECK(
      tv10_can_project,
      "Expect can project to inputs to be true but got false!");
  NVF_CHECK(
      tv10_broadcast_tvs.size() == 2,
      "Expect two target broadcast_tv!, Got: ",
      tv10_broadcast_tvs.size());
  NVF_CHECK(
      tv10_broadcast_tvs.at(0) == tv4,
      "Expect target tv4!, Got: ",
      tv10_broadcast_tvs.at(0)->toString());
  NVF_CHECK(
      tv10_broadcast_tvs.at(1) == tv8,
      "Expect target tv8!, Got: ",
      tv10_broadcast_tvs.at(1)->toString());

  auto options = at::TensorOptions()
                     .dtype(data_type_to_aten(input_dtype))
                     .device(at::kCUDA, 0);
  auto t0 = at::randn({dim0, dim1, dim2}, options);

  auto heuristic_params = SchedulerEntry::scheduleWith(
      fusion, SchedulerType::InnerPersistent, {t0});
  auto rparams = heuristic_params->as<ReductionParams>();
  NVF_CHECK(
      rparams->project_persistent_buffers,
      "Should project persistent buffers to inputs!");
}

TEST_F(NVFuserTest, AvoidProjectingToInputsIfRecomputeHasDropout) {
  auto fusion = std::make_unique<Fusion>();
  FusionGuard fg(fusion.get());

  DataType input_dtype = DataType::Half;
  auto tv0 = makeContigTensor(2, input_dtype);
  fusion->addInput(tv0);

  // tv2 is a persistent buffer.
  // compute tv2 from inputs requires dropout, which is very expensive.
  // should not project tv2 to inputs to avoid recomputation.
  const int64_t hidden_size = 10240;
  std::vector<int64_t> norm_shape{hidden_size};
  auto tv1 = castOp(DataType::Float, tv0);
  auto dropout_res = dropout(tv1, IrBuilder::create<Val>(0.9));
  auto tv2 = dropout_res.output;
  auto ln_res = layer_norm(
      tv2, norm_shape, nullptr, nullptr, IrBuilder::create<Val>(1e-5));
  fusion->addOutput(ln_res.output);

  auto options = at::TensorOptions()
                     .dtype(data_type_to_aten(input_dtype))
                     .device(at::kCUDA, 0);
  at::Tensor aten_input = at::randn({1024, hidden_size}, options);
  auto heuristic_params = SchedulerEntry::scheduleWith(
      fusion.get(), SchedulerType::InnerPersistent, {aten_input});
  auto rparams = heuristic_params->as<ReductionParams>();
  NVF_CHECK(
      !rparams->project_persistent_buffers,
      "Shouldn't project persistent buffers to inputs!");
}

// Reproduce of issue-2146
// hasNonNormalizePostReductionBCast() checks whether the post reduction
// broadcast ID is mapped to a reduction input ID. In this fuion,
// T6[I1,I2] = T4[I1,B] + T5[I1,I2]
// before this fix, the check backwards from T6 and can't find the
// corresponding reduction input ID. This fix moves forward from T6
// to the output tensor T7, where
// T7[I1,I2] = T6[I1,I2] + T2[I1,I2]
// From T7, the backward search can find the corresponding reduction
// input ID, which is {I2} in T2.
TEST_F(PersistentBufferTest, PostReductionBroadcastCheck) {
  std::unique_ptr<Fusion> fusion_ptr = std::make_unique<Fusion>();
  auto fusion = fusion_ptr.get();
  FusionGuard fg(fusion);

  const int dim0 = 128;
  const int dim1 = 256;
  DataType input_dtype = DataType::Float;
  auto tv0 = makeContigConcreteTensor({dim0, dim1}, input_dtype);
  auto tv1 = makeContigConcreteTensor({dim0, dim1}, input_dtype);
  fusion->addInput(tv0);
  fusion->addInput(tv1);

  auto tv2 = set(tv0);
  auto tv3 = sum(tv2, {1});
  auto tv4 = broadcast(tv3, {false, true});
  auto tv5 = set(tv1);
  auto tv6 = add(tv4, tv5);
  auto tv7 = add(tv6, tv2);
  fusion->addOutput(tv7);

  auto options = at::TensorOptions()
                     .dtype(data_type_to_aten(input_dtype))
                     .device(at::kCUDA, 0);
  auto t0 = at::randn({dim0, dim1}, options);
  auto t1 = at::randn({dim0, dim1}, options);
  auto t2 = at::sum(t0, {1}).unsqueeze(1) + t0;
  auto t4 = t2 + t1;
  FusionExecutorCache executor_cache(std::move(fusion_ptr));
  auto cg_outputs = executor_cache.runFusionWithInputs({t0, t1});
  NVF_CHECK(
      !executor_cache.getMostRecentKernelRuntime()->isSegmented(),
      "unexpected segmentation!");

  testValidate(fusion, cg_outputs, {t0, t1}, {t4}, __LINE__, __FILE__);
}

// Cases with two broadcast IDs
TEST_F(PersistentBufferTest, PostReductionBroadcastCheckMultiBcastDims) {
  std::unique_ptr<Fusion> fusion_ptr = std::make_unique<Fusion>();
  auto fusion = fusion_ptr.get();
  FusionGuard fg(fusion);

  const int dim0 = 16;
  const int dim1 = 32;
  const int dim2 = 64;
  DataType input_dtype = DataType::Float;
  auto tv0 = makeContigConcreteTensor({dim0, dim1, dim2}, input_dtype);
  auto tv1 = makeContigConcreteTensor({dim0, dim1, dim2}, input_dtype);
  fusion->addInput(tv0);
  fusion->addInput(tv1);

  auto tv2 = set(tv0);
  auto tv3 = sum(tv2, {1, 2});
  auto tv4 = broadcast(tv3, {false, true, true});
  auto tv5 = set(tv1);
  auto tv6 = add(tv4, tv5);
  auto tv7 = add(tv6, tv2);
  fusion->addOutput(tv7);

  auto options = at::TensorOptions()
                     .dtype(data_type_to_aten(input_dtype))
                     .device(at::kCUDA, 0);
  auto t0 = at::randn({dim0, dim1, dim2}, options);
  auto t1 = at::randn({dim0, dim1, dim2}, options);
  auto t2 = at::sum(t0, {1, 2}).unsqueeze(-1).unsqueeze(-1) + t0;
  auto t4 = t2 + t1;
  FusionExecutorCache executor_cache(std::move(fusion_ptr));
  auto cg_outputs = executor_cache.runFusionWithInputs({t0, t1});
  NVF_CHECK(
      !executor_cache.getMostRecentKernelRuntime()->isSegmented(),
      "unexpected segmentation!");

  testValidate(fusion, cg_outputs, {t0, t1}, {t4}, __LINE__, __FILE__);
}

TEST_F(PersistentBufferTest, SmemPersistentNotSupportedIn3DReduction) {
  // 1024 elements is added to ensure the buffer size is larger than
  // max allowed register file size to trigger the use of smem persistent buffer
  // or segmentation.
  const int64_t max_element_for_reg_persistent =
      scheduler_utils::register_file_size / scheduler_utils::bytes_per_register;
  DataType input_dtype = DataType::Float;
  const int64_t total_elements = max_element_for_reg_persistent + 1024;
  const std::vector<int64_t> input_shape = {2, 64, 2, total_elements / (2 * 2)};
  auto fusion = std::make_unique<Fusion>();
  FusionGuard fg(fusion.get());
  auto tv0 = makeContigTensor(input_shape.size(), input_dtype);
  fusion->addInput(tv0);
  auto tv1 = sum(tv0, {0, 2, 3});
  auto tv2 = broadcast(tv1, std::vector<bool>{true, false, true, true});
  auto tv7 = div(tv0, tv2);
  fusion->addOutput(tv7);

  auto options = at::TensorOptions()
                     .dtype(data_type_to_aten(input_dtype))
                     .device(at::kCUDA, 0);
  auto t0 = at::randn(input_shape, options);

  FusionExecutorCache executor_cache(std::move(fusion));
  std::vector<c10::IValue> aten_inputs = {t0};
  auto cg_outputs = executor_cache.runFusionWithInputs(aten_inputs);

  // should be segmented since buffer size is larger than 32K and smem
  // persistent is not supported yet for 3D reduction.
  EXPECT_TRUE(executor_cache.getMostRecentKernelRuntime()->isSegmented());

  testValidate(
      executor_cache.fusion(), cg_outputs, aten_inputs, __LINE__, __FILE__);
}

TEST_F(PersistentBufferTest, SmemPersistent2DReduction) {
  // 1024 elements is added to ensure the buffer size is larger than
  // max allowed register file size to trigger the use of smem persistent buffer
  // or segmentation.
  const int64_t max_element_for_reg_persistent =
      scheduler_utils::register_file_size / scheduler_utils::bytes_per_register;
  DataType input_dtype = DataType::Float;
  const int64_t total_elements = max_element_for_reg_persistent + 1024;
  const std::vector<int64_t> input_shape = {64, 2, 2, total_elements / (2 * 2)};
  auto fusion = std::make_unique<Fusion>();
  FusionGuard fg(fusion.get());
  auto tv0 = makeContigTensor(input_shape.size(), input_dtype);
  fusion->addInput(tv0);
  auto tv1 = sum(tv0, {1, 2, 3});
  auto tv2 = broadcast(tv1, std::vector<bool>{false, true, true, true});
  auto tv7 = div(tv0, tv2);
  fusion->addOutput(tv7);

  // If device doesn't have enough shared memory, skip this test
  int64_t smem_overhead = scheduler_utils::getSharedMemoryOverheadPerBlock(
      fusion.get(), scheduler_utils::getReductionTvs(fusion.get()));
  const size_t required_smem_size =
      smem_overhead + total_elements * dataTypeSize(input_dtype);
  REQUIRE_DEVICE_SMEM_SIZE(required_smem_size, 0);

  // Schedule through magic scheduler and test the use of smem persistent buffer
  auto options = at::TensorOptions()
                     .dtype(data_type_to_aten(input_dtype))
                     .device(at::kCUDA, 0);
  auto t0 = at::randn(input_shape, options);
  std::vector<c10::IValue> aten_inputs = {t0};
  SchedulerRuntimeInfo runtime_info(fusion.get(), aten_inputs);
  ASSERT_TRUE(Schedule::canSchedule(
      SchedulerType::InnerPersistent, fusion.get(), runtime_info));
  auto scheduler =
      SchedulerEntry::makeSchedulerInstance(SchedulerType::InnerPersistent);
  auto heuristic_params =
      scheduler->computeHeuristics(fusion.get(), runtime_info);
  EXPECT_FALSE(
      heuristic_params->as<ReductionParams>()->smem_persistent_buffers.empty());
  scheduler->schedule(fusion.get(), heuristic_params.get());

  // Run the fusion and validate the results
  KernelExecutor ke;
  ke.compile(fusion.get(), aten_inputs);
  // Shared memory access should be vectorized.
  // getBankConflictInfo(ke.compiledKernel()->kernel()) triggers error
  // "std::get: wrong index for variant" when trying to evaluate index with:
  // `expr_eval.evaluate(ti->index()).as<int64_t>();`
  for (auto tv : fusion->allTvs()) {
    if (tv->getMemoryType() == MemoryType::Shared) {
      // check self
      EXPECT_TRUE(isVectorized(tv));
      // check consumers
      for (auto consumer : ir_utils::consumerTvsOf(tv)) {
        EXPECT_TRUE(isVectorized(consumer));
      }
    }
  }
  auto cg_outputs =
      ke.run(aten_inputs, heuristic_params->as<ReductionParams>()->lparams);
  auto t1 = t0 / t0.sum({1, 2, 3}, true);
  testValidate(fusion.get(), cg_outputs, aten_inputs, {t1}, __LINE__, __FILE__);
}

// C++ version of the simplified repro of issue #1123
TEST_F(PersistentBufferTest, GetResolutionIssue1123) {
  Fusion fusion;
  FusionGuard fg(&fusion);

  auto tv0 = makeSymbolicTensor(2);
  fusion.addInput(tv0);
  auto tv1 = makeSymbolicTensor(2);
  fusion.addInput(tv1);
  auto tv2 = makeSymbolicTensor(2);
  fusion.addInput(tv2);

  auto tv3 = add(tv0, tv1);
  auto tv4 = sum(tv3, {1});
  auto tv5 = broadcast(tv4, {false, true});
  auto tv6 = set(tv5);
  auto tv7 = add(tv6, tv2);
  fusion.addOutput(tv7);
  auto tv9 = add(tv3, tv2);
  fusion.addOutput(tv9);

  // tv3 is the persistent tensor. The resolution point is tv8.
  auto persistent_buffer_info = scheduler_utils::persistentBuffers(&fusion);
  EXPECT_EQ(
      persistent_buffer_info.persistent_buffers, std::vector<TensorView*>{tv3});
  EXPECT_EQ(
      persistent_buffer_info.persistent_buffer_resolution_points.size(), 1);
  EXPECT_EQ(
      persistent_buffer_info.persistent_buffer_resolution_points.at(0),
      std::vector<TensorView*>{tv7});
}

<<<<<<< HEAD
TEST_F(PersistentBufferTest, TMA) {
  NVFUSER_TEST_CUDA_ARCH_GUARD(9, 0);

  constexpr at::ScalarType dtype = at::ScalarType::Float;
  constexpr int64_t correction = 0;
  constexpr int64_t reduction_axis = 1;
  constexpr bool keepdim = true;

  int64_t tensor_inner_dim = 1024;
  int64_t tensor_outer_dim = 8192;

  std::unique_ptr<Fusion> fusion = std::make_unique<Fusion>();
  FusionGuard fg(fusion.get());

  TensorView* x = makeContigTensor(2, aten_to_data_type(dtype));
  fusion->addInput(x);

  // Algorithm:
  // x_norm = (x - x_mean) / sqrt(x_var)
  Val* num_elem = x->getLoopDomain().at(reduction_axis)->extent();

  TensorView* sum_x = sum(x, {reduction_axis}, /*keepdim=*/false);
  TensorView* mean_x = div(sum_x, num_elem);
  TensorView* bcast_mean = broadcast(mean_x, {false, true});

  TensorView* x_mean_sub = sub(x, bcast_mean);
  TensorView* x_mean_sub_sq = mul(x_mean_sub, x_mean_sub);
  TensorView* sum_x_mean_sub_sq =
      sum(x_mean_sub_sq, {reduction_axis}, /*keepdim=*/false);
  TensorView* var_x = div(sum_x_mean_sub_sq, num_elem);
  TensorView* bcast_var = broadcast(var_x, {false, true});

  TensorView* x_norm = div(sub(x, bcast_mean), sqrt(bcast_var));
  fusion->addOutput(x_norm);

  // Load input from global to shared memory
  TensorView* x_cache_smem =
      x->cacheAfter(LoadStoreOpType::CpAsyncBulkTensorTile);
  x_cache_smem->setMemoryType(MemoryType::Shared);

  // Load input from shared memory to registers
  x_cache_smem->cacheAfter();

  // Store results in registers
  x_norm->cacheBefore();

  std::vector<TensorView*> reduction_tvs =
      scheduler_utils::getReductionTvs(fusion.get());

  TensorView* reference_tv = x_norm;

  // boxDim array must be non-zero and less than or equal to 256
  constexpr int64_t width = 32;
  constexpr int64_t vectorize = 4;
  int64_t elem_per_compute_thread = tensor_inner_dim / width / vectorize;

  // Since multi-dim CpAsyncBulk has a size limit of 256 per dimension,
  // we require multiple TMA operations to load the entire example in shared
  // memory for pointwise kernel.
  //
  // Define TMA Box, 1D
  x_cache_smem->split(-1, 256);

  // Schedule reference_tv
  //   logical domain: [I1, I2]
  //         split: [I1, I2/V, V]
  reference_tv->split(-1, vectorize);
  //         split: [I1, EPCT, I2/V/EPCT, V]
  reference_tv->split(-2, elem_per_compute_thread, /*inner_split=*/false);
  //         split: [I1, EPCT, I2/V/EPCT/U, U, V]
  reference_tv->split(-2, 1);
  //         reorder: [I1, I2/V/EPCT/U, EPCT, U, V]
  reference_tv->reorder({{-4, -3}, {-3, -4}});

  TransformPropagator propagator(reference_tv);
  std::vector<TensorView*> all_tvs_except_cache =
      ir_utils::allTvsExcept(fusion.get(), {x_cache_smem});
  SetSelector selector(
      {all_tvs_except_cache.begin(), all_tvs_except_cache.end()});
  MaxLogicalDomainInfoSpanningTree(reference_tv, &selector)
      .traverse(&propagator);

  std::vector<TensorView*> rfactor_tvs;
  rfactor_tvs.reserve(reduction_tvs.size());
  std::transform(
      reduction_tvs.begin(),
      reduction_tvs.end(),
      std::back_inserter(rfactor_tvs),
      [](TensorView* tv) { return tv->rFactor({-3, -2, -1}); });

  // Define Parallelization Schema
  reference_tv->axis(0)->parallelize(ParallelType::BIDx);
  reference_tv->axis(1)->parallelize(ParallelType::TIDx);
  reference_tv->axis(-2)->parallelize(ParallelType::Unroll);
  scheduler_utils::parallelizeAllLike(reference_tv);

  // Vectorize Cache
  reference_tv->axis(-1)->parallelize(ParallelType::Vectorize);

  // InlineMost automatically handles vectorize and tma dimensions
  inlineMost();

  // Handle TMA Tensor
  // Apply circular buffer after computeAt
  x_cache_smem->axis(-1)->parallelize(ParallelType::Bulk);

  auto options = at::TensorOptions().dtype(dtype).device(at::kCUDA, 0);
  at::Tensor at_tv0 = at::randn({tensor_outer_dim, tensor_inner_dim}, options);
  at::Tensor at_tv1 = at::randn({tensor_outer_dim, tensor_inner_dim}, options);

  // Compile with KernelExecutor directly to avoid scheduling
  KernelExecutor ke;
  ke.compile(fusion.get(), {at_tv0});
  std::vector<at::Tensor> cg_outputs = ke.run({at_tv0});

  std::tuple<at::Tensor, at::Tensor> at_var_mean =
      at::var_mean(at_tv0, {-1}, correction, keepdim);
  at::Tensor at_var = std::get<0>(at_var_mean);
  at::Tensor at_mean = std::get<1>(at_var_mean);
  at::Tensor at_output = (at_tv0 - at_mean) / sqrt(at_var);

  testValidate(
      fusion.get(), cg_outputs, {at_tv0}, {at_output}, __LINE__, __FILE__);
}

TEST_F(PersistentBufferTest, TmaCircularBuffer) {
  NVFUSER_TEST_CUDA_ARCH_GUARD(9, 0);

  int64_t tensor_inner_dim = 1024;
  int64_t tensor_outer_dim = 8192;
  int64_t number_of_stages = 2;
  int64_t prefetch_distance= -1;
  CircularBufferType circular_buffer_type = Pipelined(true);

  constexpr at::ScalarType dtype = at::ScalarType::Float;
  constexpr int64_t correction = 0;
  constexpr int64_t reduction_axis = 1;
  constexpr bool keepdim = true;

  std::unique_ptr<Fusion> fusion = std::make_unique<Fusion>();
  FusionGuard fg(fusion.get());

  TensorView* x = makeContigTensor(2, aten_to_data_type(dtype));
  fusion->addInput(x);

  // Algorithm:
  // x_norm = (x - x_mean) / sqrt(x_var)
  Val* num_elem = x->getLoopDomain().at(reduction_axis)->extent();

  TensorView* sum_x = sum(x, {reduction_axis}, /*keepdim=*/false);
  TensorView* mean_x = div(sum_x, num_elem);
  TensorView* bcast_mean = broadcast(mean_x, {false, true});

  TensorView* x_mean_sub = sub(x, bcast_mean);
  TensorView* x_mean_sub_sq = mul(x_mean_sub, x_mean_sub);
  TensorView* sum_x_mean_sub_sq =
      sum(x_mean_sub_sq, {reduction_axis}, /*keepdim=*/false);
  TensorView* var_x = div(sum_x_mean_sub_sq, num_elem);
  TensorView* bcast_var = broadcast(var_x, {false, true});

  TensorView* x_norm = div(sub(x, bcast_mean), sqrt(bcast_var));
  fusion->addOutput(x_norm);

  // Load input from global to shared memory
  TensorView* x_cache_smem =
      x->cacheAfter(LoadStoreOpType::CpAsyncBulkTensorTile);
  x_cache_smem->setMemoryType(MemoryType::Shared);

  // Load input from shared memory to registers
  x_cache_smem->cacheAfter();

  // Store results in registers
  x_norm->cacheBefore();

  std::vector<TensorView*> reduction_tvs =
      scheduler_utils::getReductionTvs(fusion.get());

  TensorView* reference_tv = x_norm;

  // boxDim array must be non-zero and less than or equal to 256
  constexpr int64_t width = 32;
  constexpr int64_t vectorize = 4;
  int64_t elem_per_compute_thread = tensor_inner_dim / width / vectorize;
  constexpr int64_t examples_per_cta = 4;

  // Since multi-dim CpAsyncBulk has a size limit of 256 per dimension,
  // we require multiple TMA operations to load the entire example in shared
  // memory for pointwise kernel.
  //
  // Define TMA Box
  // logical domain: [I1, I2]
  x_cache_smem->split(0, examples_per_cta);
  // split: [I0 / 4, 4, I2]
  x_cache_smem->split(-1, 256);
  // split: [I0/4, 4, I2/256, 256]

  // Schedule reference_tv
  //   logical domain: [I1, I2]
  //         split: [I1, I2/V (width / tdx), V]
  reference_tv->split(-1, vectorize);
  //         split: [I1, EPCT, I2/V/EPCT (tdx), V]
  reference_tv->split(-2, elem_per_compute_thread, /*inner_split=*/false);
  //         split: [I1, EPCT, I2/V/EPCT (tdx), U, V]
  reference_tv->split(-2, 1);
  //         reorder: [I1, I2/V/EPCT (tdx), EPCT, U, V]
  reference_tv->reorder({{-4, -3}, {-3, -4}});
  //         reorder: [I1/EPC, EPC, I2/V/EPCT (tdx), EPCT, U, V]
  reference_tv->split(0, examples_per_cta);

  TransformPropagator propagator(reference_tv);
  std::vector<TensorView*> all_tvs_except_cache =
      ir_utils::allTvsExcept(fusion.get(), {x_cache_smem});
  SetSelector selector(
      {all_tvs_except_cache.begin(), all_tvs_except_cache.end()});
  MaxLogicalDomainInfoSpanningTree(reference_tv, &selector)
      .traverse(&propagator);

  std::vector<TensorView*> rfactor_tvs;
  rfactor_tvs.reserve(reduction_tvs.size());
  std::transform(
      reduction_tvs.begin(),
      reduction_tvs.end(),
      std::back_inserter(rfactor_tvs),
      [](TensorView* tv) { return tv->rFactor({-3, -2, -1}); });

  // Define Parallelization Schema
  reference_tv->axis(0)->parallelize(ParallelType::BIDx);
  reference_tv->axis(2)->parallelize(ParallelType::TIDx);
  reference_tv->axis(-2)->parallelize(ParallelType::Unroll);
  scheduler_utils::parallelizeAllLike(reference_tv);

  // Vectorize Cache
  reference_tv->axis(-1)->parallelize(ParallelType::Vectorize);

  // InlineMost automatically handles vectorize and tma dimensions
  inlineMost();

  // Handle TMA Tensor
  // Apply circular buffer after computeAt
  x_cache_smem->axis(-1)->parallelize(ParallelType::Bulk);
  if (examples_per_cta > 1) {
    x_cache_smem->circularBuffer(
        number_of_stages, prefetch_distance, circular_buffer_type);
  }

  auto options = at::TensorOptions().dtype(dtype).device(at::kCUDA, 0);
  at::Tensor at_tv0 = at::randn({tensor_outer_dim, tensor_inner_dim}, options);
  at::Tensor at_tv1 = at::randn({tensor_outer_dim, tensor_inner_dim}, options);

  // Compile with KernelExecutor directly to avoid scheduling
  KernelExecutor ke;
  ke.compile(fusion.get(), {at_tv0});
  std::vector<at::Tensor> cg_outputs = ke.run({at_tv0});

  std::tuple<at::Tensor, at::Tensor> at_var_mean =
      at::var_mean(at_tv0, {-1}, correction, keepdim);
  at::Tensor at_var = std::get<0>(at_var_mean);
  at::Tensor at_mean = std::get<1>(at_var_mean);
  at::Tensor at_output = (at_tv0 - at_mean) / sqrt(at_var);

  testValidate(
      fusion.get(), cg_outputs, {at_tv0}, {at_output}, __LINE__, __FILE__);
}

TEST_F(PersistentBufferTest, TmaMagicScheduler) {
  DataType input_dtype = DataType::Half;
  const std::vector<int64_t> input_shape = {16384, 16384};
  auto fusion = std::make_unique<Fusion>();
  FusionGuard fg(fusion.get());
  auto tv0 = makeContigTensor(input_shape.size(), input_dtype);
  fusion->addInput(tv0);
  auto tv1 = castOp(DataType::Float, tv0);
  auto tv2 = sum(tv1, {1});
  auto tv3 = broadcast(tv2, std::vector<bool>{false, true});
  auto tv4 = add(tv1, tv3);
  auto tv5 = castOp(DataType::Half, tv4);
  fusion->addOutput(tv5);

  // Schedule through magic scheduler and test the use of smem persistent buffer
  auto options = at::TensorOptions()
                     .dtype(data_type_to_aten(input_dtype))
                     .device(at::kCUDA, 0);
  auto t0 = at::randn(input_shape, options);
  std::vector<c10::IValue> aten_inputs = {t0};
  auto fusion_copy = *fusion;

  FusionExecutorCache executor_cache(std::move(fusion));
  auto cg_outputs = executor_cache.runFusionWithInputs(aten_inputs);

  testValidate(&fusion_copy, cg_outputs, aten_inputs, __LINE__, __FILE__);
  // SchedulerRuntimeInfo runtime_info(fusion.get(), aten_inputs);
  // ASSERT_TRUE(Schedule::canSchedule(
  //     SchedulerType::InnerPersistent, fusion.get(), runtime_info));
  // auto scheduler =
  //     SchedulerEntry::makeSchedulerInstance(SchedulerType::InnerPersistent);
  // auto heuristic_params =
  //     scheduler->computeHeuristics(fusion.get(), runtime_info);
  // scheduler->schedule(fusion.get(), heuristic_params.get());

  // // Run the fusion and validate the results
  // KernelExecutor ke;
  // ke.compile(fusion.get(), aten_inputs);
  // auto cg_outputs =
  //     ke.run(aten_inputs, heuristic_params->as<ReductionParams>()->lparams);

  // testValidate(&fusion_copy, cg_outputs, {t0}, __LINE__, __FILE__);
=======
TEST_F(PersistentBufferTest, InnerPersistentNotEnoughSharedMemory) {
  auto fusion_ptr = std::make_unique<Fusion>();
  auto& fusion = *fusion_ptr;
  FusionGuard fg(fusion_ptr.get());

  auto tv0 = makeContigTensor(2, DataType::Half);
  fusion.addInput(tv0);
  auto tv1 = makeContigTensor(1, DataType::Half);
  fusion.addInput(tv1);
  auto tv2 = makeContigTensor(1, DataType::Half);
  fusion.addInput(tv2);

  auto tv3 = castOp(DataType::Float, tv0);
  auto tvs = Welford(tv3, {1});
  auto tv6 = tvs.avg;
  auto tv7 = tvs.var_sum;
  auto tv9 = broadcast(tv6, {false, true});
  TensorView* tv10 = nullptr;
  auto tv21 = castOp(DataType::Float, tv0);
  tv10 = sub(tv21, tv9);
  auto tv11 = broadcast(tv7, {false, true});
  auto tv13 = add(tv11, IrBuilder::create<Val>(0.001));
  auto tv14 = rsqrt(tv13);
  auto tv15 = mul(tv10, tv14);
  auto tv4 = castOp(DataType::Float, tv1);
  auto tv16 = broadcast(tv4, {true, false});
  auto tv17 = mul(tv15, tv16);
  auto tv5 = castOp(DataType::Float, tv2);
  auto tv18 = broadcast(tv5, {true, false});
  auto tv19 = add(tv17, tv18);
  auto tv20 = castOp(DataType::Half, tv19);

  fusion.addOutput(tv20);
  fusion.addOutput(tv9);
  fusion.addOutput(tv14);

  std::vector<int64_t> input_shape{2048, 80 * 1024};

  auto options = at::TensorOptions().dtype(at::kHalf).device(at::kCUDA, 0);
  auto t0 = at::randn(input_shape, options);
  auto t1 = at::randn({input_shape[1]}, options);
  auto t2 = at::randn({input_shape[1]}, options);
  std::vector<c10::IValue> inputs({t0, t1, t2});

  // The logic size of the persistent buffer in this fusion is 80 * 1024 * 2
  // bytes. Inner persistent scheduler allows 32 * 1024 * 4 bytes for register
  // persistent, so it should use shared memory persistent buffer if there are
  // enough shared memory. Otherwise, it will be segmented.
  SchedulerRuntimeInfo runtime_info(&fusion, inputs);
  auto persistent_buffer_info = scheduler_utils::persistentBuffers(&fusion);
  auto persistent_buffer_size =
      persistentBufferSize(&fusion, runtime_info, persistent_buffer_info);
  int64_t logic_buffer_size = 80 * 1024 * dataTypeSize(DataType::Half);
  EXPECT_EQ(
      persistent_buffer_size.projected_persistent_buffer_size,
      logic_buffer_size);

  // If total shared memory on device is less than logic buffer size, should
  // segment. Otherwise, further calculate available shared memory size by
  // removing overhead due to reduction broadcast workspace and non-divisible
  // split.
  bool is_segmented = false;
  const auto dev_prop = at::cuda::getCurrentDeviceProperties();
  if ((int64_t)dev_prop->sharedMemPerMultiprocessor < logic_buffer_size) {
    is_segmented = true;
  } else {
    int64_t available_buffer_size = normalization_scheduler_utils::
        getMaxRegOrSharedMemorySizeForPersistentBuffer(
            &fusion,
            runtime_info,
            scheduler_utils::getReductionTvs(&fusion),
            persistent_buffer_info,
            /*can_use_smem_persistent*/ true,
            /*project_to_inputs*/ true);
    is_segmented = logic_buffer_size >= available_buffer_size;
  }

  FusionExecutorCache executor_cache(std::move(fusion_ptr));
  auto outputs = executor_cache.runFusionWithInputs(inputs);

  // check segmentation, if not segmented, further check shared memory
  // persistence
  auto runtime = executor_cache.getMostRecentKernelRuntime();
  ASSERT_EQ(is_segmented, runtime->isSegmented());
  if (!is_segmented) {
    auto& params = runtime->schedulerHeuristics()->heuristicsList().at(0);
    ASSERT_TRUE(params->isA<ReductionParams>());
    ASSERT_TRUE(
        params->as<ReductionParams>()->smem_persistent_buffers.size() > 0);
  }
  testValidate(&fusion, outputs, inputs, __LINE__, __FILE__);
>>>>>>> 30eb33e5
}
} // namespace nvfuser<|MERGE_RESOLUTION|>--- conflicted
+++ resolved
@@ -1365,7 +1365,6 @@
       std::vector<TensorView*>{tv7});
 }
 
-<<<<<<< HEAD
 TEST_F(PersistentBufferTest, TMA) {
   NVFUSER_TEST_CUDA_ARCH_GUARD(9, 0);
 
@@ -1672,7 +1671,6 @@
   //     ke.run(aten_inputs, heuristic_params->as<ReductionParams>()->lparams);
 
   // testValidate(&fusion_copy, cg_outputs, {t0}, __LINE__, __FILE__);
-=======
 TEST_F(PersistentBufferTest, InnerPersistentNotEnoughSharedMemory) {
   auto fusion_ptr = std::make_unique<Fusion>();
   auto& fusion = *fusion_ptr;
@@ -1764,6 +1762,5 @@
         params->as<ReductionParams>()->smem_persistent_buffers.size() > 0);
   }
   testValidate(&fusion, outputs, inputs, __LINE__, __FILE__);
->>>>>>> 30eb33e5
 }
 } // namespace nvfuser