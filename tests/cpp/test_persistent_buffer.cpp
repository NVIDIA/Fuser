--- conflicted
+++ resolved
@@ -1557,7 +1557,6 @@
       return sanitizeTestName(ss.str());
     });
 
-<<<<<<< HEAD
 // If the persistent buffer is the output of an upcast op, project
 // it back to the input to save register usage. This is similar to
 // project to inputs, not abosutely necessary but we always do it to
@@ -1614,7 +1613,7 @@
   }
   testValidate(&fusion_copy, cg_outputs, {aten_input}, __LINE__, __FILE__, "");
 }
-=======
+
 TEST_F(NVFuserTest, FalsePersistentBuffer) {
   auto fusion_ptr = std::make_unique<Fusion>();
   auto& fusion = *fusion_ptr;
@@ -1645,6 +1644,4 @@
       scheduler_utils::persistentBuffers(&fusion);
   EXPECT_TRUE(info.persistent_buffers.empty());
 }
-
->>>>>>> f3958c7e
 } // namespace nvfuser