// clang-format off
/*
 * SPDX-FileCopyrightText: Copyright (c) 2025-present NVIDIA CORPORATION & AFFILIATES.
 * All rights reserved.
 * SPDX-License-Identifier: BSD-3-Clause
 */
// clang-format on
#include <csrc/exceptions.h>
#include <fusion.h>
#include <gmock/gmock-matchers.h>
#include <gtest/gtest.h>
#include <ops/all_ops.h>
#include <preseg_passes/mark_aliases_prepare.h>
#include <preseg_passes/optimization_pass.h>
#include <runtime/executor.h>
#include <runtime/fusion_executor_cache.h>
#include <scheduler/tools/cub_utils.h>
#include <tests/cpp/utils.h>
#include <tests/cpp/validator.h>

namespace nvfuser {

using ScanTest = NVFuserTest;

// Basic functionality test for scan with Add operation (cumsum)
TEST_F(ScanTest, BasicScanAdd) {
  auto fusion_ptr = std::make_unique<Fusion>();
  FusionGuard fg(fusion_ptr.get());
  Fusion& fusion = *fusion_ptr;

  auto tv0 = makeConcreteTensor({4, 8});
  fusion.addInput(tv0);
  auto tv_result = scan(tv0, /*dim=*/1, BinaryOpType::Add);
  fusion.addOutput(tv_result);

  auto options = at::TensorOptions().dtype(at::kFloat).device(at::kCUDA, 0);
  at::Tensor input = at::randn({4, 8}, options);

  FusionExecutorCache executor_cache(std::move(fusion_ptr));
  auto outputs = executor_cache.runFusionWithInputs({input});

  testValidate(executor_cache.fusion(), outputs, {input}, __LINE__, __FILE__);
}

// Basic functionality test for scan with Max operation (cummax)
TEST_F(ScanTest, BasicScanMax) {
  auto fusion_ptr = std::make_unique<Fusion>();
  FusionGuard fg(fusion_ptr.get());
  Fusion& fusion = *fusion_ptr;

  auto tv0 = makeConcreteTensor({4, 8});
  fusion.addInput(tv0);
  auto tv_result = scan(tv0, /*dim=*/1, BinaryOpType::Max);
  fusion.addOutput(tv_result);

  auto options = at::TensorOptions().dtype(at::kFloat).device(at::kCUDA, 0);
  at::Tensor input = at::randn({4, 8}, options);

  FusionExecutorCache executor_cache(std::move(fusion_ptr));
  auto outputs = executor_cache.runFusionWithInputs({input});

  testValidate(executor_cache.fusion(), outputs, {input}, __LINE__, __FILE__);
}

// Basic functionality test for scan with Min operation (cummin)
TEST_F(ScanTest, BasicScanMin) {
  auto fusion_ptr = std::make_unique<Fusion>();
  FusionGuard fg(fusion_ptr.get());
  Fusion& fusion = *fusion_ptr;

  auto tv0 = makeConcreteTensor({4, 8});
  fusion.addInput(tv0);
  auto tv_result = scan(tv0, /*dim=*/1, BinaryOpType::Min);
  fusion.addOutput(tv_result);

  auto options = at::TensorOptions().dtype(at::kFloat).device(at::kCUDA, 0);
  at::Tensor input = at::randn({4, 8}, options);

  FusionExecutorCache executor_cache(std::move(fusion_ptr));
  auto outputs = executor_cache.runFusionWithInputs({input});

  testValidate(executor_cache.fusion(), outputs, {input}, __LINE__, __FILE__);
}

// Basic functionality test for scan with Mul operation (cumprod)
TEST_F(ScanTest, BasicScanMul) {
  auto fusion_ptr = std::make_unique<Fusion>();
  FusionGuard fg(fusion_ptr.get());
  Fusion& fusion = *fusion_ptr;

  auto tv0 = makeConcreteTensor({4, 8});
  fusion.addInput(tv0);
  auto tv_result = scan(tv0, /*dim=*/1, BinaryOpType::Mul);
  fusion.addOutput(tv_result);

  auto options = at::TensorOptions().dtype(at::kFloat).device(at::kCUDA, 0);
  at::Tensor input = at::randn({4, 8}, options);

  FusionExecutorCache executor_cache(std::move(fusion_ptr));
  auto outputs = executor_cache.runFusionWithInputs({input});

  testValidate(executor_cache.fusion(), outputs, {input}, __LINE__, __FILE__);
}

// Test different tensor shapes and scan dimensions
TEST_F(ScanTest, ScanDifferentDimensions) {
  auto fusion_ptr = std::make_unique<Fusion>();
  FusionGuard fg(fusion_ptr.get());
  Fusion& fusion = *fusion_ptr;

  auto tv0 = makeConcreteTensor({2, 4, 6});
  fusion.addInput(tv0);
  auto tv_result = scan(tv0, /*dim=*/0, BinaryOpType::Add);
  fusion.addOutput(tv_result);

  auto options = at::TensorOptions().dtype(at::kFloat).device(at::kCUDA, 0);
  at::Tensor input = at::randn({2, 4, 6}, options);

  FusionExecutorCache executor_cache(std::move(fusion_ptr));
  auto outputs = executor_cache.runFusionWithInputs({input});

  testValidate(executor_cache.fusion(), outputs, {input}, __LINE__, __FILE__);
}

// Test 1D tensor scan
TEST_F(ScanTest, Scan1D) {
  auto fusion_ptr = std::make_unique<Fusion>();
  FusionGuard fg(fusion_ptr.get());
  Fusion& fusion = *fusion_ptr;

  auto tv0 = makeConcreteTensor({10});
  fusion.addInput(tv0);
  auto tv_result = scan(tv0, /*dim=*/0, BinaryOpType::Add);
  fusion.addOutput(tv_result);

  auto options = at::TensorOptions().dtype(at::kFloat).device(at::kCUDA, 0);
  at::Tensor input = at::randn({10}, options);

  FusionExecutorCache executor_cache(std::move(fusion_ptr));
  auto outputs = executor_cache.runFusionWithInputs({input});

  testValidate(executor_cache.fusion(), outputs, {input}, __LINE__, __FILE__);
}

// NOTE: Complex arithmetic + scan fusion is limited by ExprEval scheduler's
// single expression constraint. For complex fusions with ScanOp, nvFuser would
// need fusion segmentation or different scheduler approaches.

// Test simple ScanOp with just one additional operation
TEST_F(ScanTest, ScanWithSimpleArithmetic) {
  auto fusion_ptr = std::make_unique<Fusion>();
  FusionGuard fg(fusion_ptr.get());
  Fusion& fusion = *fusion_ptr;

  auto tv0 = makeConcreteTensor({4, 8});
  fusion.addInput(tv0);

  // Single arithmetic operation before scan
  auto tv1 = add(tv0, IrBuilder::create<Val>(1.0));

  // Scan operation
  auto tv2 = scan(tv1, /*dim=*/1, BinaryOpType::Add);

  fusion.addOutput(tv2);

  auto options = at::TensorOptions().dtype(at::kFloat).device(at::kCUDA, 0);
  at::Tensor input = at::randn({4, 8}, options);

  FusionExecutorCache executor_cache(std::move(fusion_ptr));
  auto outputs = executor_cache.runFusionWithInputs({input});

  testValidate(executor_cache.fusion(), outputs, {input}, __LINE__, __FILE__);
}

// Test ScanOp with multiple arithmetic operations - investigating complex
// fusion behavior
TEST_F(ScanTest, ScanWithArithmeticOps) {
  auto fusion_ptr = std::make_unique<Fusion>();
  FusionGuard fg(fusion_ptr.get());
  Fusion& fusion = *fusion_ptr;

  auto tv0 = makeConcreteTensor({4, 8});
  fusion.addInput(tv0);

  // Multiple arithmetic operations
  auto tv1 = add(tv0, IrBuilder::create<Val>(1.0));
  auto tv2 = mul(tv1, IrBuilder::create<Val>(2.0));
  auto tv3 = sub(tv2, IrBuilder::create<Val>(0.5));

  // Scan operation
  auto tv4 = scan(tv3, /*dim=*/1, BinaryOpType::Add);

  // Additional operation after scan
  auto tv5 = div(tv4, IrBuilder::create<Val>(3.0));

  fusion.addOutput(tv5);

  auto options = at::TensorOptions().dtype(at::kFloat).device(at::kCUDA, 0);
  at::Tensor input = at::randn({4, 8}, options);

  FusionExecutorCache executor_cache(std::move(fusion_ptr));
  auto outputs = executor_cache.runFusionWithInputs({input});

  testValidate(executor_cache.fusion(), outputs, {input}, __LINE__, __FILE__);
}

//============================================================================
// KernelExecutor Tests - Testing Code Generation Path
//============================================================================

// Test class for KernelExecutor-based scan tests
class ScanCodeGenTest : public NVFuserTest,
                        public ::testing::WithParamInterface<DataType> {
 protected:
  void runBasicCodeGenTest(DataType data_type) {
    Fusion fusion;
    FusionGuard fg(&fusion);

    // Create input tensor [4, 8] with specified data type
    std::vector<int64_t> shape = {4, 8};
    auto tv0 = makeContigConcreteTensor(shape, data_type);
    fusion.addInput(tv0);

    auto tv1 = set(tv0);
    // Create scan operation along dimension 1
    auto tv_result = scan(tv1, /*dim=*/1, BinaryOpType::Add);
    auto tv_output = set(tv_result);
    fusion.addOutput(tv_output);

    // Parallelization strategy - all tensors get same parallelization
    for (auto tv : {tv1, tv_result, tv_output}) {
      tv->axis(0)->parallelize(ParallelType::BIDx);
      tv->axis(1)->parallelize(ParallelType::TIDx);
    }

    at::Tensor input =
        at::randint(
            -100,
            100,
            {4, 8},
            at::TensorOptions().dtype(at::kLong).device(at::kCUDA, 0))
            .to(data_type_to_aten(data_type));

    // Execute the fusion using KernelExecutor (tests code generation path)
    KernelExecutor ke;
    ke.compile(&fusion, {input});
    auto outputs = ke.run({input});

    // Validate against PyTorch reference
    testValidate(&fusion, outputs, {input}, __LINE__, __FILE__);
  }
};

TEST_P(ScanCodeGenTest, ParameterizedCodeGenExecution) {
  runBasicCodeGenTest(GetParam());
}

// Instantiate parameterized tests for different data types
INSTANTIATE_TEST_SUITE_P(
    ScanTest,
    ScanCodeGenTest,
    ::testing::Values(DataType::Float, DataType::Double, DataType::Int),
    [](const ::testing::TestParamInfo<DataType>& info) {
      auto data_type = info.param;
      if (data_type == DataType::Float)
        return std::string("Float");
      if (data_type == DataType::Double)
        return std::string("Double");
      if (data_type == DataType::Int)
        return std::string("Int");
      return std::string("Unknown");
    });

// Testing scan with KernelExecutor for Add operation
TEST_F(ScanTest, KernelExecutorScanAdd) {
  Fusion fusion;
  FusionGuard fg(&fusion);

  // Create input tensor [4, 8]
  std::vector<int64_t> shape = {4, 8};
  auto tv0 = makeContigConcreteTensor(shape);
  fusion.addInput(tv0);

  auto tv1 = set(tv0);
  // Create scan operation along dimension 1, Add operation
  auto tv_result = scan(tv1, /*dim=*/1, BinaryOpType::Add);
  auto tv_output = set(tv_result);
  fusion.addOutput(tv_output);

  // Parallelization strategy
  for (auto tv : {tv1, tv_result, tv_output}) {
    tv->axis(0)->parallelize(ParallelType::BIDx);
    tv->axis(1)->parallelize(ParallelType::TIDx);
  }

  auto options = at::TensorOptions().dtype(at::kFloat).device(at::kCUDA, 0);
  auto input = at::randn({4, 8}, options);

  KernelExecutor ke;
  ke.compile(&fusion, {input});
  auto outputs = ke.run({input});

  testValidate(&fusion, outputs, {input}, __LINE__, __FILE__);
}

// Testing scan with KernelExecutor for Max operation
TEST_F(ScanTest, KernelExecutorScanMax) {
  Fusion fusion;
  FusionGuard fg(&fusion);

  // Create input tensor [4, 8]
  std::vector<int64_t> shape = {4, 8};
  auto tv0 = makeContigConcreteTensor(shape);
  fusion.addInput(tv0);

  auto tv1 = set(tv0);
  // Create scan operation along dimension 1, Max operation
  auto tv_result = scan(tv1, /*dim=*/1, BinaryOpType::Max);
  auto tv_output = set(tv_result);
  fusion.addOutput(tv_output);

  // Parallelization strategy
  for (auto tv : {tv1, tv_result, tv_output}) {
    tv->axis(0)->parallelize(ParallelType::BIDx);
    tv->axis(1)->parallelize(ParallelType::TIDx);
  }

  auto options = at::TensorOptions().dtype(at::kFloat).device(at::kCUDA, 0);
  auto input = at::randn({4, 8}, options);

  KernelExecutor ke;
  ke.compile(&fusion, {input});
  auto outputs = ke.run({input});

  testValidate(&fusion, outputs, {input}, __LINE__, __FILE__);
}

// Testing scan with KernelExecutor for Min operation
TEST_F(ScanTest, KernelExecutorScanMin) {
  Fusion fusion;
  FusionGuard fg(&fusion);

  // Create input tensor [4, 8]
  std::vector<int64_t> shape = {4, 8};
  auto tv0 = makeContigConcreteTensor(shape);
  fusion.addInput(tv0);

  auto tv1 = set(tv0);
  // Create scan operation along dimension 1, Min operation
  auto tv_result = scan(tv1, /*dim=*/1, BinaryOpType::Min);
  auto tv_output = set(tv_result);
  fusion.addOutput(tv_output);

  // Parallelization strategy
  for (auto tv : {tv1, tv_result, tv_output}) {
    tv->axis(0)->parallelize(ParallelType::BIDx);
    tv->axis(1)->parallelize(ParallelType::TIDx);
  }

  auto options = at::TensorOptions().dtype(at::kFloat).device(at::kCUDA, 0);
  auto input = at::randn({4, 8}, options);

  KernelExecutor ke;
  ke.compile(&fusion, {input});
  auto outputs = ke.run({input});

  testValidate(&fusion, outputs, {input}, __LINE__, __FILE__);
}

// Testing scan with KernelExecutor for Mul operation
TEST_F(ScanTest, KernelExecutorScanMul) {
  Fusion fusion;
  FusionGuard fg(&fusion);

  // Create input tensor [4, 8]
  std::vector<int64_t> shape = {4, 8};
  auto tv0 = makeContigConcreteTensor(shape);
  fusion.addInput(tv0);

  auto tv1 = set(tv0);
  // Create scan operation along dimension 1, Mul operation
  auto tv_result = scan(tv1, /*dim=*/1, BinaryOpType::Mul);
  auto tv_output = set(tv_result);
  fusion.addOutput(tv_output);

  // Parallelization strategy
  for (auto tv : {tv1, tv_result, tv_output}) {
    tv->axis(0)->parallelize(ParallelType::BIDx);
    tv->axis(1)->parallelize(ParallelType::TIDx);
  }

  auto options = at::TensorOptions().dtype(at::kFloat).device(at::kCUDA, 0);
  auto input = at::randn({4, 8}, options);

  KernelExecutor ke;
  ke.compile(&fusion, {input});
  auto outputs = ke.run({input});

  testValidate(&fusion, outputs, {input}, __LINE__, __FILE__);
}

// Testing multiple scan operations with KernelExecutor
TEST_F(ScanTest, KernelExecutorMultipleScan) {
  Fusion fusion;
  FusionGuard fg(&fusion);

  // Create input tensor [2, 6]
  std::vector<int64_t> shape = {2, 6};
  auto tv0 = makeContigConcreteTensor(shape);
  fusion.addInput(tv0);

  auto tv1 = set(tv0);

  // First scan operation (Add)
  auto tv_scan1 = scan(tv1, /*dim=*/1, BinaryOpType::Add);

  // Add operation between scans
  auto tv_add = add(tv_scan1, IrBuilder::create<Val>(1.0));

  // Second scan operation (Max)
  auto tv_scan2 = scan(tv_add, /*dim=*/1, BinaryOpType::Max);

  auto tv_output = set(tv_scan2);
  fusion.addOutput(tv_output);

  // Parallelization strategy
  for (auto tv : {tv1, tv_scan1, tv_add, tv_scan2, tv_output}) {
    tv->axis(0)->parallelize(ParallelType::BIDx);
    tv->axis(1)->parallelize(ParallelType::TIDx);
  }

  auto options = at::TensorOptions().dtype(at::kFloat).device(at::kCUDA, 0);
  auto input = at::randn({2, 6}, options);

  KernelExecutor ke;
  ke.compile(&fusion, {input});
  auto outputs = ke.run({input});

  testValidate(&fusion, outputs, {input}, __LINE__, __FILE__);
}

TEST_F(ScanTest, Predication) {
  auto fusion_ptr = std::make_unique<Fusion>();
  Fusion& fusion = *fusion_ptr.get();
  FusionGuard fg(&fusion);

  std::vector<int64_t> shape = {100};

  auto tv0 = makeContigConcreteTensor(shape);
  fusion.addInput(tv0);

  auto tv1 = set(tv0);
  auto tv2 = scan(tv1, -1, BinaryOpType::Add);
  auto tv3 = set(tv2);
  fusion.addOutput(tv3);

  // Non-divisible split. 128 threads will be launched. The last 28
  // threads need to be predicated out.
  for (auto tv : {tv1, tv2, tv3}) {
    tv->split(0, 32);
    tv->axis(0)->parallelize(ParallelType::TIDy);
    tv->axis(1)->parallelize(ParallelType::TIDx);
  }

  auto options = at::TensorOptions().dtype(at::kFloat).device(at::kCUDA, 0);
  auto t0 = at::randn(shape, options);

  KernelExecutor ke;
  ke.compile(&fusion, {t0});
  auto outputs = ke.run({t0});
  testValidate(&fusion, outputs, {t0}, __LINE__, __FILE__);
}

TEST_F(ScanTest, Grouping) {
  auto fusion_ptr = std::make_unique<Fusion>();
  Fusion& fusion = *fusion_ptr.get();
  FusionGuard fg(&fusion);

  std::vector<int64_t> shape = {10, 101};

  auto tv0 = makeContigConcreteTensor(shape);
  fusion.addInput(tv0);

  auto tv1 = set(tv0);
  auto tv2 = scan(tv1, -1, BinaryOpType::Add);
  auto tv3 = set(tv2);
  fusion.addOutput(tv3);

  const int64_t items_per_thread = 4;

  for (auto tv : {tv1, tv2, tv3}) {
    // [i0, i1]
    tv->split(-1, items_per_thread);
    // [i0, i1/S, S]

    tv->axis(0)->parallelize(ParallelType::BIDx);
    tv->axis(-2)->parallelize(ParallelType::TIDx);
    if (tv->definition()->isA<ScanOp>()) {
      tv->axis(-1)->parallelize(ParallelType::Group);
    }
  }

  auto options = at::TensorOptions().dtype(at::kFloat).device(at::kCUDA, 0);
  auto t0 = at::randn(shape, options);

  KernelExecutor ke;
  ke.compile(&fusion, {t0});
  auto outputs = ke.run({t0});
  testValidate(&fusion, outputs, {t0}, __LINE__, __FILE__);
}

// Grouping must be done with the innermost subregion of the scan ID
TEST_F(ScanTest, InvalidGrouping) {
  auto fusion_ptr = std::make_unique<Fusion>();
  Fusion& fusion = *fusion_ptr.get();
  FusionGuard fg(&fusion);

  std::vector<int64_t> shape = {10, 101};

  auto tv0 = makeContigConcreteTensor(shape);
  fusion.addInput(tv0);

  auto tv1 = set(tv0);
  auto tv2 = scan(tv1, -1, BinaryOpType::Add);
  auto tv3 = set(tv2);
  fusion.addOutput(tv3);

  const int64_t items_per_thread = 4;

  for (auto tv : {tv1, tv2, tv3}) {
    // [i0, i1]
    tv->split(-1, items_per_thread, true);
    // [i0, S, i1/S]

    tv->axis(0)->parallelize(ParallelType::BIDx);
    tv->axis(-1)->parallelize(ParallelType::TIDx);
    if (tv->definition()->isA<ScanOp>()) {
      tv->axis(-2)->parallelize(ParallelType::Group);
    }
  }

  // The use of the group type is invalid. GpuLower should issue an
  // exception.
  EXPECT_THAT(
      [&]() { GpuLower lower(&fusion); },
      testing::ThrowsMessage<nvfuser::nvfError>(
          testing::HasSubstr("Invalid ID to group")));
}

// Outer scan with grouping. Scheduling is not ideal at all but
// should work.
TEST_F(ScanTest, OuterScanWithGrouping) {
  auto fusion_ptr = std::make_unique<Fusion>();
  Fusion& fusion = *fusion_ptr.get();
  FusionGuard fg(&fusion);

  std::vector<int64_t> shape = {10, 20};

  auto tv0 = makeContigConcreteTensor(shape);
  fusion.addInput(tv0);

  auto tv1 = set(tv0);
  auto tv2 = scan(tv1, 0, BinaryOpType::Add);
  auto tv3 = set(tv2);
  fusion.addOutput(tv3);

  const int64_t items_per_thread = 4;

  for (auto tv : {tv1, tv2, tv3}) {
    // [i0, i1]
    tv->split(0, items_per_thread);
    // [i0/S, S, i1]

    // The scan dimension must be parallelized with TID, so map BID
    // to the inner dimension, which is not ideal but this is required
    // for now.
    tv->axis(0)->parallelize(ParallelType::TIDx);
    tv->axis(2)->parallelize(ParallelType::BIDx);
    if (tv->definition()->isA<ScanOp>()) {
      tv->axis(1)->parallelize(ParallelType::Group);
    }
  }

  auto options = at::TensorOptions().dtype(at::kFloat).device(at::kCUDA, 0);
  auto t0 = at::randn(shape, options);

  KernelExecutor ke;
  ke.compile(&fusion, {t0});
  auto outputs = ke.run({t0});
  testValidate(&fusion, outputs, {t0}, __LINE__, __FILE__);
}

// Make sure the shared memory work buffer is reused correctly
TEST_F(ScanTest, BufferSync) {
  auto fusion_ptr = std::make_unique<Fusion>();
  Fusion& fusion = *fusion_ptr.get();
  FusionGuard fg(&fusion);

  std::vector<int64_t> shape = {4096};
  auto tv0 = makeContigConcreteTensor(shape, DataType::Float);
  fusion.addInput(tv0);

  auto tv1 = set(tv0);
  auto tv2 = scan(tv1, 0, BinaryOpType::Add);
  auto tv3 = scan(tv2, 0, BinaryOpType::Add);
  auto tv4 = scan(tv3, 0, BinaryOpType::Add);
  auto tv5 = set(tv4);
  fusion.addOutput(tv5);

  for (auto tv : fusion.allTvs()) {
    tv->split(0, 4);
    tv->axis(0)->parallelize(ParallelType::TIDx);
    if (tv->definition()->isA<ScanOp>()) {
      tv->axis(1)->parallelize(ParallelType::Group);
    }
  }

  auto options = at::TensorOptions().dtype(at::kFloat).device(at::kCUDA, 0);
  at::Tensor t0 = at::randint(0, shape[0], shape, options);

  KernelExecutor ke;
  ke.compile(&fusion, {t0});
  auto outputs = ke.run({t0});

  // Verify the output
  testValidate(&fusion, outputs, {t0}, __LINE__, __FILE__);
}

<<<<<<< HEAD
class ScanParameterizedWithBlock
    : public ScanTest,
      public ::testing::WithParamInterface<std::tuple<int, int, bool, bool>> {};

TEST_P(ScanParameterizedWithBlock, SharedMemoryRequirement) {
  DisableOptionsGuard disable_options_guard;
  // Avoid using magic zero to make the estimation simpler
  DisableOptionsGuard::getCurOptions().set(DisableOption::MagicZero);
  // Avoid insertion of segmenter_set
  preseg_passes::OptimizationPassGuard<preseg_passes::MarkAliasesPreparePass>
      optimization_guard(false);

  const auto [size, batch, has_duplicate, has_extra] = GetParam();

  // This combination is not considered as the number of threads
  // exceeds the limit
  if (ceilDiv(size, batch) > 1024) {
    return;
  }

  auto fusion_ptr = std::make_unique<Fusion>();
  Fusion& fusion = *fusion_ptr.get();
  FusionGuard fg(&fusion);

  DataType dtype = DataType::Int;
  DataType dtype_extra = DataType::Float;

  std::vector<int64_t> shape = {size};

  auto tv0 = makeContigConcreteTensor(shape, dtype);
  fusion.addInput(tv0);

  auto tv1 = set(tv0);
  auto tv2 = cumsum(tv1, 0);
  auto tv3 = set(tv2);
  fusion.addOutput(tv3);

  // Unlike ArgsortOp, scan passes a lambda to the CUB template
  // function, so each invocation seems to be treated as a unique
  // instantiation and doubles the memory usage. This should not be an
  // issue once shared memory reuse is implemented.
  // the same template instantiation
  if (has_duplicate) {
    auto tv4 = set(tv0);
    auto tv5 = cumsum(tv4, 0);
    auto tv6 = set(tv5);
    fusion.addOutput(tv6);
  }

  // Create a different instantiation
  if (has_extra) {
    auto tv7 = castOp(dtype_extra, tv0);
    auto tv8 = cumsum(tv7, 0);
    auto tv9 = set(tv8);
    fusion.addOutput(tv9);
  }

  for (auto tv : fusion.allTvs()) {
    if (batch > 1) {
      tv->split(-1, batch);
      if (tv->isDefinitionType<ScanOp>()) {
        tv->axis(-1)->parallelize(ParallelType::Group);
      }
    }
    tv->axis(0)->parallelize(ParallelType::TIDx);
  }

  auto options = at::TensorOptions().dtype(at::kLong).device(at::kCUDA, 0);
  at::Tensor t0 = at::randint(0, shape[0], shape, options);

  scheduler_tools::CubSharedMemoryBuffer smem_buffer;
  smem_buffer.registerScan(ceilDiv(size, batch), batch, dtype);
  if (has_duplicate) {
    smem_buffer.registerScan(ceilDiv(size, batch), batch, dtype);
  }
  if (has_extra) {
    smem_buffer.registerScan(ceilDiv(size, batch), batch, dtype_extra);
  }
  const int64_t expected_size = smem_buffer.getTotalSizeInBytes();

  const int64_t available_capacity =
      at::cuda::getCurrentDeviceProperties()->sharedMemPerBlock;
  const int64_t opt_in_available_capacity =
      at::cuda::getCurrentDeviceProperties()->sharedMemPerBlockOptin;

  KernelExecutor ke;
  if (expected_size <= available_capacity) {
    ke.compile(&fusion, {t0});
    auto outputs = ke.run({t0});
    testValidate(&fusion, outputs, {t0}, __LINE__, __FILE__);
    // Not sure why but when the block size is smaller than a warp,
    // the actual size is even smaller than the estimation.
    if (ceilDiv(size, batch) < 32) {
      EXPECT_LE(ke.getStaticSmemSize(), expected_size)
          << "Actual static shared memory size was not smaller than the "
             "expectation";
    } else {
      // The test would fail if the estimate is not 100% accurate. That
      // may be too strict and fragile as a test. After all, we would
      // just need a reasonably tight upper bound. Consider relaxing the
      // condition if necessary.
      EXPECT_EQ(expected_size, ke.getStaticSmemSize())
          << "Actual static shared memory size was different";
    }
  } else if (expected_size > opt_in_available_capacity) {
    // Compilation should fail
    EXPECT_THAT(
        [&]() { ke.compile(&fusion, {t0}); },
        testing::Throws<nvfuser::nvfError>());
  } else {
    // It doesn't seem consistent whether compilation or launch should
    // fail if the requirement of static shared memory exceeds the default
    // limit but within the opt-in larger limit. As we should move to
    // dynamic allocaitons anyway, don't assert for now.
  }
};

INSTANTIATE_TEST_SUITE_P(
    ,
    ScanParameterizedWithBlock,
    testing::Combine(
        testing::Values(128, 512, 1024, 2048, 4096),
        testing::Values(1, 2, 3, 8),
        testing::Bool(),
        testing::Bool()),
    [](const auto& info) {
      std::ostringstream os;
      os << std::get<0>(info.param) << "_" << std::get<1>(info.param) << "_"
         << std::get<2>(info.param) << "_" << std::get<3>(info.param);
      return os.str();
    });
=======
// In PyTorch, half and bfloat16 input is automatically upcast to
// float. While it deviates from the convention for arithmetic
// operations, including sum reductions, NvFuser scan follows the same
// scan convention and does not promote automatically. This test
// exercises the low precison codegen.
TEST_F(ScanTest, LowPrecision) {
  auto fusion_ptr = std::make_unique<Fusion>();
  FusionGuard fg(fusion_ptr.get());
  Fusion& fusion = *fusion_ptr;

  const std::vector<int64_t> shape{4, 1024};

  auto tv0 = makeConcreteTensor(shape, DataType::BFloat16);
  fusion.addInput(tv0);
  auto tv1 = set(tv0);
  auto tv2 = scan(tv1, /*dim=*/1, BinaryOpType::Add);
  auto tv3 = set(tv2);
  fusion.addOutput(tv3);

  for (auto tv : fusion.allTvs()) {
    tv->axis(0)->parallelize(ParallelType::BIDx);
    tv->axis(1)->parallelize(ParallelType::TIDx);
  }

  EXPECT_TRUE(std::ranges::all_of(fusion.allTvs(), [](TensorView* tv) {
    return tv->dtype() == DataType::BFloat16;
  })) << "Expected all tensors are BFloat16";

  auto options = at::TensorOptions().dtype(at::kBFloat16).device(at::kCUDA, 0);
  at::Tensor t0 = at::randn(shape, options);

  KernelExecutor ke;
  ke.compile(&fusion, {t0});
  auto outputs = ke.run({t0});

  testValidate(&fusion, outputs, {t0}, __LINE__, __FILE__);
}
>>>>>>> 03badb06

} // namespace nvfuser<|MERGE_RESOLUTION|>--- conflicted
+++ resolved
@@ -626,7 +626,44 @@
   testValidate(&fusion, outputs, {t0}, __LINE__, __FILE__);
 }
 
-<<<<<<< HEAD
+// In PyTorch, half and bfloat16 input is automatically upcast to
+// float. While it deviates from the convention for arithmetic
+// operations, including sum reductions, NvFuser scan follows the same
+// scan convention and does not promote automatically. This test
+// exercises the low precison codegen.
+TEST_F(ScanTest, LowPrecision) {
+  auto fusion_ptr = std::make_unique<Fusion>();
+  FusionGuard fg(fusion_ptr.get());
+  Fusion& fusion = *fusion_ptr;
+
+  const std::vector<int64_t> shape{4, 1024};
+
+  auto tv0 = makeConcreteTensor(shape, DataType::BFloat16);
+  fusion.addInput(tv0);
+  auto tv1 = set(tv0);
+  auto tv2 = scan(tv1, /*dim=*/1, BinaryOpType::Add);
+  auto tv3 = set(tv2);
+  fusion.addOutput(tv3);
+
+  for (auto tv : fusion.allTvs()) {
+    tv->axis(0)->parallelize(ParallelType::BIDx);
+    tv->axis(1)->parallelize(ParallelType::TIDx);
+  }
+
+  EXPECT_TRUE(std::ranges::all_of(fusion.allTvs(), [](TensorView* tv) {
+    return tv->dtype() == DataType::BFloat16;
+  })) << "Expected all tensors are BFloat16";
+
+  auto options = at::TensorOptions().dtype(at::kBFloat16).device(at::kCUDA, 0);
+  at::Tensor t0 = at::randn(shape, options);
+
+  KernelExecutor ke;
+  ke.compile(&fusion, {t0});
+  auto outputs = ke.run({t0});
+
+  testValidate(&fusion, outputs, {t0}, __LINE__, __FILE__);
+}
+
 class ScanParameterizedWithBlock
     : public ScanTest,
       public ::testing::WithParamInterface<std::tuple<int, int, bool, bool>> {};
@@ -758,44 +795,5 @@
          << std::get<2>(info.param) << "_" << std::get<3>(info.param);
       return os.str();
     });
-=======
-// In PyTorch, half and bfloat16 input is automatically upcast to
-// float. While it deviates from the convention for arithmetic
-// operations, including sum reductions, NvFuser scan follows the same
-// scan convention and does not promote automatically. This test
-// exercises the low precison codegen.
-TEST_F(ScanTest, LowPrecision) {
-  auto fusion_ptr = std::make_unique<Fusion>();
-  FusionGuard fg(fusion_ptr.get());
-  Fusion& fusion = *fusion_ptr;
-
-  const std::vector<int64_t> shape{4, 1024};
-
-  auto tv0 = makeConcreteTensor(shape, DataType::BFloat16);
-  fusion.addInput(tv0);
-  auto tv1 = set(tv0);
-  auto tv2 = scan(tv1, /*dim=*/1, BinaryOpType::Add);
-  auto tv3 = set(tv2);
-  fusion.addOutput(tv3);
-
-  for (auto tv : fusion.allTvs()) {
-    tv->axis(0)->parallelize(ParallelType::BIDx);
-    tv->axis(1)->parallelize(ParallelType::TIDx);
-  }
-
-  EXPECT_TRUE(std::ranges::all_of(fusion.allTvs(), [](TensorView* tv) {
-    return tv->dtype() == DataType::BFloat16;
-  })) << "Expected all tensors are BFloat16";
-
-  auto options = at::TensorOptions().dtype(at::kBFloat16).device(at::kCUDA, 0);
-  at::Tensor t0 = at::randn(shape, options);
-
-  KernelExecutor ke;
-  ke.compile(&fusion, {t0});
-  auto outputs = ke.run({t0});
-
-  testValidate(&fusion, outputs, {t0}, __LINE__, __FILE__);
-}
->>>>>>> 03badb06
 
 } // namespace nvfuser