// clang-format off
/*
 * SPDX-FileCopyrightText: Copyright (c) 2023-present NVIDIA CORPORATION & AFFILIATES.
 * All rights reserved.
 * SPDX-License-Identifier: BSD-3-Clause
 */
// clang-format on

#include <inlining.h>
#include <ops/all_ops.h>
#include <tests/cpp/utils.h>
#include <tests/cpp/validator.h>

namespace nvfuser {

class CircularBufferingTest : public NVFuserFixtureParamTest<int> {
 protected:
  int64_t number_of_stages = 1;

  void SetUp() override {
    number_of_stages = GetParam();
    NVFuserTest::SetUp();
  }
};

TEST_P(CircularBufferingTest, SingleDim1) {
  Fusion fusion;
  FusionGuard fg(&fusion);

  auto tv0 = makeContigTensor(1);
  fusion.addInput(tv0);

  auto tv1 = set(tv0);
  auto tv2 = add(tv1, IrBuilder::create<Val>(1.0));
  auto tv3 = set(tv2);
  fusion.addOutput(tv3);

  tv1->setMemoryType(MemoryType::Shared);

  // I0
  tv3->split(-1, 128);
  // I0/128, 128
  tv3->split(-1, 32);
  // I0/128, 4, 32
  TransformPropagatorWithCheck propagator(tv3);
  MaxLogicalDomainInfoSpanningTree(tv3).traverse(&propagator);

  // Outer for-loop is I0/128
  tv0->computeAt(tv3, 1);

  // Parallelize inner two dimensions
  tv3->axis(-2)->parallelize(ParallelType::BIDx);
  tv3->axis(-1)->parallelize(ParallelType::TIDx);
  scheduler_utils::parallelizeAllLike(tv3);

  tv1->circularBuffer(number_of_stages);

  auto options = at::TensorOptions().dtype(at::kFloat).device(at::kCUDA, 0);
  auto t0 = at::randn({1000}, options);

  FusionExecutor fe;
  fe.compileFusion(&fusion, {t0});
  auto cg_outputs = fe.runFusion({t0});

  auto ref = t0 + 1;

  testValidate(&fusion, cg_outputs, {t0}, {ref}, __LINE__, __FILE__);
}

TEST_P(CircularBufferingTest, SingleDim2) {
  Fusion fusion;
  FusionGuard fg(&fusion);

  auto tv0 = makeContigTensor(1);
  fusion.addInput(tv0);

  auto tv1 = set(tv0);
  auto tv2 = add(tv1, IrBuilder::create<Val>(1.0));
  auto tv3 = set(tv2);
  fusion.addOutput(tv3);

  // I0
  tv3->split(-1, 128);
  // I0/128, 128
  tv3->split(-1, 32);
  // I0/128, 4, 32
  TransformPropagatorWithCheck propagator(tv3);
  MaxLogicalDomainInfoSpanningTree(tv3).traverse(&propagator);

  // Outer for-loop is I0/128
  tv0->computeAt(tv3, -1);

  // Parallelize inner two dimensions
  tv3->axis(-2)->parallelize(ParallelType::BIDx);
  tv3->axis(-1)->parallelize(ParallelType::TIDx);
  scheduler_utils::parallelizeAllLike(tv3);

  tv1->circularBuffer(number_of_stages);

  auto options = at::TensorOptions().dtype(at::kFloat).device(at::kCUDA, 0);
  auto t0 = at::randn({1000}, options);

  FusionExecutor fe;
  fe.compileFusion(&fusion, {t0});
  auto cg_outputs = fe.runFusion({t0});

  auto ref = t0 + 1;

  testValidate(&fusion, cg_outputs, {t0}, {ref}, __LINE__, __FILE__);
}

TEST_P(CircularBufferingTest, SingleDim3) {
  Fusion fusion;
  FusionGuard fg(&fusion);

  auto tv0 = makeContigTensor(1);
  fusion.addInput(tv0);

  auto tv1 = add(tv0, IrBuilder::create<Val>(1.0));
  auto tv2 = set(tv1);
  auto tv3 = add(tv2, IrBuilder::create<Val>(1.0));
  fusion.addOutput(tv3);

  tv1->setMemoryType(MemoryType::Shared);

  // I0
  tv3->split(-1, 128);
  // I0/128, 128
  tv3->split(-1, 32);
  // I0/128, 4, 32
  TransformPropagatorWithCheck propagator(tv3);
  MaxLogicalDomainInfoSpanningTree(tv3).traverse(&propagator);

  tv0->computeAt(tv3, 1);

  // tv2 is invalid to circular-buffer as its producer, tv1, is
  // computed inside the circular-buffering loop.
  // NOLINTNEXTLINE(cppcoreguidelines-avoid-goto,hicpp-avoid-goto)
  ASSERT_ANY_THROW(tv2->circularBuffer(number_of_stages));

  // Moving tv2 inner makes tv1 large enough to circular-buffer tv2
  tv2->computeAt(tv3, 2);

  tv2->circularBuffer(number_of_stages);

  tv3->axis(-1)->parallelize(ParallelType::TIDx);
  scheduler_utils::parallelizeAllLike(tv3);

  auto options = at::TensorOptions().dtype(at::kFloat).device(at::kCUDA, 0);
  auto t0 = at::randn({1000}, options);

  FusionExecutor fe;
  fe.compileFusion(&fusion, {t0});
  auto cg_outputs = fe.runFusion({t0});

  auto ref = t0 + 2;

  testValidate(&fusion, cg_outputs, {t0}, {ref}, __LINE__, __FILE__);
}

// circular buffering smem to local and unswitch
TEST_P(CircularBufferingTest, SingleDimUnswitch1) {
  Fusion fusion;
  FusionGuard fg(&fusion);

  auto tv0 = makeContigTensor(1);
  fusion.addInput(tv0);

  auto tv1 = add(tv0, IrBuilder::create<Val>(1.0));
  auto tv2 = set(tv1);
  auto tv3 = add(tv2, IrBuilder::create<Val>(1.0));
  fusion.addOutput(tv3);

  tv1->setMemoryType(MemoryType::Shared);

  // I0
  tv3->split(-1, 128);
  // I0/128, 128
  tv3->split(-1, 32);
  // I0/128, 4, 32
  tv3->split(-1, 8);
  // I0/128, 4, 4, 8
  TransformPropagatorWithCheck propagator(tv3);
  MaxLogicalDomainInfoSpanningTree(tv3).traverse(&propagator);

  tv0->computeAt(tv3, 2);
  tv2->computeAt(tv3, -1);

  tv3->axis(-1)->parallelize(ParallelType::TIDx);
  tv3->axis(1)->parallelize(ParallelType::Unswitch);
  scheduler_utils::parallelizeAllLike(tv3);

  tv2->circularBuffer(number_of_stages);

  auto options = at::TensorOptions().dtype(at::kFloat).device(at::kCUDA, 0);
  auto t0 = at::randn({1000}, options);

  FusionExecutor fe;
  fe.compileFusion(&fusion, {t0});
  auto cg_outputs = fe.runFusion({t0});

  auto ref = t0 + 2;

  testValidate(&fusion, cg_outputs, {t0}, {ref}, __LINE__, __FILE__);
}

// circular buffering gmem to shared and unswitch
TEST_P(CircularBufferingTest, SingleDimUnswitch2) {
  Fusion fusion;
  FusionGuard fg(&fusion);

  auto tv0 = makeContigTensor(1);
  fusion.addInput(tv0);

  auto tv1 = set(tv0);
  auto tv2 = add(tv1, IrBuilder::create<Val>(1.0));
  fusion.addOutput(tv2);

  tv1->setMemoryType(MemoryType::Shared);

  // I0
  tv2->split(-1, 128);
  // I0/128, 128
  tv2->split(-1, 32);
  // I0/128, 4, 32
  tv2->split(-1, 8);
  // I0/128, 4, 4, 8
  TransformPropagatorWithCheck propagator(tv2);
  MaxLogicalDomainInfoSpanningTree(tv2).traverse(&propagator);

  tv0->computeAt(tv2, 2);
  tv1->computeAt(tv2, -1);

  tv2->axis(-1)->parallelize(ParallelType::TIDx);
  tv2->axis(1)->parallelize(ParallelType::Unswitch);
  scheduler_utils::parallelizeAllLike(tv2);

  tv1->circularBuffer(number_of_stages);

  auto options = at::TensorOptions().dtype(at::kFloat).device(at::kCUDA, 0);
  auto t0 = at::randn({1000}, options);

  FusionExecutor fe;
  fe.compileFusion(&fusion, {t0});
  auto cg_outputs = fe.runFusion({t0});

  auto ref = t0 + 1;

  testValidate(&fusion, cg_outputs, {t0}, {ref}, __LINE__, __FILE__);
}

// circular buffering smem to local and unroll
TEST_P(CircularBufferingTest, SingleDimUnroll) {
  Fusion fusion;
  FusionGuard fg(&fusion);

  auto tv0 = makeContigTensor(1);
  fusion.addInput(tv0);

  auto tv1 = add(tv0, IrBuilder::create<Val>(1.0));
  auto tv2 = set(tv1);
  auto tv3 = add(tv2, IrBuilder::create<Val>(1.0));
  fusion.addOutput(tv3);

  tv1->setMemoryType(MemoryType::Shared);

  tv3->split(-1, 128);
  tv3->split(-1, 16);
  tv3->split(-2, 4);
  tv3->split(-2, 2);
  TransformPropagatorWithCheck propagator(tv3);
  MaxLogicalDomainInfoSpanningTree(tv3).traverse(&propagator);

  tv0->computeAt(tv3, 1);
  tv2->computeAt(tv3, -1);

  tv3->axis(2)->parallelize(ParallelType::Unroll);
  tv3->axis(4)->parallelize(ParallelType::TIDx);

  tv2->circularBuffer(number_of_stages);

  auto options = at::TensorOptions().dtype(at::kFloat).device(at::kCUDA, 0);
  auto t0 = at::randn({199}, options);

  FusionExecutor fe;
  fe.compileFusion(&fusion, {t0});
  auto cg_outputs = fe.runFusion({t0});

  auto ref = t0 + 2;

  testValidate(&fusion, cg_outputs, {t0}, {ref}, __LINE__, __FILE__);
}

// circular buffering and vectorize
TEST_P(CircularBufferingTest, SingleDimVectorize) {
  Fusion fusion;
  FusionGuard fg(&fusion);

  auto tv0 = makeContigTensor(1);
  fusion.addInput(tv0);

  auto tv1 = set(tv0);
  auto tv2 = add(tv1, IrBuilder::create<Val>(1.0));
  fusion.addOutput(tv2);

  tv2->split(-1, 128);
  tv2->split(-1, 4);
  TransformPropagatorWithCheck propagator(tv2);
  MaxLogicalDomainInfoSpanningTree(tv2).traverse(&propagator);

  tv1->computeAt(tv2, 2);

  tv2->axis(-2)->parallelize(ParallelType::TIDx);

  tv1->axis(-1)->parallelize(ParallelType::Vectorize);

  tv1->circularBuffer(number_of_stages);

  auto options = at::TensorOptions().dtype(at::kFloat).device(at::kCUDA, 0);
  auto t0 = at::randn({200}, options);

  FusionExecutor fe;
  fe.compileFusion(&fusion, {t0});
  auto cg_outputs = fe.runFusion({t0});

  auto ref = t0 + 1;

  testValidate(&fusion, cg_outputs, {t0}, {ref}, __LINE__, __FILE__);
}

// Multiple tensors to circular-buffer
TEST_P(CircularBufferingTest, MultipleTensors) {
  Fusion fusion;
  FusionGuard fg(&fusion);

  auto tv0 = makeContigTensor(1);
  fusion.addInput(tv0);
  auto tv1 = makeContigTensor(1);
  fusion.addInput(tv1);

  auto tv2 = set(tv0);
  auto tv3 = set(tv1);
  auto tv4 = add(tv2, tv3);
  fusion.addOutput(tv4);

  tv4->split(0, 32);
  tv4->split(0, 4);
  TransformPropagatorWithCheck propagator(tv4);
  MaxLogicalDomainInfoSpanningTree(tv4).traverse(&propagator);

  tv0->computeAt(tv4, 1);
  tv1->computeAt(tv4, 1);

  tv4->axis(-1)->parallelize(ParallelType::TIDx);
  scheduler_utils::parallelizeAllLike(tv4);

  tv2->circularBuffer(number_of_stages);
  tv3->circularBuffer(number_of_stages);

  auto options = at::TensorOptions().dtype(at::kFloat).device(at::kCUDA, 0);
  auto t0 = at::randn({100}, options);
  auto t1 = at::randn({100}, options);

  FusionExecutor fe;
  fe.compileFusion(&fusion, {t0, t1});
  auto cg_outputs = fe.runFusion({t0, t1});

  auto ref = t0 + t1;

  testValidate(&fusion, cg_outputs, {t0, t1}, {ref}, __LINE__, __FILE__);
}

// Nested circular buffering from gmem to smem and smem to register
TEST_P(CircularBufferingTest, NestedTensors) {
  Fusion fusion;
  FusionGuard fg(&fusion);

  auto tv0 = makeContigTensor(1);
  fusion.addInput(tv0);
  auto tv1 = add(tv0, IrBuilder::create<Val>(1.0));
  auto out = tv1;
  fusion.addOutput(out);

  auto tv2 = tv0->cacheAfter();
  auto tv3 = tv2->cacheAfter();

  out->split(0, 32);
  out->split(0, 4);
  TransformPropagatorWithCheck propagator(out);
  MaxLogicalDomainInfoSpanningTree(out).traverse(&propagator);

  tv2->setMemoryType(MemoryType::Shared);

  tv2->computeAt(out, 1);
  tv3->computeAt(out, -1);

  out->axis(-1)->parallelize(ParallelType::TIDx);
  scheduler_utils::parallelizeAllLike(out);

  tv2->circularBuffer(number_of_stages);
  tv3->circularBuffer(number_of_stages);

  auto options = at::TensorOptions().dtype(at::kFloat).device(at::kCUDA, 0);
  auto t0 = at::randn({1001}, options);

  FusionExecutor fe;
  fe.compileFusion(&fusion, {t0});
  auto cg_outputs = fe.runFusion({t0});

  auto ref = t0 + 1;

  testValidate(&fusion, cg_outputs, {t0}, {ref}, __LINE__, __FILE__);
}

// FusionSmemBlockGemmCache + circular buffering at both smem and local
TEST_P(CircularBufferingTest, SmemBlockGemmCache) {
  Fusion fusion;
  FusionGuard fg(&fusion);

  // Algorithm
  TensorView* tv0 = makeSymbolicTensor(2); // (M, K)
  TensorView* tv1 = makeSymbolicTensor(2); // (K, N)
  TensorView* tv2 = broadcast(tv0, {false, false, true}); // (M, K, B)
  TensorView* tv3 = broadcast(tv1, {true, false, false}); // (B, K, N)
  TensorView* tv4 = mul(tv2, tv3); // M, K, N
  TensorView* tv5 = sum(tv4, {1}); // M, R, N
  fusion.addInput(tv0);
  fusion.addInput(tv1);
  fusion.addOutput(tv5);

  TensorView* tv6 = tv5->cacheBefore();

  // For smem circular buffering
  auto tv0_cache_local = tv0->cacheAfter();
  auto tv1_cache_local = tv1->cacheAfter();

  // For register circular buffering
  auto tv0_cache_smem = tv0->cacheAfter();
  auto tv1_cache_smem = tv1->cacheAfter();

  const int BSX = 32;
  const int TSX = 8;

  // [M, K, N]
  tv6->split(-1, BSX);
  tv6->split(-1, TSX);
  tv6->split(1, BSX);
  tv6->split(0, BSX);
  tv6->split(1, TSX);
  // [M/BSX, BSX/TSX, TSX, K/BSX, BSX, N/BSX, BSX/TSX, TSX]
  tv6->reorder(
      {{4, 7}, {7, 6}, {6, 5}, {2, 4}, {1, 3}, {3, 2}, {5, 1}, {0, 0}});
  // [M/BSX, N/BSX, K/BSX, BSX/TSX, BSX/TSX, TSX, TSX, BSX]

  auto tv6_rf = tv6->rFactor({-1});

  TransformPropagatorWithCheck propagator(tv6_rf);
  MaxLogicalDomainInfoSpanningTree(tv6_rf).traverse(&propagator);

  tv0->computeAt(tv6, 3);
  tv1->computeAt(tv6, 3);

  tv6_rf->computeAt(tv6, -1);
  tv0_cache_local->computeAt(tv6_rf, -1);
  tv1_cache_local->computeAt(tv6_rf, -1);

  tv0_cache_smem->setMemoryType(MemoryType::Shared);
  tv1_cache_smem->setMemoryType(MemoryType::Shared);

  tv5->axis(0)->parallelize(ParallelType::BIDx);
  tv5->axis(1)->parallelize(ParallelType::BIDy);
  tv5->axis(-3)->parallelize(ParallelType::TIDy);
  tv5->axis(-1)->parallelize(ParallelType::TIDx);

  scheduler_utils::parallelizeAllLike(tv5);

  tv0_cache_local->circularBuffer(number_of_stages);
  tv1_cache_local->circularBuffer(number_of_stages);

  tv0_cache_smem->circularBuffer(number_of_stages);
  tv1_cache_smem->circularBuffer(number_of_stages);

  constexpr int M = 154, K = 45, N = 1524;

  auto options = at::TensorOptions().dtype(at::kFloat).device(at::kCUDA, 0);
  at::Tensor t0 = at::randn({M, K}, options);
  at::Tensor t1 = at::randn({K, N}, options);
  at::Tensor aten_output = at::matmul(t0.to(at::kDouble), t1.to(at::kDouble));

  std::vector<c10::IValue> aten_inputs = {t0, t1};

  FusionExecutor fe;
  fe.compileFusion(&fusion, aten_inputs);
  auto cg_outputs = fe.runFusion(aten_inputs);

  testValidate(
      &fusion, cg_outputs, aten_inputs, {aten_output}, __LINE__, __FILE__);
  // The smem cache write in this test case is redundant predicated,
  //   and also circular buffered. Currently we are relying on WAR sync
  //   insertion to ensure ordering of circular buffered tensor access.
  // The check below makes sure that the sync is inserted so that the
  //   test isn't running on a race condition.
  NVF_CHECK(fe.kernel()->summary().war_hazard_syncs_count > 0);
}

// Vectorized reset test for circular buffered registers
TEST_P(CircularBufferingTest, Vector) {
  Fusion fusion;
  FusionGuard fg(&fusion);

  auto tv0 = makeContigTensor(1);
  fusion.addInput(tv0);

  auto tv1 = add(tv0, IrBuilder::create<Val>(1.0));
  auto tv2 = sum(tv1, {0});
  auto tv2c = tv2->cacheBefore();

  fusion.addOutput(tv2);

  auto tv1cw = tv1->cacheAfter();
  auto tv1cr = tv1cw->cacheAfter();

  tv1cw->split(-1, 32);
  tv1cr->split(-1, 32);
  tv1cr->split(-1, 4);
  tv1cr->axis(-1)->parallelize(ParallelType::Vectorize);

  tv1cw->computeAt(tv1cr, 1);
  tv0->computeAt(tv1cw, -1);
  tv2c->split(-1, 32);
  tv2c->split(-1, 4);
  tv1cr->computeAt(tv2c, 2);

  tv1cw->setMemoryType(MemoryType::Shared);
  tv1cr->circularBuffer(number_of_stages);

  auto options = at::TensorOptions().dtype(at::kFloat).device(at::kCUDA, 0);

  auto t0 = at::randn({200}, options);
  FusionExecutor fe;
  fe.compileFusion(&fusion, {t0});
  auto cg_outputs = fe.runFusion({t0});
  auto ref = (t0 + 1).sum({0});

  testValidate(&fusion, cg_outputs, {t0}, {ref}, __LINE__, __FILE__);
}

// Simple test of async copy primitive: circular buffered
//   circular buffer case 1, both block sync and async wait
//  are needed.
TEST_P(CircularBufferingTest, CpAsync1) {
  Fusion fusion;
  FusionGuard fg(&fusion);

  // Using vectorization so need to keep n multiple of 4.
  int m = 33, n = 48;

  TensorView* tv0 = makeContigConcreteTensor({m, n});
  TensorView* tv1 = makeContigConcreteTensor({m, n});

  fusion.addInput(tv0);
  fusion.addInput(tv1);

  TensorView* tv2 = add(tv0, tv1);

  fusion.addOutput(tv2);

  auto tv0_shared = tv0->cacheAfter(LoadStoreOpType::CpAsync);
  tv0_shared->setMemoryType(MemoryType::Shared);
  tv0->computeAt(tv2, 1);

  // Asynchronously load a tile in one schedule
  tv0_shared->split(1, 4);
  tv0_shared->axis(-1)->parallelize(ParallelType::Vectorize);
  tv0_shared->axis(-2)->parallelize(ParallelType::TIDx);

  // Consume the loaded tile in another schedule,
  //   triggering the need for a sync.
  tv2->split(1, 12);
  tv2->axis(-1)->parallelize(ParallelType::TIDx);

  // circular buffer the shared mem tensor.
  tv0_shared->circularBuffer(number_of_stages);

  auto options = at::TensorOptions().dtype(at::kFloat).device(at::kCUDA, 0);
  at::Tensor t0 = at::randn({m, n}, options);
  at::Tensor t1 = at::randn({m, n}, options);

  FusionExecutor fe;
  // requires ampere+ GPU
  if (!deviceMajorMinorCheck(8)) {
    ASSERT_ANY_THROW(fe.compileFusion(&fusion, {t0, t1}));
    GTEST_SKIP() << "skipping tests on pre-AMPERE GPUs";
  }
  fe.compileFusion(&fusion, {t0, t1});
  auto cg_outputs = fe.runFusion({t0, t1});

  auto ref = t0 + t1;

  testValidate(&fusion, cg_outputs, {t0, t1}, {ref}, __LINE__, __FILE__);
}

// Simple test of async copy primitive: circular buffered
//   circular buffer case 2, only async wait is needed
TEST_P(CircularBufferingTest, CpAsync2) {
  Fusion fusion;
  FusionGuard fg(&fusion);

  // Using vectorization so need to keep n multiple of 4.
  int m = 33, n = 48;

  TensorView* tv0 = makeConcreteTensor({m, n});
  TensorView* tv1 = makeConcreteTensor({m, n});

  fusion.addInput(tv0);
  fusion.addInput(tv1);

  TensorView* tv2 = add(tv0, tv1);

  fusion.addOutput(tv2);

  auto tv0_shared = tv0->cacheAfter(LoadStoreOpType::CpAsync);
  tv0_shared->setMemoryType(MemoryType::Shared);
  tv0->computeAt(tv2, 1);

  // Asynchronously load a tile in one schedule
  tv0_shared->split(1, 4);
  tv0_shared->axis(-2)->parallelize(ParallelType::TIDx);

  // Consume the loaded tile in another schedule,
  //   triggering the need for a sync.
  tv2->split(1, 4);
  tv2->axis(-2)->parallelize(ParallelType::TIDx);

  // circular buffer the shared mem tensor.
  tv0_shared->circularBuffer(number_of_stages);

  auto options = at::TensorOptions().dtype(at::kFloat).device(at::kCUDA, 0);
  at::Tensor t0 = at::randn({m, n}, options);
  at::Tensor t1 = at::randn({m, n}, options);

  FusionExecutor fe;
  // requires ampere+ GPU
  if (!deviceMajorMinorCheck(8)) {
    ASSERT_ANY_THROW(fe.compileFusion(&fusion, {t0, t1}));
    GTEST_SKIP() << "skipping tests on pre-AMPERE GPUs";
  }
  fe.compileFusion(&fusion, {t0, t1});
  auto cg_outputs = fe.runFusion({t0, t1});

  auto ref = t0 + t1;

  testValidate(&fusion, cg_outputs, {t0, t1}, {ref}, __LINE__, __FILE__);
}

// Simple test for circular buffer in shared mem,
//  where we should not insert redundant syncs when
//  they are not needed.
TEST_P(CircularBufferingTest, NoSync) {
  Fusion fusion;
  FusionGuard fg(&fusion);

  // Using vectorization so need to keep n multiple of 4.
  int m = 33, n = 48;

  TensorView* tv0 = makeConcreteTensor({m, n});
  TensorView* tv1 = makeConcreteTensor({m, n});

  fusion.addInput(tv0);
  fusion.addInput(tv1);

  TensorView* tv2 = add(tv0, tv1);

  fusion.addOutput(tv2);

  auto tv0_shared = tv0->cacheAfter();
  tv0_shared->setMemoryType(MemoryType::Shared);
  tv0->computeAt(tv2, 1);

  // Asynchronously load a tile in one schedule
  tv0_shared->split(1, 4);
  tv0_shared->axis(-2)->parallelize(ParallelType::TIDx);

  // Consume the loaded tile in another schedule,
  //   triggering the need for a sync.
  tv2->split(1, 4);
  tv2->axis(-2)->parallelize(ParallelType::TIDx);

  // circular buffer the shared mem tensor.
  tv0_shared->circularBuffer(number_of_stages);

  auto options = at::TensorOptions().dtype(at::kFloat).device(at::kCUDA, 0);
  at::Tensor t0 = at::randn({m, n}, options);
  at::Tensor t1 = at::randn({m, n}, options);

  GpuLower gpulw(&fusion);
  auto flattened_exprs =
      ir_utils::flattenScopedExprs(gpulw.run()->topLevelExprs());
  bool sync_inserted = std::any_of(
      flattened_exprs.begin(), flattened_exprs.end(), [](Expr* expr) {
        return expr->isA<kir::BlockSync>();
      });
  NVF_ERROR(!sync_inserted, "Un-expected block sync inserted");

  FusionExecutor fe;
  fe.compileFusion(&fusion, {t0, t1});
  auto cg_outputs = fe.runFusion({t0, t1});

  auto ref = t0 + t1;

  testValidate(&fusion, cg_outputs, {t0, t1}, {ref}, __LINE__, __FILE__);
}

// TODO Add runtime check to determine that we can run a full pipeline.
// TODO Increase maximum buffer range to 10
// Test circular buffer from 2 to 4 stages
INSTANTIATE_TEST_SUITE_P(NonTma, CircularBufferingTest, ::testing::Range(2, 4));

<<<<<<< HEAD
using TmaCircularBufferingParams = std::tuple<int, int, int>;

class TmaCircularBufferingTest
    : public NVFuserFixtureParamTest<TmaCircularBufferingParams> {
 protected:
  int64_t number_of_stages = 1;
  int64_t tensor_outer_dim = 1;
  int64_t tensor_inner_dim = 1;

  void SetUp() override {
    number_of_stages = std::get<0>(GetParam());
    tensor_outer_dim = std::get<1>(GetParam());
    tensor_inner_dim = std::get<2>(GetParam());

    // NOTE: Multiple of 16 required for inner dimension
    NVF_ERROR(tensor_inner_dim % 16 == 0);
    NVFuserTest::SetUp();
  }
};

TEST_P(TmaCircularBufferingTest, SingleDim) {
  NVFUSER_TEST_CUDA_ARCH_GUARD(9, 0);

  std::unique_ptr<Fusion> fusion = std::make_unique<Fusion>();
  FusionGuard fg(fusion.get());

  TensorView* tv0 = makeContigTensor(1);
  fusion->addInput(tv0);

  TensorView* tv1 = exp(tv0);
  fusion->addOutput(tv1);

  TensorView* tv2 = tv0->cacheAfter(LoadStoreOpType::CpAsyncBulkTensorTile);
  tv2->setMemoryType(MemoryType::Shared);

  TensorView* reference = tv1;

  // [M] -> [M/bid, bid]
  constexpr size_t bulk_inner_dim = 32;
  reference->split(-1, bulk_inner_dim);

  // Propagate Transformations
  TransformPropagatorWithCheck propagator(reference);
  MaxRootDomainInfoSpanningTree(reference).traverse(&propagator);

  // Set computeAt before applying circular buffer
  tv0->computeAt(tv1, 1);

  // Circular Buffer with TMA loads
  tv2->axis(-1)->parallelize(ParallelType::Bulk);
  tv2->circularBuffer(number_of_stages);

  auto options = at::TensorOptions().dtype(at::kFloat).device(at::kCUDA, 0);
  at::Tensor t0 = at::randn({tensor_inner_dim}, options);
  at::Tensor t1 = at::exp(t0);

  FusionExecutor fe;
  fe.compileFusion(fusion.get(), {t0});

  std::vector<at::Tensor> cg_outputs = fe.runFusion({t0});
  testValidate(fusion.get(), cg_outputs, {t0}, {t1}, __LINE__, __FILE__);
}

TEST_P(TmaCircularBufferingTest, SingleDimUnroll) {
  NVFUSER_TEST_CUDA_ARCH_GUARD(9, 0);

  std::unique_ptr<Fusion> fusion = std::make_unique<Fusion>();
  FusionGuard fg(fusion.get());

  TensorView* tv0 = makeContigTensor(1);
  fusion->addInput(tv0);

  TensorView* tv1 = exp(tv0);
  fusion->addOutput(tv1);

  TensorView* tv2 = tv0->cacheAfter(LoadStoreOpType::CpAsyncBulkTensorTile);
  tv2->setMemoryType(MemoryType::Shared);

  TensorView* reference = tv1;

  constexpr size_t unroll_dim = 4;
  constexpr size_t bulk_inner_dim = 32;

  // [M] -> [M/bid, bid]
  reference->split(-1, bulk_inner_dim);
  // [M/bid, bid] -> [M/bid/unroll, unroll, bid]
  reference->split(0, unroll_dim);

  // Propagate Transformations
  TransformPropagatorWithCheck propagator(reference);
  MaxRootDomainInfoSpanningTree(reference).traverse(&propagator);

  tv0->computeAt(tv1, 1);

  tv1->axis(1)->parallelize(ParallelType::Unroll);

  // Double Buffer with TMA loads
  tv2->axis(-1)->parallelize(ParallelType::Bulk);
  tv2->circularBuffer(number_of_stages);

  auto options = at::TensorOptions().dtype(at::kFloat).device(at::kCUDA, 0);
  at::Tensor t0 = at::randn({tensor_inner_dim}, options);
  at::Tensor t1 = at::exp(t0);

  FusionExecutor fe;
  fe.compileFusion(fusion.get(), {t0});

  std::vector<at::Tensor> cg_outputs = fe.runFusion({t0});
  testValidate(fusion.get(), cg_outputs, {t0}, {t1}, __LINE__, __FILE__);
}

TEST_P(TmaCircularBufferingTest, SingleDimUnswitch) {
  NVFUSER_TEST_CUDA_ARCH_GUARD(9, 0);

  std::unique_ptr<Fusion> fusion = std::make_unique<Fusion>();
  FusionGuard fg(fusion.get());

  TensorView* tv0 = makeContigTensor(1);
  fusion->addInput(tv0);

  TensorView* tv1 = exp(tv0);
  fusion->addOutput(tv1);

  TensorView* tv2 = tv0->cacheAfter(LoadStoreOpType::CpAsyncBulkTensorTile);
  tv2->setMemoryType(MemoryType::Shared);

  TensorView* reference = tv1;

  constexpr size_t unroll_dim = 4;
  constexpr size_t bulk_inner_dim = 32;

  // [M] -> [M/bid, bid]
  reference->split(-1, bulk_inner_dim);
  // [M/bid, bid] -> [M/bid/unroll, unroll, bid]
  reference->split(0, unroll_dim);

  // Propagate Transformations
  TransformPropagatorWithCheck propagator(reference);
  MaxRootDomainInfoSpanningTree(reference).traverse(&propagator);

  tv0->computeAt(tv1, 1);

  tv1->axis(1)->parallelize(ParallelType::Unswitch);

  // Double Buffer with TMA loads
  tv2->axis(-1)->parallelize(ParallelType::Bulk);
  tv2->circularBuffer(number_of_stages);

  auto options = at::TensorOptions().dtype(at::kFloat).device(at::kCUDA, 0);
  at::Tensor t0 = at::randn({tensor_inner_dim}, options);
  at::Tensor t1 = at::exp(t0);

  FusionExecutor fe;
  fe.compileFusion(fusion.get(), {t0});

  std::vector<at::Tensor> cg_outputs = fe.runFusion({t0});
  testValidate(fusion.get(), cg_outputs, {t0}, {t1}, __LINE__, __FILE__);
}

TEST_P(TmaCircularBufferingTest, MultiDim) {
  NVFUSER_TEST_CUDA_ARCH_GUARD(9, 0);

  std::unique_ptr<Fusion> fusion = std::make_unique<Fusion>();
  FusionGuard fg(fusion.get());

  TensorView* tv0 = makeContigTensor(2);
  fusion->addInput(tv0);

  TensorView* tv1 = exp(tv0);
  fusion->addOutput(tv1);

  TensorView* tv2 = tv0->cacheAfter(LoadStoreOpType::CpAsyncBulkTensorTile);
  tv2->setMemoryType(MemoryType::Shared);

  TensorView* reference = tv1;
  constexpr int64_t tma_outer_dim = 4;
  constexpr int64_t tma_inner_dim = 32;
  // [M, N] -> [M, N/bid, bid]
  reference->split(-1, tma_inner_dim);
  // [M, N/bid, bid] -> [M/bod, bod, N/bid, bid]
  reference->split(0, tma_outer_dim);
  // [M/bod, bod, N/bid, bid] -> [M/bod, N/bid, bod, bid]
  reference->reorder({{-2, -3}});

  // Propagate TMA transform
  TransformPropagatorWithCheck propagator(reference);
  MaxRootDomainInfoSpanningTree(reference).traverse(&propagator);

  // Apply computeAt for TMA cache
  tv0->computeAt(tv1, 2);

  // Merge TMA tile and Parallelize
  // [M/bod, N/bid, bod, bid] -> [M/bod, N/bid, bod * bid]
  reference->merge(-2, -1);
  // [M/bod, N/bid, bod * bid] -> [M/bod, N/bid, (bod * bid) / 128, 128]
  reference->split(-1, 128);

  // Parallelize
  reference->axis(0)->parallelize(ParallelType::BIDx);
  reference->axis(-1)->parallelize(ParallelType::TIDx);

  // Circular Buffer with TMA loads
  tv2->axis(0)->parallelize(ParallelType::BIDx);
  tv2->axis(-1)->parallelize(ParallelType::Bulk);
  tv2->axis(-2)->parallelize(ParallelType::Bulk);
  tv2->circularBuffer(number_of_stages);

  auto options = at::TensorOptions().dtype(at::kFloat).device(at::kCUDA, 0);
  at::Tensor t0 = at::randn({tensor_outer_dim, tensor_inner_dim}, options);
  at::Tensor t1 = at::exp(t0);

  FusionExecutor fe;
  fe.compileFusion(fusion.get(), {t0});

  std::vector<at::Tensor> cg_outputs = fe.runFusion({t0});
  testValidate(fusion.get(), cg_outputs, {t0}, {t1}, __LINE__, __FILE__);
}

TEST_P(TmaCircularBufferingTest, Pointwise) {
  NVFUSER_TEST_CUDA_ARCH_GUARD(9, 0);
  std::unique_ptr<Fusion> fusion = std::make_unique<Fusion>();
  FusionGuard fg(fusion.get());

  TensorView* tv0 = makeContigTensor(2);
  TensorView* tv1 = makeContigTensor(2);
  fusion->addInput(tv0);
  fusion->addInput(tv1);

  TensorView* tv2 = add(tv0, tv1);
  fusion->addOutput(tv2);

  // Use TMA to load TV0 into shared memory
  TensorView* tv3 = tv0->cacheAfter(LoadStoreOpType::CpAsyncBulkTensorTile);
  tv3->setMemoryType(MemoryType::Shared);

  // Load TV0 into shared memory
  TensorView* tv4 = tv1->cacheAfter();
  tv4->setMemoryType(MemoryType::Shared);

  TensorView* reference = tv2;
  constexpr int64_t bulk_inner_dim = 32;
  // [M, N] -> [M, N/bid, bid]
  reference->split(-1, bulk_inner_dim);

  TransformPropagatorWithCheck propagator(reference);
  MaxRootDomainInfoSpanningTree(reference).traverse(&propagator);

  tv0->computeAt(tv2, 2);
  tv1->computeAt(tv2, 2);

  // Ciruclar Buffer with TMA loads
  tv3->axis(0)->parallelize(ParallelType::BIDx);
  tv3->axis(2)->parallelize(ParallelType::Bulk);
  tv3->circularBuffer(number_of_stages);

  // Ciruclar Buffer with set operation
  tv4->axis(0)->parallelize(ParallelType::BIDx);
  tv4->circularBuffer(number_of_stages);

  // split reference to parallelize TMA tile
  reference->split(-1, 32);
  reference->axis(0)->parallelize(ParallelType::BIDx);
  reference->axis(-1)->parallelize(ParallelType::TIDx);

  auto options = at::TensorOptions().dtype(at::kFloat).device(at::kCUDA, 0);
  at::Tensor t0 = at::randn({tensor_outer_dim, tensor_inner_dim}, options);
  at::Tensor t1 = at::randn({tensor_outer_dim, tensor_inner_dim}, options);
  at::Tensor t2 = t0 + t1;

  FusionExecutor fe;
  fe.compileFusion(fusion.get(), {t0, t1});

  std::vector<at::Tensor> cg_outputs = fe.runFusion({t0, t1});
  testValidate(fusion.get(), cg_outputs, {t0, t1}, {t2}, __LINE__, __FILE__);
}

TEST_P(TmaCircularBufferingTest, Reduction) {
  NVFUSER_TEST_CUDA_ARCH_GUARD(9, 0);

  std::unique_ptr<Fusion> fusion = std::make_unique<Fusion>();
  FusionGuard fg(fusion.get());

  TensorView* tv0 = makeContigTensor(2);
  fusion->addInput(tv0);

  TensorView* tv1 = sum(tv0, {-1});
  fusion->addOutput(tv1);

  TensorView* tv2 = tv0->cacheAfter(LoadStoreOpType::CpAsyncBulkTensorTile);
  tv2->setMemoryType(MemoryType::Shared);

  TensorView* reference = tv1;
  // TODO If examples_per_cta == num_stages, then cuda kernel is malformed.

  constexpr int64_t examples_per_cta = 4;
  constexpr int64_t bulk_inner_dim = 256;
  // [M, N] -> [M/epc, epc, N]
  reference->split(0, examples_per_cta);
  // [M/epc, epc, N] -> [M/epc, epc, N/bid, bid]
  reference->split(-1, bulk_inner_dim);

  TransformPropagatorWithCheck propagator(reference);
  MaxRootDomainInfoSpanningTree(reference).traverse(&propagator);

  // [M/epc, epc, N/bid, bid] -> [M/epc, epc, N]
  reference->merge(-2, -1);
  // [M/epc, epc, N] -> [M/epc, epc, N/tdx, tdx]
  constexpr int64_t tdx = 128;
  reference->split(-1, tdx);

  reference->axis(0)->parallelize(ParallelType::BIDx);
  reference->axis(-1)->parallelize(ParallelType::TIDx);

  inlineMost();

  // Double Buffer with TMA loads
  tv2->axis(0)->parallelize(ParallelType::BIDx);
  tv2->axis(-1)->parallelize(ParallelType::Bulk);
  tv2->circularBuffer(number_of_stages);

  auto options = at::TensorOptions().dtype(at::kFloat).device(at::kCUDA, 0);
  at::Tensor t0 = at::randn({tensor_outer_dim, tensor_inner_dim}, options);
  at::Tensor t1 = sum(t0, {-1});

  FusionExecutor fe;
  fe.compileFusion(fusion.get(), {t0});

  std::vector<at::Tensor> cg_outputs = fe.runFusion({t0});
  testValidate(fusion.get(), cg_outputs, {t0}, {t1}, __LINE__, __FILE__);
}

TEST_P(TmaCircularBufferingTest, Persistent) {
  NVFUSER_TEST_CUDA_ARCH_GUARD(9, 0);

  constexpr at::ScalarType dtype = at::ScalarType::Float;
  constexpr int64_t correction = 0;
  constexpr int64_t reduction_axis = 1;
  constexpr bool keepdim = true;

  std::unique_ptr<Fusion> fusion = std::make_unique<Fusion>();
  FusionGuard fg(fusion.get());

  TensorView* x = makeContigTensor(2, aten_to_data_type(dtype));
  fusion->addInput(x);

  Val* num_elem = x->getLoopDomain().at(reduction_axis)->extent();

  TensorView* sum_x = sum(x, {reduction_axis}, /*keepdim=*/false);
  TensorView* mean_x = div(sum_x, num_elem);
  TensorView* bcast_mean = broadcast(mean_x, {false, true});

  TensorView* x_mean_sub = sub(x, bcast_mean);
  TensorView* x_mean_sub_sq = mul(x_mean_sub, x_mean_sub);
  TensorView* sum_x_mean_sub_sq =
      sum(x_mean_sub_sq, {reduction_axis}, /*keepdim=*/false);
  TensorView* var_x = div(sum_x_mean_sub_sq, num_elem);
  TensorView* bcast_var = broadcast(var_x, {false, true});

  TensorView* x_norm = div(sub(x, bcast_mean), sqrt(bcast_var));
  fusion->addOutput(x_norm);

  // Create cache_tvs
  TensorView* x_cache_smem =
      x->cacheAfter(LoadStoreOpType::CpAsyncBulkTensorTile);
  x_cache_smem->setMemoryType(MemoryType::Shared);

  x_cache_smem->cacheAfter();
  x_norm->cacheBefore();

  std::vector<TensorView*> reduction_tvs =
      scheduler_utils::getReductionTvs(fusion.get());

  TensorView* reference_tv = x_norm;

  // boxDim array must be non-zero and less than or equal to 256
  constexpr int64_t width = 32;
  constexpr int64_t vectorize = 4;
  int64_t elem_per_compute_thread = tensor_inner_dim / width / vectorize;
  constexpr int64_t examples_per_cta = 4;

  // Define TMA Box
  // split: [I0, I2, 32]
  // load entire example in shared memory
  x_cache_smem->split(0, examples_per_cta);
  x_cache_smem->split(-1, 256);

  // Schedule reference_tv
  //   root domain: [I1, I2]
  //         split: [I1, I2/V (width / tdx), V]
  reference_tv->split(-1, vectorize);
  //         split: [I1, EPCT, I2/V/EPCT (tdx), V]
  reference_tv->split(-2, elem_per_compute_thread, /*inner_split=*/false);
  //         split: [I1, EPCT, I2/V/EPCT (tdx), U, V]
  reference_tv->split(-2, 1);
  //         reorder: [I1, I2/V/EPCT (tdx), EPCT, U, V]
  reference_tv->reorder({{-4, -3}, {-3, -4}});
  //         reorder: [I1/EPC, EPC, I2/V/EPCT (tdx), EPCT, U, V]
  reference_tv->split(0, examples_per_cta);

  TransformPropagator propagator(reference_tv);
  std::vector<TensorView*> all_tvs_except_cache =
      ir_utils::allTvsExcept(fusion.get(), {x_cache_smem});
  SetSelector selector(
      {all_tvs_except_cache.begin(), all_tvs_except_cache.end()});
  MaxRootDomainInfoSpanningTree(reference_tv, &selector).traverse(&propagator);

  std::vector<TensorView*> rfactor_tvs;
  rfactor_tvs.reserve(reduction_tvs.size());
  std::transform(
      reduction_tvs.begin(),
      reduction_tvs.end(),
      std::back_inserter(rfactor_tvs),
      [](TensorView* tv) { return tv->rFactor({-3, -2, -1}); });

  // Define Parallelization Schema
  reference_tv->axis(0)->parallelize(ParallelType::BIDx);
  reference_tv->axis(2)->parallelize(ParallelType::TIDx);
  reference_tv->axis(-2)->parallelize(ParallelType::Unroll);
  scheduler_utils::parallelizeAllLike(reference_tv);

  // Vectorize Cache
  reference_tv->axis(-1)->parallelize(ParallelType::Vectorize);

  // InlineMost automatically handles vectorize and tma dimensions
  inlineMost();

  // Handle TMA Tensor
  // Apply circular buffer after computeAt
  x_cache_smem->axis(-1)->parallelize(ParallelType::Bulk);
  if (examples_per_cta > 1) {
    x_cache_smem->circularBuffer(number_of_stages);
  }

  auto options = at::TensorOptions().dtype(dtype).device(at::kCUDA, 0);
  at::Tensor at_tv0 = at::randn({tensor_outer_dim, tensor_inner_dim}, options);
  at::Tensor at_tv1 = at::randn({tensor_outer_dim, tensor_inner_dim}, options);

  // Compile with FusionExecutor directly to avoid scheduling
  FusionExecutor fe;
  fe.compileFusion(fusion.get(), {at_tv0});
  std::vector<at::Tensor> cg_outputs = fe.runFusion({at_tv0});

  std::tuple<at::Tensor, at::Tensor> at_var_mean =
      at::var_mean(at_tv0, {-1}, correction, keepdim);
  at::Tensor at_var = std::get<0>(at_var_mean);
  at::Tensor at_mean = std::get<1>(at_var_mean);
  at::Tensor at_output = (at_tv0 - at_mean) / sqrt(at_var);

  testValidate(
      fusion.get(), cg_outputs, {at_tv0}, {at_output}, __LINE__, __FILE__);
}

TEST_P(TmaCircularBufferingTest, Matmul) {
  NVFUSER_TEST_CUDA_ARCH_GUARD(9, 0);

  std::unique_ptr<Fusion> fusion = std::make_unique<Fusion>();
  FusionGuard fg(fusion.get());

  // Algorithm
  TensorView* tv0 = makeContigTensor(2); // (M, K)
  TensorView* tv1 = makeContigTensor(2); // (K, N)
  fusion->addInput(tv0);
  fusion->addInput(tv1);

  TensorView* tv2 = broadcast(tv0, {false, false, true}); // (M, K, B)
  TensorView* tv3 = broadcast(tv1, {true, false, false}); // (B, K, N)
  TensorView* tv4 = mul(tv2, tv3); // M, K, N
  TensorView* tv5 = sum(tv4, {1}); // M, R, N
  fusion->addOutput(tv5);

  TensorView* tv6 = tv5->cacheBefore();

  // For register circular buffering
  TensorView* tv0_cache_local = tv0->cacheAfter();
  TensorView* tv1_cache_local = tv1->cacheAfter();

  // For smem circular buffering
  TensorView* tv0_cache_smem =
      tv0->cacheAfter(LoadStoreOpType::CpAsyncBulkTensorTile);
  TensorView* tv1_cache_smem =
      tv1->cacheAfter(LoadStoreOpType::CpAsyncBulkTensorTile);
  tv0_cache_smem->setMemoryType(MemoryType::Shared);
  tv1_cache_smem->setMemoryType(MemoryType::Shared);

  constexpr int64_t BSX = 32;
  constexpr int64_t TSX = 8;

  // Step 0: [M, K, N]
  // Step 1: [M, K, N/BSX, BSX]
  tv6->split(-1, BSX);

  // Step 2: [M, K, N/BSX, BSX/TSX, TSX]
  tv6->split(-1, TSX);

  // Step 3: [M, K/BSX, BSX, N/BSX, BSX/TSX, TSX]
  tv6->split(1, BSX);

  // Step 4: [M/BSX, BSX, K/BSX, BSX, N/BSX, BSX/TSX, TSX]
  tv6->split(0, BSX);

  // Step 5:[M/BSX, BSX/TSX, TSX, K/BSX, BSX, N/BSX, BSX/TSX, TSX]
  tv6->split(1, TSX);

  // Step 6: [M/BSX, N/BSX, K/BSX, BSX/TSX, BSX/TSX, TSX, TSX, BSX]
  tv6->reorder(
      {{4, 7}, {7, 6}, {6, 5}, {2, 4}, {1, 3}, {3, 2}, {5, 1}, {0, 0}});

  // Step 7a: [M/BSX, N/BSX, K/BSX, BSX/TSX, BSX/TSX, TSX, TSX, BSX (reduce)]
  // Step 7b: [M/BSX, N/BSX, K/BSX (reduce), BSX/TSX, BSX/TSX, TSX, TSX]
  TensorView* tv6_rf = tv6->rFactor({-1});

  TransformPropagatorWithCheck propagator(tv6_rf);
  MaxRootDomainInfoSpanningTree(tv6_rf).traverse(&propagator);

  // IterDomain: [M/BSX, N/BSX, K/BSX, BSX/TSX, BSX/TSX, TSX, TSX, BSX]
  // Parallelization: BDX, BDY, K/BSX ||, BSX/TSX, BSX/TSX, TDY, TSX, TDX]
  // 4 non-parallelized for-loops
  tv0->computeAt(tv6, 3);
  tv1->computeAt(tv6, 3);

  tv6_rf->computeAt(tv6, -1);
  tv0_cache_local->computeAt(tv6_rf, -1);
  tv1_cache_local->computeAt(tv6_rf, -1);

  tv5->axis(0)->parallelize(ParallelType::BIDx);
  tv5->axis(1)->parallelize(ParallelType::BIDy);
  tv5->axis(-3)->parallelize(ParallelType::TIDy);
  tv5->axis(-1)->parallelize(ParallelType::TIDx);

  scheduler_utils::parallelizeAllLike(tv5);

  // (BSX/TSX * TSX * BSX) = 1024 floats = 4096 bytes * (number of buffers)
  // Apply circular buffering to smem and local cache tensors
  tv0_cache_smem->axis(-3)->parallelize(ParallelType::Bulk);
  tv0_cache_smem->axis(-2)->parallelize(ParallelType::Bulk);
  tv0_cache_smem->axis(-1)->parallelize(ParallelType::Bulk);

  tv1_cache_smem->axis(-3)->parallelize(ParallelType::Bulk);
  tv1_cache_smem->axis(-2)->parallelize(ParallelType::Bulk);
  tv1_cache_smem->axis(-1)->parallelize(ParallelType::Bulk);

  tv0_cache_local->circularBuffer(number_of_stages);
  tv1_cache_local->circularBuffer(number_of_stages);

  tv0_cache_smem->circularBuffer(number_of_stages);
  tv1_cache_smem->circularBuffer(number_of_stages);

  constexpr int64_t K = 1024;
  auto options = at::TensorOptions().dtype(at::kFloat).device(at::kCUDA, 0);
  at::Tensor t0 = at::randn({tensor_outer_dim, K}, options);
  at::Tensor t1 = at::randn({K, tensor_inner_dim}, options);
  at::Tensor aten_output =
      (t0.unsqueeze(/*dim=*/-1) * t1.unsqueeze(/*dim=*/0)).sum(/*dim=*/1);

  FusionExecutor fe;
  fe.compileFusion(fusion.get(), {t0, t1});

  std::vector<at::Tensor> cg_outputs = fe.runFusion({t0, t1});
  testValidate(
      fusion.get(), cg_outputs, {t0, t1}, {aten_output}, __LINE__, __FILE__);
}

// TODO Add runtime check to determine that we can run a full pipeline.
// TODO Increase maximum buffer range to 10
// Test circular buffer from 2 to 4 stages
INSTANTIATE_TEST_SUITE_P(
    Hopper,
    TmaCircularBufferingTest,
    testing::Combine(
        ::testing::Range(2, 4),
        testing::Values(128, 500, 1024),
        testing::Values(128, 1024)));

=======
>>>>>>> 88f6a629
} // namespace nvfuser<|MERGE_RESOLUTION|>--- conflicted
+++ resolved
@@ -716,7 +716,6 @@
 // Test circular buffer from 2 to 4 stages
 INSTANTIATE_TEST_SUITE_P(NonTma, CircularBufferingTest, ::testing::Range(2, 4));
 
-<<<<<<< HEAD
 using TmaCircularBufferingParams = std::tuple<int, int, int>;
 
 class TmaCircularBufferingTest
@@ -760,7 +759,7 @@
 
   // Propagate Transformations
   TransformPropagatorWithCheck propagator(reference);
-  MaxRootDomainInfoSpanningTree(reference).traverse(&propagator);
+  MaxLogicalDomainInfoSpanningTree(reference).traverse(&propagator);
 
   // Set computeAt before applying circular buffer
   tv0->computeAt(tv1, 1);
@@ -807,7 +806,7 @@
 
   // Propagate Transformations
   TransformPropagatorWithCheck propagator(reference);
-  MaxRootDomainInfoSpanningTree(reference).traverse(&propagator);
+  MaxLogicalDomainInfoSpanningTree(reference).traverse(&propagator);
 
   tv0->computeAt(tv1, 1);
 
@@ -855,7 +854,7 @@
 
   // Propagate Transformations
   TransformPropagatorWithCheck propagator(reference);
-  MaxRootDomainInfoSpanningTree(reference).traverse(&propagator);
+  MaxLogicalDomainInfoSpanningTree(reference).traverse(&propagator);
 
   tv0->computeAt(tv1, 1);
 
@@ -903,7 +902,7 @@
 
   // Propagate TMA transform
   TransformPropagatorWithCheck propagator(reference);
-  MaxRootDomainInfoSpanningTree(reference).traverse(&propagator);
+  MaxLogicalDomainInfoSpanningTree(reference).traverse(&propagator);
 
   // Apply computeAt for TMA cache
   tv0->computeAt(tv1, 2);
@@ -962,7 +961,7 @@
   reference->split(-1, bulk_inner_dim);
 
   TransformPropagatorWithCheck propagator(reference);
-  MaxRootDomainInfoSpanningTree(reference).traverse(&propagator);
+  MaxLogicalDomainInfoSpanningTree(reference).traverse(&propagator);
 
   tv0->computeAt(tv2, 2);
   tv1->computeAt(tv2, 2);
@@ -1019,7 +1018,7 @@
   reference->split(-1, bulk_inner_dim);
 
   TransformPropagatorWithCheck propagator(reference);
-  MaxRootDomainInfoSpanningTree(reference).traverse(&propagator);
+  MaxLogicalDomainInfoSpanningTree(reference).traverse(&propagator);
 
   // [M/epc, epc, N/bid, bid] -> [M/epc, epc, N]
   reference->merge(-2, -1);
@@ -1121,7 +1120,8 @@
       ir_utils::allTvsExcept(fusion.get(), {x_cache_smem});
   SetSelector selector(
       {all_tvs_except_cache.begin(), all_tvs_except_cache.end()});
-  MaxRootDomainInfoSpanningTree(reference_tv, &selector).traverse(&propagator);
+  MaxLogicalDomainInfoSpanningTree(reference_tv, &selector)
+      .traverse(&propagator);
 
   std::vector<TensorView*> rfactor_tvs;
   rfactor_tvs.reserve(reduction_tvs.size());
@@ -1229,7 +1229,7 @@
   TensorView* tv6_rf = tv6->rFactor({-1});
 
   TransformPropagatorWithCheck propagator(tv6_rf);
-  MaxRootDomainInfoSpanningTree(tv6_rf).traverse(&propagator);
+  MaxLogicalDomainInfoSpanningTree(tv6_rf).traverse(&propagator);
 
   // IterDomain: [M/BSX, N/BSX, K/BSX, BSX/TSX, BSX/TSX, TSX, TSX, BSX]
   // Parallelization: BDX, BDY, K/BSX ||, BSX/TSX, BSX/TSX, TDY, TSX, TDX]
@@ -1290,6 +1290,4 @@
         testing::Values(128, 500, 1024),
         testing::Values(128, 1024)));
 
-=======
->>>>>>> 88f6a629
 } // namespace nvfuser