--- conflicted
+++ resolved
@@ -690,19 +690,12 @@
   tv1->setDeviceMesh(mesh);
 
   tv0->axis(1)->parallelize(ParallelType::DIDx);
-<<<<<<< HEAD
-=======
   tv1->axis(0)->parallelize(ParallelType::DIDx);
->>>>>>> df1af392
 
   EXPECT_FALSE(isResharding(tv1->definition()));
 }
 
-<<<<<<< HEAD
-TEST_F(ReshardingSelectOpTest, Resharding) {
-=======
 TEST_F(ReshardingSelectOpTest, ReshardinSelectIntoDeviceDim) {
->>>>>>> df1af392
   Fusion fusion;
   FusionGuard fg(&fusion);
   auto* tv0 = makeContigTensor(3);
@@ -718,8 +711,6 @@
   EXPECT_TRUE(isResharding(tv1->definition()));
 }
 
-<<<<<<< HEAD
-=======
 TEST_F(ReshardingSelectOpTest, ReshardingSelectIntoNonDeviceDim) {
   Fusion fusion;
   FusionGuard fg(&fusion);
@@ -736,5 +727,4 @@
   EXPECT_TRUE(isResharding(tv1->definition()));
 }
 
->>>>>>> df1af392
 } // namespace nvfuser