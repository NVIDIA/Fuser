// clang-format off
/*
 * SPDX-FileCopyrightText: Copyright (c) 2023-present NVIDIA CORPORATION & AFFILIATES.
 * All rights reserved.
 * SPDX-License-Identifier: BSD-3-Clause
 */
// clang-format on
#ifdef NVFUSER_DISTRIBUTED
#include <fusion_segmenter.h>
#include <ir/all_nodes.h>
#include <multidevice/utils.h>
#include <ops/all_ops.h>
#include <options.h>
#include <tests/cpp/multidevice.h>
#include <tests/cpp/validator.h>
#include <torch/cuda.h>

namespace nvfuser {

auto multidevice_env = static_cast<MultiDeviceEnvironment*>(
    testing::AddGlobalTestEnvironment(new MultiDeviceEnvironment));

void MultiDeviceEnvironment::SetUp() {
  communicator_ = std::make_unique<Communicator>();
  if (getNvFuserEnv("MULTIDEVICE_DEBUG_PRINT")) {
    debug_print_ = true;
  }
  if (getNvFuserEnv("MULTIDEVICE_DEBUG_BARRIER")) {
    do_barrier_at_test_ = true;
  }
  if (getNvFuserEnv("MULTIDEVICE_DISABLE_SKIP")) {
    disable_skip_ = true;
  }
}

void MultiDeviceEnvironment::TearDown() {
  if (communicator_->is_available()) {
    communicator_->barrier();
  }
  communicator_.reset();
}

void MultiDeviceTest::SetUp() {
  NVFuserTest::SetUp();
  communicator = multidevice_env->communicator();
  debug_print = multidevice_env->debugPrint();
  do_barrier_at_test =
      multidevice_env->doBarrierAtTest() && communicator->is_available();
  disable_skip = multidevice_env->disableSkip();
  if (!disable_skip &&
      (!communicator->is_available() || communicator->size() < 2 ||
       torch::cuda::device_count() < 2)) {
    GTEST_SKIP() << "This test needs at least 2 GPUs and 2 ranks";
  }
  tensor_options =
      at::TensorOptions().dtype(at::kFloat).device(communicator->device());
}

void MultiDeviceTest::TearDown() {
  if (do_barrier_at_test && communicator->is_available()) {
    communicator->barrier();
  }
  NVFuserTest::TearDown();
}

void CommunicationTest::SetUp() {
  MultiDeviceTest::SetUp();
  if (!communicator->isBackendAvailable(GetParam())) {
    GTEST_SKIP() << "Backend not available";
  }
  all_ranks = std::vector<DeviceIdxType>(communicator->size());
  std::iota(all_ranks.begin(), all_ranks.end(), 0);
}

void CommunicationTest::validate(at::Tensor obtained, at::Tensor expected) {
  NVF_ERROR(
      obtained.equal(expected),
      "Device ",
      communicator->deviceId(),
      " expected tensor:\n",
      expected,
      "\nbut obtained tensor:\n",
      obtained);
}

void CommunicationTest::resetDstBuffers() {
  for (auto& buf : params.dst_bufs) {
    buf.copy_(at::full(tensor_size, nan(""), tensor_options));
  }
}

void PipelineTest::validate(bool validate_with_prescribed_values) {
  if (!validate_with_prescribed_values) {
    // execute the fusion on one device without pipeline scheduling
    auto fusion_copy = std::make_unique<Fusion>(*runtime->completeFusion());
    unshard(fusion_copy.get());
    FusionExecutorCache unsharded_fec(std::move(fusion_copy));
    ref_unsharded_outputs = unsharded_fec.runFusionWithInputs(unsharded_inputs);
  }

  if (debug_print) {
    std::stringstream ss;
    std::string indent = "  ";
    ss << "Device " << communicator->deviceId()
       << "'s expected (unsharded) outputs:{\n";
    for (auto& t : ref_unsharded_outputs) {
      ss << indent << t;
    }
    ss << "\n}";
    std::cout << ss.str() << std::endl;
  }

  ASSERT_EQ(ref_unsharded_outputs.size(), outputs.size());
  for (int i : c10::irange(runtime->completeFusion()->outputs().size())) {
    ASSERT_TRUE(runtime->completeFusion()->outputs().at(i)->isA<TensorView>());
    auto output_tv =
        runtime->completeFusion()->outputs().at(i)->as<TensorView>();
    if (!output_tv->getDeviceMesh().has(communicator->deviceId())) {
      continue;
    }
<<<<<<< HEAD
    auto ref_output = isSharded(output_tv)
        ? shardTensor(
              ref_unsharded_outputs.at(i), output_tv, communicator->deviceId())
        : ref_unsharded_outputs.at(i);
=======
    auto ref_output = shardTensor(
        ref_unsharded_outputs.at(i), output_tv, communicator->deviceId());
>>>>>>> c7db538a
    auto obtained_output = outputs.at(i);
    EXPECT_TRUE(torch::allclose(ref_output, obtained_output))
        << "Device " << communicator->deviceId() << " has unexpected output "
        << i << " corresponding to tv " << output_tv
        << ". Expected values: " << ref_output
        << ", obtained values: " << obtained_output;
  }
}

// Run and validate a pipeline
// with given (possibly sharded) inputs
void PipelineTest::executeAndValidate(bool validate_with_prescribed_values) {
  ASSERT_EQ(unsharded_inputs.size(), fusion->inputs().size());
  for (int i : c10::irange(fusion->inputs().size())) {
    ASSERT_TRUE(fusion->inputs().at(i)->isA<TensorView>());
    auto input_tv = fusion->inputs().at(i)->as<TensorView>();
<<<<<<< HEAD
    auto input = isSharded(input_tv) ? shardTensor(
                                           unsharded_inputs.at(i).toTensor(),
                                           input_tv,
                                           communicator->deviceId())
                                     : unsharded_inputs.at(i).toTensor();
=======
    auto input = shardTensor(
        unsharded_inputs.at(i).toTensor(), input_tv, communicator->deviceId());
>>>>>>> c7db538a
    inputs.push_back(input);
  }

  if (debug_print) {
    if (!communicator->deviceId()) {
      fusion->printKernel();
    }
    std::stringstream ss;
    std::string indent = "  ";
    ss << "Device " << communicator->deviceId() << "'s inputs:{\n";
    for (auto& t : inputs) {
      ss << indent << t;
    }
    ss << "\n}";
    std::cout << ss.str() << std::endl;
  }

  runtime = std::make_unique<MultiDeviceExecutor>(
      std::move(fusion), *communicator, multi_device_executor_params);
  auto error_msg = runtime->validate();
  if (error_msg != "") {
    GTEST_SKIP() << error_msg;
  }
  outputs = runtime->runWithInput(inputs);

  if (debug_print) {
    if (!communicator->deviceId()) {
      runtime->print();
    }
    std::stringstream ss;
    std::string indent = "  ";
    ss << "Device " << communicator->deviceId() << "'s outputs:{\n";
    for (auto& t : outputs) {
      ss << indent << t;
    }
    ss << "\n}";
    std::cout << ss.str() << std::endl;
  }
  validate(validate_with_prescribed_values);
}

void PipelineTest::SetUp() {
  MultiDeviceTest::SetUp();
  fusion = std::make_unique<Fusion>();
  communicator->setDefaultBackend(CommunicatorBackend::nccl);
}

} // namespace nvfuser

#endif<|MERGE_RESOLUTION|>--- conflicted
+++ resolved
@@ -118,15 +118,8 @@
     if (!output_tv->getDeviceMesh().has(communicator->deviceId())) {
       continue;
     }
-<<<<<<< HEAD
-    auto ref_output = isSharded(output_tv)
-        ? shardTensor(
-              ref_unsharded_outputs.at(i), output_tv, communicator->deviceId())
-        : ref_unsharded_outputs.at(i);
-=======
     auto ref_output = shardTensor(
         ref_unsharded_outputs.at(i), output_tv, communicator->deviceId());
->>>>>>> c7db538a
     auto obtained_output = outputs.at(i);
     EXPECT_TRUE(torch::allclose(ref_output, obtained_output))
         << "Device " << communicator->deviceId() << " has unexpected output "
@@ -143,16 +136,8 @@
   for (int i : c10::irange(fusion->inputs().size())) {
     ASSERT_TRUE(fusion->inputs().at(i)->isA<TensorView>());
     auto input_tv = fusion->inputs().at(i)->as<TensorView>();
-<<<<<<< HEAD
-    auto input = isSharded(input_tv) ? shardTensor(
-                                           unsharded_inputs.at(i).toTensor(),
-                                           input_tv,
-                                           communicator->deviceId())
-                                     : unsharded_inputs.at(i).toTensor();
-=======
     auto input = shardTensor(
         unsharded_inputs.at(i).toTensor(), input_tv, communicator->deviceId());
->>>>>>> c7db538a
     inputs.push_back(input);
   }
 
