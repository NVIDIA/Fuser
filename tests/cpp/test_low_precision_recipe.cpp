--- conflicted
+++ resolved
@@ -136,11 +136,7 @@
   auto tv_block_scale = div(
       tv_data_hp_amax, IrBuilder::create<Val>(F4_E2M1_MAX, DataType::Float));
   if (use_global_scale) {
-<<<<<<< HEAD
-    tv_block_scale = div(tv_block_scale, tv_global_scale);
-=======
     tv_block_scale = mul(tv_block_scale, tv_global_scale);
->>>>>>> 4ce43221
   }
 
   auto tv_block_scale_clamp = clamp(
@@ -152,11 +148,7 @@
 
   auto tv_block_scale_fp32 = castOp(DataType::Float, tv_block_scale_fp8);
   if (use_global_scale) {
-<<<<<<< HEAD
-    tv_block_scale_fp32 = mul(tv_block_scale_fp32, tv_global_scale);
-=======
     tv_block_scale_fp32 = div(tv_block_scale_fp32, tv_global_scale);
->>>>>>> 4ce43221
   }
 
   auto tv_block_scale_fp32_unsqueeze = unsqueeze(tv_block_scale_fp32, -1);
@@ -733,12 +725,6 @@
   FusionExecutorCache fec(std::move(fusion));
 
   std::vector<at::Tensor> inputs;
-<<<<<<< HEAD
-  inputs.push_back(at::randn({m, n}, at::device(at::kCUDA).dtype(at::kFloat))
-                       .to(data_type_to_aten(data_type)));
-  if (use_global_scale) {
-    inputs.push_back(at::randn({}, at::device(at::kCUDA).dtype(at::kFloat)));
-=======
   auto in_tensor = at::randn({m, n}, at::device(at::kCUDA).dtype(at::kFloat))
                        .to(data_type_to_aten(data_type));
   inputs.push_back(in_tensor);
@@ -748,7 +734,6 @@
         * 6.0f /*FLOAT4_E2M1_MAX*/
         / in_tensor.max().to(at::kFloat);
     inputs.push_back(max_value);
->>>>>>> 4ce43221
   }
   auto outputs_baseline = fec.runFusionWithInputs(inputs);
 
