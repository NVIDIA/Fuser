# SPDX-FileCopyrightText: Copyright (c) 2023-present NVIDIA CORPORATION & AFFILIATES.
# All rights reserved.
# SPDX-License-Identifier: BSD-3-Clause

import logging
import os
import re
import sys
from typing import Optional, Union, List  # noqa: F401

import torch

# This is needed when libnvfuser.so is patched and doesn't have the pytorch library location available.
pytorch_lib_dir = os.path.join(os.path.dirname(torch.__file__), "lib")
if pytorch_lib_dir not in sys.path:
    sys.path.append(pytorch_lib_dir)

# we need to import _C here to avoid confusing error message generated from failure in this python script ended up with
# complaining on `_C` not defined for `_C._FusionDefinition`
from . import _C
from ._C import *  # noqa: F401,F403

from . import contrib  # noqa: F401


logger = logging.getLogger("nvfuser")


# Register automatic serialization of Nvfuser cache hierarchy and cuda kernels.
def enable_automatic_serialization():
    import atexit

    atexit.register(_C.serialize)

    # A separate process is created for each device in a distributed setting.
    # Each FusionCache becomes associated with a single device.
    # Automatic serialization saves a separate cache for each device.
    # Set the FusionCache id to the ddp local rank.
    env_var_ddp_local_rank = os.environ.get("LOCAL_RANK", None)
    if env_var_ddp_local_rank is not None:
        env_var_ddp_local_rank = int(env_var_ddp_local_rank)
    _C.FusionCache.get(max_fusions := 8192, env_var_ddp_local_rank)


# Unregister automatic serialization of Nvfuser cache hierarchy and cuda kernels.
def disable_automatic_serialization():
    import atexit

    atexit.unregister(_C.serialize)


class FusionDefinition(_C._FusionDefinition):
    def __init__(self, id=None, max_length=1024):
        super(FusionDefinition, self).__init__(id, max_length)
        self.profiled = False
        self.inputs = None

    def __enter__(self):
        return self._setup_definition()

    def __exit__(self, type, value, traceback):
        try:
            self._finalize_definition()
        except Exception as err:
            logger.exception(self._repro_error_str("defining"))
            raise

<<<<<<< HEAD
=======
    def getReproString(self, inputs: list | None = None) -> str:
        msg = "# CUDA devices:\n"
        for i in range(torch.cuda.device_count()):
            msg += f"#  {i}: {torch.cuda.get_device_name(i)}\n"
        msg += (
            f"# torch version: {torch.__version__}\n"
            f"# cuda version: {torch.version.cuda}\n"
            f"# nvfuser version: {version()}\n"
            "import torch\n"
            "from nvfuser import FusionDefinition, DataType\n"
            f"{self}"
            "with FusionDefinition() as fd:\n"
            f"    nvfuser_fusion_id{self.id()}(fd)\n"
        )
        if inputs is not None:
            msg += "\ninputs = [\n"
            for i in inputs:
                if isinstance(i, torch.Tensor):
                    # max linear index determines number of elements to generate
                    sz = 1
                    for szi, stri in zip(i.size(), i.stride()):
                        if szi == 0:
                            sz = 0
                            break
                        sz += (szi - 1) * stri
                    if i.dtype.is_floating_point:
                        msg += (
                            f"    torch.randn({sz}, dtype={i.dtype}, device='{i.device}')"
                            f".as_strided({tuple(i.size())}, {tuple(i.stride())}),\n"
                        )
                    else:
                        upper_bound = 2 if i.dtype == torch.bool else 10
                        msg += (
                            f"    torch.randint(0, {upper_bound}, ({sz},), dtype={i.dtype}, device='{i.device}')"
                            f".as_strided({tuple(i.size())}, {tuple(i.stride())}),\n"
                        )
                else:
                    input_as_string = str(i)
                    # `nan` and `inf` are stringified as is, which are not
                    # defined in Python. So we replace them with `float("nan")`
                    # and `float("inf")`. `-inf` is replaced with
                    # `-float("inf")`, which equals `float("-inf")`.
                    input_as_string = re.sub(
                        r"\binf\b", 'float("inf")', input_as_string
                    )
                    input_as_string = re.sub(
                        r"\bnan\b", 'float("nan")', input_as_string
                    )
                    msg += f"    {input_as_string},\n"
            msg += "]"
            msg += "\nfd.execute(inputs)\n"

        return msg

    def getReproErrorString(self, section: str, inputs: list | None = None):
        msg = (
            f"An error occurred while {section} nvFuser FusionDefinition {self.id()}.\n"
            "If you believe this is a bug or need assistance, please file an issue at "
            "https://github.com/NVIDIA/Fuser/issues/new\n"
            f"Here's a script to reproduce the error:\n"
            "```python\n"
        )
        msg += self.getReproString(inputs)
        msg += "```\n"
        return msg

>>>>>>> 9d66566c
    def definition(self):
        raise NotImplementedError("definition() should be implemented by child class!")

    # Unlike `schedule`, `multidevice_schedule` is designed for inter-device
    # scheduling, The scheduling is done before concretization and therefore
    # before pre-segmentation. `schedule` however assumes the FusionDefinition
    # has been concretized and pre-segmented, and therefore requires
    # `_setup_schedule` and `_finalize_schedule` to be called before and after.
    #
    # Note: there's a plan to embed multidevice schedules into FusionDefinition
    # as annotating nodes. This may eventually replace `multidevice_schedule`.
    def multidevice_schedule(self):
        pass

    def schedule(self):
        raise NotImplementedError("schedule() should be implemented by child class!")

    def execute(
        self,
        inputs,
        *,
        device=None,
        override_user_schedule=False,
        capture_debug_output=False,
        print_repro=False,
        profile=False,
        save_repro_inputs=False,
    ):
        """
        Executes an nvFuser set of kernels for a given Fusion

        The FusionDefinition will be executed on a single CUDA device.
        Typically, which device to run on is determined by the devices where
        the input tensors reside. However, if the Fusion is defined such that
        none of the inputs are tensors, we are not able to infer a device from
        the inputs. For example, the following FusionDefinition will be unable
        to unambiguously infer the device of its output:

            with FusionDefinition() as fd:
                tv1 = fd.ops.full([5])
                fd.add_output(tv1)

        In that case, we default to selecting the first CUDA
        device, i.e. `torch.device("cuda:0")`. This method enables selecting an
        alternative preferred device.

        Args:
            inputs (List[Union[Tensor, Scalar]]): A list of inputs to fusion.

        Kwargs:
            override_user_schedule (bool): For a user defined schedule,
                override with auto-generated schedule (default: False)
            device (Optional[Union[int, str, torch.device]]): This is a hint to run
                the Fusion on the given CUDA device. This is not typically
                necessary, as the device is usually inferred from the locations
                of input tensors. However, for some fusion definitions, no
                tensors will be input (for example when all tensors are
                generated with `full` or `uniform` ops). In these cases, we
                must either tell NVFuser where to run the resulting kernel, or
                let it default to 0. Note that passing this option providing
                and input tensors that lie on another device is an error.
            print_repro (bool): Prints a reproduction script to stdout.
            profile (bool): Captures a CUPTI based profile of a fusion.
            capture_debug_output (bool): Whether to capture any printed
                debugging information as a string. If True, the string can be
                retrieved after execution using :meth:`get_debug_output`. If False,
                then that method will return None when called.
            save_repro_inputs (bool): Saves the inputs for last_repro_script() to
                provide a provide a reproduction script.

        Returns:
            List[Tensor]
        """
        self.profiled = profile

        if device is not None:
            if not isinstance(device, torch.device):
                device = torch.device(device)
            assert (
                device.type == "cuda"
            ), "If device argument is passed it must be a CUDA device"
            device = device.index

        # if definition is not defined by a context manager, try a child class
        if self.id() is None:
            self._setup_definition()
            self.definition()
            self._finalize_definition()

        defined_multidevice_schedule = (
            type(self).multidevice_schedule != FusionDefinition.multidevice_schedule
        )
        defined_schedule = type(self).schedule != FusionDefinition.schedule
        assert not (
            defined_multidevice_schedule and defined_schedule
        ), "I haven't tested what if both are defined. We don't plan to support this use case although it may just work."

        if defined_multidevice_schedule:
            self.multidevice_schedule()

        # If schedule is defined by child class and schedule is not defined for
        # inputs, make a schedule.
        if defined_schedule and not self._exist_schedule(inputs):
            self._setup_schedule(inputs)
            self.schedule()
            self._finalize_schedule(inputs)

<<<<<<< HEAD
        if save_repro_inputs:
            self.inputs = inputs

        result = None
=======
>>>>>>> 9d66566c
        try:
            return self._execute(
                inputs,
                device=device,
                override_user_schedule=override_user_schedule,
                capture_debug_output=capture_debug_output,
                profile=profile,
            )
            if print_repro:
                print(self.repro_script_for(inputs))
        except Exception as err:
            logger.exception(self._repro_error_str("executing", inputs))
            raise

    def debug_output(self):
        """
        Retrieve string of captured debug information from the previous execution.

        Note that `capture_debug_output=True` must be passed to `execute()` in
        order to enable capturing this output. Otherwise, this method will
        return `None`.

        Returns:
            Optional[String] : the captured debug output for the previous call
            to execute(). If the `capture_debug_output` argument to that call
            was False, returns None. Otherwise, returns the output as a string.
        """
        return self._debug_output()

    def from_pytorch(self, tensor, static_sizes=False):
        """
        Defines an nvfuser input tensor from a pytorch tensor and defaults
        to definining a symbolic tensor for dynamic shape usage.

        Args:
            tensor (torch.Tensor): Input tensor to nvFuser
            static_sizes (bool)  : Interprets sizes as static rather than
                                   as symbolic for dynamic shape usage

        Returns:
            nvfuser.Tensor
        """
        try:
            from .pytorch_utils import torch_dtype_to_nvfuser_dtype
        except ImportError:
            raise ImportError("Unable to import pytorch_utils!")

        if not tensor.is_cuda and len(tensor.size()) != 0:
            raise ValueError("CPU non-scalar tensor is not supported!")

        return self.define_tensor(
            sizes=tensor.size(),
            strides=tensor.stride(),
            dtype=torch_dtype_to_nvfuser_dtype(tensor.dtype),
            static_sizes=static_sizes,
            is_cpu=tensor.is_cpu,
        )

    def fusion_ir(self):
        """
        Returns the uscheduled Fusion IR for the given definition that corresponds to all scheduled inputs.

        Returns:
            String
        """
        return self._fusion_ir()

    def last_cuda_code(self, intrinsic_code=False, **kwargs):
        """
        Returns the Cuda Code for the last executed set of inputs

        Args:
            intrinsic_code (Bool): Include all the additional code required to run kernel(s). (default: False)

        Kwargs:
            override_user_schedule (Bool): For a user defined schedule, override with auto-generated schedule (default: False)

        Returns:
            String
        """
        override_user_schedule = kwargs.pop("override_user_schedule", False)
        return self._last_cuda_code(intrinsic_code, override_user_schedule)

    def cuda_code_for(self, inputs, intrinsic_code=False, **kwargs):
        """
        Returns the Cuda Code for the given inputs

        Args:
            inputs (List[Union[Tensor, Scalar]]): A list of inputs to fusion.
            intrinsic_code (Bool): Include all the additional code required to run kernel(s). (default: False)

        Kwargs:
            override_user_schedule (Bool): For a user defined schedule, override with auto-generated schedule (default: False)

        Returns:
            String
        """
        override_user_schedule = kwargs.pop("override_user_schedule", False)
        return self._cuda_code_for(inputs, intrinsic_code, override_user_schedule)

    def last_scheduled_fusion_ir(self, tensor_transforms=False, **kwargs):
        """
        Returns the Scheduled Fusion IR for the last executed set of inputs

        Args:
            tensor_transforms (Bool): Include tensor transforms that were applied through scheduling. (default: False)

        Kwargs:
            override_user_schedule (Bool): For a user defined schedule, override with auto-generated schedule (default: False)

        Returns:
            String
        """
        override_user_schedule = kwargs.pop("override_user_schedule", False)
        return self._last_scheduled_fusion_ir(tensor_transforms, override_user_schedule)

    def scheduled_fusion_ir_for(self, inputs, tensor_transforms=False, **kwargs):
        """
        Returns the Scheduled Fusion IR for the last executed set of inputs

        Args:
            inputs (List[Union[Tensor, Scalar]]): A list of inputs to fusion.
            tensor_transforms (Bool): Include tensor transforms that were applied through scheduling. (default: False)

        Kwargs:
            override_user_schedule (Bool): For a user defined schedule, override with auto-generated schedule (default: False)

        Returns:
            String
        """
        override_user_schedule = kwargs.pop("override_user_schedule", False)
        return self._scheduled_fusion_ir_for(
            inputs, tensor_transforms, override_user_schedule
        )

    def profile(self):
        """
        Returns the FusionProfile object from the CUPTI based FusionProfiler

        Returns:
            FusionProfile
        """
        if not self.profiled:
            raise ValueError(
                "The execute() method was not previously called with profiling enabled!"
            )

        fp = self._profile()

        if fp.fusion_id < 0:
            raise ValueError(
                "Something went wrong with Fusion Profiling as an illegal fusion_id was returned! "
                + str(fp.fusion_id)
            )
        if fp.segments < 1:
            raise ValueError(
                "Something went wrong with Fusion Profiling as no kernel segments were profiled!"
                + str(fp.segments)
            )

        return fp

    def last_repro_script(self) -> str:
        assert (
            self.inputs is not None
        ), "fd.last_repro_script() cannot provide a repro because fd.execute(inputs, save_repro_state=True) was not set!"
        script = self.repro_script_for(self.inputs)
        # Release the input tensors after usage
        self.inputs = None
        return script

    def repro_script_for(self, inputs: list | None = None) -> str:
        msg = "\n# CUDA devices:\n"
        for i in range(torch.cuda.device_count()):
            msg += f"#  {0}: {torch.cuda.get_device_name(i)}\n"
        msg += (
            f"# torch version: {torch.__version__}\n"
            f"# cuda version: {torch.version.cuda}\n"
            f"# nvfuser version: {version()}\n"
            "import torch\n"
            "from nvfuser import FusionDefinition, DataType\n"
            f"{self}"
            "with FusionDefinition() as fd:\n"
            f"    nvfuser_fusion_id{self.id()}(fd)\n"
        )
        if inputs is not None:
            msg += "\ninputs = [\n"
            for i in inputs:
                if isinstance(i, torch.Tensor):
                    # max linear index determines number of elements to generate
                    sz = 1
                    for szi, stri in zip(i.size(), i.stride()):
                        if szi == 0:
                            sz = 0
                            break
                        sz += (szi - 1) * stri
                    if i.dtype.is_floating_point:
                        msg += (
                            f"    torch.randn({sz}, dtype={i.dtype}, device='{i.device}')"
                            f".as_strided({tuple(i.size())}, {tuple(i.stride())}),\n"
                        )
                    else:
                        upper_bound = 2 if i.dtype == torch.bool else 10
                        msg += (
                            f"    torch.randint(0, {upper_bound}, ({sz},), dtype={i.dtype}, device='{i.device}')"
                            f".as_strided({tuple(i.size())}, {tuple(i.stride())}),\n"
                        )
                else:
                    input_as_string = str(i)
                    # `nan` and `inf` are stringified as is, which are not
                    # defined in Python. So we replace them with `float("nan")`
                    # and `float("inf")`. `-inf` is replaced with
                    # `-float("inf")`, which equals `float("-inf")`.
                    input_as_string = re.sub(
                        r"\binf\b", 'float("inf")', input_as_string
                    )
                    input_as_string = re.sub(
                        r"\bnan\b", 'float("nan")', input_as_string
                    )
                    msg += f"    {input_as_string},\n"
            msg += "]"
            msg += "\nfd.execute(inputs)\n"

        return msg

    def _repro_error_str(self, section: str, inputs: list | None = None):
        msg = (
            f"An error occurred while {section} nvFuser FusionDefinition {self.id()}.\n"
            "If you believe this is a bug or need assistance, please file an issue at "
            "https://github.com/NVIDIA/Fuser/issues/new\n"
            f"Here's a script to reproduce the error:\n"
            "```python\n"
        )
        msg += self.repro_script_for(inputs)
        msg += "```\n"
        return msg

    def validate(
        self,
        inputs: List[torch.Tensor],
        reference_outputs: List[torch.Tensor],
        kwargs=None,
    ):
        """
        Validates the fusion outputs against the provided reference outputs, using variable tolerances determined based on datatype and reduction size.

        Inputs:
            inputs: A list of inputs expected by the fusion definition
            reference_outputs: A list of reference outputs to validate against
        """
        fusion_outputs = self.execute(inputs)
        assert len(fusion_outputs) == len(
            reference_outputs
        ), f"Expected {len(fusion_outputs)} reference outputs for validation."

        tolerance_values = self.getValTolerances(inputs)
        assert len(tolerance_values) == len(
            fusion_outputs
        ), f"Missing tolerance values, expected {len(fusion_outputs)}, got {len(tolerance_values)}"

        for inx, fusion_output in enumerate(fusion_outputs):
            atol, rtol = tolerance_values[inx]
            reference_output = reference_outputs[inx]

            assert (
                reference_output.shape == fusion_output.shape
            ), "Mismatch in reference and fusion output dimensions"
            if torch.is_floating_point(fusion_output) or torch.is_complex(
                fusion_output
            ):
                assert torch.allclose(
                    fusion_output, reference_output, atol=atol, rtol=rtol
                ), f"Max error: {torch.abs(torch.max(fusion_output - reference_output))}, \
                    Absolute tolerance: {atol}, Relative tolerance: {rtol}"

            else:
                assert torch.equal(
                    fusion_output, reference_output
                ), "Mismatch in reference and fusion output values, datatype is not float/complex."


from .nvfuser_version import __version__


def version():
    r"""returns nvfuser version in format of a string 'm.n.p+git[7d-sha]'.

    We strip the git[7d-sha] and convert the string to
    `nvfuser_version.Version` for comparison. e.g. you can use it as:
        import nvfuser
        print(nvfuser.version())              # 0.0.1+git21df524
        nvfuser.version() == '0.0.1`          # True
        nvfuser.version() > '0.0.0`           # True

        from nvfuser_version import Version
        nvfuser.version() < Version('1.0.0')  # True
    """
    return __version__<|MERGE_RESOLUTION|>--- conflicted
+++ resolved
@@ -65,9 +65,290 @@
             logger.exception(self._repro_error_str("defining"))
             raise
 
-<<<<<<< HEAD
-=======
-    def getReproString(self, inputs: list | None = None) -> str:
+    def definition(self):
+        raise NotImplementedError("definition() should be implemented by child class!")
+
+    # Unlike `schedule`, `multidevice_schedule` is designed for inter-device
+    # scheduling, The scheduling is done before concretization and therefore
+    # before pre-segmentation. `schedule` however assumes the FusionDefinition
+    # has been concretized and pre-segmented, and therefore requires
+    # `_setup_schedule` and `_finalize_schedule` to be called before and after.
+    #
+    # Note: there's a plan to embed multidevice schedules into FusionDefinition
+    # as annotating nodes. This may eventually replace `multidevice_schedule`.
+    def multidevice_schedule(self):
+        pass
+
+    def schedule(self):
+        raise NotImplementedError("schedule() should be implemented by child class!")
+
+    def execute(
+        self,
+        inputs,
+        *,
+        device=None,
+        override_user_schedule=False,
+        capture_debug_output=False,
+        print_repro=False,
+        profile=False,
+        save_repro_inputs=False,
+    ):
+        """
+        Executes an nvFuser set of kernels for a given Fusion
+
+        The FusionDefinition will be executed on a single CUDA device.
+        Typically, which device to run on is determined by the devices where
+        the input tensors reside. However, if the Fusion is defined such that
+        none of the inputs are tensors, we are not able to infer a device from
+        the inputs. For example, the following FusionDefinition will be unable
+        to unambiguously infer the device of its output:
+
+            with FusionDefinition() as fd:
+                tv1 = fd.ops.full([5])
+                fd.add_output(tv1)
+
+        In that case, we default to selecting the first CUDA
+        device, i.e. `torch.device("cuda:0")`. This method enables selecting an
+        alternative preferred device.
+
+        Args:
+            inputs (List[Union[Tensor, Scalar]]): A list of inputs to fusion.
+
+        Kwargs:
+            override_user_schedule (bool): For a user defined schedule,
+                override with auto-generated schedule (default: False)
+            device (Optional[Union[int, str, torch.device]]): This is a hint to run
+                the Fusion on the given CUDA device. This is not typically
+                necessary, as the device is usually inferred from the locations
+                of input tensors. However, for some fusion definitions, no
+                tensors will be input (for example when all tensors are
+                generated with `full` or `uniform` ops). In these cases, we
+                must either tell NVFuser where to run the resulting kernel, or
+                let it default to 0. Note that passing this option providing
+                and input tensors that lie on another device is an error.
+            print_repro (bool): Prints a reproduction script to stdout.
+            profile (bool): Captures a CUPTI based profile of a fusion.
+            capture_debug_output (bool): Whether to capture any printed
+                debugging information as a string. If True, the string can be
+                retrieved after execution using :meth:`get_debug_output`. If False,
+                then that method will return None when called.
+            save_repro_inputs (bool): Saves the inputs for last_repro_script() to
+                provide a provide a reproduction script.
+
+        Returns:
+            List[Tensor]
+        """
+        self.profiled = profile
+
+        if device is not None:
+            if not isinstance(device, torch.device):
+                device = torch.device(device)
+            assert (
+                device.type == "cuda"
+            ), "If device argument is passed it must be a CUDA device"
+            device = device.index
+
+        # if definition is not defined by a context manager, try a child class
+        if self.id() is None:
+            self._setup_definition()
+            self.definition()
+            self._finalize_definition()
+
+        defined_multidevice_schedule = (
+            type(self).multidevice_schedule != FusionDefinition.multidevice_schedule
+        )
+        defined_schedule = type(self).schedule != FusionDefinition.schedule
+        assert not (
+            defined_multidevice_schedule and defined_schedule
+        ), "I haven't tested what if both are defined. We don't plan to support this use case although it may just work."
+
+        if defined_multidevice_schedule:
+            self.multidevice_schedule()
+
+        # If schedule is defined by child class and schedule is not defined for
+        # inputs, make a schedule.
+        if defined_schedule and not self._exist_schedule(inputs):
+            self._setup_schedule(inputs)
+            self.schedule()
+            self._finalize_schedule(inputs)
+
+        if save_repro_inputs:
+            from torch._subclasses.fake_tensor import FakeTensorMode
+            fake_mode = FakeTensorMode()
+            self.fake_inputs = [fake_mode.from_tensor(inp) for inp in inputs]
+
+        results = None
+        try:
+            results = self._execute(
+                inputs,
+                device=device,
+                override_user_schedule=override_user_schedule,
+                capture_debug_output=capture_debug_output,
+                profile=profile,
+            )
+            if print_repro:
+                print(self.repro_script_for(inputs))
+            return results
+        except Exception as err:
+            logger.exception(self._repro_error_str("executing", inputs))
+            raise
+
+    def debug_output(self):
+        """
+        Retrieve string of captured debug information from the previous execution.
+
+        Note that `capture_debug_output=True` must be passed to `execute()` in
+        order to enable capturing this output. Otherwise, this method will
+        return `None`.
+
+        Returns:
+            Optional[String] : the captured debug output for the previous call
+            to execute(). If the `capture_debug_output` argument to that call
+            was False, returns None. Otherwise, returns the output as a string.
+        """
+        return self._debug_output()
+
+    def from_pytorch(self, tensor, static_sizes=False):
+        """
+        Defines an nvfuser input tensor from a pytorch tensor and defaults
+        to definining a symbolic tensor for dynamic shape usage.
+
+        Args:
+            tensor (torch.Tensor): Input tensor to nvFuser
+            static_sizes (bool)  : Interprets sizes as static rather than
+                                   as symbolic for dynamic shape usage
+
+        Returns:
+            nvfuser.Tensor
+        """
+        try:
+            from .pytorch_utils import torch_dtype_to_nvfuser_dtype
+        except ImportError:
+            raise ImportError("Unable to import pytorch_utils!")
+
+        if not tensor.is_cuda and len(tensor.size()) != 0:
+            raise ValueError("CPU non-scalar tensor is not supported!")
+
+        return self.define_tensor(
+            sizes=tensor.size(),
+            strides=tensor.stride(),
+            dtype=torch_dtype_to_nvfuser_dtype(tensor.dtype),
+            static_sizes=static_sizes,
+            is_cpu=tensor.is_cpu,
+        )
+
+    def fusion_ir(self):
+        """
+        Returns the uscheduled Fusion IR for the given definition that corresponds to all scheduled inputs.
+
+        Returns:
+            String
+        """
+        return self._fusion_ir()
+
+    def last_cuda_code(self, intrinsic_code=False, **kwargs):
+        """
+        Returns the Cuda Code for the last executed set of inputs
+
+        Args:
+            intrinsic_code (Bool): Include all the additional code required to run kernel(s). (default: False)
+
+        Kwargs:
+            override_user_schedule (Bool): For a user defined schedule, override with auto-generated schedule (default: False)
+
+        Returns:
+            String
+        """
+        override_user_schedule = kwargs.pop("override_user_schedule", False)
+        return self._last_cuda_code(intrinsic_code, override_user_schedule)
+
+    def cuda_code_for(self, inputs, intrinsic_code=False, **kwargs):
+        """
+        Returns the Cuda Code for the given inputs
+
+        Args:
+            inputs (List[Union[Tensor, Scalar]]): A list of inputs to fusion.
+            intrinsic_code (Bool): Include all the additional code required to run kernel(s). (default: False)
+
+        Kwargs:
+            override_user_schedule (Bool): For a user defined schedule, override with auto-generated schedule (default: False)
+
+        Returns:
+            String
+        """
+        override_user_schedule = kwargs.pop("override_user_schedule", False)
+        return self._cuda_code_for(inputs, intrinsic_code, override_user_schedule)
+
+    def last_scheduled_fusion_ir(self, tensor_transforms=False, **kwargs):
+        """
+        Returns the Scheduled Fusion IR for the last executed set of inputs
+
+        Args:
+            tensor_transforms (Bool): Include tensor transforms that were applied through scheduling. (default: False)
+
+        Kwargs:
+            override_user_schedule (Bool): For a user defined schedule, override with auto-generated schedule (default: False)
+
+        Returns:
+            String
+        """
+        override_user_schedule = kwargs.pop("override_user_schedule", False)
+        return self._last_scheduled_fusion_ir(tensor_transforms, override_user_schedule)
+
+    def scheduled_fusion_ir_for(self, inputs, tensor_transforms=False, **kwargs):
+        """
+        Returns the Scheduled Fusion IR for the last executed set of inputs
+
+        Args:
+            inputs (List[Union[Tensor, Scalar]]): A list of inputs to fusion.
+            tensor_transforms (Bool): Include tensor transforms that were applied through scheduling. (default: False)
+
+        Kwargs:
+            override_user_schedule (Bool): For a user defined schedule, override with auto-generated schedule (default: False)
+
+        Returns:
+            String
+        """
+        override_user_schedule = kwargs.pop("override_user_schedule", False)
+        return self._scheduled_fusion_ir_for(
+            inputs, tensor_transforms, override_user_schedule
+        )
+
+    def profile(self):
+        """
+        Returns the FusionProfile object from the CUPTI based FusionProfiler
+
+        Returns:
+            FusionProfile
+        """
+        if not self.profiled:
+            raise ValueError(
+                "The execute() method was not previously called with profiling enabled!"
+            )
+
+        fp = self._profile()
+
+        if fp.fusion_id < 0:
+            raise ValueError(
+                "Something went wrong with Fusion Profiling as an illegal fusion_id was returned! "
+                + str(fp.fusion_id)
+            )
+        if fp.segments < 1:
+            raise ValueError(
+                "Something went wrong with Fusion Profiling as no kernel segments were profiled!"
+                + str(fp.segments)
+            )
+
+        return fp
+
+    def last_repro_script(self) -> str:
+        assert (
+            self.fake_inputs is not None
+        ), "fd.last_repro_script() cannot provide a repro because fd.execute(inputs, save_repro_state=True) was not executed!"
+        script = self.repro_script_for(self.fake_inputs)
+        return script
+
+    def repro_script_for(self, inputs: list | None = None) -> str:
         msg = "# CUDA devices:\n"
         for i in range(torch.cuda.device_count()):
             msg += f"#  {i}: {torch.cuda.get_device_name(i)}\n"
@@ -121,358 +402,6 @@
 
         return msg
 
-    def getReproErrorString(self, section: str, inputs: list | None = None):
-        msg = (
-            f"An error occurred while {section} nvFuser FusionDefinition {self.id()}.\n"
-            "If you believe this is a bug or need assistance, please file an issue at "
-            "https://github.com/NVIDIA/Fuser/issues/new\n"
-            f"Here's a script to reproduce the error:\n"
-            "```python\n"
-        )
-        msg += self.getReproString(inputs)
-        msg += "```\n"
-        return msg
-
->>>>>>> 9d66566c
-    def definition(self):
-        raise NotImplementedError("definition() should be implemented by child class!")
-
-    # Unlike `schedule`, `multidevice_schedule` is designed for inter-device
-    # scheduling, The scheduling is done before concretization and therefore
-    # before pre-segmentation. `schedule` however assumes the FusionDefinition
-    # has been concretized and pre-segmented, and therefore requires
-    # `_setup_schedule` and `_finalize_schedule` to be called before and after.
-    #
-    # Note: there's a plan to embed multidevice schedules into FusionDefinition
-    # as annotating nodes. This may eventually replace `multidevice_schedule`.
-    def multidevice_schedule(self):
-        pass
-
-    def schedule(self):
-        raise NotImplementedError("schedule() should be implemented by child class!")
-
-    def execute(
-        self,
-        inputs,
-        *,
-        device=None,
-        override_user_schedule=False,
-        capture_debug_output=False,
-        print_repro=False,
-        profile=False,
-        save_repro_inputs=False,
-    ):
-        """
-        Executes an nvFuser set of kernels for a given Fusion
-
-        The FusionDefinition will be executed on a single CUDA device.
-        Typically, which device to run on is determined by the devices where
-        the input tensors reside. However, if the Fusion is defined such that
-        none of the inputs are tensors, we are not able to infer a device from
-        the inputs. For example, the following FusionDefinition will be unable
-        to unambiguously infer the device of its output:
-
-            with FusionDefinition() as fd:
-                tv1 = fd.ops.full([5])
-                fd.add_output(tv1)
-
-        In that case, we default to selecting the first CUDA
-        device, i.e. `torch.device("cuda:0")`. This method enables selecting an
-        alternative preferred device.
-
-        Args:
-            inputs (List[Union[Tensor, Scalar]]): A list of inputs to fusion.
-
-        Kwargs:
-            override_user_schedule (bool): For a user defined schedule,
-                override with auto-generated schedule (default: False)
-            device (Optional[Union[int, str, torch.device]]): This is a hint to run
-                the Fusion on the given CUDA device. This is not typically
-                necessary, as the device is usually inferred from the locations
-                of input tensors. However, for some fusion definitions, no
-                tensors will be input (for example when all tensors are
-                generated with `full` or `uniform` ops). In these cases, we
-                must either tell NVFuser where to run the resulting kernel, or
-                let it default to 0. Note that passing this option providing
-                and input tensors that lie on another device is an error.
-            print_repro (bool): Prints a reproduction script to stdout.
-            profile (bool): Captures a CUPTI based profile of a fusion.
-            capture_debug_output (bool): Whether to capture any printed
-                debugging information as a string. If True, the string can be
-                retrieved after execution using :meth:`get_debug_output`. If False,
-                then that method will return None when called.
-            save_repro_inputs (bool): Saves the inputs for last_repro_script() to
-                provide a provide a reproduction script.
-
-        Returns:
-            List[Tensor]
-        """
-        self.profiled = profile
-
-        if device is not None:
-            if not isinstance(device, torch.device):
-                device = torch.device(device)
-            assert (
-                device.type == "cuda"
-            ), "If device argument is passed it must be a CUDA device"
-            device = device.index
-
-        # if definition is not defined by a context manager, try a child class
-        if self.id() is None:
-            self._setup_definition()
-            self.definition()
-            self._finalize_definition()
-
-        defined_multidevice_schedule = (
-            type(self).multidevice_schedule != FusionDefinition.multidevice_schedule
-        )
-        defined_schedule = type(self).schedule != FusionDefinition.schedule
-        assert not (
-            defined_multidevice_schedule and defined_schedule
-        ), "I haven't tested what if both are defined. We don't plan to support this use case although it may just work."
-
-        if defined_multidevice_schedule:
-            self.multidevice_schedule()
-
-        # If schedule is defined by child class and schedule is not defined for
-        # inputs, make a schedule.
-        if defined_schedule and not self._exist_schedule(inputs):
-            self._setup_schedule(inputs)
-            self.schedule()
-            self._finalize_schedule(inputs)
-
-<<<<<<< HEAD
-        if save_repro_inputs:
-            self.inputs = inputs
-
-        result = None
-=======
->>>>>>> 9d66566c
-        try:
-            return self._execute(
-                inputs,
-                device=device,
-                override_user_schedule=override_user_schedule,
-                capture_debug_output=capture_debug_output,
-                profile=profile,
-            )
-            if print_repro:
-                print(self.repro_script_for(inputs))
-        except Exception as err:
-            logger.exception(self._repro_error_str("executing", inputs))
-            raise
-
-    def debug_output(self):
-        """
-        Retrieve string of captured debug information from the previous execution.
-
-        Note that `capture_debug_output=True` must be passed to `execute()` in
-        order to enable capturing this output. Otherwise, this method will
-        return `None`.
-
-        Returns:
-            Optional[String] : the captured debug output for the previous call
-            to execute(). If the `capture_debug_output` argument to that call
-            was False, returns None. Otherwise, returns the output as a string.
-        """
-        return self._debug_output()
-
-    def from_pytorch(self, tensor, static_sizes=False):
-        """
-        Defines an nvfuser input tensor from a pytorch tensor and defaults
-        to definining a symbolic tensor for dynamic shape usage.
-
-        Args:
-            tensor (torch.Tensor): Input tensor to nvFuser
-            static_sizes (bool)  : Interprets sizes as static rather than
-                                   as symbolic for dynamic shape usage
-
-        Returns:
-            nvfuser.Tensor
-        """
-        try:
-            from .pytorch_utils import torch_dtype_to_nvfuser_dtype
-        except ImportError:
-            raise ImportError("Unable to import pytorch_utils!")
-
-        if not tensor.is_cuda and len(tensor.size()) != 0:
-            raise ValueError("CPU non-scalar tensor is not supported!")
-
-        return self.define_tensor(
-            sizes=tensor.size(),
-            strides=tensor.stride(),
-            dtype=torch_dtype_to_nvfuser_dtype(tensor.dtype),
-            static_sizes=static_sizes,
-            is_cpu=tensor.is_cpu,
-        )
-
-    def fusion_ir(self):
-        """
-        Returns the uscheduled Fusion IR for the given definition that corresponds to all scheduled inputs.
-
-        Returns:
-            String
-        """
-        return self._fusion_ir()
-
-    def last_cuda_code(self, intrinsic_code=False, **kwargs):
-        """
-        Returns the Cuda Code for the last executed set of inputs
-
-        Args:
-            intrinsic_code (Bool): Include all the additional code required to run kernel(s). (default: False)
-
-        Kwargs:
-            override_user_schedule (Bool): For a user defined schedule, override with auto-generated schedule (default: False)
-
-        Returns:
-            String
-        """
-        override_user_schedule = kwargs.pop("override_user_schedule", False)
-        return self._last_cuda_code(intrinsic_code, override_user_schedule)
-
-    def cuda_code_for(self, inputs, intrinsic_code=False, **kwargs):
-        """
-        Returns the Cuda Code for the given inputs
-
-        Args:
-            inputs (List[Union[Tensor, Scalar]]): A list of inputs to fusion.
-            intrinsic_code (Bool): Include all the additional code required to run kernel(s). (default: False)
-
-        Kwargs:
-            override_user_schedule (Bool): For a user defined schedule, override with auto-generated schedule (default: False)
-
-        Returns:
-            String
-        """
-        override_user_schedule = kwargs.pop("override_user_schedule", False)
-        return self._cuda_code_for(inputs, intrinsic_code, override_user_schedule)
-
-    def last_scheduled_fusion_ir(self, tensor_transforms=False, **kwargs):
-        """
-        Returns the Scheduled Fusion IR for the last executed set of inputs
-
-        Args:
-            tensor_transforms (Bool): Include tensor transforms that were applied through scheduling. (default: False)
-
-        Kwargs:
-            override_user_schedule (Bool): For a user defined schedule, override with auto-generated schedule (default: False)
-
-        Returns:
-            String
-        """
-        override_user_schedule = kwargs.pop("override_user_schedule", False)
-        return self._last_scheduled_fusion_ir(tensor_transforms, override_user_schedule)
-
-    def scheduled_fusion_ir_for(self, inputs, tensor_transforms=False, **kwargs):
-        """
-        Returns the Scheduled Fusion IR for the last executed set of inputs
-
-        Args:
-            inputs (List[Union[Tensor, Scalar]]): A list of inputs to fusion.
-            tensor_transforms (Bool): Include tensor transforms that were applied through scheduling. (default: False)
-
-        Kwargs:
-            override_user_schedule (Bool): For a user defined schedule, override with auto-generated schedule (default: False)
-
-        Returns:
-            String
-        """
-        override_user_schedule = kwargs.pop("override_user_schedule", False)
-        return self._scheduled_fusion_ir_for(
-            inputs, tensor_transforms, override_user_schedule
-        )
-
-    def profile(self):
-        """
-        Returns the FusionProfile object from the CUPTI based FusionProfiler
-
-        Returns:
-            FusionProfile
-        """
-        if not self.profiled:
-            raise ValueError(
-                "The execute() method was not previously called with profiling enabled!"
-            )
-
-        fp = self._profile()
-
-        if fp.fusion_id < 0:
-            raise ValueError(
-                "Something went wrong with Fusion Profiling as an illegal fusion_id was returned! "
-                + str(fp.fusion_id)
-            )
-        if fp.segments < 1:
-            raise ValueError(
-                "Something went wrong with Fusion Profiling as no kernel segments were profiled!"
-                + str(fp.segments)
-            )
-
-        return fp
-
-    def last_repro_script(self) -> str:
-        assert (
-            self.inputs is not None
-        ), "fd.last_repro_script() cannot provide a repro because fd.execute(inputs, save_repro_state=True) was not set!"
-        script = self.repro_script_for(self.inputs)
-        # Release the input tensors after usage
-        self.inputs = None
-        return script
-
-    def repro_script_for(self, inputs: list | None = None) -> str:
-        msg = "\n# CUDA devices:\n"
-        for i in range(torch.cuda.device_count()):
-            msg += f"#  {0}: {torch.cuda.get_device_name(i)}\n"
-        msg += (
-            f"# torch version: {torch.__version__}\n"
-            f"# cuda version: {torch.version.cuda}\n"
-            f"# nvfuser version: {version()}\n"
-            "import torch\n"
-            "from nvfuser import FusionDefinition, DataType\n"
-            f"{self}"
-            "with FusionDefinition() as fd:\n"
-            f"    nvfuser_fusion_id{self.id()}(fd)\n"
-        )
-        if inputs is not None:
-            msg += "\ninputs = [\n"
-            for i in inputs:
-                if isinstance(i, torch.Tensor):
-                    # max linear index determines number of elements to generate
-                    sz = 1
-                    for szi, stri in zip(i.size(), i.stride()):
-                        if szi == 0:
-                            sz = 0
-                            break
-                        sz += (szi - 1) * stri
-                    if i.dtype.is_floating_point:
-                        msg += (
-                            f"    torch.randn({sz}, dtype={i.dtype}, device='{i.device}')"
-                            f".as_strided({tuple(i.size())}, {tuple(i.stride())}),\n"
-                        )
-                    else:
-                        upper_bound = 2 if i.dtype == torch.bool else 10
-                        msg += (
-                            f"    torch.randint(0, {upper_bound}, ({sz},), dtype={i.dtype}, device='{i.device}')"
-                            f".as_strided({tuple(i.size())}, {tuple(i.stride())}),\n"
-                        )
-                else:
-                    input_as_string = str(i)
-                    # `nan` and `inf` are stringified as is, which are not
-                    # defined in Python. So we replace them with `float("nan")`
-                    # and `float("inf")`. `-inf` is replaced with
-                    # `-float("inf")`, which equals `float("-inf")`.
-                    input_as_string = re.sub(
-                        r"\binf\b", 'float("inf")', input_as_string
-                    )
-                    input_as_string = re.sub(
-                        r"\bnan\b", 'float("nan")', input_as_string
-                    )
-                    msg += f"    {input_as_string},\n"
-            msg += "]"
-            msg += "\nfd.execute(inputs)\n"
-
-        return msg
-
     def _repro_error_str(self, section: str, inputs: list | None = None):
         msg = (
             f"An error occurred while {section} nvFuser FusionDefinition {self.id()}.\n"
