# SPDX-FileCopyrightText: Copyright (c) 2023-present NVIDIA CORPORATION & AFFILIATES.
# All rights reserved.
# SPDX-License-Identifier: BSD-3-Clause

import logging
import os
import re
import sys
<<<<<<< HEAD
from typing import Callable, Optional, Union, List, Iterable  # noqa: F401
=======
from typing import Callable
>>>>>>> aa3c3d3b
import warnings

import torch
from torch.utils._pytree import tree_map

# This is needed when libnvfuser.so is patched and doesn't have the pytorch library location available.
pytorch_lib_dir = os.path.join(os.path.dirname(torch.__file__), "lib")
if pytorch_lib_dir not in sys.path:
    sys.path.append(pytorch_lib_dir)

# we need to import _C here to avoid confusing error message generated from failure in this python script ended up with
# complaining on `_C` not defined for `_C._FusionDefinition`
from . import _C
from ._C import *  # noqa: F401,F403

from . import contrib  # noqa: F401


logger = logging.getLogger("nvfuser")


# Register automatic serialization of Nvfuser cache hierarchy and cuda kernels.
def enable_automatic_serialization():
    import atexit

    atexit.register(_C.serialize)

    # A separate process is created for each device in a distributed setting.
    # Each FusionCache becomes associated with a single device.
    # Automatic serialization saves a separate cache for each device.
    # Set the FusionCache id to the ddp local rank.
    env_var_ddp_local_rank = os.environ.get("LOCAL_RANK", None)
    if env_var_ddp_local_rank is not None:
        env_var_ddp_local_rank = int(env_var_ddp_local_rank)
    _C.FusionCache.get(max_fusions := 8192, env_var_ddp_local_rank)


# Unregister automatic serialization of Nvfuser cache hierarchy and cuda kernels.
def disable_automatic_serialization():
    import atexit

    atexit.unregister(_C.serialize)


class DistributedTensor(torch.Tensor):
    """Wraps a _C._DistributedTensor as a torch.Tensor.

    This way, the user can use the underlying local tensor without extra conversion.
    For example, `torch.testing.assert_close(dtensor, expected_local_tensor)`.
    """

    _dtensor: _C._DistributedTensor

    @staticmethod
    def __new__(cls, dtensor: _C._DistributedTensor):
        t = dtensor.local
        return torch.Tensor._make_wrapper_subclass(
            cls,
            t.shape,
            strides=t.stride(),
            storage_offset=t.storage_offset(),
            device=t.device,
            layout=t.layout,
            requires_grad=t.requires_grad,
            dtype=t.dtype,
        )

    def __init__(self, dtensor: _C._DistributedTensor):
        self._dtensor = dtensor

    @classmethod
    def __torch_dispatch__(cls, func, types, args, kwargs):
        def unwrap(t):
            if isinstance(t, DistributedTensor):
                return t._dtensor.local
            return t

        return func(*tree_map(unwrap, args), **tree_map(unwrap, kwargs))

    @property
    def mesh(self) -> DeviceMesh:
        """Returns the device mesh."""
        return self._dtensor.mesh

    def axis_sharded_on(self, parallel_type: ParallelType) -> int:
        """Returns the axis sharded on the given parallel type.

        If the distributed tensor is replicated on that parallel type, returns -1.
        """
        return self._dtensor.axis_sharded_on(parallel_type)


class FusionDefinition(_C._FusionDefinition):
    def __init__(self, id=None, max_length=1024):
        super(FusionDefinition, self).__init__(id, max_length)
        self.profiled = False

    def segment(self, inputs):
        """
        Decompose this FusionDefinition into a sequence of segment
        FusionDefinitions.

        This function runs the nvfuser segmentation algorithm and translates the
        segments into their corresponding FusionDefinitions.

        Args:
            inputs (List[Union[Tensor, Scalar]]): A list of inputs to fusion.

        Returns:
            List[FusionDefinition]: The FusionDefinitions corresponding to the
            sub-fusion segments of this FusionDefinition.
        """
        num_segments = self._setup_segmentation(inputs)
        if num_segments == 1:
            self._finalize_segmentation()
            return []

        # Track all segments for this FusionDefinition
        self.segments = []

        # Track map_segment_fid_to_original_fid for each segment
        self.segment_index_space_maps = {}

        # Track the last segment a value is used as an input
        self.map_value_to_last_used_segment = {}

        for idx in range(num_segments):
            new_fd = FusionDefinition()
            map_segment_fid_to_original_fid = self._build_segment(new_fd, idx)

            for segment_input in new_fd.inputs():
                original_input = map_segment_fid_to_original_fid[segment_input]
                self.map_value_to_last_used_segment[original_input] = idx

            self.segment_index_space_maps[new_fd] = map_segment_fid_to_original_fid
            self.segments.append(new_fd)
        self._finalize_segmentation()
        return self.segments

    def __enter__(self):
        return self._setup_definition()

    def __exit__(self, type, value, traceback):
        try:
            self._finalize_definition()
        except Exception as err:
            logger.exception(self._repro_error_str("defining"))
            raise

    def definition(self):
        raise NotImplementedError("definition() should be implemented by child class!")

    def _execute_segments(self, input_arguments, *, device=None, profile=False):
        """
        Run the sequence of FusionDefinition segments to generate the results
        of this FusionDefinition.

        This FusionDefinition acts an argument manager. It gathers input
        arguments for the segments and stores their output results. After
        running a segment, any redundant intermediate values, which are
        unnecessary for any other segments, are deleted to save memory.

        Args:
            inputs (List[Union[Tensor, Scalar]]): A list of inputs to fusion.

        Kwargs:
            device (Optional[Union[int, str, torch.device]]): This is a hint to run
                the Fusion on the given CUDA device. This is not typically
                necessary, as the device is usually inferred from the locations
                of input tensors. However, for some fusion definitions, no
                tensors will be input (for example when all tensors are
                generated with `full` or `uniform` ops). In these cases, we
                must either tell NVFuser where to run the resulting kernel, or
                let it default to 0. Note that passing this option providing
                and input tensors that lie on another device is an error.
            profile (bool): Captures a CUPTI based profile of a fusion.


        Returns:
            List[Tensor]: The output results for this FusionDefinition.
        """
        assert len(self.segments) > 0
        assert len(self.segments) == len(self.segment_index_space_maps)

        input_arguments_with_extents = [*input_arguments]
        for a in input_arguments:
            if type(a) is torch.Tensor:
                input_arguments_with_extents.extend(a.size())

        # Map inputs arguments to original fid
        map_original_fid_to_value = {
            fd_state: argument
            for fd_state, argument in zip(
                self.inputs() + self.extents(), input_arguments_with_extents
            )
        }

        # Run all segments in correct order
        for idx, segment in enumerate(self.segments):
            segment_to_original_map = self.segment_index_space_maps[segment]

            # Gather segment input arguments
            segment_arguments = [
                map_original_fid_to_value[segment_to_original_map[fd_state]]
                for fd_state in segment.inputs()
            ]

            # Run segment
            segment_outputs = segment.execute(
                segment_arguments, device=device, profile=profile
            )

            # Update original fusion definition indices to outputs
            for fd_state, output in zip(segment.outputs(), segment_outputs):
                map_original_fid_to_value[segment_to_original_map[fd_state]] = output

            # Destroy any arguments that are not used by future segments
            for segment_input in segment.inputs():
                original_input = segment_to_original_map[segment_input]
                if (
                    original_input not in self.outputs()
                    and self.map_value_to_last_used_segment[original_input] == idx
                ):
                    del map_original_fid_to_value[original_input]

        # Map output fid to actual results
        return [map_original_fid_to_value[fd_state] for fd_state in self.outputs()]

    def execute(
        self,
        inputs,
        *,
        device=None,
        override_user_schedule=False,
        capture_debug_output=False,
        print_repro=False,
        profile=False,
        save_repro_inputs=False,
        _enable_options: list[str] = [],
        _disable_options: list[str] = [],
    ) -> list[torch.Tensor]:
        """
        Executes an nvFuser set of kernels for a given Fusion

        The FusionDefinition will be executed on a single CUDA device.
        Typically, which device to run on is determined by the devices where
        the input tensors reside. However, if the Fusion is defined such that
        none of the inputs are tensors, we are not able to infer a device from
        the inputs. For example, the following FusionDefinition will be unable
        to unambiguously infer the device of its output:

            with FusionDefinition() as fd:
                tv1 = fd.ops.full([5])
                fd.add_output(tv1)

        In that case, we default to selecting the first CUDA
        device, i.e. `torch.device("cuda:0")`. This method enables selecting an
        alternative preferred device.

        Args:
            inputs (List[Union[Tensor, Scalar]]): A list of inputs to fusion.

        Kwargs:
            device (Optional[Union[int, str, torch.device]]): This is a hint to run
                the Fusion on the given CUDA device. This is not typically
                necessary, as the device is usually inferred from the locations
                of input tensors. However, for some fusion definitions, no
                tensors will be input (for example when all tensors are
                generated with `full` or `uniform` ops). In these cases, we
                must either tell NVFuser where to run the resulting kernel, or
                let it default to 0. Note that passing this option providing
                and input tensors that lie on another device is an error.
            override_user_schedule (bool): For a user defined schedule,
                override with auto-generated schedule (default: False)
            capture_debug_output (bool): Whether to capture any printed
                debugging information as a string. If True, the string can be
                retrieved after execution using :meth:`get_debug_output`. If False,
                then that method will return None when called.
            print_repro (bool): Prints a reproduction script to stdout.
            profile (bool): Captures a CUPTI based profile of a fusion.
            save_repro_inputs (bool): Saves the inputs for last_repro_script() to
                provide a provide a reproduction script.
            _enable_options/_disable_options (list): NVFUSER_ENABLE/DISABLE options to use.
                This is an alternative to environment variables.
                Note: Currently, we do not cache/store these options in the FusionCache which makes it
                    plausible to reuse kernels when executing the same fusion definition with different sets of options.
                    Reset the FusionCache manually to avoid inadvertent kernel reuse when between different sets of options.

        Returns:
            List[Tensor]
        """
        self.profiled = profile

        if device is not None:
            if not isinstance(device, torch.device):
                device = torch.device(device)
            assert (
                device.type == "cuda"
            ), "If device argument is passed it must be a CUDA device"
            device = device.index

        # if definition is not defined by a context manager, try a child class
        if self.id() is None:
            self._setup_definition()
            self.definition()
            self._finalize_definition()

        defined_multidevice_schedule = hasattr(
            self, "multidevice_schedule"
        ) and isinstance(self.multidevice_schedule, Callable)
        defined_schedule = hasattr(self, "schedule") and isinstance(
            self.schedule, Callable
        )
        assert not (
            defined_multidevice_schedule and defined_schedule
        ), "I haven't tested what if both are defined. We don't plan to support this use case although it may just work."

        if defined_multidevice_schedule:
            # Unlike `schedule`, `multidevice_schedule` is designed for inter-device
            # scheduling, The scheduling is done before concretization and therefore
            # before pre-segmentation. `schedule` however assumes the FusionDefinition
            # has been concretized and pre-segmented, and therefore requires
            # `_setup_schedule` and `_finalize_schedule` to be called before and after.
            #
            # Note: there's a plan to embed multidevice schedules into FusionDefinition
            # as annotating nodes. This may eventually replace `multidevice_schedule`.
            self._setup_multidevice_schedule()
            self.multidevice_schedule()
            self._finalize_multidevice_schedule()

        # If schedule is defined by child class and schedule is not defined for
        # inputs, make a schedule.
        if defined_schedule:
            # Schedule fusion if it does not exist yet or profiling fusion
            if profile or not self._exist_schedule(inputs):
                self._setup_schedule(inputs, overwrite_existing_schedule=profile)
                self.schedule()
                self._finalize_schedule(inputs)

        if save_repro_inputs:
            from torch._subclasses.fake_tensor import FakeTensorMode

            fake_mode = FakeTensorMode()
            self.fake_inputs = [fake_mode.from_tensor(inp) for inp in inputs]

        if hasattr(self, "segments") and len(self.segments) > 0:
            return self._execute_segments(inputs, device=device, profile=profile)

        try:
            if print_repro:
                print(self.repro_script_for(inputs))
            if len(_enable_options) or len(_disable_options):
                warnings.warn(
                    "Reset the FusionCache manually to avoid reusing kernels when re-executing the fusion definition with different options."
                )

            out_dtensors: Iterable[_C.DistributedTensor] = self._execute(
                inputs,
                device=device,
                override_user_schedule=override_user_schedule,
                capture_debug_output=capture_debug_output,
                profile=profile,
                _enable_options=_enable_options,
                _disable_options=_disable_options,
            )

            out_tensors: list[torch.Tensor] = []
            for out_dtensor in out_dtensors:
                if out_dtensor.mesh.size == 0:
                    out_tensors.append(out_dtensor.local)
                else:
                    out_tensors.append(DistributedTensor(out_dtensor))
            return out_tensors
        except Exception as err:
            logger.exception(self._repro_error_str("executing", inputs))
            raise

    def debug_output(self):
        """
        Retrieve string of captured debug information from the previous execution.

        Note that `capture_debug_output=True` must be passed to `execute()` in
        order to enable capturing this output. Otherwise, this method will
        return `None`.

        Returns:
            Optional[String] : the captured debug output for the previous call
            to execute(). If the `capture_debug_output` argument to that call
            was False, returns None. Otherwise, returns the output as a string.
        """
        return self._debug_output()

    def from_pytorch(self, tensor, static_sizes=False):
        """
        Defines an nvfuser input tensor from a pytorch tensor and defaults
        to definining a symbolic tensor for dynamic shape usage.

        Args:
            tensor (torch.Tensor): Input tensor to nvFuser
            static_sizes (bool)  : Interprets sizes as static rather than
                                   as symbolic for dynamic shape usage

        Returns:
            nvfuser.Tensor
        """
        try:
            from .pytorch_utils import torch_dtype_to_nvfuser_dtype
        except ImportError:
            raise ImportError("Unable to import pytorch_utils!")

        if not tensor.is_cuda and len(tensor.size()) != 0:
            raise ValueError("CPU non-scalar tensor is not supported!")

        return self.define_tensor(
            sizes=tensor.size(),
            strides=tensor.stride(),
            dtype=torch_dtype_to_nvfuser_dtype(tensor.dtype),
            static_sizes=static_sizes,
            is_cpu=tensor.is_cpu,
        )

    def fusion_ir(self):
        """
        Returns the uscheduled Fusion IR for the given definition that corresponds to all scheduled inputs.

        Returns:
            String
        """
        return self._fusion_ir()

    def last_cuda_code(self, intrinsic_code=False, **kwargs):
        """
        Returns the Cuda Code for the last executed set of inputs

        Args:
            intrinsic_code (Bool): Include all the additional code required to run kernel(s). (default: False)

        Kwargs:
            override_user_schedule (Bool): For a user defined schedule, override with auto-generated schedule (default: False)

        Returns:
            String
        """
        override_user_schedule = kwargs.pop("override_user_schedule", False)
        return self._last_cuda_code(intrinsic_code, override_user_schedule)

    def cuda_code_for(self, inputs, intrinsic_code=False, **kwargs):
        """
        Returns the Cuda Code for the given inputs

        Args:
            inputs (List[Union[Tensor, Scalar]]): A list of inputs to fusion.
            intrinsic_code (Bool): Include all the additional code required to run kernel(s). (default: False)

        Kwargs:
            override_user_schedule (Bool): For a user defined schedule, override with auto-generated schedule (default: False)

        Returns:
            String
        """
        override_user_schedule = kwargs.pop("override_user_schedule", False)
        return self._cuda_code_for(inputs, intrinsic_code, override_user_schedule)

    def last_scheduled_fusion_ir(self, tensor_transforms=False, **kwargs):
        """
        Returns the Scheduled Fusion IR for the last executed set of inputs

        Args:
            tensor_transforms (Bool): Include tensor transforms that were applied through scheduling. (default: False)

        Kwargs:
            override_user_schedule (Bool): For a user defined schedule, override with auto-generated schedule (default: False)

        Returns:
            String
        """
        override_user_schedule = kwargs.pop("override_user_schedule", False)
        return self._last_scheduled_fusion_ir(tensor_transforms, override_user_schedule)

    def scheduled_fusion_ir_for(self, inputs, tensor_transforms=False, **kwargs):
        """
        Returns the Scheduled Fusion IR for the last executed set of inputs

        Args:
            inputs (List[Union[Tensor, Scalar]]): A list of inputs to fusion.
            tensor_transforms (Bool): Include tensor transforms that were applied through scheduling. (default: False)

        Kwargs:
            override_user_schedule (Bool): For a user defined schedule, override with auto-generated schedule (default: False)

        Returns:
            String
        """
        override_user_schedule = kwargs.pop("override_user_schedule", False)
        return self._scheduled_fusion_ir_for(
            inputs, tensor_transforms, override_user_schedule
        )

    def profile(self):
        """
        Returns the FusionProfile object from the CUPTI based FusionProfiler

        Returns:
            FusionProfile
        """
        if not self.profiled:
            raise ValueError(
                "The execute() method was not previously called with profiling enabled!"
            )

        fp = self._profile()

        if fp.fusion_id < 0:
            raise ValueError(
                "Something went wrong with Fusion Profiling as an illegal fusion_id was returned! "
                + str(fp.fusion_id)
            )
        if fp.segments < 1:
            raise ValueError(
                "Something went wrong with Fusion Profiling as no kernel segments were profiled!"
                + str(fp.segments)
            )

        return fp

    def last_repro_script(self) -> str:
        assert (
            self.fake_inputs is not None
        ), "fd.last_repro_script() cannot provide a repro because fd.execute(inputs, save_repro_state=True) was not executed!"
        script = self.repro_script_for(self.fake_inputs)
        return script

    def repro_script_for(self, inputs: list | None = None) -> str:
        msg = "# CUDA devices:\n"
        for i in range(torch.cuda.device_count()):
            msg += f"#  {i}: {torch.cuda.get_device_name(i)}\n"
        msg += (
            f"# torch version: {torch.__version__}\n"
            f"# cuda version: {torch.version.cuda}\n"
            f"# nvfuser version: {version()}\n"
            "import torch\n"
            "from nvfuser import FusionDefinition, DataType\n"
            f"{self}"
            "with FusionDefinition() as fd:\n"
            f"    nvfuser_fusion_id{self.id()}(fd)\n"
        )
        if inputs is not None:
            msg += "\ninputs = [\n"
            for i in inputs:
                if isinstance(i, torch.Tensor):
                    if i.is_contiguous():
                        msg += f"    torch.testing.make_tensor({tuple(i.size())}, dtype={i.dtype}, device='{i.device}'),\n"
                    else:
                        # max linear index determines number of elements to generate
                        sz = 1
                        for szi, stri in zip(i.size(), i.stride()):
                            if szi == 0:
                                sz = 0
                                break
                            sz += (szi - 1) * stri
                        if i.dtype.is_floating_point:
                            msg += (
                                f"    torch.randn({sz}, dtype={i.dtype}, device='{i.device}')"
                                f".as_strided({tuple(i.size())}, {tuple(i.stride())}),\n"
                            )
                        else:
                            upper_bound = 2 if i.dtype == torch.bool else 10
                            msg += (
                                f"    torch.randint(0, {upper_bound}, ({sz},), dtype={i.dtype}, device='{i.device}')"
                                f".as_strided({tuple(i.size())}, {tuple(i.stride())}),\n"
                            )
                else:
                    input_as_string = str(i)
                    # `nan` and `inf` are stringified as is, which are not
                    # defined in Python. So we replace them with `float("nan")`
                    # and `float("inf")`. `-inf` is replaced with
                    # `-float("inf")`, which equals `float("-inf")`.
                    input_as_string = re.sub(
                        r"\binf\b", 'float("inf")', input_as_string
                    )
                    input_as_string = re.sub(
                        r"\bnan\b", 'float("nan")', input_as_string
                    )
                    msg += f"    {input_as_string},\n"
            msg += "]"
            msg += "\nfd.execute(inputs)\n"

        return msg

    def _repro_error_str(self, section: str, inputs: list | None = None):
        msg = (
            f"An error occurred while {section} nvFuser FusionDefinition {self.id()}.\n"
            "If you believe this is a bug or need assistance, please file an issue at "
            "https://github.com/NVIDIA/Fuser/issues/new\n"
            f"Here's a script to reproduce the error:\n"
            "```python\n"
        )
        msg += self.repro_script_for(inputs)
        msg += "```\n"
        return msg

    def validate(
        self,
        inputs: list[torch.Tensor],
        reference_outputs: list[torch.Tensor],
        kwargs=None,
    ):
        """
        Validates the fusion outputs against the provided reference outputs, using variable tolerances determined based on datatype and reduction size.

        Inputs:
            inputs: A list of inputs expected by the fusion definition
            reference_outputs: A list of reference outputs to validate against
        """
        fusion_outputs = self.execute(inputs)
        assert len(fusion_outputs) == len(
            reference_outputs
        ), f"Expected {len(fusion_outputs)} reference outputs for validation."

        tolerance_values = self.getValTolerances(inputs)
        assert len(tolerance_values) == len(
            fusion_outputs
        ), f"Missing tolerance values, expected {len(fusion_outputs)}, got {len(tolerance_values)}"

        for inx, fusion_output in enumerate(fusion_outputs):
            atol, rtol = tolerance_values[inx]
            reference_output = reference_outputs[inx]

            assert (
                reference_output.shape == fusion_output.shape
            ), "Mismatch in reference and fusion output dimensions"
            if torch.is_floating_point(fusion_output) or torch.is_complex(
                fusion_output
            ):
                assert torch.allclose(
                    fusion_output, reference_output, atol=atol, rtol=rtol
                ), f"Max error: {torch.abs(torch.max(fusion_output - reference_output))}, \
                    Absolute tolerance: {atol}, Relative tolerance: {rtol}"

            else:
                assert torch.equal(
                    fusion_output, reference_output
                ), "Mismatch in reference and fusion output values, datatype is not float/complex."


from .nvfuser_version import __version__


def version():
    r"""returns nvfuser version in format of a string 'm.n.p+git[7d-sha]'.

    We strip the git[7d-sha] and convert the string to
    `nvfuser_version.Version` for comparison. e.g. you can use it as:
        import nvfuser
        print(nvfuser.version())              # 0.0.1+git21df524
        nvfuser.version() == '0.0.1`          # True
        nvfuser.version() > '0.0.0`           # True

        from nvfuser_version import Version
        nvfuser.version() < Version('1.0.0')  # True
    """
    return __version__<|MERGE_RESOLUTION|>--- conflicted
+++ resolved
@@ -6,11 +6,7 @@
 import os
 import re
 import sys
-<<<<<<< HEAD
-from typing import Callable, Optional, Union, List, Iterable  # noqa: F401
-=======
-from typing import Callable
->>>>>>> aa3c3d3b
+from typing import Callable, Iterable
 import warnings
 
 import torch
