--- conflicted
+++ resolved
@@ -310,12 +310,8 @@
 
     if not CMAKE_ONLY:
         # build binary
-<<<<<<< HEAD
-        max_jobs = "32" #os.getenv("MAX_JOBS", str(multiprocessing.cpu_count()))
-=======
         max_jobs = os.getenv("MAX_JOBS", str(max_jobs))
         print(f"Using {max_jobs} jobs for compilation")
->>>>>>> f685a9f1
         cmd_str = [
             get_cmake_bin(),
             "--build",
