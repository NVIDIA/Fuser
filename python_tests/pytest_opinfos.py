# SPDX-FileCopyrightText: Copyright (c) 2023-present NVIDIA CORPORATION & AFFILIATES.
# All rights reserved.
# SPDX-License-Identifier: BSD-3-Clause
# Owner(s): ["module: nvfuser"]

import torch
import jax
from pytest_core import OpInfo, ReferenceType, Domain
from pytest_input_generators import (
    broadcast_error_generator,
    broadcast_in_dim_generator,
    broadcast_in_dim_error_generator,
    cat_generator,
    cat_error_generator,
    define_tensor_generator,
    define_tensor_error_generator,
<<<<<<< HEAD
    define_vector_generator,
    define_vector_error_generator,
=======
    elementwise_unary_generator,
    _elementwise_unary_torch,
    gather_generator,
    index_select_generator,
    index_select_error_generator,
    pad_error_generator,
    permute_generator,
    permute_error_generator,
    reduction_error_generator,
    reshape_generator,
    reshape_error_generator,
>>>>>>> 4110a514
    slice_generator,
    slice_error_generator,
    take_along_axis_generator,
    take_along_axis_error_generator,
    var_mean_generator,
)
from pytest_utils import float_complex_dtypes
from functools import partial
from typing import List

eps = 1e-2

opinfos = []

""" Start Fusion Input Operations """
fusion_input_ops = []

define_tensor_opinfo = OpInfo(
    lambda fd: fd.define_tensor,
    "define_tensor",
    sample_input_generator=define_tensor_generator,
    error_input_generator=define_tensor_error_generator,
    is_fusion_input_op=True,
)
fusion_input_ops.append(define_tensor_opinfo)

# NOTE: this operation only supports vectors of integers that represent
# tensor shapes and is not a general interface for defining vectors of 
# data.  Vectors of data should be handled with a 1D `define_tensor`.
define_vector_opinfo = OpInfo(
    lambda fd: fd.define_vector,
    "define_vector",
    sample_input_generator=define_vector_generator,
    error_input_generator=define_vector_error_generator,
    is_fusion_input_op=True,
)
fusion_input_ops.append(define_vector_opinfo)

""" End Fusion Input Operations """

""" Start Unary-Float Operations """
elementwise_unary_ops = []

acos_opinfo = OpInfo(
    lambda fd: fd.ops.acos,
    "acos",
    domain=Domain(-1, 1),
    sample_input_generator=elementwise_unary_generator,
    reference=_elementwise_unary_torch(torch.acos),
)
elementwise_unary_ops.append(acos_opinfo)

""" End Unary-Float Operations """

""" Start Normalization Operations """
normalization_ops = []

var_mean_opinfo = OpInfo(
    lambda fd: fd.ops.var_mean,
    "var_mean",
    dtypes=float_complex_dtypes,
    sample_input_generator=var_mean_generator,
    error_input_generator=reduction_error_generator,
    reference=torch.var_mean,
    symbolic_parameter_list=(True, False),
)
normalization_ops.append(var_mean_opinfo)

""" End Normalization Operations """

""" Start Shape Operations """

shape_ops = []

cat_opinfo = OpInfo(
    lambda fd: fd.ops.cat,
    "cat",
    sample_input_generator=cat_generator,
    error_input_generator=cat_error_generator,
    reference=torch.cat,
    symbolic_parameter_list=(True, False),
)
shape_ops.append(cat_opinfo)

broadcast_opinfo = OpInfo(
    lambda fd: fd.ops.broadcast,
    "broadcast",
    error_input_generator=broadcast_error_generator,
    symbolic_parameter_list=(True, False),
)
shape_ops.append(broadcast_opinfo)

broadcast_in_dim_opinfo = OpInfo(
    lambda fd: fd.ops.broadcast_in_dim,
    "broadcast_in_dim",
    sample_input_generator=broadcast_in_dim_generator,
    error_input_generator=broadcast_in_dim_error_generator,
    reference=jax.lax.broadcast_in_dim,
    reference_type=ReferenceType.Jax,
    symbolic_parameter_list=(True, False, False),
)
shape_ops.append(broadcast_in_dim_opinfo)


# translate between nvfuser and pytorch argument order for gather, take_along_dim, and index_select
def gather_wrapper(fn: callable, input: torch.Tensor, index: torch.Tensor, dim: int):
    return fn(input, dim, index)


gather_opinfo = OpInfo(
    lambda fd: fd.ops.gather,
    "gather",
    sample_input_generator=gather_generator,
    error_input_generator=take_along_axis_error_generator,
    reference=partial(gather_wrapper, torch.gather),
    symbolic_parameter_list=(True, True, False),
)
shape_ops.append(gather_opinfo)

index_select_opinfo = OpInfo(
    lambda fd: fd.ops.index_select,
    "index_select",
    sample_input_generator=index_select_generator,
    error_input_generator=index_select_error_generator,
    reference=partial(gather_wrapper, torch.index_select),
    symbolic_parameter_list=(True, True, False),
)
shape_ops.append(index_select_opinfo)

# NvFuser's API is significantly different than JAX.
# TODO: Change python frontend api to match JAX using a cpp wrapper function.
pad_opinfo = OpInfo(
    lambda fd: fd.ops.pad,
    "pad",
    error_input_generator=pad_error_generator,
    symbolic_parameter_list=(True, False, True),
)
shape_ops.append(pad_opinfo)


permute_opinfo = OpInfo(
    lambda fd: fd.ops.permute,
    "permute",
    sample_input_generator=permute_generator,
    error_input_generator=permute_error_generator,
    reference=torch.permute,
    symbolic_parameter_list=(True, False),
)
shape_ops.append(permute_opinfo)


# nvfuser expects input and output shapes while pytorch only requires the output shape.
def reshape_wrapper(
    fn: callable, input: torch.Tensor, input_shape: List[int], output_shape: List[int]
):
    return fn(input, output_shape)


reshape_opinfo = OpInfo(
    lambda fd: fd.ops.reshape,
    "reshape",
    sample_input_generator=reshape_generator,
    error_input_generator=reshape_error_generator,
    reference=partial(reshape_wrapper, torch.reshape),
    symbolic_parameter_list=(True, False, False),
)
shape_ops.append(reshape_opinfo)


slice_opinfo = OpInfo(
    lambda fd: fd.ops.slice,
    "slice",
    sample_input_generator=slice_generator,
    error_input_generator=slice_error_generator,
    reference=jax.lax.slice,
    reference_type=ReferenceType.Jax,
)
shape_ops.append(slice_opinfo)

take_along_axis_opinfo = OpInfo(
    lambda fd: fd.ops.take_along_axis,
    "take_along_dim",
    sample_input_generator=take_along_axis_generator,
    error_input_generator=take_along_axis_error_generator,
    reference=torch.take_along_dim,
    symbolic_parameter_list=(True, True, False),
)
shape_ops.append(take_along_axis_opinfo)

""" End Shape Operations """

# Puts all opinfos into the "opinfos" list
opinfos.extend(elementwise_unary_ops)
opinfos.extend(fusion_input_ops)
opinfos.extend(normalization_ops)
opinfos.extend(shape_ops)<|MERGE_RESOLUTION|>--- conflicted
+++ resolved
@@ -14,10 +14,8 @@
     cat_error_generator,
     define_tensor_generator,
     define_tensor_error_generator,
-<<<<<<< HEAD
     define_vector_generator,
     define_vector_error_generator,
-=======
     elementwise_unary_generator,
     _elementwise_unary_torch,
     gather_generator,
@@ -29,7 +27,6 @@
     reduction_error_generator,
     reshape_generator,
     reshape_error_generator,
->>>>>>> 4110a514
     slice_generator,
     slice_error_generator,
     take_along_axis_generator,
@@ -57,7 +54,7 @@
 fusion_input_ops.append(define_tensor_opinfo)
 
 # NOTE: this operation only supports vectors of integers that represent
-# tensor shapes and is not a general interface for defining vectors of 
+# tensor shapes and is not a general interface for defining vectors of
 # data.  Vectors of data should be handled with a 1D `define_tensor`.
 define_vector_opinfo = OpInfo(
     lambda fd: fd.define_vector,
