# SPDX-FileCopyrightText: Copyright (c) 2023-present NVIDIA CORPORATION & AFFILIATES.
# All rights reserved.
# SPDX-License-Identifier: BSD-3-Clause
# Owner(s): ["module: nvfuser"]

from copy import deepcopy
from functools import partial
import itertools
import math
import re
from typing import List, Callable
import tempfile
import unittest

import torch
import torch.nn.functional as F
from torch.testing._internal.common_utils import run_tests, TEST_WITH_ROCM, TestCase
from torch.testing._internal.jit_utils import RUN_CUDA
import torch._refs as refs
import torch._prims as prims

# Will only create the nvfuser module if CUDA is available
try:
    from nvfuser import (
        FusionCache,
        FusionDefinition,
        DataType,
        Tensor,
        version,
        compute_contiguity,
    )
    from nvfuser.pytorch_utils import torch_dtype_to_nvfuser_dtype
except ImportError:
    pass

RUN_NVFUSER = RUN_CUDA and not TEST_WITH_ROCM


def is_pre_volta():
    if not RUN_NVFUSER:
        return False
    prop = torch.cuda.get_device_properties(torch.cuda.current_device())
    return prop.major < 7


def serde_check(test_fn: Callable):
    """
    A decorator to verify that serialization works with the given exec_nvfuser function.
    Currently, it uses serialization to rebuild the FusionCache structure.
    """

    def inner(*args, **kwargs):
        self, fusion_func, inputs = args
        # Deep copy inputs because when a fusion output aliases an input, it will change the input value for the
        # subsequent function calls.
        inputs_copy = deepcopy(inputs)

        # For debug purposes, clear FusionCache before running first test
        # if ("new_fusion_expected" not in kwargs) or kwargs["new_fusion_expected"]:
        #    FusionCache.reset()

        # Run test to populate FusionCache
        test_fn(*args, **kwargs)

        with tempfile.NamedTemporaryFile() as tmp:
            # Serialize FusionCache
            fc = FusionCache.get()
            fc.serialize(tmp.name)

            FusionCache.reset()

            # Get new FusionCache because the previous one was destroyed by the reset call.
            fc = FusionCache.get()
            fc.deserialize(tmp.name)

        # Run test with repopulated FusionCache
        kwargs["new_fusion_expected"] = False
        return test_fn(self, fusion_func, inputs_copy, **kwargs)

    return inner


@unittest.skipIf(not RUN_NVFUSER, "requires CUDA")
@unittest.skipIf(is_pre_volta(), "Only supported on Volta and newer devices.")
class TestNvFuserFrontend(TestCase):
    # Helper function to verify the nvfuser output and make sure the string
    # definition based on the FusionDefinition is executable and matches the
    # original definition
    @serde_check
    def exec_nvfuser(self, fusion_func, inputs, *, new_fusion_expected=True):
        inputs_cap = deepcopy(inputs)
        fc = FusionCache.get()
        before_fusions = fc.num_fusions()

        # Execute a fusion function and capture the string python definition
        with FusionDefinition() as fd:
            fusion_func(fd)
        fd_str = fd.__repr__()
        torch.manual_seed(0)
        out = fd.execute(inputs)

        # Execute the python definition that was captured
        func_name = re.findall("(nvfuser_fusion_id\\d+)", fd_str.split("\n")[1])[0]
        exec(fd_str)
        with FusionDefinition() as fd_cap:
            eval(func_name)(fd_cap)
        torch.manual_seed(0)
        out_cap = fd_cap.execute(inputs_cap)

        # Make sure the original and captured definitions match
        for idx in range(len(out)):
            self.assertEqual(out[idx], out_cap[idx])

        self.assertEqual(fc.num_fusions() - before_fusions, int(new_fusion_expected))
        return out, fd

    def test_basic(self):
        inputs = [
            torch.ones(2, 4, 8, device="cuda"),
            torch.ones(2, 4, 8, device="cuda"),
        ]

        def fusion_func(fd: FusionDefinition):
            t0 = fd.from_pytorch(inputs[0])
            t1 = fd.from_pytorch(inputs[1])
            c0 = fd.define_scalar(3.0)

            t2 = fd.ops.add(t0, t1)
            t3 = fd.ops.mul(t2, c0)
            t4 = fd.ops.sum(t3, [-1], False, DataType.Float)

            fd.add_output(t4)

        # Expected Output is a tensor of 48's
        nvf_out1, _ = self.exec_nvfuser(fusion_func, inputs)

        # Create a new fusion with the same definition, it should hit the cache!
        nvf_out2, fd2 = self.exec_nvfuser(
            fusion_func, inputs, new_fusion_expected=False
        )

        # Create a fusion from a fusion id and make sure it executes!
        fd3 = FusionDefinition(fd2.id())
        nvf_out3 = fd3.execute(inputs)

        eager_out = torch.sum((inputs[0] + inputs[1]) * 3.0, dim=-1)
        self.assertEqual(eager_out, nvf_out1[0])
        self.assertEqual(eager_out, nvf_out2[0])
        self.assertEqual(eager_out, nvf_out3[0])

    def test_basic_fp16(self):
        inputs = [
            torch.ones(2, 4, 8, device="cuda", dtype=torch.float16),
            torch.ones(2, 4, 8, device="cuda", dtype=torch.float16),
        ]

        def fusion_func(fd: FusionDefinition):
            t0 = fd.from_pytorch(inputs[0])
            t1 = fd.from_pytorch(inputs[1])
            c0 = fd.define_scalar(3.0)

            t2 = fd.ops.add(t0, t1)
            t3 = fd.ops.mul(t2, c0)
            t4 = fd.ops.sum(t3, [-1], False, DataType.Float)

            t5 = fd.ops.cast(t4, DataType.Half)
            fd.add_output(t5)

        # Expected Output is a tensor of 48's
        nvf_out, _ = self.exec_nvfuser(fusion_func, inputs)
        eager_out = torch.sum((inputs[0] + inputs[1]) * 3.0, dim=-1)
        self.assertEqual(eager_out, nvf_out[0])

    def test_cast_double_to_half(self):
        inputs = [
            torch.randn(2, 4, device="cuda", dtype=torch.float64),
            torch.randn(2, 4, device="cuda", dtype=torch.float64),
        ]

        def fusion_func(fd: FusionDefinition):
            t0 = fd.from_pytorch(inputs[0])
            t1 = fd.from_pytorch(inputs[1])

            t0h = fd.ops.cast(t0, DataType.Half)
            t1h = fd.ops.cast(t1, DataType.Half)
            t2 = fd.ops.add(t0h, t1h)
            t3 = fd.ops.relu(t2)
            t4 = fd.ops.cast(t3, DataType.Half)

            fd.add_output(t4)

        nvf_out, _ = self.exec_nvfuser(fusion_func, inputs)
        eager_out = torch.relu(inputs[0].to(torch.half) + inputs[1].to(torch.half))
        self.assertEqual(eager_out, nvf_out[0])

    def test_promote_to_double(self):
        inputs = [
            torch.randn(2, 4, device="cuda", dtype=torch.float16),
            torch.randn(2, 4, device="cuda", dtype=torch.float64),
        ]

        def fusion_func(fd: FusionDefinition):
            t0 = fd.from_pytorch(inputs[0])
            t1 = fd.from_pytorch(inputs[1])

            t2 = fd.ops.add(t0, t1)
            t5 = fd.ops.relu(t2)

            fd.add_output(t5)

        nvf_out, _ = self.exec_nvfuser(fusion_func, inputs)
        eager_out = torch.relu(inputs[0] + inputs[1])
        self.assertEqual(eager_out, nvf_out[0])

    def test_implicit_broadcast_input(self):
        inputs = [
            torch.randn(3, device="cuda"),
            torch.randn(2, 3, 4, device="cuda"),
        ]

        def fusion_func(fd: FusionDefinition):
            t0 = fd.from_pytorch(inputs[0])
            t1 = fd.from_pytorch(inputs[1])

            t0_b = fd.ops.broadcast_in_dim(t0, [2, 3, 4], [1])
            t2 = fd.ops.add(t0_b, t1)

            fd.add_output(t2)

        nvf_out, _ = self.exec_nvfuser(fusion_func, inputs)
        eager_out = refs.add(
            prims.broadcast_in_dim(inputs[0], inputs[1].size(), [1]), inputs[1]
        )
        self.assertEqual(eager_out, nvf_out[0])

    def test_explicit_broadcast_input(self):
        inputs = [
            torch.randn(1, 1, 4, device="cuda"),
            torch.randn(2, 3, 4, device="cuda"),
        ]

        def fusion_func(fd: FusionDefinition):
            t0 = fd.from_pytorch(inputs[0])
            t1 = fd.from_pytorch(inputs[1])

            t0_b = fd.ops.broadcast_in_dim(t0, inputs[1].size(), [0, 1, 2])
            t2 = fd.ops.add(t0_b, t1)

            fd.add_output(t2)

        nvf_out, _ = self.exec_nvfuser(fusion_func, inputs)
        eager_out = refs.add(
            prims.broadcast_in_dim(inputs[0], inputs[1].size(), [0, 1, 2]), inputs[1]
        )
        self.assertEqual(eager_out, nvf_out[0])

    def test_broadcast_mixing(self):
        inputs = [
            torch.randn(3, 1, device="cuda"),
            torch.randn(3, device="cuda"),
        ]

        def fusion_func(fd: FusionDefinition):
            t0 = fd.from_pytorch(inputs[0])
            t1 = fd.from_pytorch(inputs[1])

            t1_b = fd.ops.broadcast_in_dim(t1, [3, 3], [0])
            t2 = fd.ops.add(t0, t1_b)

            fd.add_output(t2)

        nvf_out, _ = self.exec_nvfuser(fusion_func, inputs)
        eager_out = refs.add(inputs[0], prims.broadcast_in_dim(inputs[1], [3, 3], [0]))
        self.assertEqual(eager_out, nvf_out[0])

    def test_ops_broadcast(self):
        inputs = [
            torch.randn(3, device="cuda"),
            torch.randn(2, 3, 4, device="cuda"),
        ]

        def fusion_func(fd: FusionDefinition):
            t0 = fd.from_pytorch(inputs[0])
            t1 = fd.from_pytorch(inputs[1])

            t0_b = fd.ops.broadcast(t0, [True, False, True])
            t2 = fd.ops.add(t0_b, t1)

            fd.add_output(t2)

        nvf_out, _ = self.exec_nvfuser(fusion_func, inputs)
        eager_out = refs.add(
            prims.broadcast_in_dim(inputs[0], inputs[1].size(), [1]), inputs[1]
        )
        self.assertEqual(eager_out, nvf_out[0])

    def test_prim_layer_norm_fwd(self):
        input_size = [64, 128, 1024]
        dtype = torch.float32
        device = "cuda"
        inputs = [
            torch.randn(*input_size, device=device, requires_grad=True),
            torch.nn.Parameter(torch.randn(input_size[2], dtype=dtype, device=device)),
            torch.nn.Parameter(torch.randn(input_size[2], dtype=dtype, device=device)),
        ]

        def primitive_definition(
            inputs: torch.Tensor,
            weight: torch.Tensor,
            bias: torch.Tensor,
            normalization_axis: int,
            keepdim: bool,
        ) -> torch.Tensor:
            mean = inputs.mean(normalization_axis, keepdim=keepdim)
            diff = inputs - mean
            diff_sq = diff * diff
            var = diff_sq.mean(normalization_axis, keepdim=keepdim)
            pre_shift_scale_norm_output = (inputs - mean) / torch.sqrt(var + 1e-12)
            norm_output = weight * pre_shift_scale_norm_output + bias
            return norm_output

        def nvfuser_fusion(
            fd: FusionDefinition,
            normalization_axis: int,
            norm_size: int,
            input_shape: List[int],
            eps: float,
            keepDim: bool,
        ) -> None:
            inputs = fd.define_tensor(
                symbolic_sizes=[-1, -1, -1],
                contiguity=[True, True, True],
                dtype=DataType.Float,
            )
            weights = fd.define_tensor(
                symbolic_sizes=[-1], contiguity=[True], dtype=DataType.Float
            )
            bias = fd.define_tensor(
                symbolic_sizes=[-1], contiguity=[True], dtype=DataType.Float
            )
            sum0 = fd.ops.sum(inputs, axes=[normalization_axis], keepdim=keepDim)
            norm_const = fd.define_scalar(norm_size)
            mean = fd.ops.div(sum0, norm_const)
            diff = fd.ops.sub(inputs, mean)
            diff_sq = fd.ops.mul(diff, diff)
            sum1 = fd.ops.sum(diff_sq, axes=[normalization_axis], keepdim=keepDim)
            var = fd.ops.div(sum1, norm_const)
            eps_const = fd.define_scalar(eps)
            var_eps = fd.ops.add(var, eps_const)
            invstd = fd.ops.rsqrt(var_eps)
            pre_scale_bias = fd.ops.mul(diff, invstd)
            weights_bcast = fd.ops.broadcast_in_dim(
                weights, output_shape=input_shape, broadcast_dims=[2]
            )
            scale = fd.ops.mul(pre_scale_bias, weights_bcast)
            bias_bcast = fd.ops.broadcast_in_dim(
                bias, output_shape=input_shape, broadcast_dims=[2]
            )
            out = fd.ops.add(scale, bias_bcast)
            fd.add_output(out)
            fd.add_output(mean)
            fd.add_output(invstd)

        def nvfuser_fusion_var_mean(
            fd: FusionDefinition,
            normalization_axis: int,
            norm_size: int,
            input_shape: List[int],
            eps: float,
            keepDim: bool,
        ) -> None:
            inputs = fd.define_tensor(
                symbolic_sizes=[-1, -1, -1],
                contiguity=[True, True, True],
                dtype=DataType.Float,
            )
            weights = fd.define_tensor(
                symbolic_sizes=[-1], contiguity=[True], dtype=DataType.Float
            )
            bias = fd.define_tensor(
                symbolic_sizes=[-1], contiguity=[True], dtype=DataType.Float
            )
            var, mean = fd.ops.var_mean(
                inputs, axes=[normalization_axis], correction=0, keepdim=keepDim
            )
            eps_const = fd.define_scalar(eps)
            var_eps = fd.ops.add(var, eps_const)
            invstd = fd.ops.rsqrt(var_eps)
            diff = fd.ops.sub(inputs, mean)
            pre_scale_bias = fd.ops.mul(diff, invstd)
            weights_bcast = fd.ops.broadcast_in_dim(
                weights, output_shape=input_shape, broadcast_dims=[2]
            )
            scale = fd.ops.mul(pre_scale_bias, weights_bcast)
            bias_bcast = fd.ops.broadcast_in_dim(
                bias, output_shape=input_shape, broadcast_dims=[2]
            )
            out = fd.ops.add(scale, bias_bcast)
            fd.add_output(out)
            fd.add_output(mean)
            fd.add_output(invstd)

        fusion_func_1 = partial(
            nvfuser_fusion,
            normalization_axis=2,
            norm_size=inputs[0].size()[2],
            input_shape=inputs[0].size(),
            eps=1e-12,
            keepDim=True,
        )
        nvf_out, _ = self.exec_nvfuser(fusion_func_1, inputs)

        fusion_func_2 = partial(
            nvfuser_fusion_var_mean,
            normalization_axis=2,
            norm_size=inputs[0].size()[2],
            input_shape=inputs[0].size(),
            eps=1e-12,
            keepDim=True,
        )
        nvf_var_mean_out, _ = self.exec_nvfuser(fusion_func_2, inputs)

        eager_out = primitive_definition(inputs[0], inputs[1], inputs[2], 2, True)

        self.assertEqual(eager_out, nvf_out[0])
        self.assertEqual(eager_out, nvf_var_mean_out[0])

    def test_prim_rms_norm_fwd(self):
        input_size = [64, 128, 1024]
        dtype = torch.float32
        device = "cuda"
        inputs = [
            torch.randn(*input_size, device=device, requires_grad=True),
            torch.nn.Parameter(torch.randn(input_size[2], dtype=dtype, device=device)),
        ]

        def primitive_definition(
            inputs: torch.Tensor,
            weight: torch.Tensor,
            normalization_axis: int,
            keepdim: bool,
        ) -> torch.Tensor:
            var = inputs.mul(inputs).mean(normalization_axis, keepdim)
            pre_shift_scale_norm_output = inputs / torch.sqrt(var + 1e-12)
            norm_output = weight * pre_shift_scale_norm_output
            return norm_output

        def nvfuser_fusion(
            fd: FusionDefinition,
            normalization_axis: int,
            norm_size: int,
            input_shape: List[int],
            eps: float,
            keepDim: bool,
        ) -> None:
            inputs = fd.define_tensor(
                symbolic_sizes=[-1, -1, -1],
                contiguity=[True, True, True],
                dtype=DataType.Float,
            )
            weights = fd.define_tensor(
                symbolic_sizes=[-1], contiguity=[True], dtype=DataType.Float
            )
            inputs_sq = fd.ops.mul(inputs, inputs)
            sum0 = fd.ops.sum(inputs_sq, axes=[normalization_axis], keepdim=keepDim)
            norm_const = fd.define_scalar(norm_size)
            var = fd.ops.div(sum0, norm_const)
            eps_const = fd.define_scalar(eps)
            var_eps = fd.ops.add(var, eps_const)
            invstd = fd.ops.rsqrt(var_eps)
            pre_scale = fd.ops.mul(inputs, invstd)
            weights_bcast = fd.ops.broadcast_in_dim(
                weights, output_shape=input_shape, broadcast_dims=[2]
            )
            out = fd.ops.mul(pre_scale, weights_bcast)
            fd.add_output(out)
            fd.add_output(invstd)

        fusion_func = partial(
            nvfuser_fusion,
            normalization_axis=2,
            norm_size=inputs[0].size()[2],
            input_shape=inputs[0].size(),
            eps=1e-12,
            keepDim=True,
        )
        nvf_out, _ = self.exec_nvfuser(fusion_func, inputs)

        eager_out = primitive_definition(inputs[0], inputs[1], 2, True)

        self.assertEqual(eager_out, nvf_out[0])

    # Testing a scenario where a broadcast requires a symbolic output shape
    def test_tensor_sizes(self):
        inputs = [
            torch.randn(2, 3, 4, device="cuda"),
            torch.randn(4, device="cuda"),
        ]

        def fusion_func(fd: FusionDefinition):
            t0 = fd.from_pytorch(inputs[0])
            t1 = fd.from_pytorch(inputs[1])

            t0_sizes = fd.ops.tensor_sizes(t0)

            t1_b = fd.ops.broadcast_in_dim(t1, t0_sizes, [2])
            t2 = fd.ops.sub(t0, t1_b)

            fd.add_output(t2)

        nvf_out, _ = self.exec_nvfuser(fusion_func, inputs)
        eager_out = refs.sub(
            inputs[0], prims.broadcast_in_dim(inputs[1], inputs[0].size(), [2])
        )
        self.assertEqual(eager_out, nvf_out[0])

    # Testing a scenario where no broadcast is needed
    def test_tensor_sizes_nobcast(self):
        inputs = [
            torch.randn(2, 3, device="cuda"),
            torch.randn(2, 3, device="cuda"),
        ]

        def fusion_func(fd: FusionDefinition):
            t0 = fd.from_pytorch(inputs[0])
            t1 = fd.from_pytorch(inputs[1])

            t0_sizes = fd.ops.tensor_sizes(t0)

            t1_b = fd.ops.broadcast_in_dim(t1, t0_sizes, [0, 1])
            t2 = fd.ops.add(t0, t1_b)

            fd.add_output(t2)

        nvf_out, _ = self.exec_nvfuser(fusion_func, inputs)
        eager_out = refs.add(
            inputs[0], prims.broadcast_in_dim(inputs[1], inputs[0].size(), [0, 1])
        )
        self.assertEqual(eager_out, nvf_out[0])

    # Testing a scenario where each arg of a binary op has broadcast.
    def test_tensor_sizes_both_args_bcast(self):
        inputs = [
            torch.randn(1, 3, device="cuda"),
            torch.randn(2, 1, device="cuda"),
        ]

        def fusion_func(fd: FusionDefinition):
            t0 = fd.from_pytorch(inputs[0])
            t1 = fd.from_pytorch(inputs[1])

            t0_sizes = fd.ops.tensor_sizes(t0)
            t1_sizes = fd.ops.tensor_sizes(t1)

            t0_b = fd.ops.broadcast_in_dim(t0, [t1_sizes[0], t0_sizes[1]], [0, 1])
            t1_b = fd.ops.broadcast_in_dim(t1, [t1_sizes[0], t0_sizes[1]], [0, 1])
            t2 = fd.ops.add(t0_b, t1_b)

            fd.add_output(t2)

        nvf_out, _ = self.exec_nvfuser(fusion_func, inputs)
        eager_out = refs.add(
            prims.broadcast_in_dim(
                inputs[0], [inputs[1].size()[0], inputs[0].size()[1]], [0, 1]
            ),
            prims.broadcast_in_dim(
                inputs[1], [inputs[1].size()[0], inputs[0].size()[1]], [0, 1]
            ),
        )
        self.assertEqual(eager_out, nvf_out[0])

    def test_broadcast_in_dim_with_dynamic_shapes(self):
        inputs_1 = [
            torch.randn(2, 3, 4, device="cuda"),
            torch.randn(4, device="cuda"),
        ]
        inputs_2 = [
            torch.randn(2, 3, 1024, device="cuda"),
            torch.randn(1024, device="cuda"),
        ]

        def fusion_func_1(fd: FusionDefinition):
            t0 = fd.define_tensor(
                symbolic_sizes=[-1, -1, -1], contiguity=[True, True, True]
            )
            t1 = fd.define_tensor(symbolic_sizes=[-1], contiguity=[True])

            t0_sizes = fd.ops.tensor_sizes(t0)

            t1_b = fd.ops.broadcast_in_dim(t1, t0_sizes, [2])
            t2 = fd.ops.add(t0, t1_b)

            fd.add_output(t2)

        def fusion_func_2(fd: FusionDefinition):
            t0 = fd.define_tensor(
                symbolic_sizes=[-1, -1, -1], contiguity=[True, True, True]
            )
            t1 = fd.define_tensor(symbolic_sizes=[-1], contiguity=[True])

            t1_b = fd.ops.broadcast_in_dim(t1, inputs_1[0].size(), [2])
            t2 = fd.ops.add(t0, t1_b)

            fd.add_output(t2)

        def fusion_func_3(fd: FusionDefinition):
            t0 = fd.define_tensor(
                symbolic_sizes=[-1, -1, -1], contiguity=[True, True, True]
            )
            t1 = fd.define_tensor(symbolic_sizes=[-1], contiguity=[True])

            t1_b = fd.ops.broadcast_in_dim(t1, inputs_2[0].size(), [2])
            t2 = fd.ops.add(t0, t1_b)

            fd.add_output(t2)

        # Func_1 uses tensor_sizes to propagate dynamic size, therefore, it is
        # expected that test 2 should be cached based on test 2

        # Test 1
        inputs = inputs_1
        nvf_out, _ = self.exec_nvfuser(fusion_func_1, inputs)
        eager_out = refs.add(
            inputs[0], prims.broadcast_in_dim(inputs[1], inputs[0].size(), [2])
        )
        self.assertEqual(eager_out, nvf_out[0])

        # Test 2
        inputs = inputs_2
        nvf_out, _ = self.exec_nvfuser(fusion_func_1, inputs, new_fusion_expected=False)
        eager_out = refs.add(
            inputs[0], prims.broadcast_in_dim(inputs[1], inputs[0].size(), [2])
        )
        self.assertEqual(eager_out, nvf_out[0])

        # Func_2 and Func_3 are nearly identical except that have a different
        # concrete output shape for their broadcast_in_dim.  Therefore, test 4
        # should not be cached.
        # Note: It is assumed that definition will change with Tensor Size with
        # concrete shapes.

        # Test 3
        inputs = inputs_1
        nvf_out, _ = self.exec_nvfuser(fusion_func_2, inputs)
        eager_out = refs.add(
            inputs[0], prims.broadcast_in_dim(inputs[1], inputs[0].size(), [2])
        )
        self.assertEqual(eager_out, nvf_out[0])

        # Test 4
        inputs = inputs_2
        nvf_out, _ = self.exec_nvfuser(fusion_func_3, inputs)
        eager_out = refs.add(
            inputs[0], prims.broadcast_in_dim(inputs[1], inputs[0].size(), [2])
        )
        self.assertEqual(eager_out, nvf_out[0])

    # Testing a scenario where the broadcast is necessary to realize the output
    def test_tensor_sizes_with_output_bcast(self):
        def fusion_func(fd: FusionDefinition):
            t0 = fd.define_tensor(
                symbolic_sizes=[-1, -1, -1], contiguity=[True, True, True]
            )
            t0_sizes = fd.ops.tensor_sizes(t0)

            t1 = fd.ops.sum(t0, axes=[2])
            t1_b = fd.ops.broadcast_in_dim(t1, t0_sizes, [0, 1])

            fd.add_output(t1_b)

        inputs_1 = [
            torch.randn(2, 3, 4, device="cuda"),
        ]

        inputs_2 = [
            torch.randn(4, 5, 32, device="cuda"),
        ]

        inputs = inputs_1
        nvf_out, _ = self.exec_nvfuser(fusion_func, inputs)
        eager_out = prims.broadcast_in_dim(
            torch.sum(inputs[0], dim=-1), inputs[0].size(), [0, 1]
        )
        self.assertEqual(eager_out, nvf_out[0])

        # Testing Dynamic usage of same Fusion
        inputs = inputs_2
        nvf_out, _ = self.exec_nvfuser(fusion_func, inputs, new_fusion_expected=False)
        eager_out = prims.broadcast_in_dim(
            torch.sum(inputs[0], dim=-1), inputs[0].size(), [0, 1]
        )
        self.assertEqual(eager_out, nvf_out[0])

    # Testing an expand followed by a  broadcast
    def test_tensor_sizes_expand_bcast(self):
        def fusion_func(fd: FusionDefinition):
            t0 = fd.define_tensor(
                symbolic_sizes=[-1, -1, -1], contiguity=[True, True, True]
            )
            t1 = fd.define_tensor(
                symbolic_sizes=[-1, 1, -1], contiguity=[True, None, True]
            )
            t2 = fd.define_tensor(
                symbolic_sizes=[-1, 1, -1], contiguity=[True, None, True]
            )
            t0_sizes = fd.ops.tensor_sizes(t0)

            t1_b = fd.ops.broadcast_in_dim(t1, t0_sizes, [0, 1, 2])
            t1_b_sizes = fd.ops.tensor_sizes(t1_b)
            t2_b = fd.ops.broadcast_in_dim(t2, t1_b_sizes, [0, 1, 2])

            fd.add_output(t2_b)

        inputs = [
            torch.randn(2, 3, 4, device="cuda"),
            torch.randn(2, 1, 4, device="cuda"),
            torch.randn(2, 1, 4, device="cuda"),
        ]

        nvf_out, _ = self.exec_nvfuser(fusion_func, inputs)
        eager_out1 = prims.broadcast_in_dim(inputs[1], inputs[0].size(), [0, 1, 2])
        eager_out2 = prims.broadcast_in_dim(inputs[2], eager_out1.size(), [0, 1, 2])
        self.assertEqual(eager_out2, nvf_out[0])

    def test_alias_output_to_input(self):
        inputs = [
            torch.ones(4, 4, device="cuda"),
        ]

        def fusion_func(fd: FusionDefinition):
            t0 = fd.from_pytorch(inputs[0])
            s0 = fd.define_scalar(1.0)
            s1 = fd.define_scalar(2.0)
            s2 = fd.define_scalar(3.0)
            t1 = fd.ops.add(t0, s0)
            t2 = fd.ops.add(t0, s1)
            t3 = fd.ops.add(t2, s2)
            fd.add_output(t1)
            fd.add_output(t2, alias_input=t0)
            fd.add_output(t3)

        nvf_out, _ = self.exec_nvfuser(fusion_func, inputs)

        eager_out1 = torch.add(torch.ones(4, 4, device="cuda"), 1.0)
        eager_out2 = torch.add(torch.ones(4, 4, device="cuda"), 2.0)
        eager_out3 = torch.add(eager_out2, 3.0)
        self.assertEqual(eager_out1, nvf_out[0])
        self.assertEqual(eager_out2, inputs[0])
        self.assertEqual(eager_out3, nvf_out[1])

    def test_gather(self):
        inputs = [
            torch.randn(8, 16, device="cuda"),
            torch.randn(8, 16, device="cuda"),
            torch.randint(0, 8, (4, 4), device="cuda").to(dtype=torch.long),
        ]

        def test_fn(dim):
            def fusion_func(fd: FusionDefinition):
                t0 = fd.from_pytorch(inputs[0])
                t1 = fd.from_pytorch(inputs[1])
                t2 = fd.from_pytorch(inputs[2])
                t3 = fd.ops.add(t0, t1)
                t4 = fd.ops.gather(t3, t2, dim)
                fd.add_output(t4)

            nvf_out, _ = self.exec_nvfuser(fusion_func, inputs)

            eager_out = torch.gather(inputs[0] + inputs[1], dim, inputs[2])
            self.assertEqual(eager_out, nvf_out[0])

        test_fn(0)
        test_fn(1)

    def test_take_along_axis(self):
        inputs = [
            torch.randn(8, 16, device="cuda"),
            torch.randn(8, 16, device="cuda"),
            torch.randint(0, 8, (8, 16), device="cuda").to(dtype=torch.long),
        ]

        def test_fn(dim):
            def fusion_func(fd: FusionDefinition):
                t0 = fd.from_pytorch(inputs[0])
                t1 = fd.from_pytorch(inputs[1])
                t2 = fd.from_pytorch(inputs[2])
                t3 = fd.ops.add(t0, t1)
                t4 = fd.ops.take_along_axis(t3, t2, dim)
                fd.add_output(t4)

            nvf_out, _ = self.exec_nvfuser(fusion_func, inputs)

            eager_out = torch.gather(inputs[0] + inputs[1], dim, inputs[2])
            self.assertEqual(eager_out, nvf_out[0])

        test_fn(0)
        test_fn(1)

    def test_index_select(self):
        inputs = [
            torch.randn(8, 16, device="cuda"),
            torch.randn(8, 16, device="cuda"),
            torch.randint(0, 8, (6,), device="cuda").to(dtype=torch.long),
        ]

        def test_fn(dim):
            def fusion_func(fd: FusionDefinition):
                t0 = fd.from_pytorch(inputs[0])
                t1 = fd.from_pytorch(inputs[1])
                t2 = fd.from_pytorch(inputs[2])
                t3 = fd.ops.add(t0, t1)
                t4 = fd.ops.index_select(t3, t2, dim)
                fd.add_output(t4)

            nvf_out, _ = self.exec_nvfuser(fusion_func, inputs)

            eager_out = torch.index_select(inputs[0] + inputs[1], dim, inputs[2])
            self.assertEqual(eager_out, nvf_out[0])

        test_fn(0)
        test_fn(1)

    def test_index_select_scalar_indices(self):
        inputs = [
            torch.randn(8, 16, device="cuda"),
            torch.tensor(2, device="cuda").to(dtype=torch.long),
        ]

        def test_fn(dim):
            def fusion_func(fd: FusionDefinition):
                t0 = fd.from_pytorch(inputs[0])
                t1 = fd.from_pytorch(inputs[1])
                t2 = fd.ops.index_select(t0, t1, dim)
                fd.add_output(t2)

            nvf_out, _ = self.exec_nvfuser(fusion_func, inputs)

            eager_out = torch.index_select(inputs[0], dim, inputs[1])
            self.assertEqual(eager_out, nvf_out[0])

        test_fn(0)
        test_fn(1)

    def test_squeeze(self):
        t0_sizes = [4]
        t1_sizes = [1, 4, 1]
        t2_sizes = [2, 1, 4]
        inputs = [
            torch.randn(*t0_sizes, device="cuda"),
            torch.randn(*t1_sizes, device="cuda"),
            torch.randn(*t2_sizes, device="cuda"),
        ]

        def fusion_func(fd: FusionDefinition):
            t0 = fd.define_tensor(symbolic_sizes=[-1], contiguity=[True])
            t1 = fd.define_tensor(sizes=t1_sizes, strides=[4, 1, 1])
            t2 = fd.define_tensor(sizes=t2_sizes, strides=[4, 4, 1])
            t3 = fd.ops.squeeze(t1, t1_sizes, [0, -1])
            t4 = fd.ops.squeeze(
                t2,
                t2_sizes,
                [
                    -2,
                ],
            )
            t5 = fd.ops.sum(t4, [0])
            t6 = fd.ops.mul(t0, t3)
            t7 = fd.ops.mul(t6, t5)
            fd.add_output(t7)

        nvf_out, _ = self.exec_nvfuser(fusion_func, inputs)

        v1 = torch.sum(inputs[1], [0, -1])
        v2 = torch.sum(inputs[2], [0, 1])
        eager_out = inputs[0] * v1 * v2
        self.assertEqual(eager_out, nvf_out[0])

    def test_from_pytorch_fails_on_cpu_tensor(self):
        inputs = [
            torch.randn(4, 4, device="cpu"),
        ]

        def fusion_func(fd: FusionDefinition):
            t0 = fd.from_pytorch(inputs[0])
            t1 = fd.ops.relu(t0)
            fd.add_output(t1)

        try:
            with FusionDefinition() as fd:
                fusion_func(fd)
            raise RuntimeError(
                "FusionDefinition.from_pytorch should have raised an error for a CPU Tensor!"
            )
        except ValueError:
            pass

    def test_no_definition(self):
        inputs = [
            torch.randn(4, 4, device="cpu"),
        ]

        # A FusionDefinition object is constructed but not defined, should trip an error
        try:
            fd = FusionDefinition()
            out = fd.execute(inputs)
            raise RuntimeError(
                "Expecting an error for a lack of a child class defining a definition!"
            )
        except NotImplementedError:
            pass

    def test_func_definition(self):
        inputs = [
            torch.randn(4, 4, device="cuda"),
        ]

        class MyFusion(FusionDefinition):
            def definition(self):
                t0 = self.from_pytorch(inputs[0])
                t1 = self.ops.sigmoid(t0)
                self.add_output(t1)

        fd = MyFusion()
        nvf_out = fd.execute(inputs)
        eager_out = torch.sigmoid(inputs[0])
        self.assertEqual(eager_out, nvf_out[0])

    def test_python_version_API(self):
        from nvfuser.nvfuser_version import Version

        self.assertTrue(version() > "0.0.0")
        self.assertTrue(version() > Version("0.0.0"))

    def test_zero_size_dim(self):
        inputs = [
            torch.ones(0, 0, device="cuda"),
        ]

        def fusion_func(fd: FusionDefinition):
            t0 = fd.define_tensor(
                symbolic_sizes=[0, 0], contiguity=[True, True], dtype=DataType.Float
            )
            t1 = fd.ops.relu(t0)
            fd.add_output(t1)

        nvf_out, _ = self.exec_nvfuser(fusion_func, inputs)
        eager_out = torch.relu(inputs[0])
        self.assertEqual(eager_out.numel(), nvf_out[0].numel())

    def test_static_tensor_sizes(self):
        inputs = [
            torch.randn(4, 5, 1, device="cuda"),
            torch.randn(1, 5, 6, device="cuda"),
        ]

        def fusion_func(fd: FusionDefinition):
            t0 = fd.from_pytorch(inputs[0], static_sizes=True)
            t1 = fd.from_pytorch(inputs[1], static_sizes=True)
            t2 = fd.ops.mul(t0, t1)
            fd.add_output(t2)

        nvf_out, _ = self.exec_nvfuser(fusion_func, inputs)
        eager_out = torch.mul(inputs[0], inputs[1])
        self.assertEqual(eager_out, nvf_out[0])

    def test_normal(self):
        input_size = [64, 128, 1024]
        dtype = torch.float32
        device = "cuda"
        inputs = [
            torch.randn(*input_size, device=device, dtype=dtype),
        ]
        mean = 3.7
        std = 2.5

        def fusion_func(fd: FusionDefinition):
            t0 = fd.from_pytorch(inputs[0])
            s_mean = fd.define_scalar(mean)
            s_std = fd.define_scalar(std)
            size = fd.ops.tensor_sizes(t0)
            t1 = fd.ops.normal(s_mean, s_std, size, DataType.Double)
            fd.add_output(t1)

        nvf_out, _ = self.exec_nvfuser(fusion_func, inputs)

        # Is there a better way to test distribution?!
        self.assertTrue(
            nvf_out[0]
            .mean()
            .cpu()
            .float()
            .isclose(torch.tensor(mean), rtol=1e-2, atol=1e-2)
            .item()
        )
        self.assertTrue(
            nvf_out[0]
            .std()
            .cpu()
            .float()
            .isclose(torch.tensor(std), rtol=1e-2, atol=1e-2)
            .item()
        )

    def test_uniform(self):
        input_size = [64, 128, 1024]
        dtype = torch.float32
        device = "cuda"
        inputs = [
            torch.randn(*input_size, device=device, dtype=dtype),
        ]
        lo = 1.8
        hi = 1223.5

        def fusion_func(fd: FusionDefinition):
            t0 = fd.from_pytorch(inputs[0])
            s_lo = fd.define_scalar(lo)
            s_hi = fd.define_scalar(hi)
            size = fd.ops.tensor_sizes(t0)
            t1 = fd.ops.uniform(s_lo, s_hi, size, DataType.Double)
            fd.add_output(t1)

        nvf_out, _ = self.exec_nvfuser(fusion_func, inputs)

        # Is there a better way to test distribution?!
        self.assertTrue(
            nvf_out[0]
            .mean()
            .cpu()
            .float()
            .isclose(torch.tensor((hi - lo) / 2.0), rtol=1e-2, atol=1e-2)
            .item()
        )
        self.assertTrue(
            nvf_out[0]
            .min()
            .cpu()
            .float()
            .isclose(torch.tensor(lo), rtol=1e-2, atol=1e-2)
            .item()
        )
        self.assertTrue(
            nvf_out[0]
            .max()
            .cpu()
            .float()
            .isclose(torch.tensor(hi), rtol=1e-2, atol=1e-2)
            .item()
        )

    def test_where_dtypes(self):
        inputs = [
            torch.arange(2, device="cuda").type(torch.bool),
        ]

        def fusion_func(fd: FusionDefinition):
            t0 = fd.from_pytorch(inputs[0])

            c0 = fd.define_scalar(3.0)
            c1 = fd.define_scalar(5.0)
            t1 = fd.ops.where(t0, c0, c1)  # DataType.Double
            fd.add_output(t1)

            c0f = fd.define_scalar(3.0, DataType.Float)
            c1f = fd.define_scalar(5.0, DataType.Float)
            t1f = fd.ops.where(t0, c0f, c1f)  # DataType.Float
            fd.add_output(t1f)

            c0d = fd.define_scalar(3.0, DataType.Double)
            c1d = fd.define_scalar(5.0, DataType.Double)
            t1d = fd.ops.where(t0, c0d, c1d)  # DataType.Double
            fd.add_output(t1d)

            c0i = fd.define_scalar(3, DataType.Int32)
            c1i = fd.define_scalar(5, DataType.Int32)
            t1i = fd.ops.where(t0, c0i, c1i)  # DataType.Int32
            fd.add_output(t1i)

            c0l = fd.define_scalar(3)
            c1l = fd.define_scalar(5)
            t1l = fd.ops.where(t0, c0l, c1l)  # DataType.Int
            fd.add_output(t1l)

            c0c = fd.define_scalar(complex(3.0))
            c1c = fd.define_scalar(complex(5.0))
            t1c = fd.ops.where(t0, c0c, c1c)  # DataType.ComplexDouble
            fd.add_output(t1c)

            c0cf = fd.define_scalar(3.0 + 0j, DataType.ComplexFloat)
            c1cf = fd.define_scalar(5.0 + 0j, DataType.ComplexFloat)
            t1cf = fd.ops.where(t0, c0cf, c1cf)  # DataType.ComplexFloat
            fd.add_output(t1cf)

            c0cd = fd.define_scalar(3.0 + 0j, DataType.ComplexDouble)
            c1cd = fd.define_scalar(5.0 + 0j, DataType.ComplexDouble)
            t1cd = fd.ops.where(t0, c0cd, c1cd)  # DataType.ComplexDouble
            fd.add_output(t1cd)

            c0b = fd.define_scalar(True, DataType.Bool)
            c1b = fd.define_scalar(False, DataType.Bool)
            t1b = fd.ops.where(t0, c0b, c1b)  # DataType.Bool
            fd.add_output(t1b)

        (
            n,
            nf,
            nd,
            ni,
            nl,
            nc,
            ncf,
            ncd,
            nb,
        ), _ = self.exec_nvfuser(fusion_func, inputs)

        eager_out = torch.where(inputs[0], 3.0, 5.0)

        # explicit Float dtype matches torch.where behavior
        self.assertEqual(eager_out, nf)

        assert n.dtype == torch.float64
        assert nf.dtype == torch.float32
        assert nd.dtype == torch.float64
        assert ni.dtype == torch.int32
        assert nl.dtype == torch.int64
        assert nc.dtype == torch.complex128
        assert ncf.dtype == torch.complex64
        assert ncd.dtype == torch.complex128
        assert nb.dtype == torch.bool

    def test_complex_constants(self):
        inputs = [
            torch.arange(2, device="cuda").type(torch.complex64),
        ]

        def fusion_func(fd: FusionDefinition):
            t0 = fd.from_pytorch(inputs[0])
            c0 = fd.define_scalar(complex(3.0, 0.5))
            t1 = fd.ops.mul(t0, c0)
            fd.add_output(t1)

        (n,), _ = self.exec_nvfuser(fusion_func, inputs)

        eager_out = inputs[0] * (3.0 + 0.5j)

        self.assertEqual(eager_out, n)
        assert n.dtype == torch.complex64

    def test_where_op(self):
        def nvfuser_where(pred, a, b):
            with FusionDefinition() as fd:
                nv_pred = fd.define_tensor(
                    sizes=pred.shape, strides=pred.stride(), dtype=DataType.Bool
                )
                nv_a = fd.define_tensor(
                    sizes=a.shape,
                    strides=a.stride(),
                    dtype=torch_dtype_to_nvfuser_dtype(a.dtype),
                )
                nv_b = fd.define_tensor(
                    sizes=b.shape,
                    strides=b.stride(),
                    dtype=torch_dtype_to_nvfuser_dtype(b.dtype),
                )
                result = fd.ops.where(nv_pred, nv_a, nv_b)
                fd.add_output(result)
            return fd.execute((pred, a, b))[0]

        pred = torch.testing.make_tensor((5,), device="cuda", dtype=torch.bool)
        list_of_dtype = [torch.float16, torch.bfloat16, torch.float32]
        for atype in list_of_dtype:
            for btype in list_of_dtype:
                a = torch.randn((5,), device="cuda", dtype=atype)
                b = torch.randn((5,), device="cuda", dtype=btype)
                nv_result = nvfuser_where(pred, a, b)
                torch_result = torch.where(pred, a, b)
                self.assertEqual(nv_result, torch_result)

    def test_iota(self):
        inputs = [
            (2, 0, 2, DataType.Int),
            (3, 100, 1, DataType.Int32),
            # TODO: How do I that that? I am getting the following error:
            # NameError: name 'None0' is not defined
            # (4, None, None, DataType.Int),
        ]

        def fusion_func(fd: FusionDefinition):
            for input in inputs:
                c0 = fd.define_scalar(input[0])
                c1 = None if input[1] is None else fd.define_scalar(input[1])
                c2 = None if input[2] is None else fd.define_scalar(input[2])
                dt = input[3]
                t3 = fd.ops.iota(c0, c1, c2, dt)
                fd.add_output(t3)

        nvf_out, _ = self.exec_nvfuser(fusion_func, [])

        eager_out1 = torch.tensor([0, 2], dtype=torch.long, device="cuda")
        eager_out2 = torch.tensor([100, 101, 102], dtype=torch.int, device="cuda")
        eager_out3 = torch.tensor([0, 1, 2, 3], dtype=torch.long, device="cuda")
        self.assertEqual(eager_out1, nvf_out[0])
        self.assertEqual(eager_out2, nvf_out[1])
        # self.assertEqual(eager_out3, nvf_out[2])

    def test_complex_rsqrt(self):
        inputs = [
            torch.randn(4, device="cuda", dtype=torch.complex64),
            torch.randn(4, device="cuda", dtype=torch.complex128),
        ]

        def fusion_func(fd: FusionDefinition):
            t0 = fd.from_pytorch(inputs[0])
            t1 = fd.from_pytorch(inputs[1])
            t2 = fd.ops.rsqrt(t0)
            fd.add_output(t2)
            t3 = fd.ops.rsqrt(t1)
            fd.add_output(t3)

        (rfloat, rdouble), _ = self.exec_nvfuser(fusion_func, inputs)

        at_rfloat = inputs[0].rsqrt()
        at_rdouble = inputs[1].rsqrt()

        self.assertEqual(at_rfloat, rfloat)
        self.assertEqual(at_rdouble, rdouble)

    def test_reduction_complex_number(self):
        def test_dtype(torch_dtype):
            inputs = [torch.randn(2, 32, device="cuda", dtype=torch_dtype)]

            def fusion_func(fd: FusionDefinition):
                t0 = fd.from_pytorch(inputs[0])
                t1 = fd.ops.sum(
                    t0, [-1], False, torch_dtype_to_nvfuser_dtype(torch_dtype)
                )
                fd.add_output(t1)

            nvf_out1, _ = self.exec_nvfuser(fusion_func, inputs)
            eager_out = torch.sum(inputs[0], dim=-1)
            self.assertEqual(eager_out, nvf_out1[0])

        list_of_dtype = [torch.complex64, torch.complex128]
        for torch_dtype in list_of_dtype:
            test_dtype(torch_dtype)

    def test_shape(self):
        inputs = [
            # test with both one and multiple dimensions
            torch.randn(3, device="cuda", dtype=torch.float32),
            torch.randn(3, 4, 5, device="cuda", dtype=torch.float32),
        ]

        def fusion_func(fd: FusionDefinition):
            t0 = fd.from_pytorch(inputs[0])
            t1 = fd.from_pytorch(inputs[1])

            assert isinstance(t0._get_fusion_definition(), FusionDefinition)

            (B,) = t0.shape
            t2 = fd.ops.mul(t0, B)

            assert len(t1.shape) == t1.ndim

            B, C, W = t1.shape
            t3 = fd.ops.div(t1, C)

            fd.add_output(t2)
            fd.add_output(t3)

        nvf_out, _ = self.exec_nvfuser(fusion_func, inputs)

        at_out1 = inputs[0] * inputs[0].shape[0]
        at_out2 = inputs[1] / inputs[1].shape[1]

        self.assertEqual(at_out1, nvf_out[0])
        self.assertEqual(at_out2, nvf_out[1])

    def test_arithmetic_ops(self):
        inputs = [
            torch.randn(3, 4, 5, device="cuda", dtype=torch.float32),
        ]

        def fusion_func(fd: FusionDefinition):
            t0 = fd.from_pytorch(inputs[0])

            c0 = fd.define_scalar(1.0)

            t1 = -t0
            t2 = abs(t0)
            c1 = -c0
            c2 = abs(c0)

            # Using literals like this will work once
            # https://github.com/csarofeen/pytorch/pull/2449 is merged
            # t3 = -t1 * (1 + t0 ** 2) / t2 + c2 ** c1 - 1.0
            t3 = -t1 * (c0 - t0 * t0) / t2 + c2**c1 - c0

            fd.add_output(t1)
            fd.add_output(t2)
            fd.add_output(t3)

        nvf_out, _ = self.exec_nvfuser(fusion_func, inputs)

        at_out0 = -inputs[0]
        at_out1 = abs(inputs[0])
        at_out2 = inputs[0] * (1.0 - inputs[0] * inputs[0]) / abs(inputs[0])

        self.assertEqual(at_out0, nvf_out[0])
        self.assertEqual(at_out1, nvf_out[1])
        self.assertEqual(at_out2, nvf_out[2])

    def test_signbit(self):
        inputs = [
            torch.randn(3, 4, 5, device="cuda", dtype=torch.float32),
            torch.randn(3, 4, 5, device="cuda", dtype=torch.float32),
        ]

        def fusion_func(fd: FusionDefinition):
            t0 = fd.from_pytorch(inputs[0])
            t1 = fd.from_pytorch(inputs[1])
            t2 = fd.ops.where(fd.ops.signbit(t0), -abs(t1), abs(t1))
            fd.add_output(t2)

        nvf_out, _ = self.exec_nvfuser(fusion_func, inputs)
        at_out = torch.where(
            torch.signbit(inputs[0]), -torch.abs(inputs[1]), torch.abs(inputs[1])
        )
        self.assertEqual(at_out, nvf_out[0])

    def test_all_dim_var_mean(self):
        inputs = [torch.randn(2, 2, 2, device="cuda")]

        def fuser_function(correction):
            with FusionDefinition() as fd:
                t0 = fd.from_pytorch(inputs[0])
                t1, t2 = fd.ops.var_mean(t0, [0, 1, 2], correction)
                fd.add_output(t1)
                fd.add_output(t2)
            return fd.execute(inputs)

        list_of_test_cases = [0, 1]
        for correction in list_of_test_cases:
            fuser_result = fuser_function(correction)
            torch_result = torch.var_mean(inputs[0], [0, 1, 2], bool(correction))
            self.assertEqual(fuser_result, torch_result)

    def test_scalar_only_inputs(self):
        # We don't allow scalar outputs, currently,
        # so a tensor has to be returned
        def fusion_func(fd: FusionDefinition):
            s0 = fd.define_scalar()
            s1 = fd.define_scalar()
            s2 = fd.ops.add(s0, s1)
            c0 = fd.define_scalar(1.0, DataType.Float)
            t3 = fd.ops.full(size=[2, 2], arg=c0, dtype=DataType.Float)
            t4 = fd.ops.mul(t3, s2)
            fd.add_output(t4)

        with FusionDefinition() as fd:
            fusion_func(fd)

        # TODO: full is broken and does not print its proper definition
        # Issue: https://github.com/csarofeen/pytorch/issues/2502
        nvf_out = fd.execute([2.0, 3.0])
        eager_out = torch.full([2, 2], 1.0) * 5.0
        self.assertEqual(eager_out, nvf_out[0])

    def test_addcmul(self):
        inputs = [
            torch.randn(4, device="cuda", dtype=torch.float32),
            torch.randn(4, device="cuda", dtype=torch.float32),
            torch.randn(4, device="cuda", dtype=torch.float32),
        ]

        def fusion_func(fd: FusionDefinition):
            t0 = fd.from_pytorch(inputs[0])
            t1 = fd.from_pytorch(inputs[1])
            t2 = fd.from_pytorch(inputs[2])
            c0 = fd.define_scalar(0.1)

            t3 = fd.ops.addcmul(t0, t1, t2, c0)

            fd.add_output(t3)

        nvfout, _ = self.exec_nvfuser(fusion_func, inputs)

        torch_out = torch.addcmul(*inputs, value=0.1)

        self.assertEqual(nvfout[0], torch_out)

    def test_compute_contiguity(self):
        sizes = [2, 1, 3, 1, 4, 5, 6]
        strides = [80, 30, 30, 456456465465, 0, 6, 1]
        contiguity = [False, None, True, None, None, True, True]
        self.assertEqual(compute_contiguity(sizes, strides), contiguity)
        strides = [800, 300, 300, 456456465465, 0, 60, 10]
        contiguity = [False, None, True, None, None, True, False]
        self.assertEqual(compute_contiguity(sizes, strides), contiguity)

    def test_prod(self):
        inputs = [
            torch.ones(2, 4, 8, device="cuda"),
        ]

        def fusion_func(fd: FusionDefinition):
            t0 = fd.from_pytorch(inputs[0])

            t1 = fd.ops.prod(t0, DataType.Float)
            t2 = fd.ops.prod(t0, 1, False, DataType.Float)
            t3 = fd.ops.prod(t0, 1, True, DataType.Float)
            t4 = fd.ops.prod(t0, [-1], False, DataType.Float)

            fd.add_output(t1)
            fd.add_output(t2)
            fd.add_output(t3)
            fd.add_output(t4)

        nvf_out, _ = self.exec_nvfuser(fusion_func, inputs)

        eager_outs = [
            torch.prod(inputs[0], dtype=torch.float32),
            torch.prod(inputs[0], 1, False, dtype=torch.float32),
            torch.prod(inputs[0], 1, True, dtype=torch.float32),
            torch.prod(inputs[0], -1, False, dtype=torch.float32),
        ]
        assert len(nvf_out) == len(eager_outs)

        for n, e in zip(nvf_out, eager_outs):
            self.assertEqual(n, e)

    def test_output_stride_order(self):
        inputs = [
            torch.arange(0, 120).reshape(2, 3, 4, 5).cuda().float(),
        ]
        eager_out = inputs[0] + 3.0

        for perm in itertools.permutations(range(4), 4):

            def fusion_func(fd: FusionDefinition):
                t0 = fd.from_pytorch(inputs[0])
                c0 = fd.define_scalar(3.0)
                t1 = fd.ops.add(t0, c0)
                fd.add_output(t1, perm)

            nvf_out, _ = self.exec_nvfuser(fusion_func, inputs)
            self.assertEqual(eager_out, nvf_out[0])

            nvf_stride = nvf_out[0].stride()
            sorted_stride = list(nvf_stride)
            for idx, axis in enumerate(perm):
                sorted_stride[axis] = nvf_stride[idx]
            self.assertTrue(sorted(sorted_stride, reverse=True) == sorted_stride)

    def test_expanded_bcast_tensor(self):
        inputs = [
            torch.tensor(1.5, device="cuda"),
            torch.randn(5, 5, 5, device="cuda"),
            torch.randint(0, 1, (5, 5), device="cuda")
            .bool()
            .unsqueeze(-1)
            .expand(5, 5, 5),
        ]

        def fusion_func(fd: FusionDefinition) -> None:
            T0 = fd.from_pytorch(inputs[0])
            T1 = fd.from_pytorch(inputs[1])
            T2 = fd.from_pytorch(inputs[2])
            T3 = fd.ops.add(T0, T1)
            T4 = fd.ops.add(T2, T3)
            fd.add_output(T4)

        eager_out = inputs[0] + inputs[1] + inputs[2]

        nvf_out, _ = self.exec_nvfuser(fusion_func, inputs)
        self.assertEqual(eager_out, nvf_out[0])

    def test_segment_set(self):
        inputs = [
            torch.randn(5, 5, 5, device="cuda"),
        ]

        def fusion_func(fd: FusionDefinition) -> None:
            T0 = fd.from_pytorch(inputs[0])
            T1 = fd.ops.neg(T0)
            T2 = fd.ops.segment_set(T1)
            T3 = fd.ops.relu(T2)
            fd.add_output(T3)

        eager_out = inputs[0].neg().relu()

        nvf_out, _ = self.exec_nvfuser(fusion_func, inputs)
        self.assertEqual(eager_out, nvf_out[0])

    def test_fix_2549(self):
        a = torch.ones(4, 1, dtype=torch.double, device="cuda")
        b = torch.ones(4, 4, dtype=torch.double, device="cuda")

        def nvfuser_fusion_id(fd: FusionDefinition) -> None:
            T0 = fd.define_tensor(
                sizes=a.shape, strides=a.stride(), dtype=DataType.Double, is_cpu=False
            )
            T1 = fd.define_tensor(
                sizes=b.shape, strides=b.stride(), dtype=DataType.Double, is_cpu=False
            )
            T2 = fd.ops.broadcast_in_dim(T0, output_shape=[4, 4], broadcast_dims=[0, 1])
            T3 = fd.ops.div(T1, T2)
            fd.add_output(T3)

        with FusionDefinition() as fd:
            nvfuser_fusion_id(fd)

        out = fd.execute([a, b])
        self.assertEqual(out[0], b / a)

    def test_real_imag(self):
        for dtype in [torch.complex128, torch.complex64]:
            inputs = [
                torch.randn(5, dtype=dtype, device="cuda"),
            ]

            def fusion_func(fd: FusionDefinition):
                t0 = fd.from_pytorch(inputs[0])
                fd.add_output(fd.ops.real(t0))
                fd.add_output(fd.ops.imag(t0))

            nvf_out, _ = self.exec_nvfuser(fusion_func, inputs)

            self.assertEqual(torch.real(inputs[0]), nvf_out[0])
            self.assertEqual(torch.imag(inputs[0]), nvf_out[1])

    def test_cuda_code_and_scheduled_fusion_ir_strings(self):
        inputs = [
            torch.randn(2, 2, 2, 2, device="cuda"),
        ]
        big_inputs = [
            torch.randn(64, 64, 64, 64, device="cuda"),
        ]

        # Function only based definition
        class DefFuncFusion(FusionDefinition):
            def definition(self):
                t0 = self.from_pytorch(inputs[0])
                t1 = self.ops.relu(t0)
                self.add_output(t1)

        # Function based definition plus a user schedule
        class UserSchedFusion(FusionDefinition):
            def definition(self):
                t0 = self.from_pytorch(inputs[0])
                t1 = self.ops.sinh(t0)
                self.add_output(t1)

            def schedule(self):
                pass

        # Context Based Definition
        ctx_fusion = FusionDefinition()
        with ctx_fusion:
            t0 = ctx_fusion.from_pytorch(inputs[0])
            t1 = ctx_fusion.ops.tanh(t0)
            ctx_fusion.add_output(t1)

        # Context Based Definition with a segmented fusion
        ctx_seg_fusion = FusionDefinition()
        with ctx_seg_fusion:
            t0 = ctx_seg_fusion.from_pytorch(inputs[0])
            t1 = ctx_seg_fusion.ops.sum(t0, axis=0)
            t2 = ctx_seg_fusion.ops.sum(t0, axis=-1)
            ctx_seg_fusion.add_output(t1)
            ctx_seg_fusion.add_output(t2)

        test_defs = [DefFuncFusion(), UserSchedFusion(), ctx_fusion, ctx_seg_fusion]

        for fd in test_defs:
            # Attempting to get the cuda code for an un-executed FusionDefinition
            # should trigger a RuntimeError and not a segfault
            with self.assertRaisesRegex(RuntimeError, "Invalid fusion definition!"):
                _ = fd.last_cuda_code()
            with self.assertRaisesRegex(RuntimeError, "Invalid fusion definition!"):
                _ = fd.last_scheduled_fusion_ir()
            # Only make this check for function based definitions
            if hasattr(super(type(self), self), "definition"):
                with self.assertRaisesRegex(RuntimeError, "Invalid fusion definition!"):
                    _ = fd.fusion_ir()

            _ = fd.execute(inputs)

            code_len = len(fd.last_cuda_code())
            self.assertTrue(code_len > 0, "Cuda Code was not produced!")
            code_len = len(fd.last_cuda_code(intrinsic_code=True))
            self.assertTrue(code_len > 0, "Cuda Code was not produced!")
            sched_ir_len = len(fd.last_scheduled_fusion_ir())
            self.assertTrue(code_len > 0, "Scheduled Fusion IR was not produced!")
            sched_ir_len = len(fd.last_scheduled_fusion_ir(tensor_transforms=True))
            self.assertTrue(code_len > 0, "Scheduled Fusion IR was not produced!")
            sched_ir_len = len(fd.fusion_ir())
            self.assertTrue(code_len > 0, "Unscheduled Fusion IR was not produced!")

            code_len = len(fd.cuda_code_for(inputs))
            self.assertTrue(code_len > 0, "Cuda Code was not produced!")
            code_len = len(fd.cuda_code_for(inputs, intrinsic_code=True))
            self.assertTrue(code_len > 0, "Cuda Code was not produced!")
            sched_ir_len = len(fd.scheduled_fusion_ir_for(inputs))
            self.assertTrue(code_len > 0, "Scheduled Fusion IR was not produced!")
            sched_ir_len = len(
                fd.scheduled_fusion_ir_for(inputs, tensor_transforms=True)
            )
            self.assertTrue(code_len > 0, "Scheduled Fusion IR was not produced!")

            # Attemp to get strings for inputs that do not heuristically match
            # and a new fusion has not been compiled
            with self.assertRaisesRegex(RuntimeError, "Fusion is not compiled!"):
                _ = fd.cuda_code_for(big_inputs)
            with self.assertRaisesRegex(RuntimeError, "Fusion is not compiled!"):
                _ = fd.scheduled_fusion_ir_for(big_inputs)

    def test_pad(self):
        inputs = [
            torch.testing.make_tensor((2, 3), dtype=torch.float32, device="cuda"),
        ]

        def fusion_func(fd: FusionDefinition):
            t0 = fd.from_pytorch(inputs[0])

            t1 = fd.ops.pad(t0, [1, 1, 1, 1])
            fd.add_output(t1)

            # zero padding in some dims
            t2 = fd.ops.pad(t0, [0, 0, 2, 3])
            fd.add_output(t2)

            # zero padding in all dims
            t3 = fd.ops.pad(t0, [0, 0, 0, 0])
            fd.add_output(t3)

            # no padding provided in first dim
            t4 = fd.ops.pad(t0, [2, 3])
            fd.add_output(t4)

            # test padding with a value other than 0
            fill_val = fd.define_scalar(2.0)
            t5 = fd.ops.pad(t0, [2, 3], fill_val)
            fd.add_output(t5)

        nvf_out, _ = self.exec_nvfuser(fusion_func, inputs)

        self.assertEqual(F.pad(inputs[0], [1, 1, 1, 1]), nvf_out[0])
        self.assertEqual(F.pad(inputs[0], [0, 0, 2, 3]), nvf_out[1])
        self.assertEqual(F.pad(inputs[0], [0, 0, 0, 0]), nvf_out[2])
        self.assertEqual(F.pad(inputs[0], [2, 3]), nvf_out[3])
        self.assertEqual(F.pad(inputs[0], [2, 3], "constant", 2.0), nvf_out[4])

    def test_pad_cache(self):
        """Test that using different pad widths causes a cache miss.

        cf. https://github.com/NVIDIA/Fuser/pull/10#pullrequestreview-1352667557
        """
        inputs = [
            torch.testing.make_tensor((2, 3), dtype=torch.float32, device="cuda"),
        ]

        def fusion_func_pad1(fd: FusionDefinition):
            t0 = fd.from_pytorch(inputs[0])
            t1 = fd.ops.pad(t0, [1, 1])
            fd.add_output(t1)

        nvf_out1, _ = self.exec_nvfuser(
            fusion_func_pad1, inputs, new_fusion_expected=True
        )
        _ = self.exec_nvfuser(fusion_func_pad1, inputs, new_fusion_expected=False)

        def fusion_func_pad2(fd: FusionDefinition):
            t0 = fd.from_pytorch(inputs[0])
            t1 = fd.ops.pad(t0, [2, 2])
            fd.add_output(t1)

        nvf_out2, _ = self.exec_nvfuser(
            fusion_func_pad2, inputs, new_fusion_expected=True
        )

        def fusion_func_pad3(fd: FusionDefinition):
            t0 = fd.from_pytorch(inputs[0])
            fill_val = fd.define_scalar(2.0)
            t1 = fd.ops.pad(t0, [1, 1], fill_val)
            fd.add_output(t1)

        nvf_out3, _ = self.exec_nvfuser(
            fusion_func_pad3, inputs, new_fusion_expected=True
        )
        _ = self.exec_nvfuser(fusion_func_pad3, inputs, new_fusion_expected=False)

        self.assertEqual(F.pad(inputs[0], [1, 1]), nvf_out1[0])
        # Erroneous cache miss would use kernel 1 instead of 2
        self.assertEqual(F.pad(inputs[0], [2, 2]), nvf_out2[0])
        # Erroneous cache hit based on fill value would use kernel1
        self.assertEqual(F.pad(inputs[0], [1, 1], "constant", 2.0), nvf_out3[0])

    def test_cat(self):
        inputs = [
            torch.randn(2, 4, device="cuda"),
            torch.randn(2, 3, device="cuda"),
            torch.randn(4, 4, device="cuda"),
            torch.randn(0, 4, device="cuda"),
        ]

        def fusion_func(fd: FusionDefinition):
            t0 = fd.from_pytorch(inputs[0])
            t1 = fd.from_pytorch(inputs[1])
            t2 = fd.from_pytorch(inputs[2])
            t3 = fd.from_pytorch(inputs[3])

            t3 = fd.ops.cat([t0, t1], 1)
            fd.add_output(t3)

            t4 = fd.ops.cat([t0, t2], 0)
            fd.add_output(t4)

            # torch.cat accepts empty tensors (size 0 in the concat dimension),
            # which do not affect the output.
            # The below fails with RuntimeError: mapped_id_resize != nullptr
            # INTERNAL ASSERT FAILED at
            # "/opt/pytorch/nvfuser/csrc/lower_index_compute.cpp":1306
            # t5 = fd.ops.cat([t0, t3], 0)
            # fd.add_output(t5)

        nvf_out, _ = self.exec_nvfuser(fusion_func, inputs)

        self.assertEqual(torch.cat([inputs[0], inputs[1]], dim=1), nvf_out[0])
        self.assertEqual(torch.cat([inputs[0], inputs[2]], dim=0), nvf_out[1])
        # self.assertEqual(torch.cat([inputs[0], inputs[3]], dim=0), nvf_out[2])

    def test_nextafter(self):
        inputs = [
            # torch.nextafter is only defined for float{32,64} tensor inputs
            torch.testing.make_tensor(4, device="cuda", dtype=torch.float32),
            torch.testing.make_tensor(4, device="cuda", dtype=torch.float64),
        ]

        def fusion_func(fd: FusionDefinition):
            t0 = fd.from_pytorch(inputs[0])
            t1 = fd.from_pytorch(inputs[1])

            s0 = fd.define_scalar(1.0, dtype=DataType.Float)
            s1 = fd.define_scalar(-1.0, dtype=DataType.Double)

            for a, b in itertools.product(
                [t0, t1, s0, s1],
                [t0, t1, s0, s1],
            ):
                # always enter the fusion...
                t = fd.ops.nextafter(a, b)
                if isinstance(t, Tensor):
                    # ...but skip outputting scalars, which we don't support
                    fd.add_output(t)

        nvf_out, _ = self.exec_nvfuser(fusion_func, inputs)

        ab = [inputs[0], inputs[1], 1.0, -1.0]
        i = 0
        for a, b in itertools.product(ab, ab):
            if not (isinstance(a, torch.Tensor) or isinstance(b, torch.Tensor)):
                continue
            n = nvf_out[i]
            i += 1
            torch_out = torch.nextafter(
                torch.as_tensor(a, device="cuda"), torch.as_tensor(b, device="cuda")
            )
            self.assertEqual(n, torch_out)

    def test_nanogpt_mha_dpa(self):
        inputs = [
            torch.randn(16, 16, 128, 128, device="cuda"),
            torch.randn(1, 1, 1024, 1024, device="cuda"),
        ]

        def nvfuser_fusion(fd: FusionDefinition, prob) -> None:
            T0 = fd.define_tensor(
                symbolic_sizes=[-1, -1, -1, -1],
                contiguity=[True, True, True, True],
                dtype=DataType.Float,
                is_cpu=False,
            )
            T1 = fd.define_tensor(
                symbolic_sizes=[1, 1, -1, -1],
                contiguity=[None, None, True, True],
                dtype=DataType.Float,
                is_cpu=False,
            )
            S2 = fd.define_scalar(0.125000, dtype=DataType.Double)
            T3 = fd.ops.mul(T0, S2)
            T4 = fd.ops.slice(
                T1,
                start_indices=[0, 0, 0, 0],
                end_indices=[1, 1, 128, 128],
                strides=[1, 1, 1, 1],
            )
            S5 = fd.define_scalar(0.00000, dtype=DataType.Double)
            T6 = fd.ops.eq(S5, T4)
            T7 = fd.ops.broadcast_in_dim(
                T6, output_shape=[16, 16, 128, 128], broadcast_dims=[0, 1, 2, 3]
            )
            S8 = fd.define_scalar(float("-inf"), dtype=DataType.Double)
            T9 = fd.ops.where(T7, S8, T3)
            S10 = fd.define_scalar(-1, dtype=DataType.Int)
            S11 = fd.define_scalar(4, dtype=DataType.Int)
            S12 = fd.ops.add(S10, S11)
            T13 = fd.ops.max(T9, axes=[3], keepdim=False, dtype=DataType.Null)
            T14 = fd.ops.broadcast_in_dim(
                T13, output_shape=[16, 16, 128, 1], broadcast_dims=[0, 1, 2]
            )
            T15 = fd.ops.broadcast_in_dim(
                T14, output_shape=[16, 16, 128, 128], broadcast_dims=[0, 1, 2, 3]
            )
            T16 = fd.ops.sub(T9, T15)
            T17 = fd.ops.exp(T16)
            S18 = fd.define_scalar(-1, dtype=DataType.Int)
            S19 = fd.define_scalar(4, dtype=DataType.Int)
            S20 = fd.ops.add(S18, S19)
            T21 = fd.ops.sum(T17, axes=[3], keepdim=False, dtype=DataType.Null)
            T22 = fd.ops.broadcast_in_dim(
                T21, output_shape=[16, 16, 128, 1], broadcast_dims=[0, 1, 2]
            )
            T23 = fd.ops.broadcast_in_dim(
                T22, output_shape=[16, 16, 128, 128], broadcast_dims=[0, 1, 2, 3]
            )
            T24 = fd.ops.div(T17, T23)
            S25 = fd.define_scalar(16, dtype=DataType.Int)
            S26 = fd.define_scalar(16, dtype=DataType.Int)
            S27 = fd.define_scalar(128, dtype=DataType.Int)
            S28 = fd.define_scalar(128, dtype=DataType.Int)
            S29 = fd.define_scalar(0.00000, dtype=DataType.Double)
            S30 = fd.define_scalar(1.00000, dtype=DataType.Double)
            T31 = fd.ops.uniform(
                S29, S30, shape=[S25, S26, S27, S28], dtype=DataType.Float
            )
            S32 = fd.define_scalar(1.0 - prob, dtype=DataType.Double)
            T33 = fd.ops.lt(T31, S32)
            T34 = fd.ops.cast(T33, dtype=DataType.Float)
            T35 = fd.ops.mul(T24, T34)
            S36 = fd.define_scalar(1.0 / (1.0 - prob), dtype=DataType.Double)
            T37 = fd.ops.mul(T35, S36)
            fd.add_output(T37)

        def torch_def(acts, bias, n_seq_len, n_head_dim, prob):
            att = acts * (1.0 / math.sqrt(n_head_dim))
            att = att.masked_fill(
                bias[:, :, :n_seq_len, :n_seq_len] == 0, float("-inf")
            )
            att = torch.nn.functional.softmax(att, dim=-1)
            att = torch.nn.functional.dropout(att, p=prob)
            return att

        # NOTE: The dropout probabilities need to be set to 0 elements zeroed out
        # in order to match implementations as eager and nvFuser do not have matching
        # blocking.
        nvf_out, _ = self.exec_nvfuser(partial(nvfuser_fusion, prob=0.0), inputs)
        eager_out = torch_def(inputs[0], inputs[1], 128, 64, 0.0)

        for idx in range(len(nvf_out)):
            self.assertEqual(eager_out, nvf_out[idx])

    def test_nanogpt_split_mha_linears(self):
        inputs = [
            torch.randn(16, 128, 3072, device="cuda"),
        ]

        def nvfuser_fusion_0(fd: FusionDefinition) -> None:
            T0 = fd.from_pytorch(inputs[0])
            T0_slice1 = fd.ops.slice(T0, [0, 0, 0], [16, 128, 1024], [1, 1, 1])
            T0_slice2 = fd.ops.slice(T0, [0, 0, 1024], [16, 128, 2048], [1, 1, 1])
            T0_slice3 = fd.ops.slice(T0, [0, 0, 2048], [16, 128, 3072], [1, 1, 1])
            T1_slice1 = fd.ops.reshape(T0_slice1, [16, 128, 1024], [16, 128, 16, 64])
            T1_slice2 = fd.ops.reshape(T0_slice2, [16, 128, 1024], [16, 128, 16, 64])
            T1_slice3 = fd.ops.reshape(T0_slice3, [16, 128, 1024], [16, 128, 16, 64])
            T2_slice1 = fd.ops.permute(T1_slice1, [0, 2, 1, 3])
            T2_slice2 = fd.ops.permute(T1_slice2, [0, 2, 1, 3])
            T2_slice3 = fd.ops.permute(T1_slice3, [0, 2, 1, 3])
            fd.add_output(T2_slice1)
            fd.add_output(T2_slice2)
            fd.add_output(T2_slice3)

        def torch_def_0(acts, n_embd, n_head):
            B, T, C = acts.size()
            q, k, v = acts.split(n_embd, dim=2)
            k = k.view(B, T, n_head, (C // 3) // n_head).transpose(
                1, 2
            )  # (B, nh, T, hs)
            q = q.view(B, T, n_head, (C // 3) // n_head).transpose(
                1, 2
            )  # (B, nh, T, hs)
            v = v.view(B, T, n_head, (C // 3) // n_head).transpose(
                1, 2
            )  # (B, nh, T, hs)
            return (
                q,
                k,
                v,
            )

        def nvfuser_fusion_1(fd: FusionDefinition) -> None:
            T0 = fd.define_tensor(
                symbolic_sizes=[-1, -1, -1],
                contiguity=[True, True, True],
                dtype=DataType.Float,
                is_cpu=False,
            )
            T1 = fd.ops.slice(
                T0,
                start_indices=[0, 0, 0],
                end_indices=[16, 128, 1024],
                strides=[1, 1, 1],
            )
            T2 = fd.ops.slice(
                T0,
                start_indices=[0, 0, 1024],
                end_indices=[16, 128, 2048],
                strides=[1, 1, 1],
            )
            T3 = fd.ops.slice(
                T0,
                start_indices=[0, 0, 2048],
                end_indices=[16, 128, 3072],
                strides=[1, 1, 1],
            )
            fd.add_output(T1)
            fd.add_output(T2)
            fd.add_output(T3)

        def torch_def_1(acts, n_embd, n_head):
            B, T, C = acts.size()
            q, k, v = acts.split(n_embd, dim=2)
            return (
                q,
                k,
                v,
            )

        tests = [
            (nvfuser_fusion_0, torch_def_0),
            (nvfuser_fusion_1, torch_def_1),
        ]

        for nvf_func, torch_func in tests:
            nvf_out, _ = self.exec_nvfuser(nvf_func, inputs)
            eager_out = torch_func(*inputs, 1024, 16)
            for idx in range(len(eager_out)):
                self.assertEqual(eager_out[idx], nvf_out[idx])

    def test_slice_error_checks(self):
        inputs = [
            [torch.randn(10, 10, device="cuda")],
            [torch.randn(5, 5, device="cuda")],
        ]

        def check_start_indices(fd: FusionDefinition, acts) -> None:
            T0 = fd.from_pytorch(acts[0])
            T1 = fd.ops.slice(
                T0, start_indices=[-1, -2], end_indices=[5, 5], strides=[7, 7]
            )
            fd.add_output(T1)

        def check_end_indices(fd: FusionDefinition, acts) -> None:
            T0 = fd.from_pytorch(acts[0])
            T1 = fd.ops.slice(
                T0, start_indices=[3, 4], end_indices=[1, 2], strides=[1, 1]
            )
            fd.add_output(T1)

        def check_strides(fd: FusionDefinition, acts) -> None:
            T0 = fd.from_pytorch(acts[0])
            T1 = fd.ops.slice(
                T0, start_indices=[0, 0], end_indices=[5, 5], strides=[5, 5]
            )
            fd.add_output(T1)

        def check_tensor_dims(fd: FusionDefinition, acts) -> None:
            T0 = fd.from_pytorch(acts[0])
            T1 = fd.ops.slice(
                T0, start_indices=[0, 0, 0], end_indices=[4, 4, 4], strides=[1, 1, 1]
            )
            fd.add_output(T1)

        def check_slice_dims_start(fd: FusionDefinition, acts) -> None:
            T0 = fd.from_pytorch(acts[0])
            T1 = fd.ops.slice(
                T0, start_indices=[0, 0, 0], end_indices=[4, 4], strides=[1, 1]
            )
            fd.add_output(T1)

        def check_slice_dims_end(fd: FusionDefinition, acts) -> None:
            T0 = fd.from_pytorch(acts[0])
            T1 = fd.ops.slice(
                T0, start_indices=[0, 0], end_indices=[4, 4, 4], strides=[1, 1]
            )
            fd.add_output(T1)

        def check_slice_dims_stride(fd: FusionDefinition, acts) -> None:
            T0 = fd.from_pytorch(acts[0])
            T1 = fd.ops.slice(
                T0, start_indices=[0, 0], end_indices=[4, 4], strides=[1, 1, 1]
            )
            fd.add_output(T1)

        def check_nostrides(fd: FusionDefinition, acts) -> None:
            T0 = fd.from_pytorch(acts[0])
            T1 = fd.ops.slice(T0, start_indices=[2, 2], end_indices=[4, 4])
            fd.add_output(T1)

        # TODO: Currently, this check fails to produce a zero-element tensor whne the tensor
        # is smaller than the index range of the slize.  Therefore, it is disabled.
        # Issue: https://github.com/NVIDIA/Fuser/issues/52
        def legal(fd: FusionDefinition, acts) -> None:
            T0 = fd.from_pytorch(acts[0])
            T1 = fd.ops.slice(
                T0, start_indices=[6, 6], end_indices=[8, 8], strides=[1, 1]
            )
            fd.add_output(T1)

        checks = [
            (
                check_start_indices,
                "Slice operation start_indices must be greater-than-or-equal-to 0. .*",
            ),
            (
                check_end_indices,
                "Slice operation end_indices must be greater-than-or-equal-to start_indices. .*",
            ),
            (
                check_strides,
                "nvFuser Limitation: All slice operation strides must be of size 1. .*",
            ),
            (
                check_tensor_dims,
                "Number of tensor dimensions does not match slice dimensions! .*",
            ),
            (
                check_slice_dims_start,
                "Slice start_indices and strides don't match! .*",
            ),
            (
                check_slice_dims_end,
                "Slice indexing attribute dimensions don't match! .*",
            ),
            (
                check_slice_dims_stride,
                "Slice start_indices and strides don't match! .*",
            ),
            (check_nostrides, None),
            # (legal, None),
        ]

        first_check = True
        for inp in inputs:
            for check, error in checks:
                if error is None:
                    # First check is here on legel fusions since the second time
                    # through they should already be cached
                    out = self.exec_nvfuser(
                        partial(check, acts=inp), inp, new_fusion_expected=first_check
                    )
                else:
                    self.assertRaisesRegex(
                        RuntimeError,
                        error,
                        self.exec_nvfuser,
                        partial(check, acts=inp),
                        inp,
                    )
            first_check = False

    def test_constant_nans(self):
        inputs = [
            torch.randn(4, 4, device="cuda"),
        ]

        def fusion_func(fd: FusionDefinition) -> None:
            t0 = fd.from_pytorch(inputs[0])
            c0 = fd.define_scalar(float("nan"))
            t1 = fd.ops.add(t0, c0)
            fd.add_output(t1)

        eager_out = inputs[0] + float("nan")

        nvf_out, _ = self.exec_nvfuser(fusion_func, inputs)
        self.assertEqual(eager_out, nvf_out[0])

    def test_def_op_in_schedule(self):
        """
        Tests for an error when a definition op is used in a schedule
        """
        inputs = [
            torch.randn(4, 4, 4, device="cuda"),
        ]

        class SchedError(FusionDefinition):
            def definition(self):
                self.t0 = self.from_pytorch(inputs[0])
                self.t1 = self.ops.tanh(self.t0)
                self.add_output(self.t1)

            def schedule(self):
                self.t2 = self.ops.relu(self.t1)

        with self.assertRaisesRegex(
            RuntimeError, "Attempting to add to a completed definition!"
        ):
            fd = SchedError()
            _ = fd.execute(inputs)

    @unittest.skipIf(
        torch.cuda.device_count() < 2, "test_selected_device requires multiple GPUs"
    )
    def test_selected_device(self):
        """
        Run the same Fusion as in test_scalar_only_inputs, but on device 1
        """

        def fusion_func(fd: FusionDefinition):
            s0 = fd.define_scalar()
            s1 = fd.define_scalar()
            s2 = fd.ops.add(s0, s1)
            c0 = fd.define_scalar(1.0, DataType.Float)
            t3 = fd.ops.full(size=[2, 2], arg=c0, dtype=DataType.Float)
            t4 = fd.ops.mul(t3, s2)
            fd.add_output(t4)

        with FusionDefinition() as fd:
            fusion_func(fd)

        nvf_out = fd.execute([2.0, 3.0], device="cuda:1")
        eager_out = torch.full([2, 2], 1.0, device="cuda:1") * 5.0
        self.assertEqual(eager_out, nvf_out[0])

        self.assertTrue(nvf_out[0].device.index == 1)

    def test_matmuls(self):
        # Matmul Constraints:
        # 1. Inputs shapes need to be a multiple of 8
        # 2. Inputs need to be contiguous as the nvFuser matmul does
        #    not see non-contiguous inputs.
        nvf_inputs_nn = [
            torch.randn(8, 24, device="cuda", dtype=torch.float16),
            torch.randn(16, 8, device="cuda", dtype=torch.float16),
        ]
        eager_inputs_nn = [
            nvf_inputs_nn[0].clone().transpose(0, 1),
            nvf_inputs_nn[1].clone().transpose(0, 1),
        ]
        nvf_inputs_nt = [
            torch.randn(8, 24, device="cuda", dtype=torch.float16),
            torch.randn(8, 16, device="cuda", dtype=torch.float16),
        ]
        eager_inputs_nt = [
            nvf_inputs_nt[0].clone().transpose(0, 1),
            nvf_inputs_nt[1].clone(),
        ]
        nvf_inputs_tn = [
            torch.randn(24, 8, device="cuda", dtype=torch.float16),
            torch.randn(16, 8, device="cuda", dtype=torch.float16),
        ]
        eager_inputs_tn = [
            nvf_inputs_tn[0].clone(),
            nvf_inputs_tn[1].clone().transpose(0, 1),
        ]
        nvf_inputs_tt = [
            torch.randn(24, 8, device="cuda", dtype=torch.float16),
            torch.randn(8, 16, device="cuda", dtype=torch.float16),
        ]

        def fusion_func(fd: FusionDefinition, inps, matmul_fn) -> None:
            t0 = fd.from_pytorch(inps[0])
            t1 = fd.from_pytorch(inps[1])
            t2 = eval(matmul_fn)(t0, t1)
            fd.add_output(t2)

        tests = [
            ("fd.ops._matmul_nn", nvf_inputs_nn, eager_inputs_nn),
            ("fd.ops._matmul_nt", nvf_inputs_nt, eager_inputs_nt),
            ("fd.ops._matmul_tn", nvf_inputs_tn, eager_inputs_tn),
            ("fd.ops._matmul_tt", nvf_inputs_tt, nvf_inputs_tt),
        ]

        prop = torch.cuda.get_device_properties(torch.cuda.current_device())

        for mm_str, nvf_test_inputs, eager_test_inputs in tests:
            if prop.major == 8:
                nvf_out, _ = self.exec_nvfuser(
                    partial(fusion_func, inps=nvf_test_inputs, matmul_fn=mm_str),
                    nvf_test_inputs,
                )
                eager_out = torch.matmul(eager_test_inputs[0], eager_test_inputs[1])

                fp16_nvf_out = nvf_out[0].to(dtype=torch.float16)
                self.assertEqual(eager_out, fp16_nvf_out)
            else:
                with self.assertRaisesRegex(
                    RuntimeError, "Only the Ampere MMA Op is currently supported!"
                ):
                    with FusionDefinition() as fd:
                        partial(fusion_func, inps=nvf_test_inputs, matmul_fn=mm_str)(fd)
                    nvf_out = fd.execute(nvf_test_inputs)
                # It is necessary to reset the Fusion Cache so
                # serialization/deserialization does not exhibit the same error
                # across tests
                fc = FusionCache.get()
                fc.reset()

    def test_integer_division(self):
        inputs = [
            torch.testing.make_tensor(1024, device="cuda", dtype=torch.long),
            torch.testing.make_tensor(1024, device="cuda", dtype=torch.long),
        ]

        def fusion_func(fd: FusionDefinition):
            t0 = fd.from_pytorch(inputs[0])
            t1 = fd.from_pytorch(inputs[1])
            t2 = fd.ops.div(t0, t1)
            t3 = fd.ops.truediv(t0, t1)
            fd.add_output(t2)
            fd.add_output(t3)

        nvf_out, _ = self.exec_nvfuser(fusion_func, inputs)
        self.assertEqual(
            nvf_out[0], torch.div(inputs[0], inputs[1], rounding_mode="trunc")
        )
        self.assertEqual(nvf_out[1], torch.true_divide(inputs[0], inputs[1]))

    def test_right_shift_arithmetic(self):
        inputs = [
            torch.tensor([-2147483648, 1073741824], dtype=torch.int32, device="cuda")
        ]

        def fusion_func(fd: FusionDefinition):
            t0 = fd.from_pytorch(inputs[0])
            c0 = fd.define_scalar(3)
            t1 = fd.ops.bitwise_right_shift(t0, c0)
            fd.add_output(t1)

        nvf_out1, _ = self.exec_nvfuser(fusion_func, inputs)
        eager_out = torch.bitwise_right_shift(inputs[0], 3)
        self.assertEqual(eager_out, nvf_out1[0])

    def test_gcd(self):
        inputs = [
            torch.testing.make_tensor(1024, device="cuda", dtype=torch.long),
            torch.testing.make_tensor(1024, device="cuda", dtype=torch.long),
        ]

        def fusion_func(fd: FusionDefinition):
            t0 = fd.from_pytorch(inputs[0])
            t1 = fd.from_pytorch(inputs[1])
            t2 = fd.ops.gcd(t0, t1)
            fd.add_output(t2)

        nvf_out, _ = self.exec_nvfuser(fusion_func, inputs)
        self.assertEqual(nvf_out[0], torch.gcd(inputs[0], inputs[1]))

<<<<<<< HEAD
    # See https://github.com/NVIDIA/Fuser/issues/469
    def test_repro469(self):
        def fusion_func(fd: FusionDefinition) -> None:
            # Note first dimension is expanded (-1, None)
            T0 = fd.define_tensor(
                symbolic_sizes=[-1, -1, -1, -1, -1],
                contiguity=[None, True, True, True, True],
                dtype=DataType.Float,
                is_cpu=False,
            )
            T1 = fd.define_tensor(
                symbolic_sizes=[-1],
                contiguity=[True],
                dtype=DataType.Float,
                is_cpu=False,
            )
            T2 = fd.define_tensor(
                symbolic_sizes=[-1],
                contiguity=[True],
                dtype=DataType.Float,
                is_cpu=False,
            )
            S3 = fd.define_scalar(None, dtype=DataType.Double)
            S4 = fd.define_scalar(None, dtype=DataType.Double)
            (
                S5,
                S6,
                S7,
                S8,
                S9,
            ) = fd.ops.tensor_sizes(T0)
            S10 = fd.define_scalar(1, dtype=DataType.Int)
            S11 = fd.ops.mul(S10, S5)
            S12 = fd.ops.mul(S11, S9)
            S13 = fd.define_scalar(1, dtype=DataType.Int)
            S14 = fd.ops.mul(S13, S6)
            S15 = fd.ops.mul(S14, S7)
            S16 = fd.ops.mul(S15, S8)
            T17, T18 = fd.ops.var_mean(T0, axes=[1, 2, 3], correction=0, keepdim=False)
            S19 = fd.define_scalar(1.00000, dtype=DataType.Double)
            S20 = fd.ops.sub(S19, S3)
            T21 = fd.ops.mul(T18, S3)
            T22 = fd.ops.mul(T1, S20)
            T23 = fd.ops.add(T22, T21)
            T24 = fd.ops.sum(T23, axes=[0], keepdim=False, dtype=DataType.Null)
            S25 = fd.ops.reciprocal(S5)
            T26 = fd.ops.mul(T24, S25)
            fd.add_output(T26, T1)
            S27 = fd.define_scalar(1, dtype=DataType.Int)
            S28 = fd.ops.sub(S16, S27)
            S29 = fd.ops.div(S16, S28)
            T30 = fd.ops.mul(T17, S29)
            T31 = fd.ops.mul(T30, S3)
            T32 = fd.ops.mul(T2, S20)
            T33 = fd.ops.add(T32, T31)
            T34 = fd.ops.sum(T33, axes=[0], keepdim=False, dtype=DataType.Null)
            T35 = fd.ops.mul(T34, S25)
            fd.add_output(T35, T2)
            T36 = fd.ops.broadcast_in_dim(
                T18, output_shape=[S5, S6, S7, S8, S9], broadcast_dims=[0, 4]
            )
            T37 = fd.ops.sub(T0, T36)
            T38 = fd.ops.add(T17, S4)
            T39 = fd.ops.rsqrt(T38)
            T40 = fd.ops.broadcast_in_dim(
                T39, output_shape=[S5, S6, S7, S8, S9], broadcast_dims=[0, 4]
            )
            T41 = fd.ops.mul(T37, T40)
            fd.add_output(T41)
            fd.add_output(T18)
            fd.add_output(T39)

        inputs = [
            torch.randn(
                (1, 3, 3, 3, 7), dtype=torch.float32, device="cuda:0"
            ).as_strided((1, 3, 3, 3, 7), (189, 63, 21, 7, 1)),
            torch.randn((7,), dtype=torch.float32, device="cuda:0").as_strided(
                (7,), (1,)
            ),
            torch.randn((7,), dtype=torch.float32, device="cuda:0").as_strided(
                (7,), (1,)
            ),
            0.1,
            1e-05,
        ]

=======
    def test_input_scalar(self):
        inputs = [
            torch.randn((3,), dtype=torch.float32, device="cuda:0"),
            0.1,
        ]

        def fusion_func(fd: FusionDefinition) -> None:
            T0 = fd.from_pytorch(inputs[0])
            S1 = fd.define_scalar()
            T1 = fd.ops.mul(T0, S1)
            fd.add_output(T1)

>>>>>>> 73f14948
        # Just test that this executes, not that it's correct
        nvf_out, _ = self.exec_nvfuser(fusion_func, inputs)


if __name__ == "__main__":
    run_tests()<|MERGE_RESOLUTION|>--- conflicted
+++ resolved
@@ -2255,7 +2255,6 @@
         nvf_out, _ = self.exec_nvfuser(fusion_func, inputs)
         self.assertEqual(nvf_out[0], torch.gcd(inputs[0], inputs[1]))
 
-<<<<<<< HEAD
     # See https://github.com/NVIDIA/Fuser/issues/469
     def test_repro469(self):
         def fusion_func(fd: FusionDefinition) -> None:
@@ -2342,7 +2341,9 @@
             1e-05,
         ]
 
-=======
+        # Just test that this executes, not that it's correct
+        nvf_out, _ = self.exec_nvfuser(fusion_func, inputs)
+
     def test_input_scalar(self):
         inputs = [
             torch.randn((3,), dtype=torch.float32, device="cuda:0"),
@@ -2355,7 +2356,6 @@
             T1 = fd.ops.mul(T0, S1)
             fd.add_output(T1)
 
->>>>>>> 73f14948
         # Just test that this executes, not that it's correct
         nvf_out, _ = self.exec_nvfuser(fusion_func, inputs)
 
