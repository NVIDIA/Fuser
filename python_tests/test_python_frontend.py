# SPDX-FileCopyrightText: Copyright (c) 2023-present NVIDIA CORPORATION & AFFILIATES.
# All rights reserved.
# SPDX-License-Identifier: BSD-3-Clause
# Owner(s): ["module: nvfuser"]

from copy import deepcopy
from functools import partial
import itertools
import math
import random
import re
from typing import List, Callable
import tempfile
import unittest

import torch
import torch.nn.functional as F
from torch.testing._internal.common_utils import run_tests, TEST_WITH_ROCM, TestCase
from torch.testing._internal.jit_utils import RUN_CUDA
import torch._refs as refs
import torch._prims as prims

from nvfuser import (
    FusionCache,
    FusionDefinition,
    DataType,
    Tensor,
    version,
    compute_contiguity,
    compute_tensor_descriptor,
    serialize as nv_serialize,
)
from nvfuser.pytorch_utils import torch_dtype_to_nvfuser_dtype

# Test automatic serialization to common workplace
import atexit

atexit.register(nv_serialize)

RUN_NVFUSER = RUN_CUDA and not TEST_WITH_ROCM


def is_pre_volta():
    if not RUN_NVFUSER:
        return False
    prop = torch.cuda.get_device_properties(torch.cuda.current_device())
    return prop.major < 7


def is_pre_ampere():
    if not RUN_NVFUSER:
        return False
    prop = torch.cuda.get_device_properties(torch.cuda.current_device())
    return prop.major < 8


def serde_check(test_fn: Callable):
    """
    A decorator to verify that serialization works with the given exec_nvfuser function.
    Currently, it uses serialization to rebuild the FusionCache structure.
    """

    def inner_fn(*args, **kwargs):
        self, fusion_func, inputs = args

        # NOTE: For debug purposes, clear FusionCache before running first test
        # if ("new_fusion_expected" not in kwargs) or kwargs["new_fusion_expected"]:
        #    FusionCache.reset()

        # skip_serde_check is only used by the decorator so remove it before running test_fn
        skip_serde_check = kwargs.pop("skip_serde_check", False)
        if skip_serde_check:
            return test_fn(self, fusion_func, inputs, **kwargs)

        # Run test to populate FusionCache. Deep copy inputs for this run but
        # not the final run. When a fusion output aliases an input, it will
        # change the input value for subsequent function calls. Therefore, only
        # the final run should take the original tensors and potentially update
        # their values.
        inputs_copy = deepcopy(inputs)
        test_fn(self, fusion_func, inputs_copy, **kwargs)

        with tempfile.NamedTemporaryFile() as tmp:
            # Serialize FusionCache
            fc = FusionCache.get()
            fc.serialize(tmp.name)

            FusionCache.reset()

            # Get new FusionCache because the previous one was destroyed by the reset call.
            fc = FusionCache.get()
            fc.deserialize(tmp.name)

        # Run test with repopulated FusionCache
        kwargs["new_fusion_expected"] = False
        return test_fn(self, fusion_func, inputs, **kwargs)

    return inner_fn


@unittest.skipIf(not RUN_NVFUSER, "requires CUDA")
@unittest.skipIf(is_pre_volta(), "Only supported on Volta and newer devices.")
class TestNvFuserFrontend(TestCase):
    # Helper function to verify the nvfuser output and make sure the string
    # definition based on the FusionDefinition is executable and matches the
    # original definition
    @serde_check
    def exec_nvfuser(self, fusion_func, inputs, *, new_fusion_expected=True):
        inputs_cap = deepcopy(inputs)
        fc = FusionCache.get()
        before_fusions = fc.num_fusions()

        # Execute a fusion function and capture the string python definition
        with FusionDefinition() as fd:
            fusion_func(fd)
        fd_str = fd.__repr__()
        torch.manual_seed(0)
        out = fd.execute(inputs)

        # Execute the python definition that was captured
        try:
            func_name = re.findall("(nvfuser_fusion_id\\d+)", fd_str.split("\n")[1])[0]
            exec(fd_str)
            with FusionDefinition() as fd_cap:
                eval(func_name)(fd_cap)
            torch.manual_seed(0)
            out_cap = fd_cap.execute(inputs_cap)
        except Exception as err:
            print("\nException For Printed FusionDefinition:")
            print(
                "(A failure here suggests a mismatch in functionality between the original definition and the printed definition.)"
            )
            print(fd_str)
            raise err

        # Make sure the original and captured definitions match
        for idx in range(len(out)):
            self.assertEqual(out[idx], out_cap[idx])
        self.assertEqual(fc.num_fusions() - before_fusions, int(new_fusion_expected))
        return out, fd

    def test_basic(self):
        inputs = [
            torch.ones(2, 4, 8, device="cuda"),
            torch.ones(2, 4, 8, device="cuda"),
        ]

        def fusion_func(fd: FusionDefinition):
            t0 = fd.from_pytorch(inputs[0])
            t1 = fd.from_pytorch(inputs[1])
            c0 = fd.define_scalar(3.0)

            t2 = fd.ops.add(t0, t1)
            t3 = fd.ops.mul(t2, c0)
            t4 = fd.ops.sum(t3, [-1], False, DataType.Float)

            fd.add_output(t4)

        # Expected Output is a tensor of 48's
        nvf_out1, _ = self.exec_nvfuser(fusion_func, inputs)

        # Create a new fusion with the same definition, it should hit the cache!
        nvf_out2, fd2 = self.exec_nvfuser(
            fusion_func, inputs, new_fusion_expected=False
        )

        # Create a fusion from a fusion id and make sure it executes!
        fd3 = FusionDefinition(fd2.id())
        nvf_out3 = fd3.execute(inputs)

        eager_out = torch.sum((inputs[0] + inputs[1]) * 3.0, dim=-1)
        self.assertEqual(eager_out, nvf_out1[0])
        self.assertEqual(eager_out, nvf_out2[0])
        self.assertEqual(eager_out, nvf_out3[0])

    def test_basic_fp16(self):
        inputs = [
            torch.ones(2, 4, 8, device="cuda", dtype=torch.float16),
            torch.ones(2, 4, 8, device="cuda", dtype=torch.float16),
        ]

        def fusion_func(fd: FusionDefinition):
            t0 = fd.from_pytorch(inputs[0])
            t1 = fd.from_pytorch(inputs[1])
            c0 = fd.define_scalar(3.0)

            t2 = fd.ops.add(t0, t1)
            t3 = fd.ops.mul(t2, c0)
            t4 = fd.ops.sum(t3, [-1], False, DataType.Float)

            t5 = fd.ops.cast(t4, DataType.Half)
            fd.add_output(t5)

        # Expected Output is a tensor of 48's
        nvf_out, _ = self.exec_nvfuser(fusion_func, inputs)
        eager_out = torch.sum((inputs[0] + inputs[1]) * 3.0, dim=-1)
        self.assertEqual(eager_out, nvf_out[0])

    def test_cast_double_to_half(self):
        inputs = [
            torch.randn(2, 4, device="cuda", dtype=torch.float64),
            torch.randn(2, 4, device="cuda", dtype=torch.float64),
        ]

        def fusion_func(fd: FusionDefinition):
            t0 = fd.from_pytorch(inputs[0])
            t1 = fd.from_pytorch(inputs[1])

            t0h = fd.ops.cast(t0, DataType.Half)
            t1h = fd.ops.cast(t1, DataType.Half)
            t2 = fd.ops.add(t0h, t1h)
            t3 = fd.ops.relu(t2)
            t4 = fd.ops.cast(t3, DataType.Half)

            fd.add_output(t4)

        nvf_out, _ = self.exec_nvfuser(fusion_func, inputs)
        eager_out = torch.relu(inputs[0].to(torch.half) + inputs[1].to(torch.half))
        self.assertEqual(eager_out, nvf_out[0])

    def test_promote_to_double(self):
        inputs = [
            torch.randn(2, 4, device="cuda", dtype=torch.float16),
            torch.randn(2, 4, device="cuda", dtype=torch.float64),
        ]

        def fusion_func(fd: FusionDefinition):
            t0 = fd.from_pytorch(inputs[0])
            t1 = fd.from_pytorch(inputs[1])

            t2 = fd.ops.add(t0, t1)
            t5 = fd.ops.relu(t2)

            fd.add_output(t5)

        nvf_out, _ = self.exec_nvfuser(fusion_func, inputs)
        eager_out = torch.relu(inputs[0] + inputs[1])
        self.assertEqual(eager_out, nvf_out[0])

    def test_implicit_broadcast_input(self):
        inputs = [
            torch.randn(3, device="cuda"),
            torch.randn(2, 3, 4, device="cuda"),
        ]

        def fusion_func(fd: FusionDefinition):
            t0 = fd.from_pytorch(inputs[0])
            t1 = fd.from_pytorch(inputs[1])

            t0_b = fd.ops.broadcast_in_dim(t0, [2, 3, 4], [1])
            t2 = fd.ops.add(t0_b, t1)

            fd.add_output(t2)

        nvf_out, _ = self.exec_nvfuser(fusion_func, inputs)
        eager_out = refs.add(
            prims.broadcast_in_dim(inputs[0], inputs[1].size(), [1]), inputs[1]
        )
        self.assertEqual(eager_out, nvf_out[0])

    def test_explicit_broadcast_input(self):
        inputs = [
            torch.randn(1, 1, 4, device="cuda"),
            torch.randn(2, 3, 4, device="cuda"),
        ]

        def fusion_func(fd: FusionDefinition):
            t0 = fd.from_pytorch(inputs[0])
            t1 = fd.from_pytorch(inputs[1])

            t0_b = fd.ops.broadcast_in_dim(t0, inputs[1].size(), [0, 1, 2])
            t2 = fd.ops.add(t0_b, t1)

            fd.add_output(t2)

        nvf_out, _ = self.exec_nvfuser(fusion_func, inputs)
        eager_out = refs.add(
            prims.broadcast_in_dim(inputs[0], inputs[1].size(), [0, 1, 2]), inputs[1]
        )
        self.assertEqual(eager_out, nvf_out[0])

    def test_broadcast_mixing(self):
        inputs = [
            torch.randn(3, 1, device="cuda"),
            torch.randn(3, device="cuda"),
        ]

        def fusion_func(fd: FusionDefinition):
            t0 = fd.from_pytorch(inputs[0])
            t1 = fd.from_pytorch(inputs[1])

            t1_b = fd.ops.broadcast_in_dim(t1, [3, 3], [0])
            t2 = fd.ops.add(t0, t1_b)

            fd.add_output(t2)

        nvf_out, _ = self.exec_nvfuser(fusion_func, inputs)
        eager_out = refs.add(inputs[0], prims.broadcast_in_dim(inputs[1], [3, 3], [0]))
        self.assertEqual(eager_out, nvf_out[0])

    def test_ops_broadcast(self):
        inputs = [
            torch.randn(3, device="cuda"),
            torch.randn(2, 3, 4, device="cuda"),
        ]

        def fusion_func(fd: FusionDefinition):
            t0 = fd.from_pytorch(inputs[0])
            t1 = fd.from_pytorch(inputs[1])

            t0_b = fd.ops.broadcast(t0, [True, False, True])
            t2 = fd.ops.add(t0_b, t1)

            fd.add_output(t2)

        nvf_out, _ = self.exec_nvfuser(fusion_func, inputs)
        eager_out = refs.add(
            prims.broadcast_in_dim(inputs[0], inputs[1].size(), [1]), inputs[1]
        )
        self.assertEqual(eager_out, nvf_out[0])

    def test_prim_layer_norm_fwd(self):
        input_size = [64, 128, 1024]
        dtype = torch.float32
        device = "cuda"
        inputs = [
            torch.randn(*input_size, device=device, requires_grad=True),
            torch.nn.Parameter(torch.randn(input_size[2], dtype=dtype, device=device)),
            torch.nn.Parameter(torch.randn(input_size[2], dtype=dtype, device=device)),
        ]

        def primitive_definition(
            inputs: torch.Tensor,
            weight: torch.Tensor,
            bias: torch.Tensor,
            normalization_axis: int,
            keepdim: bool,
        ) -> torch.Tensor:
            mean = inputs.mean(normalization_axis, keepdim=keepdim)
            diff = inputs - mean
            diff_sq = diff * diff
            var = diff_sq.mean(normalization_axis, keepdim=keepdim)
            pre_shift_scale_norm_output = (inputs - mean) / torch.sqrt(var + 1e-12)
            norm_output = weight * pre_shift_scale_norm_output + bias
            return norm_output

        def nvfuser_fusion(
            fd: FusionDefinition,
            normalization_axis: int,
            norm_size: int,
            input_shape: List[int],
            eps: float,
            keepDim: bool,
        ) -> None:
            inputs = fd.define_tensor(
                shape=[-1, -1, -1],
                contiguity=[True, True, True],
                dtype=DataType.Float,
            )
            weights = fd.define_tensor(
                shape=[-1], contiguity=[True], dtype=DataType.Float
            )
            bias = fd.define_tensor(shape=[-1], contiguity=[True], dtype=DataType.Float)
            sum0 = fd.ops.sum(inputs, axes=[normalization_axis], keepdim=keepDim)
            norm_const = fd.define_scalar(norm_size)
            mean = fd.ops.div(sum0, norm_const)
            diff = fd.ops.sub(inputs, mean)
            diff_sq = fd.ops.mul(diff, diff)
            sum1 = fd.ops.sum(diff_sq, axes=[normalization_axis], keepdim=keepDim)
            var = fd.ops.div(sum1, norm_const)
            eps_const = fd.define_scalar(eps)
            var_eps = fd.ops.add(var, eps_const)
            invstd = fd.ops.rsqrt(var_eps)
            pre_scale_bias = fd.ops.mul(diff, invstd)
            weights_bcast = fd.ops.broadcast_in_dim(
                weights, shape=input_shape, broadcast_dims=[2]
            )
            scale = fd.ops.mul(pre_scale_bias, weights_bcast)
            bias_bcast = fd.ops.broadcast_in_dim(
                bias, shape=input_shape, broadcast_dims=[2]
            )
            out = fd.ops.add(scale, bias_bcast)
            fd.add_output(out)
            fd.add_output(mean)
            fd.add_output(invstd)

        def nvfuser_fusion_var_mean(
            fd: FusionDefinition,
            normalization_axis: int,
            norm_size: int,
            input_shape: List[int],
            eps: float,
            keepDim: bool,
        ) -> None:
            inputs = fd.define_tensor(
                shape=[-1, -1, -1],
                contiguity=[True, True, True],
                dtype=DataType.Float,
            )
            weights = fd.define_tensor(
                shape=[-1], contiguity=[True], dtype=DataType.Float
            )
            bias = fd.define_tensor(shape=[-1], contiguity=[True], dtype=DataType.Float)
            var, mean = fd.ops.var_mean(
                inputs, axes=[normalization_axis], correction=0, keepdim=keepDim
            )
            eps_const = fd.define_scalar(eps)
            var_eps = fd.ops.add(var, eps_const)
            invstd = fd.ops.rsqrt(var_eps)
            diff = fd.ops.sub(inputs, mean)
            pre_scale_bias = fd.ops.mul(diff, invstd)
            weights_bcast = fd.ops.broadcast_in_dim(
                weights, shape=input_shape, broadcast_dims=[2]
            )
            scale = fd.ops.mul(pre_scale_bias, weights_bcast)
            bias_bcast = fd.ops.broadcast_in_dim(
                bias, shape=input_shape, broadcast_dims=[2]
            )
            out = fd.ops.add(scale, bias_bcast)
            fd.add_output(out)
            fd.add_output(mean)
            fd.add_output(invstd)

        fusion_func_1 = partial(
            nvfuser_fusion,
            normalization_axis=2,
            norm_size=inputs[0].size()[2],
            input_shape=inputs[0].size(),
            eps=1e-12,
            keepDim=True,
        )
        nvf_out, _ = self.exec_nvfuser(fusion_func_1, inputs)

        fusion_func_2 = partial(
            nvfuser_fusion_var_mean,
            normalization_axis=2,
            norm_size=inputs[0].size()[2],
            input_shape=inputs[0].size(),
            eps=1e-12,
            keepDim=True,
        )
        nvf_var_mean_out, _ = self.exec_nvfuser(fusion_func_2, inputs)

        eager_out = primitive_definition(inputs[0], inputs[1], inputs[2], 2, True)

        self.assertEqual(eager_out, nvf_out[0])
        self.assertEqual(eager_out, nvf_var_mean_out[0])

    def test_prim_rms_norm_fwd(self):
        input_size = [64, 128, 1024]
        dtype = torch.float32
        device = "cuda"
        inputs = [
            torch.randn(*input_size, device=device, requires_grad=True),
            torch.nn.Parameter(torch.randn(input_size[2], dtype=dtype, device=device)),
        ]

        def primitive_definition(
            inputs: torch.Tensor,
            weight: torch.Tensor,
            normalization_axis: int,
            keepdim: bool,
        ) -> torch.Tensor:
            var = inputs.mul(inputs).mean(normalization_axis, keepdim)
            pre_shift_scale_norm_output = inputs / torch.sqrt(var + 1e-12)
            norm_output = weight * pre_shift_scale_norm_output
            return norm_output

        def nvfuser_fusion(
            fd: FusionDefinition,
            normalization_axis: int,
            norm_size: int,
            input_shape: List[int],
            eps: float,
            keepDim: bool,
        ) -> None:
            inputs = fd.define_tensor(
                shape=[-1, -1, -1],
                contiguity=[True, True, True],
                dtype=DataType.Float,
            )
            weights = fd.define_tensor(
                shape=[-1], contiguity=[True], dtype=DataType.Float
            )
            inputs_sq = fd.ops.mul(inputs, inputs)
            sum0 = fd.ops.sum(inputs_sq, axes=[normalization_axis], keepdim=keepDim)
            norm_const = fd.define_scalar(norm_size)
            var = fd.ops.div(sum0, norm_const)
            eps_const = fd.define_scalar(eps)
            var_eps = fd.ops.add(var, eps_const)
            invstd = fd.ops.rsqrt(var_eps)
            pre_scale = fd.ops.mul(inputs, invstd)
            weights_bcast = fd.ops.broadcast_in_dim(
                weights, shape=input_shape, broadcast_dims=[2]
            )
            out = fd.ops.mul(pre_scale, weights_bcast)
            fd.add_output(out)
            fd.add_output(invstd)

        fusion_func = partial(
            nvfuser_fusion,
            normalization_axis=2,
            norm_size=inputs[0].size()[2],
            input_shape=inputs[0].size(),
            eps=1e-12,
            keepDim=True,
        )
        nvf_out, _ = self.exec_nvfuser(fusion_func, inputs)

        eager_out = primitive_definition(inputs[0], inputs[1], 2, True)

        self.assertEqual(eager_out, nvf_out[0])

    # Testing a scenario where a broadcast requires a symbolic output shape
    def test_tensor_shape(self):
        inputs = [
            torch.randn(2, 3, 4, device="cuda"),
            torch.randn(4, device="cuda"),
        ]

        def fusion_func(fd: FusionDefinition):
            t0 = fd.from_pytorch(inputs[0])
            t1 = fd.from_pytorch(inputs[1])

            t1_b = fd.ops.broadcast_in_dim(t1, t0.shape(), [2])
            t2 = fd.ops.sub(t0, t1_b)

            fd.add_output(t2)

        nvf_out, _ = self.exec_nvfuser(fusion_func, inputs)
        eager_out = refs.sub(
            inputs[0], prims.broadcast_in_dim(inputs[1], inputs[0].size(), [2])
        )
        self.assertEqual(eager_out, nvf_out[0])

    # Testing a scenario where no broadcast is needed
    def test_tensor_shape_nobcast(self):
        inputs = [
            torch.randn(2, 3, device="cuda"),
            torch.randn(2, 3, device="cuda"),
        ]

        def fusion_func(fd: FusionDefinition):
            t0 = fd.from_pytorch(inputs[0])
            t1 = fd.from_pytorch(inputs[1])

            t1_b = fd.ops.broadcast_in_dim(t1, t0.shape(), [0, 1])
            t2 = fd.ops.add(t0, t1_b)

            fd.add_output(t2)

        nvf_out, _ = self.exec_nvfuser(fusion_func, inputs)
        eager_out = refs.add(
            inputs[0], prims.broadcast_in_dim(inputs[1], inputs[0].size(), [0, 1])
        )
        self.assertEqual(eager_out, nvf_out[0])

    # Testing a scenario where each arg of a binary op has broadcast.
    def test_tensor_size_both_args_bcast(self):
        inputs = [
            torch.randn(1, 3, device="cuda"),
            torch.randn(2, 1, device="cuda"),
        ]

        def fusion_func(fd: FusionDefinition):
            t0 = fd.from_pytorch(inputs[0])
            t1 = fd.from_pytorch(inputs[1])

            t0_b = fd.ops.broadcast_in_dim(t0, [t1.size(0), t0.size(1)], [0, 1])
            t1_b = fd.ops.broadcast_in_dim(t1, [t1.size(0), t0.size(1)], [0, 1])
            t2 = fd.ops.add(t0_b, t1_b)

            fd.add_output(t2)

        nvf_out, _ = self.exec_nvfuser(fusion_func, inputs)
        eager_out = refs.add(
            prims.broadcast_in_dim(
                inputs[0], [inputs[1].size()[0], inputs[0].size()[1]], [0, 1]
            ),
            prims.broadcast_in_dim(
                inputs[1], [inputs[1].size()[0], inputs[0].size()[1]], [0, 1]
            ),
        )
        self.assertEqual(eager_out, nvf_out[0])

    def test_broadcast_in_dim_with_dynamic_shapes(self):
        inputs_1 = [
            torch.randn(2, 3, 4, device="cuda"),
            torch.randn(4, device="cuda"),
        ]
        inputs_2 = [
            torch.randn(2, 3, 1024, device="cuda"),
            torch.randn(1024, device="cuda"),
        ]

        def fusion_func_1(fd: FusionDefinition):
            t0 = fd.define_tensor(shape=[-1, -1, -1], contiguity=[True, True, True])
            t1 = fd.define_tensor(shape=[-1], contiguity=[True])

            t1_b = fd.ops.broadcast_in_dim(t1, t0.shape(), [2])
            t2 = fd.ops.add(t0, t1_b)

            fd.add_output(t2)

        def fusion_func_2(fd: FusionDefinition):
            t0 = fd.define_tensor(shape=[-1, -1, -1], contiguity=[True, True, True])
            t1 = fd.define_tensor(shape=[-1], contiguity=[True])

            t1_b = fd.ops.broadcast_in_dim(t1, inputs_1[0].size(), [2])
            t2 = fd.ops.add(t0, t1_b)

            fd.add_output(t2)

        def fusion_func_3(fd: FusionDefinition):
            t0 = fd.define_tensor(shape=[-1, -1, -1], contiguity=[True, True, True])
            t1 = fd.define_tensor(shape=[-1], contiguity=[True])

            t1_b = fd.ops.broadcast_in_dim(t1, inputs_2[0].size(), [2])
            t2 = fd.ops.add(t0, t1_b)

            fd.add_output(t2)

        # Func_1 uses tensor.shape() to propagate dynamic size, therefore, it is
        # expected that test 2 should be cached based on test 2

        # Test 1
        inputs = inputs_1
        nvf_out, _ = self.exec_nvfuser(fusion_func_1, inputs)
        eager_out = refs.add(
            inputs[0], prims.broadcast_in_dim(inputs[1], inputs[0].size(), [2])
        )
        self.assertEqual(eager_out, nvf_out[0])

        # Test 2
        inputs = inputs_2
        nvf_out, _ = self.exec_nvfuser(fusion_func_1, inputs, new_fusion_expected=False)
        eager_out = refs.add(
            inputs[0], prims.broadcast_in_dim(inputs[1], inputs[0].size(), [2])
        )
        self.assertEqual(eager_out, nvf_out[0])

        # Func_2 and Func_3 are nearly identical except that have a different
        # concrete output shape for their broadcast_in_dim.  Therefore, test 4
        # should not be cached.
        # Note: It is assumed that definition will change with Tensor Size with
        # concrete shapes.

        # Test 3
        inputs = inputs_1
        nvf_out, _ = self.exec_nvfuser(fusion_func_2, inputs)
        eager_out = refs.add(
            inputs[0], prims.broadcast_in_dim(inputs[1], inputs[0].size(), [2])
        )
        self.assertEqual(eager_out, nvf_out[0])

        # Test 4
        inputs = inputs_2
        nvf_out, _ = self.exec_nvfuser(fusion_func_3, inputs)
        eager_out = refs.add(
            inputs[0], prims.broadcast_in_dim(inputs[1], inputs[0].size(), [2])
        )
        self.assertEqual(eager_out, nvf_out[0])

    # Testing a scenario where the broadcast is necessary to realize the output
    def test_tensor_shape_with_output_bcast(self):
        def fusion_func(fd: FusionDefinition):
            t0 = fd.define_tensor(shape=[-1, -1, -1], contiguity=[True, True, True])

            t1 = fd.ops.sum(t0, axes=[2])
            t1_b = fd.ops.broadcast_in_dim(t1, t0.shape(), [0, 1])

            fd.add_output(t1_b)

        inputs_1 = [
            torch.randn(2, 3, 4, device="cuda"),
        ]

        inputs_2 = [
            torch.randn(4, 5, 32, device="cuda"),
        ]

        inputs = inputs_1
        nvf_out, _ = self.exec_nvfuser(fusion_func, inputs)
        eager_out = prims.broadcast_in_dim(
            torch.sum(inputs[0], dim=-1), inputs[0].size(), [0, 1]
        )
        self.assertEqual(eager_out, nvf_out[0])

        # Testing Dynamic usage of same Fusion
        inputs = inputs_2
        nvf_out, _ = self.exec_nvfuser(fusion_func, inputs, new_fusion_expected=False)
        eager_out = prims.broadcast_in_dim(
            torch.sum(inputs[0], dim=-1), inputs[0].size(), [0, 1]
        )
        self.assertEqual(eager_out, nvf_out[0])

    # Testing an expand followed by a  broadcast
    def test_tensor_shape_expand_bcast(self):
        def fusion_func(fd: FusionDefinition):
            t0 = fd.define_tensor(shape=[-1, -1, -1], contiguity=[True, True, True])
            t1 = fd.define_tensor(shape=[-1, 1, -1], contiguity=[True, None, True])
            t2 = fd.define_tensor(shape=[-1, 1, -1], contiguity=[True, None, True])

            t1_b = fd.ops.broadcast_in_dim(t1, t0.shape(), [0, 1, 2])
            t2_b = fd.ops.broadcast_in_dim(t2, t1_b.shape(), [0, 1, 2])

            fd.add_output(t2_b)

        inputs = [
            torch.randn(2, 3, 4, device="cuda"),
            torch.randn(2, 1, 4, device="cuda"),
            torch.randn(2, 1, 4, device="cuda"),
        ]

        nvf_out, _ = self.exec_nvfuser(fusion_func, inputs)
        eager_out1 = prims.broadcast_in_dim(inputs[1], inputs[0].size(), [0, 1, 2])
        eager_out2 = prims.broadcast_in_dim(inputs[2], eager_out1.size(), [0, 1, 2])
        self.assertEqual(eager_out2, nvf_out[0])

    def test_alias_output_to_input(self):
        in_tensors = [
            torch.ones(4, 4, device="cuda"),
        ]

        def fusion_func(fd: FusionDefinition):
            t0 = fd.from_pytorch(in_tensors[0])  # = 1.0
            one = fd.define_scalar(1.0)
            two = fd.define_scalar(2.0)
            t1 = fd.ops.add(t0, one)  # = t0 + 1.0 = 2.0
            t2 = fd.ops.add(t1, two)  # = t1 + 2.0 = 4.0
            fd.add_output(t1, alias_input=t0)
            fd.add_output(t2)

        out_tensors, _ = self.exec_nvfuser(fusion_func, in_tensors)

        # t1 is an alias and therefore is hidden.
        self.assertEqual(len(out_tensors), 1)
        self.assertEqual(out_tensors[0], torch.full((4, 4), 4.0, device="cuda"))
        self.assertEqual(in_tensors[0], torch.full((4, 4), 2.0, device="cuda"))

    def test_gather(self):
        inputs = [
            torch.randn(8, 16, device="cuda"),
            torch.randn(8, 16, device="cuda"),
            torch.randint(0, 8, (4, 4), device="cuda").to(dtype=torch.long),
        ]

        def test_fn(dim):
            def fusion_func(fd: FusionDefinition):
                t0 = fd.from_pytorch(inputs[0])
                t1 = fd.from_pytorch(inputs[1])
                t2 = fd.from_pytorch(inputs[2])
                t3 = fd.ops.add(t0, t1)
                t4 = fd.ops.gather(t3, t2, dim)
                fd.add_output(t4)

            nvf_out, _ = self.exec_nvfuser(fusion_func, inputs)

            eager_out = torch.gather(inputs[0] + inputs[1], dim, inputs[2])
            self.assertEqual(eager_out, nvf_out[0])

        test_fn(0)
        test_fn(1)

    def test_take_along_axis(self):
        inputs = [
            torch.randn(8, 16, device="cuda"),
            torch.randn(8, 16, device="cuda"),
            torch.randint(0, 8, (8, 16), device="cuda").to(dtype=torch.long),
        ]

        def test_fn(dim):
            def fusion_func(fd: FusionDefinition):
                t0 = fd.from_pytorch(inputs[0])
                t1 = fd.from_pytorch(inputs[1])
                t2 = fd.from_pytorch(inputs[2])
                t3 = fd.ops.add(t0, t1)
                t4 = fd.ops.take_along_axis(t3, t2, dim)
                fd.add_output(t4)

            nvf_out, _ = self.exec_nvfuser(fusion_func, inputs)

            eager_out = torch.gather(inputs[0] + inputs[1], dim, inputs[2])
            self.assertEqual(eager_out, nvf_out[0])

        test_fn(0)
        test_fn(1)

    def test_index_select(self):
        inputs = [
            torch.randn(8, 16, device="cuda"),
            torch.randn(8, 16, device="cuda"),
            torch.randint(0, 8, (6,), device="cuda").to(dtype=torch.long),
        ]

        def test_fn(dim):
            def fusion_func(fd: FusionDefinition):
                t0 = fd.from_pytorch(inputs[0])
                t1 = fd.from_pytorch(inputs[1])
                t2 = fd.from_pytorch(inputs[2])
                t3 = fd.ops.add(t0, t1)
                t4 = fd.ops.index_select(t3, t2, dim)
                fd.add_output(t4)

            nvf_out, _ = self.exec_nvfuser(fusion_func, inputs)

            eager_out = torch.index_select(inputs[0] + inputs[1], dim, inputs[2])
            self.assertEqual(eager_out, nvf_out[0])

        test_fn(0)
        test_fn(1)

    def test_index_select_scalar_indices(self):
        inputs = [
            torch.randn(8, 16, device="cuda"),
            torch.tensor(2, device="cuda").to(dtype=torch.long),
        ]

        def test_fn(dim):
            def fusion_func(fd: FusionDefinition):
                t0 = fd.from_pytorch(inputs[0])
                t1 = fd.from_pytorch(inputs[1])
                t2 = fd.ops.index_select(t0, t1, dim)
                fd.add_output(t2)

            nvf_out, _ = self.exec_nvfuser(fusion_func, inputs)

            eager_out = torch.index_select(inputs[0], dim, inputs[1])
            self.assertEqual(eager_out, nvf_out[0])

        test_fn(0)
        test_fn(1)

    def test_squeeze(self):
        t0_sizes = [4]
        t1_sizes = [1, 4, 1]
        t2_sizes = [2, 1, 4]
        inputs = [
            torch.randn(*t0_sizes, device="cuda"),
            torch.randn(*t1_sizes, device="cuda"),
            torch.randn(*t2_sizes, device="cuda"),
        ]

        def fusion_func(fd: FusionDefinition):
            t0 = fd.define_tensor(shape=[-1], contiguity=[True])
            t1 = fd.define_tensor(sizes=t1_sizes, strides=[4, 1, 1])
            t2 = fd.define_tensor(sizes=t2_sizes, strides=[4, 4, 1])
            t3 = fd.ops.squeeze(t1, t1_sizes, [0, -1])
            t4 = fd.ops.squeeze(
                t2,
                t2_sizes,
                [
                    -2,
                ],
            )
            t5 = fd.ops.sum(t4, [0])
            t6 = fd.ops.mul(t0, t3)
            t7 = fd.ops.mul(t6, t5)
            fd.add_output(t7)

        nvf_out, _ = self.exec_nvfuser(fusion_func, inputs)

        v1 = torch.sum(inputs[1], [0, -1])
        v2 = torch.sum(inputs[2], [0, 1])
        eager_out = inputs[0] * v1 * v2
        self.assertEqual(eager_out, nvf_out[0])

    def test_from_pytorch_fails_on_cpu_tensor(self):
        inputs = [
            torch.randn(4, 4, device="cpu"),
        ]

        def fusion_func(fd: FusionDefinition):
            t0 = fd.from_pytorch(inputs[0])
            t1 = fd.ops.relu(t0)
            fd.add_output(t1)

        try:
            with FusionDefinition() as fd:
                fusion_func(fd)
            raise RuntimeError(
                "FusionDefinition.from_pytorch should have raised an error for a CPU Tensor!"
            )
        except ValueError:
            pass

    def test_no_definition(self):
        inputs = [
            torch.randn(4, 4, device="cpu"),
        ]

        # A FusionDefinition object is constructed but not defined, should trip an error
        try:
            fd = FusionDefinition()
            out = fd.execute(inputs)
            raise RuntimeError(
                "Expecting an error for a lack of a child class defining a definition!"
            )
        except NotImplementedError:
            pass

    def test_func_definition(self):
        inputs = [
            torch.randn(4, 4, device="cuda"),
        ]

        class MyFusion(FusionDefinition):
            def definition(self):
                t0 = self.from_pytorch(inputs[0])
                t1 = self.ops.sigmoid(t0)
                self.add_output(t1)

        fd = MyFusion()
        nvf_out = fd.execute(inputs)
        eager_out = torch.sigmoid(inputs[0])
        self.assertEqual(eager_out, nvf_out[0])

    def test_python_version_API(self):
        from nvfuser.nvfuser_version import Version

        self.assertTrue(version() > "0.0.0")
        self.assertTrue(version() > Version("0.0.0"))

    def test_zero_size_dim(self):
        inputs = [
            torch.ones(0, 0, device="cuda"),
        ]

        def fusion_func(fd: FusionDefinition):
            t0 = fd.define_tensor(
                shape=[0, 0], contiguity=[True, True], dtype=DataType.Float
            )
            t1 = fd.ops.relu(t0)
            fd.add_output(t1)

        nvf_out, _ = self.exec_nvfuser(fusion_func, inputs)
        eager_out = torch.relu(inputs[0])
        self.assertEqual(eager_out.numel(), nvf_out[0].numel())

    def test_static_tensor_sizes(self):
        inputs = [
            torch.randn(4, 5, 1, device="cuda"),
            torch.randn(1, 5, 6, device="cuda"),
        ]

        def fusion_func(fd: FusionDefinition):
            t0 = fd.from_pytorch(inputs[0], static_sizes=True)
            t1 = fd.from_pytorch(inputs[1], static_sizes=True)
            t2 = fd.ops.mul(t0, t1)
            fd.add_output(t2)

        nvf_out, _ = self.exec_nvfuser(fusion_func, inputs)
        eager_out = torch.mul(inputs[0], inputs[1])
        self.assertEqual(eager_out, nvf_out[0])

    def test_normal(self):
        input_size = [64, 128, 1024]
        dtype = torch.float32
        device = "cuda"
        inputs = [
            torch.randn(*input_size, device=device, dtype=dtype),
        ]
        mean = 3.7
        std = 2.5

        def fusion_func(fd: FusionDefinition):
            t0 = fd.from_pytorch(inputs[0])
            s_mean = fd.define_scalar(mean)
            s_std = fd.define_scalar(std)
            t1 = fd.ops.normal(s_mean, s_std, t0.shape(), dtype=DataType.Double)
            fd.add_output(t1)

        nvf_out, _ = self.exec_nvfuser(fusion_func, inputs)

        # Is there a better way to test distribution?!
        self.assertTrue(
            nvf_out[0]
            .mean()
            .cpu()
            .float()
            .isclose(torch.tensor(mean), rtol=1e-2, atol=1e-2)
            .item()
        )
        self.assertTrue(
            nvf_out[0]
            .std()
            .cpu()
            .float()
            .isclose(torch.tensor(std), rtol=1e-2, atol=1e-2)
            .item()
        )

    def test_uniform(self):
        input_size = [64, 128, 1024]
        dtype = torch.float32
        device = "cuda"
        inputs = [
            torch.randn(*input_size, device=device, dtype=dtype),
        ]
        lo = 1.8
        hi = 1223.5

        def fusion_func(fd: FusionDefinition):
            t0 = fd.from_pytorch(inputs[0])
            s_lo = fd.define_scalar(lo)
            s_hi = fd.define_scalar(hi)
            t1 = fd.ops.uniform(s_lo, s_hi, t0.shape(), dtype=DataType.Double)
            fd.add_output(t1)

        nvf_out, _ = self.exec_nvfuser(fusion_func, inputs)

        # Is there a better way to test distribution?!
        self.assertTrue(
            nvf_out[0]
            .mean()
            .cpu()
            .float()
            .isclose(torch.tensor((hi - lo) / 2.0), rtol=1e-2, atol=1e-2)
            .item()
        )
        self.assertTrue(
            nvf_out[0]
            .min()
            .cpu()
            .float()
            .isclose(torch.tensor(lo), rtol=1e-2, atol=1e-2)
            .item()
        )
        self.assertTrue(
            nvf_out[0]
            .max()
            .cpu()
            .float()
            .isclose(torch.tensor(hi), rtol=1e-2, atol=1e-2)
            .item()
        )

    def test_where_dtypes(self):
        inputs = [
            torch.arange(2, device="cuda").type(torch.bool),
        ]

        def fusion_func(fd: FusionDefinition):
            t0 = fd.from_pytorch(inputs[0])

            c0 = fd.define_scalar(3.0)
            c1 = fd.define_scalar(5.0)
            t1 = fd.ops.where(t0, c0, c1)  # DataType.Double
            fd.add_output(t1)

            c0f = fd.define_scalar(3.0, DataType.Float)
            c1f = fd.define_scalar(5.0, DataType.Float)
            t1f = fd.ops.where(t0, c0f, c1f)  # DataType.Float
            fd.add_output(t1f)

            c0d = fd.define_scalar(3.0, DataType.Double)
            c1d = fd.define_scalar(5.0, DataType.Double)
            t1d = fd.ops.where(t0, c0d, c1d)  # DataType.Double
            fd.add_output(t1d)

            c0i = fd.define_scalar(3, DataType.Int32)
            c1i = fd.define_scalar(5, DataType.Int32)
            t1i = fd.ops.where(t0, c0i, c1i)  # DataType.Int32
            fd.add_output(t1i)

            c0l = fd.define_scalar(3)
            c1l = fd.define_scalar(5)
            t1l = fd.ops.where(t0, c0l, c1l)  # DataType.Int
            fd.add_output(t1l)

            c0c = fd.define_scalar(complex(3.0))
            c1c = fd.define_scalar(complex(5.0))
            t1c = fd.ops.where(t0, c0c, c1c)  # DataType.ComplexDouble
            fd.add_output(t1c)

            c0cf = fd.define_scalar(3.0 + 0j, DataType.ComplexFloat)
            c1cf = fd.define_scalar(5.0 + 0j, DataType.ComplexFloat)
            t1cf = fd.ops.where(t0, c0cf, c1cf)  # DataType.ComplexFloat
            fd.add_output(t1cf)

            c0cd = fd.define_scalar(3.0 + 0j, DataType.ComplexDouble)
            c1cd = fd.define_scalar(5.0 + 0j, DataType.ComplexDouble)
            t1cd = fd.ops.where(t0, c0cd, c1cd)  # DataType.ComplexDouble
            fd.add_output(t1cd)

            c0b = fd.define_scalar(True, DataType.Bool)
            c1b = fd.define_scalar(False, DataType.Bool)
            t1b = fd.ops.where(t0, c0b, c1b)  # DataType.Bool
            fd.add_output(t1b)

        (
            n,
            nf,
            nd,
            ni,
            nl,
            nc,
            ncf,
            ncd,
            nb,
        ), _ = self.exec_nvfuser(fusion_func, inputs)

        eager_out = torch.where(inputs[0], 3.0, 5.0)

        # explicit Float dtype matches torch.where behavior
        self.assertEqual(eager_out, nf)

        assert n.dtype == torch.float64
        assert nf.dtype == torch.float32
        assert nd.dtype == torch.float64
        assert ni.dtype == torch.int32
        assert nl.dtype == torch.int64
        assert nc.dtype == torch.complex128
        assert ncf.dtype == torch.complex64
        assert ncd.dtype == torch.complex128
        assert nb.dtype == torch.bool

    def test_complex_constants(self):
        inputs = [
            torch.arange(2, device="cuda").type(torch.complex64),
        ]

        def fusion_func(fd: FusionDefinition):
            t0 = fd.from_pytorch(inputs[0])
            c0 = fd.define_scalar(complex(3.0, 0.5))
            t1 = fd.ops.mul(t0, c0)
            fd.add_output(t1)

        (n,), _ = self.exec_nvfuser(fusion_func, inputs)

        eager_out = inputs[0] * (3.0 + 0.5j)

        self.assertEqual(eager_out, n)
        assert n.dtype == torch.complex64

    def test_where_op(self):
        def nvfuser_where(pred, a, b):
            with FusionDefinition() as fd:
                nv_pred = fd.define_tensor(
                    sizes=pred.shape, strides=pred.stride(), dtype=DataType.Bool
                )
                nv_a = fd.define_tensor(
                    sizes=a.shape,
                    strides=a.stride(),
                    dtype=torch_dtype_to_nvfuser_dtype(a.dtype),
                )
                nv_b = fd.define_tensor(
                    sizes=b.shape,
                    strides=b.stride(),
                    dtype=torch_dtype_to_nvfuser_dtype(b.dtype),
                )
                result = fd.ops.where(nv_pred, nv_a, nv_b)
                fd.add_output(result)
            return fd.execute((pred, a, b))[0]

        pred = torch.testing.make_tensor((5,), device="cuda", dtype=torch.bool)
        list_of_dtype = [torch.float16, torch.bfloat16, torch.float32]
        for atype in list_of_dtype:
            for btype in list_of_dtype:
                a = torch.randn((5,), device="cuda", dtype=atype)
                b = torch.randn((5,), device="cuda", dtype=btype)
                nv_result = nvfuser_where(pred, a, b)
                torch_result = torch.where(pred, a, b)
                self.assertEqual(nv_result, torch_result)

    def test_iota(self):
        inputs = [
            (2, 0, 2, DataType.Int),
            (3, 100, 1, DataType.Int32),
            # TODO: How do I that that? I am getting the following error:
            # NameError: name 'None0' is not defined
            # (4, None, None, DataType.Int),
        ]

        def fusion_func(fd: FusionDefinition):
            for input in inputs:
                c0 = fd.define_scalar(input[0])
                c1 = None if input[1] is None else fd.define_scalar(input[1])
                c2 = None if input[2] is None else fd.define_scalar(input[2])
                dt = input[3]
                t3 = fd.ops.iota(c0, c1, c2, dt)
                fd.add_output(t3)

        nvf_out, _ = self.exec_nvfuser(fusion_func, [])

        eager_out1 = torch.tensor([0, 2], dtype=torch.long, device="cuda")
        eager_out2 = torch.tensor([100, 101, 102], dtype=torch.int, device="cuda")
        eager_out3 = torch.tensor([0, 1, 2, 3], dtype=torch.long, device="cuda")
        self.assertEqual(eager_out1, nvf_out[0])
        self.assertEqual(eager_out2, nvf_out[1])
        # self.assertEqual(eager_out3, nvf_out[2])

    def test_complex_rsqrt(self):
        inputs = [
            torch.randn(4, device="cuda", dtype=torch.complex64),
            torch.randn(4, device="cuda", dtype=torch.complex128),
        ]

        def fusion_func(fd: FusionDefinition):
            t0 = fd.from_pytorch(inputs[0])
            t1 = fd.from_pytorch(inputs[1])
            t2 = fd.ops.rsqrt(t0)
            fd.add_output(t2)
            t3 = fd.ops.rsqrt(t1)
            fd.add_output(t3)

        (rfloat, rdouble), _ = self.exec_nvfuser(fusion_func, inputs)

        at_rfloat = inputs[0].rsqrt()
        at_rdouble = inputs[1].rsqrt()

        self.assertEqual(at_rfloat, rfloat)
        self.assertEqual(at_rdouble, rdouble)

    def test_reduction_complex_number(self):
        def test_dtype(torch_dtype):
            inputs = [torch.randn(2, 32, device="cuda", dtype=torch_dtype)]

            def fusion_func(fd: FusionDefinition):
                t0 = fd.from_pytorch(inputs[0])
                t1 = fd.ops.sum(
                    t0, [-1], False, torch_dtype_to_nvfuser_dtype(torch_dtype)
                )
                fd.add_output(t1)

            nvf_out1, _ = self.exec_nvfuser(fusion_func, inputs)
            eager_out = torch.sum(inputs[0], dim=-1)
            self.assertEqual(eager_out, nvf_out1[0])

        list_of_dtype = [torch.complex64, torch.complex128]
        for torch_dtype in list_of_dtype:
            test_dtype(torch_dtype)

    def test_arithmetic_ops(self):
        inputs = [
            torch.randn(3, 4, 5, device="cuda", dtype=torch.float32),
        ]

        def fusion_func(fd: FusionDefinition):
            t0 = fd.from_pytorch(inputs[0])

            c0 = fd.define_scalar(1.0)

            t1 = -t0
            t2 = abs(t0)
            c1 = -c0
            c2 = abs(c0)

            # Using literals like this will work once
            # https://github.com/csarofeen/pytorch/pull/2449 is merged
            # t3 = -t1 * (1 + t0 ** 2) / t2 + c2 ** c1 - 1.0
            t3 = -t1 * (c0 - t0 * t0) / t2 + c2**c1 - c0

            fd.add_output(t1)
            fd.add_output(t2)
            fd.add_output(t3)

        nvf_out, _ = self.exec_nvfuser(fusion_func, inputs)

        at_out0 = -inputs[0]
        at_out1 = abs(inputs[0])
        at_out2 = inputs[0] * (1.0 - inputs[0] * inputs[0]) / abs(inputs[0])

        self.assertEqual(at_out0, nvf_out[0])
        self.assertEqual(at_out1, nvf_out[1])
        self.assertEqual(at_out2, nvf_out[2])

    def test_signbit(self):
        inputs = [
            torch.randn(3, 4, 5, device="cuda", dtype=torch.float32),
            torch.randn(3, 4, 5, device="cuda", dtype=torch.float32),
        ]

        def fusion_func(fd: FusionDefinition):
            t0 = fd.from_pytorch(inputs[0])
            t1 = fd.from_pytorch(inputs[1])
            t2 = fd.ops.where(fd.ops.signbit(t0), -abs(t1), abs(t1))
            fd.add_output(t2)

        nvf_out, _ = self.exec_nvfuser(fusion_func, inputs)
        at_out = torch.where(
            torch.signbit(inputs[0]), -torch.abs(inputs[1]), torch.abs(inputs[1])
        )
        self.assertEqual(at_out, nvf_out[0])

    def test_all_dim_var_mean(self):
        inputs = [torch.randn(2, 2, 2, device="cuda")]

        def fuser_function(correction):
            with FusionDefinition() as fd:
                t0 = fd.from_pytorch(inputs[0])
                t1, t2 = fd.ops.var_mean(t0, [0, 1, 2], correction)
                fd.add_output(t1)
                fd.add_output(t2)
            return fd.execute(inputs)

        list_of_test_cases = [0, 1]
        for correction in list_of_test_cases:
            fuser_result = fuser_function(correction)
            torch_result = torch.var_mean(inputs[0], [0, 1, 2], bool(correction))
            self.assertEqual(fuser_result, torch_result)

    def test_var_mean_correction(self):
        num_elem = 2
        inputs = [torch.randn(2, num_elem, device="cuda")]

        def fuser_function(correction):
            with FusionDefinition() as fd:
                t0 = fd.from_pytorch(inputs[0])
                t1, t2 = fd.ops.var_mean(t0, [-1], correction)
                fd.add_output(t1)
                fd.add_output(t2)
            return fd.execute(inputs)

        for correction in range(num_elem + 5):
            fuser_result = fuser_function(correction)
            torch_result = torch.var_mean(inputs[0], [-1], correction=correction)
            self.assertEqual(fuser_result, torch_result)

    def test_var_correction(self):
        num_elem = 2
        inputs = [torch.randn(2, num_elem, device="cuda")]

        def fuser_function(correction):
            with FusionDefinition() as fd:
                t0 = fd.from_pytorch(inputs[0])
                t1 = fd.ops.var(t0, [-1], correction)
                fd.add_output(t1)
            return fd.execute(inputs)

        for correction in range(num_elem + 5):
            fuser_result = fuser_function(correction)
            torch_result = torch.var(inputs[0], [-1], correction=correction)
            self.assertEqual(fuser_result, [torch_result])

    def test_scalar_only_inputs(self):
        # We don't allow scalar outputs, currently,
        # so a tensor has to be returned
        def fusion_func(fd: FusionDefinition):
            s0 = fd.define_scalar()
            s1 = fd.define_scalar()
            s2 = fd.ops.add(s0, s1)
            c0 = fd.define_scalar(1.0, DataType.Float)
            t3 = fd.ops.full(shape=[2, 2], fill_value=c0, dtype=DataType.Float)
            t4 = fd.ops.mul(t3, s2)
            fd.add_output(t4)

        with FusionDefinition() as fd:
            fusion_func(fd)

        # TODO: full is broken and does not print its proper definition
        # Issue: https://github.com/csarofeen/pytorch/issues/2502
        nvf_out = fd.execute([2.0, 3.0])
        eager_out = torch.full([2, 2], 1.0) * 5.0
        self.assertEqual(eager_out, nvf_out[0])

    def test_addcmul(self):
        inputs = [
            torch.randn(4, device="cuda", dtype=torch.float32),
            torch.randn(4, device="cuda", dtype=torch.float32),
            torch.randn(4, device="cuda", dtype=torch.float32),
        ]

        def fusion_func(fd: FusionDefinition):
            t0 = fd.from_pytorch(inputs[0])
            t1 = fd.from_pytorch(inputs[1])
            t2 = fd.from_pytorch(inputs[2])
            c0 = fd.define_scalar(0.1)

            t3 = fd.ops.addcmul(t0, t1, t2, c0)

            fd.add_output(t3)

        nvfout, _ = self.exec_nvfuser(fusion_func, inputs)

        torch_out = torch.addcmul(*inputs, value=0.1)

        self.assertEqual(nvfout[0], torch_out)

    def test_compute_contiguity(self):
        sizes = [2, 1, 3, 1, 4, 5, 6]
        strides = [80, 30, 30, 456456465465, 0, 6, 1]
        contiguity = [False, None, True, None, None, True, True]
        self.assertEqual(compute_contiguity(sizes, strides), contiguity)
        strides = [800, 300, 300, 456456465465, 0, 60, 10]
        contiguity = [False, None, True, None, None, True, False]
        self.assertEqual(compute_contiguity(sizes, strides), contiguity)

    def test_compute_tensor_descriptor(self):
        configs = (
            (
                # size
                [2, 1, 3, 1, 4, 3],
                # stride
                [12, 4, 4, 4, 1, 0],
                # expected contiguity
                [True, None, True, None, True, None],
                # expected stride_order
                [5, 4, 3, 2, 1, 0],
            ),
            (
                [2, 3, 1, 5, 4],
                [28, 4, 14, 0, 1],
                [False, None, True, None, True],
                [4, 2, 3, 1, 0],
            ),
            (
                [2, 2, 1, 1, 2, 2, 2],
                [8, 4, 3, 9, 2, 0, 1],
                [None, True, True, None, True, None, True],
                [5, 4, 3, 6, 2, 1, 0],
            ),
            (
                [2, 2, 1, 2, 4, 2],
                [2, 32, 1, 8, 0, 4],
                [False, True, True, False, None, None],
                [2, 5, 0, 4, 1, 3],
            ),
            (
                [2, 2, 2, 2],
                [8, 4, 2, 1],
                [True, True, True, True],
                [3, 2, 1, 0],
            ),
            (
                [2, 1, 3, 1, 4],
                [24, 4, 8, 4, 2],
                [True, True, None, None, False],
                [4, 2, 3, 1, 0],
            ),
            (
                [2, 2, 2, 2],
                [8, 4, 0, 2],
                [True, True, None, False],
                [3, 2, 1, 0],
            ),
        )

        for sizes, strides, contiguity, stride_order in configs:
            computed_contiguity, computed_stride_order = compute_tensor_descriptor(
                sizes, strides
            )
            self.assertEqual(computed_contiguity, contiguity)
            self.assertEqual(computed_stride_order, stride_order)

    def test_stride_order_with_explicit_broadcast(self):
        inputs = [
            torch.randn(3, device="cuda").unsqueeze(-1),
            torch.randn(2, 3, device="cuda")
            .unsqueeze(-1)
            .expand(2, 3, 4)
            .transpose(2, 0),
            torch.randn(5 * 960, device="cuda").as_strided(
                (5, 4, 1, 5, 16), (960, 48, 16, 192, 1)
            ),
            torch.randn(6, device="cuda").as_strided((2, 16, 3), (3, 0, 1)),
        ]

        def fusion_func(fd: FusionDefinition):
            t0 = fd.from_pytorch(inputs[0])
            t1 = fd.from_pytorch(inputs[1])
            t2 = fd.from_pytorch(inputs[2])
            t3 = fd.define_tensor(
                shape=[-1, 16, 3],
                contiguity=[None, True, True],
                dtype=DataType.Float,
                stride_order=[1, 2, 0],
                is_cpu=False,
            )

            t0_b = fd.ops.broadcast(t0, [True, False, False])
            t4 = fd.ops.add(t0_b, t1)
            c0 = fd.define_scalar(3.0)
            t5 = fd.ops.add(t2, c0)
            t6 = fd.ops.mul(t3, c0)

            fd.add_output(t4)
            fd.add_output(t5)
            fd.add_output(t6)

        nvf_out, _ = self.exec_nvfuser(fusion_func, inputs)
        eager_out = inputs[0] + inputs[1]
        self.assertEqual(nvf_out[0], inputs[0] + inputs[1])
        self.assertEqual(nvf_out[1], inputs[2] + 3.0)
        self.assertEqual(nvf_out[2], inputs[3] * 3.0)

    def test_prod(self):
        inputs = [
            torch.ones(2, 4, 8, device="cuda"),
        ]

        def fusion_func(fd: FusionDefinition):
            t0 = fd.from_pytorch(inputs[0])

            t1 = fd.ops.prod(t0, DataType.Float)
            t2 = fd.ops.prod(t0, 1, False, DataType.Float)
            t3 = fd.ops.prod(t0, 1, True, DataType.Float)
            t4 = fd.ops.prod(t0, [-1], False, DataType.Float)

            fd.add_output(t1)
            fd.add_output(t2)
            fd.add_output(t3)
            fd.add_output(t4)

        nvf_out, _ = self.exec_nvfuser(fusion_func, inputs)

        eager_outs = [
            torch.prod(inputs[0], dtype=torch.float32),
            torch.prod(inputs[0], 1, False, dtype=torch.float32),
            torch.prod(inputs[0], 1, True, dtype=torch.float32),
            torch.prod(inputs[0], -1, False, dtype=torch.float32),
        ]
        assert len(nvf_out) == len(eager_outs)

        for n, e in zip(nvf_out, eager_outs):
            self.assertEqual(n, e)

    def test_output_stride_order(self):
        inputs = [
            torch.arange(0, 120).reshape(2, 3, 4, 5).cuda().float(),
        ]
        eager_out = inputs[0] + 3.0

        for perm in itertools.permutations(range(4), 4):
            # testing stride_order in add_output
            def fusion_func(fd: FusionDefinition):
                t0 = fd.from_pytorch(inputs[0])
                c0 = fd.define_scalar(3.0)
                t1 = fd.ops.add(t0, c0)
                fd.add_output(t1, perm)

            nvf_out, _ = self.exec_nvfuser(fusion_func, inputs)
            self.assertEqual(eager_out, nvf_out[0])

            nvf_stride = nvf_out[0].stride()
            sorted_stride = list(nvf_stride)
            rank = len(nvf_stride)
            for idx, axis in enumerate(perm):
                sorted_stride[rank - 1 - axis] = nvf_stride[idx]
            self.assertTrue(sorted(sorted_stride, reverse=True) == sorted_stride)

            # testing stride_order in set
            def fusion_set_func(fd: FusionDefinition):
                t0 = fd.from_pytorch(inputs[0])
                c0 = fd.define_scalar(3.0)
                t1 = fd.ops.add(t0, c0)
                t2 = fd.ops.stride_order(t1, perm)
                fd.add_output(t2)

            nvf_out, _ = self.exec_nvfuser(fusion_set_func, inputs)
            self.assertEqual(eager_out, nvf_out[0])

            nvf_stride = nvf_out[0].stride()
            sorted_stride = list(nvf_stride)
            rank = len(nvf_stride)
            for idx, axis in enumerate(perm):
                sorted_stride[rank - 1 - axis] = nvf_stride[idx]
            self.assertTrue(sorted(sorted_stride, reverse=True) == sorted_stride)

    def test_expanded_bcast_tensor(self):
        inputs = [
            torch.tensor(1.5, device="cuda"),
            torch.randn(5, 5, 5, device="cuda"),
            torch.randint(0, 1, (5, 5), device="cuda")
            .bool()
            .unsqueeze(-1)
            .expand(5, 5, 5),
        ]

        def fusion_func(fd: FusionDefinition) -> None:
            T0 = fd.from_pytorch(inputs[0])
            T1 = fd.from_pytorch(inputs[1])
            T2 = fd.from_pytorch(inputs[2])
            T3 = fd.ops.add(T0, T1)
            T4 = fd.ops.add(T2, T3)
            fd.add_output(T4)

        eager_out = inputs[0] + inputs[1] + inputs[2]

        nvf_out, _ = self.exec_nvfuser(fusion_func, inputs)
        self.assertEqual(eager_out, nvf_out[0])

    def test_segment_set(self):
        inputs = [
            torch.randn(5, 5, 5, device="cuda"),
        ]

        def fusion_func(fd: FusionDefinition) -> None:
            T0 = fd.from_pytorch(inputs[0])
            T1 = fd.ops.neg(T0)
            T2 = fd.ops.segment_set(T1)
            T3 = fd.ops.relu(T2)
            fd.add_output(T3)

        eager_out = inputs[0].neg().relu()

        nvf_out, _ = self.exec_nvfuser(fusion_func, inputs)
        self.assertEqual(eager_out, nvf_out[0])

    def test_fix_2549(self):
        a = torch.ones(4, 1, dtype=torch.double, device="cuda")
        b = torch.ones(4, 4, dtype=torch.double, device="cuda")

        def nvfuser_fusion_id(fd: FusionDefinition) -> None:
            T0 = fd.define_tensor(
                sizes=a.shape, strides=a.stride(), dtype=DataType.Double, is_cpu=False
            )
            T1 = fd.define_tensor(
                sizes=b.shape, strides=b.stride(), dtype=DataType.Double, is_cpu=False
            )
            T2 = fd.ops.broadcast_in_dim(T0, shape=[4, 4], broadcast_dims=[0, 1])
            T3 = fd.ops.div(T1, T2)
            fd.add_output(T3)

        with FusionDefinition() as fd:
            nvfuser_fusion_id(fd)

        out = fd.execute([a, b])
        self.assertEqual(out[0], b / a)

    def test_real_imag(self):
        for dtype in [torch.complex128, torch.complex64]:
            inputs = [
                torch.randn(5, dtype=dtype, device="cuda"),
            ]

            def fusion_func(fd: FusionDefinition):
                t0 = fd.from_pytorch(inputs[0])
                fd.add_output(fd.ops.real(t0))
                fd.add_output(fd.ops.imag(t0))

            nvf_out, _ = self.exec_nvfuser(fusion_func, inputs)

            self.assertEqual(torch.real(inputs[0]), nvf_out[0])
            self.assertEqual(torch.imag(inputs[0]), nvf_out[1])

    def test_cuda_code_and_scheduled_fusion_ir_strings(self):
        inputs = [
            torch.randn(2, 2, 2, 2, device="cuda"),
        ]
        big_inputs = [
            torch.randn(64, 64, 64, 64, device="cuda"),
        ]

        # Function only based definition
        class DefFuncFusion(FusionDefinition):
            def definition(self):
                t0 = self.from_pytorch(inputs[0])
                t1 = self.ops.relu(t0)
                self.add_output(t1)

        # Function based definition plus a user schedule
        class UserSchedFusion(FusionDefinition):
            def definition(self):
                t0 = self.from_pytorch(inputs[0])
                t1 = self.ops.sinh(t0)
                self.add_output(t1)

            def schedule(self):
                pass

        # Context Based Definition
        ctx_fusion = FusionDefinition()
        with ctx_fusion:
            t0 = ctx_fusion.from_pytorch(inputs[0])
            t1 = ctx_fusion.ops.tanh(t0)
            ctx_fusion.add_output(t1)

        # Context Based Definition with a segmented fusion
        ctx_seg_fusion = FusionDefinition()
        with ctx_seg_fusion:
            t0 = ctx_seg_fusion.from_pytorch(inputs[0])
            t1 = ctx_seg_fusion.ops.sum(t0, axis=0)
            t2 = ctx_seg_fusion.ops.sum(t0, axis=-1)
            ctx_seg_fusion.add_output(t1)
            ctx_seg_fusion.add_output(t2)

        test_defs = [DefFuncFusion(), UserSchedFusion(), ctx_fusion, ctx_seg_fusion]

        for fd in test_defs:
            # Attempting to get the cuda code for an un-executed FusionDefinition
            # should trigger a RuntimeError and not a segfault
            with self.assertRaisesRegex(RuntimeError, "Invalid fusion definition!"):
                _ = fd.last_cuda_code()
            with self.assertRaisesRegex(RuntimeError, "Invalid fusion definition!"):
                _ = fd.last_scheduled_fusion_ir()
            # Only make this check for function based definitions
            if hasattr(super(type(self), self), "definition"):
                with self.assertRaisesRegex(RuntimeError, "Invalid fusion definition!"):
                    _ = fd.fusion_ir()

            _ = fd.execute(inputs)

            code_len = len(fd.last_cuda_code())
            self.assertTrue(code_len > 0, "Cuda Code was not produced!")
            code_len = len(fd.last_cuda_code(intrinsic_code=True))
            self.assertTrue(code_len > 0, "Cuda Code was not produced!")
            sched_ir_len = len(fd.last_scheduled_fusion_ir())
            self.assertTrue(code_len > 0, "Scheduled Fusion IR was not produced!")
            sched_ir_len = len(fd.last_scheduled_fusion_ir(tensor_transforms=True))
            self.assertTrue(code_len > 0, "Scheduled Fusion IR was not produced!")
            sched_ir_len = len(fd.fusion_ir())
            self.assertTrue(code_len > 0, "Unscheduled Fusion IR was not produced!")

            code_len = len(fd.cuda_code_for(inputs))
            self.assertTrue(code_len > 0, "Cuda Code was not produced!")
            code_len = len(fd.cuda_code_for(inputs, intrinsic_code=True))
            self.assertTrue(code_len > 0, "Cuda Code was not produced!")
            sched_ir_len = len(fd.scheduled_fusion_ir_for(inputs))
            self.assertTrue(code_len > 0, "Scheduled Fusion IR was not produced!")
            sched_ir_len = len(
                fd.scheduled_fusion_ir_for(inputs, tensor_transforms=True)
            )
            self.assertTrue(code_len > 0, "Scheduled Fusion IR was not produced!")

            # Attemp to get strings for inputs that do not heuristically match
            # and a new fusion has not been compiled
            with self.assertRaisesRegex(RuntimeError, "Fusion is not compiled!"):
                _ = fd.cuda_code_for(big_inputs)
            with self.assertRaisesRegex(RuntimeError, "Fusion is not compiled!"):
                _ = fd.scheduled_fusion_ir_for(big_inputs)

        # It is necessary to reset the Fusion Cache
        # so serialization/deserialization does not exhibit the same error across tests.
        fc = FusionCache.get()
        fc.reset()

    def test_pad(self):
        inputs = [
            torch.testing.make_tensor((1, 2, 3), dtype=torch.float32, device="cuda"),
        ]

        def fusion_func(fd: FusionDefinition):
            t0 = fd.from_pytorch(inputs[0])

            t1 = fd.ops.pad(t0, [1, 1, 1, 1])
            fd.add_output(t1)

            # zero padding in some dims
            t2 = fd.ops.pad(t0, [0, 0, 2, 3])
            fd.add_output(t2)

            # zero padding in all dims
            t3 = fd.ops.pad(t0, [0, 0, 0, 0])
            fd.add_output(t3)

            # no padding provided in first dim
            t4 = fd.ops.pad(t0, [2, 3])
            fd.add_output(t4)

            # test padding with a value other than 0
            fill_val = fd.define_scalar(2.0)
            t5 = fd.ops.pad(t0, [2, 3], fill_val)
            fd.add_output(t5)

            # pad a broadcast dimension with a value other than 0
            t6 = fd.ops.pad(t0, [2, 3, 0, 0, 0, 0])
            fd.add_output(t6)

        nvf_out, _ = self.exec_nvfuser(fusion_func, inputs)

        self.assertEqual(F.pad(inputs[0], [1, 1, 1, 1]), nvf_out[0])
        self.assertEqual(F.pad(inputs[0], [0, 0, 2, 3]), nvf_out[1])
        self.assertEqual(F.pad(inputs[0], [0, 0, 0, 0]), nvf_out[2])
        self.assertEqual(F.pad(inputs[0], [2, 3]), nvf_out[3])
        self.assertEqual(F.pad(inputs[0], [2, 3], "constant", 2.0), nvf_out[4])
        self.assertEqual(F.pad(inputs[0], [2, 3, 0, 0, 0, 0]), nvf_out[5])

    def test_pad_cache(self):
        """Test that using different pad widths causes a cache miss.

        cf. https://github.com/NVIDIA/Fuser/pull/10#pullrequestreview-1352667557
        """
        inputs = [
            torch.testing.make_tensor((2, 3), dtype=torch.float32, device="cuda"),
        ]

        def fusion_func_pad1(fd: FusionDefinition):
            t0 = fd.from_pytorch(inputs[0])
            t1 = fd.ops.pad(t0, [1, 1])
            fd.add_output(t1)

        nvf_out1, _ = self.exec_nvfuser(
            fusion_func_pad1, inputs, new_fusion_expected=True
        )
        _ = self.exec_nvfuser(fusion_func_pad1, inputs, new_fusion_expected=False)

        def fusion_func_pad2(fd: FusionDefinition):
            t0 = fd.from_pytorch(inputs[0])
            t1 = fd.ops.pad(t0, [2, 2])
            fd.add_output(t1)

        nvf_out2, _ = self.exec_nvfuser(
            fusion_func_pad2, inputs, new_fusion_expected=True
        )

        def fusion_func_pad3(fd: FusionDefinition):
            t0 = fd.from_pytorch(inputs[0])
            fill_val = fd.define_scalar(2.0)
            t1 = fd.ops.pad(t0, [1, 1], fill_val)
            fd.add_output(t1)

        nvf_out3, _ = self.exec_nvfuser(
            fusion_func_pad3, inputs, new_fusion_expected=True
        )
        _ = self.exec_nvfuser(fusion_func_pad3, inputs, new_fusion_expected=False)

        self.assertEqual(F.pad(inputs[0], [1, 1]), nvf_out1[0])
        # Erroneous cache miss would use kernel 1 instead of 2
        self.assertEqual(F.pad(inputs[0], [2, 2]), nvf_out2[0])
        # Erroneous cache hit based on fill value would use kernel1
        self.assertEqual(F.pad(inputs[0], [1, 1], "constant", 2.0), nvf_out3[0])

    def test_cat(self):
        inputs = [
            torch.randn(2, 4, device="cuda"),
            torch.randn(2, 3, device="cuda"),
            torch.randn(4, 4, device="cuda"),
            torch.randn(0, 4, device="cuda"),
        ]

        def fusion_func(fd: FusionDefinition):
            t0 = fd.from_pytorch(inputs[0])
            t1 = fd.from_pytorch(inputs[1])
            t2 = fd.from_pytorch(inputs[2])
            t3 = fd.from_pytorch(inputs[3])

            t3 = fd.ops.cat([t0, t1], 1)
            fd.add_output(t3)

            t4 = fd.ops.cat([t0, t2], 0)
            fd.add_output(t4)

            # torch.cat accepts empty tensors (size 0 in the concat dimension),
            # which do not affect the output.
            # The below fails with RuntimeError: mapped_id_resize != nullptr
            # INTERNAL ASSERT FAILED at
            # "/opt/pytorch/nvfuser/csrc/lower_index_compute.cpp":1306
            # t5 = fd.ops.cat([t0, t3], 0)
            # fd.add_output(t5)

        nvf_out, _ = self.exec_nvfuser(fusion_func, inputs)

        self.assertEqual(torch.cat([inputs[0], inputs[1]], dim=1), nvf_out[0])
        self.assertEqual(torch.cat([inputs[0], inputs[2]], dim=0), nvf_out[1])
        # self.assertEqual(torch.cat([inputs[0], inputs[3]], dim=0), nvf_out[2])

    def test_nextafter(self):
        inputs = [
            # torch.nextafter is only defined for float{32,64} tensor inputs
            torch.testing.make_tensor(4, device="cuda", dtype=torch.float32),
            torch.testing.make_tensor(4, device="cuda", dtype=torch.float64),
        ]

        def fusion_func(fd: FusionDefinition):
            t0 = fd.from_pytorch(inputs[0])
            t1 = fd.from_pytorch(inputs[1])

            s0 = fd.define_scalar(1.0, dtype=DataType.Float)
            s1 = fd.define_scalar(-1.0, dtype=DataType.Double)

            for a, b in itertools.product(
                [t0, t1, s0, s1],
                [t0, t1, s0, s1],
            ):
                # always enter the fusion...
                t = fd.ops.nextafter(a, b)
                if isinstance(t, Tensor):
                    # ...but skip outputting scalars, which we don't support
                    fd.add_output(t)

        nvf_out, _ = self.exec_nvfuser(fusion_func, inputs)

        ab = [inputs[0], inputs[1], 1.0, -1.0]
        i = 0
        for a, b in itertools.product(ab, ab):
            if not (isinstance(a, torch.Tensor) or isinstance(b, torch.Tensor)):
                continue
            n = nvf_out[i]
            i += 1
            torch_out = torch.nextafter(
                torch.as_tensor(a, device="cuda"), torch.as_tensor(b, device="cuda")
            )
            self.assertEqual(n, torch_out)

    def test_nanogpt_mha_dpa(self):
        inputs = [
            torch.randn(16, 16, 128, 128, device="cuda"),
            torch.randn(1, 1, 1024, 1024, device="cuda"),
        ]

        def nvfuser_fusion(fd: FusionDefinition, prob) -> None:
            T0 = fd.define_tensor(
                shape=[-1, -1, -1, -1],
                contiguity=[True, True, True, True],
                dtype=DataType.Float,
                is_cpu=False,
            )
            T1 = fd.define_tensor(
                shape=[1, 1, -1, -1],
                contiguity=[None, None, True, True],
                dtype=DataType.Float,
                is_cpu=False,
            )
            S2 = fd.define_scalar(0.125000, dtype=DataType.Double)
            T3 = fd.ops.mul(T0, S2)
            T4 = fd.ops.slice(
                T1,
                start_indices=[0, 0, 0, 0],
                end_indices=[1, 1, 128, 128],
                strides=[1, 1, 1, 1],
            )
            S5 = fd.define_scalar(0.00000, dtype=DataType.Double)
            T6 = fd.ops.eq(S5, T4)
            T7 = fd.ops.broadcast_in_dim(
                T6, shape=[16, 16, 128, 128], broadcast_dims=[0, 1, 2, 3]
            )
            S8 = fd.define_scalar(float("-inf"), dtype=DataType.Double)
            T9 = fd.ops.where(T7, S8, T3)
            S10 = fd.define_scalar(-1, dtype=DataType.Int)
            S11 = fd.define_scalar(4, dtype=DataType.Int)
            S12 = fd.ops.add(S10, S11)
            T13 = fd.ops.max(T9, axes=[3], keepdim=False, dtype=DataType.Null)
            T14 = fd.ops.broadcast_in_dim(
                T13, shape=[16, 16, 128, 1], broadcast_dims=[0, 1, 2]
            )
            T15 = fd.ops.broadcast_in_dim(
                T14, shape=[16, 16, 128, 128], broadcast_dims=[0, 1, 2, 3]
            )
            T16 = fd.ops.sub(T9, T15)
            T17 = fd.ops.exp(T16)
            S18 = fd.define_scalar(-1, dtype=DataType.Int)
            S19 = fd.define_scalar(4, dtype=DataType.Int)
            S20 = fd.ops.add(S18, S19)
            T21 = fd.ops.sum(T17, axes=[3], keepdim=False, dtype=DataType.Null)
            T22 = fd.ops.broadcast_in_dim(
                T21, shape=[16, 16, 128, 1], broadcast_dims=[0, 1, 2]
            )
            T23 = fd.ops.broadcast_in_dim(
                T22, shape=[16, 16, 128, 128], broadcast_dims=[0, 1, 2, 3]
            )
            T24 = fd.ops.div(T17, T23)
            S25 = fd.define_scalar(16, dtype=DataType.Int)
            S26 = fd.define_scalar(16, dtype=DataType.Int)
            S27 = fd.define_scalar(128, dtype=DataType.Int)
            S28 = fd.define_scalar(128, dtype=DataType.Int)
            S29 = fd.define_scalar(0.00000, dtype=DataType.Double)
            S30 = fd.define_scalar(1.00000, dtype=DataType.Double)
            T31 = fd.ops.uniform(
                S29, S30, shape=[S25, S26, S27, S28], dtype=DataType.Float
            )
            S32 = fd.define_scalar(1.0 - prob, dtype=DataType.Double)
            T33 = fd.ops.lt(T31, S32)
            T34 = fd.ops.cast(T33, dtype=DataType.Float)
            T35 = fd.ops.mul(T24, T34)
            S36 = fd.define_scalar(1.0 / (1.0 - prob), dtype=DataType.Double)
            T37 = fd.ops.mul(T35, S36)
            fd.add_output(T37)

        def torch_def(acts, bias, n_seq_len, n_head_dim, prob):
            att = acts * (1.0 / math.sqrt(n_head_dim))
            att = att.masked_fill(
                bias[:, :, :n_seq_len, :n_seq_len] == 0, float("-inf")
            )
            att = torch.nn.functional.softmax(att, dim=-1)
            att = torch.nn.functional.dropout(att, p=prob)
            return att

        # NOTE: The dropout probabilities need to be set to 0 elements zeroed out
        # in order to match implementations as eager and nvFuser do not have matching
        # blocking.
        nvf_out, _ = self.exec_nvfuser(partial(nvfuser_fusion, prob=0.0), inputs)
        eager_out = torch_def(inputs[0], inputs[1], 128, 64, 0.0)

        for idx in range(len(nvf_out)):
            self.assertEqual(eager_out, nvf_out[idx])

    def test_nanogpt_split_mha_linears(self):
        inputs = [
            torch.randn(16, 128, 3072, device="cuda"),
        ]

        def nvfuser_fusion_0(fd: FusionDefinition) -> None:
            T0 = fd.from_pytorch(inputs[0])
            T0_slice1 = fd.ops.slice(T0, [0, 0, 0], [16, 128, 1024], [1, 1, 1])
            T0_slice2 = fd.ops.slice(T0, [0, 0, 1024], [16, 128, 2048], [1, 1, 1])
            T0_slice3 = fd.ops.slice(T0, [0, 0, 2048], [16, 128, 3072], [1, 1, 1])
            T1_slice1 = fd.ops.reshape(T0_slice1, [16, 128, 16, 64])
            T1_slice2 = fd.ops.reshape(T0_slice2, [16, 128, 16, 64])
            T1_slice3 = fd.ops.reshape(T0_slice3, [16, 128, 16, 64])
            T2_slice1 = fd.ops.permute(T1_slice1, [0, 2, 1, 3])
            T2_slice2 = fd.ops.permute(T1_slice2, [0, 2, 1, 3])
            T2_slice3 = fd.ops.permute(T1_slice3, [0, 2, 1, 3])
            fd.add_output(T2_slice1)
            fd.add_output(T2_slice2)
            fd.add_output(T2_slice3)

        def torch_def_0(acts, n_embd, n_head):
            B, T, C = acts.size()
            q, k, v = acts.split(n_embd, dim=2)
            k = k.view(B, T, n_head, (C // 3) // n_head).transpose(
                1, 2
            )  # (B, nh, T, hs)
            q = q.view(B, T, n_head, (C // 3) // n_head).transpose(
                1, 2
            )  # (B, nh, T, hs)
            v = v.view(B, T, n_head, (C // 3) // n_head).transpose(
                1, 2
            )  # (B, nh, T, hs)
            return (
                q,
                k,
                v,
            )

        def nvfuser_fusion_1(fd: FusionDefinition) -> None:
            T0 = fd.define_tensor(
                shape=[-1, -1, -1],
                contiguity=[True, True, True],
                dtype=DataType.Float,
                is_cpu=False,
            )
            T1 = fd.ops.slice(
                T0,
                start_indices=[0, 0, 0],
                end_indices=[16, 128, 1024],
                strides=[1, 1, 1],
            )
            T2 = fd.ops.slice(
                T0,
                start_indices=[0, 0, 1024],
                end_indices=[16, 128, 2048],
                strides=[1, 1, 1],
            )
            T3 = fd.ops.slice(
                T0,
                start_indices=[0, 0, 2048],
                end_indices=[16, 128, 3072],
                strides=[1, 1, 1],
            )
            fd.add_output(T1)
            fd.add_output(T2)
            fd.add_output(T3)

        def torch_def_1(acts, n_embd, n_head):
            B, T, C = acts.size()
            q, k, v = acts.split(n_embd, dim=2)
            return (
                q,
                k,
                v,
            )

        tests = [
            (nvfuser_fusion_0, torch_def_0),
            (nvfuser_fusion_1, torch_def_1),
        ]

        for nvf_func, torch_func in tests:
            nvf_out, _ = self.exec_nvfuser(nvf_func, inputs)
            eager_out = torch_func(*inputs, 1024, 16)
            for idx in range(len(eager_out)):
                self.assertEqual(eager_out[idx], nvf_out[idx])

    def test_slice_error_checks(self):
        inputs = [
            [torch.randn(10, 10, device="cuda")],
            [torch.randn(5, 5, device="cuda")],
        ]

        def check_start_indices(fd: FusionDefinition, acts) -> None:
            T0 = fd.from_pytorch(acts[0])
            T1 = fd.ops.slice(
                T0, start_indices=[-1, -2], end_indices=[5, 5], strides=[7, 7]
            )
            fd.add_output(T1)

        def check_end_indices(fd: FusionDefinition, acts) -> None:
            T0 = fd.from_pytorch(acts[0])
            T1 = fd.ops.slice(
                T0, start_indices=[3, 4], end_indices=[1, 2], strides=[1, 1]
            )
            fd.add_output(T1)

        def check_strides(fd: FusionDefinition, acts) -> None:
            T0 = fd.from_pytorch(acts[0])
            T1 = fd.ops.slice(
                T0, start_indices=[0, 0], end_indices=[5, 5], strides=[5, 5]
            )
            fd.add_output(T1)

        def check_tensor_dims(fd: FusionDefinition, acts) -> None:
            T0 = fd.from_pytorch(acts[0])
            T1 = fd.ops.slice(
                T0, start_indices=[0, 0, 0], end_indices=[4, 4, 4], strides=[1, 1, 1]
            )
            fd.add_output(T1)

        def check_slice_dims_start(fd: FusionDefinition, acts) -> None:
            T0 = fd.from_pytorch(acts[0])
            T1 = fd.ops.slice(
                T0, start_indices=[0, 0, 0], end_indices=[4, 4], strides=[1, 1]
            )
            fd.add_output(T1)

        def check_slice_dims_end(fd: FusionDefinition, acts) -> None:
            T0 = fd.from_pytorch(acts[0])
            T1 = fd.ops.slice(
                T0, start_indices=[0, 0], end_indices=[4, 4, 4], strides=[1, 1]
            )
            fd.add_output(T1)

        def check_slice_dims_stride(fd: FusionDefinition, acts) -> None:
            T0 = fd.from_pytorch(acts[0])
            T1 = fd.ops.slice(
                T0, start_indices=[0, 0], end_indices=[4, 4], strides=[1, 1, 1]
            )
            fd.add_output(T1)

        def check_nostrides(fd: FusionDefinition, acts) -> None:
            T0 = fd.from_pytorch(acts[0])
            T1 = fd.ops.slice(T0, start_indices=[2, 2], end_indices=[4, 4])
            fd.add_output(T1)

        # TODO: Currently, this check fails to produce a zero-element tensor whne the tensor
        # is smaller than the index range of the slize.  Therefore, it is disabled.
        # Issue: https://github.com/NVIDIA/Fuser/issues/52
        def legal(fd: FusionDefinition, acts) -> None:
            T0 = fd.from_pytorch(acts[0])
            T1 = fd.ops.slice(
                T0, start_indices=[6, 6], end_indices=[8, 8], strides=[1, 1]
            )
            fd.add_output(T1)

        checks = [
            (
                check_start_indices,
                "Slice operation start_indices must be greater-than-or-equal-to 0. .*",
            ),
            (
                check_end_indices,
                "Slice operation end_indices must be greater-than-or-equal-to start_indices. .*",
            ),
            (
                check_strides,
                "nvFuser Limitation: All slice operation strides must be of size 1. .*",
            ),
            (
                check_tensor_dims,
                "Number of tensor dimensions does not match slice dimensions! .*",
            ),
            (
                check_slice_dims_start,
                "Slice start_indices and strides don't match! .*",
            ),
            (
                check_slice_dims_end,
                "Slice indexing attribute dimensions don't match! .*",
            ),
            (
                check_slice_dims_stride,
                "Slice start_indices and strides don't match! .*",
            ),
            (check_nostrides, None),
            # (legal, None),
        ]

        first_check = True
        for inp in inputs:
            for check, error in checks:
                if error is None:
                    # First check is here on legel fusions since the second time
                    # through they should already be cached
                    out = self.exec_nvfuser(
                        partial(check, acts=inp), inp, new_fusion_expected=first_check
                    )
                else:
                    # When a fusion definition with errors is deserialized, it is recreated, triggering an error.
                    # skip_serde_check=True is necessary to skip these failing fusion definitions
                    # so serialization/deserialization does not exhibit the same errors in subsequent tests.
                    self.assertRaisesRegex(
                        RuntimeError,
                        error,
                        self.exec_nvfuser,
                        partial(check, acts=inp),
                        inp,
                        skip_serde_check=True,
                    )
            first_check = False

    def test_constant_nans(self):
        inputs = [
            torch.randn(4, 4, device="cuda"),
        ]

        def fusion_func(fd: FusionDefinition) -> None:
            t0 = fd.from_pytorch(inputs[0])
            c0 = fd.define_scalar(float("nan"))
            t1 = fd.ops.add(t0, c0)
            fd.add_output(t1)

        eager_out = inputs[0] + float("nan")

        nvf_out, _ = self.exec_nvfuser(fusion_func, inputs)
        self.assertEqual(eager_out, nvf_out[0])

    def test_def_op_in_schedule(self):
        """
        Tests for an error when a definition op is used in a schedule
        """
        inputs = [
            torch.randn(4, 4, 4, device="cuda"),
        ]

        class SchedError(FusionDefinition):
            def definition(self):
                self.t0 = self.from_pytorch(inputs[0])
                self.t1 = self.ops.tanh(self.t0)
                self.add_output(self.t1)

            def schedule(self):
                self.t2 = self.ops.relu(self.t1)

        with self.assertRaisesRegex(
            RuntimeError, "Attempting to add to a completed definition!"
        ):
            fd = SchedError()
            _ = fd.execute(inputs)

    @unittest.skipIf(
        torch.cuda.device_count() < 2, "test_selected_device requires multiple GPUs"
    )
    def test_selected_device(self):
        """
        Run the same Fusion as in test_scalar_only_inputs, but on device 1
        """

        def fusion_func(fd: FusionDefinition):
            s0 = fd.define_scalar()
            s1 = fd.define_scalar()
            s2 = fd.ops.add(s0, s1)
            c0 = fd.define_scalar(1.0, DataType.Float)
            t3 = fd.ops.full(shape=[2, 2], fill_value=c0, dtype=DataType.Float)
            t4 = fd.ops.mul(t3, s2)
            fd.add_output(t4)

        with FusionDefinition() as fd:
            fusion_func(fd)

        nvf_out = fd.execute([2.0, 3.0], device="cuda:1")
        eager_out = torch.full([2, 2], 1.0, device="cuda:1") * 5.0
        self.assertEqual(eager_out, nvf_out[0])

        self.assertTrue(nvf_out[0].device.index == 1)

    def test_matmuls(self):
        # Matmul Constraints:
        # 1. Inputs shapes need to be a multiple of 8
        # 2. Inputs need to be contiguous as the nvFuser matmul does
        #    not see non-contiguous inputs.
        nvf_inputs_nn = [
            torch.randn(8, 24, device="cuda", dtype=torch.float16),
            torch.randn(16, 8, device="cuda", dtype=torch.float16),
        ]
        eager_inputs_nn = [
            nvf_inputs_nn[0].clone().transpose(0, 1),
            nvf_inputs_nn[1].clone().transpose(0, 1),
        ]
        nvf_inputs_nt = [
            torch.randn(8, 24, device="cuda", dtype=torch.float16),
            torch.randn(8, 16, device="cuda", dtype=torch.float16),
        ]
        eager_inputs_nt = [
            nvf_inputs_nt[0].clone().transpose(0, 1),
            nvf_inputs_nt[1].clone(),
        ]
        nvf_inputs_tn = [
            torch.randn(24, 8, device="cuda", dtype=torch.float16),
            torch.randn(16, 8, device="cuda", dtype=torch.float16),
        ]
        eager_inputs_tn = [
            nvf_inputs_tn[0].clone(),
            nvf_inputs_tn[1].clone().transpose(0, 1),
        ]
        nvf_inputs_tt = [
            torch.randn(24, 8, device="cuda", dtype=torch.float16),
            torch.randn(8, 16, device="cuda", dtype=torch.float16),
        ]

        def fusion_func(fd: FusionDefinition, inps, matmul_fn) -> None:
            t0 = fd.from_pytorch(inps[0])
            t1 = fd.from_pytorch(inps[1])
            t2 = eval(matmul_fn)(t0, t1)
            fd.add_output(t2)

        tests = [
            ("fd.ops._matmul_nn", nvf_inputs_nn, eager_inputs_nn),
            ("fd.ops._matmul_nt", nvf_inputs_nt, eager_inputs_nt),
            ("fd.ops._matmul_tn", nvf_inputs_tn, eager_inputs_tn),
            ("fd.ops._matmul_tt", nvf_inputs_tt, nvf_inputs_tt),
        ]

        prop = torch.cuda.get_device_properties(torch.cuda.current_device())

        for mm_str, nvf_test_inputs, eager_test_inputs in tests:
            if prop.major == 8:
                nvf_out, _ = self.exec_nvfuser(
                    partial(fusion_func, inps=nvf_test_inputs, matmul_fn=mm_str),
                    nvf_test_inputs,
                )
                eager_out = torch.matmul(eager_test_inputs[0], eager_test_inputs[1])

                fp16_nvf_out = nvf_out[0].to(dtype=torch.float16)
                self.assertEqual(eager_out, fp16_nvf_out)
            else:
                with self.assertRaisesRegex(
                    RuntimeError, "Only the Ampere MMA Op is currently supported!"
                ):
                    with FusionDefinition() as fd:
                        partial(fusion_func, inps=nvf_test_inputs, matmul_fn=mm_str)(fd)
                    nvf_out = fd.execute(nvf_test_inputs)
                # It is necessary to reset the Fusion Cache so
                # serialization/deserialization does not exhibit the same error
                # across tests
                fc = FusionCache.get()
                fc.reset()

    def test_integer_division(self):
        inputs = [
            torch.testing.make_tensor(1024, device="cuda", dtype=torch.long),
            torch.testing.make_tensor(1024, device="cuda", dtype=torch.long),
        ]

        def fusion_func(fd: FusionDefinition):
            t0 = fd.from_pytorch(inputs[0])
            t1 = fd.from_pytorch(inputs[1])
            t2 = fd.ops.div(t0, t1)
            t3 = fd.ops.truediv(t0, t1)
            fd.add_output(t2)
            fd.add_output(t3)

        nvf_out, _ = self.exec_nvfuser(fusion_func, inputs)
        self.assertEqual(
            nvf_out[0], torch.div(inputs[0], inputs[1], rounding_mode="trunc")
        )
        self.assertEqual(nvf_out[1], torch.true_divide(inputs[0], inputs[1]))

    def test_right_shift_arithmetic(self):
        inputs = [
            torch.tensor([-2147483648, 1073741824], dtype=torch.int32, device="cuda")
        ]

        def fusion_func(fd: FusionDefinition):
            t0 = fd.from_pytorch(inputs[0])
            c0 = fd.define_scalar(3)
            t1 = fd.ops.bitwise_right_shift(t0, c0)
            fd.add_output(t1)

        nvf_out1, _ = self.exec_nvfuser(fusion_func, inputs)
        eager_out = torch.bitwise_right_shift(inputs[0], 3)
        self.assertEqual(eager_out, nvf_out1[0])

    def test_right_shift_logical(self):
        dtypes = [torch.int32, torch.int64]
        input = torch.tensor(
            [
                -1,
                -2147483648,
                1073741824,
                -64463884,
                -65968277,
                4042311,
                -98914167,
                5526216,
            ],
            device="cuda",
        )

        # expected_outputs given by jax.lax.shift_right_logical(inputs, 3)
        expected_outputs = [
            torch.tensor(
                [
                    536870911,
                    268435456,
                    134217728,
                    528812926,
                    528624877,
                    505288,
                    524506641,
                    690777,
                ],
                dtype=torch.int32,
                device="cuda",
            ),
            torch.tensor(
                [
                    2305843009213693951,
                    2305843008945258496,
                    134217728,
                    2305843009205635966,
                    2305843009205447917,
                    505288,
                    2305843009201329681,
                    690777,
                ],
                dtype=torch.int64,
                device="cuda",
            ),
        ]

        for idx, dtype in enumerate(dtypes):
            current_input = input.to(dtype)

            def fusion_func(fd: FusionDefinition):
                t0 = fd.from_pytorch(current_input)
                c0 = fd.define_constant(3)
                t1 = fd.ops.logical_right_shift(t0, c0)
                fd.add_output(t1)

            nvf_out, _ = self.exec_nvfuser(fusion_func, [current_input])
            self.assertEqual(nvf_out[0], expected_outputs[idx])

    def test_right_shift_logical_sizeof_dtype(self):
        dtypes = [torch.int32, torch.int64]
        input = torch.tensor(
            [
                -1,
                -2147483648,
                1073741824,
                -64463884,
                -65968277,
                4042311,
                -98914167,
                5526216,
            ],
            device="cuda",
        )

        for idx, dtype in enumerate(dtypes):
            current_input = input.to(dtype)
            num_bits = 32 if (dtype == torch.int32) else 64

            # expected_outputs given by jax.lax.shift_right_logical(inputs, sizeof(dtype))
            expected_output = torch.zeros_like(current_input)

            def fusion_func(fd: FusionDefinition):
                t0 = fd.from_pytorch(current_input)
                c0 = fd.define_scalar(None, dtype=DataType.Int)
                t1 = fd.ops.logical_right_shift(t0, c0)
                fd.add_output(t1)

            nvf_out, _ = self.exec_nvfuser(fusion_func, [current_input, num_bits])
            self.assertEqual(nvf_out[0], expected_output)

    def test_gcd(self):
        inputs = [
            torch.testing.make_tensor(1024, device="cuda", dtype=torch.long),
            torch.testing.make_tensor(1024, device="cuda", dtype=torch.long),
        ]

        def fusion_func(fd: FusionDefinition):
            t0 = fd.from_pytorch(inputs[0])
            t1 = fd.from_pytorch(inputs[1])
            t2 = fd.ops.gcd(t0, t1)
            fd.add_output(t2)

        nvf_out, _ = self.exec_nvfuser(fusion_func, inputs)
        self.assertEqual(nvf_out[0], torch.gcd(inputs[0], inputs[1]))

    def test_input_scalar(self):
        inputs = [
            torch.randn((3,), dtype=torch.float32, device="cuda:0"),
            0.1,
        ]

        def fusion_func(fd: FusionDefinition) -> None:
            T0 = fd.from_pytorch(inputs[0])
            S1 = fd.define_scalar()
            T1 = fd.ops.mul(T0, S1)
            fd.add_output(T1)

        # Just test that this executes, not that it's correct
        nvf_out, _ = self.exec_nvfuser(fusion_func, inputs)

    def test_debug_output(self):
        inputs = [
            torch.randn((3,), dtype=torch.float32, device="cuda:0"),
            0.1,
        ]

        with FusionDefinition() as fd:
            T0 = fd.from_pytorch(inputs[0])
            S1 = fd.define_scalar()
            T1 = fd.ops.div(T0, S1)
            fd.add_output(T1)

        out1 = fd.execute(inputs)
        self.assertIsNone(fd.debug_output())

        # If debug output is captured, getDebugOutput() will not return None.
        # The output will depend on the NVFUSER_DUMP environment variable in
        # such case
        out2 = fd.execute(inputs, capture_debug_output=True)
        self.assertIsNotNone(fd.debug_output())

    # Test that deterministic random ops (uniform, normal) give same results as
    # their stochastic versions
    def test_deterministic_random(self):
        input_size = [5, 9]
        dtype = torch.float32
        device = "cuda"
        inputs = [
            torch.randn(*input_size, device=device, dtype=dtype),
        ]

        for randopname in ["uniform", "normal"]:

            def fusion_func(fd: FusionDefinition, *, deterministic) -> None:
                t1 = fd.from_pytorch(inputs[0])
                a = fd.define_scalar(0.3, DataType.Float)
                b = fd.define_scalar(1.7, DataType.Float)
                randop = getattr(fd.ops, randopname)
                if deterministic:
                    rng_seed = fd.define_scalar(DataType.Int)
                    rng_offset = fd.define_scalar(DataType.Int)
                    u = randop(
                        a, b, shape=[5, 9], rng_seed=rng_seed, rng_offset=rng_offset
                    )
                else:
                    u = randop(a, b, shape=[5, 9])
                t2 = t1 * u
                fd.add_output(t2)

            # exec_nvfuser tests printing and serde, so run that for each definition first
            self.exec_nvfuser(partial(fusion_func, deterministic=False), inputs)
            self.exec_nvfuser(
                partial(fusion_func, deterministic=True), [inputs[0], 0, 0]
            )

            # Now instantiate FusionDefinitions in each mode
            with FusionDefinition() as fd_stoch:
                fusion_func(fd_stoch, deterministic=False)
            with FusionDefinition() as fd_det:
                fusion_func(fd_det, deterministic=True)

            # Test with three different random seeds
            for _ in range(3):
                max_seed = 2**63 - 1
                seed = random.randint(0, max_seed)
                torch.manual_seed(seed)

                stateful_sequence = [fd_stoch.execute(inputs) for _ in range(10)]
                # Each call to uniform with DataType::Float will advance the offset by 4
                stateless_sequence = [
                    fd_det.execute([inputs[0], seed, rng_offset])
                    for rng_offset in range(0, 10 * 4, 4)
                ]

                for i, (sful, sless) in enumerate(
                    zip(stateful_sequence, stateless_sequence)
                ):
                    try:
                        torch.testing.assert_close(sful[0], sless[0])
                    except AssertionError as e:
                        print(f"Assertion failed for iteration {i} with seed {seed}")
                        print(e)

    # Test expand to zero is replaced with expanded extent and not 1
    # see https://github.com/NVIDIA/Fuser/issues/603
    def test_expand_to_zero(self):
        inputs = [
            # This is an actually empty tensor
            torch.zeros((1, 0), dtype=torch.float32, device="cuda:0"),
            # This one is not actually empty, but should appear to be empty due to expand
            torch.zeros((1, 1), dtype=torch.float32, device="cuda:0"),
        ]

        def fusion_func(fd: FusionDefinition) -> None:
            T0 = fd.from_pytorch(inputs[0])
            T1 = fd.from_pytorch(inputs[1])
            T2 = fd.ops.broadcast_in_dim(T0, shape=[0, 0], broadcast_dims=[0, 1])
            T3 = fd.ops.broadcast_in_dim(T1, shape=[0, 0], broadcast_dims=[0, 1])
            fd.add_output(T2)
            fd.add_output(T3)

        nvf_out, _ = self.exec_nvfuser(fusion_func, inputs)

        self.assertEqual(nvf_out[0].shape, (0, 0))
        self.assertEqual(nvf_out[1].shape, (0, 0))

    # Test that a pad of an expanded empty tensor works properly
    # See https://github.com/NVIDIA/Fuser/issues/596#issuecomment-1714465618
    def test_pad_expanded_empty(self):
        inputs = [
            torch.randn((0,), dtype=torch.float64, device="cuda:0").as_strided(
                (2, 0, 3), (0, 0, 0)
            ),
        ]

        def fusion_func(fd: FusionDefinition) -> None:
            T0 = fd.from_pytorch(inputs[0])
            S1 = fd.define_scalar(-3.70753, dtype=DataType.Double)
            T2 = fd.ops.pad(T0, [0, 0, 1, 1, 1, 0], S1)
            fd.add_output(T2)

        nvf_out, _ = self.exec_nvfuser(fusion_func, inputs)

        torch_ref = F.pad(inputs[0], (0, 0, 1, 1, 1, 0), "constant", -3.70753)

        self.assertEqual(nvf_out[0], torch_ref)

    def test_dynamic_reshape(self):
        def dynamic_reshape(fd: FusionDefinition) -> None:
            x = fd.define_tensor([-1, -1], [True, True])
            d0 = fd.ops.size(x, 0)
            d1 = fd.define_scalar(dtype=DataType.Int32)
            d2 = fd.define_scalar(dtype=DataType.Int32)
            new_shape = fd.define_vector([d0, d1, d2])
            y = fd.ops.reshape(x, new_shape)
            fd.add_output(y)

        x = torch.rand(3, 4, device="cuda")
        ys, _ = self.exec_nvfuser(dynamic_reshape, [x, 2, 2])
        self.assertEqual(len(ys), 1)
        y = ys[0]

        self.assertEqual(y.shape, torch.Size([3, 2, 2]))
        self.assertEqual(x.flatten(), y.flatten())

    def test_allocation_domain_concretization(self):
        inputs = [
            # we need an empty tensor here so we'll trigger `concretizeEmptyExtents`
            torch.randn((0,), dtype=torch.float64, device="cuda:0").as_strided(
                (1, 0, 1, 1), (0, 1, 1, 1)
            ),
        ]

        def fusion_func(fd: FusionDefinition) -> None:
            T1 = fd.define_tensor(
                shape=[1, -1, 1, 1],
                contiguity=[True, None, None, None],
                dtype=DataType.Double,
                is_cpu=False,
                stride_order=[0, 3, 2, 1],
            )
            S1 = fd.define_scalar(2.0, dtype=DataType.Double)
            T2 = fd.ops.mul(T1, S1)
            fd.add_output(T2)

        nvf_out, _ = self.exec_nvfuser(fusion_func, inputs)
        torch_ref = inputs[0] * 2.0
        self.assertEqual(nvf_out[0], torch_ref)

    def test_allocation_domain_index_select(self):
        inputs = [
            torch.randn((252,), dtype=torch.float32, device="cuda:0").as_strided(
                (9, 28), (1, 9)
            ),
            torch.randint(0, 28, (4,), dtype=torch.int64, device="cuda:0"),
        ]

        def fusion_func(fd: FusionDefinition) -> None:
            T1 = fd.define_tensor(
                shape=[-1, -1],
                contiguity=[True, True],
                dtype=DataType.Float,
                is_cpu=False,
                stride_order=[0, 1],
            )
            T2 = fd.define_tensor(
                shape=[-1], contiguity=[True], dtype=DataType.Int, is_cpu=False
            )
            T3 = fd.ops.index_select(T1, T2, dim=1)
            fd.add_output(T3)

        nvf_out, _ = self.exec_nvfuser(fusion_func, inputs)
        torch_ref = torch.index_select(inputs[0], 1, inputs[1])
        self.assertEqual(nvf_out[0], torch_ref)

    # This tests that concretization will work properly with index_select
    def test_issue1129(self):
        inputs = [
            torch.randint(0, 10, (25,), dtype=torch.int64, device="cuda:0").as_strided(
                (5, 5), (5, 1)
            ),
            torch.randn((129024,), dtype=torch.float32, device="cuda:0").as_strided(
                (2016, 64), (64, 1)
            ),
        ]

        def fusion_func(fd: FusionDefinition) -> None:
            T0 = fd.define_tensor(
                shape=[-1, -1],
                contiguity=[True, True],
                dtype=DataType.Int,
                is_cpu=False,
            )
            T1 = fd.define_tensor(
                shape=[-1, -1],
                contiguity=[True, True],
                dtype=DataType.Float,
                is_cpu=False,
            )
            S2 = fd.define_scalar(25, dtype=DataType.Int)
            V3 = fd.define_vector([S2], dtype=DataType.Int)
            T4 = fd.ops.reshape(T0, new_shape=V3)
            T5 = fd.ops.index_select(T1, T4, dim=0)
            S6 = fd.define_scalar(5, dtype=DataType.Int)
            S7 = fd.define_scalar(5, dtype=DataType.Int)
            S8 = fd.define_scalar(64, dtype=DataType.Int)
            V9 = fd.define_vector([S6, S7, S8], dtype=DataType.Int)
            T10 = fd.ops.reshape(T5, new_shape=V9)
            fd.add_output(T10)

        nvf_out, _ = self.exec_nvfuser(fusion_func, inputs)
        torch_ref = torch.reshape(
            torch.index_select(inputs[1], 0, torch.reshape(inputs[0], [25])), [5, 5, 64]
        )
        self.assertEqual(nvf_out[0], torch_ref)

    # This test verifies aliases added by MarkAliasPass are still in effect
    # after serialization and deserialization.
    def test_mark_alias_pass(self):
        def reshape(fd: FusionDefinition) -> None:
            x = fd.define_tensor(
                [2, 3, 4], contiguity=[True, True, True], dtype=DataType.Float
            )
            y = fd.ops.reshape(x, [2, 12])
            fd.add_output(y)

        x = torch.rand(2, 3, 4, device="cuda")
        ys, _ = self.exec_nvfuser(reshape, [x])
        self.assertEqual(len(ys), 1)
        y = ys[0]

        self.assertEqual(y.data_ptr(), x.data_ptr())

    # Test that reshape to slice to sum with concrete sizes sets extents properly
    # https://github.com/NVIDIA/Fuser/issues/1221
    def test_sum_sliced_reshape_to_broadcast(self):
        inputs = [torch.randn((24, 128, 25, 32), dtype=torch.float32, device="cuda:0")]

        def fusion_func(fd: FusionDefinition) -> None:
            T18 = fd.define_tensor(
                shape=[-1, -1, -1, -1],
                contiguity=[True, True, True, True],
                dtype=DataType.Float,
                is_cpu=False,
            )
            S91 = fd.define_scalar(12, dtype=DataType.Int)
            S92 = fd.define_scalar(128, dtype=DataType.Int)
            S93 = fd.define_scalar(25, dtype=DataType.Int)
            S94 = fd.define_scalar(32, dtype=DataType.Int)
            S95 = fd.define_scalar(2, dtype=DataType.Int)
            V96 = fd.define_vector([S91, S92, S93, S94, S95], dtype=DataType.Int)
            T97 = fd.ops.reshape(T18, new_shape=V96)
            T98 = fd.ops.slice(
                T97,
                start_indices=[0, 0, 0, 0, 0],
                end_indices=[12, 128, 25, 32, 1],
                strides=[1, 1, 1, 1, 1],
            )
            T89 = fd.ops.sum(T98, axes=[4], keepdim=False, dtype=DataType.Null)
            fd.add_output(T89)

        nvf_out, _ = self.exec_nvfuser(fusion_func, inputs)

    # This tests no dead code at definition does not cause a problem due to
    # removal of empty tensors
    # See https://github.com/NVIDIA/Fuser/pull/1270
    def test_issue1270(self):
        inputs = [
            torch.randn(5, 0, device="cuda", dtype=torch.bfloat16),
            torch.randn(5, 0, device="cuda", dtype=torch.bfloat16),
        ]

        def fusion_func(fd: FusionDefinition) -> None:
            T0 = fd.define_tensor(
                shape=[-1, -1],
                contiguity=[True, None],
                dtype=DataType.BFloat16,
                is_cpu=False,
            )
            T1 = fd.define_tensor(
                shape=[-1, -1],
                contiguity=[None, True],
                dtype=DataType.BFloat16,
                is_cpu=False,
            )
            T2 = fd.ops.cast(T1, dtype=DataType.Float)
            S3 = fd.define_scalar(1.00000, dtype=DataType.Double)
            T4 = fd.ops.full(fill_value=S3, shape=[5, 0], dtype=DataType.BFloat16)
            T5 = fd.ops.cast(T4, dtype=DataType.Float)
            T6 = fd.ops.mul(T2, T5)
            T7 = fd.ops.cast(T0, dtype=DataType.Float)
            T8 = fd.ops.mul(T7, T5)
            T24 = fd.ops.sum(T6, axes=[1], keepdim=False, dtype=DataType.Null)
            T11 = fd.ops.sum(T8, axes=[0], keepdim=False, dtype=DataType.Null)
            fd.add_output(T24)
            fd.add_output(T11)

        nvf_out, _ = self.exec_nvfuser(fusion_func, inputs)
        t2 = inputs[1].type(torch.float32)
        t4 = torch.full([5, 0], 1.0, dtype=torch.bfloat16, device="cuda")
        t5 = t4.type(torch.float32)
        t6 = t2 * t5
        t7 = inputs[0].type(torch.float32)
        t8 = t7 * t5
        t24 = t6.sum([1])
        t11 = t8.sum([0])
        self.assertEqual(nvf_out[0], t24)
        self.assertEqual(nvf_out[1], t11)

<<<<<<< HEAD
    # This tests no dead code at definition does not cause a problem due to
    # removal of empty tensors
    # See https://github.com/NVIDIA/Fuser/pull/1270
    def test_issue1277(self):
        inputs = [
            0.5,
            0.5,
            torch.randn((20,), dtype=torch.float32, device="cuda:0").as_strided(
                (5, 4, 5, 4), (0, 0, 4, 1)
            ),
            torch.randn((20,), dtype=torch.float32, device="cuda:0").as_strided(
                (5, 4, 5, 4), (0, 0, 4, 1)
            ),
            torch.randn((20,), dtype=torch.float32, device="cuda:0").as_strided(
                (5, 4, 5, 4), (0, 0, 4, 1)
            ),
            torch.randn((20,), dtype=torch.float32, device="cuda:0").as_strided(
                (5, 4, 5, 4), (0, 0, 4, 1)
            ),
            torch.randn((1600,), dtype=torch.float32, device="cuda:0").as_strided(
                (5, 4, 5, 16), (320, 80, 16, 1)
            ),
            torch.randn((1600,), dtype=torch.float32, device="cuda:0").as_strided(
                (5, 4, 16, 5), (320, 80, 5, 1)
            ),
        ]

        def fusion_func(fd: FusionDefinition) -> None:
            S0 = fd.define_scalar(None, dtype=DataType.Double)
            S1 = fd.define_scalar(None, dtype=DataType.Double)
            T2 = fd.define_tensor(
                shape=[-1, -1, -1, -1],
                contiguity=[None, None, True, True],
                dtype=DataType.Float,
                is_cpu=False,
            )
            T3 = fd.define_tensor(
                shape=[-1, -1, -1, -1],
                contiguity=[None, None, True, True],
                dtype=DataType.Float,
                is_cpu=False,
            )
            T4 = fd.define_tensor(
                shape=[-1, -1, -1, -1],
                contiguity=[None, None, True, True],
                dtype=DataType.Float,
                is_cpu=False,
            )
            T5 = fd.define_tensor(
                shape=[-1, -1, -1, -1],
                contiguity=[None, None, True, True],
                dtype=DataType.Float,
                is_cpu=False,
            )
            T6 = fd.define_tensor(
                shape=[-1, -1, -1, -1],
                contiguity=[True, True, True, True],
                dtype=DataType.Float,
                is_cpu=False,
            )
            T7 = fd.define_tensor(
                shape=[-1, -1, -1, -1],
                contiguity=[True, True, True, True],
                dtype=DataType.Float,
                is_cpu=False,
            )
            T8 = fd.ops.mul(T6, S0)
            T9 = fd.ops.slice(
                T8,
                start_indices=[0, 0, 0, 0],
                end_indices=[5, 4, 5, 4],
                strides=[1, 1, 1, 1],
            )
            T10 = fd.ops.slice(
                T8,
                start_indices=[0, 0, 0, 4],
                end_indices=[5, 4, 5, 16],
                strides=[1, 1, 1, 1],
            )
            S11 = fd.define_scalar(0.00000, dtype=DataType.Double)
            T12 = fd.ops.pad(T10, [4, 0, 0, 0, 0, 0, 0, 0], S11)
            S13 = fd.define_scalar(1.00000, dtype=DataType.Double)
            T14 = fd.ops.mul(S13, T9)
            S15 = fd.define_scalar(1.00000, dtype=DataType.Double)
            T16 = fd.ops.mul(S15, T9)
            T17 = fd.ops.mul(T16, T3)
            T18 = fd.ops.mul(T14, T2)
            T19 = fd.ops.slice(
                T17,
                start_indices=[0, 0, 0, 0],
                end_indices=[5, 4, 5, 2],
                strides=[1, 1, 1, 1],
            )
            T20 = fd.ops.slice(
                T17,
                start_indices=[0, 0, 0, 2],
                end_indices=[5, 4, 5, 4],
                strides=[1, 1, 1, 1],
            )
            T21 = fd.ops.neg(T19)
            S22 = fd.define_scalar(0.00000, dtype=DataType.Double)
            T23 = fd.ops.pad(T21, [2, 0, 0, 0, 0, 0, 0, 0], S22)
            T24 = fd.ops.add(T18, T23)
            S25 = fd.define_scalar(0.00000, dtype=DataType.Double)
            T26 = fd.ops.pad(T20, [0, 2, 0, 0, 0, 0, 0, 0], S25)
            T27 = fd.ops.add(T24, T26)
            S28 = fd.define_scalar(0.00000, dtype=DataType.Double)
            T29 = fd.ops.pad(T27, [0, 12, 0, 0, 0, 0, 0, 0], S28)
            T30 = fd.ops.add(T12, T29)
            T31 = fd.ops.mul(T7, S1)
            T32 = fd.ops.permute(T31, dims=[0, 1, 3, 2])
            T33 = fd.ops.slice(
                T32,
                start_indices=[0, 0, 0, 0],
                end_indices=[5, 4, 5, 4],
                strides=[1, 1, 1, 1],
            )
            T34 = fd.ops.slice(
                T32,
                start_indices=[0, 0, 0, 4],
                end_indices=[5, 4, 5, 16],
                strides=[1, 1, 1, 1],
            )
            S35 = fd.define_scalar(0.00000, dtype=DataType.Double)
            T36 = fd.ops.pad(T34, [4, 0, 0, 0, 0, 0, 0, 0], S35)
            S37 = fd.define_scalar(1.00000, dtype=DataType.Double)
            T38 = fd.ops.mul(S37, T33)
            S39 = fd.define_scalar(1.00000, dtype=DataType.Double)
            T40 = fd.ops.mul(S39, T33)
            T41 = fd.ops.mul(T40, T5)
            T42 = fd.ops.mul(T38, T4)
            T43 = fd.ops.slice(
                T41,
                start_indices=[0, 0, 0, 0],
                end_indices=[5, 4, 5, 2],
                strides=[1, 1, 1, 1],
            )
            T44 = fd.ops.slice(
                T41,
                start_indices=[0, 0, 0, 2],
                end_indices=[5, 4, 5, 4],
                strides=[1, 1, 1, 1],
            )
            T45 = fd.ops.neg(T43)
            S46 = fd.define_scalar(0.00000, dtype=DataType.Double)
            T47 = fd.ops.pad(T45, [2, 0, 0, 0, 0, 0, 0, 0], S46)
            T48 = fd.ops.add(T42, T47)
            S49 = fd.define_scalar(0.00000, dtype=DataType.Double)
            T50 = fd.ops.pad(T44, [0, 2, 0, 0, 0, 0, 0, 0], S49)
            T51 = fd.ops.add(T48, T50)
            S52 = fd.define_scalar(0.00000, dtype=DataType.Double)
            T53 = fd.ops.pad(T51, [0, 12, 0, 0, 0, 0, 0, 0], S52)
            T54 = fd.ops.add(T36, T53)
            fd.add_output(T54)
            fd.add_output(T30)

        nvf_out, _ = self.exec_nvfuser(fusion_func, inputs)
        # self.assertEqual(nvf_out[0], t24)
=======
    # This tests squeeze of dynamic input is handled properly
    def test_issue1273(self):
        inputs = [
            torch.randn((4,), dtype=torch.float32, device="cuda:0").as_strided(
                (2, 2), (2, 1)
            ),
            1e-05,
        ]

        def fusion_func(fd: FusionDefinition) -> None:
            T0 = fd.define_tensor(
                shape=[-1, -1],
                contiguity=[True, True],
                dtype=DataType.Float,
                is_cpu=False,
            )
            S1 = fd.define_scalar(None, dtype=DataType.Double)
            T7 = fd.ops.reshape(T0, new_shape=[2, 1, 2])
            T8, T9 = fd.ops.var_mean(T7, axes=[2], correction=0, keepdim=False)
            T14 = fd.ops.broadcast_in_dim(T8, shape=[2, 1, 1], broadcast_dims=[0, 1])
            T19 = fd.ops.broadcast_in_dim(T9, shape=[2, 1, 1], broadcast_dims=[0, 1])
            T20 = fd.ops.add(T14, S1)
            T21 = fd.ops.rsqrt(T20)
            T26 = fd.ops.broadcast_in_dim(
                T19, shape=[2, 1, 2], broadcast_dims=[0, 1, 2]
            )
            T27 = fd.ops.sub(T7, T26)
            T32 = fd.ops.broadcast_in_dim(
                T21, shape=[2, 1, 2], broadcast_dims=[0, 1, 2]
            )
            T33 = fd.ops.mul(T27, T32)
            T37 = fd.ops.reshape(T33, new_shape=[2, 2])
            fd.add_output(T37)

        nvf_out, _ = self.exec_nvfuser(fusion_func, inputs)
        t7 = inputs[0].reshape((2, 1, 2))
        t8 = t7.var(dim=2, unbiased=False)
        t9 = t7.mean(dim=2)
        t27 = t7 - t9.unsqueeze(-1).expand((2, 1, 2))
        t32 = torch.rsqrt(inputs[1] + t8.unsqueeze(-1)).expand((2, 1, 2))
        torch_ref = (t27 * t32).reshape((2, 2))
        self.assertEqual(nvf_out[0], torch_ref)

    # See https://github.com/NVIDIA/Fuser/issues/1246
    def test_issue1246(self):
        inputs = [
            torch.randn((8388608,), dtype=torch.float32, device="cuda:0").as_strided(
                (1, 32, 2048, 128), (8388608, 262144, 128, 1)
            ),
            torch.randn((0,), dtype=torch.float32, device="cuda:0").as_strided(
                (1, 32, 2048, 0), (8388608, 262144, 128, 1)
            ),
        ]

        for final_mul in [False, True]:

            def fusion_func(fd: FusionDefinition) -> None:
                T0 = fd.define_tensor(
                    shape=[1, -1, -1, -1],
                    contiguity=[None, True, True, True],
                    dtype=DataType.Float,
                    is_cpu=False,
                )
                T1 = fd.define_tensor(
                    shape=[1, -1, -1, -1],
                    contiguity=[None, True, False, True],
                    dtype=DataType.Float,
                    is_cpu=False,
                )
                S2 = fd.define_scalar(2.00000, dtype=DataType.Double)
                T3 = fd.ops.mul(T0, S2)
                T4 = fd.ops.cat([T3, T1], dim=-1)
                if final_mul:
                    # NOTE: original repro does not have this final op
                    S3 = fd.define_scalar(1.00000, dtype=DataType.Double)
                    T5 = fd.ops.mul(T4, S3)
                    fd.add_output(T5)
                else:
                    fd.add_output(T4)

            nvf_out, _ = self.exec_nvfuser(fusion_func, inputs)
            torch_ref = torch.cat([2.0 * inputs[0], inputs[1]], dim=-1)
            self.assertEqual(nvf_out[0], torch_ref)

    # Test that inputs are properly forwarded when an input is used in multiple
    # UnaryOps, some having one and others having multiple further uses.
    # See https://github.com/NVIDIA/Fuser/issues/1301#issuecomment-1812470502
    @unittest.skipIf(is_pre_ampere(), "Only supported on Ampere and newer devices.")
    def test_issue1310(self):
        inputs = [torch.randn((16, 128, 768), dtype=torch.bfloat16, device="cuda:0")]

        def fusion_func(fd: FusionDefinition) -> None:
            T3 = fd.define_tensor(
                shape=[-1, -1, -1],
                contiguity=[True, True, True],
                dtype=DataType.BFloat16,
                is_cpu=False,
            )
            T14 = fd.ops.cast(
                T3, dtype=DataType.Float
            )  # NOTE that RHS is same, but the result is assigned to different variables
            T15 = fd.ops.cast(
                T3, dtype=DataType.Float
            )  # NOTE that RHS is same, but the result is assigned to different variables
            T16 = fd.ops.sum(T15, axes=[0, 1], keepdim=False, dtype=DataType.Null)
            T20 = fd.ops.sum(T14, axes=[0, 1], keepdim=False, dtype=DataType.Null)
            T31 = fd.ops.sum(T14, axes=[2], keepdim=False, dtype=DataType.Null)
            fd.add_output(T16)
            fd.add_output(T20)
            fd.add_output(T31)

        nvf_out, _ = self.exec_nvfuser(fusion_func, inputs)
        t14 = inputs[0].type(torch.float32)
        t16 = t14.sum([0, 1])
        t31 = t14.sum([2])
        self.assertEqual(nvf_out[0], t16)
        self.assertEqual(nvf_out[1], t16)  # T16 == T20
        self.assertEqual(nvf_out[2], t31)

    def test_issue1393(self):
        inputs = [
            torch.randn((5,), dtype=torch.float16, device="cuda:0").as_strided(
                (3, 4, 5), (0, 0, 1)
            ),
            torch.randn((3,), dtype=torch.float16, device="cuda:0").as_strided(
                (3, 4), (1, 0)
            ),
            torch.randn((4,), dtype=torch.float16, device="cuda:0").as_strided(
                (3, 4), (0, 1)
            ),
        ]

        def fusion_func(fd: FusionDefinition) -> None:
            T0 = fd.define_tensor(
                shape=[-1, -1, -1],
                contiguity=[None, None, True],
                dtype=DataType.Half,
                is_cpu=False,
            )
            T1 = fd.define_tensor(
                shape=[-1, -1],
                contiguity=[True, None],
                dtype=DataType.Half,
                is_cpu=False,
            )
            T2 = fd.define_tensor(
                shape=[-1, -1],
                contiguity=[None, True],
                dtype=DataType.Half,
                is_cpu=False,
            )
            T3 = fd.ops.cast(T1, dtype=DataType.Float)
            T4 = fd.ops.cast(T2, dtype=DataType.Float)
            T5 = fd.ops.mul(T3, T4)
            T6 = fd.ops.cast(T5, dtype=DataType.Half)
            S7 = fd.define_scalar(3, dtype=DataType.Int)
            S8 = fd.define_scalar(4, dtype=DataType.Int)
            S9 = fd.define_scalar(1, dtype=DataType.Int)
            V10 = fd.define_vector([S7, S8, S9], dtype=DataType.Int)
            T11 = fd.ops.reshape(T6, new_shape=V10)
            S12 = fd.define_scalar(3, dtype=DataType.Int)
            S13 = fd.define_scalar(4, dtype=DataType.Int)
            S14 = fd.define_scalar(5, dtype=DataType.Int)
            V15 = fd.define_vector([S12, S13, S14], dtype=DataType.Int)
            T16 = fd.ops.broadcast_in_dim(T11, shape=V15, broadcast_dims=[0, 1, 2])
            T17 = fd.ops.cast(T16, dtype=DataType.Float)
            T18 = fd.ops.cast(T0, dtype=DataType.Float)
            T19 = fd.ops.mul(T17, T18)
            T20 = fd.ops.cast(T19, dtype=DataType.Half)
            fd.add_output(T20)

        nvf_out, _ = self.exec_nvfuser(fusion_func, inputs)
        torch_ref = inputs[0] * (inputs[1] * inputs[2]).unsqueeze(-1)
        self.assertEqual(nvf_out[0], torch_ref)
>>>>>>> 70f1f26d


if __name__ == "__main__":
    run_tests()<|MERGE_RESOLUTION|>--- conflicted
+++ resolved
@@ -2811,166 +2811,6 @@
         self.assertEqual(nvf_out[0], t24)
         self.assertEqual(nvf_out[1], t11)
 
-<<<<<<< HEAD
-    # This tests no dead code at definition does not cause a problem due to
-    # removal of empty tensors
-    # See https://github.com/NVIDIA/Fuser/pull/1270
-    def test_issue1277(self):
-        inputs = [
-            0.5,
-            0.5,
-            torch.randn((20,), dtype=torch.float32, device="cuda:0").as_strided(
-                (5, 4, 5, 4), (0, 0, 4, 1)
-            ),
-            torch.randn((20,), dtype=torch.float32, device="cuda:0").as_strided(
-                (5, 4, 5, 4), (0, 0, 4, 1)
-            ),
-            torch.randn((20,), dtype=torch.float32, device="cuda:0").as_strided(
-                (5, 4, 5, 4), (0, 0, 4, 1)
-            ),
-            torch.randn((20,), dtype=torch.float32, device="cuda:0").as_strided(
-                (5, 4, 5, 4), (0, 0, 4, 1)
-            ),
-            torch.randn((1600,), dtype=torch.float32, device="cuda:0").as_strided(
-                (5, 4, 5, 16), (320, 80, 16, 1)
-            ),
-            torch.randn((1600,), dtype=torch.float32, device="cuda:0").as_strided(
-                (5, 4, 16, 5), (320, 80, 5, 1)
-            ),
-        ]
-
-        def fusion_func(fd: FusionDefinition) -> None:
-            S0 = fd.define_scalar(None, dtype=DataType.Double)
-            S1 = fd.define_scalar(None, dtype=DataType.Double)
-            T2 = fd.define_tensor(
-                shape=[-1, -1, -1, -1],
-                contiguity=[None, None, True, True],
-                dtype=DataType.Float,
-                is_cpu=False,
-            )
-            T3 = fd.define_tensor(
-                shape=[-1, -1, -1, -1],
-                contiguity=[None, None, True, True],
-                dtype=DataType.Float,
-                is_cpu=False,
-            )
-            T4 = fd.define_tensor(
-                shape=[-1, -1, -1, -1],
-                contiguity=[None, None, True, True],
-                dtype=DataType.Float,
-                is_cpu=False,
-            )
-            T5 = fd.define_tensor(
-                shape=[-1, -1, -1, -1],
-                contiguity=[None, None, True, True],
-                dtype=DataType.Float,
-                is_cpu=False,
-            )
-            T6 = fd.define_tensor(
-                shape=[-1, -1, -1, -1],
-                contiguity=[True, True, True, True],
-                dtype=DataType.Float,
-                is_cpu=False,
-            )
-            T7 = fd.define_tensor(
-                shape=[-1, -1, -1, -1],
-                contiguity=[True, True, True, True],
-                dtype=DataType.Float,
-                is_cpu=False,
-            )
-            T8 = fd.ops.mul(T6, S0)
-            T9 = fd.ops.slice(
-                T8,
-                start_indices=[0, 0, 0, 0],
-                end_indices=[5, 4, 5, 4],
-                strides=[1, 1, 1, 1],
-            )
-            T10 = fd.ops.slice(
-                T8,
-                start_indices=[0, 0, 0, 4],
-                end_indices=[5, 4, 5, 16],
-                strides=[1, 1, 1, 1],
-            )
-            S11 = fd.define_scalar(0.00000, dtype=DataType.Double)
-            T12 = fd.ops.pad(T10, [4, 0, 0, 0, 0, 0, 0, 0], S11)
-            S13 = fd.define_scalar(1.00000, dtype=DataType.Double)
-            T14 = fd.ops.mul(S13, T9)
-            S15 = fd.define_scalar(1.00000, dtype=DataType.Double)
-            T16 = fd.ops.mul(S15, T9)
-            T17 = fd.ops.mul(T16, T3)
-            T18 = fd.ops.mul(T14, T2)
-            T19 = fd.ops.slice(
-                T17,
-                start_indices=[0, 0, 0, 0],
-                end_indices=[5, 4, 5, 2],
-                strides=[1, 1, 1, 1],
-            )
-            T20 = fd.ops.slice(
-                T17,
-                start_indices=[0, 0, 0, 2],
-                end_indices=[5, 4, 5, 4],
-                strides=[1, 1, 1, 1],
-            )
-            T21 = fd.ops.neg(T19)
-            S22 = fd.define_scalar(0.00000, dtype=DataType.Double)
-            T23 = fd.ops.pad(T21, [2, 0, 0, 0, 0, 0, 0, 0], S22)
-            T24 = fd.ops.add(T18, T23)
-            S25 = fd.define_scalar(0.00000, dtype=DataType.Double)
-            T26 = fd.ops.pad(T20, [0, 2, 0, 0, 0, 0, 0, 0], S25)
-            T27 = fd.ops.add(T24, T26)
-            S28 = fd.define_scalar(0.00000, dtype=DataType.Double)
-            T29 = fd.ops.pad(T27, [0, 12, 0, 0, 0, 0, 0, 0], S28)
-            T30 = fd.ops.add(T12, T29)
-            T31 = fd.ops.mul(T7, S1)
-            T32 = fd.ops.permute(T31, dims=[0, 1, 3, 2])
-            T33 = fd.ops.slice(
-                T32,
-                start_indices=[0, 0, 0, 0],
-                end_indices=[5, 4, 5, 4],
-                strides=[1, 1, 1, 1],
-            )
-            T34 = fd.ops.slice(
-                T32,
-                start_indices=[0, 0, 0, 4],
-                end_indices=[5, 4, 5, 16],
-                strides=[1, 1, 1, 1],
-            )
-            S35 = fd.define_scalar(0.00000, dtype=DataType.Double)
-            T36 = fd.ops.pad(T34, [4, 0, 0, 0, 0, 0, 0, 0], S35)
-            S37 = fd.define_scalar(1.00000, dtype=DataType.Double)
-            T38 = fd.ops.mul(S37, T33)
-            S39 = fd.define_scalar(1.00000, dtype=DataType.Double)
-            T40 = fd.ops.mul(S39, T33)
-            T41 = fd.ops.mul(T40, T5)
-            T42 = fd.ops.mul(T38, T4)
-            T43 = fd.ops.slice(
-                T41,
-                start_indices=[0, 0, 0, 0],
-                end_indices=[5, 4, 5, 2],
-                strides=[1, 1, 1, 1],
-            )
-            T44 = fd.ops.slice(
-                T41,
-                start_indices=[0, 0, 0, 2],
-                end_indices=[5, 4, 5, 4],
-                strides=[1, 1, 1, 1],
-            )
-            T45 = fd.ops.neg(T43)
-            S46 = fd.define_scalar(0.00000, dtype=DataType.Double)
-            T47 = fd.ops.pad(T45, [2, 0, 0, 0, 0, 0, 0, 0], S46)
-            T48 = fd.ops.add(T42, T47)
-            S49 = fd.define_scalar(0.00000, dtype=DataType.Double)
-            T50 = fd.ops.pad(T44, [0, 2, 0, 0, 0, 0, 0, 0], S49)
-            T51 = fd.ops.add(T48, T50)
-            S52 = fd.define_scalar(0.00000, dtype=DataType.Double)
-            T53 = fd.ops.pad(T51, [0, 12, 0, 0, 0, 0, 0, 0], S52)
-            T54 = fd.ops.add(T36, T53)
-            fd.add_output(T54)
-            fd.add_output(T30)
-
-        nvf_out, _ = self.exec_nvfuser(fusion_func, inputs)
-        # self.assertEqual(nvf_out[0], t24)
-=======
     # This tests squeeze of dynamic input is handled properly
     def test_issue1273(self):
         inputs = [
@@ -3145,7 +2985,165 @@
         nvf_out, _ = self.exec_nvfuser(fusion_func, inputs)
         torch_ref = inputs[0] * (inputs[1] * inputs[2]).unsqueeze(-1)
         self.assertEqual(nvf_out[0], torch_ref)
->>>>>>> 70f1f26d
+
+    # This tests no dead code at definition does not cause a problem due to
+    # removal of empty tensors
+    # See https://github.com/NVIDIA/Fuser/pull/1270
+    def test_issue1277(self):
+        inputs = [
+            0.5,
+            0.5,
+            torch.randn((20,), dtype=torch.float32, device="cuda:0").as_strided(
+                (5, 4, 5, 4), (0, 0, 4, 1)
+            ),
+            torch.randn((20,), dtype=torch.float32, device="cuda:0").as_strided(
+                (5, 4, 5, 4), (0, 0, 4, 1)
+            ),
+            torch.randn((20,), dtype=torch.float32, device="cuda:0").as_strided(
+                (5, 4, 5, 4), (0, 0, 4, 1)
+            ),
+            torch.randn((20,), dtype=torch.float32, device="cuda:0").as_strided(
+                (5, 4, 5, 4), (0, 0, 4, 1)
+            ),
+            torch.randn((1600,), dtype=torch.float32, device="cuda:0").as_strided(
+                (5, 4, 5, 16), (320, 80, 16, 1)
+            ),
+            torch.randn((1600,), dtype=torch.float32, device="cuda:0").as_strided(
+                (5, 4, 16, 5), (320, 80, 5, 1)
+            ),
+        ]
+
+        def fusion_func(fd: FusionDefinition) -> None:
+            S0 = fd.define_scalar(None, dtype=DataType.Double)
+            S1 = fd.define_scalar(None, dtype=DataType.Double)
+            T2 = fd.define_tensor(
+                shape=[-1, -1, -1, -1],
+                contiguity=[None, None, True, True],
+                dtype=DataType.Float,
+                is_cpu=False,
+            )
+            T3 = fd.define_tensor(
+                shape=[-1, -1, -1, -1],
+                contiguity=[None, None, True, True],
+                dtype=DataType.Float,
+                is_cpu=False,
+            )
+            T4 = fd.define_tensor(
+                shape=[-1, -1, -1, -1],
+                contiguity=[None, None, True, True],
+                dtype=DataType.Float,
+                is_cpu=False,
+            )
+            T5 = fd.define_tensor(
+                shape=[-1, -1, -1, -1],
+                contiguity=[None, None, True, True],
+                dtype=DataType.Float,
+                is_cpu=False,
+            )
+            T6 = fd.define_tensor(
+                shape=[-1, -1, -1, -1],
+                contiguity=[True, True, True, True],
+                dtype=DataType.Float,
+                is_cpu=False,
+            )
+            T7 = fd.define_tensor(
+                shape=[-1, -1, -1, -1],
+                contiguity=[True, True, True, True],
+                dtype=DataType.Float,
+                is_cpu=False,
+            )
+            T8 = fd.ops.mul(T6, S0)
+            T9 = fd.ops.slice(
+                T8,
+                start_indices=[0, 0, 0, 0],
+                end_indices=[5, 4, 5, 4],
+                strides=[1, 1, 1, 1],
+            )
+            T10 = fd.ops.slice(
+                T8,
+                start_indices=[0, 0, 0, 4],
+                end_indices=[5, 4, 5, 16],
+                strides=[1, 1, 1, 1],
+            )
+            S11 = fd.define_scalar(0.00000, dtype=DataType.Double)
+            T12 = fd.ops.pad(T10, [4, 0, 0, 0, 0, 0, 0, 0], S11)
+            S13 = fd.define_scalar(1.00000, dtype=DataType.Double)
+            T14 = fd.ops.mul(S13, T9)
+            S15 = fd.define_scalar(1.00000, dtype=DataType.Double)
+            T16 = fd.ops.mul(S15, T9)
+            T17 = fd.ops.mul(T16, T3)
+            T18 = fd.ops.mul(T14, T2)
+            T19 = fd.ops.slice(
+                T17,
+                start_indices=[0, 0, 0, 0],
+                end_indices=[5, 4, 5, 2],
+                strides=[1, 1, 1, 1],
+            )
+            T20 = fd.ops.slice(
+                T17,
+                start_indices=[0, 0, 0, 2],
+                end_indices=[5, 4, 5, 4],
+                strides=[1, 1, 1, 1],
+            )
+            T21 = fd.ops.neg(T19)
+            S22 = fd.define_scalar(0.00000, dtype=DataType.Double)
+            T23 = fd.ops.pad(T21, [2, 0, 0, 0, 0, 0, 0, 0], S22)
+            T24 = fd.ops.add(T18, T23)
+            S25 = fd.define_scalar(0.00000, dtype=DataType.Double)
+            T26 = fd.ops.pad(T20, [0, 2, 0, 0, 0, 0, 0, 0], S25)
+            T27 = fd.ops.add(T24, T26)
+            S28 = fd.define_scalar(0.00000, dtype=DataType.Double)
+            T29 = fd.ops.pad(T27, [0, 12, 0, 0, 0, 0, 0, 0], S28)
+            T30 = fd.ops.add(T12, T29)
+            T31 = fd.ops.mul(T7, S1)
+            T32 = fd.ops.permute(T31, dims=[0, 1, 3, 2])
+            T33 = fd.ops.slice(
+                T32,
+                start_indices=[0, 0, 0, 0],
+                end_indices=[5, 4, 5, 4],
+                strides=[1, 1, 1, 1],
+            )
+            T34 = fd.ops.slice(
+                T32,
+                start_indices=[0, 0, 0, 4],
+                end_indices=[5, 4, 5, 16],
+                strides=[1, 1, 1, 1],
+            )
+            S35 = fd.define_scalar(0.00000, dtype=DataType.Double)
+            T36 = fd.ops.pad(T34, [4, 0, 0, 0, 0, 0, 0, 0], S35)
+            S37 = fd.define_scalar(1.00000, dtype=DataType.Double)
+            T38 = fd.ops.mul(S37, T33)
+            S39 = fd.define_scalar(1.00000, dtype=DataType.Double)
+            T40 = fd.ops.mul(S39, T33)
+            T41 = fd.ops.mul(T40, T5)
+            T42 = fd.ops.mul(T38, T4)
+            T43 = fd.ops.slice(
+                T41,
+                start_indices=[0, 0, 0, 0],
+                end_indices=[5, 4, 5, 2],
+                strides=[1, 1, 1, 1],
+            )
+            T44 = fd.ops.slice(
+                T41,
+                start_indices=[0, 0, 0, 2],
+                end_indices=[5, 4, 5, 4],
+                strides=[1, 1, 1, 1],
+            )
+            T45 = fd.ops.neg(T43)
+            S46 = fd.define_scalar(0.00000, dtype=DataType.Double)
+            T47 = fd.ops.pad(T45, [2, 0, 0, 0, 0, 0, 0, 0], S46)
+            T48 = fd.ops.add(T42, T47)
+            S49 = fd.define_scalar(0.00000, dtype=DataType.Double)
+            T50 = fd.ops.pad(T44, [0, 2, 0, 0, 0, 0, 0, 0], S49)
+            T51 = fd.ops.add(T48, T50)
+            S52 = fd.define_scalar(0.00000, dtype=DataType.Double)
+            T53 = fd.ops.pad(T51, [0, 12, 0, 0, 0, 0, 0, 0], S52)
+            T54 = fd.ops.add(T36, T53)
+            fd.add_output(T54)
+            fd.add_output(T30)
+
+        nvf_out, _ = self.exec_nvfuser(fusion_func, inputs)
+        # self.assertEqual(nvf_out[0], t24)
 
 
 if __name__ == "__main__":
