# SPDX-FileCopyrightText: Copyright (c) 2023-present NVIDIA CORPORATION & AFFILIATES.
# All rights reserved.
# SPDX-License-Identifier: BSD-3-Clause
# Owner(s): ["module: nvfuser"]

from copy import deepcopy
from functools import partial
import math
import re
from typing import List
import unittest
from itertools import permutations

import torch
from torch.testing._internal.common_utils import run_tests, TEST_WITH_ROCM, TestCase
from torch.testing._internal.jit_utils import RUN_CUDA
import torch._refs as refs
import torch._prims as prims

# Will only create the nvfuser module if CUDA is available
try:
    from nvfuser import (
        FusionCache,
        FusionDefinition,
        DataType,
        version,
        compute_contiguity,
    )
    from nvfuser.pytorch_utils import torch_dtype_to_nvfuser_dtype
except ImportError:
    pass

RUN_NVFUSER = RUN_CUDA and not TEST_WITH_ROCM


def is_pre_volta():
    if not RUN_NVFUSER:
        return False
    prop = torch.cuda.get_device_properties(torch.cuda.current_device())
    return prop.major < 7


@unittest.skipIf(not RUN_NVFUSER, "requires CUDA")
@unittest.skipIf(is_pre_volta(), "Only supported on Volta and newer devices.")
class TestNvFuserFrontend(TestCase):

    # Helper function to verify the nvfuser output and make sure the string
    # definition based on the FusionDefinition is executable and matches the
    # original definition
    def exec_nvfuser(self, fusion_func, inputs, new_fusion_expected=True):
        inputs_cap = deepcopy(inputs)
        fc = FusionCache.get()
        before_fusions = fc.num_fusions()

        # Execute a fusion function and capture the string python definition
        with FusionDefinition() as fd:
            fusion_func(fd)
        fd_str = fd.__repr__()
        torch.manual_seed(0)
        out = fd.execute(inputs)

        # Execute the python definition that was captured
        func_name = re.findall("(nvfuser_fusion_id\\d+)", fd_str.split("\n")[1])[0]
        exec(fd_str)
        with FusionDefinition() as fd_cap:
            eval(func_name)(fd_cap)
        torch.manual_seed(0)
        out_cap = fd_cap.execute(inputs_cap)

        # Make sure the original and captured definitions match
        for idx in range(len(out)):
            self.assertEqual(out[idx], out_cap[idx])

        self.assertEqual(fc.num_fusions() - before_fusions, int(new_fusion_expected))
        return out, fd

    def test_basic(self):
        inputs = [
            torch.ones(2, 4, 8, device="cuda"),
            torch.ones(2, 4, 8, device="cuda"),
        ]

        def fusion_func(fd: FusionDefinition):
            t0 = fd.from_pytorch(inputs[0])
            t1 = fd.from_pytorch(inputs[1])
            c0 = fd.define_constant(3.0)

            t2 = fd.ops.add(t0, t1)
            t3 = fd.ops.mul(t2, c0)
            t4 = fd.ops.sum(t3, [-1], False, DataType.Float)

            fd.add_output(t4)

        # Expected Output is a tensor of 48's
        nvf_out1, _ = self.exec_nvfuser(fusion_func, inputs)

        # Create a new fusion with the same definition, it should hit the cache!
        nvf_out2, fd2 = self.exec_nvfuser(
            fusion_func, inputs, new_fusion_expected=False
        )

        # Create a fusion from a fusion id and make sure it executes!
        fd3 = FusionDefinition(fd2.id())
        nvf_out3 = fd3.execute(inputs)

        eager_out = torch.sum((inputs[0] + inputs[1]) * 3.0, dim=-1)
        self.assertEqual(eager_out, nvf_out1[0])
        self.assertEqual(eager_out, nvf_out2[0])
        self.assertEqual(eager_out, nvf_out3[0])

    def test_basic_fp16(self):
        inputs = [
            torch.ones(2, 4, 8, device="cuda", dtype=torch.float16),
            torch.ones(2, 4, 8, device="cuda", dtype=torch.float16),
        ]

        def fusion_func(fd: FusionDefinition):
            t0 = fd.from_pytorch(inputs[0])
            t1 = fd.from_pytorch(inputs[1])
            c0 = fd.define_constant(3.0)

            t2 = fd.ops.add(t0, t1)
            t3 = fd.ops.mul(t2, c0)
            t4 = fd.ops.sum(t3, [-1], False, DataType.Float)

            t5 = fd.ops.cast(t4, DataType.Half)
            fd.add_output(t5)

        # Expected Output is a tensor of 48's
        nvf_out, _ = self.exec_nvfuser(fusion_func, inputs)
        eager_out = torch.sum((inputs[0] + inputs[1]) * 3.0, dim=-1)
        self.assertEqual(eager_out, nvf_out[0])

    def test_cast_double_to_half(self):
        inputs = [
            torch.randn(2, 4, device="cuda", dtype=torch.float64),
            torch.randn(2, 4, device="cuda", dtype=torch.float64),
        ]

        def fusion_func(fd: FusionDefinition):
            t0 = fd.from_pytorch(inputs[0])
            t1 = fd.from_pytorch(inputs[1])

            t0h = fd.ops.cast(t0, DataType.Half)
            t1h = fd.ops.cast(t1, DataType.Half)
            t2 = fd.ops.add(t0h, t1h)
            t3 = fd.ops.relu(t2)
            t4 = fd.ops.cast(t3, DataType.Half)

            fd.add_output(t4)

        nvf_out, _ = self.exec_nvfuser(fusion_func, inputs)
        eager_out = torch.relu(inputs[0].to(torch.half) + inputs[1].to(torch.half))
        self.assertEqual(eager_out, nvf_out[0])

    def test_promote_to_double(self):
        inputs = [
            torch.randn(2, 4, device="cuda", dtype=torch.float16),
            torch.randn(2, 4, device="cuda", dtype=torch.float64),
        ]

        def fusion_func(fd: FusionDefinition):
            t0 = fd.from_pytorch(inputs[0])
            t1 = fd.from_pytorch(inputs[1])

            t2 = fd.ops.add(t0, t1)
            t5 = fd.ops.relu(t2)

            fd.add_output(t5)

        nvf_out, _ = self.exec_nvfuser(fusion_func, inputs)
        eager_out = torch.relu(inputs[0] + inputs[1])
        self.assertEqual(eager_out, nvf_out[0])

    def test_implicit_broadcast_input(self):
        inputs = [
            torch.randn(3, device="cuda"),
            torch.randn(2, 3, 4, device="cuda"),
        ]

        def fusion_func(fd: FusionDefinition):
            t0 = fd.from_pytorch(inputs[0])
            t1 = fd.from_pytorch(inputs[1])

            t0_b = fd.ops.broadcast_in_dim(t0, [2, 3, 4], [1])
            t2 = fd.ops.add(t0_b, t1)

            fd.add_output(t2)

        nvf_out, _ = self.exec_nvfuser(fusion_func, inputs)
        eager_out = refs.add(
            prims.broadcast_in_dim(inputs[0], inputs[1].size(), [1]), inputs[1]
        )
        self.assertEqual(eager_out, nvf_out[0])

    def test_explicit_broadcast_input(self):
        inputs = [
            torch.randn(1, 1, 4, device="cuda"),
            torch.randn(2, 3, 4, device="cuda"),
        ]

        def fusion_func(fd: FusionDefinition):
            t0 = fd.from_pytorch(inputs[0])
            t1 = fd.from_pytorch(inputs[1])

            t0_b = fd.ops.broadcast_in_dim(t0, inputs[1].size(), [0, 1, 2])
            t2 = fd.ops.add(t0_b, t1)

            fd.add_output(t2)

        nvf_out, _ = self.exec_nvfuser(fusion_func, inputs)
        eager_out = refs.add(
            prims.broadcast_in_dim(inputs[0], inputs[1].size(), [0, 1, 2]), inputs[1]
        )
        self.assertEqual(eager_out, nvf_out[0])

    def test_broadcast_mixing(self):
        inputs = [
            torch.randn(3, 1, device="cuda"),
            torch.randn(3, device="cuda"),
        ]

        def fusion_func(fd: FusionDefinition):
            t0 = fd.from_pytorch(inputs[0])
            t1 = fd.from_pytorch(inputs[1])

            t1_b = fd.ops.broadcast_in_dim(t1, [3, 3], [0])
            t2 = fd.ops.add(t0, t1_b)

            fd.add_output(t2)

        nvf_out, _ = self.exec_nvfuser(fusion_func, inputs)
        eager_out = refs.add(inputs[0], prims.broadcast_in_dim(inputs[1], [3, 3], [0]))
        self.assertEqual(eager_out, nvf_out[0])

    def test_ops_broadcast(self):
        inputs = [
            torch.randn(3, device="cuda"),
            torch.randn(2, 3, 4, device="cuda"),
        ]

        def fusion_func(fd: FusionDefinition):
            t0 = fd.from_pytorch(inputs[0])
            t1 = fd.from_pytorch(inputs[1])

            t0_b = fd.ops.broadcast(t0, [True, False, True])
            t2 = fd.ops.add(t0_b, t1)

            fd.add_output(t2)

        nvf_out, _ = self.exec_nvfuser(fusion_func, inputs)
        eager_out = refs.add(
            prims.broadcast_in_dim(inputs[0], inputs[1].size(), [1]), inputs[1]
        )
        self.assertEqual(eager_out, nvf_out[0])

    def test_prim_layer_norm_fwd(self):
        input_size = [64, 128, 1024]
        dtype = torch.float32
        device = "cuda"
        inputs = [
            torch.randn(*input_size, device=device, requires_grad=True),
            torch.nn.Parameter(torch.randn(input_size[2], dtype=dtype, device=device)),
            torch.nn.Parameter(torch.randn(input_size[2], dtype=dtype, device=device)),
        ]

        def primitive_definition(
            inputs: torch.Tensor,
            weight: torch.Tensor,
            bias: torch.Tensor,
            normalization_axis: int,
            keepdim: bool,
        ) -> torch.Tensor:
            mean = inputs.mean(normalization_axis, keepdim=keepdim)
            diff = inputs - mean
            diff_sq = diff * diff
            var = diff_sq.mean(normalization_axis, keepdim=keepdim)
            pre_shift_scale_norm_output = (inputs - mean) / torch.sqrt(var + 1e-12)
            norm_output = weight * pre_shift_scale_norm_output + bias
            return norm_output

        def nvfuser_fusion(
            fd: FusionDefinition,
            normalization_axis: int,
            norm_size: int,
            input_shape: List[int],
            eps: float,
            keepDim: bool,
        ) -> None:
            inputs = fd.define_tensor(
                symbolic_sizes=[-1, -1, -1],
                contiguous=[True, True, True],
                dtype=DataType.Float,
            )
            weights = fd.define_tensor(
                symbolic_sizes=[-1], contiguous=[True], dtype=DataType.Float
            )
            bias = fd.define_tensor(
                symbolic_sizes=[-1], contiguous=[True], dtype=DataType.Float
            )
            sum0 = fd.ops.sum(inputs, axes=[normalization_axis], keepdim=keepDim)
            norm_const = fd.define_constant(norm_size)
            mean = fd.ops.div(sum0, norm_const)
            diff = fd.ops.sub(inputs, mean)
            diff_sq = fd.ops.mul(diff, diff)
            sum1 = fd.ops.sum(diff_sq, axes=[normalization_axis], keepdim=keepDim)
            var = fd.ops.div(sum1, norm_const)
            eps_const = fd.define_constant(eps)
            var_eps = fd.ops.add(var, eps_const)
            invstd = fd.ops.rsqrt(var_eps)
            pre_scale_bias = fd.ops.mul(diff, invstd)
            weights_bcast = fd.ops.broadcast_in_dim(
                weights, output_shape=input_shape, broadcast_dims=[2]
            )
            scale = fd.ops.mul(pre_scale_bias, weights_bcast)
            bias_bcast = fd.ops.broadcast_in_dim(
                bias, output_shape=input_shape, broadcast_dims=[2]
            )
            out = fd.ops.add(scale, bias_bcast)
            fd.add_output(out)
            fd.add_output(mean)
            fd.add_output(invstd)

        def nvfuser_fusion_var_mean(
            fd: FusionDefinition,
            normalization_axis: int,
            norm_size: int,
            input_shape: List[int],
            eps: float,
            keepDim: bool,
        ) -> None:
            inputs = fd.define_tensor(
                symbolic_sizes=[-1, -1, -1],
                contiguous=[True, True, True],
                dtype=DataType.Float,
            )
            weights = fd.define_tensor(
                symbolic_sizes=[-1], contiguous=[True], dtype=DataType.Float
            )
            bias = fd.define_tensor(
                symbolic_sizes=[-1], contiguous=[True], dtype=DataType.Float
            )
            var, mean = fd.ops.var_mean(
                inputs, axes=[normalization_axis], correction=0, keepdim=keepDim
            )
            eps_const = fd.define_constant(eps)
            var_eps = fd.ops.add(var, eps_const)
            invstd = fd.ops.rsqrt(var_eps)
            diff = fd.ops.sub(inputs, mean)
            pre_scale_bias = fd.ops.mul(diff, invstd)
            weights_bcast = fd.ops.broadcast_in_dim(
                weights, output_shape=input_shape, broadcast_dims=[2]
            )
            scale = fd.ops.mul(pre_scale_bias, weights_bcast)
            bias_bcast = fd.ops.broadcast_in_dim(
                bias, output_shape=input_shape, broadcast_dims=[2]
            )
            out = fd.ops.add(scale, bias_bcast)
            fd.add_output(out)
            fd.add_output(mean)
            fd.add_output(invstd)

        fusion_func_1 = partial(
            nvfuser_fusion,
            normalization_axis=2,
            norm_size=inputs[0].size()[2],
            input_shape=inputs[0].size(),
            eps=1e-12,
            keepDim=True,
        )
        nvf_out, _ = self.exec_nvfuser(fusion_func_1, inputs)

        fusion_func_2 = partial(
            nvfuser_fusion_var_mean,
            normalization_axis=2,
            norm_size=inputs[0].size()[2],
            input_shape=inputs[0].size(),
            eps=1e-12,
            keepDim=True,
        )
        nvf_var_mean_out, _ = self.exec_nvfuser(fusion_func_2, inputs)

        eager_out = primitive_definition(inputs[0], inputs[1], inputs[2], 2, True)

        self.assertEqual(eager_out, nvf_out[0])
        self.assertEqual(eager_out, nvf_var_mean_out[0])

    def test_prim_rms_norm_fwd(self):
        input_size = [64, 128, 1024]
        dtype = torch.float32
        device = "cuda"
        inputs = [
            torch.randn(*input_size, device=device, requires_grad=True),
            torch.nn.Parameter(torch.randn(input_size[2], dtype=dtype, device=device)),
        ]

        def primitive_definition(
            inputs: torch.Tensor,
            weight: torch.Tensor,
            normalization_axis: int,
            keepdim: bool,
        ) -> torch.Tensor:
            var = inputs.mul(inputs).mean(normalization_axis, keepdim)
            pre_shift_scale_norm_output = inputs / torch.sqrt(var + 1e-12)
            norm_output = weight * pre_shift_scale_norm_output
            return norm_output

        def nvfuser_fusion(
            fd: FusionDefinition,
            normalization_axis: int,
            norm_size: int,
            input_shape: List[int],
            eps: float,
            keepDim: bool,
        ) -> None:
            inputs = fd.define_tensor(
                symbolic_sizes=[-1, -1, -1],
                contiguous=[True, True, True],
                dtype=DataType.Float,
            )
            weights = fd.define_tensor(
                symbolic_sizes=[-1], contiguous=[True], dtype=DataType.Float
            )
            inputs_sq = fd.ops.mul(inputs, inputs)
            sum0 = fd.ops.sum(inputs_sq, axes=[normalization_axis], keepdim=keepDim)
            norm_const = fd.define_constant(norm_size)
            var = fd.ops.div(sum0, norm_const)
            eps_const = fd.define_constant(eps)
            var_eps = fd.ops.add(var, eps_const)
            invstd = fd.ops.rsqrt(var_eps)
            pre_scale = fd.ops.mul(inputs, invstd)
            weights_bcast = fd.ops.broadcast_in_dim(
                weights, output_shape=input_shape, broadcast_dims=[2]
            )
            out = fd.ops.mul(pre_scale, weights_bcast)
            fd.add_output(out)
            fd.add_output(invstd)

        fusion_func = partial(
            nvfuser_fusion,
            normalization_axis=2,
            norm_size=inputs[0].size()[2],
            input_shape=inputs[0].size(),
            eps=1e-12,
            keepDim=True,
        )
        nvf_out, _ = self.exec_nvfuser(fusion_func, inputs)

        eager_out = primitive_definition(inputs[0], inputs[1], 2, True)

        self.assertEqual(eager_out, nvf_out[0])

    # Testing a scenario where a broadcast requires a symbolic output shape
    def test_tensor_sizes(self):
        inputs = [
            torch.randn(2, 3, 4, device="cuda"),
            torch.randn(4, device="cuda"),
        ]

        def fusion_func(fd: FusionDefinition):
            t0 = fd.from_pytorch(inputs[0])
            t1 = fd.from_pytorch(inputs[1])

            t0_sizes = fd.ops.tensor_sizes(t0)

            t1_b = fd.ops.broadcast_in_dim(t1, t0_sizes, [2])
            t2 = fd.ops.sub(t0, t1_b)

            fd.add_output(t2)

        nvf_out, _ = self.exec_nvfuser(fusion_func, inputs)
        eager_out = refs.sub(
            inputs[0], prims.broadcast_in_dim(inputs[1], inputs[0].size(), [2])
        )
        self.assertEqual(eager_out, nvf_out[0])

    # Testing a scenario where no broadcast is needed
    def test_tensor_sizes_nobcast(self):
        inputs = [
            torch.randn(2, 3, device="cuda"),
            torch.randn(2, 3, device="cuda"),
        ]

        def fusion_func(fd: FusionDefinition):
            t0 = fd.from_pytorch(inputs[0])
            t1 = fd.from_pytorch(inputs[1])

            t0_sizes = fd.ops.tensor_sizes(t0)

            t1_b = fd.ops.broadcast_in_dim(t1, t0_sizes, [0, 1])
            t2 = fd.ops.add(t0, t1_b)

            fd.add_output(t2)

        nvf_out, _ = self.exec_nvfuser(fusion_func, inputs)
        eager_out = refs.add(
            inputs[0], prims.broadcast_in_dim(inputs[1], inputs[0].size(), [0, 1])
        )
        self.assertEqual(eager_out, nvf_out[0])

    # Testing a scenario where each arg of a binary op has broadcast.
    def test_tensor_sizes_both_args_bcast(self):
        inputs = [
            torch.randn(1, 3, device="cuda"),
            torch.randn(2, 1, device="cuda"),
        ]

        def fusion_func(fd: FusionDefinition):
            t0 = fd.from_pytorch(inputs[0])
            t1 = fd.from_pytorch(inputs[1])

            t0_sizes = fd.ops.tensor_sizes(t0)
            t1_sizes = fd.ops.tensor_sizes(t1)

            t0_b = fd.ops.broadcast_in_dim(t0, [t1_sizes[0], t0_sizes[1]], [0, 1])
            t1_b = fd.ops.broadcast_in_dim(t1, [t1_sizes[0], t0_sizes[1]], [0, 1])
            t2 = fd.ops.add(t0_b, t1_b)

            fd.add_output(t2)

        nvf_out, _ = self.exec_nvfuser(fusion_func, inputs)
        eager_out = refs.add(
            prims.broadcast_in_dim(
                inputs[0], [inputs[1].size()[0], inputs[0].size()[1]], [0, 1]
            ),
            prims.broadcast_in_dim(
                inputs[1], [inputs[1].size()[0], inputs[0].size()[1]], [0, 1]
            ),
        )
        self.assertEqual(eager_out, nvf_out[0])

    def test_broadcast_in_dim_with_dynamic_shapes(self):
        inputs_1 = [
            torch.randn(2, 3, 4, device="cuda"),
            torch.randn(4, device="cuda"),
        ]
        inputs_2 = [
            torch.randn(2, 3, 1024, device="cuda"),
            torch.randn(1024, device="cuda"),
        ]

        def fusion_func_1(fd: FusionDefinition):
            t0 = fd.define_tensor(
                symbolic_sizes=[-1, -1, -1], contiguous=[True, True, True]
            )
            t1 = fd.define_tensor(symbolic_sizes=[-1], contiguous=[True])

            t0_sizes = fd.ops.tensor_sizes(t0)

            t1_b = fd.ops.broadcast_in_dim(t1, t0_sizes, [2])
            t2 = fd.ops.add(t0, t1_b)

            fd.add_output(t2)

        def fusion_func_2(fd: FusionDefinition):
            t0 = fd.define_tensor(
                symbolic_sizes=[-1, -1, -1], contiguous=[True, True, True]
            )
            t1 = fd.define_tensor(symbolic_sizes=[-1], contiguous=[True])

            t1_b = fd.ops.broadcast_in_dim(t1, inputs_1[0].size(), [2])
            t2 = fd.ops.add(t0, t1_b)

            fd.add_output(t2)

        def fusion_func_3(fd: FusionDefinition):
            t0 = fd.define_tensor(
                symbolic_sizes=[-1, -1, -1], contiguous=[True, True, True]
            )
            t1 = fd.define_tensor(symbolic_sizes=[-1], contiguous=[True])

            t1_b = fd.ops.broadcast_in_dim(t1, inputs_2[0].size(), [2])
            t2 = fd.ops.add(t0, t1_b)

            fd.add_output(t2)

        # Func_1 uses tensor_sizes to propagate dynamic size, therefore, it is
        # expected that test 2 should be cached based on test 2

        # Test 1
        inputs = inputs_1
        nvf_out, _ = self.exec_nvfuser(fusion_func_1, inputs)
        eager_out = refs.add(
            inputs[0], prims.broadcast_in_dim(inputs[1], inputs[0].size(), [2])
        )
        self.assertEqual(eager_out, nvf_out[0])

        # Test 2
        inputs = inputs_2
        nvf_out, _ = self.exec_nvfuser(fusion_func_1, inputs, new_fusion_expected=False)
        eager_out = refs.add(
            inputs[0], prims.broadcast_in_dim(inputs[1], inputs[0].size(), [2])
        )
        self.assertEqual(eager_out, nvf_out[0])

        # Func_2 and Func_3 are nearly identical except that have a different
        # concrete output shape for their broadcast_in_dim.  Therefore, test 4
        # should not be cached.
        # Note: It is assumed that definition will change with Tensor Size with
        # concrete shapes.

        # Test 3
        inputs = inputs_1
        nvf_out, _ = self.exec_nvfuser(fusion_func_2, inputs)
        eager_out = refs.add(
            inputs[0], prims.broadcast_in_dim(inputs[1], inputs[0].size(), [2])
        )
        self.assertEqual(eager_out, nvf_out[0])

        # Test 4
        inputs = inputs_2
        nvf_out, _ = self.exec_nvfuser(fusion_func_3, inputs)
        eager_out = refs.add(
            inputs[0], prims.broadcast_in_dim(inputs[1], inputs[0].size(), [2])
        )
        self.assertEqual(eager_out, nvf_out[0])

    # Testing a scenario where the broadcast is necessary to realize the output
    def test_tensor_sizes_with_output_bcast(self):
        def fusion_func(fd: FusionDefinition):
            t0 = fd.define_tensor(
                symbolic_sizes=[-1, -1, -1], contiguous=[True, True, True]
            )
            t0_sizes = fd.ops.tensor_sizes(t0)

            t1 = fd.ops.sum(t0, axes=[2])
            t1_b = fd.ops.broadcast_in_dim(t1, t0_sizes, [0, 1])

            fd.add_output(t1_b)

        inputs_1 = [
            torch.randn(2, 3, 4, device="cuda"),
        ]

        inputs_2 = [
            torch.randn(4, 5, 32, device="cuda"),
        ]

        inputs = inputs_1
        nvf_out, _ = self.exec_nvfuser(fusion_func, inputs)
        eager_out = prims.broadcast_in_dim(
            torch.sum(inputs[0], dim=-1), inputs[0].size(), [0, 1]
        )
        self.assertEqual(eager_out, nvf_out[0])

        # Testing Dynamic usage of same Fusion
        inputs = inputs_2
        nvf_out, _ = self.exec_nvfuser(fusion_func, inputs, new_fusion_expected=False)
        eager_out = prims.broadcast_in_dim(
            torch.sum(inputs[0], dim=-1), inputs[0].size(), [0, 1]
        )
        self.assertEqual(eager_out, nvf_out[0])

    # Testing an expand followed by a  broadcast
    def test_tensor_sizes_expand_bcast(self):
        def fusion_func(fd: FusionDefinition):
            t0 = fd.define_tensor(
                symbolic_sizes=[-1, -1, -1], contiguous=[True, True, True]
            )
            t1 = fd.define_tensor(
                symbolic_sizes=[-1, 1, -1], contiguous=[True, None, True]
            )
            t2 = fd.define_tensor(
                symbolic_sizes=[-1, 1, -1], contiguous=[True, None, True]
            )
            t0_sizes = fd.ops.tensor_sizes(t0)

            t1_b = fd.ops.broadcast_in_dim(t1, t0_sizes, [0, 1, 2])
            t1_b_sizes = fd.ops.tensor_sizes(t1_b)
            t2_b = fd.ops.broadcast_in_dim(t2, t1_b_sizes, [0, 1, 2])

            fd.add_output(t2_b)

        inputs = [
            torch.randn(2, 3, 4, device="cuda"),
            torch.randn(2, 1, 4, device="cuda"),
            torch.randn(2, 1, 4, device="cuda"),
        ]

        nvf_out, _ = self.exec_nvfuser(fusion_func, inputs)
        eager_out1 = prims.broadcast_in_dim(inputs[1], inputs[0].size(), [0, 1, 2])
        eager_out2 = prims.broadcast_in_dim(inputs[2], eager_out1.size(), [0, 1, 2])
        self.assertEqual(eager_out2, nvf_out[0])

    def test_alias_output_to_input(self):
        inputs = [
            torch.ones(4, 4, device="cuda"),
        ]

        def fusion_func(fd: FusionDefinition):
            t0 = fd.from_pytorch(inputs[0])
            s0 = fd.define_constant(1.0)
            s1 = fd.define_constant(2.0)
            s2 = fd.define_constant(3.0)
            t1 = fd.ops.add(t0, s0)
            t2 = fd.ops.add(t0, s1)
            t3 = fd.ops.add(t2, s2)
            fd.add_output(t1)
            fd.add_output(t2, alias_input=t0)
            fd.add_output(t3)

        nvf_out, _ = self.exec_nvfuser(fusion_func, inputs)

        eager_out1 = torch.add(torch.ones(4, 4, device="cuda"), 1.0)
        eager_out2 = torch.add(torch.ones(4, 4, device="cuda"), 2.0)
        eager_out3 = torch.add(eager_out2, 3.0)
        self.assertEqual(eager_out1, nvf_out[0])
        self.assertEqual(eager_out2, inputs[0])
        self.assertEqual(eager_out3, nvf_out[1])

    def test_gather(self):
        inputs = [
            torch.randn(8, 16, device="cuda"),
            torch.randn(8, 16, device="cuda"),
            torch.randint(0, 8, (4, 4), device="cuda").to(dtype=torch.long),
        ]

        def test_fn(dim):
            def fusion_func(fd: FusionDefinition):
                t0 = fd.from_pytorch(inputs[0])
                t1 = fd.from_pytorch(inputs[1])
                t2 = fd.from_pytorch(inputs[2])
                t3 = fd.ops.add(t0, t1)
                t4 = fd.ops.gather(t3, t2, dim)
                fd.add_output(t4)

            nvf_out, _ = self.exec_nvfuser(fusion_func, inputs)

            eager_out = torch.gather(inputs[0] + inputs[1], dim, inputs[2])
            self.assertEqual(eager_out, nvf_out[0])

        test_fn(0)
        test_fn(1)

    def test_index_select(self):
        inputs = [
            torch.randn(8, 16, device="cuda"),
            torch.randn(8, 16, device="cuda"),
            torch.randint(0, 8, (6,), device="cuda").to(dtype=torch.long),
        ]

        def test_fn(dim):
            def fusion_func(fd: FusionDefinition):
                t0 = fd.from_pytorch(inputs[0])
                t1 = fd.from_pytorch(inputs[1])
                t2 = fd.from_pytorch(inputs[2])
                t3 = fd.ops.add(t0, t1)
                t4 = fd.ops.index_select(t3, t2, dim)
                fd.add_output(t4)

            nvf_out, _ = self.exec_nvfuser(fusion_func, inputs)

            eager_out = torch.index_select(inputs[0] + inputs[1], dim, inputs[2])
            self.assertEqual(eager_out, nvf_out[0])

        test_fn(0)
        test_fn(1)

    def test_index_select_scalar_indices(self):
        inputs = [
            torch.randn(8, 16, device="cuda"),
            torch.tensor(2, device="cuda").to(dtype=torch.long),
        ]

        def test_fn(dim):
            def fusion_func(fd: FusionDefinition):
                t0 = fd.from_pytorch(inputs[0])
                t1 = fd.from_pytorch(inputs[1])
                t2 = fd.ops.index_select(t0, t1, dim)
                fd.add_output(t2)

            nvf_out, _ = self.exec_nvfuser(fusion_func, inputs)

            eager_out = torch.index_select(inputs[0], dim, inputs[1])
            self.assertEqual(eager_out, nvf_out[0])

        test_fn(0)
        test_fn(1)

    def test_squeeze(self):
        t0_sizes = [4]
        t1_sizes = [1, 4, 1]
        t2_sizes = [2, 1, 4]
        inputs = [
            torch.randn(*t0_sizes, device="cuda"),
            torch.randn(*t1_sizes, device="cuda"),
            torch.randn(*t2_sizes, device="cuda"),
        ]

        def fusion_func(fd: FusionDefinition):
            t0 = fd.define_tensor(symbolic_sizes=[-1], contiguous=[True])
            t1 = fd.define_tensor(sizes=t1_sizes, strides=[4, 1, 1])
            t2 = fd.define_tensor(sizes=t2_sizes, strides=[4, 4, 1])
            t3 = fd.ops.squeeze(t1, t1_sizes, [0, -1])
            t4 = fd.ops.squeeze(
                t2,
                t2_sizes,
                [
                    -2,
                ],
            )
            t5 = fd.ops.sum(t4, [0])
            t6 = fd.ops.mul(t0, t3)
            t7 = fd.ops.mul(t6, t5)
            fd.add_output(t7)

        nvf_out, _ = self.exec_nvfuser(fusion_func, inputs)

        v1 = torch.sum(inputs[1], [0, -1])
        v2 = torch.sum(inputs[2], [0, 1])
        eager_out = inputs[0] * v1 * v2
        self.assertEqual(eager_out, nvf_out[0])

    def test_from_pytorch_fails_on_cpu_tensor(self):
        inputs = [
            torch.randn(4, 4, device="cpu"),
        ]

        def fusion_func(fd: FusionDefinition):
            t0 = fd.from_pytorch(inputs[0])
            t1 = fd.ops.relu(t0)
            fd.add_output(t1)

        try:
            with FusionDefinition() as fd:
                fusion_func(fd)
            raise RuntimeError(
                "FusionDefinition.from_pytorch should have raised an error for a CPU Tensor!"
            )
        except ValueError:
            pass

    def test_no_definition(self):
        inputs = [
            torch.randn(4, 4, device="cpu"),
        ]

        # A FusionDefinition object is constructed but not defined, should trip an error
        try:
            fd = FusionDefinition()
            out = fd.execute(inputs)
            raise RuntimeError(
                "Expecting an error for a lack of a child class defining a definition!"
            )
        except NotImplementedError:
            pass

    def test_func_definition(self):
        inputs = [
            torch.randn(4, 4, device="cuda"),
        ]

        class MyFusion(FusionDefinition):
            def definition(self):
                t0 = self.from_pytorch(inputs[0])
                t1 = self.ops.sigmoid(t0)
                self.add_output(t1)

        fd = MyFusion()
        nvf_out = fd.execute(inputs)
        eager_out = torch.sigmoid(inputs[0])
        self.assertEqual(eager_out, nvf_out[0])

    def test_python_version_API(self):
        from nvfuser.nvfuser_version import Version

        self.assertTrue(version() > "0.0.0")
        self.assertTrue(version() > Version("0.0.0"))

    def test_def_and_sched_func_errors(self):
        inputs = [
            torch.randn(4, 4, 4, device="cuda"),
        ]

        class DefError(FusionDefinition):
            def definition(self):
                t0 = self.from_pytorch(inputs[0])
                t1 = self.ops.tanh(t0)
                self.add_output(t1)
                self.sched.merge(t1, 1)

        try:
            fd = DefError()
            out = fd.execute(inputs)
        except RuntimeError:
            pass

        class SchedError(FusionDefinition):
            def definition(self):
                self.t0 = self.from_pytorch(inputs[0])
                self.t1 = self.ops.tanh(self.t0)
                self.add_output(self.t1)

            def schedule(self):
                self.t2 = self.ops.relu(self.t1)

        try:
            fd = SchedError()
            out = fd.execute(inputs)
        except RuntimeError:
            pass

    def test_basic_user_schedule(self):
        inputs = [
            torch.randn(4, 4, 4, device="cuda"),
            torch.randn(4, 4, 4, device="cuda"),
        ]

        class UserDefSched(FusionDefinition):
            def definition(self):
                self.t0 = self.from_pytorch(inputs[0])
                self.t1 = self.from_pytorch(inputs[1])
                self.t2 = self.ops.add(self.t0, self.t1)
                self.add_output(self.t2)

            def schedule(self):
                self.sched.split(self.t2, 1, 2)
                self.sched.merge(self.t2, -2)

        fd = UserDefSched()
        nvf_user_out = fd.execute(inputs)
        nvf_out = fd.execute(inputs, override_user_schedule=True)
        self.assertEqual(nvf_user_out, nvf_out)

    def test_normal(self):
        input_size = [64, 128, 1024]
        dtype = torch.float32
        device = "cuda"
        inputs = [
            torch.randn(*input_size, device=device, dtype=dtype),
        ]
        mean = 3.7
        std = 2.5

        def fusion_func(fd: FusionDefinition):
            t0 = fd.from_pytorch(inputs[0])
            s_mean = fd.define_constant(mean)
            s_std = fd.define_constant(std)
            size = fd.ops.tensor_sizes(t0)
            t1 = fd.ops.normal(s_mean, s_std, size, DataType.Double)
            fd.add_output(t1)

        nvf_out, _ = self.exec_nvfuser(fusion_func, inputs)

        # Is there a better way to test distribution?!
        self.assertTrue(
            nvf_out[0]
            .mean()
            .cpu()
            .float()
            .isclose(torch.tensor(mean), rtol=1e-2, atol=1e-2)
            .item()
        )
        self.assertTrue(
            nvf_out[0]
            .std()
            .cpu()
            .float()
            .isclose(torch.tensor(std), rtol=1e-2, atol=1e-2)
            .item()
        )

    def test_uniform(self):
        input_size = [64, 128, 1024]
        dtype = torch.float32
        device = "cuda"
        inputs = [
            torch.randn(*input_size, device=device, dtype=dtype),
        ]
        lo = 1.8
        hi = 1223.5

        def fusion_func(fd: FusionDefinition):
            t0 = fd.from_pytorch(inputs[0])
            s_lo = fd.define_constant(lo)
            s_hi = fd.define_constant(hi)
            size = fd.ops.tensor_sizes(t0)
            t1 = fd.ops.uniform(s_lo, s_hi, size, DataType.Double)
            fd.add_output(t1)

        nvf_out, _ = self.exec_nvfuser(fusion_func, inputs)

        # Is there a better way to test distribution?!
        self.assertTrue(
            nvf_out[0]
            .mean()
            .cpu()
            .float()
            .isclose(torch.tensor((hi - lo) / 2.0), rtol=1e-2, atol=1e-2)
            .item()
        )
        self.assertTrue(
            nvf_out[0]
            .min()
            .cpu()
            .float()
            .isclose(torch.tensor(lo), rtol=1e-2, atol=1e-2)
            .item()
        )
        self.assertTrue(
            nvf_out[0]
            .max()
            .cpu()
            .float()
            .isclose(torch.tensor(hi), rtol=1e-2, atol=1e-2)
            .item()
        )

    def test_where_dtypes(self):
        inputs = [
            torch.arange(2, device="cuda").type(torch.bool),
        ]

        def fusion_func(fd: FusionDefinition):
            t0 = fd.from_pytorch(inputs[0])

            c0 = fd.define_constant(3.0)
            c1 = fd.define_constant(5.0)
            t1 = fd.ops.where(t0, c0, c1)  # DataType.Double
            fd.add_output(t1)

            c0f = fd.define_constant(3.0, DataType.Float)
            c1f = fd.define_constant(5.0, DataType.Float)
            t1f = fd.ops.where(t0, c0f, c1f)  # DataType.Float
            fd.add_output(t1f)

            c0d = fd.define_constant(3.0, DataType.Double)
            c1d = fd.define_constant(5.0, DataType.Double)
            t1d = fd.ops.where(t0, c0d, c1d)  # DataType.Double
            fd.add_output(t1d)

            c0i = fd.define_constant(3, DataType.Int32)
            c1i = fd.define_constant(5, DataType.Int32)
            t1i = fd.ops.where(t0, c0i, c1i)  # DataType.Int32
            fd.add_output(t1i)

            c0l = fd.define_constant(3)
            c1l = fd.define_constant(5)
            t1l = fd.ops.where(t0, c0l, c1l)  # DataType.Int
            fd.add_output(t1l)

            c0c = fd.define_constant(complex(3.0))
            c1c = fd.define_constant(complex(5.0))
            t1c = fd.ops.where(t0, c0c, c1c)  # DataType.ComplexDouble
            fd.add_output(t1c)

            c0cf = fd.define_constant(3.0 + 0j, DataType.ComplexFloat)
            c1cf = fd.define_constant(5.0 + 0j, DataType.ComplexFloat)
            t1cf = fd.ops.where(t0, c0cf, c1cf)  # DataType.ComplexFloat
            fd.add_output(t1cf)

            c0cd = fd.define_constant(3.0 + 0j, DataType.ComplexDouble)
            c1cd = fd.define_constant(5.0 + 0j, DataType.ComplexDouble)
            t1cd = fd.ops.where(t0, c0cd, c1cd)  # DataType.ComplexDouble
            fd.add_output(t1cd)

            c0b = fd.define_constant(True, DataType.Bool)
            c1b = fd.define_constant(False, DataType.Bool)
            t1b = fd.ops.where(t0, c0b, c1b)  # DataType.Bool
            fd.add_output(t1b)

        (
            n,
            nf,
            nd,
            ni,
            nl,
            nc,
            ncf,
            ncd,
            nb,
        ), _ = self.exec_nvfuser(fusion_func, inputs)

        eager_out = torch.where(inputs[0], 3.0, 5.0)

        # explicit Float dtype matches torch.where behavior
        self.assertEqual(eager_out, nf)

        assert n.dtype == torch.float64
        assert nf.dtype == torch.float32
        assert nd.dtype == torch.float64
        assert ni.dtype == torch.int32
        assert nl.dtype == torch.int64
        assert nc.dtype == torch.complex128
        assert ncf.dtype == torch.complex64
        assert ncd.dtype == torch.complex128
        assert nb.dtype == torch.bool

    def test_complex_constants(self):
        inputs = [
            torch.arange(2, device="cuda").type(torch.complex64),
        ]

        def fusion_func(fd: FusionDefinition):
            t0 = fd.from_pytorch(inputs[0])
            c0 = fd.define_constant(complex(3.0, 0.5))
            t1 = fd.ops.mul(t0, c0)
            fd.add_output(t1)

        (n,), _ = self.exec_nvfuser(fusion_func, inputs)

        eager_out = inputs[0] * (3.0 + 0.5j)

        self.assertEqual(eager_out, n)
        assert n.dtype == torch.complex64

    def test_where_op(self):
        def nvfuser_where(pred, a, b):
            with FusionDefinition() as fd:
                nv_pred = fd.define_tensor(
                    sizes=pred.shape, strides=pred.stride(), dtype=DataType.Bool
                )
                nv_a = fd.define_tensor(
                    sizes=a.shape,
                    strides=a.stride(),
                    dtype=torch_dtype_to_nvfuser_dtype(a.dtype),
                )
                nv_b = fd.define_tensor(
                    sizes=b.shape,
                    strides=b.stride(),
                    dtype=torch_dtype_to_nvfuser_dtype(b.dtype),
                )
                result = fd.ops.where(nv_pred, nv_a, nv_b)
                fd.add_output(result)
            return fd.execute((pred, a, b))[0]

        pred = torch.testing.make_tensor((5,), device="cuda", dtype=torch.bool)
        list_of_dtype = [torch.float16, torch.bfloat16, torch.float32]
        for atype in list_of_dtype:
            for btype in list_of_dtype:
                a = torch.randn((5,), device="cuda", dtype=atype)
                b = torch.randn((5,), device="cuda", dtype=btype)
                nv_result = nvfuser_where(pred, a, b)
                torch_result = torch.where(pred, a, b)
                self.assertEqual(nv_result, torch_result)

    def test_iota(self):
        inputs = [
            (2, 0, 2, DataType.Int),
            (3, 100, 1, DataType.Int32),
            # TODO: How do I that that? I am getting the following error:
            # NameError: name 'None0' is not defined
            # (4, None, None, DataType.Int),
        ]

        def fusion_func(fd: FusionDefinition):
            for input in inputs:
                c0 = fd.define_constant(input[0])
                c1 = None if input[1] is None else fd.define_constant(input[1])
                c2 = None if input[2] is None else fd.define_constant(input[2])
                dt = input[3]
                t3 = fd.ops.iota(c0, c1, c2, dt)
                fd.add_output(t3)

        nvf_out, _ = self.exec_nvfuser(fusion_func, [])

        eager_out1 = torch.tensor([0, 2], dtype=torch.long, device="cuda")
        eager_out2 = torch.tensor([100, 101, 102], dtype=torch.int, device="cuda")
        eager_out3 = torch.tensor([0, 1, 2, 3], dtype=torch.long, device="cuda")
        self.assertEqual(eager_out1, nvf_out[0])
        self.assertEqual(eager_out2, nvf_out[1])
        # self.assertEqual(eager_out3, nvf_out[2])

    def test_complex_rsqrt(self):
        inputs = [
            torch.randn(4, device="cuda", dtype=torch.complex64),
            torch.randn(4, device="cuda", dtype=torch.complex128),
        ]

        def fusion_func(fd: FusionDefinition):
            t0 = fd.from_pytorch(inputs[0])
            t1 = fd.from_pytorch(inputs[1])
            t2 = fd.ops.rsqrt(t0)
            fd.add_output(t2)
            t3 = fd.ops.rsqrt(t1)
            fd.add_output(t3)

        (rfloat, rdouble), _ = self.exec_nvfuser(fusion_func, inputs)

        at_rfloat = inputs[0].rsqrt()
        at_rdouble = inputs[1].rsqrt()

        self.assertEqual(at_rfloat, rfloat)
        self.assertEqual(at_rdouble, rdouble)

    def test_reduction_complex_number(self):
        def test_dtype(torch_dtype):
            inputs = [torch.randn(2, 32, device="cuda", dtype=torch_dtype)]

            def fusion_func(fd: FusionDefinition):
                t0 = fd.from_pytorch(inputs[0])
                t1 = fd.ops.sum(
                    t0, [-1], False, torch_dtype_to_nvfuser_dtype(torch_dtype)
                )
                fd.add_output(t1)

            nvf_out1, _ = self.exec_nvfuser(fusion_func, inputs)
            eager_out = torch.sum(inputs[0], dim=-1)
            self.assertEqual(eager_out, nvf_out1[0])

        list_of_dtype = [torch.complex64, torch.complex128]
        for torch_dtype in list_of_dtype:
            test_dtype(torch_dtype)

    def test_shape(self):
        inputs = [
            # test with both one and multiple dimensions
            torch.randn(3, device="cuda", dtype=torch.float32),
            torch.randn(3, 4, 5, device="cuda", dtype=torch.float32),
        ]

        def fusion_func(fd: FusionDefinition):
            t0 = fd.from_pytorch(inputs[0])
            t1 = fd.from_pytorch(inputs[1])

            assert isinstance(t0._get_fusion_definition(), FusionDefinition)

            (B,) = t0.shape
            t2 = fd.ops.mul(t0, B)

            assert len(t1.shape) == t1.ndim

            B, C, W = t1.shape
            t3 = fd.ops.div(t1, C)

            fd.add_output(t2)
            fd.add_output(t3)

        nvf_out, _ = self.exec_nvfuser(fusion_func, inputs)

        at_out1 = inputs[0] * inputs[0].shape[0]
        at_out2 = inputs[1] / inputs[1].shape[1]

        self.assertEqual(at_out1, nvf_out[0])
        self.assertEqual(at_out2, nvf_out[1])

    def test_arithmetic_ops(self):
        inputs = [
            torch.randn(3, 4, 5, device="cuda", dtype=torch.float32),
        ]

        def fusion_func(fd: FusionDefinition):
            t0 = fd.from_pytorch(inputs[0])

            c0 = fd.define_constant(1.0)

            t1 = -t0
            t2 = abs(t0)
            c1 = -c0
            c2 = abs(c0)

            # Using literals like this will work once
            # https://github.com/csarofeen/pytorch/pull/2449 is merged
            # t3 = -t1 * (1 + t0 ** 2) / t2 + c2 ** c1 - 1.0
            t3 = -t1 * (c0 - t0 * t0) / t2 + c2**c1 - c0

            fd.add_output(t1)
            fd.add_output(t2)
            fd.add_output(t3)

        nvf_out, _ = self.exec_nvfuser(fusion_func, inputs)

        at_out0 = -inputs[0]
        at_out1 = abs(inputs[0])
        at_out2 = inputs[0] * (1.0 - inputs[0] * inputs[0]) / abs(inputs[0])

        self.assertEqual(at_out0, nvf_out[0])
        self.assertEqual(at_out1, nvf_out[1])
        self.assertEqual(at_out2, nvf_out[2])

    def test_op_methods(self):
        inputs = [
            torch.randn(3, 4, 5, device="cuda", dtype=torch.float32),
        ]

        def fusion_func(fd: FusionDefinition):
            t0 = fd.from_pytorch(inputs[0])
            c0 = fd.define_constant(0.5)

            c1 = c0.neg()
            c2 = c0.abs()

            o0 = t0.neg()
            o1 = t0.abs()
            o2 = t0.sum([0])
            o3 = (t0 > c0).where(t0, c0)
            o4 = t0.relu()
            o5 = o0.addcmul(o1, o4, c1)
            o6 = o2.cast(DataType.Double)
            o7 = o1.add_alpha(o2, c0)
            o8 = o1.var([1], correction=1)
            _, o9 = o1.var_mean([1], correction=1)
            o10 = t0.reshape([3, 4, 5], [3 * 4, 1, 5])
            o11 = o10.squeeze([3 * 4, 1, 5], [1])

            fd.add_output(o0)
            fd.add_output(o1)
            fd.add_output(o2)
            fd.add_output(o3)
            fd.add_output(o4)
            fd.add_output(o5)
            fd.add_output(o6)
            fd.add_output(o7)
            fd.add_output(o8)
            fd.add_output(o9)
            fd.add_output(o10)
            fd.add_output(o11)

        nvf_out, _ = self.exec_nvfuser(fusion_func, inputs)

        torch_out = [
            -inputs[0],
            abs(inputs[0]),
            inputs[0].sum([0]),
            torch.where(inputs[0] > 0.5, inputs[0], torch.tensor(0.5)),
            inputs[0].relu(),
            torch.addcmul(
                -inputs[0],
                abs(inputs[0]),
                inputs[0].relu(),
                value=-0.5,
            ),
            inputs[0].sum([0]).type(torch.float64),
            torch.add(abs(inputs[0]), inputs[0].sum([0]), alpha=0.5),
            abs(inputs[0]).var([1], unbiased=True),
            abs(inputs[0]).mean([1]),
            inputs[0].reshape([3 * 4, 1, 5]),
            inputs[0].reshape([3 * 4, 5]),
        ]

        assert len(nvf_out) == len(torch_out)

        for (n, t) in zip(nvf_out, torch_out):
            self.assertEqual(n, t)

    def test_all_dim_var_mean(self):
        inputs = [torch.randn(2, 2, 2, device="cuda")]

        def fuser_function(correction):
            with FusionDefinition() as fd:
                t0 = fd.from_pytorch(inputs[0])
                t1, t2 = fd.ops.var_mean(t0, [0, 1, 2], correction)
                fd.add_output(t1)
                fd.add_output(t2)
            return fd.execute(inputs)

        list_of_test_cases = [0, 1]
        for correction in list_of_test_cases:
            fuser_result = fuser_function(correction)
            torch_result = torch.var_mean(inputs[0], [0, 1, 2], bool(correction))
            self.assertEqual(fuser_result, torch_result)

    def test_scalar_only_inputs(self):
        # We don't allow scalar outputs, currently,
        # so a tensor has to be returned
        def fusion_func(fd: FusionDefinition):
            s0 = fd.define_scalar()
            s1 = fd.define_scalar()
            s2 = fd.ops.add(s0, s1)
            c0 = fd.define_constant(1.0, DataType.Float)
            t3 = fd.ops.full(size=[2, 2], arg=c0, dtype=DataType.Float)
            t4 = fd.ops.mul(t3, s2)
            fd.add_output(t4)

        with FusionDefinition() as fd:
            fusion_func(fd)

        # TODO: full is broken and does not print its proper definition
        # Issue: https://github.com/csarofeen/pytorch/issues/2502
        nvf_out = fd.execute([2.0, 3.0])
        eager_out = torch.full([2, 2], 1.0) * 5.0
        self.assertEqual(eager_out, nvf_out[0])

    def test_addcmul(self):
        inputs = [
            torch.randn(4, device="cuda", dtype=torch.float32),
            torch.randn(4, device="cuda", dtype=torch.float32),
            torch.randn(4, device="cuda", dtype=torch.float32),
        ]

        def fusion_func(fd: FusionDefinition):
            t0 = fd.from_pytorch(inputs[0])
            t1 = fd.from_pytorch(inputs[1])
            t2 = fd.from_pytorch(inputs[2])
            c0 = fd.define_constant(0.1)

            t3 = fd.ops.addcmul(t0, t1, t2, c0)

            fd.add_output(t3)

        nvfout, _ = self.exec_nvfuser(fusion_func, inputs)

        torch_out = torch.addcmul(*inputs, value=0.1)

        self.assertEqual(nvfout[0], torch_out)

    def test_compute_contiguity(self):
        sizes = [2, 1, 3, 1, 4, 5, 6]
        strides = [80, 30, 30, 456456465465, 0, 6, 1]
        contiguity = [False, None, True, None, None, True, True]
        self.assertEqual(compute_contiguity(sizes, strides), contiguity)
        strides = [800, 300, 300, 456456465465, 0, 60, 10]
        contiguity = [False, None, True, None, None, True, False]
        self.assertEqual(compute_contiguity(sizes, strides), contiguity)

    def test_prod(self):
        inputs = [
            torch.ones(2, 4, 8, device="cuda"),
        ]

        def fusion_func(fd: FusionDefinition):
            t0 = fd.from_pytorch(inputs[0])

            t1 = fd.ops.prod(t0, DataType.Float)
            t2 = fd.ops.prod(t0, 1, False, DataType.Float)
            t3 = fd.ops.prod(t0, 1, True, DataType.Float)
            t4 = fd.ops.prod(t0, [-1], False, DataType.Float)

            fd.add_output(t1)
            fd.add_output(t2)
            fd.add_output(t3)
            fd.add_output(t4)

        nvf_out, _ = self.exec_nvfuser(fusion_func, inputs)

        eager_outs = [
            torch.prod(inputs[0], dtype=torch.float32),
            torch.prod(inputs[0], 1, False, dtype=torch.float32),
            torch.prod(inputs[0], 1, True, dtype=torch.float32),
            torch.prod(inputs[0], -1, False, dtype=torch.float32),
        ]
        assert len(nvf_out) == len(eager_outs)

        for n, e in zip(nvf_out, eager_outs):
            self.assertEqual(n, e)

    def test_output_stride_order(self):
        inputs = [
            torch.range(0, 119).reshape(2, 3, 4, 5).cuda().float(),
        ]
        eager_out = inputs[0] + 3.0

        for perm in permutations(range(4), 4):

            def fusion_func(fd: FusionDefinition):
                t0 = fd.from_pytorch(inputs[0])
                c0 = fd.define_constant(3.0)
                t1 = fd.ops.add(t0, c0)
                fd.add_output(t1, perm)

            nvf_out, _ = self.exec_nvfuser(fusion_func, inputs)
            self.assertEqual(eager_out, nvf_out[0])

            nvf_stride = nvf_out[0].stride()
            sorted_stride = list(nvf_stride)
            for idx, axis in enumerate(perm):
                sorted_stride[axis] = nvf_stride[idx]
            self.assertTrue(sorted(sorted_stride, reverse=True) == sorted_stride)

    def test_expanded_bcast_tensor(self):
        inputs = [
            torch.tensor(1.5, device="cuda"),
            torch.randn(5, 5, 5, device="cuda"),
            torch.randint(0, 1, (5, 5), device="cuda")
            .bool()
            .unsqueeze(-1)
            .expand(5, 5, 5),
        ]

        def fusion_func(fd: FusionDefinition) -> None:
            T0 = fd.from_pytorch(inputs[0])
            T1 = fd.from_pytorch(inputs[1])
            T2 = fd.from_pytorch(inputs[2])
            T3 = fd.ops.add(T0, T1)
            T4 = fd.ops.add(T2, T3)
            fd.add_output(T4)

        eager_out = inputs[0] + inputs[1] + inputs[2]

        nvf_out, _ = self.exec_nvfuser(fusion_func, inputs)
        self.assertEqual(eager_out, nvf_out[0])

    def test_fix_2549(self):
        a = torch.ones(4, 1, dtype=torch.double, device="cuda")
        b = torch.ones(4, 4, dtype=torch.double, device="cuda")

        def nvfuser_fusion_id(fd: FusionDefinition) -> None:
            T0 = fd.define_tensor(
                sizes=a.shape, strides=a.stride(), dtype=DataType.Double, is_cpu=False
            )
            T1 = fd.define_tensor(
                sizes=b.shape, strides=b.stride(), dtype=DataType.Double, is_cpu=False
            )
            T2 = fd.ops.broadcast_in_dim(T0, output_shape=[4, 4], broadcast_dims=[0, 1])
            T3 = fd.ops.div(T1, T2)
            fd.add_output(T3)

        with FusionDefinition() as fd:
            nvfuser_fusion_id(fd)

        out = fd.execute([a, b])
        self.assertEqual(out[0], b / a)

    def test_real_imag(self):
        for dtype in [torch.complex128, torch.complex64]:
            inputs = [
                torch.randn(5, dtype=dtype, device="cuda"),
            ]

            def fusion_func(fd: FusionDefinition):
                t0 = fd.from_pytorch(inputs[0])
                fd.add_output(t0.real())
                fd.add_output(t0.imag())

            nvf_out, _ = self.exec_nvfuser(fusion_func, inputs)

            self.assertEqual(torch.real(inputs[0]), nvf_out[0])
            self.assertEqual(torch.imag(inputs[0]), nvf_out[1])

    def test_cat(self):
        inputs = [
            torch.randn(2, 4, device="cuda"),
            torch.randn(2, 3, device="cuda"),
            torch.randn(4, 4, device="cuda"),
            torch.randn(0, 4, device="cuda"),
        ]

        def fusion_func(fd: FusionDefinition):
            t0 = fd.from_pytorch(inputs[0])
            t1 = fd.from_pytorch(inputs[1])
            t2 = fd.from_pytorch(inputs[2])
            t3 = fd.from_pytorch(inputs[3])

            t3 = fd.ops.cat([t0, t1], 1)
            fd.add_output(t3)

            t4 = fd.ops.cat([t0, t2], 0)
            fd.add_output(t4)

            # torch.cat accepts empty tensors (size 0 in the concat dimension),
            # which do not affect the output.
            # The below fails with RuntimeError: mapped_id_resize != nullptr
            # INTERNAL ASSERT FAILED at
            # "/opt/pytorch/nvfuser/csrc/lower_index_compute.cpp":1306
            # t5 = fd.ops.cat([t0, t3], 0)
            # fd.add_output(t5)

        nvf_out, _ = self.exec_nvfuser(fusion_func, inputs)

        self.assertEqual(torch.cat([inputs[0], inputs[1]], dim=1), nvf_out[0])
        self.assertEqual(torch.cat([inputs[0], inputs[2]], dim=0), nvf_out[1])
        # self.assertEqual(torch.cat([inputs[0], inputs[3]], dim=0), nvf_out[2])

    def test_nanogpt_mha_dpa(self):
        inputs = [
            torch.randn(16, 16, 128, 128, device="cuda"),
            torch.randn(1, 1, 1024, 1024, device="cuda"),
        ]

        def nvfuser_fusion(fd: FusionDefinition, prob) -> None:
            T0 = fd.define_tensor(
                symbolic_sizes=[-1, -1, -1, -1],
                contiguous=[True, True, True, True],
                dtype=DataType.Float,
                is_cpu=False,
            )
            T1 = fd.define_tensor(
                symbolic_sizes=[1, 1, -1, -1],
                contiguous=[None, None, True, True],
                dtype=DataType.Float,
                is_cpu=False,
            )
            S2 = fd.define_constant(0.125000, dtype=DataType.Double)
            T3 = fd.ops.mul(T0, S2)
            T4 = fd.ops.slice(
                T1,
                start_indices=[0, 0, 0, 0],
                end_indices=[1, 1, 128, 128],
                strides=[1, 1, 1, 1],
            )
            S5 = fd.define_constant(0.00000, dtype=DataType.Double)
            T6 = fd.ops.eq(S5, T4)
            T7 = fd.ops.broadcast_in_dim(
                T6, output_shape=[16, 16, 128, 128], broadcast_dims=[0, 1, 2, 3]
            )
            S8 = fd.define_constant(float("-inf"), dtype=DataType.Double)
            T9 = fd.ops.where(T7, S8, T3)
            S10 = fd.define_constant(-1, dtype=DataType.Int)
            S11 = fd.define_constant(4, dtype=DataType.Int)
            S12 = fd.ops.add(S10, S11)
            T13 = fd.ops.max(T9, axes=[3], keepdim=False, dtype=DataType.Null)
            T14 = fd.ops.broadcast_in_dim(
                T13, output_shape=[16, 16, 128, 1], broadcast_dims=[0, 1, 2]
            )
            T15 = fd.ops.broadcast_in_dim(
                T14, output_shape=[16, 16, 128, 128], broadcast_dims=[0, 1, 2, 3]
            )
            T16 = fd.ops.sub(T9, T15)
            T17 = fd.ops.exp(T16)
            S18 = fd.define_constant(-1, dtype=DataType.Int)
            S19 = fd.define_constant(4, dtype=DataType.Int)
            S20 = fd.ops.add(S18, S19)
            T21 = fd.ops.sum(T17, axes=[3], keepdim=False, dtype=DataType.Null)
            T22 = fd.ops.broadcast_in_dim(
                T21, output_shape=[16, 16, 128, 1], broadcast_dims=[0, 1, 2]
            )
            T23 = fd.ops.broadcast_in_dim(
                T22, output_shape=[16, 16, 128, 128], broadcast_dims=[0, 1, 2, 3]
            )
            T24 = fd.ops.div(T17, T23)
            S25 = fd.define_constant(16, dtype=DataType.Int)
            S26 = fd.define_constant(16, dtype=DataType.Int)
            S27 = fd.define_constant(128, dtype=DataType.Int)
            S28 = fd.define_constant(128, dtype=DataType.Int)
            S29 = fd.define_constant(0.00000, dtype=DataType.Double)
            S30 = fd.define_constant(1.00000, dtype=DataType.Double)
            T31 = fd.ops.uniform(
                S29, S30, shape=[S25, S26, S27, S28], dtype=DataType.Float
            )
            S32 = fd.define_constant(1.0 - prob, dtype=DataType.Double)
            T33 = fd.ops.lt(T31, S32)
            T34 = fd.ops.cast(T33, dtype=DataType.Float)
            T35 = fd.ops.mul(T24, T34)
            S36 = fd.define_constant(1.0 / (1.0 - prob), dtype=DataType.Double)
            T37 = fd.ops.mul(T35, S36)
            fd.add_output(T37)

        def torch_def(acts, bias, n_seq_len, n_head_dim, prob):
            att = acts * (1.0 / math.sqrt(n_head_dim))
            att = att.masked_fill(
                bias[:, :, :n_seq_len, :n_seq_len] == 0, float("-inf")
            )
            att = torch.nn.functional.softmax(att, dim=-1)
            att = torch.nn.functional.dropout(att, p=prob)
            return att

        # NOTE: The dropout probabilities need to be set to 0 elements zeroed out
        # in order to match implementations as eager and nvFuser do not have matching
        # blocking.
        nvf_out, _ = self.exec_nvfuser(partial(nvfuser_fusion, prob=0.0), inputs)
        eager_out = torch_def(inputs[0], inputs[1], 128, 64, 0.0)

        for idx in range(len(nvf_out)):
            self.assertEqual(eager_out, nvf_out[idx])

    def test_nanogpt_split_mha_linears(self):
        inputs = [
            torch.randn(16, 128, 3072, device="cuda"),
        ]

        def nvfuser_fusion_0(fd: FusionDefinition) -> None:
            T0 = fd.from_pytorch(inputs[0])
            T0_slice1 = fd.ops.slice(T0, [0, 0, 0], [16, 128, 1024], [1, 1, 1])
            T0_slice2 = fd.ops.slice(T0, [0, 0, 1024], [16, 128, 2048], [1, 1, 1])
            T0_slice3 = fd.ops.slice(T0, [0, 0, 2048], [16, 128, 3072], [1, 1, 1])
            T1_slice1 = fd.ops.reshape(T0_slice1, [16, 128, 1024], [16, 128, 16, 64])
            T1_slice2 = fd.ops.reshape(T0_slice2, [16, 128, 1024], [16, 128, 16, 64])
            T1_slice3 = fd.ops.reshape(T0_slice3, [16, 128, 1024], [16, 128, 16, 64])
            T2_slice1 = fd.ops.permute(T1_slice1, [0, 2, 1, 3])
            T2_slice2 = fd.ops.permute(T1_slice2, [0, 2, 1, 3])
            T2_slice3 = fd.ops.permute(T1_slice3, [0, 2, 1, 3])
            fd.add_output(T2_slice1)
            fd.add_output(T2_slice2)
            fd.add_output(T2_slice3)

<<<<<<< HEAD
        def nvfuser_fusion_1(fd: FusionDefinition) -> None:
            T0 = fd.define_tensor(
                symbolic_sizes=[-1, -1, -1],
                contiguous=[True, True, True],
                dtype=DataType.Float,
                is_cpu=False,
            )
            T1 = fd.ops.slice(
                T0,
                start_indices=[0, 0, 0],
                end_indices=[16, 128, 1024],
                strides=[1, 1, 1],
            )
            T2 = fd.ops.slice(
                T0,
                start_indices=[0, 0, 1024],
                end_indices=[16, 128, 2048],
                strides=[1, 1, 1],
            )
            T3 = fd.ops.slice(
                T0,
                start_indices=[0, 0, 2048],
                end_indices=[16, 128, 3072],
                strides=[1, 1, 1],
            )
=======
        def torch_def_0(acts, n_embd, n_head):
            B, T, C = acts.size()
            q, k, v = acts.split(n_embd, dim=2)
            k = k.view(B, T, n_head, (C // 3) // n_head).transpose(1, 2)  # (B, nh, T, hs)
            q = q.view(B, T, n_head, (C // 3) // n_head).transpose(1, 2)  # (B, nh, T, hs)
            v = v.view(B, T, n_head, (C // 3) // n_head).transpose(1, 2)  # (B, nh, T, hs)
            return (q, k, v,)

        def nvfuser_fusion_1(fd : FusionDefinition) -> None :
            T0 = fd.define_tensor(symbolic_sizes=[-1, -1, -1], contiguous=[True, True, True], dtype=DataType.Float, is_cpu=False)
            T1 = fd.ops.slice(T0, start_indices=[0, 0, 0], end_indices=[16, 128, 1024], strides=[1, 1, 1])
            T2 = fd.ops.slice(T0, start_indices=[0, 0, 1024], end_indices=[16, 128, 2048], strides=[1, 1, 1])
            T3 = fd.ops.slice(T0, start_indices=[0, 0, 2048], end_indices=[16, 128, 3072], strides=[1, 1, 1])
>>>>>>> db009af7
            fd.add_output(T1)
            fd.add_output(T2)
            fd.add_output(T3)

<<<<<<< HEAD
        def torch_def_0(acts, n_embd, n_head):
            B, T, C = acts.size()
            q, k, v = acts.split(n_embd, dim=2)
            k = k.view(B, T, n_head, C // n_head).transpose(1, 2)  # (B, nh, T, hs)
            q = q.view(B, T, n_head, C // n_head).transpose(1, 2)  # (B, nh, T, hs)
            v = v.view(B, T, n_head, C // n_head).transpose(1, 2)  # (B, nh, T, hs)
            return (
                q,
                k,
                v,
            )

=======
>>>>>>> db009af7
        def torch_def_1(acts, n_embd, n_head):
            B, T, C = acts.size()
            q, k, v = acts.split(n_embd, dim=2)
            return (
                q,
                k,
                v,
            )

        tests = [
            (nvfuser_fusion_0, torch_def_0),
            (nvfuser_fusion_1, torch_def_1),
        ]

        for nvf_func, torch_func in tests:
            nvf_out, _ = self.exec_nvfuser(nvf_func, inputs)
            eager_out = torch_func(*inputs, 1024, 16)
            for idx in range(len(eager_out)):
                self.assertEqual(eager_out[idx], nvf_out[idx])

    def test_slice_error_checks(self):
        inputs = [
<<<<<<< HEAD
            torch.randn(10, 10, device="cuda"),
        ]

        def check_start_indices(fd: FusionDefinition) -> None:
            T0 = fd.from_pytorch(inputs[0])
            T1 = fd.ops.slice(
                T0, start_indices=[-1, -2], end_indices=[10, 10], strides=[1, 1]
            )
            fd.add_output(T1)

        def check_end_indices(fd: FusionDefinition) -> None:
            T0 = fd.from_pytorch(inputs[0])
            T1 = fd.ops.slice(
                T0, start_indices=[3, 4], end_indices=[1, 2], strides=[1, 1]
            )
            fd.add_output(T1)

        def check_strides(fd: FusionDefinition) -> None:
            T0 = fd.from_pytorch(inputs[0])
            T1 = fd.ops.slice(
                T0, start_indices=[0, 0], end_indices=[10, 10], strides=[5, 5]
            )
            fd.add_output(T1)

        checks = [
            (
                check_start_indices,
                "Slice operation start_indices must be greater-than-or-equal-to 0. .*",
            ),
            (
                check_end_indices,
                "Slice operation end_indices must be greater-than-or-equal-to start_indices. .*",
            ),
            (
                check_strides,
                "nvFuser Limitation: All slice operation strides must be of size 1. .*",
            ),
        ]

        for check, error in checks:
            self.assertRaisesRegex(
                RuntimeError, error, partial(self.exec_nvfuser, check), inputs
            )

=======
            [torch.randn(10, 10, device='cuda')],
            [torch.randn(5, 5, device='cuda')],
        ]

        def check_start_indices(fd: FusionDefinition, acts) -> None :
            T0 = fd.from_pytorch(acts[0])
            T1 = fd.ops.slice(T0, start_indices=[-1, -2], end_indices=[5, 5], strides=[1, 1])
            fd.add_output(T1)

        def check_end_indices(fd: FusionDefinition, acts) -> None :
            T0 = fd.from_pytorch(acts[0])
            T1 = fd.ops.slice(T0, start_indices=[3, 4], end_indices=[1, 2], strides=[1, 1])
            fd.add_output(T1)

        def check_strides(fd: FusionDefinition, acts) -> None :
            T0 = fd.from_pytorch(acts[0])
            T1 = fd.ops.slice(T0, start_indices=[0, 0], end_indices=[5, 5], strides=[5, 5])
            fd.add_output(T1)

        def check_tensor_dims(fd: FusionDefinition, acts) -> None :
            T0 = fd.from_pytorch(acts[0])
            T1 = fd.ops.slice(T0, start_indices=[0, 0, 0], end_indices=[4, 4, 4], strides=[1, 1, 1])
            fd.add_output(T1)

        def check_slice_dims_start(fd: FusionDefinition, acts) -> None :
            T0 = fd.from_pytorch(acts[0])
            T1 = fd.ops.slice(T0, start_indices=[0, 0, 0], end_indices=[4, 4], strides=[1, 1])
            fd.add_output(T1)

        def check_slice_dims_end(fd: FusionDefinition, acts) -> None :
            T0 = fd.from_pytorch(acts[0])
            T1 = fd.ops.slice(T0, start_indices=[0, 0], end_indices=[4, 4, 4], strides=[1, 1])
            fd.add_output(T1)

        def check_slice_dims_stride(fd: FusionDefinition, acts) -> None :
            T0 = fd.from_pytorch(acts[0])
            T1 = fd.ops.slice(T0, start_indices=[0, 0], end_indices=[4, 4], strides=[1, 1, 1])
            fd.add_output(T1)

        # TODO: Currently, this check fails to produce a zero-element tensor whne the tensor
        # is smaller than the index range of the slize.  Therefore, it is disabled.
        # Issue: https://github.com/NVIDIA/Fuser/issues/52
        def legal(fd: FusionDefinition, acts) -> None :
            T0 = fd.from_pytorch(acts[0])
            T1 = fd.ops.slice(T0, start_indices=[6, 6], end_indices=[8, 8], strides=[1, 1])
            fd.add_output(T1)

        checks = [
            (check_start_indices, "Slice operation start_indices must be greater-than-or-equal-to 0. .*"),
            (check_end_indices, "Slice operation end_indices must be greater-than-or-equal-to start_indices. .*"),
            (check_strides, "nvFuser Limitation: All slice operation strides must be of size 1. .*"),
            (check_tensor_dims, "Number of tensor dimensions does not match slice dimensions! .*"),
            (check_slice_dims_start, "Number of tensor dimensions does not match slice dimensions! .*"),
            (check_slice_dims_end, "Slice indexing attribute dimensions don't match! .*"),
            (check_slice_dims_stride, "Slice indexing attribute dimensions don't match! .*"),
            # (legal, None),
        ]

        for inp in inputs:
            for check, error in checks:
                if error is None:
                    out = self.exec_nvfuser(partial(check, acts=inp), inp)
                else:
                    self.assertRaisesRegex(RuntimeError, error, partial(self.exec_nvfuser, partial(check, acts=inp)), inp)
>>>>>>> db009af7

if __name__ == "__main__":
    run_tests()<|MERGE_RESOLUTION|>--- conflicted
+++ resolved
@@ -1663,7 +1663,24 @@
             fd.add_output(T2_slice2)
             fd.add_output(T2_slice3)
 
-<<<<<<< HEAD
+        def torch_def_0(acts, n_embd, n_head):
+            B, T, C = acts.size()
+            q, k, v = acts.split(n_embd, dim=2)
+            k = k.view(B, T, n_head, (C // 3) // n_head).transpose(
+                1, 2
+            )  # (B, nh, T, hs)
+            q = q.view(B, T, n_head, (C // 3) // n_head).transpose(
+                1, 2
+            )  # (B, nh, T, hs)
+            v = v.view(B, T, n_head, (C // 3) // n_head).transpose(
+                1, 2
+            )  # (B, nh, T, hs)
+            return (
+                q,
+                k,
+                v,
+            )
+
         def nvfuser_fusion_1(fd: FusionDefinition) -> None:
             T0 = fd.define_tensor(
                 symbolic_sizes=[-1, -1, -1],
@@ -1689,40 +1706,10 @@
                 end_indices=[16, 128, 3072],
                 strides=[1, 1, 1],
             )
-=======
-        def torch_def_0(acts, n_embd, n_head):
-            B, T, C = acts.size()
-            q, k, v = acts.split(n_embd, dim=2)
-            k = k.view(B, T, n_head, (C // 3) // n_head).transpose(1, 2)  # (B, nh, T, hs)
-            q = q.view(B, T, n_head, (C // 3) // n_head).transpose(1, 2)  # (B, nh, T, hs)
-            v = v.view(B, T, n_head, (C // 3) // n_head).transpose(1, 2)  # (B, nh, T, hs)
-            return (q, k, v,)
-
-        def nvfuser_fusion_1(fd : FusionDefinition) -> None :
-            T0 = fd.define_tensor(symbolic_sizes=[-1, -1, -1], contiguous=[True, True, True], dtype=DataType.Float, is_cpu=False)
-            T1 = fd.ops.slice(T0, start_indices=[0, 0, 0], end_indices=[16, 128, 1024], strides=[1, 1, 1])
-            T2 = fd.ops.slice(T0, start_indices=[0, 0, 1024], end_indices=[16, 128, 2048], strides=[1, 1, 1])
-            T3 = fd.ops.slice(T0, start_indices=[0, 0, 2048], end_indices=[16, 128, 3072], strides=[1, 1, 1])
->>>>>>> db009af7
             fd.add_output(T1)
             fd.add_output(T2)
             fd.add_output(T3)
 
-<<<<<<< HEAD
-        def torch_def_0(acts, n_embd, n_head):
-            B, T, C = acts.size()
-            q, k, v = acts.split(n_embd, dim=2)
-            k = k.view(B, T, n_head, C // n_head).transpose(1, 2)  # (B, nh, T, hs)
-            q = q.view(B, T, n_head, C // n_head).transpose(1, 2)  # (B, nh, T, hs)
-            v = v.view(B, T, n_head, C // n_head).transpose(1, 2)  # (B, nh, T, hs)
-            return (
-                q,
-                k,
-                v,
-            )
-
-=======
->>>>>>> db009af7
         def torch_def_1(acts, n_embd, n_head):
             B, T, C = acts.size()
             q, k, v = acts.split(n_embd, dim=2)
@@ -1745,28 +1732,66 @@
 
     def test_slice_error_checks(self):
         inputs = [
-<<<<<<< HEAD
-            torch.randn(10, 10, device="cuda"),
-        ]
-
-        def check_start_indices(fd: FusionDefinition) -> None:
-            T0 = fd.from_pytorch(inputs[0])
+            [torch.randn(10, 10, device="cuda")],
+            [torch.randn(5, 5, device="cuda")],
+        ]
+
+        def check_start_indices(fd: FusionDefinition, acts) -> None:
+            T0 = fd.from_pytorch(acts[0])
             T1 = fd.ops.slice(
-                T0, start_indices=[-1, -2], end_indices=[10, 10], strides=[1, 1]
+                T0, start_indices=[-1, -2], end_indices=[5, 5], strides=[1, 1]
             )
             fd.add_output(T1)
 
-        def check_end_indices(fd: FusionDefinition) -> None:
-            T0 = fd.from_pytorch(inputs[0])
+        def check_end_indices(fd: FusionDefinition, acts) -> None:
+            T0 = fd.from_pytorch(acts[0])
             T1 = fd.ops.slice(
                 T0, start_indices=[3, 4], end_indices=[1, 2], strides=[1, 1]
             )
             fd.add_output(T1)
 
-        def check_strides(fd: FusionDefinition) -> None:
-            T0 = fd.from_pytorch(inputs[0])
+        def check_strides(fd: FusionDefinition, acts) -> None:
+            T0 = fd.from_pytorch(acts[0])
             T1 = fd.ops.slice(
-                T0, start_indices=[0, 0], end_indices=[10, 10], strides=[5, 5]
+                T0, start_indices=[0, 0], end_indices=[5, 5], strides=[5, 5]
+            )
+            fd.add_output(T1)
+
+        def check_tensor_dims(fd: FusionDefinition, acts) -> None:
+            T0 = fd.from_pytorch(acts[0])
+            T1 = fd.ops.slice(
+                T0, start_indices=[0, 0, 0], end_indices=[4, 4, 4], strides=[1, 1, 1]
+            )
+            fd.add_output(T1)
+
+        def check_slice_dims_start(fd: FusionDefinition, acts) -> None:
+            T0 = fd.from_pytorch(acts[0])
+            T1 = fd.ops.slice(
+                T0, start_indices=[0, 0, 0], end_indices=[4, 4], strides=[1, 1]
+            )
+            fd.add_output(T1)
+
+        def check_slice_dims_end(fd: FusionDefinition, acts) -> None:
+            T0 = fd.from_pytorch(acts[0])
+            T1 = fd.ops.slice(
+                T0, start_indices=[0, 0], end_indices=[4, 4, 4], strides=[1, 1]
+            )
+            fd.add_output(T1)
+
+        def check_slice_dims_stride(fd: FusionDefinition, acts) -> None:
+            T0 = fd.from_pytorch(acts[0])
+            T1 = fd.ops.slice(
+                T0, start_indices=[0, 0], end_indices=[4, 4], strides=[1, 1, 1]
+            )
+            fd.add_output(T1)
+
+        # TODO: Currently, this check fails to produce a zero-element tensor whne the tensor
+        # is smaller than the index range of the slize.  Therefore, it is disabled.
+        # Issue: https://github.com/NVIDIA/Fuser/issues/52
+        def legal(fd: FusionDefinition, acts) -> None:
+            T0 = fd.from_pytorch(acts[0])
+            T1 = fd.ops.slice(
+                T0, start_indices=[6, 6], end_indices=[8, 8], strides=[1, 1]
             )
             fd.add_output(T1)
 
@@ -1783,69 +1808,22 @@
                 check_strides,
                 "nvFuser Limitation: All slice operation strides must be of size 1. .*",
             ),
-        ]
-
-        for check, error in checks:
-            self.assertRaisesRegex(
-                RuntimeError, error, partial(self.exec_nvfuser, check), inputs
-            )
-
-=======
-            [torch.randn(10, 10, device='cuda')],
-            [torch.randn(5, 5, device='cuda')],
-        ]
-
-        def check_start_indices(fd: FusionDefinition, acts) -> None :
-            T0 = fd.from_pytorch(acts[0])
-            T1 = fd.ops.slice(T0, start_indices=[-1, -2], end_indices=[5, 5], strides=[1, 1])
-            fd.add_output(T1)
-
-        def check_end_indices(fd: FusionDefinition, acts) -> None :
-            T0 = fd.from_pytorch(acts[0])
-            T1 = fd.ops.slice(T0, start_indices=[3, 4], end_indices=[1, 2], strides=[1, 1])
-            fd.add_output(T1)
-
-        def check_strides(fd: FusionDefinition, acts) -> None :
-            T0 = fd.from_pytorch(acts[0])
-            T1 = fd.ops.slice(T0, start_indices=[0, 0], end_indices=[5, 5], strides=[5, 5])
-            fd.add_output(T1)
-
-        def check_tensor_dims(fd: FusionDefinition, acts) -> None :
-            T0 = fd.from_pytorch(acts[0])
-            T1 = fd.ops.slice(T0, start_indices=[0, 0, 0], end_indices=[4, 4, 4], strides=[1, 1, 1])
-            fd.add_output(T1)
-
-        def check_slice_dims_start(fd: FusionDefinition, acts) -> None :
-            T0 = fd.from_pytorch(acts[0])
-            T1 = fd.ops.slice(T0, start_indices=[0, 0, 0], end_indices=[4, 4], strides=[1, 1])
-            fd.add_output(T1)
-
-        def check_slice_dims_end(fd: FusionDefinition, acts) -> None :
-            T0 = fd.from_pytorch(acts[0])
-            T1 = fd.ops.slice(T0, start_indices=[0, 0], end_indices=[4, 4, 4], strides=[1, 1])
-            fd.add_output(T1)
-
-        def check_slice_dims_stride(fd: FusionDefinition, acts) -> None :
-            T0 = fd.from_pytorch(acts[0])
-            T1 = fd.ops.slice(T0, start_indices=[0, 0], end_indices=[4, 4], strides=[1, 1, 1])
-            fd.add_output(T1)
-
-        # TODO: Currently, this check fails to produce a zero-element tensor whne the tensor
-        # is smaller than the index range of the slize.  Therefore, it is disabled.
-        # Issue: https://github.com/NVIDIA/Fuser/issues/52
-        def legal(fd: FusionDefinition, acts) -> None :
-            T0 = fd.from_pytorch(acts[0])
-            T1 = fd.ops.slice(T0, start_indices=[6, 6], end_indices=[8, 8], strides=[1, 1])
-            fd.add_output(T1)
-
-        checks = [
-            (check_start_indices, "Slice operation start_indices must be greater-than-or-equal-to 0. .*"),
-            (check_end_indices, "Slice operation end_indices must be greater-than-or-equal-to start_indices. .*"),
-            (check_strides, "nvFuser Limitation: All slice operation strides must be of size 1. .*"),
-            (check_tensor_dims, "Number of tensor dimensions does not match slice dimensions! .*"),
-            (check_slice_dims_start, "Number of tensor dimensions does not match slice dimensions! .*"),
-            (check_slice_dims_end, "Slice indexing attribute dimensions don't match! .*"),
-            (check_slice_dims_stride, "Slice indexing attribute dimensions don't match! .*"),
+            (
+                check_tensor_dims,
+                "Number of tensor dimensions does not match slice dimensions! .*",
+            ),
+            (
+                check_slice_dims_start,
+                "Number of tensor dimensions does not match slice dimensions! .*",
+            ),
+            (
+                check_slice_dims_end,
+                "Slice indexing attribute dimensions don't match! .*",
+            ),
+            (
+                check_slice_dims_stride,
+                "Slice indexing attribute dimensions don't match! .*",
+            ),
             # (legal, None),
         ]
 
@@ -1854,8 +1832,13 @@
                 if error is None:
                     out = self.exec_nvfuser(partial(check, acts=inp), inp)
                 else:
-                    self.assertRaisesRegex(RuntimeError, error, partial(self.exec_nvfuser, partial(check, acts=inp)), inp)
->>>>>>> db009af7
+                    self.assertRaisesRegex(
+                        RuntimeError,
+                        error,
+                        partial(self.exec_nvfuser, partial(check, acts=inp)),
+                        inp,
+                    )
+
 
 if __name__ == "__main__":
     run_tests()