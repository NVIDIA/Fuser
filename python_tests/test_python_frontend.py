# SPDX-FileCopyrightText: Copyright (c) 2023-present NVIDIA CORPORATION & AFFILIATES.
# All rights reserved.
# SPDX-License-Identifier: BSD-3-Clause
# Owner(s): ["module: nvfuser"]

from copy import deepcopy
from functools import partial
import itertools
import math
import random
import re
from typing import List, Callable
import tempfile
import unittest

import torch
import torch.nn.functional as F
from torch.testing._internal.common_utils import run_tests, TEST_WITH_ROCM, TestCase
from torch.testing._internal.jit_utils import RUN_CUDA
import torch._refs as refs
import torch._prims as prims

from nvfuser import (
    FusionCache,
    FusionDefinition,
    DataType,
    Tensor,
    version,
    compute_contiguity,
    compute_tensor_descriptor,
)
from nvfuser.pytorch_utils import torch_dtype_to_nvfuser_dtype


RUN_NVFUSER = RUN_CUDA and not TEST_WITH_ROCM


def is_pre_volta():
    if not RUN_NVFUSER:
        return False
    prop = torch.cuda.get_device_properties(torch.cuda.current_device())
    return prop.major < 7


def is_pre_ampere():
    if not RUN_NVFUSER:
        return False
    prop = torch.cuda.get_device_properties(torch.cuda.current_device())
    return prop.major < 8


def setUpModule():
    from nvfuser import enable_automatic_serialization

    # Turn on default serialization upon program exit
    enable_automatic_serialization()
    # Automatically load common workplace
    fc = FusionCache.get()
    # Clear FusionCache because the tests expect a new fusion to be generated.
    FusionCache.reset()


def serde_check(test_fn: Callable):
    """
    A decorator to verify that serialization works with the given exec_nvfuser function.
    Currently, it uses serialization to rebuild the FusionCache structure.
    """

    def inner_fn(*args, **kwargs):
        self, fusion_func, inputs = args

        # NOTE: For debug purposes, clear FusionCache before running first test
        # if ("new_fusion_expected" not in kwargs) or kwargs["new_fusion_expected"]:
        #    FusionCache.reset()

        # skip_serde_check is only used by the decorator so remove it before running test_fn
        skip_serde_check = kwargs.pop("skip_serde_check", False)
        if skip_serde_check:
            return test_fn(self, fusion_func, inputs, **kwargs)

        # Run test to populate FusionCache. Deep copy inputs for this run but
        # not the final run. When a fusion output aliases an input, it will
        # change the input value for subsequent function calls. Therefore, only
        # the final run should take the original tensors and potentially update
        # their values.
        inputs_copy = deepcopy(inputs)
        test_fn(self, fusion_func, inputs_copy, **kwargs)

        with tempfile.NamedTemporaryFile() as tmp:
            # Serialize FusionCache
            fc = FusionCache.get()
            fc.serialize(tmp.name)

            FusionCache.reset()

            # Get new FusionCache because the previous one was destroyed by the reset call.
            fc = FusionCache.get()
            fc.deserialize(tmp.name)

        # Run test with repopulated FusionCache
        kwargs["new_fusion_expected"] = False
        return test_fn(self, fusion_func, inputs, **kwargs)

    return inner_fn


@unittest.skipIf(not RUN_NVFUSER, "requires CUDA")
@unittest.skipIf(is_pre_volta(), "Only supported on Volta and newer devices.")
class TestNvFuserFrontend(TestCase):
    # Helper function to verify the nvfuser output and make sure the string
    # definition based on the FusionDefinition is executable and matches the
    # original definition
    @serde_check
    def exec_nvfuser(
        self, fusion_func, inputs, *, new_fusion_expected=True, device=None
    ):
        inputs_cap = deepcopy(inputs)
        fc = FusionCache.get()
        before_fusions = fc.num_fusions()

        # Execute a fusion function and capture the string python definition
        with FusionDefinition() as fd:
            fusion_func(fd)
        fd_str = fd.__repr__()
        torch.manual_seed(0)
        out = fd.execute(inputs, device=device)

        # Execute the python definition that was captured
        try:
            func_name = re.findall("(nvfuser_fusion_id\\d+)", fd_str.split("\n")[1])[0]
            exec(fd_str)
            with FusionDefinition() as fd_cap:
                eval(func_name)(fd_cap)
            torch.manual_seed(0)
            out_cap = fd_cap.execute(inputs_cap, device=device)
        except Exception as err:
            print("\nException For Printed FusionDefinition:")
            print(
                "(A failure here suggests a mismatch in functionality between the original definition and the printed definition.)"
            )
            print(fd_str)
            raise err

        # Make sure the original and captured definitions match
        for idx in range(len(out)):
            self.assertEqual(out[idx], out_cap[idx])
        self.assertEqual(fc.num_fusions() - before_fusions, int(new_fusion_expected))
        return out, fd

    def test_basic(self):
        inputs = [
            torch.ones(2, 4, 8, device="cuda"),
            torch.ones(2, 4, 8, device="cuda"),
        ]

        def fusion_func(fd: FusionDefinition):
            t0 = fd.from_pytorch(inputs[0])
            t1 = fd.from_pytorch(inputs[1])
            c0 = fd.define_scalar(3.0)

            t2 = fd.ops.add(t0, t1)
            t3 = fd.ops.mul(t2, c0)
            t4 = fd.ops.sum(t3, [-1], False, DataType.Float)

            fd.add_output(t4)

        # Expected Output is a tensor of 48's
        nvf_out1, _ = self.exec_nvfuser(fusion_func, inputs)

        # Create a new fusion with the same definition, it should hit the cache!
        nvf_out2, fd2 = self.exec_nvfuser(
            fusion_func, inputs, new_fusion_expected=False
        )

        # Create a fusion from a fusion id and make sure it executes!
        fd3 = FusionDefinition(fd2.id())
        nvf_out3 = fd3.execute(inputs)

        eager_out = torch.sum((inputs[0] + inputs[1]) * 3.0, dim=-1)
        self.assertEqual(eager_out, nvf_out1[0])
        self.assertEqual(eager_out, nvf_out2[0])
        self.assertEqual(eager_out, nvf_out3[0])

    def test_basic_fp16(self):
        inputs = [
            torch.ones(2, 4, 8, device="cuda", dtype=torch.float16),
            torch.ones(2, 4, 8, device="cuda", dtype=torch.float16),
        ]

        def fusion_func(fd: FusionDefinition):
            t0 = fd.from_pytorch(inputs[0])
            t1 = fd.from_pytorch(inputs[1])
            c0 = fd.define_scalar(3.0)

            t2 = fd.ops.add(t0, t1)
            t3 = fd.ops.mul(t2, c0)
            t4 = fd.ops.sum(t3, [-1], False, DataType.Float)

            t5 = fd.ops.cast(t4, DataType.Half)
            fd.add_output(t5)

        # Expected Output is a tensor of 48's
        nvf_out, _ = self.exec_nvfuser(fusion_func, inputs)
        eager_out = torch.sum((inputs[0] + inputs[1]) * 3.0, dim=-1)
        self.assertEqual(eager_out, nvf_out[0])

    def test_cast_double_to_half(self):
        inputs = [
            torch.randn(2, 4, device="cuda", dtype=torch.float64),
            torch.randn(2, 4, device="cuda", dtype=torch.float64),
        ]

        def fusion_func(fd: FusionDefinition):
            t0 = fd.from_pytorch(inputs[0])
            t1 = fd.from_pytorch(inputs[1])

            t0h = fd.ops.cast(t0, DataType.Half)
            t1h = fd.ops.cast(t1, DataType.Half)
            t2 = fd.ops.add(t0h, t1h)
            t3 = fd.ops.relu(t2)
            t4 = fd.ops.cast(t3, DataType.Half)

            fd.add_output(t4)

        nvf_out, _ = self.exec_nvfuser(fusion_func, inputs)
        eager_out = torch.relu(inputs[0].to(torch.half) + inputs[1].to(torch.half))
        self.assertEqual(eager_out, nvf_out[0])

    def test_promote_to_double(self):
        inputs = [
            torch.randn(2, 4, device="cuda", dtype=torch.float16),
            torch.randn(2, 4, device="cuda", dtype=torch.float64),
        ]

        def fusion_func(fd: FusionDefinition):
            t0 = fd.from_pytorch(inputs[0])
            t1 = fd.from_pytorch(inputs[1])

            t2 = fd.ops.add(t0, t1)
            t5 = fd.ops.relu(t2)

            fd.add_output(t5)

        nvf_out, _ = self.exec_nvfuser(fusion_func, inputs)
        eager_out = torch.relu(inputs[0] + inputs[1])
        self.assertEqual(eager_out, nvf_out[0])

    def test_implicit_broadcast_input(self):
        inputs = [
            torch.randn(3, device="cuda"),
            torch.randn(2, 3, 4, device="cuda"),
        ]

        def fusion_func(fd: FusionDefinition):
            t0 = fd.from_pytorch(inputs[0])
            t1 = fd.from_pytorch(inputs[1])

            t0_b = fd.ops.broadcast_in_dim(t0, [2, 3, 4], [1])
            t2 = fd.ops.add(t0_b, t1)

            fd.add_output(t2)

        nvf_out, _ = self.exec_nvfuser(fusion_func, inputs)
        eager_out = refs.add(
            prims.broadcast_in_dim(inputs[0], inputs[1].size(), [1]), inputs[1]
        )
        self.assertEqual(eager_out, nvf_out[0])

    def test_explicit_broadcast_input(self):
        inputs = [
            torch.randn(1, 1, 4, device="cuda"),
            torch.randn(2, 3, 4, device="cuda"),
        ]

        def fusion_func(fd: FusionDefinition):
            t0 = fd.from_pytorch(inputs[0])
            t1 = fd.from_pytorch(inputs[1])

            t0_b = fd.ops.broadcast_in_dim(t0, inputs[1].size(), [0, 1, 2])
            t2 = fd.ops.add(t0_b, t1)

            fd.add_output(t2)

        nvf_out, _ = self.exec_nvfuser(fusion_func, inputs)
        eager_out = refs.add(
            prims.broadcast_in_dim(inputs[0], inputs[1].size(), [0, 1, 2]), inputs[1]
        )
        self.assertEqual(eager_out, nvf_out[0])

    def test_broadcast_mixing(self):
        inputs = [
            torch.randn(3, 1, device="cuda"),
            torch.randn(3, device="cuda"),
        ]

        def fusion_func(fd: FusionDefinition):
            t0 = fd.from_pytorch(inputs[0])
            t1 = fd.from_pytorch(inputs[1])

            t1_b = fd.ops.broadcast_in_dim(t1, [3, 3], [0])
            t2 = fd.ops.add(t0, t1_b)

            fd.add_output(t2)

        nvf_out, _ = self.exec_nvfuser(fusion_func, inputs)
        eager_out = refs.add(inputs[0], prims.broadcast_in_dim(inputs[1], [3, 3], [0]))
        self.assertEqual(eager_out, nvf_out[0])

    def test_ops_broadcast(self):
        inputs = [
            torch.randn(3, device="cuda"),
            torch.randn(2, 3, 4, device="cuda"),
        ]

        def fusion_func(fd: FusionDefinition):
            t0 = fd.from_pytorch(inputs[0])
            t1 = fd.from_pytorch(inputs[1])

            t0_b = fd.ops.broadcast(t0, [True, False, True])
            t2 = fd.ops.add(t0_b, t1)

            fd.add_output(t2)

        nvf_out, _ = self.exec_nvfuser(fusion_func, inputs)
        eager_out = refs.add(
            prims.broadcast_in_dim(inputs[0], inputs[1].size(), [1]), inputs[1]
        )
        self.assertEqual(eager_out, nvf_out[0])

    def test_prim_layer_norm_fwd(self):
        input_size = [64, 128, 1024]
        dtype = torch.float32
        device = "cuda"
        inputs = [
            torch.randn(*input_size, device=device, requires_grad=True),
            torch.nn.Parameter(torch.randn(input_size[2], dtype=dtype, device=device)),
            torch.nn.Parameter(torch.randn(input_size[2], dtype=dtype, device=device)),
        ]

        def primitive_definition(
            inputs: torch.Tensor,
            weight: torch.Tensor,
            bias: torch.Tensor,
            normalization_axis: int,
            keepdim: bool,
        ) -> torch.Tensor:
            mean = inputs.mean(normalization_axis, keepdim=keepdim)
            diff = inputs - mean
            diff_sq = diff * diff
            var = diff_sq.mean(normalization_axis, keepdim=keepdim)
            pre_shift_scale_norm_output = (inputs - mean) / torch.sqrt(var + 1e-12)
            norm_output = weight * pre_shift_scale_norm_output + bias
            return norm_output

        def nvfuser_fusion(
            fd: FusionDefinition,
            normalization_axis: int,
            norm_size: int,
            input_shape: List[int],
            eps: float,
            keepDim: bool,
        ) -> None:
            inputs = fd.define_tensor(
                shape=[-1, -1, -1],
                contiguity=[True, True, True],
                dtype=DataType.Float,
            )
            weights = fd.define_tensor(
                shape=[-1], contiguity=[True], dtype=DataType.Float
            )
            bias = fd.define_tensor(shape=[-1], contiguity=[True], dtype=DataType.Float)
            sum0 = fd.ops.sum(inputs, dims=[normalization_axis], keepdim=keepDim)
            norm_const = fd.define_scalar(norm_size)
            mean = fd.ops.div(sum0, norm_const)
            diff = fd.ops.sub(inputs, mean)
            diff_sq = fd.ops.mul(diff, diff)
            sum1 = fd.ops.sum(diff_sq, dims=[normalization_axis], keepdim=keepDim)
            var = fd.ops.div(sum1, norm_const)
            eps_const = fd.define_scalar(eps)
            var_eps = fd.ops.add(var, eps_const)
            invstd = fd.ops.rsqrt(var_eps)
            pre_scale_bias = fd.ops.mul(diff, invstd)
            weights_bcast = fd.ops.broadcast_in_dim(
                weights, shape=input_shape, broadcast_dims=[2]
            )
            scale = fd.ops.mul(pre_scale_bias, weights_bcast)
            bias_bcast = fd.ops.broadcast_in_dim(
                bias, shape=input_shape, broadcast_dims=[2]
            )
            out = fd.ops.add(scale, bias_bcast)
            fd.add_output(out)
            fd.add_output(mean)
            fd.add_output(invstd)

        def nvfuser_fusion_var_mean(
            fd: FusionDefinition,
            normalization_axis: int,
            norm_size: int,
            input_shape: List[int],
            eps: float,
            keepDim: bool,
        ) -> None:
            inputs = fd.define_tensor(
                shape=[-1, -1, -1],
                contiguity=[True, True, True],
                dtype=DataType.Float,
            )
            weights = fd.define_tensor(
                shape=[-1], contiguity=[True], dtype=DataType.Float
            )
            bias = fd.define_tensor(shape=[-1], contiguity=[True], dtype=DataType.Float)
            var, mean = fd.ops.var_mean(
                inputs, dims=[normalization_axis], correction=0, keepdim=keepDim
            )
            eps_const = fd.define_scalar(eps)
            var_eps = fd.ops.add(var, eps_const)
            invstd = fd.ops.rsqrt(var_eps)
            diff = fd.ops.sub(inputs, mean)
            pre_scale_bias = fd.ops.mul(diff, invstd)
            weights_bcast = fd.ops.broadcast_in_dim(
                weights, shape=input_shape, broadcast_dims=[2]
            )
            scale = fd.ops.mul(pre_scale_bias, weights_bcast)
            bias_bcast = fd.ops.broadcast_in_dim(
                bias, shape=input_shape, broadcast_dims=[2]
            )
            out = fd.ops.add(scale, bias_bcast)
            fd.add_output(out)
            fd.add_output(mean)
            fd.add_output(invstd)

        fusion_func_1 = partial(
            nvfuser_fusion,
            normalization_axis=2,
            norm_size=inputs[0].size()[2],
            input_shape=inputs[0].size(),
            eps=1e-12,
            keepDim=True,
        )
        nvf_out, _ = self.exec_nvfuser(fusion_func_1, inputs)

        fusion_func_2 = partial(
            nvfuser_fusion_var_mean,
            normalization_axis=2,
            norm_size=inputs[0].size()[2],
            input_shape=inputs[0].size(),
            eps=1e-12,
            keepDim=True,
        )
        nvf_var_mean_out, _ = self.exec_nvfuser(fusion_func_2, inputs)

        eager_out = primitive_definition(inputs[0], inputs[1], inputs[2], 2, True)

        self.assertEqual(eager_out, nvf_out[0])
        self.assertEqual(eager_out, nvf_var_mean_out[0])

    def test_prim_rms_norm_fwd(self):
        input_size = [64, 128, 1024]
        dtype = torch.float32
        device = "cuda"
        inputs = [
            torch.randn(*input_size, device=device, requires_grad=True),
            torch.nn.Parameter(torch.randn(input_size[2], dtype=dtype, device=device)),
        ]

        def primitive_definition(
            inputs: torch.Tensor,
            weight: torch.Tensor,
            normalization_axis: int,
            keepdim: bool,
        ) -> torch.Tensor:
            var = inputs.mul(inputs).mean(normalization_axis, keepdim)
            pre_shift_scale_norm_output = inputs / torch.sqrt(var + 1e-12)
            norm_output = weight * pre_shift_scale_norm_output
            return norm_output

        def nvfuser_fusion(
            fd: FusionDefinition,
            normalization_axis: int,
            norm_size: int,
            input_shape: List[int],
            eps: float,
            keepDim: bool,
        ) -> None:
            inputs = fd.define_tensor(
                shape=[-1, -1, -1],
                contiguity=[True, True, True],
                dtype=DataType.Float,
            )
            weights = fd.define_tensor(
                shape=[-1], contiguity=[True], dtype=DataType.Float
            )
            inputs_sq = fd.ops.mul(inputs, inputs)
            sum0 = fd.ops.sum(inputs_sq, dims=[normalization_axis], keepdim=keepDim)
            norm_const = fd.define_scalar(norm_size)
            var = fd.ops.div(sum0, norm_const)
            eps_const = fd.define_scalar(eps)
            var_eps = fd.ops.add(var, eps_const)
            invstd = fd.ops.rsqrt(var_eps)
            pre_scale = fd.ops.mul(inputs, invstd)
            weights_bcast = fd.ops.broadcast_in_dim(
                weights, shape=input_shape, broadcast_dims=[2]
            )
            out = fd.ops.mul(pre_scale, weights_bcast)
            fd.add_output(out)
            fd.add_output(invstd)

        fusion_func = partial(
            nvfuser_fusion,
            normalization_axis=2,
            norm_size=inputs[0].size()[2],
            input_shape=inputs[0].size(),
            eps=1e-12,
            keepDim=True,
        )
        nvf_out, _ = self.exec_nvfuser(fusion_func, inputs)

        eager_out = primitive_definition(inputs[0], inputs[1], 2, True)

        self.assertEqual(eager_out, nvf_out[0])

    def test_tensor_ndim(self):
        shape = [2 for i in range(12)]
        new_shape = shape[:9]
        new_shape.append(8)

        inputs = [torch.randn(shape, device="cuda"), new_shape]

        def fusion_func(fd: FusionDefinition):
            t0 = fd.from_pytorch(inputs[0])
            n_shape = fd.define_vector(10)

            t1 = fd.ops.reshape(t0, n_shape)
            t2 = fd.ops.sum(t1, dims=[3])

            fd.add_output(t2)

        nvf_out, _ = self.exec_nvfuser(fusion_func, inputs)
        eager_out = torch.sum(inputs[0].reshape(new_shape), dim=3)
        self.assertEqual(eager_out, nvf_out[0])

    # Testing a scenario where a broadcast requires a symbolic output shape
    def test_tensor_shape(self):
        inputs = [
            torch.randn(2, 3, 4, device="cuda"),
            torch.randn(4, device="cuda"),
        ]

        def fusion_func(fd: FusionDefinition):
            t0 = fd.from_pytorch(inputs[0])
            t1 = fd.from_pytorch(inputs[1])

            t1_b = fd.ops.broadcast_in_dim(t1, t0.shape(), [2])
            t2 = fd.ops.sub(t0, t1_b)

            fd.add_output(t2)

        nvf_out, _ = self.exec_nvfuser(fusion_func, inputs)
        eager_out = refs.sub(
            inputs[0], prims.broadcast_in_dim(inputs[1], inputs[0].size(), [2])
        )
        self.assertEqual(eager_out, nvf_out[0])

    # Testing a scenario where no broadcast is needed
    def test_tensor_shape_nobcast(self):
        inputs = [
            torch.randn(2, 3, device="cuda"),
            torch.randn(2, 3, device="cuda"),
        ]

        def fusion_func(fd: FusionDefinition):
            t0 = fd.from_pytorch(inputs[0])
            t1 = fd.from_pytorch(inputs[1])

            t1_b = fd.ops.broadcast_in_dim(t1, t0.shape(), [0, 1])
            t2 = fd.ops.add(t0, t1_b)

            fd.add_output(t2)

        nvf_out, _ = self.exec_nvfuser(fusion_func, inputs)
        eager_out = refs.add(
            inputs[0], prims.broadcast_in_dim(inputs[1], inputs[0].size(), [0, 1])
        )
        self.assertEqual(eager_out, nvf_out[0])

    # Testing a scenario where each arg of a binary op has broadcast.
    def test_tensor_size_both_args_bcast(self):
        inputs = [
            torch.randn(1, 3, device="cuda"),
            torch.randn(2, 1, device="cuda"),
        ]

        def fusion_func(fd: FusionDefinition):
            t0 = fd.from_pytorch(inputs[0])
            t1 = fd.from_pytorch(inputs[1])

            t0_b = fd.ops.broadcast_in_dim(t0, [t1.size(0), t0.size(1)], [0, 1])
            t1_b = fd.ops.broadcast_in_dim(t1, [t1.size(0), t0.size(1)], [0, 1])
            t2 = fd.ops.add(t0_b, t1_b)

            fd.add_output(t2)

        nvf_out, _ = self.exec_nvfuser(fusion_func, inputs)
        eager_out = refs.add(
            prims.broadcast_in_dim(
                inputs[0], [inputs[1].size()[0], inputs[0].size()[1]], [0, 1]
            ),
            prims.broadcast_in_dim(
                inputs[1], [inputs[1].size()[0], inputs[0].size()[1]], [0, 1]
            ),
        )
        self.assertEqual(eager_out, nvf_out[0])

    def test_broadcast_in_dim_with_dynamic_shapes(self):
        inputs_1 = [
            torch.randn(2, 3, 4, device="cuda"),
            torch.randn(4, device="cuda"),
        ]
        inputs_2 = [
            torch.randn(2, 3, 1024, device="cuda"),
            torch.randn(1024, device="cuda"),
        ]

        def fusion_func_1(fd: FusionDefinition):
            t0 = fd.define_tensor(shape=[-1, -1, -1], contiguity=[True, True, True])
            t1 = fd.define_tensor(shape=[-1], contiguity=[True])

            t1_b = fd.ops.broadcast_in_dim(t1, t0.shape(), [2])
            t2 = fd.ops.add(t0, t1_b)

            fd.add_output(t2)

        def fusion_func_2(fd: FusionDefinition):
            t0 = fd.define_tensor(shape=[-1, -1, -1], contiguity=[True, True, True])
            t1 = fd.define_tensor(shape=[-1], contiguity=[True])

            t1_b = fd.ops.broadcast_in_dim(t1, inputs_1[0].size(), [2])
            t2 = fd.ops.add(t0, t1_b)

            fd.add_output(t2)

        def fusion_func_3(fd: FusionDefinition):
            t0 = fd.define_tensor(shape=[-1, -1, -1], contiguity=[True, True, True])
            t1 = fd.define_tensor(shape=[-1], contiguity=[True])

            t1_b = fd.ops.broadcast_in_dim(t1, inputs_2[0].size(), [2])
            t2 = fd.ops.add(t0, t1_b)

            fd.add_output(t2)

        # Func_1 uses tensor.shape() to propagate dynamic size, therefore, it is
        # expected that test 2 should be cached based on test 2

        # Test 1
        inputs = inputs_1
        nvf_out, _ = self.exec_nvfuser(fusion_func_1, inputs)
        eager_out = refs.add(
            inputs[0], prims.broadcast_in_dim(inputs[1], inputs[0].size(), [2])
        )
        self.assertEqual(eager_out, nvf_out[0])

        # Test 2
        inputs = inputs_2
        nvf_out, _ = self.exec_nvfuser(fusion_func_1, inputs, new_fusion_expected=False)
        eager_out = refs.add(
            inputs[0], prims.broadcast_in_dim(inputs[1], inputs[0].size(), [2])
        )
        self.assertEqual(eager_out, nvf_out[0])

        # Func_2 and Func_3 are nearly identical except that have a different
        # concrete output shape for their broadcast_in_dim.  Therefore, test 4
        # should not be cached.
        # Note: It is assumed that definition will change with Tensor Size with
        # concrete shapes.

        # Test 3
        inputs = inputs_1
        nvf_out, _ = self.exec_nvfuser(fusion_func_2, inputs)
        eager_out = refs.add(
            inputs[0], prims.broadcast_in_dim(inputs[1], inputs[0].size(), [2])
        )
        self.assertEqual(eager_out, nvf_out[0])

        # Test 4
        inputs = inputs_2
        nvf_out, _ = self.exec_nvfuser(fusion_func_3, inputs)
        eager_out = refs.add(
            inputs[0], prims.broadcast_in_dim(inputs[1], inputs[0].size(), [2])
        )
        self.assertEqual(eager_out, nvf_out[0])

    # Testing a scenario where the broadcast is necessary to realize the output
    def test_tensor_shape_with_output_bcast(self):
        def fusion_func(fd: FusionDefinition):
            t0 = fd.define_tensor(shape=[-1, -1, -1], contiguity=[True, True, True])

            t1 = fd.ops.sum(t0, dims=[2])
            t1_b = fd.ops.broadcast_in_dim(t1, t0.shape(), [0, 1])

            fd.add_output(t1_b)

        inputs_1 = [
            torch.randn(2, 3, 4, device="cuda"),
        ]

        inputs_2 = [
            torch.randn(4, 5, 32, device="cuda"),
        ]

        inputs = inputs_1
        nvf_out, _ = self.exec_nvfuser(fusion_func, inputs)
        eager_out = prims.broadcast_in_dim(
            torch.sum(inputs[0], dim=-1), inputs[0].size(), [0, 1]
        )
        self.assertEqual(eager_out, nvf_out[0])

        # Testing Dynamic usage of same Fusion
        inputs = inputs_2
        nvf_out, _ = self.exec_nvfuser(fusion_func, inputs, new_fusion_expected=False)
        eager_out = prims.broadcast_in_dim(
            torch.sum(inputs[0], dim=-1), inputs[0].size(), [0, 1]
        )
        self.assertEqual(eager_out, nvf_out[0])

    # Testing an expand followed by a  broadcast
    def test_tensor_shape_expand_bcast(self):
        def fusion_func(fd: FusionDefinition):
            t0 = fd.define_tensor(shape=[-1, -1, -1], contiguity=[True, True, True])
            t1 = fd.define_tensor(shape=[-1, 1, -1], contiguity=[True, None, True])
            t2 = fd.define_tensor(shape=[-1, 1, -1], contiguity=[True, None, True])

            t1_b = fd.ops.broadcast_in_dim(t1, t0.shape(), [0, 1, 2])
            t2_b = fd.ops.broadcast_in_dim(t2, t1_b.shape(), [0, 1, 2])

            fd.add_output(t2_b)

        inputs = [
            torch.randn(2, 3, 4, device="cuda"),
            torch.randn(2, 1, 4, device="cuda"),
            torch.randn(2, 1, 4, device="cuda"),
        ]

        nvf_out, _ = self.exec_nvfuser(fusion_func, inputs)
        eager_out1 = prims.broadcast_in_dim(inputs[1], inputs[0].size(), [0, 1, 2])
        eager_out2 = prims.broadcast_in_dim(inputs[2], eager_out1.size(), [0, 1, 2])
        self.assertEqual(eager_out2, nvf_out[0])

    def test_alias_output_to_input(self):
        in_tensors = [
            torch.ones(4, 4, device="cuda"),
        ]

        def fusion_func(fd: FusionDefinition):
            t0 = fd.from_pytorch(in_tensors[0])  # = 1.0
            one = fd.define_scalar(1.0)
            two = fd.define_scalar(2.0)
            t1 = fd.ops.add(t0, one)  # = t0 + 1.0 = 2.0
            t2 = fd.ops.add(t1, two)  # = t1 + 2.0 = 4.0
            fd.add_output(t1, alias_input=t0)
            fd.add_output(t2)

        out_tensors, _ = self.exec_nvfuser(fusion_func, in_tensors)

        # t1 is an alias and therefore is hidden.
        self.assertEqual(len(out_tensors), 1)
        self.assertEqual(out_tensors[0], torch.full((4, 4), 4.0, device="cuda"))
        self.assertEqual(in_tensors[0], torch.full((4, 4), 2.0, device="cuda"))

    def test_gather(self):
        inputs = [
            torch.randn(8, 16, device="cuda"),
            torch.randn(8, 16, device="cuda"),
            torch.randint(0, 8, (4, 4), device="cuda").to(dtype=torch.long),
        ]

        def test_fn(dim):
            def fusion_func(fd: FusionDefinition):
                t0 = fd.from_pytorch(inputs[0])
                t1 = fd.from_pytorch(inputs[1])
                t2 = fd.from_pytorch(inputs[2])
                t3 = fd.ops.add(t0, t1)
                t4 = fd.ops.gather(t3, t2, dim)
                fd.add_output(t4)

            nvf_out, _ = self.exec_nvfuser(fusion_func, inputs)

            eager_out = torch.gather(inputs[0] + inputs[1], dim, inputs[2])
            self.assertEqual(eager_out, nvf_out[0])

        test_fn(0)
        test_fn(1)

    def test_take_along_axis(self):
        inputs = [
            torch.randn(8, 16, device="cuda"),
            torch.randn(8, 16, device="cuda"),
            torch.randint(0, 8, (8, 16), device="cuda").to(dtype=torch.long),
        ]

        def test_fn(dim):
            def fusion_func(fd: FusionDefinition):
                t0 = fd.from_pytorch(inputs[0])
                t1 = fd.from_pytorch(inputs[1])
                t2 = fd.from_pytorch(inputs[2])
                t3 = fd.ops.add(t0, t1)
                t4 = fd.ops.take_along_axis(t3, t2, dim)
                fd.add_output(t4)

            nvf_out, _ = self.exec_nvfuser(fusion_func, inputs)

            eager_out = torch.gather(inputs[0] + inputs[1], dim, inputs[2])
            self.assertEqual(eager_out, nvf_out[0])

        test_fn(0)
        test_fn(1)

    def test_index_select(self):
        inputs = [
            torch.randn(8, 16, device="cuda"),
            torch.randn(8, 16, device="cuda"),
            torch.randint(0, 8, (6,), device="cuda").to(dtype=torch.long),
        ]

        def test_fn(dim):
            def fusion_func(fd: FusionDefinition):
                t0 = fd.from_pytorch(inputs[0])
                t1 = fd.from_pytorch(inputs[1])
                t2 = fd.from_pytorch(inputs[2])
                t3 = fd.ops.add(t0, t1)
                t4 = fd.ops.index_select(t3, t2, dim)
                fd.add_output(t4)

            nvf_out, _ = self.exec_nvfuser(fusion_func, inputs)

            eager_out = torch.index_select(inputs[0] + inputs[1], dim, inputs[2])
            self.assertEqual(eager_out, nvf_out[0])

        test_fn(0)
        test_fn(1)

    def test_index_select_scalar_indices(self):
        inputs = [
            torch.randn(8, 16, device="cuda"),
            torch.tensor(2, device="cuda").to(dtype=torch.long),
        ]

        def test_fn(dim):
            def fusion_func(fd: FusionDefinition):
                t0 = fd.from_pytorch(inputs[0])
                t1 = fd.from_pytorch(inputs[1])
                t2 = fd.ops.index_select(t0, t1, dim)
                fd.add_output(t2)

            nvf_out, _ = self.exec_nvfuser(fusion_func, inputs)

            eager_out = torch.index_select(inputs[0], dim, inputs[1])
            self.assertEqual(eager_out, nvf_out[0])

        test_fn(0)
        test_fn(1)

    def test_squeeze(self):
        t0_sizes = [4]
        t1_sizes = [1, 4, 1]
        t2_sizes = [2, 1, 4]
        inputs = [
            torch.randn(*t0_sizes, device="cuda"),
            torch.randn(*t1_sizes, device="cuda"),
            torch.randn(*t2_sizes, device="cuda"),
        ]

        def fusion_func(fd: FusionDefinition):
            t0 = fd.define_tensor(shape=[-1], contiguity=[True])
            t1 = fd.define_tensor(sizes=t1_sizes, strides=[4, 1, 1])
            t2 = fd.define_tensor(sizes=t2_sizes, strides=[4, 4, 1])
            t3 = fd.ops.squeeze(t1, [0, -1])
            t4 = fd.ops.squeeze(t2, [-2])
            t5 = fd.ops.sum(t4, [0])
            t6 = fd.ops.mul(t0, t3)
            t7 = fd.ops.mul(t6, t5)
            fd.add_output(t7)

        nvf_out, _ = self.exec_nvfuser(fusion_func, inputs)

        v1 = torch.sum(inputs[1], [0, -1])
        v2 = torch.sum(inputs[2], [0, 1])
        eager_out = inputs[0] * v1 * v2
        self.assertEqual(eager_out, nvf_out[0])

    def test_from_pytorch_fails_on_cpu_tensor(self):
        inputs = [
            torch.randn(4, 4, device="cpu"),
        ]

        def fusion_func(fd: FusionDefinition):
            t0 = fd.from_pytorch(inputs[0])
            t1 = fd.ops.relu(t0)
            fd.add_output(t1)

        try:
            with FusionDefinition() as fd:
                fusion_func(fd)
            raise RuntimeError(
                "FusionDefinition.from_pytorch should have raised an error for a CPU Tensor!"
            )
        except ValueError:
            pass

    def test_no_definition(self):
        inputs = [
            torch.randn(4, 4, device="cpu"),
        ]

        # A FusionDefinition object is constructed but not defined, should trip an error
        try:
            fd = FusionDefinition()
            out = fd.execute(inputs)
            raise RuntimeError(
                "Expecting an error for a lack of a child class defining a definition!"
            )
        except NotImplementedError:
            pass

    def test_func_definition(self):
        inputs = [
            torch.randn(4, 4, device="cuda"),
        ]

        class MyFusion(FusionDefinition):
            def definition(self):
                t0 = self.from_pytorch(inputs[0])
                t1 = self.ops.sigmoid(t0)
                self.add_output(t1)

        fd = MyFusion()
        nvf_out = fd.execute(inputs)
        eager_out = torch.sigmoid(inputs[0])
        self.assertEqual(eager_out, nvf_out[0])

    def test_python_version_API(self):
        from nvfuser.nvfuser_version import Version

        self.assertTrue(version() > "0.0.0")
        self.assertTrue(version() > Version("0.0.0"))

    def test_zero_size_dim(self):
        inputs = [
            torch.ones(0, 0, device="cuda"),
        ]

        def fusion_func(fd: FusionDefinition):
            t0 = fd.define_tensor(
                shape=[0, 0], contiguity=[True, True], dtype=DataType.Float
            )
            t1 = fd.ops.relu(t0)
            fd.add_output(t1)

        nvf_out, _ = self.exec_nvfuser(fusion_func, inputs)
        eager_out = torch.relu(inputs[0])
        self.assertEqual(eager_out.numel(), nvf_out[0].numel())

    def test_static_tensor_sizes(self):
        inputs = [
            torch.randn(4, 5, 1, device="cuda"),
            torch.randn(1, 5, 6, device="cuda"),
        ]

        def fusion_func(fd: FusionDefinition):
            t0 = fd.from_pytorch(inputs[0], static_sizes=True)
            t1 = fd.from_pytorch(inputs[1], static_sizes=True)
            t2 = fd.ops.mul(t0, t1)
            fd.add_output(t2)

        nvf_out, _ = self.exec_nvfuser(fusion_func, inputs)
        eager_out = torch.mul(inputs[0], inputs[1])
        self.assertEqual(eager_out, nvf_out[0])

    def test_normal(self):
        input_size = [64, 128, 1024]
        dtype = torch.float32
        device = "cuda"
        inputs = [
            torch.randn(*input_size, device=device, dtype=dtype),
        ]
        mean = 3.7
        std = 2.5

        def fusion_func(fd: FusionDefinition):
            t0 = fd.from_pytorch(inputs[0])
            s_mean = fd.define_scalar(mean)
            s_std = fd.define_scalar(std)
            t1 = fd.ops.normal(s_mean, s_std, t0.shape(), dtype=DataType.Double)
            fd.add_output(t1)

        nvf_out, _ = self.exec_nvfuser(fusion_func, inputs)

        # Is there a better way to test distribution?!
        self.assertTrue(
            nvf_out[0]
            .mean()
            .cpu()
            .float()
            .isclose(torch.tensor(mean), rtol=1e-2, atol=1e-2)
            .item()
        )
        self.assertTrue(
            nvf_out[0]
            .std()
            .cpu()
            .float()
            .isclose(torch.tensor(std), rtol=1e-2, atol=1e-2)
            .item()
        )

    def test_uniform(self):
        input_size = [64, 128, 1024]
        dtype = torch.float32
        device = "cuda"
        inputs = [
            torch.randn(*input_size, device=device, dtype=dtype),
        ]
        lo = 1.8
        hi = 1223.5

        def fusion_func(fd: FusionDefinition):
            t0 = fd.from_pytorch(inputs[0])
            s_lo = fd.define_scalar(lo)
            s_hi = fd.define_scalar(hi)
            t1 = fd.ops.uniform(s_lo, s_hi, t0.shape(), dtype=DataType.Double)
            fd.add_output(t1)

        nvf_out, _ = self.exec_nvfuser(fusion_func, inputs)

        # Is there a better way to test distribution?!
        self.assertTrue(
            nvf_out[0]
            .mean()
            .cpu()
            .float()
            .isclose(torch.tensor((hi - lo) / 2.0), rtol=1e-2, atol=1e-2)
            .item()
        )
        self.assertTrue(
            nvf_out[0]
            .min()
            .cpu()
            .float()
            .isclose(torch.tensor(lo), rtol=1e-2, atol=1e-2)
            .item()
        )
        self.assertTrue(
            nvf_out[0]
            .max()
            .cpu()
            .float()
            .isclose(torch.tensor(hi), rtol=1e-2, atol=1e-2)
            .item()
        )

    def test_where_dtypes(self):
        inputs = [
            torch.arange(2, device="cuda").type(torch.bool),
        ]

        def fusion_func(fd: FusionDefinition):
            t0 = fd.from_pytorch(inputs[0])

            c0 = fd.define_scalar(3.0)
            c1 = fd.define_scalar(5.0)
            t1 = fd.ops.where(t0, c0, c1)  # DataType.Double
            fd.add_output(t1)

            c0f = fd.define_scalar(3.0, DataType.Float)
            c1f = fd.define_scalar(5.0, DataType.Float)
            t1f = fd.ops.where(t0, c0f, c1f)  # DataType.Float
            fd.add_output(t1f)

            c0d = fd.define_scalar(3.0, DataType.Double)
            c1d = fd.define_scalar(5.0, DataType.Double)
            t1d = fd.ops.where(t0, c0d, c1d)  # DataType.Double
            fd.add_output(t1d)

            c0i = fd.define_scalar(3, DataType.Int32)
            c1i = fd.define_scalar(5, DataType.Int32)
            t1i = fd.ops.where(t0, c0i, c1i)  # DataType.Int32
            fd.add_output(t1i)

            c0l = fd.define_scalar(3)
            c1l = fd.define_scalar(5)
            t1l = fd.ops.where(t0, c0l, c1l)  # DataType.Int
            fd.add_output(t1l)

            c0c = fd.define_scalar(complex(3.0))
            c1c = fd.define_scalar(complex(5.0))
            t1c = fd.ops.where(t0, c0c, c1c)  # DataType.ComplexDouble
            fd.add_output(t1c)

            c0cf = fd.define_scalar(3.0 + 0j, DataType.ComplexFloat)
            c1cf = fd.define_scalar(5.0 + 0j, DataType.ComplexFloat)
            t1cf = fd.ops.where(t0, c0cf, c1cf)  # DataType.ComplexFloat
            fd.add_output(t1cf)

            c0cd = fd.define_scalar(3.0 + 0j, DataType.ComplexDouble)
            c1cd = fd.define_scalar(5.0 + 0j, DataType.ComplexDouble)
            t1cd = fd.ops.where(t0, c0cd, c1cd)  # DataType.ComplexDouble
            fd.add_output(t1cd)

            c0b = fd.define_scalar(True, DataType.Bool)
            c1b = fd.define_scalar(False, DataType.Bool)
            t1b = fd.ops.where(t0, c0b, c1b)  # DataType.Bool
            fd.add_output(t1b)

        (
            n,
            nf,
            nd,
            ni,
            nl,
            nc,
            ncf,
            ncd,
            nb,
        ), _ = self.exec_nvfuser(fusion_func, inputs)

        eager_out = torch.where(inputs[0], 3.0, 5.0)

        # explicit Float dtype matches torch.where behavior
        self.assertEqual(eager_out, nf)

        assert n.dtype == torch.float64
        assert nf.dtype == torch.float32
        assert nd.dtype == torch.float64
        assert ni.dtype == torch.int32
        assert nl.dtype == torch.int64
        assert nc.dtype == torch.complex128
        assert ncf.dtype == torch.complex64
        assert ncd.dtype == torch.complex128
        assert nb.dtype == torch.bool

    def test_complex_constants(self):
        inputs = [
            torch.arange(2, device="cuda").type(torch.complex64),
        ]

        def fusion_func(fd: FusionDefinition):
            t0 = fd.from_pytorch(inputs[0])
            c0 = fd.define_scalar(complex(3.0, 0.5))
            t1 = fd.ops.mul(t0, c0)
            fd.add_output(t1)

        (n,), _ = self.exec_nvfuser(fusion_func, inputs)

        eager_out = inputs[0] * (3.0 + 0.5j)

        self.assertEqual(eager_out, n)
        assert n.dtype == torch.complex64

    def test_where_op(self):
        def nvfuser_where(pred, a, b):
            with FusionDefinition() as fd:
                nv_pred = fd.define_tensor(
                    sizes=pred.shape, strides=pred.stride(), dtype=DataType.Bool
                )
                nv_a = fd.define_tensor(
                    sizes=a.shape,
                    strides=a.stride(),
                    dtype=torch_dtype_to_nvfuser_dtype(a.dtype),
                )
                nv_b = fd.define_tensor(
                    sizes=b.shape,
                    strides=b.stride(),
                    dtype=torch_dtype_to_nvfuser_dtype(b.dtype),
                )
                result = fd.ops.where(nv_pred, nv_a, nv_b)
                fd.add_output(result)
            return fd.execute((pred, a, b))[0]

        pred = torch.testing.make_tensor((5,), device="cuda", dtype=torch.bool)
        list_of_dtype = [torch.float16, torch.bfloat16, torch.float32]
        for atype in list_of_dtype:
            for btype in list_of_dtype:
                a = torch.randn((5,), device="cuda", dtype=atype)
                b = torch.randn((5,), device="cuda", dtype=btype)
                nv_result = nvfuser_where(pred, a, b)
                torch_result = torch.where(pred, a, b)
                self.assertEqual(nv_result, torch_result)

    def test_iota(self):
        inputs = [
            (2, 0, 2, DataType.Int),
            (3, 100, 1, DataType.Int32),
            # TODO: How do I that that? I am getting the following error:
            # NameError: name 'None0' is not defined
            # (4, None, None, DataType.Int),
        ]

        def fusion_func(fd: FusionDefinition):
            for input in inputs:
                c0 = fd.define_scalar(input[0])
                c1 = None if input[1] is None else fd.define_scalar(input[1])
                c2 = None if input[2] is None else fd.define_scalar(input[2])
                dt = input[3]
                t3 = fd.ops.iota(c0, c1, c2, dt)
                fd.add_output(t3)

        nvf_out, _ = self.exec_nvfuser(fusion_func, [])

        eager_out1 = torch.tensor([0, 2], dtype=torch.long, device="cuda")
        eager_out2 = torch.tensor([100, 101, 102], dtype=torch.int, device="cuda")
        eager_out3 = torch.tensor([0, 1, 2, 3], dtype=torch.long, device="cuda")
        self.assertEqual(eager_out1, nvf_out[0])
        self.assertEqual(eager_out2, nvf_out[1])
        # self.assertEqual(eager_out3, nvf_out[2])

    def test_complex_rsqrt(self):
        inputs = [
            torch.randn(4, device="cuda", dtype=torch.complex64),
            torch.randn(4, device="cuda", dtype=torch.complex128),
        ]

        def fusion_func(fd: FusionDefinition):
            t0 = fd.from_pytorch(inputs[0])
            t1 = fd.from_pytorch(inputs[1])
            t2 = fd.ops.rsqrt(t0)
            fd.add_output(t2)
            t3 = fd.ops.rsqrt(t1)
            fd.add_output(t3)

        (rfloat, rdouble), _ = self.exec_nvfuser(fusion_func, inputs)

        at_rfloat = inputs[0].rsqrt()
        at_rdouble = inputs[1].rsqrt()

        self.assertEqual(at_rfloat, rfloat)
        self.assertEqual(at_rdouble, rdouble)

    def test_reduction_complex_number(self):
        def test_dtype(torch_dtype):
            inputs = [torch.randn(2, 32, device="cuda", dtype=torch_dtype)]

            def fusion_func(fd: FusionDefinition):
                t0 = fd.from_pytorch(inputs[0])
                t1 = fd.ops.sum(
                    t0, [-1], False, torch_dtype_to_nvfuser_dtype(torch_dtype)
                )
                fd.add_output(t1)

            nvf_out1, _ = self.exec_nvfuser(fusion_func, inputs)
            eager_out = torch.sum(inputs[0], dim=-1)
            self.assertEqual(eager_out, nvf_out1[0])

        list_of_dtype = [torch.complex64, torch.complex128]
        for torch_dtype in list_of_dtype:
            test_dtype(torch_dtype)

    def test_arithmetic_ops(self):
        inputs = [
            torch.randn(3, 4, 5, device="cuda", dtype=torch.float32),
        ]

        def fusion_func(fd: FusionDefinition):
            t0 = fd.from_pytorch(inputs[0])

            c0 = fd.define_scalar(1.0)

            t1 = -t0
            t2 = abs(t0)
            c1 = -c0
            c2 = abs(c0)

            # Using literals like this will work once
            # https://github.com/csarofeen/pytorch/pull/2449 is merged
            # t3 = -t1 * (1 + t0 ** 2) / t2 + c2 ** c1 - 1.0
            t3 = -t1 * (c0 - t0 * t0) / t2 + c2**c1 - c0

            fd.add_output(t1)
            fd.add_output(t2)
            fd.add_output(t3)

        nvf_out, _ = self.exec_nvfuser(fusion_func, inputs)

        at_out0 = -inputs[0]
        at_out1 = abs(inputs[0])
        at_out2 = inputs[0] * (1.0 - inputs[0] * inputs[0]) / abs(inputs[0])

        self.assertEqual(at_out0, nvf_out[0])
        self.assertEqual(at_out1, nvf_out[1])
        self.assertEqual(at_out2, nvf_out[2])

    def test_signbit(self):
        inputs = [
            torch.randn(3, 4, 5, device="cuda", dtype=torch.float32),
            torch.randn(3, 4, 5, device="cuda", dtype=torch.float32),
        ]

        def fusion_func(fd: FusionDefinition):
            t0 = fd.from_pytorch(inputs[0])
            t1 = fd.from_pytorch(inputs[1])
            t2 = fd.ops.where(fd.ops.signbit(t0), -abs(t1), abs(t1))
            fd.add_output(t2)

        nvf_out, _ = self.exec_nvfuser(fusion_func, inputs)
        at_out = torch.where(
            torch.signbit(inputs[0]), -torch.abs(inputs[1]), torch.abs(inputs[1])
        )
        self.assertEqual(at_out, nvf_out[0])

    def test_all_dim_var_mean(self):
        inputs = [torch.randn(2, 2, 2, device="cuda")]

        def fuser_function(correction):
            with FusionDefinition() as fd:
                t0 = fd.from_pytorch(inputs[0])
                t1, t2 = fd.ops.var_mean(t0, [0, 1, 2], correction)
                fd.add_output(t1)
                fd.add_output(t2)
            return fd.execute(inputs)

        list_of_test_cases = [0, 1]
        for correction in list_of_test_cases:
            fuser_result = fuser_function(correction)
            torch_result = torch.var_mean(inputs[0], [0, 1, 2], bool(correction))
            self.assertEqual(fuser_result, torch_result)

    def test_var_mean_correction(self):
        num_elem = 2
        inputs = [torch.randn(2, num_elem, device="cuda")]

        def fuser_function(correction):
            with FusionDefinition() as fd:
                t0 = fd.from_pytorch(inputs[0])
                t1, t2 = fd.ops.var_mean(t0, [-1], correction)
                fd.add_output(t1)
                fd.add_output(t2)
            return fd.execute(inputs)

        for correction in range(num_elem + 5):
            fuser_result = fuser_function(correction)
            torch_result = torch.var_mean(inputs[0], [-1], correction=correction)
            self.assertEqual(fuser_result, torch_result)

    def test_var_correction(self):
        num_elem = 2
        inputs = [torch.randn(2, num_elem, device="cuda")]

        def fuser_function(correction):
            with FusionDefinition() as fd:
                t0 = fd.from_pytorch(inputs[0])
                t1 = fd.ops.var(t0, [-1], correction)
                fd.add_output(t1)
            return fd.execute(inputs)

        for correction in range(num_elem + 5):
            fuser_result = fuser_function(correction)
            torch_result = torch.var(inputs[0], [-1], correction=correction)
            self.assertEqual(fuser_result, [torch_result])

    def test_scalar_only_inputs(self):
        # We don't allow scalar outputs, currently,
        # so a tensor has to be returned
        def fusion_func(fd: FusionDefinition):
            s0 = fd.define_scalar()
            s1 = fd.define_scalar()
            s2 = fd.ops.add(s0, s1)
            c0 = fd.define_scalar(1.0, DataType.Float)
            t3 = fd.ops.full(shape=[2, 2], fill_value=c0, dtype=DataType.Float)
            t4 = fd.ops.mul(t3, s2)
            fd.add_output(t4)

        with FusionDefinition() as fd:
            fusion_func(fd)

        # TODO: full is broken and does not print its proper definition
        # Issue: https://github.com/csarofeen/pytorch/issues/2502
        nvf_out = fd.execute([2.0, 3.0])
        eager_out = torch.full([2, 2], 1.0) * 5.0
        self.assertEqual(eager_out, nvf_out[0])

    def test_addcmul(self):
        inputs = [
            torch.randn(4, device="cuda", dtype=torch.float32),
            torch.randn(4, device="cuda", dtype=torch.float32),
            torch.randn(4, device="cuda", dtype=torch.float32),
        ]

        def fusion_func(fd: FusionDefinition):
            t0 = fd.from_pytorch(inputs[0])
            t1 = fd.from_pytorch(inputs[1])
            t2 = fd.from_pytorch(inputs[2])
            c0 = fd.define_scalar(0.1)

            t3 = fd.ops.addcmul(t0, t1, t2, c0)

            fd.add_output(t3)

        nvfout, _ = self.exec_nvfuser(fusion_func, inputs)

        torch_out = torch.addcmul(*inputs, value=0.1)

        self.assertEqual(nvfout[0], torch_out)

    def test_compute_contiguity(self):
        sizes = [2, 1, 3, 1, 4, 5, 6]
        strides = [80, 30, 30, 456456465465, 0, 6, 1]
        contiguity = [False, None, True, None, None, True, True]
        self.assertEqual(compute_contiguity(sizes, strides), contiguity)
        strides = [800, 300, 300, 456456465465, 0, 60, 10]
        contiguity = [False, None, True, None, None, True, False]
        self.assertEqual(compute_contiguity(sizes, strides), contiguity)

    def test_compute_tensor_descriptor(self):
        configs = (
            (
                # size
                [2, 1, 3, 1, 4, 3],
                # stride
                [12, 4, 4, 4, 1, 0],
                # expected contiguity
                [True, None, True, None, True, None],
                # expected stride_order
                [5, 4, 3, 2, 1, 0],
            ),
            (
                [2, 3, 1, 5, 4],
                [28, 4, 14, 0, 1],
                [False, None, True, None, True],
                [4, 2, 3, 1, 0],
            ),
            (
                [2, 2, 1, 1, 2, 2, 2],
                [8, 4, 3, 9, 2, 0, 1],
                [None, True, True, None, True, None, True],
                [5, 4, 3, 6, 2, 1, 0],
            ),
            (
                [2, 2, 1, 2, 4, 2],
                [2, 32, 1, 8, 0, 4],
                [False, True, True, False, None, None],
                [2, 5, 0, 4, 1, 3],
            ),
            (
                [2, 2, 2, 2],
                [8, 4, 2, 1],
                [True, True, True, True],
                [3, 2, 1, 0],
            ),
            (
                [2, 1, 3, 1, 4],
                [24, 4, 8, 4, 2],
                [True, True, None, None, False],
                [4, 2, 3, 1, 0],
            ),
            (
                [2, 2, 2, 2],
                [8, 4, 0, 2],
                [True, True, None, False],
                [3, 2, 1, 0],
            ),
        )

        for sizes, strides, contiguity, stride_order in configs:
            computed_contiguity, computed_stride_order = compute_tensor_descriptor(
                sizes, strides
            )
            self.assertEqual(computed_contiguity, contiguity)
            self.assertEqual(computed_stride_order, stride_order)

    def test_stride_order_with_explicit_broadcast(self):
        inputs = [
            torch.randn(3, device="cuda").unsqueeze(-1),
            torch.randn(2, 3, device="cuda")
            .unsqueeze(-1)
            .expand(2, 3, 4)
            .transpose(2, 0),
            torch.randn(5 * 960, device="cuda").as_strided(
                (5, 4, 1, 5, 16), (960, 48, 16, 192, 1)
            ),
            torch.randn(6, device="cuda").as_strided((2, 16, 3), (3, 0, 1)),
        ]

        def fusion_func(fd: FusionDefinition):
            t0 = fd.from_pytorch(inputs[0])
            t1 = fd.from_pytorch(inputs[1])
            t2 = fd.from_pytorch(inputs[2])
            t3 = fd.define_tensor(
                shape=[-1, 16, 3],
                contiguity=[None, True, True],
                dtype=DataType.Float,
                stride_order=[1, 2, 0],
                is_cpu=False,
            )

            t0_b = fd.ops.broadcast(t0, [True, False, False])
            t4 = fd.ops.add(t0_b, t1)
            c0 = fd.define_scalar(3.0)
            t5 = fd.ops.add(t2, c0)
            t6 = fd.ops.mul(t3, c0)

            fd.add_output(t4)
            fd.add_output(t5)
            fd.add_output(t6)

        nvf_out, _ = self.exec_nvfuser(fusion_func, inputs)
        eager_out = inputs[0] + inputs[1]
        self.assertEqual(nvf_out[0], inputs[0] + inputs[1])
        self.assertEqual(nvf_out[1], inputs[2] + 3.0)
        self.assertEqual(nvf_out[2], inputs[3] * 3.0)

    def test_prod(self):
        inputs = [
            torch.ones(2, 4, 8, device="cuda"),
        ]

        def fusion_func(fd: FusionDefinition):
            t0 = fd.from_pytorch(inputs[0])

            t1 = fd.ops.prod(t0, DataType.Float)
            t2 = fd.ops.prod(t0, 1, False, DataType.Float)
            t3 = fd.ops.prod(t0, 1, True, DataType.Float)
            t4 = fd.ops.prod(t0, [-1], False, DataType.Float)

            fd.add_output(t1)
            fd.add_output(t2)
            fd.add_output(t3)
            fd.add_output(t4)

        nvf_out, _ = self.exec_nvfuser(fusion_func, inputs)

        eager_outs = [
            torch.prod(inputs[0], dtype=torch.float32),
            torch.prod(inputs[0], 1, False, dtype=torch.float32),
            torch.prod(inputs[0], 1, True, dtype=torch.float32),
            torch.prod(inputs[0], -1, False, dtype=torch.float32),
        ]
        assert len(nvf_out) == len(eager_outs)

        for n, e in zip(nvf_out, eager_outs):
            self.assertEqual(n, e)

    def test_output_stride_order(self):
        inputs = [
            torch.arange(0, 120).reshape(2, 3, 4, 5).cuda().float(),
        ]
        eager_out = inputs[0] + 3.0

        for perm in itertools.permutations(range(4), 4):
            # testing stride_order in add_output
            def fusion_func(fd: FusionDefinition):
                t0 = fd.from_pytorch(inputs[0])
                c0 = fd.define_scalar(3.0)
                t1 = fd.ops.add(t0, c0)
                fd.add_output(t1, perm)

            nvf_out, _ = self.exec_nvfuser(fusion_func, inputs)
            self.assertEqual(eager_out, nvf_out[0])

            nvf_stride = nvf_out[0].stride()
            sorted_stride = list(nvf_stride)
            rank = len(nvf_stride)
            for idx, axis in enumerate(perm):
                sorted_stride[rank - 1 - axis] = nvf_stride[idx]
            self.assertTrue(sorted(sorted_stride, reverse=True) == sorted_stride)

            # testing stride_order in set
            def fusion_set_func(fd: FusionDefinition):
                t0 = fd.from_pytorch(inputs[0])
                c0 = fd.define_scalar(3.0)
                t1 = fd.ops.add(t0, c0)
                t2 = fd.ops.stride_order(t1, perm)
                fd.add_output(t2)

            nvf_out, _ = self.exec_nvfuser(fusion_set_func, inputs)
            self.assertEqual(eager_out, nvf_out[0])

            nvf_stride = nvf_out[0].stride()
            sorted_stride = list(nvf_stride)
            rank = len(nvf_stride)
            for idx, axis in enumerate(perm):
                sorted_stride[rank - 1 - axis] = nvf_stride[idx]
            self.assertTrue(sorted(sorted_stride, reverse=True) == sorted_stride)

    def test_expanded_bcast_tensor(self):
        inputs = [
            torch.tensor(1.5, device="cuda"),
            torch.randn(5, 5, 5, device="cuda"),
            torch.randint(0, 1, (5, 5), device="cuda")
            .bool()
            .unsqueeze(-1)
            .expand(5, 5, 5),
        ]

        def fusion_func(fd: FusionDefinition) -> None:
            T0 = fd.from_pytorch(inputs[0])
            T1 = fd.from_pytorch(inputs[1])
            T2 = fd.from_pytorch(inputs[2])
            T3 = fd.ops.add(T0, T1)
            T4 = fd.ops.add(T2, T3)
            fd.add_output(T4)

        eager_out = inputs[0] + inputs[1] + inputs[2]

        nvf_out, _ = self.exec_nvfuser(fusion_func, inputs)
        self.assertEqual(eager_out, nvf_out[0])

    def test_segment_set(self):
        inputs = [
            torch.randn(5, 5, 5, device="cuda"),
        ]

        def fusion_func(fd: FusionDefinition) -> None:
            T0 = fd.from_pytorch(inputs[0])
            T1 = fd.ops.neg(T0)
            T2 = fd.ops.segment_set(T1)
            T3 = fd.ops.relu(T2)
            fd.add_output(T3)

        eager_out = inputs[0].neg().relu()

        nvf_out, _ = self.exec_nvfuser(fusion_func, inputs)
        self.assertEqual(eager_out, nvf_out[0])

    def test_fix_2549(self):
        a = torch.ones(4, 1, dtype=torch.double, device="cuda")
        b = torch.ones(4, 4, dtype=torch.double, device="cuda")

        def nvfuser_fusion_id(fd: FusionDefinition) -> None:
            T0 = fd.define_tensor(
                sizes=a.shape, strides=a.stride(), dtype=DataType.Double, is_cpu=False
            )
            T1 = fd.define_tensor(
                sizes=b.shape, strides=b.stride(), dtype=DataType.Double, is_cpu=False
            )
            T2 = fd.ops.broadcast_in_dim(T0, shape=[4, 4], broadcast_dims=[0, 1])
            T3 = fd.ops.div(T1, T2)
            fd.add_output(T3)

        with FusionDefinition() as fd:
            nvfuser_fusion_id(fd)

        out = fd.execute([a, b])
        self.assertEqual(out[0], b / a)

    def test_real_imag(self):
        for dtype in [torch.complex128, torch.complex64]:
            inputs = [
                torch.randn(5, dtype=dtype, device="cuda"),
            ]

            def fusion_func(fd: FusionDefinition):
                t0 = fd.from_pytorch(inputs[0])
                fd.add_output(fd.ops.real(t0))
                fd.add_output(fd.ops.imag(t0))

            nvf_out, _ = self.exec_nvfuser(fusion_func, inputs)

            self.assertEqual(torch.real(inputs[0]), nvf_out[0])
            self.assertEqual(torch.imag(inputs[0]), nvf_out[1])

    def test_cuda_code_and_scheduled_fusion_ir_strings(self):
        inputs = [
            torch.randn(2, 2, 2, 2, device="cuda"),
        ]
        big_inputs = [
            torch.randn(64, 64, 64, 64, device="cuda"),
        ]

        # Function only based definition
        class DefFuncFusion(FusionDefinition):
            def definition(self):
                t0 = self.from_pytorch(inputs[0])
                t1 = self.ops.relu(t0)
                self.add_output(t1)

        # Function based definition plus a user schedule
        class UserSchedFusion(FusionDefinition):
            def definition(self):
                t0 = self.from_pytorch(inputs[0])
                t1 = self.ops.sinh(t0)
                self.add_output(t1)

            def schedule(self):
                pass

        # Context Based Definition
        ctx_fusion = FusionDefinition()
        with ctx_fusion:
            t0 = ctx_fusion.from_pytorch(inputs[0])
            t1 = ctx_fusion.ops.tanh(t0)
            ctx_fusion.add_output(t1)

        # Context Based Definition with a segmented fusion
        ctx_seg_fusion = FusionDefinition()
        with ctx_seg_fusion:
            t0 = ctx_seg_fusion.from_pytorch(inputs[0])
            t1 = ctx_seg_fusion.ops.sum(t0, dim=0)
            t2 = ctx_seg_fusion.ops.sum(t0, dim=-1)
            ctx_seg_fusion.add_output(t1)
            ctx_seg_fusion.add_output(t2)

        test_defs = [DefFuncFusion(), UserSchedFusion(), ctx_fusion, ctx_seg_fusion]

        for fd in test_defs:
            # Attempting to get the cuda code for an un-executed FusionDefinition
            # should trigger a RuntimeError and not a segfault
            with self.assertRaisesRegex(RuntimeError, "Invalid fusion definition!"):
                _ = fd.last_cuda_code()
            with self.assertRaisesRegex(RuntimeError, "Invalid fusion definition!"):
                _ = fd.last_scheduled_fusion_ir()
            # Only make this check for function based definitions
            if hasattr(super(type(self), self), "definition"):
                with self.assertRaisesRegex(RuntimeError, "Invalid fusion definition!"):
                    _ = fd.fusion_ir()

            _ = fd.execute(inputs)

            code_len = len(fd.last_cuda_code())
            self.assertTrue(code_len > 0, "Cuda Code was not produced!")
            code_len = len(fd.last_cuda_code(intrinsic_code=True))
            self.assertTrue(code_len > 0, "Cuda Code was not produced!")
            sched_ir_len = len(fd.last_scheduled_fusion_ir())
            self.assertTrue(code_len > 0, "Scheduled Fusion IR was not produced!")
            sched_ir_len = len(fd.last_scheduled_fusion_ir(tensor_transforms=True))
            self.assertTrue(code_len > 0, "Scheduled Fusion IR was not produced!")
            sched_ir_len = len(fd.fusion_ir())
            self.assertTrue(code_len > 0, "Unscheduled Fusion IR was not produced!")

            code_len = len(fd.cuda_code_for(inputs))
            self.assertTrue(code_len > 0, "Cuda Code was not produced!")
            code_len = len(fd.cuda_code_for(inputs, intrinsic_code=True))
            self.assertTrue(code_len > 0, "Cuda Code was not produced!")
            sched_ir_len = len(fd.scheduled_fusion_ir_for(inputs))
            self.assertTrue(code_len > 0, "Scheduled Fusion IR was not produced!")
            sched_ir_len = len(
                fd.scheduled_fusion_ir_for(inputs, tensor_transforms=True)
            )
            self.assertTrue(code_len > 0, "Scheduled Fusion IR was not produced!")

            # Attemp to get strings for inputs that do not heuristically match
            # and a new fusion has not been compiled
            with self.assertRaisesRegex(RuntimeError, "Fusion is not compiled!"):
                _ = fd.cuda_code_for(big_inputs)
            with self.assertRaisesRegex(RuntimeError, "Fusion is not compiled!"):
                _ = fd.scheduled_fusion_ir_for(big_inputs)

        # It is necessary to reset the Fusion Cache
        # so serialization/deserialization does not exhibit the same error across tests.
        fc = FusionCache.get()
        fc.reset()

    def test_pad(self):
        inputs = [
            torch.testing.make_tensor((1, 2, 3), dtype=torch.float32, device="cuda"),
        ]

        def fusion_func(fd: FusionDefinition):
            t0 = fd.from_pytorch(inputs[0])

            t1 = fd.ops.pad(t0, [1, 1, 1, 1])
            fd.add_output(t1)

            # zero padding in some dims
            t2 = fd.ops.pad(t0, [0, 0, 2, 3])
            fd.add_output(t2)

            # zero padding in all dims
            t3 = fd.ops.pad(t0, [0, 0, 0, 0])
            fd.add_output(t3)

            # no padding provided in first dim
            t4 = fd.ops.pad(t0, [2, 3])
            fd.add_output(t4)

            # test padding with a value other than 0
            fill_val = fd.define_scalar(2.0)
            t5 = fd.ops.pad(t0, [2, 3], fill_val)
            fd.add_output(t5)

            # pad a broadcast dimension with a value other than 0
            t6 = fd.ops.pad(t0, [2, 3, 0, 0, 0, 0])
            fd.add_output(t6)

        nvf_out, _ = self.exec_nvfuser(fusion_func, inputs)

        self.assertEqual(F.pad(inputs[0], [1, 1, 1, 1]), nvf_out[0])
        self.assertEqual(F.pad(inputs[0], [0, 0, 2, 3]), nvf_out[1])
        self.assertEqual(F.pad(inputs[0], [0, 0, 0, 0]), nvf_out[2])
        self.assertEqual(F.pad(inputs[0], [2, 3]), nvf_out[3])
        self.assertEqual(F.pad(inputs[0], [2, 3], "constant", 2.0), nvf_out[4])
        self.assertEqual(F.pad(inputs[0], [2, 3, 0, 0, 0, 0]), nvf_out[5])

    def test_pad_cache(self):
        """Test that using different pad widths causes a cache miss.

        cf. https://github.com/NVIDIA/Fuser/pull/10#pullrequestreview-1352667557
        """
        inputs = [
            torch.testing.make_tensor((2, 3), dtype=torch.float32, device="cuda"),
        ]

        def fusion_func_pad1(fd: FusionDefinition):
            t0 = fd.from_pytorch(inputs[0])
            t1 = fd.ops.pad(t0, [1, 1])
            fd.add_output(t1)

        nvf_out1, _ = self.exec_nvfuser(
            fusion_func_pad1, inputs, new_fusion_expected=True
        )
        _ = self.exec_nvfuser(fusion_func_pad1, inputs, new_fusion_expected=False)

        def fusion_func_pad2(fd: FusionDefinition):
            t0 = fd.from_pytorch(inputs[0])
            t1 = fd.ops.pad(t0, [2, 2])
            fd.add_output(t1)

        nvf_out2, _ = self.exec_nvfuser(
            fusion_func_pad2, inputs, new_fusion_expected=True
        )

        def fusion_func_pad3(fd: FusionDefinition):
            t0 = fd.from_pytorch(inputs[0])
            fill_val = fd.define_scalar(2.0)
            t1 = fd.ops.pad(t0, [1, 1], fill_val)
            fd.add_output(t1)

        nvf_out3, _ = self.exec_nvfuser(
            fusion_func_pad3, inputs, new_fusion_expected=True
        )
        _ = self.exec_nvfuser(fusion_func_pad3, inputs, new_fusion_expected=False)

        self.assertEqual(F.pad(inputs[0], [1, 1]), nvf_out1[0])
        # Erroneous cache miss would use kernel 1 instead of 2
        self.assertEqual(F.pad(inputs[0], [2, 2]), nvf_out2[0])
        # Erroneous cache hit based on fill value would use kernel1
        self.assertEqual(F.pad(inputs[0], [1, 1], "constant", 2.0), nvf_out3[0])

    def test_cat(self):
        inputs = [
            torch.randn(2, 4, device="cuda"),
            torch.randn(2, 3, device="cuda"),
            torch.randn(4, 4, device="cuda"),
            torch.randn(0, 4, device="cuda"),
        ]

        def fusion_func(fd: FusionDefinition):
            t0 = fd.from_pytorch(inputs[0])
            t1 = fd.from_pytorch(inputs[1])
            t2 = fd.from_pytorch(inputs[2])
            t3 = fd.from_pytorch(inputs[3])

            t3 = fd.ops.cat([t0, t1], 1)
            fd.add_output(t3)

            t4 = fd.ops.cat([t0, t2], 0)
            fd.add_output(t4)

            # torch.cat accepts empty tensors (size 0 in the concat dimension),
            # which do not affect the output.
            # The below fails with RuntimeError: mapped_id_resize != nullptr
            # INTERNAL ASSERT FAILED at
            # "/opt/pytorch/nvfuser/csrc/lower_index_compute.cpp":1306
            # t5 = fd.ops.cat([t0, t3], 0)
            # fd.add_output(t5)

        nvf_out, _ = self.exec_nvfuser(fusion_func, inputs)

        self.assertEqual(torch.cat([inputs[0], inputs[1]], dim=1), nvf_out[0])
        self.assertEqual(torch.cat([inputs[0], inputs[2]], dim=0), nvf_out[1])
        # self.assertEqual(torch.cat([inputs[0], inputs[3]], dim=0), nvf_out[2])

    def test_nextafter(self):
        inputs = [
            # torch.nextafter is only defined for float{32,64} tensor inputs
            torch.testing.make_tensor(4, device="cuda", dtype=torch.float32),
            torch.testing.make_tensor(4, device="cuda", dtype=torch.float64),
        ]

        def fusion_func(fd: FusionDefinition):
            t0 = fd.from_pytorch(inputs[0])
            t1 = fd.from_pytorch(inputs[1])

            s0 = fd.define_scalar(1.0, dtype=DataType.Float)
            s1 = fd.define_scalar(-1.0, dtype=DataType.Double)

            for a, b in itertools.product(
                [t0, t1, s0, s1],
                [t0, t1, s0, s1],
            ):
                # always enter the fusion...
                t = fd.ops.nextafter(a, b)
                if isinstance(t, Tensor):
                    # ...but skip outputting scalars, which we don't support
                    fd.add_output(t)

        nvf_out, _ = self.exec_nvfuser(fusion_func, inputs)

        ab = [inputs[0], inputs[1], 1.0, -1.0]
        i = 0
        for a, b in itertools.product(ab, ab):
            if not (isinstance(a, torch.Tensor) or isinstance(b, torch.Tensor)):
                continue
            n = nvf_out[i]
            i += 1
            torch_out = torch.nextafter(
                torch.as_tensor(a, device="cuda"), torch.as_tensor(b, device="cuda")
            )
            self.assertEqual(n, torch_out)

    def test_nanogpt_mha_dpa(self):
        inputs = [
            torch.randn(16, 16, 128, 128, device="cuda"),
            torch.randn(1, 1, 1024, 1024, device="cuda"),
        ]

        def nvfuser_fusion(fd: FusionDefinition, prob) -> None:
            T0 = fd.define_tensor(
                shape=[-1, -1, -1, -1],
                contiguity=[True, True, True, True],
                dtype=DataType.Float,
                is_cpu=False,
            )
            T1 = fd.define_tensor(
                shape=[1, 1, -1, -1],
                contiguity=[None, None, True, True],
                dtype=DataType.Float,
                is_cpu=False,
            )
            S2 = fd.define_scalar(0.125000, dtype=DataType.Double)
            T3 = fd.ops.mul(T0, S2)
            T4 = fd.ops.slice(
                T1,
                start_indices=[0, 0, 0, 0],
                end_indices=[1, 1, 128, 128],
                strides=[1, 1, 1, 1],
            )
            S5 = fd.define_scalar(0.00000, dtype=DataType.Double)
            T6 = fd.ops.eq(S5, T4)
            T7 = fd.ops.broadcast_in_dim(
                T6, shape=[16, 16, 128, 128], broadcast_dims=[0, 1, 2, 3]
            )
            S8 = fd.define_scalar(float("-inf"), dtype=DataType.Double)
            T9 = fd.ops.where(T7, S8, T3)
            S10 = fd.define_scalar(-1, dtype=DataType.Int)
            S11 = fd.define_scalar(4, dtype=DataType.Int)
            S12 = fd.ops.add(S10, S11)
            T13 = fd.ops.max(T9, dims=[3], keepdim=False, dtype=DataType.Null)
            T14 = fd.ops.broadcast_in_dim(
                T13, shape=[16, 16, 128, 1], broadcast_dims=[0, 1, 2]
            )
            T15 = fd.ops.broadcast_in_dim(
                T14, shape=[16, 16, 128, 128], broadcast_dims=[0, 1, 2, 3]
            )
            T16 = fd.ops.sub(T9, T15)
            T17 = fd.ops.exp(T16)
            S18 = fd.define_scalar(-1, dtype=DataType.Int)
            S19 = fd.define_scalar(4, dtype=DataType.Int)
            S20 = fd.ops.add(S18, S19)
            T21 = fd.ops.sum(T17, dims=[3], keepdim=False, dtype=DataType.Null)
            T22 = fd.ops.broadcast_in_dim(
                T21, shape=[16, 16, 128, 1], broadcast_dims=[0, 1, 2]
            )
            T23 = fd.ops.broadcast_in_dim(
                T22, shape=[16, 16, 128, 128], broadcast_dims=[0, 1, 2, 3]
            )
            T24 = fd.ops.div(T17, T23)
            S25 = fd.define_scalar(16, dtype=DataType.Int)
            S26 = fd.define_scalar(16, dtype=DataType.Int)
            S27 = fd.define_scalar(128, dtype=DataType.Int)
            S28 = fd.define_scalar(128, dtype=DataType.Int)
            S29 = fd.define_scalar(0.00000, dtype=DataType.Double)
            S30 = fd.define_scalar(1.00000, dtype=DataType.Double)
            T31 = fd.ops.uniform(
                S29, S30, shape=[S25, S26, S27, S28], dtype=DataType.Float
            )
            S32 = fd.define_scalar(1.0 - prob, dtype=DataType.Double)
            T33 = fd.ops.lt(T31, S32)
            T34 = fd.ops.cast(T33, dtype=DataType.Float)
            T35 = fd.ops.mul(T24, T34)
            S36 = fd.define_scalar(1.0 / (1.0 - prob), dtype=DataType.Double)
            T37 = fd.ops.mul(T35, S36)
            fd.add_output(T37)

        def torch_def(acts, bias, n_seq_len, n_head_dim, prob):
            att = acts * (1.0 / math.sqrt(n_head_dim))
            att = att.masked_fill(
                bias[:, :, :n_seq_len, :n_seq_len] == 0, float("-inf")
            )
            att = torch.nn.functional.softmax(att, dim=-1)
            att = torch.nn.functional.dropout(att, p=prob)
            return att

        # NOTE: The dropout probabilities need to be set to 0 elements zeroed out
        # in order to match implementations as eager and nvFuser do not have matching
        # blocking.
        nvf_out, _ = self.exec_nvfuser(partial(nvfuser_fusion, prob=0.0), inputs)
        eager_out = torch_def(inputs[0], inputs[1], 128, 64, 0.0)

        for idx in range(len(nvf_out)):
            self.assertEqual(eager_out, nvf_out[idx])

    def test_nanogpt_split_mha_linears(self):
        inputs = [
            torch.randn(16, 128, 3072, device="cuda"),
        ]

        def nvfuser_fusion_0(fd: FusionDefinition) -> None:
            T0 = fd.from_pytorch(inputs[0])
            T0_slice1 = fd.ops.slice(T0, [0, 0, 0], [16, 128, 1024], [1, 1, 1])
            T0_slice2 = fd.ops.slice(T0, [0, 0, 1024], [16, 128, 2048], [1, 1, 1])
            T0_slice3 = fd.ops.slice(T0, [0, 0, 2048], [16, 128, 3072], [1, 1, 1])
            T1_slice1 = fd.ops.reshape(T0_slice1, [16, 128, 16, 64])
            T1_slice2 = fd.ops.reshape(T0_slice2, [16, 128, 16, 64])
            T1_slice3 = fd.ops.reshape(T0_slice3, [16, 128, 16, 64])
            T2_slice1 = fd.ops.permute(T1_slice1, [0, 2, 1, 3])
            T2_slice2 = fd.ops.permute(T1_slice2, [0, 2, 1, 3])
            T2_slice3 = fd.ops.permute(T1_slice3, [0, 2, 1, 3])
            fd.add_output(T2_slice1)
            fd.add_output(T2_slice2)
            fd.add_output(T2_slice3)

        def torch_def_0(acts, n_embd, n_head):
            B, T, C = acts.size()
            q, k, v = acts.split(n_embd, dim=2)
            k = k.view(B, T, n_head, (C // 3) // n_head).transpose(
                1, 2
            )  # (B, nh, T, hs)
            q = q.view(B, T, n_head, (C // 3) // n_head).transpose(
                1, 2
            )  # (B, nh, T, hs)
            v = v.view(B, T, n_head, (C // 3) // n_head).transpose(
                1, 2
            )  # (B, nh, T, hs)
            return (
                q,
                k,
                v,
            )

        def nvfuser_fusion_1(fd: FusionDefinition) -> None:
            T0 = fd.define_tensor(
                shape=[-1, -1, -1],
                contiguity=[True, True, True],
                dtype=DataType.Float,
                is_cpu=False,
            )
            T1 = fd.ops.slice(
                T0,
                start_indices=[0, 0, 0],
                end_indices=[16, 128, 1024],
                strides=[1, 1, 1],
            )
            T2 = fd.ops.slice(
                T0,
                start_indices=[0, 0, 1024],
                end_indices=[16, 128, 2048],
                strides=[1, 1, 1],
            )
            T3 = fd.ops.slice(
                T0,
                start_indices=[0, 0, 2048],
                end_indices=[16, 128, 3072],
                strides=[1, 1, 1],
            )
            fd.add_output(T1)
            fd.add_output(T2)
            fd.add_output(T3)

        def torch_def_1(acts, n_embd, n_head):
            B, T, C = acts.size()
            q, k, v = acts.split(n_embd, dim=2)
            return (
                q,
                k,
                v,
            )

        tests = [
            (nvfuser_fusion_0, torch_def_0),
            (nvfuser_fusion_1, torch_def_1),
        ]

        for nvf_func, torch_func in tests:
            nvf_out, _ = self.exec_nvfuser(nvf_func, inputs)
            eager_out = torch_func(*inputs, 1024, 16)
            for idx in range(len(eager_out)):
                self.assertEqual(eager_out[idx], nvf_out[idx])

    def test_slice_error_checks(self):
        inputs = [
            [torch.randn(10, 10, device="cuda")],
            [torch.randn(5, 5, device="cuda")],
        ]

        def check_start_indices(fd: FusionDefinition, acts) -> None:
            T0 = fd.from_pytorch(acts[0])
            T1 = fd.ops.slice(
                T0, start_indices=[-1, -2], end_indices=[5, 5], strides=[7, 7]
            )
            fd.add_output(T1)

        def check_end_indices(fd: FusionDefinition, acts) -> None:
            T0 = fd.from_pytorch(acts[0])
            T1 = fd.ops.slice(
                T0, start_indices=[3, 4], end_indices=[1, 2], strides=[1, 1]
            )
            fd.add_output(T1)

        def check_strides(fd: FusionDefinition, acts) -> None:
            T0 = fd.from_pytorch(acts[0])
            T1 = fd.ops.slice(
                T0, start_indices=[0, 0], end_indices=[5, 5], strides=[5, 5]
            )
            fd.add_output(T1)

        def check_tensor_dims(fd: FusionDefinition, acts) -> None:
            T0 = fd.from_pytorch(acts[0])
            T1 = fd.ops.slice(
                T0, start_indices=[0, 0, 0], end_indices=[4, 4, 4], strides=[1, 1, 1]
            )
            fd.add_output(T1)

        def check_slice_dims_start(fd: FusionDefinition, acts) -> None:
            T0 = fd.from_pytorch(acts[0])
            T1 = fd.ops.slice(
                T0, start_indices=[0, 0, 0], end_indices=[4, 4], strides=[1, 1]
            )
            fd.add_output(T1)

        def check_slice_dims_end(fd: FusionDefinition, acts) -> None:
            T0 = fd.from_pytorch(acts[0])
            T1 = fd.ops.slice(
                T0, start_indices=[0, 0], end_indices=[4, 4, 4], strides=[1, 1]
            )
            fd.add_output(T1)

        def check_slice_dims_stride(fd: FusionDefinition, acts) -> None:
            T0 = fd.from_pytorch(acts[0])
            T1 = fd.ops.slice(
                T0, start_indices=[0, 0], end_indices=[4, 4], strides=[1, 1, 1]
            )
            fd.add_output(T1)

        def check_nostrides(fd: FusionDefinition, acts) -> None:
            T0 = fd.from_pytorch(acts[0])
            T1 = fd.ops.slice(T0, start_indices=[2, 2], end_indices=[4, 4])
            fd.add_output(T1)

        # TODO: Currently, this check fails to produce a zero-element tensor whne the tensor
        # is smaller than the index range of the slize.  Therefore, it is disabled.
        # Issue: https://github.com/NVIDIA/Fuser/issues/52
        def legal(fd: FusionDefinition, acts) -> None:
            T0 = fd.from_pytorch(acts[0])
            T1 = fd.ops.slice(
                T0, start_indices=[6, 6], end_indices=[8, 8], strides=[1, 1]
            )
            fd.add_output(T1)

        checks = [
            (
                check_start_indices,
                "Slice operation start_indices must be greater-than-or-equal-to 0. .*",
            ),
            (
                check_end_indices,
                "Slice operation end_indices must be greater-than-or-equal-to start_indices. .*",
            ),
            (
                check_strides,
                "nvFuser Limitation: All slice operation strides must be of size 1. .*",
            ),
            (
                check_tensor_dims,
                "Number of tensor dimensions does not match slice dimensions! .*",
            ),
            (
                check_slice_dims_start,
                "Slice start_indices and strides don't match! .*",
            ),
            (
                check_slice_dims_end,
                "Slice indexing attribute dimensions don't match! .*",
            ),
            (
                check_slice_dims_stride,
                "Slice start_indices and strides don't match! .*",
            ),
            (check_nostrides, None),
            # (legal, None),
        ]

        first_check = True
        for inp in inputs:
            for check, error in checks:
                if error is None:
                    # First check is here on legel fusions since the second time
                    # through they should already be cached
                    out = self.exec_nvfuser(
                        partial(check, acts=inp),
                        inp,
                        new_fusion_expected=first_check,
                    )
                else:
                    # When a fusion definition with errors is deserialized, it is recreated, triggering an error.
                    # skip_serde_check=True is necessary to skip these failing fusion definitions
                    # so serialization/deserialization does not exhibit the same errors in subsequent tests.
                    self.assertRaisesRegex(
                        RuntimeError,
                        error,
                        self.exec_nvfuser,
                        partial(check, acts=inp),
                        inp,
                        skip_serde_check=True,
                    )
            first_check = False

    def test_constant_nans(self):
        inputs = [
            torch.randn(4, 4, device="cuda"),
        ]

        def fusion_func(fd: FusionDefinition) -> None:
            t0 = fd.from_pytorch(inputs[0])
            c0 = fd.define_scalar(float("nan"))
            t1 = fd.ops.add(t0, c0)
            fd.add_output(t1)

        eager_out = inputs[0] + float("nan")

        nvf_out, _ = self.exec_nvfuser(fusion_func, inputs)
        self.assertEqual(eager_out, nvf_out[0])

    def test_def_op_in_schedule(self):
        """
        Tests for an error when a definition op is used in a schedule
        """
        inputs = [
            torch.randn(4, 4, 4, device="cuda"),
        ]

        class SchedError(FusionDefinition):
            def definition(self):
                self.t0 = self.from_pytorch(inputs[0])
                self.t1 = self.ops.tanh(self.t0)
                self.add_output(self.t1)

            def schedule(self):
                self.t2 = self.ops.relu(self.t1)

        with self.assertRaisesRegex(
            RuntimeError, "Attempting to add to a completed definition!"
        ):
            fd = SchedError()
            _ = fd.execute(inputs)

    @unittest.skipIf(
        torch.cuda.device_count() < 2, "test_selected_device requires multiple GPUs"
    )
    def test_selected_device(self):
        """
        Run the Fusion on device 1
        """
        inputs = [
            torch.rand(2, 2, device="cuda:1"),
            torch.rand(2, 2, device="cuda:1"),
        ]

        def fusion_func(fd: FusionDefinition):
            t0 = fd.from_pytorch(inputs[0])
            t1 = fd.from_pytorch(inputs[1])
            t2 = fd.ops.add(t0, t1)
            c0 = fd.define_scalar(1.0, DataType.Float)
            t3 = fd.ops.full(shape=[2, 2], fill_value=c0, dtype=DataType.Float)
            t4 = fd.ops.mul(t3, t2)
            fd.add_output(t4)

        nvf_out, _ = self.exec_nvfuser(fusion_func, inputs, device="cuda:1")
        eager_out = torch.full([2, 2], 1.0, device="cuda:1") * (inputs[0] + inputs[1])
        self.assertEqual(eager_out, nvf_out[0])

        self.assertTrue(nvf_out[0].device.index == 1)

    def test_matmuls(self):
        # Matmul Constraints:
        # 1. Inputs shapes need to be a multiple of 8
        # 2. Inputs need to be contiguous as the nvFuser matmul does
        #    not see non-contiguous inputs.
        nvf_inputs_nn = [
            torch.randn(8, 24, device="cuda", dtype=torch.float16),
            torch.randn(16, 8, device="cuda", dtype=torch.float16),
        ]
        eager_inputs_nn = [
            nvf_inputs_nn[0].clone().transpose(0, 1),
            nvf_inputs_nn[1].clone().transpose(0, 1),
        ]
        nvf_inputs_nt = [
            torch.randn(8, 24, device="cuda", dtype=torch.float16),
            torch.randn(8, 16, device="cuda", dtype=torch.float16),
        ]
        eager_inputs_nt = [
            nvf_inputs_nt[0].clone().transpose(0, 1),
            nvf_inputs_nt[1].clone(),
        ]
        nvf_inputs_tn = [
            torch.randn(24, 8, device="cuda", dtype=torch.float16),
            torch.randn(16, 8, device="cuda", dtype=torch.float16),
        ]
        eager_inputs_tn = [
            nvf_inputs_tn[0].clone(),
            nvf_inputs_tn[1].clone().transpose(0, 1),
        ]
        nvf_inputs_tt = [
            torch.randn(24, 8, device="cuda", dtype=torch.float16),
            torch.randn(8, 16, device="cuda", dtype=torch.float16),
        ]

        def fusion_func(fd: FusionDefinition, inps, matmul_fn) -> None:
            t0 = fd.from_pytorch(inps[0])
            t1 = fd.from_pytorch(inps[1])
            t2 = eval(matmul_fn)(t0, t1)
            fd.add_output(t2)

        tests = [
            ("fd.ops._matmul_nn", nvf_inputs_nn, eager_inputs_nn),
            ("fd.ops._matmul_nt", nvf_inputs_nt, eager_inputs_nt),
            ("fd.ops._matmul_tn", nvf_inputs_tn, eager_inputs_tn),
            ("fd.ops._matmul_tt", nvf_inputs_tt, nvf_inputs_tt),
        ]

        prop = torch.cuda.get_device_properties(torch.cuda.current_device())

        for mm_str, nvf_test_inputs, eager_test_inputs in tests:
            if prop.major == 8:
                nvf_out, _ = self.exec_nvfuser(
                    partial(fusion_func, inps=nvf_test_inputs, matmul_fn=mm_str),
                    nvf_test_inputs,
                )
                eager_out = torch.matmul(eager_test_inputs[0], eager_test_inputs[1])

                fp16_nvf_out = nvf_out[0].to(dtype=torch.float16)
                self.assertEqual(eager_out, fp16_nvf_out)
            else:
                with self.assertRaisesRegex(
                    RuntimeError, "Only the Ampere MMA Op is currently supported!"
                ):
                    with FusionDefinition() as fd:
                        partial(fusion_func, inps=nvf_test_inputs, matmul_fn=mm_str)(fd)
                    nvf_out = fd.execute(nvf_test_inputs)
                # It is necessary to reset the Fusion Cache so
                # serialization/deserialization does not exhibit the same error
                # across tests
                fc = FusionCache.get()
                fc.reset()

    def test_integer_division(self):
        inputs = [
            torch.testing.make_tensor(1024, device="cuda", dtype=torch.long),
            torch.testing.make_tensor(1024, device="cuda", dtype=torch.long),
        ]

        def fusion_func(fd: FusionDefinition):
            t0 = fd.from_pytorch(inputs[0])
            t1 = fd.from_pytorch(inputs[1])
            t2 = fd.ops.div(t0, t1)
            t3 = fd.ops.truediv(t0, t1)
            fd.add_output(t2)
            fd.add_output(t3)

        nvf_out, _ = self.exec_nvfuser(fusion_func, inputs)
        self.assertEqual(
            nvf_out[0], torch.div(inputs[0], inputs[1], rounding_mode="trunc")
        )
        self.assertEqual(nvf_out[1], torch.true_divide(inputs[0], inputs[1]))

    def test_right_shift_arithmetic(self):
        inputs = [
            torch.tensor([-2147483648, 1073741824], dtype=torch.int32, device="cuda")
        ]

        def fusion_func(fd: FusionDefinition):
            t0 = fd.from_pytorch(inputs[0])
            c0 = fd.define_scalar(3)
            t1 = fd.ops.bitwise_right_shift(t0, c0)
            fd.add_output(t1)

        nvf_out1, _ = self.exec_nvfuser(fusion_func, inputs)
        eager_out = torch.bitwise_right_shift(inputs[0], 3)
        self.assertEqual(eager_out, nvf_out1[0])

    def test_right_shift_logical(self):
        dtypes = [torch.int32, torch.int64]
        input = torch.tensor(
            [
                -1,
                -2147483648,
                1073741824,
                -64463884,
                -65968277,
                4042311,
                -98914167,
                5526216,
            ],
            device="cuda",
        )

        # expected_outputs given by jax.lax.shift_right_logical(inputs, 3)
        expected_outputs = [
            torch.tensor(
                [
                    536870911,
                    268435456,
                    134217728,
                    528812926,
                    528624877,
                    505288,
                    524506641,
                    690777,
                ],
                dtype=torch.int32,
                device="cuda",
            ),
            torch.tensor(
                [
                    2305843009213693951,
                    2305843008945258496,
                    134217728,
                    2305843009205635966,
                    2305843009205447917,
                    505288,
                    2305843009201329681,
                    690777,
                ],
                dtype=torch.int64,
                device="cuda",
            ),
        ]

        for idx, dtype in enumerate(dtypes):
            current_input = input.to(dtype)

            def fusion_func(fd: FusionDefinition):
                t0 = fd.from_pytorch(current_input)
                c0 = fd.define_constant(3)
                t1 = fd.ops.logical_right_shift(t0, c0)
                fd.add_output(t1)

            nvf_out, _ = self.exec_nvfuser(fusion_func, [current_input])
            self.assertEqual(nvf_out[0], expected_outputs[idx])

    def test_right_shift_logical_sizeof_dtype(self):
        dtypes = [torch.int32, torch.int64]
        input = torch.tensor(
            [
                -1,
                -2147483648,
                1073741824,
                -64463884,
                -65968277,
                4042311,
                -98914167,
                5526216,
            ],
            device="cuda",
        )

        for idx, dtype in enumerate(dtypes):
            current_input = input.to(dtype)
            num_bits = 32 if (dtype == torch.int32) else 64

            # expected_outputs given by jax.lax.shift_right_logical(inputs, sizeof(dtype))
            expected_output = torch.zeros_like(current_input)

            def fusion_func(fd: FusionDefinition):
                t0 = fd.from_pytorch(current_input)
                c0 = fd.define_scalar(None, dtype=DataType.Int)
                t1 = fd.ops.logical_right_shift(t0, c0)
                fd.add_output(t1)

            nvf_out, _ = self.exec_nvfuser(fusion_func, [current_input, num_bits])
            self.assertEqual(nvf_out[0], expected_output)

    def test_gcd(self):
        inputs = [
            torch.testing.make_tensor(1024, device="cuda", dtype=torch.long),
            torch.testing.make_tensor(1024, device="cuda", dtype=torch.long),
        ]

        def fusion_func(fd: FusionDefinition):
            t0 = fd.from_pytorch(inputs[0])
            t1 = fd.from_pytorch(inputs[1])
            t2 = fd.ops.gcd(t0, t1)
            fd.add_output(t2)

        nvf_out, _ = self.exec_nvfuser(fusion_func, inputs)
        self.assertEqual(nvf_out[0], torch.gcd(inputs[0], inputs[1]))

    def test_input_scalar(self):
        inputs = [
            torch.randn((3,), dtype=torch.float32, device="cuda:0"),
            0.1,
        ]

        def fusion_func(fd: FusionDefinition) -> None:
            T0 = fd.from_pytorch(inputs[0])
            S1 = fd.define_scalar()
            T1 = fd.ops.mul(T0, S1)
            fd.add_output(T1)

        # Just test that this executes, not that it's correct
        nvf_out, _ = self.exec_nvfuser(fusion_func, inputs)

    def test_debug_output(self):
        inputs = [
            torch.randn((3,), dtype=torch.float32, device="cuda:0"),
            0.1,
        ]

        with FusionDefinition() as fd:
            T0 = fd.from_pytorch(inputs[0])
            S1 = fd.define_scalar()
            T1 = fd.ops.div(T0, S1)
            fd.add_output(T1)

        out1 = fd.execute(inputs)
        self.assertIsNone(fd.debug_output())

        # If debug output is captured, getDebugOutput() will not return None.
        # The output will depend on the NVFUSER_DUMP environment variable in
        # such case
        out2 = fd.execute(inputs, capture_debug_output=True)
        self.assertIsNotNone(fd.debug_output())

    # Test that deterministic random ops (uniform, normal) give same results as
    # their stochastic versions
    def test_deterministic_random(self):
        input_size = [5, 9]
        dtype = torch.float32
        device = "cuda"
        inputs = [
            torch.randn(*input_size, device=device, dtype=dtype),
        ]

        for randopname in ["uniform", "normal"]:

            def fusion_func(fd: FusionDefinition, *, deterministic) -> None:
                t1 = fd.from_pytorch(inputs[0])
                a = fd.define_scalar(0.3, DataType.Float)
                b = fd.define_scalar(1.7, DataType.Float)
                randop = getattr(fd.ops, randopname)
                if deterministic:
                    rng_seed = fd.define_scalar(DataType.Int)
                    rng_offset = fd.define_scalar(DataType.Int)
                    u = randop(
                        a, b, shape=[5, 9], rng_seed=rng_seed, rng_offset=rng_offset
                    )
                else:
                    u = randop(a, b, shape=[5, 9])
                t2 = t1 * u
                fd.add_output(t2)

            # exec_nvfuser tests printing and serde, so run that for each definition first
            self.exec_nvfuser(partial(fusion_func, deterministic=False), inputs)
            self.exec_nvfuser(
                partial(fusion_func, deterministic=True), [inputs[0], 0, 0]
            )

            # Now instantiate FusionDefinitions in each mode
            with FusionDefinition() as fd_stoch:
                fusion_func(fd_stoch, deterministic=False)
            with FusionDefinition() as fd_det:
                fusion_func(fd_det, deterministic=True)

            # Test with three different random seeds
            for _ in range(3):
                max_seed = 2**63 - 1
                seed = random.randint(0, max_seed)
                torch.manual_seed(seed)

                stateful_sequence = [fd_stoch.execute(inputs) for _ in range(10)]
                # Each call to uniform with DataType::Float will advance the offset by one
                # See Note [Divide offset by 4] in rng.cpp for more information
                stateless_sequence = [
                    fd_det.execute([inputs[0], seed, rng_offset])
                    for rng_offset in range(10)
                ]

                for i, (sful, sless) in enumerate(
                    zip(stateful_sequence, stateless_sequence)
                ):
                    torch.testing.assert_close(sful[0], sless[0])

    # Test expand to zero is replaced with expanded extent and not 1
    # see https://github.com/NVIDIA/Fuser/issues/603
    def test_expand_to_zero(self):
        inputs = [
            # This is an actually empty tensor
            torch.zeros((1, 0), dtype=torch.float32, device="cuda:0"),
            # This one is not actually empty, but should appear to be empty due to expand
            torch.zeros((1, 1), dtype=torch.float32, device="cuda:0"),
        ]

        def fusion_func(fd: FusionDefinition) -> None:
            T0 = fd.from_pytorch(inputs[0])
            T1 = fd.from_pytorch(inputs[1])
            T2 = fd.ops.broadcast_in_dim(T0, shape=[0, 0], broadcast_dims=[0, 1])
            T3 = fd.ops.broadcast_in_dim(T1, shape=[0, 0], broadcast_dims=[0, 1])
            fd.add_output(T2)
            fd.add_output(T3)

        nvf_out, _ = self.exec_nvfuser(fusion_func, inputs)

        self.assertEqual(nvf_out[0].shape, (0, 0))
        self.assertEqual(nvf_out[1].shape, (0, 0))

    # Test that a pad of an expanded empty tensor works properly
    # See https://github.com/NVIDIA/Fuser/issues/596#issuecomment-1714465618
    def test_pad_expanded_empty(self):
        inputs = [
            torch.randn((0,), dtype=torch.float64, device="cuda:0").as_strided(
                (2, 0, 3), (0, 0, 0)
            ),
        ]

        def fusion_func(fd: FusionDefinition) -> None:
            T0 = fd.from_pytorch(inputs[0])
            S1 = fd.define_scalar(-3.70753, dtype=DataType.Double)
            T2 = fd.ops.pad(T0, [0, 0, 1, 1, 1, 0], S1)
            fd.add_output(T2)

        nvf_out, _ = self.exec_nvfuser(fusion_func, inputs)

        torch_ref = F.pad(inputs[0], (0, 0, 1, 1, 1, 0), "constant", -3.70753)

        self.assertEqual(nvf_out[0], torch_ref)

    def test_dynamic_reshape(self):
        def dynamic_reshape(fd: FusionDefinition) -> None:
            x = fd.define_tensor([-1, -1], [True, True])
            d0 = fd.ops.size(x, 0)
            d1 = fd.define_scalar(dtype=DataType.Int32)
            d2 = fd.define_scalar(dtype=DataType.Int32)
            new_shape = fd.define_vector([d0, d1, d2])
            y = fd.ops.reshape(x, new_shape)
            fd.add_output(y)

        x = torch.rand(3, 4, device="cuda")
        ys, _ = self.exec_nvfuser(dynamic_reshape, [x, 2, 2])
        self.assertEqual(len(ys), 1)
        y = ys[0]

        self.assertEqual(y.shape, torch.Size([3, 2, 2]))
        self.assertEqual(x.flatten(), y.flatten())

    def test_allocation_domain_concretization(self):
        inputs = [
            # we need an empty tensor here so we'll trigger `concretizeEmptyExtents`
            torch.randn((0,), dtype=torch.float64, device="cuda:0").as_strided(
                (1, 0, 1, 1), (0, 1, 1, 1)
            ),
        ]

        def fusion_func(fd: FusionDefinition) -> None:
            T1 = fd.define_tensor(
                shape=[1, -1, 1, 1],
                contiguity=[True, None, None, None],
                dtype=DataType.Double,
                is_cpu=False,
                stride_order=[0, 3, 2, 1],
            )
            S1 = fd.define_scalar(2.0, dtype=DataType.Double)
            T2 = fd.ops.mul(T1, S1)
            fd.add_output(T2)

        nvf_out, _ = self.exec_nvfuser(fusion_func, inputs)
        torch_ref = inputs[0] * 2.0
        self.assertEqual(nvf_out[0], torch_ref)

    def test_allocation_domain_index_select(self):
        inputs = [
            torch.randn((252,), dtype=torch.float32, device="cuda:0").as_strided(
                (9, 28), (1, 9)
            ),
            torch.randint(0, 28, (4,), dtype=torch.int64, device="cuda:0"),
        ]

        def fusion_func(fd: FusionDefinition) -> None:
            T1 = fd.define_tensor(
                shape=[-1, -1],
                contiguity=[True, True],
                dtype=DataType.Float,
                is_cpu=False,
                stride_order=[0, 1],
            )
            T2 = fd.define_tensor(
                shape=[-1], contiguity=[True], dtype=DataType.Int, is_cpu=False
            )
            T3 = fd.ops.index_select(T1, T2, dim=1)
            fd.add_output(T3)

        nvf_out, _ = self.exec_nvfuser(fusion_func, inputs)
        torch_ref = torch.index_select(inputs[0], 1, inputs[1])
        self.assertEqual(nvf_out[0], torch_ref)

    # This tests that concretization will work properly with index_select
    def test_issue1129(self):
        inputs = [
            torch.randint(0, 10, (25,), dtype=torch.int64, device="cuda:0").as_strided(
                (5, 5), (5, 1)
            ),
            torch.randn((129024,), dtype=torch.float32, device="cuda:0").as_strided(
                (2016, 64), (64, 1)
            ),
        ]

        def fusion_func(fd: FusionDefinition) -> None:
            T0 = fd.define_tensor(
                shape=[-1, -1],
                contiguity=[True, True],
                dtype=DataType.Int,
                is_cpu=False,
            )
            T1 = fd.define_tensor(
                shape=[-1, -1],
                contiguity=[True, True],
                dtype=DataType.Float,
                is_cpu=False,
            )
            S2 = fd.define_scalar(25, dtype=DataType.Int)
            V3 = fd.define_vector([S2], dtype=DataType.Int)
            T4 = fd.ops.reshape(T0, new_shape=V3)
            T5 = fd.ops.index_select(T1, T4, dim=0)
            S6 = fd.define_scalar(5, dtype=DataType.Int)
            S7 = fd.define_scalar(5, dtype=DataType.Int)
            S8 = fd.define_scalar(64, dtype=DataType.Int)
            V9 = fd.define_vector([S6, S7, S8], dtype=DataType.Int)
            T10 = fd.ops.reshape(T5, new_shape=V9)
            fd.add_output(T10)

        nvf_out, _ = self.exec_nvfuser(fusion_func, inputs)
        torch_ref = torch.reshape(
            torch.index_select(inputs[1], 0, torch.reshape(inputs[0], [25])), [5, 5, 64]
        )
        self.assertEqual(nvf_out[0], torch_ref)

    # This test verifies aliases added by MarkAliasPass are still in effect
    # after serialization and deserialization.
    def test_mark_alias_pass(self):
        def reshape(fd: FusionDefinition) -> None:
            x = fd.define_tensor(
                [2, 3, 4], contiguity=[True, True, True], dtype=DataType.Float
            )
            y = fd.ops.reshape(x, [2, 12])
            fd.add_output(y)

        x = torch.rand(2, 3, 4, device="cuda")
        ys, _ = self.exec_nvfuser(reshape, [x])
        self.assertEqual(len(ys), 1)
        y = ys[0]

        self.assertEqual(y.data_ptr(), x.data_ptr())

    # Test that reshape to slice to sum with concrete sizes sets extents properly
    # https://github.com/NVIDIA/Fuser/issues/1221
    def test_sum_sliced_reshape_to_broadcast(self):
        inputs = [torch.randn((24, 128, 25, 32), dtype=torch.float32, device="cuda:0")]

        def fusion_func(fd: FusionDefinition) -> None:
            T18 = fd.define_tensor(
                shape=[-1, -1, -1, -1],
                contiguity=[True, True, True, True],
                dtype=DataType.Float,
                is_cpu=False,
            )
            S91 = fd.define_scalar(12, dtype=DataType.Int)
            S92 = fd.define_scalar(128, dtype=DataType.Int)
            S93 = fd.define_scalar(25, dtype=DataType.Int)
            S94 = fd.define_scalar(32, dtype=DataType.Int)
            S95 = fd.define_scalar(2, dtype=DataType.Int)
            V96 = fd.define_vector([S91, S92, S93, S94, S95], dtype=DataType.Int)
            T97 = fd.ops.reshape(T18, new_shape=V96)
            T98 = fd.ops.slice(
                T97,
                start_indices=[0, 0, 0, 0, 0],
                end_indices=[12, 128, 25, 32, 1],
                strides=[1, 1, 1, 1, 1],
            )
            T89 = fd.ops.sum(T98, dims=[4], keepdim=False, dtype=DataType.Null)
            fd.add_output(T89)

        nvf_out, _ = self.exec_nvfuser(fusion_func, inputs)

    # This tests no dead code at definition does not cause a problem due to
    # removal of empty tensors
    # See https://github.com/NVIDIA/Fuser/pull/1270
    def test_issue1270(self):
        inputs = [
            torch.randn(0, device="cuda", dtype=torch.bfloat16).as_strided(
                (5, 0), (1, 0)
            ),
            torch.randn(0, device="cuda", dtype=torch.bfloat16).as_strided(
                (5, 0), (0, 1)
            ),
        ]

        def fusion_func(fd: FusionDefinition) -> None:
            T0 = fd.define_tensor(
                shape=[-1, -1],
                contiguity=[True, None],
                dtype=DataType.BFloat16,
                is_cpu=False,
            )
            T1 = fd.define_tensor(
                shape=[-1, -1],
                contiguity=[None, True],
                dtype=DataType.BFloat16,
                is_cpu=False,
            )
            T2 = fd.ops.cast(T1, dtype=DataType.Float)
            S3 = fd.define_scalar(1.00000, dtype=DataType.Double)
            T4 = fd.ops.full(fill_value=S3, shape=[5, 0], dtype=DataType.BFloat16)
            T5 = fd.ops.cast(T4, dtype=DataType.Float)
            T6 = fd.ops.mul(T2, T5)
            T7 = fd.ops.cast(T0, dtype=DataType.Float)
            T8 = fd.ops.mul(T7, T5)
            T24 = fd.ops.sum(T6, dims=[1], keepdim=False, dtype=DataType.Null)
            T11 = fd.ops.sum(T8, dims=[0], keepdim=False, dtype=DataType.Null)
            fd.add_output(T24)
            fd.add_output(T11)

        nvf_out, _ = self.exec_nvfuser(fusion_func, inputs)
        t2 = inputs[1].type(torch.float32)
        t4 = torch.full([5, 0], 1.0, dtype=torch.bfloat16, device="cuda")
        t5 = t4.type(torch.float32)
        t6 = t2 * t5
        t7 = inputs[0].type(torch.float32)
        t8 = t7 * t5
        t24 = t6.sum([1])
        t11 = t8.sum([0])
        self.assertEqual(nvf_out[0], t24)
        self.assertEqual(nvf_out[1], t11)

    # This tests squeeze of dynamic input is handled properly
    def test_issue1273(self):
        inputs = [
            torch.randn((4,), dtype=torch.float32, device="cuda:0").as_strided(
                (2, 2), (2, 1)
            ),
            1e-05,
        ]

        def fusion_func(fd: FusionDefinition) -> None:
            T0 = fd.define_tensor(
                shape=[-1, -1],
                contiguity=[True, True],
                dtype=DataType.Float,
                is_cpu=False,
            )
            S1 = fd.define_scalar(None, dtype=DataType.Double)
            T7 = fd.ops.reshape(T0, new_shape=[2, 1, 2])
            T8, T9 = fd.ops.var_mean(T7, dims=[2], correction=0, keepdim=False)
            T14 = fd.ops.broadcast_in_dim(T8, shape=[2, 1, 1], broadcast_dims=[0, 1])
            T19 = fd.ops.broadcast_in_dim(T9, shape=[2, 1, 1], broadcast_dims=[0, 1])
            T20 = fd.ops.add(T14, S1)
            T21 = fd.ops.rsqrt(T20)
            T26 = fd.ops.broadcast_in_dim(
                T19, shape=[2, 1, 2], broadcast_dims=[0, 1, 2]
            )
            T27 = fd.ops.sub(T7, T26)
            T32 = fd.ops.broadcast_in_dim(
                T21, shape=[2, 1, 2], broadcast_dims=[0, 1, 2]
            )
            T33 = fd.ops.mul(T27, T32)
            T37 = fd.ops.reshape(T33, new_shape=[2, 2])
            fd.add_output(T37)

        nvf_out, _ = self.exec_nvfuser(fusion_func, inputs)
        t7 = inputs[0].reshape((2, 1, 2))
        t8 = t7.var(dim=2, unbiased=False)
        t9 = t7.mean(dim=2)
        t27 = t7 - t9.unsqueeze(-1).expand((2, 1, 2))
        t32 = torch.rsqrt(inputs[1] + t8.unsqueeze(-1)).expand((2, 1, 2))
        torch_ref = (t27 * t32).reshape((2, 2))
        self.assertEqual(nvf_out[0], torch_ref)

    # See https://github.com/NVIDIA/Fuser/issues/1246
    def test_issue1246(self):
        inputs = [
            torch.randn((8388608,), dtype=torch.float32, device="cuda:0").as_strided(
                (1, 32, 2048, 128), (8388608, 262144, 128, 1)
            ),
            torch.randn((0,), dtype=torch.float32, device="cuda:0").as_strided(
                (1, 32, 2048, 0), (8388608, 262144, 128, 1)
            ),
        ]

        for final_mul in [False, True]:

            def fusion_func(fd: FusionDefinition) -> None:
                T0 = fd.define_tensor(
                    shape=[1, -1, -1, -1],
                    contiguity=[None, True, True, True],
                    dtype=DataType.Float,
                    is_cpu=False,
                )
                T1 = fd.define_tensor(
                    shape=[1, -1, -1, -1],
                    contiguity=[None, True, False, True],
                    dtype=DataType.Float,
                    is_cpu=False,
                )
                S2 = fd.define_scalar(2.00000, dtype=DataType.Double)
                T3 = fd.ops.mul(T0, S2)
                T4 = fd.ops.cat([T3, T1], dim=-1)
                if final_mul:
                    # NOTE: original repro does not have this final op
                    S3 = fd.define_scalar(1.00000, dtype=DataType.Double)
                    T5 = fd.ops.mul(T4, S3)
                    fd.add_output(T5)
                else:
                    fd.add_output(T4)

            nvf_out, _ = self.exec_nvfuser(fusion_func, inputs)
            torch_ref = torch.cat([2.0 * inputs[0], inputs[1]], dim=-1)
            self.assertEqual(nvf_out[0], torch_ref)

    # Test that inputs are properly forwarded when an input is used in multiple
    # UnaryOps, some having one and others having multiple further uses.
    # See https://github.com/NVIDIA/Fuser/issues/1301#issuecomment-1812470502
    @unittest.skipIf(is_pre_ampere(), "Only supported on Ampere and newer devices.")
    def test_issue1310(self):
        inputs = [torch.randn((16, 128, 768), dtype=torch.bfloat16, device="cuda:0")]

        def fusion_func(fd: FusionDefinition) -> None:
            T3 = fd.define_tensor(
                shape=[-1, -1, -1],
                contiguity=[True, True, True],
                dtype=DataType.BFloat16,
                is_cpu=False,
            )
            T14 = fd.ops.cast(
                T3, dtype=DataType.Float
            )  # NOTE that RHS is same, but the result is assigned to different variables
            T15 = fd.ops.cast(
                T3, dtype=DataType.Float
            )  # NOTE that RHS is same, but the result is assigned to different variables
            T16 = fd.ops.sum(T15, dims=[0, 1], keepdim=False, dtype=DataType.Null)
            T20 = fd.ops.sum(T14, dims=[0, 1], keepdim=False, dtype=DataType.Null)
            T31 = fd.ops.sum(T14, dims=[2], keepdim=False, dtype=DataType.Null)
            fd.add_output(T16)
            fd.add_output(T20)
            fd.add_output(T31)

        nvf_out, _ = self.exec_nvfuser(fusion_func, inputs)
        t14 = inputs[0].type(torch.float32)
        t16 = t14.sum([0, 1])
        t31 = t14.sum([2])
        self.assertEqual(nvf_out[0], t16)
        self.assertEqual(nvf_out[1], t16)  # T16 == T20
        self.assertEqual(nvf_out[2], t31)

    def test_issue1393(self):
        inputs = [
            torch.randn((5,), dtype=torch.float16, device="cuda:0").as_strided(
                (3, 4, 5), (0, 0, 1)
            ),
            torch.randn((3,), dtype=torch.float16, device="cuda:0").as_strided(
                (3, 4), (1, 0)
            ),
            torch.randn((4,), dtype=torch.float16, device="cuda:0").as_strided(
                (3, 4), (0, 1)
            ),
        ]

        def fusion_func(fd: FusionDefinition) -> None:
            T0 = fd.define_tensor(
                shape=[-1, -1, -1],
                contiguity=[None, None, True],
                dtype=DataType.Half,
                is_cpu=False,
            )
            T1 = fd.define_tensor(
                shape=[-1, -1],
                contiguity=[True, None],
                dtype=DataType.Half,
                is_cpu=False,
            )
            T2 = fd.define_tensor(
                shape=[-1, -1],
                contiguity=[None, True],
                dtype=DataType.Half,
                is_cpu=False,
            )
            T3 = fd.ops.cast(T1, dtype=DataType.Float)
            T4 = fd.ops.cast(T2, dtype=DataType.Float)
            T5 = fd.ops.mul(T3, T4)
            T6 = fd.ops.cast(T5, dtype=DataType.Half)
            S7 = fd.define_scalar(3, dtype=DataType.Int)
            S8 = fd.define_scalar(4, dtype=DataType.Int)
            S9 = fd.define_scalar(1, dtype=DataType.Int)
            V10 = fd.define_vector([S7, S8, S9], dtype=DataType.Int)
            T11 = fd.ops.reshape(T6, new_shape=V10)
            S12 = fd.define_scalar(3, dtype=DataType.Int)
            S13 = fd.define_scalar(4, dtype=DataType.Int)
            S14 = fd.define_scalar(5, dtype=DataType.Int)
            V15 = fd.define_vector([S12, S13, S14], dtype=DataType.Int)
            T16 = fd.ops.broadcast_in_dim(T11, shape=V15, broadcast_dims=[0, 1, 2])
            T17 = fd.ops.cast(T16, dtype=DataType.Float)
            T18 = fd.ops.cast(T0, dtype=DataType.Float)
            T19 = fd.ops.mul(T17, T18)
            T20 = fd.ops.cast(T19, dtype=DataType.Half)
            fd.add_output(T20)

        nvf_out, _ = self.exec_nvfuser(fusion_func, inputs)
        torch_ref = inputs[0] * (inputs[1] * inputs[2]).unsqueeze(-1)
        self.assertEqual(nvf_out[0], torch_ref)

    # Test that expand+pad does not cause indexing error, and that no scalars
    # are lost during segmentation.
    # See https://github.com/NVIDIA/Fuser/issues/1277
    def test_issue1277(self):
        inputs = [
            0.5,
            0.5,
            torch.randn((20,), dtype=torch.float32, device="cuda:0").as_strided(
                (5, 4, 5, 4), (0, 0, 4, 1)
            ),
            torch.randn((20,), dtype=torch.float32, device="cuda:0").as_strided(
                (5, 4, 5, 4), (0, 0, 4, 1)
            ),
            torch.randn((20,), dtype=torch.float32, device="cuda:0").as_strided(
                (5, 4, 5, 4), (0, 0, 4, 1)
            ),
            torch.randn((20,), dtype=torch.float32, device="cuda:0").as_strided(
                (5, 4, 5, 4), (0, 0, 4, 1)
            ),
            torch.randn((1600,), dtype=torch.float32, device="cuda:0").as_strided(
                (5, 4, 5, 16), (320, 80, 16, 1)
            ),
            torch.randn((1600,), dtype=torch.float32, device="cuda:0").as_strided(
                (5, 4, 16, 5), (320, 80, 5, 1)
            ),
        ]

        def fusion_func(fd: FusionDefinition) -> None:
            S0 = fd.define_scalar(None, dtype=DataType.Double)
            S1 = fd.define_scalar(None, dtype=DataType.Double)
            T2 = fd.define_tensor(
                shape=[-1, -1, -1, -1],
                contiguity=[None, None, True, True],
                dtype=DataType.Float,
                is_cpu=False,
            )
            T3 = fd.define_tensor(
                shape=[-1, -1, -1, -1],
                contiguity=[None, None, True, True],
                dtype=DataType.Float,
                is_cpu=False,
            )
            T4 = fd.define_tensor(
                shape=[-1, -1, -1, -1],
                contiguity=[None, None, True, True],
                dtype=DataType.Float,
                is_cpu=False,
            )
            T5 = fd.define_tensor(
                shape=[-1, -1, -1, -1],
                contiguity=[None, None, True, True],
                dtype=DataType.Float,
                is_cpu=False,
            )
            T6 = fd.define_tensor(
                shape=[-1, -1, -1, -1],
                contiguity=[True, True, True, True],
                dtype=DataType.Float,
                is_cpu=False,
            )
            T7 = fd.define_tensor(
                shape=[-1, -1, -1, -1],
                contiguity=[True, True, True, True],
                dtype=DataType.Float,
                is_cpu=False,
            )
            T8 = fd.ops.mul(T6, S0)
            T9 = fd.ops.slice(
                T8,
                start_indices=[0, 0, 0, 0],
                end_indices=[5, 4, 5, 4],
                strides=[1, 1, 1, 1],
            )
            T10 = fd.ops.slice(
                T8,
                start_indices=[0, 0, 0, 4],
                end_indices=[5, 4, 5, 16],
                strides=[1, 1, 1, 1],
            )
            S11 = fd.define_scalar(0.00000, dtype=DataType.Double)
            T12 = fd.ops.pad(T10, [4, 0, 0, 0, 0, 0, 0, 0], S11)
            S13 = fd.define_scalar(1.00000, dtype=DataType.Double)
            T14 = fd.ops.mul(S13, T9)
            S15 = fd.define_scalar(1.00000, dtype=DataType.Double)
            T16 = fd.ops.mul(S15, T9)
            T17 = fd.ops.mul(T16, T3)
            T18 = fd.ops.mul(T14, T2)
            T19 = fd.ops.slice(
                T17,
                start_indices=[0, 0, 0, 0],
                end_indices=[5, 4, 5, 2],
                strides=[1, 1, 1, 1],
            )
            T20 = fd.ops.slice(
                T17,
                start_indices=[0, 0, 0, 2],
                end_indices=[5, 4, 5, 4],
                strides=[1, 1, 1, 1],
            )
            T21 = fd.ops.neg(T19)
            S22 = fd.define_scalar(0.00000, dtype=DataType.Double)
            T23 = fd.ops.pad(T21, [2, 0, 0, 0, 0, 0, 0, 0], S22)
            T24 = fd.ops.add(T18, T23)
            S25 = fd.define_scalar(0.00000, dtype=DataType.Double)
            T26 = fd.ops.pad(T20, [0, 2, 0, 0, 0, 0, 0, 0], S25)
            T27 = fd.ops.add(T24, T26)
            S28 = fd.define_scalar(0.00000, dtype=DataType.Double)
            T29 = fd.ops.pad(T27, [0, 12, 0, 0, 0, 0, 0, 0], S28)
            T30 = fd.ops.add(T12, T29)
            T31 = fd.ops.mul(T7, S1)
            T32 = fd.ops.permute(T31, dims=[0, 1, 3, 2])
            T33 = fd.ops.slice(
                T32,
                start_indices=[0, 0, 0, 0],
                end_indices=[5, 4, 5, 4],
                strides=[1, 1, 1, 1],
            )
            T34 = fd.ops.slice(
                T32,
                start_indices=[0, 0, 0, 4],
                end_indices=[5, 4, 5, 16],
                strides=[1, 1, 1, 1],
            )
            S35 = fd.define_scalar(0.00000, dtype=DataType.Double)
            T36 = fd.ops.pad(T34, [4, 0, 0, 0, 0, 0, 0, 0], S35)
            S37 = fd.define_scalar(1.00000, dtype=DataType.Double)
            T38 = fd.ops.mul(S37, T33)
            S39 = fd.define_scalar(1.00000, dtype=DataType.Double)
            T40 = fd.ops.mul(S39, T33)
            T41 = fd.ops.mul(T40, T5)
            T42 = fd.ops.mul(T38, T4)
            T43 = fd.ops.slice(
                T41,
                start_indices=[0, 0, 0, 0],
                end_indices=[5, 4, 5, 2],
                strides=[1, 1, 1, 1],
            )
            T44 = fd.ops.slice(
                T41,
                start_indices=[0, 0, 0, 2],
                end_indices=[5, 4, 5, 4],
                strides=[1, 1, 1, 1],
            )
            T45 = fd.ops.neg(T43)
            S46 = fd.define_scalar(0.00000, dtype=DataType.Double)
            T47 = fd.ops.pad(T45, [2, 0, 0, 0, 0, 0, 0, 0], S46)
            T48 = fd.ops.add(T42, T47)
            S49 = fd.define_scalar(0.00000, dtype=DataType.Double)
            T50 = fd.ops.pad(T44, [0, 2, 0, 0, 0, 0, 0, 0], S49)
            T51 = fd.ops.add(T48, T50)
            S52 = fd.define_scalar(0.00000, dtype=DataType.Double)
            T53 = fd.ops.pad(T51, [0, 12, 0, 0, 0, 0, 0, 0], S52)
            T54 = fd.ops.add(T36, T53)
            fd.add_output(T54)
            fd.add_output(T30)

        nvf_out, _ = self.exec_nvfuser(fusion_func, inputs)
        # self.assertEqual(nvf_out[0], t24)

    # Test that trivial reshapes whose inputs are reductions are concretized
    # properly
    # See https://github.com/NVIDIA/Fuser/issues/1691
    def test_issue1691(self):
        inputs = [
            torch.randn((12,), dtype=torch.float32, device="cuda:0").as_strided(
                (1, 3, 4), (12, 4, 1)
            ),
            torch.randn((12,), dtype=torch.float32, device="cuda:0").as_strided(
                (4, 3), (3, 1)
            ),
        ]

        def fusion_func(fd: FusionDefinition) -> None:
            T0 = fd.define_tensor(
                shape=[1, -1, -1],
                contiguity=[None, True, True],
                dtype=DataType.Float,
                is_cpu=False,
                stride_order=[2, 1, 0],
            )
            T1 = fd.define_tensor(
                shape=[-1, -1],
                contiguity=[True, True],
                dtype=DataType.Float,
                is_cpu=False,
                stride_order=[1, 0],
            )
<<<<<<< HEAD
            T2 = fd.ops.sum(T1, axes=[1], keepdim=False, dtype=DataType.Null)  # 1D
            T3 = fd.ops.sum(T0, axes=[1, 0], keepdim=False, dtype=DataType.Null)  # 1D
=======
            T2 = fd.ops.sum(T1, dims=[1], keepdim=False, dtype=DataType.Null)  # 1D
            T3 = fd.ops.sum(T0, dims=[1, 0], keepdim=False, dtype=DataType.Null)  # 1D
>>>>>>> 0d004d99
            S4 = fd.define_scalar(4, dtype=DataType.Int)
            V5 = fd.define_vector([S4], dtype=DataType.Int)
            T6 = fd.ops.reshape(T2, new_shape=V5)
            S7 = fd.define_scalar(4, dtype=DataType.Int)
            V8 = fd.define_vector([S7], dtype=DataType.Int)
            T9 = fd.ops.reshape(T3, new_shape=V8)
            T10 = fd.ops.mul(T6, T9)
<<<<<<< HEAD
            T11 = fd.ops.sum(T10, axes=[0], keepdim=False, dtype=DataType.Null)
=======
            T11 = fd.ops.sum(T10, dims=[0], keepdim=False, dtype=DataType.Null)
>>>>>>> 0d004d99
            fd.add_output(T11)

        nvf_out, _ = self.exec_nvfuser(fusion_func, inputs)
        torch_ref = (inputs[0].sum(dim=[0, 1]) * inputs[1].sum(dim=1)).sum(dim=0)
        self.assertEqual(nvf_out[0], torch_ref)

<<<<<<< HEAD
=======
    # Test that expanded dimensions can be reduced properly
    # See https://github.com/NVIDIA/Fuser/issues/1678
    def test_expanded_reduction(self):
        inputs = [torch.tensor(1.0, device="cuda").as_strided((2, 3), (0, 0))]

        for keepdim in [False, True]:

            def fusion_func(fd: FusionDefinition) -> None:
                T0 = fd.define_tensor(
                    shape=[-1, -1],
                    contiguity=[None, None],
                    dtype=DataType.Float,
                    is_cpu=False,
                    stride_order=[1, 0],
                )
                T1 = fd.ops.sum(T0, dims=[0], keepdim=keepdim, dtype=DataType.Null)
                fd.add_output(T1)

            nvf_out, _ = self.exec_nvfuser(fusion_func, inputs)

            self.assertEqual(nvf_out[0], inputs[0].sum(dim=0, keepdim=keepdim))

>>>>>>> 0d004d99

if __name__ == "__main__":
    run_tests()<|MERGE_RESOLUTION|>--- conflicted
+++ resolved
@@ -3199,13 +3199,8 @@
                 is_cpu=False,
                 stride_order=[1, 0],
             )
-<<<<<<< HEAD
-            T2 = fd.ops.sum(T1, axes=[1], keepdim=False, dtype=DataType.Null)  # 1D
-            T3 = fd.ops.sum(T0, axes=[1, 0], keepdim=False, dtype=DataType.Null)  # 1D
-=======
             T2 = fd.ops.sum(T1, dims=[1], keepdim=False, dtype=DataType.Null)  # 1D
             T3 = fd.ops.sum(T0, dims=[1, 0], keepdim=False, dtype=DataType.Null)  # 1D
->>>>>>> 0d004d99
             S4 = fd.define_scalar(4, dtype=DataType.Int)
             V5 = fd.define_vector([S4], dtype=DataType.Int)
             T6 = fd.ops.reshape(T2, new_shape=V5)
@@ -3213,19 +3208,13 @@
             V8 = fd.define_vector([S7], dtype=DataType.Int)
             T9 = fd.ops.reshape(T3, new_shape=V8)
             T10 = fd.ops.mul(T6, T9)
-<<<<<<< HEAD
-            T11 = fd.ops.sum(T10, axes=[0], keepdim=False, dtype=DataType.Null)
-=======
             T11 = fd.ops.sum(T10, dims=[0], keepdim=False, dtype=DataType.Null)
->>>>>>> 0d004d99
             fd.add_output(T11)
 
         nvf_out, _ = self.exec_nvfuser(fusion_func, inputs)
         torch_ref = (inputs[0].sum(dim=[0, 1]) * inputs[1].sum(dim=1)).sum(dim=0)
         self.assertEqual(nvf_out[0], torch_ref)
 
-<<<<<<< HEAD
-=======
     # Test that expanded dimensions can be reduced properly
     # See https://github.com/NVIDIA/Fuser/issues/1678
     def test_expanded_reduction(self):
@@ -3248,7 +3237,6 @@
 
             self.assertEqual(nvf_out[0], inputs[0].sum(dim=0, keepdim=keepdim))
 
->>>>>>> 0d004d99
 
 if __name__ == "__main__":
     run_tests()