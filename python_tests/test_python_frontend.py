--- conflicted
+++ resolved
@@ -20,17 +20,14 @@
 
 # Will only create the nvfuser module if CUDA is available
 try:
-<<<<<<< HEAD
-    from nvfuser import FusionCache, FusionDefinition, DataType, Tensor, version, compute_contiguity
-=======
     from nvfuser import (
         FusionCache,
         FusionDefinition,
         DataType,
+        Tensor,
         version,
         compute_contiguity,
     )
->>>>>>> f9b9959f
     from nvfuser.pytorch_utils import torch_dtype_to_nvfuser_dtype
 except ImportError:
     pass
@@ -1647,7 +1644,6 @@
         self.assertEqual(torch.cat([inputs[0], inputs[2]], dim=0), nvf_out[1])
         # self.assertEqual(torch.cat([inputs[0], inputs[3]], dim=0), nvf_out[2])
 
-<<<<<<< HEAD
     def test_nextafter(self):
         inputs = [
             # torch.nextafter is only defined for float{32,64} tensor inputs
@@ -1686,8 +1682,6 @@
             )
             self.assertEqual(n, torch_out)
 
-
-=======
     def test_nanogpt_mha_dpa(self):
         inputs = [
             torch.randn(16, 16, 128, 128, device="cuda"),
@@ -1975,7 +1969,6 @@
                         partial(self.exec_nvfuser, partial(check, acts=inp)),
                         inp,
                     )
->>>>>>> f9b9959f
 
 
 if __name__ == "__main__":
