# SPDX-FileCopyrightText: Copyright (c) 2023-present NVIDIA CORPORATION & AFFILIATES.
# All rights reserved.
# SPDX-License-Identifier: BSD-3-Clause
# Owner(s): ["module: nvfuser"]

from copy import deepcopy
from functools import partial
import itertools
import math
import random
import re
from typing import List, Callable
import tempfile
import unittest

import torch
import torch.nn.functional as F
from torch.testing._internal.common_utils import run_tests, TEST_WITH_ROCM, TestCase
from torch.testing._internal.jit_utils import RUN_CUDA
import torch._refs as refs
import torch._prims as prims

from nvfuser import (
    FusionCache,
    FusionDefinition,
    DataType,
    Tensor,
    version,
    compute_contiguity,
    compute_tensor_descriptor,
)
from nvfuser.pytorch_utils import torch_dtype_to_nvfuser_dtype


RUN_NVFUSER = RUN_CUDA and not TEST_WITH_ROCM


def is_pre_volta():
    if not RUN_NVFUSER:
        return False
    prop = torch.cuda.get_device_properties(torch.cuda.current_device())
    return prop.major < 7


def is_pre_ampere():
    if not RUN_NVFUSER:
        return False
    prop = torch.cuda.get_device_properties(torch.cuda.current_device())
    return prop.major < 8


def is_pre_hopper():
    if not RUN_NVFUSER:
        return False
    prop = torch.cuda.get_device_properties(torch.cuda.current_device())
    return prop.major < 9


def setUpModule():
    from nvfuser import enable_automatic_serialization

    # Turn on default serialization upon program exit
    enable_automatic_serialization()
    # Automatically load common workplace
    fc = FusionCache.get()
    # Clear FusionCache because the tests expect a new fusion to be generated.
    FusionCache.reset()


def serde_check(test_fn: Callable):
    """
    A decorator to verify that serialization works with the given exec_nvfuser function.
    Currently, it uses serialization to rebuild the FusionCache structure.
    """

    def inner_fn(*args, **kwargs):
        self, fusion_func, inputs = args

        # NOTE: For debug purposes, clear FusionCache before running first test
        # if ("new_fusion_expected" not in kwargs) or kwargs["new_fusion_expected"]:
        #    FusionCache.reset()

        # skip_serde_check is only used by the decorator so remove it before running test_fn
        skip_serde_check = kwargs.pop("skip_serde_check", False)
        if skip_serde_check:
            return test_fn(self, fusion_func, inputs, **kwargs)

        # Run test to populate FusionCache. Deep copy inputs for this run but
        # not the final run. When a fusion output aliases an input, it will
        # change the input value for subsequent function calls. Therefore, only
        # the final run should take the original tensors and potentially update
        # their values.
        inputs_copy = deepcopy(inputs)
        test_fn(self, fusion_func, inputs_copy, **kwargs)

        with tempfile.NamedTemporaryFile() as tmp:
            # Serialize FusionCache
            fc = FusionCache.get()
            fc.serialize(tmp.name)

            FusionCache.reset()

            # Get new FusionCache because the previous one was destroyed by the reset call.
            fc = FusionCache.get()
            fc.deserialize(tmp.name)

        # Run test with repopulated FusionCache
        kwargs["new_fusion_expected"] = False
        return test_fn(self, fusion_func, inputs, **kwargs)

    return inner_fn


@unittest.skipIf(not RUN_NVFUSER, "requires CUDA")
@unittest.skipIf(is_pre_volta(), "Only supported on Volta and newer devices.")
class TestNvFuserFrontend(TestCase):
    # Helper function to verify the nvfuser output and make sure the string
    # definition based on the FusionDefinition is executable and matches the
    # original definition
    @serde_check
    def exec_nvfuser(
        self, fusion_func, inputs, *, new_fusion_expected=True, device=None
    ):
        inputs_cap = deepcopy(inputs)
        fc = FusionCache.get()
        before_fusions = fc.num_fusions()

        # Execute a fusion function and capture the string python definition
        with FusionDefinition() as fd:
            fusion_func(fd)
        fd_str = fd.__repr__()
        torch.manual_seed(0)
        out = fd.execute(inputs, device=device)

        # Execute the python definition that was captured
        try:
            func_name = re.findall("(nvfuser_fusion_id\\d+)", fd_str.split("\n")[1])[0]
            exec(fd_str)
            with FusionDefinition() as fd_cap:
                eval(func_name)(fd_cap)
            torch.manual_seed(0)
            out_cap = fd_cap.execute(inputs_cap, device=device)
        except Exception as err:
            print("\nException For Printed FusionDefinition:")
            print(
                "(A failure here suggests a mismatch in functionality between the original definition and the printed definition.)"
            )
            print(fd_str)
            raise err

        # Make sure the original and captured definitions match
        for idx in range(len(out)):
            self.assertEqual(out[idx], out_cap[idx])
        self.assertEqual(fc.num_fusions() - before_fusions, int(new_fusion_expected))
        return out, fd

    def test_basic(self):
        inputs = [
            torch.ones(2, 4, 8, device="cuda"),
            torch.ones(2, 4, 8, device="cuda"),
        ]

        def fusion_func(fd: FusionDefinition):
            t0 = fd.from_pytorch(inputs[0])
            t1 = fd.from_pytorch(inputs[1])
            c0 = fd.define_scalar(3.0)

            t2 = fd.ops.add(t0, t1)
            t3 = fd.ops.mul(t2, c0)
            t4 = fd.ops.sum(t3, [-1], False, DataType.Float)

            fd.add_output(t4)

        # Expected Output is a tensor of 48's
        nvf_out1, _ = self.exec_nvfuser(fusion_func, inputs)

        # Create a new fusion with the same definition, it should hit the cache!
        nvf_out2, fd2 = self.exec_nvfuser(
            fusion_func, inputs, new_fusion_expected=False
        )

        # Create a fusion from a fusion id and make sure it executes!
        fd3 = FusionDefinition(fd2.id())
        nvf_out3 = fd3.execute(inputs)

        eager_out = torch.sum((inputs[0] + inputs[1]) * 3.0, dim=-1)
        self.assertEqual(eager_out, nvf_out1[0])
        self.assertEqual(eager_out, nvf_out2[0])
        self.assertEqual(eager_out, nvf_out3[0])

    def test_basic_fp16(self):
        inputs = [
            torch.ones(2, 4, 8, device="cuda", dtype=torch.float16),
            torch.ones(2, 4, 8, device="cuda", dtype=torch.float16),
        ]

        def fusion_func(fd: FusionDefinition):
            t0 = fd.from_pytorch(inputs[0])
            t1 = fd.from_pytorch(inputs[1])
            c0 = fd.define_scalar(3.0)

            t2 = fd.ops.add(t0, t1)
            t3 = fd.ops.mul(t2, c0)
            t4 = fd.ops.sum(t3, [-1], False, DataType.Float)

            t5 = fd.ops.cast(t4, DataType.Half)
            fd.add_output(t5)

        # Expected Output is a tensor of 48's
        nvf_out, _ = self.exec_nvfuser(fusion_func, inputs)
        eager_out = torch.sum((inputs[0] + inputs[1]) * 3.0, dim=-1)
        self.assertEqual(eager_out, nvf_out[0])

    def test_cast_double_to_half(self):
        inputs = [
            torch.randn(2, 4, device="cuda", dtype=torch.float64),
            torch.randn(2, 4, device="cuda", dtype=torch.float64),
        ]

        def fusion_func(fd: FusionDefinition):
            t0 = fd.from_pytorch(inputs[0])
            t1 = fd.from_pytorch(inputs[1])

            t0h = fd.ops.cast(t0, DataType.Half)
            t1h = fd.ops.cast(t1, DataType.Half)
            t2 = fd.ops.add(t0h, t1h)
            t3 = fd.ops.relu(t2)
            t4 = fd.ops.cast(t3, DataType.Half)

            fd.add_output(t4)

        nvf_out, _ = self.exec_nvfuser(fusion_func, inputs)
        eager_out = torch.relu(inputs[0].to(torch.half) + inputs[1].to(torch.half))
        self.assertEqual(eager_out, nvf_out[0])

    @unittest.skipIf(is_pre_hopper(), "Only supported on Hopper and newer devices.")
    def test_cast_fp8(self):
        def fn(in_type, out_type):
            inputs = [
                torch.randn([5, 5], device="cuda").to(in_type),
            ]

            def fusion_func(fd: FusionDefinition) -> None:
                T0 = fd.from_pytorch(inputs[0])
                T1 = fd.ops.cast(T0, dtype=torch_dtype_to_nvfuser_dtype(out_type))
                fd.add_output(T1)

            nvf_out, _ = self.exec_nvfuser(fusion_func, inputs)
            eager_out = inputs[0].to(out_type)
            self.assertEqual(eager_out, nvf_out[0])

        for type0 in [torch.double, torch.float32, torch.float16, torch.bfloat16]:
            for type1 in [torch.float8_e4m3fn, torch.float8_e5m2]:
                fn(type0, type1)
                fn(type1, type0)

    def test_promote_to_double(self):
        inputs = [
            torch.randn(2, 4, device="cuda", dtype=torch.float16),
            torch.randn(2, 4, device="cuda", dtype=torch.float64),
        ]

        def fusion_func(fd: FusionDefinition):
            t0 = fd.from_pytorch(inputs[0])
            t1 = fd.from_pytorch(inputs[1])

            t2 = fd.ops.add(t0, t1)
            t5 = fd.ops.relu(t2)

            fd.add_output(t5)

        nvf_out, _ = self.exec_nvfuser(fusion_func, inputs)
        eager_out = torch.relu(inputs[0] + inputs[1])
        self.assertEqual(eager_out, nvf_out[0])

    def test_implicit_broadcast_input(self):
        inputs = [
            torch.randn(3, device="cuda"),
            torch.randn(2, 3, 4, device="cuda"),
        ]

        def fusion_func(fd: FusionDefinition):
            t0 = fd.from_pytorch(inputs[0])
            t1 = fd.from_pytorch(inputs[1])

            t0_b = fd.ops.broadcast_in_dim(t0, [2, 3, 4], [1])
            t2 = fd.ops.add(t0_b, t1)

            fd.add_output(t2)

        nvf_out, _ = self.exec_nvfuser(fusion_func, inputs)
        eager_out = refs.add(
            prims.broadcast_in_dim(inputs[0], inputs[1].size(), [1]), inputs[1]
        )
        self.assertEqual(eager_out, nvf_out[0])

    def test_explicit_broadcast_input(self):
        inputs = [
            torch.randn(1, 1, 4, device="cuda"),
            torch.randn(2, 3, 4, device="cuda"),
        ]

        def fusion_func(fd: FusionDefinition):
            t0 = fd.from_pytorch(inputs[0])
            t1 = fd.from_pytorch(inputs[1])

            t0_b = fd.ops.broadcast_in_dim(t0, inputs[1].size(), [0, 1, 2])
            t2 = fd.ops.add(t0_b, t1)

            fd.add_output(t2)

        nvf_out, _ = self.exec_nvfuser(fusion_func, inputs)
        eager_out = refs.add(
            prims.broadcast_in_dim(inputs[0], inputs[1].size(), [0, 1, 2]), inputs[1]
        )
        self.assertEqual(eager_out, nvf_out[0])

    def test_broadcast_mixing(self):
        inputs = [
            torch.randn(3, 1, device="cuda"),
            torch.randn(3, device="cuda"),
        ]

        def fusion_func(fd: FusionDefinition):
            t0 = fd.from_pytorch(inputs[0])
            t1 = fd.from_pytorch(inputs[1])

            t1_b = fd.ops.broadcast_in_dim(t1, [3, 3], [0])
            t2 = fd.ops.add(t0, t1_b)

            fd.add_output(t2)

        nvf_out, _ = self.exec_nvfuser(fusion_func, inputs)
        eager_out = refs.add(inputs[0], prims.broadcast_in_dim(inputs[1], [3, 3], [0]))
        self.assertEqual(eager_out, nvf_out[0])

    def test_ops_broadcast(self):
        inputs = [
            torch.randn(3, device="cuda"),
            torch.randn(2, 3, 4, device="cuda"),
        ]

        def fusion_func(fd: FusionDefinition):
            t0 = fd.from_pytorch(inputs[0])
            t1 = fd.from_pytorch(inputs[1])

            t0_b = fd.ops.broadcast(t0, [True, False, True])
            t2 = fd.ops.add(t0_b, t1)

            fd.add_output(t2)

        nvf_out, _ = self.exec_nvfuser(fusion_func, inputs)
        eager_out = refs.add(
            prims.broadcast_in_dim(inputs[0], inputs[1].size(), [1]), inputs[1]
        )
        self.assertEqual(eager_out, nvf_out[0])

    def test_prim_layer_norm_fwd(self):
        input_size = [64, 128, 1024]
        dtype = torch.float32
        device = "cuda"
        inputs = [
            torch.randn(*input_size, device=device, requires_grad=True),
            torch.nn.Parameter(torch.randn(input_size[2], dtype=dtype, device=device)),
            torch.nn.Parameter(torch.randn(input_size[2], dtype=dtype, device=device)),
        ]

        def primitive_definition(
            inputs: torch.Tensor,
            weight: torch.Tensor,
            bias: torch.Tensor,
            normalization_axis: int,
            keepdim: bool,
        ) -> torch.Tensor:
            mean = inputs.mean(normalization_axis, keepdim=keepdim)
            diff = inputs - mean
            diff_sq = diff * diff
            var = diff_sq.mean(normalization_axis, keepdim=keepdim)
            pre_shift_scale_norm_output = (inputs - mean) / torch.sqrt(var + 1e-12)
            norm_output = weight * pre_shift_scale_norm_output + bias
            return norm_output

        def nvfuser_fusion(
            fd: FusionDefinition,
            normalization_axis: int,
            norm_size: int,
            input_shape: List[int],
            eps: float,
            keepDim: bool,
        ) -> None:
            inputs = fd.define_tensor(
                shape=[-1, -1, -1],
                contiguity=[True, True, True],
                dtype=DataType.Float,
            )
            weights = fd.define_tensor(
                shape=[-1], contiguity=[True], dtype=DataType.Float
            )
            bias = fd.define_tensor(shape=[-1], contiguity=[True], dtype=DataType.Float)
            sum0 = fd.ops.sum(inputs, dims=[normalization_axis], keepdim=keepDim)
            norm_const = fd.define_scalar(norm_size)
            mean = fd.ops.div(sum0, norm_const)
            diff = fd.ops.sub(inputs, mean)
            diff_sq = fd.ops.mul(diff, diff)
            sum1 = fd.ops.sum(diff_sq, dims=[normalization_axis], keepdim=keepDim)
            var = fd.ops.div(sum1, norm_const)
            eps_const = fd.define_scalar(eps)
            var_eps = fd.ops.add(var, eps_const)
            invstd = fd.ops.rsqrt(var_eps)
            pre_scale_bias = fd.ops.mul(diff, invstd)
            weights_bcast = fd.ops.broadcast_in_dim(
                weights, shape=input_shape, broadcast_dims=[2]
            )
            scale = fd.ops.mul(pre_scale_bias, weights_bcast)
            bias_bcast = fd.ops.broadcast_in_dim(
                bias, shape=input_shape, broadcast_dims=[2]
            )
            out = fd.ops.add(scale, bias_bcast)
            fd.add_output(out)
            fd.add_output(mean)
            fd.add_output(invstd)

        def nvfuser_fusion_var_mean(
            fd: FusionDefinition,
            normalization_axis: int,
            norm_size: int,
            input_shape: List[int],
            eps: float,
            keepDim: bool,
        ) -> None:
            inputs = fd.define_tensor(
                shape=[-1, -1, -1],
                contiguity=[True, True, True],
                dtype=DataType.Float,
            )
            weights = fd.define_tensor(
                shape=[-1], contiguity=[True], dtype=DataType.Float
            )
            bias = fd.define_tensor(shape=[-1], contiguity=[True], dtype=DataType.Float)
            var, mean = fd.ops.var_mean(
                inputs, dims=[normalization_axis], correction=0, keepdim=keepDim
            )
            eps_const = fd.define_scalar(eps)
            var_eps = fd.ops.add(var, eps_const)
            invstd = fd.ops.rsqrt(var_eps)
            diff = fd.ops.sub(inputs, mean)
            pre_scale_bias = fd.ops.mul(diff, invstd)
            weights_bcast = fd.ops.broadcast_in_dim(
                weights, shape=input_shape, broadcast_dims=[2]
            )
            scale = fd.ops.mul(pre_scale_bias, weights_bcast)
            bias_bcast = fd.ops.broadcast_in_dim(
                bias, shape=input_shape, broadcast_dims=[2]
            )
            out = fd.ops.add(scale, bias_bcast)
            fd.add_output(out)
            fd.add_output(mean)
            fd.add_output(invstd)

        fusion_func_1 = partial(
            nvfuser_fusion,
            normalization_axis=2,
            norm_size=inputs[0].size()[2],
            input_shape=inputs[0].size(),
            eps=1e-12,
            keepDim=True,
        )
        nvf_out, _ = self.exec_nvfuser(fusion_func_1, inputs)

        fusion_func_2 = partial(
            nvfuser_fusion_var_mean,
            normalization_axis=2,
            norm_size=inputs[0].size()[2],
            input_shape=inputs[0].size(),
            eps=1e-12,
            keepDim=True,
        )
        nvf_var_mean_out, _ = self.exec_nvfuser(fusion_func_2, inputs)

        eager_out = primitive_definition(inputs[0], inputs[1], inputs[2], 2, True)

        self.assertEqual(eager_out, nvf_out[0])
        self.assertEqual(eager_out, nvf_var_mean_out[0])

    def test_prim_rms_norm_fwd(self):
        input_size = [64, 128, 1024]
        dtype = torch.float32
        device = "cuda"
        inputs = [
            torch.randn(*input_size, device=device, requires_grad=True),
            torch.nn.Parameter(torch.randn(input_size[2], dtype=dtype, device=device)),
        ]

        def primitive_definition(
            inputs: torch.Tensor,
            weight: torch.Tensor,
            normalization_axis: int,
            keepdim: bool,
        ) -> torch.Tensor:
            var = inputs.mul(inputs).mean(normalization_axis, keepdim)
            pre_shift_scale_norm_output = inputs / torch.sqrt(var + 1e-12)
            norm_output = weight * pre_shift_scale_norm_output
            return norm_output

        def nvfuser_fusion(
            fd: FusionDefinition,
            normalization_axis: int,
            norm_size: int,
            input_shape: List[int],
            eps: float,
            keepDim: bool,
        ) -> None:
            inputs = fd.define_tensor(
                shape=[-1, -1, -1],
                contiguity=[True, True, True],
                dtype=DataType.Float,
            )
            weights = fd.define_tensor(
                shape=[-1], contiguity=[True], dtype=DataType.Float
            )
            inputs_sq = fd.ops.mul(inputs, inputs)
            sum0 = fd.ops.sum(inputs_sq, dims=[normalization_axis], keepdim=keepDim)
            norm_const = fd.define_scalar(norm_size)
            var = fd.ops.div(sum0, norm_const)
            eps_const = fd.define_scalar(eps)
            var_eps = fd.ops.add(var, eps_const)
            invstd = fd.ops.rsqrt(var_eps)
            pre_scale = fd.ops.mul(inputs, invstd)
            weights_bcast = fd.ops.broadcast_in_dim(
                weights, shape=input_shape, broadcast_dims=[2]
            )
            out = fd.ops.mul(pre_scale, weights_bcast)
            fd.add_output(out)
            fd.add_output(invstd)

        fusion_func = partial(
            nvfuser_fusion,
            normalization_axis=2,
            norm_size=inputs[0].size()[2],
            input_shape=inputs[0].size(),
            eps=1e-12,
            keepDim=True,
        )
        nvf_out, _ = self.exec_nvfuser(fusion_func, inputs)

        eager_out = primitive_definition(inputs[0], inputs[1], 2, True)

        self.assertEqual(eager_out, nvf_out[0])

    def test_tensor_ndim(self):
        shape = [2 for i in range(12)]
        new_shape = shape[:9]
        new_shape.append(8)

        inputs = [torch.randn(shape, device="cuda"), new_shape]

        def fusion_func(fd: FusionDefinition):
            t0 = fd.from_pytorch(inputs[0])
            n_shape = fd.define_vector(10)

            t1 = fd.ops.reshape(t0, n_shape)
            t2 = fd.ops.sum(t1, dims=[3])

            fd.add_output(t2)

        nvf_out, _ = self.exec_nvfuser(fusion_func, inputs)
        eager_out = torch.sum(inputs[0].reshape(new_shape), dim=3)
        self.assertEqual(eager_out, nvf_out[0])

    def test_execute_with_tuple_and_list(self):
        shape = [2, 3, 4]
        new_shape = [6, 4]

        tensor = torch.randn(shape, device="cuda")
        inputs_with_list = [tensor, new_shape]

        def fusion_func(fd: FusionDefinition):
            t0 = fd.from_pytorch(inputs_with_list[0])
            n_shape = fd.define_vector(2)

            t1 = fd.ops.reshape(t0, n_shape)
            t2 = fd.ops.sum(t1, dims=[0])

            fd.add_output(t2)

        eager_out = torch.sum(inputs_with_list[0].reshape(new_shape), dim=0)

        nvf_out, _ = self.exec_nvfuser(fusion_func, inputs_with_list)
        self.assertEqual(eager_out, nvf_out[0])

        inputs_with_tuple = [tensor, tuple(new_shape)]
        # expect to reuse fusion
        nvf_out, _ = self.exec_nvfuser(
            fusion_func, inputs_with_tuple, new_fusion_expected=False
        )
        self.assertEqual(eager_out, nvf_out[0])

    # Testing a scenario where a broadcast requires a symbolic output shape
    def test_tensor_shape(self):
        inputs = [
            torch.randn(2, 3, 4, device="cuda"),
            torch.randn(4, device="cuda"),
        ]

        def fusion_func(fd: FusionDefinition):
            t0 = fd.from_pytorch(inputs[0])
            t1 = fd.from_pytorch(inputs[1])

            t1_b = fd.ops.broadcast_in_dim(t1, t0.shape(), [2])
            t2 = fd.ops.sub(t0, t1_b)

            fd.add_output(t2)

        nvf_out, _ = self.exec_nvfuser(fusion_func, inputs)
        eager_out = refs.sub(
            inputs[0], prims.broadcast_in_dim(inputs[1], inputs[0].size(), [2])
        )
        self.assertEqual(eager_out, nvf_out[0])

    # Testing a scenario where no broadcast is needed
    def test_tensor_shape_nobcast(self):
        inputs = [
            torch.randn(2, 3, device="cuda"),
            torch.randn(2, 3, device="cuda"),
        ]

        def fusion_func(fd: FusionDefinition):
            t0 = fd.from_pytorch(inputs[0])
            t1 = fd.from_pytorch(inputs[1])

            t1_b = fd.ops.broadcast_in_dim(t1, t0.shape(), [0, 1])
            t2 = fd.ops.add(t0, t1_b)

            fd.add_output(t2)

        nvf_out, _ = self.exec_nvfuser(fusion_func, inputs)
        eager_out = refs.add(
            inputs[0], prims.broadcast_in_dim(inputs[1], inputs[0].size(), [0, 1])
        )
        self.assertEqual(eager_out, nvf_out[0])

    # Testing a scenario where each arg of a binary op has broadcast.
    def test_tensor_size_both_args_bcast(self):
        inputs = [
            torch.randn(1, 3, device="cuda"),
            torch.randn(2, 1, device="cuda"),
        ]

        def fusion_func(fd: FusionDefinition):
            t0 = fd.from_pytorch(inputs[0])
            t1 = fd.from_pytorch(inputs[1])

            t0_b = fd.ops.broadcast_in_dim(t0, [t1.size(0), t0.size(1)], [0, 1])
            t1_b = fd.ops.broadcast_in_dim(t1, [t1.size(0), t0.size(1)], [0, 1])
            t2 = fd.ops.add(t0_b, t1_b)

            fd.add_output(t2)

        nvf_out, _ = self.exec_nvfuser(fusion_func, inputs)
        eager_out = refs.add(
            prims.broadcast_in_dim(
                inputs[0], [inputs[1].size()[0], inputs[0].size()[1]], [0, 1]
            ),
            prims.broadcast_in_dim(
                inputs[1], [inputs[1].size()[0], inputs[0].size()[1]], [0, 1]
            ),
        )
        self.assertEqual(eager_out, nvf_out[0])

    def test_broadcast_in_dim_with_dynamic_shapes(self):
        inputs_1 = [
            torch.randn(2, 3, 4, device="cuda"),
            torch.randn(4, device="cuda"),
        ]
        inputs_2 = [
            torch.randn(2, 3, 1024, device="cuda"),
            torch.randn(1024, device="cuda"),
        ]

        def fusion_func_1(fd: FusionDefinition):
            t0 = fd.define_tensor(shape=[-1, -1, -1], contiguity=[True, True, True])
            t1 = fd.define_tensor(shape=[-1], contiguity=[True])

            t1_b = fd.ops.broadcast_in_dim(t1, t0.shape(), [2])
            t2 = fd.ops.add(t0, t1_b)

            fd.add_output(t2)

        def fusion_func_2(fd: FusionDefinition):
            t0 = fd.define_tensor(shape=[-1, -1, -1], contiguity=[True, True, True])
            t1 = fd.define_tensor(shape=[-1], contiguity=[True])

            t1_b = fd.ops.broadcast_in_dim(t1, inputs_1[0].size(), [2])
            t2 = fd.ops.add(t0, t1_b)

            fd.add_output(t2)

        def fusion_func_3(fd: FusionDefinition):
            t0 = fd.define_tensor(shape=[-1, -1, -1], contiguity=[True, True, True])
            t1 = fd.define_tensor(shape=[-1], contiguity=[True])

            t1_b = fd.ops.broadcast_in_dim(t1, inputs_2[0].size(), [2])
            t2 = fd.ops.add(t0, t1_b)

            fd.add_output(t2)

        # Func_1 uses tensor.shape() to propagate dynamic size, therefore, it is
        # expected that test 2 should be cached based on test 2

        # Test 1
        inputs = inputs_1
        nvf_out, _ = self.exec_nvfuser(fusion_func_1, inputs)
        eager_out = refs.add(
            inputs[0], prims.broadcast_in_dim(inputs[1], inputs[0].size(), [2])
        )
        self.assertEqual(eager_out, nvf_out[0])

        # Test 2
        inputs = inputs_2
        nvf_out, _ = self.exec_nvfuser(fusion_func_1, inputs, new_fusion_expected=False)
        eager_out = refs.add(
            inputs[0], prims.broadcast_in_dim(inputs[1], inputs[0].size(), [2])
        )
        self.assertEqual(eager_out, nvf_out[0])

        # Func_2 and Func_3 are nearly identical except that have a different
        # concrete output shape for their broadcast_in_dim.  Therefore, test 4
        # should not be cached.
        # Note: It is assumed that definition will change with Tensor Size with
        # concrete shapes.

        # Test 3
        inputs = inputs_1
        nvf_out, _ = self.exec_nvfuser(fusion_func_2, inputs)
        eager_out = refs.add(
            inputs[0], prims.broadcast_in_dim(inputs[1], inputs[0].size(), [2])
        )
        self.assertEqual(eager_out, nvf_out[0])

        # Test 4
        inputs = inputs_2
        nvf_out, _ = self.exec_nvfuser(fusion_func_3, inputs)
        eager_out = refs.add(
            inputs[0], prims.broadcast_in_dim(inputs[1], inputs[0].size(), [2])
        )
        self.assertEqual(eager_out, nvf_out[0])

    # Testing a scenario where the broadcast is necessary to realize the output
    def test_tensor_shape_with_output_bcast(self):
        def fusion_func(fd: FusionDefinition):
            t0 = fd.define_tensor(shape=[-1, -1, -1], contiguity=[True, True, True])

            t1 = fd.ops.sum(t0, dims=[2])
            t1_b = fd.ops.broadcast_in_dim(t1, t0.shape(), [0, 1])

            fd.add_output(t1_b)

        inputs_1 = [
            torch.randn(2, 3, 4, device="cuda"),
        ]

        inputs_2 = [
            torch.randn(4, 5, 32, device="cuda"),
        ]

        inputs = inputs_1
        nvf_out, _ = self.exec_nvfuser(fusion_func, inputs)
        eager_out = prims.broadcast_in_dim(
            torch.sum(inputs[0], dim=-1), inputs[0].size(), [0, 1]
        )
        self.assertEqual(eager_out, nvf_out[0])

        # Testing Dynamic usage of same Fusion
        inputs = inputs_2
        nvf_out, _ = self.exec_nvfuser(fusion_func, inputs, new_fusion_expected=False)
        eager_out = prims.broadcast_in_dim(
            torch.sum(inputs[0], dim=-1), inputs[0].size(), [0, 1]
        )
        self.assertEqual(eager_out, nvf_out[0])

    # Testing an expand followed by a  broadcast
    def test_tensor_shape_expand_bcast(self):
        def fusion_func(fd: FusionDefinition):
            t0 = fd.define_tensor(shape=[-1, -1, -1], contiguity=[True, True, True])
            t1 = fd.define_tensor(shape=[-1, 1, -1], contiguity=[True, None, True])
            t2 = fd.define_tensor(shape=[-1, 1, -1], contiguity=[True, None, True])

            t1_b = fd.ops.broadcast_in_dim(t1, t0.shape(), [0, 1, 2])
            t2_b = fd.ops.broadcast_in_dim(t2, t1_b.shape(), [0, 1, 2])

            fd.add_output(t2_b)

        inputs = [
            torch.randn(2, 3, 4, device="cuda"),
            torch.randn(2, 1, 4, device="cuda"),
            torch.randn(2, 1, 4, device="cuda"),
        ]

        nvf_out, _ = self.exec_nvfuser(fusion_func, inputs)
        eager_out1 = prims.broadcast_in_dim(inputs[1], inputs[0].size(), [0, 1, 2])
        eager_out2 = prims.broadcast_in_dim(inputs[2], eager_out1.size(), [0, 1, 2])
        self.assertEqual(eager_out2, nvf_out[0])

    def test_alias_output_to_input(self):
        in_tensors = [
            torch.ones(4, 4, device="cuda"),
        ]

        def fusion_func(fd: FusionDefinition):
            t0 = fd.from_pytorch(in_tensors[0])  # = 1.0
            one = fd.define_scalar(1.0)
            two = fd.define_scalar(2.0)
            t1 = fd.ops.add(t0, one)  # = t0 + 1.0 = 2.0
            t2 = fd.ops.add(t1, two)  # = t1 + 2.0 = 4.0
            fd.add_output(t1, alias_input=t0)
            fd.add_output(t2)

        out_tensors, _ = self.exec_nvfuser(fusion_func, in_tensors)

        # t1 is an alias and therefore is hidden.
        self.assertEqual(len(out_tensors), 1)
        self.assertEqual(out_tensors[0], torch.full((4, 4), 4.0, device="cuda"))
        self.assertEqual(in_tensors[0], torch.full((4, 4), 2.0, device="cuda"))

    def test_gather(self):
        inputs = [
            torch.randn(8, 16, device="cuda"),
            torch.randn(8, 16, device="cuda"),
            torch.randint(0, 8, (4, 4), device="cuda").to(dtype=torch.long),
        ]

        def test_fn(dim):
            def fusion_func(fd: FusionDefinition):
                t0 = fd.from_pytorch(inputs[0])
                t1 = fd.from_pytorch(inputs[1])
                t2 = fd.from_pytorch(inputs[2])
                t3 = fd.ops.add(t0, t1)
                t4 = fd.ops.gather(t3, t2, dim)
                fd.add_output(t4)

            nvf_out, _ = self.exec_nvfuser(fusion_func, inputs)

            eager_out = torch.gather(inputs[0] + inputs[1], dim, inputs[2])
            self.assertEqual(eager_out, nvf_out[0])

        test_fn(0)
        test_fn(1)

    def test_take_along_axis(self):
        inputs = [
            torch.randn(8, 16, device="cuda"),
            torch.randn(8, 16, device="cuda"),
            torch.randint(0, 8, (8, 16), device="cuda").to(dtype=torch.long),
        ]

        def test_fn(dim):
            def fusion_func(fd: FusionDefinition):
                t0 = fd.from_pytorch(inputs[0])
                t1 = fd.from_pytorch(inputs[1])
                t2 = fd.from_pytorch(inputs[2])
                t3 = fd.ops.add(t0, t1)
                t4 = fd.ops.take_along_axis(t3, t2, dim)
                fd.add_output(t4)

            nvf_out, _ = self.exec_nvfuser(fusion_func, inputs)

            eager_out = torch.gather(inputs[0] + inputs[1], dim, inputs[2])
            self.assertEqual(eager_out, nvf_out[0])

        test_fn(0)
        test_fn(1)

    def test_index_select(self):
        inputs = [
            torch.randn(8, 16, device="cuda"),
            torch.randn(8, 16, device="cuda"),
            torch.randint(0, 8, (6,), device="cuda").to(dtype=torch.long),
        ]

        def test_fn(dim):
            def fusion_func(fd: FusionDefinition):
                t0 = fd.from_pytorch(inputs[0])
                t1 = fd.from_pytorch(inputs[1])
                t2 = fd.from_pytorch(inputs[2])
                t3 = fd.ops.add(t0, t1)
                t4 = fd.ops.index_select(t3, t2, dim)
                fd.add_output(t4)

            nvf_out, _ = self.exec_nvfuser(fusion_func, inputs)

            eager_out = torch.index_select(inputs[0] + inputs[1], dim, inputs[2])
            self.assertEqual(eager_out, nvf_out[0])

        test_fn(0)
        test_fn(1)

    def test_index_select_scalar_indices(self):
        inputs = [
            torch.randn(8, 16, device="cuda"),
            torch.tensor(2, device="cuda").to(dtype=torch.long),
        ]

        def test_fn(dim):
            def fusion_func(fd: FusionDefinition):
                t0 = fd.from_pytorch(inputs[0])
                t1 = fd.from_pytorch(inputs[1])
                t2 = fd.ops.index_select(t0, t1, dim)
                fd.add_output(t2)

            nvf_out, _ = self.exec_nvfuser(fusion_func, inputs)

            eager_out = torch.index_select(inputs[0], dim, inputs[1])
            self.assertEqual(eager_out, nvf_out[0])

        test_fn(0)
        test_fn(1)

    def test_squeeze(self):
        t0_sizes = [4]
        t1_sizes = [1, 4, 1]
        t2_sizes = [2, 1, 4]
        inputs = [
            torch.randn(*t0_sizes, device="cuda"),
            torch.randn(*t1_sizes, device="cuda"),
            torch.randn(*t2_sizes, device="cuda"),
        ]

        def fusion_func(fd: FusionDefinition):
            t0 = fd.define_tensor(shape=[-1], contiguity=[True])
            t1 = fd.define_tensor(sizes=t1_sizes, strides=[4, 1, 1])
            t2 = fd.define_tensor(sizes=t2_sizes, strides=[4, 4, 1])
            t3 = fd.ops.squeeze(t1, [0, -1])
            t4 = fd.ops.squeeze(t2, [-2])
            t5 = fd.ops.sum(t4, [0])
            t6 = fd.ops.mul(t0, t3)
            t7 = fd.ops.mul(t6, t5)
            fd.add_output(t7)

        nvf_out, _ = self.exec_nvfuser(fusion_func, inputs)

        v1 = torch.sum(inputs[1], [0, -1])
        v2 = torch.sum(inputs[2], [0, 1])
        eager_out = inputs[0] * v1 * v2
        self.assertEqual(eager_out, nvf_out[0])

    def test_from_pytorch_fails_on_cpu_tensor(self):
        inputs = [
            torch.randn(4, 4, device="cpu"),
        ]

        def fusion_func(fd: FusionDefinition):
            t0 = fd.from_pytorch(inputs[0])
            t1 = fd.ops.relu(t0)
            fd.add_output(t1)

        try:
            with FusionDefinition() as fd:
                fusion_func(fd)
            raise RuntimeError(
                "FusionDefinition.from_pytorch should have raised an error for a CPU Tensor!"
            )
        except ValueError:
            pass

    def test_no_definition(self):
        inputs = [
            torch.randn(4, 4, device="cpu"),
        ]

        # A FusionDefinition object is constructed but not defined, should trip an error
        try:
            fd = FusionDefinition()
            out = fd.execute(inputs)
            raise RuntimeError(
                "Expecting an error for a lack of a child class defining a definition!"
            )
        except NotImplementedError:
            pass

    def test_func_definition(self):
        inputs = [
            torch.randn(4, 4, device="cuda"),
        ]

        class MyFusion(FusionDefinition):
            def definition(self):
                t0 = self.from_pytorch(inputs[0])
                t1 = self.ops.sigmoid(t0)
                self.add_output(t1)

        fd = MyFusion()
        nvf_out = fd.execute(inputs)
        eager_out = torch.sigmoid(inputs[0])
        self.assertEqual(eager_out, nvf_out[0])

    def test_python_version_API(self):
        from nvfuser.nvfuser_version import Version

        self.assertTrue(version() > "0.0.0")
        self.assertTrue(version() > Version("0.0.0"))

    def test_zero_size_dim(self):
        inputs = [
            torch.ones(0, 0, device="cuda"),
        ]

        def fusion_func(fd: FusionDefinition):
            t0 = fd.define_tensor(
                shape=[0, 0], contiguity=[True, True], dtype=DataType.Float
            )
            t1 = fd.ops.relu(t0)
            fd.add_output(t1)

        nvf_out, _ = self.exec_nvfuser(fusion_func, inputs)
        eager_out = torch.relu(inputs[0])
        self.assertEqual(eager_out.numel(), nvf_out[0].numel())

    def test_static_tensor_sizes(self):
        inputs = [
            torch.randn(4, 5, 1, device="cuda"),
            torch.randn(1, 5, 6, device="cuda"),
        ]

        def fusion_func(fd: FusionDefinition):
            t0 = fd.from_pytorch(inputs[0], static_sizes=True)
            t1 = fd.from_pytorch(inputs[1], static_sizes=True)
            t2 = fd.ops.mul(t0, t1)
            fd.add_output(t2)

        nvf_out, _ = self.exec_nvfuser(fusion_func, inputs)
        eager_out = torch.mul(inputs[0], inputs[1])
        self.assertEqual(eager_out, nvf_out[0])

    def test_normal(self):
        input_size = [64, 128, 1024]
        dtype = torch.float32
        device = "cuda"
        inputs = [
            torch.randn(*input_size, device=device, dtype=dtype),
        ]
        mean = 3.7
        std = 2.5

        def fusion_func(fd: FusionDefinition):
            t0 = fd.from_pytorch(inputs[0])
            s_mean = fd.define_scalar(mean)
            s_std = fd.define_scalar(std)
            t1 = fd.ops.normal(s_mean, s_std, t0.shape(), dtype=DataType.Double)
            fd.add_output(t1)

        nvf_out, _ = self.exec_nvfuser(fusion_func, inputs)

        # Is there a better way to test distribution?!
        self.assertTrue(
            nvf_out[0]
            .mean()
            .cpu()
            .float()
            .isclose(torch.tensor(mean), rtol=1e-2, atol=1e-2)
            .item()
        )
        self.assertTrue(
            nvf_out[0]
            .std()
            .cpu()
            .float()
            .isclose(torch.tensor(std), rtol=1e-2, atol=1e-2)
            .item()
        )

    def test_uniform(self):
        input_size = [64, 128, 1024]
        dtype = torch.float32
        device = "cuda"
        inputs = [
            torch.randn(*input_size, device=device, dtype=dtype),
        ]
        lo = 1.8
        hi = 1223.5

        def fusion_func(fd: FusionDefinition):
            t0 = fd.from_pytorch(inputs[0])
            s_lo = fd.define_scalar(lo)
            s_hi = fd.define_scalar(hi)
            t1 = fd.ops.uniform(s_lo, s_hi, t0.shape(), dtype=DataType.Double)
            fd.add_output(t1)

        nvf_out, _ = self.exec_nvfuser(fusion_func, inputs)

        # Is there a better way to test distribution?!
        self.assertTrue(
            nvf_out[0]
            .mean()
            .cpu()
            .float()
            .isclose(torch.tensor((hi - lo) / 2.0), rtol=1e-2, atol=1e-2)
            .item()
        )
        self.assertTrue(
            nvf_out[0]
            .min()
            .cpu()
            .float()
            .isclose(torch.tensor(lo), rtol=1e-2, atol=1e-2)
            .item()
        )
        self.assertTrue(
            nvf_out[0]
            .max()
            .cpu()
            .float()
            .isclose(torch.tensor(hi), rtol=1e-2, atol=1e-2)
            .item()
        )

    def test_where_dtypes(self):
        inputs = [
            torch.arange(2, device="cuda").type(torch.bool),
        ]

        def fusion_func(fd: FusionDefinition):
            t0 = fd.from_pytorch(inputs[0])

            c0 = fd.define_scalar(3.0)
            c1 = fd.define_scalar(5.0)
            t1 = fd.ops.where(t0, c0, c1)  # DataType.Double
            fd.add_output(t1)

            c0f = fd.define_scalar(3.0, DataType.Float)
            c1f = fd.define_scalar(5.0, DataType.Float)
            t1f = fd.ops.where(t0, c0f, c1f)  # DataType.Float
            fd.add_output(t1f)

            c0d = fd.define_scalar(3.0, DataType.Double)
            c1d = fd.define_scalar(5.0, DataType.Double)
            t1d = fd.ops.where(t0, c0d, c1d)  # DataType.Double
            fd.add_output(t1d)

            c0i = fd.define_scalar(3, DataType.Int32)
            c1i = fd.define_scalar(5, DataType.Int32)
            t1i = fd.ops.where(t0, c0i, c1i)  # DataType.Int32
            fd.add_output(t1i)

            c0l = fd.define_scalar(3)
            c1l = fd.define_scalar(5)
            t1l = fd.ops.where(t0, c0l, c1l)  # DataType.Int
            fd.add_output(t1l)

            c0c = fd.define_scalar(complex(3.0))
            c1c = fd.define_scalar(complex(5.0))
            t1c = fd.ops.where(t0, c0c, c1c)  # DataType.ComplexDouble
            fd.add_output(t1c)

            c0cf = fd.define_scalar(3.0 + 0j, DataType.ComplexFloat)
            c1cf = fd.define_scalar(5.0 + 0j, DataType.ComplexFloat)
            t1cf = fd.ops.where(t0, c0cf, c1cf)  # DataType.ComplexFloat
            fd.add_output(t1cf)

            c0cd = fd.define_scalar(3.0 + 0j, DataType.ComplexDouble)
            c1cd = fd.define_scalar(5.0 + 0j, DataType.ComplexDouble)
            t1cd = fd.ops.where(t0, c0cd, c1cd)  # DataType.ComplexDouble
            fd.add_output(t1cd)

            c0b = fd.define_scalar(True, DataType.Bool)
            c1b = fd.define_scalar(False, DataType.Bool)
            t1b = fd.ops.where(t0, c0b, c1b)  # DataType.Bool
            fd.add_output(t1b)

        (
            n,
            nf,
            nd,
            ni,
            nl,
            nc,
            ncf,
            ncd,
            nb,
        ), _ = self.exec_nvfuser(fusion_func, inputs)

        eager_out = torch.where(inputs[0], 3.0, 5.0)

        # explicit Float dtype matches torch.where behavior
        self.assertEqual(eager_out, nf)

        assert n.dtype == torch.float64
        assert nf.dtype == torch.float32
        assert nd.dtype == torch.float64
        assert ni.dtype == torch.int32
        assert nl.dtype == torch.int64
        assert nc.dtype == torch.complex128
        assert ncf.dtype == torch.complex64
        assert ncd.dtype == torch.complex128
        assert nb.dtype == torch.bool

    def test_complex_constants(self):
        inputs = [
            torch.arange(2, device="cuda").type(torch.complex64),
        ]

        def fusion_func(fd: FusionDefinition):
            t0 = fd.from_pytorch(inputs[0])
            c0 = fd.define_scalar(complex(3.0, 0.5))
            t1 = fd.ops.mul(t0, c0)
            fd.add_output(t1)

        (n,), _ = self.exec_nvfuser(fusion_func, inputs)

        eager_out = inputs[0] * (3.0 + 0.5j)

        self.assertEqual(eager_out, n)
        assert n.dtype == torch.complex64

    def test_where_op(self):
        def nvfuser_where(pred, a, b):
            with FusionDefinition() as fd:
                nv_pred = fd.define_tensor(
                    sizes=pred.shape, strides=pred.stride(), dtype=DataType.Bool
                )
                nv_a = fd.define_tensor(
                    sizes=a.shape,
                    strides=a.stride(),
                    dtype=torch_dtype_to_nvfuser_dtype(a.dtype),
                )
                nv_b = fd.define_tensor(
                    sizes=b.shape,
                    strides=b.stride(),
                    dtype=torch_dtype_to_nvfuser_dtype(b.dtype),
                )
                result = fd.ops.where(nv_pred, nv_a, nv_b)
                fd.add_output(result)
            return fd.execute((pred, a, b))[0]

        pred = torch.testing.make_tensor((5,), device="cuda", dtype=torch.bool)
        list_of_dtype = [torch.float16, torch.float32]
        if not is_pre_ampere():
            list_of_dtype.append(torch.bfloat16)
        for atype in list_of_dtype:
            for btype in list_of_dtype:
                a = torch.randn((5,), device="cuda", dtype=atype)
                b = torch.randn((5,), device="cuda", dtype=btype)
                nv_result = nvfuser_where(pred, a, b)
                torch_result = torch.where(pred, a, b)
                self.assertEqual(nv_result, torch_result)

    def test_iota(self):
        inputs = [
            (2, 0, 2, DataType.Int),
            (3, 100, 1, DataType.Int32),
            # TODO: How do I that that? I am getting the following error:
            # NameError: name 'None0' is not defined
            # (4, None, None, DataType.Int),
        ]

        def fusion_func(fd: FusionDefinition):
            for input in inputs:
                c0 = fd.define_scalar(input[0])
                c1 = None if input[1] is None else fd.define_scalar(input[1])
                c2 = None if input[2] is None else fd.define_scalar(input[2])
                dt = input[3]
                t3 = fd.ops.iota(c0, c1, c2, dt)
                fd.add_output(t3)

        nvf_out, _ = self.exec_nvfuser(fusion_func, [])

        eager_out1 = torch.tensor([0, 2], dtype=torch.long, device="cuda")
        eager_out2 = torch.tensor([100, 101, 102], dtype=torch.int, device="cuda")
        eager_out3 = torch.tensor([0, 1, 2, 3], dtype=torch.long, device="cuda")
        self.assertEqual(eager_out1, nvf_out[0])
        self.assertEqual(eager_out2, nvf_out[1])
        # self.assertEqual(eager_out3, nvf_out[2])

    def test_complex_rsqrt(self):
        inputs = [
            torch.randn(4, device="cuda", dtype=torch.complex64),
            torch.randn(4, device="cuda", dtype=torch.complex128),
        ]

        def fusion_func(fd: FusionDefinition):
            t0 = fd.from_pytorch(inputs[0])
            t1 = fd.from_pytorch(inputs[1])
            t2 = fd.ops.rsqrt(t0)
            fd.add_output(t2)
            t3 = fd.ops.rsqrt(t1)
            fd.add_output(t3)

        (rfloat, rdouble), _ = self.exec_nvfuser(fusion_func, inputs)

        at_rfloat = inputs[0].rsqrt()
        at_rdouble = inputs[1].rsqrt()

        self.assertEqual(at_rfloat, rfloat)
        self.assertEqual(at_rdouble, rdouble)

    def test_reduction_complex_number(self):
        def test_dtype(torch_dtype):
            inputs = [torch.randn(2, 32, device="cuda", dtype=torch_dtype)]

            def fusion_func(fd: FusionDefinition):
                t0 = fd.from_pytorch(inputs[0])
                t1 = fd.ops.sum(
                    t0, [-1], False, torch_dtype_to_nvfuser_dtype(torch_dtype)
                )
                fd.add_output(t1)

            nvf_out1, _ = self.exec_nvfuser(fusion_func, inputs)
            eager_out = torch.sum(inputs[0], dim=-1)
            self.assertEqual(eager_out, nvf_out1[0])

        list_of_dtype = [torch.complex64, torch.complex128]
        for torch_dtype in list_of_dtype:
            test_dtype(torch_dtype)

    def test_arithmetic_ops(self):
        inputs = [
            torch.randn(3, 4, 5, device="cuda", dtype=torch.float32),
        ]

        def fusion_func(fd: FusionDefinition):
            t0 = fd.from_pytorch(inputs[0])

            c0 = fd.define_scalar(1.0)

            t1 = -t0
            t2 = abs(t0)
            c1 = -c0
            c2 = abs(c0)

            # Using literals like this will work once
            # https://github.com/csarofeen/pytorch/pull/2449 is merged
            # t3 = -t1 * (1 + t0 ** 2) / t2 + c2 ** c1 - 1.0
            t3 = -t1 * (c0 - t0 * t0) / t2 + c2**c1 - c0

            fd.add_output(t1)
            fd.add_output(t2)
            fd.add_output(t3)

        nvf_out, _ = self.exec_nvfuser(fusion_func, inputs)

        at_out0 = -inputs[0]
        at_out1 = abs(inputs[0])
        at_out2 = inputs[0] * (1.0 - inputs[0] * inputs[0]) / abs(inputs[0])

        self.assertEqual(at_out0, nvf_out[0])
        self.assertEqual(at_out1, nvf_out[1])
        self.assertEqual(at_out2, nvf_out[2])

    def test_signbit(self):
        inputs = [
            torch.randn(3, 4, 5, device="cuda", dtype=torch.float32),
            torch.randn(3, 4, 5, device="cuda", dtype=torch.float32),
        ]

        def fusion_func(fd: FusionDefinition):
            t0 = fd.from_pytorch(inputs[0])
            t1 = fd.from_pytorch(inputs[1])
            t2 = fd.ops.where(fd.ops.signbit(t0), -abs(t1), abs(t1))
            fd.add_output(t2)

        nvf_out, _ = self.exec_nvfuser(fusion_func, inputs)
        at_out = torch.where(
            torch.signbit(inputs[0]), -torch.abs(inputs[1]), torch.abs(inputs[1])
        )
        self.assertEqual(at_out, nvf_out[0])

    def test_all_dim_var_mean(self):
        inputs = [torch.randn(2, 2, 2, device="cuda")]

        def fuser_function(correction):
            with FusionDefinition() as fd:
                t0 = fd.from_pytorch(inputs[0])
                t1, t2 = fd.ops.var_mean(t0, [0, 1, 2], correction)
                fd.add_output(t1)
                fd.add_output(t2)
            return fd.execute(inputs)

        list_of_test_cases = [0, 1]
        for correction in list_of_test_cases:
            fuser_result = fuser_function(correction)
            torch_result = torch.var_mean(inputs[0], [0, 1, 2], bool(correction))
            self.assertEqual(fuser_result, torch_result)

    def test_var_mean_correction(self):
        num_elem = 2
        inputs = [torch.randn(2, num_elem, device="cuda")]

        def fuser_function(correction):
            with FusionDefinition() as fd:
                t0 = fd.from_pytorch(inputs[0])
                t1, t2 = fd.ops.var_mean(t0, [-1], correction)
                fd.add_output(t1)
                fd.add_output(t2)
            return fd.execute(inputs)

        for correction in range(num_elem + 5):
            fuser_result = fuser_function(correction)
            torch_result = torch.var_mean(inputs[0], [-1], correction=correction)
            self.assertEqual(fuser_result, torch_result)

    def test_var_correction(self):
        num_elem = 2
        inputs = [torch.randn(2, num_elem, device="cuda")]

        def fuser_function(correction):
            with FusionDefinition() as fd:
                t0 = fd.from_pytorch(inputs[0])
                t1 = fd.ops.var(t0, [-1], correction)
                fd.add_output(t1)
            return fd.execute(inputs)

        for correction in range(num_elem + 5):
            fuser_result = fuser_function(correction)
            torch_result = torch.var(inputs[0], [-1], correction=correction)
            self.assertEqual(fuser_result, [torch_result])

    def test_scalar_only_inputs(self):
        # We don't allow scalar outputs, currently,
        # so a tensor has to be returned
        def fusion_func(fd: FusionDefinition):
            s0 = fd.define_scalar()
            s1 = fd.define_scalar()
            s2 = fd.ops.add(s0, s1)
            c0 = fd.define_scalar(1.0, DataType.Float)
            t3 = fd.ops.full(shape=[2, 2], fill_value=c0, dtype=DataType.Float)
            t4 = fd.ops.mul(t3, s2)
            fd.add_output(t4)

        with FusionDefinition() as fd:
            fusion_func(fd)

        # TODO: full is broken and does not print its proper definition
        # Issue: https://github.com/csarofeen/pytorch/issues/2502
        nvf_out = fd.execute([2.0, 3.0])
        eager_out = torch.full([2, 2], 1.0) * 5.0
        self.assertEqual(eager_out, nvf_out[0])

    def test_addcmul(self):
        inputs = [
            torch.randn(4, device="cuda", dtype=torch.float32),
            torch.randn(4, device="cuda", dtype=torch.float32),
            torch.randn(4, device="cuda", dtype=torch.float32),
        ]

        def fusion_func(fd: FusionDefinition):
            t0 = fd.from_pytorch(inputs[0])
            t1 = fd.from_pytorch(inputs[1])
            t2 = fd.from_pytorch(inputs[2])
            c0 = fd.define_scalar(0.1)

            t3 = fd.ops.addcmul(t0, t1, t2, c0)

            fd.add_output(t3)

        nvfout, _ = self.exec_nvfuser(fusion_func, inputs)

        torch_out = torch.addcmul(*inputs, value=0.1)

        self.assertEqual(nvfout[0], torch_out)

    def test_compute_contiguity(self):
        sizes = [2, 1, 3, 1, 4, 5, 6]
        strides = [80, 30, 30, 456456465465, 0, 6, 1]
        contiguity = [False, None, True, None, None, True, True]
        self.assertEqual(compute_contiguity(sizes, strides), contiguity)
        strides = [800, 300, 300, 456456465465, 0, 60, 10]
        contiguity = [False, None, True, None, None, True, False]
        self.assertEqual(compute_contiguity(sizes, strides), contiguity)

    def test_compute_tensor_descriptor(self):
        configs = (
            (
                # size
                [2, 1, 3, 1, 4, 3],
                # stride
                [12, 4, 4, 4, 1, 0],
                # expected contiguity
                [True, None, True, None, True, None],
                # expected stride_order
                [5, 4, 3, 2, 1, 0],
            ),
            (
                [2, 3, 1, 5, 4],
                [28, 4, 14, 0, 1],
                [False, None, True, None, True],
                [4, 2, 3, 1, 0],
            ),
            (
                [2, 2, 1, 1, 2, 2, 2],
                [8, 4, 3, 9, 2, 0, 1],
                [None, True, True, None, True, None, True],
                [5, 4, 3, 6, 2, 1, 0],
            ),
            (
                [2, 2, 1, 2, 4, 2],
                [2, 32, 1, 8, 0, 4],
                [False, True, True, False, None, None],
                [2, 5, 0, 4, 1, 3],
            ),
            (
                [2, 2, 2, 2],
                [8, 4, 2, 1],
                [True, True, True, True],
                [3, 2, 1, 0],
            ),
            (
                [2, 1, 3, 1, 4],
                [24, 4, 8, 4, 2],
                [True, True, None, None, False],
                [4, 2, 3, 1, 0],
            ),
            (
                [2, 2, 2, 2],
                [8, 4, 0, 2],
                [True, True, None, False],
                [3, 2, 1, 0],
            ),
        )

        for sizes, strides, contiguity, stride_order in configs:
            computed_contiguity, computed_stride_order = compute_tensor_descriptor(
                sizes, strides
            )
            self.assertEqual(computed_contiguity, contiguity)
            self.assertEqual(computed_stride_order, stride_order)

    def test_stride_order_with_explicit_broadcast(self):
        inputs = [
            torch.randn(3, device="cuda").unsqueeze(-1),
            torch.randn(2, 3, device="cuda")
            .unsqueeze(-1)
            .expand(2, 3, 4)
            .transpose(2, 0),
            torch.randn(5 * 960, device="cuda").as_strided(
                (5, 4, 1, 5, 16), (960, 48, 16, 192, 1)
            ),
            torch.randn(6, device="cuda").as_strided((2, 16, 3), (3, 0, 1)),
        ]

        def fusion_func(fd: FusionDefinition):
            t0 = fd.from_pytorch(inputs[0])
            t1 = fd.from_pytorch(inputs[1])
            t2 = fd.from_pytorch(inputs[2])
            t3 = fd.define_tensor(
                shape=[-1, 16, 3],
                contiguity=[None, True, True],
                dtype=DataType.Float,
                stride_order=[1, 2, 0],
                is_cpu=False,
            )

            t0_b = fd.ops.broadcast(t0, [True, False, False])
            t4 = fd.ops.add(t0_b, t1)
            c0 = fd.define_scalar(3.0)
            t5 = fd.ops.add(t2, c0)
            t6 = fd.ops.mul(t3, c0)

            fd.add_output(t4)
            fd.add_output(t5)
            fd.add_output(t6)

        nvf_out, _ = self.exec_nvfuser(fusion_func, inputs)
        eager_out = inputs[0] + inputs[1]
        self.assertEqual(nvf_out[0], inputs[0] + inputs[1])
        self.assertEqual(nvf_out[1], inputs[2] + 3.0)
        self.assertEqual(nvf_out[2], inputs[3] * 3.0)

    def test_prod(self):
        inputs = [
            torch.ones(2, 4, 8, device="cuda"),
        ]

        def fusion_func(fd: FusionDefinition):
            t0 = fd.from_pytorch(inputs[0])

            t1 = fd.ops.prod(t0, DataType.Float)
            t2 = fd.ops.prod(t0, 1, False, DataType.Float)
            t3 = fd.ops.prod(t0, 1, True, DataType.Float)
            t4 = fd.ops.prod(t0, [-1], False, DataType.Float)

            fd.add_output(t1)
            fd.add_output(t2)
            fd.add_output(t3)
            fd.add_output(t4)

        nvf_out, _ = self.exec_nvfuser(fusion_func, inputs)

        eager_outs = [
            torch.prod(inputs[0], dtype=torch.float32),
            torch.prod(inputs[0], 1, False, dtype=torch.float32),
            torch.prod(inputs[0], 1, True, dtype=torch.float32),
            torch.prod(inputs[0], -1, False, dtype=torch.float32),
        ]
        assert len(nvf_out) == len(eager_outs)

        for n, e in zip(nvf_out, eager_outs):
            self.assertEqual(n, e)

    def test_output_stride_order(self):
        inputs = [
            torch.arange(0, 120).reshape(2, 3, 4, 5).cuda().float(),
        ]
        eager_out = inputs[0] + 3.0

        for perm in itertools.permutations(range(4), 4):
            # testing stride_order in add_output
            def fusion_func(fd: FusionDefinition):
                t0 = fd.from_pytorch(inputs[0])
                c0 = fd.define_scalar(3.0)
                t1 = fd.ops.add(t0, c0)
                fd.add_output(t1, perm)

            nvf_out, _ = self.exec_nvfuser(fusion_func, inputs)
            self.assertEqual(eager_out, nvf_out[0])

            nvf_stride = nvf_out[0].stride()
            sorted_stride = list(nvf_stride)
            rank = len(nvf_stride)
            for idx, axis in enumerate(perm):
                sorted_stride[rank - 1 - axis] = nvf_stride[idx]
            self.assertTrue(sorted(sorted_stride, reverse=True) == sorted_stride)

            # testing stride_order in set
            def fusion_set_func(fd: FusionDefinition):
                t0 = fd.from_pytorch(inputs[0])
                c0 = fd.define_scalar(3.0)
                t1 = fd.ops.add(t0, c0)
                t2 = fd.ops.stride_order(t1, perm)
                fd.add_output(t2)

            nvf_out, _ = self.exec_nvfuser(fusion_set_func, inputs)
            self.assertEqual(eager_out, nvf_out[0])

            nvf_stride = nvf_out[0].stride()
            sorted_stride = list(nvf_stride)
            rank = len(nvf_stride)
            for idx, axis in enumerate(perm):
                sorted_stride[rank - 1 - axis] = nvf_stride[idx]
            self.assertTrue(sorted(sorted_stride, reverse=True) == sorted_stride)

    def test_expanded_bcast_tensor(self):
        inputs = [
            torch.tensor(1.5, device="cuda"),
            torch.randn(5, 5, 5, device="cuda"),
            torch.randint(0, 1, (5, 5), device="cuda")
            .bool()
            .unsqueeze(-1)
            .expand(5, 5, 5),
        ]

        def fusion_func(fd: FusionDefinition) -> None:
            T0 = fd.from_pytorch(inputs[0])
            T1 = fd.from_pytorch(inputs[1])
            T2 = fd.from_pytorch(inputs[2])
            T3 = fd.ops.add(T0, T1)
            T4 = fd.ops.add(T2, T3)
            fd.add_output(T4)

        eager_out = inputs[0] + inputs[1] + inputs[2]

        nvf_out, _ = self.exec_nvfuser(fusion_func, inputs)
        self.assertEqual(eager_out, nvf_out[0])

    def test_segment_set(self):
        inputs = [
            torch.randn(5, 5, 5, device="cuda"),
        ]

        def fusion_func(fd: FusionDefinition) -> None:
            T0 = fd.from_pytorch(inputs[0])
            T1 = fd.ops.neg(T0)
            T2 = fd.ops.segment_set(T1)
            T3 = fd.ops.relu(T2)
            fd.add_output(T3)

        eager_out = inputs[0].neg().relu()

        nvf_out, _ = self.exec_nvfuser(fusion_func, inputs)
        self.assertEqual(eager_out, nvf_out[0])

    def test_fix_2549(self):
        a = torch.ones(4, 1, dtype=torch.double, device="cuda")
        b = torch.ones(4, 4, dtype=torch.double, device="cuda")

        def nvfuser_fusion_id(fd: FusionDefinition) -> None:
            T0 = fd.define_tensor(
                sizes=a.shape, strides=a.stride(), dtype=DataType.Double, is_cpu=False
            )
            T1 = fd.define_tensor(
                sizes=b.shape, strides=b.stride(), dtype=DataType.Double, is_cpu=False
            )
            T2 = fd.ops.broadcast_in_dim(T0, shape=[4, 4], broadcast_dims=[0, 1])
            T3 = fd.ops.div(T1, T2)
            fd.add_output(T3)

        with FusionDefinition() as fd:
            nvfuser_fusion_id(fd)

        out = fd.execute([a, b])
        self.assertEqual(out[0], b / a)

    def test_real_imag(self):
        for dtype in [torch.complex128, torch.complex64]:
            inputs = [
                torch.randn(5, dtype=dtype, device="cuda"),
            ]

            def fusion_func(fd: FusionDefinition):
                t0 = fd.from_pytorch(inputs[0])
                fd.add_output(fd.ops.real(t0))
                fd.add_output(fd.ops.imag(t0))

            nvf_out, _ = self.exec_nvfuser(fusion_func, inputs)

            self.assertEqual(torch.real(inputs[0]), nvf_out[0])
            self.assertEqual(torch.imag(inputs[0]), nvf_out[1])

    def test_cuda_code_and_scheduled_fusion_ir_strings(self):
        inputs = [
            torch.randn(2, 2, 2, 2, device="cuda"),
        ]
        big_inputs = [
            torch.randn(64, 64, 64, 64, device="cuda"),
        ]

        # Function only based definition
        class DefFuncFusion(FusionDefinition):
            def definition(self):
                t0 = self.from_pytorch(inputs[0])
                t1 = self.ops.relu(t0)
                self.add_output(t1)

        # Function based definition plus a user schedule
        class UserSchedFusion(FusionDefinition):
            def definition(self):
                t0 = self.from_pytorch(inputs[0])
                t1 = self.ops.sinh(t0)
                self.add_output(t1)

            def schedule(self):
                pass

        # Context Based Definition
        ctx_fusion = FusionDefinition()
        with ctx_fusion:
            t0 = ctx_fusion.from_pytorch(inputs[0])
            t1 = ctx_fusion.ops.tanh(t0)
            ctx_fusion.add_output(t1)

        # Context Based Definition with a segmented fusion
        ctx_seg_fusion = FusionDefinition()
        with ctx_seg_fusion:
            t0 = ctx_seg_fusion.from_pytorch(inputs[0])
            t1 = ctx_seg_fusion.ops.sum(t0, dim=0)
            t2 = ctx_seg_fusion.ops.sum(t0, dim=-1)
            ctx_seg_fusion.add_output(t1)
            ctx_seg_fusion.add_output(t2)

        test_defs = [DefFuncFusion(), UserSchedFusion(), ctx_fusion, ctx_seg_fusion]

        for fd in test_defs:
            # Attempting to get the cuda code for an un-executed FusionDefinition
            # should trigger a RuntimeError and not a segfault
            with self.assertRaisesRegex(RuntimeError, "Invalid fusion definition!"):
                _ = fd.last_cuda_code()
            with self.assertRaisesRegex(RuntimeError, "Invalid fusion definition!"):
                _ = fd.last_scheduled_fusion_ir()
            # Only make this check for function based definitions
            if hasattr(super(type(self), self), "definition"):
                with self.assertRaisesRegex(RuntimeError, "Invalid fusion definition!"):
                    _ = fd.fusion_ir()

            _ = fd.execute(inputs)

            code_len = len(fd.last_cuda_code())
            self.assertTrue(code_len > 0, "Cuda Code was not produced!")
            code_len = len(fd.last_cuda_code(intrinsic_code=True))
            self.assertTrue(code_len > 0, "Cuda Code was not produced!")
            sched_ir_len = len(fd.last_scheduled_fusion_ir())
            self.assertTrue(code_len > 0, "Scheduled Fusion IR was not produced!")
            sched_ir_len = len(fd.last_scheduled_fusion_ir(tensor_transforms=True))
            self.assertTrue(code_len > 0, "Scheduled Fusion IR was not produced!")
            sched_ir_len = len(fd.fusion_ir())
            self.assertTrue(code_len > 0, "Unscheduled Fusion IR was not produced!")

            code_len = len(fd.cuda_code_for(inputs))
            self.assertTrue(code_len > 0, "Cuda Code was not produced!")
            code_len = len(fd.cuda_code_for(inputs, intrinsic_code=True))
            self.assertTrue(code_len > 0, "Cuda Code was not produced!")
            sched_ir_len = len(fd.scheduled_fusion_ir_for(inputs))
            self.assertTrue(code_len > 0, "Scheduled Fusion IR was not produced!")
            sched_ir_len = len(
                fd.scheduled_fusion_ir_for(inputs, tensor_transforms=True)
            )
            self.assertTrue(code_len > 0, "Scheduled Fusion IR was not produced!")

            # Attemp to get strings for inputs that do not heuristically match
            # and a new fusion has not been compiled
            with self.assertRaisesRegex(RuntimeError, "Fusion is not compiled!"):
                _ = fd.cuda_code_for(big_inputs)
            with self.assertRaisesRegex(RuntimeError, "Fusion is not compiled!"):
                _ = fd.scheduled_fusion_ir_for(big_inputs)

        # It is necessary to reset the Fusion Cache
        # so serialization/deserialization does not exhibit the same error across tests.
        fc = FusionCache.get()
        fc.reset()

    def test_pad(self):
        inputs = [
            torch.testing.make_tensor((1, 2, 3), dtype=torch.float32, device="cuda"),
        ]

        def fusion_func(fd: FusionDefinition):
            t0 = fd.from_pytorch(inputs[0])

            t1 = fd.ops.pad(t0, [1, 1, 1, 1])
            fd.add_output(t1)

            # zero padding in some dims
            t2 = fd.ops.pad(t0, [0, 0, 2, 3])
            fd.add_output(t2)

            # zero padding in all dims
            t3 = fd.ops.pad(t0, [0, 0, 0, 0])
            fd.add_output(t3)

            # no padding provided in first dim
            t4 = fd.ops.pad(t0, [2, 3])
            fd.add_output(t4)

            # test padding with a value other than 0
            fill_val = fd.define_scalar(2.0)
            t5 = fd.ops.pad(t0, [2, 3], fill_val)
            fd.add_output(t5)

            # pad a broadcast dimension with a value other than 0
            t6 = fd.ops.pad(t0, [2, 3, 0, 0, 0, 0])
            fd.add_output(t6)

        nvf_out, _ = self.exec_nvfuser(fusion_func, inputs)

        self.assertEqual(F.pad(inputs[0], [1, 1, 1, 1]), nvf_out[0])
        self.assertEqual(F.pad(inputs[0], [0, 0, 2, 3]), nvf_out[1])
        self.assertEqual(F.pad(inputs[0], [0, 0, 0, 0]), nvf_out[2])
        self.assertEqual(F.pad(inputs[0], [2, 3]), nvf_out[3])
        self.assertEqual(F.pad(inputs[0], [2, 3], "constant", 2.0), nvf_out[4])
        self.assertEqual(F.pad(inputs[0], [2, 3, 0, 0, 0, 0]), nvf_out[5])

    def test_pad_cache(self):
        """Test that using different pad widths causes a cache miss.

        cf. https://github.com/NVIDIA/Fuser/pull/10#pullrequestreview-1352667557
        """
        inputs = [
            torch.testing.make_tensor((2, 3), dtype=torch.float32, device="cuda"),
        ]

        def fusion_func_pad1(fd: FusionDefinition):
            t0 = fd.from_pytorch(inputs[0])
            t1 = fd.ops.pad(t0, [1, 1])
            fd.add_output(t1)

        nvf_out1, _ = self.exec_nvfuser(
            fusion_func_pad1, inputs, new_fusion_expected=True
        )
        _ = self.exec_nvfuser(fusion_func_pad1, inputs, new_fusion_expected=False)

        def fusion_func_pad2(fd: FusionDefinition):
            t0 = fd.from_pytorch(inputs[0])
            t1 = fd.ops.pad(t0, [2, 2])
            fd.add_output(t1)

        nvf_out2, _ = self.exec_nvfuser(
            fusion_func_pad2, inputs, new_fusion_expected=True
        )

        def fusion_func_pad3(fd: FusionDefinition):
            t0 = fd.from_pytorch(inputs[0])
            fill_val = fd.define_scalar(2.0)
            t1 = fd.ops.pad(t0, [1, 1], fill_val)
            fd.add_output(t1)

        nvf_out3, _ = self.exec_nvfuser(
            fusion_func_pad3, inputs, new_fusion_expected=True
        )
        _ = self.exec_nvfuser(fusion_func_pad3, inputs, new_fusion_expected=False)

        self.assertEqual(F.pad(inputs[0], [1, 1]), nvf_out1[0])
        # Erroneous cache miss would use kernel 1 instead of 2
        self.assertEqual(F.pad(inputs[0], [2, 2]), nvf_out2[0])
        # Erroneous cache hit based on fill value would use kernel1
        self.assertEqual(F.pad(inputs[0], [1, 1], "constant", 2.0), nvf_out3[0])

    def test_cat(self):
        inputs = [
            torch.randn(2, 4, device="cuda"),
            torch.randn(2, 3, device="cuda"),
            torch.randn(4, 4, device="cuda"),
            torch.randn(0, 4, device="cuda"),
        ]

        def fusion_func(fd: FusionDefinition):
            t0 = fd.from_pytorch(inputs[0])
            t1 = fd.from_pytorch(inputs[1])
            t2 = fd.from_pytorch(inputs[2])
            t3 = fd.from_pytorch(inputs[3])

            t3 = fd.ops.cat([t0, t1], 1)
            fd.add_output(t3)

            t4 = fd.ops.cat([t0, t2], 0)
            fd.add_output(t4)

            # torch.cat accepts empty tensors (size 0 in the concat dimension),
            # which do not affect the output.
            # The below fails with RuntimeError: mapped_id_resize != nullptr
            # INTERNAL ASSERT FAILED at
            # "/opt/pytorch/nvfuser/csrc/lower_index_compute.cpp":1306
            # t5 = fd.ops.cat([t0, t3], 0)
            # fd.add_output(t5)

        nvf_out, _ = self.exec_nvfuser(fusion_func, inputs)

        self.assertEqual(torch.cat([inputs[0], inputs[1]], dim=1), nvf_out[0])
        self.assertEqual(torch.cat([inputs[0], inputs[2]], dim=0), nvf_out[1])
        # self.assertEqual(torch.cat([inputs[0], inputs[3]], dim=0), nvf_out[2])

    def test_nextafter(self):
        inputs = [
            # torch.nextafter is only defined for float{32,64} tensor inputs
            torch.testing.make_tensor(4, device="cuda", dtype=torch.float32),
            torch.testing.make_tensor(4, device="cuda", dtype=torch.float64),
        ]

        def fusion_func(fd: FusionDefinition):
            t0 = fd.from_pytorch(inputs[0])
            t1 = fd.from_pytorch(inputs[1])

            s0 = fd.define_scalar(1.0, dtype=DataType.Float)
            s1 = fd.define_scalar(-1.0, dtype=DataType.Double)

            for a, b in itertools.product(
                [t0, t1, s0, s1],
                [t0, t1, s0, s1],
            ):
                # always enter the fusion...
                t = fd.ops.nextafter(a, b)
                if isinstance(t, Tensor):
                    # ...but skip outputting scalars, which we don't support
                    fd.add_output(t)

        nvf_out, _ = self.exec_nvfuser(fusion_func, inputs)

        ab = [inputs[0], inputs[1], 1.0, -1.0]
        i = 0
        for a, b in itertools.product(ab, ab):
            if not (isinstance(a, torch.Tensor) or isinstance(b, torch.Tensor)):
                continue
            n = nvf_out[i]
            i += 1
            torch_out = torch.nextafter(
                torch.as_tensor(a, device="cuda"), torch.as_tensor(b, device="cuda")
            )
            self.assertEqual(n, torch_out)

    def test_nanogpt_mha_dpa(self):
        inputs = [
            torch.randn(16, 16, 128, 128, device="cuda"),
            torch.randn(1, 1, 1024, 1024, device="cuda"),
        ]

        def nvfuser_fusion(fd: FusionDefinition, prob) -> None:
            T0 = fd.define_tensor(
                shape=[-1, -1, -1, -1],
                contiguity=[True, True, True, True],
                dtype=DataType.Float,
                is_cpu=False,
            )
            T1 = fd.define_tensor(
                shape=[1, 1, -1, -1],
                contiguity=[None, None, True, True],
                dtype=DataType.Float,
                is_cpu=False,
            )
            S2 = fd.define_scalar(0.125000, dtype=DataType.Double)
            T3 = fd.ops.mul(T0, S2)
            T4 = fd.ops.slice(
                T1,
                start_indices=[0, 0, 0, 0],
                end_indices=[1, 1, 128, 128],
                strides=[1, 1, 1, 1],
            )
            S5 = fd.define_scalar(0.00000, dtype=DataType.Double)
            T6 = fd.ops.eq(S5, T4)
            T7 = fd.ops.broadcast_in_dim(
                T6, shape=[16, 16, 128, 128], broadcast_dims=[0, 1, 2, 3]
            )
            S8 = fd.define_scalar(float("-inf"), dtype=DataType.Double)
            T9 = fd.ops.where(T7, S8, T3)
            S10 = fd.define_scalar(-1, dtype=DataType.Int)
            S11 = fd.define_scalar(4, dtype=DataType.Int)
            S12 = fd.ops.add(S10, S11)
            T13 = fd.ops.max(T9, dims=[3], keepdim=False, dtype=DataType.Null)
            T14 = fd.ops.broadcast_in_dim(
                T13, shape=[16, 16, 128, 1], broadcast_dims=[0, 1, 2]
            )
            T15 = fd.ops.broadcast_in_dim(
                T14, shape=[16, 16, 128, 128], broadcast_dims=[0, 1, 2, 3]
            )
            T16 = fd.ops.sub(T9, T15)
            T17 = fd.ops.exp(T16)
            S18 = fd.define_scalar(-1, dtype=DataType.Int)
            S19 = fd.define_scalar(4, dtype=DataType.Int)
            S20 = fd.ops.add(S18, S19)
            T21 = fd.ops.sum(T17, dims=[3], keepdim=False, dtype=DataType.Null)
            T22 = fd.ops.broadcast_in_dim(
                T21, shape=[16, 16, 128, 1], broadcast_dims=[0, 1, 2]
            )
            T23 = fd.ops.broadcast_in_dim(
                T22, shape=[16, 16, 128, 128], broadcast_dims=[0, 1, 2, 3]
            )
            T24 = fd.ops.div(T17, T23)
            S25 = fd.define_scalar(16, dtype=DataType.Int)
            S26 = fd.define_scalar(16, dtype=DataType.Int)
            S27 = fd.define_scalar(128, dtype=DataType.Int)
            S28 = fd.define_scalar(128, dtype=DataType.Int)
            S29 = fd.define_scalar(0.00000, dtype=DataType.Double)
            S30 = fd.define_scalar(1.00000, dtype=DataType.Double)
            T31 = fd.ops.uniform(
                S29, S30, shape=[S25, S26, S27, S28], dtype=DataType.Float
            )
            S32 = fd.define_scalar(1.0 - prob, dtype=DataType.Double)
            T33 = fd.ops.lt(T31, S32)
            T34 = fd.ops.cast(T33, dtype=DataType.Float)
            T35 = fd.ops.mul(T24, T34)
            S36 = fd.define_scalar(1.0 / (1.0 - prob), dtype=DataType.Double)
            T37 = fd.ops.mul(T35, S36)
            fd.add_output(T37)

        def torch_def(acts, bias, n_seq_len, n_head_dim, prob):
            att = acts * (1.0 / math.sqrt(n_head_dim))
            att = att.masked_fill(
                bias[:, :, :n_seq_len, :n_seq_len] == 0, float("-inf")
            )
            att = torch.nn.functional.softmax(att, dim=-1)
            att = torch.nn.functional.dropout(att, p=prob)
            return att

        # NOTE: The dropout probabilities need to be set to 0 elements zeroed out
        # in order to match implementations as eager and nvFuser do not have matching
        # blocking.
        nvf_out, _ = self.exec_nvfuser(partial(nvfuser_fusion, prob=0.0), inputs)
        eager_out = torch_def(inputs[0], inputs[1], 128, 64, 0.0)

        for idx in range(len(nvf_out)):
            self.assertEqual(eager_out, nvf_out[idx])

    def test_nanogpt_split_mha_linears(self):
        inputs = [
            torch.randn(16, 128, 3072, device="cuda"),
        ]

        def nvfuser_fusion_0(fd: FusionDefinition) -> None:
            T0 = fd.from_pytorch(inputs[0])
            T0_slice1 = fd.ops.slice(T0, [0, 0, 0], [16, 128, 1024], [1, 1, 1])
            T0_slice2 = fd.ops.slice(T0, [0, 0, 1024], [16, 128, 2048], [1, 1, 1])
            T0_slice3 = fd.ops.slice(T0, [0, 0, 2048], [16, 128, 3072], [1, 1, 1])
            T1_slice1 = fd.ops.reshape(T0_slice1, [16, 128, 16, 64])
            T1_slice2 = fd.ops.reshape(T0_slice2, [16, 128, 16, 64])
            T1_slice3 = fd.ops.reshape(T0_slice3, [16, 128, 16, 64])
            T2_slice1 = fd.ops.permute(T1_slice1, [0, 2, 1, 3])
            T2_slice2 = fd.ops.permute(T1_slice2, [0, 2, 1, 3])
            T2_slice3 = fd.ops.permute(T1_slice3, [0, 2, 1, 3])
            fd.add_output(T2_slice1)
            fd.add_output(T2_slice2)
            fd.add_output(T2_slice3)

        def torch_def_0(acts, n_embd, n_head):
            B, T, C = acts.size()
            q, k, v = acts.split(n_embd, dim=2)
            k = k.view(B, T, n_head, (C // 3) // n_head).transpose(
                1, 2
            )  # (B, nh, T, hs)
            q = q.view(B, T, n_head, (C // 3) // n_head).transpose(
                1, 2
            )  # (B, nh, T, hs)
            v = v.view(B, T, n_head, (C // 3) // n_head).transpose(
                1, 2
            )  # (B, nh, T, hs)
            return (
                q,
                k,
                v,
            )

        def nvfuser_fusion_1(fd: FusionDefinition) -> None:
            T0 = fd.define_tensor(
                shape=[-1, -1, -1],
                contiguity=[True, True, True],
                dtype=DataType.Float,
                is_cpu=False,
            )
            T1 = fd.ops.slice(
                T0,
                start_indices=[0, 0, 0],
                end_indices=[16, 128, 1024],
                strides=[1, 1, 1],
            )
            T2 = fd.ops.slice(
                T0,
                start_indices=[0, 0, 1024],
                end_indices=[16, 128, 2048],
                strides=[1, 1, 1],
            )
            T3 = fd.ops.slice(
                T0,
                start_indices=[0, 0, 2048],
                end_indices=[16, 128, 3072],
                strides=[1, 1, 1],
            )
            fd.add_output(T1)
            fd.add_output(T2)
            fd.add_output(T3)

        def torch_def_1(acts, n_embd, n_head):
            B, T, C = acts.size()
            q, k, v = acts.split(n_embd, dim=2)
            return (
                q,
                k,
                v,
            )

        tests = [
            (nvfuser_fusion_0, torch_def_0),
            (nvfuser_fusion_1, torch_def_1),
        ]

        for nvf_func, torch_func in tests:
            nvf_out, _ = self.exec_nvfuser(nvf_func, inputs)
            eager_out = torch_func(*inputs, 1024, 16)
            for idx in range(len(eager_out)):
                self.assertEqual(eager_out[idx], nvf_out[idx])

    def test_slice_error_checks(self):
        inputs = [
            [torch.randn(10, 10, device="cuda")],
            [torch.randn(5, 5, device="cuda")],
        ]

        def check_start_indices(fd: FusionDefinition, acts) -> None:
            T0 = fd.from_pytorch(acts[0])
            T1 = fd.ops.slice(
                T0, start_indices=[-1, -2], end_indices=[5, 5], strides=[7, 7]
            )
            fd.add_output(T1)

        def check_end_indices(fd: FusionDefinition, acts) -> None:
            T0 = fd.from_pytorch(acts[0])
            T1 = fd.ops.slice(
                T0, start_indices=[3, 4], end_indices=[1, 2], strides=[1, 1]
            )
            fd.add_output(T1)

        def check_strides(fd: FusionDefinition, acts) -> None:
            T0 = fd.from_pytorch(acts[0])
            T1 = fd.ops.slice(
                T0, start_indices=[0, 0], end_indices=[5, 5], strides=[5, 5]
            )
            fd.add_output(T1)

        def check_tensor_dims(fd: FusionDefinition, acts) -> None:
            T0 = fd.from_pytorch(acts[0])
            T1 = fd.ops.slice(
                T0, start_indices=[0, 0, 0], end_indices=[4, 4, 4], strides=[1, 1, 1]
            )
            fd.add_output(T1)

        def check_slice_dims_start(fd: FusionDefinition, acts) -> None:
            T0 = fd.from_pytorch(acts[0])
            T1 = fd.ops.slice(
                T0, start_indices=[0, 0, 0], end_indices=[4, 4], strides=[1, 1]
            )
            fd.add_output(T1)

        def check_slice_dims_end(fd: FusionDefinition, acts) -> None:
            T0 = fd.from_pytorch(acts[0])
            T1 = fd.ops.slice(
                T0, start_indices=[0, 0], end_indices=[4, 4, 4], strides=[1, 1]
            )
            fd.add_output(T1)

        def check_slice_dims_stride(fd: FusionDefinition, acts) -> None:
            T0 = fd.from_pytorch(acts[0])
            T1 = fd.ops.slice(
                T0, start_indices=[0, 0], end_indices=[4, 4], strides=[1, 1, 1]
            )
            fd.add_output(T1)

        def check_nostrides(fd: FusionDefinition, acts) -> None:
            T0 = fd.from_pytorch(acts[0])
            T1 = fd.ops.slice(T0, start_indices=[2, 2], end_indices=[4, 4])
            fd.add_output(T1)

        # TODO: Currently, this check fails to produce a zero-element tensor whne the tensor
        # is smaller than the index range of the slize.  Therefore, it is disabled.
        # Issue: https://github.com/NVIDIA/Fuser/issues/52
        def legal(fd: FusionDefinition, acts) -> None:
            T0 = fd.from_pytorch(acts[0])
            T1 = fd.ops.slice(
                T0, start_indices=[6, 6], end_indices=[8, 8], strides=[1, 1]
            )
            fd.add_output(T1)

        checks = [
            (
                check_start_indices,
                "Slice operation start_indices must be greater-than-or-equal-to 0. .*",
            ),
            (
                check_end_indices,
                "Slice operation end_indices must be greater-than-or-equal-to start_indices. .*",
            ),
            (
                check_strides,
                "nvFuser Limitation: All slice operation strides must be of size 1. .*",
            ),
            (
                check_tensor_dims,
                "Number of tensor dimensions does not match slice dimensions! .*",
            ),
            (
                check_slice_dims_start,
                "Slice start_indices and strides don't match! .*",
            ),
            (
                check_slice_dims_end,
                "Slice indexing attribute dimensions don't match! .*",
            ),
            (
                check_slice_dims_stride,
                "Slice start_indices and strides don't match! .*",
            ),
            (check_nostrides, None),
            # (legal, None),
        ]

        first_check = True
        for inp in inputs:
            for check, error in checks:
                if error is None:
                    # First check is here on legel fusions since the second time
                    # through they should already be cached
                    out = self.exec_nvfuser(
                        partial(check, acts=inp),
                        inp,
                        new_fusion_expected=first_check,
                    )
                else:
                    # When a fusion definition with errors is deserialized, it is recreated, triggering an error.
                    # skip_serde_check=True is necessary to skip these failing fusion definitions
                    # so serialization/deserialization does not exhibit the same errors in subsequent tests.
                    self.assertRaisesRegex(
                        RuntimeError,
                        error,
                        self.exec_nvfuser,
                        partial(check, acts=inp),
                        inp,
                        skip_serde_check=True,
                    )
            first_check = False

    def test_constant_nans(self):
        inputs = [
            torch.randn(4, 4, device="cuda"),
        ]

        def fusion_func(fd: FusionDefinition) -> None:
            t0 = fd.from_pytorch(inputs[0])
            c0 = fd.define_scalar(float("nan"))
            t1 = fd.ops.add(t0, c0)
            fd.add_output(t1)

        eager_out = inputs[0] + float("nan")

        nvf_out, _ = self.exec_nvfuser(fusion_func, inputs)
        self.assertEqual(eager_out, nvf_out[0])

    def test_def_op_in_schedule(self):
        """
        Tests for an error when a definition op is used in a schedule
        """
        inputs = [
            torch.randn(4, 4, 4, device="cuda"),
        ]

        class SchedError(FusionDefinition):
            def definition(self):
                self.t0 = self.from_pytorch(inputs[0])
                self.t1 = self.ops.tanh(self.t0)
                self.add_output(self.t1)

            def schedule(self):
                self.t2 = self.ops.relu(self.t1)

        with self.assertRaisesRegex(
            RuntimeError, "Attempting to add to a completed definition!"
        ):
            fd = SchedError()
            _ = fd.execute(inputs)

    @unittest.skipIf(
        torch.cuda.device_count() < 2, "test_selected_device requires multiple GPUs"
    )
    def test_selected_device(self):
        """
        Run the Fusion on device 1
        """
        inputs = [
            torch.rand(2, 2, device="cuda:1"),
            torch.rand(2, 2, device="cuda:1"),
        ]

        def fusion_func(fd: FusionDefinition):
            t0 = fd.from_pytorch(inputs[0])
            t1 = fd.from_pytorch(inputs[1])
            t2 = fd.ops.add(t0, t1)
            c0 = fd.define_scalar(1.0, DataType.Float)
            t3 = fd.ops.full(shape=[2, 2], fill_value=c0, dtype=DataType.Float)
            t4 = fd.ops.mul(t3, t2)
            fd.add_output(t4)

        nvf_out, _ = self.exec_nvfuser(fusion_func, inputs, device="cuda:1")
        eager_out = torch.full([2, 2], 1.0, device="cuda:1") * (inputs[0] + inputs[1])
        self.assertEqual(eager_out, nvf_out[0])

        self.assertTrue(nvf_out[0].device.index == 1)

    def test_matmuls(self):
        # Matmul Constraints:
        # 1. Inputs shapes need to be a multiple of 8
        # 2. Inputs need to be contiguous as the nvFuser matmul does
        #    not see non-contiguous inputs.
        nvf_inputs_nn = [
            torch.randn(8, 24, device="cuda", dtype=torch.float16),
            torch.randn(16, 8, device="cuda", dtype=torch.float16),
        ]
        eager_inputs_nn = [
            nvf_inputs_nn[0].clone().transpose(0, 1),
            nvf_inputs_nn[1].clone().transpose(0, 1),
        ]
        nvf_inputs_nt = [
            torch.randn(8, 24, device="cuda", dtype=torch.float16),
            torch.randn(8, 16, device="cuda", dtype=torch.float16),
        ]
        eager_inputs_nt = [
            nvf_inputs_nt[0].clone().transpose(0, 1),
            nvf_inputs_nt[1].clone(),
        ]
        nvf_inputs_tn = [
            torch.randn(24, 8, device="cuda", dtype=torch.float16),
            torch.randn(16, 8, device="cuda", dtype=torch.float16),
        ]
        eager_inputs_tn = [
            nvf_inputs_tn[0].clone(),
            nvf_inputs_tn[1].clone().transpose(0, 1),
        ]
        nvf_inputs_tt = [
            torch.randn(24, 8, device="cuda", dtype=torch.float16),
            torch.randn(8, 16, device="cuda", dtype=torch.float16),
        ]

        def fusion_func(fd: FusionDefinition, inps, matmul_fn) -> None:
            t0 = fd.from_pytorch(inps[0])
            t1 = fd.from_pytorch(inps[1])
            t2 = eval(matmul_fn)(t0, t1)
            fd.add_output(t2)

        tests = [
            ("fd.ops._matmul_nn", nvf_inputs_nn, eager_inputs_nn),
            ("fd.ops._matmul_nt", nvf_inputs_nt, eager_inputs_nt),
            ("fd.ops._matmul_tn", nvf_inputs_tn, eager_inputs_tn),
            ("fd.ops._matmul_tt", nvf_inputs_tt, nvf_inputs_tt),
        ]

        prop = torch.cuda.get_device_properties(torch.cuda.current_device())

        for mm_str, nvf_test_inputs, eager_test_inputs in tests:
            if prop.major == 8:
                nvf_out, _ = self.exec_nvfuser(
                    partial(fusion_func, inps=nvf_test_inputs, matmul_fn=mm_str),
                    nvf_test_inputs,
                )
                eager_out = torch.matmul(eager_test_inputs[0], eager_test_inputs[1])

                fp16_nvf_out = nvf_out[0].to(dtype=torch.float16)
                self.assertEqual(eager_out, fp16_nvf_out)
            else:
                with self.assertRaisesRegex(
                    RuntimeError, "Only the Ampere MMA Op is currently supported!"
                ):
                    with FusionDefinition() as fd:
                        partial(fusion_func, inps=nvf_test_inputs, matmul_fn=mm_str)(fd)
                    nvf_out = fd.execute(nvf_test_inputs)
                # It is necessary to reset the Fusion Cache so
                # serialization/deserialization does not exhibit the same error
                # across tests
                fc = FusionCache.get()
                fc.reset()

    def test_integer_division(self):
        inputs = [
            torch.testing.make_tensor(1024, device="cuda", dtype=torch.long),
            torch.testing.make_tensor(1024, device="cuda", dtype=torch.long),
        ]

        def fusion_func(fd: FusionDefinition):
            t0 = fd.from_pytorch(inputs[0])
            t1 = fd.from_pytorch(inputs[1])
            t2 = fd.ops.div(t0, t1)
            t3 = fd.ops.truediv(t0, t1)
            fd.add_output(t2)
            fd.add_output(t3)

        nvf_out, _ = self.exec_nvfuser(fusion_func, inputs)
        self.assertEqual(
            nvf_out[0], torch.div(inputs[0], inputs[1], rounding_mode="trunc")
        )
        self.assertEqual(nvf_out[1], torch.true_divide(inputs[0], inputs[1]))

    def test_right_shift_arithmetic(self):
        inputs = [
            torch.tensor([-2147483648, 1073741824], dtype=torch.int32, device="cuda")
        ]

        def fusion_func(fd: FusionDefinition):
            t0 = fd.from_pytorch(inputs[0])
            c0 = fd.define_scalar(3)
            t1 = fd.ops.bitwise_right_shift(t0, c0)
            fd.add_output(t1)

        nvf_out1, _ = self.exec_nvfuser(fusion_func, inputs)
        eager_out = torch.bitwise_right_shift(inputs[0], 3)
        self.assertEqual(eager_out, nvf_out1[0])

    def test_right_shift_logical(self):
        dtypes = [torch.int32, torch.int64]
        input = torch.tensor(
            [
                -1,
                -2147483648,
                1073741824,
                -64463884,
                -65968277,
                4042311,
                -98914167,
                5526216,
            ],
            device="cuda",
        )

        # expected_outputs given by jax.lax.shift_right_logical(inputs, 3)
        expected_outputs = [
            torch.tensor(
                [
                    536870911,
                    268435456,
                    134217728,
                    528812926,
                    528624877,
                    505288,
                    524506641,
                    690777,
                ],
                dtype=torch.int32,
                device="cuda",
            ),
            torch.tensor(
                [
                    2305843009213693951,
                    2305843008945258496,
                    134217728,
                    2305843009205635966,
                    2305843009205447917,
                    505288,
                    2305843009201329681,
                    690777,
                ],
                dtype=torch.int64,
                device="cuda",
            ),
        ]

        for idx, dtype in enumerate(dtypes):
            current_input = input.to(dtype)

            def fusion_func(fd: FusionDefinition):
                t0 = fd.from_pytorch(current_input)
                c0 = fd.define_constant(3)
                t1 = fd.ops.logical_right_shift(t0, c0)
                fd.add_output(t1)

            nvf_out, _ = self.exec_nvfuser(fusion_func, [current_input])
            self.assertEqual(nvf_out[0], expected_outputs[idx])

    def test_right_shift_logical_sizeof_dtype(self):
        dtypes = [torch.int32, torch.int64]
        input = torch.tensor(
            [
                -1,
                -2147483648,
                1073741824,
                -64463884,
                -65968277,
                4042311,
                -98914167,
                5526216,
            ],
            device="cuda",
        )

        for idx, dtype in enumerate(dtypes):
            current_input = input.to(dtype)
            num_bits = 32 if (dtype == torch.int32) else 64

            # expected_outputs given by jax.lax.shift_right_logical(inputs, sizeof(dtype))
            expected_output = torch.zeros_like(current_input)

            def fusion_func(fd: FusionDefinition):
                t0 = fd.from_pytorch(current_input)
                c0 = fd.define_scalar(None, dtype=DataType.Int)
                t1 = fd.ops.logical_right_shift(t0, c0)
                fd.add_output(t1)

            nvf_out, _ = self.exec_nvfuser(fusion_func, [current_input, num_bits])
            self.assertEqual(nvf_out[0], expected_output)

    def test_gcd(self):
        inputs = [
            torch.testing.make_tensor(1024, device="cuda", dtype=torch.long),
            torch.testing.make_tensor(1024, device="cuda", dtype=torch.long),
        ]

        def fusion_func(fd: FusionDefinition):
            t0 = fd.from_pytorch(inputs[0])
            t1 = fd.from_pytorch(inputs[1])
            t2 = fd.ops.gcd(t0, t1)
            fd.add_output(t2)

        nvf_out, _ = self.exec_nvfuser(fusion_func, inputs)
        self.assertEqual(nvf_out[0], torch.gcd(inputs[0], inputs[1]))

    def test_input_scalar(self):
        inputs = [
            torch.randn((3,), dtype=torch.float32, device="cuda:0"),
            0.1,
        ]

        def fusion_func(fd: FusionDefinition) -> None:
            T0 = fd.from_pytorch(inputs[0])
            S1 = fd.define_scalar()
            T1 = fd.ops.mul(T0, S1)
            fd.add_output(T1)

        # Just test that this executes, not that it's correct
        nvf_out, _ = self.exec_nvfuser(fusion_func, inputs)

    def test_debug_output(self):
        inputs = [
            torch.randn((3,), dtype=torch.float32, device="cuda:0"),
            0.1,
        ]

        with FusionDefinition() as fd:
            T0 = fd.from_pytorch(inputs[0])
            S1 = fd.define_scalar()
            T1 = fd.ops.div(T0, S1)
            fd.add_output(T1)

        out1 = fd.execute(inputs)
        self.assertIsNone(fd.debug_output())

        # If debug output is captured, getDebugOutput() will not return None.
        # The output will depend on the NVFUSER_DUMP environment variable in
        # such case
        out2 = fd.execute(inputs, capture_debug_output=True)
        self.assertIsNotNone(fd.debug_output())

    # Test that deterministic random ops (uniform, normal) give same results as
    # their stochastic versions
    def test_deterministic_random(self):
        input_size = [5, 9]
        dtype = torch.float32
        device = "cuda"
        inputs = [
            torch.randn(*input_size, device=device, dtype=dtype),
        ]

        for randopname in ["uniform", "normal"]:

            def fusion_func(fd: FusionDefinition, *, deterministic) -> None:
                t1 = fd.from_pytorch(inputs[0])
                a = fd.define_scalar(0.3, DataType.Float)
                b = fd.define_scalar(1.7, DataType.Float)
                randop = getattr(fd.ops, randopname)
                if deterministic:
                    rng_seed = fd.define_scalar(DataType.Int)
                    rng_offset = fd.define_scalar(DataType.Int)
                    u = randop(
                        a, b, shape=[5, 9], rng_seed=rng_seed, rng_offset=rng_offset
                    )
                else:
                    u = randop(a, b, shape=[5, 9])
                t2 = t1 * u
                fd.add_output(t2)

            # exec_nvfuser tests printing and serde, so run that for each definition first
            self.exec_nvfuser(partial(fusion_func, deterministic=False), inputs)
            self.exec_nvfuser(
                partial(fusion_func, deterministic=True), [inputs[0], 0, 0]
            )

            # Now instantiate FusionDefinitions in each mode
            with FusionDefinition() as fd_stoch:
                fusion_func(fd_stoch, deterministic=False)
            with FusionDefinition() as fd_det:
                fusion_func(fd_det, deterministic=True)

            # Test with three different random seeds
            for _ in range(3):
                max_seed = 2**63 - 1
                seed = random.randint(0, max_seed)
                torch.manual_seed(seed)

                stateful_sequence = [fd_stoch.execute(inputs) for _ in range(10)]
                # Each call to uniform with DataType::Float will advance the offset by one
                # See Note [Divide offset by 4] in rng.cpp for more information
                stateless_sequence = [
                    fd_det.execute([inputs[0], seed, rng_offset])
                    for rng_offset in range(10)
                ]

                for i, (sful, sless) in enumerate(
                    zip(stateful_sequence, stateless_sequence)
                ):
                    torch.testing.assert_close(sful[0], sless[0])

    # Test expand to zero is replaced with expanded extent and not 1
    # see https://github.com/NVIDIA/Fuser/issues/603
    def test_expand_to_zero(self):
        inputs = [
            # This is an actually empty tensor
            torch.zeros((1, 0), dtype=torch.float32, device="cuda:0"),
            # This one is not actually empty, but should appear to be empty due to expand
            torch.zeros((1, 1), dtype=torch.float32, device="cuda:0"),
        ]

        def fusion_func(fd: FusionDefinition) -> None:
            T0 = fd.from_pytorch(inputs[0])
            T1 = fd.from_pytorch(inputs[1])
            T2 = fd.ops.broadcast_in_dim(T0, shape=[0, 0], broadcast_dims=[0, 1])
            T3 = fd.ops.broadcast_in_dim(T1, shape=[0, 0], broadcast_dims=[0, 1])
            fd.add_output(T2)
            fd.add_output(T3)

        nvf_out, _ = self.exec_nvfuser(fusion_func, inputs)

        self.assertEqual(nvf_out[0].shape, (0, 0))
        self.assertEqual(nvf_out[1].shape, (0, 0))

    # Test that a pad of an expanded empty tensor works properly
    # See https://github.com/NVIDIA/Fuser/issues/596#issuecomment-1714465618
    def test_pad_expanded_empty(self):
        inputs = [
            torch.randn((0,), dtype=torch.float64, device="cuda:0").as_strided(
                (2, 0, 3), (0, 0, 0)
            ),
        ]

        def fusion_func(fd: FusionDefinition) -> None:
            T0 = fd.from_pytorch(inputs[0])
            S1 = fd.define_scalar(-3.70753, dtype=DataType.Double)
            T2 = fd.ops.pad(T0, [0, 0, 1, 1, 1, 0], S1)
            fd.add_output(T2)

        nvf_out, _ = self.exec_nvfuser(fusion_func, inputs)

        torch_ref = F.pad(inputs[0], (0, 0, 1, 1, 1, 0), "constant", -3.70753)

        self.assertEqual(nvf_out[0], torch_ref)

    def test_dynamic_reshape(self):
        def dynamic_reshape(fd: FusionDefinition) -> None:
            x = fd.define_tensor([-1, -1], [True, True])
            d0 = fd.ops.size(x, 0)
            d1 = fd.define_scalar(dtype=DataType.Int32)
            d2 = fd.define_scalar(dtype=DataType.Int32)
            new_shape = fd.define_vector([d0, d1, d2])
            y = fd.ops.reshape(x, new_shape)
            fd.add_output(y)

        x = torch.rand(3, 4, device="cuda")
        ys, _ = self.exec_nvfuser(dynamic_reshape, [x, 2, 2])
        self.assertEqual(len(ys), 1)
        y = ys[0]

        self.assertEqual(y.shape, torch.Size([3, 2, 2]))
        self.assertEqual(x.flatten(), y.flatten())

    def test_allocation_domain_concretization(self):
        inputs = [
            # we need an empty tensor here so we'll trigger `concretizeEmptyExtents`
            torch.randn((0,), dtype=torch.float64, device="cuda:0").as_strided(
                (1, 0, 1, 1), (0, 1, 1, 1)
            ),
        ]

        def fusion_func(fd: FusionDefinition) -> None:
            T1 = fd.define_tensor(
                shape=[1, -1, 1, 1],
                contiguity=[True, None, None, None],
                dtype=DataType.Double,
                is_cpu=False,
                stride_order=[0, 3, 2, 1],
            )
            S1 = fd.define_scalar(2.0, dtype=DataType.Double)
            T2 = fd.ops.mul(T1, S1)
            fd.add_output(T2)

        nvf_out, _ = self.exec_nvfuser(fusion_func, inputs)
        torch_ref = inputs[0] * 2.0
        self.assertEqual(nvf_out[0], torch_ref)

    def test_allocation_domain_index_select(self):
        inputs = [
            torch.randn((252,), dtype=torch.float32, device="cuda:0").as_strided(
                (9, 28), (1, 9)
            ),
            torch.randint(0, 28, (4,), dtype=torch.int64, device="cuda:0"),
        ]

        def fusion_func(fd: FusionDefinition) -> None:
            T1 = fd.define_tensor(
                shape=[-1, -1],
                contiguity=[True, True],
                dtype=DataType.Float,
                is_cpu=False,
                stride_order=[0, 1],
            )
            T2 = fd.define_tensor(
                shape=[-1], contiguity=[True], dtype=DataType.Int, is_cpu=False
            )
            T3 = fd.ops.index_select(T1, T2, dim=1)
            fd.add_output(T3)

        nvf_out, _ = self.exec_nvfuser(fusion_func, inputs)
        torch_ref = torch.index_select(inputs[0], 1, inputs[1])
        self.assertEqual(nvf_out[0], torch_ref)

    # This tests that concretization will work properly with index_select
    def test_issue1129(self):
        inputs = [
            torch.randint(0, 10, (25,), dtype=torch.int64, device="cuda:0").as_strided(
                (5, 5), (5, 1)
            ),
            torch.randn((129024,), dtype=torch.float32, device="cuda:0").as_strided(
                (2016, 64), (64, 1)
            ),
        ]

        def fusion_func(fd: FusionDefinition) -> None:
            T0 = fd.define_tensor(
                shape=[-1, -1],
                contiguity=[True, True],
                dtype=DataType.Int,
                is_cpu=False,
            )
            T1 = fd.define_tensor(
                shape=[-1, -1],
                contiguity=[True, True],
                dtype=DataType.Float,
                is_cpu=False,
            )
            S2 = fd.define_scalar(25, dtype=DataType.Int)
            V3 = fd.define_vector([S2], dtype=DataType.Int)
            T4 = fd.ops.reshape(T0, new_shape=V3)
            T5 = fd.ops.index_select(T1, T4, dim=0)
            S6 = fd.define_scalar(5, dtype=DataType.Int)
            S7 = fd.define_scalar(5, dtype=DataType.Int)
            S8 = fd.define_scalar(64, dtype=DataType.Int)
            V9 = fd.define_vector([S6, S7, S8], dtype=DataType.Int)
            T10 = fd.ops.reshape(T5, new_shape=V9)
            fd.add_output(T10)

        nvf_out, _ = self.exec_nvfuser(fusion_func, inputs)
        torch_ref = torch.reshape(
            torch.index_select(inputs[1], 0, torch.reshape(inputs[0], [25])), [5, 5, 64]
        )
        self.assertEqual(nvf_out[0], torch_ref)

    # This test verifies aliases added by MarkAliasPass are still in effect
    # after serialization and deserialization.
    def test_mark_alias_pass(self):
        def reshape(fd: FusionDefinition) -> None:
            x = fd.define_tensor(
                [2, 3, 4], contiguity=[True, True, True], dtype=DataType.Float
            )
            y = fd.ops.reshape(x, [2, 12])
            fd.add_output(y)

        x = torch.rand(2, 3, 4, device="cuda")
        ys, _ = self.exec_nvfuser(reshape, [x])
        self.assertEqual(len(ys), 1)
        y = ys[0]

        self.assertEqual(y.data_ptr(), x.data_ptr())

    # Test that reshape to slice to sum with concrete sizes sets extents properly
    # https://github.com/NVIDIA/Fuser/issues/1221
    def test_sum_sliced_reshape_to_broadcast(self):
        inputs = [torch.randn((24, 128, 25, 32), dtype=torch.float32, device="cuda:0")]

        def fusion_func(fd: FusionDefinition) -> None:
            T18 = fd.define_tensor(
                shape=[-1, -1, -1, -1],
                contiguity=[True, True, True, True],
                dtype=DataType.Float,
                is_cpu=False,
            )
            S91 = fd.define_scalar(12, dtype=DataType.Int)
            S92 = fd.define_scalar(128, dtype=DataType.Int)
            S93 = fd.define_scalar(25, dtype=DataType.Int)
            S94 = fd.define_scalar(32, dtype=DataType.Int)
            S95 = fd.define_scalar(2, dtype=DataType.Int)
            V96 = fd.define_vector([S91, S92, S93, S94, S95], dtype=DataType.Int)
            T97 = fd.ops.reshape(T18, new_shape=V96)
            T98 = fd.ops.slice(
                T97,
                start_indices=[0, 0, 0, 0, 0],
                end_indices=[12, 128, 25, 32, 1],
                strides=[1, 1, 1, 1, 1],
            )
            T89 = fd.ops.sum(T98, dims=[4], keepdim=False, dtype=DataType.Null)
            fd.add_output(T89)

        nvf_out, _ = self.exec_nvfuser(fusion_func, inputs)

    # This tests no dead code at definition does not cause a problem due to
    # removal of empty tensors
    # See https://github.com/NVIDIA/Fuser/pull/1270
    def test_issue1270(self):
        inputs = [
            torch.randn(0, device="cuda", dtype=torch.bfloat16).as_strided(
                (5, 0), (1, 0)
            ),
            torch.randn(0, device="cuda", dtype=torch.bfloat16).as_strided(
                (5, 0), (0, 1)
            ),
        ]

        def fusion_func(fd: FusionDefinition) -> None:
            T0 = fd.define_tensor(
                shape=[-1, -1],
                contiguity=[True, None],
                dtype=DataType.BFloat16,
                is_cpu=False,
            )
            T1 = fd.define_tensor(
                shape=[-1, -1],
                contiguity=[None, True],
                dtype=DataType.BFloat16,
                is_cpu=False,
            )
            T2 = fd.ops.cast(T1, dtype=DataType.Float)
            S3 = fd.define_scalar(1.00000, dtype=DataType.Double)
            T4 = fd.ops.full(fill_value=S3, shape=[5, 0], dtype=DataType.BFloat16)
            T5 = fd.ops.cast(T4, dtype=DataType.Float)
            T6 = fd.ops.mul(T2, T5)
            T7 = fd.ops.cast(T0, dtype=DataType.Float)
            T8 = fd.ops.mul(T7, T5)
            T24 = fd.ops.sum(T6, dims=[1], keepdim=False, dtype=DataType.Null)
            T11 = fd.ops.sum(T8, dims=[0], keepdim=False, dtype=DataType.Null)
            fd.add_output(T24)
            fd.add_output(T11)

        nvf_out, _ = self.exec_nvfuser(fusion_func, inputs)
        t2 = inputs[1].type(torch.float32)
        t4 = torch.full([5, 0], 1.0, dtype=torch.bfloat16, device="cuda")
        t5 = t4.type(torch.float32)
        t6 = t2 * t5
        t7 = inputs[0].type(torch.float32)
        t8 = t7 * t5
        t24 = t6.sum([1])
        t11 = t8.sum([0])
        self.assertEqual(nvf_out[0], t24)
        self.assertEqual(nvf_out[1], t11)

    # This tests squeeze of dynamic input is handled properly
    def test_issue1273(self):
        inputs = [
            torch.randn((4,), dtype=torch.float32, device="cuda:0").as_strided(
                (2, 2), (2, 1)
            ),
            1e-05,
        ]

        def fusion_func(fd: FusionDefinition) -> None:
            T0 = fd.define_tensor(
                shape=[-1, -1],
                contiguity=[True, True],
                dtype=DataType.Float,
                is_cpu=False,
            )
            S1 = fd.define_scalar(None, dtype=DataType.Double)
            T7 = fd.ops.reshape(T0, new_shape=[2, 1, 2])
            T8, T9 = fd.ops.var_mean(T7, dims=[2], correction=0, keepdim=False)
            T14 = fd.ops.broadcast_in_dim(T8, shape=[2, 1, 1], broadcast_dims=[0, 1])
            T19 = fd.ops.broadcast_in_dim(T9, shape=[2, 1, 1], broadcast_dims=[0, 1])
            T20 = fd.ops.add(T14, S1)
            T21 = fd.ops.rsqrt(T20)
            T26 = fd.ops.broadcast_in_dim(
                T19, shape=[2, 1, 2], broadcast_dims=[0, 1, 2]
            )
            T27 = fd.ops.sub(T7, T26)
            T32 = fd.ops.broadcast_in_dim(
                T21, shape=[2, 1, 2], broadcast_dims=[0, 1, 2]
            )
            T33 = fd.ops.mul(T27, T32)
            T37 = fd.ops.reshape(T33, new_shape=[2, 2])
            fd.add_output(T37)

        nvf_out, _ = self.exec_nvfuser(fusion_func, inputs)
        t7 = inputs[0].reshape((2, 1, 2))
        t8 = t7.var(dim=2, unbiased=False)
        t9 = t7.mean(dim=2)
        t27 = t7 - t9.unsqueeze(-1).expand((2, 1, 2))
        t32 = torch.rsqrt(inputs[1] + t8.unsqueeze(-1)).expand((2, 1, 2))
        torch_ref = (t27 * t32).reshape((2, 2))
        self.assertEqual(nvf_out[0], torch_ref)

    # See https://github.com/NVIDIA/Fuser/issues/1246
    def test_issue1246(self):
        inputs = [
            torch.randn((8388608,), dtype=torch.float32, device="cuda:0").as_strided(
                (1, 32, 2048, 128), (8388608, 262144, 128, 1)
            ),
            torch.randn((0,), dtype=torch.float32, device="cuda:0").as_strided(
                (1, 32, 2048, 0), (8388608, 262144, 128, 1)
            ),
        ]

        for final_mul in [False, True]:

            def fusion_func(fd: FusionDefinition) -> None:
                T0 = fd.define_tensor(
                    shape=[1, -1, -1, -1],
                    contiguity=[None, True, True, True],
                    dtype=DataType.Float,
                    is_cpu=False,
                )
                T1 = fd.define_tensor(
                    shape=[1, -1, -1, -1],
                    contiguity=[None, True, False, True],
                    dtype=DataType.Float,
                    is_cpu=False,
                )
                S2 = fd.define_scalar(2.00000, dtype=DataType.Double)
                T3 = fd.ops.mul(T0, S2)
                T4 = fd.ops.cat([T3, T1], dim=-1)
                if final_mul:
                    # NOTE: original repro does not have this final op
                    S3 = fd.define_scalar(1.00000, dtype=DataType.Double)
                    T5 = fd.ops.mul(T4, S3)
                    fd.add_output(T5)
                else:
                    fd.add_output(T4)

            nvf_out, _ = self.exec_nvfuser(fusion_func, inputs)
            torch_ref = torch.cat([2.0 * inputs[0], inputs[1]], dim=-1)
            self.assertEqual(nvf_out[0], torch_ref)

    # Test that inputs are properly forwarded when an input is used in multiple
    # UnaryOps, some having one and others having multiple further uses.
    # See https://github.com/NVIDIA/Fuser/issues/1301#issuecomment-1812470502
    @unittest.skipIf(is_pre_ampere(), "Only supported on Ampere and newer devices.")
    def test_issue1310(self):
        inputs = [torch.randn((16, 128, 768), dtype=torch.bfloat16, device="cuda:0")]

        def fusion_func(fd: FusionDefinition) -> None:
            T3 = fd.define_tensor(
                shape=[-1, -1, -1],
                contiguity=[True, True, True],
                dtype=DataType.BFloat16,
                is_cpu=False,
            )
            T14 = fd.ops.cast(
                T3, dtype=DataType.Float
            )  # NOTE that RHS is same, but the result is assigned to different variables
            T15 = fd.ops.cast(
                T3, dtype=DataType.Float
            )  # NOTE that RHS is same, but the result is assigned to different variables
            T16 = fd.ops.sum(T15, dims=[0, 1], keepdim=False, dtype=DataType.Null)
            T20 = fd.ops.sum(T14, dims=[0, 1], keepdim=False, dtype=DataType.Null)
            T31 = fd.ops.sum(T14, dims=[2], keepdim=False, dtype=DataType.Null)
            fd.add_output(T16)
            fd.add_output(T20)
            fd.add_output(T31)

        nvf_out, _ = self.exec_nvfuser(fusion_func, inputs)
        t14 = inputs[0].type(torch.float32)
        t16 = t14.sum([0, 1])
        t31 = t14.sum([2])
        self.assertEqual(nvf_out[0], t16)
        self.assertEqual(nvf_out[1], t16)  # T16 == T20
        self.assertEqual(nvf_out[2], t31)

    def test_issue1393(self):
        inputs = [
            torch.randn((5,), dtype=torch.float16, device="cuda:0").as_strided(
                (3, 4, 5), (0, 0, 1)
            ),
            torch.randn((3,), dtype=torch.float16, device="cuda:0").as_strided(
                (3, 4), (1, 0)
            ),
            torch.randn((4,), dtype=torch.float16, device="cuda:0").as_strided(
                (3, 4), (0, 1)
            ),
        ]

        def fusion_func(fd: FusionDefinition) -> None:
            T0 = fd.define_tensor(
                shape=[-1, -1, -1],
                contiguity=[None, None, True],
                dtype=DataType.Half,
                is_cpu=False,
            )
            T1 = fd.define_tensor(
                shape=[-1, -1],
                contiguity=[True, None],
                dtype=DataType.Half,
                is_cpu=False,
            )
            T2 = fd.define_tensor(
                shape=[-1, -1],
                contiguity=[None, True],
                dtype=DataType.Half,
                is_cpu=False,
            )
            T3 = fd.ops.cast(T1, dtype=DataType.Float)
            T4 = fd.ops.cast(T2, dtype=DataType.Float)
            T5 = fd.ops.mul(T3, T4)
            T6 = fd.ops.cast(T5, dtype=DataType.Half)
            S7 = fd.define_scalar(3, dtype=DataType.Int)
            S8 = fd.define_scalar(4, dtype=DataType.Int)
            S9 = fd.define_scalar(1, dtype=DataType.Int)
            V10 = fd.define_vector([S7, S8, S9], dtype=DataType.Int)
            T11 = fd.ops.reshape(T6, new_shape=V10)
            S12 = fd.define_scalar(3, dtype=DataType.Int)
            S13 = fd.define_scalar(4, dtype=DataType.Int)
            S14 = fd.define_scalar(5, dtype=DataType.Int)
            V15 = fd.define_vector([S12, S13, S14], dtype=DataType.Int)
            T16 = fd.ops.broadcast_in_dim(T11, shape=V15, broadcast_dims=[0, 1, 2])
            T17 = fd.ops.cast(T16, dtype=DataType.Float)
            T18 = fd.ops.cast(T0, dtype=DataType.Float)
            T19 = fd.ops.mul(T17, T18)
            T20 = fd.ops.cast(T19, dtype=DataType.Half)
            fd.add_output(T20)

        nvf_out, _ = self.exec_nvfuser(fusion_func, inputs)
        torch_ref = inputs[0] * (inputs[1] * inputs[2]).unsqueeze(-1)
        self.assertEqual(nvf_out[0], torch_ref)

    # Test that expand+pad does not cause indexing error, and that no scalars
    # are lost during segmentation.
    # See https://github.com/NVIDIA/Fuser/issues/1277
    def test_issue1277(self):
        inputs = [
            0.5,
            0.5,
            torch.randn((20,), dtype=torch.float32, device="cuda:0").as_strided(
                (5, 4, 5, 4), (0, 0, 4, 1)
            ),
            torch.randn((20,), dtype=torch.float32, device="cuda:0").as_strided(
                (5, 4, 5, 4), (0, 0, 4, 1)
            ),
            torch.randn((20,), dtype=torch.float32, device="cuda:0").as_strided(
                (5, 4, 5, 4), (0, 0, 4, 1)
            ),
            torch.randn((20,), dtype=torch.float32, device="cuda:0").as_strided(
                (5, 4, 5, 4), (0, 0, 4, 1)
            ),
            torch.randn((1600,), dtype=torch.float32, device="cuda:0").as_strided(
                (5, 4, 5, 16), (320, 80, 16, 1)
            ),
            torch.randn((1600,), dtype=torch.float32, device="cuda:0").as_strided(
                (5, 4, 16, 5), (320, 80, 5, 1)
            ),
        ]

        def fusion_func(fd: FusionDefinition) -> None:
            S0 = fd.define_scalar(None, dtype=DataType.Double)
            S1 = fd.define_scalar(None, dtype=DataType.Double)
            T2 = fd.define_tensor(
                shape=[-1, -1, -1, -1],
                contiguity=[None, None, True, True],
                dtype=DataType.Float,
                is_cpu=False,
            )
            T3 = fd.define_tensor(
                shape=[-1, -1, -1, -1],
                contiguity=[None, None, True, True],
                dtype=DataType.Float,
                is_cpu=False,
            )
            T4 = fd.define_tensor(
                shape=[-1, -1, -1, -1],
                contiguity=[None, None, True, True],
                dtype=DataType.Float,
                is_cpu=False,
            )
            T5 = fd.define_tensor(
                shape=[-1, -1, -1, -1],
                contiguity=[None, None, True, True],
                dtype=DataType.Float,
                is_cpu=False,
            )
            T6 = fd.define_tensor(
                shape=[-1, -1, -1, -1],
                contiguity=[True, True, True, True],
                dtype=DataType.Float,
                is_cpu=False,
            )
            T7 = fd.define_tensor(
                shape=[-1, -1, -1, -1],
                contiguity=[True, True, True, True],
                dtype=DataType.Float,
                is_cpu=False,
            )
            T8 = fd.ops.mul(T6, S0)
            T9 = fd.ops.slice(
                T8,
                start_indices=[0, 0, 0, 0],
                end_indices=[5, 4, 5, 4],
                strides=[1, 1, 1, 1],
            )
            T10 = fd.ops.slice(
                T8,
                start_indices=[0, 0, 0, 4],
                end_indices=[5, 4, 5, 16],
                strides=[1, 1, 1, 1],
            )
            S11 = fd.define_scalar(0.00000, dtype=DataType.Double)
            T12 = fd.ops.pad(T10, [4, 0, 0, 0, 0, 0, 0, 0], S11)
            S13 = fd.define_scalar(1.00000, dtype=DataType.Double)
            T14 = fd.ops.mul(S13, T9)
            S15 = fd.define_scalar(1.00000, dtype=DataType.Double)
            T16 = fd.ops.mul(S15, T9)
            T17 = fd.ops.mul(T16, T3)
            T18 = fd.ops.mul(T14, T2)
            T19 = fd.ops.slice(
                T17,
                start_indices=[0, 0, 0, 0],
                end_indices=[5, 4, 5, 2],
                strides=[1, 1, 1, 1],
            )
            T20 = fd.ops.slice(
                T17,
                start_indices=[0, 0, 0, 2],
                end_indices=[5, 4, 5, 4],
                strides=[1, 1, 1, 1],
            )
            T21 = fd.ops.neg(T19)
            S22 = fd.define_scalar(0.00000, dtype=DataType.Double)
            T23 = fd.ops.pad(T21, [2, 0, 0, 0, 0, 0, 0, 0], S22)
            T24 = fd.ops.add(T18, T23)
            S25 = fd.define_scalar(0.00000, dtype=DataType.Double)
            T26 = fd.ops.pad(T20, [0, 2, 0, 0, 0, 0, 0, 0], S25)
            T27 = fd.ops.add(T24, T26)
            S28 = fd.define_scalar(0.00000, dtype=DataType.Double)
            T29 = fd.ops.pad(T27, [0, 12, 0, 0, 0, 0, 0, 0], S28)
            T30 = fd.ops.add(T12, T29)
            T31 = fd.ops.mul(T7, S1)
            T32 = fd.ops.permute(T31, dims=[0, 1, 3, 2])
            T33 = fd.ops.slice(
                T32,
                start_indices=[0, 0, 0, 0],
                end_indices=[5, 4, 5, 4],
                strides=[1, 1, 1, 1],
            )
            T34 = fd.ops.slice(
                T32,
                start_indices=[0, 0, 0, 4],
                end_indices=[5, 4, 5, 16],
                strides=[1, 1, 1, 1],
            )
            S35 = fd.define_scalar(0.00000, dtype=DataType.Double)
            T36 = fd.ops.pad(T34, [4, 0, 0, 0, 0, 0, 0, 0], S35)
            S37 = fd.define_scalar(1.00000, dtype=DataType.Double)
            T38 = fd.ops.mul(S37, T33)
            S39 = fd.define_scalar(1.00000, dtype=DataType.Double)
            T40 = fd.ops.mul(S39, T33)
            T41 = fd.ops.mul(T40, T5)
            T42 = fd.ops.mul(T38, T4)
            T43 = fd.ops.slice(
                T41,
                start_indices=[0, 0, 0, 0],
                end_indices=[5, 4, 5, 2],
                strides=[1, 1, 1, 1],
            )
            T44 = fd.ops.slice(
                T41,
                start_indices=[0, 0, 0, 2],
                end_indices=[5, 4, 5, 4],
                strides=[1, 1, 1, 1],
            )
            T45 = fd.ops.neg(T43)
            S46 = fd.define_scalar(0.00000, dtype=DataType.Double)
            T47 = fd.ops.pad(T45, [2, 0, 0, 0, 0, 0, 0, 0], S46)
            T48 = fd.ops.add(T42, T47)
            S49 = fd.define_scalar(0.00000, dtype=DataType.Double)
            T50 = fd.ops.pad(T44, [0, 2, 0, 0, 0, 0, 0, 0], S49)
            T51 = fd.ops.add(T48, T50)
            S52 = fd.define_scalar(0.00000, dtype=DataType.Double)
            T53 = fd.ops.pad(T51, [0, 12, 0, 0, 0, 0, 0, 0], S52)
            T54 = fd.ops.add(T36, T53)
            fd.add_output(T54)
            fd.add_output(T30)

        nvf_out, _ = self.exec_nvfuser(fusion_func, inputs)
        # self.assertEqual(nvf_out[0], t24)

<<<<<<< HEAD
    # Test that symbolic IterDomains can be concatenated
    # https://github.com/NVIDIA/Fuser/issues/1554
    def test_cat_symbolic(self):
        inputs = [
            0.29730177875068026,
            0.29730177875068026,
            4,
            64,
            768,
            4,
            64,
            768,
            2,
            torch.randn([4, 6, 64, 128], dtype=torch.float32, device="cuda"),
            torch.randn([4, 6, 64, 128], dtype=torch.float32, device="cuda"),
            torch.randn([4, 64, 768], dtype=torch.float32, device="cuda"),
=======
    # Test that trivial reshapes whose inputs are reductions are concretized
    # properly
    # See https://github.com/NVIDIA/Fuser/issues/1691
    def test_issue1691(self):
        inputs = [
            torch.randn((12,), dtype=torch.float32, device="cuda:0").as_strided(
                (1, 3, 4), (12, 4, 1)
            ),
            torch.randn((12,), dtype=torch.float32, device="cuda:0").as_strided(
                (4, 3), (3, 1)
            ),
        ]

        def fusion_func(fd: FusionDefinition) -> None:
            T0 = fd.define_tensor(
                shape=[1, -1, -1],
                contiguity=[None, True, True],
                dtype=DataType.Float,
                is_cpu=False,
                stride_order=[2, 1, 0],
            )
            T1 = fd.define_tensor(
                shape=[-1, -1],
                contiguity=[True, True],
                dtype=DataType.Float,
                is_cpu=False,
                stride_order=[1, 0],
            )
            T2 = fd.ops.sum(T1, dims=[1], keepdim=False, dtype=DataType.Null)  # 1D
            T3 = fd.ops.sum(T0, dims=[1, 0], keepdim=False, dtype=DataType.Null)  # 1D
            S4 = fd.define_scalar(4, dtype=DataType.Int)
            V5 = fd.define_vector([S4], dtype=DataType.Int)
            T6 = fd.ops.reshape(T2, new_shape=V5)
            S7 = fd.define_scalar(4, dtype=DataType.Int)
            V8 = fd.define_vector([S7], dtype=DataType.Int)
            T9 = fd.ops.reshape(T3, new_shape=V8)
            T10 = fd.ops.mul(T6, T9)
            T11 = fd.ops.sum(T10, dims=[0], keepdim=False, dtype=DataType.Null)
            fd.add_output(T11)

        nvf_out, _ = self.exec_nvfuser(fusion_func, inputs)
        torch_ref = (inputs[0].sum(dim=[0, 1]) * inputs[1].sum(dim=1)).sum(dim=0)
        self.assertEqual(nvf_out[0], torch_ref)

    # Test that expanded dimensions can be reduced properly
    # See https://github.com/NVIDIA/Fuser/issues/1678
    def test_expanded_reduction(self):
        inputs = [torch.tensor(1.0, device="cuda").as_strided((2, 3), (0, 0))]

        for keepdim in [False, True]:

            def fusion_func(fd: FusionDefinition) -> None:
                T0 = fd.define_tensor(
                    shape=[-1, -1],
                    contiguity=[None, None],
                    dtype=DataType.Float,
                    is_cpu=False,
                    stride_order=[1, 0],
                )
                T1 = fd.ops.sum(T0, dims=[0], keepdim=keepdim, dtype=DataType.Null)
                fd.add_output(T1)

            nvf_out, _ = self.exec_nvfuser(fusion_func, inputs)

            self.assertEqual(nvf_out[0], inputs[0].sum(dim=0, keepdim=keepdim))

    def test_issue1872(self):
        def fusion_func(fd: FusionDefinition) -> None:
            S0 = fd.define_scalar(1.00000, dtype=DataType.Double)
            S1 = fd.define_scalar(5, dtype=DataType.Int)
            V2 = fd.define_vector([S1], dtype=DataType.Int)
            T3 = fd.ops.full(shape=V2, fill_value=S0, dtype=DataType.Float)
            T4 = fd.ops.slice(T3, start_indices=[0], end_indices=[2], strides=[1])
            T5 = fd.ops.cast(T4, dtype=DataType.Half)
            T6 = fd.ops.slice(T3, start_indices=[2], end_indices=[5], strides=[1])
            T7 = fd.ops.cast(T6, dtype=DataType.Half)
            fd.add_output(T5)
            fd.add_output(T7)

        self.exec_nvfuser(fusion_func, [])

    @unittest.skipIf(is_pre_ampere(), "Only supported on Ampere and newer devices.")
    def test_issue1706(self):
        inputs = [
            1e-6,
            10,
            4096,
            4096,
            torch.randn(
                (
                    1,
                    4096,
                    4096,
                ),
                dtype=torch.bfloat16,
                device="cuda:0",
            ),
            torch.randn((10, 32), dtype=torch.bfloat16, device="cuda:0"),
            torch.randn(
                (
                    1,
                    4096,
                    4096,
                ),
                dtype=torch.bfloat16,
                device="cuda:0",
            ),
            torch.randn(
                (
                    1,
                    4096,
                    1,
                ),
                dtype=torch.bfloat16,
                device="cuda:0",
            ),
            torch.randn(
                (
                    1,
                    1,
                    4096,
                ),
                dtype=torch.bfloat16,
                device="cuda:0",
            ).expand(1, 4096, 4096),
>>>>>>> caa629f3
        ]

        def fusion_func(fd: FusionDefinition) -> None:
            S0 = fd.define_scalar(None, dtype=DataType.Double)
<<<<<<< HEAD
            S1 = fd.define_scalar(None, dtype=DataType.Double)
            S2 = fd.define_scalar(None, dtype=DataType.Int)
            S3 = fd.define_scalar(None, dtype=DataType.Int)
            S4 = fd.define_scalar(None, dtype=DataType.Int)
            S5 = fd.define_scalar(None, dtype=DataType.Int)
            S6 = fd.define_scalar(None, dtype=DataType.Int)
            S7 = fd.define_scalar(None, dtype=DataType.Int)
            S8 = fd.define_scalar(None, dtype=DataType.Int)
            T9 = fd.define_tensor(
                shape=[-1, -1, -1, -1],
                contiguity=[True, True, True, True],
                dtype=DataType.Float,
                is_cpu=False,
                stride_order=[3, 2, 1, 0],
            )
            T10 = fd.define_tensor(
                shape=[-1, -1, -1, -1],
                contiguity=[True, True, True, True],
                dtype=DataType.Float,
                is_cpu=False,
                stride_order=[3, 2, 1, 0],
            )
            T11 = fd.define_tensor(
                shape=[-1, -1, -1],
                contiguity=[True, True, True],
                dtype=DataType.Float,
                is_cpu=False,
                stride_order=[2, 1, 0],
            )
            T12 = fd.ops.mul(T10, S1)
            T13 = fd.ops.permute(T12, dims=[0, 1, 3, 2])
            T14 = fd.ops.mul(T9, S0)
            T15 = fd.ops.permute(T14, dims=[0, 2, 1, 3])
            S16 = fd.define_scalar(4, dtype=DataType.Int)
            S17 = fd.define_scalar(64, dtype=DataType.Int)
            S18 = fd.define_scalar(768, dtype=DataType.Int)
            V19 = fd.define_vector([S16, S17, S18], dtype=DataType.Int)
            T20 = fd.ops.reshape(T15, new_shape=V19)
            T21 = fd.ops.permute(T13, dims=[0, 2, 1, 3])
            S22 = fd.define_scalar(4, dtype=DataType.Int)
            S23 = fd.define_scalar(64, dtype=DataType.Int)
            S24 = fd.define_scalar(768, dtype=DataType.Int)
            V25 = fd.define_vector([S22, S23, S24], dtype=DataType.Int)
            T26 = fd.ops.reshape(T21, new_shape=V25)
            T27 = fd.ops.cat([T20, T26, T11], dim=2)
            T28 = fd.ops.sum(T27, axes=[0, 1], keepdim=False, dtype=DataType.Null)
            fd.add_output(T27)
            fd.add_output(T28)

        nvf_out, _ = self.exec_nvfuser(fusion_func, inputs)

        t12 = inputs[1] * inputs[-2]
        t13 = torch.permute(t12, [0, 1, 3, 2])
        t14 = inputs[0] * inputs[-3]
        t15 = torch.permute(t14, [0, 2, 1, 3])
        t20 = torch.reshape(t15, [4, 64, 768])
        t21 = torch.permute(t13, [0, 2, 1, 3])
        t26 = torch.reshape(t21, [4, 64, 768])
        t27 = torch.cat([t20, t26, inputs[-1]], dim=2)
        t28 = t27.sum([0, 1])

        torch.testing.assert_close(nvf_out[0], t27)
        torch.testing.assert_close(nvf_out[1], t28)

=======
            S1 = fd.define_scalar(None, dtype=DataType.Int)
            S2 = fd.define_scalar(None, dtype=DataType.Int)
            S3 = fd.define_scalar(None, dtype=DataType.Int)
            T4 = fd.define_tensor(
                shape=[1, -1, -1],
                contiguity=[None, True, True],
                dtype=DataType.BFloat16,
                is_cpu=False,
            )
            T5 = fd.define_tensor(
                shape=[-1, -1],
                contiguity=[True, True],
                dtype=DataType.BFloat16,
                is_cpu=False,
            )
            T6 = fd.define_tensor(
                shape=[1, -1, -1],
                contiguity=[None, True, True],
                dtype=DataType.BFloat16,
                is_cpu=False,
            )
            T7 = fd.define_tensor(
                shape=[1, -1, 1],
                contiguity=[None, True, None],
                dtype=DataType.BFloat16,
                is_cpu=False,
            )
            T8 = fd.define_tensor(
                shape=[1, -1, -1],
                contiguity=[None, None, True],
                dtype=DataType.BFloat16,
                is_cpu=False,
            )
            T9 = fd.ops.cast(T6, dtype=DataType.Float)
            T10 = fd.ops.cast(T6, dtype=DataType.Float)
            T11 = fd.ops.cast(T7, dtype=DataType.Float)
            T12 = fd.ops.rsqrt(T11)
            T13 = fd.ops.cast(T12, dtype=DataType.BFloat16)
            S14 = fd.define_scalar(1, dtype=DataType.Int)
            S15 = fd.define_scalar(4096, dtype=DataType.Int)
            S16 = fd.define_scalar(4096, dtype=DataType.Int)
            V17 = fd.define_vector([S14, S15, S16], dtype=DataType.Int)
            T18 = fd.ops.broadcast_in_dim(T13, shape=V17, broadcast_dims=[0, 1, 2])
            T19 = fd.ops.cast(T6, dtype=DataType.Float)
            T20 = fd.ops.cast(T18, dtype=DataType.Float)
            T21 = fd.ops.mul(T19, T20)
            T22 = fd.ops.cast(T21, dtype=DataType.BFloat16)
            T23 = fd.ops.cast(T8, dtype=DataType.Float)
            T24 = fd.ops.cast(T22, dtype=DataType.Float)
            T25 = fd.ops.cast(T4, dtype=DataType.Float)
            T26 = fd.ops.mul(T25, T24)
            T27 = fd.ops.mul(T25, T23)
            T28 = fd.ops.cast(T27, dtype=DataType.BFloat16)
            T29 = fd.ops.cast(T26, dtype=DataType.BFloat16)
            T30 = fd.ops.cast(T29, dtype=DataType.Float)
            T31 = fd.ops.sum(T30, dims=[0, 1], keepdim=False, dtype=DataType.Null)
            T32 = fd.ops.cast(T31, dtype=DataType.BFloat16)
            T33 = fd.ops.cast(T32, dtype=DataType.Float)
            S34 = fd.define_scalar(2.00000, dtype=DataType.Double)
            S35 = fd.ops.reciprocal(S34)
            T36 = fd.ops.mul(T33, S35)
            T37 = fd.ops.cast(T36, dtype=DataType.BFloat16)
            T38 = fd.ops.cast(T28, dtype=DataType.Float)
            T39 = fd.ops.mul(T38, T20)
            T40 = fd.ops.mul(T38, T19)
            T41 = fd.ops.cast(T40, dtype=DataType.BFloat16)
            T42 = fd.ops.cast(T39, dtype=DataType.BFloat16)
            T43 = fd.ops.cast(T41, dtype=DataType.Float)
            T44 = fd.ops.sum(T43, dims=[0, 2], keepdim=False, dtype=DataType.Null)
            T45 = fd.ops.cast(T44, dtype=DataType.BFloat16)
            S46 = fd.define_scalar(1, dtype=DataType.Int)
            S47 = fd.define_scalar(4096, dtype=DataType.Int)
            S48 = fd.define_scalar(1, dtype=DataType.Int)
            V49 = fd.define_vector([S46, S47, S48], dtype=DataType.Int)
            T50 = fd.ops.broadcast_in_dim(T45, shape=V49, broadcast_dims=[1])
            T51 = fd.ops.cast(T50, dtype=DataType.Float)
            S52 = fd.define_scalar(-0.500000, dtype=DataType.Double)
            T53 = fd.ops.mul(S52, T51)
            S54 = fd.define_scalar(3.00000, dtype=DataType.Double)
            T55 = fd.ops.pow(T12, S54)
            T56 = fd.ops.mul(T53, T55)
            T57 = fd.ops.cast(T56, dtype=DataType.BFloat16)
            T58 = fd.ops.cast(T57, dtype=DataType.Float)
            T59 = fd.ops.cast(T58, dtype=DataType.BFloat16)
            T60 = fd.ops.cast(T59, dtype=DataType.Float)
            S61 = fd.ops.reciprocal(S0)
            T62 = fd.ops.mul(T60, S61)
            T63 = fd.ops.sum(T62, dims=[0, 2], keepdim=False, dtype=DataType.Null)
            S64 = fd.define_scalar(1, dtype=DataType.Int)
            S65 = fd.define_scalar(4096, dtype=DataType.Int)
            V66 = fd.define_vector([S64, S65], dtype=DataType.Int)
            T67 = fd.ops.broadcast_in_dim(T63, shape=V66, broadcast_dims=[1])
            S68 = fd.define_scalar(1, dtype=DataType.Int)
            S69 = fd.define_scalar(4096, dtype=DataType.Int)
            S70 = fd.define_scalar(1, dtype=DataType.Int)
            V71 = fd.define_vector([S68, S69, S70], dtype=DataType.Int)
            T72 = fd.ops.broadcast_in_dim(T67, shape=V71, broadcast_dims=[0, 1])
            S73 = fd.define_scalar(1, dtype=DataType.Int)
            S74 = fd.define_scalar(4096, dtype=DataType.Int)
            S75 = fd.define_scalar(4096, dtype=DataType.Int)
            V76 = fd.define_vector([S73, S74, S75], dtype=DataType.Int)
            T77 = fd.ops.broadcast_in_dim(T72, shape=V76, broadcast_dims=[0, 1, 2])
            T78 = fd.ops.cast(T77, dtype=DataType.BFloat16)
            T79 = fd.ops.cast(T78, dtype=DataType.Float)
            T80 = fd.ops.mul(T79, T10)
            T81 = fd.ops.mul(T79, T9)
            T82 = fd.ops.cast(T81, dtype=DataType.BFloat16)
            T83 = fd.ops.cast(T80, dtype=DataType.BFloat16)
            T84 = fd.ops.cast(T42, dtype=DataType.Float)
            T85 = fd.ops.cast(T83, dtype=DataType.Float)
            T86 = fd.ops.add(T84, T85)
            T87 = fd.ops.cast(T86, dtype=DataType.BFloat16)
            T88 = fd.ops.cast(T87, dtype=DataType.Float)
            T89 = fd.ops.cast(T82, dtype=DataType.Float)
            T90 = fd.ops.add(T88, T89)
            T91 = fd.ops.cast(T90, dtype=DataType.BFloat16)
            T92 = fd.ops.cast(T91, dtype=DataType.Float)
            T93 = fd.ops.cast(T92, dtype=DataType.BFloat16)
            T94 = fd.ops.cast(T92, dtype=DataType.BFloat16)
            T95 = fd.ops.cast(T93, dtype=DataType.Float)
            T96 = fd.ops.cast(T5, dtype=DataType.Float)
            S97 = fd.define_scalar(2.00000, dtype=DataType.Double)
            S98 = fd.ops.reciprocal(S97)
            T99 = fd.ops.mul(T96, S98)
            T100 = fd.ops.cast(T99, dtype=DataType.BFloat16)
            fd.add_output(T100)
            fd.add_output(T37)
            fd.add_output(T94)
            fd.add_output(T95)

        # check if serialization passes during segmentation
        # skip pytorch check because fusion is derived from llama2 network.
        nvf_out, _ = self.exec_nvfuser(fusion_func, inputs)

>>>>>>> caa629f3

if __name__ == "__main__":
    run_tests()<|MERGE_RESOLUTION|>--- conflicted
+++ resolved
@@ -3229,7 +3229,6 @@
         nvf_out, _ = self.exec_nvfuser(fusion_func, inputs)
         # self.assertEqual(nvf_out[0], t24)
 
-<<<<<<< HEAD
     # Test that symbolic IterDomains can be concatenated
     # https://github.com/NVIDIA/Fuser/issues/1554
     def test_cat_symbolic(self):
@@ -3246,138 +3245,10 @@
             torch.randn([4, 6, 64, 128], dtype=torch.float32, device="cuda"),
             torch.randn([4, 6, 64, 128], dtype=torch.float32, device="cuda"),
             torch.randn([4, 64, 768], dtype=torch.float32, device="cuda"),
-=======
-    # Test that trivial reshapes whose inputs are reductions are concretized
-    # properly
-    # See https://github.com/NVIDIA/Fuser/issues/1691
-    def test_issue1691(self):
-        inputs = [
-            torch.randn((12,), dtype=torch.float32, device="cuda:0").as_strided(
-                (1, 3, 4), (12, 4, 1)
-            ),
-            torch.randn((12,), dtype=torch.float32, device="cuda:0").as_strided(
-                (4, 3), (3, 1)
-            ),
-        ]
-
-        def fusion_func(fd: FusionDefinition) -> None:
-            T0 = fd.define_tensor(
-                shape=[1, -1, -1],
-                contiguity=[None, True, True],
-                dtype=DataType.Float,
-                is_cpu=False,
-                stride_order=[2, 1, 0],
-            )
-            T1 = fd.define_tensor(
-                shape=[-1, -1],
-                contiguity=[True, True],
-                dtype=DataType.Float,
-                is_cpu=False,
-                stride_order=[1, 0],
-            )
-            T2 = fd.ops.sum(T1, dims=[1], keepdim=False, dtype=DataType.Null)  # 1D
-            T3 = fd.ops.sum(T0, dims=[1, 0], keepdim=False, dtype=DataType.Null)  # 1D
-            S4 = fd.define_scalar(4, dtype=DataType.Int)
-            V5 = fd.define_vector([S4], dtype=DataType.Int)
-            T6 = fd.ops.reshape(T2, new_shape=V5)
-            S7 = fd.define_scalar(4, dtype=DataType.Int)
-            V8 = fd.define_vector([S7], dtype=DataType.Int)
-            T9 = fd.ops.reshape(T3, new_shape=V8)
-            T10 = fd.ops.mul(T6, T9)
-            T11 = fd.ops.sum(T10, dims=[0], keepdim=False, dtype=DataType.Null)
-            fd.add_output(T11)
-
-        nvf_out, _ = self.exec_nvfuser(fusion_func, inputs)
-        torch_ref = (inputs[0].sum(dim=[0, 1]) * inputs[1].sum(dim=1)).sum(dim=0)
-        self.assertEqual(nvf_out[0], torch_ref)
-
-    # Test that expanded dimensions can be reduced properly
-    # See https://github.com/NVIDIA/Fuser/issues/1678
-    def test_expanded_reduction(self):
-        inputs = [torch.tensor(1.0, device="cuda").as_strided((2, 3), (0, 0))]
-
-        for keepdim in [False, True]:
-
-            def fusion_func(fd: FusionDefinition) -> None:
-                T0 = fd.define_tensor(
-                    shape=[-1, -1],
-                    contiguity=[None, None],
-                    dtype=DataType.Float,
-                    is_cpu=False,
-                    stride_order=[1, 0],
-                )
-                T1 = fd.ops.sum(T0, dims=[0], keepdim=keepdim, dtype=DataType.Null)
-                fd.add_output(T1)
-
-            nvf_out, _ = self.exec_nvfuser(fusion_func, inputs)
-
-            self.assertEqual(nvf_out[0], inputs[0].sum(dim=0, keepdim=keepdim))
-
-    def test_issue1872(self):
-        def fusion_func(fd: FusionDefinition) -> None:
-            S0 = fd.define_scalar(1.00000, dtype=DataType.Double)
-            S1 = fd.define_scalar(5, dtype=DataType.Int)
-            V2 = fd.define_vector([S1], dtype=DataType.Int)
-            T3 = fd.ops.full(shape=V2, fill_value=S0, dtype=DataType.Float)
-            T4 = fd.ops.slice(T3, start_indices=[0], end_indices=[2], strides=[1])
-            T5 = fd.ops.cast(T4, dtype=DataType.Half)
-            T6 = fd.ops.slice(T3, start_indices=[2], end_indices=[5], strides=[1])
-            T7 = fd.ops.cast(T6, dtype=DataType.Half)
-            fd.add_output(T5)
-            fd.add_output(T7)
-
-        self.exec_nvfuser(fusion_func, [])
-
-    @unittest.skipIf(is_pre_ampere(), "Only supported on Ampere and newer devices.")
-    def test_issue1706(self):
-        inputs = [
-            1e-6,
-            10,
-            4096,
-            4096,
-            torch.randn(
-                (
-                    1,
-                    4096,
-                    4096,
-                ),
-                dtype=torch.bfloat16,
-                device="cuda:0",
-            ),
-            torch.randn((10, 32), dtype=torch.bfloat16, device="cuda:0"),
-            torch.randn(
-                (
-                    1,
-                    4096,
-                    4096,
-                ),
-                dtype=torch.bfloat16,
-                device="cuda:0",
-            ),
-            torch.randn(
-                (
-                    1,
-                    4096,
-                    1,
-                ),
-                dtype=torch.bfloat16,
-                device="cuda:0",
-            ),
-            torch.randn(
-                (
-                    1,
-                    1,
-                    4096,
-                ),
-                dtype=torch.bfloat16,
-                device="cuda:0",
-            ).expand(1, 4096, 4096),
->>>>>>> caa629f3
         ]
 
         def fusion_func(fd: FusionDefinition) -> None:
             S0 = fd.define_scalar(None, dtype=DataType.Double)
-<<<<<<< HEAD
             S1 = fd.define_scalar(None, dtype=DataType.Double)
             S2 = fd.define_scalar(None, dtype=DataType.Int)
             S3 = fd.define_scalar(None, dtype=DataType.Int)
@@ -3442,7 +3313,135 @@
         torch.testing.assert_close(nvf_out[0], t27)
         torch.testing.assert_close(nvf_out[1], t28)
 
-=======
+    # Test that trivial reshapes whose inputs are reductions are concretized
+    # properly
+    # See https://github.com/NVIDIA/Fuser/issues/1691
+    def test_issue1691(self):
+        inputs = [
+            torch.randn((12,), dtype=torch.float32, device="cuda:0").as_strided(
+                (1, 3, 4), (12, 4, 1)
+            ),
+            torch.randn((12,), dtype=torch.float32, device="cuda:0").as_strided(
+                (4, 3), (3, 1)
+            ),
+        ]
+
+        def fusion_func(fd: FusionDefinition) -> None:
+            T0 = fd.define_tensor(
+                shape=[1, -1, -1],
+                contiguity=[None, True, True],
+                dtype=DataType.Float,
+                is_cpu=False,
+                stride_order=[2, 1, 0],
+            )
+            T1 = fd.define_tensor(
+                shape=[-1, -1],
+                contiguity=[True, True],
+                dtype=DataType.Float,
+                is_cpu=False,
+                stride_order=[1, 0],
+            )
+            T2 = fd.ops.sum(T1, dims=[1], keepdim=False, dtype=DataType.Null)  # 1D
+            T3 = fd.ops.sum(T0, dims=[1, 0], keepdim=False, dtype=DataType.Null)  # 1D
+            S4 = fd.define_scalar(4, dtype=DataType.Int)
+            V5 = fd.define_vector([S4], dtype=DataType.Int)
+            T6 = fd.ops.reshape(T2, new_shape=V5)
+            S7 = fd.define_scalar(4, dtype=DataType.Int)
+            V8 = fd.define_vector([S7], dtype=DataType.Int)
+            T9 = fd.ops.reshape(T3, new_shape=V8)
+            T10 = fd.ops.mul(T6, T9)
+            T11 = fd.ops.sum(T10, dims=[0], keepdim=False, dtype=DataType.Null)
+            fd.add_output(T11)
+
+        nvf_out, _ = self.exec_nvfuser(fusion_func, inputs)
+        torch_ref = (inputs[0].sum(dim=[0, 1]) * inputs[1].sum(dim=1)).sum(dim=0)
+        self.assertEqual(nvf_out[0], torch_ref)
+
+    # Test that expanded dimensions can be reduced properly
+    # See https://github.com/NVIDIA/Fuser/issues/1678
+    def test_expanded_reduction(self):
+        inputs = [torch.tensor(1.0, device="cuda").as_strided((2, 3), (0, 0))]
+
+        for keepdim in [False, True]:
+
+            def fusion_func(fd: FusionDefinition) -> None:
+                T0 = fd.define_tensor(
+                    shape=[-1, -1],
+                    contiguity=[None, None],
+                    dtype=DataType.Float,
+                    is_cpu=False,
+                    stride_order=[1, 0],
+                )
+                T1 = fd.ops.sum(T0, dims=[0], keepdim=keepdim, dtype=DataType.Null)
+                fd.add_output(T1)
+
+            nvf_out, _ = self.exec_nvfuser(fusion_func, inputs)
+
+            self.assertEqual(nvf_out[0], inputs[0].sum(dim=0, keepdim=keepdim))
+
+    def test_issue1872(self):
+        def fusion_func(fd: FusionDefinition) -> None:
+            S0 = fd.define_scalar(1.00000, dtype=DataType.Double)
+            S1 = fd.define_scalar(5, dtype=DataType.Int)
+            V2 = fd.define_vector([S1], dtype=DataType.Int)
+            T3 = fd.ops.full(shape=V2, fill_value=S0, dtype=DataType.Float)
+            T4 = fd.ops.slice(T3, start_indices=[0], end_indices=[2], strides=[1])
+            T5 = fd.ops.cast(T4, dtype=DataType.Half)
+            T6 = fd.ops.slice(T3, start_indices=[2], end_indices=[5], strides=[1])
+            T7 = fd.ops.cast(T6, dtype=DataType.Half)
+            fd.add_output(T5)
+            fd.add_output(T7)
+
+        self.exec_nvfuser(fusion_func, [])
+
+    @unittest.skipIf(is_pre_ampere(), "Only supported on Ampere and newer devices.")
+    def test_issue1706(self):
+        inputs = [
+            1e-6,
+            10,
+            4096,
+            4096,
+            torch.randn(
+                (
+                    1,
+                    4096,
+                    4096,
+                ),
+                dtype=torch.bfloat16,
+                device="cuda:0",
+            ),
+            torch.randn((10, 32), dtype=torch.bfloat16, device="cuda:0"),
+            torch.randn(
+                (
+                    1,
+                    4096,
+                    4096,
+                ),
+                dtype=torch.bfloat16,
+                device="cuda:0",
+            ),
+            torch.randn(
+                (
+                    1,
+                    4096,
+                    1,
+                ),
+                dtype=torch.bfloat16,
+                device="cuda:0",
+            ),
+            torch.randn(
+                (
+                    1,
+                    1,
+                    4096,
+                ),
+                dtype=torch.bfloat16,
+                device="cuda:0",
+            ).expand(1, 4096, 4096),
+        ]
+
+        def fusion_func(fd: FusionDefinition) -> None:
+            S0 = fd.define_scalar(None, dtype=DataType.Double)
             S1 = fd.define_scalar(None, dtype=DataType.Int)
             S2 = fd.define_scalar(None, dtype=DataType.Int)
             S3 = fd.define_scalar(None, dtype=DataType.Int)
@@ -3577,7 +3576,6 @@
         # skip pytorch check because fusion is derived from llama2 network.
         nvf_out, _ = self.exec_nvfuser(fusion_func, inputs)
 
->>>>>>> caa629f3
 
 if __name__ == "__main__":
     run_tests()