--- conflicted
+++ resolved
@@ -3151,17 +3151,6 @@
         nvf_out, _ = self.exec_nvfuser(fusion_func, inputs)
         # self.assertEqual(nvf_out[0], t24)
 
-<<<<<<< HEAD
-    # Test that expanded dimensions can be reduced properly
-    # See https://github.com/NVIDIA/Fuser/issues/1678
-    def test_expanded_reduction(self):
-        inputs = [torch.tensor(1.0, device="cuda").as_strided((2, 3), (0, 0))]
-
-        def fusion_func(fd: FusionDefinition) -> None:
-            T0 = fd.define_tensor(
-                shape=[-1, -1],
-                contiguity=[None, None],
-=======
     # Test that trivial reshapes whose inputs are reductions are concretized
     # properly
     # See https://github.com/NVIDIA/Fuser/issues/1691
@@ -3186,19 +3175,10 @@
             T1 = fd.define_tensor(
                 shape=[-1, -1],
                 contiguity=[True, True],
->>>>>>> 110cb3a2
                 dtype=DataType.Float,
                 is_cpu=False,
                 stride_order=[1, 0],
             )
-<<<<<<< HEAD
-            T1 = fd.ops.sum(T0, axes=[0], keepdim=False, dtype=DataType.Null)
-            fd.add_output(T1)
-
-        nvf_out, _ = self.exec_nvfuser(fusion_func, inputs)
-
-        self.assertEqual(nvf_out[0], inputs[0].sum(dim=0))
-=======
             T2 = fd.ops.sum(T1, axes=[1], keepdim=False, dtype=DataType.Null)  # 1D
             T3 = fd.ops.sum(T0, axes=[1, 0], keepdim=False, dtype=DataType.Null)  # 1D
             S4 = fd.define_scalar(4, dtype=DataType.Int)
@@ -3214,7 +3194,26 @@
         nvf_out, _ = self.exec_nvfuser(fusion_func, inputs)
         torch_ref = (inputs[0].sum(dim=[0, 1]) * inputs[1].sum(dim=1)).sum(dim=0)
         self.assertEqual(nvf_out[0], torch_ref)
->>>>>>> 110cb3a2
+
+    # Test that expanded dimensions can be reduced properly
+    # See https://github.com/NVIDIA/Fuser/issues/1678
+    def test_expanded_reduction(self):
+        inputs = [torch.tensor(1.0, device="cuda").as_strided((2, 3), (0, 0))]
+
+        def fusion_func(fd: FusionDefinition) -> None:
+            T0 = fd.define_tensor(
+                shape=[-1, -1],
+                contiguity=[None, None],
+                dtype=DataType.Float,
+                is_cpu=False,
+                stride_order=[1, 0],
+            )
+            T1 = fd.ops.sum(T0, axes=[0], keepdim=False, dtype=DataType.Null)
+            fd.add_output(T1)
+
+        nvf_out, _ = self.exec_nvfuser(fusion_func, inputs)
+
+        self.assertEqual(nvf_out[0], inputs[0].sum(dim=0))
 
 
 if __name__ == "__main__":
