# SPDX-FileCopyrightText: Copyright (c) 2023-present NVIDIA CORPORATION & AFFILIATES.
# All rights reserved.
# SPDX-License-Identifier: BSD-3-Clause
# Owner(s): ["module: nvfuser"]

from copy import deepcopy
from functools import partial
import math
import re
from typing import List, Callable
import unittest
import itertools

import torch
import torch.nn.functional as F
from torch.testing._internal.common_utils import run_tests, TEST_WITH_ROCM, TestCase
from torch.testing._internal.jit_utils import RUN_CUDA
import torch._refs as refs
import torch._prims as prims

# Will only create the nvfuser module if CUDA is available
try:
    from nvfuser import (
        FusionCache,
        FusionDefinition,
        DataType,
        Tensor,
        version,
        compute_contiguity,
    )
    from nvfuser.pytorch_utils import torch_dtype_to_nvfuser_dtype
except ImportError:
    pass

RUN_NVFUSER = RUN_CUDA and not TEST_WITH_ROCM


def is_pre_volta():
    if not RUN_NVFUSER:
        return False
    prop = torch.cuda.get_device_properties(torch.cuda.current_device())
    return prop.major < 7


def serde_check(test_fn: Callable):
    """
    A decorator to verify that serialization works with the given exec_nvfuser function.
    Currently, it uses serialization to rebuild the FusionCache structure.
    """

    def inner(*args, **kwargs):
        self, fusion_func, inputs = args
        # Deep copy inputs because when a fusion output aliases an input, it will change the input value for the
        # subsequent function calls.
        inputs_copy = deepcopy(inputs)

        # For debug purposes, clear FusionCache before running first test
        # if ("new_fusion_expected" not in kwargs) or kwargs["new_fusion_expected"]:
        #    FusionCache.reset()

        # Run test to populate FusionCache
        test_fn(*args, **kwargs)

        # Serialize FusionCache
        fc = FusionCache.get()
        fc.serialize("foo.bin")

        FusionCache.reset()

        # Get new FusionCache because the previous one was destroyed by the reset call.
        fc = FusionCache.get()
        fc.deserialize("foo.bin")

        # Run test with repopulated FusionCache
        kwargs["new_fusion_expected"] = False
        return test_fn(self, fusion_func, inputs_copy, **kwargs)

    return inner


@unittest.skipIf(not RUN_NVFUSER, "requires CUDA")
@unittest.skipIf(is_pre_volta(), "Only supported on Volta and newer devices.")
class TestNvFuserFrontend(TestCase):
    # Helper function to verify the nvfuser output and make sure the string
    # definition based on the FusionDefinition is executable and matches the
    # original definition
    @serde_check
    def exec_nvfuser(self, fusion_func, inputs, *, new_fusion_expected=True):
        inputs_cap = deepcopy(inputs)
        fc = FusionCache.get()
        before_fusions = fc.num_fusions()

        # Execute a fusion function and capture the string python definition
        with FusionDefinition() as fd:
            fusion_func(fd)
        fd_str = fd.__repr__()
        torch.manual_seed(0)
        out = fd.execute(inputs)

        # Execute the python definition that was captured
        func_name = re.findall("(nvfuser_fusion_id\\d+)", fd_str.split("\n")[1])[0]
        exec(fd_str)
        with FusionDefinition() as fd_cap:
            eval(func_name)(fd_cap)
        torch.manual_seed(0)
        out_cap = fd_cap.execute(inputs_cap)

        # Make sure the original and captured definitions match
        for idx in range(len(out)):
            self.assertEqual(out[idx], out_cap[idx])

        self.assertEqual(fc.num_fusions() - before_fusions, int(new_fusion_expected))
        return out, fd

    def test_basic(self):
        inputs = [
            torch.ones(2, 4, 8, device="cuda"),
            torch.ones(2, 4, 8, device="cuda"),
        ]

        def fusion_func(fd: FusionDefinition):
            t0 = fd.from_pytorch(inputs[0])
            t1 = fd.from_pytorch(inputs[1])
            c0 = fd.define_constant(3.0)

            t2 = fd.ops.add(t0, t1)
            t3 = fd.ops.mul(t2, c0)
            t4 = fd.ops.sum(t3, [-1], False, DataType.Float)

            fd.add_output(t4)

        # Expected Output is a tensor of 48's
        nvf_out1, _ = self.exec_nvfuser(fusion_func, inputs)

        # Create a new fusion with the same definition, it should hit the cache!
        nvf_out2, fd2 = self.exec_nvfuser(
            fusion_func, inputs, new_fusion_expected=False
        )

        # Create a fusion from a fusion id and make sure it executes!
        fd3 = FusionDefinition(fd2.id())
        nvf_out3 = fd3.execute(inputs)

        eager_out = torch.sum((inputs[0] + inputs[1]) * 3.0, dim=-1)
        self.assertEqual(eager_out, nvf_out1[0])
        self.assertEqual(eager_out, nvf_out2[0])
        self.assertEqual(eager_out, nvf_out3[0])

    def test_basic_fp16(self):
        inputs = [
            torch.ones(2, 4, 8, device="cuda", dtype=torch.float16),
            torch.ones(2, 4, 8, device="cuda", dtype=torch.float16),
        ]

        def fusion_func(fd: FusionDefinition):
            t0 = fd.from_pytorch(inputs[0])
            t1 = fd.from_pytorch(inputs[1])
            c0 = fd.define_constant(3.0)

            t2 = fd.ops.add(t0, t1)
            t3 = fd.ops.mul(t2, c0)
            t4 = fd.ops.sum(t3, [-1], False, DataType.Float)

            t5 = fd.ops.cast(t4, DataType.Half)
            fd.add_output(t5)

        # Expected Output is a tensor of 48's
        nvf_out, _ = self.exec_nvfuser(fusion_func, inputs)
        eager_out = torch.sum((inputs[0] + inputs[1]) * 3.0, dim=-1)
        self.assertEqual(eager_out, nvf_out[0])

    def test_cast_double_to_half(self):
        inputs = [
            torch.randn(2, 4, device="cuda", dtype=torch.float64),
            torch.randn(2, 4, device="cuda", dtype=torch.float64),
        ]

        def fusion_func(fd: FusionDefinition):
            t0 = fd.from_pytorch(inputs[0])
            t1 = fd.from_pytorch(inputs[1])

            t0h = fd.ops.cast(t0, DataType.Half)
            t1h = fd.ops.cast(t1, DataType.Half)
            t2 = fd.ops.add(t0h, t1h)
            t3 = fd.ops.relu(t2)
            t4 = fd.ops.cast(t3, DataType.Half)

            fd.add_output(t4)

        nvf_out, _ = self.exec_nvfuser(fusion_func, inputs)
        eager_out = torch.relu(inputs[0].to(torch.half) + inputs[1].to(torch.half))
        self.assertEqual(eager_out, nvf_out[0])

    def test_promote_to_double(self):
        inputs = [
            torch.randn(2, 4, device="cuda", dtype=torch.float16),
            torch.randn(2, 4, device="cuda", dtype=torch.float64),
        ]

        def fusion_func(fd: FusionDefinition):
            t0 = fd.from_pytorch(inputs[0])
            t1 = fd.from_pytorch(inputs[1])

            t2 = fd.ops.add(t0, t1)
            t5 = fd.ops.relu(t2)

            fd.add_output(t5)

        nvf_out, _ = self.exec_nvfuser(fusion_func, inputs)
        eager_out = torch.relu(inputs[0] + inputs[1])
        self.assertEqual(eager_out, nvf_out[0])

    def test_implicit_broadcast_input(self):
        inputs = [
            torch.randn(3, device="cuda"),
            torch.randn(2, 3, 4, device="cuda"),
        ]

        def fusion_func(fd: FusionDefinition):
            t0 = fd.from_pytorch(inputs[0])
            t1 = fd.from_pytorch(inputs[1])

            t0_b = fd.ops.broadcast_in_dim(t0, [2, 3, 4], [1])
            t2 = fd.ops.add(t0_b, t1)

            fd.add_output(t2)

        nvf_out, _ = self.exec_nvfuser(fusion_func, inputs)
        eager_out = refs.add(
            prims.broadcast_in_dim(inputs[0], inputs[1].size(), [1]), inputs[1]
        )
        self.assertEqual(eager_out, nvf_out[0])

    def test_explicit_broadcast_input(self):
        inputs = [
            torch.randn(1, 1, 4, device="cuda"),
            torch.randn(2, 3, 4, device="cuda"),
        ]

        def fusion_func(fd: FusionDefinition):
            t0 = fd.from_pytorch(inputs[0])
            t1 = fd.from_pytorch(inputs[1])

            t0_b = fd.ops.broadcast_in_dim(t0, inputs[1].size(), [0, 1, 2])
            t2 = fd.ops.add(t0_b, t1)

            fd.add_output(t2)

        nvf_out, _ = self.exec_nvfuser(fusion_func, inputs)
        eager_out = refs.add(
            prims.broadcast_in_dim(inputs[0], inputs[1].size(), [0, 1, 2]), inputs[1]
        )
        self.assertEqual(eager_out, nvf_out[0])

    def test_broadcast_mixing(self):
        inputs = [
            torch.randn(3, 1, device="cuda"),
            torch.randn(3, device="cuda"),
        ]

        def fusion_func(fd: FusionDefinition):
            t0 = fd.from_pytorch(inputs[0])
            t1 = fd.from_pytorch(inputs[1])

            t1_b = fd.ops.broadcast_in_dim(t1, [3, 3], [0])
            t2 = fd.ops.add(t0, t1_b)

            fd.add_output(t2)

        nvf_out, _ = self.exec_nvfuser(fusion_func, inputs)
        eager_out = refs.add(inputs[0], prims.broadcast_in_dim(inputs[1], [3, 3], [0]))
        self.assertEqual(eager_out, nvf_out[0])

    def test_ops_broadcast(self):
        inputs = [
            torch.randn(3, device="cuda"),
            torch.randn(2, 3, 4, device="cuda"),
        ]

        def fusion_func(fd: FusionDefinition):
            t0 = fd.from_pytorch(inputs[0])
            t1 = fd.from_pytorch(inputs[1])

            t0_b = fd.ops.broadcast(t0, [True, False, True])
            t2 = fd.ops.add(t0_b, t1)

            fd.add_output(t2)

        nvf_out, _ = self.exec_nvfuser(fusion_func, inputs)
        eager_out = refs.add(
            prims.broadcast_in_dim(inputs[0], inputs[1].size(), [1]), inputs[1]
        )
        self.assertEqual(eager_out, nvf_out[0])

    def test_prim_layer_norm_fwd(self):
        input_size = [64, 128, 1024]
        dtype = torch.float32
        device = "cuda"
        inputs = [
            torch.randn(*input_size, device=device, requires_grad=True),
            torch.nn.Parameter(torch.randn(input_size[2], dtype=dtype, device=device)),
            torch.nn.Parameter(torch.randn(input_size[2], dtype=dtype, device=device)),
        ]

        def primitive_definition(
            inputs: torch.Tensor,
            weight: torch.Tensor,
            bias: torch.Tensor,
            normalization_axis: int,
            keepdim: bool,
        ) -> torch.Tensor:
            mean = inputs.mean(normalization_axis, keepdim=keepdim)
            diff = inputs - mean
            diff_sq = diff * diff
            var = diff_sq.mean(normalization_axis, keepdim=keepdim)
            pre_shift_scale_norm_output = (inputs - mean) / torch.sqrt(var + 1e-12)
            norm_output = weight * pre_shift_scale_norm_output + bias
            return norm_output

        def nvfuser_fusion(
            fd: FusionDefinition,
            normalization_axis: int,
            norm_size: int,
            input_shape: List[int],
            eps: float,
            keepDim: bool,
        ) -> None:
            inputs = fd.define_tensor(
                symbolic_sizes=[-1, -1, -1],
                contiguous=[True, True, True],
                dtype=DataType.Float,
            )
            weights = fd.define_tensor(
                symbolic_sizes=[-1], contiguous=[True], dtype=DataType.Float
            )
            bias = fd.define_tensor(
                symbolic_sizes=[-1], contiguous=[True], dtype=DataType.Float
            )
            sum0 = fd.ops.sum(inputs, axes=[normalization_axis], keepdim=keepDim)
            norm_const = fd.define_constant(norm_size)
            mean = fd.ops.div(sum0, norm_const)
            diff = fd.ops.sub(inputs, mean)
            diff_sq = fd.ops.mul(diff, diff)
            sum1 = fd.ops.sum(diff_sq, axes=[normalization_axis], keepdim=keepDim)
            var = fd.ops.div(sum1, norm_const)
            eps_const = fd.define_constant(eps)
            var_eps = fd.ops.add(var, eps_const)
            invstd = fd.ops.rsqrt(var_eps)
            pre_scale_bias = fd.ops.mul(diff, invstd)
            weights_bcast = fd.ops.broadcast_in_dim(
                weights, output_shape=input_shape, broadcast_dims=[2]
            )
            scale = fd.ops.mul(pre_scale_bias, weights_bcast)
            bias_bcast = fd.ops.broadcast_in_dim(
                bias, output_shape=input_shape, broadcast_dims=[2]
            )
            out = fd.ops.add(scale, bias_bcast)
            fd.add_output(out)
            fd.add_output(mean)
            fd.add_output(invstd)

        def nvfuser_fusion_var_mean(
            fd: FusionDefinition,
            normalization_axis: int,
            norm_size: int,
            input_shape: List[int],
            eps: float,
            keepDim: bool,
        ) -> None:
            inputs = fd.define_tensor(
                symbolic_sizes=[-1, -1, -1],
                contiguous=[True, True, True],
                dtype=DataType.Float,
            )
            weights = fd.define_tensor(
                symbolic_sizes=[-1], contiguous=[True], dtype=DataType.Float
            )
            bias = fd.define_tensor(
                symbolic_sizes=[-1], contiguous=[True], dtype=DataType.Float
            )
            var, mean = fd.ops.var_mean(
                inputs, axes=[normalization_axis], correction=0, keepdim=keepDim
            )
            eps_const = fd.define_constant(eps)
            var_eps = fd.ops.add(var, eps_const)
            invstd = fd.ops.rsqrt(var_eps)
            diff = fd.ops.sub(inputs, mean)
            pre_scale_bias = fd.ops.mul(diff, invstd)
            weights_bcast = fd.ops.broadcast_in_dim(
                weights, output_shape=input_shape, broadcast_dims=[2]
            )
            scale = fd.ops.mul(pre_scale_bias, weights_bcast)
            bias_bcast = fd.ops.broadcast_in_dim(
                bias, output_shape=input_shape, broadcast_dims=[2]
            )
            out = fd.ops.add(scale, bias_bcast)
            fd.add_output(out)
            fd.add_output(mean)
            fd.add_output(invstd)

        fusion_func_1 = partial(
            nvfuser_fusion,
            normalization_axis=2,
            norm_size=inputs[0].size()[2],
            input_shape=inputs[0].size(),
            eps=1e-12,
            keepDim=True,
        )
        nvf_out, _ = self.exec_nvfuser(fusion_func_1, inputs)

        fusion_func_2 = partial(
            nvfuser_fusion_var_mean,
            normalization_axis=2,
            norm_size=inputs[0].size()[2],
            input_shape=inputs[0].size(),
            eps=1e-12,
            keepDim=True,
        )
        nvf_var_mean_out, _ = self.exec_nvfuser(fusion_func_2, inputs)

        eager_out = primitive_definition(inputs[0], inputs[1], inputs[2], 2, True)

        self.assertEqual(eager_out, nvf_out[0])
        self.assertEqual(eager_out, nvf_var_mean_out[0])

    def test_prim_rms_norm_fwd(self):
        input_size = [64, 128, 1024]
        dtype = torch.float32
        device = "cuda"
        inputs = [
            torch.randn(*input_size, device=device, requires_grad=True),
            torch.nn.Parameter(torch.randn(input_size[2], dtype=dtype, device=device)),
        ]

        def primitive_definition(
            inputs: torch.Tensor,
            weight: torch.Tensor,
            normalization_axis: int,
            keepdim: bool,
        ) -> torch.Tensor:
            var = inputs.mul(inputs).mean(normalization_axis, keepdim)
            pre_shift_scale_norm_output = inputs / torch.sqrt(var + 1e-12)
            norm_output = weight * pre_shift_scale_norm_output
            return norm_output

        def nvfuser_fusion(
            fd: FusionDefinition,
            normalization_axis: int,
            norm_size: int,
            input_shape: List[int],
            eps: float,
            keepDim: bool,
        ) -> None:
            inputs = fd.define_tensor(
                symbolic_sizes=[-1, -1, -1],
                contiguous=[True, True, True],
                dtype=DataType.Float,
            )
            weights = fd.define_tensor(
                symbolic_sizes=[-1], contiguous=[True], dtype=DataType.Float
            )
            inputs_sq = fd.ops.mul(inputs, inputs)
            sum0 = fd.ops.sum(inputs_sq, axes=[normalization_axis], keepdim=keepDim)
            norm_const = fd.define_constant(norm_size)
            var = fd.ops.div(sum0, norm_const)
            eps_const = fd.define_constant(eps)
            var_eps = fd.ops.add(var, eps_const)
            invstd = fd.ops.rsqrt(var_eps)
            pre_scale = fd.ops.mul(inputs, invstd)
            weights_bcast = fd.ops.broadcast_in_dim(
                weights, output_shape=input_shape, broadcast_dims=[2]
            )
            out = fd.ops.mul(pre_scale, weights_bcast)
            fd.add_output(out)
            fd.add_output(invstd)

        fusion_func = partial(
            nvfuser_fusion,
            normalization_axis=2,
            norm_size=inputs[0].size()[2],
            input_shape=inputs[0].size(),
            eps=1e-12,
            keepDim=True,
        )
        nvf_out, _ = self.exec_nvfuser(fusion_func, inputs)

        eager_out = primitive_definition(inputs[0], inputs[1], 2, True)

        self.assertEqual(eager_out, nvf_out[0])

    # Testing a scenario where a broadcast requires a symbolic output shape
    def test_tensor_sizes(self):
        inputs = [
            torch.randn(2, 3, 4, device="cuda"),
            torch.randn(4, device="cuda"),
        ]

        def fusion_func(fd: FusionDefinition):
            t0 = fd.from_pytorch(inputs[0])
            t1 = fd.from_pytorch(inputs[1])

            t0_sizes = fd.ops.tensor_sizes(t0)

            t1_b = fd.ops.broadcast_in_dim(t1, t0_sizes, [2])
            t2 = fd.ops.sub(t0, t1_b)

            fd.add_output(t2)

        nvf_out, _ = self.exec_nvfuser(fusion_func, inputs)
        eager_out = refs.sub(
            inputs[0], prims.broadcast_in_dim(inputs[1], inputs[0].size(), [2])
        )
        self.assertEqual(eager_out, nvf_out[0])

    # Testing a scenario where no broadcast is needed
    def test_tensor_sizes_nobcast(self):
        inputs = [
            torch.randn(2, 3, device="cuda"),
            torch.randn(2, 3, device="cuda"),
        ]

        def fusion_func(fd: FusionDefinition):
            t0 = fd.from_pytorch(inputs[0])
            t1 = fd.from_pytorch(inputs[1])

            t0_sizes = fd.ops.tensor_sizes(t0)

            t1_b = fd.ops.broadcast_in_dim(t1, t0_sizes, [0, 1])
            t2 = fd.ops.add(t0, t1_b)

            fd.add_output(t2)

        nvf_out, _ = self.exec_nvfuser(fusion_func, inputs)
        eager_out = refs.add(
            inputs[0], prims.broadcast_in_dim(inputs[1], inputs[0].size(), [0, 1])
        )
        self.assertEqual(eager_out, nvf_out[0])

    # Testing a scenario where each arg of a binary op has broadcast.
    def test_tensor_sizes_both_args_bcast(self):
        inputs = [
            torch.randn(1, 3, device="cuda"),
            torch.randn(2, 1, device="cuda"),
        ]

        def fusion_func(fd: FusionDefinition):
            t0 = fd.from_pytorch(inputs[0])
            t1 = fd.from_pytorch(inputs[1])

            t0_sizes = fd.ops.tensor_sizes(t0)
            t1_sizes = fd.ops.tensor_sizes(t1)

            t0_b = fd.ops.broadcast_in_dim(t0, [t1_sizes[0], t0_sizes[1]], [0, 1])
            t1_b = fd.ops.broadcast_in_dim(t1, [t1_sizes[0], t0_sizes[1]], [0, 1])
            t2 = fd.ops.add(t0_b, t1_b)

            fd.add_output(t2)

        nvf_out, _ = self.exec_nvfuser(fusion_func, inputs)
        eager_out = refs.add(
            prims.broadcast_in_dim(
                inputs[0], [inputs[1].size()[0], inputs[0].size()[1]], [0, 1]
            ),
            prims.broadcast_in_dim(
                inputs[1], [inputs[1].size()[0], inputs[0].size()[1]], [0, 1]
            ),
        )
        self.assertEqual(eager_out, nvf_out[0])

    def test_broadcast_in_dim_with_dynamic_shapes(self):
        inputs_1 = [
            torch.randn(2, 3, 4, device="cuda"),
            torch.randn(4, device="cuda"),
        ]
        inputs_2 = [
            torch.randn(2, 3, 1024, device="cuda"),
            torch.randn(1024, device="cuda"),
        ]

        def fusion_func_1(fd: FusionDefinition):
            t0 = fd.define_tensor(
                symbolic_sizes=[-1, -1, -1], contiguous=[True, True, True]
            )
            t1 = fd.define_tensor(symbolic_sizes=[-1], contiguous=[True])

            t0_sizes = fd.ops.tensor_sizes(t0)

            t1_b = fd.ops.broadcast_in_dim(t1, t0_sizes, [2])
            t2 = fd.ops.add(t0, t1_b)

            fd.add_output(t2)

        def fusion_func_2(fd: FusionDefinition):
            t0 = fd.define_tensor(
                symbolic_sizes=[-1, -1, -1], contiguous=[True, True, True]
            )
            t1 = fd.define_tensor(symbolic_sizes=[-1], contiguous=[True])

            t1_b = fd.ops.broadcast_in_dim(t1, inputs_1[0].size(), [2])
            t2 = fd.ops.add(t0, t1_b)

            fd.add_output(t2)

        def fusion_func_3(fd: FusionDefinition):
            t0 = fd.define_tensor(
                symbolic_sizes=[-1, -1, -1], contiguous=[True, True, True]
            )
            t1 = fd.define_tensor(symbolic_sizes=[-1], contiguous=[True])

            t1_b = fd.ops.broadcast_in_dim(t1, inputs_2[0].size(), [2])
            t2 = fd.ops.add(t0, t1_b)

            fd.add_output(t2)

        # Func_1 uses tensor_sizes to propagate dynamic size, therefore, it is
        # expected that test 2 should be cached based on test 2

        # Test 1
        inputs = inputs_1
        nvf_out, _ = self.exec_nvfuser(fusion_func_1, inputs)
        eager_out = refs.add(
            inputs[0], prims.broadcast_in_dim(inputs[1], inputs[0].size(), [2])
        )
        self.assertEqual(eager_out, nvf_out[0])

        # Test 2
        inputs = inputs_2
        nvf_out, _ = self.exec_nvfuser(fusion_func_1, inputs, new_fusion_expected=False)
        eager_out = refs.add(
            inputs[0], prims.broadcast_in_dim(inputs[1], inputs[0].size(), [2])
        )
        self.assertEqual(eager_out, nvf_out[0])

        # Func_2 and Func_3 are nearly identical except that have a different
        # concrete output shape for their broadcast_in_dim.  Therefore, test 4
        # should not be cached.
        # Note: It is assumed that definition will change with Tensor Size with
        # concrete shapes.

        # Test 3
        inputs = inputs_1
        nvf_out, _ = self.exec_nvfuser(fusion_func_2, inputs)
        eager_out = refs.add(
            inputs[0], prims.broadcast_in_dim(inputs[1], inputs[0].size(), [2])
        )
        self.assertEqual(eager_out, nvf_out[0])

        # Test 4
        inputs = inputs_2
        nvf_out, _ = self.exec_nvfuser(fusion_func_3, inputs)
        eager_out = refs.add(
            inputs[0], prims.broadcast_in_dim(inputs[1], inputs[0].size(), [2])
        )
        self.assertEqual(eager_out, nvf_out[0])

    # Testing a scenario where the broadcast is necessary to realize the output
    def test_tensor_sizes_with_output_bcast(self):
        def fusion_func(fd: FusionDefinition):
            t0 = fd.define_tensor(
                symbolic_sizes=[-1, -1, -1], contiguous=[True, True, True]
            )
            t0_sizes = fd.ops.tensor_sizes(t0)

            t1 = fd.ops.sum(t0, axes=[2])
            t1_b = fd.ops.broadcast_in_dim(t1, t0_sizes, [0, 1])

            fd.add_output(t1_b)

        inputs_1 = [
            torch.randn(2, 3, 4, device="cuda"),
        ]

        inputs_2 = [
            torch.randn(4, 5, 32, device="cuda"),
        ]

        inputs = inputs_1
        nvf_out, _ = self.exec_nvfuser(fusion_func, inputs)
        eager_out = prims.broadcast_in_dim(
            torch.sum(inputs[0], dim=-1), inputs[0].size(), [0, 1]
        )
        self.assertEqual(eager_out, nvf_out[0])

        # Testing Dynamic usage of same Fusion
        inputs = inputs_2
        nvf_out, _ = self.exec_nvfuser(fusion_func, inputs, new_fusion_expected=False)
        eager_out = prims.broadcast_in_dim(
            torch.sum(inputs[0], dim=-1), inputs[0].size(), [0, 1]
        )
        self.assertEqual(eager_out, nvf_out[0])

    # Testing an expand followed by a  broadcast
    def test_tensor_sizes_expand_bcast(self):
        def fusion_func(fd: FusionDefinition):
            t0 = fd.define_tensor(
                symbolic_sizes=[-1, -1, -1], contiguous=[True, True, True]
            )
            t1 = fd.define_tensor(
                symbolic_sizes=[-1, 1, -1], contiguous=[True, None, True]
            )
            t2 = fd.define_tensor(
                symbolic_sizes=[-1, 1, -1], contiguous=[True, None, True]
            )
            t0_sizes = fd.ops.tensor_sizes(t0)

            t1_b = fd.ops.broadcast_in_dim(t1, t0_sizes, [0, 1, 2])
            t1_b_sizes = fd.ops.tensor_sizes(t1_b)
            t2_b = fd.ops.broadcast_in_dim(t2, t1_b_sizes, [0, 1, 2])

            fd.add_output(t2_b)

        inputs = [
            torch.randn(2, 3, 4, device="cuda"),
            torch.randn(2, 1, 4, device="cuda"),
            torch.randn(2, 1, 4, device="cuda"),
        ]

        nvf_out, _ = self.exec_nvfuser(fusion_func, inputs)
        eager_out1 = prims.broadcast_in_dim(inputs[1], inputs[0].size(), [0, 1, 2])
        eager_out2 = prims.broadcast_in_dim(inputs[2], eager_out1.size(), [0, 1, 2])
        self.assertEqual(eager_out2, nvf_out[0])

    def test_alias_output_to_input(self):
        inputs = [
            torch.ones(4, 4, device="cuda"),
        ]

        def fusion_func(fd: FusionDefinition):
            t0 = fd.from_pytorch(inputs[0])
            s0 = fd.define_constant(1.0)
            s1 = fd.define_constant(2.0)
            s2 = fd.define_constant(3.0)
            t1 = fd.ops.add(t0, s0)
            t2 = fd.ops.add(t0, s1)
            t3 = fd.ops.add(t2, s2)
            fd.add_output(t1)
            fd.add_output(t2, alias_input=t0)
            fd.add_output(t3)

        nvf_out, _ = self.exec_nvfuser(fusion_func, inputs)

        eager_out1 = torch.add(torch.ones(4, 4, device="cuda"), 1.0)
        eager_out2 = torch.add(torch.ones(4, 4, device="cuda"), 2.0)
        eager_out3 = torch.add(eager_out2, 3.0)
        self.assertEqual(eager_out1, nvf_out[0])
        self.assertEqual(eager_out2, inputs[0])
        self.assertEqual(eager_out3, nvf_out[1])

    def test_gather(self):
        inputs = [
            torch.randn(8, 16, device="cuda"),
            torch.randn(8, 16, device="cuda"),
            torch.randint(0, 8, (4, 4), device="cuda").to(dtype=torch.long),
        ]

        def test_fn(dim):
            def fusion_func(fd: FusionDefinition):
                t0 = fd.from_pytorch(inputs[0])
                t1 = fd.from_pytorch(inputs[1])
                t2 = fd.from_pytorch(inputs[2])
                t3 = fd.ops.add(t0, t1)
                t4 = fd.ops.gather(t3, t2, dim)
                fd.add_output(t4)

            nvf_out, _ = self.exec_nvfuser(fusion_func, inputs)

            eager_out = torch.gather(inputs[0] + inputs[1], dim, inputs[2])
            self.assertEqual(eager_out, nvf_out[0])

        test_fn(0)
        test_fn(1)

    def test_index_select(self):
        inputs = [
            torch.randn(8, 16, device="cuda"),
            torch.randn(8, 16, device="cuda"),
            torch.randint(0, 8, (6,), device="cuda").to(dtype=torch.long),
        ]

        def test_fn(dim):
            def fusion_func(fd: FusionDefinition):
                t0 = fd.from_pytorch(inputs[0])
                t1 = fd.from_pytorch(inputs[1])
                t2 = fd.from_pytorch(inputs[2])
                t3 = fd.ops.add(t0, t1)
                t4 = fd.ops.index_select(t3, t2, dim)
                fd.add_output(t4)

            nvf_out, _ = self.exec_nvfuser(fusion_func, inputs)

            eager_out = torch.index_select(inputs[0] + inputs[1], dim, inputs[2])
            self.assertEqual(eager_out, nvf_out[0])

        test_fn(0)
        test_fn(1)

    def test_index_select_scalar_indices(self):
        inputs = [
            torch.randn(8, 16, device="cuda"),
            torch.tensor(2, device="cuda").to(dtype=torch.long),
        ]

        def test_fn(dim):
            def fusion_func(fd: FusionDefinition):
                t0 = fd.from_pytorch(inputs[0])
                t1 = fd.from_pytorch(inputs[1])
                t2 = fd.ops.index_select(t0, t1, dim)
                fd.add_output(t2)

            nvf_out, _ = self.exec_nvfuser(fusion_func, inputs)

            eager_out = torch.index_select(inputs[0], dim, inputs[1])
            self.assertEqual(eager_out, nvf_out[0])

        test_fn(0)
        test_fn(1)

    def test_squeeze(self):
        t0_sizes = [4]
        t1_sizes = [1, 4, 1]
        t2_sizes = [2, 1, 4]
        inputs = [
            torch.randn(*t0_sizes, device="cuda"),
            torch.randn(*t1_sizes, device="cuda"),
            torch.randn(*t2_sizes, device="cuda"),
        ]

        def fusion_func(fd: FusionDefinition):
            t0 = fd.define_tensor(symbolic_sizes=[-1], contiguous=[True])
            t1 = fd.define_tensor(sizes=t1_sizes, strides=[4, 1, 1])
            t2 = fd.define_tensor(sizes=t2_sizes, strides=[4, 4, 1])
            t3 = fd.ops.squeeze(t1, t1_sizes, [0, -1])
            t4 = fd.ops.squeeze(
                t2,
                t2_sizes,
                [
                    -2,
                ],
            )
            t5 = fd.ops.sum(t4, [0])
            t6 = fd.ops.mul(t0, t3)
            t7 = fd.ops.mul(t6, t5)
            fd.add_output(t7)

        nvf_out, _ = self.exec_nvfuser(fusion_func, inputs)

        v1 = torch.sum(inputs[1], [0, -1])
        v2 = torch.sum(inputs[2], [0, 1])
        eager_out = inputs[0] * v1 * v2
        self.assertEqual(eager_out, nvf_out[0])

    def test_from_pytorch_fails_on_cpu_tensor(self):
        inputs = [
            torch.randn(4, 4, device="cpu"),
        ]

        def fusion_func(fd: FusionDefinition):
            t0 = fd.from_pytorch(inputs[0])
            t1 = fd.ops.relu(t0)
            fd.add_output(t1)

        try:
            with FusionDefinition() as fd:
                fusion_func(fd)
            raise RuntimeError(
                "FusionDefinition.from_pytorch should have raised an error for a CPU Tensor!"
            )
        except ValueError:
            pass

    def test_no_definition(self):
        inputs = [
            torch.randn(4, 4, device="cpu"),
        ]

        # A FusionDefinition object is constructed but not defined, should trip an error
        try:
            fd = FusionDefinition()
            out = fd.execute(inputs)
            raise RuntimeError(
                "Expecting an error for a lack of a child class defining a definition!"
            )
        except NotImplementedError:
            pass

    def test_func_definition(self):
        inputs = [
            torch.randn(4, 4, device="cuda"),
        ]

        class MyFusion(FusionDefinition):
            def definition(self):
                t0 = self.from_pytorch(inputs[0])
                t1 = self.ops.sigmoid(t0)
                self.add_output(t1)

        fd = MyFusion()
        nvf_out = fd.execute(inputs)
        eager_out = torch.sigmoid(inputs[0])
        self.assertEqual(eager_out, nvf_out[0])

    def test_python_version_API(self):
        from nvfuser.nvfuser_version import Version

        self.assertTrue(version() > "0.0.0")
        self.assertTrue(version() > Version("0.0.0"))

    def test_zero_size_dim(self):
        inputs = [
            torch.ones(0, 0, device="cuda"),
        ]

        def fusion_func(fd: FusionDefinition):
            t0 = fd.define_tensor(
                symbolic_sizes=[0, 0], contiguous=[True, True], dtype=DataType.Float
            )
            t1 = fd.ops.relu(t0)
            fd.add_output(t1)

        nvf_out, _ = self.exec_nvfuser(fusion_func, inputs)
        eager_out = torch.relu(inputs[0])
        self.assertEqual(eager_out.numel(), nvf_out[0].numel())

    def test_static_tensor_sizes(self):
        inputs = [
            torch.randn(4, 5, 1, device="cuda"),
            torch.randn(1, 5, 6, device="cuda"),
        ]

        def fusion_func(fd: FusionDefinition):
            t0 = fd.from_pytorch(inputs[0], static_sizes=True)
            t1 = fd.from_pytorch(inputs[1], static_sizes=True)
            t2 = fd.ops.mul(t0, t1)
            fd.add_output(t2)

        nvf_out, _ = self.exec_nvfuser(fusion_func, inputs)
        eager_out = torch.mul(inputs[0], inputs[1])
        self.assertEqual(eager_out, nvf_out[0])

    def test_normal(self):
        input_size = [64, 128, 1024]
        dtype = torch.float32
        device = "cuda"
        inputs = [
            torch.randn(*input_size, device=device, dtype=dtype),
        ]
        mean = 3.7
        std = 2.5

        def fusion_func(fd: FusionDefinition):
            t0 = fd.from_pytorch(inputs[0])
            s_mean = fd.define_constant(mean)
            s_std = fd.define_constant(std)
            size = fd.ops.tensor_sizes(t0)
            t1 = fd.ops.normal(s_mean, s_std, size, DataType.Double)
            fd.add_output(t1)

        nvf_out, _ = self.exec_nvfuser(fusion_func, inputs)

        # Is there a better way to test distribution?!
        self.assertTrue(
            nvf_out[0]
            .mean()
            .cpu()
            .float()
            .isclose(torch.tensor(mean), rtol=1e-2, atol=1e-2)
            .item()
        )
        self.assertTrue(
            nvf_out[0]
            .std()
            .cpu()
            .float()
            .isclose(torch.tensor(std), rtol=1e-2, atol=1e-2)
            .item()
        )

    def test_uniform(self):
        input_size = [64, 128, 1024]
        dtype = torch.float32
        device = "cuda"
        inputs = [
            torch.randn(*input_size, device=device, dtype=dtype),
        ]
        lo = 1.8
        hi = 1223.5

        def fusion_func(fd: FusionDefinition):
            t0 = fd.from_pytorch(inputs[0])
            s_lo = fd.define_constant(lo)
            s_hi = fd.define_constant(hi)
            size = fd.ops.tensor_sizes(t0)
            t1 = fd.ops.uniform(s_lo, s_hi, size, DataType.Double)
            fd.add_output(t1)

        nvf_out, _ = self.exec_nvfuser(fusion_func, inputs)

        # Is there a better way to test distribution?!
        self.assertTrue(
            nvf_out[0]
            .mean()
            .cpu()
            .float()
            .isclose(torch.tensor((hi - lo) / 2.0), rtol=1e-2, atol=1e-2)
            .item()
        )
        self.assertTrue(
            nvf_out[0]
            .min()
            .cpu()
            .float()
            .isclose(torch.tensor(lo), rtol=1e-2, atol=1e-2)
            .item()
        )
        self.assertTrue(
            nvf_out[0]
            .max()
            .cpu()
            .float()
            .isclose(torch.tensor(hi), rtol=1e-2, atol=1e-2)
            .item()
        )

    def test_where_dtypes(self):
        inputs = [
            torch.arange(2, device="cuda").type(torch.bool),
        ]

        def fusion_func(fd: FusionDefinition):
            t0 = fd.from_pytorch(inputs[0])

            c0 = fd.define_constant(3.0)
            c1 = fd.define_constant(5.0)
            t1 = fd.ops.where(t0, c0, c1)  # DataType.Double
            fd.add_output(t1)

            c0f = fd.define_constant(3.0, DataType.Float)
            c1f = fd.define_constant(5.0, DataType.Float)
            t1f = fd.ops.where(t0, c0f, c1f)  # DataType.Float
            fd.add_output(t1f)

            c0d = fd.define_constant(3.0, DataType.Double)
            c1d = fd.define_constant(5.0, DataType.Double)
            t1d = fd.ops.where(t0, c0d, c1d)  # DataType.Double
            fd.add_output(t1d)

            c0i = fd.define_constant(3, DataType.Int32)
            c1i = fd.define_constant(5, DataType.Int32)
            t1i = fd.ops.where(t0, c0i, c1i)  # DataType.Int32
            fd.add_output(t1i)

            c0l = fd.define_constant(3)
            c1l = fd.define_constant(5)
            t1l = fd.ops.where(t0, c0l, c1l)  # DataType.Int
            fd.add_output(t1l)

            c0c = fd.define_constant(complex(3.0))
            c1c = fd.define_constant(complex(5.0))
            t1c = fd.ops.where(t0, c0c, c1c)  # DataType.ComplexDouble
            fd.add_output(t1c)

            c0cf = fd.define_constant(3.0 + 0j, DataType.ComplexFloat)
            c1cf = fd.define_constant(5.0 + 0j, DataType.ComplexFloat)
            t1cf = fd.ops.where(t0, c0cf, c1cf)  # DataType.ComplexFloat
            fd.add_output(t1cf)

            c0cd = fd.define_constant(3.0 + 0j, DataType.ComplexDouble)
            c1cd = fd.define_constant(5.0 + 0j, DataType.ComplexDouble)
            t1cd = fd.ops.where(t0, c0cd, c1cd)  # DataType.ComplexDouble
            fd.add_output(t1cd)

            c0b = fd.define_constant(True, DataType.Bool)
            c1b = fd.define_constant(False, DataType.Bool)
            t1b = fd.ops.where(t0, c0b, c1b)  # DataType.Bool
            fd.add_output(t1b)

        (
            n,
            nf,
            nd,
            ni,
            nl,
            nc,
            ncf,
            ncd,
            nb,
        ), _ = self.exec_nvfuser(fusion_func, inputs)

        eager_out = torch.where(inputs[0], 3.0, 5.0)

        # explicit Float dtype matches torch.where behavior
        self.assertEqual(eager_out, nf)

        assert n.dtype == torch.float64
        assert nf.dtype == torch.float32
        assert nd.dtype == torch.float64
        assert ni.dtype == torch.int32
        assert nl.dtype == torch.int64
        assert nc.dtype == torch.complex128
        assert ncf.dtype == torch.complex64
        assert ncd.dtype == torch.complex128
        assert nb.dtype == torch.bool

    def test_complex_constants(self):
        inputs = [
            torch.arange(2, device="cuda").type(torch.complex64),
        ]

        def fusion_func(fd: FusionDefinition):
            t0 = fd.from_pytorch(inputs[0])
            c0 = fd.define_constant(complex(3.0, 0.5))
            t1 = fd.ops.mul(t0, c0)
            fd.add_output(t1)

        (n,), _ = self.exec_nvfuser(fusion_func, inputs)

        eager_out = inputs[0] * (3.0 + 0.5j)

        self.assertEqual(eager_out, n)
        assert n.dtype == torch.complex64

    def test_where_op(self):
        def nvfuser_where(pred, a, b):
            with FusionDefinition() as fd:
                nv_pred = fd.define_tensor(
                    sizes=pred.shape, strides=pred.stride(), dtype=DataType.Bool
                )
                nv_a = fd.define_tensor(
                    sizes=a.shape,
                    strides=a.stride(),
                    dtype=torch_dtype_to_nvfuser_dtype(a.dtype),
                )
                nv_b = fd.define_tensor(
                    sizes=b.shape,
                    strides=b.stride(),
                    dtype=torch_dtype_to_nvfuser_dtype(b.dtype),
                )
                result = fd.ops.where(nv_pred, nv_a, nv_b)
                fd.add_output(result)
            return fd.execute((pred, a, b))[0]

        pred = torch.testing.make_tensor((5,), device="cuda", dtype=torch.bool)
        list_of_dtype = [torch.float16, torch.bfloat16, torch.float32]
        for atype in list_of_dtype:
            for btype in list_of_dtype:
                a = torch.randn((5,), device="cuda", dtype=atype)
                b = torch.randn((5,), device="cuda", dtype=btype)
                nv_result = nvfuser_where(pred, a, b)
                torch_result = torch.where(pred, a, b)
                self.assertEqual(nv_result, torch_result)

    def test_iota(self):
        inputs = [
            (2, 0, 2, DataType.Int),
            (3, 100, 1, DataType.Int32),
            # TODO: How do I that that? I am getting the following error:
            # NameError: name 'None0' is not defined
            # (4, None, None, DataType.Int),
        ]

        def fusion_func(fd: FusionDefinition):
            for input in inputs:
                c0 = fd.define_constant(input[0])
                c1 = None if input[1] is None else fd.define_constant(input[1])
                c2 = None if input[2] is None else fd.define_constant(input[2])
                dt = input[3]
                t3 = fd.ops.iota(c0, c1, c2, dt)
                fd.add_output(t3)

        nvf_out, _ = self.exec_nvfuser(fusion_func, [])

        eager_out1 = torch.tensor([0, 2], dtype=torch.long, device="cuda")
        eager_out2 = torch.tensor([100, 101, 102], dtype=torch.int, device="cuda")
        eager_out3 = torch.tensor([0, 1, 2, 3], dtype=torch.long, device="cuda")
        self.assertEqual(eager_out1, nvf_out[0])
        self.assertEqual(eager_out2, nvf_out[1])
        # self.assertEqual(eager_out3, nvf_out[2])

    def test_complex_rsqrt(self):
        inputs = [
            torch.randn(4, device="cuda", dtype=torch.complex64),
            torch.randn(4, device="cuda", dtype=torch.complex128),
        ]

        def fusion_func(fd: FusionDefinition):
            t0 = fd.from_pytorch(inputs[0])
            t1 = fd.from_pytorch(inputs[1])
            t2 = fd.ops.rsqrt(t0)
            fd.add_output(t2)
            t3 = fd.ops.rsqrt(t1)
            fd.add_output(t3)

        (rfloat, rdouble), _ = self.exec_nvfuser(fusion_func, inputs)

        at_rfloat = inputs[0].rsqrt()
        at_rdouble = inputs[1].rsqrt()

        self.assertEqual(at_rfloat, rfloat)
        self.assertEqual(at_rdouble, rdouble)

    def test_reduction_complex_number(self):
        def test_dtype(torch_dtype):
            inputs = [torch.randn(2, 32, device="cuda", dtype=torch_dtype)]

            def fusion_func(fd: FusionDefinition):
                t0 = fd.from_pytorch(inputs[0])
                t1 = fd.ops.sum(
                    t0, [-1], False, torch_dtype_to_nvfuser_dtype(torch_dtype)
                )
                fd.add_output(t1)

            nvf_out1, _ = self.exec_nvfuser(fusion_func, inputs)
            eager_out = torch.sum(inputs[0], dim=-1)
            self.assertEqual(eager_out, nvf_out1[0])

        list_of_dtype = [torch.complex64, torch.complex128]
        for torch_dtype in list_of_dtype:
            test_dtype(torch_dtype)

    def test_shape(self):
        inputs = [
            # test with both one and multiple dimensions
            torch.randn(3, device="cuda", dtype=torch.float32),
            torch.randn(3, 4, 5, device="cuda", dtype=torch.float32),
        ]

        def fusion_func(fd: FusionDefinition):
            t0 = fd.from_pytorch(inputs[0])
            t1 = fd.from_pytorch(inputs[1])

            assert isinstance(t0._get_fusion_definition(), FusionDefinition)

            (B,) = t0.shape
            t2 = fd.ops.mul(t0, B)

            assert len(t1.shape) == t1.ndim

            B, C, W = t1.shape
            t3 = fd.ops.div(t1, C)

            fd.add_output(t2)
            fd.add_output(t3)

        nvf_out, _ = self.exec_nvfuser(fusion_func, inputs)

        at_out1 = inputs[0] * inputs[0].shape[0]
        at_out2 = inputs[1] / inputs[1].shape[1]

        self.assertEqual(at_out1, nvf_out[0])
        self.assertEqual(at_out2, nvf_out[1])

    def test_arithmetic_ops(self):
        inputs = [
            torch.randn(3, 4, 5, device="cuda", dtype=torch.float32),
        ]

        def fusion_func(fd: FusionDefinition):
            t0 = fd.from_pytorch(inputs[0])

            c0 = fd.define_constant(1.0)

            t1 = -t0
            t2 = abs(t0)
            c1 = -c0
            c2 = abs(c0)

            # Using literals like this will work once
            # https://github.com/csarofeen/pytorch/pull/2449 is merged
            # t3 = -t1 * (1 + t0 ** 2) / t2 + c2 ** c1 - 1.0
            t3 = -t1 * (c0 - t0 * t0) / t2 + c2**c1 - c0

            fd.add_output(t1)
            fd.add_output(t2)
            fd.add_output(t3)

        nvf_out, _ = self.exec_nvfuser(fusion_func, inputs)

        at_out0 = -inputs[0]
        at_out1 = abs(inputs[0])
        at_out2 = inputs[0] * (1.0 - inputs[0] * inputs[0]) / abs(inputs[0])

        self.assertEqual(at_out0, nvf_out[0])
        self.assertEqual(at_out1, nvf_out[1])
        self.assertEqual(at_out2, nvf_out[2])

    def test_all_dim_var_mean(self):
        inputs = [torch.randn(2, 2, 2, device="cuda")]

        def fuser_function(correction):
            with FusionDefinition() as fd:
                t0 = fd.from_pytorch(inputs[0])
                t1, t2 = fd.ops.var_mean(t0, [0, 1, 2], correction)
                fd.add_output(t1)
                fd.add_output(t2)
            return fd.execute(inputs)

        list_of_test_cases = [0, 1]
        for correction in list_of_test_cases:
            fuser_result = fuser_function(correction)
            torch_result = torch.var_mean(inputs[0], [0, 1, 2], bool(correction))
            self.assertEqual(fuser_result, torch_result)

    def test_scalar_only_inputs(self):
        # We don't allow scalar outputs, currently,
        # so a tensor has to be returned
        def fusion_func(fd: FusionDefinition):
            s0 = fd.define_scalar()
            s1 = fd.define_scalar()
            s2 = fd.ops.add(s0, s1)
            c0 = fd.define_constant(1.0, DataType.Float)
            t3 = fd.ops.full(size=[2, 2], arg=c0, dtype=DataType.Float)
            t4 = fd.ops.mul(t3, s2)
            fd.add_output(t4)

        with FusionDefinition() as fd:
            fusion_func(fd)

        # TODO: full is broken and does not print its proper definition
        # Issue: https://github.com/csarofeen/pytorch/issues/2502
        nvf_out = fd.execute([2.0, 3.0])
        eager_out = torch.full([2, 2], 1.0) * 5.0
        self.assertEqual(eager_out, nvf_out[0])

    def test_addcmul(self):
        inputs = [
            torch.randn(4, device="cuda", dtype=torch.float32),
            torch.randn(4, device="cuda", dtype=torch.float32),
            torch.randn(4, device="cuda", dtype=torch.float32),
        ]

        def fusion_func(fd: FusionDefinition):
            t0 = fd.from_pytorch(inputs[0])
            t1 = fd.from_pytorch(inputs[1])
            t2 = fd.from_pytorch(inputs[2])
            c0 = fd.define_constant(0.1)

            t3 = fd.ops.addcmul(t0, t1, t2, c0)

            fd.add_output(t3)

        nvfout, _ = self.exec_nvfuser(fusion_func, inputs)

        torch_out = torch.addcmul(*inputs, value=0.1)

        self.assertEqual(nvfout[0], torch_out)

    def test_compute_contiguity(self):
        sizes = [2, 1, 3, 1, 4, 5, 6]
        strides = [80, 30, 30, 456456465465, 0, 6, 1]
        contiguity = [False, None, True, None, None, True, True]
        self.assertEqual(compute_contiguity(sizes, strides), contiguity)
        strides = [800, 300, 300, 456456465465, 0, 60, 10]
        contiguity = [False, None, True, None, None, True, False]
        self.assertEqual(compute_contiguity(sizes, strides), contiguity)

    def test_prod(self):
        inputs = [
            torch.ones(2, 4, 8, device="cuda"),
        ]

        def fusion_func(fd: FusionDefinition):
            t0 = fd.from_pytorch(inputs[0])

            t1 = fd.ops.prod(t0, DataType.Float)
            t2 = fd.ops.prod(t0, 1, False, DataType.Float)
            t3 = fd.ops.prod(t0, 1, True, DataType.Float)
            t4 = fd.ops.prod(t0, [-1], False, DataType.Float)

            fd.add_output(t1)
            fd.add_output(t2)
            fd.add_output(t3)
            fd.add_output(t4)

        nvf_out, _ = self.exec_nvfuser(fusion_func, inputs)

        eager_outs = [
            torch.prod(inputs[0], dtype=torch.float32),
            torch.prod(inputs[0], 1, False, dtype=torch.float32),
            torch.prod(inputs[0], 1, True, dtype=torch.float32),
            torch.prod(inputs[0], -1, False, dtype=torch.float32),
        ]
        assert len(nvf_out) == len(eager_outs)

        for n, e in zip(nvf_out, eager_outs):
            self.assertEqual(n, e)

    def test_output_stride_order(self):
        inputs = [
            torch.arange(0, 120).reshape(2, 3, 4, 5).cuda().float(),
        ]
        eager_out = inputs[0] + 3.0

        for perm in itertools.permutations(range(4), 4):

            def fusion_func(fd: FusionDefinition):
                t0 = fd.from_pytorch(inputs[0])
                c0 = fd.define_constant(3.0)
                t1 = fd.ops.add(t0, c0)
                fd.add_output(t1, perm)

            nvf_out, _ = self.exec_nvfuser(fusion_func, inputs)
            self.assertEqual(eager_out, nvf_out[0])

            nvf_stride = nvf_out[0].stride()
            sorted_stride = list(nvf_stride)
            for idx, axis in enumerate(perm):
                sorted_stride[axis] = nvf_stride[idx]
            self.assertTrue(sorted(sorted_stride, reverse=True) == sorted_stride)

    def test_expanded_bcast_tensor(self):
        inputs = [
            torch.tensor(1.5, device="cuda"),
            torch.randn(5, 5, 5, device="cuda"),
            torch.randint(0, 1, (5, 5), device="cuda")
            .bool()
            .unsqueeze(-1)
            .expand(5, 5, 5),
        ]

        def fusion_func(fd: FusionDefinition) -> None:
            T0 = fd.from_pytorch(inputs[0])
            T1 = fd.from_pytorch(inputs[1])
            T2 = fd.from_pytorch(inputs[2])
            T3 = fd.ops.add(T0, T1)
            T4 = fd.ops.add(T2, T3)
            fd.add_output(T4)

        eager_out = inputs[0] + inputs[1] + inputs[2]

        nvf_out, _ = self.exec_nvfuser(fusion_func, inputs)
        self.assertEqual(eager_out, nvf_out[0])

    def test_fix_2549(self):
        a = torch.ones(4, 1, dtype=torch.double, device="cuda")
        b = torch.ones(4, 4, dtype=torch.double, device="cuda")

        def nvfuser_fusion_id(fd: FusionDefinition) -> None:
            T0 = fd.define_tensor(
                sizes=a.shape, strides=a.stride(), dtype=DataType.Double, is_cpu=False
            )
            T1 = fd.define_tensor(
                sizes=b.shape, strides=b.stride(), dtype=DataType.Double, is_cpu=False
            )
            T2 = fd.ops.broadcast_in_dim(T0, output_shape=[4, 4], broadcast_dims=[0, 1])
            T3 = fd.ops.div(T1, T2)
            fd.add_output(T3)

        with FusionDefinition() as fd:
            nvfuser_fusion_id(fd)

        out = fd.execute([a, b])
        self.assertEqual(out[0], b / a)

    def test_real_imag(self):
        for dtype in [torch.complex128, torch.complex64]:
            inputs = [
                torch.randn(5, dtype=dtype, device="cuda"),
            ]

            def fusion_func(fd: FusionDefinition):
                t0 = fd.from_pytorch(inputs[0])
                fd.add_output(fd.ops.real(t0))
                fd.add_output(fd.ops.imag(t0))

            nvf_out, _ = self.exec_nvfuser(fusion_func, inputs)

            self.assertEqual(torch.real(inputs[0]), nvf_out[0])
            self.assertEqual(torch.imag(inputs[0]), nvf_out[1])

    def test_cuda_code_and_scheduled_fusion_ir_strings(self):
        inputs = [
            torch.randn(2, 2, 2, 2, device="cuda"),
        ]
        big_inputs = [
            torch.randn(64, 64, 64, 64, device="cuda"),
        ]

        # Function only based definition
        class DefFuncFusion(FusionDefinition):
            def definition(self):
                t0 = self.from_pytorch(inputs[0])
                t1 = self.ops.relu(t0)
                self.add_output(t1)

        # Function based definition plus a user schedule
        class UserSchedFusion(FusionDefinition):
            def definition(self):
                t0 = self.from_pytorch(inputs[0])
                t1 = self.ops.sinh(t0)
                self.add_output(t1)

            def schedule(self):
                pass

        # Context Based Definition
        ctx_fusion = FusionDefinition()
        with ctx_fusion:
            t0 = ctx_fusion.from_pytorch(inputs[0])
            t1 = ctx_fusion.ops.tanh(t0)
            ctx_fusion.add_output(t1)

        # Context Based Definition with a segmented fusion
        ctx_seg_fusion = FusionDefinition()
        with ctx_seg_fusion:
            t0 = ctx_seg_fusion.from_pytorch(inputs[0])
            t1 = ctx_seg_fusion.ops.sum(t0, axis=0)
            t2 = ctx_seg_fusion.ops.sum(t0, axis=-1)
            ctx_seg_fusion.add_output(t1)
            ctx_seg_fusion.add_output(t2)

        test_defs = [DefFuncFusion(), UserSchedFusion(), ctx_fusion, ctx_seg_fusion]

        for fd in test_defs:
            # Attempting to get the cuda code for an un-executed FusionDefinition
            # should trigger a RuntimeError and not a segfault
            with self.assertRaisesRegex(RuntimeError, "Invalid fusion definition!"):
                _ = fd.last_cuda_code()
            with self.assertRaisesRegex(RuntimeError, "Invalid fusion definition!"):
                _ = fd.last_scheduled_fusion_ir()
            # Only make this check for function based definitions
            if hasattr(super(type(self), self), "definition"):
                with self.assertRaisesRegex(RuntimeError, "Invalid fusion definition!"):
                    _ = fd.fusion_ir()

            _ = fd.execute(inputs)

            code_len = len(fd.last_cuda_code())
            self.assertTrue(code_len > 0, "Cuda Code was not produced!")
            code_len = len(fd.last_cuda_code(intrinsic_code=True))
            self.assertTrue(code_len > 0, "Cuda Code was not produced!")
            sched_ir_len = len(fd.last_scheduled_fusion_ir())
            self.assertTrue(code_len > 0, "Scheduled Fusion IR was not produced!")
            sched_ir_len = len(fd.last_scheduled_fusion_ir(tensor_transforms=True))
            self.assertTrue(code_len > 0, "Scheduled Fusion IR was not produced!")
            sched_ir_len = len(fd.fusion_ir())
            self.assertTrue(code_len > 0, "Unscheduled Fusion IR was not produced!")

            code_len = len(fd.cuda_code_for(inputs))
            self.assertTrue(code_len > 0, "Cuda Code was not produced!")
            code_len = len(fd.cuda_code_for(inputs, intrinsic_code=True))
            self.assertTrue(code_len > 0, "Cuda Code was not produced!")
            sched_ir_len = len(fd.scheduled_fusion_ir_for(inputs))
            self.assertTrue(code_len > 0, "Scheduled Fusion IR was not produced!")
            sched_ir_len = len(
                fd.scheduled_fusion_ir_for(inputs, tensor_transforms=True)
            )
            self.assertTrue(code_len > 0, "Scheduled Fusion IR was not produced!")

            # Attemp to get strings for inputs that do not heuristically match
            # and a new fusion has not been compiled
            with self.assertRaisesRegex(RuntimeError, "Fusion is not compiled!"):
                _ = fd.cuda_code_for(big_inputs)
            with self.assertRaisesRegex(RuntimeError, "Fusion is not compiled!"):
                _ = fd.scheduled_fusion_ir_for(big_inputs)

    def test_pad(self):
        inputs = [
            torch.testing.make_tensor((2, 3), dtype=torch.float32, device="cuda"),
        ]

        def fusion_func(fd: FusionDefinition):
            t0 = fd.from_pytorch(inputs[0])

            t1 = fd.ops.pad(t0, [1, 1, 1, 1])
            fd.add_output(t1)

            # zero padding in some dims
            t2 = fd.ops.pad(t0, [0, 0, 2, 3])
            fd.add_output(t2)

            # zero padding in all dims
            t3 = fd.ops.pad(t0, [0, 0, 0, 0])
            fd.add_output(t3)

            # no padding provided in first dim
            t4 = fd.ops.pad(t0, [2, 3])
            fd.add_output(t4)

            # test padding with a value other than 0
            fill_val = fd.define_constant(2.0)
            t5 = fd.ops.pad(t0, [2, 3], fill_val)
            fd.add_output(t5)

        nvf_out, _ = self.exec_nvfuser(fusion_func, inputs)

        self.assertEqual(F.pad(inputs[0], [1, 1, 1, 1]), nvf_out[0])
        self.assertEqual(F.pad(inputs[0], [0, 0, 2, 3]), nvf_out[1])
        self.assertEqual(F.pad(inputs[0], [0, 0, 0, 0]), nvf_out[2])
        self.assertEqual(F.pad(inputs[0], [2, 3]), nvf_out[3])
        self.assertEqual(F.pad(inputs[0], [2, 3], "constant", 2.0), nvf_out[4])

    def test_pad_cache(self):
        """Test that using different pad widths causes a cache miss.

        cf. https://github.com/NVIDIA/Fuser/pull/10#pullrequestreview-1352667557
        """
        inputs = [
            torch.testing.make_tensor((2, 3), dtype=torch.float32, device="cuda"),
        ]

        def fusion_func_pad1(fd: FusionDefinition):
            t0 = fd.from_pytorch(inputs[0])
            t1 = fd.ops.pad(t0, [1, 1])
            fd.add_output(t1)

        nvf_out1, _ = self.exec_nvfuser(
            fusion_func_pad1, inputs, new_fusion_expected=True
        )
        _ = self.exec_nvfuser(fusion_func_pad1, inputs, new_fusion_expected=False)

        def fusion_func_pad2(fd: FusionDefinition):
            t0 = fd.from_pytorch(inputs[0])
            t1 = fd.ops.pad(t0, [2, 2])
            fd.add_output(t1)

        nvf_out2, _ = self.exec_nvfuser(
            fusion_func_pad2, inputs, new_fusion_expected=True
        )

        def fusion_func_pad3(fd: FusionDefinition):
            t0 = fd.from_pytorch(inputs[0])
            fill_val = fd.define_constant(2.0)
            t1 = fd.ops.pad(t0, [1, 1], fill_val)
            fd.add_output(t1)

        nvf_out3, _ = self.exec_nvfuser(
            fusion_func_pad3, inputs, new_fusion_expected=True
        )
        _ = self.exec_nvfuser(fusion_func_pad3, inputs, new_fusion_expected=False)

        self.assertEqual(F.pad(inputs[0], [1, 1]), nvf_out1[0])
        # Erroneous cache miss would use kernel 1 instead of 2
        self.assertEqual(F.pad(inputs[0], [2, 2]), nvf_out2[0])
        # Erroneous cache hit based on fill value would use kernel1
        self.assertEqual(F.pad(inputs[0], [1, 1], "constant", 2.0), nvf_out3[0])

    def test_cat(self):
        inputs = [
            torch.randn(2, 4, device="cuda"),
            torch.randn(2, 3, device="cuda"),
            torch.randn(4, 4, device="cuda"),
            torch.randn(0, 4, device="cuda"),
        ]

        def fusion_func(fd: FusionDefinition):
            t0 = fd.from_pytorch(inputs[0])
            t1 = fd.from_pytorch(inputs[1])
            t2 = fd.from_pytorch(inputs[2])
            t3 = fd.from_pytorch(inputs[3])

            t3 = fd.ops.cat([t0, t1], 1)
            fd.add_output(t3)

            t4 = fd.ops.cat([t0, t2], 0)
            fd.add_output(t4)

            # torch.cat accepts empty tensors (size 0 in the concat dimension),
            # which do not affect the output.
            # The below fails with RuntimeError: mapped_id_resize != nullptr
            # INTERNAL ASSERT FAILED at
            # "/opt/pytorch/nvfuser/csrc/lower_index_compute.cpp":1306
            # t5 = fd.ops.cat([t0, t3], 0)
            # fd.add_output(t5)

        nvf_out, _ = self.exec_nvfuser(fusion_func, inputs)

        self.assertEqual(torch.cat([inputs[0], inputs[1]], dim=1), nvf_out[0])
        self.assertEqual(torch.cat([inputs[0], inputs[2]], dim=0), nvf_out[1])
        # self.assertEqual(torch.cat([inputs[0], inputs[3]], dim=0), nvf_out[2])

    def test_nextafter(self):
        inputs = [
            # torch.nextafter is only defined for float{32,64} tensor inputs
            torch.testing.make_tensor(4, device="cuda", dtype=torch.float32),
            torch.testing.make_tensor(4, device="cuda", dtype=torch.float64),
        ]

        def fusion_func(fd: FusionDefinition):
            t0 = fd.from_pytorch(inputs[0])
            t1 = fd.from_pytorch(inputs[1])

            s0 = fd.define_constant(1.0, dtype=DataType.Float)
            s1 = fd.define_constant(-1.0, dtype=DataType.Double)

            for a, b in itertools.product(
                [t0, t1, s0, s1],
                [t0, t1, s0, s1],
            ):
                # always enter the fusion...
                t = fd.ops.nextafter(a, b)
                if isinstance(t, Tensor):
                    # ...but skip outputting scalars, which we don't support
                    fd.add_output(t)

        nvf_out, _ = self.exec_nvfuser(fusion_func, inputs)

        ab = [inputs[0], inputs[1], 1.0, -1.0]
        i = 0
        for a, b in itertools.product(ab, ab):
            if not (isinstance(a, torch.Tensor) or isinstance(b, torch.Tensor)):
                continue
            n = nvf_out[i]
            i += 1
            torch_out = torch.nextafter(
                torch.as_tensor(a, device="cuda"), torch.as_tensor(b, device="cuda")
            )
            self.assertEqual(n, torch_out)

    def test_nanogpt_mha_dpa(self):
        inputs = [
            torch.randn(16, 16, 128, 128, device="cuda"),
            torch.randn(1, 1, 1024, 1024, device="cuda"),
        ]

        def nvfuser_fusion(fd: FusionDefinition, prob) -> None:
            T0 = fd.define_tensor(
                symbolic_sizes=[-1, -1, -1, -1],
                contiguous=[True, True, True, True],
                dtype=DataType.Float,
                is_cpu=False,
            )
            T1 = fd.define_tensor(
                symbolic_sizes=[1, 1, -1, -1],
                contiguous=[None, None, True, True],
                dtype=DataType.Float,
                is_cpu=False,
            )
            S2 = fd.define_constant(0.125000, dtype=DataType.Double)
            T3 = fd.ops.mul(T0, S2)
            T4 = fd.ops.slice(
                T1,
                start_indices=[0, 0, 0, 0],
                end_indices=[1, 1, 128, 128],
                strides=[1, 1, 1, 1],
            )
            S5 = fd.define_constant(0.00000, dtype=DataType.Double)
            T6 = fd.ops.eq(S5, T4)
            T7 = fd.ops.broadcast_in_dim(
                T6, output_shape=[16, 16, 128, 128], broadcast_dims=[0, 1, 2, 3]
            )
            S8 = fd.define_constant(float("-inf"), dtype=DataType.Double)
            T9 = fd.ops.where(T7, S8, T3)
            S10 = fd.define_constant(-1, dtype=DataType.Int)
            S11 = fd.define_constant(4, dtype=DataType.Int)
            S12 = fd.ops.add(S10, S11)
            T13 = fd.ops.max(T9, axes=[3], keepdim=False, dtype=DataType.Null)
            T14 = fd.ops.broadcast_in_dim(
                T13, output_shape=[16, 16, 128, 1], broadcast_dims=[0, 1, 2]
            )
            T15 = fd.ops.broadcast_in_dim(
                T14, output_shape=[16, 16, 128, 128], broadcast_dims=[0, 1, 2, 3]
            )
            T16 = fd.ops.sub(T9, T15)
            T17 = fd.ops.exp(T16)
            S18 = fd.define_constant(-1, dtype=DataType.Int)
            S19 = fd.define_constant(4, dtype=DataType.Int)
            S20 = fd.ops.add(S18, S19)
            T21 = fd.ops.sum(T17, axes=[3], keepdim=False, dtype=DataType.Null)
            T22 = fd.ops.broadcast_in_dim(
                T21, output_shape=[16, 16, 128, 1], broadcast_dims=[0, 1, 2]
            )
            T23 = fd.ops.broadcast_in_dim(
                T22, output_shape=[16, 16, 128, 128], broadcast_dims=[0, 1, 2, 3]
            )
            T24 = fd.ops.div(T17, T23)
            S25 = fd.define_constant(16, dtype=DataType.Int)
            S26 = fd.define_constant(16, dtype=DataType.Int)
            S27 = fd.define_constant(128, dtype=DataType.Int)
            S28 = fd.define_constant(128, dtype=DataType.Int)
            S29 = fd.define_constant(0.00000, dtype=DataType.Double)
            S30 = fd.define_constant(1.00000, dtype=DataType.Double)
            T31 = fd.ops.uniform(
                S29, S30, shape=[S25, S26, S27, S28], dtype=DataType.Float
            )
            S32 = fd.define_constant(1.0 - prob, dtype=DataType.Double)
            T33 = fd.ops.lt(T31, S32)
            T34 = fd.ops.cast(T33, dtype=DataType.Float)
            T35 = fd.ops.mul(T24, T34)
            S36 = fd.define_constant(1.0 / (1.0 - prob), dtype=DataType.Double)
            T37 = fd.ops.mul(T35, S36)
            fd.add_output(T37)

        def torch_def(acts, bias, n_seq_len, n_head_dim, prob):
            att = acts * (1.0 / math.sqrt(n_head_dim))
            att = att.masked_fill(
                bias[:, :, :n_seq_len, :n_seq_len] == 0, float("-inf")
            )
            att = torch.nn.functional.softmax(att, dim=-1)
            att = torch.nn.functional.dropout(att, p=prob)
            return att

        # NOTE: The dropout probabilities need to be set to 0 elements zeroed out
        # in order to match implementations as eager and nvFuser do not have matching
        # blocking.
        nvf_out, _ = self.exec_nvfuser(partial(nvfuser_fusion, prob=0.0), inputs)
        eager_out = torch_def(inputs[0], inputs[1], 128, 64, 0.0)

        for idx in range(len(nvf_out)):
            self.assertEqual(eager_out, nvf_out[idx])

    def test_nanogpt_split_mha_linears(self):
        inputs = [
            torch.randn(16, 128, 3072, device="cuda"),
        ]

        def nvfuser_fusion_0(fd: FusionDefinition) -> None:
            T0 = fd.from_pytorch(inputs[0])
            T0_slice1 = fd.ops.slice(T0, [0, 0, 0], [16, 128, 1024], [1, 1, 1])
            T0_slice2 = fd.ops.slice(T0, [0, 0, 1024], [16, 128, 2048], [1, 1, 1])
            T0_slice3 = fd.ops.slice(T0, [0, 0, 2048], [16, 128, 3072], [1, 1, 1])
            T1_slice1 = fd.ops.reshape(T0_slice1, [16, 128, 1024], [16, 128, 16, 64])
            T1_slice2 = fd.ops.reshape(T0_slice2, [16, 128, 1024], [16, 128, 16, 64])
            T1_slice3 = fd.ops.reshape(T0_slice3, [16, 128, 1024], [16, 128, 16, 64])
            T2_slice1 = fd.ops.permute(T1_slice1, [0, 2, 1, 3])
            T2_slice2 = fd.ops.permute(T1_slice2, [0, 2, 1, 3])
            T2_slice3 = fd.ops.permute(T1_slice3, [0, 2, 1, 3])
            fd.add_output(T2_slice1)
            fd.add_output(T2_slice2)
            fd.add_output(T2_slice3)

        def torch_def_0(acts, n_embd, n_head):
            B, T, C = acts.size()
            q, k, v = acts.split(n_embd, dim=2)
            k = k.view(B, T, n_head, (C // 3) // n_head).transpose(
                1, 2
            )  # (B, nh, T, hs)
            q = q.view(B, T, n_head, (C // 3) // n_head).transpose(
                1, 2
            )  # (B, nh, T, hs)
            v = v.view(B, T, n_head, (C // 3) // n_head).transpose(
                1, 2
            )  # (B, nh, T, hs)
            return (
                q,
                k,
                v,
            )

        def nvfuser_fusion_1(fd: FusionDefinition) -> None:
            T0 = fd.define_tensor(
                symbolic_sizes=[-1, -1, -1],
                contiguous=[True, True, True],
                dtype=DataType.Float,
                is_cpu=False,
            )
            T1 = fd.ops.slice(
                T0,
                start_indices=[0, 0, 0],
                end_indices=[16, 128, 1024],
                strides=[1, 1, 1],
            )
            T2 = fd.ops.slice(
                T0,
                start_indices=[0, 0, 1024],
                end_indices=[16, 128, 2048],
                strides=[1, 1, 1],
            )
            T3 = fd.ops.slice(
                T0,
                start_indices=[0, 0, 2048],
                end_indices=[16, 128, 3072],
                strides=[1, 1, 1],
            )
            fd.add_output(T1)
            fd.add_output(T2)
            fd.add_output(T3)

        def torch_def_1(acts, n_embd, n_head):
            B, T, C = acts.size()
            q, k, v = acts.split(n_embd, dim=2)
            return (
                q,
                k,
                v,
            )

        tests = [
            (nvfuser_fusion_0, torch_def_0),
            (nvfuser_fusion_1, torch_def_1),
        ]

        for nvf_func, torch_func in tests:
            nvf_out, _ = self.exec_nvfuser(nvf_func, inputs)
            eager_out = torch_func(*inputs, 1024, 16)
            for idx in range(len(eager_out)):
                self.assertEqual(eager_out[idx], nvf_out[idx])

    def test_slice_error_checks(self):
        inputs = [
            [torch.randn(10, 10, device="cuda")],
            [torch.randn(5, 5, device="cuda")],
        ]

        def check_start_indices(fd: FusionDefinition, acts) -> None:
            T0 = fd.from_pytorch(acts[0])
            T1 = fd.ops.slice(
                T0, start_indices=[-1, -2], end_indices=[5, 5], strides=[7, 7]
            )
            fd.add_output(T1)

        def check_end_indices(fd: FusionDefinition, acts) -> None:
            T0 = fd.from_pytorch(acts[0])
            T1 = fd.ops.slice(
                T0, start_indices=[3, 4], end_indices=[1, 2], strides=[1, 1]
            )
            fd.add_output(T1)

        def check_strides(fd: FusionDefinition, acts) -> None:
            T0 = fd.from_pytorch(acts[0])
            T1 = fd.ops.slice(
                T0, start_indices=[0, 0], end_indices=[5, 5], strides=[5, 5]
            )
            fd.add_output(T1)

        def check_tensor_dims(fd: FusionDefinition, acts) -> None:
            T0 = fd.from_pytorch(acts[0])
            T1 = fd.ops.slice(
                T0, start_indices=[0, 0, 0], end_indices=[4, 4, 4], strides=[1, 1, 1]
            )
            fd.add_output(T1)

        def check_slice_dims_start(fd: FusionDefinition, acts) -> None:
            T0 = fd.from_pytorch(acts[0])
            T1 = fd.ops.slice(
                T0, start_indices=[0, 0, 0], end_indices=[4, 4], strides=[1, 1]
            )
            fd.add_output(T1)

        def check_slice_dims_end(fd: FusionDefinition, acts) -> None:
            T0 = fd.from_pytorch(acts[0])
            T1 = fd.ops.slice(
                T0, start_indices=[0, 0], end_indices=[4, 4, 4], strides=[1, 1]
            )
            fd.add_output(T1)

        def check_slice_dims_stride(fd: FusionDefinition, acts) -> None:
            T0 = fd.from_pytorch(acts[0])
            T1 = fd.ops.slice(
                T0, start_indices=[0, 0], end_indices=[4, 4], strides=[1, 1, 1]
            )
            fd.add_output(T1)

        def check_nostrides(fd: FusionDefinition, acts) -> None:
            T0 = fd.from_pytorch(acts[0])
            T1 = fd.ops.slice(T0, start_indices=[2, 2], end_indices=[4, 4])
            fd.add_output(T1)

        # TODO: Currently, this check fails to produce a zero-element tensor whne the tensor
        # is smaller than the index range of the slize.  Therefore, it is disabled.
        # Issue: https://github.com/NVIDIA/Fuser/issues/52
        def legal(fd: FusionDefinition, acts) -> None:
            T0 = fd.from_pytorch(acts[0])
            T1 = fd.ops.slice(
                T0, start_indices=[6, 6], end_indices=[8, 8], strides=[1, 1]
            )
            fd.add_output(T1)

        checks = [
            (
                check_start_indices,
                "Slice operation start_indices must be greater-than-or-equal-to 0. .*",
            ),
            (
                check_end_indices,
                "Slice operation end_indices must be greater-than-or-equal-to start_indices. .*",
            ),
            (
                check_strides,
                "nvFuser Limitation: All slice operation strides must be of size 1. .*",
            ),
            (
                check_tensor_dims,
                "Number of tensor dimensions does not match slice dimensions! .*",
            ),
            (
                check_slice_dims_start,
                "Slice start_indices and strides don't match! .*",
            ),
            (
                check_slice_dims_end,
                "Slice indexing attribute dimensions don't match! .*",
            ),
            (
                check_slice_dims_stride,
                "Slice start_indices and strides don't match! .*",
            ),
            (check_nostrides, None),
            # (legal, None),
        ]

        first_check = True
        for inp in inputs:
            for check, error in checks:
                if error is None:
                    # First check is here on legel fusions since the second time
                    # through they should already be cached
                    out = self.exec_nvfuser(
                        partial(check, acts=inp), inp, new_fusion_expected=first_check
                    )
                else:
                    self.assertRaisesRegex(
                        RuntimeError,
                        error,
                        self.exec_nvfuser,
                        partial(check, acts=inp),
                        inp,
                    )
            first_check = False

    def test_constant_nans(self):
        inputs = [
            torch.randn(4, 4, device="cuda"),
        ]

        def fusion_func(fd: FusionDefinition) -> None:
            t0 = fd.from_pytorch(inputs[0])
            c0 = fd.define_constant(float("nan"))
            t1 = fd.ops.add(t0, c0)
            fd.add_output(t1)

        eager_out = inputs[0] + float("nan")

        nvf_out, _ = self.exec_nvfuser(fusion_func, inputs)
        self.assertEqual(eager_out, nvf_out[0])

<<<<<<< HEAD
    def test_graphviz(self):
        inputs = [
            torch.ones(2, 4, 8, device="cuda"),
            torch.ones(2, 4, 8, device="cuda"),
        ]

        with FusionDefinition() as fd:
            t0 = fd.from_pytorch(inputs[0])
            t1 = fd.from_pytorch(inputs[1])
            c0 = fd.define_constant(3.0)

            t2 = fd.ops.add(t0, t1)
            t3 = fd.ops.mul(t2, c0)
            t4 = fd.ops.sum(t3, [-1], False, DataType.Float)

            fd.add_output(t4)

        # test generating a dot file before execution
        pre_exec = fd.to_graphviz()

        _ = fd.execute(inputs)

        # test generating a dot file after execution with different detail levels
        co = fd.to_graphviz("computeOnly")
        b = fd.to_graphviz("basic")
        # e = fd.to_graphviz("Explicit")
        # v = fd.to_graphviz("VERBOSE")
=======
    def test_def_op_in_schedule(self):
        """
        Tests for an error when a definition op is used in a schedule
        """
        inputs = [
            torch.randn(4, 4, 4, device="cuda"),
        ]

        class SchedError(FusionDefinition):
            def definition(self):
                self.t0 = self.from_pytorch(inputs[0])
                self.t1 = self.ops.tanh(self.t0)
                self.add_output(self.t1)

            def schedule(self):
                self.t2 = self.ops.relu(self.t1)

        with self.assertRaisesRegex(
            RuntimeError, "Attempting to add to a completed definition!"
        ):
            fd = SchedError()
            _ = fd.execute(inputs)
>>>>>>> 65e3fbd5


if __name__ == "__main__":
    run_tests()<|MERGE_RESOLUTION|>--- conflicted
+++ resolved
@@ -2023,7 +2023,6 @@
         nvf_out, _ = self.exec_nvfuser(fusion_func, inputs)
         self.assertEqual(eager_out, nvf_out[0])
 
-<<<<<<< HEAD
     def test_graphviz(self):
         inputs = [
             torch.ones(2, 4, 8, device="cuda"),
@@ -2051,7 +2050,7 @@
         b = fd.to_graphviz("basic")
         # e = fd.to_graphviz("Explicit")
         # v = fd.to_graphviz("VERBOSE")
-=======
+
     def test_def_op_in_schedule(self):
         """
         Tests for an error when a definition op is used in a schedule
@@ -2074,7 +2073,6 @@
         ):
             fd = SchedError()
             _ = fd.execute(inputs)
->>>>>>> 65e3fbd5
 
 
 if __name__ == "__main__":
