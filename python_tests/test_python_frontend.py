--- conflicted
+++ resolved
@@ -2182,7 +2182,6 @@
                 fc = FusionCache.get()
                 fc.reset()
 
-<<<<<<< HEAD
     def test_multiple_empty_slices(self):
         inputs = [
             torch.testing.make_tensor((4,), dtype=torch.float32, device="cuda"),
@@ -2212,7 +2211,7 @@
         self.assertEqual(inputs[0][2:3], nvf_out[0])
         self.assertEqual(inputs[0][1:1], nvf_out[1])
 
-    def test_thunder420(self):
+    def test_th420(self):
         inputs = [
             torch.testing.make_tensor((4, 6, 7), dtype=torch.float32, device="cuda"),
         ]
@@ -2240,7 +2239,7 @@
 
         self.assertEqual(inputs[0][2:3], nvf_out[0])
         self.assertEqual(inputs[0][1:1], nvf_out[1])
-=======
+
     def test_integer_division(self):
         inputs = [
             torch.testing.make_tensor(1024, device="cuda", dtype=torch.long),
@@ -2260,7 +2259,6 @@
             nvf_out[0], torch.div(inputs[0], inputs[1], rounding_mode="trunc")
         )
         self.assertEqual(nvf_out[1], torch.true_divide(inputs[0], inputs[1]))
->>>>>>> af8944c3
 
 
 if __name__ == "__main__":
