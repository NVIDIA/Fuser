--- conflicted
+++ resolved
@@ -3237,8 +3237,6 @@
 
             self.assertEqual(nvf_out[0], inputs[0].sum(dim=0, keepdim=keepdim))
 
-<<<<<<< HEAD
-=======
     @unittest.skipIf(is_pre_ampere(), "Only supported on Ampere and newer devices.")
     def test_issue1706(self):
         inputs = [
@@ -3421,7 +3419,6 @@
         # skip pytorch check because fusion is derived from llama2 network.
         nvf_out, _ = self.exec_nvfuser(fusion_func, inputs)
 
->>>>>>> 9fac12bd
 
 if __name__ == "__main__":
     run_tests()