--- conflicted
+++ resolved
@@ -1518,7 +1518,6 @@
             self.assertEqual(torch.real(inputs[0]), nvf_out[0])
             self.assertEqual(torch.imag(inputs[0]), nvf_out[1])
 
-<<<<<<< HEAD
     def test_cuda_code_and_scheduled_fusion_ir_strings(self):
         inputs = [
             torch.randn(2, 2, 2, 2, device='cuda'),
@@ -1603,8 +1602,6 @@
             with self.assertRaisesRegex(RuntimeError, "Fusion is not compiled!"):
                 _ = fd.scheduled_fusion_ir_for(big_inputs)
 
-if __name__ == '__main__':
-=======
     def test_pad(self):
         inputs = [
             torch.testing.make_tensor((2, 3), dtype=torch.float32, device="cuda"),
@@ -2031,5 +2028,4 @@
 
 
 if __name__ == "__main__":
->>>>>>> 3e69f690
     run_tests()