--- conflicted
+++ resolved
@@ -20,23 +20,7 @@
 import torch._refs as refs
 import torch._prims as prims
 
-<<<<<<< HEAD
-# Will only create the nvfuser module if CUDA is available
-try:
-    import nvfuser
-    from nvfuser import (
-        FusionCache,
-        FusionDefinition,
-        DataType,
-        Tensor,
-        version,
-        compute_contiguity,
-        compute_tensor_descriptor,
-    )
-    from nvfuser.pytorch_utils import torch_dtype_to_nvfuser_dtype
-except ImportError:
-    pass
-=======
+import nvfuser
 from nvfuser import (
     FusionCache,
     FusionDefinition,
@@ -47,7 +31,6 @@
     compute_tensor_descriptor,
 )
 from nvfuser.pytorch_utils import torch_dtype_to_nvfuser_dtype
->>>>>>> 97699864
 
 # Test automatic serialization to common workplace
 import atexit
