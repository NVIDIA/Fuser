# SPDX-FileCopyrightText: Copyright (c) 2023-present NVIDIA CORPORATION & AFFILIATES.
# All rights reserved.
# SPDX-License-Identifier: BSD-3-Clause
# Owner(s): ["module: nvfuser"]

from copy import deepcopy
from functools import partial
import itertools
import math
import random
import re
from typing import List, Callable
import tempfile
import unittest

import torch
import torch.nn.functional as F
from torch.testing._internal.common_utils import run_tests, TEST_WITH_ROCM, TestCase
from torch.testing._internal.jit_utils import RUN_CUDA
import torch._refs as refs
import torch._prims as prims

from nvfuser import (
    FusionCache,
    FusionDefinition,
    DataType,
    Tensor,
    version,
    compute_contiguity,
    compute_tensor_descriptor,
    serialize as nv_serialize,
)
from nvfuser.pytorch_utils import torch_dtype_to_nvfuser_dtype

# Test automatic serialization to common workplace
import atexit

atexit.register(nv_serialize)

RUN_NVFUSER = RUN_CUDA and not TEST_WITH_ROCM


def is_pre_volta():
    if not RUN_NVFUSER:
        return False
    prop = torch.cuda.get_device_properties(torch.cuda.current_device())
    return prop.major < 7


def is_pre_ampere():
    if not RUN_NVFUSER:
        return False
    prop = torch.cuda.get_device_properties(torch.cuda.current_device())
    return prop.major < 8


def serde_check(test_fn: Callable):
    """
    A decorator to verify that serialization works with the given exec_nvfuser function.
    Currently, it uses serialization to rebuild the FusionCache structure.
    """

    def inner_fn(*args, **kwargs):
        self, fusion_func, inputs = args

        # NOTE: For debug purposes, clear FusionCache before running first test
        # if ("new_fusion_expected" not in kwargs) or kwargs["new_fusion_expected"]:
        #    FusionCache.reset()

        # skip_serde_check is only used by the decorator so remove it before running test_fn
        skip_serde_check = kwargs.pop("skip_serde_check", False)
        if skip_serde_check:
            return test_fn(self, fusion_func, inputs, **kwargs)

        # Run test to populate FusionCache. Deep copy inputs for this run but
        # not the final run. When a fusion output aliases an input, it will
        # change the input value for subsequent function calls. Therefore, only
        # the final run should take the original tensors and potentially update
        # their values.
        inputs_copy = deepcopy(inputs)
        test_fn(self, fusion_func, inputs_copy, **kwargs)

        with tempfile.NamedTemporaryFile() as tmp:
            # Serialize FusionCache
            fc = FusionCache.get()
            fc.serialize(tmp.name)

            FusionCache.reset()

            # Get new FusionCache because the previous one was destroyed by the reset call.
            fc = FusionCache.get()
            fc.deserialize(tmp.name)

        # Run test with repopulated FusionCache
        kwargs["new_fusion_expected"] = False
        return test_fn(self, fusion_func, inputs, **kwargs)

    return inner_fn


@unittest.skipIf(not RUN_NVFUSER, "requires CUDA")
@unittest.skipIf(is_pre_volta(), "Only supported on Volta and newer devices.")
class TestNvFuserFrontend(TestCase):
    # Helper function to verify the nvfuser output and make sure the string
    # definition based on the FusionDefinition is executable and matches the
    # original definition
    @serde_check
    def exec_nvfuser(self, fusion_func, inputs, *, new_fusion_expected=True):
        inputs_cap = deepcopy(inputs)
        fc = FusionCache.get()
        before_fusions = fc.num_fusions()

        # Execute a fusion function and capture the string python definition
        with FusionDefinition() as fd:
            fusion_func(fd)
        fd_str = fd.__repr__()
        torch.manual_seed(0)
        out = fd.execute(inputs)

        # Execute the python definition that was captured
        try:
            func_name = re.findall("(nvfuser_fusion_id\\d+)", fd_str.split("\n")[1])[0]
            exec(fd_str)
            with FusionDefinition() as fd_cap:
                eval(func_name)(fd_cap)
            torch.manual_seed(0)
            out_cap = fd_cap.execute(inputs_cap)
        except Exception as err:
            print("\nException For Printed FusionDefinition:")
            print(
                "(A failure here suggests a mismatch in functionality between the original definition and the printed definition.)"
            )
            print(fd_str)
            raise err

        # Make sure the original and captured definitions match
        for idx in range(len(out)):
            self.assertEqual(out[idx], out_cap[idx])
        self.assertEqual(fc.num_fusions() - before_fusions, int(new_fusion_expected))
        return out, fd

    def test_basic(self):
        inputs = [
            torch.ones(2, 4, 8, device="cuda"),
            torch.ones(2, 4, 8, device="cuda"),
        ]

        def fusion_func(fd: FusionDefinition):
            t0 = fd.from_pytorch(inputs[0])
            t1 = fd.from_pytorch(inputs[1])
            c0 = fd.define_scalar(3.0)

            t2 = fd.ops.add(t0, t1)
            t3 = fd.ops.mul(t2, c0)
            t4 = fd.ops.sum(t3, [-1], False, DataType.Float)

            fd.add_output(t4)

        # Expected Output is a tensor of 48's
        nvf_out1, _ = self.exec_nvfuser(fusion_func, inputs)

        # Create a new fusion with the same definition, it should hit the cache!
        nvf_out2, fd2 = self.exec_nvfuser(
            fusion_func, inputs, new_fusion_expected=False
        )

        # Create a fusion from a fusion id and make sure it executes!
        fd3 = FusionDefinition(fd2.id())
        nvf_out3 = fd3.execute(inputs)

        eager_out = torch.sum((inputs[0] + inputs[1]) * 3.0, dim=-1)
        self.assertEqual(eager_out, nvf_out1[0])
        self.assertEqual(eager_out, nvf_out2[0])
        self.assertEqual(eager_out, nvf_out3[0])

    def test_basic_fp16(self):
        inputs = [
            torch.ones(2, 4, 8, device="cuda", dtype=torch.float16),
            torch.ones(2, 4, 8, device="cuda", dtype=torch.float16),
        ]

        def fusion_func(fd: FusionDefinition):
            t0 = fd.from_pytorch(inputs[0])
            t1 = fd.from_pytorch(inputs[1])
            c0 = fd.define_scalar(3.0)

            t2 = fd.ops.add(t0, t1)
            t3 = fd.ops.mul(t2, c0)
            t4 = fd.ops.sum(t3, [-1], False, DataType.Float)

            t5 = fd.ops.cast(t4, DataType.Half)
            fd.add_output(t5)

        # Expected Output is a tensor of 48's
        nvf_out, _ = self.exec_nvfuser(fusion_func, inputs)
        eager_out = torch.sum((inputs[0] + inputs[1]) * 3.0, dim=-1)
        self.assertEqual(eager_out, nvf_out[0])

    def test_cast_double_to_half(self):
        inputs = [
            torch.randn(2, 4, device="cuda", dtype=torch.float64),
            torch.randn(2, 4, device="cuda", dtype=torch.float64),
        ]

        def fusion_func(fd: FusionDefinition):
            t0 = fd.from_pytorch(inputs[0])
            t1 = fd.from_pytorch(inputs[1])

            t0h = fd.ops.cast(t0, DataType.Half)
            t1h = fd.ops.cast(t1, DataType.Half)
            t2 = fd.ops.add(t0h, t1h)
            t3 = fd.ops.relu(t2)
            t4 = fd.ops.cast(t3, DataType.Half)

            fd.add_output(t4)

        nvf_out, _ = self.exec_nvfuser(fusion_func, inputs)
        eager_out = torch.relu(inputs[0].to(torch.half) + inputs[1].to(torch.half))
        self.assertEqual(eager_out, nvf_out[0])

    def test_promote_to_double(self):
        inputs = [
            torch.randn(2, 4, device="cuda", dtype=torch.float16),
            torch.randn(2, 4, device="cuda", dtype=torch.float64),
        ]

        def fusion_func(fd: FusionDefinition):
            t0 = fd.from_pytorch(inputs[0])
            t1 = fd.from_pytorch(inputs[1])

            t2 = fd.ops.add(t0, t1)
            t5 = fd.ops.relu(t2)

            fd.add_output(t5)

        nvf_out, _ = self.exec_nvfuser(fusion_func, inputs)
        eager_out = torch.relu(inputs[0] + inputs[1])
        self.assertEqual(eager_out, nvf_out[0])

    def test_implicit_broadcast_input(self):
        inputs = [
            torch.randn(3, device="cuda"),
            torch.randn(2, 3, 4, device="cuda"),
        ]

        def fusion_func(fd: FusionDefinition):
            t0 = fd.from_pytorch(inputs[0])
            t1 = fd.from_pytorch(inputs[1])

            t0_b = fd.ops.broadcast_in_dim(t0, [2, 3, 4], [1])
            t2 = fd.ops.add(t0_b, t1)

            fd.add_output(t2)

        nvf_out, _ = self.exec_nvfuser(fusion_func, inputs)
        eager_out = refs.add(
            prims.broadcast_in_dim(inputs[0], inputs[1].size(), [1]), inputs[1]
        )
        self.assertEqual(eager_out, nvf_out[0])

    def test_explicit_broadcast_input(self):
        inputs = [
            torch.randn(1, 1, 4, device="cuda"),
            torch.randn(2, 3, 4, device="cuda"),
        ]

        def fusion_func(fd: FusionDefinition):
            t0 = fd.from_pytorch(inputs[0])
            t1 = fd.from_pytorch(inputs[1])

            t0_b = fd.ops.broadcast_in_dim(t0, inputs[1].size(), [0, 1, 2])
            t2 = fd.ops.add(t0_b, t1)

            fd.add_output(t2)

        nvf_out, _ = self.exec_nvfuser(fusion_func, inputs)
        eager_out = refs.add(
            prims.broadcast_in_dim(inputs[0], inputs[1].size(), [0, 1, 2]), inputs[1]
        )
        self.assertEqual(eager_out, nvf_out[0])

    def test_broadcast_mixing(self):
        inputs = [
            torch.randn(3, 1, device="cuda"),
            torch.randn(3, device="cuda"),
        ]

        def fusion_func(fd: FusionDefinition):
            t0 = fd.from_pytorch(inputs[0])
            t1 = fd.from_pytorch(inputs[1])

            t1_b = fd.ops.broadcast_in_dim(t1, [3, 3], [0])
            t2 = fd.ops.add(t0, t1_b)

            fd.add_output(t2)

        nvf_out, _ = self.exec_nvfuser(fusion_func, inputs)
        eager_out = refs.add(inputs[0], prims.broadcast_in_dim(inputs[1], [3, 3], [0]))
        self.assertEqual(eager_out, nvf_out[0])

    def test_ops_broadcast(self):
        inputs = [
            torch.randn(3, device="cuda"),
            torch.randn(2, 3, 4, device="cuda"),
        ]

        def fusion_func(fd: FusionDefinition):
            t0 = fd.from_pytorch(inputs[0])
            t1 = fd.from_pytorch(inputs[1])

            t0_b = fd.ops.broadcast(t0, [True, False, True])
            t2 = fd.ops.add(t0_b, t1)

            fd.add_output(t2)

        nvf_out, _ = self.exec_nvfuser(fusion_func, inputs)
        eager_out = refs.add(
            prims.broadcast_in_dim(inputs[0], inputs[1].size(), [1]), inputs[1]
        )
        self.assertEqual(eager_out, nvf_out[0])

    def test_prim_layer_norm_fwd(self):
        input_size = [64, 128, 1024]
        dtype = torch.float32
        device = "cuda"
        inputs = [
            torch.randn(*input_size, device=device, requires_grad=True),
            torch.nn.Parameter(torch.randn(input_size[2], dtype=dtype, device=device)),
            torch.nn.Parameter(torch.randn(input_size[2], dtype=dtype, device=device)),
        ]

        def primitive_definition(
            inputs: torch.Tensor,
            weight: torch.Tensor,
            bias: torch.Tensor,
            normalization_axis: int,
            keepdim: bool,
        ) -> torch.Tensor:
            mean = inputs.mean(normalization_axis, keepdim=keepdim)
            diff = inputs - mean
            diff_sq = diff * diff
            var = diff_sq.mean(normalization_axis, keepdim=keepdim)
            pre_shift_scale_norm_output = (inputs - mean) / torch.sqrt(var + 1e-12)
            norm_output = weight * pre_shift_scale_norm_output + bias
            return norm_output

        def nvfuser_fusion(
            fd: FusionDefinition,
            normalization_axis: int,
            norm_size: int,
            input_shape: List[int],
            eps: float,
            keepDim: bool,
        ) -> None:
            inputs = fd.define_tensor(
                shape=[-1, -1, -1],
                contiguity=[True, True, True],
                dtype=DataType.Float,
            )
            weights = fd.define_tensor(
                shape=[-1], contiguity=[True], dtype=DataType.Float
            )
            bias = fd.define_tensor(shape=[-1], contiguity=[True], dtype=DataType.Float)
            sum0 = fd.ops.sum(inputs, axes=[normalization_axis], keepdim=keepDim)
            norm_const = fd.define_scalar(norm_size)
            mean = fd.ops.div(sum0, norm_const)
            diff = fd.ops.sub(inputs, mean)
            diff_sq = fd.ops.mul(diff, diff)
            sum1 = fd.ops.sum(diff_sq, axes=[normalization_axis], keepdim=keepDim)
            var = fd.ops.div(sum1, norm_const)
            eps_const = fd.define_scalar(eps)
            var_eps = fd.ops.add(var, eps_const)
            invstd = fd.ops.rsqrt(var_eps)
            pre_scale_bias = fd.ops.mul(diff, invstd)
            weights_bcast = fd.ops.broadcast_in_dim(
                weights, shape=input_shape, broadcast_dims=[2]
            )
            scale = fd.ops.mul(pre_scale_bias, weights_bcast)
            bias_bcast = fd.ops.broadcast_in_dim(
                bias, shape=input_shape, broadcast_dims=[2]
            )
            out = fd.ops.add(scale, bias_bcast)
            fd.add_output(out)
            fd.add_output(mean)
            fd.add_output(invstd)

        def nvfuser_fusion_var_mean(
            fd: FusionDefinition,
            normalization_axis: int,
            norm_size: int,
            input_shape: List[int],
            eps: float,
            keepDim: bool,
        ) -> None:
            inputs = fd.define_tensor(
                shape=[-1, -1, -1],
                contiguity=[True, True, True],
                dtype=DataType.Float,
            )
            weights = fd.define_tensor(
                shape=[-1], contiguity=[True], dtype=DataType.Float
            )
            bias = fd.define_tensor(shape=[-1], contiguity=[True], dtype=DataType.Float)
            var, mean = fd.ops.var_mean(
                inputs, axes=[normalization_axis], correction=0, keepdim=keepDim
            )
            eps_const = fd.define_scalar(eps)
            var_eps = fd.ops.add(var, eps_const)
            invstd = fd.ops.rsqrt(var_eps)
            diff = fd.ops.sub(inputs, mean)
            pre_scale_bias = fd.ops.mul(diff, invstd)
            weights_bcast = fd.ops.broadcast_in_dim(
                weights, shape=input_shape, broadcast_dims=[2]
            )
            scale = fd.ops.mul(pre_scale_bias, weights_bcast)
            bias_bcast = fd.ops.broadcast_in_dim(
                bias, shape=input_shape, broadcast_dims=[2]
            )
            out = fd.ops.add(scale, bias_bcast)
            fd.add_output(out)
            fd.add_output(mean)
            fd.add_output(invstd)

        fusion_func_1 = partial(
            nvfuser_fusion,
            normalization_axis=2,
            norm_size=inputs[0].size()[2],
            input_shape=inputs[0].size(),
            eps=1e-12,
            keepDim=True,
        )
        nvf_out, _ = self.exec_nvfuser(fusion_func_1, inputs)

        fusion_func_2 = partial(
            nvfuser_fusion_var_mean,
            normalization_axis=2,
            norm_size=inputs[0].size()[2],
            input_shape=inputs[0].size(),
            eps=1e-12,
            keepDim=True,
        )
        nvf_var_mean_out, _ = self.exec_nvfuser(fusion_func_2, inputs)

        eager_out = primitive_definition(inputs[0], inputs[1], inputs[2], 2, True)

        self.assertEqual(eager_out, nvf_out[0])
        self.assertEqual(eager_out, nvf_var_mean_out[0])

    def test_prim_rms_norm_fwd(self):
        input_size = [64, 128, 1024]
        dtype = torch.float32
        device = "cuda"
        inputs = [
            torch.randn(*input_size, device=device, requires_grad=True),
            torch.nn.Parameter(torch.randn(input_size[2], dtype=dtype, device=device)),
        ]

        def primitive_definition(
            inputs: torch.Tensor,
            weight: torch.Tensor,
            normalization_axis: int,
            keepdim: bool,
        ) -> torch.Tensor:
            var = inputs.mul(inputs).mean(normalization_axis, keepdim)
            pre_shift_scale_norm_output = inputs / torch.sqrt(var + 1e-12)
            norm_output = weight * pre_shift_scale_norm_output
            return norm_output

        def nvfuser_fusion(
            fd: FusionDefinition,
            normalization_axis: int,
            norm_size: int,
            input_shape: List[int],
            eps: float,
            keepDim: bool,
        ) -> None:
            inputs = fd.define_tensor(
                shape=[-1, -1, -1],
                contiguity=[True, True, True],
                dtype=DataType.Float,
            )
            weights = fd.define_tensor(
                shape=[-1], contiguity=[True], dtype=DataType.Float
            )
            inputs_sq = fd.ops.mul(inputs, inputs)
            sum0 = fd.ops.sum(inputs_sq, axes=[normalization_axis], keepdim=keepDim)
            norm_const = fd.define_scalar(norm_size)
            var = fd.ops.div(sum0, norm_const)
            eps_const = fd.define_scalar(eps)
            var_eps = fd.ops.add(var, eps_const)
            invstd = fd.ops.rsqrt(var_eps)
            pre_scale = fd.ops.mul(inputs, invstd)
            weights_bcast = fd.ops.broadcast_in_dim(
                weights, shape=input_shape, broadcast_dims=[2]
            )
            out = fd.ops.mul(pre_scale, weights_bcast)
            fd.add_output(out)
            fd.add_output(invstd)

        fusion_func = partial(
            nvfuser_fusion,
            normalization_axis=2,
            norm_size=inputs[0].size()[2],
            input_shape=inputs[0].size(),
            eps=1e-12,
            keepDim=True,
        )
        nvf_out, _ = self.exec_nvfuser(fusion_func, inputs)

        eager_out = primitive_definition(inputs[0], inputs[1], 2, True)

        self.assertEqual(eager_out, nvf_out[0])

    # Testing a scenario where a broadcast requires a symbolic output shape
    def test_tensor_shape(self):
        inputs = [
            torch.randn(2, 3, 4, device="cuda"),
            torch.randn(4, device="cuda"),
        ]

        def fusion_func(fd: FusionDefinition):
            t0 = fd.from_pytorch(inputs[0])
            t1 = fd.from_pytorch(inputs[1])

            t1_b = fd.ops.broadcast_in_dim(t1, t0.shape(), [2])
            t2 = fd.ops.sub(t0, t1_b)

            fd.add_output(t2)

        nvf_out, _ = self.exec_nvfuser(fusion_func, inputs)
        eager_out = refs.sub(
            inputs[0], prims.broadcast_in_dim(inputs[1], inputs[0].size(), [2])
        )
        self.assertEqual(eager_out, nvf_out[0])

    # Testing a scenario where no broadcast is needed
    def test_tensor_shape_nobcast(self):
        inputs = [
            torch.randn(2, 3, device="cuda"),
            torch.randn(2, 3, device="cuda"),
        ]

        def fusion_func(fd: FusionDefinition):
            t0 = fd.from_pytorch(inputs[0])
            t1 = fd.from_pytorch(inputs[1])

            t1_b = fd.ops.broadcast_in_dim(t1, t0.shape(), [0, 1])
            t2 = fd.ops.add(t0, t1_b)

            fd.add_output(t2)

        nvf_out, _ = self.exec_nvfuser(fusion_func, inputs)
        eager_out = refs.add(
            inputs[0], prims.broadcast_in_dim(inputs[1], inputs[0].size(), [0, 1])
        )
        self.assertEqual(eager_out, nvf_out[0])

    # Testing a scenario where each arg of a binary op has broadcast.
    def test_tensor_size_both_args_bcast(self):
        inputs = [
            torch.randn(1, 3, device="cuda"),
            torch.randn(2, 1, device="cuda"),
        ]

        def fusion_func(fd: FusionDefinition):
            t0 = fd.from_pytorch(inputs[0])
            t1 = fd.from_pytorch(inputs[1])

            t0_b = fd.ops.broadcast_in_dim(t0, [t1.size(0), t0.size(1)], [0, 1])
            t1_b = fd.ops.broadcast_in_dim(t1, [t1.size(0), t0.size(1)], [0, 1])
            t2 = fd.ops.add(t0_b, t1_b)

            fd.add_output(t2)

        nvf_out, _ = self.exec_nvfuser(fusion_func, inputs)
        eager_out = refs.add(
            prims.broadcast_in_dim(
                inputs[0], [inputs[1].size()[0], inputs[0].size()[1]], [0, 1]
            ),
            prims.broadcast_in_dim(
                inputs[1], [inputs[1].size()[0], inputs[0].size()[1]], [0, 1]
            ),
        )
        self.assertEqual(eager_out, nvf_out[0])

    def test_broadcast_in_dim_with_dynamic_shapes(self):
        inputs_1 = [
            torch.randn(2, 3, 4, device="cuda"),
            torch.randn(4, device="cuda"),
        ]
        inputs_2 = [
            torch.randn(2, 3, 1024, device="cuda"),
            torch.randn(1024, device="cuda"),
        ]

        def fusion_func_1(fd: FusionDefinition):
            t0 = fd.define_tensor(shape=[-1, -1, -1], contiguity=[True, True, True])
            t1 = fd.define_tensor(shape=[-1], contiguity=[True])

            t1_b = fd.ops.broadcast_in_dim(t1, t0.shape(), [2])
            t2 = fd.ops.add(t0, t1_b)

            fd.add_output(t2)

        def fusion_func_2(fd: FusionDefinition):
            t0 = fd.define_tensor(shape=[-1, -1, -1], contiguity=[True, True, True])
            t1 = fd.define_tensor(shape=[-1], contiguity=[True])

            t1_b = fd.ops.broadcast_in_dim(t1, inputs_1[0].size(), [2])
            t2 = fd.ops.add(t0, t1_b)

            fd.add_output(t2)

        def fusion_func_3(fd: FusionDefinition):
            t0 = fd.define_tensor(shape=[-1, -1, -1], contiguity=[True, True, True])
            t1 = fd.define_tensor(shape=[-1], contiguity=[True])

            t1_b = fd.ops.broadcast_in_dim(t1, inputs_2[0].size(), [2])
            t2 = fd.ops.add(t0, t1_b)

            fd.add_output(t2)

        # Func_1 uses tensor.shape() to propagate dynamic size, therefore, it is
        # expected that test 2 should be cached based on test 2

        # Test 1
        inputs = inputs_1
        nvf_out, _ = self.exec_nvfuser(fusion_func_1, inputs)
        eager_out = refs.add(
            inputs[0], prims.broadcast_in_dim(inputs[1], inputs[0].size(), [2])
        )
        self.assertEqual(eager_out, nvf_out[0])

        # Test 2
        inputs = inputs_2
        nvf_out, _ = self.exec_nvfuser(fusion_func_1, inputs, new_fusion_expected=False)
        eager_out = refs.add(
            inputs[0], prims.broadcast_in_dim(inputs[1], inputs[0].size(), [2])
        )
        self.assertEqual(eager_out, nvf_out[0])

        # Func_2 and Func_3 are nearly identical except that have a different
        # concrete output shape for their broadcast_in_dim.  Therefore, test 4
        # should not be cached.
        # Note: It is assumed that definition will change with Tensor Size with
        # concrete shapes.

        # Test 3
        inputs = inputs_1
        nvf_out, _ = self.exec_nvfuser(fusion_func_2, inputs)
        eager_out = refs.add(
            inputs[0], prims.broadcast_in_dim(inputs[1], inputs[0].size(), [2])
        )
        self.assertEqual(eager_out, nvf_out[0])

        # Test 4
        inputs = inputs_2
        nvf_out, _ = self.exec_nvfuser(fusion_func_3, inputs)
        eager_out = refs.add(
            inputs[0], prims.broadcast_in_dim(inputs[1], inputs[0].size(), [2])
        )
        self.assertEqual(eager_out, nvf_out[0])

    # Testing a scenario where the broadcast is necessary to realize the output
    def test_tensor_shape_with_output_bcast(self):
        def fusion_func(fd: FusionDefinition):
            t0 = fd.define_tensor(shape=[-1, -1, -1], contiguity=[True, True, True])

            t1 = fd.ops.sum(t0, axes=[2])
            t1_b = fd.ops.broadcast_in_dim(t1, t0.shape(), [0, 1])

            fd.add_output(t1_b)

        inputs_1 = [
            torch.randn(2, 3, 4, device="cuda"),
        ]

        inputs_2 = [
            torch.randn(4, 5, 32, device="cuda"),
        ]

        inputs = inputs_1
        nvf_out, _ = self.exec_nvfuser(fusion_func, inputs)
        eager_out = prims.broadcast_in_dim(
            torch.sum(inputs[0], dim=-1), inputs[0].size(), [0, 1]
        )
        self.assertEqual(eager_out, nvf_out[0])

        # Testing Dynamic usage of same Fusion
        inputs = inputs_2
        nvf_out, _ = self.exec_nvfuser(fusion_func, inputs, new_fusion_expected=False)
        eager_out = prims.broadcast_in_dim(
            torch.sum(inputs[0], dim=-1), inputs[0].size(), [0, 1]
        )
        self.assertEqual(eager_out, nvf_out[0])

    # Testing an expand followed by a  broadcast
    def test_tensor_shape_expand_bcast(self):
        def fusion_func(fd: FusionDefinition):
            t0 = fd.define_tensor(shape=[-1, -1, -1], contiguity=[True, True, True])
            t1 = fd.define_tensor(shape=[-1, 1, -1], contiguity=[True, None, True])
            t2 = fd.define_tensor(shape=[-1, 1, -1], contiguity=[True, None, True])

            t1_b = fd.ops.broadcast_in_dim(t1, t0.shape(), [0, 1, 2])
            t2_b = fd.ops.broadcast_in_dim(t2, t1_b.shape(), [0, 1, 2])

            fd.add_output(t2_b)

        inputs = [
            torch.randn(2, 3, 4, device="cuda"),
            torch.randn(2, 1, 4, device="cuda"),
            torch.randn(2, 1, 4, device="cuda"),
        ]

        nvf_out, _ = self.exec_nvfuser(fusion_func, inputs)
        eager_out1 = prims.broadcast_in_dim(inputs[1], inputs[0].size(), [0, 1, 2])
        eager_out2 = prims.broadcast_in_dim(inputs[2], eager_out1.size(), [0, 1, 2])
        self.assertEqual(eager_out2, nvf_out[0])

    def test_alias_output_to_input(self):
        in_tensors = [
            torch.ones(4, 4, device="cuda"),
        ]

        def fusion_func(fd: FusionDefinition):
            t0 = fd.from_pytorch(in_tensors[0])  # = 1.0
            one = fd.define_scalar(1.0)
            two = fd.define_scalar(2.0)
            t1 = fd.ops.add(t0, one)  # = t0 + 1.0 = 2.0
            t2 = fd.ops.add(t1, two)  # = t1 + 2.0 = 4.0
            fd.add_output(t1, alias_input=t0)
            fd.add_output(t2)

        out_tensors, _ = self.exec_nvfuser(fusion_func, in_tensors)

        # t1 is an alias and therefore is hidden.
        self.assertEqual(len(out_tensors), 1)
        self.assertEqual(out_tensors[0], torch.full((4, 4), 4.0, device="cuda"))
        self.assertEqual(in_tensors[0], torch.full((4, 4), 2.0, device="cuda"))

    def test_gather(self):
        inputs = [
            torch.randn(8, 16, device="cuda"),
            torch.randn(8, 16, device="cuda"),
            torch.randint(0, 8, (4, 4), device="cuda").to(dtype=torch.long),
        ]

        def test_fn(dim):
            def fusion_func(fd: FusionDefinition):
                t0 = fd.from_pytorch(inputs[0])
                t1 = fd.from_pytorch(inputs[1])
                t2 = fd.from_pytorch(inputs[2])
                t3 = fd.ops.add(t0, t1)
                t4 = fd.ops.gather(t3, t2, dim)
                fd.add_output(t4)

            nvf_out, _ = self.exec_nvfuser(fusion_func, inputs)

            eager_out = torch.gather(inputs[0] + inputs[1], dim, inputs[2])
            self.assertEqual(eager_out, nvf_out[0])

        test_fn(0)
        test_fn(1)

    def test_take_along_axis(self):
        inputs = [
            torch.randn(8, 16, device="cuda"),
            torch.randn(8, 16, device="cuda"),
            torch.randint(0, 8, (8, 16), device="cuda").to(dtype=torch.long),
        ]

        def test_fn(dim):
            def fusion_func(fd: FusionDefinition):
                t0 = fd.from_pytorch(inputs[0])
                t1 = fd.from_pytorch(inputs[1])
                t2 = fd.from_pytorch(inputs[2])
                t3 = fd.ops.add(t0, t1)
                t4 = fd.ops.take_along_axis(t3, t2, dim)
                fd.add_output(t4)

            nvf_out, _ = self.exec_nvfuser(fusion_func, inputs)

            eager_out = torch.gather(inputs[0] + inputs[1], dim, inputs[2])
            self.assertEqual(eager_out, nvf_out[0])

        test_fn(0)
        test_fn(1)

    def test_index_select(self):
        inputs = [
            torch.randn(8, 16, device="cuda"),
            torch.randn(8, 16, device="cuda"),
            torch.randint(0, 8, (6,), device="cuda").to(dtype=torch.long),
        ]

        def test_fn(dim):
            def fusion_func(fd: FusionDefinition):
                t0 = fd.from_pytorch(inputs[0])
                t1 = fd.from_pytorch(inputs[1])
                t2 = fd.from_pytorch(inputs[2])
                t3 = fd.ops.add(t0, t1)
                t4 = fd.ops.index_select(t3, t2, dim)
                fd.add_output(t4)

            nvf_out, _ = self.exec_nvfuser(fusion_func, inputs)

            eager_out = torch.index_select(inputs[0] + inputs[1], dim, inputs[2])
            self.assertEqual(eager_out, nvf_out[0])

        test_fn(0)
        test_fn(1)

    def test_index_select_scalar_indices(self):
        inputs = [
            torch.randn(8, 16, device="cuda"),
            torch.tensor(2, device="cuda").to(dtype=torch.long),
        ]

        def test_fn(dim):
            def fusion_func(fd: FusionDefinition):
                t0 = fd.from_pytorch(inputs[0])
                t1 = fd.from_pytorch(inputs[1])
                t2 = fd.ops.index_select(t0, t1, dim)
                fd.add_output(t2)

            nvf_out, _ = self.exec_nvfuser(fusion_func, inputs)

            eager_out = torch.index_select(inputs[0], dim, inputs[1])
            self.assertEqual(eager_out, nvf_out[0])

        test_fn(0)
        test_fn(1)

    def test_squeeze(self):
        t0_sizes = [4]
        t1_sizes = [1, 4, 1]
        t2_sizes = [2, 1, 4]
        inputs = [
            torch.randn(*t0_sizes, device="cuda"),
            torch.randn(*t1_sizes, device="cuda"),
            torch.randn(*t2_sizes, device="cuda"),
        ]

        def fusion_func(fd: FusionDefinition):
            t0 = fd.define_tensor(shape=[-1], contiguity=[True])
            t1 = fd.define_tensor(sizes=t1_sizes, strides=[4, 1, 1])
            t2 = fd.define_tensor(sizes=t2_sizes, strides=[4, 4, 1])
            t3 = fd.ops.squeeze(t1, t1_sizes, [0, -1])
            t4 = fd.ops.squeeze(
                t2,
                t2_sizes,
                [
                    -2,
                ],
            )
            t5 = fd.ops.sum(t4, [0])
            t6 = fd.ops.mul(t0, t3)
            t7 = fd.ops.mul(t6, t5)
            fd.add_output(t7)

        nvf_out, _ = self.exec_nvfuser(fusion_func, inputs)

        v1 = torch.sum(inputs[1], [0, -1])
        v2 = torch.sum(inputs[2], [0, 1])
        eager_out = inputs[0] * v1 * v2
        self.assertEqual(eager_out, nvf_out[0])

    def test_from_pytorch_fails_on_cpu_tensor(self):
        inputs = [
            torch.randn(4, 4, device="cpu"),
        ]

        def fusion_func(fd: FusionDefinition):
            t0 = fd.from_pytorch(inputs[0])
            t1 = fd.ops.relu(t0)
            fd.add_output(t1)

        try:
            with FusionDefinition() as fd:
                fusion_func(fd)
            raise RuntimeError(
                "FusionDefinition.from_pytorch should have raised an error for a CPU Tensor!"
            )
        except ValueError:
            pass

    def test_no_definition(self):
        inputs = [
            torch.randn(4, 4, device="cpu"),
        ]

        # A FusionDefinition object is constructed but not defined, should trip an error
        try:
            fd = FusionDefinition()
            out = fd.execute(inputs)
            raise RuntimeError(
                "Expecting an error for a lack of a child class defining a definition!"
            )
        except NotImplementedError:
            pass

    def test_func_definition(self):
        inputs = [
            torch.randn(4, 4, device="cuda"),
        ]

        class MyFusion(FusionDefinition):
            def definition(self):
                t0 = self.from_pytorch(inputs[0])
                t1 = self.ops.sigmoid(t0)
                self.add_output(t1)

        fd = MyFusion()
        nvf_out = fd.execute(inputs)
        eager_out = torch.sigmoid(inputs[0])
        self.assertEqual(eager_out, nvf_out[0])

    def test_python_version_API(self):
        from nvfuser.nvfuser_version import Version

        self.assertTrue(version() > "0.0.0")
        self.assertTrue(version() > Version("0.0.0"))

    def test_zero_size_dim(self):
        inputs = [
            torch.ones(0, 0, device="cuda"),
        ]

        def fusion_func(fd: FusionDefinition):
            t0 = fd.define_tensor(
                shape=[0, 0], contiguity=[True, True], dtype=DataType.Float
            )
            t1 = fd.ops.relu(t0)
            fd.add_output(t1)

        nvf_out, _ = self.exec_nvfuser(fusion_func, inputs)
        eager_out = torch.relu(inputs[0])
        self.assertEqual(eager_out.numel(), nvf_out[0].numel())

    def test_static_tensor_sizes(self):
        inputs = [
            torch.randn(4, 5, 1, device="cuda"),
            torch.randn(1, 5, 6, device="cuda"),
        ]

        def fusion_func(fd: FusionDefinition):
            t0 = fd.from_pytorch(inputs[0], static_sizes=True)
            t1 = fd.from_pytorch(inputs[1], static_sizes=True)
            t2 = fd.ops.mul(t0, t1)
            fd.add_output(t2)

        nvf_out, _ = self.exec_nvfuser(fusion_func, inputs)
        eager_out = torch.mul(inputs[0], inputs[1])
        self.assertEqual(eager_out, nvf_out[0])

    def test_normal(self):
        input_size = [64, 128, 1024]
        dtype = torch.float32
        device = "cuda"
        inputs = [
            torch.randn(*input_size, device=device, dtype=dtype),
        ]
        mean = 3.7
        std = 2.5

        def fusion_func(fd: FusionDefinition):
            t0 = fd.from_pytorch(inputs[0])
            s_mean = fd.define_scalar(mean)
            s_std = fd.define_scalar(std)
            t1 = fd.ops.normal(s_mean, s_std, t0.shape(), dtype=DataType.Double)
            fd.add_output(t1)

        nvf_out, _ = self.exec_nvfuser(fusion_func, inputs)

        # Is there a better way to test distribution?!
        self.assertTrue(
            nvf_out[0]
            .mean()
            .cpu()
            .float()
            .isclose(torch.tensor(mean), rtol=1e-2, atol=1e-2)
            .item()
        )
        self.assertTrue(
            nvf_out[0]
            .std()
            .cpu()
            .float()
            .isclose(torch.tensor(std), rtol=1e-2, atol=1e-2)
            .item()
        )

    def test_uniform(self):
        input_size = [64, 128, 1024]
        dtype = torch.float32
        device = "cuda"
        inputs = [
            torch.randn(*input_size, device=device, dtype=dtype),
        ]
        lo = 1.8
        hi = 1223.5

        def fusion_func(fd: FusionDefinition):
            t0 = fd.from_pytorch(inputs[0])
            s_lo = fd.define_scalar(lo)
            s_hi = fd.define_scalar(hi)
            t1 = fd.ops.uniform(s_lo, s_hi, t0.shape(), dtype=DataType.Double)
            fd.add_output(t1)

        nvf_out, _ = self.exec_nvfuser(fusion_func, inputs)

        # Is there a better way to test distribution?!
        self.assertTrue(
            nvf_out[0]
            .mean()
            .cpu()
            .float()
            .isclose(torch.tensor((hi - lo) / 2.0), rtol=1e-2, atol=1e-2)
            .item()
        )
        self.assertTrue(
            nvf_out[0]
            .min()
            .cpu()
            .float()
            .isclose(torch.tensor(lo), rtol=1e-2, atol=1e-2)
            .item()
        )
        self.assertTrue(
            nvf_out[0]
            .max()
            .cpu()
            .float()
            .isclose(torch.tensor(hi), rtol=1e-2, atol=1e-2)
            .item()
        )

    def test_where_dtypes(self):
        inputs = [
            torch.arange(2, device="cuda").type(torch.bool),
        ]

        def fusion_func(fd: FusionDefinition):
            t0 = fd.from_pytorch(inputs[0])

            c0 = fd.define_scalar(3.0)
            c1 = fd.define_scalar(5.0)
            t1 = fd.ops.where(t0, c0, c1)  # DataType.Double
            fd.add_output(t1)

            c0f = fd.define_scalar(3.0, DataType.Float)
            c1f = fd.define_scalar(5.0, DataType.Float)
            t1f = fd.ops.where(t0, c0f, c1f)  # DataType.Float
            fd.add_output(t1f)

            c0d = fd.define_scalar(3.0, DataType.Double)
            c1d = fd.define_scalar(5.0, DataType.Double)
            t1d = fd.ops.where(t0, c0d, c1d)  # DataType.Double
            fd.add_output(t1d)

            c0i = fd.define_scalar(3, DataType.Int32)
            c1i = fd.define_scalar(5, DataType.Int32)
            t1i = fd.ops.where(t0, c0i, c1i)  # DataType.Int32
            fd.add_output(t1i)

            c0l = fd.define_scalar(3)
            c1l = fd.define_scalar(5)
            t1l = fd.ops.where(t0, c0l, c1l)  # DataType.Int
            fd.add_output(t1l)

            c0c = fd.define_scalar(complex(3.0))
            c1c = fd.define_scalar(complex(5.0))
            t1c = fd.ops.where(t0, c0c, c1c)  # DataType.ComplexDouble
            fd.add_output(t1c)

            c0cf = fd.define_scalar(3.0 + 0j, DataType.ComplexFloat)
            c1cf = fd.define_scalar(5.0 + 0j, DataType.ComplexFloat)
            t1cf = fd.ops.where(t0, c0cf, c1cf)  # DataType.ComplexFloat
            fd.add_output(t1cf)

            c0cd = fd.define_scalar(3.0 + 0j, DataType.ComplexDouble)
            c1cd = fd.define_scalar(5.0 + 0j, DataType.ComplexDouble)
            t1cd = fd.ops.where(t0, c0cd, c1cd)  # DataType.ComplexDouble
            fd.add_output(t1cd)

            c0b = fd.define_scalar(True, DataType.Bool)
            c1b = fd.define_scalar(False, DataType.Bool)
            t1b = fd.ops.where(t0, c0b, c1b)  # DataType.Bool
            fd.add_output(t1b)

        (
            n,
            nf,
            nd,
            ni,
            nl,
            nc,
            ncf,
            ncd,
            nb,
        ), _ = self.exec_nvfuser(fusion_func, inputs)

        eager_out = torch.where(inputs[0], 3.0, 5.0)

        # explicit Float dtype matches torch.where behavior
        self.assertEqual(eager_out, nf)

        assert n.dtype == torch.float64
        assert nf.dtype == torch.float32
        assert nd.dtype == torch.float64
        assert ni.dtype == torch.int32
        assert nl.dtype == torch.int64
        assert nc.dtype == torch.complex128
        assert ncf.dtype == torch.complex64
        assert ncd.dtype == torch.complex128
        assert nb.dtype == torch.bool

    def test_complex_constants(self):
        inputs = [
            torch.arange(2, device="cuda").type(torch.complex64),
        ]

        def fusion_func(fd: FusionDefinition):
            t0 = fd.from_pytorch(inputs[0])
            c0 = fd.define_scalar(complex(3.0, 0.5))
            t1 = fd.ops.mul(t0, c0)
            fd.add_output(t1)

        (n,), _ = self.exec_nvfuser(fusion_func, inputs)

        eager_out = inputs[0] * (3.0 + 0.5j)

        self.assertEqual(eager_out, n)
        assert n.dtype == torch.complex64

    def test_where_op(self):
        def nvfuser_where(pred, a, b):
            with FusionDefinition() as fd:
                nv_pred = fd.define_tensor(
                    sizes=pred.shape, strides=pred.stride(), dtype=DataType.Bool
                )
                nv_a = fd.define_tensor(
                    sizes=a.shape,
                    strides=a.stride(),
                    dtype=torch_dtype_to_nvfuser_dtype(a.dtype),
                )
                nv_b = fd.define_tensor(
                    sizes=b.shape,
                    strides=b.stride(),
                    dtype=torch_dtype_to_nvfuser_dtype(b.dtype),
                )
                result = fd.ops.where(nv_pred, nv_a, nv_b)
                fd.add_output(result)
            return fd.execute((pred, a, b))[0]

        pred = torch.testing.make_tensor((5,), device="cuda", dtype=torch.bool)
        list_of_dtype = [torch.float16, torch.bfloat16, torch.float32]
        for atype in list_of_dtype:
            for btype in list_of_dtype:
                a = torch.randn((5,), device="cuda", dtype=atype)
                b = torch.randn((5,), device="cuda", dtype=btype)
                nv_result = nvfuser_where(pred, a, b)
                torch_result = torch.where(pred, a, b)
                self.assertEqual(nv_result, torch_result)

    def test_iota(self):
        inputs = [
            (2, 0, 2, DataType.Int),
            (3, 100, 1, DataType.Int32),
            # TODO: How do I that that? I am getting the following error:
            # NameError: name 'None0' is not defined
            # (4, None, None, DataType.Int),
        ]

        def fusion_func(fd: FusionDefinition):
            for input in inputs:
                c0 = fd.define_scalar(input[0])
                c1 = None if input[1] is None else fd.define_scalar(input[1])
                c2 = None if input[2] is None else fd.define_scalar(input[2])
                dt = input[3]
                t3 = fd.ops.iota(c0, c1, c2, dt)
                fd.add_output(t3)

        nvf_out, _ = self.exec_nvfuser(fusion_func, [])

        eager_out1 = torch.tensor([0, 2], dtype=torch.long, device="cuda")
        eager_out2 = torch.tensor([100, 101, 102], dtype=torch.int, device="cuda")
        eager_out3 = torch.tensor([0, 1, 2, 3], dtype=torch.long, device="cuda")
        self.assertEqual(eager_out1, nvf_out[0])
        self.assertEqual(eager_out2, nvf_out[1])
        # self.assertEqual(eager_out3, nvf_out[2])

    def test_complex_rsqrt(self):
        inputs = [
            torch.randn(4, device="cuda", dtype=torch.complex64),
            torch.randn(4, device="cuda", dtype=torch.complex128),
        ]

        def fusion_func(fd: FusionDefinition):
            t0 = fd.from_pytorch(inputs[0])
            t1 = fd.from_pytorch(inputs[1])
            t2 = fd.ops.rsqrt(t0)
            fd.add_output(t2)
            t3 = fd.ops.rsqrt(t1)
            fd.add_output(t3)

        (rfloat, rdouble), _ = self.exec_nvfuser(fusion_func, inputs)

        at_rfloat = inputs[0].rsqrt()
        at_rdouble = inputs[1].rsqrt()

        self.assertEqual(at_rfloat, rfloat)
        self.assertEqual(at_rdouble, rdouble)

    def test_reduction_complex_number(self):
        def test_dtype(torch_dtype):
            inputs = [torch.randn(2, 32, device="cuda", dtype=torch_dtype)]

            def fusion_func(fd: FusionDefinition):
                t0 = fd.from_pytorch(inputs[0])
                t1 = fd.ops.sum(
                    t0, [-1], False, torch_dtype_to_nvfuser_dtype(torch_dtype)
                )
                fd.add_output(t1)

            nvf_out1, _ = self.exec_nvfuser(fusion_func, inputs)
            eager_out = torch.sum(inputs[0], dim=-1)
            self.assertEqual(eager_out, nvf_out1[0])

        list_of_dtype = [torch.complex64, torch.complex128]
        for torch_dtype in list_of_dtype:
            test_dtype(torch_dtype)

    def test_arithmetic_ops(self):
        inputs = [
            torch.randn(3, 4, 5, device="cuda", dtype=torch.float32),
        ]

        def fusion_func(fd: FusionDefinition):
            t0 = fd.from_pytorch(inputs[0])

            c0 = fd.define_scalar(1.0)

            t1 = -t0
            t2 = abs(t0)
            c1 = -c0
            c2 = abs(c0)

            # Using literals like this will work once
            # https://github.com/csarofeen/pytorch/pull/2449 is merged
            # t3 = -t1 * (1 + t0 ** 2) / t2 + c2 ** c1 - 1.0
            t3 = -t1 * (c0 - t0 * t0) / t2 + c2**c1 - c0

            fd.add_output(t1)
            fd.add_output(t2)
            fd.add_output(t3)

        nvf_out, _ = self.exec_nvfuser(fusion_func, inputs)

        at_out0 = -inputs[0]
        at_out1 = abs(inputs[0])
        at_out2 = inputs[0] * (1.0 - inputs[0] * inputs[0]) / abs(inputs[0])

        self.assertEqual(at_out0, nvf_out[0])
        self.assertEqual(at_out1, nvf_out[1])
        self.assertEqual(at_out2, nvf_out[2])

    def test_signbit(self):
        inputs = [
            torch.randn(3, 4, 5, device="cuda", dtype=torch.float32),
            torch.randn(3, 4, 5, device="cuda", dtype=torch.float32),
        ]

        def fusion_func(fd: FusionDefinition):
            t0 = fd.from_pytorch(inputs[0])
            t1 = fd.from_pytorch(inputs[1])
            t2 = fd.ops.where(fd.ops.signbit(t0), -abs(t1), abs(t1))
            fd.add_output(t2)

        nvf_out, _ = self.exec_nvfuser(fusion_func, inputs)
        at_out = torch.where(
            torch.signbit(inputs[0]), -torch.abs(inputs[1]), torch.abs(inputs[1])
        )
        self.assertEqual(at_out, nvf_out[0])

    def test_all_dim_var_mean(self):
        inputs = [torch.randn(2, 2, 2, device="cuda")]

        def fuser_function(correction):
            with FusionDefinition() as fd:
                t0 = fd.from_pytorch(inputs[0])
                t1, t2 = fd.ops.var_mean(t0, [0, 1, 2], correction)
                fd.add_output(t1)
                fd.add_output(t2)
            return fd.execute(inputs)

        list_of_test_cases = [0, 1]
        for correction in list_of_test_cases:
            fuser_result = fuser_function(correction)
            torch_result = torch.var_mean(inputs[0], [0, 1, 2], bool(correction))
            self.assertEqual(fuser_result, torch_result)

    def test_var_mean_correction(self):
        num_elem = 2
        inputs = [torch.randn(2, num_elem, device="cuda")]

        def fuser_function(correction):
            with FusionDefinition() as fd:
                t0 = fd.from_pytorch(inputs[0])
                t1, t2 = fd.ops.var_mean(t0, [-1], correction)
                fd.add_output(t1)
                fd.add_output(t2)
            return fd.execute(inputs)

        for correction in range(num_elem + 5):
            fuser_result = fuser_function(correction)
            torch_result = torch.var_mean(inputs[0], [-1], correction=correction)
            self.assertEqual(fuser_result, torch_result)

    def test_var_correction(self):
        num_elem = 2
        inputs = [torch.randn(2, num_elem, device="cuda")]

        def fuser_function(correction):
            with FusionDefinition() as fd:
                t0 = fd.from_pytorch(inputs[0])
                t1 = fd.ops.var(t0, [-1], correction)
                fd.add_output(t1)
            return fd.execute(inputs)

        for correction in range(num_elem + 5):
            fuser_result = fuser_function(correction)
            torch_result = torch.var(inputs[0], [-1], correction=correction)
            self.assertEqual(fuser_result, [torch_result])

    def test_scalar_only_inputs(self):
        # We don't allow scalar outputs, currently,
        # so a tensor has to be returned
        def fusion_func(fd: FusionDefinition):
            s0 = fd.define_scalar()
            s1 = fd.define_scalar()
            s2 = fd.ops.add(s0, s1)
            c0 = fd.define_scalar(1.0, DataType.Float)
            t3 = fd.ops.full(shape=[2, 2], fill_value=c0, dtype=DataType.Float)
            t4 = fd.ops.mul(t3, s2)
            fd.add_output(t4)

        with FusionDefinition() as fd:
            fusion_func(fd)

        # TODO: full is broken and does not print its proper definition
        # Issue: https://github.com/csarofeen/pytorch/issues/2502
        nvf_out = fd.execute([2.0, 3.0])
        eager_out = torch.full([2, 2], 1.0) * 5.0
        self.assertEqual(eager_out, nvf_out[0])

    def test_addcmul(self):
        inputs = [
            torch.randn(4, device="cuda", dtype=torch.float32),
            torch.randn(4, device="cuda", dtype=torch.float32),
            torch.randn(4, device="cuda", dtype=torch.float32),
        ]

        def fusion_func(fd: FusionDefinition):
            t0 = fd.from_pytorch(inputs[0])
            t1 = fd.from_pytorch(inputs[1])
            t2 = fd.from_pytorch(inputs[2])
            c0 = fd.define_scalar(0.1)

            t3 = fd.ops.addcmul(t0, t1, t2, c0)

            fd.add_output(t3)

        nvfout, _ = self.exec_nvfuser(fusion_func, inputs)

        torch_out = torch.addcmul(*inputs, value=0.1)

        self.assertEqual(nvfout[0], torch_out)

    def test_compute_contiguity(self):
        sizes = [2, 1, 3, 1, 4, 5, 6]
        strides = [80, 30, 30, 456456465465, 0, 6, 1]
        contiguity = [False, None, True, None, None, True, True]
        self.assertEqual(compute_contiguity(sizes, strides), contiguity)
        strides = [800, 300, 300, 456456465465, 0, 60, 10]
        contiguity = [False, None, True, None, None, True, False]
        self.assertEqual(compute_contiguity(sizes, strides), contiguity)

    def test_compute_tensor_descriptor(self):
        configs = (
            (
                # size
                [2, 1, 3, 1, 4, 3],
                # stride
                [12, 4, 4, 4, 1, 0],
                # expected contiguity
                [True, None, True, None, True, None],
                # expected stride_order
                [5, 4, 3, 2, 1, 0],
            ),
            (
                [2, 3, 1, 5, 4],
                [28, 4, 14, 0, 1],
                [False, None, True, None, True],
                [4, 2, 3, 1, 0],
            ),
            (
                [2, 2, 1, 1, 2, 2, 2],
                [8, 4, 3, 9, 2, 0, 1],
                [None, True, True, None, True, None, True],
                [5, 4, 3, 6, 2, 1, 0],
            ),
            (
                [2, 2, 1, 2, 4, 2],
                [2, 32, 1, 8, 0, 4],
                [False, True, True, False, None, None],
                [2, 5, 0, 4, 1, 3],
            ),
            (
                [2, 2, 2, 2],
                [8, 4, 2, 1],
                [True, True, True, True],
                [3, 2, 1, 0],
            ),
            (
                [2, 1, 3, 1, 4],
                [24, 4, 8, 4, 2],
                [True, True, None, None, False],
                [4, 2, 3, 1, 0],
            ),
            (
                [2, 2, 2, 2],
                [8, 4, 0, 2],
                [True, True, None, False],
                [3, 2, 1, 0],
            ),
        )

        for sizes, strides, contiguity, stride_order in configs:
            computed_contiguity, computed_stride_order = compute_tensor_descriptor(
                sizes, strides
            )
            self.assertEqual(computed_contiguity, contiguity)
            self.assertEqual(computed_stride_order, stride_order)

    def test_stride_order_with_explicit_broadcast(self):
        inputs = [
            torch.randn(3, device="cuda").unsqueeze(-1),
            torch.randn(2, 3, device="cuda")
            .unsqueeze(-1)
            .expand(2, 3, 4)
            .transpose(2, 0),
            torch.randn(5 * 960, device="cuda").as_strided(
                (5, 4, 1, 5, 16), (960, 48, 16, 192, 1)
            ),
            torch.randn(6, device="cuda").as_strided((2, 16, 3), (3, 0, 1)),
        ]

        def fusion_func(fd: FusionDefinition):
            t0 = fd.from_pytorch(inputs[0])
            t1 = fd.from_pytorch(inputs[1])
            t2 = fd.from_pytorch(inputs[2])
            t3 = fd.define_tensor(
                shape=[-1, 16, 3],
                contiguity=[None, True, True],
                dtype=DataType.Float,
                stride_order=[1, 2, 0],
                is_cpu=False,
            )

            t0_b = fd.ops.broadcast(t0, [True, False, False])
            t4 = fd.ops.add(t0_b, t1)
            c0 = fd.define_scalar(3.0)
            t5 = fd.ops.add(t2, c0)
            t6 = fd.ops.mul(t3, c0)

            fd.add_output(t4)
            fd.add_output(t5)
            fd.add_output(t6)

        nvf_out, _ = self.exec_nvfuser(fusion_func, inputs)
        eager_out = inputs[0] + inputs[1]
        self.assertEqual(nvf_out[0], inputs[0] + inputs[1])
        self.assertEqual(nvf_out[1], inputs[2] + 3.0)
        self.assertEqual(nvf_out[2], inputs[3] * 3.0)

    def test_prod(self):
        inputs = [
            torch.ones(2, 4, 8, device="cuda"),
        ]

        def fusion_func(fd: FusionDefinition):
            t0 = fd.from_pytorch(inputs[0])

            t1 = fd.ops.prod(t0, DataType.Float)
            t2 = fd.ops.prod(t0, 1, False, DataType.Float)
            t3 = fd.ops.prod(t0, 1, True, DataType.Float)
            t4 = fd.ops.prod(t0, [-1], False, DataType.Float)

            fd.add_output(t1)
            fd.add_output(t2)
            fd.add_output(t3)
            fd.add_output(t4)

        nvf_out, _ = self.exec_nvfuser(fusion_func, inputs)

        eager_outs = [
            torch.prod(inputs[0], dtype=torch.float32),
            torch.prod(inputs[0], 1, False, dtype=torch.float32),
            torch.prod(inputs[0], 1, True, dtype=torch.float32),
            torch.prod(inputs[0], -1, False, dtype=torch.float32),
        ]
        assert len(nvf_out) == len(eager_outs)

        for n, e in zip(nvf_out, eager_outs):
            self.assertEqual(n, e)

    def test_output_stride_order(self):
        inputs = [
            torch.arange(0, 120).reshape(2, 3, 4, 5).cuda().float(),
        ]
        eager_out = inputs[0] + 3.0

        for perm in itertools.permutations(range(4), 4):
            # testing stride_order in add_output
            def fusion_func(fd: FusionDefinition):
                t0 = fd.from_pytorch(inputs[0])
                c0 = fd.define_scalar(3.0)
                t1 = fd.ops.add(t0, c0)
                fd.add_output(t1, perm)

            nvf_out, _ = self.exec_nvfuser(fusion_func, inputs)
            self.assertEqual(eager_out, nvf_out[0])

            nvf_stride = nvf_out[0].stride()
            sorted_stride = list(nvf_stride)
            rank = len(nvf_stride)
            for idx, axis in enumerate(perm):
                sorted_stride[rank - 1 - axis] = nvf_stride[idx]
            self.assertTrue(sorted(sorted_stride, reverse=True) == sorted_stride)

            # testing stride_order in set
            def fusion_set_func(fd: FusionDefinition):
                t0 = fd.from_pytorch(inputs[0])
                c0 = fd.define_scalar(3.0)
                t1 = fd.ops.add(t0, c0)
                t2 = fd.ops.stride_order(t1, perm)
                fd.add_output(t2)

            nvf_out, _ = self.exec_nvfuser(fusion_set_func, inputs)
            self.assertEqual(eager_out, nvf_out[0])

            nvf_stride = nvf_out[0].stride()
            sorted_stride = list(nvf_stride)
            rank = len(nvf_stride)
            for idx, axis in enumerate(perm):
                sorted_stride[rank - 1 - axis] = nvf_stride[idx]
            self.assertTrue(sorted(sorted_stride, reverse=True) == sorted_stride)

    def test_expanded_bcast_tensor(self):
        inputs = [
            torch.tensor(1.5, device="cuda"),
            torch.randn(5, 5, 5, device="cuda"),
            torch.randint(0, 1, (5, 5), device="cuda")
            .bool()
            .unsqueeze(-1)
            .expand(5, 5, 5),
        ]

        def fusion_func(fd: FusionDefinition) -> None:
            T0 = fd.from_pytorch(inputs[0])
            T1 = fd.from_pytorch(inputs[1])
            T2 = fd.from_pytorch(inputs[2])
            T3 = fd.ops.add(T0, T1)
            T4 = fd.ops.add(T2, T3)
            fd.add_output(T4)

        eager_out = inputs[0] + inputs[1] + inputs[2]

        nvf_out, _ = self.exec_nvfuser(fusion_func, inputs)
        self.assertEqual(eager_out, nvf_out[0])

    def test_segment_set(self):
        inputs = [
            torch.randn(5, 5, 5, device="cuda"),
        ]

        def fusion_func(fd: FusionDefinition) -> None:
            T0 = fd.from_pytorch(inputs[0])
            T1 = fd.ops.neg(T0)
            T2 = fd.ops.segment_set(T1)
            T3 = fd.ops.relu(T2)
            fd.add_output(T3)

        eager_out = inputs[0].neg().relu()

        nvf_out, _ = self.exec_nvfuser(fusion_func, inputs)
        self.assertEqual(eager_out, nvf_out[0])

    def test_fix_2549(self):
        a = torch.ones(4, 1, dtype=torch.double, device="cuda")
        b = torch.ones(4, 4, dtype=torch.double, device="cuda")

        def nvfuser_fusion_id(fd: FusionDefinition) -> None:
            T0 = fd.define_tensor(
                sizes=a.shape, strides=a.stride(), dtype=DataType.Double, is_cpu=False
            )
            T1 = fd.define_tensor(
                sizes=b.shape, strides=b.stride(), dtype=DataType.Double, is_cpu=False
            )
            T2 = fd.ops.broadcast_in_dim(T0, shape=[4, 4], broadcast_dims=[0, 1])
            T3 = fd.ops.div(T1, T2)
            fd.add_output(T3)

        with FusionDefinition() as fd:
            nvfuser_fusion_id(fd)

        out = fd.execute([a, b])
        self.assertEqual(out[0], b / a)

    def test_real_imag(self):
        for dtype in [torch.complex128, torch.complex64]:
            inputs = [
                torch.randn(5, dtype=dtype, device="cuda"),
            ]

            def fusion_func(fd: FusionDefinition):
                t0 = fd.from_pytorch(inputs[0])
                fd.add_output(fd.ops.real(t0))
                fd.add_output(fd.ops.imag(t0))

            nvf_out, _ = self.exec_nvfuser(fusion_func, inputs)

            self.assertEqual(torch.real(inputs[0]), nvf_out[0])
            self.assertEqual(torch.imag(inputs[0]), nvf_out[1])

    def test_cuda_code_and_scheduled_fusion_ir_strings(self):
        inputs = [
            torch.randn(2, 2, 2, 2, device="cuda"),
        ]
        big_inputs = [
            torch.randn(64, 64, 64, 64, device="cuda"),
        ]

        # Function only based definition
        class DefFuncFusion(FusionDefinition):
            def definition(self):
                t0 = self.from_pytorch(inputs[0])
                t1 = self.ops.relu(t0)
                self.add_output(t1)

        # Function based definition plus a user schedule
        class UserSchedFusion(FusionDefinition):
            def definition(self):
                t0 = self.from_pytorch(inputs[0])
                t1 = self.ops.sinh(t0)
                self.add_output(t1)

            def schedule(self):
                pass

        # Context Based Definition
        ctx_fusion = FusionDefinition()
        with ctx_fusion:
            t0 = ctx_fusion.from_pytorch(inputs[0])
            t1 = ctx_fusion.ops.tanh(t0)
            ctx_fusion.add_output(t1)

        # Context Based Definition with a segmented fusion
        ctx_seg_fusion = FusionDefinition()
        with ctx_seg_fusion:
            t0 = ctx_seg_fusion.from_pytorch(inputs[0])
            t1 = ctx_seg_fusion.ops.sum(t0, axis=0)
            t2 = ctx_seg_fusion.ops.sum(t0, axis=-1)
            ctx_seg_fusion.add_output(t1)
            ctx_seg_fusion.add_output(t2)

        test_defs = [DefFuncFusion(), UserSchedFusion(), ctx_fusion, ctx_seg_fusion]

        for fd in test_defs:
            # Attempting to get the cuda code for an un-executed FusionDefinition
            # should trigger a RuntimeError and not a segfault
            with self.assertRaisesRegex(RuntimeError, "Invalid fusion definition!"):
                _ = fd.last_cuda_code()
            with self.assertRaisesRegex(RuntimeError, "Invalid fusion definition!"):
                _ = fd.last_scheduled_fusion_ir()
            # Only make this check for function based definitions
            if hasattr(super(type(self), self), "definition"):
                with self.assertRaisesRegex(RuntimeError, "Invalid fusion definition!"):
                    _ = fd.fusion_ir()

            _ = fd.execute(inputs)

            code_len = len(fd.last_cuda_code())
            self.assertTrue(code_len > 0, "Cuda Code was not produced!")
            code_len = len(fd.last_cuda_code(intrinsic_code=True))
            self.assertTrue(code_len > 0, "Cuda Code was not produced!")
            sched_ir_len = len(fd.last_scheduled_fusion_ir())
            self.assertTrue(code_len > 0, "Scheduled Fusion IR was not produced!")
            sched_ir_len = len(fd.last_scheduled_fusion_ir(tensor_transforms=True))
            self.assertTrue(code_len > 0, "Scheduled Fusion IR was not produced!")
            sched_ir_len = len(fd.fusion_ir())
            self.assertTrue(code_len > 0, "Unscheduled Fusion IR was not produced!")

            code_len = len(fd.cuda_code_for(inputs))
            self.assertTrue(code_len > 0, "Cuda Code was not produced!")
            code_len = len(fd.cuda_code_for(inputs, intrinsic_code=True))
            self.assertTrue(code_len > 0, "Cuda Code was not produced!")
            sched_ir_len = len(fd.scheduled_fusion_ir_for(inputs))
            self.assertTrue(code_len > 0, "Scheduled Fusion IR was not produced!")
            sched_ir_len = len(
                fd.scheduled_fusion_ir_for(inputs, tensor_transforms=True)
            )
            self.assertTrue(code_len > 0, "Scheduled Fusion IR was not produced!")

            # Attemp to get strings for inputs that do not heuristically match
            # and a new fusion has not been compiled
            with self.assertRaisesRegex(RuntimeError, "Fusion is not compiled!"):
                _ = fd.cuda_code_for(big_inputs)
            with self.assertRaisesRegex(RuntimeError, "Fusion is not compiled!"):
                _ = fd.scheduled_fusion_ir_for(big_inputs)

        # It is necessary to reset the Fusion Cache
        # so serialization/deserialization does not exhibit the same error across tests.
        fc = FusionCache.get()
        fc.reset()

    def test_pad(self):
        inputs = [
            torch.testing.make_tensor((1, 2, 3), dtype=torch.float32, device="cuda"),
        ]

        def fusion_func(fd: FusionDefinition):
            t0 = fd.from_pytorch(inputs[0])

            t1 = fd.ops.pad(t0, [1, 1, 1, 1])
            fd.add_output(t1)

            # zero padding in some dims
            t2 = fd.ops.pad(t0, [0, 0, 2, 3])
            fd.add_output(t2)

            # zero padding in all dims
            t3 = fd.ops.pad(t0, [0, 0, 0, 0])
            fd.add_output(t3)

            # no padding provided in first dim
            t4 = fd.ops.pad(t0, [2, 3])
            fd.add_output(t4)

            # test padding with a value other than 0
            fill_val = fd.define_scalar(2.0)
            t5 = fd.ops.pad(t0, [2, 3], fill_val)
            fd.add_output(t5)

            # pad a broadcast dimension with a value other than 0
            t6 = fd.ops.pad(t0, [2, 3, 0, 0, 0, 0])
            fd.add_output(t6)

        nvf_out, _ = self.exec_nvfuser(fusion_func, inputs)

        self.assertEqual(F.pad(inputs[0], [1, 1, 1, 1]), nvf_out[0])
        self.assertEqual(F.pad(inputs[0], [0, 0, 2, 3]), nvf_out[1])
        self.assertEqual(F.pad(inputs[0], [0, 0, 0, 0]), nvf_out[2])
        self.assertEqual(F.pad(inputs[0], [2, 3]), nvf_out[3])
        self.assertEqual(F.pad(inputs[0], [2, 3], "constant", 2.0), nvf_out[4])
        self.assertEqual(F.pad(inputs[0], [2, 3, 0, 0, 0, 0]), nvf_out[5])

    def test_pad_cache(self):
        """Test that using different pad widths causes a cache miss.

        cf. https://github.com/NVIDIA/Fuser/pull/10#pullrequestreview-1352667557
        """
        inputs = [
            torch.testing.make_tensor((2, 3), dtype=torch.float32, device="cuda"),
        ]

        def fusion_func_pad1(fd: FusionDefinition):
            t0 = fd.from_pytorch(inputs[0])
            t1 = fd.ops.pad(t0, [1, 1])
            fd.add_output(t1)

        nvf_out1, _ = self.exec_nvfuser(
            fusion_func_pad1, inputs, new_fusion_expected=True
        )
        _ = self.exec_nvfuser(fusion_func_pad1, inputs, new_fusion_expected=False)

        def fusion_func_pad2(fd: FusionDefinition):
            t0 = fd.from_pytorch(inputs[0])
            t1 = fd.ops.pad(t0, [2, 2])
            fd.add_output(t1)

        nvf_out2, _ = self.exec_nvfuser(
            fusion_func_pad2, inputs, new_fusion_expected=True
        )

        def fusion_func_pad3(fd: FusionDefinition):
            t0 = fd.from_pytorch(inputs[0])
            fill_val = fd.define_scalar(2.0)
            t1 = fd.ops.pad(t0, [1, 1], fill_val)
            fd.add_output(t1)

        nvf_out3, _ = self.exec_nvfuser(
            fusion_func_pad3, inputs, new_fusion_expected=True
        )
        _ = self.exec_nvfuser(fusion_func_pad3, inputs, new_fusion_expected=False)

        self.assertEqual(F.pad(inputs[0], [1, 1]), nvf_out1[0])
        # Erroneous cache miss would use kernel 1 instead of 2
        self.assertEqual(F.pad(inputs[0], [2, 2]), nvf_out2[0])
        # Erroneous cache hit based on fill value would use kernel1
        self.assertEqual(F.pad(inputs[0], [1, 1], "constant", 2.0), nvf_out3[0])

    def test_cat(self):
        inputs = [
            torch.randn(2, 4, device="cuda"),
            torch.randn(2, 3, device="cuda"),
            torch.randn(4, 4, device="cuda"),
            torch.randn(0, 4, device="cuda"),
        ]

        def fusion_func(fd: FusionDefinition):
            t0 = fd.from_pytorch(inputs[0])
            t1 = fd.from_pytorch(inputs[1])
            t2 = fd.from_pytorch(inputs[2])
            t3 = fd.from_pytorch(inputs[3])

            t3 = fd.ops.cat([t0, t1], 1)
            fd.add_output(t3)

            t4 = fd.ops.cat([t0, t2], 0)
            fd.add_output(t4)

            # torch.cat accepts empty tensors (size 0 in the concat dimension),
            # which do not affect the output.
            # The below fails with RuntimeError: mapped_id_resize != nullptr
            # INTERNAL ASSERT FAILED at
            # "/opt/pytorch/nvfuser/csrc/lower_index_compute.cpp":1306
            # t5 = fd.ops.cat([t0, t3], 0)
            # fd.add_output(t5)

        nvf_out, _ = self.exec_nvfuser(fusion_func, inputs)

        self.assertEqual(torch.cat([inputs[0], inputs[1]], dim=1), nvf_out[0])
        self.assertEqual(torch.cat([inputs[0], inputs[2]], dim=0), nvf_out[1])
        # self.assertEqual(torch.cat([inputs[0], inputs[3]], dim=0), nvf_out[2])

    def test_nextafter(self):
        inputs = [
            # torch.nextafter is only defined for float{32,64} tensor inputs
            torch.testing.make_tensor(4, device="cuda", dtype=torch.float32),
            torch.testing.make_tensor(4, device="cuda", dtype=torch.float64),
        ]

        def fusion_func(fd: FusionDefinition):
            t0 = fd.from_pytorch(inputs[0])
            t1 = fd.from_pytorch(inputs[1])

            s0 = fd.define_scalar(1.0, dtype=DataType.Float)
            s1 = fd.define_scalar(-1.0, dtype=DataType.Double)

            for a, b in itertools.product(
                [t0, t1, s0, s1],
                [t0, t1, s0, s1],
            ):
                # always enter the fusion...
                t = fd.ops.nextafter(a, b)
                if isinstance(t, Tensor):
                    # ...but skip outputting scalars, which we don't support
                    fd.add_output(t)

        nvf_out, _ = self.exec_nvfuser(fusion_func, inputs)

        ab = [inputs[0], inputs[1], 1.0, -1.0]
        i = 0
        for a, b in itertools.product(ab, ab):
            if not (isinstance(a, torch.Tensor) or isinstance(b, torch.Tensor)):
                continue
            n = nvf_out[i]
            i += 1
            torch_out = torch.nextafter(
                torch.as_tensor(a, device="cuda"), torch.as_tensor(b, device="cuda")
            )
            self.assertEqual(n, torch_out)

    def test_nanogpt_mha_dpa(self):
        inputs = [
            torch.randn(16, 16, 128, 128, device="cuda"),
            torch.randn(1, 1, 1024, 1024, device="cuda"),
        ]

        def nvfuser_fusion(fd: FusionDefinition, prob) -> None:
            T0 = fd.define_tensor(
                shape=[-1, -1, -1, -1],
                contiguity=[True, True, True, True],
                dtype=DataType.Float,
                is_cpu=False,
            )
            T1 = fd.define_tensor(
                shape=[1, 1, -1, -1],
                contiguity=[None, None, True, True],
                dtype=DataType.Float,
                is_cpu=False,
            )
            S2 = fd.define_scalar(0.125000, dtype=DataType.Double)
            T3 = fd.ops.mul(T0, S2)
            T4 = fd.ops.slice(
                T1,
                start_indices=[0, 0, 0, 0],
                end_indices=[1, 1, 128, 128],
                strides=[1, 1, 1, 1],
            )
            S5 = fd.define_scalar(0.00000, dtype=DataType.Double)
            T6 = fd.ops.eq(S5, T4)
            T7 = fd.ops.broadcast_in_dim(
                T6, shape=[16, 16, 128, 128], broadcast_dims=[0, 1, 2, 3]
            )
            S8 = fd.define_scalar(float("-inf"), dtype=DataType.Double)
            T9 = fd.ops.where(T7, S8, T3)
            S10 = fd.define_scalar(-1, dtype=DataType.Int)
            S11 = fd.define_scalar(4, dtype=DataType.Int)
            S12 = fd.ops.add(S10, S11)
            T13 = fd.ops.max(T9, axes=[3], keepdim=False, dtype=DataType.Null)
            T14 = fd.ops.broadcast_in_dim(
                T13, shape=[16, 16, 128, 1], broadcast_dims=[0, 1, 2]
            )
            T15 = fd.ops.broadcast_in_dim(
                T14, shape=[16, 16, 128, 128], broadcast_dims=[0, 1, 2, 3]
            )
            T16 = fd.ops.sub(T9, T15)
            T17 = fd.ops.exp(T16)
            S18 = fd.define_scalar(-1, dtype=DataType.Int)
            S19 = fd.define_scalar(4, dtype=DataType.Int)
            S20 = fd.ops.add(S18, S19)
            T21 = fd.ops.sum(T17, axes=[3], keepdim=False, dtype=DataType.Null)
            T22 = fd.ops.broadcast_in_dim(
                T21, shape=[16, 16, 128, 1], broadcast_dims=[0, 1, 2]
            )
            T23 = fd.ops.broadcast_in_dim(
                T22, shape=[16, 16, 128, 128], broadcast_dims=[0, 1, 2, 3]
            )
            T24 = fd.ops.div(T17, T23)
            S25 = fd.define_scalar(16, dtype=DataType.Int)
            S26 = fd.define_scalar(16, dtype=DataType.Int)
            S27 = fd.define_scalar(128, dtype=DataType.Int)
            S28 = fd.define_scalar(128, dtype=DataType.Int)
            S29 = fd.define_scalar(0.00000, dtype=DataType.Double)
            S30 = fd.define_scalar(1.00000, dtype=DataType.Double)
            T31 = fd.ops.uniform(
                S29, S30, shape=[S25, S26, S27, S28], dtype=DataType.Float
            )
            S32 = fd.define_scalar(1.0 - prob, dtype=DataType.Double)
            T33 = fd.ops.lt(T31, S32)
            T34 = fd.ops.cast(T33, dtype=DataType.Float)
            T35 = fd.ops.mul(T24, T34)
            S36 = fd.define_scalar(1.0 / (1.0 - prob), dtype=DataType.Double)
            T37 = fd.ops.mul(T35, S36)
            fd.add_output(T37)

        def torch_def(acts, bias, n_seq_len, n_head_dim, prob):
            att = acts * (1.0 / math.sqrt(n_head_dim))
            att = att.masked_fill(
                bias[:, :, :n_seq_len, :n_seq_len] == 0, float("-inf")
            )
            att = torch.nn.functional.softmax(att, dim=-1)
            att = torch.nn.functional.dropout(att, p=prob)
            return att

        # NOTE: The dropout probabilities need to be set to 0 elements zeroed out
        # in order to match implementations as eager and nvFuser do not have matching
        # blocking.
        nvf_out, _ = self.exec_nvfuser(partial(nvfuser_fusion, prob=0.0), inputs)
        eager_out = torch_def(inputs[0], inputs[1], 128, 64, 0.0)

        for idx in range(len(nvf_out)):
            self.assertEqual(eager_out, nvf_out[idx])

    def test_nanogpt_split_mha_linears(self):
        inputs = [
            torch.randn(16, 128, 3072, device="cuda"),
        ]

        def nvfuser_fusion_0(fd: FusionDefinition) -> None:
            T0 = fd.from_pytorch(inputs[0])
            T0_slice1 = fd.ops.slice(T0, [0, 0, 0], [16, 128, 1024], [1, 1, 1])
            T0_slice2 = fd.ops.slice(T0, [0, 0, 1024], [16, 128, 2048], [1, 1, 1])
            T0_slice3 = fd.ops.slice(T0, [0, 0, 2048], [16, 128, 3072], [1, 1, 1])
            T1_slice1 = fd.ops.reshape(T0_slice1, [16, 128, 16, 64])
            T1_slice2 = fd.ops.reshape(T0_slice2, [16, 128, 16, 64])
            T1_slice3 = fd.ops.reshape(T0_slice3, [16, 128, 16, 64])
            T2_slice1 = fd.ops.permute(T1_slice1, [0, 2, 1, 3])
            T2_slice2 = fd.ops.permute(T1_slice2, [0, 2, 1, 3])
            T2_slice3 = fd.ops.permute(T1_slice3, [0, 2, 1, 3])
            fd.add_output(T2_slice1)
            fd.add_output(T2_slice2)
            fd.add_output(T2_slice3)

        def torch_def_0(acts, n_embd, n_head):
            B, T, C = acts.size()
            q, k, v = acts.split(n_embd, dim=2)
            k = k.view(B, T, n_head, (C // 3) // n_head).transpose(
                1, 2
            )  # (B, nh, T, hs)
            q = q.view(B, T, n_head, (C // 3) // n_head).transpose(
                1, 2
            )  # (B, nh, T, hs)
            v = v.view(B, T, n_head, (C // 3) // n_head).transpose(
                1, 2
            )  # (B, nh, T, hs)
            return (
                q,
                k,
                v,
            )

        def nvfuser_fusion_1(fd: FusionDefinition) -> None:
            T0 = fd.define_tensor(
                shape=[-1, -1, -1],
                contiguity=[True, True, True],
                dtype=DataType.Float,
                is_cpu=False,
            )
            T1 = fd.ops.slice(
                T0,
                start_indices=[0, 0, 0],
                end_indices=[16, 128, 1024],
                strides=[1, 1, 1],
            )
            T2 = fd.ops.slice(
                T0,
                start_indices=[0, 0, 1024],
                end_indices=[16, 128, 2048],
                strides=[1, 1, 1],
            )
            T3 = fd.ops.slice(
                T0,
                start_indices=[0, 0, 2048],
                end_indices=[16, 128, 3072],
                strides=[1, 1, 1],
            )
            fd.add_output(T1)
            fd.add_output(T2)
            fd.add_output(T3)

        def torch_def_1(acts, n_embd, n_head):
            B, T, C = acts.size()
            q, k, v = acts.split(n_embd, dim=2)
            return (
                q,
                k,
                v,
            )

        tests = [
            (nvfuser_fusion_0, torch_def_0),
            (nvfuser_fusion_1, torch_def_1),
        ]

        for nvf_func, torch_func in tests:
            nvf_out, _ = self.exec_nvfuser(nvf_func, inputs)
            eager_out = torch_func(*inputs, 1024, 16)
            for idx in range(len(eager_out)):
                self.assertEqual(eager_out[idx], nvf_out[idx])

    def test_slice_error_checks(self):
        inputs = [
            [torch.randn(10, 10, device="cuda")],
            [torch.randn(5, 5, device="cuda")],
        ]

        def check_start_indices(fd: FusionDefinition, acts) -> None:
            T0 = fd.from_pytorch(acts[0])
            T1 = fd.ops.slice(
                T0, start_indices=[-1, -2], end_indices=[5, 5], strides=[7, 7]
            )
            fd.add_output(T1)

        def check_end_indices(fd: FusionDefinition, acts) -> None:
            T0 = fd.from_pytorch(acts[0])
            T1 = fd.ops.slice(
                T0, start_indices=[3, 4], end_indices=[1, 2], strides=[1, 1]
            )
            fd.add_output(T1)

        def check_strides(fd: FusionDefinition, acts) -> None:
            T0 = fd.from_pytorch(acts[0])
            T1 = fd.ops.slice(
                T0, start_indices=[0, 0], end_indices=[5, 5], strides=[5, 5]
            )
            fd.add_output(T1)

        def check_tensor_dims(fd: FusionDefinition, acts) -> None:
            T0 = fd.from_pytorch(acts[0])
            T1 = fd.ops.slice(
                T0, start_indices=[0, 0, 0], end_indices=[4, 4, 4], strides=[1, 1, 1]
            )
            fd.add_output(T1)

        def check_slice_dims_start(fd: FusionDefinition, acts) -> None:
            T0 = fd.from_pytorch(acts[0])
            T1 = fd.ops.slice(
                T0, start_indices=[0, 0, 0], end_indices=[4, 4], strides=[1, 1]
            )
            fd.add_output(T1)

        def check_slice_dims_end(fd: FusionDefinition, acts) -> None:
            T0 = fd.from_pytorch(acts[0])
            T1 = fd.ops.slice(
                T0, start_indices=[0, 0], end_indices=[4, 4, 4], strides=[1, 1]
            )
            fd.add_output(T1)

        def check_slice_dims_stride(fd: FusionDefinition, acts) -> None:
            T0 = fd.from_pytorch(acts[0])
            T1 = fd.ops.slice(
                T0, start_indices=[0, 0], end_indices=[4, 4], strides=[1, 1, 1]
            )
            fd.add_output(T1)

        def check_nostrides(fd: FusionDefinition, acts) -> None:
            T0 = fd.from_pytorch(acts[0])
            T1 = fd.ops.slice(T0, start_indices=[2, 2], end_indices=[4, 4])
            fd.add_output(T1)

        # TODO: Currently, this check fails to produce a zero-element tensor whne the tensor
        # is smaller than the index range of the slize.  Therefore, it is disabled.
        # Issue: https://github.com/NVIDIA/Fuser/issues/52
        def legal(fd: FusionDefinition, acts) -> None:
            T0 = fd.from_pytorch(acts[0])
            T1 = fd.ops.slice(
                T0, start_indices=[6, 6], end_indices=[8, 8], strides=[1, 1]
            )
            fd.add_output(T1)

        checks = [
            (
                check_start_indices,
                "Slice operation start_indices must be greater-than-or-equal-to 0. .*",
            ),
            (
                check_end_indices,
                "Slice operation end_indices must be greater-than-or-equal-to start_indices. .*",
            ),
            (
                check_strides,
                "nvFuser Limitation: All slice operation strides must be of size 1. .*",
            ),
            (
                check_tensor_dims,
                "Number of tensor dimensions does not match slice dimensions! .*",
            ),
            (
                check_slice_dims_start,
                "Slice start_indices and strides don't match! .*",
            ),
            (
                check_slice_dims_end,
                "Slice indexing attribute dimensions don't match! .*",
            ),
            (
                check_slice_dims_stride,
                "Slice start_indices and strides don't match! .*",
            ),
            (check_nostrides, None),
            # (legal, None),
        ]

        first_check = True
        for inp in inputs:
            for check, error in checks:
                if error is None:
                    # First check is here on legel fusions since the second time
                    # through they should already be cached
                    out = self.exec_nvfuser(
                        partial(check, acts=inp), inp, new_fusion_expected=first_check
                    )
                else:
                    # When a fusion definition with errors is deserialized, it is recreated, triggering an error.
                    # skip_serde_check=True is necessary to skip these failing fusion definitions
                    # so serialization/deserialization does not exhibit the same errors in subsequent tests.
                    self.assertRaisesRegex(
                        RuntimeError,
                        error,
                        self.exec_nvfuser,
                        partial(check, acts=inp),
                        inp,
                        skip_serde_check=True,
                    )
            first_check = False

    def test_constant_nans(self):
        inputs = [
            torch.randn(4, 4, device="cuda"),
        ]

        def fusion_func(fd: FusionDefinition) -> None:
            t0 = fd.from_pytorch(inputs[0])
            c0 = fd.define_scalar(float("nan"))
            t1 = fd.ops.add(t0, c0)
            fd.add_output(t1)

        eager_out = inputs[0] + float("nan")

        nvf_out, _ = self.exec_nvfuser(fusion_func, inputs)
        self.assertEqual(eager_out, nvf_out[0])

    def test_def_op_in_schedule(self):
        """
        Tests for an error when a definition op is used in a schedule
        """
        inputs = [
            torch.randn(4, 4, 4, device="cuda"),
        ]

        class SchedError(FusionDefinition):
            def definition(self):
                self.t0 = self.from_pytorch(inputs[0])
                self.t1 = self.ops.tanh(self.t0)
                self.add_output(self.t1)

            def schedule(self):
                self.t2 = self.ops.relu(self.t1)

        with self.assertRaisesRegex(
            RuntimeError, "Attempting to add to a completed definition!"
        ):
            fd = SchedError()
            _ = fd.execute(inputs)

    @unittest.skipIf(
        torch.cuda.device_count() < 2, "test_selected_device requires multiple GPUs"
    )
    def test_selected_device(self):
        """
        Run the same Fusion as in test_scalar_only_inputs, but on device 1
        """

        def fusion_func(fd: FusionDefinition):
            s0 = fd.define_scalar()
            s1 = fd.define_scalar()
            s2 = fd.ops.add(s0, s1)
            c0 = fd.define_scalar(1.0, DataType.Float)
            t3 = fd.ops.full(shape=[2, 2], fill_value=c0, dtype=DataType.Float)
            t4 = fd.ops.mul(t3, s2)
            fd.add_output(t4)

        with FusionDefinition() as fd:
            fusion_func(fd)

        nvf_out = fd.execute([2.0, 3.0], device="cuda:1")
        eager_out = torch.full([2, 2], 1.0, device="cuda:1") * 5.0
        self.assertEqual(eager_out, nvf_out[0])

        self.assertTrue(nvf_out[0].device.index == 1)

    def test_matmuls(self):
        # Matmul Constraints:
        # 1. Inputs shapes need to be a multiple of 8
        # 2. Inputs need to be contiguous as the nvFuser matmul does
        #    not see non-contiguous inputs.
        nvf_inputs_nn = [
            torch.randn(8, 24, device="cuda", dtype=torch.float16),
            torch.randn(16, 8, device="cuda", dtype=torch.float16),
        ]
        eager_inputs_nn = [
            nvf_inputs_nn[0].clone().transpose(0, 1),
            nvf_inputs_nn[1].clone().transpose(0, 1),
        ]
        nvf_inputs_nt = [
            torch.randn(8, 24, device="cuda", dtype=torch.float16),
            torch.randn(8, 16, device="cuda", dtype=torch.float16),
        ]
        eager_inputs_nt = [
            nvf_inputs_nt[0].clone().transpose(0, 1),
            nvf_inputs_nt[1].clone(),
        ]
        nvf_inputs_tn = [
            torch.randn(24, 8, device="cuda", dtype=torch.float16),
            torch.randn(16, 8, device="cuda", dtype=torch.float16),
        ]
        eager_inputs_tn = [
            nvf_inputs_tn[0].clone(),
            nvf_inputs_tn[1].clone().transpose(0, 1),
        ]
        nvf_inputs_tt = [
            torch.randn(24, 8, device="cuda", dtype=torch.float16),
            torch.randn(8, 16, device="cuda", dtype=torch.float16),
        ]

        def fusion_func(fd: FusionDefinition, inps, matmul_fn) -> None:
            t0 = fd.from_pytorch(inps[0])
            t1 = fd.from_pytorch(inps[1])
            t2 = eval(matmul_fn)(t0, t1)
            fd.add_output(t2)

        tests = [
            ("fd.ops._matmul_nn", nvf_inputs_nn, eager_inputs_nn),
            ("fd.ops._matmul_nt", nvf_inputs_nt, eager_inputs_nt),
            ("fd.ops._matmul_tn", nvf_inputs_tn, eager_inputs_tn),
            ("fd.ops._matmul_tt", nvf_inputs_tt, nvf_inputs_tt),
        ]

        prop = torch.cuda.get_device_properties(torch.cuda.current_device())

        for mm_str, nvf_test_inputs, eager_test_inputs in tests:
            if prop.major == 8:
                nvf_out, _ = self.exec_nvfuser(
                    partial(fusion_func, inps=nvf_test_inputs, matmul_fn=mm_str),
                    nvf_test_inputs,
                )
                eager_out = torch.matmul(eager_test_inputs[0], eager_test_inputs[1])

                fp16_nvf_out = nvf_out[0].to(dtype=torch.float16)
                self.assertEqual(eager_out, fp16_nvf_out)
            else:
                with self.assertRaisesRegex(
                    RuntimeError, "Only the Ampere MMA Op is currently supported!"
                ):
                    with FusionDefinition() as fd:
                        partial(fusion_func, inps=nvf_test_inputs, matmul_fn=mm_str)(fd)
                    nvf_out = fd.execute(nvf_test_inputs)
                # It is necessary to reset the Fusion Cache so
                # serialization/deserialization does not exhibit the same error
                # across tests
                fc = FusionCache.get()
                fc.reset()

    def test_integer_division(self):
        inputs = [
            torch.testing.make_tensor(1024, device="cuda", dtype=torch.long),
            torch.testing.make_tensor(1024, device="cuda", dtype=torch.long),
        ]

        def fusion_func(fd: FusionDefinition):
            t0 = fd.from_pytorch(inputs[0])
            t1 = fd.from_pytorch(inputs[1])
            t2 = fd.ops.div(t0, t1)
            t3 = fd.ops.truediv(t0, t1)
            fd.add_output(t2)
            fd.add_output(t3)

        nvf_out, _ = self.exec_nvfuser(fusion_func, inputs)
        self.assertEqual(
            nvf_out[0], torch.div(inputs[0], inputs[1], rounding_mode="trunc")
        )
        self.assertEqual(nvf_out[1], torch.true_divide(inputs[0], inputs[1]))

    def test_right_shift_arithmetic(self):
        inputs = [
            torch.tensor([-2147483648, 1073741824], dtype=torch.int32, device="cuda")
        ]

        def fusion_func(fd: FusionDefinition):
            t0 = fd.from_pytorch(inputs[0])
            c0 = fd.define_scalar(3)
            t1 = fd.ops.bitwise_right_shift(t0, c0)
            fd.add_output(t1)

        nvf_out1, _ = self.exec_nvfuser(fusion_func, inputs)
        eager_out = torch.bitwise_right_shift(inputs[0], 3)
        self.assertEqual(eager_out, nvf_out1[0])

    def test_right_shift_logical(self):
        dtypes = [torch.int32, torch.int64]
        input = torch.tensor(
            [
                -1,
                -2147483648,
                1073741824,
                -64463884,
                -65968277,
                4042311,
                -98914167,
                5526216,
            ],
            device="cuda",
        )

        # expected_outputs given by jax.lax.shift_right_logical(inputs, 3)
        expected_outputs = [
            torch.tensor(
                [
                    536870911,
                    268435456,
                    134217728,
                    528812926,
                    528624877,
                    505288,
                    524506641,
                    690777,
                ],
                dtype=torch.int32,
                device="cuda",
            ),
            torch.tensor(
                [
                    2305843009213693951,
                    2305843008945258496,
                    134217728,
                    2305843009205635966,
                    2305843009205447917,
                    505288,
                    2305843009201329681,
                    690777,
                ],
                dtype=torch.int64,
                device="cuda",
            ),
        ]

        for idx, dtype in enumerate(dtypes):
            current_input = input.to(dtype)

            def fusion_func(fd: FusionDefinition):
                t0 = fd.from_pytorch(current_input)
                c0 = fd.define_constant(3)
                t1 = fd.ops.logical_right_shift(t0, c0)
                fd.add_output(t1)

            nvf_out, _ = self.exec_nvfuser(fusion_func, [current_input])
            self.assertEqual(nvf_out[0], expected_outputs[idx])

    def test_right_shift_logical_sizeof_dtype(self):
        dtypes = [torch.int32, torch.int64]
        input = torch.tensor(
            [
                -1,
                -2147483648,
                1073741824,
                -64463884,
                -65968277,
                4042311,
                -98914167,
                5526216,
            ],
            device="cuda",
        )

        for idx, dtype in enumerate(dtypes):
            current_input = input.to(dtype)
            num_bits = 32 if (dtype == torch.int32) else 64

            # expected_outputs given by jax.lax.shift_right_logical(inputs, sizeof(dtype))
            expected_output = torch.zeros_like(current_input)

            def fusion_func(fd: FusionDefinition):
                t0 = fd.from_pytorch(current_input)
                c0 = fd.define_scalar(None, dtype=DataType.Int)
                t1 = fd.ops.logical_right_shift(t0, c0)
                fd.add_output(t1)

            nvf_out, _ = self.exec_nvfuser(fusion_func, [current_input, num_bits])
            self.assertEqual(nvf_out[0], expected_output)

    def test_gcd(self):
        inputs = [
            torch.testing.make_tensor(1024, device="cuda", dtype=torch.long),
            torch.testing.make_tensor(1024, device="cuda", dtype=torch.long),
        ]

        def fusion_func(fd: FusionDefinition):
            t0 = fd.from_pytorch(inputs[0])
            t1 = fd.from_pytorch(inputs[1])
            t2 = fd.ops.gcd(t0, t1)
            fd.add_output(t2)

        nvf_out, _ = self.exec_nvfuser(fusion_func, inputs)
        self.assertEqual(nvf_out[0], torch.gcd(inputs[0], inputs[1]))

    def test_input_scalar(self):
        inputs = [
            torch.randn((3,), dtype=torch.float32, device="cuda:0"),
            0.1,
        ]

        def fusion_func(fd: FusionDefinition) -> None:
            T0 = fd.from_pytorch(inputs[0])
            S1 = fd.define_scalar()
            T1 = fd.ops.mul(T0, S1)
            fd.add_output(T1)

        # Just test that this executes, not that it's correct
        nvf_out, _ = self.exec_nvfuser(fusion_func, inputs)

    def test_debug_output(self):
        inputs = [
            torch.randn((3,), dtype=torch.float32, device="cuda:0"),
            0.1,
        ]

        with FusionDefinition() as fd:
            T0 = fd.from_pytorch(inputs[0])
            S1 = fd.define_scalar()
            T1 = fd.ops.div(T0, S1)
            fd.add_output(T1)

        out1 = fd.execute(inputs)
        self.assertIsNone(fd.debug_output())

        # If debug output is captured, getDebugOutput() will not return None.
        # The output will depend on the NVFUSER_DUMP environment variable in
        # such case
        out2 = fd.execute(inputs, capture_debug_output=True)
        self.assertIsNotNone(fd.debug_output())

    # Test that deterministic random ops (uniform, normal) give same results as
    # their stochastic versions
    def test_deterministic_random(self):
        input_size = [5, 9]
        dtype = torch.float32
        device = "cuda"
        inputs = [
            torch.randn(*input_size, device=device, dtype=dtype),
        ]

        for randopname in ["uniform", "normal"]:

            def fusion_func(fd: FusionDefinition, *, deterministic) -> None:
                t1 = fd.from_pytorch(inputs[0])
                a = fd.define_scalar(0.3, DataType.Float)
                b = fd.define_scalar(1.7, DataType.Float)
                randop = getattr(fd.ops, randopname)
                if deterministic:
                    rng_seed = fd.define_scalar(DataType.Int)
                    rng_offset = fd.define_scalar(DataType.Int)
                    u = randop(
                        a, b, shape=[5, 9], rng_seed=rng_seed, rng_offset=rng_offset
                    )
                else:
                    u = randop(a, b, shape=[5, 9])
                t2 = t1 * u
                fd.add_output(t2)

            # exec_nvfuser tests printing and serde, so run that for each definition first
            self.exec_nvfuser(partial(fusion_func, deterministic=False), inputs)
            self.exec_nvfuser(
                partial(fusion_func, deterministic=True), [inputs[0], 0, 0]
            )

            # Now instantiate FusionDefinitions in each mode
            with FusionDefinition() as fd_stoch:
                fusion_func(fd_stoch, deterministic=False)
            with FusionDefinition() as fd_det:
                fusion_func(fd_det, deterministic=True)

            # Test with three different random seeds
            for _ in range(3):
                max_seed = 2**63 - 1
                seed = random.randint(0, max_seed)
                torch.manual_seed(seed)

                stateful_sequence = [fd_stoch.execute(inputs) for _ in range(10)]
                # Each call to uniform with DataType::Float will advance the offset by 4
                stateless_sequence = [
                    fd_det.execute([inputs[0], seed, rng_offset])
                    for rng_offset in range(0, 10 * 4, 4)
                ]

                for i, (sful, sless) in enumerate(
                    zip(stateful_sequence, stateless_sequence)
                ):
                    try:
                        torch.testing.assert_close(sful[0], sless[0])
                    except AssertionError as e:
                        print(f"Assertion failed for iteration {i} with seed {seed}")
                        print(e)

    # Test expand to zero is replaced with expanded extent and not 1
    # see https://github.com/NVIDIA/Fuser/issues/603
    def test_expand_to_zero(self):
        inputs = [
            # This is an actually empty tensor
            torch.zeros((1, 0), dtype=torch.float32, device="cuda:0"),
            # This one is not actually empty, but should appear to be empty due to expand
            torch.zeros((1, 1), dtype=torch.float32, device="cuda:0"),
        ]

        def fusion_func(fd: FusionDefinition) -> None:
            T0 = fd.from_pytorch(inputs[0])
            T1 = fd.from_pytorch(inputs[1])
            T2 = fd.ops.broadcast_in_dim(T0, shape=[0, 0], broadcast_dims=[0, 1])
            T3 = fd.ops.broadcast_in_dim(T1, shape=[0, 0], broadcast_dims=[0, 1])
            fd.add_output(T2)
            fd.add_output(T3)

        nvf_out, _ = self.exec_nvfuser(fusion_func, inputs)

        self.assertEqual(nvf_out[0].shape, (0, 0))
        self.assertEqual(nvf_out[1].shape, (0, 0))

    # Test that a pad of an expanded empty tensor works properly
    # See https://github.com/NVIDIA/Fuser/issues/596#issuecomment-1714465618
    def test_pad_expanded_empty(self):
        inputs = [
            torch.randn((0,), dtype=torch.float64, device="cuda:0").as_strided(
                (2, 0, 3), (0, 0, 0)
            ),
        ]

        def fusion_func(fd: FusionDefinition) -> None:
            T0 = fd.from_pytorch(inputs[0])
            S1 = fd.define_scalar(-3.70753, dtype=DataType.Double)
            T2 = fd.ops.pad(T0, [0, 0, 1, 1, 1, 0], S1)
            fd.add_output(T2)

        nvf_out, _ = self.exec_nvfuser(fusion_func, inputs)

        torch_ref = F.pad(inputs[0], (0, 0, 1, 1, 1, 0), "constant", -3.70753)

        self.assertEqual(nvf_out[0], torch_ref)

    def test_dynamic_reshape(self):
        def dynamic_reshape(fd: FusionDefinition) -> None:
            x = fd.define_tensor([-1, -1], [True, True])
            d0 = fd.ops.size(x, 0)
            d1 = fd.define_scalar(dtype=DataType.Int32)
            d2 = fd.define_scalar(dtype=DataType.Int32)
            new_shape = fd.define_vector([d0, d1, d2])
            y = fd.ops.reshape(x, new_shape)
            fd.add_output(y)

        x = torch.rand(3, 4, device="cuda")
        ys, _ = self.exec_nvfuser(dynamic_reshape, [x, 2, 2])
        self.assertEqual(len(ys), 1)
        y = ys[0]

        self.assertEqual(y.shape, torch.Size([3, 2, 2]))
        self.assertEqual(x.flatten(), y.flatten())

    def test_allocation_domain_concretization(self):
        inputs = [
            # we need an empty tensor here so we'll trigger `concretizeEmptyExtents`
            torch.randn((0,), dtype=torch.float64, device="cuda:0").as_strided(
                (1, 0, 1, 1), (0, 1, 1, 1)
            ),
        ]

        def fusion_func(fd: FusionDefinition) -> None:
            T1 = fd.define_tensor(
                shape=[1, -1, 1, 1],
                contiguity=[True, None, None, None],
                dtype=DataType.Double,
                is_cpu=False,
                stride_order=[0, 3, 2, 1],
            )
            S1 = fd.define_scalar(2.0, dtype=DataType.Double)
            T2 = fd.ops.mul(T1, S1)
            fd.add_output(T2)

        nvf_out, _ = self.exec_nvfuser(fusion_func, inputs)
        torch_ref = inputs[0] * 2.0
        self.assertEqual(nvf_out[0], torch_ref)

    def test_allocation_domain_index_select(self):
        inputs = [
            torch.randn((252,), dtype=torch.float32, device="cuda:0").as_strided(
                (9, 28), (1, 9)
            ),
            torch.randint(0, 28, (4,), dtype=torch.int64, device="cuda:0"),
        ]

        def fusion_func(fd: FusionDefinition) -> None:
            T1 = fd.define_tensor(
                shape=[-1, -1],
                contiguity=[True, True],
                dtype=DataType.Float,
                is_cpu=False,
                stride_order=[0, 1],
            )
            T2 = fd.define_tensor(
                shape=[-1], contiguity=[True], dtype=DataType.Int, is_cpu=False
            )
            T3 = fd.ops.index_select(T1, T2, dim=1)
            fd.add_output(T3)

        nvf_out, _ = self.exec_nvfuser(fusion_func, inputs)
        torch_ref = torch.index_select(inputs[0], 1, inputs[1])
        self.assertEqual(nvf_out[0], torch_ref)

    # This tests that concretization will work properly with index_select
    def test_issue1129(self):
        inputs = [
            torch.randint(0, 10, (25,), dtype=torch.int64, device="cuda:0").as_strided(
                (5, 5), (5, 1)
            ),
            torch.randn((129024,), dtype=torch.float32, device="cuda:0").as_strided(
                (2016, 64), (64, 1)
            ),
        ]

        def fusion_func(fd: FusionDefinition) -> None:
            T0 = fd.define_tensor(
                shape=[-1, -1],
                contiguity=[True, True],
                dtype=DataType.Int,
                is_cpu=False,
            )
            T1 = fd.define_tensor(
                shape=[-1, -1],
                contiguity=[True, True],
                dtype=DataType.Float,
                is_cpu=False,
            )
            S2 = fd.define_scalar(25, dtype=DataType.Int)
            V3 = fd.define_vector([S2], dtype=DataType.Int)
            T4 = fd.ops.reshape(T0, new_shape=V3)
            T5 = fd.ops.index_select(T1, T4, dim=0)
            S6 = fd.define_scalar(5, dtype=DataType.Int)
            S7 = fd.define_scalar(5, dtype=DataType.Int)
            S8 = fd.define_scalar(64, dtype=DataType.Int)
            V9 = fd.define_vector([S6, S7, S8], dtype=DataType.Int)
            T10 = fd.ops.reshape(T5, new_shape=V9)
            fd.add_output(T10)

        nvf_out, _ = self.exec_nvfuser(fusion_func, inputs)
        torch_ref = torch.reshape(
            torch.index_select(inputs[1], 0, torch.reshape(inputs[0], [25])), [5, 5, 64]
        )
        self.assertEqual(nvf_out[0], torch_ref)

    # This test verifies aliases added by MarkAliasPass are still in effect
    # after serialization and deserialization.
    def test_mark_alias_pass(self):
        def reshape(fd: FusionDefinition) -> None:
            x = fd.define_tensor(
                [2, 3, 4], contiguity=[True, True, True], dtype=DataType.Float
            )
            y = fd.ops.reshape(x, [2, 12])
            fd.add_output(y)

        x = torch.rand(2, 3, 4, device="cuda")
        ys, _ = self.exec_nvfuser(reshape, [x])
        self.assertEqual(len(ys), 1)
        y = ys[0]

        self.assertEqual(y.data_ptr(), x.data_ptr())

    # Test that reshape to slice to sum with concrete sizes sets extents properly
    # https://github.com/NVIDIA/Fuser/issues/1221
    def test_sum_sliced_reshape_to_broadcast(self):
        inputs = [torch.randn((24, 128, 25, 32), dtype=torch.float32, device="cuda:0")]

        def fusion_func(fd: FusionDefinition) -> None:
            T18 = fd.define_tensor(
                shape=[-1, -1, -1, -1],
                contiguity=[True, True, True, True],
                dtype=DataType.Float,
                is_cpu=False,
            )
            S91 = fd.define_scalar(12, dtype=DataType.Int)
            S92 = fd.define_scalar(128, dtype=DataType.Int)
            S93 = fd.define_scalar(25, dtype=DataType.Int)
            S94 = fd.define_scalar(32, dtype=DataType.Int)
            S95 = fd.define_scalar(2, dtype=DataType.Int)
            V96 = fd.define_vector([S91, S92, S93, S94, S95], dtype=DataType.Int)
            T97 = fd.ops.reshape(T18, new_shape=V96)
            T98 = fd.ops.slice(
                T97,
                start_indices=[0, 0, 0, 0, 0],
                end_indices=[12, 128, 25, 32, 1],
                strides=[1, 1, 1, 1, 1],
            )
            T89 = fd.ops.sum(T98, axes=[4], keepdim=False, dtype=DataType.Null)
            fd.add_output(T89)

        nvf_out, _ = self.exec_nvfuser(fusion_func, inputs)

    # This tests no dead code at definition does not cause a problem due to
    # removal of empty tensors
    # See https://github.com/NVIDIA/Fuser/pull/1270
    def test_issue1270(self):
        inputs = [
            torch.randn(5, 0, device="cuda", dtype=torch.bfloat16),
            torch.randn(5, 0, device="cuda", dtype=torch.bfloat16),
        ]

        def fusion_func(fd: FusionDefinition) -> None:
            T0 = fd.define_tensor(
                shape=[-1, -1],
                contiguity=[True, None],
                dtype=DataType.BFloat16,
                is_cpu=False,
            )
            T1 = fd.define_tensor(
                shape=[-1, -1],
                contiguity=[None, True],
                dtype=DataType.BFloat16,
                is_cpu=False,
            )
            T2 = fd.ops.cast(T1, dtype=DataType.Float)
            S3 = fd.define_scalar(1.00000, dtype=DataType.Double)
            T4 = fd.ops.full(fill_value=S3, shape=[5, 0], dtype=DataType.BFloat16)
            T5 = fd.ops.cast(T4, dtype=DataType.Float)
            T6 = fd.ops.mul(T2, T5)
            T7 = fd.ops.cast(T0, dtype=DataType.Float)
            T8 = fd.ops.mul(T7, T5)
            T24 = fd.ops.sum(T6, axes=[1], keepdim=False, dtype=DataType.Null)
            T11 = fd.ops.sum(T8, axes=[0], keepdim=False, dtype=DataType.Null)
            fd.add_output(T24)
            fd.add_output(T11)

        nvf_out, _ = self.exec_nvfuser(fusion_func, inputs)
        t2 = inputs[1].type(torch.float32)
        t4 = torch.full([5, 0], 1.0, dtype=torch.bfloat16, device="cuda")
        t5 = t4.type(torch.float32)
        t6 = t2 * t5
        t7 = inputs[0].type(torch.float32)
        t8 = t7 * t5
        t24 = t6.sum([1])
        t11 = t8.sum([0])
        self.assertEqual(nvf_out[0], t24)
        self.assertEqual(nvf_out[1], t11)

<<<<<<< HEAD
    # This tests squeeze of dynamic input is handled properly
    def test_issue1273(self):
        inputs = [
            torch.randn((4,), dtype=torch.float32, device="cuda:0").as_strided(
                (2, 2), (2, 1)
            ),
            1e-05,
        ]

        def fusion_func(fd: FusionDefinition) -> None:
            T0 = fd.define_tensor(
                shape=[-1, -1],
                contiguity=[True, True],
                dtype=DataType.Float,
                is_cpu=False,
            )
            S1 = fd.define_scalar(None, dtype=DataType.Double)
            T7 = fd.ops.reshape(T0, new_shape=[2, 1, 2])
            T8, T9 = fd.ops.var_mean(T7, axes=[2], correction=0, keepdim=False)
            T14 = fd.ops.broadcast_in_dim(T8, shape=[2, 1, 1], broadcast_dims=[0, 1])
            T19 = fd.ops.broadcast_in_dim(T9, shape=[2, 1, 1], broadcast_dims=[0, 1])
            T20 = fd.ops.add(T14, S1)
            T21 = fd.ops.rsqrt(T20)
            T26 = fd.ops.broadcast_in_dim(
                T19, shape=[2, 1, 2], broadcast_dims=[0, 1, 2]
            )
            T27 = fd.ops.sub(T7, T26)
            T32 = fd.ops.broadcast_in_dim(
                T21, shape=[2, 1, 2], broadcast_dims=[0, 1, 2]
            )
            T33 = fd.ops.mul(T27, T32)
            T37 = fd.ops.reshape(T33, new_shape=[2, 2])
            fd.add_output(T37)

        nvf_out, _ = self.exec_nvfuser(fusion_func, inputs)
        t7 = inputs[0].reshape((2, 1, 2))
        t8 = t7.var(dim=2, unbiased=False)
        t9 = t7.mean(dim=2)
        t27 = t7 - t9.unsqueeze(-1).expand((2, 1, 2))
        t32 = torch.rsqrt(inputs[1] + t8.unsqueeze(-1)).expand((2, 1, 2))
        torch_ref = (t27 * t32).reshape((2, 2))
        self.assertEqual(nvf_out[0], torch_ref)
=======
    # See https://github.com/NVIDIA/Fuser/issues/1246
    def test_issue1246(self):
        inputs = [
            torch.randn((8388608,), dtype=torch.float32, device="cuda:0").as_strided(
                (1, 32, 2048, 128), (8388608, 262144, 128, 1)
            ),
            torch.randn((0,), dtype=torch.float32, device="cuda:0").as_strided(
                (1, 32, 2048, 0), (8388608, 262144, 128, 1)
            ),
        ]

        for final_mul in [False, True]:

            def fusion_func(fd: FusionDefinition) -> None:
                T0 = fd.define_tensor(
                    shape=[1, -1, -1, -1],
                    contiguity=[None, True, True, True],
                    dtype=DataType.Float,
                    is_cpu=False,
                )
                T1 = fd.define_tensor(
                    shape=[1, -1, -1, -1],
                    contiguity=[None, True, False, True],
                    dtype=DataType.Float,
                    is_cpu=False,
                )
                S2 = fd.define_scalar(2.00000, dtype=DataType.Double)
                T3 = fd.ops.mul(T0, S2)
                T4 = fd.ops.cat([T3, T1], dim=-1)
                if final_mul:
                    # NOTE: original repro does not have this final op
                    S3 = fd.define_scalar(1.00000, dtype=DataType.Double)
                    T5 = fd.ops.mul(T4, S3)
                    fd.add_output(T5)
                else:
                    fd.add_output(T4)

            nvf_out, _ = self.exec_nvfuser(fusion_func, inputs)
            torch_ref = torch.cat([2.0 * inputs[0], inputs[1]], dim=-1)
            self.assertEqual(nvf_out[0], torch_ref)

    # Test that inputs are properly forwarded when an input is used in multiple
    # UnaryOps, some having one and others having multiple further uses.
    # See https://github.com/NVIDIA/Fuser/issues/1301#issuecomment-1812470502
    @unittest.skipIf(is_pre_ampere(), "Only supported on Ampere and newer devices.")
    def test_issue1310(self):
        inputs = [torch.randn((16, 128, 768), dtype=torch.bfloat16, device="cuda:0")]

        def fusion_func(fd: FusionDefinition) -> None:
            T3 = fd.define_tensor(
                shape=[-1, -1, -1],
                contiguity=[True, True, True],
                dtype=DataType.BFloat16,
                is_cpu=False,
            )
            T14 = fd.ops.cast(
                T3, dtype=DataType.Float
            )  # NOTE that RHS is same, but the result is assigned to different variables
            T15 = fd.ops.cast(
                T3, dtype=DataType.Float
            )  # NOTE that RHS is same, but the result is assigned to different variables
            T16 = fd.ops.sum(T15, axes=[0, 1], keepdim=False, dtype=DataType.Null)
            T20 = fd.ops.sum(T14, axes=[0, 1], keepdim=False, dtype=DataType.Null)
            T31 = fd.ops.sum(T14, axes=[2], keepdim=False, dtype=DataType.Null)
            fd.add_output(T16)
            fd.add_output(T20)
            fd.add_output(T31)

        nvf_out, _ = self.exec_nvfuser(fusion_func, inputs)
        t14 = inputs[0].type(torch.float32)
        t16 = t14.sum([0, 1])
        t31 = t14.sum([2])
        self.assertEqual(nvf_out[0], t16)
        self.assertEqual(nvf_out[1], t16)  # T16 == T20
        self.assertEqual(nvf_out[2], t31)
>>>>>>> 0d38e192


if __name__ == "__main__":
    run_tests()<|MERGE_RESOLUTION|>--- conflicted
+++ resolved
@@ -2811,7 +2811,6 @@
         self.assertEqual(nvf_out[0], t24)
         self.assertEqual(nvf_out[1], t11)
 
-<<<<<<< HEAD
     # This tests squeeze of dynamic input is handled properly
     def test_issue1273(self):
         inputs = [
@@ -2854,7 +2853,7 @@
         t32 = torch.rsqrt(inputs[1] + t8.unsqueeze(-1)).expand((2, 1, 2))
         torch_ref = (t27 * t32).reshape((2, 2))
         self.assertEqual(nvf_out[0], torch_ref)
-=======
+
     # See https://github.com/NVIDIA/Fuser/issues/1246
     def test_issue1246(self):
         inputs = [
@@ -2930,7 +2929,6 @@
         self.assertEqual(nvf_out[0], t16)
         self.assertEqual(nvf_out[1], t16)  # T16 == T20
         self.assertEqual(nvf_out[2], t31)
->>>>>>> 0d38e192
 
 
 if __name__ == "__main__":
