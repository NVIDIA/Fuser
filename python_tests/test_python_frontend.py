# SPDX-FileCopyrightText: Copyright (c) 2023-present NVIDIA CORPORATION & AFFILIATES.
# All rights reserved.
# SPDX-License-Identifier: BSD-3-Clause
# Owner(s): ["module: nvfuser"]

from copy import deepcopy
from functools import partial
import re
from typing import List
import unittest
from itertools import permutations

import torch
from torch.testing._internal.common_utils import run_tests, TEST_WITH_ROCM, TestCase
from torch.testing._internal.jit_utils import RUN_CUDA
import torch._refs as refs
import torch._prims as prims

# Will only create the nvfuser module if CUDA is available
try:
    from nvfuser import FusionCache, FusionDefinition, DataType, version, compute_contiguity
    from nvfuser.pytorch_utils import torch_dtype_to_nvfuser_dtype
except ImportError:
    pass

RUN_NVFUSER = RUN_CUDA and not TEST_WITH_ROCM


def is_pre_volta():
    if not RUN_NVFUSER:
        return False
    prop = torch.cuda.get_device_properties(torch.cuda.current_device())
    return prop.major < 7


@unittest.skipIf(not RUN_NVFUSER, "requires CUDA")
@unittest.skipIf(is_pre_volta(), "Only supported on Volta and newer devices.")
class TestNvFuserFrontend(TestCase):

    # Helper function to verify the nvfuser output and make sure the string
    # definition based on the FusionDefinition is executable and matches the
    # original definition
    def exec_nvfuser(self, fusion_func, inputs, new_fusion_expected=True):
        inputs_cap = deepcopy(inputs)
        fc = FusionCache.get()
        before_fusions = fc.num_fusions()

        # Execute a fusion function and capture the string python definition
        with FusionDefinition() as fd:
            fusion_func(fd)
        fd_str = fd.__repr__()
        torch.manual_seed(0)
        out = fd.execute(inputs)

        # Execute the python definition that was captured
        func_name = re.findall("(nvfuser_fusion_id\\d+)", fd_str.split("\n")[1])[0]
        exec(fd_str)
        with FusionDefinition() as fd_cap:
            eval(func_name)(fd_cap)
        torch.manual_seed(0)
        out_cap = fd_cap.execute(inputs_cap)

        # Make sure the original and captured definitions match
        for idx in range(len(out)):
            self.assertEqual(out[idx], out_cap[idx])

        self.assertEqual(fc.num_fusions() - before_fusions, int(new_fusion_expected))
        return out, fd

    def test_basic(self):
        inputs = [
            torch.ones(2, 4, 8, device="cuda"),
            torch.ones(2, 4, 8, device="cuda"),
        ]

        def fusion_func(fd: FusionDefinition):
            t0 = fd.from_pytorch(inputs[0])
            t1 = fd.from_pytorch(inputs[1])
            c0 = fd.define_constant(3.0)

            t2 = fd.ops.add(t0, t1)
            t3 = fd.ops.mul(t2, c0)
            t4 = fd.ops.sum(t3, [-1], False, DataType.Float)

            fd.add_output(t4)

        # Expected Output is a tensor of 48's
        nvf_out1, _ = self.exec_nvfuser(fusion_func, inputs)

        # Create a new fusion with the same definition, it should hit the cache!
        nvf_out2, fd2 = self.exec_nvfuser(
            fusion_func, inputs, new_fusion_expected=False
        )

        # Create a fusion from a fusion id and make sure it executes!
        fd3 = FusionDefinition(fd2.id())
        nvf_out3 = fd3.execute(inputs)

        eager_out = torch.sum((inputs[0] + inputs[1]) * 3.0, dim=-1)
        self.assertEqual(eager_out, nvf_out1[0])
        self.assertEqual(eager_out, nvf_out2[0])
        self.assertEqual(eager_out, nvf_out3[0])

    def test_basic_fp16(self):
        inputs = [
            torch.ones(2, 4, 8, device="cuda", dtype=torch.float16),
            torch.ones(2, 4, 8, device="cuda", dtype=torch.float16),
        ]

        def fusion_func(fd: FusionDefinition):
            t0 = fd.from_pytorch(inputs[0])
            t1 = fd.from_pytorch(inputs[1])
            c0 = fd.define_constant(3.0)

            t2 = fd.ops.add(t0, t1)
            t3 = fd.ops.mul(t2, c0)
            t4 = fd.ops.sum(t3, [-1], False, DataType.Float)

            t5 = fd.ops.cast(t4, DataType.Half)
            fd.add_output(t5)

        # Expected Output is a tensor of 48's
        nvf_out, _ = self.exec_nvfuser(fusion_func, inputs)
        eager_out = torch.sum((inputs[0] + inputs[1]) * 3.0, dim=-1)
        self.assertEqual(eager_out, nvf_out[0])

    def test_cast_double_to_half(self):
        inputs = [
            torch.randn(2, 4, device="cuda", dtype=torch.float64),
            torch.randn(2, 4, device="cuda", dtype=torch.float64),
        ]

        def fusion_func(fd: FusionDefinition):
            t0 = fd.from_pytorch(inputs[0])
            t1 = fd.from_pytorch(inputs[1])

            t0h = fd.ops.cast(t0, DataType.Half)
            t1h = fd.ops.cast(t1, DataType.Half)
            t2 = fd.ops.add(t0h, t1h)
            t3 = fd.ops.relu(t2)
            t4 = fd.ops.cast(t3, DataType.Half)

            fd.add_output(t4)

        nvf_out, _ = self.exec_nvfuser(fusion_func, inputs)
        eager_out = torch.relu(inputs[0].to(torch.half) + inputs[1].to(torch.half))
        self.assertEqual(eager_out, nvf_out[0])

    def test_promote_to_double(self):
        inputs = [
            torch.randn(2, 4, device="cuda", dtype=torch.float16),
            torch.randn(2, 4, device="cuda", dtype=torch.float64),
        ]

        def fusion_func(fd: FusionDefinition):
            t0 = fd.from_pytorch(inputs[0])
            t1 = fd.from_pytorch(inputs[1])

            t2 = fd.ops.add(t0, t1)
            t5 = fd.ops.relu(t2)

            fd.add_output(t5)

        nvf_out, _ = self.exec_nvfuser(fusion_func, inputs)
        eager_out = torch.relu(inputs[0] + inputs[1])
        self.assertEqual(eager_out, nvf_out[0])

    def test_implicit_broadcast_input(self):
        inputs = [
            torch.randn(3, device="cuda"),
            torch.randn(2, 3, 4, device="cuda"),
        ]

        def fusion_func(fd: FusionDefinition):
            t0 = fd.from_pytorch(inputs[0])
            t1 = fd.from_pytorch(inputs[1])

            t0_b = fd.ops.broadcast_in_dim(t0, [2, 3, 4], [1])
            t2 = fd.ops.add(t0_b, t1)

            fd.add_output(t2)

        nvf_out, _ = self.exec_nvfuser(fusion_func, inputs)
        eager_out = refs.add(
            prims.broadcast_in_dim(inputs[0], inputs[1].size(), [1]), inputs[1]
        )
        self.assertEqual(eager_out, nvf_out[0])

    def test_explicit_broadcast_input(self):
        inputs = [
            torch.randn(1, 1, 4, device="cuda"),
            torch.randn(2, 3, 4, device="cuda"),
        ]

        def fusion_func(fd: FusionDefinition):
            t0 = fd.from_pytorch(inputs[0])
            t1 = fd.from_pytorch(inputs[1])

            t0_b = fd.ops.broadcast_in_dim(t0, inputs[1].size(), [0, 1, 2])
            t2 = fd.ops.add(t0_b, t1)

            fd.add_output(t2)

        nvf_out, _ = self.exec_nvfuser(fusion_func, inputs)
        eager_out = refs.add(
            prims.broadcast_in_dim(inputs[0], inputs[1].size(), [0, 1, 2]), inputs[1]
        )
        self.assertEqual(eager_out, nvf_out[0])

    def test_broadcast_mixing(self):
        inputs = [
            torch.randn(3, 1, device="cuda"),
            torch.randn(3, device="cuda"),
        ]

        def fusion_func(fd: FusionDefinition):
            t0 = fd.from_pytorch(inputs[0])
            t1 = fd.from_pytorch(inputs[1])

            t1_b = fd.ops.broadcast_in_dim(t1, [3, 3], [0])
            t2 = fd.ops.add(t0, t1_b)

            fd.add_output(t2)

        nvf_out, _ = self.exec_nvfuser(fusion_func, inputs)
        eager_out = refs.add(inputs[0], prims.broadcast_in_dim(inputs[1], [3, 3], [0]))
        self.assertEqual(eager_out, nvf_out[0])

    def test_ops_broadcast(self):
        inputs = [
            torch.randn(3, device="cuda"),
            torch.randn(2, 3, 4, device="cuda"),
        ]

        def fusion_func(fd: FusionDefinition):
            t0 = fd.from_pytorch(inputs[0])
            t1 = fd.from_pytorch(inputs[1])

            t0_b = fd.ops.broadcast(t0, [True, False, True])
            t2 = fd.ops.add(t0_b, t1)

            fd.add_output(t2)

        nvf_out, _ = self.exec_nvfuser(fusion_func, inputs)
        eager_out = refs.add(
            prims.broadcast_in_dim(inputs[0], inputs[1].size(), [1]), inputs[1]
        )
        self.assertEqual(eager_out, nvf_out[0])

    def test_prim_layer_norm_fwd(self):
        input_size = [64, 128, 1024]
        dtype = torch.float32
        device = "cuda"
        inputs = [
            torch.randn(*input_size, device=device, requires_grad=True),
            torch.nn.Parameter(torch.randn(input_size[2], dtype=dtype, device=device)),
            torch.nn.Parameter(torch.randn(input_size[2], dtype=dtype, device=device)),
        ]

        def primitive_definition(
            inputs: torch.Tensor,
            weight: torch.Tensor,
            bias: torch.Tensor,
            normalization_axis: int,
            keepdim: bool,
        ) -> torch.Tensor:
            mean = inputs.mean(normalization_axis, keepdim=keepdim)
            diff = inputs - mean
            diff_sq = diff * diff
            var = diff_sq.mean(normalization_axis, keepdim=keepdim)
            pre_shift_scale_norm_output = (inputs - mean) / torch.sqrt(var + 1e-12)
            norm_output = weight * pre_shift_scale_norm_output + bias
            return norm_output

        def nvfuser_fusion(
            fd: FusionDefinition,
            normalization_axis: int,
            norm_size: int,
            input_shape: List[int],
            eps: float,
            keepDim: bool,
        ) -> None:
            inputs = fd.define_tensor(
                symbolic_sizes=[-1, -1, -1],
                contiguous=[True, True, True],
                dtype=DataType.Float,
            )
            weights = fd.define_tensor(
                symbolic_sizes=[-1], contiguous=[True], dtype=DataType.Float
            )
            bias = fd.define_tensor(
                symbolic_sizes=[-1], contiguous=[True], dtype=DataType.Float
            )
            sum0 = fd.ops.sum(inputs, axes=[normalization_axis], keepdim=keepDim)
            norm_const = fd.define_constant(norm_size)
            mean = fd.ops.div(sum0, norm_const)
            diff = fd.ops.sub(inputs, mean)
            diff_sq = fd.ops.mul(diff, diff)
            sum1 = fd.ops.sum(diff_sq, axes=[normalization_axis], keepdim=keepDim)
            var = fd.ops.div(sum1, norm_const)
            eps_const = fd.define_constant(eps)
            var_eps = fd.ops.add(var, eps_const)
            invstd = fd.ops.rsqrt(var_eps)
            pre_scale_bias = fd.ops.mul(diff, invstd)
            weights_bcast = fd.ops.broadcast_in_dim(
                weights, output_shape=input_shape, broadcast_dims=[2]
            )
            scale = fd.ops.mul(pre_scale_bias, weights_bcast)
            bias_bcast = fd.ops.broadcast_in_dim(
                bias, output_shape=input_shape, broadcast_dims=[2]
            )
            out = fd.ops.add(scale, bias_bcast)
            fd.add_output(out)
            fd.add_output(mean)
            fd.add_output(invstd)

        def nvfuser_fusion_var_mean(
            fd: FusionDefinition,
            normalization_axis: int,
            norm_size: int,
            input_shape: List[int],
            eps: float,
            keepDim: bool,
        ) -> None:
            inputs = fd.define_tensor(
                symbolic_sizes=[-1, -1, -1],
                contiguous=[True, True, True],
                dtype=DataType.Float,
            )
            weights = fd.define_tensor(
                symbolic_sizes=[-1], contiguous=[True], dtype=DataType.Float
            )
            bias = fd.define_tensor(
                symbolic_sizes=[-1], contiguous=[True], dtype=DataType.Float
            )
            var, mean = fd.ops.var_mean(
                inputs, axes=[normalization_axis], correction=0, keepdim=keepDim
            )
            eps_const = fd.define_constant(eps)
            var_eps = fd.ops.add(var, eps_const)
            invstd = fd.ops.rsqrt(var_eps)
            diff = fd.ops.sub(inputs, mean)
            pre_scale_bias = fd.ops.mul(diff, invstd)
            weights_bcast = fd.ops.broadcast_in_dim(
                weights, output_shape=input_shape, broadcast_dims=[2]
            )
            scale = fd.ops.mul(pre_scale_bias, weights_bcast)
            bias_bcast = fd.ops.broadcast_in_dim(
                bias, output_shape=input_shape, broadcast_dims=[2]
            )
            out = fd.ops.add(scale, bias_bcast)
            fd.add_output(out)
            fd.add_output(mean)
            fd.add_output(invstd)

        fusion_func_1 = partial(
            nvfuser_fusion,
            normalization_axis=2,
            norm_size=inputs[0].size()[2],
            input_shape=inputs[0].size(),
            eps=1e-12,
            keepDim=True,
        )
        nvf_out, _ = self.exec_nvfuser(fusion_func_1, inputs)

        fusion_func_2 = partial(
            nvfuser_fusion_var_mean,
            normalization_axis=2,
            norm_size=inputs[0].size()[2],
            input_shape=inputs[0].size(),
            eps=1e-12,
            keepDim=True,
        )
        nvf_var_mean_out, _ = self.exec_nvfuser(fusion_func_2, inputs)

        eager_out = primitive_definition(inputs[0], inputs[1], inputs[2], 2, True)

        self.assertEqual(eager_out, nvf_out[0])
        self.assertEqual(eager_out, nvf_var_mean_out[0])

    def test_prim_rms_norm_fwd(self):
        input_size = [64, 128, 1024]
        dtype = torch.float32
        device = "cuda"
        inputs = [
            torch.randn(*input_size, device=device, requires_grad=True),
            torch.nn.Parameter(torch.randn(input_size[2], dtype=dtype, device=device)),
        ]

        def primitive_definition(
            inputs: torch.Tensor,
            weight: torch.Tensor,
            normalization_axis: int,
            keepdim: bool,
        ) -> torch.Tensor:
            var = inputs.mul(inputs).mean(normalization_axis, keepdim)
            pre_shift_scale_norm_output = inputs / torch.sqrt(var + 1e-12)
            norm_output = weight * pre_shift_scale_norm_output
            return norm_output

        def nvfuser_fusion(
            fd: FusionDefinition,
            normalization_axis: int,
            norm_size: int,
            input_shape: List[int],
            eps: float,
            keepDim: bool,
        ) -> None:
            inputs = fd.define_tensor(
                symbolic_sizes=[-1, -1, -1],
                contiguous=[True, True, True],
                dtype=DataType.Float,
            )
            weights = fd.define_tensor(
                symbolic_sizes=[-1], contiguous=[True], dtype=DataType.Float
            )
            inputs_sq = fd.ops.mul(inputs, inputs)
            sum0 = fd.ops.sum(inputs_sq, axes=[normalization_axis], keepdim=keepDim)
            norm_const = fd.define_constant(norm_size)
            var = fd.ops.div(sum0, norm_const)
            eps_const = fd.define_constant(eps)
            var_eps = fd.ops.add(var, eps_const)
            invstd = fd.ops.rsqrt(var_eps)
            pre_scale = fd.ops.mul(inputs, invstd)
            weights_bcast = fd.ops.broadcast_in_dim(
                weights, output_shape=input_shape, broadcast_dims=[2]
            )
            out = fd.ops.mul(pre_scale, weights_bcast)
            fd.add_output(out)
            fd.add_output(invstd)

        fusion_func = partial(
            nvfuser_fusion,
            normalization_axis=2,
            norm_size=inputs[0].size()[2],
            input_shape=inputs[0].size(),
            eps=1e-12,
            keepDim=True,
        )
        nvf_out, _ = self.exec_nvfuser(fusion_func, inputs)

        eager_out = primitive_definition(inputs[0], inputs[1], 2, True)

        self.assertEqual(eager_out, nvf_out[0])

    # Testing a scenario where a broadcast requires a symbolic output shape
    def test_tensor_sizes(self):
        inputs = [
            torch.randn(2, 3, 4, device="cuda"),
            torch.randn(4, device="cuda"),
        ]

        def fusion_func(fd: FusionDefinition):
            t0 = fd.from_pytorch(inputs[0])
            t1 = fd.from_pytorch(inputs[1])

            t0_sizes = fd.ops.tensor_sizes(t0)

            t1_b = fd.ops.broadcast_in_dim(t1, t0_sizes, [2])
            t2 = fd.ops.sub(t0, t1_b)

            fd.add_output(t2)

        nvf_out, _ = self.exec_nvfuser(fusion_func, inputs)
        eager_out = refs.sub(
            inputs[0], prims.broadcast_in_dim(inputs[1], inputs[0].size(), [2])
        )
        self.assertEqual(eager_out, nvf_out[0])

    # Testing a scenario where no broadcast is needed
    def test_tensor_sizes_nobcast(self):
        inputs = [
            torch.randn(2, 3, device="cuda"),
            torch.randn(2, 3, device="cuda"),
        ]

        def fusion_func(fd: FusionDefinition):
            t0 = fd.from_pytorch(inputs[0])
            t1 = fd.from_pytorch(inputs[1])

            t0_sizes = fd.ops.tensor_sizes(t0)

            t1_b = fd.ops.broadcast_in_dim(t1, t0_sizes, [0, 1])
            t2 = fd.ops.add(t0, t1_b)

            fd.add_output(t2)

        nvf_out, _ = self.exec_nvfuser(fusion_func, inputs)
        eager_out = refs.add(
            inputs[0], prims.broadcast_in_dim(inputs[1], inputs[0].size(), [0, 1])
        )
        self.assertEqual(eager_out, nvf_out[0])

    # Testing a scenario where each arg of a binary op has broadcast.
    def test_tensor_sizes_both_args_bcast(self):
        inputs = [
            torch.randn(1, 3, device="cuda"),
            torch.randn(2, 1, device="cuda"),
        ]

        def fusion_func(fd: FusionDefinition):
            t0 = fd.from_pytorch(inputs[0])
            t1 = fd.from_pytorch(inputs[1])

            t0_sizes = fd.ops.tensor_sizes(t0)
            t1_sizes = fd.ops.tensor_sizes(t1)

            t0_b = fd.ops.broadcast_in_dim(t0, [t1_sizes[0], t0_sizes[1]], [0, 1])
            t1_b = fd.ops.broadcast_in_dim(t1, [t1_sizes[0], t0_sizes[1]], [0, 1])
            t2 = fd.ops.add(t0_b, t1_b)

            fd.add_output(t2)

        nvf_out, _ = self.exec_nvfuser(fusion_func, inputs)
        eager_out = refs.add(
            prims.broadcast_in_dim(
                inputs[0], [inputs[1].size()[0], inputs[0].size()[1]], [0, 1]
            ),
            prims.broadcast_in_dim(
                inputs[1], [inputs[1].size()[0], inputs[0].size()[1]], [0, 1]
            ),
        )
        self.assertEqual(eager_out, nvf_out[0])

    def test_broadcast_in_dim_with_dynamic_shapes(self):
        inputs_1 = [
            torch.randn(2, 3, 4, device="cuda"),
            torch.randn(4, device="cuda"),
        ]
        inputs_2 = [
            torch.randn(2, 3, 1024, device="cuda"),
            torch.randn(1024, device="cuda"),
        ]

        def fusion_func_1(fd: FusionDefinition):
            t0 = fd.define_tensor(
                symbolic_sizes=[-1, -1, -1], contiguous=[True, True, True]
            )
            t1 = fd.define_tensor(symbolic_sizes=[-1], contiguous=[True])

            t0_sizes = fd.ops.tensor_sizes(t0)

            t1_b = fd.ops.broadcast_in_dim(t1, t0_sizes, [2])
            t2 = fd.ops.add(t0, t1_b)

            fd.add_output(t2)

        def fusion_func_2(fd: FusionDefinition):
            t0 = fd.define_tensor(
                symbolic_sizes=[-1, -1, -1], contiguous=[True, True, True]
            )
            t1 = fd.define_tensor(symbolic_sizes=[-1], contiguous=[True])

            t1_b = fd.ops.broadcast_in_dim(t1, inputs_1[0].size(), [2])
            t2 = fd.ops.add(t0, t1_b)

            fd.add_output(t2)

        def fusion_func_3(fd: FusionDefinition):
            t0 = fd.define_tensor(
                symbolic_sizes=[-1, -1, -1], contiguous=[True, True, True]
            )
            t1 = fd.define_tensor(symbolic_sizes=[-1], contiguous=[True])

            t1_b = fd.ops.broadcast_in_dim(t1, inputs_2[0].size(), [2])
            t2 = fd.ops.add(t0, t1_b)

            fd.add_output(t2)

        # Func_1 uses tensor_sizes to propagate dynamic size, therefore, it is
        # expected that test 2 should be cached based on test 2

        # Test 1
        inputs = inputs_1
        nvf_out, _ = self.exec_nvfuser(fusion_func_1, inputs)
        eager_out = refs.add(
            inputs[0], prims.broadcast_in_dim(inputs[1], inputs[0].size(), [2])
        )
        self.assertEqual(eager_out, nvf_out[0])

        # Test 2
        inputs = inputs_2
        nvf_out, _ = self.exec_nvfuser(fusion_func_1, inputs, new_fusion_expected=False)
        eager_out = refs.add(
            inputs[0], prims.broadcast_in_dim(inputs[1], inputs[0].size(), [2])
        )
        self.assertEqual(eager_out, nvf_out[0])

        # Func_2 and Func_3 are nearly identical except that have a different
        # concrete output shape for their broadcast_in_dim.  Therefore, test 4
        # should not be cached.
        # Note: It is assumed that definition will change with Tensor Size with
        # concrete shapes.

        # Test 3
        inputs = inputs_1
        nvf_out, _ = self.exec_nvfuser(fusion_func_2, inputs)
        eager_out = refs.add(
            inputs[0], prims.broadcast_in_dim(inputs[1], inputs[0].size(), [2])
        )
        self.assertEqual(eager_out, nvf_out[0])

        # Test 4
        inputs = inputs_2
        nvf_out, _ = self.exec_nvfuser(fusion_func_3, inputs)
        eager_out = refs.add(
            inputs[0], prims.broadcast_in_dim(inputs[1], inputs[0].size(), [2])
        )
        self.assertEqual(eager_out, nvf_out[0])

    # Testing a scenario where the broadcast is necessary to realize the output
    def test_tensor_sizes_with_output_bcast(self):
        def fusion_func(fd: FusionDefinition):
            t0 = fd.define_tensor(
                symbolic_sizes=[-1, -1, -1], contiguous=[True, True, True]
            )
            t0_sizes = fd.ops.tensor_sizes(t0)

            t1 = fd.ops.sum(t0, axes=[2])
            t1_b = fd.ops.broadcast_in_dim(t1, t0_sizes, [0, 1])

            fd.add_output(t1_b)

        inputs_1 = [
            torch.randn(2, 3, 4, device="cuda"),
        ]

        inputs_2 = [
            torch.randn(4, 5, 32, device="cuda"),
        ]

        inputs = inputs_1
        nvf_out, _ = self.exec_nvfuser(fusion_func, inputs)
        eager_out = prims.broadcast_in_dim(
            torch.sum(inputs[0], dim=-1), inputs[0].size(), [0, 1]
        )
        self.assertEqual(eager_out, nvf_out[0])

        # Testing Dynamic usage of same Fusion
        inputs = inputs_2
        nvf_out, _ = self.exec_nvfuser(fusion_func, inputs, new_fusion_expected=False)
        eager_out = prims.broadcast_in_dim(
            torch.sum(inputs[0], dim=-1), inputs[0].size(), [0, 1]
        )
        self.assertEqual(eager_out, nvf_out[0])

    # Testing an expand followed by a  broadcast
    def test_tensor_sizes_expand_bcast(self):
        def fusion_func(fd: FusionDefinition):
            t0 = fd.define_tensor(
                symbolic_sizes=[-1, -1, -1], contiguous=[True, True, True]
            )
            t1 = fd.define_tensor(
                symbolic_sizes=[-1, 1, -1], contiguous=[True, None, True]
            )
            t2 = fd.define_tensor(
                symbolic_sizes=[-1, 1, -1], contiguous=[True, None, True]
            )
            t0_sizes = fd.ops.tensor_sizes(t0)

            t1_b = fd.ops.broadcast_in_dim(t1, t0_sizes, [0, 1, 2])
            t1_b_sizes = fd.ops.tensor_sizes(t1_b)
            t2_b = fd.ops.broadcast_in_dim(t2, t1_b_sizes, [0, 1, 2])

            fd.add_output(t2_b)

        inputs = [
            torch.randn(2, 3, 4, device="cuda"),
            torch.randn(2, 1, 4, device="cuda"),
            torch.randn(2, 1, 4, device="cuda"),
        ]

        nvf_out, _ = self.exec_nvfuser(fusion_func, inputs)
        eager_out1 = prims.broadcast_in_dim(inputs[1], inputs[0].size(), [0, 1, 2])
        eager_out2 = prims.broadcast_in_dim(inputs[2], eager_out1.size(), [0, 1, 2])
        self.assertEqual(eager_out2, nvf_out[0])

    def test_alias_output_to_input(self):
        inputs = [
            torch.ones(4, 4, device="cuda"),
        ]

        def fusion_func(fd: FusionDefinition):
            t0 = fd.from_pytorch(inputs[0])
            s0 = fd.define_constant(1.0)
            s1 = fd.define_constant(2.0)
            s2 = fd.define_constant(3.0)
            t1 = fd.ops.add(t0, s0)
            t2 = fd.ops.add(t0, s1)
            t3 = fd.ops.add(t2, s2)
            fd.add_output(t1)
            fd.add_output(t2, alias_input=t0)
            fd.add_output(t3)

        nvf_out, _ = self.exec_nvfuser(fusion_func, inputs)

        eager_out1 = torch.add(torch.ones(4, 4, device="cuda"), 1.0)
        eager_out2 = torch.add(torch.ones(4, 4, device="cuda"), 2.0)
        eager_out3 = torch.add(eager_out2, 3.0)
        self.assertEqual(eager_out1, nvf_out[0])
        self.assertEqual(eager_out2, inputs[0])
        self.assertEqual(eager_out3, nvf_out[1])

    def test_gather(self):
        inputs = [
            torch.randn(8, 16, device="cuda"),
            torch.randn(8, 16, device="cuda"),
            torch.randint(0, 8, (4, 4), device="cuda").to(dtype=torch.long),
        ]

        def test_fn(dim):
            def fusion_func(fd: FusionDefinition):
                t0 = fd.from_pytorch(inputs[0])
                t1 = fd.from_pytorch(inputs[1])
                t2 = fd.from_pytorch(inputs[2])
                t3 = fd.ops.add(t0, t1)
                t4 = fd.ops.gather(t3, t2, dim)
                fd.add_output(t4)

            nvf_out, _ = self.exec_nvfuser(fusion_func, inputs)

            eager_out = torch.gather(inputs[0] + inputs[1], dim, inputs[2])
            self.assertEqual(eager_out, nvf_out[0])

        test_fn(0)
        test_fn(1)

    def test_index_select(self):
        inputs = [
            torch.randn(8, 16, device="cuda"),
            torch.randn(8, 16, device="cuda"),
            torch.randint(0, 8, (6,), device="cuda").to(dtype=torch.long),
        ]

        def test_fn(dim):
            def fusion_func(fd: FusionDefinition):
                t0 = fd.from_pytorch(inputs[0])
                t1 = fd.from_pytorch(inputs[1])
                t2 = fd.from_pytorch(inputs[2])
                t3 = fd.ops.add(t0, t1)
                t4 = fd.ops.index_select(t3, t2, dim)
                fd.add_output(t4)

            nvf_out, _ = self.exec_nvfuser(fusion_func, inputs)

            eager_out = torch.index_select(inputs[0] + inputs[1], dim, inputs[2])
            self.assertEqual(eager_out, nvf_out[0])

        test_fn(0)
        test_fn(1)

    def test_index_select_scalar_indices(self):
        inputs = [
            torch.randn(8, 16, device="cuda"),
            torch.tensor(2, device="cuda").to(dtype=torch.long),
        ]

        def test_fn(dim):
            def fusion_func(fd: FusionDefinition):
                t0 = fd.from_pytorch(inputs[0])
                t1 = fd.from_pytorch(inputs[1])
                t2 = fd.ops.index_select(t0, t1, dim)
                fd.add_output(t2)

            nvf_out, _ = self.exec_nvfuser(fusion_func, inputs)

            eager_out = torch.index_select(inputs[0], dim, inputs[1])
            self.assertEqual(eager_out, nvf_out[0])

        test_fn(0)
        test_fn(1)


    def test_squeeze(self):
        t0_sizes = [4]
        t1_sizes = [1, 4, 1]
        t2_sizes = [2, 1, 4]
        inputs = [
            torch.randn(*t0_sizes, device="cuda"),
            torch.randn(*t1_sizes, device="cuda"),
            torch.randn(*t2_sizes, device="cuda"),
        ]

        def fusion_func(fd: FusionDefinition):
            t0 = fd.define_tensor(symbolic_sizes=[-1], contiguous=[True])
            t1 = fd.define_tensor(sizes=t1_sizes, strides=[4, 1, 1])
            t2 = fd.define_tensor(sizes=t2_sizes, strides=[4, 4, 1])
            t3 = fd.ops.squeeze(t1, t1_sizes, [0, -1])
            t4 = fd.ops.squeeze(
                t2,
                t2_sizes,
                [
                    -2,
                ],
            )
            t5 = fd.ops.sum(t4, [0])
            t6 = fd.ops.mul(t0, t3)
            t7 = fd.ops.mul(t6, t5)
            fd.add_output(t7)

        nvf_out, _ = self.exec_nvfuser(fusion_func, inputs)

        v1 = torch.sum(inputs[1], [0, -1])
        v2 = torch.sum(inputs[2], [0, 1])
        eager_out = inputs[0] * v1 * v2
        self.assertEqual(eager_out, nvf_out[0])

    def test_from_pytorch_fails_on_cpu_tensor(self):
        inputs = [
            torch.randn(4, 4, device="cpu"),
        ]

        def fusion_func(fd: FusionDefinition):
            t0 = fd.from_pytorch(inputs[0])
            t1 = fd.ops.relu(t0)
            fd.add_output(t1)

        try:
            with FusionDefinition() as fd:
                fusion_func(fd)
            raise RuntimeError(
                "FusionDefinition.from_pytorch should have raised an error for a CPU Tensor!"
            )
        except ValueError:
            pass

    def test_no_definition(self):
        inputs = [
            torch.randn(4, 4, device="cpu"),
        ]

        # A FusionDefinition object is constructed but not defined, should trip an error
        try:
            fd = FusionDefinition()
            out = fd.execute(inputs)
            raise RuntimeError(
                "Expecting an error for a lack of a child class defining a definition!"
            )
        except NotImplementedError:
            pass

    def test_func_definition(self):
        inputs = [
            torch.randn(4, 4, device="cuda"),
        ]

        class MyFusion(FusionDefinition):
            def definition(self):
                t0 = self.from_pytorch(inputs[0])
                t1 = self.ops.sigmoid(t0)
                self.add_output(t1)

        fd = MyFusion()
        nvf_out = fd.execute(inputs)
        eager_out = torch.sigmoid(inputs[0])
        self.assertEqual(eager_out, nvf_out[0])

    def test_python_version_API(self):
        from nvfuser.nvfuser_version import Version

        self.assertTrue(version() > "0.0.0")
        self.assertTrue(version() > Version("0.0.0"))

    def test_def_and_sched_func_errors(self):
        inputs = [
            torch.randn(4, 4, 4, device="cuda"),
        ]

        class DefError(FusionDefinition):
            def definition(self):
                t0 = self.from_pytorch(inputs[0])
                t1 = self.ops.tanh(t0)
                self.add_output(t1)
                self.sched.merge(t1, 1)

        try:
            fd = DefError()
            out = fd.execute(inputs)
        except RuntimeError:
            pass

        class SchedError(FusionDefinition):
            def definition(self):
                self.t0 = self.from_pytorch(inputs[0])
                self.t1 = self.ops.tanh(self.t0)
                self.add_output(self.t1)

            def schedule(self):
                self.t2 = self.ops.relu(self.t1)

        try:
            fd = SchedError()
            out = fd.execute(inputs)
        except RuntimeError:
            pass

    def test_basic_user_schedule(self):
        inputs = [
            torch.randn(4, 4, 4, device="cuda"),
            torch.randn(4, 4, 4, device="cuda"),
        ]

        class UserDefSched(FusionDefinition):
            def definition(self):
                self.t0 = self.from_pytorch(inputs[0])
                self.t1 = self.from_pytorch(inputs[1])
                self.t2 = self.ops.add(self.t0, self.t1)
                self.add_output(self.t2)

            def schedule(self):
                self.sched.split(self.t2, 1, 2)
                self.sched.merge(self.t2, -2)

        fd = UserDefSched()
        nvf_user_out = fd.execute(inputs)
        nvf_out = fd.execute(inputs, override_user_schedule=True)
        self.assertEqual(nvf_user_out, nvf_out)

    def test_normal(self):
        input_size = [64, 128, 1024]
        dtype = torch.float32
        device = 'cuda'
        inputs = [
            torch.randn(*input_size, device=device, dtype=dtype),
        ]
        mean = 3.7
        std = 2.5

        def fusion_func(fd: FusionDefinition) :
            t0 = fd.from_pytorch(inputs[0])
            s_mean = fd.define_constant(mean)
            s_std = fd.define_constant(std)
            size = fd.ops.tensor_sizes(t0)
            t1 = fd.ops.normal(s_mean, s_std, size, DataType.Double)
            fd.add_output(t1)

        nvf_out, _ = self.exec_nvfuser(fusion_func, inputs)

        # Is there a better way to test distribution?!
        self.assertTrue(nvf_out[0].mean().cpu().float().isclose(torch.tensor(mean), rtol=1e-2, atol=1e-2).item())
        self.assertTrue(nvf_out[0].std().cpu().float().isclose(torch.tensor(std), rtol=1e-2, atol=1e-2).item())

    def test_uniform(self):
        input_size = [64, 128, 1024]
        dtype = torch.float32
        device = 'cuda'
        inputs = [
            torch.randn(*input_size, device=device, dtype=dtype),
        ]
        lo = 1.8
        hi = 1223.5

        def fusion_func(fd: FusionDefinition) :
            t0 = fd.from_pytorch(inputs[0])
            s_lo = fd.define_constant(lo)
            s_hi = fd.define_constant(hi)
            size = fd.ops.tensor_sizes(t0)
            t1 = fd.ops.uniform(s_lo, s_hi, size, DataType.Double)
            fd.add_output(t1)

        nvf_out, _ = self.exec_nvfuser(fusion_func, inputs)

        # Is there a better way to test distribution?!
        self.assertTrue(nvf_out[0].mean().cpu().float().isclose(torch.tensor((hi - lo) / 2.0), rtol=1e-2, atol=1e-2).item())
        self.assertTrue(nvf_out[0].min().cpu().float().isclose(torch.tensor(lo), rtol=1e-2, atol=1e-2).item())
        self.assertTrue(nvf_out[0].max().cpu().float().isclose(torch.tensor(hi), rtol=1e-2, atol=1e-2).item())

    def test_where_dtypes(self):
        inputs = [
            torch.arange(2, device="cuda").type(torch.bool),
        ]

        def fusion_func(fd: FusionDefinition):
            t0 = fd.from_pytorch(inputs[0])

            c0 = fd.define_constant(3.0)
            c1 = fd.define_constant(5.0)
            t1 = fd.ops.where(t0, c0, c1)  # DataType.Double
            fd.add_output(t1)

            c0f = fd.define_constant(3.0, DataType.Float)
            c1f = fd.define_constant(5.0, DataType.Float)
            t1f = fd.ops.where(t0, c0f, c1f)  # DataType.Float
            fd.add_output(t1f)

            c0d = fd.define_constant(3.0, DataType.Double)
            c1d = fd.define_constant(5.0, DataType.Double)
            t1d = fd.ops.where(t0, c0d, c1d)  # DataType.Double
            fd.add_output(t1d)

            c0i = fd.define_constant(3, DataType.Int32)
            c1i = fd.define_constant(5, DataType.Int32)
            t1i = fd.ops.where(t0, c0i, c1i)  # DataType.Int32
            fd.add_output(t1i)

            c0l = fd.define_constant(3)
            c1l = fd.define_constant(5)
            t1l = fd.ops.where(t0, c0l, c1l)  # DataType.Int
            fd.add_output(t1l)

            c0c = fd.define_constant(complex(3.0))
            c1c = fd.define_constant(complex(5.0))
            t1c = fd.ops.where(t0, c0c, c1c)  # DataType.ComplexDouble
            fd.add_output(t1c)

            c0cf = fd.define_constant(3.0 + 0j, DataType.ComplexFloat)
            c1cf = fd.define_constant(5.0 + 0j, DataType.ComplexFloat)
            t1cf = fd.ops.where(t0, c0cf, c1cf)  # DataType.ComplexFloat
            fd.add_output(t1cf)

            c0cd = fd.define_constant(3.0 + 0j, DataType.ComplexDouble)
            c1cd = fd.define_constant(5.0 + 0j, DataType.ComplexDouble)
            t1cd = fd.ops.where(t0, c0cd, c1cd)  # DataType.ComplexDouble
            fd.add_output(t1cd)

            c0b = fd.define_constant(True, DataType.Bool)
            c1b = fd.define_constant(False, DataType.Bool)
            t1b = fd.ops.where(t0, c0b, c1b)  # DataType.Bool
            fd.add_output(t1b)

        (
            n,
            nf,
            nd,
            ni,
            nl,
            nc,
            ncf,
            ncd,
            nb,
        ), _ = self.exec_nvfuser(fusion_func, inputs)

        eager_out = torch.where(inputs[0], 3.0, 5.0)

        # explicit Float dtype matches torch.where behavior
        self.assertEqual(eager_out, nf)

        assert n.dtype == torch.float64
        assert nf.dtype == torch.float32
        assert nd.dtype == torch.float64
        assert ni.dtype == torch.int32
        assert nl.dtype == torch.int64
        assert nc.dtype == torch.complex128
        assert ncf.dtype == torch.complex64
        assert ncd.dtype == torch.complex128
        assert nb.dtype == torch.bool

    def test_complex_constants(self):
        inputs = [
            torch.arange(2, device="cuda").type(torch.complex64),
        ]

        def fusion_func(fd: FusionDefinition):
            t0 = fd.from_pytorch(inputs[0])
            c0 = fd.define_constant(complex(3.0, 0.5))
            t1 = fd.ops.mul(t0, c0)
            fd.add_output(t1)

        (n,), _ = self.exec_nvfuser(fusion_func, inputs)

        eager_out = inputs[0] * (3.0 + 0.5j)

        self.assertEqual(eager_out, n)
        assert n.dtype == torch.complex64

    def test_where_op(self):
        def nvfuser_where(pred, a, b):
            with FusionDefinition() as fd:
                nv_pred = fd.define_tensor(
                    sizes=pred.shape, strides=pred.stride(), dtype=DataType.Bool
                )
                nv_a = fd.define_tensor(
                    sizes=a.shape,
                    strides=a.stride(),
                    dtype=torch_dtype_to_nvfuser_dtype(a.dtype),
                )
                nv_b = fd.define_tensor(
                    sizes=b.shape,
                    strides=b.stride(),
                    dtype=torch_dtype_to_nvfuser_dtype(b.dtype),
                )
                result = fd.ops.where(nv_pred, nv_a, nv_b)
                fd.add_output(result)
            return fd.execute((pred, a, b))[0]

        pred = torch.testing.make_tensor((5,), device="cuda", dtype=torch.bool)
        list_of_dtype = [torch.float16, torch.bfloat16, torch.float32]
        for atype in list_of_dtype:
            for btype in list_of_dtype:
                a = torch.randn((5,), device="cuda", dtype=atype)
                b = torch.randn((5,), device="cuda", dtype=btype)
                nv_result = nvfuser_where(pred, a, b)
                torch_result = torch.where(pred, a, b)
                self.assertEqual(nv_result, torch_result)

    def test_iota(self):
        inputs = [
            (2, 0, 2, DataType.Int),
            (3, 100, 1, DataType.Int32),
            # TODO: How do I that that? I am getting the following error:
            # NameError: name 'None0' is not defined
            # (4, None, None, DataType.Int),
        ]

        def fusion_func(fd: FusionDefinition):
            for input in inputs:
                c0 = fd.define_constant(input[0])
                c1 = None if input[1] is None else fd.define_constant(input[1])
                c2 = None if input[2] is None else fd.define_constant(input[2])
                dt = input[3]
                t3 = fd.ops.iota(c0, c1, c2, dt)
                fd.add_output(t3)

        nvf_out, _ = self.exec_nvfuser(fusion_func, [])

        eager_out1 = torch.tensor([0, 2], dtype=torch.long, device="cuda")
        eager_out2 = torch.tensor([100, 101, 102], dtype=torch.int, device="cuda")
        eager_out3 = torch.tensor([0, 1, 2, 3], dtype=torch.long, device="cuda")
        self.assertEqual(eager_out1, nvf_out[0])
        self.assertEqual(eager_out2, nvf_out[1])
        # self.assertEqual(eager_out3, nvf_out[2])

    def test_complex_rsqrt(self):
        inputs = [
            torch.randn(4, device="cuda", dtype=torch.complex64),
            torch.randn(4, device="cuda", dtype=torch.complex128),
        ]

        def fusion_func(fd: FusionDefinition):
            t0 = fd.from_pytorch(inputs[0])
            t1 = fd.from_pytorch(inputs[1])
            t2 = fd.ops.rsqrt(t0)
            fd.add_output(t2)
            t3 = fd.ops.rsqrt(t1)
            fd.add_output(t3)

        (rfloat, rdouble), _ = self.exec_nvfuser(fusion_func, inputs)

        at_rfloat = inputs[0].rsqrt()
        at_rdouble = inputs[1].rsqrt()

        self.assertEqual(at_rfloat, rfloat)
        self.assertEqual(at_rdouble, rdouble)

    def test_reduction_complex_number(self) :
        def test_dtype(torch_dtype):
            inputs = [torch.randn(2, 32, device='cuda', dtype=torch_dtype)]

            def fusion_func(fd: FusionDefinition) :
                t0 = fd.from_pytorch(inputs[0])
                t1 = fd.ops.sum(t0, [-1], False, torch_dtype_to_nvfuser_dtype(torch_dtype))
                fd.add_output(t1)
            nvf_out1, _ = self.exec_nvfuser(fusion_func, inputs)
            eager_out = torch.sum(inputs[0], dim=-1)
            self.assertEqual(eager_out, nvf_out1[0])
        list_of_dtype = [torch.complex64, torch.complex128]
        for torch_dtype in list_of_dtype:
            test_dtype(torch_dtype)

    def test_shape(self):
        inputs = [
            # test with both one and multiple dimensions
            torch.randn(3, device="cuda", dtype=torch.float32),
            torch.randn(3, 4, 5, device="cuda", dtype=torch.float32),
        ]

        def fusion_func(fd: FusionDefinition):
            t0 = fd.from_pytorch(inputs[0])
            t1 = fd.from_pytorch(inputs[1])

            assert isinstance(t0._get_fusion_definition(), FusionDefinition)

            (B,) = t0.shape
            t2 = fd.ops.mul(t0, B)

            assert len(t1.shape) == t1.ndim

            B, C, W = t1.shape
            t3 = fd.ops.div(t1, C)

            fd.add_output(t2)
            fd.add_output(t3)

        nvf_out, _ = self.exec_nvfuser(fusion_func, inputs)

        at_out1 = inputs[0] * inputs[0].shape[0]
        at_out2 = inputs[1] / inputs[1].shape[1]

        self.assertEqual(at_out1, nvf_out[0])
        self.assertEqual(at_out2, nvf_out[1])

    def test_arithmetic_ops(self):
        inputs = [
            torch.randn(3, 4, 5, device="cuda", dtype=torch.float32),
        ]

        def fusion_func(fd: FusionDefinition):
            t0 = fd.from_pytorch(inputs[0])

            c0 = fd.define_constant(1.0)

            t1 = -t0
            t2 = abs(t0)
            c1 = -c0
            c2 = abs(c0)

            # Using literals like this will work once
            # https://github.com/csarofeen/pytorch/pull/2449 is merged
            # t3 = -t1 * (1 + t0 ** 2) / t2 + c2 ** c1 - 1.0
            t3 = -t1 * (c0 - t0 * t0) / t2 + c2**c1 - c0

            fd.add_output(t1)
            fd.add_output(t2)
            fd.add_output(t3)

        nvf_out, _ = self.exec_nvfuser(fusion_func, inputs)

        at_out0 = -inputs[0]
        at_out1 = abs(inputs[0])
        at_out2 = inputs[0] * (1.0 - inputs[0] * inputs[0]) / abs(inputs[0])

        self.assertEqual(at_out0, nvf_out[0])
        self.assertEqual(at_out1, nvf_out[1])
        self.assertEqual(at_out2, nvf_out[2])

    def test_op_methods(self):
        inputs = [
            torch.randn(3, 4, 5, device="cuda", dtype=torch.float32),
        ]

        def fusion_func(fd: FusionDefinition):
            t0 = fd.from_pytorch(inputs[0])
            c0 = fd.define_constant(0.5)

            c1 = c0.neg()
            c2 = c0.abs()

            o0 = t0.neg()
            o1 = t0.abs()
            o2 = t0.sum([0])
            o3 = (t0 > c0).where(t0, c0)
            o4 = t0.relu()
            o5 = o0.addcmul(o1, o4, c1)
            o6 = o2.cast(DataType.Double)
            o7 = o1.add_alpha(o2, c0)
            o8 = o1.var([1], correction=1)
            _, o9 = o1.var_mean([1], correction=1)
            o10 = t0.reshape([3, 4, 5], [3 * 4, 1, 5])
            o11 = o10.squeeze([3 * 4, 1, 5], [1])

            fd.add_output(o0)
            fd.add_output(o1)
            fd.add_output(o2)
            fd.add_output(o3)
            fd.add_output(o4)
            fd.add_output(o5)
            fd.add_output(o6)
            fd.add_output(o7)
            fd.add_output(o8)
            fd.add_output(o9)
            fd.add_output(o10)
            fd.add_output(o11)

        nvf_out, _ = self.exec_nvfuser(fusion_func, inputs)

        torch_out = [
            -inputs[0],
            abs(inputs[0]),
            inputs[0].sum([0]),
            torch.where(inputs[0] > 0.5, inputs[0], torch.tensor(0.5)),
            inputs[0].relu(),
            torch.addcmul(
                -inputs[0],
                abs(inputs[0]),
                inputs[0].relu(),
                value=-0.5,
            ),
            inputs[0].sum([0]).type(torch.float64),
            torch.add(abs(inputs[0]), inputs[0].sum([0]), alpha=0.5),
            abs(inputs[0]).var([1], unbiased=True),
            abs(inputs[0]).mean([1]),
            inputs[0].reshape([3 * 4, 1, 5]),
            inputs[0].reshape([3 * 4, 5]),
        ]

        assert len(nvf_out) == len(torch_out)

        for (n, t) in zip(nvf_out, torch_out):
            self.assertEqual(n, t)

    def test_all_dim_var_mean(self):
        inputs = [torch.randn(2, 2, 2, device="cuda")]

        def fuser_function(correction):
            with FusionDefinition() as fd:
                t0 = fd.from_pytorch(inputs[0])
                t1, t2 = fd.ops.var_mean(t0, [0, 1, 2], correction)
                fd.add_output(t1)
                fd.add_output(t2)
            return fd.execute(inputs)

        list_of_test_cases = [0, 1]
        for correction in list_of_test_cases:
            fuser_result = fuser_function(correction)
            torch_result = torch.var_mean(inputs[0], [0, 1, 2], bool(correction))
            self.assertEqual(fuser_result, torch_result)

    def test_scalar_only_inputs(self):
        # We don't allow scalar outputs, currently,
        # so a tensor has to be returned
        def fusion_func(fd: FusionDefinition):
            s0 = fd.define_scalar()
            s1 = fd.define_scalar()
            s2 = fd.ops.add(s0, s1)
            c0 = fd.define_constant(1.0, DataType.Float)
            t3 = fd.ops.full(size=[2, 2], arg=c0, dtype=DataType.Float)
            t4 = fd.ops.mul(t3, s2)
            fd.add_output(t4)

        with FusionDefinition() as fd:
            fusion_func(fd)

        # TODO: full is broken and does not print its proper definition
        # Issue: https://github.com/csarofeen/pytorch/issues/2502
        nvf_out = fd.execute([2.0, 3.0])
        eager_out = torch.full([2, 2], 1.0) * 5.0
        self.assertEqual(eager_out, nvf_out[0])

    def test_addcmul(self):
        inputs = [
            torch.randn(4, device="cuda", dtype=torch.float32),
            torch.randn(4, device="cuda", dtype=torch.float32),
            torch.randn(4, device="cuda", dtype=torch.float32),
        ]

        def fusion_func(fd: FusionDefinition):
            t0 = fd.from_pytorch(inputs[0])
            t1 = fd.from_pytorch(inputs[1])
            t2 = fd.from_pytorch(inputs[2])
            c0 = fd.define_constant(0.1)

            t3 = fd.ops.addcmul(t0, t1, t2, c0)

            fd.add_output(t3)

        nvfout, _ = self.exec_nvfuser(fusion_func, inputs)

        torch_out = torch.addcmul(*inputs, value=0.1)

        self.assertEqual(nvfout[0], torch_out)

    def test_compute_contiguity(self):
        sizes = [2, 1, 3, 1, 4, 5, 6]
        strides = [80, 30, 30, 456456465465, 0, 6, 1]
        contiguity = [False, None, True, None, None, True, True]
        self.assertEqual(compute_contiguity(sizes, strides), contiguity)
        strides = [800, 300, 300, 456456465465, 0, 60, 10]
        contiguity = [False, None, True, None, None, True, False]
        self.assertEqual(compute_contiguity(sizes, strides), contiguity)

    def test_prod(self) :
        inputs = [
            torch.ones(2, 4, 8, device='cuda'),
        ]

        def fusion_func(fd: FusionDefinition) :
            t0 = fd.from_pytorch(inputs[0])

            t1 = fd.ops.prod(t0, DataType.Float)
            t2 = fd.ops.prod(t0, 1, False, DataType.Float)
            t3 = fd.ops.prod(t0, 1, True, DataType.Float)
            t4 = fd.ops.prod(t0, [-1], False, DataType.Float)

            fd.add_output(t1)
            fd.add_output(t2)
            fd.add_output(t3)
            fd.add_output(t4)

        nvf_out, _ = self.exec_nvfuser(fusion_func, inputs)

        eager_outs = [
            torch.prod(inputs[0], dtype=torch.float32),
            torch.prod(inputs[0], 1, False, dtype=torch.float32),
            torch.prod(inputs[0], 1, True, dtype=torch.float32),
            torch.prod(inputs[0], -1, False, dtype=torch.float32),
        ]
        assert len(nvf_out) == len(eager_outs)

        for n, e in zip(nvf_out, eager_outs):
            self.assertEqual(n, e)

    def test_output_stride_order(self) :
        inputs = [
            torch.range(0, 119).reshape(2, 3, 4, 5).cuda().float(),
        ]
        eager_out = inputs[0] + 3.0

        for perm in permutations(range(4), 4):

            def fusion_func(fd: FusionDefinition) :
                t0 = fd.from_pytorch(inputs[0])
                c0 = fd.define_constant(3.0)
                t1 = fd.ops.add(t0, c0)
                fd.add_output(t1, perm)

            nvf_out, _ = self.exec_nvfuser(fusion_func, inputs)
            self.assertEqual(eager_out, nvf_out[0])

            nvf_stride = nvf_out[0].stride()
            sorted_stride = list(nvf_stride)
            for idx, axis in enumerate(perm):
                sorted_stride[axis] = nvf_stride[idx]
            self.assertTrue(sorted(sorted_stride, reverse=True) == sorted_stride)

    def test_expanded_bcast_tensor(self) :
        inputs = [
            torch.tensor(1.5, device="cuda"),
            torch.randn(5, 5, 5, device='cuda'),
            torch.randint(0, 1, (5, 5), device="cuda").bool().unsqueeze(-1).expand(5, 5, 5),
        ]

        def fusion_func(fd : FusionDefinition) -> None :
            T0 = fd.from_pytorch(inputs[0])
            T1 = fd.from_pytorch(inputs[1])
            T2 = fd.from_pytorch(inputs[2])
            T3 = fd.ops.add(T0, T1)
            T4 = fd.ops.add(T2, T3)
            fd.add_output(T4)

        eager_out = inputs[0] + inputs[1] + inputs[2]

        nvf_out, _ = self.exec_nvfuser(fusion_func, inputs)
        self.assertEqual(eager_out, nvf_out[0])

    def test_fix_2549(self):
        a = torch.ones(4, 1, dtype=torch.double, device='cuda')
        b = torch.ones(4, 4, dtype=torch.double, device='cuda')

        def nvfuser_fusion_id(fd : FusionDefinition) -> None :
            T0 = fd.define_tensor(sizes=a.shape, strides=a.stride(), dtype=DataType.Double, is_cpu=False)
            T1 = fd.define_tensor(sizes=b.shape, strides=b.stride(), dtype=DataType.Double, is_cpu=False)
            T2 = fd.ops.broadcast_in_dim(T0, output_shape=[4, 4], broadcast_dims=[0, 1])
            T3 = fd.ops.div(T1, T2)
            fd.add_output(T3)

        with FusionDefinition() as fd:
            nvfuser_fusion_id(fd)

        out = fd.execute([a, b])
        self.assertEqual(out[0], b / a)


    def test_real_imag(self):
        for dtype in [
                torch.complex128,
                torch.complex64]:
            inputs = [
                torch.randn(5, dtype=dtype, device='cuda'),
            ]

            def fusion_func(fd: FusionDefinition) :
                t0 = fd.from_pytorch(inputs[0])
                fd.add_output(t0.real())
                fd.add_output(t0.imag())

            nvf_out, _ = self.exec_nvfuser(fusion_func, inputs)

            self.assertEqual(torch.real(inputs[0]), nvf_out[0])
            self.assertEqual(torch.imag(inputs[0]), nvf_out[1])

<<<<<<< HEAD
    def test_slice(self) :
        inputs = [
            torch.randn(1, 1, 1024, 1204, device='cuda'),
            torch.randn(32, 16, 128, 128, device='cuda'),
        ]

        def nvfuser_fusion_id(fd : FusionDefinition) -> None :
            t0 = fd.from_pytorch(inputs[0])
            t1 = fd.from_pytorch(inputs[1])
            t2 = fd.ops.slice(t0, [0, 0, 0, 0], [1, 1, 128, 128], [1, 1, 1, 1])
            t3 = fd.ops.add(t1, t2)
            fd.add_output(t3)

        with FusionDefinition() as fd:
            nvfuser_fusion_id(fd)

        out = fd.execute(inputs)

    def test_nanogpt_slice(self) :
        inputs = [
            torch.randn(1, 1, 1024, 1204, device='cuda'),
            torch.randn(16, 16, 128, 128, device='cuda'),
        ]

        def nvfuser_fusion(fd : FusionDefinition) -> None :
            T0 = fd.define_tensor(symbolic_sizes=[1, 1, -1, -1], contiguous=[None, None, True, True], dtype=DataType.Float, is_cpu=False)
            T1 = fd.define_tensor(symbolic_sizes=[-1, -1, -1, -1], contiguous=[True, True, True, True], dtype=DataType.Float, is_cpu=False)
            S1 = fd.define_constant(0.125000, dtype=DataType.Double)
            T2 = fd.ops.mul(T1, S1)
            T0_slice = fd.ops.slice(T0, [0, 0, 0, 0], [1, 1, 128, 128], [1, 1, 1, 1])
            S2 = fd.define_constant(0.00000, dtype=DataType.Double)
            T3 = fd.ops.eq(S2, T0_slice)
            T4 = fd.ops.broadcast_in_dim(T3, output_shape=[16, 16, 128, 128], broadcast_dims=[0, 1, 2, 3])
            S5 = fd.define_constant(float("-inf"), dtype=DataType.Double)
            T6 = fd.ops.where(T4, S5, T2)
            S7 = fd.define_constant(-1, dtype=DataType.Int)
            S8 = fd.define_constant(4, dtype=DataType.Int)
            S9 = fd.ops.add(S7, S8)
            T10 = fd.ops.max(T6, axes=[3], keepdim=False, dtype=DataType.Null)
            T11 = fd.ops.broadcast_in_dim(T10, output_shape=[16, 16, 128, 1], broadcast_dims=[0, 1, 2])
            T12 = fd.ops.broadcast_in_dim(T11, output_shape=[16, 16, 128, 128], broadcast_dims=[0, 1, 2, 3])
            T13 = fd.ops.sub(T6, T12)
            T14 = fd.ops.exp(T13)
            S15 = fd.define_constant(-1, dtype=DataType.Int)
            S16 = fd.define_constant(4, dtype=DataType.Int)
            S17 = fd.ops.add(S15, S16)
            T18 = fd.ops.sum(T14, axes=[3], keepdim=False, dtype=DataType.Null)
            T19 = fd.ops.broadcast_in_dim(T18, output_shape=[16, 16, 128, 1], broadcast_dims=[0, 1, 2])
            T20 = fd.ops.broadcast_in_dim(T19, output_shape=[16, 16, 128, 128], broadcast_dims=[0, 1, 2, 3])
            T21 = fd.ops.div(T14, T20)
            S22 = fd.define_constant(16, dtype=DataType.Int)
            S23 = fd.define_constant(16, dtype=DataType.Int)
            S24 = fd.define_constant(128, dtype=DataType.Int)
            S25 = fd.define_constant(128, dtype=DataType.Int)
            S26 = fd.define_constant(0.00000, dtype=DataType.Double)
            S27 = fd.define_constant(1.00000, dtype=DataType.Double)
            T28 = fd.ops.uniform(S26, S27, shape=[S22, S23, S24, S25], dtype=DataType.Float)
            S29 = fd.define_constant(0.900000, dtype=DataType.Double)
            T30 = fd.ops.lt(T28, S29)
            T31 = fd.ops.cast(T30, dtype=DataType.Float)
            T32 = fd.ops.mul(T21, T31)
            S33 = fd.define_constant(1.11111, dtype=DataType.Double)
            T34 = fd.ops.mul(T32, S33)
            fd.add_output(T34)

        with FusionDefinition() as fd:
            nvfuser_fusion(fd)

        out = fd.execute(inputs)
    
    def test_nanogpt_slice_2(self) :
        inputs = [
            torch.randn(16, 128, 3072, device='cuda'),
        ]

        def nvfuser_fusion(fd : FusionDefinition) -> None :
            T0 = fd.from_pytorch(inputs[0])
            T0_slice1 = fd.ops.slice(T0, [0, 0, 0], [16, 128, 1024], [1, 1, 1] )
            T0_slice2 = fd.ops.slice(T0, [0, 0, 1024], [16, 128, 2048], [1, 1, 1] )
            T0_slice3 = fd.ops.slice(T0, [0, 0, 2048], [16, 128, 3072], [1, 1, 1] )
            T1_slice1 = fd.ops.reshape(T0_slice1, [16, 128, 1024], [16, 128, 16, 64])
            T1_slice2 = fd.ops.reshape(T0_slice2, [16, 128, 1024], [16, 128, 16, 64])
            T1_slice3 = fd.ops.reshape(T0_slice3, [16, 128, 1024], [16, 128, 16, 64])
            T2_slice1 = fd.ops.permute(T1_slice1, [0, 2, 1, 3])
            T2_slice2 = fd.ops.permute(T1_slice2, [0, 2, 1, 3])
            T2_slice3 = fd.ops.permute(T1_slice3, [0, 2, 1, 3])
            fd.add_output(T2_slice1)
            fd.add_output(T2_slice2)
            fd.add_output(T2_slice3)

        with FusionDefinition() as fd:
            nvfuser_fusion(fd)

        out = fd.execute(inputs)
=======
    def test_cat(self):
        inputs = [
            torch.randn(2, 4, device="cuda"),
            torch.randn(2, 3, device="cuda"),
            torch.randn(4, 4, device="cuda"),
            torch.randn(0, 4, device="cuda"),
        ]

        def fusion_func(fd: FusionDefinition):
            t0 = fd.from_pytorch(inputs[0])
            t1 = fd.from_pytorch(inputs[1])
            t2 = fd.from_pytorch(inputs[2])
            t3 = fd.from_pytorch(inputs[3])

            t3 = fd.ops.cat([t0, t1], 1)
            fd.add_output(t3)

            t4 = fd.ops.cat([t0, t2], 0)
            fd.add_output(t4)

            # torch.cat accepts empty tensors (size 0 in the concat dimension),
            # which do not affect the output.
            # The below fails with RuntimeError: mapped_id_resize != nullptr
            # INTERNAL ASSERT FAILED at 
            # "/opt/pytorch/nvfuser/csrc/lower_index_compute.cpp":1306
            # t5 = fd.ops.cat([t0, t3], 0)
            # fd.add_output(t5)

        nvf_out, _ = self.exec_nvfuser(fusion_func, inputs)

        self.assertEqual(torch.cat([inputs[0], inputs[1]], dim=1), nvf_out[0])
        self.assertEqual(torch.cat([inputs[0], inputs[2]], dim=0), nvf_out[1])
        # self.assertEqual(torch.cat([inputs[0], inputs[3]], dim=0), nvf_out[2])

>>>>>>> a583f3e6

if __name__ == '__main__':
    run_tests()<|MERGE_RESOLUTION|>--- conflicted
+++ resolved
@@ -1467,8 +1467,41 @@
 
             self.assertEqual(torch.real(inputs[0]), nvf_out[0])
             self.assertEqual(torch.imag(inputs[0]), nvf_out[1])
-
-<<<<<<< HEAD
+    
+    def test_cat(self):
+        inputs = [
+            torch.randn(2, 4, device="cuda"),
+            torch.randn(2, 3, device="cuda"),
+            torch.randn(4, 4, device="cuda"),
+            torch.randn(0, 4, device="cuda"),
+        ]
+
+        def fusion_func(fd: FusionDefinition):
+            t0 = fd.from_pytorch(inputs[0])
+            t1 = fd.from_pytorch(inputs[1])
+            t2 = fd.from_pytorch(inputs[2])
+            t3 = fd.from_pytorch(inputs[3])
+
+            t3 = fd.ops.cat([t0, t1], 1)
+            fd.add_output(t3)
+
+            t4 = fd.ops.cat([t0, t2], 0)
+            fd.add_output(t4)
+
+            # torch.cat accepts empty tensors (size 0 in the concat dimension),
+            # which do not affect the output.
+            # The below fails with RuntimeError: mapped_id_resize != nullptr
+            # INTERNAL ASSERT FAILED at 
+            # "/opt/pytorch/nvfuser/csrc/lower_index_compute.cpp":1306
+            # t5 = fd.ops.cat([t0, t3], 0)
+            # fd.add_output(t5)
+
+        nvf_out, _ = self.exec_nvfuser(fusion_func, inputs)
+
+        self.assertEqual(torch.cat([inputs[0], inputs[1]], dim=1), nvf_out[0])
+        self.assertEqual(torch.cat([inputs[0], inputs[2]], dim=0), nvf_out[1])
+        # self.assertEqual(torch.cat([inputs[0], inputs[3]], dim=0), nvf_out[2])
+
     def test_slice(self) :
         inputs = [
             torch.randn(1, 1, 1024, 1204, device='cuda'),
@@ -1563,42 +1596,6 @@
             nvfuser_fusion(fd)
 
         out = fd.execute(inputs)
-=======
-    def test_cat(self):
-        inputs = [
-            torch.randn(2, 4, device="cuda"),
-            torch.randn(2, 3, device="cuda"),
-            torch.randn(4, 4, device="cuda"),
-            torch.randn(0, 4, device="cuda"),
-        ]
-
-        def fusion_func(fd: FusionDefinition):
-            t0 = fd.from_pytorch(inputs[0])
-            t1 = fd.from_pytorch(inputs[1])
-            t2 = fd.from_pytorch(inputs[2])
-            t3 = fd.from_pytorch(inputs[3])
-
-            t3 = fd.ops.cat([t0, t1], 1)
-            fd.add_output(t3)
-
-            t4 = fd.ops.cat([t0, t2], 0)
-            fd.add_output(t4)
-
-            # torch.cat accepts empty tensors (size 0 in the concat dimension),
-            # which do not affect the output.
-            # The below fails with RuntimeError: mapped_id_resize != nullptr
-            # INTERNAL ASSERT FAILED at 
-            # "/opt/pytorch/nvfuser/csrc/lower_index_compute.cpp":1306
-            # t5 = fd.ops.cat([t0, t3], 0)
-            # fd.add_output(t5)
-
-        nvf_out, _ = self.exec_nvfuser(fusion_func, inputs)
-
-        self.assertEqual(torch.cat([inputs[0], inputs[1]], dim=1), nvf_out[0])
-        self.assertEqual(torch.cat([inputs[0], inputs[2]], dim=0), nvf_out[1])
-        # self.assertEqual(torch.cat([inputs[0], inputs[3]], dim=0), nvf_out[2])
-
->>>>>>> a583f3e6
 
 if __name__ == '__main__':
     run_tests()