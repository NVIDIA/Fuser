# SPDX-FileCopyrightText: Copyright (c) 2023-present NVIDIA CORPORATION & AFFILIATES.
# All rights reserved.
# SPDX-License-Identifier: BSD-3-Clause
# Owner(s): ["module: nvfuser"]

import itertools
from functools import partial, wraps

import torch
from torch.testing import make_tensor

from pytest_core import OpInfo, SampleInput, ErrorSample
from nvfuser import DataType


<<<<<<< HEAD
def cat_generator(
    op: OpInfo, dtype: torch.dtype, requires_grad: bool = False, **kwargs
):
=======
def broadcast_error_generator(
    op: OpInfo, dtype: torch.dtype, requires_grad: bool = False, **kwargs
):
    # jax.lax.broadcast(operand, sizes)
    # add new dimensions to left-hand-side of tensor
    # dims = tuple(range(len(sizes), len(sizes) + np.ndim(operand)))
    # return broadcast_in_dim(operand, tuple(sizes) + np.shape(operand), dims)

>>>>>>> 60f7671c
    make_arg = partial(
        make_tensor, device="cuda", dtype=dtype, requires_grad=requires_grad
    )

<<<<<<< HEAD
    # shapes, dim
    cases = [
        ([(3,)], 0),  # single tensor provided
        # 1D
        ([(2,), (3,)], 0),
        ([(2,), (4,)], 0),
        ([(0,), (2,)], 0),
        ([(0,), (2,)], -1),
        ([(2, 3), (2, 4)], 1),
        ([(2, 3), (2, 4), (2, 5)], 1),
    ]

    for shapes, dim in cases:
        yield SampleInput([make_arg(s) for s in shapes], dim)


def cat_error_generator(op, dtype=torch.float32, requires_grad: bool = False, **kwargs):
=======
    fewer_original_axes = (
        ([2, 3], [True, False]),
        RuntimeError,
        "Invalid broadcast, number of false entries in is_broadcast_dim expected to be",
    )

    greater_original_axes = (
        ([2, 3], [True, False, False, False]),
        RuntimeError,
        "Invalid broadcast, number of false entries in is_broadcast_dim expected to be",
    )

    error_cases = [
        fewer_original_axes,
        greater_original_axes,
    ]
    for es in error_cases:
        ex_case, ex_type, ex_str = es
        input_shape, bcast_dims = ex_case
        input_tensor = make_arg(input_shape)
        yield SampleInput(input_tensor, bcast_dims), ex_type, ex_str


def broadcast_in_dim_generator(
    op: OpInfo, dtype: torch.dtype, requires_grad: bool = False, **kwargs
):
    make_arg = partial(
        make_tensor, device="cuda", dtype=dtype, requires_grad=requires_grad
    )

    # The first 5 test cases below are taken from JAX's broadcast_in_dim tests
    #   https://github.com/google/jax/blob/main/tests/lax_test.py#L1171
    # input shape, output shape, bcast_dims
    cases = (
        ([2], [2, 2], [0]),
        ([2], [2, 2], [1]),
        ([2], [2, 3], [0]),
        ([], [2, 3], []),
        ([1], [2, 3], [1]),
        ((4, 6, 3, 1), (5, 4, 7, 6, 3, 6, 6), (1, 3, 4, 5)),
    )

    for input_shape, output_shape, bcast_dims in cases:
        a = make_arg(input_shape)
        yield SampleInput(a, output_shape, bcast_dims)


def broadcast_in_dim_error_generator(
    op: OpInfo, dtype: torch.dtype, requires_grad: bool = False, **kwargs
):
    # jax.lax.broadcast_in_dim(operand, shape, broadcast_dimensions)
>>>>>>> 60f7671c
    make_arg = partial(
        make_tensor, device="cuda", dtype=dtype, requires_grad=requires_grad
    )

<<<<<<< HEAD
    # shapes, dim, exception type, exception string
    empty_input_tensors = (
        ([], 0),
        RuntimeError,
        "Attempting to concatenate empty list of tensors",
    )
    positive_dim = (([(1,), (2,)], 1), RuntimeError, "Invalid dimension to cat")
    negative_dim = (([(2,), (2,)], -2), RuntimeError, "Invalid dimension to cat")
    # All tensors must have same number of dimension"
    ndims_mismatch = (
        ([(2,), (2, 3)], 0),
        RuntimeError,
        "Unexpected number of dimensions",
    )
    # All tensors must have same shape except for the cat dimension
    shape_mismatch = (([(2, 3), (4, 5)], 0), RuntimeError, "known_size == this_size")

    error_cases = [
        empty_input_tensors,
        positive_dim,
        negative_dim,
        ndims_mismatch,
        shape_mismatch,
    ]

    for case, ex_type, ex_str in error_cases:
        shapes, dim = case
        yield SampleInput([make_arg(s) for s in shapes], dim), ex_type, ex_str
=======
    # 1. Every dimension in the input tensor must be used in broadcast_dimensions.
    missing_axis_in_bcast_dims = (
        ([2, 2], [2, 2, 3], [0]),
        RuntimeError,
        "The broadcast dimensions should match the input dimensions.",
    )

    # 2. New shape has weakly more dimentions than the original tensor.
    fewer_dims_in_output_shape = (
        ([2, 2], [2], [0]),
        RuntimeError,
        "The new shape is expected to be greater-then-or-equal to the input",
    )

    # 3. broadcast_dimensions is an ascending sequence of integers.
    descending_broadcast_dimensions = (
        ([2, 2], [2, 2], [1, 0]),
        RuntimeError,
        "Broadcast dimension is not greater than the previous value.",
    )

    # 4. Each broadcast dimension is within the new shape.
    out_of_bounds_broadcast_dimensions = (
        ([2, 2], [2, 2], [0, 2]),
        RuntimeError,
        "Invalid broadcast_dims value.",
    )

    # 5. The original tensor is not broadcastable to desired shape.
    # tensor.shape[idx] == 1 or tensor.shape[idx] == output_shape[new_idx]
    #
    # Jax Exception:
    # TypeError: broadcast_in_dim operand dimension sizes must either be 1,
    # or be equal to their corresponding dimensions in the target broadcast shape;
    # got operand of shape (2, 3), target broadcast shape (2, 3, 4), broadcast_dimensions (0, 2)
    not_broadcastable = (
        ([2, 3], [2, 3, 4], [0, 2]),
        RuntimeError,
        "Invalid broadcast_dims value.",
    )

    # 6. TypeError: broadcast_in_dim shape must have every element be nonnegative, got (-1, 2, 3).
    negative_shape = (
        ([2, 3], [2, 3, -1], [0, 1]),
        RuntimeError,
        "Invalid broadcast_dims value.",
    )

    # TODO add exceptions for not_broadcastable, negative output shape
    error_cases = [
        missing_axis_in_bcast_dims,
        fewer_dims_in_output_shape,
        descending_broadcast_dimensions,
        out_of_bounds_broadcast_dimensions,
        # not_broadcastable,
        # negative_shape,
    ]
    for es in error_cases:
        ex_case, ex_type, ex_str = es
        input_shape, output_shape, bcast_dims = ex_case
        input_tensor = make_arg(input_shape)
        yield SampleInput(input_tensor, output_shape, bcast_dims), ex_type, ex_str
>>>>>>> 60f7671c


# TODO Add small value, large value, and extremal-valued samples
def elementwise_unary_generator(
    op: OpInfo,
    dtype: torch.dtype,
    requires_grad: bool = False,
    *,
    supports_numbers: bool = True,
    **kwargs,
):
    low = None if op.domain.low is None else max(-9, op.domain.low)
    high = None if op.domain.high is None else min(9, op.domain.high)
    make_arg = partial(
        make_tensor,
        device="cuda",
        dtype=dtype,
        low=low,
        high=high,
        requires_grad=requires_grad,
        **kwargs,
    )

    shapes = (
        # TODO: restore size zero cases
        # (0, 2, 1),
        # (5, 0, 3),
        (),
        (11,),
        (4, 4),
        (1024, 1024),
        (64, 64, 64),
    )

    # Typical inputs
    for shape in shapes:
        yield SampleInput(make_arg(shape))

    # Noncontiguous inputs
    for shape in shapes:
        yield SampleInput(make_arg(shape, noncontiguous=True))


def _elementwise_unary_torch(op):
    @wraps(op)
    def _fn(x):
        if isinstance(x, torch.Tensor):
            return op(x)
        return op(torch.tensor(x)).item()

    return _fn


def define_tensor_generator(
    op: OpInfo, dtype: torch.dtype, requires_grad: bool = False, **kwargs
):
    yield SampleInput(symbolic_sizes=[-1], contiguity=[True])


def define_tensor_error_generator(
    op: OpInfo, dtype: torch.dtype, requires_grad: bool = False, **kwargs
):
    """
    "define_tensor",
    [](FusionDefinition& self,
        std::vector<int64_t>& sizes,
        std::vector<int64_t>& strides,
        PrimDataType dtype = DataType::Float,
        bool static_sizes = false,
        bool is_cpu = false) -> Tensor {
    ---
    "define_tensor",
    [](FusionDefinition& self,
        std::vector<int64_t>& symbolic_sizes,
        std::vector<std::optional<bool>>& contiguity,
        PrimDataType dtype = DataType::Float,
        bool is_cpu = false) -> Tensor {
    """

    MINIMUM_SYMBOLIC_SIZE = -1
    INT64_MAX = 9223372036854775807
    MAX_TENSOR_DIMS = 8

    check_size_contiguity_match = ErrorSample(
        {
            "symbolic_sizes": [-1, -1],
            "contiguity": [True, True, True],
            "dtype": DataType.Float,
        },
        "The size of contiguity must equal to the number of non-broadcasting IterDomains",
    )

    check_empty_tensor_size = ErrorSample(
        {"symbolic_sizes": [], "contiguity": []},
        "Empty tensor is unsupported.",
    )

    check_max_tensor_size = ErrorSample(
        {
            "symbolic_sizes": [-1 for _ in range(MAX_TENSOR_DIMS + 1)],
            "contiguity": [True for _ in range(MAX_TENSOR_DIMS + 1)],
        },
        "The specified tensor dimensionality exceeds the max tensor size for nvfuser.",
    )

    check_above_size_range = ErrorSample(
        {"symbolic_sizes": [INT64_MAX + 1], "contiguity": [True]},
        "define_tensor(): incompatible function arguments",
        TypeError,
    )

    check_below_size_range = ErrorSample(
        {"symbolic_sizes": [MINIMUM_SYMBOLIC_SIZE - 1], "contiguity": [True]},
        "The value -2 at index 0 was neither symbolic(-1), zero_element(0), broadcast(1), or static(>1)",
    )

    check_contiguity_unknown_values = ErrorSample(
        {"symbolic_sizes": [10], "contiguity": [-1]},
        "define_tensor(): incompatible function arguments.",
        TypeError,
    )

    check_symbolic_sizes_unknown_dtypes = ErrorSample(
        {"symbolic_sizes": [10.0], "contiguity": [True]},
        "define_tensor(): incompatible function arguments.",
        TypeError,
    )

    # TODO: Fix empty and maximum tensor dimensionality error checks.
    # TODO: Add invalid argument checks for contiguity.
    error_cases = [
        check_size_contiguity_match,
        # check_empty_tensor_size,
        # check_max_tensor_size,
        check_above_size_range,
        check_below_size_range,
        # check_contiguity_unknown_values,
        check_symbolic_sizes_unknown_dtypes,
    ]

    input_tensor = make_tensor(
        (10, 10), device="cuda", dtype=dtype, requires_grad=requires_grad
    )
    for es in error_cases:
        yield SampleInput(input_tensor, **es.kwargs), es.ex_type, es.ex_str


def take_along_axis_generator(
    op: OpInfo, dtype: torch.dtype, requires_grad: bool = False, **kwargs
):
    make_arg = partial(
        make_tensor, device="cuda", dtype=dtype, requires_grad=requires_grad
    )
    make_index = partial(
        make_tensor, device="cuda", dtype=torch.long, requires_grad=False
    )

    # a.shape, dim, b.shape
    cases = (
        ((4, 2, 3), 0, (8, 2, 3)),
        ((4, 2, 3), 1, (4, 1, 3)),
        ((4, 2, 3), 2, (4, 2, 5)),
        ((4,), 0, (8)),
        ((4,), 0, (1)),
        ((4, 1), 0, (3, 1)),
        ((4, 1), 1, (4, 5)),
    )

    for shape_a, dim, shape_b in cases:
        a = make_arg(shape_a)
        b = make_index(shape_b, low=0, high=shape_a[dim])
        yield SampleInput(a, b, dim)


def take_along_axis_error_generator(
    op: OpInfo, dtype: torch.dtype, requires_grad: bool = False, **kwargs
):
    # torch.gather(input: Tensor, dim: int, index: LongTensor)
    # * input and index tensors have same ndims.
    # * index tensors must be smaller than input tensor along all dims except specified axis.
    # * dim is within bounds
    #
    # torch.take_along_dim(input: Tensor, indices: LongTensor, dim: int)
    # * If no dim argument, flatten tensors.

    make_arg = partial(
        make_tensor, device="cuda", dtype=dtype, requires_grad=requires_grad
    )
    make_index = partial(
        make_tensor, device="cuda", dtype=torch.long, requires_grad=False
    )

    input_shape = (4, 2)
    valid_index_shape = (3, 1)
    too_many_dims_index_shape = (5, 3)
    larger_index_shape = (5, 3)

    a = make_arg(input_shape)

    # dim, exception type, exception string
    positive_axis = (2, RuntimeError, "Tensor arguments have dimension")
    negative_axis = (-3, RuntimeError, "Tensor arguments have dimension")

    error_cases = [
        positive_axis,
        negative_axis,
    ]

    for dim, ex_type, ex_str in error_cases:
        b = make_index(valid_index_shape, low=0, high=10, dtype=torch.long)
        yield SampleInput(a, b, dim), ex_type, ex_str

    # TODO FIX
    # b = make_index(valid_index_shape, low=0, high=input_shape[0], dtype=torch.float)
    # yield SampleInput(a, b, 0), RuntimeError, "index tensor can only be int or long dtype."

    # TODO FIX
    # b = make_index(valid_index_shape, low=10, high=100, dtype=torch.long)
    # yield SampleInput(a, b, 0), RuntimeError, "out of bounds index value."

    # TODO FIX
    # b = make_index(
    #    larger_index_shape, low=0, high=larger_index_shape[0], dtype=torch.long
    # )
    # yield (
    #    SampleInput(a, b, 0),
    #    RuntimeError,
    #    "Expected dimension of index tensor to be smaller than input tensor except for specified axis",
    # )

    # TODO FIX
    # b = make_index(
    #    too_many_dims_index_shape,
    #    low=0,
    #    high=too_many_dims_index_shape[0],
    #    dtype=torch.long,
    # )
    # yield (
    #    SampleInput(a, b, 0),
    #    RuntimeError,
    #    "input and indices should have the same number of dimensions",
    # )


def index_select_generator(
    op: OpInfo, dtype: torch.dtype, requires_grad: bool = False, **kwargs
):
    make_arg = partial(
        make_tensor, device="cuda", dtype=dtype, requires_grad=requires_grad
    )
    make_index = partial(make_tensor, device="cuda", requires_grad=False)

    # a.shape, dim, b.shape
    cases = (
        ((4, 2, 3), 0, (8)),
        ((4, 2, 3), 1, (7)),
        ((4, 2, 3), 2, (2)),
        ((4,), 0, (8)),
        ((4,), 0, (1)),
        ((4, 1), 0, (3)),
        ((4, 1), 1, (5)),
        ((1, 0, 3), 0, (8)),
    )

    for shape_a, dim, shape_b in cases:
        for index_dtype in [torch.int, torch.long]:
            a = make_arg(shape_a)
            b = make_index(shape_b, low=0, high=shape_a[dim], dtype=index_dtype)
            yield SampleInput(a, b, dim)


def index_select_error_generator(
    op: OpInfo, dtype: torch.dtype, requires_grad: bool = False, **kwargs
):
    # torch.index_select(input: Tensor, dim: int, index: LongTensor)
    # * dim is within bounds
    # * index is a 1D vector
    # * index array can't have zero elements
    make_arg = partial(
        make_tensor, device="cuda", dtype=dtype, requires_grad=requires_grad
    )
    make_index = partial(make_tensor, device="cuda", requires_grad=False)

    input_shape = (4, 2)
    index_shape = (8,)

    a = make_arg(input_shape)

    # dim, exception type, exception string
    positive_axis = (2, RuntimeError, "index_select on invalid axis")
    negative_axis = (-3, RuntimeError, "index_select on invalid axis")

    error_cases = [
        positive_axis,
        negative_axis,
    ]

    for dim, ex_type, ex_str in error_cases:
        b = make_index(index_shape, low=0, high=10, dtype=torch.long)
        yield SampleInput(a, b, dim), ex_type, ex_str

    # TODO add index dtype check
    # b = make_index(index_shape, low=0, high=input_shape[0], dtype=torch.float)
    # yield SampleInput(a, b, 0), RuntimeError, "index tensor can only be int or long dtype."

    # TODO add index out-of-bounds check
    # b = make_index(index_shape, low=10, high=100, dtype=torch.long)
    # yield SampleInput(a, b, 0), RuntimeError, "out of bounds index value."


# TODO: add stride testing
def slice_generator(
    op: OpInfo, dtype: torch.dtype, requires_grad: bool = False, **kwargs
):
    make_arg = partial(
        make_tensor, device="cuda", dtype=dtype, requires_grad=requires_grad
    )

    # shape, start_indices, end_indices
    cases = (
        ((5, 7, 8), (1, 0, 3), (2, 6, 8)),
        ((3,), (1,), (2,)),
    )

    for shape, start_indices, end_indices in cases:
        a = make_arg(shape)
        yield SampleInput(a, start_indices=start_indices, end_indices=end_indices)


def slice_error_generator(
    op: OpInfo, dtype: torch.dtype, requires_grad: bool = False, **kwargs
):
    make_arg = partial(
        make_tensor, device="cuda", dtype=dtype, requires_grad=requires_grad
    )

    # shape
    cases = ((10, 10), (5, 5))

    check_start_indices = ErrorSample(
        {"start_indices": [-1, -2], "end_indices": [5, 5], "strides": [7, 7]},
        "Slice operation start_indices must be greater-than-or-equal-to 0.",
    )

    check_end_indices = ErrorSample(
        {"start_indices": [3, 4], "end_indices": [1, 2], "strides": [1, 1]},
        "Slice operation end_indices must be greater-than-or-equal-to start_indices.",
    )

    check_strides = ErrorSample(
        {"start_indices": [0, 0], "end_indices": [5, 5], "strides": [5, 5]},
        "nvFuser Limitation: All slice operation strides must be of size 1.",
    )

    check_tensor_dims = ErrorSample(
        {"start_indices": [0, 0, 0], "end_indices": [4, 4, 4], "strides": [1, 1, 1]},
        "Number of tensor dimensions does not match slice dimensions!",
    )

    check_slice_dims_start = ErrorSample(
        {"start_indices": [0, 0, 0], "end_indices": [4, 4], "strides": [1, 1]},
        "Slice start_indices and strides don't match!",
    )

    check_slice_dims_end = ErrorSample(
        {"start_indices": [0, 0], "end_indices": [4, 4, 4], "strides": [1, 1]},
        "Slice indexing attribute dimensions don't match!",
    )

    check_slice_dims_stride = ErrorSample(
        {"start_indices": [0, 0], "end_indices": [4, 4], "strides": [1, 1, 1]},
        "Slice start_indices and strides don't match!",
    )

    error_cases = [
        check_start_indices,
        check_end_indices,
        check_strides,
        check_tensor_dims,
        check_slice_dims_start,
        check_slice_dims_end,
        check_slice_dims_stride,
    ]

    for shape, es in itertools.product(cases, error_cases):
        input_tensor = make_arg(shape)
        yield SampleInput(input_tensor, **es.kwargs), es.ex_type, es.ex_str


def reduction_generator(
    op: OpInfo, dtype: torch.dtype, requires_grad: bool = False, **kwargs
):
    make_arg = partial(
        make_tensor,
        device="cuda",
        dtype=dtype,
        requires_grad=requires_grad,
        # We set low (inclusive) and high (exclusive) here to avoid values
        # whose products can otherwise become extremely large
        low=-2,
        high=3,
    )

    # shape, dim, keepdim, dtype
    cases = (
        ((4, 4), None, False, None),
        ((5,), None, True, None),
        ((5,), (0,), False, None),
        ((8, 1, 6), (1,), True, None),
        ((8, 7, 5, 1), (0, 1), True, None),
        ((8, 7, 5, 1), (1, 3), False, None),
    )

    for c in cases:
        shape, dim, keepdim, dtype = c
        yield (SampleInput(make_arg(shape), dim, keepdim, dtype=dtype))


def reduction_error_generator(
    op: OpInfo, dtype: torch.dtype, requires_grad: bool = False, **kwargs
):
    make_arg = partial(
        make_tensor,
        device="cuda",
        dtype=dtype,
        requires_grad=requires_grad,
        # We set low (inclusive) and high (exclusive) here to avoid values
        # whose products can otherwise become extremely large
        low=-2,
        high=3,
    )

    # shape
    cases = (
        (8, 1, 6),
        (8, 7, 5, 1),
    )

    # axes : List[int]
    # 1) all axis are int --- use float dtype
    # 2) all axes are unique --- duplicates
    # 3) after normalization, 0 <= axis[i] <= len(size)
    # 4) If empty tensor, then axis == 0

    int_dtype_axis = (
        lambda dims: float(dims),
        TypeError,
        "var_mean(): incompatible function arguments.",
    )
    duplicate_axis = (
        lambda dims: (0, 0, 0),
        RuntimeError,
        "Reduction axes are not unique",
    )
    lower_bound = (lambda dims: (-dims - 1,), RuntimeError, "Reduction on invalid axis")
    upper_bound = (lambda dims: (dims,), RuntimeError, "Reduction on invalid axis")
    # TODO Fix duplicate_axis, lower_bound, upper_bound
    error_cases = [int_dtype_axis]

    for shape, es in itertools.product(cases, error_cases):
        input_tensor = make_arg(shape)
        axis_fn, ex_type, ex_str = es
        yield SampleInput(input_tensor, axis_fn(len(shape))), ex_type, ex_str


def var_mean_generator(
    op: OpInfo, dtype: torch.dtype, requires_grad: bool = False, **kwargs
):
    """torch.var_mean(input, dim=None, *, correction=1, keepdim=False)"""
    correction = (0, 1)
    samples = reduction_generator(op, dtype, requires_grad)
    for c, sample in itertools.product(correction, samples):
        a = sample.args[0]
        dim = (
            sample.args[1]
            if (len(sample.args) > 1 and sample.args[1])
            else tuple(range(a.ndim))
        )
        keepdim = sample.args[2] if len(sample.args) > 2 else False
        yield SampleInput(a, dim, correction=c, keepdim=keepdim)<|MERGE_RESOLUTION|>--- conflicted
+++ resolved
@@ -13,25 +13,12 @@
 from nvfuser import DataType
 
 
-<<<<<<< HEAD
 def cat_generator(
     op: OpInfo, dtype: torch.dtype, requires_grad: bool = False, **kwargs
 ):
-=======
-def broadcast_error_generator(
-    op: OpInfo, dtype: torch.dtype, requires_grad: bool = False, **kwargs
-):
-    # jax.lax.broadcast(operand, sizes)
-    # add new dimensions to left-hand-side of tensor
-    # dims = tuple(range(len(sizes), len(sizes) + np.ndim(operand)))
-    # return broadcast_in_dim(operand, tuple(sizes) + np.shape(operand), dims)
-
->>>>>>> 60f7671c
-    make_arg = partial(
-        make_tensor, device="cuda", dtype=dtype, requires_grad=requires_grad
-    )
-
-<<<<<<< HEAD
+    make_arg = partial(
+        make_tensor, device="cuda", dtype=dtype, requires_grad=requires_grad
+    )
     # shapes, dim
     cases = [
         ([(3,)], 0),  # single tensor provided
@@ -49,7 +36,51 @@
 
 
 def cat_error_generator(op, dtype=torch.float32, requires_grad: bool = False, **kwargs):
-=======
+    make_arg = partial(
+        make_tensor, device="cuda", dtype=dtype, requires_grad=requires_grad
+    )
+    # shapes, dim, exception type, exception string
+    empty_input_tensors = (
+        ([], 0),
+        RuntimeError,
+        "Attempting to concatenate empty list of tensors",
+    )
+    positive_dim = (([(1,), (2,)], 1), RuntimeError, "Invalid dimension to cat")
+    negative_dim = (([(2,), (2,)], -2), RuntimeError, "Invalid dimension to cat")
+    # All tensors must have same number of dimension"
+    ndims_mismatch = (
+        ([(2,), (2, 3)], 0),
+        RuntimeError,
+        "Unexpected number of dimensions",
+    )
+    # All tensors must have same shape except for the cat dimension
+    shape_mismatch = (([(2, 3), (4, 5)], 0), RuntimeError, "known_size == this_size")
+
+    error_cases = [
+        empty_input_tensors,
+        positive_dim,
+        negative_dim,
+        ndims_mismatch,
+        shape_mismatch,
+    ]
+
+    for case, ex_type, ex_str in error_cases:
+        shapes, dim = case
+        yield SampleInput([make_arg(s) for s in shapes], dim), ex_type, ex_str
+
+
+def broadcast_error_generator(
+    op: OpInfo, dtype: torch.dtype, requires_grad: bool = False, **kwargs
+):
+    # jax.lax.broadcast(operand, sizes)
+    # add new dimensions to left-hand-side of tensor
+    # dims = tuple(range(len(sizes), len(sizes) + np.ndim(operand)))
+    # return broadcast_in_dim(operand, tuple(sizes) + np.shape(operand), dims)
+
+    make_arg = partial(
+        make_tensor, device="cuda", dtype=dtype, requires_grad=requires_grad
+    )
+
     fewer_original_axes = (
         ([2, 3], [True, False]),
         RuntimeError,
@@ -101,41 +132,10 @@
     op: OpInfo, dtype: torch.dtype, requires_grad: bool = False, **kwargs
 ):
     # jax.lax.broadcast_in_dim(operand, shape, broadcast_dimensions)
->>>>>>> 60f7671c
-    make_arg = partial(
-        make_tensor, device="cuda", dtype=dtype, requires_grad=requires_grad
-    )
-
-<<<<<<< HEAD
-    # shapes, dim, exception type, exception string
-    empty_input_tensors = (
-        ([], 0),
-        RuntimeError,
-        "Attempting to concatenate empty list of tensors",
-    )
-    positive_dim = (([(1,), (2,)], 1), RuntimeError, "Invalid dimension to cat")
-    negative_dim = (([(2,), (2,)], -2), RuntimeError, "Invalid dimension to cat")
-    # All tensors must have same number of dimension"
-    ndims_mismatch = (
-        ([(2,), (2, 3)], 0),
-        RuntimeError,
-        "Unexpected number of dimensions",
-    )
-    # All tensors must have same shape except for the cat dimension
-    shape_mismatch = (([(2, 3), (4, 5)], 0), RuntimeError, "known_size == this_size")
-
-    error_cases = [
-        empty_input_tensors,
-        positive_dim,
-        negative_dim,
-        ndims_mismatch,
-        shape_mismatch,
-    ]
-
-    for case, ex_type, ex_str in error_cases:
-        shapes, dim = case
-        yield SampleInput([make_arg(s) for s in shapes], dim), ex_type, ex_str
-=======
+    make_arg = partial(
+        make_tensor, device="cuda", dtype=dtype, requires_grad=requires_grad
+    )
+
     # 1. Every dimension in the input tensor must be used in broadcast_dimensions.
     missing_axis_in_bcast_dims = (
         ([2, 2], [2, 2, 3], [0]),
@@ -198,7 +198,6 @@
         input_shape, output_shape, bcast_dims = ex_case
         input_tensor = make_arg(input_shape)
         yield SampleInput(input_tensor, output_shape, bcast_dims), ex_type, ex_str
->>>>>>> 60f7671c
 
 
 # TODO Add small value, large value, and extremal-valued samples
