--- conflicted
+++ resolved
@@ -602,22 +602,6 @@
             .as<std::vector<IntFloatVecList>>()
             .size(),
         2);
-<<<<<<< HEAD
-    EXPECT_EQ(
-        y.as<std::list<IntFloatVecList>>()
-            .back()
-            .as<std::vector<IntFloatVecList>>()
-            .front()
-            .as<int>(),
-        1);
-    EXPECT_EQ(
-        y.as<std::list<IntFloatVecList>>()
-            .back()
-            .as<std::vector<IntFloatVecList>>()
-            .back()
-            .as<float>(),
-        2.0f);
-=======
     EXPECT_EQ(y.as<std::list<IntFloatVecList>>().back()[0], 1);
     EXPECT_EQ(
         y.as<std::list<IntFloatVecList>>()
@@ -629,7 +613,6 @@
         [&]() { y[0]; },
         ::testing::ThrowsMessage<c10::Error>(
             ::testing::HasSubstr("Cannot index ")));
->>>>>>> af43145e
   }
 }
 
