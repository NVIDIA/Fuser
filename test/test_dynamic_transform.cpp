// clang-format off
/*
 * SPDX-FileCopyrightText: Copyright (c) 2023-present NVIDIA CORPORATION & AFFILIATES.
 * All rights reserved.
 * SPDX-License-Identifier: BSD-3-Clause
 */
// clang-format on
#include <gmock/gmock-matchers.h>
#include <gtest/gtest.h>

#include <dynamic_transform.h>
#include <expr_evaluator.h>
#include <inlining.h>
#include <ops/all_ops.h>
#include <scheduler/utils.h>
#include <test/utils.h>
#include <test/validator.h>

#include <functional>

namespace nvfuser {

// Simple test of analyzing dynamic reshape
TEST_F(NVFuserTest, DynamicTransform1_CUDA) {
  Fusion fusion;
  FusionGuard fg(&fusion);

  auto tv0 = makeSymbolicTensor(2);
  fusion.addInput(tv0);
  auto tv1 = makeSymbolicTensor(2);
  fusion.addInput(tv1);

  auto reshape_shape0 = IrBuilder::create<Int>();
  fusion.addInput(reshape_shape0);
  auto reshape_shape1 = IrBuilder::create<Int>();
  fusion.addInput(reshape_shape1);

  auto tv2 = reshape(tv0, {reshape_shape0, reshape_shape1});
  auto tv3 = add(tv1, tv2);

  fusion.addOutput(tv3);

  // tv2 has symbolic axes as reshape is dynamic
  TORCH_CHECK(
      tv2->domain()->hasSymbolicAxis(),
      "Expected to have symbolic axes: ",
      tv2->toString());

  // The symbolic axes of tv2 should not be propagated to tv3 as tv1
  // is fully concrete
  TORCH_CHECK(
      !tv3->domain()->hasSymbolicAxis(),
      "Not expected to have symbolic axes: ",
      tv3->toString());

  {
    ExpressionEvaluator expr_eval;

    // input: 4, 3
    // output: 3, 4
    expr_eval.bind(tv0->axis(0)->extent(), 4);
    expr_eval.bind(tv0->axis(1)->extent(), 3);
    expr_eval.bind(reshape_shape0, 3);
    expr_eval.bind(reshape_shape1, 4);

    auto initial_info = DynamicTransform::getInitialInfo(&fusion);
    auto info = DynamicTransform::getConcretizationInfo(
        &fusion, &initial_info, &expr_eval);
    TORCH_CHECK(
        info.getReshapeTransforms().size() == 1,
        "Expected to have one reshape transform: ",
        info.toString());
  }

  {
    ExpressionEvaluator expr_eval;

    // input: 4, 3
    // output: 3, -1
    expr_eval.bind(tv0->axis(0)->extent(), 4);
    expr_eval.bind(tv0->axis(1)->extent(), 3);
    expr_eval.bind(reshape_shape0, 3);
    expr_eval.bind(reshape_shape1, -1);

    auto initial_info = DynamicTransform::getInitialInfo(&fusion);
    auto info = DynamicTransform::getConcretizationInfo(
        &fusion, &initial_info, &expr_eval);
    TORCH_CHECK(
        info.getReshapeTransforms().size() == 1,
        "Expected to have one reshape transform: ",
        info.toString());
  }

  {
    ExpressionEvaluator expr_eval;

    // input: 4, 3
    // output: 5, -1
    expr_eval.bind(tv0->axis(0)->extent(), 4);
    expr_eval.bind(tv0->axis(1)->extent(), 3);
    expr_eval.bind(reshape_shape0, 5);
    expr_eval.bind(reshape_shape1, -1);

    // This should fail as (4 * 3) is not evenly divisible by 5
    EXPECT_THAT(
        [&]() {
          auto initial_info = DynamicTransform::getInitialInfo(&fusion);
          auto info = DynamicTransform::getConcretizationInfo(
              &fusion, &initial_info, &expr_eval);
          DynamicTransform::getConcretizationInfo(
              &fusion, &initial_info, &expr_eval);
        },
        ::testing::ThrowsMessage<c10::Error>(
            ::testing::HasSubstr("Cannot infer")));
  }
}

// Reshape a tensor like another tensor
TEST_F(NVFuserTest, DynamicTransform2_CUDA) {
  Fusion fusion;
  FusionGuard fg(&fusion);

  // All tensors are 2D symbolic tensors. tv1 and tv2 have the same shape
  auto tv0 = makeSymbolicTensor(2);
  fusion.addInput(tv0);
  auto tv1 = makeSymbolicTensor(2);
  fusion.addInput(tv1);
  auto tv2 = makeSymbolicTensor(2);
  fusion.addInput(tv2);

  // Reshape to the same shape as tv1
  auto tv3 = reshape(tv0, {tv1->axis(0)->extent(), tv1->axis(1)->extent()});
  auto tv4 = add(tv1, tv2);
  auto tv5 = add(tv3, tv4);
  fusion.addOutput(tv5);

  {
    ExpressionEvaluator expr_eval;

    // input: 4, 3
    // output: 3, 4
    expr_eval.bind(tv0->axis(0)->extent(), 4);
    expr_eval.bind(tv0->axis(1)->extent(), 3);
    // Bind only tv2 extents. It should be enough as tv1 has the same
    // shape
    expr_eval.bind(tv2->axis(0)->extent(), 3);
    expr_eval.bind(tv2->axis(1)->extent(), 4);

    auto initial_info = DynamicTransform::getInitialInfo(&fusion);
    auto info = DynamicTransform::getConcretizationInfo(
        &fusion, &initial_info, &expr_eval);

    TORCH_CHECK(
        info.getReshapeTransforms().size() == 1,
        "Expected to have one reshape transform: ",
        info.toString());
  }
}

// Analyze dynamic reshape and concretize
TEST_F(NVFuserTest, DynamicTransform3_CUDA) {
  auto fusion_ptr = std::make_unique<Fusion>();
  Fusion& fusion = *fusion_ptr.get();
  FusionGuard fg(&fusion);

  auto tv0 = makeSymbolicTensor(2);
  fusion.addInput(tv0);
  auto tv1 = makeSymbolicTensor(2);
  fusion.addInput(tv1);

  auto reshape_shape0 = IrBuilder::create<Int>();
  auto reshape_shape1 = IrBuilder::create<Int>();

  auto tv2 = reshape(tv0, {reshape_shape0, reshape_shape1});
  auto tv3 = add(tv1, tv2);

  fusion.addOutput(tv3);

  std::vector<int64_t> shape_before({4, 3});
  std::vector<int64_t> shape_after({3, 4});

  ExpressionEvaluator expr_eval;

  // input: 4, 3
  // output: 3, 4
  expr_eval.bind(tv0->axis(0)->extent(), shape_before.at(0));
  expr_eval.bind(tv0->axis(1)->extent(), shape_before.at(1));
  expr_eval.bind(tv1->axis(0)->extent(), shape_after.at(0));
  expr_eval.bind(tv1->axis(1)->extent(), shape_after.at(1));

  auto initial_info = DynamicTransform::getInitialInfo(&fusion);
  auto info = DynamicTransform::getConcretizationInfo(
      &fusion, &initial_info, &expr_eval);

  DynamicTransform::concretizeFusion(&fusion, info);
  TORCH_CHECK(
      !fusion.hasDynamicTransform(), "Expected to have no dynamic transform");

  auto options = at::TensorOptions().dtype(at::kFloat).device(at::kCUDA, 0);
  at::manual_seed(0);
  at::Tensor t0 = at::randn(shape_before, options);
  at::Tensor t1 = at::randn(shape_after, options);
  std::vector<c10::IValue> inputs = {t0, t1};

  FusionExecutorCache fec(std::move(fusion_ptr));
  auto cg_outputs = fec.runFusionWithInputs(inputs);

  auto ref = t1 + t0.reshape(shape_after);

  testValidate(fec.fusion(), cg_outputs, inputs, {ref}, __LINE__, __FILE__);
}

// Test multiple patterns of reshape
TEST_F(NVFuserTest, DynamicTransform4_CUDA) {
  std::vector<std::pair<std::vector<int64_t>, std::vector<int64_t>>>
      before_after_shapes = {
          {{4, 3}, {3, 4}},
          {{4, 3}, {12, 1}},
          {{4, 3}, {4, 3}},
          {{4, 6}, {4, 2, 3}},
      };
  for (const auto& before_after : before_after_shapes) {
    const auto& before_shape = before_after.first;
    const auto& after_shape = before_after.second;

    Fusion fusion;
    FusionGuard fg(&fusion);

    auto tv0 = makeSymbolicTensor(before_shape.size());
    fusion.addInput(tv0);
    auto tv1 = makeSymbolicTensor(after_shape.size());
    fusion.addInput(tv1);

    std::vector<Val*> shape_arg;
    for (const auto i : c10::irange(after_shape.size())) {
      (void)i;
      shape_arg.push_back(IrBuilder::create<Int>());
    }

    auto tv2 = reshape(tv0, shape_arg);

    // tv3 will also have symbolic axes
    auto tv3 = set(tv2);
    auto tv4 = add(tv1, tv3);

    fusion.addOutput(tv4);

    ExpressionEvaluator expr_eval;

    for (const auto i : c10::irange(before_shape.size())) {
      expr_eval.bind(tv0->axis((int)i)->extent(), before_shape.at(i));
    }

    for (const auto i : c10::irange(after_shape.size())) {
      expr_eval.bind(tv2->axis((int)i)->extent(), after_shape.at(i));
    }

    auto initial_info = DynamicTransform::getInitialInfo(&fusion);
    auto info = DynamicTransform::getConcretizationInfo(
        &fusion, &initial_info, &expr_eval);

    DynamicTransform::concretizeFusion(&fusion, info);

    TORCH_CHECK(
        !fusion.hasDynamicTransform(), "Expected to have no dynamic transform");
  }
}

// Dynamic reshape followed by static resize
TEST_F(NVFuserTest, DynamicTransform5_CUDA) {
  std::vector<std::pair<std::vector<int64_t>, std::vector<int64_t>>>
      before_after_shapes = {
          {{4, 3}, {3, 4}},
          //{{4, 3}, {12, 1}}, not possible to do pad a broadcast domain yet
      };

  for (auto before_after : before_after_shapes) {
    Fusion fusion;
    FusionGuard fg(&fusion);

    auto tv0 = makeSymbolicTensor(2);
    fusion.addInput(tv0);

    auto reshape_shape0 = IrBuilder::create<Int>();
    fusion.addInput(reshape_shape0);
    auto reshape_shape1 = IrBuilder::create<Int>();
    fusion.addInput(reshape_shape1);

    auto tv1 = reshape(tv0, {reshape_shape0, reshape_shape1});
    auto tv2 =
        pad(tv1,
            {IrBuilder::create<Int>(1),
             IrBuilder::create<Int>(1),
             IrBuilder::create<Int>(1),
             IrBuilder::create<Int>(1)});
    auto tv3 = set(tv2);

    fusion.addOutput(tv3);

    ExpressionEvaluator expr_eval;

    expr_eval.bind(tv0->axis(0)->extent(), before_after.first.at(0));
    expr_eval.bind(tv0->axis(1)->extent(), before_after.first.at(1));
    expr_eval.bind(tv1->axis(0)->extent(), before_after.second.at(0));
    expr_eval.bind(tv1->axis(1)->extent(), before_after.second.at(1));

    auto initial_info = DynamicTransform::getInitialInfo(&fusion);
    auto info = DynamicTransform::getConcretizationInfo(
        &fusion, &initial_info, &expr_eval);

    DynamicTransform::concretizeFusion(&fusion, info);

    TORCH_CHECK(
        !fusion.hasDynamicTransform(), "Expected to have no dynamic transform");
  }
}

// Reshape of reshape
TEST_F(NVFuserTest, DynamicTransform6_CUDA) {
  std::vector<std::vector<std::vector<int64_t>>> reshape_lists = {
      {{4, 3}, {3, 4}},
      {{4, 3}, {3, 4}, {12}},
      {{4, 3}, {3, 1, 4}, {12, 1}},
      {{4, 3}, {12}, {3, 4}},
      {{4, 3}, {1, 2, 1, 3, 2}, {3, 4}},
  };

  for (auto reshape_list : reshape_lists) {
    std::vector<TensorView*> reshape_tvs;

    Fusion fusion;
    FusionGuard fg(&fusion);

    auto tv0 = makeSymbolicTensor(reshape_list.at(0).size());
    fusion.addInput(tv0);

    reshape_tvs.push_back(tv0);

    for (auto it = reshape_list.begin() + 1; it != reshape_list.end(); ++it) {
      auto shape = *it;
      std::vector<Val*> shape_arg;
      for (const auto i : c10::irange(shape.size())) {
        (void)i;
        shape_arg.push_back(IrBuilder::create<Int>());
      }

      auto tv = reshape(reshape_tvs.back(), shape_arg);
      reshape_tvs.push_back(tv);
    }
    fusion.addOutput(reshape_tvs.back());

    ExpressionEvaluator expr_eval;

    for (const auto i : c10::irange(reshape_list.size())) {
      const auto& shape = reshape_list.at(i);
      for (const auto j : c10::irange(shape.size())) {
        expr_eval.bind(reshape_tvs.at(i)->axis((int)j)->extent(), shape.at(j));
      }
    }

    auto initial_info = DynamicTransform::getInitialInfo(&fusion);
    auto info = DynamicTransform::getConcretizationInfo(
        &fusion, &initial_info, &expr_eval);

    DynamicTransform::concretizeFusion(&fusion, info);

    TORCH_CHECK(
        !fusion.hasDynamicTransform(), "Expected to have no dynamic transform");
  }
}

// Test equality of DynamicTransformInfo
TEST_F(NVFuserTest, DynamicTransform7_CUDA) {
  // Represents a series of reshapes
  struct TransformList {
    std::vector<std::vector<int64_t>> shapes;
  };

  struct ShapeInfo {
    TransformList ref_transform;
    std::vector<TransformList> equal_transforms;
    std::vector<TransformList> different_transforms;
  };

  std::vector<ShapeInfo> patterns;

  patterns.push_back(ShapeInfo{
      .ref_transform = {{{3, 4}, {4, 3}}},
      .equal_transforms =
          {{{{3, 4}, {4, 3}}}, {{{2, 8}, {4, 4}}}, {{{3, 8}, {4, 6}}}},
      .different_transforms = {{{{3, 4}, {2, 6}}}}});

  patterns.push_back(ShapeInfo{
      .ref_transform = {{{3, 4}, {12}, {1, 4, 3}}},
      .equal_transforms =
          {
              {{{3, 4}, {12}, {1, 4, 3}}},
              {{{5, 8}, {40}, {1, 4, 10}}},
          },
      .different_transforms = {
          {{{3, 4}, {12}, {4, 1, 3}}},
          {{{3, 4}, {12}, {4, 3, 1}}},
      }});

  for (const auto& pattern : patterns) {
    const auto& ref_transform = pattern.ref_transform;
    std::vector<TensorView*> reshape_tvs;

    Fusion fusion;
    FusionGuard fg(&fusion);

    auto tv0 = makeSymbolicTensor(ref_transform.shapes.at(0).size());
    fusion.addInput(tv0);

    reshape_tvs.push_back(tv0);

    for (auto it = ref_transform.shapes.begin() + 1;
         it != ref_transform.shapes.end();
         ++it) {
      const auto& shape = *it;
      std::vector<Val*> shape_arg;
      for (const auto i : c10::irange(shape.size())) {
        (void)i;
        shape_arg.push_back(IrBuilder::create<Int>());
      }

      auto tv = reshape(reshape_tvs.back(), shape_arg);
      reshape_tvs.push_back(tv);
    }
    fusion.addOutput(reshape_tvs.back());

    ExpressionEvaluator ref_expr_eval;

    for (const auto i : c10::irange(ref_transform.shapes.size())) {
      const auto& shape = ref_transform.shapes.at(i);
      for (const auto j : c10::irange(shape.size())) {
        ref_expr_eval.bind(
            reshape_tvs.at(i)->axis((int)j)->extent(), shape.at(j));
      }
    }

    auto ref_initial_info = DynamicTransform::getInitialInfo(&fusion);
    auto ref_info = DynamicTransform::getConcretizationInfo(
        &fusion, &ref_initial_info, &ref_expr_eval);

    for (const auto& transform : pattern.equal_transforms) {
      TORCH_CHECK(transform.shapes.size() == ref_transform.shapes.size());
      ExpressionEvaluator expr_eval;
      for (const auto i : c10::irange(transform.shapes.size())) {
        const auto& shape = transform.shapes.at(i);
        for (const auto j : c10::irange(shape.size())) {
          expr_eval.bind(
              reshape_tvs.at(i)->axis((int)j)->extent(), shape.at(j));
        }
      }

      auto initial_info = DynamicTransform::getInitialInfo(&fusion);
      auto info = DynamicTransform::getConcretizationInfo(
          &fusion, &initial_info, &expr_eval);

      TORCH_CHECK(
          ref_info == info,
          "Expected to be equal: ",
          ref_info.toString(),
          "\n",
          info.toString());
    }

    for (const auto& transform : pattern.different_transforms) {
      TORCH_CHECK(transform.shapes.size() == ref_transform.shapes.size());
      ExpressionEvaluator expr_eval;
      for (const auto i : c10::irange(transform.shapes.size())) {
        const auto& shape = transform.shapes.at(i);
        for (const auto j : c10::irange(shape.size())) {
          expr_eval.bind(
              reshape_tvs.at(i)->axis((int)j)->extent(), shape.at(j));
        }
      }

      auto initial_info = DynamicTransform::getInitialInfo(&fusion);
      auto info = DynamicTransform::getConcretizationInfo(
          &fusion, &initial_info, &expr_eval);

      TORCH_CHECK(
          ref_info != info,
          "Expected to be different: ",
          ref_info.toString(),
          "\n",
          info.toString());
    }
  }
}

// Make sure non-dynamic reshape op is created when possible
TEST_F(NVFuserTest, DynamicTransform8_CUDA) {
  Fusion fusion;
  FusionGuard fg(&fusion);

  auto tv0 = makeConcreteTensor({3, 4});
  fusion.addInput(tv0);

  auto tv1 =
      reshape(tv0, {IrBuilder::create<Int>(4), IrBuilder::create<Int>(3)});
  fusion.addOutput(tv1);

  // Make sure the reshape is recognized as a static reshape
  TORCH_CHECK(
      !tv1->domain()->hasSymbolicAxis(),
      "Not expected to have symbolic axes: ",
      tv1->toString());
}

// Mix of static and dynamic reshape. Make sure only dynamic reshape
// is handled by the dynamic transform concretizer.
TEST_F(NVFuserTest, DynamicTransform9_CUDA) {
  Fusion fusion;
  FusionGuard fg(&fusion);

  auto tv0 = makeSymbolicTensor(2);
  fusion.addInput(tv0);

  auto tv1 = reshape(tv0, {3, 4}, {4, 3});

  auto reshape_shape0 = IrBuilder::create<Int>();

  auto tv2 = reshape(tv1, {reshape_shape0});
  fusion.addOutput(tv2);

  // The first reshape is static
  TORCH_CHECK(
      !tv1->domain()->hasSymbolicAxis(),
      "Unexpected to have symblic axes: ",
      tv1->toString());
  // The second reshape is static
  TORCH_CHECK(
      tv2->domain()->hasSymbolicAxis(),
      "Expected to have symblic axes: ",
      tv2->toString());

  ExpressionEvaluator expr_eval;

  expr_eval.bind(tv0->axis(0)->extent(), 3);
  expr_eval.bind(tv0->axis(1)->extent(), 4);
  expr_eval.bind(reshape_shape0, 12);

  auto initial_info = DynamicTransform::getInitialInfo(&fusion);
  auto info = DynamicTransform::getConcretizationInfo(
      &fusion, &initial_info, &expr_eval);

  // There must be only one dynamic reshape entry, and that must be
  // for tv2.
  TORCH_CHECK(
      info.getReshapeTransforms().size() == 1,
      info.getReshapeTransforms().at(0).first == tv2,
      "Unexpected dynamic transform info:",
      info.toString());
}

// Make sure inherited symbolic IDs are concretized through rfactor exprs
TEST_F(NVFuserTest, DynamicTransform10_CUDA) {
  Fusion fusion;
  FusionGuard fg(&fusion);

  auto tv0 = makeSymbolicTensor(2);
  fusion.addInput(tv0);

  auto tv1 = reshape(tv0, {IrBuilder::create<Int>(), IrBuilder::create<Int>()});
  auto tv2 = slice(
      tv1,
      {Slice(),
       {IrBuilder::create<Int>(1),
        sub(tv1->axis(0)->extent(), IrBuilder::create<Int>(1))}});
  fusion.addOutput(tv2);

  // tv2 has an rfactor expr (i.e., resize). The input to the expr is
  // symbolic, so is the output. When concretized, both of the input
  // and output must be concretized.

  ExpressionEvaluator expr_eval;

  expr_eval.bind(tv0->axis(0)->extent(), 3);
  expr_eval.bind(tv0->axis(1)->extent(), 4);
  expr_eval.bind(tv1->axis(0)->extent(), 4);
  expr_eval.bind(tv1->axis(1)->extent(), 3);

  auto initial_info = DynamicTransform::getInitialInfo(&fusion);
  auto info = DynamicTransform::getConcretizationInfo(
      &fusion, &initial_info, &expr_eval);

  DynamicTransform::concretizeFusion(&fusion, info);

  TORCH_CHECK(
      !fusion.hasDynamicTransform(), "Expected to have no dynamic transform");
}

// Simple test of hashing. Create concretization info objects with two
// similar but different reshape sizes and see if their hashes are different.
TEST_F(NVFuserTest, DynamicTransform11_CUDA) {
  auto fusion_ptr = std::make_unique<Fusion>();
  Fusion& fusion = *fusion_ptr.get();
  FusionGuard fg(&fusion);

  auto tv0 = makeSymbolicTensor(2);
  fusion.addInput(tv0);

  auto tv1 = reshape(
      tv0,
      {IrBuilder::create<Int>(),
       IrBuilder::create<Int>(),
       IrBuilder::create<Int>()});
  fusion.addOutput(tv1);

  ExpressionEvaluator expr_eval1;
  // input: 4, 3
  // output: 2, 2, 3
  expr_eval1.bind(tv0->axis(0)->extent(), 4);
  expr_eval1.bind(tv0->axis(1)->extent(), 3);
  expr_eval1.bind(tv1->axis(0)->extent(), 2);
  expr_eval1.bind(tv1->axis(1)->extent(), 2);
  expr_eval1.bind(tv1->axis(2)->extent(), 3);

  auto initial_info1 = DynamicTransform::getInitialInfo(&fusion);
  auto info1 = DynamicTransform::getConcretizationInfo(
      &fusion, &initial_info1, &expr_eval1);

  ExpressionEvaluator expr_eval2;
  ;
  // input: 4, 3
  // output: 3, 2, 2
  expr_eval2.bind(tv0->axis(0)->extent(), 4);
  expr_eval2.bind(tv0->axis(1)->extent(), 3);
  expr_eval2.bind(tv1->axis(0)->extent(), 3);
  expr_eval2.bind(tv1->axis(1)->extent(), 2);
  expr_eval2.bind(tv1->axis(2)->extent(), 2);

  auto initial_info2 = DynamicTransform::getInitialInfo(&fusion);
  auto info2 = DynamicTransform::getConcretizationInfo(
      &fusion, &initial_info2, &expr_eval2);

  // Generally different concretizations doesn't always mean different
  // hashes, but in this case they should be different
  auto hash1 = std::hash<DynamicTransformConcretizationInfo>{}(info1);
  auto hash2 = std::hash<DynamicTransformConcretizationInfo>{}(info2);
  TORCH_CHECK(
      hash1 != hash2,
      "Unexpected hash collision: ",
      hash1,
      " for\n",
      info1.toString(),
      "and\n",
      info2.toString());
}

// Test FusionExecutorCache with dynamic reshapes
TEST_F(NVFuserTest, DynamicTransformFusionExecutorCache_CUDA) {
  auto fusion = std::make_unique<Fusion>();
  FusionGuard fg(fusion.get());

  auto tv0 = makeSymbolicTensor(2);
  fusion->addInput(tv0);
  auto tv1 = makeSymbolicTensor(2);
  fusion->addInput(tv1);

  auto tv2 = reshape(tv0, {tv1->axis(0)->extent(), tv1->axis(1)->extent()});
  auto tv3 = add(tv1, tv2);

  fusion->addOutput(tv3);

  // tv2 has symbolic axes as reshape is dynamic
  TORCH_CHECK(
      tv2->domain()->hasSymbolicAxis(),
      "Expected to have symbolic axes: ",
      tv2->toString());

  // The symbolic axes of tv2 should not be propagated to tv3 as tv1
  // is fully concrete
  TORCH_CHECK(
      !tv3->domain()->hasSymbolicAxis(),
      "Not expected to have symbolic axes: ",
      tv3->toString());

  FusionExecutorCache executor_cache(std::move(fusion));

  // Return pair of: number of concretizations & total number of kernel runtimes
  auto countRuntimes = [&executor_cache]() {
    std::unordered_set<const std::pair<
        size_t,
        std::optional<DynamicTransformConcretizationInfo>>*>
        concs;
    size_t runtime_count = 0;
    for (auto& it : executor_cache.getKernelRuntimes()) {
      concs.insert(&it.first);
      runtime_count += it.second.size();
    }
    return std::make_pair(concs.size(), runtime_count);
  };

  TORCH_CHECK(countRuntimes().second == 0, "Expect to start with no runtimes");

  auto options = at::TensorOptions().dtype(at::kFloat).device(at::kCUDA, 0);
  at::manual_seed(0);
  { // trivial reshape
    auto t0 = at::randn({3, 4}, options);
    auto t1 = at::randn({3, 4}, options);
    std::vector<c10::IValue> inputs = {t0, t1};
    auto cg_outputs = executor_cache.runFusionWithInputs(inputs);
    auto ref = t0 + t1;
    testValidate(
        executor_cache.fusion(), cg_outputs, inputs, {ref}, __LINE__, __FILE__);
    TORCH_CHECK(
        countRuntimes().second == 1, "Expect to create a single runtime");
  }
  { // non-trivial reshape: merge and split
    auto t0 = at::randn({3, 4}, options);
    auto t1 = at::randn({4, 3}, options);
    std::vector<c10::IValue> inputs = {t0, t1};
    auto cg_outputs = executor_cache.runFusionWithInputs(inputs);
    auto ref = t0.view({4, 3}) + t1;
    testValidate(
        executor_cache.fusion(), cg_outputs, inputs, {ref}, __LINE__, __FILE__);
    auto num_rts = countRuntimes();
    TORCH_CHECK(
        num_rts.second == 2, "Non-trivial reshape should create new runtime");
    TORCH_CHECK(
        num_rts.first == 2,
        "Non-trivial reshape should create new concretization cache level");
  }
  { // different non-trivial reshape
    auto t0 = at::randn({2, 6}, options);
    auto t1 = at::randn({4, 3}, options);
    std::vector<c10::IValue> inputs = {t0, t1};
    auto cg_outputs = executor_cache.runFusionWithInputs(inputs);
    auto ref = t0.view({4, 3}) + t1;
    testValidate(
        executor_cache.fusion(), cg_outputs, inputs, {ref}, __LINE__, __FILE__);
    auto num_rts = countRuntimes();
    TORCH_CHECK(
        num_rts.second == 2,
        "Second non-trivial reshape should not create new runtime");
    TORCH_CHECK(
        num_rts.first == 2,
        "Second non-trivial reshape should not create new concretization cache level");
  }
}

using shape = std::vector<int64_t>;
using dynamic_view_invocation = std::tuple<
    shape, // input_shape
    shape, // output_shape
    int64_t, // multiplicative factor
    bool, // expect miss in first level (KernelArgumentHolder cache ID)
    bool // expect miss in next level (reuse concrete FusionKernelRuntime)
    >;

//! Given a collection of input/output shapes test that FusionExecutorCache
//! properly caches concretized Fusions. The first argument is a vector of
//! input/output shape pairs. Each of these shape pairs will be run using the
//! same FusionExecutorCache. The argument expect_miss indicates whether we
//! expect a cache hit or miss at the concretization level.
//! reshape_before_reduction has the same meaning as in reductionViewAddFusion
//! in test_gpu_view.cpp.
void reductionDynamicViewAddFusion(
    std::vector<dynamic_view_invocation>& invocations,
    bool reshape_before_reduction) {
  constexpr int kReductionAxis = -1;

  auto input_dims = std::get<0>(invocations[0]).size();
  auto output_dims = std::get<1>(invocations[0]).size();

  auto bias_dims = (reshape_before_reduction) ? input_dims : output_dims;

  std::unique_ptr<Fusion> fusion = std::make_unique<Fusion>();
  FusionGuard fg(fusion.get());

  TensorView* x = makeSymbolicTensor(input_dims);
  TensorView* bias = makeSymbolicTensor(bias_dims);
  fusion->addInput(x);
  fusion->addInput(bias);

  // Create an input Int scalar that will be used in the Fusion but is not
  // important for determining the concretization
  auto c = IrBuilder::create<Int>();
  fusion->addInput(c);

  // create vectors of input scalars describing output size of reshape
  std::vector<Val*> output_shape(output_dims);
<<<<<<< HEAD
  for (auto i : c10::irange(output_dims)) {
=======
  for (size_t i : c10::irange(output_dims)) {
>>>>>>> 04b7e7fa
    output_shape[i] = IrBuilder::create<Int>();
    fusion->addInput(output_shape[i]);
  }

  auto tv1 =
      (reshape_before_reduction) ? add(x, bias) : sum(x, {kReductionAxis});
  auto x_reshape = reshape(tv1, output_shape);
  auto x_mul = mul(x_reshape, c);
  auto y = (reshape_before_reduction) ? sum(x_mul, {kReductionAxis})
                                      : add(x_mul, bias);
  fusion->addOutput(y);

  FusionExecutorCache fusion_executor_cache(std::move(fusion));

  // Return number of cached concretizations
  auto countConcretizations = [&fusion_executor_cache]() {
    std::unordered_set<const std::pair<
        size_t,
        std::optional<DynamicTransformConcretizationInfo>>*>
        concs;
    for (auto& it : fusion_executor_cache.getKernelRuntimes()) {
      concs.insert(&it.first);
    }
    return concs.size();
  };
  // Check that concretizations and runtimes are cache misses only when they
  // should be
  size_t num_concretizations = countConcretizations();
  auto checkConcretizationCache = [&countConcretizations,
                                   &num_concretizations](bool expect_miss) {
    auto current = countConcretizations();
    ASSERT_EQ(current, num_concretizations + (size_t)expect_miss);
  };
  // Check that arg cache ID has cache misses only when they should
  size_t num_cache_ids = fusion_executor_cache.getArgIdToRuntimeMap().size();
  auto checkCacheIdCache = [&fusion_executor_cache,
                            &num_cache_ids](bool expect_miss) {
    auto current = fusion_executor_cache.getArgIdToRuntimeMap().size();
    ASSERT_EQ(current, num_cache_ids + (size_t)expect_miss);
  };

  for (auto& inv : invocations) {
    auto input_shape = std::get<0>(inv);
    auto output_shape = std::get<1>(inv);
    auto factor = std::get<2>(inv);
    auto expect_cache_id_miss = std::get<3>(inv);
    auto expect_conc_miss = std::get<4>(inv);

    TORCH_INTERNAL_ASSERT(input_shape.size() == input_dims);
    TORCH_INTERNAL_ASSERT(output_shape.size() == output_dims);

    auto options = at::TensorOptions().dtype(at::kFloat).device(at::kCUDA, 0);

    at::Tensor at_x = at::randn(input_shape, options);
    auto bias_shape = (reshape_before_reduction) ? input_shape : output_shape;
    if (!reshape_before_reduction) {
      // When bias_shape = output_shape, it may contain -1s
      // concretize bias_shape so that we can properly initialize at_bias
      size_t other_numel = 1;
      ssize_t negone_dim = -1; // negative if no -1 shape is provided
      for (auto i : c10::irange(bias_shape.size())) {
        if (bias_shape[i] == -1) {
          ASSERT_EQ(negone_dim, -1); // test cases should not have multiple -1s
          negone_dim = -1;
        } else {
          other_numel *= bias_shape[i];
        }
      }
      if (negone_dim >= 0) {
<<<<<<< HEAD
        bias_shape[negone_dim] = (long)at_x.numel() / (long)other_numel;
=======
        bias_shape[negone_dim] = (int64_t)at_x.numel() / (int64_t)other_numel;
>>>>>>> 04b7e7fa
      }
    }
    at::Tensor at_bias = at::randn(bias_shape, options);
    std::vector<c10::IValue> aten_inputs = {at_x, at_bias, factor};
    // Add input scalars describing the reshape size for concretization
<<<<<<< HEAD
    for (auto i : c10::irange(output_dims)) {
=======
    for (size_t i : c10::irange(output_dims)) {
>>>>>>> 04b7e7fa
      aten_inputs.emplace_back(output_shape[i]);
    }

    // Reset counters so that we can detect cache misses
    num_concretizations = countConcretizations();
    num_cache_ids = fusion_executor_cache.getArgIdToRuntimeMap().size();
    auto outputs = fusion_executor_cache.runFusionWithInputs(aten_inputs);
    // Look for cache misses
    checkCacheIdCache(expect_cache_id_miss);
    checkConcretizationCache(expect_conc_miss);

    auto at_tv1 = (reshape_before_reduction) ? (at_x + at_bias)
                                             : at::sum(at_x, kReductionAxis);
    auto at_x_reshape = at::native::view(at_tv1, output_shape);
    auto at_x_mul = factor * at_x_reshape;
    auto at_y = (reshape_before_reduction) ? at::sum(at_x_mul, kReductionAxis)
                                           : at::add(at_x_mul, at_bias);

    testValidate(
        fusion_executor_cache.fusion(),
        outputs,
        aten_inputs,
        {at_y},
        __LINE__,
        __FILE__);
  }
}

TEST_F(NVFuserTest, FusionDynamicReshapeReductionShmoo_CUDA) {
  auto invocations = std::vector<dynamic_view_invocation>{
      // in_shape, out_shape, factor, arg_cache_miss, runtime_cache_miss
      {{8, 3 * 4, 7, 9}, {8, 3 * 4, 7, 9}, 1, true, true}, // trivial
      {{8, 3 * 4, 7, 5},
       {8, 3 * 4, 7, 5},
       1,
       true,
       false}, // trivial (different shape)
      {{8, 3 * 4, 7, 5},
       {8, 3 * 4, 7, 5},
       2,
       false,
       false}, // trivial (changed factor)
      {{8, 3 * 4, 7, 9},
       {8, 3, 4, 7 * 9},
       1,
       true,
       true}, // merge(2) osplit(1, 3)
      {{8, 3 * 4, 7, 9},
       {8, 3, 4, 7 * 9},
       2,
       false,
       false}, // merge(2) osplit(1, 3)
      {{8, 3 * 4, 7, 9},
       {8, 3, 4 * 7, 9},
       1,
       true,
       true}, // merge(1) merge(2) osplit(1, 3)
      {{8, 3 * 4, 7, 5},
       {8, 3, 4 * 7, 5},
       1,
       true, // 5 instead of 9 => new key
       false}, // merge(1) merge(2) osplit(1, 3)
<<<<<<< HEAD
      {{8, 3 * 5, 7, 9},
       {8, 3, 5 * 7, 9},
       1,
       true,
       false}, // merge(1) osplit(1, 3)
      // test passing -1 dynamically for dimension size
      //{{8, 3 * 5, 7, 9}, {8, 3, -1, 9}, 1, false} // merge(1) osplit(1, 3)
=======
      {{8, 3 * 5, 7, 9}, {8, 3, 5 * 7, 9}, false}, // merge(1) osplit(1, 3)

      // test passing -1 dynamically for dimension size
      // This currently fails. see https://github.com/NVIDIA/Fuser/issues/249
      //{{8, 3 * 5, 7, 9}, {8, 3, -1, 9}, false} // merge(1) osplit(1, 3)
>>>>>>> 04b7e7fa
  };
  reductionDynamicViewAddFusion(
      invocations, true /* reshape_before_reduction */);
}

using dynamic_pad_invocation = std::tuple<
    std::vector<int64_t>, // input_shape
    std::vector<int64_t>, // pad_widths
    bool // expect miss
    >;

void reductionDynamicPadAddFusion(
    std::vector<dynamic_pad_invocation>& invocations) {
  constexpr int kReductionAxis = -1;

  auto input_dims = std::get<0>(invocations[0]).size();
  auto num_pad_widths = std::get<1>(invocations[0]).size();

  std::unique_ptr<Fusion> fusion_ptr = std::make_unique<Fusion>();
  Fusion& fusion = *fusion_ptr.get();
  FusionGuard fg(&fusion);

  TensorView* x = makeSymbolicTensor(input_dims);
  fusion.addInput(x);

  std::vector<Val*> pad_width_vals(num_pad_widths);
  for (auto i : c10::irange(num_pad_widths)) {
    pad_width_vals[i] = IrBuilder::create<Int>();
    fusion.addInput(pad_width_vals[i]);
  }
  auto x_pad = pad(x, pad_width_vals);
  auto y = sum(x_pad, {kReductionAxis});
  fusion.addOutput(y);

  FusionExecutorCache fusion_executor_cache(std::move(fusion_ptr));

  // Return pair of: number of concretizations & total number of kernel runtimes
  auto countConcretizations = [&fusion_executor_cache]() {
    return fusion_executor_cache.getKernelRuntimes().size();
  };
  size_t num_concretizations = countConcretizations();
  // Check that concretizations and runtimes are cache misses only when they
  // should be
  auto checkCache = [&countConcretizations,
                     &num_concretizations](bool expect_miss) {
    auto current = countConcretizations();
    ASSERT_EQ(current, num_concretizations + (size_t)expect_miss);
    num_concretizations = current;
  };

  for (auto& inv : invocations) {
    auto input_shape = std::get<0>(inv);
    auto pad_widths = std::get<1>(inv);
    auto expect_miss = std::get<2>(inv);

    TORCH_INTERNAL_ASSERT(input_shape.size() == input_dims);
    TORCH_INTERNAL_ASSERT(pad_widths.size() == num_pad_widths);

    auto options = at::TensorOptions().dtype(at::kFloat).device(at::kCUDA, 0);

    at::Tensor at_x = at::randn(input_shape, options);
    std::vector<c10::IValue> aten_inputs = {at_x};
    // Add input scalars describing the reshape size for concretization
    for (size_t i : c10::irange(pad_widths.size())) {
      aten_inputs.emplace_back(pad_widths[i]);
    }

    auto outputs = fusion_executor_cache.runFusionWithInputs(aten_inputs);
    checkCache(expect_miss);

    auto at_x_pad = at::pad(at_x, pad_widths);
    auto at_y = at::sum(at_x_pad, kReductionAxis);

    testValidate(&fusion, outputs, aten_inputs, {at_y}, __LINE__, __FILE__);
  }
}

// Test dynamic pad for various inputs
TEST_F(NVFuserTest, DynamicPadShmoo_CUDA) {
  // NOLINTBEGIN(bugprone-implicit-widening-of-multiplication-result)
  auto invocations = std::vector<dynamic_pad_invocation>{
      {{3, 5}, {0, 0}, true}, // trivial

      {{3, 5}, {2, 1}, false}, // simple pad of both sides
      {{3, 5}, {-1, 1}, false}, // shift by one
      // The following fails with a SIGFPE in innerReductionHeuristic
      // See https://github.com/NVIDIA/Fuser/issues/264
      //{{3, 5}, {-3, -2}, false}, // output is zero-dimensional

      // Output has size 1 so is set to broadcast.
      {{3, 5}, {0, -4}, true},

      // Test full negative shifts, so output doesn't overlap input
      {{3, 5}, {-5, 2}, false},
      {{3, 5}, {2, -5}, false}, // full shift the other direction, re-use

      // The following reuses the schedule of {3, 5} inputs, and does not set
      // broadcast on the second input dimension.
      {{3, 1}, {1, 1}, false},

      // Test zero-dimensional input
      //{{3, 0}, {0, 0}, false}, // SIGFPE (see #264 above)
      {{3, 0}, {1, 1}, false},
      //{{3, 0}, {-1, 1}, false}, // SIGFPE (see #264 above)
  };
  // NOLINTEND(bugprone-implicit-widening-of-multiplication-result)
  reductionDynamicPadAddFusion(invocations);
}

} // namespace nvfuser<|MERGE_RESOLUTION|>--- conflicted
+++ resolved
@@ -784,11 +784,7 @@
 
   // create vectors of input scalars describing output size of reshape
   std::vector<Val*> output_shape(output_dims);
-<<<<<<< HEAD
-  for (auto i : c10::irange(output_dims)) {
-=======
   for (size_t i : c10::irange(output_dims)) {
->>>>>>> 04b7e7fa
     output_shape[i] = IrBuilder::create<Int>();
     fusion->addInput(output_shape[i]);
   }
@@ -858,21 +854,13 @@
         }
       }
       if (negone_dim >= 0) {
-<<<<<<< HEAD
-        bias_shape[negone_dim] = (long)at_x.numel() / (long)other_numel;
-=======
         bias_shape[negone_dim] = (int64_t)at_x.numel() / (int64_t)other_numel;
->>>>>>> 04b7e7fa
       }
     }
     at::Tensor at_bias = at::randn(bias_shape, options);
     std::vector<c10::IValue> aten_inputs = {at_x, at_bias, factor};
     // Add input scalars describing the reshape size for concretization
-<<<<<<< HEAD
-    for (auto i : c10::irange(output_dims)) {
-=======
     for (size_t i : c10::irange(output_dims)) {
->>>>>>> 04b7e7fa
       aten_inputs.emplace_back(output_shape[i]);
     }
 
@@ -935,21 +923,14 @@
        1,
        true, // 5 instead of 9 => new key
        false}, // merge(1) merge(2) osplit(1, 3)
-<<<<<<< HEAD
       {{8, 3 * 5, 7, 9},
        {8, 3, 5 * 7, 9},
        1,
        true,
        false}, // merge(1) osplit(1, 3)
       // test passing -1 dynamically for dimension size
-      //{{8, 3 * 5, 7, 9}, {8, 3, -1, 9}, 1, false} // merge(1) osplit(1, 3)
-=======
-      {{8, 3 * 5, 7, 9}, {8, 3, 5 * 7, 9}, false}, // merge(1) osplit(1, 3)
-
-      // test passing -1 dynamically for dimension size
       // This currently fails. see https://github.com/NVIDIA/Fuser/issues/249
-      //{{8, 3 * 5, 7, 9}, {8, 3, -1, 9}, false} // merge(1) osplit(1, 3)
->>>>>>> 04b7e7fa
+      //{{8, 3 * 5, 7, 9}, {8, 3, -1, 9}, false, false} // merge(1) osplit(1, 3)
   };
   reductionDynamicViewAddFusion(
       invocations, true /* reshape_before_reduction */);
