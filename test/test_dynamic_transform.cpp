// clang-format off
/*
 * SPDX-FileCopyrightText: Copyright (c) 2023-present NVIDIA CORPORATION & AFFILIATES.
 * All rights reserved.
 * SPDX-License-Identifier: BSD-3-Clause
 */
// clang-format on
#include <csrc/exceptions.h>
#include <gmock/gmock-matchers.h>
#include <gtest/gtest.h>

#include <dynamic_transform.h>
#include <expr_evaluator.h>
#include <inlining.h>
#include <ops/all_ops.h>
#include <scheduler/utils.h>
#include <test/utils.h>
#include <test/validator.h>

#include <functional>

namespace nvfuser {

// Simple test of analyzing dynamic reshape
TEST_F(NVFuserTest, DynamicTransform1_CUDA) {
  Fusion fusion;
  FusionGuard fg(&fusion);

  auto tv0 = makeSymbolicTensor(2);
  fusion.addInput(tv0);
  auto tv1 = makeSymbolicTensor(2);
  fusion.addInput(tv1);

  auto reshape_shape0 = IrBuilder::create<Val>(DataType::Int);
  fusion.addInput(reshape_shape0);
  auto reshape_shape1 = IrBuilder::create<Val>(DataType::Int);
  fusion.addInput(reshape_shape1);

  auto tv2 = reshape(tv0, {reshape_shape0, reshape_shape1});
  auto tv3 = add(tv1, tv2);

  fusion.addOutput(tv3);

  // tv2 has symbolic axes as reshape is dynamic
  NVF_CHECK(
      tv2->domain()->hasSymbolicAxis(),
      "Expected to have symbolic axes: ",
      tv2->toString());

  // The symbolic axes of tv2 should not be propagated to tv3 as tv1
  // is fully concrete
  NVF_CHECK(
      !tv3->domain()->hasSymbolicAxis(),
      "Not expected to have symbolic axes: ",
      tv3->toString());

  {
    ExpressionEvaluator expr_eval;

    // input: 4, 3
    // output: 3, 4
    expr_eval.bind(tv0->axis(0)->extent(), 4L);
    expr_eval.bind(tv0->axis(1)->extent(), 3L);
    expr_eval.bind(reshape_shape0, 3L);
    expr_eval.bind(reshape_shape1, 4L);

    auto initial_info = DynamicTransform::getInitialInfo(&fusion);
    auto info = DynamicTransformConcretizationInfo(&initial_info, &expr_eval);
<<<<<<< HEAD
    TORCH_CHECK(
        initial_info.getDynamicExprs().size() == 1 &&
            initial_info.getDynamicExprs().at(0)->isA<ViewOp>(),
=======
    NVF_CHECK(
        info.getReshapeTransforms().size() == 1,
>>>>>>> 50e99462
        "Expected to have one reshape transform: ",
        initial_info.toString());
    TORCH_CHECK(
        info.getExprConcretizationDescriptors().size() == 1 &&
            std::holds_alternative<AnalyzeViewResult>(
                info.getExprConcretizationDescriptors().at(0)),
        "Expected to have one AnalyzeViewResult in concretization info: ",
        info.toString());
  }

  {
    ExpressionEvaluator expr_eval;

    // input: 4, 3
    // output: 3, -1
    expr_eval.bind(tv0->axis(0)->extent(), 4L);
    expr_eval.bind(tv0->axis(1)->extent(), 3L);
    expr_eval.bind(reshape_shape0, 3L);
    expr_eval.bind(reshape_shape1, -1L);

    // This should throw an exception since any reshape size of -1 must be
    // specified as a definition-time constant, as opposed to an input scalar.
    EXPECT_THAT(
        [&]() {
          auto initial_info = DynamicTransform::getInitialInfo(&fusion);
          auto info =
              DynamicTransformConcretizationInfo(&initial_info, &expr_eval);
        },
        ::testing::ThrowsMessage<nvfuser::nvfError>(::testing::HasSubstr(
            "Values of -1 passed to reshape must be constant at definition")));
  }

  {
    ExpressionEvaluator expr_eval;

    // input: 4, 3
    // output: 5, 4
    expr_eval.bind(tv0->axis(0)->extent(), 4L);
    expr_eval.bind(tv0->axis(1)->extent(), 3L);
    expr_eval.bind(reshape_shape0, 5L);
    expr_eval.bind(reshape_shape1, 4L);

    // This should fail as (4 * 3) is not equal to (5 * 4)
    EXPECT_THAT(
        [&]() {
          auto initial_info = DynamicTransform::getInitialInfo(&fusion);
          auto info =
              DynamicTransformConcretizationInfo(&initial_info, &expr_eval);
        },
        ::testing::ThrowsMessage<nvfuser::nvfError>(::testing::HasSubstr(
            "Total element counts across view operation must match.")));
  }
}

// Reshape a tensor like another tensor
TEST_F(NVFuserTest, DynamicTransform2_CUDA) {
  Fusion fusion;
  FusionGuard fg(&fusion);

  // All tensors are 2D symbolic tensors. tv1 and tv2 have the same shape
  auto tv0 = makeSymbolicTensor(2);
  fusion.addInput(tv0);
  auto tv1 = makeSymbolicTensor(2);
  fusion.addInput(tv1);
  auto tv2 = makeSymbolicTensor(2);
  fusion.addInput(tv2);

  // Reshape to the same shape as tv1
  auto tv3 = reshape(tv0, {tv1->axis(0)->extent(), tv1->axis(1)->extent()});
  auto tv4 = add(tv1, tv2);
  auto tv5 = add(tv3, tv4);
  fusion.addOutput(tv5);

  {
    ExpressionEvaluator expr_eval;

    // input: 4, 3
    // output: 3, 4
    expr_eval.bind(tv0->axis(0)->extent(), 4L);
    expr_eval.bind(tv0->axis(1)->extent(), 3L);
    // Bind only tv2 extents. It should be enough as tv1 has the same
    // shape
    expr_eval.bind(tv2->axis(0)->extent(), 3L);
    expr_eval.bind(tv2->axis(1)->extent(), 4L);

    auto initial_info = DynamicTransform::getInitialInfo(&fusion);
    auto info = DynamicTransformConcretizationInfo(&initial_info, &expr_eval);

<<<<<<< HEAD
    TORCH_CHECK(
        initial_info.getDynamicExprs().size() == 1 &&
            initial_info.getDynamicExprs().at(0)->isA<ViewOp>(),
=======
    NVF_CHECK(
        info.getReshapeTransforms().size() == 1,
>>>>>>> 50e99462
        "Expected to have one reshape transform: ",
        initial_info.toString());
    TORCH_CHECK(
        info.getExprConcretizationDescriptors().size() == 1 &&
            std::holds_alternative<AnalyzeViewResult>(
                info.getExprConcretizationDescriptors().at(0)),
        "Expected to have one AnalyzeViewResult in concretization info: ",
        info.toString());
  }
}

// Analyze dynamic reshape and concretize
TEST_F(NVFuserTest, DynamicTransform3_CUDA) {
  auto fusion_ptr = std::make_unique<Fusion>();
  Fusion& fusion = *fusion_ptr.get();
  FusionGuard fg(&fusion);

  auto tv0 = makeSymbolicTensor(2);
  fusion.addInput(tv0);
  auto tv1 = makeSymbolicTensor(2);
  fusion.addInput(tv1);

  auto reshape_shape0 = IrBuilder::create<Val>(DataType::Int);
  auto reshape_shape1 = IrBuilder::create<Val>(DataType::Int);

  auto tv2 = reshape(tv0, {reshape_shape0, reshape_shape1});
  auto tv3 = add(tv1, tv2);

  fusion.addOutput(tv3);

  std::vector<int64_t> shape_before({4, 3});
  std::vector<int64_t> shape_after({3, 4});

  ExpressionEvaluator expr_eval;

  // input: 4, 3
  // output: 3, 4
  expr_eval.bind(tv0->axis(0)->extent(), shape_before.at(0));
  expr_eval.bind(tv0->axis(1)->extent(), shape_before.at(1));
  expr_eval.bind(tv1->axis(0)->extent(), shape_after.at(0));
  expr_eval.bind(tv1->axis(1)->extent(), shape_after.at(1));

  auto initial_info = DynamicTransform::getInitialInfo(&fusion);
  auto info = DynamicTransformConcretizationInfo(&initial_info, &expr_eval);

  DynamicTransform::concretizeFusion(&fusion, &info);
  NVF_CHECK(
      !fusion.hasDynamicTransform(), "Expected to have no dynamic transform");

  auto options = at::TensorOptions().dtype(at::kFloat).device(at::kCUDA, 0);
  at::Tensor t0 = at::randn(shape_before, options);
  at::Tensor t1 = at::randn(shape_after, options);
  std::vector<c10::IValue> inputs = {t0, t1};

  FusionExecutorCache fec(std::move(fusion_ptr));
  auto cg_outputs = fec.runFusionWithInputs(inputs);

  auto ref = t1 + t0.reshape(shape_after);

  testValidate(fec.fusion(), cg_outputs, inputs, {ref}, __LINE__, __FILE__);
}

// Test multiple patterns of reshape
TEST_F(NVFuserTest, DynamicTransform4_CUDA) {
  std::vector<std::pair<std::vector<int64_t>, std::vector<int64_t>>>
      before_after_shapes = {
          {{4, 3}, {3, 4}},
          {{4, 3}, {12, 1}},
          {{4, 3}, {4, 3}},
          {{4, 6}, {4, 2, 3}},
      };
  for (const auto& before_after : before_after_shapes) {
    const auto& before_shape = before_after.first;
    const auto& after_shape = before_after.second;

    Fusion fusion;
    FusionGuard fg(&fusion);

    auto tv0 = makeSymbolicTensor(before_shape.size());
    fusion.addInput(tv0);
    auto tv1 = makeSymbolicTensor(after_shape.size());
    fusion.addInput(tv1);

    std::vector<Val*> shape_arg;
    for (const auto i : c10::irange(after_shape.size())) {
      (void)i;
      shape_arg.push_back(IrBuilder::create<Val>(DataType::Int));
    }

    auto tv2 = reshape(tv0, shape_arg);

    // tv3 will also have symbolic axes
    auto tv3 = set(tv2);
    auto tv4 = add(tv1, tv3);

    fusion.addOutput(tv4);

    ExpressionEvaluator expr_eval;

    for (const auto i : c10::irange(before_shape.size())) {
      expr_eval.bind(tv0->axis((int)i)->extent(), before_shape.at(i));
    }

    for (const auto i : c10::irange(after_shape.size())) {
      expr_eval.bind(tv2->axis((int)i)->extent(), after_shape.at(i));
    }

    auto initial_info = DynamicTransform::getInitialInfo(&fusion);
    auto info = DynamicTransformConcretizationInfo(&initial_info, &expr_eval);

    DynamicTransform::concretizeFusion(&fusion, &info);

    NVF_CHECK(
        !fusion.hasDynamicTransform(), "Expected to have no dynamic transform");
  }
}

// Dynamic reshape followed by static resize
TEST_F(NVFuserTest, DynamicTransform5_CUDA) {
  std::vector<std::pair<std::vector<int64_t>, std::vector<int64_t>>>
      before_after_shapes = {
          {{4, 3}, {3, 4}},
          //{{4, 3}, {12, 1}}, not possible to do pad a broadcast domain yet
      };

  for (auto before_after : before_after_shapes) {
    Fusion fusion;
    FusionGuard fg(&fusion);

    auto tv0 = makeSymbolicTensor(2);
    fusion.addInput(tv0);

    auto reshape_shape0 = IrBuilder::create<Val>(DataType::Int);
    fusion.addInput(reshape_shape0);
    auto reshape_shape1 = IrBuilder::create<Val>(DataType::Int);
    fusion.addInput(reshape_shape1);

    auto tv1 = reshape(tv0, {reshape_shape0, reshape_shape1});
    auto tv2 =
        pad(tv1,
            {IrBuilder::create<Val>(1L),
             IrBuilder::create<Val>(1L),
             IrBuilder::create<Val>(1L),
             IrBuilder::create<Val>(1L)});
    auto tv3 = set(tv2);

    fusion.addOutput(tv3);

    ExpressionEvaluator expr_eval;

    expr_eval.bind(tv0->axis(0)->extent(), before_after.first.at(0));
    expr_eval.bind(tv0->axis(1)->extent(), before_after.first.at(1));
    expr_eval.bind(tv1->axis(0)->extent(), before_after.second.at(0));
    expr_eval.bind(tv1->axis(1)->extent(), before_after.second.at(1));

    auto initial_info = DynamicTransform::getInitialInfo(&fusion);
    auto info = DynamicTransformConcretizationInfo(&initial_info, &expr_eval);

    DynamicTransform::concretizeFusion(&fusion, &info);

    NVF_CHECK(
        !fusion.hasDynamicTransform(), "Expected to have no dynamic transform");
  }
}

// Reshape of reshape
TEST_F(NVFuserTest, DynamicTransform6_CUDA) {
  std::vector<std::vector<std::vector<int64_t>>> reshape_lists = {
      {{4, 3}, {3, 4}},
      {{4, 3}, {3, 4}, {12}},
      {{4, 3}, {3, 1, 4}, {12, 1}},
      {{4, 3}, {12}, {3, 4}},
      {{4, 3}, {1, 2, 1, 3, 2}, {3, 4}},
  };

  for (auto reshape_list : reshape_lists) {
    std::vector<TensorView*> reshape_tvs;

    Fusion fusion;
    FusionGuard fg(&fusion);

    auto tv0 = makeSymbolicTensor(reshape_list.at(0).size());
    fusion.addInput(tv0);

    reshape_tvs.push_back(tv0);

    for (auto it = reshape_list.begin() + 1; it != reshape_list.end(); ++it) {
      auto shape = *it;
      std::vector<Val*> shape_arg;
      for (const auto i : c10::irange(shape.size())) {
        (void)i;
        shape_arg.push_back(IrBuilder::create<Val>(DataType::Int));
      }

      auto tv = reshape(reshape_tvs.back(), shape_arg);
      reshape_tvs.push_back(tv);
    }
    fusion.addOutput(reshape_tvs.back());

    ExpressionEvaluator expr_eval;

    for (const auto i : c10::irange(reshape_list.size())) {
      const auto& shape = reshape_list.at(i);
      for (const auto j : c10::irange(shape.size())) {
        expr_eval.bind(reshape_tvs.at(i)->axis((int)j)->extent(), shape.at(j));
      }
    }

    auto initial_info = DynamicTransform::getInitialInfo(&fusion);
    auto info = DynamicTransformConcretizationInfo(&initial_info, &expr_eval);

    DynamicTransform::concretizeFusion(&fusion, &info);

    NVF_CHECK(
        !fusion.hasDynamicTransform(), "Expected to have no dynamic transform");
  }
}

// Test equality of DynamicTransformInfo
TEST_F(NVFuserTest, DynamicTransform7_CUDA) {
  // Represents a series of reshapes
  struct TransformList {
    std::vector<std::vector<int64_t>> shapes;
  };

  struct ShapeInfo {
    TransformList ref_transform;
    std::vector<TransformList> equal_transforms;
    std::vector<TransformList> different_transforms;
  };

  std::vector<ShapeInfo> patterns;

  patterns.push_back(ShapeInfo{
      .ref_transform = {{{3, 4}, {4, 3}}},
      .equal_transforms =
          {{{{3, 4}, {4, 3}}}, {{{2, 8}, {4, 4}}}, {{{3, 8}, {4, 6}}}},
      .different_transforms = {{{{3, 4}, {2, 6}}}}});

  patterns.push_back(ShapeInfo{
      .ref_transform = {{{3, 4}, {12}, {1, 4, 3}}},
      .equal_transforms =
          {
              {{{3, 4}, {12}, {1, 4, 3}}},
              {{{5, 8}, {40}, {1, 4, 10}}},
          },
      .different_transforms = {
          {{{3, 4}, {12}, {4, 1, 3}}},
          {{{3, 4}, {12}, {4, 3, 1}}},
      }});

  for (const auto& pattern : patterns) {
    const auto& ref_transform = pattern.ref_transform;
    std::vector<TensorView*> reshape_tvs;

    Fusion fusion;
    FusionGuard fg(&fusion);

    auto tv0 = makeSymbolicTensor(ref_transform.shapes.at(0).size());
    fusion.addInput(tv0);

    reshape_tvs.push_back(tv0);

    for (auto it = ref_transform.shapes.begin() + 1;
         it != ref_transform.shapes.end();
         ++it) {
      const auto& shape = *it;
      std::vector<Val*> shape_arg;
      for (const auto i : c10::irange(shape.size())) {
        (void)i;
        shape_arg.push_back(IrBuilder::create<Val>(DataType::Int));
      }

      auto tv = reshape(reshape_tvs.back(), shape_arg);
      reshape_tvs.push_back(tv);
    }
    fusion.addOutput(reshape_tvs.back());

    ExpressionEvaluator ref_expr_eval;

    for (const auto i : c10::irange(ref_transform.shapes.size())) {
      const auto& shape = ref_transform.shapes.at(i);
      for (const auto j : c10::irange(shape.size())) {
        ref_expr_eval.bind(
            reshape_tvs.at(i)->axis((int)j)->extent(), shape.at(j));
      }
    }

    auto ref_initial_info = DynamicTransform::getInitialInfo(&fusion);
    auto ref_info =
        DynamicTransformConcretizationInfo(&ref_initial_info, &ref_expr_eval);

    for (const auto& transform : pattern.equal_transforms) {
      NVF_CHECK(transform.shapes.size() == ref_transform.shapes.size());
      ExpressionEvaluator expr_eval;
      for (const auto i : c10::irange(transform.shapes.size())) {
        const auto& shape = transform.shapes.at(i);
        for (const auto j : c10::irange(shape.size())) {
          expr_eval.bind(
              reshape_tvs.at(i)->axis((int)j)->extent(), shape.at(j));
        }
      }

      auto initial_info = DynamicTransform::getInitialInfo(&fusion);
      auto info = DynamicTransformConcretizationInfo(&initial_info, &expr_eval);

      NVF_CHECK(
          ref_info == info,
          "Expected to be equal: ",
          ref_info.toString(),
          "\n",
          info.toString());
    }

    for (const auto& transform : pattern.different_transforms) {
      NVF_CHECK(transform.shapes.size() == ref_transform.shapes.size());
      ExpressionEvaluator expr_eval;
      for (const auto i : c10::irange(transform.shapes.size())) {
        const auto& shape = transform.shapes.at(i);
        for (const auto j : c10::irange(shape.size())) {
          expr_eval.bind(
              reshape_tvs.at(i)->axis((int)j)->extent(), shape.at(j));
        }
      }

      auto initial_info = DynamicTransform::getInitialInfo(&fusion);
      auto info = DynamicTransformConcretizationInfo(&initial_info, &expr_eval);

      NVF_CHECK(
          ref_info != info,
          "Expected to be different: ",
          ref_info.toString(),
          "\n",
          info.toString());
    }
  }
}

// Make sure non-dynamic reshape op is created when possible
TEST_F(NVFuserTest, DynamicTransform8_CUDA) {
  Fusion fusion;
  FusionGuard fg(&fusion);

  auto tv0 = makeConcreteTensor({3, 4});
  fusion.addInput(tv0);

  auto tv1 =
      reshape(tv0, {IrBuilder::create<Val>(4L), IrBuilder::create<Val>(3L)});
  fusion.addOutput(tv1);

  // Make sure the reshape is recognized as a static reshape
  NVF_CHECK(
      !tv1->domain()->hasSymbolicAxis(),
      "Not expected to have symbolic axes: ",
      tv1->toString());
}

// Mix of static and dynamic reshape. Make sure only dynamic reshape
// is handled by the dynamic transform concretizer.
TEST_F(NVFuserTest, DynamicTransform9_CUDA) {
  Fusion fusion;
  FusionGuard fg(&fusion);

  auto tv0 = makeSymbolicTensor(2);
  fusion.addInput(tv0);

  auto tv1 = reshape(tv0, {3, 4}, {4, 3});

  auto reshape_shape0 = IrBuilder::create<Val>(DataType::Int);

  auto tv2 = reshape(tv1, {reshape_shape0});
  fusion.addOutput(tv2);

  // The first reshape is static
  NVF_CHECK(
      !tv1->domain()->hasSymbolicAxis(),
      "Unexpected to have symblic axes: ",
      tv1->toString());
  // The second reshape is static
  NVF_CHECK(
      tv2->domain()->hasSymbolicAxis(),
      "Expected to have symblic axes: ",
      tv2->toString());

  ExpressionEvaluator expr_eval;

  expr_eval.bind(tv0->axis(0)->extent(), 3L);
  expr_eval.bind(tv0->axis(1)->extent(), 4L);
  expr_eval.bind(reshape_shape0, 12L);

  auto initial_info = DynamicTransform::getInitialInfo(&fusion);
  auto info = DynamicTransformConcretizationInfo(&initial_info, &expr_eval);

  // There must be only one dynamic reshape entry, and that must be
  // for tv2.
<<<<<<< HEAD
  TORCH_CHECK(
      initial_info.getDynamicExprs().size() == 1 &&
          initial_info.getDynamicExprs().at(0)->isA<ViewOp>() &&
          initial_info.getDynamicExprs().at(0) == tv2->definition(),
      "Expected to have one reshape transform corresponding to tv2: ",
      initial_info.toString());
=======
  NVF_CHECK(
      info.getReshapeTransforms().size() == 1,
      info.getReshapeTransforms().at(0).first == 0, // first and only reshape
      "Unexpected dynamic transform info:",
      info.toString());
>>>>>>> 50e99462
}

// Make sure inherited symbolic IDs are concretized through rfactor exprs
TEST_F(NVFuserTest, DynamicTransform10_CUDA) {
  Fusion fusion;
  FusionGuard fg(&fusion);

  auto tv0 = makeSymbolicTensor(2);
  fusion.addInput(tv0);

  auto tv1 = reshape(
      tv0,
      {IrBuilder::create<Val>(DataType::Int),
       IrBuilder::create<Val>(DataType::Int)});
  auto tv2 = slice(
      tv1,
      {Slice(),
       {IrBuilder::create<Val>(1L),
        sub(tv1->axis(0)->extent(), IrBuilder::create<Val>(1L))}});
  fusion.addOutput(tv2);

  // tv2 has an rfactor expr (i.e., resize). The input to the expr is
  // symbolic, so is the output. When concretized, both of the input
  // and output must be concretized.

  ExpressionEvaluator expr_eval;

  expr_eval.bind(tv0->axis(0)->extent(), 3L);
  expr_eval.bind(tv0->axis(1)->extent(), 4L);
  expr_eval.bind(tv1->axis(0)->extent(), 4L);
  expr_eval.bind(tv1->axis(1)->extent(), 3L);

  auto initial_info = DynamicTransform::getInitialInfo(&fusion);
  auto info = DynamicTransformConcretizationInfo(&initial_info, &expr_eval);

  DynamicTransform::concretizeFusion(&fusion, &info);

  NVF_CHECK(
      !fusion.hasDynamicTransform(), "Expected to have no dynamic transform");
}

// Simple test of hashing. Create concretization info objects with two
// similar but different reshape sizes and see if their hashes are different.
TEST_F(NVFuserTest, DynamicTransform11_CUDA) {
  auto fusion_ptr = std::make_unique<Fusion>();
  Fusion& fusion = *fusion_ptr.get();
  FusionGuard fg(&fusion);

  auto tv0 = makeSymbolicTensor(2);
  fusion.addInput(tv0);

  auto tv1 = reshape(
      tv0,
      {IrBuilder::create<Val>(DataType::Int),
       IrBuilder::create<Val>(DataType::Int),
       IrBuilder::create<Val>(DataType::Int)});
  fusion.addOutput(tv1);

  ExpressionEvaluator expr_eval1;
  // input: 4, 3
  // output: 2, 2, 3
  expr_eval1.bind(tv0->axis(0)->extent(), 4L);
  expr_eval1.bind(tv0->axis(1)->extent(), 3L);
  expr_eval1.bind(tv1->axis(0)->extent(), 2L);
  expr_eval1.bind(tv1->axis(1)->extent(), 2L);
  expr_eval1.bind(tv1->axis(2)->extent(), 3L);

  auto initial_info1 = DynamicTransform::getInitialInfo(&fusion);
  auto info1 = DynamicTransformConcretizationInfo(&initial_info1, &expr_eval1);

  ExpressionEvaluator expr_eval2;
  ;
  // input: 4, 3
  // output: 3, 2, 2
  expr_eval2.bind(tv0->axis(0)->extent(), 4L);
  expr_eval2.bind(tv0->axis(1)->extent(), 3L);
  expr_eval2.bind(tv1->axis(0)->extent(), 3L);
  expr_eval2.bind(tv1->axis(1)->extent(), 2L);
  expr_eval2.bind(tv1->axis(2)->extent(), 2L);

  auto initial_info2 = DynamicTransform::getInitialInfo(&fusion);
  auto info2 = DynamicTransformConcretizationInfo(&initial_info2, &expr_eval2);

  // Generally different concretizations doesn't always mean different
  // hashes, but in this case they should be different
  auto hash1 = std::hash<DynamicTransformConcretizationInfo>{}(info1);
  auto hash2 = std::hash<DynamicTransformConcretizationInfo>{}(info2);
  NVF_CHECK(
      hash1 != hash2,
      "Unexpected hash collision: ",
      hash1,
      " for\n",
      info1.toString(),
      "and\n",
      info2.toString());
}

// Test FusionExecutorCache with dynamic reshapes
TEST_F(NVFuserTest, DynamicTransformFusionExecutorCache_CUDA) {
  auto fusion = std::make_unique<Fusion>();
  FusionGuard fg(fusion.get());

  auto tv0 = makeSymbolicTensor(2);
  fusion->addInput(tv0);
  auto tv1 = makeSymbolicTensor(2);
  fusion->addInput(tv1);

  auto tv2 = reshape(tv0, {tv1->axis(0)->extent(), tv1->axis(1)->extent()});
  auto tv3 = add(tv1, tv2);

  fusion->addOutput(tv3);

  // tv2 has symbolic axes as reshape is dynamic
  NVF_CHECK(
      tv2->domain()->hasSymbolicAxis(),
      "Expected to have symbolic axes: ",
      tv2->toString());

  // The symbolic axes of tv2 should not be propagated to tv3 as tv1
  // is fully concrete
  NVF_CHECK(
      !tv3->domain()->hasSymbolicAxis(),
      "Not expected to have symbolic axes: ",
      tv3->toString());

  FusionExecutorCache executor_cache(std::move(fusion));

  NVF_CHECK(
      executor_cache.countRuntimes() == 0, "Expect to start with no runtimes");

  auto options = at::TensorOptions().dtype(at::kFloat).device(at::kCUDA, 0);
  { // trivial reshape
    auto t0 = at::randn({3, 4}, options);
    auto t1 = at::randn({3, 4}, options);
    std::vector<c10::IValue> inputs = {t0, t1};
    auto cg_outputs = executor_cache.runFusionWithInputs(inputs);
    auto ref = t0 + t1;
    testValidate(
        executor_cache.fusion(), cg_outputs, inputs, {ref}, __LINE__, __FILE__);
    NVF_CHECK(
        executor_cache.countRuntimes() == 1,
        "Expect to create a single runtime");
  }
  { // non-trivial reshape: merge and split
    auto t0 = at::randn({3, 4}, options);
    auto t1 = at::randn({4, 3}, options);
    std::vector<c10::IValue> inputs = {t0, t1};
    auto cg_outputs = executor_cache.runFusionWithInputs(inputs);
    auto ref = t0.view({4, 3}) + t1;
    testValidate(
        executor_cache.fusion(), cg_outputs, inputs, {ref}, __LINE__, __FILE__);
    auto num_rts = executor_cache.countRuntimes();
    auto num_concs = executor_cache.countConcretizations();
    NVF_CHECK(num_rts == 2, "Non-trivial reshape should create new runtime");
    NVF_CHECK(
        num_concs == 2,
        "Non-trivial reshape should create new concretization cache level");
  }
  { // different non-trivial reshape
    auto t0 = at::randn({2, 6}, options);
    auto t1 = at::randn({4, 3}, options);
    std::vector<c10::IValue> inputs = {t0, t1};
    auto cg_outputs = executor_cache.runFusionWithInputs(inputs);
    auto ref = t0.view({4, 3}) + t1;
    testValidate(
        executor_cache.fusion(), cg_outputs, inputs, {ref}, __LINE__, __FILE__);
    auto num_rts = executor_cache.countRuntimes();
    auto num_concs = executor_cache.countConcretizations();
    NVF_CHECK(
        num_rts == 2,
        "Second non-trivial reshape should not create new runtime");
    NVF_CHECK(
        num_concs == 2,
        "Second non-trivial reshape should not create new concretization cache level");
  }
}

using shape_t = std::vector<int64_t>;
using dynamic_view_invocation = std::tuple<
    shape_t, // input_shape
    shape_t, // output_shape
    bool // expect miss
    >;

//! Given a collection of input/output shapes test that FusionExecutorCache
//! properly caches concretized Fusions. The first argument is a vector of
//! input/output shape pairs. Each of these shape pairs will be run using the
//! same FusionExecutorCache. The argument expect_miss indicates whether we
//! expect a cache hit or miss at the concretization level.
//! reshape_before_reduction has the same meaning as in reductionViewAddFusion
//! in test_gpu_view.cpp.
void reductionDynamicViewAddFusion(
    std::vector<dynamic_view_invocation>& invocations,
    bool reshape_before_reduction) {
  constexpr int kReductionAxis = -1;

  auto input_dims = std::get<0>(invocations[0]).size();
  auto output_dims = std::get<1>(invocations[0]).size();

  auto bias_dims = (reshape_before_reduction) ? input_dims : output_dims;

  std::unique_ptr<Fusion> fusion_ptr = std::make_unique<Fusion>();
  Fusion& fusion = *fusion_ptr.get();
  FusionGuard fg(&fusion);

  TensorView* x = makeSymbolicTensor(input_dims);
  TensorView* bias = makeSymbolicTensor(bias_dims);
  fusion.addInput(x);
  fusion.addInput(bias);

  auto tv1 =
      (reshape_before_reduction) ? add(x, bias) : sum(x, {kReductionAxis});
  // create vectors of input scalars describing this reshape
  std::vector<Val*> output_shape(output_dims);
  for (size_t i : c10::irange(output_dims)) {
    output_shape[i] = IrBuilder::create<Val>(DataType::Int);
    fusion.addInput(output_shape[i]);
  }
  auto x_reshape = reshape(tv1, output_shape);
  auto y = (reshape_before_reduction) ? sum(x_reshape, {kReductionAxis})
                                      : add(x_reshape, bias);
  fusion.addOutput(y);

  FusionExecutorCache fusion_executor_cache(std::move(fusion_ptr));

  size_t num_concretizations = fusion_executor_cache.countConcretizations();
  // Check that concretizations and runtimes are cache misses only when they
  // should be
  auto checkCache = [&](bool expect_miss) {
    auto current = fusion_executor_cache.countConcretizations();
    ASSERT_EQ(current, num_concretizations + (size_t)expect_miss);
    num_concretizations = current;
  };

  for (auto& inv : invocations) {
    // Shmoo tests can occupy a lot of memory due to allocating many
    // different tensor sizes. So in order to avoid an OOM during this
    // test, we manually clear the allocator after it's reached a certain
    // threshold.
    maybeClearAllocator();

    auto input_shape = std::get<0>(inv);
    auto output_shape = std::get<1>(inv);
    auto expect_miss = std::get<2>(inv);

    NVF_ERROR(input_shape.size() == input_dims);
    NVF_ERROR(output_shape.size() == output_dims);

    auto options = at::TensorOptions().dtype(at::kFloat).device(at::kCUDA, 0);

    at::Tensor at_x = at::randn(input_shape, options);
    auto bias_shape = (reshape_before_reduction) ? input_shape : output_shape;
    if (!reshape_before_reduction) {
      // When bias_shape = output_shape, it may contain -1s
      // concretize bias_shape so that we can properly initialize at_bias
      size_t other_numel = 1;
      ssize_t negone_dim = -1; // negative if no -1 shape is provided
      for (auto i : c10::irange(bias_shape.size())) {
        if (bias_shape[i] == -1) {
          ASSERT_EQ(negone_dim, -1); // test cases should not have multiple -1s
          negone_dim = -1;
        } else {
          other_numel *= bias_shape[i];
        }
      }
      if (negone_dim >= 0) {
        bias_shape[negone_dim] = (int64_t)at_x.numel() / (int64_t)other_numel;
      }
    }
    at::Tensor at_bias = at::randn(bias_shape, options);
    std::vector<c10::IValue> aten_inputs = {at_x, at_bias};
    // Add input scalars describing the reshape size for concretization
    for (size_t i : c10::irange(output_dims)) {
      aten_inputs.emplace_back(output_shape[i]);
    }

    auto outputs = fusion_executor_cache.runFusionWithInputs(aten_inputs);
    checkCache(expect_miss);

    auto at_tv1 = (reshape_before_reduction) ? (at_x + at_bias)
                                             : at::sum(at_x, kReductionAxis);
    auto at_x_reshape = at::native::view(at_tv1, output_shape);
    auto at_y = (reshape_before_reduction)
        ? at::sum(at_x_reshape, kReductionAxis)
        : at::add(at_x_reshape, at_bias);

    testValidate(&fusion, outputs, aten_inputs, {at_y}, __LINE__, __FILE__);
  }
}

TEST_F(NVFuserTest, FusionDynamicReshapeReductionShmoo_CUDA) {
  auto invocations = std::vector<dynamic_view_invocation>{
      {{8, 3 * 4, 7, 9}, {8, 3 * 4, 7, 9}, true}, // trivial
      {{8, 3 * 4, 7, 5}, {8, 3 * 4, 7, 5}, false}, // trivial
      {{8, 3 * 4, 7, 9}, {8, 3, 4, 7 * 9}, true}, // merge(2) osplit(1, 3)
      {{8, 3 * 4, 7, 9},
       {8, 3, 4 * 7, 9},
       true}, // merge(1) merge(2) osplit(1, 3)
      {{8, 3 * 4, 7, 5},
       {8, 3, 4 * 7, 5},
       false}, // merge(1) merge(2) osplit(1, 3)
      {{8, 3 * 5, 7, 9}, {8, 3, 5 * 7, 9}, false}, // merge(1) osplit(1, 3)

      // test passing -1 dynamically for dimension size
      // This is unsupported. See https://github.com/NVIDIA/Fuser/issues/249
      // Values of -1 must be passed as constants instead of input-dependent
      // scalars.
      //{{8, 3 * 5, 7, 9}, {8, 3, -1, 9}, false} // merge(1) osplit(1, 3)
  };
  reductionDynamicViewAddFusion(
      invocations, true /* reshape_before_reduction */);
}

using dynamic_pad_invocation = std::tuple<
    std::vector<int64_t>, // input_shape
    std::vector<int64_t>, // pad_widths
    bool // expect miss
    >;

void reductionDynamicPadAddFusion(
    std::vector<dynamic_pad_invocation>& invocations) {
  constexpr int kReductionAxis = -1;

  auto input_dims = std::get<0>(invocations[0]).size();
  auto num_pad_widths = std::get<1>(invocations[0]).size();

  std::unique_ptr<Fusion> fusion_ptr = std::make_unique<Fusion>();
  Fusion& fusion = *fusion_ptr.get();
  FusionGuard fg(&fusion);

  TensorView* x = makeSymbolicTensor(input_dims);
  fusion.addInput(x);

  std::vector<Val*> pad_width_vals(num_pad_widths);
  for (auto i : c10::irange(num_pad_widths)) {
    pad_width_vals[i] = IrBuilder::create<Val>(DataType::Int);
    fusion.addInput(pad_width_vals[i]);
  }
  auto x_pad = pad(x, pad_width_vals);
  auto y = sum(x_pad, {kReductionAxis});
  fusion.addOutput(y);

  FusionExecutorCache fusion_executor_cache(std::move(fusion_ptr));

  // Check that concretizations and runtimes are cache misses only when they
  // should be
  size_t num_concretizations = fusion_executor_cache.getKernelRuntimes().size();
#define CHECK_CACHE(expect_miss, ...)                              \
  auto current = fusion_executor_cache.getKernelRuntimes().size(); \
  auto expected = num_concretizations + (size_t)expect_miss;       \
  NVF_CHECK(                                                       \
      current == expected,                                         \
      "Expected cache size ",                                      \
      expected,                                                    \
      " but found ",                                               \
      current,                                                     \
      ". ",                                                        \
      __VA_ARGS__);                                                \
  num_concretizations = current;

  for (auto& inv : invocations) {
    // Shmoo tests can occupy a lot of memory due to allocating many
    // different tensor sizes. So in order to avoid an OOM during this
    // test, we manually clear the allocator after it's reached a certain
    // threshold.
    maybeClearAllocator();

    auto input_shape = std::get<0>(inv);
    auto pad_widths = std::get<1>(inv);
    auto expect_miss = std::get<2>(inv);

    NVF_ERROR(input_shape.size() == input_dims);
    NVF_ERROR(pad_widths.size() == num_pad_widths);

    auto options = at::TensorOptions().dtype(at::kFloat).device(at::kCUDA, 0);

    at::Tensor at_x = at::randn(input_shape, options);
    std::vector<c10::IValue> aten_inputs = {at_x};
    // Add input scalars describing the reshape size for concretization
    for (size_t i : c10::irange(pad_widths.size())) {
      aten_inputs.emplace_back(pad_widths[i]);
    }

    auto outputs = fusion_executor_cache.runFusionWithInputs(aten_inputs);
    CHECK_CACHE(
        expect_miss, "Input shape=", input_shape, " pad_widths=", pad_widths);

    auto at_x_pad = at::pad(at_x, pad_widths);
    auto at_y = at::sum(at_x_pad, kReductionAxis);

    testValidate(&fusion, outputs, aten_inputs, {at_y}, __LINE__, __FILE__);
  }
}
#undef CHECK_CACHE

// Test dynamic pad for various inputs
TEST_F(NVFuserTest, DynamicPadShmoo_CUDA) {
  // NOLINTBEGIN(bugprone-implicit-widening-of-multiplication-result)
  auto invocations = std::vector<dynamic_pad_invocation>{
      {{3, 5}, {0, 0}, true}, // trivial

      {{3, 5}, {2, 1}, false}, // simple pad of both sides
      {{3, 5}, {-1, 1}, false}, // shift by one
      // The following fails with a SIGFPE in innerReductionHeuristic
      // See https://github.com/NVIDIA/Fuser/issues/264
      //{{3, 5}, {-3, -2}, false}, // output is zero-dimensional

      // Output has size 1 so is set to broadcast.
      // This was previously "working" by concretizing the size-1 pad to
      // Iteration, even though it should be Broadcast. When set properly to
      // Broadcast, it fails with an error in ConcretizedBroadcastDomains.
      //{{3, 5}, {0, -4}, true},

      // Test full negative shifts, so output doesn't overlap input
      {{3, 5}, {-5, 2}, false},
      {{3, 5}, {2, -5}, false}, // full shift the other direction, re-use

      // The following reuses the schedule of {3, 5} inputs, and does not set
      // broadcast on the second input dimension.
      {{3, 1}, {1, 1}, false},

      // Test zero-dimensional input
      //{{3, 0}, {0, 0}, false}, // SIGFPE (see #264 above)
      {{3, 0}, {1, 1}, true}, // zero-dimensional concretizes differently
      //{{3, 0}, {-1, 1}, false}, // SIGFPE (see #264 above)
  };
  // NOLINTEND(bugprone-implicit-widening-of-multiplication-result)
  reductionDynamicPadAddFusion(invocations);
}

// Test that a Symbolic root/Broadcast rfactor is not  concretized to
// Iteration/Iteration
TEST_F(NVFuserTest, FusionDynamicSliceToBroadcast_CUDA) {
  std::unique_ptr<Fusion> fusion_ptr = std::make_unique<Fusion>();
  Fusion& fusion = *fusion_ptr.get();
  FusionGuard fg(fusion_ptr.get());
  auto tv0 = makeSymbolicTensor(1);
  fusion.addInput(tv0);
  // tv0[:2] introduces symbolic IterDomain
  auto tv1 = slice(
      tv0, {{fusion.zeroVal(), IrBuilder::create<Val>(2L), fusion.oneVal()}});
  // tv1 has Broadcast rfactor, Iteration root
  auto tv2 = slice(tv1, {{fusion.zeroVal(), fusion.oneVal(), fusion.oneVal()}});
  // tv2 has a Symbolic root related to a Broadcast rfactor through a Resize op
  fusion.addOutput(tv2);

  // At concretization, tv1's rfactor will be set to Iteration, which will
  // propagate to tv2s root. This test will test that when tv2 root is
  // concretized to Iteration, it does not wind up overwriting the Broadcast
  // rfactor.

  FusionExecutorCache fusion_executor_cache(std::move(fusion_ptr));
  auto options = at::TensorOptions().dtype(at::kFloat).device(at::kCUDA, 0);
  at::Tensor at0 = at::randn({5}, options);
  std::vector<c10::IValue> aten_inputs = {at0};
  auto outputs = fusion_executor_cache.runFusionWithInputs(aten_inputs);
  auto at1 = at::slice(at0, 0, 0, 2);
  auto at2 = at::slice(at1, 0, 0, 1);
  testValidate(&fusion, outputs, aten_inputs, {at2}, __LINE__, __FILE__);
}

// Test that empty input to cat is concretized away
TEST_F(NVFuserTest, FusionDynamicEmptyCat1_CUDA) {
  std::unique_ptr<Fusion> fusion_ptr = std::make_unique<Fusion>();
  Fusion& fusion = *fusion_ptr.get();
  FusionGuard fg(fusion_ptr.get());

  auto tv0 = makeSymbolicTensor(1);
  fusion.addInput(tv0);
  auto tv1 = makeSymbolicTensor(1);
  fusion.addInput(tv1);
  auto tv2 = makeSymbolicTensor(1);
  fusion.addInput(tv2);

  auto tv3 = cat({tv0, tv1, tv2}, 0);

  fusion.addOutput(tv3);

  // Check correctness
  FusionExecutorCache fusion_executor_cache(std::move(fusion_ptr));
  auto options = at::TensorOptions().dtype(at::kFloat).device(at::kCUDA, 0);
  at::Tensor at0 = at::randn({5}, options);
  at::Tensor at1 = at::randn({0}, options);
  at::Tensor at2 = at::randn({3}, options);
  std::vector<c10::IValue> aten_inputs = {at0, at1, at2};
  auto outputs = fusion_executor_cache.runFusionWithInputs(aten_inputs);
  auto at3 = at::cat({at0, at1, at2}, 0);
  testValidate(&fusion, outputs, aten_inputs, {at3}, __LINE__, __FILE__);
}

// Test that empty input to cat is concretized away
TEST_F(NVFuserTest, FusionDynamicEmptyCat2_CUDA) {
  std::unique_ptr<Fusion> fusion_ptr = std::make_unique<Fusion>();
  Fusion& fusion = *fusion_ptr.get();
  FusionGuard fg(fusion_ptr.get());

  auto tv0 = makeSymbolicTensor(1);
  fusion.addInput(tv0);
  auto tv1 = makeSymbolicTensor(1);
  fusion.addInput(tv1);

  auto tv2 = cat({tv0, tv1}, 0);

  fusion.addOutput(tv2);

  // Check correctness
  FusionExecutorCache fusion_executor_cache(std::move(fusion_ptr));
  auto options = at::TensorOptions().dtype(at::kFloat).device(at::kCUDA, 0);
  at::Tensor at0 = at::randn({5}, options);
  at::Tensor at1 = at::randn({0}, options);
  std::vector<c10::IValue> aten_inputs = {at0, at1};
  auto outputs = fusion_executor_cache.runFusionWithInputs(aten_inputs);
  auto at2 = at::cat({at0, at1}, 0);
  testValidate(&fusion, outputs, aten_inputs, {at2}, __LINE__, __FILE__);

  // Check that fusion consists only of tv2 = set(tv0)
  auto fkr = fusion_executor_cache.getMostRecentKernelRuntime();
  auto seg_fusion = fkr->fusionSegments();
  auto output_def = seg_fusion->outputs()[0]->definition();
  EXPECT_TRUE(output_def->isA<LoadStoreOp>());
  EXPECT_EQ(output_def->as<LoadStoreOp>()->opType(), LoadStoreOpType::Set);
  EXPECT_EQ(output_def->input(0), seg_fusion->inputs()[0]);
}

// Repro of https://github.com/NVIDIA/Fuser/issues/418
TEST_F(NVFuserTest, DynamicTransformIssue418_CUDA) {
  auto fusion = std::make_unique<Fusion>();
  FusionGuard fg(fusion.get());

  auto tv0 = makeSymbolicTensor(4);
  fusion->addInput(tv0);
  auto s0 = IrBuilder::create<Val>(DataType::Int);
  fusion->addInput(s0);

  auto sh = tensor_sizes(tv0);
  auto tv1 = reshape(tv0, {sh[0], div(sh[1], s0), s0, sh[2], sh[3]});
  // Reducing along axis 2 in tv1 is equivalent to a partial reduction across
  // axis 1 of tv0.
  auto vm = variance_mean(tv1, {2, 3, 4}, 0, true);
  fusion->addOutput(vm.mean);
  fusion->addOutput(vm.var);

  FusionExecutorCache fusion_executor_cache(std::move(fusion));

  auto options = at::TensorOptions().dtype(at::kFloat).device(at::kCUDA, 0);
  at::Tensor at0 = at::randn({256, 128, 28, 28}, options);
  std::vector<c10::IValue> aten_inputs = {at0, 32};
  auto outputs = fusion_executor_cache.runFusionWithInputs(aten_inputs);
  auto at1 = at0.reshape({256, 4, 32, 28, 28});
  auto atmean = at1.mean({2, 3, 4}, /*keepdim*/ true);
  auto atvar = at1.var({2, 3, 4}, /*unbiased*/ true, /*keepdim*/ true);

  testValidate(
      fusion_executor_cache.fusion(),
      outputs,
      aten_inputs,
      {atmean, atvar},
      __LINE__,
      __FILE__);
}

TEST_F(NVFuserTest, Issue249_CUDA) {
  std::unique_ptr<Fusion> fusion_ptr = std::make_unique<Fusion>();
  Fusion& fusion = *fusion_ptr.get();
  FusionGuard fg(&fusion);

  TensorView* tv0 = makeSymbolicTensor(4);
  fusion.addInput(tv0);

  auto tv1 = add(tv0, tv0);
  auto tv2 = reshape(
      tv1,
      {tv1->axis(0)->extent(),
       tv1->axis(2)->extent(),
       IrBuilder::create<Val>(-1L)});
  auto tv3 = add(tv2, tv2);
  fusion.addOutput(tv3);

  FusionExecutorCache fusion_executor_cache(std::move(fusion_ptr));

  auto options = at::TensorOptions().dtype(at::kFloat).device(at::kCUDA, 0);
  at::Tensor at_x = at::randn({2, 3, 4, 5}, options);
  auto at_y = (at_x + at_x).reshape({2, 4, -1});
  auto at_z = at_y + at_y;

  auto outputs = fusion_executor_cache.runFusionWithInputs({at_x});

  testValidate(
      fusion_executor_cache.fusion(),
      outputs,
      {at_x},
      {at_z},
      __LINE__,
      __FILE__);
}

// This is just like the test above, but uses an input scalar with value -1
TEST_F(NVFuserTest, Issue249InputNegative1_CUDA) {
  std::unique_ptr<Fusion> fusion_ptr = std::make_unique<Fusion>();
  Fusion& fusion = *fusion_ptr.get();
  FusionGuard fg(&fusion);

  TensorView* tv0 = makeSymbolicTensor(4);
  fusion.addInput(tv0);

  auto s0 = IrBuilder::create<Val>(DataType::Int);
  auto s1 = IrBuilder::create<Val>(DataType::Int);
  auto s2 = IrBuilder::create<Val>(DataType::Int);
  fusion.addInput(s0);
  fusion.addInput(s1);
  fusion.addInput(s2);

  auto tv1 = add(tv0, tv0);
  auto tv2 = reshape(tv1, {s0, s1, s2});
  auto tv3 = add(tv2, tv2);
  fusion.addOutput(tv3);

  FusionExecutorCache fusion_executor_cache(std::move(fusion_ptr));

  auto options = at::TensorOptions().dtype(at::kFloat).device(at::kCUDA, 0);
  at::Tensor at_x = at::randn({2, 3, 4, 5}, options);
  auto at_y = (at_x + at_x).reshape({2, 4, -1});
  auto at_z = at_y + at_y;

  // Dynamic reshape sizes that are not constant at definition must be explicit:
  // no -1 allowed
  EXPECT_THROW(
      fusion_executor_cache.runFusionWithInputs({at_x, 2, 4, -1}),
      std::exception);

  // Passing explicit sizes works fine
  auto outputs = fusion_executor_cache.runFusionWithInputs({at_x, 2, 4, 15});

  testValidate(
      fusion_executor_cache.fusion(),
      outputs,
      {at_x, 2, 4, 15},
      {at_z},
      __LINE__,
      __FILE__);
}

} // namespace nvfuser<|MERGE_RESOLUTION|>--- conflicted
+++ resolved
@@ -66,14 +66,9 @@
 
     auto initial_info = DynamicTransform::getInitialInfo(&fusion);
     auto info = DynamicTransformConcretizationInfo(&initial_info, &expr_eval);
-<<<<<<< HEAD
-    TORCH_CHECK(
+    NVF_CHECK(
         initial_info.getDynamicExprs().size() == 1 &&
             initial_info.getDynamicExprs().at(0)->isA<ViewOp>(),
-=======
-    NVF_CHECK(
-        info.getReshapeTransforms().size() == 1,
->>>>>>> 50e99462
         "Expected to have one reshape transform: ",
         initial_info.toString());
     TORCH_CHECK(
@@ -162,14 +157,9 @@
     auto initial_info = DynamicTransform::getInitialInfo(&fusion);
     auto info = DynamicTransformConcretizationInfo(&initial_info, &expr_eval);
 
-<<<<<<< HEAD
-    TORCH_CHECK(
+    NVF_CHECK(
         initial_info.getDynamicExprs().size() == 1 &&
             initial_info.getDynamicExprs().at(0)->isA<ViewOp>(),
-=======
-    NVF_CHECK(
-        info.getReshapeTransforms().size() == 1,
->>>>>>> 50e99462
         "Expected to have one reshape transform: ",
         initial_info.toString());
     TORCH_CHECK(
@@ -565,20 +555,12 @@
 
   // There must be only one dynamic reshape entry, and that must be
   // for tv2.
-<<<<<<< HEAD
-  TORCH_CHECK(
+  NVF_CHECK(
       initial_info.getDynamicExprs().size() == 1 &&
           initial_info.getDynamicExprs().at(0)->isA<ViewOp>() &&
           initial_info.getDynamicExprs().at(0) == tv2->definition(),
       "Expected to have one reshape transform corresponding to tv2: ",
       initial_info.toString());
-=======
-  NVF_CHECK(
-      info.getReshapeTransforms().size() == 1,
-      info.getReshapeTransforms().at(0).first == 0, // first and only reshape
-      "Unexpected dynamic transform info:",
-      info.toString());
->>>>>>> 50e99462
 }
 
 // Make sure inherited symbolic IDs are concretized through rfactor exprs
