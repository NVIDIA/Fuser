// clang-format off
/*
 * SPDX-FileCopyrightText: Copyright (c) 2023-present NVIDIA CORPORATION & AFFILIATES.
 * All rights reserved.
 * SPDX-License-Identifier: BSD-3-Clause
 */
// clang-format on
#include <gmock/gmock-matchers.h>
#include <gtest/gtest.h>

#include <dynamic_transform.h>
#include <expr_evaluator.h>
#include <inlining.h>
#include <ops/all_ops.h>
#include <scheduler/utils.h>
#include <test/utils.h>
#include <test/validator.h>

#include <functional>

namespace nvfuser {

// Simple test of analyzing dynamic reshape
TEST_F(NVFuserTest, DynamicTransform1_CUDA) {
  Fusion fusion;
  FusionGuard fg(&fusion);

  auto tv0 = makeSymbolicTensor(2);
  fusion.addInput(tv0);
  auto tv1 = makeSymbolicTensor(2);
  fusion.addInput(tv1);

  auto reshape_shape0 = IrBuilder::create<Scalar>(DataType::Int);
  fusion.addInput(reshape_shape0);
  auto reshape_shape1 = IrBuilder::create<Scalar>(DataType::Int);
  fusion.addInput(reshape_shape1);

  auto tv2 = reshape(tv0, {reshape_shape0, reshape_shape1});
  auto tv3 = add(tv1, tv2);

  fusion.addOutput(tv3);

  // tv2 has symbolic axes as reshape is dynamic
  TORCH_CHECK(
      tv2->domain()->hasSymbolicAxis(),
      "Expected to have symbolic axes: ",
      tv2->toString());

  // The symbolic axes of tv2 should not be propagated to tv3 as tv1
  // is fully concrete
  TORCH_CHECK(
      !tv3->domain()->hasSymbolicAxis(),
      "Not expected to have symbolic axes: ",
      tv3->toString());

  {
    ExpressionEvaluator expr_eval;

    // input: 4, 3
    // output: 3, 4
    expr_eval.bind(tv0->axis(0)->extent(), 4L);
    expr_eval.bind(tv0->axis(1)->extent(), 3L);
    expr_eval.bind(reshape_shape0, 3L);
    expr_eval.bind(reshape_shape1, 4L);

    auto initial_info = DynamicTransform::getInitialInfo(&fusion);
    auto info = DynamicTransformConcretizationInfo(&initial_info, &expr_eval);
    TORCH_CHECK(
        info.getReshapeTransforms().size() == 1,
        "Expected to have one reshape transform: ",
        info.toString());
  }

  {
    ExpressionEvaluator expr_eval;

    // input: 4, 3
    // output: 3, -1
    expr_eval.bind(tv0->axis(0)->extent(), 4L);
    expr_eval.bind(tv0->axis(1)->extent(), 3L);
    expr_eval.bind(reshape_shape0, 3L);
    expr_eval.bind(reshape_shape1, -1L);

    // In this case, if we do not bind tv1->axis(1)->extent(), we get a failure
    // to evaluate it when checking whether tv1 is empty. It is possible to
    // infer that it is not empty in this case, but it would require replicating
    // some of the ExpressionEvaluator::propagateBoundValuesThroughExactMaps()
    // functionality inside concretization, which is not implemented.
    expr_eval.bind(tv1->axis(1)->extent(), 4);

    auto initial_info = DynamicTransform::getInitialInfo(&fusion);
    auto info = DynamicTransformConcretizationInfo(&initial_info, &expr_eval);
    TORCH_CHECK(
        info.getReshapeTransforms().size() == 1,
        "Expected to have one reshape transform: ",
        info.toString());
  }

  {
    ExpressionEvaluator expr_eval;

    // input: 4, 3
    // output: 5, -1
    expr_eval.bind(tv0->axis(0)->extent(), 4L);
    expr_eval.bind(tv0->axis(1)->extent(), 3L);
    expr_eval.bind(reshape_shape0, 5L);
    expr_eval.bind(reshape_shape1, -1L);

    // This should fail as (4 * 3) is not evenly divisible by 5
    EXPECT_THAT(
        [&]() {
          auto initial_info = DynamicTransform::getInitialInfo(&fusion);
          auto info =
              DynamicTransformConcretizationInfo(&initial_info, &expr_eval);
        },
        ::testing::ThrowsMessage<c10::Error>(
            ::testing::HasSubstr("Cannot infer")));
  }
}

// Reshape a tensor like another tensor
TEST_F(NVFuserTest, DynamicTransform2_CUDA) {
  Fusion fusion;
  FusionGuard fg(&fusion);

  // All tensors are 2D symbolic tensors. tv1 and tv2 have the same shape
  auto tv0 = makeSymbolicTensor(2);
  fusion.addInput(tv0);
  auto tv1 = makeSymbolicTensor(2);
  fusion.addInput(tv1);
  auto tv2 = makeSymbolicTensor(2);
  fusion.addInput(tv2);

  // Reshape to the same shape as tv1
  auto tv3 = reshape(tv0, {tv1->axis(0)->extent(), tv1->axis(1)->extent()});
  auto tv4 = add(tv1, tv2);
  auto tv5 = add(tv3, tv4);
  fusion.addOutput(tv5);

  {
    ExpressionEvaluator expr_eval;

    // input: 4, 3
    // output: 3, 4
    expr_eval.bind(tv0->axis(0)->extent(), 4L);
    expr_eval.bind(tv0->axis(1)->extent(), 3L);
    // Bind only tv2 extents. It should be enough as tv1 has the same
    // shape
    expr_eval.bind(tv2->axis(0)->extent(), 3L);
    expr_eval.bind(tv2->axis(1)->extent(), 4L);

    auto initial_info = DynamicTransform::getInitialInfo(&fusion);
    auto info = DynamicTransformConcretizationInfo(&initial_info, &expr_eval);

    TORCH_CHECK(
        info.getReshapeTransforms().size() == 1,
        "Expected to have one reshape transform: ",
        info.toString());
  }
}

// Analyze dynamic reshape and concretize
TEST_F(NVFuserTest, DynamicTransform3_CUDA) {
  auto fusion_ptr = std::make_unique<Fusion>();
  Fusion& fusion = *fusion_ptr.get();
  FusionGuard fg(&fusion);

  auto tv0 = makeSymbolicTensor(2);
  fusion.addInput(tv0);
  auto tv1 = makeSymbolicTensor(2);
  fusion.addInput(tv1);

  auto reshape_shape0 = IrBuilder::create<Scalar>(DataType::Int);
  auto reshape_shape1 = IrBuilder::create<Scalar>(DataType::Int);

  auto tv2 = reshape(tv0, {reshape_shape0, reshape_shape1});
  auto tv3 = add(tv1, tv2);

  fusion.addOutput(tv3);

  std::vector<int64_t> shape_before({4, 3});
  std::vector<int64_t> shape_after({3, 4});

  ExpressionEvaluator expr_eval;

  // input: 4, 3
  // output: 3, 4
  expr_eval.bind(tv0->axis(0)->extent(), shape_before.at(0));
  expr_eval.bind(tv0->axis(1)->extent(), shape_before.at(1));
  expr_eval.bind(tv1->axis(0)->extent(), shape_after.at(0));
  expr_eval.bind(tv1->axis(1)->extent(), shape_after.at(1));

  auto initial_info = DynamicTransform::getInitialInfo(&fusion);
  auto info = DynamicTransformConcretizationInfo(&initial_info, &expr_eval);

  DynamicTransform::concretizeFusion(&fusion, &info);
  TORCH_CHECK(
      !fusion.hasDynamicTransform(), "Expected to have no dynamic transform");

  auto options = at::TensorOptions().dtype(at::kFloat).device(at::kCUDA, 0);
  at::Tensor t0 = at::randn(shape_before, options);
  at::Tensor t1 = at::randn(shape_after, options);
  std::vector<c10::IValue> inputs = {t0, t1};

  FusionExecutorCache fec(std::move(fusion_ptr));
  auto cg_outputs = fec.runFusionWithInputs(inputs);

  auto ref = t1 + t0.reshape(shape_after);

  testValidate(fec.fusion(), cg_outputs, inputs, {ref}, __LINE__, __FILE__);
}

// Test multiple patterns of reshape
TEST_F(NVFuserTest, DynamicTransform4_CUDA) {
  std::vector<std::pair<std::vector<int64_t>, std::vector<int64_t>>>
      before_after_shapes = {
          {{4, 3}, {3, 4}},
          {{4, 3}, {12, 1}},
          {{4, 3}, {4, 3}},
          {{4, 6}, {4, 2, 3}},
      };
  for (const auto& before_after : before_after_shapes) {
    const auto& before_shape = before_after.first;
    const auto& after_shape = before_after.second;

    Fusion fusion;
    FusionGuard fg(&fusion);

    auto tv0 = makeSymbolicTensor(before_shape.size());
    fusion.addInput(tv0);
    auto tv1 = makeSymbolicTensor(after_shape.size());
    fusion.addInput(tv1);

    std::vector<Val*> shape_arg;
    for (const auto i : c10::irange(after_shape.size())) {
      (void)i;
      shape_arg.push_back(IrBuilder::create<Scalar>(DataType::Int));
    }

    auto tv2 = reshape(tv0, shape_arg);

    // tv3 will also have symbolic axes
    auto tv3 = set(tv2);
    auto tv4 = add(tv1, tv3);

    fusion.addOutput(tv4);

    ExpressionEvaluator expr_eval;

    for (const auto i : c10::irange(before_shape.size())) {
      expr_eval.bind(tv0->axis((int)i)->extent(), before_shape.at(i));
    }

    for (const auto i : c10::irange(after_shape.size())) {
      expr_eval.bind(tv2->axis((int)i)->extent(), after_shape.at(i));
    }

    auto initial_info = DynamicTransform::getInitialInfo(&fusion);
    auto info = DynamicTransformConcretizationInfo(&initial_info, &expr_eval);

    DynamicTransform::concretizeFusion(&fusion, &info);

    TORCH_CHECK(
        !fusion.hasDynamicTransform(), "Expected to have no dynamic transform");
  }
}

// Dynamic reshape followed by static resize
TEST_F(NVFuserTest, DynamicTransform5_CUDA) {
  std::vector<std::pair<std::vector<int64_t>, std::vector<int64_t>>>
      before_after_shapes = {
          {{4, 3}, {3, 4}},
          //{{4, 3}, {12, 1}}, not possible to do pad a broadcast domain yet
      };

  for (auto before_after : before_after_shapes) {
    Fusion fusion;
    FusionGuard fg(&fusion);

    auto tv0 = makeSymbolicTensor(2);
    fusion.addInput(tv0);

    auto reshape_shape0 = IrBuilder::create<Scalar>(DataType::Int);
    fusion.addInput(reshape_shape0);
    auto reshape_shape1 = IrBuilder::create<Scalar>(DataType::Int);
    fusion.addInput(reshape_shape1);

    auto tv1 = reshape(tv0, {reshape_shape0, reshape_shape1});
    auto tv2 =
        pad(tv1,
            {IrBuilder::create<Scalar>(1),
             IrBuilder::create<Scalar>(1),
             IrBuilder::create<Scalar>(1),
             IrBuilder::create<Scalar>(1)});
    auto tv3 = set(tv2);

    fusion.addOutput(tv3);

    ExpressionEvaluator expr_eval;

    expr_eval.bind(tv0->axis(0)->extent(), before_after.first.at(0));
    expr_eval.bind(tv0->axis(1)->extent(), before_after.first.at(1));
    expr_eval.bind(tv1->axis(0)->extent(), before_after.second.at(0));
    expr_eval.bind(tv1->axis(1)->extent(), before_after.second.at(1));

    auto initial_info = DynamicTransform::getInitialInfo(&fusion);
    auto info = DynamicTransformConcretizationInfo(&initial_info, &expr_eval);

    DynamicTransform::concretizeFusion(&fusion, &info);

    TORCH_CHECK(
        !fusion.hasDynamicTransform(), "Expected to have no dynamic transform");
  }
}

// Reshape of reshape
TEST_F(NVFuserTest, DynamicTransform6_CUDA) {
  std::vector<std::vector<std::vector<int64_t>>> reshape_lists = {
      {{4, 3}, {3, 4}},
      {{4, 3}, {3, 4}, {12}},
      {{4, 3}, {3, 1, 4}, {12, 1}},
      {{4, 3}, {12}, {3, 4}},
      {{4, 3}, {1, 2, 1, 3, 2}, {3, 4}},
  };

  for (auto reshape_list : reshape_lists) {
    std::vector<TensorView*> reshape_tvs;

    Fusion fusion;
    FusionGuard fg(&fusion);

    auto tv0 = makeSymbolicTensor(reshape_list.at(0).size());
    fusion.addInput(tv0);

    reshape_tvs.push_back(tv0);

    for (auto it = reshape_list.begin() + 1; it != reshape_list.end(); ++it) {
      auto shape = *it;
      std::vector<Val*> shape_arg;
      for (const auto i : c10::irange(shape.size())) {
        (void)i;
        shape_arg.push_back(IrBuilder::create<Scalar>(DataType::Int));
      }

      auto tv = reshape(reshape_tvs.back(), shape_arg);
      reshape_tvs.push_back(tv);
    }
    fusion.addOutput(reshape_tvs.back());

    ExpressionEvaluator expr_eval;

    for (const auto i : c10::irange(reshape_list.size())) {
      const auto& shape = reshape_list.at(i);
      for (const auto j : c10::irange(shape.size())) {
        expr_eval.bind(reshape_tvs.at(i)->axis((int)j)->extent(), shape.at(j));
      }
    }

    auto initial_info = DynamicTransform::getInitialInfo(&fusion);
    auto info = DynamicTransformConcretizationInfo(&initial_info, &expr_eval);

    DynamicTransform::concretizeFusion(&fusion, &info);

    TORCH_CHECK(
        !fusion.hasDynamicTransform(), "Expected to have no dynamic transform");
  }
}

// Test equality of DynamicTransformInfo
TEST_F(NVFuserTest, DynamicTransform7_CUDA) {
  // Represents a series of reshapes
  struct TransformList {
    std::vector<std::vector<int64_t>> shapes;
  };

  struct ShapeInfo {
    TransformList ref_transform;
    std::vector<TransformList> equal_transforms;
    std::vector<TransformList> different_transforms;
  };

  std::vector<ShapeInfo> patterns;

  patterns.push_back(ShapeInfo{
      .ref_transform = {{{3, 4}, {4, 3}}},
      .equal_transforms =
          {{{{3, 4}, {4, 3}}}, {{{2, 8}, {4, 4}}}, {{{3, 8}, {4, 6}}}},
      .different_transforms = {{{{3, 4}, {2, 6}}}}});

  patterns.push_back(ShapeInfo{
      .ref_transform = {{{3, 4}, {12}, {1, 4, 3}}},
      .equal_transforms =
          {
              {{{3, 4}, {12}, {1, 4, 3}}},
              {{{5, 8}, {40}, {1, 4, 10}}},
          },
      .different_transforms = {
          {{{3, 4}, {12}, {4, 1, 3}}},
          {{{3, 4}, {12}, {4, 3, 1}}},
      }});

  for (const auto& pattern : patterns) {
    const auto& ref_transform = pattern.ref_transform;
    std::vector<TensorView*> reshape_tvs;

    Fusion fusion;
    FusionGuard fg(&fusion);

    auto tv0 = makeSymbolicTensor(ref_transform.shapes.at(0).size());
    fusion.addInput(tv0);

    reshape_tvs.push_back(tv0);

    for (auto it = ref_transform.shapes.begin() + 1;
         it != ref_transform.shapes.end();
         ++it) {
      const auto& shape = *it;
      std::vector<Val*> shape_arg;
      for (const auto i : c10::irange(shape.size())) {
        (void)i;
        shape_arg.push_back(IrBuilder::create<Scalar>(DataType::Int));
      }

      auto tv = reshape(reshape_tvs.back(), shape_arg);
      reshape_tvs.push_back(tv);
    }
    fusion.addOutput(reshape_tvs.back());

    ExpressionEvaluator ref_expr_eval;

    for (const auto i : c10::irange(ref_transform.shapes.size())) {
      const auto& shape = ref_transform.shapes.at(i);
      for (const auto j : c10::irange(shape.size())) {
        ref_expr_eval.bind(
            reshape_tvs.at(i)->axis((int)j)->extent(), shape.at(j));
      }
    }

    auto ref_initial_info = DynamicTransform::getInitialInfo(&fusion);
    auto ref_info =
        DynamicTransformConcretizationInfo(&ref_initial_info, &ref_expr_eval);

    for (const auto& transform : pattern.equal_transforms) {
      TORCH_CHECK(transform.shapes.size() == ref_transform.shapes.size());
      ExpressionEvaluator expr_eval;
      for (const auto i : c10::irange(transform.shapes.size())) {
        const auto& shape = transform.shapes.at(i);
        for (const auto j : c10::irange(shape.size())) {
          expr_eval.bind(
              reshape_tvs.at(i)->axis((int)j)->extent(), shape.at(j));
        }
      }

      auto initial_info = DynamicTransform::getInitialInfo(&fusion);
      auto info = DynamicTransformConcretizationInfo(&initial_info, &expr_eval);

      TORCH_CHECK(
          ref_info == info,
          "Expected to be equal: ",
          ref_info.toString(),
          "\n",
          info.toString());
    }

    for (const auto& transform : pattern.different_transforms) {
      TORCH_CHECK(transform.shapes.size() == ref_transform.shapes.size());
      ExpressionEvaluator expr_eval;
      for (const auto i : c10::irange(transform.shapes.size())) {
        const auto& shape = transform.shapes.at(i);
        for (const auto j : c10::irange(shape.size())) {
          expr_eval.bind(
              reshape_tvs.at(i)->axis((int)j)->extent(), shape.at(j));
        }
      }

      auto initial_info = DynamicTransform::getInitialInfo(&fusion);
      auto info = DynamicTransformConcretizationInfo(&initial_info, &expr_eval);

      TORCH_CHECK(
          ref_info != info,
          "Expected to be different: ",
          ref_info.toString(),
          "\n",
          info.toString());
    }
  }
}

// Make sure non-dynamic reshape op is created when possible
TEST_F(NVFuserTest, DynamicTransform8_CUDA) {
  Fusion fusion;
  FusionGuard fg(&fusion);

  auto tv0 = makeConcreteTensor({3, 4});
  fusion.addInput(tv0);

  auto tv1 = reshape(
      tv0, {IrBuilder::create<Scalar>(4), IrBuilder::create<Scalar>(3)});
  fusion.addOutput(tv1);

  // Make sure the reshape is recognized as a static reshape
  TORCH_CHECK(
      !tv1->domain()->hasSymbolicAxis(),
      "Not expected to have symbolic axes: ",
      tv1->toString());
}

// Mix of static and dynamic reshape. Make sure only dynamic reshape
// is handled by the dynamic transform concretizer.
TEST_F(NVFuserTest, DynamicTransform9_CUDA) {
  Fusion fusion;
  FusionGuard fg(&fusion);

  auto tv0 = makeSymbolicTensor(2);
  fusion.addInput(tv0);

  auto tv1 = reshape(tv0, {3, 4}, {4, 3});

  auto reshape_shape0 = IrBuilder::create<Scalar>(DataType::Int);

  auto tv2 = reshape(tv1, {reshape_shape0});
  fusion.addOutput(tv2);

  // The first reshape is static
  TORCH_CHECK(
      !tv1->domain()->hasSymbolicAxis(),
      "Unexpected to have symblic axes: ",
      tv1->toString());
  // The second reshape is static
  TORCH_CHECK(
      tv2->domain()->hasSymbolicAxis(),
      "Expected to have symblic axes: ",
      tv2->toString());

  ExpressionEvaluator expr_eval;

  expr_eval.bind(tv0->axis(0)->extent(), 3L);
  expr_eval.bind(tv0->axis(1)->extent(), 4L);
  expr_eval.bind(reshape_shape0, 12L);

  auto initial_info = DynamicTransform::getInitialInfo(&fusion);
  auto info = DynamicTransformConcretizationInfo(&initial_info, &expr_eval);

  // There must be only one dynamic reshape entry, and that must be
  // for tv2.
  TORCH_CHECK(
      info.getReshapeTransforms().size() == 1,
      info.getReshapeTransforms().at(0).first == 0, // first and only reshape
      "Unexpected dynamic transform info:",
      info.toString());
}

// Make sure inherited symbolic IDs are concretized through rfactor exprs
TEST_F(NVFuserTest, DynamicTransform10_CUDA) {
  Fusion fusion;
  FusionGuard fg(&fusion);

  auto tv0 = makeSymbolicTensor(2);
  fusion.addInput(tv0);

  auto tv1 = reshape(
      tv0,
      {IrBuilder::create<Scalar>(DataType::Int),
       IrBuilder::create<Scalar>(DataType::Int)});
  auto tv2 = slice(
      tv1,
      {Slice(),
       {IrBuilder::create<Scalar>(1),
        sub(tv1->axis(0)->extent(), IrBuilder::create<Scalar>(1))}});
  fusion.addOutput(tv2);

  // tv2 has an rfactor expr (i.e., resize). The input to the expr is
  // symbolic, so is the output. When concretized, both of the input
  // and output must be concretized.

  ExpressionEvaluator expr_eval;

  expr_eval.bind(tv0->axis(0)->extent(), 3L);
  expr_eval.bind(tv0->axis(1)->extent(), 4L);
  expr_eval.bind(tv1->axis(0)->extent(), 4L);
  expr_eval.bind(tv1->axis(1)->extent(), 3L);

  auto initial_info = DynamicTransform::getInitialInfo(&fusion);
  auto info = DynamicTransformConcretizationInfo(&initial_info, &expr_eval);

  DynamicTransform::concretizeFusion(&fusion, &info);

  TORCH_CHECK(
      !fusion.hasDynamicTransform(), "Expected to have no dynamic transform");
}

// Simple test of hashing. Create concretization info objects with two
// similar but different reshape sizes and see if their hashes are different.
TEST_F(NVFuserTest, DynamicTransform11_CUDA) {
  auto fusion_ptr = std::make_unique<Fusion>();
  Fusion& fusion = *fusion_ptr.get();
  FusionGuard fg(&fusion);

  auto tv0 = makeSymbolicTensor(2);
  fusion.addInput(tv0);

  auto tv1 = reshape(
      tv0,
      {IrBuilder::create<Scalar>(DataType::Int),
       IrBuilder::create<Scalar>(DataType::Int),
       IrBuilder::create<Scalar>(DataType::Int)});
  fusion.addOutput(tv1);

  ExpressionEvaluator expr_eval1;
  // input: 4, 3
  // output: 2, 2, 3
  expr_eval1.bind(tv0->axis(0)->extent(), 4L);
  expr_eval1.bind(tv0->axis(1)->extent(), 3L);
  expr_eval1.bind(tv1->axis(0)->extent(), 2L);
  expr_eval1.bind(tv1->axis(1)->extent(), 2L);
  expr_eval1.bind(tv1->axis(2)->extent(), 3L);

  auto initial_info1 = DynamicTransform::getInitialInfo(&fusion);
  auto info1 = DynamicTransformConcretizationInfo(&initial_info1, &expr_eval1);

  ExpressionEvaluator expr_eval2;
  ;
  // input: 4, 3
  // output: 3, 2, 2
  expr_eval2.bind(tv0->axis(0)->extent(), 4L);
  expr_eval2.bind(tv0->axis(1)->extent(), 3L);
  expr_eval2.bind(tv1->axis(0)->extent(), 3L);
  expr_eval2.bind(tv1->axis(1)->extent(), 2L);
  expr_eval2.bind(tv1->axis(2)->extent(), 2L);

  auto initial_info2 = DynamicTransform::getInitialInfo(&fusion);
  auto info2 = DynamicTransformConcretizationInfo(&initial_info2, &expr_eval2);

  // Generally different concretizations doesn't always mean different
  // hashes, but in this case they should be different
  auto hash1 = std::hash<DynamicTransformConcretizationInfo>{}(info1);
  auto hash2 = std::hash<DynamicTransformConcretizationInfo>{}(info2);
  TORCH_CHECK(
      hash1 != hash2,
      "Unexpected hash collision: ",
      hash1,
      " for\n",
      info1.toString(),
      "and\n",
      info2.toString());
}

// Test FusionExecutorCache with dynamic reshapes
TEST_F(NVFuserTest, DynamicTransformFusionExecutorCache_CUDA) {
  auto fusion = std::make_unique<Fusion>();
  FusionGuard fg(fusion.get());

  auto tv0 = makeSymbolicTensor(2);
  fusion->addInput(tv0);
  auto tv1 = makeSymbolicTensor(2);
  fusion->addInput(tv1);

  auto tv2 = reshape(tv0, {tv1->axis(0)->extent(), tv1->axis(1)->extent()});
  auto tv3 = add(tv1, tv2);

  fusion->addOutput(tv3);

  // tv2 has symbolic axes as reshape is dynamic
  TORCH_CHECK(
      tv2->domain()->hasSymbolicAxis(),
      "Expected to have symbolic axes: ",
      tv2->toString());

  // The symbolic axes of tv2 should not be propagated to tv3 as tv1
  // is fully concrete
  TORCH_CHECK(
      !tv3->domain()->hasSymbolicAxis(),
      "Not expected to have symbolic axes: ",
      tv3->toString());

  FusionExecutorCache executor_cache(std::move(fusion));

  TORCH_CHECK(
      executor_cache.countRuntimes() == 0, "Expect to start with no runtimes");

  auto options = at::TensorOptions().dtype(at::kFloat).device(at::kCUDA, 0);
  { // trivial reshape
    auto t0 = at::randn({3, 4}, options);
    auto t1 = at::randn({3, 4}, options);
    std::vector<c10::IValue> inputs = {t0, t1};
    auto cg_outputs = executor_cache.runFusionWithInputs(inputs);
    auto ref = t0 + t1;
    testValidate(
        executor_cache.fusion(), cg_outputs, inputs, {ref}, __LINE__, __FILE__);
    TORCH_CHECK(
        executor_cache.countRuntimes() == 1,
        "Expect to create a single runtime");
  }
  { // non-trivial reshape: merge and split
    auto t0 = at::randn({3, 4}, options);
    auto t1 = at::randn({4, 3}, options);
    std::vector<c10::IValue> inputs = {t0, t1};
    auto cg_outputs = executor_cache.runFusionWithInputs(inputs);
    auto ref = t0.view({4, 3}) + t1;
    testValidate(
        executor_cache.fusion(), cg_outputs, inputs, {ref}, __LINE__, __FILE__);
    auto num_rts = executor_cache.countRuntimes();
    auto num_concs = executor_cache.countConcretizations();
    TORCH_CHECK(num_rts == 2, "Non-trivial reshape should create new runtime");
    TORCH_CHECK(
        num_concs == 2,
        "Non-trivial reshape should create new concretization cache level");
  }
  { // different non-trivial reshape
    auto t0 = at::randn({2, 6}, options);
    auto t1 = at::randn({4, 3}, options);
    std::vector<c10::IValue> inputs = {t0, t1};
    auto cg_outputs = executor_cache.runFusionWithInputs(inputs);
    auto ref = t0.view({4, 3}) + t1;
    testValidate(
        executor_cache.fusion(), cg_outputs, inputs, {ref}, __LINE__, __FILE__);
    auto num_rts = executor_cache.countRuntimes();
    auto num_concs = executor_cache.countConcretizations();
    TORCH_CHECK(
        num_rts == 2,
        "Second non-trivial reshape should not create new runtime");
    TORCH_CHECK(
        num_concs == 2,
        "Second non-trivial reshape should not create new concretization cache level");
  }
}

using shape = std::vector<int64_t>;
using dynamic_view_invocation = std::tuple<
    shape, // input_shape
    shape, // output_shape
    bool // expect miss
    >;

//! Given a collection of input/output shapes test that FusionExecutorCache
//! properly caches concretized Fusions. The first argument is a vector of
//! input/output shape pairs. Each of these shape pairs will be run using the
//! same FusionExecutorCache. The argument expect_miss indicates whether we
//! expect a cache hit or miss at the concretization level.
//! reshape_before_reduction has the same meaning as in reductionViewAddFusion
//! in test_gpu_view.cpp.
void reductionDynamicViewAddFusion(
    std::vector<dynamic_view_invocation>& invocations,
    bool reshape_before_reduction) {
  constexpr int kReductionAxis = -1;

  auto input_dims = std::get<0>(invocations[0]).size();
  auto output_dims = std::get<1>(invocations[0]).size();

  auto bias_dims = (reshape_before_reduction) ? input_dims : output_dims;

  std::unique_ptr<Fusion> fusion_ptr = std::make_unique<Fusion>();
  Fusion& fusion = *fusion_ptr.get();
  FusionGuard fg(&fusion);

  TensorView* x = makeSymbolicTensor(input_dims);
  TensorView* bias = makeSymbolicTensor(bias_dims);
  fusion.addInput(x);
  fusion.addInput(bias);

  auto tv1 =
      (reshape_before_reduction) ? add(x, bias) : sum(x, {kReductionAxis});
  // create vectors of input scalars describing this reshape
  std::vector<Val*> output_shape(output_dims);
  for (size_t i : c10::irange(output_dims)) {
    output_shape[i] = IrBuilder::create<Scalar>(DataType::Int);
    fusion.addInput(output_shape[i]);
  }
  auto x_reshape = reshape(tv1, output_shape);
  auto y = (reshape_before_reduction) ? sum(x_reshape, {kReductionAxis})
                                      : add(x_reshape, bias);
  fusion.addOutput(y);

  FusionExecutorCache fusion_executor_cache(std::move(fusion_ptr));

  size_t num_concretizations = fusion_executor_cache.countConcretizations();
  // Check that concretizations and runtimes are cache misses only when they
  // should be
  auto checkCache = [&](bool expect_miss) {
    auto current = fusion_executor_cache.countConcretizations();
    ASSERT_EQ(current, num_concretizations + (size_t)expect_miss);
    num_concretizations = current;
  };

  for (auto& inv : invocations) {
    // Shmoo tests can occupy a lot of memory due to allocating many
    // different tensor sizes. So in order to avoid an OOM during this
    // test, we manually clear the allocator after it's reached a certain
    // threshold.
    maybeClearAllocator();

    auto input_shape = std::get<0>(inv);
    auto output_shape = std::get<1>(inv);
    auto expect_miss = std::get<2>(inv);

    TORCH_INTERNAL_ASSERT(input_shape.size() == input_dims);
    TORCH_INTERNAL_ASSERT(output_shape.size() == output_dims);

    auto options = at::TensorOptions().dtype(at::kFloat).device(at::kCUDA, 0);

    at::Tensor at_x = at::randn(input_shape, options);
    auto bias_shape = (reshape_before_reduction) ? input_shape : output_shape;
    if (!reshape_before_reduction) {
      // When bias_shape = output_shape, it may contain -1s
      // concretize bias_shape so that we can properly initialize at_bias
      size_t other_numel = 1;
      ssize_t negone_dim = -1; // negative if no -1 shape is provided
      for (auto i : c10::irange(bias_shape.size())) {
        if (bias_shape[i] == -1) {
          ASSERT_EQ(negone_dim, -1); // test cases should not have multiple -1s
          negone_dim = -1;
        } else {
          other_numel *= bias_shape[i];
        }
      }
      if (negone_dim >= 0) {
        bias_shape[negone_dim] = (int64_t)at_x.numel() / (int64_t)other_numel;
      }
    }
    at::Tensor at_bias = at::randn(bias_shape, options);
    std::vector<c10::IValue> aten_inputs = {at_x, at_bias};
    // Add input scalars describing the reshape size for concretization
    for (size_t i : c10::irange(output_dims)) {
      aten_inputs.emplace_back(output_shape[i]);
    }

    auto outputs = fusion_executor_cache.runFusionWithInputs(aten_inputs);
    checkCache(expect_miss);

    auto at_tv1 = (reshape_before_reduction) ? (at_x + at_bias)
                                             : at::sum(at_x, kReductionAxis);
    auto at_x_reshape = at::native::view(at_tv1, output_shape);
    auto at_y = (reshape_before_reduction)
        ? at::sum(at_x_reshape, kReductionAxis)
        : at::add(at_x_reshape, at_bias);

    testValidate(&fusion, outputs, aten_inputs, {at_y}, __LINE__, __FILE__);
  }
}

TEST_F(NVFuserTest, FusionDynamicReshapeReductionShmoo_CUDA) {
  auto invocations = std::vector<dynamic_view_invocation>{
      {{8, 3 * 4, 7, 9}, {8, 3 * 4, 7, 9}, true}, // trivial
      {{8, 3 * 4, 7, 5}, {8, 3 * 4, 7, 5}, false}, // trivial
      {{8, 3 * 4, 7, 9}, {8, 3, 4, 7 * 9}, true}, // merge(2) osplit(1, 3)
      {{8, 3 * 4, 7, 9},
       {8, 3, 4 * 7, 9},
       true}, // merge(1) merge(2) osplit(1, 3)
      {{8, 3 * 4, 7, 5},
       {8, 3, 4 * 7, 5},
       false}, // merge(1) merge(2) osplit(1, 3)
      {{8, 3 * 5, 7, 9}, {8, 3, 5 * 7, 9}, false}, // merge(1) osplit(1, 3)

      // test passing -1 dynamically for dimension size
      // This currently fails. see https://github.com/NVIDIA/Fuser/issues/249
      //{{8, 3 * 5, 7, 9}, {8, 3, -1, 9}, false} // merge(1) osplit(1, 3)
  };
  reductionDynamicViewAddFusion(
      invocations, true /* reshape_before_reduction */);
}

using dynamic_pad_invocation = std::tuple<
    std::vector<int64_t>, // input_shape
    std::vector<int64_t>, // pad_widths
    bool // expect miss
    >;

void reductionDynamicPadAddFusion(
    std::vector<dynamic_pad_invocation>& invocations) {
  constexpr int kReductionAxis = -1;

  auto input_dims = std::get<0>(invocations[0]).size();
  auto num_pad_widths = std::get<1>(invocations[0]).size();

  std::unique_ptr<Fusion> fusion_ptr = std::make_unique<Fusion>();
  Fusion& fusion = *fusion_ptr.get();
  FusionGuard fg(&fusion);

  TensorView* x = makeSymbolicTensor(input_dims);
  fusion.addInput(x);

  std::vector<Val*> pad_width_vals(num_pad_widths);
  for (auto i : c10::irange(num_pad_widths)) {
    pad_width_vals[i] = IrBuilder::create<Scalar>(DataType::Int);
    fusion.addInput(pad_width_vals[i]);
  }
  auto x_pad = pad(x, pad_width_vals);
  auto y = sum(x_pad, {kReductionAxis});
  fusion.addOutput(y);

  FusionExecutorCache fusion_executor_cache(std::move(fusion_ptr));

  // Check that concretizations and runtimes are cache misses only when they
  // should be
  size_t num_concretizations = fusion_executor_cache.getKernelRuntimes().size();
#define CHECK_CACHE(expect_miss, ...)                              \
  auto current = fusion_executor_cache.getKernelRuntimes().size(); \
  auto expected = num_concretizations + (size_t)expect_miss;       \
  TORCH_CHECK(                                                     \
      current == expected,                                         \
      "Expected cache size ",                                      \
      expected,                                                    \
      " but found ",                                               \
      current,                                                     \
      ". ",                                                        \
      __VA_ARGS__);                                                \
  num_concretizations = current;

  for (auto& inv : invocations) {
    // Shmoo tests can occupy a lot of memory due to allocating many
    // different tensor sizes. So in order to avoid an OOM during this
    // test, we manually clear the allocator after it's reached a certain
    // threshold.
    maybeClearAllocator();

    auto input_shape = std::get<0>(inv);
    auto pad_widths = std::get<1>(inv);
    auto expect_miss = std::get<2>(inv);

    TORCH_INTERNAL_ASSERT(input_shape.size() == input_dims);
    TORCH_INTERNAL_ASSERT(pad_widths.size() == num_pad_widths);

    auto options = at::TensorOptions().dtype(at::kFloat).device(at::kCUDA, 0);

    at::Tensor at_x = at::randn(input_shape, options);
    std::vector<c10::IValue> aten_inputs = {at_x};
    // Add input scalars describing the reshape size for concretization
    for (size_t i : c10::irange(pad_widths.size())) {
      aten_inputs.emplace_back(pad_widths[i]);
    }

    auto outputs = fusion_executor_cache.runFusionWithInputs(aten_inputs);
    CHECK_CACHE(
        expect_miss, "Input shape=", input_shape, " pad_widths=", pad_widths);

    auto at_x_pad = at::pad(at_x, pad_widths);
    auto at_y = at::sum(at_x_pad, kReductionAxis);

    testValidate(&fusion, outputs, aten_inputs, {at_y}, __LINE__, __FILE__);
  }
}
#undef CHECK_CACHE

// Test dynamic pad for various inputs
TEST_F(NVFuserTest, DynamicPadShmoo_CUDA) {
  // NOLINTBEGIN(bugprone-implicit-widening-of-multiplication-result)
  auto invocations = std::vector<dynamic_pad_invocation>{
      {{3, 5}, {0, 0}, true}, // trivial

      {{3, 5}, {2, 1}, false}, // simple pad of both sides
      {{3, 5}, {-1, 1}, false}, // shift by one
      // The following fails with a SIGFPE in innerReductionHeuristic
      // See https://github.com/NVIDIA/Fuser/issues/264
      //{{3, 5}, {-3, -2}, false}, // output is zero-dimensional

      // Output has size 1 so is set to broadcast.
      // This was previously "working" by concretizing the size-1 pad to
      // Iteration, even though it should be Broadcast. When set properly to
      // Broadcast, it fails with an error in ConcretizedBroadcastDomains.
      //{{3, 5}, {0, -4}, true},

      // Test full negative shifts, so output doesn't overlap input
      {{3, 5}, {-5, 2}, false},
      {{3, 5}, {2, -5}, false}, // full shift the other direction, re-use

      // The following reuses the schedule of {3, 5} inputs, and does not set
      // broadcast on the second input dimension.
      {{3, 1}, {1, 1}, false},

      // Test zero-dimensional input
      //{{3, 0}, {0, 0}, false}, // SIGFPE (see #264 above)
      {{3, 0}, {1, 1}, true}, // zero-dimensional concretizes differently
      //{{3, 0}, {-1, 1}, false}, // SIGFPE (see #264 above)
  };
  // NOLINTEND(bugprone-implicit-widening-of-multiplication-result)
  reductionDynamicPadAddFusion(invocations);
}

// Test that a Symbolic root/Broadcast rfactor is not  concretized to
// Iteration/Iteration
TEST_F(NVFuserTest, FusionDynamicSliceToBroadcast_CUDA) {
  std::unique_ptr<Fusion> fusion_ptr = std::make_unique<Fusion>();
  Fusion& fusion = *fusion_ptr.get();
  FusionGuard fg(fusion_ptr.get());
  auto tv0 = makeSymbolicTensor(1);
  fusion.addInput(tv0);
  // tv0[:2] introduces symbolic IterDomain
  auto tv1 = slice(
      tv0, {{fusion.zeroVal(), IrBuilder::create<Scalar>(2), fusion.oneVal()}});
  // tv1 has Broadcast rfactor, Iteration root
  auto tv2 = slice(tv1, {{fusion.zeroVal(), fusion.oneVal(), fusion.oneVal()}});
  // tv2 has a Symbolic root related to a Broadcast rfactor through a Resize op
  fusion.addOutput(tv2);

  // At concretization, tv1's rfactor will be set to Iteration, which will
  // propagate to tv2s root. This test will test that when tv2 root is
  // concretized to Iteration, it does not wind up overwriting the Broadcast
  // rfactor.

  FusionExecutorCache fusion_executor_cache(std::move(fusion_ptr));
  auto options = at::TensorOptions().dtype(at::kFloat).device(at::kCUDA, 0);
  at::Tensor at0 = at::randn({5}, options);
  std::vector<c10::IValue> aten_inputs = {at0};
  auto outputs = fusion_executor_cache.runFusionWithInputs(aten_inputs);
  auto at1 = at::slice(at0, 0, 0, 2);
  auto at2 = at::slice(at1, 0, 0, 1);
  testValidate(&fusion, outputs, aten_inputs, {at2}, __LINE__, __FILE__);
}

// Test that empty input to cat is concretized away
TEST_F(NVFuserTest, FusionDynamicEmptyCat1_CUDA) {
  std::unique_ptr<Fusion> fusion_ptr = std::make_unique<Fusion>();
  Fusion& fusion = *fusion_ptr.get();
  FusionGuard fg(fusion_ptr.get());

  auto tv0 = makeSymbolicTensor(1);
  fusion.addInput(tv0);
  auto tv1 = makeSymbolicTensor(1);
  fusion.addInput(tv1);
  auto tv2 = makeSymbolicTensor(1);
  fusion.addInput(tv2);

  auto tv3 = cat({tv0, tv1, tv2}, 0);

  fusion.addOutput(tv3);

  // Check correctness
  FusionExecutorCache fusion_executor_cache(std::move(fusion_ptr));
  auto options = at::TensorOptions().dtype(at::kFloat).device(at::kCUDA, 0);
  at::Tensor at0 = at::randn({5}, options);
  at::Tensor at1 = at::randn({0}, options);
  at::Tensor at2 = at::randn({3}, options);
  std::vector<c10::IValue> aten_inputs = {at0, at1, at2};
  auto outputs = fusion_executor_cache.runFusionWithInputs(aten_inputs);
  auto at3 = at::cat({at0, at1, at2}, 0);
  testValidate(&fusion, outputs, aten_inputs, {at3}, __LINE__, __FILE__);
}

// Test that empty input to cat is concretized away
TEST_F(NVFuserTest, FusionDynamicEmptyCat2_CUDA) {
  std::unique_ptr<Fusion> fusion_ptr = std::make_unique<Fusion>();
  Fusion& fusion = *fusion_ptr.get();
  FusionGuard fg(fusion_ptr.get());

  auto tv0 = makeSymbolicTensor(1);
  fusion.addInput(tv0);
  auto tv1 = makeSymbolicTensor(1);
  fusion.addInput(tv1);

  auto tv2 = cat({tv0, tv1}, 0);

  fusion.addOutput(tv2);

  // Check correctness
  FusionExecutorCache fusion_executor_cache(std::move(fusion_ptr));
  auto options = at::TensorOptions().dtype(at::kFloat).device(at::kCUDA, 0);
  at::Tensor at0 = at::randn({5}, options);
  at::Tensor at1 = at::randn({0}, options);
  std::vector<c10::IValue> aten_inputs = {at0, at1};
  auto outputs = fusion_executor_cache.runFusionWithInputs(aten_inputs);
  auto at2 = at::cat({at0, at1}, 0);
  testValidate(&fusion, outputs, aten_inputs, {at2}, __LINE__, __FILE__);

  // Check that fusion consists only of tv2 = set(tv0)
  auto fkr = fusion_executor_cache.getMostRecentKernelRuntime();
  auto seg_fusion = fkr->fusionSegments();
  auto output_def = seg_fusion->outputs()[0]->definition();
  EXPECT_TRUE(output_def->isA<LoadStoreOp>());
  EXPECT_EQ(output_def->as<LoadStoreOp>()->opType(), LoadStoreOpType::Set);
  EXPECT_EQ(output_def->input(0), seg_fusion->inputs()[0]);
}

<<<<<<< HEAD
// Repro of https://github.com/NVIDIA/Fuser/issues/418
TEST_F(NVFuserTest, DynamicTransformIssue418Concretization_CUDA) {
  auto fusion = std::make_unique<Fusion>();
  FusionGuard fg(fusion.get());

  auto tv0 = makeSymbolicTensor(4);
  fusion->addInput(tv0);
  auto s0 = IrBuilder::create<Scalar>(DataType::Int);
  fusion->addInput(s0);

  auto v00 = tv0->axis(0)->extent();
  auto v01 = tv0->axis(1)->extent();
  auto v02 = tv0->axis(2)->extent();
  auto v03 = tv0->axis(3)->extent();

  auto tv1 = reshape(tv0, {v00, div(v01, s0), s0, v02, v03});
  auto vm = variance_mean(tv1, {2, 3, 4}, 0, true);
  fusion->addOutput(vm.mean);
  fusion->addOutput(vm.var);

  {
    ExpressionEvaluator expr_eval;

    expr_eval.bind(tv0->axis(0)->extent(), 256L);
    expr_eval.bind(tv0->axis(1)->extent(), 128L);
    expr_eval.bind(tv0->axis(2)->extent(), 28L);
    expr_eval.bind(tv0->axis(3)->extent(), 28L);
    expr_eval.bind(s0, 4L);

    auto initial_info = DynamicTransform::getInitialInfo(fusion.get());
    auto info = DynamicTransformConcretizationInfo(&initial_info, &expr_eval);

    TORCH_CHECK(
        info.getReshapeTransforms().size() == 1,
        "Expected to have one reshape transform: ",
        info.toString());

    DynamicTransform::concretizeFusion(fusion.get(), &info);

    TORCH_CHECK(
        !fusion->hasDynamicTransform(),
        "Expected to have no dynamic transform");
  }
=======
TEST_F(NVFuserTest, Issue249_CUDA) {
  std::unique_ptr<Fusion> fusion_ptr = std::make_unique<Fusion>();
  Fusion& fusion = *fusion_ptr.get();
  FusionGuard fg(&fusion);

  TensorView* tv0 = makeSymbolicTensor(4);
  fusion.addInput(tv0);

  auto tv1 = add(tv0, tv0);
  auto tv2 = reshape(
      tv1,
      {tv1->axis(0)->extent(),
       tv1->axis(2)->extent(),
       IrBuilder::create<Scalar>(-1)});
  auto tv3 = add(tv2, tv2);
  fusion.addOutput(tv3);

  FusionExecutorCache fusion_executor_cache(std::move(fusion_ptr));

  auto options = at::TensorOptions().dtype(at::kFloat).device(at::kCUDA, 0);
  at::Tensor at_x = at::randn({2, 3, 4, 5}, options);
  auto at_y = (at_x + at_x).reshape({2, 4, -1});
  auto at_z = at_y + at_y;

  auto outputs = fusion_executor_cache.runFusionWithInputs({at_x});

  testValidate(
      fusion_executor_cache.fusion(),
      outputs,
      {at_x},
      {at_z},
      __LINE__,
      __FILE__);
}

// This is just like the test above, but uses an input scalar with value -1
TEST_F(NVFuserTest, Issue249InputNegative1_CUDA) {
  std::unique_ptr<Fusion> fusion_ptr = std::make_unique<Fusion>();
  Fusion& fusion = *fusion_ptr.get();
  FusionGuard fg(&fusion);

  TensorView* tv0 = makeSymbolicTensor(4);
  fusion.addInput(tv0);

  auto s0 = IrBuilder::create<Scalar>(DataType::Int);
  auto s1 = IrBuilder::create<Scalar>(DataType::Int);
  auto s2 = IrBuilder::create<Scalar>(DataType::Int);
  fusion.addInput(s0);
  fusion.addInput(s1);
  fusion.addInput(s2);

  auto tv1 = add(tv0, tv0);
  auto tv2 = reshape(tv1, {s0, s1, s2});
  auto tv3 = add(tv2, tv2);
  fusion.addOutput(tv3);

  FusionExecutorCache fusion_executor_cache(std::move(fusion_ptr));

  auto options = at::TensorOptions().dtype(at::kFloat).device(at::kCUDA, 0);
  at::Tensor at_x = at::randn({2, 3, 4, 5}, options);
  auto at_y = (at_x + at_x).reshape({2, 4, -1});
  auto at_z = at_y + at_y;

  // Dynamic reshape sizes that are not constant at definition must be explicit:
  // no -1 allowed
  EXPECT_THROW(
      fusion_executor_cache.runFusionWithInputs({at_x, 2, 4, -1}),
      std::exception);

  // Passing explicit sizes works fine
  auto outputs = fusion_executor_cache.runFusionWithInputs({at_x, 2, 4, 15});

  testValidate(
      fusion_executor_cache.fusion(),
      outputs,
      {at_x, 2, 4, 15},
      {at_z},
      __LINE__,
      __FILE__);
>>>>>>> 3c8ce7a4
}

} // namespace nvfuser<|MERGE_RESOLUTION|>--- conflicted
+++ resolved
@@ -1070,7 +1070,6 @@
   EXPECT_EQ(output_def->input(0), seg_fusion->inputs()[0]);
 }
 
-<<<<<<< HEAD
 // Repro of https://github.com/NVIDIA/Fuser/issues/418
 TEST_F(NVFuserTest, DynamicTransformIssue418Concretization_CUDA) {
   auto fusion = std::make_unique<Fusion>();
@@ -1114,7 +1113,8 @@
         !fusion->hasDynamicTransform(),
         "Expected to have no dynamic transform");
   }
-=======
+}
+
 TEST_F(NVFuserTest, Issue249_CUDA) {
   std::unique_ptr<Fusion> fusion_ptr = std::make_unique<Fusion>();
   Fusion& fusion = *fusion_ptr.get();
@@ -1194,7 +1194,6 @@
       {at_z},
       __LINE__,
       __FILE__);
->>>>>>> 3c8ce7a4
 }
 
 } // namespace nvfuser