--- conflicted
+++ resolved
@@ -1001,7 +1001,6 @@
   reductionDynamicPadAddFusion(invocations);
 }
 
-<<<<<<< HEAD
 // Test dynamic pad followed by broadcast resolution
 TEST_F(NVFuserTest, DynamicPadBroadcast_CUDA) {
   std::unique_ptr<Fusion> fusion_ptr = std::make_unique<Fusion>();
@@ -1061,7 +1060,8 @@
       {at_x.slice(0, 0, 1) * at_y, at_x.slice(0, 0, 1)},
       __LINE__,
       __FILE__);
-=======
+}
+
 // Test that a Symbolic root/Broadcast rfactor is not  concretized to
 // Iteration/Iteration
 TEST_F(NVFuserTest, FusionDynamicSliceToBroadcast_CUDA) {
@@ -1091,7 +1091,6 @@
   auto at1 = at::slice(at0, 0, 0, 2);
   auto at2 = at::slice(at1, 0, 0, 1);
   testValidate(&fusion, outputs, aten_inputs, {at2}, __LINE__, __FILE__);
->>>>>>> fd254b89
 }
 
 } // namespace nvfuser