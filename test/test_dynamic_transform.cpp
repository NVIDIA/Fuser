// clang-format off
/*
 * SPDX-FileCopyrightText: Copyright (c) 2023-present NVIDIA CORPORATION & AFFILIATES.
 * All rights reserved.
 * SPDX-License-Identifier: BSD-3-Clause
 */
// clang-format on
#include <csrc/exceptions.h>
#include <gmock/gmock-matchers.h>
#include <gtest/gtest.h>

#include <dynamic_transform.h>
#include <expr_evaluator.h>
#include <inlining.h>
#include <ops/all_ops.h>
#include <scheduler/utils.h>
#include <test/utils.h>
#include <test/validator.h>

#include <functional>

namespace nvfuser {

// Simple test of analyzing dynamic reshape
TEST_F(NVFuserTest, DynamicTransform1_CUDA) {
  Fusion fusion;
  FusionGuard fg(&fusion);

  auto tv0 = makeSymbolicTensor(2);
  fusion.addInput(tv0);
  auto tv1 = makeSymbolicTensor(2);
  fusion.addInput(tv1);

  auto reshape_shape0 = IrBuilder::create<Val>(DataType::Int);
  fusion.addInput(reshape_shape0);
  auto reshape_shape1 = IrBuilder::create<Val>(DataType::Int);
  fusion.addInput(reshape_shape1);

  auto tv2 = reshape(tv0, {reshape_shape0, reshape_shape1});
  auto tv3 = add(tv1, tv2);

  fusion.addOutput(tv3);

  // tv2 has symbolic axes as reshape is dynamic
  NVF_CHECK(
      tv2->domain()->hasSymbolicAxis(),
      "Expected to have symbolic axes: ",
      tv2->toString());

  // The symbolic axes of tv2 should not be propagated to tv3 as tv1
  // is fully concrete
  NVF_CHECK(
      !tv3->domain()->hasSymbolicAxis(),
      "Not expected to have symbolic axes: ",
      tv3->toString());

  {
    ExpressionEvaluator expr_eval;

    // input: 4, 3
    // output: 3, 4
    expr_eval.bind(tv0->axis(0)->extent(), 4L);
    expr_eval.bind(tv0->axis(1)->extent(), 3L);
    expr_eval.bind(reshape_shape0, 3L);
    expr_eval.bind(reshape_shape1, 4L);
    // We cannot infer the shape of tv1 from the above bound values, since
    // either axis of tv2 might be broadcast against one from tv1.
    expr_eval.bind(tv1->axis(0)->extent(), 3L);
    expr_eval.bind(tv1->axis(1)->extent(), 4L);

    auto initial_info = DynamicTransform::getInitialInfo(&fusion);
    auto info = DynamicTransformConcretizationInfo(&initial_info, &expr_eval);
    NVF_CHECK(
        info.getReshapeTransforms().size() == 1,
        "Expected to have one reshape transform: ",
        info.toString());
  }

  {
    ExpressionEvaluator expr_eval;

    // input: 4, 3
    // output: 3, -1
    expr_eval.bind(tv0->axis(0)->extent(), 4L);
    expr_eval.bind(tv0->axis(1)->extent(), 3L);
    expr_eval.bind(reshape_shape0, 3L);
    expr_eval.bind(reshape_shape1, -1L);

    // This should throw an exception since any reshape size of -1 must be
    // specified as a definition-time constant, as opposed to an input scalar.
    EXPECT_THAT(
        [&]() {
          auto initial_info = DynamicTransform::getInitialInfo(&fusion);
          auto info =
              DynamicTransformConcretizationInfo(&initial_info, &expr_eval);
        },
        ::testing::ThrowsMessage<nvfuser::nvfError>(::testing::HasSubstr(
            "Values of -1 passed to reshape must be constant at definition")));
  }

  {
    ExpressionEvaluator expr_eval;

    // input: 4, 3
    // output: 5, 4
    expr_eval.bind(tv0->axis(0)->extent(), 4L);
    expr_eval.bind(tv0->axis(1)->extent(), 3L);
    expr_eval.bind(reshape_shape0, 5L);
    expr_eval.bind(reshape_shape1, 4L);

    // This should fail as (4 * 3) is not equal to (5 * 4)
    EXPECT_THAT(
        [&]() {
          auto initial_info = DynamicTransform::getInitialInfo(&fusion);
          auto info =
              DynamicTransformConcretizationInfo(&initial_info, &expr_eval);
        },
        ::testing::ThrowsMessage<nvfuser::nvfError>(::testing::HasSubstr(
            "Total element counts across view operation must match:")));
  }
}

// Reshape a tensor like another tensor
TEST_F(NVFuserTest, DynamicTransform2_CUDA) {
  Fusion fusion;
  FusionGuard fg(&fusion);

  // All tensors are 2D symbolic tensors. tv1 and tv2 have the same shape
  auto tv0 = makeSymbolicTensor(2);
  fusion.addInput(tv0);
  auto tv1 = makeSymbolicTensor(2);
  fusion.addInput(tv1);
  auto tv2 = makeSymbolicTensor(2);
  fusion.addInput(tv2);

  // Reshape to the same shape as tv1
  auto tv3 = reshape(tv0, {tv1->axis(0)->extent(), tv1->axis(1)->extent()});
  auto tv4 = add(tv1, tv2);
  auto tv5 = add(tv3, tv4);
  fusion.addOutput(tv5);

  {
    ExpressionEvaluator expr_eval;

    // input: 4, 3
    // output: 3, 4
    expr_eval.bind(tv0->axis(0)->extent(), 4L);
    expr_eval.bind(tv0->axis(1)->extent(), 3L);
    // Bind only tv2 extents. It should be enough as tv1 has the same
    // shape
    expr_eval.bind(tv2->axis(0)->extent(), 3L);
    expr_eval.bind(tv2->axis(1)->extent(), 4L);

    auto initial_info = DynamicTransform::getInitialInfo(&fusion);
    auto info = DynamicTransformConcretizationInfo(&initial_info, &expr_eval);

    NVF_CHECK(
        info.getReshapeTransforms().size() == 1,
        "Expected to have one reshape transform: ",
        info.toString());
  }
}

// Analyze dynamic reshape and concretize
TEST_F(NVFuserTest, DynamicTransform3_CUDA) {
  auto fusion_ptr = std::make_unique<Fusion>();
  Fusion& fusion = *fusion_ptr.get();
  FusionGuard fg(&fusion);

  auto tv0 = makeSymbolicTensor(2);
  fusion.addInput(tv0);
  auto tv1 = makeSymbolicTensor(2);
  fusion.addInput(tv1);

  auto reshape_shape0 = IrBuilder::create<Val>(DataType::Int);
  auto reshape_shape1 = IrBuilder::create<Val>(DataType::Int);

  auto tv2 = reshape(tv0, {reshape_shape0, reshape_shape1});
  auto tv3 = add(tv1, tv2);

  fusion.addOutput(tv3);

  std::vector<int64_t> shape_before({4, 3});
  std::vector<int64_t> shape_after({3, 4});

  ExpressionEvaluator expr_eval;

  // input: 4, 3
  // output: 3, 4
  expr_eval.bind(tv0->axis(0)->extent(), shape_before.at(0));
  expr_eval.bind(tv0->axis(1)->extent(), shape_before.at(1));
  expr_eval.bind(tv1->axis(0)->extent(), shape_after.at(0));
  expr_eval.bind(tv1->axis(1)->extent(), shape_after.at(1));
  // We cannot infer reshape_shape0 and reshape_shape1 from tv0's and tv1's
  // extents alone, since either of these reshaped extents could either match
  // that of tv1 or be 1, resulting in a broadcast.
  expr_eval.bind(reshape_shape0, shape_after.at(0));
  expr_eval.bind(reshape_shape1, shape_after.at(1));

  auto initial_info = DynamicTransform::getInitialInfo(&fusion);
  auto info = DynamicTransformConcretizationInfo(&initial_info, &expr_eval);

  DynamicTransform::concretizeFusion(&fusion, &info);
  NVF_CHECK(
      !fusion.hasDynamicTransform(), "Expected to have no dynamic transform");

  auto options = at::TensorOptions().dtype(at::kFloat).device(at::kCUDA, 0);
  at::Tensor t0 = at::randn(shape_before, options);
  at::Tensor t1 = at::randn(shape_after, options);
  std::vector<c10::IValue> inputs = {t0, t1};

  FusionExecutorCache fec(std::move(fusion_ptr));
  auto cg_outputs = fec.runFusionWithInputs(inputs);

  testValidate(fec.fusion(), cg_outputs, inputs, __LINE__, __FILE__);
}

// Test multiple patterns of reshape
TEST_F(NVFuserTest, DynamicTransform4_CUDA) {
  std::vector<std::pair<std::vector<int64_t>, std::vector<int64_t>>>
      before_after_shapes = {
          {{4, 3}, {3, 4}},
          {{4, 3}, {12, 1}},
          {{4, 3}, {4, 3}},
          {{4, 6}, {4, 2, 3}},
      };
  for (const auto& before_after : before_after_shapes) {
    const auto& before_shape = before_after.first;
    const auto& after_shape = before_after.second;

    Fusion fusion;
    FusionGuard fg(&fusion);

    auto tv0 = makeSymbolicTensor(before_shape.size());
    fusion.addInput(tv0);
    auto tv1 = makeSymbolicTensor(after_shape.size());
    fusion.addInput(tv1);

    std::vector<Val*> shape_arg;
    for (const auto i : c10::irange(after_shape.size())) {
      (void)i;
      shape_arg.push_back(IrBuilder::create<Val>(DataType::Int));
    }

    auto tv2 = reshape(tv0, shape_arg);

    // tv3 will also have symbolic axes
    auto tv3 = set(tv2);
    auto tv4 = add(tv1, tv3);

    fusion.addOutput(tv4);

    ExpressionEvaluator expr_eval;

    for (const auto i : c10::irange(before_shape.size())) {
      expr_eval.bind(tv0->axis((int)i)->extent(), before_shape.at(i));
    }

    for (const auto i : c10::irange(after_shape.size())) {
      expr_eval.bind(tv2->axis((int)i)->extent(), after_shape.at(i));
      // We must bind tv1's extents, since they cannot be inferred until after
      // concretization. Because tv2 is a dynamic reshape both its IterDomains
      // are Symbolic, which means both of tv3's IterDomains are also Symbolic.
      // tv1 has both IterDomains of type Iteration, but it since we add tv3 to
      // it to get tv4, we do not know whether this will resolve broadcasts from
      // tv3 or not until concretization.
      expr_eval.bind(tv1->axis((int)i)->extent(), after_shape.at(i));
    }

    auto initial_info = DynamicTransform::getInitialInfo(&fusion);
    auto info = DynamicTransformConcretizationInfo(&initial_info, &expr_eval);

    DynamicTransform::concretizeFusion(&fusion, &info);

    NVF_CHECK(
        !fusion.hasDynamicTransform(), "Expected to have no dynamic transform");
  }
}

// Dynamic reshape followed by static resize
TEST_F(NVFuserTest, DynamicTransform5_CUDA) {
  std::vector<std::pair<std::vector<int64_t>, std::vector<int64_t>>>
      before_after_shapes = {
          {{4, 3}, {3, 4}},
          //{{4, 3}, {12, 1}}, not possible to do pad a broadcast domain yet
      };

  for (auto before_after : before_after_shapes) {
    Fusion fusion;
    FusionGuard fg(&fusion);

    auto tv0 = makeSymbolicTensor(2);
    fusion.addInput(tv0);

    auto reshape_shape0 = IrBuilder::create<Val>(DataType::Int);
    fusion.addInput(reshape_shape0);
    auto reshape_shape1 = IrBuilder::create<Val>(DataType::Int);
    fusion.addInput(reshape_shape1);

    auto tv1 = reshape(tv0, {reshape_shape0, reshape_shape1});
    auto tv2 =
        pad(tv1,
            {IrBuilder::create<Val>(1L),
             IrBuilder::create<Val>(1L),
             IrBuilder::create<Val>(1L),
             IrBuilder::create<Val>(1L)});
    auto tv3 = set(tv2);

    fusion.addOutput(tv3);

    ExpressionEvaluator expr_eval;

    expr_eval.bind(tv0->axis(0)->extent(), before_after.first.at(0));
    expr_eval.bind(tv0->axis(1)->extent(), before_after.first.at(1));
    expr_eval.bind(tv1->axis(0)->extent(), before_after.second.at(0));
    expr_eval.bind(tv1->axis(1)->extent(), before_after.second.at(1));

    auto initial_info = DynamicTransform::getInitialInfo(&fusion);
    auto info = DynamicTransformConcretizationInfo(&initial_info, &expr_eval);

    DynamicTransform::concretizeFusion(&fusion, &info);

    NVF_CHECK(
        !fusion.hasDynamicTransform(), "Expected to have no dynamic transform");
  }
}

// Reshape of reshape
TEST_F(NVFuserTest, DynamicTransform6_CUDA) {
  std::vector<std::vector<std::vector<int64_t>>> reshape_lists = {
      {{4, 3}, {3, 4}},
      {{4, 3}, {3, 4}, {12}},
      {{4, 3}, {3, 1, 4}, {12, 1}},
      {{4, 3}, {12}, {3, 4}},
      {{4, 3}, {1, 2, 1, 3, 2}, {3, 4}},
  };

  for (auto reshape_list : reshape_lists) {
    std::vector<TensorView*> reshape_tvs;

    Fusion fusion;
    FusionGuard fg(&fusion);

    auto tv0 = makeSymbolicTensor(reshape_list.at(0).size());
    fusion.addInput(tv0);

    reshape_tvs.push_back(tv0);

    for (auto it = reshape_list.begin() + 1; it != reshape_list.end(); ++it) {
      auto shape = *it;
      std::vector<Val*> shape_arg;
      for (const auto i : c10::irange(shape.size())) {
        (void)i;
        shape_arg.push_back(IrBuilder::create<Val>(DataType::Int));
      }

      auto tv = reshape(reshape_tvs.back(), shape_arg);
      reshape_tvs.push_back(tv);
    }
    fusion.addOutput(reshape_tvs.back());

    ExpressionEvaluator expr_eval;

    for (const auto i : c10::irange(reshape_list.size())) {
      const auto& shape = reshape_list.at(i);
      for (const auto j : c10::irange(shape.size())) {
        expr_eval.bind(reshape_tvs.at(i)->axis((int)j)->extent(), shape.at(j));
      }
    }

    auto initial_info = DynamicTransform::getInitialInfo(&fusion);
    auto info = DynamicTransformConcretizationInfo(&initial_info, &expr_eval);

    DynamicTransform::concretizeFusion(&fusion, &info);

    NVF_CHECK(
        !fusion.hasDynamicTransform(), "Expected to have no dynamic transform");
  }
}

// Test equality of DynamicTransformInfo
TEST_F(NVFuserTest, DynamicTransform7_CUDA) {
  // Represents a series of reshapes
  struct TransformList {
    std::vector<std::vector<int64_t>> shapes;
  };

  struct ShapeInfo {
    TransformList ref_transform;
    std::vector<TransformList> equal_transforms;
    std::vector<TransformList> different_transforms;
  };

  std::vector<ShapeInfo> patterns;

  patterns.push_back(ShapeInfo{
      .ref_transform = {{{3, 4}, {4, 3}}},
      .equal_transforms =
          {{{{3, 4}, {4, 3}}}, {{{2, 8}, {4, 4}}}, {{{3, 8}, {4, 6}}}},
      .different_transforms = {{{{3, 4}, {2, 6}}}}});

  patterns.push_back(ShapeInfo{
      .ref_transform = {{{3, 4}, {12}, {1, 4, 3}}},
      .equal_transforms =
          {
              {{{3, 4}, {12}, {1, 4, 3}}},
              {{{5, 8}, {40}, {1, 4, 10}}},
          },
      .different_transforms = {
          {{{3, 4}, {12}, {4, 1, 3}}},
          {{{3, 4}, {12}, {4, 3, 1}}},
      }});

  for (const auto& pattern : patterns) {
    const auto& ref_transform = pattern.ref_transform;
    std::vector<TensorView*> reshape_tvs;

    Fusion fusion;
    FusionGuard fg(&fusion);

    auto tv0 = makeSymbolicTensor(ref_transform.shapes.at(0).size());
    fusion.addInput(tv0);

    reshape_tvs.push_back(tv0);

    for (auto it = ref_transform.shapes.begin() + 1;
         it != ref_transform.shapes.end();
         ++it) {
      const auto& shape = *it;
      std::vector<Val*> shape_arg;
      for (const auto i : c10::irange(shape.size())) {
        (void)i;
        shape_arg.push_back(IrBuilder::create<Val>(DataType::Int));
      }

      auto tv = reshape(reshape_tvs.back(), shape_arg);
      reshape_tvs.push_back(tv);
    }
    fusion.addOutput(reshape_tvs.back());

    ExpressionEvaluator ref_expr_eval;

    for (const auto i : c10::irange(ref_transform.shapes.size())) {
      const auto& shape = ref_transform.shapes.at(i);
      for (const auto j : c10::irange(shape.size())) {
        ref_expr_eval.bind(
            reshape_tvs.at(i)->axis((int)j)->extent(), shape.at(j));
      }
    }

    auto ref_initial_info = DynamicTransform::getInitialInfo(&fusion);
    auto ref_info =
        DynamicTransformConcretizationInfo(&ref_initial_info, &ref_expr_eval);

    for (const auto& transform : pattern.equal_transforms) {
      NVF_CHECK(transform.shapes.size() == ref_transform.shapes.size());
      ExpressionEvaluator expr_eval;
      for (const auto i : c10::irange(transform.shapes.size())) {
        const auto& shape = transform.shapes.at(i);
        for (const auto j : c10::irange(shape.size())) {
          expr_eval.bind(
              reshape_tvs.at(i)->axis((int)j)->extent(), shape.at(j));
        }
      }

      auto initial_info = DynamicTransform::getInitialInfo(&fusion);
      auto info = DynamicTransformConcretizationInfo(&initial_info, &expr_eval);

      NVF_CHECK(
          ref_info == info,
          "Expected to be equal: ",
          ref_info.toString(),
          "\n",
          info.toString());
    }

    for (const auto& transform : pattern.different_transforms) {
      NVF_CHECK(transform.shapes.size() == ref_transform.shapes.size());
      ExpressionEvaluator expr_eval;
      for (const auto i : c10::irange(transform.shapes.size())) {
        const auto& shape = transform.shapes.at(i);
        for (const auto j : c10::irange(shape.size())) {
          expr_eval.bind(
              reshape_tvs.at(i)->axis((int)j)->extent(), shape.at(j));
        }
      }

      auto initial_info = DynamicTransform::getInitialInfo(&fusion);
      auto info = DynamicTransformConcretizationInfo(&initial_info, &expr_eval);

      NVF_CHECK(
          ref_info != info,
          "Expected to be different: ",
          ref_info.toString(),
          "\n",
          info.toString());
    }
  }
}

// Make sure non-dynamic reshape op is created when possible
TEST_F(NVFuserTest, DynamicTransform8_CUDA) {
  Fusion fusion;
  FusionGuard fg(&fusion);

  auto tv0 = makeConcreteTensor({3, 4});
  fusion.addInput(tv0);

  auto tv1 =
      reshape(tv0, {IrBuilder::create<Val>(4L), IrBuilder::create<Val>(3L)});
  fusion.addOutput(tv1);

  // Make sure the reshape is recognized as a static reshape
  NVF_CHECK(
      !tv1->domain()->hasSymbolicAxis(),
      "Not expected to have symbolic axes: ",
      tv1->toString());
}

// Mix of static and dynamic reshape. Make sure only dynamic reshape
// is handled by the dynamic transform concretizer.
TEST_F(NVFuserTest, DynamicTransform9_CUDA) {
  Fusion fusion;
  FusionGuard fg(&fusion);

  auto tv0 = makeSymbolicTensor(2);
  fusion.addInput(tv0);

  auto tv1 = reshape(tv0, {3, 4}, {4, 3});

  auto reshape_shape0 = IrBuilder::create<Val>(DataType::Int);

  auto tv2 = reshape(tv1, {reshape_shape0});
  fusion.addOutput(tv2);

  // The first reshape is static
  NVF_CHECK(
      !tv1->domain()->hasSymbolicAxis(),
      "Unexpected to have symblic axes: ",
      tv1->toString());
  // The second reshape is static
  NVF_CHECK(
      tv2->domain()->hasSymbolicAxis(),
      "Expected to have symblic axes: ",
      tv2->toString());

  ExpressionEvaluator expr_eval;

  expr_eval.bind(tv0->axis(0)->extent(), 3L);
  expr_eval.bind(tv0->axis(1)->extent(), 4L);
  expr_eval.bind(reshape_shape0, 12L);

  auto initial_info = DynamicTransform::getInitialInfo(&fusion);
  auto info = DynamicTransformConcretizationInfo(&initial_info, &expr_eval);

  // There must be only one dynamic reshape entry, and that must be
  // for tv2.
  NVF_CHECK(
      info.getReshapeTransforms().size() == 1,
      info.getReshapeTransforms().at(0).first == 0, // first and only reshape
      "Unexpected dynamic transform info:",
      info.toString());
}

// Make sure inherited symbolic IDs are concretized through rfactor exprs
TEST_F(NVFuserTest, DynamicTransform10_CUDA) {
  Fusion fusion;
  FusionGuard fg(&fusion);

  auto tv0 = makeSymbolicTensor(2);
  fusion.addInput(tv0);

  auto tv1 = reshape(
      tv0,
      {IrBuilder::create<Val>(DataType::Int),
       IrBuilder::create<Val>(DataType::Int)});
  auto tv2 = slice(
      tv1,
      {Slice(),
       {IrBuilder::create<Val>(1L),
        sub(tv1->axis(0)->extent(), IrBuilder::create<Val>(1L))}});
  fusion.addOutput(tv2);

  // tv2 has an rfactor expr (i.e., resize). The input to the expr is
  // symbolic, so is the output. When concretized, both of the input
  // and output must be concretized.

  ExpressionEvaluator expr_eval;

  expr_eval.bind(tv0->axis(0)->extent(), 3L);
  expr_eval.bind(tv0->axis(1)->extent(), 4L);
  expr_eval.bind(tv1->axis(0)->extent(), 4L);
  expr_eval.bind(tv1->axis(1)->extent(), 3L);

  auto initial_info = DynamicTransform::getInitialInfo(&fusion);
  auto info = DynamicTransformConcretizationInfo(&initial_info, &expr_eval);

  DynamicTransform::concretizeFusion(&fusion, &info);

  NVF_CHECK(
      !fusion.hasDynamicTransform(), "Expected to have no dynamic transform");
}

// Simple test of hashing. Create concretization info objects with two
// similar but different reshape sizes and see if their hashes are different.
TEST_F(NVFuserTest, DynamicTransform11_CUDA) {
  auto fusion_ptr = std::make_unique<Fusion>();
  Fusion& fusion = *fusion_ptr.get();
  FusionGuard fg(&fusion);

  auto tv0 = makeSymbolicTensor(2);
  fusion.addInput(tv0);

  auto tv1 = reshape(
      tv0,
      {IrBuilder::create<Val>(DataType::Int),
       IrBuilder::create<Val>(DataType::Int),
       IrBuilder::create<Val>(DataType::Int)});
  fusion.addOutput(tv1);

  ExpressionEvaluator expr_eval1;
  // input: 4, 3
  // output: 2, 2, 3
  expr_eval1.bind(tv0->axis(0)->extent(), 4L);
  expr_eval1.bind(tv0->axis(1)->extent(), 3L);
  expr_eval1.bind(tv1->axis(0)->extent(), 2L);
  expr_eval1.bind(tv1->axis(1)->extent(), 2L);
  expr_eval1.bind(tv1->axis(2)->extent(), 3L);

  auto initial_info1 = DynamicTransform::getInitialInfo(&fusion);
  auto info1 = DynamicTransformConcretizationInfo(&initial_info1, &expr_eval1);

  ExpressionEvaluator expr_eval2;
  ;
  // input: 4, 3
  // output: 3, 2, 2
  expr_eval2.bind(tv0->axis(0)->extent(), 4L);
  expr_eval2.bind(tv0->axis(1)->extent(), 3L);
  expr_eval2.bind(tv1->axis(0)->extent(), 3L);
  expr_eval2.bind(tv1->axis(1)->extent(), 2L);
  expr_eval2.bind(tv1->axis(2)->extent(), 2L);

  auto initial_info2 = DynamicTransform::getInitialInfo(&fusion);
  auto info2 = DynamicTransformConcretizationInfo(&initial_info2, &expr_eval2);

  // Generally different concretizations doesn't always mean different
  // hashes, but in this case they should be different
  auto hash1 = std::hash<DynamicTransformConcretizationInfo>{}(info1);
  auto hash2 = std::hash<DynamicTransformConcretizationInfo>{}(info2);
  NVF_CHECK(
      hash1 != hash2,
      "Unexpected hash collision: ",
      hash1,
      " for\n",
      info1.toString(),
      "and\n",
      info2.toString());
}

// Test FusionExecutorCache with dynamic reshapes
TEST_F(NVFuserTest, DynamicTransformFusionExecutorCache_CUDA) {
  auto fusion = std::make_unique<Fusion>();
  FusionGuard fg(fusion.get());

  auto tv0 = makeSymbolicTensor(2);
  fusion->addInput(tv0);
  auto tv1 = makeSymbolicTensor(2);
  fusion->addInput(tv1);

  auto tv2 = reshape(tv0, {tv1->axis(0)->extent(), tv1->axis(1)->extent()});
  auto tv3 = add(tv1, tv2);

  fusion->addOutput(tv3);

  // tv2 has symbolic axes as reshape is dynamic
  NVF_CHECK(
      tv2->domain()->hasSymbolicAxis(),
      "Expected to have symbolic axes: ",
      tv2->toString());

  // The symbolic axes of tv2 should not be propagated to tv3 as tv1
  // is fully concrete
  NVF_CHECK(
      !tv3->domain()->hasSymbolicAxis(),
      "Not expected to have symbolic axes: ",
      tv3->toString());

  FusionExecutorCache executor_cache(std::move(fusion));

  NVF_CHECK(
      executor_cache.countRuntimes() == 0, "Expect to start with no runtimes");

  auto options = at::TensorOptions().dtype(at::kFloat).device(at::kCUDA, 0);
  { // trivial reshape
    auto t0 = at::randn({3, 4}, options);
    auto t1 = at::randn({3, 4}, options);
    std::vector<c10::IValue> inputs = {t0, t1};
    auto cg_outputs = executor_cache.runFusionWithInputs(inputs);
    testValidate(
        executor_cache.fusion(), cg_outputs, inputs, __LINE__, __FILE__);
    NVF_CHECK(
        executor_cache.countRuntimes() == 1,
        "Expect to create a single runtime");
  }
  { // non-trivial reshape: merge and split
    auto t0 = at::randn({3, 4}, options);
    auto t1 = at::randn({4, 3}, options);
    std::vector<c10::IValue> inputs = {t0, t1};
    auto cg_outputs = executor_cache.runFusionWithInputs(inputs);
    testValidate(
        executor_cache.fusion(), cg_outputs, inputs, __LINE__, __FILE__);
    auto num_rts = executor_cache.countRuntimes();
    auto num_concs = executor_cache.countConcretizations();
    NVF_CHECK(num_rts == 2, "Non-trivial reshape should create new runtime");
    NVF_CHECK(
        num_concs == 2,
        "Non-trivial reshape should create new concretization cache level");
  }
  { // different non-trivial reshape
    auto t0 = at::randn({2, 6}, options);
    auto t1 = at::randn({4, 3}, options);
    std::vector<c10::IValue> inputs = {t0, t1};
    auto cg_outputs = executor_cache.runFusionWithInputs(inputs);
    testValidate(
        executor_cache.fusion(), cg_outputs, inputs, __LINE__, __FILE__);
    auto num_rts = executor_cache.countRuntimes();
    auto num_concs = executor_cache.countConcretizations();
    NVF_CHECK(
        num_rts == 2,
        "Second non-trivial reshape should not create new runtime");
    NVF_CHECK(
        num_concs == 2,
        "Second non-trivial reshape should not create new concretization cache level");
  }
}

using shape_t = std::vector<int64_t>;
using dynamic_view_invocation = std::tuple<
    shape_t, // input_shape
    shape_t, // output_shape
    bool // expect miss
    >;

//! Given a collection of input/output shapes test that FusionExecutorCache
//! properly caches concretized Fusions. The first argument is a vector of
//! input/output shape pairs. Each of these shape pairs will be run using the
//! same FusionExecutorCache. The argument expect_miss indicates whether we
//! expect a cache hit or miss at the concretization level.
//! reshape_before_reduction has the same meaning as in reductionViewAddFusion
//! in test_gpu_view.cpp.
void reductionDynamicViewAddFusion(
    std::vector<dynamic_view_invocation>& invocations,
    bool reshape_before_reduction) {
  constexpr int kReductionAxis = -1;

  auto input_dims = std::get<0>(invocations[0]).size();
  auto output_dims = std::get<1>(invocations[0]).size();

  auto bias_dims = (reshape_before_reduction) ? input_dims : output_dims;

  std::unique_ptr<Fusion> fusion_ptr = std::make_unique<Fusion>();
  Fusion& fusion = *fusion_ptr.get();
  FusionGuard fg(&fusion);

  TensorView* x = makeSymbolicTensor(input_dims);
  TensorView* bias = makeSymbolicTensor(bias_dims);
  fusion.addInput(x);
  fusion.addInput(bias);

  auto tv1 =
      (reshape_before_reduction) ? add(x, bias) : sum(x, {kReductionAxis});
  // create vectors of input scalars describing this reshape
  std::vector<Val*> output_shape(output_dims);
  for (size_t i : c10::irange(output_dims)) {
    output_shape[i] = IrBuilder::create<Val>(DataType::Int);
    fusion.addInput(output_shape[i]);
  }
  auto x_reshape = reshape(tv1, output_shape);
  auto y = (reshape_before_reduction) ? sum(x_reshape, {kReductionAxis})
                                      : add(x_reshape, bias);
  fusion.addOutput(y);

  FusionExecutorCache fusion_executor_cache(std::move(fusion_ptr));

  size_t num_concretizations = fusion_executor_cache.countConcretizations();
  // Check that concretizations and runtimes are cache misses only when they
  // should be
  auto checkCache = [&](bool expect_miss) {
    auto current = fusion_executor_cache.countConcretizations();
    ASSERT_EQ(current, num_concretizations + (size_t)expect_miss);
    num_concretizations = current;
  };

  for (auto& inv : invocations) {
    // Shmoo tests can occupy a lot of memory due to allocating many
    // different tensor sizes. So in order to avoid an OOM during this
    // test, we manually clear the allocator after it's reached a certain
    // threshold.
    maybeClearAllocator();

    auto input_shape = std::get<0>(inv);
    auto output_shape = std::get<1>(inv);
    auto expect_miss = std::get<2>(inv);

    NVF_ERROR(input_shape.size() == input_dims);
    NVF_ERROR(output_shape.size() == output_dims);

    auto options = at::TensorOptions().dtype(at::kFloat).device(at::kCUDA, 0);

    at::Tensor at_x = at::randn(input_shape, options);
    auto bias_shape = (reshape_before_reduction) ? input_shape : output_shape;
    if (!reshape_before_reduction) {
      // When bias_shape = output_shape, it may contain -1s
      // concretize bias_shape so that we can properly initialize at_bias
      size_t other_numel = 1;
      ssize_t negone_dim = -1; // negative if no -1 shape is provided
      for (auto i : c10::irange(bias_shape.size())) {
        if (bias_shape[i] == -1) {
          ASSERT_EQ(negone_dim, -1); // test cases should not have multiple -1s
          negone_dim = -1;
        } else {
          other_numel *= bias_shape[i];
        }
      }
      if (negone_dim >= 0) {
        bias_shape[negone_dim] = (int64_t)at_x.numel() / (int64_t)other_numel;
      }
    }
    at::Tensor at_bias = at::randn(bias_shape, options);
    std::vector<c10::IValue> aten_inputs = {at_x, at_bias};
    // Add input scalars describing the reshape size for concretization
    for (size_t i : c10::irange(output_dims)) {
      aten_inputs.emplace_back(output_shape[i]);
    }

    auto outputs = fusion_executor_cache.runFusionWithInputs(aten_inputs);
    checkCache(expect_miss);

    auto at_tv1 = (reshape_before_reduction) ? (at_x + at_bias)
                                             : at::sum(at_x, kReductionAxis);
    auto at_x_reshape = at::native::view(at_tv1, output_shape);

    testValidate(&fusion, outputs, aten_inputs, __LINE__, __FILE__);
  }
}

TEST_F(NVFuserTest, FusionDynamicReshapeReductionShmoo_CUDA) {
  auto invocations = std::vector<dynamic_view_invocation>{
      {{8, 3 * 4, 7, 9}, {8, 3 * 4, 7, 9}, true}, // trivial
      {{8, 3 * 4, 7, 5}, {8, 3 * 4, 7, 5}, false}, // trivial
      {{8, 3 * 4, 7, 9}, {8, 3, 4, 7 * 9}, true}, // merge(2) osplit(1, 3)
      {{8, 3 * 4, 7, 9},
       {8, 3, 4 * 7, 9},
       true}, // merge(1) merge(2) osplit(1, 3)
      {{8, 3 * 4, 7, 5},
       {8, 3, 4 * 7, 5},
       false}, // merge(1) merge(2) osplit(1, 3)
      {{8, 3 * 5, 7, 9}, {8, 3, 5 * 7, 9}, false}, // merge(1) osplit(1, 3)

      // test passing -1 dynamically for dimension size
      // This is unsupported. See https://github.com/NVIDIA/Fuser/issues/249
      // Values of -1 must be passed as constants instead of input-dependent
      // scalars.
      //{{8, 3 * 5, 7, 9}, {8, 3, -1, 9}, false} // merge(1) osplit(1, 3)
  };
  reductionDynamicViewAddFusion(
      invocations, true /* reshape_before_reduction */);
}

using dynamic_pad_invocation = std::tuple<
    std::vector<int64_t>, // input_shape
    std::vector<int64_t>, // pad_widths
    bool // expect miss
    >;

void reductionDynamicPadAddFusion(
    std::vector<dynamic_pad_invocation>& invocations) {
  constexpr int kReductionAxis = -1;

  auto input_dims = std::get<0>(invocations[0]).size();
  auto num_pad_widths = std::get<1>(invocations[0]).size();

  std::unique_ptr<Fusion> fusion_ptr = std::make_unique<Fusion>();
  Fusion& fusion = *fusion_ptr.get();
  FusionGuard fg(&fusion);

  TensorView* x = makeSymbolicTensor(input_dims);
  fusion.addInput(x);

  std::vector<Val*> pad_width_vals(num_pad_widths);
  for (auto i : c10::irange(num_pad_widths)) {
    pad_width_vals[i] = IrBuilder::create<Val>(DataType::Int);
    fusion.addInput(pad_width_vals[i]);
  }
  auto x_pad = pad(x, pad_width_vals);
  auto y = sum(x_pad, {kReductionAxis});
  fusion.addOutput(y);

  FusionExecutorCache fusion_executor_cache(std::move(fusion_ptr));

  // Check that concretizations and runtimes are cache misses only when they
  // should be
  size_t num_concretizations = fusion_executor_cache.getKernelRuntimes().size();
#define CHECK_CACHE(expect_miss, ...)                              \
  auto current = fusion_executor_cache.getKernelRuntimes().size(); \
  auto expected = num_concretizations + (size_t)expect_miss;       \
  NVF_CHECK(                                                       \
      current == expected,                                         \
      "Expected cache size ",                                      \
      expected,                                                    \
      " but found ",                                               \
      current,                                                     \
      ". ",                                                        \
      __VA_ARGS__);                                                \
  num_concretizations = current;

  for (auto& inv : invocations) {
    // Shmoo tests can occupy a lot of memory due to allocating many
    // different tensor sizes. So in order to avoid an OOM during this
    // test, we manually clear the allocator after it's reached a certain
    // threshold.
    maybeClearAllocator();

    auto input_shape = std::get<0>(inv);
    auto pad_widths = std::get<1>(inv);
    auto expect_miss = std::get<2>(inv);

    NVF_ERROR(input_shape.size() == input_dims);
    NVF_ERROR(pad_widths.size() == num_pad_widths);

    auto options = at::TensorOptions().dtype(at::kFloat).device(at::kCUDA, 0);

    at::Tensor at_x = at::randn(input_shape, options);
    std::vector<c10::IValue> aten_inputs = {at_x};
    // Add input scalars describing the reshape size for concretization
    for (size_t i : c10::irange(pad_widths.size())) {
      aten_inputs.emplace_back(pad_widths[i]);
    }

    auto outputs = fusion_executor_cache.runFusionWithInputs(aten_inputs);
    CHECK_CACHE(
        expect_miss, "Input shape=", input_shape, " pad_widths=", pad_widths);

    auto at_x_pad = at::pad(at_x, pad_widths);
    auto at_y = at::sum(at_x_pad, kReductionAxis);

    testValidate(&fusion, outputs, aten_inputs, __LINE__, __FILE__);
  }
}
#undef CHECK_CACHE

// Test dynamic pad for various inputs
TEST_F(NVFuserTest, DynamicPadShmoo_CUDA) {
  // NOLINTBEGIN(bugprone-implicit-widening-of-multiplication-result)
  auto invocations = std::vector<dynamic_pad_invocation>{
      {{3, 5}, {0, 0}, true}, // trivial

      {{3, 5}, {2, 1}, false}, // simple pad of both sides
      {{3, 5}, {-1, 1}, false}, // shift by one
      // The following fails with a SIGFPE in innerReductionHeuristic
      // See https://github.com/NVIDIA/Fuser/issues/264
      //{{3, 5}, {-3, -2}, false}, // output is zero-dimensional

      // Output has size 1 so is set to broadcast.
      // This was previously "working" by concretizing the size-1 pad to
      // Iteration, even though it should be Broadcast. When set properly to
      // Broadcast, it fails with an error in ConcretizedBroadcastDomains.
      //{{3, 5}, {0, -4}, true},

      // Test full negative shifts, so output doesn't overlap input
      {{3, 5}, {-5, 2}, false},
      {{3, 5}, {2, -5}, false}, // full shift the other direction, re-use

      // The following reuses the schedule of {3, 5} inputs, and does not set
      // broadcast on the second input dimension.
      {{3, 1}, {1, 1}, false},

      // Test zero-dimensional input
      //{{3, 0}, {0, 0}, false}, // SIGFPE (see #264 above)
      {{3, 0}, {1, 1}, true}, // zero-dimensional concretizes differently
      //{{3, 0}, {-1, 1}, false}, // SIGFPE (see #264 above)
  };
  // NOLINTEND(bugprone-implicit-widening-of-multiplication-result)
  reductionDynamicPadAddFusion(invocations);
}

// Test that a Symbolic root/Broadcast rfactor is not  concretized to
// Iteration/Iteration
TEST_F(NVFuserTest, FusionDynamicSliceToBroadcast_CUDA) {
  std::unique_ptr<Fusion> fusion_ptr = std::make_unique<Fusion>();
  Fusion& fusion = *fusion_ptr.get();
  FusionGuard fg(fusion_ptr.get());
  auto tv0 = makeSymbolicTensor(1);
  fusion.addInput(tv0);
  // tv0[:2] introduces symbolic IterDomain
  auto tv1 = slice(
      tv0, {{fusion.zeroVal(), IrBuilder::create<Val>(2L), fusion.oneVal()}});
  // tv1 has Broadcast rfactor, Iteration root
  auto tv2 = slice(tv1, {{fusion.zeroVal(), fusion.oneVal(), fusion.oneVal()}});
  // tv2 has a Symbolic root related to a Broadcast rfactor through a Resize op
  fusion.addOutput(tv2);

  // At concretization, tv1's rfactor will be set to Iteration, which will
  // propagate to tv2s root. This test will test that when tv2 root is
  // concretized to Iteration, it does not wind up overwriting the Broadcast
  // rfactor.

  FusionExecutorCache fusion_executor_cache(std::move(fusion_ptr));
  auto options = at::TensorOptions().dtype(at::kFloat).device(at::kCUDA, 0);
  at::Tensor at0 = at::randn({5}, options);
  std::vector<c10::IValue> aten_inputs = {at0};
  auto outputs = fusion_executor_cache.runFusionWithInputs(aten_inputs);
  testValidate(&fusion, outputs, aten_inputs, __LINE__, __FILE__);
}

// Test that empty input to cat is concretized away
TEST_F(NVFuserTest, FusionDynamicEmptyCat1_CUDA) {
  std::unique_ptr<Fusion> fusion_ptr = std::make_unique<Fusion>();
  Fusion& fusion = *fusion_ptr.get();
  FusionGuard fg(fusion_ptr.get());

  auto tv0 = makeSymbolicTensor(1);
  fusion.addInput(tv0);
  auto tv1 = makeSymbolicTensor(1);
  fusion.addInput(tv1);
  auto tv2 = makeSymbolicTensor(1);
  fusion.addInput(tv2);

  auto tv3 = cat({tv0, tv1, tv2}, 0);

  fusion.addOutput(tv3);

  // Check correctness
  FusionExecutorCache fusion_executor_cache(std::move(fusion_ptr));
  auto options = at::TensorOptions().dtype(at::kFloat).device(at::kCUDA, 0);
  at::Tensor at0 = at::randn({5}, options);
  at::Tensor at1 = at::randn({0}, options);
  at::Tensor at2 = at::randn({3}, options);
  std::vector<c10::IValue> aten_inputs = {at0, at1, at2};
  auto outputs = fusion_executor_cache.runFusionWithInputs(aten_inputs);
  testValidate(&fusion, outputs, aten_inputs, __LINE__, __FILE__);
}

// Test that empty input to cat is concretized away
TEST_F(NVFuserTest, FusionDynamicEmptyCat2_CUDA) {
  std::unique_ptr<Fusion> fusion_ptr = std::make_unique<Fusion>();
  Fusion& fusion = *fusion_ptr.get();
  FusionGuard fg(fusion_ptr.get());

  auto tv0 = makeSymbolicTensor(1);
  fusion.addInput(tv0);
  auto tv1 = makeSymbolicTensor(1);
  fusion.addInput(tv1);

  auto tv2 = cat({tv0, tv1}, 0);

  fusion.addOutput(tv2);

  // Check correctness
  FusionExecutorCache fusion_executor_cache(std::move(fusion_ptr));
  auto options = at::TensorOptions().dtype(at::kFloat).device(at::kCUDA, 0);
  at::Tensor at0 = at::randn({5}, options);
  at::Tensor at1 = at::randn({0}, options);
  std::vector<c10::IValue> aten_inputs = {at0, at1};
  auto outputs = fusion_executor_cache.runFusionWithInputs(aten_inputs);
  testValidate(&fusion, outputs, aten_inputs, __LINE__, __FILE__);

  // Check that fusion consists only of tv2 = set(tv0)
  auto fkr = fusion_executor_cache.getMostRecentKernelRuntime();
  auto seg_fusion = fkr->fusionSegments();
  auto output_def = seg_fusion->outputs()[0]->definition();
  EXPECT_TRUE(output_def->isA<LoadStoreOp>());
  EXPECT_EQ(output_def->as<LoadStoreOp>()->opType(), LoadStoreOpType::Set);
  EXPECT_EQ(output_def->input(0), seg_fusion->inputs()[0]);
}

// Repro of https://github.com/NVIDIA/Fuser/issues/418
TEST_F(NVFuserTest, DynamicTransformIssue418_CUDA) {
  auto fusion = std::make_unique<Fusion>();
  FusionGuard fg(fusion.get());

  auto tv0 = makeSymbolicTensor(4);
  fusion->addInput(tv0);
  auto s0 = IrBuilder::create<Val>(DataType::Int);
  fusion->addInput(s0);

  auto sh = tensor_sizes(tv0);
  auto tv1 = reshape(tv0, {sh[0], div(sh[1], s0), s0, sh[2], sh[3]});
  // Reducing along axis 2 in tv1 is equivalent to a partial reduction across
  // axis 1 of tv0.
  auto vm = variance_mean(tv1, {2, 3, 4}, 0, true);
  fusion->addOutput(vm.mean);
  fusion->addOutput(vm.var);

  FusionExecutorCache fusion_executor_cache(std::move(fusion));

  auto options = at::TensorOptions().dtype(at::kFloat).device(at::kCUDA, 0);
  at::Tensor at0 = at::randn({256, 128, 28, 28}, options);
  std::vector<c10::IValue> aten_inputs = {at0, 32};
  auto outputs = fusion_executor_cache.runFusionWithInputs(aten_inputs);

  testValidate(
      fusion_executor_cache.fusion(), outputs, aten_inputs, __LINE__, __FILE__);
}

TEST_F(NVFuserTest, Issue249_CUDA) {
  std::unique_ptr<Fusion> fusion_ptr = std::make_unique<Fusion>();
  Fusion& fusion = *fusion_ptr.get();
  FusionGuard fg(&fusion);

  TensorView* tv0 = makeSymbolicTensor(4);
  fusion.addInput(tv0);

  auto tv1 = add(tv0, tv0);
  auto tv2 = reshape(
      tv1,
      {tv1->axis(0)->extent(),
       tv1->axis(2)->extent(),
       IrBuilder::create<Val>(-1L)});
  auto tv3 = add(tv2, tv2);
  fusion.addOutput(tv3);

  FusionExecutorCache fusion_executor_cache(std::move(fusion_ptr));

  auto options = at::TensorOptions().dtype(at::kFloat).device(at::kCUDA, 0);
  at::Tensor at_x = at::randn({2, 3, 4, 5}, options);

  auto outputs = fusion_executor_cache.runFusionWithInputs({at_x});

  testValidate(
      fusion_executor_cache.fusion(), outputs, {at_x}, __LINE__, __FILE__);
}

// This is just like the test above, but uses an input scalar with value -1
TEST_F(NVFuserTest, Issue249InputNegative1_CUDA) {
  std::unique_ptr<Fusion> fusion_ptr = std::make_unique<Fusion>();
  Fusion& fusion = *fusion_ptr.get();
  FusionGuard fg(&fusion);

  TensorView* tv0 = makeSymbolicTensor(4);
  fusion.addInput(tv0);

  auto s0 = IrBuilder::create<Val>(DataType::Int);
  auto s1 = IrBuilder::create<Val>(DataType::Int);
  auto s2 = IrBuilder::create<Val>(DataType::Int);
  fusion.addInput(s0);
  fusion.addInput(s1);
  fusion.addInput(s2);

  auto tv1 = add(tv0, tv0);
  auto tv2 = reshape(tv1, {s0, s1, s2});
  auto tv3 = add(tv2, tv2);
  fusion.addOutput(tv3);

  FusionExecutorCache fusion_executor_cache(std::move(fusion_ptr));

  auto options = at::TensorOptions().dtype(at::kFloat).device(at::kCUDA, 0);
  at::Tensor at_x = at::randn({2, 3, 4, 5}, options);

  // Dynamic reshape sizes that are not constant at definition must be explicit:
  // no -1 allowed
  EXPECT_THROW(
      fusion_executor_cache.runFusionWithInputs({at_x, 2, 4, -1}),
      std::exception);

  // Passing explicit sizes works fine
  auto outputs = fusion_executor_cache.runFusionWithInputs({at_x, 2, 4, 15});

  testValidate(
      fusion_executor_cache.fusion(),
      outputs,
      {at_x, 2, 4, 15},
      __LINE__,
      __FILE__);
}

// Test that OptOutMutator mutates expressions in a predictable way
// See https://github.com/NVIDIA/Fuser/issues/852
TEST_F(NVFuserTest, OptOutMutatorMutatedOutput) {
  std::unique_ptr<Fusion> fusion_ptr = std::make_unique<Fusion>();
  Fusion* fusion = fusion_ptr.get();
  FusionGuard fg(fusion);

  TensorView* tv0 = makeSymbolicTensor(1);
  fusion->addInput(tv0);

  auto tv1 = neg(tv0);

  auto tv2 = set(tv1);
  fusion->addOutput(tv2);

  auto tv3 = set(tv0);

  OptOutMutator mut;
  mut.registerMutation(tv1, tv3);

  for (auto stmt : StmtSort::getStmts(fusion)) {
    mut.dispatchMutate(stmt);
  }

  EXPECT_NE(tv3->definition(), nullptr);
  EXPECT_TRUE(tv3->definition()->isA<LoadStoreOp>());
  EXPECT_NE(tv2->definition(), nullptr);
  EXPECT_TRUE(tv2->definition()->isA<LoadStoreOp>());
  EXPECT_EQ(tv2->definition()->input(0), tv3);

  auto options = at::TensorOptions().dtype(at::kFloat).device(at::kCUDA, 0);
  at::Tensor t0 = at::randn({3}, options);

  inlineMost();

  FusionExecutor fe;
  fe.compileFusion(fusion);

  auto outputs = fe.runFusion({t0});

  testValidate(fusion, outputs, {t0}, __LINE__, __FILE__);
}

// Another test related to https://github.com/NVIDIA/Fuser/issues/852
TEST_F(NVFuserTest, OptOutMutatorRedefinedConstant) {
  std::unique_ptr<Fusion> fusion_ptr = std::make_unique<Fusion>();
  Fusion* fusion = fusion_ptr.get();
  FusionGuard fg(fusion);

  auto s0 = IrBuilder::create<Val>(DataType::Int);
  fusion->addInput(s0);
  auto s1 = neg(s0);

  auto tv0 = full({IrBuilder::create<Val>(2L)}, s1, DataType::Int);
  fusion->addOutput(tv0);

  // After the following mutation, it's reasonable to expect the input scalar s0
  // to be ignored, and the output to just be ones.
  OptOutMutator mut;
  auto c = fusion->oneVal(DataType::Int);
  mut.registerMutation(s1, c);

  for (auto stmt : StmtSort::getStmts(fusion)) {
    mut.dispatchMutate(stmt);
  }

  EXPECT_EQ(
      c->definition(), nullptr); // Replacement value should not be redefined
  EXPECT_EQ(tv0->definition()->as<FullOp>()->getFillValue(), c);

  inlineMost();

  FusionExecutor fe;
  fe.compileFusion(fusion);

  auto outputs = fe.runFusion({3L});

  testValidate(fusion, outputs, {3L}, __LINE__, __FILE__);
}

// Test that we can squeeze Symbolic IterDomains and that we properly detect
// improper concretizations where we have squeezed a dimension with extent
// other than 1.
// See https://github.com/NVIDIA/Fuser/issues/1273
TEST_F(NVFuserTest, SymbolicSqueeze) {
  std::unique_ptr<Fusion> fusion_ptr = std::make_unique<Fusion>();
  Fusion* fusion = fusion_ptr.get();
  FusionGuard fg(fusion);

  auto tv0 = makeSymbolicTensor(2);
  auto s0 = IrBuilder::create<Val>(DataType::Index);
  auto s1 = IrBuilder::create<Val>(DataType::Index);
  fusion->addInput(tv0);
  fusion->addInput(s0);
  fusion->addInput(s1);

  auto tv1 = reshape(tv0, {s0, s1});
  auto tv2 = squeeze(
      tv1, std::vector<bool>({false, true})); // Squeeze second dimension
  fusion->addOutput(tv2);

  FusionExecutorCache fec(std::move(fusion_ptr));

  auto options = at::TensorOptions().dtype(at::kFloat).device(at::kCUDA, 0);
  at::Tensor t0 = at::randn({3, 2}, options);
  std::vector<c10::IValue> valid_inputs = {t0, 6, 1};
  // An invalid input has a second dimension that cannot be squeezed
  std::vector<c10::IValue> invalid_inputs = {t0, 2, 3};

  auto outputs = fec.runFusionWithInputs(valid_inputs);

  testValidate(fusion, outputs, valid_inputs, __LINE__, __FILE__);

  // An informative error message should be given by
  // SqueezeOp::checkConcretization
  EXPECT_THAT(
      [&]() { fec.runFusionWithInputs(invalid_inputs); },
      ::testing::ThrowsMessage<nvfuser::nvfError>(::testing::HasSubstr(
          " must concretize to IterType::Broadcast but found")));
}

// See https://github.com/NVIDIA/Fuser/issues/1398
<<<<<<< HEAD
TEST_F(NVFuserTest, DynamicReshapeBroadcast) {
=======
TEST_F(NVFuserTest, SymbolicExpand) {
>>>>>>> c56bffb1
  std::unique_ptr<Fusion> fusion_ptr = std::make_unique<Fusion>();
  Fusion* fusion = fusion_ptr.get();
  FusionGuard fg(fusion);

<<<<<<< HEAD
  auto tv0 = TensorViewBuilder()
                 .ndims(2)
                 .shape({-1, -1})
                 .contiguity({std::nullopt, true})
                 .expanded({true, false})
                 .build();
=======
  auto tv0 = makeSymbolicTensor(2);
  fusion->addInput(tv0);

>>>>>>> c56bffb1
  auto s0 = IrBuilder::create<Val>(DataType::Index);
  auto s1 = IrBuilder::create<Val>(DataType::Index);
  auto s2 = IrBuilder::create<Val>(DataType::Index);
  auto s3 = IrBuilder::create<Val>(DataType::Index);
<<<<<<< HEAD
  fusion->addInput(tv0);
=======
>>>>>>> c56bffb1
  fusion->addInput(s0);
  fusion->addInput(s1);
  fusion->addInput(s2);
  fusion->addInput(s3);

<<<<<<< HEAD
  auto tv1 = reshape(tv0, {s0, s1, s2});
  auto tv2 = expand(tv1, {s0, s1, s3});
  auto s4 = IrBuilder::create<Val>(1.0);
  auto tv3 = add(tv2, s4);
  fusion->addOutput(tv3);
=======
  auto tv1 = reshape(tv0, {s0, s1});
  auto tv2 = expand(tv1, {s2, s3});

  fusion->addOutput(tv2);
>>>>>>> c56bffb1

  FusionExecutorCache fec(std::move(fusion_ptr));

  auto options = at::TensorOptions().dtype(at::kFloat).device(at::kCUDA, 0);
<<<<<<< HEAD
  at::Tensor t0 = at::randn({3, 4}, options).as_strided({3, 4}, {0, 1});
  std::vector<c10::IValue> inputs = {t0, 3, 4, 1, 5};

  auto ref = t0.add(1.0).as_strided({3, 4, 5}, {0, 1, 0});

  std::vector<c10::IValue> aten_inputs(inputs);
  auto outputs = fec.runFusionWithInputs(aten_inputs);

  // TODO: currently fails due to https://github.com/NVIDIA/Fuser/issues/1468
  // testValidate(fusion, outputs, inputs, {ref}, __LINE__, __FILE__);

  // An informative error message should be given when incompatible sizes are
  // used in dynamic expand
  std::vector<c10::IValue> invalid_inputs = {t0, 3, 2, 2, 5};
  EXPECT_THAT(
      [&]() { fec.runFusionWithInputs(invalid_inputs); },
      ::testing::ThrowsMessage<nvfuser::nvfError>(::testing::HasSubstr(
          " must concretize to IterType::Broadcast but found")));
=======
  at::Tensor t0 = at::randn({3, 2}, options);
  std::vector<c10::IValue> valid_inputs = {t0, 6, 1, 6, 5};
  // An invalid input has a second dimension that cannot be expanded
  std::vector<c10::IValue> invalid_inputs = {t0, 2, 3, 2, 5};

  auto outputs = fec.runFusionWithInputs(valid_inputs);

  std::cout << outputs.at(0) << std::endl;
  std::cout << "sizes: " << outputs[0].sizes() << std::endl;
  std::cout << "strides: " << outputs[0].strides() << std::endl;

  auto ref = at::reshape(t0, {6, 1}).expand({6, 5});

  std::cout << ref << std::endl;
  std::cout << "ref sizes: " << ref.sizes() << std::endl;
  std::cout << "ref strides: " << ref.strides() << std::endl;
  /*
-0.9247 -0.4253 -2.6438  0.1452 -0.1209
-0.5797     nan     nan     nan     nan
    nan     nan     nan     nan     nan
    nan     nan     nan     nan     nan
    nan     nan     nan     nan     nan
    nan     nan     nan     nan     nan
[ CUDAFloatType{6,5} ]
sizes: [6, 5]
strides: [5, 1]
-0.9247 -0.9247 -0.9247 -0.9247 -0.9247
-0.4253 -0.4253 -0.4253 -0.4253 -0.4253
-2.6438 -2.6438 -2.6438 -2.6438 -2.6438
 0.1452  0.1452  0.1452  0.1452  0.1452
-0.1209 -0.1209 -0.1209 -0.1209 -0.1209
-0.5797 -0.5797 -0.5797 -0.5797 -0.5797
[ CUDAFloatType{6,5} ]
ref sizes: [6, 5]
ref strides: [1, 0]
  */
>>>>>>> c56bffb1
}

} // namespace nvfuser<|MERGE_RESOLUTION|>--- conflicted
+++ resolved
@@ -1296,76 +1296,31 @@
 }
 
 // See https://github.com/NVIDIA/Fuser/issues/1398
-<<<<<<< HEAD
-TEST_F(NVFuserTest, DynamicReshapeBroadcast) {
-=======
 TEST_F(NVFuserTest, SymbolicExpand) {
->>>>>>> c56bffb1
   std::unique_ptr<Fusion> fusion_ptr = std::make_unique<Fusion>();
   Fusion* fusion = fusion_ptr.get();
   FusionGuard fg(fusion);
 
-<<<<<<< HEAD
-  auto tv0 = TensorViewBuilder()
-                 .ndims(2)
-                 .shape({-1, -1})
-                 .contiguity({std::nullopt, true})
-                 .expanded({true, false})
-                 .build();
-=======
   auto tv0 = makeSymbolicTensor(2);
   fusion->addInput(tv0);
 
->>>>>>> c56bffb1
   auto s0 = IrBuilder::create<Val>(DataType::Index);
   auto s1 = IrBuilder::create<Val>(DataType::Index);
   auto s2 = IrBuilder::create<Val>(DataType::Index);
   auto s3 = IrBuilder::create<Val>(DataType::Index);
-<<<<<<< HEAD
-  fusion->addInput(tv0);
-=======
->>>>>>> c56bffb1
   fusion->addInput(s0);
   fusion->addInput(s1);
   fusion->addInput(s2);
   fusion->addInput(s3);
 
-<<<<<<< HEAD
-  auto tv1 = reshape(tv0, {s0, s1, s2});
-  auto tv2 = expand(tv1, {s0, s1, s3});
-  auto s4 = IrBuilder::create<Val>(1.0);
-  auto tv3 = add(tv2, s4);
-  fusion->addOutput(tv3);
-=======
   auto tv1 = reshape(tv0, {s0, s1});
   auto tv2 = expand(tv1, {s2, s3});
 
   fusion->addOutput(tv2);
->>>>>>> c56bffb1
 
   FusionExecutorCache fec(std::move(fusion_ptr));
 
   auto options = at::TensorOptions().dtype(at::kFloat).device(at::kCUDA, 0);
-<<<<<<< HEAD
-  at::Tensor t0 = at::randn({3, 4}, options).as_strided({3, 4}, {0, 1});
-  std::vector<c10::IValue> inputs = {t0, 3, 4, 1, 5};
-
-  auto ref = t0.add(1.0).as_strided({3, 4, 5}, {0, 1, 0});
-
-  std::vector<c10::IValue> aten_inputs(inputs);
-  auto outputs = fec.runFusionWithInputs(aten_inputs);
-
-  // TODO: currently fails due to https://github.com/NVIDIA/Fuser/issues/1468
-  // testValidate(fusion, outputs, inputs, {ref}, __LINE__, __FILE__);
-
-  // An informative error message should be given when incompatible sizes are
-  // used in dynamic expand
-  std::vector<c10::IValue> invalid_inputs = {t0, 3, 2, 2, 5};
-  EXPECT_THAT(
-      [&]() { fec.runFusionWithInputs(invalid_inputs); },
-      ::testing::ThrowsMessage<nvfuser::nvfError>(::testing::HasSubstr(
-          " must concretize to IterType::Broadcast but found")));
-=======
   at::Tensor t0 = at::randn({3, 2}, options);
   std::vector<c10::IValue> valid_inputs = {t0, 6, 1, 6, 5};
   // An invalid input has a second dimension that cannot be expanded
@@ -1402,7 +1357,6 @@
 ref sizes: [6, 5]
 ref strides: [1, 0]
   */
->>>>>>> c56bffb1
 }
 
 } // namespace nvfuser