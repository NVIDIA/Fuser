// clang-format off
/*
 * SPDX-FileCopyrightText: Copyright (c) 2023-present NVIDIA CORPORATION & AFFILIATES.
 * All rights reserved.
 * SPDX-License-Identifier: BSD-3-Clause
 */
// clang-format on
#include <gmock/gmock-matchers.h>
#include <gtest/gtest.h>

#include <dynamic_transform.h>
#include <expr_evaluator.h>
#include <inlining.h>
#include <ops/all_ops.h>
#include <scheduler/utils.h>
#include <test/utils.h>
#include <test/validator.h>

#include <functional>

namespace nvfuser {

// Simple test of analyzing dynamic reshape
TEST_F(NVFuserTest, DynamicTransform1_CUDA) {
  Fusion fusion;
  FusionGuard fg(&fusion);

  auto tv0 = makeSymbolicTensor(2);
  fusion.addInput(tv0);
  auto tv1 = makeSymbolicTensor(2);
  fusion.addInput(tv1);

  auto reshape_shape0 = IrBuilder::create<Int>();
  fusion.addInput(reshape_shape0);
  auto reshape_shape1 = IrBuilder::create<Int>();
  fusion.addInput(reshape_shape1);

  auto tv2 = reshape(tv0, {reshape_shape0, reshape_shape1});
  auto tv3 = add(tv1, tv2);

  fusion.addOutput(tv3);

  // tv2 has symbolic axes as reshape is dynamic
  TORCH_CHECK(
      tv2->domain()->hasSymbolicAxis(),
      "Expected to have symbolic axes: ",
      tv2->toString());

  // The symbolic axes of tv2 should not be propagated to tv3 as tv1
  // is fully concrete
  TORCH_CHECK(
      !tv3->domain()->hasSymbolicAxis(),
      "Not expected to have symbolic axes: ",
      tv3->toString());

  {
    ExpressionEvaluator expr_eval;

    // input: 4, 3
    // output: 3, 4
    expr_eval.bind(tv0->axis(0)->extent(), 4);
    expr_eval.bind(tv0->axis(1)->extent(), 3);
    expr_eval.bind(reshape_shape0, 3);
    expr_eval.bind(reshape_shape1, 4);

    auto initial_info = DynamicTransform::getInitialInfo(&fusion);
    auto info = DynamicTransform::getConcretizationInfo(
        &fusion, &initial_info, &expr_eval);
    TORCH_CHECK(
        info.getReshapeTransforms().size() == 1,
        "Expected to have one reshape transform: ",
        info.toString());
  }

  {
    ExpressionEvaluator expr_eval;

    // input: 4, 3
    // output: 3, -1
    expr_eval.bind(tv0->axis(0)->extent(), 4);
    expr_eval.bind(tv0->axis(1)->extent(), 3);
    expr_eval.bind(reshape_shape0, 3);
    expr_eval.bind(reshape_shape1, -1);

    auto initial_info = DynamicTransform::getInitialInfo(&fusion);
    auto info = DynamicTransform::getConcretizationInfo(
        &fusion, &initial_info, &expr_eval);
    TORCH_CHECK(
        info.getReshapeTransforms().size() == 1,
        "Expected to have one reshape transform: ",
        info.toString());
  }

  {
    ExpressionEvaluator expr_eval;

    // input: 4, 3
    // output: 5, -1
    expr_eval.bind(tv0->axis(0)->extent(), 4);
    expr_eval.bind(tv0->axis(1)->extent(), 3);
    expr_eval.bind(reshape_shape0, 5);
    expr_eval.bind(reshape_shape1, -1);

    // This should fail as (4 * 3) is not evenly divisible by 5
    EXPECT_THAT(
        [&]() {
          auto initial_info = DynamicTransform::getInitialInfo(&fusion);
          auto info = DynamicTransform::getConcretizationInfo(
              &fusion, &initial_info, &expr_eval);
          DynamicTransform::getConcretizationInfo(
              &fusion, &initial_info, &expr_eval);
        },
        ::testing::ThrowsMessage<c10::Error>(
            ::testing::HasSubstr("Cannot infer")));
  }
}

// Reshape a tensor like another tensor
TEST_F(NVFuserTest, DynamicTransform2_CUDA) {
  Fusion fusion;
  FusionGuard fg(&fusion);

  // All tensors are 2D symbolic tensors. tv1 and tv2 have the same shape
  auto tv0 = makeSymbolicTensor(2);
  fusion.addInput(tv0);
  auto tv1 = makeSymbolicTensor(2);
  fusion.addInput(tv1);
  auto tv2 = makeSymbolicTensor(2);
  fusion.addInput(tv2);

  // Reshape to the same shape as tv1
  auto tv3 = reshape(tv0, {tv1->axis(0)->extent(), tv1->axis(1)->extent()});
  auto tv4 = add(tv1, tv2);
  auto tv5 = add(tv3, tv4);
  fusion.addOutput(tv5);

  {
    ExpressionEvaluator expr_eval;

    // input: 4, 3
    // output: 3, 4
    expr_eval.bind(tv0->axis(0)->extent(), 4);
    expr_eval.bind(tv0->axis(1)->extent(), 3);
    // Bind only tv2 extents. It should be enough as tv1 has the same
    // shape
    expr_eval.bind(tv2->axis(0)->extent(), 3);
    expr_eval.bind(tv2->axis(1)->extent(), 4);

    auto initial_info = DynamicTransform::getInitialInfo(&fusion);
    auto info = DynamicTransform::getConcretizationInfo(
        &fusion, &initial_info, &expr_eval);

    TORCH_CHECK(
        info.getReshapeTransforms().size() == 1,
        "Expected to have one reshape transform: ",
        info.toString());
  }
}

// Analyze dynamic reshape and concretize
TEST_F(NVFuserTest, DynamicTransform3_CUDA) {
  auto fusion_ptr = std::make_unique<Fusion>();
  Fusion& fusion = *fusion_ptr.get();
  FusionGuard fg(&fusion);

  auto tv0 = makeSymbolicTensor(2);
  fusion.addInput(tv0);
  auto tv1 = makeSymbolicTensor(2);
  fusion.addInput(tv1);

  auto reshape_shape0 = IrBuilder::create<Int>();
  auto reshape_shape1 = IrBuilder::create<Int>();

  auto tv2 = reshape(tv0, {reshape_shape0, reshape_shape1});
  auto tv3 = add(tv1, tv2);

  fusion.addOutput(tv3);

  std::vector<int64_t> shape_before({4, 3});
  std::vector<int64_t> shape_after({3, 4});

  ExpressionEvaluator expr_eval;

  // input: 4, 3
  // output: 3, 4
  expr_eval.bind(tv0->axis(0)->extent(), shape_before.at(0));
  expr_eval.bind(tv0->axis(1)->extent(), shape_before.at(1));
  expr_eval.bind(tv1->axis(0)->extent(), shape_after.at(0));
  expr_eval.bind(tv1->axis(1)->extent(), shape_after.at(1));

  auto initial_info = DynamicTransform::getInitialInfo(&fusion);
  auto info = DynamicTransform::getConcretizationInfo(
      &fusion, &initial_info, &expr_eval);

  DynamicTransform::concretizeFusion(&fusion, info);
  TORCH_CHECK(
      !fusion.hasDynamicTransform(), "Expected to have no dynamic transform");

  auto options = at::TensorOptions().dtype(at::kFloat).device(at::kCUDA, 0);
  at::Tensor t0 = at::randn(shape_before, options);
  at::Tensor t1 = at::randn(shape_after, options);
  std::vector<c10::IValue> inputs = {t0, t1};

  FusionExecutorCache fec(std::move(fusion_ptr));
  auto cg_outputs = fec.runFusionWithInputs(inputs);

  auto ref = t1 + t0.reshape(shape_after);

  testValidate(fec.fusion(), cg_outputs, inputs, {ref}, __LINE__, __FILE__);
}

// Test multiple patterns of reshape
TEST_F(NVFuserTest, DynamicTransform4_CUDA) {
  std::vector<std::pair<std::vector<int64_t>, std::vector<int64_t>>>
      before_after_shapes = {
          {{4, 3}, {3, 4}},
          {{4, 3}, {12, 1}},
          {{4, 3}, {4, 3}},
          {{4, 6}, {4, 2, 3}},
      };
  for (const auto& before_after : before_after_shapes) {
    const auto& before_shape = before_after.first;
    const auto& after_shape = before_after.second;

    Fusion fusion;
    FusionGuard fg(&fusion);

    auto tv0 = makeSymbolicTensor(before_shape.size());
    fusion.addInput(tv0);
    auto tv1 = makeSymbolicTensor(after_shape.size());
    fusion.addInput(tv1);

    std::vector<Val*> shape_arg;
    for (const auto i : c10::irange(after_shape.size())) {
      (void)i;
      shape_arg.push_back(IrBuilder::create<Int>());
    }

    auto tv2 = reshape(tv0, shape_arg);

    // tv3 will also have symbolic axes
    auto tv3 = set(tv2);
    auto tv4 = add(tv1, tv3);

    fusion.addOutput(tv4);

    ExpressionEvaluator expr_eval;

    for (const auto i : c10::irange(before_shape.size())) {
      expr_eval.bind(tv0->axis((int)i)->extent(), before_shape.at(i));
    }

    for (const auto i : c10::irange(after_shape.size())) {
      expr_eval.bind(tv2->axis((int)i)->extent(), after_shape.at(i));
    }

    auto initial_info = DynamicTransform::getInitialInfo(&fusion);
    auto info = DynamicTransform::getConcretizationInfo(
        &fusion, &initial_info, &expr_eval);

    DynamicTransform::concretizeFusion(&fusion, info);

    TORCH_CHECK(
        !fusion.hasDynamicTransform(), "Expected to have no dynamic transform");
  }
}

// Dynamic reshape followed by static resize
TEST_F(NVFuserTest, DynamicTransform5_CUDA) {
  std::vector<std::pair<std::vector<int64_t>, std::vector<int64_t>>>
      before_after_shapes = {
          {{4, 3}, {3, 4}},
          //{{4, 3}, {12, 1}}, not possible to do pad a broadcast domain yet
      };

  for (auto before_after : before_after_shapes) {
    Fusion fusion;
    FusionGuard fg(&fusion);

    auto tv0 = makeSymbolicTensor(2);
    fusion.addInput(tv0);

    auto reshape_shape0 = IrBuilder::create<Int>();
    fusion.addInput(reshape_shape0);
    auto reshape_shape1 = IrBuilder::create<Int>();
    fusion.addInput(reshape_shape1);

    auto tv1 = reshape(tv0, {reshape_shape0, reshape_shape1});
    auto tv2 =
        pad(tv1,
            {IrBuilder::create<Int>(1),
             IrBuilder::create<Int>(1),
             IrBuilder::create<Int>(1),
             IrBuilder::create<Int>(1)});
    auto tv3 = set(tv2);

    fusion.addOutput(tv3);

    ExpressionEvaluator expr_eval;

    expr_eval.bind(tv0->axis(0)->extent(), before_after.first.at(0));
    expr_eval.bind(tv0->axis(1)->extent(), before_after.first.at(1));
    expr_eval.bind(tv1->axis(0)->extent(), before_after.second.at(0));
    expr_eval.bind(tv1->axis(1)->extent(), before_after.second.at(1));

    auto initial_info = DynamicTransform::getInitialInfo(&fusion);
    auto info = DynamicTransform::getConcretizationInfo(
        &fusion, &initial_info, &expr_eval);

    DynamicTransform::concretizeFusion(&fusion, info);

    TORCH_CHECK(
        !fusion.hasDynamicTransform(), "Expected to have no dynamic transform");
  }
}

// Reshape of reshape
TEST_F(NVFuserTest, DynamicTransform6_CUDA) {
  std::vector<std::vector<std::vector<int64_t>>> reshape_lists = {
      {{4, 3}, {3, 4}},
      {{4, 3}, {3, 4}, {12}},
      {{4, 3}, {3, 1, 4}, {12, 1}},
      {{4, 3}, {12}, {3, 4}},
      {{4, 3}, {1, 2, 1, 3, 2}, {3, 4}},
  };

  for (auto reshape_list : reshape_lists) {
    std::vector<TensorView*> reshape_tvs;

    Fusion fusion;
    FusionGuard fg(&fusion);

    auto tv0 = makeSymbolicTensor(reshape_list.at(0).size());
    fusion.addInput(tv0);

    reshape_tvs.push_back(tv0);

    for (auto it = reshape_list.begin() + 1; it != reshape_list.end(); ++it) {
      auto shape = *it;
      std::vector<Val*> shape_arg;
      for (const auto i : c10::irange(shape.size())) {
        (void)i;
        shape_arg.push_back(IrBuilder::create<Int>());
      }

      auto tv = reshape(reshape_tvs.back(), shape_arg);
      reshape_tvs.push_back(tv);
    }
    fusion.addOutput(reshape_tvs.back());

    ExpressionEvaluator expr_eval;

    for (const auto i : c10::irange(reshape_list.size())) {
      const auto& shape = reshape_list.at(i);
      for (const auto j : c10::irange(shape.size())) {
        expr_eval.bind(reshape_tvs.at(i)->axis((int)j)->extent(), shape.at(j));
      }
    }

    auto initial_info = DynamicTransform::getInitialInfo(&fusion);
    auto info = DynamicTransform::getConcretizationInfo(
        &fusion, &initial_info, &expr_eval);

    DynamicTransform::concretizeFusion(&fusion, info);

    TORCH_CHECK(
        !fusion.hasDynamicTransform(), "Expected to have no dynamic transform");
  }
}

// Test equality of DynamicTransformInfo
TEST_F(NVFuserTest, DynamicTransform7_CUDA) {
  // Represents a series of reshapes
  struct TransformList {
    std::vector<std::vector<int64_t>> shapes;
  };

  struct ShapeInfo {
    TransformList ref_transform;
    std::vector<TransformList> equal_transforms;
    std::vector<TransformList> different_transforms;
  };

  std::vector<ShapeInfo> patterns;

  patterns.push_back(ShapeInfo{
      .ref_transform = {{{3, 4}, {4, 3}}},
      .equal_transforms =
          {{{{3, 4}, {4, 3}}}, {{{2, 8}, {4, 4}}}, {{{3, 8}, {4, 6}}}},
      .different_transforms = {{{{3, 4}, {2, 6}}}}});

  patterns.push_back(ShapeInfo{
      .ref_transform = {{{3, 4}, {12}, {1, 4, 3}}},
      .equal_transforms =
          {
              {{{3, 4}, {12}, {1, 4, 3}}},
              {{{5, 8}, {40}, {1, 4, 10}}},
          },
      .different_transforms = {
          {{{3, 4}, {12}, {4, 1, 3}}},
          {{{3, 4}, {12}, {4, 3, 1}}},
      }});

  for (const auto& pattern : patterns) {
    const auto& ref_transform = pattern.ref_transform;
    std::vector<TensorView*> reshape_tvs;

    Fusion fusion;
    FusionGuard fg(&fusion);

    auto tv0 = makeSymbolicTensor(ref_transform.shapes.at(0).size());
    fusion.addInput(tv0);

    reshape_tvs.push_back(tv0);

    for (auto it = ref_transform.shapes.begin() + 1;
         it != ref_transform.shapes.end();
         ++it) {
      const auto& shape = *it;
      std::vector<Val*> shape_arg;
      for (const auto i : c10::irange(shape.size())) {
        (void)i;
        shape_arg.push_back(IrBuilder::create<Int>());
      }

      auto tv = reshape(reshape_tvs.back(), shape_arg);
      reshape_tvs.push_back(tv);
    }
    fusion.addOutput(reshape_tvs.back());

    ExpressionEvaluator ref_expr_eval;

    for (const auto i : c10::irange(ref_transform.shapes.size())) {
      const auto& shape = ref_transform.shapes.at(i);
      for (const auto j : c10::irange(shape.size())) {
        ref_expr_eval.bind(
            reshape_tvs.at(i)->axis((int)j)->extent(), shape.at(j));
      }
    }

    auto ref_initial_info = DynamicTransform::getInitialInfo(&fusion);
    auto ref_info = DynamicTransform::getConcretizationInfo(
        &fusion, &ref_initial_info, &ref_expr_eval);

    for (const auto& transform : pattern.equal_transforms) {
      TORCH_CHECK(transform.shapes.size() == ref_transform.shapes.size());
      ExpressionEvaluator expr_eval;
      for (const auto i : c10::irange(transform.shapes.size())) {
        const auto& shape = transform.shapes.at(i);
        for (const auto j : c10::irange(shape.size())) {
          expr_eval.bind(
              reshape_tvs.at(i)->axis((int)j)->extent(), shape.at(j));
        }
      }

      auto initial_info = DynamicTransform::getInitialInfo(&fusion);
      auto info = DynamicTransform::getConcretizationInfo(
          &fusion, &initial_info, &expr_eval);

      TORCH_CHECK(
          ref_info == info,
          "Expected to be equal: ",
          ref_info.toString(),
          "\n",
          info.toString());
    }

    for (const auto& transform : pattern.different_transforms) {
      TORCH_CHECK(transform.shapes.size() == ref_transform.shapes.size());
      ExpressionEvaluator expr_eval;
      for (const auto i : c10::irange(transform.shapes.size())) {
        const auto& shape = transform.shapes.at(i);
        for (const auto j : c10::irange(shape.size())) {
          expr_eval.bind(
              reshape_tvs.at(i)->axis((int)j)->extent(), shape.at(j));
        }
      }

      auto initial_info = DynamicTransform::getInitialInfo(&fusion);
      auto info = DynamicTransform::getConcretizationInfo(
          &fusion, &initial_info, &expr_eval);

      TORCH_CHECK(
          ref_info != info,
          "Expected to be different: ",
          ref_info.toString(),
          "\n",
          info.toString());
    }
  }
}

// Make sure non-dynamic reshape op is created when possible
TEST_F(NVFuserTest, DynamicTransform8_CUDA) {
  Fusion fusion;
  FusionGuard fg(&fusion);

  auto tv0 = makeConcreteTensor({3, 4});
  fusion.addInput(tv0);

  auto tv1 =
      reshape(tv0, {IrBuilder::create<Int>(4), IrBuilder::create<Int>(3)});
  fusion.addOutput(tv1);

  // Make sure the reshape is recognized as a static reshape
  TORCH_CHECK(
      !tv1->domain()->hasSymbolicAxis(),
      "Not expected to have symbolic axes: ",
      tv1->toString());
}

// Mix of static and dynamic reshape. Make sure only dynamic reshape
// is handled by the dynamic transform concretizer.
TEST_F(NVFuserTest, DynamicTransform9_CUDA) {
  Fusion fusion;
  FusionGuard fg(&fusion);

  auto tv0 = makeSymbolicTensor(2);
  fusion.addInput(tv0);

  auto tv1 = reshape(tv0, {3, 4}, {4, 3});

  auto reshape_shape0 = IrBuilder::create<Int>();

  auto tv2 = reshape(tv1, {reshape_shape0});
  fusion.addOutput(tv2);

  // The first reshape is static
  TORCH_CHECK(
      !tv1->domain()->hasSymbolicAxis(),
      "Unexpected to have symblic axes: ",
      tv1->toString());
  // The second reshape is static
  TORCH_CHECK(
      tv2->domain()->hasSymbolicAxis(),
      "Expected to have symblic axes: ",
      tv2->toString());

  ExpressionEvaluator expr_eval;

  expr_eval.bind(tv0->axis(0)->extent(), 3);
  expr_eval.bind(tv0->axis(1)->extent(), 4);
  expr_eval.bind(reshape_shape0, 12);

  auto initial_info = DynamicTransform::getInitialInfo(&fusion);
  auto info = DynamicTransform::getConcretizationInfo(
      &fusion, &initial_info, &expr_eval);

  // There must be only one dynamic reshape entry, and that must be
  // for tv2.
  TORCH_CHECK(
      info.getReshapeTransforms().size() == 1,
      info.getReshapeTransforms().at(0).first == tv2,
      "Unexpected dynamic transform info:",
      info.toString());
}

// Make sure inherited symbolic IDs are concretized through rfactor exprs
TEST_F(NVFuserTest, DynamicTransform10_CUDA) {
  Fusion fusion;
  FusionGuard fg(&fusion);

  auto tv0 = makeSymbolicTensor(2);
  fusion.addInput(tv0);

  auto tv1 = reshape(tv0, {IrBuilder::create<Int>(), IrBuilder::create<Int>()});
  auto tv2 = slice(
      tv1,
      {Slice(),
       {IrBuilder::create<Int>(1),
        sub(tv1->axis(0)->extent(), IrBuilder::create<Int>(1))}});
  fusion.addOutput(tv2);

  // tv2 has an rfactor expr (i.e., resize). The input to the expr is
  // symbolic, so is the output. When concretized, both of the input
  // and output must be concretized.

  ExpressionEvaluator expr_eval;

  expr_eval.bind(tv0->axis(0)->extent(), 3);
  expr_eval.bind(tv0->axis(1)->extent(), 4);
  expr_eval.bind(tv1->axis(0)->extent(), 4);
  expr_eval.bind(tv1->axis(1)->extent(), 3);

  auto initial_info = DynamicTransform::getInitialInfo(&fusion);
  auto info = DynamicTransform::getConcretizationInfo(
      &fusion, &initial_info, &expr_eval);

  DynamicTransform::concretizeFusion(&fusion, info);

  TORCH_CHECK(
      !fusion.hasDynamicTransform(), "Expected to have no dynamic transform");
}

// Simple test of hashing. Create concretization info objects with two
// similar but different reshape sizes and see if their hashes are different.
TEST_F(NVFuserTest, DynamicTransform11_CUDA) {
  auto fusion_ptr = std::make_unique<Fusion>();
  Fusion& fusion = *fusion_ptr.get();
  FusionGuard fg(&fusion);

  auto tv0 = makeSymbolicTensor(2);
  fusion.addInput(tv0);

  auto tv1 = reshape(
      tv0,
      {IrBuilder::create<Int>(),
       IrBuilder::create<Int>(),
       IrBuilder::create<Int>()});
  fusion.addOutput(tv1);

  ExpressionEvaluator expr_eval1;
  // input: 4, 3
  // output: 2, 2, 3
  expr_eval1.bind(tv0->axis(0)->extent(), 4);
  expr_eval1.bind(tv0->axis(1)->extent(), 3);
  expr_eval1.bind(tv1->axis(0)->extent(), 2);
  expr_eval1.bind(tv1->axis(1)->extent(), 2);
  expr_eval1.bind(tv1->axis(2)->extent(), 3);

  auto initial_info1 = DynamicTransform::getInitialInfo(&fusion);
  auto info1 = DynamicTransform::getConcretizationInfo(
      &fusion, &initial_info1, &expr_eval1);

  ExpressionEvaluator expr_eval2;
  ;
  // input: 4, 3
  // output: 3, 2, 2
  expr_eval2.bind(tv0->axis(0)->extent(), 4);
  expr_eval2.bind(tv0->axis(1)->extent(), 3);
  expr_eval2.bind(tv1->axis(0)->extent(), 3);
  expr_eval2.bind(tv1->axis(1)->extent(), 2);
  expr_eval2.bind(tv1->axis(2)->extent(), 2);

  auto initial_info2 = DynamicTransform::getInitialInfo(&fusion);
  auto info2 = DynamicTransform::getConcretizationInfo(
      &fusion, &initial_info2, &expr_eval2);

  // Generally different concretizations doesn't always mean different
  // hashes, but in this case they should be different
  auto hash1 = std::hash<DynamicTransformConcretizationInfo>{}(info1);
  auto hash2 = std::hash<DynamicTransformConcretizationInfo>{}(info2);
  TORCH_CHECK(
      hash1 != hash2,
      "Unexpected hash collision: ",
      hash1,
      " for\n",
      info1.toString(),
      "and\n",
      info2.toString());
}

// Test FusionExecutorCache with dynamic reshapes
TEST_F(NVFuserTest, DynamicTransformFusionExecutorCache_CUDA) {
  auto fusion = std::make_unique<Fusion>();
  FusionGuard fg(fusion.get());

  auto tv0 = makeSymbolicTensor(2);
  fusion->addInput(tv0);
  auto tv1 = makeSymbolicTensor(2);
  fusion->addInput(tv1);

  auto tv2 = reshape(tv0, {tv1->axis(0)->extent(), tv1->axis(1)->extent()});
  auto tv3 = add(tv1, tv2);

  fusion->addOutput(tv3);

  // tv2 has symbolic axes as reshape is dynamic
  TORCH_CHECK(
      tv2->domain()->hasSymbolicAxis(),
      "Expected to have symbolic axes: ",
      tv2->toString());

  // The symbolic axes of tv2 should not be propagated to tv3 as tv1
  // is fully concrete
  TORCH_CHECK(
      !tv3->domain()->hasSymbolicAxis(),
      "Not expected to have symbolic axes: ",
      tv3->toString());

  FusionExecutorCache executor_cache(std::move(fusion));

  // Return pair of: number of concretizations & total number of kernel runtimes
  auto countRuntimes = [&executor_cache]() {
    std::unordered_set<const std::pair<
        size_t,
        std::optional<DynamicTransformConcretizationInfo>>*>
        concs;
    size_t runtime_count = 0;
    for (auto& it : executor_cache.getKernelRuntimes()) {
      concs.insert(&it.first);
      runtime_count += it.second.size();
    }
    return std::make_pair(concs.size(), runtime_count);
  };

  TORCH_CHECK(countRuntimes().second == 0, "Expect to start with no runtimes");

  auto options = at::TensorOptions().dtype(at::kFloat).device(at::kCUDA, 0);
  { // trivial reshape
    auto t0 = at::randn({3, 4}, options);
    auto t1 = at::randn({3, 4}, options);
    std::vector<c10::IValue> inputs = {t0, t1};
    auto cg_outputs = executor_cache.runFusionWithInputs(inputs);
    auto ref = t0 + t1;
    testValidate(
        executor_cache.fusion(), cg_outputs, inputs, {ref}, __LINE__, __FILE__);
    TORCH_CHECK(
        countRuntimes().second == 1, "Expect to create a single runtime");
  }
  { // non-trivial reshape: merge and split
    auto t0 = at::randn({3, 4}, options);
    auto t1 = at::randn({4, 3}, options);
    std::vector<c10::IValue> inputs = {t0, t1};
    auto cg_outputs = executor_cache.runFusionWithInputs(inputs);
    auto ref = t0.view({4, 3}) + t1;
    testValidate(
        executor_cache.fusion(), cg_outputs, inputs, {ref}, __LINE__, __FILE__);
    auto num_rts = countRuntimes();
    TORCH_CHECK(
        num_rts.second == 2, "Non-trivial reshape should create new runtime");
    TORCH_CHECK(
        num_rts.first == 2,
        "Non-trivial reshape should create new concretization cache level");
  }
  { // different non-trivial reshape
    auto t0 = at::randn({2, 6}, options);
    auto t1 = at::randn({4, 3}, options);
    std::vector<c10::IValue> inputs = {t0, t1};
    auto cg_outputs = executor_cache.runFusionWithInputs(inputs);
    auto ref = t0.view({4, 3}) + t1;
    testValidate(
        executor_cache.fusion(), cg_outputs, inputs, {ref}, __LINE__, __FILE__);
    auto num_rts = countRuntimes();
    TORCH_CHECK(
        num_rts.second == 2,
        "Second non-trivial reshape should not create new runtime");
    TORCH_CHECK(
        num_rts.first == 2,
        "Second non-trivial reshape should not create new concretization cache level");
  }
}

using shape = std::vector<int64_t>;
using dynamic_view_invocation = std::tuple<
    shape, // input_shape
    shape, // output_shape
    bool // expect miss
    >;

//! Given a collection of input/output shapes test that FusionExecutorCache
//! properly caches concretized Fusions. The first argument is a vector of
//! input/output shape pairs. Each of these shape pairs will be run using the
//! same FusionExecutorCache. The argument expect_miss indicates whether we
//! expect a cache hit or miss at the concretization level.
//! reshape_before_reduction has the same meaning as in reductionViewAddFusion
//! in test_gpu_view.cpp.
void reductionDynamicViewAddFusion(
    std::vector<dynamic_view_invocation>& invocations,
    bool reshape_before_reduction) {
  constexpr int kReductionAxis = -1;

  auto input_dims = std::get<0>(invocations[0]).size();
  auto output_dims = std::get<1>(invocations[0]).size();

  auto bias_dims = (reshape_before_reduction) ? input_dims : output_dims;

  std::unique_ptr<Fusion> fusion_ptr = std::make_unique<Fusion>();
  Fusion& fusion = *fusion_ptr.get();
  FusionGuard fg(&fusion);

  TensorView* x = makeSymbolicTensor(input_dims);
  TensorView* bias = makeSymbolicTensor(bias_dims);
  fusion.addInput(x);
  fusion.addInput(bias);

  auto tv1 =
      (reshape_before_reduction) ? add(x, bias) : sum(x, {kReductionAxis});
  // create vectors of input scalars describing this reshape
  std::vector<Val*> output_shape(output_dims);
  for (size_t i : c10::irange(output_dims)) {
    output_shape[i] = IrBuilder::create<Int>();
    fusion.addInput(output_shape[i]);
  }
  auto x_reshape = reshape(tv1, output_shape);
  auto y = (reshape_before_reduction) ? sum(x_reshape, {kReductionAxis})
                                      : add(x_reshape, bias);
  fusion.addOutput(y);

  FusionExecutorCache fusion_executor_cache(std::move(fusion_ptr));

  // Return pair of: number of concretizations & total number of kernel runtimes
  auto countConcretizations = [&fusion_executor_cache]() {
    std::unordered_set<const std::pair<
        size_t,
        std::optional<DynamicTransformConcretizationInfo>>*>
        concs;
    for (auto& it : fusion_executor_cache.getKernelRuntimes()) {
      concs.insert(&it.first);
    }
    return concs.size();
  };
  size_t num_concretizations = countConcretizations();
  // Check that concretizations and runtimes are cache misses only when they
  // should be
  auto checkCache = [&countConcretizations,
                     &num_concretizations](bool expect_miss) {
    auto current = countConcretizations();
    ASSERT_EQ(current, num_concretizations + (size_t)expect_miss);
    num_concretizations = current;
  };

  for (auto& inv : invocations) {
    // Shmoo tests can occupy a lot of memory due to allocating many
    // different tensor sizes. So in order to avoid an OOM during this
    // test, we manually clear the allocator after it's reached a certain
    // threshold.
    maybeClearAllocator();

    auto input_shape = std::get<0>(inv);
    auto output_shape = std::get<1>(inv);
    auto expect_miss = std::get<2>(inv);

    TORCH_INTERNAL_ASSERT(input_shape.size() == input_dims);
    TORCH_INTERNAL_ASSERT(output_shape.size() == output_dims);

    auto options = at::TensorOptions().dtype(at::kFloat).device(at::kCUDA, 0);

    at::Tensor at_x = at::randn(input_shape, options);
    auto bias_shape = (reshape_before_reduction) ? input_shape : output_shape;
    if (!reshape_before_reduction) {
      // When bias_shape = output_shape, it may contain -1s
      // concretize bias_shape so that we can properly initialize at_bias
      size_t other_numel = 1;
      ssize_t negone_dim = -1; // negative if no -1 shape is provided
      for (auto i : c10::irange(bias_shape.size())) {
        if (bias_shape[i] == -1) {
          ASSERT_EQ(negone_dim, -1); // test cases should not have multiple -1s
          negone_dim = -1;
        } else {
          other_numel *= bias_shape[i];
        }
      }
      if (negone_dim >= 0) {
        bias_shape[negone_dim] = (int64_t)at_x.numel() / (int64_t)other_numel;
      }
    }
    at::Tensor at_bias = at::randn(bias_shape, options);
    std::vector<c10::IValue> aten_inputs = {at_x, at_bias};
    // Add input scalars describing the reshape size for concretization
    for (size_t i : c10::irange(output_dims)) {
      aten_inputs.emplace_back(output_shape[i]);
    }

    auto outputs = fusion_executor_cache.runFusionWithInputs(aten_inputs);
    checkCache(expect_miss);

    auto at_tv1 = (reshape_before_reduction) ? (at_x + at_bias)
                                             : at::sum(at_x, kReductionAxis);
    auto at_x_reshape = at::native::view(at_tv1, output_shape);
    auto at_y = (reshape_before_reduction)
        ? at::sum(at_x_reshape, kReductionAxis)
        : at::add(at_x_reshape, at_bias);

    testValidate(&fusion, outputs, aten_inputs, {at_y}, __LINE__, __FILE__);
  }
}

TEST_F(NVFuserTest, FusionDynamicReshapeReductionShmoo_CUDA) {
  auto invocations = std::vector<dynamic_view_invocation>{
      {{8, 3 * 4, 7, 9}, {8, 3 * 4, 7, 9}, true}, // trivial
      {{8, 3 * 4, 7, 5}, {8, 3 * 4, 7, 5}, false}, // trivial
      {{8, 3 * 4, 7, 9}, {8, 3, 4, 7 * 9}, true}, // merge(2) osplit(1, 3)
      {{8, 3 * 4, 7, 9},
       {8, 3, 4 * 7, 9},
       true}, // merge(1) merge(2) osplit(1, 3)
      {{8, 3 * 4, 7, 5},
       {8, 3, 4 * 7, 5},
       false}, // merge(1) merge(2) osplit(1, 3)
      {{8, 3 * 5, 7, 9}, {8, 3, 5 * 7, 9}, false}, // merge(1) osplit(1, 3)

      // test passing -1 dynamically for dimension size
      // This currently fails. see https://github.com/NVIDIA/Fuser/issues/249
      //{{8, 3 * 5, 7, 9}, {8, 3, -1, 9}, false} // merge(1) osplit(1, 3)
  };
  reductionDynamicViewAddFusion(
      invocations, true /* reshape_before_reduction */);
}

using dynamic_pad_invocation = std::tuple<
    std::vector<int64_t>, // input_shape
    std::vector<int64_t>, // pad_widths
    bool // expect miss
    >;

void reductionDynamicPadAddFusion(
    std::vector<dynamic_pad_invocation>& invocations) {
  constexpr int kReductionAxis = -1;

  auto input_dims = std::get<0>(invocations[0]).size();
  auto num_pad_widths = std::get<1>(invocations[0]).size();

  std::unique_ptr<Fusion> fusion_ptr = std::make_unique<Fusion>();
  Fusion& fusion = *fusion_ptr.get();
  FusionGuard fg(&fusion);

  TensorView* x = makeSymbolicTensor(input_dims);
  fusion.addInput(x);

  std::vector<Val*> pad_width_vals(num_pad_widths);
  for (auto i : c10::irange(num_pad_widths)) {
    pad_width_vals[i] = IrBuilder::create<Int>();
    fusion.addInput(pad_width_vals[i]);
  }
  auto x_pad = pad(x, pad_width_vals);
  auto y = sum(x_pad, {kReductionAxis});
  fusion.addOutput(y);

  FusionExecutorCache fusion_executor_cache(std::move(fusion_ptr));

  // Check that concretizations and runtimes are cache misses only when they
  // should be
  size_t num_concretizations = fusion_executor_cache.getKernelRuntimes().size();
#define CHECK_CACHE(expect_miss, ...)                              \
  auto current = fusion_executor_cache.getKernelRuntimes().size(); \
  auto expected = num_concretizations + (size_t)expect_miss;       \
  TORCH_CHECK(                                                     \
      current == expected,                                         \
      "Expected cache size ",                                      \
      expected,                                                    \
      " but found ",                                               \
      current,                                                     \
      ". ",                                                        \
      __VA_ARGS__);                                                \
  num_concretizations = current;

  for (auto& inv : invocations) {
    // Shmoo tests can occupy a lot of memory due to allocating many
    // different tensor sizes. So in order to avoid an OOM during this
    // test, we manually clear the allocator after it's reached a certain
    // threshold.
    maybeClearAllocator();

    auto input_shape = std::get<0>(inv);
    auto pad_widths = std::get<1>(inv);
    auto expect_miss = std::get<2>(inv);

    TORCH_INTERNAL_ASSERT(input_shape.size() == input_dims);
    TORCH_INTERNAL_ASSERT(pad_widths.size() == num_pad_widths);

    auto options = at::TensorOptions().dtype(at::kFloat).device(at::kCUDA, 0);

    at::Tensor at_x = at::randn(input_shape, options);
    std::vector<c10::IValue> aten_inputs = {at_x};
    // Add input scalars describing the reshape size for concretization
    for (size_t i : c10::irange(pad_widths.size())) {
      aten_inputs.emplace_back(pad_widths[i]);
    }

    auto outputs = fusion_executor_cache.runFusionWithInputs(aten_inputs);
    CHECK_CACHE(
        expect_miss, "Input shape=", input_shape, " pad_widths=", pad_widths);

    auto at_x_pad = at::pad(at_x, pad_widths);
    auto at_y = at::sum(at_x_pad, kReductionAxis);

    testValidate(&fusion, outputs, aten_inputs, {at_y}, __LINE__, __FILE__);
  }
}
#undef CHECK_CACHE

// Test dynamic pad for various inputs
TEST_F(NVFuserTest, DynamicPadShmoo_CUDA) {
  // NOLINTBEGIN(bugprone-implicit-widening-of-multiplication-result)
  auto invocations = std::vector<dynamic_pad_invocation>{
      {{3, 5}, {0, 0}, true}, // trivial

      {{3, 5}, {2, 1}, false}, // simple pad of both sides
      {{3, 5}, {-1, 1}, false}, // shift by one
      // The following fails with a SIGFPE in innerReductionHeuristic
      // See https://github.com/NVIDIA/Fuser/issues/264
      //{{3, 5}, {-3, -2}, false}, // output is zero-dimensional

      // Output has size 1 so is set to broadcast.
      {{3, 5}, {0, -4}, true},

      // Test full negative shifts, so output doesn't overlap input
      {{3, 5}, {-5, 2}, false},
      {{3, 5}, {2, -5}, false}, // full shift the other direction, re-use

      // The following reuses the schedule of {3, 5} inputs, and does not set
      // broadcast on the second input dimension.
      {{3, 1}, {1, 1}, false},

      // Test zero-dimensional input
      //{{3, 0}, {0, 0}, false}, // SIGFPE (see #264 above)
      {{3, 0}, {1, 1}, false},
      //{{3, 0}, {-1, 1}, false}, // SIGFPE (see #264 above)
  };
  // NOLINTEND(bugprone-implicit-widening-of-multiplication-result)
  reductionDynamicPadAddFusion(invocations);
}

<<<<<<< HEAD
// Repro of https://github.com/NVIDIA/Fuser/issues/418
TEST_F(NVFuserTest, DynamicTransformIssue418_CUDA) {
  auto fusion = std::make_unique<Fusion>();
  FusionGuard fg(fusion.get());

  auto tv0 = makeSymbolicTensor(4);
  fusion->addInput(tv0);
  auto s0 = IrBuilder::create<Int>();
  fusion->addInput(s0);

  auto v00 = tv0->axis(0)->extent();
  auto v01 = tv0->axis(1)->extent();
  auto v02 = tv0->axis(2)->extent();
  auto v03 = tv0->axis(3)->extent();

  auto tv1 = reshape(tv0, {v00, div(v01, s0), s0, v02, v03});
  auto vm = variance_mean(tv1, {2, 3, 4}, 0, true);
  fusion->addOutput(vm.mean);
  fusion->addOutput(vm.var);

  // tv1 has symbolic axes as reshape is dynamic
  TORCH_CHECK(
      tv1->domain()->hasSymbolicAxis(),
      "Expected to have symbolic axes: ",
      tv1->toString());

  FusionExecutorCache executor_cache(std::move(fusion));

  auto options = at::TensorOptions().dtype(at::kFloat).device(at::kCUDA, 0);
  at::manual_seed(0);
  { // trivial reshape
    auto t0 = at::randn({256, 128, 28, 28}, options);
    std::vector<c10::IValue> inputs = {t0, 32};
    auto cg_outputs = executor_cache.runFusionWithInputs(inputs);
    auto t0_resh = t0.reshape({256, 4, 32, 28, 28});
    auto mu = t0_resh.mean({2, 3, 4}, true);
    auto v = t0_resh.var({2, 3, 4}, true, true);
    testValidate(
        executor_cache.fusion(),
        cg_outputs,
        inputs,
        {mu, v},
        __LINE__,
        __FILE__);
  }
}

// Repro of https://github.com/NVIDIA/Fuser/issues/418 (full GroupNorm example)
TEST_F(NVFuserTest, DynamicTransformIssue418Full_CUDA) {
  auto fusion = std::make_unique<Fusion>();
  FusionGuard fg(fusion.get());

  auto tv0 = makeSymbolicTensor(4);
  fusion->addInput(tv0);
  auto weight = makeSymbolicTensor({1, -1, 1, 1});
  fusion->addInput(weight);
  auto bias = makeSymbolicTensor({1, -1, 1, 1});
  fusion->addInput(bias);
  auto s0 = IrBuilder::create<Int>();
  fusion->addInput(s0);

  auto v00 = tv0->axis(0)->extent();
  auto v01 = tv0->axis(1)->extent();
  auto v02 = tv0->axis(2)->extent();
  auto v03 = tv0->axis(3)->extent();

  auto tv1 = reshape(tv0, {v00, div(v01, s0), s0, v02, v03});
  auto vm = variance_mean(tv1, {2, 3, 4}, 0, true);
  auto eps = IrBuilder::create<Double>(1e-5);
  auto tv2 = mul(sub(tv1, vm.mean), rsqrt(add(vm.var, eps)));
  auto tv3 = reshape(tv2, {v00, v01, v02, v03});
  auto tv4 = add(mul(tv3, weight), bias);
  fusion->addOutput(tv4);

  // tv1 has symbolic axes as reshape is dynamic
  TORCH_CHECK(
      tv1->domain()->hasSymbolicAxis(),
      "Expected to have symbolic axes: ",
      tv1->toString());

  FusionExecutorCache executor_cache(std::move(fusion));

  auto options = at::TensorOptions().dtype(at::kFloat).device(at::kCUDA, 0);
  at::manual_seed(0);
  auto t0 = at::randn({256, 128, 28, 28}, options);
  auto w = at::randn({1, 128, 1, 1}, options);
  auto b = at::randn({1, 128, 1, 1}, options);
  std::vector<c10::IValue> inputs = {t0, w, b, 32};
  auto cg_outputs = executor_cache.runFusionWithInputs(inputs);
  auto t0_resh = t0.reshape({256, 4, 32, 28, 28});
  auto mu = t0_resh.mean({2, 3, 4}, true);
  auto v = t0_resh.var({2, 3, 4}, true, true);
  auto gn =
      ((t0_resh - mu) * (v + 1e-5).rsqrt()).reshape({256, 128, 28, 28}) * w + b;
  testValidate(
      executor_cache.fusion(), cg_outputs, inputs, {gn}, __LINE__, __FILE__);
}

// Repro of https://github.com/NVIDIA/Fuser/issues/418 (channels-last)
TEST_F(NVFuserTest, DynamicTransformIssue418FullNHWC_CUDA) {
  auto fusion = std::make_unique<Fusion>();
  FusionGuard fg(fusion.get());

  auto tv0 = makeSymbolicTensor(4);
  fusion->addInput(tv0);
  auto weight = makeSymbolicTensor({1, 1, 1, -1});
  fusion->addInput(weight);
  auto bias = makeSymbolicTensor({1, 1, 1, -1});
  fusion->addInput(bias);
  auto s0 = IrBuilder::create<Int>();
  fusion->addInput(s0);

  auto v00 = tv0->axis(0)->extent();
  auto v01 = tv0->axis(1)->extent();
  auto v02 = tv0->axis(2)->extent();
  auto v03 = tv0->axis(3)->extent();

  auto tv1 = reshape(tv0, {v00, v01, v02, div(v03, s0), s0});
  auto vm = variance_mean(tv1, {1, 2, 4}, 0, true);
  auto eps = IrBuilder::create<Double>(1e-5);
  auto tv2 = mul(sub(tv1, vm.mean), rsqrt(add(vm.var, eps)));
  auto tv3 = reshape(tv2, {v00, v01, v02, v03});
  auto tv4 = add(mul(tv3, weight), bias);
  fusion->addOutput(tv4);

  // tv1 has symbolic axes as reshape is dynamic
  TORCH_CHECK(
      tv1->domain()->hasSymbolicAxis(),
      "Expected to have symbolic axes: ",
      tv1->toString());

  FusionExecutorCache executor_cache(std::move(fusion));

  auto options = at::TensorOptions().dtype(at::kFloat).device(at::kCUDA, 0);
  at::manual_seed(0);
  auto t0 = at::randn({256, 28, 28, 128}, options);
  auto w = at::randn({1, 1, 1, 128}, options);
  auto b = at::randn({1, 1, 1, 128}, options);
  std::vector<c10::IValue> inputs = {t0, w, b, 32};
  auto cg_outputs = executor_cache.runFusionWithInputs(inputs);
  auto t0_resh = t0.reshape({256, 28, 28, 4, 32});
  auto mu = t0_resh.mean({1, 2, 4}, true);
  auto v = t0_resh.var({1, 2, 4}, true, true);
  auto gn =
      ((t0_resh - mu) * (v + 1e-5).rsqrt()).reshape({256, 28, 28, 128}) * w + b;
  testValidate(
      executor_cache.fusion(), cg_outputs, inputs, {gn}, __LINE__, __FILE__);
=======
// Test that a Symbolic root/Broadcast rfactor is not  concretized to
// Iteration/Iteration
TEST_F(NVFuserTest, FusionDynamicSliceToBroadcast_CUDA) {
  std::unique_ptr<Fusion> fusion_ptr = std::make_unique<Fusion>();
  Fusion& fusion = *fusion_ptr.get();
  FusionGuard fg(fusion_ptr.get());
  auto tv0 = makeSymbolicTensor(1);
  fusion.addInput(tv0);
  // tv0[:2] introduces symbolic IterDomain
  auto tv1 = slice(
      tv0, {{fusion.zeroVal(), IrBuilder::create<Int>(2), fusion.oneVal()}});
  // tv1 has Broadcast rfactor, Iteration root
  auto tv2 = slice(tv1, {{fusion.zeroVal(), fusion.oneVal(), fusion.oneVal()}});
  // tv2 has a Symbolic root related to a Broadcast rfactor through a Resize op
  fusion.addOutput(tv2);

  // At concretization, tv1's rfactor will be set to Iteration, which will
  // propagate to tv2s root. This test will test that when tv2 root is
  // concretized to Iteration, it does not wind up overwriting the Broadcast
  // rfactor.

  FusionExecutorCache fusion_executor_cache(std::move(fusion_ptr));
  auto options = at::TensorOptions().dtype(at::kFloat).device(at::kCUDA, 0);
  at::Tensor at0 = at::randn({5}, options);
  std::vector<c10::IValue> aten_inputs = {at0};
  auto outputs = fusion_executor_cache.runFusionWithInputs(aten_inputs);
  auto at1 = at::slice(at0, 0, 0, 2);
  auto at2 = at::slice(at1, 0, 0, 1);
  testValidate(&fusion, outputs, aten_inputs, {at2}, __LINE__, __FILE__);
>>>>>>> 1ca85815
}

} // namespace nvfuser<|MERGE_RESOLUTION|>--- conflicted
+++ resolved
@@ -1001,7 +1001,6 @@
   reductionDynamicPadAddFusion(invocations);
 }
 
-<<<<<<< HEAD
 // Repro of https://github.com/NVIDIA/Fuser/issues/418
 TEST_F(NVFuserTest, DynamicTransformIssue418_CUDA) {
   auto fusion = std::make_unique<Fusion>();
@@ -1149,7 +1148,8 @@
       ((t0_resh - mu) * (v + 1e-5).rsqrt()).reshape({256, 28, 28, 128}) * w + b;
   testValidate(
       executor_cache.fusion(), cg_outputs, inputs, {gn}, __LINE__, __FILE__);
-=======
+}
+
 // Test that a Symbolic root/Broadcast rfactor is not  concretized to
 // Iteration/Iteration
 TEST_F(NVFuserTest, FusionDynamicSliceToBroadcast_CUDA) {
@@ -1179,7 +1179,6 @@
   auto at1 = at::slice(at0, 0, 0, 2);
   auto at2 = at::slice(at1, 0, 0, 1);
   testValidate(&fusion, outputs, aten_inputs, {at2}, __LINE__, __FILE__);
->>>>>>> 1ca85815
 }
 
 } // namespace nvfuser