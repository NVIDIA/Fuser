// clang-format off
/*
 * SPDX-FileCopyrightText: Copyright (c) 2023-present NVIDIA CORPORATION & AFFILIATES.
 * All rights reserved.
 * SPDX-License-Identifier: BSD-3-Clause
 */
// clang-format on
#ifdef NVFUSER_DISTRIBUTED
#include <disjoint_set.h>
#include <fusion.h>
#include <fusion_segmenter.h>
#include <gtest/gtest.h>
#include <multidevice/executor.h>
#include <multidevice/utils.h>
#include <ops/all_ops.h>
#include <test/multidevice.h>
#include <test/validator.h>

namespace nvfuser {

<<<<<<< HEAD
// Test memory allocation of multidevice fusion with unsharded inputs
// and sharded intermediates, outputs.

TEST(NVFuserTest, TestContiguousShardSet) {
  std::unique_ptr<Fusion> fusion = std::make_unique<Fusion>();
  FusionGuard fg(fusion.get());
  DeviceMesh mesh({0, 1, 2, 3, 4});
  TensorView* a = makeContigConcreteTensor({4, 4, 4});
  TensorView* b = set(a);
  TensorView* c = set(a);

  a->setDeviceMesh(mesh);
  b->setDeviceMesh(mesh);
  c->setDeviceMesh(mesh);
  b->axis(0)->parallelize(ParallelType::DIDx);
  c->axis(1)->parallelize(ParallelType::DIDx);

  ASSERT_TRUE(isContiguousShard(b, a));
  ASSERT_FALSE(isContiguousShard(c, a));
}

TEST(NVFuserTest, TestContiguousShardReduce) {
  std::unique_ptr<Fusion> fusion = std::make_unique<Fusion>();
  FusionGuard fg(fusion.get());
  DeviceMesh mesh({0, 1, 2, 3, 4});
  TensorView* a = makeContigConcreteTensor({4, 4, 4});
  TensorView* b = sum(a, {0});
  TensorView* c = sum(a, {0});

  a->setDeviceMesh(mesh);
  b->setDeviceMesh(mesh);
  c->setDeviceMesh(mesh);
  a->axis(0)->parallelize(ParallelType::DIDx);
  c->axis(1)->parallelize(ParallelType::DIDx);

  ASSERT_TRUE(isContiguousShard(b, a));
  ASSERT_TRUE(isContiguousShard(c, a));
}

TEST(NVFuserTest, TestShardedComputeIndex) {
  std::unique_ptr<Fusion> fusion = std::make_unique<Fusion>();
  FusionGuard fg(fusion.get());
  DeviceMesh mesh({0});

  TensorView* a = makeConcreteTensor({4, 1, 2, 5});
  TensorView* b = sum(a, {0});
  TensorView* c = add(a, a);
  TensorView* d = permute(a, {1, 0, 2, 3});
=======
class ShardedComputeTest : public NVFuserTest,
                           public ::testing::WithParamInterface<bool> {};

TEST_P(ShardedComputeTest, ComputeIndex) {
  auto concreteTv = GetParam();
  std::unique_ptr<Fusion> fusion = std::make_unique<Fusion>();
  FusionGuard fg(fusion.get());
  DeviceMesh mesh({0, 1, 2});

  TensorView* a =
      concreteTv ? makeConcreteTensor({4, 2, 3, 5}) : makeSymbolicTensor(4);
  TensorView* b = sum(a, {0});
  TensorView* c = add(a, a);
  TensorView* d = permute(a, {{2, 0}});
>>>>>>> efe1cb66

  fusion->addInput(a);
  fusion->addOutput(b);
  fusion->addOutput(c);
  fusion->addOutput(d);
<<<<<<< HEAD
  
=======

>>>>>>> efe1cb66
  a->setDeviceMesh(mesh);
  b->setDeviceMesh(mesh);
  c->setDeviceMesh(mesh);
  d->setDeviceMesh(mesh);
<<<<<<< HEAD
  a->axis(1)->parallelize(ParallelType::DIDx);
  b->axis(1)->parallelize(ParallelType::DIDx);
  c->axis(1)->parallelize(ParallelType::DIDx);
  d->axis(0)->parallelize(ParallelType::DIDx);
  
  auto options = at::TensorOptions().dtype(at::kFloat).device(at::kCUDA, 0);
  auto a_ = at::randn({4, 1, 2, 5}, options);
  auto b_ = at::sum(a_, {0});
  auto c_ = a_ + a_;
  auto d_ = at::permute(a_, {1, 0, 2, 3});
=======
  a->axis(2)->parallelize(ParallelType::DIDx);
  b->axis(2)->parallelize(ParallelType::DIDx);
  c->axis(2)->parallelize(ParallelType::DIDx);
  d->axis(0)->parallelize(ParallelType::DIDx);

  auto options = at::TensorOptions().dtype(at::kFloat).device(at::kCUDA, 0);
  auto a_ = at::randn({4, 2, 1, 5}, options);
  auto b_ = at::sum(a_, {0});
  auto c_ = a_ + a_;
  auto d_ = at::permute(a_, {2, 0, 1, 3});
>>>>>>> efe1cb66
  std::vector<at::Tensor> outputs_ = {b_, c_, d_};

  FusionExecutor fe;
  fe.compileFusion(fusion.get(), {a_});
  auto outputs = fe.runFusion({a_});
  testValidate(fusion.get(), outputs, {a_}, outputs_, __LINE__, __FILE__);
}

<<<<<<< HEAD
// params: concrete vs symbolic input, sharded axis
=======
INSTANTIATE_TEST_SUITE_P(
    ConcreteInput,
    ShardedComputeTest,
    ::testing::Values(true));

INSTANTIATE_TEST_SUITE_P(
    SymbolicInput,
    ShardedComputeTest,
    ::testing::Values(false));

>>>>>>> efe1cb66
class ShardingTest : public MultiDeviceTest,
                     public ::testing::WithParamInterface<std::tuple<bool, int>> {};

// Test memory allocation of multidevice fusion with unsharded inputs
// and sharded intermediates, outputs.
TEST_P(ShardingTest, UnshardedGlobalInput) {
  auto [concreteTv, sharded_axis] = GetParam();
  std::unique_ptr<Fusion> fusion = std::make_unique<Fusion>();
  FusionGuard fg(fusion.get());
  int num_devices = communicator->size();
  std::vector<int64_t> devices(num_devices);
  std::iota(devices.begin(), devices.end(), 0);
  DeviceMesh mesh(devices);
  std::vector<int64_t> input_size = {2, 3, 4, 3};
  input_size[sharded_axis] = num_devices;
  input_size[sharded_axis+1] = num_devices;

  TensorView* tv0 =
      concreteTv ? makeConcreteTensor(input_size) : makeContigTensor(4);
  TensorView* tv1 = set(tv0);
  TensorView* tv2 = add(tv1, tv1);
  TensorView* tv3 = sum(tv2, {sharded_axis}); 
  fusion->addInput(tv0);
  fusion->addOutput(tv1);
  fusion->addOutput(tv2);
  fusion->addOutput(tv3);

  tv1->axis(sharded_axis)->parallelize(ParallelType::DIDx);
  tv2->axis(sharded_axis)->parallelize(ParallelType::DIDx);
  tv3->axis(2)->parallelize(ParallelType::DIDx);

  std::vector<TensorView*> tvs = {tv0, tv1, tv2, tv3};
  for (auto tv : tvs) {
    tv->setDeviceMesh(mesh);
  }

  auto x0 = at::randn(input_size, tensor_options);
  std::vector<c10::IValue> inputs = {x0};
  auto x1 = shardTensor(x0, tv1, communicator->deviceId());
  auto x2 = x1 + x1;
  auto x3 = shardTensor(at::sum(x0+x0, {sharded_axis}), tv3, communicator->deviceId());
  MultiDeviceExecutor runtime(std::move(fusion), *communicator);
  auto outputs = runtime.runWithInput(inputs);
  testValidate(
      runtime.completeFusion(),
      outputs,
      inputs,
      {x1, x2, x3},
      __LINE__,
      __FILE__);
}

// Test memory allocation of multidevice fusion with sharded input
// and replicated intermediates and output.
TEST_P(ShardingTest, ShardGlobalInput) {
  auto [concreteTv, sharded_dim] = GetParam();
  std::unique_ptr<Fusion> fusion = std::make_unique<Fusion>();
  FusionGuard fg(fusion.get());
  int num_devices = communicator->size();
  std::vector<int64_t> devices(num_devices);
  std::iota(devices.begin(), devices.end(), 0);
  DeviceMesh mesh(devices);
  std::vector<int64_t> unsharded_input_size = {3,4,2,5};
  unsharded_input_size[sharded_dim] = num_devices;

  TensorView* tv0 = concreteTv ? makeConcreteTensor(unsharded_input_size)
                               : makeContigTensor(4);
  TensorView* tv1 = set(tv0);
  TensorView* tv2 = add(tv1, tv1);
  fusion->addInput(tv0);
  fusion->addOutput(tv1);
  fusion->addOutput(tv2);

  tv0->axis(sharded_dim)->parallelize(ParallelType::DIDx);

  std::vector<TensorView*> tvs = {tv0, tv1, tv2};
  for (auto tv : tvs) {
    tv->setDeviceMesh(mesh);
  }

  auto x1 = at::randn(unsharded_input_size, tensor_options);
  std::vector<c10::IValue> inputs = {
      shardTensor(x1, tv0, communicator->deviceId())};
  std::cout << "Input shape " << shardTensor(x1, tv0, communicator->deviceId()).sizes() << std::endl;
  auto x2 = x1 * 2;
  MultiDeviceExecutor runtime(std::move(fusion), *communicator);
  auto outputs = runtime.runWithInput(inputs);
  testValidate(
      runtime.completeFusion(), outputs, inputs, {x1, x2}, __LINE__, __FILE__);
}

INSTANTIATE_TEST_SUITE_P(ConcreteInput_InnerShard, ShardingTest, 
  ::testing::Values(std::make_tuple(true, 1)));

INSTANTIATE_TEST_SUITE_P(SymbolicInput_InnerShard, ShardingTest, 
  ::testing::Values(std::make_tuple(false, 1)));

  INSTANTIATE_TEST_SUITE_P(ConcreteInput_OutermostShard, ShardingTest, 
  ::testing::Values(std::make_tuple(true, 0)));

INSTANTIATE_TEST_SUITE_P(SymbolicInput_OutermostShard, ShardingTest, 
  ::testing::Values(std::make_tuple(false, 0)));

} // namespace nvfuser
#endif<|MERGE_RESOLUTION|>--- conflicted
+++ resolved
@@ -18,56 +18,6 @@
 
 namespace nvfuser {
 
-<<<<<<< HEAD
-// Test memory allocation of multidevice fusion with unsharded inputs
-// and sharded intermediates, outputs.
-
-TEST(NVFuserTest, TestContiguousShardSet) {
-  std::unique_ptr<Fusion> fusion = std::make_unique<Fusion>();
-  FusionGuard fg(fusion.get());
-  DeviceMesh mesh({0, 1, 2, 3, 4});
-  TensorView* a = makeContigConcreteTensor({4, 4, 4});
-  TensorView* b = set(a);
-  TensorView* c = set(a);
-
-  a->setDeviceMesh(mesh);
-  b->setDeviceMesh(mesh);
-  c->setDeviceMesh(mesh);
-  b->axis(0)->parallelize(ParallelType::DIDx);
-  c->axis(1)->parallelize(ParallelType::DIDx);
-
-  ASSERT_TRUE(isContiguousShard(b, a));
-  ASSERT_FALSE(isContiguousShard(c, a));
-}
-
-TEST(NVFuserTest, TestContiguousShardReduce) {
-  std::unique_ptr<Fusion> fusion = std::make_unique<Fusion>();
-  FusionGuard fg(fusion.get());
-  DeviceMesh mesh({0, 1, 2, 3, 4});
-  TensorView* a = makeContigConcreteTensor({4, 4, 4});
-  TensorView* b = sum(a, {0});
-  TensorView* c = sum(a, {0});
-
-  a->setDeviceMesh(mesh);
-  b->setDeviceMesh(mesh);
-  c->setDeviceMesh(mesh);
-  a->axis(0)->parallelize(ParallelType::DIDx);
-  c->axis(1)->parallelize(ParallelType::DIDx);
-
-  ASSERT_TRUE(isContiguousShard(b, a));
-  ASSERT_TRUE(isContiguousShard(c, a));
-}
-
-TEST(NVFuserTest, TestShardedComputeIndex) {
-  std::unique_ptr<Fusion> fusion = std::make_unique<Fusion>();
-  FusionGuard fg(fusion.get());
-  DeviceMesh mesh({0});
-
-  TensorView* a = makeConcreteTensor({4, 1, 2, 5});
-  TensorView* b = sum(a, {0});
-  TensorView* c = add(a, a);
-  TensorView* d = permute(a, {1, 0, 2, 3});
-=======
 class ShardedComputeTest : public NVFuserTest,
                            public ::testing::WithParamInterface<bool> {};
 
@@ -82,33 +32,15 @@
   TensorView* b = sum(a, {0});
   TensorView* c = add(a, a);
   TensorView* d = permute(a, {{2, 0}});
->>>>>>> efe1cb66
 
   fusion->addInput(a);
   fusion->addOutput(b);
   fusion->addOutput(c);
   fusion->addOutput(d);
-<<<<<<< HEAD
-  
-=======
-
->>>>>>> efe1cb66
   a->setDeviceMesh(mesh);
   b->setDeviceMesh(mesh);
   c->setDeviceMesh(mesh);
   d->setDeviceMesh(mesh);
-<<<<<<< HEAD
-  a->axis(1)->parallelize(ParallelType::DIDx);
-  b->axis(1)->parallelize(ParallelType::DIDx);
-  c->axis(1)->parallelize(ParallelType::DIDx);
-  d->axis(0)->parallelize(ParallelType::DIDx);
-  
-  auto options = at::TensorOptions().dtype(at::kFloat).device(at::kCUDA, 0);
-  auto a_ = at::randn({4, 1, 2, 5}, options);
-  auto b_ = at::sum(a_, {0});
-  auto c_ = a_ + a_;
-  auto d_ = at::permute(a_, {1, 0, 2, 3});
-=======
   a->axis(2)->parallelize(ParallelType::DIDx);
   b->axis(2)->parallelize(ParallelType::DIDx);
   c->axis(2)->parallelize(ParallelType::DIDx);
@@ -119,7 +51,6 @@
   auto b_ = at::sum(a_, {0});
   auto c_ = a_ + a_;
   auto d_ = at::permute(a_, {2, 0, 1, 3});
->>>>>>> efe1cb66
   std::vector<at::Tensor> outputs_ = {b_, c_, d_};
 
   FusionExecutor fe;
@@ -128,9 +59,6 @@
   testValidate(fusion.get(), outputs, {a_}, outputs_, __LINE__, __FILE__);
 }
 
-<<<<<<< HEAD
-// params: concrete vs symbolic input, sharded axis
-=======
 INSTANTIATE_TEST_SUITE_P(
     ConcreteInput,
     ShardedComputeTest,
@@ -141,37 +69,38 @@
     ShardedComputeTest,
     ::testing::Values(false));
 
->>>>>>> efe1cb66
+// params: concrete vs symbolic input, sharded axis
 class ShardingTest : public MultiDeviceTest,
                      public ::testing::WithParamInterface<std::tuple<bool, int>> {};
 
 // Test memory allocation of multidevice fusion with unsharded inputs
 // and sharded intermediates, outputs.
 TEST_P(ShardingTest, UnshardedGlobalInput) {
-  auto [concreteTv, sharded_axis] = GetParam();
+  auto [concreteTv, sharded_dim] = GetParam();
   std::unique_ptr<Fusion> fusion = std::make_unique<Fusion>();
   FusionGuard fg(fusion.get());
   int num_devices = communicator->size();
   std::vector<int64_t> devices(num_devices);
   std::iota(devices.begin(), devices.end(), 0);
   DeviceMesh mesh(devices);
-  std::vector<int64_t> input_size = {2, 3, 4, 3};
-  input_size[sharded_axis] = num_devices;
-  input_size[sharded_axis+1] = num_devices;
+  std::vector<int64_t> input_size = {2, 3, 2, 4};
+  input_size[sharded_dim] = num_devices;
+  input_size[sharded_dim+1] = num_devices;
 
   TensorView* tv0 =
-      concreteTv ? makeConcreteTensor(input_size) : makeContigTensor(4);
+      concreteTv ? makeConcreteTensor(input_size) : makeSymbolicTensor(4);
   TensorView* tv1 = set(tv0);
   TensorView* tv2 = add(tv1, tv1);
-  TensorView* tv3 = sum(tv2, {sharded_axis}); 
+  TensorView* tv3 = sum(tv2, {sharded_dim}); 
+
   fusion->addInput(tv0);
   fusion->addOutput(tv1);
   fusion->addOutput(tv2);
   fusion->addOutput(tv3);
 
-  tv1->axis(sharded_axis)->parallelize(ParallelType::DIDx);
-  tv2->axis(sharded_axis)->parallelize(ParallelType::DIDx);
-  tv3->axis(2)->parallelize(ParallelType::DIDx);
+  tv1->axis(sharded_dim)->parallelize(ParallelType::DIDx);
+  tv2->axis(sharded_dim)->parallelize(ParallelType::DIDx);
+  tv3->axis(sharded_dim+1)->parallelize(ParallelType::DIDx);
 
   std::vector<TensorView*> tvs = {tv0, tv1, tv2, tv3};
   for (auto tv : tvs) {
@@ -182,7 +111,7 @@
   std::vector<c10::IValue> inputs = {x0};
   auto x1 = shardTensor(x0, tv1, communicator->deviceId());
   auto x2 = x1 + x1;
-  auto x3 = shardTensor(at::sum(x0+x0, {sharded_axis}), tv3, communicator->deviceId());
+  auto x3 = shardTensor(at::sum(x0+x0, {sharded_dim}), tv3, communicator->deviceId());
   MultiDeviceExecutor runtime(std::move(fusion), *communicator);
   auto outputs = runtime.runWithInput(inputs);
   testValidate(
@@ -204,13 +133,13 @@
   std::vector<int64_t> devices(num_devices);
   std::iota(devices.begin(), devices.end(), 0);
   DeviceMesh mesh(devices);
-  std::vector<int64_t> unsharded_input_size = {3,4,2,5};
+  std::vector<int64_t> unsharded_input_size = {3,2,5};
   unsharded_input_size[sharded_dim] = num_devices;
 
-  TensorView* tv0 = concreteTv ? makeConcreteTensor(unsharded_input_size)
-                               : makeContigTensor(4);
+  TensorView* tv0 = concreteTv ? makeContigConcreteTensor(unsharded_input_size)
+                               : makeContigTensor(unsharded_input_size.size());
   TensorView* tv1 = set(tv0);
-  TensorView* tv2 = add(tv1, tv1);
+  TensorView* tv2 = sum(tv1, {1});
   fusion->addInput(tv0);
   fusion->addOutput(tv1);
   fusion->addOutput(tv2);
@@ -225,8 +154,7 @@
   auto x1 = at::randn(unsharded_input_size, tensor_options);
   std::vector<c10::IValue> inputs = {
       shardTensor(x1, tv0, communicator->deviceId())};
-  std::cout << "Input shape " << shardTensor(x1, tv0, communicator->deviceId()).sizes() << std::endl;
-  auto x2 = x1 * 2;
+  auto x2 = at::sum(x1, {1});
   MultiDeviceExecutor runtime(std::move(fusion), *communicator);
   auto outputs = runtime.runWithInput(inputs);
   testValidate(
@@ -234,10 +162,10 @@
 }
 
 INSTANTIATE_TEST_SUITE_P(ConcreteInput_InnerShard, ShardingTest, 
-  ::testing::Values(std::make_tuple(true, 1)));
+  ::testing::Values(std::make_tuple(true, 2)));
 
 INSTANTIATE_TEST_SUITE_P(SymbolicInput_InnerShard, ShardingTest, 
-  ::testing::Values(std::make_tuple(false, 1)));
+  ::testing::Values(std::make_tuple(false, 2)));
 
   INSTANTIATE_TEST_SUITE_P(ConcreteInput_OutermostShard, ShardingTest, 
   ::testing::Values(std::make_tuple(true, 0)));
