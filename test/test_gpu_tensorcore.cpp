// clang-format off
/*
 * SPDX-FileCopyrightText: Copyright (c) 2023-present NVIDIA CORPORATION & AFFILIATES.
 * All rights reserved.
 * SPDX-License-Identifier: BSD-3-Clause
 */
// clang-format on
#include <macros.h>

#include <csrc/exceptions.h>
#include <gtest/gtest.h>

#include <codegen.h>
#include <device_lower/analysis/bank_conflict.h>
#include <device_lower/lower2device.h>
#include <disjoint_set.h>
#include <executor.h>
#include <executor_params.h>
#include <expr_evaluator.h>
#include <fusion.h>
#include <fusion_segmenter.h>
#include <ir/all_nodes.h>
#include <ir/graphviz.h>
#include <ir/iostream.h>
#include <ir/printer.h>
#include <ir/utils.h>
#include <iter_visitor.h>
#include <kernel_cache.h>
#include <kernel_ir.h>
#include <mma_type.h>
#include <ops/all_ops.h>
#include <optimization/pre_segmenter.h>
#include <root_domain_map.h>
#include <scheduler/all_schedulers.h>
#include <scheduler/matmul.h>
#include <scheduler/mma_utils.h>
#include <scheduler/reduction_utils.h>
#include <scheduler/utils.h>
#include <test/utils.h>
#include <test/validator.h>
#include <transform_replay.h>
#include <transform_rfactor.h>

// fuser and IR parser
#include <ATen/cuda/CUDAContext.h>
#include <ATen/cuda/Exceptions.h>
#include <c10/cuda/CUDAStream.h>

#include <ir/builder.h>
#include <algorithm>
#include <iostream>
#include "c10/core/ScalarType.h"

namespace nvfuser {

using namespace at::indexing;

// Matmul test for Ampere MMA: across supported layouts
TEST_F(NVFuserTest, FusionAmpereMatmul_CUDA) {
  // Keep multiples of 8 to keep vectorizable.
  int M = 504, N = 136, K = 248;

  for (auto layout : kAllSupportedMmaLayout) {
    Fusion fusion;
    FusionGuard fg(&fusion);
    auto tv0 = makeContigTensor(2, DataType::Half);
    auto tv1 = makeContigTensor(2, DataType::Half);

    fusion.addInput(tv0);
    fusion.addInput(tv1);

    auto tv2 = matmul(tv0, tv1, layout, true);

    fusion.addOutput(tv2);

    MatMulTileOptions gemm_tile;
    gemm_tile.cta_tile = GemmTile(128, 128, 32);
    gemm_tile.warp_tile = GemmTile(64, 64, 32);
    gemm_tile.instruction_tile = GemmTile(16, 8, 16);

    MatmulParams params;
    params.mma_macro = MmaOptions::MacroType::Ampere_16_8_16;
    params.tile_sizes = gemm_tile;
    params.async_gmem_load_operands = true;
    params.double_buffer_options.double_buffer_smem_write = true;
    params.double_buffer_options.double_buffer_smem_read = true;
    params.double_buffer_options.smem_double_buffer_stage = 4;
    scheduleMatmul(&fusion, params);

    auto inputs = matmulAtInput(M, N, K, layout);

    FusionExecutor fe;
    NVFUSER_TEST_CUDA_ARCH_COMPILE_CHECK(
        8,
        0,
        fe.compileFusion(
            &fusion,
            {inputs.first, inputs.second},
            LaunchParams(),
            matmul_cparams));
    ASSERT_TRUE(getBankConflictInfo(fe.kernel()).empty());
    auto cg_outputs = fe.runFusion({inputs.first, inputs.second});
    auto tref = atMatmul(
        inputs.first.to(at::kFloat), inputs.second.to(at::kFloat), layout);
    NVF_CHECK(cg_outputs[0].allclose(tref, 0.0001, 0.0001));
  }
}

TEST_F(NVFuserTest, FusionAmpereMatmulBFloat16_CUDA) {
  // Keep multiples of 8 to keep vectorizable.
  int M = 504, N = 136, K = 248;

  for (auto layout : kAllSupportedMmaLayout) {
    Fusion fusion;
    FusionGuard fg(&fusion);
    auto tv0 = makeContigTensor(2, DataType::BFloat16);
    auto tv1 = makeContigTensor(2, DataType::BFloat16);

    fusion.addInput(tv0);
    fusion.addInput(tv1);

    auto tv2 = matmul(tv0, tv1, layout, true);

    fusion.addOutput(tv2);

    MatMulTileOptions gemm_tile;
    gemm_tile.cta_tile = GemmTile(128, 128, 32);
    gemm_tile.warp_tile = GemmTile(64, 64, 32);
    gemm_tile.instruction_tile = GemmTile(16, 8, 16);

    MatmulParams params;
    params.mma_macro = MmaOptions::MacroType::Ampere_16_8_16;
    params.tile_sizes = gemm_tile;
    params.async_gmem_load_operands = true;
    params.double_buffer_options.double_buffer_smem_write = true;
    params.double_buffer_options.double_buffer_smem_read = true;
    params.double_buffer_options.smem_double_buffer_stage = 4;
    scheduleMatmul(&fusion, params);

    auto inputs = matmulAtInput(M, N, K, layout, at::kBFloat16);

    FusionExecutor fe;
    NVFUSER_TEST_CUDA_ARCH_COMPILE_CHECK(
        8,
        0,
        fe.compileFusion(
            &fusion,
            {inputs.first, inputs.second},
            LaunchParams(),
            matmul_cparams));
    ASSERT_TRUE(getBankConflictInfo(fe.kernel()).empty());
    auto cg_outputs = fe.runFusion({inputs.first, inputs.second});
    auto tref = atMatmul(
        inputs.first.to(at::kFloat), inputs.second.to(at::kFloat), layout);
    NVF_CHECK(cg_outputs[0].allclose(tref, 0.0001, 0.0001));
  }
}

// Matmul test for Ampere MMA: with pipelined gmem load
TEST_F(NVFuserTest, FusionAmpereMatmulPipelineGmem_CUDA) {
  // Keep multiples of 8 to keep vectorizable.
  int M = 504, N = 136, K = 248;
  REQUIRE_DEVICE_SMEM_SIZE(70 << 10, 0);

  // Gmem pipeline stage
  for (auto stage : {3, 4}) {
    for (auto layout : kAllSupportedMmaLayout) {
      Fusion fusion;
      FusionGuard fg(&fusion);
      auto tv0 = makeContigTensor(2, DataType::Half);
      auto tv1 = makeContigTensor(2, DataType::Half);

      fusion.addInput(tv0);
      fusion.addInput(tv1);

      auto tv2 = matmul(tv0, tv1, layout, true);

      fusion.addOutput(tv2);

      MatMulTileOptions gemm_tile;
      gemm_tile.cta_tile = GemmTile(128, 128, 32);
      gemm_tile.warp_tile = GemmTile(64, 64, 32);
      gemm_tile.instruction_tile = GemmTile(16, 8, 16);

      MatmulParams params;
      params.mma_macro = MmaOptions::MacroType::Ampere_16_8_16;
      params.tile_sizes = gemm_tile;
      params.tile_sizes = gemm_tile;
      params.async_gmem_load_operands = true;
      params.double_buffer_options.double_buffer_smem_write = true;
      params.double_buffer_options.smem_double_buffer_stage = stage;
      scheduleMatmul(&fusion, params);

      auto inputs = matmulAtInput(M, N, K, layout);

      FusionExecutor fe;
      NVFUSER_TEST_CUDA_ARCH_COMPILE_CHECK(
          8,
          0,
          fe.compileFusion(
              &fusion,
              {inputs.first, inputs.second},
              LaunchParams(),
              matmul_cparams));
      ASSERT_TRUE(getBankConflictInfo(fe.kernel()).empty());
      auto cg_outputs = fe.runFusion({inputs.first, inputs.second});
      auto tref = atMatmul(
          inputs.first.to(at::kFloat), inputs.second.to(at::kFloat), layout);
      NVF_CHECK(cg_outputs[0].allclose(tref, 0.0001, 0.0001));
    }
  }
}

// Matmul test for Ampere MMA: checking CTA Swizzles
TEST_F(NVFuserTest, FusionAmpereSwizzle_CUDA) {
  // Keep multiples of 8 to keep vectorizable.
  int dim = 8192;
  int M = dim, N = dim, K = dim;
  const auto all_orders = {
      MatmulParams::TileRasterizationOrder::RowMajor,
      MatmulParams::TileRasterizationOrder::ColumnMajor};

  REQUIRE_DEVICE_SMEM_SIZE(70 << 10, 0);

  auto test = [&](MmaLayout layout,
                  MatmulParams::TileRasterizationOrder order,
                  int swizzle,
                  float& runtime) {
    Fusion fusion;
    FusionGuard fg(&fusion);
    auto tv0 = makeContigTensor(2, DataType::Half);
    auto tv1 = makeContigTensor(2, DataType::Half);

    fusion.addInput(tv0);
    fusion.addInput(tv1);

    auto tv2 = matmul(tv0, tv1, layout, true);

    fusion.addOutput(tv2);

    optimization::OptimizationPass<optimization::PreSegmenter>::runPass(
        &fusion);

    MatMulTileOptions gemm_tile;
    gemm_tile.cta_tile = GemmTile(128, 128, 32);
    gemm_tile.warp_tile = GemmTile(64, 64, 32);
    gemm_tile.instruction_tile = GemmTile(16, 8, 16);

    MatmulParams params;
    params.mma_macro = MmaOptions::MacroType::Ampere_16_8_16;
    params.tile_sizes = gemm_tile;
    params.async_gmem_load_operands = true;
    params.double_buffer_options.double_buffer_smem_write = true;
    params.double_buffer_options.double_buffer_smem_read = true;
    params.double_buffer_options.smem_double_buffer_stage = 3;

    params.cta_order = order;
    params.grid_swizzle_factor = swizzle;

    scheduleMatmul(&fusion, params);

    auto inputs = matmulAtInput(M, N, K, layout);

    FusionExecutor fe;
    fe.setMeasureKernelTimeFlag(true);
    NVFUSER_TEST_CUDA_ARCH_COMPILE_CHECK(
        8,
        0,
        fe.compileFusion(
            &fusion,
            {inputs.first, inputs.second},
            LaunchParams(),
            matmul_cparams));
    ASSERT_TRUE(getBankConflictInfo(fe.kernel()).empty());
    auto cg_outputs = fe.runFusion({inputs.first, inputs.second});
    auto tref = atMatmul(
        inputs.first.to(at::kFloat), inputs.second.to(at::kFloat), layout);
    NVF_CHECK(cg_outputs[0].allclose(tref, 0.01, 0.01));

    int gdimx = fe.lastLaunchParams().gdimx();
    int gdimy = fe.lastLaunchParams().gdimy();

    int expected_gdim_unswizzled = (dim + 128 - 1) / 128;
    int expected_gdimx = expected_gdim_unswizzled * swizzle;
    int expected_gdimy = (expected_gdim_unswizzled + swizzle - 1) / swizzle;

    NVF_CHECK(gdimx == expected_gdimx);
    NVF_CHECK(gdimy == expected_gdimy);

    runtime = fe.kernelTimeMs();

    // Check that mma op is not predicated. This is a regression test for
    // https://github.com/NVIDIA/Fuser/issues/95
    class PredicateChecker : public kir::IrVisitor {
     public:
      using kir::IrVisitor::handle;
      bool found_mma = false;

     private:
      void handle(kir::Asm* asm_) final {
#if IS_CPP20
        if (!asm_->code().starts_with("mma")) {
#else
        if (asm_->code().substr(0, 3) != "mma") {
#endif
          return;
        }
        found_mma = true;
        for (auto expr : scope_exprs_) {
          NVF_CHECK(
              !expr->isA<kir::IfThenElse>() ||
                  expr->as<kir::IfThenElse>()->predicate()->isTrivial(),
              "MmaOp should't be predicated!",
              " Get predicate ",
              expr->as<kir::IfThenElse>()->predicate()->toInlineString());
        }
      }
    } pred_checker;

    GpuLower gpulw(&fusion);
    pred_checker.handle(gpulw.run()->topLevelExprs());
    ASSERT_TRUE(pred_checker.found_mma);
  };

  // Checking only a single layout to keep runtime short (compilation overhead)
  for (auto layout : {MmaLayout::TT}) {
    for (auto order : all_orders) {
      float runtime1 = 0;
      test(layout, order, 1, runtime1);

      float runtime4 = 0;
      test(layout, order, 4, runtime4);

      // GRID Swizzle requires further changes to work in main. So for now we
      // don't assert the perf benefit here.
      // NVF_CHECK(runtime4 < runtime1);
    }
  }
}

TEST_F(NVFuserTest, FusionAmpereMatmulRegDoubleBuffer_CUDA) {
  // Keep multiples of 8 to keep vectorizable.
  int M = 504, N = 136, K = 248;
  REQUIRE_DEVICE_SMEM_SIZE(70 << 10, 0);

  // Gmem pipeline stage
  for (auto stage : {3, 4}) {
    for (auto layout : kAllSupportedMmaLayout) {
      Fusion fusion;
      FusionGuard fg(&fusion);
      auto tv0 = makeContigTensor(2, DataType::Half);
      auto tv1 = makeContigTensor(2, DataType::Half);

      fusion.addInput(tv0);
      fusion.addInput(tv1);

      auto tv2 = matmul(tv0, tv1, layout, true);

      fusion.addOutput(tv2);

      MatMulTileOptions gemm_tile;
      gemm_tile.cta_tile = GemmTile(128, 128, 32);
      gemm_tile.warp_tile = GemmTile(64, 64, 32);
      gemm_tile.instruction_tile = GemmTile(16, 8, 16);

      MatmulParams params;
      params.mma_macro = MmaOptions::MacroType::Ampere_16_8_16;
      params.tile_sizes = gemm_tile;
      params.async_gmem_load_operands = true;
      params.double_buffer_options.double_buffer_smem_write = true;
      params.double_buffer_options.smem_double_buffer_stage = stage;
      params.double_buffer_options.double_buffer_smem_read = true;
      scheduleMatmul(&fusion, params);

      auto inputs = matmulAtInput(M, N, K, layout);

      FusionExecutor fe;
      NVFUSER_TEST_CUDA_ARCH_COMPILE_CHECK(
          8,
          0,
          fe.compileFusion(
              &fusion,
              {inputs.first, inputs.second},
              LaunchParams(),
              matmul_cparams));
      ASSERT_TRUE(getBankConflictInfo(fe.kernel()).empty());
      auto cg_outputs = fe.runFusion({inputs.first, inputs.second});
      auto tref = atMatmul(
          inputs.first.to(at::kFloat), inputs.second.to(at::kFloat), layout);
      NVF_CHECK(cg_outputs[0].allclose(tref, 0.0001, 0.0001));
    }
  }
}

// Matmul-Matmul fusion test on Ampere
TEST_F(NVFuserTest, FusionMatmulMatmulAmpere_CUDA) {
  NVFUSER_TEST_CUDA_ARCH_GUARD(8, 0);

  Fusion fusion;
  FusionGuard fg(&fusion);
  int M = 512, N = 256, K1 = 128, K2 = 128;

  // Fusion definition (Both gemms are TN)
  // [M,K1]
  auto tv0 = makeContigConcreteTensor({M, K1}, DataType::Half);
  // [K2,K1]
  auto tv1 = makeContigConcreteTensor({K2, K1}, DataType::Half);
  // [N,K2]
  auto tv2 = makeContigConcreteTensor({N, K2}, DataType::Half);

  fusion.addInput(tv0);
  fusion.addInput(tv1);
  fusion.addInput(tv2);

  // [M,N,K]
  auto tv0b = broadcast(tv0, {false, true, false});
  auto tv1b = broadcast(tv1, {true, false, false});
  auto tv2b = broadcast(tv2, {true, false, false});

  // [M,K2,R]
  auto tv3 = fusedMultiplySum(tv0b, tv1b, {2});

  auto tv3h = castOp(DataType::Half, tv3);
  auto tv3b = broadcast(tv3h, {false, true, false});

  auto tv4 = fusedMultiplySum(tv3b, tv2b, {2});

  fusion.addOutput(tv4);

  // Fusion:
  //  Gemm(M,K2,K1) x Gemm(M,N,K2)

  MatMulTileOptions gemm_tile1, gemm_tile2;

  // cta tile:
  //  To save register, n of cta tile 1
  //  matches k of cta tile2
  gemm_tile1.cta_tile = GemmTile(128, 64, 32);
  gemm_tile2.cta_tile = GemmTile(128, 32, 64);

  // Distribute to 2x2 warps
  gemm_tile1.warp_tile = GemmTile(64, 32, 32);
  gemm_tile2.warp_tile = GemmTile(64, 16, 64);

  // Using Ampere mma macro
  gemm_tile2.instruction_tile = GemmTile(16, 8, 16);
  gemm_tile2.instruction_tile = GemmTile(16, 8, 16);

<<<<<<< HEAD
  auto mma_builder1 =
      MmaBuilder(MmaOptions::MacroType::Ampere_16_8_16, gemm_tile1);

  auto mma_builder2 =
      MmaBuilder(MmaOptions::MacroType::Ampere_16_8_16, gemm_tile2);
=======
  auto mma_builder1 = MmaBuilder(MmaOptions::MacroType::Ampere_16_8_16)
                          .layout(MmaOptions::MmaLayout::TN);

  auto mma_builder2 = MmaBuilder(MmaOptions::MacroType::Ampere_16_8_16)
                          .layout(MmaOptions::MmaLayout::TN);
>>>>>>> 4692e9b1

  auto mma_ops = ir_utils::getOpsOfType<MmaOp>(&fusion);
  NVF_CHECK(
      2 == mma_ops.size(),
      "Invalid number of MmaOp instances in fusion definition, expected 2, got ",
      mma_ops.size());
  mma_builder1.configureMma(mma_ops[0]);
  mma_builder2.configureMma(mma_ops[1]);

  // Global read for gemm 1
  auto tv0r = tv0->cacheAfter();
  auto tv1r = tv1->cacheAfter();

  // Global read for gemm 2
  auto tv2r = tv2->cacheAfter();

  // Gemm 1 main loop read
  auto tv0cw = tv0r->cacheAfter();
  auto tv0cr = tv0cw->cacheAfter(LoadStoreOpType::LdMatrix);
  auto tv1cw = tv1r->cacheAfter();
  auto tv1cr = tv1cw->cacheAfter(LoadStoreOpType::LdMatrix);

  // Gemm 1 accumulator reg
  auto tv3c = tv3->cacheBefore();

  // Gemm 2 main loop read
  auto tv3cw = tv3h->cacheAfter();
  auto tv3cr = tv3cw->cacheAfter(LoadStoreOpType::LdMatrix);

  auto tv2cw = tv2r->cacheAfter();
  auto tv2cr = tv2cw->cacheAfter(LoadStoreOpType::LdMatrix);

  // Gemm 2 accumulator reg
  auto tv4c = tv4->cacheBefore();

  // General idea is inlining gemm1's main loop inside gemm2's

  // Schedule gemm 2:
  // ------------------------------------------------------------------
  tv4->split(-2, gemm_tile2.cta_tile.m);
  tv4->split(-1, gemm_tile2.cta_tile.n);

  //  0   1    2   3
  // [Mo,M128, No, N128]
  tv4->reorder({{1, 2}, {2, 1}});

  //  0   1    2   3
  // [Mo,No, M128, N128]
  tv2->computeAt(tv4, 2);
  tv3->computeAt(tv4, 2);

  // Order K
  //  0   1    2   3     4    5
  // [Mo,No, M128, N128, Ko, K32]
  tv4c->split(-1, gemm_tile2.cta_tile.k);
  tv4c->reorder({{2, 3}, {3, 4}, {4, 2}});

  //  0   1  2   3     4    5
  // [Mo,No, Ko M128, N128, K32]
  tv3->computeAt(tv4c, 3); // Implicitly defines cta tile of gemm1
  tv2r->computeAt(tv4c, 3);

  // Make warp tile
  mma_utils::scheduleWarpTileWithReduction(tv4c, gemm_tile2);
  mma_utils::scheduleWarpTileWithNoReduction(tv4, gemm_tile2);
  //           -8   -7  -6 -5 -4 -3 -2 -1
  // [Mo No Ko Kwo Mwo Nwo Mw Nw Mi Ni Ki]
  tv3cr->computeAt(tv4c, -4);
  tv2cr->computeAt(tv4c, -4);

  // Schedule tv2 gmem read and smem write:
  // ----------------------------------------------------------------
  // [No,Ko,N,K]
  tv2cw->merge(-2);
  tv2r->merge(-2);

  // [No,Ko,i,wy,wx,v]
  mma_utils::scheduleContiguousVectorLoad(tv2cw, gemm_tile2, 8);
  mma_utils::scheduleContiguousVectorLoad(tv2r, gemm_tile2, 8);
  tv2cw->setMemoryType(MemoryType::Shared);

  // Schedule tv2 gmem read and smem write:
  // ----------------------------------------------------------------

  // Schedule gemm 2 mma input
  // ---------------------------------------------------------------------------
  tv3cr->applyMmaSwizzle(mma_builder2.operand(MmaOptions::Operand::A).build());

  // [... Mi, Ni, Ki] want [Ni, Mi, Ki]
  tv3b->reorder({{-2, -3}, {-3, -2}});
  tv3b->applyMmaSwizzle(mma_builder2.operand(MmaOptions::Operand::A).build());

  tv2cr->applyMmaSwizzle(mma_builder2.operand(MmaOptions::Operand::B).build());
  tv2b->applyMmaSwizzle(mma_builder2.operand(MmaOptions::Operand::B).build());

  // Schedule mma output
  // ---------------------------------------------------------------------------
  tv4c->applyMmaSwizzle(
      mma_builder2.operand(MmaOptions::Operand::Accumulator).build());
  tv4->applyMmaSwizzle(
      mma_builder2.operand(MmaOptions::Operand::Accumulator).build());

  // Schedule gemm 1:
  // ------------------------------------------------------------------

  // CTA tile:
  tv0->computeAt(tv3, 2);
  tv1->computeAt(tv3, 2);

  // Schedule K dim for gemm 1:

  // Order K
  //  0   1    2   3     4    5
  // [Mo,No, M128, N128, Ko, K32]
  tv3c->split(-1, gemm_tile1.cta_tile.k);
  tv3c->reorder({{2, 3}, {3, 4}, {4, 2}});
  //  0   1  2   3     4    5
  // [Mo,No, Ko M128, N128, K32]
  tv0r->computeAt(tv3c, 3);
  tv1r->computeAt(tv3c, 3);

  // Make warp tile:
  // -------------------------------------------------------------------------
  mma_utils::scheduleWarpTileWithReduction(tv3c, gemm_tile1);
  mma_utils::scheduleWarpTileWithNoReduction(tv3cw, gemm_tile1);

  tv0cr->computeAt(tv3c, -4);
  tv1cr->computeAt(tv3c, -4);

  tv3->computeAt(tv3cw, -3);

  // Schedule gmem read and smem write:
  // ---------------------------------------------------------------------------
  // [Mo,Ko,M,K]
  tv0cw->merge(-2);
  tv0r->merge(-2);
  mma_utils::scheduleContiguousVectorLoad(tv0cw, gemm_tile1, 8);
  mma_utils::scheduleContiguousVectorLoad(tv0r, gemm_tile1, 8);
  tv0cw->setMemoryType(MemoryType::Shared);
  // [Mo,Ko,i,wy,wx,v]

  // [No,Ko,N,K]
  tv1cw->merge(-2);
  tv1r->merge(-2);
  // [No,Ko,i,wy,wx,v]
  mma_utils::scheduleContiguousVectorLoad(tv1cw, gemm_tile1, 8);
  mma_utils::scheduleContiguousVectorLoad(tv1r, gemm_tile1, 8);
  tv1cw->setMemoryType(MemoryType::Shared);

  // Schedule mma input
  // ---------------------------------------------------------------------------
  tv0cr->applyMmaSwizzle(mma_builder1.operand(MmaOptions::Operand::A).build());
  // [... Mi, Ni, Ki] want [Ni, Mi, Ki]
  tv0b->reorder({{-2, -3}, {-3, -2}});
  tv0b->applyMmaSwizzle(mma_builder1.operand(MmaOptions::Operand::A).build());

  tv1cr->applyMmaSwizzle(mma_builder1.operand(MmaOptions::Operand::B).build());
  tv1b->applyMmaSwizzle(mma_builder1.operand(MmaOptions::Operand::B).build());

  // Schedule mma output
  // ---------------------------------------------------------------------------
  tv3c->applyMmaSwizzle(
      mma_builder1.operand(MmaOptions::Operand::Accumulator).build());
  tv3cw->applyMmaSwizzle(
      mma_builder1.operand(MmaOptions::Operand::Accumulator).build());
  tv3h->applyMmaSwizzle(
      mma_builder1.operand(MmaOptions::Operand::Accumulator).build());
  tv3->applyMmaSwizzle(
      mma_builder1.operand(MmaOptions::Operand::Accumulator).build());
  tv3cw->setMemoryType(MemoryType::Shared);

  // Parallelize
  //  0  1  2   3   4   5  6  7
  // [Mo No Mwo Nwo Mw Nw (Mi Ni)]
  // Gemm 1
  tv3c->axis(4)->parallelize(ParallelType::TIDz);
  tv3c->axis(5)->parallelize(ParallelType::TIDy);

  tv3->computeAt(tv3cw, -2);
  tv3cw->axis(2)->parallelize(ParallelType::TIDz);
  tv3cw->axis(3)->parallelize(ParallelType::TIDy);

  // Gemm 2
  tv4->axis(2)->parallelize(ParallelType::TIDz);
  tv4->axis(3)->parallelize(ParallelType::TIDy);
  tv4c->axis(4)->parallelize(ParallelType::TIDz);
  tv4c->axis(5)->parallelize(ParallelType::TIDy);

  tv4->axis(0)->parallelize(ParallelType::BIDx);
  tv4->axis(1)->parallelize(ParallelType::BIDy);

  auto options = at::TensorOptions().dtype(at::kHalf).device(at::kCUDA, 0);
  auto t0 = at::randn({M, K1}, options);
  auto t1 = at::randn({K2, K1}, options);
  auto t2 = at::randn({N, K2}, options);

  auto tref = t0.to(at::kFloat)
                  .matmul(t1.t().to(at::kFloat))
                  .matmul(t2.t().to(at::kFloat));

  FusionExecutor fe;

  NVFUSER_TEST_CUDA_ARCH_COMPILE_CHECK(
      8,
      0,
      fe.compileFusion(&fusion, {t0, t1, t2}, LaunchParams(), matmul_cparams));

  auto cg_outputs = fe.runFusion({t0, t1, t2});

  // relaxed check for now, err accumulation is significant.
  NVF_CHECK(cg_outputs[0].allclose(tref, 0.1, 0.1));
}

// Simplified Matmul-Softmax-Matmul test on Ampere
//   (To be extended in follow ups)
TEST_F(NVFuserTest, FusionMatmulSoftmaxMatmulAmpere_CUDA) {
  NVFUSER_TEST_CUDA_ARCH_GUARD(8, 0);

  Fusion fusion;
  FusionGuard fg(&fusion);

  // Omitting outer dimensions and pointwise ops

  const int seql_q = 32;
  const int seql_k = 128;
  const int hidden_size = 1024;
  const int num_heads = 16;
  const int head_dim = hidden_size / num_heads;

  // Gemm 1:
  // (80, 80, 64)
  const int M1 = seql_q, N1 = seql_k, K1 = head_dim;
  // (64, 80)
  const int N2 = head_dim, K2 = seql_k;

  // Fusion definition (Both gemms are TN)
  // [M,K1]
  auto inp = makeContigConcreteTensor({M1, K1}, DataType::Half);
  // Query matrix
  auto qk = makeContigConcreteTensor({N1, K1}, DataType::Half);
  // Second linear matrix
  auto acc = makeContigConcreteTensor({N2, K2}, DataType::Half);

  fusion.addInput(inp);
  fusion.addInput(qk);
  fusion.addInput(acc);

  // [M,N,K]
  auto tv0b = broadcast(inp, {false, true, false});
  auto tv1b = broadcast(qk, {true, false, false});
  auto tv2b = broadcast(acc, {true, false, false});

  // [M,K2,R]
  auto tv3 = fusedMultiplySum(tv0b, tv1b, {2});

  // Inline define softmax for now for scheduling
  auto x = tv3;
  const int kReductionAxis = 1;
  const int kNumberOfDims = 2;
  std::vector<bool> broadcast_mask(kNumberOfDims, false);
  broadcast_mask[kReductionAxis] = true;

  auto max_val = max(x, {kReductionAxis});
  auto bcast_max = broadcast(max_val, broadcast_mask);
  auto x_max_sub = sub(x, bcast_max);
  auto exp_val = exp(x_max_sub);
  auto sum_exp = sum(exp_val, {kReductionAxis});
  auto bcast_sum = broadcast(sum_exp, broadcast_mask);
  auto recip = reciprocal(bcast_sum);
  auto tv3sfm = mul(exp_val, recip);

  auto tv3h = castOp(DataType::Half, tv3sfm);
  auto tv3b = broadcast(tv3h, {false, true, false});
  auto tv4 = fusedMultiplySum(tv3b, tv2b, {2});

  fusion.addOutput(tv4);

  // Fusion:
  //  Gemm(M,K2,K1) x Gemm(M,N,K2)
  MatMulTileOptions gemm_tile;

  // TODO: use very small tiles for now since
  //  alias pass is not re-using smem. Fix later.
  gemm_tile.cta_tile = GemmTile(32, 128, 32);

  // Distribute to 2x2 warps
  gemm_tile.warp_tile = GemmTile(16, 64, 32);

  // Using Ampere mma macro
  gemm_tile.instruction_tile = GemmTile(16, 8, 16);

<<<<<<< HEAD
  auto mma_builder1 =
      MmaBuilder(MmaOptions::MacroType::Ampere_16_8_16, gemm_tile);

  auto mma_builder2 =
      MmaBuilder(MmaOptions::MacroType::Ampere_16_8_16, gemm_tile);
=======
  auto mma_builder1 = MmaBuilder(MmaOptions::MacroType::Ampere_16_8_16)
                          .layout(MmaOptions::MmaLayout::TN);

  auto mma_builder2 = MmaBuilder(MmaOptions::MacroType::Ampere_16_8_16)
                          .layout(MmaOptions::MmaLayout::TN);
>>>>>>> 4692e9b1

  auto mma_ops = ir_utils::getOpsOfType<MmaOp>(&fusion);
  NVF_CHECK(
      2 == mma_ops.size(),
      "Invalid number of MmaOp instances in fusion definition, expected 2, got ",
      mma_ops.size());
  mma_builder1.configureMma(mma_ops[0]);
  mma_builder2.configureMma(mma_ops[1]);

  // Global read for gemm 1
  auto tv0r = inp->cacheAfter();
  auto tv1r = qk->cacheAfter();

  // Global read for gemm 2
  auto tv2r = acc->cacheAfter();

  // Gemm 1 main loop read
  auto tv0cw = tv0r->cacheAfter();
  auto tv0cr = tv0cw->cacheAfter(LoadStoreOpType::LdMatrix);
  auto tv1cw = tv1r->cacheAfter();
  auto tv1cr = tv1cw->cacheAfter(LoadStoreOpType::LdMatrix);

  // Gemm 1 accumulator reg
  auto tv3c = tv3->cacheBefore();

  // Softmax conversion:
  auto tv3ccr = tv3->cacheAfter();

  // tv3ccr -> tv3h : softmax

  // Gemm 2 main loop read
  auto tv3cr = tv3h->cacheAfter(LoadStoreOpType::LdMatrix);

  auto tv2cw = tv2r->cacheAfter();
  auto tv2cr = tv2cw->cacheAfter(LoadStoreOpType::LdMatrix);

  // Gemm 2 accumulator reg
  auto tv4c = tv4->cacheBefore();

  // Schedule gemm 2:
  // ------------------------------------------------------------------
  tv4->split(-2, gemm_tile.cta_tile.m);
  tv4->split(-1, gemm_tile.cta_tile.n);

  //  0   1    2   3
  // [Mo,M128, No, N128]
  tv4->reorder({{1, 2}, {2, 1}});

  //  0   1    2   3
  // [Mo,No, M128, N128]
  acc->computeAt(tv4, 2);
  tv3->computeAt(tv4, 2);

  // Order K
  //  0   1    2   3     4    5
  // [Mo,No, M128, N128, Ko, K32]
  tv4c->split(-1, gemm_tile.cta_tile.k);
  tv4c->reorder({{2, 3}, {3, 4}, {4, 2}});

  //  0   1  2   3     4    5
  // [Mo,No, Ko M128, N128, K32]
  tv3->computeAt(tv4c, 2);
  tv2r->computeAt(tv4c, 3);

  // Make warp tile
  mma_utils::scheduleWarpTileWithReduction(tv4c, gemm_tile);
  mma_utils::scheduleWarpTileWithNoReduction(tv4, gemm_tile);
  //           -8  -7  -6  -5 -4 -3 -2 -1
  // [Mo No Ko Kwo Mwo Nwo Mw Nw Mi Ni Ki]
  tv3cr->computeAt(tv4c, -4);
  tv2cr->computeAt(tv4c, -4);

  // Schedule tv2 gmem read and smem write:
  // ----------------------------------------------------------------
  // [No,Ko,N,K]
  tv2cw->merge(-2);
  tv2r->merge(-2);

  // [No,Ko,i,wy,wx,v]
  mma_utils::scheduleContiguousVectorLoad(tv2cw, gemm_tile, 8);
  mma_utils::scheduleContiguousVectorLoad(tv2r, gemm_tile, 8);
  tv2cw->setMemoryType(MemoryType::Shared);

  // Schedule tv2 gmem read and smem write:
  // ----------------------------------------------------------------

  // Schedule gemm 2 mma input
  // ---------------------------------------------------------------------------
  tv3cr->applyMmaSwizzle(mma_builder2.operand(MmaOptions::Operand::A).build());
  // [... Mi, Ni, Ki] want [Ni, Mi, Ki]
  tv3b->reorder({{-2, -3}, {-3, -2}});
  tv3b->applyMmaSwizzle(mma_builder2.operand(MmaOptions::Operand::A).build());

  tv2cr->applyMmaSwizzle(mma_builder2.operand(MmaOptions::Operand::B).build());
  tv2b->applyMmaSwizzle(mma_builder2.operand(MmaOptions::Operand::B).build());

  // Schedule mma output
  // ---------------------------------------------------------------------------
  tv4c->applyMmaSwizzle(
      mma_builder2.operand(MmaOptions::Operand::Accumulator).build());
  tv4->applyMmaSwizzle(
      mma_builder2.operand(MmaOptions::Operand::Accumulator).build());

  // Schedule gemm 1:
  // ------------------------------------------------------------------

  // CTA tile:
  // [Mo, Mi128, N80]

  tv3->split(-1, gemm_tile.cta_tile.n);
  // [Mo, Mi128, No, Ni128]

  tv3->reorder({{1, 2}, {2, 1}});

  // [Mo, No, Mi128, Ni128]
  inp->computeAt(tv3, 2);
  qk->computeAt(tv3, 2);

  // Schedule K dim for gemm 1:

  // Order K
  //  0   1    2   3     4    5
  // [Mo,No, M128, N128, Ko, K32]
  tv3c->split(-1, gemm_tile.cta_tile.k);
  tv3c->reorder({{2, 3}, {3, 4}, {4, 2}});
  //  0   1  2   3     4    5
  // [Mo,No, Ko M128, N128, K32]
  tv0r->computeAt(tv3c, 3);
  tv1r->computeAt(tv3c, 3);

  // Make warp tile:
  // -------------------------------------------------------------------------
  mma_utils::scheduleWarpTileWithReduction(tv3c, gemm_tile);
  mma_utils::scheduleWarpTileWithNoReduction(tv3, gemm_tile);

  tv0cr->computeAt(tv3c, -4);
  tv1cr->computeAt(tv3c, -4);

  // tv3->computeAt(tv3cw,-3);

  // Schedule gmem read and smem write:
  // ---------------------------------------------------------------------------
  // [Mo,Ko,M,K]
  tv0cw->merge(-2);
  tv0r->merge(-2);
  mma_utils::scheduleContiguousVectorLoad(tv0cw, gemm_tile, 8);
  mma_utils::scheduleContiguousVectorLoad(tv0r, gemm_tile, 8);
  tv0cw->setMemoryType(MemoryType::Shared);
  // [Mo,Ko,i,wy,wx,v]

  // [No,Ko,N,K]
  tv1cw->merge(-2);
  tv1r->merge(-2);
  // [No,Ko,i,wy,wx,v]
  mma_utils::scheduleContiguousVectorLoad(tv1cw, gemm_tile, 8);
  mma_utils::scheduleContiguousVectorLoad(tv1r, gemm_tile, 8);
  tv1cw->setMemoryType(MemoryType::Shared);

  // Schedule mma input
  // ---------------------------------------------------------------------------
  tv0cr->applyMmaSwizzle(mma_builder1.operand(MmaOptions::Operand::A).build());
  // [... Mi, Ni, Ki] want [Ni, Mi, Ki]
  tv0b->reorder({{-2, -3}, {-3, -2}});
  tv0b->applyMmaSwizzle(mma_builder1.operand(MmaOptions::Operand::A).build());

  tv1cr->applyMmaSwizzle(mma_builder1.operand(MmaOptions::Operand::B).build());
  tv1b->applyMmaSwizzle(mma_builder1.operand(MmaOptions::Operand::B).build());

  // // Schedule mma output
  // //
  // ---------------------------------------------------------------------------
  tv3c->applyMmaSwizzle(
      mma_builder1.operand(MmaOptions::Operand::Accumulator).build());
  tv3->applyMmaSwizzle(
      mma_builder1.operand(MmaOptions::Operand::Accumulator).build());

  // mma_utils::WarpMmaSwizzler::scheduleMmaWarpOutput(tv3ccw,
  // mma_builder1.build());

  // Put tv3 result in smem
  tv3->setMemoryType(MemoryType::Shared);

  // schedule a reg persistent softmax: from tv3
  // [Mo, M128, RN]
  max_val->split(-1, 128);
  // [Mo, M128, RN1, RN128]
  max_val->split(-1, 4);
  // Map to warp (2x2)
  max_val->split(-4, 4);
  max_val->split(-4, 2);

  // [Mo, Mo32, My2, Mx2, RN1, RNo32, RNi4]
  auto max_rf = max_val->rFactor({-1});
  // [Mo, Mo32, My2, Mx2, RN1, I32, RNi4]

  // [Mo, M128, RN]
  sum_exp->split(-1, 128);
  // [Mo, M128, RN1, RN128]
  sum_exp->split(-1, 4);
  // Map to warp (2x2)
  sum_exp->split(-4, 4);
  sum_exp->split(-4, 2);

  // [Mo, Mo32, My2, Mx2, RN1, RNo32, RNi4]
  auto sum_exp_rf = sum_exp->rFactor({-1});
  // [Mo, Mo32, My2, Mx2, RN1, I32, RNi4]

  exp_val->computeAt(sum_exp_rf, 4);
  exp_val->split(-1, 128);
  exp_val->split(-1, 4);
  bcast_max->computeAt(exp_val, -2);

  // [Mo, Mo32, My2, Mx2, IN1, I32, INi4]

  // Read from smem
  tv3ccr->computeAt(max_rf, 4);
  // [Mo, Mo32, My2, Mx2, N80]
  tv3ccr->split(-1, 128);
  tv3ccr->split(-1, 4);
  // [Mo, Mo32, My2, Mx2, IN1, I32, INi4]

  // Write to second gemm
  tv3h->split(-1, 128);
  tv3h->split(-1, 4);
  // Map to warp (2x2)
  tv3h->split(-4, 4);
  tv3h->split(-4, 2);

  bcast_sum->computeAt(tv3h, -2);

  tv3h->setMemoryType(MemoryType::Shared);

  // Parallelize
  tv4->axis(0)->parallelize(ParallelType::BIDx);
  //  0  1  2   3   4   5  6  7
  // [Mo No Mwo Nwo Mw Nw (Mi Ni)]
  // Gemm 1
  tv3c->axis(4)->parallelize(ParallelType::TIDz);
  tv3c->axis(5)->parallelize(ParallelType::TIDy);
  tv3->axis(2)->parallelize(ParallelType::TIDz);
  tv3->axis(3)->parallelize(ParallelType::TIDy);

  auto parallelize_non_reduced_val = [](TensorView* tv) {
    tv->axis(-2)->parallelize(ParallelType::TIDx);
    tv->axis(2)->parallelize(ParallelType::TIDz);
    tv->axis(3)->parallelize(ParallelType::TIDy);
  };

  auto parallelize_reduced_val = [](TensorView* tv) {
    tv->axis(-1)->parallelize(ParallelType::TIDx);
    tv->axis(2)->parallelize(ParallelType::TIDz);
    tv->axis(3)->parallelize(ParallelType::TIDy);
  };

  parallelize_non_reduced_val(tv3h);
  parallelize_non_reduced_val(max_rf);
  parallelize_non_reduced_val(bcast_max);
  parallelize_non_reduced_val(exp_val);
  parallelize_non_reduced_val(sum_exp_rf);
  parallelize_non_reduced_val(bcast_sum);
  parallelize_non_reduced_val(recip);

  parallelize_reduced_val(max_val);
  parallelize_reduced_val(sum_exp);

  //  0  1  2   3   4   5  6  7
  // [Mo No Mwo Nwo Mw Nw (Mi Ni)]
  // Gemm 2
  tv4->axis(2)->parallelize(ParallelType::TIDz);
  tv4->axis(3)->parallelize(ParallelType::TIDy);
  tv4c->axis(4)->parallelize(ParallelType::TIDz);
  tv4c->axis(5)->parallelize(ParallelType::TIDy);

  auto options = at::TensorOptions().dtype(at::kHalf).device(at::kCUDA, 0);
  auto t0 = at::randn({M1, K1}, options);
  auto t1 = at::randn({N1, K1}, options);
  auto t2 = at::randn({N2, K2}, options);

  FusionExecutor fe;

  NVFUSER_TEST_CUDA_ARCH_COMPILE_CHECK(
      8,
      0,
      fe.compileFusion(&fusion, {t0, t1, t2}, LaunchParams(), matmul_cparams));

  auto cg_outputs = fe.runFusion({t0, t1, t2});

  auto g1 = t0.to(at::kFloat).matmul(t1.t().to(at::kFloat));
  auto sg1 = at::_softmax(g1, -1, false);
  auto gsg1 = sg1.matmul(t2.t().to(at::kFloat));

  NVF_CHECK(cg_outputs[0].allclose(gsg1, 0.001, 0.001));
}

// Matmul test for Turing MMA: across supported layouts
TEST_F(NVFuserTest, FusionTuringMatmul_CUDA) {
  // Keep multiples of 8 to keep vectorizable.
  int M = 504, N = 136, K = 248;

  for (auto layout : kAllSupportedMmaLayout) {
    Fusion fusion;
    FusionGuard fg(&fusion);
    auto tv0 = makeContigTensor(2, DataType::Half);
    auto tv1 = makeContigTensor(2, DataType::Half);

    fusion.addInput(tv0);
    fusion.addInput(tv1);

    auto tv2 = matmul(tv0, tv1, layout, true);

    fusion.addOutput(tv2);

    MatMulTileOptions gemm_tile;
    gemm_tile.cta_tile = GemmTile(128, 128, 32);
    gemm_tile.warp_tile = GemmTile(64, 64, 32);
    gemm_tile.instruction_tile = GemmTile(16, 8, 16);

    MatmulParams params;
    params.mma_macro = MmaOptions::MacroType::Turing_16_8_16;
    params.tile_sizes = gemm_tile;
    scheduleMatmul(&fusion, params);

    auto inputs = matmulAtInput(M, N, K, layout);

    FusionExecutor fe;
    NVFUSER_TEST_CUDA_ARCH_COMPILE_CHECK(
        7, 5, fe.compileFusion(&fusion, {inputs.first, inputs.second}));
    ASSERT_TRUE(getBankConflictInfo(fe.kernel()).empty());
    auto cg_outputs = fe.runFusion({inputs.first, inputs.second});
    auto tref = atMatmul(
        inputs.first.to(at::kFloat), inputs.second.to(at::kFloat), layout);
    NVF_CHECK(cg_outputs[0].allclose(tref, 0.0001, 0.0001));
  }
}

// Matmul test on ampere, using ampere memory ops
TEST_F(NVFuserTest, FusionAmpereMatmulTNcpAsync_CUDA) {
  Fusion fusion;
  FusionGuard fg(&fusion);

  int M = 255, N = 511, K = 88;

  // [M,K]
  auto tv0 = makeContigTensor(2, DataType::Half);
  // [N,K]
  auto tv1 = makeContigTensor(2, DataType::Half);
  fusion.addInput(tv0);
  fusion.addInput(tv1);

  // [M,N,K]
  auto tv0b = broadcast(tv0, {false, true, false});
  auto tv1b = broadcast(tv1, {true, false, false});

  // Leaving both sets of mma inputs for volta outside
  //  currently since they need to be swizzled.
  auto tv2 = fusedMultiplySum(tv0b, tv1b, {2});

  fusion.addOutput(tv2);

  MatMulTileOptions gemm_tile;
  gemm_tile.cta_tile = GemmTile(128, 128, 32);
  gemm_tile.warp_tile = GemmTile(64, 64, 32);
  gemm_tile.instruction_tile = GemmTile(16, 8, 16);

<<<<<<< HEAD
  auto mma_builder =
      MmaBuilder(MmaOptions::MacroType::Ampere_16_8_16, gemm_tile);
=======
  auto mma_builder = MmaBuilder(MmaOptions::MacroType::Ampere_16_8_16)
                         .layout(MmaOptions::MmaLayout::TN);
>>>>>>> 4692e9b1

  auto mma_ops = ir_utils::getOpsOfType<MmaOp>(&fusion);
  NVF_CHECK(
      1 == mma_ops.size(),
      "Invalid number of MmaOp instances in fusion definition, expected 1, got ",
      mma_ops.size());
  mma_builder.configureMma(mma_ops.front());

  auto tv0cw = tv0->cacheAfter(LoadStoreOpType::CpAsync);
  auto tv0cr = tv0cw->cacheAfter(LoadStoreOpType::LdMatrix);
  auto tv1cw = tv1->cacheAfter(LoadStoreOpType::CpAsync);
  auto tv1cr = tv1cw->cacheAfter(LoadStoreOpType::LdMatrix);
  auto tv2c = tv2->cacheBefore();

  // Make a CTA tile
  // ------------------------------------------------------------------
  // [M,N]
  tv2->split(-2, gemm_tile.cta_tile.m);
  tv2->split(-1, gemm_tile.cta_tile.n);

  //  0   1    2   3
  // [Mo,M128, No, N128]
  tv2->reorder({{1, 2}, {2, 1}});

  //  0   1    2   3
  // [Mo,No, M128, N128]
  tv0->computeAt(tv2, 2);
  tv1->computeAt(tv2, 2);

  // Order K
  //  0   1    2   3     4    5
  // [Mo,No, M128, N128, Ko, K32]
  tv2c->split(-1, gemm_tile.cta_tile.k);
  tv2c->reorder({{2, 3}, {3, 4}, {4, 2}});

  //  0   1  2   3     4    5
  // [Mo,No, Ko M128, N128, K32]
  tv0cw->computeAt(tv2c, 3);
  tv1cw->computeAt(tv2c, 3);

  // Make warp tile:
  // -------------------------------------------------------------------------
  mma_utils::scheduleWarpTileWithReduction(tv2c, gemm_tile);
  mma_utils::scheduleWarpTileWithNoReduction(tv2, gemm_tile);
  //           -8  -7  -6  -5 -4 -3 -2 -1
  // [Mo No Ko Kwo Mwo Nwo Mw Nw Mi Ni Ki]
  tv0cr->computeAt(tv2c, -4);
  tv1cr->computeAt(tv2c, -4);

  // Schedule gmem read and smem write:
  // ---------------------------------------------------------------------------
  // [Mo,Ko,M,K]
  tv0cw->merge(-2);
  mma_utils::scheduleContiguousVectorLoad(tv0cw, gemm_tile, 8);
  tv0cw->setMemoryType(MemoryType::Shared);
  // [Mo,Ko,i,wy,wx,v]

  // [No,Ko,N,K]
  tv1cw->merge(-2);
  // [No,Ko,i,wy,wx,v]
  mma_utils::scheduleContiguousVectorLoad(tv1cw, gemm_tile, 8);
  tv1cw->setMemoryType(MemoryType::Shared);
  // Schedule mma input
  // ---------------------------------------------------------------------------
  tv0cr->applyMmaSwizzle(mma_builder.operand(MmaOptions::Operand::A).build());
  // [... Mi, Ni, Ki]
  tv0b->reorder({{-2, -3}, {-3, -2}});
  tv0b->applyMmaSwizzle(mma_builder.operand(MmaOptions::Operand::A).build());

  tv1cr->applyMmaSwizzle(mma_builder.operand(MmaOptions::Operand::B).build());
  tv1b->applyMmaSwizzle(mma_builder.operand(MmaOptions::Operand::B).build());

  // Schedule mma output
  // ---------------------------------------------------------------------------
  tv2c->applyMmaSwizzle(
      mma_builder.operand(MmaOptions::Operand::Accumulator).build());
  tv2->applyMmaSwizzle(
      mma_builder.operand(MmaOptions::Operand::Accumulator).build());

  // Parallelize
  //  0   1  2  3   4   5  6  7  8  9  10
  // [Mo No Ko Kwo Mwo Nwo Mw Nw (Mi Ni Ki)]
  tv2c->axis(4)->parallelize(ParallelType::TIDz);
  tv2c->axis(5)->parallelize(ParallelType::TIDy);

  // Parallelize
  //  0  1  2   3   4   5  6  7
  // [Mo No Mwo Nwo Mw Nw (Mi Ni)]
  tv2->axis(0)->parallelize(ParallelType::BIDx);
  tv2->axis(1)->parallelize(ParallelType::BIDy);
  tv2->axis(2)->parallelize(ParallelType::TIDz);
  tv2->axis(3)->parallelize(ParallelType::TIDy);

  auto options = at::TensorOptions().dtype(at::kHalf).device(at::kCUDA, 0);
  auto t0 = at::randn({M, K}, options);
  auto t1 = at::randn({N, K}, options);

  FusionExecutor fe;
  NVFUSER_TEST_CUDA_ARCH_COMPILE_CHECK(
      8,
      0,
      fe.compileFusion(&fusion, {t0, t1}, LaunchParams(), matmul_cparams));

  auto cg_outputs = fe.runFusion({t0, t1});

  auto tref = t0.to(at::kFloat).matmul(t1.t().to(at::kFloat));

  NVF_CHECK(cg_outputs[0].allclose(tref, 0.0001, 0.0001));
}

TEST_F(NVFuserTest, FusionAmpereStridedBatchedMatmulTN_CUDA) {
  NVFUSER_TEST_CUDA_ARCH_GUARD(8, 0);

  Fusion fusion;
  FusionGuard fg(&fusion);
  int64_t M = 511, N = 123, K = 88, B0 = 3, B1 = 5;

  // [B0 ,M, B1, K]
  auto tv0 = makeContigTensor(4, DataType::Half);
  // [B0, N, B1, K]
  auto tv1 = makeContigTensor(4, DataType::Half);
  fusion.addInput(tv0);
  fusion.addInput(tv1);

  // [B0, M, N, B1, K]
  auto tv0b = broadcast(tv0, {false, false, true, false, false});
  auto tv1b = broadcast(tv1, {false, true, false, false, false});

  // Leaving both sets of mma inputs for volta outside
  //  currently since they need to be swizzled.
  auto tv2 = fusedMultiplySum(tv0b, tv1b, {4});

  fusion.addOutput(tv2);

  MatMulTileOptions gemm_tile;
  gemm_tile.cta_tile = GemmTile(128, 128, 32);
  gemm_tile.warp_tile = GemmTile(64, 64, 32);
  gemm_tile.instruction_tile = GemmTile(16, 8, 16);

<<<<<<< HEAD
  auto mma_builder =
      MmaBuilder(MmaOptions::MacroType::Ampere_16_8_16, gemm_tile);
=======
  auto mma_builder = MmaBuilder(MmaOptions::MacroType::Ampere_16_8_16)
                         .layout(MmaOptions::MmaLayout::TN);
>>>>>>> 4692e9b1

  auto mma_ops = ir_utils::getOpsOfType<MmaOp>(&fusion);
  NVF_CHECK(
      1 == mma_ops.size(),
      "Invalid number of MmaOp instances in fusion definition, expected 1, got ",
      mma_ops.size());
  mma_builder.configureMma(mma_ops.front());

  auto tv0r = tv0->cacheAfter();
  auto tv1r = tv1->cacheAfter();
  auto tv0cw = tv0r->cacheAfter();
  auto tv0cr = tv0cw->cacheAfter(LoadStoreOpType::LdMatrix);
  auto tv1cw = tv1r->cacheAfter();
  auto tv1cr = tv1cw->cacheAfter(LoadStoreOpType::LdMatrix);
  auto tv2c = tv2->cacheBefore();

  // Group the BATCHED DIMS:
  //  -4 -3  -2 -1
  // [B0, M, N, B1]
  tv2->reorder({{-3, -2}, {-2, -1}, {-1, -4}});

  //  -4  -3 -2  -1
  // [B0, B1, M, N]

  // Make a CTA tile
  // ------------------------------------------------------------------
  // [B0, B1, M, N]
  tv2->split(-2, gemm_tile.cta_tile.m);
  tv2->split(-1, gemm_tile.cta_tile.n);

  //  0   1   2   3     4   5
  // [B0, B1, Mo, M128, No, N128]
  tv2->reorder({{-3, -2}, {-2, -3}});

  //  0   1   2   3   4     5
  // [B0, B1, Mo, No, M128, N128]

  // Merge the outer dims:
  tv2->merge(0);
  tv2->merge(0);

  //  0   1   2     3
  // [Mo, No, M128, N128]
  tv0->computeAt(tv2, 2);
  tv1->computeAt(tv2, 2);

  // Order K
  //  0   1   2     3     4   5
  // [Mo, No, M128, N128, Ko, K32]
  tv2c->split(-1, gemm_tile.cta_tile.k);
  tv2c->reorder({{2, 3}, {3, 4}, {4, 2}});

  //  0   1   2   3     4     5
  // [Mo, No, Ko, M128, N128, K32]
  tv0r->computeAt(tv2c, 3);
  tv1r->computeAt(tv2c, 3);

  // Make warp tile:
  // -------------------------------------------------------------------------
  mma_utils::scheduleWarpTileWithReduction(tv2c, gemm_tile);
  mma_utils::scheduleWarpTileWithNoReduction(tv2, gemm_tile);
  //           -8  -7  -6  -5 -4 -3 -2 -1
  // [Mo No Ko Kwo Mwo Nwo Mw Nw Mi Ni Ki]
  tv0cr->computeAt(tv2c, -4);
  tv1cr->computeAt(tv2c, -4);

  // Schedule gmem read and smem write:
  // ---------------------------------------------------------------------------
  // [Mo, Ko, M, K]
  tv0cw->merge(-2);
  tv0r->merge(-2);
  mma_utils::scheduleContiguousVectorLoad(tv0cw, gemm_tile, 8);
  mma_utils::scheduleContiguousVectorLoad(tv0r, gemm_tile, 8);
  tv0cw->setMemoryType(MemoryType::Shared);
  // [Mo, Ko, i, wy, wx, v]

  // [No, Ko, N, K]
  tv1cw->merge(-2);
  tv1r->merge(-2);
  // [No, Ko, i, wy, wx, v]
  mma_utils::scheduleContiguousVectorLoad(tv1cw, gemm_tile, 8);
  mma_utils::scheduleContiguousVectorLoad(tv1r, gemm_tile, 8);
  tv1cw->setMemoryType(MemoryType::Shared);
  // Schedule mma input
  // ---------------------------------------------------------------------------
  tv0cr->applyMmaSwizzle(mma_builder.operand(MmaOptions::Operand::A).build());

  // [... Mi, Ni, Ki] want [Ni, Mi, Ki]
  tv0b->reorder({{-2, -3}, {-3, -2}});
  tv0b->applyMmaSwizzle(mma_builder.operand(MmaOptions::Operand::A).build());

  tv1cr->applyMmaSwizzle(mma_builder.operand(MmaOptions::Operand::B).build());
  tv1b->applyMmaSwizzle(mma_builder.operand(MmaOptions::Operand::B).build());

  // Schedule mma output
  // ---------------------------------------------------------------------------
  tv2c->applyMmaSwizzle(
      mma_builder.operand(MmaOptions::Operand::Accumulator).build());
  tv2->applyMmaSwizzle(
      mma_builder.operand(MmaOptions::Operand::Accumulator).build());

  // Parallelize
  //  0   1  2  3   4   5  6  7   8  9  10
  // [Mo No Ko Kwo Mwo Nwo Mw Nw (Mi Ni Ki)]
  tv2c->axis(4)->parallelize(ParallelType::TIDz);
  tv2c->axis(5)->parallelize(ParallelType::TIDy);

  // Parallelize
  //  0  1  2   3   4   5  6  7
  // [Mo No Mwo Nwo Mw Nw (Mi Ni)]
  tv2->axis(0)->parallelize(ParallelType::BIDx);
  tv2->axis(1)->parallelize(ParallelType::BIDy);
  tv2->axis(2)->parallelize(ParallelType::TIDz);
  tv2->axis(3)->parallelize(ParallelType::TIDy);

  auto options = at::TensorOptions().dtype(at::kHalf).device(at::kCUDA, 0);
  auto t0 = at::randn({B0, M, B1, K}, options);
  auto t1 = at::randn({B0, N, B1, K}, options);

  FusionExecutor fe;

  NVFUSER_TEST_CUDA_ARCH_COMPILE_CHECK(
      8,
      0,
      fe.compileFusion(&fusion, {t0, t1}, LaunchParams(), matmul_cparams));

  auto cg_outputs = fe.runFusion({t0, t1});

  // ref implementation:
  auto ref_t0 = t0.permute({0, 2, 1, 3})
                    .contiguous()
                    .view({B0 * B1, M, K}); // B0, B1, M, K
  auto ref_t1 = t1.permute({0, 2, 3, 1})
                    .contiguous()
                    .view({B0 * B1, K, N}); // B0, B1, K, N
  auto ref_permuted =
      ref_t0.to(at::kFloat).bmm(ref_t1.to(at::kFloat)); // B0*B1, M,N
  auto ref = ref_permuted.view({B0, B1, M, N})
                 .permute({0, 2, 3, 1})
                 .contiguous(); // B0,M,N,B1
  NVF_CHECK(cg_outputs[0].allclose(ref, 0.0001, 0.0001));
}

// Matmul test on Ampere with a reshape on prolog
TEST_F(NVFuserTest, FusionAmpereViewMatmulTN_CUDA) {
  NVFUSER_TEST_CUDA_ARCH_GUARD(8, 0);

  Fusion fusion;
  FusionGuard fg(&fusion);
  int M = 511, N = 257, K = 88;
  int Ko = 11, Ki = 8;

  // [M,Ko,Ki]
  auto tv0 = makeContigTensor(3, DataType::Half);
  // [N,K]
  auto tv1 = makeContigTensor(2, DataType::Half);
  fusion.addInput(tv0);
  fusion.addInput(tv1);

  auto tv0_reshape = reshape(tv0, {M, Ko, Ki}, {M, K});

  // [M,N,K]
  auto tv0b = broadcast(tv0_reshape, {false, true, false});
  auto tv1b = broadcast(tv1, {true, false, false});

  // Leaving both sets of mma inputs for volta outside
  //  currently since they need to be swizzled.
  auto tv2 = fusedMultiplySum(tv0b, tv1b, {2});

  fusion.addOutput(tv2);

  MatMulTileOptions gemm_tile;
  gemm_tile.cta_tile = GemmTile(128, 128, 32);
  gemm_tile.warp_tile = GemmTile(64, 64, 32);
  gemm_tile.instruction_tile = GemmTile(16, 8, 16);

<<<<<<< HEAD
  auto mma_builder =
      MmaBuilder(MmaOptions::MacroType::Ampere_16_8_16, gemm_tile);
=======
  auto mma_builder = MmaBuilder(MmaOptions::MacroType::Ampere_16_8_16)
                         .layout(MmaOptions::MmaLayout::TN);
>>>>>>> 4692e9b1

  auto mma_ops = ir_utils::getOpsOfType<MmaOp>(&fusion);
  NVF_CHECK(
      1 == mma_ops.size(),
      "Invalid number of MmaOp instances in fusion definition, expected 1, got ",
      mma_ops.size());
  mma_builder.configureMma(mma_ops.front());

  auto tv0r = tv0->cacheAfter();
  auto tv1r = tv1->cacheAfter();
  auto tv0cw = tv0_reshape->cacheAfter();
  auto tv0cr = tv0cw->cacheAfter(LoadStoreOpType::LdMatrix);
  auto tv1cw = tv1r->cacheAfter();
  auto tv1cr = tv1cw->cacheAfter(LoadStoreOpType::LdMatrix);
  auto tv2c = tv2->cacheBefore();

  // Make a CTA tile
  // ------------------------------------------------------------------
  // [M,N]
  tv2->split(-2, gemm_tile.cta_tile.m);
  tv2->split(-1, gemm_tile.cta_tile.n);

  //  0   1    2   3
  // [Mo,M128, No, N128]
  tv2->reorder({{1, 2}, {2, 1}});

  //  0   1    2   3
  // [Mo,No, M128, N128]
  tv0->computeAt(tv2, 2);
  tv1->computeAt(tv2, 2);

  // Order K
  //  0   1    2   3     4    5
  // [Mo,No, M128, N128, Ko, K32]
  tv2c->split(-1, gemm_tile.cta_tile.k);
  tv2c->reorder({{2, 3}, {3, 4}, {4, 2}});

  //  0   1  2   3     4    5
  // [Mo,No, Ko M128, N128, K32]
  tv0r->computeAt(tv2c, 3);
  tv1r->computeAt(tv2c, 3);

  // Make warp tile:
  // -------------------------------------------------------------------------
  mma_utils::scheduleWarpTileWithReduction(tv2c, gemm_tile);
  mma_utils::scheduleWarpTileWithNoReduction(tv2, gemm_tile);
  //           -8  -7  -6  -5 -4 -3 -2 -1
  // [Mo No Ko Kwo Mwo Nwo Mw Nw Mi Ni Ki]
  tv0cr->computeAt(tv2c, -4);
  tv1cr->computeAt(tv2c, -4);

  // Schedule gmem read and smem write:
  // ---------------------------------------------------------------------------
  // [Mo,Ko,M,K]
  tv0cw->merge(-2);
  tv0r->merge(-2);
  tv0_reshape->merge(-2);
  mma_utils::scheduleContiguousVectorLoad(tv0cw, gemm_tile, 8);
  mma_utils::scheduleContiguousVectorLoad(tv0r, gemm_tile, 8);
  tv0cw->setMemoryType(MemoryType::Shared);
  // [Mo,Ko,i,wy,wx,v]

  // [No,Ko,N,K]
  tv1cw->merge(-2);
  tv1r->merge(-2);
  // [No,Ko,i,wy,wx,v]
  mma_utils::scheduleContiguousVectorLoad(tv1cw, gemm_tile, 8);
  mma_utils::scheduleContiguousVectorLoad(tv1r, gemm_tile, 8);
  tv1cw->setMemoryType(MemoryType::Shared);
  // Schedule mma input
  // ---------------------------------------------------------------------------
  tv0cr->applyMmaSwizzle(mma_builder.operand(MmaOptions::Operand::A).build());

  // [... Mi, Ni, Ki] want [Ni, Mi, Ki]
  tv0b->reorder({{-2, -3}, {-3, -2}});
  tv0b->applyMmaSwizzle(mma_builder.operand(MmaOptions::Operand::A).build());

  tv1cr->applyMmaSwizzle(mma_builder.operand(MmaOptions::Operand::B).build());
  tv1b->applyMmaSwizzle(mma_builder.operand(MmaOptions::Operand::B).build());

  // Schedule mma output
  // ---------------------------------------------------------------------------
  tv2c->applyMmaSwizzle(
      mma_builder.operand(MmaOptions::Operand::Accumulator).build());
  tv2->applyMmaSwizzle(
      mma_builder.operand(MmaOptions::Operand::Accumulator).build());

  // Inline the reshape op with the shared mem write minus
  //  the vectorization axes for now.
  tv0_reshape->computeAt(tv0cw, -2);

  // Parallelize
  //  0   1  2  3   4   5  6  7  8  9  10
  // [Mo No Ko Kwo Mwo Nwo Mw Nw (Mi Ni Ki)]
  tv2c->axis(4)->parallelize(ParallelType::TIDz);
  tv2c->axis(5)->parallelize(ParallelType::TIDy);

  // Parallelize
  //  0  1  2   3   4   5  6  7
  // [Mo No Mwo Nwo Mw Nw (Mi Ni)]
  tv2->axis(0)->parallelize(ParallelType::BIDx);
  tv2->axis(1)->parallelize(ParallelType::BIDy);
  tv2->axis(2)->parallelize(ParallelType::TIDz);
  tv2->axis(3)->parallelize(ParallelType::TIDy);

  auto options = at::TensorOptions().dtype(at::kHalf).device(at::kCUDA, 0);
  auto t0 = at::randn({M, Ko, Ki}, options);
  auto t1 = at::randn({N, K}, options);

  FusionExecutor fe;

  NVFUSER_TEST_CUDA_ARCH_COMPILE_CHECK(
      8,
      0,
      fe.compileFusion(&fusion, {t0, t1}, LaunchParams(), matmul_cparams));

  auto cg_outputs = fe.runFusion({t0, t1});

  auto tref =
      at::native::view(t0, {M, K}).to(at::kFloat).matmul(t1.t().to(at::kFloat));

  NVF_CHECK(cg_outputs[0].allclose(tref, 0.0001, 0.0001));
}

// Test an end-to-end matmul case with swizzled smem
// data layout.
TEST_F(NVFuserTest, FusionAmpereMatmulTNSwizzled_CUDA) {
  NVFUSER_TEST_CUDA_ARCH_GUARD(8, 0);

  Fusion fusion;
  FusionGuard fg(&fusion);

  int M = 257, N = 511, K = 136;

  MatMulTileOptions gemm_tile;
  gemm_tile.cta_tile = GemmTile(128, 128, 32);
  gemm_tile.warp_tile = GemmTile(64, 64, 32);
  gemm_tile.instruction_tile = GemmTile(16, 8, 16);

  // [M,K]
  auto tv0 = makeContigTensor(2, DataType::Half);
  // [N,K]
  auto tv1 = makeContigTensor(2, DataType::Half);
  fusion.addInput(tv0);
  fusion.addInput(tv1);

  // [M,N,K]
  auto tv0b = broadcast(tv0, {false, true, false});
  auto tv1b = broadcast(tv1, {true, false, false});

<<<<<<< HEAD
  auto mma_builder =
      MmaBuilder(MmaOptions::MacroType::Turing_16_8_16, gemm_tile);
=======
  auto mma_builder = MmaBuilder(MmaOptions::MacroType::Turing_16_8_16)
                         .layout(MmaOptions::MmaLayout::TN);
>>>>>>> 4692e9b1

  auto tv2 = fusedMultiplySum(tv0b, tv1b, {2});

  fusion.addOutput(tv2);

  auto mma_ops = ir_utils::getOpsOfType<MmaOp>(&fusion);
  NVF_CHECK(
      1 == mma_ops.size(),
      "Invalid number of MmaOp instances in fusion definition, expected 1, got ",
      mma_ops.size());
  mma_builder.configureMma(mma_ops.front());

  auto tv0cw = tv0->cacheAfter(LoadStoreOpType::CpAsync);
  auto tv0cr = tv0cw->cacheAfter(LoadStoreOpType::LdMatrix);
  auto tv1cw = tv1->cacheAfter(LoadStoreOpType::CpAsync);
  auto tv1cr = tv1cw->cacheAfter(LoadStoreOpType::LdMatrix);
  auto tv2c = tv2->cacheBefore();

  // Make a CTA tile
  // ------------------------------------------------------------------
  // [M,N]
  tv2->split(-2, gemm_tile.cta_tile.m);
  tv2->split(-1, gemm_tile.cta_tile.n);

  //  0   1    2   3
  // [Mo,M128, No, N128]
  tv2->reorder({{1, 2}, {2, 1}});

  //  0   1    2   3
  // [Mo,No, M128, N128]
  tv0->computeAt(tv2, 2);
  tv1->computeAt(tv2, 2);

  // Order K
  //  0   1    2   3     4    5
  // [Mo,No, M128, N128, Ko, K32]
  tv2c->split(-1, gemm_tile.cta_tile.k);
  tv2c->reorder({{2, 3}, {3, 4}, {4, 2}});

  //  0   1  2   3     4    5
  // [Mo,No, Ko M128, N128, K32]
  tv0cw->computeAt(tv2c, 3);
  tv1cw->computeAt(tv2c, 3);

  // Make warp tile:
  //
  mma_utils::scheduleWarpTileWithReduction(tv2c, gemm_tile);
  mma_utils::scheduleWarpTileWithNoReduction(tv2, gemm_tile);
  //           -8   -7 -6 -5 -4 -3 -2 -1
  // [Mo No Ko Kwo Mwo Nwo Mw Nw Mi Ni Ki]
  tv0cr->computeAt(tv2c, -4);
  tv1cr->computeAt(tv2c, -4);

  // Schedule gmem read and smem write:
  //
  // [Mo,Ko,M,K]
  // Swizzle tv0: 128 x 32 tile:
  tv0cw->split(-2, 8);
  tv0cw->split(-2, 2);
  tv0cw->split(-1, 8);
  //        -5   -4 -3 -2 -1
  // [Mo,Ko,Mo16,M4,M2,Ko4,K8]
  tv0cw->swizzle(Swizzle2DType::XOR, -4, -2);
  tv0cw->merge(-4);
  tv0cw->merge(-3);
  //         -3   -2  -1
  // [Mo,Ko,Mo16,warp,K8]
  tv0cw->split(-3, 4);
  tv0cw->split(-3, 2);
  //             -4  -3   -2  -1
  // [Mo,Ko, S4, wz2, wy2, warp,K8]
  tv0cw->axis(-4)->parallelize(ParallelType::TIDz);
  tv0cw->axis(-3)->parallelize(ParallelType::TIDy);
  tv0cw->axis(-2)->parallelize(ParallelType::TIDx);
  tv0cw->axis(-1)->parallelize(ParallelType::Vectorize);

  tv0cw->setMemoryType(MemoryType::Shared);
  // [Mo,Ko,i,wy,wx,v]

  // [No,Ko,N,K]
  // Swizzle tv0: 128 x 32 tile:
  tv1cw->split(-2, 8);
  tv1cw->split(-2, 2);
  tv1cw->split(-1, 8);
  //        -5   -4 -3 -2 -1
  // [No,Ko,No16,N4,N2,Ko4,K8]
  tv1cw->swizzle(Swizzle2DType::XOR, -4, -2);
  tv1cw->merge(-4);
  tv1cw->merge(-3);
  //         -3   -2  -1
  // [No,Ko,No16,warp,K8]
  tv1cw->split(-3, 4);
  tv1cw->split(-3, 2);
  //             -4  -3   -2  -1
  // [No,Ko, S4, wz2, wy2, warp,K8]
  tv1cw->axis(-4)->parallelize(ParallelType::TIDz);
  tv1cw->axis(-3)->parallelize(ParallelType::TIDy);
  tv1cw->axis(-2)->parallelize(ParallelType::TIDx);
  tv1cw->axis(-1)->parallelize(ParallelType::Vectorize);

  tv1cw->setMemoryType(MemoryType::Shared);
  // Schedule mma input
  tv0cr->applyMmaSwizzle(mma_builder.operand(MmaOptions::Operand::A).build());

  // [... Mi, Ni, Ki]
  tv0b->reorder({{-2, -3}, {-3, -2}});
  tv0b->applyMmaSwizzle(mma_builder.operand(MmaOptions::Operand::A).build());

  tv1cr->applyMmaSwizzle(mma_builder.operand(MmaOptions::Operand::B).build());
  tv1b->applyMmaSwizzle(mma_builder.operand(MmaOptions::Operand::B).build());

  // Schedule mma output
  tv2c->applyMmaSwizzle(
      mma_builder.operand(MmaOptions::Operand::Accumulator).build());
  tv2->applyMmaSwizzle(
      mma_builder.operand(MmaOptions::Operand::Accumulator).build());

  // Parallelize
  //  0   1  2  3   4   5  6   7  8  9  10
  // [Mo No Ko Kwo Mwo Nwo Mw Nw (Mi Ni Ki)]
  tv2c->axis(4)->parallelize(ParallelType::TIDz);
  tv2c->axis(5)->parallelize(ParallelType::TIDy);

  // Parallelize
  //  0  1  2   3   4   5  6  7
  // [Mo No Mwo Nwo Mw Nw (Mi Ni)]
  tv2->axis(0)->parallelize(ParallelType::BIDx);
  tv2->axis(1)->parallelize(ParallelType::BIDy);
  tv2->axis(2)->parallelize(ParallelType::TIDz);
  tv2->axis(3)->parallelize(ParallelType::TIDy);

  tv0cw->doubleBuffer();
  tv1cw->doubleBuffer();
  tv0cr->doubleBuffer();
  tv1cr->doubleBuffer();

  auto options = at::TensorOptions().dtype(at::kHalf).device(at::kCUDA, 0);
  auto t0 = at::randn({M, K}, options);
  auto t1 = at::randn({N, K}, options);

  FusionExecutor fe;
  fe.compileFusion(&fusion, {t0, t1}, LaunchParams(), matmul_cparams);
  auto cg_outputs = fe.runFusion({t0, t1});

  auto tref = t0.to(at::kFloat).matmul(t1.t().to(at::kFloat));

  NVF_CHECK(cg_outputs[0].allclose(tref, 0.0001, 0.0001));
}

// Matmul test on Ampere using ldmatrix.x4 to load operands
TEST_F(NVFuserTest, FusionAmpereMatmulLargeLoad_CUDA) {
  REQUIRE_DEVICE_SMEM_SIZE(98384, 0);
  // Keep multiples of 8 to keep vectorizable.
  int M = 504, N = 136, K = 248;
  for (auto layout : kAllSupportedMmaLayout) {
    Fusion fusion;
    FusionGuard fg(&fusion);
    auto tv0 = makeContigTensor(2, DataType::Half);
    auto tv1 = makeContigTensor(2, DataType::Half);

    fusion.addInput(tv0);
    fusion.addInput(tv1);

    auto tv2 = matmul(tv0, tv1, layout, true);

    fusion.addOutput(tv2);

    MatMulTileOptions gemm_tile;
    gemm_tile.cta_tile = GemmTile(128, 128, 64);
    gemm_tile.warp_tile = GemmTile(64, 64, 64);
    gemm_tile.instruction_tile = GemmTile(16, 16, 16);
    MatmulParams params;
    params.mma_macro = MmaOptions::MacroType::Ampere_16_16_16;
    params.tile_sizes = gemm_tile;
    params.async_gmem_load_operands = true;
    params.double_buffer_options.double_buffer_smem_write = true;
    params.double_buffer_options.double_buffer_smem_read = true;
    params.double_buffer_options.smem_double_buffer_stage = 3;
    scheduleMatmul(&fusion, params);

    auto inputs = matmulAtInput(M, N, K, layout);

    FusionExecutor fe;
    NVFUSER_TEST_CUDA_ARCH_COMPILE_CHECK(
        8,
        0,
        fe.compileFusion(
            &fusion,
            {inputs.first, inputs.second},
            LaunchParams(),
            matmul_cparams));
    ASSERT_TRUE(getBankConflictInfo(fe.kernel()).empty());
    auto cg_outputs = fe.runFusion({inputs.first, inputs.second});
    auto tref = atMatmul(
        inputs.first.to(at::kFloat), inputs.second.to(at::kFloat), layout);
    NVF_CHECK(cg_outputs[0].allclose(tref, 0.0001, 0.0001));
  }
}

// Matmul test for Turing MMA: across supported layouts
TEST_F(NVFuserTest, FusionTuringMatmulLargeLoad_CUDA) {
  // Keep multiples of 8 to keep vectorizable.
  int M = 504, N = 136, K = 248;

  for (auto layout : kAllSupportedMmaLayout) {
    Fusion fusion;
    FusionGuard fg(&fusion);
    auto tv0 = makeContigTensor(2, DataType::Half);
    auto tv1 = makeContigTensor(2, DataType::Half);

    fusion.addInput(tv0);
    fusion.addInput(tv1);

    auto tv2 = matmul(tv0, tv1, layout, true);

    fusion.addOutput(tv2);

    MatMulTileOptions gemm_tile;
    gemm_tile.cta_tile = GemmTile(128, 128, 32);
    gemm_tile.warp_tile = GemmTile(64, 64, 32);
    gemm_tile.instruction_tile = GemmTile(16, 16, 16);

    MatmulParams params;
    params.mma_macro = MmaOptions::MacroType::Turing_16_16_16;
    params.tile_sizes = gemm_tile;
    scheduleMatmul(&fusion, params);

    auto inputs = matmulAtInput(M, N, K, layout);

    FusionExecutor fe;
    NVFUSER_TEST_CUDA_ARCH_COMPILE_CHECK(
        7,
        5,
        fe.compileFusion(
            &fusion,
            {inputs.first, inputs.second},
            LaunchParams(),
            matmul_cparams));
    ASSERT_TRUE(getBankConflictInfo(fe.kernel()).empty());
    auto cg_outputs = fe.runFusion({inputs.first, inputs.second});
    auto tref = atMatmul(
        inputs.first.to(at::kFloat), inputs.second.to(at::kFloat), layout);
    NVF_CHECK(cg_outputs[0].allclose(tref, 0.0001, 0.0001));
  }
}

// Tile layout check for symmetric 4-warp recipes
TEST_F(NVFuserTest, FusionAmpereMatmulTileCheck4warp_CUDA) {
  REQUIRE_DEVICE_SMEM_SIZE(98384, 0);
  // Keep multiples of 8 to keep vectorizable.
  int M = 504, N = 136, K = 248;
  for (auto layout : kAllSupportedMmaLayout) {
    // Symmetric tile with 16x16x16 macro,
    //  supports mn_size of multiple of 32,
    //  and k size multiple of 16.
    for (int mn_size : {32, 64, 96, 128, 160, 192}) {
      for (int k_size : {32, 48, 64}) {
        Fusion fusion;
        FusionGuard fg(&fusion);
        auto tv0 = makeContigTensor(2, DataType::Half);
        auto tv1 = makeContigTensor(2, DataType::Half);

        fusion.addInput(tv0);
        fusion.addInput(tv1);

        auto tv2 = matmul(tv0, tv1, layout, true);

        fusion.addOutput(tv2);

        MatMulTileOptions gemm_tile;
        gemm_tile.cta_tile = GemmTile(mn_size, mn_size, k_size);
        gemm_tile.warp_tile = GemmTile(mn_size / 2, mn_size / 2, k_size);
        gemm_tile.instruction_tile = GemmTile(16, 16, 16);

        MatmulParams params;
        params.mma_macro = MmaOptions::MacroType::Ampere_16_16_16;
        params.tile_sizes = gemm_tile;
        params.async_gmem_load_operands = true;
        params.double_buffer_options.double_buffer_smem_write = true;
        std::tie(params.use_smem_epilogue, params.promote_prologue_smem_reuse) =
            mma_utils::generateSharedMemoryEpilogueHeuristics(
                gemm_tile,
                params.double_buffer_options.smem_double_buffer_stage,
                {DataType::Half, DataType::Half, DataType::Float});
        scheduleMatmul(&fusion, params);

        auto inputs = matmulAtInput(M, N, K, layout);

        FusionExecutor fe;
        NVFUSER_TEST_CUDA_ARCH_COMPILE_CHECK(
            8,
            0,
            fe.compileFusion(
                &fusion,
                {inputs.first, inputs.second},
                LaunchParams(),
                matmul_cparams));
        ASSERT_TRUE(getBankConflictInfo(fe.kernel()).empty());
        auto cg_outputs = fe.runFusion({inputs.first, inputs.second});
        auto tref = atMatmul(
            inputs.first.to(at::kFloat), inputs.second.to(at::kFloat), layout);
        NVF_CHECK(
            cg_outputs[0].allclose(tref, 0.0001, 0.0001),
            "error :",
            (cg_outputs[0] - tref).abs().max(),
            "tile dim:",
            mn_size,
            " ",
            k_size);
      }
    }
  }
}

TEST_F(NVFuserTest, FusionAmpereMatmulTileCheck8warp_CUDA) {
  REQUIRE_DEVICE_SMEM_SIZE(98384, 0);
  // Keep multiples of 8 to keep vectorizable.
  int M = 504, N = 136, K = 248;
  for (auto layout : kAllSupportedMmaLayout) {
    // ASymmetric tile with 16x16x16 macro,
    for (int m_size : {256}) {
      for (int n_size : {32, 64, 96, 128}) {
        for (int k_size : {32, 48, 64}) {
          Fusion fusion;
          FusionGuard fg(&fusion);
          auto tv0 = makeContigTensor(2, DataType::Half);
          auto tv1 = makeContigTensor(2, DataType::Half);

          fusion.addInput(tv0);
          fusion.addInput(tv1);

          auto tv2 = matmul(tv0, tv1, layout, true);

          fusion.addOutput(tv2);

          MatMulTileOptions gemm_tile;
          gemm_tile.cta_tile = GemmTile(m_size, n_size, k_size);
          gemm_tile.warp_tile = GemmTile(m_size / 4, n_size / 2, k_size);
          gemm_tile.instruction_tile = GemmTile(16, 16, 16);

          MatmulParams params;
          params.mma_macro = MmaOptions::MacroType::Ampere_16_16_16;
          params.tile_sizes = gemm_tile;
          params.async_gmem_load_operands = true;
          params.double_buffer_options.double_buffer_smem_write = true;
          params.double_buffer_options.double_buffer_smem_read = true;
          params.double_buffer_options.smem_double_buffer_stage = 2;
          std::tie(
              params.use_smem_epilogue, params.promote_prologue_smem_reuse) =
              mma_utils::generateSharedMemoryEpilogueHeuristics(
                  gemm_tile,
                  params.double_buffer_options.smem_double_buffer_stage,
                  {DataType::Half, DataType::Half, DataType::Float});

          scheduleMatmul(&fusion, params);

          auto inputs = matmulAtInput(M, N, K, layout);

          FusionExecutor fe;
          NVFUSER_TEST_CUDA_ARCH_COMPILE_CHECK(
              8,
              0,
              fe.compileFusion(
                  &fusion,
                  {inputs.first, inputs.second},
                  LaunchParams(),
                  matmul_cparams));
          ASSERT_TRUE(getBankConflictInfo(fe.kernel()).empty());
          auto cg_outputs = fe.runFusion({inputs.first, inputs.second});
          auto tref = atMatmul(
              inputs.first.to(at::kFloat),
              inputs.second.to(at::kFloat),
              layout);
          NVF_CHECK(cg_outputs[0].allclose(tref, 0.0001, 0.0001));
        }
      }
    }
  }
}

TEST_F(NVFuserTest, FusionAmpereMatmulTileCheck6warp_CUDA) {
  REQUIRE_DEVICE_SMEM_SIZE(98384, 0);
  // Keep multiples of 8 to keep vectorizable.
  int M = 504, N = 136, K = 248;
  for (auto layout : kAllSupportedMmaLayout) {
    for (int k_size : {32, 48, 64}) {
      Fusion fusion;
      FusionGuard fg(&fusion);
      auto tv0 = makeContigTensor(2, DataType::Half);
      auto tv1 = makeContigTensor(2, DataType::Half);

      fusion.addInput(tv0);
      fusion.addInput(tv1);

      auto tv2 = matmul(tv0, tv1, layout, true);

      fusion.addOutput(tv2);

      MatMulTileOptions gemm_tile;
      // 2 warp by 3 warp
      gemm_tile.cta_tile = GemmTile(192, 128, k_size);
      gemm_tile.warp_tile = GemmTile(64, 64, k_size);
      gemm_tile.instruction_tile = GemmTile(16, 16, 16);

      MatmulParams params;
      params.mma_macro = MmaOptions::MacroType::Ampere_16_16_16;
      params.tile_sizes = gemm_tile;
      params.async_gmem_load_operands = true;
      params.double_buffer_options.double_buffer_smem_write = true;
      params.double_buffer_options.double_buffer_smem_read = true;
      params.double_buffer_options.smem_double_buffer_stage = 2;
      std::tie(params.use_smem_epilogue, params.promote_prologue_smem_reuse) =
          mma_utils::generateSharedMemoryEpilogueHeuristics(
              gemm_tile,
              params.double_buffer_options.smem_double_buffer_stage,
              {DataType::Half, DataType::Half, DataType::Float});
      scheduleMatmul(&fusion, params);

      auto inputs = matmulAtInput(M, N, K, layout);

      FusionExecutor fe;
      NVFUSER_TEST_CUDA_ARCH_COMPILE_CHECK(
          8,
          0,
          fe.compileFusion(
              &fusion,
              {inputs.first, inputs.second},
              LaunchParams(),
              matmul_cparams));
      ASSERT_TRUE(getBankConflictInfo(fe.kernel()).empty());
      auto cg_outputs = fe.runFusion({inputs.first, inputs.second});
      auto tref = atMatmul(
          inputs.first.to(at::kFloat), inputs.second.to(at::kFloat), layout);
      NVF_CHECK(cg_outputs[0].allclose(tref, 0.0001, 0.0001));
    }
  }
}

// Matmul test on Ampere using ldmatrix.x4 to load operands
TEST_F(NVFuserTest, FusionAmpereMatmulLargeLoadLargeK_CUDA) {
  // Keep multiples of 8 to keep vectorizable.
  int M = 504, N = 136, K = 2048;
  for (auto layout : kAllSupportedMmaLayout) {
    Fusion fusion;
    FusionGuard fg(&fusion);
    auto tv0 = makeContigTensor(2, DataType::Half);
    auto tv1 = makeContigTensor(2, DataType::Half);

    fusion.addInput(tv0);
    fusion.addInput(tv1);

    auto tv2 = matmul(tv0, tv1, layout, true);

    fusion.addOutput(tv2);

    MatMulTileOptions gemm_tile;
    gemm_tile.cta_tile = GemmTile(128, 128, 64);
    gemm_tile.warp_tile = GemmTile(64, 64, 64);
    gemm_tile.instruction_tile = GemmTile(16, 16, 16);

    MatmulParams params;
    params.mma_macro = MmaOptions::MacroType::Ampere_16_16_16;
    params.tile_sizes = gemm_tile;
    params.async_gmem_load_operands = true;
    params.double_buffer_options.double_buffer_smem_write = true;
    params.double_buffer_options.double_buffer_smem_read = true;
    params.double_buffer_options.smem_double_buffer_stage = 3;
    scheduleMatmul(&fusion, params);

    auto inputs = matmulAtInput(M, N, K, layout);

    FusionExecutor fe;
    NVFUSER_TEST_CUDA_ARCH_COMPILE_CHECK(
        8,
        0,
        fe.compileFusion(
            &fusion,
            {inputs.first, inputs.second},
            LaunchParams(),
            matmul_cparams));
    ASSERT_TRUE(getBankConflictInfo(fe.kernel()).empty());
    auto cg_outputs = fe.runFusion({inputs.first, inputs.second});
    auto tref = atMatmul(
        inputs.first.to(at::kFloat), inputs.second.to(at::kFloat), layout);
    NVF_CHECK(cg_outputs[0].allclose(tref, 0.001, 0.001));
  }
}

// Matmul test for Ampere MMA: across supported layouts
TEST_F(NVFuserTest, FusionAmpereSplitKLikeStridedBatchedMatmul_CUDA) {
  // Keep multiples of 8 to keep vectorizable.
  int B = 2, M = 504, N = 136, K = 248;

  for (auto layout : kAllSupportedMmaLayout) {
    Fusion fusion;
    FusionGuard fg(&fusion);
    auto tv0 = makeContigTensor(3, DataType::Half);
    auto tv1 = makeContigTensor(3, DataType::Half);

    fusion.addInput(tv0);
    fusion.addInput(tv1);

    auto tv2 = splitkLikeBatchedMatmul(tv0, tv1, layout);

    fusion.addOutput(tv2);

    MatMulTileOptions gemm_tile;
    gemm_tile.cta_tile = GemmTile(128, 128, 32);
    gemm_tile.warp_tile = GemmTile(64, 64, 32);
    gemm_tile.instruction_tile = GemmTile(16, 8, 16);

    MatmulParams params;
    params.mma_macro = MmaOptions::MacroType::Ampere_16_8_16;
    params.tile_sizes = gemm_tile;
    params.async_gmem_load_operands = true;
    params.double_buffer_options.double_buffer_smem_write = true;
    params.double_buffer_options.double_buffer_smem_read = true;
    params.double_buffer_options.smem_double_buffer_stage = 4;
    scheduleMatmul(&fusion, params);

    auto t0 = matmulAtInput(layout, TensorMatmulPos::A, at::kHalf, M, N, K, B);
    auto t1 = matmulAtInput(layout, TensorMatmulPos::B, at::kHalf, M, N, K, B);

    FusionExecutor fe;
    NVFUSER_TEST_CUDA_ARCH_COMPILE_CHECK(
        8,
        0,
        fe.compileFusion(&fusion, {t0, t1}, LaunchParams(), matmul_cparams));
    ASSERT_TRUE(getBankConflictInfo(fe.kernel()).empty());
    auto cg_outputs = fe.runFusion({t0, t1});
    auto tref =
        splitkLikeAtMatmul(t0.to(at::kFloat), t1.to(at::kFloat), layout);
    NVF_CHECK(cg_outputs[0].allclose(tref, 0.0001, 0.0001));
  }
}

TEST_F(NVFuserTest, FusionAmpereMatmulSmemEpilogue_CUDA) {
  NVFUSER_TEST_CUDA_ARCH_RANGE_GUARD(8, 0, 9, 0);
  constexpr bool ignore_occupancy_drop = true;
  // Keep multiples of 8 to keep vectorizable.
  int M = 4096, N = 4096, K = 4096;
  for (auto layout : kAllSupportedMmaLayout) {
    Fusion fusion;
    FusionGuard fg(&fusion);
    auto tv0 = makeContigTensor(2, DataType::Half);
    auto tv1 = makeContigTensor(2, DataType::Half);

    fusion.addInput(tv0);
    fusion.addInput(tv1);

    auto tv2 = matmul(tv0, tv1, layout, true);

    fusion.addOutput(tv2);

    // The settings of cta_tile, warp_tile, and smem_double_buffer_stage have
    // been purposefully selected to produce a constant occupancy of 25%. This
    // allows us to effectively evaluate the influence of the use_smem_epilogue
    // parameter on performance, since changing its value to either true or
    // false will not affect the occupancy rate.
    MatMulTileOptions gemm_tile;
    gemm_tile.cta_tile = GemmTile(64, 128, 32);
    gemm_tile.warp_tile = GemmTile(32, 32, 32);
    gemm_tile.instruction_tile = GemmTile(16, 8, 16);

    MatmulParams params;
    params.mma_macro = MmaOptions::MacroType::Ampere_16_8_16;
    params.tile_sizes = gemm_tile;
    params.async_gmem_load_operands = true;
    params.double_buffer_options.double_buffer_smem_write = true;
    params.double_buffer_options.double_buffer_smem_read = true;
    params.double_buffer_options.smem_double_buffer_stage = 2;
    std::tie(params.use_smem_epilogue, params.promote_prologue_smem_reuse) =
        mma_utils::generateSharedMemoryEpilogueHeuristics(
            gemm_tile,
            params.double_buffer_options.smem_double_buffer_stage,
            {DataType::Half, DataType::Half, DataType::Float},
            ignore_occupancy_drop);
    scheduleMatmul(&fusion, params);

    // If use_smem_epilogue is true, there should be 3 shared memory tensors 2
    // for prologue and 1 for epilogue.
    int num_shared_mem_tensors = 0;
    int expected_num_shared_mem_tensors = params.use_smem_epilogue ? 3 : 2;
    for (const auto& tv : ir_utils::allTvs(&fusion)) {
      if (tv->getMemoryType() == MemoryType::Shared) {
        num_shared_mem_tensors++;
      }
    }
    NVF_CHECK(
        num_shared_mem_tensors == expected_num_shared_mem_tensors,
        "Number of shared memory tensors doesn't match!",
        "Expected: ",
        expected_num_shared_mem_tensors,
        ", Got: ",
        num_shared_mem_tensors);

    at::manual_seed(0);
    auto inputs = matmulAtInput(M, N, K, layout);

    FusionExecutor fe;
    NVFUSER_TEST_CUDA_ARCH_COMPILE_CHECK(
        8,
        0,
        fe.compileFusion(
            &fusion,
            {inputs.first, inputs.second},
            LaunchParams(),
            matmul_cparams));
    auto cg_outputs = fe.runFusion({inputs.first, inputs.second});
    auto tref = atMatmul(
        inputs.first.to(at::kFloat), inputs.second.to(at::kFloat), layout);

    // check bank conflicts
    ASSERT_TRUE(getBankConflictInfo(fe.kernel()).empty());
    // (0.001, 0.001) passed on local A100 but failed on CI A100
    NVF_CHECK(
        cg_outputs[0].allclose(tref, 0.01, 0.01),
        "Result validation failed. Max diff: ",
        (cg_outputs[0] - tref).abs().max());

    if (!params.use_smem_epilogue) {
      GTEST_SKIP()
          << "Test conducted without utilizing shared memory epilogue due to the device's constrained shared memory capacity.";
    }

    // Check that smem is allocated as expected.
    // There are three cases that are determined by the current device in
    // mma_utils::generateSharedMemoryEpilogueHeuristics:
    //   - !use_smem_epilogue : A + B (this test is skipped in this case)
    //   - use_smem_epilogue && !promote_prologue_smem_reuse : A + B + C
    //   - use_smem_epilogue && promote_prologue_smem_reuse : max(A + B, C)
    auto smem_allocs = fe.kernel()->summary().dynamic_smem_allocations;
    NVF_CHECK(smem_allocs.size() == 3);
    if (params.promote_prologue_smem_reuse) {
      // Check prologue shared memory re-use
      // smem_allocs = {A, B, C} where C is the epilogue buffer
      // since A and B have no further uses, we should be able to reuse both
      // of them, implying that the address of C is zero. In this case, B will
      // also be allocated at address 0 with A stacked above it at position
      // 8192.
      EXPECT_EQ(
          smem_allocs.at(0)->address()->evaluate(),
          // Assuming B numel times size(dtype) is a multiple of 16 so that
          // this address is aligned
          smem_allocs.at(1)->size()->evaluate() *
              dataTypeSize(smem_allocs.at(1)->buffer()->dtype()));
      EXPECT_EQ(smem_allocs.at(1)->address()->evaluate(), 0L);
      EXPECT_EQ(smem_allocs.at(2)->address()->evaluate(), 0L);
    } else {
      // Prologue shared memory is not re-used. In this case, memory should
      // stack in C, B, A order.
      EXPECT_EQ(
          smem_allocs.at(0)->address()->evaluate(),
          // Assuming for B and C that numel times size(dtype) is a multiple
          // of 16 so that this address is aligned
          smem_allocs.at(1)->size()->evaluate() *
                  dataTypeSize(smem_allocs.at(1)->buffer()->dtype()) +
              smem_allocs.at(2)->size()->evaluate() *
                  dataTypeSize(smem_allocs.at(2)->buffer()->dtype()));
      EXPECT_EQ(
          smem_allocs.at(1)->address()->evaluate(),
          smem_allocs.at(2)->size()->evaluate() *
              dataTypeSize(smem_allocs.at(2)->buffer()->dtype()));
      EXPECT_EQ(smem_allocs.at(2)->address()->evaluate(), 0L);
    }
  }
}

TEST_F(NVFuserTest, FusionAmpereMatmulSmemEpilogueCast_CUDA) {
  NVFUSER_TEST_CUDA_ARCH_RANGE_GUARD(8, 0, 9, 0);
  constexpr bool ignore_occupancy_drop = true;
  // Keep multiples of 8 to keep vectorizable.
  int M = 4096, N = 4096, K = 4096;
  for (auto layout : kAllSupportedMmaLayout) {
    Fusion fusion;
    FusionGuard fg(&fusion);
    auto tv0 = makeContigTensor(2, DataType::Half);
    auto tv1 = makeContigTensor(2, DataType::Half);

    fusion.addInput(tv0);
    fusion.addInput(tv1);

    auto tv2 = matmul(tv0, tv1, layout, true);
    auto tv3 = castOp(DataType::Half, tv2);

    fusion.addOutput(tv3);

    MatMulTileOptions gemm_tile;
    gemm_tile.cta_tile = GemmTile(128, 128, 32);
    gemm_tile.warp_tile = GemmTile(64, 64, 32);
    gemm_tile.instruction_tile = GemmTile(16, 8, 16);

    MatmulParams params;
    params.mma_macro = MmaOptions::MacroType::Ampere_16_8_16;
    params.tile_sizes = gemm_tile;
    params.async_gmem_load_operands = true;
    params.double_buffer_options.double_buffer_smem_write = true;
    params.double_buffer_options.double_buffer_smem_read = true;
    params.double_buffer_options.smem_double_buffer_stage = 4;
    std::tie(params.use_smem_epilogue, params.promote_prologue_smem_reuse) =
        mma_utils::generateSharedMemoryEpilogueHeuristics(
            gemm_tile,
            params.double_buffer_options.smem_double_buffer_stage,
            {DataType::Half, DataType::Half, DataType::Float},
            ignore_occupancy_drop);
    scheduleMatmul(&fusion, params);

    // If use_smem_epilogue is true, there should be 3 shared memory tensors 2
    // for prologue and 1 for epilogue.
    int num_shared_mem_tensors = 0;
    int expected_num_shared_mem_tensors = params.use_smem_epilogue ? 3 : 2;
    for (const auto& tv : ir_utils::allTvs(&fusion)) {
      if (tv->getMemoryType() == MemoryType::Shared) {
        num_shared_mem_tensors++;
      }
    }
    NVF_CHECK(
        num_shared_mem_tensors == expected_num_shared_mem_tensors,
        "Number of shared memory tensors doesn't match!",
        "Expected: ",
        expected_num_shared_mem_tensors,
        ", Got: ",
        num_shared_mem_tensors);

    at::manual_seed(0);
    auto inputs = matmulAtInput(M, N, K, layout);

    FusionExecutor fe;
    NVFUSER_TEST_CUDA_ARCH_COMPILE_CHECK(
        8,
        0,
        fe.compileFusion(
            &fusion,
            {inputs.first, inputs.second},
            LaunchParams(),
            matmul_cparams));
    auto cg_outputs = fe.runFusion({inputs.first, inputs.second});
    auto tref = atMatmul(
        inputs.first.to(at::kFloat), inputs.second.to(at::kFloat), layout);
    tref = tref.to(at::kHalf);
    // check bank conflicts
    ASSERT_TRUE(getBankConflictInfo(fe.kernel()).empty());
    // (0.001, 0.001) passed on local A100 but failed on CI A100
    NVF_CHECK(
        cg_outputs[0].allclose(tref, 0.01, 0.01),
        "Result validation failed. Max diff: ",
        (cg_outputs[0] - tref).abs().max());

    if (!params.use_smem_epilogue) {
      GTEST_SKIP()
          << "Test conducted without utilizing shared memory epilogue due to the device's constrained shared memory capacity.";
    }
  }
}

TEST_F(NVFuserTest, FusionAmpereMatmulSmemEpilogueRelu_CUDA) {
  NVFUSER_TEST_CUDA_ARCH_RANGE_GUARD(8, 0, 9, 0);
  constexpr bool ignore_occupancy_drop = true;
  // Keep multiples of 8 to keep vectorizable.
  int M = 4096, N = 4096, K = 4096;
  for (auto layout : kAllSupportedMmaLayout) {
    Fusion fusion;
    FusionGuard fg(&fusion);
    auto tv0 = makeContigTensor(2, DataType::Half);
    auto tv1 = makeContigTensor(2, DataType::Half);

    fusion.addInput(tv0);
    fusion.addInput(tv1);

    auto tv2 = matmul(tv0, tv1, layout, true);
    auto tv3 = relu(tv2);

    fusion.addOutput(tv3);

    MatMulTileOptions gemm_tile;
    gemm_tile.cta_tile = GemmTile(128, 128, 32);
    gemm_tile.warp_tile = GemmTile(64, 64, 32);
    gemm_tile.instruction_tile = GemmTile(16, 8, 16);

    MatmulParams params;
    params.mma_macro = MmaOptions::MacroType::Ampere_16_8_16;
    params.tile_sizes = gemm_tile;
    params.async_gmem_load_operands = true;
    params.double_buffer_options.double_buffer_smem_write = true;
    params.double_buffer_options.double_buffer_smem_read = true;
    params.double_buffer_options.smem_double_buffer_stage = 4;
    std::tie(params.use_smem_epilogue, params.promote_prologue_smem_reuse) =
        mma_utils::generateSharedMemoryEpilogueHeuristics(
            gemm_tile,
            params.double_buffer_options.smem_double_buffer_stage,
            {DataType::Half, DataType::Half, DataType::Float},
            ignore_occupancy_drop);
    scheduleMatmul(&fusion, params);

    // If use_smem_epilogue is true, there should be 3 shared memory tensors 2
    // for prologue and 1 for epilogue.
    int num_shared_mem_tensors = 0;
    int expected_num_shared_mem_tensors = params.use_smem_epilogue ? 3 : 2;
    for (const auto& tv : ir_utils::allTvs(&fusion)) {
      if (tv->getMemoryType() == MemoryType::Shared) {
        num_shared_mem_tensors++;
      }
    }
    NVF_CHECK(
        num_shared_mem_tensors == expected_num_shared_mem_tensors,
        "Number of shared memory tensors doesn't match!",
        "Expected: ",
        expected_num_shared_mem_tensors,
        ", Got: ",
        num_shared_mem_tensors);

    at::manual_seed(0);
    auto inputs = matmulAtInput(M, N, K, layout);

    FusionExecutor fe;
    NVFUSER_TEST_CUDA_ARCH_COMPILE_CHECK(
        8,
        0,
        fe.compileFusion(
            &fusion,
            {inputs.first, inputs.second},
            LaunchParams(),
            matmul_cparams));
    auto cg_outputs = fe.runFusion({inputs.first, inputs.second});
    auto t2 = atMatmul(
        inputs.first.to(at::kFloat), inputs.second.to(at::kFloat), layout);
    auto tref = at::relu(t2).to(at::kFloat);

    // check bank conflicts
    ASSERT_TRUE(getBankConflictInfo(fe.kernel()).empty());
    // (0.001, 0.001) passed on local A100 but failed on CI A100
    NVF_CHECK(
        cg_outputs[0].allclose(tref, 0.01, 0.01),
        "Result validation failed. Max diff: ",
        (cg_outputs[0] - tref).abs().max());

    if (!params.use_smem_epilogue) {
      GTEST_SKIP()
          << "Test conducted without utilizing shared memory epilogue due to the device's constrained shared memory capacity.";
    }
  }
}

// Test the matmul scheduler's single-kernel split-K support
TEST_F(NVFuserTest, FusionAmpereMatmulSplitK_CUDA) {
  // requires Ampere or higher GPU
  if (!deviceMajorMinorCheck(8)) {
    GTEST_SKIP() << "skipping tests on pre-AMPERE GPUs";
  }

  // Keep multiples of 8 to keep vectorizable.
  int M = 504, N = 136, K = 8096;

  for (auto layout : kAllSupportedMmaLayout) {
    Fusion fusion;
    FusionGuard fg(&fusion);
    auto tv0 = makeContigTensor(2, DataType::Half);
    auto tv1 = makeContigTensor(2, DataType::Half);

    fusion.addInput(tv0);
    fusion.addInput(tv1);

    auto tv2 = matmul(tv0, tv1, layout, true);

    fusion.addOutput(tv2);

    MatMulTileOptions gemm_tile;
    gemm_tile.cta_tile = GemmTile(128, 128, 32);
    gemm_tile.warp_tile = GemmTile(64, 64, 32);
    gemm_tile.instruction_tile = GemmTile(16, 8, 16);

    MatmulParams params;
    params.mma_macro = MmaOptions::MacroType::Ampere_16_8_16;
    params.tile_sizes = gemm_tile;
    params.splitk_factor = 2;
    scheduleMatmul(&fusion, params);

    auto inputs = matmulAtInput(M, N, K, layout);

    FusionExecutor fe;
    NVFUSER_TEST_CUDA_ARCH_COMPILE_CHECK(
        7, 5, fe.compileFusion(&fusion, {inputs.first, inputs.second}));
    ASSERT_TRUE(getBankConflictInfo(fe.kernel()).empty());
    auto cg_outputs = fe.runFusion({inputs.first, inputs.second});
    auto tref = atMatmul(
        inputs.first.to(at::kFloat), inputs.second.to(at::kFloat), layout);

    // Relax tolerance for larger sum due to large K
    NVF_CHECK(cg_outputs[0].allclose(tref, 1e-6 * K, 1e-6 * K));
  }
}

// Test splitk with bias epilogue
TEST_F(NVFuserTest, FusionAmpereMatmulSplitKBias_CUDA) {
  // requires Ampere or higher GPU
  if (!deviceMajorMinorCheck(8)) {
    GTEST_SKIP() << "skipping tests on pre-AMPERE GPUs";
  }

  // Keep multiples of 8 to keep vectorizable.
  int M = 504, N = 136, K = 8096;

  for (auto layout : kAllSupportedMmaLayout) {
    Fusion fusion;
    FusionGuard fg(&fusion);
    auto tv0 = makeContigTensor(2, DataType::Half);
    auto tv1 = makeContigTensor(2, DataType::Half);
    auto tv2 = makeContigTensor(1, DataType::Half);

    fusion.addInput(tv0);
    fusion.addInput(tv1);
    fusion.addInput(tv2);

    auto tv3 = matmul(tv0, tv1, layout, true);
    auto tv4 = broadcast(tv2, {false, true});
    auto tv5 = add(tv3, tv4); // bias

    fusion.addOutput(tv5);

    MatMulTileOptions gemm_tile;
    gemm_tile.cta_tile = GemmTile(128, 128, 32);
    gemm_tile.warp_tile = GemmTile(64, 64, 32);
    gemm_tile.instruction_tile = GemmTile(16, 8, 16);

    MatmulParams params;
    params.mma_macro = MmaOptions::MacroType::Ampere_16_8_16;
    params.tile_sizes = gemm_tile;
    params.splitk_factor = 2;
    scheduleMatmul(&fusion, params);

    auto [aten_a, aten_b] = matmulAtInput(M, N, K, layout);
    at::Tensor aten_bias = at::randn({M}, aten_a.options());
    std::vector<c10::IValue> inputs = {aten_a, aten_b, aten_bias};

    FusionExecutor fe;
    NVFUSER_TEST_CUDA_ARCH_COMPILE_CHECK(
        7, 5, fe.compileFusion(&fusion, inputs));
    ASSERT_TRUE(getBankConflictInfo(fe.kernel()).empty());
    auto cg_outputs = fe.runFusion(inputs);
    auto tref = atBiasEpilogue(
        atMatmul(aten_a.to(at::kFloat), aten_b.to(at::kFloat), layout),
        aten_bias);

    // Relax tolerance for larger sum due to large K
    NVF_CHECK(cg_outputs[0].allclose(tref, 1e-6 * K, 1e-6 * K));
  }
}

// Same as above but has a batch dimension and splitk
TEST_F(NVFuserTest, FusionAmpereMatmulBatchSplitK_CUDA) {
  // requires Ampere or higher GPU
  if (!deviceMajorMinorCheck(8)) {
    GTEST_SKIP() << "skipping tests on pre-AMPERE GPUs";
  }

  // Keep multiples of 8 to keep vectorizable.
  int B = 2, M = 504, N = 136, K = 2048;

  for (auto layout : kAllSupportedMmaLayout) {
    Fusion fusion;
    FusionGuard fg(&fusion);
    auto tv0 = makeContigTensor(3, DataType::Half);
    auto tv1 = makeContigTensor(3, DataType::Half);

    fusion.addInput(tv0);
    fusion.addInput(tv1);

    auto tv2 = matmul(tv0, tv1, layout, true);

    fusion.addOutput(tv2);

    MatMulTileOptions gemm_tile;
    gemm_tile.cta_tile = GemmTile(128, 128, 32);
    gemm_tile.warp_tile = GemmTile(64, 64, 32);
    gemm_tile.instruction_tile = GemmTile(16, 8, 16);

    MatmulParams params;
    params.mma_macro = MmaOptions::MacroType::Ampere_16_8_16;
    params.tile_sizes = gemm_tile;
    params.splitk_factor = 2;
    scheduleMatmul(&fusion, params);

    at::Tensor aten_a =
        matmulAtInput(layout, TensorMatmulPos::A, at::kHalf, M, N, K, B);
    at::Tensor aten_b =
        matmulAtInput(layout, TensorMatmulPos::B, at::kHalf, M, N, K, B);

    std::vector<c10::IValue> inputs = {aten_a, aten_b};

    FusionExecutor fe;
    NVFUSER_TEST_CUDA_ARCH_COMPILE_CHECK(
        7, 5, fe.compileFusion(&fusion, inputs));
    ASSERT_TRUE(getBankConflictInfo(fe.kernel()).empty());
    auto cg_outputs = fe.runFusion(inputs);
    auto tref = atMatmul(aten_a.to(at::kFloat), aten_b.to(at::kFloat), layout);

    // Relax tolerance for larger sum due to large K
    EXPECT_TRUE(cg_outputs[0].allclose(tref, 1e-6 * K, 1e-6 * K));
  }
}

// Test batch splitk with bias epilogue
TEST_F(NVFuserTest, FusionAmpereMatmulBatchSplitKBias_CUDA) {
  // requires Ampere or higher GPU
  if (!deviceMajorMinorCheck(8)) {
    GTEST_SKIP() << "skipping tests on pre-AMPERE GPUs";
  }

  // Keep multiples of 8 to keep vectorizable.
  int B = 2, M = 504, N = 136, K = 2048;

  for (auto layout : kAllSupportedMmaLayout) {
    Fusion fusion;
    FusionGuard fg(&fusion);
    auto tv0 = makeContigTensor(3, DataType::Half);
    auto tv1 = makeContigTensor(3, DataType::Half);
    auto tv2 = makeContigTensor(1, DataType::Half);

    fusion.addInput(tv0);
    fusion.addInput(tv1);
    fusion.addInput(tv2);

    auto tv3 = matmul(tv0, tv1, layout, true);
    auto tv4 = broadcast(tv2, {true, false, true});
    auto tv5 = add(tv3, tv4);

    fusion.addOutput(tv5);

    MatMulTileOptions gemm_tile;
    gemm_tile.cta_tile = GemmTile(128, 128, 32);
    gemm_tile.warp_tile = GemmTile(64, 64, 32);
    gemm_tile.instruction_tile = GemmTile(16, 8, 16);

    MatmulParams params;
    params.mma_macro = MmaOptions::MacroType::Ampere_16_8_16;
    params.tile_sizes = gemm_tile;
    params.splitk_factor = 2;
    scheduleMatmul(&fusion, params);

    at::Tensor aten_a =
        matmulAtInput(layout, TensorMatmulPos::A, at::kHalf, M, N, K, B);
    at::Tensor aten_b =
        matmulAtInput(layout, TensorMatmulPos::B, at::kHalf, M, N, K, B);
    at::Tensor aten_bias = at::randn({M}, aten_a.options());

    std::vector<c10::IValue> inputs = {aten_a, aten_b, aten_bias};

    FusionExecutor fe;
    NVFUSER_TEST_CUDA_ARCH_COMPILE_CHECK(
        7, 5, fe.compileFusion(&fusion, inputs));
    ASSERT_TRUE(getBankConflictInfo(fe.kernel()).empty());
    auto cg_outputs = fe.runFusion(inputs);
    auto tref = atBiasEpilogue(
        atMatmul(aten_a.to(at::kFloat), aten_b.to(at::kFloat), layout),
        aten_bias);

    // Relax tolerance for larger sum due to large K
    EXPECT_TRUE(cg_outputs[0].allclose(tref, 1e-6 * K, 1e-6 * K));
  }
}

#undef NVFUSER_TEST_CUDA_ARCH_GUARD

} // namespace nvfuser<|MERGE_RESOLUTION|>--- conflicted
+++ resolved
@@ -446,19 +446,9 @@
   gemm_tile2.instruction_tile = GemmTile(16, 8, 16);
   gemm_tile2.instruction_tile = GemmTile(16, 8, 16);
 
-<<<<<<< HEAD
-  auto mma_builder1 =
-      MmaBuilder(MmaOptions::MacroType::Ampere_16_8_16, gemm_tile1);
-
-  auto mma_builder2 =
-      MmaBuilder(MmaOptions::MacroType::Ampere_16_8_16, gemm_tile2);
-=======
-  auto mma_builder1 = MmaBuilder(MmaOptions::MacroType::Ampere_16_8_16)
-                          .layout(MmaOptions::MmaLayout::TN);
-
-  auto mma_builder2 = MmaBuilder(MmaOptions::MacroType::Ampere_16_8_16)
-                          .layout(MmaOptions::MmaLayout::TN);
->>>>>>> 4692e9b1
+  auto mma_builder1 = MmaBuilder(MmaOptions::MacroType::Ampere_16_8_16);
+
+  auto mma_builder2 = MmaBuilder(MmaOptions::MacroType::Ampere_16_8_16);
 
   auto mma_ops = ir_utils::getOpsOfType<MmaOp>(&fusion);
   NVF_CHECK(
@@ -750,19 +740,9 @@
   // Using Ampere mma macro
   gemm_tile.instruction_tile = GemmTile(16, 8, 16);
 
-<<<<<<< HEAD
-  auto mma_builder1 =
-      MmaBuilder(MmaOptions::MacroType::Ampere_16_8_16, gemm_tile);
-
-  auto mma_builder2 =
-      MmaBuilder(MmaOptions::MacroType::Ampere_16_8_16, gemm_tile);
-=======
-  auto mma_builder1 = MmaBuilder(MmaOptions::MacroType::Ampere_16_8_16)
-                          .layout(MmaOptions::MmaLayout::TN);
-
-  auto mma_builder2 = MmaBuilder(MmaOptions::MacroType::Ampere_16_8_16)
-                          .layout(MmaOptions::MmaLayout::TN);
->>>>>>> 4692e9b1
+  auto mma_builder1 = MmaBuilder(MmaOptions::MacroType::Ampere_16_8_16);
+
+  auto mma_builder2 = MmaBuilder(MmaOptions::MacroType::Ampere_16_8_16);
 
   auto mma_ops = ir_utils::getOpsOfType<MmaOp>(&fusion);
   NVF_CHECK(
@@ -1127,13 +1107,7 @@
   gemm_tile.warp_tile = GemmTile(64, 64, 32);
   gemm_tile.instruction_tile = GemmTile(16, 8, 16);
 
-<<<<<<< HEAD
-  auto mma_builder =
-      MmaBuilder(MmaOptions::MacroType::Ampere_16_8_16, gemm_tile);
-=======
-  auto mma_builder = MmaBuilder(MmaOptions::MacroType::Ampere_16_8_16)
-                         .layout(MmaOptions::MmaLayout::TN);
->>>>>>> 4692e9b1
+  auto mma_builder = MmaBuilder(MmaOptions::MacroType::Ampere_16_8_16);
 
   auto mma_ops = ir_utils::getOpsOfType<MmaOp>(&fusion);
   NVF_CHECK(
@@ -1273,13 +1247,7 @@
   gemm_tile.warp_tile = GemmTile(64, 64, 32);
   gemm_tile.instruction_tile = GemmTile(16, 8, 16);
 
-<<<<<<< HEAD
-  auto mma_builder =
-      MmaBuilder(MmaOptions::MacroType::Ampere_16_8_16, gemm_tile);
-=======
-  auto mma_builder = MmaBuilder(MmaOptions::MacroType::Ampere_16_8_16)
-                         .layout(MmaOptions::MmaLayout::TN);
->>>>>>> 4692e9b1
+  auto mma_builder = MmaBuilder(MmaOptions::MacroType::Ampere_16_8_16);
 
   auto mma_ops = ir_utils::getOpsOfType<MmaOp>(&fusion);
   NVF_CHECK(
@@ -1456,13 +1424,7 @@
   gemm_tile.warp_tile = GemmTile(64, 64, 32);
   gemm_tile.instruction_tile = GemmTile(16, 8, 16);
 
-<<<<<<< HEAD
-  auto mma_builder =
-      MmaBuilder(MmaOptions::MacroType::Ampere_16_8_16, gemm_tile);
-=======
-  auto mma_builder = MmaBuilder(MmaOptions::MacroType::Ampere_16_8_16)
-                         .layout(MmaOptions::MmaLayout::TN);
->>>>>>> 4692e9b1
+  auto mma_builder = MmaBuilder(MmaOptions::MacroType::Ampere_16_8_16);
 
   auto mma_ops = ir_utils::getOpsOfType<MmaOp>(&fusion);
   NVF_CHECK(
@@ -1613,13 +1575,7 @@
   auto tv0b = broadcast(tv0, {false, true, false});
   auto tv1b = broadcast(tv1, {true, false, false});
 
-<<<<<<< HEAD
-  auto mma_builder =
-      MmaBuilder(MmaOptions::MacroType::Turing_16_8_16, gemm_tile);
-=======
-  auto mma_builder = MmaBuilder(MmaOptions::MacroType::Turing_16_8_16)
-                         .layout(MmaOptions::MmaLayout::TN);
->>>>>>> 4692e9b1
+  auto mma_builder = MmaBuilder(MmaOptions::MacroType::Turing_16_8_16);
 
   auto tv2 = fusedMultiplySum(tv0b, tv1b, {2});
 
