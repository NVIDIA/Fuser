// clang-format off
/*
 * SPDX-FileCopyrightText: Copyright (c) 2023-present NVIDIA CORPORATION & AFFILIATES.
 * All rights reserved.
 * SPDX-License-Identifier: BSD-3-Clause
 */
// clang-format on
#include <macros.h>

#include <csrc/exceptions.h>
#include <gtest/gtest.h>

#include <codegen.h>
#include <device_lower/analysis/bank_conflict.h>
#include <device_lower/lower2device.h>
#include <disjoint_set.h>
#include <executor.h>
#include <executor_params.h>
#include <expr_evaluator.h>
#include <fusion.h>
#include <fusion_segmenter.h>
#include <ir/all_nodes.h>
#include <ir/graphviz.h>
#include <ir/iostream.h>
#include <ir/printer.h>
#include <ir/utils.h>
#include <iter_visitor.h>
#include <kernel_cache.h>
#include <kernel_ir.h>
#include <mma_type.h>
#include <ops/all_ops.h>
#include <optimization/pre_segmenter.h>
#include <root_domain_map.h>
#include <scheduler/all_schedulers.h>
#include <scheduler/matmul.h>
#include <scheduler/mma_utils.h>
#include <scheduler/reduction_utils.h>
#include <scheduler/utils.h>
#include <test/utils.h>
#include <test/validator.h>
#include <transform_replay.h>
#include <transform_rfactor.h>

// fuser and IR parser
#include <ATen/cuda/CUDAContext.h>
#include <ATen/cuda/Exceptions.h>
#include <c10/cuda/CUDAStream.h>

#include <ir/builder.h>
#include <algorithm>
#include <iostream>
#include "c10/core/ScalarType.h"

namespace nvfuser {

using namespace at::indexing;

// Matmul test for Ampere MMA: across supported layouts
TEST_F(NVFuserTest, FusionAmpereMatmul_CUDA) {
  // Keep multiples of 8 to keep vectorizable.
  int M = 504, N = 136, K = 248;

  for (auto layout : kAllSupportedMmaLayout) {
    Fusion fusion;
    FusionGuard fg(&fusion);
    auto tv0 = makeContigTensor(2, DataType::Half);
    auto tv1 = makeContigTensor(2, DataType::Half);

    fusion.addInput(tv0);
    fusion.addInput(tv1);

    auto tv2 = matmul(tv0, tv1, layout, true);

    fusion.addOutput(tv2);

    MatMulTileOptions gemm_tile;
    gemm_tile.cta_tile = GemmTile(128, 128, 32);
    gemm_tile.warp_tile = GemmTile(64, 64, 32);
    gemm_tile.instruction_tile = GemmTile(16, 8, 16);

    MatmulParams params;
    params.mma_macro = MmaMacro::Ampere_16_8_16;
    params.tile_sizes = gemm_tile;
    params.async_gmem_load_operands = true;
    params.double_buffer_options.double_buffer_smem_write = true;
    params.double_buffer_options.double_buffer_smem_read = true;
    params.double_buffer_options.smem_double_buffer_stage = 4;
    scheduleMatmul(&fusion, params);

    auto inputs = matmulAtInput2D(M, N, K, layout);

    FusionExecutor fe;
    NVFUSER_TEST_CUDA_ARCH_COMPILE_CHECK(
        8,
        0,
        fe.compileFusion(
            &fusion,
            {inputs.first, inputs.second},
            LaunchParams(),
            matmul_cparams));
    ASSERT_TRUE(getBankConflictInfo(fe.kernel()).empty());
    auto cg_outputs = fe.runFusion({inputs.first, inputs.second});
    auto tref = atMatmul(
        inputs.first.to(at::kFloat), inputs.second.to(at::kFloat), layout);
    NVF_CHECK(cg_outputs[0].allclose(tref, 0.0001, 0.0001));

    // Check that computed smem matches actually allocated smem
    mma_utils::MmaDataTypes data_types = {
        DataType::Half, DataType::Half, DataType::Float};
    int64_t estimated_smem = mma_utils::computeExpectedSharedMemoryUsage(
        params, data_types, true, true);
    int64_t actual_smem = fe.lastLaunchParams().smem();
    EXPECT_EQ(estimated_smem, actual_smem);
  }
}

TEST_F(NVFuserTest, FusionAmpereMatmulBFloat16_CUDA) {
  // Keep multiples of 8 to keep vectorizable.
  int M = 504, N = 136, K = 248;

  for (auto layout : kAllSupportedMmaLayout) {
    Fusion fusion;
    FusionGuard fg(&fusion);
    auto tv0 = makeContigTensor(2, DataType::BFloat16);
    auto tv1 = makeContigTensor(2, DataType::BFloat16);

    fusion.addInput(tv0);
    fusion.addInput(tv1);

    auto tv2 = matmul(tv0, tv1, layout, true);

    fusion.addOutput(tv2);

    MatMulTileOptions gemm_tile;
    gemm_tile.cta_tile = GemmTile(128, 128, 32);
    gemm_tile.warp_tile = GemmTile(64, 64, 32);
    gemm_tile.instruction_tile = GemmTile(16, 8, 16);

    MatmulParams params;
    params.mma_macro = MmaMacro::Ampere_16_8_16;
    params.tile_sizes = gemm_tile;
    params.async_gmem_load_operands = true;
    params.double_buffer_options.double_buffer_smem_write = true;
    params.double_buffer_options.double_buffer_smem_read = true;
    params.double_buffer_options.smem_double_buffer_stage = 4;
    scheduleMatmul(&fusion, params);

    auto inputs = matmulAtInput2D(M, N, K, layout, at::kBFloat16);

    FusionExecutor fe;
    NVFUSER_TEST_CUDA_ARCH_COMPILE_CHECK(
        8,
        0,
        fe.compileFusion(
            &fusion,
            {inputs.first, inputs.second},
            LaunchParams(),
            matmul_cparams));
    ASSERT_TRUE(getBankConflictInfo(fe.kernel()).empty());
    auto cg_outputs = fe.runFusion({inputs.first, inputs.second});
    auto tref = atMatmul(
        inputs.first.to(at::kFloat), inputs.second.to(at::kFloat), layout);
    NVF_CHECK(cg_outputs[0].allclose(tref, 0.0001, 0.0001));

    // Check that computed smem matches actually allocated smem
    mma_utils::MmaDataTypes data_types = {
        DataType::Half, DataType::Half, DataType::Float};
    int64_t estimated_smem = mma_utils::computeExpectedSharedMemoryUsage(
        params, data_types, true, true);
    int64_t actual_smem = fe.lastLaunchParams().smem();
    EXPECT_EQ(estimated_smem, actual_smem);
  }
}

// Matmul test for Ampere MMA: with pipelined gmem load
TEST_F(NVFuserTest, FusionAmpereMatmulPipelineGmem_CUDA) {
  // Keep multiples of 8 to keep vectorizable.
  int M = 504, N = 136, K = 248;
  REQUIRE_DEVICE_SMEM_SIZE(70 << 10, 0);

  // Gmem pipeline stage
  for (auto stage : {3, 4}) {
    for (auto layout : kAllSupportedMmaLayout) {
      Fusion fusion;
      FusionGuard fg(&fusion);
      auto tv0 = makeContigTensor(2, DataType::Half);
      auto tv1 = makeContigTensor(2, DataType::Half);

      fusion.addInput(tv0);
      fusion.addInput(tv1);

      auto tv2 = matmul(tv0, tv1, layout, true);

      fusion.addOutput(tv2);

      MatMulTileOptions gemm_tile;
      gemm_tile.cta_tile = GemmTile(128, 128, 32);
      gemm_tile.warp_tile = GemmTile(64, 64, 32);
      gemm_tile.instruction_tile = GemmTile(16, 8, 16);

      MatmulParams params;
      params.mma_macro = MmaMacro::Ampere_16_8_16;
      params.tile_sizes = gemm_tile;
      params.tile_sizes = gemm_tile;
      params.async_gmem_load_operands = true;
      params.double_buffer_options.double_buffer_smem_write = true;
      params.double_buffer_options.smem_double_buffer_stage = stage;
      scheduleMatmul(&fusion, params);

      auto inputs = matmulAtInput2D(M, N, K, layout);

      FusionExecutor fe;
      NVFUSER_TEST_CUDA_ARCH_COMPILE_CHECK(
          8,
          0,
          fe.compileFusion(
              &fusion,
              {inputs.first, inputs.second},
              LaunchParams(),
              matmul_cparams));
      ASSERT_TRUE(getBankConflictInfo(fe.kernel()).empty());
      auto cg_outputs = fe.runFusion({inputs.first, inputs.second});
      auto tref = atMatmul(
          inputs.first.to(at::kFloat), inputs.second.to(at::kFloat), layout);
      NVF_CHECK(cg_outputs[0].allclose(tref, 0.0001, 0.0001));

      // Check that computed smem matches actually allocated smem
      mma_utils::MmaDataTypes data_types = {
          DataType::Half, DataType::Half, DataType::Float};
      int64_t estimated_smem = mma_utils::computeExpectedSharedMemoryUsage(
          params, data_types, true, true);
      int64_t actual_smem = fe.lastLaunchParams().smem();
      ASSERT_EQ(estimated_smem, actual_smem);
    }
  }
}

// Matmul test for Ampere MMA: checking CTA Swizzles
TEST_F(NVFuserTest, FusionAmpereSwizzle_CUDA) {
  // Keep multiples of 8 to keep vectorizable.
  int dim = 8192;
  int M = dim, N = dim, K = dim;
  const auto all_orders = {
      MatmulParams::TileRasterizationOrder::RowMajor,
      MatmulParams::TileRasterizationOrder::ColumnMajor};

  REQUIRE_DEVICE_SMEM_SIZE(70 << 10, 0);

  auto test = [&](MmaLayout layout,
                  MatmulParams::TileRasterizationOrder order,
                  int swizzle,
                  float& runtime) {
    Fusion fusion;
    FusionGuard fg(&fusion);
    auto tv0 = makeContigTensor(2, DataType::Half);
    auto tv1 = makeContigTensor(2, DataType::Half);

    fusion.addInput(tv0);
    fusion.addInput(tv1);

    auto tv2 = matmul(tv0, tv1, layout, true);

    fusion.addOutput(tv2);

    optimization::OptimizationPass<optimization::PreSegmenter>::runPass(
        &fusion);

    MatMulTileOptions gemm_tile;
    gemm_tile.cta_tile = GemmTile(128, 128, 32);
    gemm_tile.warp_tile = GemmTile(64, 64, 32);
    gemm_tile.instruction_tile = GemmTile(16, 8, 16);

    MatmulParams params;
    params.mma_macro = MmaMacro::Ampere_16_8_16;
    params.tile_sizes = gemm_tile;
    params.async_gmem_load_operands = true;
    params.double_buffer_options.double_buffer_smem_write = true;
    params.double_buffer_options.double_buffer_smem_read = true;
    params.double_buffer_options.smem_double_buffer_stage = 3;

    params.cta_order = order;
    params.grid_swizzle_factor = swizzle;

    scheduleMatmul(&fusion, params);

    auto inputs = matmulAtInput2D(M, N, K, layout);

    FusionExecutor fe;
    fe.setMeasureKernelTimeFlag(true);
    NVFUSER_TEST_CUDA_ARCH_COMPILE_CHECK(
        8,
        0,
        fe.compileFusion(
            &fusion,
            {inputs.first, inputs.second},
            LaunchParams(),
            matmul_cparams));
    ASSERT_TRUE(getBankConflictInfo(fe.kernel()).empty());
    auto cg_outputs = fe.runFusion({inputs.first, inputs.second});
    auto tref = atMatmul(
        inputs.first.to(at::kFloat), inputs.second.to(at::kFloat), layout);
    NVF_CHECK(cg_outputs[0].allclose(tref, 0.01, 0.01));

    int gdimx = fe.lastLaunchParams().gdimx();
    int gdimy = fe.lastLaunchParams().gdimy();

    int expected_gdim_unswizzled = (dim + 128 - 1) / 128;
    int expected_gdimx = expected_gdim_unswizzled * swizzle;
    int expected_gdimy = (expected_gdim_unswizzled + swizzle - 1) / swizzle;

    NVF_CHECK(gdimx == expected_gdimx);
    NVF_CHECK(gdimy == expected_gdimy);

    runtime = fe.kernelTimeMs();

    // Check that mma op is not predicated. This is a regression test for
    // https://github.com/NVIDIA/Fuser/issues/95
    class PredicateChecker : public kir::IrVisitor {
     public:
      using kir::IrVisitor::handle;
      bool found_mma = false;

     private:
      void handle(kir::Asm* asm_) final {
#if IS_CPP20
        if (!asm_->code().starts_with("mma")) {
#else
        if (asm_->code().substr(0, 3) != "mma") {
#endif
          return;
        }
        found_mma = true;
        for (auto expr : scope_exprs_) {
          NVF_CHECK(
              !expr->isA<kir::IfThenElse>() ||
                  expr->as<kir::IfThenElse>()->predicate()->isTrivial(),
              "MmaOp should't be predicated!",
              " Get predicate ",
              expr->as<kir::IfThenElse>()->predicate()->toInlineString());
        }
      }
    } pred_checker;

    GpuLower gpulw(&fusion);
    pred_checker.handle(gpulw.run()->topLevelExprs());
    ASSERT_TRUE(pred_checker.found_mma);
  };

  // Checking only a single layout to keep runtime short (compilation overhead)
  for (auto layout : {MmaLayout::TT}) {
    for (auto order : all_orders) {
      float runtime1 = 0;
      test(layout, order, 1, runtime1);

      float runtime4 = 0;
      test(layout, order, 4, runtime4);

      // GRID Swizzle requires further changes to work in main. So for now we
      // don't assert the perf benefit here.
      // NVF_CHECK(runtime4 < runtime1);
    }
  }
}

TEST_F(NVFuserTest, FusionAmpereMatmulRegDoubleBuffer_CUDA) {
  // Keep multiples of 8 to keep vectorizable.
  int M = 504, N = 136, K = 248;
  REQUIRE_DEVICE_SMEM_SIZE(70 << 10, 0);

  // Gmem pipeline stage
  for (auto stage : {3, 4}) {
    for (auto layout : kAllSupportedMmaLayout) {
      Fusion fusion;
      FusionGuard fg(&fusion);
      auto tv0 = makeContigTensor(2, DataType::Half);
      auto tv1 = makeContigTensor(2, DataType::Half);

      fusion.addInput(tv0);
      fusion.addInput(tv1);

      auto tv2 = matmul(tv0, tv1, layout, true);

      fusion.addOutput(tv2);

      MatMulTileOptions gemm_tile;
      gemm_tile.cta_tile = GemmTile(128, 128, 32);
      gemm_tile.warp_tile = GemmTile(64, 64, 32);
      gemm_tile.instruction_tile = GemmTile(16, 8, 16);

      MatmulParams params;
      params.mma_macro = MmaMacro::Ampere_16_8_16;
      params.tile_sizes = gemm_tile;
      params.async_gmem_load_operands = true;
      params.double_buffer_options.double_buffer_smem_write = true;
      params.double_buffer_options.smem_double_buffer_stage = stage;
      params.double_buffer_options.double_buffer_smem_read = true;
      scheduleMatmul(&fusion, params);

      auto inputs = matmulAtInput2D(M, N, K, layout);

      FusionExecutor fe;
      NVFUSER_TEST_CUDA_ARCH_COMPILE_CHECK(
          8,
          0,
          fe.compileFusion(
              &fusion,
              {inputs.first, inputs.second},
              LaunchParams(),
              matmul_cparams));
      ASSERT_TRUE(getBankConflictInfo(fe.kernel()).empty());
      auto cg_outputs = fe.runFusion({inputs.first, inputs.second});
      auto tref = atMatmul(
          inputs.first.to(at::kFloat), inputs.second.to(at::kFloat), layout);
      NVF_CHECK(cg_outputs[0].allclose(tref, 0.0001, 0.0001));

      // Check that computed smem matches actually allocated smem
      mma_utils::MmaDataTypes data_types = {
          DataType::Half, DataType::Half, DataType::Float};
      int64_t estimated_smem = mma_utils::computeExpectedSharedMemoryUsage(
          params, data_types, true, true);
      int64_t actual_smem = fe.lastLaunchParams().smem();
      EXPECT_EQ(estimated_smem, actual_smem);
    }
  }
}

// Matmul-Matmul fusion test on Ampere
TEST_F(NVFuserTest, FusionMatmulMatmulAmpere_CUDA) {
  NVFUSER_TEST_CUDA_ARCH_GUARD(8, 0);

  Fusion fusion;
  FusionGuard fg(&fusion);
  int M = 512, N = 256, K1 = 128, K2 = 128;

  // Fusion definition (Both gemms are TN)
  // [M,K1]
  auto tv0 = makeContigConcreteTensor({M, K1}, DataType::Half);
  // [K2,K1]
  auto tv1 = makeContigConcreteTensor({K2, K1}, DataType::Half);
  // [N,K2]
  auto tv2 = makeContigConcreteTensor({N, K2}, DataType::Half);

  fusion.addInput(tv0);
  fusion.addInput(tv1);
  fusion.addInput(tv2);

  // [M,N,K]
  auto tv0b = broadcast(tv0, {false, true, false});
  auto tv1b = broadcast(tv1, {true, false, false});
  auto tv2b = broadcast(tv2, {true, false, false});

  // [M,K2,R]
  auto tv3 = fusedMultiplySum(tv0b, tv1b, {2});

  auto tv3h = castOp(DataType::Half, tv3);
  auto tv3b = broadcast(tv3h, {false, true, false});

  auto tv4 = fusedMultiplySum(tv3b, tv2b, {2});

  fusion.addOutput(tv4);

  // Fusion:
  //  Gemm(M,K2,K1) x Gemm(M,N,K2)

  MatMulTileOptions gemm_tile1, gemm_tile2;

  // cta tile:
  //  To save register, n of cta tile 1
  //  matches k of cta tile2
  gemm_tile1.cta_tile = GemmTile(128, 64, 32);
  gemm_tile2.cta_tile = GemmTile(128, 32, 64);

  // Distribute to 2x2 warps
  gemm_tile1.warp_tile = GemmTile(64, 32, 32);
  gemm_tile2.warp_tile = GemmTile(64, 16, 64);

  // Using Ampere mma macro
  gemm_tile2.instruction_tile = GemmTile(16, 8, 16);
  gemm_tile2.instruction_tile = GemmTile(16, 8, 16);

  auto mma_ops = ir_utils::getOpsOfType<MmaOp>(&fusion);
  NVF_CHECK(
      2 == mma_ops.size(),
      "Invalid number of MmaOp instances in fusion definition, expected 2, got ",
      mma_ops.size());
  mma_ops[0]->setMacro(MmaMacro::Ampere_16_8_16);
  mma_ops[1]->setMacro(MmaMacro::Ampere_16_8_16);

  // Global read for gemm 1
  auto tv0r = tv0->cacheAfter();
  auto tv1r = tv1->cacheAfter();

  // Global read for gemm 2
  auto tv2r = tv2->cacheAfter();

  // Gemm 1 main loop read
  auto tv0cw = tv0r->cacheAfter();
  auto tv0cr = tv0cw->cacheAfter(LoadStoreOpType::LdMatrix);
  auto tv1cw = tv1r->cacheAfter();
  auto tv1cr = tv1cw->cacheAfter(LoadStoreOpType::LdMatrix);

  // Gemm 1 accumulator reg
  auto tv3c = tv3->cacheBefore();

  // Gemm 2 main loop read
  auto tv3cw = tv3h->cacheAfter();
  auto tv3cr = tv3cw->cacheAfter(LoadStoreOpType::LdMatrix);

  auto tv2cw = tv2r->cacheAfter();
  auto tv2cr = tv2cw->cacheAfter(LoadStoreOpType::LdMatrix);

  // Gemm 2 accumulator reg
  auto tv4c = tv4->cacheBefore();

  // General idea is inlining gemm1's main loop inside gemm2's

  // Schedule gemm 2:
  // ------------------------------------------------------------------
  tv4->split(-2, gemm_tile2.cta_tile.m);
  tv4->split(-1, gemm_tile2.cta_tile.n);

  //  0   1    2   3
  // [Mo,M128, No, N128]
  tv4->reorder({{1, 2}, {2, 1}});

  //  0   1    2   3
  // [Mo,No, M128, N128]
  tv2->computeAt(tv4, 2);
  tv3->computeAt(tv4, 2);

  // Order K
  //  0   1    2   3     4    5
  // [Mo,No, M128, N128, Ko, K32]
  tv4c->split(-1, gemm_tile2.cta_tile.k);
  tv4c->reorder({{2, 3}, {3, 4}, {4, 2}});

  //  0   1  2   3     4    5
  // [Mo,No, Ko M128, N128, K32]
  tv3->computeAt(tv4c, 3); // Implicitly defines cta tile of gemm1
  tv2r->computeAt(tv4c, 3);

  // Make warp tile
  mma_utils::scheduleWarpTileWithReduction(tv4c, gemm_tile2);
  mma_utils::scheduleWarpTileWithNoReduction(tv4, gemm_tile2);
  //           -8   -7  -6 -5 -4 -3 -2 -1
  // [Mo No Ko Kwo Mwo Nwo Mw Nw Mi Ni Ki]
  tv3cr->computeAt(tv4c, -4);
  tv2cr->computeAt(tv4c, -4);

  // Schedule tv2 gmem read and smem write:
  // ----------------------------------------------------------------
  // [No,Ko,N,K]
  tv2cw->merge(-2);
  tv2r->merge(-2);

  // [No,Ko,i,wy,wx,v]
  mma_utils::scheduleContiguousVectorLoad(tv2cw, gemm_tile2, 8);
  mma_utils::scheduleContiguousVectorLoad(tv2r, gemm_tile2, 8);
  tv2cw->setMemoryType(MemoryType::Shared);

  // Schedule tv2 gmem read and smem write:
  // ----------------------------------------------------------------

  // Schedule gemm 2 mma input
  // ---------------------------------------------------------------------------
  tv3cr->applyMmaSwizzle(MmaOperand::A);

  // [... Mi, Ni, Ki] want [Ni, Mi, Ki]
  tv3b->reorder({{-2, -3}, {-3, -2}});
  tv3b->applyMmaSwizzle(MmaOperand::A);

  tv2cr->applyMmaSwizzle(MmaOperand::B);
  tv2b->applyMmaSwizzle(MmaOperand::B);

  // Schedule mma output
  // ---------------------------------------------------------------------------
  tv4c->applyMmaSwizzle(MmaOperand::Accumulator);
  tv4->applyMmaSwizzle(MmaOperand::Accumulator);

  // Schedule gemm 1:
  // ------------------------------------------------------------------

  // CTA tile:
  tv0->computeAt(tv3, 2);
  tv1->computeAt(tv3, 2);

  // Schedule K dim for gemm 1:

  // Order K
  //  0   1    2   3     4    5
  // [Mo,No, M128, N128, Ko, K32]
  tv3c->split(-1, gemm_tile1.cta_tile.k);
  tv3c->reorder({{2, 3}, {3, 4}, {4, 2}});
  //  0   1  2   3     4    5
  // [Mo,No, Ko M128, N128, K32]
  tv0r->computeAt(tv3c, 3);
  tv1r->computeAt(tv3c, 3);

  // Make warp tile:
  // -------------------------------------------------------------------------
  mma_utils::scheduleWarpTileWithReduction(tv3c, gemm_tile1);
  mma_utils::scheduleWarpTileWithNoReduction(tv3cw, gemm_tile1);

  tv0cr->computeAt(tv3c, -4);
  tv1cr->computeAt(tv3c, -4);

  tv3->computeAt(tv3cw, -3);

  // Schedule gmem read and smem write:
  // ---------------------------------------------------------------------------
  // [Mo,Ko,M,K]
  tv0cw->merge(-2);
  tv0r->merge(-2);
  mma_utils::scheduleContiguousVectorLoad(tv0cw, gemm_tile1, 8);
  mma_utils::scheduleContiguousVectorLoad(tv0r, gemm_tile1, 8);
  tv0cw->setMemoryType(MemoryType::Shared);
  // [Mo,Ko,i,wy,wx,v]

  // [No,Ko,N,K]
  tv1cw->merge(-2);
  tv1r->merge(-2);
  // [No,Ko,i,wy,wx,v]
  mma_utils::scheduleContiguousVectorLoad(tv1cw, gemm_tile1, 8);
  mma_utils::scheduleContiguousVectorLoad(tv1r, gemm_tile1, 8);
  tv1cw->setMemoryType(MemoryType::Shared);

  // Schedule mma input
  // ---------------------------------------------------------------------------
  tv0cr->applyMmaSwizzle(MmaOperand::A);
  // [... Mi, Ni, Ki] want [Ni, Mi, Ki]
  tv0b->reorder({{-2, -3}, {-3, -2}});
  tv0b->applyMmaSwizzle(MmaOperand::A);

  tv1cr->applyMmaSwizzle(MmaOperand::B);
  tv1b->applyMmaSwizzle(MmaOperand::B);

  // Schedule mma output
  // ---------------------------------------------------------------------------
  tv3c->applyMmaSwizzle(MmaOperand::Accumulator);
  tv3cw->applyMmaSwizzle(MmaOperand::Accumulator);
  tv3h->applyMmaSwizzle(MmaOperand::Accumulator);
  tv3->applyMmaSwizzle(MmaOperand::Accumulator);
  tv3cw->setMemoryType(MemoryType::Shared);

  // Parallelize
  //  0  1  2   3   4   5  6  7
  // [Mo No Mwo Nwo Mw Nw (Mi Ni)]
  // Gemm 1
  tv3c->axis(4)->parallelize(ParallelType::TIDz);
  tv3c->axis(5)->parallelize(ParallelType::TIDy);

  tv3->computeAt(tv3cw, -2);
  tv3cw->axis(2)->parallelize(ParallelType::TIDz);
  tv3cw->axis(3)->parallelize(ParallelType::TIDy);

  // Gemm 2
  tv4->axis(2)->parallelize(ParallelType::TIDz);
  tv4->axis(3)->parallelize(ParallelType::TIDy);
  tv4c->axis(4)->parallelize(ParallelType::TIDz);
  tv4c->axis(5)->parallelize(ParallelType::TIDy);

  tv4->axis(0)->parallelize(ParallelType::BIDx);
  tv4->axis(1)->parallelize(ParallelType::BIDy);

  auto options = at::TensorOptions().dtype(at::kHalf).device(at::kCUDA, 0);
  auto t0 = at::randn({M, K1}, options);
  auto t1 = at::randn({K2, K1}, options);
  auto t2 = at::randn({N, K2}, options);

  auto tref = t0.to(at::kFloat)
                  .matmul(t1.t().to(at::kFloat))
                  .matmul(t2.t().to(at::kFloat));

  FusionExecutor fe;

  NVFUSER_TEST_CUDA_ARCH_COMPILE_CHECK(
      8,
      0,
      fe.compileFusion(&fusion, {t0, t1, t2}, LaunchParams(), matmul_cparams));

  auto cg_outputs = fe.runFusion({t0, t1, t2});

  // relaxed check for now, err accumulation is significant.
  NVF_CHECK(cg_outputs[0].allclose(tref, 0.1, 0.1));
}

// Simplified Matmul-Softmax-Matmul test on Ampere
//   (To be extended in follow ups)
TEST_F(NVFuserTest, FusionMatmulSoftmaxMatmulAmpere_CUDA) {
  NVFUSER_TEST_CUDA_ARCH_GUARD(8, 0);

  Fusion fusion;
  FusionGuard fg(&fusion);

  // Omitting outer dimensions and pointwise ops

  const int seql_q = 32;
  const int seql_k = 128;
  const int hidden_size = 1024;
  const int num_heads = 16;
  const int head_dim = hidden_size / num_heads;

  // Gemm 1:
  // (80, 80, 64)
  const int M1 = seql_q, N1 = seql_k, K1 = head_dim;
  // (64, 80)
  const int N2 = head_dim, K2 = seql_k;

  // Fusion definition (Both gemms are TN)
  // [M,K1]
  auto inp = makeContigConcreteTensor({M1, K1}, DataType::Half);
  // Query matrix
  auto qk = makeContigConcreteTensor({N1, K1}, DataType::Half);
  // Second linear matrix
  auto acc = makeContigConcreteTensor({N2, K2}, DataType::Half);

  fusion.addInput(inp);
  fusion.addInput(qk);
  fusion.addInput(acc);

  // [M,N,K]
  auto tv0b = broadcast(inp, {false, true, false});
  auto tv1b = broadcast(qk, {true, false, false});
  auto tv2b = broadcast(acc, {true, false, false});

  // [M,K2,R]
  auto tv3 = fusedMultiplySum(tv0b, tv1b, {2});

  // Inline define softmax for now for scheduling
  auto x = tv3;
  const int kReductionAxis = 1;
  const int kNumberOfDims = 2;
  std::vector<bool> broadcast_mask(kNumberOfDims, false);
  broadcast_mask[kReductionAxis] = true;

  auto max_val = max(x, {kReductionAxis});
  auto bcast_max = broadcast(max_val, broadcast_mask);
  auto x_max_sub = sub(x, bcast_max);
  auto exp_val = exp(x_max_sub);
  auto sum_exp = sum(exp_val, {kReductionAxis});
  auto bcast_sum = broadcast(sum_exp, broadcast_mask);
  auto recip = reciprocal(bcast_sum);
  auto tv3sfm = mul(exp_val, recip);

  auto tv3h = castOp(DataType::Half, tv3sfm);
  auto tv3b = broadcast(tv3h, {false, true, false});
  auto tv4 = fusedMultiplySum(tv3b, tv2b, {2});

  fusion.addOutput(tv4);

  // Fusion:
  //  Gemm(M,K2,K1) x Gemm(M,N,K2)
  MatMulTileOptions gemm_tile;

  // TODO: use very small tiles for now since
  //  alias pass is not re-using smem. Fix later.
  gemm_tile.cta_tile = GemmTile(32, 128, 32);

  // Distribute to 2x2 warps
  gemm_tile.warp_tile = GemmTile(16, 64, 32);

  // Using Ampere mma macro
  gemm_tile.instruction_tile = GemmTile(16, 8, 16);

  auto mma_ops = ir_utils::getOpsOfType<MmaOp>(&fusion);
  NVF_CHECK(
      2 == mma_ops.size(),
      "Invalid number of MmaOp instances in fusion definition, expected 2, got ",
      mma_ops.size());
  mma_ops[0]->setMacro(MmaMacro::Ampere_16_8_16);
  mma_ops[1]->setMacro(MmaMacro::Ampere_16_8_16);

  // Global read for gemm 1
  auto tv0r = inp->cacheAfter();
  auto tv1r = qk->cacheAfter();

  // Global read for gemm 2
  auto tv2r = acc->cacheAfter();

  // Gemm 1 main loop read
  auto tv0cw = tv0r->cacheAfter();
  auto tv0cr = tv0cw->cacheAfter(LoadStoreOpType::LdMatrix);
  auto tv1cw = tv1r->cacheAfter();
  auto tv1cr = tv1cw->cacheAfter(LoadStoreOpType::LdMatrix);

  // Gemm 1 accumulator reg
  auto tv3c = tv3->cacheBefore();

  // Softmax conversion:
  auto tv3ccr = tv3->cacheAfter();

  // tv3ccr -> tv3h : softmax

  // Gemm 2 main loop read
  auto tv3cr = tv3h->cacheAfter(LoadStoreOpType::LdMatrix);

  auto tv2cw = tv2r->cacheAfter();
  auto tv2cr = tv2cw->cacheAfter(LoadStoreOpType::LdMatrix);

  // Gemm 2 accumulator reg
  auto tv4c = tv4->cacheBefore();

  // Schedule gemm 2:
  // ------------------------------------------------------------------
  tv4->split(-2, gemm_tile.cta_tile.m);
  tv4->split(-1, gemm_tile.cta_tile.n);

  //  0   1    2   3
  // [Mo,M128, No, N128]
  tv4->reorder({{1, 2}, {2, 1}});

  //  0   1    2   3
  // [Mo,No, M128, N128]
  acc->computeAt(tv4, 2);
  tv3->computeAt(tv4, 2);

  // Order K
  //  0   1    2   3     4    5
  // [Mo,No, M128, N128, Ko, K32]
  tv4c->split(-1, gemm_tile.cta_tile.k);
  tv4c->reorder({{2, 3}, {3, 4}, {4, 2}});

  //  0   1  2   3     4    5
  // [Mo,No, Ko M128, N128, K32]
  tv3->computeAt(tv4c, 2);
  tv2r->computeAt(tv4c, 3);

  // Make warp tile
  mma_utils::scheduleWarpTileWithReduction(tv4c, gemm_tile);
  mma_utils::scheduleWarpTileWithNoReduction(tv4, gemm_tile);
  //           -8  -7  -6  -5 -4 -3 -2 -1
  // [Mo No Ko Kwo Mwo Nwo Mw Nw Mi Ni Ki]
  tv3cr->computeAt(tv4c, -4);
  tv2cr->computeAt(tv4c, -4);

  // Schedule tv2 gmem read and smem write:
  // ----------------------------------------------------------------
  // [No,Ko,N,K]
  tv2cw->merge(-2);
  tv2r->merge(-2);

  // [No,Ko,i,wy,wx,v]
  mma_utils::scheduleContiguousVectorLoad(tv2cw, gemm_tile, 8);
  mma_utils::scheduleContiguousVectorLoad(tv2r, gemm_tile, 8);
  tv2cw->setMemoryType(MemoryType::Shared);

  // Schedule tv2 gmem read and smem write:
  // ----------------------------------------------------------------

  // Schedule gemm 2 mma input
  // ---------------------------------------------------------------------------
  tv3cr->applyMmaSwizzle(MmaOperand::A);
  // [... Mi, Ni, Ki] want [Ni, Mi, Ki]
  tv3b->reorder({{-2, -3}, {-3, -2}});
  tv3b->applyMmaSwizzle(MmaOperand::A);

  tv2cr->applyMmaSwizzle(MmaOperand::B);
  tv2b->applyMmaSwizzle(MmaOperand::B);

  // Schedule mma output
  // ---------------------------------------------------------------------------
  tv4c->applyMmaSwizzle(MmaOperand::Accumulator);
  tv4->applyMmaSwizzle(MmaOperand::Accumulator);

  // Schedule gemm 1:
  // ------------------------------------------------------------------

  // CTA tile:
  // [Mo, Mi128, N80]

  tv3->split(-1, gemm_tile.cta_tile.n);
  // [Mo, Mi128, No, Ni128]

  tv3->reorder({{1, 2}, {2, 1}});

  // [Mo, No, Mi128, Ni128]
  inp->computeAt(tv3, 2);
  qk->computeAt(tv3, 2);

  // Schedule K dim for gemm 1:

  // Order K
  //  0   1    2   3     4    5
  // [Mo,No, M128, N128, Ko, K32]
  tv3c->split(-1, gemm_tile.cta_tile.k);
  tv3c->reorder({{2, 3}, {3, 4}, {4, 2}});
  //  0   1  2   3     4    5
  // [Mo,No, Ko M128, N128, K32]
  tv0r->computeAt(tv3c, 3);
  tv1r->computeAt(tv3c, 3);

  // Make warp tile:
  // -------------------------------------------------------------------------
  mma_utils::scheduleWarpTileWithReduction(tv3c, gemm_tile);
  mma_utils::scheduleWarpTileWithNoReduction(tv3, gemm_tile);

  tv0cr->computeAt(tv3c, -4);
  tv1cr->computeAt(tv3c, -4);

  // tv3->computeAt(tv3cw,-3);

  // Schedule gmem read and smem write:
  // ---------------------------------------------------------------------------
  // [Mo,Ko,M,K]
  tv0cw->merge(-2);
  tv0r->merge(-2);
  mma_utils::scheduleContiguousVectorLoad(tv0cw, gemm_tile, 8);
  mma_utils::scheduleContiguousVectorLoad(tv0r, gemm_tile, 8);
  tv0cw->setMemoryType(MemoryType::Shared);
  // [Mo,Ko,i,wy,wx,v]

  // [No,Ko,N,K]
  tv1cw->merge(-2);
  tv1r->merge(-2);
  // [No,Ko,i,wy,wx,v]
  mma_utils::scheduleContiguousVectorLoad(tv1cw, gemm_tile, 8);
  mma_utils::scheduleContiguousVectorLoad(tv1r, gemm_tile, 8);
  tv1cw->setMemoryType(MemoryType::Shared);

  // Schedule mma input
  // ---------------------------------------------------------------------------
  tv0cr->applyMmaSwizzle(MmaOperand::A);
  // [... Mi, Ni, Ki] want [Ni, Mi, Ki]
  tv0b->reorder({{-2, -3}, {-3, -2}});
  tv0b->applyMmaSwizzle(MmaOperand::A);

  tv1cr->applyMmaSwizzle(MmaOperand::B);
  tv1b->applyMmaSwizzle(MmaOperand::B);

  // // Schedule mma output
  // //
  // ---------------------------------------------------------------------------
  tv3c->applyMmaSwizzle(MmaOperand::Accumulator);
  tv3->applyMmaSwizzle(MmaOperand::Accumulator);

  // Put tv3 result in smem
  tv3->setMemoryType(MemoryType::Shared);

  // schedule a reg persistent softmax: from tv3
  // [Mo, M128, RN]
  max_val->split(-1, 128);
  // [Mo, M128, RN1, RN128]
  max_val->split(-1, 4);
  // Map to warp (2x2)
  max_val->split(-4, 4);
  max_val->split(-4, 2);

  // [Mo, Mo32, My2, Mx2, RN1, RNo32, RNi4]
  auto max_rf = max_val->rFactor({-1});
  // [Mo, Mo32, My2, Mx2, RN1, I32, RNi4]

  // [Mo, M128, RN]
  sum_exp->split(-1, 128);
  // [Mo, M128, RN1, RN128]
  sum_exp->split(-1, 4);
  // Map to warp (2x2)
  sum_exp->split(-4, 4);
  sum_exp->split(-4, 2);

  // [Mo, Mo32, My2, Mx2, RN1, RNo32, RNi4]
  auto sum_exp_rf = sum_exp->rFactor({-1});
  // [Mo, Mo32, My2, Mx2, RN1, I32, RNi4]

  exp_val->computeAt(sum_exp_rf, 4);
  exp_val->split(-1, 128);
  exp_val->split(-1, 4);
  bcast_max->computeAt(exp_val, -2);

  // [Mo, Mo32, My2, Mx2, IN1, I32, INi4]

  // Read from smem
  tv3ccr->computeAt(max_rf, 4);
  // [Mo, Mo32, My2, Mx2, N80]
  tv3ccr->split(-1, 128);
  tv3ccr->split(-1, 4);
  // [Mo, Mo32, My2, Mx2, IN1, I32, INi4]

  // Write to second gemm
  tv3h->split(-1, 128);
  tv3h->split(-1, 4);
  // Map to warp (2x2)
  tv3h->split(-4, 4);
  tv3h->split(-4, 2);

  bcast_sum->computeAt(tv3h, -2);

  tv3h->setMemoryType(MemoryType::Shared);

  // Parallelize
  tv4->axis(0)->parallelize(ParallelType::BIDx);
  //  0  1  2   3   4   5  6  7
  // [Mo No Mwo Nwo Mw Nw (Mi Ni)]
  // Gemm 1
  tv3c->axis(4)->parallelize(ParallelType::TIDz);
  tv3c->axis(5)->parallelize(ParallelType::TIDy);
  tv3->axis(2)->parallelize(ParallelType::TIDz);
  tv3->axis(3)->parallelize(ParallelType::TIDy);

  auto parallelize_non_reduced_val = [](TensorView* tv) {
    tv->axis(-2)->parallelize(ParallelType::TIDx);
    tv->axis(2)->parallelize(ParallelType::TIDz);
    tv->axis(3)->parallelize(ParallelType::TIDy);
  };

  auto parallelize_reduced_val = [](TensorView* tv) {
    tv->axis(-1)->parallelize(ParallelType::TIDx);
    tv->axis(2)->parallelize(ParallelType::TIDz);
    tv->axis(3)->parallelize(ParallelType::TIDy);
  };

  parallelize_non_reduced_val(tv3h);
  parallelize_non_reduced_val(max_rf);
  parallelize_non_reduced_val(bcast_max);
  parallelize_non_reduced_val(exp_val);
  parallelize_non_reduced_val(sum_exp_rf);
  parallelize_non_reduced_val(bcast_sum);
  parallelize_non_reduced_val(recip);

  parallelize_reduced_val(max_val);
  parallelize_reduced_val(sum_exp);

  //  0  1  2   3   4   5  6  7
  // [Mo No Mwo Nwo Mw Nw (Mi Ni)]
  // Gemm 2
  tv4->axis(2)->parallelize(ParallelType::TIDz);
  tv4->axis(3)->parallelize(ParallelType::TIDy);
  tv4c->axis(4)->parallelize(ParallelType::TIDz);
  tv4c->axis(5)->parallelize(ParallelType::TIDy);

  auto options = at::TensorOptions().dtype(at::kHalf).device(at::kCUDA, 0);
  auto t0 = at::randn({M1, K1}, options);
  auto t1 = at::randn({N1, K1}, options);
  auto t2 = at::randn({N2, K2}, options);

  FusionExecutor fe;

  NVFUSER_TEST_CUDA_ARCH_COMPILE_CHECK(
      8,
      0,
      fe.compileFusion(&fusion, {t0, t1, t2}, LaunchParams(), matmul_cparams));

  auto cg_outputs = fe.runFusion({t0, t1, t2});

  auto g1 = t0.to(at::kFloat).matmul(t1.t().to(at::kFloat));
  auto sg1 = at::_softmax(g1, -1, false);
  auto gsg1 = sg1.matmul(t2.t().to(at::kFloat));

  NVF_CHECK(cg_outputs[0].allclose(gsg1, 0.001, 0.001));
}

// Matmul test for Turing MMA: across supported layouts
TEST_F(NVFuserTest, FusionTuringMatmul_CUDA) {
  // Keep multiples of 8 to keep vectorizable.
  int M = 504, N = 136, K = 248;

  for (auto layout : kAllSupportedMmaLayout) {
    Fusion fusion;
    FusionGuard fg(&fusion);
    auto tv0 = makeContigTensor(2, DataType::Half);
    auto tv1 = makeContigTensor(2, DataType::Half);

    fusion.addInput(tv0);
    fusion.addInput(tv1);

    auto tv2 = matmul(tv0, tv1, layout, true);

    fusion.addOutput(tv2);

    MatMulTileOptions gemm_tile;
    gemm_tile.cta_tile = GemmTile(128, 128, 32);
    gemm_tile.warp_tile = GemmTile(64, 64, 32);
    gemm_tile.instruction_tile = GemmTile(16, 8, 16);

    MatmulParams params;
    params.mma_macro = MmaMacro::Turing_16_8_16;
    params.tile_sizes = gemm_tile;
    scheduleMatmul(&fusion, params);

    auto inputs = matmulAtInput2D(M, N, K, layout);

    FusionExecutor fe;
    NVFUSER_TEST_CUDA_ARCH_COMPILE_CHECK(
        7, 5, fe.compileFusion(&fusion, {inputs.first, inputs.second}));
    ASSERT_TRUE(getBankConflictInfo(fe.kernel()).empty());
    auto cg_outputs = fe.runFusion({inputs.first, inputs.second});
    auto tref = atMatmul(
        inputs.first.to(at::kFloat), inputs.second.to(at::kFloat), layout);
    NVF_CHECK(cg_outputs[0].allclose(tref, 0.0001, 0.0001));

    // Check that computed smem matches actually allocated smem
    mma_utils::MmaDataTypes data_types = {
        DataType::Half, DataType::Half, DataType::Float};
    int64_t estimated_smem = mma_utils::computeExpectedSharedMemoryUsage(
        params, data_types, true, true);
    int64_t actual_smem = fe.lastLaunchParams().smem();
    EXPECT_EQ(estimated_smem, actual_smem);
  }
}

// Matmul test on ampere, using ampere memory ops
TEST_F(NVFuserTest, FusionAmpereMatmulTNcpAsync_CUDA) {
  Fusion fusion;
  FusionGuard fg(&fusion);

  int M = 255, N = 511, K = 88;

  // [M,K]
  auto tv0 = makeContigTensor(2, DataType::Half);
  // [N,K]
  auto tv1 = makeContigTensor(2, DataType::Half);
  fusion.addInput(tv0);
  fusion.addInput(tv1);

  // [M,N,K]
  auto tv0b = broadcast(tv0, {false, true, false});
  auto tv1b = broadcast(tv1, {true, false, false});

  // Leaving both sets of mma inputs for volta outside
  //  currently since they need to be swizzled.
  auto tv2 = fusedMultiplySum(tv0b, tv1b, {2});

  fusion.addOutput(tv2);

  MatMulTileOptions gemm_tile;
  gemm_tile.cta_tile = GemmTile(128, 128, 32);
  gemm_tile.warp_tile = GemmTile(64, 64, 32);
  gemm_tile.instruction_tile = GemmTile(16, 8, 16);

  auto mma_ops = ir_utils::getOpsOfType<MmaOp>(&fusion);
  NVF_CHECK(
      1 == mma_ops.size(),
      "Invalid number of MmaOp instances in fusion definition, expected 1, got ",
      mma_ops.size());
  mma_ops.front()->setMacro(MmaMacro::Ampere_16_8_16);

  auto tv0cw = tv0->cacheAfter(LoadStoreOpType::CpAsync);
  auto tv0cr = tv0cw->cacheAfter(LoadStoreOpType::LdMatrix);
  auto tv1cw = tv1->cacheAfter(LoadStoreOpType::CpAsync);
  auto tv1cr = tv1cw->cacheAfter(LoadStoreOpType::LdMatrix);
  auto tv2c = tv2->cacheBefore();

  // Make a CTA tile
  // ------------------------------------------------------------------
  // [M,N]
  tv2->split(-2, gemm_tile.cta_tile.m);
  tv2->split(-1, gemm_tile.cta_tile.n);

  //  0   1    2   3
  // [Mo,M128, No, N128]
  tv2->reorder({{1, 2}, {2, 1}});

  //  0   1    2   3
  // [Mo,No, M128, N128]
  tv0->computeAt(tv2, 2);
  tv1->computeAt(tv2, 2);

  // Order K
  //  0   1    2   3     4    5
  // [Mo,No, M128, N128, Ko, K32]
  tv2c->split(-1, gemm_tile.cta_tile.k);
  tv2c->reorder({{2, 3}, {3, 4}, {4, 2}});

  //  0   1  2   3     4    5
  // [Mo,No, Ko M128, N128, K32]
  tv0cw->computeAt(tv2c, 3);
  tv1cw->computeAt(tv2c, 3);

  // Make warp tile:
  // -------------------------------------------------------------------------
  mma_utils::scheduleWarpTileWithReduction(tv2c, gemm_tile);
  mma_utils::scheduleWarpTileWithNoReduction(tv2, gemm_tile);
  //           -8  -7  -6  -5 -4 -3 -2 -1
  // [Mo No Ko Kwo Mwo Nwo Mw Nw Mi Ni Ki]
  tv0cr->computeAt(tv2c, -4);
  tv1cr->computeAt(tv2c, -4);

  // Schedule gmem read and smem write:
  // ---------------------------------------------------------------------------
  // [Mo,Ko,M,K]
  tv0cw->merge(-2);
  mma_utils::scheduleContiguousVectorLoad(tv0cw, gemm_tile, 8);
  tv0cw->setMemoryType(MemoryType::Shared);
  // [Mo,Ko,i,wy,wx,v]

  // [No,Ko,N,K]
  tv1cw->merge(-2);
  // [No,Ko,i,wy,wx,v]
  mma_utils::scheduleContiguousVectorLoad(tv1cw, gemm_tile, 8);
  tv1cw->setMemoryType(MemoryType::Shared);
  // Schedule mma input
  // ---------------------------------------------------------------------------
  tv0cr->applyMmaSwizzle(MmaOperand::A);
  // [... Mi, Ni, Ki]
  tv0b->reorder({{-2, -3}, {-3, -2}});
  tv0b->applyMmaSwizzle(MmaOperand::A);

  tv1cr->applyMmaSwizzle(MmaOperand::B);
  tv1b->applyMmaSwizzle(MmaOperand::B);

  // Schedule mma output
  // ---------------------------------------------------------------------------
  tv2c->applyMmaSwizzle(MmaOperand::Accumulator);
  tv2->applyMmaSwizzle(MmaOperand::Accumulator);

  // Parallelize
  //  0   1  2  3   4   5  6  7  8  9  10
  // [Mo No Ko Kwo Mwo Nwo Mw Nw (Mi Ni Ki)]
  tv2c->axis(4)->parallelize(ParallelType::TIDz);
  tv2c->axis(5)->parallelize(ParallelType::TIDy);

  // Parallelize
  //  0  1  2   3   4   5  6  7
  // [Mo No Mwo Nwo Mw Nw (Mi Ni)]
  tv2->axis(0)->parallelize(ParallelType::BIDx);
  tv2->axis(1)->parallelize(ParallelType::BIDy);
  tv2->axis(2)->parallelize(ParallelType::TIDz);
  tv2->axis(3)->parallelize(ParallelType::TIDy);

  auto options = at::TensorOptions().dtype(at::kHalf).device(at::kCUDA, 0);
  auto t0 = at::randn({M, K}, options);
  auto t1 = at::randn({N, K}, options);

  FusionExecutor fe;
  NVFUSER_TEST_CUDA_ARCH_COMPILE_CHECK(
      8,
      0,
      fe.compileFusion(&fusion, {t0, t1}, LaunchParams(), matmul_cparams));

  auto cg_outputs = fe.runFusion({t0, t1});

  auto tref = t0.to(at::kFloat).matmul(t1.t().to(at::kFloat));

  NVF_CHECK(cg_outputs[0].allclose(tref, 0.0001, 0.0001));
}

TEST_F(NVFuserTest, FusionAmpereStridedBatchedMatmulTN_CUDA) {
  NVFUSER_TEST_CUDA_ARCH_GUARD(8, 0);

  Fusion fusion;
  FusionGuard fg(&fusion);
  int64_t M = 511, N = 123, K = 88, B0 = 3, B1 = 5;

  // [B0 ,M, B1, K]
  auto tv0 = makeContigTensor(4, DataType::Half);
  // [B0, N, B1, K]
  auto tv1 = makeContigTensor(4, DataType::Half);
  fusion.addInput(tv0);
  fusion.addInput(tv1);

  // [B0, M, N, B1, K]
  auto tv0b = broadcast(tv0, {false, false, true, false, false});
  auto tv1b = broadcast(tv1, {false, true, false, false, false});

  // Leaving both sets of mma inputs for volta outside
  //  currently since they need to be swizzled.
  auto tv2 = fusedMultiplySum(tv0b, tv1b, {4});

  fusion.addOutput(tv2);

  MatMulTileOptions gemm_tile;
  gemm_tile.cta_tile = GemmTile(128, 128, 32);
  gemm_tile.warp_tile = GemmTile(64, 64, 32);
  gemm_tile.instruction_tile = GemmTile(16, 8, 16);

  auto mma_ops = ir_utils::getOpsOfType<MmaOp>(&fusion);
  NVF_CHECK(
      1 == mma_ops.size(),
      "Invalid number of MmaOp instances in fusion definition, expected 1, got ",
      mma_ops.size());
  mma_ops.front()->setMacro(MmaMacro::Ampere_16_8_16);

  auto tv0r = tv0->cacheAfter();
  auto tv1r = tv1->cacheAfter();
  auto tv0cw = tv0r->cacheAfter();
  auto tv0cr = tv0cw->cacheAfter(LoadStoreOpType::LdMatrix);
  auto tv1cw = tv1r->cacheAfter();
  auto tv1cr = tv1cw->cacheAfter(LoadStoreOpType::LdMatrix);
  auto tv2c = tv2->cacheBefore();

  // Group the BATCHED DIMS:
  //  -4 -3  -2 -1
  // [B0, M, N, B1]
  tv2->reorder({{-3, -2}, {-2, -1}, {-1, -4}});

  //  -4  -3 -2  -1
  // [B0, B1, M, N]

  // Make a CTA tile
  // ------------------------------------------------------------------
  // [B0, B1, M, N]
  tv2->split(-2, gemm_tile.cta_tile.m);
  tv2->split(-1, gemm_tile.cta_tile.n);

  //  0   1   2   3     4   5
  // [B0, B1, Mo, M128, No, N128]
  tv2->reorder({{-3, -2}, {-2, -3}});

  //  0   1   2   3   4     5
  // [B0, B1, Mo, No, M128, N128]

  // Merge the outer dims:
  tv2->merge(0);
  tv2->merge(0);

  //  0   1   2     3
  // [Mo, No, M128, N128]
  tv0->computeAt(tv2, 2);
  tv1->computeAt(tv2, 2);

  // Order K
  //  0   1   2     3     4   5
  // [Mo, No, M128, N128, Ko, K32]
  tv2c->split(-1, gemm_tile.cta_tile.k);
  tv2c->reorder({{2, 3}, {3, 4}, {4, 2}});

  //  0   1   2   3     4     5
  // [Mo, No, Ko, M128, N128, K32]
  tv0r->computeAt(tv2c, 3);
  tv1r->computeAt(tv2c, 3);

  // Make warp tile:
  // -------------------------------------------------------------------------
  mma_utils::scheduleWarpTileWithReduction(tv2c, gemm_tile);
  mma_utils::scheduleWarpTileWithNoReduction(tv2, gemm_tile);
  //           -8  -7  -6  -5 -4 -3 -2 -1
  // [Mo No Ko Kwo Mwo Nwo Mw Nw Mi Ni Ki]
  tv0cr->computeAt(tv2c, -4);
  tv1cr->computeAt(tv2c, -4);

  // Schedule gmem read and smem write:
  // ---------------------------------------------------------------------------
  // [Mo, Ko, M, K]
  tv0cw->merge(-2);
  tv0r->merge(-2);
  mma_utils::scheduleContiguousVectorLoad(tv0cw, gemm_tile, 8);
  mma_utils::scheduleContiguousVectorLoad(tv0r, gemm_tile, 8);
  tv0cw->setMemoryType(MemoryType::Shared);
  // [Mo, Ko, i, wy, wx, v]

  // [No, Ko, N, K]
  tv1cw->merge(-2);
  tv1r->merge(-2);
  // [No, Ko, i, wy, wx, v]
  mma_utils::scheduleContiguousVectorLoad(tv1cw, gemm_tile, 8);
  mma_utils::scheduleContiguousVectorLoad(tv1r, gemm_tile, 8);
  tv1cw->setMemoryType(MemoryType::Shared);
  // Schedule mma input
  // ---------------------------------------------------------------------------
  tv0cr->applyMmaSwizzle(MmaOperand::A);

  // [... Mi, Ni, Ki] want [Ni, Mi, Ki]
  tv0b->reorder({{-2, -3}, {-3, -2}});
  tv0b->applyMmaSwizzle(MmaOperand::A);

  tv1cr->applyMmaSwizzle(MmaOperand::B);
  tv1b->applyMmaSwizzle(MmaOperand::B);

  // Schedule mma output
  // ---------------------------------------------------------------------------
  tv2c->applyMmaSwizzle(MmaOperand::Accumulator);
  tv2->applyMmaSwizzle(MmaOperand::Accumulator);

  // Parallelize
  //  0   1  2  3   4   5  6  7   8  9  10
  // [Mo No Ko Kwo Mwo Nwo Mw Nw (Mi Ni Ki)]
  tv2c->axis(4)->parallelize(ParallelType::TIDz);
  tv2c->axis(5)->parallelize(ParallelType::TIDy);

  // Parallelize
  //  0  1  2   3   4   5  6  7
  // [Mo No Mwo Nwo Mw Nw (Mi Ni)]
  tv2->axis(0)->parallelize(ParallelType::BIDx);
  tv2->axis(1)->parallelize(ParallelType::BIDy);
  tv2->axis(2)->parallelize(ParallelType::TIDz);
  tv2->axis(3)->parallelize(ParallelType::TIDy);

  auto options = at::TensorOptions().dtype(at::kHalf).device(at::kCUDA, 0);
  auto t0 = at::randn({B0, M, B1, K}, options);
  auto t1 = at::randn({B0, N, B1, K}, options);

  FusionExecutor fe;

  NVFUSER_TEST_CUDA_ARCH_COMPILE_CHECK(
      8,
      0,
      fe.compileFusion(&fusion, {t0, t1}, LaunchParams(), matmul_cparams));

  auto cg_outputs = fe.runFusion({t0, t1});

  // ref implementation:
  auto ref_t0 = t0.permute({0, 2, 1, 3})
                    .contiguous()
                    .view({B0 * B1, M, K}); // B0, B1, M, K
  auto ref_t1 = t1.permute({0, 2, 3, 1})
                    .contiguous()
                    .view({B0 * B1, K, N}); // B0, B1, K, N
  auto ref_permuted =
      ref_t0.to(at::kFloat).bmm(ref_t1.to(at::kFloat)); // B0*B1, M,N
  auto ref = ref_permuted.view({B0, B1, M, N})
                 .permute({0, 2, 3, 1})
                 .contiguous(); // B0,M,N,B1
  NVF_CHECK(cg_outputs[0].allclose(ref, 0.0001, 0.0001));
}

// Matmul test on Ampere with a reshape on prolog
TEST_F(NVFuserTest, FusionAmpereViewMatmulTN_CUDA) {
  NVFUSER_TEST_CUDA_ARCH_GUARD(8, 0);

  Fusion fusion;
  FusionGuard fg(&fusion);
  int M = 511, N = 257, K = 88;
  int Ko = 11, Ki = 8;

  // [M,Ko,Ki]
  auto tv0 = makeContigTensor(3, DataType::Half);
  // [N,K]
  auto tv1 = makeContigTensor(2, DataType::Half);
  fusion.addInput(tv0);
  fusion.addInput(tv1);

  auto tv0_reshape = reshape(tv0, {M, Ko, Ki}, {M, K});

  // [M,N,K]
  auto tv0b = broadcast(tv0_reshape, {false, true, false});
  auto tv1b = broadcast(tv1, {true, false, false});

  // Leaving both sets of mma inputs for volta outside
  //  currently since they need to be swizzled.
  auto tv2 = fusedMultiplySum(tv0b, tv1b, {2});

  fusion.addOutput(tv2);

  MatMulTileOptions gemm_tile;
  gemm_tile.cta_tile = GemmTile(128, 128, 32);
  gemm_tile.warp_tile = GemmTile(64, 64, 32);
  gemm_tile.instruction_tile = GemmTile(16, 8, 16);

  auto mma_ops = ir_utils::getOpsOfType<MmaOp>(&fusion);
  NVF_CHECK(
      1 == mma_ops.size(),
      "Invalid number of MmaOp instances in fusion definition, expected 1, got ",
      mma_ops.size());
  mma_ops.front()->setMacro(MmaMacro::Ampere_16_8_16);

  auto tv0r = tv0->cacheAfter();
  auto tv1r = tv1->cacheAfter();
  auto tv0cw = tv0_reshape->cacheAfter();
  auto tv0cr = tv0cw->cacheAfter(LoadStoreOpType::LdMatrix);
  auto tv1cw = tv1r->cacheAfter();
  auto tv1cr = tv1cw->cacheAfter(LoadStoreOpType::LdMatrix);
  auto tv2c = tv2->cacheBefore();

  // Make a CTA tile
  // ------------------------------------------------------------------
  // [M,N]
  tv2->split(-2, gemm_tile.cta_tile.m);
  tv2->split(-1, gemm_tile.cta_tile.n);

  //  0   1    2   3
  // [Mo,M128, No, N128]
  tv2->reorder({{1, 2}, {2, 1}});

  //  0   1    2   3
  // [Mo,No, M128, N128]
  tv0->computeAt(tv2, 2);
  tv1->computeAt(tv2, 2);

  // Order K
  //  0   1    2   3     4    5
  // [Mo,No, M128, N128, Ko, K32]
  tv2c->split(-1, gemm_tile.cta_tile.k);
  tv2c->reorder({{2, 3}, {3, 4}, {4, 2}});

  //  0   1  2   3     4    5
  // [Mo,No, Ko M128, N128, K32]
  tv0r->computeAt(tv2c, 3);
  tv1r->computeAt(tv2c, 3);

  // Make warp tile:
  // -------------------------------------------------------------------------
  mma_utils::scheduleWarpTileWithReduction(tv2c, gemm_tile);
  mma_utils::scheduleWarpTileWithNoReduction(tv2, gemm_tile);
  //           -8  -7  -6  -5 -4 -3 -2 -1
  // [Mo No Ko Kwo Mwo Nwo Mw Nw Mi Ni Ki]
  tv0cr->computeAt(tv2c, -4);
  tv1cr->computeAt(tv2c, -4);

  // Schedule gmem read and smem write:
  // ---------------------------------------------------------------------------
  // [Mo,Ko,M,K]
  tv0cw->merge(-2);
  tv0r->merge(-2);
  tv0_reshape->merge(-2);
  mma_utils::scheduleContiguousVectorLoad(tv0cw, gemm_tile, 8);
  mma_utils::scheduleContiguousVectorLoad(tv0r, gemm_tile, 8);
  tv0cw->setMemoryType(MemoryType::Shared);
  // [Mo,Ko,i,wy,wx,v]

  // [No,Ko,N,K]
  tv1cw->merge(-2);
  tv1r->merge(-2);
  // [No,Ko,i,wy,wx,v]
  mma_utils::scheduleContiguousVectorLoad(tv1cw, gemm_tile, 8);
  mma_utils::scheduleContiguousVectorLoad(tv1r, gemm_tile, 8);
  tv1cw->setMemoryType(MemoryType::Shared);
  // Schedule mma input
  // ---------------------------------------------------------------------------
  tv0cr->applyMmaSwizzle(MmaOperand::A);

  // [... Mi, Ni, Ki] want [Ni, Mi, Ki]
  tv0b->reorder({{-2, -3}, {-3, -2}});
  tv0b->applyMmaSwizzle(MmaOperand::A);

  tv1cr->applyMmaSwizzle(MmaOperand::B);
  tv1b->applyMmaSwizzle(MmaOperand::B);

  // Schedule mma output
  // ---------------------------------------------------------------------------
  tv2c->applyMmaSwizzle(MmaOperand::Accumulator);
  tv2->applyMmaSwizzle(MmaOperand::Accumulator);

  // Inline the reshape op with the shared mem write minus
  //  the vectorization axes for now.
  tv0_reshape->computeAt(tv0cw, -2);

  // Parallelize
  //  0   1  2  3   4   5  6  7  8  9  10
  // [Mo No Ko Kwo Mwo Nwo Mw Nw (Mi Ni Ki)]
  tv2c->axis(4)->parallelize(ParallelType::TIDz);
  tv2c->axis(5)->parallelize(ParallelType::TIDy);

  // Parallelize
  //  0  1  2   3   4   5  6  7
  // [Mo No Mwo Nwo Mw Nw (Mi Ni)]
  tv2->axis(0)->parallelize(ParallelType::BIDx);
  tv2->axis(1)->parallelize(ParallelType::BIDy);
  tv2->axis(2)->parallelize(ParallelType::TIDz);
  tv2->axis(3)->parallelize(ParallelType::TIDy);

  auto options = at::TensorOptions().dtype(at::kHalf).device(at::kCUDA, 0);
  auto t0 = at::randn({M, Ko, Ki}, options);
  auto t1 = at::randn({N, K}, options);

  FusionExecutor fe;

  NVFUSER_TEST_CUDA_ARCH_COMPILE_CHECK(
      8,
      0,
      fe.compileFusion(&fusion, {t0, t1}, LaunchParams(), matmul_cparams));

  auto cg_outputs = fe.runFusion({t0, t1});

  auto tref =
      at::native::view(t0, {M, K}).to(at::kFloat).matmul(t1.t().to(at::kFloat));

  NVF_CHECK(cg_outputs[0].allclose(tref, 0.0001, 0.0001));
}

// Test an end-to-end matmul case with swizzled smem
// data layout.
TEST_F(NVFuserTest, FusionAmpereMatmulTNSwizzled_CUDA) {
  NVFUSER_TEST_CUDA_ARCH_GUARD(8, 0);

  Fusion fusion;
  FusionGuard fg(&fusion);

  int M = 257, N = 511, K = 136;

  MatMulTileOptions gemm_tile;
  gemm_tile.cta_tile = GemmTile(128, 128, 32);
  gemm_tile.warp_tile = GemmTile(64, 64, 32);
  gemm_tile.instruction_tile = GemmTile(16, 8, 16);

  // [M,K]
  auto tv0 = makeContigTensor(2, DataType::Half);
  // [N,K]
  auto tv1 = makeContigTensor(2, DataType::Half);
  fusion.addInput(tv0);
  fusion.addInput(tv1);

  // [M,N,K]
  auto tv0b = broadcast(tv0, {false, true, false});
  auto tv1b = broadcast(tv1, {true, false, false});

  auto tv2 = fusedMultiplySum(tv0b, tv1b, {2});

  fusion.addOutput(tv2);

  auto mma_ops = ir_utils::getOpsOfType<MmaOp>(&fusion);
  NVF_CHECK(
      1 == mma_ops.size(),
      "Invalid number of MmaOp instances in fusion definition, expected 1, got ",
      mma_ops.size());
  mma_ops.front()->setMacro(MmaMacro::Turing_16_8_16);

  auto tv0cw = tv0->cacheAfter(LoadStoreOpType::CpAsync);
  auto tv0cr = tv0cw->cacheAfter(LoadStoreOpType::LdMatrix);
  auto tv1cw = tv1->cacheAfter(LoadStoreOpType::CpAsync);
  auto tv1cr = tv1cw->cacheAfter(LoadStoreOpType::LdMatrix);
  auto tv2c = tv2->cacheBefore();

  // Make a CTA tile
  // ------------------------------------------------------------------
  // [M,N]
  tv2->split(-2, gemm_tile.cta_tile.m);
  tv2->split(-1, gemm_tile.cta_tile.n);

  //  0   1    2   3
  // [Mo,M128, No, N128]
  tv2->reorder({{1, 2}, {2, 1}});

  //  0   1    2   3
  // [Mo,No, M128, N128]
  tv0->computeAt(tv2, 2);
  tv1->computeAt(tv2, 2);

  // Order K
  //  0   1    2   3     4    5
  // [Mo,No, M128, N128, Ko, K32]
  tv2c->split(-1, gemm_tile.cta_tile.k);
  tv2c->reorder({{2, 3}, {3, 4}, {4, 2}});

  //  0   1  2   3     4    5
  // [Mo,No, Ko M128, N128, K32]
  tv0cw->computeAt(tv2c, 3);
  tv1cw->computeAt(tv2c, 3);

  // Make warp tile:
  //
  mma_utils::scheduleWarpTileWithReduction(tv2c, gemm_tile);
  mma_utils::scheduleWarpTileWithNoReduction(tv2, gemm_tile);
  //           -8   -7 -6 -5 -4 -3 -2 -1
  // [Mo No Ko Kwo Mwo Nwo Mw Nw Mi Ni Ki]
  tv0cr->computeAt(tv2c, -4);
  tv1cr->computeAt(tv2c, -4);

  // Schedule gmem read and smem write:
  //
  // [Mo,Ko,M,K]
  // Swizzle tv0: 128 x 32 tile:
  tv0cw->split(-2, 8);
  tv0cw->split(-2, 2);
  tv0cw->split(-1, 8);
  //        -5   -4 -3 -2 -1
  // [Mo,Ko,Mo16,M4,M2,Ko4,K8]
  tv0cw->swizzle(Swizzle2DType::XOR, -4, -2);
  tv0cw->merge(-4);
  tv0cw->merge(-3);
  //         -3   -2  -1
  // [Mo,Ko,Mo16,warp,K8]
  tv0cw->split(-3, 4);
  tv0cw->split(-3, 2);
  //             -4  -3   -2  -1
  // [Mo,Ko, S4, wz2, wy2, warp,K8]
  tv0cw->axis(-4)->parallelize(ParallelType::TIDz);
  tv0cw->axis(-3)->parallelize(ParallelType::TIDy);
  tv0cw->axis(-2)->parallelize(ParallelType::TIDx);
  tv0cw->axis(-1)->parallelize(ParallelType::Vectorize);

  tv0cw->setMemoryType(MemoryType::Shared);
  // [Mo,Ko,i,wy,wx,v]

  // [No,Ko,N,K]
  // Swizzle tv0: 128 x 32 tile:
  tv1cw->split(-2, 8);
  tv1cw->split(-2, 2);
  tv1cw->split(-1, 8);
  //        -5   -4 -3 -2 -1
  // [No,Ko,No16,N4,N2,Ko4,K8]
  tv1cw->swizzle(Swizzle2DType::XOR, -4, -2);
  tv1cw->merge(-4);
  tv1cw->merge(-3);
  //         -3   -2  -1
  // [No,Ko,No16,warp,K8]
  tv1cw->split(-3, 4);
  tv1cw->split(-3, 2);
  //             -4  -3   -2  -1
  // [No,Ko, S4, wz2, wy2, warp,K8]
  tv1cw->axis(-4)->parallelize(ParallelType::TIDz);
  tv1cw->axis(-3)->parallelize(ParallelType::TIDy);
  tv1cw->axis(-2)->parallelize(ParallelType::TIDx);
  tv1cw->axis(-1)->parallelize(ParallelType::Vectorize);

  tv1cw->setMemoryType(MemoryType::Shared);
  // Schedule mma input
  tv0cr->applyMmaSwizzle(MmaOperand::A);

  // [... Mi, Ni, Ki]
  tv0b->reorder({{-2, -3}, {-3, -2}});
  tv0b->applyMmaSwizzle(MmaOperand::A);

  tv1cr->applyMmaSwizzle(MmaOperand::B);
  tv1b->applyMmaSwizzle(MmaOperand::B);

  // Schedule mma output
  tv2c->applyMmaSwizzle(MmaOperand::Accumulator);
  tv2->applyMmaSwizzle(MmaOperand::Accumulator);

  // Parallelize
  //  0   1  2  3   4   5  6   7  8  9  10
  // [Mo No Ko Kwo Mwo Nwo Mw Nw (Mi Ni Ki)]
  tv2c->axis(4)->parallelize(ParallelType::TIDz);
  tv2c->axis(5)->parallelize(ParallelType::TIDy);

  // Parallelize
  //  0  1  2   3   4   5  6  7
  // [Mo No Mwo Nwo Mw Nw (Mi Ni)]
  tv2->axis(0)->parallelize(ParallelType::BIDx);
  tv2->axis(1)->parallelize(ParallelType::BIDy);
  tv2->axis(2)->parallelize(ParallelType::TIDz);
  tv2->axis(3)->parallelize(ParallelType::TIDy);

  tv0cw->doubleBuffer();
  tv1cw->doubleBuffer();
  tv0cr->doubleBuffer();
  tv1cr->doubleBuffer();

  auto options = at::TensorOptions().dtype(at::kHalf).device(at::kCUDA, 0);
  auto t0 = at::randn({M, K}, options);
  auto t1 = at::randn({N, K}, options);

  FusionExecutor fe;
  fe.compileFusion(&fusion, {t0, t1}, LaunchParams(), matmul_cparams);
  auto cg_outputs = fe.runFusion({t0, t1});

  auto tref = t0.to(at::kFloat).matmul(t1.t().to(at::kFloat));

  NVF_CHECK(cg_outputs[0].allclose(tref, 0.0001, 0.0001));
}

// Matmul test on Ampere using ldmatrix.x4 to load operands
TEST_F(NVFuserTest, FusionAmpereMatmulLargeLoad_CUDA) {
  REQUIRE_DEVICE_SMEM_SIZE(98384, 0);
  // Keep multiples of 8 to keep vectorizable.
  int M = 504, N = 136, K = 248;
  for (auto layout : kAllSupportedMmaLayout) {
    Fusion fusion;
    FusionGuard fg(&fusion);
    auto tv0 = makeContigTensor(2, DataType::Half);
    auto tv1 = makeContigTensor(2, DataType::Half);

    fusion.addInput(tv0);
    fusion.addInput(tv1);

    auto tv2 = matmul(tv0, tv1, layout, true);

    fusion.addOutput(tv2);

    MatMulTileOptions gemm_tile;
    gemm_tile.cta_tile = GemmTile(128, 128, 64);
    gemm_tile.warp_tile = GemmTile(64, 64, 64);
    gemm_tile.instruction_tile = GemmTile(16, 16, 16);
    MatmulParams params;
    params.mma_macro = MmaMacro::Ampere_16_16_16;
    params.tile_sizes = gemm_tile;
    params.async_gmem_load_operands = true;
    params.double_buffer_options.double_buffer_smem_write = true;
    params.double_buffer_options.double_buffer_smem_read = true;
    params.double_buffer_options.smem_double_buffer_stage = 3;
    scheduleMatmul(&fusion, params);

    auto inputs = matmulAtInput2D(M, N, K, layout);

    FusionExecutor fe;
    NVFUSER_TEST_CUDA_ARCH_COMPILE_CHECK(
        8,
        0,
        fe.compileFusion(
            &fusion,
            {inputs.first, inputs.second},
            LaunchParams(),
            matmul_cparams));
    ASSERT_TRUE(getBankConflictInfo(fe.kernel()).empty());
    auto cg_outputs = fe.runFusion({inputs.first, inputs.second});
    auto tref = atMatmul(
        inputs.first.to(at::kFloat), inputs.second.to(at::kFloat), layout);
    NVF_CHECK(cg_outputs[0].allclose(tref, 0.0001, 0.0001));

    // Check that computed smem matches actually allocated smem
    mma_utils::MmaDataTypes data_types = {
        DataType::Half, DataType::Half, DataType::Float};
    int64_t estimated_smem = mma_utils::computeExpectedSharedMemoryUsage(
        params, data_types, true, true);
    int64_t actual_smem = fe.lastLaunchParams().smem();
    EXPECT_EQ(estimated_smem, actual_smem);
  }
}

// Matmul test for Turing MMA: across supported layouts
TEST_F(NVFuserTest, FusionTuringMatmulLargeLoad_CUDA) {
  // Keep multiples of 8 to keep vectorizable.
  int M = 504, N = 136, K = 248;

  for (auto layout : kAllSupportedMmaLayout) {
    Fusion fusion;
    FusionGuard fg(&fusion);
    auto tv0 = makeContigTensor(2, DataType::Half);
    auto tv1 = makeContigTensor(2, DataType::Half);

    fusion.addInput(tv0);
    fusion.addInput(tv1);

    auto tv2 = matmul(tv0, tv1, layout, true);

    fusion.addOutput(tv2);

    MatMulTileOptions gemm_tile;
    gemm_tile.cta_tile = GemmTile(128, 128, 32);
    gemm_tile.warp_tile = GemmTile(64, 64, 32);
    gemm_tile.instruction_tile = GemmTile(16, 16, 16);

    MatmulParams params;
    params.mma_macro = MmaMacro::Turing_16_16_16;
    params.tile_sizes = gemm_tile;
    scheduleMatmul(&fusion, params);

    auto inputs = matmulAtInput2D(M, N, K, layout);

    FusionExecutor fe;
    NVFUSER_TEST_CUDA_ARCH_COMPILE_CHECK(
        7,
        5,
        fe.compileFusion(
            &fusion,
            {inputs.first, inputs.second},
            LaunchParams(),
            matmul_cparams));
    ASSERT_TRUE(getBankConflictInfo(fe.kernel()).empty());
    auto cg_outputs = fe.runFusion({inputs.first, inputs.second});
    auto tref = atMatmul(
        inputs.first.to(at::kFloat), inputs.second.to(at::kFloat), layout);
    NVF_CHECK(cg_outputs[0].allclose(tref, 0.0001, 0.0001));

    // Check that computed smem matches actually allocated smem
    mma_utils::MmaDataTypes data_types = {
        DataType::Half, DataType::Half, DataType::Float};
    int64_t estimated_smem = mma_utils::computeExpectedSharedMemoryUsage(
        params, data_types, true, true);
    int64_t actual_smem = fe.lastLaunchParams().smem();
    EXPECT_EQ(estimated_smem, actual_smem);
  }
}

// Tile layout check for symmetric 4-warp recipes
TEST_F(NVFuserTest, FusionAmpereMatmulTileCheck4warp_CUDA) {
  REQUIRE_DEVICE_SMEM_SIZE(98384, 0);
  // Keep multiples of 8 to keep vectorizable.
  int M = 504, N = 136, K = 248;
  for (auto layout : kAllSupportedMmaLayout) {
    // Symmetric tile with 16x16x16 macro,
    //  supports mn_size of multiple of 32,
    //  and k size multiple of 16.
    for (int mn_size : {32, 64, 96, 128, 160, 192}) {
      for (int k_size : {32, 48, 64}) {
        Fusion fusion;
        FusionGuard fg(&fusion);
        auto tv0 = makeContigTensor(2, DataType::Half);
        auto tv1 = makeContigTensor(2, DataType::Half);

        fusion.addInput(tv0);
        fusion.addInput(tv1);

        auto tv2 = matmul(tv0, tv1, layout, true);

        fusion.addOutput(tv2);

        MatMulTileOptions gemm_tile;
        gemm_tile.cta_tile = GemmTile(mn_size, mn_size, k_size);
        gemm_tile.warp_tile = GemmTile(mn_size / 2, mn_size / 2, k_size);
        gemm_tile.instruction_tile = GemmTile(16, 16, 16);

        MatmulParams params;
        params.mma_macro = MmaMacro::Ampere_16_16_16;
        params.tile_sizes = gemm_tile;
        params.async_gmem_load_operands = true;
        params.double_buffer_options.double_buffer_smem_write = true;
        mma_utils::MmaDataTypes data_types = {
            DataType::Half, DataType::Half, DataType::Float};
        std::tie(params.use_smem_epilogue, params.promote_prologue_smem_reuse) =
            mma_utils::generateSharedMemoryEpilogueHeuristics(
                gemm_tile,
                params.double_buffer_options.smem_double_buffer_stage,
                data_types,
                true,
                true);
        scheduleMatmul(&fusion, params);

        auto inputs = matmulAtInput2D(M, N, K, layout);

        FusionExecutor fe;
        NVFUSER_TEST_CUDA_ARCH_COMPILE_CHECK(
            8,
            0,
            fe.compileFusion(
                &fusion,
                {inputs.first, inputs.second},
                LaunchParams(),
                matmul_cparams));
        EXPECT_TRUE(getBankConflictInfo(fe.kernel()).empty());
        auto cg_outputs = fe.runFusion({inputs.first, inputs.second});
        auto tref = atMatmul(
            inputs.first.to(at::kFloat), inputs.second.to(at::kFloat), layout);
        NVF_CHECK(
            cg_outputs[0].allclose(tref, 0.0001, 0.0001),
            "error :",
            (cg_outputs[0] - tref).abs().max(),
            "tile dim:",
            mn_size,
            " ",
            k_size);
        // Check that computed smem matches actually allocated smem
        int64_t estimated_smem = mma_utils::computeExpectedSharedMemoryUsage(
            params, data_types, true, true);
        int64_t actual_smem = fe.lastLaunchParams().smem();
        EXPECT_EQ(estimated_smem, actual_smem);
      }
    }
  }
}

TEST_F(NVFuserTest, FusionAmpereMatmulTileCheck8warp_CUDA) {
  REQUIRE_DEVICE_SMEM_SIZE(98384, 0);
  // Keep multiples of 8 to keep vectorizable.
  int M = 504, N = 136, K = 248;
  for (auto layout : kAllSupportedMmaLayout) {
    // ASymmetric tile with 16x16x16 macro,
    for (int m_size : {256}) {
      for (int n_size : {32, 64, 96, 128}) {
        for (int k_size : {32, 48, 64}) {
          Fusion fusion;
          FusionGuard fg(&fusion);
          auto tv0 = makeContigTensor(2, DataType::Half);
          auto tv1 = makeContigTensor(2, DataType::Half);

          fusion.addInput(tv0);
          fusion.addInput(tv1);

          auto tv2 = matmul(tv0, tv1, layout, true);

          fusion.addOutput(tv2);

          MatMulTileOptions gemm_tile;
          gemm_tile.cta_tile = GemmTile(m_size, n_size, k_size);
          gemm_tile.warp_tile = GemmTile(m_size / 4, n_size / 2, k_size);
          gemm_tile.instruction_tile = GemmTile(16, 16, 16);

          MatmulParams params;
          params.mma_macro = MmaMacro::Ampere_16_16_16;
          params.tile_sizes = gemm_tile;
          params.async_gmem_load_operands = true;
          params.double_buffer_options.double_buffer_smem_write = true;
          params.double_buffer_options.double_buffer_smem_read = true;
          params.double_buffer_options.smem_double_buffer_stage = 2;
          mma_utils::MmaDataTypes data_types = {
              DataType::Half, DataType::Half, DataType::Float};
          std::tie(
              params.use_smem_epilogue, params.promote_prologue_smem_reuse) =
              mma_utils::generateSharedMemoryEpilogueHeuristics(
                  gemm_tile,
                  params.double_buffer_options.smem_double_buffer_stage,
                  data_types);

          scheduleMatmul(&fusion, params);

          auto inputs = matmulAtInput2D(M, N, K, layout);

          FusionExecutor fe;
          NVFUSER_TEST_CUDA_ARCH_COMPILE_CHECK(
              8,
              0,
              fe.compileFusion(
                  &fusion,
                  {inputs.first, inputs.second},
                  LaunchParams(),
                  matmul_cparams));
          ASSERT_TRUE(getBankConflictInfo(fe.kernel()).empty());
          auto cg_outputs = fe.runFusion({inputs.first, inputs.second});
          auto tref = atMatmul(
              inputs.first.to(at::kFloat),
              inputs.second.to(at::kFloat),
              layout);
          NVF_CHECK(cg_outputs[0].allclose(tref, 0.0001, 0.0001));
          // Check that computed smem matches actually allocated smem
          int64_t estimated_smem = mma_utils::computeExpectedSharedMemoryUsage(
              params, data_types, true, true);
          int64_t actual_smem = fe.lastLaunchParams().smem();
          EXPECT_EQ(estimated_smem, actual_smem);
        }
      }
    }
  }
}

TEST_F(NVFuserTest, FusionAmpereMatmulTileCheck6warp_CUDA) {
  REQUIRE_DEVICE_SMEM_SIZE(98384, 0);
  // Keep multiples of 8 to keep vectorizable.
  int M = 504, N = 136, K = 248;
  for (auto layout : kAllSupportedMmaLayout) {
    for (int k_size : {32, 48, 64}) {
      Fusion fusion;
      FusionGuard fg(&fusion);
      auto tv0 = makeContigTensor(2, DataType::Half);
      auto tv1 = makeContigTensor(2, DataType::Half);

      fusion.addInput(tv0);
      fusion.addInput(tv1);

      auto tv2 = matmul(tv0, tv1, layout, true);

      fusion.addOutput(tv2);

      MatMulTileOptions gemm_tile;
      // 2 warp by 3 warp
      gemm_tile.cta_tile = GemmTile(192, 128, k_size);
      gemm_tile.warp_tile = GemmTile(64, 64, k_size);
      gemm_tile.instruction_tile = GemmTile(16, 16, 16);

      MatmulParams params;
      params.mma_macro = MmaMacro::Ampere_16_16_16;
      params.tile_sizes = gemm_tile;
      params.async_gmem_load_operands = true;
      params.double_buffer_options.double_buffer_smem_write = true;
      params.double_buffer_options.double_buffer_smem_read = true;
      params.double_buffer_options.smem_double_buffer_stage = 2;
      mma_utils::MmaDataTypes data_types = {
          DataType::Half, DataType::Half, DataType::Float};
      std::tie(params.use_smem_epilogue, params.promote_prologue_smem_reuse) =
          mma_utils::generateSharedMemoryEpilogueHeuristics(
              gemm_tile,
              params.double_buffer_options.smem_double_buffer_stage,
              data_types);
      scheduleMatmul(&fusion, params);

      auto inputs = matmulAtInput2D(M, N, K, layout);

      FusionExecutor fe;
      NVFUSER_TEST_CUDA_ARCH_COMPILE_CHECK(
          8,
          0,
          fe.compileFusion(
              &fusion,
              {inputs.first, inputs.second},
              LaunchParams(),
              matmul_cparams));
      ASSERT_TRUE(getBankConflictInfo(fe.kernel()).empty());
      auto cg_outputs = fe.runFusion({inputs.first, inputs.second});
      auto tref = atMatmul(
          inputs.first.to(at::kFloat), inputs.second.to(at::kFloat), layout);
      NVF_CHECK(cg_outputs[0].allclose(tref, 0.0001, 0.0001));
      // Check that computed smem matches actually allocated smem
      int64_t estimated_smem = mma_utils::computeExpectedSharedMemoryUsage(
          params, data_types, true, true);
      int64_t actual_smem = fe.lastLaunchParams().smem();
      EXPECT_EQ(estimated_smem, actual_smem);
    }
  }
}

// Matmul test on Ampere using ldmatrix.x4 to load operands
TEST_F(NVFuserTest, FusionAmpereMatmulLargeLoadLargeK_CUDA) {
  // Keep multiples of 8 to keep vectorizable.
  int M = 504, N = 136, K = 2048;
  for (auto layout : kAllSupportedMmaLayout) {
    Fusion fusion;
    FusionGuard fg(&fusion);
    auto tv0 = makeContigTensor(2, DataType::Half);
    auto tv1 = makeContigTensor(2, DataType::Half);

    fusion.addInput(tv0);
    fusion.addInput(tv1);

    auto tv2 = matmul(tv0, tv1, layout, true);

    fusion.addOutput(tv2);

    MatMulTileOptions gemm_tile;
    gemm_tile.cta_tile = GemmTile(128, 128, 64);
    gemm_tile.warp_tile = GemmTile(64, 64, 64);
    gemm_tile.instruction_tile = GemmTile(16, 16, 16);

    MatmulParams params;
    params.mma_macro = MmaMacro::Ampere_16_16_16;
    params.tile_sizes = gemm_tile;
    params.async_gmem_load_operands = true;
    params.double_buffer_options.double_buffer_smem_write = true;
    params.double_buffer_options.double_buffer_smem_read = true;
    params.double_buffer_options.smem_double_buffer_stage = 3;
    scheduleMatmul(&fusion, params);

    auto inputs = matmulAtInput2D(M, N, K, layout);

    FusionExecutor fe;
    NVFUSER_TEST_CUDA_ARCH_COMPILE_CHECK(
        8,
        0,
        fe.compileFusion(
            &fusion,
            {inputs.first, inputs.second},
            LaunchParams(),
            matmul_cparams));
    ASSERT_TRUE(getBankConflictInfo(fe.kernel()).empty());
    auto cg_outputs = fe.runFusion({inputs.first, inputs.second});
    auto tref = atMatmul(
        inputs.first.to(at::kFloat), inputs.second.to(at::kFloat), layout);
    NVF_CHECK(cg_outputs[0].allclose(tref, 0.001, 0.001));
  }
}

// Matmul test for Ampere MMA: across supported layouts
TEST_F(NVFuserTest, FusionAmpereSplitKLikeStridedBatchedMatmul_CUDA) {
  // Keep multiples of 8 to keep vectorizable.
  int B = 2, M = 504, N = 136, K = 248;

  for (auto layout : kAllSupportedMmaLayout) {
    Fusion fusion;
    FusionGuard fg(&fusion);
    auto tv0 = makeContigTensor(3, DataType::Half);
    auto tv1 = makeContigTensor(3, DataType::Half);

    fusion.addInput(tv0);
    fusion.addInput(tv1);

    auto tv2 = splitkLikeBatchedMatmul(tv0, tv1, layout);

    fusion.addOutput(tv2);

    MatMulTileOptions gemm_tile;
    gemm_tile.cta_tile = GemmTile(128, 128, 32);
    gemm_tile.warp_tile = GemmTile(64, 64, 32);
    gemm_tile.instruction_tile = GemmTile(16, 8, 16);

    MatmulParams params;
    params.mma_macro = MmaMacro::Ampere_16_8_16;
    params.tile_sizes = gemm_tile;
    params.async_gmem_load_operands = true;
    params.double_buffer_options.double_buffer_smem_write = true;
    params.double_buffer_options.double_buffer_smem_read = true;
    params.double_buffer_options.smem_double_buffer_stage = 4;
    scheduleMatmul(&fusion, params);

    auto t0 =
        matmulAtInput2D(layout, TensorMatmulPos::A, at::kHalf, M, N, K, B);
    auto t1 =
        matmulAtInput2D(layout, TensorMatmulPos::B, at::kHalf, M, N, K, B);

    FusionExecutor fe;
    NVFUSER_TEST_CUDA_ARCH_COMPILE_CHECK(
        8,
        0,
        fe.compileFusion(&fusion, {t0, t1}, LaunchParams(), matmul_cparams));
    ASSERT_TRUE(getBankConflictInfo(fe.kernel()).empty());
    auto cg_outputs = fe.runFusion({t0, t1});
    auto tref =
        splitkLikeAtMatmul(t0.to(at::kFloat), t1.to(at::kFloat), layout);
    NVF_CHECK(cg_outputs[0].allclose(tref, 0.0001, 0.0001));
  }
}

TEST_F(NVFuserTest, FusionAmpereMatmulSmemEpilogue_CUDA) {
  NVFUSER_TEST_CUDA_ARCH_RANGE_GUARD(8, 0, 9, 0);
  constexpr bool ignore_occupancy_drop = true;
  // Keep multiples of 8 to keep vectorizable.
  int M = 4096, N = 4096, K = 4096;
  for (auto layout : kAllSupportedMmaLayout) {
    Fusion fusion;
    FusionGuard fg(&fusion);
    auto tv0 = makeContigTensor(2, DataType::Half);
    auto tv1 = makeContigTensor(2, DataType::Half);

    fusion.addInput(tv0);
    fusion.addInput(tv1);

    auto tv2 = matmul(tv0, tv1, layout, true);

    fusion.addOutput(tv2);

    // The settings of cta_tile, warp_tile, and smem_double_buffer_stage have
    // been purposefully selected to produce a constant occupancy of 25%. This
    // allows us to effectively evaluate the influence of the use_smem_epilogue
    // parameter on performance, since changing its value to either true or
    // false will not affect the occupancy rate.
    MatMulTileOptions gemm_tile;
    gemm_tile.cta_tile = GemmTile(64, 128, 32);
    gemm_tile.warp_tile = GemmTile(32, 32, 32);
    gemm_tile.instruction_tile = GemmTile(16, 8, 16);

    MatmulParams params;
    params.mma_macro = MmaMacro::Ampere_16_8_16;
    params.tile_sizes = gemm_tile;
    params.async_gmem_load_operands = true;
    params.double_buffer_options.double_buffer_smem_write = true;
    params.double_buffer_options.double_buffer_smem_read = true;
    params.double_buffer_options.smem_double_buffer_stage = 2;
    mma_utils::MmaDataTypes data_types = {
        DataType::Half, DataType::Half, DataType::Float};
    std::tie(params.use_smem_epilogue, params.promote_prologue_smem_reuse) =
        mma_utils::generateSharedMemoryEpilogueHeuristics(
            gemm_tile,
            params.double_buffer_options.smem_double_buffer_stage,
            data_types,
            ignore_occupancy_drop);
    scheduleMatmul(&fusion, params);

    // If use_smem_epilogue is true, there should be 3 shared memory tensors 2
    // for prologue and 1 for epilogue.
    int num_shared_mem_tensors = 0;
    int expected_num_shared_mem_tensors = params.use_smem_epilogue ? 3 : 2;
    for (const auto& tv : ir_utils::allTvs(&fusion)) {
      if (tv->getMemoryType() == MemoryType::Shared) {
        num_shared_mem_tensors++;
      }
    }
    NVF_CHECK(
        num_shared_mem_tensors == expected_num_shared_mem_tensors,
        "Number of shared memory tensors doesn't match!",
        "Expected: ",
        expected_num_shared_mem_tensors,
        ", Got: ",
        num_shared_mem_tensors);

    at::manual_seed(0);
    auto inputs = matmulAtInput2D(M, N, K, layout);

    FusionExecutor fe;
    NVFUSER_TEST_CUDA_ARCH_COMPILE_CHECK(
        8,
        0,
        fe.compileFusion(
            &fusion,
            {inputs.first, inputs.second},
            LaunchParams(),
            matmul_cparams));
    auto cg_outputs = fe.runFusion({inputs.first, inputs.second});
    auto tref = atMatmul(
        inputs.first.to(at::kFloat), inputs.second.to(at::kFloat), layout);

    // check bank conflicts
    ASSERT_TRUE(getBankConflictInfo(fe.kernel()).empty());
    // (0.001, 0.001) passed on local A100 but failed on CI A100
    NVF_CHECK(
        cg_outputs[0].allclose(tref, 0.01, 0.01),
        "Result validation failed. Max diff: ",
        (cg_outputs[0] - tref).abs().max());
    // Check that computed smem matches actually allocated smem
    int64_t estimated_smem = mma_utils::computeExpectedSharedMemoryUsage(
        params, data_types, true, true);
    int64_t actual_smem = fe.lastLaunchParams().smem();
    EXPECT_EQ(estimated_smem, actual_smem);

    if (!params.use_smem_epilogue) {
      GTEST_SKIP()
          << "Test conducted without utilizing shared memory epilogue due to the device's constrained shared memory capacity.";
    }

    // Check that smem is allocated as expected.
    // There are three cases that are determined by the current device in
    // mma_utils::generateSharedMemoryEpilogueHeuristics:
    //   - !use_smem_epilogue : A + B (this test is skipped in this case)
    //   - use_smem_epilogue && !promote_prologue_smem_reuse : A + B + C
    //   - use_smem_epilogue && promote_prologue_smem_reuse : max(A + B, C)
    auto smem_allocs = fe.kernel()->summary().dynamic_smem_allocations;
    NVF_CHECK(smem_allocs.size() == 3);
    if (params.promote_prologue_smem_reuse) {
      // Check prologue shared memory re-use
      // smem_allocs = {A, B, C} where C is the epilogue buffer
      // since A and B have no further uses, we should be able to reuse both
      // of them, implying that the address of C is zero. In this case, B will
      // also be allocated at address 0 with A stacked above it at position
      // 8192.
      EXPECT_EQ(
          smem_allocs.at(0)->address()->evaluate(),
          // Assuming B numel times size(dtype) is a multiple of 16 so that
          // this address is aligned
          smem_allocs.at(1)->size()->evaluate() *
              dataTypeSize(smem_allocs.at(1)->buffer()->dtype()));
      EXPECT_EQ(smem_allocs.at(1)->address()->evaluate(), 0L);
      EXPECT_EQ(smem_allocs.at(2)->address()->evaluate(), 0L);
    } else {
      // Prologue shared memory is not re-used. In this case, memory should
      // stack in C, B, A order.
      EXPECT_EQ(
          smem_allocs.at(0)->address()->evaluate(),
          // Assuming for B and C that numel times size(dtype) is a multiple
          // of 16 so that this address is aligned
          smem_allocs.at(1)->size()->evaluate() *
                  dataTypeSize(smem_allocs.at(1)->buffer()->dtype()) +
              smem_allocs.at(2)->size()->evaluate() *
                  dataTypeSize(smem_allocs.at(2)->buffer()->dtype()));
      EXPECT_EQ(
          smem_allocs.at(1)->address()->evaluate(),
          smem_allocs.at(2)->size()->evaluate() *
              dataTypeSize(smem_allocs.at(2)->buffer()->dtype()));
      EXPECT_EQ(smem_allocs.at(2)->address()->evaluate(), 0L);
    }
  }
}

TEST_F(NVFuserTest, FusionAmpereMatmulSmemEpilogueCast_CUDA) {
  NVFUSER_TEST_CUDA_ARCH_RANGE_GUARD(8, 0, 9, 0);
  constexpr bool ignore_occupancy_drop = true;
  // Keep multiples of 8 to keep vectorizable.
  int M = 4096, N = 4096, K = 4096;
  for (auto layout : kAllSupportedMmaLayout) {
    Fusion fusion;
    FusionGuard fg(&fusion);
    auto tv0 = makeContigTensor(2, DataType::Half);
    auto tv1 = makeContigTensor(2, DataType::Half);

    fusion.addInput(tv0);
    fusion.addInput(tv1);

    auto tv2 = matmul(tv0, tv1, layout, true);
    auto tv3 = castOp(DataType::Half, tv2);

    fusion.addOutput(tv3);

    MatMulTileOptions gemm_tile;
    gemm_tile.cta_tile = GemmTile(128, 128, 32);
    gemm_tile.warp_tile = GemmTile(64, 64, 32);
    gemm_tile.instruction_tile = GemmTile(16, 8, 16);

    MatmulParams params;
    params.mma_macro = MmaMacro::Ampere_16_8_16;
    params.tile_sizes = gemm_tile;
    params.async_gmem_load_operands = true;
    params.double_buffer_options.double_buffer_smem_write = true;
    params.double_buffer_options.double_buffer_smem_read = true;
    params.double_buffer_options.smem_double_buffer_stage = 4;
    mma_utils::MmaDataTypes data_types = {
        DataType::Half, DataType::Half, DataType::Float};
    std::tie(params.use_smem_epilogue, params.promote_prologue_smem_reuse) =
        mma_utils::generateSharedMemoryEpilogueHeuristics(
            gemm_tile,
            params.double_buffer_options.smem_double_buffer_stage,
            data_types,
            ignore_occupancy_drop);
    scheduleMatmul(&fusion, params);

    // If use_smem_epilogue is true, there should be 3 shared memory tensors 2
    // for prologue and 1 for epilogue.
    int num_shared_mem_tensors = 0;
    int expected_num_shared_mem_tensors = params.use_smem_epilogue ? 3 : 2;
    for (const auto& tv : ir_utils::allTvs(&fusion)) {
      if (tv->getMemoryType() == MemoryType::Shared) {
        num_shared_mem_tensors++;
      }
    }
    NVF_CHECK(
        num_shared_mem_tensors == expected_num_shared_mem_tensors,
        "Number of shared memory tensors doesn't match!",
        "Expected: ",
        expected_num_shared_mem_tensors,
        ", Got: ",
        num_shared_mem_tensors);

    at::manual_seed(0);
    auto inputs = matmulAtInput2D(M, N, K, layout);

    FusionExecutor fe;
    NVFUSER_TEST_CUDA_ARCH_COMPILE_CHECK(
        8,
        0,
        fe.compileFusion(
            &fusion,
            {inputs.first, inputs.second},
            LaunchParams(),
            matmul_cparams));
    auto cg_outputs = fe.runFusion({inputs.first, inputs.second});
    auto tref = atMatmul(
        inputs.first.to(at::kFloat), inputs.second.to(at::kFloat), layout);
    tref = tref.to(at::kHalf);
    // check bank conflicts
    ASSERT_TRUE(getBankConflictInfo(fe.kernel()).empty());
    // (0.001, 0.001) passed on local A100 but failed on CI A100
    NVF_CHECK(
        cg_outputs[0].allclose(tref, 0.01, 0.01),
        "Result validation failed. Max diff: ",
        (cg_outputs[0] - tref).abs().max());

    // Check that computed smem matches actually allocated smem
    int64_t estimated_smem = mma_utils::computeExpectedSharedMemoryUsage(
        params, data_types, true, true);
    int64_t actual_smem = fe.lastLaunchParams().smem();
    EXPECT_EQ(estimated_smem, actual_smem);

    if (!params.use_smem_epilogue) {
      GTEST_SKIP()
          << "Test conducted without utilizing shared memory epilogue due to the device's constrained shared memory capacity.";
    }
  }
}

TEST_F(NVFuserTest, FusionAmpereMatmulSmemEpilogueRelu_CUDA) {
  NVFUSER_TEST_CUDA_ARCH_RANGE_GUARD(8, 0, 9, 0);
  constexpr bool ignore_occupancy_drop = true;
  // Keep multiples of 8 to keep vectorizable.
  int M = 4096, N = 4096, K = 4096;
  for (auto layout : kAllSupportedMmaLayout) {
    Fusion fusion;
    FusionGuard fg(&fusion);
    auto tv0 = makeContigTensor(2, DataType::Half);
    auto tv1 = makeContigTensor(2, DataType::Half);

    fusion.addInput(tv0);
    fusion.addInput(tv1);

    auto tv2 = matmul(tv0, tv1, layout, true);
    auto tv3 = relu(tv2);

    fusion.addOutput(tv3);

    MatMulTileOptions gemm_tile;
    gemm_tile.cta_tile = GemmTile(128, 128, 32);
    gemm_tile.warp_tile = GemmTile(64, 64, 32);
    gemm_tile.instruction_tile = GemmTile(16, 8, 16);

    MatmulParams params;
    params.mma_macro = MmaMacro::Ampere_16_8_16;
    params.tile_sizes = gemm_tile;
    params.async_gmem_load_operands = true;
    params.double_buffer_options.double_buffer_smem_write = true;
    params.double_buffer_options.double_buffer_smem_read = true;
    params.double_buffer_options.smem_double_buffer_stage = 4;
    mma_utils::MmaDataTypes data_types = {
        DataType::Half, DataType::Half, DataType::Float};
    std::tie(params.use_smem_epilogue, params.promote_prologue_smem_reuse) =
        mma_utils::generateSharedMemoryEpilogueHeuristics(
            gemm_tile,
            params.double_buffer_options.smem_double_buffer_stage,
            data_types,
            ignore_occupancy_drop);
    scheduleMatmul(&fusion, params);

    // If use_smem_epilogue is true, there should be 3 shared memory tensors 2
    // for prologue and 1 for epilogue.
    int num_shared_mem_tensors = 0;
    int expected_num_shared_mem_tensors = params.use_smem_epilogue ? 3 : 2;
    for (const auto& tv : ir_utils::allTvs(&fusion)) {
      if (tv->getMemoryType() == MemoryType::Shared) {
        num_shared_mem_tensors++;
      }
    }
    NVF_CHECK(
        num_shared_mem_tensors == expected_num_shared_mem_tensors,
        "Number of shared memory tensors doesn't match!",
        "Expected: ",
        expected_num_shared_mem_tensors,
        ", Got: ",
        num_shared_mem_tensors);

    at::manual_seed(0);
    auto inputs = matmulAtInput2D(M, N, K, layout);

    FusionExecutor fe;
    NVFUSER_TEST_CUDA_ARCH_COMPILE_CHECK(
        8,
        0,
        fe.compileFusion(
            &fusion,
            {inputs.first, inputs.second},
            LaunchParams(),
            matmul_cparams));
    auto cg_outputs = fe.runFusion({inputs.first, inputs.second});
    auto t2 = atMatmul(
        inputs.first.to(at::kFloat), inputs.second.to(at::kFloat), layout);
    auto tref = at::relu(t2).to(at::kFloat);

    // check bank conflicts
    ASSERT_TRUE(getBankConflictInfo(fe.kernel()).empty());
    // (0.001, 0.001) passed on local A100 but failed on CI A100
    NVF_CHECK(
        cg_outputs[0].allclose(tref, 0.01, 0.01),
        "Result validation failed. Max diff: ",
        (cg_outputs[0] - tref).abs().max());

    // Check that computed smem matches actually allocated smem
    int64_t estimated_smem = mma_utils::computeExpectedSharedMemoryUsage(
        params, data_types, true, true);
    int64_t actual_smem = fe.lastLaunchParams().smem();
    EXPECT_EQ(estimated_smem, actual_smem);

    if (!params.use_smem_epilogue) {
      GTEST_SKIP()
          << "Test conducted without utilizing shared memory epilogue due to the device's constrained shared memory capacity.";
    }
  }
}

// Test the matmul scheduler's single-kernel split-K support
TEST_F(NVFuserTest, FusionAmpereMatmulSplitK_CUDA) {
  // requires Ampere or higher GPU
  if (!deviceMajorMinorCheck(8)) {
    GTEST_SKIP() << "skipping tests on pre-AMPERE GPUs";
  }

  // Keep multiples of 8 to keep vectorizable.
  int M = 504, N = 136, K = 8096;

  for (auto layout : kAllSupportedMmaLayout) {
    for (int splitk_factor : {2}) {
      for (int use_smem_epilogue : {false, true}) {
        Fusion fusion;
        FusionGuard fg(&fusion);
        auto tv0 = makeContigTensor(2, DataType::Half);
        auto tv1 = makeContigTensor(2, DataType::Half);

        fusion.addInput(tv0);
        fusion.addInput(tv1);

        auto tv2 = matmul(tv0, tv1, layout, true);

        fusion.addOutput(tv2);

        MatMulTileOptions gemm_tile;
        gemm_tile.cta_tile = GemmTile(128, 128, 32);
        gemm_tile.warp_tile = GemmTile(64, 64, 32);
        gemm_tile.instruction_tile = GemmTile(16, 8, 16);

        MatmulParams params;
        params.mma_macro = MmaMacro::Ampere_16_8_16;
        params.tile_sizes = gemm_tile;
        params.splitk_factor = splitk_factor;
        params.use_smem_epilogue = use_smem_epilogue;
        params.promote_prologue_smem_reuse = true;

<<<<<<< HEAD
        scheduleMatmul(&fusion, params);
=======
    auto inputs = matmulAtInput2D(M, N, K, layout);
>>>>>>> e69e5484

        auto inputs = matmulAtInput(M, N, K, layout);

<<<<<<< HEAD
        FusionExecutor fe;
        NVFUSER_TEST_CUDA_ARCH_COMPILE_CHECK(
            7, 5, fe.compileFusion(&fusion, {inputs.first, inputs.second}));
        EXPECT_TRUE(getBankConflictInfo(fe.kernel()).empty());
        auto cg_outputs = fe.runFusion({inputs.first, inputs.second});
        auto tref = atMatmul(
            inputs.first.to(at::kFloat), inputs.second.to(at::kFloat), layout);

        // Relax tolerance for larger sum due to large K
        NVF_CHECK(cg_outputs[0].allclose(tref, 1e-6 * K, 1e-6 * K));
      }
    }
=======
    // Relax tolerance for larger sum due to large K
    NVF_CHECK(cg_outputs[0].allclose(tref, 1e-6 * K, 1e-6 * K));

    // Check that computed smem matches actually allocated smem
    mma_utils::MmaDataTypes data_types = {
        DataType::Half, DataType::Half, DataType::Float};
    int64_t estimated_smem = mma_utils::computeExpectedSharedMemoryUsage(
        params, data_types, true, true);
    int64_t actual_smem = fe.lastLaunchParams().smem();
    EXPECT_EQ(estimated_smem, actual_smem);
>>>>>>> e69e5484
  }
}

// Test splitk with bias epilogue
TEST_F(NVFuserTest, FusionAmpereMatmulSplitKBias_CUDA) {
  // requires Ampere or higher GPU
  if (!deviceMajorMinorCheck(8)) {
    GTEST_SKIP() << "skipping tests on pre-AMPERE GPUs";
  }

  // Keep multiples of 8 to keep vectorizable.
  int M = 504, N = 136, K = 8096;

  for (auto layout : kAllSupportedMmaLayout) {
    for (int splitk_factor : {2}) {
      for (int use_smem_epilogue : {false, true}) {
        Fusion fusion;
        FusionGuard fg(&fusion);
        auto tv0 = makeContigTensor(2, DataType::Half);
        auto tv1 = makeContigTensor(2, DataType::Half);
        auto tv2 = makeContigTensor(1, DataType::Half);

        fusion.addInput(tv0);
        fusion.addInput(tv1);
        fusion.addInput(tv2);

        auto tv3 = matmul(tv0, tv1, layout, true);
        auto tv4 = broadcast(tv2, {false, true});
        auto tv5 = add(tv3, tv4); // bias

        fusion.addOutput(tv5);

        MatMulTileOptions gemm_tile;
        gemm_tile.cta_tile = GemmTile(128, 128, 32);
        gemm_tile.warp_tile = GemmTile(64, 64, 32);
        gemm_tile.instruction_tile = GemmTile(16, 8, 16);

        MatmulParams params;
        params.mma_macro = MmaMacro::Ampere_16_8_16;
        params.tile_sizes = gemm_tile;
        params.splitk_factor = splitk_factor;
        params.use_smem_epilogue = use_smem_epilogue;
        params.promote_prologue_smem_reuse = true;

<<<<<<< HEAD
        scheduleMatmul(&fusion, params);
=======
    auto [aten_a, aten_b] = matmulAtInput2D(M, N, K, layout);
    at::Tensor aten_bias = at::randn({M}, aten_a.options());
    std::vector<c10::IValue> inputs = {aten_a, aten_b, aten_bias};
>>>>>>> e69e5484

        auto [aten_a, aten_b] = matmulAtInput(M, N, K, layout);
        at::Tensor aten_bias = at::randn({M}, aten_a.options());
        std::vector<c10::IValue> inputs = {aten_a, aten_b, aten_bias};

<<<<<<< HEAD
        FusionExecutor fe;
        NVFUSER_TEST_CUDA_ARCH_COMPILE_CHECK(
            7, 5, fe.compileFusion(&fusion, inputs));
        ASSERT_TRUE(getBankConflictInfo(fe.kernel()).empty());
        auto cg_outputs = fe.runFusion(inputs);
        auto tref = atBiasEpilogue(
            atMatmul(aten_a.to(at::kFloat), aten_b.to(at::kFloat), layout),
            aten_bias);

        // Relax tolerance for larger sum due to large K
        NVF_CHECK(cg_outputs[0].allclose(tref, 1e-6 * K, 1e-6 * K));
      }
    }
=======
    // Relax tolerance for larger sum due to large K
    NVF_CHECK(cg_outputs[0].allclose(tref, 1e-6 * K, 1e-6 * K));

    // Check that computed smem matches actually allocated smem
    mma_utils::MmaDataTypes data_types = {
        DataType::Half, DataType::Half, DataType::Float};
    int64_t estimated_smem = mma_utils::computeExpectedSharedMemoryUsage(
        params, data_types, true, true);
    int64_t actual_smem = fe.lastLaunchParams().smem();
    EXPECT_EQ(estimated_smem, actual_smem);
>>>>>>> e69e5484
  }
}

// Same as above but has a batch dimension and splitk
TEST_F(NVFuserTest, FusionAmpereMatmulBatchSplitK_CUDA) {
  // requires Ampere or higher GPU
  if (!deviceMajorMinorCheck(8)) {
    GTEST_SKIP() << "skipping tests on pre-AMPERE GPUs";
  }

  // Keep multiples of 8 to keep vectorizable.
  int B = 2, M = 504, N = 136, K = 2048;

  for (auto layout : kAllSupportedMmaLayout) {
    for (int splitk_factor : {2}) {
      for (int use_smem_epilogue : {false, true}) {
        Fusion fusion;
        FusionGuard fg(&fusion);
        auto tv0 = makeContigTensor(3, DataType::Half);
        auto tv1 = makeContigTensor(3, DataType::Half);

        fusion.addInput(tv0);
        fusion.addInput(tv1);

        auto tv2 = matmul(tv0, tv1, layout, true);

        fusion.addOutput(tv2);

        MatMulTileOptions gemm_tile;
        gemm_tile.cta_tile = GemmTile(128, 128, 32);
        gemm_tile.warp_tile = GemmTile(64, 64, 32);
        gemm_tile.instruction_tile = GemmTile(16, 8, 16);

        MatmulParams params;
        params.mma_macro = MmaMacro::Ampere_16_8_16;
        params.tile_sizes = gemm_tile;
        params.splitk_factor = splitk_factor;
        params.use_smem_epilogue = use_smem_epilogue;
        params.promote_prologue_smem_reuse = true;

<<<<<<< HEAD
        scheduleMatmul(&fusion, params);
=======
    at::Tensor aten_a =
        matmulAtInput2D(layout, TensorMatmulPos::A, at::kHalf, M, N, K, B);
    at::Tensor aten_b =
        matmulAtInput2D(layout, TensorMatmulPos::B, at::kHalf, M, N, K, B);
>>>>>>> e69e5484

        at::Tensor aten_a =
            matmulAtInput(layout, TensorMatmulPos::A, at::kHalf, M, N, K, B);
        at::Tensor aten_b =
            matmulAtInput(layout, TensorMatmulPos::B, at::kHalf, M, N, K, B);

        std::vector<c10::IValue> inputs = {aten_a, aten_b};

        FusionExecutor fe;
        NVFUSER_TEST_CUDA_ARCH_COMPILE_CHECK(
            7, 5, fe.compileFusion(&fusion, inputs));
        ASSERT_TRUE(getBankConflictInfo(fe.kernel()).empty());
        auto cg_outputs = fe.runFusion(inputs);
        auto tref =
            atMatmul(aten_a.to(at::kFloat), aten_b.to(at::kFloat), layout);

<<<<<<< HEAD
        // Relax tolerance for larger sum due to large K
        EXPECT_TRUE(cg_outputs[0].allclose(tref, 1e-6 * K, 1e-6 * K));
      }
    }
=======
    // Relax tolerance for larger sum due to large K
    EXPECT_TRUE(cg_outputs[0].allclose(tref, 1e-6 * K, 1e-6 * K));

    // Check that computed smem matches actually allocated smem
    mma_utils::MmaDataTypes data_types = {
        DataType::Half, DataType::Half, DataType::Float};
    int64_t estimated_smem = mma_utils::computeExpectedSharedMemoryUsage(
        params, data_types, true, true);
    int64_t actual_smem = fe.lastLaunchParams().smem();
    EXPECT_EQ(estimated_smem, actual_smem);
>>>>>>> e69e5484
  }
}

// Test batch splitk with bias epilogue
TEST_F(NVFuserTest, FusionAmpereMatmulBatchSplitKBias_CUDA) {
  // requires Ampere or higher GPU
  if (!deviceMajorMinorCheck(8)) {
    GTEST_SKIP() << "skipping tests on pre-AMPERE GPUs";
  }

  // Keep multiples of 8 to keep vectorizable.
  int B = 2, M = 504, N = 136, K = 2048;

  for (auto layout : kAllSupportedMmaLayout) {
    for (int splitk_factor : {2}) {
      for (int use_smem_epilogue : {false, true}) {
        Fusion fusion;
        FusionGuard fg(&fusion);
        auto tv0 = makeContigTensor(3, DataType::Half);
        auto tv1 = makeContigTensor(3, DataType::Half);
        auto tv2 = makeContigTensor(1, DataType::Half);

        fusion.addInput(tv0);
        fusion.addInput(tv1);
        fusion.addInput(tv2);

        auto tv3 = matmul(tv0, tv1, layout, true);
        auto tv4 = broadcast(tv2, {true, false, true});
        auto tv5 = add(tv3, tv4);

        fusion.addOutput(tv5);

        MatMulTileOptions gemm_tile;
        gemm_tile.cta_tile = GemmTile(128, 128, 32);
        gemm_tile.warp_tile = GemmTile(64, 64, 32);
        gemm_tile.instruction_tile = GemmTile(16, 8, 16);

        MatmulParams params;
        params.mma_macro = MmaMacro::Ampere_16_8_16;
        params.tile_sizes = gemm_tile;
        params.splitk_factor = splitk_factor;
        params.use_smem_epilogue = use_smem_epilogue;
        params.promote_prologue_smem_reuse = true;

        scheduleMatmul(&fusion, params);

<<<<<<< HEAD
        at::Tensor aten_a =
            matmulAtInput(layout, TensorMatmulPos::A, at::kHalf, M, N, K, B);
        at::Tensor aten_b =
            matmulAtInput(layout, TensorMatmulPos::B, at::kHalf, M, N, K, B);
        at::Tensor aten_bias = at::randn({M}, aten_a.options());
=======
    at::Tensor aten_a =
        matmulAtInput2D(layout, TensorMatmulPos::A, at::kHalf, M, N, K, B);
    at::Tensor aten_b =
        matmulAtInput2D(layout, TensorMatmulPos::B, at::kHalf, M, N, K, B);
    at::Tensor aten_bias = at::randn({M}, aten_a.options());
>>>>>>> e69e5484

        std::vector<c10::IValue> inputs = {aten_a, aten_b, aten_bias};

        FusionExecutor fe;
        NVFUSER_TEST_CUDA_ARCH_COMPILE_CHECK(
            7, 5, fe.compileFusion(&fusion, inputs));
        ASSERT_TRUE(getBankConflictInfo(fe.kernel()).empty());
        auto cg_outputs = fe.runFusion(inputs);
        auto tref = atBiasEpilogue(
            atMatmul(aten_a.to(at::kFloat), aten_b.to(at::kFloat), layout),
            aten_bias);

<<<<<<< HEAD
        // Relax tolerance for larger sum due to large K
        EXPECT_TRUE(cg_outputs[0].allclose(tref, 1e-6 * K, 1e-6 * K));
      }
    }
=======
    // Relax tolerance for larger sum due to large K
    EXPECT_TRUE(cg_outputs[0].allclose(tref, 1e-6 * K, 1e-6 * K));

    // Check that computed smem matches actually allocated smem
    mma_utils::MmaDataTypes data_types = {
        DataType::Half, DataType::Half, DataType::Float};
    int64_t estimated_smem = mma_utils::computeExpectedSharedMemoryUsage(
        params, data_types, true, true);
    int64_t actual_smem = fe.lastLaunchParams().smem();
    EXPECT_EQ(estimated_smem, actual_smem);
>>>>>>> e69e5484
  }
}

#undef NVFUSER_TEST_CUDA_ARCH_GUARD

} // namespace nvfuser<|MERGE_RESOLUTION|>--- conflicted
+++ resolved
@@ -2523,15 +2523,10 @@
         params.use_smem_epilogue = use_smem_epilogue;
         params.promote_prologue_smem_reuse = true;
 
-<<<<<<< HEAD
         scheduleMatmul(&fusion, params);
-=======
-    auto inputs = matmulAtInput2D(M, N, K, layout);
->>>>>>> e69e5484
-
-        auto inputs = matmulAtInput(M, N, K, layout);
-
-<<<<<<< HEAD
+
+        auto inputs = matmulAtInput2D(M, N, K, layout);
+
         FusionExecutor fe;
         NVFUSER_TEST_CUDA_ARCH_COMPILE_CHECK(
             7, 5, fe.compileFusion(&fusion, {inputs.first, inputs.second}));
@@ -2542,20 +2537,16 @@
 
         // Relax tolerance for larger sum due to large K
         NVF_CHECK(cg_outputs[0].allclose(tref, 1e-6 * K, 1e-6 * K));
+
+        // Check that computed smem matches actually allocated smem
+        mma_utils::MmaDataTypes data_types = {
+            DataType::Half, DataType::Half, DataType::Float};
+        int64_t estimated_smem = mma_utils::computeExpectedSharedMemoryUsage(
+            params, data_types, true, true);
+        int64_t actual_smem = fe.lastLaunchParams().smem();
+        EXPECT_EQ(estimated_smem, actual_smem);
       }
     }
-=======
-    // Relax tolerance for larger sum due to large K
-    NVF_CHECK(cg_outputs[0].allclose(tref, 1e-6 * K, 1e-6 * K));
-
-    // Check that computed smem matches actually allocated smem
-    mma_utils::MmaDataTypes data_types = {
-        DataType::Half, DataType::Half, DataType::Float};
-    int64_t estimated_smem = mma_utils::computeExpectedSharedMemoryUsage(
-        params, data_types, true, true);
-    int64_t actual_smem = fe.lastLaunchParams().smem();
-    EXPECT_EQ(estimated_smem, actual_smem);
->>>>>>> e69e5484
   }
 }
 
@@ -2600,19 +2591,12 @@
         params.use_smem_epilogue = use_smem_epilogue;
         params.promote_prologue_smem_reuse = true;
 
-<<<<<<< HEAD
         scheduleMatmul(&fusion, params);
-=======
-    auto [aten_a, aten_b] = matmulAtInput2D(M, N, K, layout);
-    at::Tensor aten_bias = at::randn({M}, aten_a.options());
-    std::vector<c10::IValue> inputs = {aten_a, aten_b, aten_bias};
->>>>>>> e69e5484
-
-        auto [aten_a, aten_b] = matmulAtInput(M, N, K, layout);
+
+        auto [aten_a, aten_b] = matmulAtInput2D(M, N, K, layout);
         at::Tensor aten_bias = at::randn({M}, aten_a.options());
         std::vector<c10::IValue> inputs = {aten_a, aten_b, aten_bias};
 
-<<<<<<< HEAD
         FusionExecutor fe;
         NVFUSER_TEST_CUDA_ARCH_COMPILE_CHECK(
             7, 5, fe.compileFusion(&fusion, inputs));
@@ -2624,20 +2608,16 @@
 
         // Relax tolerance for larger sum due to large K
         NVF_CHECK(cg_outputs[0].allclose(tref, 1e-6 * K, 1e-6 * K));
+
+        // Check that computed smem matches actually allocated smem
+        mma_utils::MmaDataTypes data_types = {
+            DataType::Half, DataType::Half, DataType::Float};
+        int64_t estimated_smem = mma_utils::computeExpectedSharedMemoryUsage(
+            params, data_types, true, true);
+        int64_t actual_smem = fe.lastLaunchParams().smem();
+        EXPECT_EQ(estimated_smem, actual_smem);
       }
     }
-=======
-    // Relax tolerance for larger sum due to large K
-    NVF_CHECK(cg_outputs[0].allclose(tref, 1e-6 * K, 1e-6 * K));
-
-    // Check that computed smem matches actually allocated smem
-    mma_utils::MmaDataTypes data_types = {
-        DataType::Half, DataType::Half, DataType::Float};
-    int64_t estimated_smem = mma_utils::computeExpectedSharedMemoryUsage(
-        params, data_types, true, true);
-    int64_t actual_smem = fe.lastLaunchParams().smem();
-    EXPECT_EQ(estimated_smem, actual_smem);
->>>>>>> e69e5484
   }
 }
 
@@ -2678,19 +2658,12 @@
         params.use_smem_epilogue = use_smem_epilogue;
         params.promote_prologue_smem_reuse = true;
 
-<<<<<<< HEAD
         scheduleMatmul(&fusion, params);
-=======
-    at::Tensor aten_a =
-        matmulAtInput2D(layout, TensorMatmulPos::A, at::kHalf, M, N, K, B);
-    at::Tensor aten_b =
-        matmulAtInput2D(layout, TensorMatmulPos::B, at::kHalf, M, N, K, B);
->>>>>>> e69e5484
 
         at::Tensor aten_a =
-            matmulAtInput(layout, TensorMatmulPos::A, at::kHalf, M, N, K, B);
+            matmulAtInput2D(layout, TensorMatmulPos::A, at::kHalf, M, N, K, B);
         at::Tensor aten_b =
-            matmulAtInput(layout, TensorMatmulPos::B, at::kHalf, M, N, K, B);
+            matmulAtInput2D(layout, TensorMatmulPos::B, at::kHalf, M, N, K, B);
 
         std::vector<c10::IValue> inputs = {aten_a, aten_b};
 
@@ -2702,23 +2675,18 @@
         auto tref =
             atMatmul(aten_a.to(at::kFloat), aten_b.to(at::kFloat), layout);
 
-<<<<<<< HEAD
         // Relax tolerance for larger sum due to large K
         EXPECT_TRUE(cg_outputs[0].allclose(tref, 1e-6 * K, 1e-6 * K));
+
+        // Check that computed smem matches actually allocated smem
+        mma_utils::MmaDataTypes data_types = {
+            DataType::Half, DataType::Half, DataType::Float};
+        int64_t estimated_smem = mma_utils::computeExpectedSharedMemoryUsage(
+            params, data_types, true, true);
+        int64_t actual_smem = fe.lastLaunchParams().smem();
+        EXPECT_EQ(estimated_smem, actual_smem);
       }
     }
-=======
-    // Relax tolerance for larger sum due to large K
-    EXPECT_TRUE(cg_outputs[0].allclose(tref, 1e-6 * K, 1e-6 * K));
-
-    // Check that computed smem matches actually allocated smem
-    mma_utils::MmaDataTypes data_types = {
-        DataType::Half, DataType::Half, DataType::Float};
-    int64_t estimated_smem = mma_utils::computeExpectedSharedMemoryUsage(
-        params, data_types, true, true);
-    int64_t actual_smem = fe.lastLaunchParams().smem();
-    EXPECT_EQ(estimated_smem, actual_smem);
->>>>>>> e69e5484
   }
 }
 
@@ -2765,19 +2733,11 @@
 
         scheduleMatmul(&fusion, params);
 
-<<<<<<< HEAD
         at::Tensor aten_a =
-            matmulAtInput(layout, TensorMatmulPos::A, at::kHalf, M, N, K, B);
+            matmulAtInput2D(layout, TensorMatmulPos::A, at::kHalf, M, N, K, B);
         at::Tensor aten_b =
-            matmulAtInput(layout, TensorMatmulPos::B, at::kHalf, M, N, K, B);
+            matmulAtInput2D(layout, TensorMatmulPos::B, at::kHalf, M, N, K, B);
         at::Tensor aten_bias = at::randn({M}, aten_a.options());
-=======
-    at::Tensor aten_a =
-        matmulAtInput2D(layout, TensorMatmulPos::A, at::kHalf, M, N, K, B);
-    at::Tensor aten_b =
-        matmulAtInput2D(layout, TensorMatmulPos::B, at::kHalf, M, N, K, B);
-    at::Tensor aten_bias = at::randn({M}, aten_a.options());
->>>>>>> e69e5484
 
         std::vector<c10::IValue> inputs = {aten_a, aten_b, aten_bias};
 
@@ -2790,23 +2750,18 @@
             atMatmul(aten_a.to(at::kFloat), aten_b.to(at::kFloat), layout),
             aten_bias);
 
-<<<<<<< HEAD
         // Relax tolerance for larger sum due to large K
         EXPECT_TRUE(cg_outputs[0].allclose(tref, 1e-6 * K, 1e-6 * K));
+
+        // Check that computed smem matches actually allocated smem
+        mma_utils::MmaDataTypes data_types = {
+            DataType::Half, DataType::Half, DataType::Float};
+        int64_t estimated_smem = mma_utils::computeExpectedSharedMemoryUsage(
+            params, data_types, true, true);
+        int64_t actual_smem = fe.lastLaunchParams().smem();
+        EXPECT_EQ(estimated_smem, actual_smem);
       }
     }
-=======
-    // Relax tolerance for larger sum due to large K
-    EXPECT_TRUE(cg_outputs[0].allclose(tref, 1e-6 * K, 1e-6 * K));
-
-    // Check that computed smem matches actually allocated smem
-    mma_utils::MmaDataTypes data_types = {
-        DataType::Half, DataType::Half, DataType::Float};
-    int64_t estimated_smem = mma_utils::computeExpectedSharedMemoryUsage(
-        params, data_types, true, true);
-    int64_t actual_smem = fe.lastLaunchParams().smem();
-    EXPECT_EQ(estimated_smem, actual_smem);
->>>>>>> e69e5484
   }
 }
 
