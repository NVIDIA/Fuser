--- conflicted
+++ resolved
@@ -4324,7 +4324,6 @@
   TORCH_CHECK(cg_outputs[0].allclose(tref, 0.0001, 0.0001));
 }
 
-<<<<<<< HEAD
 TEST_F(NVFuserTest, FusionAmpereMatmulEpilogue_CUDA) {
   // Keep multiples of 8 to keep vectorizable.
   int M = 4096, N = 4096, K = 4096;
@@ -4399,7 +4398,6 @@
         "Result validation failed. Max diff: ",
         (cg_outputs[0] - tref).abs().max());
   }
-=======
 // MMA and alpha + beta unit test, for Ampere TN
 TEST_F(NVFuserTest, FusionAmpereMMATNAlphaBeta_CUDA) {
   NVFUSER_TEST_CUDA_ARCH_RANGE_GUARD(8, 0, 9, 0);
@@ -4515,7 +4513,6 @@
   auto t6 = t4.add(t5);
 
   TORCH_CHECK(cg_outputs[0].allclose(t6, 0.0001, 0.0001));
->>>>>>> 59453e94
 }
 
 #undef NVFUSER_TEST_CUDA_ARCH_GUARD
