// clang-format off
/*
 * SPDX-FileCopyrightText: Copyright (c) 2023-present NVIDIA CORPORATION & AFFILIATES.
 * All rights reserved.
 * SPDX-License-Identifier: BSD-3-Clause
 */
// clang-format on
#include <macros.h>

#include <csrc/exceptions.h>
#include <gtest/gtest.h>

#include <codegen.h>
#include <device_lower/analysis/bank_conflict.h>
#include <device_lower/lower2device.h>
#include <disjoint_set.h>
#include <executor.h>
#include <executor_params.h>
#include <expr_evaluator.h>
#include <fusion.h>
#include <fusion_segmenter.h>
#include <ir/all_nodes.h>
#include <ir/graphviz.h>
#include <ir/iostream.h>
#include <ir/printer.h>
#include <ir/utils.h>
#include <iter_visitor.h>
#include <kernel_cache.h>
#include <kernel_ir.h>
#include <mma_type.h>
#include <ops/all_ops.h>
#include <optimization/pre_segmenter.h>
#include <root_domain_map.h>
#include <scheduler/all_schedulers.h>
#include <scheduler/matmul.h>
#include <scheduler/mma_utils.h>
#include <scheduler/reduction_utils.h>
#include <scheduler/utils.h>
#include <test/utils.h>
#include <test/validator.h>
#include <transform_replay.h>
#include <transform_rfactor.h>

// fuser and IR parser
#include <ATen/cuda/CUDAContext.h>
#include <ATen/cuda/Exceptions.h>
#include <c10/cuda/CUDAStream.h>

#include <ir/builder.h>
#include <algorithm>
#include <iostream>
#include "c10/core/ScalarType.h"

namespace nvfuser {

using namespace at::indexing;

// Matmul test for Ampere MMA: across supported layouts
TEST_F(NVFuserTest, FusionAmpereMatmul_CUDA) {
  // Keep multiples of 8 to keep vectorizable.
  int M = 504, N = 136, K = 248;

  for (auto layout : kAllSupportedMmaLayout) {
    Fusion fusion;
    FusionGuard fg(&fusion);
    auto tv0 = makeContigTensor(2, DataType::Half);
    auto tv1 = makeContigTensor(2, DataType::Half);

    fusion.addInput(tv0);
    fusion.addInput(tv1);

    auto tv2 = matmul(tv0, tv1, layout, true);

    fusion.addOutput(tv2);

    MatMulTileOptions gemm_tile;
    gemm_tile.cta_tile = GemmTile(128, 128, 32);
    gemm_tile.warp_tile = GemmTile(64, 64, 32);
    gemm_tile.instruction_tile = GemmTile(16, 8, 16);

    MatmulParams params;
    params.mma_macro = MmaMacro::Ampere_16_8_16;
    params.tile_sizes = gemm_tile;
    params.async_gmem_load_operands = true;
    params.double_buffer_options.double_buffer_smem_write = true;
    params.double_buffer_options.double_buffer_smem_read = true;
    params.double_buffer_options.smem_double_buffer_stage = 4;
    scheduleMatmul(&fusion, params);

    auto inputs = matmulAtInput2D(M, N, K, layout);

    FusionExecutor fe;
    NVFUSER_TEST_CUDA_ARCH_COMPILE_CHECK(
        8,
        0,
        fe.compileFusion(
            &fusion,
            {inputs.first, inputs.second},
            LaunchParams(),
            matmul_cparams));
    ASSERT_TRUE(getBankConflictInfo(fe.kernel()).empty());
    auto cg_outputs = fe.runFusion({inputs.first, inputs.second});
    auto tref = atMatmul(
        inputs.first.to(at::kFloat), inputs.second.to(at::kFloat), layout);
    NVF_CHECK(cg_outputs[0].allclose(tref, 0.0001, 0.0001));

    // Check that computed smem matches actually allocated smem
    mma_utils::MmaDataTypes data_types = {
        DataType::Half, DataType::Half, DataType::Float};
    int64_t estimated_smem = mma_utils::computeExpectedSharedMemoryUsage(
        params, data_types, true, true);
    int64_t actual_smem = fe.lastLaunchParams().smem();
    EXPECT_EQ(estimated_smem, actual_smem);
  }
}

TEST_F(NVFuserTest, FusionAmpereMatmulBFloat16_CUDA) {
  // Keep multiples of 8 to keep vectorizable.
  int M = 504, N = 136, K = 248;

  for (auto layout : kAllSupportedMmaLayout) {
    Fusion fusion;
    FusionGuard fg(&fusion);
    auto tv0 = makeContigTensor(2, DataType::BFloat16);
    auto tv1 = makeContigTensor(2, DataType::BFloat16);

    fusion.addInput(tv0);
    fusion.addInput(tv1);

    auto tv2 = matmul(tv0, tv1, layout, true);

    fusion.addOutput(tv2);

    MatMulTileOptions gemm_tile;
    gemm_tile.cta_tile = GemmTile(128, 128, 32);
    gemm_tile.warp_tile = GemmTile(64, 64, 32);
    gemm_tile.instruction_tile = GemmTile(16, 8, 16);

    MatmulParams params;
    params.mma_macro = MmaMacro::Ampere_16_8_16;
    params.tile_sizes = gemm_tile;
    params.async_gmem_load_operands = true;
    params.double_buffer_options.double_buffer_smem_write = true;
    params.double_buffer_options.double_buffer_smem_read = true;
    params.double_buffer_options.smem_double_buffer_stage = 4;
    scheduleMatmul(&fusion, params);

    auto inputs = matmulAtInput2D(M, N, K, layout, at::kBFloat16);

    FusionExecutor fe;
    NVFUSER_TEST_CUDA_ARCH_COMPILE_CHECK(
        8,
        0,
        fe.compileFusion(
            &fusion,
            {inputs.first, inputs.second},
            LaunchParams(),
            matmul_cparams));
    ASSERT_TRUE(getBankConflictInfo(fe.kernel()).empty());
    auto cg_outputs = fe.runFusion({inputs.first, inputs.second});
    auto tref = atMatmul(
        inputs.first.to(at::kFloat), inputs.second.to(at::kFloat), layout);
    NVF_CHECK(cg_outputs[0].allclose(tref, 0.0001, 0.0001));

    // Check that computed smem matches actually allocated smem
    mma_utils::MmaDataTypes data_types = {
        DataType::Half, DataType::Half, DataType::Float};
    int64_t estimated_smem = mma_utils::computeExpectedSharedMemoryUsage(
        params, data_types, true, true);
    int64_t actual_smem = fe.lastLaunchParams().smem();
    EXPECT_EQ(estimated_smem, actual_smem);
  }
}

// Matmul test for Ampere MMA: with pipelined gmem load
TEST_F(NVFuserTest, FusionAmpereMatmulPipelineGmem_CUDA) {
  // Keep multiples of 8 to keep vectorizable.
  int M = 504, N = 136, K = 248;
  REQUIRE_DEVICE_SMEM_SIZE(70 << 10, 0);

  // Gmem pipeline stage
  for (auto stage : {3, 4}) {
    for (auto layout : kAllSupportedMmaLayout) {
      Fusion fusion;
      FusionGuard fg(&fusion);
      auto tv0 = makeContigTensor(2, DataType::Half);
      auto tv1 = makeContigTensor(2, DataType::Half);

      fusion.addInput(tv0);
      fusion.addInput(tv1);

      auto tv2 = matmul(tv0, tv1, layout, true);

      fusion.addOutput(tv2);

      MatMulTileOptions gemm_tile;
      gemm_tile.cta_tile = GemmTile(128, 128, 32);
      gemm_tile.warp_tile = GemmTile(64, 64, 32);
      gemm_tile.instruction_tile = GemmTile(16, 8, 16);

      MatmulParams params;
      params.mma_macro = MmaMacro::Ampere_16_8_16;
      params.tile_sizes = gemm_tile;
      params.tile_sizes = gemm_tile;
      params.async_gmem_load_operands = true;
      params.double_buffer_options.double_buffer_smem_write = true;
      params.double_buffer_options.smem_double_buffer_stage = stage;
      scheduleMatmul(&fusion, params);

      auto inputs = matmulAtInput2D(M, N, K, layout);

      FusionExecutor fe;
      NVFUSER_TEST_CUDA_ARCH_COMPILE_CHECK(
          8,
          0,
          fe.compileFusion(
              &fusion,
              {inputs.first, inputs.second},
              LaunchParams(),
              matmul_cparams));
      ASSERT_TRUE(getBankConflictInfo(fe.kernel()).empty());
      auto cg_outputs = fe.runFusion({inputs.first, inputs.second});
      auto tref = atMatmul(
          inputs.first.to(at::kFloat), inputs.second.to(at::kFloat), layout);
      NVF_CHECK(cg_outputs[0].allclose(tref, 0.0001, 0.0001));

      // Check that computed smem matches actually allocated smem
      mma_utils::MmaDataTypes data_types = {
          DataType::Half, DataType::Half, DataType::Float};
      int64_t estimated_smem = mma_utils::computeExpectedSharedMemoryUsage(
          params, data_types, true, true);
      int64_t actual_smem = fe.lastLaunchParams().smem();
      ASSERT_EQ(estimated_smem, actual_smem);
    }
  }
}

// Matmul test for Ampere MMA: checking CTA Swizzles
TEST_F(NVFuserTest, FusionAmpereSwizzle_CUDA) {
  // Keep multiples of 8 to keep vectorizable.
  int dim = 8192;
  int M = dim, N = dim, K = dim;
  const auto all_orders = {
      MatmulParams::TileRasterizationOrder::RowMajor,
      MatmulParams::TileRasterizationOrder::ColumnMajor};

  REQUIRE_DEVICE_SMEM_SIZE(70 << 10, 0);

  auto test = [&](MmaLayout layout,
                  MatmulParams::TileRasterizationOrder order,
                  int swizzle,
                  float& runtime) {
    Fusion fusion;
    FusionGuard fg(&fusion);
    auto tv0 = makeContigTensor(2, DataType::Half);
    auto tv1 = makeContigTensor(2, DataType::Half);

    fusion.addInput(tv0);
    fusion.addInput(tv1);

    auto tv2 = matmul(tv0, tv1, layout, true);

    fusion.addOutput(tv2);

    optimization::OptimizationPass<optimization::PreSegmenter>::runPass(
        &fusion);

    MatMulTileOptions gemm_tile;
    gemm_tile.cta_tile = GemmTile(128, 128, 32);
    gemm_tile.warp_tile = GemmTile(64, 64, 32);
    gemm_tile.instruction_tile = GemmTile(16, 8, 16);

    MatmulParams params;
    params.mma_macro = MmaMacro::Ampere_16_8_16;
    params.tile_sizes = gemm_tile;
    params.async_gmem_load_operands = true;
    params.double_buffer_options.double_buffer_smem_write = true;
    params.double_buffer_options.double_buffer_smem_read = true;
    params.double_buffer_options.smem_double_buffer_stage = 3;

    params.cta_order = order;
    params.grid_swizzle_factor = swizzle;

    scheduleMatmul(&fusion, params);

    auto inputs = matmulAtInput2D(M, N, K, layout);

    FusionExecutor fe;
    fe.setMeasureKernelTimeFlag(true);
    NVFUSER_TEST_CUDA_ARCH_COMPILE_CHECK(
        8,
        0,
        fe.compileFusion(
            &fusion,
            {inputs.first, inputs.second},
            LaunchParams(),
            matmul_cparams));
    ASSERT_TRUE(getBankConflictInfo(fe.kernel()).empty());
    auto cg_outputs = fe.runFusion({inputs.first, inputs.second});
    auto tref = atMatmul(
        inputs.first.to(at::kFloat), inputs.second.to(at::kFloat), layout);
    NVF_CHECK(cg_outputs[0].allclose(tref, 0.01, 0.01));

    int gdimx = fe.lastLaunchParams().gdimx();
    int gdimy = fe.lastLaunchParams().gdimy();

    int expected_gdim_unswizzled = (dim + 128 - 1) / 128;
    int expected_gdimx = expected_gdim_unswizzled * swizzle;
    int expected_gdimy = (expected_gdim_unswizzled + swizzle - 1) / swizzle;

    NVF_CHECK(gdimx == expected_gdimx);
    NVF_CHECK(gdimy == expected_gdimy);

    runtime = fe.kernelTimeMs();

    // Check that mma op is not predicated. This is a regression test for
    // https://github.com/NVIDIA/Fuser/issues/95
    class PredicateChecker : public kir::IrVisitor {
     public:
      using kir::IrVisitor::handle;
      bool found_mma = false;

     private:
      void handle(kir::Asm* asm_) final {
#if IS_CPP20
        if (!asm_->code().starts_with("mma")) {
#else
        if (asm_->code().substr(0, 3) != "mma") {
#endif
          return;
        }
        found_mma = true;
        for (auto expr : scope_exprs_) {
          NVF_CHECK(
              !expr->isA<kir::IfThenElse>() ||
                  expr->as<kir::IfThenElse>()->predicate()->isTrivial(),
              "MmaOp should't be predicated!",
              " Get predicate ",
              expr->as<kir::IfThenElse>()->predicate()->toInlineString());
        }
      }
    } pred_checker;

    GpuLower gpulw(&fusion);
    pred_checker.handle(gpulw.run()->topLevelExprs());
    ASSERT_TRUE(pred_checker.found_mma);
  };

  // Checking only a single layout to keep runtime short (compilation overhead)
  for (auto layout : {MmaLayout::TT}) {
    for (auto order : all_orders) {
      float runtime1 = 0;
      test(layout, order, 1, runtime1);

      float runtime4 = 0;
      test(layout, order, 4, runtime4);

      // GRID Swizzle requires further changes to work in main. So for now we
      // don't assert the perf benefit here.
      // NVF_CHECK(runtime4 < runtime1);
    }
  }
}

TEST_F(NVFuserTest, FusionAmpereMatmulRegDoubleBuffer_CUDA) {
  // Keep multiples of 8 to keep vectorizable.
  int M = 504, N = 136, K = 248;
  REQUIRE_DEVICE_SMEM_SIZE(70 << 10, 0);

  // Gmem pipeline stage
  for (auto stage : {3, 4}) {
    for (auto layout : kAllSupportedMmaLayout) {
      Fusion fusion;
      FusionGuard fg(&fusion);
      auto tv0 = makeContigTensor(2, DataType::Half);
      auto tv1 = makeContigTensor(2, DataType::Half);

      fusion.addInput(tv0);
      fusion.addInput(tv1);

      auto tv2 = matmul(tv0, tv1, layout, true);

      fusion.addOutput(tv2);

      MatMulTileOptions gemm_tile;
      gemm_tile.cta_tile = GemmTile(128, 128, 32);
      gemm_tile.warp_tile = GemmTile(64, 64, 32);
      gemm_tile.instruction_tile = GemmTile(16, 8, 16);

      MatmulParams params;
      params.mma_macro = MmaMacro::Ampere_16_8_16;
      params.tile_sizes = gemm_tile;
      params.async_gmem_load_operands = true;
      params.double_buffer_options.double_buffer_smem_write = true;
      params.double_buffer_options.smem_double_buffer_stage = stage;
      params.double_buffer_options.double_buffer_smem_read = true;
      scheduleMatmul(&fusion, params);

      auto inputs = matmulAtInput2D(M, N, K, layout);

      FusionExecutor fe;
      NVFUSER_TEST_CUDA_ARCH_COMPILE_CHECK(
          8,
          0,
          fe.compileFusion(
              &fusion,
              {inputs.first, inputs.second},
              LaunchParams(),
              matmul_cparams));
      ASSERT_TRUE(getBankConflictInfo(fe.kernel()).empty());
      auto cg_outputs = fe.runFusion({inputs.first, inputs.second});
      auto tref = atMatmul(
          inputs.first.to(at::kFloat), inputs.second.to(at::kFloat), layout);
      NVF_CHECK(cg_outputs[0].allclose(tref, 0.0001, 0.0001));

      // Check that computed smem matches actually allocated smem
      mma_utils::MmaDataTypes data_types = {
          DataType::Half, DataType::Half, DataType::Float};
      int64_t estimated_smem = mma_utils::computeExpectedSharedMemoryUsage(
          params, data_types, true, true);
      int64_t actual_smem = fe.lastLaunchParams().smem();
      EXPECT_EQ(estimated_smem, actual_smem);
    }
  }
}

// Matmul-Matmul fusion test on Ampere
TEST_F(NVFuserTest, FusionMatmulMatmulAmpere_CUDA) {
  NVFUSER_TEST_CUDA_ARCH_GUARD(8, 0);

  Fusion fusion;
  FusionGuard fg(&fusion);
  int M = 512, N = 256, K1 = 128, K2 = 128;

  // Fusion definition (Both gemms are TN)
  // [M,K1]
  auto tv0 = makeContigConcreteTensor({M, K1}, DataType::Half);
  // [K2,K1]
  auto tv1 = makeContigConcreteTensor({K2, K1}, DataType::Half);
  // [N,K2]
  auto tv2 = makeContigConcreteTensor({N, K2}, DataType::Half);

  fusion.addInput(tv0);
  fusion.addInput(tv1);
  fusion.addInput(tv2);

  // [M,N,K]
  auto tv0b = broadcast(tv0, {false, true, false});
  auto tv1b = broadcast(tv1, {true, false, false});
  auto tv2b = broadcast(tv2, {true, false, false});

  // [M,K2,R]
  auto tv3 = fusedMultiplySum(tv0b, tv1b, {2});

  auto tv3h = castOp(DataType::Half, tv3);
  auto tv3b = broadcast(tv3h, {false, true, false});

  auto tv4 = fusedMultiplySum(tv3b, tv2b, {2});

  fusion.addOutput(tv4);

  // Fusion:
  //  Gemm(M,K2,K1) x Gemm(M,N,K2)

  MatMulTileOptions gemm_tile1, gemm_tile2;

  // cta tile:
  //  To save register, n of cta tile 1
  //  matches k of cta tile2
  gemm_tile1.cta_tile = GemmTile(128, 64, 32);
  gemm_tile2.cta_tile = GemmTile(128, 32, 64);

  // Distribute to 2x2 warps
  gemm_tile1.warp_tile = GemmTile(64, 32, 32);
  gemm_tile2.warp_tile = GemmTile(64, 16, 64);

  // Using Ampere mma macro
  gemm_tile2.instruction_tile = GemmTile(16, 8, 16);
  gemm_tile2.instruction_tile = GemmTile(16, 8, 16);

  auto mma_ops = ir_utils::getOpsOfType<MmaOp>(&fusion);
  NVF_CHECK(
      2 == mma_ops.size(),
      "Invalid number of MmaOp instances in fusion definition, expected 2, got ",
      mma_ops.size());
  mma_ops[0]->setMacro(MmaMacro::Ampere_16_8_16);
  mma_ops[1]->setMacro(MmaMacro::Ampere_16_8_16);

  // Global read for gemm 1
  auto tv0r = tv0->cacheAfter();
  auto tv1r = tv1->cacheAfter();

  // Global read for gemm 2
  auto tv2r = tv2->cacheAfter();

  // Gemm 1 main loop read
  auto tv0cw = tv0r->cacheAfter();
  auto tv0cr = tv0cw->cacheAfter(LoadStoreOpType::LdMatrix);
  auto tv1cw = tv1r->cacheAfter();
  auto tv1cr = tv1cw->cacheAfter(LoadStoreOpType::LdMatrix);

  // Gemm 1 accumulator reg
  auto tv3c = tv3->cacheBefore();

  // Gemm 2 main loop read
  auto tv3cw = tv3h->cacheAfter();
  auto tv3cr = tv3cw->cacheAfter(LoadStoreOpType::LdMatrix);

  auto tv2cw = tv2r->cacheAfter();
  auto tv2cr = tv2cw->cacheAfter(LoadStoreOpType::LdMatrix);

  // Gemm 2 accumulator reg
  auto tv4c = tv4->cacheBefore();

  // General idea is inlining gemm1's main loop inside gemm2's

  // Schedule gemm 2:
  // ------------------------------------------------------------------
  tv4->split(-2, gemm_tile2.cta_tile.m);
  tv4->split(-1, gemm_tile2.cta_tile.n);

  //  0   1    2   3
  // [Mo,M128, No, N128]
  tv4->reorder({{1, 2}, {2, 1}});

  //  0   1    2   3
  // [Mo,No, M128, N128]
  tv2->computeAt(tv4, 2);
  tv3->computeAt(tv4, 2);

  // Order K
  //  0   1    2   3     4    5
  // [Mo,No, M128, N128, Ko, K32]
  tv4c->split(-1, gemm_tile2.cta_tile.k);
  tv4c->reorder({{2, 3}, {3, 4}, {4, 2}});

  //  0   1  2   3     4    5
  // [Mo,No, Ko M128, N128, K32]
  tv3->computeAt(tv4c, 3); // Implicitly defines cta tile of gemm1
  tv2r->computeAt(tv4c, 3);

  // Make warp tile
  mma_utils::scheduleWarpTileWithReduction(tv4c, gemm_tile2);
  mma_utils::scheduleWarpTileWithNoReduction(tv4, gemm_tile2);
  //           -8   -7  -6 -5 -4 -3 -2 -1
  // [Mo No Ko Kwo Mwo Nwo Mw Nw Mi Ni Ki]
  tv3cr->computeAt(tv4c, -4);
  tv2cr->computeAt(tv4c, -4);

  // Schedule tv2 gmem read and smem write:
  // ----------------------------------------------------------------
  // [No,Ko,N,K]
  tv2cw->merge(-2);
  tv2r->merge(-2);

  // [No,Ko,i,wy,wx,v]
  mma_utils::scheduleContiguousVectorLoad(tv2cw, gemm_tile2, 8);
  mma_utils::scheduleContiguousVectorLoad(tv2r, gemm_tile2, 8);
  tv2cw->setMemoryType(MemoryType::Shared);

  // Schedule tv2 gmem read and smem write:
  // ----------------------------------------------------------------

  // Schedule gemm 2 mma input
  // ---------------------------------------------------------------------------
  tv3cr->applyMmaSwizzle(MmaOperand::A);

  // [... Mi, Ni, Ki] want [Ni, Mi, Ki]
  tv3b->reorder({{-2, -3}, {-3, -2}});
  tv3b->applyMmaSwizzle(MmaOperand::A);

  tv2cr->applyMmaSwizzle(MmaOperand::B);
  tv2b->applyMmaSwizzle(MmaOperand::B);

  // Schedule mma output
  // ---------------------------------------------------------------------------
  tv4c->applyMmaSwizzle(MmaOperand::Accumulator);
  tv4->applyMmaSwizzle(MmaOperand::Accumulator);

  // Schedule gemm 1:
  // ------------------------------------------------------------------

  // CTA tile:
  tv0->computeAt(tv3, 2);
  tv1->computeAt(tv3, 2);

  // Schedule K dim for gemm 1:

  // Order K
  //  0   1    2   3     4    5
  // [Mo,No, M128, N128, Ko, K32]
  tv3c->split(-1, gemm_tile1.cta_tile.k);
  tv3c->reorder({{2, 3}, {3, 4}, {4, 2}});
  //  0   1  2   3     4    5
  // [Mo,No, Ko M128, N128, K32]
  tv0r->computeAt(tv3c, 3);
  tv1r->computeAt(tv3c, 3);

  // Make warp tile:
  // -------------------------------------------------------------------------
  mma_utils::scheduleWarpTileWithReduction(tv3c, gemm_tile1);
  mma_utils::scheduleWarpTileWithNoReduction(tv3cw, gemm_tile1);

  tv0cr->computeAt(tv3c, -4);
  tv1cr->computeAt(tv3c, -4);

  tv3->computeAt(tv3cw, -3);

  // Schedule gmem read and smem write:
  // ---------------------------------------------------------------------------
  // [Mo,Ko,M,K]
  tv0cw->merge(-2);
  tv0r->merge(-2);
  mma_utils::scheduleContiguousVectorLoad(tv0cw, gemm_tile1, 8);
  mma_utils::scheduleContiguousVectorLoad(tv0r, gemm_tile1, 8);
  tv0cw->setMemoryType(MemoryType::Shared);
  // [Mo,Ko,i,wy,wx,v]

  // [No,Ko,N,K]
  tv1cw->merge(-2);
  tv1r->merge(-2);
  // [No,Ko,i,wy,wx,v]
  mma_utils::scheduleContiguousVectorLoad(tv1cw, gemm_tile1, 8);
  mma_utils::scheduleContiguousVectorLoad(tv1r, gemm_tile1, 8);
  tv1cw->setMemoryType(MemoryType::Shared);

  // Schedule mma input
  // ---------------------------------------------------------------------------
  tv0cr->applyMmaSwizzle(MmaOperand::A);
  // [... Mi, Ni, Ki] want [Ni, Mi, Ki]
  tv0b->reorder({{-2, -3}, {-3, -2}});
  tv0b->applyMmaSwizzle(MmaOperand::A);

  tv1cr->applyMmaSwizzle(MmaOperand::B);
  tv1b->applyMmaSwizzle(MmaOperand::B);

  // Schedule mma output
  // ---------------------------------------------------------------------------
  tv3c->applyMmaSwizzle(MmaOperand::Accumulator);
  tv3cw->applyMmaSwizzle(MmaOperand::Accumulator);
  tv3h->applyMmaSwizzle(MmaOperand::Accumulator);
  tv3->applyMmaSwizzle(MmaOperand::Accumulator);
  tv3cw->setMemoryType(MemoryType::Shared);

  // Parallelize
  //  0  1  2   3   4   5  6  7
  // [Mo No Mwo Nwo Mw Nw (Mi Ni)]
  // Gemm 1
  tv3c->axis(4)->parallelize(ParallelType::TIDz);
  tv3c->axis(5)->parallelize(ParallelType::TIDy);

  tv3->computeAt(tv3cw, -2);
  tv3cw->axis(2)->parallelize(ParallelType::TIDz);
  tv3cw->axis(3)->parallelize(ParallelType::TIDy);

  // Gemm 2
  tv4->axis(2)->parallelize(ParallelType::TIDz);
  tv4->axis(3)->parallelize(ParallelType::TIDy);
  tv4c->axis(4)->parallelize(ParallelType::TIDz);
  tv4c->axis(5)->parallelize(ParallelType::TIDy);

  tv4->axis(0)->parallelize(ParallelType::BIDx);
  tv4->axis(1)->parallelize(ParallelType::BIDy);

  auto options = at::TensorOptions().dtype(at::kHalf).device(at::kCUDA, 0);
  auto t0 = at::randn({M, K1}, options);
  auto t1 = at::randn({K2, K1}, options);
  auto t2 = at::randn({N, K2}, options);

  auto tref = t0.to(at::kFloat)
                  .matmul(t1.t().to(at::kFloat))
                  .matmul(t2.t().to(at::kFloat));

  FusionExecutor fe;

  NVFUSER_TEST_CUDA_ARCH_COMPILE_CHECK(
      8,
      0,
      fe.compileFusion(&fusion, {t0, t1, t2}, LaunchParams(), matmul_cparams));

  auto cg_outputs = fe.runFusion({t0, t1, t2});

  // relaxed check for now, err accumulation is significant.
  NVF_CHECK(cg_outputs[0].allclose(tref, 0.1, 0.1));
}

// Simplified Matmul-Softmax-Matmul test on Ampere
//   (To be extended in follow ups)
TEST_F(NVFuserTest, FusionMatmulSoftmaxMatmulAmpere_CUDA) {
  NVFUSER_TEST_CUDA_ARCH_GUARD(8, 0);

  Fusion fusion;
  FusionGuard fg(&fusion);

  // Omitting outer dimensions and pointwise ops

  const int seql_q = 32;
  const int seql_k = 128;
  const int hidden_size = 1024;
  const int num_heads = 16;
  const int head_dim = hidden_size / num_heads;

  // Gemm 1:
  // (80, 80, 64)
  const int M1 = seql_q, N1 = seql_k, K1 = head_dim;
  // (64, 80)
  const int N2 = head_dim, K2 = seql_k;

  // Fusion definition (Both gemms are TN)
  // [M,K1]
  auto inp = makeContigConcreteTensor({M1, K1}, DataType::Half);
  // Query matrix
  auto qk = makeContigConcreteTensor({N1, K1}, DataType::Half);
  // Second linear matrix
  auto acc = makeContigConcreteTensor({N2, K2}, DataType::Half);

  fusion.addInput(inp);
  fusion.addInput(qk);
  fusion.addInput(acc);

  // [M,N,K]
  auto tv0b = broadcast(inp, {false, true, false});
  auto tv1b = broadcast(qk, {true, false, false});
  auto tv2b = broadcast(acc, {true, false, false});

  // [M,K2,R]
  auto tv3 = fusedMultiplySum(tv0b, tv1b, {2});

  // Inline define softmax for now for scheduling
  auto x = tv3;
  const int kReductionAxis = 1;
  const int kNumberOfDims = 2;
  std::vector<bool> broadcast_mask(kNumberOfDims, false);
  broadcast_mask[kReductionAxis] = true;

  auto max_val = max(x, {kReductionAxis});
  auto bcast_max = broadcast(max_val, broadcast_mask);
  auto x_max_sub = sub(x, bcast_max);
  auto exp_val = exp(x_max_sub);
  auto sum_exp = sum(exp_val, {kReductionAxis});
  auto bcast_sum = broadcast(sum_exp, broadcast_mask);
  auto recip = reciprocal(bcast_sum);
  auto tv3sfm = mul(exp_val, recip);

  auto tv3h = castOp(DataType::Half, tv3sfm);
  auto tv3b = broadcast(tv3h, {false, true, false});
  auto tv4 = fusedMultiplySum(tv3b, tv2b, {2});

  fusion.addOutput(tv4);

  // Fusion:
  //  Gemm(M,K2,K1) x Gemm(M,N,K2)
  MatMulTileOptions gemm_tile;

  // TODO: use very small tiles for now since
  //  alias pass is not re-using smem. Fix later.
  gemm_tile.cta_tile = GemmTile(32, 128, 32);

  // Distribute to 2x2 warps
  gemm_tile.warp_tile = GemmTile(16, 64, 32);

  // Using Ampere mma macro
  gemm_tile.instruction_tile = GemmTile(16, 8, 16);

  auto mma_ops = ir_utils::getOpsOfType<MmaOp>(&fusion);
  NVF_CHECK(
      2 == mma_ops.size(),
      "Invalid number of MmaOp instances in fusion definition, expected 2, got ",
      mma_ops.size());
  mma_ops[0]->setMacro(MmaMacro::Ampere_16_8_16);
  mma_ops[1]->setMacro(MmaMacro::Ampere_16_8_16);

  // Global read for gemm 1
  auto tv0r = inp->cacheAfter();
  auto tv1r = qk->cacheAfter();

  // Global read for gemm 2
  auto tv2r = acc->cacheAfter();

  // Gemm 1 main loop read
  auto tv0cw = tv0r->cacheAfter();
  auto tv0cr = tv0cw->cacheAfter(LoadStoreOpType::LdMatrix);
  auto tv1cw = tv1r->cacheAfter();
  auto tv1cr = tv1cw->cacheAfter(LoadStoreOpType::LdMatrix);

  // Gemm 1 accumulator reg
  auto tv3c = tv3->cacheBefore();

  // Softmax conversion:
  auto tv3ccr = tv3->cacheAfter();

  // tv3ccr -> tv3h : softmax

  // Gemm 2 main loop read
  auto tv3cr = tv3h->cacheAfter(LoadStoreOpType::LdMatrix);

  auto tv2cw = tv2r->cacheAfter();
  auto tv2cr = tv2cw->cacheAfter(LoadStoreOpType::LdMatrix);

  // Gemm 2 accumulator reg
  auto tv4c = tv4->cacheBefore();

  // Schedule gemm 2:
  // ------------------------------------------------------------------
  tv4->split(-2, gemm_tile.cta_tile.m);
  tv4->split(-1, gemm_tile.cta_tile.n);

  //  0   1    2   3
  // [Mo,M128, No, N128]
  tv4->reorder({{1, 2}, {2, 1}});

  //  0   1    2   3
  // [Mo,No, M128, N128]
  acc->computeAt(tv4, 2);
  tv3->computeAt(tv4, 2);

  // Order K
  //  0   1    2   3     4    5
  // [Mo,No, M128, N128, Ko, K32]
  tv4c->split(-1, gemm_tile.cta_tile.k);
  tv4c->reorder({{2, 3}, {3, 4}, {4, 2}});

  //  0   1  2   3     4    5
  // [Mo,No, Ko M128, N128, K32]
  tv3->computeAt(tv4c, 2);
  tv2r->computeAt(tv4c, 3);

  // Make warp tile
  mma_utils::scheduleWarpTileWithReduction(tv4c, gemm_tile);
  mma_utils::scheduleWarpTileWithNoReduction(tv4, gemm_tile);
  //           -8  -7  -6  -5 -4 -3 -2 -1
  // [Mo No Ko Kwo Mwo Nwo Mw Nw Mi Ni Ki]
  tv3cr->computeAt(tv4c, -4);
  tv2cr->computeAt(tv4c, -4);

  // Schedule tv2 gmem read and smem write:
  // ----------------------------------------------------------------
  // [No,Ko,N,K]
  tv2cw->merge(-2);
  tv2r->merge(-2);

  // [No,Ko,i,wy,wx,v]
  mma_utils::scheduleContiguousVectorLoad(tv2cw, gemm_tile, 8);
  mma_utils::scheduleContiguousVectorLoad(tv2r, gemm_tile, 8);
  tv2cw->setMemoryType(MemoryType::Shared);

  // Schedule tv2 gmem read and smem write:
  // ----------------------------------------------------------------

  // Schedule gemm 2 mma input
  // ---------------------------------------------------------------------------
  tv3cr->applyMmaSwizzle(MmaOperand::A);
  // [... Mi, Ni, Ki] want [Ni, Mi, Ki]
  tv3b->reorder({{-2, -3}, {-3, -2}});
  tv3b->applyMmaSwizzle(MmaOperand::A);

  tv2cr->applyMmaSwizzle(MmaOperand::B);
  tv2b->applyMmaSwizzle(MmaOperand::B);

  // Schedule mma output
  // ---------------------------------------------------------------------------
  tv4c->applyMmaSwizzle(MmaOperand::Accumulator);
  tv4->applyMmaSwizzle(MmaOperand::Accumulator);

  // Schedule gemm 1:
  // ------------------------------------------------------------------

  // CTA tile:
  // [Mo, Mi128, N80]

  tv3->split(-1, gemm_tile.cta_tile.n);
  // [Mo, Mi128, No, Ni128]

  tv3->reorder({{1, 2}, {2, 1}});

  // [Mo, No, Mi128, Ni128]
  inp->computeAt(tv3, 2);
  qk->computeAt(tv3, 2);

  // Schedule K dim for gemm 1:

  // Order K
  //  0   1    2   3     4    5
  // [Mo,No, M128, N128, Ko, K32]
  tv3c->split(-1, gemm_tile.cta_tile.k);
  tv3c->reorder({{2, 3}, {3, 4}, {4, 2}});
  //  0   1  2   3     4    5
  // [Mo,No, Ko M128, N128, K32]
  tv0r->computeAt(tv3c, 3);
  tv1r->computeAt(tv3c, 3);

  // Make warp tile:
  // -------------------------------------------------------------------------
  mma_utils::scheduleWarpTileWithReduction(tv3c, gemm_tile);
  mma_utils::scheduleWarpTileWithNoReduction(tv3, gemm_tile);

  tv0cr->computeAt(tv3c, -4);
  tv1cr->computeAt(tv3c, -4);

  // tv3->computeAt(tv3cw,-3);

  // Schedule gmem read and smem write:
  // ---------------------------------------------------------------------------
  // [Mo,Ko,M,K]
  tv0cw->merge(-2);
  tv0r->merge(-2);
  mma_utils::scheduleContiguousVectorLoad(tv0cw, gemm_tile, 8);
  mma_utils::scheduleContiguousVectorLoad(tv0r, gemm_tile, 8);
  tv0cw->setMemoryType(MemoryType::Shared);
  // [Mo,Ko,i,wy,wx,v]

  // [No,Ko,N,K]
  tv1cw->merge(-2);
  tv1r->merge(-2);
  // [No,Ko,i,wy,wx,v]
  mma_utils::scheduleContiguousVectorLoad(tv1cw, gemm_tile, 8);
  mma_utils::scheduleContiguousVectorLoad(tv1r, gemm_tile, 8);
  tv1cw->setMemoryType(MemoryType::Shared);

  // Schedule mma input
  // ---------------------------------------------------------------------------
  tv0cr->applyMmaSwizzle(MmaOperand::A);
  // [... Mi, Ni, Ki] want [Ni, Mi, Ki]
  tv0b->reorder({{-2, -3}, {-3, -2}});
  tv0b->applyMmaSwizzle(MmaOperand::A);

  tv1cr->applyMmaSwizzle(MmaOperand::B);
  tv1b->applyMmaSwizzle(MmaOperand::B);

  // // Schedule mma output
  // //
  // ---------------------------------------------------------------------------
  tv3c->applyMmaSwizzle(MmaOperand::Accumulator);
  tv3->applyMmaSwizzle(MmaOperand::Accumulator);

  // Put tv3 result in smem
  tv3->setMemoryType(MemoryType::Shared);

  // schedule a reg persistent softmax: from tv3
  // [Mo, M128, RN]
  max_val->split(-1, 128);
  // [Mo, M128, RN1, RN128]
  max_val->split(-1, 4);
  // Map to warp (2x2)
  max_val->split(-4, 4);
  max_val->split(-4, 2);

  // [Mo, Mo32, My2, Mx2, RN1, RNo32, RNi4]
  auto max_rf = max_val->rFactor({-1});
  // [Mo, Mo32, My2, Mx2, RN1, I32, RNi4]

  // [Mo, M128, RN]
  sum_exp->split(-1, 128);
  // [Mo, M128, RN1, RN128]
  sum_exp->split(-1, 4);
  // Map to warp (2x2)
  sum_exp->split(-4, 4);
  sum_exp->split(-4, 2);

  // [Mo, Mo32, My2, Mx2, RN1, RNo32, RNi4]
  auto sum_exp_rf = sum_exp->rFactor({-1});
  // [Mo, Mo32, My2, Mx2, RN1, I32, RNi4]

  exp_val->computeAt(sum_exp_rf, 4);
  exp_val->split(-1, 128);
  exp_val->split(-1, 4);
  bcast_max->computeAt(exp_val, -2);

  // [Mo, Mo32, My2, Mx2, IN1, I32, INi4]

  // Read from smem
  tv3ccr->computeAt(max_rf, 4);
  // [Mo, Mo32, My2, Mx2, N80]
  tv3ccr->split(-1, 128);
  tv3ccr->split(-1, 4);
  // [Mo, Mo32, My2, Mx2, IN1, I32, INi4]

  // Write to second gemm
  tv3h->split(-1, 128);
  tv3h->split(-1, 4);
  // Map to warp (2x2)
  tv3h->split(-4, 4);
  tv3h->split(-4, 2);

  bcast_sum->computeAt(tv3h, -2);

  tv3h->setMemoryType(MemoryType::Shared);

  // Parallelize
  tv4->axis(0)->parallelize(ParallelType::BIDx);
  //  0  1  2   3   4   5  6  7
  // [Mo No Mwo Nwo Mw Nw (Mi Ni)]
  // Gemm 1
  tv3c->axis(4)->parallelize(ParallelType::TIDz);
  tv3c->axis(5)->parallelize(ParallelType::TIDy);
  tv3->axis(2)->parallelize(ParallelType::TIDz);
  tv3->axis(3)->parallelize(ParallelType::TIDy);

  auto parallelize_non_reduced_val = [](TensorView* tv) {
    tv->axis(-2)->parallelize(ParallelType::TIDx);
    tv->axis(2)->parallelize(ParallelType::TIDz);
    tv->axis(3)->parallelize(ParallelType::TIDy);
  };

  auto parallelize_reduced_val = [](TensorView* tv) {
    tv->axis(-1)->parallelize(ParallelType::TIDx);
    tv->axis(2)->parallelize(ParallelType::TIDz);
    tv->axis(3)->parallelize(ParallelType::TIDy);
  };

  parallelize_non_reduced_val(tv3h);
  parallelize_non_reduced_val(max_rf);
  parallelize_non_reduced_val(bcast_max);
  parallelize_non_reduced_val(exp_val);
  parallelize_non_reduced_val(sum_exp_rf);
  parallelize_non_reduced_val(bcast_sum);
  parallelize_non_reduced_val(recip);

  parallelize_reduced_val(max_val);
  parallelize_reduced_val(sum_exp);

  //  0  1  2   3   4   5  6  7
  // [Mo No Mwo Nwo Mw Nw (Mi Ni)]
  // Gemm 2
  tv4->axis(2)->parallelize(ParallelType::TIDz);
  tv4->axis(3)->parallelize(ParallelType::TIDy);
  tv4c->axis(4)->parallelize(ParallelType::TIDz);
  tv4c->axis(5)->parallelize(ParallelType::TIDy);

  auto options = at::TensorOptions().dtype(at::kHalf).device(at::kCUDA, 0);
  auto t0 = at::randn({M1, K1}, options);
  auto t1 = at::randn({N1, K1}, options);
  auto t2 = at::randn({N2, K2}, options);

  FusionExecutor fe;

  NVFUSER_TEST_CUDA_ARCH_COMPILE_CHECK(
      8,
      0,
      fe.compileFusion(&fusion, {t0, t1, t2}, LaunchParams(), matmul_cparams));

  auto cg_outputs = fe.runFusion({t0, t1, t2});

  auto g1 = t0.to(at::kFloat).matmul(t1.t().to(at::kFloat));
  auto sg1 = at::_softmax(g1, -1, false);
  auto gsg1 = sg1.matmul(t2.t().to(at::kFloat));

  NVF_CHECK(cg_outputs[0].allclose(gsg1, 0.001, 0.001));
}

// Matmul test for Turing MMA: across supported layouts
TEST_F(NVFuserTest, FusionTuringMatmul_CUDA) {
  // Keep multiples of 8 to keep vectorizable.
  int M = 504, N = 136, K = 248;

  for (auto layout : kAllSupportedMmaLayout) {
    Fusion fusion;
    FusionGuard fg(&fusion);
    auto tv0 = makeContigTensor(2, DataType::Half);
    auto tv1 = makeContigTensor(2, DataType::Half);

    fusion.addInput(tv0);
    fusion.addInput(tv1);

    auto tv2 = matmul(tv0, tv1, layout, true);

    fusion.addOutput(tv2);

    MatMulTileOptions gemm_tile;
    gemm_tile.cta_tile = GemmTile(128, 128, 32);
    gemm_tile.warp_tile = GemmTile(64, 64, 32);
    gemm_tile.instruction_tile = GemmTile(16, 8, 16);

    MatmulParams params;
    params.mma_macro = MmaMacro::Turing_16_8_16;
    params.tile_sizes = gemm_tile;
    scheduleMatmul(&fusion, params);

    auto inputs = matmulAtInput2D(M, N, K, layout);

    FusionExecutor fe;
    NVFUSER_TEST_CUDA_ARCH_COMPILE_CHECK(
        7, 5, fe.compileFusion(&fusion, {inputs.first, inputs.second}));
    ASSERT_TRUE(getBankConflictInfo(fe.kernel()).empty());
    auto cg_outputs = fe.runFusion({inputs.first, inputs.second});
    auto tref = atMatmul(
        inputs.first.to(at::kFloat), inputs.second.to(at::kFloat), layout);
    NVF_CHECK(cg_outputs[0].allclose(tref, 0.0001, 0.0001));

    // Check that computed smem matches actually allocated smem
    mma_utils::MmaDataTypes data_types = {
        DataType::Half, DataType::Half, DataType::Float};
    int64_t estimated_smem = mma_utils::computeExpectedSharedMemoryUsage(
        params, data_types, true, true);
    int64_t actual_smem = fe.lastLaunchParams().smem();
    EXPECT_EQ(estimated_smem, actual_smem);
  }
}

// Matmul test on ampere, using ampere memory ops
TEST_F(NVFuserTest, FusionAmpereMatmulTNcpAsync_CUDA) {
  Fusion fusion;
  FusionGuard fg(&fusion);

  int M = 255, N = 511, K = 88;

  // [M,K]
  auto tv0 = makeContigTensor(2, DataType::Half);
  // [N,K]
  auto tv1 = makeContigTensor(2, DataType::Half);
  fusion.addInput(tv0);
  fusion.addInput(tv1);

  // [M,N,K]
  auto tv0b = broadcast(tv0, {false, true, false});
  auto tv1b = broadcast(tv1, {true, false, false});

  // Leaving both sets of mma inputs for volta outside
  //  currently since they need to be swizzled.
  auto tv2 = fusedMultiplySum(tv0b, tv1b, {2});

  fusion.addOutput(tv2);

  MatMulTileOptions gemm_tile;
  gemm_tile.cta_tile = GemmTile(128, 128, 32);
  gemm_tile.warp_tile = GemmTile(64, 64, 32);
  gemm_tile.instruction_tile = GemmTile(16, 8, 16);

  auto mma_ops = ir_utils::getOpsOfType<MmaOp>(&fusion);
  NVF_CHECK(
      1 == mma_ops.size(),
      "Invalid number of MmaOp instances in fusion definition, expected 1, got ",
      mma_ops.size());
  mma_ops.front()->setMacro(MmaMacro::Ampere_16_8_16);

  auto tv0cw = tv0->cacheAfter(LoadStoreOpType::CpAsync);
  auto tv0cr = tv0cw->cacheAfter(LoadStoreOpType::LdMatrix);
  auto tv1cw = tv1->cacheAfter(LoadStoreOpType::CpAsync);
  auto tv1cr = tv1cw->cacheAfter(LoadStoreOpType::LdMatrix);
  auto tv2c = tv2->cacheBefore();

  // Make a CTA tile
  // ------------------------------------------------------------------
  // [M,N]
  tv2->split(-2, gemm_tile.cta_tile.m);
  tv2->split(-1, gemm_tile.cta_tile.n);

  //  0   1    2   3
  // [Mo,M128, No, N128]
  tv2->reorder({{1, 2}, {2, 1}});

  //  0   1    2   3
  // [Mo,No, M128, N128]
  tv0->computeAt(tv2, 2);
  tv1->computeAt(tv2, 2);

  // Order K
  //  0   1    2   3     4    5
  // [Mo,No, M128, N128, Ko, K32]
  tv2c->split(-1, gemm_tile.cta_tile.k);
  tv2c->reorder({{2, 3}, {3, 4}, {4, 2}});

  //  0   1  2   3     4    5
  // [Mo,No, Ko M128, N128, K32]
  tv0cw->computeAt(tv2c, 3);
  tv1cw->computeAt(tv2c, 3);

  // Make warp tile:
  // -------------------------------------------------------------------------
  mma_utils::scheduleWarpTileWithReduction(tv2c, gemm_tile);
  mma_utils::scheduleWarpTileWithNoReduction(tv2, gemm_tile);
  //           -8  -7  -6  -5 -4 -3 -2 -1
  // [Mo No Ko Kwo Mwo Nwo Mw Nw Mi Ni Ki]
  tv0cr->computeAt(tv2c, -4);
  tv1cr->computeAt(tv2c, -4);

  // Schedule gmem read and smem write:
  // ---------------------------------------------------------------------------
  // [Mo,Ko,M,K]
  tv0cw->merge(-2);
  mma_utils::scheduleContiguousVectorLoad(tv0cw, gemm_tile, 8);
  tv0cw->setMemoryType(MemoryType::Shared);
  // [Mo,Ko,i,wy,wx,v]

  // [No,Ko,N,K]
  tv1cw->merge(-2);
  // [No,Ko,i,wy,wx,v]
  mma_utils::scheduleContiguousVectorLoad(tv1cw, gemm_tile, 8);
  tv1cw->setMemoryType(MemoryType::Shared);
  // Schedule mma input
  // ---------------------------------------------------------------------------
  tv0cr->applyMmaSwizzle(MmaOperand::A);
  // [... Mi, Ni, Ki]
  tv0b->reorder({{-2, -3}, {-3, -2}});
  tv0b->applyMmaSwizzle(MmaOperand::A);

  tv1cr->applyMmaSwizzle(MmaOperand::B);
  tv1b->applyMmaSwizzle(MmaOperand::B);

  // Schedule mma output
  // ---------------------------------------------------------------------------
  tv2c->applyMmaSwizzle(MmaOperand::Accumulator);
  tv2->applyMmaSwizzle(MmaOperand::Accumulator);

  // Parallelize
  //  0   1  2  3   4   5  6  7  8  9  10
  // [Mo No Ko Kwo Mwo Nwo Mw Nw (Mi Ni Ki)]
  tv2c->axis(4)->parallelize(ParallelType::TIDz);
  tv2c->axis(5)->parallelize(ParallelType::TIDy);

  // Parallelize
  //  0  1  2   3   4   5  6  7
  // [Mo No Mwo Nwo Mw Nw (Mi Ni)]
  tv2->axis(0)->parallelize(ParallelType::BIDx);
  tv2->axis(1)->parallelize(ParallelType::BIDy);
  tv2->axis(2)->parallelize(ParallelType::TIDz);
  tv2->axis(3)->parallelize(ParallelType::TIDy);

  auto options = at::TensorOptions().dtype(at::kHalf).device(at::kCUDA, 0);
  auto t0 = at::randn({M, K}, options);
  auto t1 = at::randn({N, K}, options);

  FusionExecutor fe;
  NVFUSER_TEST_CUDA_ARCH_COMPILE_CHECK(
      8,
      0,
      fe.compileFusion(&fusion, {t0, t1}, LaunchParams(), matmul_cparams));

  auto cg_outputs = fe.runFusion({t0, t1});

  auto tref = t0.to(at::kFloat).matmul(t1.t().to(at::kFloat));

  NVF_CHECK(cg_outputs[0].allclose(tref, 0.0001, 0.0001));
}

TEST_F(NVFuserTest, FusionAmpereStridedBatchedMatmulTN_CUDA) {
  NVFUSER_TEST_CUDA_ARCH_GUARD(8, 0);

  Fusion fusion;
  FusionGuard fg(&fusion);
  int64_t M = 511, N = 123, K = 88, B0 = 3, B1 = 5;

  // [B0 ,M, B1, K]
  auto tv0 = makeContigTensor(4, DataType::Half);
  // [B0, N, B1, K]
  auto tv1 = makeContigTensor(4, DataType::Half);
  fusion.addInput(tv0);
  fusion.addInput(tv1);

  // [B0, M, N, B1, K]
  auto tv0b = broadcast(tv0, {false, false, true, false, false});
  auto tv1b = broadcast(tv1, {false, true, false, false, false});

  // Leaving both sets of mma inputs for volta outside
  //  currently since they need to be swizzled.
  auto tv2 = fusedMultiplySum(tv0b, tv1b, {4});

  fusion.addOutput(tv2);

  MatMulTileOptions gemm_tile;
  gemm_tile.cta_tile = GemmTile(128, 128, 32);
  gemm_tile.warp_tile = GemmTile(64, 64, 32);
  gemm_tile.instruction_tile = GemmTile(16, 8, 16);

  auto mma_ops = ir_utils::getOpsOfType<MmaOp>(&fusion);
  NVF_CHECK(
      1 == mma_ops.size(),
      "Invalid number of MmaOp instances in fusion definition, expected 1, got ",
      mma_ops.size());
  mma_ops.front()->setMacro(MmaMacro::Ampere_16_8_16);

  auto tv0r = tv0->cacheAfter();
  auto tv1r = tv1->cacheAfter();
  auto tv0cw = tv0r->cacheAfter();
  auto tv0cr = tv0cw->cacheAfter(LoadStoreOpType::LdMatrix);
  auto tv1cw = tv1r->cacheAfter();
  auto tv1cr = tv1cw->cacheAfter(LoadStoreOpType::LdMatrix);
  auto tv2c = tv2->cacheBefore();

  // Group the BATCHED DIMS:
  //  -4 -3  -2 -1
  // [B0, M, N, B1]
  tv2->reorder({{-3, -2}, {-2, -1}, {-1, -4}});

  //  -4  -3 -2  -1
  // [B0, B1, M, N]

  // Make a CTA tile
  // ------------------------------------------------------------------
  // [B0, B1, M, N]
  tv2->split(-2, gemm_tile.cta_tile.m);
  tv2->split(-1, gemm_tile.cta_tile.n);

  //  0   1   2   3     4   5
  // [B0, B1, Mo, M128, No, N128]
  tv2->reorder({{-3, -2}, {-2, -3}});

  //  0   1   2   3   4     5
  // [B0, B1, Mo, No, M128, N128]

  // Merge the outer dims:
  tv2->merge(0);
  tv2->merge(0);

  //  0   1   2     3
  // [Mo, No, M128, N128]
  tv0->computeAt(tv2, 2);
  tv1->computeAt(tv2, 2);

  // Order K
  //  0   1   2     3     4   5
  // [Mo, No, M128, N128, Ko, K32]
  tv2c->split(-1, gemm_tile.cta_tile.k);
  tv2c->reorder({{2, 3}, {3, 4}, {4, 2}});

  //  0   1   2   3     4     5
  // [Mo, No, Ko, M128, N128, K32]
  tv0r->computeAt(tv2c, 3);
  tv1r->computeAt(tv2c, 3);

  // Make warp tile:
  // -------------------------------------------------------------------------
  mma_utils::scheduleWarpTileWithReduction(tv2c, gemm_tile);
  mma_utils::scheduleWarpTileWithNoReduction(tv2, gemm_tile);
  //           -8  -7  -6  -5 -4 -3 -2 -1
  // [Mo No Ko Kwo Mwo Nwo Mw Nw Mi Ni Ki]
  tv0cr->computeAt(tv2c, -4);
  tv1cr->computeAt(tv2c, -4);

  // Schedule gmem read and smem write:
  // ---------------------------------------------------------------------------
  // [Mo, Ko, M, K]
  tv0cw->merge(-2);
  tv0r->merge(-2);
  mma_utils::scheduleContiguousVectorLoad(tv0cw, gemm_tile, 8);
  mma_utils::scheduleContiguousVectorLoad(tv0r, gemm_tile, 8);
  tv0cw->setMemoryType(MemoryType::Shared);
  // [Mo, Ko, i, wy, wx, v]

  // [No, Ko, N, K]
  tv1cw->merge(-2);
  tv1r->merge(-2);
  // [No, Ko, i, wy, wx, v]
  mma_utils::scheduleContiguousVectorLoad(tv1cw, gemm_tile, 8);
  mma_utils::scheduleContiguousVectorLoad(tv1r, gemm_tile, 8);
  tv1cw->setMemoryType(MemoryType::Shared);
  // Schedule mma input
  // ---------------------------------------------------------------------------
  tv0cr->applyMmaSwizzle(MmaOperand::A);

  // [... Mi, Ni, Ki] want [Ni, Mi, Ki]
  tv0b->reorder({{-2, -3}, {-3, -2}});
  tv0b->applyMmaSwizzle(MmaOperand::A);

  tv1cr->applyMmaSwizzle(MmaOperand::B);
  tv1b->applyMmaSwizzle(MmaOperand::B);

  // Schedule mma output
  // ---------------------------------------------------------------------------
  tv2c->applyMmaSwizzle(MmaOperand::Accumulator);
  tv2->applyMmaSwizzle(MmaOperand::Accumulator);

  // Parallelize
  //  0   1  2  3   4   5  6  7   8  9  10
  // [Mo No Ko Kwo Mwo Nwo Mw Nw (Mi Ni Ki)]
  tv2c->axis(4)->parallelize(ParallelType::TIDz);
  tv2c->axis(5)->parallelize(ParallelType::TIDy);

  // Parallelize
  //  0  1  2   3   4   5  6  7
  // [Mo No Mwo Nwo Mw Nw (Mi Ni)]
  tv2->axis(0)->parallelize(ParallelType::BIDx);
  tv2->axis(1)->parallelize(ParallelType::BIDy);
  tv2->axis(2)->parallelize(ParallelType::TIDz);
  tv2->axis(3)->parallelize(ParallelType::TIDy);

  auto options = at::TensorOptions().dtype(at::kHalf).device(at::kCUDA, 0);
  auto t0 = at::randn({B0, M, B1, K}, options);
  auto t1 = at::randn({B0, N, B1, K}, options);

  FusionExecutor fe;

  NVFUSER_TEST_CUDA_ARCH_COMPILE_CHECK(
      8,
      0,
      fe.compileFusion(&fusion, {t0, t1}, LaunchParams(), matmul_cparams));

  auto cg_outputs = fe.runFusion({t0, t1});

  // ref implementation:
  auto ref_t0 = t0.permute({0, 2, 1, 3})
                    .contiguous()
                    .view({B0 * B1, M, K}); // B0, B1, M, K
  auto ref_t1 = t1.permute({0, 2, 3, 1})
                    .contiguous()
                    .view({B0 * B1, K, N}); // B0, B1, K, N
  auto ref_permuted =
      ref_t0.to(at::kFloat).bmm(ref_t1.to(at::kFloat)); // B0*B1, M,N
  auto ref = ref_permuted.view({B0, B1, M, N})
                 .permute({0, 2, 3, 1})
                 .contiguous(); // B0,M,N,B1
  NVF_CHECK(cg_outputs[0].allclose(ref, 0.0001, 0.0001));
}

// Matmul test on Ampere with a reshape on prolog
TEST_F(NVFuserTest, FusionAmpereViewMatmulTN_CUDA) {
  NVFUSER_TEST_CUDA_ARCH_GUARD(8, 0);

  Fusion fusion;
  FusionGuard fg(&fusion);
  int M = 511, N = 257, K = 88;
  int Ko = 11, Ki = 8;

  // [M,Ko,Ki]
  auto tv0 = makeContigTensor(3, DataType::Half);
  // [N,K]
  auto tv1 = makeContigTensor(2, DataType::Half);
  fusion.addInput(tv0);
  fusion.addInput(tv1);

  auto tv0_reshape = reshape(tv0, {M, Ko, Ki}, {M, K});

  // [M,N,K]
  auto tv0b = broadcast(tv0_reshape, {false, true, false});
  auto tv1b = broadcast(tv1, {true, false, false});

  // Leaving both sets of mma inputs for volta outside
  //  currently since they need to be swizzled.
  auto tv2 = fusedMultiplySum(tv0b, tv1b, {2});

  fusion.addOutput(tv2);

  MatMulTileOptions gemm_tile;
  gemm_tile.cta_tile = GemmTile(128, 128, 32);
  gemm_tile.warp_tile = GemmTile(64, 64, 32);
  gemm_tile.instruction_tile = GemmTile(16, 8, 16);

  auto mma_ops = ir_utils::getOpsOfType<MmaOp>(&fusion);
  NVF_CHECK(
      1 == mma_ops.size(),
      "Invalid number of MmaOp instances in fusion definition, expected 1, got ",
      mma_ops.size());
  mma_ops.front()->setMacro(MmaMacro::Ampere_16_8_16);

  auto tv0r = tv0->cacheAfter();
  auto tv1r = tv1->cacheAfter();
  auto tv0cw = tv0_reshape->cacheAfter();
  auto tv0cr = tv0cw->cacheAfter(LoadStoreOpType::LdMatrix);
  auto tv1cw = tv1r->cacheAfter();
  auto tv1cr = tv1cw->cacheAfter(LoadStoreOpType::LdMatrix);
  auto tv2c = tv2->cacheBefore();

  // Make a CTA tile
  // ------------------------------------------------------------------
  // [M,N]
  tv2->split(-2, gemm_tile.cta_tile.m);
  tv2->split(-1, gemm_tile.cta_tile.n);

  //  0   1    2   3
  // [Mo,M128, No, N128]
  tv2->reorder({{1, 2}, {2, 1}});

  //  0   1    2   3
  // [Mo,No, M128, N128]
  tv0->computeAt(tv2, 2);
  tv1->computeAt(tv2, 2);

  // Order K
  //  0   1    2   3     4    5
  // [Mo,No, M128, N128, Ko, K32]
  tv2c->split(-1, gemm_tile.cta_tile.k);
  tv2c->reorder({{2, 3}, {3, 4}, {4, 2}});

  //  0   1  2   3     4    5
  // [Mo,No, Ko M128, N128, K32]
  tv0r->computeAt(tv2c, 3);
  tv1r->computeAt(tv2c, 3);

  // Make warp tile:
  // -------------------------------------------------------------------------
  mma_utils::scheduleWarpTileWithReduction(tv2c, gemm_tile);
  mma_utils::scheduleWarpTileWithNoReduction(tv2, gemm_tile);
  //           -8  -7  -6  -5 -4 -3 -2 -1
  // [Mo No Ko Kwo Mwo Nwo Mw Nw Mi Ni Ki]
  tv0cr->computeAt(tv2c, -4);
  tv1cr->computeAt(tv2c, -4);

  // Schedule gmem read and smem write:
  // ---------------------------------------------------------------------------
  // [Mo,Ko,M,K]
  tv0cw->merge(-2);
  tv0r->merge(-2);
  tv0_reshape->merge(-2);
  mma_utils::scheduleContiguousVectorLoad(tv0cw, gemm_tile, 8);
  mma_utils::scheduleContiguousVectorLoad(tv0r, gemm_tile, 8);
  tv0cw->setMemoryType(MemoryType::Shared);
  // [Mo,Ko,i,wy,wx,v]

  // [No,Ko,N,K]
  tv1cw->merge(-2);
  tv1r->merge(-2);
  // [No,Ko,i,wy,wx,v]
  mma_utils::scheduleContiguousVectorLoad(tv1cw, gemm_tile, 8);
  mma_utils::scheduleContiguousVectorLoad(tv1r, gemm_tile, 8);
  tv1cw->setMemoryType(MemoryType::Shared);
  // Schedule mma input
  // ---------------------------------------------------------------------------
  tv0cr->applyMmaSwizzle(MmaOperand::A);

  // [... Mi, Ni, Ki] want [Ni, Mi, Ki]
  tv0b->reorder({{-2, -3}, {-3, -2}});
  tv0b->applyMmaSwizzle(MmaOperand::A);

  tv1cr->applyMmaSwizzle(MmaOperand::B);
  tv1b->applyMmaSwizzle(MmaOperand::B);

  // Schedule mma output
  // ---------------------------------------------------------------------------
  tv2c->applyMmaSwizzle(MmaOperand::Accumulator);
  tv2->applyMmaSwizzle(MmaOperand::Accumulator);

  // Inline the reshape op with the shared mem write minus
  //  the vectorization axes for now.
  tv0_reshape->computeAt(tv0cw, -2);

  // Parallelize
  //  0   1  2  3   4   5  6  7  8  9  10
  // [Mo No Ko Kwo Mwo Nwo Mw Nw (Mi Ni Ki)]
  tv2c->axis(4)->parallelize(ParallelType::TIDz);
  tv2c->axis(5)->parallelize(ParallelType::TIDy);

  // Parallelize
  //  0  1  2   3   4   5  6  7
  // [Mo No Mwo Nwo Mw Nw (Mi Ni)]
  tv2->axis(0)->parallelize(ParallelType::BIDx);
  tv2->axis(1)->parallelize(ParallelType::BIDy);
  tv2->axis(2)->parallelize(ParallelType::TIDz);
  tv2->axis(3)->parallelize(ParallelType::TIDy);

  auto options = at::TensorOptions().dtype(at::kHalf).device(at::kCUDA, 0);
  auto t0 = at::randn({M, Ko, Ki}, options);
  auto t1 = at::randn({N, K}, options);

  FusionExecutor fe;

  NVFUSER_TEST_CUDA_ARCH_COMPILE_CHECK(
      8,
      0,
      fe.compileFusion(&fusion, {t0, t1}, LaunchParams(), matmul_cparams));

  auto cg_outputs = fe.runFusion({t0, t1});

  auto tref =
      at::native::view(t0, {M, K}).to(at::kFloat).matmul(t1.t().to(at::kFloat));

  NVF_CHECK(cg_outputs[0].allclose(tref, 0.0001, 0.0001));
}

// Test an end-to-end matmul case with swizzled smem
// data layout.
TEST_F(NVFuserTest, FusionAmpereMatmulTNSwizzled_CUDA) {
  NVFUSER_TEST_CUDA_ARCH_GUARD(8, 0);

  Fusion fusion;
  FusionGuard fg(&fusion);

  int M = 257, N = 511, K = 136;

  MatMulTileOptions gemm_tile;
  gemm_tile.cta_tile = GemmTile(128, 128, 32);
  gemm_tile.warp_tile = GemmTile(64, 64, 32);
  gemm_tile.instruction_tile = GemmTile(16, 8, 16);

  // [M,K]
  auto tv0 = makeContigTensor(2, DataType::Half);
  // [N,K]
  auto tv1 = makeContigTensor(2, DataType::Half);
  fusion.addInput(tv0);
  fusion.addInput(tv1);

  // [M,N,K]
  auto tv0b = broadcast(tv0, {false, true, false});
  auto tv1b = broadcast(tv1, {true, false, false});

  auto tv2 = fusedMultiplySum(tv0b, tv1b, {2});

  fusion.addOutput(tv2);

  auto mma_ops = ir_utils::getOpsOfType<MmaOp>(&fusion);
  NVF_CHECK(
      1 == mma_ops.size(),
      "Invalid number of MmaOp instances in fusion definition, expected 1, got ",
      mma_ops.size());
  mma_ops.front()->setMacro(MmaMacro::Turing_16_8_16);

  auto tv0cw = tv0->cacheAfter(LoadStoreOpType::CpAsync);
  auto tv0cr = tv0cw->cacheAfter(LoadStoreOpType::LdMatrix);
  auto tv1cw = tv1->cacheAfter(LoadStoreOpType::CpAsync);
  auto tv1cr = tv1cw->cacheAfter(LoadStoreOpType::LdMatrix);
  auto tv2c = tv2->cacheBefore();

  // Make a CTA tile
  // ------------------------------------------------------------------
  // [M,N]
  tv2->split(-2, gemm_tile.cta_tile.m);
  tv2->split(-1, gemm_tile.cta_tile.n);

  //  0   1    2   3
  // [Mo,M128, No, N128]
  tv2->reorder({{1, 2}, {2, 1}});

  //  0   1    2   3
  // [Mo,No, M128, N128]
  tv0->computeAt(tv2, 2);
  tv1->computeAt(tv2, 2);

  // Order K
  //  0   1    2   3     4    5
  // [Mo,No, M128, N128, Ko, K32]
  tv2c->split(-1, gemm_tile.cta_tile.k);
  tv2c->reorder({{2, 3}, {3, 4}, {4, 2}});

  //  0   1  2   3     4    5
  // [Mo,No, Ko M128, N128, K32]
  tv0cw->computeAt(tv2c, 3);
  tv1cw->computeAt(tv2c, 3);

  // Make warp tile:
  //
  mma_utils::scheduleWarpTileWithReduction(tv2c, gemm_tile);
  mma_utils::scheduleWarpTileWithNoReduction(tv2, gemm_tile);
  //           -8   -7 -6 -5 -4 -3 -2 -1
  // [Mo No Ko Kwo Mwo Nwo Mw Nw Mi Ni Ki]
  tv0cr->computeAt(tv2c, -4);
  tv1cr->computeAt(tv2c, -4);

  // Schedule gmem read and smem write:
  //
  // [Mo,Ko,M,K]
  // Swizzle tv0: 128 x 32 tile:
  tv0cw->split(-2, 8);
  tv0cw->split(-2, 2);
  tv0cw->split(-1, 8);
  //        -5   -4 -3 -2 -1
  // [Mo,Ko,Mo16,M4,M2,Ko4,K8]
  tv0cw->swizzle(Swizzle2DType::XOR, -4, -2);
  tv0cw->merge(-4);
  tv0cw->merge(-3);
  //         -3   -2  -1
  // [Mo,Ko,Mo16,warp,K8]
  tv0cw->split(-3, 4);
  tv0cw->split(-3, 2);
  //             -4  -3   -2  -1
  // [Mo,Ko, S4, wz2, wy2, warp,K8]
  tv0cw->axis(-4)->parallelize(ParallelType::TIDz);
  tv0cw->axis(-3)->parallelize(ParallelType::TIDy);
  tv0cw->axis(-2)->parallelize(ParallelType::TIDx);
  tv0cw->axis(-1)->parallelize(ParallelType::Vectorize);

  tv0cw->setMemoryType(MemoryType::Shared);
  // [Mo,Ko,i,wy,wx,v]

  // [No,Ko,N,K]
  // Swizzle tv0: 128 x 32 tile:
  tv1cw->split(-2, 8);
  tv1cw->split(-2, 2);
  tv1cw->split(-1, 8);
  //        -5   -4 -3 -2 -1
  // [No,Ko,No16,N4,N2,Ko4,K8]
  tv1cw->swizzle(Swizzle2DType::XOR, -4, -2);
  tv1cw->merge(-4);
  tv1cw->merge(-3);
  //         -3   -2  -1
  // [No,Ko,No16,warp,K8]
  tv1cw->split(-3, 4);
  tv1cw->split(-3, 2);
  //             -4  -3   -2  -1
  // [No,Ko, S4, wz2, wy2, warp,K8]
  tv1cw->axis(-4)->parallelize(ParallelType::TIDz);
  tv1cw->axis(-3)->parallelize(ParallelType::TIDy);
  tv1cw->axis(-2)->parallelize(ParallelType::TIDx);
  tv1cw->axis(-1)->parallelize(ParallelType::Vectorize);

  tv1cw->setMemoryType(MemoryType::Shared);
  // Schedule mma input
  tv0cr->applyMmaSwizzle(MmaOperand::A);

  // [... Mi, Ni, Ki]
  tv0b->reorder({{-2, -3}, {-3, -2}});
  tv0b->applyMmaSwizzle(MmaOperand::A);

  tv1cr->applyMmaSwizzle(MmaOperand::B);
  tv1b->applyMmaSwizzle(MmaOperand::B);

  // Schedule mma output
  tv2c->applyMmaSwizzle(MmaOperand::Accumulator);
  tv2->applyMmaSwizzle(MmaOperand::Accumulator);

  // Parallelize
  //  0   1  2  3   4   5  6   7  8  9  10
  // [Mo No Ko Kwo Mwo Nwo Mw Nw (Mi Ni Ki)]
  tv2c->axis(4)->parallelize(ParallelType::TIDz);
  tv2c->axis(5)->parallelize(ParallelType::TIDy);

  // Parallelize
  //  0  1  2   3   4   5  6  7
  // [Mo No Mwo Nwo Mw Nw (Mi Ni)]
  tv2->axis(0)->parallelize(ParallelType::BIDx);
  tv2->axis(1)->parallelize(ParallelType::BIDy);
  tv2->axis(2)->parallelize(ParallelType::TIDz);
  tv2->axis(3)->parallelize(ParallelType::TIDy);

  tv0cw->doubleBuffer();
  tv1cw->doubleBuffer();
  tv0cr->doubleBuffer();
  tv1cr->doubleBuffer();

  auto options = at::TensorOptions().dtype(at::kHalf).device(at::kCUDA, 0);
  auto t0 = at::randn({M, K}, options);
  auto t1 = at::randn({N, K}, options);

  FusionExecutor fe;
  fe.compileFusion(&fusion, {t0, t1}, LaunchParams(), matmul_cparams);
  auto cg_outputs = fe.runFusion({t0, t1});

  auto tref = t0.to(at::kFloat).matmul(t1.t().to(at::kFloat));

  NVF_CHECK(cg_outputs[0].allclose(tref, 0.0001, 0.0001));
}

// Matmul test on Ampere using ldmatrix.x4 to load operands
TEST_F(NVFuserTest, FusionAmpereMatmulLargeLoad_CUDA) {
  REQUIRE_DEVICE_SMEM_SIZE(98384, 0);
  // Keep multiples of 8 to keep vectorizable.
  int M = 504, N = 136, K = 248;
  for (auto layout : kAllSupportedMmaLayout) {
    Fusion fusion;
    FusionGuard fg(&fusion);
    auto tv0 = makeContigTensor(2, DataType::Half);
    auto tv1 = makeContigTensor(2, DataType::Half);

    fusion.addInput(tv0);
    fusion.addInput(tv1);

    auto tv2 = matmul(tv0, tv1, layout, true);

    fusion.addOutput(tv2);

    MatMulTileOptions gemm_tile;
    gemm_tile.cta_tile = GemmTile(128, 128, 64);
    gemm_tile.warp_tile = GemmTile(64, 64, 64);
    gemm_tile.instruction_tile = GemmTile(16, 16, 16);
    MatmulParams params;
    params.mma_macro = MmaMacro::Ampere_16_16_16;
    params.tile_sizes = gemm_tile;
    params.async_gmem_load_operands = true;
    params.double_buffer_options.double_buffer_smem_write = true;
    params.double_buffer_options.double_buffer_smem_read = true;
    params.double_buffer_options.smem_double_buffer_stage = 3;
    scheduleMatmul(&fusion, params);

    auto inputs = matmulAtInput2D(M, N, K, layout);

    FusionExecutor fe;
    NVFUSER_TEST_CUDA_ARCH_COMPILE_CHECK(
        8,
        0,
        fe.compileFusion(
            &fusion,
            {inputs.first, inputs.second},
            LaunchParams(),
            matmul_cparams));
    ASSERT_TRUE(getBankConflictInfo(fe.kernel()).empty());
    auto cg_outputs = fe.runFusion({inputs.first, inputs.second});
    auto tref = atMatmul(
        inputs.first.to(at::kFloat), inputs.second.to(at::kFloat), layout);
    NVF_CHECK(cg_outputs[0].allclose(tref, 0.0001, 0.0001));

    // Check that computed smem matches actually allocated smem
    mma_utils::MmaDataTypes data_types = {
        DataType::Half, DataType::Half, DataType::Float};
    int64_t estimated_smem = mma_utils::computeExpectedSharedMemoryUsage(
        params, data_types, true, true);
    int64_t actual_smem = fe.lastLaunchParams().smem();
    EXPECT_EQ(estimated_smem, actual_smem);
  }
}

// Matmul test for Turing MMA: across supported layouts
TEST_F(NVFuserTest, FusionTuringMatmulLargeLoad_CUDA) {
  // Keep multiples of 8 to keep vectorizable.
  int M = 504, N = 136, K = 248;

  for (auto layout : kAllSupportedMmaLayout) {
    Fusion fusion;
    FusionGuard fg(&fusion);
    auto tv0 = makeContigTensor(2, DataType::Half);
    auto tv1 = makeContigTensor(2, DataType::Half);

    fusion.addInput(tv0);
    fusion.addInput(tv1);

    auto tv2 = matmul(tv0, tv1, layout, true);

    fusion.addOutput(tv2);

    MatMulTileOptions gemm_tile;
    gemm_tile.cta_tile = GemmTile(128, 128, 32);
    gemm_tile.warp_tile = GemmTile(64, 64, 32);
    gemm_tile.instruction_tile = GemmTile(16, 16, 16);

    MatmulParams params;
    params.mma_macro = MmaMacro::Turing_16_16_16;
    params.tile_sizes = gemm_tile;
    scheduleMatmul(&fusion, params);

    auto inputs = matmulAtInput2D(M, N, K, layout);

    FusionExecutor fe;
    NVFUSER_TEST_CUDA_ARCH_COMPILE_CHECK(
        7,
        5,
        fe.compileFusion(
            &fusion,
            {inputs.first, inputs.second},
            LaunchParams(),
            matmul_cparams));
    ASSERT_TRUE(getBankConflictInfo(fe.kernel()).empty());
    auto cg_outputs = fe.runFusion({inputs.first, inputs.second});
    auto tref = atMatmul(
        inputs.first.to(at::kFloat), inputs.second.to(at::kFloat), layout);
    NVF_CHECK(cg_outputs[0].allclose(tref, 0.0001, 0.0001));

    // Check that computed smem matches actually allocated smem
    mma_utils::MmaDataTypes data_types = {
        DataType::Half, DataType::Half, DataType::Float};
    int64_t estimated_smem = mma_utils::computeExpectedSharedMemoryUsage(
        params, data_types, true, true);
    int64_t actual_smem = fe.lastLaunchParams().smem();
    EXPECT_EQ(estimated_smem, actual_smem);
  }
}

// Tile layout check for symmetric 4-warp recipes
TEST_F(NVFuserTest, FusionAmpereMatmulTileCheck4warp_CUDA) {
  REQUIRE_DEVICE_SMEM_SIZE(98384, 0);
  // Keep multiples of 8 to keep vectorizable.
  int M = 504, N = 136, K = 248;
  for (auto layout : kAllSupportedMmaLayout) {
    // Symmetric tile with 16x16x16 macro,
    //  supports mn_size of multiple of 32,
    //  and k size multiple of 16.
    for (int mn_size : {32, 64, 96, 128, 160, 192}) {
      for (int k_size : {32, 48, 64}) {
        Fusion fusion;
        FusionGuard fg(&fusion);
        auto tv0 = makeContigTensor(2, DataType::Half);
        auto tv1 = makeContigTensor(2, DataType::Half);

        fusion.addInput(tv0);
        fusion.addInput(tv1);

        auto tv2 = matmul(tv0, tv1, layout, true);

        fusion.addOutput(tv2);

        MatMulTileOptions gemm_tile;
        gemm_tile.cta_tile = GemmTile(mn_size, mn_size, k_size);
        gemm_tile.warp_tile = GemmTile(mn_size / 2, mn_size / 2, k_size);
        gemm_tile.instruction_tile = GemmTile(16, 16, 16);

        MatmulParams params;
        params.mma_macro = MmaMacro::Ampere_16_16_16;
        params.tile_sizes = gemm_tile;
        params.async_gmem_load_operands = true;
        params.double_buffer_options.double_buffer_smem_write = true;
        mma_utils::MmaDataTypes data_types = {
            DataType::Half, DataType::Half, DataType::Float};
        std::tie(params.use_smem_epilogue, params.promote_prologue_smem_reuse) =
            mma_utils::generateSharedMemoryEpilogueHeuristics(
                gemm_tile,
                params.double_buffer_options.smem_double_buffer_stage,
                data_types,
                true,
                true);
        scheduleMatmul(&fusion, params);

        auto inputs = matmulAtInput2D(M, N, K, layout);

        FusionExecutor fe;
        NVFUSER_TEST_CUDA_ARCH_COMPILE_CHECK(
            8,
            0,
            fe.compileFusion(
                &fusion,
                {inputs.first, inputs.second},
                LaunchParams(),
                matmul_cparams));
        EXPECT_TRUE(getBankConflictInfo(fe.kernel()).empty());
        auto cg_outputs = fe.runFusion({inputs.first, inputs.second});
        auto tref = atMatmul(
            inputs.first.to(at::kFloat), inputs.second.to(at::kFloat), layout);
        NVF_CHECK(
            cg_outputs[0].allclose(tref, 0.0001, 0.0001),
            "error :",
            (cg_outputs[0] - tref).abs().max(),
            "tile dim:",
            mn_size,
            " ",
            k_size);
        // Check that computed smem matches actually allocated smem
        int64_t estimated_smem = mma_utils::computeExpectedSharedMemoryUsage(
            params, data_types, true, true);
        int64_t actual_smem = fe.lastLaunchParams().smem();
        EXPECT_EQ(estimated_smem, actual_smem);
      }
    }
  }
}

TEST_F(NVFuserTest, FusionAmpereMatmulTileCheck8warp_CUDA) {
  REQUIRE_DEVICE_SMEM_SIZE(98384, 0);
  // Keep multiples of 8 to keep vectorizable.
  int M = 504, N = 136, K = 248;
  for (auto layout : kAllSupportedMmaLayout) {
    // ASymmetric tile with 16x16x16 macro,
    for (int m_size : {256}) {
      for (int n_size : {32, 64, 96, 128}) {
        for (int k_size : {32, 48, 64}) {
          Fusion fusion;
          FusionGuard fg(&fusion);
          auto tv0 = makeContigTensor(2, DataType::Half);
          auto tv1 = makeContigTensor(2, DataType::Half);

          fusion.addInput(tv0);
          fusion.addInput(tv1);

          auto tv2 = matmul(tv0, tv1, layout, true);

          fusion.addOutput(tv2);

          MatMulTileOptions gemm_tile;
          gemm_tile.cta_tile = GemmTile(m_size, n_size, k_size);
          gemm_tile.warp_tile = GemmTile(m_size / 4, n_size / 2, k_size);
          gemm_tile.instruction_tile = GemmTile(16, 16, 16);

          MatmulParams params;
          params.mma_macro = MmaMacro::Ampere_16_16_16;
          params.tile_sizes = gemm_tile;
          params.async_gmem_load_operands = true;
          params.double_buffer_options.double_buffer_smem_write = true;
          params.double_buffer_options.double_buffer_smem_read = true;
          params.double_buffer_options.smem_double_buffer_stage = 2;
          mma_utils::MmaDataTypes data_types = {
              DataType::Half, DataType::Half, DataType::Float};
          std::tie(
              params.use_smem_epilogue, params.promote_prologue_smem_reuse) =
              mma_utils::generateSharedMemoryEpilogueHeuristics(
                  gemm_tile,
                  params.double_buffer_options.smem_double_buffer_stage,
                  data_types);

          scheduleMatmul(&fusion, params);

          auto inputs = matmulAtInput2D(M, N, K, layout);

          FusionExecutor fe;
          NVFUSER_TEST_CUDA_ARCH_COMPILE_CHECK(
              8,
              0,
              fe.compileFusion(
                  &fusion,
                  {inputs.first, inputs.second},
                  LaunchParams(),
                  matmul_cparams));
          ASSERT_TRUE(getBankConflictInfo(fe.kernel()).empty());
          auto cg_outputs = fe.runFusion({inputs.first, inputs.second});
          auto tref = atMatmul(
              inputs.first.to(at::kFloat),
              inputs.second.to(at::kFloat),
              layout);
          NVF_CHECK(cg_outputs[0].allclose(tref, 0.0001, 0.0001));
          // Check that computed smem matches actually allocated smem
          int64_t estimated_smem = mma_utils::computeExpectedSharedMemoryUsage(
              params, data_types, true, true);
          int64_t actual_smem = fe.lastLaunchParams().smem();
          EXPECT_EQ(estimated_smem, actual_smem);
        }
      }
    }
  }
}

TEST_F(NVFuserTest, FusionAmpereMatmulTileCheck6warp_CUDA) {
  REQUIRE_DEVICE_SMEM_SIZE(98384, 0);
  // Keep multiples of 8 to keep vectorizable.
  int M = 504, N = 136, K = 248;
  for (auto layout : kAllSupportedMmaLayout) {
    for (int k_size : {32, 48, 64}) {
      Fusion fusion;
      FusionGuard fg(&fusion);
      auto tv0 = makeContigTensor(2, DataType::Half);
      auto tv1 = makeContigTensor(2, DataType::Half);

      fusion.addInput(tv0);
      fusion.addInput(tv1);

      auto tv2 = matmul(tv0, tv1, layout, true);

      fusion.addOutput(tv2);

      MatMulTileOptions gemm_tile;
      // 2 warp by 3 warp
      gemm_tile.cta_tile = GemmTile(192, 128, k_size);
      gemm_tile.warp_tile = GemmTile(64, 64, k_size);
      gemm_tile.instruction_tile = GemmTile(16, 16, 16);

      MatmulParams params;
      params.mma_macro = MmaMacro::Ampere_16_16_16;
      params.tile_sizes = gemm_tile;
      params.async_gmem_load_operands = true;
      params.double_buffer_options.double_buffer_smem_write = true;
      params.double_buffer_options.double_buffer_smem_read = true;
      params.double_buffer_options.smem_double_buffer_stage = 2;
      mma_utils::MmaDataTypes data_types = {
          DataType::Half, DataType::Half, DataType::Float};
      std::tie(params.use_smem_epilogue, params.promote_prologue_smem_reuse) =
          mma_utils::generateSharedMemoryEpilogueHeuristics(
              gemm_tile,
              params.double_buffer_options.smem_double_buffer_stage,
              data_types);
      scheduleMatmul(&fusion, params);

      auto inputs = matmulAtInput2D(M, N, K, layout);

      FusionExecutor fe;
      NVFUSER_TEST_CUDA_ARCH_COMPILE_CHECK(
          8,
          0,
          fe.compileFusion(
              &fusion,
              {inputs.first, inputs.second},
              LaunchParams(),
              matmul_cparams));
      ASSERT_TRUE(getBankConflictInfo(fe.kernel()).empty());
      auto cg_outputs = fe.runFusion({inputs.first, inputs.second});
      auto tref = atMatmul(
          inputs.first.to(at::kFloat), inputs.second.to(at::kFloat), layout);
      NVF_CHECK(cg_outputs[0].allclose(tref, 0.0001, 0.0001));
      // Check that computed smem matches actually allocated smem
      int64_t estimated_smem = mma_utils::computeExpectedSharedMemoryUsage(
          params, data_types, true, true);
      int64_t actual_smem = fe.lastLaunchParams().smem();
      EXPECT_EQ(estimated_smem, actual_smem);
    }
  }
}

// Matmul test on Ampere using ldmatrix.x4 to load operands
TEST_F(NVFuserTest, FusionAmpereMatmulLargeLoadLargeK_CUDA) {
  // Keep multiples of 8 to keep vectorizable.
  int M = 504, N = 136, K = 2048;
  for (auto layout : kAllSupportedMmaLayout) {
    Fusion fusion;
    FusionGuard fg(&fusion);
    auto tv0 = makeContigTensor(2, DataType::Half);
    auto tv1 = makeContigTensor(2, DataType::Half);

    fusion.addInput(tv0);
    fusion.addInput(tv1);

    auto tv2 = matmul(tv0, tv1, layout, true);

    fusion.addOutput(tv2);

    MatMulTileOptions gemm_tile;
    gemm_tile.cta_tile = GemmTile(128, 128, 64);
    gemm_tile.warp_tile = GemmTile(64, 64, 64);
    gemm_tile.instruction_tile = GemmTile(16, 16, 16);

    MatmulParams params;
    params.mma_macro = MmaMacro::Ampere_16_16_16;
    params.tile_sizes = gemm_tile;
    params.async_gmem_load_operands = true;
    params.double_buffer_options.double_buffer_smem_write = true;
    params.double_buffer_options.double_buffer_smem_read = true;
    params.double_buffer_options.smem_double_buffer_stage = 3;
    scheduleMatmul(&fusion, params);

    auto inputs = matmulAtInput2D(M, N, K, layout);

    FusionExecutor fe;
    NVFUSER_TEST_CUDA_ARCH_COMPILE_CHECK(
        8,
        0,
        fe.compileFusion(
            &fusion,
            {inputs.first, inputs.second},
            LaunchParams(),
            matmul_cparams));
    ASSERT_TRUE(getBankConflictInfo(fe.kernel()).empty());
    auto cg_outputs = fe.runFusion({inputs.first, inputs.second});
    auto tref = atMatmul(
        inputs.first.to(at::kFloat), inputs.second.to(at::kFloat), layout);
    NVF_CHECK(cg_outputs[0].allclose(tref, 0.001, 0.001));
  }
}

// Matmul test for Ampere MMA: across supported layouts
TEST_F(NVFuserTest, FusionAmpereSplitKLikeStridedBatchedMatmul_CUDA) {
  // Keep multiples of 8 to keep vectorizable.
  int B = 2, M = 504, N = 136, K = 248;

  for (auto layout : kAllSupportedMmaLayout) {
    Fusion fusion;
    FusionGuard fg(&fusion);
    auto tv0 = makeContigTensor(3, DataType::Half);
    auto tv1 = makeContigTensor(3, DataType::Half);

    fusion.addInput(tv0);
    fusion.addInput(tv1);

    auto tv2 = splitkLikeBatchedMatmul(tv0, tv1, layout);

    fusion.addOutput(tv2);

    MatMulTileOptions gemm_tile;
    gemm_tile.cta_tile = GemmTile(128, 128, 32);
    gemm_tile.warp_tile = GemmTile(64, 64, 32);
    gemm_tile.instruction_tile = GemmTile(16, 8, 16);

    MatmulParams params;
    params.mma_macro = MmaMacro::Ampere_16_8_16;
    params.tile_sizes = gemm_tile;
    params.async_gmem_load_operands = true;
    params.double_buffer_options.double_buffer_smem_write = true;
    params.double_buffer_options.double_buffer_smem_read = true;
    params.double_buffer_options.smem_double_buffer_stage = 4;
    scheduleMatmul(&fusion, params);

    auto t0 =
        matmulAtInput2D(layout, TensorMatmulPos::A, at::kHalf, M, N, K, B);
    auto t1 =
        matmulAtInput2D(layout, TensorMatmulPos::B, at::kHalf, M, N, K, B);

    FusionExecutor fe;
    NVFUSER_TEST_CUDA_ARCH_COMPILE_CHECK(
        8,
        0,
        fe.compileFusion(&fusion, {t0, t1}, LaunchParams(), matmul_cparams));
    ASSERT_TRUE(getBankConflictInfo(fe.kernel()).empty());
    auto cg_outputs = fe.runFusion({t0, t1});
    auto tref =
        splitkLikeAtMatmul(t0.to(at::kFloat), t1.to(at::kFloat), layout);
    NVF_CHECK(cg_outputs[0].allclose(tref, 0.0001, 0.0001));
  }
}

TEST_F(NVFuserTest, FusionAmpereMatmulSmemEpilogue_CUDA) {
  NVFUSER_TEST_CUDA_ARCH_RANGE_GUARD(8, 0, 9, 0);
  constexpr bool ignore_occupancy_drop = true;
  // Keep multiples of 8 to keep vectorizable.
  int M = 4096, N = 4096, K = 4096;
  for (auto layout : kAllSupportedMmaLayout) {
    Fusion fusion;
    FusionGuard fg(&fusion);
    auto tv0 = makeContigTensor(2, DataType::Half);
    auto tv1 = makeContigTensor(2, DataType::Half);

    fusion.addInput(tv0);
    fusion.addInput(tv1);

    auto tv2 = matmul(tv0, tv1, layout, true);

    fusion.addOutput(tv2);

    // The settings of cta_tile, warp_tile, and smem_double_buffer_stage have
    // been purposefully selected to produce a constant occupancy of 25%. This
    // allows us to effectively evaluate the influence of the use_smem_epilogue
    // parameter on performance, since changing its value to either true or
    // false will not affect the occupancy rate.
    MatMulTileOptions gemm_tile;
    gemm_tile.cta_tile = GemmTile(64, 128, 32);
    gemm_tile.warp_tile = GemmTile(32, 32, 32);
    gemm_tile.instruction_tile = GemmTile(16, 8, 16);

    MatmulParams params;
    params.mma_macro = MmaMacro::Ampere_16_8_16;
    params.tile_sizes = gemm_tile;
    params.async_gmem_load_operands = true;
    params.double_buffer_options.double_buffer_smem_write = true;
    params.double_buffer_options.double_buffer_smem_read = true;
    params.double_buffer_options.smem_double_buffer_stage = 2;
    mma_utils::MmaDataTypes data_types = {
        DataType::Half, DataType::Half, DataType::Float};
    std::tie(params.use_smem_epilogue, params.promote_prologue_smem_reuse) =
        mma_utils::generateSharedMemoryEpilogueHeuristics(
            gemm_tile,
            params.double_buffer_options.smem_double_buffer_stage,
            data_types,
            ignore_occupancy_drop);
    scheduleMatmul(&fusion, params);

    // If use_smem_epilogue is true, there should be 3 shared memory tensors 2
    // for prologue and 1 for epilogue.
    int num_shared_mem_tensors = 0;
    int expected_num_shared_mem_tensors = params.use_smem_epilogue ? 3 : 2;
    for (const auto& tv : ir_utils::allTvs(&fusion)) {
      if (tv->getMemoryType() == MemoryType::Shared) {
        num_shared_mem_tensors++;
      }
    }
    NVF_CHECK(
        num_shared_mem_tensors == expected_num_shared_mem_tensors,
        "Number of shared memory tensors doesn't match!",
        "Expected: ",
        expected_num_shared_mem_tensors,
        ", Got: ",
        num_shared_mem_tensors);

    at::manual_seed(0);
    auto inputs = matmulAtInput2D(M, N, K, layout);

    FusionExecutor fe;
    NVFUSER_TEST_CUDA_ARCH_COMPILE_CHECK(
        8,
        0,
        fe.compileFusion(
            &fusion,
            {inputs.first, inputs.second},
            LaunchParams(),
            matmul_cparams));
    auto cg_outputs = fe.runFusion({inputs.first, inputs.second});
    auto tref = atMatmul(
        inputs.first.to(at::kFloat), inputs.second.to(at::kFloat), layout);

    // check bank conflicts
    ASSERT_TRUE(getBankConflictInfo(fe.kernel()).empty());
    // (0.001, 0.001) passed on local A100 but failed on CI A100
    NVF_CHECK(
        cg_outputs[0].allclose(tref, 0.01, 0.01),
        "Result validation failed. Max diff: ",
        (cg_outputs[0] - tref).abs().max());
    // Check that computed smem matches actually allocated smem
    int64_t estimated_smem = mma_utils::computeExpectedSharedMemoryUsage(
        params, data_types, true, true);
    int64_t actual_smem = fe.lastLaunchParams().smem();
    EXPECT_EQ(estimated_smem, actual_smem);

    if (!params.use_smem_epilogue) {
      GTEST_SKIP()
          << "Test conducted without utilizing shared memory epilogue due to the device's constrained shared memory capacity.";
    }

    // Check that smem is allocated as expected.
    // There are three cases that are determined by the current device in
    // mma_utils::generateSharedMemoryEpilogueHeuristics:
    //   - !use_smem_epilogue : A + B (this test is skipped in this case)
    //   - use_smem_epilogue && !promote_prologue_smem_reuse : A + B + C
    //   - use_smem_epilogue && promote_prologue_smem_reuse : max(A + B, C)
    auto smem_allocs = fe.kernel()->summary().dynamic_smem_allocations;
    NVF_CHECK(smem_allocs.size() == 3);
    if (params.promote_prologue_smem_reuse) {
      // Check prologue shared memory re-use
      // smem_allocs = {A, B, C} where C is the epilogue buffer
      // since A and B have no further uses, we should be able to reuse both
      // of them, implying that the address of C is zero. In this case, B will
      // also be allocated at address 0 with A stacked above it at position
      // 8192.
      EXPECT_EQ(
          smem_allocs.at(0)->address()->evaluate(),
          // Assuming B numel times size(dtype) is a multiple of 16 so that
          // this address is aligned
          smem_allocs.at(1)->size()->evaluate() *
              dataTypeSize(smem_allocs.at(1)->buffer()->dtype()));
      EXPECT_EQ(smem_allocs.at(1)->address()->evaluate(), 0L);
      EXPECT_EQ(smem_allocs.at(2)->address()->evaluate(), 0L);
    } else {
      // Prologue shared memory is not re-used. In this case, memory should
      // stack in C, B, A order.
      EXPECT_EQ(
          smem_allocs.at(0)->address()->evaluate(),
          // Assuming for B and C that numel times size(dtype) is a multiple
          // of 16 so that this address is aligned
          smem_allocs.at(1)->size()->evaluate() *
                  dataTypeSize(smem_allocs.at(1)->buffer()->dtype()) +
              smem_allocs.at(2)->size()->evaluate() *
                  dataTypeSize(smem_allocs.at(2)->buffer()->dtype()));
      EXPECT_EQ(
          smem_allocs.at(1)->address()->evaluate(),
          smem_allocs.at(2)->size()->evaluate() *
              dataTypeSize(smem_allocs.at(2)->buffer()->dtype()));
      EXPECT_EQ(smem_allocs.at(2)->address()->evaluate(), 0L);
    }
  }
}

TEST_F(NVFuserTest, FusionAmpereMatmulSmemEpilogueCast_CUDA) {
  NVFUSER_TEST_CUDA_ARCH_RANGE_GUARD(8, 0, 9, 0);
  constexpr bool ignore_occupancy_drop = true;
  // Keep multiples of 8 to keep vectorizable.
  int M = 4096, N = 4096, K = 4096;
  for (auto layout : kAllSupportedMmaLayout) {
    Fusion fusion;
    FusionGuard fg(&fusion);
    auto tv0 = makeContigTensor(2, DataType::Half);
    auto tv1 = makeContigTensor(2, DataType::Half);

    fusion.addInput(tv0);
    fusion.addInput(tv1);

    auto tv2 = matmul(tv0, tv1, layout, true);
    auto tv3 = castOp(DataType::Half, tv2);

    fusion.addOutput(tv3);

    MatMulTileOptions gemm_tile;
    gemm_tile.cta_tile = GemmTile(128, 128, 32);
    gemm_tile.warp_tile = GemmTile(64, 64, 32);
    gemm_tile.instruction_tile = GemmTile(16, 8, 16);

    MatmulParams params;
    params.mma_macro = MmaMacro::Ampere_16_8_16;
    params.tile_sizes = gemm_tile;
    params.async_gmem_load_operands = true;
    params.double_buffer_options.double_buffer_smem_write = true;
    params.double_buffer_options.double_buffer_smem_read = true;
    params.double_buffer_options.smem_double_buffer_stage = 4;
    mma_utils::MmaDataTypes data_types = {
        DataType::Half, DataType::Half, DataType::Float};
    std::tie(params.use_smem_epilogue, params.promote_prologue_smem_reuse) =
        mma_utils::generateSharedMemoryEpilogueHeuristics(
            gemm_tile,
            params.double_buffer_options.smem_double_buffer_stage,
            data_types,
            ignore_occupancy_drop);
    scheduleMatmul(&fusion, params);

    // If use_smem_epilogue is true, there should be 3 shared memory tensors 2
    // for prologue and 1 for epilogue.
    int num_shared_mem_tensors = 0;
    int expected_num_shared_mem_tensors = params.use_smem_epilogue ? 3 : 2;
    for (const auto& tv : ir_utils::allTvs(&fusion)) {
      if (tv->getMemoryType() == MemoryType::Shared) {
        num_shared_mem_tensors++;
      }
    }
    NVF_CHECK(
        num_shared_mem_tensors == expected_num_shared_mem_tensors,
        "Number of shared memory tensors doesn't match!",
        "Expected: ",
        expected_num_shared_mem_tensors,
        ", Got: ",
        num_shared_mem_tensors);

    at::manual_seed(0);
    auto inputs = matmulAtInput2D(M, N, K, layout);

    FusionExecutor fe;
    NVFUSER_TEST_CUDA_ARCH_COMPILE_CHECK(
        8,
        0,
        fe.compileFusion(
            &fusion,
            {inputs.first, inputs.second},
            LaunchParams(),
            matmul_cparams));
    auto cg_outputs = fe.runFusion({inputs.first, inputs.second});
    auto tref = atMatmul(
        inputs.first.to(at::kFloat), inputs.second.to(at::kFloat), layout);
    tref = tref.to(at::kHalf);
    // check bank conflicts
    ASSERT_TRUE(getBankConflictInfo(fe.kernel()).empty());
    // (0.001, 0.001) passed on local A100 but failed on CI A100
    NVF_CHECK(
        cg_outputs[0].allclose(tref, 0.01, 0.01),
        "Result validation failed. Max diff: ",
        (cg_outputs[0] - tref).abs().max());

    // Check that computed smem matches actually allocated smem
    int64_t estimated_smem = mma_utils::computeExpectedSharedMemoryUsage(
        params, data_types, true, true);
    int64_t actual_smem = fe.lastLaunchParams().smem();
    EXPECT_EQ(estimated_smem, actual_smem);

    if (!params.use_smem_epilogue) {
      GTEST_SKIP()
          << "Test conducted without utilizing shared memory epilogue due to the device's constrained shared memory capacity.";
    }
  }
}

TEST_F(NVFuserTest, FusionAmpereMatmulSmemEpilogueRelu_CUDA) {
  NVFUSER_TEST_CUDA_ARCH_RANGE_GUARD(8, 0, 9, 0);
  constexpr bool ignore_occupancy_drop = true;
  // Keep multiples of 8 to keep vectorizable.
  int M = 4096, N = 4096, K = 4096;
  for (auto layout : kAllSupportedMmaLayout) {
    Fusion fusion;
    FusionGuard fg(&fusion);
    auto tv0 = makeContigTensor(2, DataType::Half);
    auto tv1 = makeContigTensor(2, DataType::Half);

    fusion.addInput(tv0);
    fusion.addInput(tv1);

    auto tv2 = matmul(tv0, tv1, layout, true);
    auto tv3 = relu(tv2);

    fusion.addOutput(tv3);

    MatMulTileOptions gemm_tile;
    gemm_tile.cta_tile = GemmTile(128, 128, 32);
    gemm_tile.warp_tile = GemmTile(64, 64, 32);
    gemm_tile.instruction_tile = GemmTile(16, 8, 16);

    MatmulParams params;
    params.mma_macro = MmaMacro::Ampere_16_8_16;
    params.tile_sizes = gemm_tile;
    params.async_gmem_load_operands = true;
    params.double_buffer_options.double_buffer_smem_write = true;
    params.double_buffer_options.double_buffer_smem_read = true;
    params.double_buffer_options.smem_double_buffer_stage = 4;
    mma_utils::MmaDataTypes data_types = {
        DataType::Half, DataType::Half, DataType::Float};
    std::tie(params.use_smem_epilogue, params.promote_prologue_smem_reuse) =
        mma_utils::generateSharedMemoryEpilogueHeuristics(
            gemm_tile,
            params.double_buffer_options.smem_double_buffer_stage,
            data_types,
            ignore_occupancy_drop);
    scheduleMatmul(&fusion, params);

    // If use_smem_epilogue is true, there should be 3 shared memory tensors 2
    // for prologue and 1 for epilogue.
    int num_shared_mem_tensors = 0;
    int expected_num_shared_mem_tensors = params.use_smem_epilogue ? 3 : 2;
    for (const auto& tv : ir_utils::allTvs(&fusion)) {
      if (tv->getMemoryType() == MemoryType::Shared) {
        num_shared_mem_tensors++;
      }
    }
    NVF_CHECK(
        num_shared_mem_tensors == expected_num_shared_mem_tensors,
        "Number of shared memory tensors doesn't match!",
        "Expected: ",
        expected_num_shared_mem_tensors,
        ", Got: ",
        num_shared_mem_tensors);

    at::manual_seed(0);
    auto inputs = matmulAtInput2D(M, N, K, layout);

    FusionExecutor fe;
    NVFUSER_TEST_CUDA_ARCH_COMPILE_CHECK(
        8,
        0,
        fe.compileFusion(
            &fusion,
            {inputs.first, inputs.second},
            LaunchParams(),
            matmul_cparams));
    auto cg_outputs = fe.runFusion({inputs.first, inputs.second});
    auto t2 = atMatmul(
        inputs.first.to(at::kFloat), inputs.second.to(at::kFloat), layout);
    auto tref = at::relu(t2).to(at::kFloat);

    // check bank conflicts
    ASSERT_TRUE(getBankConflictInfo(fe.kernel()).empty());
    // (0.001, 0.001) passed on local A100 but failed on CI A100
    NVF_CHECK(
        cg_outputs[0].allclose(tref, 0.01, 0.01),
        "Result validation failed. Max diff: ",
        (cg_outputs[0] - tref).abs().max());

    // Check that computed smem matches actually allocated smem
    int64_t estimated_smem = mma_utils::computeExpectedSharedMemoryUsage(
        params, data_types, true, true);
    int64_t actual_smem = fe.lastLaunchParams().smem();
    EXPECT_EQ(estimated_smem, actual_smem);

    if (!params.use_smem_epilogue) {
      GTEST_SKIP()
          << "Test conducted without utilizing shared memory epilogue due to the device's constrained shared memory capacity.";
    }
  }
}

// Test the matmul scheduler's single-kernel split-K support
TEST_F(NVFuserTest, FusionAmpereMatmulSplitK_CUDA) {
  // requires Ampere or higher GPU
  if (!deviceMajorMinorCheck(8)) {
    GTEST_SKIP() << "skipping tests on pre-AMPERE GPUs";
  }

  // Keep multiples of 8 to keep vectorizable.
  int M = 504, N = 136, K = 8096;

  for (auto layout : kAllSupportedMmaLayout) {
    for (bool half_reduction : {false, true}) {
      Fusion fusion;
      FusionGuard fg(&fusion);
      auto tv0 = makeContigTensor(2, DataType::Half);
      auto tv1 = makeContigTensor(2, DataType::Half);

      fusion.addInput(tv0);
      fusion.addInput(tv1);

      auto tv2 = matmul(tv0, tv1, layout, true);

      auto tv3 = castOp(DataType::Half, tv2);

      fusion.addOutput(tv3);

      MatMulTileOptions gemm_tile;
      gemm_tile.cta_tile = GemmTile(128, 128, 32);
      gemm_tile.warp_tile = GemmTile(64, 64, 32);
      gemm_tile.instruction_tile = GemmTile(16, 8, 16);

<<<<<<< HEAD
      MatmulParams params;
      params.mma_macro = MmaMacro::Ampere_16_8_16;
      params.tile_sizes = gemm_tile;
      params.splitk_factor = 2;
      params.splitk_reduction_dtype =
          half_reduction ? DataType::Half : DataType::Float;
      scheduleMatmul(&fusion, params);
=======
    auto inputs = matmulAtInput2D(M, N, K, layout);
>>>>>>> 0d004d99

      auto inputs = matmulAtInput(M, N, K, layout);

<<<<<<< HEAD
      FusionExecutor fe;
      NVFUSER_TEST_CUDA_ARCH_COMPILE_CHECK(
          7, 5, fe.compileFusion(&fusion, {inputs.first, inputs.second}));
      ASSERT_TRUE(getBankConflictInfo(fe.kernel()).empty());
      auto cg_outputs = fe.runFusion({inputs.first, inputs.second});
      auto tref = atMatmul(inputs.first, inputs.second, layout);

      // Relax tolerance for larger sum due to large K
      NVF_CHECK(cg_outputs[0].allclose(tref, 1e-4 * K, 1e-4 * K));
    }
=======
    // Relax tolerance for larger sum due to large K
    NVF_CHECK(cg_outputs[0].allclose(tref, 1e-6 * K, 1e-6 * K));

    // Check that computed smem matches actually allocated smem
    mma_utils::MmaDataTypes data_types = {
        DataType::Half, DataType::Half, DataType::Float};
    int64_t estimated_smem = mma_utils::computeExpectedSharedMemoryUsage(
        params, data_types, true, true);
    int64_t actual_smem = fe.lastLaunchParams().smem();
    EXPECT_EQ(estimated_smem, actual_smem);
>>>>>>> 0d004d99
  }
}

// Test splitk with bias epilogue
TEST_F(NVFuserTest, FusionAmpereMatmulSplitKBias_CUDA) {
  // requires Ampere or higher GPU
  if (!deviceMajorMinorCheck(8)) {
    GTEST_SKIP() << "skipping tests on pre-AMPERE GPUs";
  }

  // Keep multiples of 8 to keep vectorizable.
  int M = 504, N = 136, K = 8096;

  for (auto layout : kAllSupportedMmaLayout) {
    Fusion fusion;
    FusionGuard fg(&fusion);
    auto tv0 = makeContigTensor(2, DataType::Half);
    auto tv1 = makeContigTensor(2, DataType::Half);
    auto tv2 = makeContigTensor(1, DataType::Half);

    fusion.addInput(tv0);
    fusion.addInput(tv1);
    fusion.addInput(tv2);

    auto tv3 = matmul(tv0, tv1, layout, true);
    auto tv4 = broadcast(tv2, {false, true});
    auto tv5 = add(tv3, tv4); // bias

    fusion.addOutput(tv5);

    MatMulTileOptions gemm_tile;
    gemm_tile.cta_tile = GemmTile(128, 128, 32);
    gemm_tile.warp_tile = GemmTile(64, 64, 32);
    gemm_tile.instruction_tile = GemmTile(16, 8, 16);

    MatmulParams params;
    params.mma_macro = MmaMacro::Ampere_16_8_16;
    params.tile_sizes = gemm_tile;
    params.splitk_factor = 2;
    scheduleMatmul(&fusion, params);

    auto [aten_a, aten_b] = matmulAtInput2D(M, N, K, layout);
    at::Tensor aten_bias = at::randn({M}, aten_a.options());
    std::vector<c10::IValue> inputs = {aten_a, aten_b, aten_bias};

    FusionExecutor fe;
    NVFUSER_TEST_CUDA_ARCH_COMPILE_CHECK(
        7, 5, fe.compileFusion(&fusion, inputs));
    ASSERT_TRUE(getBankConflictInfo(fe.kernel()).empty());
    auto cg_outputs = fe.runFusion(inputs);
    auto tref = atBiasEpilogue(
        atMatmul(aten_a.to(at::kFloat), aten_b.to(at::kFloat), layout),
        aten_bias);

    // Relax tolerance for larger sum due to large K
    NVF_CHECK(cg_outputs[0].allclose(tref, 1e-6 * K, 1e-6 * K));

    // Check that computed smem matches actually allocated smem
    mma_utils::MmaDataTypes data_types = {
        DataType::Half, DataType::Half, DataType::Float};
    int64_t estimated_smem = mma_utils::computeExpectedSharedMemoryUsage(
        params, data_types, true, true);
    int64_t actual_smem = fe.lastLaunchParams().smem();
    EXPECT_EQ(estimated_smem, actual_smem);
  }
}

// Same as above but has a batch dimension and splitk
TEST_F(NVFuserTest, FusionAmpereMatmulBatchSplitK_CUDA) {
  // requires Ampere or higher GPU
  if (!deviceMajorMinorCheck(8)) {
    GTEST_SKIP() << "skipping tests on pre-AMPERE GPUs";
  }

  // Keep multiples of 8 to keep vectorizable.
  int B = 2, M = 504, N = 136, K = 2048;

  for (auto layout : kAllSupportedMmaLayout) {
    Fusion fusion;
    FusionGuard fg(&fusion);
    auto tv0 = makeContigTensor(3, DataType::Half);
    auto tv1 = makeContigTensor(3, DataType::Half);

    fusion.addInput(tv0);
    fusion.addInput(tv1);

    auto tv2 = matmul(tv0, tv1, layout, true);

    fusion.addOutput(tv2);

    MatMulTileOptions gemm_tile;
    gemm_tile.cta_tile = GemmTile(128, 128, 32);
    gemm_tile.warp_tile = GemmTile(64, 64, 32);
    gemm_tile.instruction_tile = GemmTile(16, 8, 16);

    MatmulParams params;
    params.mma_macro = MmaMacro::Ampere_16_8_16;
    params.tile_sizes = gemm_tile;
    params.splitk_factor = 2;
    scheduleMatmul(&fusion, params);

    at::Tensor aten_a =
        matmulAtInput2D(layout, TensorMatmulPos::A, at::kHalf, M, N, K, B);
    at::Tensor aten_b =
        matmulAtInput2D(layout, TensorMatmulPos::B, at::kHalf, M, N, K, B);

    std::vector<c10::IValue> inputs = {aten_a, aten_b};

    FusionExecutor fe;
    NVFUSER_TEST_CUDA_ARCH_COMPILE_CHECK(
        7, 5, fe.compileFusion(&fusion, inputs));
    ASSERT_TRUE(getBankConflictInfo(fe.kernel()).empty());
    auto cg_outputs = fe.runFusion(inputs);
    auto tref = atMatmul(aten_a.to(at::kFloat), aten_b.to(at::kFloat), layout);

    // Relax tolerance for larger sum due to large K
    EXPECT_TRUE(cg_outputs[0].allclose(tref, 1e-6 * K, 1e-6 * K));

    // Check that computed smem matches actually allocated smem
    mma_utils::MmaDataTypes data_types = {
        DataType::Half, DataType::Half, DataType::Float};
    int64_t estimated_smem = mma_utils::computeExpectedSharedMemoryUsage(
        params, data_types, true, true);
    int64_t actual_smem = fe.lastLaunchParams().smem();
    EXPECT_EQ(estimated_smem, actual_smem);
  }
}

// Test batch splitk with bias epilogue
TEST_F(NVFuserTest, FusionAmpereMatmulBatchSplitKBias_CUDA) {
  // requires Ampere or higher GPU
  if (!deviceMajorMinorCheck(8)) {
    GTEST_SKIP() << "skipping tests on pre-AMPERE GPUs";
  }

  // Keep multiples of 8 to keep vectorizable.
  int B = 2, M = 504, N = 136, K = 2048;

  for (auto layout : kAllSupportedMmaLayout) {
    Fusion fusion;
    FusionGuard fg(&fusion);
    auto tv0 = makeContigTensor(3, DataType::Half);
    auto tv1 = makeContigTensor(3, DataType::Half);
    auto tv2 = makeContigTensor(1, DataType::Half);

    fusion.addInput(tv0);
    fusion.addInput(tv1);
    fusion.addInput(tv2);

    auto tv3 = matmul(tv0, tv1, layout, true);
    auto tv4 = broadcast(tv2, {true, false, true});
    auto tv5 = add(tv3, tv4);

    fusion.addOutput(tv5);

    MatMulTileOptions gemm_tile;
    gemm_tile.cta_tile = GemmTile(128, 128, 32);
    gemm_tile.warp_tile = GemmTile(64, 64, 32);
    gemm_tile.instruction_tile = GemmTile(16, 8, 16);

    MatmulParams params;
    params.mma_macro = MmaMacro::Ampere_16_8_16;
    params.tile_sizes = gemm_tile;
    params.splitk_factor = 2;
    scheduleMatmul(&fusion, params);

    at::Tensor aten_a =
        matmulAtInput2D(layout, TensorMatmulPos::A, at::kHalf, M, N, K, B);
    at::Tensor aten_b =
        matmulAtInput2D(layout, TensorMatmulPos::B, at::kHalf, M, N, K, B);
    at::Tensor aten_bias = at::randn({M}, aten_a.options());

    std::vector<c10::IValue> inputs = {aten_a, aten_b, aten_bias};

    FusionExecutor fe;
    NVFUSER_TEST_CUDA_ARCH_COMPILE_CHECK(
        7, 5, fe.compileFusion(&fusion, inputs));
    ASSERT_TRUE(getBankConflictInfo(fe.kernel()).empty());
    auto cg_outputs = fe.runFusion(inputs);
    auto tref = atBiasEpilogue(
        atMatmul(aten_a.to(at::kFloat), aten_b.to(at::kFloat), layout),
        aten_bias);

    // Relax tolerance for larger sum due to large K
    EXPECT_TRUE(cg_outputs[0].allclose(tref, 1e-6 * K, 1e-6 * K));

    // Check that computed smem matches actually allocated smem
    mma_utils::MmaDataTypes data_types = {
        DataType::Half, DataType::Half, DataType::Float};
    int64_t estimated_smem = mma_utils::computeExpectedSharedMemoryUsage(
        params, data_types, true, true);
    int64_t actual_smem = fe.lastLaunchParams().smem();
    EXPECT_EQ(estimated_smem, actual_smem);
  }
}

#undef NVFUSER_TEST_CUDA_ARCH_GUARD

} // namespace nvfuser<|MERGE_RESOLUTION|>--- conflicted
+++ resolved
@@ -2517,7 +2517,6 @@
       gemm_tile.warp_tile = GemmTile(64, 64, 32);
       gemm_tile.instruction_tile = GemmTile(16, 8, 16);
 
-<<<<<<< HEAD
       MatmulParams params;
       params.mma_macro = MmaMacro::Ampere_16_8_16;
       params.tile_sizes = gemm_tile;
@@ -2525,13 +2524,9 @@
       params.splitk_reduction_dtype =
           half_reduction ? DataType::Half : DataType::Float;
       scheduleMatmul(&fusion, params);
-=======
-    auto inputs = matmulAtInput2D(M, N, K, layout);
->>>>>>> 0d004d99
 
       auto inputs = matmulAtInput(M, N, K, layout);
 
-<<<<<<< HEAD
       FusionExecutor fe;
       NVFUSER_TEST_CUDA_ARCH_COMPILE_CHECK(
           7, 5, fe.compileFusion(&fusion, {inputs.first, inputs.second}));
@@ -2541,19 +2536,15 @@
 
       // Relax tolerance for larger sum due to large K
       NVF_CHECK(cg_outputs[0].allclose(tref, 1e-4 * K, 1e-4 * K));
+
+      // Check that computed smem matches actually allocated smem
+      mma_utils::MmaDataTypes data_types = {
+          DataType::Half, DataType::Half, DataType::Float};
+      int64_t estimated_smem = mma_utils::computeExpectedSharedMemoryUsage(
+          params, data_types, true, true);
+      int64_t actual_smem = fe.lastLaunchParams().smem();
+      EXPECT_EQ(estimated_smem, actual_smem);
     }
-=======
-    // Relax tolerance for larger sum due to large K
-    NVF_CHECK(cg_outputs[0].allclose(tref, 1e-6 * K, 1e-6 * K));
-
-    // Check that computed smem matches actually allocated smem
-    mma_utils::MmaDataTypes data_types = {
-        DataType::Half, DataType::Half, DataType::Float};
-    int64_t estimated_smem = mma_utils::computeExpectedSharedMemoryUsage(
-        params, data_types, true, true);
-    int64_t actual_smem = fe.lastLaunchParams().smem();
-    EXPECT_EQ(estimated_smem, actual_smem);
->>>>>>> 0d004d99
   }
 }
 
