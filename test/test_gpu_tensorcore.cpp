--- conflicted
+++ resolved
@@ -4386,8 +4386,6 @@
   // NOTE: increasted absolute tolerance to silence false negative verification
   //       caused by different way of calculating reference
   TORCH_CHECK(outputs[0].allclose(t8, 0.01, 0.01));
-<<<<<<< HEAD
-=======
 }
 
 // Strided batch gemm test taht uses matmul scheduler, for Ampere:
@@ -4776,7 +4774,6 @@
     //  verification caused by different way of calculating reference
     TORCH_CHECK(outputs[0].allclose(t4, 0.0001, 0.0001));
   }
->>>>>>> a1879d6a
 }
 
 // MMA and alpha unit test, for Ampere TN
