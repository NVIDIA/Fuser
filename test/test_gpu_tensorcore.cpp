// clang-format off
/*
 * SPDX-FileCopyrightText: Copyright (c) 2023-present NVIDIA CORPORATION & AFFILIATES.
 * All rights reserved.
 * SPDX-License-Identifier: BSD-3-Clause
 */
// clang-format on
#include <macros.h>

#include <csrc/exceptions.h>
#include <gtest/gtest.h>

#include <codegen.h>
#include <device_lower/analysis/bank_conflict.h>
#include <device_lower/lower2device.h>
#include <disjoint_set.h>
#include <executor.h>
#include <executor_params.h>
#include <expr_evaluator.h>
#include <fusion.h>
#include <fusion_segmenter.h>
#include <ir/all_nodes.h>
#include <ir/graphviz.h>
#include <ir/iostream.h>
#include <ir/printer.h>
#include <ir/utils.h>
#include <iter_visitor.h>
#include <kernel_cache.h>
#include <kernel_ir.h>
#include <mma_type.h>
#include <ops/all_ops.h>
#include <optimization/pre_segmenter.h>
#include <root_domain_map.h>
#include <scheduler/all_schedulers.h>
#include <scheduler/matmul.h>
#include <scheduler/mma_utils.h>
#include <scheduler/reduction_utils.h>
#include <scheduler/utils.h>
#include <test/utils.h>
#include <test/validator.h>
#include <transform_replay.h>
#include <transform_rfactor.h>

// fuser and IR parser
#include <ATen/cuda/CUDAContext.h>
#include <ATen/cuda/Exceptions.h>
#include <c10/cuda/CUDAStream.h>

#include <ir/builder.h>
#include <algorithm>
#include <iostream>
#include "c10/core/ScalarType.h"

namespace nvfuser {

using namespace at::indexing;

// Matmul test for Ampere MMA: across supported layouts
TEST_F(NVFuserTest, FusionAmpereMatmul_CUDA) {
  // Keep multiples of 8 to keep vectorizable.
  int M = 504, N = 136, K = 248;

  for (auto layout : kAllSupportedMatmulLayout) {
    Fusion fusion;
    FusionGuard fg(&fusion);
    auto tv0 = makeContigTensor(2, DataType::Half);
    auto tv1 = makeContigTensor(2, DataType::Half);

    fusion.addInput(tv0);
    fusion.addInput(tv1);

    auto tv2 = matmul(tv0, tv1, layout, true);

    fusion.addOutput(tv2);

    MatMulTileOptions gemm_tile;
    gemm_tile.cta_tile = GemmTile(128, 128, 32);
    gemm_tile.warp_tile = GemmTile(64, 64, 32);
    gemm_tile.instruction_tile = GemmTile(16, 8, 16);

    MatmulParams params;
    params.mma_macro = MmaMacro::Ampere_16_8_16;
    params.tile_sizes = gemm_tile;
    params.async_gmem_load_operands = true;
    params.double_buffer_options.double_buffer_smem_write = true;
    params.double_buffer_options.double_buffer_smem_read = true;
    params.double_buffer_options.smem_double_buffer_stage = 4;
    scheduleMatmul(&fusion, params);

    auto inputs = matmulAtInput(M, N, K, layout);

    FusionExecutor fe;
    NVFUSER_TEST_CUDA_ARCH_COMPILE_CHECK(
        8,
        0,
        fe.compileFusion(
            &fusion,
            {inputs.first, inputs.second},
            LaunchParams(),
            matmul_cparams));
    ASSERT_TRUE(getBankConflictInfo(fe.kernel()).empty());
    auto cg_outputs = fe.runFusion({inputs.first, inputs.second});
    auto tref = atMatmul(
        inputs.first.to(at::kFloat), inputs.second.to(at::kFloat), layout);
    NVF_CHECK(cg_outputs[0].allclose(tref, 0.0001, 0.0001));
  }
}

TEST_F(NVFuserTest, FusionAmpereMatmulBFloat16_CUDA) {
  // Keep multiples of 8 to keep vectorizable.
  int M = 504, N = 136, K = 248;

  for (auto layout : kAllSupportedMatmulLayout) {
    Fusion fusion;
    FusionGuard fg(&fusion);
    auto tv0 = makeContigTensor(2, DataType::BFloat16);
    auto tv1 = makeContigTensor(2, DataType::BFloat16);

    fusion.addInput(tv0);
    fusion.addInput(tv1);

    auto tv2 = matmul(tv0, tv1, layout, true);

    fusion.addOutput(tv2);

    MatMulTileOptions gemm_tile;
    gemm_tile.cta_tile = GemmTile(128, 128, 32);
    gemm_tile.warp_tile = GemmTile(64, 64, 32);
    gemm_tile.instruction_tile = GemmTile(16, 8, 16);

    MatmulParams params;
    params.mma_macro = MmaMacro::Ampere_16_8_16;
    params.tile_sizes = gemm_tile;
    params.async_gmem_load_operands = true;
    params.double_buffer_options.double_buffer_smem_write = true;
    params.double_buffer_options.double_buffer_smem_read = true;
    params.double_buffer_options.smem_double_buffer_stage = 4;
    scheduleMatmul(&fusion, params);

    auto inputs = matmulAtInput(M, N, K, layout, at::kBFloat16);

    FusionExecutor fe;
    NVFUSER_TEST_CUDA_ARCH_COMPILE_CHECK(
        8,
        0,
        fe.compileFusion(
            &fusion,
            {inputs.first, inputs.second},
            LaunchParams(),
            matmul_cparams));
    ASSERT_TRUE(getBankConflictInfo(fe.kernel()).empty());
    auto cg_outputs = fe.runFusion({inputs.first, inputs.second});
    auto tref = atMatmul(
        inputs.first.to(at::kFloat), inputs.second.to(at::kFloat), layout);
    NVF_CHECK(cg_outputs[0].allclose(tref, 0.0001, 0.0001));
  }
}

// Matmul test for Ampere MMA: with pipelined gmem load
TEST_F(NVFuserTest, FusionAmpereMatmulPipelineGmem_CUDA) {
  // Keep multiples of 8 to keep vectorizable.
  int M = 504, N = 136, K = 248;
  REQUIRE_DEVICE_SMEM_SIZE(70 << 10, 0);

  // Gmem pipeline stage
  for (auto stage : {3, 4}) {
    for (auto layout : kAllSupportedMatmulLayout) {
      Fusion fusion;
      FusionGuard fg(&fusion);
      auto tv0 = makeContigTensor(2, DataType::Half);
      auto tv1 = makeContigTensor(2, DataType::Half);

      fusion.addInput(tv0);
      fusion.addInput(tv1);

      auto tv2 = matmul(tv0, tv1, layout, true);

      fusion.addOutput(tv2);

      MatMulTileOptions gemm_tile;
      gemm_tile.cta_tile = GemmTile(128, 128, 32);
      gemm_tile.warp_tile = GemmTile(64, 64, 32);
      gemm_tile.instruction_tile = GemmTile(16, 8, 16);

      MatmulParams params;
      params.mma_macro = MmaMacro::Ampere_16_8_16;
      params.tile_sizes = gemm_tile;
      params.tile_sizes = gemm_tile;
      params.async_gmem_load_operands = true;
      params.double_buffer_options.double_buffer_smem_write = true;
      params.double_buffer_options.smem_double_buffer_stage = stage;
      scheduleMatmul(&fusion, params);

      auto inputs = matmulAtInput(M, N, K, layout);

      FusionExecutor fe;
      NVFUSER_TEST_CUDA_ARCH_COMPILE_CHECK(
          8,
          0,
          fe.compileFusion(
              &fusion,
              {inputs.first, inputs.second},
              LaunchParams(),
              matmul_cparams));
      ASSERT_TRUE(getBankConflictInfo(fe.kernel()).empty());
      auto cg_outputs = fe.runFusion({inputs.first, inputs.second});
      auto tref = atMatmul(
          inputs.first.to(at::kFloat), inputs.second.to(at::kFloat), layout);
      NVF_CHECK(cg_outputs[0].allclose(tref, 0.0001, 0.0001));
    }
  }
}

// Matmul test for Ampere MMA: checking CTA Swizzles
TEST_F(NVFuserTest, FusionAmpereSwizzle_CUDA) {
  // Keep multiples of 8 to keep vectorizable.
  int dim = 8192;
  int M = dim, N = dim, K = dim;
  const auto all_orders = {
      MatmulParams::TileRasterizationOrder::RowMajor,
      MatmulParams::TileRasterizationOrder::ColumnMajor};

  REQUIRE_DEVICE_SMEM_SIZE(70 << 10, 0);

  auto test = [&](MatmulLayout layout,
                  MatmulParams::TileRasterizationOrder order,
                  int swizzle,
                  float& runtime) {
    Fusion fusion;
    FusionGuard fg(&fusion);
    auto tv0 = makeContigTensor(2, DataType::Half);
    auto tv1 = makeContigTensor(2, DataType::Half);

    fusion.addInput(tv0);
    fusion.addInput(tv1);

    auto tv2 = matmul(tv0, tv1, layout, true);

    fusion.addOutput(tv2);

    optimization::OptimizationPass<optimization::PreSegmenter>::runPass(
        &fusion);

    MatMulTileOptions gemm_tile;
    gemm_tile.cta_tile = GemmTile(128, 128, 32);
    gemm_tile.warp_tile = GemmTile(64, 64, 32);
    gemm_tile.instruction_tile = GemmTile(16, 8, 16);

    MatmulParams params;
    params.mma_macro = MmaMacro::Ampere_16_8_16;
    params.tile_sizes = gemm_tile;
    params.async_gmem_load_operands = true;
    params.double_buffer_options.double_buffer_smem_write = true;
    params.double_buffer_options.double_buffer_smem_read = true;
    params.double_buffer_options.smem_double_buffer_stage = 3;

    params.cta_order = order;
    params.grid_swizzle_factor = swizzle;

    scheduleMatmul(&fusion, params);

    auto inputs = matmulAtInput(M, N, K, layout);

    FusionExecutor fe;
    fe.setMeasureKernelTimeFlag(true);
    NVFUSER_TEST_CUDA_ARCH_COMPILE_CHECK(
        8,
        0,
        fe.compileFusion(
            &fusion,
            {inputs.first, inputs.second},
            LaunchParams(),
            matmul_cparams));
    ASSERT_TRUE(getBankConflictInfo(fe.kernel()).empty());
    auto cg_outputs = fe.runFusion({inputs.first, inputs.second});
    auto tref = atMatmul(
        inputs.first.to(at::kFloat), inputs.second.to(at::kFloat), layout);
    NVF_CHECK(cg_outputs[0].allclose(tref, 0.01, 0.01));

    int gdimx = fe.lastLaunchParams().gdimx();
    int gdimy = fe.lastLaunchParams().gdimy();

    int expected_gdim_unswizzled = (dim + 128 - 1) / 128;
    int expected_gdimx = expected_gdim_unswizzled * swizzle;
    int expected_gdimy = (expected_gdim_unswizzled + swizzle - 1) / swizzle;

    NVF_CHECK(gdimx == expected_gdimx);
    NVF_CHECK(gdimy == expected_gdimy);

    runtime = fe.kernelTimeMs();

    // Check that mma op is not predicated. This is a regression test for
    // https://github.com/NVIDIA/Fuser/issues/95
    class PredicateChecker : public kir::IrVisitor {
     public:
      using kir::IrVisitor::handle;
      bool found_mma = false;

     private:
      void handle(kir::Asm* asm_) final {
#if IS_CPP20
        if (!asm_->code().starts_with("mma")) {
#else
        if (asm_->code().substr(0, 3) != "mma") {
#endif
          return;
        }
        found_mma = true;
        for (auto expr : scope_exprs_) {
          NVF_CHECK(
              !expr->isA<kir::IfThenElse>() ||
                  expr->as<kir::IfThenElse>()->predicate()->isTrivial(),
              "MmaOp should't be predicated!",
              " Get predicate ",
              expr->as<kir::IfThenElse>()->predicate()->toInlineString());
        }
      }
    } pred_checker;

    GpuLower gpulw(&fusion);
    pred_checker.handle(gpulw.run()->topLevelExprs());
    ASSERT_TRUE(pred_checker.found_mma);
  };

  // Checking only a single layout to keep runtime short (compilation overhead)
  for (auto layout : {MatmulLayout::TT}) {
    for (auto order : all_orders) {
      float runtime1 = 0;
      test(layout, order, 1, runtime1);

      float runtime4 = 0;
      test(layout, order, 4, runtime4);

      // GRID Swizzle requires further changes to work in main. So for now we
      // don't assert the perf benefit here.
      // NVF_CHECK(runtime4 < runtime1);
    }
  }
}

TEST_F(NVFuserTest, FusionAmpereMatmulRegDoubleBuffer_CUDA) {
  // Keep multiples of 8 to keep vectorizable.
  int M = 504, N = 136, K = 248;
  REQUIRE_DEVICE_SMEM_SIZE(70 << 10, 0);

  // Gmem pipeline stage
  for (auto stage : {3, 4}) {
    for (auto layout : kAllSupportedMatmulLayout) {
      Fusion fusion;
      FusionGuard fg(&fusion);
      auto tv0 = makeContigTensor(2, DataType::Half);
      auto tv1 = makeContigTensor(2, DataType::Half);

      fusion.addInput(tv0);
      fusion.addInput(tv1);

      auto tv2 = matmul(tv0, tv1, layout, true);

      fusion.addOutput(tv2);

      MatMulTileOptions gemm_tile;
      gemm_tile.cta_tile = GemmTile(128, 128, 32);
      gemm_tile.warp_tile = GemmTile(64, 64, 32);
      gemm_tile.instruction_tile = GemmTile(16, 8, 16);

      MatmulParams params;
      params.mma_macro = MmaMacro::Ampere_16_8_16;
      params.tile_sizes = gemm_tile;
      params.async_gmem_load_operands = true;
      params.double_buffer_options.double_buffer_smem_write = true;
      params.double_buffer_options.smem_double_buffer_stage = stage;
      params.double_buffer_options.double_buffer_smem_read = true;
      scheduleMatmul(&fusion, params);

      auto inputs = matmulAtInput(M, N, K, layout);

      FusionExecutor fe;
      NVFUSER_TEST_CUDA_ARCH_COMPILE_CHECK(
          8,
          0,
          fe.compileFusion(
              &fusion,
              {inputs.first, inputs.second},
              LaunchParams(),
              matmul_cparams));
      ASSERT_TRUE(getBankConflictInfo(fe.kernel()).empty());
      auto cg_outputs = fe.runFusion({inputs.first, inputs.second});
      auto tref = atMatmul(
          inputs.first.to(at::kFloat), inputs.second.to(at::kFloat), layout);
      NVF_CHECK(cg_outputs[0].allclose(tref, 0.0001, 0.0001));
    }
  }
}

// Matmul-Matmul fusion test on Ampere
TEST_F(NVFuserTest, FusionMatmulMatmulAmpere_CUDA) {
  NVFUSER_TEST_CUDA_ARCH_GUARD(8, 0);

  Fusion fusion;
  FusionGuard fg(&fusion);
  int M = 512, N = 256, K1 = 128, K2 = 128;

  // Fusion definition (Both gemms are TN)
  // [M,K1]
  auto tv0 = makeContigConcreteTensor({M, K1}, DataType::Half);
  // [K2,K1]
  auto tv1 = makeContigConcreteTensor({K2, K1}, DataType::Half);
  // [N,K2]
  auto tv2 = makeContigConcreteTensor({N, K2}, DataType::Half);

  fusion.addInput(tv0);
  fusion.addInput(tv1);
  fusion.addInput(tv2);

  // [M,N,K]
  auto tv0b = broadcast(tv0, {false, true, false});
  auto tv1b = broadcast(tv1, {true, false, false});
  auto tv2b = broadcast(tv2, {true, false, false});

  // [M,K2,R]
  auto tv3 = fusedMultiplySum(tv0b, tv1b, {2});

  auto tv3h = castOp(DataType::Half, tv3);
  auto tv3b = broadcast(tv3h, {false, true, false});

  auto tv4 = fusedMultiplySum(tv3b, tv2b, {2});

  fusion.addOutput(tv4);

  // Fusion:
  //  Gemm(M,K2,K1) x Gemm(M,N,K2)

  MatMulTileOptions gemm_tile1, gemm_tile2;

  // cta tile:
  //  To save register, n of cta tile 1
  //  matches k of cta tile2
  gemm_tile1.cta_tile = GemmTile(128, 64, 32);
  gemm_tile2.cta_tile = GemmTile(128, 32, 64);

  // Distribute to 2x2 warps
  gemm_tile1.warp_tile = GemmTile(64, 32, 32);
  gemm_tile2.warp_tile = GemmTile(64, 16, 64);

  // Using Ampere mma macro
  gemm_tile2.instruction_tile = GemmTile(16, 8, 16);
  gemm_tile2.instruction_tile = GemmTile(16, 8, 16);

<<<<<<< HEAD
  auto mma_builder1 = MmaBuilder(MmaMacro::Ampere_16_8_16, gemm_tile1)
                          .layout(MmaOptions::MmaLayout::TN);

  auto mma_builder2 = MmaBuilder(MmaMacro::Ampere_16_8_16, gemm_tile2)
=======
  auto mma_builder1 = MmaBuilder(MmaOptions::MacroType::Ampere_16_8_16)
                          .layout(MmaOptions::MmaLayout::TN);

  auto mma_builder2 = MmaBuilder(MmaOptions::MacroType::Ampere_16_8_16)
>>>>>>> 4692e9b1
                          .layout(MmaOptions::MmaLayout::TN);

  auto mma_ops = ir_utils::getOpsOfType<MmaOp>(&fusion);
  NVF_CHECK(
      2 == mma_ops.size(),
      "Invalid number of MmaOp instances in fusion definition, expected 2, got ",
      mma_ops.size());
  mma_ops[0]->setMacro(MmaMacro::Ampere_16_8_16);
  mma_ops[1]->setMacro(MmaMacro::Ampere_16_8_16);

  // Global read for gemm 1
  auto tv0r = tv0->cacheAfter();
  auto tv1r = tv1->cacheAfter();

  // Global read for gemm 2
  auto tv2r = tv2->cacheAfter();

  // Gemm 1 main loop read
  auto tv0cw = tv0r->cacheAfter();
  auto tv0cr = tv0cw->cacheAfter(LoadStoreOpType::LdMatrix);
  auto tv1cw = tv1r->cacheAfter();
  auto tv1cr = tv1cw->cacheAfter(LoadStoreOpType::LdMatrix);

  // Gemm 1 accumulator reg
  auto tv3c = tv3->cacheBefore();

  // Gemm 2 main loop read
  auto tv3cw = tv3h->cacheAfter();
  auto tv3cr = tv3cw->cacheAfter(LoadStoreOpType::LdMatrix);

  auto tv2cw = tv2r->cacheAfter();
  auto tv2cr = tv2cw->cacheAfter(LoadStoreOpType::LdMatrix);

  // Gemm 2 accumulator reg
  auto tv4c = tv4->cacheBefore();

  // General idea is inlining gemm1's main loop inside gemm2's

  // Schedule gemm 2:
  // ------------------------------------------------------------------
  tv4->split(-2, gemm_tile2.cta_tile.m);
  tv4->split(-1, gemm_tile2.cta_tile.n);

  //  0   1    2   3
  // [Mo,M128, No, N128]
  tv4->reorder({{1, 2}, {2, 1}});

  //  0   1    2   3
  // [Mo,No, M128, N128]
  tv2->computeAt(tv4, 2);
  tv3->computeAt(tv4, 2);

  // Order K
  //  0   1    2   3     4    5
  // [Mo,No, M128, N128, Ko, K32]
  tv4c->split(-1, gemm_tile2.cta_tile.k);
  tv4c->reorder({{2, 3}, {3, 4}, {4, 2}});

  //  0   1  2   3     4    5
  // [Mo,No, Ko M128, N128, K32]
  tv3->computeAt(tv4c, 3); // Implicitly defines cta tile of gemm1
  tv2r->computeAt(tv4c, 3);

  // Make warp tile
  mma_utils::scheduleWarpTileWithReduction(tv4c, gemm_tile2);
  mma_utils::scheduleWarpTileWithNoReduction(tv4, gemm_tile2);
  //           -8   -7  -6 -5 -4 -3 -2 -1
  // [Mo No Ko Kwo Mwo Nwo Mw Nw Mi Ni Ki]
  tv3cr->computeAt(tv4c, -4);
  tv2cr->computeAt(tv4c, -4);

  // Schedule tv2 gmem read and smem write:
  // ----------------------------------------------------------------
  // [No,Ko,N,K]
  tv2cw->merge(-2);
  tv2r->merge(-2);

  // [No,Ko,i,wy,wx,v]
  mma_utils::scheduleContiguousVectorLoad(tv2cw, gemm_tile2, 8);
  mma_utils::scheduleContiguousVectorLoad(tv2r, gemm_tile2, 8);
  tv2cw->setMemoryType(MemoryType::Shared);

  // Schedule tv2 gmem read and smem write:
  // ----------------------------------------------------------------

  // Schedule gemm 2 mma input
  // ---------------------------------------------------------------------------
  tv3cr->applyMmaSwizzle(mma_builder2.operand(MmaOptions::Operand::A).build());

  // [... Mi, Ni, Ki] want [Ni, Mi, Ki]
  tv3b->reorder({{-2, -3}, {-3, -2}});
  tv3b->applyMmaSwizzle(mma_builder2.operand(MmaOptions::Operand::A).build());

  tv2cr->applyMmaSwizzle(mma_builder2.operand(MmaOptions::Operand::B).build());
  tv2b->applyMmaSwizzle(mma_builder2.operand(MmaOptions::Operand::B).build());

  // Schedule mma output
  // ---------------------------------------------------------------------------
  tv4c->applyMmaSwizzle(
      mma_builder2.operand(MmaOptions::Operand::Accumulator).build());
  tv4->applyMmaSwizzle(
      mma_builder2.operand(MmaOptions::Operand::Accumulator).build());

  // Schedule gemm 1:
  // ------------------------------------------------------------------

  // CTA tile:
  tv0->computeAt(tv3, 2);
  tv1->computeAt(tv3, 2);

  // Schedule K dim for gemm 1:

  // Order K
  //  0   1    2   3     4    5
  // [Mo,No, M128, N128, Ko, K32]
  tv3c->split(-1, gemm_tile1.cta_tile.k);
  tv3c->reorder({{2, 3}, {3, 4}, {4, 2}});
  //  0   1  2   3     4    5
  // [Mo,No, Ko M128, N128, K32]
  tv0r->computeAt(tv3c, 3);
  tv1r->computeAt(tv3c, 3);

  // Make warp tile:
  // -------------------------------------------------------------------------
  mma_utils::scheduleWarpTileWithReduction(tv3c, gemm_tile1);
  mma_utils::scheduleWarpTileWithNoReduction(tv3cw, gemm_tile1);

  tv0cr->computeAt(tv3c, -4);
  tv1cr->computeAt(tv3c, -4);

  tv3->computeAt(tv3cw, -3);

  // Schedule gmem read and smem write:
  // ---------------------------------------------------------------------------
  // [Mo,Ko,M,K]
  tv0cw->merge(-2);
  tv0r->merge(-2);
  mma_utils::scheduleContiguousVectorLoad(tv0cw, gemm_tile1, 8);
  mma_utils::scheduleContiguousVectorLoad(tv0r, gemm_tile1, 8);
  tv0cw->setMemoryType(MemoryType::Shared);
  // [Mo,Ko,i,wy,wx,v]

  // [No,Ko,N,K]
  tv1cw->merge(-2);
  tv1r->merge(-2);
  // [No,Ko,i,wy,wx,v]
  mma_utils::scheduleContiguousVectorLoad(tv1cw, gemm_tile1, 8);
  mma_utils::scheduleContiguousVectorLoad(tv1r, gemm_tile1, 8);
  tv1cw->setMemoryType(MemoryType::Shared);

  // Schedule mma input
  // ---------------------------------------------------------------------------
  tv0cr->applyMmaSwizzle(mma_builder1.operand(MmaOptions::Operand::A).build());
  // [... Mi, Ni, Ki] want [Ni, Mi, Ki]
  tv0b->reorder({{-2, -3}, {-3, -2}});
  tv0b->applyMmaSwizzle(mma_builder1.operand(MmaOptions::Operand::A).build());

  tv1cr->applyMmaSwizzle(mma_builder1.operand(MmaOptions::Operand::B).build());
  tv1b->applyMmaSwizzle(mma_builder1.operand(MmaOptions::Operand::B).build());

  // Schedule mma output
  // ---------------------------------------------------------------------------
  tv3c->applyMmaSwizzle(
      mma_builder1.operand(MmaOptions::Operand::Accumulator).build());
  tv3cw->applyMmaSwizzle(
      mma_builder1.operand(MmaOptions::Operand::Accumulator).build());
  tv3h->applyMmaSwizzle(
      mma_builder1.operand(MmaOptions::Operand::Accumulator).build());
  tv3->applyMmaSwizzle(
      mma_builder1.operand(MmaOptions::Operand::Accumulator).build());
  tv3cw->setMemoryType(MemoryType::Shared);

  // Parallelize
  //  0  1  2   3   4   5  6  7
  // [Mo No Mwo Nwo Mw Nw (Mi Ni)]
  // Gemm 1
  tv3c->axis(4)->parallelize(ParallelType::TIDz);
  tv3c->axis(5)->parallelize(ParallelType::TIDy);

  tv3->computeAt(tv3cw, -2);
  tv3cw->axis(2)->parallelize(ParallelType::TIDz);
  tv3cw->axis(3)->parallelize(ParallelType::TIDy);

  // Gemm 2
  tv4->axis(2)->parallelize(ParallelType::TIDz);
  tv4->axis(3)->parallelize(ParallelType::TIDy);
  tv4c->axis(4)->parallelize(ParallelType::TIDz);
  tv4c->axis(5)->parallelize(ParallelType::TIDy);

  tv4->axis(0)->parallelize(ParallelType::BIDx);
  tv4->axis(1)->parallelize(ParallelType::BIDy);

  auto options = at::TensorOptions().dtype(at::kHalf).device(at::kCUDA, 0);
  auto t0 = at::randn({M, K1}, options);
  auto t1 = at::randn({K2, K1}, options);
  auto t2 = at::randn({N, K2}, options);

  auto tref = t0.to(at::kFloat)
                  .matmul(t1.t().to(at::kFloat))
                  .matmul(t2.t().to(at::kFloat));

  FusionExecutor fe;

  NVFUSER_TEST_CUDA_ARCH_COMPILE_CHECK(
      8,
      0,
      fe.compileFusion(&fusion, {t0, t1, t2}, LaunchParams(), matmul_cparams));

  auto cg_outputs = fe.runFusion({t0, t1, t2});

  // relaxed check for now, err accumulation is significant.
  NVF_CHECK(cg_outputs[0].allclose(tref, 0.1, 0.1));
}

// Simplified Matmul-Softmax-Matmul test on Ampere
//   (To be extended in follow ups)
TEST_F(NVFuserTest, FusionMatmulSoftmaxMatmulAmpere_CUDA) {
  NVFUSER_TEST_CUDA_ARCH_GUARD(8, 0);

  Fusion fusion;
  FusionGuard fg(&fusion);

  // Omitting outer dimensions and pointwise ops

  const int seql_q = 32;
  const int seql_k = 128;
  const int hidden_size = 1024;
  const int num_heads = 16;
  const int head_dim = hidden_size / num_heads;

  // Gemm 1:
  // (80, 80, 64)
  const int M1 = seql_q, N1 = seql_k, K1 = head_dim;
  // (64, 80)
  const int N2 = head_dim, K2 = seql_k;

  // Fusion definition (Both gemms are TN)
  // [M,K1]
  auto inp = makeContigConcreteTensor({M1, K1}, DataType::Half);
  // Query matrix
  auto qk = makeContigConcreteTensor({N1, K1}, DataType::Half);
  // Second linear matrix
  auto acc = makeContigConcreteTensor({N2, K2}, DataType::Half);

  fusion.addInput(inp);
  fusion.addInput(qk);
  fusion.addInput(acc);

  // [M,N,K]
  auto tv0b = broadcast(inp, {false, true, false});
  auto tv1b = broadcast(qk, {true, false, false});
  auto tv2b = broadcast(acc, {true, false, false});

  // [M,K2,R]
  auto tv3 = fusedMultiplySum(tv0b, tv1b, {2});

  // Inline define softmax for now for scheduling
  auto x = tv3;
  const int kReductionAxis = 1;
  const int kNumberOfDims = 2;
  std::vector<bool> broadcast_mask(kNumberOfDims, false);
  broadcast_mask[kReductionAxis] = true;

  auto max_val = max(x, {kReductionAxis});
  auto bcast_max = broadcast(max_val, broadcast_mask);
  auto x_max_sub = sub(x, bcast_max);
  auto exp_val = exp(x_max_sub);
  auto sum_exp = sum(exp_val, {kReductionAxis});
  auto bcast_sum = broadcast(sum_exp, broadcast_mask);
  auto recip = reciprocal(bcast_sum);
  auto tv3sfm = mul(exp_val, recip);

  auto tv3h = castOp(DataType::Half, tv3sfm);
  auto tv3b = broadcast(tv3h, {false, true, false});
  auto tv4 = fusedMultiplySum(tv3b, tv2b, {2});

  fusion.addOutput(tv4);

  // Fusion:
  //  Gemm(M,K2,K1) x Gemm(M,N,K2)
  MatMulTileOptions gemm_tile;

  // TODO: use very small tiles for now since
  //  alias pass is not re-using smem. Fix later.
  gemm_tile.cta_tile = GemmTile(32, 128, 32);

  // Distribute to 2x2 warps
  gemm_tile.warp_tile = GemmTile(16, 64, 32);

  // Using Ampere mma macro
  gemm_tile.instruction_tile = GemmTile(16, 8, 16);

<<<<<<< HEAD
  auto mma_builder1 = MmaBuilder(MmaMacro::Ampere_16_8_16, gemm_tile)
                          .layout(MmaOptions::MmaLayout::TN);

  auto mma_builder2 = MmaBuilder(MmaMacro::Ampere_16_8_16, gemm_tile)
=======
  auto mma_builder1 = MmaBuilder(MmaOptions::MacroType::Ampere_16_8_16)
                          .layout(MmaOptions::MmaLayout::TN);

  auto mma_builder2 = MmaBuilder(MmaOptions::MacroType::Ampere_16_8_16)
>>>>>>> 4692e9b1
                          .layout(MmaOptions::MmaLayout::TN);

  auto mma_ops = ir_utils::getOpsOfType<MmaOp>(&fusion);
  NVF_CHECK(
      2 == mma_ops.size(),
      "Invalid number of MmaOp instances in fusion definition, expected 2, got ",
      mma_ops.size());
  mma_ops[0]->setMacro(MmaMacro::Ampere_16_8_16);
  mma_ops[1]->setMacro(MmaMacro::Ampere_16_8_16);

  // Global read for gemm 1
  auto tv0r = inp->cacheAfter();
  auto tv1r = qk->cacheAfter();

  // Global read for gemm 2
  auto tv2r = acc->cacheAfter();

  // Gemm 1 main loop read
  auto tv0cw = tv0r->cacheAfter();
  auto tv0cr = tv0cw->cacheAfter(LoadStoreOpType::LdMatrix);
  auto tv1cw = tv1r->cacheAfter();
  auto tv1cr = tv1cw->cacheAfter(LoadStoreOpType::LdMatrix);

  // Gemm 1 accumulator reg
  auto tv3c = tv3->cacheBefore();

  // Softmax conversion:
  auto tv3ccr = tv3->cacheAfter();

  // tv3ccr -> tv3h : softmax

  // Gemm 2 main loop read
  auto tv3cr = tv3h->cacheAfter(LoadStoreOpType::LdMatrix);

  auto tv2cw = tv2r->cacheAfter();
  auto tv2cr = tv2cw->cacheAfter(LoadStoreOpType::LdMatrix);

  // Gemm 2 accumulator reg
  auto tv4c = tv4->cacheBefore();

  // Schedule gemm 2:
  // ------------------------------------------------------------------
  tv4->split(-2, gemm_tile.cta_tile.m);
  tv4->split(-1, gemm_tile.cta_tile.n);

  //  0   1    2   3
  // [Mo,M128, No, N128]
  tv4->reorder({{1, 2}, {2, 1}});

  //  0   1    2   3
  // [Mo,No, M128, N128]
  acc->computeAt(tv4, 2);
  tv3->computeAt(tv4, 2);

  // Order K
  //  0   1    2   3     4    5
  // [Mo,No, M128, N128, Ko, K32]
  tv4c->split(-1, gemm_tile.cta_tile.k);
  tv4c->reorder({{2, 3}, {3, 4}, {4, 2}});

  //  0   1  2   3     4    5
  // [Mo,No, Ko M128, N128, K32]
  tv3->computeAt(tv4c, 2);
  tv2r->computeAt(tv4c, 3);

  // Make warp tile
  mma_utils::scheduleWarpTileWithReduction(tv4c, gemm_tile);
  mma_utils::scheduleWarpTileWithNoReduction(tv4, gemm_tile);
  //           -8  -7  -6  -5 -4 -3 -2 -1
  // [Mo No Ko Kwo Mwo Nwo Mw Nw Mi Ni Ki]
  tv3cr->computeAt(tv4c, -4);
  tv2cr->computeAt(tv4c, -4);

  // Schedule tv2 gmem read and smem write:
  // ----------------------------------------------------------------
  // [No,Ko,N,K]
  tv2cw->merge(-2);
  tv2r->merge(-2);

  // [No,Ko,i,wy,wx,v]
  mma_utils::scheduleContiguousVectorLoad(tv2cw, gemm_tile, 8);
  mma_utils::scheduleContiguousVectorLoad(tv2r, gemm_tile, 8);
  tv2cw->setMemoryType(MemoryType::Shared);

  // Schedule tv2 gmem read and smem write:
  // ----------------------------------------------------------------

  // Schedule gemm 2 mma input
  // ---------------------------------------------------------------------------
  tv3cr->applyMmaSwizzle(mma_builder2.operand(MmaOptions::Operand::A).build());
  // [... Mi, Ni, Ki] want [Ni, Mi, Ki]
  tv3b->reorder({{-2, -3}, {-3, -2}});
  tv3b->applyMmaSwizzle(mma_builder2.operand(MmaOptions::Operand::A).build());

  tv2cr->applyMmaSwizzle(mma_builder2.operand(MmaOptions::Operand::B).build());
  tv2b->applyMmaSwizzle(mma_builder2.operand(MmaOptions::Operand::B).build());

  // Schedule mma output
  // ---------------------------------------------------------------------------
  tv4c->applyMmaSwizzle(
      mma_builder2.operand(MmaOptions::Operand::Accumulator).build());
  tv4->applyMmaSwizzle(
      mma_builder2.operand(MmaOptions::Operand::Accumulator).build());

  // Schedule gemm 1:
  // ------------------------------------------------------------------

  // CTA tile:
  // [Mo, Mi128, N80]

  tv3->split(-1, gemm_tile.cta_tile.n);
  // [Mo, Mi128, No, Ni128]

  tv3->reorder({{1, 2}, {2, 1}});

  // [Mo, No, Mi128, Ni128]
  inp->computeAt(tv3, 2);
  qk->computeAt(tv3, 2);

  // Schedule K dim for gemm 1:

  // Order K
  //  0   1    2   3     4    5
  // [Mo,No, M128, N128, Ko, K32]
  tv3c->split(-1, gemm_tile.cta_tile.k);
  tv3c->reorder({{2, 3}, {3, 4}, {4, 2}});
  //  0   1  2   3     4    5
  // [Mo,No, Ko M128, N128, K32]
  tv0r->computeAt(tv3c, 3);
  tv1r->computeAt(tv3c, 3);

  // Make warp tile:
  // -------------------------------------------------------------------------
  mma_utils::scheduleWarpTileWithReduction(tv3c, gemm_tile);
  mma_utils::scheduleWarpTileWithNoReduction(tv3, gemm_tile);

  tv0cr->computeAt(tv3c, -4);
  tv1cr->computeAt(tv3c, -4);

  // tv3->computeAt(tv3cw,-3);

  // Schedule gmem read and smem write:
  // ---------------------------------------------------------------------------
  // [Mo,Ko,M,K]
  tv0cw->merge(-2);
  tv0r->merge(-2);
  mma_utils::scheduleContiguousVectorLoad(tv0cw, gemm_tile, 8);
  mma_utils::scheduleContiguousVectorLoad(tv0r, gemm_tile, 8);
  tv0cw->setMemoryType(MemoryType::Shared);
  // [Mo,Ko,i,wy,wx,v]

  // [No,Ko,N,K]
  tv1cw->merge(-2);
  tv1r->merge(-2);
  // [No,Ko,i,wy,wx,v]
  mma_utils::scheduleContiguousVectorLoad(tv1cw, gemm_tile, 8);
  mma_utils::scheduleContiguousVectorLoad(tv1r, gemm_tile, 8);
  tv1cw->setMemoryType(MemoryType::Shared);

  // Schedule mma input
  // ---------------------------------------------------------------------------
  tv0cr->applyMmaSwizzle(mma_builder1.operand(MmaOptions::Operand::A).build());
  // [... Mi, Ni, Ki] want [Ni, Mi, Ki]
  tv0b->reorder({{-2, -3}, {-3, -2}});
  tv0b->applyMmaSwizzle(mma_builder1.operand(MmaOptions::Operand::A).build());

  tv1cr->applyMmaSwizzle(mma_builder1.operand(MmaOptions::Operand::B).build());
  tv1b->applyMmaSwizzle(mma_builder1.operand(MmaOptions::Operand::B).build());

  // // Schedule mma output
  // //
  // ---------------------------------------------------------------------------
  tv3c->applyMmaSwizzle(
      mma_builder1.operand(MmaOptions::Operand::Accumulator).build());
  tv3->applyMmaSwizzle(
      mma_builder1.operand(MmaOptions::Operand::Accumulator).build());

  // mma_utils::WarpMmaSwizzler::scheduleMmaWarpOutput(tv3ccw,
  // mma_builder1.build());

  // Put tv3 result in smem
  tv3->setMemoryType(MemoryType::Shared);

  // schedule a reg persistent softmax: from tv3
  // [Mo, M128, RN]
  max_val->split(-1, 128);
  // [Mo, M128, RN1, RN128]
  max_val->split(-1, 4);
  // Map to warp (2x2)
  max_val->split(-4, 4);
  max_val->split(-4, 2);

  // [Mo, Mo32, My2, Mx2, RN1, RNo32, RNi4]
  auto max_rf = max_val->rFactor({-1});
  // [Mo, Mo32, My2, Mx2, RN1, I32, RNi4]

  // [Mo, M128, RN]
  sum_exp->split(-1, 128);
  // [Mo, M128, RN1, RN128]
  sum_exp->split(-1, 4);
  // Map to warp (2x2)
  sum_exp->split(-4, 4);
  sum_exp->split(-4, 2);

  // [Mo, Mo32, My2, Mx2, RN1, RNo32, RNi4]
  auto sum_exp_rf = sum_exp->rFactor({-1});
  // [Mo, Mo32, My2, Mx2, RN1, I32, RNi4]

  exp_val->computeAt(sum_exp_rf, 4);
  exp_val->split(-1, 128);
  exp_val->split(-1, 4);
  bcast_max->computeAt(exp_val, -2);

  // [Mo, Mo32, My2, Mx2, IN1, I32, INi4]

  // Read from smem
  tv3ccr->computeAt(max_rf, 4);
  // [Mo, Mo32, My2, Mx2, N80]
  tv3ccr->split(-1, 128);
  tv3ccr->split(-1, 4);
  // [Mo, Mo32, My2, Mx2, IN1, I32, INi4]

  // Write to second gemm
  tv3h->split(-1, 128);
  tv3h->split(-1, 4);
  // Map to warp (2x2)
  tv3h->split(-4, 4);
  tv3h->split(-4, 2);

  bcast_sum->computeAt(tv3h, -2);

  tv3h->setMemoryType(MemoryType::Shared);

  // Parallelize
  tv4->axis(0)->parallelize(ParallelType::BIDx);
  //  0  1  2   3   4   5  6  7
  // [Mo No Mwo Nwo Mw Nw (Mi Ni)]
  // Gemm 1
  tv3c->axis(4)->parallelize(ParallelType::TIDz);
  tv3c->axis(5)->parallelize(ParallelType::TIDy);
  tv3->axis(2)->parallelize(ParallelType::TIDz);
  tv3->axis(3)->parallelize(ParallelType::TIDy);

  auto parallelize_non_reduced_val = [](TensorView* tv) {
    tv->axis(-2)->parallelize(ParallelType::TIDx);
    tv->axis(2)->parallelize(ParallelType::TIDz);
    tv->axis(3)->parallelize(ParallelType::TIDy);
  };

  auto parallelize_reduced_val = [](TensorView* tv) {
    tv->axis(-1)->parallelize(ParallelType::TIDx);
    tv->axis(2)->parallelize(ParallelType::TIDz);
    tv->axis(3)->parallelize(ParallelType::TIDy);
  };

  parallelize_non_reduced_val(tv3h);
  parallelize_non_reduced_val(max_rf);
  parallelize_non_reduced_val(bcast_max);
  parallelize_non_reduced_val(exp_val);
  parallelize_non_reduced_val(sum_exp_rf);
  parallelize_non_reduced_val(bcast_sum);
  parallelize_non_reduced_val(recip);

  parallelize_reduced_val(max_val);
  parallelize_reduced_val(sum_exp);

  //  0  1  2   3   4   5  6  7
  // [Mo No Mwo Nwo Mw Nw (Mi Ni)]
  // Gemm 2
  tv4->axis(2)->parallelize(ParallelType::TIDz);
  tv4->axis(3)->parallelize(ParallelType::TIDy);
  tv4c->axis(4)->parallelize(ParallelType::TIDz);
  tv4c->axis(5)->parallelize(ParallelType::TIDy);

  auto options = at::TensorOptions().dtype(at::kHalf).device(at::kCUDA, 0);
  auto t0 = at::randn({M1, K1}, options);
  auto t1 = at::randn({N1, K1}, options);
  auto t2 = at::randn({N2, K2}, options);

  FusionExecutor fe;

  NVFUSER_TEST_CUDA_ARCH_COMPILE_CHECK(
      8,
      0,
      fe.compileFusion(&fusion, {t0, t1, t2}, LaunchParams(), matmul_cparams));

  auto cg_outputs = fe.runFusion({t0, t1, t2});

  auto g1 = t0.to(at::kFloat).matmul(t1.t().to(at::kFloat));
  auto sg1 = at::_softmax(g1, -1, false);
  auto gsg1 = sg1.matmul(t2.t().to(at::kFloat));

  NVF_CHECK(cg_outputs[0].allclose(gsg1, 0.001, 0.001));
}

// Matmul test for Turing MMA: across supported layouts
TEST_F(NVFuserTest, FusionTuringMatmul_CUDA) {
  // Keep multiples of 8 to keep vectorizable.
  int M = 504, N = 136, K = 248;

  for (auto layout : kAllSupportedMatmulLayout) {
    Fusion fusion;
    FusionGuard fg(&fusion);
    auto tv0 = makeContigTensor(2, DataType::Half);
    auto tv1 = makeContigTensor(2, DataType::Half);

    fusion.addInput(tv0);
    fusion.addInput(tv1);

    auto tv2 = matmul(tv0, tv1, layout, true);

    fusion.addOutput(tv2);

    MatMulTileOptions gemm_tile;
    gemm_tile.cta_tile = GemmTile(128, 128, 32);
    gemm_tile.warp_tile = GemmTile(64, 64, 32);
    gemm_tile.instruction_tile = GemmTile(16, 8, 16);

    MatmulParams params;
    params.mma_macro = MmaMacro::Turing_16_8_16;
    params.tile_sizes = gemm_tile;
    scheduleMatmul(&fusion, params);

    auto inputs = matmulAtInput(M, N, K, layout);

    FusionExecutor fe;
    NVFUSER_TEST_CUDA_ARCH_COMPILE_CHECK(
        7, 5, fe.compileFusion(&fusion, {inputs.first, inputs.second}));
    ASSERT_TRUE(getBankConflictInfo(fe.kernel()).empty());
    auto cg_outputs = fe.runFusion({inputs.first, inputs.second});
    auto tref = atMatmul(
        inputs.first.to(at::kFloat), inputs.second.to(at::kFloat), layout);
    NVF_CHECK(cg_outputs[0].allclose(tref, 0.0001, 0.0001));
  }
}

// Matmul test on ampere, using ampere memory ops
TEST_F(NVFuserTest, FusionAmpereMatmulTNcpAsync_CUDA) {
  Fusion fusion;
  FusionGuard fg(&fusion);

  int M = 255, N = 511, K = 88;

  // [M,K]
  auto tv0 = makeContigTensor(2, DataType::Half);
  // [N,K]
  auto tv1 = makeContigTensor(2, DataType::Half);
  fusion.addInput(tv0);
  fusion.addInput(tv1);

  // [M,N,K]
  auto tv0b = broadcast(tv0, {false, true, false});
  auto tv1b = broadcast(tv1, {true, false, false});

  // Leaving both sets of mma inputs for volta outside
  //  currently since they need to be swizzled.
  auto tv2 = fusedMultiplySum(tv0b, tv1b, {2});

  fusion.addOutput(tv2);

  MatMulTileOptions gemm_tile;
  gemm_tile.cta_tile = GemmTile(128, 128, 32);
  gemm_tile.warp_tile = GemmTile(64, 64, 32);
  gemm_tile.instruction_tile = GemmTile(16, 8, 16);

<<<<<<< HEAD
  auto mma_builder = MmaBuilder(MmaMacro::Ampere_16_8_16, gemm_tile)
=======
  auto mma_builder = MmaBuilder(MmaOptions::MacroType::Ampere_16_8_16)
>>>>>>> 4692e9b1
                         .layout(MmaOptions::MmaLayout::TN);

  auto mma_ops = ir_utils::getOpsOfType<MmaOp>(&fusion);
  NVF_CHECK(
      1 == mma_ops.size(),
      "Invalid number of MmaOp instances in fusion definition, expected 1, got ",
      mma_ops.size());
  mma_ops.front()->setMacro(MmaMacro::Ampere_16_8_16);

  auto tv0cw = tv0->cacheAfter(LoadStoreOpType::CpAsync);
  auto tv0cr = tv0cw->cacheAfter(LoadStoreOpType::LdMatrix);
  auto tv1cw = tv1->cacheAfter(LoadStoreOpType::CpAsync);
  auto tv1cr = tv1cw->cacheAfter(LoadStoreOpType::LdMatrix);
  auto tv2c = tv2->cacheBefore();

  // Make a CTA tile
  // ------------------------------------------------------------------
  // [M,N]
  tv2->split(-2, gemm_tile.cta_tile.m);
  tv2->split(-1, gemm_tile.cta_tile.n);

  //  0   1    2   3
  // [Mo,M128, No, N128]
  tv2->reorder({{1, 2}, {2, 1}});

  //  0   1    2   3
  // [Mo,No, M128, N128]
  tv0->computeAt(tv2, 2);
  tv1->computeAt(tv2, 2);

  // Order K
  //  0   1    2   3     4    5
  // [Mo,No, M128, N128, Ko, K32]
  tv2c->split(-1, gemm_tile.cta_tile.k);
  tv2c->reorder({{2, 3}, {3, 4}, {4, 2}});

  //  0   1  2   3     4    5
  // [Mo,No, Ko M128, N128, K32]
  tv0cw->computeAt(tv2c, 3);
  tv1cw->computeAt(tv2c, 3);

  // Make warp tile:
  // -------------------------------------------------------------------------
  mma_utils::scheduleWarpTileWithReduction(tv2c, gemm_tile);
  mma_utils::scheduleWarpTileWithNoReduction(tv2, gemm_tile);
  //           -8  -7  -6  -5 -4 -3 -2 -1
  // [Mo No Ko Kwo Mwo Nwo Mw Nw Mi Ni Ki]
  tv0cr->computeAt(tv2c, -4);
  tv1cr->computeAt(tv2c, -4);

  // Schedule gmem read and smem write:
  // ---------------------------------------------------------------------------
  // [Mo,Ko,M,K]
  tv0cw->merge(-2);
  mma_utils::scheduleContiguousVectorLoad(tv0cw, gemm_tile, 8);
  tv0cw->setMemoryType(MemoryType::Shared);
  // [Mo,Ko,i,wy,wx,v]

  // [No,Ko,N,K]
  tv1cw->merge(-2);
  // [No,Ko,i,wy,wx,v]
  mma_utils::scheduleContiguousVectorLoad(tv1cw, gemm_tile, 8);
  tv1cw->setMemoryType(MemoryType::Shared);
  // Schedule mma input
  // ---------------------------------------------------------------------------
  tv0cr->applyMmaSwizzle(mma_builder.operand(MmaOptions::Operand::A).build());
  // [... Mi, Ni, Ki]
  tv0b->reorder({{-2, -3}, {-3, -2}});
  tv0b->applyMmaSwizzle(mma_builder.operand(MmaOptions::Operand::A).build());

  tv1cr->applyMmaSwizzle(mma_builder.operand(MmaOptions::Operand::B).build());
  tv1b->applyMmaSwizzle(mma_builder.operand(MmaOptions::Operand::B).build());

  // Schedule mma output
  // ---------------------------------------------------------------------------
  tv2c->applyMmaSwizzle(
      mma_builder.operand(MmaOptions::Operand::Accumulator).build());
  tv2->applyMmaSwizzle(
      mma_builder.operand(MmaOptions::Operand::Accumulator).build());

  // Parallelize
  //  0   1  2  3   4   5  6  7  8  9  10
  // [Mo No Ko Kwo Mwo Nwo Mw Nw (Mi Ni Ki)]
  tv2c->axis(4)->parallelize(ParallelType::TIDz);
  tv2c->axis(5)->parallelize(ParallelType::TIDy);

  // Parallelize
  //  0  1  2   3   4   5  6  7
  // [Mo No Mwo Nwo Mw Nw (Mi Ni)]
  tv2->axis(0)->parallelize(ParallelType::BIDx);
  tv2->axis(1)->parallelize(ParallelType::BIDy);
  tv2->axis(2)->parallelize(ParallelType::TIDz);
  tv2->axis(3)->parallelize(ParallelType::TIDy);

  auto options = at::TensorOptions().dtype(at::kHalf).device(at::kCUDA, 0);
  auto t0 = at::randn({M, K}, options);
  auto t1 = at::randn({N, K}, options);

  FusionExecutor fe;
  NVFUSER_TEST_CUDA_ARCH_COMPILE_CHECK(
      8,
      0,
      fe.compileFusion(&fusion, {t0, t1}, LaunchParams(), matmul_cparams));

  auto cg_outputs = fe.runFusion({t0, t1});

  auto tref = t0.to(at::kFloat).matmul(t1.t().to(at::kFloat));

  NVF_CHECK(cg_outputs[0].allclose(tref, 0.0001, 0.0001));
}

TEST_F(NVFuserTest, FusionAmpereStridedBatchedMatmulTN_CUDA) {
  NVFUSER_TEST_CUDA_ARCH_GUARD(8, 0);

  Fusion fusion;
  FusionGuard fg(&fusion);
  int64_t M = 511, N = 123, K = 88, B0 = 3, B1 = 5;

  // [B0 ,M, B1, K]
  auto tv0 = makeContigTensor(4, DataType::Half);
  // [B0, N, B1, K]
  auto tv1 = makeContigTensor(4, DataType::Half);
  fusion.addInput(tv0);
  fusion.addInput(tv1);

  // [B0, M, N, B1, K]
  auto tv0b = broadcast(tv0, {false, false, true, false, false});
  auto tv1b = broadcast(tv1, {false, true, false, false, false});

  // Leaving both sets of mma inputs for volta outside
  //  currently since they need to be swizzled.
  auto tv2 = fusedMultiplySum(tv0b, tv1b, {4});

  fusion.addOutput(tv2);

  MatMulTileOptions gemm_tile;
  gemm_tile.cta_tile = GemmTile(128, 128, 32);
  gemm_tile.warp_tile = GemmTile(64, 64, 32);
  gemm_tile.instruction_tile = GemmTile(16, 8, 16);

<<<<<<< HEAD
  auto mma_builder = MmaBuilder(MmaMacro::Ampere_16_8_16, gemm_tile)
=======
  auto mma_builder = MmaBuilder(MmaOptions::MacroType::Ampere_16_8_16)
>>>>>>> 4692e9b1
                         .layout(MmaOptions::MmaLayout::TN);

  auto mma_ops = ir_utils::getOpsOfType<MmaOp>(&fusion);
  NVF_CHECK(
      1 == mma_ops.size(),
      "Invalid number of MmaOp instances in fusion definition, expected 1, got ",
      mma_ops.size());
  mma_ops.front()->setMacro(MmaMacro::Ampere_16_8_16);

  auto tv0r = tv0->cacheAfter();
  auto tv1r = tv1->cacheAfter();
  auto tv0cw = tv0r->cacheAfter();
  auto tv0cr =
      tv0cw->cacheAfter(mma_builder.operand(MmaOptions::Operand::A).ldMatrix());
  auto tv1cw = tv1r->cacheAfter();
  auto tv1cr =
      tv1cw->cacheAfter(mma_builder.operand(MmaOptions::Operand::B).ldMatrix());
  auto tv2c = tv2->cacheBefore();

  // Group the BATCHED DIMS:
  //  -4 -3  -2 -1
  // [B0, M, N, B1]
  tv2->reorder({{-3, -2}, {-2, -1}, {-1, -4}});

  //  -4  -3 -2  -1
  // [B0, B1, M, N]

  // Make a CTA tile
  // ------------------------------------------------------------------
  // [B0, B1, M, N]
  tv2->split(-2, gemm_tile.cta_tile.m);
  tv2->split(-1, gemm_tile.cta_tile.n);

  //  0   1   2   3     4   5
  // [B0, B1, Mo, M128, No, N128]
  tv2->reorder({{-3, -2}, {-2, -3}});

  //  0   1   2   3   4     5
  // [B0, B1, Mo, No, M128, N128]

  // Merge the outer dims:
  tv2->merge(0);
  tv2->merge(0);

  //  0   1   2     3
  // [Mo, No, M128, N128]
  tv0->computeAt(tv2, 2);
  tv1->computeAt(tv2, 2);

  // Order K
  //  0   1   2     3     4   5
  // [Mo, No, M128, N128, Ko, K32]
  tv2c->split(-1, gemm_tile.cta_tile.k);
  tv2c->reorder({{2, 3}, {3, 4}, {4, 2}});

  //  0   1   2   3     4     5
  // [Mo, No, Ko, M128, N128, K32]
  tv0r->computeAt(tv2c, 3);
  tv1r->computeAt(tv2c, 3);

  // Make warp tile:
  // -------------------------------------------------------------------------
  mma_utils::scheduleWarpTileWithReduction(tv2c, gemm_tile);
  mma_utils::scheduleWarpTileWithNoReduction(tv2, gemm_tile);
  //           -8  -7  -6  -5 -4 -3 -2 -1
  // [Mo No Ko Kwo Mwo Nwo Mw Nw Mi Ni Ki]
  tv0cr->computeAt(tv2c, -4);
  tv1cr->computeAt(tv2c, -4);

  // Schedule gmem read and smem write:
  // ---------------------------------------------------------------------------
  // [Mo, Ko, M, K]
  tv0cw->merge(-2);
  tv0r->merge(-2);
  mma_utils::scheduleContiguousVectorLoad(tv0cw, gemm_tile, 8);
  mma_utils::scheduleContiguousVectorLoad(tv0r, gemm_tile, 8);
  tv0cw->setMemoryType(MemoryType::Shared);
  // [Mo, Ko, i, wy, wx, v]

  // [No, Ko, N, K]
  tv1cw->merge(-2);
  tv1r->merge(-2);
  // [No, Ko, i, wy, wx, v]
  mma_utils::scheduleContiguousVectorLoad(tv1cw, gemm_tile, 8);
  mma_utils::scheduleContiguousVectorLoad(tv1r, gemm_tile, 8);
  tv1cw->setMemoryType(MemoryType::Shared);
  // Schedule mma input
  // ---------------------------------------------------------------------------
  tv0cr->applyMmaSwizzle(mma_builder.operand(MmaOptions::Operand::A).build());

  // [... Mi, Ni, Ki] want [Ni, Mi, Ki]
  tv0b->reorder({{-2, -3}, {-3, -2}});
  tv0b->applyMmaSwizzle(mma_builder.operand(MmaOptions::Operand::A).build());

  tv1cr->applyMmaSwizzle(mma_builder.operand(MmaOptions::Operand::B).build());
  tv1b->applyMmaSwizzle(mma_builder.operand(MmaOptions::Operand::B).build());

  // Schedule mma output
  // ---------------------------------------------------------------------------
  tv2c->applyMmaSwizzle(
      mma_builder.operand(MmaOptions::Operand::Accumulator).build());
  tv2->applyMmaSwizzle(
      mma_builder.operand(MmaOptions::Operand::Accumulator).build());

  // Parallelize
  //  0   1  2  3   4   5  6  7   8  9  10
  // [Mo No Ko Kwo Mwo Nwo Mw Nw (Mi Ni Ki)]
  tv2c->axis(4)->parallelize(ParallelType::TIDz);
  tv2c->axis(5)->parallelize(ParallelType::TIDy);

  // Parallelize
  //  0  1  2   3   4   5  6  7
  // [Mo No Mwo Nwo Mw Nw (Mi Ni)]
  tv2->axis(0)->parallelize(ParallelType::BIDx);
  tv2->axis(1)->parallelize(ParallelType::BIDy);
  tv2->axis(2)->parallelize(ParallelType::TIDz);
  tv2->axis(3)->parallelize(ParallelType::TIDy);

  auto options = at::TensorOptions().dtype(at::kHalf).device(at::kCUDA, 0);
  auto t0 = at::randn({B0, M, B1, K}, options);
  auto t1 = at::randn({B0, N, B1, K}, options);

  FusionExecutor fe;

  NVFUSER_TEST_CUDA_ARCH_COMPILE_CHECK(
      8,
      0,
      fe.compileFusion(&fusion, {t0, t1}, LaunchParams(), matmul_cparams));

  auto cg_outputs = fe.runFusion({t0, t1});

  // ref implementation:
  auto ref_t0 = t0.permute({0, 2, 1, 3})
                    .contiguous()
                    .view({B0 * B1, M, K}); // B0, B1, M, K
  auto ref_t1 = t1.permute({0, 2, 3, 1})
                    .contiguous()
                    .view({B0 * B1, K, N}); // B0, B1, K, N
  auto ref_permuted =
      ref_t0.to(at::kFloat).bmm(ref_t1.to(at::kFloat)); // B0*B1, M,N
  auto ref = ref_permuted.view({B0, B1, M, N})
                 .permute({0, 2, 3, 1})
                 .contiguous(); // B0,M,N,B1
  NVF_CHECK(cg_outputs[0].allclose(ref, 0.0001, 0.0001));
}

// Matmul test on Ampere with a reshape on prolog
TEST_F(NVFuserTest, FusionAmpereViewMatmulTN_CUDA) {
  NVFUSER_TEST_CUDA_ARCH_GUARD(8, 0);

  Fusion fusion;
  FusionGuard fg(&fusion);
  int M = 511, N = 257, K = 88;
  int Ko = 11, Ki = 8;

  // [M,Ko,Ki]
  auto tv0 = makeContigTensor(3, DataType::Half);
  // [N,K]
  auto tv1 = makeContigTensor(2, DataType::Half);
  fusion.addInput(tv0);
  fusion.addInput(tv1);

  auto tv0_reshape = reshape(tv0, {M, Ko, Ki}, {M, K});

  // [M,N,K]
  auto tv0b = broadcast(tv0_reshape, {false, true, false});
  auto tv1b = broadcast(tv1, {true, false, false});

  // Leaving both sets of mma inputs for volta outside
  //  currently since they need to be swizzled.
  auto tv2 = fusedMultiplySum(tv0b, tv1b, {2});

  fusion.addOutput(tv2);

  MatMulTileOptions gemm_tile;
  gemm_tile.cta_tile = GemmTile(128, 128, 32);
  gemm_tile.warp_tile = GemmTile(64, 64, 32);
  gemm_tile.instruction_tile = GemmTile(16, 8, 16);

<<<<<<< HEAD
  auto mma_builder = MmaBuilder(MmaMacro::Ampere_16_8_16, gemm_tile)
=======
  auto mma_builder = MmaBuilder(MmaOptions::MacroType::Ampere_16_8_16)
>>>>>>> 4692e9b1
                         .layout(MmaOptions::MmaLayout::TN);

  auto mma_ops = ir_utils::getOpsOfType<MmaOp>(&fusion);
  NVF_CHECK(
      1 == mma_ops.size(),
      "Invalid number of MmaOp instances in fusion definition, expected 1, got ",
      mma_ops.size());
  mma_ops.front()->setMacro(MmaMacro::Ampere_16_8_16);

  auto tv0r = tv0->cacheAfter();
  auto tv1r = tv1->cacheAfter();
  auto tv0cw = tv0_reshape->cacheAfter();
  auto tv0cr =
      tv0cw->cacheAfter(mma_builder.operand(MmaOptions::Operand::A).ldMatrix());
  auto tv1cw = tv1r->cacheAfter();
  auto tv1cr =
      tv1cw->cacheAfter(mma_builder.operand(MmaOptions::Operand::B).ldMatrix());
  auto tv2c = tv2->cacheBefore();

  // Make a CTA tile
  // ------------------------------------------------------------------
  // [M,N]
  tv2->split(-2, gemm_tile.cta_tile.m);
  tv2->split(-1, gemm_tile.cta_tile.n);

  //  0   1    2   3
  // [Mo,M128, No, N128]
  tv2->reorder({{1, 2}, {2, 1}});

  //  0   1    2   3
  // [Mo,No, M128, N128]
  tv0->computeAt(tv2, 2);
  tv1->computeAt(tv2, 2);

  // Order K
  //  0   1    2   3     4    5
  // [Mo,No, M128, N128, Ko, K32]
  tv2c->split(-1, gemm_tile.cta_tile.k);
  tv2c->reorder({{2, 3}, {3, 4}, {4, 2}});

  //  0   1  2   3     4    5
  // [Mo,No, Ko M128, N128, K32]
  tv0r->computeAt(tv2c, 3);
  tv1r->computeAt(tv2c, 3);

  // Make warp tile:
  // -------------------------------------------------------------------------
  mma_utils::scheduleWarpTileWithReduction(tv2c, gemm_tile);
  mma_utils::scheduleWarpTileWithNoReduction(tv2, gemm_tile);
  //           -8  -7  -6  -5 -4 -3 -2 -1
  // [Mo No Ko Kwo Mwo Nwo Mw Nw Mi Ni Ki]
  tv0cr->computeAt(tv2c, -4);
  tv1cr->computeAt(tv2c, -4);

  // Schedule gmem read and smem write:
  // ---------------------------------------------------------------------------
  // [Mo,Ko,M,K]
  tv0cw->merge(-2);
  tv0r->merge(-2);
  tv0_reshape->merge(-2);
  mma_utils::scheduleContiguousVectorLoad(tv0cw, gemm_tile, 8);
  mma_utils::scheduleContiguousVectorLoad(tv0r, gemm_tile, 8);
  tv0cw->setMemoryType(MemoryType::Shared);
  // [Mo,Ko,i,wy,wx,v]

  // [No,Ko,N,K]
  tv1cw->merge(-2);
  tv1r->merge(-2);
  // [No,Ko,i,wy,wx,v]
  mma_utils::scheduleContiguousVectorLoad(tv1cw, gemm_tile, 8);
  mma_utils::scheduleContiguousVectorLoad(tv1r, gemm_tile, 8);
  tv1cw->setMemoryType(MemoryType::Shared);
  // Schedule mma input
  // ---------------------------------------------------------------------------
  tv0cr->applyMmaSwizzle(mma_builder.operand(MmaOptions::Operand::A).build());

  // [... Mi, Ni, Ki] want [Ni, Mi, Ki]
  tv0b->reorder({{-2, -3}, {-3, -2}});
  tv0b->applyMmaSwizzle(mma_builder.operand(MmaOptions::Operand::A).build());

  tv1cr->applyMmaSwizzle(mma_builder.operand(MmaOptions::Operand::B).build());
  tv1b->applyMmaSwizzle(mma_builder.operand(MmaOptions::Operand::B).build());

  // Schedule mma output
  // ---------------------------------------------------------------------------
  tv2c->applyMmaSwizzle(
      mma_builder.operand(MmaOptions::Operand::Accumulator).build());
  tv2->applyMmaSwizzle(
      mma_builder.operand(MmaOptions::Operand::Accumulator).build());

  // Inline the reshape op with the shared mem write minus
  //  the vectorization axes for now.
  tv0_reshape->computeAt(tv0cw, -2);

  // Parallelize
  //  0   1  2  3   4   5  6  7  8  9  10
  // [Mo No Ko Kwo Mwo Nwo Mw Nw (Mi Ni Ki)]
  tv2c->axis(4)->parallelize(ParallelType::TIDz);
  tv2c->axis(5)->parallelize(ParallelType::TIDy);

  // Parallelize
  //  0  1  2   3   4   5  6  7
  // [Mo No Mwo Nwo Mw Nw (Mi Ni)]
  tv2->axis(0)->parallelize(ParallelType::BIDx);
  tv2->axis(1)->parallelize(ParallelType::BIDy);
  tv2->axis(2)->parallelize(ParallelType::TIDz);
  tv2->axis(3)->parallelize(ParallelType::TIDy);

  auto options = at::TensorOptions().dtype(at::kHalf).device(at::kCUDA, 0);
  auto t0 = at::randn({M, Ko, Ki}, options);
  auto t1 = at::randn({N, K}, options);

  FusionExecutor fe;

  NVFUSER_TEST_CUDA_ARCH_COMPILE_CHECK(
      8,
      0,
      fe.compileFusion(&fusion, {t0, t1}, LaunchParams(), matmul_cparams));

  auto cg_outputs = fe.runFusion({t0, t1});

  auto tref =
      at::native::view(t0, {M, K}).to(at::kFloat).matmul(t1.t().to(at::kFloat));

  NVF_CHECK(cg_outputs[0].allclose(tref, 0.0001, 0.0001));
}

// Test an end-to-end matmul case with swizzled smem
// data layout.
TEST_F(NVFuserTest, FusionAmpereMatmulTNSwizzled_CUDA) {
  NVFUSER_TEST_CUDA_ARCH_GUARD(8, 0);

  Fusion fusion;
  FusionGuard fg(&fusion);

  int M = 257, N = 511, K = 136;

  MatMulTileOptions gemm_tile;
  gemm_tile.cta_tile = GemmTile(128, 128, 32);
  gemm_tile.warp_tile = GemmTile(64, 64, 32);
  gemm_tile.instruction_tile = GemmTile(16, 8, 16);

  // [M,K]
  auto tv0 = makeContigTensor(2, DataType::Half);
  // [N,K]
  auto tv1 = makeContigTensor(2, DataType::Half);
  fusion.addInput(tv0);
  fusion.addInput(tv1);

  // [M,N,K]
  auto tv0b = broadcast(tv0, {false, true, false});
  auto tv1b = broadcast(tv1, {true, false, false});

<<<<<<< HEAD
  auto mma_builder = MmaBuilder(MmaMacro::Turing_16_8_16, gemm_tile)
=======
  auto mma_builder = MmaBuilder(MmaOptions::MacroType::Turing_16_8_16)
>>>>>>> 4692e9b1
                         .layout(MmaOptions::MmaLayout::TN);

  auto tv2 = fusedMultiplySum(tv0b, tv1b, {2});

  fusion.addOutput(tv2);

  auto mma_ops = ir_utils::getOpsOfType<MmaOp>(&fusion);
  NVF_CHECK(
      1 == mma_ops.size(),
      "Invalid number of MmaOp instances in fusion definition, expected 1, got ",
      mma_ops.size());
  mma_ops.front()->setMacro(MmaMacro::Turing_16_8_16);

  auto tv0cw = tv0->cacheAfter(LoadStoreOpType::CpAsync);
  auto tv0cr = tv0cw->cacheAfter(LoadStoreOpType::LdMatrix);
  auto tv1cw = tv1->cacheAfter(LoadStoreOpType::CpAsync);
  auto tv1cr = tv1cw->cacheAfter(LoadStoreOpType::LdMatrix);
  auto tv2c = tv2->cacheBefore();

  // Make a CTA tile
  // ------------------------------------------------------------------
  // [M,N]
  tv2->split(-2, gemm_tile.cta_tile.m);
  tv2->split(-1, gemm_tile.cta_tile.n);

  //  0   1    2   3
  // [Mo,M128, No, N128]
  tv2->reorder({{1, 2}, {2, 1}});

  //  0   1    2   3
  // [Mo,No, M128, N128]
  tv0->computeAt(tv2, 2);
  tv1->computeAt(tv2, 2);

  // Order K
  //  0   1    2   3     4    5
  // [Mo,No, M128, N128, Ko, K32]
  tv2c->split(-1, gemm_tile.cta_tile.k);
  tv2c->reorder({{2, 3}, {3, 4}, {4, 2}});

  //  0   1  2   3     4    5
  // [Mo,No, Ko M128, N128, K32]
  tv0cw->computeAt(tv2c, 3);
  tv1cw->computeAt(tv2c, 3);

  // Make warp tile:
  //
  mma_utils::scheduleWarpTileWithReduction(tv2c, gemm_tile);
  mma_utils::scheduleWarpTileWithNoReduction(tv2, gemm_tile);
  //           -8   -7 -6 -5 -4 -3 -2 -1
  // [Mo No Ko Kwo Mwo Nwo Mw Nw Mi Ni Ki]
  tv0cr->computeAt(tv2c, -4);
  tv1cr->computeAt(tv2c, -4);

  // Schedule gmem read and smem write:
  //
  // [Mo,Ko,M,K]
  // Swizzle tv0: 128 x 32 tile:
  tv0cw->split(-2, 8);
  tv0cw->split(-2, 2);
  tv0cw->split(-1, 8);
  //        -5   -4 -3 -2 -1
  // [Mo,Ko,Mo16,M4,M2,Ko4,K8]
  tv0cw->swizzle(Swizzle2DType::XOR, -4, -2);
  tv0cw->merge(-4);
  tv0cw->merge(-3);
  //         -3   -2  -1
  // [Mo,Ko,Mo16,warp,K8]
  tv0cw->split(-3, 4);
  tv0cw->split(-3, 2);
  //             -4  -3   -2  -1
  // [Mo,Ko, S4, wz2, wy2, warp,K8]
  tv0cw->axis(-4)->parallelize(ParallelType::TIDz);
  tv0cw->axis(-3)->parallelize(ParallelType::TIDy);
  tv0cw->axis(-2)->parallelize(ParallelType::TIDx);
  tv0cw->axis(-1)->parallelize(ParallelType::Vectorize);

  tv0cw->setMemoryType(MemoryType::Shared);
  // [Mo,Ko,i,wy,wx,v]

  // [No,Ko,N,K]
  // Swizzle tv0: 128 x 32 tile:
  tv1cw->split(-2, 8);
  tv1cw->split(-2, 2);
  tv1cw->split(-1, 8);
  //        -5   -4 -3 -2 -1
  // [No,Ko,No16,N4,N2,Ko4,K8]
  tv1cw->swizzle(Swizzle2DType::XOR, -4, -2);
  tv1cw->merge(-4);
  tv1cw->merge(-3);
  //         -3   -2  -1
  // [No,Ko,No16,warp,K8]
  tv1cw->split(-3, 4);
  tv1cw->split(-3, 2);
  //             -4  -3   -2  -1
  // [No,Ko, S4, wz2, wy2, warp,K8]
  tv1cw->axis(-4)->parallelize(ParallelType::TIDz);
  tv1cw->axis(-3)->parallelize(ParallelType::TIDy);
  tv1cw->axis(-2)->parallelize(ParallelType::TIDx);
  tv1cw->axis(-1)->parallelize(ParallelType::Vectorize);

  tv1cw->setMemoryType(MemoryType::Shared);
  // Schedule mma input
  tv0cr->applyMmaSwizzle(mma_builder.operand(MmaOptions::Operand::A).build());

  // [... Mi, Ni, Ki]
  tv0b->reorder({{-2, -3}, {-3, -2}});
  tv0b->applyMmaSwizzle(mma_builder.operand(MmaOptions::Operand::A).build());

  tv1cr->applyMmaSwizzle(mma_builder.operand(MmaOptions::Operand::B).build());
  tv1b->applyMmaSwizzle(mma_builder.operand(MmaOptions::Operand::B).build());

  // Schedule mma output
  tv2c->applyMmaSwizzle(
      mma_builder.operand(MmaOptions::Operand::Accumulator).build());
  tv2->applyMmaSwizzle(
      mma_builder.operand(MmaOptions::Operand::Accumulator).build());

  // Parallelize
  //  0   1  2  3   4   5  6   7  8  9  10
  // [Mo No Ko Kwo Mwo Nwo Mw Nw (Mi Ni Ki)]
  tv2c->axis(4)->parallelize(ParallelType::TIDz);
  tv2c->axis(5)->parallelize(ParallelType::TIDy);

  // Parallelize
  //  0  1  2   3   4   5  6  7
  // [Mo No Mwo Nwo Mw Nw (Mi Ni)]
  tv2->axis(0)->parallelize(ParallelType::BIDx);
  tv2->axis(1)->parallelize(ParallelType::BIDy);
  tv2->axis(2)->parallelize(ParallelType::TIDz);
  tv2->axis(3)->parallelize(ParallelType::TIDy);

  tv0cw->doubleBuffer();
  tv1cw->doubleBuffer();
  tv0cr->doubleBuffer();
  tv1cr->doubleBuffer();

  auto options = at::TensorOptions().dtype(at::kHalf).device(at::kCUDA, 0);
  auto t0 = at::randn({M, K}, options);
  auto t1 = at::randn({N, K}, options);

  FusionExecutor fe;
  fe.compileFusion(&fusion, {t0, t1}, LaunchParams(), matmul_cparams);
  auto cg_outputs = fe.runFusion({t0, t1});

  auto tref = t0.to(at::kFloat).matmul(t1.t().to(at::kFloat));

  NVF_CHECK(cg_outputs[0].allclose(tref, 0.0001, 0.0001));
}

// Matmul test on Ampere using ldmatrix.x4 to load operands
TEST_F(NVFuserTest, FusionAmpereMatmulLargeLoad_CUDA) {
  REQUIRE_DEVICE_SMEM_SIZE(98384, 0);
  // Keep multiples of 8 to keep vectorizable.
  int M = 504, N = 136, K = 248;
  for (auto layout : kAllSupportedMatmulLayout) {
    Fusion fusion;
    FusionGuard fg(&fusion);
    auto tv0 = makeContigTensor(2, DataType::Half);
    auto tv1 = makeContigTensor(2, DataType::Half);

    fusion.addInput(tv0);
    fusion.addInput(tv1);

    auto tv2 = matmul(tv0, tv1, layout, true);

    fusion.addOutput(tv2);

    MatMulTileOptions gemm_tile;
    gemm_tile.cta_tile = GemmTile(128, 128, 64);
    gemm_tile.warp_tile = GemmTile(64, 64, 64);
    gemm_tile.instruction_tile = GemmTile(16, 16, 16);
    MatmulParams params;
    params.mma_macro = MmaMacro::Ampere_16_16_16;
    params.tile_sizes = gemm_tile;
    params.async_gmem_load_operands = true;
    params.double_buffer_options.double_buffer_smem_write = true;
    params.double_buffer_options.double_buffer_smem_read = true;
    params.double_buffer_options.smem_double_buffer_stage = 3;
    scheduleMatmul(&fusion, params);

    auto inputs = matmulAtInput(M, N, K, layout);

    FusionExecutor fe;
    NVFUSER_TEST_CUDA_ARCH_COMPILE_CHECK(
        8,
        0,
        fe.compileFusion(
            &fusion,
            {inputs.first, inputs.second},
            LaunchParams(),
            matmul_cparams));
    ASSERT_TRUE(getBankConflictInfo(fe.kernel()).empty());
    auto cg_outputs = fe.runFusion({inputs.first, inputs.second});
    auto tref = atMatmul(
        inputs.first.to(at::kFloat), inputs.second.to(at::kFloat), layout);
    NVF_CHECK(cg_outputs[0].allclose(tref, 0.0001, 0.0001));
  }
}

// Matmul test for Turing MMA: across supported layouts
TEST_F(NVFuserTest, FusionTuringMatmulLargeLoad_CUDA) {
  // Keep multiples of 8 to keep vectorizable.
  int M = 504, N = 136, K = 248;

  for (auto layout : kAllSupportedMatmulLayout) {
    Fusion fusion;
    FusionGuard fg(&fusion);
    auto tv0 = makeContigTensor(2, DataType::Half);
    auto tv1 = makeContigTensor(2, DataType::Half);

    fusion.addInput(tv0);
    fusion.addInput(tv1);

    auto tv2 = matmul(tv0, tv1, layout, true);

    fusion.addOutput(tv2);

    MatMulTileOptions gemm_tile;
    gemm_tile.cta_tile = GemmTile(128, 128, 32);
    gemm_tile.warp_tile = GemmTile(64, 64, 32);
    gemm_tile.instruction_tile = GemmTile(16, 16, 16);

    MatmulParams params;
    params.mma_macro = MmaMacro::Turing_16_16_16;
    params.tile_sizes = gemm_tile;
    scheduleMatmul(&fusion, params);

    auto inputs = matmulAtInput(M, N, K, layout);

    FusionExecutor fe;
    NVFUSER_TEST_CUDA_ARCH_COMPILE_CHECK(
        7,
        5,
        fe.compileFusion(
            &fusion,
            {inputs.first, inputs.second},
            LaunchParams(),
            matmul_cparams));
    ASSERT_TRUE(getBankConflictInfo(fe.kernel()).empty());
    auto cg_outputs = fe.runFusion({inputs.first, inputs.second});
    auto tref = atMatmul(
        inputs.first.to(at::kFloat), inputs.second.to(at::kFloat), layout);
    NVF_CHECK(cg_outputs[0].allclose(tref, 0.0001, 0.0001));
  }
}

// Tile layout check for symmetric 4-warp recipes
TEST_F(NVFuserTest, FusionAmpereMatmulTileCheck4warp_CUDA) {
  REQUIRE_DEVICE_SMEM_SIZE(98384, 0);
  // Keep multiples of 8 to keep vectorizable.
  int M = 504, N = 136, K = 248;
  for (auto layout : kAllSupportedMatmulLayout) {
    // Symmetric tile with 16x16x16 macro,
    //  supports mn_size of multiple of 32,
    //  and k size multiple of 16.
    for (int mn_size : {32, 64, 96, 128, 160, 192}) {
      for (int k_size : {32, 48, 64}) {
        Fusion fusion;
        FusionGuard fg(&fusion);
        auto tv0 = makeContigTensor(2, DataType::Half);
        auto tv1 = makeContigTensor(2, DataType::Half);

        fusion.addInput(tv0);
        fusion.addInput(tv1);

        auto tv2 = matmul(tv0, tv1, layout, true);

        fusion.addOutput(tv2);

        MatMulTileOptions gemm_tile;
        gemm_tile.cta_tile = GemmTile(mn_size, mn_size, k_size);
        gemm_tile.warp_tile = GemmTile(mn_size / 2, mn_size / 2, k_size);
        gemm_tile.instruction_tile = GemmTile(16, 16, 16);

        MatmulParams params;
        params.mma_macro = MmaMacro::Ampere_16_16_16;
        params.tile_sizes = gemm_tile;
        params.async_gmem_load_operands = true;
        params.double_buffer_options.double_buffer_smem_write = true;
        std::tie(params.use_smem_epilogue, params.promote_prologue_smem_reuse) =
            mma_utils::generateSharedMemoryEpilogueHeuristics(
                gemm_tile,
                params.double_buffer_options.smem_double_buffer_stage,
                {DataType::Half, DataType::Half, DataType::Float});
        scheduleMatmul(&fusion, params);

        auto inputs = matmulAtInput(M, N, K, layout);

        FusionExecutor fe;
        NVFUSER_TEST_CUDA_ARCH_COMPILE_CHECK(
            8,
            0,
            fe.compileFusion(
                &fusion,
                {inputs.first, inputs.second},
                LaunchParams(),
                matmul_cparams));
        ASSERT_TRUE(getBankConflictInfo(fe.kernel()).empty());
        auto cg_outputs = fe.runFusion({inputs.first, inputs.second});
        auto tref = atMatmul(
            inputs.first.to(at::kFloat), inputs.second.to(at::kFloat), layout);
        NVF_CHECK(
            cg_outputs[0].allclose(tref, 0.0001, 0.0001),
            "error :",
            (cg_outputs[0] - tref).abs().max(),
            "tile dim:",
            mn_size,
            " ",
            k_size);
      }
    }
  }
}

TEST_F(NVFuserTest, FusionAmpereMatmulTileCheck8warp_CUDA) {
  REQUIRE_DEVICE_SMEM_SIZE(98384, 0);
  // Keep multiples of 8 to keep vectorizable.
  int M = 504, N = 136, K = 248;
  for (auto layout : kAllSupportedMatmulLayout) {
    // ASymmetric tile with 16x16x16 macro,
    for (int m_size : {256}) {
      for (int n_size : {32, 64, 96, 128}) {
        for (int k_size : {32, 48, 64}) {
          Fusion fusion;
          FusionGuard fg(&fusion);
          auto tv0 = makeContigTensor(2, DataType::Half);
          auto tv1 = makeContigTensor(2, DataType::Half);

          fusion.addInput(tv0);
          fusion.addInput(tv1);

          auto tv2 = matmul(tv0, tv1, layout, true);

          fusion.addOutput(tv2);

          MatMulTileOptions gemm_tile;
          gemm_tile.cta_tile = GemmTile(m_size, n_size, k_size);
          gemm_tile.warp_tile = GemmTile(m_size / 4, n_size / 2, k_size);
          gemm_tile.instruction_tile = GemmTile(16, 16, 16);

          MatmulParams params;
          params.mma_macro = MmaMacro::Ampere_16_16_16;
          params.tile_sizes = gemm_tile;
          params.async_gmem_load_operands = true;
          params.double_buffer_options.double_buffer_smem_write = true;
          params.double_buffer_options.double_buffer_smem_read = true;
          params.double_buffer_options.smem_double_buffer_stage = 2;
          std::tie(
              params.use_smem_epilogue, params.promote_prologue_smem_reuse) =
              mma_utils::generateSharedMemoryEpilogueHeuristics(
                  gemm_tile,
                  params.double_buffer_options.smem_double_buffer_stage,
                  {DataType::Half, DataType::Half, DataType::Float});

          scheduleMatmul(&fusion, params);

          auto inputs = matmulAtInput(M, N, K, layout);

          FusionExecutor fe;
          NVFUSER_TEST_CUDA_ARCH_COMPILE_CHECK(
              8,
              0,
              fe.compileFusion(
                  &fusion,
                  {inputs.first, inputs.second},
                  LaunchParams(),
                  matmul_cparams));
          ASSERT_TRUE(getBankConflictInfo(fe.kernel()).empty());
          auto cg_outputs = fe.runFusion({inputs.first, inputs.second});
          auto tref = atMatmul(
              inputs.first.to(at::kFloat),
              inputs.second.to(at::kFloat),
              layout);
          NVF_CHECK(cg_outputs[0].allclose(tref, 0.0001, 0.0001));
        }
      }
    }
  }
}

TEST_F(NVFuserTest, FusionAmpereMatmulTileCheck6warp_CUDA) {
  REQUIRE_DEVICE_SMEM_SIZE(98384, 0);
  // Keep multiples of 8 to keep vectorizable.
  int M = 504, N = 136, K = 248;
  for (auto layout : kAllSupportedMatmulLayout) {
    for (int k_size : {32, 48, 64}) {
      Fusion fusion;
      FusionGuard fg(&fusion);
      auto tv0 = makeContigTensor(2, DataType::Half);
      auto tv1 = makeContigTensor(2, DataType::Half);

      fusion.addInput(tv0);
      fusion.addInput(tv1);

      auto tv2 = matmul(tv0, tv1, layout, true);

      fusion.addOutput(tv2);

      MatMulTileOptions gemm_tile;
      // 2 warp by 3 warp
      gemm_tile.cta_tile = GemmTile(192, 128, k_size);
      gemm_tile.warp_tile = GemmTile(64, 64, k_size);
      gemm_tile.instruction_tile = GemmTile(16, 16, 16);

      MatmulParams params;
      params.mma_macro = MmaMacro::Ampere_16_16_16;
      params.tile_sizes = gemm_tile;
      params.async_gmem_load_operands = true;
      params.double_buffer_options.double_buffer_smem_write = true;
      params.double_buffer_options.double_buffer_smem_read = true;
      params.double_buffer_options.smem_double_buffer_stage = 2;
      std::tie(params.use_smem_epilogue, params.promote_prologue_smem_reuse) =
          mma_utils::generateSharedMemoryEpilogueHeuristics(
              gemm_tile,
              params.double_buffer_options.smem_double_buffer_stage,
              {DataType::Half, DataType::Half, DataType::Float});
      scheduleMatmul(&fusion, params);

      auto inputs = matmulAtInput(M, N, K, layout);

      FusionExecutor fe;
      NVFUSER_TEST_CUDA_ARCH_COMPILE_CHECK(
          8,
          0,
          fe.compileFusion(
              &fusion,
              {inputs.first, inputs.second},
              LaunchParams(),
              matmul_cparams));
      ASSERT_TRUE(getBankConflictInfo(fe.kernel()).empty());
      auto cg_outputs = fe.runFusion({inputs.first, inputs.second});
      auto tref = atMatmul(
          inputs.first.to(at::kFloat), inputs.second.to(at::kFloat), layout);
      NVF_CHECK(cg_outputs[0].allclose(tref, 0.0001, 0.0001));
    }
  }
}

// Matmul test on Ampere using ldmatrix.x4 to load operands
TEST_F(NVFuserTest, FusionAmpereMatmulLargeLoadLargeK_CUDA) {
  // Keep multiples of 8 to keep vectorizable.
  int M = 504, N = 136, K = 2048;
  for (auto layout : kAllSupportedMatmulLayout) {
    Fusion fusion;
    FusionGuard fg(&fusion);
    auto tv0 = makeContigTensor(2, DataType::Half);
    auto tv1 = makeContigTensor(2, DataType::Half);

    fusion.addInput(tv0);
    fusion.addInput(tv1);

    auto tv2 = matmul(tv0, tv1, layout, true);

    fusion.addOutput(tv2);

    MatMulTileOptions gemm_tile;
    gemm_tile.cta_tile = GemmTile(128, 128, 64);
    gemm_tile.warp_tile = GemmTile(64, 64, 64);
    gemm_tile.instruction_tile = GemmTile(16, 16, 16);

    MatmulParams params;
    params.mma_macro = MmaMacro::Ampere_16_16_16;
    params.tile_sizes = gemm_tile;
    params.async_gmem_load_operands = true;
    params.double_buffer_options.double_buffer_smem_write = true;
    params.double_buffer_options.double_buffer_smem_read = true;
    params.double_buffer_options.smem_double_buffer_stage = 3;
    scheduleMatmul(&fusion, params);

    auto inputs = matmulAtInput(M, N, K, layout);

    FusionExecutor fe;
    NVFUSER_TEST_CUDA_ARCH_COMPILE_CHECK(
        8,
        0,
        fe.compileFusion(
            &fusion,
            {inputs.first, inputs.second},
            LaunchParams(),
            matmul_cparams));
    ASSERT_TRUE(getBankConflictInfo(fe.kernel()).empty());
    auto cg_outputs = fe.runFusion({inputs.first, inputs.second});
    auto tref = atMatmul(
        inputs.first.to(at::kFloat), inputs.second.to(at::kFloat), layout);
    NVF_CHECK(cg_outputs[0].allclose(tref, 0.001, 0.001));
  }
}

// Matmul test for Ampere MMA: across supported layouts
TEST_F(NVFuserTest, FusionAmpereSplitKLikeStridedBatchedMatmul_CUDA) {
  // Keep multiples of 8 to keep vectorizable.
  int B = 2, M = 504, N = 136, K = 248;

  for (auto layout : kAllSupportedMatmulLayout) {
    Fusion fusion;
    FusionGuard fg(&fusion);
    auto tv0 = makeContigTensor(3, DataType::Half);
    auto tv1 = makeContigTensor(3, DataType::Half);

    fusion.addInput(tv0);
    fusion.addInput(tv1);

    auto tv2 = splitkLikeBatchedMatmul(tv0, tv1, layout);

    fusion.addOutput(tv2);

    MatMulTileOptions gemm_tile;
    gemm_tile.cta_tile = GemmTile(128, 128, 32);
    gemm_tile.warp_tile = GemmTile(64, 64, 32);
    gemm_tile.instruction_tile = GemmTile(16, 8, 16);

    MatmulParams params;
    params.mma_macro = MmaMacro::Ampere_16_8_16;
    params.tile_sizes = gemm_tile;
    params.async_gmem_load_operands = true;
    params.double_buffer_options.double_buffer_smem_write = true;
    params.double_buffer_options.double_buffer_smem_read = true;
    params.double_buffer_options.smem_double_buffer_stage = 4;
    scheduleMatmul(&fusion, params);

    auto t0 = matmulAtInput(layout, TensorMatmulPos::A, at::kHalf, M, N, K, B);
    auto t1 = matmulAtInput(layout, TensorMatmulPos::B, at::kHalf, M, N, K, B);

    FusionExecutor fe;
    NVFUSER_TEST_CUDA_ARCH_COMPILE_CHECK(
        8,
        0,
        fe.compileFusion(&fusion, {t0, t1}, LaunchParams(), matmul_cparams));
    ASSERT_TRUE(getBankConflictInfo(fe.kernel()).empty());
    auto cg_outputs = fe.runFusion({t0, t1});
    auto tref =
        splitkLikeAtMatmul(t0.to(at::kFloat), t1.to(at::kFloat), layout);
    NVF_CHECK(cg_outputs[0].allclose(tref, 0.0001, 0.0001));
  }
}

TEST_F(NVFuserTest, FusionAmpereMatmulSmemEpilogue_CUDA) {
  NVFUSER_TEST_CUDA_ARCH_RANGE_GUARD(8, 0, 9, 0);
  constexpr bool ignore_occupancy_drop = true;
  // Keep multiples of 8 to keep vectorizable.
  int M = 4096, N = 4096, K = 4096;
  for (auto layout : kAllSupportedMatmulLayout) {
    Fusion fusion;
    FusionGuard fg(&fusion);
    auto tv0 = makeContigTensor(2, DataType::Half);
    auto tv1 = makeContigTensor(2, DataType::Half);

    fusion.addInput(tv0);
    fusion.addInput(tv1);

    auto tv2 = matmul(tv0, tv1, layout, true);

    fusion.addOutput(tv2);

    // The settings of cta_tile, warp_tile, and smem_double_buffer_stage have
    // been purposefully selected to produce a constant occupancy of 25%. This
    // allows us to effectively evaluate the influence of the use_smem_epilogue
    // parameter on performance, since changing its value to either true or
    // false will not affect the occupancy rate.
    MatMulTileOptions gemm_tile;
    gemm_tile.cta_tile = GemmTile(64, 128, 32);
    gemm_tile.warp_tile = GemmTile(32, 32, 32);
    gemm_tile.instruction_tile = GemmTile(16, 8, 16);

    MatmulParams params;
    params.mma_macro = MmaMacro::Ampere_16_8_16;
    params.tile_sizes = gemm_tile;
    params.async_gmem_load_operands = true;
    params.double_buffer_options.double_buffer_smem_write = true;
    params.double_buffer_options.double_buffer_smem_read = true;
    params.double_buffer_options.smem_double_buffer_stage = 2;
    std::tie(params.use_smem_epilogue, params.promote_prologue_smem_reuse) =
        mma_utils::generateSharedMemoryEpilogueHeuristics(
            gemm_tile,
            params.double_buffer_options.smem_double_buffer_stage,
            {DataType::Half, DataType::Half, DataType::Float},
            ignore_occupancy_drop);
    scheduleMatmul(&fusion, params);

    // If use_smem_epilogue is true, there should be 3 shared memory tensors 2
    // for prologue and 1 for epilogue.
    int num_shared_mem_tensors = 0;
    int expected_num_shared_mem_tensors = params.use_smem_epilogue ? 3 : 2;
    for (const auto& tv : ir_utils::allTvs(&fusion)) {
      if (tv->getMemoryType() == MemoryType::Shared) {
        num_shared_mem_tensors++;
      }
    }
    NVF_CHECK(
        num_shared_mem_tensors == expected_num_shared_mem_tensors,
        "Number of shared memory tensors doesn't match!",
        "Expected: ",
        expected_num_shared_mem_tensors,
        ", Got: ",
        num_shared_mem_tensors);

    at::manual_seed(0);
    auto inputs = matmulAtInput(M, N, K, layout);

    FusionExecutor fe;
    NVFUSER_TEST_CUDA_ARCH_COMPILE_CHECK(
        8,
        0,
        fe.compileFusion(
            &fusion,
            {inputs.first, inputs.second},
            LaunchParams(),
            matmul_cparams));
    auto cg_outputs = fe.runFusion({inputs.first, inputs.second});
    auto tref = atMatmul(
        inputs.first.to(at::kFloat), inputs.second.to(at::kFloat), layout);

    // check bank conflicts
    ASSERT_TRUE(getBankConflictInfo(fe.kernel()).empty());
    // (0.001, 0.001) passed on local A100 but failed on CI A100
    NVF_CHECK(
        cg_outputs[0].allclose(tref, 0.01, 0.01),
        "Result validation failed. Max diff: ",
        (cg_outputs[0] - tref).abs().max());

    if (!params.use_smem_epilogue) {
      GTEST_SKIP()
          << "Test conducted without utilizing shared memory epilogue due to the device's constrained shared memory capacity.";
    }

    // Check that smem is allocated as expected.
    // There are three cases that are determined by the current device in
    // mma_utils::generateSharedMemoryEpilogueHeuristics:
    //   - !use_smem_epilogue : A + B (this test is skipped in this case)
    //   - use_smem_epilogue && !promote_prologue_smem_reuse : A + B + C
    //   - use_smem_epilogue && promote_prologue_smem_reuse : max(A + B, C)
    auto smem_allocs = fe.kernel()->summary().dynamic_smem_allocations;
    NVF_CHECK(smem_allocs.size() == 3);
    if (params.promote_prologue_smem_reuse) {
      // Check prologue shared memory re-use
      // smem_allocs = {A, B, C} where C is the epilogue buffer
      // since A and B have no further uses, we should be able to reuse both
      // of them, implying that the address of C is zero. In this case, B will
      // also be allocated at address 0 with A stacked above it at position
      // 8192.
      EXPECT_EQ(
          smem_allocs.at(0)->address()->evaluate(),
          // Assuming B numel times size(dtype) is a multiple of 16 so that
          // this address is aligned
          smem_allocs.at(1)->size()->evaluate() *
              dataTypeSize(smem_allocs.at(1)->buffer()->dtype()));
      EXPECT_EQ(smem_allocs.at(1)->address()->evaluate(), 0L);
      EXPECT_EQ(smem_allocs.at(2)->address()->evaluate(), 0L);
    } else {
      // Prologue shared memory is not re-used. In this case, memory should
      // stack in C, B, A order.
      EXPECT_EQ(
          smem_allocs.at(0)->address()->evaluate(),
          // Assuming for B and C that numel times size(dtype) is a multiple
          // of 16 so that this address is aligned
          smem_allocs.at(1)->size()->evaluate() *
                  dataTypeSize(smem_allocs.at(1)->buffer()->dtype()) +
              smem_allocs.at(2)->size()->evaluate() *
                  dataTypeSize(smem_allocs.at(2)->buffer()->dtype()));
      EXPECT_EQ(
          smem_allocs.at(1)->address()->evaluate(),
          smem_allocs.at(2)->size()->evaluate() *
              dataTypeSize(smem_allocs.at(2)->buffer()->dtype()));
      EXPECT_EQ(smem_allocs.at(2)->address()->evaluate(), 0L);
    }
  }
}

TEST_F(NVFuserTest, FusionAmpereMatmulSmemEpilogueCast_CUDA) {
  NVFUSER_TEST_CUDA_ARCH_RANGE_GUARD(8, 0, 9, 0);
  constexpr bool ignore_occupancy_drop = true;
  // Keep multiples of 8 to keep vectorizable.
  int M = 4096, N = 4096, K = 4096;
  for (auto layout : kAllSupportedMatmulLayout) {
    Fusion fusion;
    FusionGuard fg(&fusion);
    auto tv0 = makeContigTensor(2, DataType::Half);
    auto tv1 = makeContigTensor(2, DataType::Half);

    fusion.addInput(tv0);
    fusion.addInput(tv1);

    auto tv2 = matmul(tv0, tv1, layout, true);
    auto tv3 = castOp(DataType::Half, tv2);

    fusion.addOutput(tv3);

    MatMulTileOptions gemm_tile;
    gemm_tile.cta_tile = GemmTile(128, 128, 32);
    gemm_tile.warp_tile = GemmTile(64, 64, 32);
    gemm_tile.instruction_tile = GemmTile(16, 8, 16);

    MatmulParams params;
    params.mma_macro = MmaMacro::Ampere_16_8_16;
    params.tile_sizes = gemm_tile;
    params.async_gmem_load_operands = true;
    params.double_buffer_options.double_buffer_smem_write = true;
    params.double_buffer_options.double_buffer_smem_read = true;
    params.double_buffer_options.smem_double_buffer_stage = 4;
    std::tie(params.use_smem_epilogue, params.promote_prologue_smem_reuse) =
        mma_utils::generateSharedMemoryEpilogueHeuristics(
            gemm_tile,
            params.double_buffer_options.smem_double_buffer_stage,
            {DataType::Half, DataType::Half, DataType::Float},
            ignore_occupancy_drop);
    scheduleMatmul(&fusion, params);

    // If use_smem_epilogue is true, there should be 3 shared memory tensors 2
    // for prologue and 1 for epilogue.
    int num_shared_mem_tensors = 0;
    int expected_num_shared_mem_tensors = params.use_smem_epilogue ? 3 : 2;
    for (const auto& tv : ir_utils::allTvs(&fusion)) {
      if (tv->getMemoryType() == MemoryType::Shared) {
        num_shared_mem_tensors++;
      }
    }
    NVF_CHECK(
        num_shared_mem_tensors == expected_num_shared_mem_tensors,
        "Number of shared memory tensors doesn't match!",
        "Expected: ",
        expected_num_shared_mem_tensors,
        ", Got: ",
        num_shared_mem_tensors);

    at::manual_seed(0);
    auto inputs = matmulAtInput(M, N, K, layout);

    FusionExecutor fe;
    NVFUSER_TEST_CUDA_ARCH_COMPILE_CHECK(
        8,
        0,
        fe.compileFusion(
            &fusion,
            {inputs.first, inputs.second},
            LaunchParams(),
            matmul_cparams));
    auto cg_outputs = fe.runFusion({inputs.first, inputs.second});
    auto tref = atMatmul(
        inputs.first.to(at::kFloat), inputs.second.to(at::kFloat), layout);
    tref = tref.to(at::kHalf);
    // check bank conflicts
    ASSERT_TRUE(getBankConflictInfo(fe.kernel()).empty());
    // (0.001, 0.001) passed on local A100 but failed on CI A100
    NVF_CHECK(
        cg_outputs[0].allclose(tref, 0.01, 0.01),
        "Result validation failed. Max diff: ",
        (cg_outputs[0] - tref).abs().max());

    if (!params.use_smem_epilogue) {
      GTEST_SKIP()
          << "Test conducted without utilizing shared memory epilogue due to the device's constrained shared memory capacity.";
    }
  }
}

TEST_F(NVFuserTest, FusionAmpereMatmulSmemEpilogueRelu_CUDA) {
  NVFUSER_TEST_CUDA_ARCH_RANGE_GUARD(8, 0, 9, 0);
  constexpr bool ignore_occupancy_drop = true;
  // Keep multiples of 8 to keep vectorizable.
  int M = 4096, N = 4096, K = 4096;
  for (auto layout : kAllSupportedMatmulLayout) {
    Fusion fusion;
    FusionGuard fg(&fusion);
    auto tv0 = makeContigTensor(2, DataType::Half);
    auto tv1 = makeContigTensor(2, DataType::Half);

    fusion.addInput(tv0);
    fusion.addInput(tv1);

    auto tv2 = matmul(tv0, tv1, layout, true);
    auto tv3 = relu(tv2);

    fusion.addOutput(tv3);

    MatMulTileOptions gemm_tile;
    gemm_tile.cta_tile = GemmTile(128, 128, 32);
    gemm_tile.warp_tile = GemmTile(64, 64, 32);
    gemm_tile.instruction_tile = GemmTile(16, 8, 16);

    MatmulParams params;
    params.mma_macro = MmaMacro::Ampere_16_8_16;
    params.tile_sizes = gemm_tile;
    params.async_gmem_load_operands = true;
    params.double_buffer_options.double_buffer_smem_write = true;
    params.double_buffer_options.double_buffer_smem_read = true;
    params.double_buffer_options.smem_double_buffer_stage = 4;
    std::tie(params.use_smem_epilogue, params.promote_prologue_smem_reuse) =
        mma_utils::generateSharedMemoryEpilogueHeuristics(
            gemm_tile,
            params.double_buffer_options.smem_double_buffer_stage,
            {DataType::Half, DataType::Half, DataType::Float},
            ignore_occupancy_drop);
    scheduleMatmul(&fusion, params);

    // If use_smem_epilogue is true, there should be 3 shared memory tensors 2
    // for prologue and 1 for epilogue.
    int num_shared_mem_tensors = 0;
    int expected_num_shared_mem_tensors = params.use_smem_epilogue ? 3 : 2;
    for (const auto& tv : ir_utils::allTvs(&fusion)) {
      if (tv->getMemoryType() == MemoryType::Shared) {
        num_shared_mem_tensors++;
      }
    }
    NVF_CHECK(
        num_shared_mem_tensors == expected_num_shared_mem_tensors,
        "Number of shared memory tensors doesn't match!",
        "Expected: ",
        expected_num_shared_mem_tensors,
        ", Got: ",
        num_shared_mem_tensors);

    at::manual_seed(0);
    auto inputs = matmulAtInput(M, N, K, layout);

    FusionExecutor fe;
    NVFUSER_TEST_CUDA_ARCH_COMPILE_CHECK(
        8,
        0,
        fe.compileFusion(
            &fusion,
            {inputs.first, inputs.second},
            LaunchParams(),
            matmul_cparams));
    auto cg_outputs = fe.runFusion({inputs.first, inputs.second});
    auto t2 = atMatmul(
        inputs.first.to(at::kFloat), inputs.second.to(at::kFloat), layout);
    auto tref = at::relu(t2).to(at::kFloat);

    // check bank conflicts
    ASSERT_TRUE(getBankConflictInfo(fe.kernel()).empty());
    // (0.001, 0.001) passed on local A100 but failed on CI A100
    NVF_CHECK(
        cg_outputs[0].allclose(tref, 0.01, 0.01),
        "Result validation failed. Max diff: ",
        (cg_outputs[0] - tref).abs().max());

    if (!params.use_smem_epilogue) {
      GTEST_SKIP()
          << "Test conducted without utilizing shared memory epilogue due to the device's constrained shared memory capacity.";
    }
  }
}

// Test the matmul scheduler's single-kernel split-K support
TEST_F(NVFuserTest, FusionAmpereMatmulSplitK_CUDA) {
  // requires Ampere or higher GPU
  if (!deviceMajorMinorCheck(8)) {
    GTEST_SKIP() << "skipping tests on pre-AMPERE GPUs";
  }

  // Keep multiples of 8 to keep vectorizable.
  int M = 504, N = 136, K = 8096;

  for (auto layout : kAllSupportedMatmulLayout) {
    Fusion fusion;
    FusionGuard fg(&fusion);
    auto tv0 = makeContigTensor(2, DataType::Half);
    auto tv1 = makeContigTensor(2, DataType::Half);

    fusion.addInput(tv0);
    fusion.addInput(tv1);

    auto tv2 = matmul(tv0, tv1, layout, true);

    fusion.addOutput(tv2);

    MatMulTileOptions gemm_tile;
    gemm_tile.cta_tile = GemmTile(128, 128, 32);
    gemm_tile.warp_tile = GemmTile(64, 64, 32);
    gemm_tile.instruction_tile = GemmTile(16, 8, 16);

    MatmulParams params;
    params.mma_macro = MmaMacro::Ampere_16_8_16;
    params.tile_sizes = gemm_tile;
    params.splitk_factor = 2;
    scheduleMatmul(&fusion, params);

    auto inputs = matmulAtInput(M, N, K, layout);

    FusionExecutor fe;
    NVFUSER_TEST_CUDA_ARCH_COMPILE_CHECK(
        7, 5, fe.compileFusion(&fusion, {inputs.first, inputs.second}));
    ASSERT_TRUE(getBankConflictInfo(fe.kernel()).empty());
    auto cg_outputs = fe.runFusion({inputs.first, inputs.second});
    auto tref = atMatmul(
        inputs.first.to(at::kFloat), inputs.second.to(at::kFloat), layout);

    // Relax tolerance for larger sum due to large K
    NVF_CHECK(cg_outputs[0].allclose(tref, 1e-6 * K, 1e-6 * K));
  }
}

// Test splitk with bias epilogue
TEST_F(NVFuserTest, FusionAmpereMatmulSplitKBias_CUDA) {
  // requires Ampere or higher GPU
  if (!deviceMajorMinorCheck(8)) {
    GTEST_SKIP() << "skipping tests on pre-AMPERE GPUs";
  }

  // Keep multiples of 8 to keep vectorizable.
  int M = 504, N = 136, K = 8096;

  for (auto layout : kAllSupportedMatmulLayout) {
    Fusion fusion;
    FusionGuard fg(&fusion);
    auto tv0 = makeContigTensor(2, DataType::Half);
    auto tv1 = makeContigTensor(2, DataType::Half);
    auto tv2 = makeContigTensor(1, DataType::Half);

    fusion.addInput(tv0);
    fusion.addInput(tv1);
    fusion.addInput(tv2);

    auto tv3 = matmul(tv0, tv1, layout, true);
    auto tv4 = broadcast(tv2, {false, true});
    auto tv5 = add(tv3, tv4); // bias

    fusion.addOutput(tv5);

    MatMulTileOptions gemm_tile;
    gemm_tile.cta_tile = GemmTile(128, 128, 32);
    gemm_tile.warp_tile = GemmTile(64, 64, 32);
    gemm_tile.instruction_tile = GemmTile(16, 8, 16);

    MatmulParams params;
    params.mma_macro = MmaMacro::Ampere_16_8_16;
    params.tile_sizes = gemm_tile;
    params.splitk_factor = 2;
    scheduleMatmul(&fusion, params);

    auto [aten_a, aten_b] = matmulAtInput(M, N, K, layout);
    at::Tensor aten_bias = at::randn({M}, aten_a.options());
    std::vector<c10::IValue> inputs = {aten_a, aten_b, aten_bias};

    FusionExecutor fe;
    NVFUSER_TEST_CUDA_ARCH_COMPILE_CHECK(
        7, 5, fe.compileFusion(&fusion, inputs));
    ASSERT_TRUE(getBankConflictInfo(fe.kernel()).empty());
    auto cg_outputs = fe.runFusion(inputs);
    auto tref = atBiasEpilogue(
        atMatmul(aten_a.to(at::kFloat), aten_b.to(at::kFloat), layout),
        aten_bias);

    // Relax tolerance for larger sum due to large K
    NVF_CHECK(cg_outputs[0].allclose(tref, 1e-6 * K, 1e-6 * K));
  }
}

// Same as above but has a batch dimension and splitk
TEST_F(NVFuserTest, FusionAmpereMatmulBatchSplitK_CUDA) {
  // requires Ampere or higher GPU
  if (!deviceMajorMinorCheck(8)) {
    GTEST_SKIP() << "skipping tests on pre-AMPERE GPUs";
  }

  // Keep multiples of 8 to keep vectorizable.
  int B = 2, M = 504, N = 136, K = 2048;

  for (auto layout : kAllSupportedMatmulLayout) {
    Fusion fusion;
    FusionGuard fg(&fusion);
    auto tv0 = makeContigTensor(3, DataType::Half);
    auto tv1 = makeContigTensor(3, DataType::Half);

    fusion.addInput(tv0);
    fusion.addInput(tv1);

    auto tv2 = matmul(tv0, tv1, layout, true);

    fusion.addOutput(tv2);

    MatMulTileOptions gemm_tile;
    gemm_tile.cta_tile = GemmTile(128, 128, 32);
    gemm_tile.warp_tile = GemmTile(64, 64, 32);
    gemm_tile.instruction_tile = GemmTile(16, 8, 16);

    MatmulParams params;
    params.mma_macro = MmaMacro::Ampere_16_8_16;
    params.tile_sizes = gemm_tile;
    params.splitk_factor = 2;
    scheduleMatmul(&fusion, params);

    at::Tensor aten_a =
        matmulAtInput(layout, TensorMatmulPos::A, at::kHalf, M, N, K, B);
    at::Tensor aten_b =
        matmulAtInput(layout, TensorMatmulPos::B, at::kHalf, M, N, K, B);

    std::vector<c10::IValue> inputs = {aten_a, aten_b};

    FusionExecutor fe;
    NVFUSER_TEST_CUDA_ARCH_COMPILE_CHECK(
        7, 5, fe.compileFusion(&fusion, inputs));
    ASSERT_TRUE(getBankConflictInfo(fe.kernel()).empty());
    auto cg_outputs = fe.runFusion(inputs);
    auto tref = atMatmul(aten_a.to(at::kFloat), aten_b.to(at::kFloat), layout);

    // Relax tolerance for larger sum due to large K
    EXPECT_TRUE(cg_outputs[0].allclose(tref, 1e-6 * K, 1e-6 * K));
  }
}

// Test batch splitk with bias epilogue
TEST_F(NVFuserTest, FusionAmpereMatmulBatchSplitKBias_CUDA) {
  // requires Ampere or higher GPU
  if (!deviceMajorMinorCheck(8)) {
    GTEST_SKIP() << "skipping tests on pre-AMPERE GPUs";
  }

  // Keep multiples of 8 to keep vectorizable.
  int B = 2, M = 504, N = 136, K = 2048;

  for (auto layout : kAllSupportedMatmulLayout) {
    Fusion fusion;
    FusionGuard fg(&fusion);
    auto tv0 = makeContigTensor(3, DataType::Half);
    auto tv1 = makeContigTensor(3, DataType::Half);
    auto tv2 = makeContigTensor(1, DataType::Half);

    fusion.addInput(tv0);
    fusion.addInput(tv1);
    fusion.addInput(tv2);

    auto tv3 = matmul(tv0, tv1, layout, true);
    auto tv4 = broadcast(tv2, {true, false, true});
    auto tv5 = add(tv3, tv4);

    fusion.addOutput(tv5);

    MatMulTileOptions gemm_tile;
    gemm_tile.cta_tile = GemmTile(128, 128, 32);
    gemm_tile.warp_tile = GemmTile(64, 64, 32);
    gemm_tile.instruction_tile = GemmTile(16, 8, 16);

    MatmulParams params;
    params.mma_macro = MmaMacro::Ampere_16_8_16;
    params.tile_sizes = gemm_tile;
    params.splitk_factor = 2;
    scheduleMatmul(&fusion, params);

    at::Tensor aten_a =
        matmulAtInput(layout, TensorMatmulPos::A, at::kHalf, M, N, K, B);
    at::Tensor aten_b =
        matmulAtInput(layout, TensorMatmulPos::B, at::kHalf, M, N, K, B);
    at::Tensor aten_bias = at::randn({M}, aten_a.options());

    std::vector<c10::IValue> inputs = {aten_a, aten_b, aten_bias};

    FusionExecutor fe;
    NVFUSER_TEST_CUDA_ARCH_COMPILE_CHECK(
        7, 5, fe.compileFusion(&fusion, inputs));
    ASSERT_TRUE(getBankConflictInfo(fe.kernel()).empty());
    auto cg_outputs = fe.runFusion(inputs);
    auto tref = atBiasEpilogue(
        atMatmul(aten_a.to(at::kFloat), aten_b.to(at::kFloat), layout),
        aten_bias);

    // Relax tolerance for larger sum due to large K
    EXPECT_TRUE(cg_outputs[0].allclose(tref, 1e-6 * K, 1e-6 * K));
  }
}

#undef NVFUSER_TEST_CUDA_ARCH_GUARD

} // namespace nvfuser<|MERGE_RESOLUTION|>--- conflicted
+++ resolved
@@ -446,17 +446,10 @@
   gemm_tile2.instruction_tile = GemmTile(16, 8, 16);
   gemm_tile2.instruction_tile = GemmTile(16, 8, 16);
 
-<<<<<<< HEAD
-  auto mma_builder1 = MmaBuilder(MmaMacro::Ampere_16_8_16, gemm_tile1)
-                          .layout(MmaOptions::MmaLayout::TN);
-
-  auto mma_builder2 = MmaBuilder(MmaMacro::Ampere_16_8_16, gemm_tile2)
-=======
   auto mma_builder1 = MmaBuilder(MmaOptions::MacroType::Ampere_16_8_16)
                           .layout(MmaOptions::MmaLayout::TN);
 
   auto mma_builder2 = MmaBuilder(MmaOptions::MacroType::Ampere_16_8_16)
->>>>>>> 4692e9b1
                           .layout(MmaOptions::MmaLayout::TN);
 
   auto mma_ops = ir_utils::getOpsOfType<MmaOp>(&fusion);
@@ -749,17 +742,10 @@
   // Using Ampere mma macro
   gemm_tile.instruction_tile = GemmTile(16, 8, 16);
 
-<<<<<<< HEAD
-  auto mma_builder1 = MmaBuilder(MmaMacro::Ampere_16_8_16, gemm_tile)
-                          .layout(MmaOptions::MmaLayout::TN);
-
-  auto mma_builder2 = MmaBuilder(MmaMacro::Ampere_16_8_16, gemm_tile)
-=======
   auto mma_builder1 = MmaBuilder(MmaOptions::MacroType::Ampere_16_8_16)
                           .layout(MmaOptions::MmaLayout::TN);
 
   auto mma_builder2 = MmaBuilder(MmaOptions::MacroType::Ampere_16_8_16)
->>>>>>> 4692e9b1
                           .layout(MmaOptions::MmaLayout::TN);
 
   auto mma_ops = ir_utils::getOpsOfType<MmaOp>(&fusion);
@@ -1125,11 +1111,7 @@
   gemm_tile.warp_tile = GemmTile(64, 64, 32);
   gemm_tile.instruction_tile = GemmTile(16, 8, 16);
 
-<<<<<<< HEAD
-  auto mma_builder = MmaBuilder(MmaMacro::Ampere_16_8_16, gemm_tile)
-=======
   auto mma_builder = MmaBuilder(MmaOptions::MacroType::Ampere_16_8_16)
->>>>>>> 4692e9b1
                          .layout(MmaOptions::MmaLayout::TN);
 
   auto mma_ops = ir_utils::getOpsOfType<MmaOp>(&fusion);
@@ -1270,11 +1252,7 @@
   gemm_tile.warp_tile = GemmTile(64, 64, 32);
   gemm_tile.instruction_tile = GemmTile(16, 8, 16);
 
-<<<<<<< HEAD
-  auto mma_builder = MmaBuilder(MmaMacro::Ampere_16_8_16, gemm_tile)
-=======
   auto mma_builder = MmaBuilder(MmaOptions::MacroType::Ampere_16_8_16)
->>>>>>> 4692e9b1
                          .layout(MmaOptions::MmaLayout::TN);
 
   auto mma_ops = ir_utils::getOpsOfType<MmaOp>(&fusion);
@@ -1454,11 +1432,7 @@
   gemm_tile.warp_tile = GemmTile(64, 64, 32);
   gemm_tile.instruction_tile = GemmTile(16, 8, 16);
 
-<<<<<<< HEAD
-  auto mma_builder = MmaBuilder(MmaMacro::Ampere_16_8_16, gemm_tile)
-=======
   auto mma_builder = MmaBuilder(MmaOptions::MacroType::Ampere_16_8_16)
->>>>>>> 4692e9b1
                          .layout(MmaOptions::MmaLayout::TN);
 
   auto mma_ops = ir_utils::getOpsOfType<MmaOp>(&fusion);
@@ -1612,11 +1586,7 @@
   auto tv0b = broadcast(tv0, {false, true, false});
   auto tv1b = broadcast(tv1, {true, false, false});
 
-<<<<<<< HEAD
-  auto mma_builder = MmaBuilder(MmaMacro::Turing_16_8_16, gemm_tile)
-=======
   auto mma_builder = MmaBuilder(MmaOptions::MacroType::Turing_16_8_16)
->>>>>>> 4692e9b1
                          .layout(MmaOptions::MmaLayout::TN);
 
   auto tv2 = fusedMultiplySum(tv0b, tv1b, {2});
