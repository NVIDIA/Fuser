// clang-format off
/*
 * SPDX-FileCopyrightText: Copyright (c) 2023-present NVIDIA CORPORATION & AFFILIATES.
 * All rights reserved.
 * SPDX-License-Identifier: BSD-3-Clause
 */
// clang-format on
#include <csrc/exceptions.h>
#include <gtest/gtest.h>

#include <codegen.h>
#include <device_lower/analysis/bank_conflict.h>
#include <device_lower/lower2device.h>
#include <disjoint_set.h>
#include <executor.h>
#include <executor_params.h>
#include <expr_evaluator.h>
#include <fusion.h>
#include <fusion_segmenter.h>
#include <ir/all_nodes.h>
#include <ir/graphviz.h>
#include <ir/iostream.h>
#include <ir/printer.h>
#include <ir/utils.h>
#include <iter_visitor.h>
#include <kernel_cache.h>
#include <kernel_ir.h>
#include <mma_type.h>
#include <ops/all_ops.h>
#include <optimization/pre_segmenter.h>
#include <root_domain_map.h>
#include <scheduler/all_schedulers.h>
#include <scheduler/matmul.h>
#include <scheduler/mma_utils.h>
#include <scheduler/reduction_utils.h>
#include <scheduler/utils.h>
#include <test/utils.h>
#include <test/validator.h>
#include <transform_replay.h>
#include <transform_rfactor.h>

// fuser and IR parser
#include <ATen/cuda/CUDAContext.h>
#include <ATen/cuda/Exceptions.h>
#include <c10/cuda/CUDAStream.h>
#include <torch/csrc/jit/codegen/cuda/interface.h>

#include <ir/builder.h>
#include <algorithm>
#include <iostream>
#include "c10/core/ScalarType.h"

namespace nvfuser {

using namespace at::indexing;

// MMA unit test on Ampere
TEST_F(NVFuserTest, FusionAmpereMMATN_CUDA) {
  NVFUSER_TEST_CUDA_ARCH_GUARD(8, 0);

  Fusion fusion;
  FusionGuard fg(&fusion);

  // [M, K]
  auto tv0 = makeConcreteTensor({16, 16}, DataType::Half);
  // [N, K]
  auto tv1 = makeConcreteTensor({8, 16}, DataType::Half);
  fusion.addInput(tv0);
  fusion.addInput(tv1);

  // [M, N, K]
  auto tv0b = broadcast(tv0, {false, true, false});
  auto tv1b = broadcast(tv1, {true, false, false});

  // Leaving both sets of mma inputs for volta outside
  //  currently since they need to be swizzled.
  auto tv2 = fusedMultiplySum(tv0b, tv1b, {2});

  fusion.addOutput(tv2);

  MatMulTileOptions gemm_tile;
  gemm_tile.cta_tile = GemmTile(16, 8, 16);
  gemm_tile.warp_tile = GemmTile(16, 8, 16);
  gemm_tile.instruction_tile = GemmTile(16, 8, 16);

  auto mma_builder =
      MmaBuilder(MmaOptions::MacroType::Ampere_16_8_16, gemm_tile)
          .layout(MmaOptions::MmaLayout::TN);

  auto mma_ops = ir_utils::getOpsOfType<MmaOp>(&fusion);
  NVF_CHECK(
      1 == mma_ops.size(),
      "Invalid number of MmaOp instances in fusion definition, expected 1, got ",
      mma_ops.size());
  mma_builder.configureMma(mma_ops.front());

  auto tv0cw = tv0b->cacheAfter();
  auto tv0cr = tv0cw->cacheAfter(LoadStoreOpType::LdMatrix);
  auto tv1cw = tv1b->cacheAfter();
  auto tv1cr = tv1cw->cacheAfter(LoadStoreOpType::LdMatrix);

  auto tv2c = tv2->cacheBefore();
  mma_builder.accumulatorTv(tv2c);

  // [M, N, K] -> [N, M, K]
  tv0cr->reorder({{-2, -3}, {-3, -2}});
  tv0cr->applyMmaSwizzle(mma_builder.operand(MmaOptions::Operand::A).build());
  tv1cr->applyMmaSwizzle(mma_builder.operand(MmaOptions::Operand::B).build());
  tv2c->applyMmaSwizzle(
      mma_builder.operand(MmaOptions::Operand::Accumulator).build());
  tv2->applyMmaSwizzle(
      mma_builder.operand(MmaOptions::Operand::Accumulator).build());

  tv0cw->setMemoryType(MemoryType::Shared);
  tv1cw->setMemoryType(MemoryType::Shared);

  auto options = at::TensorOptions().dtype(at::kHalf).device(at::kCUDA, 0);
  auto t0 = at::randn({16, 16}, options);
  auto t1 = at::randn({8, 16}, options);

  FusionExecutor fe;
  NVFUSER_TEST_CUDA_ARCH_COMPILE_CHECK(
      8,
      0,
      fe.compileFusion(&fusion, {t0, t1}, LaunchParams(), matmul_cparams));
  auto cg_outputs = fe.runFusion({t0, t1});

  auto tref = t0.to(at::kFloat).matmul(t1.t().to(at::kFloat));

  testValidate(&fusion, cg_outputs, {t0, t1}, {tref}, __LINE__, __FILE__);
}

// MMA unit test on Ampere
TEST_F(NVFuserTest, FusionAmpereMMATT_CUDA) {
  NVFUSER_TEST_CUDA_ARCH_GUARD(8, 0);

  Fusion fusion;
  FusionGuard fg(&fusion);

  // [M, K]
  auto tv0 = makeConcreteTensor({16, 16}, DataType::Half);
  // [K, N]
  auto tv1 = makeConcreteTensor({16, 8}, DataType::Half);
  fusion.addInput(tv0);
  fusion.addInput(tv1);

  // [M, N, K]
  auto tv0b = broadcast(tv0, {false, true, false});
  // [M, K, N]
  auto tv1b = broadcast(tv1, {true, false, false});
  // [M, N, K]
  auto tv1t = transpose(tv1b, 1, 2);

  auto tv2 = fusedMultiplySum(tv0b, tv1t, {2});

  fusion.addOutput(tv2);

  MatMulTileOptions gemm_tile;
  gemm_tile.cta_tile = GemmTile(16, 8, 16);
  gemm_tile.warp_tile = GemmTile(16, 8, 16);
  gemm_tile.instruction_tile = GemmTile(16, 8, 16);

  auto mma_builder =
      MmaBuilder(MmaOptions::MacroType::Ampere_16_8_16, gemm_tile)
          .layout(MmaOptions::MmaLayout::TT);

  auto mma_ops = ir_utils::getOpsOfType<MmaOp>(&fusion);
  NVF_CHECK(
      1 == mma_ops.size(),
      "Invalid number of MmaOp instances in fusion definition, expected 1, got ",
      mma_ops.size());
  mma_builder.configureMma(mma_ops.front());

  auto tv0cw = tv0b->cacheAfter();
  auto tv0cr = tv0cw->cacheAfter(LoadStoreOpType::LdMatrix);
  auto tv1cw = tv1b->cacheAfter();
  auto tv1cr = tv1t;
  tv1cr->definition()->as<LoadStoreOp>()->setOpType(
      LoadStoreOpType::LdMatrixTranspose);

  auto tv2c = tv2->cacheBefore();
  mma_builder.accumulatorTv(tv2c);

  // [M, N, K] -> [N, M, K]
  tv0cr->reorder({{-2, -3}, {-3, -2}});
  tv0cr->applyMmaSwizzle(mma_builder.operand(MmaOptions::Operand::A).build());
  tv1cr->applyMmaSwizzle(mma_builder.operand(MmaOptions::Operand::B).build());
  tv2c->applyMmaSwizzle(
      mma_builder.operand(MmaOptions::Operand::Accumulator).build());
  tv2->applyMmaSwizzle(
      mma_builder.operand(MmaOptions::Operand::Accumulator).build());

  tv0cw->setMemoryType(MemoryType::Shared);
  tv1cw->setMemoryType(MemoryType::Shared);

  auto options = at::TensorOptions().dtype(at::kHalf).device(at::kCUDA, 0);
  auto t0 = at::randn({16, 16}, options);
  auto t1 = at::randn({16, 8}, options);

  FusionExecutor fe;

  NVFUSER_TEST_CUDA_ARCH_COMPILE_CHECK(
      8,
      0,
      fe.compileFusion(&fusion, {t0, t1}, LaunchParams(), matmul_cparams));

  auto cg_outputs = fe.runFusion({t0, t1});

  auto tref = t0.to(at::kFloat).matmul(t1.to(at::kFloat));

  testValidate(&fusion, cg_outputs, {t0, t1}, {tref}, __LINE__, __FILE__);
}

// MMA unit test on Ampere
TEST_F(NVFuserTest, FusionAmpereMMANT_CUDA) {
  NVFUSER_TEST_CUDA_ARCH_GUARD(8, 0);

  Fusion fusion;
  FusionGuard fg(&fusion);

  // [K, M]
  auto tv0 = makeConcreteTensor({16, 16}, DataType::Half);
  // [K, N]
  auto tv1 = makeConcreteTensor({16, 8}, DataType::Half);
  fusion.addInput(tv0);
  fusion.addInput(tv1);

  // [K, M, N]
  auto tv0b = broadcast(tv0, {false, false, true});
  auto tv1b = broadcast(tv1, {false, true, false});

  // [M, N, K]
  auto tv0t = permute(tv0b, {1, 2, 0});
  auto tv1t = permute(tv1b, {1, 2, 0});
  auto tv2 = fusedMultiplySum(tv0t, tv1t, {2});

  fusion.addOutput(tv2);

  MatMulTileOptions gemm_tile;
  gemm_tile.cta_tile = GemmTile(16, 8, 16);
  gemm_tile.warp_tile = GemmTile(16, 8, 16);
  gemm_tile.instruction_tile = GemmTile(16, 8, 16);

  auto mma_builder =
      MmaBuilder(MmaOptions::MacroType::Ampere_16_8_16, gemm_tile)
          .layout(MmaOptions::MmaLayout::NT);

  auto mma_ops = ir_utils::getOpsOfType<MmaOp>(&fusion);
  NVF_CHECK(
      1 == mma_ops.size(),
      "Invalid number of MmaOp instances in fusion definition, expected 1, got ",
      mma_ops.size());
  mma_builder.configureMma(mma_ops.front());

  auto tv0cw = tv0b->cacheAfter();
  auto tv0cr = tv0t;
  tv0cr->definition()->as<LoadStoreOp>()->setOpType(
      LoadStoreOpType::LdMatrixTranspose);
  auto tv1cw = tv1b->cacheAfter();
  auto tv1cr = tv1t;
  tv1cr->definition()->as<LoadStoreOp>()->setOpType(
      LoadStoreOpType::LdMatrixTranspose);

  auto tv2c = tv2->cacheBefore();
  mma_builder.accumulatorTv(tv2c);

  // [M, N, K] -> [N, M, K]
  tv0cr->reorder({{-2, -3}, {-3, -2}});
  tv0cr->applyMmaSwizzle(mma_builder.operand(MmaOptions::Operand::A).build());
  tv1cr->applyMmaSwizzle(mma_builder.operand(MmaOptions::Operand::B).build());
  tv2c->applyMmaSwizzle(
      mma_builder.operand(MmaOptions::Operand::Accumulator).build());
  tv2->applyMmaSwizzle(
      mma_builder.operand(MmaOptions::Operand::Accumulator).build());

  tv0cw->setMemoryType(MemoryType::Shared);
  tv1cw->setMemoryType(MemoryType::Shared);

  auto options = at::TensorOptions().dtype(at::kHalf).device(at::kCUDA, 0);
  auto t0 = at::randn({16, 16}, options);
  auto t1 = at::randn({16, 8}, options);

  FusionExecutor fe;
  NVFUSER_TEST_CUDA_ARCH_COMPILE_CHECK(
      8,
      0,
      fe.compileFusion(&fusion, {t0, t1}, LaunchParams(), matmul_cparams));
  auto cg_outputs = fe.runFusion({t0, t1});

  auto tref = t0.t().to(at::kFloat).matmul(t1.to(at::kFloat));

  testValidate(&fusion, cg_outputs, {t0, t1}, {tref}, __LINE__, __FILE__);
}

// MMA unit test on Ampere
TEST_F(NVFuserTest, FusionAmpereMMANN_CUDA) {
  NVFUSER_TEST_CUDA_ARCH_GUARD(8, 0);

  Fusion fusion;
  FusionGuard fg(&fusion);

  // [K, M]
  auto tv0 = makeConcreteTensor({16, 16}, DataType::Half);
  // [N, K]
  auto tv1 = makeConcreteTensor({8, 16}, DataType::Half);
  fusion.addInput(tv0);
  fusion.addInput(tv1);

  // [K, M, N]
  auto tv0b = broadcast(tv0, {false, false, true});
  // [M, N, K]
  auto tv1b = broadcast(tv1, {true, false, false});

  // [M, N, K]
  auto tv0t = permute(tv0b, {1, 2, 0});
  auto tv2 = fusedMultiplySum(tv0t, tv1b, {2});

  fusion.addOutput(tv2);

  MatMulTileOptions gemm_tile;
  gemm_tile.cta_tile = GemmTile(16, 8, 16);
  gemm_tile.warp_tile = GemmTile(16, 8, 16);
  gemm_tile.instruction_tile = GemmTile(16, 8, 16);

  auto mma_builder =
      MmaBuilder(MmaOptions::MacroType::Ampere_16_8_16, gemm_tile)
          .layout(MmaOptions::MmaLayout::NN);

  auto mma_ops = ir_utils::getOpsOfType<MmaOp>(&fusion);
  NVF_CHECK(
      1 == mma_ops.size(),
      "Invalid number of MmaOp instances in fusion definition, expected 1, got ",
      mma_ops.size());
  mma_builder.configureMma(mma_ops.front());

  auto tv0cw = tv0b->cacheAfter();
  auto tv0cr = tv0t;
  tv0cr->definition()->as<LoadStoreOp>()->setOpType(
      LoadStoreOpType::LdMatrixTranspose);
  auto tv1cw = tv1b->cacheAfter();
  auto tv1cr = tv1cw->cacheAfter(LoadStoreOpType::LdMatrix);

  auto tv2c = tv2->cacheBefore();
  mma_builder.accumulatorTv(tv2c);

  // [M, N, K] -> [N, M, K]
  tv0cr->reorder({{-2, -3}, {-3, -2}});
  tv0cr->applyMmaSwizzle(mma_builder.operand(MmaOptions::Operand::A).build());
  tv1cr->applyMmaSwizzle(mma_builder.operand(MmaOptions::Operand::B).build());
  tv2c->applyMmaSwizzle(
      mma_builder.operand(MmaOptions::Operand::Accumulator).build());
  tv2->applyMmaSwizzle(
      mma_builder.operand(MmaOptions::Operand::Accumulator).build());

  tv0cw->setMemoryType(MemoryType::Shared);
  tv1cw->setMemoryType(MemoryType::Shared);

  auto options = at::TensorOptions().dtype(at::kHalf).device(at::kCUDA, 0);
  auto t0 = at::randn({16, 16}, options);
  auto t1 = at::randn({8, 16}, options);

  FusionExecutor fe;
  NVFUSER_TEST_CUDA_ARCH_COMPILE_CHECK(
      8,
      0,
      fe.compileFusion(&fusion, {t0, t1}, LaunchParams(), matmul_cparams));
  auto cg_outputs = fe.runFusion({t0, t1});

  auto tref = t0.t().to(at::kFloat).matmul(t1.t().to(at::kFloat));

  testValidate(&fusion, cg_outputs, {t0, t1}, {tref}, __LINE__, __FILE__);
}

// MMA unit test on Ampere
TEST_F(NVFuserTest, FusionAmpereMMALargeTN_CUDA) {
  NVFUSER_TEST_CUDA_ARCH_GUARD(8, 0);

  Fusion fusion;
  FusionGuard fg(&fusion);

  // [M, K]
  auto tv0 = makeConcreteTensor({16, 16}, DataType::Half);
  // [N, K]
  auto tv1 = makeConcreteTensor({16, 16}, DataType::Half);
  fusion.addInput(tv0);
  fusion.addInput(tv1);

  // [M, N, K]
  auto tv0b = broadcast(tv0, {false, true, false});
  auto tv1b = broadcast(tv1, {true, false, false});

  // Leaving both sets of mma inputs for volta outside
  //  currently since they need to be swizzled.
  auto tv2 = fusedMultiplySum(tv0b, tv1b, {2});

  fusion.addOutput(tv2);

  MatMulTileOptions gemm_tile;
  gemm_tile.cta_tile = GemmTile(16, 16, 16);
  gemm_tile.warp_tile = GemmTile(16, 16, 16);
  gemm_tile.instruction_tile = GemmTile(16, 16, 16);

  auto mma_builder =
      MmaBuilder(MmaOptions::MacroType::Ampere_16_16_16, gemm_tile)
          .layout(MmaOptions::MmaLayout::TN);

  auto mma_ops = ir_utils::getOpsOfType<MmaOp>(&fusion);
  NVF_CHECK(
      1 == mma_ops.size(),
      "Invalid number of MmaOp instances in fusion definition, expected 1, got ",
      mma_ops.size());
  mma_builder.configureMma(mma_ops.front());

  auto tv0cw = tv0b->cacheAfter();
  auto tv0cr = tv0cw->cacheAfter(LoadStoreOpType::LdMatrix);
  auto tv1cw = tv1b->cacheAfter();
  auto tv1cr = tv1cw->cacheAfter(LoadStoreOpType::LdMatrix);

  auto tv2c = tv2->cacheBefore();
  mma_builder.accumulatorTv(tv2c);

  // [M, N, K] -> [N, M, K]
  tv0cr->reorder({{-2, -3}, {-3, -2}});
  tv0cr->applyMmaSwizzle(mma_builder.operand(MmaOptions::Operand::A).build());
  tv1cr->applyMmaSwizzle(mma_builder.operand(MmaOptions::Operand::B).build());
  mma_utils::WarpMmaSwizzler::scheduleLdMatrix(tv0cr);
  mma_utils::WarpMmaSwizzler::scheduleLdMatrix(tv1cr, true);
  tv2c->applyMmaSwizzle(
      mma_builder.operand(MmaOptions::Operand::Accumulator).build());
  tv2->applyMmaSwizzle(
      mma_builder.operand(MmaOptions::Operand::Accumulator).build());

  tv0cw->setMemoryType(MemoryType::Shared);
  tv1cw->setMemoryType(MemoryType::Shared);

  auto options = at::TensorOptions().dtype(at::kHalf).device(at::kCUDA, 0);
  auto t0 = at::randn({16, 16}, options);
  auto t1 = at::randn({16, 16}, options);

  FusionExecutor fe;
  NVFUSER_TEST_CUDA_ARCH_COMPILE_CHECK(
      8,
      0,
      fe.compileFusion(&fusion, {t0, t1}, LaunchParams(), matmul_cparams));
  auto cg_outputs = fe.runFusion({t0, t1});

  auto tref = t0.to(at::kFloat).matmul(t1.t().to(at::kFloat));

  testValidate(&fusion, cg_outputs, {t0, t1}, {tref}, __LINE__, __FILE__);
}

// MMA unit test on Ampere
TEST_F(NVFuserTest, FusionAmpereMMALargeTT_CUDA) {
  NVFUSER_TEST_CUDA_ARCH_GUARD(8, 0);

  Fusion fusion;
  FusionGuard fg(&fusion);

  // [M, K]
  auto tv0 = makeConcreteTensor({16, 16}, DataType::Half);
  // [K, N]
  auto tv1 = makeConcreteTensor({16, 16}, DataType::Half);
  fusion.addInput(tv0);
  fusion.addInput(tv1);

  // [M, N, K]
  auto tv0b = broadcast(tv0, {false, true, false});
  // [M, K, N]
  auto tv1b = broadcast(tv1, {true, false, false});
  // [M, N, K]
  auto tv1t = transpose(tv1b, 1, 2);

  auto tv2 = fusedMultiplySum(tv0b, tv1t, {2});

  fusion.addOutput(tv2);

  MatMulTileOptions gemm_tile;
  gemm_tile.cta_tile = GemmTile(16, 16, 16);
  gemm_tile.warp_tile = GemmTile(16, 16, 16);
  gemm_tile.instruction_tile = GemmTile(16, 16, 16);

  auto mma_builder =
      MmaBuilder(MmaOptions::MacroType::Ampere_16_16_16, gemm_tile)
          .layout(MmaOptions::MmaLayout::TT);

  auto mma_ops = ir_utils::getOpsOfType<MmaOp>(&fusion);
  NVF_CHECK(
      1 == mma_ops.size(),
      "Invalid number of MmaOp instances in fusion definition, expected 1, got ",
      mma_ops.size());
  mma_builder.configureMma(mma_ops.front());

  auto tv0cw = tv0b->cacheAfter();
  auto tv0cr = tv0cw->cacheAfter(LoadStoreOpType::LdMatrix);
  auto tv1cw = tv1b->cacheAfter();
  auto tv1cr = tv1t;
  tv1cr->definition()->as<LoadStoreOp>()->setOpType(
      LoadStoreOpType::LdMatrixTranspose);

  auto tv2c = tv2->cacheBefore();
  mma_builder.accumulatorTv(tv2c);

  // [M, N, K] -> [N, M, K]
  tv0cr->reorder({{-2, -3}, {-3, -2}});
  tv0cr->applyMmaSwizzle(mma_builder.operand(MmaOptions::Operand::A).build());
  tv1cr->applyMmaSwizzle(mma_builder.operand(MmaOptions::Operand::B).build());
  mma_utils::WarpMmaSwizzler::scheduleLdMatrix(tv0cr);
  mma_utils::WarpMmaSwizzler::scheduleLdMatrix(tv1cr, true);
  tv2c->applyMmaSwizzle(
      mma_builder.operand(MmaOptions::Operand::Accumulator).build());
  tv2->applyMmaSwizzle(
      mma_builder.operand(MmaOptions::Operand::Accumulator).build());

  tv0cw->setMemoryType(MemoryType::Shared);
  tv1cw->setMemoryType(MemoryType::Shared);

  auto options = at::TensorOptions().dtype(at::kHalf).device(at::kCUDA, 0);
  auto t0 = at::randn({16, 16}, options);
  auto t1 = at::randn({16, 16}, options);

  FusionExecutor fe;

  NVFUSER_TEST_CUDA_ARCH_COMPILE_CHECK(
      8,
      0,
      fe.compileFusion(&fusion, {t0, t1}, LaunchParams(), matmul_cparams));

  auto cg_outputs = fe.runFusion({t0, t1});

  auto tref = t0.to(at::kFloat).matmul(t1.to(at::kFloat));

  testValidate(&fusion, cg_outputs, {t0, t1}, {tref}, __LINE__, __FILE__);
}

// MMA unit test on Ampere
TEST_F(NVFuserTest, FusionAmpereMMALargeNT_CUDA) {
  NVFUSER_TEST_CUDA_ARCH_GUARD(8, 0);

  Fusion fusion;
  FusionGuard fg(&fusion);

  // [K, M]
  auto tv0 = makeConcreteTensor({16, 16}, DataType::Half);
  // [K, N]
  auto tv1 = makeConcreteTensor({16, 16}, DataType::Half);
  fusion.addInput(tv0);
  fusion.addInput(tv1);

  // [K, M, N]
  auto tv0b = broadcast(tv0, {false, false, true});
  auto tv1b = broadcast(tv1, {false, true, false});

  // [M, N, K]
  auto tv0t = permute(tv0b, {1, 2, 0});
  auto tv1t = permute(tv1b, {1, 2, 0});
  auto tv2 = fusedMultiplySum(tv0t, tv1t, {2});

  fusion.addOutput(tv2);

  MatMulTileOptions gemm_tile;
  gemm_tile.cta_tile = GemmTile(16, 16, 16);
  gemm_tile.warp_tile = GemmTile(16, 16, 16);
  gemm_tile.instruction_tile = GemmTile(16, 16, 16);

  auto mma_builder =
      MmaBuilder(MmaOptions::MacroType::Ampere_16_16_16, gemm_tile)
          .layout(MmaOptions::MmaLayout::NT);

  auto mma_ops = ir_utils::getOpsOfType<MmaOp>(&fusion);
  NVF_CHECK(
      1 == mma_ops.size(),
      "Invalid number of MmaOp instances in fusion definition, expected 1, got ",
      mma_ops.size());
  mma_builder.configureMma(mma_ops.front());

  auto tv0cw = tv0b->cacheAfter();
  auto tv0cr = tv0t;
  tv0cr->definition()->as<LoadStoreOp>()->setOpType(
      LoadStoreOpType::LdMatrixTranspose);
  auto tv1cw = tv1b->cacheAfter();
  auto tv1cr = tv1t;
  tv1cr->definition()->as<LoadStoreOp>()->setOpType(
      LoadStoreOpType::LdMatrixTranspose);

  auto tv2c = tv2->cacheBefore();
  mma_builder.accumulatorTv(tv2c);

  // [M, N, K] -> [N, M, K]
  tv0cr->reorder({{-2, -3}, {-3, -2}});
  tv0cr->applyMmaSwizzle(mma_builder.operand(MmaOptions::Operand::A).build());
  tv1cr->applyMmaSwizzle(mma_builder.operand(MmaOptions::Operand::B).build());
  mma_utils::WarpMmaSwizzler::scheduleLdMatrix(tv0cr);
  mma_utils::WarpMmaSwizzler::scheduleLdMatrix(tv1cr, true);
  tv2c->applyMmaSwizzle(
      mma_builder.operand(MmaOptions::Operand::Accumulator).build());
  tv2->applyMmaSwizzle(
      mma_builder.operand(MmaOptions::Operand::Accumulator).build());

  tv0cw->setMemoryType(MemoryType::Shared);
  tv1cw->setMemoryType(MemoryType::Shared);

  auto options = at::TensorOptions().dtype(at::kHalf).device(at::kCUDA, 0);
  auto t0 = at::randn({16, 16}, options);
  auto t1 = at::randn({16, 16}, options);

  FusionExecutor fe;
  NVFUSER_TEST_CUDA_ARCH_COMPILE_CHECK(
      8,
      0,
      fe.compileFusion(&fusion, {t0, t1}, LaunchParams(), matmul_cparams));
  auto cg_outputs = fe.runFusion({t0, t1});

  auto tref = t0.t().to(at::kFloat).matmul(t1.to(at::kFloat));

  testValidate(&fusion, cg_outputs, {t0, t1}, {tref}, __LINE__, __FILE__);
}

// MMA unit test on Ampere
TEST_F(NVFuserTest, FusionAmpereMMALargeNN_CUDA) {
  NVFUSER_TEST_CUDA_ARCH_GUARD(8, 0);

  Fusion fusion;
  FusionGuard fg(&fusion);

  // [K, M]
  auto tv0 = makeConcreteTensor({16, 16}, DataType::Half);
  // [N, K]
  auto tv1 = makeConcreteTensor({16, 16}, DataType::Half);
  fusion.addInput(tv0);
  fusion.addInput(tv1);

  // [K, M, N]
  auto tv0b = broadcast(tv0, {false, false, true});
  // [M, N, K]
  auto tv1b = broadcast(tv1, {true, false, false});

  // [M, N, K]
  auto tv0t = permute(tv0b, {1, 2, 0});
  auto tv2 = fusedMultiplySum(tv0t, tv1b, {2});

  fusion.addOutput(tv2);

  MatMulTileOptions gemm_tile;
  gemm_tile.cta_tile = GemmTile(16, 16, 16);
  gemm_tile.warp_tile = GemmTile(16, 16, 16);
  gemm_tile.instruction_tile = GemmTile(16, 16, 16);

  auto mma_builder =
      MmaBuilder(MmaOptions::MacroType::Ampere_16_16_16, gemm_tile)
          .layout(MmaOptions::MmaLayout::NN);

  auto mma_ops = ir_utils::getOpsOfType<MmaOp>(&fusion);
  NVF_CHECK(
      1 == mma_ops.size(),
      "Invalid number of MmaOp instances in fusion definition, expected 1, got ",
      mma_ops.size());
  mma_builder.configureMma(mma_ops.front());

  auto tv0cw = tv0b->cacheAfter();
  auto tv0cr = tv0t;
  tv0cr->definition()->as<LoadStoreOp>()->setOpType(
      LoadStoreOpType::LdMatrixTranspose);
  auto tv1cw = tv1b->cacheAfter();
  auto tv1cr = tv1cw->cacheAfter(LoadStoreOpType::LdMatrix);

  auto tv2c = tv2->cacheBefore();
  mma_builder.accumulatorTv(tv2c);

  // [M, N, K] -> [N, M, K]
  tv0cr->reorder({{-2, -3}, {-3, -2}});
  tv0cr->applyMmaSwizzle(mma_builder.operand(MmaOptions::Operand::A).build());
  tv1cr->applyMmaSwizzle(mma_builder.operand(MmaOptions::Operand::B).build());
  mma_utils::WarpMmaSwizzler::scheduleLdMatrix(tv0cr);
  mma_utils::WarpMmaSwizzler::scheduleLdMatrix(tv1cr, true);
  tv2c->applyMmaSwizzle(
      mma_builder.operand(MmaOptions::Operand::Accumulator).build());
  tv2->applyMmaSwizzle(
      mma_builder.operand(MmaOptions::Operand::Accumulator).build());

  tv0cw->setMemoryType(MemoryType::Shared);
  tv1cw->setMemoryType(MemoryType::Shared);

  auto options = at::TensorOptions().dtype(at::kHalf).device(at::kCUDA, 0);
  auto t0 = at::randn({16, 16}, options);
  auto t1 = at::randn({16, 16}, options);

  FusionExecutor fe;
  NVFUSER_TEST_CUDA_ARCH_COMPILE_CHECK(
      8,
      0,
      fe.compileFusion(&fusion, {t0, t1}, LaunchParams(), matmul_cparams));
  auto cg_outputs = fe.runFusion({t0, t1});

  auto tref = t0.t().to(at::kFloat).matmul(t1.t().to(at::kFloat));

  testValidate(&fusion, cg_outputs, {t0, t1}, {tref}, __LINE__, __FILE__);
}

// MMA unit test on Ampere
TEST_F(NVFuserTest, FusionAmpereMMALargeTN_CUDA) {
  NVFUSER_TEST_CUDA_ARCH_GUARD(8, 0);

  Fusion fusion;
  FusionGuard fg(&fusion);

  // [M, K]
  auto tv0 = makeConcreteTensor({16, 16}, DataType::Half);
  // [N, K]
  auto tv1 = makeConcreteTensor({16, 16}, DataType::Half);
  fusion.addInput(tv0);
  fusion.addInput(tv1);

  // [M, N, K]
  auto tv0b = broadcast(tv0, {false, true, false});
  auto tv1b = broadcast(tv1, {true, false, false});

  // Leaving both sets of mma inputs for volta outside
  //  currently since they need to be swizzled.
  auto tv2 = fusedMultiplySum(tv0b, tv1b, {2});

  fusion.addOutput(tv2);

  MatMulTileOptions gemm_tile;
  gemm_tile.cta_tile = GemmTile(16, 16, 16);
  gemm_tile.warp_tile = GemmTile(16, 16, 16);
  gemm_tile.instruction_tile = GemmTile(16, 16, 16);

  auto mma_builder =
      MmaBuilder(MmaOptions::MacroType::Ampere_16_16_16, gemm_tile)
          .layout(MmaOptions::MmaLayout::TN);

  auto mma_ops = ir_utils::getOpsOfType<MmaOp>(&fusion);
  NVF_CHECK(
      1 == mma_ops.size(),
      "Invalid number of MmaOp instances in fusion definition, expected 1, got ",
      mma_ops.size());
  mma_builder.configureMma(mma_ops.front());

  auto tv0cw = tv0b->cacheAfter();
  auto tv0cr = tv0cw->cacheAfter(LoadStoreOpType::LdMatrix);
  auto tv1cw = tv1b->cacheAfter();
  auto tv1cr = tv1cw->cacheAfter(LoadStoreOpType::LdMatrix);

  auto tv2c = tv2->cacheBefore();
  mma_builder.accumulatorTv(tv2c);

  // [M, N, K] -> [N, M, K]
  tv0cr->reorder({{-2, -3}, {-3, -2}});
  tv0cr->applyMmaSwizzle(mma_builder.operand(MmaOptions::Operand::A).build());
  tv1cr->applyMmaSwizzle(mma_builder.operand(MmaOptions::Operand::B).build());
  mma_utils::WarpMmaSwizzler::scheduleLdMatrix(tv0cr);
  mma_utils::WarpMmaSwizzler::scheduleLdMatrix(tv1cr, true);
  tv2c->applyMmaSwizzle(
      mma_builder.operand(MmaOptions::Operand::Accumulator).build());
  tv2->applyMmaSwizzle(
      mma_builder.operand(MmaOptions::Operand::Accumulator).build());

  tv0cw->setMemoryType(MemoryType::Shared);
  tv1cw->setMemoryType(MemoryType::Shared);

  auto options = at::TensorOptions().dtype(at::kHalf).device(at::kCUDA, 0);
  auto t0 = at::randn({16, 16}, options);
  auto t1 = at::randn({16, 16}, options);

  FusionExecutor fe;
  NVFUSER_TEST_CUDA_ARCH_COMPILE_CHECK(
      8,
      0,
      fe.compileFusion(&fusion, {t0, t1}, LaunchParams(), matmul_cparams));
  auto cg_outputs = fe.runFusion({t0, t1});

  auto tref = t0.to(at::kFloat).matmul(t1.t().to(at::kFloat));

  testValidate(&fusion, cg_outputs, {t0, t1}, {tref}, __LINE__, __FILE__);
}

// MMA unit test on Ampere
TEST_F(NVFuserTest, FusionAmpereMMALargeTT_CUDA) {
  NVFUSER_TEST_CUDA_ARCH_GUARD(8, 0);

  Fusion fusion;
  FusionGuard fg(&fusion);

  // [M, K]
  auto tv0 = makeConcreteTensor({16, 16}, DataType::Half);
  // [K, N]
  auto tv1 = makeConcreteTensor({16, 16}, DataType::Half);
  fusion.addInput(tv0);
  fusion.addInput(tv1);

  // [M, N, K]
  auto tv0b = broadcast(tv0, {false, true, false});
  // [M, K, N]
  auto tv1b = broadcast(tv1, {true, false, false});
  // [M, N, K]
  auto tv1t = transpose(tv1b, 1, 2);

  auto tv2 = fusedMultiplySum(tv0b, tv1t, {2});

  fusion.addOutput(tv2);

  MatMulTileOptions gemm_tile;
  gemm_tile.cta_tile = GemmTile(16, 16, 16);
  gemm_tile.warp_tile = GemmTile(16, 16, 16);
  gemm_tile.instruction_tile = GemmTile(16, 16, 16);

  auto mma_builder =
      MmaBuilder(MmaOptions::MacroType::Ampere_16_16_16, gemm_tile)
          .layout(MmaOptions::MmaLayout::TT);

  auto mma_ops = ir_utils::getOpsOfType<MmaOp>(&fusion);
  NVF_CHECK(
      1 == mma_ops.size(),
      "Invalid number of MmaOp instances in fusion definition, expected 1, got ",
      mma_ops.size());
  mma_builder.configureMma(mma_ops.front());

  auto tv0cw = tv0b->cacheAfter();
  auto tv0cr = tv0cw->cacheAfter(LoadStoreOpType::LdMatrix);
  auto tv1cw = tv1b->cacheAfter();
  auto tv1cr = tv1t;
  tv1cr->definition()->as<LoadStoreOp>()->setOpType(
      LoadStoreOpType::LdMatrixTranspose);

  auto tv2c = tv2->cacheBefore();
  mma_builder.accumulatorTv(tv2c);

  // [M, N, K] -> [N, M, K]
  tv0cr->reorder({{-2, -3}, {-3, -2}});
  tv0cr->applyMmaSwizzle(mma_builder.operand(MmaOptions::Operand::A).build());
  tv1cr->applyMmaSwizzle(mma_builder.operand(MmaOptions::Operand::B).build());
  mma_utils::WarpMmaSwizzler::scheduleLdMatrix(tv0cr);
  mma_utils::WarpMmaSwizzler::scheduleLdMatrix(tv1cr, true);
  tv2c->applyMmaSwizzle(
      mma_builder.operand(MmaOptions::Operand::Accumulator).build());
  tv2->applyMmaSwizzle(
      mma_builder.operand(MmaOptions::Operand::Accumulator).build());

  tv0cw->setMemoryType(MemoryType::Shared);
  tv1cw->setMemoryType(MemoryType::Shared);

  auto options = at::TensorOptions().dtype(at::kHalf).device(at::kCUDA, 0);
  auto t0 = at::randn({16, 16}, options);
  auto t1 = at::randn({16, 16}, options);

  FusionExecutor fe;

  NVFUSER_TEST_CUDA_ARCH_COMPILE_CHECK(
      8,
      0,
      fe.compileFusion(&fusion, {t0, t1}, LaunchParams(), matmul_cparams));

  auto cg_outputs = fe.runFusion({t0, t1});

  auto tref = t0.to(at::kFloat).matmul(t1.to(at::kFloat));

  testValidate(&fusion, cg_outputs, {t0, t1}, {tref}, __LINE__, __FILE__);
}

// MMA unit test on Ampere
TEST_F(NVFuserTest, FusionAmpereMMALargeNT_CUDA) {
  NVFUSER_TEST_CUDA_ARCH_GUARD(8, 0);

  Fusion fusion;
  FusionGuard fg(&fusion);

  // [K, M]
  auto tv0 = makeConcreteTensor({16, 16}, DataType::Half);
  // [K, N]
  auto tv1 = makeConcreteTensor({16, 16}, DataType::Half);
  fusion.addInput(tv0);
  fusion.addInput(tv1);

  // [K, M, N]
  auto tv0b = broadcast(tv0, {false, false, true});
  auto tv1b = broadcast(tv1, {false, true, false});

  // [M, N, K]
  auto tv0t = permute(tv0b, {1, 2, 0});
  auto tv1t = permute(tv1b, {1, 2, 0});
  auto tv2 = fusedMultiplySum(tv0t, tv1t, {2});

  fusion.addOutput(tv2);

  MatMulTileOptions gemm_tile;
  gemm_tile.cta_tile = GemmTile(16, 16, 16);
  gemm_tile.warp_tile = GemmTile(16, 16, 16);
  gemm_tile.instruction_tile = GemmTile(16, 16, 16);

  auto mma_builder =
      MmaBuilder(MmaOptions::MacroType::Ampere_16_16_16, gemm_tile)
          .layout(MmaOptions::MmaLayout::NT);

  auto mma_ops = ir_utils::getOpsOfType<MmaOp>(&fusion);
  NVF_CHECK(
      1 == mma_ops.size(),
      "Invalid number of MmaOp instances in fusion definition, expected 1, got ",
      mma_ops.size());
  mma_builder.configureMma(mma_ops.front());

  auto tv0cw = tv0b->cacheAfter();
  auto tv0cr = tv0t;
  tv0cr->definition()->as<LoadStoreOp>()->setOpType(
      LoadStoreOpType::LdMatrixTranspose);
  auto tv1cw = tv1b->cacheAfter();
  auto tv1cr = tv1t;
  tv1cr->definition()->as<LoadStoreOp>()->setOpType(
      LoadStoreOpType::LdMatrixTranspose);

  auto tv2c = tv2->cacheBefore();
  mma_builder.accumulatorTv(tv2c);

  // [M, N, K] -> [N, M, K]
  tv0cr->reorder({{-2, -3}, {-3, -2}});
  tv0cr->applyMmaSwizzle(mma_builder.operand(MmaOptions::Operand::A).build());
  tv1cr->applyMmaSwizzle(mma_builder.operand(MmaOptions::Operand::B).build());
  mma_utils::WarpMmaSwizzler::scheduleLdMatrix(tv0cr);
  mma_utils::WarpMmaSwizzler::scheduleLdMatrix(tv1cr, true);
  tv2c->applyMmaSwizzle(
      mma_builder.operand(MmaOptions::Operand::Accumulator).build());
  tv2->applyMmaSwizzle(
      mma_builder.operand(MmaOptions::Operand::Accumulator).build());

  tv0cw->setMemoryType(MemoryType::Shared);
  tv1cw->setMemoryType(MemoryType::Shared);

  auto options = at::TensorOptions().dtype(at::kHalf).device(at::kCUDA, 0);
  auto t0 = at::randn({16, 16}, options);
  auto t1 = at::randn({16, 16}, options);

  FusionExecutor fe;
  NVFUSER_TEST_CUDA_ARCH_COMPILE_CHECK(
      8,
      0,
      fe.compileFusion(&fusion, {t0, t1}, LaunchParams(), matmul_cparams));
  auto cg_outputs = fe.runFusion({t0, t1});

  auto tref = t0.t().to(at::kFloat).matmul(t1.to(at::kFloat));

  testValidate(&fusion, cg_outputs, {t0, t1}, {tref}, __LINE__, __FILE__);
}

// MMA unit test on Ampere
TEST_F(NVFuserTest, FusionAmpereMMALargeNN_CUDA) {
  NVFUSER_TEST_CUDA_ARCH_GUARD(8, 0);

  Fusion fusion;
  FusionGuard fg(&fusion);

  // [K, M]
  auto tv0 = makeConcreteTensor({16, 16}, DataType::Half);
  // [N, K]
  auto tv1 = makeConcreteTensor({16, 16}, DataType::Half);
  fusion.addInput(tv0);
  fusion.addInput(tv1);

  // [K, M, N]
  auto tv0b = broadcast(tv0, {false, false, true});
  // [M, N, K]
  auto tv1b = broadcast(tv1, {true, false, false});

  // [M, N, K]
  auto tv0t = permute(tv0b, {1, 2, 0});
  auto tv2 = fusedMultiplySum(tv0t, tv1b, {2});

  fusion.addOutput(tv2);

  MatMulTileOptions gemm_tile;
  gemm_tile.cta_tile = GemmTile(16, 16, 16);
  gemm_tile.warp_tile = GemmTile(16, 16, 16);
  gemm_tile.instruction_tile = GemmTile(16, 16, 16);

  auto mma_builder =
      MmaBuilder(MmaOptions::MacroType::Ampere_16_16_16, gemm_tile)
          .layout(MmaOptions::MmaLayout::NN);

  auto mma_ops = ir_utils::getOpsOfType<MmaOp>(&fusion);
  NVF_CHECK(
      1 == mma_ops.size(),
      "Invalid number of MmaOp instances in fusion definition, expected 1, got ",
      mma_ops.size());
  mma_builder.configureMma(mma_ops.front());

  auto tv0cw = tv0b->cacheAfter();
  auto tv0cr = tv0t;
  tv0cr->definition()->as<LoadStoreOp>()->setOpType(
      LoadStoreOpType::LdMatrixTranspose);
  auto tv1cw = tv1b->cacheAfter();
  auto tv1cr = tv1cw->cacheAfter(LoadStoreOpType::LdMatrix);

  auto tv2c = tv2->cacheBefore();
  mma_builder.accumulatorTv(tv2c);

  // [M, N, K] -> [N, M, K]
  tv0cr->reorder({{-2, -3}, {-3, -2}});
  tv0cr->applyMmaSwizzle(mma_builder.operand(MmaOptions::Operand::A).build());
  tv1cr->applyMmaSwizzle(mma_builder.operand(MmaOptions::Operand::B).build());
  mma_utils::WarpMmaSwizzler::scheduleLdMatrix(tv0cr);
  mma_utils::WarpMmaSwizzler::scheduleLdMatrix(tv1cr, true);
  tv2c->applyMmaSwizzle(
      mma_builder.operand(MmaOptions::Operand::Accumulator).build());
  tv2->applyMmaSwizzle(
      mma_builder.operand(MmaOptions::Operand::Accumulator).build());

  tv0cw->setMemoryType(MemoryType::Shared);
  tv1cw->setMemoryType(MemoryType::Shared);

  auto options = at::TensorOptions().dtype(at::kHalf).device(at::kCUDA, 0);
  auto t0 = at::randn({16, 16}, options);
  auto t1 = at::randn({16, 16}, options);

  FusionExecutor fe;
  NVFUSER_TEST_CUDA_ARCH_COMPILE_CHECK(
      8,
      0,
      fe.compileFusion(&fusion, {t0, t1}, LaunchParams(), matmul_cparams));
  auto cg_outputs = fe.runFusion({t0, t1});

  auto tref = t0.t().to(at::kFloat).matmul(t1.t().to(at::kFloat));

  testValidate(&fusion, cg_outputs, {t0, t1}, {tref}, __LINE__, __FILE__);
}

// Matmul test for Ampere MMA: across supported layouts
TEST_F(NVFuserTest, FusionAmpereMatmul_CUDA) {
  // Keep multiples of 8 to keep vectorizable.
  int M = 504, N = 136, K = 248;

  for (auto layout : {MatmulLayout::TN}) {
    Fusion fusion;
    FusionGuard fg(&fusion);
    auto tv0 = makeContigTensor(2, DataType::Half);
    auto tv1 = makeContigTensor(2, DataType::Half);

    fusion.addInput(tv0);
    fusion.addInput(tv1);

    auto tv2 = matmul(tv0, tv1, layout, true);

    fusion.addOutput(tv2);

    MatMulTileOptions gemm_tile;
    gemm_tile.cta_tile = GemmTile(128, 128, 32);
    gemm_tile.warp_tile = GemmTile(64, 64, 32);
    gemm_tile.instruction_tile = GemmTile(16, 8, 16);

    MatmulParams params;
    params.mma_macro = MmaOptions::MacroType::Ampere_16_8_16;
    params.tile_sizes = gemm_tile;
    params.async_gmem_load_operands = true;
    params.double_buffer_options.double_buffer_smem_write = true;
    params.double_buffer_options.double_buffer_smem_read = true;
    params.double_buffer_options.smem_double_buffer_stage = 4;
    scheduleMatmul(&fusion, params);

    auto inputs = matmulAtInput(M, N, K, layout);

    FusionExecutor fe;
    NVFUSER_TEST_CUDA_ARCH_COMPILE_CHECK(
        8,
        0,
        fe.compileFusion(
            &fusion,
            {inputs.first, inputs.second},
            LaunchParams(),
            matmul_cparams));
    ASSERT_TRUE(getBankConflictInfo(fe.kernel()).empty());
    auto cg_outputs = fe.runFusion({inputs.first, inputs.second});
    auto tref = atMatmul(
        inputs.first.to(at::kFloat), inputs.second.to(at::kFloat), layout);
    NVF_CHECK(cg_outputs[0].allclose(tref, 0.0001, 0.0001));
  }
}

TEST_F(NVFuserTest, FusionAmpereMatmulBFloat16_CUDA) {
  // Keep multiples of 8 to keep vectorizable.
  int M = 504, N = 136, K = 248;

  for (auto layout : kAllSupportedMatmulLayout) {
    Fusion fusion;
    FusionGuard fg(&fusion);
    auto tv0 = makeContigTensor(2, DataType::BFloat16);
    auto tv1 = makeContigTensor(2, DataType::BFloat16);

    fusion.addInput(tv0);
    fusion.addInput(tv1);

    auto tv2 = matmul(tv0, tv1, layout, true);

    fusion.addOutput(tv2);

    MatMulTileOptions gemm_tile;
    gemm_tile.cta_tile = GemmTile(128, 128, 32);
    gemm_tile.warp_tile = GemmTile(64, 64, 32);
    gemm_tile.instruction_tile = GemmTile(16, 8, 16);

    MatmulParams params;
    params.mma_macro = MmaOptions::MacroType::Ampere_16_8_16;
    params.tile_sizes = gemm_tile;
    params.async_gmem_load_operands = true;
    params.double_buffer_options.double_buffer_smem_write = true;
    params.double_buffer_options.double_buffer_smem_read = true;
    params.double_buffer_options.smem_double_buffer_stage = 4;
    scheduleMatmul(&fusion, params);

    auto inputs = matmulAtInput(M, N, K, layout, at::kBFloat16);

    FusionExecutor fe;
    NVFUSER_TEST_CUDA_ARCH_COMPILE_CHECK(
        8,
        0,
        fe.compileFusion(
            &fusion,
            {inputs.first, inputs.second},
            LaunchParams(),
            matmul_cparams));
    ASSERT_TRUE(getBankConflictInfo(fe.kernel()).empty());
    auto cg_outputs = fe.runFusion({inputs.first, inputs.second});
    auto tref = atMatmul(
        inputs.first.to(at::kFloat), inputs.second.to(at::kFloat), layout);
    NVF_CHECK(cg_outputs[0].allclose(tref, 0.0001, 0.0001));
  }
}

// Matmul test for Ampere MMA: with pipelined gmem load
TEST_F(NVFuserTest, FusionAmpereMatmulPipelineGmem_CUDA) {
  // Keep multiples of 8 to keep vectorizable.
  int M = 504, N = 136, K = 248;
  REQUIRE_DEVICE_SMEM_SIZE(70 << 10, 0);

  // Gmem pipeline stage
  for (auto stage : {3, 4}) {
    for (auto layout : kAllSupportedMatmulLayout) {
      Fusion fusion;
      FusionGuard fg(&fusion);
      auto tv0 = makeContigTensor(2, DataType::Half);
      auto tv1 = makeContigTensor(2, DataType::Half);

      fusion.addInput(tv0);
      fusion.addInput(tv1);

      auto tv2 = matmul(tv0, tv1, layout, true);

      fusion.addOutput(tv2);

      MatMulTileOptions gemm_tile;
      gemm_tile.cta_tile = GemmTile(128, 128, 32);
      gemm_tile.warp_tile = GemmTile(64, 64, 32);
      gemm_tile.instruction_tile = GemmTile(16, 8, 16);

      MatmulParams params;
      params.mma_macro = MmaOptions::MacroType::Ampere_16_8_16;
      params.tile_sizes = gemm_tile;
      params.tile_sizes = gemm_tile;
      params.async_gmem_load_operands = true;
      params.double_buffer_options.double_buffer_smem_write = true;
      params.double_buffer_options.smem_double_buffer_stage = stage;
      scheduleMatmul(&fusion, params);

      auto inputs = matmulAtInput(M, N, K, layout);

      FusionExecutor fe;
      NVFUSER_TEST_CUDA_ARCH_COMPILE_CHECK(
          8,
          0,
          fe.compileFusion(
              &fusion,
              {inputs.first, inputs.second},
              LaunchParams(),
              matmul_cparams));
      ASSERT_TRUE(getBankConflictInfo(fe.kernel()).empty());
      auto cg_outputs = fe.runFusion({inputs.first, inputs.second});
      auto tref = atMatmul(
          inputs.first.to(at::kFloat), inputs.second.to(at::kFloat), layout);
      NVF_CHECK(cg_outputs[0].allclose(tref, 0.0001, 0.0001));
    }
  }
}

// Matmul test for Ampere MMA: checking CTA Swizzles
TEST_F(NVFuserTest, FusionAmpereSwizzle_CUDA) {
  // Keep multiples of 8 to keep vectorizable.
  int dim = 8192;
  int M = dim, N = dim, K = dim;
  const auto all_orders = {
      MatmulParams::TileRasterizationOrder::RowMajor,
      MatmulParams::TileRasterizationOrder::ColumnMajor};

  REQUIRE_DEVICE_SMEM_SIZE(70 << 10, 0);

  auto test = [&](MatmulLayout layout,
                  MatmulParams::TileRasterizationOrder order,
                  int swizzle,
                  float& runtime) {
    Fusion fusion;
    FusionGuard fg(&fusion);
    auto tv0 = makeContigTensor(2, DataType::Half);
    auto tv1 = makeContigTensor(2, DataType::Half);

    fusion.addInput(tv0);
    fusion.addInput(tv1);

    auto tv2 = matmul(tv0, tv1, layout, true);

    fusion.addOutput(tv2);

    optimization::OptimizationPass<optimization::PreSegmenter>::runPass(
        &fusion);

    MatMulTileOptions gemm_tile;
    gemm_tile.cta_tile = GemmTile(128, 128, 32);
    gemm_tile.warp_tile = GemmTile(64, 64, 32);
    gemm_tile.instruction_tile = GemmTile(16, 8, 16);

    MatmulParams params;
    params.mma_macro = MmaOptions::MacroType::Ampere_16_8_16;
    params.tile_sizes = gemm_tile;
    params.async_gmem_load_operands = true;
    params.double_buffer_options.double_buffer_smem_write = true;
    params.double_buffer_options.double_buffer_smem_read = true;
    params.double_buffer_options.smem_double_buffer_stage = 3;

    params.cta_order = order;
    params.grid_swizzle_factor = swizzle;

    scheduleMatmul(&fusion, params);

    auto inputs = matmulAtInput(M, N, K, layout);

    FusionExecutor fe;
    fe.setMeasureKernelTimeFlag(true);
    NVFUSER_TEST_CUDA_ARCH_COMPILE_CHECK(
        8,
        0,
        fe.compileFusion(
            &fusion,
            {inputs.first, inputs.second},
            LaunchParams(),
            matmul_cparams));
    ASSERT_TRUE(getBankConflictInfo(fe.kernel()).empty());
    auto cg_outputs = fe.runFusion({inputs.first, inputs.second});
    auto tref = atMatmul(
        inputs.first.to(at::kFloat), inputs.second.to(at::kFloat), layout);
    NVF_CHECK(cg_outputs[0].allclose(tref, 0.01, 0.01));

    int gdimx = fe.lastLaunchParams().gdimx();
    int gdimy = fe.lastLaunchParams().gdimy();

    int expected_gdim_unswizzled = (dim + 128 - 1) / 128;
    int expected_gdimx = expected_gdim_unswizzled * swizzle;
    int expected_gdimy = (expected_gdim_unswizzled + swizzle - 1) / swizzle;

    NVF_CHECK(gdimx == expected_gdimx);
    NVF_CHECK(gdimy == expected_gdimy);

    runtime = fe.kernelTimeMs();

    // Check that mma op is not predicated. This is a regression test for
    // https://github.com/NVIDIA/Fuser/issues/95
    class PredicateChecker : public kir::IrVisitor {
     public:
      using kir::IrVisitor::handle;
      bool found_mma = false;

     private:
      void handle(MmaOp* uop) final {
        found_mma = true;
        for (auto expr : scope_exprs_) {
          NVF_CHECK(
              !expr->isA<kir::IfThenElse>() ||
                  expr->as<kir::IfThenElse>()->predicate()->isTrivial(),
              "MmaOp should't be predicated!",
              " Get predicate ",
              expr->as<kir::IfThenElse>()->predicate()->toInlineString());
        }
      }
    } pred_checker;

    GpuLower gpulw(&fusion);
    pred_checker.handle(gpulw.run()->topLevelExprs());
    ASSERT_TRUE(pred_checker.found_mma);
  };

  // Checking only a single layout to keep runtime short (compilation overhead)
  for (auto layout : {MatmulLayout::TT}) {
    for (auto order : all_orders) {
      float runtime1 = 0;
      test(layout, order, 1, runtime1);

      float runtime4 = 0;
      test(layout, order, 4, runtime4);

      // GRID Swizzle requires further changes to work in main. So for now we
      // don't assert the perf benefit here.
      // NVF_CHECK(runtime4 < runtime1);
    }
  }
}

TEST_F(NVFuserTest, FusionAmpereMatmulRegDoubleBuffer_CUDA) {
  // Keep multiples of 8 to keep vectorizable.
  int M = 504, N = 136, K = 248;
  REQUIRE_DEVICE_SMEM_SIZE(70 << 10, 0);

  // Gmem pipeline stage
  for (auto stage : {3, 4}) {
    for (auto layout : kAllSupportedMatmulLayout) {
      Fusion fusion;
      FusionGuard fg(&fusion);
      auto tv0 = makeContigTensor(2, DataType::Half);
      auto tv1 = makeContigTensor(2, DataType::Half);

      fusion.addInput(tv0);
      fusion.addInput(tv1);

      auto tv2 = matmul(tv0, tv1, layout, true);

      fusion.addOutput(tv2);

      MatMulTileOptions gemm_tile;
      gemm_tile.cta_tile = GemmTile(128, 128, 32);
      gemm_tile.warp_tile = GemmTile(64, 64, 32);
      gemm_tile.instruction_tile = GemmTile(16, 8, 16);

      MatmulParams params;
      params.mma_macro = MmaOptions::MacroType::Ampere_16_8_16;
      params.tile_sizes = gemm_tile;
      params.async_gmem_load_operands = true;
      params.double_buffer_options.double_buffer_smem_write = true;
      params.double_buffer_options.smem_double_buffer_stage = stage;
      params.double_buffer_options.double_buffer_smem_read = true;
      scheduleMatmul(&fusion, params);

      auto inputs = matmulAtInput(M, N, K, layout);

      FusionExecutor fe;
      NVFUSER_TEST_CUDA_ARCH_COMPILE_CHECK(
          8,
          0,
          fe.compileFusion(
              &fusion,
              {inputs.first, inputs.second},
              LaunchParams(),
              matmul_cparams));
      ASSERT_TRUE(getBankConflictInfo(fe.kernel()).empty());
      auto cg_outputs = fe.runFusion({inputs.first, inputs.second});
      auto tref = atMatmul(
          inputs.first.to(at::kFloat), inputs.second.to(at::kFloat), layout);
      NVF_CHECK(cg_outputs[0].allclose(tref, 0.0001, 0.0001));
    }
  }
}

// Matmul-Matmul fusion test on Ampere
TEST_F(NVFuserTest, FusionMatmulMatmulAmpere_CUDA) {
  NVFUSER_TEST_CUDA_ARCH_GUARD(8, 0);

  Fusion fusion;
  FusionGuard fg(&fusion);
  int M = 512, N = 256, K1 = 128, K2 = 128;

  // Fusion definition (Both gemms are TN)
  // [M,K1]
  auto tv0 = makeContigConcreteTensor({M, K1}, DataType::Half);
  // [K2,K1]
  auto tv1 = makeContigConcreteTensor({K2, K1}, DataType::Half);
  // [N,K2]
  auto tv2 = makeContigConcreteTensor({N, K2}, DataType::Half);

  fusion.addInput(tv0);
  fusion.addInput(tv1);
  fusion.addInput(tv2);

  // [M,N,K]
  auto tv0b = broadcast(tv0, {false, true, false});
  auto tv1b = broadcast(tv1, {true, false, false});
  auto tv2b = broadcast(tv2, {true, false, false});

  // [M,K2,R]
  auto tv3 = fusedMultiplySum(tv0b, tv1b, {2});

  auto tv3h = castOp(DataType::Half, tv3);
  auto tv3b = broadcast(tv3h, {false, true, false});

  auto tv4 = fusedMultiplySum(tv3b, tv2b, {2});

  fusion.addOutput(tv4);

  // Fusion:
  //  Gemm(M,K2,K1) x Gemm(M,N,K2)

  MatMulTileOptions gemm_tile1, gemm_tile2;

  // cta tile:
  //  To save register, n of cta tile 1
  //  matches k of cta tile2
  gemm_tile1.cta_tile = GemmTile(128, 64, 32);
  gemm_tile2.cta_tile = GemmTile(128, 32, 64);

  // Distribute to 2x2 warps
  gemm_tile1.warp_tile = GemmTile(64, 32, 32);
  gemm_tile2.warp_tile = GemmTile(64, 16, 64);

  // Using Ampere mma macro
  gemm_tile2.instruction_tile = GemmTile(16, 8, 16);
  gemm_tile2.instruction_tile = GemmTile(16, 8, 16);

  auto mma_builder1 =
      MmaBuilder(MmaOptions::MacroType::Ampere_16_8_16, gemm_tile1)
          .layout(MmaOptions::MmaLayout::TN);

  auto mma_builder2 =
      MmaBuilder(MmaOptions::MacroType::Ampere_16_8_16, gemm_tile2)
          .layout(MmaOptions::MmaLayout::TN);

  auto mma_ops = ir_utils::getOpsOfType<MmaOp>(&fusion);
  NVF_CHECK(
      2 == mma_ops.size(),
      "Invalid number of MmaOp instances in fusion definition, expected 2, got ",
      mma_ops.size());
  mma_builder1.configureMma(mma_ops[0]);
  mma_builder2.configureMma(mma_ops[1]);

  // Global read for gemm 1
  auto tv0r = tv0->cacheAfter();
  auto tv1r = tv1->cacheAfter();

  // Global read for gemm 2
  auto tv2r = tv2->cacheAfter();

  // Gemm 1 main loop read
  auto tv0cw = tv0r->cacheAfter();
  auto tv0cr = tv0cw->cacheAfter(LoadStoreOpType::LdMatrix);
  auto tv1cw = tv1r->cacheAfter();
  auto tv1cr = tv1cw->cacheAfter(LoadStoreOpType::LdMatrix);

  // Gemm 1 accumulator reg
  auto tv3c = tv3->cacheBefore();
  mma_builder1.accumulatorTv(tv3c);

  // Gemm 2 main loop read
  auto tv3cw = tv3h->cacheAfter();
  auto tv3cr = tv3cw->cacheAfter(LoadStoreOpType::LdMatrix);

  auto tv2cw = tv2r->cacheAfter();
  auto tv2cr = tv2cw->cacheAfter(LoadStoreOpType::LdMatrix);

  // Gemm 2 accumulator reg
  auto tv4c = tv4->cacheBefore();
  mma_builder2.accumulatorTv(tv4c);

  // General idea is inlining gemm1's main loop inside gemm2's

  // Schedule gemm 2:
  // ------------------------------------------------------------------
  tv4->split(-2, gemm_tile2.cta_tile.m);
  tv4->split(-1, gemm_tile2.cta_tile.n);

  //  0   1    2   3
  // [Mo,M128, No, N128]
  tv4->reorder({{1, 2}, {2, 1}});

  //  0   1    2   3
  // [Mo,No, M128, N128]
  tv2->computeAt(tv4, 2);
  tv3->computeAt(tv4, 2);

  // Order K
  //  0   1    2   3     4    5
  // [Mo,No, M128, N128, Ko, K32]
  tv4c->split(-1, gemm_tile2.cta_tile.k);
  tv4c->reorder({{2, 3}, {3, 4}, {4, 2}});

  //  0   1  2   3     4    5
  // [Mo,No, Ko M128, N128, K32]
  tv3->computeAt(tv4c, 3); // Implicitly defines cta tile of gemm1
  tv2r->computeAt(tv4c, 3);

  // Make warp tile
  mma_utils::scheduleWarpTileWithReduction(tv4c, gemm_tile2);
  mma_utils::scheduleWarpTileWithNoReduction(tv4, gemm_tile2);
  //           -8   -7  -6 -5 -4 -3 -2 -1
  // [Mo No Ko Kwo Mwo Nwo Mw Nw Mi Ni Ki]
  tv3cr->computeAt(tv4c, -4);
  tv2cr->computeAt(tv4c, -4);

  // Schedule tv2 gmem read and smem write:
  // ----------------------------------------------------------------
  // [No,Ko,N,K]
  tv2cw->merge(-2);
  tv2r->merge(-2);

  // [No,Ko,i,wy,wx,v]
  mma_utils::scheduleContiguousVectorLoad(tv2cw, gemm_tile2, 8);
  mma_utils::scheduleContiguousVectorLoad(tv2r, gemm_tile2, 8);
  tv2cw->setMemoryType(MemoryType::Shared);

  // Schedule tv2 gmem read and smem write:
  // ----------------------------------------------------------------

  // Schedule gemm 2 mma input
  // ---------------------------------------------------------------------------
  tv3cr->applyMmaSwizzle(mma_builder2.operand(MmaOptions::Operand::A).build());
  mma_utils::WarpMmaSwizzler::scheduleLdMatrix(tv3cr);

  // [... Mi, Ni, Ki] want [Ni, Mi, Ki]
  tv3b->reorder({{-2, -3}, {-3, -2}});
  tv3b->applyMmaSwizzle(mma_builder2.operand(MmaOptions::Operand::A).build());

  tv2cr->applyMmaSwizzle(mma_builder2.operand(MmaOptions::Operand::B).build());
  mma_utils::WarpMmaSwizzler::scheduleLdMatrix(tv2cr, true);
  tv2b->applyMmaSwizzle(mma_builder2.operand(MmaOptions::Operand::B).build());

  // Schedule mma output
  // ---------------------------------------------------------------------------
  tv4c->applyMmaSwizzle(
      mma_builder2.operand(MmaOptions::Operand::Accumulator).build());
  tv4->applyMmaSwizzle(
      mma_builder2.operand(MmaOptions::Operand::Accumulator).build());

  // Schedule gemm 1:
  // ------------------------------------------------------------------

  // CTA tile:
  tv0->computeAt(tv3, 2);
  tv1->computeAt(tv3, 2);

  // Schedule K dim for gemm 1:

  // Order K
  //  0   1    2   3     4    5
  // [Mo,No, M128, N128, Ko, K32]
  tv3c->split(-1, gemm_tile1.cta_tile.k);
  tv3c->reorder({{2, 3}, {3, 4}, {4, 2}});
  //  0   1  2   3     4    5
  // [Mo,No, Ko M128, N128, K32]
  tv0r->computeAt(tv3c, 3);
  tv1r->computeAt(tv3c, 3);

  // Make warp tile:
  // -------------------------------------------------------------------------
  mma_utils::scheduleWarpTileWithReduction(tv3c, gemm_tile1);
  mma_utils::scheduleWarpTileWithNoReduction(tv3cw, gemm_tile1);

  tv0cr->computeAt(tv3c, -4);
  tv1cr->computeAt(tv3c, -4);

  tv3->computeAt(tv3cw, -3);

  // Schedule gmem read and smem write:
  // ---------------------------------------------------------------------------
  // [Mo,Ko,M,K]
  tv0cw->merge(-2);
  tv0r->merge(-2);
  mma_utils::scheduleContiguousVectorLoad(tv0cw, gemm_tile1, 8);
  mma_utils::scheduleContiguousVectorLoad(tv0r, gemm_tile1, 8);
  tv0cw->setMemoryType(MemoryType::Shared);
  // [Mo,Ko,i,wy,wx,v]

  // [No,Ko,N,K]
  tv1cw->merge(-2);
  tv1r->merge(-2);
  // [No,Ko,i,wy,wx,v]
  mma_utils::scheduleContiguousVectorLoad(tv1cw, gemm_tile1, 8);
  mma_utils::scheduleContiguousVectorLoad(tv1r, gemm_tile1, 8);
  tv1cw->setMemoryType(MemoryType::Shared);

  // Schedule mma input
  // ---------------------------------------------------------------------------
  tv0cr->applyMmaSwizzle(mma_builder1.operand(MmaOptions::Operand::A).build());
  mma_utils::WarpMmaSwizzler::scheduleLdMatrix(tv0cr);
  // [... Mi, Ni, Ki] want [Ni, Mi, Ki]
  tv0b->reorder({{-2, -3}, {-3, -2}});
  tv0b->applyMmaSwizzle(mma_builder1.operand(MmaOptions::Operand::A).build());

  tv1cr->applyMmaSwizzle(mma_builder1.operand(MmaOptions::Operand::B).build());
  mma_utils::WarpMmaSwizzler::scheduleLdMatrix(tv1cr, true);
  tv1b->applyMmaSwizzle(mma_builder1.operand(MmaOptions::Operand::B).build());

  // Schedule mma output
  // ---------------------------------------------------------------------------
  tv3c->applyMmaSwizzle(
      mma_builder1.operand(MmaOptions::Operand::Accumulator).build());
  tv3cw->applyMmaSwizzle(
      mma_builder1.operand(MmaOptions::Operand::Accumulator).build());
  tv3h->applyMmaSwizzle(
      mma_builder1.operand(MmaOptions::Operand::Accumulator).build());
  tv3->applyMmaSwizzle(
      mma_builder1.operand(MmaOptions::Operand::Accumulator).build());
  tv3cw->setMemoryType(MemoryType::Shared);

  // Parallelize
  //  0  1  2   3   4   5  6  7
  // [Mo No Mwo Nwo Mw Nw (Mi Ni)]
  // Gemm 1
  tv3c->axis(4)->parallelize(ParallelType::TIDz);
  tv3c->axis(5)->parallelize(ParallelType::TIDy);

  tv3->computeAt(tv3cw, -2);
  tv3cw->axis(2)->parallelize(ParallelType::TIDz);
  tv3cw->axis(3)->parallelize(ParallelType::TIDy);

  // Gemm 2
  tv4->axis(2)->parallelize(ParallelType::TIDz);
  tv4->axis(3)->parallelize(ParallelType::TIDy);
  tv4c->axis(4)->parallelize(ParallelType::TIDz);
  tv4c->axis(5)->parallelize(ParallelType::TIDy);

  tv4->axis(0)->parallelize(ParallelType::BIDx);
  tv4->axis(1)->parallelize(ParallelType::BIDy);

  auto options = at::TensorOptions().dtype(at::kHalf).device(at::kCUDA, 0);
  auto t0 = at::randn({M, K1}, options);
  auto t1 = at::randn({K2, K1}, options);
  auto t2 = at::randn({N, K2}, options);

  auto tref = t0.to(at::kFloat)
                  .matmul(t1.t().to(at::kFloat))
                  .matmul(t2.t().to(at::kFloat));

  FusionExecutor fe;

  NVFUSER_TEST_CUDA_ARCH_COMPILE_CHECK(
      8,
      0,
      fe.compileFusion(&fusion, {t0, t1, t2}, LaunchParams(), matmul_cparams));

  auto cg_outputs = fe.runFusion({t0, t1, t2});

  // relaxed check for now, err accumulation is significant.
  NVF_CHECK(cg_outputs[0].allclose(tref, 0.1, 0.1));
}

// Simplified Matmul-Softmax-Matmul test on Ampere
//   (To be extended in follow ups)
TEST_F(NVFuserTest, FusionMatmulSoftmaxMatmulAmpere_CUDA) {
  NVFUSER_TEST_CUDA_ARCH_GUARD(8, 0);

  Fusion fusion;
  FusionGuard fg(&fusion);

  // Omitting outer dimensions and pointwise ops

  const int seql_q = 32;
  const int seql_k = 128;
  const int hidden_size = 1024;
  const int num_heads = 16;
  const int head_dim = hidden_size / num_heads;

  // Gemm 1:
  // (80, 80, 64)
  const int M1 = seql_q, N1 = seql_k, K1 = head_dim;
  // (64, 80)
  const int N2 = head_dim, K2 = seql_k;

  // Fusion definition (Both gemms are TN)
  // [M,K1]
  auto inp = makeContigConcreteTensor({M1, K1}, DataType::Half);
  // Query matrix
  auto qk = makeContigConcreteTensor({N1, K1}, DataType::Half);
  // Second linear matrix
  auto acc = makeContigConcreteTensor({N2, K2}, DataType::Half);

  fusion.addInput(inp);
  fusion.addInput(qk);
  fusion.addInput(acc);

  // [M,N,K]
  auto tv0b = broadcast(inp, {false, true, false});
  auto tv1b = broadcast(qk, {true, false, false});
  auto tv2b = broadcast(acc, {true, false, false});

  // [M,K2,R]
  auto tv3 = fusedMultiplySum(tv0b, tv1b, {2});

  // Inline define softmax for now for scheduling
  auto x = tv3;
  const int kReductionAxis = 1;
  const int kNumberOfDims = 2;
  std::vector<bool> broadcast_mask(kNumberOfDims, false);
  broadcast_mask[kReductionAxis] = true;

  auto max_val = max(x, {kReductionAxis});
  auto bcast_max = broadcast(max_val, broadcast_mask);
  auto x_max_sub = sub(x, bcast_max);
  auto exp_val = exp(x_max_sub);
  auto sum_exp = sum(exp_val, {kReductionAxis});
  auto bcast_sum = broadcast(sum_exp, broadcast_mask);
  auto recip = reciprocal(bcast_sum);
  auto tv3sfm = mul(exp_val, recip);

  auto tv3h = castOp(DataType::Half, tv3sfm);
  auto tv3b = broadcast(tv3h, {false, true, false});
  auto tv4 = fusedMultiplySum(tv3b, tv2b, {2});

  fusion.addOutput(tv4);

  // Fusion:
  //  Gemm(M,K2,K1) x Gemm(M,N,K2)
  MatMulTileOptions gemm_tile;

  // TODO: use very small tiles for now since
  //  alias pass is not re-using smem. Fix later.
  gemm_tile.cta_tile = GemmTile(32, 128, 32);

  // Distribute to 2x2 warps
  gemm_tile.warp_tile = GemmTile(16, 64, 32);

  // Using Ampere mma macro
  gemm_tile.instruction_tile = GemmTile(16, 8, 16);

  auto mma_builder1 =
      MmaBuilder(MmaOptions::MacroType::Ampere_16_8_16, gemm_tile)
          .layout(MmaOptions::MmaLayout::TN);

  auto mma_builder2 =
      MmaBuilder(MmaOptions::MacroType::Ampere_16_8_16, gemm_tile)
          .layout(MmaOptions::MmaLayout::TN);

  auto mma_ops = ir_utils::getOpsOfType<MmaOp>(&fusion);
  NVF_CHECK(
      2 == mma_ops.size(),
      "Invalid number of MmaOp instances in fusion definition, expected 2, got ",
      mma_ops.size());
  mma_builder1.configureMma(mma_ops[0]);
  mma_builder2.configureMma(mma_ops[1]);

  // Global read for gemm 1
  auto tv0r = inp->cacheAfter();
  auto tv1r = qk->cacheAfter();

  // Global read for gemm 2
  auto tv2r = acc->cacheAfter();

  // Gemm 1 main loop read
  auto tv0cw = tv0r->cacheAfter();
  auto tv0cr = tv0cw->cacheAfter(LoadStoreOpType::LdMatrix);
  auto tv1cw = tv1r->cacheAfter();
  auto tv1cr = tv1cw->cacheAfter(LoadStoreOpType::LdMatrix);

  // Gemm 1 accumulator reg
  auto tv3c = tv3->cacheBefore();
  mma_builder1.accumulatorTv(tv3c);

  // Softmax conversion:
  auto tv3ccr = tv3->cacheAfter();

  // tv3ccr -> tv3h : softmax

  // Gemm 2 main loop read
  auto tv3cr = tv3h->cacheAfter(LoadStoreOpType::LdMatrix);

  auto tv2cw = tv2r->cacheAfter();
  auto tv2cr = tv2cw->cacheAfter(LoadStoreOpType::LdMatrix);

  // Gemm 2 accumulator reg
  auto tv4c = tv4->cacheBefore();
  mma_builder2.accumulatorTv(tv4c);

  // Schedule gemm 2:
  // ------------------------------------------------------------------
  tv4->split(-2, gemm_tile.cta_tile.m);
  tv4->split(-1, gemm_tile.cta_tile.n);

  //  0   1    2   3
  // [Mo,M128, No, N128]
  tv4->reorder({{1, 2}, {2, 1}});

  //  0   1    2   3
  // [Mo,No, M128, N128]
  acc->computeAt(tv4, 2);
  tv3->computeAt(tv4, 2);

  // Order K
  //  0   1    2   3     4    5
  // [Mo,No, M128, N128, Ko, K32]
  tv4c->split(-1, gemm_tile.cta_tile.k);
  tv4c->reorder({{2, 3}, {3, 4}, {4, 2}});

  //  0   1  2   3     4    5
  // [Mo,No, Ko M128, N128, K32]
  tv3->computeAt(tv4c, 2);
  tv2r->computeAt(tv4c, 3);

  // Make warp tile
  mma_utils::scheduleWarpTileWithReduction(tv4c, gemm_tile);
  mma_utils::scheduleWarpTileWithNoReduction(tv4, gemm_tile);
  //           -8  -7  -6  -5 -4 -3 -2 -1
  // [Mo No Ko Kwo Mwo Nwo Mw Nw Mi Ni Ki]
  tv3cr->computeAt(tv4c, -4);
  tv2cr->computeAt(tv4c, -4);

  // Schedule tv2 gmem read and smem write:
  // ----------------------------------------------------------------
  // [No,Ko,N,K]
  tv2cw->merge(-2);
  tv2r->merge(-2);

  // [No,Ko,i,wy,wx,v]
  mma_utils::scheduleContiguousVectorLoad(tv2cw, gemm_tile, 8);
  mma_utils::scheduleContiguousVectorLoad(tv2r, gemm_tile, 8);
  tv2cw->setMemoryType(MemoryType::Shared);

  // Schedule tv2 gmem read and smem write:
  // ----------------------------------------------------------------

  // Schedule gemm 2 mma input
  // ---------------------------------------------------------------------------
  tv3cr->applyMmaSwizzle(mma_builder2.operand(MmaOptions::Operand::A).build());
  mma_utils::WarpMmaSwizzler::scheduleLdMatrix(tv3cr);
  // [... Mi, Ni, Ki] want [Ni, Mi, Ki]
  tv3b->reorder({{-2, -3}, {-3, -2}});
  tv3b->applyMmaSwizzle(mma_builder2.operand(MmaOptions::Operand::A).build());

  tv2cr->applyMmaSwizzle(mma_builder2.operand(MmaOptions::Operand::B).build());
  mma_utils::WarpMmaSwizzler::scheduleLdMatrix(tv2cr, true);
  tv2b->applyMmaSwizzle(mma_builder2.operand(MmaOptions::Operand::B).build());

  // Schedule mma output
  // ---------------------------------------------------------------------------
  tv4c->applyMmaSwizzle(
      mma_builder2.operand(MmaOptions::Operand::Accumulator).build());
  tv4->applyMmaSwizzle(
      mma_builder2.operand(MmaOptions::Operand::Accumulator).build());

  // Schedule gemm 1:
  // ------------------------------------------------------------------

  // CTA tile:
  // [Mo, Mi128, N80]

  tv3->split(-1, gemm_tile.cta_tile.n);
  // [Mo, Mi128, No, Ni128]

  tv3->reorder({{1, 2}, {2, 1}});

  // [Mo, No, Mi128, Ni128]
  inp->computeAt(tv3, 2);
  qk->computeAt(tv3, 2);

  // Schedule K dim for gemm 1:

  // Order K
  //  0   1    2   3     4    5
  // [Mo,No, M128, N128, Ko, K32]
  tv3c->split(-1, gemm_tile.cta_tile.k);
  tv3c->reorder({{2, 3}, {3, 4}, {4, 2}});
  //  0   1  2   3     4    5
  // [Mo,No, Ko M128, N128, K32]
  tv0r->computeAt(tv3c, 3);
  tv1r->computeAt(tv3c, 3);

  // Make warp tile:
  // -------------------------------------------------------------------------
  mma_utils::scheduleWarpTileWithReduction(tv3c, gemm_tile);
  mma_utils::scheduleWarpTileWithNoReduction(tv3, gemm_tile);

  tv0cr->computeAt(tv3c, -4);
  tv1cr->computeAt(tv3c, -4);

  // tv3->computeAt(tv3cw,-3);

  // Schedule gmem read and smem write:
  // ---------------------------------------------------------------------------
  // [Mo,Ko,M,K]
  tv0cw->merge(-2);
  tv0r->merge(-2);
  mma_utils::scheduleContiguousVectorLoad(tv0cw, gemm_tile, 8);
  mma_utils::scheduleContiguousVectorLoad(tv0r, gemm_tile, 8);
  tv0cw->setMemoryType(MemoryType::Shared);
  // [Mo,Ko,i,wy,wx,v]

  // [No,Ko,N,K]
  tv1cw->merge(-2);
  tv1r->merge(-2);
  // [No,Ko,i,wy,wx,v]
  mma_utils::scheduleContiguousVectorLoad(tv1cw, gemm_tile, 8);
  mma_utils::scheduleContiguousVectorLoad(tv1r, gemm_tile, 8);
  tv1cw->setMemoryType(MemoryType::Shared);

  // Schedule mma input
  // ---------------------------------------------------------------------------
  tv0cr->applyMmaSwizzle(mma_builder1.operand(MmaOptions::Operand::A).build());
  mma_utils::WarpMmaSwizzler::scheduleLdMatrix(tv0cr);
  // [... Mi, Ni, Ki] want [Ni, Mi, Ki]
  tv0b->reorder({{-2, -3}, {-3, -2}});
  tv0b->applyMmaSwizzle(mma_builder1.operand(MmaOptions::Operand::A).build());

  tv1cr->applyMmaSwizzle(mma_builder1.operand(MmaOptions::Operand::B).build());
  mma_utils::WarpMmaSwizzler::scheduleLdMatrix(tv1cr, true);
  tv1b->applyMmaSwizzle(mma_builder1.operand(MmaOptions::Operand::B).build());

  // // Schedule mma output
  // //
  // ---------------------------------------------------------------------------
  tv3c->applyMmaSwizzle(
      mma_builder1.operand(MmaOptions::Operand::Accumulator).build());
  tv3->applyMmaSwizzle(
      mma_builder1.operand(MmaOptions::Operand::Accumulator).build());

  // mma_utils::WarpMmaSwizzler::scheduleMmaWarpOutput(tv3ccw,
  // mma_builder1.build());

  // Put tv3 result in smem
  tv3->setMemoryType(MemoryType::Shared);

  // schedule a reg persistent softmax: from tv3
  // [Mo, M128, RN]
  max_val->split(-1, 128);
  // [Mo, M128, RN1, RN128]
  max_val->split(-1, 4);
  // Map to warp (2x2)
  max_val->split(-4, 4);
  max_val->split(-4, 2);

  // [Mo, Mo32, My2, Mx2, RN1, RNo32, RNi4]
  auto max_rf = max_val->rFactor({-1});
  // [Mo, Mo32, My2, Mx2, RN1, I32, RNi4]

  // [Mo, M128, RN]
  sum_exp->split(-1, 128);
  // [Mo, M128, RN1, RN128]
  sum_exp->split(-1, 4);
  // Map to warp (2x2)
  sum_exp->split(-4, 4);
  sum_exp->split(-4, 2);

  // [Mo, Mo32, My2, Mx2, RN1, RNo32, RNi4]
  auto sum_exp_rf = sum_exp->rFactor({-1});
  // [Mo, Mo32, My2, Mx2, RN1, I32, RNi4]

  exp_val->computeAt(sum_exp_rf, 4);
  exp_val->split(-1, 128);
  exp_val->split(-1, 4);
  bcast_max->computeAt(exp_val, -2);

  // [Mo, Mo32, My2, Mx2, IN1, I32, INi4]

  // Read from smem
  tv3ccr->computeAt(max_rf, 4);
  // [Mo, Mo32, My2, Mx2, N80]
  tv3ccr->split(-1, 128);
  tv3ccr->split(-1, 4);
  // [Mo, Mo32, My2, Mx2, IN1, I32, INi4]

  // Write to second gemm
  tv3h->split(-1, 128);
  tv3h->split(-1, 4);
  // Map to warp (2x2)
  tv3h->split(-4, 4);
  tv3h->split(-4, 2);

  bcast_sum->computeAt(tv3h, -2);

  tv3h->setMemoryType(MemoryType::Shared);

  // Parallelize
  tv4->axis(0)->parallelize(ParallelType::BIDx);
  //  0  1  2   3   4   5  6  7
  // [Mo No Mwo Nwo Mw Nw (Mi Ni)]
  // Gemm 1
  tv3c->axis(4)->parallelize(ParallelType::TIDz);
  tv3c->axis(5)->parallelize(ParallelType::TIDy);
  tv3->axis(2)->parallelize(ParallelType::TIDz);
  tv3->axis(3)->parallelize(ParallelType::TIDy);

  auto parallelize_non_reduced_val = [](TensorView* tv) {
    tv->axis(-2)->parallelize(ParallelType::TIDx);
    tv->axis(2)->parallelize(ParallelType::TIDz);
    tv->axis(3)->parallelize(ParallelType::TIDy);
  };

  auto parallelize_reduced_val = [](TensorView* tv) {
    tv->axis(-1)->parallelize(ParallelType::TIDx);
    tv->axis(2)->parallelize(ParallelType::TIDz);
    tv->axis(3)->parallelize(ParallelType::TIDy);
  };

  parallelize_non_reduced_val(tv3h);
  parallelize_non_reduced_val(max_rf);
  parallelize_non_reduced_val(bcast_max);
  parallelize_non_reduced_val(exp_val);
  parallelize_non_reduced_val(sum_exp_rf);
  parallelize_non_reduced_val(bcast_sum);
  parallelize_non_reduced_val(recip);

  parallelize_reduced_val(max_val);
  parallelize_reduced_val(sum_exp);

  //  0  1  2   3   4   5  6  7
  // [Mo No Mwo Nwo Mw Nw (Mi Ni)]
  // Gemm 2
  tv4->axis(2)->parallelize(ParallelType::TIDz);
  tv4->axis(3)->parallelize(ParallelType::TIDy);
  tv4c->axis(4)->parallelize(ParallelType::TIDz);
  tv4c->axis(5)->parallelize(ParallelType::TIDy);

  auto options = at::TensorOptions().dtype(at::kHalf).device(at::kCUDA, 0);
  auto t0 = at::randn({M1, K1}, options);
  auto t1 = at::randn({N1, K1}, options);
  auto t2 = at::randn({N2, K2}, options);

  FusionExecutor fe;

  NVFUSER_TEST_CUDA_ARCH_COMPILE_CHECK(
      8,
      0,
      fe.compileFusion(&fusion, {t0, t1, t2}, LaunchParams(), matmul_cparams));

  auto cg_outputs = fe.runFusion({t0, t1, t2});

  auto g1 = t0.to(at::kFloat).matmul(t1.t().to(at::kFloat));
  auto sg1 = at::_softmax(g1, -1, false);
  auto gsg1 = sg1.matmul(t2.t().to(at::kFloat));

  NVF_CHECK(cg_outputs[0].allclose(gsg1, 0.001, 0.001));
}

// MMA unit test on Turing
TEST_F(NVFuserTest, FusionTuringMMATN_CUDA) {
  Fusion fusion;
  FusionGuard fg(&fusion);

  // [M, K]
  auto tv0 = makeConcreteTensor({16, 16}, DataType::Half);
  // [N, K]
  auto tv1 = makeConcreteTensor({8, 16}, DataType::Half);
  fusion.addInput(tv0);
  fusion.addInput(tv1);

  // [M, N, K]
  auto tv0b = broadcast(tv0, {false, true, false});
  auto tv1b = broadcast(tv1, {true, false, false});

  // Leaving both sets of mma inputs for volta outside
  //  currently since they need to be swizzled.
  auto tv2 = fusedMultiplySum(tv0b, tv1b, {2});

  fusion.addOutput(tv2);

  MatMulTileOptions gemm_tile;
  gemm_tile.cta_tile = GemmTile(16, 8, 16);
  gemm_tile.warp_tile = GemmTile(16, 8, 16);
  gemm_tile.instruction_tile = GemmTile(16, 8, 16);

  auto mma_builder =
      MmaBuilder(MmaOptions::MacroType::Turing_16_8_16, gemm_tile)
          .layout(MmaOptions::MmaLayout::TN);

  auto mma_ops = ir_utils::getOpsOfType<MmaOp>(&fusion);
  NVF_CHECK(
      1 == mma_ops.size(),
      "Invalid number of MmaOp instances in fusion definition, expected 1, got ",
      mma_ops.size());
  mma_builder.configureMma(mma_ops.front());

  auto tv0cw = tv0b->cacheAfter();
  auto tv0cr = tv0cw->cacheAfter(LoadStoreOpType::LdMatrix);
  auto tv1cw = tv1b->cacheAfter();
  auto tv1cr = tv1cw->cacheAfter(LoadStoreOpType::LdMatrix);

  auto tv2c = tv2->cacheBefore();
  mma_builder.accumulatorTv(tv2c);

  // [M, N, K] -> [N, M, K]
  tv0cr->reorder({{-2, -3}, {-3, -2}});
  tv0cr->applyMmaSwizzle(mma_builder.operand(MmaOptions::Operand::A).build());
  mma_utils::WarpMmaSwizzler::scheduleLdMatrix(tv0cr);
  tv1cr->applyMmaSwizzle(mma_builder.operand(MmaOptions::Operand::B).build());
  mma_utils::WarpMmaSwizzler::scheduleLdMatrix(tv1cr, true);
  tv2c->applyMmaSwizzle(
      mma_builder.operand(MmaOptions::Operand::Accumulator).build());
  tv2->applyMmaSwizzle(
      mma_builder.operand(MmaOptions::Operand::Accumulator).build());

  tv0cw->setMemoryType(MemoryType::Shared);
  tv1cw->setMemoryType(MemoryType::Shared);

  auto options = at::TensorOptions().dtype(at::kHalf).device(at::kCUDA, 0);
  auto t0 = at::randn({16, 16}, options);
  auto t1 = at::randn({8, 16}, options);

  FusionExecutor fe;
  NVFUSER_TEST_CUDA_ARCH_COMPILE_CHECK(
      7,
      5,
      fe.compileFusion(&fusion, {t0, t1}, LaunchParams(), matmul_cparams));

  auto cg_outputs = fe.runFusion({t0, t1});

  auto tref = t0.to(at::kFloat).matmul(t1.t().to(at::kFloat));

  testValidate(&fusion, cg_outputs, {t0, t1}, {tref}, __LINE__, __FILE__);
}

// MMA unit test on Turing
TEST_F(NVFuserTest, FusionTuringMMATT_CUDA) {
  Fusion fusion;
  FusionGuard fg(&fusion);

  // [M, K]
  auto tv0 = makeConcreteTensor({16, 16}, DataType::Half);
  // [K, N]
  auto tv1 = makeConcreteTensor({16, 8}, DataType::Half);
  fusion.addInput(tv0);
  fusion.addInput(tv1);

  // [M, N, K]
  auto tv0b = broadcast(tv0, {false, true, false});
  // [M, K, N]
  auto tv1b = broadcast(tv1, {true, false, false});
  // [M, N, K]
  auto tv1t = transpose(tv1b, 1, 2);

  auto tv2 = fusedMultiplySum(tv0b, tv1t, {2});

  fusion.addOutput(tv2);

  MatMulTileOptions gemm_tile;
  gemm_tile.cta_tile = GemmTile(16, 8, 16);
  gemm_tile.warp_tile = GemmTile(16, 8, 16);
  gemm_tile.instruction_tile = GemmTile(16, 8, 16);

  auto mma_builder =
      MmaBuilder(MmaOptions::MacroType::Turing_16_8_16, gemm_tile)
          .layout(MmaOptions::MmaLayout::TT);

  auto mma_ops = ir_utils::getOpsOfType<MmaOp>(&fusion);
  NVF_CHECK(
      1 == mma_ops.size(),
      "Invalid number of MmaOp instances in fusion definition, expected 1, got ",
      mma_ops.size());
  mma_builder.configureMma(mma_ops.front());

  auto tv0cw = tv0b->cacheAfter();
  auto tv0cr = tv0cw->cacheAfter(LoadStoreOpType::LdMatrix);
  auto tv1cw = tv1b->cacheAfter();
  auto tv1cr = tv1t;
  tv1cr->definition()->as<LoadStoreOp>()->setOpType(
      LoadStoreOpType::LdMatrixTranspose);

  auto tv2c = tv2->cacheBefore();
  mma_builder.accumulatorTv(tv2c);

  // [M, N, K] -> [N, M, K]
  tv0cr->reorder({{-2, -3}, {-3, -2}});
  tv0cr->applyMmaSwizzle(mma_builder.operand(MmaOptions::Operand::A).build());
  mma_utils::WarpMmaSwizzler::scheduleLdMatrix(tv0cr);
  tv1cr->applyMmaSwizzle(mma_builder.operand(MmaOptions::Operand::B).build());
  mma_utils::WarpMmaSwizzler::scheduleLdMatrix(tv1cr, true);
  tv2c->applyMmaSwizzle(
      mma_builder.operand(MmaOptions::Operand::Accumulator).build());
  tv2->applyMmaSwizzle(
      mma_builder.operand(MmaOptions::Operand::Accumulator).build());

  tv0cw->setMemoryType(MemoryType::Shared);
  tv1cw->setMemoryType(MemoryType::Shared);

  auto options = at::TensorOptions().dtype(at::kHalf).device(at::kCUDA, 0);
  auto t0 = at::randn({16, 16}, options);
  auto t1 = at::randn({16, 8}, options);

  FusionExecutor fe;
  NVFUSER_TEST_CUDA_ARCH_COMPILE_CHECK(
      7,
      5,
      fe.compileFusion(&fusion, {t0, t1}, LaunchParams(), matmul_cparams));

  auto cg_outputs = fe.runFusion({t0, t1});

  auto tref = t0.to(at::kFloat).matmul(t1.to(at::kFloat));

  testValidate(&fusion, cg_outputs, {t0, t1}, {tref}, __LINE__, __FILE__);
}

// MMA unit test on Turing
TEST_F(NVFuserTest, FusionTuringMMANT_CUDA) {
  Fusion fusion;
  FusionGuard fg(&fusion);

  // [K, M]
  auto tv0 = makeConcreteTensor({16, 16}, DataType::Half);
  // [K, N]
  auto tv1 = makeConcreteTensor({16, 8}, DataType::Half);
  fusion.addInput(tv0);
  fusion.addInput(tv1);

  // [K, M, N]
  auto tv0b = broadcast(tv0, {false, false, true});
  auto tv1b = broadcast(tv1, {false, true, false});

  // [M, N, K]
  auto tv0t = permute(tv0b, {1, 2, 0});
  auto tv1t = permute(tv1b, {1, 2, 0});
  auto tv2 = fusedMultiplySum(tv0t, tv1t, {2});

  fusion.addOutput(tv2);

  MatMulTileOptions gemm_tile;
  gemm_tile.cta_tile = GemmTile(16, 8, 16);
  gemm_tile.warp_tile = GemmTile(16, 8, 16);
  gemm_tile.instruction_tile = GemmTile(16, 8, 16);

  auto mma_builder =
      MmaBuilder(MmaOptions::MacroType::Turing_16_8_16, gemm_tile)
          .layout(MmaOptions::MmaLayout::NT);

  auto mma_ops = ir_utils::getOpsOfType<MmaOp>(&fusion);
  NVF_CHECK(
      1 == mma_ops.size(),
      "Invalid number of MmaOp instances in fusion definition, expected 1, got ",
      mma_ops.size());
  mma_builder.configureMma(mma_ops.front());

  auto tv0cw = tv0b->cacheAfter();
  auto tv0cr = tv0t;
  tv0cr->definition()->as<LoadStoreOp>()->setOpType(
      LoadStoreOpType::LdMatrixTranspose);
  auto tv1cw = tv1b->cacheAfter();
  auto tv1cr = tv1t;
  tv1cr->definition()->as<LoadStoreOp>()->setOpType(
      LoadStoreOpType::LdMatrixTranspose);

  auto tv2c = tv2->cacheBefore();
  mma_builder.accumulatorTv(tv2c);

  // [K,M,N] -> [N,M,K]
  tv0cr->reorder({{-2, -3}, {-3, -2}});
  tv0cr->applyMmaSwizzle(mma_builder.operand(MmaOptions::Operand::A).build());
  mma_utils::WarpMmaSwizzler::scheduleLdMatrix(tv0cr);
  tv1cr->applyMmaSwizzle(mma_builder.operand(MmaOptions::Operand::B).build());
  mma_utils::WarpMmaSwizzler::scheduleLdMatrix(tv1cr, true);
  tv2c->applyMmaSwizzle(
      mma_builder.operand(MmaOptions::Operand::Accumulator).build());
  tv2->applyMmaSwizzle(
      mma_builder.operand(MmaOptions::Operand::Accumulator).build());

  tv0cw->setMemoryType(MemoryType::Shared);
  tv1cw->setMemoryType(MemoryType::Shared);

  auto options = at::TensorOptions().dtype(at::kHalf).device(at::kCUDA, 0);
  auto t0 = at::randn({16, 16}, options);
  auto t1 = at::randn({16, 8}, options);

  FusionExecutor fe;
  NVFUSER_TEST_CUDA_ARCH_COMPILE_CHECK(
      7,
      5,
      fe.compileFusion(&fusion, {t0, t1}, LaunchParams(), matmul_cparams));

  auto cg_outputs = fe.runFusion({t0, t1});

  auto tref = t0.t().to(at::kFloat).matmul(t1.to(at::kFloat));

  testValidate(&fusion, cg_outputs, {t0, t1}, {tref}, __LINE__, __FILE__);
}

// MMA unit test on Ampere
TEST_F(NVFuserTest, FusionTuringMMANN_CUDA) {
  Fusion fusion;
  FusionGuard fg(&fusion);

  // [K, M]
  auto tv0 = makeConcreteTensor({16, 16}, DataType::Half);
  // [N, K]
  auto tv1 = makeConcreteTensor({8, 16}, DataType::Half);
  fusion.addInput(tv0);
  fusion.addInput(tv1);

  // [K, M, N]
  auto tv0b = broadcast(tv0, {false, false, true});
  // [M, N, K]
  auto tv1b = broadcast(tv1, {true, false, false});

  // [M, N, K]
  auto tv0t = permute(tv0b, {1, 2, 0});
  auto tv2 = fusedMultiplySum(tv0t, tv1b, {2});

  fusion.addOutput(tv2);

  MatMulTileOptions gemm_tile;
  gemm_tile.cta_tile = GemmTile(16, 8, 16);
  gemm_tile.warp_tile = GemmTile(16, 8, 16);
  gemm_tile.instruction_tile = GemmTile(16, 8, 16);

  auto mma_builder =
      MmaBuilder(MmaOptions::MacroType::Turing_16_8_16, gemm_tile)
          .layout(MmaOptions::MmaLayout::NN);

  auto mma_ops = ir_utils::getOpsOfType<MmaOp>(&fusion);
  NVF_CHECK(
      1 == mma_ops.size(),
      "Invalid number of MmaOp instances in fusion definition, expected 1, got ",
      mma_ops.size());
  mma_builder.configureMma(mma_ops.front());

  auto tv0cw = tv0b->cacheAfter();
  auto tv0cr = tv0t;
  tv0cr->definition()->as<LoadStoreOp>()->setOpType(
      LoadStoreOpType::LdMatrixTranspose);
  auto tv1cw = tv1b->cacheAfter();
  auto tv1cr = tv1cw->cacheAfter(LoadStoreOpType::LdMatrix);

  auto tv2c = tv2->cacheBefore();
  mma_builder.accumulatorTv(tv2c);

  // [M, N, K] -> [N, M, K]
  tv0cr->reorder({{-2, -3}, {-3, -2}});
  tv0cr->applyMmaSwizzle(mma_builder.operand(MmaOptions::Operand::A).build());
  mma_utils::WarpMmaSwizzler::scheduleLdMatrix(tv0cr);
  tv1cr->applyMmaSwizzle(mma_builder.operand(MmaOptions::Operand::B).build());
  mma_utils::WarpMmaSwizzler::scheduleLdMatrix(tv1cr, true);
  tv2c->applyMmaSwizzle(
      mma_builder.operand(MmaOptions::Operand::Accumulator).build());
  tv2->applyMmaSwizzle(
      mma_builder.operand(MmaOptions::Operand::Accumulator).build());

  tv0cw->setMemoryType(MemoryType::Shared);
  tv1cw->setMemoryType(MemoryType::Shared);

  auto options = at::TensorOptions().dtype(at::kHalf).device(at::kCUDA, 0);
  auto t0 = at::randn({16, 16}, options);
  auto t1 = at::randn({8, 16}, options);

  FusionExecutor fe;
  NVFUSER_TEST_CUDA_ARCH_COMPILE_CHECK(
      7,
      5,
      fe.compileFusion(&fusion, {t0, t1}, LaunchParams(), matmul_cparams));
  auto cg_outputs = fe.runFusion({t0, t1});

  auto tref = t0.t().to(at::kFloat).matmul(t1.t().to(at::kFloat));

  testValidate(&fusion, cg_outputs, {t0, t1}, {tref}, __LINE__, __FILE__);
}

// Matmul test for Turing MMA: across supported layouts
TEST_F(NVFuserTest, FusionTuringMatmul_CUDA) {
  // Keep multiples of 8 to keep vectorizable.
  int M = 504, N = 136, K = 248;

  for (auto layout : kAllSupportedMatmulLayout) {
    Fusion fusion;
    FusionGuard fg(&fusion);
    auto tv0 = makeContigTensor(2, DataType::Half);
    auto tv1 = makeContigTensor(2, DataType::Half);

    fusion.addInput(tv0);
    fusion.addInput(tv1);

    auto tv2 = matmul(tv0, tv1, layout, true);

    fusion.addOutput(tv2);

    MatMulTileOptions gemm_tile;
    gemm_tile.cta_tile = GemmTile(128, 128, 32);
    gemm_tile.warp_tile = GemmTile(64, 64, 32);
    gemm_tile.instruction_tile = GemmTile(16, 8, 16);

    MatmulParams params;
    params.mma_macro = MmaOptions::MacroType::Turing_16_8_16;
    params.tile_sizes = gemm_tile;
    scheduleMatmul(&fusion, params);

    auto inputs = matmulAtInput(M, N, K, layout);

    FusionExecutor fe;
    NVFUSER_TEST_CUDA_ARCH_COMPILE_CHECK(
        7, 5, fe.compileFusion(&fusion, {inputs.first, inputs.second}));
    ASSERT_TRUE(getBankConflictInfo(fe.kernel()).empty());
    auto cg_outputs = fe.runFusion({inputs.first, inputs.second});
    auto tref = atMatmul(
        inputs.first.to(at::kFloat), inputs.second.to(at::kFloat), layout);
    NVF_CHECK(cg_outputs[0].allclose(tref, 0.0001, 0.0001));
  }
}

<<<<<<< HEAD
// Matmul test on ampere, using ampere memory ops
TEST_F(NVFuserTest, FusionAmpereMatmulTNcpAsync_CUDA) {
  Fusion fusion;
  FusionGuard fg(&fusion);

  int M = 255, N = 511, K = 88;

  // [M,K]
  auto tv0 = makeContigTensor(2, DataType::Half);
  // [N,K]
  auto tv1 = makeContigTensor(2, DataType::Half);
  fusion.addInput(tv0);
  fusion.addInput(tv1);

  // [M,N,K]
  auto tv0b = broadcast(tv0, {false, true, false});
  auto tv1b = broadcast(tv1, {true, false, false});

  // Leaving both sets of mma inputs for volta outside
  //  currently since they need to be swizzled.
  auto tv2 = fusedMultiplySum(tv0b, tv1b, {2});

  fusion.addOutput(tv2);

  MatMulTileOptions gemm_tile;
  gemm_tile.cta_tile = GemmTile(128, 128, 32);
  gemm_tile.warp_tile = GemmTile(64, 64, 32);
  gemm_tile.instruction_tile = GemmTile(16, 8, 16);

  auto mma_builder =
      MmaBuilder(MmaOptions::MacroType::Ampere_16_8_16, gemm_tile)
          .layout(MmaOptions::MmaLayout::TN);

  auto mma_ops = ir_utils::getOpsOfType<MmaOp>(&fusion);
  NVF_CHECK(
      1 == mma_ops.size(),
      "Invalid number of MmaOp instances in fusion definition, expected 1, got ",
      mma_ops.size());
  mma_builder.configureMma(mma_ops.front());

  auto tv0cw = tv0->cacheAfter(LoadStoreOpType::CpAsync);
  auto tv0cr = tv0cw->cacheAfter(LoadStoreOpType::LdMatrix);
  auto tv1cw = tv1->cacheAfter(LoadStoreOpType::CpAsync);
  auto tv1cr = tv1cw->cacheAfter(LoadStoreOpType::LdMatrix);
  auto tv2c = tv2->cacheBefore();
  mma_builder.accumulatorTv(tv2c);

  // Make a CTA tile
  // ------------------------------------------------------------------
  // [M,N]
  tv2->split(-2, gemm_tile.cta_tile.m);
  tv2->split(-1, gemm_tile.cta_tile.n);

  //  0   1    2   3
  // [Mo,M128, No, N128]
  tv2->reorder({{1, 2}, {2, 1}});

  //  0   1    2   3
  // [Mo,No, M128, N128]
  tv0->computeAt(tv2, 2);
  tv1->computeAt(tv2, 2);

  // Order K
  //  0   1    2   3     4    5
  // [Mo,No, M128, N128, Ko, K32]
  tv2c->split(-1, gemm_tile.cta_tile.k);
  tv2c->reorder({{2, 3}, {3, 4}, {4, 2}});

  //  0   1  2   3     4    5
  // [Mo,No, Ko M128, N128, K32]
  tv0cw->computeAt(tv2c, 3);
  tv1cw->computeAt(tv2c, 3);

  // Make warp tile:
  // -------------------------------------------------------------------------
  mma_utils::scheduleWarpTileWithReduction(tv2c, gemm_tile);
  mma_utils::scheduleWarpTileWithNoReduction(tv2, gemm_tile);
  //           -8  -7  -6  -5 -4 -3 -2 -1
  // [Mo No Ko Kwo Mwo Nwo Mw Nw Mi Ni Ki]
  tv0cr->computeAt(tv2c, -4);
  tv1cr->computeAt(tv2c, -4);

  // Schedule gmem read and smem write:
  // ---------------------------------------------------------------------------
  // [Mo,Ko,M,K]
  tv0cw->merge(-2);
  mma_utils::scheduleContiguousVectorLoad(tv0cw, gemm_tile, 8);
  tv0cw->setMemoryType(MemoryType::Shared);
  // [Mo,Ko,i,wy,wx,v]

  // [No,Ko,N,K]
  tv1cw->merge(-2);
  // [No,Ko,i,wy,wx,v]
  mma_utils::scheduleContiguousVectorLoad(tv1cw, gemm_tile, 8);
  tv1cw->setMemoryType(MemoryType::Shared);
  // Schedule mma input
  // ---------------------------------------------------------------------------
  tv0cr->applyMmaSwizzle(mma_builder.operand(MmaOptions::Operand::A).build());
  mma_utils::WarpMmaSwizzler::scheduleLdMatrix(tv0cr);
  // [... Mi, Ni, Ki]
  tv0b->reorder({{-2, -3}, {-3, -2}});
  tv0b->applyMmaSwizzle(mma_builder.operand(MmaOptions::Operand::A).build());

  tv1cr->applyMmaSwizzle(mma_builder.operand(MmaOptions::Operand::B).build());
  mma_utils::WarpMmaSwizzler::scheduleLdMatrix(tv1cr, true);
  tv1b->applyMmaSwizzle(mma_builder.operand(MmaOptions::Operand::B).build());

  // Schedule mma output
  // ---------------------------------------------------------------------------
  tv2c->applyMmaSwizzle(
      mma_builder.operand(MmaOptions::Operand::Accumulator).build());
  tv2->applyMmaSwizzle(
      mma_builder.operand(MmaOptions::Operand::Accumulator).build());

  // Parallelize
  //  0   1  2  3   4   5  6  7  8  9  10
  // [Mo No Ko Kwo Mwo Nwo Mw Nw (Mi Ni Ki)]
  tv2c->axis(4)->parallelize(ParallelType::TIDz);
  tv2c->axis(5)->parallelize(ParallelType::TIDy);

  // Parallelize
  //  0  1  2   3   4   5  6  7
  // [Mo No Mwo Nwo Mw Nw (Mi Ni)]
  tv2->axis(0)->parallelize(ParallelType::BIDx);
  tv2->axis(1)->parallelize(ParallelType::BIDy);
  tv2->axis(2)->parallelize(ParallelType::TIDz);
  tv2->axis(3)->parallelize(ParallelType::TIDy);

  auto options = at::TensorOptions().dtype(at::kHalf).device(at::kCUDA, 0);
  auto t0 = at::randn({M, K}, options);
  auto t1 = at::randn({N, K}, options);

  FusionExecutor fe;
  NVFUSER_TEST_CUDA_ARCH_COMPILE_CHECK(
      8,
      0,
      fe.compileFusion(&fusion, {t0, t1}, LaunchParams(), matmul_cparams));

  auto cg_outputs = fe.runFusion({t0, t1});

  auto tref = t0.to(at::kFloat).matmul(t1.t().to(at::kFloat));

  NVF_CHECK(cg_outputs[0].allclose(tref, 0.0001, 0.0001));
}

TEST_F(NVFuserTest, FusionAmpereStridedBatchedMatmulTN_CUDA) {
  NVFUSER_TEST_CUDA_ARCH_GUARD(8, 0);

  Fusion fusion;
  FusionGuard fg(&fusion);
  int64_t M = 511, N = 123, K = 88, B0 = 3, B1 = 5;

  // [B0 ,M, B1, K]
  auto tv0 = makeContigTensor(4, DataType::Half);
  // [B0, N, B1, K]
  auto tv1 = makeContigTensor(4, DataType::Half);
  fusion.addInput(tv0);
  fusion.addInput(tv1);

  // [B0, M, N, B1, K]
  auto tv0b = broadcast(tv0, {false, false, true, false, false});
  auto tv1b = broadcast(tv1, {false, true, false, false, false});

  // Leaving both sets of mma inputs for volta outside
  //  currently since they need to be swizzled.
  auto tv2 = fusedMultiplySum(tv0b, tv1b, {4});

  fusion.addOutput(tv2);

  MatMulTileOptions gemm_tile;
  gemm_tile.cta_tile = GemmTile(128, 128, 32);
  gemm_tile.warp_tile = GemmTile(64, 64, 32);
  gemm_tile.instruction_tile = GemmTile(16, 8, 16);

  auto mma_builder =
      MmaBuilder(MmaOptions::MacroType::Ampere_16_8_16, gemm_tile)
          .layout(MmaOptions::MmaLayout::TN);

  auto mma_ops = ir_utils::getOpsOfType<MmaOp>(&fusion);
  NVF_CHECK(
      1 == mma_ops.size(),
      "Invalid number of MmaOp instances in fusion definition, expected 1, got ",
      mma_ops.size());
  mma_builder.configureMma(mma_ops.front());

  auto tv0r = tv0->cacheAfter();
  auto tv1r = tv1->cacheAfter();
  auto tv0cw = tv0r->cacheAfter();
  auto tv0cr =
      tv0cw->cacheAfter(mma_builder.operand(MmaOptions::Operand::A).ldMatrix());
  auto tv1cw = tv1r->cacheAfter();
  auto tv1cr =
      tv1cw->cacheAfter(mma_builder.operand(MmaOptions::Operand::B).ldMatrix());
  auto tv2c = tv2->cacheBefore();
  mma_builder.accumulatorTv(tv2c);

  // Group the BATCHED DIMS:
  //  -4 -3  -2 -1
  // [B0, M, N, B1]
  tv2->reorder({{-3, -2}, {-2, -1}, {-1, -4}});

  //  -4  -3 -2  -1
  // [B0, B1, M, N]

  // Make a CTA tile
  // ------------------------------------------------------------------
  // [B0, B1, M, N]
  tv2->split(-2, gemm_tile.cta_tile.m);
  tv2->split(-1, gemm_tile.cta_tile.n);

  //  0   1   2   3     4   5
  // [B0, B1, Mo, M128, No, N128]
  tv2->reorder({{-3, -2}, {-2, -3}});

  //  0   1   2   3   4     5
  // [B0, B1, Mo, No, M128, N128]

  // Merge the outer dims:
  tv2->merge(0);
  tv2->merge(0);

  //  0   1   2     3
  // [Mo, No, M128, N128]
  tv0->computeAt(tv2, 2);
  tv1->computeAt(tv2, 2);

  // Order K
  //  0   1   2     3     4   5
  // [Mo, No, M128, N128, Ko, K32]
  tv2c->split(-1, gemm_tile.cta_tile.k);
  tv2c->reorder({{2, 3}, {3, 4}, {4, 2}});

  //  0   1   2   3     4     5
  // [Mo, No, Ko, M128, N128, K32]
  tv0r->computeAt(tv2c, 3);
  tv1r->computeAt(tv2c, 3);

  // Make warp tile:
  // -------------------------------------------------------------------------
  mma_utils::scheduleWarpTileWithReduction(tv2c, gemm_tile);
  mma_utils::scheduleWarpTileWithNoReduction(tv2, gemm_tile);
  //           -8  -7  -6  -5 -4 -3 -2 -1
  // [Mo No Ko Kwo Mwo Nwo Mw Nw Mi Ni Ki]
  tv0cr->computeAt(tv2c, -4);
  tv1cr->computeAt(tv2c, -4);

  // Schedule gmem read and smem write:
  // ---------------------------------------------------------------------------
  // [Mo, Ko, M, K]
  tv0cw->merge(-2);
  tv0r->merge(-2);
  mma_utils::scheduleContiguousVectorLoad(tv0cw, gemm_tile, 8);
  mma_utils::scheduleContiguousVectorLoad(tv0r, gemm_tile, 8);
  tv0cw->setMemoryType(MemoryType::Shared);
  // [Mo, Ko, i, wy, wx, v]

  // [No, Ko, N, K]
  tv1cw->merge(-2);
  tv1r->merge(-2);
  // [No, Ko, i, wy, wx, v]
  mma_utils::scheduleContiguousVectorLoad(tv1cw, gemm_tile, 8);
  mma_utils::scheduleContiguousVectorLoad(tv1r, gemm_tile, 8);
  tv1cw->setMemoryType(MemoryType::Shared);
  // Schedule mma input
  // ---------------------------------------------------------------------------
  tv0cr->applyMmaSwizzle(mma_builder.operand(MmaOptions::Operand::A).build());
  mma_utils::WarpMmaSwizzler::scheduleLdMatrix(tv0cr);

  // [... Mi, Ni, Ki] want [Ni, Mi, Ki]
  tv0b->reorder({{-2, -3}, {-3, -2}});
  tv0b->applyMmaSwizzle(mma_builder.operand(MmaOptions::Operand::A).build());

  tv1cr->applyMmaSwizzle(mma_builder.operand(MmaOptions::Operand::B).build());
  mma_utils::WarpMmaSwizzler::scheduleLdMatrix(tv1cr, true);
  tv1b->applyMmaSwizzle(mma_builder.operand(MmaOptions::Operand::B).build());

  // Schedule mma output
  // ---------------------------------------------------------------------------
  tv2c->applyMmaSwizzle(
      mma_builder.operand(MmaOptions::Operand::Accumulator).build());
  tv2->applyMmaSwizzle(
      mma_builder.operand(MmaOptions::Operand::Accumulator).build());

  // Parallelize
  //  0   1  2  3   4   5  6  7   8  9  10
  // [Mo No Ko Kwo Mwo Nwo Mw Nw (Mi Ni Ki)]
  tv2c->axis(4)->parallelize(ParallelType::TIDz);
  tv2c->axis(5)->parallelize(ParallelType::TIDy);

  // Parallelize
  //  0  1  2   3   4   5  6  7
  // [Mo No Mwo Nwo Mw Nw (Mi Ni)]
  tv2->axis(0)->parallelize(ParallelType::BIDx);
  tv2->axis(1)->parallelize(ParallelType::BIDy);
  tv2->axis(2)->parallelize(ParallelType::TIDz);
  tv2->axis(3)->parallelize(ParallelType::TIDy);

  auto options = at::TensorOptions().dtype(at::kHalf).device(at::kCUDA, 0);
  auto t0 = at::randn({B0, M, B1, K}, options);
  auto t1 = at::randn({B0, N, B1, K}, options);

  FusionExecutor fe;

  NVFUSER_TEST_CUDA_ARCH_COMPILE_CHECK(
      8,
      0,
      fe.compileFusion(&fusion, {t0, t1}, LaunchParams(), matmul_cparams));

  auto cg_outputs = fe.runFusion({t0, t1});

  // ref implementation:
  auto ref_t0 = t0.permute({0, 2, 1, 3})
                    .contiguous()
                    .view({B0 * B1, M, K}); // B0, B1, M, K
  auto ref_t1 = t1.permute({0, 2, 3, 1})
                    .contiguous()
                    .view({B0 * B1, K, N}); // B0, B1, K, N
  auto ref_permuted =
      ref_t0.to(at::kFloat).bmm(ref_t1.to(at::kFloat)); // B0*B1, M,N
  auto ref = ref_permuted.view({B0, B1, M, N})
                 .permute({0, 2, 3, 1})
                 .contiguous(); // B0,M,N,B1
  NVF_CHECK(cg_outputs[0].allclose(ref, 0.0001, 0.0001));
}

// Matmul test on Ampere with a reshape on prolog
TEST_F(NVFuserTest, FusionAmpereViewMatmulTN_CUDA) {
=======
// Test an end-to-end matmul case with swizzled smem
// data layout.
TEST_F(NVFuserTest, FusionAmpereMatmulTNSwizzled_CUDA) {
>>>>>>> e86447ad
  NVFUSER_TEST_CUDA_ARCH_GUARD(8, 0);

  Fusion fusion;
  FusionGuard fg(&fusion);
  int M = 511, N = 257, K = 88;
  int Ko = 11, Ki = 8;

  // [M,Ko,Ki]
  auto tv0 = makeContigTensor(3, DataType::Half);
  // [N,K]
  auto tv1 = makeContigTensor(2, DataType::Half);
  fusion.addInput(tv0);
  fusion.addInput(tv1);

  auto tv0_reshape = reshape(tv0, {M, Ko, Ki}, {M, K});

  // [M,N,K]
  auto tv0b = broadcast(tv0_reshape, {false, true, false});
  auto tv1b = broadcast(tv1, {true, false, false});

  // Leaving both sets of mma inputs for volta outside
  //  currently since they need to be swizzled.
  auto tv2 = fusedMultiplySum(tv0b, tv1b, {2});

  fusion.addOutput(tv2);

  MatMulTileOptions gemm_tile;
  gemm_tile.cta_tile = GemmTile(128, 128, 32);
  gemm_tile.warp_tile = GemmTile(64, 64, 32);
  gemm_tile.instruction_tile = GemmTile(16, 8, 16);

  auto mma_builder =
      MmaBuilder(MmaOptions::MacroType::Ampere_16_8_16, gemm_tile)
          .layout(MmaOptions::MmaLayout::TN);

  auto mma_ops = ir_utils::getOpsOfType<MmaOp>(&fusion);
  NVF_CHECK(
      1 == mma_ops.size(),
      "Invalid number of MmaOp instances in fusion definition, expected 1, got ",
      mma_ops.size());
  mma_builder.configureMma(mma_ops.front());

  auto tv0r = tv0->cacheAfter();
  auto tv1r = tv1->cacheAfter();
  auto tv0cw = tv0_reshape->cacheAfter();
  auto tv0cr =
      tv0cw->cacheAfter(mma_builder.operand(MmaOptions::Operand::A).ldMatrix());
  auto tv1cw = tv1r->cacheAfter();
  auto tv1cr =
      tv1cw->cacheAfter(mma_builder.operand(MmaOptions::Operand::B).ldMatrix());
  auto tv2c = tv2->cacheBefore();
  mma_builder.accumulatorTv(tv2c);

  // Make a CTA tile
  // ------------------------------------------------------------------
  // [M,N]
  tv2->split(-2, gemm_tile.cta_tile.m);
  tv2->split(-1, gemm_tile.cta_tile.n);

  //  0   1    2   3
  // [Mo,M128, No, N128]
  tv2->reorder({{1, 2}, {2, 1}});

  //  0   1    2   3
  // [Mo,No, M128, N128]
  tv0->computeAt(tv2, 2);
  tv1->computeAt(tv2, 2);

  // Order K
  //  0   1    2   3     4    5
  // [Mo,No, M128, N128, Ko, K32]
  tv2c->split(-1, gemm_tile.cta_tile.k);
  tv2c->reorder({{2, 3}, {3, 4}, {4, 2}});

  //  0   1  2   3     4    5
  // [Mo,No, Ko M128, N128, K32]
  tv0r->computeAt(tv2c, 3);
  tv1r->computeAt(tv2c, 3);

  // Make warp tile:
  // -------------------------------------------------------------------------
  mma_utils::scheduleWarpTileWithReduction(tv2c, gemm_tile);
  mma_utils::scheduleWarpTileWithNoReduction(tv2, gemm_tile);
  //           -8  -7  -6  -5 -4 -3 -2 -1
  // [Mo No Ko Kwo Mwo Nwo Mw Nw Mi Ni Ki]
  tv0cr->computeAt(tv2c, -4);
  tv1cr->computeAt(tv2c, -4);

  // Schedule gmem read and smem write:
  // ---------------------------------------------------------------------------
  // [Mo,Ko,M,K]
  tv0cw->merge(-2);
  tv0r->merge(-2);
  tv0_reshape->merge(-2);
  mma_utils::scheduleContiguousVectorLoad(tv0cw, gemm_tile, 8);
  mma_utils::scheduleContiguousVectorLoad(tv0r, gemm_tile, 8);
  tv0cw->setMemoryType(MemoryType::Shared);
  // [Mo,Ko,i,wy,wx,v]

  // [No,Ko,N,K]
  tv1cw->merge(-2);
  tv1r->merge(-2);
  // [No,Ko,i,wy,wx,v]
  mma_utils::scheduleContiguousVectorLoad(tv1cw, gemm_tile, 8);
  mma_utils::scheduleContiguousVectorLoad(tv1r, gemm_tile, 8);
  tv1cw->setMemoryType(MemoryType::Shared);
  // Schedule mma input
  // ---------------------------------------------------------------------------
  tv0cr->applyMmaSwizzle(mma_builder.operand(MmaOptions::Operand::A).build());
  mma_utils::WarpMmaSwizzler::scheduleLdMatrix(tv0cr);

  // [... Mi, Ni, Ki] want [Ni, Mi, Ki]
  tv0b->reorder({{-2, -3}, {-3, -2}});
  tv0b->applyMmaSwizzle(mma_builder.operand(MmaOptions::Operand::A).build());

  tv1cr->applyMmaSwizzle(mma_builder.operand(MmaOptions::Operand::B).build());
  mma_utils::WarpMmaSwizzler::scheduleLdMatrix(tv1cr, true);
  tv1b->applyMmaSwizzle(mma_builder.operand(MmaOptions::Operand::B).build());

  // Schedule mma output
  // ---------------------------------------------------------------------------
  tv2c->applyMmaSwizzle(
      mma_builder.operand(MmaOptions::Operand::Accumulator).build());
  tv2->applyMmaSwizzle(
      mma_builder.operand(MmaOptions::Operand::Accumulator).build());

  // Inline the reshape op with the shared mem write minus
  //  the vectorization axes for now.
  tv0_reshape->computeAt(tv0cw, -2);

  // Parallelize
  //  0   1  2  3   4   5  6  7  8  9  10
  // [Mo No Ko Kwo Mwo Nwo Mw Nw (Mi Ni Ki)]
  tv2c->axis(4)->parallelize(ParallelType::TIDz);
  tv2c->axis(5)->parallelize(ParallelType::TIDy);

  // Parallelize
  //  0  1  2   3   4   5  6  7
  // [Mo No Mwo Nwo Mw Nw (Mi Ni)]
  tv2->axis(0)->parallelize(ParallelType::BIDx);
  tv2->axis(1)->parallelize(ParallelType::BIDy);
  tv2->axis(2)->parallelize(ParallelType::TIDz);
  tv2->axis(3)->parallelize(ParallelType::TIDy);

  auto options = at::TensorOptions().dtype(at::kHalf).device(at::kCUDA, 0);
  auto t0 = at::randn({M, Ko, Ki}, options);
  auto t1 = at::randn({N, K}, options);

  FusionExecutor fe;

  NVFUSER_TEST_CUDA_ARCH_COMPILE_CHECK(
      8,
      0,
      fe.compileFusion(&fusion, {t0, t1}, LaunchParams(), matmul_cparams));

  auto cg_outputs = fe.runFusion({t0, t1});

  auto tref =
      at::native::view(t0, {M, K}).to(at::kFloat).matmul(t1.t().to(at::kFloat));

  NVF_CHECK(cg_outputs[0].allclose(tref, 0.0001, 0.0001));
}

// Initial test case for in-CTA split K with VoltaMMA
TEST_F(NVFuserTest, FusionVoltaMatmulTNCrossWarp_CUDA) {
  NVFUSER_TEST_CUDA_ARCH_GUARD(7, 0);

  Fusion fusion;
  FusionGuard fg(&fusion);
  int M = 120, N = 264, K = 120;

  // [M,K]
  auto tv0 = makeContigTensor(2, DataType::Half);
  // [N,K]
  auto tv1 = makeContigTensor(2, DataType::Half);

  fusion.addInput(tv0);
  fusion.addInput(tv1);

  // [M,N,K]
  auto tv0b = broadcast(tv0, {false, true, false});
  auto tv1b = broadcast(tv1, {true, false, false});

  // Leaving both sets of mma inputs for volta outside
  //  currently since they need to be swizzled.
  auto tv2 = fusedMultiplySum(tv0b, tv1b, {2});

  fusion.addOutput(tv2);

  MatMulTileOptions gemm_tile;
  gemm_tile.cta_tile = GemmTile(128, 128, 32);
  gemm_tile.warp_tile = GemmTile(64, 64, 16);
  gemm_tile.instruction_tile = GemmTile(16, 16, 4);

  auto mma_builder = MmaBuilder(MmaOptions::MacroType::Volta_16_16_4, gemm_tile)
                         .layout(MmaOptions::MmaLayout::TN);

  auto mma_ops = ir_utils::getOpsOfType<MmaOp>(&fusion);
  NVF_CHECK(
      1 == mma_ops.size(),
      "Invalid number of MmaOp instances in fusion definition, expected 1, got ",
      mma_ops.size());
  mma_builder.configureMma(mma_ops.front());

  auto tv0r = tv0->cacheAfter();
  auto tv1r = tv1->cacheAfter();
  auto tv0cw = tv0b->cacheAfter();
  auto tv0cr = tv0cw->cacheAfter();
  auto tv1cw = tv1b->cacheAfter();
  auto tv1cr = tv1cw->cacheAfter();
  auto tv2c = tv2->cacheBefore();

  // Make a CTA tile
  // ------------------------------------------------------------------
  // [M,N]
  tv2->split(-2, gemm_tile.cta_tile.m);
  tv2->split(-1, gemm_tile.cta_tile.n);

  //  0   1    2   3
  // [Mo,M128, No, N128]
  tv2->reorder({{1, 2}, {2, 1}});

  //  0   1    2   3
  // [Mo,No, M128, N128]
  tv0->computeAt(tv2, 2);
  tv1->computeAt(tv2, 2);

  // Order K
  //  0   1    2   3     4    5
  // [Mo,No, M128, N128, Ko, K32]
  tv2c->split(-1, gemm_tile.cta_tile.k);
  tv2c->reorder({{2, 3}, {3, 4}, {4, 2}});

  //  0   1  2   3     4    5
  // [Mo,No, Ko M128, N128, K32]
  tv0r->computeAt(tv2c, 3);
  tv1r->computeAt(tv2c, 3);

  // Make warp tile:
  // -------------------------------------------------------------------------
  mma_utils::scheduleWarpTileWithReduction(tv2c, gemm_tile);
  auto tv2c_rf = tv2c->rFactor({-9, -4, -1});

  // tv2c_rf is the actual output of the mma op after
  //  Rfactoring.
  mma_builder.accumulatorTv(tv2c_rf);

  mma_utils::scheduleWarpTileWithNoReduction(tv2, gemm_tile);

  //           -8   -7  -6 -5 -4 -3 -2 -1
  // [Mo No Ko Mwo  Nwo Kwo Mw Nw Mi Ni Ki]
  tv0cr->computeAt(tv2c_rf, -4);
  tv1cr->computeAt(tv2c_rf, -4);

  // Schedule gmem read and smem write:
  // ---------------------------------------------------------------------------
  // [Mo,No,Ko,M,N,K]
  tv0cw->reorder({
      {-3, -2},
      {-2, -3},
  });
  // [Mo,No,Ko,N,M,K]
  tv0cw->merge(-2);
  tv0r->merge(-2);
  mma_utils::scheduleContiguousVectorLoad(tv0cw, gemm_tile, 8);
  mma_utils::scheduleContiguousVectorLoad(tv0r, gemm_tile, 8);
  tv0cw->setMemoryType(MemoryType::Shared);
  // [Mo,Ko,i,wy,wx,v]

  // [Mo,No,Ko,M,N,K]
  tv1cw->merge(-2);
  tv1r->merge(-2);
  // [Mo,No,Ko,i,wy,wx,v]
  mma_utils::scheduleContiguousVectorLoad(tv1cw, gemm_tile, 8);
  mma_utils::scheduleContiguousVectorLoad(tv1r, gemm_tile, 8);
  tv1cw->setMemoryType(MemoryType::Shared);
  // Schedule mma input
  // ---------------------------------------------------------------------------
  tv0cr->applyMmaSwizzle(mma_builder.operand(MmaOptions::Operand::A).build());
  tv1cr->applyMmaSwizzle(mma_builder.operand(MmaOptions::Operand::B).build());

  // Schedule mma output
  // ---------------------------------------------------------------------------
  tv2c_rf->applyMmaSwizzle(
      mma_builder.operand(MmaOptions::Operand::Accumulator).build());
  tv2c->applyMmaSwizzle(
      mma_builder.operand(MmaOptions::Operand::Accumulator).build());
  tv2->applyMmaSwizzle(
      mma_builder.operand(MmaOptions::Operand::Accumulator).build());

  tv0b->computeAt(tv0cw, -2);
  tv1b->computeAt(tv1cw, -2);

  tv0cr->axis(-1)->parallelize(ParallelType::Vectorize);
  tv1cr->axis(-1)->parallelize(ParallelType::Vectorize);
  // Parallelize
  //  0   1  2  3    4   5  6  7  8  9  10
  // [Mo No Ko Mwo  Nwo Kw Mw Nw (Mi Ni Ki)]
  tv2c_rf->axis(0)->parallelize(ParallelType::BIDx);
  tv2c_rf->axis(1)->parallelize(ParallelType::BIDy);
  tv2c_rf->axis(3)->parallelize(ParallelType::TIDz);
  tv2c_rf->axis(4)->parallelize(ParallelType::TIDy);

  tv2c->axis(2)->parallelize(ParallelType::TIDz);
  tv2c->axis(3)->parallelize(ParallelType::TIDy);

  // Parallelize
  //  0  1  2   3   4   5  6  7
  // [Mo No Mwo Nwo Mw Nw (Mi Ni)]
  tv2->axis(0)->parallelize(ParallelType::BIDx);
  tv2->axis(1)->parallelize(ParallelType::BIDy);
  tv2->axis(2)->parallelize(ParallelType::TIDz);

  auto options = at::TensorOptions().dtype(at::kHalf).device(at::kCUDA, 0);
  auto t0 = at::randn({M, K}, options);
  auto t1 = at::randn({N, K}, options);

  FusionExecutor fe;
  fe.compileFusion(&fusion, {t0, t1}, LaunchParams(), matmul_cparams);
  auto cg_outputs = fe.runFusion({t0, t1});
  auto tref = t0.to(at::kFloat).matmul(t1.to(at::kFloat).t());
  NVF_CHECK(cg_outputs[0].allclose(tref, 0.0001, 0.0001));
}

// Initial test case for cross-CTA split K with VoltaMMA
TEST_F(NVFuserTest, FusionVoltaMatmulTNCrossCTA_CUDA) {
  NVFUSER_TEST_CUDA_ARCH_GUARD(7, 0);

  Fusion fusion;
  FusionGuard fg(&fusion);
  int M = 120, N = 264, K = 120;

  // [M,K]
  auto tv0 = makeContigTensor(2, DataType::Half);
  // [N,K]
  auto tv1 = makeContigTensor(2, DataType::Half);

  fusion.addInput(tv0);
  fusion.addInput(tv1);

  // [M,N,K]
  auto tv0b = broadcast(tv0, {false, true, false});
  auto tv1b = broadcast(tv1, {true, false, false});

  // Leaving both sets of mma inputs for volta outside
  //  currently since they need to be swizzled.
  auto tv2 = fusedMultiplySum(tv0b, tv1b, {2});

  fusion.addOutput(tv2);

  MatMulTileOptions gemm_tile;
  gemm_tile.cta_tile = GemmTile(128, 128, 32);
  gemm_tile.warp_tile = GemmTile(64, 64, 32);
  gemm_tile.instruction_tile = GemmTile(16, 16, 4);

  auto mma_builder = MmaBuilder(MmaOptions::MacroType::Volta_16_16_4, gemm_tile)
                         .layout(MmaOptions::MmaLayout::TN);

  auto mma_ops = ir_utils::getOpsOfType<MmaOp>(&fusion);
  NVF_CHECK(
      1 == mma_ops.size(),
      "Invalid number of MmaOp instances in fusion definition, expected 1, got ",
      mma_ops.size());
  mma_builder.configureMma(mma_ops.front());

  auto tv0r = tv0->cacheAfter();
  auto tv1r = tv1->cacheAfter();
  auto tv0cw = tv0b->cacheAfter();
  auto tv0cr = tv0cw->cacheAfter();
  auto tv1cw = tv1b->cacheAfter();
  auto tv1cr = tv1cw->cacheAfter();
  auto tv2c = tv2->cacheBefore();

  // Make a CTA tile
  // ------------------------------------------------------------------
  // [M,N]
  tv2->split(-2, gemm_tile.cta_tile.m);
  tv2->split(-1, gemm_tile.cta_tile.n);

  //  0   1    2   3
  // [Mo,M128, No, N128]
  tv2->reorder({{1, 2}, {2, 1}});

  //  0   1    2   3
  // [Mo,No, M128, N128]
  tv0->computeAt(tv2, 2);
  tv1->computeAt(tv2, 2);

  // Order K
  //  0   1    2   3     4    5
  // [Mo,No, M128, N128, Ko, K32]
  tv2c->split(-1, gemm_tile.cta_tile.k);
  tv2c->split(-2, 2, true);
  // Order K
  //  0   1    2   3     4    5      6
  // [Mo,No, M128, N128, Ko, K2CTA, K32]
  tv2c->reorder({{2, 4}, {3, 5}, {4, 3}, {5, 2}});
  //  0   1   2     3   4    5      6
  // [Mo,No, K2CTA, Ko M128, N128, K32]
  tv0r->computeAt(tv2c, 4);
  tv1r->computeAt(tv2c, 4);

  // Make warp tile:
  // -------------------------------------------------------------------------
  mma_utils::scheduleWarpTileWithReduction(tv2c, gemm_tile);
  //              -9 -8  -7  -6  -5 -4 -3 -2 -1
  // [Mo No K2CTA Ko Kwo Mwo Nwo Mw Nw Mi Ni Ki]
  auto tv2c_rf = tv2c->rFactor({-9, -8, -1});

  // tv2c_rf is the actual output of the mma op after
  //  Rfactoring.
  mma_builder.accumulatorTv(tv2c_rf);

  mma_utils::scheduleWarpTileWithNoReduction(tv2, gemm_tile);

  //                 -8  -7  -6  -5 -4 -3 -2 -1
  // [Mo No K2CTA Ko Kwo Mwo Nwo Mw Nw Mi Ni Ki]
  tv0cr->computeAt(tv2c_rf, -4);
  tv1cr->computeAt(tv2c_rf, -4);

  // Schedule gmem read and smem write:
  // ---------------------------------------------------------------------------
  // [Mo,No,Ko,M,N,K]
  tv0cw->reorder({
      {-3, -2},
      {-2, -3},
  });
  // [Mo,No,Ko,N,M,K]
  tv0cw->merge(-2);
  tv0r->merge(-2);
  mma_utils::scheduleContiguousVectorLoad(tv0cw, gemm_tile, 8);
  mma_utils::scheduleContiguousVectorLoad(tv0r, gemm_tile, 8);
  tv0cw->setMemoryType(MemoryType::Shared);
  // [Mo,Ko,i,wy,wx,v]

  // [Mo,No,Ko,M,N,K]
  tv1cw->merge(-2);
  tv1r->merge(-2);
  // [Mo,No,Ko,i,wy,wx,v]
  mma_utils::scheduleContiguousVectorLoad(tv1cw, gemm_tile, 8);
  mma_utils::scheduleContiguousVectorLoad(tv1r, gemm_tile, 8);
  tv1cw->setMemoryType(MemoryType::Shared);
  // Schedule mma input
  // ---------------------------------------------------------------------------
  tv0cr->applyMmaSwizzle(mma_builder.operand(MmaOptions::Operand::A).build());
  tv1cr->applyMmaSwizzle(mma_builder.operand(MmaOptions::Operand::B).build());

  // Schedule mma output
  // ---------------------------------------------------------------------------
  tv2c_rf->applyMmaSwizzle(
      mma_builder.operand(MmaOptions::Operand::Accumulator).build());
  tv2c->applyMmaSwizzle(
      mma_builder.operand(MmaOptions::Operand::Accumulator).build());
  tv2->applyMmaSwizzle(
      mma_builder.operand(MmaOptions::Operand::Accumulator).build());

  tv0b->computeAt(tv0cw, -2);
  tv1b->computeAt(tv1cw, -2);

  tv0cr->axis(-1)->parallelize(ParallelType::Vectorize);
  tv1cr->axis(-1)->parallelize(ParallelType::Vectorize);
  // Parallelize
  //  0   1   2   3   4   5  6  7   8  9  10 11
  // [Mo No K2CTA Ko Kwo Mwo Nwo Mw Nw Mi Ni Ki]
  tv2c_rf->axis(0)->parallelize(ParallelType::BIDx);
  tv2c_rf->axis(1)->parallelize(ParallelType::BIDy);
  tv2c_rf->axis(2)->parallelize(ParallelType::BIDz);
  tv2c_rf->axis(5)->parallelize(ParallelType::TIDz);
  tv2c_rf->axis(6)->parallelize(ParallelType::TIDy);

  //  0   1   2    3   4  5  6  7  8
  // [Mo No K2CTA Mwo Nwo Mw Nw Mi Ni]
  tv2c->axis(0)->parallelize(ParallelType::BIDx);
  tv2c->axis(1)->parallelize(ParallelType::BIDy);
  tv2c->axis(2)->parallelize(ParallelType::BIDz);
  tv2c->axis(3)->parallelize(ParallelType::TIDz);
  tv2c->axis(4)->parallelize(ParallelType::TIDy);

  // Parallelize
  //  0  1  2   3   4   5  6  7
  // [Mo No Mwo Nwo Mw Nw (Mi Ni)]
  tv2->axis(0)->parallelize(ParallelType::BIDx);
  tv2->axis(1)->parallelize(ParallelType::BIDy);
  tv2->axis(2)->parallelize(ParallelType::TIDz);
  tv2->axis(3)->parallelize(ParallelType::TIDy);

  auto options = at::TensorOptions().dtype(at::kHalf).device(at::kCUDA, 0);
  auto t0 = at::randn({M, K}, options);
  auto t1 = at::randn({N, K}, options);

  FusionExecutor fe;
  fe.compileFusion(&fusion, {t0, t1}, LaunchParams(), matmul_cparams);
  auto cg_outputs = fe.runFusion({t0, t1});
  auto tref = t0.to(at::kFloat).matmul(t1.to(at::kFloat).t());
  NVF_CHECK(cg_outputs[0].allclose(tref, 0.0001, 0.0001));
}

// Test an end-to-end matmul case with swizzled smem
// data layout.
TEST_F(NVFuserTest, FusionAmpereMatmulTNSwizzled_CUDA) {
  NVFUSER_TEST_CUDA_ARCH_GUARD(8, 0);

  Fusion fusion;
  FusionGuard fg(&fusion);

  int M = 257, N = 511, K = 136;

  MatMulTileOptions gemm_tile;
  gemm_tile.cta_tile = GemmTile(128, 128, 32);
  gemm_tile.warp_tile = GemmTile(64, 64, 32);
  gemm_tile.instruction_tile = GemmTile(16, 8, 16);

  // [M,K]
  auto tv0 = makeContigTensor(2, DataType::Half);
  // [N,K]
  auto tv1 = makeContigTensor(2, DataType::Half);
  fusion.addInput(tv0);
  fusion.addInput(tv1);

  // [M,N,K]
  auto tv0b = broadcast(tv0, {false, true, false});
  auto tv1b = broadcast(tv1, {true, false, false});

  auto mma_builder =
      MmaBuilder(MmaOptions::MacroType::Turing_16_8_16, gemm_tile)
          .layout(MmaOptions::MmaLayout::TN);

  auto tv2 = fusedMultiplySum(tv0b, tv1b, {2});

  fusion.addOutput(tv2);

  auto mma_ops = ir_utils::getOpsOfType<MmaOp>(&fusion);
  NVF_CHECK(
      1 == mma_ops.size(),
      "Invalid number of MmaOp instances in fusion definition, expected 1, got ",
      mma_ops.size());
  mma_builder.configureMma(mma_ops.front());

  auto tv0cw = tv0->cacheAfter(LoadStoreOpType::CpAsync);
  auto tv0cr = tv0cw->cacheAfter(LoadStoreOpType::LdMatrix);
  auto tv1cw = tv1->cacheAfter(LoadStoreOpType::CpAsync);
  auto tv1cr = tv1cw->cacheAfter(LoadStoreOpType::LdMatrix);
  auto tv2c = tv2->cacheBefore();

  mma_builder.accumulatorTv(tv2c);

  // Make a CTA tile
  // ------------------------------------------------------------------
  // [M,N]
  tv2->split(-2, gemm_tile.cta_tile.m);
  tv2->split(-1, gemm_tile.cta_tile.n);

  //  0   1    2   3
  // [Mo,M128, No, N128]
  tv2->reorder({{1, 2}, {2, 1}});

  //  0   1    2   3
  // [Mo,No, M128, N128]
  tv0->computeAt(tv2, 2);
  tv1->computeAt(tv2, 2);

  // Order K
  //  0   1    2   3     4    5
  // [Mo,No, M128, N128, Ko, K32]
  tv2c->split(-1, gemm_tile.cta_tile.k);
  tv2c->reorder({{2, 3}, {3, 4}, {4, 2}});

  //  0   1  2   3     4    5
  // [Mo,No, Ko M128, N128, K32]
  tv0cw->computeAt(tv2c, 3);
  tv1cw->computeAt(tv2c, 3);

  // Make warp tile:
  //
  mma_utils::scheduleWarpTileWithReduction(tv2c, gemm_tile);
  mma_utils::scheduleWarpTileWithNoReduction(tv2, gemm_tile);
  //           -8   -7 -6 -5 -4 -3 -2 -1
  // [Mo No Ko Kwo Mwo Nwo Mw Nw Mi Ni Ki]
  tv0cr->computeAt(tv2c, -4);
  tv1cr->computeAt(tv2c, -4);

  // Schedule gmem read and smem write:
  //
  // [Mo,Ko,M,K]
  // Swizzle tv0: 128 x 32 tile:
  tv0cw->split(-2, 8);
  tv0cw->split(-2, 2);
  tv0cw->split(-1, 8);
  //        -5   -4 -3 -2 -1
  // [Mo,Ko,Mo16,M4,M2,Ko4,K8]
  tv0cw->swizzle(Swizzle2DType::XOR, -4, -2);
  tv0cw->merge(-4);
  tv0cw->merge(-3);
  //         -3   -2  -1
  // [Mo,Ko,Mo16,warp,K8]
  tv0cw->split(-3, 4);
  tv0cw->split(-3, 2);
  //             -4  -3   -2  -1
  // [Mo,Ko, S4, wz2, wy2, warp,K8]
  tv0cw->axis(-4)->parallelize(ParallelType::TIDz);
  tv0cw->axis(-3)->parallelize(ParallelType::TIDy);
  tv0cw->axis(-2)->parallelize(ParallelType::TIDx);
  tv0cw->axis(-1)->parallelize(ParallelType::Vectorize);

  tv0cw->setMemoryType(MemoryType::Shared);
  // [Mo,Ko,i,wy,wx,v]

  // [No,Ko,N,K]
  // Swizzle tv0: 128 x 32 tile:
  tv1cw->split(-2, 8);
  tv1cw->split(-2, 2);
  tv1cw->split(-1, 8);
  //        -5   -4 -3 -2 -1
  // [No,Ko,No16,N4,N2,Ko4,K8]
  tv1cw->swizzle(Swizzle2DType::XOR, -4, -2);
  tv1cw->merge(-4);
  tv1cw->merge(-3);
  //         -3   -2  -1
  // [No,Ko,No16,warp,K8]
  tv1cw->split(-3, 4);
  tv1cw->split(-3, 2);
  //             -4  -3   -2  -1
  // [No,Ko, S4, wz2, wy2, warp,K8]
  tv1cw->axis(-4)->parallelize(ParallelType::TIDz);
  tv1cw->axis(-3)->parallelize(ParallelType::TIDy);
  tv1cw->axis(-2)->parallelize(ParallelType::TIDx);
  tv1cw->axis(-1)->parallelize(ParallelType::Vectorize);

  tv1cw->setMemoryType(MemoryType::Shared);
  // Schedule mma input
  tv0cr->applyMmaSwizzle(mma_builder.operand(MmaOptions::Operand::A).build());
  mma_utils::WarpMmaSwizzler::scheduleLdMatrix(tv0cr);

  // [... Mi, Ni, Ki]
  tv0b->reorder({{-2, -3}, {-3, -2}});
  tv0b->applyMmaSwizzle(mma_builder.operand(MmaOptions::Operand::A).build());

  tv1cr->applyMmaSwizzle(mma_builder.operand(MmaOptions::Operand::B).build());
  mma_utils::WarpMmaSwizzler::scheduleLdMatrix(tv1cr, true);
  tv1b->applyMmaSwizzle(mma_builder.operand(MmaOptions::Operand::B).build());

  // Schedule mma output
  tv2c->applyMmaSwizzle(
      mma_builder.operand(MmaOptions::Operand::Accumulator).build());
  tv2->applyMmaSwizzle(
      mma_builder.operand(MmaOptions::Operand::Accumulator).build());

  // Parallelize
  //  0   1  2  3   4   5  6   7  8  9  10
  // [Mo No Ko Kwo Mwo Nwo Mw Nw (Mi Ni Ki)]
  tv2c->axis(4)->parallelize(ParallelType::TIDz);
  tv2c->axis(5)->parallelize(ParallelType::TIDy);

  // Parallelize
  //  0  1  2   3   4   5  6  7
  // [Mo No Mwo Nwo Mw Nw (Mi Ni)]
  tv2->axis(0)->parallelize(ParallelType::BIDx);
  tv2->axis(1)->parallelize(ParallelType::BIDy);
  tv2->axis(2)->parallelize(ParallelType::TIDz);
  tv2->axis(3)->parallelize(ParallelType::TIDy);

  tv0cw->doubleBuffer();
  tv1cw->doubleBuffer();
  tv0cr->doubleBuffer();
  tv1cr->doubleBuffer();

  auto options = at::TensorOptions().dtype(at::kHalf).device(at::kCUDA, 0);
  auto t0 = at::randn({M, K}, options);
  auto t1 = at::randn({N, K}, options);

  FusionExecutor fe;
  fe.compileFusion(&fusion, {t0, t1}, LaunchParams(), matmul_cparams);
  auto cg_outputs = fe.runFusion({t0, t1});

  auto tref = t0.to(at::kFloat).matmul(t1.t().to(at::kFloat));

  NVF_CHECK(cg_outputs[0].allclose(tref, 0.0001, 0.0001));
}

// Matmul test on Ampere using ldmatrix.x4 to load operands
TEST_F(NVFuserTest, FusionAmpereMatmulLargeLoad_CUDA) {
  REQUIRE_DEVICE_SMEM_SIZE(98384, 0);
  // Keep multiples of 8 to keep vectorizable.
  int M = 504, N = 136, K = 248;
  for (auto layout : kAllSupportedMatmulLayout) {
    Fusion fusion;
    FusionGuard fg(&fusion);
    auto tv0 = makeContigTensor(2, DataType::Half);
    auto tv1 = makeContigTensor(2, DataType::Half);

    fusion.addInput(tv0);
    fusion.addInput(tv1);

    auto tv2 = matmul(tv0, tv1, layout, true);

    fusion.addOutput(tv2);

    MatMulTileOptions gemm_tile;
    gemm_tile.cta_tile = GemmTile(128, 128, 64);
    gemm_tile.warp_tile = GemmTile(64, 64, 64);
    gemm_tile.instruction_tile = GemmTile(16, 16, 16);
    MatmulParams params;
    params.mma_macro = MmaOptions::MacroType::Ampere_16_16_16;
    params.tile_sizes = gemm_tile;
    params.async_gmem_load_operands = true;
    params.double_buffer_options.double_buffer_smem_write = true;
    params.double_buffer_options.double_buffer_smem_read = true;
    params.double_buffer_options.smem_double_buffer_stage = 3;
    scheduleMatmul(&fusion, params);

    auto inputs = matmulAtInput(M, N, K, layout);

    FusionExecutor fe;
    NVFUSER_TEST_CUDA_ARCH_COMPILE_CHECK(
        8,
        0,
        fe.compileFusion(
            &fusion,
            {inputs.first, inputs.second},
            LaunchParams(),
            matmul_cparams));
    ASSERT_TRUE(getBankConflictInfo(fe.kernel()).empty());
    auto cg_outputs = fe.runFusion({inputs.first, inputs.second});
    auto tref = atMatmul(
        inputs.first.to(at::kFloat), inputs.second.to(at::kFloat), layout);
    NVF_CHECK(cg_outputs[0].allclose(tref, 0.0001, 0.0001));
  }
}

<<<<<<< HEAD
// Matmul test for Turing MMA: across supported layouts
TEST_F(NVFuserTest, FusionTuringMatmulLargeLoad_CUDA) {
  // Keep multiples of 8 to keep vectorizable.
  int M = 504, N = 136, K = 248;

  for (auto layout : kAllSupportedMatmulLayout) {
    Fusion fusion;
    FusionGuard fg(&fusion);
    auto tv0 = makeContigTensor(2, DataType::Half);
    auto tv1 = makeContigTensor(2, DataType::Half);

    fusion.addInput(tv0);
    fusion.addInput(tv1);

    auto tv2 = matmul(tv0, tv1, layout, true);

    fusion.addOutput(tv2);

    MatMulTileOptions gemm_tile;
    gemm_tile.cta_tile = GemmTile(128, 128, 32);
    gemm_tile.warp_tile = GemmTile(64, 64, 32);
    gemm_tile.instruction_tile = GemmTile(16, 16, 16);

    MatmulParams params;
    params.mma_macro = MmaOptions::MacroType::Turing_16_16_16;
    params.tile_sizes = gemm_tile;
    scheduleMatmul(&fusion, params);

    auto inputs = matmulAtInput(M, N, K, layout);

    FusionExecutor fe;
    NVFUSER_TEST_CUDA_ARCH_COMPILE_CHECK(
        7,
        5,
        fe.compileFusion(
            &fusion,
            {inputs.first, inputs.second},
            LaunchParams(),
            matmul_cparams));
    ASSERT_TRUE(getBankConflictInfo(fe.kernel()).empty());
    auto cg_outputs = fe.runFusion({inputs.first, inputs.second});
    auto tref = atMatmul(
        inputs.first.to(at::kFloat), inputs.second.to(at::kFloat), layout);
    NVF_CHECK(cg_outputs[0].allclose(tref, 0.0001, 0.0001));
  }
}

// Tile layout check for symmetric 4-warp recipes
TEST_F(NVFuserTest, FusionAmpereMatmulTileCheck4warp_CUDA) {
  REQUIRE_DEVICE_SMEM_SIZE(98384, 0);
  // Keep multiples of 8 to keep vectorizable.
  int M = 504, N = 136, K = 248;
  for (auto layout : kAllSupportedMatmulLayout) {
    // Symmetric tile with 16x16x16 macro,
    //  supports mn_size of multiple of 32,
    //  and k size multiple of 16.
    for (int mn_size : {32, 64, 96, 128, 160, 192}) {
      for (int k_size : {32, 48, 64}) {
        Fusion fusion;
        FusionGuard fg(&fusion);
        auto tv0 = makeContigTensor(2, DataType::Half);
        auto tv1 = makeContigTensor(2, DataType::Half);

        fusion.addInput(tv0);
        fusion.addInput(tv1);

        auto tv2 = matmul(tv0, tv1, layout, true);

        fusion.addOutput(tv2);

        MatMulTileOptions gemm_tile;
        gemm_tile.cta_tile = GemmTile(mn_size, mn_size, k_size);
        gemm_tile.warp_tile = GemmTile(mn_size / 2, mn_size / 2, k_size);
        gemm_tile.instruction_tile = GemmTile(16, 16, 16);

        MatmulParams params;
        params.mma_macro = MmaOptions::MacroType::Ampere_16_16_16;
        params.tile_sizes = gemm_tile;
        params.async_gmem_load_operands = true;
        params.double_buffer_options.double_buffer_smem_write = true;
        std::tie(params.use_smem_epilogue, params.promote_prologue_smem_reuse) =
            mma_utils::generateSharedMemoryEpilogueHeuristics(
                gemm_tile,
                params.double_buffer_options.smem_double_buffer_stage,
                {DataType::Half, DataType::Half, DataType::Float});
        scheduleMatmul(&fusion, params);

        auto inputs = matmulAtInput(M, N, K, layout);

        FusionExecutor fe;
        NVFUSER_TEST_CUDA_ARCH_COMPILE_CHECK(
            8,
            0,
            fe.compileFusion(
                &fusion,
                {inputs.first, inputs.second},
                LaunchParams(),
                matmul_cparams));
        ASSERT_TRUE(getBankConflictInfo(fe.kernel()).empty());
        auto cg_outputs = fe.runFusion({inputs.first, inputs.second});
        auto tref = atMatmul(
            inputs.first.to(at::kFloat), inputs.second.to(at::kFloat), layout);
        NVF_CHECK(
            cg_outputs[0].allclose(tref, 0.0001, 0.0001),
            "error :",
            (cg_outputs[0] - tref).abs().max(),
            "tile dim:",
            mn_size,
            " ",
            k_size);
      }
    }
  }
}

TEST_F(NVFuserTest, FusionAmpereMatmulTileCheck8warp_CUDA) {
  REQUIRE_DEVICE_SMEM_SIZE(98384, 0);
  // Keep multiples of 8 to keep vectorizable.
  int M = 504, N = 136, K = 248;
  for (auto layout : kAllSupportedMatmulLayout) {
    // ASymmetric tile with 16x16x16 macro,
    for (int m_size : {256}) {
      for (int n_size : {32, 64, 96, 128}) {
        for (int k_size : {32, 48, 64}) {
          Fusion fusion;
          FusionGuard fg(&fusion);
          auto tv0 = makeContigTensor(2, DataType::Half);
          auto tv1 = makeContigTensor(2, DataType::Half);

          fusion.addInput(tv0);
          fusion.addInput(tv1);

          auto tv2 = matmul(tv0, tv1, layout, true);

          fusion.addOutput(tv2);

          MatMulTileOptions gemm_tile;
          gemm_tile.cta_tile = GemmTile(m_size, n_size, k_size);
          gemm_tile.warp_tile = GemmTile(m_size / 4, n_size / 2, k_size);
          gemm_tile.instruction_tile = GemmTile(16, 16, 16);

          MatmulParams params;
          params.mma_macro = MmaOptions::MacroType::Ampere_16_16_16;
          params.tile_sizes = gemm_tile;
          params.async_gmem_load_operands = true;
          params.double_buffer_options.double_buffer_smem_write = true;
          params.double_buffer_options.double_buffer_smem_read = true;
          params.double_buffer_options.smem_double_buffer_stage = 2;
          std::tie(
              params.use_smem_epilogue, params.promote_prologue_smem_reuse) =
              mma_utils::generateSharedMemoryEpilogueHeuristics(
                  gemm_tile,
                  params.double_buffer_options.smem_double_buffer_stage,
                  {DataType::Half, DataType::Half, DataType::Float});

          scheduleMatmul(&fusion, params);

          auto inputs = matmulAtInput(M, N, K, layout);

          FusionExecutor fe;
          NVFUSER_TEST_CUDA_ARCH_COMPILE_CHECK(
              8,
              0,
              fe.compileFusion(
                  &fusion,
                  {inputs.first, inputs.second},
                  LaunchParams(),
                  matmul_cparams));
          ASSERT_TRUE(getBankConflictInfo(fe.kernel()).empty());
          auto cg_outputs = fe.runFusion({inputs.first, inputs.second});
          auto tref = atMatmul(
              inputs.first.to(at::kFloat),
              inputs.second.to(at::kFloat),
              layout);
          NVF_CHECK(cg_outputs[0].allclose(tref, 0.0001, 0.0001));
        }
      }
    }
  }
}

TEST_F(NVFuserTest, FusionAmpereMatmulTileCheck6warp_CUDA) {
  REQUIRE_DEVICE_SMEM_SIZE(98384, 0);
  // Keep multiples of 8 to keep vectorizable.
  int M = 504, N = 136, K = 248;
  for (auto layout : kAllSupportedMatmulLayout) {
    for (int k_size : {32, 48, 64}) {
      Fusion fusion;
      FusionGuard fg(&fusion);
      auto tv0 = makeContigTensor(2, DataType::Half);
      auto tv1 = makeContigTensor(2, DataType::Half);

      fusion.addInput(tv0);
      fusion.addInput(tv1);

      auto tv2 = matmul(tv0, tv1, layout, true);

      fusion.addOutput(tv2);

      MatMulTileOptions gemm_tile;
      // 2 warp by 3 warp
      gemm_tile.cta_tile = GemmTile(192, 128, k_size);
      gemm_tile.warp_tile = GemmTile(64, 64, k_size);
      gemm_tile.instruction_tile = GemmTile(16, 16, 16);

      MatmulParams params;
      params.mma_macro = MmaOptions::MacroType::Ampere_16_16_16;
      params.tile_sizes = gemm_tile;
      params.async_gmem_load_operands = true;
      params.double_buffer_options.double_buffer_smem_write = true;
      params.double_buffer_options.double_buffer_smem_read = true;
      params.double_buffer_options.smem_double_buffer_stage = 2;
      std::tie(params.use_smem_epilogue, params.promote_prologue_smem_reuse) =
          mma_utils::generateSharedMemoryEpilogueHeuristics(
              gemm_tile,
              params.double_buffer_options.smem_double_buffer_stage,
              {DataType::Half, DataType::Half, DataType::Float});
      scheduleMatmul(&fusion, params);

      auto inputs = matmulAtInput(M, N, K, layout);

      FusionExecutor fe;
      NVFUSER_TEST_CUDA_ARCH_COMPILE_CHECK(
          8,
          0,
          fe.compileFusion(
              &fusion,
              {inputs.first, inputs.second},
              LaunchParams(),
              matmul_cparams));
      ASSERT_TRUE(getBankConflictInfo(fe.kernel()).empty());
      auto cg_outputs = fe.runFusion({inputs.first, inputs.second});
      auto tref = atMatmul(
          inputs.first.to(at::kFloat), inputs.second.to(at::kFloat), layout);
      NVF_CHECK(cg_outputs[0].allclose(tref, 0.0001, 0.0001));
    }
  }
}

// Matmul test on Ampere using ldmatrix.x4 to load operands
TEST_F(NVFuserTest, FusionAmpereMatmulLargeLoadLargeK_CUDA) {
  // Keep multiples of 8 to keep vectorizable.
  int M = 504, N = 136, K = 2048;
  for (auto layout : kAllSupportedMatmulLayout) {
    Fusion fusion;
    FusionGuard fg(&fusion);
    auto tv0 = makeContigTensor(2, DataType::Half);
    auto tv1 = makeContigTensor(2, DataType::Half);

    fusion.addInput(tv0);
    fusion.addInput(tv1);

    auto tv2 = matmul(tv0, tv1, layout, true);

    fusion.addOutput(tv2);

    MatMulTileOptions gemm_tile;
    gemm_tile.cta_tile = GemmTile(128, 128, 64);
    gemm_tile.warp_tile = GemmTile(64, 64, 64);
    gemm_tile.instruction_tile = GemmTile(16, 16, 16);

    MatmulParams params;
    params.mma_macro = MmaOptions::MacroType::Ampere_16_16_16;
    params.tile_sizes = gemm_tile;
    params.async_gmem_load_operands = true;
    params.double_buffer_options.double_buffer_smem_write = true;
    params.double_buffer_options.double_buffer_smem_read = true;
    params.double_buffer_options.smem_double_buffer_stage = 3;
    scheduleMatmul(&fusion, params);

    auto inputs = matmulAtInput(M, N, K, layout);

    FusionExecutor fe;
    NVFUSER_TEST_CUDA_ARCH_COMPILE_CHECK(
        8,
        0,
        fe.compileFusion(
            &fusion,
            {inputs.first, inputs.second},
            LaunchParams(),
            matmul_cparams));
    ASSERT_TRUE(getBankConflictInfo(fe.kernel()).empty());
    auto cg_outputs = fe.runFusion({inputs.first, inputs.second});
    auto tref = atMatmul(
        inputs.first.to(at::kFloat), inputs.second.to(at::kFloat), layout);
    NVF_CHECK(cg_outputs[0].allclose(tref, 0.001, 0.001));
  }
}

=======
>>>>>>> e86447ad
// Matmul test for Ampere MMA: across supported layouts
TEST_F(NVFuserTest, FusionAmpereSplitKLikeStridedBatchedMatmul_CUDA) {
  // Keep multiples of 8 to keep vectorizable.
  int B = 2, M = 504, N = 136, K = 248;

  for (auto layout : kAllSupportedMatmulLayout) {
    Fusion fusion;
    FusionGuard fg(&fusion);
    auto tv0 = makeContigTensor(3, DataType::Half);
    auto tv1 = makeContigTensor(3, DataType::Half);

    fusion.addInput(tv0);
    fusion.addInput(tv1);

    auto tv2 = splitkLikeBatchedMatmul(tv0, tv1, layout);

    fusion.addOutput(tv2);

    MatMulTileOptions gemm_tile;
    gemm_tile.cta_tile = GemmTile(128, 128, 32);
    gemm_tile.warp_tile = GemmTile(64, 64, 32);
    gemm_tile.instruction_tile = GemmTile(16, 8, 16);

    MatmulParams params;
    params.mma_macro = MmaOptions::MacroType::Ampere_16_8_16;
    params.tile_sizes = gemm_tile;
    params.async_gmem_load_operands = true;
    params.double_buffer_options.double_buffer_smem_write = true;
    params.double_buffer_options.double_buffer_smem_read = true;
    params.double_buffer_options.smem_double_buffer_stage = 4;
    scheduleMatmul(&fusion, params);

    auto t0 = matmulAtInput(layout, TensorMatmulPos::A, at::kHalf, M, N, K, B);
    auto t1 = matmulAtInput(layout, TensorMatmulPos::B, at::kHalf, M, N, K, B);

    FusionExecutor fe;
    NVFUSER_TEST_CUDA_ARCH_COMPILE_CHECK(
        8,
        0,
        fe.compileFusion(&fusion, {t0, t1}, LaunchParams(), matmul_cparams));
    ASSERT_TRUE(getBankConflictInfo(fe.kernel()).empty());
    auto cg_outputs = fe.runFusion({t0, t1});
    auto tref =
        splitkLikeAtMatmul(t0.to(at::kFloat), t1.to(at::kFloat), layout);
    NVF_CHECK(cg_outputs[0].allclose(tref, 0.0001, 0.0001));
  }
}

TEST_F(NVFuserTest, FusionAmpereMatmulSmemEpilogue_CUDA) {
  NVFUSER_TEST_CUDA_ARCH_RANGE_GUARD(8, 0, 9, 0);
  constexpr bool ignore_occupancy_drop = true;
  // Keep multiples of 8 to keep vectorizable.
  int M = 4096, N = 4096, K = 4096;
  for (auto layout : kAllSupportedMatmulLayout) {
    Fusion fusion;
    FusionGuard fg(&fusion);
    auto tv0 = makeContigTensor(2, DataType::Half);
    auto tv1 = makeContigTensor(2, DataType::Half);

    fusion.addInput(tv0);
    fusion.addInput(tv1);

    auto tv2 = matmul(tv0, tv1, layout, true);

    fusion.addOutput(tv2);

    // The settings of cta_tile, warp_tile, and smem_double_buffer_stage have
    // been purposefully selected to produce a constant occupancy of 25%. This
    // allows us to effectively evaluate the influence of the use_smem_epilogue
    // parameter on performance, since changing its value to either true or
    // false will not affect the occupancy rate.
    MatMulTileOptions gemm_tile;
    gemm_tile.cta_tile = GemmTile(64, 128, 32);
    gemm_tile.warp_tile = GemmTile(32, 32, 32);
    gemm_tile.instruction_tile = GemmTile(16, 8, 16);

    MatmulParams params;
    params.mma_macro = MmaOptions::MacroType::Ampere_16_8_16;
    params.tile_sizes = gemm_tile;
    params.async_gmem_load_operands = true;
    params.double_buffer_options.double_buffer_smem_write = true;
    params.double_buffer_options.double_buffer_smem_read = true;
    params.double_buffer_options.smem_double_buffer_stage = 2;
    std::tie(params.use_smem_epilogue, params.promote_prologue_smem_reuse) =
        mma_utils::generateSharedMemoryEpilogueHeuristics(
            gemm_tile,
            params.double_buffer_options.smem_double_buffer_stage,
            {DataType::Half, DataType::Half, DataType::Float},
            ignore_occupancy_drop);
    scheduleMatmul(&fusion, params);

    // If use_smem_epilogue is true, there should be 3 shared memory tensors 2
    // for prologue and 1 for epilogue.
    int num_shared_mem_tensors = 0;
    int expected_num_shared_mem_tensors = params.use_smem_epilogue ? 3 : 2;
    for (const auto& tv : ir_utils::allTvs(&fusion)) {
      if (tv->getMemoryType() == MemoryType::Shared) {
        num_shared_mem_tensors++;
      }
    }
    NVF_CHECK(
        num_shared_mem_tensors == expected_num_shared_mem_tensors,
        "Number of shared memory tensors doesn't match!",
        "Expected: ",
        expected_num_shared_mem_tensors,
        ", Got: ",
        num_shared_mem_tensors);

    at::manual_seed(0);
    auto inputs = matmulAtInput(M, N, K, layout);

    FusionExecutor fe;
    NVFUSER_TEST_CUDA_ARCH_COMPILE_CHECK(
        8,
        0,
        fe.compileFusion(
            &fusion,
            {inputs.first, inputs.second},
            LaunchParams(),
            matmul_cparams));
    auto cg_outputs = fe.runFusion({inputs.first, inputs.second});
    auto tref = atMatmul(
        inputs.first.to(at::kFloat), inputs.second.to(at::kFloat), layout);

    // check bank conflicts
    ASSERT_TRUE(getBankConflictInfo(fe.kernel()).empty());
    // (0.001, 0.001) passed on local A100 but failed on CI A100
    NVF_CHECK(
        cg_outputs[0].allclose(tref, 0.01, 0.01),
        "Result validation failed. Max diff: ",
        (cg_outputs[0] - tref).abs().max());

    if (!params.use_smem_epilogue) {
      GTEST_SKIP()
          << "Test conducted without utilizing shared memory epilogue due to the device's constrained shared memory capacity.";
    }

    // Check that smem is allocated as expected.
    // There are three cases that are determined by the current device in
    // mma_utils::generateSharedMemoryEpilogueHeuristics:
    //   - !use_smem_epilogue : A + B (this test is skipped in this case)
    //   - use_smem_epilogue && !promote_prologue_smem_reuse : A + B + C
    //   - use_smem_epilogue && promote_prologue_smem_reuse : max(A + B, C)
    auto smem_allocs = fe.kernel()->summary().dynamic_smem_allocations;
    NVF_CHECK(smem_allocs.size() == 3);
    if (params.promote_prologue_smem_reuse) {
      // Check prologue shared memory re-use
      // smem_allocs = {A, B, C} where C is the epilogue buffer
      // since A and B have no further uses, we should be able to reuse both
      // of them, implying that the address of C is zero. In this case, B will
      // also be allocated at address 0 with A stacked above it at position
      // 8192.
      EXPECT_EQ(
          smem_allocs.at(0)->address()->evaluate(),
          // Assuming B numel times size(dtype) is a multiple of 16 so that
          // this address is aligned
          smem_allocs.at(1)->size()->evaluate() *
              dataTypeSize(smem_allocs.at(1)->buffer()->dtype()));
      EXPECT_EQ(smem_allocs.at(1)->address()->evaluate(), 0L);
      EXPECT_EQ(smem_allocs.at(2)->address()->evaluate(), 0L);
    } else {
      // Prologue shared memory is not re-used. In this case, memory should
      // stack in C, B, A order.
      EXPECT_EQ(
          smem_allocs.at(0)->address()->evaluate(),
          // Assuming for B and C that numel times size(dtype) is a multiple
          // of 16 so that this address is aligned
          smem_allocs.at(1)->size()->evaluate() *
                  dataTypeSize(smem_allocs.at(1)->buffer()->dtype()) +
              smem_allocs.at(2)->size()->evaluate() *
                  dataTypeSize(smem_allocs.at(2)->buffer()->dtype()));
      EXPECT_EQ(
          smem_allocs.at(1)->address()->evaluate(),
          smem_allocs.at(2)->size()->evaluate() *
              dataTypeSize(smem_allocs.at(2)->buffer()->dtype()));
      EXPECT_EQ(smem_allocs.at(2)->address()->evaluate(), 0L);
    }
  }
}

TEST_F(NVFuserTest, FusionAmpereMatmulSmemEpilogueCast_CUDA) {
  NVFUSER_TEST_CUDA_ARCH_RANGE_GUARD(8, 0, 9, 0);
  constexpr bool ignore_occupancy_drop = true;
  // Keep multiples of 8 to keep vectorizable.
  int M = 4096, N = 4096, K = 4096;
  for (auto layout : kAllSupportedMatmulLayout) {
    Fusion fusion;
    FusionGuard fg(&fusion);
    auto tv0 = makeContigTensor(2, DataType::Half);
    auto tv1 = makeContigTensor(2, DataType::Half);

    fusion.addInput(tv0);
    fusion.addInput(tv1);

    auto tv2 = matmul(tv0, tv1, layout, true);
    auto tv3 = castOp(DataType::Half, tv2);

    fusion.addOutput(tv3);

    MatMulTileOptions gemm_tile;
    gemm_tile.cta_tile = GemmTile(128, 128, 32);
    gemm_tile.warp_tile = GemmTile(64, 64, 32);
    gemm_tile.instruction_tile = GemmTile(16, 8, 16);

    MatmulParams params;
    params.mma_macro = MmaOptions::MacroType::Ampere_16_8_16;
    params.tile_sizes = gemm_tile;
    params.async_gmem_load_operands = true;
    params.double_buffer_options.double_buffer_smem_write = true;
    params.double_buffer_options.double_buffer_smem_read = true;
    params.double_buffer_options.smem_double_buffer_stage = 4;
    std::tie(params.use_smem_epilogue, params.promote_prologue_smem_reuse) =
        mma_utils::generateSharedMemoryEpilogueHeuristics(
            gemm_tile,
            params.double_buffer_options.smem_double_buffer_stage,
            {DataType::Half, DataType::Half, DataType::Float},
            ignore_occupancy_drop);
    scheduleMatmul(&fusion, params);

    // If use_smem_epilogue is true, there should be 3 shared memory tensors 2
    // for prologue and 1 for epilogue.
    int num_shared_mem_tensors = 0;
    int expected_num_shared_mem_tensors = params.use_smem_epilogue ? 3 : 2;
    for (const auto& tv : ir_utils::allTvs(&fusion)) {
      if (tv->getMemoryType() == MemoryType::Shared) {
        num_shared_mem_tensors++;
      }
    }
    NVF_CHECK(
        num_shared_mem_tensors == expected_num_shared_mem_tensors,
        "Number of shared memory tensors doesn't match!",
        "Expected: ",
        expected_num_shared_mem_tensors,
        ", Got: ",
        num_shared_mem_tensors);

    at::manual_seed(0);
    auto inputs = matmulAtInput(M, N, K, layout);

    FusionExecutor fe;
    NVFUSER_TEST_CUDA_ARCH_COMPILE_CHECK(
        8,
        0,
        fe.compileFusion(
            &fusion,
            {inputs.first, inputs.second},
            LaunchParams(),
            matmul_cparams));
    auto cg_outputs = fe.runFusion({inputs.first, inputs.second});
    auto tref = atMatmul(
        inputs.first.to(at::kFloat), inputs.second.to(at::kFloat), layout);
    tref = tref.to(at::kHalf);
    // check bank conflicts
    ASSERT_TRUE(getBankConflictInfo(fe.kernel()).empty());
    // (0.001, 0.001) passed on local A100 but failed on CI A100
    NVF_CHECK(
        cg_outputs[0].allclose(tref, 0.01, 0.01),
        "Result validation failed. Max diff: ",
        (cg_outputs[0] - tref).abs().max());

    if (!params.use_smem_epilogue) {
      GTEST_SKIP()
          << "Test conducted without utilizing shared memory epilogue due to the device's constrained shared memory capacity.";
    }
  }
}

TEST_F(NVFuserTest, FusionAmpereMatmulSmemEpilogueRelu_CUDA) {
  NVFUSER_TEST_CUDA_ARCH_RANGE_GUARD(8, 0, 9, 0);
  constexpr bool ignore_occupancy_drop = true;
  // Keep multiples of 8 to keep vectorizable.
  int M = 4096, N = 4096, K = 4096;
  for (auto layout : kAllSupportedMatmulLayout) {
    Fusion fusion;
    FusionGuard fg(&fusion);
    auto tv0 = makeContigTensor(2, DataType::Half);
    auto tv1 = makeContigTensor(2, DataType::Half);

    fusion.addInput(tv0);
    fusion.addInput(tv1);

    auto tv2 = matmul(tv0, tv1, layout, true);
    auto tv3 = relu(tv2);

    fusion.addOutput(tv3);

    MatMulTileOptions gemm_tile;
    gemm_tile.cta_tile = GemmTile(128, 128, 32);
    gemm_tile.warp_tile = GemmTile(64, 64, 32);
    gemm_tile.instruction_tile = GemmTile(16, 8, 16);

    MatmulParams params;
    params.mma_macro = MmaOptions::MacroType::Ampere_16_8_16;
    params.tile_sizes = gemm_tile;
    params.async_gmem_load_operands = true;
    params.double_buffer_options.double_buffer_smem_write = true;
    params.double_buffer_options.double_buffer_smem_read = true;
    params.double_buffer_options.smem_double_buffer_stage = 4;
    std::tie(params.use_smem_epilogue, params.promote_prologue_smem_reuse) =
        mma_utils::generateSharedMemoryEpilogueHeuristics(
            gemm_tile,
            params.double_buffer_options.smem_double_buffer_stage,
            {DataType::Half, DataType::Half, DataType::Float},
            ignore_occupancy_drop);
    scheduleMatmul(&fusion, params);

    // If use_smem_epilogue is true, there should be 3 shared memory tensors 2
    // for prologue and 1 for epilogue.
    int num_shared_mem_tensors = 0;
    int expected_num_shared_mem_tensors = params.use_smem_epilogue ? 3 : 2;
    for (const auto& tv : ir_utils::allTvs(&fusion)) {
      if (tv->getMemoryType() == MemoryType::Shared) {
        num_shared_mem_tensors++;
      }
    }
    NVF_CHECK(
        num_shared_mem_tensors == expected_num_shared_mem_tensors,
        "Number of shared memory tensors doesn't match!",
        "Expected: ",
        expected_num_shared_mem_tensors,
        ", Got: ",
        num_shared_mem_tensors);

    at::manual_seed(0);
    auto inputs = matmulAtInput(M, N, K, layout);

    FusionExecutor fe;
    NVFUSER_TEST_CUDA_ARCH_COMPILE_CHECK(
        8,
        0,
        fe.compileFusion(
            &fusion,
            {inputs.first, inputs.second},
            LaunchParams(),
            matmul_cparams));
    auto cg_outputs = fe.runFusion({inputs.first, inputs.second});
    auto t2 = atMatmul(
        inputs.first.to(at::kFloat), inputs.second.to(at::kFloat), layout);
    auto tref = at::relu(t2).to(at::kFloat);

    // check bank conflicts
    ASSERT_TRUE(getBankConflictInfo(fe.kernel()).empty());
    // (0.001, 0.001) passed on local A100 but failed on CI A100
    NVF_CHECK(
        cg_outputs[0].allclose(tref, 0.01, 0.01),
        "Result validation failed. Max diff: ",
        (cg_outputs[0] - tref).abs().max());

    if (!params.use_smem_epilogue) {
      GTEST_SKIP()
          << "Test conducted without utilizing shared memory epilogue due to the device's constrained shared memory capacity.";
    }
  }
}

// Test the matmul scheduler's single-kernel split-K support
TEST_F(NVFuserTest, FusionAmpereMatmulSplitK_CUDA) {
  // requires Ampere or higher GPU
  if (!deviceMajorMinorCheck(8)) {
    GTEST_SKIP() << "skipping tests on pre-AMPERE GPUs";
  }

  // Keep multiples of 8 to keep vectorizable.
  int M = 504, N = 136, K = 8096;

  for (auto layout : kAllSupportedMatmulLayout) {
    Fusion fusion;
    FusionGuard fg(&fusion);
    auto tv0 = makeContigTensor(2, DataType::Half);
    auto tv1 = makeContigTensor(2, DataType::Half);

    fusion.addInput(tv0);
    fusion.addInput(tv1);

    auto tv2 = matmul(tv0, tv1, layout, true);

    fusion.addOutput(tv2);

    MatMulTileOptions gemm_tile;
    gemm_tile.cta_tile = GemmTile(128, 128, 32);
    gemm_tile.warp_tile = GemmTile(64, 64, 32);
    gemm_tile.instruction_tile = GemmTile(16, 8, 16);

    MatmulParams params;
    params.mma_macro = MmaOptions::MacroType::Ampere_16_8_16;
    params.tile_sizes = gemm_tile;
    params.splitk_factor = 2;
    scheduleMatmul(&fusion, params);

    auto inputs = matmulAtInput(M, N, K, layout);

    FusionExecutor fe;
    NVFUSER_TEST_CUDA_ARCH_COMPILE_CHECK(
        7, 5, fe.compileFusion(&fusion, {inputs.first, inputs.second}));
    ASSERT_TRUE(getBankConflictInfo(fe.kernel()).empty());
    auto cg_outputs = fe.runFusion({inputs.first, inputs.second});
    auto tref = atMatmul(
        inputs.first.to(at::kFloat), inputs.second.to(at::kFloat), layout);

    // Relax tolerance for larger sum due to large K
    NVF_CHECK(cg_outputs[0].allclose(tref, 1e-6 * K, 1e-6 * K));
  }
}

// Test splitk with bias epilogue
TEST_F(NVFuserTest, FusionAmpereMatmulSplitKBias_CUDA) {
  // requires Ampere or higher GPU
  if (!deviceMajorMinorCheck(8)) {
    GTEST_SKIP() << "skipping tests on pre-AMPERE GPUs";
  }

  // Keep multiples of 8 to keep vectorizable.
  int M = 504, N = 136, K = 8096;

  for (auto layout : kAllSupportedMatmulLayout) {
    Fusion fusion;
    FusionGuard fg(&fusion);
    auto tv0 = makeContigTensor(2, DataType::Half);
    auto tv1 = makeContigTensor(2, DataType::Half);
    auto tv2 = makeContigTensor(1, DataType::Half);

    fusion.addInput(tv0);
    fusion.addInput(tv1);
    fusion.addInput(tv2);

    auto tv3 = matmul(tv0, tv1, layout, true);
    auto tv4 = broadcast(tv2, {false, true});
    auto tv5 = add(tv3, tv4); // bias

    fusion.addOutput(tv5);

    MatMulTileOptions gemm_tile;
    gemm_tile.cta_tile = GemmTile(128, 128, 32);
    gemm_tile.warp_tile = GemmTile(64, 64, 32);
    gemm_tile.instruction_tile = GemmTile(16, 8, 16);

    MatmulParams params;
    params.mma_macro = MmaOptions::MacroType::Ampere_16_8_16;
    params.tile_sizes = gemm_tile;
    params.splitk_factor = 2;
    scheduleMatmul(&fusion, params);

    auto [aten_a, aten_b] = matmulAtInput(M, N, K, layout);
    at::Tensor aten_bias = at::randn({M}, aten_a.options());
    std::vector<c10::IValue> inputs = {aten_a, aten_b, aten_bias};

    FusionExecutor fe;
    NVFUSER_TEST_CUDA_ARCH_COMPILE_CHECK(
        7, 5, fe.compileFusion(&fusion, inputs));
    ASSERT_TRUE(getBankConflictInfo(fe.kernel()).empty());
    auto cg_outputs = fe.runFusion(inputs);
    auto tref = atBiasEpilogue(
        atMatmul(aten_a.to(at::kFloat), aten_b.to(at::kFloat), layout),
        aten_bias);

    // Relax tolerance for larger sum due to large K
    NVF_CHECK(cg_outputs[0].allclose(tref, 1e-6 * K, 1e-6 * K));
  }
}

// Same as above but has a batch dimension and splitk
TEST_F(NVFuserTest, FusionAmpereMatmulBatchSplitK_CUDA) {
  // requires Ampere or higher GPU
  if (!deviceMajorMinorCheck(8)) {
    GTEST_SKIP() << "skipping tests on pre-AMPERE GPUs";
  }

  // Keep multiples of 8 to keep vectorizable.
  int B = 2, M = 504, N = 136, K = 2048;

  for (auto layout : kAllSupportedMatmulLayout) {
    Fusion fusion;
    FusionGuard fg(&fusion);
    auto tv0 = makeContigTensor(3, DataType::Half);
    auto tv1 = makeContigTensor(3, DataType::Half);

    fusion.addInput(tv0);
    fusion.addInput(tv1);

    auto tv2 = matmul(tv0, tv1, layout, true);

    fusion.addOutput(tv2);

    MatMulTileOptions gemm_tile;
    gemm_tile.cta_tile = GemmTile(128, 128, 32);
    gemm_tile.warp_tile = GemmTile(64, 64, 32);
    gemm_tile.instruction_tile = GemmTile(16, 8, 16);

    MatmulParams params;
    params.mma_macro = MmaOptions::MacroType::Ampere_16_8_16;
    params.tile_sizes = gemm_tile;
    params.splitk_factor = 2;
    scheduleMatmul(&fusion, params);

    at::Tensor aten_a =
        matmulAtInput(layout, TensorMatmulPos::A, at::kHalf, M, N, K, B);
    at::Tensor aten_b =
        matmulAtInput(layout, TensorMatmulPos::B, at::kHalf, M, N, K, B);

    std::vector<c10::IValue> inputs = {aten_a, aten_b};

    FusionExecutor fe;
    NVFUSER_TEST_CUDA_ARCH_COMPILE_CHECK(
        7, 5, fe.compileFusion(&fusion, inputs));
    ASSERT_TRUE(getBankConflictInfo(fe.kernel()).empty());
    auto cg_outputs = fe.runFusion(inputs);
    auto tref = atMatmul(aten_a.to(at::kFloat), aten_b.to(at::kFloat), layout);

    // Relax tolerance for larger sum due to large K
    EXPECT_TRUE(cg_outputs[0].allclose(tref, 1e-6 * K, 1e-6 * K));
  }
}

// Test batch splitk with bias epilogue
TEST_F(NVFuserTest, FusionAmpereMatmulBatchSplitKBias_CUDA) {
  // requires Ampere or higher GPU
  if (!deviceMajorMinorCheck(8)) {
    GTEST_SKIP() << "skipping tests on pre-AMPERE GPUs";
  }

  // Keep multiples of 8 to keep vectorizable.
  int B = 2, M = 504, N = 136, K = 2048;

  for (auto layout : kAllSupportedMatmulLayout) {
    Fusion fusion;
    FusionGuard fg(&fusion);
    auto tv0 = makeContigTensor(3, DataType::Half);
    auto tv1 = makeContigTensor(3, DataType::Half);
    auto tv2 = makeContigTensor(1, DataType::Half);

    fusion.addInput(tv0);
    fusion.addInput(tv1);
    fusion.addInput(tv2);

    auto tv3 = matmul(tv0, tv1, layout, true);
    auto tv4 = broadcast(tv2, {true, false, true});
    auto tv5 = add(tv3, tv4);

    fusion.addOutput(tv5);

    MatMulTileOptions gemm_tile;
    gemm_tile.cta_tile = GemmTile(128, 128, 32);
    gemm_tile.warp_tile = GemmTile(64, 64, 32);
    gemm_tile.instruction_tile = GemmTile(16, 8, 16);

    MatmulParams params;
    params.mma_macro = MmaOptions::MacroType::Ampere_16_8_16;
    params.tile_sizes = gemm_tile;
    params.splitk_factor = 2;
    scheduleMatmul(&fusion, params);

    at::Tensor aten_a =
        matmulAtInput(layout, TensorMatmulPos::A, at::kHalf, M, N, K, B);
    at::Tensor aten_b =
        matmulAtInput(layout, TensorMatmulPos::B, at::kHalf, M, N, K, B);
    at::Tensor aten_bias = at::randn({M}, aten_a.options());

    std::vector<c10::IValue> inputs = {aten_a, aten_b, aten_bias};

    FusionExecutor fe;
    NVFUSER_TEST_CUDA_ARCH_COMPILE_CHECK(
        7, 5, fe.compileFusion(&fusion, inputs));
    ASSERT_TRUE(getBankConflictInfo(fe.kernel()).empty());
    auto cg_outputs = fe.runFusion(inputs);
    auto tref = atBiasEpilogue(
        atMatmul(aten_a.to(at::kFloat), aten_b.to(at::kFloat), layout),
        aten_bias);

    // Relax tolerance for larger sum due to large K
    EXPECT_TRUE(cg_outputs[0].allclose(tref, 1e-6 * K, 1e-6 * K));
  }
}

#undef NVFUSER_TEST_CUDA_ARCH_GUARD

} // namespace nvfuser<|MERGE_RESOLUTION|>--- conflicted
+++ resolved
@@ -106,6 +106,8 @@
   tv0cr->reorder({{-2, -3}, {-3, -2}});
   tv0cr->applyMmaSwizzle(mma_builder.operand(MmaOptions::Operand::A).build());
   tv1cr->applyMmaSwizzle(mma_builder.operand(MmaOptions::Operand::B).build());
+  mma_utils::WarpMmaSwizzler::scheduleLdMatrix(tv0cr);
+  mma_utils::WarpMmaSwizzler::scheduleLdMatrix(tv1cr, true);
   tv2c->applyMmaSwizzle(
       mma_builder.operand(MmaOptions::Operand::Accumulator).build());
   tv2->applyMmaSwizzle(
@@ -177,244 +179,6 @@
   auto tv1cr = tv1t;
   tv1cr->definition()->as<LoadStoreOp>()->setOpType(
       LoadStoreOpType::LdMatrixTranspose);
-
-  auto tv2c = tv2->cacheBefore();
-  mma_builder.accumulatorTv(tv2c);
-
-  // [M, N, K] -> [N, M, K]
-  tv0cr->reorder({{-2, -3}, {-3, -2}});
-  tv0cr->applyMmaSwizzle(mma_builder.operand(MmaOptions::Operand::A).build());
-  tv1cr->applyMmaSwizzle(mma_builder.operand(MmaOptions::Operand::B).build());
-  tv2c->applyMmaSwizzle(
-      mma_builder.operand(MmaOptions::Operand::Accumulator).build());
-  tv2->applyMmaSwizzle(
-      mma_builder.operand(MmaOptions::Operand::Accumulator).build());
-
-  tv0cw->setMemoryType(MemoryType::Shared);
-  tv1cw->setMemoryType(MemoryType::Shared);
-
-  auto options = at::TensorOptions().dtype(at::kHalf).device(at::kCUDA, 0);
-  auto t0 = at::randn({16, 16}, options);
-  auto t1 = at::randn({16, 8}, options);
-
-  FusionExecutor fe;
-
-  NVFUSER_TEST_CUDA_ARCH_COMPILE_CHECK(
-      8,
-      0,
-      fe.compileFusion(&fusion, {t0, t1}, LaunchParams(), matmul_cparams));
-
-  auto cg_outputs = fe.runFusion({t0, t1});
-
-  auto tref = t0.to(at::kFloat).matmul(t1.to(at::kFloat));
-
-  testValidate(&fusion, cg_outputs, {t0, t1}, {tref}, __LINE__, __FILE__);
-}
-
-// MMA unit test on Ampere
-TEST_F(NVFuserTest, FusionAmpereMMANT_CUDA) {
-  NVFUSER_TEST_CUDA_ARCH_GUARD(8, 0);
-
-  Fusion fusion;
-  FusionGuard fg(&fusion);
-
-  // [K, M]
-  auto tv0 = makeConcreteTensor({16, 16}, DataType::Half);
-  // [K, N]
-  auto tv1 = makeConcreteTensor({16, 8}, DataType::Half);
-  fusion.addInput(tv0);
-  fusion.addInput(tv1);
-
-  // [K, M, N]
-  auto tv0b = broadcast(tv0, {false, false, true});
-  auto tv1b = broadcast(tv1, {false, true, false});
-
-  // [M, N, K]
-  auto tv0t = permute(tv0b, {1, 2, 0});
-  auto tv1t = permute(tv1b, {1, 2, 0});
-  auto tv2 = fusedMultiplySum(tv0t, tv1t, {2});
-
-  fusion.addOutput(tv2);
-
-  MatMulTileOptions gemm_tile;
-  gemm_tile.cta_tile = GemmTile(16, 8, 16);
-  gemm_tile.warp_tile = GemmTile(16, 8, 16);
-  gemm_tile.instruction_tile = GemmTile(16, 8, 16);
-
-  auto mma_builder =
-      MmaBuilder(MmaOptions::MacroType::Ampere_16_8_16, gemm_tile)
-          .layout(MmaOptions::MmaLayout::NT);
-
-  auto mma_ops = ir_utils::getOpsOfType<MmaOp>(&fusion);
-  NVF_CHECK(
-      1 == mma_ops.size(),
-      "Invalid number of MmaOp instances in fusion definition, expected 1, got ",
-      mma_ops.size());
-  mma_builder.configureMma(mma_ops.front());
-
-  auto tv0cw = tv0b->cacheAfter();
-  auto tv0cr = tv0t;
-  tv0cr->definition()->as<LoadStoreOp>()->setOpType(
-      LoadStoreOpType::LdMatrixTranspose);
-  auto tv1cw = tv1b->cacheAfter();
-  auto tv1cr = tv1t;
-  tv1cr->definition()->as<LoadStoreOp>()->setOpType(
-      LoadStoreOpType::LdMatrixTranspose);
-
-  auto tv2c = tv2->cacheBefore();
-  mma_builder.accumulatorTv(tv2c);
-
-  // [M, N, K] -> [N, M, K]
-  tv0cr->reorder({{-2, -3}, {-3, -2}});
-  tv0cr->applyMmaSwizzle(mma_builder.operand(MmaOptions::Operand::A).build());
-  tv1cr->applyMmaSwizzle(mma_builder.operand(MmaOptions::Operand::B).build());
-  tv2c->applyMmaSwizzle(
-      mma_builder.operand(MmaOptions::Operand::Accumulator).build());
-  tv2->applyMmaSwizzle(
-      mma_builder.operand(MmaOptions::Operand::Accumulator).build());
-
-  tv0cw->setMemoryType(MemoryType::Shared);
-  tv1cw->setMemoryType(MemoryType::Shared);
-
-  auto options = at::TensorOptions().dtype(at::kHalf).device(at::kCUDA, 0);
-  auto t0 = at::randn({16, 16}, options);
-  auto t1 = at::randn({16, 8}, options);
-
-  FusionExecutor fe;
-  NVFUSER_TEST_CUDA_ARCH_COMPILE_CHECK(
-      8,
-      0,
-      fe.compileFusion(&fusion, {t0, t1}, LaunchParams(), matmul_cparams));
-  auto cg_outputs = fe.runFusion({t0, t1});
-
-  auto tref = t0.t().to(at::kFloat).matmul(t1.to(at::kFloat));
-
-  testValidate(&fusion, cg_outputs, {t0, t1}, {tref}, __LINE__, __FILE__);
-}
-
-// MMA unit test on Ampere
-TEST_F(NVFuserTest, FusionAmpereMMANN_CUDA) {
-  NVFUSER_TEST_CUDA_ARCH_GUARD(8, 0);
-
-  Fusion fusion;
-  FusionGuard fg(&fusion);
-
-  // [K, M]
-  auto tv0 = makeConcreteTensor({16, 16}, DataType::Half);
-  // [N, K]
-  auto tv1 = makeConcreteTensor({8, 16}, DataType::Half);
-  fusion.addInput(tv0);
-  fusion.addInput(tv1);
-
-  // [K, M, N]
-  auto tv0b = broadcast(tv0, {false, false, true});
-  // [M, N, K]
-  auto tv1b = broadcast(tv1, {true, false, false});
-
-  // [M, N, K]
-  auto tv0t = permute(tv0b, {1, 2, 0});
-  auto tv2 = fusedMultiplySum(tv0t, tv1b, {2});
-
-  fusion.addOutput(tv2);
-
-  MatMulTileOptions gemm_tile;
-  gemm_tile.cta_tile = GemmTile(16, 8, 16);
-  gemm_tile.warp_tile = GemmTile(16, 8, 16);
-  gemm_tile.instruction_tile = GemmTile(16, 8, 16);
-
-  auto mma_builder =
-      MmaBuilder(MmaOptions::MacroType::Ampere_16_8_16, gemm_tile)
-          .layout(MmaOptions::MmaLayout::NN);
-
-  auto mma_ops = ir_utils::getOpsOfType<MmaOp>(&fusion);
-  NVF_CHECK(
-      1 == mma_ops.size(),
-      "Invalid number of MmaOp instances in fusion definition, expected 1, got ",
-      mma_ops.size());
-  mma_builder.configureMma(mma_ops.front());
-
-  auto tv0cw = tv0b->cacheAfter();
-  auto tv0cr = tv0t;
-  tv0cr->definition()->as<LoadStoreOp>()->setOpType(
-      LoadStoreOpType::LdMatrixTranspose);
-  auto tv1cw = tv1b->cacheAfter();
-  auto tv1cr = tv1cw->cacheAfter(LoadStoreOpType::LdMatrix);
-
-  auto tv2c = tv2->cacheBefore();
-  mma_builder.accumulatorTv(tv2c);
-
-  // [M, N, K] -> [N, M, K]
-  tv0cr->reorder({{-2, -3}, {-3, -2}});
-  tv0cr->applyMmaSwizzle(mma_builder.operand(MmaOptions::Operand::A).build());
-  tv1cr->applyMmaSwizzle(mma_builder.operand(MmaOptions::Operand::B).build());
-  tv2c->applyMmaSwizzle(
-      mma_builder.operand(MmaOptions::Operand::Accumulator).build());
-  tv2->applyMmaSwizzle(
-      mma_builder.operand(MmaOptions::Operand::Accumulator).build());
-
-  tv0cw->setMemoryType(MemoryType::Shared);
-  tv1cw->setMemoryType(MemoryType::Shared);
-
-  auto options = at::TensorOptions().dtype(at::kHalf).device(at::kCUDA, 0);
-  auto t0 = at::randn({16, 16}, options);
-  auto t1 = at::randn({8, 16}, options);
-
-  FusionExecutor fe;
-  NVFUSER_TEST_CUDA_ARCH_COMPILE_CHECK(
-      8,
-      0,
-      fe.compileFusion(&fusion, {t0, t1}, LaunchParams(), matmul_cparams));
-  auto cg_outputs = fe.runFusion({t0, t1});
-
-  auto tref = t0.t().to(at::kFloat).matmul(t1.t().to(at::kFloat));
-
-  testValidate(&fusion, cg_outputs, {t0, t1}, {tref}, __LINE__, __FILE__);
-}
-
-// MMA unit test on Ampere
-TEST_F(NVFuserTest, FusionAmpereMMALargeTN_CUDA) {
-  NVFUSER_TEST_CUDA_ARCH_GUARD(8, 0);
-
-  Fusion fusion;
-  FusionGuard fg(&fusion);
-
-  // [M, K]
-  auto tv0 = makeConcreteTensor({16, 16}, DataType::Half);
-  // [N, K]
-  auto tv1 = makeConcreteTensor({16, 16}, DataType::Half);
-  fusion.addInput(tv0);
-  fusion.addInput(tv1);
-
-  // [M, N, K]
-  auto tv0b = broadcast(tv0, {false, true, false});
-  auto tv1b = broadcast(tv1, {true, false, false});
-
-  // Leaving both sets of mma inputs for volta outside
-  //  currently since they need to be swizzled.
-  auto tv2 = fusedMultiplySum(tv0b, tv1b, {2});
-
-  fusion.addOutput(tv2);
-
-  MatMulTileOptions gemm_tile;
-  gemm_tile.cta_tile = GemmTile(16, 16, 16);
-  gemm_tile.warp_tile = GemmTile(16, 16, 16);
-  gemm_tile.instruction_tile = GemmTile(16, 16, 16);
-
-  auto mma_builder =
-      MmaBuilder(MmaOptions::MacroType::Ampere_16_16_16, gemm_tile)
-          .layout(MmaOptions::MmaLayout::TN);
-
-  auto mma_ops = ir_utils::getOpsOfType<MmaOp>(&fusion);
-  NVF_CHECK(
-      1 == mma_ops.size(),
-      "Invalid number of MmaOp instances in fusion definition, expected 1, got ",
-      mma_ops.size());
-  mma_builder.configureMma(mma_ops.front());
-
-  auto tv0cw = tv0b->cacheAfter();
-  auto tv0cr = tv0cw->cacheAfter(LoadStoreOpType::LdMatrix);
-  auto tv1cw = tv1b->cacheAfter();
-  auto tv1cr = tv1cw->cacheAfter(LoadStoreOpType::LdMatrix);
 
   auto tv2c = tv2->cacheBefore();
   mma_builder.accumulatorTv(tv2c);
@@ -435,53 +199,55 @@
 
   auto options = at::TensorOptions().dtype(at::kHalf).device(at::kCUDA, 0);
   auto t0 = at::randn({16, 16}, options);
-  auto t1 = at::randn({16, 16}, options);
+  auto t1 = at::randn({16, 8}, options);
 
   FusionExecutor fe;
+
   NVFUSER_TEST_CUDA_ARCH_COMPILE_CHECK(
       8,
       0,
       fe.compileFusion(&fusion, {t0, t1}, LaunchParams(), matmul_cparams));
+
   auto cg_outputs = fe.runFusion({t0, t1});
 
-  auto tref = t0.to(at::kFloat).matmul(t1.t().to(at::kFloat));
+  auto tref = t0.to(at::kFloat).matmul(t1.to(at::kFloat));
 
   testValidate(&fusion, cg_outputs, {t0, t1}, {tref}, __LINE__, __FILE__);
 }
 
 // MMA unit test on Ampere
-TEST_F(NVFuserTest, FusionAmpereMMALargeTT_CUDA) {
+TEST_F(NVFuserTest, FusionAmpereMMANT_CUDA) {
   NVFUSER_TEST_CUDA_ARCH_GUARD(8, 0);
 
   Fusion fusion;
   FusionGuard fg(&fusion);
 
-  // [M, K]
+  // [K, M]
   auto tv0 = makeConcreteTensor({16, 16}, DataType::Half);
   // [K, N]
-  auto tv1 = makeConcreteTensor({16, 16}, DataType::Half);
+  auto tv1 = makeConcreteTensor({16, 8}, DataType::Half);
   fusion.addInput(tv0);
   fusion.addInput(tv1);
 
+  // [K, M, N]
+  auto tv0b = broadcast(tv0, {false, false, true});
+  auto tv1b = broadcast(tv1, {false, true, false});
+
   // [M, N, K]
-  auto tv0b = broadcast(tv0, {false, true, false});
-  // [M, K, N]
-  auto tv1b = broadcast(tv1, {true, false, false});
-  // [M, N, K]
-  auto tv1t = transpose(tv1b, 1, 2);
-
-  auto tv2 = fusedMultiplySum(tv0b, tv1t, {2});
+  auto tv0t = permute(tv0b, {1, 2, 0});
+  auto tv1t = permute(tv1b, {1, 2, 0});
+  auto tv2 = fusedMultiplySum(tv0t, tv1t, {2});
 
   fusion.addOutput(tv2);
 
   MatMulTileOptions gemm_tile;
-  gemm_tile.cta_tile = GemmTile(16, 16, 16);
-  gemm_tile.warp_tile = GemmTile(16, 16, 16);
-  gemm_tile.instruction_tile = GemmTile(16, 16, 16);
+  gemm_tile.cta_tile = GemmTile(16, 8, 16);
+  gemm_tile.warp_tile = GemmTile(16, 8, 16);
+  gemm_tile.instruction_tile = GemmTile(16, 8, 16);
 
   auto mma_builder =
-      MmaBuilder(MmaOptions::MacroType::Ampere_16_16_16, gemm_tile)
-          .layout(MmaOptions::MmaLayout::TT);
+      MmaBuilder(MmaOptions::MacroType::Ampere_16_8_16, gemm_tile)
+          .layout(MmaOptions::MmaLayout::NT);
 
   auto mma_ops = ir_utils::getOpsOfType<MmaOp>(&fusion);
   NVF_CHECK(
@@ -491,7 +257,9 @@
   mma_builder.configureMma(mma_ops.front());
 
   auto tv0cw = tv0b->cacheAfter();
-  auto tv0cr = tv0cw->cacheAfter(LoadStoreOpType::LdMatrix);
+  auto tv0cr = tv0t;
+  tv0cr->definition()->as<LoadStoreOp>()->setOpType(
+      LoadStoreOpType::LdMatrixTranspose);
   auto tv1cw = tv1b->cacheAfter();
   auto tv1cr = tv1t;
   tv1cr->definition()->as<LoadStoreOp>()->setOpType(
@@ -516,24 +284,22 @@
 
   auto options = at::TensorOptions().dtype(at::kHalf).device(at::kCUDA, 0);
   auto t0 = at::randn({16, 16}, options);
-  auto t1 = at::randn({16, 16}, options);
+  auto t1 = at::randn({16, 8}, options);
 
   FusionExecutor fe;
-
   NVFUSER_TEST_CUDA_ARCH_COMPILE_CHECK(
       8,
       0,
       fe.compileFusion(&fusion, {t0, t1}, LaunchParams(), matmul_cparams));
-
   auto cg_outputs = fe.runFusion({t0, t1});
 
-  auto tref = t0.to(at::kFloat).matmul(t1.to(at::kFloat));
+  auto tref = t0.t().to(at::kFloat).matmul(t1.to(at::kFloat));
 
   testValidate(&fusion, cg_outputs, {t0, t1}, {tref}, __LINE__, __FILE__);
 }
 
 // MMA unit test on Ampere
-TEST_F(NVFuserTest, FusionAmpereMMALargeNT_CUDA) {
+TEST_F(NVFuserTest, FusionAmpereMMANN_CUDA) {
   NVFUSER_TEST_CUDA_ARCH_GUARD(8, 0);
 
   Fusion fusion;
@@ -541,30 +307,30 @@
 
   // [K, M]
   auto tv0 = makeConcreteTensor({16, 16}, DataType::Half);
-  // [K, N]
-  auto tv1 = makeConcreteTensor({16, 16}, DataType::Half);
+  // [N, K]
+  auto tv1 = makeConcreteTensor({8, 16}, DataType::Half);
   fusion.addInput(tv0);
   fusion.addInput(tv1);
 
   // [K, M, N]
   auto tv0b = broadcast(tv0, {false, false, true});
-  auto tv1b = broadcast(tv1, {false, true, false});
+  // [M, N, K]
+  auto tv1b = broadcast(tv1, {true, false, false});
 
   // [M, N, K]
   auto tv0t = permute(tv0b, {1, 2, 0});
-  auto tv1t = permute(tv1b, {1, 2, 0});
-  auto tv2 = fusedMultiplySum(tv0t, tv1t, {2});
+  auto tv2 = fusedMultiplySum(tv0t, tv1b, {2});
 
   fusion.addOutput(tv2);
 
   MatMulTileOptions gemm_tile;
-  gemm_tile.cta_tile = GemmTile(16, 16, 16);
-  gemm_tile.warp_tile = GemmTile(16, 16, 16);
-  gemm_tile.instruction_tile = GemmTile(16, 16, 16);
+  gemm_tile.cta_tile = GemmTile(16, 8, 16);
+  gemm_tile.warp_tile = GemmTile(16, 8, 16);
+  gemm_tile.instruction_tile = GemmTile(16, 8, 16);
 
   auto mma_builder =
-      MmaBuilder(MmaOptions::MacroType::Ampere_16_16_16, gemm_tile)
-          .layout(MmaOptions::MmaLayout::NT);
+      MmaBuilder(MmaOptions::MacroType::Ampere_16_8_16, gemm_tile)
+          .layout(MmaOptions::MmaLayout::NN);
 
   auto mma_ops = ir_utils::getOpsOfType<MmaOp>(&fusion);
   NVF_CHECK(
@@ -578,9 +344,7 @@
   tv0cr->definition()->as<LoadStoreOp>()->setOpType(
       LoadStoreOpType::LdMatrixTranspose);
   auto tv1cw = tv1b->cacheAfter();
-  auto tv1cr = tv1t;
-  tv1cr->definition()->as<LoadStoreOp>()->setOpType(
-      LoadStoreOpType::LdMatrixTranspose);
+  auto tv1cr = tv1cw->cacheAfter(LoadStoreOpType::LdMatrix);
 
   auto tv2c = tv2->cacheBefore();
   mma_builder.accumulatorTv(tv2c);
@@ -601,88 +365,7 @@
 
   auto options = at::TensorOptions().dtype(at::kHalf).device(at::kCUDA, 0);
   auto t0 = at::randn({16, 16}, options);
-  auto t1 = at::randn({16, 16}, options);
-
-  FusionExecutor fe;
-  NVFUSER_TEST_CUDA_ARCH_COMPILE_CHECK(
-      8,
-      0,
-      fe.compileFusion(&fusion, {t0, t1}, LaunchParams(), matmul_cparams));
-  auto cg_outputs = fe.runFusion({t0, t1});
-
-  auto tref = t0.t().to(at::kFloat).matmul(t1.to(at::kFloat));
-
-  testValidate(&fusion, cg_outputs, {t0, t1}, {tref}, __LINE__, __FILE__);
-}
-
-// MMA unit test on Ampere
-TEST_F(NVFuserTest, FusionAmpereMMALargeNN_CUDA) {
-  NVFUSER_TEST_CUDA_ARCH_GUARD(8, 0);
-
-  Fusion fusion;
-  FusionGuard fg(&fusion);
-
-  // [K, M]
-  auto tv0 = makeConcreteTensor({16, 16}, DataType::Half);
-  // [N, K]
-  auto tv1 = makeConcreteTensor({16, 16}, DataType::Half);
-  fusion.addInput(tv0);
-  fusion.addInput(tv1);
-
-  // [K, M, N]
-  auto tv0b = broadcast(tv0, {false, false, true});
-  // [M, N, K]
-  auto tv1b = broadcast(tv1, {true, false, false});
-
-  // [M, N, K]
-  auto tv0t = permute(tv0b, {1, 2, 0});
-  auto tv2 = fusedMultiplySum(tv0t, tv1b, {2});
-
-  fusion.addOutput(tv2);
-
-  MatMulTileOptions gemm_tile;
-  gemm_tile.cta_tile = GemmTile(16, 16, 16);
-  gemm_tile.warp_tile = GemmTile(16, 16, 16);
-  gemm_tile.instruction_tile = GemmTile(16, 16, 16);
-
-  auto mma_builder =
-      MmaBuilder(MmaOptions::MacroType::Ampere_16_16_16, gemm_tile)
-          .layout(MmaOptions::MmaLayout::NN);
-
-  auto mma_ops = ir_utils::getOpsOfType<MmaOp>(&fusion);
-  NVF_CHECK(
-      1 == mma_ops.size(),
-      "Invalid number of MmaOp instances in fusion definition, expected 1, got ",
-      mma_ops.size());
-  mma_builder.configureMma(mma_ops.front());
-
-  auto tv0cw = tv0b->cacheAfter();
-  auto tv0cr = tv0t;
-  tv0cr->definition()->as<LoadStoreOp>()->setOpType(
-      LoadStoreOpType::LdMatrixTranspose);
-  auto tv1cw = tv1b->cacheAfter();
-  auto tv1cr = tv1cw->cacheAfter(LoadStoreOpType::LdMatrix);
-
-  auto tv2c = tv2->cacheBefore();
-  mma_builder.accumulatorTv(tv2c);
-
-  // [M, N, K] -> [N, M, K]
-  tv0cr->reorder({{-2, -3}, {-3, -2}});
-  tv0cr->applyMmaSwizzle(mma_builder.operand(MmaOptions::Operand::A).build());
-  tv1cr->applyMmaSwizzle(mma_builder.operand(MmaOptions::Operand::B).build());
-  mma_utils::WarpMmaSwizzler::scheduleLdMatrix(tv0cr);
-  mma_utils::WarpMmaSwizzler::scheduleLdMatrix(tv1cr, true);
-  tv2c->applyMmaSwizzle(
-      mma_builder.operand(MmaOptions::Operand::Accumulator).build());
-  tv2->applyMmaSwizzle(
-      mma_builder.operand(MmaOptions::Operand::Accumulator).build());
-
-  tv0cw->setMemoryType(MemoryType::Shared);
-  tv1cw->setMemoryType(MemoryType::Shared);
-
-  auto options = at::TensorOptions().dtype(at::kHalf).device(at::kCUDA, 0);
-  auto t0 = at::randn({16, 16}, options);
-  auto t1 = at::randn({16, 16}, options);
+  auto t1 = at::randn({8, 16}, options);
 
   FusionExecutor fe;
   NVFUSER_TEST_CUDA_ARCH_COMPILE_CHECK(
@@ -2375,7 +2058,6 @@
   }
 }
 
-<<<<<<< HEAD
 // Matmul test on ampere, using ampere memory ops
 TEST_F(NVFuserTest, FusionAmpereMatmulTNcpAsync_CUDA) {
   Fusion fusion;
@@ -2703,11 +2385,6 @@
 
 // Matmul test on Ampere with a reshape on prolog
 TEST_F(NVFuserTest, FusionAmpereViewMatmulTN_CUDA) {
-=======
-// Test an end-to-end matmul case with swizzled smem
-// data layout.
-TEST_F(NVFuserTest, FusionAmpereMatmulTNSwizzled_CUDA) {
->>>>>>> e86447ad
   NVFUSER_TEST_CUDA_ARCH_GUARD(8, 0);
 
   Fusion fusion;
@@ -2868,340 +2545,6 @@
   auto tref =
       at::native::view(t0, {M, K}).to(at::kFloat).matmul(t1.t().to(at::kFloat));
 
-  NVF_CHECK(cg_outputs[0].allclose(tref, 0.0001, 0.0001));
-}
-
-// Initial test case for in-CTA split K with VoltaMMA
-TEST_F(NVFuserTest, FusionVoltaMatmulTNCrossWarp_CUDA) {
-  NVFUSER_TEST_CUDA_ARCH_GUARD(7, 0);
-
-  Fusion fusion;
-  FusionGuard fg(&fusion);
-  int M = 120, N = 264, K = 120;
-
-  // [M,K]
-  auto tv0 = makeContigTensor(2, DataType::Half);
-  // [N,K]
-  auto tv1 = makeContigTensor(2, DataType::Half);
-
-  fusion.addInput(tv0);
-  fusion.addInput(tv1);
-
-  // [M,N,K]
-  auto tv0b = broadcast(tv0, {false, true, false});
-  auto tv1b = broadcast(tv1, {true, false, false});
-
-  // Leaving both sets of mma inputs for volta outside
-  //  currently since they need to be swizzled.
-  auto tv2 = fusedMultiplySum(tv0b, tv1b, {2});
-
-  fusion.addOutput(tv2);
-
-  MatMulTileOptions gemm_tile;
-  gemm_tile.cta_tile = GemmTile(128, 128, 32);
-  gemm_tile.warp_tile = GemmTile(64, 64, 16);
-  gemm_tile.instruction_tile = GemmTile(16, 16, 4);
-
-  auto mma_builder = MmaBuilder(MmaOptions::MacroType::Volta_16_16_4, gemm_tile)
-                         .layout(MmaOptions::MmaLayout::TN);
-
-  auto mma_ops = ir_utils::getOpsOfType<MmaOp>(&fusion);
-  NVF_CHECK(
-      1 == mma_ops.size(),
-      "Invalid number of MmaOp instances in fusion definition, expected 1, got ",
-      mma_ops.size());
-  mma_builder.configureMma(mma_ops.front());
-
-  auto tv0r = tv0->cacheAfter();
-  auto tv1r = tv1->cacheAfter();
-  auto tv0cw = tv0b->cacheAfter();
-  auto tv0cr = tv0cw->cacheAfter();
-  auto tv1cw = tv1b->cacheAfter();
-  auto tv1cr = tv1cw->cacheAfter();
-  auto tv2c = tv2->cacheBefore();
-
-  // Make a CTA tile
-  // ------------------------------------------------------------------
-  // [M,N]
-  tv2->split(-2, gemm_tile.cta_tile.m);
-  tv2->split(-1, gemm_tile.cta_tile.n);
-
-  //  0   1    2   3
-  // [Mo,M128, No, N128]
-  tv2->reorder({{1, 2}, {2, 1}});
-
-  //  0   1    2   3
-  // [Mo,No, M128, N128]
-  tv0->computeAt(tv2, 2);
-  tv1->computeAt(tv2, 2);
-
-  // Order K
-  //  0   1    2   3     4    5
-  // [Mo,No, M128, N128, Ko, K32]
-  tv2c->split(-1, gemm_tile.cta_tile.k);
-  tv2c->reorder({{2, 3}, {3, 4}, {4, 2}});
-
-  //  0   1  2   3     4    5
-  // [Mo,No, Ko M128, N128, K32]
-  tv0r->computeAt(tv2c, 3);
-  tv1r->computeAt(tv2c, 3);
-
-  // Make warp tile:
-  // -------------------------------------------------------------------------
-  mma_utils::scheduleWarpTileWithReduction(tv2c, gemm_tile);
-  auto tv2c_rf = tv2c->rFactor({-9, -4, -1});
-
-  // tv2c_rf is the actual output of the mma op after
-  //  Rfactoring.
-  mma_builder.accumulatorTv(tv2c_rf);
-
-  mma_utils::scheduleWarpTileWithNoReduction(tv2, gemm_tile);
-
-  //           -8   -7  -6 -5 -4 -3 -2 -1
-  // [Mo No Ko Mwo  Nwo Kwo Mw Nw Mi Ni Ki]
-  tv0cr->computeAt(tv2c_rf, -4);
-  tv1cr->computeAt(tv2c_rf, -4);
-
-  // Schedule gmem read and smem write:
-  // ---------------------------------------------------------------------------
-  // [Mo,No,Ko,M,N,K]
-  tv0cw->reorder({
-      {-3, -2},
-      {-2, -3},
-  });
-  // [Mo,No,Ko,N,M,K]
-  tv0cw->merge(-2);
-  tv0r->merge(-2);
-  mma_utils::scheduleContiguousVectorLoad(tv0cw, gemm_tile, 8);
-  mma_utils::scheduleContiguousVectorLoad(tv0r, gemm_tile, 8);
-  tv0cw->setMemoryType(MemoryType::Shared);
-  // [Mo,Ko,i,wy,wx,v]
-
-  // [Mo,No,Ko,M,N,K]
-  tv1cw->merge(-2);
-  tv1r->merge(-2);
-  // [Mo,No,Ko,i,wy,wx,v]
-  mma_utils::scheduleContiguousVectorLoad(tv1cw, gemm_tile, 8);
-  mma_utils::scheduleContiguousVectorLoad(tv1r, gemm_tile, 8);
-  tv1cw->setMemoryType(MemoryType::Shared);
-  // Schedule mma input
-  // ---------------------------------------------------------------------------
-  tv0cr->applyMmaSwizzle(mma_builder.operand(MmaOptions::Operand::A).build());
-  tv1cr->applyMmaSwizzle(mma_builder.operand(MmaOptions::Operand::B).build());
-
-  // Schedule mma output
-  // ---------------------------------------------------------------------------
-  tv2c_rf->applyMmaSwizzle(
-      mma_builder.operand(MmaOptions::Operand::Accumulator).build());
-  tv2c->applyMmaSwizzle(
-      mma_builder.operand(MmaOptions::Operand::Accumulator).build());
-  tv2->applyMmaSwizzle(
-      mma_builder.operand(MmaOptions::Operand::Accumulator).build());
-
-  tv0b->computeAt(tv0cw, -2);
-  tv1b->computeAt(tv1cw, -2);
-
-  tv0cr->axis(-1)->parallelize(ParallelType::Vectorize);
-  tv1cr->axis(-1)->parallelize(ParallelType::Vectorize);
-  // Parallelize
-  //  0   1  2  3    4   5  6  7  8  9  10
-  // [Mo No Ko Mwo  Nwo Kw Mw Nw (Mi Ni Ki)]
-  tv2c_rf->axis(0)->parallelize(ParallelType::BIDx);
-  tv2c_rf->axis(1)->parallelize(ParallelType::BIDy);
-  tv2c_rf->axis(3)->parallelize(ParallelType::TIDz);
-  tv2c_rf->axis(4)->parallelize(ParallelType::TIDy);
-
-  tv2c->axis(2)->parallelize(ParallelType::TIDz);
-  tv2c->axis(3)->parallelize(ParallelType::TIDy);
-
-  // Parallelize
-  //  0  1  2   3   4   5  6  7
-  // [Mo No Mwo Nwo Mw Nw (Mi Ni)]
-  tv2->axis(0)->parallelize(ParallelType::BIDx);
-  tv2->axis(1)->parallelize(ParallelType::BIDy);
-  tv2->axis(2)->parallelize(ParallelType::TIDz);
-
-  auto options = at::TensorOptions().dtype(at::kHalf).device(at::kCUDA, 0);
-  auto t0 = at::randn({M, K}, options);
-  auto t1 = at::randn({N, K}, options);
-
-  FusionExecutor fe;
-  fe.compileFusion(&fusion, {t0, t1}, LaunchParams(), matmul_cparams);
-  auto cg_outputs = fe.runFusion({t0, t1});
-  auto tref = t0.to(at::kFloat).matmul(t1.to(at::kFloat).t());
-  NVF_CHECK(cg_outputs[0].allclose(tref, 0.0001, 0.0001));
-}
-
-// Initial test case for cross-CTA split K with VoltaMMA
-TEST_F(NVFuserTest, FusionVoltaMatmulTNCrossCTA_CUDA) {
-  NVFUSER_TEST_CUDA_ARCH_GUARD(7, 0);
-
-  Fusion fusion;
-  FusionGuard fg(&fusion);
-  int M = 120, N = 264, K = 120;
-
-  // [M,K]
-  auto tv0 = makeContigTensor(2, DataType::Half);
-  // [N,K]
-  auto tv1 = makeContigTensor(2, DataType::Half);
-
-  fusion.addInput(tv0);
-  fusion.addInput(tv1);
-
-  // [M,N,K]
-  auto tv0b = broadcast(tv0, {false, true, false});
-  auto tv1b = broadcast(tv1, {true, false, false});
-
-  // Leaving both sets of mma inputs for volta outside
-  //  currently since they need to be swizzled.
-  auto tv2 = fusedMultiplySum(tv0b, tv1b, {2});
-
-  fusion.addOutput(tv2);
-
-  MatMulTileOptions gemm_tile;
-  gemm_tile.cta_tile = GemmTile(128, 128, 32);
-  gemm_tile.warp_tile = GemmTile(64, 64, 32);
-  gemm_tile.instruction_tile = GemmTile(16, 16, 4);
-
-  auto mma_builder = MmaBuilder(MmaOptions::MacroType::Volta_16_16_4, gemm_tile)
-                         .layout(MmaOptions::MmaLayout::TN);
-
-  auto mma_ops = ir_utils::getOpsOfType<MmaOp>(&fusion);
-  NVF_CHECK(
-      1 == mma_ops.size(),
-      "Invalid number of MmaOp instances in fusion definition, expected 1, got ",
-      mma_ops.size());
-  mma_builder.configureMma(mma_ops.front());
-
-  auto tv0r = tv0->cacheAfter();
-  auto tv1r = tv1->cacheAfter();
-  auto tv0cw = tv0b->cacheAfter();
-  auto tv0cr = tv0cw->cacheAfter();
-  auto tv1cw = tv1b->cacheAfter();
-  auto tv1cr = tv1cw->cacheAfter();
-  auto tv2c = tv2->cacheBefore();
-
-  // Make a CTA tile
-  // ------------------------------------------------------------------
-  // [M,N]
-  tv2->split(-2, gemm_tile.cta_tile.m);
-  tv2->split(-1, gemm_tile.cta_tile.n);
-
-  //  0   1    2   3
-  // [Mo,M128, No, N128]
-  tv2->reorder({{1, 2}, {2, 1}});
-
-  //  0   1    2   3
-  // [Mo,No, M128, N128]
-  tv0->computeAt(tv2, 2);
-  tv1->computeAt(tv2, 2);
-
-  // Order K
-  //  0   1    2   3     4    5
-  // [Mo,No, M128, N128, Ko, K32]
-  tv2c->split(-1, gemm_tile.cta_tile.k);
-  tv2c->split(-2, 2, true);
-  // Order K
-  //  0   1    2   3     4    5      6
-  // [Mo,No, M128, N128, Ko, K2CTA, K32]
-  tv2c->reorder({{2, 4}, {3, 5}, {4, 3}, {5, 2}});
-  //  0   1   2     3   4    5      6
-  // [Mo,No, K2CTA, Ko M128, N128, K32]
-  tv0r->computeAt(tv2c, 4);
-  tv1r->computeAt(tv2c, 4);
-
-  // Make warp tile:
-  // -------------------------------------------------------------------------
-  mma_utils::scheduleWarpTileWithReduction(tv2c, gemm_tile);
-  //              -9 -8  -7  -6  -5 -4 -3 -2 -1
-  // [Mo No K2CTA Ko Kwo Mwo Nwo Mw Nw Mi Ni Ki]
-  auto tv2c_rf = tv2c->rFactor({-9, -8, -1});
-
-  // tv2c_rf is the actual output of the mma op after
-  //  Rfactoring.
-  mma_builder.accumulatorTv(tv2c_rf);
-
-  mma_utils::scheduleWarpTileWithNoReduction(tv2, gemm_tile);
-
-  //                 -8  -7  -6  -5 -4 -3 -2 -1
-  // [Mo No K2CTA Ko Kwo Mwo Nwo Mw Nw Mi Ni Ki]
-  tv0cr->computeAt(tv2c_rf, -4);
-  tv1cr->computeAt(tv2c_rf, -4);
-
-  // Schedule gmem read and smem write:
-  // ---------------------------------------------------------------------------
-  // [Mo,No,Ko,M,N,K]
-  tv0cw->reorder({
-      {-3, -2},
-      {-2, -3},
-  });
-  // [Mo,No,Ko,N,M,K]
-  tv0cw->merge(-2);
-  tv0r->merge(-2);
-  mma_utils::scheduleContiguousVectorLoad(tv0cw, gemm_tile, 8);
-  mma_utils::scheduleContiguousVectorLoad(tv0r, gemm_tile, 8);
-  tv0cw->setMemoryType(MemoryType::Shared);
-  // [Mo,Ko,i,wy,wx,v]
-
-  // [Mo,No,Ko,M,N,K]
-  tv1cw->merge(-2);
-  tv1r->merge(-2);
-  // [Mo,No,Ko,i,wy,wx,v]
-  mma_utils::scheduleContiguousVectorLoad(tv1cw, gemm_tile, 8);
-  mma_utils::scheduleContiguousVectorLoad(tv1r, gemm_tile, 8);
-  tv1cw->setMemoryType(MemoryType::Shared);
-  // Schedule mma input
-  // ---------------------------------------------------------------------------
-  tv0cr->applyMmaSwizzle(mma_builder.operand(MmaOptions::Operand::A).build());
-  tv1cr->applyMmaSwizzle(mma_builder.operand(MmaOptions::Operand::B).build());
-
-  // Schedule mma output
-  // ---------------------------------------------------------------------------
-  tv2c_rf->applyMmaSwizzle(
-      mma_builder.operand(MmaOptions::Operand::Accumulator).build());
-  tv2c->applyMmaSwizzle(
-      mma_builder.operand(MmaOptions::Operand::Accumulator).build());
-  tv2->applyMmaSwizzle(
-      mma_builder.operand(MmaOptions::Operand::Accumulator).build());
-
-  tv0b->computeAt(tv0cw, -2);
-  tv1b->computeAt(tv1cw, -2);
-
-  tv0cr->axis(-1)->parallelize(ParallelType::Vectorize);
-  tv1cr->axis(-1)->parallelize(ParallelType::Vectorize);
-  // Parallelize
-  //  0   1   2   3   4   5  6  7   8  9  10 11
-  // [Mo No K2CTA Ko Kwo Mwo Nwo Mw Nw Mi Ni Ki]
-  tv2c_rf->axis(0)->parallelize(ParallelType::BIDx);
-  tv2c_rf->axis(1)->parallelize(ParallelType::BIDy);
-  tv2c_rf->axis(2)->parallelize(ParallelType::BIDz);
-  tv2c_rf->axis(5)->parallelize(ParallelType::TIDz);
-  tv2c_rf->axis(6)->parallelize(ParallelType::TIDy);
-
-  //  0   1   2    3   4  5  6  7  8
-  // [Mo No K2CTA Mwo Nwo Mw Nw Mi Ni]
-  tv2c->axis(0)->parallelize(ParallelType::BIDx);
-  tv2c->axis(1)->parallelize(ParallelType::BIDy);
-  tv2c->axis(2)->parallelize(ParallelType::BIDz);
-  tv2c->axis(3)->parallelize(ParallelType::TIDz);
-  tv2c->axis(4)->parallelize(ParallelType::TIDy);
-
-  // Parallelize
-  //  0  1  2   3   4   5  6  7
-  // [Mo No Mwo Nwo Mw Nw (Mi Ni)]
-  tv2->axis(0)->parallelize(ParallelType::BIDx);
-  tv2->axis(1)->parallelize(ParallelType::BIDy);
-  tv2->axis(2)->parallelize(ParallelType::TIDz);
-  tv2->axis(3)->parallelize(ParallelType::TIDy);
-
-  auto options = at::TensorOptions().dtype(at::kHalf).device(at::kCUDA, 0);
-  auto t0 = at::randn({M, K}, options);
-  auto t1 = at::randn({N, K}, options);
-
-  FusionExecutor fe;
-  fe.compileFusion(&fusion, {t0, t1}, LaunchParams(), matmul_cparams);
-  auto cg_outputs = fe.runFusion({t0, t1});
-  auto tref = t0.to(at::kFloat).matmul(t1.to(at::kFloat).t());
   NVF_CHECK(cg_outputs[0].allclose(tref, 0.0001, 0.0001));
 }
 
@@ -3437,7 +2780,6 @@
   }
 }
 
-<<<<<<< HEAD
 // Matmul test for Turing MMA: across supported layouts
 TEST_F(NVFuserTest, FusionTuringMatmulLargeLoad_CUDA) {
   // Keep multiples of 8 to keep vectorizable.
@@ -3727,8 +3069,6 @@
   }
 }
 
-=======
->>>>>>> e86447ad
 // Matmul test for Ampere MMA: across supported layouts
 TEST_F(NVFuserTest, FusionAmpereSplitKLikeStridedBatchedMatmul_CUDA) {
   // Keep multiples of 8 to keep vectorizable.
