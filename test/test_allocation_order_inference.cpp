--- conflicted
+++ resolved
@@ -43,7 +43,6 @@
   EXPECT_THAT(inferred_layout.at(tv1), ElementsAre(0, 2, 3, 1));
 }
 
-<<<<<<< HEAD
 TEST_F(AllocationOrderInferenceTest, BinaryOpPropagation) {
   {
     auto fusion_ptr = std::make_unique<Fusion>();
@@ -167,7 +166,8 @@
   const auto inferred_layout = preseg_passes::inferenceAllocationOrder(&fusion);
   EXPECT_THAT(inferred_layout.at(tv2), ElementsAre(1, 0));
   EXPECT_THAT(inferred_layout.at(tv3), ElementsAre(1, 0));
-=======
+}
+
 TEST_F(AllocationOrderInferenceTest, EnableInRuntime) {
   auto fusion = std::make_unique<Fusion>();
   FusionGuard fg(fusion.get());
@@ -193,7 +193,6 @@
 
   EXPECT_TRUE(cg_outputs[0].is_contiguous(at::MemoryFormat::ChannelsLast));
   EXPECT_TRUE(ref_out.allclose(cg_outputs[0]));
->>>>>>> 302d634b
 }
 
 } // namespace nvfuser