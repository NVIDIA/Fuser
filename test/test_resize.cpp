--- conflicted
+++ resolved
@@ -324,14 +324,6 @@
   scheduler_utils::parallelizeAllLike(tv4);
 
   scheduler_utils::promoteProducerMemoryTypesOfResizedTensors(&fusion, {});
-<<<<<<< HEAD
-
-  fusion.printMath();
-  fusion.print();
-
-  fusion.printKernel();
-=======
->>>>>>> 47b2d08f
 
   auto options = at::TensorOptions().dtype(at::kFloat).device(at::kCUDA, 0);
   at::manual_seed(0);
@@ -1594,8 +1586,6 @@
       __FILE__);
 }
 
-<<<<<<< HEAD
-=======
 // Same as Pad1 but pad by specified value
 TEST_F(NVFuserTest, FusionResizePadWithValue_CUDA) {
   Fusion fusion;
@@ -1690,7 +1680,6 @@
   TORCH_CHECK(ref.equal(cg_outputs[0]));
 }
 
->>>>>>> 47b2d08f
 TEST_F(NVFuserTest, FusionSliceForNanoGPT_CUDA) {
   auto fusion_ptr = std::make_unique<Fusion>();
   auto& fusion = *fusion_ptr;
@@ -1733,11 +1722,6 @@
   auto t1 = at::randn(input_shape1, options);
   std::vector<c10::IValue> aten_inputs({t0, t1});
 
-<<<<<<< HEAD
-  fusion.print();
-
-=======
->>>>>>> 47b2d08f
   FusionExecutorCache executor_cache(std::move(fusion_ptr));
   auto cg_outputs = executor_cache.runFusionWithInputs(aten_inputs);
 
