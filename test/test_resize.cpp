#include <gmock/gmock-matchers.h>
#include <gtest/gtest.h>

#include <executor.h>
#include <executor_utils.h>
#include <fusion.h>
#include <inlining.h>
#include <kernel_cache.h>
#include <ops/all_ops.h>
#include <scheduler/utils.h>
#include <test/utils.h>
#include <test/validator.h>

namespace nvfuser {

// Simple pad test
TEST_F(NVFuserTest, FusionResizePad1_CUDA) {
  Fusion fusion;
  FusionGuard fg(&fusion);

  std::vector<int64_t> shape({9});

  auto tv0 = makeSymbolicTensor(1);
  fusion.addInput(tv0);

  auto tv1 = pad(tv0, {IrBuilder::create<Val>(1L), IrBuilder::create<Val>(1L)});
  fusion.addOutput(tv1);

  auto options = at::TensorOptions().dtype(at::kFloat).device(at::kCUDA, 0);

  auto t0 = at::randn(shape, options);
  std::vector<c10::IValue> aten_inputs({t0});

  FusionExecutor fe;
  fe.compileFusion(&fusion, aten_inputs);
  auto cg_outputs = fe.runFusion(aten_inputs);

  auto ref = at::pad(t0, {1, 1});

  TORCH_CHECK(ref.equal(cg_outputs[0]));
}

// pad + split
TEST_F(NVFuserTest, FusionResizePad2_CUDA) {
  Fusion fusion;
  FusionGuard fg(&fusion);

  std::vector<int64_t> shape({9});

  auto tv0 = makeSymbolicTensor(1);
  fusion.addInput(tv0);

  auto tv1 = pad(tv0, {IrBuilder::create<Val>(1L), IrBuilder::create<Val>(1L)});
  fusion.addOutput(tv1);

  tv1->split(0, 4);

  auto options = at::TensorOptions().dtype(at::kFloat).device(at::kCUDA, 0);

  auto t0 = at::randn(shape, options);
  std::vector<c10::IValue> aten_inputs({t0});

  FusionExecutor fe;
  fe.compileFusion(&fusion, aten_inputs);
  auto cg_outputs = fe.runFusion(aten_inputs);

  auto ref = at::pad(t0, {1, 1});

  TORCH_CHECK(ref.equal(cg_outputs[0]));
}

// pad, merge + split, inlineMost
TEST_F(NVFuserTest, FusionResizePad3_CUDA) {
  Fusion fusion;
  FusionGuard fg(&fusion);

  std::vector<int64_t> shape({9, 11});
  std::vector<int64_t> padded_shape({9, 11 + 2});

  auto tv0 = makeSymbolicTensor(2);
  fusion.addInput(tv0);
  auto tv1 = makeSymbolicTensor(2);
  fusion.addInput(tv1);

  auto tv2 = set(tv0);
  auto tv3 = pad(tv2, {IrBuilder::create<Val>(1L), IrBuilder::create<Val>(1L)});
  auto tv4 = add(tv3, tv1);
  fusion.addOutput(tv4);

  tv4->merge(0);
  tv4->split(0, 32);

  TransformPropagator propagator(tv4);
  MaxRootDomainInfoSpanningTree(tv4).traverse(&propagator);

  inlineMost();

  // TransformPropagator and inlineMost do not inline tv2, so it can't
  // be on Local memory. It should be possible to expand tv2 such that
  // it has the same extent as tv3, allowing it to be inlined.
  tv2->setMemoryType(MemoryType::Shared);

  auto options = at::TensorOptions().dtype(at::kFloat).device(at::kCUDA, 0);

  auto t0 = at::randn(shape, options);
  auto t1 = at::randn(padded_shape, options);
  std::vector<c10::IValue> aten_inputs({t0, t1});

  FusionExecutor fe;
  fe.compileFusion(&fusion, aten_inputs);
  auto cg_outputs = fe.runFusion(aten_inputs);

  auto t3 = at::pad(t0, {1, 1});
  auto ref = t3 + t1;

  testValidate(&fusion, cg_outputs, aten_inputs, {ref}, __LINE__, __FILE__);
}

// pad + parallelization
TEST_F(NVFuserTest, FusionResizePad4_CUDA) {
  Fusion fusion;
  FusionGuard fg(&fusion);

  std::vector<int64_t> shape({9});

  auto tv0 = makeSymbolicTensor(1);
  fusion.addInput(tv0);

  auto tv1 = pad(tv0, {IrBuilder::create<Val>(1L), IrBuilder::create<Val>(1L)});
  fusion.addOutput(tv1);

  tv1->axis(0)->parallelize(ParallelType::TIDx);

  auto options = at::TensorOptions().dtype(at::kFloat).device(at::kCUDA, 0);

  auto t0 = at::randn(shape, options);
  std::vector<c10::IValue> aten_inputs({t0});

  FusionExecutor fe;
  fe.compileFusion(&fusion, aten_inputs);
  auto cg_outputs = fe.runFusion(aten_inputs);

  auto ref = at::pad(t0, {1, 1});

  TORCH_CHECK(ref.equal(cg_outputs[0]));
}

// pad + parallelization + RAW sync
TEST_F(NVFuserTest, FusionResizePad5_CUDA) {
  Fusion fusion;
  FusionGuard fg(&fusion);

  std::vector<int64_t> shape({9});

  auto tv0 = makeSymbolicTensor(1);
  fusion.addInput(tv0);

  auto tv1 = set(tv0);
  auto tv2 = pad(tv1, {IrBuilder::create<Val>(1L), IrBuilder::create<Val>(1L)});
  fusion.addOutput(tv2);

  tv1->axis(0)->parallelize(ParallelType::TIDx);
  tv2->axis(0)->parallelize(ParallelType::TIDx);

  scheduler_utils::promoteProducerMemoryTypes(&fusion, {});

  TORCH_CHECK(
      tv1->getMemoryType() == MemoryType::Shared,
      "tv1 should be on shared memory: ",
      tv1->getMemoryType());

  GpuLower gpulw(&fusion);
  auto all_lowered_exprs = KernelExprVisitor::getAllExprs(gpulw.kernel());
  TORCH_CHECK(
      std::find_if(
          all_lowered_exprs.begin(),
          all_lowered_exprs.end(),
          [](Expr* expr) { return expr->isA<kir::BlockSync>(); }) !=
          all_lowered_exprs.end(),
      "Block sync not found");

  auto options = at::TensorOptions().dtype(at::kFloat).device(at::kCUDA, 0);

  auto t0 = at::randn(shape, options);
  std::vector<c10::IValue> aten_inputs({t0});

  FusionExecutor fe;
  fe.compileFusion(&fusion, aten_inputs);
  auto cg_outputs = fe.runFusion(aten_inputs);

  auto ref = at::pad(t0, {1, 1});

  TORCH_CHECK(ref.equal(cg_outputs[0]));
}

// pad + merge + split parallelization
TEST_F(NVFuserTest, FusionResizePad6_CUDA) {
  Fusion fusion;
  FusionGuard fg(&fusion);

  std::vector<int64_t> shape({99, 111});
  std::vector<int64_t> padded_shape({shape[0], shape[1] + 2});

  auto tv0 = makeConcreteTensor(shape);
  fusion.addInput(tv0);
  auto tv1 = makeConcreteTensor(padded_shape);
  fusion.addInput(tv1);

  auto tv2 = add(tv0, IrBuilder::create<Val>(1.0));
  auto tv3 = pad(tv2, {IrBuilder::create<Val>(1L), IrBuilder::create<Val>(1L)});
  auto tv4 = add(tv3, tv1);
  fusion.addOutput(tv4);

  tv4->merge(0);
  tv4->split(0, 32);

  TransformPropagator propagator(tv4);
  MaxRootDomainInfoSpanningTree(tv4).traverse(&propagator);

  inlineMost();

  tv4->axis(0)->parallelize(ParallelType::BIDx);
  tv4->axis(1)->parallelize(ParallelType::TIDx);

  auto options = at::TensorOptions().dtype(at::kFloat).device(at::kCUDA, 0);

  auto t0 = at::randn(shape, options);
  auto t1 = at::randn(padded_shape, options);
  std::vector<c10::IValue> aten_inputs({t0, t1});

  FusionExecutor fe;
  fe.compileFusion(&fusion, aten_inputs);
  auto cg_outputs = fe.runFusion(aten_inputs);

  auto t2 = t0 + 1;
  auto t3 = at::pad(t2, {1, 1});
  auto ref = t3 + t1;

  testValidate(&fusion, cg_outputs, aten_inputs, {ref}, __LINE__, __FILE__);
}

// pad + unswitch. Having different extents in an unswitched loop nest
// needs a special care (see UnrollPass::canOmitElseClause)
TEST_F(NVFuserTest, FusionResizePad7_CUDA) {
  Fusion fusion;
  FusionGuard fg(&fusion);

  std::vector<int64_t> shape({9, 11});

  auto tv0 = makeSymbolicTensor(2);
  fusion.addInput(tv0);

  auto tv1 = set(tv0);
  auto tv2 = pad(tv1, {IrBuilder::create<Val>(1L), IrBuilder::create<Val>(1L)});
  auto tv3 = set(tv2);
  fusion.addOutput(tv3);

  tv3->split(0, 1);
  tv3->split(-1, 4);
  tv3->reorder({{1, 2}});

  TransformPropagator propagator(tv3);
  MaxRootDomainInfoSpanningTree(tv3).traverse(&propagator);

  inlineMost();

  tv3->axis(-1)->parallelize(ParallelType::TIDx);
  tv3->axis(-2)->parallelize(ParallelType::Unswitch);

  scheduler_utils::parallelizeAllLike(tv3);

  scheduler_utils::promoteProducerMemoryTypes(&fusion, {});

  auto options = at::TensorOptions().dtype(at::kFloat).device(at::kCUDA, 0);

  auto t0 = at::randn(shape, options);
  std::vector<c10::IValue> aten_inputs({t0});

  FusionExecutor fe;
  fe.compileFusion(&fusion, aten_inputs);
  auto cg_outputs = fe.runFusion(aten_inputs);

  auto ref = at::pad(t0, {1, 1});

  testValidate(&fusion, cg_outputs, aten_inputs, {ref}, __LINE__, __FILE__);
}

// Disable for now. Unclear what would be the best way to handle
// when a tensor is resized multiple times. It would likely need a
// different transform propagator.
#if 0
// Stencil-like pattern
TEST_F(NVFuserTest, FusionResizePad8_CUDA) {
  Fusion fusion;
  FusionGuard fg(&fusion);

  auto tv0 = makeSymbolicTensor(1);
  fusion.addInput(tv0);

  auto tv1 = set(tv0);
  // Sort of shift(tv1, {-1});
  auto tv2 = pad(tv1, {IrBuilder::create<Val>(0L), IrBuilder::create<Val>(1L)});
  // Sort of shift(tv1, {1});
  auto tv3 = pad(tv1, {IrBuilder::create<Val>(1L), IrBuilder::create<Val>(0L)});
  auto tv4 = add(tv2, tv3);
  fusion.addOutput(tv4);

  tv4->split(0, 128);

  TransformPropagator propagator(tv4);
  MaxRootDomainInfoSpanningTree(tv4).traverse(&propagator);

  inlineMost();

  tv4->axis(0)->parallelize(ParallelType::BIDx);
  tv4->axis(1)->parallelize(ParallelType::TIDx);
  scheduler_utils::parallelizeAllLike(tv4);

  scheduler_utils::promoteProducerMemoryTypesOfResizedTensors(&fusion, {});

  auto options = at::TensorOptions().dtype(at::kFloat).device(at::kCUDA, 0);

  auto t0 = at::randn(999, options);
  std::vector<c10::IValue> aten_inputs({t0});

  FusionExecutor fe;
  fe.compileFusion(&fusion, aten_inputs);
  auto cg_outputs = fe.runFusion(aten_inputs);

  auto ref = at::pad(t0, {0, 1}) + at::pad(t0, {1, 0});

  testValidate(&fusion, cg_outputs, aten_inputs, {ref}, __LINE__, __FILE__);
}
#endif

TEST_F(NVFuserTest, FusionResizePadScheduler1_CUDA) {
  auto fusion = std::make_unique<Fusion>();
  FusionGuard fg(fusion.get());

  auto tv0 = makeSymbolicTensor(2);
  fusion->addInput(tv0);

  auto tv1 = pad(tv0, {IrBuilder::create<Val>(1L), IrBuilder::create<Val>(1L)});
  fusion->addOutput(tv1);

  std::vector<int64_t> shape({99, 111});

  auto options = at::TensorOptions().dtype(at::kFloat).device(at::kCUDA, 0);

  auto t0 = at::randn(shape, options);
  std::vector<c10::IValue> aten_inputs({t0});

  FusionExecutorCache executor_cache(std::move(fusion));
  auto cg_outputs = executor_cache.runFusionWithInputs(aten_inputs);

  auto ref = at::pad(t0, {1, 1});

  TORCH_CHECK(ref.equal(cg_outputs[0]));
}

TEST_F(NVFuserTest, FusionResizePadScheduler2_CUDA) {
  auto fusion_ptr = std::make_unique<Fusion>();
  auto& fusion = *fusion_ptr;
  FusionGuard fg(fusion_ptr.get());

  std::vector<int64_t> shape({9, 11});
  std::vector<int64_t> padded_shape({9, 11 + 2});

  auto tv0 = makeSymbolicTensor(2);
  fusion.addInput(tv0);
  auto tv1 = makeSymbolicTensor(2);
  fusion.addInput(tv1);

  auto tv2 = set(tv0);
  auto tv3 = pad(tv2, {IrBuilder::create<Val>(1L), IrBuilder::create<Val>(1L)});
  auto tv4 = add(tv3, tv1);
  fusion.addOutput(tv4);

  auto options = at::TensorOptions().dtype(at::kFloat).device(at::kCUDA, 0);

  auto t0 = at::randn(shape, options);
  auto t1 = at::randn(padded_shape, options);
  std::vector<c10::IValue> aten_inputs({t0, t1});

  FusionExecutorCache executor_cache(std::move(fusion_ptr));
  auto cg_outputs = executor_cache.runFusionWithInputs(aten_inputs);

  auto t3 = at::pad(t0, {1, 1});
  auto ref = t3 + t1;

  testValidate(
      executor_cache.fusion(),
      cg_outputs,
      aten_inputs,
      {ref},
      __LINE__,
      __FILE__);
}

// Disabled due to the same reason as Pad8
#if 0
// Auto scheduled version of Pad8
TEST_F(NVFuserTest, FusionResizePadScheduler3_CUDA) {
  auto fusion_ptr = std::make_unique<Fusion>();
  auto& fusion = *fusion_ptr;
  FusionGuard fg(fusion_ptr.get());

  auto tv0 = makeSymbolicTensor(1);
  fusion.addInput(tv0);

  auto tv1 = set(tv0);
  auto tv2 = pad(tv1, {IrBuilder::create<Val>(0L), IrBuilder::create<Val>(1L)});
  auto tv3 = pad(tv1, {IrBuilder::create<Val>(1L), IrBuilder::create<Val>(0L)});
  auto tv4 = add(tv2, tv3);
  fusion.addOutput(tv4);

  auto options = at::TensorOptions().dtype(at::kFloat).device(at::kCUDA, 0);

  auto t0 = at::randn(999, options);
  std::vector<c10::IValue> aten_inputs({t0});

  FusionExecutorCache executor_cache(std::move(fusion_ptr));
  auto cg_outputs = executor_cache.runFusionWithInputs(aten_inputs);

  auto ref = at::pad(t0, {0, 1}) + at::pad(t0, {1, 0});

  testValidate(
      executor_cache.fusion(),
      cg_outputs,
      aten_inputs,
      {ref},
      __LINE__,
      __FILE__);
}
#endif

// Two pad exprs, both using the same symbolic pad widths, segmented
// into two kernels. Make sure the symbolic inputs are available to
// both of the segmented kernels.
TEST_F(NVFuserTest, FusionResizePadScheduler4_CUDA) {
  auto fusion = std::make_unique<Fusion>();
  FusionGuard fg(fusion.get());

  auto tv0 = makeSymbolicTensor(2);
  fusion->addInput(tv0);

  auto left_pad = IrBuilder::create<Val>(DataType::Int);
  fusion->addInput(left_pad);
  auto right_pad = IrBuilder::create<Val>(DataType::Int);
  fusion->addInput(right_pad);

  auto tv1 = pad(tv0, {left_pad, right_pad});
  auto tv2 = sum(tv1, {0});
  fusion->addOutput(tv2);

  auto tv3 = pad(tv0, {left_pad, right_pad});
  auto tv4 = sum(tv3, {1});
  fusion->addOutput(tv4);

  std::vector<int64_t> shape({99, 111});

  auto options = at::TensorOptions().dtype(at::kFloat).device(at::kCUDA, 0);

  auto t0 = at::randn(shape, options);
  std::vector<int64_t> pad_extents{1, 1};
  std::vector<c10::IValue> aten_inputs({t0, 1, 1});

  FusionExecutorCache executor_cache(std::move(fusion));
  auto cg_outputs = executor_cache.runFusionWithInputs(aten_inputs);

  auto t0_double = t0.to(at::kDouble);
  auto t2 = at::pad(t0_double, {1, 1}).sum({0});
  auto t4 = at::pad(t0_double, {1, 1}).sum({1});

  testValidate(
      executor_cache.fusion(),
      cg_outputs,
      aten_inputs,
      {t2, t4},
      __LINE__,
      __FILE__);
}

// Trivial cat
TEST_F(NVFuserTest, FusionResizeCat1_CUDA) {
  Fusion fusion;
  FusionGuard fg(&fusion);

  std::vector<int64_t> shape0({2});
  std::vector<int64_t> shape1({3});

  auto tv0 = makeConcreteTensor(shape0);
  fusion.addInput(tv0);

  auto tv1 = makeConcreteTensor(shape1);
  fusion.addInput(tv1);

  auto tv2 = cat({tv0, tv1}, 0);
  fusion.addOutput(tv2);

  auto options = at::TensorOptions().dtype(at::kFloat).device(at::kCUDA, 0);

  auto t0 = at::randn(shape0, options);
  auto t1 = at::randn(shape1, options);
  std::vector<c10::IValue> aten_inputs({t0, t1});

  FusionExecutor fe;
  fe.compileFusion(&fusion, aten_inputs);
  auto cg_outputs = fe.runFusion(aten_inputs);

  auto ref = at::cat({t0, t1}, 0);

  TORCH_CHECK(ref.equal(cg_outputs[0]));
}

// Trivial 2D inner cat
TEST_F(NVFuserTest, FusionResizeCat2_CUDA) {
  Fusion fusion;
  FusionGuard fg(&fusion);

  std::vector<int64_t> shape0({2, 4});
  std::vector<int64_t> shape1({3, 4});

  auto tv0 = makeConcreteTensor(shape0);
  fusion.addInput(tv0);

  auto tv1 = makeConcreteTensor(shape1);
  fusion.addInput(tv1);

  auto tv2 = cat({tv0, tv1}, 0);
  fusion.addOutput(tv2);

  auto options = at::TensorOptions().dtype(at::kFloat).device(at::kCUDA, 0);

  auto t0 = at::randn(shape0, options);
  auto t1 = at::randn(shape1, options);
  std::vector<c10::IValue> aten_inputs({t0, t1});

  FusionExecutor fe;
  fe.compileFusion(&fusion, aten_inputs);
  auto cg_outputs = fe.runFusion(aten_inputs);

  auto ref = at::cat({t0, t1}, 0);

  TORCH_CHECK(ref.equal(cg_outputs[0]));
}

// Trivial 2D outer cat
TEST_F(NVFuserTest, FusionResizeCat3_CUDA) {
  Fusion fusion;
  FusionGuard fg(&fusion);

  std::vector<int64_t> shape0({4, 2});
  std::vector<int64_t> shape1({4, 3});

  // concrete shapes to avoid dynamic Fusion
  auto tv0 = makeConcreteTensor(shape0);
  fusion.addInput(tv0);

  auto tv1 = makeConcreteTensor(shape1);
  fusion.addInput(tv1);

  auto tv2 = cat({tv0, tv1}, 1);
  fusion.addOutput(tv2);

  tv2->merge(0);
  tv2->split(0, 4);

  TransformPropagator propagator(tv2);
  MaxRootDomainInfoSpanningTree(tv2).traverse(&propagator);

  inlineMost();

  auto options = at::TensorOptions().dtype(at::kFloat).device(at::kCUDA, 0);

  auto t0 = at::randn(shape0, options);
  auto t1 = at::randn(shape1, options);
  std::vector<c10::IValue> aten_inputs({t0, t1});

  FusionExecutor fe;
  fe.compileFusion(&fusion, aten_inputs);
  auto cg_outputs = fe.runFusion(aten_inputs);

  auto ref = at::cat({t0, t1}, 1);

  TORCH_CHECK(ref.equal(cg_outputs[0]));
}

// Cat + merge + split + parallelization + inlineMost
TEST_F(NVFuserTest, FusionResizeCat4_CUDA) {
  Fusion fusion;
  FusionGuard fg(&fusion);

  std::vector<int64_t> shape0({11, 12});
  std::vector<int64_t> shape1({11, 13});

  // concrete shapes to avoid dynamic Fusion
  auto tv0 = makeConcreteTensor(shape0);
  fusion.addInput(tv0);

  auto tv1 = makeConcreteTensor(shape1);
  fusion.addInput(tv1);

  auto tv2 = cat({tv0, tv1}, 1);
  fusion.addOutput(tv2);

  tv2->merge(0);
  tv2->split(0, 128);

  TransformPropagator propagator(tv2);
  MaxRootDomainInfoSpanningTree(tv2).traverse(&propagator);

  tv2->axis(0)->parallelize(ParallelType::BIDx);
  tv2->axis(1)->parallelize(ParallelType::TIDx);

  inlineMost();

  auto options = at::TensorOptions().dtype(at::kFloat).device(at::kCUDA, 0);

  auto t0 = at::randn(shape0, options);
  auto t1 = at::randn(shape1, options);
  std::vector<c10::IValue> aten_inputs({t0, t1});

  FusionExecutor fe;
  fe.compileFusion(&fusion, aten_inputs);
  auto cg_outputs = fe.runFusion(aten_inputs);

  auto ref = at::cat({t0, t1}, 1);

  TORCH_CHECK(ref.equal(cg_outputs[0]));
}

// Cat + arith op
TEST_F(NVFuserTest, FusionResizeCat5_CUDA) {
  Fusion fusion;
  FusionGuard fg(&fusion);

  // concrete shapes to avoid dynamic Fusion
  auto tv0 = makeConcreteTensor({11, 12});
  fusion.addInput(tv0);
  auto tv1 = makeConcreteTensor({11, 13});
  fusion.addInput(tv1);
  auto tv2 = makeConcreteTensor({11, 25});
  fusion.addInput(tv2);

  auto tv3 = cat({tv0, tv1}, 1);
  auto tv4 = add(tv3, tv2);
  fusion.addOutput(tv4);

  tv4->merge(0);
  tv4->split(0, 128);

  TransformPropagator propagator(tv4);
  MaxRootDomainInfoSpanningTree(tv4).traverse(&propagator);

  inlineMost();

  tv4->axis(0)->parallelize(ParallelType::BIDx);
  tv4->axis(1)->parallelize(ParallelType::TIDx);
  scheduler_utils::parallelizeAllLike(tv4);

  std::vector<int64_t> shape0({11, 12});
  std::vector<int64_t> shape1({shape0[0], 13});
  std::vector<int64_t> shape2({shape0[0], shape0[1] + shape1[1]});

  auto options = at::TensorOptions().dtype(at::kFloat).device(at::kCUDA, 0);

  auto t0 = at::randn(shape0, options);
  auto t1 = at::randn(shape1, options);
  auto t2 = at::randn(shape2, options);
  std::vector<c10::IValue> aten_inputs({t0, t1, t2});

  FusionExecutor fe;
  fe.compileFusion(&fusion, aten_inputs);
  auto cg_outputs = fe.runFusion(aten_inputs);

  auto ref = at::cat({t0, t1}, 1) + t2;

  testValidate(&fusion, cg_outputs, aten_inputs, {ref}, __LINE__, __FILE__);
}

// Cat 3 tensors
TEST_F(NVFuserTest, FusionResizeCat6_CUDA) {
  Fusion fusion;
  FusionGuard fg(&fusion);

  std::vector<int64_t> shape0({2, 4});
  std::vector<int64_t> shape1({5, 4});
  std::vector<int64_t> shape2({3, 4});

  auto tv0 = makeConcreteTensor(shape0);
  fusion.addInput(tv0);
  auto tv1 = makeConcreteTensor(shape1);
  fusion.addInput(tv1);
  auto tv2 = makeConcreteTensor(shape2);
  fusion.addInput(tv2);

  auto tv3 = cat({tv0, tv1, tv2}, 0);
  fusion.addOutput(tv3);

  tv3->merge(0);
  tv3->split(0, 4);
  TransformPropagator propagator(tv3);
  MaxRootDomainInfoSpanningTree(tv3).traverse(&propagator);

  inlineMost();

  tv3->axis(0)->parallelize(ParallelType::BIDx);
  tv3->axis(1)->parallelize(ParallelType::TIDx);
  scheduler_utils::parallelizeAllLike(tv3);

  auto options = at::TensorOptions().dtype(at::kFloat).device(at::kCUDA, 0);

  auto t0 = at::randn(shape0, options);
  auto t1 = at::randn(shape1, options);
  auto t2 = at::randn(shape2, options);
  std::vector<c10::IValue> aten_inputs({t0, t1, t2});

  FusionExecutor fe;
  fe.compileFusion(&fusion, aten_inputs);
  auto cg_outputs = fe.runFusion(aten_inputs);

  auto ref = at::cat({t0, t1, t2}, 0);

  TORCH_CHECK(ref.equal(cg_outputs[0]));
}

// Cat many tensors
TEST_F(NVFuserTest, FusionResizeCat7_CUDA) {
  int num_tensors_to_concat = 10;
  std::vector<int64_t> base_shape({11, 13});

  for (int concat_dim : {0, 1}) {
    Fusion fusion;
    FusionGuard fg(&fusion);

    std::vector<TensorView*> inputs;
    for (const auto i : c10::irange(num_tensors_to_concat)) {
      (void)i;
      // concrete shapes to avoid dynamic Fusion
      auto shape = base_shape;
      shape[concat_dim] = 10 + (i % 5);
      auto tv = makeConcreteTensor(shape);
      fusion.addInput(tv);
      inputs.push_back(tv);
    }

    auto concat_tv = cat(inputs, concat_dim);
    fusion.addOutput(concat_tv);

    concat_tv->merge(0);
    concat_tv->split(0, 128);

    TransformPropagator propagator(concat_tv);
    MaxRootDomainInfoSpanningTree(concat_tv).traverse(&propagator);

    inlineMost();

    concat_tv->axis(0)->parallelize(ParallelType::BIDx);
    concat_tv->axis(1)->parallelize(ParallelType::TIDx);
    scheduler_utils::parallelizeAllLike(concat_tv);

    auto options = at::TensorOptions().dtype(at::kFloat).device(at::kCUDA, 0);

    std::vector<at::Tensor> aten_inputs;
    for (const auto i : c10::irange(num_tensors_to_concat)) {
      auto shape = base_shape;
      shape[concat_dim] = 10 + (i % 5);
      aten_inputs.emplace_back(at::randn(shape, options));
    }

    std::vector<c10::IValue> aten_inputs_ivalue(
        {aten_inputs.begin(), aten_inputs.end()});

    FusionExecutor fe;
    fe.compileFusion(&fusion, aten_inputs_ivalue);
    auto cg_outputs = fe.runFusion(aten_inputs_ivalue);

    auto ref = at::cat(aten_inputs, concat_dim);

    TORCH_CHECK(ref.equal(cg_outputs[0]));
  }
}

// Auto scheduled version of Cat1
TEST_F(NVFuserTest, FusionResizeCatScheduler1_CUDA) {
  auto fusion_ptr = std::make_unique<Fusion>();
  auto& fusion = *fusion_ptr;
  FusionGuard fg(fusion_ptr.get());

  auto tv0 = makeSymbolicTensor(1);
  fusion.addInput(tv0);

  auto tv1 = makeSymbolicTensor(1);
  fusion.addInput(tv1);

  auto tv2 = cat({tv0, tv1}, 0);
  fusion.addOutput(tv2);

  std::vector<int64_t> shape0({2});
  std::vector<int64_t> shape1({3});

  auto options = at::TensorOptions().dtype(at::kFloat).device(at::kCUDA, 0);

  auto t0 = at::randn(shape0, options);
  auto t1 = at::randn(shape1, options);
  std::vector<c10::IValue> aten_inputs({t0, t1});

  FusionExecutorCache executor_cache(std::move(fusion_ptr));
  auto cg_outputs = executor_cache.runFusionWithInputs(aten_inputs);

  auto ref = at::cat({t0, t1}, 0);

  TORCH_CHECK(ref.equal(cg_outputs[0]));
}

// Auto scheduled version of Cat5
TEST_F(NVFuserTest, FusionResizeCatScheduler2_CUDA) {
  auto fusion_ptr = std::make_unique<Fusion>();
  auto& fusion = *fusion_ptr;
  FusionGuard fg(fusion_ptr.get());

  auto tv0 = makeSymbolicTensor(2);
  fusion.addInput(tv0);
  auto tv1 = makeSymbolicTensor(2);
  fusion.addInput(tv1);
  auto tv2 = makeSymbolicTensor(2);
  fusion.addInput(tv2);

  auto tv3 = cat({tv0, tv1}, 1);
  auto tv4 = add(tv3, tv2);
  fusion.addOutput(tv4);

  std::vector<int64_t> shape0({11, 12});
  std::vector<int64_t> shape1({shape0[0], 13});
  std::vector<int64_t> shape2({shape0[0], shape0[1] + shape1[1]});

  auto options = at::TensorOptions().dtype(at::kFloat).device(at::kCUDA, 0);

  auto t0 = at::randn(shape0, options);
  auto t1 = at::randn(shape1, options);
  auto t2 = at::randn(shape2, options);
  std::vector<c10::IValue> aten_inputs({t0, t1, t2});

  FusionExecutorCache executor_cache(std::move(fusion_ptr));
  auto cg_outputs = executor_cache.runFusionWithInputs(aten_inputs);

  auto ref = at::cat({t0, t1}, 1) + t2;

  testValidate(
      executor_cache.fusion(),
      cg_outputs,
      aten_inputs,
      {ref},
      __LINE__,
      __FILE__);
}

// Auto scheduled version of Cat6
TEST_F(NVFuserTest, FusionResizeCatScheduler3_CUDA) {
  auto fusion_ptr = std::make_unique<Fusion>();
  auto& fusion = *fusion_ptr;
  FusionGuard fg(fusion_ptr.get());

  auto tv0 = makeSymbolicTensor(2);
  fusion.addInput(tv0);
  auto tv1 = makeSymbolicTensor(2);
  fusion.addInput(tv1);
  auto tv2 = makeSymbolicTensor(2);
  fusion.addInput(tv2);

  auto tv3 = cat({tv0, tv1, tv2}, 0);
  fusion.addOutput(tv3);

  std::vector<int64_t> shape0({2, 4});
  std::vector<int64_t> shape1({5, 4});
  std::vector<int64_t> shape2({3, 4});

  auto options = at::TensorOptions().dtype(at::kFloat).device(at::kCUDA, 0);

  auto t0 = at::randn(shape0, options);
  auto t1 = at::randn(shape1, options);
  auto t2 = at::randn(shape2, options);
  std::vector<c10::IValue> aten_inputs({t0, t1, t2});

  FusionExecutorCache executor_cache(std::move(fusion_ptr));
  auto cg_outputs = executor_cache.runFusionWithInputs(aten_inputs);

  auto ref = at::cat({t0, t1, t2}, 0);

  TORCH_CHECK(ref.equal(cg_outputs[0]));
}

// Trivial slice
TEST_F(NVFuserTest, FusionResizeSlice1_CUDA) {
  Fusion fusion;
  FusionGuard fg(&fusion);

  std::vector<int64_t> shape({9});

  // concrete shapes to avoid dynamic Fusion
  auto tv0 = makeConcreteTensor(shape);
  fusion.addInput(tv0);

  auto tv1 = slice(
      tv0,
      {{IrBuilder::create<Val>(1L),
        sub(tv0->axis(0)->extent(), IrBuilder::create<Val>(1L))}});
  fusion.addOutput(tv1);

  auto options = at::TensorOptions().dtype(at::kFloat).device(at::kCUDA, 0);

  auto t0 = at::randn(shape, options);
  std::vector<c10::IValue> aten_inputs({t0});

  FusionExecutor fe;
  fe.compileFusion(&fusion, aten_inputs);
  auto cg_outputs = fe.runFusion(aten_inputs);

  auto ref = t0.index({at::indexing::Slice(1, shape[0] - 1)});

  TORCH_CHECK(ref.equal(cg_outputs[0]));
}

// Split a tensor to half and add them up
TEST_F(NVFuserTest, FusionResizeSlice2_CUDA) {
  Fusion fusion;
  FusionGuard fg(&fusion);

  std::vector<int64_t> shape({11, 30});

  TORCH_CHECK(shape[1] % 2 == 0);

  auto tv0 = makeConcreteTensor(shape);
  fusion.addInput(tv0);

  auto tv1 = slice(
      tv0,
      {Slice(),
       {IrBuilder::create<Val>(0L), IrBuilder::create<Val>(shape[1] / 2)}});
  auto tv2 = slice(tv0, {Slice(), {IrBuilder::create<Val>(shape[1] / 2)}});
  auto tv3 = add(tv1, tv2);
  fusion.addOutput(tv3);

  auto options = at::TensorOptions().dtype(at::kFloat).device(at::kCUDA, 0);

  auto t0 = at::randn(shape, options);
  std::vector<c10::IValue> aten_inputs({t0});

  FusionExecutor fe;
  fe.compileFusion(&fusion, aten_inputs);
  auto cg_outputs = fe.runFusion(aten_inputs);

  auto t1 = t0.index(
      {at::indexing::Slice(0, at::indexing::None),
       at::indexing::Slice(0, shape[1] / 2)});
  auto t2 = t0.index(
      {at::indexing::Slice(0, at::indexing::None),
       at::indexing::Slice(shape[1] / 2)});
  auto ref = t1 + t2;

  testValidate(&fusion, cg_outputs, aten_inputs, {ref}, __LINE__, __FILE__);
}

// "Trivial" slice is converted to Set
TEST_F(NVFuserTest, FusionResizeSlice3_CUDA) {
  Fusion fusion;
  FusionGuard fg(&fusion);

  auto tv0 = makeSymbolicTensor(1);
  fusion.addInput(tv0);

  // These should result in unary set op
  auto tv1 = slice(tv0, {{nullptr, tv0->axis(0)->extent()}});
  auto tv2 = slice(tv0, {Slice()});
  auto tv3 = add(tv1, tv2);
  fusion.addOutput(tv3);

  TORCH_CHECK(tv1->definition()->isA<LoadStoreOp>());
  TORCH_CHECK(tv2->definition()->isA<LoadStoreOp>());
}

// Partition an input, reduce each and concatenate them
TEST_F(NVFuserTest, FusionResizeSlice4_CUDA) {
  Fusion fusion;
  FusionGuard fg(&fusion);

  std::vector<int64_t> shape({5, 100});

  // concrete shapes to avoid dynamic Fusion
  auto tv0 = makeConcreteTensor(shape);
  fusion.addInput(tv0);

  // Consider a fusion of:
  // auto tv1 = add(tv0, IrBuilder::create<Val>(1.0));
  // auto tv2 = sum(tv1, {1});

  // Reproduce the above fusion with split tensors

  // Split the input to [0:2, :] and [2:, :]
  auto tv1 = slice(
      tv0, {{IrBuilder::create<Val>(0L), IrBuilder::create<Val>(2L)}, Slice()});
  auto tv2 = slice(tv0, {{IrBuilder::create<Val>(2L)}, Slice()});

  auto tv3 = add(tv1, IrBuilder::create<Val>(1.0));
  auto tv4 = add(tv2, IrBuilder::create<Val>(1.0));

  auto tv5 = sum(tv3, {1});
  auto tv6 = sum(tv4, {1});
  auto tv7 = cat({tv5, tv6}, 0);
  fusion.addOutput(tv7);

  // Schedule the two reductions separately
  tv5->split(-1, 32);
  auto tv5_rf = tv5->rFactor({-2});
  tv5_rf->reorder({{-1, -2}});
  auto tv5_cache = tv5->cacheBefore();
  tv5->setMemoryType(MemoryType::Global);
  SetSelector tv5_rf_selector({tv1, tv3, tv5, tv5_cache});
  TransformPropagator tv5_rf_tp(tv5_rf);
  MaxRootDomainInfoSpanningTree(tv5_rf, &tv5_rf_selector).traverse(&tv5_rf_tp);
  inlineMost(std::vector<TensorView*>{tv1, tv3, tv5_rf});
  tv5_rf->axis(0)->parallelize(ParallelType::BIDx);
  tv5_rf->axis(1)->parallelize(ParallelType::TIDx);
  scheduler_utils::parallelizeAllLike(tv5_rf, {tv1, tv3, tv5, tv5_cache});

  tv6->split(-1, 32);
  auto tv6_rf = tv6->rFactor({-2});
  tv6_rf->reorder({{-1, -2}});
  auto tv6_cache = tv6->cacheBefore();
  tv6->setMemoryType(MemoryType::Global);
  SetSelector tv6_rf_selector({tv2, tv4, tv6, tv6_cache});
  TransformPropagator tv6_rf_tp(tv6_rf);
  MaxRootDomainInfoSpanningTree(tv6_rf, &tv6_rf_selector).traverse(&tv6_rf_tp);
  inlineMost(std::vector<TensorView*>{tv2, tv4, tv6_rf});
  tv6_rf->axis(0)->parallelize(ParallelType::BIDx);
  tv6_rf->axis(1)->parallelize(ParallelType::TIDx);
  scheduler_utils::parallelizeAllLike(tv6_rf, {tv2, tv4, tv6, tv6_cache});

  // cat consits of a PadOp and a CatOp. Fully inline the PadOp
  for (auto tv7_inp :
       ir_utils::filterByType<TensorView>(tv7->definition()->inputs())) {
    tv7_inp->inlineAt(-1);
  }

  // Use just one block to concat the two results
  tv7->axis(0)->parallelize(ParallelType::TIDx);

  auto options = at::TensorOptions().dtype(at::kFloat).device(at::kCUDA, 0);

  auto t0 = at::randn(shape, options);
  std::vector<c10::IValue> aten_inputs({t0});

  FusionExecutor fe;
  fe.compileFusion(&fusion, aten_inputs);
  auto cg_outputs = fe.runFusion(aten_inputs);

  auto ref = (t0 + 1).to(at::kDouble).sum({1});

  testValidate(&fusion, cg_outputs, aten_inputs, {ref}, __LINE__, __FILE__);
}

// Multiple slices of the same tensor with the same arguments
TEST_F(NVFuserTest, FusionResizeSlice5_CUDA) {
  auto fusion_ptr = std::make_unique<Fusion>();
  auto& fusion = *fusion_ptr;
  FusionGuard fg(fusion_ptr.get());

  std::vector<int64_t> shape({11, 1000});

  // concrete shapes to avoid dynamic Fusion
  auto tv0 = makeConcreteTensor(shape);
  fusion.addInput(tv0);

  auto tv1 = slice(
      tv0,
      {Slice(),
       {IrBuilder::create<Val>(1L),
        sub(tv0->axis(1)->extent(), IrBuilder::create<Val>(1L))}});
  auto tv2 = sum(tv1, {1});
  fusion.addOutput(tv2);
  auto tv3 = slice(
      tv0,
      {Slice(),
       {IrBuilder::create<Val>(1L),
        sub(tv0->axis(1)->extent(), IrBuilder::create<Val>(1L))}});
  auto tv4 = sum(tv3, {1});
  fusion.addOutput(tv4);

  tv2->split(1, 128);

  // tv1 and tv3 are both slice outputs. Propagation should occur from
  // tv1 to tv3 through tv0, which should work as both tensors are
  // sliced in the same way.
  TransformPropagator propagator(tv2);
  MaxRootDomainInfoSpanningTree(tv2).traverse(&propagator);

  inlineMost();

  tv2->axis(0)->parallelize(ParallelType::BIDx);
  tv2->axis(-1)->parallelize(ParallelType::TIDx);
  scheduler_utils::parallelizeAllLike(tv2);

  auto options = at::TensorOptions().dtype(at::kFloat).device(at::kCUDA, 0);

  auto t0 = at::randn(shape, options);
  std::vector<c10::IValue> aten_inputs({t0});

  FusionExecutor fe;
  fe.compileFusion(&fusion, aten_inputs);
  auto cg_outputs = fe.runFusion(aten_inputs);

  auto t1 = t0.index(
      {at::indexing::Slice(0, at::indexing::None),
       at::indexing::Slice(1, shape[1] - 1)});
  auto t2 = t1.to(at::kDouble).sum({1});
  auto t3 = t0.index(
      {at::indexing::Slice(0, at::indexing::None),
       at::indexing::Slice(1, shape[1] - 1)});
  auto t4 = t3.to(at::kDouble).sum({1});

  testValidate(&fusion, cg_outputs, aten_inputs, {t2, t4}, __LINE__, __FILE__);
}

// Auto scheduled version of Slice1
TEST_F(NVFuserTest, FusionResizeSliceScheduler1_CUDA) {
  auto fusion_ptr = std::make_unique<Fusion>();
  auto& fusion = *fusion_ptr;
  FusionGuard fg(fusion_ptr.get());

  auto tv0 = makeSymbolicTensor(1);
  fusion.addInput(tv0);

  auto tv1 = slice(
      tv0,
      {{IrBuilder::create<Val>(1L),
        sub(tv0->axis(0)->extent(), IrBuilder::create<Val>(1L))}});
  fusion.addOutput(tv1);

  // Make sure all IDs of tv0 and tv1 are mapped in the
  // PERMISSIVE_RESIZE mode.
  ComputeAtMap ca_map(&fusion);
  ASSERT_TRUE(ca_map.areMapped(
      tv1->axis(0), tv0->axis(0), IdMappingMode::PERMISSIVE_RESIZE));
  ASSERT_TRUE(ca_map.areMapped(
      tv1->axis(0),
      tv1->getRootDomain().at(0),
      IdMappingMode::PERMISSIVE_RESIZE));

  std::vector<int64_t> shape({9});

  auto options = at::TensorOptions().dtype(at::kFloat).device(at::kCUDA, 0);

  auto t0 = at::randn(shape, options);
  std::vector<c10::IValue> aten_inputs({t0});

  FusionExecutorCache executor_cache(std::move(fusion_ptr));
  auto cg_outputs = executor_cache.runFusionWithInputs(aten_inputs);

  auto ref = t0.index({at::indexing::Slice(1, shape[0] - 1)});

  TORCH_CHECK(ref.equal(cg_outputs[0]));
}

TEST_F(NVFuserTest, FusionResizePadReduceScheduler1_CUDA) {
  auto fusion_ptr = std::make_unique<Fusion>();
  auto& fusion = *fusion_ptr;
  FusionGuard fg(fusion_ptr.get());

  auto tv0 = makeSymbolicTensor(2);
  fusion.addInput(tv0);

  auto left_pad0 = IrBuilder::create<Val>(DataType::Int);
  fusion.addInput(left_pad0);
  auto right_pad0 = IrBuilder::create<Val>(DataType::Int);
  fusion.addInput(right_pad0);
  auto left_pad1 = IrBuilder::create<Val>(DataType::Int);
  fusion.addInput(left_pad1);
  auto right_pad1 = IrBuilder::create<Val>(DataType::Int);
  fusion.addInput(right_pad1);

  auto tv1 = pad(tv0, {left_pad0, right_pad0, left_pad1, right_pad1});
  auto tv2 = sum(tv1, {1});
  fusion.addOutput(tv2);

  std::vector<int64_t> shape({123, 999});
  std::vector<int64_t> pad_extents{1, 2, 2, 1};

  auto options = at::TensorOptions().dtype(at::kFloat).device(at::kCUDA, 0);

  auto t0 = at::randn(shape, options);
  std::vector<c10::IValue> aten_inputs({t0});
  std::transform(
      pad_extents.begin(),
      pad_extents.end(),
      std::back_inserter(aten_inputs),
      [](auto pad_extent) { return pad_extent; });

  FusionExecutorCache executor_cache(std::move(fusion_ptr));
  auto cg_outputs = executor_cache.runFusionWithInputs(aten_inputs);

  auto ref = at::pad(t0, pad_extents).sum({1});

  testValidate(
      executor_cache.fusion(),
      cg_outputs,
      aten_inputs,
      {ref},
      __LINE__,
      __FILE__);
}

TEST_F(NVFuserTest, FusionResizeSliceReduceScheduler1_CUDA) {
  auto fusion_ptr = std::make_unique<Fusion>();
  auto& fusion = *fusion_ptr;
  FusionGuard fg(fusion_ptr.get());

  auto tv0 = makeSymbolicTensor(2);
  fusion.addInput(tv0);

  auto start0 = IrBuilder::create<Val>(DataType::Int);
  fusion.addInput(start0);
  auto end0 = IrBuilder::create<Val>(DataType::Int);
  fusion.addInput(end0);
  auto start1 = IrBuilder::create<Val>(DataType::Int);
  fusion.addInput(start1);
  auto end1 = IrBuilder::create<Val>(DataType::Int);
  fusion.addInput(end1);

  auto tv1 = slice(tv0, {{start0, end0}, {start1, end1}});
  auto tv2 = sum(tv1, {1});
  fusion.addOutput(tv2);

  auto options = at::TensorOptions().dtype(at::kFloat).device(at::kCUDA, 0);

  std::vector<int64_t> shape({123, 999});
  std::vector<int64_t> slice_inputs({1, shape[0] - 2, 3, shape[1] - 4});

  auto t0 = at::randn(shape, options);
  std::vector<c10::IValue> aten_inputs({t0});
  std::copy(
      slice_inputs.begin(),
      slice_inputs.end(),
      std::back_inserter(aten_inputs));

  FusionExecutorCache executor_cache(std::move(fusion_ptr));
  auto cg_outputs = executor_cache.runFusionWithInputs(aten_inputs);

  auto t1 = t0.index(
      {at::indexing::Slice(slice_inputs[0], slice_inputs[1]),
       at::indexing::Slice(slice_inputs[2], slice_inputs[3])});
  auto ref = t1.sum({1});

  testValidate(
      executor_cache.fusion(),
      cg_outputs,
      aten_inputs,
      {ref},
      __LINE__,
      __FILE__);
}

// Multiple slice+reduction. Different slices.
TEST_F(NVFuserTest, FusionResizeSliceReduceScheduler2_CUDA) {
  auto fusion_ptr = std::make_unique<Fusion>();
  auto& fusion = *fusion_ptr;
  FusionGuard fg(fusion_ptr.get());

  auto tv0 = makeContigTensor(2);
  fusion.addInput(tv0);

  auto start0 = IrBuilder::create<Val>(DataType::Int);
  fusion.addInput(start0);
  auto end0 = IrBuilder::create<Val>(DataType::Int);
  fusion.addInput(end0);
  auto start1 = IrBuilder::create<Val>(DataType::Int);
  fusion.addInput(start1);
  auto end1 = IrBuilder::create<Val>(DataType::Int);
  fusion.addInput(end1);

  auto tv1 = slice(tv0, {Slice(), {start0, end0}});
  auto tv2 = sum(tv1, {1});
  fusion.addOutput(tv2);
  auto tv3 = slice(tv0, {Slice(), {start1, end1}});
  auto tv4 = sum(tv3, {1});
  fusion.addOutput(tv4);

  auto options = at::TensorOptions().dtype(at::kFloat).device(at::kCUDA, 0);

  std::vector<int64_t> shape({123, 1024});
  std::vector<int64_t> slice_inputs({1, shape[0] - 2, 3, shape[1] - 4});

  auto t0 = at::randn(shape, options);
  std::vector<c10::IValue> aten_inputs({t0});
  std::copy(
      slice_inputs.begin(),
      slice_inputs.end(),
      std::back_inserter(aten_inputs));

  FusionExecutorCache executor_cache(std::move(fusion_ptr));
  auto cg_outputs = executor_cache.runFusionWithInputs(aten_inputs);

  auto t1 = t0.index(
      {at::indexing::Slice(0, at::indexing::None),
       at::indexing::Slice(slice_inputs[0], slice_inputs[1])});
  auto t2 = t1.sum({1});
  auto t3 = t0.index(
      {at::indexing::Slice(0, at::indexing::None),
       at::indexing::Slice(slice_inputs[2], slice_inputs[3])});
  auto t4 = t3.sum({1});

  testValidate(
      executor_cache.fusion(),
      cg_outputs,
      aten_inputs,
      {t2, t4},
      __LINE__,
      __FILE__);
}

// Multiple slice+reduction. Same slices. Should be segmented at the moment.
TEST_F(NVFuserTest, FusionSliceReduceScheduler3_CUDA) {
  auto fusion_ptr = std::make_unique<Fusion>();
  auto& fusion = *fusion_ptr;
  FusionGuard fg(fusion_ptr.get());

  auto tv0 = makeSymbolicTensor(2);
  fusion.addInput(tv0);

  auto start0 = IrBuilder::create<Val>(DataType::Int);
  fusion.addInput(start0);
  auto end0 = IrBuilder::create<Val>(DataType::Int);
  fusion.addInput(end0);

  auto tv1 = slice(tv0, {Slice(), {start0, end0}});
  auto tv2 = sum(tv1, {1});
  fusion.addOutput(tv2);
  auto tv3 = slice(tv0, {Slice(), {start0, end0}});
  auto tv4 = sum(tv3, {1});
  fusion.addOutput(tv4);

  auto options = at::TensorOptions().dtype(at::kFloat).device(at::kCUDA, 0);

  std::vector<int64_t> shape({123, 999});
  std::vector<int64_t> slice_inputs({1, shape[1] - 2});

  auto t0 = at::randn(shape, options);
  std::vector<c10::IValue> aten_inputs({t0});
  std::copy(
      slice_inputs.begin(),
      slice_inputs.end(),
      std::back_inserter(aten_inputs));

  FusionExecutorCache executor_cache(std::move(fusion_ptr));
  auto cg_outputs = executor_cache.runFusionWithInputs(aten_inputs);

  auto t1 = t0.index(
      {at::indexing::Slice(0, at::indexing::None),
       at::indexing::Slice(slice_inputs[0], slice_inputs[1])});
  auto t2 = t1.to(at::kDouble).sum({1});
  auto t3 = t0.index(
      {at::indexing::Slice(0, at::indexing::None),
       at::indexing::Slice(slice_inputs[0], slice_inputs[1])});
  auto t4 = t3.to(at::kDouble).sum({1});

  testValidate(
      executor_cache.fusion(),
      cg_outputs,
      aten_inputs,
      {t2, t4},
      __LINE__,
      __FILE__);
}

TEST_F(NVFuserTest, FusionResizeCatReduceScheduler1_CUDA) {
  auto fusion_ptr = std::make_unique<Fusion>();
  auto& fusion = *fusion_ptr;
  FusionGuard fg(fusion_ptr.get());

  auto tv0 = makeSymbolicTensor(2);
  fusion.addInput(tv0);
  auto tv1 = makeSymbolicTensor(2);
  fusion.addInput(tv1);

  auto tv2 = cat({tv0, tv1}, 1);
  auto tv3 = sum(tv2, {1});
  fusion.addOutput(tv3);

  std::vector<int64_t> shape0({11, 12});
  std::vector<int64_t> shape1({shape0[0], 13});

  auto options = at::TensorOptions().dtype(at::kFloat).device(at::kCUDA, 0);

  auto t0 = at::randn(shape0, options);
  auto t1 = at::randn(shape1, options);
  std::vector<c10::IValue> aten_inputs({t0, t1});

  FusionExecutorCache executor_cache(std::move(fusion_ptr));
  auto cg_outputs = executor_cache.runFusionWithInputs(aten_inputs);

  auto ref = at::cat({t0, t1}, 1).sum({1});

  testValidate(
      executor_cache.fusion(),
      cg_outputs,
      aten_inputs,
      {ref},
      __LINE__,
      __FILE__);
}

TEST_F(NVFuserTest, FusionResizeCatSoftmaxScheduler1_CUDA) {
  auto fusion_ptr = std::make_unique<Fusion>();
  auto& fusion = *fusion_ptr;
  FusionGuard fg(fusion_ptr.get());

  auto tv0 = makeSymbolicTensor(2);
  fusion.addInput(tv0);
  auto tv1 = makeSymbolicTensor(2);
  fusion.addInput(tv1);

  auto tv2 = cat({tv0, tv1}, 1);
  auto tv3 = softmax(tv2, 1);
  fusion.addOutput(tv3);

  std::vector<int64_t> shape0({11, 99});
  std::vector<int64_t> shape1({shape0[0], 100});

  auto options = at::TensorOptions().dtype(at::kFloat).device(at::kCUDA, 0);

  auto t0 = at::randn(shape0, options);
  auto t1 = at::randn(shape1, options);
  std::vector<c10::IValue> aten_inputs({t0, t1});

  FusionExecutorCache executor_cache(std::move(fusion_ptr));
  auto cg_outputs = executor_cache.runFusionWithInputs(aten_inputs);

  auto t2 = at::cat({t0, t1}, 1);
  auto ref = at::_softmax(t2.to(at::kDouble), -1, false);

  testValidate(
      executor_cache.fusion(),
      cg_outputs,
      aten_inputs,
      {ref},
      __LINE__,
      __FILE__);
}

TEST_F(NVFuserTest, FusionResizeReductionSliceScheduler1_CUDA) {
  auto fusion_ptr = std::make_unique<Fusion>();
  auto& fusion = *fusion_ptr;
  FusionGuard fg(fusion_ptr.get());

  auto tv0 = makeSymbolicTensor(2);
  fusion.addInput(tv0);

  auto tv1 = sum(tv0, {1});
  auto tv2 = slice(
      tv1,
      {{IrBuilder::create<Val>(1L),
        sub(tv1->axis(0)->extent(), IrBuilder::create<Val>(2L))}});
  fusion.addOutput(tv2);

  std::vector<int64_t> shape0({10, 1234});

  auto options = at::TensorOptions().dtype(at::kFloat).device(at::kCUDA, 0);

  auto t0 = at::randn(shape0, options);
  std::vector<c10::IValue> aten_inputs({t0});

  FusionExecutorCache executor_cache(std::move(fusion_ptr));
  auto cg_outputs = executor_cache.runFusionWithInputs(aten_inputs);

  auto t1 = t0.to(at::kDouble).sum({1});
  auto t2 = t1.index({at::indexing::Slice(1, shape0[0] - 2)});

  testValidate(
      executor_cache.fusion(),
      cg_outputs,
      aten_inputs,
      {t2},
      __LINE__,
      __FILE__);
}

// Softmax followed by slicing of a non-normalized dimension
TEST_F(NVFuserTest, FusionResizeSoftmaxSliceScheduler1_CUDA) {
  auto fusion_ptr = std::make_unique<Fusion>();
  auto& fusion = *fusion_ptr;
  FusionGuard fg(fusion_ptr.get());

  auto tv0 = makeSymbolicTensor(2);
  fusion.addInput(tv0);

  auto tv1 = softmax(tv0, 1);
  auto tv2 = slice(
      tv1,
      {{IrBuilder::create<Val>(1L),
        sub(tv1->axis(0)->extent(), IrBuilder::create<Val>(2L))},
       Slice()});
  fusion.addOutput(tv2);

  std::vector<int64_t> shape0({13, 1234});

  auto options = at::TensorOptions().dtype(at::kFloat).device(at::kCUDA, 0);

  auto t0 = at::randn(shape0, options);
  std::vector<c10::IValue> aten_inputs({t0});

  FusionExecutorCache executor_cache(std::move(fusion_ptr));
  auto cg_outputs = executor_cache.runFusionWithInputs(aten_inputs);

  auto t1 = at::_softmax(t0.to(at::kDouble), -1, false);
  auto t2 = t1.index(
      {at::indexing::Slice(1, shape0[0] - 2),
       at::indexing::Slice(0, at::indexing::None)});

  testValidate(
      executor_cache.fusion(),
      cg_outputs,
      aten_inputs,
      {t2},
      __LINE__,
      __FILE__);
}

// Softmax followed by slicing of a normalized dimension
TEST_F(NVFuserTest, FusionResizeSoftmaxSliceScheduler2_CUDA) {
  auto fusion_ptr = std::make_unique<Fusion>();
  auto& fusion = *fusion_ptr;
  FusionGuard fg(fusion_ptr.get());

  auto tv0 = makeSymbolicTensor(2);
  fusion.addInput(tv0);

  auto tv1 = softmax(tv0, 1);
  auto tv2 = slice(
      tv1,
      {Slice(),
       {IrBuilder::create<Val>(1L),
        sub(tv1->axis(1)->extent(), IrBuilder::create<Val>(2L))}});
  fusion.addOutput(tv2);

  std::vector<int64_t> shape0({110, 12345});

  auto options = at::TensorOptions().dtype(at::kFloat).device(at::kCUDA, 0);

  auto t0 = at::randn(shape0, options);
  std::vector<c10::IValue> aten_inputs({t0});

  FusionExecutorCache executor_cache(std::move(fusion_ptr));
  auto cg_outputs = executor_cache.runFusionWithInputs(aten_inputs);

  auto t1 = at::_softmax(t0.to(at::kDouble), -1, false);
  auto t2 = t1.index(
      {at::indexing::Slice(0, at::indexing::None),
       at::indexing::Slice(1, shape0[1] - 2)});

  testValidate(
      executor_cache.fusion(),
      cg_outputs,
      aten_inputs,
      {t2},
      __LINE__,
      __FILE__);
}

// Same as Pad1 but pad by specified value
TEST_F(NVFuserTest, FusionResizePadWithValue_CUDA) {
  Fusion fusion;
  FusionGuard fg(&fusion);

  std::vector<int64_t> shape({9});

  auto tv0 = makeSymbolicTensor(1);
  fusion.addInput(tv0);

  auto tv1 =
      pad(tv0,
          {IrBuilder::create<Val>(1L), IrBuilder::create<Val>(1L)},
          IrBuilder::create<Val>(2.0));
  fusion.addOutput(tv1);

  auto options = at::TensorOptions().dtype(at::kFloat).device(at::kCUDA, 0);

  auto t0 = at::randn(shape, options);
  std::vector<c10::IValue> aten_inputs({t0});

  FusionExecutor fe;
  fe.compileFusion(&fusion, aten_inputs);
  auto cg_outputs = fe.runFusion(aten_inputs);

  auto ref = at::pad(t0, {1, 1}, "constant", 2);

  TORCH_CHECK(ref.equal(cg_outputs[0]));
}

// Test that padding Half tensor by Double does not promote output
TEST_F(NVFuserTest, FusionResizePadHalfWithDoubleValue_CUDA) {
  Fusion fusion;
  FusionGuard fg(&fusion);

  std::vector<int64_t> shape({9});

  auto tv0 = makeSymbolicTensor(1, DataType::Half);
  fusion.addInput(tv0);

  auto tv1 =
      pad(tv0,
          {IrBuilder::create<Val>(1L), IrBuilder::create<Val>(1L)},
          IrBuilder::create<Val>(2.5));
  fusion.addOutput(tv1);

  auto options = at::TensorOptions().dtype(at::kHalf).device(at::kCUDA, 0);

  auto t0 = at::ones(shape, options);
  std::vector<c10::IValue> aten_inputs({t0});

  FusionExecutor fe;
  fe.compileFusion(&fusion, aten_inputs);
  auto cg_outputs = fe.runFusion(aten_inputs);

  auto ref = at::pad(t0, {1, 1}, "constant", 2.5);

  TORCH_CHECK(ref.dtype() == cg_outputs[0].dtype());
  TORCH_CHECK(ref.equal(cg_outputs[0]));
}

TEST_F(NVFuserTest, FusionSliceForNanoGPT1_CUDA) {
  auto fusion_ptr = std::make_unique<Fusion>();
  auto& fusion = *fusion_ptr;
  FusionGuard fg(fusion_ptr.get());

  std::vector<int64_t> input_shape0{1, 1, 1024, 1024};
  std::vector<int64_t> input_shape1{32, 16, 128, 128};

  auto tv0 = makeContigConcreteTensor({1, 1, -1, -1});
  auto tv1 = makeContigConcreteTensor({-1, -1, -1, -1});

  fusion.addInput(tv0);
  fusion.addInput(tv1);

  Slice dim0{
      IrBuilder::create<Val>(0L),
      IrBuilder::create<Val>(1L),
      IrBuilder::create<Val>(1L)};
  Slice dim1{
      IrBuilder::create<Val>(0L),
      IrBuilder::create<Val>(1L),
      IrBuilder::create<Val>(1L)};
  Slice dim2{
      IrBuilder::create<Val>(0L),
      IrBuilder::create<Val>(128L),
      IrBuilder::create<Val>(1L)};
  Slice dim3{
      IrBuilder::create<Val>(0L),
      IrBuilder::create<Val>(128L),
      IrBuilder::create<Val>(1L)};
  auto tv2 = slice(tv0, {dim0, dim1, dim2, dim3});

  auto tv3 = add(tv2, tv1);
  fusion.addOutput(tv3);

  auto tv4 = slice(tv0, {dim0, dim1, dim2, dim3});

  auto tv5 = add(tv4, tv1);
  fusion.addOutput(tv5);

  auto options = at::TensorOptions().dtype(at::kFloat).device(at::kCUDA, 0);

  auto t0 = at::randn(input_shape0, options);
  auto t1 = at::randn(input_shape1, options);
  std::vector<c10::IValue> aten_inputs({t0, t1});

  FusionExecutorCache executor_cache(std::move(fusion_ptr));
  auto cg_outputs = executor_cache.runFusionWithInputs(aten_inputs);

  auto kernel =
      executor_cache.getMostRecentKernelRuntime()->executors().at(0).kernel();
  TORCH_CHECK(
      !kernel->summary().has_cooperative_grid_reduction,
      "Grid sync should not be used as slicing input should avoid input caching");

  auto aten_t0_slice = t0.index(
      {at::indexing::Slice(0, 1, 1),
       at::indexing::Slice(0, 1, 1),
       at::indexing::Slice(0, 128, 1),
       at::indexing::Slice(0, 128, 1)});
  auto aten_t3 = torch::add(aten_t0_slice, t1);

  testValidate(
      executor_cache.fusion(),
      cg_outputs,
      aten_inputs,
      {aten_t3, aten_t3},
      __LINE__,
      __FILE__);
}

// Similar to FusionSliceForNanoGPT1 but the input to slice is an
// intermediate tensor
TEST_F(NVFuserTest, FusionSliceForNanoGPT2_CUDA) {
  auto fusion_ptr = std::make_unique<Fusion>();
  auto& fusion = *fusion_ptr;
  FusionGuard fg(fusion_ptr.get());

  EnableOptionsGuard opt_guard;
  EnableOptionsGuard::getCurOptions().set(EnableOption::MemoryPromotion);

  std::vector<int64_t> input_shape0{100, 100};
  std::vector<int64_t> input_shape1{32, 32};

  auto tv0 = makeSymbolicTensor(2);
  auto tv1 = makeSymbolicTensor(2);

  fusion.addInput(tv0);
  fusion.addInput(tv1);

  auto tv2 = add(tv0, IrBuilder::create<Val>(1.0));

  Slice dim0{
      IrBuilder::create<Val>(0L),
      IrBuilder::create<Val>(32L),
      IrBuilder::create<Val>(1L)};
  Slice dim1{
      IrBuilder::create<Val>(0L),
      IrBuilder::create<Val>(32L),
      IrBuilder::create<Val>(1L)};

  auto tv3 = slice(tv2, {dim0, dim1});
  auto tv4 = add(tv3, tv1);
  fusion.addOutput(tv4);

  auto tv5 = slice(tv2, {dim0, dim1});
  auto tv6 = add(tv5, tv1);
  fusion.addOutput(tv6);

  // Another use of tv2. Unlike the above two slice ops, this should
  // not use the copy of tv2
  auto tv7 = add(tv2, IrBuilder::create<Val>(1.0));
  fusion.addOutput(tv7);

  auto options = at::TensorOptions().dtype(at::kFloat).device(at::kCUDA, 0);

  auto t0 = at::randn(input_shape0, options);
  auto t1 = at::randn(input_shape1, options);
  std::vector<c10::IValue> aten_inputs({t0, t1});

  FusionExecutorCache executor_cache(std::move(fusion_ptr));
  auto cg_outputs = executor_cache.runFusionWithInputs(aten_inputs);

  auto kernel =
      executor_cache.getMostRecentKernelRuntime()->executors().at(0).kernel();

  // Make sure the slices ops use the same producer
  TensorView* known_slice_producer = nullptr;
  for (auto expr : KernelExprVisitor::getAllExprs(kernel)) {
    if (!ir_utils::isTvOp(expr)) {
      continue;
    }
    auto out_tv = ir_utils::getTvOutput(expr);
    if (out_tv->name() == tv3->name() || out_tv->name() == tv5->name()) {
      TORCH_CHECK(
          expr->isA<LoadStoreOp>(),
          "Unexpected defintion of slice output tensor: ",
          out_tv->toString(),
          ", ",
          expr->toString());
      auto producer =
          dynamic_cast<kir::TensorIndex*>(expr->as<LoadStoreOp>()->in());
      if (producer == nullptr) {
        // this could be a default initialization
        continue;
      }
      if (known_slice_producer == nullptr) {
        known_slice_producer = producer->view();
      } else {
        TORCH_CHECK(
            known_slice_producer == producer->view(),
            "Expected to have the same tensor is used for the two slice ops. ",
            "Previously found producer: ",
            known_slice_producer->toString(),
            ", new producer: ",
            producer->view()->toString());
      }
    } else if (auto binary_op = dynamic_cast<BinaryOp*>(expr)) {
      // If this is a binary op producing tv7, make sure its producer
      // is tv2
      if (binary_op->getBinaryOpType() == BinaryOpType::Add &&
          binary_op->out()->isA<kir::TensorIndex>() &&
          binary_op->out()->as<kir::TensorIndex>()->view()->name() ==
              tv7->name()) {
        TORCH_CHECK(
            binary_op->lhs()->as<kir::TensorIndex>()->view()->name() ==
                tv2->name(),
            "Unexpected tv7 definition: ",
            binary_op->toString());
      }
    }
  }

  TORCH_CHECK(known_slice_producer != nullptr, "Slice producer not found");

  // The slice producer must be a copy of tv2
  TORCH_CHECK(
      known_slice_producer->definition() &&
          known_slice_producer->definition()->isA<LoadStoreOp>() &&
          known_slice_producer->definition()->as<LoadStoreOp>()->in()->name() ==
              tv2->name(),
      "Unexpected slice producer: ",
      known_slice_producer->toString());

  auto aten_t2 = t0 + 1;
  auto aten_slice = aten_t2.index(
      {at::indexing::Slice(0, 32, 1), at::indexing::Slice(0, 32, 1)});
  auto aten_t4 = aten_slice + t1;

  auto aten_t7 = aten_t2 + 1;

  testValidate(
      executor_cache.fusion(),
      cg_outputs,
      aten_inputs,
      {aten_t4, aten_t4, aten_t7},
      __LINE__,
      __FILE__);
}

// C++ version of TestNvFuserFrontend.test_nanogpt_split_mha_linears
TEST_F(NVFuserTest, FusionSliceForNanoGPT3_CUDA) {
  auto fusion_ptr = std::make_unique<Fusion>();
  auto& fusion = *fusion_ptr;
  FusionGuard fg(fusion_ptr.get());

  EnableOptionsGuard opt_guard;
  EnableOptionsGuard::getCurOptions().set(EnableOption::MemoryPromotion);

  std::vector<int64_t> input_shape{16, 128, 3072};

  auto tv0 = makeSymbolicTensor(3);

  fusion.addInput(tv0);

  auto tv1 = slice(
      tv0,
      {{IrBuilder::create<Val>(0L), IrBuilder::create<Val>(16L)},
       {IrBuilder::create<Val>(0L), IrBuilder::create<Val>(128L)},
       {IrBuilder::create<Val>(0L), IrBuilder::create<Val>(1024L)}});
  auto tv2 = slice(
      tv0,
      {{IrBuilder::create<Val>(0L), IrBuilder::create<Val>(16L)},
       {IrBuilder::create<Val>(0L), IrBuilder::create<Val>(128L)},
       {IrBuilder::create<Val>(1024L), IrBuilder::create<Val>(2048L)}});
  auto tv3 = slice(
      tv0,
      {{IrBuilder::create<Val>(0L), IrBuilder::create<Val>(16L)},
       {IrBuilder::create<Val>(0L), IrBuilder::create<Val>(128L)},
       {IrBuilder::create<Val>(2048L), IrBuilder::create<Val>(3072L)}});

  auto tv4 = reshape(tv1, {16, 128, 1024}, {16, 128, 16, 64});
  auto tv5 = reshape(tv2, {16, 128, 1024}, {16, 128, 16, 64});
  auto tv6 = reshape(tv3, {16, 128, 1024}, {16, 128, 16, 64});

  // TODO: add permute
  fusion.addOutput(tv4);
  fusion.addOutput(tv5);
  fusion.addOutput(tv6);

  auto options = at::TensorOptions().dtype(at::kFloat).device(at::kCUDA, 0);

  auto t0 = at::randn(input_shape, options);
  std::vector<c10::IValue> aten_inputs({t0});

  FusionExecutorCache executor_cache(std::move(fusion_ptr));
  auto cg_outputs = executor_cache.runFusionWithInputs(aten_inputs);

  auto runtime = executor_cache.getMostRecentKernelRuntime();
  TORCH_CHECK(!runtime->isSegmented(), "Segmentation not expected");

  auto kernel = runtime->executors().at(0).kernel();
  TORCH_CHECK(
      !kernel->summary().has_cooperative_grid_reduction,
      "Grid sync should not be used as slicing input should avoid input caching");

  auto at_t1 = t0.index(
      {at::indexing::Slice(0, 16),
       at::indexing::Slice(0, 128),
       at::indexing::Slice(0, 1024)});
  auto at_t2 = t0.index(
      {at::indexing::Slice(0, 16),
       at::indexing::Slice(0, 128),
       at::indexing::Slice(1024, 2048)});
  auto at_t3 = t0.index(
      {at::indexing::Slice(0, 16),
       at::indexing::Slice(0, 128),
       at::indexing::Slice(2048, 3072)});

  auto at_t4 = at_t1.reshape({16, 128, 16, 64});
  auto at_t5 = at_t2.reshape({16, 128, 16, 64});
  auto at_t6 = at_t3.reshape({16, 128, 16, 64});

  TORCH_CHECK(cg_outputs.at(0).equal(at_t4));
  TORCH_CHECK(cg_outputs.at(1).equal(at_t5));
  TORCH_CHECK(cg_outputs.at(2).equal(at_t6));
}

TEST_F(NVFuserTest, ResizeReshapeAndSlice_CUDA) {
  auto fusion = std::make_unique<Fusion>();
  FusionGuard fg(fusion.get());

  EnableOptionsGuard opt_guard;
  EnableOptionsGuard::getCurOptions().set(EnableOption::MemoryPromotion);

  auto tv0 = makeSymbolicTensor(2);
  fusion->addInput(tv0);

  auto tv1 = reshape(tv0, {4, 8}, {8, 4});
  auto tv2 = slice(
      tv1,
      {{IrBuilder::create<Val>(0L), IrBuilder::create<Val>(2L)},
       {IrBuilder::create<Val>(0L), IrBuilder::create<Val>(2L)}});
  fusion->addOutput(tv2);

  std::vector<int64_t> shape({4, 8});

  auto options = at::TensorOptions().dtype(at::kFloat).device(at::kCUDA, 0);

  auto t0 = at::randn(shape, options);
  std::vector<c10::IValue> aten_inputs({t0});

  FusionExecutorCache executor_cache(std::move(fusion));
  auto cg_outputs = executor_cache.runFusionWithInputs(aten_inputs);

  auto runtime = executor_cache.getMostRecentKernelRuntime();
  TORCH_CHECK(!runtime->isSegmented(), "Segmentation not expected");

  auto ref = t0.reshape({8, 4}).index(
      {at::indexing::Slice(0, 2), at::indexing::Slice(0, 2)});

  TORCH_CHECK(ref.equal(cg_outputs.at(0)));
}

// Make sure resize works with the transpose scheduler
TEST_F(NVFuserTest, ResizePermuteAndSlice_CUDA) {
  auto fusion = std::make_unique<Fusion>();
  FusionGuard fg(fusion.get());

  EnableOptionsGuard opt_guard;
  EnableOptionsGuard::getCurOptions().set(EnableOption::MemoryPromotion);

  // Set the problem size so that it can trigger the transpose
  // scheduler. The scheduler selection is validated below.
  auto num_sms =
      (int64_t)at::cuda::getCurrentDeviceProperties()->multiProcessorCount;
  std::vector<int64_t> shape({num_sms + 2, 32 * 32 + 10});

  auto tv0 = makeSymbolicTensor(2);
  fusion->addInput(tv0);

  auto tv1 = add(tv0, IrBuilder::create<Val>(1.0));
  auto tv2 = slice(
      tv1,
      {{IrBuilder::create<Val>(1L), IrBuilder::create<Val>(shape.at(0) - 1)},
       {IrBuilder::create<Val>(2L), IrBuilder::create<Val>(shape.at(1) - 2)}});
  auto tv3 = transpose(tv2, 0, 1);
  fusion->addOutput(tv3);
  auto tv4 = add(tv2, IrBuilder::create<Val>(1.0));
  fusion->addOutput(tv4);

  auto options = at::TensorOptions().dtype(at::kFloat).device(at::kCUDA, 0);

  auto t0 = at::randn(shape, options);
  std::vector<c10::IValue> aten_inputs({t0});

  FusionExecutorCache executor_cache(std::move(fusion));
  auto cg_outputs = executor_cache.runFusionWithInputs(aten_inputs);

  auto runtime = executor_cache.getMostRecentKernelRuntime();
  TORCH_CHECK(!runtime->isSegmented(), "Segmentation not expected");

  auto heuristic =
      runtime->schedulerHeuristics()->heuristicsList().at(0).get()->heuristic();
  TORCH_CHECK(
      heuristic == ScheduleHeuristic::Transpose,
      "Unexpected heuristic: ",
      heuristic);

  auto ref_t2 = (t0 + 1).index(
      {at::indexing::Slice(1, shape.at(0) - 1),
       at::indexing::Slice(2, shape.at(1) - 2)});
  auto ref_t3 = ref_t2.transpose(0, 1);
  auto ref_t4 = ref_t2 + 1;

  testValidate(
      executor_cache.fusion(),
      cg_outputs,
      aten_inputs,
      {ref_t3, ref_t4},
      __LINE__,
      __FILE__);
}

// When scheduling this test, the pointwise scheduler attempt to replay a Split
// transform on a size-0 dimension, which is not allowed.
TEST_F(NVFuserTest, FusionSizeZeroSliceSplitSchedule_CUDA) {
  auto fusion = std::make_unique<Fusion>();
  FusionGuard fg(fusion.get());

  std::vector<int64_t> shape({8});

  // concrete shapes to avoid dynamic Fusion
  auto tv0 = makeContigConcreteTensor(shape);
  fusion->addInput(tv0);

  auto tv1 = slice(
      tv0,
      {{IrBuilder::create<Val>(0L),
        IrBuilder::create<Val>(2L),
        IrBuilder::create<Val>(1L)}});
  auto tv2 = slice(
      tv0,
      {{IrBuilder::create<Val>(2L),
        IrBuilder::create<Val>(4L),
        IrBuilder::create<Val>(1L)}});
  auto tv3 = slice(
      tv0,
      {{IrBuilder::create<Val>(4L),
        IrBuilder::create<Val>(6L),
        IrBuilder::create<Val>(1L)}});
  auto tv4 = slice(
      tv0,
      {{IrBuilder::create<Val>(6L),
        IrBuilder::create<Val>(6L),
        IrBuilder::create<Val>(1L)}});
  auto tv5 = slice(
      tv0,
      {{IrBuilder::create<Val>(6L),
        IrBuilder::create<Val>(6L),
        IrBuilder::create<Val>(1L)}});
  auto tv6 = slice(
      tv0,
      {{IrBuilder::create<Val>(6L),
        IrBuilder::create<Val>(8L),
        IrBuilder::create<Val>(1L)}});
  fusion->addOutput(tv1);
  fusion->addOutput(tv2);
  fusion->addOutput(tv3);
  fusion->addOutput(tv4);
  fusion->addOutput(tv5);
  fusion->addOutput(tv6);

  auto options = at::TensorOptions().dtype(at::kFloat).device(at::kCUDA, 0);

  auto t0 = at::randn(shape, options);
  std::vector<c10::IValue> aten_inputs({t0});

  FusionExecutorCache executor_cache(std::move(fusion));
  auto cg_outputs = executor_cache.runFusionWithInputs(aten_inputs);
  FusionExecutor fe;

  auto ref0 = t0.index({at::indexing::Slice(0, 2)});
  auto ref1 = t0.index({at::indexing::Slice(2, 4)});
  auto ref2 = t0.index({at::indexing::Slice(4, 6)});
  auto ref3 = t0.index({at::indexing::Slice(6, 6)});
  auto ref4 = t0.index({at::indexing::Slice(6, 6)});
  auto ref5 = t0.index({at::indexing::Slice(6, 8)});

  TORCH_CHECK(ref0.equal(cg_outputs[0]));
  TORCH_CHECK(ref1.equal(cg_outputs[1]));
  TORCH_CHECK(ref2.equal(cg_outputs[2]));
  TORCH_CHECK(ref3.equal(cg_outputs[3]));
  TORCH_CHECK(ref4.equal(cg_outputs[4]));
  TORCH_CHECK(ref5.equal(cg_outputs[5]));
}

// In this test, we split and merge with size-zero dimensions directly.
TEST_F(NVFuserTest, FusionSizeZeroSliceSplit_CUDA) {
  auto fusion = std::make_unique<Fusion>();
  FusionGuard fg(fusion.get());

  std::vector<int64_t> shape({4, 5});

  // concrete shapes to avoid dynamic Fusion
  auto tv0 = makeContigConcreteTensor(shape);
  fusion->addInput(tv0);

  auto tv1 = slice(
      tv0,
      {{IrBuilder::create<Val>(2L),
        IrBuilder::create<Val>(2L),
        IrBuilder::create<Val>(1L)},
       {IrBuilder::create<Val>(0L),
        IrBuilder::create<Val>(5L),
        IrBuilder::create<Val>(1L)}});
  // tv1 is of shape {0, 5}
  fusion->addOutput(tv1);

  tv1->merge(0, 1); // size 0*5 = 0
  tv1->split(0, 4); // sizes (0, 4)

  FusionExecutor fe;
  fe.compileFusion(fusion.get());

  auto options = at::TensorOptions().dtype(at::kFloat).device(at::kCUDA, 0);

  auto t0 = at::randn(shape, options);
  std::vector<c10::IValue> aten_inputs({t0});

  auto cg_outputs = fe.runFusion(aten_inputs);

  auto ref0 = t0.index({at::indexing::Slice(2, 2), at::indexing::Slice(0, 5)});

  TORCH_CHECK(ref0.equal(cg_outputs[0]));
}

// Test squeezing a symbolic dimension
TEST_F(NVFuserTest, FusionSqueezeSymbolic_CUDA) {
  auto fusion = std::make_unique<Fusion>();
  FusionGuard fg(fusion.get());

  std::vector<int64_t> shape({4, 5});

  // concrete shapes to avoid dynamic Fusion
  auto tv0 = makeSymbolicTensor(2);
  fusion->addInput(tv0);

  auto s1 = IrBuilder::create<Val>(DataType::Int);
  fusion->addInput(s1);
  auto numel_symb = mul(tv0->axis(0)->extent(), tv0->axis(1)->extent());
  auto tv1 = reshape(tv0, {s1, ceilDiv(numel_symb, s1)});
  // tv1 should have symbolic output IterTypes, so squeeze should accept
  // symbolic, and concretization should fail if symbolic squeeze input is not
  // concretized to Broadcast
  // NOTE: squeeze interface should be updated to match reshape and friends,
  // accepting Val inputs
  auto tv2 = squeeze(tv1, {20, 1}, 1);
  // tv1 is of shape {0, 5}
  fusion->addOutput(tv2);

  FusionExecutorCache fec(std::move(fusion));

  auto options = at::TensorOptions().dtype(at::kFloat).device(at::kCUDA, 0);
  at::manual_seed(0);

  auto t0 = at::randn(shape, options);
  std::vector<c10::IValue> aten_inputs({t0, 20});

  auto cg_outputs = fec.runFusionWithInputs(aten_inputs);

  auto ref0 = t0.flatten();

  TORCH_CHECK(ref0.equal(cg_outputs[0]));

  EXPECT_THAT(
      [&]() {
        fec.runFusionWithInputs({t0, 10});
      },
      ::testing::ThrowsMessage<c10::Error>(::testing::HasSubstr(
          "must concretize to IterType::Broadcast but found")));
}

// See https://github.com/NVIDIA/Fuser/issues/365
TEST_F(NVFuserTest, FusionResizeMultiSliceEmpty_CUDA) {
  auto fusion = std::make_unique<Fusion>();
  FusionGuard fg(fusion.get());

  std::vector<int64_t> shape({9});
  // concrete shapes to avoid dynamic Fusion
  auto tv0 = makeConcreteTensor(shape);
  fusion->addInput(tv0);

  // In issue #365, this triggered an error in vectorization when there were
  // multiple slices, and one of them was empty. If this is properly handled in
  // the pre-segmentation RemoveEmptyPass as it should be, then the size-zero
  // slices will be replaced with full(), and vectorization can work properly.
  auto tv1 = slice(
      tv0,
      {{IrBuilder::create<Val>(0L),
        IrBuilder::create<Val>(1L),
        IrBuilder::create<Val>(1L)}});
  fusion->addOutput(tv1);
  auto tv2 = slice(
      tv0,
      {{IrBuilder::create<Val>(0L),
        IrBuilder::create<Val>(0L),
        IrBuilder::create<Val>(1L)}});
  fusion->addOutput(tv2);

  auto options = at::TensorOptions().dtype(at::kFloat).device(at::kCUDA, 0);
  at::manual_seed(0);

  auto t0 = at::randn(shape, options);
  std::vector<c10::IValue> aten_inputs({t0});

  FusionExecutorCache executor_cache(std::move(fusion));
  auto cg_outputs = executor_cache.runFusionWithInputs(aten_inputs);

  auto ref0 = t0.index({at::indexing::Slice(0, 1)});
  auto ref1 = t0.index({at::indexing::Slice(0, 0)});

  TORCH_CHECK(ref0.equal(cg_outputs[0]));
  TORCH_CHECK(ref1.equal(cg_outputs[1]));

  // Check that tv2 is replaced by a FullOp
  const auto runtime = executor_cache.getMostRecentKernelRuntime();
  const auto preseg_fusion = runtime->fusionSegments()->completeFusion();
  EXPECT_EQ(preseg_fusion->outputs().size(), 2);
  EXPECT_NE(preseg_fusion->outputs().at(1), tv1);
  EXPECT_NE(preseg_fusion->outputs().at(1)->definition(), nullptr);
  EXPECT_TRUE(preseg_fusion->outputs().at(1)->definition()->isA<FullOp>());
}

TEST_F(NVFuserTest, SliceVectorization) {
  Fusion fusion;
  FusionGuard fg(&fusion);

  constexpr int N = 1024 * 1024 * 64;

  auto tv0 = makeContigConcreteTensor({N + 1});
  fusion.addInput(tv0);
  auto tv1 = makeContigConcreteTensor({N});
  fusion.addInput(tv1);

  auto tv2 = slice(
      tv0,
      {{IrBuilder::create<Val>(1L),
        IrBuilder::create<Val>(N + 1L),
        IrBuilder::create<Val>(1L)}});

  auto tv3 = add(tv2, tv1);

  fusion.addOutput(tv3);

  auto options = at::TensorOptions().dtype(at::kFloat).device(at::kCUDA, 0);
  at::Tensor t0 = at::randn(N + 1, options);
  at::Tensor t1 = at::randn(N, options);

  std::vector<c10::IValue> inputs = {t0, t1};

  auto lparams = schedulePointwise(&fusion, inputs);

  // check that we vectorize 4
  bool found_vectorize = false;
  for (auto id : fusion.outputs().at(0)->as<TensorView>()->getLeafDomain()) {
    if (id->getParallelType() == ParallelType::Vectorize) {
      EXPECT_EQ(id->extent()->evaluateInt(), 4);
      found_vectorize = true;
      break;
    }
  }
  EXPECT_TRUE(found_vectorize);

  FusionExecutor fe;
  fe.compileFusion(&fusion, inputs, lparams);
  auto cg_outputs = fe.runFusion(inputs, lparams);

  auto ref = t0.narrow(0, 1, N) + t1;

  // testValidate does not check that dtypes match
  EXPECT_EQ(cg_outputs[0].dtype(), ref.dtype());
  testValidate(&fusion, cg_outputs, inputs, {ref}, __LINE__, __FILE__);
}

<<<<<<< HEAD
namespace {

// Make sure the slice ops with inputs are vectorized
void assertSliceVectorize(kir::Kernel* kernel, int64_t input_idx = 0) {
  for (auto input_slice : ir_utils::filterByType<SliceOp>(
           kernel->inputs().at(input_idx)->uses())) {
    ASSERT_TRUE(std::any_of(
        input_slice->output(0)->as<TensorView>()->getLeafDomain().begin(),
        input_slice->output(0)->as<TensorView>()->getLeafDomain().end(),
        [](auto id) {
          return id->getParallelType() == ParallelType::Vectorize;
        }))
        << "Failed to vectorize slice: " << input_slice->toString();
  }
}

} // namespace

// Vectorize trivial slice. Just slice an input
TEST_F(NVFuserTest, FusionResizeSlice1DVectorize1_CUDA) {
=======
// An input is sliced and then reshaped
TEST_F(NVFuserTest, SliceAndReshape1) {
>>>>>>> 053330cb
  auto fusion_ptr = std::make_unique<Fusion>();
  auto& fusion = *fusion_ptr;
  FusionGuard fg(fusion_ptr.get());

<<<<<<< HEAD
  const int64_t slice_offset = 4;

  auto tv0 = makeContigTensor(1);
=======
  std::vector<int64_t> shape({1024, 1024});

  auto tv0 = makeSymbolicTensor(2);
>>>>>>> 053330cb
  fusion.addInput(tv0);

  auto tv1 = slice(
      tv0,
<<<<<<< HEAD
      {{IrBuilder::create<Val>(slice_offset),
        sub(tv0->axis(0)->extent(), IrBuilder::create<Val>(slice_offset))}});
  fusion.addOutput(tv1);

  auto options = at::TensorOptions().dtype(at::kFloat).device(at::kCUDA, 0);

  const std::vector<int64_t> shape({1024 * 1024});

  auto t0 = at::randn(shape, options);
  std::vector<c10::IValue> aten_inputs({t0});

  FusionExecutorCache executor_cache(std::move(fusion_ptr));
  auto cg_outputs = executor_cache.runFusionWithInputs(aten_inputs);

  auto ref =
      t0.index({at::indexing::Slice(slice_offset, shape[0] - slice_offset)});
  ASSERT_TRUE(ref.equal(cg_outputs[0]));

  // Make sure the fusion is scheduled as a pointwise kernel with vectorization
  ASSERT_FALSE(executor_cache.getMostRecentKernelRuntime()->isSegmented());
  auto heuristic_params = executor_cache.getMostRecentKernelRuntime()
                              ->schedulerHeuristics()
                              ->heuristicsList()
                              .at(0)
                              ->params();
  ASSERT_TRUE(heuristic_params->isA<PointwiseParams>());
  auto pparams = heuristic_params->as<PointwiseParams>();
  ASSERT_TRUE(pparams->vectorize) << "Failed to vectorize";
  ASSERT_EQ(pparams->unroll_factor, 4) << "Invalid vectorization factor";

  assertSliceVectorize(
      executor_cache.getMostRecentKernelRuntime()->executors().at(0).kernel());
}

// Slice the same input twice. Both are vectorizable.
TEST_F(NVFuserTest, FusionResizeSlice1DVectorize2_CUDA) {
  auto fusion_ptr = std::make_unique<Fusion>();
  auto& fusion = *fusion_ptr;
  FusionGuard fg(fusion_ptr.get());

  const int64_t slice_offset = 4;

  auto tv0 = makeContigTensor(1);
  fusion.addInput(tv0);

  // Following two slices are vectorized individually. No cache is introduced
  auto tv1 = slice(
      tv0,
      {{IrBuilder::create<Val>(slice_offset),
        sub(tv0->axis(0)->extent(), IrBuilder::create<Val>(slice_offset))}});
  fusion.addOutput(tv1);

  auto tv2 = slice(
      tv0,
      {{IrBuilder::create<Val>(slice_offset * 2),
        sub(tv0->axis(0)->extent(),
            IrBuilder::create<Val>(slice_offset * 2))}});
=======
      {{IrBuilder::create<Val>(0L), tv0->axis(0)->extent()},
       {IrBuilder::create<Val>(1L),
        sub(tv0->axis(1)->extent(), IrBuilder::create<Val>(1L))}});
  auto tv2 = reshape(tv1, {IrBuilder::create<Val>(-1L)});
>>>>>>> 053330cb
  fusion.addOutput(tv2);

  auto options = at::TensorOptions().dtype(at::kFloat).device(at::kCUDA, 0);

<<<<<<< HEAD
  const std::vector<int64_t> shape({1024 * 1024});

=======
>>>>>>> 053330cb
  auto t0 = at::randn(shape, options);
  std::vector<c10::IValue> aten_inputs({t0});

  FusionExecutorCache executor_cache(std::move(fusion_ptr));
  auto cg_outputs = executor_cache.runFusionWithInputs(aten_inputs);

<<<<<<< HEAD
  auto ref_t1 =
      t0.index({at::indexing::Slice(slice_offset, shape[0] - slice_offset)});
  auto ref_t2 = t0.index(
      {at::indexing::Slice(slice_offset * 2, shape[0] - slice_offset * 2)});
  ASSERT_TRUE(ref_t1.equal(cg_outputs.at(0)));
  ASSERT_TRUE(ref_t2.equal(cg_outputs.at(1)));

  // Make sure the fusion is scheduled as a pointwise kernel with vectorization
  ASSERT_FALSE(executor_cache.getMostRecentKernelRuntime()->isSegmented());
  auto heuristic_params = executor_cache.getMostRecentKernelRuntime()
                              ->schedulerHeuristics()
                              ->heuristicsList()
                              .at(0)
                              ->params();
  ASSERT_TRUE(heuristic_params->isA<PointwiseParams>());
  auto pparams = heuristic_params->as<PointwiseParams>();
  ASSERT_TRUE(pparams->vectorize) << "Failed to vectorize";
  ASSERT_EQ(pparams->unroll_factor, 4) << "Invalid vectorization factor";

  assertSliceVectorize(
      executor_cache.getMostRecentKernelRuntime()->executors().at(0).kernel());
}

// Input is sliced and also entirely read. Both are vectorizable.
TEST_F(NVFuserTest, FusionResizeSlice1DVectorize3_CUDA) {
=======
  auto t1 = t0.index(
      {at::indexing::Slice(0, at::indexing::None),
       at::indexing::Slice(1, shape[0] - 1)});
  auto ref = t1.reshape({-1});

  TORCH_CHECK(ref.equal(cg_outputs[0]));
}

// An input is sliced and also separately reshaped
TEST_F(NVFuserTest, SliceAndReshape2) {
>>>>>>> 053330cb
  auto fusion_ptr = std::make_unique<Fusion>();
  auto& fusion = *fusion_ptr;
  FusionGuard fg(fusion_ptr.get());

<<<<<<< HEAD
  const int64_t slice_offset = 4;

  auto tv0 = makeContigTensor(1);
=======
  std::vector<int64_t> shape({1024, 1024});

  auto tv0 = makeSymbolicTensor(2);
>>>>>>> 053330cb
  fusion.addInput(tv0);

  auto tv1 = slice(
      tv0,
<<<<<<< HEAD
      {{IrBuilder::create<Val>(slice_offset),
        sub(tv0->axis(0)->extent(), IrBuilder::create<Val>(slice_offset))}});
  fusion.addOutput(tv1);

  auto tv2 = set(tv0);
=======
      {{IrBuilder::create<Val>(0L), tv0->axis(0)->extent()},
       {IrBuilder::create<Val>(1L),
        sub(tv0->axis(1)->extent(), IrBuilder::create<Val>(1L))}});
  auto tv2 = reshape(tv0, {IrBuilder::create<Val>(-1L)});
  fusion.addOutput(tv1);
>>>>>>> 053330cb
  fusion.addOutput(tv2);

  auto options = at::TensorOptions().dtype(at::kFloat).device(at::kCUDA, 0);

<<<<<<< HEAD
  const std::vector<int64_t> shape({1024 * 1024});

  auto t0 = at::randn(shape, options);
  std::vector<c10::IValue> aten_inputs({t0});

  FusionExecutorCache executor_cache(std::move(fusion_ptr));
  auto cg_outputs = executor_cache.runFusionWithInputs(aten_inputs);

  auto ref =
      t0.index({at::indexing::Slice(slice_offset, shape[0] - slice_offset)});
  ASSERT_TRUE(ref.equal(cg_outputs.at(0)));
  ASSERT_TRUE(t0.equal(cg_outputs.at(1)));

  // Make sure the fusion is scheduled as a pointwise kernel with vectorization
  ASSERT_FALSE(executor_cache.getMostRecentKernelRuntime()->isSegmented());
  auto heuristic_params = executor_cache.getMostRecentKernelRuntime()
                              ->schedulerHeuristics()
                              ->heuristicsList()
                              .at(0)
                              ->params();
  ASSERT_TRUE(heuristic_params->isA<PointwiseParams>());
  auto pparams = heuristic_params->as<PointwiseParams>();
  ASSERT_TRUE(pparams->vectorize) << "Failed to vectorize";
  ASSERT_EQ(pparams->unroll_factor, 4) << "Invalid vectorization factor";

  assertSliceVectorize(
      executor_cache.getMostRecentKernelRuntime()->executors().at(0).kernel());
}

// Slice of [1:-3] is non-vectorizable
TEST_F(NVFuserTest, FusionResizeSlice1DVectorize4_CUDA) {
  auto fusion_ptr = std::make_unique<Fusion>();
  auto& fusion = *fusion_ptr;
  FusionGuard fg(fusion_ptr.get());

  auto tv0 = makeContigTensor(1);
  fusion.addInput(tv0);

  auto tv1 = slice(
      tv0,
      {{IrBuilder::create<Val>(1),
        sub(tv0->axis(0)->extent(), IrBuilder::create<Val>(3))}});
  fusion.addOutput(tv1);

  auto options = at::TensorOptions().dtype(at::kFloat).device(at::kCUDA, 0);

  const std::vector<int64_t> shape({1024 * 1024});

=======
>>>>>>> 053330cb
  auto t0 = at::randn(shape, options);
  std::vector<c10::IValue> aten_inputs({t0});

  FusionExecutorCache executor_cache(std::move(fusion_ptr));
  auto cg_outputs = executor_cache.runFusionWithInputs(aten_inputs);

<<<<<<< HEAD
  // Make sure the fusion is scheduled as a pointwise kernel with vectorization
  ASSERT_FALSE(executor_cache.getMostRecentKernelRuntime()->isSegmented());
  auto heuristic_params = executor_cache.getMostRecentKernelRuntime()
                              ->schedulerHeuristics()
                              ->heuristicsList()
                              .at(0)
                              ->params();
  ASSERT_TRUE(heuristic_params->isA<PointwiseParams>());
  auto pparams = heuristic_params->as<PointwiseParams>();
  ASSERT_FALSE(pparams->vectorize) << "Vectorization should be disabled";
}

// Slice of [1:-3]. As long as the starting offset at [1] is aligned,
// it is vectorizable
TEST_F(NVFuserTest, FusionResizeSlice1DVectorize5_CUDA) {
  auto fusion_ptr = std::make_unique<Fusion>();
  auto& fusion = *fusion_ptr;
  FusionGuard fg(fusion_ptr.get());

  auto tv0 = makeContigTensor(1);
  fusion.addInput(tv0);

  auto tv1 = slice(tv0, {{IrBuilder::create<Val>(1), tv0->axis(0)->extent()}});
  fusion.addOutput(tv1);

  auto options = at::TensorOptions().dtype(at::kFloat).device(at::kCUDA, 0);

  const std::vector<int64_t> shape({1024 * 1024});

  // Make an input tensor such that [1] is aligned
  auto t0 = at::randn(shape, options);
  t0 = t0.index({at::indexing::Slice(3, at::indexing::None)});
  std::vector<c10::IValue> aten_inputs({t0});

  FusionExecutorCache executor_cache(std::move(fusion_ptr));
  auto cg_outputs = executor_cache.runFusionWithInputs(aten_inputs);

  auto ref = t0.index({at::indexing::Slice(1, at::indexing::None)});
  ASSERT_TRUE(ref.equal(cg_outputs[0]));

  // Make sure the fusion is scheduled as a pointwise kernel with vectorization
  ASSERT_FALSE(executor_cache.getMostRecentKernelRuntime()->isSegmented());
  auto heuristic_params = executor_cache.getMostRecentKernelRuntime()
                              ->schedulerHeuristics()
                              ->heuristicsList()
                              .at(0)
                              ->params();
  ASSERT_TRUE(heuristic_params->isA<PointwiseParams>());
  auto pparams = heuristic_params->as<PointwiseParams>();
  ASSERT_TRUE(pparams->vectorize) << "Failed to vectorize";
  ASSERT_EQ(pparams->unroll_factor, 4) << "Invalid vectorization factor";

  assertSliceVectorize(
      executor_cache.getMostRecentKernelRuntime()->executors().at(0).kernel());
}

// Slice of [1:]. Offset [1] is aligned with 2 even though the extent
// is divisible by 4. Vectorization factor should be 2
TEST_F(NVFuserTest, FusionResizeSlice1DVectorize6_CUDA) {
  auto fusion_ptr = std::make_unique<Fusion>();
  auto& fusion = *fusion_ptr;
  FusionGuard fg(fusion_ptr.get());

  auto tv0 = makeContigTensor(1);
  fusion.addInput(tv0);

  auto tv1 = slice(tv0, {{IrBuilder::create<Val>(1), tv0->axis(0)->extent()}});
  fusion.addOutput(tv1);

  auto options = at::TensorOptions().dtype(at::kFloat).device(at::kCUDA, 0);

  const std::vector<int64_t> shape({1024 * 1024 + 2});

  // Make an input tensor such that [1] is aligned with just 2 even though
  // the extent is still divisible by 4
  auto t0 = at::randn(shape, options);
  t0 = t0.index({at::indexing::Slice(1, at::indexing::None)});
  std::vector<c10::IValue> aten_inputs({t0});

  FusionExecutorCache executor_cache(std::move(fusion_ptr));
  auto cg_outputs = executor_cache.runFusionWithInputs(aten_inputs);

  auto ref = t0.index({at::indexing::Slice(1, at::indexing::None)});
  ASSERT_TRUE(ref.equal(cg_outputs[0]));

  // Make sure the fusion is scheduled as a pointwise kernel with vectorization
  ASSERT_FALSE(executor_cache.getMostRecentKernelRuntime()->isSegmented());
  auto heuristic_params = executor_cache.getMostRecentKernelRuntime()
                              ->schedulerHeuristics()
                              ->heuristicsList()
                              .at(0)
                              ->params();
  ASSERT_TRUE(heuristic_params->isA<PointwiseParams>());
  auto pparams = heuristic_params->as<PointwiseParams>();
  ASSERT_TRUE(pparams->vectorize) << "Failed to vectorize";
  ASSERT_EQ(pparams->unroll_factor, 2) << "Invalid vectorization factor";

  assertSliceVectorize(
      executor_cache.getMostRecentKernelRuntime()->executors().at(0).kernel());
}

TEST_F(NVFuserTest, FusionResizeSlice1DVectorize7_CUDA) {
  auto fusion_ptr = std::make_unique<Fusion>();
  auto& fusion = *fusion_ptr;
  FusionGuard fg(fusion_ptr.get());

  auto tv0 = makeContigTensor(1);
  fusion.addInput(tv0);

  auto tv1 = slice(
      tv0,
      {{IrBuilder::create<Val>(0L),
        sub(tv0->axis(0)->extent(), IrBuilder::create<Val>(2L))}});
  fusion.addOutput(tv1);

  auto tv2 = slice(
      tv0,
      {{IrBuilder::create<Val>(2L),
        sub(tv0->axis(0)->extent(), IrBuilder::create<Val>(2L))}});
  fusion.addOutput(tv2);

  auto options = at::TensorOptions().dtype(at::kFloat).device(at::kCUDA, 0);

  std::vector<int64_t> shape({1024 * 1024});

  at::Tensor t0 = at::randn(shape, options);
  std::vector<c10::IValue> aten_inputs({t0});

  FusionExecutorCache executor_cache(std::move(fusion_ptr));
  auto cg_outputs = executor_cache.runFusionWithInputs(aten_inputs);

  auto ref1 = t0.index({at::indexing::Slice(0, shape[0] - 2)});
  auto ref2 = t0.index({at::indexing::Slice(2, shape[0] - 2)});
  ASSERT_TRUE(ref1.equal(cg_outputs.at(0)));
  ASSERT_TRUE(ref2.equal(cg_outputs.at(1)));

  // Make sure the fusion is scheduled as a pointwise kernel with vectorization
  ASSERT_FALSE(executor_cache.getMostRecentKernelRuntime()->isSegmented());
  auto heuristic_params = executor_cache.getMostRecentKernelRuntime()
                              ->schedulerHeuristics()
                              ->heuristicsList()
                              .at(0)
                              ->params();
  ASSERT_TRUE(heuristic_params->isA<PointwiseParams>());
  auto pparams = heuristic_params->as<PointwiseParams>();
  ASSERT_TRUE(pparams->vectorize) << "Failed to vectorize";
  ASSERT_EQ(pparams->unroll_factor, 2) << "Invalid vectorization factor";

  assertSliceVectorize(
      executor_cache.getMostRecentKernelRuntime()->executors().at(0).kernel());
}

// Contig merged vectorization with slice
TEST_F(NVFuserTest, FusionResizeSlice2DVectorize1_CUDA) {
  auto fusion_ptr = std::make_unique<Fusion>();
  auto& fusion = *fusion_ptr;
  FusionGuard fg(fusion_ptr.get());

  const int64_t slice_offset = 4;

  // The extent of the innermost domain is just 2, and the outer
  // domain is sliced. This slicing should be vectorizable by merged
  // with the innermost domain, so the vectorization factor should be 4.
  const std::vector<int64_t> shape({1024 * 1024, 2});

  auto tv0 = makeContigTensor(2);
  fusion.addInput(tv0);

  auto tv1 = slice(
      tv0,
      {{IrBuilder::create<Val>(slice_offset),
        sub(tv0->axis(0)->extent(), IrBuilder::create<Val>(slice_offset))},
       {IrBuilder::create<Val>(0), tv0->axis(1)->extent()}});
  fusion.addOutput(tv1);

  auto options = at::TensorOptions().dtype(at::kFloat).device(at::kCUDA, 0);

  auto t0 = at::randn(shape, options);
  std::vector<c10::IValue> aten_inputs({t0});

  FusionExecutorCache executor_cache(std::move(fusion_ptr));
  auto cg_outputs = executor_cache.runFusionWithInputs(aten_inputs);

  auto ref = t0.index(
      {at::indexing::Slice(slice_offset, shape[0] - slice_offset),
       at::indexing::Slice(0, at::indexing::None)});
  ASSERT_TRUE(ref.equal(cg_outputs.at(0)));

  // Make sure the fusion is scheduled as a pointwise kernel with vectorization
  ASSERT_FALSE(executor_cache.getMostRecentKernelRuntime()->isSegmented());
  auto heuristic_params = executor_cache.getMostRecentKernelRuntime()
                              ->schedulerHeuristics()
                              ->heuristicsList()
                              .at(0)
                              ->params();
  ASSERT_TRUE(heuristic_params->isA<PointwiseParams>());
  auto pparams = heuristic_params->as<PointwiseParams>();
  ASSERT_TRUE(pparams->vectorize) << "Failed to vectorize";
  ASSERT_EQ(pparams->unroll_factor, 4) << "Invalid vectorization factor";

  assertSliceVectorize(
      executor_cache.getMostRecentKernelRuntime()->executors().at(0).kernel());
}

// Vectorization is not extended beyond sliced domains as the next
// outer domain is no longer contiguous.
TEST_F(NVFuserTest, FusionResizeSlice2DVectorize2_CUDA) {
  auto fusion_ptr = std::make_unique<Fusion>();
  auto& fusion = *fusion_ptr;
  FusionGuard fg(fusion_ptr.get());

  // With this shape, the innermost domain would be 1022, which is
  // only vectorizable with 2. If the outer domain is contig-merged,
  // we would have 4-way vectorization, however, the outer domain is
  // effectiely non-contiguous due to the slice of the innermost
  // domain, so the vectorization factor should remain to be 2
  const std::vector<int64_t> shape({1024, 1026});

  auto tv0 = makeContigTensor(2);
  fusion.addInput(tv0);

  auto tv1 = slice(
      tv0,
      {{IrBuilder::create<Val>(0), tv0->axis(0)->extent()},
       {IrBuilder::create<Val>(4), tv0->axis(1)->extent()}});
  fusion.addOutput(tv1);

  auto options = at::TensorOptions().dtype(at::kFloat).device(at::kCUDA, 0);
  auto t0 = at::randn(shape, options);
  std::vector<c10::IValue> aten_inputs({t0});

  FusionExecutorCache executor_cache(std::move(fusion_ptr));
  auto cg_outputs = executor_cache.runFusionWithInputs(aten_inputs);

  auto ref = t0.index(
      {at::indexing::Slice(0, at::indexing::None),
       at::indexing::Slice(4, at::indexing::None)});
  ASSERT_TRUE(ref.equal(cg_outputs.at(0)));

  // Make sure the fusion is scheduled as a pointwise kernel with vectorization
  ASSERT_FALSE(executor_cache.getMostRecentKernelRuntime()->isSegmented());
  auto heuristic_params = executor_cache.getMostRecentKernelRuntime()
                              ->schedulerHeuristics()
                              ->heuristicsList()
                              .at(0)
                              ->params();
  ASSERT_TRUE(heuristic_params->isA<PointwiseParams>());
  auto pparams = heuristic_params->as<PointwiseParams>();
  ASSERT_TRUE(pparams->vectorize) << "Failed to vectorize";
  ASSERT_EQ(pparams->unroll_factor, 2) << "Invalid vectorization factor";

  assertSliceVectorize(
      executor_cache.getMostRecentKernelRuntime()->executors().at(0).kernel());
}

TEST_F(NVFuserTest, FusionResizeSlice2DVectorize3_CUDA) {
  auto fusion_ptr = std::make_unique<Fusion>();
  auto& fusion = *fusion_ptr;
  FusionGuard fg(fusion_ptr.get());

  // With this shape, the innermost domain would be 1024 after
  // slice. While it's divisible by 4, the stride of the next outer
  // domain is not divisible by 4. Note that it's contiguous but the
  // slice effectively makes it non-contiguous.
  const std::vector<int64_t> shape({1024, 1025});

  auto tv0 = makeContigTensor(2);
  fusion.addInput(tv0);

  auto tv1 = slice(
      tv0,
      {{IrBuilder::create<Val>(0), tv0->axis(0)->extent()},
       {IrBuilder::create<Val>(0), IrBuilder::create<Val>(1024)}});
  fusion.addOutput(tv1);

  auto options = at::TensorOptions().dtype(at::kFloat).device(at::kCUDA, 0);
  auto t0 = at::randn(shape, options);
  std::vector<c10::IValue> aten_inputs({t0});

  FusionExecutorCache executor_cache(std::move(fusion_ptr));
  auto cg_outputs = executor_cache.runFusionWithInputs(aten_inputs);

  auto ref = t0.index(
      {at::indexing::Slice(0, at::indexing::None),
       at::indexing::Slice(0, 1024)});
  ASSERT_TRUE(ref.equal(cg_outputs.at(0)));

  // Make sure the fusion is scheduled as a pointwise kernel with vectorization
  ASSERT_FALSE(executor_cache.getMostRecentKernelRuntime()->isSegmented());
  auto heuristic_params = executor_cache.getMostRecentKernelRuntime()
                              ->schedulerHeuristics()
                              ->heuristicsList()
                              .at(0)
                              ->params();
  ASSERT_TRUE(heuristic_params->isA<PointwiseParams>());
  auto pparams = heuristic_params->as<PointwiseParams>();
  ASSERT_FALSE(pparams->vectorize) << "Should not be vectorized";
}

// Repro of issue #540 without permute
TEST_F(NVFuserTest, FusionResizeSliceAndReshape_CUDA) {
  auto fusion_ptr = std::make_unique<Fusion>();
  auto& fusion = *fusion_ptr;
  FusionGuard fg(fusion_ptr.get());

  const std::vector<int64_t> shape({16, 128, 3072});

  auto tv0 = makeContigTensor(3);
  fusion.addInput(tv0);

  auto tv1 = slice(
      tv0,
      {{IrBuilder::create<Val>(0), tv0->axis(0)->extent()},
       {IrBuilder::create<Val>(0), tv0->axis(1)->extent()},
       {IrBuilder::create<Val>(0), IrBuilder::create<Val>(1024)}});
  auto tv2 = slice(
      tv0,
      {{IrBuilder::create<Val>(0), tv0->axis(0)->extent()},
       {IrBuilder::create<Val>(0), tv0->axis(1)->extent()},
       {IrBuilder::create<Val>(1024), IrBuilder::create<Val>(2048)}});
  auto tv3 = slice(
      tv0,
      {{IrBuilder::create<Val>(0), tv0->axis(0)->extent()},
       {IrBuilder::create<Val>(0), tv0->axis(1)->extent()},
       {IrBuilder::create<Val>(2048), IrBuilder::create<Val>(3072)}});

  auto tv4 = reshape(tv1, {16, 128, 1024}, {16, 128, 16, 64});
  auto tv5 = reshape(tv2, {16, 128, 1024}, {16, 128, 16, 64});
  auto tv6 = reshape(tv3, {16, 128, 1024}, {16, 128, 16, 64});

  fusion.addOutput(tv4);
  fusion.addOutput(tv5);
  fusion.addOutput(tv6);

  auto options = at::TensorOptions().dtype(at::kFloat).device(at::kCUDA, 0);
  auto t0 = at::randn(shape, options);
  std::vector<c10::IValue> aten_inputs({t0});

  FusionExecutorCache executor_cache(std::move(fusion_ptr));
  auto cg_outputs = executor_cache.runFusionWithInputs(aten_inputs);

  for (const auto i : c10::irange(3)) {
    auto slice_out_ref = t0.index(
        {at::indexing::Slice(0, at::indexing::None),
         at::indexing::Slice(0, at::indexing::None),
         at::indexing::Slice(i * 1024, (i + 1) * 1024)});
    auto ref = at::native::view(slice_out_ref, {16, 128, 16, 64});
    ASSERT_TRUE(ref.equal(cg_outputs.at(i)));
  }

  // Make sure the fusion is scheduled as a pointwise kernel with vectorization
  ASSERT_FALSE(executor_cache.getMostRecentKernelRuntime()->isSegmented());
  auto heuristic_params = executor_cache.getMostRecentKernelRuntime()
                              ->schedulerHeuristics()
                              ->heuristicsList()
                              .at(0)
                              ->params();
  ASSERT_TRUE(heuristic_params->isA<PointwiseParams>());
  auto pparams = heuristic_params->as<PointwiseParams>();
  ASSERT_TRUE(pparams->vectorize) << "Failed to vectorize";
  ASSERT_EQ(pparams->unroll_factor, 4) << "Invalid vectorization factor";

  assertSliceVectorize(
      executor_cache.getMostRecentKernelRuntime()->executors().at(0).kernel());
}

TEST_F(NVFuserTest, FusionResizeSliceAndReshape2_CUDA) {
  auto fusion_ptr = std::make_unique<Fusion>();
  auto& fusion = *fusion_ptr;
  FusionGuard fg(fusion_ptr.get());

  const std::vector<int64_t> shape({16, 128, 3072});

  auto tv0 = makeContigTensor(3);
  fusion.addInput(tv0);

  auto tv1 = slice(
      tv0,
      {{IrBuilder::create<Val>(0), tv0->axis(0)->extent()},
       {IrBuilder::create<Val>(0), tv0->axis(1)->extent()},
       {IrBuilder::create<Val>(0), IrBuilder::create<Val>(1024)}});
  auto tv2 = slice(
      tv0,
      {{IrBuilder::create<Val>(0), tv0->axis(0)->extent()},
       {IrBuilder::create<Val>(0), tv0->axis(1)->extent()},
       {IrBuilder::create<Val>(1024), IrBuilder::create<Val>(2048)}});
  auto tv3 = slice(
      tv0,
      {{IrBuilder::create<Val>(0), tv0->axis(0)->extent()},
       {IrBuilder::create<Val>(0), tv0->axis(1)->extent()},
       {IrBuilder::create<Val>(2048), IrBuilder::create<Val>(3072)}});

  auto tv4 = reshape(tv1, {16, 128, 1024}, {16, 128, 16, 64});

  fusion.addOutput(tv4);
  fusion.addOutput(tv2);
  fusion.addOutput(tv3);

  auto options = at::TensorOptions().dtype(at::kFloat).device(at::kCUDA, 0);
  auto t0 = at::randn(shape, options);
  std::vector<c10::IValue> aten_inputs({t0});

  FusionExecutorCache executor_cache(std::move(fusion_ptr));
  auto cg_outputs = executor_cache.runFusionWithInputs(aten_inputs);
=======
  auto t1 = t0.index(
      {at::indexing::Slice(0, at::indexing::None),
       at::indexing::Slice(1, shape[0] - 1)});
  auto t2 = t0.reshape({-1});

  TORCH_CHECK(t1.equal(cg_outputs[0]));
  TORCH_CHECK(t2.equal(cg_outputs[1]));
>>>>>>> 053330cb
}

} // namespace nvfuser<|MERGE_RESOLUTION|>--- conflicted
+++ resolved
@@ -2262,7 +2262,78 @@
   testValidate(&fusion, cg_outputs, inputs, {ref}, __LINE__, __FILE__);
 }
 
-<<<<<<< HEAD
+// An input is sliced and then reshaped
+TEST_F(NVFuserTest, SliceAndReshape1) {
+  auto fusion_ptr = std::make_unique<Fusion>();
+  auto& fusion = *fusion_ptr;
+  FusionGuard fg(fusion_ptr.get());
+
+  std::vector<int64_t> shape({1024, 1024});
+
+  auto tv0 = makeSymbolicTensor(2);
+  fusion.addInput(tv0);
+
+  auto tv1 = slice(
+      tv0,
+      {{IrBuilder::create<Val>(0L), tv0->axis(0)->extent()},
+       {IrBuilder::create<Val>(1L),
+        sub(tv0->axis(1)->extent(), IrBuilder::create<Val>(1L))}});
+  auto tv2 = reshape(tv1, {IrBuilder::create<Val>(-1L)});
+  fusion.addOutput(tv2);
+
+  auto options = at::TensorOptions().dtype(at::kFloat).device(at::kCUDA, 0);
+
+  auto t0 = at::randn(shape, options);
+  std::vector<c10::IValue> aten_inputs({t0});
+
+  FusionExecutorCache executor_cache(std::move(fusion_ptr));
+  auto cg_outputs = executor_cache.runFusionWithInputs(aten_inputs);
+
+  auto t1 = t0.index(
+      {at::indexing::Slice(0, at::indexing::None),
+       at::indexing::Slice(1, shape[0] - 1)});
+  auto ref = t1.reshape({-1});
+
+  TORCH_CHECK(ref.equal(cg_outputs[0]));
+}
+
+// An input is sliced and also separately reshaped
+TEST_F(NVFuserTest, SliceAndReshape2) {
+  auto fusion_ptr = std::make_unique<Fusion>();
+  auto& fusion = *fusion_ptr;
+  FusionGuard fg(fusion_ptr.get());
+
+  std::vector<int64_t> shape({1024, 1024});
+
+  auto tv0 = makeSymbolicTensor(2);
+  fusion.addInput(tv0);
+
+  auto tv1 = slice(
+      tv0,
+      {{IrBuilder::create<Val>(0L), tv0->axis(0)->extent()},
+       {IrBuilder::create<Val>(1L),
+        sub(tv0->axis(1)->extent(), IrBuilder::create<Val>(1L))}});
+  auto tv2 = reshape(tv0, {IrBuilder::create<Val>(-1L)});
+  fusion.addOutput(tv1);
+  fusion.addOutput(tv2);
+
+  auto options = at::TensorOptions().dtype(at::kFloat).device(at::kCUDA, 0);
+
+  auto t0 = at::randn(shape, options);
+  std::vector<c10::IValue> aten_inputs({t0});
+
+  FusionExecutorCache executor_cache(std::move(fusion_ptr));
+  auto cg_outputs = executor_cache.runFusionWithInputs(aten_inputs);
+
+  auto t1 = t0.index(
+      {at::indexing::Slice(0, at::indexing::None),
+       at::indexing::Slice(1, shape[0] - 1)});
+  auto t2 = t0.reshape({-1});
+
+  TORCH_CHECK(t1.equal(cg_outputs[0]));
+  TORCH_CHECK(t2.equal(cg_outputs[1]));
+}
+
 namespace {
 
 // Make sure the slice ops with inputs are vectorized
@@ -2283,28 +2354,17 @@
 
 // Vectorize trivial slice. Just slice an input
 TEST_F(NVFuserTest, FusionResizeSlice1DVectorize1_CUDA) {
-=======
-// An input is sliced and then reshaped
-TEST_F(NVFuserTest, SliceAndReshape1) {
->>>>>>> 053330cb
-  auto fusion_ptr = std::make_unique<Fusion>();
-  auto& fusion = *fusion_ptr;
-  FusionGuard fg(fusion_ptr.get());
-
-<<<<<<< HEAD
+  auto fusion_ptr = std::make_unique<Fusion>();
+  auto& fusion = *fusion_ptr;
+  FusionGuard fg(fusion_ptr.get());
+
   const int64_t slice_offset = 4;
 
   auto tv0 = makeContigTensor(1);
-=======
-  std::vector<int64_t> shape({1024, 1024});
-
-  auto tv0 = makeSymbolicTensor(2);
->>>>>>> 053330cb
   fusion.addInput(tv0);
 
   auto tv1 = slice(
       tv0,
-<<<<<<< HEAD
       {{IrBuilder::create<Val>(slice_offset),
         sub(tv0->axis(0)->extent(), IrBuilder::create<Val>(slice_offset))}});
   fusion.addOutput(tv1);
@@ -2362,28 +2422,18 @@
       {{IrBuilder::create<Val>(slice_offset * 2),
         sub(tv0->axis(0)->extent(),
             IrBuilder::create<Val>(slice_offset * 2))}});
-=======
-      {{IrBuilder::create<Val>(0L), tv0->axis(0)->extent()},
-       {IrBuilder::create<Val>(1L),
-        sub(tv0->axis(1)->extent(), IrBuilder::create<Val>(1L))}});
-  auto tv2 = reshape(tv1, {IrBuilder::create<Val>(-1L)});
->>>>>>> 053330cb
   fusion.addOutput(tv2);
 
   auto options = at::TensorOptions().dtype(at::kFloat).device(at::kCUDA, 0);
 
-<<<<<<< HEAD
   const std::vector<int64_t> shape({1024 * 1024});
 
-=======
->>>>>>> 053330cb
-  auto t0 = at::randn(shape, options);
-  std::vector<c10::IValue> aten_inputs({t0});
-
-  FusionExecutorCache executor_cache(std::move(fusion_ptr));
-  auto cg_outputs = executor_cache.runFusionWithInputs(aten_inputs);
-
-<<<<<<< HEAD
+  auto t0 = at::randn(shape, options);
+  std::vector<c10::IValue> aten_inputs({t0});
+
+  FusionExecutorCache executor_cache(std::move(fusion_ptr));
+  auto cg_outputs = executor_cache.runFusionWithInputs(aten_inputs);
+
   auto ref_t1 =
       t0.index({at::indexing::Slice(slice_offset, shape[0] - slice_offset)});
   auto ref_t2 = t0.index(
@@ -2409,53 +2459,26 @@
 
 // Input is sliced and also entirely read. Both are vectorizable.
 TEST_F(NVFuserTest, FusionResizeSlice1DVectorize3_CUDA) {
-=======
-  auto t1 = t0.index(
-      {at::indexing::Slice(0, at::indexing::None),
-       at::indexing::Slice(1, shape[0] - 1)});
-  auto ref = t1.reshape({-1});
-
-  TORCH_CHECK(ref.equal(cg_outputs[0]));
-}
-
-// An input is sliced and also separately reshaped
-TEST_F(NVFuserTest, SliceAndReshape2) {
->>>>>>> 053330cb
-  auto fusion_ptr = std::make_unique<Fusion>();
-  auto& fusion = *fusion_ptr;
-  FusionGuard fg(fusion_ptr.get());
-
-<<<<<<< HEAD
+  auto fusion_ptr = std::make_unique<Fusion>();
+  auto& fusion = *fusion_ptr;
+  FusionGuard fg(fusion_ptr.get());
+
   const int64_t slice_offset = 4;
 
   auto tv0 = makeContigTensor(1);
-=======
-  std::vector<int64_t> shape({1024, 1024});
-
-  auto tv0 = makeSymbolicTensor(2);
->>>>>>> 053330cb
   fusion.addInput(tv0);
 
   auto tv1 = slice(
       tv0,
-<<<<<<< HEAD
       {{IrBuilder::create<Val>(slice_offset),
         sub(tv0->axis(0)->extent(), IrBuilder::create<Val>(slice_offset))}});
   fusion.addOutput(tv1);
 
   auto tv2 = set(tv0);
-=======
-      {{IrBuilder::create<Val>(0L), tv0->axis(0)->extent()},
-       {IrBuilder::create<Val>(1L),
-        sub(tv0->axis(1)->extent(), IrBuilder::create<Val>(1L))}});
-  auto tv2 = reshape(tv0, {IrBuilder::create<Val>(-1L)});
-  fusion.addOutput(tv1);
->>>>>>> 053330cb
   fusion.addOutput(tv2);
 
   auto options = at::TensorOptions().dtype(at::kFloat).device(at::kCUDA, 0);
 
-<<<<<<< HEAD
   const std::vector<int64_t> shape({1024 * 1024});
 
   auto t0 = at::randn(shape, options);
@@ -2504,15 +2527,12 @@
 
   const std::vector<int64_t> shape({1024 * 1024});
 
-=======
->>>>>>> 053330cb
-  auto t0 = at::randn(shape, options);
-  std::vector<c10::IValue> aten_inputs({t0});
-
-  FusionExecutorCache executor_cache(std::move(fusion_ptr));
-  auto cg_outputs = executor_cache.runFusionWithInputs(aten_inputs);
-
-<<<<<<< HEAD
+  auto t0 = at::randn(shape, options);
+  std::vector<c10::IValue> aten_inputs({t0});
+
+  FusionExecutorCache executor_cache(std::move(fusion_ptr));
+  auto cg_outputs = executor_cache.runFusionWithInputs(aten_inputs);
+
   // Make sure the fusion is scheduled as a pointwise kernel with vectorization
   ASSERT_FALSE(executor_cache.getMostRecentKernelRuntime()->isSegmented());
   auto heuristic_params = executor_cache.getMostRecentKernelRuntime()
@@ -2917,15 +2937,6 @@
 
   FusionExecutorCache executor_cache(std::move(fusion_ptr));
   auto cg_outputs = executor_cache.runFusionWithInputs(aten_inputs);
-=======
-  auto t1 = t0.index(
-      {at::indexing::Slice(0, at::indexing::None),
-       at::indexing::Slice(1, shape[0] - 1)});
-  auto t2 = t0.reshape({-1});
-
-  TORCH_CHECK(t1.equal(cg_outputs[0]));
-  TORCH_CHECK(t2.equal(cg_outputs[1]));
->>>>>>> 053330cb
 }
 
 } // namespace nvfuser