#include <csrc/exceptions.h>
#include <gmock/gmock-matchers.h>
#include <gtest/gtest.h>

#include <executor.h>
#include <executor_utils.h>
#include <fusion.h>
#include <inlining.h>
#include <kernel_cache.h>
#include <ops/all_ops.h>
#include <scheduler/utils.h>
#include <test/utils.h>
#include <test/validator.h>

namespace nvfuser {

class ResizeTest : public NVFuserTest {};

// Simple pad test
TEST_F(ResizeTest, FusionResizePad1) {
  Fusion fusion;
  FusionGuard fg(&fusion);

  std::vector<int64_t> shape({9});

  auto tv0 = makeSymbolicTensor(1);
  fusion.addInput(tv0);

  auto tv1 = pad(tv0, {IrBuilder::create<Val>(1L), IrBuilder::create<Val>(1L)});
  fusion.addOutput(tv1);

  auto options = at::TensorOptions().dtype(at::kFloat).device(at::kCUDA, 0);

  auto t0 = at::randn(shape, options);
  std::vector<c10::IValue> aten_inputs({t0});

  FusionExecutor fe;
  fe.compileFusion(&fusion, aten_inputs);
  auto cg_outputs = fe.runFusion(aten_inputs);

  auto ref = at::pad(t0, {1, 1});

  NVF_CHECK(ref.equal(cg_outputs[0]));
}

// pad + split
TEST_F(ResizeTest, FusionResizePad2) {
  Fusion fusion;
  FusionGuard fg(&fusion);

  std::vector<int64_t> shape({9});

  auto tv0 = makeSymbolicTensor(1);
  fusion.addInput(tv0);

  auto tv1 = pad(tv0, {IrBuilder::create<Val>(1L), IrBuilder::create<Val>(1L)});
  fusion.addOutput(tv1);

  tv1->split(0, 4);

  auto options = at::TensorOptions().dtype(at::kFloat).device(at::kCUDA, 0);

  auto t0 = at::randn(shape, options);
  std::vector<c10::IValue> aten_inputs({t0});

  FusionExecutor fe;
  fe.compileFusion(&fusion, aten_inputs);
  auto cg_outputs = fe.runFusion(aten_inputs);

  auto ref = at::pad(t0, {1, 1});

  NVF_CHECK(ref.equal(cg_outputs[0]));
}

// pad, merge + split, inlineMost
TEST_F(ResizeTest, FusionResizePad3) {
  Fusion fusion;
  FusionGuard fg(&fusion);

  std::vector<int64_t> shape({9, 11});
  std::vector<int64_t> padded_shape({9, 11 + 2});

  auto tv0 = makeSymbolicTensor(2);
  fusion.addInput(tv0);
  auto tv1 = makeSymbolicTensor(2);
  fusion.addInput(tv1);

  auto tv2 = set(tv0);
  auto tv3 = pad(tv2, {IrBuilder::create<Val>(1L), IrBuilder::create<Val>(1L)});
  auto tv4 = add(tv3, tv1);
  fusion.addOutput(tv4);

  tv4->merge(0);
  tv4->split(0, 32);

  TransformPropagator propagator(tv4);
  MaxRootDomainInfoSpanningTree(tv4).traverse(&propagator);

  inlineMost();

  // TransformPropagator and inlineMost do not inline tv2, so it can't
  // be on Local memory. It should be possible to expand tv2 such that
  // it has the same extent as tv3, allowing it to be inlined.
  tv2->setMemoryType(MemoryType::Shared);

  auto options = at::TensorOptions().dtype(at::kFloat).device(at::kCUDA, 0);

  auto t0 = at::randn(shape, options);
  auto t1 = at::randn(padded_shape, options);
  std::vector<c10::IValue> aten_inputs({t0, t1});

  FusionExecutor fe;
  fe.compileFusion(&fusion, aten_inputs);
  auto cg_outputs = fe.runFusion(aten_inputs);

  auto t3 = at::pad(t0, {1, 1});
  auto ref = t3 + t1;

  testValidate(&fusion, cg_outputs, aten_inputs, {ref}, __LINE__, __FILE__);
}

// pad + parallelization
TEST_F(ResizeTest, FusionResizePad4) {
  Fusion fusion;
  FusionGuard fg(&fusion);

  std::vector<int64_t> shape({9});

  auto tv0 = makeSymbolicTensor(1);
  fusion.addInput(tv0);

  auto tv1 = pad(tv0, {IrBuilder::create<Val>(1L), IrBuilder::create<Val>(1L)});
  fusion.addOutput(tv1);

  tv1->axis(0)->parallelize(ParallelType::TIDx);

  auto options = at::TensorOptions().dtype(at::kFloat).device(at::kCUDA, 0);

  auto t0 = at::randn(shape, options);
  std::vector<c10::IValue> aten_inputs({t0});

  FusionExecutor fe;
  fe.compileFusion(&fusion, aten_inputs);
  auto cg_outputs = fe.runFusion(aten_inputs);

  auto ref = at::pad(t0, {1, 1});

  NVF_CHECK(ref.equal(cg_outputs[0]));
}

// pad + parallelization + RAW sync
TEST_F(ResizeTest, FusionResizePad5) {
  Fusion fusion;
  FusionGuard fg(&fusion);

  std::vector<int64_t> shape({9});

  auto tv0 = makeSymbolicTensor(1);
  fusion.addInput(tv0);

  auto tv1 = set(tv0);
  auto tv2 = pad(tv1, {IrBuilder::create<Val>(1L), IrBuilder::create<Val>(1L)});
  fusion.addOutput(tv2);

  tv1->axis(0)->parallelize(ParallelType::TIDx);
  tv2->axis(0)->parallelize(ParallelType::TIDx);

  scheduler_utils::promoteProducerMemoryTypes(&fusion, {});

  NVF_CHECK(
      tv1->getMemoryType() == MemoryType::Shared,
      "tv1 should be on shared memory: ",
      tv1->getMemoryType());

  GpuLower gpulw(&fusion);
  auto all_lowered_exprs = KernelExprVisitor::getAllExprs(gpulw.kernel());
  NVF_CHECK(
      std::find_if(
          all_lowered_exprs.begin(),
          all_lowered_exprs.end(),
          [](Expr* expr) { return expr->isA<kir::BlockSync>(); }) !=
          all_lowered_exprs.end(),
      "Block sync not found");

  auto options = at::TensorOptions().dtype(at::kFloat).device(at::kCUDA, 0);

  auto t0 = at::randn(shape, options);
  std::vector<c10::IValue> aten_inputs({t0});

  FusionExecutor fe;
  fe.compileFusion(&fusion, aten_inputs);
  auto cg_outputs = fe.runFusion(aten_inputs);

  auto ref = at::pad(t0, {1, 1});

  NVF_CHECK(ref.equal(cg_outputs[0]));
}

// pad + merge + split parallelization
TEST_F(ResizeTest, FusionResizePad6) {
  Fusion fusion;
  FusionGuard fg(&fusion);

  std::vector<int64_t> shape({99, 111});
  std::vector<int64_t> padded_shape({shape[0], shape[1] + 2});

  auto tv0 = makeConcreteTensor(shape);
  fusion.addInput(tv0);
  auto tv1 = makeConcreteTensor(padded_shape);
  fusion.addInput(tv1);

  auto tv2 = add(tv0, IrBuilder::create<Val>(1.0));
  auto tv3 = pad(tv2, {IrBuilder::create<Val>(1L), IrBuilder::create<Val>(1L)});
  auto tv4 = add(tv3, tv1);
  fusion.addOutput(tv4);

  tv4->merge(0);
  tv4->split(0, 32);

  TransformPropagator propagator(tv4);
  MaxRootDomainInfoSpanningTree(tv4).traverse(&propagator);

  inlineMost();

  tv4->axis(0)->parallelize(ParallelType::BIDx);
  tv4->axis(1)->parallelize(ParallelType::TIDx);

  auto options = at::TensorOptions().dtype(at::kFloat).device(at::kCUDA, 0);

  auto t0 = at::randn(shape, options);
  auto t1 = at::randn(padded_shape, options);
  std::vector<c10::IValue> aten_inputs({t0, t1});

  FusionExecutor fe;
  fe.compileFusion(&fusion, aten_inputs);
  auto cg_outputs = fe.runFusion(aten_inputs);

  auto t2 = t0 + 1;
  auto t3 = at::pad(t2, {1, 1});
  auto ref = t3 + t1;

  testValidate(&fusion, cg_outputs, aten_inputs, {ref}, __LINE__, __FILE__);
}

// pad + unswitch. Having different extents in an unswitched loop nest
// needs a special care (see UnrollPass::canOmitElseClause)
TEST_F(ResizeTest, FusionResizePad7) {
  Fusion fusion;
  FusionGuard fg(&fusion);

  std::vector<int64_t> shape({9, 11});

  auto tv0 = makeSymbolicTensor(2);
  fusion.addInput(tv0);

  auto tv1 = set(tv0);
  auto tv2 = pad(tv1, {IrBuilder::create<Val>(1L), IrBuilder::create<Val>(1L)});
  auto tv3 = set(tv2);
  fusion.addOutput(tv3);

  tv3->split(0, 1);
  tv3->split(-1, 4);
  tv3->reorder({{1, 2}});

  TransformPropagator propagator(tv3);
  MaxRootDomainInfoSpanningTree(tv3).traverse(&propagator);

  inlineMost();

  tv3->axis(-1)->parallelize(ParallelType::TIDx);
  tv3->axis(-2)->parallelize(ParallelType::Unswitch);

  scheduler_utils::parallelizeAllLike(tv3);

  scheduler_utils::promoteProducerMemoryTypes(&fusion, {});

  auto options = at::TensorOptions().dtype(at::kFloat).device(at::kCUDA, 0);

  auto t0 = at::randn(shape, options);
  std::vector<c10::IValue> aten_inputs({t0});

  FusionExecutor fe;
  fe.compileFusion(&fusion, aten_inputs);
  auto cg_outputs = fe.runFusion(aten_inputs);

  auto ref = at::pad(t0, {1, 1});

  testValidate(&fusion, cg_outputs, aten_inputs, {ref}, __LINE__, __FILE__);
}

// Disable for now. Unclear what would be the best way to handle
// when a tensor is resized multiple times. It would likely need a
// different transform propagator.
#if 0
// Stencil-like pattern
TEST_F(ResizeTest, FusionResizePad8) {
  Fusion fusion;
  FusionGuard fg(&fusion);

  auto tv0 = makeSymbolicTensor(1);
  fusion.addInput(tv0);

  auto tv1 = set(tv0);
  // Sort of shift(tv1, {-1});
  auto tv2 = pad(tv1, {IrBuilder::create<Val>(0L), IrBuilder::create<Val>(1L)});
  // Sort of shift(tv1, {1});
  auto tv3 = pad(tv1, {IrBuilder::create<Val>(1L), IrBuilder::create<Val>(0L)});
  auto tv4 = add(tv2, tv3);
  fusion.addOutput(tv4);

  tv4->split(0, 128);

  TransformPropagator propagator(tv4);
  MaxRootDomainInfoSpanningTree(tv4).traverse(&propagator);

  inlineMost();

  tv4->axis(0)->parallelize(ParallelType::BIDx);
  tv4->axis(1)->parallelize(ParallelType::TIDx);
  scheduler_utils::parallelizeAllLike(tv4);

  scheduler_utils::promoteProducerMemoryTypesOfResizedTensors(&fusion, {});

  auto options = at::TensorOptions().dtype(at::kFloat).device(at::kCUDA, 0);

  auto t0 = at::randn(999, options);
  std::vector<c10::IValue> aten_inputs({t0});

  FusionExecutor fe;
  fe.compileFusion(&fusion, aten_inputs);
  auto cg_outputs = fe.runFusion(aten_inputs);

  auto ref = at::pad(t0, {0, 1}) + at::pad(t0, {1, 0});

  testValidate(&fusion, cg_outputs, aten_inputs, {ref}, __LINE__, __FILE__);
}
#endif

TEST_F(ResizeTest, FusionResizePadScheduler1) {
  auto fusion = std::make_unique<Fusion>();
  FusionGuard fg(fusion.get());

  auto tv0 = makeSymbolicTensor(2);
  fusion->addInput(tv0);

  auto tv1 = pad(tv0, {IrBuilder::create<Val>(1L), IrBuilder::create<Val>(1L)});
  fusion->addOutput(tv1);

  std::vector<int64_t> shape({99, 111});

  auto options = at::TensorOptions().dtype(at::kFloat).device(at::kCUDA, 0);

  auto t0 = at::randn(shape, options);
  std::vector<c10::IValue> aten_inputs({t0});

  FusionExecutorCache executor_cache(std::move(fusion));
  auto cg_outputs = executor_cache.runFusionWithInputs(aten_inputs);

  auto ref = at::pad(t0, {1, 1});

  NVF_CHECK(ref.equal(cg_outputs[0]));
}

TEST_F(ResizeTest, FusionResizePadScheduler2) {
  auto fusion_ptr = std::make_unique<Fusion>();
  auto& fusion = *fusion_ptr;
  FusionGuard fg(fusion_ptr.get());

  std::vector<int64_t> shape({9, 11});
  std::vector<int64_t> padded_shape({9, 11 + 2});

  auto tv0 = makeSymbolicTensor(2);
  fusion.addInput(tv0);
  auto tv1 = makeSymbolicTensor(2);
  fusion.addInput(tv1);

  auto tv2 = set(tv0);
  auto tv3 = pad(tv2, {IrBuilder::create<Val>(1L), IrBuilder::create<Val>(1L)});
  auto tv4 = add(tv3, tv1);
  fusion.addOutput(tv4);

  auto options = at::TensorOptions().dtype(at::kFloat).device(at::kCUDA, 0);

  auto t0 = at::randn(shape, options);
  auto t1 = at::randn(padded_shape, options);
  std::vector<c10::IValue> aten_inputs({t0, t1});

  FusionExecutorCache executor_cache(std::move(fusion_ptr));
  auto cg_outputs = executor_cache.runFusionWithInputs(aten_inputs);

  auto t3 = at::pad(t0, {1, 1});
  auto ref = t3 + t1;

  testValidate(
      executor_cache.fusion(),
      cg_outputs,
      aten_inputs,
      {ref},
      __LINE__,
      __FILE__);
}

// Disabled due to the same reason as Pad8
#if 0
// Auto scheduled version of Pad8
TEST_F(ResizeTest, FusionResizePadScheduler3) {
  auto fusion_ptr = std::make_unique<Fusion>();
  auto& fusion = *fusion_ptr;
  FusionGuard fg(fusion_ptr.get());

  auto tv0 = makeSymbolicTensor(1);
  fusion.addInput(tv0);

  auto tv1 = set(tv0);
  auto tv2 = pad(tv1, {IrBuilder::create<Val>(0L), IrBuilder::create<Val>(1L)});
  auto tv3 = pad(tv1, {IrBuilder::create<Val>(1L), IrBuilder::create<Val>(0L)});
  auto tv4 = add(tv2, tv3);
  fusion.addOutput(tv4);

  auto options = at::TensorOptions().dtype(at::kFloat).device(at::kCUDA, 0);

  auto t0 = at::randn(999, options);
  std::vector<c10::IValue> aten_inputs({t0});

  FusionExecutorCache executor_cache(std::move(fusion_ptr));
  auto cg_outputs = executor_cache.runFusionWithInputs(aten_inputs);

  auto ref = at::pad(t0, {0, 1}) + at::pad(t0, {1, 0});

  testValidate(
      executor_cache.fusion(),
      cg_outputs,
      aten_inputs,
      {ref},
      __LINE__,
      __FILE__);
}
#endif

// Two pad exprs, both using the same symbolic pad widths, segmented
// into two kernels. Make sure the symbolic inputs are available to
// both of the segmented kernels.
TEST_F(ResizeTest, FusionResizePadScheduler4) {
  auto fusion = std::make_unique<Fusion>();
  FusionGuard fg(fusion.get());

  auto tv0 = makeSymbolicTensor(2);
  fusion->addInput(tv0);

  auto left_pad = IrBuilder::create<Val>(DataType::Int);
  fusion->addInput(left_pad);
  auto right_pad = IrBuilder::create<Val>(DataType::Int);
  fusion->addInput(right_pad);

  auto tv1 = pad(tv0, {left_pad, right_pad});
  auto tv2 = sum(tv1, {0});
  fusion->addOutput(tv2);

  auto tv3 = pad(tv0, {left_pad, right_pad});
  auto tv4 = sum(tv3, {1});
  fusion->addOutput(tv4);

  std::vector<int64_t> shape({99, 111});

  auto options = at::TensorOptions().dtype(at::kFloat).device(at::kCUDA, 0);

  auto t0 = at::randn(shape, options);
  std::vector<int64_t> pad_extents{1, 1};
  std::vector<c10::IValue> aten_inputs({t0, 1, 1});

  FusionExecutorCache executor_cache(std::move(fusion));
  auto cg_outputs = executor_cache.runFusionWithInputs(aten_inputs);

  auto t0_double = t0.to(at::kDouble);
  auto t2 = at::pad(t0_double, {1, 1}).sum({0});
  auto t4 = at::pad(t0_double, {1, 1}).sum({1});

  testValidate(
      executor_cache.fusion(),
      cg_outputs,
      aten_inputs,
      {t2, t4},
      __LINE__,
      __FILE__);
}

// Pad a broadcast
// See https://github.com/NVIDIA/Fuser/issues/798
TEST_F(ResizeTest, FusionResizePadBroadcastInput) {
  auto fusion = std::make_unique<Fusion>();
  FusionGuard fg(fusion.get());

  // IterTypes are {Broadcast, Iteration}
  auto tv0 = makeConcreteTensor({1, -1});
  fusion->addInput(tv0);

  // trivial pad of broadcast dimension
  auto tv1 =
      pad(tv0,
          {fusion->oneVal(),
           fusion->zeroVal(),
           fusion->zeroVal(),
           fusion->zeroVal()});
  fusion->addOutput(tv1);

  std::vector<int64_t> shape({1, 2});

  auto options = at::TensorOptions().dtype(at::kFloat).device(at::kCUDA, 0);

  auto t0 = at::randn(shape, options);
  std::vector<c10::IValue> aten_inputs({t0});

  FusionExecutorCache executor_cache(std::move(fusion));
  auto cg_outputs = executor_cache.runFusionWithInputs(aten_inputs);

  auto t1 = at::pad(t0, {1, 0, 0, 0});

  testValidate(
      executor_cache.fusion(),
      cg_outputs,
      aten_inputs,
      {t1},
      __LINE__,
      __FILE__);
}

// Trivial cat
TEST_F(ResizeTest, FusionResizeCat1) {
  Fusion fusion;
  FusionGuard fg(&fusion);

  std::vector<int64_t> shape0({2});
  std::vector<int64_t> shape1({3});

  auto tv0 = makeConcreteTensor(shape0);
  fusion.addInput(tv0);

  auto tv1 = makeConcreteTensor(shape1);
  fusion.addInput(tv1);

  auto tv2 = cat({tv0, tv1}, 0);
  fusion.addOutput(tv2);

  auto options = at::TensorOptions().dtype(at::kFloat).device(at::kCUDA, 0);

  auto t0 = at::randn(shape0, options);
  auto t1 = at::randn(shape1, options);
  std::vector<c10::IValue> aten_inputs({t0, t1});

  FusionExecutor fe;
  fe.compileFusion(&fusion, aten_inputs);
  auto cg_outputs = fe.runFusion(aten_inputs);

  auto ref = at::cat({t0, t1}, 0);

  NVF_CHECK(ref.equal(cg_outputs[0]));
}

// Trivial 2D inner cat
TEST_F(ResizeTest, FusionResizeCat2) {
  Fusion fusion;
  FusionGuard fg(&fusion);

  std::vector<int64_t> shape0({2, 4});
  std::vector<int64_t> shape1({3, 4});

  auto tv0 = makeConcreteTensor(shape0);
  fusion.addInput(tv0);

  auto tv1 = makeConcreteTensor(shape1);
  fusion.addInput(tv1);

  auto tv2 = cat({tv0, tv1}, 0);
  fusion.addOutput(tv2);

  auto options = at::TensorOptions().dtype(at::kFloat).device(at::kCUDA, 0);

  auto t0 = at::randn(shape0, options);
  auto t1 = at::randn(shape1, options);
  std::vector<c10::IValue> aten_inputs({t0, t1});

  FusionExecutor fe;
  fe.compileFusion(&fusion, aten_inputs);
  auto cg_outputs = fe.runFusion(aten_inputs);

  auto ref = at::cat({t0, t1}, 0);

  NVF_CHECK(ref.equal(cg_outputs[0]));
}

// Trivial 2D outer cat
TEST_F(ResizeTest, FusionResizeCat3) {
  Fusion fusion;
  FusionGuard fg(&fusion);

  std::vector<int64_t> shape0({4, 2});
  std::vector<int64_t> shape1({4, 3});

  // concrete shapes to avoid dynamic Fusion
  auto tv0 = makeConcreteTensor(shape0);
  fusion.addInput(tv0);

  auto tv1 = makeConcreteTensor(shape1);
  fusion.addInput(tv1);

  auto tv2 = cat({tv0, tv1}, 1);
  fusion.addOutput(tv2);

  tv2->merge(0);
  tv2->split(0, 4);

  TransformPropagator propagator(tv2);
  MaxRootDomainInfoSpanningTree(tv2).traverse(&propagator);

  inlineMost();

  auto options = at::TensorOptions().dtype(at::kFloat).device(at::kCUDA, 0);

  auto t0 = at::randn(shape0, options);
  auto t1 = at::randn(shape1, options);
  std::vector<c10::IValue> aten_inputs({t0, t1});

  FusionExecutor fe;
  fe.compileFusion(&fusion, aten_inputs);
  auto cg_outputs = fe.runFusion(aten_inputs);

  auto ref = at::cat({t0, t1}, 1);

  NVF_CHECK(ref.equal(cg_outputs[0]));
}

// Cat + merge + split + parallelization + inlineMost
TEST_F(ResizeTest, FusionResizeCat4) {
  Fusion fusion;
  FusionGuard fg(&fusion);

  std::vector<int64_t> shape0({11, 12});
  std::vector<int64_t> shape1({11, 13});

  // concrete shapes to avoid dynamic Fusion
  auto tv0 = makeConcreteTensor(shape0);
  fusion.addInput(tv0);

  auto tv1 = makeConcreteTensor(shape1);
  fusion.addInput(tv1);

  auto tv2 = cat({tv0, tv1}, 1);
  fusion.addOutput(tv2);

  tv2->merge(0);
  tv2->split(0, 128);

  TransformPropagator propagator(tv2);
  MaxRootDomainInfoSpanningTree(tv2).traverse(&propagator);

  tv2->axis(0)->parallelize(ParallelType::BIDx);
  tv2->axis(1)->parallelize(ParallelType::TIDx);

  inlineMost();

  auto options = at::TensorOptions().dtype(at::kFloat).device(at::kCUDA, 0);

  auto t0 = at::randn(shape0, options);
  auto t1 = at::randn(shape1, options);
  std::vector<c10::IValue> aten_inputs({t0, t1});

  FusionExecutor fe;
  fe.compileFusion(&fusion, aten_inputs);
  auto cg_outputs = fe.runFusion(aten_inputs);

  auto ref = at::cat({t0, t1}, 1);

  NVF_CHECK(ref.equal(cg_outputs[0]));
}

// Cat + arith op
TEST_F(ResizeTest, FusionResizeCat5) {
  Fusion fusion;
  FusionGuard fg(&fusion);

  // concrete shapes to avoid dynamic Fusion
  auto tv0 = makeConcreteTensor({11, 12});
  fusion.addInput(tv0);
  auto tv1 = makeConcreteTensor({11, 13});
  fusion.addInput(tv1);
  auto tv2 = makeConcreteTensor({11, 25});
  fusion.addInput(tv2);

  auto tv3 = cat({tv0, tv1}, 1);
  auto tv4 = add(tv3, tv2);
  fusion.addOutput(tv4);

  tv4->merge(0);
  tv4->split(0, 128);

  TransformPropagator propagator(tv4);
  MaxRootDomainInfoSpanningTree(tv4).traverse(&propagator);

  inlineMost();

  tv4->axis(0)->parallelize(ParallelType::BIDx);
  tv4->axis(1)->parallelize(ParallelType::TIDx);
  scheduler_utils::parallelizeAllLike(tv4);

  std::vector<int64_t> shape0({11, 12});
  std::vector<int64_t> shape1({shape0[0], 13});
  std::vector<int64_t> shape2({shape0[0], shape0[1] + shape1[1]});

  auto options = at::TensorOptions().dtype(at::kFloat).device(at::kCUDA, 0);

  auto t0 = at::randn(shape0, options);
  auto t1 = at::randn(shape1, options);
  auto t2 = at::randn(shape2, options);
  std::vector<c10::IValue> aten_inputs({t0, t1, t2});

  FusionExecutor fe;
  fe.compileFusion(&fusion, aten_inputs);
  auto cg_outputs = fe.runFusion(aten_inputs);

  auto ref = at::cat({t0, t1}, 1) + t2;

  testValidate(&fusion, cg_outputs, aten_inputs, {ref}, __LINE__, __FILE__);
}

// Cat 3 tensors
TEST_F(ResizeTest, FusionResizeCat6) {
  Fusion fusion;
  FusionGuard fg(&fusion);

  std::vector<int64_t> shape0({2, 4});
  std::vector<int64_t> shape1({5, 4});
  std::vector<int64_t> shape2({3, 4});

  auto tv0 = makeConcreteTensor(shape0);
  fusion.addInput(tv0);
  auto tv1 = makeConcreteTensor(shape1);
  fusion.addInput(tv1);
  auto tv2 = makeConcreteTensor(shape2);
  fusion.addInput(tv2);

  auto tv3 = cat({tv0, tv1, tv2}, 0);
  fusion.addOutput(tv3);

  tv3->merge(0);
  tv3->split(0, 4);
  TransformPropagator propagator(tv3);
  MaxRootDomainInfoSpanningTree(tv3).traverse(&propagator);

  inlineMost();

  tv3->axis(0)->parallelize(ParallelType::BIDx);
  tv3->axis(1)->parallelize(ParallelType::TIDx);
  scheduler_utils::parallelizeAllLike(tv3);

  auto options = at::TensorOptions().dtype(at::kFloat).device(at::kCUDA, 0);

  auto t0 = at::randn(shape0, options);
  auto t1 = at::randn(shape1, options);
  auto t2 = at::randn(shape2, options);
  std::vector<c10::IValue> aten_inputs({t0, t1, t2});

  FusionExecutor fe;
  fe.compileFusion(&fusion, aten_inputs);
  auto cg_outputs = fe.runFusion(aten_inputs);

  auto ref = at::cat({t0, t1, t2}, 0);

  NVF_CHECK(ref.equal(cg_outputs[0]));
}

// Cat many tensors
TEST_F(ResizeTest, FusionResizeCat7) {
  int num_tensors_to_concat = 10;
  std::vector<int64_t> base_shape({11, 13});

  for (int concat_dim : {0, 1}) {
    Fusion fusion;
    FusionGuard fg(&fusion);

    std::vector<TensorView*> inputs;
    for (const auto i : c10::irange(num_tensors_to_concat)) {
      (void)i;
      // concrete shapes to avoid dynamic Fusion
      auto shape = base_shape;
      shape[concat_dim] = 10 + (i % 5);
      auto tv = makeConcreteTensor(shape);
      fusion.addInput(tv);
      inputs.push_back(tv);
    }

    auto concat_tv = cat(inputs, concat_dim);
    fusion.addOutput(concat_tv);

    concat_tv->merge(0);
    concat_tv->split(0, 128);

    TransformPropagator propagator(concat_tv);
    MaxRootDomainInfoSpanningTree(concat_tv).traverse(&propagator);

    inlineMost();

    concat_tv->axis(0)->parallelize(ParallelType::BIDx);
    concat_tv->axis(1)->parallelize(ParallelType::TIDx);
    scheduler_utils::parallelizeAllLike(concat_tv);

    auto options = at::TensorOptions().dtype(at::kFloat).device(at::kCUDA, 0);

    std::vector<at::Tensor> aten_inputs;
    for (const auto i : c10::irange(num_tensors_to_concat)) {
      auto shape = base_shape;
      shape[concat_dim] = 10 + (i % 5);
      aten_inputs.emplace_back(at::randn(shape, options));
    }

    std::vector<c10::IValue> aten_inputs_ivalue(
        {aten_inputs.begin(), aten_inputs.end()});

    FusionExecutor fe;
    fe.compileFusion(&fusion, aten_inputs_ivalue);
    auto cg_outputs = fe.runFusion(aten_inputs_ivalue);

    auto ref = at::cat(aten_inputs, concat_dim);

    NVF_CHECK(ref.equal(cg_outputs[0]));
  }
}

// Auto scheduled version of Cat1
TEST_F(ResizeTest, FusionResizeCatScheduler1) {
  auto fusion_ptr = std::make_unique<Fusion>();
  auto& fusion = *fusion_ptr;
  FusionGuard fg(fusion_ptr.get());

  auto tv0 = makeSymbolicTensor(1);
  fusion.addInput(tv0);

  auto tv1 = makeSymbolicTensor(1);
  fusion.addInput(tv1);

  auto tv2 = cat({tv0, tv1}, 0);
  fusion.addOutput(tv2);

  std::vector<int64_t> shape0({2});
  std::vector<int64_t> shape1({3});

  auto options = at::TensorOptions().dtype(at::kFloat).device(at::kCUDA, 0);

  auto t0 = at::randn(shape0, options);
  auto t1 = at::randn(shape1, options);
  std::vector<c10::IValue> aten_inputs({t0, t1});

  FusionExecutorCache executor_cache(std::move(fusion_ptr));
  auto cg_outputs = executor_cache.runFusionWithInputs(aten_inputs);

  auto ref = at::cat({t0, t1}, 0);

  NVF_CHECK(ref.equal(cg_outputs[0]));
}

// Auto scheduled version of Cat5
TEST_F(ResizeTest, FusionResizeCatScheduler2) {
  auto fusion_ptr = std::make_unique<Fusion>();
  auto& fusion = *fusion_ptr;
  FusionGuard fg(fusion_ptr.get());

  auto tv0 = makeSymbolicTensor(2);
  fusion.addInput(tv0);
  auto tv1 = makeSymbolicTensor(2);
  fusion.addInput(tv1);
  auto tv2 = makeSymbolicTensor(2);
  fusion.addInput(tv2);

  auto tv3 = cat({tv0, tv1}, 1);
  auto tv4 = add(tv3, tv2);
  fusion.addOutput(tv4);

  std::vector<int64_t> shape0({11, 12});
  std::vector<int64_t> shape1({shape0[0], 13});
  std::vector<int64_t> shape2({shape0[0], shape0[1] + shape1[1]});

  auto options = at::TensorOptions().dtype(at::kFloat).device(at::kCUDA, 0);

  auto t0 = at::randn(shape0, options);
  auto t1 = at::randn(shape1, options);
  auto t2 = at::randn(shape2, options);
  std::vector<c10::IValue> aten_inputs({t0, t1, t2});

  FusionExecutorCache executor_cache(std::move(fusion_ptr));
  auto cg_outputs = executor_cache.runFusionWithInputs(aten_inputs);

  auto ref = at::cat({t0, t1}, 1) + t2;

  testValidate(
      executor_cache.fusion(),
      cg_outputs,
      aten_inputs,
      {ref},
      __LINE__,
      __FILE__);
}

// Auto scheduled version of Cat6
TEST_F(ResizeTest, FusionResizeCatScheduler3) {
  auto fusion_ptr = std::make_unique<Fusion>();
  auto& fusion = *fusion_ptr;
  FusionGuard fg(fusion_ptr.get());

  auto tv0 = makeSymbolicTensor(2);
  fusion.addInput(tv0);
  auto tv1 = makeSymbolicTensor(2);
  fusion.addInput(tv1);
  auto tv2 = makeSymbolicTensor(2);
  fusion.addInput(tv2);

  auto tv3 = cat({tv0, tv1, tv2}, 0);
  fusion.addOutput(tv3);

  std::vector<int64_t> shape0({2, 4});
  std::vector<int64_t> shape1({5, 4});
  std::vector<int64_t> shape2({3, 4});

  auto options = at::TensorOptions().dtype(at::kFloat).device(at::kCUDA, 0);

  auto t0 = at::randn(shape0, options);
  auto t1 = at::randn(shape1, options);
  auto t2 = at::randn(shape2, options);
  std::vector<c10::IValue> aten_inputs({t0, t1, t2});

  FusionExecutorCache executor_cache(std::move(fusion_ptr));
  auto cg_outputs = executor_cache.runFusionWithInputs(aten_inputs);

  auto ref = at::cat({t0, t1, t2}, 0);

  NVF_CHECK(ref.equal(cg_outputs[0]));
}

// Trivial slice
TEST_F(ResizeTest, FusionResizeSlice1) {
  Fusion fusion;
  FusionGuard fg(&fusion);

  std::vector<int64_t> shape({9});

  // concrete shapes to avoid dynamic Fusion
  auto tv0 = makeConcreteTensor(shape);
  fusion.addInput(tv0);

  auto tv1 = slice(
      tv0,
      {{IrBuilder::create<Val>(1L),
        sub(tv0->axis(0)->extent(), IrBuilder::create<Val>(1L))}});
  fusion.addOutput(tv1);

  auto options = at::TensorOptions().dtype(at::kFloat).device(at::kCUDA, 0);

  auto t0 = at::randn(shape, options);
  std::vector<c10::IValue> aten_inputs({t0});

  FusionExecutor fe;
  fe.compileFusion(&fusion, aten_inputs);
  auto cg_outputs = fe.runFusion(aten_inputs);

  auto ref = t0.index({at::indexing::Slice(1, shape[0] - 1)});

  NVF_CHECK(ref.equal(cg_outputs[0]));
}

// Split a tensor to half and add them up
TEST_F(ResizeTest, FusionResizeSlice2) {
  Fusion fusion;
  FusionGuard fg(&fusion);

  std::vector<int64_t> shape({11, 30});

  NVF_CHECK(shape[1] % 2 == 0);

  auto tv0 = makeConcreteTensor(shape);
  fusion.addInput(tv0);

  auto tv1 = slice(
      tv0,
      {Slice(),
       {IrBuilder::create<Val>(0L), IrBuilder::create<Val>(shape[1] / 2)}});
  auto tv2 = slice(tv0, {Slice(), {IrBuilder::create<Val>(shape[1] / 2)}});
  auto tv3 = add(tv1, tv2);
  fusion.addOutput(tv3);

  auto options = at::TensorOptions().dtype(at::kFloat).device(at::kCUDA, 0);

  auto t0 = at::randn(shape, options);
  std::vector<c10::IValue> aten_inputs({t0});

  FusionExecutor fe;
  fe.compileFusion(&fusion, aten_inputs);
  auto cg_outputs = fe.runFusion(aten_inputs);

  auto t1 = t0.index(
      {at::indexing::Slice(0, at::indexing::None),
       at::indexing::Slice(0, shape[1] / 2)});
  auto t2 = t0.index(
      {at::indexing::Slice(0, at::indexing::None),
       at::indexing::Slice(shape[1] / 2)});
  auto ref = t1 + t2;

  testValidate(&fusion, cg_outputs, aten_inputs, {ref}, __LINE__, __FILE__);
}

// "Trivial" slice is converted to Set
TEST_F(ResizeTest, FusionResizeSlice3) {
  Fusion fusion;
  FusionGuard fg(&fusion);

  auto tv0 = makeSymbolicTensor(1);
  fusion.addInput(tv0);

  // These should result in unary set op
  auto tv1 = slice(tv0, {{nullptr, tv0->axis(0)->extent()}});
  auto tv2 = slice(tv0, {Slice()});
  auto tv3 = add(tv1, tv2);
  fusion.addOutput(tv3);

  NVF_CHECK(tv1->definition()->isA<LoadStoreOp>());
  NVF_CHECK(tv2->definition()->isA<LoadStoreOp>());
}

// Partition an input, reduce each and concatenate them
TEST_F(ResizeTest, FusionResizeSlice4) {
  Fusion fusion;
  FusionGuard fg(&fusion);

  std::vector<int64_t> shape({5, 100});

  // concrete shapes to avoid dynamic Fusion
  auto tv0 = makeConcreteTensor(shape);
  fusion.addInput(tv0);

  // Consider a fusion of:
  // auto tv1 = add(tv0, IrBuilder::create<Val>(1.0));
  // auto tv2 = sum(tv1, {1});

  // Reproduce the above fusion with split tensors

  // Split the input to [0:2, :] and [2:, :]
  auto tv1 = slice(
      tv0, {{IrBuilder::create<Val>(0L), IrBuilder::create<Val>(2L)}, Slice()});
  auto tv2 = slice(tv0, {{IrBuilder::create<Val>(2L)}, Slice()});

  auto tv3 = add(tv1, IrBuilder::create<Val>(1.0));
  auto tv4 = add(tv2, IrBuilder::create<Val>(1.0));

  auto tv5 = sum(tv3, {1});
  auto tv6 = sum(tv4, {1});
  auto tv7 = cat({tv5, tv6}, 0);
  fusion.addOutput(tv7);

  // Schedule the two reductions separately
  tv5->split(-1, 32);
  auto tv5_rf = tv5->rFactor({-2});
  tv5_rf->reorder({{-1, -2}});
  auto tv5_cache = tv5->cacheBefore();
  tv5->setMemoryType(MemoryType::Global);
  SetSelector tv5_rf_selector({tv1, tv3, tv5, tv5_cache});
  TransformPropagator tv5_rf_tp(tv5_rf);
  MaxRootDomainInfoSpanningTree(tv5_rf, &tv5_rf_selector).traverse(&tv5_rf_tp);
  inlineMost(std::vector<TensorView*>{tv1, tv3, tv5_rf});
  tv5_rf->axis(0)->parallelize(ParallelType::BIDx);
  tv5_rf->axis(1)->parallelize(ParallelType::TIDx);
  scheduler_utils::parallelizeAllLike(tv5_rf, {tv1, tv3, tv5, tv5_cache});

  tv6->split(-1, 32);
  auto tv6_rf = tv6->rFactor({-2});
  tv6_rf->reorder({{-1, -2}});
  auto tv6_cache = tv6->cacheBefore();
  tv6->setMemoryType(MemoryType::Global);
  SetSelector tv6_rf_selector({tv2, tv4, tv6, tv6_cache});
  TransformPropagator tv6_rf_tp(tv6_rf);
  MaxRootDomainInfoSpanningTree(tv6_rf, &tv6_rf_selector).traverse(&tv6_rf_tp);
  inlineMost(std::vector<TensorView*>{tv2, tv4, tv6_rf});
  tv6_rf->axis(0)->parallelize(ParallelType::BIDx);
  tv6_rf->axis(1)->parallelize(ParallelType::TIDx);
  scheduler_utils::parallelizeAllLike(tv6_rf, {tv2, tv4, tv6, tv6_cache});

  // cat consits of a PadOp and a CatOp. Fully inline the PadOp
  for (auto tv7_inp :
       ir_utils::filterByType<TensorView>(tv7->definition()->inputs())) {
    tv7_inp->inlineAt(-1);
  }

  // Use just one block to concat the two results
  tv7->axis(0)->parallelize(ParallelType::TIDx);

  auto options = at::TensorOptions().dtype(at::kFloat).device(at::kCUDA, 0);

  auto t0 = at::randn(shape, options);
  std::vector<c10::IValue> aten_inputs({t0});

  FusionExecutor fe;
  fe.compileFusion(&fusion, aten_inputs);
  auto cg_outputs = fe.runFusion(aten_inputs);

  auto ref = (t0 + 1).to(at::kDouble).sum({1});

  testValidate(&fusion, cg_outputs, aten_inputs, {ref}, __LINE__, __FILE__);
}

// Multiple slices of the same tensor with the same arguments
TEST_F(ResizeTest, FusionResizeSlice5) {
  auto fusion_ptr = std::make_unique<Fusion>();
  auto& fusion = *fusion_ptr;
  FusionGuard fg(fusion_ptr.get());

  std::vector<int64_t> shape({11, 1000});

  // concrete shapes to avoid dynamic Fusion
  auto tv0 = makeConcreteTensor(shape);
  fusion.addInput(tv0);

  auto tv1 = slice(
      tv0,
      {Slice(),
       {IrBuilder::create<Val>(1L),
        sub(tv0->axis(1)->extent(), IrBuilder::create<Val>(1L))}});
  auto tv2 = sum(tv1, {1});
  fusion.addOutput(tv2);
  auto tv3 = slice(
      tv0,
      {Slice(),
       {IrBuilder::create<Val>(1L),
        sub(tv0->axis(1)->extent(), IrBuilder::create<Val>(1L))}});
  auto tv4 = sum(tv3, {1});
  fusion.addOutput(tv4);

  tv2->split(1, 128);

  // tv1 and tv3 are both slice outputs. Propagation should occur from
  // tv1 to tv3 through tv0, which should work as both tensors are
  // sliced in the same way.
  TransformPropagator propagator(tv2);
  MaxRootDomainInfoSpanningTree(tv2).traverse(&propagator);

  inlineMost();

  tv2->axis(0)->parallelize(ParallelType::BIDx);
  tv2->axis(-1)->parallelize(ParallelType::TIDx);
  scheduler_utils::parallelizeAllLike(tv2);

  auto options = at::TensorOptions().dtype(at::kFloat).device(at::kCUDA, 0);

  auto t0 = at::randn(shape, options);
  std::vector<c10::IValue> aten_inputs({t0});

  FusionExecutor fe;
  fe.compileFusion(&fusion, aten_inputs);
  auto cg_outputs = fe.runFusion(aten_inputs);

  auto t1 = t0.index(
      {at::indexing::Slice(0, at::indexing::None),
       at::indexing::Slice(1, shape[1] - 1)});
  auto t2 = t1.to(at::kDouble).sum({1});
  auto t3 = t0.index(
      {at::indexing::Slice(0, at::indexing::None),
       at::indexing::Slice(1, shape[1] - 1)});
  auto t4 = t3.to(at::kDouble).sum({1});

  testValidate(&fusion, cg_outputs, aten_inputs, {t2, t4}, __LINE__, __FILE__);
}

// Auto scheduled version of Slice1
TEST_F(ResizeTest, FusionResizeSliceScheduler1) {
  auto fusion_ptr = std::make_unique<Fusion>();
  auto& fusion = *fusion_ptr;
  FusionGuard fg(fusion_ptr.get());

  auto tv0 = makeSymbolicTensor(1);
  fusion.addInput(tv0);

  auto tv1 = slice(
      tv0,
      {{IrBuilder::create<Val>(1L),
        sub(tv0->axis(0)->extent(), IrBuilder::create<Val>(1L))}});
  fusion.addOutput(tv1);

  // Make sure all IDs of tv0 and tv1 are mapped in the
  // PERMISSIVE_RESIZE mode.
  ComputeAtMap ca_map(&fusion);
  ASSERT_TRUE(ca_map.areMapped(
      tv1->axis(0), tv0->axis(0), IdMappingMode::PERMISSIVE_RESIZE));
  ASSERT_TRUE(ca_map.areMapped(
      tv1->axis(0),
      tv1->getRootDomain().at(0),
      IdMappingMode::PERMISSIVE_RESIZE));

  std::vector<int64_t> shape({9});

  auto options = at::TensorOptions().dtype(at::kFloat).device(at::kCUDA, 0);

  auto t0 = at::randn(shape, options);
  std::vector<c10::IValue> aten_inputs({t0});

  FusionExecutorCache executor_cache(std::move(fusion_ptr));
  auto cg_outputs = executor_cache.runFusionWithInputs(aten_inputs);

  auto ref = t0.index({at::indexing::Slice(1, shape[0] - 1)});

  NVF_CHECK(ref.equal(cg_outputs[0]));
}

TEST_F(ResizeTest, FusionResizePadReduceScheduler1) {
  auto fusion_ptr = std::make_unique<Fusion>();
  auto& fusion = *fusion_ptr;
  FusionGuard fg(fusion_ptr.get());

  auto tv0 = makeSymbolicTensor(2);
  fusion.addInput(tv0);

  auto left_pad0 = IrBuilder::create<Val>(DataType::Int);
  fusion.addInput(left_pad0);
  auto right_pad0 = IrBuilder::create<Val>(DataType::Int);
  fusion.addInput(right_pad0);
  auto left_pad1 = IrBuilder::create<Val>(DataType::Int);
  fusion.addInput(left_pad1);
  auto right_pad1 = IrBuilder::create<Val>(DataType::Int);
  fusion.addInput(right_pad1);

  auto tv1 = pad(tv0, {left_pad0, right_pad0, left_pad1, right_pad1});
  auto tv2 = sum(tv1, {1});
  fusion.addOutput(tv2);

  std::vector<int64_t> shape({123, 999});
  std::vector<int64_t> pad_extents{1, 2, 2, 1};

  auto options = at::TensorOptions().dtype(at::kFloat).device(at::kCUDA, 0);

  auto t0 = at::randn(shape, options);
  std::vector<c10::IValue> aten_inputs({t0});
  std::transform(
      pad_extents.begin(),
      pad_extents.end(),
      std::back_inserter(aten_inputs),
      [](auto pad_extent) { return pad_extent; });

  FusionExecutorCache executor_cache(std::move(fusion_ptr));
  auto cg_outputs = executor_cache.runFusionWithInputs(aten_inputs);

  auto ref = at::pad(t0, pad_extents).sum({1});

  testValidate(
      executor_cache.fusion(),
      cg_outputs,
      aten_inputs,
      {ref},
      __LINE__,
      __FILE__);
}

TEST_F(ResizeTest, FusionResizeSliceReduceScheduler1) {
  auto fusion_ptr = std::make_unique<Fusion>();
  auto& fusion = *fusion_ptr;
  FusionGuard fg(fusion_ptr.get());

  auto tv0 = makeSymbolicTensor(2);
  fusion.addInput(tv0);

  auto start0 = IrBuilder::create<Val>(DataType::Int);
  fusion.addInput(start0);
  auto end0 = IrBuilder::create<Val>(DataType::Int);
  fusion.addInput(end0);
  auto start1 = IrBuilder::create<Val>(DataType::Int);
  fusion.addInput(start1);
  auto end1 = IrBuilder::create<Val>(DataType::Int);
  fusion.addInput(end1);

  auto tv1 = slice(tv0, {{start0, end0}, {start1, end1}});
  auto tv2 = sum(tv1, {1});
  fusion.addOutput(tv2);

  auto options = at::TensorOptions().dtype(at::kFloat).device(at::kCUDA, 0);

  std::vector<int64_t> shape({123, 999});
  std::vector<int64_t> slice_inputs({1, shape[0] - 2, 3, shape[1] - 4});

  auto t0 = at::randn(shape, options);
  std::vector<c10::IValue> aten_inputs({t0});
  std::copy(
      slice_inputs.begin(),
      slice_inputs.end(),
      std::back_inserter(aten_inputs));

  FusionExecutorCache executor_cache(std::move(fusion_ptr));
  auto cg_outputs = executor_cache.runFusionWithInputs(aten_inputs);

  auto t1 = t0.index(
      {at::indexing::Slice(slice_inputs[0], slice_inputs[1]),
       at::indexing::Slice(slice_inputs[2], slice_inputs[3])});
  auto ref = t1.sum({1});

  testValidate(
      executor_cache.fusion(),
      cg_outputs,
      aten_inputs,
      {ref},
      __LINE__,
      __FILE__);
}

// Multiple slice+reduction. Different slices.
TEST_F(ResizeTest, FusionResizeSliceReduceScheduler2) {
  auto fusion_ptr = std::make_unique<Fusion>();
  auto& fusion = *fusion_ptr;
  FusionGuard fg(fusion_ptr.get());

  auto tv0 = makeContigTensor(2);
  fusion.addInput(tv0);

  auto start0 = IrBuilder::create<Val>(DataType::Int);
  fusion.addInput(start0);
  auto end0 = IrBuilder::create<Val>(DataType::Int);
  fusion.addInput(end0);
  auto start1 = IrBuilder::create<Val>(DataType::Int);
  fusion.addInput(start1);
  auto end1 = IrBuilder::create<Val>(DataType::Int);
  fusion.addInput(end1);

  auto tv1 = slice(tv0, {Slice(), {start0, end0}});
  auto tv2 = sum(tv1, {1});
  fusion.addOutput(tv2);
  auto tv3 = slice(tv0, {Slice(), {start1, end1}});
  auto tv4 = sum(tv3, {1});
  fusion.addOutput(tv4);

  auto options = at::TensorOptions().dtype(at::kFloat).device(at::kCUDA, 0);

  std::vector<int64_t> shape({123, 1024});
  std::vector<int64_t> slice_inputs({1, shape[0] - 2, 3, shape[1] - 4});

  auto t0 = at::randn(shape, options);
  std::vector<c10::IValue> aten_inputs({t0});
  std::copy(
      slice_inputs.begin(),
      slice_inputs.end(),
      std::back_inserter(aten_inputs));

  FusionExecutorCache executor_cache(std::move(fusion_ptr));
  auto cg_outputs = executor_cache.runFusionWithInputs(aten_inputs);

  auto t1 = t0.index(
      {at::indexing::Slice(0, at::indexing::None),
       at::indexing::Slice(slice_inputs[0], slice_inputs[1])});
  auto t2 = t1.sum({1});
  auto t3 = t0.index(
      {at::indexing::Slice(0, at::indexing::None),
       at::indexing::Slice(slice_inputs[2], slice_inputs[3])});
  auto t4 = t3.sum({1});

  testValidate(
      executor_cache.fusion(),
      cg_outputs,
      aten_inputs,
      {t2, t4},
      __LINE__,
      __FILE__);
}

// Multiple slice+reduction. Same slices. Should be segmented at the moment.
TEST_F(ResizeTest, FusionSliceReduceScheduler3) {
  auto fusion_ptr = std::make_unique<Fusion>();
  auto& fusion = *fusion_ptr;
  FusionGuard fg(fusion_ptr.get());

  auto tv0 = makeSymbolicTensor(2);
  fusion.addInput(tv0);

  auto start0 = IrBuilder::create<Val>(DataType::Int);
  fusion.addInput(start0);
  auto end0 = IrBuilder::create<Val>(DataType::Int);
  fusion.addInput(end0);

  auto tv1 = slice(tv0, {Slice(), {start0, end0}});
  auto tv2 = sum(tv1, {1});
  fusion.addOutput(tv2);
  auto tv3 = slice(tv0, {Slice(), {start0, end0}});
  auto tv4 = sum(tv3, {1});
  fusion.addOutput(tv4);

  auto options = at::TensorOptions().dtype(at::kFloat).device(at::kCUDA, 0);

  std::vector<int64_t> shape({123, 999});
  std::vector<int64_t> slice_inputs({1, shape[1] - 2});

  auto t0 = at::randn(shape, options);
  std::vector<c10::IValue> aten_inputs({t0});
  std::copy(
      slice_inputs.begin(),
      slice_inputs.end(),
      std::back_inserter(aten_inputs));

  FusionExecutorCache executor_cache(std::move(fusion_ptr));
  auto cg_outputs = executor_cache.runFusionWithInputs(aten_inputs);

  auto t1 = t0.index(
      {at::indexing::Slice(0, at::indexing::None),
       at::indexing::Slice(slice_inputs[0], slice_inputs[1])});
  auto t2 = t1.to(at::kDouble).sum({1});
  auto t3 = t0.index(
      {at::indexing::Slice(0, at::indexing::None),
       at::indexing::Slice(slice_inputs[0], slice_inputs[1])});
  auto t4 = t3.to(at::kDouble).sum({1});

  testValidate(
      executor_cache.fusion(),
      cg_outputs,
      aten_inputs,
      {t2, t4},
      __LINE__,
      __FILE__);
}

TEST_F(ResizeTest, FusionResizeCatReduceScheduler1) {
  auto fusion_ptr = std::make_unique<Fusion>();
  auto& fusion = *fusion_ptr;
  FusionGuard fg(fusion_ptr.get());

  auto tv0 = makeSymbolicTensor(2);
  fusion.addInput(tv0);
  auto tv1 = makeSymbolicTensor(2);
  fusion.addInput(tv1);

  auto tv2 = cat({tv0, tv1}, 1);
  auto tv3 = sum(tv2, {1});
  fusion.addOutput(tv3);

  std::vector<int64_t> shape0({11, 12});
  std::vector<int64_t> shape1({shape0[0], 13});

  auto options = at::TensorOptions().dtype(at::kFloat).device(at::kCUDA, 0);

  auto t0 = at::randn(shape0, options);
  auto t1 = at::randn(shape1, options);
  std::vector<c10::IValue> aten_inputs({t0, t1});

  FusionExecutorCache executor_cache(std::move(fusion_ptr));
  auto cg_outputs = executor_cache.runFusionWithInputs(aten_inputs);

  auto ref = at::cat({t0, t1}, 1).sum({1});

  testValidate(
      executor_cache.fusion(),
      cg_outputs,
      aten_inputs,
      {ref},
      __LINE__,
      __FILE__);
}

TEST_F(ResizeTest, FusionResizeCatSoftmaxScheduler1) {
  auto fusion_ptr = std::make_unique<Fusion>();
  auto& fusion = *fusion_ptr;
  FusionGuard fg(fusion_ptr.get());

  auto tv0 = makeSymbolicTensor(2);
  fusion.addInput(tv0);
  auto tv1 = makeSymbolicTensor(2);
  fusion.addInput(tv1);

  auto tv2 = cat({tv0, tv1}, 1);
  auto tv3 = softmax(tv2, 1);
  fusion.addOutput(tv3);

  std::vector<int64_t> shape0({11, 99});
  std::vector<int64_t> shape1({shape0[0], 100});

  auto options = at::TensorOptions().dtype(at::kFloat).device(at::kCUDA, 0);

  auto t0 = at::randn(shape0, options);
  auto t1 = at::randn(shape1, options);
  std::vector<c10::IValue> aten_inputs({t0, t1});

  FusionExecutorCache executor_cache(std::move(fusion_ptr));
  auto cg_outputs = executor_cache.runFusionWithInputs(aten_inputs);

  auto t2 = at::cat({t0, t1}, 1);
  auto ref = at::_softmax(t2.to(at::kDouble), -1, false);

  testValidate(
      executor_cache.fusion(),
      cg_outputs,
      aten_inputs,
      {ref},
      __LINE__,
      __FILE__);
}

TEST_F(ResizeTest, FusionResizeReductionSliceScheduler1) {
  auto fusion_ptr = std::make_unique<Fusion>();
  auto& fusion = *fusion_ptr;
  FusionGuard fg(fusion_ptr.get());

  auto tv0 = makeSymbolicTensor(2);
  fusion.addInput(tv0);

  auto tv1 = sum(tv0, {1});
  auto tv2 = slice(
      tv1,
      {{IrBuilder::create<Val>(1L),
        sub(tv1->axis(0)->extent(), IrBuilder::create<Val>(2L))}});
  fusion.addOutput(tv2);

  std::vector<int64_t> shape0({10, 1234});

  auto options = at::TensorOptions().dtype(at::kFloat).device(at::kCUDA, 0);

  auto t0 = at::randn(shape0, options);
  std::vector<c10::IValue> aten_inputs({t0});

  FusionExecutorCache executor_cache(std::move(fusion_ptr));
  auto cg_outputs = executor_cache.runFusionWithInputs(aten_inputs);

  auto t1 = t0.to(at::kDouble).sum({1});
  auto t2 = t1.index({at::indexing::Slice(1, shape0[0] - 2)});

  testValidate(
      executor_cache.fusion(),
      cg_outputs,
      aten_inputs,
      {t2},
      __LINE__,
      __FILE__);
}

// Softmax followed by slicing of a non-normalized dimension
TEST_F(ResizeTest, FusionResizeSoftmaxSliceScheduler1) {
  auto fusion_ptr = std::make_unique<Fusion>();
  auto& fusion = *fusion_ptr;
  FusionGuard fg(fusion_ptr.get());

  auto tv0 = makeSymbolicTensor(2);
  fusion.addInput(tv0);

  auto tv1 = softmax(tv0, 1);
  auto tv2 = slice(
      tv1,
      {{IrBuilder::create<Val>(1L),
        sub(tv1->axis(0)->extent(), IrBuilder::create<Val>(2L))},
       Slice()});
  fusion.addOutput(tv2);

  std::vector<int64_t> shape0({13, 1234});

  auto options = at::TensorOptions().dtype(at::kFloat).device(at::kCUDA, 0);

  auto t0 = at::randn(shape0, options);
  std::vector<c10::IValue> aten_inputs({t0});

  FusionExecutorCache executor_cache(std::move(fusion_ptr));
  auto cg_outputs = executor_cache.runFusionWithInputs(aten_inputs);

  auto t1 = at::_softmax(t0.to(at::kDouble), -1, false);
  auto t2 = t1.index(
      {at::indexing::Slice(1, shape0[0] - 2),
       at::indexing::Slice(0, at::indexing::None)});

  testValidate(
      executor_cache.fusion(),
      cg_outputs,
      aten_inputs,
      {t2},
      __LINE__,
      __FILE__);
}

// Softmax followed by slicing of a normalized dimension
TEST_F(ResizeTest, FusionResizeSoftmaxSliceScheduler2) {
  auto fusion_ptr = std::make_unique<Fusion>();
  auto& fusion = *fusion_ptr;
  FusionGuard fg(fusion_ptr.get());

  auto tv0 = makeSymbolicTensor(2);
  fusion.addInput(tv0);

  auto tv1 = softmax(tv0, 1);
  auto tv2 = slice(
      tv1,
      {Slice(),
       {IrBuilder::create<Val>(1L),
        sub(tv1->axis(1)->extent(), IrBuilder::create<Val>(2L))}});
  fusion.addOutput(tv2);

  std::vector<int64_t> shape0({110, 12345});

  auto options = at::TensorOptions().dtype(at::kFloat).device(at::kCUDA, 0);

  auto t0 = at::randn(shape0, options);
  std::vector<c10::IValue> aten_inputs({t0});

  FusionExecutorCache executor_cache(std::move(fusion_ptr));
  auto cg_outputs = executor_cache.runFusionWithInputs(aten_inputs);

  auto t1 = at::_softmax(t0.to(at::kDouble), -1, false);
  auto t2 = t1.index(
      {at::indexing::Slice(0, at::indexing::None),
       at::indexing::Slice(1, shape0[1] - 2)});

  testValidate(
      executor_cache.fusion(),
      cg_outputs,
      aten_inputs,
      {t2},
      __LINE__,
      __FILE__);
}

// Same as Pad1 but pad by specified value
TEST_F(ResizeTest, FusionResizePadWithValue) {
  Fusion fusion;
  FusionGuard fg(&fusion);

  std::vector<int64_t> shape({9});

  auto tv0 = makeSymbolicTensor(1);
  fusion.addInput(tv0);

  auto tv1 =
      pad(tv0,
          {IrBuilder::create<Val>(1L), IrBuilder::create<Val>(1L)},
          IrBuilder::create<Val>(2.0));
  fusion.addOutput(tv1);

  auto options = at::TensorOptions().dtype(at::kFloat).device(at::kCUDA, 0);

  auto t0 = at::randn(shape, options);
  std::vector<c10::IValue> aten_inputs({t0});

  FusionExecutor fe;
  fe.compileFusion(&fusion, aten_inputs);
  auto cg_outputs = fe.runFusion(aten_inputs);

  auto ref = at::pad(t0, {1, 1}, "constant", 2);

  NVF_CHECK(ref.equal(cg_outputs[0]));
}

// Test that padding Half tensor by Double does not promote output
TEST_F(ResizeTest, FusionResizePadHalfWithDoubleValue) {
  Fusion fusion;
  FusionGuard fg(&fusion);

  std::vector<int64_t> shape({9});

  auto tv0 = makeSymbolicTensor(1, DataType::Half);
  fusion.addInput(tv0);

  auto tv1 =
      pad(tv0,
          {IrBuilder::create<Val>(1L), IrBuilder::create<Val>(1L)},
          IrBuilder::create<Val>(2.5));
  fusion.addOutput(tv1);

  auto options = at::TensorOptions().dtype(at::kHalf).device(at::kCUDA, 0);

  auto t0 = at::ones(shape, options);
  std::vector<c10::IValue> aten_inputs({t0});

  FusionExecutor fe;
  fe.compileFusion(&fusion, aten_inputs);
  auto cg_outputs = fe.runFusion(aten_inputs);

  auto ref = at::pad(t0, {1, 1}, "constant", 2.5);

  NVF_CHECK(ref.dtype() == cg_outputs[0].dtype());
  NVF_CHECK(ref.equal(cg_outputs[0]));
}

TEST_F(ResizeTest, FusionSliceForNanoGPT1) {
  auto fusion_ptr = std::make_unique<Fusion>();
  auto& fusion = *fusion_ptr;
  FusionGuard fg(fusion_ptr.get());

  std::vector<int64_t> input_shape0{1, 1, 1024, 1024};
  std::vector<int64_t> input_shape1{32, 16, 128, 128};

  auto tv0 = makeContigConcreteTensor({1, 1, -1, -1});
  auto tv1 = makeContigConcreteTensor({-1, -1, -1, -1});

  fusion.addInput(tv0);
  fusion.addInput(tv1);

  Slice dim0{
      IrBuilder::create<Val>(0L),
      IrBuilder::create<Val>(1L),
      IrBuilder::create<Val>(1L)};
  Slice dim1{
      IrBuilder::create<Val>(0L),
      IrBuilder::create<Val>(1L),
      IrBuilder::create<Val>(1L)};
  Slice dim2{
      IrBuilder::create<Val>(0L),
      IrBuilder::create<Val>(128L),
      IrBuilder::create<Val>(1L)};
  Slice dim3{
      IrBuilder::create<Val>(0L),
      IrBuilder::create<Val>(128L),
      IrBuilder::create<Val>(1L)};
  auto tv2 = slice(tv0, {dim0, dim1, dim2, dim3});

  auto tv3 = add(tv2, tv1);
  fusion.addOutput(tv3);

  auto tv4 = slice(tv0, {dim0, dim1, dim2, dim3});

  auto tv5 = add(tv4, tv1);
  fusion.addOutput(tv5);

  auto options = at::TensorOptions().dtype(at::kFloat).device(at::kCUDA, 0);

  auto t0 = at::randn(input_shape0, options);
  auto t1 = at::randn(input_shape1, options);
  std::vector<c10::IValue> aten_inputs({t0, t1});

  FusionExecutorCache executor_cache(std::move(fusion_ptr));
  auto cg_outputs = executor_cache.runFusionWithInputs(aten_inputs);

  auto kernel =
      executor_cache.getMostRecentKernelRuntime()->executors().at(0).kernel();
  NVF_CHECK(
      !kernel->summary().has_cooperative_grid_reduction,
      "Grid sync should not be used as slicing input should avoid input caching");

  auto aten_t0_slice = t0.index(
      {at::indexing::Slice(0, 1, 1),
       at::indexing::Slice(0, 1, 1),
       at::indexing::Slice(0, 128, 1),
       at::indexing::Slice(0, 128, 1)});
  auto aten_t3 = torch::add(aten_t0_slice, t1);

  testValidate(
      executor_cache.fusion(),
      cg_outputs,
      aten_inputs,
      {aten_t3, aten_t3},
      __LINE__,
      __FILE__);
}

// Similar to FusionSliceForNanoGPT1 but the input to slice is an
// intermediate tensor
TEST_F(ResizeTest, FusionSliceForNanoGPT2) {
  auto fusion_ptr = std::make_unique<Fusion>();
  auto& fusion = *fusion_ptr;
  FusionGuard fg(fusion_ptr.get());

  EnableOptionsGuard opt_guard;
  EnableOptionsGuard::getCurOptions().set(EnableOption::MemoryPromotion);

  std::vector<int64_t> input_shape0{100, 100};
  std::vector<int64_t> input_shape1{32, 32};

  auto tv0 = makeSymbolicTensor(2);
  auto tv1 = makeSymbolicTensor(2);

  fusion.addInput(tv0);
  fusion.addInput(tv1);

  auto tv2 = add(tv0, IrBuilder::create<Val>(1.0));

  Slice dim0{
      IrBuilder::create<Val>(0L),
      IrBuilder::create<Val>(32L),
      IrBuilder::create<Val>(1L)};
  Slice dim1{
      IrBuilder::create<Val>(0L),
      IrBuilder::create<Val>(32L),
      IrBuilder::create<Val>(1L)};

  auto tv3 = slice(tv2, {dim0, dim1});
  auto tv4 = add(tv3, tv1);
  fusion.addOutput(tv4);

  auto tv5 = slice(tv2, {dim0, dim1});
  auto tv6 = add(tv5, tv1);
  fusion.addOutput(tv6);

  // Another use of tv2. Unlike the above two slice ops, this should
  // not use the copy of tv2
  auto tv7 = add(tv2, IrBuilder::create<Val>(1.0));
  fusion.addOutput(tv7);

  auto options = at::TensorOptions().dtype(at::kFloat).device(at::kCUDA, 0);

  auto t0 = at::randn(input_shape0, options);
  auto t1 = at::randn(input_shape1, options);
  std::vector<c10::IValue> aten_inputs({t0, t1});

  FusionExecutorCache executor_cache(std::move(fusion_ptr));
  auto cg_outputs = executor_cache.runFusionWithInputs(aten_inputs);

  auto kernel =
      executor_cache.getMostRecentKernelRuntime()->executors().at(0).kernel();

  // Make sure the slices ops use the same producer
  TensorView* known_slice_producer = nullptr;
  for (auto expr : KernelExprVisitor::getAllExprs(kernel)) {
    if (!ir_utils::isTvOp(expr)) {
      continue;
    }
    auto out_tv = ir_utils::getTvOutput(expr);
    if (out_tv->name() == tv3->name() || out_tv->name() == tv5->name()) {
      NVF_CHECK(
          expr->isA<LoadStoreOp>(),
          "Unexpected defintion of slice output tensor: ",
          out_tv->toString(),
          ", ",
          expr->toString());
      auto producer =
          dynamic_cast<kir::TensorIndex*>(expr->as<LoadStoreOp>()->in());
      if (producer == nullptr) {
        // this could be a default initialization
        continue;
      }
      if (known_slice_producer == nullptr) {
        known_slice_producer = producer->view();
      } else {
        NVF_CHECK(
            known_slice_producer == producer->view(),
            "Expected to have the same tensor is used for the two slice ops. ",
            "Previously found producer: ",
            known_slice_producer->toString(),
            ", new producer: ",
            producer->view()->toString());
      }
    } else if (auto binary_op = dynamic_cast<BinaryOp*>(expr)) {
      // If this is a binary op producing tv7, make sure its producer
      // is tv2
      if (binary_op->getBinaryOpType() == BinaryOpType::Add &&
          binary_op->out()->isA<kir::TensorIndex>() &&
          binary_op->out()->as<kir::TensorIndex>()->view()->name() ==
              tv7->name()) {
        NVF_CHECK(
            binary_op->lhs()->as<kir::TensorIndex>()->view()->name() ==
                tv2->name(),
            "Unexpected tv7 definition: ",
            binary_op->toString());
      }
    }
  }

  NVF_CHECK(known_slice_producer != nullptr, "Slice producer not found");

  // The slice producer must be a copy of tv2
  NVF_CHECK(
      known_slice_producer->definition() &&
          known_slice_producer->definition()->isA<LoadStoreOp>() &&
          known_slice_producer->definition()->as<LoadStoreOp>()->in()->name() ==
              tv2->name(),
      "Unexpected slice producer: ",
      known_slice_producer->toString());

  auto aten_t2 = t0 + 1;
  auto aten_slice = aten_t2.index(
      {at::indexing::Slice(0, 32, 1), at::indexing::Slice(0, 32, 1)});
  auto aten_t4 = aten_slice + t1;

  auto aten_t7 = aten_t2 + 1;

  testValidate(
      executor_cache.fusion(),
      cg_outputs,
      aten_inputs,
      {aten_t4, aten_t4, aten_t7},
      __LINE__,
      __FILE__);
}

// C++ version of TestNvFuserFrontend.test_nanogpt_split_mha_linears
TEST_F(ResizeTest, FusionSliceForNanoGPT3) {
  auto fusion_ptr = std::make_unique<Fusion>();
  auto& fusion = *fusion_ptr;
  FusionGuard fg(fusion_ptr.get());

  EnableOptionsGuard opt_guard;
  EnableOptionsGuard::getCurOptions().set(EnableOption::MemoryPromotion);

  std::vector<int64_t> input_shape{16, 128, 3072};

  auto tv0 = makeSymbolicTensor(3);

  fusion.addInput(tv0);

  auto tv1 = slice(
      tv0,
      {{IrBuilder::create<Val>(0L), IrBuilder::create<Val>(16L)},
       {IrBuilder::create<Val>(0L), IrBuilder::create<Val>(128L)},
       {IrBuilder::create<Val>(0L), IrBuilder::create<Val>(1024L)}});
  auto tv2 = slice(
      tv0,
      {{IrBuilder::create<Val>(0L), IrBuilder::create<Val>(16L)},
       {IrBuilder::create<Val>(0L), IrBuilder::create<Val>(128L)},
       {IrBuilder::create<Val>(1024L), IrBuilder::create<Val>(2048L)}});
  auto tv3 = slice(
      tv0,
      {{IrBuilder::create<Val>(0L), IrBuilder::create<Val>(16L)},
       {IrBuilder::create<Val>(0L), IrBuilder::create<Val>(128L)},
       {IrBuilder::create<Val>(2048L), IrBuilder::create<Val>(3072L)}});

  auto tv4 = reshape(tv1, {16, 128, 1024}, {16, 128, 16, 64});
  auto tv5 = reshape(tv2, {16, 128, 1024}, {16, 128, 16, 64});
  auto tv6 = reshape(tv3, {16, 128, 1024}, {16, 128, 16, 64});

  // TODO: add permute
  fusion.addOutput(tv4);
  fusion.addOutput(tv5);
  fusion.addOutput(tv6);

  auto options = at::TensorOptions().dtype(at::kFloat).device(at::kCUDA, 0);

  auto t0 = at::randn(input_shape, options);
  std::vector<c10::IValue> aten_inputs({t0});

  FusionExecutorCache executor_cache(std::move(fusion_ptr));
  auto cg_outputs = executor_cache.runFusionWithInputs(aten_inputs);

  auto runtime = executor_cache.getMostRecentKernelRuntime();
  NVF_CHECK(!runtime->isSegmented(), "Segmentation not expected");

  auto kernel = runtime->executors().at(0).kernel();
  NVF_CHECK(
      !kernel->summary().has_cooperative_grid_reduction,
      "Grid sync should not be used as slicing input should avoid input caching");

  auto at_t1 = t0.index(
      {at::indexing::Slice(0, 16),
       at::indexing::Slice(0, 128),
       at::indexing::Slice(0, 1024)});
  auto at_t2 = t0.index(
      {at::indexing::Slice(0, 16),
       at::indexing::Slice(0, 128),
       at::indexing::Slice(1024, 2048)});
  auto at_t3 = t0.index(
      {at::indexing::Slice(0, 16),
       at::indexing::Slice(0, 128),
       at::indexing::Slice(2048, 3072)});

  auto at_t4 = at_t1.reshape({16, 128, 16, 64});
  auto at_t5 = at_t2.reshape({16, 128, 16, 64});
  auto at_t6 = at_t3.reshape({16, 128, 16, 64});

  NVF_CHECK(cg_outputs.at(0).equal(at_t4));
  NVF_CHECK(cg_outputs.at(1).equal(at_t5));
  NVF_CHECK(cg_outputs.at(2).equal(at_t6));
}

TEST_F(ResizeTest, ResizeReshapeAndSlice) {
  auto fusion = std::make_unique<Fusion>();
  FusionGuard fg(fusion.get());

  EnableOptionsGuard opt_guard;
  EnableOptionsGuard::getCurOptions().set(EnableOption::MemoryPromotion);

  auto tv0 = makeSymbolicTensor(2);
  fusion->addInput(tv0);

  auto tv1 = reshape(tv0, {4, 8}, {8, 4});
  auto tv2 = slice(
      tv1,
      {{IrBuilder::create<Val>(0L), IrBuilder::create<Val>(2L)},
       {IrBuilder::create<Val>(0L), IrBuilder::create<Val>(2L)}});
  fusion->addOutput(tv2);

  std::vector<int64_t> shape({4, 8});

  auto options = at::TensorOptions().dtype(at::kFloat).device(at::kCUDA, 0);

  auto t0 = at::randn(shape, options);
  std::vector<c10::IValue> aten_inputs({t0});

  FusionExecutorCache executor_cache(std::move(fusion));
  auto cg_outputs = executor_cache.runFusionWithInputs(aten_inputs);

  auto runtime = executor_cache.getMostRecentKernelRuntime();
  NVF_CHECK(!runtime->isSegmented(), "Segmentation not expected");

  auto ref = t0.reshape({8, 4}).index(
      {at::indexing::Slice(0, 2), at::indexing::Slice(0, 2)});

  NVF_CHECK(ref.equal(cg_outputs.at(0)));
}

// Make sure resize works with the transpose scheduler
TEST_F(ResizeTest, ResizePermuteAndSlice) {
  auto fusion = std::make_unique<Fusion>();
  FusionGuard fg(fusion.get());

  EnableOptionsGuard opt_guard;
  EnableOptionsGuard::getCurOptions().set(EnableOption::MemoryPromotion);

  // Set the problem size so that it can trigger the transpose
  // scheduler. The scheduler selection is validated below.
  auto num_sms =
      (int64_t)at::cuda::getCurrentDeviceProperties()->multiProcessorCount;
  std::vector<int64_t> shape({num_sms + 2, 32 * 32 + 10});

  auto tv0 = makeSymbolicTensor(2);
  fusion->addInput(tv0);

  auto tv1 = add(tv0, IrBuilder::create<Val>(1.0));
  auto tv2 = slice(
      tv1,
      {{IrBuilder::create<Val>(1L), IrBuilder::create<Val>(shape.at(0) - 1)},
       {IrBuilder::create<Val>(2L), IrBuilder::create<Val>(shape.at(1) - 2)}});
  auto tv3 = transpose(tv2, 0, 1);
  fusion->addOutput(tv3);
  auto tv4 = add(tv2, IrBuilder::create<Val>(1.0));
  fusion->addOutput(tv4);

  auto options = at::TensorOptions().dtype(at::kFloat).device(at::kCUDA, 0);

  auto t0 = at::randn(shape, options);
  std::vector<c10::IValue> aten_inputs({t0});

  FusionExecutorCache executor_cache(std::move(fusion));
  auto cg_outputs = executor_cache.runFusionWithInputs(aten_inputs);

  auto runtime = executor_cache.getMostRecentKernelRuntime();
  NVF_CHECK(!runtime->isSegmented(), "Segmentation not expected");

  auto heuristic =
      runtime->schedulerHeuristics()->heuristicsList().at(0).get()->heuristic();
  NVF_CHECK(
      heuristic == ScheduleHeuristic::Transpose,
      "Unexpected heuristic: ",
      heuristic);

  auto ref_t2 = (t0 + 1).index(
      {at::indexing::Slice(1, shape.at(0) - 1),
       at::indexing::Slice(2, shape.at(1) - 2)});
  auto ref_t3 = ref_t2.transpose(0, 1);
  auto ref_t4 = ref_t2 + 1;

  testValidate(
      executor_cache.fusion(),
      cg_outputs,
      aten_inputs,
      {ref_t3, ref_t4},
      __LINE__,
      __FILE__);
}

// When scheduling this test, the pointwise scheduler attempt to replay a Split
// transform on a size-0 dimension, which is not allowed.
TEST_F(ResizeTest, FusionSizeZeroSliceSplitSchedule) {
  auto fusion = std::make_unique<Fusion>();
  FusionGuard fg(fusion.get());

  std::vector<int64_t> shape({8});

  // concrete shapes to avoid dynamic Fusion
  auto tv0 = makeContigConcreteTensor(shape);
  fusion->addInput(tv0);

  auto tv1 = slice(
      tv0,
      {{IrBuilder::create<Val>(0L),
        IrBuilder::create<Val>(2L),
        IrBuilder::create<Val>(1L)}});
  auto tv2 = slice(
      tv0,
      {{IrBuilder::create<Val>(2L),
        IrBuilder::create<Val>(4L),
        IrBuilder::create<Val>(1L)}});
  auto tv3 = slice(
      tv0,
      {{IrBuilder::create<Val>(4L),
        IrBuilder::create<Val>(6L),
        IrBuilder::create<Val>(1L)}});
  auto tv4 = slice(
      tv0,
      {{IrBuilder::create<Val>(6L),
        IrBuilder::create<Val>(6L),
        IrBuilder::create<Val>(1L)}});
  auto tv5 = slice(
      tv0,
      {{IrBuilder::create<Val>(6L),
        IrBuilder::create<Val>(6L),
        IrBuilder::create<Val>(1L)}});
  auto tv6 = slice(
      tv0,
      {{IrBuilder::create<Val>(6L),
        IrBuilder::create<Val>(8L),
        IrBuilder::create<Val>(1L)}});
  fusion->addOutput(tv1);
  fusion->addOutput(tv2);
  fusion->addOutput(tv3);
  fusion->addOutput(tv4);
  fusion->addOutput(tv5);
  fusion->addOutput(tv6);

  auto options = at::TensorOptions().dtype(at::kFloat).device(at::kCUDA, 0);

  auto t0 = at::randn(shape, options);
  std::vector<c10::IValue> aten_inputs({t0});

  FusionExecutorCache executor_cache(std::move(fusion));
  auto cg_outputs = executor_cache.runFusionWithInputs(aten_inputs);
  FusionExecutor fe;

  auto ref0 = t0.index({at::indexing::Slice(0, 2)});
  auto ref1 = t0.index({at::indexing::Slice(2, 4)});
  auto ref2 = t0.index({at::indexing::Slice(4, 6)});
  auto ref3 = t0.index({at::indexing::Slice(6, 6)});
  auto ref4 = t0.index({at::indexing::Slice(6, 6)});
  auto ref5 = t0.index({at::indexing::Slice(6, 8)});

  NVF_CHECK(ref0.equal(cg_outputs[0]));
  NVF_CHECK(ref1.equal(cg_outputs[1]));
  NVF_CHECK(ref2.equal(cg_outputs[2]));
  NVF_CHECK(ref3.equal(cg_outputs[3]));
  NVF_CHECK(ref4.equal(cg_outputs[4]));
  NVF_CHECK(ref5.equal(cg_outputs[5]));
}

// In this test, we split and merge with size-zero dimensions directly.
TEST_F(ResizeTest, FusionSizeZeroSliceSplit) {
  auto fusion = std::make_unique<Fusion>();
  FusionGuard fg(fusion.get());

  std::vector<int64_t> shape({4, 5});

  // concrete shapes to avoid dynamic Fusion
  auto tv0 = makeContigConcreteTensor(shape);
  fusion->addInput(tv0);

  auto tv1 = slice(
      tv0,
      {{IrBuilder::create<Val>(2L),
        IrBuilder::create<Val>(2L),
        IrBuilder::create<Val>(1L)},
       {IrBuilder::create<Val>(0L),
        IrBuilder::create<Val>(5L),
        IrBuilder::create<Val>(1L)}});
  // tv1 is of shape {0, 5}
  fusion->addOutput(tv1);

  tv1->merge(0, 1); // size 0*5 = 0
  tv1->split(0, 4); // sizes (0, 4)

  FusionExecutor fe;
  fe.compileFusion(fusion.get());

  auto options = at::TensorOptions().dtype(at::kFloat).device(at::kCUDA, 0);

  auto t0 = at::randn(shape, options);
  std::vector<c10::IValue> aten_inputs({t0});

  auto cg_outputs = fe.runFusion(aten_inputs);

  auto ref0 = t0.index({at::indexing::Slice(2, 2), at::indexing::Slice(0, 5)});

  NVF_CHECK(ref0.equal(cg_outputs[0]));
}

// Test squeezing a symbolic dimension
TEST_F(ResizeTest, FusionSqueezeSymbolic) {
  auto fusion = std::make_unique<Fusion>();
  FusionGuard fg(fusion.get());

  std::vector<int64_t> shape({4, 5});

  // concrete shapes to avoid dynamic Fusion
  auto tv0 = makeSymbolicTensor(2);
  fusion->addInput(tv0);

  auto s1 = IrBuilder::create<Val>(DataType::Int);
  fusion->addInput(s1);
  auto numel_symb = mul(tv0->axis(0)->extent(), tv0->axis(1)->extent());
  auto tv1 = reshape(tv0, {s1, ceilDiv(numel_symb, s1)});
  // tv1 should have symbolic output IterTypes, so squeeze should accept
  // symbolic, and concretization should fail if symbolic squeeze input is not
  // concretized to Broadcast
  // NOTE: squeeze interface should be updated to match reshape and friends,
  // accepting Val inputs
  auto tv2 = squeeze(tv1, {20, 1}, 1);
  // tv1 is of shape {0, 5}
  fusion->addOutput(tv2);

  FusionExecutorCache fec(std::move(fusion));

  auto options = at::TensorOptions().dtype(at::kFloat).device(at::kCUDA, 0);
  at::manual_seed(0);

  auto t0 = at::randn(shape, options);
  std::vector<c10::IValue> aten_inputs({t0, 20});

  auto cg_outputs = fec.runFusionWithInputs(aten_inputs);

  auto ref0 = t0.flatten();

  NVF_CHECK(ref0.equal(cg_outputs[0]));

  EXPECT_THAT(
      [&]() {
        fec.runFusionWithInputs({t0, 10});
      },
      ::testing::ThrowsMessage<nvfuser::nvfError>(::testing::HasSubstr(
          "must concretize to IterType::Broadcast but found")));
}

// See https://github.com/NVIDIA/Fuser/issues/365
TEST_F(ResizeTest, FusionResizeMultiSliceEmpty) {
  auto fusion = std::make_unique<Fusion>();
  FusionGuard fg(fusion.get());

  std::vector<int64_t> shape({9});
  // concrete shapes to avoid dynamic Fusion
  auto tv0 = makeConcreteTensor(shape);
  fusion->addInput(tv0);

  // In issue #365, this triggered an error in vectorization when there were
  // multiple slices, and one of them was empty. If this is properly handled in
  // the pre-segmentation RemoveEmptyPass as it should be, then the size-zero
  // slices will be replaced with full(), and vectorization can work properly.
  auto tv1 = slice(
      tv0,
      {{IrBuilder::create<Val>(0L),
        IrBuilder::create<Val>(1L),
        IrBuilder::create<Val>(1L)}});
  fusion->addOutput(tv1);
  auto tv2 = slice(
      tv0,
      {{IrBuilder::create<Val>(0L),
        IrBuilder::create<Val>(0L),
        IrBuilder::create<Val>(1L)}});
  fusion->addOutput(tv2);

  auto options = at::TensorOptions().dtype(at::kFloat).device(at::kCUDA, 0);
  at::manual_seed(0);

  auto t0 = at::randn(shape, options);
  std::vector<c10::IValue> aten_inputs({t0});

  FusionExecutorCache executor_cache(std::move(fusion));
  auto cg_outputs = executor_cache.runFusionWithInputs(aten_inputs);

  auto ref0 = t0.index({at::indexing::Slice(0, 1)});
  auto ref1 = t0.index({at::indexing::Slice(0, 0)});

  NVF_CHECK(ref0.equal(cg_outputs[0]));
  NVF_CHECK(ref1.equal(cg_outputs[1]));

  // Check that tv2 is replaced by a FullOp
  const auto runtime = executor_cache.getMostRecentKernelRuntime();
  const auto preseg_fusion = runtime->fusionSegments()->completeFusion();
  EXPECT_EQ(preseg_fusion->outputs().size(), 2);
  EXPECT_NE(preseg_fusion->outputs().at(1), tv1);
  EXPECT_NE(preseg_fusion->outputs().at(1)->definition(), nullptr);
  EXPECT_TRUE(preseg_fusion->outputs().at(1)->definition()->isA<FullOp>());
}

TEST_F(ResizeTest, SliceVectorization) {
  Fusion fusion;
  FusionGuard fg(&fusion);

  constexpr int N = 1024 * 1024 * 64;

  auto tv0 = makeContigConcreteTensor({N + 1});
  fusion.addInput(tv0);
  auto tv1 = makeContigConcreteTensor({N});
  fusion.addInput(tv1);

  auto tv2 = slice(
      tv0,
      {{IrBuilder::create<Val>(1L),
        IrBuilder::create<Val>(N + 1L),
        IrBuilder::create<Val>(1L)}});

  auto tv3 = add(tv2, tv1);

  fusion.addOutput(tv3);

  auto options = at::TensorOptions().dtype(at::kFloat).device(at::kCUDA, 0);
  at::Tensor t0 = at::randn(N + 1, options);
  at::Tensor t1 = at::randn(N, options);

  std::vector<c10::IValue> inputs = {t0, t1};

  auto lparams = schedulePointwise(&fusion, inputs);

  // check that we vectorize 4
  bool found_vectorize = false;
  for (auto id : fusion.outputs().at(0)->as<TensorView>()->getLeafDomain()) {
    if (id->getParallelType() == ParallelType::Vectorize) {
      EXPECT_EQ(id->extent()->evaluateInt(), 4);
      found_vectorize = true;
      break;
    }
  }
  EXPECT_TRUE(found_vectorize);

  FusionExecutor fe;
  fe.compileFusion(&fusion, inputs, lparams);
  auto cg_outputs = fe.runFusion(inputs, lparams);

  auto ref = t0.narrow(0, 1, N) + t1;

  // testValidate does not check that dtypes match
  EXPECT_EQ(cg_outputs[0].dtype(), ref.dtype());
  testValidate(&fusion, cg_outputs, inputs, {ref}, __LINE__, __FILE__);
}

// An input is sliced and then reshaped
TEST_F(ResizeTest, SliceAndReshape1) {
  auto fusion_ptr = std::make_unique<Fusion>();
  auto& fusion = *fusion_ptr;
  FusionGuard fg(fusion_ptr.get());

  std::vector<int64_t> shape({1024, 1024});

  auto tv0 = makeSymbolicTensor(2);
  fusion.addInput(tv0);

  auto tv1 = slice(
      tv0,
      {{IrBuilder::create<Val>(0L), tv0->axis(0)->extent()},
       {IrBuilder::create<Val>(1L),
        sub(tv0->axis(1)->extent(), IrBuilder::create<Val>(1L))}});
  auto tv2 = reshape(tv1, {IrBuilder::create<Val>(-1L)});
  fusion.addOutput(tv2);

  auto options = at::TensorOptions().dtype(at::kFloat).device(at::kCUDA, 0);

  auto t0 = at::randn(shape, options);
  std::vector<c10::IValue> aten_inputs({t0});

  FusionExecutorCache executor_cache(std::move(fusion_ptr));
  auto cg_outputs = executor_cache.runFusionWithInputs(aten_inputs);

  auto t1 = t0.index(
      {at::indexing::Slice(0, at::indexing::None),
       at::indexing::Slice(1, shape[0] - 1)});
  auto ref = t1.reshape({-1});

  NVF_CHECK(ref.equal(cg_outputs[0]));
}

// An input is sliced and also separately reshaped
TEST_F(ResizeTest, SliceAndReshape2) {
  auto fusion_ptr = std::make_unique<Fusion>();
  auto& fusion = *fusion_ptr;
  FusionGuard fg(fusion_ptr.get());

  std::vector<int64_t> shape({1024, 1024});

  auto tv0 = makeSymbolicTensor(2);
  fusion.addInput(tv0);

  auto tv1 = slice(
      tv0,
      {{IrBuilder::create<Val>(0L), tv0->axis(0)->extent()},
       {IrBuilder::create<Val>(1L),
        sub(tv0->axis(1)->extent(), IrBuilder::create<Val>(1L))}});
  auto tv2 = reshape(tv0, {IrBuilder::create<Val>(-1L)});
  fusion.addOutput(tv1);
  fusion.addOutput(tv2);

  auto options = at::TensorOptions().dtype(at::kFloat).device(at::kCUDA, 0);

  auto t0 = at::randn(shape, options);
  std::vector<c10::IValue> aten_inputs({t0});

  FusionExecutorCache executor_cache(std::move(fusion_ptr));
  auto cg_outputs = executor_cache.runFusionWithInputs(aten_inputs);

  auto t1 = t0.index(
      {at::indexing::Slice(0, at::indexing::None),
       at::indexing::Slice(1, shape[0] - 1)});
  auto t2 = t0.reshape({-1});

  NVF_CHECK(t1.equal(cg_outputs[0]));
  NVF_CHECK(t2.equal(cg_outputs[1]));
}

// Trivial case of slice vectorization. Just slicing a fusion input
TEST_F(ResizeTest, Slice1DVectorizeManual1) {
  auto fusion_ptr = std::make_unique<Fusion>();
  auto& fusion = *fusion_ptr;
  FusionGuard fg(fusion_ptr.get());

  const int64_t slice_offset = 4;
  const std::vector<int64_t> shape({1024 * 1024});

  // Using a concrete tensor to avoid dynamic reshape
  auto tv0 = makeContigConcreteTensor(shape);
  fusion.addInput(tv0);

  auto tv1 = slice(
      tv0,
      {{IrBuilder::create<Val>(slice_offset),
        sub(tv0->axis(0)->extent(), IrBuilder::create<Val>(slice_offset))}});
  fusion.addOutput(tv1);

  tv1->split(0, 4);
  tv1->split(0, 128);

  tv1->axis(0)->parallelize(ParallelType::BIDx);
  tv1->axis(1)->parallelize(ParallelType::TIDx);
  tv1->axis(2)->parallelize(ParallelType::Vectorize);

  auto options = at::TensorOptions().dtype(at::kFloat).device(at::kCUDA, 0);
  auto t0 = at::randn(shape, options);
  std::vector<c10::IValue> aten_inputs({t0});

  FusionExecutor fe;
  fe.compileFusion(&fusion, aten_inputs);
  auto cg_outputs = fe.runFusion(aten_inputs);

  auto ref =
      t0.index({at::indexing::Slice(slice_offset, shape[0] - slice_offset)});
  ASSERT_TRUE(ref.equal(cg_outputs[0]));
}

// An input is sliced twice. Both should be vectorizable.
TEST_F(ResizeTest, Slice1DVectorizeManual2) {
  auto fusion_ptr = std::make_unique<Fusion>();
  auto& fusion = *fusion_ptr;
  FusionGuard fg(fusion_ptr.get());

  const int64_t slice_offset = 4;
  const std::vector<int64_t> shape({1024 * 1024});

  auto tv0 = makeContigConcreteTensor(shape);
  fusion.addInput(tv0);

  // Following two slices are vectorized individually. No cache is introduced
  auto tv1 = slice(
      tv0,
      {{IrBuilder::create<Val>(slice_offset),
        sub(tv0->axis(0)->extent(), IrBuilder::create<Val>(slice_offset))}});
  fusion.addOutput(tv1);

  auto tv2 = slice(
      tv0,
      {{IrBuilder::create<Val>(slice_offset * 2),
        sub(tv0->axis(0)->extent(),
            IrBuilder::create<Val>(slice_offset * 2))}});
  fusion.addOutput(tv2);

  tv1->split(0, 4);
  tv1->split(0, 128);

  TransformPropagator propagator(tv1);
  MaxRootDomainInfoSpanningTree(tv1).traverse(&propagator);

  tv1->axis(0)->parallelize(ParallelType::BIDx);
  tv1->axis(1)->parallelize(ParallelType::TIDx);
  tv1->axis(2)->parallelize(ParallelType::Vectorize);

  scheduler_utils::parallelizeAllLike(tv1);

  inlineMost();

  auto options = at::TensorOptions().dtype(at::kFloat).device(at::kCUDA, 0);
  auto t0 = at::randn(shape, options);
  std::vector<c10::IValue> aten_inputs({t0});

  FusionExecutor fe;
  fe.compileFusion(&fusion, aten_inputs);
  auto cg_outputs = fe.runFusion(aten_inputs);

  auto ref_t1 =
      t0.index({at::indexing::Slice(slice_offset, shape[0] - slice_offset)});
  auto ref_t2 = t0.index(
      {at::indexing::Slice(slice_offset * 2, shape[0] - slice_offset * 2)});
  ASSERT_TRUE(ref_t1.equal(cg_outputs.at(0)));
  ASSERT_TRUE(ref_t2.equal(cg_outputs.at(1)));
}

// An input is sliced and also entirely read. Both should be vectorizable.
TEST_F(ResizeTest, Slice1DVectorizeManual3) {
  auto fusion_ptr = std::make_unique<Fusion>();
  auto& fusion = *fusion_ptr;
  FusionGuard fg(fusion_ptr.get());

  const int64_t slice_offset = 4;
  const std::vector<int64_t> shape({1024 * 1024});

  auto tv0 = makeContigConcreteTensor(shape);
  fusion.addInput(tv0);

  auto tv1 = slice(
      tv0,
      {{IrBuilder::create<Val>(slice_offset),
        sub(tv0->axis(0)->extent(), IrBuilder::create<Val>(slice_offset))}});
  fusion.addOutput(tv1);

  auto tv2 = set(tv0);
  fusion.addOutput(tv2);

  tv1->split(0, 4);
  tv1->split(0, 128);

  TransformPropagator propagator(tv1);
  MaxRootDomainInfoSpanningTree(tv1).traverse(&propagator);

  tv1->axis(0)->parallelize(ParallelType::BIDx);
  tv1->axis(1)->parallelize(ParallelType::TIDx);
  tv1->axis(2)->parallelize(ParallelType::Vectorize);

  scheduler_utils::parallelizeAllLike(tv1);

  inlineMost();

  auto options = at::TensorOptions().dtype(at::kFloat).device(at::kCUDA, 0);
  auto t0 = at::randn(shape, options);
  std::vector<c10::IValue> aten_inputs({t0});

  FusionExecutor fe;
  fe.compileFusion(&fusion, aten_inputs);
  auto cg_outputs = fe.runFusion(aten_inputs);

  auto ref =
      t0.index({at::indexing::Slice(slice_offset, shape[0] - slice_offset)});
  ASSERT_TRUE(ref.equal(cg_outputs.at(0)));
  ASSERT_TRUE(t0.equal(cg_outputs.at(1)));
}

// Vectorizing a slice of [1:-3]. It's vectorizable as long as the
// offset at 1 is aligned
TEST_F(ResizeTest, Slice1DVectorizeManual4) {
  auto fusion_ptr = std::make_unique<Fusion>();
  auto& fusion = *fusion_ptr;
  FusionGuard fg(fusion_ptr.get());

  const std::vector<int64_t> shape({1024 * 1024});

  auto tv0 = makeContigConcreteTensor({shape[0] - 4});
  fusion.addInput(tv0);

  auto tv1 = slice(
      tv0,
      {{IrBuilder::create<Val>(1),
        sub(tv0->axis(0)->extent(), IrBuilder::create<Val>(3))}});
  fusion.addOutput(tv1);

  tv1->split(0, 4);
  tv1->split(0, 128);

  tv1->axis(0)->parallelize(ParallelType::BIDx);
  tv1->axis(1)->parallelize(ParallelType::TIDx);
  tv1->axis(2)->parallelize(ParallelType::Vectorize);

  auto options = at::TensorOptions().dtype(at::kFloat).device(at::kCUDA, 0);
  auto t0_unaligned = at::randn(shape, options);
  auto t0_aligned = t0_unaligned.index({at::indexing::Slice(3, -1)});

  FusionExecutor fe;
  fe.compileFusion(&fusion, {t0_aligned});
  auto cg_outputs = fe.runFusion({t0_aligned});

  auto ref_aligned = t0_aligned.index({at::indexing::Slice(1, -3)});

  ASSERT_TRUE(ref_aligned.equal(cg_outputs.at(0)));
}

// Contig merged vectorization with slice
TEST_F(ResizeTest, Slice2DVectorizeManual1) {
  auto fusion_ptr = std::make_unique<Fusion>();
  auto& fusion = *fusion_ptr;
  FusionGuard fg(fusion_ptr.get());

  const int64_t slice_offset = 4;

  // The extent of the innermost domain is just 2, and the outer
  // domain is sliced. This slicing should be vectorizable by a
  // factor of 4 as the two domains can be merged and vectorized.
  const std::vector<int64_t> shape({1024 * 1024, 2});

  auto tv0 = makeContigConcreteTensor(shape);
  fusion.addInput(tv0);

  auto tv1 = slice(
      tv0,
      {{IrBuilder::create<Val>(slice_offset),
        sub(tv0->axis(0)->extent(), IrBuilder::create<Val>(slice_offset))},
       {IrBuilder::create<Val>(0), tv0->axis(1)->extent()}});
  fusion.addOutput(tv1);

  tv1->merge(0);
  tv1->split(0, 4);
  tv1->split(0, 128);

  tv1->axis(0)->parallelize(ParallelType::BIDx);
  tv1->axis(1)->parallelize(ParallelType::TIDx);
  tv1->axis(2)->parallelize(ParallelType::Vectorize);

  auto options = at::TensorOptions().dtype(at::kFloat).device(at::kCUDA, 0);
  auto t0 = at::randn(shape, options);
  std::vector<c10::IValue> aten_inputs({t0});

  FusionExecutor fe;
  fe.compileFusion(&fusion, aten_inputs);
  auto cg_outputs = fe.runFusion(aten_inputs);

  auto ref = t0.index(
      {at::indexing::Slice(slice_offset, shape[0] - slice_offset),
       at::indexing::Slice(0, at::indexing::None)});
  ASSERT_TRUE(ref.equal(cg_outputs.at(0)));
}

// Fully contiguous tensor, but a sliced domain makes the domain to
// the left non-contiguous
TEST_F(ResizeTest, Slice3DVectorizeManual1) {
  auto fusion_ptr = std::make_unique<Fusion>();
  auto& fusion = *fusion_ptr;
  FusionGuard fg(fusion_ptr.get());

  const std::vector<int64_t> shape({4, 1025, 3});

  auto tv0 = makeContigConcreteTensor(shape);
  fusion.addInput(tv0);

  auto tv1 = slice(
      tv0,
      {{IrBuilder::create<Val>(0), tv0->axis(0)->extent()},
       {IrBuilder::create<Val>(4), IrBuilder::create<Val>(6)},
       {IrBuilder::create<Val>(0), tv0->axis(2)->extent()}});
  fusion.addOutput(tv1);

  // Vectorize tv1 by a factor of 2. The sliced domain and the
  // innermost domain can be contiguous merged, thus producing a
  // domain of extent 6, so vectorization by a factor of 2 appears to
  // be valid, but due to the middle domain being sliced, the
  // outermost domain is no longer contiguous, which means its stride
  // must be divisible by 2, which is not the case here.

  // [4, 2, 3]
  tv1->merge(1);
  // [4, 6]
  tv1->split(1, 2);
  // [4, 3, 2]

  tv1->axis(0)->parallelize(ParallelType::BIDx);
  tv1->axis(1)->parallelize(ParallelType::TIDx);
  tv1->axis(2)->parallelize(ParallelType::Vectorize);

  auto options = at::TensorOptions().dtype(at::kFloat).device(at::kCUDA, 0);
  auto t0 = at::randn(shape, options);
  std::vector<c10::IValue> aten_inputs({t0});

  FusionExecutor fe;
  fe.compileFusion(&fusion, aten_inputs);

  EXPECT_THAT(
      [&]() { fe.runFusion(aten_inputs); },
      ::testing::ThrowsMessage<nvfuser::nvfError>(::testing::HasSubstr(
          "with word size 2 not possible due to invalid stride")));
}

// Similar to Slice3DVectorizeManual2 but with a middle broadcast
// domain
TEST_F(ResizeTest, Slice3DVectorizeManual2) {
  auto fusion_ptr = std::make_unique<Fusion>();
  auto& fusion = *fusion_ptr;
  FusionGuard fg(fusion_ptr.get());

  const std::vector<int64_t> shape({4, 1, 1025, 3});

  auto tv0 = makeContigConcreteTensor(shape);
  fusion.addInput(tv0);

  auto tv1 = slice(
      tv0,
      {{IrBuilder::create<Val>(0), tv0->axis(0)->extent()},
       {IrBuilder::create<Val>(0), tv0->axis(1)->extent()},
       {IrBuilder::create<Val>(0), IrBuilder::create<Val>(1024)},
       {IrBuilder::create<Val>(0), tv0->axis(3)->extent()}});
  fusion.addOutput(tv1);

  // [4, 1, 1024, 3]
  tv1->merge(2);
  // [4, 1, 3072]
  tv1->split(2, 4);
  // [4, 1, 768, 4]

  tv1->axis(0)->parallelize(ParallelType::BIDx);
  tv1->axis(2)->parallelize(ParallelType::TIDx);
  tv1->axis(3)->parallelize(ParallelType::Vectorize);

  auto options = at::TensorOptions().dtype(at::kFloat).device(at::kCUDA, 0);
  auto t0 = at::randn(shape, options);
  std::vector<c10::IValue> aten_inputs({t0});

  FusionExecutor fe;
  fe.compileFusion(&fusion, aten_inputs);

  EXPECT_THAT(
      [&]() { fe.runFusion(aten_inputs); },
      ::testing::ThrowsMessage<nvfuser::nvfError>(::testing::HasSubstr(
          "with word size 4 not possible due to invalid stride")));
}

// Repro of issue 540 without transpose
TEST_F(ResizeTest, SliceAndReshapeRepro540Manual) {
  auto fusion_ptr = std::make_unique<Fusion>();
  auto& fusion = *fusion_ptr;
  FusionGuard fg(fusion_ptr.get());

  const std::vector<int64_t> shape({16, 128, 3072});

  auto tv0 = makeContigConcreteTensor(shape);
  fusion.addInput(tv0);

  auto tv1 = slice(
      tv0,
      {{IrBuilder::create<Val>(0), tv0->axis(0)->extent()},
       {IrBuilder::create<Val>(0), tv0->axis(1)->extent()},
       {IrBuilder::create<Val>(0), IrBuilder::create<Val>(1024)}});
  auto tv2 = slice(
      tv0,
      {{IrBuilder::create<Val>(0), tv0->axis(0)->extent()},
       {IrBuilder::create<Val>(0), tv0->axis(1)->extent()},
       {IrBuilder::create<Val>(1024), IrBuilder::create<Val>(2048)}});
  auto tv3 = slice(
      tv0,
      {{IrBuilder::create<Val>(0), tv0->axis(0)->extent()},
       {IrBuilder::create<Val>(0), tv0->axis(1)->extent()},
       {IrBuilder::create<Val>(2048), IrBuilder::create<Val>(3072)}});

  auto tv4 = reshape(tv1, {16, 128, 1024}, {16, 128, 16, 64});
  auto tv5 = reshape(tv2, {16, 128, 1024}, {16, 128, 16, 64});
  auto tv6 = reshape(tv3, {16, 128, 1024}, {16, 128, 16, 64});

  fusion.addOutput(tv4);
  fusion.addOutput(tv5);
  fusion.addOutput(tv6);

  tv4->cacheBefore();
  tv5->cacheBefore();
  tv6->cacheBefore();

  tv4->merge(0)->merge(0)->merge(0);
  // Vectorize
  tv4->split(0, 4);
  // Unswitch
  tv4->split(0, 1);
  // TIDx
  tv4->split(0, 128);

  tv4->reorder({{1, -1}});

  TransformPropagator propagator(tv4);
  MaxRootDomainInfoSpanningTree(tv4).traverse(&propagator);

  tv4->axis(0)->parallelize(ParallelType::BIDx);
  tv4->axis(1)->parallelize(ParallelType::Unswitch);
  tv4->axis(3)->parallelize(ParallelType::TIDx);

  scheduler_utils::parallelizeAllLike(tv4);

  for (auto output : fusion.outputs()) {
    output->as<TensorView>()->axis(2)->parallelize(ParallelType::Vectorize);
  }

  for (auto slice_tv : {tv1, tv2, tv3}) {
    slice_tv->axis(2)->parallelize(ParallelType::Vectorize);
  }

  inlineMost();

  auto options = at::TensorOptions().dtype(at::kFloat).device(at::kCUDA, 0);
  auto t0 = at::randn(shape, options);
  std::vector<c10::IValue> aten_inputs({t0});

  FusionExecutor fe;
  fe.compileFusion(&fusion, aten_inputs);
  auto cg_outputs = fe.runFusion(aten_inputs);

  for (const auto i : c10::irange(3)) {
    auto slice_out_ref = t0.index(
        {at::indexing::Slice(0, at::indexing::None),
         at::indexing::Slice(0, at::indexing::None),
         at::indexing::Slice(i * 1024, (i + 1) * 1024)});
    auto ref = at::native::view(slice_out_ref, {16, 128, 16, 64});
    ASSERT_TRUE(ref.equal(cg_outputs.at(i)));
  }
}

<<<<<<< HEAD
// Test concretizing a pad that follows a reshape. This requires the
// ExpressionEvaluator used in concretization to propagate shapes properly
// across symbolic reshapes in order to infer the size of the downstream pad.
TEST_F(ResizeTest, ReshapeToPad) {
  std::unique_ptr<Fusion> fusion_ptr = std::make_unique<Fusion>();
  Fusion& fusion = *fusion_ptr.get();
  FusionGuard fg(&fusion);

  TensorView* tv0 = makeSymbolicTensor(2);
  fusion.addInput(tv0);

  auto s0 = IrBuilder::create<Val>(DataType::Int);
  auto s1 = IrBuilder::create<Val>(DataType::Int);
  auto s2 = IrBuilder::create<Val>(DataType::Int);
  auto s3 = IrBuilder::create<Val>(DataType::Int);
  fusion.addInput(s0);
  fusion.addInput(s1);
  fusion.addInput(s2);
  fusion.addInput(s3);

  auto tv1 = reshape(tv0, {s2, s3});
  auto tv2 = pad(tv1, {fusion.zeroVal(), s0, fusion.zeroVal(), s1});
  fusion.addOutput(tv2);

  FusionExecutorCache fusion_executor_cache(std::move(fusion_ptr));

  auto options = at::TensorOptions().dtype(at::kFloat).device(at::kCUDA, 0);
  at::Tensor at_x = at::randn({4, 3}, options);
  std::vector<c10::IValue> aten_inputs = {at_x, 1, 1, 3, 4};
  auto at_y = at::pad(at_x.reshape({3, 4}), {0, 1, 0, 1});

  auto outputs = fusion_executor_cache.runFusionWithInputs(aten_inputs);

  testValidate(
      fusion_executor_cache.fusion(),
      outputs,
      aten_inputs,
      {at_y},
      __LINE__,
      __FILE__);
}

TEST_F(ResizeTest, ReshapeToSlice) {
  std::unique_ptr<Fusion> fusion_ptr = std::make_unique<Fusion>();
  Fusion& fusion = *fusion_ptr.get();
  FusionGuard fg(&fusion);

  TensorView* tv0 = makeSymbolicTensor(2);
  fusion.addInput(tv0);

  auto s0 = IrBuilder::create<Val>(DataType::Int);
  auto s1 = IrBuilder::create<Val>(DataType::Int);
  auto s2 = IrBuilder::create<Val>(DataType::Int);
  auto s3 = IrBuilder::create<Val>(DataType::Int);
  fusion.addInput(s0);
  fusion.addInput(s1);
  fusion.addInput(s2);
  fusion.addInput(s3);

  auto tv1 = reshape(tv0, {s2, s3});
  auto tv2 = slice(tv1, {{fusion.zeroVal(), s0}, {fusion.zeroVal(), s1}});
  fusion.addOutput(tv2);

  FusionExecutorCache fusion_executor_cache(std::move(fusion_ptr));

  auto options = at::TensorOptions().dtype(at::kFloat).device(at::kCUDA, 0);
  at::Tensor at_x = at::randn({4, 3}, options);
  std::vector<c10::IValue> aten_inputs = {at_x, 3, 2, 3, 4};
  auto at_y = at::slice(at::slice(at_x.reshape({3, 4}), 0, 0, 3), 1, 0, 2);

  auto outputs = fusion_executor_cache.runFusionWithInputs(aten_inputs);

  testValidate(
      fusion_executor_cache.fusion(),
      outputs,
      aten_inputs,
      {at_y},
      __LINE__,
      __FILE__);
=======
// Test that we can cat along broadcast dims
// See https://github.com/NVIDIA/Fuser/issues/224
TEST_F(ResizeTest, CatOfBroadcast) {
  Fusion fusion;
  FusionGuard fg(&fusion);

  std::vector<int64_t> shape0({1, 2});
  std::vector<int64_t> shape1({3, 2});

  auto tv0 = makeConcreteTensor(shape0);
  fusion.addInput(tv0);

  auto tv1 = makeConcreteTensor(shape1);
  fusion.addInput(tv1);

  auto tv2 = cat({tv0, tv1}, 0);
  fusion.addOutput(tv2);

  auto options = at::TensorOptions().dtype(at::kFloat).device(at::kCUDA, 0);

  auto t0 = at::randn(shape0, options);
  auto t1 = at::randn(shape1, options);
  std::vector<c10::IValue> aten_inputs({t0, t1});

  FusionExecutor fe;
  fe.compileFusion(&fusion, aten_inputs);
  auto cg_outputs = fe.runFusion(aten_inputs);

  auto ref = at::cat({t0, t1}, 0);

  NVF_CHECK(ref.equal(cg_outputs[0]));
}

// Test that we can cat along broadcast dims that have been expanded
// See https://github.com/NVIDIA/Fuser/issues/224
TEST_F(ResizeTest, CatOfExpandedBroadcast) {
  Fusion fusion;
  FusionGuard fg(&fusion);

  std::vector<int64_t> shape0({1, 2});
  std::vector<int64_t> shape0e({4, 2});
  std::vector<int64_t> shape1({3, 2});

  auto tv0 = makeConcreteTensor(shape0);
  fusion.addInput(tv0);

  auto tv1 = makeConcreteTensor(shape1);
  fusion.addInput(tv1);

  auto tv0e = expand(
      tv0, {IrBuilder::create<Val>(shape0e.at(0)), tv0->axis(1)->extent()});

  auto tv2 = cat({tv0e, tv1}, 0);
  fusion.addOutput(tv2);

  auto options = at::TensorOptions().dtype(at::kFloat).device(at::kCUDA, 0);

  auto t0 = at::randn(shape0, options);
  auto t1 = at::randn(shape1, options);
  std::vector<c10::IValue> aten_inputs({t0, t1});

  FusionExecutor fe;
  fe.compileFusion(&fusion, aten_inputs);
  auto cg_outputs = fe.runFusion(aten_inputs);

  auto ref = at::cat({at::expand_copy(t0, shape0e), t1}, 0);

  NVF_CHECK(ref.equal(cg_outputs[0]));
>>>>>>> 50e99462
}

} // namespace nvfuser<|MERGE_RESOLUTION|>--- conflicted
+++ resolved
@@ -2782,7 +2782,6 @@
   }
 }
 
-<<<<<<< HEAD
 // Test concretizing a pad that follows a reshape. This requires the
 // ExpressionEvaluator used in concretization to propagate shapes properly
 // across symbolic reshapes in order to infer the size of the downstream pad.
@@ -2862,7 +2861,8 @@
       {at_y},
       __LINE__,
       __FILE__);
-=======
+}
+
 // Test that we can cat along broadcast dims
 // See https://github.com/NVIDIA/Fuser/issues/224
 TEST_F(ResizeTest, CatOfBroadcast) {
@@ -2931,7 +2931,6 @@
   auto ref = at::cat({at::expand_copy(t0, shape0e), t1}, 0);
 
   NVF_CHECK(ref.equal(cg_outputs[0]));
->>>>>>> 50e99462
 }
 
 } // namespace nvfuser