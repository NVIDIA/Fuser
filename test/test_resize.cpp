#include <gmock/gmock-matchers.h>
#include <gtest/gtest.h>

#include <executor.h>
#include <executor_utils.h>
#include <fusion.h>
#include <inlining.h>
#include <kernel_cache.h>
#include <ops/all_ops.h>
#include <scheduler/utils.h>
#include <test/test_gpu_validator.h>
#include <test/test_utils.h>

namespace nvfuser {

// Simple pad test
TEST_F(NVFuserTest, FusionResizePad1_CUDA) {
  Fusion fusion;
  FusionGuard fg(&fusion);

  std::vector<int64_t> shape({9});

  auto tv0 = makeSymbolicTensor(1);
  fusion.addInput(tv0);

  auto tv1 = pad(tv0, {IrBuilder::create<Int>(1), IrBuilder::create<Int>(1)});
  fusion.addOutput(tv1);

  auto options = at::TensorOptions().dtype(at::kFloat).device(at::kCUDA, 0);
  at::manual_seed(0);

  auto t0 = at::randn(shape, options);
  std::vector<c10::IValue> aten_inputs({t0});

  FusionExecutor fe;
  fe.compileFusion(&fusion, aten_inputs);
  auto cg_outputs = fe.runFusion(aten_inputs);

  auto ref = at::pad(t0, {1, 1});

  TORCH_CHECK(ref.equal(cg_outputs[0]));
}

// pad + split
TEST_F(NVFuserTest, FusionResizePad2_CUDA) {
  Fusion fusion;
  FusionGuard fg(&fusion);

  std::vector<int64_t> shape({9});

  auto tv0 = makeSymbolicTensor(1);
  fusion.addInput(tv0);

  auto tv1 = pad(tv0, {IrBuilder::create<Int>(1), IrBuilder::create<Int>(1)});
  fusion.addOutput(tv1);

  tv1->split(0, 4);

  auto options = at::TensorOptions().dtype(at::kFloat).device(at::kCUDA, 0);
  at::manual_seed(0);

  auto t0 = at::randn(shape, options);
  std::vector<c10::IValue> aten_inputs({t0});

  FusionExecutor fe;
  fe.compileFusion(&fusion, aten_inputs);
  auto cg_outputs = fe.runFusion(aten_inputs);

  auto ref = at::pad(t0, {1, 1});

  TORCH_CHECK(ref.equal(cg_outputs[0]));
}

// pad, merge + split, inlineMost
TEST_F(NVFuserTest, FusionResizePad3_CUDA) {
  Fusion fusion;
  FusionGuard fg(&fusion);

  std::vector<int64_t> shape({9, 11});
  std::vector<int64_t> padded_shape({9, 11 + 2});

  auto tv0 = makeSymbolicTensor(2);
  fusion.addInput(tv0);
  auto tv1 = makeSymbolicTensor(2);
  fusion.addInput(tv1);

  auto tv2 = set(tv0);
  auto tv3 = pad(tv2, {IrBuilder::create<Int>(1), IrBuilder::create<Int>(1)});
  auto tv4 = add(tv3, tv1);
  fusion.addOutput(tv4);

  tv4->merge(0);
  tv4->split(0, 32);

  TransformPropagator propagator(tv4);
  MaxRootDomainInfoSpanningTree(tv4).traverse(&propagator);

  inlineMost();

  // TransformPropagator and inlineMost do not inline tv2, so it can't
  // be on Local memory. It should be possible to expand tv2 such that
  // it has the same extent as tv3, allowing it to be inlined.
  tv2->setMemoryType(MemoryType::Shared);

  auto options = at::TensorOptions().dtype(at::kFloat).device(at::kCUDA, 0);
  at::manual_seed(0);

  auto t0 = at::randn(shape, options);
  auto t1 = at::randn(padded_shape, options);
  std::vector<c10::IValue> aten_inputs({t0, t1});

  FusionExecutor fe;
  fe.compileFusion(&fusion, aten_inputs);
  auto cg_outputs = fe.runFusion(aten_inputs);

  auto t3 = at::pad(t0, {1, 1});
  auto ref = t3 + t1;

  testValidate(&fusion, cg_outputs, aten_inputs, {ref}, __LINE__, __FILE__);
}

// pad + parallelization
TEST_F(NVFuserTest, FusionResizePad4_CUDA) {
  Fusion fusion;
  FusionGuard fg(&fusion);

  std::vector<int64_t> shape({9});

  auto tv0 = makeSymbolicTensor(1);
  fusion.addInput(tv0);

  auto tv1 = pad(tv0, {IrBuilder::create<Int>(1), IrBuilder::create<Int>(1)});
  fusion.addOutput(tv1);

  tv1->axis(0)->parallelize(ParallelType::TIDx);

  auto options = at::TensorOptions().dtype(at::kFloat).device(at::kCUDA, 0);
  at::manual_seed(0);

  auto t0 = at::randn(shape, options);
  std::vector<c10::IValue> aten_inputs({t0});

  FusionExecutor fe;
  fe.compileFusion(&fusion, aten_inputs);
  auto cg_outputs = fe.runFusion(aten_inputs);

  auto ref = at::pad(t0, {1, 1});

  TORCH_CHECK(ref.equal(cg_outputs[0]));
}

// pad + parallelization + RAW sync
TEST_F(NVFuserTest, FusionResizePad5_CUDA) {
  Fusion fusion;
  FusionGuard fg(&fusion);

  std::vector<int64_t> shape({9});

  auto tv0 = makeSymbolicTensor(1);
  fusion.addInput(tv0);

  auto tv1 = set(tv0);
  auto tv2 = pad(tv1, {IrBuilder::create<Int>(1), IrBuilder::create<Int>(1)});
  fusion.addOutput(tv2);

  tv1->axis(0)->parallelize(ParallelType::TIDx);
  tv2->axis(0)->parallelize(ParallelType::TIDx);

  scheduler_utils::promoteProducerMemoryTypesOfResizedTensors(&fusion, {});

  TORCH_CHECK(
      tv1->getMemoryType() == MemoryType::Shared,
      "tv1 should be on shared memory: ",
      tv1->getMemoryType());

  GpuLower gpulw(&fusion);
  auto all_lowered_exprs = KernelExprVisitor::getAllExprs(gpulw.kernel());
  TORCH_CHECK(
      std::find_if(
          all_lowered_exprs.begin(),
          all_lowered_exprs.end(),
          [](Expr* expr) { return expr->isA<kir::BlockSync>(); }) !=
          all_lowered_exprs.end(),
      "Block sync not found");

  auto options = at::TensorOptions().dtype(at::kFloat).device(at::kCUDA, 0);
  at::manual_seed(0);

  auto t0 = at::randn(shape, options);
  std::vector<c10::IValue> aten_inputs({t0});

  FusionExecutor fe;
  fe.compileFusion(&fusion, aten_inputs);
  auto cg_outputs = fe.runFusion(aten_inputs);

  auto ref = at::pad(t0, {1, 1});

  TORCH_CHECK(ref.equal(cg_outputs[0]));
}

// pad + merge + split parallelization
TEST_F(NVFuserTest, FusionResizePad6_CUDA) {
  Fusion fusion;
  FusionGuard fg(&fusion);

  std::vector<int64_t> shape({99, 111});
  std::vector<int64_t> padded_shape({shape[0], shape[1] + 2});

  auto tv0 = makeConcreteTensor(shape);
  fusion.addInput(tv0);
  auto tv1 = makeConcreteTensor(padded_shape);
  fusion.addInput(tv1);

  auto tv2 = add(tv0, IrBuilder::create<Double>(1));
  auto tv3 = pad(tv2, {IrBuilder::create<Int>(1), IrBuilder::create<Int>(1)});
  auto tv4 = add(tv3, tv1);
  fusion.addOutput(tv4);

  tv4->merge(0);
  tv4->split(0, 32);

  TransformPropagator propagator(tv4);
  MaxRootDomainInfoSpanningTree(tv4).traverse(&propagator);

  inlineMost();

  tv4->axis(0)->parallelize(ParallelType::BIDx);
  tv4->axis(1)->parallelize(ParallelType::TIDx);

  auto options = at::TensorOptions().dtype(at::kFloat).device(at::kCUDA, 0);
  at::manual_seed(0);

  auto t0 = at::randn(shape, options);
  auto t1 = at::randn(padded_shape, options);
  std::vector<c10::IValue> aten_inputs({t0, t1});

  FusionExecutor fe;
  fe.compileFusion(&fusion, aten_inputs);
  auto cg_outputs = fe.runFusion(aten_inputs);

  auto t2 = t0 + 1;
  auto t3 = at::pad(t2, {1, 1});
  auto ref = t3 + t1;

  testValidate(&fusion, cg_outputs, aten_inputs, {ref}, __LINE__, __FILE__);
}

// pad + unswitch. Having different extents in an unswitched loop nest
// needs a special care (see UnrollPass::canOmitElseClause)
TEST_F(NVFuserTest, FusionResizePad7_CUDA) {
  Fusion fusion;
  FusionGuard fg(&fusion);

  std::vector<int64_t> shape({9, 11});

  auto tv0 = makeSymbolicTensor(2);
  fusion.addInput(tv0);

  auto tv1 = set(tv0);
  auto tv2 = pad(tv1, {IrBuilder::create<Int>(1), IrBuilder::create<Int>(1)});
  auto tv3 = set(tv2);
  fusion.addOutput(tv3);

  tv3->split(0, 1);
  tv3->split(-1, 4);
  tv3->reorder({{1, 2}});

  TransformPropagator propagator(tv3);
  MaxRootDomainInfoSpanningTree(tv3).traverse(&propagator);

  inlineMost();

  tv3->axis(-1)->parallelize(ParallelType::TIDx);
  tv3->axis(-2)->parallelize(ParallelType::Unswitch);

  scheduler_utils::parallelizeAllLike(tv3);

  scheduler_utils::promoteProducerMemoryTypesOfResizedTensors(&fusion, {});

  auto options = at::TensorOptions().dtype(at::kFloat).device(at::kCUDA, 0);
  at::manual_seed(0);

  auto t0 = at::randn(shape, options);
  std::vector<c10::IValue> aten_inputs({t0});

  FusionExecutor fe;
  fe.compileFusion(&fusion, aten_inputs);
  auto cg_outputs = fe.runFusion(aten_inputs);

  auto ref = at::pad(t0, {1, 1});

  testValidate(&fusion, cg_outputs, aten_inputs, {ref}, __LINE__, __FILE__);
}

// Disable for now. Unclear what would be the best way to handle
// when a tensor is resized multiple times. It would likely need a
// different transform propagator.
#if 0
// Stencil-like pattern
TEST_F(NVFuserTest, FusionResizePad8_CUDA) {
  Fusion fusion;
  FusionGuard fg(&fusion);

  auto tv0 = makeSymbolicTensor(1);
  fusion.addInput(tv0);

  auto tv1 = set(tv0);
  // Sort of shift(tv1, {-1});
  auto tv2 = pad(tv1, {IrBuilder::create<Int>(0), IrBuilder::create<Int>(1)});
  // Sort of shift(tv1, {1});
  auto tv3 = pad(tv1, {IrBuilder::create<Int>(1), IrBuilder::create<Int>(0)});
  auto tv4 = add(tv2, tv3);
  fusion.addOutput(tv4);

  tv4->split(0, 128);

  TransformPropagator propagator(tv4);
  MaxRootDomainInfoSpanningTree(tv4).traverse(&propagator);

  inlineMost();

  tv4->axis(0)->parallelize(ParallelType::BIDx);
  tv4->axis(1)->parallelize(ParallelType::TIDx);
  scheduler_utils::parallelizeAllLike(tv4);

  scheduler_utils::promoteProducerMemoryTypesOfResizedTensors(&fusion, {});

  auto options = at::TensorOptions().dtype(at::kFloat).device(at::kCUDA, 0);
  at::manual_seed(0);

  auto t0 = at::randn(999, options);
  std::vector<c10::IValue> aten_inputs({t0});

  FusionExecutor fe;
  fe.compileFusion(&fusion, aten_inputs);
  auto cg_outputs = fe.runFusion(aten_inputs);

  auto ref = at::pad(t0, {0, 1}) + at::pad(t0, {1, 0});

  testValidate(&fusion, cg_outputs, aten_inputs, {ref}, __LINE__, __FILE__);
}
#endif

TEST_F(NVFuserTest, FusionResizePadScheduler1_CUDA) {
  auto fusion = std::make_unique<Fusion>();
  FusionGuard fg(fusion.get());

  auto tv0 = makeSymbolicTensor(2);
  fusion->addInput(tv0);

  auto tv1 = pad(tv0, {IrBuilder::create<Int>(1), IrBuilder::create<Int>(1)});
  fusion->addOutput(tv1);

  std::vector<int64_t> shape({99, 111});

  auto options = at::TensorOptions().dtype(at::kFloat).device(at::kCUDA, 0);
  at::manual_seed(0);

  auto t0 = at::randn(shape, options);
  std::vector<c10::IValue> aten_inputs({t0});

  FusionExecutorCache executor_cache(std::move(fusion));
  auto cg_outputs = executor_cache.runFusionWithInputs(aten_inputs);

  auto ref = at::pad(t0, {1, 1});

  TORCH_CHECK(ref.equal(cg_outputs[0]));
}

TEST_F(NVFuserTest, FusionResizePadScheduler2_CUDA) {
  auto fusion_ptr = std::make_unique<Fusion>();
  auto& fusion = *fusion_ptr;
  FusionGuard fg(fusion_ptr.get());

  std::vector<int64_t> shape({9, 11});
  std::vector<int64_t> padded_shape({9, 11 + 2});

  auto tv0 = makeSymbolicTensor(2);
  fusion.addInput(tv0);
  auto tv1 = makeSymbolicTensor(2);
  fusion.addInput(tv1);

  auto tv2 = set(tv0);
  auto tv3 = pad(tv2, {IrBuilder::create<Int>(1), IrBuilder::create<Int>(1)});
  auto tv4 = add(tv3, tv1);
  fusion.addOutput(tv4);

  auto options = at::TensorOptions().dtype(at::kFloat).device(at::kCUDA, 0);
  at::manual_seed(0);

  auto t0 = at::randn(shape, options);
  auto t1 = at::randn(padded_shape, options);
  std::vector<c10::IValue> aten_inputs({t0, t1});

  FusionExecutorCache executor_cache(std::move(fusion_ptr));
  auto cg_outputs = executor_cache.runFusionWithInputs(aten_inputs);

  auto t3 = at::pad(t0, {1, 1});
  auto ref = t3 + t1;

  testValidate(
      executor_cache.fusion(),
      cg_outputs,
      aten_inputs,
      {ref},
      __LINE__,
      __FILE__);
}

// Disabled due to the same reason as Pad8
#if 0
// Auto scheduled version of Pad8
TEST_F(NVFuserTest, FusionResizePadScheduler3_CUDA) {
  auto fusion_ptr = std::make_unique<Fusion>();
  auto& fusion = *fusion_ptr;
  FusionGuard fg(fusion_ptr.get());

  auto tv0 = makeSymbolicTensor(1);
  fusion.addInput(tv0);

  auto tv1 = set(tv0);
  auto tv2 = pad(tv1, {IrBuilder::create<Int>(0), IrBuilder::create<Int>(1)});
  auto tv3 = pad(tv1, {IrBuilder::create<Int>(1), IrBuilder::create<Int>(0)});
  auto tv4 = add(tv2, tv3);
  fusion.addOutput(tv4);

  auto options = at::TensorOptions().dtype(at::kFloat).device(at::kCUDA, 0);
  at::manual_seed(0);

  auto t0 = at::randn(999, options);
  std::vector<c10::IValue> aten_inputs({t0});

  FusionExecutorCache executor_cache(std::move(fusion_ptr));
  auto cg_outputs = executor_cache.runFusionWithInputs(aten_inputs);

  auto ref = at::pad(t0, {0, 1}) + at::pad(t0, {1, 0});

  testValidate(
      executor_cache.fusion(),
      cg_outputs,
      aten_inputs,
      {ref},
      __LINE__,
      __FILE__);
}
#endif

// Two pad exprs, both using the same symbolic pad widths, segmented
// into two kernels. Make sure the symbolic inputs are available to
// both of the segmented kernels.
TEST_F(NVFuserTest, FusionResizePadScheduler4_CUDA) {
  auto fusion = std::make_unique<Fusion>();
  FusionGuard fg(fusion.get());

  auto tv0 = makeSymbolicTensor(2);
  fusion->addInput(tv0);

  auto left_pad = IrBuilder::create<Int>();
  fusion->addInput(left_pad);
  auto right_pad = IrBuilder::create<Int>();
  fusion->addInput(right_pad);

  auto tv1 = pad(tv0, {left_pad, right_pad});
  auto tv2 = sum(tv1, {0});
  fusion->addOutput(tv2);

  auto tv3 = pad(tv0, {left_pad, right_pad});
  auto tv4 = sum(tv3, {1});
  fusion->addOutput(tv4);

  std::vector<int64_t> shape({99, 111});

  auto options = at::TensorOptions().dtype(at::kFloat).device(at::kCUDA, 0);
  at::manual_seed(0);

  auto t0 = at::randn(shape, options);
  std::vector<int64_t> pad_extents{1, 1};
  std::vector<c10::IValue> aten_inputs({t0, 1, 1});

  FusionExecutorCache executor_cache(std::move(fusion));
  auto cg_outputs = executor_cache.runFusionWithInputs(aten_inputs);

  auto t0_double = t0.to(at::kDouble);
  auto t2 = at::pad(t0_double, {1, 1}).sum({0});
  auto t4 = at::pad(t0_double, {1, 1}).sum({1});

  testValidate(
      executor_cache.fusion(),
      cg_outputs,
      aten_inputs,
      {t2, t4},
      __LINE__,
      __FILE__);
}

// Trivial cat
TEST_F(NVFuserTest, FusionResizeCat1_CUDA) {
  Fusion fusion;
  FusionGuard fg(&fusion);

  std::vector<int64_t> shape0({2});
  std::vector<int64_t> shape1({3});

  auto tv0 = makeConcreteTensor(shape0);
  fusion.addInput(tv0);

  auto tv1 = makeConcreteTensor(shape1);
  fusion.addInput(tv1);

  auto tv2 = cat({tv0, tv1}, 0);
  fusion.addOutput(tv2);

  auto options = at::TensorOptions().dtype(at::kFloat).device(at::kCUDA, 0);
  at::manual_seed(0);

  auto t0 = at::randn(shape0, options);
  auto t1 = at::randn(shape1, options);
  std::vector<c10::IValue> aten_inputs({t0, t1});

  FusionExecutor fe;
  fe.compileFusion(&fusion, aten_inputs);
  auto cg_outputs = fe.runFusion(aten_inputs);

  auto ref = at::cat({t0, t1}, 0);

  TORCH_CHECK(ref.equal(cg_outputs[0]));
}

// Trivial 2D inner cat
TEST_F(NVFuserTest, FusionResizeCat2_CUDA) {
  Fusion fusion;
  FusionGuard fg(&fusion);

  std::vector<int64_t> shape0({2, 4});
  std::vector<int64_t> shape1({3, 4});

  auto tv0 = makeConcreteTensor(shape0);
  fusion.addInput(tv0);

  auto tv1 = makeConcreteTensor(shape1);
  fusion.addInput(tv1);

  auto tv2 = cat({tv0, tv1}, 0);
  fusion.addOutput(tv2);

  auto options = at::TensorOptions().dtype(at::kFloat).device(at::kCUDA, 0);
  at::manual_seed(0);

  auto t0 = at::randn(shape0, options);
  auto t1 = at::randn(shape1, options);
  std::vector<c10::IValue> aten_inputs({t0, t1});

  FusionExecutor fe;
  fe.compileFusion(&fusion, aten_inputs);
  auto cg_outputs = fe.runFusion(aten_inputs);

  auto ref = at::cat({t0, t1}, 0);

  TORCH_CHECK(ref.equal(cg_outputs[0]));
}

// Trivial 2D outer cat
TEST_F(NVFuserTest, FusionResizeCat3_CUDA) {
  Fusion fusion;
  FusionGuard fg(&fusion);

  std::vector<int64_t> shape0({4, 2});
  std::vector<int64_t> shape1({4, 3});

  auto tv0 = makeSymbolicTensor(2);
  fusion.addInput(tv0);

  auto tv1 = makeSymbolicTensor(2);
  fusion.addInput(tv1);

  auto tv2 = cat({tv0, tv1}, 1);
  fusion.addOutput(tv2);

  tv2->merge(0);
  tv2->split(0, 4);

  TransformPropagator propagator(tv2);
  MaxRootDomainInfoSpanningTree(tv2).traverse(&propagator);

  inlineMost();

  auto options = at::TensorOptions().dtype(at::kFloat).device(at::kCUDA, 0);
  at::manual_seed(0);

  auto t0 = at::randn(shape0, options);
  auto t1 = at::randn(shape1, options);
  std::vector<c10::IValue> aten_inputs({t0, t1});

  FusionExecutor fe;
  fe.compileFusion(&fusion, aten_inputs);
  auto cg_outputs = fe.runFusion(aten_inputs);

  auto ref = at::cat({t0, t1}, 1);

  TORCH_CHECK(ref.equal(cg_outputs[0]));
}

// Cat + merge + split + parallelization + inlineMost
TEST_F(NVFuserTest, FusionResizeCat4_CUDA) {
  Fusion fusion;
  FusionGuard fg(&fusion);

  std::vector<int64_t> shape0({11, 12});
  std::vector<int64_t> shape1({11, 13});

  auto tv0 = makeSymbolicTensor(2);
  fusion.addInput(tv0);

  auto tv1 = makeSymbolicTensor(2);
  fusion.addInput(tv1);

  auto tv2 = cat({tv0, tv1}, 1);
  fusion.addOutput(tv2);

  tv2->merge(0);
  tv2->split(0, 128);

  TransformPropagator propagator(tv2);
  MaxRootDomainInfoSpanningTree(tv2).traverse(&propagator);

  tv2->axis(0)->parallelize(ParallelType::BIDx);
  tv2->axis(1)->parallelize(ParallelType::TIDx);

  inlineMost();

  auto options = at::TensorOptions().dtype(at::kFloat).device(at::kCUDA, 0);
  at::manual_seed(0);

  auto t0 = at::randn(shape0, options);
  auto t1 = at::randn(shape1, options);
  std::vector<c10::IValue> aten_inputs({t0, t1});

  FusionExecutor fe;
  fe.compileFusion(&fusion, aten_inputs);
  auto cg_outputs = fe.runFusion(aten_inputs);

  auto ref = at::cat({t0, t1}, 1);

  TORCH_CHECK(ref.equal(cg_outputs[0]));
}

// Cat + arith op
TEST_F(NVFuserTest, FusionResizeCat5_CUDA) {
  Fusion fusion;
  FusionGuard fg(&fusion);

  auto tv0 = makeSymbolicTensor(2);
  fusion.addInput(tv0);
  auto tv1 = makeSymbolicTensor(2);
  fusion.addInput(tv1);
  auto tv2 = makeSymbolicTensor(2);
  fusion.addInput(tv2);

  auto tv3 = cat({tv0, tv1}, 1);
  auto tv4 = add(tv3, tv2);
  fusion.addOutput(tv4);

  tv4->merge(0);
  tv4->split(0, 128);

  TransformPropagator propagator(tv4);
  MaxRootDomainInfoSpanningTree(tv4).traverse(&propagator);

  inlineMost();

  tv4->axis(0)->parallelize(ParallelType::BIDx);
  tv4->axis(1)->parallelize(ParallelType::TIDx);
  scheduler_utils::parallelizeAllLike(tv4);

  std::vector<int64_t> shape0({11, 12});
  std::vector<int64_t> shape1({shape0[0], 13});
  std::vector<int64_t> shape2({shape0[0], shape0[1] + shape1[1]});

  auto options = at::TensorOptions().dtype(at::kFloat).device(at::kCUDA, 0);
  at::manual_seed(0);

  auto t0 = at::randn(shape0, options);
  auto t1 = at::randn(shape1, options);
  auto t2 = at::randn(shape2, options);
  std::vector<c10::IValue> aten_inputs({t0, t1, t2});

  FusionExecutor fe;
  fe.compileFusion(&fusion, aten_inputs);
  auto cg_outputs = fe.runFusion(aten_inputs);

  auto ref = at::cat({t0, t1}, 1) + t2;

  testValidate(&fusion, cg_outputs, aten_inputs, {ref}, __LINE__, __FILE__);
}

// Cat 3 tensors
TEST_F(NVFuserTest, FusionResizeCat6_CUDA) {
  Fusion fusion;
  FusionGuard fg(&fusion);

  std::vector<int64_t> shape0({2, 4});
  std::vector<int64_t> shape1({5, 4});
  std::vector<int64_t> shape2({3, 4});

  auto tv0 = makeConcreteTensor(shape0);
  fusion.addInput(tv0);
  auto tv1 = makeConcreteTensor(shape1);
  fusion.addInput(tv1);
  auto tv2 = makeConcreteTensor(shape2);
  fusion.addInput(tv2);

  auto tv3 = cat({tv0, tv1, tv2}, 0);
  fusion.addOutput(tv3);

  tv3->merge(0);
  tv3->split(0, 4);
  TransformPropagator propagator(tv3);
  MaxRootDomainInfoSpanningTree(tv3).traverse(&propagator);

  inlineMost();

  tv3->axis(0)->parallelize(ParallelType::BIDx);
  tv3->axis(1)->parallelize(ParallelType::TIDx);
  scheduler_utils::parallelizeAllLike(tv3);

  auto options = at::TensorOptions().dtype(at::kFloat).device(at::kCUDA, 0);
  at::manual_seed(0);

  auto t0 = at::randn(shape0, options);
  auto t1 = at::randn(shape1, options);
  auto t2 = at::randn(shape2, options);
  std::vector<c10::IValue> aten_inputs({t0, t1, t2});

  FusionExecutor fe;
  fe.compileFusion(&fusion, aten_inputs);
  auto cg_outputs = fe.runFusion(aten_inputs);

  auto ref = at::cat({t0, t1, t2}, 0);

  TORCH_CHECK(ref.equal(cg_outputs[0]));
}

// Cat many tensors
TEST_F(NVFuserTest, FusionResizeCat7_CUDA) {
  int num_tensors_to_concat = 10;

  for (int concat_dim : {0, 1}) {
    Fusion fusion;
    FusionGuard fg(&fusion);

    std::vector<TensorView*> inputs;
    for (const auto i : c10::irange(num_tensors_to_concat)) {
      (void)i;
      auto tv = makeSymbolicTensor(2);
      fusion.addInput(tv);
      inputs.push_back(tv);
    }

    auto concat_tv = cat(inputs, concat_dim);
    fusion.addOutput(concat_tv);

    concat_tv->merge(0);
    concat_tv->split(0, 128);

    TransformPropagator propagator(concat_tv);
    MaxRootDomainInfoSpanningTree(concat_tv).traverse(&propagator);

    inlineMost();

    concat_tv->axis(0)->parallelize(ParallelType::BIDx);
    concat_tv->axis(1)->parallelize(ParallelType::TIDx);
    scheduler_utils::parallelizeAllLike(concat_tv);

    auto options = at::TensorOptions().dtype(at::kFloat).device(at::kCUDA, 0);
    at::manual_seed(0);

    std::vector<int64_t> base_shape({11, 13});
    std::vector<at::Tensor> aten_inputs;
    for (const auto i : c10::irange(num_tensors_to_concat)) {
      auto shape = base_shape;
      shape[concat_dim] = 10 + (i % 5);
      aten_inputs.emplace_back(at::randn(shape, options));
    }

    std::vector<c10::IValue> aten_inputs_ivalue(
        {aten_inputs.begin(), aten_inputs.end()});

    FusionExecutor fe;
    fe.compileFusion(&fusion, aten_inputs_ivalue);
    auto cg_outputs = fe.runFusion(aten_inputs_ivalue);

    auto ref = at::cat(aten_inputs, concat_dim);

    TORCH_CHECK(ref.equal(cg_outputs[0]));
  }
}

// Auto scheduled version of Cat1
TEST_F(NVFuserTest, FusionResizeCatScheduler1_CUDA) {
  auto fusion_ptr = std::make_unique<Fusion>();
  auto& fusion = *fusion_ptr;
  FusionGuard fg(fusion_ptr.get());

  auto tv0 = makeSymbolicTensor(1);
  fusion.addInput(tv0);

  auto tv1 = makeSymbolicTensor(1);
  fusion.addInput(tv1);

  auto tv2 = cat({tv0, tv1}, 0);
  fusion.addOutput(tv2);

  std::vector<int64_t> shape0({2});
  std::vector<int64_t> shape1({3});

  auto options = at::TensorOptions().dtype(at::kFloat).device(at::kCUDA, 0);
  at::manual_seed(0);

  auto t0 = at::randn(shape0, options);
  auto t1 = at::randn(shape1, options);
  std::vector<c10::IValue> aten_inputs({t0, t1});

  FusionExecutorCache executor_cache(std::move(fusion_ptr));
  auto cg_outputs = executor_cache.runFusionWithInputs(aten_inputs);

  auto ref = at::cat({t0, t1}, 0);

  TORCH_CHECK(ref.equal(cg_outputs[0]));
}

// Auto scheduled version of Cat5
TEST_F(NVFuserTest, FusionResizeCatScheduler2_CUDA) {
  auto fusion_ptr = std::make_unique<Fusion>();
  auto& fusion = *fusion_ptr;
  FusionGuard fg(fusion_ptr.get());

  auto tv0 = makeSymbolicTensor(2);
  fusion.addInput(tv0);
  auto tv1 = makeSymbolicTensor(2);
  fusion.addInput(tv1);
  auto tv2 = makeSymbolicTensor(2);
  fusion.addInput(tv2);

  auto tv3 = cat({tv0, tv1}, 1);
  auto tv4 = add(tv3, tv2);
  fusion.addOutput(tv4);

  std::vector<int64_t> shape0({11, 12});
  std::vector<int64_t> shape1({shape0[0], 13});
  std::vector<int64_t> shape2({shape0[0], shape0[1] + shape1[1]});

  auto options = at::TensorOptions().dtype(at::kFloat).device(at::kCUDA, 0);
  at::manual_seed(0);

  auto t0 = at::randn(shape0, options);
  auto t1 = at::randn(shape1, options);
  auto t2 = at::randn(shape2, options);
  std::vector<c10::IValue> aten_inputs({t0, t1, t2});

  FusionExecutorCache executor_cache(std::move(fusion_ptr));
  auto cg_outputs = executor_cache.runFusionWithInputs(aten_inputs);

  auto ref = at::cat({t0, t1}, 1) + t2;

  testValidate(
      executor_cache.fusion(),
      cg_outputs,
      aten_inputs,
      {ref},
      __LINE__,
      __FILE__);
}

// Auto scheduled version of Cat6
TEST_F(NVFuserTest, FusionResizeCatScheduler3_CUDA) {
  auto fusion_ptr = std::make_unique<Fusion>();
  auto& fusion = *fusion_ptr;
  FusionGuard fg(fusion_ptr.get());

  auto tv0 = makeSymbolicTensor(2);
  fusion.addInput(tv0);
  auto tv1 = makeSymbolicTensor(2);
  fusion.addInput(tv1);
  auto tv2 = makeSymbolicTensor(2);
  fusion.addInput(tv2);

  auto tv3 = cat({tv0, tv1, tv2}, 0);
  fusion.addOutput(tv3);

  std::vector<int64_t> shape0({2, 4});
  std::vector<int64_t> shape1({5, 4});
  std::vector<int64_t> shape2({3, 4});

  auto options = at::TensorOptions().dtype(at::kFloat).device(at::kCUDA, 0);
  at::manual_seed(0);

  auto t0 = at::randn(shape0, options);
  auto t1 = at::randn(shape1, options);
  auto t2 = at::randn(shape2, options);
  std::vector<c10::IValue> aten_inputs({t0, t1, t2});

  FusionExecutorCache executor_cache(std::move(fusion_ptr));
  auto cg_outputs = executor_cache.runFusionWithInputs(aten_inputs);

  auto ref = at::cat({t0, t1, t2}, 0);

  TORCH_CHECK(ref.equal(cg_outputs[0]));
}

// Trivial slice
TEST_F(NVFuserTest, FusionResizeSlice1_CUDA) {
  Fusion fusion;
  FusionGuard fg(&fusion);

  std::vector<int64_t> shape({9});

  auto tv0 = makeSymbolicTensor(1);
  fusion.addInput(tv0);

  auto tv1 = slice(
      tv0,
      {{IrBuilder::create<Int>(1),
        sub(tv0->axis(0)->extent(), IrBuilder::create<Int>(1))}});
  fusion.addOutput(tv1);

  auto options = at::TensorOptions().dtype(at::kFloat).device(at::kCUDA, 0);
  at::manual_seed(0);

  auto t0 = at::randn(shape, options);
  std::vector<c10::IValue> aten_inputs({t0});

  FusionExecutor fe;
  fe.compileFusion(&fusion, aten_inputs);
  auto cg_outputs = fe.runFusion(aten_inputs);

  auto ref = t0.index({at::indexing::Slice(1, shape[0] - 1)});

  TORCH_CHECK(ref.equal(cg_outputs[0]));
}

// Split a tensor to half and add them up
TEST_F(NVFuserTest, FusionResizeSlice2_CUDA) {
  Fusion fusion;
  FusionGuard fg(&fusion);

  std::vector<int64_t> shape({11, 30});

  TORCH_CHECK(shape[1] % 2 == 0);

  auto tv0 = makeConcreteTensor(shape);
  fusion.addInput(tv0);

  auto tv1 = slice(
      tv0,
      {Slice(),
       {IrBuilder::create<Int>(0), IrBuilder::create<Int>(shape[1] / 2)}});
  auto tv2 = slice(tv0, {Slice(), {IrBuilder::create<Int>(shape[1] / 2)}});
  auto tv3 = add(tv1, tv2);
  fusion.addOutput(tv3);

  auto options = at::TensorOptions().dtype(at::kFloat).device(at::kCUDA, 0);
  at::manual_seed(0);

  auto t0 = at::randn(shape, options);
  std::vector<c10::IValue> aten_inputs({t0});

  FusionExecutor fe;
  fe.compileFusion(&fusion, aten_inputs);
  auto cg_outputs = fe.runFusion(aten_inputs);

  auto t1 = t0.index(
      {at::indexing::Slice(0, at::indexing::None),
       at::indexing::Slice(0, shape[1] / 2)});
  auto t2 = t0.index(
      {at::indexing::Slice(0, at::indexing::None),
       at::indexing::Slice(shape[1] / 2)});
  auto ref = t1 + t2;

  testValidate(&fusion, cg_outputs, aten_inputs, {ref}, __LINE__, __FILE__);
}

// "Trivial" slice is converted to Set
TEST_F(NVFuserTest, FusionResizeSlice3_CUDA) {
  Fusion fusion;
  FusionGuard fg(&fusion);

  auto tv0 = makeSymbolicTensor(1);
  fusion.addInput(tv0);

  // These should result in unary set op
  auto tv1 = slice(tv0, {{nullptr, tv0->axis(0)->extent()}});
  auto tv2 = slice(tv0, {Slice()});
  auto tv3 = add(tv1, tv2);
  fusion.addOutput(tv3);

  TORCH_CHECK(
      tv1->definition()->isA<UnaryOp>() &&
      tv1->definition()->as<UnaryOp>()->getUnaryOpType() == UnaryOpType::Set);
  TORCH_CHECK(
      tv2->definition()->isA<UnaryOp>() &&
      tv2->definition()->as<UnaryOp>()->getUnaryOpType() == UnaryOpType::Set);
}

// Partition an input, reduce each and concatenate them
TEST_F(NVFuserTest, FusionResizeSlice4_CUDA) {
  Fusion fusion;
  FusionGuard fg(&fusion);

  std::vector<int64_t> shape({5, 100});

  auto tv0 = makeSymbolicTensor(2);
  fusion.addInput(tv0);

  // Consider a fusion of:
  // auto tv1 = add(tv0, IrBuilder::create<Double>(1));
  // auto tv2 = sum(tv1, {1});

  // Reproduce the above fusion with split tensors

  // Split the input to [0:2, :] and [2:, :]
  auto tv1 = slice(
      tv0, {{IrBuilder::create<Int>(0), IrBuilder::create<Int>(2)}, Slice()});
  auto tv2 = slice(tv0, {{IrBuilder::create<Int>(2)}, Slice()});

  auto tv3 = add(tv1, IrBuilder::create<Double>(1));
  auto tv4 = add(tv2, IrBuilder::create<Double>(1));

  auto tv5 = sum(tv3, {1});
  auto tv6 = sum(tv4, {1});
  auto tv7 = cat({tv5, tv6}, 0);
  fusion.addOutput(tv7);

  // Schedule the two reductions separately
  tv5->split(-1, 32);
  auto tv5_rf = tv5->rFactor({-2});
  tv5_rf->reorder({{-1, -2}});
  auto tv5_cache = tv5->cacheBefore();
  tv5->setMemoryType(MemoryType::Global);
  SetSelector tv5_rf_selector({tv1, tv3, tv5, tv5_cache});
  TransformPropagator tv5_rf_tp(tv5_rf);
  MaxRootDomainInfoSpanningTree(tv5_rf, &tv5_rf_selector).traverse(&tv5_rf_tp);
  inlineMost(std::vector<TensorView*>{tv1, tv3, tv5_rf});
  tv5_rf->axis(0)->parallelize(ParallelType::BIDx);
  tv5_rf->axis(1)->parallelize(ParallelType::TIDx);
  scheduler_utils::parallelizeAllLike(tv5_rf, {tv1, tv3, tv5, tv5_cache});

  tv6->split(-1, 32);
  auto tv6_rf = tv6->rFactor({-2});
  tv6_rf->reorder({{-1, -2}});
  auto tv6_cache = tv6->cacheBefore();
  tv6->setMemoryType(MemoryType::Global);
  SetSelector tv6_rf_selector({tv2, tv4, tv6, tv6_cache});
  TransformPropagator tv6_rf_tp(tv6_rf);
  MaxRootDomainInfoSpanningTree(tv6_rf, &tv6_rf_selector).traverse(&tv6_rf_tp);
  inlineMost(std::vector<TensorView*>{tv2, tv4, tv6_rf});
  tv6_rf->axis(0)->parallelize(ParallelType::BIDx);
  tv6_rf->axis(1)->parallelize(ParallelType::TIDx);
  scheduler_utils::parallelizeAllLike(tv6_rf, {tv2, tv4, tv6, tv6_cache});

  // cat consits of a PadOp and a CatOp. Fully inline the PadOp
  for (auto tv7_inp :
       ir_utils::filterByType<TensorView>(tv7->definition()->inputs())) {
    tv7_inp->inlineAt(-1);
  }

  // Use just one block to concat the two results
  tv7->axis(0)->parallelize(ParallelType::TIDx);

  auto options = at::TensorOptions().dtype(at::kFloat).device(at::kCUDA, 0);
  at::manual_seed(0);

  auto t0 = at::randn(shape, options);
  std::vector<c10::IValue> aten_inputs({t0});

  FusionExecutor fe;
  fe.compileFusion(&fusion, aten_inputs);
  auto cg_outputs = fe.runFusion(aten_inputs);

  auto ref = (t0 + 1).to(at::kDouble).sum({1});

  testValidate(&fusion, cg_outputs, aten_inputs, {ref}, __LINE__, __FILE__);
}

// Multiple slices of the same tensor with the same arguments
TEST_F(NVFuserTest, FusionResizeSlice5_CUDA) {
  auto fusion_ptr = std::make_unique<Fusion>();
  auto& fusion = *fusion_ptr;
  FusionGuard fg(fusion_ptr.get());

  auto tv0 = makeSymbolicTensor(2);
  fusion.addInput(tv0);

  auto tv1 = slice(
      tv0,
      {Slice(),
       {IrBuilder::create<Int>(1),
        sub(tv0->axis(1)->extent(), IrBuilder::create<Int>(1))}});
  auto tv2 = sum(tv1, {1});
  fusion.addOutput(tv2);
  auto tv3 = slice(
      tv0,
      {Slice(),
       {IrBuilder::create<Int>(1),
        sub(tv0->axis(1)->extent(), IrBuilder::create<Int>(1))}});
  auto tv4 = sum(tv3, {1});
  fusion.addOutput(tv4);

  tv2->split(1, 128);

  // tv1 and tv3 are both slice outputs. Propagation should occur from
  // tv1 to tv3 through tv0, which should work as both tensors are
  // sliced in the same way.
  TransformPropagator propagator(tv2);
  MaxRootDomainInfoSpanningTree(tv2).traverse(&propagator);

  inlineMost();

  tv2->axis(0)->parallelize(ParallelType::BIDx);
  tv2->axis(-1)->parallelize(ParallelType::TIDx);
  scheduler_utils::parallelizeAllLike(tv2);

  auto options = at::TensorOptions().dtype(at::kFloat).device(at::kCUDA, 0);
  at::manual_seed(0);

  std::vector<int64_t> shape({11, 1000});
  auto t0 = at::randn(shape, options);
  std::vector<c10::IValue> aten_inputs({t0});

  FusionExecutor fe;
  fe.compileFusion(&fusion, aten_inputs);
  auto cg_outputs = fe.runFusion(aten_inputs);

  auto t1 = t0.index(
      {at::indexing::Slice(0, at::indexing::None),
       at::indexing::Slice(1, shape[1] - 1)});
  auto t2 = t1.to(at::kDouble).sum({1});
  auto t3 = t0.index(
      {at::indexing::Slice(0, at::indexing::None),
       at::indexing::Slice(1, shape[1] - 1)});
  auto t4 = t3.to(at::kDouble).sum({1});

  testValidate(&fusion, cg_outputs, aten_inputs, {t2, t4}, __LINE__, __FILE__);
}

// Auto scheduled version of Slice1
TEST_F(NVFuserTest, FusionResizeSliceScheduler1_CUDA) {
  auto fusion_ptr = std::make_unique<Fusion>();
  auto& fusion = *fusion_ptr;
  FusionGuard fg(fusion_ptr.get());

  auto tv0 = makeSymbolicTensor(1);
  fusion.addInput(tv0);

  auto tv1 = slice(
      tv0,
      {{IrBuilder::create<Int>(1),
        sub(tv0->axis(0)->extent(), IrBuilder::create<Int>(1))}});
  fusion.addOutput(tv1);

  std::vector<int64_t> shape({9});

  auto options = at::TensorOptions().dtype(at::kFloat).device(at::kCUDA, 0);
  at::manual_seed(0);

  auto t0 = at::randn(shape, options);
  std::vector<c10::IValue> aten_inputs({t0});

  FusionExecutorCache executor_cache(std::move(fusion_ptr));
  auto cg_outputs = executor_cache.runFusionWithInputs(aten_inputs);

  auto ref = t0.index({at::indexing::Slice(1, shape[0] - 1)});

  TORCH_CHECK(ref.equal(cg_outputs[0]));
}

TEST_F(NVFuserTest, FusionResizePadReduceScheduler1_CUDA) {
  auto fusion_ptr = std::make_unique<Fusion>();
  auto& fusion = *fusion_ptr;
  FusionGuard fg(fusion_ptr.get());

  auto tv0 = makeSymbolicTensor(2);
  fusion.addInput(tv0);

  auto left_pad0 = IrBuilder::create<Int>();
  fusion.addInput(left_pad0);
  auto right_pad0 = IrBuilder::create<Int>();
  fusion.addInput(right_pad0);
  auto left_pad1 = IrBuilder::create<Int>();
  fusion.addInput(left_pad1);
  auto right_pad1 = IrBuilder::create<Int>();
  fusion.addInput(right_pad1);

  auto tv1 = pad(tv0, {left_pad0, right_pad0, left_pad1, right_pad1});
  auto tv2 = sum(tv1, {1});
  fusion.addOutput(tv2);

  std::vector<int64_t> shape({123, 999});
  std::vector<int64_t> pad_extents{1, 2, 2, 1};

  auto options = at::TensorOptions().dtype(at::kFloat).device(at::kCUDA, 0);
  at::manual_seed(0);

  auto t0 = at::randn(shape, options);
  std::vector<c10::IValue> aten_inputs({t0});
  std::transform(
      pad_extents.begin(),
      pad_extents.end(),
      std::back_inserter(aten_inputs),
      [](auto pad_extent) { return pad_extent; });

  FusionExecutorCache executor_cache(std::move(fusion_ptr));
  auto cg_outputs = executor_cache.runFusionWithInputs(aten_inputs);

  auto ref = at::pad(t0, pad_extents).sum({1});

  testValidate(
      executor_cache.fusion(),
      cg_outputs,
      aten_inputs,
      {ref},
      __LINE__,
      __FILE__);
}

TEST_F(NVFuserTest, FusionResizeSliceReduceScheduler1_CUDA) {
  auto fusion_ptr = std::make_unique<Fusion>();
  auto& fusion = *fusion_ptr;
  FusionGuard fg(fusion_ptr.get());

  auto tv0 = makeSymbolicTensor(2);
  fusion.addInput(tv0);

  auto start0 = IrBuilder::create<Int>();
  fusion.addInput(start0);
  auto end0 = IrBuilder::create<Int>();
  fusion.addInput(end0);
  auto start1 = IrBuilder::create<Int>();
  fusion.addInput(start1);
  auto end1 = IrBuilder::create<Int>();
  fusion.addInput(end1);

  auto tv1 = slice(tv0, {{start0, end0}, {start1, end1}});
  auto tv2 = sum(tv1, {1});
  fusion.addOutput(tv2);

  auto options = at::TensorOptions().dtype(at::kFloat).device(at::kCUDA, 0);
  at::manual_seed(0);

  std::vector<int64_t> shape({123, 999});
  std::vector<int64_t> slice_inputs({1, shape[0] - 2, 3, shape[1] - 4});

  auto t0 = at::randn(shape, options);
  std::vector<c10::IValue> aten_inputs({t0});
  std::copy(
      slice_inputs.begin(),
      slice_inputs.end(),
      std::back_inserter(aten_inputs));

  FusionExecutorCache executor_cache(std::move(fusion_ptr));
  auto cg_outputs = executor_cache.runFusionWithInputs(aten_inputs);

  auto t1 = t0.index(
      {at::indexing::Slice(slice_inputs[0], slice_inputs[1]),
       at::indexing::Slice(slice_inputs[2], slice_inputs[3])});
  auto ref = t1.sum({1});

  testValidate(
      executor_cache.fusion(),
      cg_outputs,
      aten_inputs,
      {ref},
      __LINE__,
      __FILE__);
}

// Multiple slice+reduction. Different slices.
TEST_F(NVFuserTest, FusionResizeSliceReduceScheduler2_CUDA) {
  auto fusion_ptr = std::make_unique<Fusion>();
  auto& fusion = *fusion_ptr;
  FusionGuard fg(fusion_ptr.get());

  auto tv0 = makeContigTensor(2);
  fusion.addInput(tv0);

  auto start0 = IrBuilder::create<Int>();
  fusion.addInput(start0);
  auto end0 = IrBuilder::create<Int>();
  fusion.addInput(end0);
  auto start1 = IrBuilder::create<Int>();
  fusion.addInput(start1);
  auto end1 = IrBuilder::create<Int>();
  fusion.addInput(end1);

  auto tv1 = slice(tv0, {Slice(), {start0, end0}});
  auto tv2 = sum(tv1, {1});
  fusion.addOutput(tv2);
  auto tv3 = slice(tv0, {Slice(), {start1, end1}});
  auto tv4 = sum(tv3, {1});
  fusion.addOutput(tv4);

  auto options = at::TensorOptions().dtype(at::kFloat).device(at::kCUDA, 0);
  at::manual_seed(0);

  std::vector<int64_t> shape({123, 1024});
  std::vector<int64_t> slice_inputs({1, shape[0] - 2, 3, shape[1] - 4});

  auto t0 = at::randn(shape, options);
  std::vector<c10::IValue> aten_inputs({t0});
  std::copy(
      slice_inputs.begin(),
      slice_inputs.end(),
      std::back_inserter(aten_inputs));

  FusionExecutorCache executor_cache(std::move(fusion_ptr));
  auto cg_outputs = executor_cache.runFusionWithInputs(aten_inputs);

  auto t1 = t0.index(
      {at::indexing::Slice(0, at::indexing::None),
       at::indexing::Slice(slice_inputs[0], slice_inputs[1])});
  auto t2 = t1.sum({1});
  auto t3 = t0.index(
      {at::indexing::Slice(0, at::indexing::None),
       at::indexing::Slice(slice_inputs[2], slice_inputs[3])});
  auto t4 = t3.sum({1});

  testValidate(
      executor_cache.fusion(),
      cg_outputs,
      aten_inputs,
      {t2, t4},
      __LINE__,
      __FILE__);
}

// Multiple slice+reduction. Same slices. Should be segmented at the moment.
TEST_F(NVFuserTest, FusionSliceReduceScheduler3_CUDA) {
  auto fusion_ptr = std::make_unique<Fusion>();
  auto& fusion = *fusion_ptr;
  FusionGuard fg(fusion_ptr.get());

  auto tv0 = makeSymbolicTensor(2);
  fusion.addInput(tv0);

  auto start0 = IrBuilder::create<Int>();
  fusion.addInput(start0);
  auto end0 = IrBuilder::create<Int>();
  fusion.addInput(end0);

  auto tv1 = slice(tv0, {Slice(), {start0, end0}});
  auto tv2 = sum(tv1, {1});
  fusion.addOutput(tv2);
  auto tv3 = slice(tv0, {Slice(), {start0, end0}});
  auto tv4 = sum(tv3, {1});
  fusion.addOutput(tv4);

  auto options = at::TensorOptions().dtype(at::kFloat).device(at::kCUDA, 0);
  at::manual_seed(0);

  std::vector<int64_t> shape({123, 999});
  std::vector<int64_t> slice_inputs({1, shape[1] - 2});

  auto t0 = at::randn(shape, options);
  std::vector<c10::IValue> aten_inputs({t0});
  std::copy(
      slice_inputs.begin(),
      slice_inputs.end(),
      std::back_inserter(aten_inputs));

  FusionExecutorCache executor_cache(std::move(fusion_ptr));
  auto cg_outputs = executor_cache.runFusionWithInputs(aten_inputs);

  auto t1 = t0.index(
      {at::indexing::Slice(0, at::indexing::None),
       at::indexing::Slice(slice_inputs[0], slice_inputs[1])});
  auto t2 = t1.to(at::kDouble).sum({1});
  auto t3 = t0.index(
      {at::indexing::Slice(0, at::indexing::None),
       at::indexing::Slice(slice_inputs[0], slice_inputs[1])});
  auto t4 = t3.to(at::kDouble).sum({1});

  testValidate(
      executor_cache.fusion(),
      cg_outputs,
      aten_inputs,
      {t2, t4},
      __LINE__,
      __FILE__);
}

TEST_F(NVFuserTest, FusionResizeCatReduceScheduler1_CUDA) {
  auto fusion_ptr = std::make_unique<Fusion>();
  auto& fusion = *fusion_ptr;
  FusionGuard fg(fusion_ptr.get());

  auto tv0 = makeSymbolicTensor(2);
  fusion.addInput(tv0);
  auto tv1 = makeSymbolicTensor(2);
  fusion.addInput(tv1);

  auto tv2 = cat({tv0, tv1}, 1);
  auto tv3 = sum(tv2, {1});
  fusion.addOutput(tv3);

  std::vector<int64_t> shape0({11, 12});
  std::vector<int64_t> shape1({shape0[0], 13});

  auto options = at::TensorOptions().dtype(at::kFloat).device(at::kCUDA, 0);
  at::manual_seed(0);

  auto t0 = at::randn(shape0, options);
  auto t1 = at::randn(shape1, options);
  std::vector<c10::IValue> aten_inputs({t0, t1});

  FusionExecutorCache executor_cache(std::move(fusion_ptr));
  auto cg_outputs = executor_cache.runFusionWithInputs(aten_inputs);

  auto ref = at::cat({t0, t1}, 1).sum({1});

  testValidate(
      executor_cache.fusion(),
      cg_outputs,
      aten_inputs,
      {ref},
      __LINE__,
      __FILE__);
}

TEST_F(NVFuserTest, FusionResizeCatSoftmaxScheduler1_CUDA) {
  auto fusion_ptr = std::make_unique<Fusion>();
  auto& fusion = *fusion_ptr;
  FusionGuard fg(fusion_ptr.get());

  auto tv0 = makeSymbolicTensor(2);
  fusion.addInput(tv0);
  auto tv1 = makeSymbolicTensor(2);
  fusion.addInput(tv1);

  auto tv2 = cat({tv0, tv1}, 1);
  auto tv3 = softmax(tv2, 1);
  fusion.addOutput(tv3);

  std::vector<int64_t> shape0({11, 99});
  std::vector<int64_t> shape1({shape0[0], 100});

  auto options = at::TensorOptions().dtype(at::kFloat).device(at::kCUDA, 0);
  at::manual_seed(0);

  auto t0 = at::randn(shape0, options);
  auto t1 = at::randn(shape1, options);
  std::vector<c10::IValue> aten_inputs({t0, t1});

  FusionExecutorCache executor_cache(std::move(fusion_ptr));
  auto cg_outputs = executor_cache.runFusionWithInputs(aten_inputs);

  auto t2 = at::cat({t0, t1}, 1);
  auto ref = at::_softmax(t2.to(at::kDouble), -1, false);

  testValidate(
      executor_cache.fusion(),
      cg_outputs,
      aten_inputs,
      {ref},
      __LINE__,
      __FILE__);
}

TEST_F(NVFuserTest, FusionResizeReductionSliceScheduler1_CUDA) {
  auto fusion_ptr = std::make_unique<Fusion>();
  auto& fusion = *fusion_ptr;
  FusionGuard fg(fusion_ptr.get());

  auto tv0 = makeSymbolicTensor(2);
  fusion.addInput(tv0);

  auto tv1 = sum(tv0, {1});
  auto tv2 = slice(
      tv1,
      {{IrBuilder::create<Int>(1),
        sub(tv1->axis(0)->extent(), IrBuilder::create<Int>(2))}});
  fusion.addOutput(tv2);

  std::vector<int64_t> shape0({10, 1234});

  auto options = at::TensorOptions().dtype(at::kFloat).device(at::kCUDA, 0);
  at::manual_seed(0);

  auto t0 = at::randn(shape0, options);
  std::vector<c10::IValue> aten_inputs({t0});

  FusionExecutorCache executor_cache(std::move(fusion_ptr));
  auto cg_outputs = executor_cache.runFusionWithInputs(aten_inputs);

  auto t1 = t0.to(at::kDouble).sum({1});
  auto t2 = t1.index({at::indexing::Slice(1, shape0[0] - 2)});

  testValidate(
      executor_cache.fusion(),
      cg_outputs,
      aten_inputs,
      {t2},
      __LINE__,
      __FILE__);
}

// Softmax followed by slicing of a non-normalized dimension
TEST_F(NVFuserTest, FusionResizeSoftmaxSliceScheduler1_CUDA) {
  auto fusion_ptr = std::make_unique<Fusion>();
  auto& fusion = *fusion_ptr;
  FusionGuard fg(fusion_ptr.get());

  auto tv0 = makeSymbolicTensor(2);
  fusion.addInput(tv0);

  auto tv1 = softmax(tv0, 1);
  auto tv2 = slice(
      tv1,
      {{IrBuilder::create<Int>(1),
        sub(tv1->axis(0)->extent(), IrBuilder::create<Int>(2))},
       Slice()});
  fusion.addOutput(tv2);

  std::vector<int64_t> shape0({13, 1234});

  auto options = at::TensorOptions().dtype(at::kFloat).device(at::kCUDA, 0);
  at::manual_seed(0);

  auto t0 = at::randn(shape0, options);
  std::vector<c10::IValue> aten_inputs({t0});

  FusionExecutorCache executor_cache(std::move(fusion_ptr));
  auto cg_outputs = executor_cache.runFusionWithInputs(aten_inputs);

  auto t1 = at::_softmax(t0.to(at::kDouble), -1, false);
  auto t2 = t1.index(
      {at::indexing::Slice(1, shape0[0] - 2),
       at::indexing::Slice(0, at::indexing::None)});

  testValidate(
      executor_cache.fusion(),
      cg_outputs,
      aten_inputs,
      {t2},
      __LINE__,
      __FILE__);
}

// Softmax followed by slicing of a normalized dimension
TEST_F(NVFuserTest, FusionResizeSoftmaxSliceScheduler2_CUDA) {
  auto fusion_ptr = std::make_unique<Fusion>();
  auto& fusion = *fusion_ptr;
  FusionGuard fg(fusion_ptr.get());

  auto tv0 = makeSymbolicTensor(2);
  fusion.addInput(tv0);

  auto tv1 = softmax(tv0, 1);
  auto tv2 = slice(
      tv1,
      {Slice(),
       {IrBuilder::create<Int>(1),
        sub(tv1->axis(1)->extent(), IrBuilder::create<Int>(2))}});
  fusion.addOutput(tv2);

  std::vector<int64_t> shape0({110, 12345});

  auto options = at::TensorOptions().dtype(at::kFloat).device(at::kCUDA, 0);
  at::manual_seed(0);

  auto t0 = at::randn(shape0, options);
  std::vector<c10::IValue> aten_inputs({t0});

  FusionExecutorCache executor_cache(std::move(fusion_ptr));
  auto cg_outputs = executor_cache.runFusionWithInputs(aten_inputs);

  auto t1 = at::_softmax(t0.to(at::kDouble), -1, false);
  auto t2 = t1.index(
      {at::indexing::Slice(0, at::indexing::None),
       at::indexing::Slice(1, shape0[1] - 2)});

  testValidate(
      executor_cache.fusion(),
      cg_outputs,
      aten_inputs,
      {t2},
      __LINE__,
      __FILE__);
}

<<<<<<< HEAD
TEST_F(NVFuserTest, FusionSliceForNanoGPT_CUDA) {
  auto fusion_ptr = std::make_unique<Fusion>();
  auto& fusion = *fusion_ptr;
  FusionGuard fg(fusion_ptr.get());

  std::vector<int64_t> input_shape0{1, 1, 1024, 1024};
  std::vector<int64_t> input_shape1{32, 16, 128, 128};

  auto tv0 = makeContigConcreteTensor({1, 1, -1, -1});
  auto tv1 = makeContigConcreteTensor({-1, -1, -1, -1});

  fusion.addInput(tv0);
  fusion.addInput(tv1);

  Slice dim0{
      IrBuilder::create<Int>(0),
      IrBuilder::create<Int>(1),
      IrBuilder::create<Int>(1)};
  Slice dim1{
      IrBuilder::create<Int>(0),
      IrBuilder::create<Int>(1),
      IrBuilder::create<Int>(1)};
  Slice dim2{
      IrBuilder::create<Int>(0),
      IrBuilder::create<Int>(128),
      IrBuilder::create<Int>(1)};
  Slice dim3{
      IrBuilder::create<Int>(0),
      IrBuilder::create<Int>(128),
      IrBuilder::create<Int>(1)};
  auto tv0_slice = slice(tv0, {dim0, dim1, dim2, dim3});

  auto tv2 = add(tv0_slice, tv1);
  fusion.addOutput(tv2);
=======
// Same as Pad1 but pad by specified value
TEST_F(NVFuserTest, FusionResizePadWithValue_CUDA) {
  Fusion fusion;
  FusionGuard fg(&fusion);

  std::vector<int64_t> shape({9});

  auto tv0 = makeSymbolicTensor(1);
  fusion.addInput(tv0);

  auto tv1 =
      pad(tv0,
          {IrBuilder::create<Int>(1), IrBuilder::create<Int>(1)},
          IrBuilder::create<Int>(2));
  fusion.addOutput(tv1);
>>>>>>> 687ae632

  auto options = at::TensorOptions().dtype(at::kFloat).device(at::kCUDA, 0);
  at::manual_seed(0);

<<<<<<< HEAD
  auto t0 = at::randn(input_shape0, options);
  auto t1 = at::randn(input_shape1, options);
  std::vector<c10::IValue> aten_inputs({t0, t1});

  FusionExecutorCache executor_cache(std::move(fusion_ptr));
  auto cg_outputs = executor_cache.runFusionWithInputs(aten_inputs);

  auto kernel =
      executor_cache.getMostRecentKernelRuntime()->executors().at(0).kernel();
  TORCH_CHECK(
      !kernel->summary().has_cooperative_grid_reduction,
      "Grid sync should not be used as slicing input should avoid input caching");

  auto aten_t0_slice = t0.index(
      {at::indexing::Slice(0, 1, 1),
       at::indexing::Slice(0, 1, 1),
       at::indexing::Slice(0, 128, 1),
       at::indexing::Slice(0, 128, 1)});
  auto aten_t2 = torch::add(aten_t0_slice, t1);

  testValidate(
      executor_cache.fusion(),
      cg_outputs,
      aten_inputs,
      {aten_t2},
      __LINE__,
      __FILE__);
=======
  auto t0 = at::randn(shape, options);
  std::vector<c10::IValue> aten_inputs({t0});

  FusionExecutor fe;
  fe.compileFusion(&fusion, aten_inputs);
  auto cg_outputs = fe.runFusion(aten_inputs);

  auto ref = at::pad(t0, {1, 1}, "constant", 2);

  TORCH_CHECK(ref.equal(cg_outputs[0]));
}

// Same as above but try to pad an int tensor with a double value
TEST_F(NVFuserTest, FusionResizePadIntWithDoubleValue_CUDA) {
  Fusion fusion;
  FusionGuard fg(&fusion);

  std::vector<int64_t> shape({9});

  auto tv0 = makeSymbolicTensor(1, DataType::Int);
  fusion.addInput(tv0);

  auto tv1 =
      pad(tv0,
          {IrBuilder::create<Int>(1), IrBuilder::create<Int>(1)},
          IrBuilder::create<Double>(2.5));
  fusion.addOutput(tv1);

  auto options = at::TensorOptions().dtype(at::kLong).device(at::kCUDA, 0);
  at::manual_seed(0);

  auto t0 = at::ones(shape, options);
  std::vector<c10::IValue> aten_inputs({t0});

  FusionExecutor fe;
  fe.compileFusion(&fusion, aten_inputs);
  auto cg_outputs = fe.runFusion(aten_inputs);

  auto ref = at::pad(t0, {1, 1}, "constant", 2.5);

  TORCH_CHECK(ref.equal(cg_outputs[0]));
}

// Test that padding Half tensor by Double does not promote output
TEST_F(NVFuserTest, FusionResizePadHalfWithDoubleValue_CUDA) {
  Fusion fusion;
  FusionGuard fg(&fusion);

  std::vector<int64_t> shape({9});

  auto tv0 = makeSymbolicTensor(1, DataType::Half);
  fusion.addInput(tv0);

  auto tv1 =
      pad(tv0,
          {IrBuilder::create<Int>(1), IrBuilder::create<Int>(1)},
          IrBuilder::create<Double>(2.5));
  fusion.addOutput(tv1);

  auto options = at::TensorOptions().dtype(at::kHalf).device(at::kCUDA, 0);
  at::manual_seed(0);

  auto t0 = at::ones(shape, options);
  std::vector<c10::IValue> aten_inputs({t0});

  FusionExecutor fe;
  fe.compileFusion(&fusion, aten_inputs);
  auto cg_outputs = fe.runFusion(aten_inputs);

  auto ref = at::pad(t0, {1, 1}, "constant", 2.5);

  TORCH_CHECK(ref.dtype() == cg_outputs[0].dtype());
  TORCH_CHECK(ref.equal(cg_outputs[0]));
>>>>>>> 687ae632
}

} // namespace nvfuser<|MERGE_RESOLUTION|>--- conflicted
+++ resolved
@@ -1586,7 +1586,100 @@
       __FILE__);
 }
 
-<<<<<<< HEAD
+// Same as Pad1 but pad by specified value
+TEST_F(NVFuserTest, FusionResizePadWithValue_CUDA) {
+  Fusion fusion;
+  FusionGuard fg(&fusion);
+
+  std::vector<int64_t> shape({9});
+
+  auto tv0 = makeSymbolicTensor(1);
+  fusion.addInput(tv0);
+
+  auto tv1 =
+      pad(tv0,
+          {IrBuilder::create<Int>(1), IrBuilder::create<Int>(1)},
+          IrBuilder::create<Int>(2));
+  fusion.addOutput(tv1);
+
+  auto options = at::TensorOptions().dtype(at::kFloat).device(at::kCUDA, 0);
+  at::manual_seed(0);
+
+  auto t0 = at::randn(shape, options);
+  std::vector<c10::IValue> aten_inputs({t0});
+
+  FusionExecutor fe;
+  fe.compileFusion(&fusion, aten_inputs);
+  auto cg_outputs = fe.runFusion(aten_inputs);
+
+  auto ref = at::pad(t0, {1, 1}, "constant", 2);
+
+  TORCH_CHECK(ref.equal(cg_outputs[0]));
+}
+
+// Same as above but try to pad an int tensor with a double value
+TEST_F(NVFuserTest, FusionResizePadIntWithDoubleValue_CUDA) {
+  Fusion fusion;
+  FusionGuard fg(&fusion);
+
+  std::vector<int64_t> shape({9});
+
+  auto tv0 = makeSymbolicTensor(1, DataType::Int);
+  fusion.addInput(tv0);
+
+  auto tv1 =
+      pad(tv0,
+          {IrBuilder::create<Int>(1), IrBuilder::create<Int>(1)},
+          IrBuilder::create<Double>(2.5));
+  fusion.addOutput(tv1);
+
+  auto options = at::TensorOptions().dtype(at::kLong).device(at::kCUDA, 0);
+  at::manual_seed(0);
+
+  auto t0 = at::ones(shape, options);
+  std::vector<c10::IValue> aten_inputs({t0});
+
+  FusionExecutor fe;
+  fe.compileFusion(&fusion, aten_inputs);
+  auto cg_outputs = fe.runFusion(aten_inputs);
+
+  auto ref = at::pad(t0, {1, 1}, "constant", 2.5);
+
+  TORCH_CHECK(ref.equal(cg_outputs[0]));
+}
+
+// Test that padding Half tensor by Double does not promote output
+TEST_F(NVFuserTest, FusionResizePadHalfWithDoubleValue_CUDA) {
+  Fusion fusion;
+  FusionGuard fg(&fusion);
+
+  std::vector<int64_t> shape({9});
+
+  auto tv0 = makeSymbolicTensor(1, DataType::Half);
+  fusion.addInput(tv0);
+
+  auto tv1 =
+      pad(tv0,
+          {IrBuilder::create<Int>(1), IrBuilder::create<Int>(1)},
+          IrBuilder::create<Double>(2.5));
+  fusion.addOutput(tv1);
+
+  auto options = at::TensorOptions().dtype(at::kHalf).device(at::kCUDA, 0);
+  at::manual_seed(0);
+
+  auto t0 = at::ones(shape, options);
+  std::vector<c10::IValue> aten_inputs({t0});
+
+  FusionExecutor fe;
+  fe.compileFusion(&fusion, aten_inputs);
+  auto cg_outputs = fe.runFusion(aten_inputs);
+
+  auto ref = at::pad(t0, {1, 1}, "constant", 2.5);
+
+  TORCH_CHECK(ref.dtype() == cg_outputs[0].dtype());
+  TORCH_CHECK(ref.equal(cg_outputs[0]));
+}
+
 TEST_F(NVFuserTest, FusionSliceForNanoGPT_CUDA) {
   auto fusion_ptr = std::make_unique<Fusion>();
   auto& fusion = *fusion_ptr;
@@ -1621,28 +1714,10 @@
 
   auto tv2 = add(tv0_slice, tv1);
   fusion.addOutput(tv2);
-=======
-// Same as Pad1 but pad by specified value
-TEST_F(NVFuserTest, FusionResizePadWithValue_CUDA) {
-  Fusion fusion;
-  FusionGuard fg(&fusion);
-
-  std::vector<int64_t> shape({9});
-
-  auto tv0 = makeSymbolicTensor(1);
-  fusion.addInput(tv0);
-
-  auto tv1 =
-      pad(tv0,
-          {IrBuilder::create<Int>(1), IrBuilder::create<Int>(1)},
-          IrBuilder::create<Int>(2));
-  fusion.addOutput(tv1);
->>>>>>> 687ae632
-
-  auto options = at::TensorOptions().dtype(at::kFloat).device(at::kCUDA, 0);
-  at::manual_seed(0);
-
-<<<<<<< HEAD
+
+  auto options = at::TensorOptions().dtype(at::kFloat).device(at::kCUDA, 0);
+  at::manual_seed(0);
+
   auto t0 = at::randn(input_shape0, options);
   auto t1 = at::randn(input_shape1, options);
   std::vector<c10::IValue> aten_inputs({t0, t1});
@@ -1670,81 +1745,6 @@
       {aten_t2},
       __LINE__,
       __FILE__);
-=======
-  auto t0 = at::randn(shape, options);
-  std::vector<c10::IValue> aten_inputs({t0});
-
-  FusionExecutor fe;
-  fe.compileFusion(&fusion, aten_inputs);
-  auto cg_outputs = fe.runFusion(aten_inputs);
-
-  auto ref = at::pad(t0, {1, 1}, "constant", 2);
-
-  TORCH_CHECK(ref.equal(cg_outputs[0]));
-}
-
-// Same as above but try to pad an int tensor with a double value
-TEST_F(NVFuserTest, FusionResizePadIntWithDoubleValue_CUDA) {
-  Fusion fusion;
-  FusionGuard fg(&fusion);
-
-  std::vector<int64_t> shape({9});
-
-  auto tv0 = makeSymbolicTensor(1, DataType::Int);
-  fusion.addInput(tv0);
-
-  auto tv1 =
-      pad(tv0,
-          {IrBuilder::create<Int>(1), IrBuilder::create<Int>(1)},
-          IrBuilder::create<Double>(2.5));
-  fusion.addOutput(tv1);
-
-  auto options = at::TensorOptions().dtype(at::kLong).device(at::kCUDA, 0);
-  at::manual_seed(0);
-
-  auto t0 = at::ones(shape, options);
-  std::vector<c10::IValue> aten_inputs({t0});
-
-  FusionExecutor fe;
-  fe.compileFusion(&fusion, aten_inputs);
-  auto cg_outputs = fe.runFusion(aten_inputs);
-
-  auto ref = at::pad(t0, {1, 1}, "constant", 2.5);
-
-  TORCH_CHECK(ref.equal(cg_outputs[0]));
-}
-
-// Test that padding Half tensor by Double does not promote output
-TEST_F(NVFuserTest, FusionResizePadHalfWithDoubleValue_CUDA) {
-  Fusion fusion;
-  FusionGuard fg(&fusion);
-
-  std::vector<int64_t> shape({9});
-
-  auto tv0 = makeSymbolicTensor(1, DataType::Half);
-  fusion.addInput(tv0);
-
-  auto tv1 =
-      pad(tv0,
-          {IrBuilder::create<Int>(1), IrBuilder::create<Int>(1)},
-          IrBuilder::create<Double>(2.5));
-  fusion.addOutput(tv1);
-
-  auto options = at::TensorOptions().dtype(at::kHalf).device(at::kCUDA, 0);
-  at::manual_seed(0);
-
-  auto t0 = at::ones(shape, options);
-  std::vector<c10::IValue> aten_inputs({t0});
-
-  FusionExecutor fe;
-  fe.compileFusion(&fusion, aten_inputs);
-  auto cg_outputs = fe.runFusion(aten_inputs);
-
-  auto ref = at::pad(t0, {1, 1}, "constant", 2.5);
-
-  TORCH_CHECK(ref.dtype() == cg_outputs[0].dtype());
-  TORCH_CHECK(ref.equal(cg_outputs[0]));
->>>>>>> 687ae632
 }
 
 } // namespace nvfuser