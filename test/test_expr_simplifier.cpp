--- conflicted
+++ resolved
@@ -849,13 +849,8 @@
   auto u2 = IrBuilder::create<NamedScalar>("u2", DataType::Int);
   auto tidx = NamedScalar::getParallelIndex(ParallelType::TIDx);
   auto zero = "0"_;
-<<<<<<< HEAD
-  auto five = IrBuilder::create<Val>(5);
-  auto neg_five = IrBuilder::create<Val>(-5);
-=======
-  auto five = IrBuilder::create<Scalar>(5L);
-  auto neg_five = IrBuilder::create<Scalar>(-5L);
->>>>>>> fb9845e7
+  auto five = IrBuilder::create<Val>(5L);
+  auto neg_five = IrBuilder::create<Val>(-5L);
 
   auto unroll_gp1 = mul(tidx, u1);
   auto unroll_uniform1 = mul(a, u1);
