--- conflicted
+++ resolved
@@ -419,30 +419,6 @@
     layout = std::get<2>(GetParam());
     swizzle_a = std::get<3>(GetParam());
     swizzle_b = std::get<4>(GetParam());
-
-<<<<<<< HEAD
-    if (swizzle_a == MmaInputSmemSwizzle::B128) {
-      GTEST_SKIP() << "128B swizzle not supported yet";
-    }
-
-    if (swizzle_a == MmaInputSmemSwizzle::B64) {
-      GTEST_SKIP() << "64B swizzle not supported yet";
-    }
-
-    if (swizzle_a == MmaInputSmemSwizzle::B32) {
-=======
-    if (swizzle_b == MmaInputSmemSwizzle::B128) {
-      GTEST_SKIP() << "128B swizzle not supported yet";
-    }
-
-    if (swizzle_b == MmaInputSmemSwizzle::B64) {
-      GTEST_SKIP() << "64B swizzle not supported yet";
-    }
-
-    if (swizzle_b == MmaInputSmemSwizzle::B32) {
->>>>>>> 4badf761
-      GTEST_SKIP() << "32B swizzle not supported yet";
-    }
   }
 };
 
