// clang-format off
/*
 * SPDX-FileCopyrightText: Copyright (c) 2023-present NVIDIA CORPORATION & AFFILIATES.
 * All rights reserved.
 * SPDX-License-Identifier: BSD-3-Clause
 */
// clang-format on
#include <gtest/gtest.h>

#include <test/utils.h>
#include <test/validator.h>

#include <executor.h>
#include <fusion.h>
#include <ir/all_nodes.h>
#include <ops/all_ops.h>
#include <scheduler/mma_utils.h>

namespace nvfuser {

class TuringMmaTest : public NVFuserTest {
  void SetUp() override {
    // requires Hopper or newer
    if (cudaArchGuardShouldSkip(7, 5)) {
      GTEST_SKIP() << "skipping tests on pre-Turing GPUs";
    }
    NVFuserTest::SetUp();
  }
};

// MMA unit test on Turing
TEST_F(TuringMmaTest, TN) {
  Fusion fusion;
  FusionGuard fg(&fusion);

  // [M, K]
  auto tv0 = makeConcreteTensor({16, 16}, DataType::Half);
  // [N, K]
  auto tv1 = makeConcreteTensor({8, 16}, DataType::Half);
  fusion.addInput(tv0);
  fusion.addInput(tv1);

  // [M, N, K]
  auto tv0b = broadcast(tv0, {false, true, false});
  auto tv1b = broadcast(tv1, {true, false, false});

  // Leaving both sets of mma inputs for volta outside
  //  currently since they need to be swizzled.
  auto tv2 = fusedMultiplySum(tv0b, tv1b, {2});

  fusion.addOutput(tv2);

<<<<<<< HEAD
  MatMulTileOptions gemm_tile;
  gemm_tile.cta_tile = GemmTile(16, 8, 16);
  gemm_tile.warp_tile = GemmTile(16, 8, 16);
  gemm_tile.instruction_tile = GemmTile(16, 8, 16);

  auto mma_builder =
      MmaBuilder(MmaOptions::MacroType::Turing_16_8_16, gemm_tile);
=======
  auto mma_builder = MmaBuilder(MmaOptions::MacroType::Turing_16_8_16)
                         .layout(MmaOptions::MmaLayout::TN);
>>>>>>> 4692e9b1

  auto mma_ops = ir_utils::getOpsOfType<MmaOp>(&fusion);
  NVF_CHECK(
      1 == mma_ops.size(),
      "Invalid number of MmaOp instances in fusion definition, expected 1, got ",
      mma_ops.size());
  mma_builder.configureMma(mma_ops.front());

  auto tv2c = tv2->cacheBefore();

  // [M, N, K] -> [N, M, K]
  tv0b->reorder({{-2, -3}, {-3, -2}});
  tv0b->applyMmaSwizzle(mma_builder.operand(MmaOptions::Operand::A).build());
  tv1b->applyMmaSwizzle(mma_builder.operand(MmaOptions::Operand::B).build());

  tv0b->merge(1);
  tv0b->axis(1)->parallelize(ParallelType::TIDx);
  tv1b->merge(1);
  tv1b->axis(1)->parallelize(ParallelType::TIDx);

  tv2c->applyMmaSwizzle(
      mma_builder.operand(MmaOptions::Operand::Accumulator).build());
  tv2->applyMmaSwizzle(
      mma_builder.operand(MmaOptions::Operand::Accumulator).build());

  auto options = at::TensorOptions().dtype(at::kHalf).device(at::kCUDA, 0);
  auto t0 = at::randn({16, 16}, options);
  auto t1 = at::randn({8, 16}, options);

  FusionExecutor fe;
  fe.compileFusion(&fusion, {t0, t1}, LaunchParams(), matmul_cparams);

  auto cg_outputs = fe.runFusion({t0, t1});

  auto tref = t0.to(at::kFloat).matmul(t1.t().to(at::kFloat));

  testValidate(&fusion, cg_outputs, {t0, t1}, {tref}, __LINE__, __FILE__);
}

// MMA unit test on Turing
TEST_F(TuringMmaTest, TT) {
  Fusion fusion;
  FusionGuard fg(&fusion);

  // [M, K]
  auto tv0 = makeConcreteTensor({16, 16}, DataType::Half);
  // [K, N]
  auto tv1 = makeConcreteTensor({16, 8}, DataType::Half);
  fusion.addInput(tv0);
  fusion.addInput(tv1);

  // [M, N, K]
  auto tv0b = broadcast(tv0, {false, true, false});
  // [M, K, N]
  auto tv1b = broadcast(tv1, {true, false, false});
  // [M, N, K]
  auto tv1t = transpose(tv1b, 1, 2);

  auto tv2 = fusedMultiplySum(tv0b, tv1t, {2});

  fusion.addOutput(tv2);

<<<<<<< HEAD
  MatMulTileOptions gemm_tile;
  gemm_tile.cta_tile = GemmTile(16, 8, 16);
  gemm_tile.warp_tile = GemmTile(16, 8, 16);
  gemm_tile.instruction_tile = GemmTile(16, 8, 16);

  auto mma_builder =
      MmaBuilder(MmaOptions::MacroType::Turing_16_8_16, gemm_tile);
=======
  auto mma_builder = MmaBuilder(MmaOptions::MacroType::Turing_16_8_16)
                         .layout(MmaOptions::MmaLayout::TT);
>>>>>>> 4692e9b1

  auto mma_ops = ir_utils::getOpsOfType<MmaOp>(&fusion);
  NVF_CHECK(
      1 == mma_ops.size(),
      "Invalid number of MmaOp instances in fusion definition, expected 1, got ",
      mma_ops.size());
  mma_builder.configureMma(mma_ops.front());

  auto tv2c = tv2->cacheBefore();

  // [M, N, K] -> [N, M, K]
  tv0b->reorder({{-2, -3}, {-3, -2}});
  tv0b->applyMmaSwizzle(mma_builder.operand(MmaOptions::Operand::A).build());
  tv1t->applyMmaSwizzle(mma_builder.operand(MmaOptions::Operand::B).build());

  tv0b->merge(1);
  tv0b->axis(1)->parallelize(ParallelType::TIDx);
  tv1t->merge(1);
  tv1t->axis(1)->parallelize(ParallelType::TIDx);

  tv2c->applyMmaSwizzle(
      mma_builder.operand(MmaOptions::Operand::Accumulator).build());
  tv2->applyMmaSwizzle(
      mma_builder.operand(MmaOptions::Operand::Accumulator).build());

  auto options = at::TensorOptions().dtype(at::kHalf).device(at::kCUDA, 0);
  auto t0 = at::randn({16, 16}, options);
  auto t1 = at::randn({16, 8}, options);

  FusionExecutor fe;
  fe.compileFusion(&fusion, {t0, t1}, LaunchParams(), matmul_cparams);

  auto cg_outputs = fe.runFusion({t0, t1});

  auto tref = t0.to(at::kFloat).matmul(t1.to(at::kFloat));

  testValidate(&fusion, cg_outputs, {t0, t1}, {tref}, __LINE__, __FILE__);
}

// MMA unit test on Turing
TEST_F(TuringMmaTest, NT) {
  Fusion fusion;
  FusionGuard fg(&fusion);

  // [K, M]
  auto tv0 = makeConcreteTensor({16, 16}, DataType::Half);
  // [K, N]
  auto tv1 = makeConcreteTensor({16, 8}, DataType::Half);
  fusion.addInput(tv0);
  fusion.addInput(tv1);

  // [K, M, N]
  auto tv0b = broadcast(tv0, {false, false, true});
  auto tv1b = broadcast(tv1, {false, true, false});

  // [M, N, K]
  auto tv0t = permute(tv0b, {1, 2, 0});
  auto tv1t = permute(tv1b, {1, 2, 0});
  auto tv2 = fusedMultiplySum(tv0t, tv1t, {2});

  fusion.addOutput(tv2);

<<<<<<< HEAD
  MatMulTileOptions gemm_tile;
  gemm_tile.cta_tile = GemmTile(16, 8, 16);
  gemm_tile.warp_tile = GemmTile(16, 8, 16);
  gemm_tile.instruction_tile = GemmTile(16, 8, 16);

  auto mma_builder =
      MmaBuilder(MmaOptions::MacroType::Turing_16_8_16, gemm_tile);
=======
  auto mma_builder = MmaBuilder(MmaOptions::MacroType::Turing_16_8_16)
                         .layout(MmaOptions::MmaLayout::NT);
>>>>>>> 4692e9b1

  auto mma_ops = ir_utils::getOpsOfType<MmaOp>(&fusion);
  NVF_CHECK(
      1 == mma_ops.size(),
      "Invalid number of MmaOp instances in fusion definition, expected 1, got ",
      mma_ops.size());
  mma_builder.configureMma(mma_ops.front());

  auto tv2c = tv2->cacheBefore();

  // [K,M,N] -> [N,M,K]
  tv0t->reorder({{-2, -3}, {-3, -2}});
  tv0t->applyMmaSwizzle(mma_builder.operand(MmaOptions::Operand::A).build());
  tv1t->applyMmaSwizzle(mma_builder.operand(MmaOptions::Operand::B).build());

  tv0t->merge(1);
  tv0t->axis(1)->parallelize(ParallelType::TIDx);
  tv1t->merge(1);
  tv1t->axis(1)->parallelize(ParallelType::TIDx);

  tv2c->applyMmaSwizzle(
      mma_builder.operand(MmaOptions::Operand::Accumulator).build());
  tv2->applyMmaSwizzle(
      mma_builder.operand(MmaOptions::Operand::Accumulator).build());

  auto options = at::TensorOptions().dtype(at::kHalf).device(at::kCUDA, 0);
  auto t0 = at::randn({16, 16}, options);
  auto t1 = at::randn({16, 8}, options);

  FusionExecutor fe;
  fe.compileFusion(&fusion, {t0, t1}, LaunchParams(), matmul_cparams);

  auto cg_outputs = fe.runFusion({t0, t1});

  auto tref = t0.t().to(at::kFloat).matmul(t1.to(at::kFloat));

  testValidate(&fusion, cg_outputs, {t0, t1}, {tref}, __LINE__, __FILE__);
}

// MMA unit test on Ampere
TEST_F(TuringMmaTest, NN) {
  Fusion fusion;
  FusionGuard fg(&fusion);

  // [K, M]
  auto tv0 = makeConcreteTensor({16, 16}, DataType::Half);
  // [N, K]
  auto tv1 = makeConcreteTensor({8, 16}, DataType::Half);
  fusion.addInput(tv0);
  fusion.addInput(tv1);

  // [K, M, N]
  auto tv0b = broadcast(tv0, {false, false, true});
  // [M, N, K]
  auto tv1b = broadcast(tv1, {true, false, false});

  // [M, N, K]
  auto tv0t = permute(tv0b, {1, 2, 0});
  auto tv2 = fusedMultiplySum(tv0t, tv1b, {2});

  fusion.addOutput(tv2);

<<<<<<< HEAD
  MatMulTileOptions gemm_tile;
  gemm_tile.cta_tile = GemmTile(16, 8, 16);
  gemm_tile.warp_tile = GemmTile(16, 8, 16);
  gemm_tile.instruction_tile = GemmTile(16, 8, 16);

  auto mma_builder =
      MmaBuilder(MmaOptions::MacroType::Turing_16_8_16, gemm_tile);
=======
  auto mma_builder = MmaBuilder(MmaOptions::MacroType::Turing_16_8_16)
                         .layout(MmaOptions::MmaLayout::NN);
>>>>>>> 4692e9b1

  auto mma_ops = ir_utils::getOpsOfType<MmaOp>(&fusion);
  NVF_CHECK(
      1 == mma_ops.size(),
      "Invalid number of MmaOp instances in fusion definition, expected 1, got ",
      mma_ops.size());
  mma_builder.configureMma(mma_ops.front());

  auto tv2c = tv2->cacheBefore();

  // [M, N, K] -> [N, M, K]
  tv0t->reorder({{-2, -3}, {-3, -2}});
  tv0t->applyMmaSwizzle(mma_builder.operand(MmaOptions::Operand::A).build());
  tv1b->applyMmaSwizzle(mma_builder.operand(MmaOptions::Operand::B).build());

  tv0t->merge(1);
  tv0t->axis(1)->parallelize(ParallelType::TIDx);
  tv1b->merge(1);
  tv1b->axis(1)->parallelize(ParallelType::TIDx);

  tv2c->applyMmaSwizzle(
      mma_builder.operand(MmaOptions::Operand::Accumulator).build());
  tv2->applyMmaSwizzle(
      mma_builder.operand(MmaOptions::Operand::Accumulator).build());

  auto options = at::TensorOptions().dtype(at::kHalf).device(at::kCUDA, 0);
  auto t0 = at::randn({16, 16}, options);
  auto t1 = at::randn({8, 16}, options);

  FusionExecutor fe;
  fe.compileFusion(&fusion, {t0, t1}, LaunchParams(), matmul_cparams);
  auto cg_outputs = fe.runFusion({t0, t1});

  auto tref = t0.t().to(at::kFloat).matmul(t1.t().to(at::kFloat));

  testValidate(&fusion, cg_outputs, {t0, t1}, {tref}, __LINE__, __FILE__);
}

class AmpereMmaTest : public NVFuserTest {
  void SetUp() override {
    // requires Hopper or newer
    if (!deviceMajorMinorCheck(8)) {
      GTEST_SKIP() << "skipping tests on pre-Ampere GPUs";
    }
    NVFuserTest::SetUp();
  }
};

// MMA unit test on Ampere
TEST_F(AmpereMmaTest, TN) {
  Fusion fusion;
  FusionGuard fg(&fusion);

  // [M, K]
  auto tv0 = makeConcreteTensor({16, 16}, DataType::Half);
  // [N, K]
  auto tv1 = makeConcreteTensor({8, 16}, DataType::Half);
  fusion.addInput(tv0);
  fusion.addInput(tv1);

  // [M, N, K]
  auto tv0b = broadcast(tv0, {false, true, false});
  auto tv1b = broadcast(tv1, {true, false, false});

  // Leaving both sets of mma inputs for volta outside
  //  currently since they need to be swizzled.
  auto tv2 = fusedMultiplySum(tv0b, tv1b, {2});

  fusion.addOutput(tv2);

<<<<<<< HEAD
  MatMulTileOptions gemm_tile;
  gemm_tile.cta_tile = GemmTile(16, 8, 16);
  gemm_tile.warp_tile = GemmTile(16, 8, 16);
  gemm_tile.instruction_tile = GemmTile(16, 8, 16);

  auto mma_builder =
      MmaBuilder(MmaOptions::MacroType::Ampere_16_8_16, gemm_tile);
=======
  auto mma_builder = MmaBuilder(MmaOptions::MacroType::Ampere_16_8_16)
                         .layout(MmaOptions::MmaLayout::TN);
>>>>>>> 4692e9b1

  auto mma_ops = ir_utils::getOpsOfType<MmaOp>(&fusion);
  NVF_CHECK(
      1 == mma_ops.size(),
      "Invalid number of MmaOp instances in fusion definition, expected 1, got ",
      mma_ops.size());
  mma_builder.configureMma(mma_ops.front());

  auto tv2c = tv2->cacheBefore();

  // [M, N, K] -> [N, M, K]
  tv0b->reorder({{-2, -3}, {-3, -2}});
  tv0b->applyMmaSwizzle(mma_builder.operand(MmaOptions::Operand::A).build());
  tv1b->applyMmaSwizzle(mma_builder.operand(MmaOptions::Operand::B).build());

  tv0b->merge(1);
  tv0b->axis(1)->parallelize(ParallelType::TIDx);
  tv1b->merge(1);
  tv1b->axis(1)->parallelize(ParallelType::TIDx);

  tv2c->applyMmaSwizzle(
      mma_builder.operand(MmaOptions::Operand::Accumulator).build());
  tv2->applyMmaSwizzle(
      mma_builder.operand(MmaOptions::Operand::Accumulator).build());

  auto options = at::TensorOptions().dtype(at::kHalf).device(at::kCUDA, 0);
  auto t0 = at::randn({16, 16}, options);
  auto t1 = at::randn({8, 16}, options);

  FusionExecutor fe;
  fe.compileFusion(&fusion, {t0, t1}, LaunchParams(), matmul_cparams);
  auto cg_outputs = fe.runFusion({t0, t1});

  auto tref = t0.to(at::kFloat).matmul(t1.t().to(at::kFloat));

  testValidate(&fusion, cg_outputs, {t0, t1}, {tref}, __LINE__, __FILE__);
}

// MMA unit test on Ampere
TEST_F(AmpereMmaTest, TT) {
  Fusion fusion;
  FusionGuard fg(&fusion);

  // [M, K]
  auto tv0 = makeConcreteTensor({16, 16}, DataType::Half);
  // [K, N]
  auto tv1 = makeConcreteTensor({16, 8}, DataType::Half);
  fusion.addInput(tv0);
  fusion.addInput(tv1);

  // [M, N, K]
  auto tv0b = broadcast(tv0, {false, true, false});
  // [M, K, N]
  auto tv1b = broadcast(tv1, {true, false, false});
  // [M, N, K]
  auto tv1t = transpose(tv1b, 1, 2);

  auto tv2 = fusedMultiplySum(tv0b, tv1t, {2});

  fusion.addOutput(tv2);

<<<<<<< HEAD
  MatMulTileOptions gemm_tile;
  gemm_tile.cta_tile = GemmTile(16, 8, 16);
  gemm_tile.warp_tile = GemmTile(16, 8, 16);
  gemm_tile.instruction_tile = GemmTile(16, 8, 16);

  auto mma_builder =
      MmaBuilder(MmaOptions::MacroType::Ampere_16_8_16, gemm_tile);
=======
  auto mma_builder = MmaBuilder(MmaOptions::MacroType::Ampere_16_8_16)
                         .layout(MmaOptions::MmaLayout::TT);
>>>>>>> 4692e9b1

  auto mma_ops = ir_utils::getOpsOfType<MmaOp>(&fusion);
  NVF_CHECK(
      1 == mma_ops.size(),
      "Invalid number of MmaOp instances in fusion definition, expected 1, got ",
      mma_ops.size());
  mma_builder.configureMma(mma_ops.front());

  auto tv2c = tv2->cacheBefore();

  // [M, N, K] -> [N, M, K]
  tv0b->reorder({{-2, -3}, {-3, -2}});
  tv0b->applyMmaSwizzle(mma_builder.operand(MmaOptions::Operand::A).build());
  tv1t->applyMmaSwizzle(mma_builder.operand(MmaOptions::Operand::B).build());

  tv0b->merge(1);
  tv0b->axis(1)->parallelize(ParallelType::TIDx);
  tv1t->merge(1);
  tv1t->axis(1)->parallelize(ParallelType::TIDx);

  tv2c->applyMmaSwizzle(
      mma_builder.operand(MmaOptions::Operand::Accumulator).build());
  tv2->applyMmaSwizzle(
      mma_builder.operand(MmaOptions::Operand::Accumulator).build());

  auto options = at::TensorOptions().dtype(at::kHalf).device(at::kCUDA, 0);
  auto t0 = at::randn({16, 16}, options);
  auto t1 = at::randn({16, 8}, options);

  FusionExecutor fe;

  fe.compileFusion(&fusion, {t0, t1}, LaunchParams(), matmul_cparams);

  auto cg_outputs = fe.runFusion({t0, t1});

  auto tref = t0.to(at::kFloat).matmul(t1.to(at::kFloat));

  testValidate(&fusion, cg_outputs, {t0, t1}, {tref}, __LINE__, __FILE__);
}

// MMA unit test on Ampere
TEST_F(AmpereMmaTest, NT) {
  Fusion fusion;
  FusionGuard fg(&fusion);

  // [K, M]
  auto tv0 = makeConcreteTensor({16, 16}, DataType::Half);
  // [K, N]
  auto tv1 = makeConcreteTensor({16, 8}, DataType::Half);
  fusion.addInput(tv0);
  fusion.addInput(tv1);

  // [K, M, N]
  auto tv0b = broadcast(tv0, {false, false, true});
  auto tv1b = broadcast(tv1, {false, true, false});

  // [M, N, K]
  auto tv0t = permute(tv0b, {1, 2, 0});
  auto tv1t = permute(tv1b, {1, 2, 0});
  auto tv2 = fusedMultiplySum(tv0t, tv1t, {2});

  fusion.addOutput(tv2);

<<<<<<< HEAD
  MatMulTileOptions gemm_tile;
  gemm_tile.cta_tile = GemmTile(16, 8, 16);
  gemm_tile.warp_tile = GemmTile(16, 8, 16);
  gemm_tile.instruction_tile = GemmTile(16, 8, 16);

  auto mma_builder =
      MmaBuilder(MmaOptions::MacroType::Ampere_16_8_16, gemm_tile);
=======
  auto mma_builder = MmaBuilder(MmaOptions::MacroType::Ampere_16_8_16)
                         .layout(MmaOptions::MmaLayout::NT);
>>>>>>> 4692e9b1

  auto mma_ops = ir_utils::getOpsOfType<MmaOp>(&fusion);
  NVF_CHECK(
      1 == mma_ops.size(),
      "Invalid number of MmaOp instances in fusion definition, expected 1, got ",
      mma_ops.size());
  mma_builder.configureMma(mma_ops.front());

  auto tv2c = tv2->cacheBefore();

  // [M, N, K] -> [N, M, K]
  tv0t->reorder({{-2, -3}, {-3, -2}});
  tv0t->applyMmaSwizzle(mma_builder.operand(MmaOptions::Operand::A).build());
  tv1t->applyMmaSwizzle(mma_builder.operand(MmaOptions::Operand::B).build());

  tv0t->merge(1);
  tv0t->axis(1)->parallelize(ParallelType::TIDx);
  tv1t->merge(1);
  tv1t->axis(1)->parallelize(ParallelType::TIDx);

  tv2c->applyMmaSwizzle(
      mma_builder.operand(MmaOptions::Operand::Accumulator).build());
  tv2->applyMmaSwizzle(
      mma_builder.operand(MmaOptions::Operand::Accumulator).build());

  auto options = at::TensorOptions().dtype(at::kHalf).device(at::kCUDA, 0);
  auto t0 = at::randn({16, 16}, options);
  auto t1 = at::randn({16, 8}, options);

  FusionExecutor fe;
  fe.compileFusion(&fusion, {t0, t1}, LaunchParams(), matmul_cparams);
  auto cg_outputs = fe.runFusion({t0, t1});

  auto tref = t0.t().to(at::kFloat).matmul(t1.to(at::kFloat));

  testValidate(&fusion, cg_outputs, {t0, t1}, {tref}, __LINE__, __FILE__);
}

// MMA unit test on Ampere
TEST_F(AmpereMmaTest, NN) {
  Fusion fusion;
  FusionGuard fg(&fusion);

  // [K, M]
  auto tv0 = makeConcreteTensor({16, 16}, DataType::Half);
  // [N, K]
  auto tv1 = makeConcreteTensor({8, 16}, DataType::Half);
  fusion.addInput(tv0);
  fusion.addInput(tv1);

  // [K, M, N]
  auto tv0b = broadcast(tv0, {false, false, true});
  // [M, N, K]
  auto tv1b = broadcast(tv1, {true, false, false});

  // [M, N, K]
  auto tv0t = permute(tv0b, {1, 2, 0});
  auto tv2 = fusedMultiplySum(tv0t, tv1b, {2});

  fusion.addOutput(tv2);

<<<<<<< HEAD
  MatMulTileOptions gemm_tile;
  gemm_tile.cta_tile = GemmTile(16, 8, 16);
  gemm_tile.warp_tile = GemmTile(16, 8, 16);
  gemm_tile.instruction_tile = GemmTile(16, 8, 16);

  auto mma_builder =
      MmaBuilder(MmaOptions::MacroType::Ampere_16_8_16, gemm_tile);
=======
  auto mma_builder = MmaBuilder(MmaOptions::MacroType::Ampere_16_8_16)
                         .layout(MmaOptions::MmaLayout::NN);
>>>>>>> 4692e9b1

  auto mma_ops = ir_utils::getOpsOfType<MmaOp>(&fusion);
  NVF_CHECK(
      1 == mma_ops.size(),
      "Invalid number of MmaOp instances in fusion definition, expected 1, got ",
      mma_ops.size());
  mma_builder.configureMma(mma_ops.front());

  auto tv2c = tv2->cacheBefore();

  // [M, N, K] -> [N, M, K]
  tv0t->reorder({{-2, -3}, {-3, -2}});
  tv0t->applyMmaSwizzle(mma_builder.operand(MmaOptions::Operand::A).build());
  tv1b->applyMmaSwizzle(mma_builder.operand(MmaOptions::Operand::B).build());

  tv0t->merge(1);
  tv0t->axis(1)->parallelize(ParallelType::TIDx);
  tv1b->merge(1);
  tv1b->axis(1)->parallelize(ParallelType::TIDx);

  tv2c->applyMmaSwizzle(
      mma_builder.operand(MmaOptions::Operand::Accumulator).build());
  tv2->applyMmaSwizzle(
      mma_builder.operand(MmaOptions::Operand::Accumulator).build());

  auto options = at::TensorOptions().dtype(at::kHalf).device(at::kCUDA, 0);
  auto t0 = at::randn({16, 16}, options);
  auto t1 = at::randn({8, 16}, options);

  FusionExecutor fe;
  fe.compileFusion(&fusion, {t0, t1}, LaunchParams(), matmul_cparams);
  auto cg_outputs = fe.runFusion({t0, t1});

  auto tref = t0.t().to(at::kFloat).matmul(t1.t().to(at::kFloat));

  testValidate(&fusion, cg_outputs, {t0, t1}, {tref}, __LINE__, __FILE__);
}

// MMA unit test on Ampere
TEST_F(AmpereMmaTest, LargeTN) {
  Fusion fusion;
  FusionGuard fg(&fusion);

  // [M, K]
  auto tv0 = makeConcreteTensor({16, 16}, DataType::Half);
  // [N, K]
  auto tv1 = makeConcreteTensor({16, 16}, DataType::Half);
  fusion.addInput(tv0);
  fusion.addInput(tv1);

  // [M, N, K]
  auto tv0b = broadcast(tv0, {false, true, false});
  auto tv1b = broadcast(tv1, {true, false, false});

  // Leaving both sets of mma inputs for volta outside
  //  currently since they need to be swizzled.
  auto tv2 = fusedMultiplySum(tv0b, tv1b, {2});

  fusion.addOutput(tv2);

<<<<<<< HEAD
  MatMulTileOptions gemm_tile;
  gemm_tile.cta_tile = GemmTile(16, 16, 16);
  gemm_tile.warp_tile = GemmTile(16, 16, 16);
  gemm_tile.instruction_tile = GemmTile(16, 16, 16);

  auto mma_builder =
      MmaBuilder(MmaOptions::MacroType::Ampere_16_16_16, gemm_tile);
=======
  auto mma_builder = MmaBuilder(MmaOptions::MacroType::Ampere_16_16_16)
                         .layout(MmaOptions::MmaLayout::TN);
>>>>>>> 4692e9b1

  auto mma_ops = ir_utils::getOpsOfType<MmaOp>(&fusion);
  NVF_CHECK(
      1 == mma_ops.size(),
      "Invalid number of MmaOp instances in fusion definition, expected 1, got ",
      mma_ops.size());
  mma_builder.configureMma(mma_ops.front());

  auto tv2c = tv2->cacheBefore();

  // [M, N, K] -> [N, M, K]
  tv0b->reorder({{-2, -3}, {-3, -2}});
  tv0b->applyMmaSwizzle(mma_builder.operand(MmaOptions::Operand::A).build());
  tv1b->applyMmaSwizzle(mma_builder.operand(MmaOptions::Operand::B).build());

  tv0b->merge(1);
  tv0b->axis(1)->parallelize(ParallelType::TIDx);
  tv1b->merge(1);
  tv1b->axis(1)->parallelize(ParallelType::TIDx);

  tv2c->applyMmaSwizzle(
      mma_builder.operand(MmaOptions::Operand::Accumulator).build());
  tv2->applyMmaSwizzle(
      mma_builder.operand(MmaOptions::Operand::Accumulator).build());

  auto options = at::TensorOptions().dtype(at::kHalf).device(at::kCUDA, 0);
  auto t0 = at::randn({16, 16}, options);
  auto t1 = at::randn({16, 16}, options);

  FusionExecutor fe;
  fe.compileFusion(&fusion, {t0, t1}, LaunchParams(), matmul_cparams);
  auto cg_outputs = fe.runFusion({t0, t1});

  auto tref = t0.to(at::kFloat).matmul(t1.t().to(at::kFloat));

  testValidate(&fusion, cg_outputs, {t0, t1}, {tref}, __LINE__, __FILE__);
}

// MMA unit test on Ampere
TEST_F(AmpereMmaTest, LargeTT) {
  Fusion fusion;
  FusionGuard fg(&fusion);

  // [M, K]
  auto tv0 = makeConcreteTensor({16, 16}, DataType::Half);
  // [K, N]
  auto tv1 = makeConcreteTensor({16, 16}, DataType::Half);
  fusion.addInput(tv0);
  fusion.addInput(tv1);

  // [M, N, K]
  auto tv0b = broadcast(tv0, {false, true, false});
  // [M, K, N]
  auto tv1b = broadcast(tv1, {true, false, false});
  // [M, N, K]
  auto tv1t = transpose(tv1b, 1, 2);

  auto tv2 = fusedMultiplySum(tv0b, tv1t, {2});

  fusion.addOutput(tv2);

<<<<<<< HEAD
  MatMulTileOptions gemm_tile;
  gemm_tile.cta_tile = GemmTile(16, 16, 16);
  gemm_tile.warp_tile = GemmTile(16, 16, 16);
  gemm_tile.instruction_tile = GemmTile(16, 16, 16);

  auto mma_builder =
      MmaBuilder(MmaOptions::MacroType::Ampere_16_16_16, gemm_tile);
=======
  auto mma_builder = MmaBuilder(MmaOptions::MacroType::Ampere_16_16_16)
                         .layout(MmaOptions::MmaLayout::TT);
>>>>>>> 4692e9b1

  auto mma_ops = ir_utils::getOpsOfType<MmaOp>(&fusion);
  NVF_CHECK(
      1 == mma_ops.size(),
      "Invalid number of MmaOp instances in fusion definition, expected 1, got ",
      mma_ops.size());
  mma_builder.configureMma(mma_ops.front());

  auto tv2c = tv2->cacheBefore();

  // [M, N, K] -> [N, M, K]
  tv0b->reorder({{-2, -3}, {-3, -2}});
  tv0b->applyMmaSwizzle(mma_builder.operand(MmaOptions::Operand::A).build());
  tv1t->applyMmaSwizzle(mma_builder.operand(MmaOptions::Operand::B).build());

  tv0b->merge(1);
  tv0b->axis(1)->parallelize(ParallelType::TIDx);
  tv1t->merge(1);
  tv1t->axis(1)->parallelize(ParallelType::TIDx);

  tv2c->applyMmaSwizzle(
      mma_builder.operand(MmaOptions::Operand::Accumulator).build());
  tv2->applyMmaSwizzle(
      mma_builder.operand(MmaOptions::Operand::Accumulator).build());

  auto options = at::TensorOptions().dtype(at::kHalf).device(at::kCUDA, 0);
  auto t0 = at::randn({16, 16}, options);
  auto t1 = at::randn({16, 16}, options);

  FusionExecutor fe;

  fe.compileFusion(&fusion, {t0, t1}, LaunchParams(), matmul_cparams);

  auto cg_outputs = fe.runFusion({t0, t1});

  auto tref = t0.to(at::kFloat).matmul(t1.to(at::kFloat));

  testValidate(&fusion, cg_outputs, {t0, t1}, {tref}, __LINE__, __FILE__);
}

// MMA unit test on Ampere
TEST_F(AmpereMmaTest, LargeNT) {
  Fusion fusion;
  FusionGuard fg(&fusion);

  // [K, M]
  auto tv0 = makeConcreteTensor({16, 16}, DataType::Half);
  // [K, N]
  auto tv1 = makeConcreteTensor({16, 16}, DataType::Half);
  fusion.addInput(tv0);
  fusion.addInput(tv1);

  // [K, M, N]
  auto tv0b = broadcast(tv0, {false, false, true});
  auto tv1b = broadcast(tv1, {false, true, false});

  // [M, N, K]
  auto tv0t = permute(tv0b, {1, 2, 0});
  auto tv1t = permute(tv1b, {1, 2, 0});
  auto tv2 = fusedMultiplySum(tv0t, tv1t, {2});

  fusion.addOutput(tv2);

<<<<<<< HEAD
  MatMulTileOptions gemm_tile;
  gemm_tile.cta_tile = GemmTile(16, 16, 16);
  gemm_tile.warp_tile = GemmTile(16, 16, 16);
  gemm_tile.instruction_tile = GemmTile(16, 16, 16);

  auto mma_builder =
      MmaBuilder(MmaOptions::MacroType::Ampere_16_16_16, gemm_tile);
=======
  auto mma_builder = MmaBuilder(MmaOptions::MacroType::Ampere_16_16_16)
                         .layout(MmaOptions::MmaLayout::NT);
>>>>>>> 4692e9b1

  auto mma_ops = ir_utils::getOpsOfType<MmaOp>(&fusion);
  NVF_CHECK(
      1 == mma_ops.size(),
      "Invalid number of MmaOp instances in fusion definition, expected 1, got ",
      mma_ops.size());
  mma_builder.configureMma(mma_ops.front());

  auto tv2c = tv2->cacheBefore();

  // [M, N, K] -> [N, M, K]
  tv0t->reorder({{-2, -3}, {-3, -2}});
  tv0t->applyMmaSwizzle(mma_builder.operand(MmaOptions::Operand::A).build());
  tv1t->applyMmaSwizzle(mma_builder.operand(MmaOptions::Operand::B).build());

  tv0t->merge(1);
  tv0t->axis(1)->parallelize(ParallelType::TIDx);
  tv1t->merge(1);
  tv1t->axis(1)->parallelize(ParallelType::TIDx);

  tv2c->applyMmaSwizzle(
      mma_builder.operand(MmaOptions::Operand::Accumulator).build());
  tv2->applyMmaSwizzle(
      mma_builder.operand(MmaOptions::Operand::Accumulator).build());

  auto options = at::TensorOptions().dtype(at::kHalf).device(at::kCUDA, 0);
  auto t0 = at::randn({16, 16}, options);
  auto t1 = at::randn({16, 16}, options);

  FusionExecutor fe;
  fe.compileFusion(&fusion, {t0, t1}, LaunchParams(), matmul_cparams);
  auto cg_outputs = fe.runFusion({t0, t1});

  auto tref = t0.t().to(at::kFloat).matmul(t1.to(at::kFloat));

  testValidate(&fusion, cg_outputs, {t0, t1}, {tref}, __LINE__, __FILE__);
}

// MMA unit test on Ampere
TEST_F(AmpereMmaTest, LargeNN) {
  Fusion fusion;
  FusionGuard fg(&fusion);

  // [K, M]
  auto tv0 = makeConcreteTensor({16, 16}, DataType::Half);
  // [N, K]
  auto tv1 = makeConcreteTensor({16, 16}, DataType::Half);
  fusion.addInput(tv0);
  fusion.addInput(tv1);

  // [K, M, N]
  auto tv0b = broadcast(tv0, {false, false, true});
  // [M, N, K]
  auto tv1b = broadcast(tv1, {true, false, false});

  // [M, N, K]
  auto tv0t = permute(tv0b, {1, 2, 0});
  auto tv2 = fusedMultiplySum(tv0t, tv1b, {2});

  fusion.addOutput(tv2);

<<<<<<< HEAD
  MatMulTileOptions gemm_tile;
  gemm_tile.cta_tile = GemmTile(16, 16, 16);
  gemm_tile.warp_tile = GemmTile(16, 16, 16);
  gemm_tile.instruction_tile = GemmTile(16, 16, 16);

  auto mma_builder =
      MmaBuilder(MmaOptions::MacroType::Ampere_16_16_16, gemm_tile);
=======
  auto mma_builder = MmaBuilder(MmaOptions::MacroType::Ampere_16_16_16)
                         .layout(MmaOptions::MmaLayout::NN);
>>>>>>> 4692e9b1

  auto mma_ops = ir_utils::getOpsOfType<MmaOp>(&fusion);
  NVF_CHECK(
      1 == mma_ops.size(),
      "Invalid number of MmaOp instances in fusion definition, expected 1, got ",
      mma_ops.size());
  mma_builder.configureMma(mma_ops.front());

  auto tv2c = tv2->cacheBefore();

  // [M, N, K] -> [N, M, K]
  tv0t->reorder({{-2, -3}, {-3, -2}});
  tv0t->applyMmaSwizzle(mma_builder.operand(MmaOptions::Operand::A).build());
  tv1b->applyMmaSwizzle(mma_builder.operand(MmaOptions::Operand::B).build());

  tv0t->merge(1);
  tv0t->axis(1)->parallelize(ParallelType::TIDx);
  tv1b->merge(1);
  tv1b->axis(1)->parallelize(ParallelType::TIDx);

  tv2c->applyMmaSwizzle(
      mma_builder.operand(MmaOptions::Operand::Accumulator).build());
  tv2->applyMmaSwizzle(
      mma_builder.operand(MmaOptions::Operand::Accumulator).build());

  auto options = at::TensorOptions().dtype(at::kHalf).device(at::kCUDA, 0);
  auto t0 = at::randn({16, 16}, options);
  auto t1 = at::randn({16, 16}, options);

  FusionExecutor fe;
  fe.compileFusion(&fusion, {t0, t1}, LaunchParams(), matmul_cparams);
  auto cg_outputs = fe.runFusion({t0, t1});

  auto tref = t0.t().to(at::kFloat).matmul(t1.t().to(at::kFloat));

  testValidate(&fusion, cg_outputs, {t0, t1}, {tref}, __LINE__, __FILE__);
}

} // namespace nvfuser<|MERGE_RESOLUTION|>--- conflicted
+++ resolved
@@ -50,18 +50,7 @@
 
   fusion.addOutput(tv2);
 
-<<<<<<< HEAD
-  MatMulTileOptions gemm_tile;
-  gemm_tile.cta_tile = GemmTile(16, 8, 16);
-  gemm_tile.warp_tile = GemmTile(16, 8, 16);
-  gemm_tile.instruction_tile = GemmTile(16, 8, 16);
-
-  auto mma_builder =
-      MmaBuilder(MmaOptions::MacroType::Turing_16_8_16, gemm_tile);
-=======
-  auto mma_builder = MmaBuilder(MmaOptions::MacroType::Turing_16_8_16)
-                         .layout(MmaOptions::MmaLayout::TN);
->>>>>>> 4692e9b1
+  auto mma_builder = MmaBuilder(MmaOptions::MacroType::Turing_16_8_16);
 
   auto mma_ops = ir_utils::getOpsOfType<MmaOp>(&fusion);
   NVF_CHECK(
@@ -124,18 +113,7 @@
 
   fusion.addOutput(tv2);
 
-<<<<<<< HEAD
-  MatMulTileOptions gemm_tile;
-  gemm_tile.cta_tile = GemmTile(16, 8, 16);
-  gemm_tile.warp_tile = GemmTile(16, 8, 16);
-  gemm_tile.instruction_tile = GemmTile(16, 8, 16);
-
-  auto mma_builder =
-      MmaBuilder(MmaOptions::MacroType::Turing_16_8_16, gemm_tile);
-=======
-  auto mma_builder = MmaBuilder(MmaOptions::MacroType::Turing_16_8_16)
-                         .layout(MmaOptions::MmaLayout::TT);
->>>>>>> 4692e9b1
+  auto mma_builder = MmaBuilder(MmaOptions::MacroType::Turing_16_8_16);
 
   auto mma_ops = ir_utils::getOpsOfType<MmaOp>(&fusion);
   NVF_CHECK(
@@ -198,18 +176,7 @@
 
   fusion.addOutput(tv2);
 
-<<<<<<< HEAD
-  MatMulTileOptions gemm_tile;
-  gemm_tile.cta_tile = GemmTile(16, 8, 16);
-  gemm_tile.warp_tile = GemmTile(16, 8, 16);
-  gemm_tile.instruction_tile = GemmTile(16, 8, 16);
-
-  auto mma_builder =
-      MmaBuilder(MmaOptions::MacroType::Turing_16_8_16, gemm_tile);
-=======
-  auto mma_builder = MmaBuilder(MmaOptions::MacroType::Turing_16_8_16)
-                         .layout(MmaOptions::MmaLayout::NT);
->>>>>>> 4692e9b1
+  auto mma_builder = MmaBuilder(MmaOptions::MacroType::Turing_16_8_16);
 
   auto mma_ops = ir_utils::getOpsOfType<MmaOp>(&fusion);
   NVF_CHECK(
@@ -272,18 +239,7 @@
 
   fusion.addOutput(tv2);
 
-<<<<<<< HEAD
-  MatMulTileOptions gemm_tile;
-  gemm_tile.cta_tile = GemmTile(16, 8, 16);
-  gemm_tile.warp_tile = GemmTile(16, 8, 16);
-  gemm_tile.instruction_tile = GemmTile(16, 8, 16);
-
-  auto mma_builder =
-      MmaBuilder(MmaOptions::MacroType::Turing_16_8_16, gemm_tile);
-=======
-  auto mma_builder = MmaBuilder(MmaOptions::MacroType::Turing_16_8_16)
-                         .layout(MmaOptions::MmaLayout::NN);
->>>>>>> 4692e9b1
+  auto mma_builder = MmaBuilder(MmaOptions::MacroType::Turing_16_8_16);
 
   auto mma_ops = ir_utils::getOpsOfType<MmaOp>(&fusion);
   NVF_CHECK(
@@ -354,18 +310,7 @@
 
   fusion.addOutput(tv2);
 
-<<<<<<< HEAD
-  MatMulTileOptions gemm_tile;
-  gemm_tile.cta_tile = GemmTile(16, 8, 16);
-  gemm_tile.warp_tile = GemmTile(16, 8, 16);
-  gemm_tile.instruction_tile = GemmTile(16, 8, 16);
-
-  auto mma_builder =
-      MmaBuilder(MmaOptions::MacroType::Ampere_16_8_16, gemm_tile);
-=======
-  auto mma_builder = MmaBuilder(MmaOptions::MacroType::Ampere_16_8_16)
-                         .layout(MmaOptions::MmaLayout::TN);
->>>>>>> 4692e9b1
+  auto mma_builder = MmaBuilder(MmaOptions::MacroType::Ampere_16_8_16);
 
   auto mma_ops = ir_utils::getOpsOfType<MmaOp>(&fusion);
   NVF_CHECK(
@@ -427,18 +372,7 @@
 
   fusion.addOutput(tv2);
 
-<<<<<<< HEAD
-  MatMulTileOptions gemm_tile;
-  gemm_tile.cta_tile = GemmTile(16, 8, 16);
-  gemm_tile.warp_tile = GemmTile(16, 8, 16);
-  gemm_tile.instruction_tile = GemmTile(16, 8, 16);
-
-  auto mma_builder =
-      MmaBuilder(MmaOptions::MacroType::Ampere_16_8_16, gemm_tile);
-=======
-  auto mma_builder = MmaBuilder(MmaOptions::MacroType::Ampere_16_8_16)
-                         .layout(MmaOptions::MmaLayout::TT);
->>>>>>> 4692e9b1
+  auto mma_builder = MmaBuilder(MmaOptions::MacroType::Ampere_16_8_16);
 
   auto mma_ops = ir_utils::getOpsOfType<MmaOp>(&fusion);
   NVF_CHECK(
@@ -502,18 +436,7 @@
 
   fusion.addOutput(tv2);
 
-<<<<<<< HEAD
-  MatMulTileOptions gemm_tile;
-  gemm_tile.cta_tile = GemmTile(16, 8, 16);
-  gemm_tile.warp_tile = GemmTile(16, 8, 16);
-  gemm_tile.instruction_tile = GemmTile(16, 8, 16);
-
-  auto mma_builder =
-      MmaBuilder(MmaOptions::MacroType::Ampere_16_8_16, gemm_tile);
-=======
-  auto mma_builder = MmaBuilder(MmaOptions::MacroType::Ampere_16_8_16)
-                         .layout(MmaOptions::MmaLayout::NT);
->>>>>>> 4692e9b1
+  auto mma_builder = MmaBuilder(MmaOptions::MacroType::Ampere_16_8_16);
 
   auto mma_ops = ir_utils::getOpsOfType<MmaOp>(&fusion);
   NVF_CHECK(
@@ -575,18 +498,7 @@
 
   fusion.addOutput(tv2);
 
-<<<<<<< HEAD
-  MatMulTileOptions gemm_tile;
-  gemm_tile.cta_tile = GemmTile(16, 8, 16);
-  gemm_tile.warp_tile = GemmTile(16, 8, 16);
-  gemm_tile.instruction_tile = GemmTile(16, 8, 16);
-
-  auto mma_builder =
-      MmaBuilder(MmaOptions::MacroType::Ampere_16_8_16, gemm_tile);
-=======
-  auto mma_builder = MmaBuilder(MmaOptions::MacroType::Ampere_16_8_16)
-                         .layout(MmaOptions::MmaLayout::NN);
->>>>>>> 4692e9b1
+  auto mma_builder = MmaBuilder(MmaOptions::MacroType::Ampere_16_8_16);
 
   auto mma_ops = ir_utils::getOpsOfType<MmaOp>(&fusion);
   NVF_CHECK(
@@ -647,18 +559,7 @@
 
   fusion.addOutput(tv2);
 
-<<<<<<< HEAD
-  MatMulTileOptions gemm_tile;
-  gemm_tile.cta_tile = GemmTile(16, 16, 16);
-  gemm_tile.warp_tile = GemmTile(16, 16, 16);
-  gemm_tile.instruction_tile = GemmTile(16, 16, 16);
-
-  auto mma_builder =
-      MmaBuilder(MmaOptions::MacroType::Ampere_16_16_16, gemm_tile);
-=======
-  auto mma_builder = MmaBuilder(MmaOptions::MacroType::Ampere_16_16_16)
-                         .layout(MmaOptions::MmaLayout::TN);
->>>>>>> 4692e9b1
+  auto mma_builder = MmaBuilder(MmaOptions::MacroType::Ampere_16_16_16);
 
   auto mma_ops = ir_utils::getOpsOfType<MmaOp>(&fusion);
   NVF_CHECK(
@@ -720,18 +621,7 @@
 
   fusion.addOutput(tv2);
 
-<<<<<<< HEAD
-  MatMulTileOptions gemm_tile;
-  gemm_tile.cta_tile = GemmTile(16, 16, 16);
-  gemm_tile.warp_tile = GemmTile(16, 16, 16);
-  gemm_tile.instruction_tile = GemmTile(16, 16, 16);
-
-  auto mma_builder =
-      MmaBuilder(MmaOptions::MacroType::Ampere_16_16_16, gemm_tile);
-=======
-  auto mma_builder = MmaBuilder(MmaOptions::MacroType::Ampere_16_16_16)
-                         .layout(MmaOptions::MmaLayout::TT);
->>>>>>> 4692e9b1
+  auto mma_builder = MmaBuilder(MmaOptions::MacroType::Ampere_16_16_16);
 
   auto mma_ops = ir_utils::getOpsOfType<MmaOp>(&fusion);
   NVF_CHECK(
@@ -795,18 +685,7 @@
 
   fusion.addOutput(tv2);
 
-<<<<<<< HEAD
-  MatMulTileOptions gemm_tile;
-  gemm_tile.cta_tile = GemmTile(16, 16, 16);
-  gemm_tile.warp_tile = GemmTile(16, 16, 16);
-  gemm_tile.instruction_tile = GemmTile(16, 16, 16);
-
-  auto mma_builder =
-      MmaBuilder(MmaOptions::MacroType::Ampere_16_16_16, gemm_tile);
-=======
-  auto mma_builder = MmaBuilder(MmaOptions::MacroType::Ampere_16_16_16)
-                         .layout(MmaOptions::MmaLayout::NT);
->>>>>>> 4692e9b1
+  auto mma_builder = MmaBuilder(MmaOptions::MacroType::Ampere_16_16_16);
 
   auto mma_ops = ir_utils::getOpsOfType<MmaOp>(&fusion);
   NVF_CHECK(
@@ -868,18 +747,7 @@
 
   fusion.addOutput(tv2);
 
-<<<<<<< HEAD
-  MatMulTileOptions gemm_tile;
-  gemm_tile.cta_tile = GemmTile(16, 16, 16);
-  gemm_tile.warp_tile = GemmTile(16, 16, 16);
-  gemm_tile.instruction_tile = GemmTile(16, 16, 16);
-
-  auto mma_builder =
-      MmaBuilder(MmaOptions::MacroType::Ampere_16_16_16, gemm_tile);
-=======
-  auto mma_builder = MmaBuilder(MmaOptions::MacroType::Ampere_16_16_16)
-                         .layout(MmaOptions::MmaLayout::NN);
->>>>>>> 4692e9b1
+  auto mma_builder = MmaBuilder(MmaOptions::MacroType::Ampere_16_16_16);
 
   auto mma_ops = ir_utils::getOpsOfType<MmaOp>(&fusion);
   NVF_CHECK(
