// clang-format off
/*
 * SPDX-FileCopyrightText: Copyright (c) 2023-present NVIDIA CORPORATION & AFFILIATES.
 * All rights reserved.
 * SPDX-License-Identifier: BSD-3-Clause
 */
// clang-format on
#include <gmock/gmock-matchers.h>
#include <gtest/gtest.h>

#include <codegen.h>
#include <device_lower/lower2device.h>
#include <device_lower/pass/magic_zero.h>
#include <disjoint_set.h>
#include <executor.h>
#include <executor_params.h>
#include <expr_evaluator.h>
#include <fusion.h>
#include <fusion_segmenter.h>
#include <grouped_reduction.h>
#include <inlining.h>
#include <ir/all_nodes.h>
#include <ir/builder.h>
#include <ir/graphviz.h>
#include <ir/iostream.h>
#include <ir/utils.h>
#include <iter_visitor.h>
#include <kernel_cache.h>
#include <kernel_ir.h>
#include <kernel_ir_dispatch.h>
#include <mutator.h>
#include <ops/all_ops.h>
#include <register_interface.h>
#include <root_domain_map.h>
#include <scheduler/all_schedulers.h>
#include <scheduler/reduction_utils.h>
#include <scheduler/utils.h>
#include <test/utils.h>
#include <test/validator.h>
#include <transform_replay.h>
#include <transform_rfactor.h>
#include <utils.h>

#include <parser.h>
#include <torch/csrc/jit/api/function_impl.h>
#include <torch/csrc/jit/codegen/cuda/interface.h>
#include <torch/csrc/jit/ir/irparser.h>
#include <torch/torch.h>

#include <ATen/cuda/CUDAContext.h>
#include <ATen/cuda/Exceptions.h>
#include <c10/cuda/CUDAStream.h>

#include <algorithm>
#include <iostream>
#include <sstream>
#include <thread>

namespace nvfuser {

using namespace at::indexing;

TEST_F(NVFuserTest, FusionGlobalIntermediate_CUDA) {
  Fusion fusion;
  FusionGuard fg(&fusion);

  // Set up your input tensor views
  TensorView* tv0 = makeSymbolicTensor(2);
  TensorView* tv1 =
      reductionOp(BinaryOpType::Add, {1}, IrBuilder::create<Val>(0.0), tv0);
  fusion.addInput(tv0);
  fusion.addOutput(tv1);
  // tv1[I0, R1] = tv0[I0, I1]

  // Interface should just be a direct split with a Parallel type. We can
  // include the parallelize call if we do this.
  tv1->split(1, NamedScalar::getParallelDim(ParallelType::TIDx));
  // tv1[I0, R1o, R1i{BIDx}] = tv0[I0, I1]

  TensorView* tv2 = tv1->rFactor({2});
  tv2->setMemoryType(MemoryType::Global);
  // tv2[I0, R1oo, Ir1i{BIDx}] = tv0[I0, I1]
  // tv1[I0,        R1i{BIDx}] = tv2[I0, R1oo, Ir1i{BIDx}]

  tv0->computeAt(tv1, 1);

  tv2->axis(-1)->parallelize(ParallelType::TIDx);
  tv1->axis(0)->parallelize(ParallelType::BIDx);

  constexpr int numel_x = 65000, numel_y = 1024;

  auto options = at::TensorOptions().dtype(at::kFloat).device(at::kCUDA, 0);
  at::Tensor input = at::randn({numel_x, numel_y}, options);

  // How many threads to use for the block reduction
  constexpr int runtime_threadIdx_dim = 128;

  auto lparams = LaunchParams(-1, -1, -1, runtime_threadIdx_dim, -1, -1);

  FusionExecutor fe;
  fe.compileFusion(&fusion, {input}, lparams);
  auto cg_outputs = fe.runFusion({input}, lparams);

  auto aten_output = input.to(at::kDouble).sum({1});
  testValidate(
      &fusion,
      cg_outputs,
      {input},
      {aten_output},
      __LINE__,
      __FILE__,
      "",
      lparams);
}

TEST_F(NVFuserTest, FusionGlobalIntermediateDefaultSchedule_CUDA) {
  Fusion fusion;
  FusionGuard fg(&fusion);

  TensorView* tv0 = makeSymbolicTensor(2);
  TensorView* tv1 = makeSymbolicTensor(2);
  TensorView* tv2 = makeSymbolicTensor(2);
  TensorView* tv3 = makeSymbolicTensor(2);
  TensorView* tv4 = sub(tv2, tv3);
  TensorView* tv5 = add(tv1, tv4);
  TensorView* tv6 = sub(tv5, tv0);
  fusion.addInput(tv0);
  fusion.addInput(tv1);
  fusion.addInput(tv2);
  fusion.addInput(tv3);
  fusion.addOutput(tv6);
  // t6 = ((t1 + (t2 - t3)) - t0)

  tv4->setMemoryType(MemoryType::Global);
  tv5->setMemoryType(MemoryType::Global);
  tv6->setMemoryType(MemoryType::Global);

  constexpr int M = 32, N = 810;
  auto options = at::TensorOptions().dtype(at::kFloat).device(at::kCUDA, 0);
  at::Tensor t0 = at::randn({M, N}, options);
  at::Tensor t1 = at::randn({M, N}, options);
  at::Tensor t2 = at::randn({M, N}, options);
  at::Tensor t3 = at::randn({M, N}, options);

  at::Tensor aten_output = (t1 + (t2 - t3)) - t0;

  std::vector<c10::IValue> aten_inputs = {t0, t1, t2, t3};

  FusionExecutor fe;
  fe.compileFusion(&fusion, {t0, t1, t2, t3});
  auto cg_outputs = fe.runFusion({t0, t1, t2, t3});

  testValidate(
      &fusion, cg_outputs, aten_inputs, {aten_output}, __LINE__, __FILE__);
}

TEST_F(NVFuserTest, FusionConstCheck_CUDA) {
  Fusion fusion;
  FusionGuard fg(&fusion);

<<<<<<< HEAD
  auto one = IrBuilder::create<Val>(1);
=======
  auto one = IrBuilder::create<Scalar>(1L);
>>>>>>> fb9845e7
  TORCH_CHECK(one->isConstScalar());

  auto one_x2 = mul(one, one);
  TORCH_CHECK(one_x2->isConstScalar());

  auto one_x3 = mul(one_x2, one);
  TORCH_CHECK(one_x3->isConstScalar());

  auto one_x4 = mul(one_x3, one);
  TORCH_CHECK(one_x4->isConstScalar());
}

TEST_F(NVFuserTest, FusionUnrollWithAlloc_CUDA) {
  const std::vector<int64_t> tensor_dims_in = {128, 128};
  Fusion fusion;
  FusionGuard fg(&fusion);

  // Set up your input tensor views
  TensorView* tv0 = makeSymbolicTensor(tensor_dims_in.size());
  fusion.addInput(tv0);

  TensorView* tv1 = add(tv0, IrBuilder::create<Val>(0.0));
  TensorView* tv2 =
      reductionOp(BinaryOpType::Add, {1}, IrBuilder::create<Val>(0.0), tv1);
  fusion.addOutput(tv2);

  const auto options =
      at::TensorOptions().dtype(at::kFloat).device(at::kCUDA, 0);
  at::Tensor input = at::randn(tensor_dims_in, options);
  at::Tensor cg_output = at::empty({tensor_dims_in[0]}, options);

  // Schedule
  tv2->split(1, 32);
  tv2->split(1, 4); // unroll

  auto tv2_rf = tv2->rFactor({-3, -2});

  tv2->axis(0)->parallelize(ParallelType::BIDx);
  tv2->axis(-1)->parallelize(ParallelType::TIDx);

  tv2_rf->axis(0)->parallelize(ParallelType::BIDx);
  tv2_rf->axis(-1)->parallelize(ParallelType::TIDx);
  tv2_rf->axis(-2)->parallelize(ParallelType::Unroll);

  tv1->computeAt(tv2_rf, -1);

  FusionExecutor fe;
  fe.compileFusion(&fusion, {input});
  auto cg_outputs = fe.runFusion({input});

  auto aten_output = (input + 0).to(at::kDouble).sum(1);

  testValidate(&fusion, cg_outputs, {input}, {aten_output}, __LINE__, __FILE__);
}

// Test isZeroInt
TEST_F(NVFuserTest, FusionIsZeroInt_CUDA) {
  Fusion fusion;
  FusionGuard fg(&fusion);

<<<<<<< HEAD
  Val* x = IrBuilder::create<Val>(0);
  Val* y = IrBuilder::create<Val>(1);
=======
  Scalar* x = IrBuilder::create<Scalar>(0L);
  Scalar* y = IrBuilder::create<Scalar>(1L);
>>>>>>> fb9845e7
  Val* z = mul(x, y);
  TORCH_CHECK(x->isZeroInt());
  TORCH_CHECK(!y->isZeroInt());
  TORCH_CHECK(!z->isZeroInt());
}

// Test isOneInt
TEST_F(NVFuserTest, FusionIsOneInt_CUDA) {
  Fusion fusion;
  FusionGuard fg(&fusion);

<<<<<<< HEAD
  Val* x = IrBuilder::create<Val>(1);
  Val* y = IrBuilder::create<Val>(1);
=======
  Scalar* x = IrBuilder::create<Scalar>(1L);
  Scalar* y = IrBuilder::create<Scalar>(1L);
>>>>>>> fb9845e7
  Val* z = mul(x, y);
  TORCH_CHECK(x->isOneInt());
  TORCH_CHECK(y->isOneInt());
  TORCH_CHECK(!z->isOneInt());
}

// This is to verify no cycle of computeAt is created. A more complex
// variation of this pattern appears in one of the Python tests
// (test_random_topo).
TEST_F(NVFuserTest, FusionComputeAtNonterminatingOutput_CUDA) {
  Fusion fusion;
  FusionGuard fg(&fusion);

  TensorView* tv0 = makeSymbolicTensor(1);
  fusion.addInput(tv0);

  // Common intermediate tensor
  auto tv1 = add(tv0, IrBuilder::create<Val>(1.0));
  // tv1 -> tv2
  auto tv2 = add(tv1, IrBuilder::create<Val>(2.0));
  // tv1 -> tv3 -> tv4
  auto tv3 = add(tv1, IrBuilder::create<Val>(3.0));
  auto tv4 = add(tv3, IrBuilder::create<Val>(4.0));

  // NOTE: This should no longer occur as of PR #201.
  // The order of adding outputs matters. If tv3 is added before tv4,
  // it should be fine. However, if tv4 is added before tv3, there
  // will be a cycle of tv3->tv4 and tv4->tv3. tv3->tv4 is created
  // first, and then tv4->tv3 is created at the final phase of
  // computeAt (ComputeAt::setupOutputs).
  fusion.addOutput(tv2);
  fusion.addOutput(tv4);
  fusion.addOutput(tv3);

  tv0->computeAt(tv2, -1);

  TORCH_CHECK(tv3->hasComputeAt());
  TORCH_CHECK(!tv4->hasComputeAt());

  const auto options =
      at::TensorOptions().dtype(at::kFloat).device(at::kCUDA, 0);
  at::Tensor aten_input = at::randn(100, options);

  auto t1 = aten_input + 1;
  auto t2 = t1 + 2;
  auto t3 = t1 + 3;
  auto t4 = t3 + 4;

  FusionExecutor fe;
  fe.compileFusion(&fusion, {aten_input});
  auto cg_outputs = fe.runFusion({aten_input});

  std::vector<at::Tensor> aten_outputs = {t2, t4, t3};
  testValidate(
      &fusion, cg_outputs, {aten_input}, aten_outputs, __LINE__, __FILE__);
}

TEST_F(NVFuserTest, FusionTraversalOrder1_CUDA) {
  Fusion fusion;
  FusionGuard fg(&fusion);

  // Set up your input tensor views
  TensorView* tv0 = makeSymbolicTensor(2);
  fusion.addInput(tv0);

  TensorView* tv1 = add(tv0, IrBuilder::create<Val>(1.0));
  TensorView* tv2 = add(tv0, IrBuilder::create<Val>(2.0));
  TensorView* tv3 = add(tv1, IrBuilder::create<Val>(3.0));
  TensorView* tv4 = add(tv1, IrBuilder::create<Val>(4.0));

  fusion.addOutput(tv2);
  fusion.addOutput(tv3);
  fusion.addOutput(tv4);

  tv1->computeAt(tv3, -1);

  auto options = at::TensorOptions().dtype(at::kFloat).device(at::kCUDA, 0);
  at::Tensor aten_input = at::randn({10, 10}, options);

  auto t1 = aten_input + 1;
  auto t2 = aten_input + 2;
  auto t3 = t1 + 3;
  auto t4 = t1 + 4;

  std::vector<at::Tensor> aten_outputs = {t2, t3, t4};

  std::vector<at::Tensor> cg_outputs = {
      at::empty_like(aten_input, options),
      at::empty_like(aten_input, options),
      at::empty_like(aten_input, options)};

  FusionExecutor fe;
  fe.compileFusion(&fusion, {aten_input});
  fe.runFusion({aten_input}, cg_outputs);
  testValidate(
      &fusion, cg_outputs, {aten_input}, aten_outputs, __LINE__, __FILE__);
}

TEST_F(NVFuserTest, FusionTraversalOrder2_CUDA) {
  Fusion fusion;
  FusionGuard fg(&fusion);

  // Set up your input tensor views
  TensorView* tv0 = makeSymbolicTensor(2);
  fusion.addInput(tv0);

  TensorView* tv1 = add(tv0, IrBuilder::create<Val>(1.0));
  TensorView* tv2 = add(tv1, IrBuilder::create<Val>(2.0));

  TensorView* tv3 = add(tv0, IrBuilder::create<Val>(3.0));
  TensorView* tv4 = add(tv3, IrBuilder::create<Val>(4.0));

  TensorView* tv5 = add(tv1, tv3);

  fusion.addOutput(tv2);
  fusion.addOutput(tv4);
  fusion.addOutput(tv5);

  tv1->computeAt(tv5, -1);
  tv3->computeAt(tv5, -1);

  auto options = at::TensorOptions().dtype(at::kFloat).device(at::kCUDA, 0);
  at::Tensor aten_input = at::randn({10, 10}, options);

  auto t1 = aten_input + 1;
  auto t2 = t1 + 2;
  auto t3 = aten_input + 3;
  auto t4 = t3 + 4;
  auto t5 = t1 + t3;

  std::vector<at::Tensor> aten_outputs = {t2, t4, t5};

  std::vector<at::Tensor> cg_outputs = {
      at::empty_like(aten_input, options),
      at::empty_like(aten_input, options),
      at::empty_like(aten_input, options)};

  FusionExecutor fe;
  fe.compileFusion(&fusion, {aten_input});
  fe.runFusion({aten_input}, cg_outputs);

  testValidate(
      &fusion, cg_outputs, {aten_input}, aten_outputs, __LINE__, __FILE__);
}

TEST_F(NVFuserTest, FusionTraversalOrder3_CUDA) {
  for (const auto i : c10::irange(2)) {
    Fusion fusion;
    FusionGuard fg(&fusion);

    TensorView* tv0 = makeSymbolicTensor(1);
    fusion.addInput(tv0);

    TensorView* tv1 = add(tv0, IrBuilder::create<Val>(1.0));
    TensorView* tv2 = add(tv1, IrBuilder::create<Val>(2.0));

    TensorView* tv3 = add(tv0, IrBuilder::create<Val>(3.0));
    TensorView* tv4 = add(tv3, IrBuilder::create<Val>(4.0));

    TensorView* tv5 = add(tv1, tv3);

    fusion.addOutput(tv2);
    fusion.addOutput(tv4);
    fusion.addOutput(tv5);

    const int tile = 32;

    tv1->split(-1, tile);
    tv2->split(-1, tile);
    tv3->split(-1, tile);
    tv4->split(-1, tile);
    tv5->split(-1, tile);

    auto compute_at_outer = tv1;
    auto compute_at_inner = tv3;
    if (i == 1) {
      std::swap(compute_at_inner, compute_at_outer);
    }

    compute_at_outer->computeAt(tv5, -2);
    compute_at_inner->computeAt(tv5, -1);

    auto options = at::TensorOptions().dtype(at::kFloat).device(at::kCUDA, 0);
    at::Tensor aten_input = at::randn({100}, options);
    auto t1 = aten_input + 1;
    auto t2 = t1 + 2;
    auto t3 = aten_input + 3;
    auto t4 = t3 + 4;
    auto t5 = t1 + t3;

    std::vector<at::Tensor> aten_outputs = {t2, t4, t5};

    std::vector<at::Tensor> cg_outputs = {
        at::empty_like(aten_input, options),
        at::empty_like(aten_input, options),
        at::empty_like(aten_input, options)};

    FusionExecutor fe;
    fe.compileFusion(&fusion, {aten_input});
    fe.runFusion({aten_input}, cg_outputs);

    testValidate(
        &fusion, cg_outputs, {aten_input}, aten_outputs, __LINE__, __FILE__);
  }
}

TEST_F(NVFuserTest, FusionTraversalOrder4_CUDA) {
  Fusion fusion;
  FusionGuard fg(&fusion);

  // First tree
  TensorView* tv0 = makeSymbolicTensor(1);
  fusion.addInput(tv0);
  TensorView* tv1 = add(tv0, IrBuilder::create<Val>(1.0));
  TensorView* tv2 = add(tv1, IrBuilder::create<Val>(2.0));
  TensorView* tv3 = add(tv1, IrBuilder::create<Val>(3.0));
  fusion.addOutput(tv2);
  fusion.addOutput(tv3);

  // Second tree
  TensorView* tv4 = makeSymbolicTensor(1);
  fusion.addInput(tv4);
  TensorView* tv5 = add(tv4, IrBuilder::create<Val>(5.0));
  TensorView* tv6 = add(tv5, IrBuilder::create<Val>(6.0));
  TensorView* tv7 = add(tv5, IrBuilder::create<Val>(7.0));
  fusion.addOutput(tv6);
  fusion.addOutput(tv7);

  tv1->computeAt(tv2, -1);
  tv5->computeAt(tv6, -1);

  auto options = at::TensorOptions().dtype(at::kFloat).device(at::kCUDA, 0);
  at::Tensor t0 = at::randn({100}, options);
  at::Tensor t4 = at::rand_like(t0, options);

  auto t1 = t0 + 1;
  auto t2 = t1 + 2;
  auto t3 = t1 + 3;
  auto t5 = t4 + 5;
  auto t6 = t5 + 6;
  auto t7 = t5 + 7;

  std::vector<at::Tensor> aten_outputs = {t2, t3, t6, t7};
  std::vector<c10::IValue> aten_inputs = {t0, t4};
  std::vector<at::Tensor> cg_outputs = {
      at::empty_like(t0, options),
      at::empty_like(t0, options),
      at::empty_like(t0, options),
      at::empty_like(t0, options)};

  FusionExecutor fe;
  fe.compileFusion(&fusion, aten_inputs);
  fe.runFusion(aten_inputs, cg_outputs);

  testValidate(
      &fusion, cg_outputs, aten_inputs, aten_outputs, __LINE__, __FILE__);
}

TEST_F(NVFuserTest, FusionTraversalOrder5_CUDA) {
  Fusion fusion;
  FusionGuard fg(&fusion);

  TensorView* tv0 = makeSymbolicTensor(1);
  fusion.addInput(tv0);
  TensorView* tv1 = add(tv0, IrBuilder::create<Val>(1.0));
  TensorView* tv2 = add(tv1, IrBuilder::create<Val>(2.0));
  TensorView* tv3 = add(tv0, IrBuilder::create<Val>(3.0));
  TensorView* tv4 = add(tv3, IrBuilder::create<Val>(4.0));
  TensorView* tv5 = add(tv2, tv4);

  fusion.addOutput(tv1);
  fusion.addOutput(tv3);
  fusion.addOutput(tv5);

  tv2->computeAt(tv5, -1);
  tv4->computeAt(tv5, -1);

  auto options = at::TensorOptions().dtype(at::kFloat).device(at::kCUDA, 0);
  at::Tensor aten_input = at::randn({100}, options);
  std::vector<at::Tensor> cg_outputs = {
      at::empty_like(aten_input, options),
      at::empty_like(aten_input, options),
      at::empty_like(aten_input, options)};

  FusionExecutor fe;
  fe.compileFusion(&fusion, {aten_input});
  fe.runFusion({aten_input}, cg_outputs);

  auto t1 = aten_input + 1;
  auto t2 = t1 + 2;
  auto t3 = aten_input + 3;
  auto t4 = t3 + 4;
  auto t5 = t2 + t4;

  std::vector<at::Tensor> aten_outputs = {t1, t3, t5};

  testValidate(
      &fusion, cg_outputs, {aten_input}, aten_outputs, __LINE__, __FILE__);
}

TEST_F(NVFuserTest, FusionTraversalOrder6_CUDA) {
  Fusion fusion;
  FusionGuard fg(&fusion);

  TensorView* tv0 = makeSymbolicTensor(1);
  fusion.addInput(tv0);
  TensorView* tv1 = add(tv0, IrBuilder::create<Val>(1.0));
  TensorView* tv2 = add(tv0, IrBuilder::create<Val>(2.0));
  TensorView* tv3 = add(tv1, tv2);
  TensorView* tv4 = add(tv3, IrBuilder::create<Val>(4.0));

  fusion.addOutput(tv4);

  tv1->split(0, 32);
  tv2->split(0, 32);
  tv3->split(0, 32);
  tv4->split(0, 32);

  tv3->computeAt(tv4, -2);
  tv1->computeAt(tv3, -1);
  tv2->computeAt(tv3, -2);

  auto options = at::TensorOptions().dtype(at::kFloat).device(at::kCUDA, 0);
  at::Tensor aten_input = at::randn({100}, options);

  auto t1 = aten_input + 1;
  auto t2 = aten_input + 2;
  auto t3 = t1 + t2;
  auto aten_output = t3 + 4;

  at::Tensor cg_output = at::empty_like(aten_input, options);

  FusionExecutor fe;
  fe.compileFusion(&fusion, {aten_input});
  fe.runFusion({aten_input}, {cg_output});

  testValidate(
      &fusion, {cg_output}, {aten_input}, {aten_output}, __LINE__, __FILE__);
}

TEST_F(NVFuserTest, FusionTraversalOrder7_CUDA) {
  Fusion fusion;
  FusionGuard fg(&fusion);

  TensorView* tv0 = makeSymbolicTensor(1);
  fusion.addInput(tv0);
  TensorView* tv1 = add(tv0, IrBuilder::create<Val>(1.0));
  TensorView* tv2 = add(tv1, IrBuilder::create<Val>(2.0));
  TensorView* tv3 = add(tv0, IrBuilder::create<Val>(3.0));
  TensorView* tv4 = add(tv3, IrBuilder::create<Val>(4.0));
  TensorView* tv5 = add(tv2, tv4);

  fusion.addOutput(tv5);

  TensorView* tvs[] = {tv1, tv2, tv3, tv4, tv5};
  for (auto tv : tvs) {
    tv->split(0, 2);
    tv->split(0, 4);
    tv->split(0, 8);
  }

  // computeAt into inner loop nests
  tv1->computeAt(tv2, -1);
  tv3->computeAt(tv4, -2);

  tv2->computeAt(tv5, -4);
  tv4->computeAt(tv5, -3);

  auto options = at::TensorOptions().dtype(at::kFloat).device(at::kCUDA, 0);
  at::Tensor aten_input = at::randn({100}, options);

  auto t1 = aten_input + 1;
  auto t2 = t1 + 2;
  auto t3 = aten_input + 3;
  auto t4 = t3 + 4;
  auto aten_output = t2 + t4;

  at::Tensor cg_output = at::empty_like(aten_input, options);

  FusionExecutor fe;
  fe.compileFusion(&fusion, {aten_input});
  fe.runFusion({aten_input}, {cg_output});

  testValidate(
      &fusion, {cg_output}, {aten_input}, {aten_output}, __LINE__, __FILE__);
}

// Test predication of grid reduction
TEST_F(NVFuserTest, FusionThreadPredicate_CUDA) {
  const int gdimx = 4;
  const int bdimx = 128;

  Fusion fusion;
  FusionGuard fg(&fusion);

  TensorView* tv0 = makeSymbolicTensor(2);
  fusion.addInput(tv0);

  TensorView* tv1 =
      reductionOp(BinaryOpType::Add, {1}, IrBuilder::create<Val>(0.0), tv0);
  TensorView* tv2 = unaryOp(UnaryOpType::Neg, tv1);
  TensorView* tv3 = add(tv0, IrBuilder::create<Val>(2.0));

  fusion.addOutput(tv3);
  fusion.addOutput(tv2);

  tv1->split(1, bdimx);
  tv1->split(1, gdimx);
  tv3->split(1, bdimx);
  tv3->split(1, gdimx);

  TensorView* tv1_rf = tv1->rFactor({1});

  tv1->computeAt(tv2, -1);

  tv1->axis(0)->parallelize(ParallelType::BIDy);
  tv1_rf->axis(0)->parallelize(ParallelType::BIDy);
  tv2->axis(0)->parallelize(ParallelType::BIDy);
  tv1->axis(-2)->parallelize(ParallelType::BIDx);
  tv1_rf->axis(-2)->parallelize(ParallelType::BIDx);
  tv1->axis(-1)->parallelize(ParallelType::TIDx);
  tv1_rf->axis(-1)->parallelize(ParallelType::TIDx);

  tv3->axis(3)->parallelize(ParallelType::TIDx);
  tv3->axis(2)->parallelize(ParallelType::BIDx);
  tv3->axis(0)->parallelize(ParallelType::BIDy);

  int numel_x = 100;
  int numel_y = 1000;

  auto options = at::TensorOptions().dtype(at::kFloat).device(at::kCUDA, 0);
  at::Tensor aten_input = at::randn({numel_x, numel_y}, options);

  auto t2 = -aten_input.to(at::kDouble).sum({1});
  auto t3 = aten_input + 2.0;

  std::vector<at::Tensor> aten_outputs = {t3, t2};

  std::vector<at::Tensor> cg_outputs = {
      at::empty_like(aten_input, options), at::empty({numel_x}, options)};

  FusionExecutor fe;
  fe.compileFusion(&fusion, {aten_input});
  fe.runFusion({aten_input}, cg_outputs);

  testValidate(
      &fusion, cg_outputs, {aten_input}, aten_outputs, __LINE__, __FILE__);
}

TEST_F(NVFuserTest, FusionLSTMCell_CUDA) {
  const int hidden_features = 512;
  const int batch_size = 64;

  Fusion fusion;
  FusionGuard fg(&fusion);

  TensorView* tvs[16];
  for (const auto i : c10::irange(16)) {
    tvs[i] = makeSymbolicTensor(2);
    fusion.addInput(tvs[i]);
  }

  auto ingate = unaryOp(
      UnaryOpType::Sigmoid, add(add(add(tvs[0], tvs[1]), tvs[2]), tvs[3]));

  auto forgetgate = unaryOp(
      UnaryOpType::Sigmoid, add(add(add(tvs[4], tvs[5]), tvs[6]), tvs[7]));

  auto cellgate = unaryOp(
      UnaryOpType::Tanh, add(add(add(tvs[8], tvs[9]), tvs[10]), tvs[11]));

  auto outgate = unaryOp(
      UnaryOpType::Sigmoid, add(add(add(tvs[12], tvs[13]), tvs[14]), tvs[15]));

  auto cx = makeContigTensor(2);
  fusion.addInput(cx);

  auto cy = add(mul(forgetgate, cx), mul(ingate, cellgate));

  auto hy = mul(outgate, unaryOp(UnaryOpType::Tanh, cy));

  fusion.addOutput(cy);
  fusion.addOutput(hy);

  std::vector<c10::IValue> aten_inputs;
  auto options = at::TensorOptions().dtype(at::kFloat).device(at::kCUDA, 0);
  at::Tensor large_tensor0 =
      at::randn({batch_size, hidden_features * 4}, options);
  at::Tensor large_tensor1 =
      at::randn({batch_size, hidden_features * 4}, options);
  at::Tensor large_tensor2 =
      at::randn({batch_size, hidden_features * 4}, options);
  at::Tensor large_tensor3 =
      at::randn({batch_size, hidden_features * 4}, options);

  auto chunked0 = large_tensor0.chunk(4, 1);
  auto chunked1 = large_tensor1.chunk(4, 1);
  auto chunked2 = large_tensor2.chunk(4, 1);
  auto chunked3 = large_tensor3.chunk(4, 1);

  aten_inputs.insert(aten_inputs.end(), chunked0.begin(), chunked0.end());
  aten_inputs.insert(aten_inputs.end(), chunked1.begin(), chunked1.end());
  aten_inputs.insert(aten_inputs.end(), chunked2.begin(), chunked2.end());
  aten_inputs.insert(aten_inputs.end(), chunked3.begin(), chunked3.end());

  auto at_ingate =
      chunked0[0].add(chunked0[1]).add(chunked0[2]).add(chunked0[3]).sigmoid();
  auto at_forgetgate =
      chunked1[0].add(chunked1[1]).add(chunked1[2]).add(chunked1[3]).sigmoid();
  auto at_cellgate =
      chunked2[0].add(chunked2[1]).add(chunked2[2]).add(chunked2[3]).tanh();
  auto at_outgate =
      chunked3[0].add(chunked3[1]).add(chunked3[2]).add(chunked3[3]).sigmoid();

  auto at_cx = at::randn({batch_size, hidden_features}, options);
  aten_inputs.push_back(at_cx);
  auto at_cy = at_forgetgate.mul(at_cx).add(at_ingate.mul(at_cellgate));
  auto at_hy = at_outgate.mul(at_cy.tanh());

  auto lparams = schedulePointwise(&fusion, aten_inputs);

  FusionExecutor fe;
  fe.compileFusion(&fusion, aten_inputs, lparams);
  auto cg_outputs = fe.runFusion(aten_inputs, lparams);

  testValidate(
      &fusion, cg_outputs, aten_inputs, {at_cy, at_hy}, __LINE__, __FILE__);
}

TEST_F(NVFuserTest, FusionReductionHalf_CUDA) {
  Fusion fusion;
  FusionGuard fg(&fusion);

  // Set up your input tensor views
  TensorView* tv0 = makeSymbolicTensor(3, DataType::Half);
  fusion.addInput(tv0);

  auto tv1 = castOp(DataType::Float, tv0);
  auto tv2 = add(tv1, IrBuilder::create<Val>(1.0));
  auto tv3 = sum(tv2, {2});
  auto tv4 = castOp(DataType::Half, tv3);

  fusion.addOutput(tv4);

  const auto options =
      at::TensorOptions().dtype(at::kHalf).device(at::kCUDA, 0);
  at::Tensor aten_input = at::randn({8, 8, 16}, options);

  auto reduction_params = getReductionHeuristics(&fusion, {aten_input});
  TORCH_CHECK(reduction_params, "Reduction schedule was not generated!");
  scheduleReduction(&fusion, *reduction_params);

  TORCH_CHECK(reduction_params, "Reduction schedule was not generated!");

  auto lparams = reduction_params->lparams;

  FusionExecutor fe;
  fe.compileFusion(&fusion, {aten_input}, lparams);
  // no broadcasting needed, omitting the last optional argument;
  auto cg_outputs = fe.runFusion({aten_input}, lparams);

  auto aten_output = aten_input.add(1.0).to(at::kDouble).sum({2});

  testValidate(
      &fusion,
      cg_outputs,
      {aten_input},
      {aten_output},
      __LINE__,
      __FILE__,
      "",
      lparams);
}

TEST_F(NVFuserTest, FusionReduceSingle_CUDA) {
  Fusion fusion;
  FusionGuard fg(&fusion);

  // Set up your input tensor views
  TensorView* tv0 = makeConcreteTensor({100, 1});
  fusion.addInput(tv0);
  auto tv1 = sum(tv0, {1});
  fusion.addOutput(tv1);

  const auto options =
      at::TensorOptions().dtype(at::kFloat).device(at::kCUDA, 0);
  at::Tensor aten_input = at::randn({100, 1}, options);

  // Grab only tensor views, though there shouldn't be any other type
  FusionExecutor fe;
  fe.compileFusion(&fusion, {aten_input});
  // no broadcasting needed, omitting the last optional argument;
  auto cg_outputs = fe.runFusion({aten_input});

  auto aten_output = aten_input.to(at::kDouble).sum({1});
  testValidate(
      &fusion, cg_outputs, {aten_input}, {aten_output}, __LINE__, __FILE__);
}

TEST_F(NVFuserTest, FusionReduceImplicitBroadcast_CUDA) {
  constexpr int bid_x = 80;
  constexpr int tid_x = 4096;
  constexpr int red_dim = 1;

  Fusion fusion;
  FusionGuard fg(&fusion);

  // Set up your input tensor views
  TensorView* tv0 = makeConcreteTensor({bid_x, tid_x, 1});
  fusion.addInput(tv0);

  TensorView* tv1 = reductionOp(
      BinaryOpType::Add, {red_dim, 2}, IrBuilder::create<Val>(0.0), tv0);
  fusion.addOutput(tv1);

  const auto options =
      at::TensorOptions().dtype(at::kFloat).device(at::kCUDA, 0);
  at::Tensor aten_input = at::randn({bid_x, tid_x, 1}, options);

  // Apply reduction heuristic
  auto reduction_params = getReductionHeuristics(&fusion, {aten_input});
  TORCH_CHECK(reduction_params, "Reduction schedule was not generated!");
  scheduleReduction(&fusion, *reduction_params);
  auto lparams = reduction_params->lparams;

  FusionExecutor fe;
  fe.compileFusion(&fusion, {aten_input}, lparams);
  // no broadcasting needed, omitting the last optional argument;
  auto cg_outputs = fe.runFusion({aten_input}, lparams);
  auto aten_output = aten_input.to(at::kDouble).sum({red_dim, 2});

  testValidate(
      &fusion,
      cg_outputs,
      {aten_input},
      {aten_output},
      __LINE__,
      __FILE__,
      "",
      lparams);
}

TEST_F(NVFuserTest, FusionReduceImplicitBroadcast2_CUDA) {
  constexpr int bid_x = 80;
  constexpr int tid_x = 4096;
  constexpr int red_dim = 1;

  Fusion fusion;
  FusionGuard fg(&fusion);

  // Set up your input tensor views
  TensorView* tv0 = makeConcreteTensor({bid_x, tid_x, 1});
  fusion.addInput(tv0);

  TensorView* tv1 =
      reductionOp(BinaryOpType::Add, {2}, IrBuilder::create<Val>(0.0), tv0);

  TensorView* tv2 = reductionOp(
      BinaryOpType::Add, {red_dim}, IrBuilder::create<Val>(0.0), tv1);
  fusion.addOutput(tv2);

  const auto options =
      at::TensorOptions().dtype(at::kFloat).device(at::kCUDA, 0);
  at::Tensor aten_input = at::randn({bid_x, tid_x, 1}, options);

  // Apply reduction heuristic
  auto reduction_params = getReductionHeuristics(&fusion, {aten_input});
  TORCH_CHECK(reduction_params, "Reduction schedule was not generated!");

  scheduleReduction(&fusion, *reduction_params);
  auto lparams = reduction_params->lparams;

  FusionExecutor fe;
  fe.compileFusion(&fusion, {aten_input}, lparams);
  // no broadcasting needed, omitting the last optional argument;
  auto cg_outputs = fe.runFusion({aten_input}, lparams);
  auto aten_output = aten_input.to(at::kDouble).sum({1, 2});

  testValidate(
      &fusion,
      cg_outputs,
      {aten_input},
      {aten_output},
      __LINE__,
      __FILE__,
      "",
      lparams);
}

TEST_F(NVFuserTest, FusionReduceImplicitBroadcast3_CUDA) {
  constexpr int bid_x = 80;
  constexpr int tid_x = 4096;
  constexpr int red_dim = 1;

  Fusion fusion;
  FusionGuard fg(&fusion);

  // Set up your input tensor views
  TensorView* tv0 = makeConcreteTensor({bid_x, tid_x, 1});
  fusion.addInput(tv0);

  TensorView* tv1 = sum(tv0, {red_dim});
  TensorView* tv2 = squeeze(tv1, std::vector<bool>{false, true});
  fusion.addOutput(tv2);

  const auto options =
      at::TensorOptions().dtype(at::kFloat).device(at::kCUDA, 0);
  at::Tensor aten_input = at::randn({bid_x, tid_x, 1}, options);

  // Apply reduction heuristic
  auto reduction_params = getReductionHeuristics(&fusion, {aten_input});
  TORCH_CHECK(reduction_params, "Reduction schedule was not generated!");
  scheduleReduction(&fusion, *reduction_params);
  auto lparams = reduction_params->lparams;

  FusionExecutor fe;
  fe.compileFusion(&fusion, {aten_input}, lparams);
  // no broadcasting needed, omitting the last optional argument;
  auto cg_outputs = fe.runFusion({aten_input}, lparams);
  auto aten_output = aten_input.to(at::kDouble).sum({2, 1});

  testValidate(
      &fusion,
      cg_outputs,
      {aten_input},
      {aten_output},
      __LINE__,
      __FILE__,
      "",
      lparams);
}

TEST_F(NVFuserTest, FusionTrivialReduction_CUDA) {
  Fusion fusion;
  FusionGuard fg(&fusion);

  // Set up your input tensor views
  TensorView* tv0 = makeConcreteTensor({10, 20, 1});
  fusion.addInput(tv0);
  TensorView* tv1 =
      reductionOp(BinaryOpType::Add, {2}, IrBuilder::create<Val>(0.0), tv0);
  fusion.addOutput(tv1);

  TORCH_CHECK(
      ir_utils::getReductionOps(&fusion).empty(),
      "Trivial reduction not converted to squeeze.");

  const auto options =
      at::TensorOptions().dtype(at::kFloat).device(at::kCUDA, 0);
  at::Tensor aten_input = at::randn({10, 20, 1}, options);

  FusionExecutor fe;
  fe.compileFusion(&fusion, {aten_input});
  auto cg_outputs = fe.runFusion({aten_input});
  auto aten_output = aten_input.to(at::kDouble).sum({2});

  testValidate(
      &fusion, cg_outputs, {aten_input}, {aten_output}, __LINE__, __FILE__);
}

TEST_F(NVFuserTest, FusionTrivialReduction2_CUDA) {
  Fusion fusion;
  FusionGuard fg(&fusion);

  int w = 1, x = 1, y = 7, z = 8;

  auto tv0 = makeSymbolicTensor(2);
  auto tv1 = makeConcreteTensor({w, x, y, z});
  fusion.addInput(tv0);
  fusion.addInput(tv1);

  auto tv2 = sum(tv1, {0});
  auto tv3 = sum(tv2, {0});
  auto tv4 = add(tv3, tv0);

  fusion.addOutput(tv4);

  auto options = at::TensorOptions().dtype(at::kFloat).device(at::kCUDA, 0);
  at::Tensor t0 = at::randn({y, z}, options);
  at::Tensor t1 = at::randn({w, x, y, z}, options);
  auto aten_output = t1.to(at::kDouble).sum({0}).sum({0}).add(t0);

  std::vector<c10::IValue> aten_inputs = {t0, t1};

  auto lparams = schedulePointwise(&fusion, aten_inputs);

  FusionExecutor fe;
  fe.compileFusion(&fusion, aten_inputs, lparams);
  auto cg_outputs = fe.runFusion(aten_inputs, lparams);

  testValidate(
      &fusion, cg_outputs, aten_inputs, {aten_output}, __LINE__, __FILE__);
}

TEST_F(NVFuserTest, FusionTrivialReduction3_CUDA) {
  Fusion fusion;
  FusionGuard fg(&fusion);

  int v = 1, w = 1, x = 1, y = 7, z = 8;

  auto tv0 = makeSymbolicTensor(2);
  auto tv1 = makeConcreteTensor({v, w, x, y, z});
  fusion.addInput(tv0);
  fusion.addInput(tv1);

  auto tv2 = sum(tv1, {0, 1, 2});
  auto tv3 = add(tv2, tv0);

  fusion.addOutput(tv3);

  auto options = at::TensorOptions().dtype(at::kFloat).device(at::kCUDA, 0);
  at::Tensor t0 = at::randn({y, z}, options);
  at::Tensor t1 = at::randn({v, w, x, y, z}, options);
  auto aten_output = t1.sum({0, 1, 2}).add(t0);

  std::vector<c10::IValue> aten_inputs = {t0, t1};

  auto lparams = schedulePointwise(&fusion, aten_inputs);

  FusionExecutor fe;
  fe.compileFusion(&fusion, aten_inputs, lparams);
  auto cg_outputs = fe.runFusion(aten_inputs, lparams);

  testValidate(
      &fusion, cg_outputs, aten_inputs, {aten_output}, __LINE__, __FILE__);
}

TEST_F(NVFuserTest, FusionInputsIdLookup_CUDA) {
  auto options = at::TensorOptions().dtype(at::kFloat).device(at::kCUDA, 0);
  at::Tensor t0 = at::randn({16, 8, 8}, options);
  at::Tensor t1 = at::randn({8, 8}, options);
  at::Tensor t2 = at::randn({6, 4}, options);

  // create a cache with max size 2;
  nvfuser::InputsIdLookup inputs_id_lookup(2);

  // testing basic function, same encoding for identical inputs
  auto id_0 = inputs_id_lookup.lookupId({t0, t1, 5.0});
  auto id_0_lookup = inputs_id_lookup.lookupId({t0, t1, 2.5});
  TORCH_CHECK(id_0.id == id_0_lookup.id);
  TORCH_CHECK(inputs_id_lookup.size() == 1);
  TORCH_CHECK(id_0.eviction == false);

  // new input (even tho same shape, but we have different signature because of
  // missing scalar input
  auto id_1 = inputs_id_lookup.lookupId({t0, t1});
  auto id_1_lookup = inputs_id_lookup.lookupId({t0, t1});
  TORCH_CHECK(id_1.id == id_1_lookup.id);
  TORCH_CHECK(inputs_id_lookup.size() == 2);
  TORCH_CHECK(id_1.eviction == false);

  // eviction should happen at this point
  auto id_2 = inputs_id_lookup.lookupId({t2, t1});
  TORCH_CHECK(id_2.id != id_0.id);
  TORCH_CHECK(id_2.id != id_1.id);
  TORCH_CHECK(inputs_id_lookup.size() == 2);
  TORCH_CHECK(id_2.eviction == true);
  TORCH_CHECK(id_2.evict_id == id_0.id);

  // look at input 1 again
  auto id_1_relook = inputs_id_lookup.lookupId({t0, t1});
  TORCH_CHECK(id_1_relook.id == id_1.id);
  TORCH_CHECK(id_1_relook.eviction == false);

  // test scalars don't affect ID unless we ask them to
  auto id_3 = inputs_id_lookup.lookupId(
      {t0, t1, 5.0, 1, true}, /*scalar_inputs_to_record*/ {2, 3, 4});
  auto id_3_lookup = inputs_id_lookup.lookupId(
      {t0, t1, 2.5, 2, false}, /*scalar_inputs_to_record*/ {2, 3, 4});
  auto id_3_norecord = inputs_id_lookup.lookupId(
      {t0, t1, 5.0, 1, true}, /*scalar_inputs_to_record*/ {});
  auto id_3_lookup_norecord = inputs_id_lookup.lookupId(
      {t0, t1, 2.5, 2, false}, /*scalar_inputs_to_record*/ {});
  TORCH_CHECK(id_3.id != id_3_lookup.id);
  TORCH_CHECK(id_3_norecord.id == id_3_lookup_norecord.id);
}

TEST_F(NVFuserTest, FusionGroupGuardSimpleTensor_CUDA) {
  std::vector<int64_t> sizes_vec({16, 8, 8});
  std::vector<int64_t> strides_vec({64, 8, 1});
  auto tensor_type = at::TensorType::create(
      at::kFloat, c10::nullopt, sizes_vec, strides_vec, c10::nullopt);
  auto options = at::TensorOptions().dtype(at::kFloat).device(at::kCUDA, 0);

  // pass with identical shape
  auto t0 = at::randn({16, 8, 8}, options);
  TORCH_CHECK(complyWith(t0, tensor_type));

  // pass with dynamic shape
  auto t1 = at::randn({16, 16, 8}, options);
  TORCH_CHECK(complyWith(t1, tensor_type));

  // broadcasting semantic change failure
  auto t2 = at::randn({16, 1, 8}, options);
  TORCH_CHECK(!complyWith(t2, tensor_type));

  // contiguity failure via slicing
  auto t3 = t0.slice(1, 0, 8, 2);
  TORCH_CHECK(!complyWith(t3, tensor_type));

  // contiguity failure via slicing
  auto t4 = t0.slice(2, 0, 8, 2);
  TORCH_CHECK(!complyWith(t4, tensor_type));

  // rank failure
  auto t5 = at::randn({16, 8, 8, 8}, options);
  TORCH_CHECK(!complyWith(t5, tensor_type));

  // contiguity on stride 1 dimension with implicit broadcasting
  auto t = at::randn({4}, options);
  auto t6 = t.unsqueeze(1).expand({4, 8});
  TORCH_CHECK(complyWith(t6, at::TensorType::create(t6)));
}

TEST_F(NVFuserTest, FusionGroupGuardBroadcastTensor_CUDA) {
  std::vector<int64_t> sizes_vec({16, 1, 8});
  std::vector<int64_t> strides_vec({8, 8, 1});
  auto tensor_type = at::TensorType::create(
      at::kFloat, c10::nullopt, sizes_vec, strides_vec, c10::nullopt);
  auto options = at::TensorOptions().dtype(at::kFloat).device(at::kCUDA, 0);

  // broadcasting semantic change
  auto t0 = at::randn({16, 8, 8}, options);
  TORCH_CHECK(!complyWith(t0, tensor_type));

  // dtype failure
  auto t1 = at::randn({16, 1, 8}, options.dtype(at::kHalf));
  TORCH_CHECK(!complyWith(t1, tensor_type));

  // dtype failure
  auto t2 = at::randn({16, 1, 8}, options);
  TORCH_CHECK(complyWith(t2, tensor_type));

  // device inconsistency shouldn't fail
  auto t3 = at::randn({16, 1, 8}, options.device(at::kCPU, 0));
  TORCH_CHECK(complyWith(t3, tensor_type));
}

TEST_F(NVFuserTest, FusionGroupGuardPermutedTensor_CUDA) {
  std::vector<int64_t> sizes_vec({16, 8, 8});
  std::vector<int64_t> strides_vec({64, 1, 8});
  auto tensor_type = at::TensorType::create(
      at::kFloat, c10::nullopt, sizes_vec, strides_vec, c10::nullopt);
  auto options = at::TensorOptions().dtype(at::kFloat).device(at::kCUDA, 0);

  // failing permutation
  auto t0 = at::randn({16, 8, 8}, options);
  TORCH_CHECK(!complyWith(t0, tensor_type));

  // passing with dynamic shape
  auto t1 = t0.permute({0, 2, 1});
  TORCH_CHECK(complyWith(t1, tensor_type));
}

TEST_F(NVFuserTest, FusionGroupGuardRelaxedCheck_CUDA) {
  std::vector<int64_t> sizes_vec({16, 8, 8});
  std::vector<int64_t> strides_vec({128, 16, 1});
  auto tensor_type = at::TensorType::create(
      at::kFloat, c10::nullopt, sizes_vec, strides_vec, c10::nullopt);
  auto options = at::TensorOptions().dtype(at::kFloat).device(at::kCUDA, 0);

  // contiguity check passes although it differs
  auto t0 = at::randn({16, 16, 8}, options);
  TORCH_CHECK(complyWith(t0, tensor_type));

  // passing with dynamic shape
  auto t1 = t0.slice(1, 0, 16, 2);
  TORCH_CHECK(complyWith(t1, tensor_type));
}

TEST_F(NVFuserTest, FusionDisjointSet_CUDA) {
  DisjointSets<int> set;

  const std::set<int> group_x({0, 1, 2});
  const std::set<int> group_y({3, 4, 5});
  const std::set<int> group_z({6, 7, 8});
  const std::vector<std::set<int>> groups({group_x, group_y, group_z});
  std::set<int> group_all;
  std::for_each(groups.begin(), groups.end(), [&](const auto& g) {
    group_all.insert(g.begin(), g.end());
  });

  // Initially, nothing should be considered equivalent
  for (auto i : group_all) {
    for (auto j : group_all) {
      TORCH_CHECK(!set.permissiveAreMapped(i, j));
    }
  }

  // Sets values in group_x are equivalent
  for (auto i : group_x) {
    for (auto j : group_x) {
      set.mapEntries(i, j);
      TORCH_CHECK(set.mappingExists(i));
      TORCH_CHECK(set.mappingExists(j));
    }
  }

  // All values in group_x shoudl be equivalent with each other
  for (auto i : group_x) {
    for (auto j : group_x) {
      TORCH_CHECK(set.permissiveAreMapped(i, j));
    }
  }
  // But nothing else should be equivalent
  for (auto i : group_all) {
    for (auto j : group_y) {
      TORCH_CHECK(!set.permissiveAreMapped(i, j));
    }
    for (auto j : group_z) {
      TORCH_CHECK(!set.permissiveAreMapped(i, j));
    }
  }

  // Sets values in group_y are equivalent
  for (auto i : group_y) {
    for (auto j : group_y) {
      set.mapEntries(i, j);
      TORCH_CHECK(set.mappingExists(i));
      TORCH_CHECK(set.mappingExists(j));
    }
  }

  // group_x should be still equivalent
  for (auto i : group_x) {
    for (auto j : group_x) {
      TORCH_CHECK(set.permissiveAreMapped(i, j));
    }
  }
  // group_y should be now equivalent
  for (auto i : group_y) {
    for (auto j : group_y) {
      TORCH_CHECK(set.permissiveAreMapped(i, j));
    }
  }
  // But group_z should not be equivalent with anything yet
  for (auto i : group_all) {
    for (auto j : group_z) {
      TORCH_CHECK(!set.permissiveAreMapped(i, j));
    }
  }

  // Sets values in group_z are equivalent
  for (auto i : group_z) {
    for (auto j : group_z) {
      set.mapEntries(i, j);
      TORCH_CHECK(set.mappingExists(i));
      TORCH_CHECK(set.mappingExists(j));
    }
  }

  // Now each of the three groups should be equivalent within each
  // group
  for (const auto gi : c10::irange(groups.size())) {
    for (const auto gj : c10::irange(groups.size())) {
      for (auto i : groups[gi]) {
        for (auto j : groups[gj]) {
          TORCH_CHECK(
              (gi == gj && set.permissiveAreMapped(i, j)) ||
              (gi != gj && !set.permissiveAreMapped(i, j)));
        }
      }
    }
  }

  std::vector<int> all_elements = set.getAllElements().vector();
  std::sort(all_elements.begin(), all_elements.end());
  std::vector<int> group_all_vec(group_all.begin(), group_all.end());
  std::sort(group_all_vec.begin(), group_all_vec.end());
  TORCH_CHECK(all_elements == group_all_vec);

  set.clear();
  TORCH_CHECK(set.getAllElements().vector().size() == 0);

  // All cleared. Nothing should be considered equivalent.
  for (auto i : group_all) {
    for (auto j : group_all) {
      TORCH_CHECK(!set.permissiveAreMapped(i, j));
    }
  }
}

TEST_F(NVFuserTest, FusionNonUniqueBroadcastSize_CUDA) {
  Fusion fusion;
  FusionGuard fg(&fusion);

  auto tv0 = makeSymbolicTensor(1);
  auto tv1 = makeSymbolicTensor(2);
  auto tv2 = makeSymbolicTensor(2);
  fusion.addInput(tv0);
  fusion.addInput(tv1);
  fusion.addInput(tv2);

  auto tv3 = broadcast(tv0, {true, false});
  auto tv4 = add(tv3, tv1);
  auto tv5 = add(tv3, tv2);

  fusion.addOutput(tv4);
  fusion.addOutput(tv5);

  // In order to do this, tv1->axis(1) and tv2->axis(1) must have the
  // same size, but we can't prove it, so this should throw an error.
  // NOLINTNEXTLINE(cppcoreguidelines-avoid-goto,hicpp-avoid-goto)
  ASSERT_ANY_THROW(tv3->computeAt(tv4, -1));
}

TEST_F(NVFuserTest, FusionBiasGeluFwd_CUDA) {
  Fusion fusion;
  FusionGuard fg(&fusion);

  const float k_079 = 0.79788456;
  const float k_004 = 0.044715;

  // bias vector
  auto t0 = makeSymbolicTensor(1, DataType::Half);
  fusion.addInput(t0);
  auto t1 = castOp(DataType::Float, t0);
  // input tensor
  auto t2 = makeSymbolicTensor(3, DataType::Half);
  fusion.addInput(t2);
  auto t3 = castOp(DataType::Float, t2);
  auto t4 = broadcast(t1, {true, true, false});
  auto t5 = add(t4, t3);
  auto t6 = mul(t5, IrBuilder::create<Val>(0.5));
  auto t7 = mul(t5, IrBuilder::create<Val>(k_079));
  auto t8 = mul(t5, IrBuilder::create<Val>(k_004));
  auto t9 = mul(t8, t5);
<<<<<<< HEAD
  auto t10 = add(t9, IrBuilder::create<Val>(1));
  auto t11 = mul(t7, t10);
  auto t12 = unaryOp(UnaryOpType::Tanh, t11);
  auto t13 = add(t12, IrBuilder::create<Val>(1));
=======
  auto t10 = add(t9, IrBuilder::create<Scalar>(1L));
  auto t11 = mul(t7, t10);
  auto t12 = unaryOp(UnaryOpType::Tanh, t11);
  auto t13 = add(t12, IrBuilder::create<Scalar>(1L));
>>>>>>> fb9845e7
  auto t14 = mul(t6, t13);
  auto t15 = castOp(DataType::Half, t14);
  fusion.addOutput(t15);

  auto options = at::TensorOptions().dtype(at::kHalf).device(at::kCUDA, 0);
  std::vector<int64_t> input_shape{6, 512, 4096};
  std::vector<int64_t> bias_shape{4096};

  auto at_input = at::randn(input_shape, options);
  auto at_bias = at::randn(bias_shape, options);

  auto at_x = at_bias.to(c10::ScalarType::Double) +
      at_input.to(c10::ScalarType::Double);
  auto aten_output_double =
      at_x * 0.5 * (1.0 + (k_079 * at_x * (1 + k_004 * at_x * at_x)).tanh());

  std::vector<c10::IValue> aten_inputs = {at_bias, at_input};
  auto lparams = schedulePointwise(&fusion, aten_inputs);

  FusionExecutor fe;
  fe.compileFusion(&fusion, aten_inputs, lparams);
  auto cg_outputs = fe.runFusion(aten_inputs, lparams);

  testValidate(
      &fusion,
      cg_outputs,
      aten_inputs,
      {aten_output_double},
      __LINE__,
      __FILE__);
}

TEST_F(NVFuserTest, FusionBiasGeluBwd_CUDA) {
  if (at::cuda::getDeviceProperties(0)->major < 6) {
    return;
  }
  Fusion fusion;
  FusionGuard fg(&fusion);

  // disable fma to avoid numerical issue for reference implementation
  DisableOptionsGuard opt_guard;
  opt_guard.getCurOptions().set(DisableOption::Fma);

  const float k_079 = 0.79788456;
  const float k_004 = 0.044715;
  const float k_010 = 0.1070322243;

  // gradient tensor
  auto t0 = makeSymbolicTensor(3, DataType::Half);
  fusion.addInput(t0);
  auto t1 = castOp(DataType::Float, t0);
  // bias tensor
  auto t2 = makeSymbolicTensor(1, DataType::Half);
  fusion.addInput(t2);
  auto t3 = castOp(DataType::Float, t2);
  // input tensor
  auto t4 = makeSymbolicTensor(3, DataType::Half);
  fusion.addInput(t4);
  auto t5 = castOp(DataType::Float, t4);
  auto t6 = broadcast(t3, {true, true, false});
  auto t7 = add(t6, t5);
  auto t8 = mul(t7, IrBuilder::create<Val>(k_079));
  auto t9 = mul(t7, IrBuilder::create<Val>(k_004));
  auto t10 = mul(t9, t7);
<<<<<<< HEAD
  auto t11 = add(t10, IrBuilder::create<Val>(1));
=======
  auto t11 = add(t10, IrBuilder::create<Scalar>(1L));
>>>>>>> fb9845e7
  auto t12 = mul(t8, t11);
  auto t13 = unaryOp(UnaryOpType::Tanh, t12);
  auto t14 = mul(t7, IrBuilder::create<Val>(0.5));
  auto t15 = mul(t13, t13);
  auto t16 = unaryOp(UnaryOpType::Neg, t15);
<<<<<<< HEAD
  auto t17 = add(t16, IrBuilder::create<Val>(1));
  auto t18 = mul(t7, IrBuilder::create<Val>(k_010));
=======
  auto t17 = add(t16, IrBuilder::create<Scalar>(1L));
  auto t18 = mul(t7, IrBuilder::create<Scalar>(k_010));
>>>>>>> fb9845e7
  auto t19 = mul(t18, t7);
  auto t20 = add(t19, IrBuilder::create<Val>(k_079));
  auto t21 = mul(t17, t20);
  auto t22 = mul(t14, t21);
<<<<<<< HEAD
  auto t23 = add(t13, IrBuilder::create<Val>(1));
  auto t24 = mul(t23, IrBuilder::create<Val>(0.5));
=======
  auto t23 = add(t13, IrBuilder::create<Scalar>(1L));
  auto t24 = mul(t23, IrBuilder::create<Scalar>(0.5));
>>>>>>> fb9845e7
  auto t25 = add(t22, t24);
  auto t26 = mul(t25, t1);
  // Save float output for validation
  fusion.addOutput(t26);
  auto t27 = castOp(DataType::Half, t26);
  fusion.addOutput(t27);

  auto options = at::TensorOptions().dtype(at::kHalf).device(at::kCUDA, 0);
  std::vector<int64_t> input_shape{6, 512, 4096};
  std::vector<int64_t> bias_shape{4096};
  auto at_input = at::randn(input_shape, options);
  auto at_bias = at::randn(bias_shape, options);
  auto at_grad = at::randn(input_shape, options);

  auto at_x = at_bias.to(c10::ScalarType::Double) +
      at_input.to(c10::ScalarType::Double);
  auto at_tanh_out = (k_079 * at_x * (1 + k_004 * at_x * at_x)).tanh();
  auto at_ff = 0.5 * at_x *
          ((1 - at_tanh_out * at_tanh_out) * (k_079 + k_010 * at_x * at_x)) +
      0.5 * (1 + at_tanh_out);
  auto at_out = at_ff * at_grad;

  std::vector<c10::IValue> aten_inputs = {at_grad, at_bias, at_input};
  std::vector<at::Tensor> aten_outputs = {at_out, at_out};

  auto lparams = schedulePointwise(&fusion, aten_inputs);

  FusionExecutor fe;
  fe.compileFusion(&fusion, aten_inputs, lparams);
  auto cg_outputs = fe.runFusion(aten_inputs, lparams);

  auto tolerance_overwrite = ValidationConstants();
  // bump tolerance
  tolerance_overwrite.base_float_abs_tol = 3e-6;
  tolerance_overwrite.base_float_rel_tol = 4e-3;
  testValidate(
      &fusion,
      cg_outputs,
      aten_inputs,
      aten_outputs,
      __LINE__,
      __FILE__,
      "",
      LaunchParams(),
      tolerance_overwrite);
}

// Reproducer of issue #459
TEST_F(NVFuserTest, FusionIssue459_CUDA) {
  Fusion fusion;
  FusionGuard fg(&fusion);

  auto tv0 = makeSymbolicTensor(1);
  fusion.addInput(tv0);
  auto tv1 = makeSymbolicTensor(2);
  fusion.addInput(tv1);

  auto tv2 = add(tv0, IrBuilder::create<Val>(1.0));
  auto tv3 = broadcast(tv2, {true, false});
  auto tv4 = add(tv1, tv3);

  // Create two outputs from the final arithmetic result
  auto tv5 = add(tv4, IrBuilder::create<Val>(1.0));
  fusion.addOutput(tv5);
  auto tv6 = add(tv4, IrBuilder::create<Val>(1.0));
  fusion.addOutput(tv6);

  // Scheduling
  for (auto output : ir_utils::filterByType<TensorView>(fusion.outputs())) {
    output->merge(-2, -1);
  }
  for (auto output : ir_utils::filterByType<TensorView>(fusion.outputs())) {
    output->split(0, 128);
  }

  tv0->computeAt(tv5, -1);

  tv6->axis(0)->parallelize(ParallelType::BIDx);
  tv6->axis(1)->parallelize(ParallelType::TIDx);

  auto options = at::TensorOptions().dtype(at::kFloat).device(at::kCUDA, 0);
  const int numel_x = 10;
  const int numel_y = 20;
  auto t0 = at::randn({numel_x}, options);
  auto t1 = at::randn({numel_y, numel_x}, options);
  auto aten_output = (t0 + 1).unsqueeze(0) + t1 + 1;

  std::vector<c10::IValue> aten_inputs = {t0, t1};

  nvfuser::FusionExecutor fe;
  fe.compileFusion(&fusion, aten_inputs);
  auto cg_outputs = fe.runFusion(aten_inputs);

  testValidate(
      &fusion,
      cg_outputs,
      aten_inputs,
      {aten_output, aten_output},
      __LINE__,
      __FILE__);
}

TEST_F(NVFuserTest, FusionSmemIndexingSimple_CUDA) {
  Fusion fusion;
  FusionGuard fg(&fusion);

  auto tv0 = makeSymbolicTensor(2);
  fusion.addInput(tv0);
  auto tv1 = add(tv0, IrBuilder::create<Val>(1.0));
  auto tv2 = add(tv1, IrBuilder::create<Val>(1.0));
  auto tv3 = add(tv2, IrBuilder::create<Val>(1.0));
  fusion.addOutput(tv3);

  tv3->axis(0)->parallelize(ParallelType::BIDx);
  tv3->axis(1)->parallelize(ParallelType::TIDx);

  tv0->computeAt(tv3, -1);

  tv1->setMemoryType(MemoryType::Shared);
  tv2->setMemoryType(MemoryType::Global);

  auto options = at::TensorOptions().dtype(at::kFloat).device(at::kCUDA, 0);

  auto aten_input = at::randn({12, 34}, options);
  at::Tensor aten_output = aten_input + 1.0 + 1.0 + 1.0;

  FusionExecutor fe;
  fe.compileFusion(&fusion, {aten_input});
  auto cg_outputs = fe.runFusion({aten_input});

  testValidate(
      &fusion, cg_outputs, {aten_input}, {aten_output}, __LINE__, __FILE__);
}

TEST_F(NVFuserTest, FusionSmemIndexing_CUDA) {
  Fusion fusion;
  FusionGuard fg(&fusion);

  // Symbolic integers we will use for runtime tiling
  Val* symbolic_m_tile_dim = IrBuilder::create<Val>(DataType::Int);
  Val* symbolic_split_k_tile_dim = IrBuilder::create<Val>(DataType::Int);
  Val* symbolic_block_k_tile_dim = IrBuilder::create<Val>(DataType::Int);
  // Compile-time integer for tiling
  int n_smem_tile = 32;

  // Symbolic 2D tensors TV0[M, K], TV1[K, N]
  TensorView* tv0 = makeSymbolicTensor(2);
  TensorView* tv1 = makeSymbolicTensor(2);

  // Broadcast tv0 to [M, K, *]
  TensorView* tv2 = broadcast(tv0, {false, false, true});
  // Broadcast tv1 to [*, K, N]
  TensorView* tv3 = broadcast(tv1, {true, false, false});

  // Pointwise multiplication resulting in tv3[M, K, N]
  TensorView* tv4 = mul(tv2, tv3);

  // Sum the K-dim
  TensorView* tv5 = sum(tv4, {1});

  // Register inputs and outputs
  fusion.addInput(tv0);
  fusion.addInput(tv1);
  fusion.addOutput(tv5);

  // Register runtime tile dims as inputs
  fusion.addInput(symbolic_m_tile_dim);
  fusion.addInput(symbolic_split_k_tile_dim);
  fusion.addInput(symbolic_block_k_tile_dim);

  // Make a 3D tile, mix of symbolic and constant, do in reverse order because
  // dims are inserted
  // [M, rK, N]
  tv5->split(2, n_smem_tile);
  // [M, rK, No, Ni{32}]
  tv5->split(1, symbolic_block_k_tile_dim);
  // [M, rKo, rKi{i2}, No, Ni{32}]
  tv5->split(1, symbolic_split_k_tile_dim);
  // [M, rKoo, rKoi{i1}, rKi{i2}, No, Ni{32}]
  tv5->split(0, symbolic_m_tile_dim);
  // [Mo, Mi{i0}, rKoo, rKoi{i1}, rKi{i2}, No, Ni{32}]

  // Reorder so all outer tiles are in the leftmost 3 positions
  // [Mo, Mi{i0}, rKoo, rKoi{i1}, rKi{i2},     No, Ni{32}]
  // [Mo,     No, rKoo, rKoi{i1}, rKi{i2}, Mi{i0}, Ni{32}]
  tv5->reorder({{1, 5}, {5, 1}});

  // Factor out the outer reduction IterDomain, then run the inter-cta
  // reduction, and intra-cta reduction
  // [Mo, No, rKoo,  Koi{i1},  Ki{i2}, Mi{i0}, Ni{32}]
  // [Mo, No,       rKoi{i1}, rKi{i2}, Mi{i0}, Ni{32}]
  auto tv6 = tv5->rFactor({2});

  // Scope computations
  tv6->computeAt(tv5, 2);

  // [Mo, No, rKoo, Koi{i1},  Ki{i2}, Mi{i0}, Ni{32}]
  // [Mo, No, Ki{i2}, Mi{i0}, Ni{32}, rKoo, Koi{i1}]
  tv6->reorder({
      {5, -2},
      {6, -1},
      {2, 2},
      {3, 3},
      {4, 4},
  });

  // Setup compute at schedule
  tv0->computeAt(tv6, 3);
  tv1->computeAt(tv6, 3);
  tv4->computeAt(tv6, -1);

  // Cache smem tiles
  tv2->setMemoryType(MemoryType::Shared);
  tv3->setMemoryType(MemoryType::Shared);
  tv4->setMemoryType(MemoryType::Shared);
  tv6->setMemoryType(MemoryType::Shared);

  tv5->axis(0)->parallelize(ParallelType::BIDz);
  tv5->axis(1)->parallelize(ParallelType::BIDy);

  std::vector<TensorView*> tv_list = {tv2, tv3, tv4, tv5, tv6};
  for (auto tv : tv_list) {
    tv->axis(-2)->parallelize(ParallelType::TIDz);
    tv->axis(-1)->parallelize(ParallelType::TIDy);
  }

  constexpr int M = 31, K = 65, N = 32;

  auto options = at::TensorOptions().dtype(at::kFloat).device(at::kCUDA, 0);
  at::Tensor t0 = at::randn({M, K}, options);
  at::Tensor t1 = at::randn({K, N}, options);

  at::Tensor aten_output =
      mul(t0.unsqueeze(2), t1.unsqueeze(0)).to(at::kDouble).sum(1);

  // A, B, m_tile_dim, split_k, intra_cta_tile
  std::vector<c10::IValue> aten_inputs = {t0, t1, 3, 4, 5};

  FusionExecutor fe;
  fe.compileFusion(&fusion, aten_inputs);
  auto cg_outputs = fe.runFusion(aten_inputs);

  testValidate(
      &fusion, cg_outputs, aten_inputs, {aten_output}, __LINE__, __FILE__);
}

// Reproducer of issue 408
TEST_F(NVFuserTest, FusionCacheBeforeReduction_CUDA) {
  Fusion fusion;
  FusionGuard fg(&fusion);

  auto tv0 = makeSymbolicTensor(2);
  fusion.addInput(tv0);
  auto tv1 = add(tv0, IrBuilder::create<Val>(1.0));
  auto tv2 = sum(tv1, {1});
  fusion.addOutput(tv2);

  tv2->split(0, 4);

  auto tv3 = tv2->cacheBefore();

  tv0->computeAt(tv3, -1);
  tv3->computeAt(tv2, -1);

  tv3->axis(-1)->parallelize(ParallelType::TIDx);

  const int numel_x = 100;
  const int numel_y = 200;
  auto options = at::TensorOptions().dtype(at::kFloat).device(at::kCUDA, 0);

  at::Tensor aten_input = at::randn({numel_x, numel_y}, options);
  at::Tensor cg_output = at::empty({numel_x}, options);

  auto aten_output = (aten_input + 1).to(at::kDouble).sum({1});

  FusionExecutor fe;
  fe.compileFusion(&fusion, {aten_input});
  fe.runFusion({aten_input}, {cg_output});

  testValidate(
      &fusion, {cg_output}, {aten_input}, {aten_output}, __LINE__, __FILE__);
}

TEST_F(NVFuserTest, FusionCacheBeforeReduction2_CUDA) {
  Fusion fusion;
  FusionGuard fg(&fusion);

  auto tv0 = makeSymbolicTensor(3);
  fusion.addInput(tv0);
  auto tv1 = add(tv0, IrBuilder::create<Val>(1.0));
  auto tv2 = sum(tv1, {1});
  auto tv3 = add(tv2, IrBuilder::create<Val>(1.0));
  fusion.addOutput(tv2);
  fusion.addOutput(tv3);

  auto tv4 = tv2->cacheBefore();

  tv4->computeAt(tv3, 1);
  tv0->computeAt(tv4, -1);

  tv3->axis(0)->parallelize(ParallelType::BIDx);
  tv1->axis(-1)->parallelize(ParallelType::TIDx);
  tv2->axis(-1)->parallelize(ParallelType::TIDx);
  tv3->axis(-1)->parallelize(ParallelType::TIDx);
  tv4->axis(-1)->parallelize(ParallelType::TIDx);

  const int numel_x = 10;
  const int numel_y = 20;
  const int numel_z = 30;
  auto options = at::TensorOptions().dtype(at::kFloat).device(at::kCUDA, 0);

  at::Tensor aten_input = at::randn({numel_x, numel_y, numel_z}, options);
  auto t2 = (aten_input + 1).to(at::kDouble).sum({1});
  auto t3 = t2 + 1;
  std::vector<at::Tensor> aten_outputs = {t2, t3};

  FusionExecutor fe;
  fe.compileFusion(&fusion, {aten_input});
  auto cg_outputs = fe.runFusion({aten_input});

  testValidate(
      &fusion, cg_outputs, {aten_input}, aten_outputs, __LINE__, __FILE__);
}

TEST_F(NVFuserTest, FusionIssue367_CUDA) {
  Fusion fusion;
  FusionGuard fg(&fusion);

  // Symbolic integers we will use for runtime tiling
  Val* symbolic_m_tile_dim = IrBuilder::create<Val>(DataType::Int);
  Val* symbolic_split_k_tile_dim = IrBuilder::create<Val>(DataType::Int);
  Val* symbolic_block_k_tile_dim = IrBuilder::create<Val>(DataType::Int);
  // Compile-time integer for tiling
  int n_smem_tile = 32;

  // Symbolic 2D tensors TV0[M, K], TV1[K, N]
  TensorView* tv0 = makeSymbolicTensor(2);
  TensorView* tv1 = makeSymbolicTensor(2);

  // Broadcast tv0 to [M, K, *]
  TensorView* tv2 = broadcast(tv0, {false, false, true});
  // Broadcast tv1 to [*, K, N]
  TensorView* tv3 = broadcast(tv1, {true, false, false});

  // Pointwise multiplication resulting in tv3[M, K, N]
  TensorView* tv4 = mul(tv2, tv3);

  // Sum the K-dim
  TensorView* tv5 = sum(tv4, {1});

  // Register inputs and outputs
  fusion.addInput(tv0);
  fusion.addInput(tv1);
  fusion.addOutput(tv5);

  // Register runtime tile dims as inputs
  fusion.addInput(symbolic_m_tile_dim);
  fusion.addInput(symbolic_split_k_tile_dim);
  fusion.addInput(symbolic_block_k_tile_dim);

  // Make a 3D tile, mix of symbolic and constant, do in reverse order because
  // dims are inserted
  // [M, K, N]
  tv5->split(2, n_smem_tile);
  tv5->split(1, symbolic_block_k_tile_dim);
  tv5->split(1, symbolic_split_k_tile_dim);
  tv5->split(0, symbolic_m_tile_dim);
  // [Mo, Mi, Koo, Koi, Ki, No, Ni]
  tv5->reorder({{1, 5}, {5, 1}});
  // [Mo, No, Koo, Koi, Ki, Mi, Ni]

  auto tv6 = tv5->rFactor({2});
  auto tv7 = tv5->rFactor({2});
  // [Mo, No, rKoo,  Koi,  Ki, Mi, Ni]
  // [Mo, No,       rKoi, rKi, Mi, Ni]

  // Scope computations
  tv6->computeAt(tv5, 2);

  tv0->computeAt(tv6, 3);
  tv1->computeAt(tv6, 3);
  tv4->computeAt(tv6, -1);

  // Cache smem tiles
  tv2->setMemoryType(MemoryType::Shared);
  tv3->setMemoryType(MemoryType::Shared);
  tv4->setMemoryType(MemoryType::Local);
  tv6->setMemoryType(MemoryType::Local);
  tv7->setMemoryType(MemoryType::Local);

  tv5->axis(0)->parallelize(ParallelType::BIDz);
  tv5->axis(1)->parallelize(ParallelType::BIDy);

  std::vector<TensorView*> tv_list = {tv2, tv3, tv4, tv5, tv6, tv7};
  for (auto tv : tv_list) {
    tv->axis(-2)->parallelize(ParallelType::TIDz);
    tv->axis(-1)->parallelize(ParallelType::TIDy);
  }
  tv2->axis(3)->parallelize(ParallelType::TIDx);
  tv3->axis(3)->parallelize(ParallelType::TIDx);
  tv4->axis(3)->parallelize(ParallelType::TIDx);
  tv6->axis(3)->parallelize(ParallelType::TIDx);
  tv7->axis(2)->parallelize(ParallelType::TIDx);

  tv2->axis(4)->parallelize(ParallelType::BIDx);
  tv3->axis(4)->parallelize(ParallelType::BIDx);
  tv4->axis(4)->parallelize(ParallelType::BIDx);
  tv6->axis(4)->parallelize(ParallelType::BIDx);
  tv7->axis(3)->parallelize(ParallelType::BIDx);
  tv5->axis(2)->parallelize(ParallelType::BIDx);

  constexpr int M = 3, K = 6, N = 16;

  auto options = at::TensorOptions().dtype(at::kFloat).device(at::kCUDA, 0);

  at::Tensor t0 = at::randn({M, K}, options);
  at::Tensor t1 = at::randn({K, N}, options);

  // A, B, m, split_k, block_k
  std::vector<c10::IValue> aten_inputs = {t0, t1, 2, 2, 3};
  at::Tensor aten_output =
      mul(t0.unsqueeze(2), t1.unsqueeze(0)).to(at::kDouble).sum(1);

  nvfuser::FusionExecutor fe;
  fe.compileFusion(&fusion, aten_inputs);
  auto cg_outputs = fe.runFusion(aten_inputs);

  testValidate(
      &fusion, cg_outputs, aten_inputs, {aten_output}, __LINE__, __FILE__);
}

TEST_F(NVFuserTest, FusionIssue468_CUDA) {
  Fusion fusion;
  FusionGuard fg(&fusion);

  auto tv0 = makeSymbolicTensor(2);
  fusion.addInput(tv0);
  auto tv1 = sum(tv0, {1});
  auto tv2 = sum(tv1, {0});
  fusion.addOutput(tv2);

  tv1->axis(0)->parallelize(ParallelType::TIDy);
  tv1->axis(1)->parallelize(ParallelType::TIDx);

  tv2->axis(0)->parallelize(ParallelType::TIDy);

  auto options = at::TensorOptions().dtype(at::kFloat).device(at::kCUDA, 0);
  at::Tensor aten_input = at::randn({10, 100}, options);
  at::Tensor aten_output = aten_input.to(at::kDouble).sum({1}).sum({0});

  FusionExecutor fe;
  fe.compileFusion(&fusion, {aten_input});
  auto cg_outputs = fe.runFusion({aten_input});

  testValidate(
      &fusion, cg_outputs, {aten_input}, {aten_output}, __LINE__, __FILE__);
}

TEST_F(NVFuserTest, FusionIssue363_CUDA) {
  Fusion fusion;
  FusionGuard fg(&fusion);

  // Symbolic 2D tensors TV0[M, K], TV1[K, N]
  TensorView* tv0 = makeSymbolicTensor(2);
  TensorView* tv1 = makeSymbolicTensor(2);

  // Broadcast tv0 to [M, K, *]
  TensorView* tv2 = broadcast(tv0, {false, false, true});
  // Broadcast tv1 to [*, K, N]
  TensorView* tv3 = broadcast(tv1, {true, false, false});

  // Pointwise multiplication resulting in tv3[M, K, N]
  TensorView* tv4 = mul(tv2, tv3);

  // Sum the K-dim
  TensorView* tv5 = sum(tv4, {1});

  // Register inputs and outputs
  fusion.addInput(tv0);
  fusion.addInput(tv1);
  fusion.addOutput(tv5);

  tv2->setMemoryType(MemoryType::Global);
  tv3->setMemoryType(MemoryType::Global);
  tv4->setMemoryType(MemoryType::Global);

  tv0->computeAt(tv5, -1);
  tv1->computeAt(tv5, -1);

  tv5->axis(0)->parallelize(ParallelType::BIDz);
  tv5->axis(1)->parallelize(ParallelType::BIDy);

  tv5->axis(2)->parallelize(ParallelType::BIDx);

  constexpr int M = 3, K = 6, N = 16;

  auto options = at::TensorOptions().dtype(at::kFloat).device(at::kCUDA, 0);

  at::Tensor t0 = at::randn({M, K}, options);
  at::Tensor t1 = at::randn({K, N}, options);
  at::Tensor aten_output =
      mul(t0.unsqueeze(2), t1.unsqueeze(0)).to(at::kDouble).sum(1);

  std::vector<c10::IValue> aten_inputs = {t0, t1};

  nvfuser::FusionExecutor fe;
  fe.compileFusion(&fusion, aten_inputs);
  auto cg_outputs = fe.runFusion(aten_inputs);

  testValidate(
      &fusion, cg_outputs, aten_inputs, {aten_output}, __LINE__, __FILE__);
}

TEST_F(NVFuserTest, FusionIssue484_CUDA) {
  Fusion fusion;
  FusionGuard fg(&fusion);

  auto tv0 = makeSymbolicTensor(2);
  fusion.addInput(tv0);
  auto tv1 = sum(tv0, {1});
  auto tv2 = add(tv1, IrBuilder::create<Val>(0.0));
  fusion.addOutput(tv2);

  tv1->setMemoryType(MemoryType::Global);
  tv1->axis(1)->parallelize(ParallelType::TIDx);

  constexpr int M = 100;

  auto options = at::TensorOptions().dtype(at::kFloat).device(at::kCUDA, 0);

  at::Tensor aten_input = at::randn({M, M}, options);
  at::Tensor aten_output = aten_input.to(at::kDouble).sum({1});

  nvfuser::FusionExecutor fe;
  fe.compileFusion(&fusion, {aten_input});
  auto cg_outputs = fe.runFusion({aten_input});

  testValidate(
      &fusion, cg_outputs, {aten_input}, {aten_output}, __LINE__, __FILE__);
}

TEST_F(NVFuserTest, FusionIssue329_CUDA) {
  Fusion fusion;
  FusionGuard fg(&fusion);

  auto tv0 = makeSymbolicTensor(2);
  fusion.addInput(tv0);
  auto tv1 = add(tv0, IrBuilder::create<Val>(1.0));
  auto tv2 = sum(tv1, {1});
  fusion.addOutput(tv2);
  auto tv3 = sum(tv1, {1});
  fusion.addOutput(tv3);

  tv1->computeAt(tv2, -1);

  auto options = at::TensorOptions().dtype(at::kFloat).device(at::kCUDA, 0);

  std::vector<int64_t> t0_shape{17, 19};
  auto aten_input = at::randn(t0_shape, options);
  auto t2 = (aten_input + 1).to(at::kDouble).sum({1});
  auto t3 = (aten_input + 1).to(at::kDouble).sum({1});
  std::vector<at::Tensor> aten_outputs = {t2, t3};

  FusionExecutor fe;
  fe.compileFusion(&fusion, {aten_input});
  auto cg_outputs = fe.runFusion({aten_input});

  testValidate(
      &fusion, cg_outputs, {aten_input}, aten_outputs, __LINE__, __FILE__);
}

TEST_F(NVFuserTest, FusionIssue382_CUDA) {
  Fusion fusion;
  FusionGuard fg(&fusion);

  auto tv0 = makeSymbolicTensor(2);
  fusion.addInput(tv0);

  auto tv1 = add(tv0, IrBuilder::create<Val>(1.0));
  auto tv2 = broadcast(tv1, {false, false, true});
  auto tv3 = makeSymbolicTensor(3);
  fusion.addInput(tv3);
  auto tv4 = add(tv2, tv3);
  fusion.addOutput(tv4);

  tv2->merge(1);
  tv4->merge(1);

  tv1->computeAt(tv4, 1);

  tv4->axis(0)->parallelize(ParallelType::BIDx);

  tv1->setMemoryType(MemoryType::Global);
  tv2->setMemoryType(MemoryType::Global);

  const int numel_x = 12;
  const int numel_y = 34;
  const int numel_z = 56;

  auto options = at::TensorOptions().dtype(at::kFloat).device(at::kCUDA, 0);
  auto t0 = at::randn({numel_x, numel_y}, options);
  auto t3 = at::randn({numel_x, numel_y, numel_z}, options);

  std::vector<c10::IValue> aten_inputs = {t0, t3};
  auto aten_output = (t0 + 1).unsqueeze(-1) + t3;

  FusionExecutor fe;
  fe.compileFusion(&fusion, aten_inputs);
  auto cg_outputs = fe.runFusion(aten_inputs);

  testValidate(
      &fusion, cg_outputs, aten_inputs, {aten_output}, __LINE__, __FILE__);
}

TEST_F(NVFuserTest, FusionIssue507_CUDA) {
  Fusion fusion;
  FusionGuard fg(&fusion);

  auto tv0 = makeSymbolicTensor(2);
  fusion.addInput(tv0);
  auto tv1 = add(tv0, IrBuilder::create<Val>(1.0));
  auto tv2 = add(tv1, IrBuilder::create<Val>(1.0));
  fusion.addOutput(tv2);

  tv1->setMemoryType(MemoryType::Shared);

  tv1->axis(1)->parallelize(ParallelType::TIDx);
  tv2->axis(1)->parallelize(ParallelType::TIDx);
  tv1->axis(0)->parallelize(ParallelType::BIDx);
  tv2->axis(0)->parallelize(ParallelType::BIDx);

  auto options = at::TensorOptions().dtype(at::kFloat).device(at::kCUDA, 0);

  std::vector<int64_t> t0_shape{17, 19};
  auto aten_input = at::randn(t0_shape, options);
  auto t1 = (aten_input + 1);
  auto aten_output = (t1 + 1);

  FusionExecutor fe;
  fe.compileFusion(&fusion, {aten_input});
  auto cg_outputs = fe.runFusion({aten_input});

  testValidate(
      &fusion, cg_outputs, {aten_input}, {aten_output}, __LINE__, __FILE__);
}

TEST_F(NVFuserTest, FusionIssue532_CUDA) {
  Fusion fusion;
  FusionGuard fg(&fusion);

  // Algorithm
  TensorView* tv0 = makeSymbolicTensor(1);
  TensorView* tv1 = add(tv0, IrBuilder::create<Val>(1.0));
  TensorView* tv2 = add(tv1, IrBuilder::create<Val>(1.0));
  fusion.addInput(tv0);
  fusion.addOutput(tv2);

  const int M_BLOCK = 64;
  const int M_THREAD = 4;

  tv2->split(0, M_BLOCK);
  // tv2: [M/M_BLOCK, M_BLOCK]
  tv1->computeAt(tv2, 1);
  // tv1: [M/M_BLOCK, M_BLOCK]

  tv1->split(-1, M_BLOCK / M_THREAD);
  // tv1: [M/M_BLOCK, M_THREAD, M_BLOCK / M_THREAD]

  tv2->split(-1, M_THREAD);
  // tv2: [M/M_BLOCK, M_BLOCK / M_THREAD, M_THREAD]

  constexpr int M = 1000;

  auto options = at::TensorOptions().dtype(at::kFloat).device(at::kCUDA, 0);
  at::Tensor t0 = at::randn({M}, options);
  std::vector<c10::IValue> aten_inputs = {t0};

  FusionExecutor fe;
  fe.compileFusion(&fusion, aten_inputs);
  auto outputs = fe.runFusion(aten_inputs);

  at::Tensor aten_output = t0 + 1 + 1;

  testValidate(
      &fusion, outputs, aten_inputs, {aten_output}, __LINE__, __FILE__);
}

TEST_F(NVFuserTest, FusionLoopUnswitch_CUDA) {
  Fusion fusion;
  FusionGuard fg(&fusion);

  // Algorithm
  TensorView* tv0 = makeSymbolicTensor(1);
  TensorView* tv1 = add(tv0, IrBuilder::create<Val>(1.0));
  TensorView* tv2 = add(tv1, IrBuilder::create<Val>(1.0));
  fusion.addInput(tv0);
  fusion.addOutput(tv2);

  tv2->split(0, 32);
  tv1->computeAt(tv2, -1);

  tv2->axis(1)->parallelize(ParallelType::Unswitch);

  constexpr int M = 1000;

  auto options = at::TensorOptions().dtype(at::kFloat).device(at::kCUDA, 0);
  at::Tensor t0 = at::randn({M}, options);
  std::vector<c10::IValue> aten_inputs = {t0};

  FusionExecutor fe;
  fe.compileFusion(&fusion, aten_inputs);
  auto outputs = fe.runFusion(aten_inputs);

  at::Tensor aten_output = t0 + 1 + 1;

  testValidate(
      &fusion, outputs, aten_inputs, {aten_output}, __LINE__, __FILE__);
}

TEST_F(NVFuserTest, FusionIssue549_CUDA) {
  Fusion fusion;
  FusionGuard fg(&fusion);

  // Set up your input tensor views
  TensorView* tv0 = makeSymbolicTensor(2); // M, K
  TensorView* tv1 = makeSymbolicTensor(2); // K, N
  fusion.addInput(tv0);
  fusion.addInput(tv1);

  auto tv2 = add(tv0, IrBuilder::create<Val>(1.0));

  TensorView* tv3 = broadcast(tv2, {false, false, true});
  // tv3[I0, I1, B] = tv0[I0, I1]

  TensorView* tv4 = broadcast(tv1, {true, false, false});
  // tv4[B, I1, I2] = tv1[I1, I2]

  // tv5[I0, I1, I2] = tv3[I0, I1, B] * tv4[B, I1, I2]
  TensorView* tv5 = mul(tv3, tv4);
  // tv6[I0, R1, I2] = tv5[I0, I1, I2]
  TensorView* tv6 = sum(tv5, {1});
  fusion.addOutput(tv6);

  tv6->split(1, 32);
  // tv6[I0, R1o, R1i{32}, I2]

  auto tv7 = tv6->rFactor({1});
  // tv7[I0, R1o, I1i{32}, I2] = tv5[I0, I1, I2]
  // tv6[I0,    , R1i{32}, I2] = tv7[I0, R1o, I1i{32}, I2]

  tv6->split(0, 4);
  tv6->split(-1, 4);
  // tv6[I0o, I0i{4}, R1i{32}, I2o, I2i{4}]
  // tv6[I0o, I0i{4}, R1i{32}, I2o, I2i{4}]

  tv0->computeAt(tv6, -1);
  tv1->computeAt(tv6, -1);

  // tv7[I0o, I0i{4}, R1o, I1i{32}, I2o, I2i{4}]
  // tv6[I0o, I0i{4},    , R1i{32}, I2o, I2i{4}]
  //--> (line symbolizes compute at location)
  // tv5[I0o, I0i{4}, I1i{32}, I2o, I2i{4}|, I1o]
  // tv7[I0o, I0i{4}, I1i{32}, I2o, I2i{4}|, R1o]
  // tv6[I0o, I0i{4}, R1i{32}, I2o, I2i{4}|]

  tv0->computeAt(tv7, -1);
  tv1->computeAt(tv7, -1);
  // tv5[I0o, I0i{4}, I1i{32}, I2o, I2i{4}, I1o |]
  // tv7[I0o, I0i{4}, I1i{32}, I2o, I2i{4}, R1o |]
  // tv6[I0o, I0i{4}, R1i{32}, I2o, I2i{4}|]

  tv6->axis(0)->parallelize(ParallelType::BIDz);
  tv6->axis(1)->parallelize(ParallelType::TIDz);

  tv6->axis(-2)->parallelize(ParallelType::BIDy);
  tv6->axis(-1)->parallelize(ParallelType::TIDy);

  tv6->axis(2)->parallelize(ParallelType::TIDx);
  tv7->axis(2)->parallelize(ParallelType::TIDx);

  constexpr int M = 65, K = 33, N = 17;

  auto options = at::TensorOptions().dtype(at::kFloat).device(at::kCUDA, 0);

  at::Tensor t0 = at::randn({M, K}, options);
  at::Tensor t1 = at::randn({K, N}, options);

  // Lets specify a few bounds in launch params to make sure it works
  LaunchParams lparams(1, -1, -1, 32, 4, 4);

  FusionExecutor fe;
  fe.compileFusion(&fusion, {t0, t1}, lparams);
  fe.runFusion({t0, t1}, lparams);

  // Make sure bad launch params throws
  // TODO: Re-enable once we have parallelization validation in.
  // NOLINTNEXTLINE(cppcoreguidelines-avoid-goto,hicpp-avoid-goto)
  // ASSERT_ANY_THROW(fe.runFusion({t0, t1}, LaunchParams(1, 2, 3, 4, 5, 6)));

  // Don't specify any launch params
  auto cg_outputs = fe.runFusion({t0, t1});

  auto aten_output = (t0 + 1).to(at::kDouble).matmul(t1.to(at::kDouble));

  testValidate(
      &fusion, cg_outputs, {t0, t1}, {aten_output}, __LINE__, __FILE__);
}

TEST_F(NVFuserTest, FusionSimpleCompileRtc_CUDA) {
  FusionExecutor fe;
  std::string kernel = R"(
__global__ void kernel1(Tensor<float, 1> T0, Tensor<float, 1> T1) {
  if(threadIdx.x==0){
    for(size_t ki28 = 0; ki28 < T0.size[0]; ++ki28) {
      T1[ki28*T1.stride[0]] = T0[ki28*T0.stride[0]]*2;
    }
  }
}
    )";
  fe.compileRtc(kernel, "CudaCodeGen::kernel1", false, PrimDataType::Int);
  LaunchParams lp(
      256, // gdimx
      1, // gdimy
      1, // gdimz
      1, // bdimx
      1, // bdimy
      1 // bdimz
  );
  lp.setSmem(0);
  const auto options =
      at::TensorOptions().dtype(at::kFloat).device(at::kCUDA, 0);
  const std::vector<int64_t> tensor_dims = {8};
  auto in0 = at::randn(tensor_dims, options);
  auto out0 = at::empty_like(in0);
  fe.runRtc(lp, {in0, out0}, PrimDataType::Int);

  auto out_ref = in0 * 2;
  TORCH_CHECK(out_ref.allclose(out0));
}

TEST_F(NVFuserTest, FusionSerialWelford_CUDA) {
  FusionExecutor fe;
  int x = 128, y = 64, z = 64;

  std::string kernel = R"(
__global__ void kernel1(
    Tensor<float,3> inp,
    Tensor<float,1> out_var,
    Tensor<float,1> out_avg
){
    for(int i0=0;i0<inp.size[0];i0++){
        float tmp_M2=0;
        float tmp_avg=0;
        long tmp_N=0;
        for(int i1=0;i1<inp.size[1];i1++){
            for(int i2=0;i2<inp.size[2];i2++){
                welfordCombine(
                    tmp_avg,
                    tmp_M2,
                    tmp_N,
                    inp[i0*inp.stride[0]+
                        i1*inp.stride[1]+
                        i2*inp.stride[2]],
                    0.f,
                    (long)1
                );
            }
        }
        out_var[i0*out_var.stride[0]]=
            tmp_M2/(tmp_N);
        out_avg[i0*out_avg.stride[0]]=
            tmp_avg;
    }
}
    )";
  fe.compileRtc(kernel, "CudaCodeGen::kernel1", false, PrimDataType::Int);
  LaunchParams lp(
      1, // gdimx
      1, // gdimy
      1, // gdimz
      1, // bdimx
      1, // bdimy
      1 // bdimz
  );
  lp.setSmem(0);
  const auto options =
      at::TensorOptions().dtype(at::kFloat).device(at::kCUDA, 0);
  const std::vector<int64_t> tensor_dims = {x, y, z};
  auto in0 = at::randn(tensor_dims, options);
  auto out_var = at::empty({x}, options);
  auto out_avg = at::empty({x}, options);
  fe.runRtc(lp, {in0, out_var, out_avg}, PrimDataType::Int);

  TORCH_CHECK(in0.var({1, 2}, false).allclose(out_var));
  TORCH_CHECK(in0.mean({1, 2}).allclose(out_avg, /*rtol*/ 1e-5, /*atol*/ 1e-6));
}

TEST_F(NVFuserTest, FusionBlockWelford_CUDA) {
  FusionExecutor fe;
  int x = 7, y = 8, z = 9;

  std::string kernel = R"(
__global__ void kernel1(
    Tensor<float,2> inp,
    Tensor<float,1> out_avg,
    Tensor<float,1> out_var,
    Tensor<float,1> init_avg,
    Tensor<float,1> init_var,
    Tensor<long,0> init_N
){
    //actual generated kernel will use dynamic shared mem,
    // here is just for prototype
    __shared__ float mem_avg[512];
    __shared__ float mem_M2[512];
    __shared__ long mem_N[512];
    float in=inp[threadIdx.x*inp.stride[0]+
                        threadIdx.y*inp.stride[1]];
    float tmp_avg=0;
    float tmp_M2=0;
    long tmp_N=0;
    blockWelford<false,true,false, true>(
        tmp_avg,
        tmp_M2,
        tmp_N,
        in,
        0.f,
        (long)1,
        (float*)mem_avg,
        (float*)mem_M2,
        (long*)mem_N,
        (bool)(threadIdx.x<inp.size[0]),
        0.f);
    __syncthreads();
    if(threadIdx.x<out_var.size[0] && threadIdx.y==0){
        welfordCombine(
                    tmp_avg,
                    tmp_M2,
                    tmp_N,
                    init_avg[threadIdx.x*init_avg.stride[0]],
                    init_var[threadIdx.x*init_var.stride[0]]*init_N[0],
                    init_N[0]
                );
        out_avg[threadIdx.x*out_avg.stride[0]]=tmp_avg;
        out_var[threadIdx.x*out_var.stride[0]]=tmp_M2/(tmp_N);
    }
}
    )";
  fe.compileRtc(kernel, "CudaCodeGen::kernel1", false, PrimDataType::Int);
  LaunchParams lp(
      1, // gdimx
      1, // gdimy
      1, // gdimz
      x, // bdimx
      y, // bdimy
      1 // bdimz
  );
  lp.setSmem(0);
  const auto options =
      at::TensorOptions().dtype(at::kFloat).device(at::kCUDA, 0);
  const std::vector<int64_t> tensor_dims = {x, y};
  const std::vector<int64_t> init_dims = {x, z};

  // generate initial values
  auto init_in = at::randn(init_dims, options);
  auto init_var = init_in.var({1}, false);
  auto init_avg = init_in.mean({1});
  auto init_N =
      at::tensor(z, at::TensorOptions().dtype(at::kLong).device(at::kCUDA, 0));

  auto in0 = at::randn(tensor_dims, options);

  // run kernel
  auto out_var = at::zeros({x}, options);
  auto out_avg = at::zeros({x}, options);
  fe.runRtc(
      lp,
      {in0, out_avg, out_var, init_avg, init_var, init_N},
      PrimDataType::Int);

  // compare with reference output
  auto cat_tensor = at::cat({init_in, in0}, 1);
  TORCH_CHECK(cat_tensor.var({1}, false).allclose(out_var));
  TORCH_CHECK(
      cat_tensor.mean({1}).allclose(out_avg, /*rtol*/ 1e-5, /*atol*/ 1e-6));
}

TEST_F(NVFuserTest, FusionBlockWelfordNoInit_CUDA) {
  FusionExecutor fe;
  int x = 7, y = 8, z = 9;

  // need support IValue for integer input as initial count
  std::string kernel = R"(
__global__ void kernel1(
    Tensor<float,3> inp,
    Tensor<float,1> out_avg,
    Tensor<float,1> out_var
){
    //actual generated kernel will use dynamic shared mem,
    // here is just for prototype
    __shared__ float mem_avg[512];
    __shared__ float mem_M2[512];
    __shared__ long mem_N[512];
    float in=inp[threadIdx.x*inp.stride[0]+
                        threadIdx.y*inp.stride[1]+
                        threadIdx.z*inp.stride[2]];
    float tmp_avg=0;
    float tmp_M2=0;
    long tmp_N=0;
    block_sync::init();
    blockWelford<false,true,true, true>(
        tmp_avg,
        tmp_M2,
        tmp_N,
        in,
        0.f,
        (long) 1,
        (float*)mem_avg,
        (float*)mem_M2,
        (long*)mem_N,
        (bool)(threadIdx.x<inp.size[0]),
        0.f);
    __syncthreads();
    if(threadIdx.x<out_var.size[0] && threadIdx.y==0 && threadIdx.z==0){
        out_avg[threadIdx.x*out_var.stride[0]]=tmp_avg;
        out_var[threadIdx.x*out_var.stride[0]]=tmp_M2/(tmp_N);
    }
}
    )";
  fe.compileRtc(kernel, "CudaCodeGen::kernel1", false, PrimDataType::Int);
  LaunchParams lp(
      1, // gdimx
      1, // gdimy
      1, // gdimz
      x, // bdimx
      y, // bdimy
      z // bdimz
  );
  lp.setSmem(0);
  const auto options =
      at::TensorOptions().dtype(at::kFloat).device(at::kCUDA, 0);
  const std::vector<int64_t> tensor_dims = {x, y, z};
  auto in0 = at::randn(tensor_dims, options);
  auto out_var = at::empty({x}, options);
  auto out_avg = at::empty({x}, options);
  fe.runRtc(lp, {in0, out_avg, out_var}, PrimDataType::Int);

  TORCH_CHECK(in0.var({1, 2}, false).allclose(out_var));
  TORCH_CHECK(in0.mean({1, 2}).allclose(out_avg, /*rtol*/ 1e-5, /*atol*/ 1e-6));
}

TEST_F(NVFuserTest, FusionGridWelfordNoInit_CUDA) {
  FusionExecutor fe;
  int x = 128, y = 64, z = 128;

  std::string kernel = R"(
__global__ void kernel1(
    Tensor<float,3> inp,
    Tensor<float,1> out_avg,
    Tensor<float,1> out_var,
    Tensor<float,1> work_buf_avg,
    Tensor<float,1> work_buf_M2,
    Tensor<long,1> work_buf_N,
    Tensor<int64_t,1> sync_flag
){
    __shared__ float shared_buf_avg[512];
    __shared__ float shared_buf_M2[512];
    __shared__ long shared_buf_N[512];
    float tmp_avg=0;
    float tmp_M2=0;
    long tmp_N=0;
    float in = inp[ blockIdx.x  * inp.stride[0]+
                    blockIdx.y  * inp.stride[1]+
                    threadIdx.x * inp.stride[2]];
    block_sync::init();
    welford::gridWelford<
        true,true,false,
        true,false,false,
        false, true
    >(
        tmp_avg,
        tmp_M2,
        tmp_N,
        in,
        0.f,
        (long) 1,
        &work_buf_avg[0],
        &work_buf_M2[0],
        &work_buf_N[0],
        sync_flag,
        (float*)shared_buf_avg,
        (float*)shared_buf_M2,
        (long*)shared_buf_N,
        threadIdx.x<out_var.size[0],
        threadIdx.x<out_var.size[0],
        0.f,
        0,
        1);
    if(blockIdx.x == gridDim.x - 1 && blockIdx.y == gridDim.y - 1){
        out_avg[threadIdx.x*out_avg.stride[0]]=tmp_avg;
        out_var[threadIdx.x*out_var.stride[0]]=tmp_M2/tmp_N;
    }
}
    )";
  fe.compileRtc(kernel, "CudaCodeGen::kernel1", false, PrimDataType::Int);
  LaunchParams lp(
      x, // gdimx
      y, // gdimy
      1, // gdimz
      z, // bdimx
      1, // bdimy
      1 // bdimz
  );
  lp.setSmem(0);
  const auto options =
      at::TensorOptions().dtype(at::kFloat).device(at::kCUDA, 0);
  const auto options_int =
      at::TensorOptions().dtype(at::kLong).device(at::kCUDA, 0);

  const std::vector<int64_t> tensor_dims = {x, y, z};
  auto in0 = at::randn(tensor_dims, options);

  auto out_avg = at::empty({z}, options);
  auto out_var = at::empty({z}, options);
  auto work_buf_avg = at::empty({x * y * z}, options);
  auto work_buf_var = at::empty({x * y * z}, options);
  auto work_buf_N = at::empty({x * y * z}, options_int);
  auto sync_flag = at::zeros({1}, options_int);
  fe.runRtc(
      lp,
      {in0,
       out_avg,
       out_var,
       work_buf_avg,
       work_buf_var,
       work_buf_N,
       sync_flag},
      PrimDataType::Int);
  std::vector<int64_t> dims{0, 1};

  TORCH_CHECK(in0.mean(dims).allclose(out_avg, /*rtol*/ 1e-5, /*atol*/ 1e-6));
  TORCH_CHECK(in0.var(dims, false).allclose(out_var));
}

TEST_F(NVFuserTest, FusionWelfordOp_CUDA) {
  Fusion fusion;
  FusionGuard fg(&fusion);

  int M = 64, N = 128;

  auto tv0 = makeSymbolicTensor(2);
  fusion.addInput(tv0);
  auto tv1 = mul(tv0, IrBuilder::create<Val>(1.0));
  auto tvs = Welford(tv1, {1});
  auto tv_avg = tvs.avg;
  auto tv_M2 = tvs.var_sum;
  auto tv_N = tvs.n;
  fusion.addOutput(tv_avg);
  fusion.addOutput(tv_M2);
  fusion.addOutput(tv_N);

  tv_avg->split(1, 32);
  tv_avg->split(0, 32);
  tv_avg->split(0, 4);
  tv_avg->reorder({{-1, -3}, {-3, -1}});
  tv1->computeAt(tv_avg, -1);

  auto options = at::TensorOptions().dtype(at::kFloat).device(at::kCUDA, 0);
  auto options_int = at::TensorOptions().dtype(at::kLong).device(at::kCUDA, 0);
  at::Tensor t0 = at::randn({M, N}, options);

  FusionExecutor fe;
  fe.compileFusion(&fusion, {t0});
  auto outputs = fe.runFusion({t0});

  // by default Welford outputs sum of square diff so need to divide to get var
  outputs[1] /= N;

  testValidate(
      fe.kernel(),
      outputs,
      {t0},
      {t0.mean({1}), t0.var({1}, false), at::ones({M}, options_int) * N},
      __LINE__,
      __FILE__);
}

TEST_F(NVFuserTest, FusionBlockWelfordOp_CUDA) {
  Fusion fusion;
  FusionGuard fg(&fusion);

  int M = 64, N = 128;

  auto tv0 = makeSymbolicTensor(2);
  fusion.addInput(tv0);
  auto tv1 = mul(tv0, IrBuilder::create<Val>(1.0));
  auto tvs = Welford(tv1, {1});
  auto tv_avg = tvs.avg;
  auto tv_M2 = tvs.var_sum;
  auto tv_N = tvs.n;
  fusion.addOutput(tv_avg);
  fusion.addOutput(tv_M2);
  fusion.addOutput(tv_N);

  tv_avg->axis(-1)->parallelize(ParallelType::TIDx);

  tv1->computeAt(tv_avg, -1);

  //
  auto options = at::TensorOptions().dtype(at::kFloat).device(at::kCUDA, 0);
  auto options_int = at::TensorOptions().dtype(at::kLong).device(at::kCUDA, 0);
  at::Tensor t0 = at::randn({M, N}, options);
  at::Tensor t_var = at::empty({M}, options);
  at::Tensor t_avg = at::empty({M}, options);
  at::Tensor t_N = at::empty({M}, options_int);

  FusionExecutor fe;
  fe.compileFusion(&fusion, {t0});
  auto outputs = fe.runFusion({t0});

  // by default Welford outputs sum of square diff so need to divide to get var
  outputs[1] /= N;

  testValidate(
      fe.kernel(),
      outputs,
      {t0},
      {t0.mean({1}), t0.var({1}, false), at::ones({M}, options_int) * N},
      __LINE__,
      __FILE__);
}

TEST_F(NVFuserTest, FusionGridWelfordOp_CUDA) {
  Fusion fusion;
  FusionGuard fg(&fusion);

  int M = 64, N = 128;

  auto tv0 = makeSymbolicTensor(2);
  fusion.addInput(tv0);
  auto tv1 = mul(tv0, IrBuilder::create<Val>(1.0));
  auto tvs = Welford(tv1, {1});
  auto tv_avg = tvs.avg;
  auto tv_M2 = tvs.var_sum;
  auto tv_N = tvs.n;
  fusion.addOutput(tv_avg);
  fusion.addOutput(tv_M2);
  fusion.addOutput(tv_N);

  tv_avg->axis(0)->parallelize(ParallelType::TIDx);
  tv_avg->axis(-1)->parallelize(ParallelType::BIDx);

  tv1->computeAt(tv_avg, -1);

  auto options = at::TensorOptions().dtype(at::kFloat).device(at::kCUDA, 0);
  auto options_int = at::TensorOptions().dtype(at::kLong).device(at::kCUDA, 0);
  at::Tensor t0 = at::randn({M, N}, options);
  at::Tensor t_avg = at::empty({M}, options);
  at::Tensor t_var = at::empty({M}, options);
  at::Tensor t_N = at::empty({M}, options_int);

  FusionExecutor fe;
  fe.compileFusion(&fusion, {t0});
  auto outputs = fe.runFusion({t0});

  // by default Welford outputs sum of square diff so need to divide to get var
  outputs[1] /= N;

  testValidate(
      fe.kernel(),
      outputs,
      {t0},
      {t0.mean({1}), t0.var({1}, false), at::ones({M}, options_int) * N},
      __LINE__,
      __FILE__);
}

TEST_F(NVFuserTest, FusionRfactorWelfordOp_CUDA) {
  Fusion fusion;
  FusionGuard fg(&fusion);

  int M = 64, N = 128;

  auto tv0 = makeSymbolicTensor(2);
  fusion.addInput(tv0);
  auto tv1 = mul(tv0, IrBuilder::create<Val>(1.0));
  auto tvs = Welford(tv1, {1});
  auto tv_avg = tvs.avg;
  auto tv_M2 = tvs.var_sum;
  auto tv_N = tvs.n;
  fusion.addOutput(tv_avg);
  fusion.addOutput(tv_M2);
  fusion.addOutput(tv_N);

  tv_avg->split(1, 4);
  ir_utils::rfactorHelper(tvs.avg, {2});
  tv1->computeAt(tv_avg, -1);

  auto options = at::TensorOptions().dtype(at::kFloat).device(at::kCUDA, 0);
  auto options_int = at::TensorOptions().dtype(at::kLong).device(at::kCUDA, 0);
  at::Tensor t0 = at::randn({M, N}, options);
  at::Tensor t_avg = at::empty({M}, options);
  at::Tensor t_var = at::empty({M}, options);
  at::Tensor t_N = at::empty({M}, options_int);

  FusionExecutor fe;
  fe.compileFusion(&fusion, {t0});
  auto outputs = fe.runFusion({t0});

  // by default Welford outputs sum of square diff so need to divide to get var
  outputs[1] /= N;

  testValidate(
      fe.kernel(),
      outputs,
      {t0},
      {t0.mean({1}), t0.var({1}, false), at::ones({M}, options_int) * N},
      __LINE__,
      __FILE__);
}

TEST_F(NVFuserTest, FusionWelfordSchedule_CUDA) {
  Fusion fusion;
  FusionGuard fg(&fusion);

  int M = 64, N = 128;

  auto tv0 = makeSymbolicTensor(2);
  fusion.addInput(tv0);
  auto tv1 = mul(tv0, IrBuilder::create<Val>(1.0));
  auto tvs = Welford(tv1, {1});
  auto tv_avg = tvs.avg;
  auto tv_M2 = tvs.var_sum;
  auto tv_N = tvs.n;
  fusion.addOutput(tv_avg);
  fusion.addOutput(tv_M2);
  fusion.addOutput(tv_N);

  auto options = at::TensorOptions().dtype(at::kFloat).device(at::kCUDA, 0);
  auto options_int = at::TensorOptions().dtype(at::kLong).device(at::kCUDA, 0);
  at::Tensor t0 = at::randn({M, N}, options);
  // TODO: Why do we use launch params from here, but not scheduling???
  auto reduction_params = getReductionHeuristics(&fusion, {t0});
  scheduleReduction(&fusion, *reduction_params);

  auto lparams = reduction_params->lparams;
  FusionExecutor fe;
  fe.compileFusion(&fusion, {t0}, lparams);
  auto outputs = fe.runFusion({t0}, lparams);

  // by default Welford outputs sum of square diff so need to divide to get var
  outputs[1] /= N;

  auto at_avg = t0.mean({1});
  auto at_var = t0.var({1}, false);
  auto at_n = at::ones({M}, options_int) * N;

  testValidate(
      fe.kernel(),
      outputs,
      {t0},
      {at_avg, at_var, at_n},
      __LINE__,
      __FILE__,
      "validate welford",
      reduction_params->lparams);
}

namespace {
void testWelford(DataType dtype, int red_axis, int odim, int rdim) {
  const int axis = red_axis;
  at::ScalarType aten_dtype = data_type_to_aten(dtype);

  Fusion fusion;
  FusionGuard fg(&fusion);
  TensorView* tv0 = makeSymbolicTensor(2, dtype);
  bool is_fp16 = dtype == DataType::Half;
  bool is_bf16 = dtype == DataType::BFloat16;
  TensorView* tv0_cast = tv0;
  if (is_fp16 || is_bf16) {
    tv0_cast = castOp(DataType::Float, tv0);
  }
  fusion.addInput(tv0);
  auto tv1 = mul(tv0_cast, IrBuilder::create<Val>(1.0));
  auto tvs = Welford(tv1, {axis});
  auto tv_avg = tvs.avg;
  auto tv_M2 = tvs.var_sum;
  auto tv_N = tvs.n;

  TensorView* avg_cast = tv_avg;
  TensorView* M2_cast = tv_M2;

  if (is_fp16) {
    avg_cast = castOp(DataType::Half, tv_avg);
    M2_cast = castOp(DataType::Half, tv_M2);
  }
  if (is_bf16) {
    avg_cast = castOp(DataType::BFloat16, tv_avg);
    M2_cast = castOp(DataType::BFloat16, tv_M2);
  }

  fusion.addOutput(avg_cast);
  fusion.addOutput(M2_cast);
  fusion.addOutput(tv_N);

  auto options = at::TensorOptions().dtype(aten_dtype).device(at::kCUDA, 0);
  std::vector<TensorView*> outputs_of_red;
  at::Tensor aten_input =
      (axis ? at::randn({odim, rdim}, options)
            : at::randn({rdim, odim}, options));

  if (is_fp16 || is_bf16) {
    outputs_of_red.push_back(avg_cast);
    outputs_of_red.push_back(M2_cast);
  }

  auto reduction_params = getReductionHeuristics(&fusion, {aten_input});
  scheduleReduction(&fusion, *reduction_params);

  auto lparams = reduction_params->lparams;

  FusionExecutor fe;
  fe.compileFusion(&fusion, {aten_input}, lparams);
  auto outputs = fe.runFusion({aten_input}, lparams);

  // by default Welford outputs sum of square diff so need to divide to
  // get var

  outputs[1] /= rdim;

  auto at_avg = aten_input.mean({axis});
  auto at_var = aten_input.var({axis}, false);
  auto at_n =
      (axis ? at::ones({odim, rdim}, options)
            : at::ones({rdim, odim}, options));
  at_n = at_n.sum({axis});

  testValidate(
      fe.kernel(),
      outputs,
      {aten_input},
      {at_avg, at_var, at_n},
      __LINE__,
      __FILE__,
      "validate welford",
      reduction_params->lparams);
}
} // namespace

TEST_F(NVFuserTest, FusionWelfordShmoo_CUDA) {
  std::vector<DataType> dtypes = {
      DataType::ComplexFloat,
      DataType::ComplexDouble,
      DataType::Double,
      DataType::Float,
      DataType::Half};

#if defined(CUDA_VERSION) && CUDA_VERSION >= 11000
  if (at::cuda::getDeviceProperties(0)->major >= 8) {
    dtypes.insert(dtypes.end(), DataType::BFloat16);
  }
#endif

  std::vector<int> red_axis = {1, 0};
  std::vector<int> output_dims = {160, 320};
  std::vector<int> red_dims;

  // Tried to cut down the number iterations with just
  // doing every other power of 2.
  for (int i = 1; i <= 1024 * 1024; i <<= 2) {
    red_dims.push_back(i);
  }

  for (auto dtype : dtypes) {
    for (auto& axis : red_axis) {
      for (auto& odim : output_dims) {
        for (auto& rdim : red_dims) {
          // TODO: original welford algorithm actually keeps a running sum of
          // squares, i.e. M_{2n} in the
          //       cf:
          //       https://en.wikipedia.org/wiki/Algorithms_for_calculating_variance
          //       algorithm notation, and it can reach inf for large numbers
          //       with half precision. skipping too large volumes for half for
          //       nwo might need further numerical experiments to re-design
          //       this.
          if (rdim > 32768 &&
              (dtype == DataType::Half || dtype == DataType::BFloat16)) {
            continue;
          }
          // Shmoo tests can occupy a lot of memory due to allocating many
          // different tensor sizes. So in order to avoid an OOM during this
          // test, we manually clear the allocator after it's reached a certain
          // threshold.
          maybeClearAllocator();
          testWelford(dtype, axis, odim, rdim);
        }
      }
    }
  }
}

namespace {
void testVarMean(at::ScalarType dtype, int correction, bool keepdim) {
  auto fusion = std::make_unique<Fusion>();
  FusionGuard fg(fusion.get());

  int M = 64, N = 128;

  auto tv0 = makeSymbolicTensor(2, aten_to_data_type(dtype));
  fusion->addInput(tv0);
  auto tvs = variance_mean(tv0, {1}, correction, keepdim);
  auto tv_mean = tvs.mean;
  auto tv_var = tvs.var;
  fusion->addOutput(tv_var);
  fusion->addOutput(tv_mean);

  auto options = at::TensorOptions().dtype(dtype).device(at::kCUDA, 0);
  at::Tensor t0 = at::randn({M, N}, options);

  FusionExecutorCache executor_cache(std::move(fusion));
  auto outputs = executor_cache.runFusionWithInputs({t0});

  auto at_var_mean = at::var_mean(t0, {1}, correction, keepdim);
  std::vector<at::Tensor> aten_outputs = {
      std::get<0>(at_var_mean), std::get<1>(at_var_mean)};

  testValidate(
      executor_cache.fusion(), outputs, {t0}, aten_outputs, __LINE__, __FILE__);
}
} // namespace

TEST_F(NVFuserTest, FusionVarMean_CUDA) {
  std::vector<at::ScalarType> dtypes = {
      at::kFloat, at::kDouble, at::kComplexFloat, at::kComplexDouble};
  std::vector<int> corrections = {0, 1};
  std::vector<bool> keepdims = {false, true};
  for (auto correction : corrections) {
    for (auto keepdim : keepdims) {
      for (auto dtype : dtypes) {
        testVarMean(dtype, correction, keepdim);
      }
    }
  }
}

TEST_F(NVFuserTest, FusionSimpleGemmTransposed_CUDA) {
  Fusion fusion;
  FusionGuard fg(&fusion);

  // Set up your input tensor views

  TensorView* tv0 = makeSymbolicTensor(2); // K, M
  TensorView* tv1 = makeSymbolicTensor(2); // N, K
  fusion.addInput(tv0);
  fusion.addInput(tv1);

  TensorView* tv0_t = transpose(tv0);
  TensorView* tv1_t = transpose(tv1);

  TensorView* tv2 = broadcast(tv0_t, {false, false, true});
  // tv2[I0, I1, B] = tv0[I0, I1]

  TensorView* tv3 = broadcast(tv1_t, {true, false, false});
  // tv3[B, I1, I2] = tv1[I1, I2]

  // tv4[I0, I1, I2] = tv2[I0, I1, B] * tv3[B, I1, I2]
  TensorView* tv4 = mul(tv2, tv3);
  // tv5[I0, R1, I2] = tv4[I0, I1, I2]
  TensorView* tv5 = sum(tv4, {1});
  fusion.addOutput(tv5);

  tv5->split(1, 32);
  // tv5[I0, R1o, R1i{32}, I2]

  auto tv6 = tv5->rFactor({1});
  // tv6[I0, R1o, I1i{32}, I2] = tv4[I0, I1, I2]
  // tv5[I0,    , R1i{32}, I2] = tv6[I0, R1o, I1i{32}, I2]

  tv5->split(0, 4);
  tv5->split(-1, 4);
  // tv5[I0o, I0i{4}, R1i{32}, I2o, I2i{4}]
  // tv5[I0o, I0i{4}, R1i{32}, I2o, I2i{4}]

  tv0_t->computeAt(tv5, -1);
  tv1_t->computeAt(tv5, -1);

  // tv6[I0o, I0i{4}, R1o, I1i{32}, I2o, I2i{4}]
  // tv5[I0o, I0i{4},    , R1i{32}, I2o, I2i{4}]
  //--> (line symbolizes compute at location)
  // tv4[I0o, I0i{4}, I1i{32}, I2o, I2i{4}|, I1o]
  // tv6[I0o, I0i{4}, I1i{32}, I2o, I2i{4}|, R1o]
  // tv5[I0o, I0i{4}, R1i{32}, I2o, I2i{4}|]

  tv0_t->computeAt(tv6, -1);
  tv1_t->computeAt(tv6, -1);
  // tv4[I0o, I0i{4}, I1i{32}, I2o, I2i{4}, I1o |]
  // tv6[I0o, I0i{4}, I1i{32}, I2o, I2i{4}, R1o |]
  // tv5[I0o, I0i{4}, R1i{32}, I2o, I2i{4}|]

  tv5->axis(0)->parallelize(ParallelType::BIDz);
  tv5->axis(1)->parallelize(ParallelType::TIDz);

  tv5->axis(-2)->parallelize(ParallelType::BIDy);
  tv5->axis(-1)->parallelize(ParallelType::TIDy);

  tv5->axis(2)->parallelize(ParallelType::TIDx);
  tv6->axis(2)->parallelize(ParallelType::TIDx);

  constexpr int M = 65, K = 33, N = 17;

  auto options = at::TensorOptions().dtype(at::kFloat).device(at::kCUDA, 0);

  at::Tensor t0 = at::randn({K, M}, options);
  at::Tensor t1 = at::randn({N, K}, options);

  // Lets specify a few bounds in launch params to make sure it works
  LaunchParams lparams(1, -1, -1, 32, 4, 4);
  FusionExecutor fe;
  fe.compileFusion(&fusion, {t0, t1}, lparams);
  fe.runFusion({t0, t1}, lparams);

  // Don't specify any launch params
  auto cg_outputs = fe.runFusion({t0, t1});

  auto aten_output = t0.t().to(at::kDouble).matmul(t1.t().to(at::kDouble));

  testValidate(
      &fusion, cg_outputs, {t0, t1}, {aten_output}, __LINE__, __FILE__);
}

TEST_F(NVFuserTest, FusionSoftmax3DTransposed_CUDA) {
  Fusion fusion;
  FusionGuard fg(&fusion);

  const int tidx = 32;
  const int dimx = 32;
  const int dimy = 16;
  const int dimz = 130;

  // Set up your input tensor views
  TensorView* input_tv0 = makeSymbolicTensor(3);
  fusion.addInput(input_tv0);

  TensorView* input_t = transpose(input_tv0, 1, 2);

  TensorView* exp_tv1 = unaryOp(UnaryOpType::Exp, input_t);
  TensorView* sum_exp_tv2 = sum(exp_tv1, {-1});
  TensorView* bcast_sum_tv3 = broadcast(sum_exp_tv2, {false, false, true});

  // Replicate exp_tv4 as exp_tv4_copy because exp_tv4 is going to be
  // computed at sum_exp_rf_tv8.
  TensorView* input_t_copy = transpose(input_tv0, 1, 2);
  TensorView* exp_tv1_copy = unaryOp(UnaryOpType::Exp, input_t_copy);

  TensorView* output_tv4 = div(exp_tv1_copy, bcast_sum_tv3);

  fusion.addOutput(output_tv4);

  bcast_sum_tv3->split(-1, tidx);

  sum_exp_tv2->split(-1, tidx);
  TensorView* sum_exp_rf_tv5 = sum_exp_tv2->rFactor({-2});

  output_tv4->split(-1, tidx);

  input_t->computeAt(sum_exp_rf_tv5, -1);
  input_t_copy->computeAt(output_tv4, -1);

  TensorView* tensors_to_parallelize[] = {
      sum_exp_tv2, bcast_sum_tv3, output_tv4, sum_exp_rf_tv5};

  for (auto tv : tensors_to_parallelize) {
    tv->axis(0)->parallelize(ParallelType::BIDx);
    tv->axis(1)->parallelize(ParallelType::BIDy);
    tv->axis(-1)->parallelize(ParallelType::TIDx);
  }

  auto options = at::TensorOptions().dtype(at::kFloat).device(at::kCUDA, 0);
  at::Tensor input = at::randn({dimx, dimz, dimy}, options);

  at::Tensor cg_output = at::empty({dimx, dimy, dimz}, options);

  FusionExecutor fe;
  fe.compileFusion(&fusion, {input});
  fe.runFusion({input}, {cg_output});

  auto aten_input_t = at::transpose(input, 1, 2);
  auto aten_output = at::_softmax(aten_input_t.to(at::kDouble), -1, false);

  testValidate(
      &fusion, {cg_output}, {input}, {aten_output}, __LINE__, __FILE__);
}

TEST_F(NVFuserTest, FusionAdvancedComputeAtTransposed1_CUDA) {
  // Case 1
  // tv1 = tv0 * 0.5
  // tv2 = tv1 * -1
  // tv3 = tv1 + 3
  // tv4 = tv1 * 2
  // tv5 = tv3 + tv2
  // tv6 = tv5 + tv4
  // tv7 = tv1 + tv4
  Fusion fusion;
  FusionGuard fg(&fusion);

  TensorView* tv0 = makeSymbolicTensor(2);
  fusion.addInput(tv0);

  tv0 = transpose(tv0);

  TensorView* tv1 = mul(tv0, IrBuilder::create<Val>(0.5));
  TensorView* tv2 = mul(tv1, IrBuilder::create<Val>(-1.0));
  TensorView* tv3 = add(tv1, IrBuilder::create<Val>(3.0));
  TensorView* tv4 = mul(tv1, IrBuilder::create<Val>(2.0));
  TensorView* tv5 = add(tv3, tv2);

  TensorView* tv6 = add(tv5, tv4);
  TensorView* tv7 = add(tv1, tv4);

  fusion.addOutput(tv6);
  fusion.addOutput(tv7);

  // Lets setup to actually run
  tv7->merge(0);
  tv7->split(0, 128);
  tv7->split(0, 4);

  tv7->axis(0)->parallelize(ParallelType::BIDx);

  tv0->computeAt(tv7, 1);

  // The this-position of the last tensor should be zero.
  TORCH_CHECK(
      tv7->nDims() == 3 && tv7->getComputeAtPosition() == 0 &&
      tv7->getMaxProducerPosition() == 1);
  TORCH_CHECK(
      tv6->nDims() == 3 && tv6->getComputeAtPosition() == 0 &&
      tv6->getMaxProducerPosition() == 1);
  // The position of every other tensor should be 1.
  for (auto tv : {tv1, tv2, tv3, tv4, tv5}) {
    TORCH_CHECK(tv->nDims() == 3 && tv->getComputeAtPosition() == 1);
  }

  for (Val* val : fusion.vals()) {
    if (!val->isFusionInput() &&
        val->getValType().value() == ValType::TensorView) {
      TensorView* tv = static_cast<TensorView*>(val);
      tv->axis(1)->parallelize(ParallelType::Unroll);
      tv->axis(-1)->parallelize(ParallelType::TIDx);
    }
  }

  auto options = at::TensorOptions().dtype(at::kFloat).device(at::kCUDA, 0);

  at::Tensor aten_input = at::randn({129, 127}, options);

  FusionExecutor fe;
  fe.compileFusion(&fusion, {aten_input});
  auto cg_outputs = fe.runFusion({aten_input});

  at::Tensor aten_input_t = aten_input.t();

  auto t1 = aten_input_t.mul({0.5});
  auto t2 = t1.mul({-1.0});
  auto t3 = t1.add({3.0});
  auto t4 = t1.mul({2.0});
  auto t5 = t3.add(t2);
  auto t6 = t5.add(t4);
  auto t7 = t1.add(t4);

  std::vector<at::Tensor> aten_outputs = {t6, t7};

  testValidate(
      &fusion, cg_outputs, {aten_input}, aten_outputs, __LINE__, __FILE__);
}

TEST_F(NVFuserTest, FusionAdvancedComputeAtTransposed2_CUDA) {
  // Case 2
  // tv1 = tv0 * -1
  // tv2 = tv0 + 3
  // tv3 = tv0 * 2
  // tv4 = tv2 + tv1
  // tv5 = tv4 + tv3
  // tv6 = tv5 + tv3
  Fusion fusion;
  FusionGuard fg(&fusion);

  TensorView* tv0 = makeSymbolicTensor(2);
  fusion.addInput(tv0);

  tv0 = transpose(tv0);

  TensorView* tv1 = mul(tv0, IrBuilder::create<Val>(-1.0));
  TensorView* tv2 = add(tv0, IrBuilder::create<Val>(3.0));
  TensorView* tv3 = mul(tv0, IrBuilder::create<Val>(2.0));
  TensorView* tv4 = add(tv2, tv1);

  TensorView* tv5 = add(tv4, tv3);
  TensorView* tv6 = add(tv5, tv3);

  fusion.addOutput(tv5);
  fusion.addOutput(tv6);

  // Lets setup to actually run
  tv6->merge(0);
  tv6->split(0, 128);
  tv6->split(0, 4);

  tv6->axis(0)->parallelize(ParallelType::BIDx);

  tv0->computeAt(tv6, 1);

  for (Val* val : fusion.vals()) {
    if (!val->isFusionInput() &&
        val->getValType().value() == ValType::TensorView) {
      TensorView* tv = static_cast<TensorView*>(val);

      tv->axis(1)->parallelize(ParallelType::Unroll);
      tv->axis(-1)->parallelize(ParallelType::TIDx);
    }
  }

  auto options = at::TensorOptions().dtype(at::kFloat).device(at::kCUDA, 0);
  at::Tensor input = at::randn({129, 127}, options);

  FusionExecutor fe;
  fe.compileFusion(&fusion, {input});
  auto cg_outputs = fe.runFusion({input});

  auto input_t = input.t();
  auto t1 = input_t.mul({-1.0});
  auto t2 = input_t.add({3.0});
  auto t3 = input_t.mul({2.0});
  auto t4 = t2.add(t1);
  auto t5 = t4.add(t3);
  auto t6 = t5.add(t3);

  std::vector<at::Tensor> aten_outputs = {t5, t6};

  testValidate(&fusion, cg_outputs, {input}, aten_outputs, __LINE__, __FILE__);
}

TEST_F(NVFuserTest, FusionAdvancedComputeAtTransposed3_CUDA) {
  // Case 3
  // T2 = T1 * 0.979361
  // T3 = T2 * T0
  Fusion fusion;
  FusionGuard fg(&fusion);

  TensorView* tv0 = makeSymbolicTensor(4);
  fusion.addInput(tv0);

  tv0 = permute(tv0, {3, 0, 1, 2});

  TensorView* tv1 = makeSymbolicTensor(4);
  fusion.addInput(tv1);

  tv1 = permute(tv1, {3, 0, 1, 2});

  TensorView* tv2 = mul(tv1, IrBuilder::create<Val>(.979361));
  TensorView* tv3 = mul(tv2, tv0);

  fusion.addOutput(tv3);

  // Lets setup to actually run
  while (tv3->nDims() > 1)
    tv3->merge(0);
  tv3->split(0, 128);
  tv3->split(0, 4);

  tv0->computeAt(tv3, 1);
  tv1->computeAt(tv3, 1);

  tv3->axis(0)->parallelize(ParallelType::BIDx);

  for (Val* val : fusion.vals()) {
    if (!val->isFusionInput() &&
        val->getValType().value() == ValType::TensorView) {
      TensorView* tv = static_cast<TensorView*>(val);

      tv->axis(1)->parallelize(ParallelType::Unroll);
      tv->axis(-1)->parallelize(ParallelType::TIDx);
    }
  }

  auto options = at::TensorOptions().dtype(at::kFloat).device(at::kCUDA, 0);
  at::Tensor t0 = at::randn({129, 127, 63, 65}, options);
  at::Tensor t1 = at::rand_like(t0, options);

  std::vector<c10::IValue> aten_inputs = {t0, t1};

  FusionExecutor fe;
  fe.compileFusion(&fusion, aten_inputs);
  auto cg_outputs = fe.runFusion(aten_inputs);

  auto t0_t = t0.permute({3, 0, 1, 2});
  auto t1_t = t1.permute({3, 0, 1, 2});
  auto t2 = t1_t.mul({0.979361});
  auto aten_output = t2.mul(t0_t);

  testValidate(
      &fusion, cg_outputs, aten_inputs, {aten_output}, __LINE__, __FILE__);
}

TEST_F(NVFuserTest, FusionAdvancedComputeAtTransposed4_CUDA) {
  // Case 4
  // T4 = T2 - T3
  // T5 = T1 + T4
  // T6 = T5 - T0
  Fusion fusion;
  FusionGuard fg(&fusion);

  TensorView* tv0 = makeSymbolicTensor(4);
  fusion.addInput(tv0);

  tv0 = permute(tv0, {3, 0, 1, 2});

  TensorView* tv1 = makeSymbolicTensor(4);
  fusion.addInput(tv1);

  tv1 = permute(tv1, {3, 0, 1, 2});

  TensorView* tv2 = makeSymbolicTensor(4);
  fusion.addInput(tv2);

  tv2 = permute(tv2, {3, 0, 1, 2});

  TensorView* tv3 = makeSymbolicTensor(4);
  fusion.addInput(tv3);

  tv3 = permute(tv3, {3, 0, 1, 2});

  TensorView* tv4 = sub(tv2, tv3);
  TensorView* tv5 = add(tv1, tv4);
  TensorView* tv6 = sub(tv5, tv0);

  fusion.addOutput(tv6);

  // Lets setup to actually run
  while (tv6->nDims() > 1)
    tv6->merge(0);
  tv6->split(0, 128);
  tv6->split(0, 4);

  tv0->computeAt(tv6, 1);
  tv1->computeAt(tv6, 1);
  tv2->computeAt(tv6, 1);
  tv3->computeAt(tv6, 1);

  tv6->axis(0)->parallelize(ParallelType::BIDx);

  for (Val* val : fusion.vals()) {
    if (!val->isFusionInput() &&
        val->getValType().value() == ValType::TensorView) {
      TensorView* tv = static_cast<TensorView*>(val);

      tv->axis(1)->parallelize(ParallelType::Unroll);
      tv->axis(-1)->parallelize(ParallelType::TIDx);
    }
  }

  auto options = at::TensorOptions().dtype(at::kFloat).device(at::kCUDA, 0);
  at::Tensor t0 = at::randn({129, 127, 63, 65}, options);
  at::Tensor t1 = at::rand_like(t0, options);
  at::Tensor t2 = at::rand_like(t0, options);
  at::Tensor t3 = at::rand_like(t0, options);

  std::vector<c10::IValue> aten_inputs = {t0, t1, t2, t3};

  FusionExecutor fe;
  fe.compileFusion(&fusion, aten_inputs);
  auto cg_outputs = fe.runFusion(aten_inputs);

  auto t0_t = t0.permute({3, 0, 1, 2});
  auto t1_t = t1.permute({3, 0, 1, 2});
  auto t2_t = t2.permute({3, 0, 1, 2});
  auto t3_t = t3.permute({3, 0, 1, 2});
  auto t4 = t2_t.sub(t3_t);
  auto t5 = t1_t.add(t4);
  auto aten_output = t5.sub(t0_t);

  testValidate(
      &fusion, cg_outputs, aten_inputs, {aten_output}, __LINE__, __FILE__);
}

TEST_F(NVFuserTest, FusionAdvancedComputeAtTransposed5_CUDA) {
  // Case 5
  // tv2 = tv0 + 2.0
  // tv3 = tv1 * tv2
  Fusion fusion;
  FusionGuard fg(&fusion);

  // Set up your input tensor views
  TensorView* tv0 = makeSymbolicTensor(2);
  fusion.addInput(tv0);
  tv0 = transpose(tv0);
  TensorView* tv1 = makeSymbolicTensor(2);
  fusion.addInput(tv1);
  tv1 = transpose(tv1);
  TensorView* tv2 = add(tv0, IrBuilder::create<Val>(2.0));
  TensorView* tv3 = mul(tv1, tv2);
  fusion.addOutput(tv3);

  tv3->merge(0);
  tv3->split(-1, 8);
  tv3->split(-1, 4);

  tv0->computeAt(tv3, 1);
  tv1->computeAt(tv3, 1);
  tv3->axis(0)->parallelize(ParallelType::BIDx);

  auto options = at::TensorOptions().dtype(at::kFloat).device(at::kCUDA, 0);
  at::Tensor t0 = at::randn({63, 65}, options);
  at::Tensor t1 = at::rand_like(t0, options);

  std::vector<c10::IValue> aten_inputs = {t0, t1};

  FusionExecutor fe;
  fe.compileFusion(&fusion, aten_inputs);
  auto cg_outputs = fe.runFusion(aten_inputs);

  auto t2 = t0.t().add(2.0);
  auto aten_output = t1.t().mul(t2);

  testValidate(
      &fusion, cg_outputs, aten_inputs, {aten_output}, __LINE__, __FILE__);
}

TEST_F(NVFuserTest, FusionAdvancedComputeAtTransposed6_CUDA) {
  Fusion fusion;
  FusionGuard fg(&fusion);

  TensorView* tv0 = makeSymbolicTensor(2);
  fusion.addInput(tv0);
  tv0 = transpose(tv0);
  TensorView* tv1 = makeSymbolicTensor(2);
  fusion.addInput(tv1);
  tv1 = transpose(tv1);
  TensorView* tv2 = add(tv0, IrBuilder::create<Val>(2.0));
  TensorView* tv3 = mul(tv1, tv2);
  fusion.addOutput(tv3);

  tv2->merge(0);
  tv2->split(-1, 8);
  tv2->split(-1, 4);
  tv3->merge(0);
  tv3->split(-1, 8);

  tv0->computeAt(tv3, 1);
  tv1->computeAt(tv3, 1);

  tv3->axis(0)->parallelize(ParallelType::BIDx);

  auto options = at::TensorOptions().dtype(at::kFloat).device(at::kCUDA, 0);
  at::Tensor t0 = at::randn({63, 65}, options);
  at::Tensor t1 = at::rand_like(t0, options);

  std::vector<c10::IValue> aten_inputs = {t0, t1};

  FusionExecutor fe;
  fe.compileFusion(&fusion, aten_inputs);
  auto cg_outputs = fe.runFusion(aten_inputs);

  auto t2 = t0.t().add(2.0);
  auto aten_output = t1.t().mul(t2);

  testValidate(
      &fusion, cg_outputs, aten_inputs, {aten_output}, __LINE__, __FILE__);
}

TEST_F(NVFuserTest, FusionSegmentReducePointwise_CUDA) {
  auto fusion = std::make_unique<Fusion>();
  FusionGuard fg(fusion.get());

  TensorView* tv0 = makeSymbolicTensor(2);
  TensorView* tv1 = makeSymbolicTensor(1);
  TensorView* tv2 = makeSymbolicTensor(2);

  fusion->addInput(tv0);
  fusion->addInput(tv1);
  fusion->addInput(tv2);

  TensorView* tv3 = add(tv0, IrBuilder::create<Val>(1.0)); // Group 0
  TensorView* tv4 =
      max(tv3, {0}); // Group 0 (use max instead to avoid numerical issues)
  TensorView* tv5 = add(tv4, tv1); //  Group 0 (Non Broadcast after reduce,
                                   //  keeps normalization scheduler away)
  TensorView* tv6 = add(tv5, tv2); //  Group 1 (Broadcast after reduce)

  fusion->addOutput(tv6);

  auto options = at::TensorOptions().dtype(at::kFloat).device(at::kCUDA, 0);
  at::Tensor t0 = at::randn({128, 65}, options);
  at::Tensor t1 = at::randn({65}, options);
  at::Tensor t2 = at::randn({128, 65}, options);

  auto t3 = t0.add(1.0);
  auto t4 = std::get<0>(at::max(t3, 0));
  auto t5 = t4.add(t1);
  auto t6 = t5.add(t2);

  FusionExecutorCache executor_cache(std::move(fusion));

  auto outputs = executor_cache.runFusionWithInputs({t0, t1, t2});

  TORCH_CHECK(
      executor_cache.getMostRecentKernelRuntime()->isSegmented(),
      "segmentation didn't happen");
  TORCH_CHECK(
      executor_cache.getMostRecentKernelRuntime()
              ->fusionSegments()
              ->groups()
              .size() == 2,
      "segmentation didn't happen as expected");

  testValidate(
      executor_cache.fusion(), outputs, {t0, t1, t2}, {t6}, __LINE__, __FILE__);
}

TEST_F(NVFuserTest, FusionMultipleVectorize_CUDA) {
  auto fusion = std::make_unique<Fusion>();
  FusionGuard fg(fusion.get());

  TensorView* tv0 = makeContigTensor(1);
  TensorView* tv1 = makeContigTensor(1);

  fusion->addInput(tv0);
  fusion->addInput(tv1);

  TensorView* tv3 = add(tv0, tv1);
  fusion->addOutput(tv3);

  auto options = at::TensorOptions().dtype(at::kFloat).device(at::kCUDA, 0);
  at::Tensor t0 = at::randn({40960}, options);
  at::Tensor t1 = at::randn({40960}, options);
  auto t2 = t0 + t1;

  FusionExecutorCache executor_cache(std::move(fusion));
  executor_cache.profile(true);

  auto outputs = executor_cache.runFusionWithInputs({t0, t1});
  auto runtime1 = executor_cache.getMostRecentKernelRuntime();
  auto log1 =
      executor_cache.getMostRecentExecutorInfo().params->as<PointwiseParams>();
  TORCH_CHECK(log1 != nullptr);
  TORCH_CHECK(log1->vectorize);

  testValidate(
      executor_cache.fusion(), outputs, {t0, t1}, {t2}, __LINE__, __FILE__);

  t0 = at::randn({40964}, options);
  t1 = at::randn({40964}, options);
  t2 = t0 + t1;

  outputs = executor_cache.runFusionWithInputs({t0, t1});
  auto runtime2 = executor_cache.getMostRecentKernelRuntime();
  auto log2 =
      executor_cache.getMostRecentExecutorInfo().params->as<PointwiseParams>();
  TORCH_CHECK(log2 != nullptr);
  TORCH_CHECK(log2->vectorize);

  testValidate(
      executor_cache.fusion(), outputs, {t0, t1}, {t2}, __LINE__, __FILE__);

  t0 = at::randn({40962}, options);
  t1 = at::randn({40962}, options);
  t2 = t0 + t1;

  outputs = executor_cache.runFusionWithInputs({t0, t1});
  auto runtime3 = executor_cache.getMostRecentKernelRuntime();
  auto log3 =
      executor_cache.getMostRecentExecutorInfo().params->as<PointwiseParams>();
  TORCH_CHECK(log3 != nullptr);
  TORCH_CHECK(log3->vectorize);

  testValidate(
      executor_cache.fusion(), outputs, {t0, t1}, {t2}, __LINE__, __FILE__);

  TORCH_CHECK(runtime1 == runtime2);
  TORCH_CHECK(runtime1 != runtime3);
}

TEST_F(NVFuserTest, FusionVectorizeSimple_CUDA) {
  Fusion fusion;
  FusionGuard fg(&fusion);

  TensorView* tv0 = makeContigTensor(3);

  fusion.addInput(tv0);

  auto tv1 = unaryOp(UnaryOpType::Sin, tv0);

  fusion.addOutput(tv1);

  auto tv0_cache = tv0->cacheAfter();

  tv1->cacheBefore();

  tv1->merge(0);
  tv1->merge(0);
  tv1->split(0, 4);
  tv1->split(0, 128);

  tv1->axis(0)->parallelize(ParallelType::BIDx);
  tv1->axis(1)->parallelize(ParallelType::TIDx);

  tv0->computeAt(tv1, 2);

  tv0_cache->axis(2)->parallelize(ParallelType::Vectorize);
  tv1->axis(2)->parallelize(ParallelType::Vectorize);

  auto options = at::TensorOptions().dtype(at::kFloat).device(at::kCUDA, 0);

  at::Tensor aten_input = at::empty({2, 6, 32}, options);

  FusionExecutor fe;
  fe.compileFusion(&fusion, {aten_input});
  auto cg_outputs = fe.runFusion({aten_input});

  at::Tensor aten_output = aten_input.sin();

  testValidate(
      &fusion, cg_outputs, {aten_input}, {aten_output}, __LINE__, __FILE__);
}

TEST_F(NVFuserTest, FusionSimpleVectorizeUnroll_CUDA) {
  Fusion fusion;
  FusionGuard fg(&fusion);
  // dimensionality of the problem
  int nDims = 3;

  // Set up your input tensor views
  TensorView* tv0 = makeContigTensor(nDims);
  TensorView* tv1 = makeContigTensor(nDims);

  // Register your inputs
  fusion.addInput(tv0);
  fusion.addInput(tv1);

  // Do math with it, it returns a `Val*` but can be static_casted back to
  // TensorView
  TensorView* tv2 = add(tv1, IrBuilder::create<Val>(2.0));
  TensorView* tv3 = add(tv0, tv2);

  // Register your outputs
  fusion.addOutput(tv3);

  auto tv0_cache = tv0->cacheAfter();
  auto tv1_cache = tv1->cacheAfter();
  tv3->cacheBefore();

  // Do transformations, remember, transformations are outputs to inputs
  // This doesn't have to be in this order
  tv3->merge(1);

  // Split by n_threads
  tv3->split(1, 2);
  tv3->split(0, 3);
  tv3->split(0, 1);

  // [bidx, unswitch, unroll{2}, tidx, vectorize{2}]

  // Parallelize TV3
  tv3->axis(0)->parallelize(ParallelType::BIDx);
  tv3->axis(1)->parallelize(ParallelType::Unswitch);
  tv3->axis(2)->parallelize(ParallelType::Unroll);
  tv3->axis(3)->parallelize(ParallelType::TIDx);

  tv3->reorder({{4, 2}});
  // [bidx, unswitch, vectorize{2}, unroll{2}, tidx]

  TransformPropagatorWithCheck propagator(tv3);
  MaxRootDomainInfoSpanningTree(tv3).traverse(&propagator);
  scheduler_utils::parallelizeAllLike(tv3);

  tv0_cache->axis(2)->parallelize(ParallelType::Vectorize);
  tv1_cache->axis(2)->parallelize(ParallelType::Vectorize);
  tv3->axis(2)->parallelize(ParallelType::Vectorize);

  // For all inputs, computeAt the output inline, temporaries should be squeezed
  // between them
  tv0->computeAt(tv3, -1, ComputeAtMode::MostInlined);
  tv1->computeAt(tv3, -1, ComputeAtMode::MostInlined);

  auto options = at::TensorOptions().dtype(at::kFloat).device(at::kCUDA, 0);

  at::Tensor input1 = at::randn({64, 2, 128}, options);
  at::Tensor input2 = at::rand_like(input1);
  at::Tensor output = at::empty_like(input1);

  FusionExecutor fe;
  fe.compileFusion(&fusion, {input1, input2});
  fe.runFusion({input1, input2}, {output});

  at::Tensor tv2_ref = input2 + 2.0;
  at::Tensor output_ref = input1 + tv2_ref;

  TORCH_CHECK(output_ref.equal(output));
}

TEST_F(NVFuserTest, FusionSegmentReduceSoftmax_CUDA) {
  auto fusion = std::make_unique<Fusion>();
  FusionGuard fg(fusion.get());

  std::vector<int64_t> input_shape{32, 64, 8};
  const int kReductionAxis = 1;

  auto tv0 = TensorViewBuilder()
                 .ndims(input_shape.size())
                 .dtype(DataType::Double)
                 .build();

  fusion->addInput(tv0);

  auto tv1 = add(tv0, IrBuilder::create<Val>(1.0));
  auto tv2 = sum(tv1, {2}); // Group 0

  auto output = softmax(tv2, kReductionAxis); // Group 1
  fusion->addOutput(output);

  auto options = at::TensorOptions().dtype(at::kDouble).device(at::kCUDA, 0);
  at::Tensor at_x = at::randn(input_shape, options);

  FusionExecutorCache executor_cache(std::move(fusion));

  auto outputs = executor_cache.runFusionWithInputs({at_x});

  auto t1 = at_x.add(1.0);
  auto t2 = t1.sum({2});
  auto t3 = at::_softmax(t2.to(at::kDouble), -1, false);

  auto optimized_fusion = executor_cache.getMostRecentKernelRuntime();
  TORCH_CHECK(optimized_fusion->isSegmented(), "segmentation didn't happen");
  TORCH_CHECK(
      optimized_fusion->fusionSegments()->groups().size() == 2,
      "segmentation didn't happen as expected");

  testValidate(
      executor_cache.fusion(), outputs, {at_x}, {t3}, __LINE__, __FILE__);
}

TEST_F(NVFuserTest, FusionGridPersistence_CUDA) {
  Fusion fusion;
  FusionGuard fg(&fusion);

  auto tv0 = makeSymbolicTensor(1);
  fusion.addInput(tv0);

  auto tv1 = sum(tv0, {0});
  auto tv2 = broadcast(tv1, {true});
  auto tv3 = add(tv0, tv2);
  fusion.addOutput(tv3);

  std::vector<TensorView*> tvs = {tv1, tv2, tv3};
  for (auto tv : tvs) {
    tv->split(0, 2);
    tv->axis(0)->parallelize(ParallelType::BIDx);
    tv->axis(1)->parallelize(ParallelType::BIDy);
  }

  const int numel_x = 10;

  auto options = at::TensorOptions().dtype(at::kFloat).device(at::kCUDA, 0);
  at::Tensor input = at::randn({numel_x}, options);

  FusionExecutor fe;
  fe.compileFusion(&fusion, {input});
  auto out = fe.runFusion({input});

  auto aten_output = input.sum({0}).unsqueeze(-1).add(input);

  testValidate(&fusion, out, {input}, {aten_output}, __LINE__, __FILE__);
}

TEST_F(NVFuserTest, FusionGridPersistence2_CUDA) {
  Fusion fusion;
  FusionGuard fg(&fusion);

  auto tv0 = makeSymbolicTensor(2);
  fusion.addInput(tv0);

  auto tv1 = sum(tv0, {0});
  auto tv2 = broadcast(tv1, {true, false});
  auto tv3 = add(tv0, tv2);
  fusion.addOutput(tv3);

  std::vector<TensorView*> tvs = {tv1, tv2, tv3};
  for (auto tv : tvs) {
    tv->split(0, 2);
    tv->axis(0)->parallelize(ParallelType::BIDx);
    tv->axis(1)->parallelize(ParallelType::TIDy);
    tv->axis(2)->parallelize(ParallelType::TIDx);
  }

  const int numel_x = 10;
  const int numel_y = 3;

  auto options = at::TensorOptions().dtype(at::kFloat).device(at::kCUDA, 0);
  at::Tensor input = at::randn({numel_x, numel_y}, options);

  FusionExecutor fe;
  fe.compileFusion(&fusion, {input});
  auto out = fe.runFusion({input});

  auto aten_output = input.sum({0}).unsqueeze(0).add(input);

  testValidate(&fusion, out, {input}, {aten_output}, __LINE__, __FILE__);
}

TEST_F(NVFuserTest, FusionWelfordPersistence_CUDA) {
  Fusion fusion;
  FusionGuard fg(&fusion);

  auto tv0 = makeSymbolicTensor(1);
  fusion.addInput(tv0);

  auto tvs = Welford(tv0, {0});
  auto tv4 = add(tvs.avg, tvs.var_sum);
  auto tv5 = broadcast(tv4, {true});
  auto tv6 = add(tv0, tv5);
  fusion.addOutput(tv6);

  std::vector<TensorView*> schedule_tvs = {
      tvs.avg, tvs.var_sum, tvs.n, tv5, tv6};

  for (auto tv : schedule_tvs) {
    tv->split(0, 2);
    tv->axis(0)->parallelize(ParallelType::BIDx);
    tv->axis(1)->parallelize(ParallelType::BIDy);
  }

  const int numel_x = 10;

  auto options = at::TensorOptions().dtype(at::kFloat).device(at::kCUDA, 0);
  at::Tensor input = at::randn({numel_x}, options);

  FusionExecutor fe;
  fe.compileFusion(&fusion, {input});
  auto out = fe.runFusion({input});

  auto aten_output = (input.mean({0}) + (input.var({0}, false) * numel_x))
                         .unsqueeze(-1)
                         .add(input);

  testValidate(&fusion, out, {input}, {aten_output}, __LINE__, __FILE__);
}

TEST_F(NVFuserTest, FusionWelfordPersistence2_CUDA) {
  Fusion fusion;
  FusionGuard fg(&fusion);

  auto tv0 = makeSymbolicTensor(2);
  fusion.addInput(tv0);

  auto tvs = Welford(tv0, {0});
  auto tv4 = add(tvs.avg, tvs.var_sum);
  auto tv5 = broadcast(tv4, {true, false});
  auto tv6 = add(tv0, tv5);
  fusion.addOutput(tv6);

  std::vector<TensorView*> schedule_tvs = {
      tvs.avg, tvs.var_sum, tvs.n, tv5, tv6};
  for (auto tv : schedule_tvs) {
    tv->split(0, 2);
    tv->axis(0)->parallelize(ParallelType::BIDx);
    tv->axis(1)->parallelize(ParallelType::TIDy);
    tv->axis(2)->parallelize(ParallelType::TIDx);
  }
  tv4->axis(0)->parallelize(ParallelType::TIDx);

  const int numel_x = 10;
  const int numel_y = 3;

  auto options = at::TensorOptions().dtype(at::kFloat).device(at::kCUDA, 0);
  at::Tensor input = at::randn({numel_x, numel_y}, options);

  FusionExecutor fe;
  fe.compileFusion(&fusion, {input});
  auto out = fe.runFusion({input});

  auto aten_output = (input.mean({0}) + (input.var({0}, false) * numel_x))
                         .unsqueeze(0)
                         .add(input);

  testValidate(&fusion, out, {input}, {aten_output}, __LINE__, __FILE__);
}

TEST_F(NVFuserTest, FusionIssue633_CUDA) {
  Fusion fusion;
  FusionGuard fg(&fusion);

  const int dx = 10;
  const int dy = 11;
  const int dz = 12;

  auto tv0 = makeConcreteTensor({dx, dy, dz});
  fusion.addInput(tv0);
  auto tv1 = makeConcreteTensor({dx, dy, 1});
  fusion.addInput(tv1);
  auto tv2 = add(tv0, tv1);
  fusion.addOutput(tv2);

  tv2->merge(1);
  tv2->merge(0);
  tv2->split(-1, 128);

  tv2->axis(0)->parallelize(ParallelType::BIDx);
  tv2->axis(1)->parallelize(ParallelType::TIDx);

  auto options = at::TensorOptions().dtype(at::kFloat).device(at::kCUDA, 0);
  at::Tensor t0 = at::randn({dx, dy, dz}, options);
  at::Tensor t1 = at::randn({dx, dy, 1}, options);
  std::vector<c10::IValue> aten_inputs = {t0, t1};

  FusionExecutor fe;
  fe.compileFusion(&fusion, aten_inputs);
  auto cg_outputs = fe.runFusion(aten_inputs);

  auto aten_output = t0 + t1;

  testValidate(
      &fusion, cg_outputs, aten_inputs, {aten_output}, __LINE__, __FILE__);
}

TEST_F(NVFuserTest, FusionBroadcastAcrossComputeAt_CUDA) {
  Fusion fusion;
  FusionGuard fg(&fusion);

  std::vector<int64_t> shape{17, 19};

  auto tv0 = makeSymbolicTensor(1);
  fusion.addInput(tv0);
  auto tv1 = makeSymbolicTensor(2);
  fusion.addInput(tv1);
  auto tv2 = broadcast(tv0, {false, true});
  auto tv3 = add(tv1, tv2);
  fusion.addOutput(tv3);

  tv3->split(1, 128);
  tv0->computeAt(tv3, 2);

  for (auto tv : {tv2, tv3}) {
    tv->axis(-1)->parallelize(ParallelType::TIDx);
  }

  auto options = at::TensorOptions().dtype(at::kFloat).device(at::kCUDA, 0);
  at::Tensor t0 = at::randn({shape[0]}, options);
  at::Tensor t1 = at::randn(shape, options);
  std::vector<c10::IValue> aten_inputs = {t0, t1};

  FusionExecutor fe;
  fe.compileFusion(&fusion, aten_inputs);
  auto cg_outputs = fe.runFusion(aten_inputs);

  auto t3 = t0.unsqueeze(-1).expand(shape) + t1;

  testValidate(&fusion, cg_outputs, aten_inputs, {t3}, __LINE__, __FILE__);
}

TEST_F(NVFuserTest, FusionVectorizeMisalignedPointwise_CUDA) {
  Fusion fusion;
  FusionGuard fg(&fusion);

  auto tv0 = makeContigTensor(2);
  auto tv1 = makeContigTensor(2);
  fusion.addInput(tv0);
  fusion.addInput(tv1);

  auto tv2 = add(tv0, tv1);
  fusion.addOutput(tv2);

  const int kTDX = 64;
  const int kVecSize = 4;
  const int kNumElems = kTDX * kVecSize;

  tv2->split(1, kNumElems);

  auto c0 = tv0->cacheAfter();
  auto c1 = tv1->cacheAfter();
  tv2->cacheBefore();

  tv2->split(-1, kVecSize);

  c0->computeAt(tv2, -2);
  c1->computeAt(tv2, -2);

  c0->axis(-1)->parallelize(ParallelType::MisalignedVectorize);
  c1->axis(-1)->parallelize(ParallelType::MisalignedVectorize);

  tv2->axis(0)->parallelize(ParallelType::BIDx);
  tv2->axis(-2)->parallelize(ParallelType::TIDx);
  tv2->axis(-1)->parallelize(ParallelType::MisalignedVectorize);

  auto options = at::TensorOptions().dtype(at::kFloat).device(at::kCUDA, 0);
  const int bx = 128;
  const int by = 457;
  at::Tensor t0 = at::randn({bx, by}, options);
  at::Tensor t1 = at::randn({bx, by}, options);

  std::vector<c10::IValue> aten_inputs = {t0, t1};

  FusionExecutor fe;
  fe.compileFusion(&fusion, aten_inputs);
  auto cg_outputs = fe.runFusion(aten_inputs);

  auto aten_output = t0 + t1;
  testValidate(
      &fusion, cg_outputs, aten_inputs, {aten_output}, __LINE__, __FILE__);
}

TEST_F(NVFuserTest, FusionVectorizeMisalignedPointwiseMergeContig_CUDA) {
  Fusion fusion;
  FusionGuard fg(&fusion);

  auto tv0 = makeContigTensor(4);
  auto tv1 = makeContigTensor(4);
  fusion.addInput(tv0);
  fusion.addInput(tv1);

  auto tv2 = add(tv0, tv1);
  fusion.addOutput(tv2);

  tv2->reorder({{0, 1}, {1, 0}});
  tv2->merge(-2);

  const int kTDX = 64;
  const int kVecSize = 2;
  const int kNumElems = kTDX * kVecSize;

  tv2->split(-1, kNumElems);

  auto c0 = tv0->cacheAfter();
  auto c1 = tv1->cacheAfter();
  tv2->cacheBefore();

  tv2->split(0, 128);
  tv2->split(-1, kVecSize);

  c0->computeAt(tv2, -2);
  c1->computeAt(tv2, -2);

  c0->axis(-1)->parallelize(ParallelType::MisalignedVectorize);
  c1->axis(-1)->parallelize(ParallelType::MisalignedVectorize);

  tv2->axis(0)->parallelize(ParallelType::BIDx);
  tv2->axis(1)->parallelize(ParallelType::BIDy);
  tv2->axis(-2)->parallelize(ParallelType::TIDx);
  tv2->axis(-1)->parallelize(ParallelType::MisalignedVectorize);

  auto options = at::TensorOptions().dtype(at::kFloat).device(at::kCUDA, 0);
  const int n = 32;
  const int c = 127;
  const int h = 51;
  const int w = 23;
  at::Tensor t0 = at::randn({n, c, h, w}, options);
  at::Tensor t1 = at::randn({n, c, h, w}, options);

  std::vector<c10::IValue> aten_inputs = {t0, t1};

  FusionExecutor fe;
  fe.compileFusion(&fusion, aten_inputs);
  auto cg_outputs = fe.runFusion(aten_inputs);

  auto aten_output = t0 + t1;
  testValidate(
      &fusion, cg_outputs, aten_inputs, {aten_output}, __LINE__, __FILE__);
}

TEST_F(NVFuserTest, FusionVectorizeMisalignedPointwiseMergeSymbolicPass_CUDA) {
  Fusion fusion;
  FusionGuard fg(&fusion);

  constexpr int kNumDims = 4;
  constexpr int kTDX = 64;
  constexpr int kVecSize = 2;
  constexpr int kNumElems = kTDX * kVecSize;

  auto tv0 = makeContigTensor(kNumDims);
  auto tv1 = makeContigTensor(kNumDims);
  fusion.addInput(tv0);
  fusion.addInput(tv1);

  auto tv2 = add(tv0, tv1);
  fusion.addOutput(tv2);

  // Create caches for vectorization
  auto c0 = tv0->cacheAfter();
  auto c1 = tv1->cacheAfter();
  tv2->cacheBefore();

  // Merge all dimensions together except inner-most dim
  for (const auto i : c10::irange(kNumDims - 2)) {
    (void)i; // Suppress unused variable warning
    tv2->merge(0);
  }
  // Split inner-most dim
  tv2->split(-1, kNumElems);
  tv2->split(-1, kVecSize);
  TransformPropagatorWithCheck propagator(tv2);
  MaxRootDomainInfoSpanningTree(tv2).traverse(&propagator);

  c0->computeAt(tv2, -2);
  c1->computeAt(tv2, -2);

  // Parallelization Strategy
  c0->axis(-1)->parallelize(ParallelType::MisalignedVectorize);
  c1->axis(-1)->parallelize(ParallelType::MisalignedVectorize);

  tv2->axis(0)->parallelize(ParallelType::BIDx);
  tv2->axis(2)->parallelize(ParallelType::TIDx);
  tv2->axis(-1)->parallelize(ParallelType::MisalignedVectorize);

  auto options = at::TensorOptions().dtype(at::kFloat).device(at::kCUDA, 0);
  const int n = 5;
  const int c = 3;
  const int h = 51;
  const int w = 257;
  at::Tensor t0 = at::randn({n, c, h, w}, options);
  at::Tensor t1 = at::randn({n, c, h, w}, options);

  std::vector<c10::IValue> aten_inputs = {t0, t1};

  FusionExecutor fe;
  fe.compileFusion(&fusion, aten_inputs);
  auto cg_outputs = fe.runFusion(aten_inputs);

  auto aten_output = t0 + t1;
  testValidate(
      &fusion, cg_outputs, aten_inputs, {aten_output}, __LINE__, __FILE__);
}

TEST_F(NVFuserTest, FusionVectorizeMisalignedPointwiseMergeSymbolicFail_CUDA) {
  Fusion fusion;
  FusionGuard fg(&fusion);

  constexpr int kNumDims = 4;
  constexpr int kTDX = 64;
  constexpr int kVecSize = 2;
  constexpr int kNumElems = kTDX * kVecSize;
  std::vector<int64_t> bcast_shape{1, 1, 1, -1};

  auto tv0 = makeContigTensor(kNumDims);
  auto tv1 = TensorViewBuilder().shape(bcast_shape).build();
  fusion.addInput(tv0);
  fusion.addInput(tv1);

  auto tv2 = add(tv0, tv1);
  fusion.addOutput(tv2);

  // Create caches for vectorization
  auto c0 = tv0->cacheAfter();
  auto c1 = tv1->cacheAfter();
  tv2->cacheBefore();

  // Merge all dimensions together
  // Backward merge order is necessary for vectorize validation
  for (int idx = kNumDims - 1; idx > 0; --idx) {
    tv2->merge(idx - 1);
  }
  tv2->split(-1, kNumElems);
  tv2->split(-1, kVecSize);
  TransformPropagatorWithCheck propagator(tv2);
  MaxRootDomainInfoSpanningTree(tv2).traverse(&propagator);

  c0->computeAt(tv2, -2);
  c1->computeAt(tv2, -2);

  // Parallelization Strategy
  c0->axis(-1)->parallelize(ParallelType::MisalignedVectorize);
  c1->axis(-1)->parallelize(ParallelType::MisalignedVectorize);

  tv2->axis(0)->parallelize(ParallelType::BIDx);
  tv2->axis(1)->parallelize(ParallelType::TIDx);
  tv2->axis(-1)->parallelize(ParallelType::MisalignedVectorize);

  auto options = at::TensorOptions().dtype(at::kFloat).device(at::kCUDA, 0);
  const int n = 32;
  const int c = 128;
  const int h = 51;
  const int w = 23;
  at::Tensor t0 = at::randn({n, c, h, w}, options);
  at::Tensor t1 = at::randn({1, 1, 1, w}, options);

  std::vector<c10::IValue> aten_inputs = {t0, t1};

  FusionExecutor fe;
  // TODO: throw assertion - cannot merge non-contiguous vectorization axes
  // Make sure compilation fails
  // NOLINTNEXTLINE(cppcoreguidelines-avoid-goto,hicpp-avoid-goto)
  ASSERT_ANY_THROW(fe.compileFusion(&fusion));
}

TEST_F(NVFuserTest, FusionVectorizeMisalignedRFactor_CUDA) {
  Fusion fusion;
  FusionGuard fg(&fusion);

  auto tv0 = makeContigTensor(2);
  auto tv1 = makeContigTensor(2);

  fusion.addInput(tv0);
  fusion.addInput(tv1);

  auto tv2 = add(tv0, tv1);

  auto tv3 = sum(tv2, {-1});

  fusion.addOutput(tv3);

  auto c0 = tv0->cacheAfter();
  auto c1 = tv1->cacheAfter();

  tv3->split(-1, 128 * 4);
  tv3->split(-1, 4);
  // Reduce outer dim first
  auto tv4 = tv3->rFactor({-3, -1});
  // Tv3 will reduce threads

  tv0->computeAt(tv3, 1);
  tv1->computeAt(tv3, 1);

  tv3->axis(0)->parallelize(ParallelType::BIDx);

  tv0->computeAt(tv4, -2);
  tv1->computeAt(tv4, -2);

  c0->axis(-1)->parallelize(ParallelType::MisalignedVectorize);
  c1->axis(-1)->parallelize(ParallelType::MisalignedVectorize);

  tv4->axis(-2)->parallelize(ParallelType::TIDx);
  tv3->axis(1)->parallelize(ParallelType::TIDx);

  tv2->computeAt(tv4, -1);

  auto options = at::TensorOptions().dtype(at::kFloat).device(at::kCUDA, 0);
  const int bx = 128;
  const int by = 2050;
  at::Tensor t0 = at::randn({bx, by}, options);
  at::Tensor t1 = at::randn({bx, by}, options);

  std::vector<c10::IValue> aten_inputs = {t0, t1};

  FusionExecutor fe;
  fe.compileFusion(&fusion, aten_inputs);
  auto cg_outputs = fe.runFusion(aten_inputs);

  auto aten_output = t0.add(t1).sum(1);
  testValidate(
      &fusion, cg_outputs, aten_inputs, {aten_output}, __LINE__, __FILE__);
}

TEST_F(NVFuserTest, FusionVectorizeMisalignedWrongDimFail_CUDA) {
  Fusion fusion;
  FusionGuard fg(&fusion);

  auto tv0 = makeContigTensor(2);
  auto tv1 = makeContigTensor(2);

  fusion.addInput(tv0);
  fusion.addInput(tv1);

  auto tv2 = add(tv0, tv1);
  fusion.addOutput(tv2);

  tv2->split(1, 16);
  tv2->split(1, 64);

  tv2->axis(0)->parallelize(ParallelType::BIDx);
  tv2->axis(2)->parallelize(ParallelType::TIDx);

  auto c0 = tv0->cacheAfter();
  auto c1 = tv1->cacheAfter();
  tv2->cacheBefore();

  c0->computeAt(tv2, -2);
  c1->computeAt(tv2, -2);

  std::vector<TensorView*> vectorized_tvs = {c0, c1, tv2};
  for (auto tv : vectorized_tvs) {
    tv->split(-1, 4);
    // Vectorize the wrong dimension
    tv->axis(-2)->parallelize(ParallelType::MisalignedVectorize);
  }

  FusionExecutor fe;
  // Make sure compilation fails
  // NOLINTNEXTLINE(cppcoreguidelines-avoid-goto,hicpp-avoid-goto)
  ASSERT_ANY_THROW(fe.compileFusion(&fusion));
}

TEST_F(NVFuserTest, FusionVectorizeMisalignedStride_CUDA) {
  Fusion fusion;
  FusionGuard fg(&fusion);

  auto tv0 = makeSymbolicTensor(2);
  auto tv1 = makeSymbolicTensor(2);
  tv0->setContiguity({false, true});
  tv1->setContiguity({false, true});

  fusion.addInput(tv0);
  fusion.addInput(tv1);

  auto tv2 = add(tv0, tv1);
  fusion.addOutput(tv2);

  const int kTDX = 64;
  const int kVecSize = 4;
  const int kNumElems = kTDX * kVecSize;

  tv2->split(1, kNumElems);

  auto c0 = tv0->cacheAfter();
  auto c1 = tv1->cacheAfter();

  tv2->split(-1, kVecSize);

  c0->computeAt(tv2, -2);
  c1->computeAt(tv2, -2);

  c0->axis(-1)->parallelize(ParallelType::MisalignedVectorize);
  c1->axis(-1)->parallelize(ParallelType::MisalignedVectorize);

  tv2->axis(0)->parallelize(ParallelType::BIDx);
  tv2->axis(-2)->parallelize(ParallelType::TIDx);

  auto options = at::TensorOptions().dtype(at::kFloat).device(at::kCUDA, 0);
  const int bx = 128;
  const int by = 2049;
  at::Tensor t0 =
      at::randn({bx, by}, options).index({"...", at::indexing::Slice(3)});
  at::Tensor t1 =
      at::randn({bx, by}, options).index({"...", at::indexing::Slice(3)});
  std::vector<c10::IValue> aten_inputs = {t0, t1};

  FusionExecutor fe;
  fe.compileFusion(&fusion, aten_inputs);
  auto cg_outputs = fe.runFusion(aten_inputs);

  auto aten_output = t0 + t1;
  testValidate(
      &fusion, cg_outputs, aten_inputs, {aten_output}, __LINE__, __FILE__);
}

TEST_F(NVFuserTest, FusionVectorizeMisalignedStrideFail_CUDA) {
  Fusion fusion;
  FusionGuard fg(&fusion);

  auto tv0 = makeSymbolicTensor(2);
  auto tv1 = makeSymbolicTensor(2);
  tv0->setContiguity({false, true});
  tv1->setContiguity({false, true});

  fusion.addInput(tv0);
  fusion.addInput(tv1);

  auto tv2 = add(tv0, tv1);
  fusion.addOutput(tv2);

  const int kTDX = 64;
  const int kVecSize = 4;
  const int kNumElems = kTDX * kVecSize;

  tv2->split(1, kNumElems);

  auto c0 = tv0->cacheAfter();
  auto c1 = tv1->cacheAfter();
  tv2->cacheBefore();

  tv2->split(-1, kVecSize);

  c0->computeAt(tv2, -2);
  c1->computeAt(tv2, -2);

  c0->axis(-1)->parallelize(ParallelType::MisalignedVectorize);
  c1->axis(-1)->parallelize(ParallelType::MisalignedVectorize);

  tv2->axis(0)->parallelize(ParallelType::BIDx);
  tv2->axis(-2)->parallelize(ParallelType::TIDx);
  tv2->axis(-1)->parallelize(ParallelType::MisalignedVectorize);

  auto options = at::TensorOptions().dtype(at::kFloat).device(at::kCUDA, 0);
  const int bx = 128;
  const int by = 2049;

  at::Tensor t0 =
      at::randn({bx, by}, options).index({"...", at::indexing::Slice(3)});
  at::Tensor t1 =
      at::randn({bx, by}, options).index({"...", at::indexing::Slice(3)});
  std::vector<c10::IValue> aten_inputs = {t0, t1};

  FusionExecutor fe;
  fe.compileFusion(&fusion, aten_inputs);

  // Failure because the input + output tensors do not have the same stride
  // NOLINTNEXTLINE(cppcoreguidelines-avoid-goto,hicpp-avoid-goto)
  ASSERT_ANY_THROW(fe.runFusion(aten_inputs));
}

TEST_F(NVFuserTest, FusionVectorization1_CUDA) {
  Fusion fusion;
  FusionGuard fg(&fusion);

  auto tv0 = makeContigTensor(2);
  auto tv1 = makeContigTensor(2);
  fusion.addInput(tv0);
  fusion.addInput(tv1);

  auto tv2 = add(tv0, tv1);
  fusion.addOutput(tv2);

  tv2->split(1, 16);
  tv2->split(1, 64);

  tv2->axis(0)->parallelize(ParallelType::BIDx);
  tv2->axis(2)->parallelize(ParallelType::TIDx);

  auto c0 = tv0->cacheAfter();
  auto c1 = tv1->cacheAfter();
  tv2->cacheBefore();

  c0->computeAt(tv2, -2);
  c1->computeAt(tv2, -2);

  std::vector<TensorView*> vectorized_tvs = {c0, c1, tv2};
  for (auto tv : vectorized_tvs) {
    tv->split(-1, 4);
    tv->axis(-1)->parallelize(ParallelType::Vectorize);
  }

  auto options = at::TensorOptions().dtype(at::kFloat).device(at::kCUDA, 0);
  const int bx = 128;
  const int by = 2048;
  at::Tensor t0 = at::randn({bx, by}, options);
  at::Tensor t1 = at::randn({bx, by}, options);

  std::vector<c10::IValue> aten_inputs = {t0, t1};

  FusionExecutor fe;
  fe.compileFusion(&fusion, aten_inputs);
  auto cg_outputs = fe.runFusion(aten_inputs);

  auto aten_output = t0 + t1;
  testValidate(
      &fusion, cg_outputs, aten_inputs, {aten_output}, __LINE__, __FILE__);
}

TEST_F(NVFuserTest, FusionVectorization2_CUDA) {
  Fusion fusion;
  FusionGuard fg(&fusion);

  auto tv0 = makeSymbolicTensor(2);

  auto tv1 = makeSymbolicTensor(2);
  fusion.addInput(tv0);
  fusion.addInput(tv1);

  auto tv2 = add(tv0, tv1);
  fusion.addOutput(tv2);

  tv2->split(1, 16);
  tv2->split(1, 64);

  tv2->axis(0)->parallelize(ParallelType::BIDx);
  tv2->axis(2)->parallelize(ParallelType::TIDx);

  auto c0 = tv0->cacheAfter();
  auto c1 = tv1->cacheAfter();
  tv2->cacheBefore();

  c0->computeAt(tv2, -2);
  c1->computeAt(tv2, -2);

  std::vector<TensorView*> vectorized_tvs = {c0, c1, tv2};
  for (auto tv : vectorized_tvs) {
    tv->split(-1, 4);
    // Vectorize the wrong dimension
    tv->axis(-2)->parallelize(ParallelType::Vectorize);
  }

  FusionExecutor fe;
  // Make sure compilation fails
  // NOLINTNEXTLINE(cppcoreguidelines-avoid-goto,hicpp-avoid-goto)
  ASSERT_ANY_THROW(fe.compileFusion(&fusion));
}

// TODO: Re-enable once vectorization validation is fixed
TEST_F(NVFuserTest, FusionVectorization3_CUDA) {
  GTEST_SKIP();
  Fusion fusion;
  FusionGuard fg(&fusion);

  auto tv0 = makeSymbolicTensor(2);

  auto tv1 = makeSymbolicTensor(2);
  fusion.addInput(tv0);
  fusion.addInput(tv1);

  auto tv2 = add(tv0, tv1);
  fusion.addOutput(tv2);

  tv2->split(1, 16);
  tv2->split(1, 64);

  tv2->axis(0)->parallelize(ParallelType::BIDx);
  tv2->axis(2)->parallelize(ParallelType::TIDx);

  auto c0 = tv0->cacheAfter();
  auto c1 = tv1->cacheAfter();
  tv2->cacheBefore();

  c0->computeAt(tv2, -2);
  c1->computeAt(tv2, -2);

  std::vector<TensorView*> vectorized_tvs = {c0, c1, tv2};
  for (auto tv : vectorized_tvs) {
    tv->split(-1, 4);
    tv->axis(-1)->parallelize(ParallelType::Vectorize);
  }

  auto options = at::TensorOptions().dtype(at::kFloat).device(at::kCUDA, 0);
  const int bx = 128;
  const int by = 2049;
  at::Tensor t0 = at::randn({bx, by}, options);
  at::Tensor t1 = at::randn({bx, by}, options);
  std::vector<c10::IValue> aten_inputs = {t0, t1};

  FusionExecutor fe;
  fe.compileFusion(&fusion, aten_inputs);
  // NOLINTNEXTLINE(cppcoreguidelines-avoid-goto,hicpp-avoid-goto)
  ASSERT_ANY_THROW(fe.runFusion(aten_inputs));

  aten_inputs[0] = t0.index({"...", at::indexing::Slice(1)});
  aten_inputs[1] = t1.index({"...", at::indexing::Slice(1)});
  // NOLINTNEXTLINE(cppcoreguidelines-avoid-goto,hicpp-avoid-goto)
  ASSERT_ANY_THROW(fe.runFusion(aten_inputs));

  t0 = at::randn({bx, 2048}, options).index({"...", at::indexing::Slice(4)});
  t1 = at::randn({bx, 2048}, options).index({"...", at::indexing::Slice(4)});
  aten_inputs = {t0, t1};
  auto cg_outputs = fe.runFusion(aten_inputs);

  auto aten_output = t0 + t1;
  testValidate(
      &fusion, cg_outputs, aten_inputs, {aten_output}, __LINE__, __FILE__);
}

TEST_F(NVFuserTest, FusionVectorizationRFactor_CUDA) {
  Fusion fusion;
  FusionGuard fg(&fusion);

  auto tv0 = makeContigTensor(2);

  auto tv1 = makeContigTensor(2);
  fusion.addInput(tv0);
  fusion.addInput(tv1);

  auto tv2 = add(tv0, tv1);

  auto tv3 = sum(tv2, {-1});

  fusion.addOutput(tv3);

  tv3->split(-1, 128 * 4);
  tv3->split(-1, 4);
  // Reduce outer dim first
  auto tv4 = tv3->rFactor({-3, -1});
  // Tv3 will reduce threads

  auto tv6 = tv0->cacheAfter();
  auto tv7 = tv1->cacheAfter();

  tv0->computeAt(tv3, 1);
  tv1->computeAt(tv3, 1);

  tv3->axis(0)->parallelize(ParallelType::BIDx);

  tv0->computeAt(tv4, -2);
  tv1->computeAt(tv4, -2);

  tv6->axis(-1)->parallelize(ParallelType::Vectorize);
  tv7->axis(-1)->parallelize(ParallelType::Vectorize);

  tv4->axis(-2)->parallelize(ParallelType::TIDx);
  tv3->axis(1)->parallelize(ParallelType::TIDx);

  auto options = at::TensorOptions().dtype(at::kFloat).device(at::kCUDA, 0);
  const int bx = 128;
  const int by = 2048;
  at::Tensor t0 = at::randn({bx, by}, options);
  at::Tensor t1 = at::randn({bx, by}, options);

  std::vector<c10::IValue> aten_inputs = {t0, t1};

  FusionExecutor fe;
  fe.compileFusion(&fusion, aten_inputs);
  auto cg_outputs = fe.runFusion(aten_inputs);

  auto aten_output = t0.add(t1).sum(1);
  testValidate(
      &fusion, cg_outputs, aten_inputs, {aten_output}, __LINE__, __FILE__);

  auto t3 = t0.add(t1).sum(1);

  testValidate(&fusion, cg_outputs, aten_inputs, {t3}, __LINE__, __FILE__);
}

// Unswitched loops with extent one may omit else clause.
TEST_F(NVFuserTest, FusionSizeOneLoop1_CUDA) {
  Fusion fusion;
  FusionGuard fg(&fusion);

  // Progressively broadcast tensors
  TensorView* tv0 = makeSymbolicTensor(1);
  fusion.addInput(tv0);
  TensorView* tv1 = makeSymbolicTensor(2);
  fusion.addInput(tv1);
  TensorView* tv2 = makeSymbolicTensor(3);
  fusion.addInput(tv2);

  TensorView* tv3 = broadcast(tv0, {false, true});
  TensorView* tv4 = add(tv3, tv1);
  TensorView* tv5 = add(tv4, tv2);

  fusion.addOutput(tv5);

  // Split inner dimension
  tv5->split(1, 8);
  // Merge middle dims with outer dimensions
  tv5->merge(2);
  tv5->merge(0);

  // tv5[I0*I1o, I1i*I2]
  // Get a dim of size 1 to unswitch
  tv5->split(0, 1, false);

  // Compute everything inline
  tv0->computeAt(tv5, -1);

  tv5->axis(0)->parallelize(ParallelType::Unswitch);
  tv5->axis(1)->parallelize(ParallelType::BIDx);
  tv5->axis(2)->parallelize(ParallelType::TIDx);

  // Make sure the unswitched loop does not have an else clause.
  GpuLower gpulw(&fusion);
  TORCH_CHECK(!UnswitchInElseChecker::check(gpulw));

  const int x = 11;
  const int y = 12;
  const int z = 13;
  auto options = at::TensorOptions().dtype(at::kFloat).device(at::kCUDA, 0);
  at::Tensor t0 = at::randn({x}, options);
  at::Tensor t1 = at::randn({x, y}, options);
  at::Tensor t2 = at::randn({z, x, y}, options);
  std::vector<c10::IValue> aten_inputs = {t0, t1, t2};

  FusionExecutor fe;
  fe.compileFusion(&fusion, aten_inputs);
  auto cg_outputs = fe.runFusion(aten_inputs);
  auto t6 = (t0.unsqueeze(-1) + t1).unsqueeze(0) + t2;

  testValidate(&fusion, cg_outputs, aten_inputs, {t6}, __LINE__, __FILE__);
}

// The unswitched loop has extent one but inner loops don't. The else
// part should not be omitted.
TEST_F(NVFuserTest, FusionSizeOneLoop2_CUDA) {
  Fusion fusion;
  FusionGuard fg(&fusion);

  const int x = 15;
  auto tv0 = makeConcreteTensor({x});
  fusion.addInput(tv0);

  auto tv1 = add(tv0, IrBuilder::create<Val>(1.0));
  fusion.addOutput(tv1);

  tv1->split(-1, 4);
  tv1->split(-2, 1);

  tv1->axis(-2)->parallelize(ParallelType::Unswitch);

  // Make sure the size-one unswitched loop does not omit the else clause.
  GpuLower gpulw(&fusion);
  TORCH_CHECK(UnswitchInElseChecker::check(gpulw));

  auto options = at::TensorOptions().dtype(at::kFloat).device(at::kCUDA, 0);
  at::Tensor t0 = at::randn({x}, options);
  std::vector<c10::IValue> aten_inputs = {t0};

  FusionExecutor fe;
  fe.compileFusion(&fusion, aten_inputs);
  auto cg_outputs = fe.runFusion(aten_inputs);
  auto t1 = t0 + 1;

  testValidate(&fusion, cg_outputs, aten_inputs, {t1}, __LINE__, __FILE__);
}

TEST_F(NVFuserTest, FusionValidateParallelize1_CUDA) {
  Fusion fusion;
  FusionGuard fg(&fusion);

  auto tv0 = makeSymbolicTensor(1);
  fusion.addInput(tv0);

  auto tv1 = add(tv0, IrBuilder::create<Val>(1.0));
  auto tv2 = add(tv1, IrBuilder::create<Val>(1.0));
  fusion.addOutput(tv2);

  tv1->axis(-1)->parallelize(ParallelType::TIDx);
  tv2->axis(-1)->parallelize(ParallelType::TIDy);

  // Invalid as tv1 and tv2 do have the same ParallelType
  FusionExecutor fe;
  // NOLINTNEXTLINE(cppcoreguidelines-avoid-goto,hicpp-avoid-goto)
  ASSERT_ANY_THROW(fe.compileFusion(&fusion));
}

TEST_F(NVFuserTest, FusionValidateParallelize2_CUDA) {
  Fusion fusion;
  FusionGuard fg(&fusion);

  auto tv0 = makeSymbolicTensor(1);
  fusion.addInput(tv0);

  auto tv1 = add(tv0, IrBuilder::create<Val>(1.0));
  auto tv2 = add(tv1, IrBuilder::create<Val>(1.0));
  fusion.addOutput(tv2);

  tv1->axis(-1)->parallelize(ParallelType::TIDx);
  tv2->axis(-1)->parallelize(ParallelType::TIDy);
  tv1->setMemoryType(MemoryType::Shared);

  // tv1 and tv2 do have the same ParallelType, but tv1 is on shared
  // memory, so it is valid
  FusionExecutor fe;
  fe.compileFusion(&fusion);
}

TEST_F(NVFuserTest, FusionValidateParallelize3_CUDA) {
  Fusion fusion;
  FusionGuard fg(&fusion);

  auto tv0 = makeSymbolicTensor(1);
  fusion.addInput(tv0);

  auto tv1 = add(tv0, IrBuilder::create<Val>(1.0));
  auto tv2 = add(tv1, IrBuilder::create<Val>(1.0));
  fusion.addOutput(tv2);

  tv1->split(-1, 4);
  tv1->axis(-1)->parallelize(ParallelType::TIDx);
  tv2->split(-1, 4);
  tv2->axis(-1)->parallelize(ParallelType::TIDx);

  tv1->setMemoryType(MemoryType::Global);

  // tv1 and tv2 have the same shape and ParallelType
  FusionExecutor fe;
  fe.compileFusion(&fusion);
}

TEST_F(NVFuserTest, FusionValidateParallelize4_CUDA) {
  Fusion fusion;
  FusionGuard fg(&fusion);

  auto tv0 = makeSymbolicTensor(1);
  fusion.addInput(tv0);

  auto tv1 = add(tv0, IrBuilder::create<Val>(1.0));
  auto tv2 = add(tv1, IrBuilder::create<Val>(1.0));
  fusion.addOutput(tv2);

  tv1->split(-1, 4);
  tv1->axis(-1)->parallelize(ParallelType::TIDx);
  tv2->split(-1, 8);
  tv2->axis(-1)->parallelize(ParallelType::TIDx);

  tv1->setMemoryType(MemoryType::Global);

  // tv1 and tv2 do not have the same shape but global memory comm is supported.
  FusionExecutor fe;
  fe.compileFusion(&fusion);
}

TEST_F(NVFuserTest, FusionValidateParallelize5_CUDA) {
  Fusion fusion;
  FusionGuard fg(&fusion);

  auto tv0 = makeSymbolicTensor(1);
  fusion.addInput(tv0);

  auto tv1 = add(tv0, IrBuilder::create<Val>(1.0));
  auto tv2 = add(tv1, IrBuilder::create<Val>(1.0));
  fusion.addOutput(tv2);

  tv1->split(-1, 4);
  tv1->axis(-1)->parallelize(ParallelType::TIDx);
  tv1->setMemoryType(MemoryType::Shared);

  tv2->split(-1, 8);
  tv2->axis(-1)->parallelize(ParallelType::TIDx);

  // tv1 and tv2 do not have the same shape, but tv1 is on shared
  // memory, so it is valid
  FusionExecutor fe;
  fe.compileFusion(&fusion);
}

// See issue #995
TEST_F(NVFuserTest, FusionValidateParallelize6_CUDA) {
  Fusion fusion;
  FusionGuard fg(&fusion);

  int64_t W = 5, X = 6, Y = 7, Z = 8;

  auto tv0 = makeConcreteTensor({X, Y, Z});
  auto tv1 = makeConcreteTensor({W, X, Y, Z});
  fusion.addInput(tv0);
  fusion.addInput(tv1);

  auto tv2 = add(tv0, IrBuilder::create<Val>(1.0));
  auto tv3 = broadcast(tv2, {true, false, false, false});
  auto tv4 = add(tv3, tv1);
  fusion.addOutput(tv4);

  tv4->merge(0);
  tv4->merge(0);
  tv4->merge(0);
  tv4->split(0, 4);
  tv4->split(0, 3);
  tv4->split(0, 2);

  TransformPropagatorWithCheck propagator(tv4);
  MaxRootDomainInfoSpanningTree(tv4).traverse(&propagator);

  tv0->computeAt(tv2, 2);
  tv3->computeAt(tv4, 2);

  tv4->axis(0)->parallelize(ParallelType::BIDx);
  tv4->axis(-1)->parallelize(ParallelType::TIDx);
  tv2->axis(0)->parallelize(ParallelType::BIDx);
  tv2->axis(-1)->parallelize(ParallelType::TIDx);
  tv3->axis(-1)->parallelize(ParallelType::TIDx);

  // Validation should throw an exception saying the first axes of tv2
  // and tv3 have incompatible parallelization. See also issue #995.
  // NOLINTNEXTLINE(cppcoreguidelines-avoid-goto,hicpp-avoid-goto)
  ASSERT_ANY_THROW(fusion.printKernel());
}

// Repro of #2046
TEST_F(NVFuserTest, FusionValidateParallelize7_CUDA) {
  Fusion fusion;
  FusionGuard fg(&fusion);

  auto tv0 = makeSymbolicTensor(2);
  fusion.addInput(tv0);

  auto tv1 = set(tv0);
  auto tv2 = set(tv1);
  auto tv3 = set(tv1);
  fusion.addOutput(tv2);
  fusion.addOutput(tv3);

  tv1->setMemoryType(MemoryType::Global);

  tv1->axis(0)->parallelize(ParallelType::BIDx);
  tv1->axis(1)->parallelize(ParallelType::TIDx);

  tv2->axis(1)->parallelize(ParallelType::TIDy);
  tv3->axis(0)->parallelize(ParallelType::BIDx);

  // tv2 uses tv1 but is not parallelized with BIDx, so a grid sync is
  // required. It should be placed as a top-level expression.

  GpuLower gpulw(&fusion);
  TORCH_CHECK(
      std::any_of(
          gpulw.kernel()->topLevelExprs().begin(),
          gpulw.kernel()->topLevelExprs().end(),
          [](Expr* expr) { return expr->isA<kir::GridSync>(); }),
      "Grid sync not found");
}

// From issue #1880
TEST_F(NVFuserTest, FusionValidateParallelize8_CUDA) {
  Fusion fusion;
  FusionGuard fg(&fusion);

  auto tv0 = makeSymbolicTensor(2);
  auto tv1 = makeSymbolicTensor(1);
  fusion.addInput(tv0);
  fusion.addInput(tv1);
  auto tv2 = set(tv1);
  auto tv3 = broadcast(tv2, {false, true});
  auto tv4 = add(tv3, tv0);
  fusion.addOutput(tv4);

  tv3->split(0, 32);
  tv3->reorder({{1, -1}});
  tv3->split(1, 32);
  tv3->reorder({{2, -1}});
  tv3->merge(2);
  tv3->split(2, 16);
  tv3->axis(-2)->parallelize(ParallelType::TIDx);

  MaxRootDomainInfoSpanningTree tree(tv3);
  TransformPropagator tp(tv3);
  tree.traverse(&tp);
  scheduler_utils::parallelizeAllLike(tv3);

  // Fully inline tv3, but inline tv2 only at position 1. This makes
  // tv3 indices are resolved based on the whole tv4 IDs, but tv2 uses
  // only the outer-most ID, resulting in different indeices and thus
  // requiring tv2 to be placed on shared memory as they are
  // parallelized with TIDx.
  tv2->computeAt(tv4, 1);
  tv3->computeAt(tv4, -1);

  // Since tv2 is not on shared memory, the fusion should be flagged
  // as invalid by the parallel validation
  // NOLINTNEXTLINE(cppcoreguidelines-avoid-goto,hicpp-avoid-goto)
  ASSERT_ANY_THROW(SyncMap sync_map_fail(&fusion));

  // The fusion should work if tv2 is also fully inlined
  tv2->computeAt(tv4, -1);

  auto options = at::TensorOptions().dtype(at::kFloat).device(at::kCUDA, 0);
  at::Tensor input0 = at::arange(64, options).view({32, 2});
  at::Tensor input1 = at::arange(32, options) * 0.01;

  FusionExecutor fe;
  fe.compileFusion(&fusion, {input0, input1});
  auto outputs = fe.runFusion({input0, input1});

  auto tv_ref = input0 + input1.unsqueeze(1);

  testValidate(
      &fusion, outputs, {input0, input1}, {tv_ref}, __LINE__, __FILE__);
}

TEST_F(NVFuserTest, FusionValidateParallelize9_CUDA) {
  Fusion fusion;
  FusionGuard fg(&fusion);

  std::vector<int64_t> t0_shape({10});
  std::vector<int64_t> t1_shape({10, 5});

  auto tv0 = makeConcreteTensor(t0_shape);
  auto tv1 = makeConcreteTensor(t1_shape);
  fusion.addInput(tv0);
  fusion.addInput(tv1);

  auto tv2 = set(tv0);
  auto tv3 = broadcast(tv2, {false, true});
  auto tv4 = add(tv3, IrBuilder::create<Val>(1.0));
  fusion.addOutput(tv4);

  tv4->merge(0)->split(0, 4);

  MaxRootDomainInfoSpanningTree tree(tv4);
  TransformPropagator tp(tv4);
  tree.traverse(&tp);

  tv2->axis(-1)->parallelize(ParallelType::TIDx);
  tv3->axis(-1)->parallelize(ParallelType::TIDx);
  tv4->axis(-1)->parallelize(ParallelType::TIDx);

  // No CA. Although a broadcast is merged, it's never concretized and
  // the merge is done with just a broadcast of extent 1, thus it can
  // be ignored. While this fusion should be valid, the validation
  // doesn't consider whether concretized or not, so the validation
  // should result in a failure at this point. Note that even if it's
  // not concretized, it may be split by some factor, which creates
  // non-size-1 broadcast domains. If they are merged, it's not valid
  // to ignore, so we need to check each of forwarded broadcast merges
  // and make sure the forwarded broadcast domains have extent 1.
  // NOLINTNEXTLINE(cppcoreguidelines-avoid-goto,hicpp-avoid-goto)
  ASSERT_ANY_THROW(SyncMap sync_map_fail(&fusion));
}

TEST_F(NVFuserTest, FusionValidateParallelize10_CUDA) {
  Fusion fusion;
  FusionGuard fg(&fusion);

  const int64_t s0 = 10;
  const int64_t s1 = 5;

  auto tv0 = makeConcreteTensor({s0});
  auto tv1 = makeConcreteTensor({s0, s1});
  fusion.addInput(tv0);
  fusion.addInput(tv1);

  auto tv2 = set(tv0);
  auto tv3 = set(tv2);
  auto tv4 = broadcast(tv3, {false, true});
  auto tv5 = add(tv4, tv1);
  fusion.addOutput(tv5);

  tv5->merge(0)->split(0, 4);

  TransformPropagatorWithCheck propagator(tv5);
  MaxRootDomainInfoSpanningTree(tv5).traverse(&propagator);

  // tv2 has no CA
  tv3->computeAt(tv5, 1);

  tv5->axis(-1)->parallelize(ParallelType::TIDx);
  scheduler_utils::parallelizeAllLike(tv5);

  // Since tv2 has no CA, it's indexed differently from tv3.
  // NOLINTNEXTLINE(cppcoreguidelines-avoid-goto,hicpp-avoid-goto)
  ASSERT_ANY_THROW(SyncMap sync_map_fail(&fusion));

  // If tv2 is also computed at, all tensors should be indexed
  // uniformly
  tv2->computeAt(tv5, 1);

  auto options = at::TensorOptions().dtype(at::kFloat).device(at::kCUDA, 0);
  at::Tensor t0 = at::randn({s0}, options);
  at::Tensor t1 = at::randn({s0, s1}, options);
  std::vector<c10::IValue> aten_inputs = {t0, t1};

  FusionExecutor fe;
  fe.compileFusion(&fusion, aten_inputs);
  auto outputs = fe.runFusion(aten_inputs);

  auto tv_ref = t0.unsqueeze(-1) + t1;

  testValidate(&fusion, outputs, aten_inputs, {tv_ref}, __LINE__, __FILE__);
}

// Similar to ValidateParallelize10, tv2 has a shared leaf axis
TEST_F(NVFuserTest, FusionValidateParallelize11_CUDA) {
  Fusion fusion;
  FusionGuard fg(&fusion);

  const int64_t s0 = 10;
  const int64_t s1 = 5;

  auto tv0 = makeConcreteTensor({s0});
  auto tv1 = makeConcreteTensor({s0, s1});
  fusion.addInput(tv0);
  fusion.addInput(tv1);

  auto tv2 = set(tv0);
  auto tv3 = set(tv2);
  auto tv4 = broadcast(tv3, {false, true});
  auto tv5 = add(tv4, tv1);
  fusion.addOutput(tv5);

  tv5->merge(0)->split(0, 4)->split(0, 2);

  TransformPropagatorWithCheck propagator(tv5);
  MaxRootDomainInfoSpanningTree(tv5).traverse(&propagator);

  tv2->computeAt(tv5, 1);

  tv5->axis(-1)->parallelize(ParallelType::TIDx);
  scheduler_utils::parallelizeAllLike(tv5);

  // Although tv3->axis(1) is a consumer-only leaf ID permissively
  // mapped with its consumer, tv3->axis(0) and tv2->axis(0) are
  // shared, so all the tensors are indexed consistently. No sync is
  // required.

  auto options = at::TensorOptions().dtype(at::kFloat).device(at::kCUDA, 0);
  at::Tensor t0 = at::randn({s0}, options);
  at::Tensor t1 = at::randn({s0, s1}, options);
  std::vector<c10::IValue> aten_inputs = {t0, t1};

  FusionExecutor fe;
  fe.compileFusion(&fusion, aten_inputs);
  auto outputs = fe.runFusion(aten_inputs);

  auto tv_ref = t0.unsqueeze(-1) + t1;

  testValidate(&fusion, outputs, aten_inputs, {tv_ref}, __LINE__, __FILE__);
}

TEST_F(NVFuserTest, FusionDAGMerging_CUDA) {
  Fusion fusion;
  FusionGuard fg(&fusion);

  auto tv0 = makeSymbolicTensor(5);
  auto tv1 = makeSymbolicTensor(1);
  fusion.addInput(tv0);
  fusion.addInput(tv1);

  // Branch 0
  auto tv2 = sum(tv0, {0}); // 0
  auto tv3 = sum(tv2, {0}); // 1
  auto tv4 = sum(tv3, {0}); // 2
  auto tv5 = sum(tv4, {0}); // 3

  // Branch 1
  auto tv6 = add(tv1, IrBuilder::create<Val>(1.0)); // 4

  // Merge
  auto tv7 = add(tv6, tv5); // 5

  // Maximum expected output groups (can improve overtime):
  //  {0}, {1}, {2}, {3,4,5}
  //  without final merge would have been {0}, {1}, {2}, {3,4}, {5}

  fusion.addOutput(tv7);

  auto options = at::TensorOptions().dtype(at::kFloat).device(at::kCUDA, 0);
  at::Tensor t0 = at::randn({2, 2, 2, 2, 2}, options);
  at::Tensor t1 = at::randn({2}, options);

  std::vector<at::Tensor> aten_inputs = {t0, t1};

  KernelArgumentHolder args;
  args.setDeviceIndex(0);
  args.push(aten_inputs);

  auto fusion_segments = fusion.segment(args);
  TORCH_CHECK(fusion_segments->groups().size() <= 4);
}

TEST_F(NVFuserTest, FusionDAGScalarMerging_CUDA) {
  auto fusion = std::make_unique<Fusion>();
  FusionGuard fg(fusion.get());

  auto tv0 = makeSymbolicTensor(3);
  auto i0 = IrBuilder::create<Val>(DataType::Double);

  fusion->addInput(tv0);
  fusion->addInput(i0);

  auto i1 = add(i0, IrBuilder::create<Val>(1.0));
  auto i2 = mul(i1, i1);
  auto i3 = add(i2, i1);

  // Branch 0
  auto tv1 = sum(tv0, {0}); // 0
  auto tv2 = add(tv1, i2);
  // Branch 1
  auto tv3 = sum(tv2, {0}); // 1
  auto tv4 = add(tv3, i3);

  auto tv5 = add(tv4, i0);

  fusion->addOutput(tv5);

  FusionExecutorCache executor_cache(std::move(fusion));

  auto options = at::TensorOptions().dtype(at::kFloat).device(at::kCUDA, 0);
  at::Tensor t0 = at::randn({16, 16, 16}, options);
  double s0 = 0.5;

  auto s1 = s0 + 1.0;
  auto s2 = s1 * s1;
  auto s3 = s2 + s1;
  auto t1 = t0.sum({0});
  auto t2 = t1 + s2;
  auto t3 = sum(t2, {0});
  auto t4 = t3 + s3;
  auto t5 = t4 + s0;

  auto outputs = executor_cache.runFusionWithInputs({t0, s0});

  TORCH_CHECK(
      executor_cache.getMostRecentKernelRuntime()->isSegmented(),
      "segmentation didn't happen");
  TORCH_CHECK(
      executor_cache.getMostRecentKernelRuntime()
              ->fusionSegments()
              ->groups()
              .size() == 2,
      "segmentation didn't happen as expected");

  testValidate(
      executor_cache.fusion(), outputs, {t0, s0}, {t5}, __LINE__, __FILE__);
}

TEST_F(NVFuserTest, FusionBlockReduceInSerialLoop_CUDA) {
  Fusion fusion;
  FusionGuard fg(&fusion);

  constexpr int M = 10;
  constexpr int N = 20;
  constexpr int K = 20;

  auto tv0 = makeSymbolicTensor(3);
  auto tv1 = sum(tv0, {{1, 2}});
  fusion.addInput(tv0);
  fusion.addOutput(tv1);

  tv1->axis(-1)->parallelize(ParallelType::TIDx);
  tv1->axis(0)->parallelize(ParallelType::BIDx);

  auto options = at::TensorOptions().dtype(at::kFloat).device(at::kCUDA, 0);
  at::Tensor t0 = at::randn({M, N, K}, options);
  std::vector<c10::IValue> aten_inputs = {t0};

  FusionExecutor fe;
  fe.compileFusion(&fusion, aten_inputs);
  auto outputs = fe.runFusion(aten_inputs);
  at::Tensor aten_output = t0.sum({1, 2});
  testValidate(
      &fusion, outputs, aten_inputs, {aten_output}, __LINE__, __FILE__);
}

TEST_F(NVFuserTest, FusionBlockWelfordInSerialLoop_CUDA) {
  Fusion fusion;
  FusionGuard fg(&fusion);

  constexpr int M = 10;
  constexpr int N = 20;
  constexpr int K = 20;

  auto tv0 = makeSymbolicTensor(3);
  auto tvs = Welford(tv0, {{1, 2}});
  fusion.addInput(tv0);
  auto tv_avg = tvs.avg;
  auto tv_M2 = tvs.var_sum;
  fusion.addOutput(tv_avg);
  fusion.addOutput(tv_M2);

  tv_avg->axis(-1)->parallelize(ParallelType::TIDx);
  tv_avg->axis(0)->parallelize(ParallelType::BIDx);

  auto options = at::TensorOptions().dtype(at::kFloat).device(at::kCUDA, 0);
  at::Tensor t0 = at::randn({M, N, K}, options);
  std::vector<c10::IValue> aten_inputs = {t0};

  FusionExecutor fe;
  fe.compileFusion(&fusion, aten_inputs);
  auto outputs = fe.runFusion(aten_inputs);
  at::Tensor aten_avg = t0.mean({1, 2});
  at::Tensor aten_M2 = t0.var({1, 2}, false) * N * K;
  testValidate(
      &fusion, outputs, aten_inputs, {aten_avg, aten_M2}, __LINE__, __FILE__);
}

TEST_F(NVFuserTest, FusionReductionPredicate_CUDA) {
  Fusion fusion;
  FusionGuard fg(&fusion);

  auto tv0 = makeSymbolicTensor(2);
  fusion.addInput(tv0);
  auto tv1 = sum(tv0, {0});
  fusion.addOutput(tv1);

  auto tv2 = tv0->cacheAfter();

  const int bdimx = 128;
  tv1->split(1, bdimx);
  tv1->split(1, 4);
  tv1->split(1, 1);

  tv1->axis(-1)->parallelize(ParallelType::TIDx);
  tv1->axis(2)->parallelize(ParallelType::Unroll);
  tv1->split(0, 10);
  tv0->computeAt(tv1, 4);

  tv2->axis(-1)->parallelize(ParallelType::TIDx);

  int numel_x = 650;
  int numel_y = 102;

  auto options = at::TensorOptions().dtype(at::kFloat).device(at::kCUDA, 0);
  at::Tensor input = at::randn({numel_x, numel_y}, options);
  at::Tensor cg_output = at::empty({numel_y}, options);

  FusionExecutor fe;
  fe.compileFusion(&fusion, {input});
  fe.runFusion({input}, {cg_output});

  auto aten_output = input.to(at::kDouble).sum({0});

  testValidate(
      &fusion, {cg_output}, {input}, {aten_output}, __LINE__, __FILE__);
}

TEST_F(NVFuserTest, FusionIssue728_CUDA) {
  Fusion fusion;
  FusionGuard fg(&fusion);

  auto tv0 = makeSymbolicTensor(1);
  fusion.addOutput(tv0);
  auto tv1 = makeSymbolicTensor(1);
  fusion.addOutput(tv1);
  auto tv2 = makeSymbolicTensor(1);
  fusion.addOutput(tv2);

  auto tv3 = add(tv0, IrBuilder::create<Val>(1.0));
  auto tv4 = add(tv3, tv1);
  auto tv5 = add(tv4, IrBuilder::create<Val>(1.0));
  auto tv6 = add(tv2, IrBuilder::create<Val>(1.0));
  fusion.addOutput(tv5);
  fusion.addOutput(tv6);

  // tv0 -> tv3 -+
  // tv1 --------+-> tv4 -> tv5
  //
  // tv2 -> tv6

  auto all_vals_under_tv3 =
      DependencyCheck::getAllValsBetween({tv3}, fusion.outputs());
  std::unordered_set<Val*> included_tensors({tv3, tv4, tv5});
  for (auto tv : included_tensors) {
    TORCH_CHECK(
        std::find(all_vals_under_tv3.begin(), all_vals_under_tv3.end(), tv) !=
            all_vals_under_tv3.end(),
        "TV",
        tv->name(),
        " not found");
  }
  for (auto tv : ir_utils::filterByType<TensorView>(fusion.vals())) {
    if (included_tensors.find(tv) == included_tensors.end()) {
      TORCH_CHECK(
          std::find(all_vals_under_tv3.begin(), all_vals_under_tv3.end(), tv) ==
              all_vals_under_tv3.end(),
          "TV",
          tv->name(),
          " should not be found");
    }
  }

  auto no_dependency = DependencyCheck::getAllValsBetween({}, fusion.outputs());
  TORCH_CHECK(no_dependency.empty(), "No val should be returned");

  auto no_dep_path = DependencyCheck::getAllValsBetween({tv0, tv1}, {tv6});
  TORCH_CHECK(no_dep_path.empty(), "No val should be returned");

  auto no_dep_path2 = DependencyCheck::getAllValsBetween({tv2}, {tv5});
  TORCH_CHECK(no_dep_path2.empty(), "No val should be returned");

  auto just_tv3 = DependencyCheck::getAllValsBetween({tv3}, {tv3});
  TORCH_CHECK(
      just_tv3.size() == 1 && *(just_tv3.begin()) == tv3,
      "Only tv3 should be included");
}

TEST_F(NVFuserTest, FusionIssue757_CUDA) {
  Fusion fusion;
  FusionGuard fg(&fusion);

  auto tv0 = makeSymbolicTensor(2);
  fusion.addInput(tv0);
  auto tv1 = sum(tv0, {1});
  auto tv2 = broadcast(tv1, {false, true});
  auto tv3 = makeSymbolicTensor(2);
  fusion.addInput(tv3);
  auto tv4 = add(tv2, tv3);
  fusion.addOutput(tv4);

  tv1->computeAt(tv4, -1);

  tv2->axis(-1)->parallelize(ParallelType::TIDx);
  tv4->axis(-1)->parallelize(ParallelType::TIDx);
  tv1->axis(-1)->parallelize(ParallelType::TIDx);

  int numel_x = 650;
  int numel_y = 102;

  auto options = at::TensorOptions().dtype(at::kFloat).device(at::kCUDA, 0);
  at::Tensor t0 = at::randn({numel_x, numel_y}, options);
  at::Tensor t3 = at::randn({numel_x, numel_y}, options);
  std::vector<c10::IValue> inputs = {t0, t3};

  FusionExecutor fe;
  fe.compileFusion(&fusion, inputs);
  auto outputs = fe.runFusion(inputs);

  auto t1 = t0.sum({1});
  auto t2 = t1.unsqueeze(-1).expand({numel_x, numel_y});
  auto t4 = t2 + t3;

  testValidate(&fusion, outputs, inputs, {t4}, __LINE__, __FILE__);
}

// See issue #759
TEST_F(NVFuserTest, FusionPredicatedBlockBroadcast_CUDA) {
  Fusion fusion;
  FusionGuard fg(&fusion);

  auto tv0 = makeSymbolicTensor(2);
  fusion.addInput(tv0);
  auto tv1 = sum(tv0, {1});
  auto tv2 = broadcast(tv1, {false, true});
  auto tv3 = makeSymbolicTensor(2);
  fusion.addInput(tv3);
  auto tv4 = add(tv2, tv3);
  fusion.addOutput(tv4);

  tv4->split(0, 4);
  tv1->computeAt(tv4, -1);

  tv2->axis(-1)->parallelize(ParallelType::TIDx);
  tv2->axis(1)->parallelize(ParallelType::TIDy);
  tv4->axis(-1)->parallelize(ParallelType::TIDx);
  tv4->axis(1)->parallelize(ParallelType::TIDy);
  tv1->axis(-1)->parallelize(ParallelType::TIDx);

  int numel_x = 100;
  int numel_y = 101;

  auto options = at::TensorOptions().dtype(at::kFloat).device(at::kCUDA, 0);
  at::Tensor t0 = at::randn({numel_x, numel_y}, options);
  at::Tensor t3 = at::randn({numel_x, numel_y}, options);
  std::vector<c10::IValue> inputs = {t0, t3};

  FusionExecutor fe;
  fe.compileFusion(&fusion, inputs);
  auto outputs = fe.runFusion(inputs);

  auto t1 = t0.sum({1});
  auto t2 = t1.unsqueeze(-1).expand({numel_x, numel_y});
  auto t4 = t2 + t3;

  testValidate(&fusion, outputs, inputs, {t4}, __LINE__, __FILE__);
}

TEST_F(NVFuserTest, FusionSegmentVerticalMerge_CUDA) {
  auto fusion = std::make_unique<Fusion>();
  FusionGuard fg(fusion.get());

  auto tv0 = makeSymbolicTensor(3);

  fusion->addInput(tv0);
  // {first kernel}
  auto tv1 = sum(tv0, {0});
  auto tv2 = add(tv1, tv0);
  auto tv3 = sum(tv2, {0});
  auto tv4 = add(tv3, tv0);
  auto tv5 = sum(tv4, {0});
  auto tv6 = sum(tv5, {0});
  // {second kernel}
  auto tv7 = add(tv6, tv5);
  auto tv8 = add(tv7, tv5);
  auto tv9 = sum(tv8, {0});

  fusion->addOutput(tv9);

  SegmentCandidateFinderOptions segment_options;
  segment_options.run_herrmann_merge = false;
  segment_options.run_final_merge = false;

  auto options = at::TensorOptions().dtype(at::kFloat).device(at::kCUDA, 0);
  at::Tensor t0 = at::randn({2, 2, 2}, options);

  KernelArgumentHolder args;
  args.setDeviceIndex(0);
  args.push(t0);

  auto segmented_fusion =
      SegmentCandidateFinder::segment(fusion.get(), args, segment_options);

  TORCH_CHECK(segmented_fusion->groups().size() == 2);
}

TEST_F(NVFuserTest, FusionSegmentHorizontalMerge_CUDA) {
  auto fusion = std::make_unique<Fusion>();
  FusionGuard fg(fusion.get());

  auto tv0 = makeSymbolicTensor(3);
  auto i0 = IrBuilder::create<Val>(DataType::Double);

  fusion->addInput(tv0);
  fusion->addInput(i0);

  // Branch 0 {first kernel}
  auto tv1 = sum(tv0, {0});
  auto tv2 = add(tv0, i0);
  auto tv3 = unaryOp(UnaryOpType::Rsqrt, tv2);
  auto tv4 = sum(tv3, {0});

  // Branch 1 {first kernel}
  auto tv5 = unaryOp(UnaryOpType::Rsqrt, tv3);
  auto tv6 = sum(tv5, {0});

  // Incompatible {second kernel}
  auto tv7 = sum(tv6, {0});

  fusion->addOutput(tv1);
  fusion->addOutput(tv4);
  fusion->addOutput(tv7);

  SegmentCandidateFinderOptions segment_options;
  segment_options.run_herrmann_merge = false;
  segment_options.run_final_merge = false;

  auto options = at::TensorOptions().dtype(at::kFloat).device(at::kCUDA, 0);
  at::Tensor t0 = at::randn({2, 2, 2}, options);

  KernelArgumentHolder args;
  args.setDeviceIndex(0);
  args.push(t0);
  c10::IValue scalar = 1.0;
  args.push(scalar);

  auto segmented_fusion =
      SegmentCandidateFinder::segment(fusion.get(), args, segment_options);

  TORCH_CHECK(segmented_fusion->groups().size() == 2);
}

TEST_F(NVFuserTest, FusionSegmentMixReduction_CUDA) {
  auto fusion = std::make_unique<Fusion>();
  FusionGuard fg(fusion.get());

  auto tv0 = makeSymbolicTensor(3);

  fusion->addInput(tv0);

  // def of tv1 in kernel 1 through horizontal
  auto tv1 = sum(tv0, {0, 1});
  // kernel 2
  auto tv2 = sum(tv0, {2});
  auto tv3 = broadcast(tv2, {false, false, true});
  auto tv4 = add(tv0, tv3);
  auto tv5 = sum(tv4, {2});
  // end of kernel 2
  // kernel 1
  auto tv6 = unaryOp(UnaryOpType::Rsqrt, tv0);
  auto tv7 = sum(tv6, {0, 1});
  auto tv8 = sum(tv6, {0, 1});

  fusion->addOutput(tv1);
  fusion->addOutput(tv5);
  fusion->addOutput(tv7);
  fusion->addOutput(tv8);

  SegmentCandidateFinderOptions segment_options;
  segment_options.run_herrmann_merge = false;
  segment_options.run_final_merge = false;

  auto options = at::TensorOptions().dtype(at::kFloat).device(at::kCUDA, 0);
  at::Tensor t0 = at::randn({2, 2, 2}, options);

  KernelArgumentHolder args;
  args.setDeviceIndex(0);
  args.push(t0);

  auto segmented_fusion =
      SegmentCandidateFinder::segment(fusion.get(), args, segment_options);

  TORCH_CHECK(segmented_fusion->groups().size() <= 2);
}

TEST_F(NVFuserTest, FusionSBAR_CUDA) {
  Fusion fusion;
  FusionGuard fg(&fusion);

  // N, H, W, C format
  std::vector<int64_t> input_shape{656, 7, 7, 64};

  auto x = makeContigTensor(4);
  auto y = makeContigTensor(4);
  auto weight = makeContigTensor(1);
  auto bias = makeContigTensor(1);

  fusion.addInput(x);
  fusion.addInput(y);
  fusion.addInput(weight);
  fusion.addInput(bias);

  const size_t kNumberOfDims = x->nDims();
  std::vector<bool> broadcast_mask(kNumberOfDims, false);
  for (const auto axis : c10::irange(kNumberOfDims - 1)) {
    broadcast_mask[axis] = true;
  }

  auto weight_bcast = broadcast(weight, broadcast_mask);
  auto scale = mul(x, weight_bcast);
  auto bias_bcast = broadcast(bias, broadcast_mask);
  auto scale_bias = add(scale, bias_bcast);
  auto scale_bias_add = add(scale_bias, y);
  auto scale_bias_add_relu = unaryOp(UnaryOpType::Relu, scale_bias_add);

  fusion.addOutput(scale_bias_add_relu);

  // inputs
  auto options = at::TensorOptions().dtype(at::kFloat).device(at::kCUDA, 0);
  at::Tensor at_x = at::randn(input_shape, options);
  at::Tensor at_y = at::randn(input_shape, options);
  at::Tensor at_weight = at::ones({input_shape[3]}, options);
  at::Tensor at_bias = at::zeros({input_shape[3]}, options);

  // inputs
  std::vector<c10::IValue> inputs = {at_x, at_y, at_weight, at_bias};

  // outputs
  std::vector<at::Tensor> outputs;

  auto lparams = schedulePointwise(&fusion, inputs);

  FusionExecutor executor;
  executor.compileFusion(&fusion, inputs, lparams);
  outputs = executor.runFusion(inputs, lparams);

  auto at_scale = at::mul(at_x, at_weight);
  auto at_scale_bias = at::add(at_scale, at_bias);
  auto pwise_add = at::add(at_scale_bias, at_y);
  auto output = at::relu(pwise_add);

  testValidate(&fusion, outputs, inputs, {output}, __LINE__, __FILE__);
}

TEST_F(NVFuserTest, FusionSingleElement_CUDA) {
  Fusion fusion;
  FusionGuard fg(&fusion);

  auto tv0 = makeSymbolicTensor(0);
  fusion.addInput(tv0);

  auto tv1 = add(tv0, IrBuilder::create<Val>(2.5));

  auto tv2 = add(tv1, IrBuilder::create<Val>(3.5));
  fusion.addOutput(tv2);

  auto options = at::TensorOptions().dtype(at::kFloat).device(at::kCUDA, 0);
  at::Tensor input = at::randn({}, options);

  at::Tensor cg_output = at::empty({}, options);

  auto lparams = schedulePointwise(&fusion, {input});

  FusionExecutor fe;
  fe.compileFusion(&fusion, {input}, lparams);
  fe.runFusion({input}, {cg_output}, lparams);

  auto aten_output = input.add(2.5).add(3.5);

  testValidate(
      &fusion, {cg_output}, {input}, {aten_output}, __LINE__, __FILE__);
}

TEST_F(NVFuserTest, FusionBNBackwardRepro_CUDA) {
  std::unique_ptr<Fusion> fusion_ptr = std::make_unique<Fusion>();
  Fusion& fusion = *fusion_ptr.get();
  FusionGuard fg(&fusion);

  int batch = 4;
  int c = 4;
  int h = 4;
  int w = 4;
  int numDims = 4;

  auto input = makeSymbolicTensor(numDims);
  fusion.addInput(input);
  auto weight = makeSymbolicTensor(1);
  fusion.addInput(weight);
  auto running_mean = makeSymbolicTensor(1);
  fusion.addInput(running_mean);
  auto running_var = makeSymbolicTensor(1);
  fusion.addInput(running_var);
  auto save_mean = makeSymbolicTensor(1);
  fusion.addInput(save_mean);
  auto save_invstd = makeSymbolicTensor(1);
  fusion.addInput(save_invstd);

  auto grad_out_prev = makeSymbolicTensor(numDims);
  fusion.addInput(grad_out_prev);
  auto gt_0 =
      makeSymbolicTensor(numDims); // single tensor broadcasted is dangerous.
  fusion.addInput(gt_0);

<<<<<<< HEAD
  auto gt_bool = binaryOp(BinaryOpType::GT, gt_0, IrBuilder::create<Val>(1));
=======
  auto gt_bool =
      binaryOp(BinaryOpType::GT, gt_0, IrBuilder::create<Scalar>(1L));
>>>>>>> fb9845e7
  auto gt_float = castOp(DataType::Float, gt_bool);

  auto grad_out = mul(grad_out_prev, gt_float);

  Val* eps_ptr = IrBuilder::create<Val>(1e-5);

  auto grads = batch_norm_backward(
      input,
      grad_out,
      weight,
      running_mean,
      running_var,
      save_mean,
      save_invstd,
      true,
      eps_ptr,
      {true, true, true});

  fusion.addOutput(grads.grad_input);
  fusion.addOutput(grads.grad_weight);
  fusion.addOutput(grads.grad_bias);

  auto options = at::TensorOptions().dtype(at::kFloat).device(at::kCUDA, 0);
  at::Tensor input0 = at::randn({batch, c, h, w}, options);
  at::Tensor input1 = at::randn({c}, options);
  at::Tensor input2 = at::randn_like(input1);
  at::Tensor input3 = at::randn_like(input1);
  at::Tensor input4 = at::randn_like(input1);
  at::Tensor input5 = at::randn_like(input1);
  at::Tensor input6 = at::randn_like(input0);
  at::Tensor input7 = at::randn_like(input0);

  FusionExecutorCache fec(std::move(fusion_ptr));
  std::vector<c10::IValue> inputs = {
      input0, input1, input2, input3, input4, input5, input6, input7};
  auto outputs = fec.runFusionWithInputs(inputs);
}

// TODO: We only changed inputs, merge this with the test above.
TEST_F(NVFuserTest, FusionBNBackwardRepro2_CUDA) {
  std::unique_ptr<Fusion> fusion_ptr = std::make_unique<Fusion>();
  Fusion& fusion = *fusion_ptr.get();
  FusionGuard fg(&fusion);

  int batch = 2;
  int c = 81;
  int h = 1;
  int w = 1;

  auto input = makeConcreteTensor({-1, -1, 1, 1});
  fusion.addInput(input);
  auto weight = makeSymbolicTensor(1);
  fusion.addInput(weight);
  auto running_mean = makeSymbolicTensor(1);
  fusion.addInput(running_mean);
  auto running_var = makeSymbolicTensor(1);
  fusion.addInput(running_var);
  auto save_mean = makeSymbolicTensor(1);
  fusion.addInput(save_mean);
  auto save_invstd = makeSymbolicTensor(1);
  fusion.addInput(save_invstd);

  auto grad_out_prev = makeConcreteTensor({-1, -1, 1, 1});
  fusion.addInput(grad_out_prev);
  auto gt_0 = makeConcreteTensor({-1, -1, 1, 1});
  fusion.addInput(gt_0);

<<<<<<< HEAD
  auto gt_bool = binaryOp(BinaryOpType::GT, gt_0, IrBuilder::create<Val>(1));
=======
  auto gt_bool =
      binaryOp(BinaryOpType::GT, gt_0, IrBuilder::create<Scalar>(1L));
>>>>>>> fb9845e7
  auto gt_float = castOp(DataType::Float, gt_bool);

  auto grad_out = mul(grad_out_prev, gt_float);

  Val* eps_ptr = IrBuilder::create<Val>(1e-5);

  auto grads = batch_norm_backward(
      input,
      grad_out,
      weight,
      running_mean,
      running_var,
      save_mean,
      save_invstd,
      true,
      eps_ptr,
      {true, true, true});

  fusion.addOutput(grads.grad_input);
  fusion.addOutput(grads.grad_weight);
  fusion.addOutput(grads.grad_bias);

  auto options = at::TensorOptions().dtype(at::kFloat).device(at::kCUDA, 0);
  at::Tensor input0 = at::randn({batch, c, h, w}, options);
  at::Tensor input1 = at::randn({c}, options);
  at::Tensor input2 = at::randn_like(input1);
  at::Tensor input3 = at::randn_like(input1);
  at::Tensor input4 = at::randn_like(input1);
  at::Tensor input5 = at::randn_like(input1);
  at::Tensor input6 = at::randn_like(input0);
  at::Tensor input7 = at::randn_like(input0);

  FusionExecutorCache fec(std::move(fusion_ptr));
  std::vector<c10::IValue> inputs = {
      input0, input1, input2, input3, input4, input5, input6, input7};
  auto outputs = fec.runFusionWithInputs(inputs);
}

TEST_F(NVFuserTest, FusionBNRepro_CUDA) {
  std::unique_ptr<Fusion> fusion_ptr = std::make_unique<Fusion>();
  Fusion& fusion = *fusion_ptr.get();
  FusionGuard fg(&fusion);

  const bool kTraining = true;
  const float kMomentum = 0.1;
  const float kEps = 1e-5;

  int batch = 14;
  int c = 65;
  int h = 7;
  int w = 7;
  int numDims = 4;

  auto input = makeSymbolicTensor(numDims);
  fusion.addInput(input);
  auto weight = makeSymbolicTensor(1);
  fusion.addInput(weight);
  auto bias = makeSymbolicTensor(1);
  fusion.addInput(bias);
  auto running_mean = makeSymbolicTensor(1);
  fusion.addInput(running_mean);
  auto running_var = makeSymbolicTensor(1);
  fusion.addInput(running_var);

  auto momentum_ptr = IrBuilder::create<Val>(kMomentum);
  auto eps_ptr = IrBuilder::create<Val>(kEps);

  auto result = batch_norm(
      input,
      weight,
      bias,
      running_mean,
      running_var,
      kTraining,
      momentum_ptr,
      eps_ptr);

  fusion.addOutput(result.output);
  fusion.addOutput(result.mean);
  fusion.addOutput(result.invstd);

  auto options = at::TensorOptions().dtype(at::kFloat).device(at::kCUDA, 0);
  at::Tensor input1 = at::randn({batch, c, h, w}, options);
  at::Tensor input2 = at::randn({c}, options);
  at::Tensor input3 = at::randn_like(input2);
  at::Tensor input4 = at::randn_like(input2);
  at::Tensor input5 = at::randn_like(input2);

  auto input1_ref = input1.clone();
  auto input2_ref = input2.clone();
  auto input3_ref = input3.clone();
  auto input4_ref = input4.clone();
  auto input5_ref = input5.clone();

  FusionExecutorCache fec(std::move(fusion_ptr));
  std::vector<c10::IValue> aten_inputs = {
      input1, input2, input3, input4, input5};
  auto cg_outputs = fec.runFusionWithInputs(aten_inputs);

  auto at_results = at::native_batch_norm(
      input1_ref,
      input2_ref,
      input3_ref,
      input4_ref,
      input5_ref,
      kTraining,
      kMomentum,
      kEps);

  auto at_output = std::get<0>(at_results);
  auto at_mean = std::get<1>(at_results);
  auto at_invstd = std::get<2>(at_results);

  std::vector<at::Tensor> aten_outputs = {at_output, at_mean, at_invstd};

  testValidate(
      &fusion, cg_outputs, aten_inputs, aten_outputs, __LINE__, __FILE__);
}

TEST_F(NVFuserTest, FusionBNRepro2_CUDA) {
  std::unique_ptr<Fusion> fusion_ptr = std::make_unique<Fusion>();
  Fusion& fusion = *fusion_ptr.get();
  FusionGuard fg(&fusion);

  const bool kTraining = true;
  const float kMomentum = 0.1;
  const float kEps = 1e-5;

  int batch = 2;
  int c = 4;
  int h = 17;
  int w = 17;
  int numDims = 4;

  auto input = makeSymbolicTensor(numDims);
  fusion.addInput(input);

  Val* momentum_ptr = IrBuilder::create<Val>(kMomentum);
  Val* eps_ptr = IrBuilder::create<Val>(kEps);

  auto result = batch_norm(
      input,
      nullptr,
      nullptr,
      nullptr,
      nullptr,
      kTraining,
      momentum_ptr,
      eps_ptr);

  fusion.addOutput(result.output);
  fusion.addOutput(result.mean);
  fusion.addOutput(result.invstd);

  auto options = at::TensorOptions().dtype(at::kFloat).device(at::kCUDA, 0);
  at::Tensor input1 = at::randn({batch, c, h, w}, options);

  auto input1_ref = input1.clone();
  at::Tensor r_m;
  at::Tensor r_v;
  at::Tensor weight;
  at::Tensor bias;

  FusionExecutorCache fec(std::move(fusion_ptr));
  std::vector<c10::IValue> aten_inputs = {input1};
  auto cg_outputs = fec.runFusionWithInputs(aten_inputs);

  auto at_results = at::native_batch_norm(
      input1_ref, r_m, r_v, weight, bias, kTraining, kMomentum, kEps);

  auto at_output = std::get<0>(at_results);
  auto at_mean = std::get<1>(at_results);
  auto at_invstd = std::get<2>(at_results);

  std::vector<at::Tensor> aten_outputs = {at_output, at_mean, at_invstd};

  testValidate(
      &fusion, cg_outputs, aten_inputs, aten_outputs, __LINE__, __FILE__);
}

TEST_F(NVFuserTest, FusionZeroSizeTensorPW_CUDA) {
  Fusion fusion;
  FusionGuard fg(&fusion);

  auto tv0 = makeSymbolicTensor(1);
  fusion.addInput(tv0);

  auto tv1 = makeConcreteTensor({0});
  fusion.addInput(tv1);

  auto tv2 = add(tv0, IrBuilder::create<Val>(2.5));
  fusion.addOutput(tv2);

  // This test used to just have:
  // auto tv3 = makeConcreteTensor({0});
  // and somehow that was running through our system fine, but size-0 tensors
  // are not supported, so making sure this fails.
  auto tv3 = set(tv1);
  fusion.addOutput(tv3);

  auto options = at::TensorOptions().dtype(at::kFloat).device(at::kCUDA, 0);

  at::Tensor input0 = at::randn({2}, options);
  at::Tensor input1 = at::randn({0}, options);

  // Fails at schedule pointwise because our (maybe only) size-0 check is in
  // binding input sizes which the scheduler ends up calling.
  // NOLINTNEXTLINE(cppcoreguidelines-avoid-goto,hicpp-avoid-goto)
  ASSERT_ANY_THROW(schedulePointwise(&fusion, {input0, input1}));
}

TEST_F(NVFuserTest, FusionZeroSizeTensorReduction_CUDA) {
  Fusion fusion;
  FusionGuard fg(&fusion);

  auto tv0 = makeSymbolicTensor(2);
  fusion.addInput(tv0);

  auto tv1 = makeConcreteTensor({0});
  fusion.addInput(tv1);

  auto tv2 = sum(tv0, {1});
  fusion.addOutput(tv2);

  auto tv3 = makeConcreteTensor({0});
  fusion.addOutput(tv3);

  auto options = at::TensorOptions().dtype(at::kFloat).device(at::kCUDA, 0);

  at::Tensor input0 = at::randn({2, 4}, options);
  at::Tensor input1 = at::randn({0}, options);

  auto reduction_params = getReductionHeuristics(&fusion, {input0, input1});
  TORCH_CHECK(reduction_params, "Reduction schedule was not generated!");
  scheduleReduction(&fusion, *reduction_params);
  TORCH_CHECK(reduction_params, "Reduction schedule was not generated!");

  auto lparams = reduction_params->lparams;
  FusionExecutor fe;
  fe.compileFusion(&fusion, {input0, input1}, lparams);
  auto cg_outputs = fe.runFusion({input0, input1}, lparams);
  auto aten_output2 = input0.sum({1});
  at::Tensor aten_output3 = at::empty({0}, options);

  testValidate(
      &fusion,
      cg_outputs,
      {input0, input1},
      {aten_output2, aten_output3},
      __LINE__,
      __FILE__,
      "",
      lparams);
}

TEST_F(NVFuserTest, FusionZeroSizeTensorNormalization_CUDA) {
  Fusion fusion;
  FusionGuard fg(&fusion);

  auto tv0 = makeSymbolicTensor(2);
  fusion.addInput(tv0);

  auto tv1 = makeConcreteTensor({0});
  fusion.addInput(tv1);

  auto tv2 = sum(tv0, {0});
  auto tv3 = broadcast(tv2, {true, false});
  auto tv4 = add(tv0, tv3);
  fusion.addOutput(tv4);

  auto tv5 = makeConcreteTensor({0});
  fusion.addOutput(tv5);

  auto options = at::TensorOptions().dtype(at::kFloat).device(at::kCUDA, 0);

  at::Tensor input0 = at::randn({2, 4}, options);
  at::Tensor input1 = at::randn({0}, options);

  auto reduction_params = getPersistentHeuristics(&fusion, {input0, input1});
  TORCH_CHECK(reduction_params, "Reduction schedule was not generated!");
  schedulePersistentKernel(&fusion, *reduction_params);

  auto lparams = reduction_params->lparams;
  FusionExecutor fe;
  fe.compileFusion(&fusion, {input0, input1}, lparams);
  auto cg_outputs = fe.runFusion({input0, input1}, lparams);
  auto aten_output2 = input0.sum({0}).add(input0);
  at::Tensor aten_output3 = at::empty({0}, options);

  testValidate(
      &fusion,
      cg_outputs,
      {input0, input1},
      {aten_output2, aten_output3},
      __LINE__,
      __FILE__,
      "",
      lparams);
}

TEST_F(NVFuserTest, FusionSegmentIoAlias_CUDA) {
  auto fusion = std::make_unique<Fusion>();
  FusionGuard fg(fusion.get());

  TensorView* tv0 = makeSymbolicTensor(2);
  TensorView* tv1 = makeSymbolicTensor(1);
  TensorView* tv2 = makeSymbolicTensor(2);

  fusion->addInput(tv0);
  fusion->addInput(tv1);
  fusion->addInput(tv2);

  TensorView* tv3 = add(tv0, IrBuilder::create<Val>(1.0)); // Group 0
  TensorView* tv4 =
      max(tv3, {0}); // Group 0 (use max instead to avoid numerical issues)
  TensorView* tv5 = add(tv4, tv1); //  Group 0 (Non Broadcast after reduce,
                                   //  keeps normalization scheduler away)
  TensorView* tv6 = add(tv5, tv2); //  Group 1 (Broadcast after reduce)

  // Note: test alias;
  fusion->aliasOutputToInput(tv6, tv0);
  // TODO: support output on aliased fusion #1488
  // remove tv7 after #1488
  // fusion->addOutput(tv6);
  TensorView* tv7 = add(tv6, IrBuilder::create<Val>(1.0)); // Group 0
  fusion->addOutput(tv7);

  auto options = at::TensorOptions().dtype(at::kFloat).device(at::kCUDA, 0);
  at::Tensor t0 = at::randn({128, 65}, options);
  at::Tensor t1 = at::randn({65}, options);
  at::Tensor t2 = at::randn({128, 65}, options);

  auto t3 = t0.add(1.0);
  auto t4 = std::get<0>(at::max(t3, 0));
  auto t5 = t4.add(t1);
  auto t6 = t5.add(t2);
  auto t7 = t6.add(1.0);

  FusionExecutorCache executor_cache(std::move(fusion));

  auto outputs = executor_cache.runFusionWithInputs({t0, t1, t2});

  // TODO: support output on aliased fusion #1488
  // validating aliasing
  // TORCH_INTERNAL_ASSERT(outputs[0].data_ptr() == t0.data_ptr());

  TORCH_CHECK(
      executor_cache.getMostRecentKernelRuntime()->isSegmented(),
      "segmentation didn't happen");
  TORCH_CHECK(
      executor_cache.getMostRecentKernelRuntime()
              ->fusionSegments()
              ->groups()
              .size() == 2,
      "segmentation didn't happen as expected");

  testValidate(
      executor_cache.fusion(), outputs, {t0, t1, t2}, {t7}, __LINE__, __FILE__);
}

TEST_F(NVFuserTest, FusionWelford1Output_CUDA) {
  auto fusion_ptr = std::make_unique<Fusion>();
  auto fusion = fusion_ptr.get();
  FusionGuard fg(fusion);

  auto tv0 = makeSymbolicTensor(2);
  fusion->addInput(tv0);

  auto tvs = Welford(tv0, {1});
  fusion->addOutput(tvs.var_sum);
  FusionExecutorCache executor_cache(std::move(fusion_ptr));

  auto options = at::TensorOptions().dtype(at::kFloat).device(at::kCUDA, 0);
  at::Tensor t0 = at::randn({128, 65}, options);
  auto outputs = executor_cache.runFusionWithInputs({t0});

  auto t1 = t0.var({1}, false) * 65;
  testValidate(fusion, outputs, {t0}, {t1}, __LINE__, __FILE__);
}

TEST_F(NVFuserTest, FusionTranslate1Welford_CUDA) {
  auto fusion_ptr = std::make_unique<Fusion>();
  auto fusion = fusion_ptr.get();
  FusionGuard fg(fusion);

  auto tv0 = makeSymbolicTensor(2);
  fusion->addInput(tv0);

  auto tvs = Welford(tv0, {1});
  auto tv_out = add(tv0, broadcast(tvs.avg, {false, true}));
  fusion->addOutput(tv_out);
  FusionExecutorCache executor_cache(std::move(fusion_ptr));

  auto run_test = [&executor_cache,
                   fusion](auto inner_size) -> FusionKernelRuntime* {
    auto options = at::TensorOptions().dtype(at::kFloat).device(at::kCUDA, 0);
    at::Tensor t0 = at::randn({128, inner_size}, options);
    auto outputs = executor_cache.runFusionWithInputs({t0});
    // Square sums does not fit well in the testValidate assumptions,
    //  so we just compare the divided output here.
    testValidate(
        fusion,
        outputs,
        {t0},
        {t0.add(t0.mean({1}).unsqueeze(1))},
        __LINE__,
        __FILE__);

    return executor_cache.getMostRecentKernelRuntime();
  };

  // Run a translated welford
  auto runtime1 = run_test(64);
  // Check it was translated
  TORCH_CHECK(
      runtime1->fusionSegments()->groups().size() == 1 &&
      runtime1->fusionSegments()->groups()[0]->exprs().size() > 2);

  // Run an un-translated welford
  auto runtime2 = run_test(65536);

  bool found_welford = false;
  for (auto group : runtime2->fusionSegments()->groups()) {
    for (auto expr : group->exprs()) {
      if (expr->isA<WelfordOp>()) {
        found_welford = true;
      }
    }
  }
  TORCH_CHECK(found_welford);
}

TEST_F(NVFuserTest, FusionTranslate2Welford_CUDA) {
  auto fusion_ptr = std::make_unique<Fusion>();
  auto fusion = fusion_ptr.get();
  FusionGuard fg(fusion);

  auto tv0 = makeSymbolicTensor(2);
  fusion->addInput(tv0);

  auto tvs1 = Welford(tv0, {1});
  auto tv_out1 = add(tv0, broadcast(tvs1.avg, {false, true}));
  fusion->addOutput(tv_out1);

  auto tvs2 = Welford(tv0, {1});
  auto tv_out2 = add(tv0, broadcast(tvs2.avg, {false, true}));
  fusion->addOutput(tv_out2);

  FusionExecutorCache executor_cache(std::move(fusion_ptr));

  auto run_test = [&executor_cache,
                   fusion](auto inner_size) -> FusionKernelRuntime* {
    auto options = at::TensorOptions().dtype(at::kFloat).device(at::kCUDA, 0);
    at::Tensor t0 = at::randn({128, inner_size}, options);
    auto outputs = executor_cache.runFusionWithInputs({t0});

    // Square sums does not fit well in the testValidate assumptions,
    //  so we just compare the divided output here.
    auto out = t0.add(t0.mean({1}).unsqueeze(1));
    testValidate(fusion, outputs, {t0}, {out, out}, __LINE__, __FILE__);

    return executor_cache.getMostRecentKernelRuntime();
  };

  // Run a translated welford
  auto runtime1 = run_test(64);
  // Check it was translated
  TORCH_CHECK(
      runtime1->fusionSegments()->groups().size() == 1 &&
      runtime1->fusionSegments()->groups()[0]->exprs().size() > 4);

  // Run an un-translated welford
  auto runtime2 = run_test(65536);
  // // Check it was not translated
  bool found_welford = false;
  for (auto group : runtime2->fusionSegments()->groups()) {
    for (auto expr : group->exprs()) {
      if (expr->isA<WelfordOp>()) {
        found_welford = true;
      }
    }
  }
  TORCH_CHECK(found_welford);
}

TEST_F(NVFuserTest, FusionLargeWelfordNormalization_CUDA) {
  auto fusion_ptr = std::make_unique<Fusion>();
  auto fusion = fusion_ptr.get();
  FusionGuard fg(fusion);

  auto tv0 = makeSymbolicTensor(2);
  fusion->addInput(tv0);

  auto tvs1 = Welford(tv0, {1});
  auto sum_of_tv0 = sum(tv0, {1});

  fusion->addOutput(tvs1.var_sum);
  fusion->addOutput(sum_of_tv0);

  FusionExecutorCache executor_cache(std::move(fusion_ptr));

  auto run_test = [&executor_cache,
                   fusion](auto inner_size) -> FusionKernelRuntime* {
    auto options = at::TensorOptions().dtype(at::kFloat).device(at::kCUDA, 0);
    at::Tensor t0 = at::randn({128, inner_size}, options);
    auto outputs = executor_cache.runFusionWithInputs({t0});

    auto t1 = t0.var({1}, false) * inner_size;
    auto t2 = t0.sum({1});
    testValidate(fusion, outputs, {t0}, {t1, t2}, __LINE__, __FILE__);

    return executor_cache.getMostRecentKernelRuntime();
  };

  auto runtime = run_test(65536);
  TORCH_CHECK(!runtime->isSegmented());
}

TEST_F(NVFuserTest, FusionWelfordOuterPersistence_CUDA) {
  auto fusion_ptr = std::make_unique<Fusion>();
  auto fusion = fusion_ptr.get();
  FusionGuard fg(fusion);

  auto tv0 = makeSymbolicTensor(2);
  fusion->addInput(tv0);

  auto tvs1 = Welford(tv0, {1});
  auto sum_of_tv0 = sum(tv0, {1});
  auto sum_bcasted = broadcast(sum_of_tv0, {false, true});
  auto avg_bcasted = broadcast(tvs1.avg, {false, true});
  auto tv0_plus_sum = add(tv0, sum_bcasted);
  auto tv0_plus_avg = add(tv0, avg_bcasted);

  fusion->addOutput(tv0_plus_sum);
  fusion->addOutput(tv0_plus_avg);

  FusionExecutorCache executor_cache(std::move(fusion_ptr));

  auto run_test = [&executor_cache,
                   fusion](auto inner_size) -> FusionKernelRuntime* {
    auto options = at::TensorOptions().dtype(at::kFloat).device(at::kCUDA, 0);
    at::Tensor t0 = at::randn({128, inner_size}, options);
    auto outputs = executor_cache.runFusionWithInputs({t0});

    auto t1 = t0.to(c10::kDouble).mean({1}).unsqueeze(1) + t0;
    auto t2 = t0.to(c10::kDouble).sum({1}).unsqueeze(1) + t0;
    testValidate(fusion, outputs, {t0}, {t2, t1}, __LINE__, __FILE__);

    return executor_cache.getMostRecentKernelRuntime();
  };

  for (auto inner_size : {4096, 8192, 32768}) {
    auto runtime = run_test(inner_size);
    TORCH_CHECK(!runtime->isSegmented());
  }
}

TEST_F(NVFuserTest, FusionSegmentIslands_CUDA) {
  auto fusion = std::make_unique<Fusion>();
  FusionGuard fg(fusion.get());

  auto tv0 = makeSymbolicTensor(2);
  auto tv1 = makeSymbolicTensor(2);
  fusion->addInput(tv0);
  fusion->addInput(tv1);

  auto tv2 = sum(tv0, {0});
  auto tv3 = sum(tv1, {1});
  fusion->addOutput(tv2);
  fusion->addOutput(tv3);

  auto options = at::TensorOptions().dtype(at::kFloat).device(at::kCUDA, 0);
  at::Tensor t0 = at::randn({16, 16}, options);
  at::Tensor t1 = at::randn({16, 16}, options);

  FusionExecutorCache fusion_executor_cache(std::move(fusion));
  fusion_executor_cache.runFusionWithInputs({t0, t1});
}

TEST_F(NVFuserTest, FusionBackOffInnerBroadcast_CUDA) {
  auto fusion = std::make_unique<Fusion>();
  FusionGuard fg(fusion.get());

  auto tv0 = makeSymbolicTensor(1);
  auto tv1 = makeSymbolicTensor(2);
  auto tv2 = makeSymbolicTensor(4);
  fusion->addInput(tv0);
  fusion->addInput(tv1);

  auto tv3 = broadcast(tv0, {false, true, true, true});
  auto tv4 = broadcast(tv1, {false, false, true, true});
  auto tv5 = unaryOp(UnaryOpType::Rsqrt, tv2);

  auto tv6 = add(tv3, tv5);
  auto tv7 = add(tv4, tv5);
  auto tv8 = add(tv3, tv4);

  auto tv9 = add(tv6, tv7);
  auto tv10 = add(tv9, tv8);

  fusion->addOutput(tv10);

  tv0->computeAt(tv10, -2);
  tv1->computeAt(tv10, -2);
  tv2->computeAt(tv10, -2);

  TORCH_CHECK(tv3->getComputeAtPosition() == 1);
  TORCH_CHECK(tv4->getComputeAtPosition() == 2);
  TORCH_CHECK(tv5->getComputeAtPosition() == 3);

  TORCH_CHECK(tv6->getMaxProducerPosition() == 3);
  TORCH_CHECK(tv7->getMaxProducerPosition() == 3);
  TORCH_CHECK(tv8->getMaxProducerPosition() == 2);
}

TEST_F(NVFuserTest, FusionBackOffInnerBroadcast2_CUDA) {
  auto fusion = std::make_unique<Fusion>();
  FusionGuard fg(fusion.get());

  auto tv0 = makeSymbolicTensor(2);
  auto tv1 = makeSymbolicTensor(3);
  fusion->addInput(tv0);
  fusion->addInput(tv1);
  auto tv2 = broadcast(tv0, {false, false, true});
  auto tv3 = add(tv2, tv1);

  fusion->addOutput(tv3);
  tv3->split(-2, 4);
  tv3->reorder({{-1, -2}});
  tv0->computeAt(tv3, -2);
  tv1->computeAt(tv3, -2);
  TORCH_CHECK(tv2->getComputeAtPosition() == 2);
  TORCH_CHECK(tv3->getMaxProducerPosition() == 2);
}

TEST_F(NVFuserTest, FusionBackOffInnerBroadcast3_CUDA) {
  auto fusion = std::make_unique<Fusion>();
  FusionGuard fg(fusion.get());

  auto tv0 = makeSymbolicTensor(2);
  auto tv1 = makeSymbolicTensor(4);
  fusion->addInput(tv0);
  fusion->addInput(tv1);
  auto tv2 = broadcast(tv0, {false, false, true});
  auto tv3 = broadcast(tv2, {false, true, false, false});
  auto tv4 = add(tv3, tv1);

  fusion->addOutput(tv4);
  tv0->computeAt(tv4, -1);
  tv1->computeAt(tv4, -1);
  TORCH_CHECK(tv2->getComputeAtPosition() == 2);
  TORCH_CHECK(tv3->getMaxProducerPosition() == 3);
}

TEST_F(NVFuserTest, FusionSimpleWarp_CUDA) {
  auto fusion = std::make_unique<Fusion>();
  FusionGuard fg(fusion.get());

  auto tv0 = makeSymbolicTensor(2);
  fusion->addInput(tv0);

  auto tv1 = sum(tv0, {1});
  auto tv2 = broadcast(tv1, {false, true});
  auto tv3 = add(tv2, tv0);

  fusion->addOutput(tv3);

  tv1->split(1, 32);
  auto tv1_rf = tv1->rFactor({1});
  TransformPropagatorWithCheck propagator(tv1_rf);
  MaxRootDomainInfoSpanningTree(tv1_rf).traverse(&propagator);
  tv1_rf->axis(-1)->parallelize(ParallelType::TIDx);
  tv1->axis(0)->parallelize(ParallelType::BIDx);
  tv1->axis(-1)->parallelize(ParallelType::TIDx);
  tv2->axis(0)->parallelize(ParallelType::BIDx);
  tv2->axis(-1)->parallelize(ParallelType::TIDx);
  tv3->axis(0)->parallelize(ParallelType::BIDx);
  tv3->axis(-1)->parallelize(ParallelType::TIDx);
  tv0->computeAt(tv3, -1, ComputeAtMode::MostInlined);

  auto options = at::TensorOptions().dtype(at::kFloat).device(at::kCUDA, 0);
  at::Tensor input1 = at::randn({16, 128}, options);

  auto at_output = input1.sum({1}, true).add(input1);

  FusionExecutor fe;
  fe.compileFusion(fusion.get(), {input1});
  auto outputs = fe.runFusion({input1});

  testValidate(
      fusion.get(), outputs, {input1}, {at_output}, __LINE__, __FILE__);
}

TEST_F(NVFuserTest, FusionSimpleWarpPad_CUDA) {
  auto fusion = std::make_unique<Fusion>();
  FusionGuard fg(fusion.get());

  auto tv0 = makeSymbolicTensor(2);

  fusion->addInput(tv0);

  auto tv1 = sum(tv0, {1});
  auto tv2 = broadcast(tv1, {false, true});
  auto tv3 = add(tv2, tv0);

  fusion->addOutput(tv3);

  // Schedule a persistent kernel
  auto tv0_cache = tv0->cacheAfter();
  tv1->split(1, 8, false);
  auto tv1_rf = tv1->rFactor({1});
  tv1_rf->axis(0)->parallelize(ParallelType::BIDx);
  tv1_rf->axis(-1)->parallelize(ParallelType::TIDx);
  tv1_rf->axis(-1)->padToMultipleOfWarp(32);
  tv1->axis(-1)->parallelize(ParallelType::TIDx);
  tv1->axis(-1)->padToMultipleOfWarp(32);
  TransformPropagatorWithCheck propagator(tv1_rf);
  MaxRootDomainInfoSpanningTree(tv1_rf).traverse(&propagator);
  tv0->axis(-1)->parallelize(ParallelType::TIDx);
  tv0->axis(-1)->padToMultipleOfWarp(32);
  tv0_cache->axis(-1)->parallelize(ParallelType::TIDx);
  tv0_cache->axis(-1)->padToMultipleOfWarp(32);
  tv2->axis(-1)->parallelize(ParallelType::TIDx);
  tv2->axis(-1)->padToMultipleOfWarp(32);
  tv3->axis(-1)->parallelize(ParallelType::TIDx);
  tv3->axis(-1)->padToMultipleOfWarp(32);

  tv0->computeAt(tv3, -1, ComputeAtMode::MostInlined);

  auto options = at::TensorOptions().dtype(at::kFloat).device(at::kCUDA, 0);
  at::Tensor input1 = at::randn({16, 127}, options);

  auto at_output = input1.sum({1}, true).add(input1);

  FusionExecutor fe;
  fe.compileFusion(fusion.get(), {input1});
  auto outputs = fe.runFusion({input1});
  testValidate(
      fusion.get(), outputs, {input1}, {at_output}, __LINE__, __FILE__);
}

TEST_F(NVFuserTest, FusionWarpPadMergeSplit_CUDA) {
  auto fusion = std::make_unique<Fusion>();
  FusionGuard fg(fusion.get());

  auto tv0 = makeSymbolicTensor(3);

  fusion->addInput(tv0);

  auto tv1 = sum(tv0, {1, 2});
  auto tv2 = broadcast(tv1, {false, true, true});
  auto tv3 = add(tv2, tv0);

  fusion->addOutput(tv3);

  // Schedule a persistent kernel
  auto tv0_cache = tv0->cacheAfter();
  tv1->merge(1);
  tv1->split(1, 8, false);

  auto tv1_rf = tv1->rFactor({1});
  tv1_rf->axis(0)->parallelize(ParallelType::BIDx);
  tv1_rf->axis(-1)->parallelize(ParallelType::TIDx);
  tv1->axis(-1)->parallelize(ParallelType::TIDx);
  tv1->axis(-1)->padToMultipleOfWarp();
  TransformPropagatorWithCheck propagator(tv1_rf);
  MaxRootDomainInfoSpanningTree(tv1_rf).traverse(&propagator);
  tv0->axis(-1)->parallelize(ParallelType::TIDx);
  tv0_cache->axis(-1)->parallelize(ParallelType::TIDx);
  tv2->axis(-1)->parallelize(ParallelType::TIDx);
  tv3->axis(-1)->parallelize(ParallelType::TIDx);

  tv0->computeAt(tv3, -1, ComputeAtMode::MostInlined);

  auto options = at::TensorOptions().dtype(at::kFloat).device(at::kCUDA, 0);
  at::Tensor input1 = at::randn({16, 17, 128}, options);

  auto at_output = input1.sum({1, 2}, true).add(input1);

  FusionExecutor fe;
  fe.compileFusion(fusion.get(), {input1});
  auto outputs = fe.runFusion({input1});
  testValidate(
      fusion.get(), outputs, {input1}, {at_output}, __LINE__, __FILE__);
}

TEST_F(NVFuserTest, FusionSerialWarpReduction_CUDA) {
  auto fusion = std::make_unique<Fusion>();
  FusionGuard fg(fusion.get());

  auto tv0 = makeSymbolicTensor(3);

  fusion->addInput(tv0);

  auto tv1 = sum(tv0, {1, 2});
  auto tv2 = broadcast(tv1, {false, true, true});
  auto tv3 = add(tv2, tv0);

  fusion->addOutput(tv3);

  // Schedule a persistent kernel
  auto tv0_cache = tv0->cacheAfter();
  tv1->merge(1);
  tv1->split(1, 8, false);

  tv1->axis(-1)->parallelize(ParallelType::TIDx);
  tv1->axis(-1)->padToMultipleOfWarp();
  TransformPropagatorWithCheck propagator(tv1);
  MaxRootDomainInfoSpanningTree(tv1).traverse(&propagator);
  tv0->axis(-1)->parallelize(ParallelType::TIDx);
  tv0_cache->axis(-1)->parallelize(ParallelType::TIDx);
  tv2->axis(-1)->parallelize(ParallelType::TIDx);
  tv3->axis(-1)->parallelize(ParallelType::TIDx);

  tv0->computeAt(tv3, -1, ComputeAtMode::MostInlined);

  auto options = at::TensorOptions().dtype(at::kFloat).device(at::kCUDA, 0);
  at::Tensor input1 = at::randn({16, 17, 128}, options);

  auto at_output = input1.sum({1, 2}, true).add(input1);

  FusionExecutor fe;
  fe.compileFusion(fusion.get(), {input1});
  auto outputs = fe.runFusion({input1});
  testValidate(
      fusion.get(), outputs, {input1}, {at_output}, __LINE__, __FILE__);
}

TEST_F(NVFuserTest, FusionTrivialWarpReduction_CUDA) {
  auto fusion = std::make_unique<Fusion>();
  FusionGuard fg(fusion.get());

  auto tv0 = makeConcreteTensor({17, 18, 128, 1});

  fusion->addInput(tv0);
  auto tv1 = reductionOpRaw(
      BinaryOpType::Add, {1, 2, 3}, IrBuilder::create<Val>(0.0), tv0);
  auto tv2 = broadcast(tv1, {false, true, true, true});
  auto tv3 = add(tv2, tv0);

  fusion->addOutput(tv3);

  // Schedule a persistent kernel
  auto tv0_cache = tv0->cacheAfter();
  tv1->merge(1);
  tv1->split(1, 8, false);

  auto tv1_rf = tv1->rFactor({1});
  tv1_rf->axis(0)->parallelize(ParallelType::BIDx);
  tv1_rf->axis(-2)->parallelize(ParallelType::TIDx);
  tv1->axis(-2)->parallelize(ParallelType::TIDx);
  tv1->axis(-2)->padToMultipleOfWarp();
  TransformPropagatorWithCheck propagator(tv1_rf);
  MaxRootDomainInfoSpanningTree(tv1_rf).traverse(&propagator);
  tv0->axis(-2)->parallelize(ParallelType::TIDx);
  tv0_cache->axis(-2)->parallelize(ParallelType::TIDx);
  tv2->axis(-2)->parallelize(ParallelType::TIDx);
  tv3->axis(-2)->parallelize(ParallelType::TIDx);

  tv0->computeAt(tv3, -1, ComputeAtMode::MostInlined);

  auto options = at::TensorOptions().dtype(at::kFloat).device(at::kCUDA, 0);
  at::Tensor input1 = at::randn({17, 18, 128, 1}, options);

  auto at_output = input1.sum({1, 2, 3}, true).add(input1);

  FusionExecutor fe;
  fe.compileFusion(fusion.get(), {input1});
  auto outputs = fe.runFusion({input1});
  testValidate(
      fusion.get(), outputs, {input1}, {at_output}, __LINE__, __FILE__);
}

TEST_F(NVFuserTest, FusionMultipleDimBinding_CUDA) {
  auto fusion = std::make_unique<Fusion>();
  FusionGuard fg(fusion.get());

  auto tv0 = makeSymbolicTensor(2);
  auto tv_add = makeSymbolicTensor(2);

  fusion->addInput(tv0);
  fusion->addInput(tv_add);

  auto tv1 = sum(tv0, {1});
  auto tv2 = broadcast(tv1, {false, true});
  auto tv3 = add(tv2, tv0);
  auto tv4 = add(tv0, tv_add);

  fusion->addOutput(tv3);
  fusion->addOutput(tv4);

  // Schedule a persistent kernel
  auto tv0_cache = tv0->cacheAfter();
  tv1->split(1, 8, false);
  auto tv1_rf = tv1->rFactor({1});
  tv1_rf->axis(0)->parallelize(ParallelType::BIDx);
  tv1_rf->axis(-1)->parallelize(ParallelType::TIDx);
  tv1_rf->axis(-1)->padToMultipleOfWarp(32);
  tv1->axis(-1)->parallelize(ParallelType::TIDx);
  tv1->axis(-1)->padToMultipleOfWarp(32);
  TransformPropagatorWithCheck propagator(tv1_rf);
  MaxRootDomainInfoSpanningTree(tv1_rf).traverse(&propagator);
  tv0->axis(-1)->parallelize(ParallelType::TIDx);
  tv0->axis(-1)->padToMultipleOfWarp(32);
  tv0_cache->axis(-1)->parallelize(ParallelType::TIDx);
  tv0_cache->axis(-1)->padToMultipleOfWarp(32);
  tv2->axis(-1)->parallelize(ParallelType::TIDx);
  tv2->axis(-1)->padToMultipleOfWarp(32);
  tv3->axis(-1)->parallelize(ParallelType::TIDx);
  tv3->axis(-1)->padToMultipleOfWarp(32);
  tv4->axis(-1)->parallelize(ParallelType::TIDx);
  tv4->axis(-1)->padToMultipleOfWarp(64);

  tv0->computeAt(tv3, -1, ComputeAtMode::MostInlined);

  auto options = at::TensorOptions().dtype(at::kFloat).device(at::kCUDA, 0);
  at::Tensor input1 = at::randn({16, 128}, options);
  at::Tensor input2 = at::randn({16, 128}, options);

  auto at_output = input1.sum({1}, true).add(input1);

  FusionExecutor fe;
  fe.compileFusion(fusion.get(), {input1, input2});
  auto outputs = fe.runFusion({input1, input2});
  testValidate(
      fusion.get(),
      outputs,
      {input1, input2},
      {at_output, input1 + input2},
      __LINE__,
      __FILE__);
}

TEST_F(NVFuserTest, FusionPadNoWarpReduce_CUDA) {
  auto fusion = std::make_unique<Fusion>();
  FusionGuard fg(fusion.get());

  auto tv0 = makeSymbolicTensor(2);

  fusion->addInput(tv0);

  auto tv1 = sum(tv0, {1});
  auto tv2 = broadcast(tv1, {false, true});
  auto tv3 = add(tv2, tv0);

  fusion->addOutput(tv3);

  tv1->axis(-1)->parallelize(ParallelType::TIDx);
  tv1->axis(-1)->padToMultipleOfWarp();
  tv2->axis(-1)->parallelize(ParallelType::TIDx);
  tv3->axis(-1)->parallelize(ParallelType::TIDx);

  tv1->axis(0)->parallelize(ParallelType::TIDy);
  tv2->axis(0)->parallelize(ParallelType::TIDy);
  tv3->axis(0)->parallelize(ParallelType::TIDy);

  auto options = at::TensorOptions().dtype(at::kFloat).device(at::kCUDA, 0);
  at::Tensor input1 = at::randn({16, 31}, options);

  auto at_output = input1.sum({1}, true).add(input1);

  FusionExecutor fe;
  fe.compileFusion(fusion.get(), {input1});
  auto outputs = fe.runFusion({input1});
  testValidate(
      fusion.get(), outputs, {input1}, {at_output}, __LINE__, __FILE__);
}

TEST_F(NVFuserTest, FusionWarpMutipleThreadDim_CUDA) {
  auto fusion = std::make_unique<Fusion>();
  FusionGuard fg(fusion.get());

  auto tv0 = makeSymbolicTensor(2);
  fusion->addInput(tv0);
  auto tv1 = add(tv0, IrBuilder::create<Val>(1.0));
  auto tv2 = sum(tv1, {1});
  fusion->addOutput(tv2);

  tv2->split(1, 8);
  auto tv2_rf = tv2->rFactor({-1});
  tv2_rf->axis(-1)->parallelize(ParallelType::TIDx);
  tv2_rf->axis(-1)->padToMultipleOfWarp();

  TransformPropagatorWithCheck propagator(tv2_rf);
  MaxRootDomainInfoSpanningTree(tv2_rf).traverse(&propagator);

  tv0->axis(-1)->parallelize(ParallelType::TIDx);
  tv1->axis(-1)->parallelize(ParallelType::TIDx);
  tv2->axis(0)->parallelize(ParallelType::BIDx);
  tv2->axis(1)->parallelize(ParallelType::TIDy);
  tv0->computeAt(tv2, 2);

  auto options = at::TensorOptions().dtype(at::kFloat).device(at::kCUDA, 0);
  at::Tensor input1 = at::randn({16, 31}, options);

  auto at_output = (input1 + 1).sum({1});

  FusionExecutor fe;
  fe.compileFusion(fusion.get(), {input1});
  auto outputs = fe.runFusion({input1});
  testValidate(
      fusion.get(), outputs, {input1}, {at_output}, __LINE__, __FILE__);
}

TEST_F(NVFuserTest, FusionWarpReduceUnrollOuterLoop_CUDA) {
  auto fusion = std::make_unique<Fusion>();
  FusionGuard fg(fusion.get());

  auto tv0 = makeSymbolicTensor(2);

  fusion->addInput(tv0);

  auto tv1 = sum(tv0, {1});
  auto tv2 = broadcast(tv1, {false, true});
  auto tv3 = add(tv2, tv0);

  fusion->addOutput(tv3);

  // Schedule a persistent kernel
  auto tv0_cache = tv0->cacheAfter();
  tv1->split(1, 8, false);
  tv1->split(0, 4);
  auto tv1_rf = tv1->rFactor({2});

  tv1_rf->axis(0)->parallelize(ParallelType::BIDx);
  tv1_rf->axis(1)->parallelize(ParallelType::Unroll);
  tv1_rf->axis(-1)->parallelize(ParallelType::TIDx);
  tv1->axis(-1)->parallelize(ParallelType::TIDx);
  tv1->axis(-1)->padToMultipleOfWarp();
  tv1->axis(1)->parallelize(ParallelType::Unroll);
  TransformPropagatorWithCheck propagator(tv1_rf);
  MaxRootDomainInfoSpanningTree(tv1_rf).traverse(&propagator);
  tv0->axis(-1)->parallelize(ParallelType::TIDx);
  tv0->axis(1)->parallelize(ParallelType::Unroll);
  tv0_cache->axis(-1)->parallelize(ParallelType::TIDx);
  tv0_cache->axis(1)->parallelize(ParallelType::Unroll);
  tv2->axis(-1)->parallelize(ParallelType::TIDx);
  tv2->axis(1)->parallelize(ParallelType::Unroll);
  tv3->axis(-1)->parallelize(ParallelType::TIDx);
  tv3->axis(1)->parallelize(ParallelType::Unroll);

  tv0->computeAt(tv3, -1, ComputeAtMode::MostInlined);

  auto options = at::TensorOptions().dtype(at::kFloat).device(at::kCUDA, 0);
  at::Tensor input1 = at::randn({16, 128}, options);

  auto at_output = input1.sum({1}, true).add(input1);

  FusionExecutor fe;
  fe.compileFusion(fusion.get(), {input1});
  auto outputs = fe.runFusion({input1});
  testValidate(
      fusion.get(), outputs, {input1}, {at_output}, __LINE__, __FILE__);
}

// Repro of issue #1579
TEST_F(NVFuserTest, FusionWarpReducePredication_CUDA) {
  Fusion fusion;
  FusionGuard fg(&fusion);

  std::vector<int64_t> shape1 = {1024};
  std::vector<int64_t> shape2 = {50};

  auto tv0 = makeConcreteTensor(shape1);
  fusion.addInput(tv0);
  auto tv1 = sum(tv0, {0});
  fusion.addOutput(tv1);

  auto tv2 = makeConcreteTensor(shape2);
  fusion.addInput(tv2);
  auto tv3 = add(tv2, IrBuilder::create<Val>(1.0));
  auto tv4 = sum(tv3, {0});
  auto tv5 = add(tv4, IrBuilder::create<Val>(1.0));
  fusion.addOutput(tv5);

  // Just to fill the smem buffer by a thread block of 1024 threads
  // with some values
  tv1->axis(-1)->parallelize(ParallelType::TIDx);

  // Make the tv4_rf reduction a warp reduction to trigger the
  // bug. Since the smem buffer is filled with some values due to the
  // reduction of tv1, those values would be used by predicated-out
  // threads.
  tv4->split(-1, 10);
  auto tv4_rf = tv4->rFactor({-1});
  tv4_rf->axis(-1)->parallelize(ParallelType::TIDx);
  tv4_rf->axis(-1)->padToMultipleOfWarp();

  tv4_rf->computeAt(tv4, 1);

  auto options = at::TensorOptions().dtype(at::kFloat).device(at::kCUDA, 0);
  auto t0 = at::randn(shape1, options);
  auto t2 = at::randn(shape2, options);

  FusionExecutor fe;
  fe.compileFusion(&fusion, {t0, t2});
  auto cg_outputs = fe.runFusion({t0, t2});

  auto t1 = t0.sum({0});
  auto t4 = (t2 + 1).sum({0}) + 1;

  testValidate(&fusion, cg_outputs, {t0, t2}, {t1, t4}, __LINE__, __FILE__);
}

TEST_F(NVFuserTest, FusionSegfaultReduction_CUDA) {
  std::unique_ptr<Fusion> fusion_ptr = std::make_unique<Fusion>();
  Fusion& fusion = *fusion_ptr.get();
  FusionGuard fg(&fusion);

  int batch = 2;
  int c = 1;
  int h = 1;
  int w = 1;
  int numDims = 4;

  auto input = makeConcreteTensor({-1, 1, 1, 1});
  fusion.addInput(input);
  auto bcast_bias = makeConcreteTensor({-1, 1, 1, 1});
  fusion.addInput(bcast_bias);

  std::vector<int64_t> at_sum_axes;
  std::vector<int> outer_reduction_axes;
  std::vector<bool> outer_broadcast_mask(numDims, false);
  Val* N = IrBuilder::create<Val>(1.0);
  for (const auto axis : c10::irange(numDims)) {
    if (axis != 1) {
      outer_reduction_axes.push_back(axis);
      at_sum_axes.push_back(axis);
      outer_broadcast_mask[axis] = true;
      N = mul(N, input->getLeafDomain()[axis]->extent());
    }
  }

  auto output0 = mul(input, bcast_bias);
  fusion.addOutput(output0);
  auto output1 = sum(output0, outer_reduction_axes);
  fusion.addOutput(output1);

  auto options = at::TensorOptions().dtype(at::kFloat).device(at::kCUDA, 0);
  at::Tensor input0 = at::randn({batch, c, h, w}, options);
  at::Tensor input1 = at::randn({batch, c, h, w}, options);

  auto at_output0 = input0.mul(input1);
  auto at_output1 = at_output0.sum(at_sum_axes);

  FusionExecutorCache fec(std::move(fusion_ptr));
  std::vector<c10::IValue> inputs = {input0, input1};
  auto outputs = fec.runFusionWithInputs(inputs);

  testValidate(
      &fusion, outputs, inputs, {at_output0, at_output1}, __LINE__, __FILE__);
}

TEST_F(NVFuserTest, FusionPredicateElimination1_CUDA) {
  Fusion fusion;
  FusionGuard fg(&fusion);

  auto tv0 = makeSymbolicTensor(1);
  fusion.addInput(tv0);

  auto tv1 = add(tv0, IrBuilder::create<Val>(1.0));
  auto tv2 = add(tv1, IrBuilder::create<Val>(2.0));
  auto tv3 = add(tv2, IrBuilder::create<Val>(3.0));

  fusion.addOutput(tv3);

  tv3->split(0, 32);
  tv0->computeAt(tv3, 1);

  tv2->axis(1)->parallelize(ParallelType::Unswitch);

  {
    GpuLower gpulw(&fusion);
    TORCH_CHECK(!PredicatedChecker::isPredicated(tv2, gpulw));
  }

  tv2->axis(1)->parallelize(ParallelType::Serial);
  tv2->split(1, 5);

  {
    GpuLower gpulw(&fusion);
    TORCH_CHECK(PredicatedChecker::isPredicated(tv2, gpulw));
  }
}

// Repro of issue #1571
TEST_F(NVFuserTest, FusionPredicateElimination2_CUDA) {
  Fusion fusion;
  FusionGuard fg(&fusion);

  std::vector<int64_t> shape({10, 11});

  auto tv0 = makeConcreteTensor(shape);
  fusion.addInput(tv0);

  auto tv1 = add(tv0, IrBuilder::create<Val>(1.0));
  auto tv2 = sum(tv1, {1});
  auto tv3 = add(tv2, IrBuilder::create<Val>(1.0));

  fusion.addOutput(tv3);

  tv1->split(1, 4);
  tv1->split(0, 4);
  tv2->split(1, 4);
  tv2->split(0, 4);

  auto options = at::TensorOptions().dtype(at::kFloat).device(at::kCUDA, 0);
  auto t0 = at::randn(shape, options);

  FusionExecutor fe;
  fe.compileFusion(&fusion, {t0});
  auto cg_outputs = fe.runFusion({t0});

  auto ref = (t0 + 1).sum({1}) + 1;

  testValidate(&fusion, cg_outputs, {t0}, {ref}, __LINE__, __FILE__);
}

TEST_F(NVFuserTest, FusionPredicateElimination3_CUDA) {
  Fusion fusion;
  FusionGuard fg(&fusion);

  auto tv0 = makeSymbolicTensor(1);
  fusion.addInput(tv0);

  auto tv1 = sum(tv0, {0});
  auto tv2 = add(tv1, IrBuilder::create<Val>(1.0));
  fusion.addOutput(tv2);

  tv0->cacheAfter();

  tv1->split(0, 10);
  tv1->split(0, 33);
  TransformPropagatorWithCheck propagator(tv1);
  MaxRootDomainInfoSpanningTree(tv1).traverse(&propagator);

  auto tv4 = tv1->rFactor({-1});
  auto tv5 = tv1->rFactor({-1});

  tv4->axis(0)->parallelize(ParallelType::BIDx);
  tv4->axis(1)->parallelize(ParallelType::TIDx);
  scheduler_utils::parallelizeAllLike(tv4);

  GpuLower gpulw(&fusion);

  // The fusion has three reductions: one within each thread, one
  // within each block, and another with the whole grid. All of them
  // should not need to be predicated as they use the same init value
  // and same reduction op.
  TORCH_CHECK(!PredicatedChecker::isPredicated(tv4, gpulw));
  TORCH_CHECK(!PredicatedChecker::isPredicated(tv5, gpulw));
  TORCH_CHECK(!PredicatedChecker::isPredicated(tv1, gpulw));

  auto options = at::TensorOptions().dtype(at::kFloat).device(at::kCUDA, 0);

  for (auto size : {1, 2, 999, 1001, 1234, 10000}) {
    auto t0 = at::randn({size}, options);

    FusionExecutor fe;
    fe.compileFusion(&fusion, {t0});
    auto cg_outputs = fe.runFusion({t0});

    auto ref = sum(t0) + 1;
    testValidate(&fusion, cg_outputs, {t0}, {ref}, __LINE__, __FILE__);
  }
}

TEST_F(NVFuserTest, FusionPredicateElimination4_CUDA) {
  Fusion fusion;
  FusionGuard fg(&fusion);

  auto tv0 = makeSymbolicTensor(2);
  fusion.addInput(tv0);

  auto tv1 = sum(tv0, {1});

  auto tv2 = sum(tv1, {0});
  auto tv3 = add(tv2, IrBuilder::create<Val>(1.0));
  fusion.addOutput(tv3);

  auto tv4 = max(tv1, {0});
  auto tv5 = add(tv4, IrBuilder::create<Val>(1.0));
  fusion.addOutput(tv5);

  tv1->split(1, 7);
  tv1->split(0, 11);
  tv1->reorder({{1, 2}, {2, 1}});
  TransformPropagatorWithCheck propagator(tv1);
  MaxRootDomainInfoSpanningTree(tv1).traverse(&propagator);

  tv1->axis(0)->parallelize(ParallelType::TIDy);
  tv1->axis(1)->parallelize(ParallelType::TIDx);
  scheduler_utils::parallelizeAllLike(tv1);

  GpuLower gpulw(&fusion);

  // tv2 uses the same op and init with tv1, so tv2 should be fine
  // without a predicate. However, tv4, while it uses the tv1 as its
  // input, the reduction op and init value is different from those of
  // tv1, so tv4 needs to be predicated.
  TORCH_CHECK(!PredicatedChecker::isPredicated(tv2, gpulw));
  TORCH_CHECK(PredicatedChecker::isPredicated(tv4, gpulw));

  auto options = at::TensorOptions().dtype(at::kFloat).device(at::kCUDA, 0);

  std::vector<int64_t> sizes = {1, 2, 33, 34, 64, 99};
  for (auto s0 : sizes) {
    for (auto s1 : sizes) {
      auto t0 = at::randn({s0, s1}, options);

      FusionExecutor fe;
      fe.compileFusion(&fusion, {t0});
      auto cg_outputs = fe.runFusion({t0});

      auto t1 = t0.sum({1});
      auto t3 = t1.sum({0}) + 1;
      auto t5 = std::get<0>(t1.max(0)) + 1;

      testValidate(&fusion, cg_outputs, {t0}, {t3, t5}, __LINE__, __FILE__);
    }
  }
}

TEST_F(NVFuserTest, FusionPredicateElimination5_CUDA) {
  Fusion fusion;
  FusionGuard fg(&fusion);

  auto tv0 = makeSymbolicTensor(1);
  fusion.addInput(tv0);

  auto tv1 = set(tv0);
  auto tvs2 = Welford(tv1, {0});
  auto tv3 = set(tvs2.avg);
  fusion.addOutput(tv3);

  tvs2.avg->split(0, 4);
  TransformPropagatorWithCheck propagator(tvs2.avg);
  MaxRootDomainInfoSpanningTree(tvs2.avg).traverse(&propagator);
  auto avg_rf = ir_utils::rfactorHelper(tvs2.avg, {1});

  avg_rf->axis(0)->parallelize(ParallelType::TIDx);
  scheduler_utils::parallelizeAllLike(avg_rf);

  GpuLower gpulw(&fusion);

  // The first per-thread welford needs to be predicated as the N
  // input is different from its init value. The second welford op
  // does not need a predicate.
  TORCH_CHECK(PredicatedChecker::isPredicated(avg_rf, gpulw));
  TORCH_CHECK(!PredicatedChecker::isPredicated(tvs2.avg, gpulw));

  auto options = at::TensorOptions().dtype(at::kFloat).device(at::kCUDA, 0);

  std::vector<int64_t> sizes = {1, 2, 33, 34, 64, 99};
  for (auto s0 : sizes) {
    auto t0 = at::randn({s0}, options);

    FusionExecutor fe;
    fe.compileFusion(&fusion, {t0});
    auto cg_outputs = fe.runFusion({t0});

    auto ref = t0.mean({0});

    testValidate(&fusion, cg_outputs, {t0}, {ref}, __LINE__, __FILE__);
  }
}

TEST_F(NVFuserTest, FusionPredicateElimination6_CUDA) {
  Fusion fusion;
  FusionGuard fg(&fusion);

  auto tv0 = makeConcreteTensor({2, 3});
  fusion.addInput(tv0);

  auto tv1 = add(tv0, IrBuilder::create<Val>(1.0));
  auto tv2 = add(tv1, IrBuilder::create<Val>(1.0));
  auto tv3 = add(tv2, IrBuilder::create<Val>(1.0));
  auto tv4 = add(tv3, IrBuilder::create<Val>(1.0));
  fusion.addOutput(tv4);

  tv4->split(1, 5);
  TransformPropagatorWithCheck propagator(tv4);
  MaxRootDomainInfoSpanningTree(tv4).traverse(&propagator);

  tv4->reorder({{0, 1}, {1, 0}});
  tv3->computeAt(tv4, 1);

  GpuLower gpulw(&fusion);

  // The expression for tv2 is a local-to-local expression. It
  // satisfies all the requirements of predicate elimination, except
  // for the on on split root domains. As the second root axis of tv2
  // is split, its index exceeds its extent (i.e., 3 in this case)
  // without its predicate.
  TORCH_CHECK(PredicatedChecker::isPredicated(tv2, gpulw));

  // Unlike tv2, tv3 is computed at tv4, so the second root axis does
  // have a zero domain. Its index should look like "i * 5 + j", where
  // i comes from the first root domain and j comes from the split
  // inner domain.
  TORCH_CHECK(!PredicatedChecker::isPredicated(tv3, gpulw));

  auto options = at::TensorOptions().dtype(at::kFloat).device(at::kCUDA, 0);
  auto t0 = at::randn({2, 3}, options);

  FusionExecutor fe;
  fe.compileFusion(&fusion, {t0});
  auto cg_outputs = fe.runFusion({t0});

  auto ref = t0 + 4;

  testValidate(&fusion, cg_outputs, {t0}, {ref}, __LINE__, __FILE__);
}

TEST_F(NVFuserTest, FusionPredicateElimination7_CUDA) {
  Fusion fusion;
  FusionGuard fg(&fusion);

  auto tv0 = makeSymbolicTensor(1);
  fusion.addInput(tv0);

  auto tv1 = add(tv0, IrBuilder::create<Val>(1.0));
  auto tv2 = add(tv1, IrBuilder::create<Val>(1.0));
  auto tv3 = add(tv2, IrBuilder::create<Val>(1.0));
  fusion.addOutput(tv3);

  tv3->split(-1, 5);
  tv3->split(-1, 4);
  tv3->split(-1, 3);
  TransformPropagatorWithCheck propagator(tv3);
  MaxRootDomainInfoSpanningTree(tv3).traverse(&propagator);

  tv0->computeAt(tv3, 1);

  // The last split of tv2 is a non-divisible split, and omitting it
  // is invalid.
  GpuLower gpulw(&fusion);
  TORCH_CHECK(PredicatedChecker::isPredicated(tv2, gpulw));

  auto options = at::TensorOptions().dtype(at::kFloat).device(at::kCUDA, 0);
  auto t0 = at::randn({123}, options);

  FusionExecutor fe;
  fe.compileFusion(&fusion, {t0});
  auto cg_outputs = fe.runFusion({t0});

  auto ref = t0 + 3;

  testValidate(&fusion, cg_outputs, {t0}, {ref}, __LINE__, __FILE__);
}

// Repro of failing to eliminate predicates due to
// unarySetOpInserter. See PR #2136.
TEST_F(NVFuserTest, FusionPredicateElimination8_CUDA) {
  std::unique_ptr<Fusion> fusion_ptr = std::make_unique<Fusion>();
  Fusion& fusion = *fusion_ptr.get();
  FusionGuard fg(&fusion);

  const int64_t channel_size = 16;
  const int64_t batch_size = 8;
  const int64_t hw_size = 56;

  std::vector<int64_t> bcast_size = {batch_size, channel_size, 1, 1};
  std::vector<int64_t> full_size = {batch_size, channel_size, hw_size, hw_size};

  auto tv0 = makeContigConcreteTensor(bcast_size);
  auto tv1 = makeContigConcreteTensor(full_size);
  auto tv2 = makeContigConcreteTensor(bcast_size);
  auto tv3 = makeContigConcreteTensor(full_size);
  auto tv4 = makeContigConcreteTensor({channel_size});
  fusion.addInput(tv0);
  fusion.addInput(tv1);
  fusion.addInput(tv2);
  fusion.addInput(tv3);
  fusion.addInput(tv4);

  std::vector<int> reduction_axes = {0, 2, 3};

  Val* num_features = IrBuilder::create<Val>(tv1->container(), 1.0);
  for (const auto dim : reduction_axes) {
    num_features = mul(num_features, tv1->getLeafDomain()[dim]->extent());
  }

  auto tv5 = mul(tv1, tv0);
  auto tv6 = expand(
      tv2,
      {IrBuilder::create<Val>(batch_size),
       IrBuilder::create<Val>(channel_size),
       IrBuilder::create<Val>(hw_size),
       IrBuilder::create<Val>(hw_size)});
  auto tv7 = div(tv6, IrBuilder::create<Val>(3136.0));
  auto tv8 = add(tv5, tv7);
  auto tv9 = sum(tv8, reduction_axes);
  auto tv10 = broadcast(tv4, {true, false, true, true});
  auto tv11 = sub(tv3, tv10);
  auto tv12 = mul(tv8, tv11);
  auto tv13 = sum(tv12, reduction_axes);
  auto tv14 = mul(tv13, reciprocal(num_features));
  auto tv15 = sub(tv3, tv10);

  fusion.addOutput(tv9);
  fusion.addOutput(tv13);
  fusion.addOutput(tv8);
  fusion.addOutput(tv14);
  fusion.addOutput(tv15);

  auto options = at::TensorOptions().dtype(at::kFloat).device(at::kCUDA, 0);
  at::Tensor aten_t0 = at::randn(bcast_size, options); // tv8 - 0
  at::Tensor aten_t1 = at::randn(full_size, options); // tv7 - 1
  at::Tensor aten_t2 = at::randn(bcast_size, options); // tv6 - 2
  at::Tensor aten_t3 = at::randn(full_size, options); // tv0 - 3
  at::Tensor aten_t4 = at::randn({channel_size}, options); // tv4 - 4

  FusionExecutorCache fec(std::move(fusion_ptr));
  auto cg_outputs =
      fec.runFusionWithInputs({aten_t0, aten_t1, aten_t2, aten_t3, aten_t4});

  const auto& compiled_executors =
      fec.getMostRecentKernelRuntime()->executors();
  TORCH_CHECK(compiled_executors.size() == 1, "Unexpected scheduling");
  TORCH_CHECK(
      !PredicatedChecker::isPredicated(tv6, compiled_executors.at(0).kernel()),
      "T6 should not be predicated");
}

TEST_F(NVFuserTest, FusionForceFp16Simple_CUDA) {
  std::unique_ptr<Fusion> fusion_ptr = std::make_unique<Fusion>();
  auto fusion = fusion_ptr.get();
  FusionGuard fg(fusion);

  auto tv0 = makeSymbolicTensor(2);
  auto tv1 = makeSymbolicTensor(2);

  fusion->addInput(tv0);
  fusion->addInput(tv1);

  // Group 1
  auto tv2 = sum(tv0, {1});
  auto tv3 = broadcast(tv2, {false, true});

  // Group 2
  auto tv4 = add(tv3, tv1); // Edge: tv3: expect cast
  auto tv5 = castOp(DataType::Half, tv4);

  fusion->addOutput(tv5);

  FusionExecutorCache fec(std::move(fusion_ptr));

  std::vector<int64_t> shape{15, 16};

  auto options = at::TensorOptions().dtype(at::kFloat).device(at::kCUDA, 0);
  auto in0 = at::randn(shape, options);
  auto in1 = at::randn(shape, options);
  fec.runFusionWithInputs({in0, in1});

  // Check the segmented edge is fp16
  auto segmented_fusion = fec.getMostRecentKernelRuntime()->fusionSegments();
  for (auto edge : segmented_fusion->edges()) {
    auto edge_tv = edge->val->as<TensorView>();
    TORCH_CHECK(edge_tv->getDataType() == DataType::Half);
  }
}

TEST_F(NVFuserTest, FusionForceBf16Simple_CUDA) {
#if defined(CUDA_VERSION) && CUDA_VERSION >= 11000
  // requires ampere+ GPU
  if (!deviceMajorMinorCheck(8)) {
    GTEST_SKIP() << "skipping tests on pre-AMPERE GPUs";
    return;
  }

  std::unique_ptr<Fusion> fusion_ptr = std::make_unique<Fusion>();
  auto fusion = fusion_ptr.get();
  FusionGuard fg(fusion);

  auto tv0 = makeSymbolicTensor(2);
  auto tv1 = makeSymbolicTensor(2);

  fusion->addInput(tv0);
  fusion->addInput(tv1);

  // Group 1
  auto tv2 = sum(tv0, {1});
  auto tv3 = broadcast(tv2, {false, true});

  // Group 2
  auto tv4 = add(tv3, tv1); // Edge: tv3: expect cast
  auto tv5 = castOp(DataType::BFloat16, tv4);

  fusion->addOutput(tv5);

  FusionExecutorCache fec(std::move(fusion_ptr));

  std::vector<int64_t> shape{15, 16};

  auto options = at::TensorOptions().dtype(at::kFloat).device(at::kCUDA, 0);
  auto in0 = at::randn(shape, options);
  auto in1 = at::randn(shape, options);
  fec.runFusionWithInputs({in0, in1});

  // Check the segmented edge is bf16
  auto segmented_fusion = fec.getMostRecentKernelRuntime()->fusionSegments();
  for (auto edge : segmented_fusion->edges()) {
    auto edge_tv = edge->val->as<TensorView>();
    TORCH_CHECK(edge_tv->getDataType() == DataType::BFloat16);
  }
#else
  GTEST_SKIP() << "requires cuda 11.0 or newer toolkit";
#endif
}

TEST_F(NVFuserTest, FusionForceFp16NotAllCast_CUDA) {
  std::unique_ptr<Fusion> fusion_ptr = std::make_unique<Fusion>();
  auto fusion = fusion_ptr.get();
  FusionGuard fg(fusion);

  auto tv0 = makeSymbolicTensor(3);
  auto tv1 = makeSymbolicTensor(3);

  fusion->addInput(tv0);
  fusion->addInput(tv1);

  // Group 1
  auto tv3 = sum(tv0, {1});
  auto tv4 = broadcast(tv3, {false, true, false});
  auto tv5 = sum(tv0, {1});

  // Group 2
  auto tv6 = add(tv4, tv1); // edge tv4, expect cast
  auto tv7 = castOp(DataType::Half, tv6);

  // Group 3
  auto tv8 = sum(tv5, {1}); // edge tv5, don't expect cast

  fusion->addOutput(tv7);
  fusion->addOutput(tv8);

  FusionExecutorCache fec(std::move(fusion_ptr));

  std::vector<int64_t> shape{16, 16, 16};

  auto options = at::TensorOptions().dtype(at::kFloat).device(at::kCUDA, 0);
  auto in0 = at::randn(shape, options);
  auto in1 = at::randn(shape, options);
  fec.runFusionWithInputs({in0, in1});

  auto segmented_fusion = fec.getMostRecentKernelRuntime()->fusionSegments();
  auto complete_fusion = segmented_fusion->completeFusion();

  // Check that the edge that wasn't fp16 is the producer of the
  //  reduction op, i.e. tv8 = sum(tv5,{1});.
  for (auto edge : segmented_fusion->edges()) {
    auto edge_tv = edge->val->as<TensorView>();
    if (edge_tv->getDataType() == DataType::Float) {
      auto consumer = *(complete_fusion->unordered_uses(edge_tv).begin());
      TORCH_CHECK(consumer->isA<ReductionOp>());
    }
  }
}

TEST_F(NVFuserTest, FusionForceBf16NotAllCast_CUDA) {
#if defined(CUDA_VERSION) && CUDA_VERSION >= 11000
  // requires ampere+ GPU
  if (!deviceMajorMinorCheck(8)) {
    GTEST_SKIP() << "skipping tests on pre-AMPERE GPUs";
    return;
  }

  std::unique_ptr<Fusion> fusion_ptr = std::make_unique<Fusion>();
  auto fusion = fusion_ptr.get();
  FusionGuard fg(fusion);

  auto tv0 = makeSymbolicTensor(3);
  auto tv1 = makeSymbolicTensor(3);

  fusion->addInput(tv0);
  fusion->addInput(tv1);

  // Group 1
  auto tv3 = sum(tv0, {1});
  auto tv4 = broadcast(tv3, {false, true, false});
  auto tv5 = sum(tv0, {1});

  // Group 2
  auto tv6 = add(tv4, tv1); // edge tv4, expect cast
  auto tv7 = castOp(DataType::BFloat16, tv6);

  // Group 3
  auto tv8 = sum(tv5, {1}); // edge tv5, don't expect cast

  fusion->addOutput(tv7);
  fusion->addOutput(tv8);

  FusionExecutorCache fec(std::move(fusion_ptr));

  std::vector<int64_t> shape{16, 16, 16};

  auto options = at::TensorOptions().dtype(at::kFloat).device(at::kCUDA, 0);
  auto in0 = at::randn(shape, options);
  auto in1 = at::randn(shape, options);
  fec.runFusionWithInputs({in0, in1});

  auto segmented_fusion = fec.getMostRecentKernelRuntime()->fusionSegments();
  auto complete_fusion = segmented_fusion->completeFusion();

  // Check that the edge that wasn't fp16 is the producer of the
  //  reduction op, i.e. tv8 = sum(tv5,{1});.
  for (auto edge : segmented_fusion->edges()) {
    auto edge_tv = edge->val->as<TensorView>();
    if (edge_tv->getDataType() == DataType::Float) {
      auto consumer = *(complete_fusion->unordered_uses(edge_tv).begin());
      TORCH_CHECK(consumer->isA<ReductionOp>());
    }
  }
#else
  GTEST_SKIP() << "requires cuda 11.0 or newer toolkit";
#endif
}

TEST_F(NVFuserTest, FusionBufferReuseBroadCastMultiVisit_CUDA) {
  std::unique_ptr<Fusion> fusion_ptr = std::make_unique<Fusion>();
  auto fusion = fusion_ptr.get();
  FusionGuard fg(fusion);

  auto tv0 = makeConcreteTensor({2, 2});
  auto tv1 = makeConcreteTensor({2, 2, 2});

  fusion->addInput(tv0);
  fusion->addInput(tv1);

  auto tv2 = mul(tv0, IrBuilder::create<Val>(2.0));
  auto tv3 = broadcast(tv2, {false, false, true});
  auto tv4 = add(tv3, tv1);
  auto tv5 = mul(tv4, IrBuilder::create<Val>(3.0));
  fusion->addOutput(tv5);

  // t4 cannot inner re-use t2, because there's a broadcast
  //  between them.
  tv0->computeAt(tv5, 1, ComputeAtMode::BestEffort);
  tv3->computeAt(tv5, 2, ComputeAtMode::BestEffort);

  auto options = at::TensorOptions().dtype(at::kFloat).device(at::kCUDA, 0);
  auto in0 = at::randn({2, 2}, options);
  auto in1 = at::randn({2, 2, 2}, options);

  auto at_output = ((in0 * 2).unsqueeze(2) + in1) * 3;
  FusionExecutor fe;
  fe.compileFusion(fusion, {in0, in1});
  auto outputs = fe.runFusion({in0, in1});

  testValidate(fusion, outputs, {in0, in1}, {at_output}, __LINE__, __FILE__);
}

TEST_F(NVFuserTest, FusionBufferReuseStressTest_CUDA) {
  std::unique_ptr<Fusion> fusion_ptr = std::make_unique<Fusion>();
  auto fusion = fusion_ptr.get();
  FusionGuard fg(fusion);

  auto tv0 = makeConcreteTensor({2, 2});
  auto tv1 = makeConcreteTensor({2, 2, 2});

  fusion->addInput(tv0);
  fusion->addInput(tv1);

  auto tv2 = mul(tv0, IrBuilder::create<Val>(2.0));
  auto tv3 = mul(tv0, IrBuilder::create<Val>(3.0));
  auto tv4 = mul(tv2, tv3);
  // Broadcast buffer can be reused through outer sharing
  auto tv5 = broadcast(tv4, {true, false, false});
  auto tv6 = mul(tv5, IrBuilder::create<Val>(5.0));
  auto tv7 = mul(tv6, tv1);
  mul(tv7, IrBuilder::create<Val>(7.0));
  // tv9 shouldn't alias to avoid buffer over-subscription
  auto tv9 = broadcast(tv4, {true, false, false});
  mul(tv9, IrBuilder::create<Val>(9.0));
  auto tv11 = add(tv5, tv9);
  fusion->addOutput(tv7);
  fusion->addOutput(tv11);

  tv0->computeAt(tv5, 1, ComputeAtMode::BestEffort);
  tv0->computeAt(tv9, 1, ComputeAtMode::BestEffort);

  tv5->computeAt(tv7, 1, ComputeAtMode::BestEffort);
  tv5->computeAt(tv11, 1, ComputeAtMode::BestEffort);
  tv9->computeAt(tv11, 1, ComputeAtMode::BestEffort);

  auto options = at::TensorOptions().dtype(at::kFloat).device(at::kCUDA, 0);
  auto in0 = at::randn({2, 2}, options);
  auto in1 = at::randn({2, 2, 2}, options);
  auto t2 = in0 * 2;
  auto t3 = in0 * 3;
  auto t4 = t2 * t3;
  auto t5 = t4.unsqueeze(0);
  auto t6 = t5 * 5;
  auto t7 = t6 * in1;
  auto t8 = t7 * 7;
  auto t9 = t4.unsqueeze(0);
  auto t10 = t9 * 9;
  auto t11 = t5 + t9;
  FusionExecutor fe;
  fe.compileFusion(fusion, {in0, in1});

  auto at_output = ((in0 * 2).unsqueeze(2) + in1) * 3;
  auto outputs = fe.runFusion({in0, in1});

  testValidate(fusion, outputs, {in0, in1}, {t7, t11}, __LINE__, __FILE__);
}

TEST_F(NVFuserTest, FusionBufferReuseLargeBuffer_CUDA) {
  std::unique_ptr<Fusion> fusion_ptr = std::make_unique<Fusion>();
  auto fusion = fusion_ptr.get();
  FusionGuard fg(fusion);

  auto tv0 = makeConcreteTensor({256, 512});

  fusion->addInput(tv0);

  auto tv1 = mul(tv0, IrBuilder::create<Val>(2.0));
  auto tv2 = mul(tv1, IrBuilder::create<Val>(2.0));
  auto tv3 = mul(tv2, IrBuilder::create<Val>(2.0));
  auto tv4 = mul(tv3, IrBuilder::create<Val>(2.0));
  auto tv5 = mul(tv4, IrBuilder::create<Val>(2.0));
  auto tv6 = mul(tv5, IrBuilder::create<Val>(2.0));

  fusion->addOutput(tv6);

  tv0->computeAt(tv6, 1, ComputeAtMode::BestEffort);
  tv6->axis(0)->parallelize(ParallelType::TIDx);

  auto options = at::TensorOptions().dtype(at::kFloat).device(at::kCUDA, 0);
  auto in0 = at::randn({256, 512}, options);

  FusionExecutor fe;
  fe.compileFusion(fusion, {in0});
  auto outputs = fe.runFusion({in0});

  auto at_out = in0.mul(2).mul(2).mul(2).mul(2).mul(2).mul(2);

  testValidate(fusion, outputs, {in0}, {at_out}, __LINE__, __FILE__);
}

TEST_F(NVFuserTest, FusionBufferReuseNo2hop_CUDA) {
  std::unique_ptr<Fusion> fusion_ptr = std::make_unique<Fusion>();
  auto fusion = fusion_ptr.get();
  FusionGuard fg(fusion);

  auto tv0 = makeConcreteTensor({2, 2});
  auto tv1 = makeConcreteTensor({2, 2, 2});

  fusion->addInput(tv0);
  fusion->addInput(tv1);

  auto tv2 = mul(tv0, IrBuilder::create<Val>(2.0));
  auto tv3 = broadcast(tv2, {false, false, true});
  auto tv4 = add(tv3, tv1); // T4 to be inner aliased first, and
                            //  shouldn't outer alias on top
  auto tv5 = mul(tv4, IrBuilder::create<Val>(3.0));
  auto tv6 = mul(tv5, IrBuilder::create<Val>(3.0));
  fusion->addOutput(tv6);

  tv0->computeAt(tv6, 1, ComputeAtMode::BestEffort);
  tv4->computeAt(tv6, 2, ComputeAtMode::BestEffort);

  auto options = at::TensorOptions().dtype(at::kFloat).device(at::kCUDA, 0);
  auto in0 = at::randn({2, 2}, options);
  auto in1 = at::randn({2, 2, 2}, options);
  FusionExecutor fe;
  fe.compileFusion(fusion, {in0, in1});
  auto outputs = fe.runFusion({in0, in1});

  auto at_out = (in0.mul(2.0).unsqueeze(2) + in1).mul(3.0).mul(3.0);

  testValidate(fusion, outputs, {in0, in1}, {at_out}, __LINE__, __FILE__);
}

TEST_F(NVFuserTest, FusionBufferReuseAllocationOrder_CUDA) {
  std::unique_ptr<Fusion> fusion_ptr = std::make_unique<Fusion>();
  auto fusion = fusion_ptr.get();
  FusionGuard fg(fusion);

  auto tv0 = makeConcreteTensor({3, 3, 3});

  fusion->addInput(tv0);

  auto tv1 = sum(tv0, {1});
  auto tv2 = mul(tv1, IrBuilder::create<Val>(2.0));
  auto tv3 = mul(tv2, IrBuilder::create<Val>(2.0));

  fusion->addOutput(tv3);

  // In this case tv1 "reuses" allocation of tv2
  //  due to the switched allocation order
  tv1->computeAt(tv2, 1, ComputeAtMode::BestEffort);

  tv0->axis(0)->parallelize(ParallelType::TIDx);
  tv1->axis(0)->parallelize(ParallelType::TIDx);
  tv2->axis(0)->parallelize(ParallelType::TIDx);
  tv3->axis(0)->parallelize(ParallelType::TIDx);

  auto options = at::TensorOptions().dtype(at::kFloat).device(at::kCUDA, 0);
  auto in0 = at::randn({3, 3, 3}, options);

  FusionExecutor fe;
  fe.compileFusion(fusion, {in0});
  auto outputs = fe.runFusion({in0});

  auto at_out = in0.sum(1).mul(2).mul(2);

  testValidate(fusion, outputs, {in0}, {at_out}, __LINE__, __FILE__);
}

TEST_F(NVFuserTest, FusionBufferReuseLiveInterval_CUDA) {
  std::unique_ptr<Fusion> fusion_ptr = std::make_unique<Fusion>();
  auto fusion = fusion_ptr.get();
  FusionGuard fg(fusion);

  auto tv0 = makeConcreteTensor({16, 16});

  fusion->addInput(tv0);

  auto tv1 = mul(tv0, IrBuilder::create<Val>(3.0));
  auto tv2 = mul(tv1, IrBuilder::create<Val>(2.0));
  auto tv3 = mul(tv2, IrBuilder::create<Val>(2.0));
  // tv1 used till here, cannot be reused by tv2 or tv3
  auto tv4 = mul(tv3, tv1);

  fusion->addOutput(tv4);

  tv0->computeAt(tv4, 1);

  auto options = at::TensorOptions().dtype(at::kFloat).device(at::kCUDA, 0);
  auto in0 = at::randn({16, 16}, options);

  FusionExecutor fe;
  fe.compileFusion(fusion, {in0});
  auto cg_outputs = fe.runFusion({in0});

  auto at_t0 = in0 * 3.0;
  auto at_out = at_t0 * 2.0 * 2.0 * at_t0;

  testValidate(fusion, cg_outputs, {in0}, {at_out}, __LINE__, __FILE__);
}

TEST_F(NVFuserTest, FusionBufferReuseNoAcrossBroadcast_CUDA) {
  std::unique_ptr<Fusion> fusion_ptr = std::make_unique<Fusion>();
  auto fusion = fusion_ptr.get();
  FusionGuard fg(fusion);

  auto tv0 = makeConcreteTensor({2, 2});
  auto tv1 = makeConcreteTensor({2, 2, 2});

  fusion->addInput(tv0);
  fusion->addInput(tv1);

  auto tv2 = mul(tv0, IrBuilder::create<Val>(2.0));
  auto tv3 = mul(tv0, IrBuilder::create<Val>(3.0));
  auto tv4 = mul(tv2, tv3);
  auto tv5 = broadcast(tv4, {false, false, true});
  auto tv6 = mul(tv5, tv1);
  auto tv7 = mul(tv6, IrBuilder::create<Val>(7.0));
  fusion->addOutput(tv7);

  // tv6 shouldn't re-use t2 or t3 because of
  //  the broadcast in between
  tv0->computeAt(tv4, 1, ComputeAtMode::BestEffort);
  tv4->computeAt(tv7, 2, ComputeAtMode::BestEffort);

  auto options = at::TensorOptions().dtype(at::kFloat).device(at::kCUDA, 0);
  auto in0 = at::randn({2, 2}, options);
  auto in1 = at::randn({2, 2, 2}, options);
  FusionExecutor fe;
  fe.compileFusion(fusion, {in0, in1});
  auto outputs = fe.runFusion({in0, in1});

  auto t2 = in0 * 2;
  auto t3 = in0 * 3;
  auto t4 = t2 * t3;
  auto t5 = t4.unsqueeze(2);
  auto t6 = t5 * in1;
  auto t7 = t6 * 7;
  testValidate(fusion, outputs, {in0, in1}, {t7}, __LINE__, __FILE__);
}

TEST_F(NVFuserTest, FusionIssue970_CUDA) {
  Fusion fusion;
  FusionGuard fg(&fusion);

  const int nelm = 10;

  // tv3 = tv0 + sum(tv0)
  auto tv0 = makeConcreteTensor({nelm, nelm});
  fusion.addInput(tv0);
  auto tv1 = sum(tv0, {1});
  auto tv2 = broadcast(tv1, {false, true});
  auto tv3 = add(tv2, tv0);
  fusion.addOutput(tv3);

  tv1->split(1, 4);

  auto options = at::TensorOptions().dtype(at::kFloat).device(at::kCUDA, 0);
  at::Tensor t0 = at::randn({nelm, nelm}, options);

  FusionExecutor fe;
  fe.compileFusion(&fusion, {t0});
  auto outputs = fe.runFusion({t0});

  auto ref = sum(t0, {1}).unsqueeze(-1).expand({nelm, nelm}) + t0;

  testValidate(&fusion, outputs, {t0}, {ref}, __LINE__, __FILE__);
}

// Reproducer of #1016
TEST_F(NVFuserTest, FusionIssue1016_CUDA) {
  Fusion fusion;
  FusionGuard fg(&fusion);

  auto tv0 = makeSymbolicTensor(2);
  fusion.addInput(tv0);

  auto tv1 = add(tv0, IrBuilder::create<Val>(1.0));
  auto tv2 = add(tv1, IrBuilder::create<Val>(2.0));

  fusion.addOutput(tv2);

  tv1->setMemoryType(MemoryType::Shared);

  tv2->split(-1, 8);

  int numel_x = 10;
  int numel_y = 11;

  auto options = at::TensorOptions().dtype(at::kFloat).device(at::kCUDA, 0);
  at::Tensor t0 = at::randn({numel_x, numel_y}, options);
  std::vector<c10::IValue> inputs = {t0};

  FusionExecutor fe;
  fe.compileFusion(&fusion, inputs);
  auto outputs = fe.runFusion(inputs);

  auto ref = t0 + 1 + 2;

  testValidate(&fusion, outputs, {t0}, {ref}, __LINE__, __FILE__);
}

// Reproducer of #1021
TEST_F(NVFuserTest, FusionIssue1021_CUDA) {
  Fusion fusion;
  FusionGuard fg(&fusion);

  auto tv0 = makeSymbolicTensor(1);
  fusion.addInput(tv0);
  auto tv1 = add(tv0, IrBuilder::create<Val>(1.0));
  auto tv2 = broadcast(tv1, {false, true});
  fusion.addOutput(tv2);

  tv2->cacheBefore();

  tv2->split(0, 2);

  tv1->computeAt(tv2, 1);

  tv2->axis(0)->parallelize(ParallelType::TIDx);
  tv2->axis(1)->parallelize(ParallelType::Vectorize);

  auto options = at::TensorOptions().dtype(at::kFloat).device(at::kCUDA, 0);
  at::Tensor t0 = at::randn({10}, options);
  std::vector<c10::IValue> inputs = {t0};

  FusionExecutor fe;
  fe.compileFusion(&fusion, inputs);
  auto outputs = fe.runFusion(inputs);

  auto ref = (t0 + 1).unsqueeze(-1);

  testValidate(&fusion, outputs, inputs, {ref}, __LINE__, __FILE__);
}

// Reproducer of issue #1053
TEST_F(NVFuserTest, FusionNonUniqueThreadDim_CUDA) {
  auto fusion = std::make_unique<Fusion>();
  FusionGuard fg(fusion.get());

  auto tv0 = makeSymbolicTensor(1);
  fusion->addInput(tv0);
  auto tv1 = sum(tv0, {0});
  fusion->addOutput(tv1);

  auto tv2 = add(tv0, IrBuilder::create<Val>(1.0));
  fusion->addOutput(tv2);

  tv1->split(0, 8);
  auto tv1_rf = tv1->rFactor({-1});

  tv1_rf->computeAt(tv1, 1);

  tv1_rf->axis(-1)->parallelize(ParallelType::TIDx);

  tv2->axis(0)->parallelize(ParallelType::TIDx);

  auto options = at::TensorOptions().dtype(at::kFloat).device(at::kCUDA, 0);
  at::Tensor input1 = at::randn({32}, options);

  auto at_tv1 = (input1).sum({0});
  auto at_tv2 = input1 + 1;

  FusionExecutor fe;
  fe.compileFusion(fusion.get(), {input1});
  auto outputs = fe.runFusion({input1});
  testValidate(
      fusion.get(), outputs, {input1}, {at_tv1, at_tv2}, __LINE__, __FILE__);
}

TEST_F(NVFuserTest, FusionParallelDimensionMap1_CUDA) {
  auto fusion = std::make_unique<Fusion>();
  FusionGuard fg(fusion.get());

  auto tv0 = makeSymbolicTensor(1);
  fusion->addInput(tv0);
  auto tv1 = add(tv0, IrBuilder::create<Val>(1.0));
  auto tv2 = add(tv0, IrBuilder::create<Val>(1.0));
  fusion->addOutput(tv1);
  fusion->addOutput(tv2);

  tv1->split(0, 8, false);
  tv1->axis(1)->parallelize(ParallelType::TIDx);
  tv2->split(0, 8, false);
  tv2->axis(1)->parallelize(ParallelType::TIDx);

  // The extents of tv1 and tv2 axes are equal even though their
  // actual values are not statically known
  GpuLower gpulw(fusion.get());
  const auto& pdmap = gpulw.parallelDimensionMap();

  TORCH_CHECK(pdmap.isExact(ParallelType::TIDx));
  TORCH_CHECK(
      pdmap.get(ParallelType::TIDx)->isA<NamedScalar>() &&
      pdmap.get(ParallelType::TIDx)->as<NamedScalar>()->name() == "blockDim.x");

  auto options = at::TensorOptions().dtype(at::kFloat).device(at::kCUDA, 0);
  at::Tensor input1 = at::randn({32}, options);

  FusionExecutor fe;
  fe.compileFusion(fusion.get(), {input1});
  auto outputs = fe.runFusion({input1});

  testValidate(
      fusion.get(),
      outputs,
      {input1},
      {input1 + 1, input1 + 1},
      __LINE__,
      __FILE__);
}

TEST_F(NVFuserTest, FusionParallelDimensionMap2_CUDA) {
  auto fusion = std::make_unique<Fusion>();
  FusionGuard fg(fusion.get());

  auto tv0 = makeSymbolicTensor(1);
  fusion->addInput(tv0);
  auto tv1 = makeSymbolicTensor(2);
  fusion->addInput(tv1);
  auto tv2 = broadcast(tv0, {false, true});
  auto tv3 = add(tv1, tv2);
  fusion->addOutput(tv3);

  tv3->split(-1, 8, false);
  tv2->computeAt(tv3, -1);

  tv3->axis(-1)->parallelize(ParallelType::TIDx);
  tv2->axis(-1)->parallelize(ParallelType::TIDx);

  GpuLower gpulw(fusion.get());
  const auto& pdmap = gpulw.parallelDimensionMap();
  TORCH_CHECK(pdmap.isExact(ParallelType::TIDx));
  TORCH_CHECK(
      pdmap.get(ParallelType::TIDx)->isA<NamedScalar>() &&
      pdmap.get(ParallelType::TIDx)->as<NamedScalar>()->name() == "blockDim.x");

  auto options = at::TensorOptions().dtype(at::kFloat).device(at::kCUDA, 0);
  at::Tensor input1 = at::randn({11}, options);
  at::Tensor input2 = at::randn({11, 13}, options);

  FusionExecutor fe;
  fe.compileFusion(fusion.get(), {input1, input2});
  auto outputs = fe.runFusion({input1, input2});

  auto ref = input1.unsqueeze(-1) + input2;

  testValidate(
      fusion.get(), outputs, {input1, input2}, {ref}, __LINE__, __FILE__);
}

TEST_F(NVFuserTest, FusionParallelDimensionMap3_CUDA) {
  auto fusion = std::make_unique<Fusion>();
  FusionGuard fg(fusion.get());

  auto tv0 = makeSymbolicTensor(1);
  fusion->addInput(tv0);

  auto tv2 = add(tv0, IrBuilder::create<Val>(1.0));
  fusion->addOutput(tv2);
  auto tv3 = add(tv0, IrBuilder::create<Val>(1.0));
  fusion->addOutput(tv3);

  tv2->split(0, 10);
  tv3->split(0, 20);

  auto tv4 = add(tv0, IrBuilder::create<Val>(1.0));
  fusion->addOutput(tv4);
  auto tv5 = add(tv0, IrBuilder::create<Val>(1.0));
  fusion->addOutput(tv5);

  // Not mapped but equal extent
  tv4->split(0, 10);
  tv5->split(0, 10);

  tv2->axis(-1)->parallelize(ParallelType::TIDx);
  tv3->axis(-1)->parallelize(ParallelType::TIDx);

  tv4->axis(-1)->parallelize(ParallelType::TIDy);
  tv5->axis(-1)->parallelize(ParallelType::TIDy);

  GpuLower gpulw(fusion.get());
  const auto& pdmap = gpulw.parallelDimensionMap();
  ASSERT_FALSE(pdmap.isExact(ParallelType::TIDx));
  ASSERT_EQ(pdmap.get(ParallelType::TIDx)->getInt(), 20);
  ASSERT_TRUE(pdmap.isExact(ParallelType::TIDy));
  ASSERT_EQ(pdmap.get(ParallelType::TIDy)->getInt(), 10);

  auto options = at::TensorOptions().dtype(at::kFloat).device(at::kCUDA, 0);
  at::Tensor input1 = at::randn({13}, options);

  FusionExecutor fe;
  fe.compileFusion(fusion.get(), {input1});
  auto outputs = fe.runFusion({input1});

  testValidate(
      fusion.get(),
      outputs,
      {input1},
      {input1 + 1, input1 + 1, input1 + 1, input1 + 1},
      __LINE__,
      __FILE__);
}

// Parallelizing merged broadcast domains
TEST_F(NVFuserTest, FusionParallelDimensionMap4_CUDA) {
  Fusion fusion;
  FusionGuard fg(&fusion);

  auto tv0 = makeSymbolicTensor(1);
  fusion.addInput(tv0);
  auto tv1 = makeSymbolicTensor(2);
  fusion.addInput(tv1);
  auto tv2 = add(tv0, IrBuilder::create<Val>(1.0));
  auto tv3 = broadcast(tv2, {true, false});
  auto tv4 = add(tv3, tv1);
  fusion.addOutput(tv4);

  tv4->split(1, 4);
  tv4->reorder({{1, 2}, {2, 1}});
  tv4->merge(0);
  tv0->computeAt(tv4, 1);
  tv1->computeAt(tv4, 1);

  // TIDx is mapped to tv4.axis(0) as well as tv2.axis(0), so it's not
  // exact.
  tv4->axis(0)->parallelize(ParallelType::TIDx);

  tv2->setMemoryType(MemoryType::Shared);
  tv3->setMemoryType(MemoryType::Shared);

  GpuLower gpulw(&fusion);
  const auto& pdmap = gpulw.parallelDimensionMap();
  TORCH_CHECK(!pdmap.isExact(ParallelType::TIDx));
  TORCH_CHECK(
      pdmap.get(ParallelType::TIDx)->isA<NamedScalar>() &&
      pdmap.get(ParallelType::TIDx)->as<NamedScalar>()->name() == "blockDim.x");

  auto options = at::TensorOptions().dtype(at::kFloat).device(at::kCUDA, 0);
  at::Tensor input1 = at::randn({13}, options);
  at::Tensor input2 = at::randn({15, 13}, options);

  FusionExecutor fe;
  fe.compileFusion(&fusion, {input1, input2});
  auto outputs = fe.runFusion({input1, input2});

  auto ref = (input1 + 1).unsqueeze(0) + input2;

  testValidate(&fusion, outputs, {input1, input2}, {ref}, __LINE__, __FILE__);
}

TEST_F(NVFuserTest, FusionParallelDimensionMap5_CUDA) {
  Fusion fusion;
  FusionGuard fg(&fusion);

  auto tv0 = makeSymbolicTensor(1);
  fusion.addInput(tv0);
  auto tv1 = makeSymbolicTensor(2);
  fusion.addInput(tv1);
  auto tv3 = broadcast(tv0, {false, true});
  auto tv4 = add(tv3, tv1);
  fusion.addOutput(tv4);

  tv4->split(1, 4);
  tv0->computeAt(tv4, -1);
  tv1->computeAt(tv4, -1);

  tv4->axis(-1)->parallelize(ParallelType::TIDx);
  tv3->axis(-1)->parallelize(ParallelType::TIDx);
  tv4->axis(-2)->parallelize(ParallelType::TIDy);
  tv3->axis(-2)->parallelize(ParallelType::TIDy);

  GpuLower gpulw(&fusion);
  const auto& pdmap = gpulw.parallelDimensionMap();
  TORCH_CHECK(pdmap.isExact(ParallelType::TIDx));
  TORCH_CHECK(pdmap.isExact(ParallelType::TIDy));
  TORCH_CHECK(
      pdmap.get(ParallelType::TIDx)->isConst() &&
      pdmap.get(ParallelType::TIDx)->value() == 4);
  TORCH_CHECK(
      pdmap.get(ParallelType::TIDy)->isA<NamedScalar>() &&
      pdmap.get(ParallelType::TIDy)->as<NamedScalar>()->name() == "blockDim.y");

  auto options = at::TensorOptions().dtype(at::kFloat).device(at::kCUDA, 0);
  at::Tensor input1 = at::randn({13}, options);
  at::Tensor input2 = at::randn({13, 15}, options);

  FusionExecutor fe;
  fe.compileFusion(&fusion, {input1, input2});
  auto outputs = fe.runFusion({input1, input2});

  auto ref = (input1).unsqueeze(-1) + input2;

  testValidate(&fusion, outputs, {input1, input2}, {ref}, __LINE__, __FILE__);
}

TEST_F(NVFuserTest, FusionSegmenterCombineReductionsCycleRepro_CUDA) {
  auto fusion_ptr = std::make_unique<Fusion>();
  auto& fusion = *fusion_ptr.get();
  FusionGuard fg(&fusion);

  auto t0 = makeSymbolicTensor(3, DataType::Float);
  auto t1 = makeSymbolicTensor(3, DataType::Half);
  auto t3 = makeSymbolicTensor(3, DataType::Half);
  auto t5 = makeSymbolicTensor(3, DataType::Half);
  auto t7 = makeSymbolicTensor(1, DataType::Half);
  auto t11 = makeSymbolicTensor(3, DataType::Half);
  auto t13 = makeSymbolicTensor(3, DataType::Half);
  auto t15 = makeSymbolicTensor(3, DataType::Half);
  auto t17 = makeSymbolicTensor(3, DataType::Half);
  auto d56 = IrBuilder::create<Val>(DataType::Double);

  fusion.addInput(t0);
  fusion.addInput(t1);
  fusion.addInput(t3);
  fusion.addInput(t5);
  fusion.addInput(t7);
  fusion.addInput(t11);
  fusion.addInput(t13);
  fusion.addInput(t15);
  fusion.addInput(t17);
  fusion.addInput(d56);

  auto t2 = castOp(DataType::Float, t1);
  auto t4 = castOp(DataType::Float, t3);
  auto t22 = sub(t2, t4);
  auto t6 = castOp(DataType::Float, t5);
  auto t23 = mul(t22, t6);
  auto t16 = castOp(DataType::Float, t15);
  auto t18 = castOp(DataType::Float, t17);
  auto t19 = add(t16, t18);
  auto t14 = castOp(DataType::Float, t13);
  auto t20 = add(t19, t14);
  auto t12 = castOp(DataType::Float, t11);
  auto t21 = add(t20, t12);
  auto t8 = castOp(DataType::Float, t7);
  auto t24 = broadcast(t8, {true, true, false});
  auto t25 = mul(t21, t24);
  auto t27 = sum(t25, {2});
  auto t28 = broadcast(t27, {false, false, true});
  auto t29 = mul(t25, t23);
  auto t30 = sum(t29, {2});
  auto t31 = broadcast(t30, {false, false, true});
  auto d59 = mul(t1->getRootDomain()[2]->extent(), IrBuilder::create<Val>(1.0));
  auto t26 = mul(d59, t25);
  auto txx = mul(t26, IrBuilder::create<Val>(1.0));
  auto t33 = sub(txx, t28);
  auto d70 = unaryOp(UnaryOpType::Reciprocal, d59);
  auto t35 = mul(d70, t6);
  auto t39 = sum(t21, {0, 1});
  auto t47 = castOp(DataType::Half, t39);
  auto t37 = mul(t21, t23);
  auto t38 = sum(t37, {0, 1});
  auto t46 = castOp(DataType::Half, t38);
  auto t32 = mul(t23, t31);
  auto t34 = sub(t33, t32);
  auto t36 = mul(t35, t34);
  auto t45 = castOp(DataType::Half, t36);
  auto t40 = mul(t36, t0);
  auto t41 = mul(t40, d56);
  auto t44 = castOp(DataType::Half, t41);
  auto t42 = sum(t41, {0, 1});
  auto t43 = castOp(DataType::Half, t42);

  fusion.addOutput(t43);
  fusion.addOutput(t44);
  fusion.addOutput(t45);
  fusion.addOutput(t46);
  fusion.addOutput(t47);

  auto options_half = at::TensorOptions().dtype(at::kHalf).device(at::kCUDA, 0);
  auto options_float =
      at::TensorOptions().dtype(at::kFloat).device(at::kCUDA, 0);
  at::Tensor at_t0 = at::randn({128, 64, 1024}, options_float);
  at::Tensor at_t1 = at::randn({128, 64, 1024}, options_half);
  at::Tensor at_t3 = at::randn({128, 64, 1024}, options_half);
  at::Tensor at_t5 = at::randn({128, 64, 1024}, options_half);
  at::Tensor at_t7 = at::randn({1024}, options_half);
  at::Tensor at_t11 = at::randn({128, 64, 1024}, options_half);
  at::Tensor at_t13 = at::randn({128, 64, 1024}, options_half);
  at::Tensor at_t15 = at::randn({128, 64, 1024}, options_half);
  at::Tensor at_t17 = at::randn({128, 64, 1024}, options_half);
  double at_d56 = 1.1111;

  std::vector<at::Tensor> aten_inputs = {
      at_t0, at_t1, at_t3, at_t5, at_t7, at_t11, at_t13, at_t15, at_t17};

  c10::IValue val = at_d56;

  KernelArgumentHolder args;
  args.setDeviceIndex(0);
  args.push(aten_inputs);
  args.push(val);

  for (auto i : c10::irange(5)) {
    (void)i; // Suppress unused variable warning
    auto segmented_fusion =
        SegmentCandidateFinder::segment(fusion_ptr.get(), args);
  }
}

TEST_F(NVFuserTest, FusionSerialAndParallelIndexing_CUDA) {
  Fusion fusion;
  FusionGuard fg(&fusion);

  auto tv0 = makeSymbolicTensor(1);
  fusion.addInput(tv0);

  auto tv1 = add(tv0, IrBuilder::create<Val>(1.0));
  auto tv2 = add(tv1, IrBuilder::create<Val>(1.0));
  fusion.addOutput(tv2);

  auto tv3 = add(tv0, IrBuilder::create<Val>(1.0));
  auto tv4 = add(tv3, IrBuilder::create<Val>(1.0));
  fusion.addOutput(tv4);

  auto tv5 = add(tv0, IrBuilder::create<Val>(1.0));
  auto tv6 = add(tv5, IrBuilder::create<Val>(1.0));
  fusion.addOutput(tv6);

  // Case 1: local memory tensor computed serially and used by
  // parallel threads
  tv2->split(-1, 4);
  tv1->computeAt(tv2, -2);
  tv2->axis(-1)->parallelize(ParallelType::TIDx);

  // Case 2: shared memory tensor computed serially and used by BID
  tv4->split(-1, 4);
  tv3->computeAt(tv4, -2);
  tv4->axis(-1)->parallelize(ParallelType::BIDx);
  tv3->setMemoryType(MemoryType::Shared);

  // Case 3: shared memory tensor computed by TID and used by BID
  tv6->split(-1, 4);
  tv5->computeAt(tv6, -2);
  tv6->axis(-1)->parallelize(ParallelType::BIDx);
  tv5->axis(-1)->parallelize(ParallelType::TIDx);
  tv5->setMemoryType(MemoryType::Shared);

  const int nx = 11;
  auto options = at::TensorOptions().dtype(at::kFloat).device(at::kCUDA, 0);
  at::Tensor t0 = at::randn({nx}, options);
  std::vector<c10::IValue> aten_inputs = {t0};

  FusionExecutor fe;
  fe.compileFusion(&fusion, aten_inputs);
  auto outputs = fe.runFusion(aten_inputs);

  auto ref = t0 + 2;

  testValidate(
      &fusion, outputs, aten_inputs, {ref, ref, ref}, __LINE__, __FILE__);
}

// Repro of issue #1105
TEST_F(NVFuserTest, FusionWARSyncAliasedSmem_CUDA) {
  Fusion fusion;
  FusionGuard fg(&fusion);

  auto tv0 = makeSymbolicTensor(1);
  fusion.addInput(tv0);

  auto tv1 = add(tv0, IrBuilder::create<Val>(1.0));
  auto tv2 = add(tv1, IrBuilder::create<Val>(1.0));
  auto tv3 = add(tv2, IrBuilder::create<Val>(1.0));
  auto tv4 = add(tv3, IrBuilder::create<Val>(1.0));

  fusion.addOutput(tv4);

  tv1->setMemoryType(MemoryType::Shared);
  tv2->setMemoryType(MemoryType::Shared);
  tv3->setMemoryType(MemoryType::Shared);

  tv4->split(0, 4);
  tv0->computeAt(tv4, 1);

  tv1->axis(-1)->parallelize(ParallelType::TIDx);
  tv2->axis(-1)->parallelize(ParallelType::TIDy);
  tv3->axis(-1)->parallelize(ParallelType::TIDz);
  tv4->axis(-1)->parallelize(ParallelType::TIDx);

  // Make sure a WAR sync is inserted at the end of the outer loop
  GpuLower gpulw(&fusion);
  for (const auto& kir_node : gpulw.kernel()->topLevelExprs()) {
    if (auto loop = dynamic_cast<kir::ForLoop*>(kir_node)) {
      const auto& body = loop->body().exprs();
      TORCH_CHECK(!body.empty());
      auto last_expr = dynamic_cast<kir::BlockSync*>(body.back());
      TORCH_CHECK(
          last_expr != nullptr,
          "Invalid expr found: ",
          body.back()->toString());
      TORCH_CHECK(last_expr->isWarHazardSync(), "Not a sync for WAR hazard");
    }
  }

  auto options = at::TensorOptions().dtype(at::kFloat).device(at::kCUDA, 0);
  at::Tensor t0 = at::randn({17}, options);
  std::vector<c10::IValue> aten_inputs = {t0};

  FusionExecutor fe;
  fe.compileFusion(&fusion, aten_inputs);
  auto outputs = fe.runFusion(aten_inputs);

  auto ref1 = t0 + 4;

  testValidate(&fusion, outputs, aten_inputs, {ref1}, __LINE__, __FILE__);
}

TEST_F(NVFuserTest, FusionIssue1099_CUDA) {
  Fusion fusion;
  FusionGuard fg(&fusion);

  auto tv0 = makeSymbolicTensor(1);
  fusion.addInput(tv0);

  auto tv1 = add(tv0, IrBuilder::create<Val>(1.0));
  auto tv2 = add(tv1, IrBuilder::create<Val>(1.0));
  fusion.addOutput(tv2);

  auto tv3 = makeSymbolicTensor(1);
  fusion.addInput(tv3);

  // Just to make TIDx/y/z non-exact
  auto tv4 = add(tv3, IrBuilder::create<Val>(1.0));
  auto tv5 = add(tv4, IrBuilder::create<Val>(1.0));
  auto tv6 = add(tv5, IrBuilder::create<Val>(1.0));
  fusion.addOutput(tv6);

  tv2->split(0, 4);
  tv0->computeAt(tv2, 1);

  tv0->axis(-1)->parallelize(ParallelType::TIDx);
  tv1->axis(-1)->parallelize(ParallelType::TIDy);
  tv2->axis(-1)->parallelize(ParallelType::TIDz);
  tv2->axis(0)->parallelize(ParallelType::BIDx);

  tv1->setMemoryType(MemoryType::Shared);

  tv4->split(0, 5);
  tv4->axis(-1)->parallelize(ParallelType::TIDx);
  tv4->setMemoryType(MemoryType::Shared);
  tv5->split(0, 6);
  tv5->axis(-1)->parallelize(ParallelType::TIDy);
  tv5->setMemoryType(MemoryType::Shared);
  tv6->split(0, 7);
  tv6->axis(-1)->parallelize(ParallelType::TIDz);

  auto options = at::TensorOptions().dtype(at::kFloat).device(at::kCUDA, 0);
  at::Tensor t0 = at::randn({17}, options);
  at::Tensor t3 = at::randn({19}, options);
  std::vector<c10::IValue> aten_inputs = {t0, t3};

  FusionExecutor fe;
  fe.compileFusion(&fusion, aten_inputs);
  auto outputs = fe.runFusion(aten_inputs);

  auto ref_t2 = t0 + 2;
  auto ref_t3 = t3 + 3;

  testValidate(
      &fusion, outputs, aten_inputs, {ref_t2, ref_t3}, __LINE__, __FILE__);
}

// Repro of issue #1080
TEST_F(NVFuserTest, FusionUnswitchPredicate_CUDA) {
  Fusion fusion;
  FusionGuard fg(&fusion);

  auto tv0 = makeSymbolicTensor(2);
  fusion.addInput(tv0);

  auto tv1 = add(tv0, IrBuilder::create<Val>(1.0));
  auto tv2 = add(tv1, IrBuilder::create<Val>(1.0));
  fusion.addOutput(tv2);

  tv2->split(0, 4);
  tv0->computeAt(tv2, 2);

  tv2->split(-1, 8);
  tv1->split(-1, 8);

  tv2->axis(1)->parallelize(ParallelType::Unswitch);

  tv2->axis(-1)->parallelize(ParallelType::TIDx);
  tv2->axis(-2)->parallelize(ParallelType::TIDy);

  // swap TIDx and TIDy
  tv1->axis(-1)->parallelize(ParallelType::TIDy);
  tv1->axis(-2)->parallelize(ParallelType::TIDx);

  tv1->setMemoryType(MemoryType::Shared);

  const int nx = 4;
  const int ny = 10;
  auto options = at::TensorOptions().dtype(at::kFloat).device(at::kCUDA, 0);
  at::Tensor t0 = at::randn({nx, ny}, options);
  std::vector<c10::IValue> aten_inputs = {t0};

  FusionExecutor fe;
  fe.compileFusion(&fusion, aten_inputs);
  auto outputs = fe.runFusion(aten_inputs);

  auto ref = t0 + 2;

  testValidate(&fusion, outputs, aten_inputs, {ref}, __LINE__, __FILE__);
}

TEST_F(NVFuserTest, FusionIssue1189_CUDA) {
  Fusion fusion;
  FusionGuard fg(&fusion);

  auto tv0 = makeConcreteTensor({16, 16});
  auto tv1 = makeConcreteTensor({16, 16});

  auto tv0b = broadcast(tv0, {false, false, true});
  auto tv1b = broadcast(tv1, {false, false, true});

  fusion.addInput(tv0b);
  fusion.addInput(tv1b);

  auto tv2 = add(tv0b, tv1b);
  auto tv3 = sum(tv2, {1});
  fusion.addOutput(tv3);

  auto parallelize = [](auto tv) {
    tv->axis(0)->parallelize(ParallelType::TIDx);
    tv->axis(1)->parallelize(ParallelType::BIDx);
    tv->axis(2)->parallelize(ParallelType::BIDy);
  };

  parallelize(tv0b);
  parallelize(tv1b);
  parallelize(tv2);
  parallelize(tv3);

  auto options = at::TensorOptions().dtype(at::kFloat).device(at::kCUDA, 0);
  at::Tensor t0 = at::randn({16, 16, 1}, options);
  at::Tensor t1 = at::randn({16, 16, 1}, options);

  FusionExecutor fe;
  fe.compileFusion(&fusion, {t0, t1});
  auto outputs = fe.runFusion({t0, t1});

  auto ref = (t0 + t1).sum({1});

  testValidate(&fusion, outputs, {t0, t1}, {ref}, __LINE__, __FILE__);
}

TEST_F(NVFuserTest, FusionIssue1052_CUDA) {
  Fusion fusion;
  FusionGuard fg(&fusion);

  auto tv0 = makeSymbolicTensor(1);
  fusion.addInput(tv0);
  auto tv1 = makeSymbolicTensor(1);
  fusion.addInput(tv1);

  auto tv2 = add(tv0, IrBuilder::create<Val>(1.0));
  fusion.addOutput(tv2);

  auto tv3 = add(tv1, IrBuilder::create<Val>(1.0));
  fusion.addOutput(tv3);

  tv2->axis(-1)->parallelize(ParallelType::TIDx);
  tv3->axis(-1)->parallelize(ParallelType::TIDx);

  scheduler_utils::parallelizeAllLike(tv2, {tv0});
  scheduler_utils::parallelizeAllLike(tv3, {tv1});

  auto options = at::TensorOptions().dtype(at::kFloat).device(at::kCUDA, 0);
  at::Tensor t0 = at::randn({10}, options);
  at::Tensor t1 = at::randn({100}, options);
  std::vector<c10::IValue> aten_inputs = {t0, t1};

  FusionExecutor fe;
  fe.compileFusion(&fusion, aten_inputs);
  auto outputs = fe.runFusion(aten_inputs);

  auto ref_t2 = t0 + 1;
  auto ref_t3 = t1 + 1;

  testValidate(
      &fusion, outputs, aten_inputs, {ref_t2, ref_t3}, __LINE__, __FILE__);
}

// Repro of issue #1115
TEST_F(NVFuserTest, FusionPointwiseBroadcast_CUDA) {
  Fusion fusion;
  FusionGuard fg(&fusion);

  std::vector<int64_t> input_shape{3, 17, 80};
  std::vector<int64_t> output_shape{3, 17, 1, 80};

  TensorView* x = makeSymbolicTensor(input_shape.size());
  TensorView* bias = makeSymbolicTensor(input_shape.size());
  fusion.addInput(x);
  fusion.addInput(bias);

  auto x_add_bias = add(x, bias);
  auto x_bcast = broadcast(x_add_bias, {false, false, true, false});
  auto y = gelu(x_bcast);
  fusion.addOutput(y);

  auto options = at::TensorOptions().dtype(at::kFloat).device(at::kCUDA, 0);
  at::Tensor at_x = at::randn(input_shape, options);
  at::Tensor at_bias = at::randn(input_shape, options);
  std::vector<c10::IValue> aten_inputs = {at_x, at_bias};

  schedulePointwise(&fusion, aten_inputs);

  FusionExecutor fe;
  fe.compileFusion(&fusion, aten_inputs);
  auto outputs = fe.runFusion(aten_inputs);

  auto at_x_add_bias = at_x + at_bias;
  auto at_x_view = at::native::view(at_x_add_bias, output_shape);
  auto aten_y = at::gelu(at_x_view);

  testValidate(&fusion, outputs, aten_inputs, {aten_y}, __LINE__, __FILE__);
}

TEST_F(NVFuserTest, FusionPointwiseVectorize_CUDA) {
  Fusion fusion;
  FusionGuard fg(&fusion);

  const int size = 1024 * 64;

  TensorView* x = makeContigTensor(1);
  fusion.addInput(x);
  auto y = sin(x);
  fusion.addOutput(y);

  auto options = at::TensorOptions().dtype(at::kFloat).device(at::kCUDA, 0);

  // PyTorch's CUDA caching allocator should always return aligned pointer for
  // freshly allocated tensor
  at::Tensor at_x = at::randn({size}, options);

  schedulePointwise(&fusion, {at_x});

  for (auto x_consumer : ir_utils::consumerTvsOf(x)) {
    bool found_vec_in_input = false;
    for (auto id : x_consumer->getLeafDomain()) {
      if (isParallelTypeVectorize(id->getParallelType())) {
        found_vec_in_input = true;
        break;
      }
    }
    TORCH_CHECK(found_vec_in_input, "Expect input to be vectorized");
  }

  for (auto id : y->getLeafDomain()) {
    if (isParallelTypeVectorize(id->getParallelType())) {
      return;
    }
  }
  TORCH_CHECK(false, "Expect output to be vectorized");
}

TEST_F(NVFuserTest, FusionSmemAliasSerial_CUDA) {
  Fusion fusion;
  FusionGuard fg(&fusion);

  auto tv0 = makeSymbolicTensor(1);
  fusion.addInput(tv0);

  auto tv1 = add(tv0, IrBuilder::create<Val>(1.0));
  auto tv2 = add(tv1, IrBuilder::create<Val>(1.0));
  auto tv3 = add(tv2, IrBuilder::create<Val>(1.0));

  fusion.addOutput(tv3);

  // Just set the dimension of TIDx
  auto tv4 = makeSymbolicTensor(1);
  fusion.addInput(tv4);
  auto tv5 = add(tv4, IrBuilder::create<Val>(1.0));
  fusion.addOutput(tv5);

  tv1->setMemoryType(MemoryType::Shared);
  tv2->setMemoryType(MemoryType::Shared);

  tv5->axis(0)->parallelize(ParallelType::TIDx);

  // tv1 and tv2 are on shared memory and are not parallelized with
  // TIDx. They should be predicated as they are redundant and can
  // interfere with smem aliasing (issue #1100).

  auto options = at::TensorOptions().dtype(at::kFloat).device(at::kCUDA, 0);
  at::Tensor t0 = at::randn({10}, options);
  at::Tensor t4 = at::randn({1024}, options);
  std::vector<c10::IValue> aten_inputs = {t0, t4};

  FusionExecutor fe;
  fe.compileFusion(&fusion, aten_inputs);
  auto outputs = fe.runFusion(aten_inputs);

  auto ref1 = t0 + 3;
  auto ref2 = t4 + 1;

  testValidate(&fusion, outputs, aten_inputs, {ref1, ref2}, __LINE__, __FILE__);
}

TEST_F(NVFuserTest, FusionGridReductionWithNonExactParallelDimensions_CUDA) {
  Fusion fusion;
  FusionGuard fg(&fusion);

  auto tv0 = makeSymbolicTensor(1);
  fusion.addInput(tv0);

  auto tv1 = add(tv0, IrBuilder::create<Val>(1.0));
  fusion.addOutput(tv1);

  auto tv2 = makeSymbolicTensor(1);
  fusion.addInput(tv2);
  auto tv3 = sum(tv2, {0});
  fusion.addOutput(tv3);

  tv1->axis(0)->parallelize(ParallelType::TIDx);
  tv3->axis(0)->parallelize(ParallelType::BIDx);

  auto options = at::TensorOptions().dtype(at::kFloat).device(at::kCUDA, 0);
  at::Tensor t0 = at::randn({17}, options);
  at::Tensor t2 = at::randn({19}, options);
  std::vector<c10::IValue> aten_inputs = {t0, t2};

  FusionExecutor fe;
  fe.compileFusion(&fusion, aten_inputs);
  auto outputs = fe.runFusion(aten_inputs);

  auto ref1 = t0 + 1;
  auto ref2 = sum(t2);

  testValidate(&fusion, outputs, aten_inputs, {ref1, ref2}, __LINE__, __FILE__);
}

TEST_F(NVFuserTest, FusionGridWelfordWithNonExactParallelDimensions_CUDA) {
  Fusion fusion;
  FusionGuard fg(&fusion);

  auto tv0 = makeSymbolicTensor(1);
  fusion.addInput(tv0);

  auto tv1 = add(tv0, IrBuilder::create<Val>(1.0));
  fusion.addOutput(tv1);

  auto tv2 = makeSymbolicTensor(1);
  fusion.addInput(tv2);
  auto tv3 = Welford(tv2, {0}).avg;
  fusion.addOutput(tv3);

  tv1->axis(0)->parallelize(ParallelType::TIDx);
  tv3->axis(0)->parallelize(ParallelType::BIDx);

  auto options = at::TensorOptions().dtype(at::kFloat).device(at::kCUDA, 0);
  at::Tensor t0 = at::randn({17}, options);
  at::Tensor t2 = at::randn({19}, options);
  std::vector<c10::IValue> aten_inputs = {t0, t2};

  FusionExecutor fe;
  fe.compileFusion(&fusion, aten_inputs);
  auto outputs = fe.runFusion(aten_inputs);

  auto ref1 = t0 + 1;
  auto ref2 = mean(t2, {0});

  testValidate(&fusion, outputs, aten_inputs, {ref1, ref2}, __LINE__, __FILE__);
}

TEST_F(NVFuserTest, FusionGridReductionWithNonExactParallelDimensions2_CUDA) {
  Fusion fusion;
  FusionGuard fg(&fusion);

  auto tv0 = makeSymbolicTensor(2);
  fusion.addInput(tv0);

  auto tv1 = sum(tv0, {0, 1});
  fusion.addOutput(tv1);

  auto tv2 = makeSymbolicTensor(3);
  fusion.addInput(tv2);
  auto tv3 = add(tv2, IrBuilder::create<Val>(1.0));
  fusion.addOutput(tv3);

  auto tv4 = makeSymbolicTensor(3);
  fusion.addInput(tv4);
  auto tv5 = add(tv4, IrBuilder::create<Val>(1.0));
  fusion.addOutput(tv5);

  tv1->axis(0)->parallelize(ParallelType::BIDx);
  tv1->axis(1)->parallelize(ParallelType::TIDx);

  tv3->axis(0)->parallelize(ParallelType::TIDx);
  tv3->axis(1)->parallelize(ParallelType::TIDy);
  tv3->axis(2)->parallelize(ParallelType::TIDz);

  tv5->axis(0)->parallelize(ParallelType::BIDx);
  tv5->axis(1)->parallelize(ParallelType::BIDy);
  tv5->axis(2)->parallelize(ParallelType::BIDz);

  FusionExecutor fe;
  fe.compileFusion(&fusion);

  auto options = at::TensorOptions().dtype(at::kFloat).device(at::kCUDA, 0);
  at::Tensor t0 = at::randn({2, 3}, options);
  at::Tensor t2 = at::randn({5, 6, 7}, options);
  at::Tensor t4 = at::randn({8, 9, 10}, options);
  std::vector<c10::IValue> aten_inputs = {t0, t2, t4};
  auto outputs = fe.runFusion(aten_inputs);

  auto ref1 = t0.sum(at::IntArrayRef{0, 1});
  auto ref2 = t2 + 1;
  auto ref3 = t4 + 1;

  testValidate(
      &fusion, outputs, aten_inputs, {ref1, ref2, ref3}, __LINE__, __FILE__);
}

TEST_F(NVFuserTest, FusionGridWelfordWithNonExactParallelDimensions2_CUDA) {
  Fusion fusion;
  FusionGuard fg(&fusion);

  auto tv0 = makeSymbolicTensor(2);
  fusion.addInput(tv0);

  auto tvs = Welford(tv0, {0, 1});
  fusion.addOutput(tvs.avg);

  auto tv2 = makeSymbolicTensor(3);
  fusion.addInput(tv2);
  auto tv3 = add(tv2, IrBuilder::create<Val>(1.0));
  fusion.addOutput(tv3);

  auto tv4 = makeSymbolicTensor(3);
  fusion.addInput(tv4);
  auto tv5 = add(tv4, IrBuilder::create<Val>(1.0));
  fusion.addOutput(tv5);

  tvs.avg->axis(0)->parallelize(ParallelType::BIDx);
  tvs.avg->axis(1)->parallelize(ParallelType::TIDx);

  tv3->axis(0)->parallelize(ParallelType::TIDx);
  tv3->axis(1)->parallelize(ParallelType::TIDy);
  tv3->axis(2)->parallelize(ParallelType::TIDz);

  tv5->axis(0)->parallelize(ParallelType::BIDx);
  tv5->axis(1)->parallelize(ParallelType::BIDy);
  tv5->axis(2)->parallelize(ParallelType::BIDz);

  FusionExecutor fe;
  fe.compileFusion(&fusion);

  auto options = at::TensorOptions().dtype(at::kFloat).device(at::kCUDA, 0);
  at::Tensor t0 = at::randn({2, 3}, options);
  at::Tensor t2 = at::randn({5, 6, 7}, options);
  at::Tensor t4 = at::randn({8, 9, 10}, options);
  std::vector<c10::IValue> aten_inputs = {t0, t2, t4};
  auto outputs = fe.runFusion(aten_inputs);

  auto ref1 = t0.mean(at::IntArrayRef{0, 1});
  auto ref2 = t2 + 1;
  auto ref3 = t4 + 1;

  testValidate(
      &fusion, outputs, aten_inputs, {ref1, ref2, ref3}, __LINE__, __FILE__);
}

// Repro of issue #1102
TEST_F(NVFuserTest, FusionPredicateParallelizedDomains_CUDA) {
  Fusion fusion;
  FusionGuard fg(&fusion);

  auto tv0 = makeSymbolicTensor(1);
  fusion.addInput(tv0);

  // Just to make TIDx/y/z non-exact
  auto tv1 = add(tv0, IrBuilder::create<Val>(1.0));
  auto tv2 = add(tv1, IrBuilder::create<Val>(1.0));
  auto tv3 = add(tv2, IrBuilder::create<Val>(1.0));
  fusion.addOutput(tv3);

  auto tv4 = makeSymbolicTensor(1);
  fusion.addInput(tv4);

  auto tv5 = add(tv4, IrBuilder::create<Val>(1.0));
  auto tv6 = add(tv5, IrBuilder::create<Val>(1.0));
  auto tv7 = add(tv6, IrBuilder::create<Val>(1.0));
  auto tv8 = add(tv7, IrBuilder::create<Val>(1.0));
  auto tv9 = sum(tv8, {0});
  fusion.addOutput(tv9);

  tv1->split(0, 5);
  tv1->axis(-1)->parallelize(ParallelType::TIDx);
  tv1->setMemoryType(MemoryType::Shared);
  tv2->split(0, 6);
  tv2->axis(-1)->parallelize(ParallelType::TIDy);
  tv2->setMemoryType(MemoryType::Shared);
  tv3->split(0, 7);
  tv3->axis(-1)->parallelize(ParallelType::TIDz);

  tv9->split(0, 4);
  tv4->computeAt(tv9, 1);

  tv4->axis(-1)->parallelize(ParallelType::TIDx);
  tv5->axis(-1)->parallelize(ParallelType::TIDy);
  tv6->axis(-1)->parallelize(ParallelType::TIDz);
  tv7->axis(-1)->parallelize(ParallelType::TIDz);
  tv8->axis(-1)->parallelize(ParallelType::TIDz);
  tv9->axis(-1)->parallelize(ParallelType::TIDz);
  tv9->axis(0)->parallelize(ParallelType::BIDx);

  tv5->setMemoryType(MemoryType::Shared);

  auto options = at::TensorOptions().dtype(at::kFloat).device(at::kCUDA, 0);
  at::Tensor t0 = at::randn({17}, options);
  at::Tensor t4 = at::randn({19}, options);
  std::vector<c10::IValue> aten_inputs = {t0, t4};

  FusionExecutor fe;
  fe.compileFusion(&fusion, aten_inputs);
  auto outputs = fe.runFusion(aten_inputs);

  auto ref1 = t0 + 3;
  auto ref2 = sum(t4 + 4);

  testValidate(&fusion, outputs, aten_inputs, {ref1, ref2}, __LINE__, __FILE__);
}

// Repro of #1102 and #1129
TEST_F(NVFuserTest, FusionSmemPredicateUnswitch_CUDA) {
  if (!deviceMajorMinorCheck(7)) {
    GTEST_SKIP() << "skipping tests on pre-Volta GPUs";
    return;
  }
  Fusion fusion;
  FusionGuard fg(&fusion);

  auto tv0 = makeSymbolicTensor(1);
  fusion.addInput(tv0);
  auto tv1 = makeSymbolicTensor(1);
  fusion.addInput(tv1);

  auto tv2 = add(tv0, IrBuilder::create<Val>(1.0));
  auto tv3 = add(tv2, IrBuilder::create<Val>(1.0));
  auto tv4 = add(tv3, IrBuilder::create<Val>(1.0));
  auto tv5 = add(tv4, IrBuilder::create<Val>(1.0));
  fusion.addOutput(tv5);

  // Just to make TIDx/y/z non-exact
  auto tvx = add(tv1, IrBuilder::create<Val>(1.0));
  auto tvy = add(tvx, IrBuilder::create<Val>(1.0));
  auto tvz = add(tvy, IrBuilder::create<Val>(1.0));
  fusion.addOutput(tvz);

  tv5->split(0, 4);
  tv0->computeAt(tv5, 1);

  tv0->axis(-1)->parallelize(ParallelType::TIDx);
  tv2->axis(-1)->parallelize(ParallelType::TIDy);
  tv3->axis(-1)->parallelize(ParallelType::TIDz);
  tv4->axis(-1)->parallelize(ParallelType::TIDx);
  tv5->axis(-1)->parallelize(ParallelType::TIDy);
  tv5->axis(0)->parallelize(ParallelType::Unswitch);

  tvx->split(0, 5);
  tvx->axis(-1)->parallelize(ParallelType::TIDx);
  tvy->split(0, 6);
  tvy->axis(-1)->parallelize(ParallelType::TIDy);
  tvz->split(0, 7);
  tvz->axis(-1)->parallelize(ParallelType::TIDz);

  for (auto tv : {tv2, tv3, tv4, tvx, tvy}) {
    tv->setMemoryType(MemoryType::Shared);
  }

  auto options = at::TensorOptions().dtype(at::kFloat).device(at::kCUDA, 0);
  at::Tensor t0 = at::randn({17}, options);
  at::Tensor t1 = at::randn({19}, options);
  std::vector<c10::IValue> aten_inputs = {t0, t1};

  FusionExecutor fe;
  fe.compileFusion(&fusion, aten_inputs);
  auto outputs = fe.runFusion(aten_inputs);

  auto ref1 = t0 + 4;
  auto ref2 = t1 + 3;

  testValidate(&fusion, outputs, aten_inputs, {ref1, ref2}, __LINE__, __FILE__);
}

// Repro of issue #1136
TEST_F(NVFuserTest, FusionFloatPow_CUDA) {
  Fusion fusion;
  FusionGuard fg(&fusion);

  auto tv0 = makeSymbolicTensor(1);
  fusion.addInput(tv0);

<<<<<<< HEAD
  auto tv1 = binaryOp(BinaryOpType::Pow, tv0, IrBuilder::create<Val>(4));
  // To check if pow(tv0, 2) is replaced with tv0 * tv0
  auto tv2 = binaryOp(BinaryOpType::Pow, tv0, IrBuilder::create<Val>(2));
  // To check if pow(tv0, 2.0) is replaced with tv0 * tv0
  auto tv3 = binaryOp(BinaryOpType::Pow, tv0, IrBuilder::create<Val>(2.0));
  auto tv4 = binaryOp(BinaryOpType::Pow, tv0, IrBuilder::create<Val>(3));
  auto tv5 = binaryOp(BinaryOpType::Pow, tv0, IrBuilder::create<Val>(3.0));
=======
  auto tv1 = binaryOp(BinaryOpType::Pow, tv0, IrBuilder::create<Scalar>(4L));
  // To check if pow(tv0, 2) is replaced with tv0 * tv0
  auto tv2 = binaryOp(BinaryOpType::Pow, tv0, IrBuilder::create<Scalar>(2L));
  // To check if pow(tv0, 2.0) is replaced with tv0 * tv0
  auto tv3 = binaryOp(BinaryOpType::Pow, tv0, IrBuilder::create<Scalar>(2.0));
  auto tv4 = binaryOp(BinaryOpType::Pow, tv0, IrBuilder::create<Scalar>(3L));
  auto tv5 = binaryOp(BinaryOpType::Pow, tv0, IrBuilder::create<Scalar>(3.0));
>>>>>>> fb9845e7
  auto s = binaryOp(
      BinaryOpType::Pow,
      IrBuilder::create<Val>(3.0),
      IrBuilder::create<Val>(3.0));
  auto tv6 = add(tv0, s);

  fusion.addOutput(tv1);
  fusion.addOutput(tv2);
  fusion.addOutput(tv3);
  fusion.addOutput(tv4);
  fusion.addOutput(tv5);
  fusion.addOutput(tv6);

  tv1->split(0, 32);
  tv1->axis(0)->parallelize(ParallelType::BIDx);
  tv1->axis(1)->parallelize(ParallelType::TIDx);

  TransformPropagatorWithCheck propagator(tv1);
  MaxRootDomainInfoSpanningTree(tv1).traverse(&propagator);
  scheduler_utils::parallelizeAllLike(tv1, {tv2, tv3, tv4, tv5, tv6});

  auto options = at::TensorOptions().dtype(at::kFloat).device(at::kCUDA, 0);
  at::Tensor t0 = at::randn({1000}, options);
  // Negative inputs cause nan in Fuesr as use_fast_math is enabled
  t0 = abs(t0);
  std::vector<c10::IValue> aten_inputs = {t0};

  FusionExecutor fe;
  fe.compileFusion(&fusion, aten_inputs);
  auto outputs = fe.runFusion(aten_inputs);

  auto p4 = at::pow(t0, 4);
  auto p2 = at::pow(t0, 2);
  auto p3 = at::pow(t0, 3);
  auto t6 = t0 + std::pow(3, 3);

  testValidate(
      &fusion,
      outputs,
      aten_inputs,
      {p4, p2, p2, p3, p3, t6},
      __LINE__,
      __FILE__);
}

TEST_F(NVFuserTest, FusionIssue1127_CUDA) {
  Fusion fusion;
  FusionGuard fg(&fusion);

  const int numel = 4;

  auto tv0 = makeConcreteTensor({numel});
  fusion.addInput(tv0);

  auto tv1 = sum(tv0, {0});
  auto tv2 = broadcast(tv1, {true});

  auto tv3 = makeConcreteTensor({numel, numel});
  fusion.addInput(tv3);

  auto tv4 = sum(tv3, {1});

  auto tv5 = add(tv2, tv4);
  fusion.addOutput(tv5);

  tv1->axis(0)->parallelize(ParallelType::TIDx);
  tv2->axis(0)->parallelize(ParallelType::TIDx);
  tv4->axis(1)->parallelize(ParallelType::TIDx);
  tv5->axis(0)->parallelize(ParallelType::TIDx);

  // Lowering should fail since tv5 is predicated and paralellized with TIDx.
  // NOLINTNEXTLINE(cppcoreguidelines-avoid-goto,hicpp-avoid-goto)
  ASSERT_ANY_THROW(fusion.printKernel());
}

TEST_F(NVFuserTest, FusionChannelsLastParser_CUDA) {
  // This test may not pass if using a custom block sync as there may
  // be additional calls. Skip the test as it's not specifically
  // relevant with block synchronizatin.
  if (getNvFuserEnv("USE_BLOCK_SYNC_ATOMIC")) {
    return;
  }
  auto g = std::make_shared<torch::jit::Graph>();
  const auto graph0_string = R"IR(
  graph(%0 : Half(8, 4, 10, 16, strides=[640, 1, 64, 4]),
        %1 : Half(8, 4, 10, 16, strides=[640, 160, 16, 1])):
    %o.1 : Half(8, 4, 10, 16, strides=[640, 1, 64, 4]) = aten::mul(%0, %1) # sum_dyn.py:5:6
    %3 : Half(8, 4, 10, 16, strides=[640, 1, 64, 4]) = aten::relu(%o.1) # sum_dyn.py:6:9
    return (%3))IR";
  parseIR(graph0_string, g.get());

  // strides are not yet supported in the irparser.
  {
    auto val = g->block()->inputs()[0];
    val->setType(val->type()->castRaw<at::TensorType>()->withSizesStrides(
        {8, 4, 10, 16}, {640, 1, 64, 4}));
  }

  {
    auto val = g->block()->inputs()[1];
    val->setType(val->type()->castRaw<at::TensorType>()->withSizesStrides(
        {8, 4, 10, 16}, {640, 160, 16, 1}));
  }

  for (auto node : g->block()->nodes()) {
    for (auto val : node->outputs()) {
      if (val->isCompleteTensor())
        val->setType(val->type()->castRaw<at::TensorType>()->withSizesStrides(
            {8, 4, 10, 16}, {640, 1, 64, 4}));
    }
  }

  auto fusion = parseJitIR(g);
  FusionGuard fg(fusion.get());
  auto options = at::TensorOptions().dtype(at::kHalf).device(at::kCUDA, 0);
  at::Tensor input0 =
      at::randn({2, 2, 2, 16}, options).clone(c10::MemoryFormat::ChannelsLast);
  at::Tensor input1 = at::randn({2, 2, 2, 16}, options);
  auto lparams = schedulePointwise(fusion.get(), {input0, input1});

  // CONSIDER:
  // 1. this can be moved to a dedicated "golden" file
  // 2. use a fuzzy compare (ignore non-significant whitespaces for example)
  const std::string expected_kernel = R"(
__global__ void CUDAGeneratedKernel(Tensor<__half, 4, 4> T0, Tensor<__half, 4, 4> T2, Tensor<__half, 4, 4> T7) {
  int64_t i0;
  i0 = T0.size[2] * T0.size[1];
  int64_t i1;
  i1 = ((nvfuser_index_t)threadIdx.x) + (128 * ((nvfuser_index_t)blockIdx.x));
  int64_t i2;
  i2 = (T0.size[1] * T0.size[2]) * T0.size[3];
  int64_t i3;
  i3 = i1 % i2;
  int64_t i4;
  i4 = T0.size[2] * T0.size[3];
  int64_t i5;
  i5 = i3 % i4;
  if ((i1 < (((T0.size[0] * T0.size[1]) * T0.size[2]) * T0.size[3]))) {
    __half T9[1];
    T9[0] = 0;
    T9[0]
       = T2[(((((i0 * T0.size[3]) * (i1 / i2)) + (i0 * (i5 % T0.size[3]))) + (T0.size[2] * (i3 / i4))) + (i5 / T0.size[3]))];
    __half T8[1];
    T8[0] = 0;
    T8[0]
       = T0[i1];
    float T3[1];
    T3[0]
       = __half2float(T9[0]);
    float T4[1];
    T4[0]
       = T3[0];
    float T1[1];
    T1[0]
       = __half2float(T8[0]);
    float T5[1];
    T5[0]
      = T1[0]
      * T4[0];
    float T6[1];
    T6[0]
       = relu(T5[0]);
    __half T10[1];
    T10[0]
       = __float2half(T6[0]);
    T7[i1]
       = T10[0];
  }
}
)";

  assertCUDAKernel(fusion.get(), expected_kernel);

  // TODO: runFusion hits assertion. I'm probably doing something wrong here.
  // FusionExecutor fe;
  // fe.compileFusion(fusion.get());
  // auto outputs = fe.runFusion({input0, input1}, lparams);
  // at::Tensor output_ref = (input0 * input1).relu();
  // TORCH_CHECK(output_ref.equal(outputs[0]));
}

TEST_F(NVFuserTest, FusionThreadPredicateUnswitch_CUDA) {
  Fusion fusion;
  FusionGuard fg(&fusion);

  auto tv0 = makeConcreteTensor({10, 1024});
  fusion.addInput(tv0);

  auto tv1 = sum(tv0, {1});
  auto tv2 = add(tv1, IrBuilder::create<Val>(1.0));
  auto tv3 = add(tv2, IrBuilder::create<Val>(1.0));

  fusion.addOutput(tv3);

  tv1->axis(-1)->parallelize(ParallelType::TIDx);
  tv2->computeAt(tv3, -1);
  tv3->axis(0)->parallelize(ParallelType::Unswitch);

  auto options = at::TensorOptions().dtype(at::kFloat).device(at::kCUDA, 0);
  at::Tensor t0 = at::randn({10, 1024}, options);
  std::vector<c10::IValue> aten_inputs = {t0};

  FusionExecutor fe;
  fe.compileFusion(&fusion, aten_inputs);
  auto outputs = fe.runFusion(aten_inputs);

  auto ref = sum(t0, {1}) + 2;

  testValidate(&fusion, outputs, aten_inputs, {ref}, __LINE__, __FILE__);
}

TEST_F(NVFuserTest, FusionNonContigOutputs_CUDA) {
  Fusion fusion;
  FusionGuard fg(&fusion);

  auto tv0 = makeSymbolicTensor(1);
  fusion.addInput(tv0);

  auto tv1 = add(tv0, IrBuilder::create<Val>(1.0));
  fusion.addOutput(tv1);

  tv1->setContiguity(false);

  auto options = at::TensorOptions().dtype(at::kFloat).device(at::kCUDA, 0);
  at::Tensor at_input = at::randn({10}, options);
  at::Tensor at_output = at::empty_strided({10}, {2}, options);

  FusionExecutor fe;
  fe.compileFusion(&fusion, {at_input});
  auto returned_outputs = fe.runFusion({at_input}, {at_output});

  // Returned outputs should only contain one tensor that is the same
  // as the output tensor given to runFusion
  TORCH_CHECK(returned_outputs.size() == 1);
  TORCH_CHECK(returned_outputs[0].is_same(at_output));
  TORCH_CHECK(!returned_outputs[0].is_contiguous());

  auto at_ref = at_input + 1;

  testValidate(&fusion, {at_output}, {at_input}, {at_ref}, __LINE__, __FILE__);
}

TEST_F(NVFuserTest, FusionTestWarpSoftMax_CUDA) {
  Fusion fusion;
  FusionGuard fg(&fusion);

  // Setup softmax fusion
  auto input = makeContigTensor(2);
  fusion.addInput(input);
  auto output = softmax(input, 1);
  fusion.addOutput(output);

  // Setup runtime input
  auto options = at::TensorOptions().dtype(at::kFloat).device(at::kCUDA, 0);
  at::Tensor aten_input = at::randn({8, 16 * 197}, options);
  std::vector<c10::IValue> aten_inputs({aten_input});

  // Schedule through magic scheduler
  SchedulerRuntimeInfo runtime_info(&fusion, aten_inputs);
  TORCH_CHECK(SchedulerEntry::canSchedule(
      ScheduleHeuristic::Persistent, &fusion, runtime_info));
  auto scheduler = SchedulerEntry::makeEntry(
      ScheduleHeuristic::Persistent, &fusion, runtime_info);
  scheduler->schedule(&fusion);

  // Modify the schedule to use warp reduction
  auto used_vals = fusion.usedMathVals();
  for (auto tv : ir_utils::filterByType<TensorView>(used_vals)) {
    for (IterDomain* id : tv->getLeafDomain()) {
      if (id->getParallelType() == ParallelType::TIDx) {
        id->padToMultipleOfWarp();
      }
    }
  }

  // Test result
  FusionExecutor fe;
  fe.compileFusion(&fusion, aten_inputs);
  auto outputs = fe.runFusion(aten_inputs);
  auto ref_output = at::_softmax(aten_input, 1, false);
  testValidate(&fusion, outputs, aten_inputs, {ref_output}, __LINE__, __FILE__);
}

TEST_F(NVFuserTest, FusionIssue1133_CUDA) {
  if (!deviceMajorMinorCheck(7)) {
    GTEST_SKIP() << "skipping tests on pre-Volta GPUs";
    return;
  }
  Fusion fusion;
  FusionGuard fg(&fusion);

  auto tv0 = makeSymbolicTensor(2);
  fusion.addInput(tv0);

  auto tv1 = add(tv0, IrBuilder::create<Val>(1.0));
  auto tv2 = sum(tv1, {1});
  auto tv3 = add(tv2, IrBuilder::create<Val>(1.0));

  fusion.addOutput(tv3);

  tv0->computeAt(tv3, 1);

  const int split_factor = 32;

  tv2->split(-1, split_factor);
  tv1->computeAt(tv2, -2);

  tv1->axis(-1)->parallelize(ParallelType::TIDx);
  tv2->axis(-1)->parallelize(ParallelType::TIDx);

  tv3->axis(0)->parallelize(ParallelType::Unswitch);

  tv1->setMemoryType(MemoryType::Shared);
  tv2->setMemoryType(MemoryType::Shared);

  // Both tv1 and tv2 should be allocated at the top-level scope
  GpuLower gpulw(&fusion);
  bool tv1_validated = false;
  bool tv2_validated = false;
  for (const auto& kir_node : gpulw.kernel()->topLevelExprs()) {
    if (auto alloc = dynamic_cast<kir::Allocate*>(kir_node)) {
      auto size = alloc->size();
      if (!(alloc->buffer()->name() == 1 || alloc->buffer()->name() == 2)) {
        // There should be no allocation other than those for tv1 and tv2 and
        // hoisted indices
        TORCH_CHECK(
            alloc->buffer()->isIntegralScalar() || alloc->buffer()->isABool(),
            "Invalid allocation detected");
      }
      TORCH_CHECK(size->isConst(), "Allocation not constant");
      auto size_int = size->value();
      if (alloc->buffer()->name() == 1) {
        TORCH_CHECK(
            size_int == split_factor,
            "Invalid allocation size: ",
            size->value());
        tv1_validated = true;
      } else {
        TORCH_CHECK(size_int == 1, "Invalid allocation size: ", size->value());
        tv2_validated = true;
      }
    }
  }

  TORCH_CHECK(tv1_validated, "Failed to validate tv1 allocation");
  TORCH_CHECK(tv2_validated, "Failed to validate tv2 allocation");

  auto options = at::TensorOptions().dtype(at::kFloat).device(at::kCUDA, 0);
  at::Tensor t0 = at::randn({99, 101}, options);
  std::vector<c10::IValue> aten_inputs = {t0};

  FusionExecutor fe;
  fe.compileFusion(&fusion, aten_inputs);
  auto outputs = fe.runFusion(aten_inputs);

  auto ref = (t0 + 1).sum({1}) + 1;

  testValidate(&fusion, outputs, aten_inputs, {ref}, __LINE__, __FILE__);
}

TEST_F(NVFuserTest, FusionRfactorContigIDs_CUDA) {
  Fusion fusion;
  FusionGuard fg(&fusion);

  auto tv0 = makeSymbolicTensor(2);
  fusion.addInput(tv0);

  auto tv1 = sum(tv0, {1});
  fusion.addOutput(tv1);

  tv1->split(1, 32);

  auto tv2 = tv1->rFactor({1});

  // This merged domain is not contiguous.
  tv2->merge(0, 2);

  tv2->setMemoryType(MemoryType::Shared);

  auto options = at::TensorOptions().dtype(at::kFloat).device(at::kCUDA, 0);
  at::Tensor t0 = at::randn({99, 101}, options);
  std::vector<c10::IValue> aten_inputs = {t0};

  FusionExecutor fe;
  fe.compileFusion(&fusion, aten_inputs);
  auto outputs = fe.runFusion(aten_inputs);

  auto ref = t0.sum({1});

  testValidate(&fusion, outputs, aten_inputs, {ref}, __LINE__, __FILE__);
}

TEST_F(NVFuserTest, FusionPersistentBufferCalculation1_CUDA) {
  Fusion fusion;
  FusionGuard fg(&fusion);

  auto tv0 = makeSymbolicTensor(2);
  fusion.addInput(tv0);

  auto tv1 = set(tv0);
  auto tv2 = sum(tv1, {1});
  auto tv3 = broadcast(tv2, {false, true});
  auto tv4 = set(tv1);
  auto tv5 = add(tv3, tv4);
  fusion.addOutput(tv5);

  auto persistent_buffer_info = scheduler_utils::persistentBuffers(&fusion);

  auto isTvWithinVec = [](std::vector<TensorView*>& vec, TensorView* tv) {
    return std::find(vec.begin(), vec.end(), tv) != vec.end();
  };

  auto tvEntryInVecVec = [](std::vector<std::vector<TensorView*>>& vec_o_vec,
                            std::vector<TensorView*>& buffer_vec,
                            TensorView* tv) {
    auto buffer_it = std::find(buffer_vec.begin(), buffer_vec.end(), tv);
    return vec_o_vec.begin() + std::distance(buffer_vec.begin(), buffer_it);
  };

  auto& buffers = persistent_buffer_info.persistent_buffers;
  auto& resolution = persistent_buffer_info.persistent_buffer_resolution_points;
  auto& projectable = persistent_buffer_info.projectable_persistent_buffers;
  auto& projectable_inputs = persistent_buffer_info.projectable_buffer_inputs;

  TORCH_INTERNAL_ASSERT(buffers.size() == 1);
  TORCH_INTERNAL_ASSERT(resolution.size() == 1 && resolution[0].size() == 1);
  TORCH_INTERNAL_ASSERT(projectable.size() == 1);
  TORCH_INTERNAL_ASSERT(projectable_inputs.size() == 1);

  TORCH_INTERNAL_ASSERT(isTvWithinVec(buffers, tv1));
  TORCH_INTERNAL_ASSERT(isTvWithinVec(projectable, tv1));
  TORCH_INTERNAL_ASSERT(isTvWithinVec(projectable_inputs, tv0));

  auto tv1_resolution_it = tvEntryInVecVec(resolution, buffers, tv1);
  TORCH_INTERNAL_ASSERT(tv1_resolution_it != resolution.end())

  TORCH_INTERNAL_ASSERT(isTvWithinVec(*tv1_resolution_it, tv5));

  auto options = at::TensorOptions().dtype(at::kFloat).device(at::kCUDA, 0);
  at::Tensor aten_t0 = at::randn({99, 101}, options);

  // Schedule through magic scheduler
  SchedulerRuntimeInfo runtime_info(&fusion, {aten_t0});
  auto persistent_buffer_size =
      persistentBufferSize(&fusion, runtime_info, persistent_buffer_info);

  TORCH_INTERNAL_ASSERT(
      persistent_buffer_size.persistent_buffer_size ==
      static_cast<int64_t>(aten_t0.size(1) * dataTypeSize(DataType::Float)));
  TORCH_INTERNAL_ASSERT(
      persistent_buffer_size.projected_persistent_buffer_size ==
      static_cast<int64_t>(aten_t0.size(1) * dataTypeSize(DataType::Float)));
}

TEST_F(NVFuserTest, FusionPersistentBufferCalculation2_CUDA) {
  Fusion fusion;
  FusionGuard fg(&fusion);

  auto tv0 = makeSymbolicTensor(2, DataType::Half);
  fusion.addInput(tv0);

  auto tv1 = castOp(DataType::Float, tv0);
  auto tv2 = sum(tv1, {1});
  auto tv3 = broadcast(tv2, {false, true});
  auto tv4 = set(tv1);
  auto tv5 = add(tv3, tv4);
  auto tv6 = castOp(DataType::Half, tv5);
  fusion.addOutput(tv6);

  auto persistent_buffer_info = scheduler_utils::persistentBuffers(&fusion);

  auto isTvWithinVec = [](std::vector<TensorView*>& vec, TensorView* tv) {
    return std::find(vec.begin(), vec.end(), tv) != vec.end();
  };

  auto tvEntryInVecVec = [](std::vector<std::vector<TensorView*>>& vec_o_vec,
                            std::vector<TensorView*>& buffer_vec,
                            TensorView* tv) {
    auto buffer_it = std::find(buffer_vec.begin(), buffer_vec.end(), tv);
    return vec_o_vec.begin() + std::distance(buffer_vec.begin(), buffer_it);
  };

  auto& buffers = persistent_buffer_info.persistent_buffers;
  auto& resolution = persistent_buffer_info.persistent_buffer_resolution_points;
  auto& projectable = persistent_buffer_info.projectable_persistent_buffers;
  auto& projectable_inputs = persistent_buffer_info.projectable_buffer_inputs;

  TORCH_INTERNAL_ASSERT(buffers.size() == 1);
  TORCH_INTERNAL_ASSERT(resolution.size() == 1 && resolution[0].size() == 1);
  TORCH_INTERNAL_ASSERT(projectable.size() == 1);
  TORCH_INTERNAL_ASSERT(projectable_inputs.size() == 1);

  TORCH_INTERNAL_ASSERT(isTvWithinVec(buffers, tv1));
  TORCH_INTERNAL_ASSERT(isTvWithinVec(projectable, tv1));
  TORCH_INTERNAL_ASSERT(isTvWithinVec(projectable_inputs, tv0));

  auto tv1_resolution_it = tvEntryInVecVec(resolution, buffers, tv1);
  TORCH_INTERNAL_ASSERT(tv1_resolution_it != resolution.end())

  TORCH_INTERNAL_ASSERT(isTvWithinVec(*tv1_resolution_it, tv5));

  auto options = at::TensorOptions().dtype(at::kHalf).device(at::kCUDA, 0);
  at::Tensor aten_t0 = at::randn({99, 101}, options);

  // Schedule through magic scheduler
  SchedulerRuntimeInfo runtime_info(&fusion, {aten_t0});
  auto persistent_buffer_size =
      persistentBufferSize(&fusion, runtime_info, persistent_buffer_info);

  TORCH_INTERNAL_ASSERT(
      persistent_buffer_size.persistent_buffer_size ==
      static_cast<int64_t>(aten_t0.size(1) * dataTypeSize(DataType::Float)));
  TORCH_INTERNAL_ASSERT(
      persistent_buffer_size.projected_persistent_buffer_size ==
      static_cast<int64_t>(aten_t0.size(1) * dataTypeSize(DataType::Half)));
}

TEST_F(NVFuserTest, FusionPersistentBufferCalculation3_CUDA) {
  Fusion fusion;
  FusionGuard fg(&fusion);

  auto tv0 = makeSymbolicTensor(2, DataType::Half);
  fusion.addInput(tv0);

  auto tv1 = castOp(DataType::Float, tv0);
  auto tv2 = set(tv1);
  auto tv3 = sum(tv2, {1});
  auto tv4 = broadcast(tv3, {false, true});

  auto tv5 = makeSymbolicTensor(2, DataType::Half);
  fusion.addInput(tv5);

  auto tv6 = castOp(DataType::Float, tv5);

  auto tv7 = add(tv6, tv4);
  auto tv8 = set(tv1);
  auto tv9 = add(tv7, tv8);
  auto tv10 = sum(tv9, {1});
  auto tv11 = broadcast(tv10, {false, true});
  auto tv12 = set(tv7);
  auto tv13 = add(tv12, tv11);

  fusion.addOutput(tv13);

  auto persistent_buffer_info = scheduler_utils::persistentBuffers(&fusion);

  auto isTvWithinVec = [](std::vector<TensorView*>& vec, TensorView* tv) {
    return std::find(vec.begin(), vec.end(), tv) != vec.end();
  };

  auto tvEntryInVecVec = [](std::vector<std::vector<TensorView*>>& vec_o_vec,
                            std::vector<TensorView*>& buffer_vec,
                            TensorView* tv) {
    auto buffer_it = std::find(buffer_vec.begin(), buffer_vec.end(), tv);
    return vec_o_vec.begin() + std::distance(buffer_vec.begin(), buffer_it);
  };

  auto& buffers = persistent_buffer_info.persistent_buffers;
  auto& resolution = persistent_buffer_info.persistent_buffer_resolution_points;
  auto& projectable = persistent_buffer_info.projectable_persistent_buffers;
  auto& projectable_inputs = persistent_buffer_info.projectable_buffer_inputs;

  TORCH_INTERNAL_ASSERT(buffers.size() == 2);
  TORCH_INTERNAL_ASSERT(
      resolution.size() == 2 && resolution[0].size() == 1 &&
      resolution[1].size() == 1);
  TORCH_INTERNAL_ASSERT(projectable.size() == 1);
  TORCH_INTERNAL_ASSERT(projectable_inputs.size() == 1);

  TORCH_INTERNAL_ASSERT(
      isTvWithinVec(buffers, tv1) && isTvWithinVec(buffers, tv7));
  TORCH_INTERNAL_ASSERT(
      isTvWithinVec(projectable, tv1) && !isTvWithinVec(projectable, tv7));

  TORCH_INTERNAL_ASSERT(isTvWithinVec(projectable_inputs, tv0));

  auto tv1_resolution_it = tvEntryInVecVec(resolution, buffers, tv1);
  TORCH_INTERNAL_ASSERT(tv1_resolution_it != resolution.end())
  TORCH_INTERNAL_ASSERT(isTvWithinVec(*tv1_resolution_it, tv9));

  auto tv7_resolution_it = tvEntryInVecVec(resolution, buffers, tv7);
  TORCH_INTERNAL_ASSERT(tv7_resolution_it != resolution.end())
  TORCH_INTERNAL_ASSERT(isTvWithinVec(*tv7_resolution_it, tv13));

  auto options = at::TensorOptions().dtype(at::kHalf).device(at::kCUDA, 0);
  at::Tensor aten_t0 = at::randn({99, 101}, options);
  at::Tensor aten_t5 = at::randn({99, 101}, options);

  // Schedule through magic scheduler
  SchedulerRuntimeInfo runtime_info(&fusion, {aten_t0, aten_t5});
  auto persistent_buffer_size =
      persistentBufferSize(&fusion, runtime_info, persistent_buffer_info);

  TORCH_INTERNAL_ASSERT(
      persistent_buffer_size.persistent_buffer_size ==
      static_cast<int64_t>(
          aten_t0.size(1) * dataTypeSize(DataType::Float) * 2));
  TORCH_INTERNAL_ASSERT(
      persistent_buffer_size.projected_persistent_buffer_size ==
      static_cast<int64_t>(
          aten_t0.size(1) *
          (dataTypeSize(DataType::Half) + dataTypeSize(DataType::Float))));
}

TEST_F(NVFuserTest, FusionPersistentBufferCalculation4_CUDA) {
  Fusion fusion;
  FusionGuard fg(&fusion);

  auto tv0 = makeSymbolicTensor(2, DataType::Half);
  fusion.addInput(tv0);

  auto tv1 = castOp(DataType::Float, tv0);
  auto tv2 = set(tv1);
  auto tv3 = sum(tv2, {1});
  auto tv4 = broadcast(tv3, {false, true});
  auto tv5 = set(tv1);
  auto tv6 = add(tv4, tv5);
  auto tv7 = set(tv2);
  auto tv8 = add(tv7, tv6);
  auto tv9 = castOp(DataType::Half, tv8);

  fusion.addOutput(tv9);

  auto persistent_buffer_info = scheduler_utils::persistentBuffers(&fusion);

  auto isTvWithinVec = [](std::vector<TensorView*>& vec, TensorView* tv) {
    return std::find(vec.begin(), vec.end(), tv) != vec.end();
  };

  auto tvEntryInVecVec = [](std::vector<std::vector<TensorView*>>& vec_o_vec,
                            std::vector<TensorView*>& buffer_vec,
                            TensorView* tv) {
    auto buffer_it = std::find(buffer_vec.begin(), buffer_vec.end(), tv);
    return vec_o_vec.begin() + std::distance(buffer_vec.begin(), buffer_it);
  };

  auto& buffers = persistent_buffer_info.persistent_buffers;
  auto& resolution = persistent_buffer_info.persistent_buffer_resolution_points;
  auto& projectable = persistent_buffer_info.projectable_persistent_buffers;
  auto& projectable_inputs = persistent_buffer_info.projectable_buffer_inputs;

  TORCH_INTERNAL_ASSERT(buffers.size() == 2);
  TORCH_INTERNAL_ASSERT(
      resolution.size() == 2 && resolution[0].size() == 1 &&
      resolution[1].size() == 1);

  TORCH_INTERNAL_ASSERT(projectable.size() == 2);
  TORCH_INTERNAL_ASSERT(projectable_inputs.size() == 1);

  TORCH_INTERNAL_ASSERT(
      isTvWithinVec(buffers, tv1) && isTvWithinVec(buffers, tv2));
  TORCH_INTERNAL_ASSERT(
      isTvWithinVec(projectable, tv1) && isTvWithinVec(projectable, tv2));

  TORCH_INTERNAL_ASSERT(isTvWithinVec(projectable_inputs, tv0));

  auto tv1_resolution_it = tvEntryInVecVec(resolution, buffers, tv1);
  TORCH_INTERNAL_ASSERT(tv1_resolution_it != resolution.end())
  TORCH_INTERNAL_ASSERT(isTvWithinVec(*tv1_resolution_it, tv6));

  auto tv2_resolution_it = tvEntryInVecVec(resolution, buffers, tv2);
  TORCH_INTERNAL_ASSERT(tv2_resolution_it != resolution.end())
  TORCH_INTERNAL_ASSERT(isTvWithinVec(*tv2_resolution_it, tv8));

  auto options = at::TensorOptions().dtype(at::kHalf).device(at::kCUDA, 0);
  at::Tensor aten_t0 = at::randn({99, 101}, options);

  // Schedule through magic scheduler
  SchedulerRuntimeInfo runtime_info(&fusion, {aten_t0});
  auto persistent_buffer_size =
      persistentBufferSize(&fusion, runtime_info, persistent_buffer_info);

  TORCH_INTERNAL_ASSERT(
      persistent_buffer_size.persistent_buffer_size ==
      static_cast<int64_t>(
          aten_t0.size(1) * dataTypeSize(DataType::Float) * 2));

  TORCH_INTERNAL_ASSERT(
      persistent_buffer_size.projected_persistent_buffer_size ==
      static_cast<int64_t>(aten_t0.size(1) * dataTypeSize(DataType::Half)));
}

TEST_F(NVFuserTest, FusionPersistentBufferProjection_CUDA) {
  std::unique_ptr<Fusion> fusion_ptr = std::make_unique<Fusion>();
  Fusion& fusion = *fusion_ptr.get();
  FusionGuard fg(&fusion);

  auto tv0 = makeSymbolicTensor(2, DataType::Half);
  fusion.addInput(tv0);

  auto tv1 = castOp(DataType::Float, tv0);
  auto tv2 = set(tv1);
  auto tv3 = sum(tv2, {1});
  auto tv4 = broadcast(tv3, {false, true});
  auto tv5 = set(tv1);
  auto tv6 = add(tv4, tv5);
  auto tv7 = set(tv2);
  auto tv8 = add(tv7, tv6);
  auto tv9 = castOp(DataType::Half, tv8);

  fusion.addOutput(tv9);

  reduction_scheduler_utils::projectPersistentBuffers(&fusion, true);

  auto tv5_producers = ir_utils::producerTvsOf(tv5);
  auto tv7_producers = ir_utils::producerTvsOf(tv7);

  // Projection should have broken these dependencies

  TORCH_INTERNAL_ASSERT(
      std::find(tv5_producers.begin(), tv5_producers.end(), tv1) ==
      tv5_producers.end());
  TORCH_INTERNAL_ASSERT(
      std::find(tv7_producers.begin(), tv7_producers.end(), tv2) ==
      tv7_producers.end());

  auto options = at::TensorOptions().dtype(at::kHalf).device(at::kCUDA, 0);
  at::Tensor aten_t0 = at::randn({99, 101}, options);

  FusionExecutorCache fec(std::move(fusion_ptr));
  auto cg_outputs = fec.runFusionWithInputs({aten_t0});

  auto aten_t1 = aten_t0.to(c10::kDouble);
  auto aten_t3 = aten_t1.sum({1});
  auto aten_t4 = aten_t3.unsqueeze(1);
  auto aten_t7 = aten_t4.add(aten_t1).add(aten_t1);

  testValidate(&fusion, cg_outputs, {aten_t0}, {aten_t7}, __LINE__, __FILE__);
}

// Repro of issue #2381
TEST_F(NVFuserTest, FusionPersistentBufferProjection2_CUDA) {
  Fusion fusion;
  FusionGuard fg(&fusion);

  auto tv0 = makeSymbolicTensor(2, DataType::Half);
  fusion.addInput(tv0);
  auto tv1 = makeSymbolicTensor(2, DataType::Half);
  fusion.addInput(tv1);

  auto tv2 = castOp(DataType::Float, tv0);
  auto tv3 = castOp(DataType::Float, tv1);
  auto tv4 = add(tv2, tv3);
  auto tv5 = sum(tv4, {1});
  auto tv6 = broadcast(tv5, {false, true});
  // Cast tv1 again
  auto tv7 = castOp(DataType::Float, tv1);
  // No error if this is done with tv3 rather than tv7
  auto tv8 = sub(tv6, tv7);
  auto tv9 = sub(tv8, tv4);
  auto tv10 = castOp(DataType::Half, tv9);
  fusion.addOutput(tv10);

  std::vector<int64_t> shape({10, 11});

  auto options = at::TensorOptions().dtype(at::kHalf).device(at::kCUDA, 0);
  at::Tensor t0 = at::randn(shape, options);
  at::Tensor t1 = at::randn(shape, options);

  // Persistent buffers: tv1, tv4
  // Projectable buffer: tv4
  // Projectable buffer inputs: tv0, tv1

  // tv1 is both a persistent buffer and an input to the projected
  // buffer of tv4. It is NOT considered as projectable.

  auto persistent_info = scheduler_utils::persistentBuffers(&fusion);

  TORCH_CHECK(persistent_info.persistent_buffers.size() == 2);
  for (auto tv : persistent_info.persistent_buffers) {
    TORCH_CHECK(
        tv == tv4 || tv == tv1,
        "Unexpected persistent buffer: ",
        tv->toString());
  }

  TORCH_CHECK(persistent_info.projectable_persistent_buffers.size() == 1);
  for (auto tv : persistent_info.projectable_persistent_buffers) {
    TORCH_CHECK(
        tv == tv4,
        "Unexpected projectable persistent buffer: ",
        tv->toString());
  }

  for (auto tv : persistent_info.projectable_buffer_inputs) {
    TORCH_CHECK(
        tv == tv0 || tv == tv1,
        "Unexpected projectable buffer input: ",
        tv->toString());
  }

  SchedulerRuntimeInfo runtime_info(&fusion, {t0, t1});
  auto persistent_buffer_size =
      persistentBufferSize(&fusion, runtime_info, persistent_info);

  // Since tv1 is not projectable, it is included in the active mask
  // of projected buffers, even though it is also included in the
  // projectable buffer inputs. Thus, the buffer size would be
  // calculated as the sum of tv1, tv0 and tv1.
  auto projected_size = persistent_buffer_size.projected_persistent_buffer_size;
  auto expected_size =
      static_cast<int64_t>(shape[1] * 2 * dataTypeSize(DataType::Half));
  TORCH_CHECK(
      projected_size == expected_size,
      "Buffer projection failure. Expected size: ",
      expected_size,
      ". Actual: ",
      projected_size);
}

TEST_F(NVFuserTest, FusionIssue1223_CUDA) {
  if (!deviceMajorMinorCheck(7)) {
    GTEST_SKIP() << "skipping tests on pre-Volta GPUs";
    return;
  }
  Fusion fusion;
  FusionGuard fg(&fusion);

  auto tv0 = makeContigTensor(2);
  fusion.addInput(tv0);

  auto tv1 = add(tv0, IrBuilder::create<Val>(1.0));
  auto tv2 = sum(tv1, {0, 1});
  fusion.addOutput(tv2);

  auto tv3 = add(tv0, IrBuilder::create<Val>(0.0));
  fusion.addOutput(tv3);

  tv2->split(0, 4);
  tv2->split(1, 1, false);
  tv2->split(-1, 4);

  tv2->axis(1)->parallelize(ParallelType::Unswitch);
  tv2->axis(-3)->parallelize(ParallelType::TIDx);
  tv2->axis(-1)->parallelize(ParallelType::TIDy);

  tv1->computeAt(tv2, -1);

  // Make TIDx and TIDy non-exact
  tv3->split(0, 32);
  tv3->split(-1, 32);
  tv3->axis(1)->parallelize(ParallelType::TIDx);
  tv3->axis(3)->parallelize(ParallelType::TIDy);

  // The second axis of both tv1 and tv2 are fully unswitched, so they
  // don't need to predicate the parallel type usage of TIDy, whereas
  // the first axis is only partially unswitched, i.e., part of its
  // split output domains is outside the unswitched axis, so the first
  // axis, which uses TIDx, needs to predicate the parallel
  // dimension. Previously, as reported in issue #1223, unswitched
  // expressions didn't predicate parallel dimensions. It should be
  // fixed by PR #1222.

  auto options = at::TensorOptions().dtype(at::kFloat).device(at::kCUDA, 0);
  at::Tensor at_t0 = at::ones({11, 10}, options);

  FusionExecutor fe;
  fe.compileFusion(&fusion, {at_t0});
  auto cg_outputs = fe.runFusion({at_t0});

  auto at_t1 = (at_t0 + 1).sum();

  testValidate(
      &fusion, cg_outputs, {at_t0}, {at_t1, at_t0}, __LINE__, __FILE__);
}

// See #1247 and #1250
TEST_F(NVFuserTest, FusionRfactorPredication1_CUDA) {
  Fusion fusion;
  FusionGuard fg(&fusion);

  auto tv0 = makeContigTensor(1);
  fusion.addInput(tv0);

  auto tv1 = add(tv0, IrBuilder::create<Val>(1.0));
  auto tv2 = min(tv1, {0});

  fusion.addOutput(tv2);

  // Make TIDx non-exact
  auto tv3 = makeContigTensor(1);
  fusion.addInput(tv3);

  auto tv4 = add(tv3, IrBuilder::create<Val>(1.0));
  fusion.addOutput(tv4);

  tv2->split(0, 4);
  tv2->rFactor({1});

  tv0->computeAt(tv2, 1);

  tv2->axis(0)->parallelize(ParallelType::TIDx);

  tv4->axis(0)->parallelize(ParallelType::TIDx);

  auto options = at::TensorOptions().dtype(at::kFloat).device(at::kCUDA, 0);
  at::Tensor at_t0 = at::randn({9}, options);
  at_t0 = at::abs(at_t0);
  at::Tensor at_t3 = at::randn({128}, options);

  FusionExecutor fe;
  fe.compileFusion(&fusion, {at_t0, at_t3});
  auto cg_outputs = fe.runFusion({at_t0, at_t3});

  auto at_t2 = (at_t0 + 1).min();
  auto at_t4 = at_t3 + 1;

  testValidate(
      &fusion, cg_outputs, {at_t0, at_t3}, {at_t2, at_t4}, __LINE__, __FILE__);
}

TEST_F(NVFuserTest, FusionRfactorPredication2_CUDA) {
  Fusion fusion;
  FusionGuard fg(&fusion);

  auto tv0 = makeContigTensor(1);
  fusion.addInput(tv0);

  auto tv1 = min(tv0, {0});
  fusion.addOutput(tv1);

  // Make TIDx non-exact
  auto tv2 = makeContigTensor(1);
  fusion.addInput(tv2);

  auto tv3 = add(tv2, IrBuilder::create<Val>(1.0));
  fusion.addOutput(tv3);

  tv1->split(0, 4);
  auto tv4 = tv1->rFactor({0});

  tv1->split(0, 3);

  // tv0->computeAt(tv1, 3);
  tv4->reorder({{0, 1}});
  tv4->split(0, 3);
  tv4->setMemoryType(MemoryType::Shared);

  // tv0: [I]
  // tv4: [4/3, 3, I/4]
  // tv1: [4/3, 3]

  tv1->axis(0)->parallelize(ParallelType::TIDx);
  scheduler_utils::parallelizeAllLike(tv1, {tv4});

  tv3->axis(0)->parallelize(ParallelType::TIDx);

  auto options = at::TensorOptions().dtype(at::kFloat).device(at::kCUDA, 0);
  at::Tensor at_t0 = at::randn({9}, options);
  at_t0 = at::abs(at_t0);
  at::Tensor at_t3 = at::randn({128}, options);

  FusionExecutor fe;
  fe.compileFusion(&fusion, {at_t0, at_t3});
  auto cg_outputs = fe.runFusion({at_t0, at_t3});

  auto at_t2 = std::get<0>(at_t0.min(0));
  auto at_t4 = at_t3 + 1;

  testValidate(
      &fusion, cg_outputs, {at_t0, at_t3}, {at_t2, at_t4}, __LINE__, __FILE__);
}

TEST_F(NVFuserTest, FusionRfactorIndirectRoot_CUDA) {
  // https://github.com/csarofeen/pytorch/issues/1692
  Fusion fusion;
  FusionGuard fg(&fusion);

  auto tv0 = makeSymbolicTensor(3);
  fusion.addInput(tv0);

  auto tv1 = sum(tv0, {1, 2});
  fusion.addOutput(tv1);

  tv1->split(2, 4);
  tv1->split(1, 3);
  tv1->merge(2, 3);
  auto rf = tv1->rFactor({-1});

  tv1->split(0, 256);
  tv1->axis(0)->parallelize(ParallelType::BIDx);
  tv1->axis(1)->parallelize(ParallelType::TIDx);
  rf->computeAt(tv1, -1);

  auto options = at::TensorOptions().dtype(at::kFloat).device(at::kCUDA, 0);

  auto at_in = at::randn({6, 6, 6}, options);
  auto at_out = at_in.sum({1, 2});

  FusionExecutor fe;
  fe.compileFusion(&fusion, {at_in});
  auto cg_outputs = fe.runFusion({at_in});

  testValidate(&fusion, cg_outputs, {at_in}, {at_out}, __LINE__, __FILE__);
}

} // namespace nvfuser<|MERGE_RESOLUTION|>--- conflicted
+++ resolved
@@ -158,11 +158,7 @@
   Fusion fusion;
   FusionGuard fg(&fusion);
 
-<<<<<<< HEAD
-  auto one = IrBuilder::create<Val>(1);
-=======
-  auto one = IrBuilder::create<Scalar>(1L);
->>>>>>> fb9845e7
+  auto one = IrBuilder::create<Val>(1L);
   TORCH_CHECK(one->isConstScalar());
 
   auto one_x2 = mul(one, one);
@@ -223,13 +219,8 @@
   Fusion fusion;
   FusionGuard fg(&fusion);
 
-<<<<<<< HEAD
-  Val* x = IrBuilder::create<Val>(0);
-  Val* y = IrBuilder::create<Val>(1);
-=======
-  Scalar* x = IrBuilder::create<Scalar>(0L);
-  Scalar* y = IrBuilder::create<Scalar>(1L);
->>>>>>> fb9845e7
+  Scalar* x = IrBuilder::create<Val>(0L);
+  Scalar* y = IrBuilder::create<Val>(1L);
   Val* z = mul(x, y);
   TORCH_CHECK(x->isZeroInt());
   TORCH_CHECK(!y->isZeroInt());
@@ -241,13 +232,8 @@
   Fusion fusion;
   FusionGuard fg(&fusion);
 
-<<<<<<< HEAD
-  Val* x = IrBuilder::create<Val>(1);
-  Val* y = IrBuilder::create<Val>(1);
-=======
-  Scalar* x = IrBuilder::create<Scalar>(1L);
-  Scalar* y = IrBuilder::create<Scalar>(1L);
->>>>>>> fb9845e7
+  Scalar* x = IrBuilder::create<Val>(1L);
+  Scalar* y = IrBuilder::create<Val>(1L);
   Val* z = mul(x, y);
   TORCH_CHECK(x->isOneInt());
   TORCH_CHECK(y->isOneInt());
@@ -1375,17 +1361,10 @@
   auto t7 = mul(t5, IrBuilder::create<Val>(k_079));
   auto t8 = mul(t5, IrBuilder::create<Val>(k_004));
   auto t9 = mul(t8, t5);
-<<<<<<< HEAD
-  auto t10 = add(t9, IrBuilder::create<Val>(1));
+  auto t10 = add(t9, IrBuilder::create<Val>(1L));
   auto t11 = mul(t7, t10);
   auto t12 = unaryOp(UnaryOpType::Tanh, t11);
-  auto t13 = add(t12, IrBuilder::create<Val>(1));
-=======
-  auto t10 = add(t9, IrBuilder::create<Scalar>(1L));
-  auto t11 = mul(t7, t10);
-  auto t12 = unaryOp(UnaryOpType::Tanh, t11);
-  auto t13 = add(t12, IrBuilder::create<Scalar>(1L));
->>>>>>> fb9845e7
+  auto t13 = add(t12, IrBuilder::create<Val>(1L));
   auto t14 = mul(t6, t13);
   auto t15 = castOp(DataType::Half, t14);
   fusion.addOutput(t15);
@@ -1450,34 +1429,20 @@
   auto t8 = mul(t7, IrBuilder::create<Val>(k_079));
   auto t9 = mul(t7, IrBuilder::create<Val>(k_004));
   auto t10 = mul(t9, t7);
-<<<<<<< HEAD
-  auto t11 = add(t10, IrBuilder::create<Val>(1));
-=======
-  auto t11 = add(t10, IrBuilder::create<Scalar>(1L));
->>>>>>> fb9845e7
+  auto t11 = add(t10, IrBuilder::create<Val>(1L));
   auto t12 = mul(t8, t11);
   auto t13 = unaryOp(UnaryOpType::Tanh, t12);
   auto t14 = mul(t7, IrBuilder::create<Val>(0.5));
   auto t15 = mul(t13, t13);
   auto t16 = unaryOp(UnaryOpType::Neg, t15);
-<<<<<<< HEAD
-  auto t17 = add(t16, IrBuilder::create<Val>(1));
+  auto t17 = add(t16, IrBuilder::create<Val>(1L));
   auto t18 = mul(t7, IrBuilder::create<Val>(k_010));
-=======
-  auto t17 = add(t16, IrBuilder::create<Scalar>(1L));
-  auto t18 = mul(t7, IrBuilder::create<Scalar>(k_010));
->>>>>>> fb9845e7
   auto t19 = mul(t18, t7);
   auto t20 = add(t19, IrBuilder::create<Val>(k_079));
   auto t21 = mul(t17, t20);
   auto t22 = mul(t14, t21);
-<<<<<<< HEAD
-  auto t23 = add(t13, IrBuilder::create<Val>(1));
+  auto t23 = add(t13, IrBuilder::create<Val>(1L));
   auto t24 = mul(t23, IrBuilder::create<Val>(0.5));
-=======
-  auto t23 = add(t13, IrBuilder::create<Scalar>(1L));
-  auto t24 = mul(t23, IrBuilder::create<Scalar>(0.5));
->>>>>>> fb9845e7
   auto t25 = add(t22, t24);
   auto t26 = mul(t25, t1);
   // Save float output for validation
@@ -5738,12 +5703,8 @@
       makeSymbolicTensor(numDims); // single tensor broadcasted is dangerous.
   fusion.addInput(gt_0);
 
-<<<<<<< HEAD
-  auto gt_bool = binaryOp(BinaryOpType::GT, gt_0, IrBuilder::create<Val>(1));
-=======
   auto gt_bool =
-      binaryOp(BinaryOpType::GT, gt_0, IrBuilder::create<Scalar>(1L));
->>>>>>> fb9845e7
+      binaryOp(BinaryOpType::GT, gt_0, IrBuilder::create<Val>(1L));
   auto gt_float = castOp(DataType::Float, gt_bool);
 
   auto grad_out = mul(grad_out_prev, gt_float);
@@ -5811,12 +5772,8 @@
   auto gt_0 = makeConcreteTensor({-1, -1, 1, 1});
   fusion.addInput(gt_0);
 
-<<<<<<< HEAD
-  auto gt_bool = binaryOp(BinaryOpType::GT, gt_0, IrBuilder::create<Val>(1));
-=======
   auto gt_bool =
-      binaryOp(BinaryOpType::GT, gt_0, IrBuilder::create<Scalar>(1L));
->>>>>>> fb9845e7
+      binaryOp(BinaryOpType::GT, gt_0, IrBuilder::create<Val>(1L));
   auto gt_float = castOp(DataType::Float, gt_bool);
 
   auto grad_out = mul(grad_out_prev, gt_float);
@@ -8957,23 +8914,13 @@
   auto tv0 = makeSymbolicTensor(1);
   fusion.addInput(tv0);
 
-<<<<<<< HEAD
-  auto tv1 = binaryOp(BinaryOpType::Pow, tv0, IrBuilder::create<Val>(4));
+  auto tv1 = binaryOp(BinaryOpType::Pow, tv0, IrBuilder::create<Val>(4L));
   // To check if pow(tv0, 2) is replaced with tv0 * tv0
-  auto tv2 = binaryOp(BinaryOpType::Pow, tv0, IrBuilder::create<Val>(2));
+  auto tv2 = binaryOp(BinaryOpType::Pow, tv0, IrBuilder::create<Val>(2L));
   // To check if pow(tv0, 2.0) is replaced with tv0 * tv0
   auto tv3 = binaryOp(BinaryOpType::Pow, tv0, IrBuilder::create<Val>(2.0));
-  auto tv4 = binaryOp(BinaryOpType::Pow, tv0, IrBuilder::create<Val>(3));
+  auto tv4 = binaryOp(BinaryOpType::Pow, tv0, IrBuilder::create<Val>(3L));
   auto tv5 = binaryOp(BinaryOpType::Pow, tv0, IrBuilder::create<Val>(3.0));
-=======
-  auto tv1 = binaryOp(BinaryOpType::Pow, tv0, IrBuilder::create<Scalar>(4L));
-  // To check if pow(tv0, 2) is replaced with tv0 * tv0
-  auto tv2 = binaryOp(BinaryOpType::Pow, tv0, IrBuilder::create<Scalar>(2L));
-  // To check if pow(tv0, 2.0) is replaced with tv0 * tv0
-  auto tv3 = binaryOp(BinaryOpType::Pow, tv0, IrBuilder::create<Scalar>(2.0));
-  auto tv4 = binaryOp(BinaryOpType::Pow, tv0, IrBuilder::create<Scalar>(3L));
-  auto tv5 = binaryOp(BinaryOpType::Pow, tv0, IrBuilder::create<Scalar>(3.0));
->>>>>>> fb9845e7
   auto s = binaryOp(
       BinaryOpType::Pow,
       IrBuilder::create<Val>(3.0),
