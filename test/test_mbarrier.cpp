// clang-format off
/*
 * SPDX-FileCopyrightText: Copyright (c) 2023-present NVIDIA CORPORATION & AFFILIATES.
 * All rights reserved.
 * SPDX-License-Identifier: BSD-3-Clause
 */
// clang-format on
#include <gmock/gmock-matchers.h>
#include <gtest/gtest.h>

#include <device_lower/utils.h>
#include <executor.h>
#include <fusion.h>
#include <ops/all_ops.h>
#include <test/utils.h>
#include <test/validator.h>

#include <unordered_set>

namespace nvfuser {

class MBarrierTest : public NVFuserTest {
  void SetUp() override {
    // requires Ampere or newer
    if (!deviceMajorMinorCheck(8)) {
      GTEST_SKIP() << "skipping tests on pre-Ampere GPUs";
    }
    NVFuserTest::SetUp();
  }
};

TEST_F(MBarrierTest, Simple) {
  Fusion fusion;
  FusionGuard fg(&fusion);

  TensorView* tv0 = makeContigConcreteTensor({32, 32});
  auto tv1 = set(tv0);
  auto tv2 = set(tv1);
  fusion.addInput(tv0);
  fusion.addOutput(tv2);

  tv1->setMemoryType(MemoryType::Shared);
  tv1->axis(0)->parallelize(ParallelType::TIDx);
  tv1->axis(1)->parallelize(ParallelType::TIDy);

  tv2->axis(0)->parallelize(ParallelType::TIDy);
  tv2->axis(1)->parallelize(ParallelType::TIDx);

  FusionExecutor fe;

  fe.registerPostLoweringHook([](kir::Kernel* kernel) {
    // Replace block sync with mbarrier
    FusionGuard fg(kernel);

    std::vector<Expr*>& top_level_exprs =
        const_cast<std::vector<Expr*>&>(kernel->topLevelExprs());
    kir::KernelSummary& summary =
        const_cast<kir::KernelSummary&>(kernel->summary());

    // Allocate mbarrier
    std::vector<const nvfuser::kir::Allocate*>& dynamic_smem_allocations =
        summary.dynamic_smem_allocations;
    ASSERT_EQ(dynamic_smem_allocations.size(), 1);

    TensorView* mbarrier = makeContigConcreteTensor({}, DataType::UInt);
    mbarrier->setMemoryType(MemoryType::Shared);
    kir::Allocate* mbarrier_alloc =
        IrBuilder::create<kir::Allocate>(mbarrier, MemoryType::Shared);
    dynamic_smem_allocations.push_back(mbarrier_alloc);

    Val* mbarrier_address = SimplifyingIrBuilder::mulExpr(
        dynamic_smem_allocations.at(0)->size(),
        dataTypeSize(dynamic_smem_allocations.at(0)->buffer()->dtype()));
    mbarrier_alloc->setAddress(mbarrier_address);

    auto smem_alloc_it = std::find_if(
        top_level_exprs.begin(), top_level_exprs.end(), [](Expr* expr) {
          if (auto alloc = dynamic_cast<kir::Allocate*>(expr)) {
            if (auto tv = dynamic_cast<TensorView*>(alloc->buffer())) {
              return tv->getMemoryType() == MemoryType::Shared;
            } else {
              return false;
            }
          }
          return false;
        });
    smem_alloc_it++;
    ASSERT_NE(smem_alloc_it, top_level_exprs.end());
    smem_alloc_it = top_level_exprs.insert(smem_alloc_it, mbarrier_alloc);

    // Indexing mbarrier
<<<<<<< HEAD
    auto mbarrier_index = IrBuilder::create<Val>(DataType::SMemAddress);
    IrBuilder::create<UnaryOp>(
        UnaryOpType::ToUnsignedSmemAddr,
        mbarrier_index,
        IrBuilder::metadataExpr(mbarrier));
=======
    auto mbarrier_index = lower_utils::u32IndexScalarSmemTv(mbarrier);
>>>>>>> 55eed702

    // Initialize mbarrier
    smem_alloc_it++;
    ASSERT_NE(smem_alloc_it, top_level_exprs.end());
    auto init = IrBuilder::create<kir::MBarrierInit>(
        mbarrier_index, IrBuilder::create<Val>(1024, DataType::UInt32));
    top_level_exprs.insert(smem_alloc_it, init);

    // Arrive and wait
    auto sync_it = std::find_if(
        top_level_exprs.begin(), top_level_exprs.end(), [](Expr* expr) {
          return expr->isA<kir::BlockSync>();
        });
    ASSERT_NE(sync_it, top_level_exprs.end());
    auto state = IrBuilder::create<Val>(DataType::UInt);
    auto alloc_state = IrBuilder::create<kir::Allocate>(
        state, MemoryType::Local, kernel->oneVal());
    auto arrive = IrBuilder::create<kir::MBarrierArrive>(state, mbarrier_index);
    auto wait = IrBuilder::create<kir::MBarrierWait>(mbarrier_index, state);
    *sync_it = wait;
    sync_it = top_level_exprs.insert(sync_it, arrive);
    top_level_exprs.insert(sync_it, alloc_state);

    // Invalidate mbarrier
    auto invalidate =
        IrBuilder::create<kir::MBarrierInvalidate>(mbarrier_index);
    top_level_exprs.push_back(invalidate);
  });

  fe.compileFusion(&fusion);

  // Make sure that the post-lowering hook successfully inserted all mbarrier
  // operations
  std::unordered_set<const std::type_info*> remaining_mbarrier_exprs{
      &typeid(kir::MBarrierInit),
      &typeid(kir::MBarrierArrive),
      &typeid(kir::MBarrierWait),
      &typeid(kir::MBarrierInvalidate)};
  for (auto expr : fe.kernel()->topLevelExprs()) {
    remaining_mbarrier_exprs.erase(&typeid(*expr));
  }
  EXPECT_TRUE(remaining_mbarrier_exprs.empty());

  auto input = at::randn(
      {32, 32}, at::TensorOptions().dtype(at::kFloat).device(at::kCUDA, 0));
  auto outputs = fe.runFusion({input});

  testValidate(&fusion, outputs, {input}, __LINE__, __FILE__);
}

} // namespace nvfuser<|MERGE_RESOLUTION|>--- conflicted
+++ resolved
@@ -89,15 +89,7 @@
     smem_alloc_it = top_level_exprs.insert(smem_alloc_it, mbarrier_alloc);
 
     // Indexing mbarrier
-<<<<<<< HEAD
-    auto mbarrier_index = IrBuilder::create<Val>(DataType::SMemAddress);
-    IrBuilder::create<UnaryOp>(
-        UnaryOpType::ToUnsignedSmemAddr,
-        mbarrier_index,
-        IrBuilder::metadataExpr(mbarrier));
-=======
     auto mbarrier_index = lower_utils::u32IndexScalarSmemTv(mbarrier);
->>>>>>> 55eed702
 
     // Initialize mbarrier
     smem_alloc_it++;
