--- conflicted
+++ resolved
@@ -5,11 +5,7 @@
  * SPDX-License-Identifier: BSD-3-Clause
  */
 // clang-format on
-<<<<<<< HEAD
-#ifdef USE_DISTRIBUTED
-=======
 #ifdef NVFUSER_DISTRIBUTED
->>>>>>> e11b6f48
 #include <fusion_segmenter.h>
 #include <ir/all_nodes.h>
 #include <multidevice/utils.h>
@@ -32,9 +28,6 @@
   if (getNvFuserEnv("MULTIDEVICE_DEBUG_BARRIER")) {
     do_barrier_at_test_ = true;
   }
-  if (getNvFuserEnv("MULTIDEVICE_TIME_PRINT")) {
-    time_print_ = true;
-  }
 }
 
 void MultiDeviceEnvironment::TearDown() {
@@ -54,41 +47,14 @@
   tensor_options =
       at::TensorOptions().dtype(at::kFloat).device(communicator->device());
   debug_print = multidevice_env->debugPrint();
-  do_barrier_at_test =
-      multidevice_env->doBarrierAtTest() && communicator->is_available();
-  time_print = multidevice_env->timePrint() && communicator->is_available();
-  recordEvent("init");
+  do_barrier_at_test = multidevice_env->doBarrierAtTest();
 }
 
 void MultiDeviceTest::TearDown() {
-  if (do_barrier_at_test) {
-    recordEvent("final barrier");
+  if (do_barrier_at_test && communicator->is_available()) {
     communicator->barrier();
   }
-  recordEvent("cleanup");
-  if (time_print) {
-    printTimes();
-  }
   NVFuserTest::TearDown();
-}
-
-void MultiDeviceTest::recordEvent(const std::string name) {
-  times.push_back(std::make_pair(name, std::chrono::high_resolution_clock::now()));
-}
-
-void MultiDeviceTest::printTimes() {
-  std::stringstream ss;
-  auto test_info = ::testing::UnitTest::GetInstance()->current_test_info();
-  ss << "Rank " << communicator->deviceId()
-     << " -- test " << test_info->test_suite_name() << "." << test_info->name()
-     << " -- Timestamps: {\n";
-  for (auto i: c10::irange(times.size() - 1)) {
-    auto [event_name, time] = times[i];
-    auto [_, next_time] = times[i+1];
-    ss << "  " << event_name << ": " << std::chrono::duration_cast<std::chrono::milliseconds>(next_time - time).count() << " ms\n";
-  }
-  ss << "}";
-  std::cout << ss.str() << std::endl;
 }
 
 void CommunicationTest::SetUp() {
@@ -118,6 +84,15 @@
 }
 
 namespace {
+
+void unshardTv(TensorView* tv) {
+  for (IterDomain* id : tv->getLeafDomain()) {
+    if (id->isDeviceDim()) {
+      id->parallelize(ParallelType::Serial);
+    }
+  }
+}
+
 
 void doSendRecv(
     DeviceIdxType sender,
@@ -150,12 +125,7 @@
     at::Tensor tensor,
     at::Tensor tester_tensor,
     DeviceIdxType tester,
-<<<<<<< HEAD
-    Communicator* communicator,
-    bool debug_print) {
-=======
     Communicator* communicator) {
->>>>>>> e11b6f48
   auto mesh = tv->getDeviceMesh();
   if (isSharded(tv)) {
     for (DeviceIdxType j : c10::irange(mesh.vector().size())) {
@@ -192,7 +162,6 @@
     DeviceIdxType tester,
     TensorView* tv,
     at::Tensor sharded_input) {
-  // TODO: Extend to multi-dimension mesh
   std::vector<int64_t> unsharded_sizes;
   for (size_t i = 0; i < tv->nDims(); i++) {
     if (tv->axis(i)->isDeviceDim()) {
@@ -206,15 +175,10 @@
   unsharded_input.index_put_({tester, "..."}, sharded_input.index({0, "..."}));
   return unsharded_input;
 }
-} // namespace
 
 // Utility function used for validation in the tests
 // It compares the given (possibly sharded) output with the result of the Fusion
 // run on a single device with the given (possibly sharded) inputs
-<<<<<<< HEAD
-void PipelineTest::validate(DeviceIdxType tester, bool auto_schedule) {
-  recordEvent("gather inputs at tester");
-=======
 void testValidateMultidevice(
     MultiDeviceExecutor& runtime,
     const at::ArrayRef<c10::IValue>& inputs,
@@ -224,46 +188,24 @@
     bool validate = true,
     bool set_mem_type_to_global = true,
     bool auto_schedule = false) {
->>>>>>> e11b6f48
   // gathering all the inputs at tester
   std::vector<c10::IValue> unsharded_inputs;
   for (auto i : c10::irange(inputs.size())) {
-    TensorView* tv = runtime->fusion()->inputs().at(i)->as<TensorView>();
+    TensorView* tv = runtime.completeFusion()->inputs().at(i)->as<TensorView>();
     c10::IValue unsharded_input = isSharded(tv)
         ? allocate_unsharded_input(tester, tv, inputs.at(i).toTensor())
         : inputs.at(i).deepcopy();
     unsharded_inputs.push_back(unsharded_input);
-
     SendToTester(
-<<<<<<< HEAD
         tv,
         inputs.at(i).toTensor(),
         unsharded_inputs.at(i).toTensor(),
         tester,
-        runtime->comm(),
-        debug_print);
-=======
-        runtime.completeFusion()->inputs().at(i)->as<TensorView>(),
-        inputs.at(i).toTensor(),
-        unsharded_inputs.at(i).toTensor(),
-        tester,
         runtime.comm());
->>>>>>> e11b6f48
-  }
-
-  std::unique_ptr<FusionExecutorCache> unsharded_fec;
+  }
+
   // allocate output buffers for the tester
   std::vector<at::Tensor> unsharded_outputs;
-<<<<<<< HEAD
-  std::unique_ptr<Fusion> fusion_copy;
-  if (runtime->comm()->deviceId() == tester) {
-    recordEvent("compile unsharded fusion and alloc output");
-    fusion_copy = std::make_unique<Fusion>(*runtime->fusion());
-    unshard(fusion_copy.get());
-    unsharded_fec =
-        std::make_unique<FusionExecutorCache>(std::move(fusion_copy));
-    unsharded_outputs = unsharded_fec->allocOutputSpace(unsharded_inputs);
-=======
   if (runtime.comm()->deviceId() == tester) {
     std::unique_ptr<Fusion> fusion_copy = std::make_unique<Fusion>();
     auto original_to_copy_cloner =
@@ -277,29 +219,15 @@
     FusionExecutor fe;
     fe.compileFusion(fusion_copy.get(), unsharded_inputs);
     unsharded_outputs = fe.allocOutputSpace(unsharded_inputs);
->>>>>>> e11b6f48
   } else {
     // On non-tester devices, these tensors won't be used.
     // we copy the local outputs for convenience
     unsharded_outputs = outputs;
   }
 
-  recordEvent("gather outputs at tester");
   // gathering all the outputs at tester
   for (auto i : c10::irange(outputs.size())) {
     SendToTester(
-<<<<<<< HEAD
-        runtime->fusion()->outputs().at(i)->as<TensorView>(),
-        outputs.at(i),
-        unsharded_outputs.at(i),
-        tester,
-        runtime->comm(),
-        debug_print);
-  }
-
-  if (runtime->comm()->deviceId() == tester) {
-    if (debug_print) {
-=======
         runtime.completeFusion()->outputs().at(i)->as<TensorView>(),
         outputs.at(i),
         unsharded_outputs.at(i),
@@ -309,7 +237,6 @@
 
   if (runtime.comm()->deviceId() == tester) {
     if (print) {
->>>>>>> e11b6f48
       std::stringstream ss;
       std::string indent = "  ";
       ss << "Obtained final outputs:{\n";
@@ -325,13 +252,6 @@
       std::cout << ss.str() << std::endl;
     }
 
-<<<<<<< HEAD
-    // execute the fusion on one device without pipeline scheduling
-    std::vector<at::Tensor> ref_outputs;
-    if (auto_schedule) {
-      recordEvent("run unsharded fusion");
-      ref_outputs = unsharded_fec->runFusionWithInputs(unsharded_inputs);
-=======
     // sets all the memory type to global to avoid an execution error
     auto fusion_ptr = runtime.completeFusion();
     for (auto tv : ir_utils::filterByType<TensorView>(fusion_ptr->vals())) {
@@ -347,20 +267,13 @@
       auto fusion_unique_ptr = std::make_unique<Fusion>(*fusion_ptr);
       FusionExecutorCache fec(std::move(fusion_unique_ptr));
       ref_outputs = fec.runFusionWithInputs(unsharded_inputs);
->>>>>>> e11b6f48
     } else {
-      recordEvent("compile unsharded fusion");
       FusionExecutor fe;
-<<<<<<< HEAD
-      fe.compileFusion(unsharded_fec->fusion(), unsharded_inputs);
-      recordEvent("run unsharded fusion");
-=======
       fe.compileFusion(fusion_ptr, unsharded_inputs);
->>>>>>> e11b6f48
       ref_outputs = fe.runFusion(unsharded_inputs);
     }
 
-    if (debug_print) {
+    if (print) {
       std::stringstream ss;
       std::string indent = "  ";
       ss << "Expected outputs:{\n";
@@ -371,16 +284,6 @@
       std::cout << ss.str() << std::endl;
     }
 
-<<<<<<< HEAD
-    recordEvent("validate unsharded fusion");
-    testValidate(
-        unsharded_fec->fusion(),
-        unsharded_outputs,
-        unsharded_inputs,
-        ref_outputs,
-        __LINE__,
-        __FILE__);
-=======
     if (validate) {
       testValidate(
           fusion_ptr,
@@ -390,24 +293,11 @@
           __LINE__,
           __FILE__);
     }
->>>>>>> e11b6f48
   }
 }
 
 // Run and validate a pipeline
 // with given (possibly sharded) inputs
-<<<<<<< HEAD
-void PipelineTest::execute() {
-  if (debug_print && !communicator->deviceId()) {
-    fusion->printKernel();
-  }
-
-  recordEvent("runtime instantiation");
-  runtime =
-      std::make_unique<MultiDeviceExecutor>(std::move(fusion), *communicator);
-  auto error_msg = runtime->validate();
-  if (error_msg != "") {
-=======
 void executeAndValidateMultiDeviceFusion(
     std::unique_ptr<Fusion> fusion_ptr,
     std::vector<c10::IValue>& inputs,
@@ -419,14 +309,12 @@
 
   MultiDeviceExecutor runtime(std::move(fusion_ptr), *communicator);
   if (auto error_msg = runtime.validate(); error_msg != "") {
->>>>>>> e11b6f48
     GTEST_SKIP() << error_msg;
   }
 
-  recordEvent("run the multidevice fusion");
-  outputs = runtime->runWithInput(inputs);
-
-  if (debug_print) {
+  auto outputs = runtime.runWithInput(inputs);
+
+  if (true) {
     std::stringstream ss;
     std::string indent = "  ";
     ss << "Device " << communicator->deviceId() << "'s outputs:{\n";
@@ -436,12 +324,11 @@
     ss << "\n}";
     std::cout << ss.str() << std::endl;
   }
-<<<<<<< HEAD
-=======
 
   testValidateMultidevice(runtime, inputs, outputs, print);
->>>>>>> e11b6f48
-}
+}
+
+} // namespace
 
 void PipelineTest::SetUp() {
   MultiDeviceTest::SetUp();
@@ -449,14 +336,11 @@
   communicator->setDefaultBackend(CommunicatorBackend::nccl);
 }
 
-<<<<<<< HEAD
-=======
 void PipelineTest::validate() {
   executeAndValidateMultiDeviceFusion(
       std::move(fusion), inputs, communicator, debug_print);
 }
 
->>>>>>> e11b6f48
 } // namespace nvfuser
 
 #endif