--- conflicted
+++ resolved
@@ -745,7 +745,6 @@
           testing::HasSubstr("duplicated inputs is not allowed")));
 }
 
-<<<<<<< HEAD
 TEST_F(AliasTest, AliasInSegment) {
   auto fusion = std::make_unique<Fusion>();
   FusionGuard fg(fusion.get());
@@ -767,7 +766,8 @@
   testValidate(fec.fusion(), out_tensors, {in_tensor}, __LINE__, __FILE__);
 
   EXPECT_TRUE(out_tensors[1].is_alias_of(in_tensor));
-=======
+}
+
 TEST_F(AliasTest, TrivialInputForwarding) {
   auto fusion = std::make_unique<Fusion>();
   FusionGuard fg(fusion.get());
@@ -817,7 +817,6 @@
   auto cg_outputs2 = fec.runFusionWithInputs({t0});
   EXPECT_EQ(cg_outputs2[0].data_ptr(), t0.data_ptr());
   testValidate(fec.fusion(), cg_outputs2, {t0}, __LINE__, __FILE__);
->>>>>>> e43ff5cc
 }
 
 } // namespace nvfuser