--- conflicted
+++ resolved
@@ -259,15 +259,11 @@
 
 // matmulAtInput2D provides batched inputs in a splitk-like ordering. It
 // provides contiguous tensors with these shapes
-<<<<<<< HEAD
+//   TT: [M, (1,) B, K] [(1,) B, K, N]
+//   TN: [M, (1,) B, K] [(1,) N, B, K]
+//   NT: [B, K, (1,) M] [(1,) B, K, N]
+//   NN: [B, K, (1,) M] [(1,) N, B, K]
 // fusedMultiplySum assumes [B, M, 1, K] [B, 1, N, K] so here we transpose into that
-=======
-//   TT: [M, B, K] [B, K, N]
-//   TN: [M, B, K] [N, B, K]
-//   NT: [B, K, M] [B, K, N]
-//   NN: [B, K, M] [N, B, K]
-// fusedMultiplySum assumes [B, M, K] [B, N, K] so here we transpose into that
->>>>>>> bfb086e1
 // order
 TensorView* matmulTuringOrLater(
     TensorView* a,
