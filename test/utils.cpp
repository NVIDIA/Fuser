--- conflicted
+++ resolved
@@ -509,7 +509,6 @@
       at::randn(shapes.first, options), at::randn(shapes.second, options));
 }
 
-<<<<<<< HEAD
 std::pair<std::vector<int64_t>, std::vector<int64_t>> matmulAtInputShape3DHopper(
     int M,
     int N,
@@ -520,10 +519,6 @@
       return {{M, K, 1}, {1, K, N}};
     case MmaLayout::TN:
       return {{M, 1, K}, {1, N, K}};
-    case MmaLayout::NT:
-      return {{K, M, 1}, {1, K, N}};
-    case MmaLayout::NN:
-      return {{K, 1, M}, {1, N, K}};
     default:
       NVF_CHECK(false, "unsupported data layout.");
   }
@@ -541,8 +536,6 @@
       at::randn(shapes.first, options), at::randn(shapes.second, options));
 }
 
-=======
->>>>>>> 5f4830b8
 at::Tensor matmulAtInput2D(
     const MmaLayout layout,
     const TensorMatmulPos tensor,
