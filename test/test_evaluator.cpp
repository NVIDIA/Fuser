--- conflicted
+++ resolved
@@ -269,78 +269,6 @@
   checkIntValue(evaluator, tid_x, 128);
 }
 
-<<<<<<< HEAD
-// Kernel IR: Evaluate basic scalar operations with constant values
-TEST_F(ExprEvalTest, KernelConstants) {
-  Fusion fusion;
-  kir::Kernel kernel(&fusion);
-  FusionGuard fg((&kernel)->as<Fusion>());
-
-  auto a = IrBuilder::create<Val>(7L);
-  auto b = IrBuilder::create<Val>(3L);
-  auto c = IrBuilder::subExpr(a, b);
-  auto d = IrBuilder::divExpr(a, b);
-  auto e = IrBuilder::mulExpr(c, d);
-
-  ExpressionEvaluator evaluator;
-
-  checkIntValue(evaluator, IrBuilder::negExpr(a), -7);
-  checkIntValue(evaluator, IrBuilder::addExpr(a, b), 10);
-  checkIntValue(evaluator, IrBuilder::negExpr(e), -8);
-  checkIntValue(evaluator, IrBuilder::modExpr(a, b), 1);
-  checkIntValue(evaluator, IrBuilder::ceilDivExpr(a, b), 3);
-}
-
-// Kernel IR: Evaluate basic scalar operations with bound values
-TEST_F(ExprEvalTest, KernelBindings) {
-  Fusion fusion;
-  kir::Kernel kernel(&fusion);
-  FusionGuard fg((&kernel)->as<Fusion>());
-
-  ExpressionEvaluator evaluator;
-
-  auto a = IrBuilder::create<Val>(DataType::Int);
-  auto b = IrBuilder::create<Val>(DataType::Int);
-  auto c = IrBuilder::addExpr(a, b);
-  auto d = IrBuilder::negExpr(IrBuilder::ceilDivExpr(c, b));
-  auto e = IrBuilder::create<Val>(0L);
-
-  // trying to evaluate before binding should give empty results
-  EXPECT_FALSE(evaluator.evaluate(a).hasValue());
-  EXPECT_FALSE(evaluator.evaluate(d).hasValue());
-
-  evaluator.bind(a, 7L);
-  evaluator.bind(b, 3L);
-
-  // can't bind to the results of expressions
-  // NOLINTNEXTLINE(cppcoreguidelines-avoid-goto,hicpp-avoid-goto)
-  ASSERT_ANY_THROW(evaluator.bind(c, 100L));
-
-  // can't bind to concrete values
-  // NOLINTNEXTLINE(cppcoreguidelines-avoid-goto,hicpp-avoid-goto)
-  ASSERT_ANY_THROW(evaluator.bind(e, 100L));
-
-  checkIntValue(evaluator, c, 10);
-  checkIntValue(evaluator, IrBuilder::subExpr(a, b), 4);
-  checkIntValue(evaluator, IrBuilder::modExpr(a, b), 1);
-  checkIntValue(evaluator, IrBuilder::ceilDivExpr(a, b), 3);
-  checkIntValue(evaluator, d, -4);
-
-  // Reset the evaluation context
-  evaluator = ExpressionEvaluator();
-
-  evaluator.bind(a, 2L);
-  evaluator.bind(b, 5L);
-
-  checkIntValue(evaluator, c, 7);
-  checkIntValue(evaluator, IrBuilder::subExpr(a, b), -3);
-  checkIntValue(evaluator, IrBuilder::modExpr(a, b), 2);
-  checkIntValue(evaluator, IrBuilder::ceilDivExpr(a, b), 1);
-  checkIntValue(evaluator, d, -2);
-}
-
-=======
->>>>>>> 96503256
 TEST_F(ExprEvalTest, Array) {
   Fusion fusion;
   FusionGuard fg(&fusion);
