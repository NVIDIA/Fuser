--- conflicted
+++ resolved
@@ -299,8 +299,6 @@
   Fusion fusion;
   FusionGuard fg(&fusion);
 
-<<<<<<< HEAD
-=======
   EXPECT_THAT(
       [&]() {
         IrBuilder::create<Val>(
@@ -310,7 +308,6 @@
       ::testing::ThrowsMessage<nvfuser::nvfError>(
           ::testing::HasSubstr("not compatible")));
 
->>>>>>> bbb32b2f
   auto* a = IrBuilder::create<Val>(
       std::vector<int64_t>{},
       ArrayType{std::make_shared<DataType>(DataType::Int), 0});
