// clang-format off
/*
 * SPDX-FileCopyrightText: Copyright (c) 2023-present NVIDIA CORPORATION & AFFILIATES.
 * All rights reserved.
 * SPDX-License-Identifier: BSD-3-Clause
 */
// clang-format on
#include <gtest/gtest.h>

#include <inlining.h>
#include <ops/arith.h>
#include <scheduler/utils.h>
#include <test/test_gpu_validator.h>
#include <test/test_utils.h>

namespace nvfuser {

class LoopRotationTest : public NVFuserTest {
 private:
  // Please see note [Limitation of boundary assert]
  EnableOutOfBoundAssert guard;
};

TEST_F(LoopRotationTest, RotateInner_CUDA) {
  Fusion fusion;
  FusionGuard fg(&fusion);

  auto tv0 = makeConcreteTensor({-1, 3});
  fusion.addInput(tv0);
  auto tv1 = set(tv0);
  auto tv2 = set(tv1);
  auto tv3 = set(tv2);
  auto tv4 = set(tv3);
  fusion.addOutput(tv4);

  inlineMost();
  scheduler_utils::rotateLoop(tv4, -1, {tv1, tv2});

  const std::string expected_kernel = R"(
__global__ void CUDAGeneratedKernel(Tensor<float, 2> T0, Tensor<float, 2> T4) {
  NVFUSER_DEFINE_MAGIC_ZERO
  #pragma unroll 1
  for(nvfuser_index_t i21 = 0; i21 < T0.size[0]; ++i21) {
    int64_t i160;
    i160 = T0.stride[0] * i21;
    int64_t i522;
    i522 = 3 * i21;
    float T1[1];
    float T2[1];
    T1[0] = 0;
    T1[0]
       = T0[i160];
    T2[0]
       = T1[0];
    NVFUSER_UPDATE_MAGIC_ZERO
    #pragma unroll
    for(nvfuser_index_t i22 = 0; i22 < 3; ++i22) {
      int64_t i657;
      i657 = (1 + i22) + nvfuser_zero;
      float T3[1];
      T3[0]
         = T2[0];
      T4[(i522 + (i22 + nvfuser_zero))]
         = T3[0];
      T1[0] = 0;
      if ((i657 < 3)) {
        T1[0]
           = T0[(i160 + (T0.stride[1] * i657))];
      }
      T2[0]
         = T1[0];
    }
    NVFUSER_UPDATE_MAGIC_ZERO
  }
}
)";

  assertCUDAKernel(&fusion, expected_kernel);

  for (auto n : {0, 1, 99}) {
    auto options = at::TensorOptions().dtype(at::kFloat).device(at::kCUDA, 0);
    auto t0 = at::randn({n, 3}, options);
    FusionExecutor fe;
    fe.compileFusion(&fusion, {t0});
    auto cg_outputs = fe.runFusion({t0});
    testValidate(&fusion, cg_outputs, {t0}, {t0}, __LINE__, __FILE__);
  }
}

TEST_F(LoopRotationTest, RotateOuter_CUDA) {
  Fusion fusion;
  FusionGuard fg(&fusion);

  auto tv0 = makeConcreteTensor({-1, 3});
  fusion.addInput(tv0);
  auto tv1 = set(tv0);
  auto tv2 = set(tv1);
  auto tv3 = set(tv2);
  auto tv4 = set(tv3);
  fusion.addOutput(tv4);

  inlineAllAt(tv4, 1);
  scheduler_utils::rotateLoop(tv4, 0, {tv1, tv2});

  const std::string expected_kernel = R"(
__global__ void CUDAGeneratedKernel(Tensor<float, 2> T0, Tensor<float, 2> T4) {
  NVFUSER_DEFINE_MAGIC_ZERO
  bool b929;
  b929 = 0 < T0.size[0];
  float T1[3];
  float T2[3];
  #pragma unroll
  for(nvfuser_index_t i21 = 0; i21 < 3; ++i21) {
    T1[i21] = 0;
  }
  NVFUSER_UPDATE_MAGIC_ZERO
  #pragma unroll
  for(nvfuser_index_t i21 = 0; i21 < 3; ++i21) {
    if (b929) {
      T1[i21]
         = T0[(T0.stride[1] * (i21 + nvfuser_zero))];
    }
  }
  NVFUSER_UPDATE_MAGIC_ZERO
  #pragma unroll
  for(nvfuser_index_t i22 = 0; i22 < 3; ++i22) {
    T2[i22]
       = T1[i22];
  }
  NVFUSER_UPDATE_MAGIC_ZERO
  #pragma unroll 1
  for(nvfuser_index_t i24 = 0; i24 < T0.size[0]; ++i24) {
    int64_t i546;
    i546 = 3 * i24;
    int64_t i687;
    i687 = T0.stride[0] + (T0.stride[0] * i24);
    bool b1349;
    b1349 = (1 + i24) < T0.size[0];
    // Alias Allocation - register
    auto& T3 = T1;
    #pragma unroll
    for(nvfuser_index_t i23 = 0; i23 < 3; ++i23) {
      T3[i23]
         = T2[i23];
    }
    NVFUSER_UPDATE_MAGIC_ZERO
    #pragma unroll
    for(nvfuser_index_t i25 = 0; i25 < 3; ++i25) {
      T4[(i546 + (i25 + nvfuser_zero))]
         = T3[i25];
    }
    NVFUSER_UPDATE_MAGIC_ZERO
    #pragma unroll
    for(nvfuser_index_t i21 = 0; i21 < 3; ++i21) {
      T1[i21] = 0;
    }
    NVFUSER_UPDATE_MAGIC_ZERO
    #pragma unroll
    for(nvfuser_index_t i21 = 0; i21 < 3; ++i21) {
      if (b1349) {
        T1[i21]
           = T0[(i687 + (T0.stride[1] * (i21 + nvfuser_zero)))];
      }
    }
    NVFUSER_UPDATE_MAGIC_ZERO
    #pragma unroll
    for(nvfuser_index_t i22 = 0; i22 < 3; ++i22) {
      T2[i22]
         = T1[i22];
    }
    NVFUSER_UPDATE_MAGIC_ZERO
  }
}
)";
  assertCUDAKernel(&fusion, expected_kernel);

  for (auto n : {0, 1, 99}) {
    auto options = at::TensorOptions().dtype(at::kFloat).device(at::kCUDA, 0);
    auto t0 = at::randn({n, 3}, options);
    FusionExecutor fe;
    fe.compileFusion(&fusion, {t0});
    auto cg_outputs = fe.runFusion({t0});
    testValidate(&fusion, cg_outputs, {t0}, {t0}, __LINE__, __FILE__);
  }
}

TEST_F(LoopRotationTest, NonDivisibleSplit_CUDA) {
  Fusion fusion;
  FusionGuard fg(&fusion);

  auto tv0 = makeConcreteTensor({-1, -1});
  fusion.addInput(tv0);
  auto tv1 = set(tv0);
  auto tv2 = set(tv1);
  auto tv3 = set(tv2);
  auto tv4 = set(tv3);
  fusion.addOutput(tv4);

  for (auto tv : {tv0, tv1, tv2, tv3, tv4}) {
    tv->merge(0);
    tv->split(0, 5);
  }
  inlineAllAt(tv4, 1);
  scheduler_utils::rotateLoop(tv4, 0, {tv1, tv2});

  const std::string expected_kernel = R"(
__global__ void CUDAGeneratedKernel(Tensor<float, 2> T0, Tensor<float, 2> T4) {
  NVFUSER_DEFINE_MAGIC_ZERO
  int64_t i1195;
  i1195 = T0.size[0] * T0.size[1];
  float T1[5];
  float T2[5];
  #pragma unroll
  for(nvfuser_index_t i36 = 0; i36 < 5; ++i36) {
    T1[i36] = 0;
  }
  NVFUSER_UPDATE_MAGIC_ZERO
  #pragma unroll
  for(nvfuser_index_t i36 = 0; i36 < 5; ++i36) {
    int64_t i154;
    i154 = i36 + nvfuser_zero;
    if ((i154 < i1195)) {
      T1[i36]
         = T0[((T0.stride[0] * (i154 / T0.size[1])) + (T0.stride[1] * (i154 % T0.size[1])))];
    }
  }
  NVFUSER_UPDATE_MAGIC_ZERO
  #pragma unroll
  for(nvfuser_index_t i37 = 0; i37 < 5; ++i37) {
    T2[i37]
       = T1[i37];
  }
  NVFUSER_UPDATE_MAGIC_ZERO
  #pragma unroll 1
  for(nvfuser_index_t i39 = 0; i39 < (ceilDiv((T0.size[0] * T0.size[1]), 5)); ++i39) {
    int64_t i608;
    i608 = 5 * i39;
    int64_t i900;
    i900 = 5 + i608;
    // Alias Allocation - register
    auto& T3 = T1;
    #pragma unroll
    for(nvfuser_index_t i38 = 0; i38 < 5; ++i38) {
      T3[i38]
         = T2[i38];
    }
    NVFUSER_UPDATE_MAGIC_ZERO
    #pragma unroll
    for(nvfuser_index_t i40 = 0; i40 < 5; ++i40) {
      int64_t i609;
      i609 = i608 + (i40 + nvfuser_zero);
      if ((i609 < i1195)) {
        T4[i609]
           = T3[i40];
      }
    }
    NVFUSER_UPDATE_MAGIC_ZERO
    #pragma unroll
    for(nvfuser_index_t i36 = 0; i36 < 5; ++i36) {
      T1[i36] = 0;
    }
    NVFUSER_UPDATE_MAGIC_ZERO
    #pragma unroll
    for(nvfuser_index_t i36 = 0; i36 < 5; ++i36) {
      int64_t i901;
      i901 = i900 + (i36 + nvfuser_zero);
      if ((i901 < i1195)) {
        T1[i36]
           = T0[((T0.stride[0] * (i901 / T0.size[1])) + (T0.stride[1] * (i901 % T0.size[1])))];
      }
    }
    NVFUSER_UPDATE_MAGIC_ZERO
    #pragma unroll
    for(nvfuser_index_t i37 = 0; i37 < 5; ++i37) {
      T2[i37]
         = T1[i37];
    }
    NVFUSER_UPDATE_MAGIC_ZERO
  }
}
)";
  assertCUDAKernel(&fusion, expected_kernel);

  for (auto n : {0, 1, 99}) {
    auto options = at::TensorOptions().dtype(at::kFloat).device(at::kCUDA, 0);
    auto t0 = at::randn({n, 3}, options);
    FusionExecutor fe;
    fe.compileFusion(&fusion, {t0});
    auto cg_outputs = fe.runFusion({t0});
    testValidate(&fusion, cg_outputs, {t0}, {t0}, __LINE__, __FILE__);
  }
}

TEST_F(LoopRotationTest, DoubleBuffered_CUDA) {
  Fusion fusion;
  FusionGuard fg(&fusion);

  auto tv0 = makeConcreteTensor({-1, 3});
  fusion.addInput(tv0);
  auto tv1 = set(tv0);
  auto tv2 = set(tv1);
  auto tv3 = set(tv2);
  auto tv4 = set(tv3);
  fusion.addOutput(tv4);

  inlineAllAt(tv4, 1);
  tv1->circularBuffer(5);
  scheduler_utils::rotateLoop(tv4, 0, {tv2});

  const std::string expected_kernel = R"(
__global__ void CUDAGeneratedKernel(Tensor<float, 2> T0, Tensor<float, 2> T4) {
  NVFUSER_DEFINE_MAGIC_ZERO
  int64_t i537;
  i537 = T0.stride[0] * 4;
  float T1[15];
  #pragma unroll
  for(nvfuser_index_t i24 = 0; i24 < 4; ++i24) {
    int64_t i152;
    i152 = 3 * i24;
    int64_t i223;
    i223 = T0.stride[0] * i24;
    bool b1072;
    b1072 = (i24 + nvfuser_zero) < T0.size[0];
    #pragma unroll
    for(nvfuser_index_t i21 = 0; i21 < 3; ++i21) {
<<<<<<< HEAD
      T1[(i43 + i21)] = 0;
=======
      T1[(i152 + i21)] = 0;
>>>>>>> 5667e388
    }
    #pragma unroll
    for(nvfuser_index_t i21 = 0; i21 < 3; ++i21) {
      if (b1072) {
        T1[(i152 + i21)]
           = T0[(i223 + (T0.stride[1] * (i21 + nvfuser_zero)))];
      }
    }
  }
  NVFUSER_UPDATE_MAGIC_ZERO
  float T2[3];
  #pragma unroll
  for(nvfuser_index_t i22 = 0; i22 < 3; ++i22) {
    T2[i22]
       = T1[i22];
  }
  NVFUSER_UPDATE_MAGIC_ZERO
  #pragma unroll 1
  for(nvfuser_index_t i25 = 0; i25 < T0.size[0]; ++i25) {
    int64_t i453;
    i453 = 4 + i25;
    int64_t i455;
    i455 = 3 * (i453 % 5);
    int64_t i539;
    i539 = i537 + (T0.stride[0] * i25);
    int64_t i868;
    i868 = 3 * i25;
    int64_t i949;
    i949 = 3 * ((1 + i25) % 5);
    bool b1342;
    b1342 = i453 < T0.size[0];
    #pragma unroll
    for(nvfuser_index_t i21 = 0; i21 < 3; ++i21) {
<<<<<<< HEAD
      T1[(i94 + i21)] = 0;
=======
      T1[(i455 + i21)] = 0;
>>>>>>> 5667e388
    }
    NVFUSER_UPDATE_MAGIC_ZERO
    #pragma unroll
    for(nvfuser_index_t i21 = 0; i21 < 3; ++i21) {
      if (b1342) {
        T1[(i455 + i21)]
           = T0[(i539 + (T0.stride[1] * (i21 + nvfuser_zero)))];
      }
    }
    NVFUSER_UPDATE_MAGIC_ZERO
    float T3[3];
    #pragma unroll
    for(nvfuser_index_t i23 = 0; i23 < 3; ++i23) {
      T3[i23]
         = T2[i23];
    }
    NVFUSER_UPDATE_MAGIC_ZERO
    #pragma unroll
    for(nvfuser_index_t i27 = 0; i27 < 3; ++i27) {
      T4[(i868 + (i27 + nvfuser_zero))]
         = T3[i27];
    }
    NVFUSER_UPDATE_MAGIC_ZERO
    #pragma unroll
    for(nvfuser_index_t i22 = 0; i22 < 3; ++i22) {
      T2[i22]
<<<<<<< HEAD
         = T1[(i176 + i22)];
=======
         = T1[(i949 + i22)];
>>>>>>> 5667e388
    }
    NVFUSER_UPDATE_MAGIC_ZERO
  }
}
)";
  assertCUDAKernel(&fusion, expected_kernel);

  for (auto n : {0, 1, 99}) {
    auto options = at::TensorOptions().dtype(at::kFloat).device(at::kCUDA, 0);
    auto t0 = at::randn({n, 3}, options);
    FusionExecutor fe;
    fe.compileFusion(&fusion, {t0});
    auto cg_outputs = fe.runFusion({t0});
    testValidate(&fusion, cg_outputs, {t0}, {t0}, __LINE__, __FILE__);
  }
}

TEST_F(LoopRotationTest, SelectDoubleBufferLoad_CUDA) {
  Fusion fusion;
  FusionGuard fg(&fusion);

  auto tv0 = makeConcreteTensor({-1, 3});
  fusion.addInput(tv0);
  auto tv1 = set(tv0);
  auto tv2 = set(tv1);
  auto tv3 = set(tv2);
  auto tv4 = set(tv3);
  fusion.addOutput(tv4);

  inlineAllAt(tv4, 1);
  tv1->circularBuffer(5);
  scheduler_utils::rotateLoop(tv4, 0, {tv1, tv2});

  const std::string expected_kernel = R"(
__global__ void CUDAGeneratedKernel(Tensor<float, 2> T0, Tensor<float, 2> T4) {
  NVFUSER_DEFINE_MAGIC_ZERO
  int64_t i545;
  i545 = 4 * T0.stride[0];
  int64_t i1116;
  i1116 = T0.stride[0] * 5;
  bool b1425;
  b1425 = 0 < T0.size[0];
  bool b1744;
  b1744 = 4 < T0.size[0];
  float T1[15];
  #pragma unroll
  for(nvfuser_index_t i21 = 0; i21 < 3; ++i21) {
    T1[i21] = 0;
  }
  NVFUSER_UPDATE_MAGIC_ZERO
  #pragma unroll
  for(nvfuser_index_t i21 = 0; i21 < 3; ++i21) {
    if (b1425) {
      T1[i21]
<<<<<<< HEAD
         = T0[(T0.stride[1] * i38)];
=======
         = T0[(T0.stride[1] * (i21 + nvfuser_zero))];
>>>>>>> 5667e388
    }
  }
  NVFUSER_UPDATE_MAGIC_ZERO
  #pragma unroll
  for(nvfuser_index_t i24 = 0; i24 < 4; ++i24) {
    int64_t i285;
    i285 = 3 + (3 * i24);
    int64_t i368;
    i368 = T0.stride[0] + (T0.stride[0] * i24);
    bool b1679;
    b1679 = ((1 + i24) + nvfuser_zero) < T0.size[0];
    #pragma unroll
    for(nvfuser_index_t i21 = 0; i21 < 3; ++i21) {
<<<<<<< HEAD
      T1[(i60 + i21)] = 0;
=======
      T1[(i285 + i21)] = 0;
>>>>>>> 5667e388
    }
    #pragma unroll
    for(nvfuser_index_t i21 = 0; i21 < 3; ++i21) {
      if (b1679) {
        T1[(i285 + i21)]
           = T0[(i368 + (T0.stride[1] * (i21 + nvfuser_zero)))];
      }
    }
  }
  NVFUSER_UPDATE_MAGIC_ZERO
  float T2[3];
  #pragma unroll
  for(nvfuser_index_t i21 = 0; i21 < 3; ++i21) {
    T1[(12 + i21)] = 0;
  }
  NVFUSER_UPDATE_MAGIC_ZERO
  #pragma unroll
  for(nvfuser_index_t i21 = 0; i21 < 3; ++i21) {
    if (b1744) {
      T1[(12 + i21)]
<<<<<<< HEAD
         = T0[(i122 + (T0.stride[1] * i112))];
=======
         = T0[(i545 + (T0.stride[1] * (i21 + nvfuser_zero)))];
>>>>>>> 5667e388
    }
  }
  NVFUSER_UPDATE_MAGIC_ZERO
  #pragma unroll
  for(nvfuser_index_t i22 = 0; i22 < 3; ++i22) {
    T2[i22]
       = T1[i22];
  }
  NVFUSER_UPDATE_MAGIC_ZERO
  #pragma unroll 1
  for(nvfuser_index_t i25 = 0; i25 < T0.size[0]; ++i25) {
    int64_t i925;
    i925 = 3 * i25;
    int64_t i1026;
    i1026 = 3 * (i25 % 5);
    int64_t i1118;
    i1118 = i1116 + (T0.stride[0] * i25);
    int64_t i1302;
    i1302 = 3 * ((1 + i25) % 5);
    bool b2180;
    b2180 = (5 + i25) < T0.size[0];
    float T3[3];
    #pragma unroll
    for(nvfuser_index_t i23 = 0; i23 < 3; ++i23) {
      T3[i23]
         = T2[i23];
    }
    NVFUSER_UPDATE_MAGIC_ZERO
    #pragma unroll
    for(nvfuser_index_t i27 = 0; i27 < 3; ++i27) {
      T4[(i925 + (i27 + nvfuser_zero))]
         = T3[i27];
    }
    NVFUSER_UPDATE_MAGIC_ZERO
    #pragma unroll
    for(nvfuser_index_t i21 = 0; i21 < 3; ++i21) {
<<<<<<< HEAD
      T1[(i195 + i21)] = 0;
=======
      T1[(i1026 + i21)] = 0;
>>>>>>> 5667e388
    }
    NVFUSER_UPDATE_MAGIC_ZERO
    #pragma unroll
    for(nvfuser_index_t i21 = 0; i21 < 3; ++i21) {
      if (b2180) {
        T1[(i1026 + i21)]
           = T0[(i1118 + (T0.stride[1] * (i21 + nvfuser_zero)))];
      }
    }
    NVFUSER_UPDATE_MAGIC_ZERO
    #pragma unroll
    for(nvfuser_index_t i22 = 0; i22 < 3; ++i22) {
      T2[i22]
<<<<<<< HEAD
         = T1[(i291 + i22)];
=======
         = T1[(i1302 + i22)];
>>>>>>> 5667e388
    }
    NVFUSER_UPDATE_MAGIC_ZERO
  }
}
)";
  assertCUDAKernel(&fusion, expected_kernel);

  for (auto n : {0, 1, 99}) {
    auto options = at::TensorOptions().dtype(at::kFloat).device(at::kCUDA, 0);
    auto t0 = at::randn({n, 3}, options);
    FusionExecutor fe;
    fe.compileFusion(&fusion, {t0});
    auto cg_outputs = fe.runFusion({t0});
    testValidate(&fusion, cg_outputs, {t0}, {t0}, __LINE__, __FILE__);
  }
}

// This is a case similar to matmul, where we have
// tv4 = set(tv0) // cp.async for matmul
// tv1 = set(tv4) // ld.matrix for matmul
// and both are double buffered
TEST_F(LoopRotationTest, MultipleDoubleBuffer_CUDA) {
  if (!deviceMajorMinorCheck(8)) {
    GTEST_SKIP() << "skipping tests on pre-Ampere GPUs";
    return;
  }
  Fusion fusion;
  FusionGuard fg(&fusion);

  auto tv0 = makeConcreteTensor({-1, 3});
  fusion.addInput(tv0);
  auto tv1 = set(tv0);
  auto tv2 = set(tv1);
  auto tv3 = set(tv2);
  fusion.addOutput(tv3);

  auto tv4 = tv0->cacheAfter(LoadStoreOpType::CpAsyncCa);
  tv4->setMemoryType(MemoryType::Shared);

  inlineAllAt(tv3, 1);
  inlineSelectedAt({tv1, tv2, tv3}, tv3, 2);

  tv4->circularBuffer(5);
  tv1->doubleBuffer();
  scheduler_utils::rotateLoop(tv3, 0, {tv1});

  // TODO: i827 < 3 is trivial, simplify it away
  const std::string expected_kernel = R"(
__global__ void CUDAGeneratedKernel(Tensor<float, 2> T0, Tensor<float, 2> T3) {
  alignas(16) extern __shared__ char array[];
  unsigned smem_offset = 0;
  NVFUSER_DEFINE_MAGIC_ZERO
  float* ptr98;
  ptr98 = T0.data;
  float* ptr384;
  ptr384 = ptr98 + (T0.stride[0] * 4);
  smem_offset = alignBufferSize(smem_offset, 16);
  float* T4 = reinterpret_cast<float*>(array + smem_offset);
  smem_offset += (15 * sizeof(float));
  #pragma unroll
  for(nvfuser_index_t i18 = 0; i18 < 4; ++i18) {
    float* ptr165;
    ptr165 = ptr98 + (T0.stride[0] * i18);
    unsigned i249;
    i249 = (toSmem(T4)) + (12 * i18);
    bool b1167;
    b1167 = (i18 + nvfuser_zero) < T0.size[0];
    #pragma unroll
    for(nvfuser_index_t i17 = 0; i17 < 3; ++i17) {
      Ampere::cpAsyncCa<float, 1>((i249 + (4 * i17)),(ptr165 + (T0.stride[1] * (i17 + nvfuser_zero))),b1167);
    }
    Ampere::cpAsyncCommit();
  }
  NVFUSER_UPDATE_MAGIC_ZERO
  Ampere::cpAsyncPartialBarrier<3>();
  float T1[2];
  T1[0]
     = T4[0];
  #pragma unroll 1
  for(nvfuser_index_t i19 = 0; i19 < T0.size[0]; ++i19) {
    float* ptr385;
    ptr385 = ptr384 + (T0.stride[0] * i19);
    int64_t i486;
    i486 = 4 + i19;
    unsigned i489;
    i489 = (toSmem(T4)) + (12 * (i486 % 5));
    int64_t i567;
    i567 = 1 + (3 * (i19 % 5));
    int64_t i895;
    i895 = 3 * i19;
    bool b1359;
    b1359 = i486 < T0.size[0];
    Ampere::cpAsyncPartialBarrier<3>();
    #pragma unroll
    for(nvfuser_index_t i17 = 0; i17 < 3; ++i17) {
      Ampere::cpAsyncCa<float, 1>((i489 + (4 * i17)),(ptr385 + (T0.stride[1] * (i17 + nvfuser_zero))),b1359);
    }
    NVFUSER_UPDATE_MAGIC_ZERO
    Ampere::cpAsyncCommit();
    #pragma unroll
    for(nvfuser_index_t i22 = 0; i22 < 2; ++i22) {
      int64_t i827;
      i827 = i22 + nvfuser_zero;
      T1[((1 + i22) % 2)]
         = T4[(i567 + i22)];
      float T2[1];
      T2[0]
         = T1[(i22 % 2)];
      if ((i827 < 3)) {
        T3[(i895 + i827)]
           = T2[0];
      }
    }
    NVFUSER_UPDATE_MAGIC_ZERO
    float T2[1];
    T2[0]
       = T1[0];
    T3[(2 + i895)]
       = T2[0];
    NVFUSER_UPDATE_MAGIC_ZERO
    T1[0]
       = T4[(3 * ((1 + i19) % 5))];
  }
}
)";
  assertCUDAKernel(&fusion, expected_kernel);

  for (auto n : {0, 1, 99}) {
    auto options = at::TensorOptions().dtype(at::kFloat).device(at::kCUDA, 0);
    auto t0 = at::randn({n, 3}, options);
    FusionExecutor fe;
    fe.compileFusion(&fusion, {t0});
    auto cg_outputs = fe.runFusion({t0});
    testValidate(&fusion, cg_outputs, {t0}, {t0}, __LINE__, __FILE__);
  }
}
} // namespace nvfuser<|MERGE_RESOLUTION|>--- conflicted
+++ resolved
@@ -323,11 +323,7 @@
     b1072 = (i24 + nvfuser_zero) < T0.size[0];
     #pragma unroll
     for(nvfuser_index_t i21 = 0; i21 < 3; ++i21) {
-<<<<<<< HEAD
-      T1[(i43 + i21)] = 0;
-=======
       T1[(i152 + i21)] = 0;
->>>>>>> 5667e388
     }
     #pragma unroll
     for(nvfuser_index_t i21 = 0; i21 < 3; ++i21) {
@@ -361,11 +357,7 @@
     b1342 = i453 < T0.size[0];
     #pragma unroll
     for(nvfuser_index_t i21 = 0; i21 < 3; ++i21) {
-<<<<<<< HEAD
-      T1[(i94 + i21)] = 0;
-=======
       T1[(i455 + i21)] = 0;
->>>>>>> 5667e388
     }
     NVFUSER_UPDATE_MAGIC_ZERO
     #pragma unroll
@@ -392,11 +384,7 @@
     #pragma unroll
     for(nvfuser_index_t i22 = 0; i22 < 3; ++i22) {
       T2[i22]
-<<<<<<< HEAD
-         = T1[(i176 + i22)];
-=======
          = T1[(i949 + i22)];
->>>>>>> 5667e388
     }
     NVFUSER_UPDATE_MAGIC_ZERO
   }
@@ -451,11 +439,7 @@
   for(nvfuser_index_t i21 = 0; i21 < 3; ++i21) {
     if (b1425) {
       T1[i21]
-<<<<<<< HEAD
-         = T0[(T0.stride[1] * i38)];
-=======
          = T0[(T0.stride[1] * (i21 + nvfuser_zero))];
->>>>>>> 5667e388
     }
   }
   NVFUSER_UPDATE_MAGIC_ZERO
@@ -469,11 +453,7 @@
     b1679 = ((1 + i24) + nvfuser_zero) < T0.size[0];
     #pragma unroll
     for(nvfuser_index_t i21 = 0; i21 < 3; ++i21) {
-<<<<<<< HEAD
-      T1[(i60 + i21)] = 0;
-=======
       T1[(i285 + i21)] = 0;
->>>>>>> 5667e388
     }
     #pragma unroll
     for(nvfuser_index_t i21 = 0; i21 < 3; ++i21) {
@@ -494,11 +474,7 @@
   for(nvfuser_index_t i21 = 0; i21 < 3; ++i21) {
     if (b1744) {
       T1[(12 + i21)]
-<<<<<<< HEAD
-         = T0[(i122 + (T0.stride[1] * i112))];
-=======
          = T0[(i545 + (T0.stride[1] * (i21 + nvfuser_zero)))];
->>>>>>> 5667e388
     }
   }
   NVFUSER_UPDATE_MAGIC_ZERO
@@ -535,11 +511,7 @@
     NVFUSER_UPDATE_MAGIC_ZERO
     #pragma unroll
     for(nvfuser_index_t i21 = 0; i21 < 3; ++i21) {
-<<<<<<< HEAD
-      T1[(i195 + i21)] = 0;
-=======
       T1[(i1026 + i21)] = 0;
->>>>>>> 5667e388
     }
     NVFUSER_UPDATE_MAGIC_ZERO
     #pragma unroll
@@ -553,11 +525,7 @@
     #pragma unroll
     for(nvfuser_index_t i22 = 0; i22 < 3; ++i22) {
       T2[i22]
-<<<<<<< HEAD
-         = T1[(i291 + i22)];
-=======
          = T1[(i1302 + i22)];
->>>>>>> 5667e388
     }
     NVFUSER_UPDATE_MAGIC_ZERO
   }
