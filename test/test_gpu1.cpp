--- conflicted
+++ resolved
@@ -132,320 +132,6 @@
       "Error with dispatch system where results differ by passing Scalar* vs Val* vs Statement*.");
 }
 
-<<<<<<< HEAD
-// Evaluate basic scalar operations with constant values
-TEST_F(NVFuserTest, FusionExprEvalConstants_CUDA) {
-  Fusion fusion;
-  FusionGuard fg(&fusion);
-
-  ExpressionEvaluator evaluator;
-
-  auto* a = IrBuilder::create<Scalar>(7);
-  auto* b = IrBuilder::create<Scalar>(3);
-
-  // Avoid div operation because it casts int operands to float
-  checkIntValue(evaluator, neg(a), -7);
-  checkIntValue(evaluator, add(a, b), 10);
-  checkIntValue(evaluator, neg(mul(sub(a, b), add(a, b))), -40);
-  checkIntValue(evaluator, mod(a, b), 1);
-  checkIntValue(evaluator, ceilDiv(a, b), 3);
-}
-
-TEST_F(NVFuserTest, FusionExprEvalDouble_CUDA) {
-  auto fusion = std::make_unique<Fusion>();
-  FusionGuard fg(fusion.get());
-  auto ten = IrBuilder::create<Scalar>(10.0);
-  auto two = IrBuilder::create<Scalar>(2.0);
-  auto three = IrBuilder::create<Scalar>(3.0);
-  auto val = castOp(DataType::Int, ceilDiv(sub(ten, two), three));
-  auto reference = static_cast<int64_t>(std::ceil((10.0 - 2.0) / 3.0));
-  TORCH_CHECK(reference == val->evaluateInt());
-}
-
-// Evaluate basic scalar operations with bound values
-TEST_F(NVFuserTest, FusionExprEvalBindings_CUDA) {
-  Fusion fusion;
-  FusionGuard fg(&fusion);
-
-  ExpressionEvaluator evaluator;
-
-  auto* a = IrBuilder::create<Scalar>(DataType::Int);
-  auto* b = IrBuilder::create<Scalar>(DataType::Int);
-  auto* c = add(a, b);
-  auto* d = neg(ceilDiv(c, b));
-  auto* e = IrBuilder::create<Scalar>(0);
-
-  // trying to evaluate before binding should give empty results
-  TORCH_CHECK(!evaluator.evaluate(a).hasValue());
-  TORCH_CHECK(!evaluator.evaluate(d).hasValue());
-
-  evaluator.bind(a, 7L);
-  evaluator.bind(b, 3L);
-
-  // can't bind to the results of expressions
-  // NOLINTNEXTLINE(cppcoreguidelines-avoid-goto,hicpp-avoid-goto)
-  ASSERT_ANY_THROW(evaluator.bind(c, 100L));
-
-  // can't bind to concrete values
-  // NOLINTNEXTLINE(cppcoreguidelines-avoid-goto,hicpp-avoid-goto)
-  ASSERT_ANY_THROW(evaluator.bind(e, 100L));
-
-  checkIntValue(evaluator, c, 10);
-  checkIntValue(evaluator, sub(a, b), 4);
-  checkIntValue(evaluator, mod(a, b), 1);
-  checkIntValue(evaluator, ceilDiv(a, b), 3);
-  checkIntValue(evaluator, d, -4);
-
-  // Reset evaluation context
-  evaluator = ExpressionEvaluator();
-
-  evaluator.bind(a, 2L);
-  evaluator.bind(b, 5L);
-
-  checkIntValue(evaluator, c, 7);
-  checkIntValue(evaluator, sub(a, b), -3);
-  checkIntValue(evaluator, mod(a, b), 2);
-  checkIntValue(evaluator, ceilDiv(a, b), 1);
-  checkIntValue(evaluator, d, -2);
-}
-
-// Evaluate expressions in a simple IR
-TEST_F(NVFuserTest, FusionExprEvalBasic_CUDA) {
-  Fusion fusion;
-  FusionGuard fg(&fusion);
-
-  // Create a non-trivial IR
-  TensorView* tv0 = makeSymbolicTensor(2);
-  TensorView* tv1 = makeSymbolicTensor(2);
-
-  fusion.addInput(tv0);
-  fusion.addInput(tv1);
-
-  TensorView* tv2 = add(tv1, IrBuilder::create<Scalar>(2.0));
-  TensorView* tv3 = add(tv0, tv2);
-
-  fusion.addOutput(tv3);
-
-  tv3->split(0, 4);
-
-  tv0->computeAt(tv3, 1);
-  tv1->computeAt(tv3, 1);
-
-  tv3->axis(0)->parallelize(ParallelType::BIDx);
-  tv2->axis(1)->parallelize(ParallelType::Unroll);
-  tv3->axis(1)->parallelize(ParallelType::Unroll);
-  tv2->axis(-1)->parallelize(ParallelType::TIDx);
-  tv3->axis(-1)->parallelize(ParallelType::TIDx);
-
-  // 1. Create an evaluator
-  ExpressionEvaluator evaluator;
-
-  // 2. Bind values
-  //
-  // IMPORTANT:
-  // a. The bindings are only as stable as the Vals are in the fusion graph
-  // b. You must use the original (rootDomain) extents
-  //  (ex. `tv0->getRootDomain()[0]->extent()`
-  //   instead of `tv0->axis(0)->extent()`)
-  //
-  evaluator.bind(tv0->getRootDomain()[0]->extent(), 6L);
-  evaluator.bind(tv0->getRootDomain()[1]->extent(), 128L);
-  evaluator.bind(tv1->getRootDomain()[0]->extent(), 6L);
-  evaluator.bind(tv1->getRootDomain()[1]->extent(), 128L);
-
-  // 3. Evaluate and check result values
-  TORCH_CHECK(tv2->domain()->nDims() == 3);
-  checkIntValue(evaluator, tv2->axis(0)->extent(), 2);
-  checkIntValue(evaluator, tv2->axis(1)->extent(), 4);
-  checkIntValue(evaluator, tv2->axis(2)->extent(), 128);
-
-  TORCH_CHECK(tv3->domain()->nDims() == 3);
-  checkIntValue(evaluator, tv3->axis(0)->extent(), 2);
-  checkIntValue(evaluator, tv3->axis(1)->extent(), 4);
-  checkIntValue(evaluator, tv3->axis(2)->extent(), 128);
-}
-
-// Evaluate expressions in a more complex IR
-TEST_F(NVFuserTest, FusionExprEvalComplex_CUDA) {
-  Fusion fusion;
-  FusionGuard fg(&fusion);
-
-  TensorView* tv0 = makeSymbolicTensor(2);
-  fusion.addInput(tv0);
-
-  TensorView* tv1 = mul(tv0, IrBuilder::create<Scalar>(-1.0));
-  TensorView* tv2 = add(tv0, IrBuilder::create<Scalar>(3.0));
-  TensorView* tv3 = mul(tv0, IrBuilder::create<Scalar>(2.0));
-  TensorView* tv4 = add(tv2, tv1);
-  TensorView* tv5 = add(tv4, tv3);
-  TensorView* tv6 = add(tv0, tv3);
-
-  fusion.addOutput(tv5);
-  fusion.addOutput(tv6);
-
-  tv5->reorder({{-1, 0}});
-
-  tv6->split(0, 5);
-  tv5->merge(0);
-
-  // 1. Create an evaluator
-  ExpressionEvaluator evaluator;
-
-  // 2. Bind values
-  evaluator.bind(tv0->getRootDomain()[0]->extent(), 129L);
-  evaluator.bind(tv0->getRootDomain()[1]->extent(), 127L);
-
-  // Evaluate and check extent values
-  TORCH_CHECK(tv0->domain()->nDims() == 2);
-  checkIntValue(evaluator, tv0->axis(0)->extent(), 129);
-  checkIntValue(evaluator, tv0->axis(1)->extent(), 127);
-
-  TORCH_CHECK(tv3->domain()->nDims() == 2);
-  checkIntValue(evaluator, tv3->axis(0)->extent(), 129);
-  checkIntValue(evaluator, tv3->axis(1)->extent(), 127);
-
-  TORCH_CHECK(tv4->domain()->nDims() == 2);
-  checkIntValue(evaluator, tv4->axis(0)->extent(), 129);
-  checkIntValue(evaluator, tv4->axis(1)->extent(), 127);
-
-  TORCH_CHECK(tv5->domain()->nDims() == 1);
-  checkIntValue(evaluator, tv5->axis(0)->extent(), 16383);
-
-  TORCH_CHECK(tv6->domain()->nDims() == 3);
-  checkIntValue(evaluator, tv6->axis(0)->extent(), 26);
-  checkIntValue(evaluator, tv6->axis(1)->extent(), 5);
-  checkIntValue(evaluator, tv6->axis(2)->extent(), 127);
-}
-
-// Evaluate expressions post lowering
-TEST_F(NVFuserTest, FusionExprEvalPostLower_CUDA) {
-  Fusion fusion;
-  FusionGuard fg(&fusion);
-
-  // Create a non-trivial IR
-  TensorView* tv0 = makeSymbolicTensor(2);
-  TensorView* tv1 = makeSymbolicTensor(2);
-
-  fusion.addInput(tv0);
-  fusion.addInput(tv1);
-
-  TensorView* tv2 = add(tv1, IrBuilder::create<Scalar>(2.0));
-  TensorView* tv3 = add(tv0, tv2);
-
-  fusion.addOutput(tv3);
-
-  tv3->split(0, 4);
-
-  tv0->computeAt(tv3, 1);
-  tv1->computeAt(tv3, 1);
-
-  tv3->axis(0)->parallelize(ParallelType::BIDx);
-  tv2->axis(1)->parallelize(ParallelType::Unroll);
-  tv3->axis(1)->parallelize(ParallelType::Unroll);
-  tv2->axis(-1)->parallelize(ParallelType::TIDx);
-  tv3->axis(-1)->parallelize(ParallelType::TIDx);
-
-  auto* bid_x = add(tv3->axis(0)->extent(), IrBuilder::create<Scalar>(0));
-  auto* tid_x = add(tv3->axis(-1)->extent(), IrBuilder::create<Scalar>(0));
-
-  // Lower
-  GpuLower gpulw(&fusion);
-
-  // 1. Create an evaluation context
-  ExpressionEvaluator evaluator;
-
-  // 2. Bind values
-  evaluator.bind(tv0->getRootDomain()[0]->extent(), 6L);
-  evaluator.bind(tv0->getRootDomain()[1]->extent(), 128L);
-  evaluator.bind(tv1->getRootDomain()[0]->extent(), 6L);
-  evaluator.bind(tv1->getRootDomain()[1]->extent(), 128L);
-
-  // 3. Evaluate and check result values
-  TORCH_CHECK(tv2->domain()->nDims() == 3);
-  checkIntValue(evaluator, tv2->axis(0)->extent(), 2);
-  checkIntValue(evaluator, tv2->axis(1)->extent(), 4);
-  checkIntValue(evaluator, tv2->axis(2)->extent(), 128);
-
-  TORCH_CHECK(tv3->domain()->nDims() == 3);
-  checkIntValue(evaluator, tv3->axis(0)->extent(), 2);
-  checkIntValue(evaluator, tv3->axis(1)->extent(), 4);
-  checkIntValue(evaluator, tv3->axis(2)->extent(), 128);
-
-  checkIntValue(evaluator, bid_x, 2);
-  checkIntValue(evaluator, tid_x, 128);
-}
-
-// Kernel IR: Evaluate basic scalar operations with constant values
-TEST_F(NVFuserTest, FusionKernelExprEvalConstants_CUDA) {
-  Fusion fusion;
-  kir::Kernel kernel(&fusion);
-  FusionGuard fg((&kernel)->as<Fusion>());
-
-  auto a = IrBuilder::create<Scalar>(7);
-  auto b = IrBuilder::create<Scalar>(3);
-  auto c = IrBuilder::subExpr(a, b);
-  auto d = IrBuilder::divExpr(a, b);
-  auto e = IrBuilder::mulExpr(c, d);
-
-  ExpressionEvaluator evaluator;
-
-  checkIntValue(evaluator, IrBuilder::negExpr(a), -7);
-  checkIntValue(evaluator, IrBuilder::addExpr(a, b), 10);
-  checkIntValue(evaluator, IrBuilder::negExpr(e), -8);
-  checkIntValue(evaluator, IrBuilder::modExpr(a, b), 1);
-  checkIntValue(evaluator, IrBuilder::ceilDivExpr(a, b), 3);
-}
-
-// Kernel IR: Evaluate basic scalar operations with bound values
-TEST_F(NVFuserTest, FusionKernelExprEvalBindings_CUDA) {
-  Fusion fusion;
-  kir::Kernel kernel(&fusion);
-  FusionGuard fg((&kernel)->as<Fusion>());
-
-  ExpressionEvaluator evaluator;
-
-  auto a = IrBuilder::create<Scalar>(DataType::Int);
-  auto b = IrBuilder::create<Scalar>(DataType::Int);
-  auto c = IrBuilder::addExpr(a, b);
-  auto d = IrBuilder::negExpr(IrBuilder::ceilDivExpr(c, b));
-  auto e = IrBuilder::create<Scalar>(0);
-
-  // trying to evaluate before binding should give empty results
-  TORCH_CHECK(!evaluator.evaluate(a).hasValue());
-  TORCH_CHECK(!evaluator.evaluate(d).hasValue());
-
-  evaluator.bind(a, 7L);
-  evaluator.bind(b, 3L);
-
-  // can't bind to the results of expressions
-  // NOLINTNEXTLINE(cppcoreguidelines-avoid-goto,hicpp-avoid-goto)
-  ASSERT_ANY_THROW(evaluator.bind(c, 100L));
-
-  // can't bind to concrete values
-  // NOLINTNEXTLINE(cppcoreguidelines-avoid-goto,hicpp-avoid-goto)
-  ASSERT_ANY_THROW(evaluator.bind(e, 100L));
-
-  checkIntValue(evaluator, c, 10);
-  checkIntValue(evaluator, IrBuilder::subExpr(a, b), 4);
-  checkIntValue(evaluator, IrBuilder::modExpr(a, b), 1);
-  checkIntValue(evaluator, IrBuilder::ceilDivExpr(a, b), 3);
-  checkIntValue(evaluator, d, -4);
-
-  // Reset the evaluation context
-  evaluator = ExpressionEvaluator();
-
-  evaluator.bind(a, 2L);
-  evaluator.bind(b, 5L);
-
-  checkIntValue(evaluator, c, 7);
-  checkIntValue(evaluator, IrBuilder::subExpr(a, b), -3);
-  checkIntValue(evaluator, IrBuilder::modExpr(a, b), 2);
-  checkIntValue(evaluator, IrBuilder::ceilDivExpr(a, b), 1);
-  checkIntValue(evaluator, d, -2);
-}
-
-=======
->>>>>>> 64a319da
 TEST_F(NVFuserTest, FusionClear_CUDA) {
   Fusion fusion;
   FusionGuard fg(&fusion);
