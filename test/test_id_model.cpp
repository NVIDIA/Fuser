--- conflicted
+++ resolved
@@ -45,7 +45,31 @@
 
 namespace {
 
-<<<<<<< HEAD
+// Get n-th parent expr traversing through the first input of each
+// parent
+Expr* getParentExpr(Val* val, int n) {
+  for (int i = 0; i < n - 1; ++i) {
+    NVF_ERROR(val->definition() != nullptr);
+    val = val->definition()->input(0);
+  }
+  NVF_ERROR(val->definition() != nullptr);
+  return val->definition();
+};
+
+TensorView* getTensorByName(
+    const std::vector<TensorView*>& tvs,
+    StmtNameType name) {
+  if (auto it = std::find_if(
+          tvs.begin(),
+          tvs.end(),
+          [&](TensorView* tv) { return tv->name() == name; });
+      it != tvs.end()) {
+    return *it;
+  } else {
+    return nullptr;
+  }
+}
+
 // Helper class to test IdModel
 class IdModelTester : public IdModel {
  public:
@@ -101,30 +125,6 @@
         << "Root resolution should not exist for: "
         << nvfuser::toString(iel_group)
         << ", but found: " << root_promotion_map_it->second->toString();
-=======
-// Get n-th parent expr traversing through the first input of each
-// parent
-Expr* getParentExpr(Val* val, int n) {
-  for (int i = 0; i < n - 1; ++i) {
-    NVF_ERROR(val->definition() != nullptr);
-    val = val->definition()->input(0);
-  }
-  NVF_ERROR(val->definition() != nullptr);
-  return val->definition();
-};
-
-TensorView* getTensorByName(
-    const std::vector<TensorView*>& tvs,
-    StmtNameType name) {
-  if (auto it = std::find_if(
-          tvs.begin(),
-          tvs.end(),
-          [&](TensorView* tv) { return tv->name() == name; });
-      it != tvs.end()) {
-    return *it;
-  } else {
-    return nullptr;
->>>>>>> 42b1b238
   }
 }
 
@@ -181,7 +181,6 @@
   return fusion_ptr;
 }
 
-<<<<<<< HEAD
 TensorView* findTensorByName(
     const std::vector<TensorView*>& tvs,
     StmtNameType name) {
@@ -193,7 +192,9 @@
     return *it;
   } else {
     return nullptr;
-=======
+  }
+}
+
 // Check the results of ValGraphStmtSort. Only the ordering of
 // ExprGroups is checked for now as it's likely sufficient.
 //
@@ -231,13 +232,11 @@
     ASSERT_TRUE(eg->has(ref_expr))
         << "Expected: " << nvfuser::toString(graph.toGroup(ref_expr))
         << ". Actual: " << nvfuser::toString(eg);
->>>>>>> 42b1b238
   }
 }
 
 } // namespace
 
-<<<<<<< HEAD
 // Testing root resolution with a simple broadcast pattern
 TEST_F(IdModelTest, LoopPromotion1) {
   std::unique_ptr<Fusion> fusion = std::make_unique<Fusion>();
@@ -709,7 +708,8 @@
         FAIL() << "Unexpected tensor: " << tv->toString();
     }
   }
-=======
+}
+
 // Sorting test with a trivial fusion
 TEST_F(IdModelTest, ValGraphStmtSort1) {
   Fusion fusion;
@@ -948,7 +948,6 @@
   ref_order.push_back(getParentExpr(tv10->axis(0), 1));
 
   checkSortingResults(vg, vg_stmt_sort.exprs(), vg_stmt_sort.vals(), ref_order);
->>>>>>> 42b1b238
 }
 
 } // namespace nvfuser