--- conflicted
+++ resolved
@@ -45,7 +45,31 @@
 
 namespace {
 
-<<<<<<< HEAD
+// Get n-th parent expr traversing through the first input of each
+// parent
+Expr* getParentExpr(Val* val, int n) {
+  for (int i = 0; i < n - 1; ++i) {
+    NVF_ERROR(val->definition() != nullptr);
+    val = val->definition()->input(0);
+  }
+  NVF_ERROR(val->definition() != nullptr);
+  return val->definition();
+};
+
+TensorView* getTensorByName(
+    const std::vector<TensorView*>& tvs,
+    StmtNameType name) {
+  if (auto it = std::find_if(
+          tvs.begin(),
+          tvs.end(),
+          [&](TensorView* tv) { return tv->name() == name; });
+      it != tvs.end()) {
+    return *it;
+  } else {
+    return nullptr;
+  }
+}
+
 // Helper class to test IdModel
 class IdModelTester : public IdModel {
  public:
@@ -101,30 +125,6 @@
         << "Root resolution should not exist for: "
         << nvfuser::toString(iel_group)
         << ", but found: " << root_promotion_map_it->second->toString();
-=======
-// Get n-th parent expr traversing through the first input of each
-// parent
-Expr* getParentExpr(Val* val, int n) {
-  for (int i = 0; i < n - 1; ++i) {
-    NVF_ERROR(val->definition() != nullptr);
-    val = val->definition()->input(0);
-  }
-  NVF_ERROR(val->definition() != nullptr);
-  return val->definition();
-};
-
-TensorView* getTensorByName(
-    const std::vector<TensorView*>& tvs,
-    StmtNameType name) {
-  if (auto it = std::find_if(
-          tvs.begin(),
-          tvs.end(),
-          [&](TensorView* tv) { return tv->name() == name; });
-      it != tvs.end()) {
-    return *it;
-  } else {
-    return nullptr;
->>>>>>> 9fac12bd
   }
 }
 
@@ -181,19 +181,6 @@
   return fusion_ptr;
 }
 
-<<<<<<< HEAD
-TensorView* findTensorByName(
-    const std::vector<TensorView*>& tvs,
-    StmtNameType name) {
-  if (auto it = std::find_if(
-          tvs.begin(),
-          tvs.end(),
-          [&](TensorView* tv) { return tv->name() == name; });
-      it != tvs.end()) {
-    return *it;
-  } else {
-    return nullptr;
-=======
 // Check the results of ValGraphStmtSort. Only the ordering of
 // ExprGroups is checked for now as it's likely sufficient.
 //
@@ -233,485 +220,11 @@
         << "Expected: " << nvfuser::toString(graph.toGroup(ref_expr)) << ", "
         << ref_expr->toString() << ". Actual: " << nvfuser::toString(eg) << ", "
         << eg->front()->toString();
->>>>>>> 9fac12bd
   }
 }
 
 } // namespace
 
-<<<<<<< HEAD
-// Testing root resolution with a simple broadcast pattern
-TEST_F(IdModelTest, LoopPromotion1) {
-  std::unique_ptr<Fusion> fusion = std::make_unique<Fusion>();
-  FusionGuard fg(fusion.get());
-
-  auto t0 = makeSymbolicTensor(1);
-  fusion->addInput(t0);
-  auto t1 = makeSymbolicTensor(2);
-  fusion->addInput(t1);
-  auto t2 = broadcast(t0, {true, false});
-  auto t3 = add(t2, t1);
-  fusion->addOutput(t3);
-
-  {
-    IdModelTester tester(fusion.get());
-    const auto& [iel_graph, root_resolution_map] =
-        tester.getInlineRootResolutionMap();
-
-    // Nothing inlined. Should be no resolution
-    ASSERT_TRUE(root_resolution_map.empty());
-  }
-
-  t2->inlineAt(2);
-  ASSERT_EQ(t2->getComputeAtPosition(), 2);
-
-  {
-    IdModelTester tester(fusion.get());
-    const auto& [iel_graph, root_resolution_map] =
-        tester.getInlineRootResolutionMap();
-
-    // t2 is now fully inlined. Its root broadcast domain should be
-    // resoled with the corresponding domain of t3
-    validateResolution(
-        t2->getRootDomain().at(0),
-        t3->getRootDomain().at(0),
-        iel_graph,
-        root_resolution_map);
-  }
-}
-
-// Test with a fusion with progressive broadcasting
-TEST_F(IdModelTest, LoopPromotion2) {
-  std::unique_ptr<Fusion> fusion = std::make_unique<Fusion>();
-  FusionGuard fg(fusion.get());
-
-  auto t0 = makeSymbolicTensor(1);
-  fusion->addInput(t0);
-  auto t1 = makeSymbolicTensor(3);
-  fusion->addInput(t1);
-
-  auto t2 = broadcast(t0, {true, false});
-  auto t3 = broadcast(t2, {true, false, false});
-  auto t4 = add(t3, t1);
-  fusion->addOutput(t4);
-
-  inlineMost();
-
-  IdModelTester tester(fusion.get());
-  const auto& [iel_graph, root_resolution_map] =
-      tester.getInlineRootResolutionMap();
-
-  // Validate t2 and t3 as they have root broadcast domains
-  validateResolution(
-      t2->getRootDomain().at(0),
-      t4->getRootDomain().at(1),
-      iel_graph,
-      root_resolution_map);
-
-  validateResolution(
-      t3->getRootDomain().at(0),
-      t4->getRootDomain().at(0),
-      iel_graph,
-      root_resolution_map);
-}
-
-// Multiple inlined and non-inlined broadcast domains
-TEST_F(IdModelTest, LoopPromotion3) {
-  std::unique_ptr<Fusion> fusion = std::make_unique<Fusion>();
-  FusionGuard fg(fusion.get());
-
-  auto tv0 = makeSymbolicTensor(2);
-  fusion->addInput(tv0);
-  auto tv1 = makeSymbolicTensor(4);
-  fusion->addInput(tv1);
-
-  auto tv2 = broadcast(tv0, {false, true, false, true});
-  auto tv3 = add(tv2, tv1);
-  fusion->addOutput(tv3);
-
-  // tv3: [i0, i1, i2, i3] -> [i0*i1, i2*i3]
-  tv3->merge(0);
-  tv3->merge(1);
-
-  TransformPropagatorWithCheck propagator(tv3);
-  MaxRootDomainInfoSpanningTree(tv3).traverse(&propagator);
-
-  tv2->inlineAt(1);
-
-  // tv2: [i0*b1, i2*b3] ca(1)
-  // tv3: [i0*i1, i2*i3]
-
-  IdModelTester tester(fusion.get());
-  const auto& [iel_graph, root_resolution_map] =
-      tester.getInlineRootResolutionMap();
-
-  // The b1 broadcast domain tv2 should be resolved as it's inlined,
-  // but b3 should not.
-  validateResolution(
-      tv2->getRootDomain().at(1),
-      tv3->getRootDomain().at(1),
-      iel_graph,
-      root_resolution_map);
-
-  validateResolution(
-      tv2->getRootDomain().at(3), nullptr, iel_graph, root_resolution_map);
-}
-
-// Test root resolution with a fusion with outer split.
-// Currently invalid code will be generated.
-//
-// Used as Example 1 in the design doc about Loop
-// Promotion Analysis.
-TEST_F(IdModelTest, LoopPromotion4) {
-  Fusion fusion;
-  FusionGuard fg(&fusion);
-
-  auto tv0 = makeContigConcreteTensor({1, 4});
-  fusion.addInput(tv0);
-  auto tv1 = makeContigConcreteTensor({3, 4});
-  fusion.addInput(tv1);
-
-  auto tv2 = set(tv0);
-  auto tv3 = set(tv1);
-  auto tv4 = add(tv2, tv3);
-  fusion.addOutput(tv4);
-
-  // [i0, i1]
-  tv4->merge(0);
-  // [i0*i1]
-  tv4->split(0, 4, false); // outer split
-  // [4, i0*i1/4]
-
-  TransformPropagator propagator(tv4);
-  MaxRootDomainInfoSpanningTree(tv4).traverse(&propagator);
-
-  for (auto tv : ir_utils::allTvs(&fusion)) {
-    tv->inlineAt(-2);
-  }
-
-  IdModelTester tester(&fusion);
-  const auto& [iel_graph, root_resolution_map] =
-      tester.getInlineRootResolutionMap();
-
-  // Verify all tensors with broadcast have correct resolution of root
-  // broadcast domains
-  for (auto tv : ir_utils::allTvs(&fusion)) {
-    // Skip tensors with no broadcast or non-inlined
-    if (std::none_of(
-            tv->getRootDomain().begin(),
-            tv->getRootDomain().end(),
-            [](auto id) { return id->isBroadcast(); }) ||
-        tv->getComputeAtPosition() == 0) {
-      continue;
-    }
-
-    switch (tv->name()) {
-      case 2:
-        // T2_l[ iS20{4}, iS21{( ceilDiv(( 1 * 4 ), 4) )} ] ca_pos( 1 )
-        //  root domain : (bS4{1}, iS5{4})
-        validateResolution(
-            tv->getRootDomain().at(0),
-            tv4->getRootDomain().at(0),
-            iel_graph,
-            root_resolution_map);
-        break;
-      default:
-        FAIL() << "Unexpected tensor: " << tv->toString();
-    }
-  }
-}
-
-// Test root resolution with the same fusion as Indexing1
-TEST_F(IdModelTest, LoopPromotion5) {
-  Fusion fusion;
-  FusionGuard fg(&fusion);
-
-  auto tv0 = makeSymbolicTensor(3);
-  auto tv1 = makeSymbolicTensor(4);
-  fusion.addInput(tv0);
-  fusion.addInput(tv1);
-
-  auto tv2 = add(tv0, IrBuilder::create<Val>(1.0));
-  auto tv3 = broadcast(tv2, {true, false, false, false});
-  auto tv4 = add(tv3, tv1);
-
-  fusion.addOutput(tv4);
-
-  tv4->merge(0);
-  tv4->merge(0);
-  tv4->merge(0);
-
-  tv4->split(0, 128);
-  tv4->split(0, 4);
-
-  tv2->computeAt(tv4, 1);
-
-  tv4->axis(0)->parallelize(ParallelType::BIDx);
-  tv4->axis(1)->parallelize(ParallelType::Unroll);
-  tv4->axis(2)->parallelize(ParallelType::TIDx);
-
-  tv3->axis(1)->parallelize(ParallelType::Unroll);
-  tv3->axis(2)->parallelize(ParallelType::TIDx);
-
-  tv2->axis(1)->parallelize(ParallelType::Unroll);
-  tv2->axis(2)->parallelize(ParallelType::TIDx);
-
-  auto all_tvs = ir_utils::allTvs(&fusion);
-
-  IdModelTester tester(&fusion);
-  const auto& [iel_graph, root_resolution_map] =
-      tester.getInlineRootResolutionMap();
-
-  // Verify all tensors with broadcast have correct resolution of root
-  // broadcast domains
-  for (auto tv : all_tvs) {
-    // Skip tensors with no broadcast or non-inlined
-    if (std::none_of(
-            tv->getRootDomain().begin(),
-            tv->getRootDomain().end(),
-            [](auto id) { return id->isBroadcast(); }) ||
-        tv->getComputeAtPosition() == 0) {
-      continue;
-    }
-
-    switch (tv->name()) {
-      case 3:
-        // T3_l[ iS30{( ceilDiv(( ceilDiv(( ( ( 1 * i0 ) * i2 ) * i3 ), 128) ),
-        // 4) )}, iUR31{4}, ithreadIdx.x29{128} ] ca_pos( 1 ) produce_pos( 1 )
-        //  root domain : (bS10{1}, iS11{i0}, iS12{i2}, iS13{i3})
-        validateResolution(
-            tv->getRootDomain().at(0),
-            tv4->getRootDomain().at(0),
-            iel_graph,
-            root_resolution_map);
-        break;
-      default:
-        FAIL() << "Unexpected tensor: " << tv->toString();
-    }
-  }
-}
-
-// Test root resolution with the same fusion as Indexing19
-TEST_F(IdModelTest, LoopPromotion6) {
-  auto fusion = createFusionWithMultipleResolutionPaths();
-  auto all_tvs = ir_utils::allTvs(fusion.get());
-
-  IdModelTester tester(fusion.get());
-  const auto& [iel_graph, root_resolution_map] =
-      tester.getInlineRootResolutionMap();
-
-  // Verify all tensors with broadcast have correct resolution of root
-  // broadcast domains
-  for (auto tv : all_tvs) {
-    // Skip tensors with no broadcast or non-inlined
-    if (std::none_of(
-            tv->getRootDomain().begin(),
-            tv->getRootDomain().end(),
-            [](auto id) { return id->isBroadcast(); }) ||
-        tv->getComputeAtPosition() == 0) {
-      continue;
-    }
-
-    switch (tv->name()) {
-      case 2:
-        // T2_l[ iS49{( ceilDiv(( ceilDiv(( 7 * 1 ), 5) ), 3) )}, iS50{3},
-        // iS48{5} ] ca_pos( 1 ) produce_pos( 1 )
-        //  root domain : (iS2{7}, bS3{1})
-        // Resolution: Resolved by the immediate consumer (T4)
-        validateResolution(
-            tv->getRootDomain().at(1),
-            findTensorByName(all_tvs, 4)->getRootDomain().at(1),
-            iel_graph,
-            root_resolution_map);
-        break;
-      case 5:
-        // T5_l[ iS39{( ceilDiv(( ceilDiv(( ( 7 * 11 ) * 1 ), 5) ), 3) )},
-        // iS40{3}, iS38{5} ] produce_pos( 1 )
-        //  root domain : (iS8{7}, iS9{11}, bS10{1})
-        // Resolution: T5 is not inlined to the immediate consumer,
-        // T10. Resolution is done with the other path from T1, such
-        // as T8 or T9.
-        validateResolution(
-            tv->getRootDomain().at(2),
-            findTensorByName(all_tvs, 9)->getRootDomain().at(2),
-            iel_graph,
-            root_resolution_map);
-        break;
-      case 6:
-        // T6_l[ iS64{( ceilDiv(( ceilDiv(( 7 * 1 ), 5) ), 3) )}, iS65{3},
-        // iS63{5} ] ca_pos( 1 ) produce_pos( 1 )
-        //  root domain : (iS11{7}, bS12{1})
-        // Resolution: Resolved by the immediate consumer (T8)
-        validateResolution(
-            tv->getRootDomain().at(1),
-            findTensorByName(all_tvs, 8)->getRootDomain().at(1),
-            iel_graph,
-            root_resolution_map);
-        break;
-      case 9:
-        // T9_l[ iS33{( ceilDiv(( ceilDiv(( ( 7 * 1 ) * 13 ), 5) ), 3) )},
-        // iS34{3}, iS32{5} ] produce_pos( 1 )
-        //  root domain : (iS17{7}, bS18{1}, iS19{13})
-        // Resolution: T9 is not inlined to the immediate consumer,
-        // T10. Resolution is done with the other path from T1, such
-        // as T4 or T5
-        validateResolution(
-            tv->getRootDomain().at(1),
-            findTensorByName(all_tvs, 5)->getRootDomain().at(1),
-            iel_graph,
-            root_resolution_map);
-        break;
-      default:
-        FAIL() << "Unexpected tensor: " << tv->toString();
-    }
-  }
-}
-
-// Same fusion as NvFuserTest.FusionInlineBroadcastIndexing0
-TEST_F(IdModelTest, LoopPromotion7) {
-  Fusion fusion;
-  FusionGuard fg(&fusion);
-
-  auto tv0 = makeContigTensor(1);
-  auto tv1 = makeContigTensor(2);
-  fusion.addInput(tv0);
-  fusion.addInput(tv1);
-  auto tv2 = set(tv0);
-  auto tv3 = broadcast(tv2, {true, false});
-  auto tv4 = add(tv3, tv1);
-  fusion.addOutput(tv4);
-
-  tv4->merge(0);
-  tv4->split(0, 32);
-
-  TransformPropagatorWithCheck propagator(tv4);
-  MaxRootDomainInfoSpanningTree(tv4).traverse(&propagator);
-
-  tv2->inlineAt(1);
-  tv3->inlineAt(1);
-
-  tv2->split(-1, 8);
-
-  auto all_tvs = ir_utils::allTvs(&fusion);
-
-  IdModelTester tester(&fusion);
-  const auto& [iel_graph, root_resolution_map] =
-      tester.getInlineRootResolutionMap();
-
-  // Verify all tensors with broadcast have correct resolution of root
-  // broadcast domains
-  for (auto tv : all_tvs) {
-    // Skip tensors with no broadcast or non-inlined
-    if (std::none_of(
-            tv->getRootDomain().begin(),
-            tv->getRootDomain().end(),
-            [](auto id) { return id->isBroadcast(); }) ||
-        tv->getComputeAtPosition() == 0) {
-      continue;
-    }
-
-    switch (tv->name()) {
-      case 3:
-        // T3_l[ iS15{( ceilDiv(( 1 * i0 ), 32) )}, iS16{32} ] ca_pos( 1 )
-        // produce_pos( 1 ) root domain : (bS4{1}, iS5{i0})
-        validateResolution(
-            tv->getRootDomain().at(0),
-            tv4->getRootDomain().at(0),
-            iel_graph,
-            root_resolution_map);
-        break;
-      default:
-        FAIL() << "Unexpected tensor: " << tv->toString();
-    }
-  }
-}
-
-// Same fusion as NvFuserTest.FusionIndexing20
-TEST_F(IdModelTest, LoopPromotion8) {
-  Fusion fusion;
-  FusionGuard fg(&fusion);
-
-  auto tv0 = makeConcreteTensor({5});
-  fusion.addInput(tv0);
-
-  // [5]
-  auto tv1 = set(tv0);
-  auto tv2 = broadcast(tv1, {true, false});
-  // [1, 5]
-  auto tv3 = makeConcreteTensor({3, 5});
-  fusion.addInput(tv3);
-  auto tv4 = add(tv3, tv2);
-  // [3, 5]
-
-  auto tv5 = broadcast(tv4, {false, false, true});
-  // [3, 5, 1]
-  auto tv6 = makeConcreteTensor({3, 5, 7});
-  fusion.addInput(tv6);
-  auto tv7 = add(tv5, tv6);
-  // [3, 5, 7]
-  fusion.addOutput(tv7);
-
-  tv4->merge(0)->split(0, 2, false);
-  // [3, 5]
-  // [3, 3*5//2]
-
-  TransformPropagatorWithCheck propagator(tv4);
-  MaxRootDomainInfoSpanningTree(tv4).traverse(&propagator);
-
-  tv1->inlineAt(1);
-  tv2->inlineAt(1);
-  tv4->inlineAt(1);
-
-  // [2, 3*5//2]
-  tv5->merge(1)->split(1, 4, false);
-  // [2, 4, (3*5//2)*1//4]
-  tv7->merge(1)->split(1, 4, false);
-  // [2, 4, (3*5//2)*7//4]
-  tv5->inlineAt(2);
-
-  auto all_tvs = ir_utils::allTvs(&fusion);
-
-  IdModelTester tester(&fusion);
-  const auto& [iel_graph, root_resolution_map] =
-      tester.getInlineRootResolutionMap();
-
-  // Verify all tensors with broadcast have correct resolution of root
-  // broadcast domains
-  for (auto tv : all_tvs) {
-    // Skip tensors with no broadcast or non-inlined
-    if (std::none_of(
-            tv->getRootDomain().begin(),
-            tv->getRootDomain().end(),
-            [](auto id) { return id->isBroadcast(); }) ||
-        tv->getComputeAtPosition() == 0) {
-      continue;
-    }
-
-    switch (tv->name()) {
-      case 2:
-        // T2_l[ iS21{2}, iS22{( ceilDiv(( 1 * 5 ), 2) )} ] ca_pos( 1 )
-        // produce_pos( 1 ) root domain : (bS2{1}, iS3{5})
-        validateResolution(
-            tv->getRootDomain().at(0),
-            tv7->getRootDomain().at(0),
-            iel_graph,
-            root_resolution_map);
-        break;
-      case 5:
-        // T5_l[ iS27{2}, iS40{4}, iS41{( ceilDiv(( ( ceilDiv(( 3 * 5 ), 2) ) *
-        // 1 ), 4) )} ] ca_pos( 2 ) produce_pos( 1 ) root domain : (iS8{3},
-        // iS9{5}, bS10{1})
-        validateResolution(
-            tv->getRootDomain().at(2),
-            tv7->getRootDomain().at(2),
-            iel_graph,
-            root_resolution_map);
-        break;
-      default:
-        FAIL() << "Unexpected tensor: " << tv->toString();
-    }
-  }
-=======
 // Sorting test with a trivial fusion
 TEST_F(IdModelTest, ValGraphStmtSort1) {
   Fusion fusion;
@@ -932,7 +445,479 @@
   ref_order.push_back(getParentExpr(tv5->axis(0), 1));
 
   checkSortingResults(vg, vg_stmt_sort.exprs(), vg_stmt_sort.vals(), ref_order);
->>>>>>> 9fac12bd
+}
+
+// Testing root resolution with a simple broadcast pattern
+TEST_F(IdModelTest, LoopPromotion1) {
+  std::unique_ptr<Fusion> fusion = std::make_unique<Fusion>();
+  FusionGuard fg(fusion.get());
+
+  auto t0 = makeSymbolicTensor(1);
+  fusion->addInput(t0);
+  auto t1 = makeSymbolicTensor(2);
+  fusion->addInput(t1);
+  auto t2 = broadcast(t0, {true, false});
+  auto t3 = add(t2, t1);
+  fusion->addOutput(t3);
+
+  {
+    IdModelTester tester(fusion.get());
+    const auto& [iel_graph, root_resolution_map] =
+        tester.getInlineRootResolutionMap();
+
+    // Nothing inlined. Should be no resolution
+    ASSERT_TRUE(root_resolution_map.empty());
+  }
+
+  t2->inlineAt(2);
+  ASSERT_EQ(t2->getComputeAtPosition(), 2);
+
+  {
+    IdModelTester tester(fusion.get());
+    const auto& [iel_graph, root_resolution_map] =
+        tester.getInlineRootResolutionMap();
+
+    // t2 is now fully inlined. Its root broadcast domain should be
+    // resoled with the corresponding domain of t3
+    validateResolution(
+        t2->getRootDomain().at(0),
+        t3->getRootDomain().at(0),
+        iel_graph,
+        root_resolution_map);
+  }
+}
+
+// Test with a fusion with progressive broadcasting
+TEST_F(IdModelTest, LoopPromotion2) {
+  std::unique_ptr<Fusion> fusion = std::make_unique<Fusion>();
+  FusionGuard fg(fusion.get());
+
+  auto t0 = makeSymbolicTensor(1);
+  fusion->addInput(t0);
+  auto t1 = makeSymbolicTensor(3);
+  fusion->addInput(t1);
+
+  auto t2 = broadcast(t0, {true, false});
+  auto t3 = broadcast(t2, {true, false, false});
+  auto t4 = add(t3, t1);
+  fusion->addOutput(t4);
+
+  inlineMost();
+
+  IdModelTester tester(fusion.get());
+  const auto& [iel_graph, root_resolution_map] =
+      tester.getInlineRootResolutionMap();
+
+  // Validate t2 and t3 as they have root broadcast domains
+  validateResolution(
+      t2->getRootDomain().at(0),
+      t4->getRootDomain().at(1),
+      iel_graph,
+      root_resolution_map);
+
+  validateResolution(
+      t3->getRootDomain().at(0),
+      t4->getRootDomain().at(0),
+      iel_graph,
+      root_resolution_map);
+}
+
+// Multiple inlined and non-inlined broadcast domains
+TEST_F(IdModelTest, LoopPromotion3) {
+  std::unique_ptr<Fusion> fusion = std::make_unique<Fusion>();
+  FusionGuard fg(fusion.get());
+
+  auto tv0 = makeSymbolicTensor(2);
+  fusion->addInput(tv0);
+  auto tv1 = makeSymbolicTensor(4);
+  fusion->addInput(tv1);
+
+  auto tv2 = broadcast(tv0, {false, true, false, true});
+  auto tv3 = add(tv2, tv1);
+  fusion->addOutput(tv3);
+
+  // tv3: [i0, i1, i2, i3] -> [i0*i1, i2*i3]
+  tv3->merge(0);
+  tv3->merge(1);
+
+  TransformPropagatorWithCheck propagator(tv3);
+  MaxRootDomainInfoSpanningTree(tv3).traverse(&propagator);
+
+  tv2->inlineAt(1);
+
+  // tv2: [i0*b1, i2*b3] ca(1)
+  // tv3: [i0*i1, i2*i3]
+
+  IdModelTester tester(fusion.get());
+  const auto& [iel_graph, root_resolution_map] =
+      tester.getInlineRootResolutionMap();
+
+  // The b1 broadcast domain tv2 should be resolved as it's inlined,
+  // but b3 should not.
+  validateResolution(
+      tv2->getRootDomain().at(1),
+      tv3->getRootDomain().at(1),
+      iel_graph,
+      root_resolution_map);
+
+  validateResolution(
+      tv2->getRootDomain().at(3), nullptr, iel_graph, root_resolution_map);
+}
+
+// Test root resolution with a fusion with outer split.
+// Currently invalid code will be generated.
+//
+// Used as Example 1 in the design doc about Loop
+// Promotion Analysis.
+TEST_F(IdModelTest, LoopPromotion4) {
+  Fusion fusion;
+  FusionGuard fg(&fusion);
+
+  auto tv0 = makeContigConcreteTensor({1, 4});
+  fusion.addInput(tv0);
+  auto tv1 = makeContigConcreteTensor({3, 4});
+  fusion.addInput(tv1);
+
+  auto tv2 = set(tv0);
+  auto tv3 = set(tv1);
+  auto tv4 = add(tv2, tv3);
+  fusion.addOutput(tv4);
+
+  // [i0, i1]
+  tv4->merge(0);
+  // [i0*i1]
+  tv4->split(0, 4, false); // outer split
+  // [4, i0*i1/4]
+
+  TransformPropagator propagator(tv4);
+  MaxRootDomainInfoSpanningTree(tv4).traverse(&propagator);
+
+  for (auto tv : ir_utils::allTvs(&fusion)) {
+    tv->inlineAt(-2);
+  }
+
+  IdModelTester tester(&fusion);
+  const auto& [iel_graph, root_resolution_map] =
+      tester.getInlineRootResolutionMap();
+
+  // Verify all tensors with broadcast have correct resolution of root
+  // broadcast domains
+  for (auto tv : ir_utils::allTvs(&fusion)) {
+    // Skip tensors with no broadcast or non-inlined
+    if (std::none_of(
+            tv->getRootDomain().begin(),
+            tv->getRootDomain().end(),
+            [](auto id) { return id->isBroadcast(); }) ||
+        tv->getComputeAtPosition() == 0) {
+      continue;
+    }
+
+    switch (tv->name()) {
+      case 2:
+        // T2_l[ iS20{4}, iS21{( ceilDiv(( 1 * 4 ), 4) )} ] ca_pos( 1 )
+        //  root domain : (bS4{1}, iS5{4})
+        validateResolution(
+            tv->getRootDomain().at(0),
+            tv4->getRootDomain().at(0),
+            iel_graph,
+            root_resolution_map);
+        break;
+      default:
+        FAIL() << "Unexpected tensor: " << tv->toString();
+    }
+  }
+}
+
+// Test root resolution with the same fusion as Indexing1
+TEST_F(IdModelTest, LoopPromotion5) {
+  Fusion fusion;
+  FusionGuard fg(&fusion);
+
+  auto tv0 = makeSymbolicTensor(3);
+  auto tv1 = makeSymbolicTensor(4);
+  fusion.addInput(tv0);
+  fusion.addInput(tv1);
+
+  auto tv2 = add(tv0, IrBuilder::create<Val>(1.0));
+  auto tv3 = broadcast(tv2, {true, false, false, false});
+  auto tv4 = add(tv3, tv1);
+
+  fusion.addOutput(tv4);
+
+  tv4->merge(0);
+  tv4->merge(0);
+  tv4->merge(0);
+
+  tv4->split(0, 128);
+  tv4->split(0, 4);
+
+  tv2->computeAt(tv4, 1);
+
+  tv4->axis(0)->parallelize(ParallelType::BIDx);
+  tv4->axis(1)->parallelize(ParallelType::Unroll);
+  tv4->axis(2)->parallelize(ParallelType::TIDx);
+
+  tv3->axis(1)->parallelize(ParallelType::Unroll);
+  tv3->axis(2)->parallelize(ParallelType::TIDx);
+
+  tv2->axis(1)->parallelize(ParallelType::Unroll);
+  tv2->axis(2)->parallelize(ParallelType::TIDx);
+
+  auto all_tvs = ir_utils::allTvs(&fusion);
+
+  IdModelTester tester(&fusion);
+  const auto& [iel_graph, root_resolution_map] =
+      tester.getInlineRootResolutionMap();
+
+  // Verify all tensors with broadcast have correct resolution of root
+  // broadcast domains
+  for (auto tv : all_tvs) {
+    // Skip tensors with no broadcast or non-inlined
+    if (std::none_of(
+            tv->getRootDomain().begin(),
+            tv->getRootDomain().end(),
+            [](auto id) { return id->isBroadcast(); }) ||
+        tv->getComputeAtPosition() == 0) {
+      continue;
+    }
+
+    switch (tv->name()) {
+      case 3:
+        // T3_l[ iS30{( ceilDiv(( ceilDiv(( ( ( 1 * i0 ) * i2 ) * i3 ), 128) ),
+        // 4) )}, iUR31{4}, ithreadIdx.x29{128} ] ca_pos( 1 ) produce_pos( 1 )
+        //  root domain : (bS10{1}, iS11{i0}, iS12{i2}, iS13{i3})
+        validateResolution(
+            tv->getRootDomain().at(0),
+            tv4->getRootDomain().at(0),
+            iel_graph,
+            root_resolution_map);
+        break;
+      default:
+        FAIL() << "Unexpected tensor: " << tv->toString();
+    }
+  }
+}
+
+// Test root resolution with the same fusion as Indexing19
+TEST_F(IdModelTest, LoopPromotion6) {
+  auto fusion = createFusionWithMultipleResolutionPaths();
+  auto all_tvs = ir_utils::allTvs(fusion.get());
+
+  IdModelTester tester(fusion.get());
+  const auto& [iel_graph, root_resolution_map] =
+      tester.getInlineRootResolutionMap();
+
+  // Verify all tensors with broadcast have correct resolution of root
+  // broadcast domains
+  for (auto tv : all_tvs) {
+    // Skip tensors with no broadcast or non-inlined
+    if (std::none_of(
+            tv->getRootDomain().begin(),
+            tv->getRootDomain().end(),
+            [](auto id) { return id->isBroadcast(); }) ||
+        tv->getComputeAtPosition() == 0) {
+      continue;
+    }
+
+    switch (tv->name()) {
+      case 2:
+        // T2_l[ iS49{( ceilDiv(( ceilDiv(( 7 * 1 ), 5) ), 3) )}, iS50{3},
+        // iS48{5} ] ca_pos( 1 ) produce_pos( 1 )
+        //  root domain : (iS2{7}, bS3{1})
+        // Resolution: Resolved by the immediate consumer (T4)
+        validateResolution(
+            tv->getRootDomain().at(1),
+            getTensorByName(all_tvs, 4)->getRootDomain().at(1),
+            iel_graph,
+            root_resolution_map);
+        break;
+      case 5:
+        // T5_l[ iS39{( ceilDiv(( ceilDiv(( ( 7 * 11 ) * 1 ), 5) ), 3) )},
+        // iS40{3}, iS38{5} ] produce_pos( 1 )
+        //  root domain : (iS8{7}, iS9{11}, bS10{1})
+        // Resolution: T5 is not inlined to the immediate consumer,
+        // T10. Resolution is done with the other path from T1, such
+        // as T8 or T9.
+        validateResolution(
+            tv->getRootDomain().at(2),
+            getTensorByName(all_tvs, 9)->getRootDomain().at(2),
+            iel_graph,
+            root_resolution_map);
+        break;
+      case 6:
+        // T6_l[ iS64{( ceilDiv(( ceilDiv(( 7 * 1 ), 5) ), 3) )}, iS65{3},
+        // iS63{5} ] ca_pos( 1 ) produce_pos( 1 )
+        //  root domain : (iS11{7}, bS12{1})
+        // Resolution: Resolved by the immediate consumer (T8)
+        validateResolution(
+            tv->getRootDomain().at(1),
+            getTensorByName(all_tvs, 8)->getRootDomain().at(1),
+            iel_graph,
+            root_resolution_map);
+        break;
+      case 9:
+        // T9_l[ iS33{( ceilDiv(( ceilDiv(( ( 7 * 1 ) * 13 ), 5) ), 3) )},
+        // iS34{3}, iS32{5} ] produce_pos( 1 )
+        //  root domain : (iS17{7}, bS18{1}, iS19{13})
+        // Resolution: T9 is not inlined to the immediate consumer,
+        // T10. Resolution is done with the other path from T1, such
+        // as T4 or T5
+        validateResolution(
+            tv->getRootDomain().at(1),
+            getTensorByName(all_tvs, 5)->getRootDomain().at(1),
+            iel_graph,
+            root_resolution_map);
+        break;
+      default:
+        FAIL() << "Unexpected tensor: " << tv->toString();
+    }
+  }
+}
+
+// Same fusion as NvFuserTest.FusionInlineBroadcastIndexing0
+TEST_F(IdModelTest, LoopPromotion7) {
+  Fusion fusion;
+  FusionGuard fg(&fusion);
+
+  auto tv0 = makeContigTensor(1);
+  auto tv1 = makeContigTensor(2);
+  fusion.addInput(tv0);
+  fusion.addInput(tv1);
+  auto tv2 = set(tv0);
+  auto tv3 = broadcast(tv2, {true, false});
+  auto tv4 = add(tv3, tv1);
+  fusion.addOutput(tv4);
+
+  tv4->merge(0);
+  tv4->split(0, 32);
+
+  TransformPropagatorWithCheck propagator(tv4);
+  MaxRootDomainInfoSpanningTree(tv4).traverse(&propagator);
+
+  tv2->inlineAt(1);
+  tv3->inlineAt(1);
+
+  tv2->split(-1, 8);
+
+  auto all_tvs = ir_utils::allTvs(&fusion);
+
+  IdModelTester tester(&fusion);
+  const auto& [iel_graph, root_resolution_map] =
+      tester.getInlineRootResolutionMap();
+
+  // Verify all tensors with broadcast have correct resolution of root
+  // broadcast domains
+  for (auto tv : all_tvs) {
+    // Skip tensors with no broadcast or non-inlined
+    if (std::none_of(
+            tv->getRootDomain().begin(),
+            tv->getRootDomain().end(),
+            [](auto id) { return id->isBroadcast(); }) ||
+        tv->getComputeAtPosition() == 0) {
+      continue;
+    }
+
+    switch (tv->name()) {
+      case 3:
+        // T3_l[ iS15{( ceilDiv(( 1 * i0 ), 32) )}, iS16{32} ] ca_pos( 1 )
+        // produce_pos( 1 ) root domain : (bS4{1}, iS5{i0})
+        validateResolution(
+            tv->getRootDomain().at(0),
+            tv4->getRootDomain().at(0),
+            iel_graph,
+            root_resolution_map);
+        break;
+      default:
+        FAIL() << "Unexpected tensor: " << tv->toString();
+    }
+  }
+}
+
+// Same fusion as NvFuserTest.FusionIndexing20
+TEST_F(IdModelTest, LoopPromotion8) {
+  Fusion fusion;
+  FusionGuard fg(&fusion);
+
+  auto tv0 = makeConcreteTensor({5});
+  fusion.addInput(tv0);
+
+  // [5]
+  auto tv1 = set(tv0);
+  auto tv2 = broadcast(tv1, {true, false});
+  // [1, 5]
+  auto tv3 = makeConcreteTensor({3, 5});
+  fusion.addInput(tv3);
+  auto tv4 = add(tv3, tv2);
+  // [3, 5]
+
+  auto tv5 = broadcast(tv4, {false, false, true});
+  // [3, 5, 1]
+  auto tv6 = makeConcreteTensor({3, 5, 7});
+  fusion.addInput(tv6);
+  auto tv7 = add(tv5, tv6);
+  // [3, 5, 7]
+  fusion.addOutput(tv7);
+
+  tv4->merge(0)->split(0, 2, false);
+  // [3, 5]
+  // [3, 3*5//2]
+
+  TransformPropagatorWithCheck propagator(tv4);
+  MaxRootDomainInfoSpanningTree(tv4).traverse(&propagator);
+
+  tv1->inlineAt(1);
+  tv2->inlineAt(1);
+  tv4->inlineAt(1);
+
+  // [2, 3*5//2]
+  tv5->merge(1)->split(1, 4, false);
+  // [2, 4, (3*5//2)*1//4]
+  tv7->merge(1)->split(1, 4, false);
+  // [2, 4, (3*5//2)*7//4]
+  tv5->inlineAt(2);
+
+  auto all_tvs = ir_utils::allTvs(&fusion);
+
+  IdModelTester tester(&fusion);
+  const auto& [iel_graph, root_resolution_map] =
+      tester.getInlineRootResolutionMap();
+
+  // Verify all tensors with broadcast have correct resolution of root
+  // broadcast domains
+  for (auto tv : all_tvs) {
+    // Skip tensors with no broadcast or non-inlined
+    if (std::none_of(
+            tv->getRootDomain().begin(),
+            tv->getRootDomain().end(),
+            [](auto id) { return id->isBroadcast(); }) ||
+        tv->getComputeAtPosition() == 0) {
+      continue;
+    }
+
+    switch (tv->name()) {
+      case 2:
+        // T2_l[ iS21{2}, iS22{( ceilDiv(( 1 * 5 ), 2) )} ] ca_pos( 1 )
+        // produce_pos( 1 ) root domain : (bS2{1}, iS3{5})
+        validateResolution(
+            tv->getRootDomain().at(0),
+            tv7->getRootDomain().at(0),
+            iel_graph,
+            root_resolution_map);
+        break;
+      case 5:
+        // T5_l[ iS27{2}, iS40{4}, iS41{( ceilDiv(( ( ceilDiv(( 3 * 5 ), 2) ) *
+        // 1 ), 4) )} ] ca_pos( 2 ) produce_pos( 1 ) root domain : (iS8{3},
+        // iS9{5}, bS10{1})
+        validateResolution(
+            tv->getRootDomain().at(2),
+            tv7->getRootDomain().at(2),
+            iel_graph,
+            root_resolution_map);
+        break;
+      default:
+        FAIL() << "Unexpected tensor: " << tv->toString();
+    }
+  }
 }
 
 } // namespace nvfuser