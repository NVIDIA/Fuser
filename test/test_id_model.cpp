--- conflicted
+++ resolved
@@ -19,10 +19,7 @@
 #include <id_model/utils.h>
 #include <inlining.h>
 #include <ops/all_ops.h>
-<<<<<<< HEAD
 #include <transform_iter.h>
-=======
->>>>>>> ea1bff35
 #include <val_graph_visitor.h>
 
 namespace nvfuser {
@@ -61,7 +58,20 @@
   return val->definition();
 };
 
-<<<<<<< HEAD
+TensorView* getTensorByName(
+    const std::vector<TensorView*>& tvs,
+    StmtNameType name) {
+  if (auto it = std::find_if(
+          tvs.begin(),
+          tvs.end(),
+          [&](TensorView* tv) { return tv->name() == name; });
+      it != tvs.end()) {
+    return *it;
+  } else {
+    return nullptr;
+  }
+}
+
 // Helper class to test IdModel
 class IdModelTester : public IdModel {
  public:
@@ -267,20 +277,6 @@
   }
 
   return fusion_ptr;
-=======
-TensorView* getTensorByName(
-    const std::vector<TensorView*>& tvs,
-    StmtNameType name) {
-  if (auto it = std::find_if(
-          tvs.begin(),
-          tvs.end(),
-          [&](TensorView* tv) { return tv->name() == name; });
-      it != tvs.end()) {
-    return *it;
-  } else {
-    return nullptr;
-  }
->>>>>>> ea1bff35
 }
 
 // Create a fusion where we're missing a valid concrete id so the compute at map
@@ -336,548 +332,6 @@
   return fusion_ptr;
 }
 
-<<<<<<< HEAD
-TensorView* findTensorByName(
-    const std::vector<TensorView*>& tvs,
-    StmtNameType name) {
-  if (auto it = std::find_if(
-          tvs.begin(),
-          tvs.end(),
-          [&](TensorView* tv) { return tv->name() == name; });
-      it != tvs.end()) {
-    return *it;
-  } else {
-    return nullptr;
-  }
-}
-
-} // namespace
-
-// Testing loop promotion with a simple broadcast pattern
-TEST_F(IdModelTest, LoopPromotion1) {
-  std::unique_ptr<Fusion> fusion = std::make_unique<Fusion>();
-  FusionGuard fg(fusion.get());
-
-  auto t0 = makeSymbolicTensor(1);
-  fusion->addInput(t0);
-  auto t1 = makeSymbolicTensor(2);
-  fusion->addInput(t1);
-  auto t2 = broadcast(t0, {true, false});
-  auto t3 = add(t2, t1);
-  fusion->addOutput(t3);
-
-  {
-    IdModelTester tester(fusion.get());
-    const auto& [iel_graph, root_resolution_map, iel_promotion_map] =
-        tester.getLoopPromotionInfo();
-
-    // Nothing inlined. Should be no resolution
-    ASSERT_TRUE(root_resolution_map.empty());
-  }
-
-  t2->inlineAt(2);
-  ASSERT_EQ(t2->getComputeAtPosition(), 2);
-
-  {
-    IdModelTester tester(fusion.get());
-    const auto& [iel_graph, root_resolution_map, iel_promotion_map] =
-        tester.getLoopPromotionInfo();
-
-    // Check Step 1 results
-    // t2 is now fully inlined. Its root broadcast domain should be
-    // resoled with the corresponding domain of t3
-    validateIELResolution(
-        t2->getRootDomain().at(0),
-        t3->getRootDomain().at(0),
-        iel_graph,
-        tester.idGraph(IdMappingMode::EXACT),
-        root_resolution_map);
-
-    // Check Step 2 results
-    // Nothing to propagate in this fusion, so iel_promotion_map
-    // should be equivalent to root_resolution_map
-    ASSERT_EQ(root_resolution_map, iel_promotion_map)
-        << "Unexpected IEL promotion map";
-  }
-}
-
-// Test with a fusion with progressive broadcasting
-TEST_F(IdModelTest, LoopPromotion2) {
-  std::unique_ptr<Fusion> fusion = std::make_unique<Fusion>();
-  FusionGuard fg(fusion.get());
-
-  auto t0 = makeSymbolicTensor(1);
-  fusion->addInput(t0);
-  auto t1 = makeSymbolicTensor(3);
-  fusion->addInput(t1);
-
-  auto t2 = broadcast(t0, {true, false});
-  auto t3 = broadcast(t2, {true, false, false});
-  auto t4 = add(t3, t1);
-  fusion->addOutput(t4);
-
-  inlineMost();
-
-  IdModelTester tester(fusion.get());
-  const auto& [iel_graph, root_resolution_map, iel_promotion_map] =
-      tester.getLoopPromotionInfo();
-
-  // Check Step 1 results
-  // Validate t2 and t3 as they have root broadcast domains
-  validateIELResolution(
-      t2->getRootDomain().at(0),
-      t4->getRootDomain().at(1),
-      iel_graph,
-      tester.idGraph(IdMappingMode::EXACT),
-      root_resolution_map);
-
-  validateIELResolution(
-      t3->getRootDomain().at(0),
-      t4->getRootDomain().at(0),
-      iel_graph,
-      tester.idGraph(IdMappingMode::EXACT),
-      root_resolution_map);
-
-  // Check Step 2 results
-  // Nothing to propagate in this fusion, so iel_promotion_map
-  // should be equivalent to root_resolution_map
-  ASSERT_EQ(root_resolution_map, iel_promotion_map)
-      << "Unexpected IEL promotion map";
-}
-
-// Multiple inlined and non-inlined broadcast domains
-TEST_F(IdModelTest, LoopPromotion3) {
-  std::unique_ptr<Fusion> fusion = std::make_unique<Fusion>();
-  FusionGuard fg(fusion.get());
-
-  auto tv0 = makeSymbolicTensor(2);
-  fusion->addInput(tv0);
-  auto tv1 = makeSymbolicTensor(4);
-  fusion->addInput(tv1);
-
-  auto tv2 = broadcast(tv0, {false, true, false, true});
-  auto tv3 = add(tv2, tv1);
-  fusion->addOutput(tv3);
-
-  // tv3: [i0, i1, i2, i3] -> [i0*i1, i2*i3]
-  tv3->merge(0);
-  tv3->merge(1);
-
-  TransformPropagatorWithCheck propagator(tv3);
-  MaxRootDomainInfoSpanningTree(tv3).traverse(&propagator);
-
-  tv2->inlineAt(1);
-
-  // tv2: [i0*b1, i2*b3] ca(1)
-  // tv3: [i0*i1, i2*i3]
-
-  IdModelTester tester(fusion.get());
-  const auto& [iel_graph, root_resolution_map, iel_promotion_map] =
-      tester.getLoopPromotionInfo();
-
-  // Check Step 1 results
-  // The b1 broadcast domain tv2 should be resolved as it's inlined,
-  // but b3 should not.
-  validateIELResolution(
-      tv2->getRootDomain().at(1),
-      tv3->getRootDomain().at(1),
-      iel_graph,
-      tester.idGraph(IdMappingMode::EXACT),
-      root_resolution_map);
-
-  validateIELResolution(
-      tv2->getRootDomain().at(3),
-      nullptr,
-      iel_graph,
-      tester.idGraph(IdMappingMode::EXACT),
-      root_resolution_map);
-
-  // Check Step 2 results
-  validateIELResolution(
-      tv2->axis(0),
-      tv3->axis(0),
-      iel_graph,
-      tester.idGraph(IdMappingMode::EXACT),
-      iel_promotion_map);
-
-  validateIELResolution(
-      tv2->axis(1),
-      nullptr,
-      iel_graph,
-      tester.idGraph(IdMappingMode::EXACT),
-      iel_promotion_map);
-}
-
-// Test root resolution with a fusion with outer split
-TEST_F(IdModelTest, LoopPromotion4) {
-  auto fusion = createFusionWithInlinedOuterSplit();
-  auto all_tvs = ir_utils::allTvs(fusion.get());
-
-  IdModelTester tester(fusion.get());
-  const auto& [iel_graph, root_resolution_map, iel_promotion_map] =
-      tester.getLoopPromotionInfo();
-
-  // Verify all tensors with root broadcast have correct resolutions
-  for (auto tv : all_tvs) {
-    // Skip tensors with no broadcast or non-inlined
-    if (std::none_of(
-            tv->getRootDomain().begin(),
-            tv->getRootDomain().end(),
-            [](auto id) { return id->isBroadcast(); }) ||
-        tv->getComputeAtPosition() == 0) {
-      continue;
-    }
-
-    switch (tv->name()) {
-      case 2:
-        // T2_l[ iS20{4}, iS21{( ceilDiv(( 1 * 4 ), 4) )} ] ca_pos( 1 )
-        //  root domain : (bS4{1}, iS5{4})
-        validateIELResolution(
-            tv->getRootDomain().at(0),
-            findTensorByName(all_tvs, 4)->getRootDomain().at(0),
-            iel_graph,
-            tester.idGraph(IdMappingMode::EXACT),
-            root_resolution_map);
-        break;
-      default:
-        FAIL() << "Unexpected tensor: " << tv->toString();
-    }
-  }
-
-  //
-  checkStep2Results(
-      fusion.get(),
-      iel_graph,
-      tester.idGraph(IdMappingMode::EXACT),
-      iel_promotion_map);
-}
-
-// Test root resolution with the same fusion as Indexing1
-TEST_F(IdModelTest, LoopPromotion5) {
-  Fusion fusion;
-  FusionGuard fg(&fusion);
-
-  auto tv0 = makeSymbolicTensor(3);
-  auto tv1 = makeSymbolicTensor(4);
-  fusion.addInput(tv0);
-  fusion.addInput(tv1);
-
-  auto tv2 = add(tv0, IrBuilder::create<Val>(1.0));
-  auto tv3 = broadcast(tv2, {true, false, false, false});
-  auto tv4 = add(tv3, tv1);
-
-  fusion.addOutput(tv4);
-
-  tv4->merge(0);
-  tv4->merge(0);
-  tv4->merge(0);
-
-  tv4->split(0, 128);
-  tv4->split(0, 4);
-
-  tv2->computeAt(tv4, 1);
-
-  tv4->axis(0)->parallelize(ParallelType::BIDx);
-  tv4->axis(1)->parallelize(ParallelType::Unroll);
-  tv4->axis(2)->parallelize(ParallelType::TIDx);
-
-  tv3->axis(1)->parallelize(ParallelType::Unroll);
-  tv3->axis(2)->parallelize(ParallelType::TIDx);
-
-  tv2->axis(1)->parallelize(ParallelType::Unroll);
-  tv2->axis(2)->parallelize(ParallelType::TIDx);
-
-  auto all_tvs = ir_utils::allTvs(&fusion);
-
-  IdModelTester tester(&fusion);
-  const auto& [iel_graph, root_resolution_map, iel_promotion_map] =
-      tester.getLoopPromotionInfo();
-
-  // Check Step 1 results
-  for (auto tv : all_tvs) {
-    // Skip tensors with no broadcast or non-inlined
-    if (std::none_of(
-            tv->getRootDomain().begin(),
-            tv->getRootDomain().end(),
-            [](auto id) { return id->isBroadcast(); }) ||
-        tv->getComputeAtPosition() == 0) {
-      continue;
-    }
-
-    switch (tv->name()) {
-      case 3:
-        // T3_l[ iS30{( ceilDiv(( ceilDiv(( ( ( 1 * i0 ) * i2 ) * i3 ), 128) ),
-        // 4) )}, iUR31{4}, ithreadIdx.x29{128} ] ca_pos( 1 ) produce_pos( 1 )
-        //  root domain : (bS10{1}, iS11{i0}, iS12{i2}, iS13{i3})
-        validateIELResolution(
-            tv->getRootDomain().at(0),
-            tv4->getRootDomain().at(0),
-            iel_graph,
-            tester.idGraph(IdMappingMode::EXACT),
-            root_resolution_map);
-        break;
-      default:
-        FAIL() << "Unexpected tensor: " << tv->toString();
-    }
-  }
-
-  // Check Step 2 results
-  checkStep2Results(
-      &fusion,
-      iel_graph,
-      tester.idGraph(IdMappingMode::EXACT),
-      iel_promotion_map);
-}
-
-// Test root resolution with the same fusion as Indexing19
-TEST_F(IdModelTest, LoopPromotion6) {
-  auto fusion = createFusionWithMultipleResolutionPaths();
-  FusionGuard fg(fusion.get());
-  auto all_tvs = ir_utils::allTvs(fusion.get());
-
-  IdModelTester tester(fusion.get());
-  const auto& [iel_graph, root_resolution_map, iel_promotion_map] =
-      tester.getLoopPromotionInfo();
-
-  // Check Step 1 results
-  for (auto tv : all_tvs) {
-    // Skip tensors with no broadcast or non-inlined
-    if (std::none_of(
-            tv->getRootDomain().begin(),
-            tv->getRootDomain().end(),
-            [](auto id) { return id->isBroadcast(); }) ||
-        tv->getComputeAtPosition() == 0) {
-      continue;
-    }
-
-    switch (tv->name()) {
-      case 2:
-        // T2_l[ iS49{( ceilDiv(( ceilDiv(( 7 * 1 ), 5) ), 3) )}, iS50{3},
-        // iS48{5} ] ca_pos( 1 ) produce_pos( 1 )
-        //  root domain : (iS2{7}, bS3{1})
-        // Resolution: Resolved by the immediate consumer (T4)
-        validateIELResolution(
-            tv->getRootDomain().at(1),
-            findTensorByName(all_tvs, 4)->getRootDomain().at(1),
-            iel_graph,
-            tester.idGraph(IdMappingMode::EXACT),
-            root_resolution_map);
-        break;
-      case 5:
-        // T5_l[ iS39{( ceilDiv(( ceilDiv(( ( 7 * 11 ) * 1 ), 5) ), 3) )},
-        // iS40{3}, iS38{5} ] produce_pos( 1 )
-        //  root domain : (iS8{7}, iS9{11}, bS10{1})
-        // Resolution: T5 is not inlined to the immediate consumer,
-        // T10. Resolution is done with the other path from T1, such
-        // as T8 or T9.
-        validateIELResolution(
-            tv->getRootDomain().at(2),
-            findTensorByName(all_tvs, 9)->getRootDomain().at(2),
-            iel_graph,
-            tester.idGraph(IdMappingMode::EXACT),
-            root_resolution_map);
-        break;
-      case 6:
-        // T6_l[ iS64{( ceilDiv(( ceilDiv(( 7 * 1 ), 5) ), 3) )}, iS65{3},
-        // iS63{5} ] ca_pos( 1 ) produce_pos( 1 )
-        //  root domain : (iS11{7}, bS12{1})
-        // Resolution: Resolved by the immediate consumer (T8)
-        validateIELResolution(
-            tv->getRootDomain().at(1),
-            findTensorByName(all_tvs, 8)->getRootDomain().at(1),
-            iel_graph,
-            tester.idGraph(IdMappingMode::EXACT),
-            root_resolution_map);
-        break;
-      case 9:
-        // T9_l[ iS33{( ceilDiv(( ceilDiv(( ( 7 * 1 ) * 13 ), 5) ), 3) )},
-        // iS34{3}, iS32{5} ] produce_pos( 1 )
-        //  root domain : (iS17{7}, bS18{1}, iS19{13})
-        // Resolution: T9 is not inlined to the immediate consumer,
-        // T10. Resolution is done with the other path from T1, such
-        // as T4 or T5
-        validateIELResolution(
-            tv->getRootDomain().at(1),
-            findTensorByName(all_tvs, 5)->getRootDomain().at(1),
-            iel_graph,
-            tester.idGraph(IdMappingMode::EXACT),
-            root_resolution_map);
-        break;
-      default:
-        FAIL() << "Unexpected tensor: " << tv->toString();
-    }
-  }
-
-  checkStep2Results(
-      fusion.get(),
-      iel_graph,
-      tester.idGraph(IdMappingMode::EXACT),
-      iel_promotion_map);
-}
-
-// Same fusion as NvFuserTest.FusionInlineBroadcastIndexing0
-TEST_F(IdModelTest, LoopPromotion7) {
-  Fusion fusion;
-  FusionGuard fg(&fusion);
-
-  auto tv0 = makeContigTensor(1);
-  auto tv1 = makeContigTensor(2);
-  fusion.addInput(tv0);
-  fusion.addInput(tv1);
-  auto tv2 = set(tv0);
-  auto tv3 = broadcast(tv2, {true, false});
-  auto tv4 = add(tv3, tv1);
-  fusion.addOutput(tv4);
-
-  tv4->merge(0);
-  tv4->split(0, 32);
-
-  TransformPropagatorWithCheck propagator(tv4);
-  MaxRootDomainInfoSpanningTree(tv4).traverse(&propagator);
-
-  tv2->inlineAt(1);
-  tv3->inlineAt(1);
-
-  tv2->split(-1, 8);
-
-  auto all_tvs = ir_utils::allTvs(&fusion);
-
-  IdModelTester tester(&fusion);
-  const auto& [iel_graph, root_resolution_map, iel_promotion_map] =
-      tester.getLoopPromotionInfo();
-
-  // Verify all tensors with root broadcast have correct resolutions
-  for (auto tv : all_tvs) {
-    // Skip tensors with no broadcast or non-inlined
-    if (std::none_of(
-            tv->getRootDomain().begin(),
-            tv->getRootDomain().end(),
-            [](auto id) { return id->isBroadcast(); }) ||
-        tv->getComputeAtPosition() == 0) {
-      continue;
-    }
-
-    switch (tv->name()) {
-      case 3:
-        // T3_l[ iS15{( ceilDiv(( 1 * i0 ), 32) )}, iS16{32} ] ca_pos( 1 )
-        // produce_pos( 1 ) root domain : (bS4{1}, iS5{i0})
-        validateIELResolution(
-            tv->getRootDomain().at(0),
-            findTensorByName(all_tvs, 4)->getRootDomain().at(0),
-            iel_graph,
-            tester.idGraph(IdMappingMode::EXACT),
-            root_resolution_map);
-        break;
-      default:
-        FAIL() << "Unexpected tensor: " << tv->toString();
-    }
-  }
-
-  checkStep2Results(
-      &fusion,
-      iel_graph,
-      tester.idGraph(IdMappingMode::EXACT),
-      iel_promotion_map);
-}
-
-// Same fusion as NvFuserTest.FusionIndexing20
-TEST_F(IdModelTest, LoopPromotion8) {
-  Fusion fusion;
-  FusionGuard fg(&fusion);
-
-  auto tv0 = makeConcreteTensor({5});
-  fusion.addInput(tv0);
-
-  // [5]
-  auto tv1 = set(tv0);
-  auto tv2 = broadcast(tv1, {true, false});
-  // [1, 5]
-  auto tv3 = makeConcreteTensor({3, 5});
-  fusion.addInput(tv3);
-  auto tv4 = add(tv3, tv2);
-  // [3, 5]
-
-  auto tv5 = broadcast(tv4, {false, false, true});
-  // [3, 5, 1]
-  auto tv6 = makeConcreteTensor({3, 5, 7});
-  fusion.addInput(tv6);
-  auto tv7 = add(tv5, tv6);
-  // [3, 5, 7]
-  fusion.addOutput(tv7);
-
-  tv4->merge(0)->split(0, 2, false);
-  // [3, 5]
-  // [3, 3*5//2]
-
-  TransformPropagatorWithCheck propagator(tv4);
-  MaxRootDomainInfoSpanningTree(tv4).traverse(&propagator);
-
-  tv1->inlineAt(1);
-  tv2->inlineAt(1);
-  tv4->inlineAt(1);
-
-  // [2, 3*5//2]
-  tv5->merge(1)->split(1, 4, false);
-  // [2, 4, (3*5//2)*1//4]
-  tv7->merge(1)->split(1, 4, false);
-  // [2, 4, (3*5//2)*7//4]
-  tv5->inlineAt(2);
-
-  auto all_tvs = ir_utils::allTvs(&fusion);
-
-  IdModelTester tester(&fusion);
-  const auto& [iel_graph, root_resolution_map, iel_promotion_map] =
-      tester.getLoopPromotionInfo();
-
-  // Verify all tensors with root broadcast have correct resolutions
-  for (auto tv : all_tvs) {
-    // Skip tensors with no broadcast or non-inlined
-    if (std::none_of(
-            tv->getRootDomain().begin(),
-            tv->getRootDomain().end(),
-            [](auto id) { return id->isBroadcast(); }) ||
-        tv->getComputeAtPosition() == 0) {
-      continue;
-    }
-
-    switch (tv->name()) {
-      case 2:
-        // T2_l[ iS21{2}, iS22{( ceilDiv(( 1 * 5 ), 2) )} ] ca_pos( 1 )
-        // produce_pos( 1 ) root domain : (bS2{1}, iS3{5})
-        validateIELResolution(
-            tv->getRootDomain().at(0),
-            findTensorByName(all_tvs, 7)->getRootDomain().at(0),
-            iel_graph,
-            tester.idGraph(IdMappingMode::EXACT),
-            root_resolution_map);
-        break;
-      case 5:
-        // T5_l[ iS27{2}, iS40{4}, iS41{( ceilDiv(( ( ceilDiv(( 3 * 5 ), 2) ) *
-        // 1 ), 4) )} ] ca_pos( 2 ) produce_pos( 1 ) root domain : (iS8{3},
-        // iS9{5}, bS10{1})
-        validateIELResolution(
-            tv->getRootDomain().at(2),
-            findTensorByName(all_tvs, 7)->getRootDomain().at(2),
-            iel_graph,
-            tester.idGraph(IdMappingMode::EXACT),
-            root_resolution_map);
-        break;
-      default:
-        FAIL() << "Unexpected tensor: " << tv->toString();
-    }
-  }
-
-  checkStep2Results(
-      &fusion,
-      iel_graph,
-      tester.idGraph(IdMappingMode::EXACT),
-      iel_promotion_map);
-}
-
-namespace {
-
-=======
->>>>>>> ea1bff35
 // Check the results of ValGraphStmtSort. Only the ordering of
 // ExprGroups is checked for now as it's likely sufficient.
 //
@@ -913,15 +367,10 @@
     Expr* ref_expr = ref_order.at(i);
     const ExprGroup& eg = sorted_expr_groups.at(i);
     ASSERT_TRUE(eg->has(ref_expr))
-<<<<<<< HEAD
-        << "Expected: " << nvfuser::toString(graph.toGroup(ref_expr))
-        << ". Actual: " << nvfuser::toString(eg);
-=======
         << "Mismatch detected at " << i << "-th expr group. "
         << "Expected: " << nvfuser::toString(graph.toGroup(ref_expr)) << ", "
         << ref_expr->toString() << ". Actual: " << nvfuser::toString(eg) << ", "
         << eg->front()->toString();
->>>>>>> ea1bff35
   }
 }
 
@@ -939,13 +388,9 @@
   auto tv2 = add(tv0, tv1);
   fusion.addOutput(tv2);
 
-<<<<<<< HEAD
-  // No ID expr yet
-=======
   // No ID expr yet. checkSortingResults validates the exprssion
   // order, but since there's no expr, it just makes sure exprs() and
   // vals() return all the val and expr groups.
->>>>>>> ea1bff35
   {
     IdModel id_model(&fusion);
     const ValGraph& vg = id_model.idGraph(IdMappingMode::EXACT);
@@ -953,13 +398,6 @@
     checkSortingResults(vg, vg_stmt_sort.exprs(), vg_stmt_sort.vals(), {});
   }
 
-<<<<<<< HEAD
-  tv2->merge(0)->split(0, 4);
-
-  TransformPropagator propagator(tv2);
-  MaxRootDomainInfoSpanningTree(tv2).traverse(&propagator);
-
-=======
   // Add ID exprs. Just apply a merge-and-split pattern to all
   // tensors.
   tv2->merge(0)->split(0, 4);
@@ -968,7 +406,6 @@
 
   // The exact graph should just map all IDs of the tensors. Ther
   // ordering of the exprs should be the merge and then the split.
->>>>>>> ea1bff35
   {
     IdModel id_model(&fusion);
 
@@ -1007,8 +444,6 @@
     tv->merge(0)->split(0, 4);
   }
 
-<<<<<<< HEAD
-=======
   // Since the two tensors are disconnected, there's no ordering
   // between the ID exprs of the two tensor groups. So, the correct
   // ordering should have the merge exprs before the split exprs, but
@@ -1024,7 +459,6 @@
   // one. Since it should be deterministic, we check if the returned
   // expr vector is indeed ordered that way.
 
->>>>>>> ea1bff35
   IdModel id_model(&fusion);
 
   const ValGraph& vg = id_model.idGraph(IdMappingMode::EXACT);
@@ -1058,11 +492,7 @@
   auto tv4 = set(tv3);
   fusion.addOutput(tv4);
 
-<<<<<<< HEAD
-  // Merge adn split by one. The split input and output will be mapped.
-=======
   // Merge and split by one. The split input and output will be mapped.
->>>>>>> ea1bff35
   for (auto tv : {tv0, tv1, tv2}) {
     tv->merge(0)->split(0, 1);
   }
@@ -1095,74 +525,14 @@
   FusionGuard fg(fusion.get());
   auto all_tvs = ir_utils::allTvs(fusion.get());
 
-<<<<<<< HEAD
-  IdModel id_model(fusion.get(), true, false, false);
-
-=======
   // Since this fusion is not supported by ComputeAtMap, the
   // validation flag must be false
   IdModel id_model(fusion.get(), false, false, false);
   id_model.buildExactGraph();
->>>>>>> ea1bff35
   const ValGraph& vg = id_model.idGraph(IdMappingMode::EXACT);
 
   ValGraphStmtSort vg_stmt_sort(vg);
 
-<<<<<<< HEAD
-  auto tv1 = findTensorByName(all_tvs, 1);
-  auto tv2 = findTensorByName(all_tvs, 2);
-  auto tv4 = findTensorByName(all_tvs, 4);
-  auto tv5 = findTensorByName(all_tvs, 5);
-  auto tv6 = findTensorByName(all_tvs, 6);
-  auto tv8 = findTensorByName(all_tvs, 8);
-  auto tv9 = findTensorByName(all_tvs, 9);
-  auto tv10 = findTensorByName(all_tvs, 10);
-
-  // Expected reference order:
-  //
-  // exprg{39}: Merge: iS2{7} and bS3{1} -> iS46{( 7 * 1 )}
-  // exprg{57}: Merge: iS11{7} and bS12{1} -> iS61{( 7 * 1 )}
-  // exprg{17}: Merge: iS17{7} and bS18{1} -> iS29{( 7 * 1 )}
-  // exprg{69 73 89}: Split: iS1{7} by factor 5 -> iS71{( ceilDiv(7, 5) )},
-  // iS72{5}, start offset: 0, stop offset: 0 exprg{51 63 93}: Merge: iS15{7}
-  // and iS16{13} -> iS56{( 7 * 13 )} exprg{9 25 33 45 91 95}: Merge: iS20{7}
-  // and iS21{11} -> iS23{( 7 * 11 )} exprg{27}: Merge: iS35{( 7 * 11 )} and
-  // bS10{1} -> iS36{( ( 7 * 11 ) * 1 )} exprg{19}: Merge: iS29{( 7 * 1 )} and
-  // iS19{13} -> iS30{( ( 7 * 1 ) * 13 )} exprg{11 77 79 99}: Merge: iS23{( 7 *
-  // 11 )} and iS22{13} -> iS24{( ( 7 * 11 ) * 13 )} exprg{41}: Split: iS46{( 7
-  // * 1 )} by factor 5 -> iS47{( ceilDiv(( 7 * 1 ), 5) )}, iS48{5}, start
-  // offset: 0, stop offset: 0 exprg{59}: Split: iS61{( 7 * 1 )} by factor 5 ->
-  // iS62{( ceilDiv(( 7 * 1 ), 5) )}, iS63{5}, start offset: 0, stop offset: 0
-  // exprg{71 75 101}: Split: iS71{( ceilDiv(7, 5) )} by factor 3 -> iS73{(
-  // ceilDiv(( ceilDiv(7, 5) ), 3) )}, iS74{3}, start offset: 0, stop offset: 0
-  // exprg{53 65 109}: Split: iS56{( 7 * 13 )} by factor 5 -> iS57{( ceilDiv(( 7
-  // * 13 ), 5) )}, iS58{5}, start offset: 0, stop offset: 0 exprg{35 47 105}:
-  // Split: iS41{( 7 * 11 )} by factor 5 -> iS42{( ceilDiv(( 7 * 11 ), 5) )},
-  // iS43{5}, start offset: 0, stop offset: 0 exprg{29}: Split: iS36{( ( 7 * 11
-  // ) * 1 )} by factor 5 -> iS37{( ceilDiv(( ( 7 * 11 ) * 1 ), 5) )}, iS38{5},
-  // start offset: 0, stop offset: 0 exprg{21}: Split: iS30{( ( 7 * 1 ) * 13 )}
-  // by factor 5 -> iS31{( ceilDiv(( ( 7 * 1 ) * 13 ), 5) )}, iS32{5}, start
-  // offset: 0, stop offset: 0 exprg{13 81 83 97 103 107 111 115 117 119 121}:
-  // Split: iS24{( ( 7 * 11 ) * 13 )} by factor 5 -> iS25{( ceilDiv(( ( 7 * 11 )
-  // * 13 ), 5) )}, iS26{5}, start offset: 0, stop offset: 0 exprg{43}: Split:
-  // iS47{( ceilDiv(( 7 * 1 ), 5) )} by factor 3 -> iS49{( ceilDiv(( ceilDiv(( 7
-  // * 1 ), 5) ), 3) )}, iS50{3}, start offset: 0, stop offset: 0 exprg{61}:
-  // Split: iS62{( ceilDiv(( 7 * 1 ), 5) )} by factor 3 -> iS64{( ceilDiv((
-  // ceilDiv(( 7 * 1 ), 5) ), 3) )}, iS65{3}, start offset: 0, stop offset: 0
-  // exprg{55 67 129}: Split: iS57{( ceilDiv(( 7 * 13 ), 5) )} by factor 3 ->
-  // iS59{( ceilDiv(( ceilDiv(( 7 * 13 ), 5) ), 3) )}, iS60{3}, start offset: 0,
-  // stop offset: 0 exprg{37 49 125}: Split: iS42{( ceilDiv(( 7 * 11 ), 5) )} by
-  // factor 3 -> iS44{( ceilDiv(( ceilDiv(( 7 * 11 ), 5) ), 3) )}, iS45{3},
-  // start offset: 0, stop offset: 0 exprg{31}: Split: iS37{( ceilDiv(( ( 7 * 11
-  // ) * 1 ), 5) )} by factor 3 -> iS39{( ceilDiv(( ceilDiv(( ( 7 * 11 ) * 1 ),
-  // 5) ), 3) )}, iS40{3}, start offset: 0, stop offset: 0 exprg{23}: Split:
-  // iS31{( ceilDiv(( ( 7 * 1 ) * 13 ), 5) )} by factor 3 -> iS33{( ceilDiv((
-  // ceilDiv(( ( 7 * 1 ) * 13 ), 5) ), 3) )}, iS34{3}, start offset: 0, stop
-  // offset: 0 exprg{15 85 87 113 123 127 131 133 135 137 139}: Split: iS25{(
-  // ceilDiv(( ( 7 * 11 ) * 13 ), 5) )} by factor 3 -> iS27{( ceilDiv((
-  // ceilDiv(( ( 7 * 11 ) * 13 ), 5) ), 3) )}, iS28{3}, start offset: 0, stop
-  // offset: 0
-=======
   auto tv1 = getTensorByName(all_tvs, 1);
   auto tv2 = getTensorByName(all_tvs, 2);
   auto tv4 = getTensorByName(all_tvs, 4);
@@ -1198,35 +568,11 @@
   // exprg{23}: Split iS31
   // exprg{15}: Split iS25
   // exprg{31}: Split iS37
->>>>>>> ea1bff35
 
   std::vector<Expr*> ref_order;
   ref_order.push_back(getParentExpr(tv2->axis(0), 3));
   ref_order.push_back(getParentExpr(tv6->axis(0), 3));
   ref_order.push_back(getParentExpr(tv9->axis(0), 4));
-<<<<<<< HEAD
-  ref_order.push_back(getParentExpr(tv1->axis(0), 2));
-  ref_order.push_back(getParentExpr(tv8->axis(0), 3));
-  ref_order.push_back(getParentExpr(tv10->axis(0), 4));
-  ref_order.push_back(getParentExpr(tv5->axis(0), 3));
-  ref_order.push_back(getParentExpr(tv9->axis(0), 3));
-  ref_order.push_back(getParentExpr(tv10->axis(0), 3));
-  ref_order.push_back(getParentExpr(tv2->axis(0), 2));
-  ref_order.push_back(getParentExpr(tv6->axis(0), 2));
-  ref_order.push_back(getParentExpr(tv1->axis(0), 1));
-  ref_order.push_back(getParentExpr(tv8->axis(0), 2));
-  ref_order.push_back(getParentExpr(tv4->axis(0), 2));
-  ref_order.push_back(getParentExpr(tv5->axis(0), 2));
-  ref_order.push_back(getParentExpr(tv9->axis(0), 2));
-  ref_order.push_back(getParentExpr(tv10->axis(0), 2));
-  ref_order.push_back(getParentExpr(tv2->axis(0), 1));
-  ref_order.push_back(getParentExpr(tv6->axis(0), 1));
-  ref_order.push_back(getParentExpr(tv8->axis(0), 1));
-  ref_order.push_back(getParentExpr(tv4->axis(0), 1));
-  ref_order.push_back(getParentExpr(tv5->axis(0), 1));
-  ref_order.push_back(getParentExpr(tv9->axis(0), 1));
-  ref_order.push_back(getParentExpr(tv10->axis(0), 1));
-=======
   ref_order.push_back(getParentExpr(tv8->axis(0), 3));
   ref_order.push_back(getParentExpr(tv1->axis(0), 2));
   ref_order.push_back(getParentExpr(tv10->axis(0), 4));
@@ -1248,12 +594,531 @@
   ref_order.push_back(getParentExpr(tv9->axis(0), 1));
   ref_order.push_back(getParentExpr(tv10->axis(0), 1));
   ref_order.push_back(getParentExpr(tv5->axis(0), 1));
->>>>>>> ea1bff35
 
   checkSortingResults(vg, vg_stmt_sort.exprs(), vg_stmt_sort.vals(), ref_order);
 }
 
-<<<<<<< HEAD
+// Testing loop promotion with a simple broadcast pattern
+TEST_F(IdModelTest, LoopPromotion1) {
+  std::unique_ptr<Fusion> fusion = std::make_unique<Fusion>();
+  FusionGuard fg(fusion.get());
+
+  auto t0 = makeSymbolicTensor(1);
+  fusion->addInput(t0);
+  auto t1 = makeSymbolicTensor(2);
+  fusion->addInput(t1);
+  auto t2 = broadcast(t0, {true, false});
+  auto t3 = add(t2, t1);
+  fusion->addOutput(t3);
+
+  {
+    IdModelTester tester(fusion.get());
+    const auto& [iel_graph, root_resolution_map, iel_promotion_map] =
+        tester.getLoopPromotionInfo();
+
+    // Nothing inlined. Should be no resolution
+    ASSERT_TRUE(root_resolution_map.empty());
+  }
+
+  t2->inlineAt(2);
+  ASSERT_EQ(t2->getComputeAtPosition(), 2);
+
+  {
+    IdModelTester tester(fusion.get());
+    const auto& [iel_graph, root_resolution_map, iel_promotion_map] =
+        tester.getLoopPromotionInfo();
+
+    // Check Step 1 results
+    // t2 is now fully inlined. Its root broadcast domain should be
+    // resoled with the corresponding domain of t3
+    validateIELResolution(
+        t2->getRootDomain().at(0),
+        t3->getRootDomain().at(0),
+        iel_graph,
+        tester.idGraph(IdMappingMode::EXACT),
+        root_resolution_map);
+
+    // Check Step 2 results
+    // Nothing to propagate in this fusion, so iel_promotion_map
+    // should be equivalent to root_resolution_map
+    ASSERT_EQ(root_resolution_map, iel_promotion_map)
+        << "Unexpected IEL promotion map";
+  }
+}
+
+// Test with a fusion with progressive broadcasting
+TEST_F(IdModelTest, LoopPromotion2) {
+  std::unique_ptr<Fusion> fusion = std::make_unique<Fusion>();
+  FusionGuard fg(fusion.get());
+
+  auto t0 = makeSymbolicTensor(1);
+  fusion->addInput(t0);
+  auto t1 = makeSymbolicTensor(3);
+  fusion->addInput(t1);
+
+  auto t2 = broadcast(t0, {true, false});
+  auto t3 = broadcast(t2, {true, false, false});
+  auto t4 = add(t3, t1);
+  fusion->addOutput(t4);
+
+  inlineMost();
+
+  IdModelTester tester(fusion.get());
+  const auto& [iel_graph, root_resolution_map, iel_promotion_map] =
+      tester.getLoopPromotionInfo();
+
+  // Check Step 1 results
+  // Validate t2 and t3 as they have root broadcast domains
+  validateIELResolution(
+      t2->getRootDomain().at(0),
+      t4->getRootDomain().at(1),
+      iel_graph,
+      tester.idGraph(IdMappingMode::EXACT),
+      root_resolution_map);
+
+  validateIELResolution(
+      t3->getRootDomain().at(0),
+      t4->getRootDomain().at(0),
+      iel_graph,
+      tester.idGraph(IdMappingMode::EXACT),
+      root_resolution_map);
+
+  // Check Step 2 results
+  // Nothing to propagate in this fusion, so iel_promotion_map
+  // should be equivalent to root_resolution_map
+  ASSERT_EQ(root_resolution_map, iel_promotion_map)
+      << "Unexpected IEL promotion map";
+}
+
+// Multiple inlined and non-inlined broadcast domains
+TEST_F(IdModelTest, LoopPromotion3) {
+  std::unique_ptr<Fusion> fusion = std::make_unique<Fusion>();
+  FusionGuard fg(fusion.get());
+
+  auto tv0 = makeSymbolicTensor(2);
+  fusion->addInput(tv0);
+  auto tv1 = makeSymbolicTensor(4);
+  fusion->addInput(tv1);
+
+  auto tv2 = broadcast(tv0, {false, true, false, true});
+  auto tv3 = add(tv2, tv1);
+  fusion->addOutput(tv3);
+
+  // tv3: [i0, i1, i2, i3] -> [i0*i1, i2*i3]
+  tv3->merge(0);
+  tv3->merge(1);
+
+  TransformPropagatorWithCheck propagator(tv3);
+  MaxRootDomainInfoSpanningTree(tv3).traverse(&propagator);
+
+  tv2->inlineAt(1);
+
+  // tv2: [i0*b1, i2*b3] ca(1)
+  // tv3: [i0*i1, i2*i3]
+
+  IdModelTester tester(fusion.get());
+  const auto& [iel_graph, root_resolution_map, iel_promotion_map] =
+      tester.getLoopPromotionInfo();
+
+  // Check Step 1 results
+  // The b1 broadcast domain tv2 should be resolved as it's inlined,
+  // but b3 should not.
+  validateIELResolution(
+      tv2->getRootDomain().at(1),
+      tv3->getRootDomain().at(1),
+      iel_graph,
+      tester.idGraph(IdMappingMode::EXACT),
+      root_resolution_map);
+
+  validateIELResolution(
+      tv2->getRootDomain().at(3),
+      nullptr,
+      iel_graph,
+      tester.idGraph(IdMappingMode::EXACT),
+      root_resolution_map);
+
+  // Check Step 2 results
+  validateIELResolution(
+      tv2->axis(0),
+      tv3->axis(0),
+      iel_graph,
+      tester.idGraph(IdMappingMode::EXACT),
+      iel_promotion_map);
+
+  validateIELResolution(
+      tv2->axis(1),
+      nullptr,
+      iel_graph,
+      tester.idGraph(IdMappingMode::EXACT),
+      iel_promotion_map);
+}
+
+// Test root resolution with a fusion with outer split
+TEST_F(IdModelTest, LoopPromotion4) {
+  auto fusion = createFusionWithInlinedOuterSplit();
+  auto all_tvs = ir_utils::allTvs(fusion.get());
+
+  IdModelTester tester(fusion.get());
+  const auto& [iel_graph, root_resolution_map, iel_promotion_map] =
+      tester.getLoopPromotionInfo();
+
+  // Verify all tensors with root broadcast have correct resolutions
+  for (auto tv : all_tvs) {
+    // Skip tensors with no broadcast or non-inlined
+    if (std::none_of(
+            tv->getRootDomain().begin(),
+            tv->getRootDomain().end(),
+            [](auto id) { return id->isBroadcast(); }) ||
+        tv->getComputeAtPosition() == 0) {
+      continue;
+    }
+
+    switch (tv->name()) {
+      case 2:
+        // T2_l[ iS20{4}, iS21{( ceilDiv(( 1 * 4 ), 4) )} ] ca_pos( 1 )
+        //  root domain : (bS4{1}, iS5{4})
+        validateIELResolution(
+            tv->getRootDomain().at(0),
+            getTensorByName(all_tvs, 4)->getRootDomain().at(0),
+            iel_graph,
+            tester.idGraph(IdMappingMode::EXACT),
+            root_resolution_map);
+        break;
+      default:
+        FAIL() << "Unexpected tensor: " << tv->toString();
+    }
+  }
+
+  //
+  checkStep2Results(
+      fusion.get(),
+      iel_graph,
+      tester.idGraph(IdMappingMode::EXACT),
+      iel_promotion_map);
+}
+
+// Test root resolution with the same fusion as Indexing1
+TEST_F(IdModelTest, LoopPromotion5) {
+  Fusion fusion;
+  FusionGuard fg(&fusion);
+
+  auto tv0 = makeSymbolicTensor(3);
+  auto tv1 = makeSymbolicTensor(4);
+  fusion.addInput(tv0);
+  fusion.addInput(tv1);
+
+  auto tv2 = add(tv0, IrBuilder::create<Val>(1.0));
+  auto tv3 = broadcast(tv2, {true, false, false, false});
+  auto tv4 = add(tv3, tv1);
+
+  fusion.addOutput(tv4);
+
+  tv4->merge(0);
+  tv4->merge(0);
+  tv4->merge(0);
+
+  tv4->split(0, 128);
+  tv4->split(0, 4);
+
+  tv2->computeAt(tv4, 1);
+
+  tv4->axis(0)->parallelize(ParallelType::BIDx);
+  tv4->axis(1)->parallelize(ParallelType::Unroll);
+  tv4->axis(2)->parallelize(ParallelType::TIDx);
+
+  tv3->axis(1)->parallelize(ParallelType::Unroll);
+  tv3->axis(2)->parallelize(ParallelType::TIDx);
+
+  tv2->axis(1)->parallelize(ParallelType::Unroll);
+  tv2->axis(2)->parallelize(ParallelType::TIDx);
+
+  auto all_tvs = ir_utils::allTvs(&fusion);
+
+  IdModelTester tester(&fusion);
+  const auto& [iel_graph, root_resolution_map, iel_promotion_map] =
+      tester.getLoopPromotionInfo();
+
+  // Check Step 1 results
+  for (auto tv : all_tvs) {
+    // Skip tensors with no broadcast or non-inlined
+    if (std::none_of(
+            tv->getRootDomain().begin(),
+            tv->getRootDomain().end(),
+            [](auto id) { return id->isBroadcast(); }) ||
+        tv->getComputeAtPosition() == 0) {
+      continue;
+    }
+
+    switch (tv->name()) {
+      case 3:
+        // T3_l[ iS30{( ceilDiv(( ceilDiv(( ( ( 1 * i0 ) * i2 ) * i3 ), 128) ),
+        // 4) )}, iUR31{4}, ithreadIdx.x29{128} ] ca_pos( 1 ) produce_pos( 1 )
+        //  root domain : (bS10{1}, iS11{i0}, iS12{i2}, iS13{i3})
+        validateIELResolution(
+            tv->getRootDomain().at(0),
+            tv4->getRootDomain().at(0),
+            iel_graph,
+            tester.idGraph(IdMappingMode::EXACT),
+            root_resolution_map);
+        break;
+      default:
+        FAIL() << "Unexpected tensor: " << tv->toString();
+    }
+  }
+
+  // Check Step 2 results
+  checkStep2Results(
+      &fusion,
+      iel_graph,
+      tester.idGraph(IdMappingMode::EXACT),
+      iel_promotion_map);
+}
+
+// Test root resolution with the same fusion as Indexing19
+TEST_F(IdModelTest, LoopPromotion6) {
+  auto fusion = createFusionWithMultipleResolutionPaths();
+  FusionGuard fg(fusion.get());
+  auto all_tvs = ir_utils::allTvs(fusion.get());
+
+  IdModelTester tester(fusion.get());
+  const auto& [iel_graph, root_resolution_map, iel_promotion_map] =
+      tester.getLoopPromotionInfo();
+
+  // Check Step 1 results
+  for (auto tv : all_tvs) {
+    // Skip tensors with no broadcast or non-inlined
+    if (std::none_of(
+            tv->getRootDomain().begin(),
+            tv->getRootDomain().end(),
+            [](auto id) { return id->isBroadcast(); }) ||
+        tv->getComputeAtPosition() == 0) {
+      continue;
+    }
+
+    switch (tv->name()) {
+      case 2:
+        // T2_l[ iS49{( ceilDiv(( ceilDiv(( 7 * 1 ), 5) ), 3) )}, iS50{3},
+        // iS48{5} ] ca_pos( 1 ) produce_pos( 1 )
+        //  root domain : (iS2{7}, bS3{1})
+        // Resolution: Resolved by the immediate consumer (T4)
+        validateIELResolution(
+            tv->getRootDomain().at(1),
+            getTensorByName(all_tvs, 4)->getRootDomain().at(1),
+            iel_graph,
+            tester.idGraph(IdMappingMode::EXACT),
+            root_resolution_map);
+        break;
+      case 5:
+        // T5_l[ iS39{( ceilDiv(( ceilDiv(( ( 7 * 11 ) * 1 ), 5) ), 3) )},
+        // iS40{3}, iS38{5} ] produce_pos( 1 )
+        //  root domain : (iS8{7}, iS9{11}, bS10{1})
+        // Resolution: T5 is not inlined to the immediate consumer,
+        // T10. Resolution is done with the other path from T1, such
+        // as T8 or T9.
+        validateIELResolution(
+            tv->getRootDomain().at(2),
+            getTensorByName(all_tvs, 9)->getRootDomain().at(2),
+            iel_graph,
+            tester.idGraph(IdMappingMode::EXACT),
+            root_resolution_map);
+        break;
+      case 6:
+        // T6_l[ iS64{( ceilDiv(( ceilDiv(( 7 * 1 ), 5) ), 3) )}, iS65{3},
+        // iS63{5} ] ca_pos( 1 ) produce_pos( 1 )
+        //  root domain : (iS11{7}, bS12{1})
+        // Resolution: Resolved by the immediate consumer (T8)
+        validateIELResolution(
+            tv->getRootDomain().at(1),
+            getTensorByName(all_tvs, 8)->getRootDomain().at(1),
+            iel_graph,
+            tester.idGraph(IdMappingMode::EXACT),
+            root_resolution_map);
+        break;
+      case 9:
+        // T9_l[ iS33{( ceilDiv(( ceilDiv(( ( 7 * 1 ) * 13 ), 5) ), 3) )},
+        // iS34{3}, iS32{5} ] produce_pos( 1 )
+        //  root domain : (iS17{7}, bS18{1}, iS19{13})
+        // Resolution: T9 is not inlined to the immediate consumer,
+        // T10. Resolution is done with the other path from T1, such
+        // as T4 or T5
+        validateIELResolution(
+            tv->getRootDomain().at(1),
+            getTensorByName(all_tvs, 5)->getRootDomain().at(1),
+            iel_graph,
+            tester.idGraph(IdMappingMode::EXACT),
+            root_resolution_map);
+        break;
+      default:
+        FAIL() << "Unexpected tensor: " << tv->toString();
+    }
+  }
+
+  checkStep2Results(
+      fusion.get(),
+      iel_graph,
+      tester.idGraph(IdMappingMode::EXACT),
+      iel_promotion_map);
+}
+
+// Same fusion as NvFuserTest.FusionInlineBroadcastIndexing0
+TEST_F(IdModelTest, LoopPromotion7) {
+  Fusion fusion;
+  FusionGuard fg(&fusion);
+
+  auto tv0 = makeContigTensor(1);
+  auto tv1 = makeContigTensor(2);
+  fusion.addInput(tv0);
+  fusion.addInput(tv1);
+  auto tv2 = set(tv0);
+  auto tv3 = broadcast(tv2, {true, false});
+  auto tv4 = add(tv3, tv1);
+  fusion.addOutput(tv4);
+
+  tv4->merge(0);
+  tv4->split(0, 32);
+
+  TransformPropagatorWithCheck propagator(tv4);
+  MaxRootDomainInfoSpanningTree(tv4).traverse(&propagator);
+
+  tv2->inlineAt(1);
+  tv3->inlineAt(1);
+
+  tv2->split(-1, 8);
+
+  auto all_tvs = ir_utils::allTvs(&fusion);
+
+  IdModelTester tester(&fusion);
+  const auto& [iel_graph, root_resolution_map, iel_promotion_map] =
+      tester.getLoopPromotionInfo();
+
+  // Verify all tensors with root broadcast have correct resolutions
+  for (auto tv : all_tvs) {
+    // Skip tensors with no broadcast or non-inlined
+    if (std::none_of(
+            tv->getRootDomain().begin(),
+            tv->getRootDomain().end(),
+            [](auto id) { return id->isBroadcast(); }) ||
+        tv->getComputeAtPosition() == 0) {
+      continue;
+    }
+
+    switch (tv->name()) {
+      case 3:
+        // T3_l[ iS15{( ceilDiv(( 1 * i0 ), 32) )}, iS16{32} ] ca_pos( 1 )
+        // produce_pos( 1 ) root domain : (bS4{1}, iS5{i0})
+        validateIELResolution(
+            tv->getRootDomain().at(0),
+            getTensorByName(all_tvs, 4)->getRootDomain().at(0),
+            iel_graph,
+            tester.idGraph(IdMappingMode::EXACT),
+            root_resolution_map);
+        break;
+      default:
+        FAIL() << "Unexpected tensor: " << tv->toString();
+    }
+  }
+
+  checkStep2Results(
+      &fusion,
+      iel_graph,
+      tester.idGraph(IdMappingMode::EXACT),
+      iel_promotion_map);
+}
+
+// Same fusion as NvFuserTest.FusionIndexing20
+TEST_F(IdModelTest, LoopPromotion8) {
+  Fusion fusion;
+  FusionGuard fg(&fusion);
+
+  auto tv0 = makeConcreteTensor({5});
+  fusion.addInput(tv0);
+
+  // [5]
+  auto tv1 = set(tv0);
+  auto tv2 = broadcast(tv1, {true, false});
+  // [1, 5]
+  auto tv3 = makeConcreteTensor({3, 5});
+  fusion.addInput(tv3);
+  auto tv4 = add(tv3, tv2);
+  // [3, 5]
+
+  auto tv5 = broadcast(tv4, {false, false, true});
+  // [3, 5, 1]
+  auto tv6 = makeConcreteTensor({3, 5, 7});
+  fusion.addInput(tv6);
+  auto tv7 = add(tv5, tv6);
+  // [3, 5, 7]
+  fusion.addOutput(tv7);
+
+  tv4->merge(0)->split(0, 2, false);
+  // [3, 5]
+  // [3, 3*5//2]
+
+  TransformPropagatorWithCheck propagator(tv4);
+  MaxRootDomainInfoSpanningTree(tv4).traverse(&propagator);
+
+  tv1->inlineAt(1);
+  tv2->inlineAt(1);
+  tv4->inlineAt(1);
+
+  // [2, 3*5//2]
+  tv5->merge(1)->split(1, 4, false);
+  // [2, 4, (3*5//2)*1//4]
+  tv7->merge(1)->split(1, 4, false);
+  // [2, 4, (3*5//2)*7//4]
+  tv5->inlineAt(2);
+
+  auto all_tvs = ir_utils::allTvs(&fusion);
+
+  IdModelTester tester(&fusion);
+  const auto& [iel_graph, root_resolution_map, iel_promotion_map] =
+      tester.getLoopPromotionInfo();
+
+  // Verify all tensors with root broadcast have correct resolutions
+  for (auto tv : all_tvs) {
+    // Skip tensors with no broadcast or non-inlined
+    if (std::none_of(
+            tv->getRootDomain().begin(),
+            tv->getRootDomain().end(),
+            [](auto id) { return id->isBroadcast(); }) ||
+        tv->getComputeAtPosition() == 0) {
+      continue;
+    }
+
+    switch (tv->name()) {
+      case 2:
+        // T2_l[ iS21{2}, iS22{( ceilDiv(( 1 * 5 ), 2) )} ] ca_pos( 1 )
+        // produce_pos( 1 ) root domain : (bS2{1}, iS3{5})
+        validateIELResolution(
+            tv->getRootDomain().at(0),
+            getTensorByName(all_tvs, 7)->getRootDomain().at(0),
+            iel_graph,
+            tester.idGraph(IdMappingMode::EXACT),
+            root_resolution_map);
+        break;
+      case 5:
+        // T5_l[ iS27{2}, iS40{4}, iS41{( ceilDiv(( ( ceilDiv(( 3 * 5 ), 2) ) *
+        // 1 ), 4) )} ] ca_pos( 2 ) produce_pos( 1 ) root domain : (iS8{3},
+        // iS9{5}, bS10{1})
+        validateIELResolution(
+            tv->getRootDomain().at(2),
+            getTensorByName(all_tvs, 7)->getRootDomain().at(2),
+            iel_graph,
+            tester.idGraph(IdMappingMode::EXACT),
+            root_resolution_map);
+        break;
+      default:
+        FAIL() << "Unexpected tensor: " << tv->toString();
+    }
+  }
+
+  checkStep2Results(
+      &fusion,
+      iel_graph,
+      tester.idGraph(IdMappingMode::EXACT),
+      iel_promotion_map);
+}
+
 // A repro that produces an invalid loop graph due to the compliment
 // mapping. This is not currently supported.
 TEST_F(IdModelTest, ComplimentMappingRepro) {
@@ -1332,6 +1197,4 @@
       loop_graph.toGroup(tv10->axis(1)), loop_graph.toGroup(tv10->axis(2)));
 }
 
-=======
->>>>>>> ea1bff35
 } // namespace nvfuser