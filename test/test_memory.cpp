// clang-format off
/*
 * SPDX-FileCopyrightText: Copyright (c) 2023-present NVIDIA CORPORATION & AFFILIATES.
 * All rights reserved.
 * SPDX-License-Identifier: BSD-3-Clause
 */
// clang-format on
#include <gmock/gmock-matchers.h>
#include <gtest/gtest.h>

#include <filesystem>
#include <regex>

#include <debug.h>
#include <fusion.h>
#include <inlining.h>
#include <ir/utils.h>
#include <ops/alias.h>
#include <ops/arith.h>
#include <ops/utils.h>
#include <options.h>
#include <scheduler/cache_policy_refiner.h>
#include <test/utils.h>
#include <test/validator.h>
#include <type.h>

namespace nvfuser {

using MemoryTestParams = std::tuple<CacheOp, std::string>;

class MemoryTest : public NVFuserFixtureParamTest<MemoryTestParams> {
 protected:
  void expectMatchCount(
      const std::string& text,
      const std::string& pattern,
      const int num_matches) {
    std::regex regex(pattern);
    std::smatch match;
    std::regex_search(text, match, regex);
    EXPECT_EQ(match.size(), num_matches)
        << "Expect " << pattern << " to occur " << num_matches << " time(s).";
  }
};

TEST_P(MemoryTest, LoadCache) {
  CacheOp cache_op = std::get<0>(GetParam());
  std::string cache_op_str = std::get<1>(GetParam());

  Fusion fusion;
  FusionGuard fg(&fusion);

  TensorView* tv0 = makeContigTensor(1);
  fusion.addInput(tv0);
  TensorView* tv1 =
      ops::newValLike(tv0, tv0->getDataType().value())->as<TensorView>();
  IrBuilder::create<LoadStoreOp>(LoadStoreOpType::Set, tv1, tv0, cache_op);
  TensorView* tv2 = add(tv1, IrBuilder::create<Val>(1.0));
  TensorView* tv3 = set(tv2);
  fusion.addOutput(tv3);

  tv1->split(0, 4);
  tv1->split(0, 32);
  TransformPropagatorWithCheck propagator(tv1);
  MaxRootDomainInfoSpanningTree(tv1).traverse(&propagator);

  // Parallelize LoadStoreOps. Other TensorViews don't support vectorization.
  tv1->axis(0)->parallelize(ParallelType::BIDx);
  tv1->axis(1)->parallelize(ParallelType::TIDx);
  tv1->axis(2)->parallelize(ParallelType::Vectorize);
  scheduler_utils::parallelizeAllLike(tv1, {tv3});

  inlineMost();

  at::Tensor input = at::randn(
      {1024}, at::TensorOptions().dtype(at::kFloat).device(at::kCUDA, 0));
  at::Tensor expected_output = input + 1.0f;

  FusionExecutor fe;
  {
    DebugDumpOptionsGuard debug_dump_options_guard;
    DebugDumpOptionsGuard::getCurOptions().set(DebugDumpOption::Ptx);
    fe.compileFusion(&fusion, {input});
  }

  // Verify PTX.
  const executor_utils::CompiledKernel& compiled_kernel = fe.compiledKernel();
  std::string ptx(compiled_kernel.ptx.begin(), compiled_kernel.ptx.end());
  std::regex regex(R"(ld\.global\.)" + cache_op_str + R"(\.\S+)");
  std::smatch match;
  std::regex_search(ptx, match, regex);
  EXPECT_EQ(match.size(), 1);

  // Clean up the dumped PTX file.
  debug() << "Removing " << compiled_kernel.ptx_filename << std::endl;
  std::filesystem::remove(compiled_kernel.ptx_filename);

  // Verify output tensors.
  std::vector<at::Tensor> actual_ts = fe.runFusion({input});
  testValidate(
      &fusion, actual_ts, {input}, {expected_output}, __LINE__, __FILE__);
}

INSTANTIATE_TEST_SUITE_P(
    CacheGlobalLoads,
    MemoryTest,
    testing::Values(
        std::make_tuple(CacheOp::AllLevels, "ca"),
        std::make_tuple(CacheOp::Global, "cg"),
        std::make_tuple(CacheOp::Streaming, "cs")),
    [](const testing::TestParamInfo<MemoryTestParams>& info) {
      std::ostringstream os;
      os << std::get<0>(info.param);
      return os.str();
    });

// Use ld.cs when loading streaming data and ld.ca otherwise.
TEST_F(MemoryTest, RefineCachePolicy) {
  Fusion fusion;
  FusionGuard fg(&fusion);

  TensorView* tv_a = makeContigTensor(2);
  TensorView* tv_b = makeContigTensor(1);
  fusion.addInput(tv_a);
  fusion.addInput(tv_b);
  TensorView* tv_a2 = set(tv_a);
  TensorView* tv_b2 = set(tv_b);
  TensorView* tv_c = add(tv_a2, tv_b2);
  TensorView* tv_c2 = set(tv_c);
  fusion.addOutput(tv_c2);

  tv_a2->merge(0);
  tv_a2->split(0, 4);
  tv_a2->split(0, 32);
  TransformPropagatorWithCheck propagator(tv_a2);
  MaxRootDomainInfoSpanningTree(tv_a2).traverse(&propagator);

  tv_a2->axis(0)->parallelize(ParallelType::BIDx);
  tv_a2->axis(1)->parallelize(ParallelType::TIDx);
  tv_a2->axis(2)->parallelize(ParallelType::Vectorize);
  tv_b2->axis(2)->parallelize(ParallelType::Vectorize);
  tv_c2->axis(2)->parallelize(ParallelType::Vectorize);

  refineCachePolicy(&fusion);

  inlineMost();

  at::Tensor a = at::randn(
      {1024, 1024}, at::TensorOptions().dtype(at::kFloat).device(at::kCUDA, 0));
  at::Tensor b = at::randn(
      {1024}, at::TensorOptions().dtype(at::kFloat).device(at::kCUDA, 0));
  at::Tensor c = a + b;

  FusionExecutor fe;
  {
    DebugDumpOptionsGuard debug_dump_options_guard;
    DebugDumpOptionsGuard::getCurOptions().set(DebugDumpOption::Ptx);
    fe.compileFusion(&fusion, {a, b});
  }

  // Verify PTX.
  const executor_utils::CompiledKernel& compiled_kernel = fe.compiledKernel();
  std::string ptx(compiled_kernel.ptx.begin(), compiled_kernel.ptx.end());
  expectMatchCount(ptx, R"(ld\.global\.ca\.v4\.\S+)", 1);
  expectMatchCount(ptx, R"(ld\.global\.cs\.v4\.\S+)", 1);

  // Clean up the dumped PTX file.
  debug() << "Removing " << compiled_kernel.ptx_filename << std::endl;
  std::filesystem::remove(compiled_kernel.ptx_filename);

  std::vector<at::Tensor> actual_outputs = fe.runFusion({a, b});
  testValidate(&fusion, actual_outputs, {a, b}, {c}, __LINE__, __FILE__);
}

class TMATest : public NVFuserTest {
  void SetUp() override {
    // requires Hopper or newer
    if (!deviceMajorMinorCheck(9)) {
      GTEST_SKIP() << "skipping tests on pre-Hopper GPUs";
    }
    NVFuserTest::SetUp();
  }
};

TEST_F(TMATest, LoadCompleteTensor1D) {
  Fusion fusion;
  FusionGuard fg(&fusion);

  auto tv0 = makeContigTensor(1);
  fusion.addInput(tv0);
  auto tv1 = set(tv0);
  auto tv2 = set(tv1);
  fusion.addOutput(tv2);

  tv1->setMemoryType(MemoryType::Shared);
  tv1->definition()->as<LoadStoreOp>()->setOpType(
      LoadStoreOpType::CpAsyncBulkTensorTile);

  tv1->axis(0)->parallelize(ParallelType::Bulk);

  auto options = at::TensorOptions().dtype(at::kFloat).device(at::kCUDA, 0);
  auto t0 = at::randn({32}, options);
  FusionExecutor fe;
  fe.compileFusion(&fusion, {t0}, {}, {DataType::Int32});
  auto cg_outputs = fe.runFusion({t0});
  testValidate(&fusion, cg_outputs, {t0}, {t0}, __LINE__, __FILE__);
}

TEST_F(TMATest, LoadCompleteTensor2D) {
  Fusion fusion;
  FusionGuard fg(&fusion);

  auto tv0 = makeContigTensor(2);
  fusion.addInput(tv0);
  auto tv1 = set(tv0);
  auto tv2 = set(tv1);
  fusion.addOutput(tv2);

  tv1->setMemoryType(MemoryType::Shared);
  tv1->definition()->as<LoadStoreOp>()->setOpType(
      LoadStoreOpType::CpAsyncBulkTensorTile);

  tv1->axis(0)->parallelize(ParallelType::Bulk);
  tv1->axis(1)->parallelize(ParallelType::Bulk);

  auto options = at::TensorOptions().dtype(at::kFloat).device(at::kCUDA, 0);
  auto t0 = at::randn({4, 4}, options);
  FusionExecutor fe;
  fe.compileFusion(&fusion, {t0}, {}, {DataType::Int32});
  auto cg_outputs = fe.runFusion({t0});
  testValidate(&fusion, cg_outputs, {t0}, {t0}, __LINE__, __FILE__);
}

TEST_F(TMATest, LoadCompleteTensor3D) {
  Fusion fusion;
  FusionGuard fg(&fusion);

  auto tv0 = makeContigTensor(3);
  fusion.addInput(tv0);
  auto tv1 = set(tv0);
  auto tv2 = set(tv1);
  fusion.addOutput(tv2);

  tv1->setMemoryType(MemoryType::Shared);
  tv1->definition()->as<LoadStoreOp>()->setOpType(
      LoadStoreOpType::CpAsyncBulkTensorTile);

  tv1->axis(0)->parallelize(ParallelType::Bulk);
  tv1->axis(1)->parallelize(ParallelType::Bulk);
  tv1->axis(2)->parallelize(ParallelType::Bulk);

  auto options = at::TensorOptions().dtype(at::kFloat).device(at::kCUDA, 0);
  auto t0 = at::randn({4, 4, 4}, options);
  FusionExecutor fe;
  fe.compileFusion(&fusion, {t0}, {}, {DataType::Int32});
  auto cg_outputs = fe.runFusion({t0});
  testValidate(&fusion, cg_outputs, {t0}, {t0}, __LINE__, __FILE__);
}

TEST_F(TMATest, LoadCompleteTensor4D) {
  Fusion fusion;
  FusionGuard fg(&fusion);

  auto tv0 = makeContigTensor(4);
  fusion.addInput(tv0);
  auto tv1 = set(tv0);
  auto tv2 = set(tv1);
  fusion.addOutput(tv2);

  tv1->setMemoryType(MemoryType::Shared);
  tv1->definition()->as<LoadStoreOp>()->setOpType(
      LoadStoreOpType::CpAsyncBulkTensorTile);

  tv1->axis(0)->parallelize(ParallelType::Bulk);
  tv1->axis(1)->parallelize(ParallelType::Bulk);
  tv1->axis(2)->parallelize(ParallelType::Bulk);
  tv1->axis(3)->parallelize(ParallelType::Bulk);

  auto options = at::TensorOptions().dtype(at::kFloat).device(at::kCUDA, 0);
  auto t0 = at::randn({4, 4, 4, 4}, options);
  FusionExecutor fe;
  fe.compileFusion(&fusion, {t0}, {}, {DataType::Int32});
  auto cg_outputs = fe.runFusion({t0});
  testValidate(&fusion, cg_outputs, {t0}, {t0}, __LINE__, __FILE__);
}

TEST_F(TMATest, LoadCompleteTensor5D) {
  Fusion fusion;
  FusionGuard fg(&fusion);

  auto tv0 = makeContigTensor(5);
  fusion.addInput(tv0);
  auto tv1 = set(tv0);
  auto tv2 = set(tv1);
  fusion.addOutput(tv2);

  tv1->setMemoryType(MemoryType::Shared);
  tv1->definition()->as<LoadStoreOp>()->setOpType(
      LoadStoreOpType::CpAsyncBulkTensorTile);

  tv1->axis(0)->parallelize(ParallelType::Bulk);
  tv1->axis(1)->parallelize(ParallelType::Bulk);
  tv1->axis(2)->parallelize(ParallelType::Bulk);
  tv1->axis(3)->parallelize(ParallelType::Bulk);
  tv1->axis(4)->parallelize(ParallelType::Bulk);

  auto options = at::TensorOptions().dtype(at::kFloat).device(at::kCUDA, 0);
  auto t0 = at::randn({4, 4, 4, 4, 4}, options);
  FusionExecutor fe;
  fe.compileFusion(&fusion, {t0}, {}, {DataType::Int32});
  auto cg_outputs = fe.runFusion({t0});
  testValidate(&fusion, cg_outputs, {t0}, {t0}, __LINE__, __FILE__);
}

TEST_F(TMATest, StoreCompleteTensor1D) {
  Fusion fusion;
  FusionGuard fg(&fusion);

  auto tv0 = makeContigTensor(1);
  fusion.addInput(tv0);
  auto tv1 = set(tv0);
  auto tv2 = set(tv1);
  fusion.addOutput(tv2);

  tv1->setMemoryType(MemoryType::Shared);
  tv2->definition()->as<LoadStoreOp>()->setOpType(
      LoadStoreOpType::CpAsyncBulkTensorTile);

  tv2->axis(0)->parallelize(ParallelType::Bulk);

  auto options = at::TensorOptions().dtype(at::kFloat).device(at::kCUDA, 0);
  auto t0 = at::randn({32}, options);
  FusionExecutor fe;
  fe.compileFusion(&fusion, {t0}, {}, {DataType::Int32});
  auto cg_outputs = fe.runFusion({t0});
  testValidate(&fusion, cg_outputs, {t0}, {t0}, __LINE__, __FILE__);
}

TEST_F(TMATest, StoreCompleteTensor2D) {
  Fusion fusion;
  FusionGuard fg(&fusion);

  auto tv0 = makeContigTensor(2);
  fusion.addInput(tv0);
  auto tv1 = set(tv0);
  auto tv2 = set(tv1);
  fusion.addOutput(tv2);

  tv1->setMemoryType(MemoryType::Shared);
  tv2->definition()->as<LoadStoreOp>()->setOpType(
      LoadStoreOpType::CpAsyncBulkTensorTile);

  tv2->axis(0)->parallelize(ParallelType::Bulk);
  tv2->axis(1)->parallelize(ParallelType::Bulk);

  auto options = at::TensorOptions().dtype(at::kFloat).device(at::kCUDA, 0);
  auto t0 = at::randn({4, 4}, options);
  FusionExecutor fe;
  fe.compileFusion(&fusion, {t0}, {}, {DataType::Int32});
  auto cg_outputs = fe.runFusion({t0});
  testValidate(&fusion, cg_outputs, {t0}, {t0}, __LINE__, __FILE__);
}

TEST_F(TMATest, StoreCompleteTensor3D) {
  Fusion fusion;
  FusionGuard fg(&fusion);

  auto tv0 = makeContigTensor(3);
  fusion.addInput(tv0);
  auto tv1 = set(tv0);
  auto tv2 = set(tv1);
  fusion.addOutput(tv2);

  tv1->setMemoryType(MemoryType::Shared);
  tv2->definition()->as<LoadStoreOp>()->setOpType(
      LoadStoreOpType::CpAsyncBulkTensorTile);

  tv2->axis(0)->parallelize(ParallelType::Bulk);
  tv2->axis(1)->parallelize(ParallelType::Bulk);
  tv2->axis(2)->parallelize(ParallelType::Bulk);

  auto options = at::TensorOptions().dtype(at::kFloat).device(at::kCUDA, 0);
  auto t0 = at::randn({4, 4, 4}, options);
  FusionExecutor fe;
  fe.compileFusion(&fusion, {t0}, {}, {DataType::Int32});
  auto cg_outputs = fe.runFusion({t0});
  testValidate(&fusion, cg_outputs, {t0}, {t0}, __LINE__, __FILE__);
}

TEST_F(TMATest, StoreCompleteTensor4D) {
  Fusion fusion;
  FusionGuard fg(&fusion);

  auto tv0 = makeContigTensor(4);
  fusion.addInput(tv0);
  auto tv1 = set(tv0);
  auto tv2 = set(tv1);
  fusion.addOutput(tv2);

  tv1->setMemoryType(MemoryType::Shared);
  tv2->definition()->as<LoadStoreOp>()->setOpType(
      LoadStoreOpType::CpAsyncBulkTensorTile);

  tv2->axis(0)->parallelize(ParallelType::Bulk);
  tv2->axis(1)->parallelize(ParallelType::Bulk);
  tv2->axis(2)->parallelize(ParallelType::Bulk);
  tv2->axis(3)->parallelize(ParallelType::Bulk);

  auto options = at::TensorOptions().dtype(at::kFloat).device(at::kCUDA, 0);
  auto t0 = at::randn({4, 4, 4, 4}, options);
  FusionExecutor fe;
  fe.compileFusion(&fusion, {t0}, {}, {DataType::Int32});
  auto cg_outputs = fe.runFusion({t0});
  testValidate(&fusion, cg_outputs, {t0}, {t0}, __LINE__, __FILE__);
}

TEST_F(TMATest, StoreCompleteTensor5D) {
  Fusion fusion;
  FusionGuard fg(&fusion);

  auto tv0 = makeContigTensor(5);
  fusion.addInput(tv0);
  auto tv1 = set(tv0);
  auto tv2 = set(tv1);
  fusion.addOutput(tv2);

  tv1->setMemoryType(MemoryType::Shared);
  tv2->definition()->as<LoadStoreOp>()->setOpType(
      LoadStoreOpType::CpAsyncBulkTensorTile);

  tv2->axis(0)->parallelize(ParallelType::Bulk);
  tv2->axis(1)->parallelize(ParallelType::Bulk);
  tv2->axis(2)->parallelize(ParallelType::Bulk);
  tv2->axis(3)->parallelize(ParallelType::Bulk);
  tv2->axis(4)->parallelize(ParallelType::Bulk);

  auto options = at::TensorOptions().dtype(at::kFloat).device(at::kCUDA, 0);
  auto t0 = at::randn({4, 4, 4, 4, 4}, options);
  FusionExecutor fe;
  fe.compileFusion(&fusion, {t0}, {}, {DataType::Int32});
  auto cg_outputs = fe.runFusion({t0});
  testValidate(&fusion, cg_outputs, {t0}, {t0}, __LINE__, __FILE__);
}

// Basically just StoreCompleteTensor1D, but with index hoisting disabled.
// Because index hoisting is responsible making sure that tensor maps are
// created on the host and passed as kernel argument, we need to make sure
// that disabling index hoisting doesn't break this.
TEST_F(TMATest, DisableIndexHoisting) {
  DisableOptionsGuard opt_guard;
  opt_guard.getCurOptions().set(DisableOption::IndexHoist);

  Fusion fusion;
  FusionGuard fg(&fusion);

  auto tv0 = makeContigTensor(1);
  fusion.addInput(tv0);
  auto tv1 = set(tv0);
  auto tv2 = set(tv1);
  fusion.addOutput(tv2);

  tv1->setMemoryType(MemoryType::Shared);
  tv2->definition()->as<LoadStoreOp>()->setOpType(
      LoadStoreOpType::CpAsyncBulkTensorTile);

  tv2->axis(0)->parallelize(ParallelType::Bulk);

  auto options = at::TensorOptions().dtype(at::kFloat).device(at::kCUDA, 0);
  auto t0 = at::randn({32}, options);
  FusionExecutor fe;
  fe.compileFusion(&fusion, {t0}, {}, {DataType::Int32});
  auto cg_outputs = fe.runFusion({t0});
  testValidate(&fusion, cg_outputs, {t0}, {t0}, __LINE__, __FILE__);
}

using LdMatrixTestParam = std::tuple<MmaMacro, MmaOperand>;

class LdMatrixTest : public NVFuserFixtureParamTest<LdMatrixTestParam> {
 protected:
  void SetUp() override {
    // requires Turing or newer
    if (cudaArchGuardShouldSkip(7, 5)) {
      GTEST_SKIP() << "skipping tests on pre-Turing GPUs";
    }
    NVFuserTest::SetUp();
  }
};

TEST_P(LdMatrixTest, Regular) {
  Fusion fusion;
  FusionGuard fg(&fusion);

  auto macro = std::get<0>(GetParam());
  auto operand = std::get<1>(GetParam());

  bool is_a = operand == MmaOperand::A;

  int size1 = (is_a ? getM(macro) : getN(macro));

  auto tv0 = makeConcreteTensor({size1, getK(macro)}, DataType::Half);
  fusion.addInput(tv0);
  auto tv1 = set(tv0);
  tv1->setMemoryType(MemoryType::Shared);
  auto tv2 = set(tv1);
  tv2->definition()->as<LoadStoreOp>()->setOpType(LoadStoreOpType::LdMatrix);
  auto tv3 = set(tv2);
  fusion.addOutput(tv3);

  tv2->applyMmaSwizzle(operand);
  tv3->applyMmaSwizzle(operand);

  tv3->merge(0);
  if (is_a) {
    tv3->merge(0);
  }
  tv3->axis(0)->parallelize(ParallelType::TIDx);

  auto options = at::TensorOptions().dtype(at::kHalf).device(at::kCUDA, 0);
  auto t0 = at::randn({size1, getK(macro)}, options);

  FusionExecutor fe;
  fe.compileFusion(&fusion, {t0}, LaunchParams(), matmul_cparams);
  auto cg_outputs = fe.runFusion({t0});

  testValidate(&fusion, cg_outputs, {t0}, __LINE__, __FILE__);
}

TEST_P(LdMatrixTest, Transpose) {
  Fusion fusion;
  FusionGuard fg(&fusion);

  auto macro = std::get<0>(GetParam());
  auto operand = std::get<1>(GetParam());

  bool is_a = operand == MmaOperand::A;

  int size2 = (is_a ? getM(macro) : getN(macro));

  auto tv0 = makeConcreteTensor({getK(macro), size2}, DataType::Half);
  fusion.addInput(tv0);
  auto tv1 = set(tv0);
  tv1->setMemoryType(MemoryType::Shared);
  auto tv2 = transpose(tv1, 0, 1);
  tv2->definition()->as<LoadStoreOp>()->setOpType(
      LoadStoreOpType::LdMatrixTranspose);
  auto tv3 = set(tv2);
  fusion.addOutput(tv3);

  tv2->applyMmaSwizzle(operand);
  tv3->applyMmaSwizzle(operand);

  tv3->merge(0);
  if (is_a) {
    tv3->merge(0);
  }
  tv3->axis(0)->parallelize(ParallelType::TIDx);

  auto options = at::TensorOptions().dtype(at::kHalf).device(at::kCUDA, 0);
  auto t0 = at::randn({getK(macro), size2}, options);

  FusionExecutor fe;
  fe.compileFusion(&fusion, {t0}, LaunchParams(), matmul_cparams);
  auto cg_outputs = fe.runFusion({t0});

  testValidate(&fusion, cg_outputs, {t0}, __LINE__, __FILE__);
}

INSTANTIATE_TEST_SUITE_P(
    CopyUsingLdMatrix,
    LdMatrixTest,
    testing::Values(
<<<<<<< HEAD
        std::make_tuple(MmaMacro::Turing_16_8_8, MmaOptions::Operand::A),
        std::make_tuple(MmaMacro::Turing_16_8_16, MmaOptions::Operand::A),
        std::make_tuple(MmaMacro::Turing_16_8_8, MmaOptions::Operand::B),
        std::make_tuple(MmaMacro::Turing_16_8_16, MmaOptions::Operand::B),
        std::make_tuple(MmaMacro::Turing_16_16_16, MmaOptions::Operand::B),
        std::make_tuple(MmaMacro::Hopper_64_8_16, MmaOptions::Operand::A)),
=======
        std::make_tuple(MmaMacro::Turing_16_8_8, MmaOperand::A),
        std::make_tuple(MmaMacro::Turing_16_8_16, MmaOperand::A),
        std::make_tuple(MmaMacro::Turing_16_8_8, MmaOperand::B),
        std::make_tuple(MmaMacro::Turing_16_8_16, MmaOperand::B),
        std::make_tuple(MmaMacro::Turing_16_16_16, MmaOperand::B)),
>>>>>>> f919ee0e
    [](const testing::TestParamInfo<LdMatrixTestParam>& info) {
      std::ostringstream os;
      auto macro = std::get<0>(info.param);
      bool is_a = std::get<1>(info.param) == MmaOperand::A;
      os << (is_a ? "A" : "B") << "_" << (is_a ? getM(macro) : getN(macro))
         << "x" << getK(macro);
      return os.str();
    });

} // namespace nvfuser<|MERGE_RESOLUTION|>--- conflicted
+++ resolved
@@ -568,20 +568,12 @@
     CopyUsingLdMatrix,
     LdMatrixTest,
     testing::Values(
-<<<<<<< HEAD
         std::make_tuple(MmaMacro::Turing_16_8_8, MmaOptions::Operand::A),
         std::make_tuple(MmaMacro::Turing_16_8_16, MmaOptions::Operand::A),
         std::make_tuple(MmaMacro::Turing_16_8_8, MmaOptions::Operand::B),
         std::make_tuple(MmaMacro::Turing_16_8_16, MmaOptions::Operand::B),
         std::make_tuple(MmaMacro::Turing_16_16_16, MmaOptions::Operand::B),
         std::make_tuple(MmaMacro::Hopper_64_8_16, MmaOptions::Operand::A)),
-=======
-        std::make_tuple(MmaMacro::Turing_16_8_8, MmaOperand::A),
-        std::make_tuple(MmaMacro::Turing_16_8_16, MmaOperand::A),
-        std::make_tuple(MmaMacro::Turing_16_8_8, MmaOperand::B),
-        std::make_tuple(MmaMacro::Turing_16_8_16, MmaOperand::B),
-        std::make_tuple(MmaMacro::Turing_16_16_16, MmaOperand::B)),
->>>>>>> f919ee0e
     [](const testing::TestParamInfo<LdMatrixTestParam>& info) {
       std::ostringstream os;
       auto macro = std::get<0>(info.param);
