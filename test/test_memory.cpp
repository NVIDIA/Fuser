// clang-format off
/*
 * SPDX-FileCopyrightText: Copyright (c) 2023-present NVIDIA CORPORATION & AFFILIATES.
 * All rights reserved.
 * SPDX-License-Identifier: BSD-3-Clause
 */
// clang-format on
#include <gmock/gmock-matchers.h>
#include <gtest/gtest.h>

#include <filesystem>
#include <regex>

#include <debug.h>
#include <fusion.h>
#include <inlining.h>
#include <ir/utils.h>
#include <ops/alias.h>
#include <ops/arith.h>
#include <ops/utils.h>
#include <options.h>
#include <test/utils.h>
#include <test/validator.h>
#include <type.h>

namespace nvfuser {

class MemoryTest
    : public NVFuserTest,
      public testing::WithParamInterface<std::tuple<CacheOp, std::string>> {};

TEST_P(MemoryTest, LoadCache) {
  CacheOp cache_op = std::get<0>(GetParam());
  std::string cache_op_str = std::get<1>(GetParam());

  Fusion fusion;
  FusionGuard fg(&fusion);

  TensorView* tv0 = makeContigTensor(1);
  fusion.addInput(tv0);
  TensorView* tv1 =
      ops::newValLike(tv0, tv0->getDataType().value())->as<TensorView>();
  IrBuilder::create<LoadStoreOp>(LoadStoreOpType::Set, tv1, tv0, cache_op);
  TensorView* tv2 = add(tv1, IrBuilder::create<Val>(1.0));
  TensorView* tv3 = set(tv2);
  fusion.addOutput(tv3);

  tv1->split(0, 4);
  tv1->split(0, 32);
  TransformPropagatorWithCheck propagator(tv1);
  MaxRootDomainInfoSpanningTree(tv1).traverse(&propagator);

  // Parallelize LoadStoreOps. Other TensorViews don't support vectorization.
  tv1->axis(0)->parallelize(ParallelType::BIDx);
  tv1->axis(1)->parallelize(ParallelType::TIDx);
  tv1->axis(2)->parallelize(ParallelType::Vectorize);
  scheduler_utils::parallelizeAllLike(tv1, {tv3});

  inlineMost();

  at::Tensor input = at::randn(
      {1024}, at::TensorOptions().dtype(at::kFloat).device(at::kCUDA, 0));
  at::Tensor expected_output = input + 1.0f;

  FusionExecutor fe;
  fe.setSaveCompiledBinaryFlag(true);
  {
    DebugDumpOptionsGuard debug_dump_options_guard;
    DebugDumpOptionsGuard::getCurOptions().set(DebugDumpOption::Ptx);
    fe.compileFusion(&fusion, {input});
  }

  // Verify PTX.
  const executor_utils::CompiledKernel compiled_kernel = fe.compiledKernel();
  std::string ptx(compiled_kernel.ptx.begin(), compiled_kernel.ptx.end());
  std::regex regex(R"(ld\.global\.)" + cache_op_str + R"(\.\S+)");
  std::smatch match;
  std::regex_search(ptx, match, regex);
  EXPECT_EQ(match.size(), 1);

  // Clean up the dumped PTX file.
  debug() << "Removing " << compiled_kernel.ptx_filename << std::endl;
  std::filesystem::remove(compiled_kernel.ptx_filename);

  // Verify output tensors.
  std::vector<at::Tensor> actual_ts = fe.runFusion({input});
  testValidate(
      &fusion, actual_ts, {input}, {expected_output}, __LINE__, __FILE__);
}

<<<<<<< HEAD
class TMATest : public NVFuserTest {
  void SetUp() override {
    // requires Hopper or newer
    if (!deviceMajorMinorCheck(9)) {
      GTEST_SKIP() << "skipping tests on pre-Hopper GPUs";
    }
    NVFuserTest::SetUp();
  }
};

TEST_F(TMATest, StoreCompleteTensor1D) {
  Fusion fusion;
  FusionGuard fg(&fusion);

  auto tv0 = makeContigTensor(1);
  fusion.addInput(tv0);
  auto tv1 = set(tv0);
  auto tv2 = set(tv1);
  fusion.addOutput(tv2);

  tv1->setMemoryType(MemoryType::Shared);
  tv2->definition()->as<LoadStoreOp>()->setOpType(
      LoadStoreOpType::CpAsyncBulkTensorTile);

  tv2->axis(0)->parallelize(ParallelType::Bulk);

  auto options = at::TensorOptions().dtype(at::kFloat).device(at::kCUDA, 0);
  auto t0 = at::randn({32}, options);
  FusionExecutor fe;
  fe.compileFusion(&fusion, {t0}, {}, {DataType::Int32});
  auto cg_outputs = fe.runFusion({t0});
  testValidate(&fusion, cg_outputs, {t0}, {t0}, __LINE__, __FILE__);
}

TEST_F(TMATest, StoreCompleteTensor2D) {
  Fusion fusion;
  FusionGuard fg(&fusion);

  auto tv0 = makeContigTensor(2);
  fusion.addInput(tv0);
  auto tv1 = set(tv0);
  auto tv2 = set(tv1);
  fusion.addOutput(tv2);

  tv1->setMemoryType(MemoryType::Shared);
  tv2->definition()->as<LoadStoreOp>()->setOpType(
      LoadStoreOpType::CpAsyncBulkTensorTile);

  tv2->axis(0)->parallelize(ParallelType::Bulk);
  tv2->axis(1)->parallelize(ParallelType::Bulk);

  auto options = at::TensorOptions().dtype(at::kFloat).device(at::kCUDA, 0);
  auto t0 = at::randn({4, 4}, options);
  FusionExecutor fe;
  fe.compileFusion(&fusion, {t0}, {}, {DataType::Int32});
  auto cg_outputs = fe.runFusion({t0});
  testValidate(&fusion, cg_outputs, {t0}, {t0}, __LINE__, __FILE__);
}

TEST_F(TMATest, StoreCompleteTensor3D) {
  Fusion fusion;
  FusionGuard fg(&fusion);

  auto tv0 = makeContigTensor(3);
  fusion.addInput(tv0);
  auto tv1 = set(tv0);
  auto tv2 = set(tv1);
  fusion.addOutput(tv2);

  tv1->setMemoryType(MemoryType::Shared);
  tv2->definition()->as<LoadStoreOp>()->setOpType(
      LoadStoreOpType::CpAsyncBulkTensorTile);

  tv2->axis(0)->parallelize(ParallelType::Bulk);
  tv2->axis(1)->parallelize(ParallelType::Bulk);
  tv2->axis(2)->parallelize(ParallelType::Bulk);

  auto options = at::TensorOptions().dtype(at::kFloat).device(at::kCUDA, 0);
  auto t0 = at::randn({4, 4, 4}, options);
  FusionExecutor fe;
  fe.compileFusion(&fusion, {t0}, {}, {DataType::Int32});
  auto cg_outputs = fe.runFusion({t0});
  testValidate(&fusion, cg_outputs, {t0}, {t0}, __LINE__, __FILE__);
}

TEST_F(TMATest, StoreCompleteTensor4D) {
  Fusion fusion;
  FusionGuard fg(&fusion);

  auto tv0 = makeContigTensor(4);
  fusion.addInput(tv0);
  auto tv1 = set(tv0);
  auto tv2 = set(tv1);
  fusion.addOutput(tv2);

  tv1->setMemoryType(MemoryType::Shared);
  tv2->definition()->as<LoadStoreOp>()->setOpType(
      LoadStoreOpType::CpAsyncBulkTensorTile);

  tv2->axis(0)->parallelize(ParallelType::Bulk);
  tv2->axis(1)->parallelize(ParallelType::Bulk);
  tv2->axis(2)->parallelize(ParallelType::Bulk);
  tv2->axis(3)->parallelize(ParallelType::Bulk);

  auto options = at::TensorOptions().dtype(at::kFloat).device(at::kCUDA, 0);
  auto t0 = at::randn({4, 4, 4, 4}, options);
  FusionExecutor fe;
  fe.compileFusion(&fusion, {t0}, {}, {DataType::Int32});
  auto cg_outputs = fe.runFusion({t0});
  testValidate(&fusion, cg_outputs, {t0}, {t0}, __LINE__, __FILE__);
}

TEST_F(TMATest, StoreCompleteTensor5D) {
  Fusion fusion;
  FusionGuard fg(&fusion);

  auto tv0 = makeContigTensor(5);
  fusion.addInput(tv0);
  auto tv1 = set(tv0);
  auto tv2 = set(tv1);
  fusion.addOutput(tv2);

  tv1->setMemoryType(MemoryType::Shared);
  tv2->definition()->as<LoadStoreOp>()->setOpType(
      LoadStoreOpType::CpAsyncBulkTensorTile);

  tv2->axis(0)->parallelize(ParallelType::Bulk);
  tv2->axis(1)->parallelize(ParallelType::Bulk);
  tv2->axis(2)->parallelize(ParallelType::Bulk);
  tv2->axis(3)->parallelize(ParallelType::Bulk);
  tv2->axis(4)->parallelize(ParallelType::Bulk);

  auto options = at::TensorOptions().dtype(at::kFloat).device(at::kCUDA, 0);
  auto t0 = at::randn({4, 4, 4, 4, 4}, options);
  FusionExecutor fe;
  fe.compileFusion(&fusion, {t0}, {}, {DataType::Int32});
  auto cg_outputs = fe.runFusion({t0});
  testValidate(&fusion, cg_outputs, {t0}, {t0}, __LINE__, __FILE__);
}
=======
INSTANTIATE_TEST_SUITE_P(
    MemoryTests,
    MemoryTest,
    testing::Values(
        std::make_tuple(CacheOp::AllLevels, "ca"),
        std::make_tuple(CacheOp::Global, "cg"),
        std::make_tuple(CacheOp::Streaming, "cs")),
    [](const testing::TestParamInfo<std::tuple<CacheOp, std::string>>& info) {
      std::ostringstream os;
      os << std::get<0>(info.param);
      return os.str();
    });
>>>>>>> 0e62d16a

} // namespace nvfuser<|MERGE_RESOLUTION|>--- conflicted
+++ resolved
@@ -88,147 +88,6 @@
       &fusion, actual_ts, {input}, {expected_output}, __LINE__, __FILE__);
 }
 
-<<<<<<< HEAD
-class TMATest : public NVFuserTest {
-  void SetUp() override {
-    // requires Hopper or newer
-    if (!deviceMajorMinorCheck(9)) {
-      GTEST_SKIP() << "skipping tests on pre-Hopper GPUs";
-    }
-    NVFuserTest::SetUp();
-  }
-};
-
-TEST_F(TMATest, StoreCompleteTensor1D) {
-  Fusion fusion;
-  FusionGuard fg(&fusion);
-
-  auto tv0 = makeContigTensor(1);
-  fusion.addInput(tv0);
-  auto tv1 = set(tv0);
-  auto tv2 = set(tv1);
-  fusion.addOutput(tv2);
-
-  tv1->setMemoryType(MemoryType::Shared);
-  tv2->definition()->as<LoadStoreOp>()->setOpType(
-      LoadStoreOpType::CpAsyncBulkTensorTile);
-
-  tv2->axis(0)->parallelize(ParallelType::Bulk);
-
-  auto options = at::TensorOptions().dtype(at::kFloat).device(at::kCUDA, 0);
-  auto t0 = at::randn({32}, options);
-  FusionExecutor fe;
-  fe.compileFusion(&fusion, {t0}, {}, {DataType::Int32});
-  auto cg_outputs = fe.runFusion({t0});
-  testValidate(&fusion, cg_outputs, {t0}, {t0}, __LINE__, __FILE__);
-}
-
-TEST_F(TMATest, StoreCompleteTensor2D) {
-  Fusion fusion;
-  FusionGuard fg(&fusion);
-
-  auto tv0 = makeContigTensor(2);
-  fusion.addInput(tv0);
-  auto tv1 = set(tv0);
-  auto tv2 = set(tv1);
-  fusion.addOutput(tv2);
-
-  tv1->setMemoryType(MemoryType::Shared);
-  tv2->definition()->as<LoadStoreOp>()->setOpType(
-      LoadStoreOpType::CpAsyncBulkTensorTile);
-
-  tv2->axis(0)->parallelize(ParallelType::Bulk);
-  tv2->axis(1)->parallelize(ParallelType::Bulk);
-
-  auto options = at::TensorOptions().dtype(at::kFloat).device(at::kCUDA, 0);
-  auto t0 = at::randn({4, 4}, options);
-  FusionExecutor fe;
-  fe.compileFusion(&fusion, {t0}, {}, {DataType::Int32});
-  auto cg_outputs = fe.runFusion({t0});
-  testValidate(&fusion, cg_outputs, {t0}, {t0}, __LINE__, __FILE__);
-}
-
-TEST_F(TMATest, StoreCompleteTensor3D) {
-  Fusion fusion;
-  FusionGuard fg(&fusion);
-
-  auto tv0 = makeContigTensor(3);
-  fusion.addInput(tv0);
-  auto tv1 = set(tv0);
-  auto tv2 = set(tv1);
-  fusion.addOutput(tv2);
-
-  tv1->setMemoryType(MemoryType::Shared);
-  tv2->definition()->as<LoadStoreOp>()->setOpType(
-      LoadStoreOpType::CpAsyncBulkTensorTile);
-
-  tv2->axis(0)->parallelize(ParallelType::Bulk);
-  tv2->axis(1)->parallelize(ParallelType::Bulk);
-  tv2->axis(2)->parallelize(ParallelType::Bulk);
-
-  auto options = at::TensorOptions().dtype(at::kFloat).device(at::kCUDA, 0);
-  auto t0 = at::randn({4, 4, 4}, options);
-  FusionExecutor fe;
-  fe.compileFusion(&fusion, {t0}, {}, {DataType::Int32});
-  auto cg_outputs = fe.runFusion({t0});
-  testValidate(&fusion, cg_outputs, {t0}, {t0}, __LINE__, __FILE__);
-}
-
-TEST_F(TMATest, StoreCompleteTensor4D) {
-  Fusion fusion;
-  FusionGuard fg(&fusion);
-
-  auto tv0 = makeContigTensor(4);
-  fusion.addInput(tv0);
-  auto tv1 = set(tv0);
-  auto tv2 = set(tv1);
-  fusion.addOutput(tv2);
-
-  tv1->setMemoryType(MemoryType::Shared);
-  tv2->definition()->as<LoadStoreOp>()->setOpType(
-      LoadStoreOpType::CpAsyncBulkTensorTile);
-
-  tv2->axis(0)->parallelize(ParallelType::Bulk);
-  tv2->axis(1)->parallelize(ParallelType::Bulk);
-  tv2->axis(2)->parallelize(ParallelType::Bulk);
-  tv2->axis(3)->parallelize(ParallelType::Bulk);
-
-  auto options = at::TensorOptions().dtype(at::kFloat).device(at::kCUDA, 0);
-  auto t0 = at::randn({4, 4, 4, 4}, options);
-  FusionExecutor fe;
-  fe.compileFusion(&fusion, {t0}, {}, {DataType::Int32});
-  auto cg_outputs = fe.runFusion({t0});
-  testValidate(&fusion, cg_outputs, {t0}, {t0}, __LINE__, __FILE__);
-}
-
-TEST_F(TMATest, StoreCompleteTensor5D) {
-  Fusion fusion;
-  FusionGuard fg(&fusion);
-
-  auto tv0 = makeContigTensor(5);
-  fusion.addInput(tv0);
-  auto tv1 = set(tv0);
-  auto tv2 = set(tv1);
-  fusion.addOutput(tv2);
-
-  tv1->setMemoryType(MemoryType::Shared);
-  tv2->definition()->as<LoadStoreOp>()->setOpType(
-      LoadStoreOpType::CpAsyncBulkTensorTile);
-
-  tv2->axis(0)->parallelize(ParallelType::Bulk);
-  tv2->axis(1)->parallelize(ParallelType::Bulk);
-  tv2->axis(2)->parallelize(ParallelType::Bulk);
-  tv2->axis(3)->parallelize(ParallelType::Bulk);
-  tv2->axis(4)->parallelize(ParallelType::Bulk);
-
-  auto options = at::TensorOptions().dtype(at::kFloat).device(at::kCUDA, 0);
-  auto t0 = at::randn({4, 4, 4, 4, 4}, options);
-  FusionExecutor fe;
-  fe.compileFusion(&fusion, {t0}, {}, {DataType::Int32});
-  auto cg_outputs = fe.runFusion({t0});
-  testValidate(&fusion, cg_outputs, {t0}, {t0}, __LINE__, __FILE__);
-}
-=======
 INSTANTIATE_TEST_SUITE_P(
     MemoryTests,
     MemoryTest,
@@ -241,6 +100,145 @@
       os << std::get<0>(info.param);
       return os.str();
     });
->>>>>>> 0e62d16a
+
+class TMATest : public NVFuserTest {
+  void SetUp() override {
+    // requires Hopper or newer
+    if (!deviceMajorMinorCheck(9)) {
+      GTEST_SKIP() << "skipping tests on pre-Hopper GPUs";
+    }
+    NVFuserTest::SetUp();
+  }
+};
+
+TEST_F(TMATest, StoreCompleteTensor1D) {
+  Fusion fusion;
+  FusionGuard fg(&fusion);
+
+  auto tv0 = makeContigTensor(1);
+  fusion.addInput(tv0);
+  auto tv1 = set(tv0);
+  auto tv2 = set(tv1);
+  fusion.addOutput(tv2);
+
+  tv1->setMemoryType(MemoryType::Shared);
+  tv2->definition()->as<LoadStoreOp>()->setOpType(
+      LoadStoreOpType::CpAsyncBulkTensorTile);
+
+  tv2->axis(0)->parallelize(ParallelType::Bulk);
+
+  auto options = at::TensorOptions().dtype(at::kFloat).device(at::kCUDA, 0);
+  auto t0 = at::randn({32}, options);
+  FusionExecutor fe;
+  fe.compileFusion(&fusion, {t0}, {}, {DataType::Int32});
+  auto cg_outputs = fe.runFusion({t0});
+  testValidate(&fusion, cg_outputs, {t0}, {t0}, __LINE__, __FILE__);
+}
+
+TEST_F(TMATest, StoreCompleteTensor2D) {
+  Fusion fusion;
+  FusionGuard fg(&fusion);
+
+  auto tv0 = makeContigTensor(2);
+  fusion.addInput(tv0);
+  auto tv1 = set(tv0);
+  auto tv2 = set(tv1);
+  fusion.addOutput(tv2);
+
+  tv1->setMemoryType(MemoryType::Shared);
+  tv2->definition()->as<LoadStoreOp>()->setOpType(
+      LoadStoreOpType::CpAsyncBulkTensorTile);
+
+  tv2->axis(0)->parallelize(ParallelType::Bulk);
+  tv2->axis(1)->parallelize(ParallelType::Bulk);
+
+  auto options = at::TensorOptions().dtype(at::kFloat).device(at::kCUDA, 0);
+  auto t0 = at::randn({4, 4}, options);
+  FusionExecutor fe;
+  fe.compileFusion(&fusion, {t0}, {}, {DataType::Int32});
+  auto cg_outputs = fe.runFusion({t0});
+  testValidate(&fusion, cg_outputs, {t0}, {t0}, __LINE__, __FILE__);
+}
+
+TEST_F(TMATest, StoreCompleteTensor3D) {
+  Fusion fusion;
+  FusionGuard fg(&fusion);
+
+  auto tv0 = makeContigTensor(3);
+  fusion.addInput(tv0);
+  auto tv1 = set(tv0);
+  auto tv2 = set(tv1);
+  fusion.addOutput(tv2);
+
+  tv1->setMemoryType(MemoryType::Shared);
+  tv2->definition()->as<LoadStoreOp>()->setOpType(
+      LoadStoreOpType::CpAsyncBulkTensorTile);
+
+  tv2->axis(0)->parallelize(ParallelType::Bulk);
+  tv2->axis(1)->parallelize(ParallelType::Bulk);
+  tv2->axis(2)->parallelize(ParallelType::Bulk);
+
+  auto options = at::TensorOptions().dtype(at::kFloat).device(at::kCUDA, 0);
+  auto t0 = at::randn({4, 4, 4}, options);
+  FusionExecutor fe;
+  fe.compileFusion(&fusion, {t0}, {}, {DataType::Int32});
+  auto cg_outputs = fe.runFusion({t0});
+  testValidate(&fusion, cg_outputs, {t0}, {t0}, __LINE__, __FILE__);
+}
+
+TEST_F(TMATest, StoreCompleteTensor4D) {
+  Fusion fusion;
+  FusionGuard fg(&fusion);
+
+  auto tv0 = makeContigTensor(4);
+  fusion.addInput(tv0);
+  auto tv1 = set(tv0);
+  auto tv2 = set(tv1);
+  fusion.addOutput(tv2);
+
+  tv1->setMemoryType(MemoryType::Shared);
+  tv2->definition()->as<LoadStoreOp>()->setOpType(
+      LoadStoreOpType::CpAsyncBulkTensorTile);
+
+  tv2->axis(0)->parallelize(ParallelType::Bulk);
+  tv2->axis(1)->parallelize(ParallelType::Bulk);
+  tv2->axis(2)->parallelize(ParallelType::Bulk);
+  tv2->axis(3)->parallelize(ParallelType::Bulk);
+
+  auto options = at::TensorOptions().dtype(at::kFloat).device(at::kCUDA, 0);
+  auto t0 = at::randn({4, 4, 4, 4}, options);
+  FusionExecutor fe;
+  fe.compileFusion(&fusion, {t0}, {}, {DataType::Int32});
+  auto cg_outputs = fe.runFusion({t0});
+  testValidate(&fusion, cg_outputs, {t0}, {t0}, __LINE__, __FILE__);
+}
+
+TEST_F(TMATest, StoreCompleteTensor5D) {
+  Fusion fusion;
+  FusionGuard fg(&fusion);
+
+  auto tv0 = makeContigTensor(5);
+  fusion.addInput(tv0);
+  auto tv1 = set(tv0);
+  auto tv2 = set(tv1);
+  fusion.addOutput(tv2);
+
+  tv1->setMemoryType(MemoryType::Shared);
+  tv2->definition()->as<LoadStoreOp>()->setOpType(
+      LoadStoreOpType::CpAsyncBulkTensorTile);
+
+  tv2->axis(0)->parallelize(ParallelType::Bulk);
+  tv2->axis(1)->parallelize(ParallelType::Bulk);
+  tv2->axis(2)->parallelize(ParallelType::Bulk);
+  tv2->axis(3)->parallelize(ParallelType::Bulk);
+  tv2->axis(4)->parallelize(ParallelType::Bulk);
+
+  auto options = at::TensorOptions().dtype(at::kFloat).device(at::kCUDA, 0);
+  auto t0 = at::randn({4, 4, 4, 4, 4}, options);
+  FusionExecutor fe;
+  fe.compileFusion(&fusion, {t0}, {}, {DataType::Int32});
+  auto cg_outputs = fe.runFusion({t0});
+  testValidate(&fusion, cg_outputs, {t0}, {t0}, __LINE__, __FILE__);
+}
 
 } // namespace nvfuser