--- conflicted
+++ resolved
@@ -81,19 +81,6 @@
   return TensorViewBuilder().shape(shape).dtype(dtype).contiguity(true).build();
 }
 
-<<<<<<< HEAD
-inline void checkIntValue(
-    ExpressionEvaluator& evaluator,
-    Val* val,
-    EvaluatorValue expected_value) {
-  TORCH_CHECK(val->isIntegralScalar());
-  const auto actual_value = evaluator.evaluate(val);
-  TORCH_CHECK(actual_value.hasValue());
-  TORCH_CHECK(actual_value == expected_value);
-}
-
-=======
->>>>>>> 64a319da
 int64_t prime_number(int64_t i);
 
 inline bool deviceMajorMinorCheck(int major, int minor = 0) {
