--- conflicted
+++ resolved
@@ -53,8 +53,6 @@
 
   tv2->computeAt(tv4, 1);
 
-  fusion.print();
-
   tv4->axis(0)->parallelize(ParallelType::BIDx);
   tv4->axis(1)->parallelize(ParallelType::Unroll);
   tv4->axis(2)->parallelize(ParallelType::TIDx);
@@ -883,10 +881,6 @@
 
   IterDomainGraphs id_model(&fusion);
 
-<<<<<<< HEAD
-  const auto& promotion_map = id_model.loopPromotionMap();
-
-=======
   // All of the IDs that are generated with merge operations from the
   // root domains should be mapped to the single group.
   const IdGroup& merge_loop_group =
@@ -906,7 +900,6 @@
 
   // The merge loop group should be promoted to the output of the
   // final merge in tv10
->>>>>>> f89de26a
   auto ref_merge_out = tv10->axis(0)
                            ->definition()
                            ->input(0)
@@ -914,8 +907,6 @@
                            ->input(0)
                            ->as<IterDomain>();
 
-<<<<<<< HEAD
-=======
   auto promotion_map_it = promotion_map.find(merge_loop_group);
   ASSERT_TRUE(promotion_map_it != promotion_map.end())
       << "Loop promotion not found for merge loop group";
@@ -925,7 +916,6 @@
       << "Merge loop group should be promoted to " << ref_merge_out->toString();
 
   // Get the corresponding reference ID in tv10
->>>>>>> f89de26a
   auto getRefId = [&](TensorView* tv, IterDomain* id) -> IterDomain* {
     if (dynamic_cast<Split*>(id->definition()) != nullptr) {
       if (id->uses().empty()) {
@@ -943,16 +933,6 @@
     }
   };
 
-<<<<<<< HEAD
-  for (auto tv : {tv1, tv2, tv4, tv5, tv6, tv8, tv9}) {
-    for (auto id : ir_utils::allIDsOf(tv)) {
-      auto ref_id = getRefId(tv, id);
-      auto ref_exact_group =
-          id_model.idGraph(IdMappingMode::EXACT).toGroup(ref_id);
-
-      const auto& loop_group =
-          id_model.idGraph(IdMappingMode::LOOP).toGroup(id);
-=======
   // At this point, all of the IDs from the root until split are
   // validated. Validating the remaining IDs
   for (auto tv : {tv1, tv2, tv4, tv5, tv6, tv8, tv9}) {
@@ -964,7 +944,6 @@
         continue;
       }
 
->>>>>>> f89de26a
       auto promotion_map_it = promotion_map.find(loop_group);
       ASSERT_TRUE(promotion_map_it != promotion_map.end())
           << "Loop promotion not found for " << id->toString() << " of "
@@ -974,9 +953,6 @@
       auto promotion_exact_group = id_model.idGraph(IdMappingMode::EXACT)
                                        .toGroup(promotion_map_it->second);
 
-<<<<<<< HEAD
-      ASSERT_EQ(promotion_exact_group, ref_exact_group);
-=======
       auto ref_id = getRefId(tv, id);
       auto ref_exact_group =
           id_model.idGraph(IdMappingMode::EXACT).toGroup(ref_id);
@@ -984,7 +960,6 @@
       ASSERT_EQ(promotion_exact_group, ref_exact_group)
           << "Invalid promotion: " << id->toString() << " of " << tv->toString()
           << ". Promotion group: " << nvfuser::toString(promotion_exact_group);
->>>>>>> f89de26a
     }
   }
 
@@ -1167,52 +1142,7 @@
     tv->inlineAt(1);
   }
 
-  //
-
-  /*
-    This CA setting must be an error. Here's the fusion math
-
-    Inputs:
-  T0_g[ iS19{( (( (( T0 )).logical_size ))[0] )} ], float
-  T1_g[ iS21{( (( (( T0 )).logical_size ))[0] )}, iS22{( (( (( T1
-)).logical_size ))[1] )} ], float T2_g[ iS26{( (( (( T0 )).logical_size ))[0]
-)}, iS27{( (( (( T2 )).logical_size ))[1] )} ], float Outputs: T5_g[ iS15{( ( ((
-(( T0 )).logical_size ))[0] ) * ( (( (( T1 )).logical_size ))[1] ) )} ]
-produce_pos( 1 ), float T7_g[ iS17{( ( (( (( T0 )).logical_size ))[0] ) * ( ((
-(( T2 )).logical_size ))[1] ) )} ] produce_pos( 1 ), float
-
-%kernel_math {
-T3_l[ iS20{( (( (( T0 )).logical_size ))[0] )} ] ca_pos( 1 )
-   = Set( T0_g[ iS19{( (( (( T0 )).logical_size ))[0] )} ] )
-T4_l[ iS14{( ( (( (( T0 )).logical_size ))[0] ) * 1 )} ] ca_pos( 1 )
-produce_pos( 1 ) = broadcast( T3_l[ iS20{( (( (( T0 )).logical_size ))[0] )} ]
-ca_pos( 1 ) ) T5_g[ iS15{( ( (( (( T0 )).logical_size ))[0] ) * ( (( (( T1
-)).logical_size ))[1] ) )} ] produce_pos( 1 ) = T4_l[ iS14{( ( (( (( T0
-)).logical_size ))[0] ) * 1 )} ] ca_pos( 1 ) produce_pos( 1 )
-   + T1_g[ iS21{( (( (( T0 )).logical_size ))[0] )}, iS22{( (( (( T1
-)).logical_size ))[1] )} ]; T6_l[ iS16{( ( (( (( T0 )).logical_size ))[0] ) * 1
-)} ] ca_pos( 1 ) produce_pos( 1 ) = broadcast( T3_l[ iS20{( (( (( T0
-)).logical_size ))[0] )} ] ca_pos( 1 ) ) T7_g[ iS17{( ( (( (( T0 )).logical_size
-))[0] ) * ( (( (( T2 )).logical_size ))[1] ) )} ] produce_pos( 1 ) = T6_l[
-iS16{( ( (( (( T0 )).logical_size ))[0] ) * 1 )} ] ca_pos( 1 ) produce_pos( 1 )
-   + T2_g[ iS26{( (( (( T0 )).logical_size ))[0] )}, iS27{( (( (( T2
-)).logical_size ))[1] )} ];
-   }
-
-   T3, T4, and T6 are all CA at 1, which means the leaves of T5 and T7
-   must be mapped. However, there's no guarantee that their second
-   root axes are mapped, so their leaves must not be mapped.
-
-   We could detect an invalid CA like this case as there will be no
-   loop promotion for the group including 14 and 16. Note that 14 and
-   16 are loop-mapped, but 15 and 17 are not exactly mapped, so that
-   means the loop group needs to be promoted to two different ways,
-   which is invalid.
-
-   Can we detect this when setting CA positions?
-   */
-
-  ASSERT_ANY_THROW(IterDomainGraphs id_model(&fusion));
+  ASSERT_ANY_THROW(fusion.printKernel());
 }
 
 // TODO: All the above tests are merges followed by splits, we should make some
@@ -1265,25 +1195,4 @@
       &fusion, cg_outputs, aten_inputs, {aten_output}, __LINE__, __FILE__);
 }
 
-TEST_F(NVFuserTest, TMP) {
-  Fusion fusion;
-  FusionGuard fg(&fusion);
-
-  auto tv0 = makeSymbolicTensor(1);
-  fusion.addInput(tv0);
-
-  auto tv1 = broadcast(tv0, {false, true});
-  auto tv2 = broadcast(tv0, {false, true});
-  fusion.addOutput(tv1);
-  fusion.addOutput(tv2);
-
-  tv1->merge(0);
-  tv2->merge(0);
-
-  IterDomainGraphs test(&fusion);
-
-  // The current ComputeAtMap fails with this fusion
-  // fusion.printKernel();
-}
-
 } // namespace nvfuser