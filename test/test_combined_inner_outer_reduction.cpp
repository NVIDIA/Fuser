--- conflicted
+++ resolved
@@ -178,10 +178,6 @@
          std::get<2>(aten_gradients).mul(scale_back_factor)},
         __LINE__,
         __FILE__);
-<<<<<<< HEAD
-
-=======
->>>>>>> 94770d88
     if (isBenchmark) {
       FusionKernelRuntime* fkr = fec.getMostRecentKernelRuntime();
       fkr->enableKernelTimeMeasurement();
