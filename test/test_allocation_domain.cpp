--- conflicted
+++ resolved
@@ -1420,13 +1420,7 @@
   FusionExecutorCache executor_cache(std::move(fusion));
   auto cg_outputs = executor_cache.runFusionWithInputs(inputs);
 
-<<<<<<< HEAD
-  auto ref = t0.mul(t1).sum({2});
-  testValidate(
-      executor_cache.fusion(), cg_outputs, inputs, {ref}, __LINE__, __FILE__);
-=======
   testValidate(executor_cache.fusion(), cg_outputs, inputs, __LINE__, __FILE__);
->>>>>>> 95011511
 }
 
 } // namespace nvfuser