// clang-format off
/*
 * SPDX-FileCopyrightText: Copyright (c) 2023-present NVIDIA CORPORATION & AFFILIATES.
 * All rights reserved.
 * SPDX-License-Identifier: BSD-3-Clause
 */
// clang-format on
#include <gmock/gmock-matchers.h>
#include <gtest/gtest.h>

#include <executor.h>
#include <ir/all_nodes.h>
#include <ir/builder.h>
#include <ops/all_ops.h>
#include <scheduler/all_schedulers.h>
#include <scheduler/registry.h>

#include <test/utils.h>
#include <test/validator.h>

#include <torch/torch.h>

namespace nvfuser {

class AllocationDomainTest : public NVFuserTest {};

// A global->shared->global copy kernel, shared memory allocated transposed to
// avoid bank conflict.
TEST_F(AllocationDomainTest, TransposedIntermediate_CUDA) {
  auto fusion_ptr = std::make_unique<Fusion>();
  Fusion& fusion = *fusion_ptr.get();
  FusionGuard fg(&fusion);

  auto tv0 = makeContigConcreteTensor({32, 32});
  fusion.addInput(tv0);
  auto tv1 = set(tv0);
  auto tv2 = set(tv1);
  fusion.addOutput(tv2);
  tv1->setMemoryType(MemoryType::Shared);

  tv1->axis(0)->parallelize(ParallelType::TIDx);
  tv2->axis(0)->parallelize(ParallelType::TIDx);

  auto bc = fusion.bankConflictInfo();
  ASSERT_TRUE(bc.size() == 1);
  auto [read, write] = bc.at(tv1);
  ASSERT_EQ(read, std::vector<int>{32});
  ASSERT_EQ(write, std::vector<int>{32});

  std::vector<IterDomain*> tv1_transposed = {tv1->axis(1), tv1->axis(0)};
  tv1->setAllocationDomain(tv1_transposed, true);

  ASSERT_TRUE(fusion.bankConflictInfo().empty());

  auto options = at::TensorOptions().dtype(at::kFloat).device(at::kCUDA, 0);

  at::Tensor t0 = at::randn({32, 32}, options);

  FusionExecutor fe;
  fe.compileFusion(fusion_ptr.get(), {t0});
  auto cg_outputs = fe.runFusion({t0});
  testValidate(&fusion, cg_outputs, {t0}, {t0}, __LINE__, __FILE__);
}

// A global->global copy kernel converting NCHW memory format into NHWC, with a
// 4d allocation domain in output.
TEST_F(AllocationDomainTest, NCHW4d_To_NHWC4d_CUDA) {
  auto fusion_ptr = std::make_unique<Fusion>();
  Fusion& fusion = *fusion_ptr.get();
  FusionGuard fg(&fusion);

  auto tv0 = makeContigTensor(4);
  fusion.addInput(tv0);
  auto tv1 = set(tv0);
  fusion.addOutput(tv1);

  std::vector<IterDomain*> tv1_nhwc = {
      tv1->axis(0), tv1->axis(2), tv1->axis(3), tv1->axis(1)};
  tv1->setAllocationDomain(tv1_nhwc, true);

  // [N, C, H, W]
  tv1->reorder({{1, -1}});
  // [N, H, W, C]
  tv1->merge(0);
  tv1->merge(0);
  tv1->merge(0);
  // [N*H*W*C]
  tv1->split(0, 128);
  tv1->axis(1)->parallelize(ParallelType::TIDx);
  tv1->axis(0)->parallelize(ParallelType::BIDx);
  // [BIDx, TIDx]

  auto options = at::TensorOptions().dtype(at::kFloat).device(at::kCUDA, 0);

  int n = 31, h = 64, w = 103, c = 21;

  at::Tensor t0 = at::randn({n, c, h, w}, options);

  FusionExecutor fe;
  fe.compileFusion(fusion_ptr.get(), {t0});

  auto cg_outputs = fe.runFusion({t0});

  ASSERT_TRUE(cg_outputs[0].is_contiguous(at::MemoryFormat::ChannelsLast));

  testValidate(&fusion, cg_outputs, {t0}, {t0}, __LINE__, __FILE__);
}

// A global->global copy kernel converting NCHW memory format into NHWC, with a
// 1d allocation domain in output.
TEST_F(AllocationDomainTest, NCHW4d_To_NHWC1d_CUDA) {
  auto fusion_ptr = std::make_unique<Fusion>();
  Fusion& fusion = *fusion_ptr.get();
  FusionGuard fg(&fusion);

  auto tv0 = makeContigTensor(4);
  fusion.addInput(tv0);
  auto tv1 = set(tv0);
  fusion.addOutput(tv1);

  // [N, C, H, W]
  tv1->reorder({{1, -1}});
  // [N, H, W, C]
  tv1->merge(0);
  tv1->merge(0);
  tv1->merge(0);
  tv1->setAllocationDomain({tv1->axis(0)}, true);
  // [N*H*W*C]
  tv1->split(0, 128);
  tv1->axis(1)->parallelize(ParallelType::TIDx);
  tv1->axis(0)->parallelize(ParallelType::BIDx);
  // [BIDx, TIDx]

  auto options = at::TensorOptions().dtype(at::kFloat).device(at::kCUDA, 0);

  int n = 31, h = 64, w = 103, c = 21;

  at::Tensor t0 = at::randn({n, c, h, w}, options);

  FusionExecutor fe;
  fe.compileFusion(fusion_ptr.get(), {t0});

  auto cg_outputs = fe.runFusion({t0});

  ASSERT_TRUE(cg_outputs[0].is_contiguous(at::MemoryFormat::ChannelsLast));

  testValidate(&fusion, cg_outputs, {t0}, {t0}, __LINE__, __FILE__);
}

// A global->global copy kernel converting NCHW memory format into NHWC, with a
// 2d allocation domain in output.
TEST_F(AllocationDomainTest, NCHW4d_To_NHWC2d_CUDA) {
  auto fusion_ptr = std::make_unique<Fusion>();
  Fusion& fusion = *fusion_ptr.get();
  FusionGuard fg(&fusion);

  auto tv0 = makeContigTensor(4);
  fusion.addInput(tv0);
  auto tv1 = set(tv0);
  fusion.addOutput(tv1);

  // [N, C, H, W]
  tv1->reorder({{1, -1}});
  // [N, H, W, C]
  tv1->merge(0);
  tv1->merge(0);
  tv1->merge(0);
  // [N*H*W*C]
  tv1->split(0, 128);
  tv1->setAllocationDomain({tv1->axis(0), tv1->axis(1)}, true);
  // [N*H*W*C/128, 128]
  tv1->axis(1)->parallelize(ParallelType::TIDx);
  tv1->axis(0)->parallelize(ParallelType::BIDx);
  // [BIDx, TIDx]

  auto options = at::TensorOptions().dtype(at::kFloat).device(at::kCUDA, 0);

  int n = 31, h = 64, w = 104, c = 21;

  at::Tensor t0 = at::randn({n, c, h, w}, options);

  FusionExecutor fe;
  fe.compileFusion(fusion_ptr.get(), {t0});

  auto cg_outputs = fe.runFusion({t0});

  ASSERT_TRUE(cg_outputs[0].is_contiguous(at::MemoryFormat::ChannelsLast));

  testValidate(&fusion, cg_outputs, {t0}, {t0}, __LINE__, __FILE__);
}

// Reshape and transpose a 3d tensor into an NHWC tensor with a 3d allocation
// domain in fusion output.
TEST_F(AllocationDomainTest, Tensor3d_To_NHWC3d_CUDA) {
  auto fusion_ptr = std::make_unique<Fusion>();
  Fusion& fusion = *fusion_ptr.get();
  FusionGuard fg(&fusion);

  int n1 = 31, n2 = 29, h = 64, w = 104, c = 21;

  auto tv0 = makeContigTensor(3); // [N1, N2, H*W*C]
  fusion.addInput(tv0);
  auto tv1 = set(tv0);
  fusion.addOutput(tv1);

  tv1->setAllocationDomain({tv1->axis(0), tv1->axis(1), tv1->axis(2)}, true);
  tv1->merge(0);
  tv1->split(1, c);
  tv1->split(1, w);
  // [N, H, W, C]
  tv1->reorder({{-1, 1}});
  tv1->commitLeafToRFactor();
  // [N, C, H, W]

  tv1->reorder({{1, -1}});
  // [N, H, W, C]
  tv1->merge(0);
  tv1->merge(0);
  tv1->merge(0);
  // [N*H*W*C]
  tv1->split(0, 128);
  // [N*H*W*C/128, 128]
  tv1->axis(1)->parallelize(ParallelType::TIDx);
  tv1->axis(0)->parallelize(ParallelType::BIDx);
  // [BIDx, TIDx]

  auto options = at::TensorOptions().dtype(at::kFloat).device(at::kCUDA, 0);

  at::Tensor t0 = at::randn({n1, n2, h * w * c}, options);

  FusionExecutor fe;
  fe.compileFusion(fusion_ptr.get(), {t0});

  auto cg_outputs = fe.runFusion({t0});

  ASSERT_TRUE(cg_outputs[0].is_contiguous(at::MemoryFormat::ChannelsLast));

  testValidate(
      &fusion,
      cg_outputs,
      {t0},
      {t0.view({n1 * n2, h, w, c}).permute({0, 3, 1, 2})},
      __LINE__,
      __FILE__);
}

// Reshape a 3d tensor into an NHWC tensor with a 4d allocation domain in fusion
// output. The allocation domain is on both the producer and the consumer side
// of the rFactor domain.
TEST_F(AllocationDomainTest, Tensor3d_To_NHWC4d_FwdBwd_CUDA) {
  auto fusion_ptr = std::make_unique<Fusion>();
  Fusion& fusion = *fusion_ptr.get();
  FusionGuard fg(&fusion);

  int n1 = 31, n2 = 29, h = 64, w = 104, c = 21;

  auto tv0 = makeContigTensor(3); // [N1, N2, H*W*C]
  fusion.addInput(tv0);
  auto tv1 = set(tv0);
  fusion.addOutput(tv1);

  std::vector<IterDomain*> tv1_alloc{tv1->axis(0), tv1->axis(1)};
  tv1->merge(0);
  tv1->split(1, w);
  tv1->split(1, h);
  tv1->commitLeafToRFactor();
  // [N, C, H, W]

  tv1->reorder({{1, -1}});
  // [N, H, W, C]
  tv1->merge(1);
  // [N, H*W, C]
  tv1_alloc.emplace_back(tv1->axis(1));
  tv1_alloc.emplace_back(tv1->axis(2));
  // tv1_alloc = [N1, N2, H*W, C]
  tv1->setAllocationDomain(tv1_alloc, true);

  tv1->merge(0);
  tv1->merge(0);
  // [N*H*W*C]
  tv1->split(0, 128);
  // [N*H*W*C/128, 128]
  tv1->axis(1)->parallelize(ParallelType::TIDx);
  tv1->axis(0)->parallelize(ParallelType::BIDx);
  // [BIDx, TIDx]

  auto options = at::TensorOptions().dtype(at::kFloat).device(at::kCUDA, 0);

  at::Tensor t0 = at::randn({n1, n2, c * h * w}, options);

  FusionExecutor fe;
  fe.compileFusion(fusion_ptr.get(), {t0});

  auto cg_outputs = fe.runFusion({t0});

  ASSERT_TRUE(cg_outputs[0].is_contiguous(at::MemoryFormat::ChannelsLast));

  testValidate(
      &fusion,
      cg_outputs,
      {t0},
      {t0.view({n1 * n2, c, h, w})},
      __LINE__,
      __FILE__);
}

// A global->global copy kernel where both inputs and outputs are NHWC memory
// format
TEST_F(AllocationDomainTest, NHWC4d_To_NHWC4d_CUDA) {
  auto fusion_ptr = std::make_unique<Fusion>();
  Fusion& fusion = *fusion_ptr.get();
  FusionGuard fg(&fusion);

  auto tv0 = makeContigTensor(4);
  fusion.addInput(tv0);
  auto tv1 = set(tv0);
  fusion.addOutput(tv1);

  std::vector<IterDomain*> tv0_nhwc = {
      tv0->axis(0), tv0->axis(2), tv0->axis(3), tv0->axis(1)};
  tv0->setAllocationDomain(tv0_nhwc, true);

  std::vector<IterDomain*> tv1_nhwc = {
      tv1->axis(0), tv1->axis(2), tv1->axis(3), tv1->axis(1)};
  tv1->setAllocationDomain(tv1_nhwc, true);

  // [N, C, H, W]
  tv1->reorder({{1, -1}});
  // [N, H, W, C]
  tv1->merge(0);
  tv1->merge(0);
  tv1->merge(0);
  // [N*H*W*C]
  tv1->split(0, 4);
  tv1->axis(1)->parallelize(ParallelType::Vectorize);
  tv1->split(0, 128);
  tv1->axis(1)->parallelize(ParallelType::TIDx);
  tv1->axis(0)->parallelize(ParallelType::BIDx);
  // [BIDx, TIDx, V]

  auto options = at::TensorOptions().dtype(at::kFloat).device(at::kCUDA, 0);

  int n = 31, h = 64, w = 103, c = 21;

  at::Tensor t0_wrong_format = at::randn({n, c, h, w}, options);
  at::Tensor t0 =
      t0_wrong_format.as_strided({n, c, h, w}, {h * w * c, 1, w * c, c});

  FusionExecutor fe;
  fe.compileFusion(fusion_ptr.get(), {t0});

  EXPECT_THAT(
      [&]() { fe.runFusion({t0_wrong_format}); },
      ::testing::ThrowsMessage<c10::Error>(
          ::testing::HasSubstr("Stride mismatch with contiguity info")));

  auto cg_outputs = fe.runFusion({t0});

  ASSERT_TRUE(cg_outputs[0].is_contiguous(at::MemoryFormat::ChannelsLast));

  testValidate(&fusion, cg_outputs, {t0}, {t0}, __LINE__, __FILE__);
}

// A global->global copy kernel where both inputs are NHWC memory format. The
// allocation domain view the input as a 1d tensor.
TEST_F(AllocationDomainTest, NHWC1d_To_NHWC4d_CUDA) {
  auto fusion_ptr = std::make_unique<Fusion>();
  Fusion& fusion = *fusion_ptr.get();
  FusionGuard fg(&fusion);

  int n = 31, h = 64, w = 103, c = 21;

  auto tv0 = makeContigConcreteTensor({n * h * w * c});
  fusion.addInput(tv0);
  std::vector<IterDomain*> tv0_1d = {tv0->axis(0)};
  tv0->setAllocationDomain(tv0_1d, true);
  tv0->split(0, c);
  tv0->split(0, w);
  tv0->split(0, h);
  tv0->reorder({{-1, 1}});
  tv0->commitLeafToRFactor();

  auto tv1 = set(tv0);
  fusion.addOutput(tv1);

  std::vector<IterDomain*> tv1_nhwc = {
      tv1->axis(0), tv1->axis(2), tv1->axis(3), tv1->axis(1)};
  tv1->setAllocationDomain(tv1_nhwc, true);

  // [N, C, H, W]
  tv1->reorder({{1, -1}});
  // [N, H, W, C]
  tv1->merge(0);
  tv1->merge(0);
  tv1->merge(0);
  // [N*H*W*C]
  tv1->split(0, 4);
  tv1->axis(1)->parallelize(ParallelType::Vectorize);
  tv1->split(0, 128);
  tv1->axis(1)->parallelize(ParallelType::TIDx);
  tv1->axis(0)->parallelize(ParallelType::BIDx);
  // [BIDx, TIDx, V]

  auto options = at::TensorOptions().dtype(at::kFloat).device(at::kCUDA, 0);

  at::Tensor t0_wrong_format = at::randn({n, c, h, w}, options);
  at::Tensor t0 =
      t0_wrong_format.as_strided({n, c, h, w}, {h * w * c, 1, w * c, c});

  FusionExecutor fe;
  fe.compileFusion(fusion_ptr.get(), {t0});

  EXPECT_THAT(
      [&]() { fe.runFusion({t0_wrong_format}); },
      ::testing::ThrowsMessage<c10::Error>(::testing::HasSubstr(
          "splitting one dimension into discontiguous dimensions is not allowed in allocation domain")));

  auto cg_outputs = fe.runFusion({t0});

  ASSERT_TRUE(cg_outputs[0].is_contiguous(at::MemoryFormat::ChannelsLast));

  testValidate(&fusion, cg_outputs, {t0}, {t0}, __LINE__, __FILE__);
}

// A global->global copy kernel where both inputs are NHWC memory format. The
// allocation domain of the output view the output as a 1d tensor.
TEST_F(AllocationDomainTest, NHWC4d_To_NHWC1d_CUDA) {
  auto fusion_ptr = std::make_unique<Fusion>();
  Fusion& fusion = *fusion_ptr.get();
  FusionGuard fg(&fusion);

  int n = 31, h = 64, w = 103, c = 21;

  auto tv0 = makeContigTensor(4);
  fusion.addInput(tv0);
  auto tv1 = set(tv0);
  fusion.addOutput(tv1);

  std::vector<IterDomain*> tv0_nhwc = {
      tv0->axis(0), tv0->axis(2), tv0->axis(3), tv0->axis(1)};
  tv0->setAllocationDomain(tv0_nhwc, true);

  // [N, C, H, W] -> [N, H, W, C]
  tv1->reorder({{1, -1}});
  // [N, H, W, C] -> [N*H*W*C]
  tv1->merge(0);
  tv1->merge(1);
  tv1->merge(0);

  std::vector<IterDomain*> tv1_1d = {tv1->axis(0)};
  tv1->setAllocationDomain(tv1_1d, true);

  tv1->split(0, 4);
  tv1->axis(1)->parallelize(ParallelType::Vectorize);
  tv1->split(0, 128);
  tv1->axis(1)->parallelize(ParallelType::TIDx);
  tv1->axis(0)->parallelize(ParallelType::BIDx);
  // [BIDx, TIDx, V]

  auto options = at::TensorOptions().dtype(at::kFloat).device(at::kCUDA, 0);

  at::Tensor t0_wrong_format = at::randn({n, c, h, w}, options);
  at::Tensor t0 =
      t0_wrong_format.as_strided({n, c, h, w}, {h * w * c, 1, w * c, c});

  FusionExecutor fe;
  fe.compileFusion(fusion_ptr.get(), {t0});

  EXPECT_THAT(
      [&]() { fe.runFusion({t0_wrong_format}); },
      ::testing::ThrowsMessage<c10::Error>(
          ::testing::HasSubstr("Stride mismatch with contiguity info")));

  auto cg_outputs = fe.runFusion({t0});

  ASSERT_TRUE(cg_outputs[0].is_contiguous(at::MemoryFormat::ChannelsLast));

  testValidate(&fusion, cg_outputs, {t0}, {t0}, __LINE__, __FILE__);
}

// A global->global copy kernel where both inputs are NHWC memory format. The
// allocation domain view both the input and the output as a 1d tensors.
TEST_F(AllocationDomainTest, NHWC1d_To_NHWC1d_CUDA) {
  auto fusion_ptr = std::make_unique<Fusion>();
  Fusion& fusion = *fusion_ptr.get();
  FusionGuard fg(&fusion);

  int n = 31, h = 64, w = 103, c = 21;

  auto tv0 = makeContigConcreteTensor({n * h * w * c});
  fusion.addInput(tv0);

  std::vector<IterDomain*> tv0_1d = {tv0->axis(0)};
  tv0->setAllocationDomain(tv0_1d, true);
  tv0->split(0, c);
  tv0->split(0, w);
  tv0->split(0, h);
  tv0->reorder({{-1, 1}});
  tv0->commitLeafToRFactor();

  auto tv1 = set(tv0);
  fusion.addOutput(tv1);

  // [N, C, H, W] -> [N, H, W, C]
  tv1->reorder({{1, -1}});
  // [N, H, W, C] -> [N*H*W*C]
  tv1->merge(0);
  tv1->merge(1);
  tv1->merge(0);

  std::vector<IterDomain*> tv1_1d = {tv1->axis(0)};
  tv1->setAllocationDomain(tv1_1d, true);

  tv1->split(0, 4);
  tv1->axis(1)->parallelize(ParallelType::Vectorize);
  tv1->split(0, 128);
  tv1->axis(1)->parallelize(ParallelType::TIDx);
  tv1->axis(0)->parallelize(ParallelType::BIDx);
  // [BIDx, TIDx, V]

  auto options = at::TensorOptions().dtype(at::kFloat).device(at::kCUDA, 0);

  at::Tensor t0_wrong_format = at::randn({n, c, h, w}, options);
  at::Tensor t0 =
      t0_wrong_format.as_strided({n, c, h, w}, {h * w * c, 1, w * c, c});

  FusionExecutor fe;
  fe.compileFusion(fusion_ptr.get(), {t0});

  EXPECT_THAT(
      [&]() { fe.runFusion({t0_wrong_format}); },
      ::testing::ThrowsMessage<c10::Error>(::testing::HasSubstr(
          "splitting one dimension into discontiguous dimensions is not")));

  auto cg_outputs = fe.runFusion({t0});

  ASSERT_TRUE(cg_outputs[0].is_contiguous(at::MemoryFormat::ChannelsLast));

  testValidate(&fusion, cg_outputs, {t0}, {t0}, __LINE__, __FILE__);
}

// A global->global copy kernel where both inputs are NHWC memory format. The
// allocation domain view the input as a 2d tensor of shape [N*H/8, 8*W*C], and
// view the output as a 2d tensor of shape [N*H*W*C/4, 4]
TEST_F(AllocationDomainTest, NHWC2d_To_NHWC2d_CUDA) {
  auto fusion_ptr = std::make_unique<Fusion>();
  Fusion& fusion = *fusion_ptr.get();
  FusionGuard fg(&fusion);

  int n = 31, h = 64, w = 103, c = 21;

  auto tv0 = makeContigConcreteTensor({n * h / 8, 8 * w * c});
  fusion.addInput(tv0);

  std::vector<IterDomain*> tv0_2d = {tv0->axis(0), tv0->axis(1)};
  tv0->setAllocationDomain(tv0_2d, true);
  tv0->merge(0);
  tv0->split(0, c);
  tv0->split(0, w);
  tv0->split(0, h);
  // [N, H, W, C]
  tv0->reorder({{-1, 1}});
  // [N, C, H, W]
  tv0->commitLeafToRFactor();

  auto tv1 = set(tv0);
  fusion.addOutput(tv1);

  // [N, C, H, W]
  tv1->reorder({{1, -1}});
  // [N, H, W, C]
  tv1->merge(0);
  tv1->merge(1);
  tv1->merge(0);
  // [N*H*W*C]

  tv1->split(0, 4);
  tv1->axis(1)->parallelize(ParallelType::Vectorize);
  // [N*H*W*C/4, 4]

  std::vector<IterDomain*> tv1_2d = {tv1->axis(0), tv1->axis(1)};
  tv1->setAllocationDomain(tv1_2d, true);

  tv1->split(0, 128);
  tv1->axis(1)->parallelize(ParallelType::TIDx);
  tv1->axis(0)->parallelize(ParallelType::BIDx);
  // [BIDx, TIDx, V]

  auto options = at::TensorOptions().dtype(at::kFloat).device(at::kCUDA, 0);

  at::Tensor t0_wrong_format = at::randn({n, c, h, w}, options);
  at::Tensor t0 =
      t0_wrong_format.as_strided({n, c, h, w}, {h * w * c, 1, w * c, c});

  FusionExecutor fe;
  fe.compileFusion(fusion_ptr.get(), {t0});

  EXPECT_THAT(
      [&]() { fe.runFusion({t0_wrong_format}); },
      ::testing::ThrowsMessage<c10::Error>(::testing::HasSubstr(
          "splitting one dimension into discontiguous dimensions is not allowed in allocation domain")));

  auto cg_outputs = fe.runFusion({t0});

  ASSERT_TRUE(cg_outputs[0].is_contiguous(at::MemoryFormat::ChannelsLast));

  testValidate(&fusion, cg_outputs, {t0}, {t0}, __LINE__, __FILE__);
}

// Similar to NHWC4d_To_NHWC4d_CUDA, but does a cacheBefore
TEST_F(AllocationDomainTest, NHWC4d_To_NHWC4d_cacheBefore_CUDA) {
  auto fusion_ptr = std::make_unique<Fusion>();
  Fusion& fusion = *fusion_ptr.get();
  FusionGuard fg(&fusion);

  auto tv0 = makeContigTensor(4);
  fusion.addInput(tv0);
  auto tv1 = set(tv0);
  fusion.addOutput(tv1);

  std::vector<IterDomain*> tv0_nhwc = {
      tv0->axis(0), tv0->axis(2), tv0->axis(3), tv0->axis(1)};
  tv0->setAllocationDomain(tv0_nhwc, true);

  std::vector<IterDomain*> tv1_nhwc = {
      tv1->axis(0), tv1->axis(2), tv1->axis(3), tv1->axis(1)};
  tv1->setAllocationDomain(tv1_nhwc, true);

  auto tv2 = tv1->cacheBefore();

  std::vector<IterDomain*> expected_new_allocation_domain{
      tv1->axis(0), tv1->axis(2), tv1->axis(3), tv1->axis(1)};

  ASSERT_EQ(tv0->getAllocationDomain(), tv0_nhwc);
  ASSERT_EQ(tv1->getAllocationDomain(), expected_new_allocation_domain);
  ASSERT_EQ(tv2->getAllocationDomain(), tv1_nhwc);

  for (auto tv : {tv1, tv2}) {
    // [N, C, H, W]
    tv->reorder({{1, -1}});
    // [N, H, W, C]
    tv->merge(0);
    tv->merge(0);
    tv->merge(0);
    // [N*H*W*C]
    tv->split(0, 4);
    tv->axis(1)->parallelize(ParallelType::Vectorize);
    tv->split(0, 128);
    tv->axis(1)->parallelize(ParallelType::TIDx);
    tv->axis(0)->parallelize(ParallelType::BIDx);
    // [BIDx, TIDx, V]
  }

  auto options = at::TensorOptions().dtype(at::kFloat).device(at::kCUDA, 0);

  int n = 31, h = 64, w = 103, c = 21;

  at::Tensor t0_wrong_format = at::randn({n, c, h, w}, options);
  at::Tensor t0 =
      t0_wrong_format.as_strided({n, c, h, w}, {h * w * c, 1, w * c, c});

  FusionExecutor fe;
  fe.compileFusion(fusion_ptr.get(), {t0});

  EXPECT_THAT(
      [&]() { fe.runFusion({t0_wrong_format}); },
      ::testing::ThrowsMessage<c10::Error>(
          ::testing::HasSubstr("Stride mismatch with contiguity info")));

  auto cg_outputs = fe.runFusion({t0});

  ASSERT_TRUE(cg_outputs[0].is_contiguous(at::MemoryFormat::ChannelsLast));

  testValidate(&fusion, cg_outputs, {t0}, {t0}, __LINE__, __FILE__);
}

// Similar to NHWC2d_To_NHWC2d_CUDA, but does a cacheBefore
TEST_F(AllocationDomainTest, NHWC2d_To_NHWC2d_cacheBefore_CUDA) {
  auto fusion_ptr = std::make_unique<Fusion>();
  Fusion& fusion = *fusion_ptr.get();
  FusionGuard fg(&fusion);

  int n = 31, h = 64, w = 103, c = 21;

  auto tv0 = makeContigConcreteTensor({n * h / 8, 8 * w * c});
  fusion.addInput(tv0);

  std::vector<IterDomain*> tv0_2d = {tv0->axis(0), tv0->axis(1)};
  tv0->setAllocationDomain(tv0_2d, true);
  tv0->merge(0);
  tv0->split(0, c);
  tv0->split(0, w);
  tv0->split(0, h);
  // [N, H, W, C]
  tv0->reorder({{-1, 1}});
  // [N, C, H, W]
  tv0->commitLeafToRFactor();

  auto tv1 = set(tv0);
  fusion.addOutput(tv1);

  // [N, C, H, W]
  tv1->reorder({{1, -1}});
  // [N, H, W, C]
  tv1->merge(0);
  tv1->merge(1);
  tv1->merge(0);
  // [N*H*W*C]

  tv1->split(0, 4);
  // [N*H*W*C/4, 4]

  std::vector<IterDomain*> tv1_2d = {tv1->axis(0), tv1->axis(1)};
  tv1->setAllocationDomain(tv1_2d, true);

  auto tv2 = tv1->cacheBefore();

  std::vector<IterDomain*> expected_new_allocation_domain{
      tv1->axis(0), tv1->axis(1)};

  ASSERT_EQ(tv0->getAllocationDomain(), tv0_2d);
  ASSERT_EQ(tv1->getAllocationDomain(), expected_new_allocation_domain);
  ASSERT_EQ(tv2->getAllocationDomain(), tv1_2d);

  for (auto tv : {tv1, tv2}) {
    tv->split(0, 128);
    tv->axis(0)->parallelize(ParallelType::BIDx);
    tv->axis(1)->parallelize(ParallelType::TIDx);
    tv->axis(2)->parallelize(ParallelType::Vectorize);
    // [BIDx, TIDx, V]
  }

  auto options = at::TensorOptions().dtype(at::kFloat).device(at::kCUDA, 0);

  at::Tensor t0_wrong_format = at::randn({n, c, h, w}, options);
  at::Tensor t0 =
      t0_wrong_format.as_strided({n, c, h, w}, {h * w * c, 1, w * c, c});

  FusionExecutor fe;
  fe.compileFusion(fusion_ptr.get(), {t0});

  EXPECT_THAT(
      [&]() { fe.runFusion({t0_wrong_format}); },
      ::testing::ThrowsMessage<c10::Error>(::testing::HasSubstr(
          "splitting one dimension into discontiguous dimensions is not allowed in allocation domain")));

  auto cg_outputs = fe.runFusion({t0});

  ASSERT_TRUE(cg_outputs[0].is_contiguous(at::MemoryFormat::ChannelsLast));

  testValidate(&fusion, cg_outputs, {t0}, {t0}, __LINE__, __FILE__);
}

// Similar to NHWC4d_To_NHWC4d_CUDA, but does a cacheAfter
TEST_F(AllocationDomainTest, NHWC4d_To_NHWC4d_cacheAfter_CUDA) {
  auto fusion_ptr = std::make_unique<Fusion>();
  Fusion& fusion = *fusion_ptr.get();
  FusionGuard fg(&fusion);

  auto tv0 = makeContigTensor(4);
  fusion.addInput(tv0);
  auto tv1 = set(tv0);
  fusion.addOutput(tv1);

  std::vector<IterDomain*> tv0_nhwc = {
      tv0->axis(0), tv0->axis(2), tv0->axis(3), tv0->axis(1)};
  tv0->setAllocationDomain(tv0_nhwc, true);

  std::vector<IterDomain*> tv1_nhwc = {
      tv1->axis(0), tv1->axis(2), tv1->axis(3), tv1->axis(1)};
  tv1->setAllocationDomain(tv1_nhwc, true);

  auto tv2 = tv0->cacheAfter();

  std::vector<IterDomain*> expected_new_allocation_domain{
      tv2->axis(0), tv2->axis(2), tv2->axis(3), tv2->axis(1)};

  ASSERT_EQ(tv0->getAllocationDomain(), tv0_nhwc);
  ASSERT_EQ(tv1->getAllocationDomain(), tv1_nhwc);
  ASSERT_EQ(tv2->getAllocationDomain(), expected_new_allocation_domain);

  for (auto tv : {tv1, tv2}) {
    // [N, C, H, W]
    tv->reorder({{1, -1}});
    // [N, H, W, C]
    tv->merge(0);
    tv->merge(0);
    tv->merge(0);
    // [N*H*W*C]
    tv->split(0, 4);
    tv->axis(1)->parallelize(ParallelType::Vectorize);
    tv->split(0, 128);
    tv->axis(1)->parallelize(ParallelType::TIDx);
    tv->axis(0)->parallelize(ParallelType::BIDx);
    // [BIDx, TIDx, V]
  }

  auto options = at::TensorOptions().dtype(at::kFloat).device(at::kCUDA, 0);

  int n = 31, h = 64, w = 103, c = 21;

  at::Tensor t0_wrong_format = at::randn({n, c, h, w}, options);
  at::Tensor t0 =
      t0_wrong_format.as_strided({n, c, h, w}, {h * w * c, 1, w * c, c});

  FusionExecutor fe;
  fe.compileFusion(fusion_ptr.get(), {t0});

  EXPECT_THAT(
      [&]() { fe.runFusion({t0_wrong_format}); },
      ::testing::ThrowsMessage<c10::Error>(
          ::testing::HasSubstr("Stride mismatch with contiguity info")));

  auto cg_outputs = fe.runFusion({t0});

  ASSERT_TRUE(cg_outputs[0].is_contiguous(at::MemoryFormat::ChannelsLast));

  testValidate(&fusion, cg_outputs, {t0}, {t0}, __LINE__, __FILE__);
}

// NOT similar to NHWC2d_To_NHWC2d_CUDA, because cacheAfter requires the
// allocation tensor to be between rFactor domain and leaf domain, which is not
// the case for NHWC2d_To_NHWC2d_CUDA
TEST_F(AllocationDomainTest, NHWC2d_To_NHWC2d_cacheAfter_CUDA) {
  auto fusion_ptr = std::make_unique<Fusion>();
  Fusion& fusion = *fusion_ptr.get();
  FusionGuard fg(&fusion);

  int n = 31, h = 64, w = 103, c = 21;

  auto tv0 = makeContigTensor(4);
  fusion.addInput(tv0);
  auto tv1 = set(tv0);
  fusion.addOutput(tv1);

  for (auto tv : {tv0, tv1}) {
    // [N, C, H, W]
    tv->reorder({{1, -1}});
    // [N, H, W, C]
    tv->merge(0);
    tv->merge(1);
    tv->merge(0);
    // [N*H*W*C]

    tv->split(0, 4);
    // [N*H*W*C/4, 4]
  }

  std::vector<IterDomain*> tv0_2d = {tv0->axis(0), tv0->axis(1)};
  tv0->setAllocationDomain(tv0_2d, true);
  std::vector<IterDomain*> tv1_2d = {tv1->axis(0), tv1->axis(1)};
  tv1->setAllocationDomain(tv1_2d, true);

  auto tv2 = tv0->cacheAfter();

  std::vector<IterDomain*> expected_new_allocation_domain{
      tv2->axis(0), tv2->axis(1)};

  ASSERT_EQ(tv0->getAllocationDomain(), tv0_2d);
  ASSERT_EQ(tv1->getAllocationDomain(), tv1_2d);
  ASSERT_EQ(tv2->getAllocationDomain(), expected_new_allocation_domain);

  for (auto tv : {tv1, tv2}) {
    tv->split(0, 128);
    tv->axis(0)->parallelize(ParallelType::BIDx);
    tv->axis(1)->parallelize(ParallelType::TIDx);
    tv->axis(2)->parallelize(ParallelType::Vectorize);
    // [BIDx, TIDx, V]
  }

  auto options = at::TensorOptions().dtype(at::kFloat).device(at::kCUDA, 0);

  at::Tensor t0_wrong_format = at::randn({n, c, h, w}, options);
  at::Tensor t0 =
      t0_wrong_format.as_strided({n, c, h, w}, {h * w * c, 1, w * c, c});

  FusionExecutor fe;
  fe.compileFusion(fusion_ptr.get(), {t0});

  EXPECT_THAT(
      [&]() { fe.runFusion({t0_wrong_format}); },
      ::testing::ThrowsMessage<c10::Error>(::testing::HasSubstr(
          "merging of discontiguous dimensions is not allowed in allocation domain")));

  auto cg_outputs = fe.runFusion({t0});

  ASSERT_TRUE(cg_outputs[0].is_contiguous(at::MemoryFormat::ChannelsLast));

  testValidate(&fusion, cg_outputs, {t0}, {t0}, __LINE__, __FILE__);
}

<<<<<<< HEAD
// Check that the maximum vectorizable width is computed correctly
TEST_F(AllocationDomainTest, NHWCMaxVectorizableWidth_CUDA) {
=======
// Similar to NHWC4d_To_NHWC4d_CUDA, but does a cacheFork
TEST_F(AllocationDomainTest, NHWC4d_To_NHWC4d_cacheFork_CUDA) {
>>>>>>> e822960f
  auto fusion_ptr = std::make_unique<Fusion>();
  Fusion& fusion = *fusion_ptr.get();
  FusionGuard fg(&fusion);

<<<<<<< HEAD
  auto tv0 = makeContigTensor(4, DataType::Half);
  fusion.addInput(tv0);
  auto tv1 = set(tv0);
  fusion.addOutput(tv1);

  std::vector<IterDomain*> tv0_nhwc = {
      tv0->axis(0), tv0->axis(2), tv0->axis(3), tv0->axis(1)};
  tv0->setAllocationDomain(tv0_nhwc, false);

  int n = 2, h = 2, w = 2, c = 10001;

  // fully discontiguous
  {
    tv0->setContiguity(false);
    auto options = at::TensorOptions().dtype(at::kHalf).device(at::kCUDA, 0);
    at::Tensor t0 = at::randn({n * h * w * c}, options)
                        .as_strided({n, c, h, w}, {5, 2, 3, 4});
    auto vec = SchedulerRuntimeInfo(fusion_ptr.get(), {t0})
                   .getMaxVectorizableWidth(tv0);
    ASSERT_EQ(vec, 1);
  }

  // c contiguous, bad stride
  {
    tv0->setContiguity({false, false, false, true});
    auto options = at::TensorOptions().dtype(at::kHalf).device(at::kCUDA, 0);
    at::Tensor t0 = at::randn({n * h * w * c}, options)
                        .as_strided({n, c, h, w}, {5, 1, 3, 7});
    auto vec = SchedulerRuntimeInfo(fusion_ptr.get(), {t0})
                   .getMaxVectorizableWidth(tv0);
    ASSERT_EQ(vec, 1);
  }

  // c contiguous, good stride
  {
    tv0->setContiguity({false, false, false, true});
    auto options = at::TensorOptions().dtype(at::kHalf).device(at::kCUDA, 0);
    at::Tensor t0 = at::randn({n * h * w * c}, options)
                        .as_strided({n, c, h, w}, {16, 1, 8, 4});
    auto vec = SchedulerRuntimeInfo(fusion_ptr.get(), {t0})
                   .getMaxVectorizableWidth(tv0);
    ASSERT_EQ(vec, 1);
  }

  // wc contiguous, bad stride
  {
    tv0->setContiguity({false, false, true, true});
    auto options = at::TensorOptions().dtype(at::kHalf).device(at::kCUDA, 0);
    at::Tensor t0 = at::randn({n * h * w * c}, options)
                        .as_strided({n, c, h, w}, {5, 1, 3, c});
    auto vec = SchedulerRuntimeInfo(fusion_ptr.get(), {t0})
                   .getMaxVectorizableWidth(tv0);
    ASSERT_EQ(vec, 1);
  }

  // wc contiguous, good stride
  {
    tv0->setContiguity({false, false, true, true});
    auto options = at::TensorOptions().dtype(at::kHalf).device(at::kCUDA, 0);
    at::Tensor t0 = at::randn({n * h * w * c}, options)
                        .as_strided({n, c, h, w}, {16, 1, 8, c});
    auto vec = SchedulerRuntimeInfo(fusion_ptr.get(), {t0})
                   .getMaxVectorizableWidth(tv0);
    ASSERT_EQ(vec, 2);
  }

  // hwc contiguous, bad stride 1
  {
    tv0->setContiguity({false, true, true, true});
    auto options = at::TensorOptions().dtype(at::kHalf).device(at::kCUDA, 0);
    at::Tensor t0 = at::randn({n * h * w * c}, options)
                        .as_strided({n, c, h, w}, {5, 1, w * c, c});
    auto vec = SchedulerRuntimeInfo(fusion_ptr.get(), {t0})
                   .getMaxVectorizableWidth(tv0);
    ASSERT_EQ(vec, 1);
  }

  // hwc contiguous, bad stride 2
  {
    tv0->setContiguity({false, true, true, true});
    auto options = at::TensorOptions().dtype(at::kHalf).device(at::kCUDA, 0);
    at::Tensor t0 = at::randn({n * h * w * c}, options)
                        .as_strided({n, c, h, w}, {14, 1, w * c, c});
    auto vec = SchedulerRuntimeInfo(fusion_ptr.get(), {t0})
                   .getMaxVectorizableWidth(tv0);
    ASSERT_EQ(vec, 2);
  }

  // hwc contiguous, good stride
  {
    tv0->setContiguity({false, true, true, true});
    auto options = at::TensorOptions().dtype(at::kHalf).device(at::kCUDA, 0);
    at::Tensor t0 = at::randn({n * h * w * c}, options)
                        .as_strided({n, c, h, w}, {16, 1, w * c, c});
    auto vec = SchedulerRuntimeInfo(fusion_ptr.get(), {t0})
                   .getMaxVectorizableWidth(tv0);
    ASSERT_EQ(vec, 4);
  }

  // nhwc contiguous
  {
    tv0->setContiguity({true, true, true, true});
    auto options = at::TensorOptions().dtype(at::kHalf).device(at::kCUDA, 0);
    at::Tensor t0 = at::randn({n * h * w * c}, options)
                        .as_strided({n, c, h, w}, {h * w * c, 1, w * c, c});
    auto vec = SchedulerRuntimeInfo(fusion_ptr.get(), {t0})
                   .getMaxVectorizableWidth(tv0);
    ASSERT_EQ(vec, 8);
  }
=======
  auto tv0 = makeContigTensor(4);
  fusion.addInput(tv0);
  auto tv1 = set(tv0);
  fusion.addOutput(tv1);
  auto tv2 = set(tv1);
  fusion.addOutput(tv2);

  std::vector<IterDomain*> tv0_nhwc = {
      tv0->axis(0), tv0->axis(2), tv0->axis(3), tv0->axis(1)};
  tv0->setAllocationDomain(tv0_nhwc, true);

  std::vector<IterDomain*> tv1_nhwc = {
      tv1->axis(0), tv1->axis(2), tv1->axis(3), tv1->axis(1)};
  tv1->setAllocationDomain(tv1_nhwc, true);

  std::vector<IterDomain*> tv2_nhwc = {
      tv2->axis(0), tv2->axis(2), tv2->axis(3), tv2->axis(1)};
  tv2->setAllocationDomain(tv2_nhwc, true);

  auto tv3 = tv1->cacheFork();

  std::vector<IterDomain*> expected_new_allocation_domain{
      tv3->axis(0), tv3->axis(2), tv3->axis(3), tv3->axis(1)};

  ASSERT_EQ(tv0->getAllocationDomain(), tv0_nhwc);
  ASSERT_EQ(tv1->getAllocationDomain(), tv1_nhwc);
  ASSERT_EQ(tv2->getAllocationDomain(), tv2_nhwc);
  ASSERT_EQ(tv3->getAllocationDomain(), expected_new_allocation_domain);

  for (auto tv : {tv1, tv2, tv3}) {
    // [N, C, H, W]
    tv->reorder({{1, -1}});
    // [N, H, W, C]
    tv->merge(0);
    tv->merge(0);
    tv->merge(0);
    // [N*H*W*C]
    tv->split(0, 4);
    tv->axis(1)->parallelize(ParallelType::Vectorize);
    tv->split(0, 128);
    tv->axis(1)->parallelize(ParallelType::TIDx);
    tv->axis(0)->parallelize(ParallelType::BIDx);
    // [BIDx, TIDx, V]
  }

  auto options = at::TensorOptions().dtype(at::kFloat).device(at::kCUDA, 0);

  int n = 31, h = 64, w = 103, c = 21;

  at::Tensor t0_wrong_format = at::randn({n, c, h, w}, options);
  at::Tensor t0 =
      t0_wrong_format.as_strided({n, c, h, w}, {h * w * c, 1, w * c, c});

  FusionExecutor fe;
  fe.compileFusion(fusion_ptr.get(), {t0});

  EXPECT_THAT(
      [&]() { fe.runFusion({t0_wrong_format}); },
      ::testing::ThrowsMessage<c10::Error>(
          ::testing::HasSubstr("Stride mismatch with contiguity info")));

  auto cg_outputs = fe.runFusion({t0});

  ASSERT_TRUE(cg_outputs[0].is_contiguous(at::MemoryFormat::ChannelsLast));

  testValidate(&fusion, cg_outputs, {t0}, {t0, t0}, __LINE__, __FILE__);
}

// Similar to NHWC2d_To_NHWC2d_CUDA, but does a cacheFork
TEST_F(AllocationDomainTest, NHWC2d_To_NHWC2d_cacheFork_CUDA) {
  auto fusion_ptr = std::make_unique<Fusion>();
  Fusion& fusion = *fusion_ptr.get();
  FusionGuard fg(&fusion);

  int n = 31, h = 64, w = 103, c = 21;

  auto tv0 = makeContigConcreteTensor({n * h / 8, 8 * w * c});
  fusion.addInput(tv0);

  std::vector<IterDomain*> tv0_2d = {tv0->axis(0), tv0->axis(1)};
  tv0->setAllocationDomain(tv0_2d, true);
  tv0->merge(0);
  tv0->split(0, c);
  tv0->split(0, w);
  tv0->split(0, h);
  // [N, H, W, C]
  tv0->reorder({{-1, 1}});
  // [N, C, H, W]
  tv0->commitLeafToRFactor();

  auto tv1 = set(tv0);
  fusion.addOutput(tv1);

  auto tv2 = set(tv1);
  fusion.addOutput(tv2);

  std::vector<IterDomain*> tv1_nhwc = {
      tv1->axis(0), tv1->axis(2), tv1->axis(3), tv1->axis(1)};
  tv1->setAllocationDomain(tv1_nhwc, true);

  for (auto tv : {tv1, tv2}) {
    // [N, C, H, W]
    tv->reorder({{1, -1}});
    // [N, H, W, C]
    tv->merge(0);
    tv->merge(1);
    tv->merge(0);
    // [N*H*W*C]

    tv->split(0, 4);
    // [N*H*W*C/4, 4]
  }

  std::vector<IterDomain*> tv2_2d = {tv2->axis(0), tv2->axis(1)};
  tv2->setAllocationDomain(tv2_2d, true);

  auto tv3 = tv1->cacheFork();

  std::vector<IterDomain*> expected_new_allocation_domain{
      tv3->getMaybeRFactorDomain().at(0),
      tv3->getMaybeRFactorDomain().at(2),
      tv3->getMaybeRFactorDomain().at(3),
      tv3->getMaybeRFactorDomain().at(1)};

  ASSERT_EQ(tv0->getAllocationDomain(), tv0_2d);
  ASSERT_EQ(tv1->getAllocationDomain(), tv1_nhwc);
  ASSERT_EQ(tv2->getAllocationDomain(), tv2_2d);
  ASSERT_EQ(tv3->getAllocationDomain(), expected_new_allocation_domain);

  for (auto tv : {tv1, tv2, tv3}) {
    tv->split(0, 128);
    tv->axis(0)->parallelize(ParallelType::BIDx);
    tv->axis(1)->parallelize(ParallelType::TIDx);
    tv->axis(2)->parallelize(ParallelType::Vectorize);
    // [BIDx, TIDx, V]
  }

  auto options = at::TensorOptions().dtype(at::kFloat).device(at::kCUDA, 0);

  at::Tensor t0_wrong_format = at::randn({n, c, h, w}, options);
  at::Tensor t0 =
      t0_wrong_format.as_strided({n, c, h, w}, {h * w * c, 1, w * c, c});

  FusionExecutor fe;
  fe.compileFusion(fusion_ptr.get(), {t0});

  EXPECT_THAT(
      [&]() { fe.runFusion({t0_wrong_format}); },
      ::testing::ThrowsMessage<c10::Error>(::testing::HasSubstr(
          "splitting one dimension into discontiguous dimensions is not allowed in allocation domain")));

  auto cg_outputs = fe.runFusion({t0});

  ASSERT_TRUE(cg_outputs[0].is_contiguous(at::MemoryFormat::ChannelsLast));

  testValidate(&fusion, cg_outputs, {t0}, {t0, t0}, __LINE__, __FILE__);
>>>>>>> e822960f
}

} // namespace nvfuser<|MERGE_RESOLUTION|>--- conflicted
+++ resolved
@@ -889,18 +889,176 @@
   testValidate(&fusion, cg_outputs, {t0}, {t0}, __LINE__, __FILE__);
 }
 
-<<<<<<< HEAD
+// Similar to NHWC4d_To_NHWC4d_CUDA, but does a cacheFork
+TEST_F(AllocationDomainTest, NHWC4d_To_NHWC4d_cacheFork_CUDA) {
+  auto fusion_ptr = std::make_unique<Fusion>();
+  Fusion& fusion = *fusion_ptr.get();
+  FusionGuard fg(&fusion);
+
+  auto tv0 = makeContigTensor(4);
+  fusion.addInput(tv0);
+  auto tv1 = set(tv0);
+  fusion.addOutput(tv1);
+  auto tv2 = set(tv1);
+  fusion.addOutput(tv2);
+
+  std::vector<IterDomain*> tv0_nhwc = {
+      tv0->axis(0), tv0->axis(2), tv0->axis(3), tv0->axis(1)};
+  tv0->setAllocationDomain(tv0_nhwc, true);
+
+  std::vector<IterDomain*> tv1_nhwc = {
+      tv1->axis(0), tv1->axis(2), tv1->axis(3), tv1->axis(1)};
+  tv1->setAllocationDomain(tv1_nhwc, true);
+
+  std::vector<IterDomain*> tv2_nhwc = {
+      tv2->axis(0), tv2->axis(2), tv2->axis(3), tv2->axis(1)};
+  tv2->setAllocationDomain(tv2_nhwc, true);
+
+  auto tv3 = tv1->cacheFork();
+
+  std::vector<IterDomain*> expected_new_allocation_domain{
+      tv3->axis(0), tv3->axis(2), tv3->axis(3), tv3->axis(1)};
+
+  ASSERT_EQ(tv0->getAllocationDomain(), tv0_nhwc);
+  ASSERT_EQ(tv1->getAllocationDomain(), tv1_nhwc);
+  ASSERT_EQ(tv2->getAllocationDomain(), tv2_nhwc);
+  ASSERT_EQ(tv3->getAllocationDomain(), expected_new_allocation_domain);
+
+  for (auto tv : {tv1, tv2, tv3}) {
+    // [N, C, H, W]
+    tv->reorder({{1, -1}});
+    // [N, H, W, C]
+    tv->merge(0);
+    tv->merge(0);
+    tv->merge(0);
+    // [N*H*W*C]
+    tv->split(0, 4);
+    tv->axis(1)->parallelize(ParallelType::Vectorize);
+    tv->split(0, 128);
+    tv->axis(1)->parallelize(ParallelType::TIDx);
+    tv->axis(0)->parallelize(ParallelType::BIDx);
+    // [BIDx, TIDx, V]
+  }
+
+  auto options = at::TensorOptions().dtype(at::kFloat).device(at::kCUDA, 0);
+
+  int n = 31, h = 64, w = 103, c = 21;
+
+  at::Tensor t0_wrong_format = at::randn({n, c, h, w}, options);
+  at::Tensor t0 =
+      t0_wrong_format.as_strided({n, c, h, w}, {h * w * c, 1, w * c, c});
+
+  FusionExecutor fe;
+  fe.compileFusion(fusion_ptr.get(), {t0});
+
+  EXPECT_THAT(
+      [&]() { fe.runFusion({t0_wrong_format}); },
+      ::testing::ThrowsMessage<c10::Error>(
+          ::testing::HasSubstr("Stride mismatch with contiguity info")));
+
+  auto cg_outputs = fe.runFusion({t0});
+
+  ASSERT_TRUE(cg_outputs[0].is_contiguous(at::MemoryFormat::ChannelsLast));
+
+  testValidate(&fusion, cg_outputs, {t0}, {t0, t0}, __LINE__, __FILE__);
+}
+
+// Similar to NHWC2d_To_NHWC2d_CUDA, but does a cacheFork
+TEST_F(AllocationDomainTest, NHWC2d_To_NHWC2d_cacheFork_CUDA) {
+  auto fusion_ptr = std::make_unique<Fusion>();
+  Fusion& fusion = *fusion_ptr.get();
+  FusionGuard fg(&fusion);
+
+  int n = 31, h = 64, w = 103, c = 21;
+
+  auto tv0 = makeContigConcreteTensor({n * h / 8, 8 * w * c});
+  fusion.addInput(tv0);
+
+  std::vector<IterDomain*> tv0_2d = {tv0->axis(0), tv0->axis(1)};
+  tv0->setAllocationDomain(tv0_2d, true);
+  tv0->merge(0);
+  tv0->split(0, c);
+  tv0->split(0, w);
+  tv0->split(0, h);
+  // [N, H, W, C]
+  tv0->reorder({{-1, 1}});
+  // [N, C, H, W]
+  tv0->commitLeafToRFactor();
+
+  auto tv1 = set(tv0);
+  fusion.addOutput(tv1);
+
+  auto tv2 = set(tv1);
+  fusion.addOutput(tv2);
+
+  std::vector<IterDomain*> tv1_nhwc = {
+      tv1->axis(0), tv1->axis(2), tv1->axis(3), tv1->axis(1)};
+  tv1->setAllocationDomain(tv1_nhwc, true);
+
+  for (auto tv : {tv1, tv2}) {
+    // [N, C, H, W]
+    tv->reorder({{1, -1}});
+    // [N, H, W, C]
+    tv->merge(0);
+    tv->merge(1);
+    tv->merge(0);
+    // [N*H*W*C]
+
+    tv->split(0, 4);
+    // [N*H*W*C/4, 4]
+  }
+
+  std::vector<IterDomain*> tv2_2d = {tv2->axis(0), tv2->axis(1)};
+  tv2->setAllocationDomain(tv2_2d, true);
+
+  auto tv3 = tv1->cacheFork();
+
+  std::vector<IterDomain*> expected_new_allocation_domain{
+      tv3->getMaybeRFactorDomain().at(0),
+      tv3->getMaybeRFactorDomain().at(2),
+      tv3->getMaybeRFactorDomain().at(3),
+      tv3->getMaybeRFactorDomain().at(1)};
+
+  ASSERT_EQ(tv0->getAllocationDomain(), tv0_2d);
+  ASSERT_EQ(tv1->getAllocationDomain(), tv1_nhwc);
+  ASSERT_EQ(tv2->getAllocationDomain(), tv2_2d);
+  ASSERT_EQ(tv3->getAllocationDomain(), expected_new_allocation_domain);
+
+  for (auto tv : {tv1, tv2, tv3}) {
+    tv->split(0, 128);
+    tv->axis(0)->parallelize(ParallelType::BIDx);
+    tv->axis(1)->parallelize(ParallelType::TIDx);
+    tv->axis(2)->parallelize(ParallelType::Vectorize);
+    // [BIDx, TIDx, V]
+  }
+
+  auto options = at::TensorOptions().dtype(at::kFloat).device(at::kCUDA, 0);
+
+  at::Tensor t0_wrong_format = at::randn({n, c, h, w}, options);
+  at::Tensor t0 =
+      t0_wrong_format.as_strided({n, c, h, w}, {h * w * c, 1, w * c, c});
+
+  FusionExecutor fe;
+  fe.compileFusion(fusion_ptr.get(), {t0});
+
+  EXPECT_THAT(
+      [&]() { fe.runFusion({t0_wrong_format}); },
+      ::testing::ThrowsMessage<c10::Error>(::testing::HasSubstr(
+          "splitting one dimension into discontiguous dimensions is not allowed in allocation domain")));
+
+  auto cg_outputs = fe.runFusion({t0});
+
+  ASSERT_TRUE(cg_outputs[0].is_contiguous(at::MemoryFormat::ChannelsLast));
+
+  testValidate(&fusion, cg_outputs, {t0}, {t0, t0}, __LINE__, __FILE__);
+}
+
 // Check that the maximum vectorizable width is computed correctly
 TEST_F(AllocationDomainTest, NHWCMaxVectorizableWidth_CUDA) {
-=======
-// Similar to NHWC4d_To_NHWC4d_CUDA, but does a cacheFork
-TEST_F(AllocationDomainTest, NHWC4d_To_NHWC4d_cacheFork_CUDA) {
->>>>>>> e822960f
-  auto fusion_ptr = std::make_unique<Fusion>();
-  Fusion& fusion = *fusion_ptr.get();
-  FusionGuard fg(&fusion);
-
-<<<<<<< HEAD
+  auto fusion_ptr = std::make_unique<Fusion>();
+  Fusion& fusion = *fusion_ptr.get();
+  FusionGuard fg(&fusion);
+
   auto tv0 = makeContigTensor(4, DataType::Half);
   fusion.addInput(tv0);
   auto tv1 = set(tv0);
@@ -1010,164 +1168,6 @@
                    .getMaxVectorizableWidth(tv0);
     ASSERT_EQ(vec, 8);
   }
-=======
-  auto tv0 = makeContigTensor(4);
-  fusion.addInput(tv0);
-  auto tv1 = set(tv0);
-  fusion.addOutput(tv1);
-  auto tv2 = set(tv1);
-  fusion.addOutput(tv2);
-
-  std::vector<IterDomain*> tv0_nhwc = {
-      tv0->axis(0), tv0->axis(2), tv0->axis(3), tv0->axis(1)};
-  tv0->setAllocationDomain(tv0_nhwc, true);
-
-  std::vector<IterDomain*> tv1_nhwc = {
-      tv1->axis(0), tv1->axis(2), tv1->axis(3), tv1->axis(1)};
-  tv1->setAllocationDomain(tv1_nhwc, true);
-
-  std::vector<IterDomain*> tv2_nhwc = {
-      tv2->axis(0), tv2->axis(2), tv2->axis(3), tv2->axis(1)};
-  tv2->setAllocationDomain(tv2_nhwc, true);
-
-  auto tv3 = tv1->cacheFork();
-
-  std::vector<IterDomain*> expected_new_allocation_domain{
-      tv3->axis(0), tv3->axis(2), tv3->axis(3), tv3->axis(1)};
-
-  ASSERT_EQ(tv0->getAllocationDomain(), tv0_nhwc);
-  ASSERT_EQ(tv1->getAllocationDomain(), tv1_nhwc);
-  ASSERT_EQ(tv2->getAllocationDomain(), tv2_nhwc);
-  ASSERT_EQ(tv3->getAllocationDomain(), expected_new_allocation_domain);
-
-  for (auto tv : {tv1, tv2, tv3}) {
-    // [N, C, H, W]
-    tv->reorder({{1, -1}});
-    // [N, H, W, C]
-    tv->merge(0);
-    tv->merge(0);
-    tv->merge(0);
-    // [N*H*W*C]
-    tv->split(0, 4);
-    tv->axis(1)->parallelize(ParallelType::Vectorize);
-    tv->split(0, 128);
-    tv->axis(1)->parallelize(ParallelType::TIDx);
-    tv->axis(0)->parallelize(ParallelType::BIDx);
-    // [BIDx, TIDx, V]
-  }
-
-  auto options = at::TensorOptions().dtype(at::kFloat).device(at::kCUDA, 0);
-
-  int n = 31, h = 64, w = 103, c = 21;
-
-  at::Tensor t0_wrong_format = at::randn({n, c, h, w}, options);
-  at::Tensor t0 =
-      t0_wrong_format.as_strided({n, c, h, w}, {h * w * c, 1, w * c, c});
-
-  FusionExecutor fe;
-  fe.compileFusion(fusion_ptr.get(), {t0});
-
-  EXPECT_THAT(
-      [&]() { fe.runFusion({t0_wrong_format}); },
-      ::testing::ThrowsMessage<c10::Error>(
-          ::testing::HasSubstr("Stride mismatch with contiguity info")));
-
-  auto cg_outputs = fe.runFusion({t0});
-
-  ASSERT_TRUE(cg_outputs[0].is_contiguous(at::MemoryFormat::ChannelsLast));
-
-  testValidate(&fusion, cg_outputs, {t0}, {t0, t0}, __LINE__, __FILE__);
-}
-
-// Similar to NHWC2d_To_NHWC2d_CUDA, but does a cacheFork
-TEST_F(AllocationDomainTest, NHWC2d_To_NHWC2d_cacheFork_CUDA) {
-  auto fusion_ptr = std::make_unique<Fusion>();
-  Fusion& fusion = *fusion_ptr.get();
-  FusionGuard fg(&fusion);
-
-  int n = 31, h = 64, w = 103, c = 21;
-
-  auto tv0 = makeContigConcreteTensor({n * h / 8, 8 * w * c});
-  fusion.addInput(tv0);
-
-  std::vector<IterDomain*> tv0_2d = {tv0->axis(0), tv0->axis(1)};
-  tv0->setAllocationDomain(tv0_2d, true);
-  tv0->merge(0);
-  tv0->split(0, c);
-  tv0->split(0, w);
-  tv0->split(0, h);
-  // [N, H, W, C]
-  tv0->reorder({{-1, 1}});
-  // [N, C, H, W]
-  tv0->commitLeafToRFactor();
-
-  auto tv1 = set(tv0);
-  fusion.addOutput(tv1);
-
-  auto tv2 = set(tv1);
-  fusion.addOutput(tv2);
-
-  std::vector<IterDomain*> tv1_nhwc = {
-      tv1->axis(0), tv1->axis(2), tv1->axis(3), tv1->axis(1)};
-  tv1->setAllocationDomain(tv1_nhwc, true);
-
-  for (auto tv : {tv1, tv2}) {
-    // [N, C, H, W]
-    tv->reorder({{1, -1}});
-    // [N, H, W, C]
-    tv->merge(0);
-    tv->merge(1);
-    tv->merge(0);
-    // [N*H*W*C]
-
-    tv->split(0, 4);
-    // [N*H*W*C/4, 4]
-  }
-
-  std::vector<IterDomain*> tv2_2d = {tv2->axis(0), tv2->axis(1)};
-  tv2->setAllocationDomain(tv2_2d, true);
-
-  auto tv3 = tv1->cacheFork();
-
-  std::vector<IterDomain*> expected_new_allocation_domain{
-      tv3->getMaybeRFactorDomain().at(0),
-      tv3->getMaybeRFactorDomain().at(2),
-      tv3->getMaybeRFactorDomain().at(3),
-      tv3->getMaybeRFactorDomain().at(1)};
-
-  ASSERT_EQ(tv0->getAllocationDomain(), tv0_2d);
-  ASSERT_EQ(tv1->getAllocationDomain(), tv1_nhwc);
-  ASSERT_EQ(tv2->getAllocationDomain(), tv2_2d);
-  ASSERT_EQ(tv3->getAllocationDomain(), expected_new_allocation_domain);
-
-  for (auto tv : {tv1, tv2, tv3}) {
-    tv->split(0, 128);
-    tv->axis(0)->parallelize(ParallelType::BIDx);
-    tv->axis(1)->parallelize(ParallelType::TIDx);
-    tv->axis(2)->parallelize(ParallelType::Vectorize);
-    // [BIDx, TIDx, V]
-  }
-
-  auto options = at::TensorOptions().dtype(at::kFloat).device(at::kCUDA, 0);
-
-  at::Tensor t0_wrong_format = at::randn({n, c, h, w}, options);
-  at::Tensor t0 =
-      t0_wrong_format.as_strided({n, c, h, w}, {h * w * c, 1, w * c, c});
-
-  FusionExecutor fe;
-  fe.compileFusion(fusion_ptr.get(), {t0});
-
-  EXPECT_THAT(
-      [&]() { fe.runFusion({t0_wrong_format}); },
-      ::testing::ThrowsMessage<c10::Error>(::testing::HasSubstr(
-          "splitting one dimension into discontiguous dimensions is not allowed in allocation domain")));
-
-  auto cg_outputs = fe.runFusion({t0});
-
-  ASSERT_TRUE(cg_outputs[0].is_contiguous(at::MemoryFormat::ChannelsLast));
-
-  testValidate(&fusion, cg_outputs, {t0}, {t0, t0}, __LINE__, __FILE__);
->>>>>>> e822960f
 }
 
 } // namespace nvfuser