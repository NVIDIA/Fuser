--- conflicted
+++ resolved
@@ -61,14 +61,8 @@
   testValidate(&fusion, cg_outputs, {t0}, {t0}, __LINE__, __FILE__);
 }
 
-<<<<<<< HEAD
 // A global->global copy kernel where both inputs are NHWC memory format
 TEST_F(AllocationDomainTest, NHWC4d_To_NHWC4d_CUDA) {
-=======
-// A global->global copy kernel converting NCHW memory format into NHWC, with a
-// 4d allocation domain in output.
-TEST_F(AllocationDomainTest, NCHW4d_To_NHWC4d_CUDA) {
->>>>>>> b9691929
   auto fusion_ptr = std::make_unique<Fusion>();
   Fusion& fusion = *fusion_ptr.get();
   FusionGuard fg(&fusion);
@@ -78,13 +72,10 @@
   auto tv1 = set(tv0);
   fusion.addOutput(tv1);
 
-<<<<<<< HEAD
   std::vector<IterDomain*> tv0_nhwc = {
       tv0->axis(0), tv0->axis(2), tv0->axis(3), tv0->axis(1)};
   tv0->setAllocationDomain(tv0_nhwc, true);
 
-=======
->>>>>>> b9691929
   std::vector<IterDomain*> tv1_nhwc = {
       tv1->axis(0), tv1->axis(2), tv1->axis(3), tv1->axis(1)};
   tv1->setAllocationDomain(tv1_nhwc, true);
@@ -96,63 +87,42 @@
   tv1->merge(0);
   tv1->merge(0);
   // [N*H*W*C]
-<<<<<<< HEAD
   tv1->split(0, 4);
   tv1->axis(1)->parallelize(ParallelType::Vectorize);
   tv1->split(0, 128);
   tv1->axis(1)->parallelize(ParallelType::TIDx);
   tv1->axis(0)->parallelize(ParallelType::BIDx);
   // [BIDx, TIDx, V]
-=======
-  tv1->split(0, 128);
-  tv1->axis(1)->parallelize(ParallelType::TIDx);
-  tv1->axis(0)->parallelize(ParallelType::BIDx);
-  // [BIDx, TIDx]
->>>>>>> b9691929
 
   auto options = at::TensorOptions().dtype(at::kFloat).device(at::kCUDA, 0);
 
   int n = 31, h = 64, w = 103, c = 21;
 
-<<<<<<< HEAD
   at::Tensor t0_wrong_format = at::randn({n, c, h, w}, options);
   at::Tensor t0 = t0_wrong_format.contiguous(at::MemoryFormat::ChannelsLast);
-=======
-  at::Tensor t0 = at::randn({n, c, h, w}, options);
->>>>>>> b9691929
-
-  FusionExecutor fe;
-  fe.compileFusion(fusion_ptr.get(), {t0});
-
-<<<<<<< HEAD
+
+  FusionExecutor fe;
+  fe.compileFusion(fusion_ptr.get(), {t0});
+
   EXPECT_THAT(
       [&]() { fe.runFusion({t0_wrong_format}); },
       ::testing::ThrowsMessage<c10::Error>(
           ::testing::HasSubstr("Stride mismatch with contiguity info")));
 
-=======
->>>>>>> b9691929
-  auto cg_outputs = fe.runFusion({t0});
-
-  ASSERT_TRUE(cg_outputs[0].is_contiguous(at::MemoryFormat::ChannelsLast));
-
-  testValidate(&fusion, cg_outputs, {t0}, {t0}, __LINE__, __FILE__);
-}
-
-<<<<<<< HEAD
+  auto cg_outputs = fe.runFusion({t0});
+
+  ASSERT_TRUE(cg_outputs[0].is_contiguous(at::MemoryFormat::ChannelsLast));
+
+  testValidate(&fusion, cg_outputs, {t0}, {t0}, __LINE__, __FILE__);
+}
+
 // A global->global copy kernel where both inputs are NHWC memory format. The
 // allocation domain view the input as a 1d tensor.
 TEST_F(AllocationDomainTest, NHWC1d_To_NHWC4d_CUDA) {
-=======
-// A global->global copy kernel converting NCHW memory format into NHWC, with a
-// 1d allocation domain in output.
-TEST_F(AllocationDomainTest, NCHW4d_To_NHWC1d_CUDA) {
->>>>>>> b9691929
-  auto fusion_ptr = std::make_unique<Fusion>();
-  Fusion& fusion = *fusion_ptr.get();
-  FusionGuard fg(&fusion);
-
-<<<<<<< HEAD
+  auto fusion_ptr = std::make_unique<Fusion>();
+  Fusion& fusion = *fusion_ptr.get();
+  FusionGuard fg(&fusion);
+
   int n = 31, h = 64, w = 103, c = 21;
 
   auto tv0 = makeContigConcreteTensor({n * h * w * c});
@@ -173,20 +143,12 @@
       tv1->axis(0), tv1->axis(2), tv1->axis(3), tv1->axis(1)};
   tv1->setAllocationDomain(tv1_nhwc, true);
 
-=======
-  auto tv0 = makeContigTensor(4);
-  fusion.addInput(tv0);
-  auto tv1 = set(tv0);
-  fusion.addOutput(tv1);
-
->>>>>>> b9691929
-  // [N, C, H, W]
-  tv1->reorder({{1, -1}});
-  // [N, H, W, C]
-  tv1->merge(0);
-  tv1->merge(0);
-  tv1->merge(0);
-<<<<<<< HEAD
+  // [N, C, H, W]
+  tv1->reorder({{1, -1}});
+  // [N, H, W, C]
+  tv1->merge(0);
+  tv1->merge(0);
+  tv1->merge(0);
   // [N*H*W*C]
   tv1->split(0, 4);
   tv1->axis(1)->parallelize(ParallelType::Vectorize);
@@ -199,65 +161,37 @@
 
   at::Tensor t0_wrong_format = at::randn({n, c, h, w}, options);
   at::Tensor t0 = t0_wrong_format.contiguous(at::MemoryFormat::ChannelsLast);
-=======
-  tv1->setAllocationDomain({tv1->axis(0)}, true);
-  // [N*H*W*C]
-  tv1->split(0, 128);
-  tv1->axis(1)->parallelize(ParallelType::TIDx);
-  tv1->axis(0)->parallelize(ParallelType::BIDx);
-  // [BIDx, TIDx]
-
-  auto options = at::TensorOptions().dtype(at::kFloat).device(at::kCUDA, 0);
-
-  int n = 31, h = 64, w = 103, c = 21;
-
-  at::Tensor t0 = at::randn({n, c, h, w}, options);
->>>>>>> b9691929
-
-  FusionExecutor fe;
-  fe.compileFusion(fusion_ptr.get(), {t0});
-
-<<<<<<< HEAD
+
+  FusionExecutor fe;
+  fe.compileFusion(fusion_ptr.get(), {t0});
+
   EXPECT_THAT(
       [&]() { fe.runFusion({t0_wrong_format}); },
       ::testing::ThrowsMessage<c10::Error>(::testing::HasSubstr(
           "Splitting one dimension into discontiguous dimensions is not allowed in allocation domain")));
 
-=======
->>>>>>> b9691929
-  auto cg_outputs = fe.runFusion({t0});
-
-  ASSERT_TRUE(cg_outputs[0].is_contiguous(at::MemoryFormat::ChannelsLast));
-
-  testValidate(&fusion, cg_outputs, {t0}, {t0}, __LINE__, __FILE__);
-}
-
-<<<<<<< HEAD
+  auto cg_outputs = fe.runFusion({t0});
+
+  ASSERT_TRUE(cg_outputs[0].is_contiguous(at::MemoryFormat::ChannelsLast));
+
+  testValidate(&fusion, cg_outputs, {t0}, {t0}, __LINE__, __FILE__);
+}
+
 // A global->global copy kernel where both inputs are NHWC memory format. The
 // allocation domain view the output as a 1d tensor.
 TEST_F(AllocationDomainTest, NHWC4d_To_NHWC1d_CUDA) {
-=======
-// A global->global copy kernel converting NCHW memory format into NHWC, with a
-// 2d allocation domain in output.
-TEST_F(AllocationDomainTest, NCHW4d_To_NHWC2d_CUDA) {
->>>>>>> b9691929
-  auto fusion_ptr = std::make_unique<Fusion>();
-  Fusion& fusion = *fusion_ptr.get();
-  FusionGuard fg(&fusion);
-
-<<<<<<< HEAD
+  auto fusion_ptr = std::make_unique<Fusion>();
+  Fusion& fusion = *fusion_ptr.get();
+  FusionGuard fg(&fusion);
+
   int n = 31, h = 64, w = 103, c = 21;
 
   // TODO: making this symbolic size
   auto tv0 = makeContigConcreteTensor({n, c, h, w});
-=======
-  auto tv0 = makeContigTensor(4);
->>>>>>> b9691929
-  fusion.addInput(tv0);
-  auto tv1 = set(tv0);
-  fusion.addOutput(tv1);
-
-<<<<<<< HEAD
+  fusion.addInput(tv0);
+  auto tv1 = set(tv0);
+  fusion.addOutput(tv1);
+
   std::vector<IterDomain*> tv0_nhwc = {
       tv0->axis(0), tv0->axis(2), tv0->axis(3), tv0->axis(1)};
   tv0->setAllocationDomain(tv0_nhwc, true);
@@ -283,60 +217,29 @@
 
   at::Tensor t0_wrong_format = at::randn({n, c, h, w}, options);
   at::Tensor t0 = t0_wrong_format.contiguous(at::MemoryFormat::ChannelsLast);
-=======
-  // [N, C, H, W]
-  tv1->reorder({{1, -1}});
-  // [N, H, W, C]
-  tv1->merge(0);
-  tv1->merge(0);
-  tv1->merge(0);
-  // [N*H*W*C]
-  tv1->split(0, 128);
-  tv1->setAllocationDomain({tv1->axis(0), tv1->axis(1)}, true);
-  // [N*H*W*C/128, 128]
-  tv1->axis(1)->parallelize(ParallelType::TIDx);
-  tv1->axis(0)->parallelize(ParallelType::BIDx);
-  // [BIDx, TIDx]
-
-  auto options = at::TensorOptions().dtype(at::kFloat).device(at::kCUDA, 0);
-
-  int n = 31, h = 64, w = 104, c = 21;
-
-  at::Tensor t0 = at::randn({n, c, h, w}, options);
->>>>>>> b9691929
-
-  FusionExecutor fe;
-  fe.compileFusion(fusion_ptr.get(), {t0});
-
-<<<<<<< HEAD
+
+  FusionExecutor fe;
+  fe.compileFusion(fusion_ptr.get(), {t0});
+
   // EXPECT_THAT(
   //     [&]() { fe.runFusion({t0_wrong_format}); },
   //     ::testing::ThrowsMessage<c10::Error>(
   //         ::testing::HasSubstr("Stride mismatch with contiguity info")));
 
-=======
->>>>>>> b9691929
-  auto cg_outputs = fe.runFusion({t0});
-
-  ASSERT_TRUE(cg_outputs[0].is_contiguous(at::MemoryFormat::ChannelsLast));
-
-  testValidate(&fusion, cg_outputs, {t0}, {t0}, __LINE__, __FILE__);
-}
-
-<<<<<<< HEAD
+  auto cg_outputs = fe.runFusion({t0});
+
+  ASSERT_TRUE(cg_outputs[0].is_contiguous(at::MemoryFormat::ChannelsLast));
+
+  testValidate(&fusion, cg_outputs, {t0}, {t0}, __LINE__, __FILE__);
+}
+
 // A global->global copy kernel where both inputs are NHWC memory format. The
 // allocation domain view both the input and the output as a 1d tensors.
 TEST_F(AllocationDomainTest, NHWC1d_To_NHWC1d_CUDA) {
-=======
-// Reshape and transpose a 3d tensor into an NHWC tensor with a 3d allocation
-// domain in fusion output.
-TEST_F(AllocationDomainTest, Tensor3d_To_NHWC3d_CUDA) {
->>>>>>> b9691929
-  auto fusion_ptr = std::make_unique<Fusion>();
-  Fusion& fusion = *fusion_ptr.get();
-  FusionGuard fg(&fusion);
-
-<<<<<<< HEAD
+  auto fusion_ptr = std::make_unique<Fusion>();
+  Fusion& fusion = *fusion_ptr.get();
+  FusionGuard fg(&fusion);
+
   int n = 31, h = 64, w = 103, c = 21;
 
   auto tv0 = makeContigConcreteTensor({n * h * w * c});
@@ -445,62 +348,194 @@
 
   at::Tensor t0_wrong_format = at::randn({n, c, h, w}, options);
   at::Tensor t0 = t0_wrong_format.contiguous(at::MemoryFormat::ChannelsLast);
-=======
-  int n1 = 31, n2 = 29, h = 64, w = 104, c = 21;
-
-  auto tv0 = makeContigTensor(3); // [N1, N2, H*W*C]
-  fusion.addInput(tv0);
-  auto tv1 = set(tv0);
-  fusion.addOutput(tv1);
-
-  tv1->setAllocationDomain({tv1->axis(0), tv1->axis(1), tv1->axis(2)}, true);
-  tv1->merge(0);
-  tv1->split(1, c);
-  tv1->split(1, w);
-  // [N, H, W, C]
-  tv1->reorder({{-1, 1}});
-  tv1->commitLeafToRFactor();
-  // [N, C, H, W]
-
-  tv1->reorder({{1, -1}});
-  // [N, H, W, C]
-  tv1->merge(0);
-  tv1->merge(0);
-  tv1->merge(0);
-  // [N*H*W*C]
-  tv1->split(0, 128);
-  // [N*H*W*C/128, 128]
-  tv1->axis(1)->parallelize(ParallelType::TIDx);
-  tv1->axis(0)->parallelize(ParallelType::BIDx);
-  // [BIDx, TIDx]
-
-  auto options = at::TensorOptions().dtype(at::kFloat).device(at::kCUDA, 0);
-
-  at::Tensor t0 = at::randn({n1, n2, h * w * c}, options);
->>>>>>> b9691929
-
-  FusionExecutor fe;
-  fe.compileFusion(fusion_ptr.get(), {t0});
-
-<<<<<<< HEAD
+
+  FusionExecutor fe;
+  fe.compileFusion(fusion_ptr.get(), {t0});
+
   EXPECT_THAT(
       [&]() { fe.runFusion({t0_wrong_format}); },
       ::testing::ThrowsMessage<c10::Error>(
           ::testing::HasSubstr("Stride mismatch with contiguity info")));
 
-=======
->>>>>>> b9691929
-  auto cg_outputs = fe.runFusion({t0});
-
-  ASSERT_TRUE(cg_outputs[0].is_contiguous(at::MemoryFormat::ChannelsLast));
-
-<<<<<<< HEAD
+  auto cg_outputs = fe.runFusion({t0});
+
+  ASSERT_TRUE(cg_outputs[0].is_contiguous(at::MemoryFormat::ChannelsLast));
+
   testValidate(&fusion, cg_outputs, {t0}, {t0}, __LINE__, __FILE__);
 }
 
 // A global->global copy kernel converting NCHW memory format into NHWC.
 TEST_F(AllocationDomainTest, NCHW4d_To_NHWC4d_CUDA) {
-=======
+  auto fusion_ptr = std::make_unique<Fusion>();
+  Fusion& fusion = *fusion_ptr.get();
+  FusionGuard fg(&fusion);
+
+  auto tv0 = makeContigTensor(4);
+  fusion.addInput(tv0);
+  auto tv1 = set(tv0);
+  fusion.addOutput(tv1);
+
+  std::vector<IterDomain*> tv1_nhwc = {
+      tv1->axis(0), tv1->axis(2), tv1->axis(3), tv1->axis(1)};
+  tv1->setAllocationDomain(tv1_nhwc, true);
+
+  // [N, C, H, W]
+  tv1->reorder({{1, -1}});
+  // [N, H, W, C]
+  tv1->merge(0);
+  tv1->merge(0);
+  tv1->merge(0);
+  // [N*H*W*C]
+  tv1->split(0, 128);
+  tv1->axis(1)->parallelize(ParallelType::TIDx);
+  tv1->axis(0)->parallelize(ParallelType::BIDx);
+  // [BIDx, TIDx]
+
+  auto options = at::TensorOptions().dtype(at::kFloat).device(at::kCUDA, 0);
+
+  int n = 31, h = 64, w = 103, c = 21;
+
+  at::Tensor t0 = at::randn({n, c, h, w}, options);
+
+  FusionExecutor fe;
+  fe.compileFusion(fusion_ptr.get(), {t0});
+
+  auto cg_outputs = fe.runFusion({t0});
+
+  ASSERT_TRUE(cg_outputs[0].is_contiguous(at::MemoryFormat::ChannelsLast));
+
+  testValidate(&fusion, cg_outputs, {t0}, {t0}, __LINE__, __FILE__);
+}
+
+// A global->global copy kernel converting NCHW memory format into NHWC, with a
+// 1d allocation domain in output.
+TEST_F(AllocationDomainTest, NCHW4d_To_NHWC1d_CUDA) {
+  auto fusion_ptr = std::make_unique<Fusion>();
+  Fusion& fusion = *fusion_ptr.get();
+  FusionGuard fg(&fusion);
+
+  auto tv0 = makeContigTensor(4);
+  fusion.addInput(tv0);
+  auto tv1 = set(tv0);
+  fusion.addOutput(tv1);
+
+  // [N, C, H, W]
+  tv1->reorder({{1, -1}});
+  // [N, H, W, C]
+  tv1->merge(0);
+  tv1->merge(0);
+  tv1->merge(0);
+  tv1->setAllocationDomain({tv1->axis(0)}, true);
+  // [N*H*W*C]
+  tv1->split(0, 128);
+  tv1->axis(1)->parallelize(ParallelType::TIDx);
+  tv1->axis(0)->parallelize(ParallelType::BIDx);
+  // [BIDx, TIDx]
+
+  auto options = at::TensorOptions().dtype(at::kFloat).device(at::kCUDA, 0);
+
+  int n = 31, h = 64, w = 103, c = 21;
+
+  at::Tensor t0 = at::randn({n, c, h, w}, options);
+
+  FusionExecutor fe;
+  fe.compileFusion(fusion_ptr.get(), {t0});
+
+  auto cg_outputs = fe.runFusion({t0});
+
+  ASSERT_TRUE(cg_outputs[0].is_contiguous(at::MemoryFormat::ChannelsLast));
+
+  testValidate(&fusion, cg_outputs, {t0}, {t0}, __LINE__, __FILE__);
+}
+
+// A global->global copy kernel converting NCHW memory format into NHWC, with a
+// 2d allocation domain in output.
+TEST_F(AllocationDomainTest, NCHW4d_To_NHWC2d_CUDA) {
+  auto fusion_ptr = std::make_unique<Fusion>();
+  Fusion& fusion = *fusion_ptr.get();
+  FusionGuard fg(&fusion);
+
+  auto tv0 = makeContigTensor(4);
+  fusion.addInput(tv0);
+  auto tv1 = set(tv0);
+  fusion.addOutput(tv1);
+
+  // [N, C, H, W]
+  tv1->reorder({{1, -1}});
+  // [N, H, W, C]
+  tv1->merge(0);
+  tv1->merge(0);
+  tv1->merge(0);
+  // [N*H*W*C]
+  tv1->split(0, 128);
+  tv1->setAllocationDomain({tv1->axis(0), tv1->axis(1)}, true);
+  // [N*H*W*C/128, 128]
+  tv1->axis(1)->parallelize(ParallelType::TIDx);
+  tv1->axis(0)->parallelize(ParallelType::BIDx);
+  // [BIDx, TIDx]
+
+  auto options = at::TensorOptions().dtype(at::kFloat).device(at::kCUDA, 0);
+
+  int n = 31, h = 64, w = 104, c = 21;
+
+  at::Tensor t0 = at::randn({n, c, h, w}, options);
+
+  FusionExecutor fe;
+  fe.compileFusion(fusion_ptr.get(), {t0});
+
+  auto cg_outputs = fe.runFusion({t0});
+
+  ASSERT_TRUE(cg_outputs[0].is_contiguous(at::MemoryFormat::ChannelsLast));
+
+  testValidate(&fusion, cg_outputs, {t0}, {t0}, __LINE__, __FILE__);
+}
+
+// Reshape and transpose a 3d tensor into an NHWC tensor with a 3d allocation
+// domain in fusion output.
+TEST_F(AllocationDomainTest, Tensor3d_To_NHWC3d_CUDA) {
+  auto fusion_ptr = std::make_unique<Fusion>();
+  Fusion& fusion = *fusion_ptr.get();
+  FusionGuard fg(&fusion);
+
+  int n1 = 31, n2 = 29, h = 64, w = 104, c = 21;
+
+  auto tv0 = makeContigTensor(3); // [N1, N2, H*W*C]
+  fusion.addInput(tv0);
+  auto tv1 = set(tv0);
+  fusion.addOutput(tv1);
+
+  tv1->setAllocationDomain({tv1->axis(0), tv1->axis(1), tv1->axis(2)}, true);
+  tv1->merge(0);
+  tv1->split(1, c);
+  tv1->split(1, w);
+  // [N, H, W, C]
+  tv1->reorder({{-1, 1}});
+  tv1->commitLeafToRFactor();
+  // [N, C, H, W]
+
+  tv1->reorder({{1, -1}});
+  // [N, H, W, C]
+  tv1->merge(0);
+  tv1->merge(0);
+  tv1->merge(0);
+  // [N*H*W*C]
+  tv1->split(0, 128);
+  // [N*H*W*C/128, 128]
+  tv1->axis(1)->parallelize(ParallelType::TIDx);
+  tv1->axis(0)->parallelize(ParallelType::BIDx);
+  // [BIDx, TIDx]
+
+  auto options = at::TensorOptions().dtype(at::kFloat).device(at::kCUDA, 0);
+
+  at::Tensor t0 = at::randn({n1, n2, h * w * c}, options);
+
+  FusionExecutor fe;
+  fe.compileFusion(fusion_ptr.get(), {t0});
+
+  auto cg_outputs = fe.runFusion({t0});
+
+  ASSERT_TRUE(cg_outputs[0].is_contiguous(at::MemoryFormat::ChannelsLast));
+
   testValidate(
       &fusion,
       cg_outputs,
@@ -514,36 +549,17 @@
 // output. The allocation domain is on both the producer and the consumer side
 // of the rFactor domain.
 TEST_F(AllocationDomainTest, Tensor3d_To_NHWC4d_FwdBwd_CUDA) {
->>>>>>> b9691929
-  auto fusion_ptr = std::make_unique<Fusion>();
-  Fusion& fusion = *fusion_ptr.get();
-  FusionGuard fg(&fusion);
-
-<<<<<<< HEAD
-  auto tv0 = makeContigTensor(4);
-=======
+  auto fusion_ptr = std::make_unique<Fusion>();
+  Fusion& fusion = *fusion_ptr.get();
+  FusionGuard fg(&fusion);
+
   int n1 = 31, n2 = 29, h = 64, w = 104, c = 21;
 
   auto tv0 = makeContigTensor(3); // [N1, N2, H*W*C]
->>>>>>> b9691929
-  fusion.addInput(tv0);
-  auto tv1 = set(tv0);
-  fusion.addOutput(tv1);
-
-<<<<<<< HEAD
-  std::vector<IterDomain*> tv0_nchw = {
-      tv0->axis(0), tv0->axis(1), tv0->axis(2), tv0->axis(3)};
-  tv0->setAllocationDomain(tv0_nchw, true);
-
-  std::vector<IterDomain*> tv1_nhwc = {
-      tv1->axis(0), tv1->axis(2), tv1->axis(3), tv1->axis(1)};
-  tv1->setAllocationDomain(tv1_nhwc, true);
-
-  // [N, C, H, W]
-  tv1->reorder({{1, -1}});
-  // [N, H, W, C]
-  tv1->merge(0);
-=======
+  fusion.addInput(tv0);
+  auto tv1 = set(tv0);
+  fusion.addOutput(tv1);
+
   std::vector<IterDomain*> tv1_alloc{tv1->axis(0), tv1->axis(1)};
   tv1->merge(0);
   tv1->split(1, w);
@@ -560,48 +576,26 @@
   // tv1_alloc = [N1, N2, H*W, C]
   tv1->setAllocationDomain(tv1_alloc, true);
 
->>>>>>> b9691929
-  tv1->merge(0);
-  tv1->merge(0);
-  // [N*H*W*C]
-  tv1->split(0, 128);
-<<<<<<< HEAD
-=======
+  tv1->merge(0);
+  tv1->merge(0);
+  // [N*H*W*C]
+  tv1->split(0, 128);
   // [N*H*W*C/128, 128]
->>>>>>> b9691929
   tv1->axis(1)->parallelize(ParallelType::TIDx);
   tv1->axis(0)->parallelize(ParallelType::BIDx);
   // [BIDx, TIDx]
 
   auto options = at::TensorOptions().dtype(at::kFloat).device(at::kCUDA, 0);
 
-<<<<<<< HEAD
-  int n = 31, h = 64, w = 103, c = 21;
-
-  at::Tensor t0 = at::randn({n, c, h, w}, options);
-  at::Tensor t0_wrong_format = t0.contiguous(at::MemoryFormat::ChannelsLast);
-=======
   at::Tensor t0 = at::randn({n1, n2, c * h * w}, options);
->>>>>>> b9691929
-
-  FusionExecutor fe;
-  fe.compileFusion(fusion_ptr.get(), {t0});
-
-<<<<<<< HEAD
-  EXPECT_THAT(
-      [&]() { fe.runFusion({t0_wrong_format}); },
-      ::testing::ThrowsMessage<c10::Error>(
-          ::testing::HasSubstr("Stride mismatch with contiguity info")));
-
-=======
->>>>>>> b9691929
-  auto cg_outputs = fe.runFusion({t0});
-
-  ASSERT_TRUE(cg_outputs[0].is_contiguous(at::MemoryFormat::ChannelsLast));
-
-<<<<<<< HEAD
-  testValidate(&fusion, cg_outputs, {t0}, {t0}, __LINE__, __FILE__);
-=======
+
+  FusionExecutor fe;
+  fe.compileFusion(fusion_ptr.get(), {t0});
+
+  auto cg_outputs = fe.runFusion({t0});
+
+  ASSERT_TRUE(cg_outputs[0].is_contiguous(at::MemoryFormat::ChannelsLast));
+
   testValidate(
       &fusion,
       cg_outputs,
@@ -609,7 +603,6 @@
       {t0.view({n1 * n2, c, h, w})},
       __LINE__,
       __FILE__);
->>>>>>> b9691929
 }
 
 } // namespace nvfuser