--- conflicted
+++ resolved
@@ -1083,7 +1083,6 @@
   ASSERT_TRUE(cg_outputs[0].equal(t0));
 }
 
-<<<<<<< HEAD
 TEST_F(NVFuserTest, AllocationDomainContiguityIssue1021) {
   std::unique_ptr<Fusion> fusion_ptr = std::make_unique<Fusion>();
   Fusion* fusion = fusion_ptr.get();
@@ -1106,7 +1105,8 @@
 
   auto t1 = t0.add(5.0);
   testValidate(fusion, outputs, {t0}, {t1}, __LINE__, __FILE__);
-=======
+}
+
 TEST_F(AllocationDomainTest, TransposeMatrix) {
   auto fusion = std::make_unique<Fusion>();
   FusionGuard fg(fusion.get());
@@ -1138,7 +1138,6 @@
       << "Although t1 is logically a transpose of t0, their underlying data "
       << "should be the same due to setAllocationDomain. They can even be "
       << "alias.";
->>>>>>> 1bd10c5f
 }
 
 } // namespace nvfuser