// clang-format off
/*
 * SPDX-FileCopyrightText: Copyright (c) 2023-present NVIDIA CORPORATION & AFFILIATES.
 * All rights reserved.
 * SPDX-License-Identifier: BSD-3-Clause
 */
// clang-format on
#include <gmock/gmock-matchers.h>
#include <gtest/gtest.h>

#include <codegen.h>
#include <device_lower/lower2device.h>
#include <device_lower/pass/magic_zero.h>
#include <disjoint_set.h>
#include <executor.h>
#include <executor_params.h>
#include <expr_evaluator.h>
#include <fusion.h>
#include <fusion_segmenter.h>
#include <grouped_reduction.h>
#include <inlining.h>
#include <ir/all_nodes.h>
#include <ir/builder.h>
#include <ir/graphviz.h>
#include <ir/iostream.h>
#include <ir/utils.h>
#include <iter_visitor.h>
#include <kernel_cache.h>
#include <kernel_ir.h>
#include <kernel_ir_dispatch.h>
#include <mutator.h>
#include <ops/all_ops.h>
#include <root_domain_map.h>
#include <scheduler/all_schedulers.h>
#include <scheduler/reduction_utils.h>
#include <scheduler/utils.h>
#include <test/utils.h>
#include <test/validator.h>
#include <transform_replay.h>
#include <transform_rfactor.h>

#include <torch/csrc/jit/api/function_impl.h>
#include <torch/csrc/jit/codegen/cuda/interface.h>
#include <torch/csrc/jit/ir/irparser.h>
#include <torch/torch.h>

#include <ATen/cuda/CUDAContext.h>
#include <ATen/cuda/Exceptions.h>
#include <c10/cuda/CUDAStream.h>

#include <algorithm>
#include <cmath>
#include <iostream>
#include <sstream>
#include <thread>

namespace nvfuser {

using namespace at::indexing;

TEST_F(NVFuserTest, FusionNonDivisibleSplit1_CUDA) {
  Fusion fusion;
  FusionGuard fg(&fusion);

  auto tv0 = makeSymbolicTensor(1);
  fusion.addInput(tv0);

  auto tv1 = sum(tv0, {0});
  fusion.addOutput(tv1);

  // [I]
  tv1->split(0, 5);
  // [ceilDiv(I, 5), 5]

  // This second split is non-divisible. The split domain must be predicated.
  tv1->split(1, 3);
  // [ceilDiv(I, 5), 2, 3]

  auto tv2 = sum(tv0, {0});
  fusion.addOutput(tv2);

  // tv2 shouldn't need to have another predicate
  tv2->split(0, 4);
  tv2->split(1, 2);

  GpuLower gpulw(&fusion);
  TORCH_CHECK(
      gpulw.nonDivisibleSplitInfo().splitsToValidate().empty(),
      "There must be no split to validate");
  TORCH_CHECK(
      gpulw.nonDivisibleSplitInfo().splitsToPredicate().size() == 1,
      "Only tv1 should have a non-divisible predicate.");
  for (auto tv : {loweredTv(tv1, gpulw)}) {
    auto it = gpulw.nonDivisibleSplitInfo().splitsToPredicate().find(tv);
    TORCH_CHECK(
        it != gpulw.nonDivisibleSplitInfo().splitsToPredicate().end(),
        "No info found for ",
        tv);
    const auto& splits_to_predicate = it->second;
    TORCH_CHECK(
        splits_to_predicate.size() == 1,
        "There must be one split to predicate");
  }

  auto options = at::TensorOptions().dtype(at::kFloat).device(at::kCUDA, 0);
  at::Tensor t0 = at::randn({24}, options);

  FusionExecutor fe;
  fe.compileFusion(&fusion, {t0});
  auto cg_outputs = fe.runFusion({t0});

  auto ref = t0.sum();

  testValidate(&fusion, cg_outputs, {t0}, {ref, ref}, __LINE__, __FILE__);
}

// Repro of issue #1074
TEST_F(NVFuserTest, FusionNonDivisibleSplit2_CUDA) {
  Fusion fusion;
  FusionGuard fg(&fusion);

  auto tv0 = makeSymbolicTensor(2);
  fusion.addInput(tv0);
  auto tv1 = add(tv0, IrBuilder::create<Double>(1));
  auto tv2 = add(tv1, IrBuilder::create<Double>(1));
  fusion.addOutput(tv2);

  tv2->split(0, 2);
  tv2->split(-1, 4);
  tv2->reorder({{1, 2}, {2, 1}});
  tv0->computeAt(tv2, 2);

  tv2->split(-1, 3);

  // To make the sanitizer catch the invalid accesses. Not necessary
  // to expose the bug.
  tv1->setMemoryType(MemoryType::Shared);

  GpuLower gpulw(&fusion);
  TORCH_CHECK(
      gpulw.nonDivisibleSplitInfo().splitsToValidate().empty(),
      "There must be no split to validate");
  TORCH_CHECK(
      gpulw.nonDivisibleSplitInfo().splitsToPredicate().size() == 1,
      "Only tv2 should have a non-divisible predicate.");
  for (auto tv : {loweredTv(tv2, gpulw)}) {
    auto it = gpulw.nonDivisibleSplitInfo().splitsToPredicate().find(tv);
    TORCH_CHECK(
        it != gpulw.nonDivisibleSplitInfo().splitsToPredicate().end(),
        "No info found for ",
        tv);
    const auto& splits_to_predicate = it->second;
    TORCH_CHECK(
        splits_to_predicate.size() == 1,
        "There must be one split to predicate");
  }

  auto options = at::TensorOptions().dtype(at::kFloat).device(at::kCUDA, 0);
  at::Tensor t0 = at::randn({13, 17}, options);

  FusionExecutor fe;
  fe.compileFusion(&fusion, {t0});
  auto cg_outputs = fe.runFusion({t0});

  auto ref = t0 + 2;

  testValidate(&fusion, cg_outputs, {t0}, {ref}, __LINE__, __FILE__);
}

// Similar to FusionNonDivisibleSplit1 but with unswitch
TEST_F(NVFuserTest, FusionNonDivisibleSplit3_CUDA) {
  Fusion fusion;
  FusionGuard fg(&fusion);

  auto tv0 = makeSymbolicTensor(1);
  fusion.addInput(tv0);

  auto tv1 = add(tv0, IrBuilder::create<Double>(1));
  auto tv2 = sum(tv1, {0});
  fusion.addOutput(tv2);

  tv2->split(0, 5);
  tv2->split(1, 3);

  tv0->computeAt(tv2, -1);

  tv2->axis(0)->parallelize(ParallelType::Unswitch);

  GpuLower gpulw(&fusion);
  TORCH_CHECK(
      gpulw.nonDivisibleSplitInfo().splitsToValidate().empty(),
      "There must be no split to validate");
  TORCH_CHECK(
      gpulw.nonDivisibleSplitInfo().splitsToPredicate().size() == 2,
      "Both tv1 and tv2 should have a non-divisible predicate.");
  for (auto tv : {loweredTv(tv1, gpulw), loweredTv(tv2, gpulw)}) {
    auto it = gpulw.nonDivisibleSplitInfo().splitsToPredicate().find(tv);
    TORCH_CHECK(
        it != gpulw.nonDivisibleSplitInfo().splitsToPredicate().end(),
        "No info found for ",
        tv);
    const auto& splits_to_predicate = it->second;
    TORCH_CHECK(
        splits_to_predicate.size() == 1,
        "There must be one split to predicate");
  }

  auto options = at::TensorOptions().dtype(at::kFloat).device(at::kCUDA, 0);
  at::Tensor t0 = at::randn({24}, options);

  FusionExecutor fe;
  fe.compileFusion(&fusion, {t0});
  auto cg_outputs = fe.runFusion({t0});

  auto ref = (t0 + 1).sum();

  testValidate(&fusion, cg_outputs, {t0}, {ref}, __LINE__, __FILE__);
}

// Non-divisible split through merge
TEST_F(NVFuserTest, FusionNonDivisibleSplit4_CUDA) {
  Fusion fusion;
  FusionGuard fg(&fusion);

  auto tv0 = makeSymbolicTensor(2);
  fusion.addInput(tv0);

  auto tv1 = add(tv0, IrBuilder::create<Double>(1));
  auto tv2 = sum(tv1, {0, 1});
  fusion.addOutput(tv2);

  tv2->split(0, 5);
  tv2->merge(1, 2);
  tv2->split(1, 3);

  tv0->computeAt(tv2, -1);

  GpuLower gpulw(&fusion);
  TORCH_CHECK(
      gpulw.nonDivisibleSplitInfo().splitsToValidate().empty(),
      "There must be no split to validate");
  TORCH_CHECK(
      gpulw.nonDivisibleSplitInfo().splitsToPredicate().size() == 2,
      "Both tv1 and tv2 should have a non-divisible predicate.");
  for (auto tv : {loweredTv(tv1, gpulw), loweredTv(tv2, gpulw)}) {
    auto it = gpulw.nonDivisibleSplitInfo().splitsToPredicate().find(tv);
    TORCH_CHECK(
        it != gpulw.nonDivisibleSplitInfo().splitsToPredicate().end(),
        "No info found for ",
        tv);
    const auto& splits_to_predicate = it->second;
    TORCH_CHECK(
        splits_to_predicate.size() == 1,
        "There must be one split to predicate");
  }

  auto options = at::TensorOptions().dtype(at::kFloat).device(at::kCUDA, 0);
  at::Tensor t0 = at::randn({24, 2}, options);

  FusionExecutor fe;
  fe.compileFusion(&fusion, {t0});
  auto cg_outputs = fe.runFusion({t0});

  auto ref = (t0 + 1).sum();

  testValidate(&fusion, cg_outputs, {t0}, {ref}, __LINE__, __FILE__);
}

// Nested splits
TEST_F(NVFuserTest, FusionNonDivisibleSplit5_CUDA) {
  Fusion fusion;
  FusionGuard fg(&fusion);

  auto tv0 = makeSymbolicTensor(1);
  fusion.addInput(tv0);

  auto tv1 = add(tv0, IrBuilder::create<Double>(1));
  auto tv2 = sum(tv1, {0});
  fusion.addOutput(tv2);

  // [I]
  tv2->split(0, 8);
  // [I/8, 8]
  tv2->split(1, 2);
  // [I/8, 4, 2]
  tv2->split(1, 3); // non-divisible split of outer output
  // [I/8, 2, 3, 2]

  tv0->computeAt(tv2, -1);

  GpuLower gpulw(&fusion);
  TORCH_CHECK(
      gpulw.nonDivisibleSplitInfo().splitsToValidate().empty(),
      "There must be no split to validate");
  TORCH_CHECK(
      gpulw.nonDivisibleSplitInfo().splitsToPredicate().size() == 2,
      "Both tv1 and tv2 should have a non-divisible predicate.");
  for (auto tv : {loweredTv(tv1, gpulw), loweredTv(tv2, gpulw)}) {
    auto it = gpulw.nonDivisibleSplitInfo().splitsToPredicate().find(tv);
    TORCH_CHECK(
        it != gpulw.nonDivisibleSplitInfo().splitsToPredicate().end(),
        "No info found for ",
        tv);
    const auto& splits_to_predicate = it->second;
    TORCH_CHECK(
        splits_to_predicate.size() == 1,
        "There must be one split to predicate");
  }

  auto options = at::TensorOptions().dtype(at::kFloat).device(at::kCUDA, 0);
  at::Tensor t0 = at::randn({24}, options);

  FusionExecutor fe;
  fe.compileFusion(&fusion, {t0});
  auto cg_outputs = fe.runFusion({t0});

  auto ref = (t0 + 1).sum();

  testValidate(&fusion, cg_outputs, {t0}, {ref}, __LINE__, __FILE__);
}

// Vectorized non-divisible split. Must be validated at run time
TEST_F(NVFuserTest, FusionNonDivisibleSplitVectorize1_CUDA) {
  Fusion fusion;
  FusionGuard fg(&fusion);

  auto tv0 = makeContigTensor(1);
  fusion.addInput(tv0);

  auto tv1 = set(tv0);
  fusion.addOutput(tv1);

  tv1->split(0, 8, false);
  tv1->split(1, 4);

  tv1->axis(-1)->parallelize(ParallelType::Vectorize);

  GpuLower gpulw(&fusion);
  TORCH_CHECK(
      gpulw.nonDivisibleSplitInfo().splitsToValidate().size() == 1,
      "There should be one split to validate");
  for (const auto& kv : gpulw.nonDivisibleSplitInfo().splitsToPredicate()) {
    const auto& splits_to_predicate = kv.second;
    TORCH_CHECK(
        splits_to_predicate.empty(),
        "There must be no split to predicate, but tensor t",
        kv.first->name(),
        " has:",
        splits_to_predicate);
  }

  auto options = at::TensorOptions().dtype(at::kFloat).device(at::kCUDA, 0);
  auto t0 = at::randn({32}, options);

  FusionExecutor fe;
  fe.compileFusion(&fusion, {t0});
  auto cg_outputs = fe.runFusion({t0});

  testValidate(&fusion, cg_outputs, {t0}, {t0}, __LINE__, __FILE__);

  auto t0_non_divisible = at::randn({8}, options);
  // Since ceilDiv(8, 8) is not divisible by 4, the vectorization is
  // illegal. The run-time validation of vectorization should throw an error.
  // NOLINTNEXTLINE(cppcoreguidelines-avoid-goto,hicpp-avoid-goto)
  ASSERT_ANY_THROW(fe.runFusion({t0_non_divisible}));
}

// If a split is validated at run time, it's not necessary to predicate.
TEST_F(NVFuserTest, FusionNonDivisibleSplitVectorize2_CUDA) {
  Fusion fusion;
  FusionGuard fg(&fusion);

  auto tv0 = makeContigTensor(1);
  fusion.addInput(tv0);

  auto tv1 = set(tv0);
  auto tv2 = add(tv1, IrBuilder::create<Double>(1));
  auto tv3 = sum(tv2, {0});
  fusion.addOutput(tv3);

  tv3->split(0, 8, false);
  tv3->split(1, 4);
  TransformPropagatorWithCheck propagator(tv3);
  MaxRootDomainInfoSpanningTree(tv3).traverse(&propagator);

  tv3->axis(1)->parallelize(ParallelType::TIDx);
  scheduler_utils::parallelizeAllLike(tv3, {tv1, tv2});

  tv1->axis(2)->parallelize(ParallelType::Vectorize);

  GpuLower gpulw(&fusion);
  TORCH_CHECK(
      gpulw.nonDivisibleSplitInfo().splitsToValidate().size() == 1,
      "There should be one split to validate");
  for (const auto& kv : gpulw.nonDivisibleSplitInfo().splitsToPredicate()) {
    const auto& splits_to_predicate = kv.second;
    TORCH_CHECK(
        splits_to_predicate.empty(),
        "There must be no split to predicate, but tensor t",
        kv.first->name(),
        " has:",
        splits_to_predicate);
  }

  auto options = at::TensorOptions().dtype(at::kFloat).device(at::kCUDA, 0);

  auto t0 = at::randn({1024}, options);

  FusionExecutor fe;
  fe.compileFusion(&fusion, {t0});
  auto cg_outputs = fe.runFusion({t0});

  auto ref = (t0 + 1).sum();

  testValidate(&fusion, cg_outputs, {t0}, {ref}, __LINE__, __FILE__);
}

TEST_F(NVFuserTest, FusionIssue1284Repro_CUDA) {
  std::unique_ptr<Fusion> fusion_ptr = std::make_unique<Fusion>();
  Fusion& fusion = *fusion_ptr.get();
  FusionGuard fg(&fusion);

  std::vector<int64_t> input_shape_0 = {10, 20};
  std::vector<int64_t> input_shape_1 = {15};

  TensorView* in_0 = makeSymbolicTensor(input_shape_0.size());
  TensorView* in_1 = makeSymbolicTensor(input_shape_1.size());
  fusion.addInput(in_0);
  fusion.addInput(in_1);

  TensorView* out_0 = add(in_0, IrBuilder::create<Double>(0.f));
  TensorView* out_1 = add(in_1, IrBuilder::create<Double>(2.f));

  fusion.addOutput(out_0);
  fusion.addOutput(out_1);

  auto options = at::TensorOptions().dtype(at::kFloat).device(at::kCUDA, 0);
  at::Tensor at_in_0 = at::randn(input_shape_0, options);
  at::Tensor at_in_1 = at::randn(input_shape_1, options);
  std::vector<c10::IValue> aten_inputs = {at_in_0, at_in_1};

  FusionExecutorCache fec(std::move(fusion_ptr));
  auto outputs = fec.runFusionWithInputs(aten_inputs);

  auto t1 = at_in_1 + 2;

  auto runtime = fec.getMostRecentKernelRuntime();
  TORCH_INTERNAL_ASSERT(runtime->isSegmented());
  TORCH_INTERNAL_ASSERT(runtime->fusionSegments()->groups().size() == 2);

  testValidate(
      &fusion, outputs, {at_in_0, at_in_1}, {at_in_0, t1}, __LINE__, __FILE__);
}

TEST_F(NVFuserTest, FusionIssue1284Repro2_CUDA) {
  std::unique_ptr<Fusion> fusion_ptr = std::make_unique<Fusion>();
  Fusion& fusion = *fusion_ptr.get();
  FusionGuard fg(&fusion);

  std::vector<int64_t> input_shape_0 = {4, 4};
  std::vector<int64_t> input_shape_1 = {3, 4, 4};
  std::vector<int64_t> input_shape_2 = {2, 8, 4, 4};

  TensorView* in_0 = makeSymbolicTensor(input_shape_0.size());
  TensorView* in_1 = makeSymbolicTensor(input_shape_1.size());
  TensorView* in_2 = makeSymbolicTensor(input_shape_2.size());

  fusion.addInput(in_0);
  fusion.addInput(in_1);
  fusion.addInput(in_2);

  TensorView* out_0 = add(in_0, in_1);
  TensorView* out_1 = add(in_0, in_2);

  fusion.addOutput(out_0);
  fusion.addOutput(out_1);

  auto options = at::TensorOptions().dtype(at::kFloat).device(at::kCUDA, 0);
  at::Tensor at_in_0 = at::randn(input_shape_0, options);
  at::Tensor at_in_1 = at::randn(input_shape_1, options);
  at::Tensor at_in_2 = at::randn(input_shape_2, options);

  std::vector<c10::IValue> aten_inputs = {at_in_0, at_in_1, at_in_2};

  FusionExecutorCache fec(std::move(fusion_ptr));
  auto outputs = fec.runFusionWithInputs(aten_inputs);

  auto t0 = at_in_0 + at_in_1;
  auto t1 = at_in_0 + at_in_2;

  auto runtime = fec.getMostRecentKernelRuntime();
  TORCH_INTERNAL_ASSERT(runtime->isSegmented());
  TORCH_INTERNAL_ASSERT(runtime->fusionSegments()->groups().size() == 2);

  testValidate(
      &fusion,
      outputs,
      {at_in_0, at_in_1, at_in_2},
      {t0, t1},
      __LINE__,
      __FILE__);
}

TEST_F(NVFuserTest, FusionIssue1305Repro_CUDA) {
  std::unique_ptr<Fusion> fusion_ptr = std::make_unique<Fusion>();
  Fusion& fusion = *fusion_ptr.get();
  FusionGuard fg(&fusion);

  auto t0 = makeContigTensor(1);
  auto t1 = makeContigTensor(2);

  fusion.addInput(t0);
  fusion.addInput(t1);

  auto t2 = broadcast(t0, {true, false});
  auto t3 = add(t1, t2);
  auto t4 = add(t3, t2);
  auto t5 = sum(t4, {1});
  auto t6 = broadcast(t5, {false, true});
  auto t7 = add(t3, t6);

  fusion.addOutput(t7);

  t3->computeAt(t7, -1, ComputeAtMode::MostInlined);

  TORCH_INTERNAL_ASSERT(t3->getComputeAtPosition() == 1);
}

TEST_F(NVFuserTest, FusionDoubleBuffering1_CUDA) {
  Fusion fusion;
  FusionGuard fg(&fusion);

  auto tv0 = makeContigTensor(1);
  fusion.addInput(tv0);

  auto tv1 = set(tv0);
  auto tv2 = add(tv1, IrBuilder::create<Double>(1.0));
  auto tv3 = set(tv2);
  fusion.addOutput(tv3);

  tv1->setMemoryType(MemoryType::Shared);

  tv3->split(-1, 128);
  tv3->split(-1, 32);
  TransformPropagatorWithCheck propagator(tv3);
  MaxRootDomainInfoSpanningTree(tv3).traverse(&propagator);

  tv0->computeAt(tv3, 1);

  tv3->axis(-2)->parallelize(ParallelType::BIDx);
  tv3->axis(-1)->parallelize(ParallelType::TIDx);
  scheduler_utils::parallelizeAllLike(tv3);

  tv1->doubleBuffer();

  auto options = at::TensorOptions().dtype(at::kFloat).device(at::kCUDA, 0);
  auto t0 = at::randn({1000}, options);

  FusionExecutor fe;
  fe.compileFusion(&fusion, {t0});
  auto cg_outputs = fe.runFusion({t0});

  auto ref = t0 + 1;

  testValidate(&fusion, cg_outputs, {t0}, {ref}, __LINE__, __FILE__);
}

TEST_F(NVFuserTest, FusionDoubleBuffering2_CUDA) {
  Fusion fusion;
  FusionGuard fg(&fusion);

  auto tv0 = makeContigTensor(1);
  fusion.addInput(tv0);

  auto tv1 = set(tv0);
  auto tv2 = add(tv1, IrBuilder::create<Double>(1.0));
  auto tv3 = set(tv2);
  fusion.addOutput(tv3);

  tv3->split(-1, 128);
  tv3->split(-1, 32);
  TransformPropagatorWithCheck propagator(tv3);
  MaxRootDomainInfoSpanningTree(tv3).traverse(&propagator);

  tv0->computeAt(tv3, -1);

  tv3->axis(-2)->parallelize(ParallelType::BIDx);
  tv3->axis(-1)->parallelize(ParallelType::TIDx);
  scheduler_utils::parallelizeAllLike(tv3);

  tv1->doubleBuffer();

  auto options = at::TensorOptions().dtype(at::kFloat).device(at::kCUDA, 0);
  auto t0 = at::randn({1000}, options);

  FusionExecutor fe;
  fe.compileFusion(&fusion, {t0});
  auto cg_outputs = fe.runFusion({t0});

  auto ref = t0 + 1;

  testValidate(&fusion, cg_outputs, {t0}, {ref}, __LINE__, __FILE__);
}

TEST_F(NVFuserTest, FusionDoubleBuffering3_CUDA) {
  Fusion fusion;
  FusionGuard fg(&fusion);

  auto tv0 = makeContigTensor(1);
  fusion.addInput(tv0);

  auto tv1 = add(tv0, IrBuilder::create<Double>(1.0));
  auto tv2 = set(tv1);
  auto tv3 = add(tv2, IrBuilder::create<Double>(1.0));
  fusion.addOutput(tv3);

  tv1->setMemoryType(MemoryType::Shared);

  tv3->split(-1, 128);
  tv3->split(-1, 32);
  TransformPropagatorWithCheck propagator(tv3);
  MaxRootDomainInfoSpanningTree(tv3).traverse(&propagator);

  tv0->computeAt(tv3, 1);

  // tv2 is invalid to double-buffer as its producer, tv1, is
  // computed inside the double-buffering loop.
  // NOLINTNEXTLINE(cppcoreguidelines-avoid-goto,hicpp-avoid-goto)
  ASSERT_ANY_THROW(tv2->doubleBuffer());

  // Moving tv2 inner makes tv1 large enough to double-buffer tv2
  tv2->computeAt(tv3, 2);

  tv2->doubleBuffer();

  tv3->axis(-1)->parallelize(ParallelType::TIDx);
  scheduler_utils::parallelizeAllLike(tv3);

  auto options = at::TensorOptions().dtype(at::kFloat).device(at::kCUDA, 0);
  auto t0 = at::randn({1000}, options);

  FusionExecutor fe;
  fe.compileFusion(&fusion, {t0});
  auto cg_outputs = fe.runFusion({t0});

  auto ref = t0 + 2;

  testValidate(&fusion, cg_outputs, {t0}, {ref}, __LINE__, __FILE__);
}

// Double buffering smem to local and unswitch
TEST_F(NVFuserTest, FusionDoubleBuffering4_CUDA) {
  Fusion fusion;
  FusionGuard fg(&fusion);

  auto tv0 = makeContigTensor(1);
  fusion.addInput(tv0);

  auto tv1 = add(tv0, IrBuilder::create<Double>(1.0));
  auto tv2 = set(tv1);
  auto tv3 = add(tv2, IrBuilder::create<Double>(1.0));
  fusion.addOutput(tv3);

  tv1->setMemoryType(MemoryType::Shared);

  tv3->split(-1, 128);
  tv3->split(-1, 32);
  tv3->split(-1, 8);
  TransformPropagatorWithCheck propagator(tv3);
  MaxRootDomainInfoSpanningTree(tv3).traverse(&propagator);

  tv0->computeAt(tv3, 2);
  tv2->computeAt(tv3, -1);

  tv3->axis(-1)->parallelize(ParallelType::TIDx);
  tv3->axis(1)->parallelize(ParallelType::Unswitch);
  scheduler_utils::parallelizeAllLike(tv3);

  tv2->doubleBuffer();

  auto options = at::TensorOptions().dtype(at::kFloat).device(at::kCUDA, 0);
  auto t0 = at::randn({1000}, options);

  FusionExecutor fe;
  fe.compileFusion(&fusion, {t0});
  auto cg_outputs = fe.runFusion({t0});

  auto ref = t0 + 2;

  testValidate(&fusion, cg_outputs, {t0}, {ref}, __LINE__, __FILE__);
}

// Double buffering gmem to shared and unswitch
TEST_F(NVFuserTest, FusionDoubleBuffering5_CUDA) {
  Fusion fusion;
  FusionGuard fg(&fusion);

  auto tv0 = makeContigTensor(1);
  fusion.addInput(tv0);

  auto tv1 = set(tv0);
  auto tv2 = add(tv1, IrBuilder::create<Double>(1.0));
  fusion.addOutput(tv2);

  tv1->setMemoryType(MemoryType::Shared);

  tv2->split(-1, 128);
  tv2->split(-1, 32);
  tv2->split(-1, 8);
  TransformPropagatorWithCheck propagator(tv2);
  MaxRootDomainInfoSpanningTree(tv2).traverse(&propagator);

  tv0->computeAt(tv2, 2);
  tv1->computeAt(tv2, -1);

  tv2->axis(-1)->parallelize(ParallelType::TIDx);
  tv2->axis(1)->parallelize(ParallelType::Unswitch);
  scheduler_utils::parallelizeAllLike(tv2);

  tv1->doubleBuffer();

  auto options = at::TensorOptions().dtype(at::kFloat).device(at::kCUDA, 0);
  auto t0 = at::randn({1000}, options);

  FusionExecutor fe;
  fe.compileFusion(&fusion, {t0});
  auto cg_outputs = fe.runFusion({t0});

  auto ref = t0 + 1;

  testValidate(&fusion, cg_outputs, {t0}, {ref}, __LINE__, __FILE__);
}

// Double buffering smem to local and unroll
TEST_F(NVFuserTest, FusionDoubleBuffering6_CUDA) {
  Fusion fusion;
  FusionGuard fg(&fusion);

  auto tv0 = makeContigTensor(1);
  fusion.addInput(tv0);

  auto tv1 = add(tv0, IrBuilder::create<Double>(1.0));
  auto tv2 = set(tv1);
  auto tv3 = add(tv2, IrBuilder::create<Double>(1.0));
  fusion.addOutput(tv3);

  tv1->setMemoryType(MemoryType::Shared);

  tv3->split(-1, 128);
  tv3->split(-1, 16);
  tv3->split(-2, 4);
  tv3->split(-2, 2);
  TransformPropagatorWithCheck propagator(tv3);
  MaxRootDomainInfoSpanningTree(tv3).traverse(&propagator);

  tv0->computeAt(tv3, 1);
  tv2->computeAt(tv3, -1);

  tv3->axis(2)->parallelize(ParallelType::Unroll);
  tv3->axis(4)->parallelize(ParallelType::TIDx);

  tv2->doubleBuffer();

  auto options = at::TensorOptions().dtype(at::kFloat).device(at::kCUDA, 0);
  auto t0 = at::randn({199}, options);

  FusionExecutor fe;
  fe.compileFusion(&fusion, {t0});
  auto cg_outputs = fe.runFusion({t0});

  auto ref = t0 + 2;

  testValidate(&fusion, cg_outputs, {t0}, {ref}, __LINE__, __FILE__);
}

// Double buffering and vectorize
TEST_F(NVFuserTest, FusionDoubleBuffering7_CUDA) {
  Fusion fusion;
  FusionGuard fg(&fusion);

  auto tv0 = makeContigTensor(1);
  fusion.addInput(tv0);

  auto tv1 = set(tv0);
  auto tv2 = add(tv1, IrBuilder::create<Double>(1.0));
  fusion.addOutput(tv2);

  tv2->split(-1, 128);
  tv2->split(-1, 4);
  TransformPropagatorWithCheck propagator(tv2);
  MaxRootDomainInfoSpanningTree(tv2).traverse(&propagator);

  tv1->computeAt(tv2, 2);

  tv2->axis(-2)->parallelize(ParallelType::TIDx);

  tv1->axis(-1)->parallelize(ParallelType::Vectorize);

  tv1->doubleBuffer();

  auto options = at::TensorOptions().dtype(at::kFloat).device(at::kCUDA, 0);
  auto t0 = at::randn({200}, options);

  FusionExecutor fe;
  fe.compileFusion(&fusion, {t0});
  auto cg_outputs = fe.runFusion({t0});

  auto ref = t0 + 1;

  testValidate(&fusion, cg_outputs, {t0}, {ref}, __LINE__, __FILE__);
}

// Multiple tensors to double-buffer
TEST_F(NVFuserTest, FusionDoubleBuffering8_CUDA) {
  Fusion fusion;
  FusionGuard fg(&fusion);

  auto tv0 = makeContigTensor(1);
  fusion.addInput(tv0);
  auto tv1 = makeContigTensor(1);
  fusion.addInput(tv1);

  auto tv2 = set(tv0);
  auto tv3 = set(tv1);
  auto tv4 = add(tv2, tv3);
  fusion.addOutput(tv4);

  tv4->split(0, 32);
  tv4->split(0, 4);
  TransformPropagatorWithCheck propagator(tv4);
  MaxRootDomainInfoSpanningTree(tv4).traverse(&propagator);

  tv0->computeAt(tv4, 1);
  tv1->computeAt(tv4, 1);

  tv4->axis(-1)->parallelize(ParallelType::TIDx);
  scheduler_utils::parallelizeAllLike(tv4);

  tv2->doubleBuffer();
  tv3->doubleBuffer();

  auto options = at::TensorOptions().dtype(at::kFloat).device(at::kCUDA, 0);
  auto t0 = at::randn({100}, options);
  auto t1 = at::randn({100}, options);

  FusionExecutor fe;
  fe.compileFusion(&fusion, {t0, t1});
  auto cg_outputs = fe.runFusion({t0, t1});

  auto ref = t0 + t1;

  testValidate(&fusion, cg_outputs, {t0, t1}, {ref}, __LINE__, __FILE__);
}

// Nested double buffering from gmem to smem and smem to register
TEST_F(NVFuserTest, FusionDoubleBuffering9_CUDA) {
  Fusion fusion;
  FusionGuard fg(&fusion);

  auto tv0 = makeContigTensor(1);
  fusion.addInput(tv0);
  auto tv1 = add(tv0, IrBuilder::create<Double>(1));
  auto out = tv1;
  fusion.addOutput(out);

  auto tv2 = tv0->cacheAfter();
  auto tv3 = tv2->cacheAfter();

  out->split(0, 32);
  out->split(0, 4);
  TransformPropagatorWithCheck propagator(out);
  MaxRootDomainInfoSpanningTree(out).traverse(&propagator);

  tv2->setMemoryType(MemoryType::Shared);

  tv2->computeAt(out, 1);
  tv3->computeAt(out, -1);

  out->axis(-1)->parallelize(ParallelType::TIDx);
  scheduler_utils::parallelizeAllLike(out);

  tv2->doubleBuffer();
  tv3->doubleBuffer();

  auto options = at::TensorOptions().dtype(at::kFloat).device(at::kCUDA, 0);
  auto t0 = at::randn({1001}, options);

  FusionExecutor fe;
  fe.compileFusion(&fusion, {t0});
  auto cg_outputs = fe.runFusion({t0});

  auto ref = t0 + 1;

  testValidate(&fusion, cg_outputs, {t0}, {ref}, __LINE__, __FILE__);
}

// FusionSmemBlockGemmCache + double buffering at both smem and local
TEST_F(NVFuserTest, FusionSmemBlockGemmCacheDoubleBuffer_CUDA) {
  Fusion fusion;
  FusionGuard fg(&fusion);

  // Algorithm
  TensorView* tv0 = makeSymbolicTensor(2); // (M, K)
  TensorView* tv1 = makeSymbolicTensor(2); // (K, N)
  TensorView* tv2 = broadcast(tv0, {false, false, true}); // (M, K, B)
  TensorView* tv3 = broadcast(tv1, {true, false, false}); // (B, K, N)
  TensorView* tv4 = mul(tv2, tv3); // M, K, N
  TensorView* tv5 = sum(tv4, {1}); // M, R, N
  fusion.addInput(tv0);
  fusion.addInput(tv1);
  fusion.addOutput(tv5);

  TensorView* tv6 = tv5->cacheBefore();

  // For smem double buffering
  auto tv0_cache_local = tv0->cacheAfter();
  auto tv1_cache_local = tv1->cacheAfter();

  // For register double buffering
  auto tv0_cache_smem = tv0->cacheAfter();
  auto tv1_cache_smem = tv1->cacheAfter();

  const int BSX = 32;
  const int TSX = 8;

  // [M, K, N]
  tv6->split(-1, BSX);
  tv6->split(-1, TSX);
  tv6->split(1, BSX);
  tv6->split(0, BSX);
  tv6->split(1, TSX);
  // [M/BSX, BSX/TSX, TSX, K/BSX, BSX, N/BSX, BSX/TSX, TSX]
  tv6->reorder(
      {{4, 7}, {7, 6}, {6, 5}, {2, 4}, {1, 3}, {3, 2}, {5, 1}, {0, 0}});
  // [M/BSX, N/BSX, K/BSX, BSX/TSX, BSX/TSX, TSX, TSX, BSX]

  auto tv6_rf = tv6->rFactor({-1});

  TransformPropagatorWithCheck propagator(tv6_rf);
  MaxRootDomainInfoSpanningTree(tv6_rf).traverse(&propagator);

  tv0->computeAt(tv6, 3);
  tv1->computeAt(tv6, 3);

  tv6_rf->computeAt(tv6, -1);
  tv0_cache_local->computeAt(tv6_rf, -1);
  tv1_cache_local->computeAt(tv6_rf, -1);

  tv0_cache_smem->setMemoryType(MemoryType::Shared);
  tv1_cache_smem->setMemoryType(MemoryType::Shared);

  tv5->axis(0)->parallelize(ParallelType::BIDx);
  tv5->axis(1)->parallelize(ParallelType::BIDy);
  tv5->axis(-3)->parallelize(ParallelType::TIDy);
  tv5->axis(-1)->parallelize(ParallelType::TIDx);

  scheduler_utils::parallelizeAllLike(tv5);

  tv0_cache_local->doubleBuffer();
  tv1_cache_local->doubleBuffer();

  tv0_cache_smem->doubleBuffer();
  tv1_cache_smem->doubleBuffer();

  constexpr int M = 154, K = 45, N = 1524;

  auto options = at::TensorOptions().dtype(at::kFloat).device(at::kCUDA, 0);
  at::Tensor t0 = at::randn({M, K}, options);
  at::Tensor t1 = at::randn({K, N}, options);
  at::Tensor aten_output = matmul(t0.to(at::kDouble), t1.to(at::kDouble));

  std::vector<c10::IValue> aten_inputs = {t0, t1};

  FusionExecutor fe;
  fe.compileFusion(&fusion, aten_inputs);
  auto cg_outputs = fe.runFusion(aten_inputs);

  testValidate(
      &fusion, cg_outputs, aten_inputs, {aten_output}, __LINE__, __FILE__);
  // The smem cache write in this test case is redundant predicated,
  //   and also double buffered. Currently we are relying on WAR sync
  //   insertion to ensure ordering of double buffered tensor access.
  // The check below makes sure that the sync is inserted so that the
  //   test isn't running on a race condition.
  TORCH_CHECK(fe.kernel()->summary().war_hazard_syncs_count > 0);
}

TEST_F(NVFuserTest, FusionIntermediateTensorVectorize_CUDA) {
  GTEST_SKIP();
  std::vector<MemoryType> mem_types = {MemoryType::Shared, MemoryType::Local};

  for (auto mem_type : mem_types) {
    Fusion fusion;
    FusionGuard fg(&fusion);

    auto tv0 = makeContigTensor(1);
    fusion.addInput(tv0);

    auto tv1 = set(tv0);
    auto tv2 = set(tv1);
    auto tv3 = set(tv2);
    fusion.addOutput(tv3);

    tv1->setMemoryType(mem_type);

    tv3->split(-1, 4);
    TransformPropagatorWithCheck propagator(tv3);
    MaxRootDomainInfoSpanningTree(tv3).traverse(&propagator);

    tv1->computeAt(tv3, -2);

    tv2->axis(-1)->parallelize(ParallelType::Vectorize);

    auto options = at::TensorOptions().dtype(at::kFloat).device(at::kCUDA, 0);
    auto t0 = at::randn({15}, options);
    FusionExecutor fe;
    fe.compileFusion(&fusion);

    // This should throw an exception as the extent of t0 is not
    // divisible by the vector width
    // NOLINTNEXTLINE(cppcoreguidelines-avoid-goto,hicpp-avoid-goto)
    ASSERT_ANY_THROW(fe.runFusion({t0}));

    auto t1 = at::randn({16}, options);
    auto cg_outputs = fe.runFusion({t1});

    testValidate(&fusion, cg_outputs, {t1}, {t1}, __LINE__, __FILE__);
  }
}

TEST_F(NVFuserTest, FusionBroadcastConcretization1_CUDA) {
  Fusion fusion;
  FusionGuard fg(&fusion);

  auto tv0 = makeConcreteTensor({10, 1});
  fusion.addInput(tv0);
  auto tv1 = makeConcreteTensor({10, 20});
  fusion.addInput(tv1);
  auto tv2 = makeConcreteTensor({10, 10});
  fusion.addInput(tv2);

  // Not concretized
  auto tv3 = sum(tv2, {1});
  auto tv4 = broadcast(tv3, {false, true});
  auto tv5 = add(tv0, tv4);
  fusion.addOutput(tv5);

  // Concretized
  auto tv6 = sum(tv2, {1});
  auto tv7 = broadcast(tv6, {false, true});
  auto tv8 = add(tv1, tv7);
  fusion.addOutput(tv8);

  for (auto tv : {tv3, tv4, tv5, tv6, tv7, tv8}) {
    tv->axis(1)->parallelize(ParallelType::TIDx);
  }

  GpuLower gpulw(&fusion);
  TORCH_CHECK(!gpulw.concretizedBroadcastDomains()->isConcretized(
      loweredTv(tv4, gpulw)->axis(1)));
  TORCH_CHECK(gpulw.concretizedBroadcastDomains()->isConcretized(
      loweredTv(tv7, gpulw)->axis(1)));

  auto options = at::TensorOptions().dtype(at::kFloat).device(at::kCUDA, 0);
  auto t0 = at::randn({10, 1}, options);
  auto t1 = at::randn({10, 20}, options);
  auto t2 = at::randn({10, 10}, options);
  std::vector<c10::IValue> aten_inputs = {t0, t1, t2};

  FusionExecutor fe;
  fe.compileFusion(&fusion, aten_inputs);
  auto outputs = fe.runFusion(aten_inputs);

  auto t5 = t0 + t2.sum({1}).unsqueeze(-1);
  auto t8 = t1 + t2.sum({1}).unsqueeze(-1);

  testValidate(&fusion, outputs, aten_inputs, {t5, t8}, __LINE__, __FILE__);
}

TEST_F(NVFuserTest, FusionBroadcastConcretization2_CUDA) {
  Fusion fusion;
  FusionGuard fg(&fusion);

  auto tv0 = makeSymbolicTensor(2);
  fusion.addInput(tv0);

  auto tv1 = sum(tv0, {0, 1});
  auto tv2 = broadcast(tv1, {true});
  auto tv3 = broadcast(tv2, {false, true});
  fusion.addOutput(tv3);

  // tv1 is thread-predicated with TIDx and TIDy
  tv1->axis(0)->parallelize(ParallelType::TIDx);
  tv1->axis(1)->parallelize(ParallelType::TIDy);
  // tv2 broadcasts along TIDx
  tv2->axis(0)->parallelize(ParallelType::TIDx);
  // tv3 broadcasts along TIDy
  tv3->axis(0)->parallelize(ParallelType::TIDx);
  tv3->axis(1)->parallelize(ParallelType::TIDy);

  // Both tv2 and tv3 broadcast along predicated TID dimensions, but
  // since the broadcast domains are not concretized, there should be
  // no actual parallel broadcast

  GpuLower gpulw(&fusion);
  TORCH_CHECK(
      !gpulw.kernel()->summary().has_block_broadcasts &&
          !gpulw.kernel()->summary().has_grid_broadcasts,
      "There must be no parallel broadcast in this fusion");

  auto options = at::TensorOptions().dtype(at::kFloat).device(at::kCUDA, 0);
  auto t0 = at::randn({10, 11}, options);
  std::vector<c10::IValue> aten_inputs = {t0};

  FusionExecutor fe;
  fe.compileFusion(&fusion, aten_inputs);
  auto outputs = fe.runFusion(aten_inputs);

  auto t3 = t0.sum().unsqueeze(-1).unsqueeze(-1);

  testValidate(&fusion, outputs, aten_inputs, {t3}, __LINE__, __FILE__);
}

TEST_F(NVFuserTest, FusionBroadcastConcretization3_CUDA) {
  Fusion fusion;
  FusionGuard fg(&fusion);

  std::vector<int64_t> input_shape({10, 4, 8});
  std::vector<int64_t> output_shape({8, 4, 1});

  auto tv0 = makeConcreteTensor(input_shape);
  fusion.addInput(tv0);

  auto tv2 = sum(tv0, {0});
  auto tv3 = set(tv2);
  auto tv4 =
      reshape(tv3, {input_shape.begin() + 1, input_shape.end()}, output_shape);
  auto tv5 = add(tv4, IrBuilder::create<Double>(1));
  fusion.addOutput(tv5);

  tv2->axis(0)->parallelize(ParallelType::TIDx);
  tv4->axis(-1)->parallelize(ParallelType::TIDx);
  tv5->axis(-1)->parallelize(ParallelType::TIDx);

  // The reshape op adds a broadcast domain in tv4, which is
  // parallelized. Howver, it is never materialized, so there should
  // be no parallel broadcast.

  GpuLower gpulw(&fusion);
  TORCH_CHECK(
      !gpulw.kernel()->summary().has_block_broadcasts &&
          !gpulw.kernel()->summary().has_grid_broadcasts,
      "There must be no parallel broadcast in this fusion");

  auto options = at::TensorOptions().dtype(at::kFloat).device(at::kCUDA, 0);
  auto t0 = at::randn(input_shape, options);
  std::vector<c10::IValue> aten_inputs = {t0};

  FusionExecutor fe;
  fe.compileFusion(&fusion, aten_inputs);
  auto outputs = fe.runFusion(aten_inputs);

  auto t5 = at::native::view(t0.sum(0), output_shape) + 1;

  testValidate(&fusion, outputs, aten_inputs, {t5}, __LINE__, __FILE__);
}

// Merging non-broadcast and broadcast domains
// TODO: Fix use case see issue https://github.com/csarofeen/pytorch/issues/1418
// validateParallelize does not pass. Even if it's skipped,
// generated code is invalid as blockBroadcast is not used.
#if 0
TEST_F(NVFuserTest, FusionBroadcastConcretization4_CUDA) {
  Fusion fusion;
  FusionGuard fg(&fusion);

  auto tv0 = makeSymbolicTensor(2);
  fusion.addInput(tv0);

  auto tv1 = sum(tv0, {1});
  auto tv2 = broadcast(tv1, {false, true});
  auto tv3 = add(tv2, tv0);
  fusion.addOutput(tv3);

  tv1->axis(1)->parallelize(ParallelType::TIDx);

  tv2->merge(0, 1);
  tv2->axis(0)->parallelize(ParallelType::TIDx);
  // TODO: When set to shared memory, this kernel should be correct, but fails
  // validation and when skipped produces incorrect code
  tv2->setMemoryType(MemoryType::Shared);

  tv3->merge(0, 1);
  tv3->axis(0)->parallelize(ParallelType::TIDx);

  fusion.printMath();
  fusion.printKernel();
}
#endif

TEST_F(NVFuserTest, FusionBroadcastConcretization5_CUDA) {
  Fusion fusion;
  FusionGuard fg(&fusion);

  auto tv0 = makeSymbolicTensor(1);
  fusion.addInput(tv0);
  auto tv1 = makeSymbolicTensor(1);
  fusion.addInput(tv1);
  auto tv2 = makeSymbolicTensor(1);
  fusion.addInput(tv2);
  auto tv3 = makeSymbolicTensor(1);
  fusion.addInput(tv3);

  // Assert tv2 and tv3 have the same shape
  auto tv4 = add(tv2, tv3);
  fusion.addOutput(tv4);

  // Concretize a broadcast domain to multiple non-concrete domains
  // through a multi-output expression. It should be considered to be
  // non-uniquely concretized.
  auto tv5 = broadcast(tv0, {false, true});
  // Reduce only the non-broadcast domain.
  auto tvs = Welford(tv5, {0});
  auto tv9 = add(tvs.avg, tv1);
  auto tv10 = add(tvs.var_sum, tv2);
  fusion.addOutput(tv9);
  fusion.addOutput(tv10);

  // Same pattern as the above, but concretize the broadcast domain
  // with tv2 and tv3, which have the exactly same shape, so the
  // broadcast should be considered uniquely concretized.
  auto tv11 = broadcast(tv0, {false, true});
  // Reduce only the non-broadcast domain.
  auto tvs2 = Welford(tv11, {0});
  auto tv15 = add(tvs2.avg, tv2);
  auto tv16 = add(tvs2.var_sum, tv3);
  fusion.addOutput(tv15);
  fusion.addOutput(tv16);

  // Reduce only the broadcast domain. Since it's reduced, it should
  // not be considered to be concretized.
  auto tv17 = broadcast(tv0, {false, true});
  auto tvs3 = Welford(tv17, {1});
  fusion.addOutput(tvs3.avg);

  ConcretizedBroadcastDomains bcast_concretization_info(&fusion);

  TORCH_CHECK(
      bcast_concretization_info.maybeNonUniquelyConcretized(tv5->axis(1)),
      "Failed to detect non-unique concretization of ",
      tv5->toString());

  TORCH_CHECK(
      bcast_concretization_info.isUniquelyConcretized(tv11->axis(1)),
      "Failed to detect unique concretization of ",
      tv11->toString());

  TORCH_CHECK(
      !bcast_concretization_info.isConcretized(tv17->axis(1)),
      "Failed to detect non-concretization of ",
      tv17->toString());
}

TEST_F(NVFuserTest, FusionIssue1430_CUDA) {
  // Derived from an expression sorting issue when using loop map, now expr
  // sorting uses parallel map.
  std::unique_ptr<Fusion> fusion_ptr = std::make_unique<Fusion>();
  Fusion& fusion = *fusion_ptr.get();
  FusionGuard fg(&fusion);

  int V = 2, W = 3, X = 4, Y = 5, Z = 6;

  // setup fusion
  auto tv0 = TensorViewBuilder()
                 .ndims(5)
                 .dtype(DataType::Half)
                 .contiguity(true)
                 .shape({V, W, X, Y, Z})
                 .build();

  fusion.addInput(tv0);
  auto tv1 = set(tv0);
  auto tv2 = castOp(DataType::Float, tv1);

  auto tvs = Welford(tv2, {1, 2, 3, 4});
  auto tv3 = tvs.avg;
  auto tv4 = tvs.var_sum;

  // avg
  auto tv6 = broadcast(tvs.avg, {false, true, true, true, true});

  // var
  auto tv7 = mul(tv4, IrBuilder::create<Double>(1. / (W * X * Y * Z)));
  auto tv8 = add(tv7, IrBuilder::create<Double>(1.e-6));
  auto tv9 = broadcast(tv8, {false, true, true, true, true});
  auto tv10 = rsqrt(tv9);

  auto tv11 = castOp(DataType::Float, tv1);
  auto tv12 = sub(tv11, tv6);
  auto tv13 = mul(tv12, tv10);

  auto tv14 = set(tv13);
  fusion.addOutput(tv14);

  tv3->axis(0)->parallelize(ParallelType::BIDy);
  tv3->axis(2)->parallelize(ParallelType::BIDx);
  tv3->axis(3)->parallelize(ParallelType::TIDx);
  tv3->axis(4)->parallelize(ParallelType::Vectorize);

  // tv3->reorder({{1, -2}});

  auto rfactor = ir_utils::rfactorHelper(tv3, {1, 4});

  scheduler_utils::parallelizeAllLike(rfactor);

  for (auto tv : ir_utils::allTvs(&fusion)) {
    if (tv != tv1 || tv != tv3) {
      for (auto i : c10::irange(tv->nDims())) {
        if (isParallelTypeVectorize(tv->axis((int)i)->getParallelType())) {
          tv->axis((int)i)->parallelize(ParallelType::Serial);
        }
      }
    }
  }

  tv0->computeAt(tv14, 1);
  tv13->computeAt(tv14, -2);
  tv2->computeAt(tv14, -1, ComputeAtMode::MostInlined);
  tv11->computeAt(tv14, -1, ComputeAtMode::MostInlined);

  auto options = at::TensorOptions().dtype(at::kHalf).device(at::kCUDA, 0);
  at::Tensor t0 = at::randn({V, W, X, Y, Z}, options);

  FusionExecutor fe;
  fe.compileFusion(&fusion);
  auto cg_outputs = fe.runFusion({t0}, LaunchParams(X, V, -1, Y, -1, -1));

  auto t0_double = t0.to(at::kDouble);

  auto at_mu = at::mean(t0_double, {1, 2, 3, 4})
                   .unsqueeze(-1)
                   .unsqueeze(-1)
                   .unsqueeze(-1)
                   .unsqueeze(-1);
  auto at_var = at::var(t0_double, {1, 2, 3, 4}, false)
                    .unsqueeze(-1)
                    .unsqueeze(-1)
                    .unsqueeze(-1)
                    .unsqueeze(-1);

  auto at_out = t0_double.sub(at_mu).div(at_var.add(1.e-6).sqrt());

  testValidate(
      &fusion,
      cg_outputs,
      {t0},
      {at_out},
      __LINE__,
      __FILE__,
      "",
      LaunchParams(X, V, -1, Y, -1, -1));
}

// Test code generation of allocated scalars
TEST_F(NVFuserTest, FusionCodegenAllocatedScalars_CUDA) {
  Fusion fusion;
  FusionGuard fg(&fusion);

  // Fusion is just a dummy container in this test, just used for
  // getting a Kernel container
  auto tv0 = makeSymbolicTensor(0);
  fusion.addInput(tv0);
  auto tv1 = set(tv0);
  fusion.addOutput(tv1);

  GpuLower gpulw(&fusion);
  auto kernel = gpulw.kernel();

  // Set the kernel as the current fusion
  FusionGuard kg(kernel);

  // Create alocated scalars
  auto ks0 = add(kernel->zeroVal(), kernel->oneVal());
  auto ks0_alloc = IrBuilder::create<kir::Allocate>(
      ks0, MemoryType::Local, kernel->oneVal());

  auto ks1 = add(ks0, kernel->oneVal());
  auto ks1_alloc = IrBuilder::create<kir::Allocate>(
      ks1, MemoryType::Local, kernel->oneVal());

  auto tk0 = kernel->inputs()[0]->as<TensorView>();
  auto tki0 = IrBuilder::create<kir::TensorIndex>(tk0, ks0);
  auto tki1 = IrBuilder::create<kir::TensorIndex>(tk0, ks1);
  auto tk0_expr =
      IrBuilder::create<LoadStoreOp>(LoadStoreOpType::Set, tki0, tki1);

  // Insert the scalar expression and the allocation of the
  // output directly to the kernel
  auto proxy = kir::KernelInternalProxy(kernel);

  const auto indent = "  ";
  const auto ks0_name = "i0";
  const auto ks1_name = "i1";
  const auto tk0_name = "T" + std::to_string(tk0->name());

  auto& exprs = proxy.topLevelExprs();
  exprs.push_back(tk0_expr);

  // Invalid code gen
  const auto no_alloc_code = codegen::generateCudaKernel(kernel);

  // Without alloc, Int vals are just inlined, resulting in:
  // t0[(0 + 1)] = t0[((0 + 1) + 1)]
  std::stringstream no_alloc_ref;
  no_alloc_ref << "\n"
               << indent << tk0_name << "[(0 + 1)]\n"
               << indent << indent << " = " << tk0_name << "[((0 + 1) + 1)];\n";

  TORCH_CHECK(
      no_alloc_code.find(no_alloc_ref.str()) != std::string::npos,
      "Invalid code generation. Expected:",
      no_alloc_ref.str(),
      "Actual:\n",
      no_alloc_code);

  // Insert proper allocations and definitions
  exprs.insert(std::find(exprs.begin(), exprs.end(), tk0_expr), ks0_alloc);
  exprs.insert(
      std::find(exprs.begin(), exprs.end(), tk0_expr), ks0->definition());
  exprs.insert(std::find(exprs.begin(), exprs.end(), tk0_expr), ks1_alloc);
  exprs.insert(
      std::find(exprs.begin(), exprs.end(), tk0_expr), ks1->definition());

  const auto valid_code = codegen::generateCudaKernel(kernel);

  std::stringstream valid_ref;
  valid_ref << "\n"
            << indent << tk0_name << "[" << ks0_name << "]\n"
            << indent << indent << " = " << tk0_name << "[" << ks1_name
            << "];\n";

  TORCH_CHECK(
      valid_code.find(valid_ref.str()) != std::string::npos,
      "Invalid code generation. Expected:",
      valid_ref.str(),
      "Actual:\n",
      valid_code);
}

TEST_F(NVFuserTest, FusionIndexHoist1_CUDA) {
  if (isOptionDisabled(DisableOption::IndexHoist)) {
    GTEST_SKIP() << "Index hoisting disabled";
  }

  Fusion fusion;
  FusionGuard fg(&fusion);

  auto tv0 = makeSymbolicTensor(2);
  fusion.addInput(tv0);

  auto tv1 = set(tv0);
  auto tv2 = set(tv1);
  auto tv3 = set(tv2);
  auto tv4 = set(tv3);
  auto tv5 = set(tv4);
  fusion.addOutput(tv5);

  tv1->split(-1, 4);
  tv2->split(-1, 4);
  tv3->merge(0, 1);
  tv3->split(0, 8);
  tv5->merge(0, 1);
  tv5->split(0, 8);
  tv4->computeAt(tv5, -1);

  tv1->setMemoryType(MemoryType::Global);
  tv2->setMemoryType(MemoryType::Global);
  tv3->setMemoryType(MemoryType::Global);

  // Use Int32 as the index type to verify Int32 is used as the type
  // of hoisted indices
  GpuLower gpulw(&fusion, {DataType::Int32});
  auto kernel = gpulw.kernel();

  auto is_index_times_ns = [](Val* val, Val* index, std::string name) -> bool {
    auto def = dynamic_cast<BinaryOp*>(val->definition());
    if (def == nullptr) {
      return false;
    }
    return def->getBinaryOpType() == BinaryOpType::Mul &&
        def->rhs()->isA<NamedScalar>() &&
        def->rhs()->as<NamedScalar>()->name() == name && def->lhs() == index;
  };

  // Validate indices in the kernel are hoisted as
  // intended. Validation could be also done by just string comparison
  // as the parser test, but updating such tests would be tedious.
  for (auto top_level_loop :
       ir_utils::filterByType<kir::ForLoop>(kernel->topLevelExprs())) {
    auto innermost_loop = top_level_loop;
    while (auto first_expr_loop = dynamic_cast<kir::ForLoop*>(
               innermost_loop->body().exprs().at(0))) {
      innermost_loop = first_expr_loop;
    }
    const auto& exprs = innermost_loop->body().exprs();
    TORCH_CHECK(!exprs.empty(), "No expression found");
    TORCH_CHECK(
        exprs.at(0)->isA<kir::Allocate>(),
        "Invalid expression: ",
        exprs.at(0)->toString());
    auto hoisted_index = exprs.at(0)->as<kir::Allocate>()->buffer();
    TORCH_CHECK(
        hoisted_index->dtype() == DataType::Int32,
        "Invalid data type of hoisted indices. Should be Int32 but: ",
        hoisted_index->dtype());
    kir::Predicate* pred = nullptr;
    for (auto expr : exprs) {
      if (expr->isA<kir::IfThenElse>()) {
        pred = expr->as<kir::IfThenElse>()->predicate();
        auto arith_expr = expr->as<kir::IfThenElse>()->thenBody().exprs().at(0);
        auto out_ti = arith_expr->outputs()[0]->as<kir::TensorIndex>();
        if (out_ti->view()->name() == 1) {
          // Ref: T1[*, hoisted_index] = T0[*, hoisted_index * T0.stride];
          auto t1_index =
              out_ti->index()->definition()->as<BinaryOp>()->input(1);
          TORCH_CHECK(
              t1_index == hoisted_index,
              "Invalid index: ",
              t1_index->toInlineString());
          // Pred: hoisted_index < T0.size[1]
          TORCH_CHECK(
              pred->value()->definition()->as<BinaryOp>()->lhs() ==
                  hoisted_index,
              "Invalid predicate: ",
              pred->value()->toInlineString(),
              ", ",
              expr->toString());
          TORCH_CHECK(arith_expr->inputs().size() == 1);
          auto in0 = arith_expr->inputs().front()->as<kir::TensorIndex>();
          TORCH_CHECK(in0->view()->name() == 0);
          // hoisted_index * T0.stride[1]
          auto t0_index = in0->index()->definition()->as<BinaryOp>()->input(1);
          TORCH_CHECK(
              is_index_times_ns(t0_index, hoisted_index, "T0.stride[1]"),
              "Invalid index: ",
              t0_index->toInlineString(),
              ", ",
              expr->toString());
        } else if (out_ti->view()->name() == 2) {
          // Ref: T3[*, hoisted_index] = T2[*, hoisted_index];
          auto out_index =
              out_ti->index()->definition()->as<BinaryOp>()->input(1);
          TORCH_CHECK(
              out_index == hoisted_index,
              "Invalid index: ",
              out_index->toInlineString(),
              ", ",
              expr->toString());
          TORCH_CHECK(
              pred->value()->definition()->as<BinaryOp>()->lhs() ==
                  hoisted_index,
              "Invalid predicate: ",
              pred->value()->toInlineString(),
              ", ",
              expr->toString());
          TORCH_CHECK(arith_expr->inputs().size() == 1);
          auto in0 = arith_expr->inputs().front()->as<kir::TensorIndex>();
          TORCH_CHECK(in0->view()->name() == 1);
          auto in0_index = in0->index()->definition()->as<BinaryOp>()->input(1);
          TORCH_CHECK(
              in0_index == hoisted_index,
              "Invalid index: ",
              in0_index->toInlineString(),
              ", ",
              expr->toString());
        } else if (out_ti->view()->name() == 3) {
          // Ref: T3[hoisted_index] = T2[hoisted_index];
          auto out_index = out_ti->index();
          TORCH_CHECK(
              out_index == hoisted_index,
              "Invalid index: ",
              out_index->toInlineString(),
              ", ",
              expr->toString());
          TORCH_CHECK(
              pred->value()->definition()->as<BinaryOp>()->lhs() ==
                  hoisted_index,
              "Invalid predicate: ",
              pred->value()->toInlineString(),
              ", ",
              expr->toString());
          TORCH_CHECK(arith_expr->inputs().size() == 1);
          auto in0 = arith_expr->inputs().front()->as<kir::TensorIndex>();
          TORCH_CHECK(in0->view()->name() == 2);
          auto in0_index = in0->index();
          TORCH_CHECK(
              in0_index == hoisted_index,
              "Invalid index: ",
              in0_index->toInlineString(),
              ", ",
              expr->toString());
        } else if (out_ti->view()->name() == 4) {
          // Ref: T4[0] = T3[hoisted_index];
          TORCH_CHECK(
              pred->value()->definition()->as<BinaryOp>()->lhs() ==
                  hoisted_index,
              "Invalid predicate: ",
              pred->value()->toInlineString(),
              ", ",
              expr->toString());
          TORCH_CHECK(arith_expr->inputs().size() == 1);
          auto in0 = arith_expr->inputs().front()->as<kir::TensorIndex>();
          TORCH_CHECK(in0->view()->name() == 3);
          auto in0_index = in0->index();
          TORCH_CHECK(
              in0_index == hoisted_index,
              "Invalid index: ",
              in0_index->toInlineString(),
              ", ",
              expr->toString());
        } else if (out_ti->view()->name() == 5) {
          // Ref: T5[hoisted_index] = T4[0]
          auto out_index = out_ti->index();
          TORCH_CHECK(
              out_index == hoisted_index,
              "Invalid index: ",
              out_index->toInlineString(),
              ", ",
              expr->toString());
          TORCH_CHECK(
              pred->value()->definition()->as<BinaryOp>()->lhs() ==
                  hoisted_index,
              "Invalid predicate: ",
              pred->value()->toInlineString(),
              ", ",
              expr->toString());
        }
      }
    }
  }

  auto options = at::TensorOptions().dtype(at::kFloat).device(at::kCUDA, 0);
  auto t0 = at::randn({15, 17}, options);

  FusionExecutor fe;
  fe.compileFusion(&fusion, {t0});
  auto cg_outputs = fe.runFusion({t0});

  testValidate(&fusion, cg_outputs, {t0}, {t0}, __LINE__, __FILE__);
}

// Hoist indices for vectorized tensors
TEST_F(NVFuserTest, FusionIndexHoist2_CUDA) {
  if (isOptionDisabled(DisableOption::IndexHoist)) {
    GTEST_SKIP() << "Index hoisting disabled";
  }

  Fusion fusion;
  FusionGuard fg(&fusion);

  auto tv0 = makeContigTensor(1);
  fusion.addInput(tv0);
  auto tv1 = makeContigTensor(1);
  fusion.addInput(tv1);

  auto tv2 = set(tv0);
  auto tv3 = set(tv1);
  auto tv4 = add(tv2, tv3);
  auto tv5 = set(tv4);
  fusion.addOutput(tv5);

  tv5->split(-1, 4);
  TransformPropagatorWithCheck propagator(tv5);
  MaxRootDomainInfoSpanningTree(tv5).traverse(&propagator);

  tv4->split(-1, 3);

  tv0->computeAt(tv5, 1);
  tv1->computeAt(tv5, 1);

  tv2->axis(-1)->parallelize(ParallelType::Vectorize);
  tv3->axis(-1)->parallelize(ParallelType::Vectorize);
  tv5->axis(-1)->parallelize(ParallelType::Vectorize);

  auto options = at::TensorOptions().dtype(at::kFloat).device(at::kCUDA, 0);
  auto t0 = at::randn({16}, options);
  auto t1 = at::randn({16}, options);

  FusionExecutor fe;
  fe.compileFusion(&fusion, {t0, t1});
  auto cg_outputs = fe.runFusion({t0, t1});

  auto ref = t0 + t1;

  testValidate(&fusion, cg_outputs, {t0, t1}, {ref}, __LINE__, __FILE__);
}

TEST_F(NVFuserTest, FusionIndexHoist3_CUDA) {
  if (isOptionDisabled(DisableOption::IndexHoist)) {
    GTEST_SKIP() << "Index hoisting disabled";
  }
  auto fusion = std::make_unique<Fusion>();
  FusionGuard fg(fusion.get());

  auto input = makeContigTensor(2);
  fusion->addInput(input);
  auto sin_input = sin(input);
  auto numel = mul(input->axis(0)->extent(), input->axis(1)->extent());
  auto output = add(sin_input, numel);
  fusion->addOutput(output);

  for (auto tv : {output, sin_input}) {
    tv->merge(0);
    tv->split(0, 256);
    tv->axis(0)->parallelize(ParallelType::BIDx);
    tv->axis(1)->parallelize(ParallelType::TIDx);
  }
  inlineMost();

  const auto options =
      at::TensorOptions().dtype(at::kFloat).device(at::kCUDA, 0);
  at::Tensor t0 = at::arange(10000, options).view({100, 100});
  at::Tensor t1 = t0.sin() + 10000;

  FusionExecutor fe;
  fe.compileFusion(fusion.get(), {t0});
  auto cg_outputs = fe.runFusion({t0});

  const std::string expected_kernel = R"(
__global__ void CUDAGeneratedKernel(Tensor<float, 2, 2> T0, Tensor<float, 2, 2> T2) {
  int64_t i0;
  i0 = ((nvfuser_index_t)threadIdx.x) + (256 * ((nvfuser_index_t)blockIdx.x));
  int64_t i1;
  i1 = T0.size[0] * T0.size[1];
  bool b2;
  b2 = i0 < i1;
  float f3;
  f3 = (float)(i1);
  float T1[1];
  if (b2) {
    T1[0]
       = sinf(T0[i0]);
  }
  if (b2) {
    T2[i0]
      = T1[0]
      + f3;
  }
}
)";

  assertCUDAKernel(fusion.get(), expected_kernel);

  testValidate(fusion.get(), cg_outputs, {t0}, {t1}, __LINE__, __FILE__);
}

TEST_F(NVFuserTest, FusionTestGridComm_CUDA) {
  Fusion fusion;
  FusionGuard fg(&fusion);
  int X = 3, Y = 4, Z = 2;
  auto tv0 = makeContigConcreteTensor({X, Y, Z});
  fusion.addInput(tv0);
  auto tv1 = makeContigConcreteTensor({X, Y, Z});
  fusion.addInput(tv1);

  auto tv2 = set(tv0);
  auto tv3 = add(tv2, tv1);
  auto tv4 = set(tv3);
  auto tv5 = set(tv4);
  fusion.addOutput(tv5);

  tv2->setMemoryType(MemoryType::Global);
  tv3->setMemoryType(MemoryType::Global);
  tv4->setMemoryType(MemoryType::Global);

  tv2->axis(0)->parallelize(ParallelType::BIDy);
  tv2->axis(1)->parallelize(ParallelType::BIDx);
  tv2->axis(2)->parallelize(ParallelType::Vectorize);

  tv3->axis(0)->parallelize(ParallelType::BIDx);
  tv3->axis(1)->parallelize(ParallelType::BIDy);

  tv4->axis(0)->parallelize(ParallelType::BIDy);
  tv4->axis(1)->parallelize(ParallelType::BIDx);

  tv5->axis(0)->parallelize(ParallelType::BIDy);
  tv5->axis(1)->parallelize(ParallelType::BIDx);
  tv5->axis(2)->parallelize(ParallelType::Vectorize);

  auto options = at::TensorOptions().dtype(at::kFloat).device(at::kCUDA, 0);
  auto t0 = at::randn({X, Y, Z}, options);
  auto t1 = at::randn({X, Y, Z}, options);

  FusionExecutor fe;
  fe.compileFusion(&fusion, {t0, t1});
  auto cg_outputs = fe.runFusion({t0, t1});

  auto ref = t0 + t1;

  testValidate(&fusion, cg_outputs, {t0, t1}, {ref}, __LINE__, __FILE__);
}

// See issue https://github.com/csarofeen/pytorch/issues/1497
TEST_F(NVFuserTest, FusionTestGridComm2_CUDA) {
  Fusion fusion;
  FusionGuard fg(&fusion);

  int64_t W = 3, X = 4;

  auto tv0 = makeConcreteTensor({X});
  auto tv1 = makeConcreteTensor({W, X});
  fusion.addInput(tv0);
  fusion.addInput(tv1);

  auto tv2 = add(tv0, IrBuilder::create<Double>(1));
  auto tv3 = broadcast(tv2, {true, false});
  auto tv4 = add(tv3, tv1);
  fusion.addOutput(tv4);

  tv4->merge(0);
  tv4->split(0, 2);

  TransformPropagatorWithCheck propagator(tv4);
  MaxRootDomainInfoSpanningTree(tv4).traverse(&propagator);

  tv3->computeAt(tv4, 1);

  tv4->axis(0)->parallelize(ParallelType::BIDx);
  tv4->axis(-1)->parallelize(ParallelType::TIDx);
  tv2->axis(0)->parallelize(ParallelType::BIDx);
  tv2->axis(-1)->parallelize(ParallelType::TIDx);
  tv3->axis(-1)->parallelize(ParallelType::TIDx);

  tv2->setMemoryType(MemoryType::Global);

  auto options = at::TensorOptions().dtype(at::kFloat).device(at::kCUDA, 0);
  auto t0 = at::randn({X}, options);
  auto t1 = at::randn({W, X}, options);

  FusionExecutor fe;
  fe.compileFusion(&fusion, {t0, t1});
  auto cg_outputs = fe.runFusion({t0, t1});

  auto ref = t0 + t1 + 1;

  testValidate(&fusion, cg_outputs, {t0, t1}, {ref}, __LINE__, __FILE__);
}

// Vectorized reset test for double buffered registers
TEST_F(NVFuserTest, FusionDoubleBufferVector_CUDA) {
  Fusion fusion;
  FusionGuard fg(&fusion);

  auto tv0 = makeContigTensor(1);
  fusion.addInput(tv0);

  auto tv1 = add(tv0, IrBuilder::create<Double>(1.0));
  auto tv2 = sum(tv1, {0});
  auto tv2c = tv2->cacheBefore();

  fusion.addOutput(tv2);

  auto tv1cw = tv1->cacheAfter();
  auto tv1cr = tv1cw->cacheAfter();

  tv1cw->split(-1, 32);
  tv1cr->split(-1, 32);
  tv1cr->split(-1, 4);
  tv1cr->axis(-1)->parallelize(ParallelType::Vectorize);

  tv1cw->computeAt(tv1cr, 1);
  tv0->computeAt(tv1cw, -1);
  tv2c->split(-1, 32);
  tv2c->split(-1, 4);
  tv1cr->computeAt(tv2c, 2);

  tv1cw->setMemoryType(MemoryType::Shared);
  tv1cr->doubleBuffer();

  auto options = at::TensorOptions().dtype(at::kFloat).device(at::kCUDA, 0);

  auto t0 = at::randn({200}, options);
  FusionExecutor fe;
  fe.compileFusion(&fusion, {t0});
  auto cg_outputs = fe.runFusion({t0});
  auto ref = (t0 + 1).sum({0});

  testValidate(&fusion, cg_outputs, {t0}, {ref}, __LINE__, __FILE__);
}

// Request 48KB of data in shared mem,
//  should be large enough not to fit in
//  static allocations, but small enough
//  to fit in supported devices (sm70+).
TEST_F(NVFuserTest, FusionLargeSmem_CUDA) {
  Fusion fusion;
  FusionGuard fg(&fusion);

  auto tv0 = makeContigTensor(1);
  fusion.addInput(tv0);
  auto tv1 = add(tv0, IrBuilder::create<Double>(1.0));
  auto tv2 = add(tv1, IrBuilder::create<Double>(2.0));
  fusion.addOutput(tv2);

  tv2->split(0, 12288);
  tv2->split(1, 128);
  tv1->computeAt(tv2, 1);
  tv1->split(1, 128);
  tv0->computeAt(tv1, -1);
  tv1->setMemoryType(MemoryType::Shared);
  tv1->axis(-1)->parallelize(ParallelType::TIDx);
  tv2->axis(-1)->parallelize(ParallelType::TIDx);

  auto options = at::TensorOptions().dtype(at::kFloat).device(at::kCUDA, 0);

  auto t0 = at::randn({(int)(12288 * 4)}, options);
  FusionExecutor fe;
  fe.compileFusion(&fusion, {t0});
  auto cg_outputs = fe.runFusion({t0});
  auto ref = t0 + 1 + 2;

  testValidate(&fusion, cg_outputs, {t0}, {ref}, __LINE__, __FILE__);
}

// Request a smem allocation that is equal to the device limit
TEST_F(NVFuserTest, FusionTooLargeSmem_CUDA) {
  Fusion fusion;
  FusionGuard fg(&fusion);

  auto properties = at::cuda::getDeviceProperties(
      c10::Device(c10::DeviceType::CUDA, 0).index());
  int device_limit = (int)properties->sharedMemPerBlockOptin;

  auto tv0 = makeContigTensor(1);
  fusion.addInput(tv0);
  auto tv1 = add(tv0, IrBuilder::create<Double>(1.0));
  auto tv2 = add(tv1, IrBuilder::create<Double>(2.0));
  fusion.addOutput(tv2);

  // 4 byte per float
  tv2->split(0, device_limit / 4);
  tv2->split(1, 128);
  tv1->computeAt(tv2, 1);
  tv1->split(1, 128);
  tv0->computeAt(tv1, -1);
  tv1->setMemoryType(MemoryType::Shared);
  tv1->axis(-1)->parallelize(ParallelType::TIDx);
  tv2->axis(-1)->parallelize(ParallelType::TIDx);

  auto options = at::TensorOptions().dtype(at::kFloat).device(at::kCUDA, 0);

  auto t0 = at::randn({(int)(12288 * 4)}, options);
  FusionExecutor fe;

  //  NOLINTNEXTLINE(cppcoreguidelines-avoid-goto,hicpp-avoid-goto)
  ASSERT_ANY_THROW(fe.compileFusion(&fusion, {t0}));
}

// Try to test alignment when multiple tensors are
//  in shared mem.
TEST_F(NVFuserTest, FusionSmemAlignment_CUDA) {
  Fusion fusion;
  FusionGuard fg(&fusion);

  auto tv0 = makeConcreteTensor({3, 4, 7, 2, 5});
  fusion.addInput(tv0);
  auto tv1 = sum(tv0, {4});
  auto tv2 = sum(tv1, {3});
  auto tv3 = sum(tv2, {2});
  auto tv4 = sum(tv3, {1});
  fusion.addOutput(tv4);

  auto tv0c = tv0->cacheAfter();
  auto tv1bc = tv1->cacheBefore();
  auto tv2bc = tv2->cacheBefore();
  auto tv3bc = tv3->cacheBefore();
  auto tv4bc = tv4->cacheBefore();

  tv0c->setMemoryType(MemoryType::Shared);
  tv1bc->setMemoryType(MemoryType::Shared);
  tv2bc->setMemoryType(MemoryType::Shared);
  tv3bc->setMemoryType(MemoryType::Shared);
  tv4bc->setMemoryType(MemoryType::Shared);

  tv1->axis(-1)->parallelize(ParallelType::Vectorize);
  tv3->axis(-1)->parallelize(ParallelType::Vectorize);
  tv0->computeAt(tv4, 0);
  tv0->computeAt(tv2, 2);

  auto options = at::TensorOptions().dtype(at::kFloat).device(at::kCUDA, 0);

  auto t0 = at::randn({3, 4, 7, 2, 5}, options);
  FusionExecutor fe;

  fe.compileFusion(&fusion, {t0});
  auto cg_outputs = fe.runFusion({t0});
  auto tref = t0.sum({1, 2, 3, 4});

  testValidate(&fusion, cg_outputs, {t0}, {tref}, __LINE__, __FILE__);
}

// Repro of #1521
TEST_F(NVFuserTest, FusionImmediateValueAsInput_CUDA) {
  Fusion fusion;
  FusionGuard fg(&fusion);

  auto tv0 = makeSymbolicTensor(1);
  fusion.addInput(tv0);

  auto immediate_scalr = IrBuilder::create<Double>(0.1);
  // Adding an immediate scalar value as an input is not allowed
  // NOLINTNEXTLINE(cppcoreguidelines-avoid-goto,hicpp-avoid-goto)
  ASSERT_ANY_THROW(fusion.addInput(immediate_scalr));

  // Instead, use a symbolic value
  auto symbolic_scalar = IrBuilder::create<Double>();
  fusion.addInput(symbolic_scalar);

  auto tv1 = add(tv0, symbolic_scalar);
  fusion.addOutput(tv1);

  // Make sure the kernel is compiled.
  FusionExecutor fe;
  fe.compileFusion(&fusion);
}

// Repro of #1506
TEST_F(NVFuserTest, FusionVectorizeContigIndex_CUDA) {
  std::vector<int64_t> shape{14, 14};

  Fusion fusion;
  FusionGuard fg(&fusion);

  auto tv0 = makeContigTensor(2);
  fusion.addInput(tv0);
  auto tv1 = set(tv0);
  auto tv2 = set(tv1);
  fusion.addOutput(tv2);

  tv2->merge(0);

  // Vectorize by 4 should be allowed
  tv2->split(0, 4);

  tv2->axis(0)->parallelize(ParallelType::TIDx);
  tv0->computeAt(tv2, 1);

  tv1->axis(1)->parallelize(ParallelType::Vectorize);
  tv2->axis(1)->parallelize(ParallelType::Vectorize);

  auto options = at::TensorOptions().dtype(at::kFloat).device(at::kCUDA, 0);
  auto t0 = at::randn(shape, options);

  FusionExecutor fe;
  fe.compileFusion(&fusion, {t0});
  auto cg_outputs = fe.runFusion({t0});

  TORCH_CHECK(t0.equal(cg_outputs[0]));
}

// Make sure the same fusion as FusionVectorizeContigIndex fails if
// not contig.
TEST_F(NVFuserTest, FusionVectorizeContigIndexFail_CUDA) {
  GTEST_SKIP();
  std::vector<int64_t> shape{14, 14};

  Fusion fusion;
  FusionGuard fg(&fusion);

  auto tv0 = TensorViewBuilder().contiguity({false, true}).ndims(2).build();
  fusion.addInput(tv0);
  auto tv1 = set(tv0);
  auto tv2 = set(tv1);
  fusion.addOutput(tv2);

  tv2->merge(0);

  tv2->split(0, 4);

  tv2->axis(0)->parallelize(ParallelType::TIDx);
  tv0->computeAt(tv2, 1);

  tv1->axis(1)->parallelize(ParallelType::Vectorize);
  tv2->axis(1)->parallelize(ParallelType::Vectorize);

  auto options = at::TensorOptions().dtype(at::kFloat).device(at::kCUDA, 0);
  auto t0 = at::randn(shape, options);

  FusionExecutor fe;
  // This should fail at compile time as we're trying to merge in a
  // non-contiguous dimension, then split and vectorize it.
  ASSERT_ANY_THROW(fe.compileFusion(&fusion, {t0}));
}

// Make sure the same fusion as FusionVectorizeContigIndex fails if
// not a correct multiple
TEST_F(NVFuserTest, FusionVectorizeContigIndexFail2_CUDA) {
  GTEST_SKIP();
  std::vector<int64_t> shape{15, 14};

  Fusion fusion;
  FusionGuard fg(&fusion);

  auto tv0 = makeContigTensor(2);

  fusion.addInput(tv0);
  auto tv1 = set(tv0);
  auto tv2 = set(tv1);
  fusion.addOutput(tv2);

  tv2->merge(0);

  tv2->split(0, 4);

  tv2->axis(0)->parallelize(ParallelType::TIDx);
  tv0->computeAt(tv2, 1);

  tv1->axis(1)->parallelize(ParallelType::Vectorize);
  tv2->axis(1)->parallelize(ParallelType::Vectorize);

  auto options = at::TensorOptions().dtype(at::kFloat).device(at::kCUDA, 0);
  auto t0 = at::randn(shape, options);

  FusionExecutor fe;
  fe.compileFusion(&fusion, {t0});

  // This should fail at the launch time as 14 is not divisible by the
  // vector word size. The two domains are merged, but they are not
  // contiguous, so contig indexing is not involved in this case.
  // NOLINTNEXTLINE(cppcoreguidelines-avoid-goto,hicpp-avoid-goto)
  ASSERT_ANY_THROW(fe.runFusion({t0}));
}

TEST_F(NVFuserTest, FusionVectorizeInputToOutput_CUDA) {
  Fusion fusion;
  FusionGuard fg(&fusion);

  auto tv0 = makeContigTensor(1);
  fusion.addInput(tv0);
  auto tv1 = set(tv0);
  fusion.addOutput(tv1);

  tv1->split(0, 4);

  tv1->axis(-1)->parallelize(ParallelType::Vectorize);

  auto options = at::TensorOptions().dtype(at::kFloat).device(at::kCUDA, 0);

  const int n = 12;
  auto t0 = at::randn({n}, options);
  // Shift by one to make it non-aligned
  auto t0_misaligned =
      at::randn({n + 1}, options).index({at::indexing::Slice(1)});
  auto t1_misaligned =
      at::empty({n + 1}, options).index({at::indexing::Slice(1)});

  FusionExecutor fe;
  fe.compileFusion(&fusion, {t0});
  auto cg_outputs = fe.runFusion({t0});
  TORCH_CHECK(t0.equal(cg_outputs[0]));

  // Pass misaligned input. This must fail.
  // NOLINTNEXTLINE(cppcoreguidelines-avoid-goto,hicpp-avoid-goto)
  ASSERT_ANY_THROW(fe.runFusion({t0_misaligned}));

  // Pass misaligned output. This must fail too.
  // NOLINTNEXTLINE(cppcoreguidelines-avoid-goto,hicpp-avoid-goto)
  ASSERT_ANY_THROW(fe.runFusion({t0}, {t1_misaligned}));
}

// Repro of issue #1530
TEST_F(NVFuserTest, FusionVectorizeContigIndexValidationFail_CUDA) {
  GTEST_SKIP();
  std::vector<int64_t> shape{1, 2, 1};

  Fusion fusion;
  FusionGuard fg(&fusion);

  auto tv0 = makeContigTensor(shape.size());
  fusion.addInput(tv0);
  auto tv1 = set(tv0);
  fusion.addOutput(tv1);

  tv1->merge(1);
  tv1->merge(0);

  auto invalid_vec_size = shape[0] * shape[1] * shape[2];
  invalid_vec_size *= invalid_vec_size;

  tv1->split(0, invalid_vec_size);

  tv1->axis(1)->parallelize(ParallelType::Vectorize);

  auto options = at::TensorOptions().dtype(at::kFloat).device(at::kCUDA, 0);
  auto t0 = at::randn(shape, options);

  FusionExecutor fe;
  fe.compileFusion(&fusion, {t0});

  // NOLINTNEXTLINE(cppcoreguidelines-avoid-goto,hicpp-avoid-goto)
  ASSERT_ANY_THROW(fe.runFusion({t0}));
}

TEST_F(NVFuserTest, FusionContigIndexingWithBroadcast_CUDA) {
  Fusion fusion;
  FusionGuard fg(&fusion);

  auto tv0 = makeConcreteTensor({4});
  fusion.addInput(tv0);
  auto tv1 = makeConcreteTensor({3, 4});
  fusion.addInput(tv1);

  auto tv2 = broadcast(tv0, {true, false});
  auto tv3 = add(tv2, tv1);
  fusion.addOutput(tv3);

  tv3->merge(0);
  TransformPropagatorWithCheck propagator(tv3);
  MaxRootDomainInfoSpanningTree(tv3).traverse(&propagator);

  tv2->setMemoryType(MemoryType::Local);

  auto options = at::TensorOptions().dtype(at::kFloat).device(at::kCUDA, 0);
  auto t0 = at::randn({4}, options);
  auto t1 = at::randn({3, 4}, options);

  auto t3 = t0.unsqueeze(0).add(t1);
  {
    FusionExecutor fe;
    fe.compileFusion(&fusion, {t0, t1});
    auto cg_outputs = fe.runFusion({t0, t1});

    testValidate(&fusion, cg_outputs, {t0, t1}, {t3}, __LINE__, __FILE__);
  }

  // Make sure tv2 indexing also works when it's stored in global memory
  tv2->setMemoryType(MemoryType::Global);
  {
    FusionExecutor fe;
    fe.compileFusion(&fusion, {t0, t1});
    auto cg_outputs = fe.runFusion({t0, t1});

    testValidate(&fusion, cg_outputs, {t0, t1}, {t3}, __LINE__, __FILE__);
  }
}

// TODO: Fix validation
// Repro of #1534. Validation should detect invalid vectorization.
TEST_F(NVFuserTest, FusionVectorizeContigIndexValidationFail2_CUDA) {
  GTEST_SKIP();
  std::vector<int64_t> shape1{2, 3, 2};
  std::vector<int64_t> shape2{2, 2};

  Fusion fusion;
  FusionGuard fg(&fusion);

  auto tv0 = makeContigConcreteTensor(shape1);
  fusion.addInput(tv0);
  auto tv1 = makeContigConcreteTensor(shape2);
  fusion.addInput(tv1);

  auto tv2 = set(tv1);
  auto tv3 = broadcast(tv2, {false, true, false});
  auto tv4 = add(tv0, tv3);
  fusion.addOutput(tv4);

  tv4->merge(1, 2);
  tv4->merge(0, 1);
  tv4->split(0, 4);
  TransformPropagatorWithCheck propagator(tv4);
  MaxRootDomainInfoSpanningTree(tv4).traverse(&propagator);

  tv0->computeAt(tv4, -2);
  tv1->computeAt(tv4, -2);

  tv2->axis(-1)->parallelize(ParallelType::Vectorize);

  auto options = at::TensorOptions().dtype(at::kFloat).device(at::kCUDA, 0);
  auto t0 = at::randn(shape1, options);
  auto t1 = at::randn(shape2, options);

  FusionExecutor fe;
  fe.compileFusion(&fusion, {t0, t1});

  // Vectorization of tv2 should be detected as invalid.
  // NOLINTNEXTLINE(cppcoreguidelines-avoid-goto,hicpp-avoid-goto)
  ASSERT_ANY_THROW(fe.runFusion({t0, t1}));
}

TEST_F(NVFuserTest, FusionVectorizeContigIndexWithBroadcast_CUDA) {
  std::vector<int64_t> shape1{2, 2, 2};
  std::vector<int64_t> shape2{1, 2, 2};

  Fusion fusion;
  FusionGuard fg(&fusion);

  // [I0, I1, I2]
  auto tv0 = makeContigTensor(shape1.size());
  fusion.addInput(tv0);

  // [B3, I1, I2]
  auto tv1 = makeContigConcreteTensor(shape2);
  fusion.addInput(tv1);

  auto tv2 = set(tv1);
  auto tv3 = add(tv0, tv2);
  fusion.addOutput(tv3);

  tv3->merge(1, 2);
  tv3->merge(0, 1);
  tv3->split(0, 4);

  // Don't modify tv1 so that it's replayed as tv2 with actual
  // transformations. It would create temporary IterDomains, and the
  // validation should still be able to detect vectorization by 4 is valid.
  // TransformPropagatorWithCheck propagator(tv3);
  // MaxRootDomainInfoSpanningTree(tv3).traverse(&propagator);

  tv2->merge(1, 2);
  tv2->merge(0, 1);
  tv2->split(0, 4);

  tv2->computeAt(tv3, -2);

  tv2->axis(-1)->parallelize(ParallelType::Vectorize);

  auto options = at::TensorOptions().dtype(at::kFloat).device(at::kCUDA, 0);
  auto t0 = at::randn(shape1, options);
  auto t1 = at::randn(shape2, options);

  FusionExecutor fe;
  fe.compileFusion(&fusion, {t0, t1});
  auto cg_outputs = fe.runFusion({t0, t1});

  auto ref = t0 + t1;

  testValidate(&fusion, cg_outputs, {t0, t1}, {ref}, __LINE__, __FILE__);
}

TEST_F(NVFuserTest, FusionVectorizeContigIndexPointwiseSchedule_CUDA) {
  std::vector<int64_t> shape0{100, 14, 2, 14};
  std::vector<int64_t> shape1{100, 2, 14};

  Fusion fusion;
  FusionGuard fg(&fusion);

  auto tv0 = makeContigTensor(shape0.size());
  fusion.addInput(tv0);
  auto tv1 = makeContigTensor(shape1.size());
  fusion.addInput(tv1);

  auto tv2 = broadcast(tv1, {false, true, false, false});
  auto tv3 = add(tv0, tv2);
  fusion.addOutput(tv3);

  auto options = at::TensorOptions().dtype(at::kFloat).device(at::kCUDA, 0);
  auto t0 = at::randn(shape0, options);
  auto t1 = at::randn(shape1, options);

  auto lparams = schedulePointwise(&fusion, {t0, t1});

  GpuLower gpulw(&fusion);
  auto kernel = gpulw.kernel();

  // The innermost two dimensions are merged and contiguous, so
  // vectorization can be done against 2*14=28 rather than 14, so
  // vector word size should be 4. Broadcasting of tv1 should not
  // matter.
  for (const auto& vec_info : kernel->summary().vectorized_set_info) {
    TORCH_CHECK(
        vec_info.word_size == 4,
        "Invalid vector word size: ",
        vec_info.word_size);
  }

  FusionExecutor fe;
  fe.compileFusion(&fusion, {t0, t1}, lparams);
  auto cg_outputs = fe.runFusion({t0, t1});

  auto ref = t0 + t1.unsqueeze(-3);

  testValidate(&fusion, cg_outputs, {t0, t1}, {ref}, __LINE__, __FILE__);
}

TEST_F(NVFuserTest, FusionTrivialReductionForwarding4_CUDA) {
  Fusion fusion;
  FusionGuard fg(&fusion);

  auto tv0 = makeSymbolicTensor(1);
  fusion.addInput(tv0);

  auto tv1 = makeSymbolicTensor(2);
  fusion.addInput(tv1);

  auto tv2 = broadcast(tv0, {true, false});
  auto tv3 = add(tv1, tv2);
  fusion.addOutput(tv3);

  // tv4 has a trivial reduction axis
  auto tv4 = sum(tv2, {0});
  auto tv5 = add(tv4, IrBuilder::create<Double>(1));
  fusion.addOutput(tv5);

  tv3->merge(0, 1);
  tv3->split(0, 32);

  // This causes the trivial reduction of tv4 to be merged with
  // another axis of tv4, and then forward computeAt is done from tv4
  // to tv5. The split of the merged id of tv4 should be done on tv5
  // by forwarding the merge of the trivial reduction.
  tv0->computeAt(tv3, -1);

  tv3->axis(0)->parallelize(ParallelType::BIDx);
  tv3->axis(1)->parallelize(ParallelType::TIDx);

  auto options = at::TensorOptions().dtype(at::kFloat).device(at::kCUDA, 0);
  auto t0 = at::randn({111}, options);
  auto t1 = at::randn({123, 111}, options);

  FusionExecutor fe;
  fe.compileFusion(&fusion, {t0, t1});
  auto cg_outputs = fe.runFusion({t0, t1});

  auto t2 = t0.unsqueeze(0);
  auto t3 = t1 + t2;
  auto t5 = sum(t2, {0}) + 1;

  testValidate(&fusion, cg_outputs, {t0, t1}, {t3, t5}, __LINE__, __FILE__);
}

// See issue #1598
TEST_F(NVFuserTest, FusionRAWSyncInsertionPlace1_CUDA) {
  Fusion fusion;
  FusionGuard fg(&fusion);

  auto tv0 = makeSymbolicTensor(2);
  auto tv1 = makeSymbolicTensor(2);
  fusion.addInput(tv0);
  fusion.addInput(tv1);

  auto tv2 = set(tv0);
  auto tv3 = set(tv1);
  auto tv4 = add(tv2, tv3);
  fusion.addOutput(tv4);

  // Place tv2 on shared memory
  tv2->split(0, 2);
  tv2->split(-1, 4);
  tv2->setMemoryType(MemoryType::Shared);
  tv2->axis(-2)->parallelize(ParallelType::TIDy);
  tv2->axis(-1)->parallelize(ParallelType::TIDx);

  tv3->split(0, 2);
  tv3->split(-1, 4);
  // swap tidx and tidy
  tv3->axis(-2)->parallelize(ParallelType::TIDx);
  tv3->axis(-1)->parallelize(ParallelType::TIDy);

  tv4->split(0, 2);
  tv4->split(-1, 4);
  tv4->axis(-2)->parallelize(ParallelType::TIDx);
  tv4->axis(-1)->parallelize(ParallelType::TIDy);

  tv0->computeAt(tv4, 1);
  tv3->computeAt(tv4, -1);

  auto options = at::TensorOptions().dtype(at::kFloat).device(at::kCUDA, 0);
  auto t0 = at::randn({10, 64}, options);
  auto t1 = at::randn({10, 64}, options);

  FusionExecutor fe;
  fe.compileFusion(&fusion, {t0, t1});
  auto cg_outputs = fe.runFusion({t0, t1});

  auto ref = t0 + t1;

  testValidate(&fusion, cg_outputs, {t0, t1}, {ref}, __LINE__, __FILE__);
}

// See issue #1598
TEST_F(NVFuserTest, FusionRAWSyncInsertionPlace2_CUDA) {
  Fusion fusion;
  FusionGuard fg(&fusion);

  auto tv0 = makeSymbolicTensor(2);
  auto tv1 = makeSymbolicTensor(2);
  fusion.addInput(tv0);
  fusion.addInput(tv1);

  auto tv2 = set(tv0);
  auto tv3 = set(tv1);
  auto tv4 = add(tv2, tv3);
  fusion.addOutput(tv4);

  tv2->split(0, 2);
  tv2->split(-1, 4);
  tv2->setMemoryType(MemoryType::Shared);

  tv2->axis(-2)->parallelize(ParallelType::TIDy);
  tv2->axis(-1)->parallelize(ParallelType::TIDx);

  tv4->split(0, 2);
  tv4->split(-1, 4);
  // Also do unroll for tv3 and tv4
  tv4->split(-2, 8, false);
  tv4->axis(-3)->parallelize(ParallelType::Unroll);
  // swap tidx and tidy
  tv4->axis(-2)->parallelize(ParallelType::TIDx);
  tv4->axis(-1)->parallelize(ParallelType::TIDy);

  tv0->computeAt(tv4, 1);
  tv3->computeAt(tv4, -1);

  auto options = at::TensorOptions().dtype(at::kFloat).device(at::kCUDA, 0);
  auto t0 = at::randn({10, 64}, options);
  auto t1 = at::randn({10, 64}, options);

  FusionExecutor fe;
  fe.compileFusion(&fusion, {t0, t1});
  auto cg_outputs = fe.runFusion({t0, t1});

  auto ref = t0 + t1;

  testValidate(&fusion, cg_outputs, {t0, t1}, {ref}, __LINE__, __FILE__);
}

// See issue #1599
TEST_F(NVFuserTest, FusionRAWSyncInsertionPlace3_CUDA) {
  Fusion fusion;
  FusionGuard fg(&fusion);

  auto tv0 = makeSymbolicTensor(2);
  auto tv1 = makeSymbolicTensor(2);
  fusion.addInput(tv0);
  fusion.addInput(tv1);

  auto tv2 = set(tv0);
  auto tv3 = set(tv1);
  auto tv4 = add(tv2, tv3);
  fusion.addOutput(tv4);

  // Use unroll where a RAW-sync tensor is stored

  tv4->split(0, 2);
  tv4->split(0, 3);
  tv4->split(-1, 4);
  tv4->axis(1)->parallelize(ParallelType::Unroll);
  tv4->axis(-2)->parallelize(ParallelType::TIDx);
  tv4->axis(-1)->parallelize(ParallelType::TIDy);

  tv0->computeAt(tv4, 3);
  tv3->computeAt(tv4, -1);

  tv2->split(-1, 4);
  tv2->axis(-2)->parallelize(ParallelType::TIDy);
  tv2->axis(-1)->parallelize(ParallelType::TIDx);
  tv2->setMemoryType(MemoryType::Shared);

  auto options = at::TensorOptions().dtype(at::kFloat).device(at::kCUDA, 0);
  auto t0 = at::randn({50, 64}, options);
  auto t1 = at::randn({50, 64}, options);

  FusionExecutor fe;
  fe.compileFusion(&fusion, {t0, t1});
  auto cg_outputs = fe.runFusion({t0, t1});

  auto ref = t0 + t1;

  testValidate(&fusion, cg_outputs, {t0, t1}, {ref}, __LINE__, __FILE__);
}

// See #1618
TEST_F(NVFuserTest, FusionRAWSyncInsertionPlace4_CUDA) {
  Fusion fusion;
  FusionGuard fg(&fusion);

  auto tv0 = makeConcreteTensor({16, 128});
  auto tv1 = makeConcreteTensor({16, 128});
  fusion.addInput(tv0);
  fusion.addInput(tv1);

  auto tv2 = set(tv0);
  auto tv3 = set(tv1);
  auto tv4 = set(tv2);
  auto tv5 = set(tv3);
  auto tv6 = add(tv4, tv5);
  fusion.addOutput(tv6);

  tv2->setMemoryType(MemoryType::Shared);
  tv3->setMemoryType(MemoryType::Shared);

  tv2->computeAt(tv6, 0);
  tv3->computeAt(tv6, 1);
  tv4->computeAt(tv6, 1);
  tv5->computeAt(tv6, -1);
  tv2->split(1, 64);
  tv3->split(1, 64);
  tv2->axis(-1)->parallelize(ParallelType::TIDx);
  tv3->axis(-1)->parallelize(ParallelType::TIDx);
  tv6->axis(-1)->parallelize(ParallelType::TIDx);

  // Check the block sync is inserted at the correct location.
  //  There is exactly one block sync needed in this test case
  //    and the sync needs to be after the 2 expressions
  //    that modify shared memory.
  class SyncInsertionPointChecker : public kir::IrVisitor {
   public:
    using kir::IrVisitor::handle;

   private:
    void handle(LoadStoreOp* uop) final {
      // Record number of load-store ops that modifies shared memory.
      if (uop->out()->isA<kir::TensorIndex>() &&
          uop->out()->as<kir::TensorIndex>()->view()->getMemoryType() ==
              MemoryType::Shared &&
          // Filter out initialization expressions
          uop->in()->isA<kir::TensorIndex>()) {
        number_of_writes_++;
      }
    }
    void handle(kir::BlockSync* bsync) final {
      // Make sure both shared memory modifying expressions
      //  have been observed at the sync insertion point.
      TORCH_INTERNAL_ASSERT(
          number_of_writes_ == 2,
          "FusionRAWSyncInsertionPlace4 test fail:",
          "only 1 sync after the 2 shared mem writes is needed in this test,"
          "either a redundant sync has been inserted or the block sync is not inserted at the right place");
    }

   private:
    int number_of_writes_ = 0;
  } sync_insertion_checker;
  GpuLower gpulw(&fusion);
  sync_insertion_checker.handle(gpulw.kernel()->topLevelExprs());
}

// Test serial write and parallel read of shared mem: mapped case
TEST_F(NVFuserTest, FusionSerialSmemWriteParallelRead1_CUDA) {
  Fusion fusion;
  FusionGuard fg(&fusion);

  TensorView* tv0 = makeConcreteTensor({128, 6});
  TensorView* tv1 = makeConcreteTensor({128, 6});
  TensorView* tv2 = makeConcreteTensor({128, 6});
  fusion.addInput(tv0);
  fusion.addInput(tv1);
  fusion.addInput(tv2);

  TensorView* tv3 = add(tv0, tv1);
  TensorView* tv4 = add(tv3, tv2);

  fusion.addOutput(tv4);

  //  Use shared memory
  tv3->setMemoryType(MemoryType::Shared);

  // Parallelize t4, in this case dim 0 on tv3 will
  //  not be parallelized but dim0 of t4 will be.
  // We will need to make sure a sync is inserted
  //  even if these dimensions are mapped.
  tv4->axis(0)->parallelize(ParallelType::TIDx);

  auto options = at::TensorOptions().dtype(at::kFloat).device(at::kCUDA, 0);

  at::Tensor t0 = at::randn({128, 6}, options);
  at::Tensor t1 = at::randn({128, 6}, options);
  at::Tensor t2 = at::randn({128, 6}, options);

  FusionExecutor fe;
  fe.compileFusion(&fusion, {t0, t1, t2});
  auto cg_outputs = fe.runFusion({t0, t1, t2});

  auto ref = t0 + t1 + t2;

  testValidate(&fusion, cg_outputs, {t0, t1, t2}, {ref}, __LINE__, __FILE__);
}

// Test serial write and parallel read of shared mem: un-mapped case
TEST_F(NVFuserTest, FusionSerialSmemWriteParallelRead2_CUDA) {
  Fusion fusion;
  FusionGuard fg(&fusion);

  TensorView* tv0 = makeConcreteTensor({128, 6});
  TensorView* tv1 = makeConcreteTensor({128, 6});
  TensorView* tv2 = makeConcreteTensor({128, 6});
  fusion.addInput(tv0);
  fusion.addInput(tv1);
  fusion.addInput(tv2);

  TensorView* tv3 = add(tv0, tv1);
  TensorView* tv4 = add(tv3, tv2);

  fusion.addOutput(tv4);

  //  Use shared memory
  tv3->setMemoryType(MemoryType::Shared);

  // Split and parallelize t4,
  //  the parallelized dimension in t4 will not
  // map across to the shared mem tensor, t3. So
  // there will need to be a sync before use of t3.
  tv4->split(0, 2);
  tv4->axis(0)->parallelize(ParallelType::TIDx);

  auto options = at::TensorOptions().dtype(at::kFloat).device(at::kCUDA, 0);

  at::Tensor t0 = at::randn({128, 6}, options);
  at::Tensor t1 = at::randn({128, 6}, options);
  at::Tensor t2 = at::randn({128, 6}, options);

  FusionExecutor fe;
  fe.compileFusion(&fusion, {t0, t1, t2});
  auto cg_outputs = fe.runFusion({t0, t1, t2});

  auto ref = t0 + t1 + t2;

  testValidate(&fusion, cg_outputs, {t0, t1, t2}, {ref}, __LINE__, __FILE__);
}

// Simple test of async copy primitive
TEST_F(NVFuserTest, FusionSimpleCpAsync_CUDA) {
  Fusion fusion;
  FusionGuard fg(&fusion);

  int m = 33, n = 31;

  TensorView* tv0 = makeConcreteTensor({m, n});
  TensorView* tv1 = makeConcreteTensor({m, n});

  fusion.addInput(tv0);
  fusion.addInput(tv1);

  TensorView* tv2 = add(tv0, tv1);

  fusion.addOutput(tv2);

  auto tv0_shared = tv0->cacheAfter(LoadStoreOpType::CpAsyncCa);
  tv0_shared->setMemoryType(MemoryType::Shared);

  tv0->computeAt(tv2, 1);
  tv0_shared->axis(1)->parallelize(ParallelType::TIDx);
  tv2->axis(1)->parallelize(ParallelType::TIDx);

  auto options = at::TensorOptions().dtype(at::kFloat).device(at::kCUDA, 0);
  at::Tensor t0 = at::randn({m, n}, options);
  at::Tensor t1 = at::randn({m, n}, options);

  FusionExecutor fe;

  // requires ampere+ GPU
  if (!deviceMajorMinorCheck(8)) {
    ASSERT_ANY_THROW(fe.compileFusion(&fusion, {t0, t1}));
    GTEST_SKIP() << "skipping tests on pre-AMPERE GPUs";
  }
  fe.compileFusion(&fusion, {t0, t1});
  auto cg_outputs = fe.runFusion({t0, t1});

  auto ref = t0 + t1;

  testValidate(&fusion, cg_outputs, {t0, t1}, {ref}, __LINE__, __FILE__);
}

// Simple test of async copy primitive: double buffered
//   Double buffer case 1, both block sync and async wait
//  are needed.
TEST_F(NVFuserTest, FusionDoubleBufferCpAsync1_CUDA) {
  Fusion fusion;
  FusionGuard fg(&fusion);

  // Using vectorization so need to keep n multiple of 4.
  int m = 33, n = 48;

  TensorView* tv0 = makeContigConcreteTensor({m, n});
  TensorView* tv1 = makeContigConcreteTensor({m, n});

  fusion.addInput(tv0);
  fusion.addInput(tv1);

  TensorView* tv2 = add(tv0, tv1);

  fusion.addOutput(tv2);

  auto tv0_shared = tv0->cacheAfter(LoadStoreOpType::CpAsyncCa);
  tv0_shared->setMemoryType(MemoryType::Shared);
  tv0->computeAt(tv2, 1);

  // Asynchronously load a tile in one schedule
  tv0_shared->split(1, 4);
  tv0_shared->axis(-1)->parallelize(ParallelType::Vectorize);
  tv0_shared->axis(-2)->parallelize(ParallelType::TIDx);

  // Consume the loaded tile in another schedule,
  //   triggering the need for a sync.
  tv2->split(1, 12);
  tv2->axis(-1)->parallelize(ParallelType::TIDx);

  // Double buffer the shared mem tensor.
  tv0_shared->doubleBuffer();

  auto options = at::TensorOptions().dtype(at::kFloat).device(at::kCUDA, 0);
  at::Tensor t0 = at::randn({m, n}, options);
  at::Tensor t1 = at::randn({m, n}, options);

  FusionExecutor fe;
  // requires ampere+ GPU
  if (!deviceMajorMinorCheck(8)) {
    ASSERT_ANY_THROW(fe.compileFusion(&fusion, {t0, t1}));
    GTEST_SKIP() << "skipping tests on pre-AMPERE GPUs";
  }
  fe.compileFusion(&fusion, {t0, t1});
  auto cg_outputs = fe.runFusion({t0, t1});

  auto ref = t0 + t1;

  testValidate(&fusion, cg_outputs, {t0, t1}, {ref}, __LINE__, __FILE__);
}

// Simple test of async copy primitive: double buffered
//   Double buffer case 2, only async wait is needed
TEST_F(NVFuserTest, FusionDoubleBufferCpAsync2_CUDA) {
  Fusion fusion;
  FusionGuard fg(&fusion);

  // Using vectorization so need to keep n multiple of 4.
  int m = 33, n = 48;

  TensorView* tv0 = makeConcreteTensor({m, n});
  TensorView* tv1 = makeConcreteTensor({m, n});

  fusion.addInput(tv0);
  fusion.addInput(tv1);

  TensorView* tv2 = add(tv0, tv1);

  fusion.addOutput(tv2);

  auto tv0_shared = tv0->cacheAfter(LoadStoreOpType::CpAsyncCa);
  tv0_shared->setMemoryType(MemoryType::Shared);
  tv0->computeAt(tv2, 1);

  // Asynchronously load a tile in one schedule
  tv0_shared->split(1, 4);
  tv0_shared->axis(-2)->parallelize(ParallelType::TIDx);

  // Consume the loaded tile in another schedule,
  //   triggering the need for a sync.
  tv2->split(1, 4);
  tv2->axis(-2)->parallelize(ParallelType::TIDx);

  // Double buffer the shared mem tensor.
  tv0_shared->doubleBuffer();

  auto options = at::TensorOptions().dtype(at::kFloat).device(at::kCUDA, 0);
  at::Tensor t0 = at::randn({m, n}, options);
  at::Tensor t1 = at::randn({m, n}, options);

  FusionExecutor fe;
  // requires ampere+ GPU
  if (!deviceMajorMinorCheck(8)) {
    ASSERT_ANY_THROW(fe.compileFusion(&fusion, {t0, t1}));
    GTEST_SKIP() << "skipping tests on pre-AMPERE GPUs";
  }
  fe.compileFusion(&fusion, {t0, t1});
  auto cg_outputs = fe.runFusion({t0, t1});

  auto ref = t0 + t1;

  testValidate(&fusion, cg_outputs, {t0, t1}, {ref}, __LINE__, __FILE__);
}

// Simple test for double buffer in shared mem,
//  where we should not insert redundant syncs when
//  they are not needed.
TEST_F(NVFuserTest, FusionDoubleBufferNoSync_CUDA) {
  Fusion fusion;
  FusionGuard fg(&fusion);

  // Using vectorization so need to keep n multiple of 4.
  int m = 33, n = 48;

  TensorView* tv0 = makeConcreteTensor({m, n});
  TensorView* tv1 = makeConcreteTensor({m, n});

  fusion.addInput(tv0);
  fusion.addInput(tv1);

  TensorView* tv2 = add(tv0, tv1);

  fusion.addOutput(tv2);

  auto tv0_shared = tv0->cacheAfter();
  tv0_shared->setMemoryType(MemoryType::Shared);
  tv0->computeAt(tv2, 1);

  // Asynchronously load a tile in one schedule
  tv0_shared->split(1, 4);
  tv0_shared->axis(-2)->parallelize(ParallelType::TIDx);

  // Consume the loaded tile in another schedule,
  //   triggering the need for a sync.
  tv2->split(1, 4);
  tv2->axis(-2)->parallelize(ParallelType::TIDx);

  // Double buffer the shared mem tensor.
  tv0_shared->doubleBuffer();

  auto options = at::TensorOptions().dtype(at::kFloat).device(at::kCUDA, 0);
  at::Tensor t0 = at::randn({m, n}, options);
  at::Tensor t1 = at::randn({m, n}, options);

  GpuLower gpulw(&fusion);
  auto flattened_exprs =
      ir_utils::flattenScopedExprs(gpulw.kernel()->topLevelExprs());
  bool sync_inserted = std::any_of(
      flattened_exprs.begin(), flattened_exprs.end(), [](Expr* expr) {
        return expr->isA<kir::BlockSync>();
      });
  TORCH_INTERNAL_ASSERT(!sync_inserted, "Un-expected block sync inserted");

  FusionExecutor fe;
  fe.compileFusion(&fusion, {t0, t1});
  auto cg_outputs = fe.runFusion({t0, t1});

  auto ref = t0 + t1;

  testValidate(&fusion, cg_outputs, {t0, t1}, {ref}, __LINE__, __FILE__);
}

// Test predicate inversion for cp.async
TEST_F(NVFuserTest, FusionCpAsyncPredicate_CUDA) {
  // requires ampere+ GPU

  Fusion fusion;
  FusionGuard fg(&fusion);

  // Using vectorization so need to keep n multiple of 4.
  int m = 33, n = 48;

  TensorView* tv0 = makeContigConcreteTensor({m, n});

  fusion.addInput(tv0);
  auto tv1 = sum(tv0, {1});
  fusion.addOutput(tv1);

  auto tv0_shared = tv0->cacheAfter(LoadStoreOpType::CpAsyncCa);
  tv0_shared->cacheAfter();
  tv0_shared->setMemoryType(MemoryType::Shared);
  tv0->computeAt(tv1, 1);

  tv0_shared->split(-1, 32);
  tv0_shared->split(-1, 4);
  tv0_shared->axis(-1)->parallelize(ParallelType::Vectorize);

  auto options = at::TensorOptions().dtype(at::kFloat).device(at::kCUDA, 0);
  at::Tensor t0 = at::randn({m, n}, options);

  FusionExecutor fe;
  if (!deviceMajorMinorCheck(8)) {
    ASSERT_ANY_THROW(fe.compileFusion(&fusion, {t0}));
    GTEST_SKIP() << "skipping tests on pre-AMPERE GPUs";
  }

  fe.compileFusion(&fusion, {t0});
  auto cg_outputs = fe.runFusion({t0});

  auto ref = t0.sum({1});

  testValidate(&fusion, cg_outputs, {t0}, {ref}, __LINE__, __FILE__);
}

// Test predicate removal on reg-to-reg expressions
TEST_F(NVFuserTest, FusionPredRemovalCheck_CUDA) {
  Fusion fusion;
  FusionGuard fg(&fusion);

  TensorView* tv0 = makeContigTensor(2);
  fusion.addInput(tv0);

  TensorView* tv1 = set(tv0);
  TensorView* tv2 = set(tv1);
  TensorView* tv3 = set(tv2);
  TensorView* tv4 = set(tv3);

  fusion.addOutput(tv4);
  tv4->split(1, 4);
  tv0->computeAt(tv4, -2);
  tv3->axis(-1)->parallelize(ParallelType::Vectorize);

  class PredicateRemovalChecker : public kir::IrVisitor {
   public:
    using kir::IrVisitor::handle;

   private:
    void handle(UnaryOp* uop) final {
      assertOnLocalToLocal(uop);
    }

    // Utility to assert any local-to-local expr is only trivially predicated.
    void assertOnLocalToLocal(Expr* expr) {
      bool is_local = true;
      for (auto in : ir_utils::filterByType<kir::TensorIndex>(expr->inputs())) {
        if (in->view()->getMemoryType() != MemoryType::Local) {
          is_local = false;
        }
      }
      for (auto in :
           ir_utils::filterByType<kir::TensorIndex>(expr->outputs())) {
        if (in->view()->getMemoryType() != MemoryType::Local) {
          is_local = false;
        }
      }

      if (is_local) {
        if (scope_exprs_.empty()) {
          return;
        }
        if (auto ite = dynamic_cast<kir::IfThenElse*>(scope_exprs_.back())) {
          TORCH_INTERNAL_ASSERT(
              ite->predicate()->value()->isConst(),
              "redundant predicate on: ",
              expr);
        }
      }
    }

  } pred_checker;

  GpuLower gpulw(&fusion);
  pred_checker.handle(gpulw.kernel()->topLevelExprs());
}

TEST_F(NVFuserTest, FusionPropagateParallelTypesToSiblings_CUDA) {
  Fusion fusion;
  FusionGuard fg(&fusion);

  auto tv0 = makeSymbolicTensor(1);
  fusion.addInput(tv0);
  auto tvs = Welford(tv0, {0});
  auto tv_avg = tvs.avg;
  fusion.addOutput(tv_avg);

  tv_avg->split(0, 128);
  TransformPropagatorWithCheck propagator(tv_avg);
  MaxRootDomainInfoSpanningTree(tv_avg).traverse(&propagator);

  tv_avg->axis(0)->parallelize(ParallelType::BIDx);
  tv_avg->axis(1)->parallelize(ParallelType::TIDx);

  // Make sure the parallelization of tv_avg is propagated to the var
  // and count tensors.
  GpuLower gpulw(&fusion);
  for (const auto expr : gpulw.kernel()->exprs()) {
    auto wop = dynamic_cast<WelfordOp*>(expr);
    if (wop == nullptr) {
      continue;
    }
    auto ref = wop->outAvg()->as<TensorView>();
    for (auto sibling : ir_utils::filterByType<TensorView>(wop->outputs())) {
      if (ref == sibling) {
        continue;
      }
      TORCH_CHECK(
          ref->nDims() == sibling->nDims(),
          "Invalid sibling: ",
          sibling->toString());
      for (const auto i : c10::irange(ref->nDims())) {
        TORCH_CHECK(
            ref->axis(i)->getParallelType() ==
                sibling->axis(i)->getParallelType(),
            "Mismatched parallel types between siblings. ",
            ref->toString(),
            ", ",
            sibling->toString());
      }
    }
  }

  auto options = at::TensorOptions().dtype(at::kFloat).device(at::kCUDA, 0);
  at::Tensor t0 = at::randn({9999}, options);

  FusionExecutor fe;
  fe.compileFusion(&fusion, {t0});
  auto outputs = fe.runFusion({t0});

  testValidate(fe.kernel(), outputs, {t0}, {t0.mean({0})}, __LINE__, __FILE__);
}

// Test ExactRootDomainMap
TEST_F(NVFuserTest, FusionExactRootDomainMap_CUDA) {
  Fusion fusion;
  FusionGuard fg(&fusion);

  auto tv0 = makeSymbolicTensor(1);
  fusion.addInput(tv0);
  auto tv1 = makeSymbolicTensor(2);
  fusion.addInput(tv1);

  auto tv2 = broadcast(tv0, {false, true});
  auto tv3 = transpose(tv2);
  auto tv4 = add(tv2, tv1);
  auto tv5 = add(tv2, tv3);
  auto tv6 = add(tv3, tv1);
  fusion.addOutput(tv4);
  fusion.addOutput(tv5);
  fusion.addOutput(tv6);

  const auto exact_map = ExactRootDomainMap(&fusion);

  // In the exact mapping, the broadcast domain introduced at tv2 is
  // only mapped with the another one in tv3, which is just transposed
  // from tv2. Any other domain, including the second domain of tv4,
  // must not be mapped.

  auto tv2_bc = tv2->axis(1);
  auto tv3_bc = tv3->axis(0);

  TORCH_CHECK(
      exact_map.areMapped(tv2_bc, tv3_bc),
      "Invalid exact root domain map: ",
      exact_map.toString());

  // They must not be mapped with anything else.
  for (auto tv : ir_utils::allTvs(&fusion)) {
    for (auto root_id : tv->getRootDomain()) {
      if (root_id == tv2_bc || root_id == tv3_bc) {
        continue;
      }
      TORCH_CHECK(
          !exact_map.areMapped(root_id, tv2_bc),
          "Invalid exact root domain map: ",
          exact_map.toString());
      TORCH_CHECK(
          !exact_map.areMapped(root_id, tv3_bc),
          "Invalid exact root domain map: ",
          exact_map.toString());
    }
  }
}

class NVFuserMultithreadedTest : public ::testing::Test {
 protected:
  bool was_enabled = false;

  void SetUp() override {
    was_enabled = torch::jit::fuser::cuda::setEnabled(true);
  }

  void TearDown() override {
    torch::jit::fuser::cuda::setEnabled(was_enabled);
  }
};

TEST_F(NVFuserMultithreadedTest, SingleFunction_CUDA) {
  std::string ir = R"IR(
graph(%x.1 : Tensor,
      %y.1 : Tensor):
  %12 : NoneType = prim::Constant()
  %11 : bool = prim::Constant[value=0]()
  %9 : int = prim::Constant[value=1]()
  %3 : Tensor = aten::exp(%x.1)
  %5 : Tensor = aten::relu(%y.1)
  %6 : Tensor = aten::sin(%5)
  %8 : Tensor = aten::add(%3, %6, %9)
  %10 : int[] = prim::ListConstruct(%9)
  %13 : Tensor = aten::sum(%8, %10, %11, %12)
  return (%13)
)IR";
  auto g = std::make_shared<torch::jit::Graph>();
  torch::jit::parseIR(ir, g.get());
  torch::jit::GraphFunction fn("nvfuser_test", g, nullptr);

  auto run_kernel = [&fn]() {
    auto x = torch::rand({32, 32}, at::TensorOptions(at::kCUDA));
    auto y = torch::rand({32, 32}, at::TensorOptions(at::kCUDA));
    std::vector<c10::IValue> results;
    for (const auto& i : c10::irange(10)) {
      (void)i; // Suppress unused variable warning
      auto stack = createStack({x.clone(), y.clone()});
      fn.run(stack);
      results.push_back(stack.back());
    }
    for (const auto& i : c10::irange(1, 10)) {
      auto t0 = results[0].toTensor();
      auto ti = results[i].toTensor();
      ASSERT_TRUE(at::allclose(t0, ti));
    }
  };

  constexpr size_t kNumThreads = 4;
  std::vector<std::thread> threads;
  for (size_t id = 0; id < kNumThreads; ++id) {
    threads.emplace_back(run_kernel);
  }
  for (auto& t : threads) {
    t.join();
  }
}

TEST_F(NVFuserMultithreadedTest, MultipleFunctions_CUDA) {
  auto run_kernel = []() {
    const std::string ir = R"IR(
  graph(%x.1 : Tensor,
        %y.1 : Tensor):
    %12 : NoneType = prim::Constant()
    %11 : bool = prim::Constant[value=0]()
    %9 : int = prim::Constant[value=1]()
    %3 : Tensor = aten::exp(%x.1)
    %5 : Tensor = aten::relu(%y.1)
    %6 : Tensor = aten::sin(%5)
    %8 : Tensor = aten::add(%3, %6, %9)
    %10 : int[] = prim::ListConstruct(%9)
    %13 : Tensor = aten::sum(%8, %10, %11, %12)
    return (%13)
  )IR";
    auto g = std::make_shared<torch::jit::Graph>();
    torch::jit::parseIR(ir, g.get());
    torch::jit::GraphFunction fn("nvfuser_test", g, nullptr);

    auto x = torch::rand({32, 32}, at::TensorOptions(at::kCUDA));
    auto y = torch::rand({32, 32}, at::TensorOptions(at::kCUDA));
    std::vector<c10::IValue> results;
    constexpr size_t numRuns = 10;
    for (const auto& i : c10::irange(numRuns)) {
      (void)i; // Suppress unused variable warning
      auto stack = createStack({x.clone(), y.clone()});
      fn.run(stack);
      results.push_back(stack.back());
    }
    for (const auto& i : c10::irange(1, numRuns)) {
      auto t0 = results[0].toTensor();
      auto ti = results[i].toTensor();
      ASSERT_TRUE(at::allclose(t0, ti));
    }
  };

  constexpr size_t kNumThreads = 4;
  std::vector<std::thread> threads;
  for (size_t id = 0; id < kNumThreads; ++id) {
    threads.emplace_back(run_kernel);
  }
  for (auto& t : threads) {
    t.join();
  }
}

// Repro of issue #1655
TEST_F(NVFuserTest, FusionIncompleteConcreteID_CUDA) {
  Fusion fusion;
  FusionGuard fg(&fusion);

  auto tv0 = makeSymbolicTensor(1);
  fusion.addInput(tv0);
  auto tv1 = makeSymbolicTensor(2);
  fusion.addInput(tv1);
  auto tv2 = makeSymbolicTensor(2);
  fusion.addInput(tv2);

  auto tv3 = broadcast(tv0, {true, true, false});
  auto tv4 = broadcast(tv1, {false, true, false});
  auto tv5 = broadcast(tv2, {true, false, false});

  auto tv6 = add(tv3, tv4);
  auto tv7 = add(tv3, tv5);

  fusion.addOutput(tv6);
  fusion.addOutput(tv7);

  tv6->merge(0);
  tv6->merge(0);

  TransformPropagatorWithCheck propagator(tv6);
  MaxRootDomainInfoSpanningTree(tv6).traverse(&propagator);

  tv0->computeAt(tv6, -1, ComputeAtMode::MostInlined);
  tv1->computeAt(tv6, -1, ComputeAtMode::MostInlined);
  tv2->computeAt(tv7, -1, ComputeAtMode::MostInlined);

  // NOLINTNEXTLINE(cppcoreguidelines-avoid-goto,hicpp-avoid-goto)
  ASSERT_ANY_THROW(fusion.printKernel());
}

TEST_F(NVFuserTest, FusionTestReEntrantGridWelford_CUDA) {
  std::unique_ptr<Fusion> fusion_ptr = std::make_unique<Fusion>();
  Fusion& fusion = *fusion_ptr.get();
  FusionGuard fg(&fusion);

  int X = 256, Y = 7, Z = 2048;

  // setup fusion
  auto tv0 = makeContigTensor(4, DataType::Half);
  fusion.addInput(tv0);
  auto tv1 = castOp(DataType::Float, tv0);

  auto tvs = Welford(tv1, {0, 1, 2});
  auto tv_avg = tvs.avg;
  auto tv_M2 = tvs.var_sum;
  fusion.addOutput(tv_avg);
  fusion.addOutput(tv_M2);

  auto cached_input = tv0->cacheAfter();
  tv_avg->cacheBefore();
  tv_M2->cacheBefore();

  auto reduction_tv = scheduler_utils::getReductionTvs(&fusion)[0];

  reduction_tv->merge(0);
  reduction_tv->merge(0);

  int TIDx = 16;
  int vec = 4;

  int TIDy = 16;
  int outer_tidy_fact = 16;

  reduction_tv->split(-1, TIDx * vec);
  reduction_tv->split(-1, vec);
  reduction_tv->axis(-2)->parallelize(ParallelType::TIDx);
  reduction_tv->axis(-1)->parallelize(ParallelType::Vectorize);
  reduction_tv->axis(-3)->parallelize(ParallelType::BIDx);

  reduction_tv->split(0, TIDy);
  reduction_tv->axis(1)->parallelize(ParallelType::TIDy);
  reduction_tv->split(0, outer_tidy_fact);
  reduction_tv->axis(0)->parallelize(ParallelType::BIDy);

  // T2_g[ rblockIdx.y, rS{16}, rthreadIdx.y, iblockIdx.x, ithreadIdx.x24,
  // iV25{4} ]
  reduction_tv->reorder({{3, 0}, {4, 1}, {0, 2}, {2, 3}, {1, 4}, {5, 5}});
  // T2_g[iblockIdx.x, ithreadIdx.x24, rblockIdx.y, rthreadIdx.y, rS{16},
  // iV25{4}]

  TransformPropagatorWithCheck propagator(reduction_tv);
  MaxRootDomainInfoSpanningTree(reduction_tv).traverse(&propagator);
  auto rfactor_tv = ir_utils::rfactorHelper(reduction_tv, {4});
  scheduler_utils::parallelizeAllLike(rfactor_tv);

  tv0->computeAt(tv_avg, 2);
  tv0->computeAt(cached_input, -2);

  cached_input->computeAt(rfactor_tv, 4, ComputeAtMode::BestEffort);

  for (auto tv : ir_utils::allTvs(&fusion)) {
    if (tv == cached_input || tv == tv_avg || tv == tv_M2) {
      continue;
    }
    tv->axis(-1)->parallelize(ParallelType::Serial);
  }

  // Welford inputs and outputs should not be aliased. See PR #2118.
  class AliasChecker : public kir::IrVisitor {
   public:
    using kir::IrVisitor::handle;

    void handle(kir::Allocate* alloc) final {
      if (alloc->alias() == nullptr) {
        return;
      }
      auto tv = dynamic_cast<TensorView*>(alloc->buffer());
      auto alias_tv = dynamic_cast<TensorView*>(alloc->alias()->buffer());
      if (tv != nullptr && alias_tv != nullptr) {
        alias_map_.emplace(tv, alias_tv);
        alias_map_.emplace(alias_tv, tv);
      }
    }

    void handle(kir::GridWelford* gwop) final {
      for (auto out_ti : ir_utils::filterByType<kir::TensorIndex>(
               gwop->welford_op()->outputs())) {
        auto out_tv = out_ti->view();
        if (alias_map_.count(out_tv) == 0) {
          continue;
        }
        auto alias_tv = alias_map_.at(out_tv);
        for (auto inp_ti : ir_utils::filterByType<kir::TensorIndex>(
                 gwop->welford_op()->inputs())) {
          TORCH_CHECK(
              inp_ti->view() != alias_tv,
              "Invalid alias found between GridWelford input and output. Out tv: ",
              out_tv->toString(),
              ", In tv: ",
              alias_tv->toString());
        }
      }
    }

    std::unordered_map<TensorView*, TensorView*> alias_map_;
  } checker;

  GpuLower gpulw(&fusion);
  checker.handle(gpulw.kernel()->topLevelExprs());

  FusionExecutor fe;
  fe.compileFusion(&fusion, {}, LaunchParams());

  auto options = at::TensorOptions().dtype(at::kHalf).device(at::kCUDA, 0);
  at::Tensor t0 = at::randn({X, Y, Y, Z}, options);

  auto cg_outputs = fe.runFusion({t0}, LaunchParams(-1, -1, -1, -1, -1, -1));

  // by default Welford outputs sum of square diff so need to divide to get var
  cg_outputs[1] = cg_outputs[1].div((float)(X * Y * Y));

  auto at_mu = at::mean(t0.to(at::kDouble), {0, 1, 2});
  auto at_var = at::var(t0.to(at::kDouble), {0, 1, 2}, false);

  testValidate(
      &fusion,
      cg_outputs,
      {t0},
      {at_mu, at_var},
      __LINE__,
      __FILE__,
      "",
      LaunchParams(-1, -1, -1, -1, -1, -1));
}

// Test sync insertion with redundant predicates
TEST_F(NVFuserTest, FusionRedundantPredSync_CUDA) {
  Fusion fusion;
  FusionGuard fg(&fusion);

  TensorView* tv0 = makeConcreteTensor({32});
  TensorView* tv1 = makeConcreteTensor({32, 32});
  fusion.addInput(tv0);
  fusion.addInput(tv1);

  auto tv2 = broadcast(tv0, {true, false});
  auto tv3 = add(tv2, tv1);

  fusion.addOutput(tv3);

  auto tv0c = tv0->cacheAfter();

  // Make a redundant write through smem
  tv0c->setMemoryType(MemoryType::Shared);

  tv0->computeAt(tv3, 0);
  tv1->computeAt(tv3, 0);

  tv0c->axis(0)->parallelize(ParallelType::TIDx);
  tv2->axis(0)->parallelize(ParallelType::TIDy);
  tv2->axis(1)->parallelize(ParallelType::TIDx);

  tv3->axis(0)->parallelize(ParallelType::TIDy);
  tv3->axis(1)->parallelize(ParallelType::TIDx);

  GpuLower gpulw(&fusion);
  auto flattened_exprs =
      ir_utils::flattenScopedExprs(gpulw.kernel()->topLevelExprs());
  bool sync_inserted = std::any_of(
      flattened_exprs.begin(), flattened_exprs.end(), [](Expr* expr) {
        return expr->isA<kir::BlockSync>();
      });
  TORCH_INTERNAL_ASSERT(sync_inserted, "Expected block sync not inserted");

  auto options = at::TensorOptions().dtype(at::kFloat).device(at::kCUDA, 0);

  at::Tensor t0 = at::randn({32}, options);
  at::Tensor t1 = at::randn({32, 32}, options);

  FusionExecutor fe;
  fe.compileFusion(&fusion, {t0, t1});
  auto cg_outputs = fe.runFusion({t0, t1});

  auto ref = t0 + t1;

  testValidate(&fusion, cg_outputs, {t0, t1}, {ref}, __LINE__, __FILE__);
}

// Test case for removing syncs on chain of redundant uses.
TEST_F(NVFuserTest, FusionRedundantPredSync2_CUDA) {
  Fusion fusion;
  FusionGuard fg(&fusion);

  TensorView* tv0 = makeConcreteTensor({32});
  TensorView* tv1 = makeConcreteTensor({32, 32});
  fusion.addInput(tv0);
  fusion.addInput(tv1);

  auto tv2 = broadcast(tv0, {true, false});
  auto tv3 = add(tv2, tv1);

  fusion.addOutput(tv3);

  auto tv0c = tv0->cacheAfter();

  // Make a redundant write through smem
  tv0c->setMemoryType(MemoryType::Shared);
  tv2->setMemoryType(MemoryType::Shared);

  tv0->computeAt(tv3, 0);
  tv1->computeAt(tv3, 0);

  tv0c->axis(0)->parallelize(ParallelType::TIDx);
  tv2->axis(0)->parallelize(ParallelType::TIDy);
  tv2->axis(1)->parallelize(ParallelType::TIDx);

  tv3->axis(0)->parallelize(ParallelType::TIDy);
  tv3->axis(1)->parallelize(ParallelType::TIDx);

  // Utility class to make sure one block sync
  //  is inserted by RAW pass.
  class SyncChecker : public kir::IrVisitor {
   public:
    using kir::IrVisitor::handle;
    int result() {
      return sync_seen_;
    }

   private:
    void handle(kir::BlockSync*) final {
      sync_seen_++;
    }

   private:
    int sync_seen_ = 0;
  } checker;

  GpuLower gpulw(&fusion);
  checker.handle(gpulw.kernel()->topLevelExprs());
  TORCH_INTERNAL_ASSERT(
      checker.result() < 2, "More syncs were inserted than expected");

  auto options = at::TensorOptions().dtype(at::kFloat).device(at::kCUDA, 0);

  at::Tensor t0 = at::randn({32}, options);
  at::Tensor t1 = at::randn({32, 32}, options);

  FusionExecutor fe;
  fe.compileFusion(&fusion, {t0, t1});
  auto cg_outputs = fe.runFusion({t0, t1});

  auto ref = t0 + t1;

  testValidate(&fusion, cg_outputs, {t0, t1}, {ref}, __LINE__, __FILE__);
}

// Test case for sync insertion after redundant predicated smem write
//  Check that syncs are removed only when all paths are redundant.
TEST_F(NVFuserTest, FusionRedundantPredSync3_CUDA) {
  Fusion fusion;
  FusionGuard fg(&fusion);

  TensorView* tv0 = makeConcreteTensor({32});
  TensorView* tv1 = makeConcreteTensor({32, 32});
  fusion.addInput(tv0);
  fusion.addInput(tv1);

  auto tv2 = broadcast(tv0, {true, false});
  auto tv3 = set(tv2);
  auto tv4 = add(tv3, tv1);
  auto tv5 = add(tv2, tv1);

  fusion.addOutput(tv4);
  fusion.addOutput(tv5);

  auto tv0c = tv0->cacheAfter();

  // In this scheduling config,
  //  tv0c -> tv2 -> tv3 is a redundant path for tidy
  //  tv0c -> tv2 -> tv5 is not.
  //  So we need a RAW sync in tv0c->tv2 to make sure
  //  tv2 has the correct value to produce tv5.
  tv0c->setMemoryType(MemoryType::Shared);
  tv3->setMemoryType(MemoryType::Shared);

  tv0c->axis(0)->parallelize(ParallelType::TIDx);
  tv2->axis(0)->parallelize(ParallelType::TIDy);
  tv2->axis(1)->parallelize(ParallelType::TIDx);

  tv3->axis(0)->parallelize(ParallelType::TIDy);
  tv3->axis(1)->parallelize(ParallelType::TIDx);

  tv5->axis(0)->parallelize(ParallelType::TIDy);
  tv5->axis(1)->parallelize(ParallelType::TIDx);

  // Utility class to make sure one block sync
  //  is inserted by RAW pass.
  class SyncChecker : public kir::IrVisitor {
   public:
    using kir::IrVisitor::handle;
    int result() {
      return sync_seen_;
    }

   private:
    void handle(kir::BlockSync* sync) final {
      if (!sync->isWarHazardSync()) {
        sync_seen_++;
      }
    }

   private:
    int sync_seen_ = 0;
  } checker;

  GpuLower gpulw(&fusion);
  checker.handle(gpulw.kernel()->topLevelExprs());

  // This is implicit checking. There are exactly 2 places
  //  where RAW hazards happen: one producing tv2 and the other
  //  producing tv3. This test case expect syncs in both of
  //  these places so we check that 2 RAW syncs are inserted.
  TORCH_INTERNAL_ASSERT(
      checker.result() == 2,
      "Exactly 2 RAW sync expected for the two shared memory transfers");

  auto options = at::TensorOptions().dtype(at::kFloat).device(at::kCUDA, 0);

  at::Tensor t0 = at::randn({32}, options);
  at::Tensor t1 = at::randn({32, 32}, options);

  FusionExecutor fe;
  fe.compileFusion(&fusion, {t0, t1});
  auto cg_outputs = fe.runFusion({t0, t1});

  auto ref = t0 + t1;

  testValidate(&fusion, cg_outputs, {t0, t1}, {ref, ref}, __LINE__, __FILE__);
}

// Unit test case for detecting thread redundant usage of shared tensors.
TEST_F(NVFuserTest, FusionRedundantUseCheck_CUDA) {
  Fusion fusion;
  FusionGuard fg(&fusion);

  TensorView* tv0 = makeConcreteTensor({32, 32});
  fusion.addInput(tv0);

  auto tv1 = set(tv0);
  auto tv2 = set(tv1);
  auto tv3 = set(tv2);
  auto tv4 = set(tv3);

  auto tv5 = set(tv4);

  auto tv6 = set(tv4);
  auto tv7 = set(tv6);

  fusion.addOutput(tv5);
  fusion.addOutput(tv7);

  tv2->setMemoryType(MemoryType::Shared);
  tv4->setMemoryType(MemoryType::Shared);

  tv7->axis(-1)->parallelize(ParallelType::TIDx);

  // Thread pred map cannot be built without an active lower
  //  object. So would need to lower the whole fusion for
  //  testing. However, lower also keeps an copy of the fusion
  //  so the original pointers cannot be used to querry the
  //  thread pred map. So have to traverse the new expr list
  //  to find the pointers;
  GpuLower gpulw(&fusion);

  TensorView *lowered_tv2 = nullptr, *lowered_tv4 = nullptr;
  auto used_vals = gpulw.kernel()->usedMathVals();

  for (auto tv : ir_utils::filterByType<TensorView>(used_vals)) {
    if (tv->name() == 2) {
      lowered_tv2 = tv;
    }
    if (tv->name() == 4) {
      lowered_tv4 = tv;
    }
  }

  TORCH_INTERNAL_ASSERT(
      lowered_tv2 != nullptr && lowered_tv4 != nullptr,
      "tv2 or tv4 not lowered or mangled");

  auto tv2_info = gpulw.threadPredMap().getPredicateInfo(lowered_tv2);
  auto tv4_info = gpulw.threadPredMap().getPredicateInfo(lowered_tv4);

  // tv2 -> tv3 -> tv4 (shared) is the only use chain for tv2,
  //  and tv4 is redundantly written in tidx so tv2 is redundantly
  //  consumed in tidx.
  TORCH_INTERNAL_ASSERT(
      tv2_info.redundant_use_types.get(ParallelType::TIDx),
      "TV2 is redundantly used but not detected.");

  // tv4->tv5 (global) is a redundant use chain, but
  // tv4->tv6->tv7 is not, so tv4 should not be detected as
  // a redundant used tensor in tidx.
  TORCH_INTERNAL_ASSERT(
      !tv4_info.redundant_use_types.get(ParallelType::TIDx),
      "TV4 is not redundantly used but not detected.");
}

TEST_F(NVFuserTest, FusionUnsqueeze1_CUDA) {
  Fusion fusion;
  FusionGuard fg(&fusion);

  std::vector<int64_t> shape({10, 11});

  auto tv0 = makeConcreteTensor(shape);
  fusion.addInput(tv0);

  // [I, R]
  auto tv1 = sum(tv0, {1});
  // [I, B]
  auto tv2 = unsqueeze(tv1, -1);
  fusion.addOutput(tv2);

  TORCH_CHECK(
      tv2->nDims() == 2, "Unpected unsqueeze result: ", tv2->toString());
  TORCH_CHECK(
      tv2->axis(1)->isBroadcast(),
      "Unexpected unsqueeze result: ",
      tv2->toString());

  // tv1 has only one non-reduction axis. An exception should be
  // thrown.
  // NOLINTNEXTLINE(cppcoreguidelines-avoid-goto,hicpp-avoid-goto)
  ASSERT_ANY_THROW(unsqueeze(tv1, 2));

  auto options = at::TensorOptions().dtype(at::kFloat).device(at::kCUDA, 0);
  at::Tensor t0 = at::randn({10, 11}, options);
  std::vector<c10::IValue> aten_inputs = {t0};

  FusionExecutor fe;
  fe.compileFusion(&fusion, aten_inputs);
  auto cg_outputs = fe.runFusion(aten_inputs);

  auto ref = t0.sum(1).unsqueeze(-1);

  testValidate(&fusion, cg_outputs, aten_inputs, {ref}, __LINE__, __FILE__);
}

TEST_F(NVFuserTest, FusionSqueeze1_CUDA) {
  Fusion fusion;
  FusionGuard fg(&fusion);

  std::vector<int64_t> shape({10, 11});

  auto tv0 = makeConcreteTensor(shape);
  fusion.addInput(tv0);

  // [I, B]
  auto tv1 = sum(tv0, {1}, true);
  // [I]
  auto tv2 = squeeze(tv1, std::vector<int64_t>{shape[0], 1});
  fusion.addOutput(tv2);

  TORCH_CHECK(
      tv2->nDims() == 1, "Unexpected squeeze result: ", tv2->toString());

  // [I, R]
  auto tv3 = sum(tv0, {1});
  // tv3 has only one non-reduction axis. The extent of the first axis
  // is not one, so squeeze should fail.
  // NOLINTNEXTLINE(cppcoreguidelines-avoid-goto,hicpp-avoid-goto)
  ASSERT_ANY_THROW(squeeze(tv3, std::vector<int64_t>{shape[0], 1}));

  auto options = at::TensorOptions().dtype(at::kFloat).device(at::kCUDA, 0);
  at::Tensor t0 = at::randn({10, 11}, options);
  std::vector<c10::IValue> aten_inputs = {t0};

  FusionExecutor fe;
  fe.compileFusion(&fusion, aten_inputs);
  auto cg_outputs = fe.runFusion(aten_inputs);

  auto ref = t0.sum(1, true).squeeze(-1);

  testValidate(&fusion, cg_outputs, aten_inputs, {ref}, __LINE__, __FILE__);
}

TEST_F(NVFuserTest, FusionContigPredicate_CUDA) {
  Fusion fusion;
  FusionGuard fg(&fusion);

  auto tv0 = makeSymbolicTensor(2);
  fusion.addInput(tv0);
  auto tv1 = set(tv0);
  auto tv2 = broadcast(tv1, {false, true, false});
  fusion.addOutput(tv2);

  tv2->merge(-2, -1);
  tv2->merge(-2, -1);
  tv2->split(-1, 100);
  tv0->computeAt(tv2, -1);

  GpuLower gpulw(&fusion);
  TORCH_CHECK(PredicatedChecker::isPredicated(tv1, gpulw));

  auto options = at::TensorOptions().dtype(at::kFloat).device(at::kCUDA, 0);
  at::Tensor t0 = at::randn({3, 4}, options);

  FusionExecutor fe;
  fe.compileFusion(&fusion, {t0});
  auto cg_outputs = fe.runFusion({t0});

  auto ref = t0.unsqueeze(1);

  testValidate(fe.kernel(), cg_outputs, {t0}, {ref}, __LINE__, __FILE__);
}

// Repro of https://github.com/csarofeen/pytorch/issues/1777
TEST_F(NVFuserTest, FusionDivScalarLhs_CUDA) {
  // tv1 = 2.0 / tv0
  Fusion fusion;
  FusionGuard fg(&fusion);

  TensorView* tv0 = makeSymbolicTensor(2);
  fusion.addInput(tv0);
  TensorView* tv1 = div(IrBuilder::create<Double>(2.0), tv0);
  fusion.addOutput(tv1);

  auto options = at::TensorOptions().dtype(at::kFloat).device(at::kCUDA, 0);
  auto t0 = at::randn({3, 3}, options);
  // There's no overload div(Scalar, Tensor) in ATen
  auto aten_output = at::div(
      at::native::wrapped_scalar_tensor(at::Scalar(2.0), options.device()), t0);

  FusionExecutor fe;
  fe.compileFusion(&fusion, {t0});
  auto cg_outputs = fe.runFusion({t0});

  testValidate(&fusion, cg_outputs, {t0}, {aten_output}, __LINE__, __FILE__);
}

// Repro of an issue of the reduction scheduler with a broadcast
// domain concretized to multiple domains that are not proven to have
// the same extent
TEST_F(NVFuserTest, FusionRepro1713_CUDA) {
  auto fusion = std::make_unique<Fusion>();
  FusionGuard fg(fusion.get());

  auto tv0 = makeSymbolicTensor(2);
  auto tv1 = makeSymbolicTensor(2);
  auto tv2 = makeSymbolicTensor(1);
  fusion->addInput(tv0);
  fusion->addInput(tv1);
  fusion->addInput(tv2);
  auto tv3 = broadcast(tv2, {false, true});

  auto tv4 = add(tv3, tv0);

  auto tv5 = add(tv3, tv1);
  auto tv6 = sum(tv5, {0});
  fusion->addOutput(tv4);
  fusion->addOutput(tv6);

  auto options = at::TensorOptions().dtype(at::kFloat).device(at::kCUDA, 0);
  at::Tensor t0 = at::randn({1024, 204800}, options);
  // Original repro had the same shape as t0, but this should work
  // with a different extent at the second axis
  at::Tensor t1 = at::randn({1024, 123}, options);
  at::Tensor t2 = at::randn({1024}, options);
  std::vector<c10::IValue> aten_inputs({t0, t1, t2});

  FusionExecutorCache executor_cache(std::move(fusion));
  auto cg_outputs = executor_cache.runFusionWithInputs(aten_inputs);

  auto t3 = t2.unsqueeze(-1);
  auto t4 = t3 + t0;
  auto t5 = t3 + t1;
  auto t6 = sum(t5, {0});

  testValidate(
      executor_cache.fusion(),
      cg_outputs,
      {t0, t1, t2},
      {t4, t6},
      __LINE__,
      __FILE__);
}

TEST_F(NVFuserTest, FusionExpand_CUDA) {
  auto fusion = std::make_unique<Fusion>();
  FusionGuard fg(fusion.get());

  auto w = 2, x = 3, y = 4, z = 5;

  // Test
  // a simple expand
  // Expand that's propagated
  // expand_as
  // symbolic expand

  // x
  auto tv0 = makeSymbolicTensor(1);
  fusion->addInput(tv0);

  auto tv1 = broadcast(tv0, {false, true});
  auto tv2 = expand(tv1, {tv0->axis(0)->extent(), IrBuilder::create<Int>(y)});

  // x
  auto tv3 = makeSymbolicTensor(1);
  fusion->addInput(tv3);
  auto tv4 = broadcast(tv3, {false, true});
  auto tv5 = add(tv4, tv2);
  // [x, e_y]

  // [x, y, z]
  auto tv6 = makeSymbolicTensor(3);
  fusion->addInput(tv6);

  // Disjoint set op will cause a segmentation for just this op.
  auto tmp_7 = set(tv6);
  fusion->addOutput(tmp_7);

  auto tv7 = broadcast(tv5, {false, false, true});

  auto tv8 = expand_as(tv7, tv6);
  // [x, e_y, e_z]

  auto w_symbolic = IrBuilder::create<Int>();
  fusion->addInput(w_symbolic);

  auto tv9 = broadcast(tv8, {true, false, false, false});
  //[1, x, e_y, e_z]

  auto tv10 = expand(
      tv9,
      {w_symbolic,
       tv9->axis(1)->extent(),
       tv9->axis(2)->expandedExtent(),
       tv9->axis(3)->expandedExtent()});

  fusion->addOutput(tv10);

  auto options = at::TensorOptions().dtype(at::kFloat).device(at::kCUDA, 0);
  at::Tensor t0 = at::randn({x}, options);
  at::Tensor t3 = at::randn({x}, options);
  at::Tensor t6 = at::randn({x, y, z}, options);

  FusionExecutorCache executor_cache(std::move(fusion));

  auto cg_outputs = executor_cache.runFusionWithInputs({t0, t3, t6, w});
  auto cg_out = cg_outputs[1];

  TORCH_INTERNAL_ASSERT(cg_out.size(0) == w);
  TORCH_INTERNAL_ASSERT(cg_out.size(1) == x);
  TORCH_INTERNAL_ASSERT(cg_out.size(2) == y);
  TORCH_INTERNAL_ASSERT(cg_out.size(3) == z);
  TORCH_INTERNAL_ASSERT(cg_out.stride(0) == 0);
  TORCH_INTERNAL_ASSERT(cg_out.stride(1) == 1);
  TORCH_INTERNAL_ASSERT(cg_out.stride(2) == 0);
  TORCH_INTERNAL_ASSERT(cg_out.stride(3) == 0);

  auto t10 = t0.unsqueeze(-1)
                 .expand({x, y})
                 .add(t3.unsqueeze(-1))
                 .unsqueeze(-1)
                 .expand_as(t6)
                 .unsqueeze(0)
                 .expand({w, x, y, z});

  testValidate(
      executor_cache.fusion(),
      cg_outputs,
      {t0, t3, t6, w},
      {t6, t10},
      __LINE__,
      __FILE__);
}

TEST_F(NVFuserTest, FusionExpandIssue1751_CUDA) {
  auto fusion = std::make_unique<Fusion>();
  FusionGuard fg(fusion.get());

  auto x = 3, y = 4, z = 5;

  // y, z
  auto tv0 = makeSymbolicTensor(2);
  fusion->addInput(tv0);

  auto tv1 = broadcast(tv0, {true, false, false});

  // Two ways to propagate extents as is: use -1 or explicitly pass
  // the extent vals.

  auto tv2 = expand(
      tv1,
      {IrBuilder::create<Int>(x),
       IrBuilder::create<Int>(-1),
       IrBuilder::create<Int>(-1)});

  auto tv3 = expand(
      tv1,
      {IrBuilder::create<Int>(x),
       tv0->axis(0)->extent(),
       tv0->axis(1)->extent()});

  fusion->addOutput(tv2);
  fusion->addOutput(tv3);

  auto options = at::TensorOptions().dtype(at::kFloat).device(at::kCUDA, 0);
  at::Tensor t0 = at::randn({y, z}, options);

  FusionExecutorCache executor_cache(std::move(fusion));

  auto cg_outputs = executor_cache.runFusionWithInputs({t0});

  for (const auto& cg_out : cg_outputs) {
    TORCH_INTERNAL_ASSERT(cg_out.size(0) == x);
    TORCH_INTERNAL_ASSERT(cg_out.size(1) == y);
    TORCH_INTERNAL_ASSERT(cg_out.size(2) == z);
  }

  auto t2 = t0.expand({x, y, z});

  testValidate(
      executor_cache.fusion(), cg_outputs, {t0}, {t2, t2}, __LINE__, __FILE__);
}

// TODO: Make sure the kernel uses the expanded concrete size instead
// of the symbolic size
TEST_F(NVFuserTest, FusionExpandToConcrete_CUDA) {
  auto fusion = std::make_unique<Fusion>();
  FusionGuard fg(fusion.get());

  auto x = 3, y = 4;

  auto tv0 = makeSymbolicTensor(1);
  fusion->addInput(tv0);

  auto tv1 = broadcast(tv0, {true, false});

  auto tv2 =
      expand(tv1, {IrBuilder::create<Int>(x), IrBuilder::create<Int>(y)});

  fusion->addOutput(tv2);

  auto options = at::TensorOptions().dtype(at::kFloat).device(at::kCUDA, 0);
  at::Tensor t0 = at::randn({y}, options);

  FusionExecutorCache executor_cache(std::move(fusion));

  auto cg_outputs = executor_cache.runFusionWithInputs({t0});

  for (const auto& cg_out : cg_outputs) {
    TORCH_INTERNAL_ASSERT(cg_out.size(0) == x);
    TORCH_INTERNAL_ASSERT(cg_out.size(1) == y);
  }

  auto t2 = t0.expand({x, y});

  testValidate(
      executor_cache.fusion(), cg_outputs, {t0}, {t2}, __LINE__, __FILE__);
}

TEST_F(NVFuserTest, FusionReproNoncontigBroadcast_CUDA) {
  auto fusion = std::make_unique<Fusion>();
  FusionGuard fg(fusion.get());

  auto options = at::TensorOptions().dtype(at::kHalf).device(at::kCUDA, 0);
  at::Tensor t0 = at::randn({4, 32, 16, 112, 112}, options).transpose(-1, -2);
  at::Tensor t1 = at::randn({32, 1, 112, 1}, options).transpose(-1, -2);

  auto tv0 = TensorViewBuilder()
                 .ndims(5)
                 .contiguity({true, true, false, false, false}) // ttfff
                 .shape({-1, -1, -1, -1, -1})
                 .dtype(DataType::Half)
                 .build();
  auto tv1 = TensorViewBuilder()
                 .ndims(4)
                 .contiguity({true, std::nullopt, std::nullopt, true})
                 .shape({-1, 1, 1, -1})
                 .dtype(DataType::Half)
                 .build();

  fusion->addInput(tv0);
  fusion->addInput(tv1);

  auto tv2 = add(tv0, tv1);

  fusion->addOutput(tv2);

  std::vector<c10::IValue> aten_inputs({t0, t1});

  FusionExecutorCache executor_cache(std::move(fusion));
  auto cg_outputs = executor_cache.runFusionWithInputs(aten_inputs);

  auto t2 = t0 + t1;

  testValidate(
      executor_cache.fusion(), cg_outputs, {t0, t1}, {t2}, __LINE__, __FILE__);
}

TEST_F(NVFuserTest, FusionTransformPropagateSibling_CUDA) {
  // https://github.com/csarofeen/pytorch/issues/1760
  Fusion fusion;
  FusionGuard fg(&fusion);

  auto tv0 = makeSymbolicTensor(2);
  fusion.addInput(tv0);

  auto tvs = Welford(tv0, {1});
  fusion.addOutput(tvs.var_sum);

  tvs.avg->split(1, 1);
  tvs.avg->split(1, 2);
  tvs.avg->split(1, 3);
  tvs.var_sum->split(1, 1);
  tvs.var_sum->split(1, 2);
  tvs.var_sum->split(1, 3);
  tvs.n->split(1, 1);
  tvs.n->split(1, 2);
  tvs.n->split(1, 3);

  auto var_sum_rf = ir_utils::rfactorHelper(tvs.var_sum, {1, 4});

  TransformPropagatorWithCheck propagator(var_sum_rf);
  MaxRootDomainInfoSpanningTree(var_sum_rf).traverse(&propagator);

  auto rf_tvs = ir_utils::producerTvsOf(tvs.var_sum);

  std::vector<std::vector<TensorView*>> siblings = {
      {tvs.avg, tvs.var_sum, tvs.n}, rf_tvs};
  for (const auto& tensors : siblings) {
    for (auto t1 : tensors) {
      for (auto t2 : tensors) {
        TORCH_CHECK(TransformReplay::fullSelfMatching(t1, t2));
      }
    }
  }
}

TEST_F(NVFuserTest, FusionTransformPropagateSelectorSibling_CUDA) {
  Fusion fusion;
  FusionGuard fg(&fusion);

  auto tv0 = makeSymbolicTensor(2);
  fusion.addInput(tv0);

  auto tvs = Welford(tv0, {1});
  fusion.addOutput(tvs.var_sum);

  tvs.avg->split(1, 1);
  tvs.avg->split(1, 2);
  tvs.avg->split(1, 3);
  tvs.var_sum->split(1, 1);
  tvs.var_sum->split(1, 2);
  tvs.var_sum->split(1, 3);
  tvs.n->split(1, 1);
  tvs.n->split(1, 2);
  tvs.n->split(1, 3);

  auto var_sum_rf = ir_utils::rfactorHelper(tvs.var_sum, {1, 4});

  struct DisableTv0 : public MaxInfoSpanningTree::Selector {
    TensorView* tv0;
    bool allowC2P(TensorView* from, TensorView* to) override {
      return from != tv0 && to != tv0;
    };
    bool allowP2C(TensorView* from, TensorView* to) override {
      return from != tv0 && to != tv0;
    };
    bool allowSibling(TensorView* from, TensorView* to) override {
      return true;
    }
    DisableTv0(TensorView* tv0) : tv0(tv0) {}
  } selector1(tv0);

  struct DisableTv0AndSibling : public DisableTv0 {
    bool allowSibling(TensorView* from, TensorView* to) override {
      return false;
    }
    using DisableTv0::DisableTv0;
  } selector2(tv0);

  TransformPropagatorWithCheck propagator(var_sum_rf);
  MaxRootDomainInfoSpanningTree good_path(var_sum_rf, &selector1);
  MaxRootDomainInfoSpanningTree bad_path(var_sum_rf, &selector2);

  auto rf_tvs = ir_utils::producerTvsOf(tvs.var_sum);

  auto check = [&]() {
    std::vector<std::vector<TensorView*>> siblings = {
        {tvs.avg, tvs.var_sum, tvs.n}, rf_tvs};
    for (const auto& tensors : siblings) {
      for (auto t1 : tensors) {
        for (auto t2 : tensors) {
          TORCH_CHECK(TransformReplay::fullSelfMatching(t1, t2));
        }
      }
    }
  };

  bad_path.traverse(&propagator);
  ASSERT_ANY_THROW(check());
  good_path.traverse(&propagator);
  check();
}

TEST_F(NVFuserTest, FusionTransformPropagatePosition_CUDA) {
  Fusion fusion;
  FusionGuard fg(&fusion);

  auto tv0 = makeSymbolicTensor(4);
  auto tv1 = makeSymbolicTensor(6);
  fusion.addInput(tv0);

  auto tv2 = broadcast(tv0, {false, false, true, false, false, true});
  auto tv3 = add(tv1, tv2);
  fusion.addOutput(tv3);

  tv0->merge(2);
  tv0->merge(0);
  TransformPropagatorWithCheck propagator(tv0);
  MaxRootDomainInfoSpanningTree(tv0).traverse(&propagator);

  TORCH_CHECK(tv1->nDims() == 4);
}

TEST_F(NVFuserTest, FusionIgnoreZeroDimReduction_CUDA) {
  auto fusion = std::make_unique<Fusion>();
  FusionGuard fg(fusion.get());

  auto tv0 = makeSymbolicTensor(1);
  fusion->addInput(tv0);
  auto tv1 = sum(tv0, {0});
  // tv1 is effectively a zero-dim tensor as it only has a reduction
  // axis.
  // Reducing it further is converted to just a set op.
  auto tv2 = sum(tv1, {0});
  fusion->addOutput(tv2);

  auto tv2_def = dynamic_cast<LoadStoreOp*>(tv2->definition());
  TORCH_CHECK(
      tv2_def != nullptr,
      "Expected LoadStoreOp but found ",
      tv2->definition()->toString());

  auto options = at::TensorOptions().dtype(at::kFloat).device(at::kCUDA, 0);
  auto t0 = at::randn({12345}, options);
  std::vector<c10::IValue> aten_inputs({t0});

  FusionExecutorCache executor_cache(std::move(fusion));
  auto cg_outputs = executor_cache.runFusionWithInputs(aten_inputs);

  auto ref = sum(t0, {0});

  testValidate(
      executor_cache.fusion(),
      cg_outputs,
      aten_inputs,
      {ref},
      __LINE__,
      __FILE__);
}

// Repro of issue #1770
TEST_F(NVFuserTest, FusionIssue1770Repro_CUDA) {
  auto fusion = std::make_unique<Fusion>();
  FusionGuard fg(fusion.get());

  auto tv0 = makeSymbolicTensor(1);
  fusion->addInput(tv0);
  auto tv1 = makeSymbolicTensor(1);
  fusion->addInput(tv1);

  auto tv2 = ge(tv0, tv1);
  auto tv3 =
      where(tv2, IrBuilder::create<Double>(1), IrBuilder::create<Double>(2));
  fusion->addOutput(tv3);

  std::vector<int64_t> shape({999});
  auto options = at::TensorOptions().dtype(at::kFloat).device(at::kCUDA, 0);
  at::Tensor t0 = at::randn(shape, options);
  at::Tensor t1 = at::randn(shape, options);
  std::vector<c10::IValue> aten_inputs({t0, t1});

  FusionExecutorCache executor_cache(std::move(fusion));
  auto cg_outputs = executor_cache.runFusionWithInputs(aten_inputs);

  auto ref = where(t0 >= t1, 1.0, 2.0);

  testValidate(
      executor_cache.fusion(),
      cg_outputs,
      aten_inputs,
      {ref},
      __LINE__,
      __FILE__);
}

TEST_F(NVFuserTest, FusionTransformPropagatorSelector_CUDA) {
  auto fusion = std::make_unique<Fusion>();
  FusionGuard fg(fusion.get());

  auto tv0 = makeSymbolicTensor(1);
  fusion->addInput(tv0);
  auto tv1 = makeSymbolicTensor(1);
  fusion->addInput(tv1);

  auto tv2 = add(tv0, tv1);

  auto tv3 = sin(tv2);
  auto tv4 = cos(tv2);

  fusion->addOutput(tv3);
  fusion->addOutput(tv4);

  tv2->split(0, 10);

  struct Selector : public MaxInfoSpanningTree::Selector {
    TensorView* tv0;
    TensorView* tv3;
    bool allowC2P(TensorView* from, TensorView* to) override {
      return to == tv0;
    }
    bool allowP2C(TensorView* from, TensorView* to) override {
      return to == tv3;
    }
    bool allowSibling(TensorView* from, TensorView* to) override {
      return false;
    }
    Selector(TensorView* tv0, TensorView* tv3) : tv0(tv0), tv3(tv3) {}
  } selector(tv0, tv3);

  TransformPropagatorWithCheck propagator(tv2);
  MaxRootDomainInfoSpanningTree(tv2, &selector).traverse(&propagator);

  TORCH_CHECK(tv0->nDims() == 2);
  TORCH_CHECK(tv1->nDims() == 1);
  TORCH_CHECK(tv2->nDims() == 2);
  TORCH_CHECK(tv3->nDims() == 2);
  TORCH_CHECK(tv4->nDims() == 1);
}

TEST_F(NVFuserTest, FusionTransformPropagatorPos_CUDA) {
  auto fusion = std::make_unique<Fusion>();
  FusionGuard fg(fusion.get());

  auto tv0 = makeConcreteTensor({22, 105});
  fusion->addInput(tv0);

  auto tv1 = sin(tv0);
  fusion->addOutput(tv1);

  tv1->split(0, 2);
  tv1->split(-1, 3);
  tv1->split(-1, 5);

  TransformPropagatorWithCheck propagator(tv1, 2);
  MaxRootDomainInfoSpanningTree(tv1, 2).traverse(&propagator);

  auto expect = makeConcreteTensor({22, 105});
  expect->split(0, 2);
  TORCH_CHECK(TransformReplay::fullSelfMatching(expect, tv0));
}

TEST_F(NVFuserTest, FusionMaxRootDomainInfoSpanningTreePrintTwice_CUDA) {
  auto fusion = std::make_unique<Fusion>();
  FusionGuard fg(fusion.get());

  auto tv0 = makeSymbolicTensor(3);
  fusion->addInput(tv0);

  auto tv1 = sum(tv0, {0});
  auto tv2 = neg(tv1);

  fusion->addOutput(tv2);

  tv1->split(0, 10);

  struct Printer : public MaxInfoSpanningTree::Propagator {
    std::stringstream ss;
    void propagateC2P(TensorView* from, TensorView* to) override {
      ss << "propagateC2P" << std::endl;
      ss << "from: " << from->name() << std::endl;
      ss << "to: " << to->name() << std::endl;
    }
    void propagateP2C(TensorView* from, TensorView* to) override {
      ss << "propagateP2C" << std::endl;
      ss << "from: " << from->name() << std::endl;
      ss << "to: " << to->name() << std::endl;
    }
    void propagateSibling(TensorView* from, TensorView* to) override {
      ss << "propagateSibling" << std::endl;
      ss << "from: " << from->name() << std::endl;
      ss << "to: " << to->name() << std::endl;
    }
  } printer1, printer2;
  printer1.ss << std::endl;
  printer2.ss << std::endl;

  MaxRootDomainInfoSpanningTree path(tv1);
  path.traverse(&printer1);
  path.traverse(&printer2);

  auto expect = R"ESCAPE(
propagateC2P
from: 1
to: 0
propagateP2C
from: 1
to: 2
)ESCAPE";
  TORCH_CHECK(printer1.ss.str() == expect);
  TORCH_CHECK(printer2.ss.str() == expect);
}

TEST_F(NVFuserTest, FusionTransformPropagatorNoOverwrite_CUDA) {
  auto fusion = std::make_unique<Fusion>();
  FusionGuard fg(fusion.get());

  auto tv0 = makeSymbolicTensor(1);
  fusion->addInput(tv0);
  auto tv1 = broadcast(tv0, {true, false, true});
  auto tv2 = sin(tv1);
  fusion->addOutput(tv2);

  tv0->split(0, 2);
  tv2->split(1, 2);
  tv2->split(0, 4);

  MaxRootDomainInfoSpanningTree path1(tv2);
  TransformPropagatorWithCheck propagator1(tv2);
  path1.traverse(&propagator1);

  MaxRootDomainInfoSpanningTree path2(tv0);
  TransformPropagatorWithCheck propagator2(tv0);
  path2.traverse(&propagator2);

  TORCH_CHECK(tv1->axis(0)->isBroadcast());
  TORCH_CHECK(tv1->axis(1)->isBroadcast());
  TORCH_CHECK(!tv1->axis(2)->isBroadcast());
  TORCH_CHECK(!tv1->axis(3)->isBroadcast());
  TORCH_CHECK(tv1->axis(4)->isBroadcast());

  auto expect = makeSymbolicTensor(3);
  expect->split(1, 2);
  expect->split(0, 4);
  TORCH_CHECK(TransformReplay::fullSelfMatching(expect, tv1));
}

TEST_F(NVFuserTest, FusionIssue1785Repro_CUDA) {
  Fusion fusion;
  FusionGuard fg(&fusion);

  // Set up your input tensor views
  TensorView* tv0 = makeContigTensor(1);
  TensorView* tv1 = makeContigTensor(2);

  // Register your inputs
  fusion.addInput(tv0);
  fusion.addInput(tv1);

  auto tv2 = set(tv0);
  // [B, I]
  auto tv3 = broadcast(tv2, {true, false});
  auto tv4 = add(tv3, tv1);
  auto tv5 = set(tv4);

  // Register your outputs
  fusion.addOutput(tv5);

  tv5->split(0, 8);
  tv5->split(-1, 8);

  // [Serial, TIDy, TIDX, Serial]

  tv4->computeAt(tv5, -2);
  tv3->computeAt(tv4, -1);
  tv2->computeAt(tv3, 0);
  tv2->split(0, 8);
  tv2->axis(0)->parallelize(ParallelType::TIDx);
  tv1->computeAt(tv5, -2);

  tv5->axis(1)->parallelize(ParallelType::TIDy);
  tv5->axis(2)->parallelize(ParallelType::TIDx);

  auto options = at::TensorOptions().dtype(at::kFloat).device(at::kCUDA, 0);

  at::Tensor in1 = at::randn({16}, options);
  at::Tensor in2 = at::randn({12, 16}, options);

  FusionExecutor fe;
  fe.compileFusion(&fusion, {in1, in2});
  auto cg_outputs = fe.runFusion({in1, in2});

  auto tv_ref = in1 + in2;

  testValidate(&fusion, cg_outputs, {in1, in2}, {tv_ref}, __LINE__, __FILE__);
}

TEST_F(NVFuserTest, FusionSkipReplay_CUDA) {
  {
    Fusion fusion;
    FusionGuard fg(&fusion);

    TensorView* tv0 = makeContigTensor(1);
    TensorView* tv1 = makeContigTensor(2);
    fusion.addInput(tv0);
    fusion.addInput(tv1);

    auto tv2 = broadcast(tv0, {false, true});
    auto tv3 = add(tv2, tv1);
    fusion.addOutput(tv3);

    tv3->split(1, 2, false);

    TransformPropagatorWithCheck propagator(tv3);
    MaxRootDomainInfoSpanningTree(tv3).traverse(&propagator);
  }

  {
    Fusion fusion;
    FusionGuard fg(&fusion);

    TensorView* tv0 = makeContigTensor(3);
    fusion.addInput(tv0);

    auto tv1 = sum(tv0, {0, 2});
    auto tv2 = sin(tv1);
    fusion.addOutput(tv2);

    tv0->split(1, 2, false);

    TransformPropagatorWithCheck propagator(tv0);
    MaxRootDomainInfoSpanningTree(tv0).traverse(&propagator);
  }
}

TEST_F(NVFuserTest, FusionInlineRepro1803_CUDA) {
  Fusion fusion;
  FusionGuard fg(&fusion);

  TensorView* tv0 = makeContigTensor(2);

  fusion.addInput(tv0);
  auto tv1 = set(tv0);
  auto tvs = Welford(tv1, {1});
  auto tvo = set(tvs.var_sum);
  fusion.addOutput(tvo);

  tvo->split(0, 16);
  tvo->axis(1)->parallelize(ParallelType::Unroll);

  tv0->computeAt(tvo, -1, ComputeAtMode::BestEffort);

  TORCH_CHECK(
      tvs.var_sum->getComputeAtPosition() == tvs.avg->getComputeAtPosition());
  TORCH_CHECK(
      tvs.var_sum->getComputeAtPosition() == tvs.n->getComputeAtPosition());
  TORCH_CHECK(tvs.var_sum->getComputeAtPosition() == 1);
}

// Unit test for the transform selection logic
TEST_F(NVFuserTest, FusionBoundedDirectionSelection1_CUDA) {
  Fusion fusion;
  FusionGuard fg(&fusion);

  TensorView* tv0 = makeContigTensor(2);

  fusion.addInput(tv0);
  auto tv1 = set(tv0);
  auto tv2 = set(tv1);
  auto tv3 = add(tv2, tv1);
  fusion.addOutput(tv3);

  tv3->split(-1, 5);
  tv3->split(-1, 8);

  scheduler_utils::BoundedDirectionalTransformPropagator::backward(
      tv3, -1, {tv0, tv2});

  // Check that the splits are replayed on tv2
  TORCH_INTERNAL_ASSERT(
      tv2->nDims() == tv3->nDims(),
      "Propagator didn't propagate to tv2: ",
      tv2->toString());

  // Check that the splits are replayed on tv1 as well. Even though
  //  one of its consumers, tv2, is part of the boundary, another
  //  consumer is not a boundary, so tv1 should be transformed as well.
  TORCH_INTERNAL_ASSERT(
      tv1->nDims() == tv3->nDims(),
      "Propagator didn't propagate to tv1: ",
      tv1->toString());
}

TEST_F(NVFuserTest, FusionIssueRepro1844_CUDA) {
  auto fusion = std::make_unique<Fusion>();
  FusionGuard fg(fusion.get());

  std::vector<int64_t> shape = {2, 1, 768};
  std::vector<int64_t> sum_to_shape = {768};
  std::vector<int64_t> sum_to_axes = {0, 1};
  double kProb = 0.5;

  std::vector<Int*> sum_to_symb;
  std::transform(
      sum_to_shape.begin(),
      sum_to_shape.end(),
      std::back_inserter(sum_to_symb),
      [](int s) -> Int* { return IrBuilder::create<Int>(s); });

  TensorView* tv0 = makeContigConcreteTensor(shape);
  TensorView* tv1 = makeContigConcreteTensor(shape);
  TensorView* tv2 = makeContigConcreteTensor(shape, DataType::Bool);

  fusion->addInput(tv0);
  fusion->addInput(tv1);
  fusion->addInput(tv2);

  Double* prob = IrBuilder::create<Double>(kProb);
  auto grad_input = dropout_backward(tv1, tv2, prob);
  auto grad_gelu = gelu_backward(grad_input, tv0);
  auto grad_bias = sum_to(grad_gelu, sum_to_symb);

  fusion->addOutput(grad_gelu);
  fusion->addOutput(grad_bias);

  const auto options =
      at::TensorOptions().dtype(at::kFloat).device(at::kCUDA, 0);

  at::Tensor a = at::randn(shape, options);
  at::Tensor b = at::randn(shape, options);
  at::Tensor c = at::randn(shape, options);
  auto mask = at::gt(c, 0.0f);
  std::vector<c10::IValue> aten_inputs = {a, b, mask};

  FusionExecutorCache executor_cache(std::move(fusion));
  auto cg_outputs = executor_cache.runFusionWithInputs(aten_inputs);

  auto dinput = at::native_dropout_backward(b, mask, kProb);
  auto dgelu = at::gelu_backward(dinput, a, "none");
  auto dbias = dgelu.sum(sum_to_axes);

  testValidate(
      executor_cache.fusion(),
      cg_outputs,
      aten_inputs,
      {dgelu, dbias},
      __LINE__,
      __FILE__);
}

TEST_F(NVFuserTest, FusionInsertMagicZero1_CUDA) {
  Fusion fusion;
  FusionGuard fg(&fusion);

  auto tv0 = makeSymbolicTensor(2);
  fusion.addInput(tv0);

  auto tv1 = add(tv0, IrBuilder::create<Double>(1));
  auto tv2 = set(tv1);
  fusion.addOutput(tv2);

  tv2->split(0, 32);
  tv2->split(-1, 2);
  tv2->reorder({{1, 2}, {2, 1}});
  tv2->merge(0);

  TransformPropagatorWithCheck propagator(tv2);
  MaxRootDomainInfoSpanningTree(tv2).traverse(&propagator);

  tv0->computeAt(tv2, 1);

  // The predicate of tv2 should be protected with magic zero
  GpuLower gpulw(&fusion);
  TORCH_CHECK(
      PredicateMagicZeroChecker::isProtected(tv2, gpulw),
      "Failed to protect the predicates of ",
      tv2->toString());
}

TEST_F(NVFuserTest, FusionExpandRepro1860_CUDA) {
  auto fusion_ptr = std::make_unique<Fusion>();
  Fusion& fusion = *fusion_ptr;
  FusionGuard fg(&fusion);
  std::vector<std::optional<bool>> contiguity(3, std::nullopt);

  std::vector<int64_t> shape{1, -1, -1};
  TensorView* tv0 = makeContigConcreteTensor(shape);
  fusion.addInput(tv0);
  TensorView* tv1 = makeContigConcreteTensor(shape);
  fusion.addInput(tv1);
  TensorView* tv2 = makeContigConcreteTensor(shape);
  fusion.addInput(tv2);

  std::vector<IterDomain*> domain1(3, nullptr);
  for (const auto i : c10::irange(3)) {
    if (i == 0) {
      domain1[i] =
          IterDomainBuilder(
              FusionGuard::getCurFusion()->zeroVal(), IrBuilder::create<Int>(1))
              .iter_type(IterType::Broadcast)
              .build();
    } else {
      domain1[i] =
          IterDomainBuilder(
              FusionGuard::getCurFusion()->zeroVal(), IrBuilder::create<Int>(1))
              .expanded_extent(IrBuilder::create<Int>(1 + i))
              .iter_type(IterType::Broadcast)
              .build();
    }
  }

  TensorView* tv22 = IrBuilder::create<TensorView>(
      IrBuilder::create<TensorDomain>(domain1, contiguity), DataType::Float);

  fusion.addInput(tv22);

  auto tv3 = add(tv0, tv1);
  auto tv4 = softmax(tv3, 0);
  auto tv5 = add(tv4, tv22);
  fusion.addOutput(tv5);

  auto options = at::TensorOptions().dtype(at::kFloat).device(at::kCUDA, 0);

  at::Tensor input1 = at::randn({1, 2, 3}, options);
  at::Tensor input2 = at::randn({1, 2, 3}, options);
  at::Tensor input3 = at::randn({1, 2, 3}, options);
  at::Tensor input4 = at::randn({1, 1, 1}, options).expand({1, 2, 3});
  std::vector<c10::IValue> aten_inputs = {input1, input2, input3, input4};

  FusionExecutorCache executor_cache(std::move(fusion_ptr));
  auto outputs = executor_cache.runFusionWithInputs(aten_inputs);
}

TEST_F(NVFuserTest, FusionExpandReduce_CUDA) {
  auto fusion = std::make_unique<Fusion>();
  FusionGuard fg(fusion.get());

  auto tv0 = makeConcreteTensor({1, 8});
  fusion->addInput(tv0);

  auto tv1 =
      expand(tv0, {IrBuilder::create<Int>(12), IrBuilder::create<Int>(8)});

  auto tv2 = sum(tv1, {0});
  fusion->addOutput(tv2);

  auto options = at::TensorOptions().dtype(at::kFloat).device(at::kCUDA, 0);
  auto t0 = at::randn({1, 8}, options);

  FusionExecutorCache executor_cache(std::move(fusion));
  auto cg_outputs = executor_cache.runFusionWithInputs({t0});

  auto ref = t0.expand({12, 8}).sum({0});

  testValidate(
      executor_cache.fusion(), cg_outputs, {t0}, {ref}, __LINE__, __FILE__);
}

// Predicate elimination issue repro:
TEST_F(NVFuserTest, FusionExpandReduce2_CUDA) {
  auto fusion = std::make_unique<Fusion>();
  FusionGuard fg(fusion.get());

  auto tv0 = makeConcreteTensor({1, 4});
  fusion->addInput(tv0);

  auto tv1 =
      expand(tv0, {IrBuilder::create<Int>(3), IrBuilder::create<Int>(4)});

  auto tv2 = sum(tv1, {0});
  fusion->addOutput(tv2);

  // tv2[r{3}, i{4}]
  tv2->split(0, NamedScalar::getParallelDim(ParallelType::TIDy));
  tv2->axis(1)->parallelize(ParallelType::TIDy);
  tv2->split(0, NamedScalar::getParallelDim(ParallelType::BIDy), false);
  tv2->axis(0)->parallelize(ParallelType::BIDy);
  tv2->split(-1, NamedScalar::getParallelDim(ParallelType::TIDx));
  tv2->axis(-1)->parallelize(ParallelType::TIDx);
  tv2->axis(-2)->parallelize(ParallelType::BIDx);
  // [rBIDy, rO, rTIDy, iBIDx, iTIDx]
  tv2->reorder({{-2, 0}, {-1, 1}, {2, 2}});
  // [iBIDx, iTIDx, rTIDy, rBIDy, rO]
  auto tv3 = tv2->rFactor({-1});

  TransformPropagatorWithCheck propagator(tv3);
  MaxRootDomainInfoSpanningTree(tv3).traverse(&propagator);
  scheduler_utils::parallelizeAllLike(tv3);
  tv0->computeAt(tv3, -1, ComputeAtMode::MostInlined);

  auto options = at::TensorOptions().dtype(at::kFloat).device(at::kCUDA, 0);
  auto t0 = at::randn({1, 4}, options);

  FusionExecutor fe;
  fe.compileFusion(fusion.get(), {t0}, LaunchParams(-1, 2, -1, 4, 2, 1));
  auto cg_outputs = fe.runFusion({t0}, LaunchParams(-1, 2, -1, 4, 2, 1));

  auto ref = t0.expand({3, 4}).sum({0});

  testValidate(
      fusion.get(),
      cg_outputs,
      {t0},
      {ref},
      __LINE__,
      __FILE__,
      "",
      LaunchParams(-1, 2, -1, 4, 2, 1));
}

TEST_F(NVFuserTest, FusionVectorComponentReduce_CUDA) {
  auto fusion = std::make_unique<Fusion>();
  FusionGuard fg(fusion.get());

  auto tv0 = makeSymbolicTensor(1, DataType::ComplexFloat);
  fusion->addInput(tv0);
  auto tv1 = view_as_real(tv0);
  auto tv2 = sum(tv1, {-1});
  fusion->addOutput(tv2);

  inlineMost();

  auto options =
      at::TensorOptions().dtype(at::kComplexFloat).device(at::kCUDA, 0);
  auto t0 = at::randn({1024}, options);

  FusionExecutor fe;
  fe.compileFusion(fusion.get(), {t0});
  auto cg_outputs = fe.runFusion({t0});

  auto ref = at::view_as_real(t0).sum({-1});

  testValidate(fusion.get(), cg_outputs, {t0}, {ref}, __LINE__, __FILE__, "");
}

TEST_F(NVFuserTest, FusionExpandBadShapeTest_CUDA) {
  auto fusion_ptr = std::make_unique<Fusion>();
  Fusion& fusion = *fusion_ptr;
  FusionGuard fg(&fusion);
  std::vector<std::optional<bool>> contiguity{false, std::nullopt};

  auto tv0 = makeSymbolicTensor(2);
  fusion.addInput(tv0);

  std::vector<IterDomain*> domains = {
      IterDomainBuilder(
          FusionGuard::getCurFusion()->zeroVal(), IrBuilder::create<Int>())
          .build(),
      IterDomainBuilder(
          FusionGuard::getCurFusion()->zeroVal(), IrBuilder::create<Int>(1))
          .expanded_extent(IrBuilder::create<Int>(10))
          .iter_type(IterType::Broadcast)
          .build()};

  // expand to 10
  TensorView* tv22 = IrBuilder::create<TensorView>(
      IrBuilder::create<TensorDomain>(domains, contiguity), DataType::Float);

  fusion.addInput(tv22);

  auto tv3 = add(tv0, tv22);
  fusion.addOutput(tv3);

  auto options = at::TensorOptions().dtype(at::kFloat).device(at::kCUDA, 0);

  // Incompatible shapes
  at::Tensor input1 = at::randn({2, 3}, options);
  // Passing expand size of 5, not 10. Should cause an error
  at::Tensor input4 = at::randn({2, 1}, options).expand({2, 5});

  std::vector<c10::IValue> aten_inputs = {input1, input4};

  FusionExecutorCache executor_cache(std::move(fusion_ptr));
  ASSERT_ANY_THROW(executor_cache.runFusionWithInputs(aten_inputs));
}

TEST_F(
    NVFuserTest,
    FusionPointwiseScheduleWithBroadcastAndTrivialReduction_CUDA) {
  Fusion fusion;
  FusionGuard fg(&fusion);

  auto tv0 = makeContigTensor(3);
  auto tv1 = makeContigTensor(2);
  fusion.addInput(tv0);
  fusion.addInput(tv1);
  auto tv2 = broadcast(tv0, {false, true, false, true, false, true});
  auto tv3 = sin(tv2);
  auto tv4 = add(tv3, tv1);
  auto tv5 = sum(tv4, {1});
  fusion.addOutput(tv5);

  auto options = at::TensorOptions().dtype(at::kFloat).device(at::kCUDA, 0);
  at::Tensor t0 = at::randn({100, 100, 10}, options);
  at::Tensor t1 = at::randn({10, 20}, options);

  auto aten_output = (t0.view({100, 1, 100, 1, 10, 1}).sin() + t1).squeeze(1);

  std::vector<c10::IValue> aten_inputs = {t0, t1};

  auto lparams = schedulePointwise(&fusion, aten_inputs);

  FusionExecutor fe;
  fe.compileFusion(&fusion, aten_inputs, lparams);
  auto cg_outputs = fe.runFusion(aten_inputs, lparams);

  testValidate(
      &fusion, cg_outputs, aten_inputs, {aten_output}, __LINE__, __FILE__);
}

TEST_F(NVFuserTest, FusionInliningMismatchedDims1_CUDA) {
  Fusion fusion;
  FusionGuard fg(&fusion);

  auto tv0 = makeConcreteTensor({2, 3, 4});
  fusion.addInput(tv0);
  auto tv1 = sin(tv0);
  auto tv2 = cos(tv1);
  auto tv3 = transpose(tv2, 1, 2);
  auto tv4 = exp(tv3);
  auto tv5 = tan(tv4);
  fusion.addOutput(tv5);

  inlineMost();

  TORCH_CHECK(tv5->getComputeAtPosition() == 3);
  TORCH_CHECK(tv4->getComputeAtPosition() == 3);
  TORCH_CHECK(tv3->getComputeAtPosition() == 3);
  TORCH_CHECK(tv2->getComputeAtPosition() == 1);
  TORCH_CHECK(tv1->getComputeAtPosition() == 3);

  const auto options =
      at::TensorOptions().dtype(at::kFloat).device(at::kCUDA, 0);
  at::Tensor input = at::randn({2, 3, 4}, options);
  auto output = input.sin().cos().transpose(1, 2).exp().tan();

  FusionExecutor fe;
  fe.compileFusion(&fusion, {input});
  auto cg_outputs = fe.runFusion({input});

  testValidate(&fusion, cg_outputs, {input}, {output}, __LINE__, __FILE__);
}

TEST_F(NVFuserTest, FusionInliningMismatchedDims2_CUDA) {
  Fusion fusion;
  FusionGuard fg(&fusion);

  auto tv0 = makeConcreteTensor({2, 3, 4});
  fusion.addInput(tv0);
  auto tv1 = sin(tv0);
  auto tv2 = cos(tv1);
  auto tv3 = transpose(tv2, 1, 2);
  auto tv4 = exp(tv3);
  auto tv5 = tan(tv4);
  fusion.addOutput(tv5);

  inlineAllAt(tv5, -1, true);

  TORCH_CHECK(tv5->getComputeAtPosition() == 3);
  TORCH_CHECK(tv4->getComputeAtPosition() == 3);
  TORCH_CHECK(tv3->getComputeAtPosition() == 3);
  TORCH_CHECK(tv2->getComputeAtPosition() == 1);
  TORCH_CHECK(tv1->getComputeAtPosition() == 1);

  const auto options =
      at::TensorOptions().dtype(at::kFloat).device(at::kCUDA, 0);
  at::Tensor input = at::randn({2, 3, 4}, options);
  auto output = input.sin().cos().transpose(1, 2).exp().tan();

  FusionExecutor fe;
  fe.compileFusion(&fusion, {input});
  auto cg_outputs = fe.runFusion({input});

  testValidate(&fusion, cg_outputs, {input}, {output}, __LINE__, __FILE__);
}

TEST_F(NVFuserTest, FusionInliningMismatchedDims4_CUDA) {
  Fusion fusion;
  FusionGuard fg(&fusion);

  auto tv0 = makeConcreteTensor({2, 3, 4});
  fusion.addInput(tv0);
  auto tv1 = sin(tv0);
  auto tv2 = exp(tv1);
  auto tv3 = relu(tv2);
  auto tv4 = cos(tv3);
  auto tv5 = tan(tv4);
  fusion.addOutput(tv5);

  tv3->merge(1);
  inlineMost();

  TORCH_CHECK(tv5->getComputeAtPosition() == 3);
  TORCH_CHECK(tv4->getComputeAtPosition() == 3);
  TORCH_CHECK(tv3->getComputeAtPosition() == 1);
  TORCH_CHECK(tv2->getComputeAtPosition() == 1);
  TORCH_CHECK(tv1->getComputeAtPosition() == 3);

  const auto options =
      at::TensorOptions().dtype(at::kFloat).device(at::kCUDA, 0);
  at::Tensor input = at::randn({2, 3, 4}, options);
  auto output = input.sin().exp().relu().cos().tan();

  FusionExecutor fe;
  fe.compileFusion(&fusion, {input});
  auto cg_outputs = fe.runFusion({input});

  testValidate(&fusion, cg_outputs, {input}, {output}, __LINE__, __FILE__);
}

TEST_F(NVFuserTest, FusionInliningBroadcast_CUDA) {
  Fusion fusion;
  FusionGuard fg(&fusion);

  auto tv0 = makeConcreteTensor({2, 3, 4});
  fusion.addInput(tv0);
  auto tv1 = sin(tv0);
  // broadcasting
  auto tv2 = broadcast(tv1, {false, true, false, true, false, true});
  auto tv3 = cos(tv2);
  auto tv4 = tan(tv3);
  fusion.addOutput(tv4);

  for (auto tv : {tv2, tv3, tv4}) {
    tv->merge(0);
    tv->merge(1);
    tv->merge(2);
  }

  inlineMost();

  TORCH_CHECK(tv4->getComputeAtPosition() == 3);
  TORCH_CHECK(tv3->getComputeAtPosition() == 3);
  TORCH_CHECK(tv2->getComputeAtPosition() == 3);
  TORCH_CHECK(tv1->getComputeAtPosition() == 3);

  const auto options =
      at::TensorOptions().dtype(at::kFloat).device(at::kCUDA, 0);
  at::Tensor input = at::randn({2, 3, 4}, options);
  auto output = input.sin().view({2, 1, 3, 1, 4, 1}).cos().tan();

  FusionExecutor fe;
  fe.compileFusion(&fusion, {input});
  auto cg_outputs = fe.runFusion({input});

  testValidate(&fusion, cg_outputs, {input}, {output}, __LINE__, __FILE__);
}

TEST_F(NVFuserTest, FusionMatchedLeafPosWithoutReplayBroadcast_CUDA) {
  Fusion fusion;
  FusionGuard fg(&fusion);

  auto tv0 = makeConcreteTensor({2, 3, 4});
  fusion.addInput(tv0);
  auto tv1 = broadcast(tv0, {false, true, false, true, false, true});
  auto tv2 = sin(tv1);
  fusion.addOutput(tv2);

  for (auto tv : {tv1, tv2}) {
    tv->merge(0);
    tv->merge(1);
    tv->merge(2);
  }

  TORCH_CHECK(
      TransformReplay::getMatchedLeafPosWithoutReplayPasC(tv0, tv1, 3) == 3);
  TORCH_CHECK(
      TransformReplay::getMatchedLeafPosWithoutReplayCasP(tv1, tv0, 3) == 3);
  TORCH_CHECK(
      TransformReplay::getMatchedLeafPosWithoutReplayPasC(tv1, tv2, 3) == 3);
  TORCH_CHECK(
      TransformReplay::getMatchedLeafPosWithoutReplayCasP(tv2, tv1, 3) == 3);
}

TEST_F(NVFuserTest, FusionPrint_CUDA) {
  auto dtypes = {
      at::kFloat,
      at::kDouble,
      at::kHalf,
      at::kBFloat16,
      at::kInt,
      at::kLong,
      at::kBool};
  for (auto dtype : dtypes) {
    auto fusion = std::make_unique<Fusion>();
    FusionGuard fg(fusion.get());

    auto tv0 = makeSymbolicTensor(1, aten_to_data_type(dtype));
    fusion->addInput(tv0);
    auto tv1 = print(tv0);
    auto tv2 = sin(tv1);
    fusion->addOutput(tv2);

    // There is no way to check if anything is printed to the console, but we
    // can validate that when print exist, compilation and computation are not
    // broken.
    auto options = at::TensorOptions().dtype(at::kLong).device(at::kCUDA, 0);
    at::Tensor t0 = at::arange(2, options).to(dtype);

    FusionExecutorCache executor_cache(std::move(fusion));
    auto cg_outputs = executor_cache.runFusionWithInputs({t0});

    testValidate(
        executor_cache.fusion(),
        cg_outputs,
        {t0},
        {t0.sin()},
        __LINE__,
        __FILE__);
  }
}

TEST_F(NVFuserTest, FusionCheckedSymbolicShape_CUDA) {
  const auto options =
      at::TensorOptions().dtype(at::kFloat).device(at::kCUDA, 0);

  at::Tensor a = at::randn({123, 456}, options);
  at::Tensor b = at::randn({123, 456}, options);
  at::Tensor c = at::randn({321, 654}, options);

  using return_t =
      std::pair<std::unique_ptr<FusionExecutorCache>, std::vector<at::Tensor>>;
  auto matched_add = [](at::Tensor a, at::Tensor b) -> return_t {
    auto fusion = std::make_unique<Fusion>();
    FusionGuard fg(fusion.get());

    Val* s1 = IrBuilder::create<Int>();
    Val* s2 = IrBuilder::create<Int>();
    auto builder = TensorViewBuilder().shape(std::vector<Val*>{s1, s2});
    TensorView* tv0 = builder.build();
    TensorView* tv1 = builder.build();

    fusion->addInput(tv0);
    fusion->addInput(tv1);

    auto tv2 = add(tv0, tv1);

    fusion->addOutput(tv2);

    auto executor_cache =
        std::make_unique<FusionExecutorCache>(std::move(fusion));
    auto cg_outputs = executor_cache->runFusionWithInputs({a, b});
    return {std::move(executor_cache), std::move(cg_outputs)};
  };

  {
    auto ret1 = matched_add(a, b);
    testValidate(
        ret1.first->fusion(), ret1.second, {a, b}, {a + b}, __LINE__, __FILE__);
  }

  {
    EXPECT_THAT(
        [&]() { matched_add(a, c); },
        ::testing::ThrowsMessage<c10::Error>(
            ::testing::HasSubstr("Attempting to bind")));
  }
}

TEST_F(NVFuserTest, FusionSizeDependentData_CUDA) {
  auto fusion = std::make_unique<Fusion>();
  FusionGuard fg(fusion.get());

  Val* s1 = IrBuilder::create<Int>();
  auto builder = TensorViewBuilder().shape(std::vector<Val*>{s1});
  TensorView* tv0 = builder.build();

  fusion->addInput(tv0);

  auto tv1 = add(tv0, s1);

  fusion->addOutput(tv1);

  const auto options =
      at::TensorOptions().dtype(at::kFloat).device(at::kCUDA, 0);

  at::Tensor a = at::zeros({123}, options);

  FusionExecutorCache executor_cache(std::move(fusion));
  auto cg_outputs = executor_cache.runFusionWithInputs({a});

  testValidate(
      executor_cache.fusion(), cg_outputs, {a}, {a + 123}, __LINE__, __FILE__);
}

TEST_F(NVFuserTest, FusionDependencyCheck_CUDA) {
  Fusion fusion;
  FusionGuard fg(&fusion);

  TensorView* tv0 = makeSymbolicTensor(1);
  TensorView* tv1 = makeSymbolicTensor(1);
  TensorView* tv2 = makeSymbolicTensor(1);
  TensorView* tv3 = makeSymbolicTensor(1);

  auto tv4 = add(tv0, tv1);
  auto tv5 = add(tv0, tv2);
  auto tv6 = add(tv0, tv3);

  auto tv7 = add(tv1, tv2);
  auto tv8 = add(tv1, tv3);

  auto tv9 = add(tv2, tv3);

  {
    auto all_vals = DependencyCheck::getAllValsBetween(
        {tv0, tv1}, {tv4, tv5, tv6, tv7, tv8, tv9});
    std::unordered_set<Val*> all_vals_set(all_vals.begin(), all_vals.end());
    std::vector<Val*> results({tv0, tv1, tv4, tv5, tv6, tv7, tv8});
    for (auto result : results) {
      TORCH_CHECK(all_vals_set.count(result) > 0);
      all_vals_set.erase(result);
    }
    TORCH_CHECK(all_vals_set.empty());
  }

  auto tv10 = add(tv6, tv7);
  {
    auto all_vals = DependencyCheck::getAllValsBetween({tv0, tv1}, {tv10});
    std::unordered_set<Val*> all_vals_set(all_vals.begin(), all_vals.end());
    std::vector<Val*> results({tv0, tv1, tv6, tv7, tv10});
    for (auto result : results) {
      TORCH_CHECK(all_vals_set.count(result) > 0);
      all_vals_set.erase(result);
    }
    TORCH_CHECK(all_vals_set.empty());
  }
}

// Repro for issue #1925
TEST_F(NVFuserTest, FusionScheduleTransposeRepro1_CUDA) {
  Fusion fusion;
  FusionGuard fg(&fusion);

  auto tv0 = makeSymbolicTensor(4);
  auto tv1 = makeConcreteTensor({-1, -1, -1, 1});
  fusion.addInput(tv0);
  fusion.addInput(tv1);
  auto tv2 = add(tv0, tv1);
  fusion.addOutput(tv2);

  auto options = at::TensorOptions().dtype(at::kFloat).device(at::kCUDA, 0);
  at::Tensor input0 = at::randn({1, 1, 333, 1}, options);
  at::Tensor input1 = at::randn({1, 1, 333, 1}, options);

  auto lparams = scheduleTranspose(&fusion, {input0, input1});

  FusionExecutor fe;
  fe.compileFusion(&fusion, {input0, input1}, lparams);
  auto outputs = fe.runFusion({input0, input1}, lparams);

  auto tv_ref = input0 + input1;

  testValidate(
      &fusion, outputs, {input0, input1}, {tv_ref}, __LINE__, __FILE__);
}

// Repro for issue #1873
TEST_F(NVFuserTest, FusionInlineBroadcastIndexing0_CUDA) {
  Fusion fusion;
  FusionGuard fg(&fusion);

  auto tv0 = makeContigTensor(1);
  auto tv1 = makeContigTensor(2);
  fusion.addInput(tv0);
  fusion.addInput(tv1);
  auto tv2 = set(tv0);
  auto tv3 = broadcast(tv2, {true, false});
  auto tv4 = add(tv3, tv1);
  fusion.addOutput(tv4);

  tv4->merge(0);
  tv4->split(0, 32);

  tv0->computeAt(tv4, 1);

  tv2->split(-1, 8);

  auto options = at::TensorOptions().dtype(at::kFloat).device(at::kCUDA, 0);
  at::Tensor t0 = at::randn({123}, options);
  at::Tensor t1 = at::randn({3, 123}, options);

  FusionExecutor fe;
  fe.compileFusion(&fusion, {t0, t1});

  auto outputs = fe.runFusion({t0, t1});

  auto tv_ref = t0 + t1;

  testValidate(&fusion, outputs, {t0, t1}, {tv_ref}, __LINE__, __FILE__);
}

TEST_F(NVFuserTest, FusionPredicateUnshare_CUDA) {
  // https://github.com/csarofeen/pytorch/issues/1926
  std::unique_ptr<Fusion> fusion_ptr = std::make_unique<Fusion>();
  auto fusion = fusion_ptr.get();
  FusionGuard fg(fusion);

  TensorView* tv0 = makeSymbolicTensor(2);
  fusion->addInput(tv0);
  auto tv1 = set(tv0);
  auto tv2 = set(tv1);
  fusion->addOutput(tv2);

  tv1->setMemoryType(MemoryType::Shared);
  for (auto tv : {tv1, tv2}) {
    tv->split(0, 4);
    tv->reorder({{1, -1}});
    tv->split(1, 8);
    tv->merge(0);
    tv->split(0, 1);
    tv->axis(0)->parallelize(ParallelType::BIDx);
    tv->axis(1)->parallelize(ParallelType::Unswitch);
  }
  tv1->merge(2);
  tv2->reorder({{2, 3}});
  tv2->merge(2);
  for (auto tv : {tv1, tv2}) {
    tv->axis(-1)->parallelize(ParallelType::TIDx);
  }

  inlineMost();

  auto options = at::TensorOptions().dtype(at::kFloat).device(at::kCUDA, 0);
  at::Tensor t0 = at::randn({5, 5}, options);

  FusionExecutor fe;
  fe.compileFusion(fusion, {t0});
  auto cg_outputs = fe.runFusion({t0});
  auto out = cg_outputs[0];

  testValidate(fusion, {out}, {t0}, {t0}, __LINE__, __FILE__);
}

TEST_F(NVFuserTest, AsyncCompilation_CUDA) {
  auto fusion = std::make_unique<Fusion>();
  FusionGuard fg(fusion.get());

  TensorView* tv0 = makeSymbolicTensor(2);
  TensorView* tv1 = makeSymbolicTensor(1);
  TensorView* tv2 = makeSymbolicTensor(2);

  fusion->addInput(tv0);
  fusion->addInput(tv1);
  fusion->addInput(tv2);

  TensorView* tv3 = add(tv0, IrBuilder::create<Double>(1)); // Group 0
  TensorView* tv4 =
      max(tv3, {0}); // Group 0 (use max instead to avoid numerical issues)
  TensorView* tv5 = add(tv4, tv1); //  Group 0 (Non Broadcast after reduce,
                                   //  keeps normalization scheduler away)
  TensorView* tv6 = add(tv5, tv2); //  Group 1 (Broadcast after reduce)

  fusion->addOutput(tv6);

  auto options = at::TensorOptions().dtype(at::kFloat).device(at::kCUDA, 0);

  at::Tensor t0 = at::randn({8, 5}, options);
  at::Tensor t1 = at::randn({5}, options);
  at::Tensor t2 = at::randn({8, 5}, options);

  auto t3 = t0.add(1.0);
  auto t4 = std::get<0>(at::max(t3, 0));
  auto t5 = t4.add(t1);
  auto t6 = t5.add(t2);

  FusionExecutorCache executor_cache(std::move(fusion));

  std::vector<c10::IValue> aten_inputs = {t0, t1, t2};

  auto outputs = executor_cache.runFusionWithInputs(aten_inputs);

  TORCH_CHECK(
      executor_cache.getMostRecentKernelRuntime()->isSegmented(),
      "segmentation didn't happen");
  TORCH_CHECK(
      executor_cache.getMostRecentKernelRuntime()
              ->fusionSegments()
              ->groups()
              .size() == 2,
      "segmentation didn't happen as expected");

  testValidate(
      executor_cache.fusion(), outputs, aten_inputs, {t6}, __LINE__, __FILE__);
}

TEST_F(NVFuserTest, FusionMergeBroadcastingTrivialReduction1_CUDA) {
  std::unique_ptr<Fusion> fusion_ptr = std::make_unique<Fusion>();
  auto fusion = fusion_ptr.get();
  FusionGuard fg(fusion);

  TensorView* tv0 = makeConcreteTensor({1, 1});
  TensorView* tv1 = makeConcreteTensor({-1});
  fusion->addInput(tv0);
  fusion->addInput(tv1);
  auto tv2 = sum(tv0, {1});
  auto tv3 = add(tv2, tv1);
  fusion->addOutput(tv3);

  tv0->merge(0);

  MaxRootDomainInfoSpanningTree tree(tv0);
  TransformPropagatorWithCheck tp(tv0);
  tree.traverse(&tp);

  inlineMost();

  auto options = at::TensorOptions().dtype(at::kFloat).device(at::kCUDA, 0);
  at::Tensor t0 = at::randn({1, 1}, options);
  at::Tensor t1 = at::randn({10}, options);

  FusionExecutor fe;
  fe.compileFusion(fusion, {t0, t1});
  auto cg_outputs = fe.runFusion({t0, t1});
  auto out = cg_outputs[0];

  testValidate(
      fusion, {out}, {t0, t1}, {t1 + t0.flatten()}, __LINE__, __FILE__);
}

// Simple test case exercising the null scheduler path.
TEST_F(NVFuserTest, FusionNullScheduler_CUDA) {
  auto fusion = std::make_unique<Fusion>();
  FusionGuard fg(fusion.get());

  auto tv0 = makeConcreteTensor({1, 1, 1});
  fusion->addInput(tv0);

  auto tv1 = sum(tv0, {0, 1, 2});

  fusion->addOutput(tv1);

  auto options = at::TensorOptions().dtype(at::kFloat).device(at::kCUDA, 0);
  at::Tensor t0 = at::randn({1, 1, 1}, options);

  std::vector<c10::IValue> aten_inputs({t0});

  FusionExecutorCache executor_cache(std::move(fusion));
  auto cg_outputs = executor_cache.runFusionWithInputs(aten_inputs);

  auto t1 = t0.sum({0, 1, 2});

  testValidate(
      executor_cache.fusion(), cg_outputs, {t0}, {t1}, __LINE__, __FILE__);

  auto groups =
      executor_cache.getMostRecentKernelRuntime()->fusionSegments()->groups();

  // Check that all groups on the resulting runtime are null.
  for (auto group : groups) {
    TORCH_INTERNAL_ASSERT(group->heuristic() == ScheduleHeuristic::NoOp);
  }
}

// Simple test case exercising the null scheduler path.
TEST_F(NVFuserTest, FusionNullScheduler2_CUDA) {
  auto fusion = std::make_unique<Fusion>();
  FusionGuard fg(fusion.get());

  auto tv0 = makeConcreteTensor({0, 1, 9223372036854775807L});
  fusion->addInput(tv0);

  auto tv1 = sum(tv0, {1, 2});

  fusion->addOutput(tv1);

  auto options = at::TensorOptions().dtype(at::kFloat).device(at::kCUDA, 0);
  at::Tensor t0 = at::randn({0, 1, 9223372036854775807L}, options);

  std::vector<c10::IValue> aten_inputs({t0});

  FusionExecutorCache executor_cache(std::move(fusion));
  auto cg_outputs = executor_cache.runFusionWithInputs(aten_inputs);

  auto t1 = t0.sum({1, 2});

  testValidate(
      executor_cache.fusion(), cg_outputs, {t0}, {t1}, __LINE__, __FILE__);

  auto groups =
      executor_cache.getMostRecentKernelRuntime()->fusionSegments()->groups();

  // Check that all groups on the resulting runtime are null.
  for (auto group : groups) {
    TORCH_INTERNAL_ASSERT(group->heuristic() == ScheduleHeuristic::NoOp);
  }
}

// Simple test case exercising the null scheduler path.
TEST_F(NVFuserTest, FusionNullScheduler3_CUDA) {
  auto fusion = std::make_unique<Fusion>();
  FusionGuard fg(fusion.get());

  auto tv0 = TensorViewBuilder().ndims(0).build();
  auto tv1 = TensorViewBuilder().ndims(0).build();
  fusion->addInput(tv0);
  fusion->addInput(tv1);
  auto tv2 = add(tv0, tv1);
  fusion->addOutput(tv2);

  auto options = at::TensorOptions().dtype(at::kFloat).device(at::kCUDA, 0);
  at::Tensor t0 = at::randn({}, options);
  at::Tensor t1 = at::randn({}, options);

  std::vector<c10::IValue> aten_inputs({t0, t1});

  FusionExecutorCache executor_cache(std::move(fusion));
  auto cg_outputs = executor_cache.runFusionWithInputs(aten_inputs);

  testValidate(
      executor_cache.fusion(),
      cg_outputs,
      {t0, t1},
      {t0 + t1},
      __LINE__,
      __FILE__);

  auto groups =
      executor_cache.getMostRecentKernelRuntime()->fusionSegments()->groups();

  // Check that all groups on the resulting runtime are null.
  for (auto group : groups) {
    TORCH_INTERNAL_ASSERT(group->heuristic() == ScheduleHeuristic::NoOp);
  }
}

TEST_F(NVFuserTest, FusionReducingZeroElements_CUDA) {
  auto fusion = std::make_unique<Fusion>();
  FusionGuard fg(fusion.get());

  auto tv0 = makeConcreteTensor({0, 1, 9223372036854775807L});
  fusion->addInput(tv0);

  auto tv1 = sum(tv0, {0, 1, 2});

  fusion->addOutput(tv1);

  auto options = at::TensorOptions().dtype(at::kFloat).device(at::kCUDA, 0);
  at::Tensor t0 = at::randn({0, 1, 9223372036854775807L}, options);

  std::vector<c10::IValue> aten_inputs({t0});

  FusionExecutorCache executor_cache(std::move(fusion));
  auto cg_outputs = executor_cache.runFusionWithInputs(aten_inputs);

  auto t1 = t0.sum({0, 1, 2});

  testValidate(
      executor_cache.fusion(), cg_outputs, {t0}, {t1}, __LINE__, __FILE__);
}

TEST_F(NVFuserTest, FusionEmpty_CUDA) {
  auto fusion = std::make_unique<Fusion>();
  FusionGuard fg(fusion.get());

  auto tv0 = makeConcreteTensor({10, 10, 10});
  auto tv1 = makeConcreteTensor({10, 10, 10});
  fusion->addInput(tv0);
  fusion->addInput(tv1);
  fusion->addOutput(tv0);
  fusion->addOutput(tv1);

  auto options = at::TensorOptions().dtype(at::kFloat).device(at::kCUDA, 0);
  at::Tensor t0 = at::randn({10, 10, 10}, options);
  at::Tensor t1 = at::randn({10, 10, 10}, options);

  std::vector<c10::IValue> aten_inputs({t0, t1});

  FusionExecutorCache executor_cache(std::move(fusion));
  auto cg_outputs = executor_cache.runFusionWithInputs(aten_inputs);

  testValidate(
      executor_cache.fusion(),
      cg_outputs,
      {t0, t1},
      {t0, t1},
      __LINE__,
      __FILE__);

  auto groups =
      executor_cache.getMostRecentKernelRuntime()->fusionSegments()->groups();

  // Check that all groups on the resulting runtime are null.
  for (auto group : groups) {
    TORCH_INTERNAL_ASSERT(group->heuristic() == ScheduleHeuristic::NoOp);
  }
}

TEST_F(NVFuserTest, FusionMappingRelation_CUDA) {
  // See https://github.com/csarofeen/pytorch/pull/1960
  // and https://github.com/csarofeen/pytorch/pull/2113
  std::unique_ptr<Fusion> fusion_ptr = std::make_unique<Fusion>();
  auto fusion = fusion_ptr.get();
  FusionGuard fg(fusion);

  TensorView* tv0 = makeConcreteTensor({1, 1});
  TensorView* tv1 = makeConcreteTensor({-1, 1, 1});
  fusion->addInput(tv0);
  fusion->addInput(tv1);
  auto tv2 = set(tv0);
  auto tv3 = broadcast(tv2, {true, false, false});
  auto tv4 = add(tv3, tv1);

  fusion->addOutput(tv4);

  tv4->merge(-2);
  tv4->merge(-1);

  tv0->computeAt(tv4, -1);
  tv1->computeAt(tv4, -1);

  ComputeAtMap ca_map(fusion);

  auto tv4_inner_node = tv4->axis(0)->definition()->input(1)->as<IterDomain>();
  TORCH_CHECK(
      ca_map.areMapped(tv2->axis(0), tv4_inner_node, IdMappingMode::EXACT));
  TORCH_CHECK(ca_map.areMapped(
      tv2->axis(0), tv4_inner_node, IdMappingMode::PERMISSIVE));

  auto options = at::TensorOptions().dtype(at::kFloat).device(at::kCUDA, 0);
  at::Tensor t0 = at::randn({1, 1}, options);
  at::Tensor t1 = at::randn({2, 1, 1}, options);

  FusionExecutor fe;
  fe.compileFusion(fusion, {t0, t1});
  auto cg_outputs = fe.runFusion({t0, t1});
  auto out = cg_outputs[0];

  testValidate(
      fusion, {out}, {t0, t1}, {t1 + t0.squeeze(0)}, __LINE__, __FILE__);
}

TEST_F(NVFuserTest, FusionInlineAt_CUDA) {
  std::unique_ptr<Fusion> fusion_ptr = std::make_unique<Fusion>();
  auto fusion = fusion_ptr.get();
  FusionGuard fg(fusion);

  TensorView* tv0 = makeSymbolicTensor(2);
  fusion->addInput(tv0);
  auto tv1 = sin(tv0);
  auto tv2 = cos(tv1);
  fusion->addOutput(tv2);

  tv1->inlineAt(-1);

  auto options = at::TensorOptions().dtype(at::kFloat).device(at::kCUDA, 0);
  at::Tensor t0 = at::randn({100, 2}, options);

  FusionExecutor fe;
  fe.compileFusion(fusion, {t0});
  auto cg_outputs = fe.runFusion({t0});
  auto out = cg_outputs[0];

  testValidate(fusion, {out}, {t0}, {t0.sin().cos()}, __LINE__, __FILE__);
}

TEST_F(NVFuserTest, FusionTrivialInputForwarding_CUDA) {
  std::unique_ptr<Fusion> fusion_ptr = std::make_unique<Fusion>();
  auto fusion = fusion_ptr.get();
  FusionGuard fg(fusion);

  TensorView* tv0 = makeConcreteTensor({-1, -1});
  TensorView* tv1 = makeConcreteTensor({-1, -1});
  fusion->addInput(tv0);
  fusion->addInput(tv1);
  // Note: output of add is not used. Kept it here since previously there was an
  // assertion from sorting in codegen.
  add(tv1, IrBuilder::create<Double>(3.141));
  fusion->addOutput(tv0);

  auto options = at::TensorOptions().dtype(at::kFloat).device(at::kCUDA, 0);
  at::Tensor t0 = at::randn({10, 4}, options);
  at::Tensor t1 = at::randn({10, 4}, options);

  FusionExecutorCache fec(std::move(fusion_ptr));
  auto cg_outputs = fec.runFusionWithInputs({t0, t1});

  testValidate(fusion, cg_outputs, {t0, t1}, {t0}, __LINE__, __FILE__);

  // Second run to ensure cache hit handles trivial forwarding properly
  TORCH_CHECK(fec.isCompiled({t0, t1}));
  auto cg_outputs2 = fec.runFusionWithInputs({t0, t1});
  testValidate(fusion, cg_outputs2, {t0, t1}, {t0}, __LINE__, __FILE__);
}

TEST_F(NVFuserTest, FusionTrivialInputForwarding2_CUDA) {
  std::unique_ptr<Fusion> fusion_ptr = std::make_unique<Fusion>();
  auto fusion = fusion_ptr.get();
  FusionGuard fg(fusion);

  TensorView* tv0 = makeSymbolicTensor(0);
  fusion->addInput(tv0);
  fusion->addOutput(tv0);

  auto options = at::TensorOptions().dtype(at::kFloat).device(at::kCUDA, 0);
  at::Tensor t0 = at::randn({}, options);

  FusionExecutorCache fec(std::move(fusion_ptr));
  auto cg_outputs = fec.runFusionWithInputs({t0});

  testValidate(fusion, cg_outputs, {t0}, {t0}, __LINE__, __FILE__);

  // Second run to ensure cache hit handles trivial forwarding properly
  TORCH_CHECK(fec.isCompiled({t0}));
  auto cg_outputs2 = fec.runFusionWithInputs({t0});
  testValidate(fusion, cg_outputs2, {t0}, {t0}, __LINE__, __FILE__);
}

// Simplified repro of issue #2008
TEST_F(NVFuserTest, FusionReplayTrivialReductionAndBroadcast2_CUDA) {
  auto fusion_ptr = std::make_unique<Fusion>();
  Fusion& fusion = *fusion_ptr;
  FusionGuard fg(fusion_ptr.get());

  std::vector<int64_t> shape({10, 1, 1});

  auto tv0 = makeConcreteTensor(shape);
  fusion.addInput(tv0);

  auto tv1 = add(tv0, IrBuilder::create<Double>(1));
  auto tv2 = sum(tv1, {1, 2});
  auto tv3 = broadcast(tv2, {false, true, true});
  fusion.addOutput(tv3);

  tv0->merge(-2, -1)->merge(-2, -1)->split(0, 4);

  MaxRootDomainInfoSpanningTree tree(tv0);
  TransformPropagatorWithCheck tp(tv0);
  tree.traverse(&tp);

  auto options = at::TensorOptions().dtype(at::kFloat).device(at::kCUDA, 0);
  at::Tensor t0 = at::randn(shape, options);
  std::vector<c10::IValue> aten_inputs({t0});

  FusionExecutor fe;
  fe.compileFusion(fusion_ptr.get(), aten_inputs);
  auto outputs = fe.runFusion(aten_inputs);

  testValidate(&fusion, outputs, aten_inputs, {t0 + 1}, __LINE__, __FILE__);
}

namespace {

size_t getVecSizeForPointwise(FusionExecutorCache& fec) {
  auto most_recent_params =
      fec.getMostRecentKernelRuntime()->getMostRecentExecutorLog().params;
  auto params = dynamic_cast<PointwiseParams*>(most_recent_params.get());
  if (params->vectorize) {
    return params->unroll_factor;
  }
  return 1;
}

} // namespace

TEST_F(NVFuserTest, FusionVectorizeStrideContiguity2D_CUDA) {
  std::unique_ptr<Fusion> fusion_ptr = std::make_unique<Fusion>();
  auto fusion = fusion_ptr.get();
  FusionGuard fg(fusion);

  TensorView* tv0 =
      TensorViewBuilder().ndims(2).contiguity({false, true}).build();
  fusion->addInput(tv0);
  auto tv1 = set(tv0);
  fusion->addOutput(tv1);

  FusionExecutorCache fec(std::move(fusion_ptr));
  fec.profile(true);

  std::vector<std::pair<int, int>> size_and_vec{{17, 1}, {18, 2}, {32, 4}};

  for (auto pair : size_and_vec) {
    auto size = pair.first;
    auto vec = pair.second;
    auto options = at::TensorOptions().dtype(at::kFloat).device(at::kCUDA, 0);
    at::Tensor t0 = at::randn({1000000, size}, options).narrow(1, 0, 16);
    auto cg_outputs = fec.runFusionWithInputs({t0});

    TORCH_CHECK(getVecSizeForPointwise(fec) == (size_t)vec);

    testValidate(fusion, cg_outputs, {t0}, {t0}, __LINE__, __FILE__);
  }
}

TEST_F(NVFuserTest, FusionVectorizeStrideContiguity3D_CUDA) {
  std::unique_ptr<Fusion> fusion_ptr = std::make_unique<Fusion>();
  auto fusion = fusion_ptr.get();
  FusionGuard fg(fusion);

  TensorView* tv0 =
      TensorViewBuilder().ndims(3).contiguity({false, true, true}).build();
  fusion->addInput(tv0);
  auto tv1 = set(tv0);
  fusion->addOutput(tv1);

  FusionExecutorCache fec(std::move(fusion_ptr));
  fec.profile(true);

  std::vector<std::pair<int, int>> size_and_vec{{17, 1}, {10, 2}, {16, 4}};

  for (auto pair : size_and_vec) {
    auto size = pair.first;
    auto vec = pair.second;
    auto options = at::TensorOptions().dtype(at::kFloat).device(at::kCUDA, 0);
    at::Tensor t0 = at::randn({1000000, size, 3}, options).narrow(1, 0, 8);
    auto cg_outputs = fec.runFusionWithInputs({t0});

    TORCH_CHECK(getVecSizeForPointwise(fec) == (size_t)vec);

    testValidate(fusion, cg_outputs, {t0}, {t0}, __LINE__, __FILE__);
  }
}

TEST_F(NVFuserTest, FusionVectorizeStrideContiguity5D_CUDA) {
  std::unique_ptr<Fusion> fusion_ptr = std::make_unique<Fusion>();
  auto fusion = fusion_ptr.get();
  FusionGuard fg(fusion);

  TensorView* tv0 = TensorViewBuilder()
                        .ndims(5)
                        .contiguity({false, true, false, true, true})
                        .build();
  fusion->addInput(tv0);
  auto tv1 = set(tv0);
  fusion->addOutput(tv1);

  FusionExecutorCache fec(std::move(fusion_ptr));
  fec.profile(true);

  auto options = at::TensorOptions().dtype(at::kFloat).device(at::kCUDA, 0);

  std::vector<std::tuple<int, int, int>> sizes_and_vec{
      {9, 17, 1}, {9, 10, 2}, {9, 16, 4}};

  for (auto tup : sizes_and_vec) {
    auto size1 = std::get<0>(tup);
    auto size2 = std::get<1>(tup);
    auto vec = std::get<2>(tup);
    at::Tensor t0 = at::randn({4, size1, 12345, size2, 3}, options)
                        .narrow(1, 0, 8)
                        .narrow(3, 0, 4);
    auto cg_outputs = fec.runFusionWithInputs({t0});

    TORCH_CHECK(getVecSizeForPointwise(fec) == (size_t)vec);

    testValidate(fusion, cg_outputs, {t0}, {t0}, __LINE__, __FILE__);
  }
}

TEST_F(NVFuserTest, FusionVectorizeStrideContiguitySelfOverlapping_CUDA) {
  std::unique_ptr<Fusion> fusion_ptr = std::make_unique<Fusion>();
  auto fusion = fusion_ptr.get();
  FusionGuard fg(fusion);

  TensorView* tv0 = TensorViewBuilder()
                        .ndims(5)
                        .contiguity({false, true, false, true, true})
                        .build();
  fusion->addInput(tv0);
  auto tv1 = set(tv0);
  fusion->addOutput(tv1);

  FusionExecutorCache fec(std::move(fusion_ptr));
  fec.profile(true);

  auto options = at::TensorOptions().dtype(at::kFloat).device(at::kCUDA, 0);

  std::vector<std::tuple<int, int, int, int>> sizes_strides_and_vec{
      {4, 4, 4, 4},
      {4, 4, 2, 2},
      {4, 2, 4, 2},
      {2, 4, 4, 2},
      {4, 4, 1, 1},
      {4, 1, 4, 1},
      {1, 4, 4, 1},
      {2, 2, 2, 2},
      {2, 2, 1, 1},
      {2, 1, 2, 1},
      {1, 2, 2, 1}};

  for (auto tup : sizes_strides_and_vec) {
    auto size = std::get<0>(tup);
    auto stride1 = std::get<1>(tup);
    auto stride2 = std::get<2>(tup);
    auto vec = std::get<3>(tup);
    std::vector<int64_t> shape = {4, 4, 12345, size, 3};
    std::vector<int64_t> stride = {
        stride1, (int64_t)stride2 * 12345, (int64_t)stride2, 3, 1};
    at::Tensor t0 = at::empty_strided(shape, stride, options);
    t0.random_();
    auto cg_outputs = fec.runFusionWithInputs({t0});
    TORCH_CHECK(getVecSizeForPointwise(fec) == (size_t)vec);
    testValidate(fusion, cg_outputs, {t0}, {t0}, __LINE__, __FILE__);
  }
}

TEST_F(NVFuserTest, FusionSimpleAmperePipeline_CUDA) {
  Fusion fusion;
  FusionGuard fg(&fusion);

  // requires ampere+ GPU
  if (!deviceMajorMinorCheck(8)) {
    GTEST_SKIP() << "skipping tests on pre-AMPERE GPUs";
    return;
  }

  auto tv0 = makeContigTensor(1);

  fusion.addInput(tv0);

  auto tv1 = set(tv0);

  fusion.addOutput(tv1);

  auto tv_cache = tv0->cacheAfter(LoadStoreOpType::CpAsyncCa);
  tv_cache->setMemoryType(MemoryType::Shared);

  tv1->split(0, 16);
  tv0->computeAt(tv1, 1);

  tv_cache->circularBuffer(10);

  auto options = at::TensorOptions().dtype(at::kFloat).device(at::kCUDA, 0);
  at::Tensor input1 = at::randn({255}, options);

  // Add check that the cp async op has an inlined predicate.
  class InlinedCpAsyncPredChecker : public kir::IrVisitor {
   public:
    using kir::IrVisitor::handle;

   private:
    void handle(kir::IfThenElse* ite) final {
      auto prev_within_ite = within_ite_;
      within_ite_ = true;
      kir::IrVisitor::handle(ite);
      within_ite_ = prev_within_ite;
    }

    void handle(LoadStoreOp* ldst) final {
      if (ldst->opType() == LoadStoreOpType::CpAsyncCa) {
        TORCH_INTERNAL_ASSERT(!within_ite_, "CPASYNC predicate not inlined");
        TORCH_INTERNAL_ASSERT(
            ldst->predicate()->hasValue() &&
                !ldst->predicate()->value()->isConst(),
            "CPASYNC predicate is not generated");
      }
    }

   private:
    bool within_ite_ = false;
  } pred_checker;

  // Check that cp async is inlined:
  GpuLower gpulw(&fusion);
  pred_checker.handle(gpulw.kernel()->topLevelExprs());

  FusionExecutor fe;
  fe.compileFusion(&fusion, {input1});
  auto cg_outputs = fe.runFusion({input1});

  testValidate(&fusion, cg_outputs, {input1}, {input1}, __LINE__, __FILE__);
}

TEST_F(NVFuserTest, FusionExpandedInput_CUDA) {
  std::unique_ptr<Fusion> fusion_ptr = std::make_unique<Fusion>();
  auto fusion = fusion_ptr.get();
  FusionGuard fg(fusion);

  TensorView* tv0 = TensorViewBuilder()
                        .ndims(3)
                        .shape({-1, -1, -1})
                        .contiguity({false, std::nullopt, true})
                        .expanded({false, true, false})
                        .build();
  fusion->addInput(tv0);
  auto tv1 = set(tv0);
  fusion->addOutput(tv1);

  auto options = at::TensorOptions().dtype(at::kFloat).device(at::kCUDA, 0);
  at::Tensor t0 = at::randn({4096, 1, 4}, options).expand({-1, 7, -1});

  FusionExecutorCache fec(std::move(fusion_ptr));
  auto cg_outputs = fec.runFusionWithInputs({t0});

  testValidate(fusion, cg_outputs, {t0}, {t0}, __LINE__, __FILE__);
}

// Repro for
// https://github.com/csarofeen/pytorch/issues/1843#issuecomment-1270759724
TEST_F(NVFuserTest, FusionVectorizeRepro1843_CUDA) {
  std::unique_ptr<Fusion> fusion_ptr = std::make_unique<Fusion>();
  auto fusion = fusion_ptr.get();
  FusionGuard fg(fusion);

  TensorView* tv1 =
      TensorViewBuilder().ndims(2).contiguity({true, true}).build();
  TensorView* tv0 =
      TensorViewBuilder().ndims(2).contiguity({true, true}).build();
  fusion->addInput(tv1);
  fusion->addInput(tv0);

  auto tv7 = sum(tv0, {1}, true);
  auto tv_exp =
      expand(tv7, {tv0->axis(0)->extent(), IrBuilder::create<Int>(32128)});
  auto tv3 = exp(tv1);
  auto tv8 = mul(tv3, tv_exp);
  auto tv13 = sub(tv0, tv8);
  fusion->addOutput(tv13);

  auto options = at::TensorOptions().dtype(at::kFloat).device(at::kCUDA, 0);
  at::Tensor t1 =
      at::empty_strided({4096, 32128}, {32128, 1}, options).random_();
  at::Tensor t0 =
      at::empty_strided({4096, 32128}, {32128, 1}, options).random_();

  FusionExecutorCache fec(std::move(fusion_ptr));
  auto cg_outputs = fec.runFusionWithInputs({t1, t0});

  auto ref = t0 - t1.exp() * t0.sum((1), true);
  testValidate(fusion, cg_outputs, {t1, t0}, {ref}, __LINE__, __FILE__);
}

TEST_F(NVFuserTest, FusionBroadcastPersistentReduction_CUDA) {
  // Simplified repro for
  // https://github.com/csarofeen/pytorch/issues/2094
  std::unique_ptr<Fusion> fusion_ptr = std::make_unique<Fusion>();
  auto fusion = fusion_ptr.get();
  FusionGuard fg(fusion);

  auto tv0 = makeContigTensor(2, DataType::Half);
  auto tv1 = castOp(DataType::Float, tv0);
  auto tv2 = broadcast(tv1, {true, true, false, false});
  auto tv3 = sum(tv2, {-1}, true);
  auto tv4 = add(tv2, tv3); // TODO: changing this to tv1 there is still errors
  auto tv5 = sum(tv4, {-1});
  fusion->addInput(tv0);
  fusion->addOutput(tv5);

  auto options = at::TensorOptions().dtype(at::kHalf).device(at::kCUDA, 0);
  auto t0 = at::randn({1024, 768}, options);
  auto t1 = t0.view({1, 1, 1024, 768}).to(at::kFloat);
  auto t3 = t1.sum({-1}, true);
  auto t4 = t1 + t3;
  auto t5 = t4.sum({-1});

  FusionExecutorCache fec(std::move(fusion_ptr));
  auto cg_outputs = fec.runFusionWithInputs({t0});
  testValidate(fusion, cg_outputs, {t0}, {t5}, __LINE__, __FILE__);
}

// Repro for
// https://github.com/csarofeen/pytorch/issues/2094
TEST_F(NVFuserTest, FusionRepro2094_CUDA) {
  std::unique_ptr<Fusion> fusion_ptr = std::make_unique<Fusion>();
  auto fusion = fusion_ptr.get();
  FusionGuard fg(fusion);

  std::vector<int64_t> neg_one_vec = {-1};
  {
    auto tv0 = TensorViewBuilder()
                   .ndims(1)
                   .shape(neg_one_vec)
                   .contiguity(true)
                   .dtype(DataType::Float)
                   .build();
    fusion->addInput(tv0);
    auto tv1 = TensorViewBuilder()
                   .ndims(1)
                   .shape(neg_one_vec)
                   .contiguity(true)
                   .dtype(DataType::Float)
                   .build();
    fusion->addInput(tv1);
    auto tv2 = TensorViewBuilder()
                   .ndims(2)
                   .shape(std::vector<int64_t>{-1, -1})
                   .contiguity({true, true})
                   .dtype(DataType::Half)
                   .build();
    fusion->addInput(tv2);
    auto tv3 = expand(
        broadcast(tv0, {true, true, false}),
        {IrBuilder::create<Int>(1),
         IrBuilder::create<Int>(1024),
         IrBuilder::create<Int>(768)});
    auto tv4 = expand(
        broadcast(tv1, {true, true, false}),
        {IrBuilder::create<Int>(1),
         IrBuilder::create<Int>(1024),
         IrBuilder::create<Int>(768)});
    auto tv5 = reshape(tv2, {1024, 768}, {1, 1024, 768});
    auto tv6 = castOp(DataType::Float, tv5);
    auto s7 = IrBuilder::create<Double>(0.5);
    auto tv8 = mul(tv6, s7);
    auto s9 = IrBuilder::create<Double>(0.707107);
    auto tv10 = mul(tv6, s9);
    auto tv11 = erf(tv10);
    auto s12 = IrBuilder::create<Double>(1.0);
    auto tv13 = add(tv11, s12);
    auto tv14 = mul(tv8, tv13);
    auto tv15 = castOp(DataType::Half, tv14);
    auto tv16 = castOp(DataType::Float, tv15);
    auto tv17_tv18 = variance_mean(tv16, {2}, 0, false);
    auto tv17 = std::get<0>(tv17_tv18);
    auto tv18 = std::get<1>(tv17_tv18);
    auto tv19 = expand(
        broadcast(tv17, {false, false, true}),
        {IrBuilder::create<Int>(1),
         IrBuilder::create<Int>(1024),
         IrBuilder::create<Int>(1)});
    auto tv20 = expand(
        broadcast(tv18, {false, false, true}),
        {IrBuilder::create<Int>(1),
         IrBuilder::create<Int>(1024),
         IrBuilder::create<Int>(1)});
    auto s21 = IrBuilder::create<Double>(1e-05);
    auto tv22 = add(tv19, s21);
    auto tv23 = expand(
        broadcast(tv20, {false, false, false}),
        {IrBuilder::create<Int>(1),
         IrBuilder::create<Int>(1024),
         IrBuilder::create<Int>(768)});
    auto tv24 = rsqrt(tv22);
    auto tv25 = sub(tv16, tv23);
    auto tv26 = expand(
        broadcast(tv24, {false, false, false}),
        {IrBuilder::create<Int>(1),
         IrBuilder::create<Int>(1024),
         IrBuilder::create<Int>(768)});
    auto tv27 = mul(tv25, tv26);
    auto tv28 = mul(tv27, tv3);
    auto tv29 = add(tv28, tv4);
    auto tv30 = castOp(DataType::Float, tv29);
    auto tv31 = castOp(DataType::Half, tv30);
    auto tv32 = reshape(tv31, {1, 1024, 768}, {1024, 768});
    fusion->addOutput(tv5);
    fusion->addOutput(tv16);
    fusion->addOutput(tv20);
    fusion->addOutput(tv24);
    fusion->addOutput(tv32);
  }

  auto options = at::TensorOptions().dtype(at::kFloat).device(at::kCUDA, 0);
  std::vector<c10::IValue> inputs;
  std::vector<at::Tensor> outputs;

  {
    auto t0 = at::randn({768}, options);
    inputs.push_back((c10::IValue)t0);
    auto t1 = at::randn({768}, options);
    inputs.push_back((c10::IValue)t1);
    auto t2 = at::randn({1024, 768}, options).to(at::ScalarType::Half);
    inputs.push_back((c10::IValue)t2);
    auto t3 = t0.unsqueeze(0).unsqueeze(1).expand({1, 1024, 768});
    auto t4 = t1.unsqueeze(0).unsqueeze(1).expand({1, 1024, 768});
    auto t5 = t2.view({1, 1024, 768});
    auto t6 = t5.to(at::ScalarType::Float);
    auto s7 = 0.5;
    auto t8 = at::mul(t6, s7);
    auto s9 = 0.707107;
    auto t10 = at::mul(t6, s9);
    auto t11 = at::erf(t10);
    auto s12 = 1.0;
    auto t13 = at::add(t11, s12);
    auto t14 = at::mul(t8, t13);
    auto t15 = t14.to(at::ScalarType::Half);
    auto t16 = t15.to(at::ScalarType::Float);
    auto t17_t18 =
        at::var_mean(t16, {2}, /*unbiased*/ false, /*keepdim*/ false);
    auto t17 = std::get<0>(t17_t18);
    auto t18 = std::get<1>(t17_t18);
    auto t19 = t17.unsqueeze(2).expand({1, 1024, 1});
    auto t20 = t18.unsqueeze(2).expand({1, 1024, 1});
    auto s21 = 1e-05;
    auto t22 = at::add(t19, s21);
    auto t23 = t20.expand({1, 1024, 768});
    auto t24 = at::rsqrt(t22);
    auto t25 = at::sub(t16, t23);
    auto t26 = t24.expand({1, 1024, 768});
    auto t27 = at::mul(t25, t26);
    auto t28 = at::mul(t27, t3);
    auto t29 = at::add(t28, t4);
    auto t30 = t29.to(at::ScalarType::Float);
    auto t31 = t30.to(at::ScalarType::Half);
    auto t32 = t31.view({1024, 768});
    outputs.push_back(t5);
    outputs.push_back(t16);
    outputs.push_back(t20);
    outputs.push_back(t24);
    outputs.push_back(t32);
  }

  FusionExecutorCache fec(std::move(fusion_ptr));
  auto cg_outputs = fec.runFusionWithInputs(inputs);
  testValidate(fusion, cg_outputs, inputs, outputs, __LINE__, __FILE__);
}

// https://github.com/csarofeen/pytorch/issues/2068
TEST_F(NVFuserTest, FusionIssue2068_CUDA) {
  auto fusion_ptr = std::make_unique<Fusion>();
  Fusion& fusion = *fusion_ptr.get();
  FusionGuard fg(&fusion);

  int w = 32, x = 56, y = 56, z = 128;

  auto tv0 = makeContigTensor(3);
  auto tv1 = makeContigTensor(1);
  auto tv2 = makeContigTensor(3);
  auto tv3 = makeContigTensor(1);
  auto tv4 = makeContigTensor(4);

  fusion.addInput(tv0);
  fusion.addInput(tv1);
  fusion.addInput(tv2);
  fusion.addInput(tv3);
  fusion.addInput(tv4);

  auto tv5 = broadcast(tv0, {false, false, false, true});
  auto tv6 = broadcast(tv1, {true, true, true, false});
  auto tv7 = expand(
      tv6,
      {IrBuilder::create<Int>(w),
       IrBuilder::create<Int>(x),
       IrBuilder::create<Int>(y),
       tv6->axis(3)->extent()});
  auto tv8 = broadcast(tv2, {false, false, false, true});
  auto tv9 = broadcast(tv3, {true, true, true, false});
  auto tv10 = expand(
      tv9,
      {IrBuilder::create<Int>(w),
       IrBuilder::create<Int>(x),
       IrBuilder::create<Int>(y),
       tv9->axis(3)->extent()});
  auto tv11 = set(tv5);
  auto tv12 = expand(
      tv11,
      {tv11->axis(0)->extent(),
       tv11->axis(1)->extent(),
       tv11->axis(2)->extent(),
       IrBuilder::create<Int>(z)});

  auto tv13 = add(tv8, IrBuilder::create<Double>(1.e-6));
  auto tv14 = sub(tv4, tv12);
  auto tv15 = rsqrt(abs(tv13));
  auto tv16 = set(tv15);
  auto tv17 = expand(
      tv16,
      {tv16->axis(0)->extent(),
       tv16->axis(1)->extent(),
       tv16->axis(2)->extent(),
       IrBuilder::create<Int>(z)});
  auto tv18 = mul(tv14, tv17);
  auto tv19 = mul(tv18, tv7);
  auto tv20 = add(tv19, tv10);
  auto tv21 = set(tv20);

  fusion.addOutput(tv5);
  fusion.addOutput(tv15);
  fusion.addOutput(tv21);

  auto options = at::TensorOptions().dtype(at::kFloat).device(at::kCUDA, 0);
  auto t0 = at::randn({w, x, y}, options);
  auto t1 = at::randn({z}, options);
  auto t2 = at::randn({w, x, y}, options);
  auto t3 = at::randn({z}, options);
  auto t4 = at::randn({w, x, y, z}, options);

  auto t5 = t0.unsqueeze(-1);
  auto t12 = t5.expand({-1, -1, -1, z});
  auto t7 = t1.unsqueeze(0).unsqueeze(0).unsqueeze(0).expand({w, x, y, -1});
  auto t8 = t2.unsqueeze(-1);
  auto t10 = t3.unsqueeze(0).unsqueeze(0).unsqueeze(0).expand({w, x, y, -1});

  auto t13 = t8 + 1.e-6;
  auto t14 = t4 - t12;
  auto t15 = t13.abs().rsqrt();
  auto t17 = t15.expand({-1, -1, -1, z});
  auto t18 = mul(t14, t17);
  auto t19 = mul(t18, t7);
  auto t21 = add(t19, t10);

  FusionExecutorCache executor_cache(std::move(fusion_ptr));
  auto cg_outputs = executor_cache.runFusionWithInputs({t0, t1, t2, t3, t4});

  testValidate(
      executor_cache.fusion(),
      cg_outputs,
      {t0, t1, t2, t3, t4},
      {t5, t15, t21},
      __LINE__,
      __FILE__,
      "");
}

// Similar to the following HuggingFace repro:
// https://github.com/csarofeen/pytorch/issues/2064
// but with the trivial reduction replaced with squeeze
TEST_F(NVFuserTest, FusionHuggingFaceRepro2064Squeeze_CUDA) {
  auto fusion_ptr = std::make_unique<Fusion>();
  Fusion& fusion = *fusion_ptr.get();
  FusionGuard fg(&fusion);

  auto tv0 = makeContigTensor(2);
  fusion.addInput(tv0);

  auto tv1 = broadcast(tv0, {true, false, false});
  auto tv2 = mul(tv1, IrBuilder::create<Double>(0.5));
  auto tv3 = mul(tv1, IrBuilder::create<Double>(0.707107));
  auto tv4 = erf(tv3);
  auto tv5 = add(tv4, IrBuilder::create<Double>(1.0));
  auto tv6 = mul(tv2, tv5);
  auto tv7 = squeeze(tv6, std::vector<bool>{true, false, false});

  fusion.addOutput(tv1);
  fusion.addOutput(tv7);

  auto options = at::TensorOptions().dtype(at::kFloat).device(at::kCUDA, 0);
  auto t0 = at::randn({2, 8}, options);
  auto t1 = t0.unsqueeze(0);
  auto t2 = t1 * 0.5;
  auto t5 = (t1 * 0.707107).erf() + 1.0;
  auto t6 = t2 * t5;
  auto t7 = t6.squeeze(0);

  FusionExecutorCache executor_cache(std::move(fusion_ptr));
  auto cg_outputs = executor_cache.runFusionWithInputs({t0});

  testValidate(
      executor_cache.fusion(),
      cg_outputs,
      {t0},
      {t1, t7},
      __LINE__,
      __FILE__,
      "");
}

TEST_F(NVFuserTest, FusionSqueezeTransformPropagation_CUDA) {
  auto fusion_ptr = std::make_unique<Fusion>();
  Fusion& fusion = *fusion_ptr.get();
  FusionGuard fg(&fusion);

  auto tv0 = makeConcreteTensor({5, 1, 1, 1, 1});
  fusion.addInput(tv0);
  auto tv1 = squeeze(tv0, std::vector<bool>{false, true, false, true, false});
  auto tv2 = squeeze(tv0, std::vector<bool>{false, false, true, false, true});
  auto tv3 = squeeze(tv0, std::vector<bool>{false, false, false, false, true});
  fusion.addOutput(tv1);
  fusion.addOutput(tv2);
  fusion.addOutput(tv3);

  tv3->merge(0);
  tv3->merge(0);
  tv3->merge(0);

  MaxRootDomainInfoSpanningTree tree(tv3);
  TransformPropagatorWithCheck tp(tv3);
  tree.traverse(&tp);

  auto options = at::TensorOptions().dtype(at::kFloat).device(at::kCUDA, 0);
  at::Tensor t0 = at::randn({5, 1, 1, 1, 1}, options);
  auto t1 = t0.squeeze(1).squeeze(2);
  auto t2 = t0.squeeze(2).squeeze(-1);
  auto t3 = t0.squeeze(-1);

  FusionExecutor fe;
  fe.compileFusion(&fusion, {t0});
  auto cg_outputs = fe.runFusion({t0});

  testValidate(&fusion, cg_outputs, {t0}, {t1, t2, t3}, __LINE__, __FILE__);
}

TEST_F(NVFuserTest, FusionSqueezeInlining_CUDA) {
  auto fusion_ptr = std::make_unique<Fusion>();
  Fusion& fusion = *fusion_ptr.get();
  FusionGuard fg(&fusion);

  auto tv0 = makeConcreteTensor({1, -1});
  fusion.addInput(tv0);
  auto tv1 = set(tv0);
  auto tv2 = squeeze(tv1, std::vector<bool>{true, false});
  fusion.addOutput(tv2);

  tv0->merge(0);
  tv0->split(0, 128);

  {
    MaxRootDomainInfoSpanningTree tree(tv0);
    TransformPropagatorWithCheck tp(tv0);
    tree.traverse(&tp);
    TORCH_CHECK(tv2->nDims() == 2);
    TORCH_CHECK(tv1->nDims() == 2);
    TORCH_CHECK(tv0->nDims() == 2);
  }

  {
    // The propagation here should be a no-op, I am adding it here just to test
    // if transformation propagation works for squeeze on both direction.
    MaxRootDomainInfoSpanningTree tree(tv2);
    TransformPropagatorWithCheck tp(tv2);
    tree.traverse(&tp);
    TORCH_CHECK(tv2->nDims() == 2);
    TORCH_CHECK(tv1->nDims() == 2);
    TORCH_CHECK(tv0->nDims() == 2);
  }

  tv1->axis(0)->parallelize(ParallelType::BIDx);
  tv1->axis(1)->parallelize(ParallelType::TIDx);
  tv2->axis(0)->parallelize(ParallelType::BIDx);
  tv2->axis(1)->parallelize(ParallelType::TIDx);

  inlineMost();

  TORCH_CHECK(tv1->getComputeAtPosition() == 2);
  TORCH_CHECK(tv2->getComputeAtPosition() == 2);

  auto options = at::TensorOptions().dtype(at::kFloat).device(at::kCUDA, 0);
  at::Tensor t0 = at::randn({1, 1024}, options);
  auto t1 = t0.squeeze(0);

  FusionExecutor fe;
  fe.compileFusion(&fusion, {t0});
  auto cg_outputs = fe.runFusion({t0});

  testValidate(&fusion, cg_outputs, {t0}, {t1}, __LINE__, __FILE__);
}

// HuggingFace repro:
// https://github.com/csarofeen/pytorch/issues/2064
TEST_F(NVFuserTest, FusionHuggingFaceRepro2064_CUDA) {
  auto fusion_ptr = std::make_unique<Fusion>();
  Fusion& fusion = *fusion_ptr.get();
  FusionGuard fg(&fusion);

  auto tv0 = makeContigTensor(2);
  fusion.addInput(tv0);

  auto tv1 = broadcast(tv0, {true, false, false});
  auto tv2 = mul(tv1, IrBuilder::create<Double>(0.5));
  auto tv3 = mul(tv1, IrBuilder::create<Double>(0.707107));
  auto tv4 = erf(tv3);
  auto tv5 = add(tv4, IrBuilder::create<Double>(1.0));
  auto tv6 = mul(tv2, tv5);
  auto tv7 = sum(tv6, {0});

  fusion.addOutput(tv1);
  fusion.addOutput(tv7);

  auto options = at::TensorOptions().dtype(at::kFloat).device(at::kCUDA, 0);
  auto t0 = at::randn({2, 8}, options);
  auto t1 = t0.expand({1, 2, 8});
  auto t2 = t1 * 0.5;
  auto t5 = (t1 * 0.707107).erf() + 1.0;
  auto t6 = t2 * t5;
  auto t7 = t6.sum(0);

  FusionExecutorCache executor_cache(std::move(fusion_ptr));
  auto cg_outputs = executor_cache.runFusionWithInputs({t0});

  testValidate(
      executor_cache.fusion(),
      cg_outputs,
      {t0},
      {t1, t7},
      __LINE__,
      __FILE__,
      "");
}

#ifndef USE_ROCM

TEST_F(NVFuserTest, FusionCastings_CUDA) {
  auto fusion_ptr = std::make_unique<Fusion>();
  Fusion& fusion = *fusion_ptr.get();
  FusionGuard fg(&fusion);

  int x = 4, y = 1024;

  std::vector<DataType> data_types{
      DataType::Double,
      DataType::Float,
      DataType::Half,
      DataType::Int,
      DataType::Int32,
      DataType::Bool,
      DataType::ComplexFloat,
      DataType::ComplexDouble};

#if defined(CUDA_VERSION) && CUDA_VERSION >= 11000
  if (at::cuda::getDeviceProperties(0)->major >= 8) {
    data_types.emplace_back(DataType::BFloat16);
  }
#endif

  for (const auto& input_type : data_types) {
    auto tv_in = makeContigTensor(2, input_type);
    fusion.addInput(tv_in);
    for (const auto& output_type : data_types) {
      auto tv_out = castOp(output_type, tv_in);
      fusion.addOutput(tv_out);
    }
  }

  auto options = at::TensorOptions().dtype(at::kFloat).device(at::kCUDA, 0);

  std::vector<c10::IValue> inputs;
  std::vector<at::Tensor> outputs;
  for (const auto& input_type : data_types) {
    at::Tensor t = at::randn({x, y}, options).to(data_type_to_aten(input_type));
    inputs.emplace_back(t);
    for (const auto& output_type : data_types) {
      outputs.emplace_back(t.to(data_type_to_aten(output_type)));
    }
  }

  FusionExecutorCache executor_cache(std::move(fusion_ptr));
  auto cg_outputs = executor_cache.runFusionWithInputs(inputs);

  testValidate(
      executor_cache.fusion(),
      cg_outputs,
      inputs,
      outputs,
      __LINE__,
      __FILE__,
      "");
}

TEST_F(NVFuserTest, FusionIssue2074_CUDA) {
  auto fusion_ptr = std::make_unique<Fusion>();
  Fusion& fusion = *fusion_ptr.get();
  FusionGuard fg(&fusion);

  int x = 4, y = 1024;

  auto tv0 = makeContigTensor(2, DataType::Int32);
  fusion.addInput(tv0);
  auto tv1 = ne(tv0, IrBuilder::create<Int>(0));
  auto tv2 = castOp(DataType::Int32, tv1);
  auto tv3 = sum(tv2, {1});
  auto tv4 = sub(tv3, IrBuilder::create<Int>(1));
  fusion.addOutput(tv0);
  fusion.addOutput(tv4);

  auto options = at::TensorOptions().dtype(at::kFloat).device(at::kCUDA, 0);

  at::Tensor t0 = at::randn({x, y}, options).to(at::kInt);
  auto t1 = t0.ne(0);
  auto t2 = t1.to(at::kInt);
  auto t3 = t2.sum({1});
  auto t4 = t3 - 1;

  FusionExecutorCache executor_cache(std::move(fusion_ptr));
  auto cg_outputs = executor_cache.runFusionWithInputs({t0});
  ASSERT_TRUE(at::allclose(cg_outputs[1], t4));
}

TEST_F(NVFuserTest, FusionIssue2077_CUDA) {
  auto fusion_ptr = std::make_unique<Fusion>();
  Fusion& fusion = *fusion_ptr.get();
  FusionGuard fg(&fusion);

  auto tv0 = makeContigTensor(3, DataType::Half);
  fusion.addInput(tv0);

  auto tv1 = castOp(DataType::Float, tv0);
  auto tv3 = mul(tv1, IrBuilder::create<Int>(1));
  auto tv5 = sub(IrBuilder::create<Double>(1.), tv3);
  auto tv6 = castOp(DataType::Half, tv5);
  auto tv7 = castOp(DataType::Bool, tv6);

  fusion.addOutput(tv7);

  auto options = at::TensorOptions().dtype(at::kHalf).device(at::kCUDA, 0);

  at::Tensor t0 = at::randn({2, 4, 6}, options);
  auto t1 = t0.to(at::kFloat);
  auto t3 = t1 * 1;
  auto t5 = 1 - t3;
  auto t6 = t5.to(at::kHalf);
  auto t7 = t6.to(at::kBool);

  FusionExecutorCache executor_cache(std::move(fusion_ptr));
  auto cg_outputs = executor_cache.runFusionWithInputs({t0});
  ASSERT_TRUE(at::equal(cg_outputs[0], t7));
}

#endif

TEST_F(NVFuserTest, FusionIssue2372_CUDA) {
  Fusion fusion;
  FusionGuard fg(&fusion);

  auto tx = makeContigTensor(5, DataType::Float);
  fusion.addInput(tx);
  auto tmean = makeContigTensor(1, DataType::Float);
  fusion.addInput(tmean);
  auto tvar = makeContigTensor(1, DataType::Float);
  fusion.addInput(tvar);
  auto seps = IrBuilder::newScalar(DataType::Double);
  fusion.addInput(seps);

  auto tmean_bcast = broadcast(tmean, {true, true, true, true, false});
  auto tmean_expand = expand_as(tmean_bcast, tx);
  auto diff = sub(tx, tmean_expand);
  auto regvar = add(tvar, seps);
  auto invstd = rsqrt(regvar);
  auto invstd_bcast = broadcast(invstd, {true, true, true, true, false});
  auto invstd_expand = expand_as(invstd_bcast, tx);
  auto x_normed = mul(diff, invstd_expand);

  fusion.addOutput(x_normed);
  // This output is not necessary for a normalization function, but should not
  // cause compilation to fail
  fusion.addOutput(tmean); // Contiguous even-size input added as output
  fusion.addOutput(invstd);

  auto options = at::TensorOptions().dtype(at::kFloat).device(at::kCUDA, 0);

  int C = 2;
  at::Tensor x = at::randn({1, 5, 5, 5, C}, options);
  at::Tensor mean = at::randn({C}, options);
  at::Tensor var = at::rand({C}, options);
  double eps = 1e-5;

  std::vector<c10::IValue> inputs = {x, mean, var, eps};

  auto lparams = schedulePointwise(&fusion, inputs);

  FusionExecutor fe;
  fe.compileFusion(&fusion, inputs, lparams);
  auto cg_outputs = fe.runFusion(inputs, lparams);

  auto eager_diff = x - mean.view({1, 1, 1, 1, -1});
  auto eager_invstd = at::rsqrt(var + eps);
  auto eager_x_normed = eager_diff * eager_invstd.view({1, 1, 1, 1, -1});

  // testValidate currently fails since cg_outputs[1] is an empty tensor
  ASSERT_TRUE(at::allclose(cg_outputs[0], eager_x_normed));
  // ASSERT_TRUE(at::equal(cg_outputs[1], mean));
  ASSERT_TRUE(at::allclose(cg_outputs[2], eager_invstd));
}

TEST_F(NVFuserTest, FusionIssue2075_CUDA) {
  auto fusion_ptr = std::make_unique<Fusion>();
  Fusion& fusion = *fusion_ptr.get();
  FusionGuard fg(&fusion);

  int x = 2, y = 128, z = 128;

  auto tv0 = makeContigConcreteTensor({1, -1, 1});
  fusion.addInput(tv0);
  auto tv1 = makeContigConcreteTensor({1, 1, -1});
  fusion.addInput(tv1);

  auto tv2 = set(tv0);
  auto tv3 = expand(
      tv2,
      {IrBuilder::create<Int>(x),
       tv2->axis(1)->extent(),
       IrBuilder::create<Int>(z)});

  // [1, 1, 128] -> [1, 1, 1, 1, 1, 128]
  auto tv4 = broadcast(tv1, {{false, false, true, true, true, false}});
  // [1, 1, 1, 1, 1, 128] -> [2, 128, 1, 1, 1, 128]
  auto tv5 = expand(
      tv4,
      {IrBuilder::create<Int>(x),
       IrBuilder::create<Int>(y),
       tv4->axis(2)->extent(),
       tv4->axis(3)->extent(),
       tv4->axis(4)->extent(),
       tv4->axis(5)->extent()});
  auto tv6 = set(tv5);
  // [2, 128, 1, 1, 1, 128] -> [2, 1, 128, 1, 1, 128]
  auto tv7 = permute(tv6, {0, 3, 1, 2, 4, 5});
  auto tv8 = sum(tv7, {1, 3, 4});
  auto tv9 = le(tv8, tv3);
  auto tv10 = castOp(DataType::Float, tv9);
  fusion.addOutput(tv10);

  auto options = at::TensorOptions().dtype(at::kFloat).device(at::kCUDA, 0);

  at::Tensor t0 = at::randn({1, y, 1}, options);
  at::Tensor t1 = at::randn({1, 1, z}, options);
  auto t3 = t0.expand({x, y, z});
  auto t4 = t1.unsqueeze(-2).unsqueeze(-2).unsqueeze(-2);
  auto t5 = t4.expand({x, y, 1, 1, 1, z});
  auto t7 = t5.permute({0, 3, 1, 2, 4, 5});
  auto t8 = t7.squeeze(-2).squeeze(-2).squeeze(-3);
  auto t9 = t8 < t3;
  auto t10 = t9.to(at::kFloat);

  FusionExecutorCache executor_cache(std::move(fusion_ptr));
  auto cg_outputs = executor_cache.runFusionWithInputs({t0, t1});
  testValidate(&fusion, cg_outputs, {t0, t1}, {t10}, __LINE__, __FILE__);
}

// Simple test of propagating vectorize predicates through the Exact
// CA map
TEST_F(NVFuserTest, FusionPropagateVectorizePredicate_CUDA) {
  Fusion fusion;
  FusionGuard fg(&fusion);

  auto tv0 = makeContigTensor(1);

  fusion.addInput(tv0);

  auto tv1 = set(tv0);
  auto tv2 = set(tv1);

  fusion.addOutput(tv2);

  const int vec_factor = 4;
  tv1->split(-1, vec_factor);

  MaxRootDomainInfoSpanningTree tree(tv1);
  TransformPropagator tp(tv1);
  tree.traverse(&tp);

  tv1->setMemoryType(MemoryType::Shared);

  // The predicate tv2 should look like (i * 4) + j < tv0.extent(0),
  // where i and j are the loop indices of the two leaf axes,
  // respectively. PredChecker checks if the second loop index is
  // indeed used in the predicate of tv2.

  class PredChecker : public kir::IrVisitor {
   public:
    PredChecker(bool vectorized) : vectorized_(vectorized) {}

    using kir::IrVisitor::handle;

    void handle(LoadStoreOp* ldst) final {
      if (ldst->out()->as<kir::TensorIndex>()->view()->name() == 2) {
        // Make sure the index of the inner loop isn't used in the
        // predicate of the tv2 expression
        TORCH_INTERNAL_ASSERT(!scope_exprs_.empty());
        TORCH_INTERNAL_ASSERT(scope_exprs_.back()->isA<kir::IfThenElse>());
        auto ite = scope_exprs_.back()->as<kir::IfThenElse>();
        auto cond = ite->predicate()->value();
        // Make sure the index of the inner loop isn't used in the predicate
        TORCH_INTERNAL_ASSERT(!for_loops_.empty());
        auto loop_index = for_loops_.back()->index();
        auto cond_inputs = InputsOf::output(cond->fusion(), cond);
        auto index_it =
            std::find(cond_inputs.begin(), cond_inputs.end(), loop_index);
        auto vec_factor_it =
            std::find_if(cond_inputs.begin(), cond_inputs.end(), [](Val* inp) {
              auto int_val = inp->getInt();
              return int_val.has_value() &&
                  (int_val.value() == vec_factor - 1 ||
                   int_val.value() == -(vec_factor - 1));
            });
        // If vectorized, the predicate should use (vec_factor - 1) or
        // -(vec_factor - 1) rather than the loop index.
        if (vectorized_) {
          TORCH_CHECK(
              index_it == cond_inputs.end(),
              "Not expected to have ",
              loop_index->toInlineString(),
              " in ",
              cond->toInlineString());
          TORCH_CHECK(
              vec_factor_it != cond_inputs.end(),
              "Expected to have ",
              vec_factor - 1,
              " in ",
              cond->toInlineString());
        } else {
          TORCH_CHECK(
              index_it != cond_inputs.end(),
              "Expected to have ",
              loop_index->toInlineString(),
              " in ",
              cond->toInlineString());
          TORCH_CHECK(
              vec_factor_it == cond_inputs.end(),
              "Not expected to have ",
              vec_factor - 1,
              " in ",
              cond->toInlineString());
        }
      }
    }

    bool vectorized_ = false;
  };

  GpuLower gpulw_wo_vec(&fusion);
  PredChecker(false).handle(gpulw_wo_vec.kernel()->topLevelExprs());

  // Vectorize the second axis of tv1
  tv1->axis(-1)->parallelize(ParallelType::Vectorize);

  // Now, the predicate tv2 should look like (i * 4) + 3 <
  // tv0.extent(0), i.e., j should be replaced with 3 since the second
  // axis is exactly mapped with the vectorized axis of tv1. It is
  // sufficient to check the condition using the last value of j,
  // i.e., 3.

  GpuLower gpulw_w_vec(&fusion);
  PredChecker(true).handle(gpulw_w_vec.kernel()->topLevelExprs());

  auto options = at::TensorOptions().dtype(at::kFloat).device(at::kCUDA, 0);
  at::Tensor t0 = at::randn({32}, options);

  FusionExecutor fe;
  fe.compileFusion(&fusion, {t0});
  auto cg_outputs = fe.runFusion({t0});

  TORCH_CHECK(t0.equal(cg_outputs[0]));
}

TEST_F(NVFuserTest, FusionSqueezeOnlyWelford_CUDA) {
  auto fusion_ptr = std::make_unique<Fusion>();
  Fusion& fusion = *fusion_ptr.get();
  FusionGuard fg(&fusion);

  auto tv0 = makeConcreteTensor({-1, -1, 1, 1, 1});
  fusion.addInput(tv0);

  // welford with squeeze and reduction
  auto w1 = Welford(tv0, {1, 2, 3, 4});
  // welford with only squeeze
  auto w2 = Welford(tv0, {2, 3, 4});
  // feed w2 to a new welfword
  auto new_result_tv = [&](DataType dtype) -> TensorView* {
    auto dim0 = IterDomainBuilder(w1.avg->axis(0)).build();
    auto dim1 = IterDomainBuilder(w1.avg->axis(1)).build();
    auto td = IrBuilder::create<TensorDomain>(
        std::vector<IterDomain*>{dim0, dim1},
        std::vector<std::optional<bool>>{true, std::nullopt});
    auto tv = IrBuilder::create<TensorView>(td, dtype);
    return tv;
  };
  auto avg = new_result_tv(DataType::Float);
  auto var_sum = new_result_tv(DataType::Float);
  auto n = new_result_tv(DataType::Index);
  IrBuilder::create<WelfordOp>(
      avg,
      var_sum,
      n,
      w2.avg,
      w2.var_sum,
      w2.n,
      IrBuilder::create<Double>(0),
      IrBuilder::create<Double>(0),
      fusion.zeroVal());

  fusion.addOutput(w1.avg);
  fusion.addOutput(w1.var_sum);
  fusion.addOutput(w1.n);
  fusion.addOutput(avg);
  fusion.addOutput(var_sum);
  fusion.addOutput(n);

  auto options = at::TensorOptions().dtype(at::kFloat).device(at::kCUDA, 0);

  at::Tensor t0 = at::randn({10, 4, 1, 1, 1}, options);

  FusionExecutorCache executor_cache(std::move(fusion_ptr));
  auto cg_outputs = executor_cache.runFusionWithInputs({t0});
  ASSERT_TRUE(at::allclose(cg_outputs[0], cg_outputs[3]));
  ASSERT_TRUE(at::allclose(cg_outputs[1], cg_outputs[4]));
  ASSERT_TRUE(at::allclose(cg_outputs[2], cg_outputs[5]));
}

TEST_F(NVFuserTest, FusionIssue2163ReproInvalidAlias_CUDA) {
  int64_t N = 10, C = 16;

  std::unique_ptr<Fusion> fusion_ptr = std::make_unique<Fusion>();
  FusionGuard fg(fusion_ptr.get());

  // setup fusion
  auto input = makeConcreteTensor({N, C});
  auto weight = makeConcreteTensor({C});
  fusion_ptr->addInput(input);
  fusion_ptr->addInput(weight);

  // This seems to confuse the alias analysis
  auto weight_copy1 = set(weight);
  auto weight_copy2 = set(weight_copy1);

  auto input_sum = sum(input, {0});
  auto sub_bcast = broadcast(input_sum, {true, false});
  auto input_sub_sum = sub(input, sub_bcast);
  auto weight_bcast = broadcast(weight_copy2, {true, false});
  auto output = mul(input_sub_sum, weight_bcast);
  fusion_ptr->addOutput(output);

  output->cacheBefore();

  auto ref = input;
  ref->split(-1, 8);
  ref->reorder({{0, 1}, {1, 0}, {2, 2}});
  TransformPropagator propagator(ref);
  MaxRootDomainInfoSpanningTree(ref).traverse(&propagator);

  // Don't inline the innermost axes
  std::unordered_set<IterDomain*> uninlinable;
  uninlinable.insert(output->axis(-1));
  uninlinable.insert(weight_copy1->axis(-1));

  inlineMost(uninlinable);

  auto options_float =
      at::TensorOptions().dtype(at::kFloat).device(at::kCUDA, 0);

  auto at_input = at::randn({N, C}, options_float);
  auto at_weight = at::randn({C}, options_float);

  std::vector<c10::IValue> aten_inputs({at_input, at_weight});

  FusionExecutor fe;
  fe.compileFusion(fusion_ptr.get(), aten_inputs);
  auto cg_outputs = fe.runFusion(aten_inputs);
  auto cg_output = cg_outputs.at(0);

  auto ref_x_sub_mean = at_input - at_input.sum({0}).unsqueeze(0);
  auto ref_y = ref_x_sub_mean * at_weight.unsqueeze(0);

  testValidate(
      fe.kernel(), {cg_output}, aten_inputs, {ref_y}, __LINE__, __FILE__, "");
}

// Testing scalar FP types
TEST_F(NVFuserTest, FusionFloatingPointType_CUDA) {
  Fusion fusion;
  FusionGuard fg(&fusion);

  const float float_val = 0.1f;
  const double double_val = 0.2;

  {
    auto tv0 = makeConcreteTensor({2}, DataType::Float);
    fusion.addInput(tv0);

    auto f2 = IrBuilder::create<Double>(float_val, DataType::Float);
    TORCH_CHECK(
        f2->getDataType() == DataType::Float,
        "Invalid data type: ",
        f2->getDataType().value());

    auto d3 = IrBuilder::create<Double>(double_val, DataType::Double);
    TORCH_CHECK(
        d3->getDataType() == DataType::Double,
        "Invalid data type: ",
        d3->getDataType().value());

    // Adding two Floats produces a Float
    auto f4 = add(f2, f2);
    TORCH_CHECK(
        f4->getDataType() == DataType::Float,
        "Invalid data type: ",
        f4->getDataType().value());

    // Adding a Double and a Float produces a Double
    auto d5 = add(f2, d3);
    TORCH_CHECK(
        d5->getDataType() == DataType::Double,
        "Invalid data type: ",
        d5->getDataType().value());

    // Adding a Float and a Double produces a Double
    auto d6 = add(d3, f2);
    TORCH_CHECK(
        d6->getDataType() == DataType::Double,
        "Invalid data type: ",
        d6->getDataType().value());

    // Adding two Doubles produce a Double
    auto d7 = add(d5, d6);
    TORCH_CHECK(
        d7->getDataType() == DataType::Double,
        "Invalid data type: ",
        d7->getDataType().value());

    // Adding a Float to a Float tensor produces a Float tensor
    auto tv1 = add(tv0, f4);
    TORCH_CHECK(
        tv1->getDataType() == DataType::Float,
        tv1->toString(),
        " has an invalid data type: ",
        tv1->getDataType().value());

    // Adding a Double to a Float tensor still produces a Float tensor
    auto tv2 = add(tv1, d7);
    TORCH_CHECK(
        tv2->getDataType() == DataType::Float,
        tv2->toString(),
        " has an invalid data type: ",
        tv2->getDataType().value());

    fusion.addOutput(tv2);
  }

  auto options = at::TensorOptions().dtype(at::kFloat).device(at::kCUDA, 0);
  at::Tensor t0 = at::randn({2}, options);

  std::vector<c10::IValue> inputs({t0});

  FusionExecutor fe;
  fe.compileFusion(&fusion, inputs);
  auto cg_outputs = fe.runFusion(inputs);

  auto f2 = float_val;
  auto d3 = double_val;
  auto f4 = f2 + f2;
  auto d5 = f2 + d3;
  auto d6 = d3 + f2;
  auto d7 = d5 + d6;
  auto t1 = t0 + f4;
  auto t2 = t1 + d7;

  testValidate(&fusion, cg_outputs, inputs, {t2}, __LINE__, __FILE__);
}

TEST_F(NVFuserTest, FusionIntegerType_CUDA) {
  Fusion fusion;
  FusionGuard fg(&fusion);

  const int64_t int64_val = 1;
  const int int_val = 2;

  {
    auto tv0 = makeConcreteTensor({10}, DataType::Int32);
    fusion.addInput(tv0);

    auto i2 = IrBuilder::create<Int>(int64_val, DataType::Int);
    auto i3 = IrBuilder::create<Int>(int_val, DataType::Int32);

    // Adding two Ints produces an Int
    auto i4 = add(i2, i2);
    TORCH_CHECK(
        i4->getDataType() == DataType::Int,
        "Invalid result: ",
        i4->toInlineString());

    // Adding two Int32s produces an Int32
    auto i5 = add(i3, i3);
    TORCH_CHECK(
        i5->getDataType() == DataType::Int32,
        "Invalid result: ",
        i5->toInlineString());

    // Adding an Int and an Int32 produces an Int
    auto i6 = add(i4, i5);
    TORCH_CHECK(
        i6->getDataType() == DataType::Int,
        "Invalid result: ",
        i6->toInlineString());

    // Adding an Int32 to an Int32 tensor produces an Int32 tensor
    auto tv1 = add(tv0, i4);
    TORCH_CHECK(
        tv1->getDataType() == DataType::Int32,
        tv1->toString(),
        " has an invalid data type: ",
        tv1->getDataType().value());

    // Adding an Int to an Int32 tensor still produces an Int32 tensor
    auto tv2 = add(tv1, i6);
    TORCH_CHECK(
        tv2->getDataType() == DataType::Int32,
        tv2->toString(),
        " has an invalid data type: ",
        tv2->getDataType().value());

    fusion.addOutput(tv2);
  }

  auto options = at::TensorOptions().dtype(at::kInt).device(at::kCUDA, 0);
  at::Tensor t0 = at::randint(10, {10}, options);

  std::vector<c10::IValue> inputs({t0});

  FusionExecutor fe;
  fe.compileFusion(&fusion, inputs);
  auto cg_outputs = fe.runFusion(inputs);

  auto i2 = int64_val;
  auto i3 = int_val;
  auto i4 = i2 + i2;
  auto i5 = i3 + i3;
  auto i6 = i4 + i5;
  auto t1 = t0 + i4;
  auto t2 = t1 + i6;

  TORCH_CHECK(cg_outputs.at(0).equal(t2));
}

TEST_F(NVFuserTest, FusionVectorizeWelford1_CUDA) {
  Fusion fusion;
  FusionGuard fg(&fusion);

  std::vector<int64_t> shape({7, 32});

  auto tv0 = makeContigConcreteTensor(shape);
  fusion.addInput(tv0);

  auto tv1 = set(tv0);
  auto tvs = Welford(tv1, {0});
  fusion.addOutput(tvs.avg);
  fusion.addOutput(tvs.var_sum);
  fusion.addOutput(tvs.n);

  tv1->split(1, 4);

  MaxRootDomainInfoSpanningTree tree(tv1);
  TransformPropagator tp(tv1);
  tree.traverse(&tp);

  tv1->axis(-1)->parallelize(ParallelType::Vectorize);

  tv1->computeWith(-1, true);

  GpuLower gpulw(&fusion);
  auto all_exprs = KernelExprVisitor::getAllExprs(gpulw.kernel());
  auto num_welford_ops =
      std::count_if(all_exprs.begin(), all_exprs.end(), [](Expr* expr) {
        return expr->isStrictlyA<WelfordOp>();
      });
  TORCH_CHECK(
      num_welford_ops == 0,
      "All WelfordOp exprs should be converted to VectorizedWelfordOp");

  auto num_vectorized_welford_ops =
      std::count_if(all_exprs.begin(), all_exprs.end(), [](Expr* expr) {
        return expr->isStrictlyA<kir::VectorizedWelfordOp>();
      });
  TORCH_CHECK(
      num_vectorized_welford_ops == 1,
      "There must be two VectorizedWelfordOp exprs");

  auto options = at::TensorOptions().dtype(at::kFloat).device(at::kCUDA, 0);
  auto options_int = at::TensorOptions().dtype(at::kLong).device(at::kCUDA, 0);

  at::Tensor t0 = at::randn(shape, options);

  FusionExecutor fe;
  fe.compileFusion(&fusion, {t0});
  auto cg_outputs = fe.runFusion({t0});

  auto ref_avg = t0.mean({0});
  auto ref_var = t0.var({0}, false) * shape[0];
  auto ref_N = at::ones({shape[1]}, options_int) * shape[0];

  testValidate(
      fe.kernel(),
      cg_outputs,
      {t0},
      {ref_avg, ref_var, ref_N},
      __LINE__,
      __FILE__);
}

// Unswitched welford
TEST_F(NVFuserTest, FusionVectorizeWelford2_CUDA) {
  Fusion fusion;
  FusionGuard fg(&fusion);

  std::vector<int64_t> shape({7, 32});

  auto tv0 = makeContigConcreteTensor(shape);
  fusion.addInput(tv0);

  auto tv1 = set(tv0);
  auto tvs = Welford(tv1, {0});
  fusion.addOutput(tvs.avg);
  fusion.addOutput(tvs.var_sum);
  fusion.addOutput(tvs.n);

  tv1->split(1, 4);
  tv1->split(0, 5);
  tv1->split(0, 1);

  tv1->reorder({{-2, 1}});

  MaxRootDomainInfoSpanningTree tree(tv1);
  TransformPropagator tp(tv1);
  tree.traverse(&tp);

  tv1->axis(-1)->parallelize(ParallelType::Vectorize);

  tv1->computeAt(tvs.avg, 3);
  tvs.avg->axis(2)->parallelize(ParallelType::Unswitch);

  tv1->computeWith(-1, true);

  GpuLower gpulw(&fusion);
  auto all_exprs = KernelExprVisitor::getAllExprs(gpulw.kernel());
  auto num_welford_ops =
      std::count_if(all_exprs.begin(), all_exprs.end(), [](Expr* expr) {
        return expr->isStrictlyA<WelfordOp>();
      });
  TORCH_CHECK(
      num_welford_ops == 0,
      "All WelfordOp exprs should be converted to VectorizedWelfordOp");

  auto num_vectorized_welford_ops =
      std::count_if(all_exprs.begin(), all_exprs.end(), [](Expr* expr) {
        return expr->isStrictlyA<kir::VectorizedWelfordOp>();
      });
  TORCH_CHECK(
      num_vectorized_welford_ops == 2,
      "There must be two VectorizedWelfordOp exprs");

  auto options = at::TensorOptions().dtype(at::kFloat).device(at::kCUDA, 0);
  auto options_int = at::TensorOptions().dtype(at::kLong).device(at::kCUDA, 0);

  at::Tensor t0 = at::randn(shape, options);

  FusionExecutor fe;
  fe.compileFusion(&fusion, {t0});
  auto cg_outputs = fe.runFusion({t0});

  auto ref_avg = t0.to(at::kDouble).mean({0});
  auto ref_var = t0.to(at::kDouble).var({0}, false) * shape[0];
  auto ref_N = at::ones({shape[1]}, options_int) * shape[0];

  testValidate(
      fe.kernel(),
      cg_outputs,
      {t0},
      {ref_avg, ref_var, ref_N},
      __LINE__,
      __FILE__);
}

TEST_F(NVFuserTest, FusionRepro2241_CUDA) {
  std::unique_ptr<Fusion> fusion_ptr = std::make_unique<Fusion>();
  auto fusion = fusion_ptr.get();
  FusionGuard fg(fusion);

  {
    TensorView* t6 = makeContigConcreteTensor({1}, DataType::Int);
    TensorView* t15 = makeContigConcreteTensor({3, 2, 1, 2}, DataType::Double);
    TensorView* t20 = makeContigConcreteTensor({1, 1, 1, 1}, DataType::Int);
    fusion->addInput(t6);
    fusion->addInput(t15);
    fusion->addInput(t20);
    auto sample_total = sum(t15, {0, 1, 2, 3}, true);
    auto sample_mean = div(sample_total, t20);
    auto x = sub(t15, sample_mean);
    auto input = mul(x, x);
    auto total = sum(input, {0, 1, 2, 3});
    auto t7 = div(total, t6);
    fusion->addOutput(t7);
  }

  FusionExecutorCache fec(std::move(fusion_ptr));

  auto options = at::TensorOptions().device(at::kCUDA, 0);
  at::Tensor t6 = at::tensor({15}, options.dtype(at::kLong));
  at::Tensor t15 = at::randn({3, 2, 1, 2}, options.dtype(at::kDouble));
  at::Tensor t20 =
      at::tensor({12}, options.dtype(at::kLong)).expand({1, 1, 1, 1});

  auto cg_outputs = fec.runFusionWithInputs({t6, t15, t20});

  auto sample_total = at::sum(t15, {0, 1, 2, 3}, true);
  auto sample_mean = at::div(sample_total, t20);
  auto x = at::sub(t15, sample_mean);
  auto input = at::mul(x, x);
  auto total = at::sum(input, {0, 1, 2, 3}, false);
  auto t7 = at::div(total, t6);

  testValidate(
      fec.fusion(), cg_outputs, {t6, t15, t20}, {t7}, __LINE__, __FILE__);
}

// https://github.com/csarofeen/pytorch/issues/2321
TEST_F(
    NVFuserTest,
    FusionPersistentBufferProjectionAfterWelfordTranslate_CUDA) {
  std::unique_ptr<Fusion> fusion_ptr = std::make_unique<Fusion>();
  Fusion& fusion = *fusion_ptr.get();
  FusionGuard fg(&fusion);
  const float kEps = 1e-5;
  Double* eps_ptr = IrBuilder::create<Double>(kEps);

  DataType dtype = DataType::Half;
  constexpr int64_t dim0 = 2048;
  constexpr int64_t dim1 = 10240;
  std::vector<int64_t> input_shape{dim0, dim1};
  std::vector<int64_t> norm_shape{dim1};
  auto input_half = makeContigTensor(2, dtype);
  auto weight_half = makeContigTensor(1, dtype);
  auto bias_half = makeContigTensor(1, dtype);
  fusion.addInput(input_half);
  fusion.addInput(weight_half);
  fusion.addInput(bias_half);
  auto input = castOp(DataType::Float, input_half);
  auto weight = castOp(DataType::Float, weight_half);
  auto bias = castOp(DataType::Float, bias_half);
  auto result = layer_norm(input, norm_shape, weight, bias, eps_ptr);
  auto result_output = castOp(dtype, result.output);
  fusion.addOutput(result_output);
  fusion.addOutput(result.mean);
  fusion.addOutput(result.invstd);

  auto options =
      at::TensorOptions().dtype(data_type_to_aten(dtype)).device(at::kCUDA, 0);
  at::Tensor aten_input = at::randn(input_shape, options);
  c10::optional<at::Tensor> aten_weight = at::randn({input_shape[1]}, options);
  c10::optional<at::Tensor> aten_bias = at::randn({input_shape[1]}, options);
  auto aten_outputs = at::native_layer_norm(
      aten_input, norm_shape, aten_weight, aten_bias, kEps);

  // welford translate
  KernelArgumentHolder runtime_inputs =
      KernelArgumentHolder::createKernelArgumentHolder(
          {aten_input, aten_weight, aten_bias});
  bool isTranslated =
      SegmentCandidateFinder::translateWelfordInFusion(&fusion, runtime_inputs);
  TORCH_INTERNAL_ASSERT(isTranslated);

  // persistent buffer should be projected to input
  auto persistent_buffer_info = scheduler_utils::persistentBuffers(&fusion);
  TORCH_CHECK(
      persistent_buffer_info.projectable_persistent_buffers.size() == 1,
      "should have only one projectable_persistent_buffer!");
  TORCH_CHECK(
      persistent_buffer_info.projectable_buffer_inputs.size() == 1,
      "should have only one projectable_buffer_inputs!");
  TORCH_CHECK(
      persistent_buffer_info.projectable_buffer_inputs[0] == input_half,
      "persistent buffer should be projected to input!");

  // Check reduction axis is same for all reductions
  // Generate Launch Parameters
  auto reduction_params =
      getPersistentHeuristics(&fusion, {aten_input, aten_weight, aten_bias});
  TORCH_CHECK(reduction_params, "Reduction schedule was not generated!");

  FusionExecutorCache fec(std::move(fusion_ptr));
  auto cg_outputs =
      fec.runFusionWithInputs({aten_input, aten_weight, aten_bias});

  testValidate(
      &fusion,
      cg_outputs,
      {aten_input, aten_weight, aten_bias},
      {std::get<0>(aten_outputs),
       std::get<1>(aten_outputs),
       std::get<2>(aten_outputs)},
      __LINE__,
      __FILE__,
      "");
}

TEST_F(NVFuserTest, FusionExprSortMatmulLikeSchedule_CUDA) {
  // See https://github.com/csarofeen/pytorch/pull/2366
  Fusion fusion;
  FusionGuard fg(&fusion);

  constexpr int M1 = 5, M2 = 5, N1 = 6, N2 = 6, K1 = 2, K2 = 2;

  auto tv0 = makeContigConcreteTensor({M1, M2, K1, K2}, DataType::Double);
  auto tv1 = makeContigConcreteTensor({N1, N2, K1, K2}, DataType::Double);
  fusion.addInput(tv0);
  fusion.addInput(tv1);

  auto tv2 = broadcast(tv0, {false, true, false, true, false, false});
  auto tv3 = broadcast(tv1, {true, false, true, false, false, false});
  auto tv4 = mul(tv2, tv3);
  auto tv5 = sum(tv4, {-1, -2});
  fusion.addOutput(tv5);

  auto tv6 = tv0->cacheAfter();
  auto tv7 = tv1->cacheAfter();
  auto tv8 = tv6->cacheAfter();
  auto tv9 = tv7->cacheAfter();
  auto tv10 = tv5->cacheBefore();

  tv6->inlineAt(3);
  tv7->inlineAt(3);
  tv8->inlineAt(4);
  tv9->inlineAt(4);
  tv2->inlineAt(6);
  tv3->inlineAt(6);
  tv4->inlineAt(6);
  tv10->inlineAt(4);

  auto options = at::TensorOptions().dtype(at::kDouble).device(at::kCUDA, 0);

  at::Tensor t0 = at::randn({M1, M2, K1, K2}, options);
  at::Tensor t1 = at::randn({N1, N2, K1, K2}, options);
  auto expect = at::mm(
                    t0.view({(int64_t)(M1 * M2), (int64_t)(K1 * K2)}),
                    t1.view({(int64_t)(N1 * N2), (int64_t)(K1 * K2)}).t())
                    .view({M1, M2, N1, N2})
                    .transpose(1, 2);

  FusionExecutor fe;
  fe.compileFusion(&fusion, {t0, t1});
  auto cg_outputs = fe.runFusion({t0, t1});

  testValidate(fe.kernel(), cg_outputs, {t0, t1}, {expect}, __LINE__, __FILE__);
}

TEST_F(NVFuserTest, FusionFloatConstantWhere_CUDA) {
  Fusion fusion;
  FusionGuard fg(&fusion);

  auto tv0 = makeSymbolicTensor(1, DataType::Bool);
  fusion.addInput(tv0);

  auto tv1 = where(
      tv0,
      IrBuilder::create<Double>(3.0, DataType::Float),
      IrBuilder::create<Double>(5.0, DataType::Float));

  fusion.addOutput(tv1);

  auto options = at::TensorOptions().dtype(at::kFloat).device(at::kCUDA, 0);
  at::Tensor t0 = at::arange(4, options) > 1.0;

  std::vector<c10::IValue> inputs = {t0};

  auto lparams = schedulePointwise(&fusion, inputs);

  FusionExecutor fe;
  fe.compileFusion(&fusion, inputs, lparams);
  auto cg_outputs = fe.runFusion(inputs, lparams);

  auto ref = at::where(t0, (float)3.0, (float)5.0);

  // testValidate does not check that dtypes match
  TORCH_CHECK(cg_outputs[0].dtype() == ref.dtype());
  testValidate(&fusion, cg_outputs, inputs, {ref}, __LINE__, __FILE__);
}

TEST_F(NVFuserTest, FusionCpAsyncCommitWait_CUDA) {
  // Repro for https://github.com/csarofeen/pytorch/issues/2463
  NVFUSER_TEST_CUDA_ARCH_GUARD(8, 0);
  Fusion fusion;
  FusionGuard fg(&fusion);

  auto tv0 = makeContigConcreteTensor({12800, 8, 8, 8}, DataType::Half);
  auto tv1 = set(tv0);
  fusion.addInput(tv0);
  fusion.addOutput(tv1);

  tv1->axis(1)->parallelize(ParallelType::TIDy);
  tv1->axis(2)->parallelize(ParallelType::TIDx);

  auto tv2 = tv0->cacheAfter(LoadStoreOpType::CpAsyncCa);
  tv2->axis(-1)->parallelize(ParallelType::Vectorize);
  tv2->axis(1)->parallelize(ParallelType::TIDx);
  tv2->axis(2)->parallelize(ParallelType::TIDy);
  tv2->setMemoryType(MemoryType::Shared);

  tv2->inlineAt(1);
  tv2->circularBuffer(8);

  auto options = at::TensorOptions().dtype(at::kHalf).device(at::kCUDA, 0);

  at::Tensor t0 = at::randn({12800, 8, 8, 8}, options);

  FusionExecutor fe;
  fe.compileFusion(&fusion, {t0});

  auto cg_outputs = fe.runFusion({t0});
  testValidate(fe.kernel(), cg_outputs, {t0}, {t0}, __LINE__, __FILE__);
}

// Repro of issue #2459
TEST_F(NVFuserTest, FusionClearThreadPredicateByRAWSync_CUDA) {
  Fusion fusion;
  FusionGuard fg(&fusion);

  auto tv0 = makeSymbolicTensor(2);
  fusion.addInput(tv0);

  auto tv1 = sum(tv0, {1});
  auto tv2 = set(tv1);
  auto tv3 = sum(tv2, {0});
  fusion.addOutput(tv3);

  // test with gmem
  auto tv4 = sum(tv0, {1});
  auto tv5 = set(tv4);
  auto tv6 = set(tv5);
  fusion.addOutput(tv6);

  // tv1 is predicated with tidx
  tv1->axis(0)->parallelize(ParallelType::TIDy);
  tv1->axis(1)->parallelize(ParallelType::TIDx);

  // Upload to shmem. Still predicated with tidx, so only the threads
  // with tidx == 0 should be active.
  tv2->axis(0)->parallelize(ParallelType::TIDy);
  tv2->setMemoryType(MemoryType::Shared);

  // Remap the parallelization from tidy to tidx. This should work as
  // tv2 is in shared memory and SyncMap should correctly insert a RAW
  // sync between tv2 and tv3. However, ThreadPredicateMap still marks
  // tv3 as predicated by tidx, and since it is invalid to parallelize
  // by a predicated parallel type, this resulted in an error (#2459).
  tv3->axis(0)->parallelize(ParallelType::TIDx);

  // Test with gmem
  tv4->split(0, 4);
  tv5->split(0, 4);
  tv6->split(0, 4);

  // Make tv4 predicated with tidx
  tv4->axis(0)->parallelize(ParallelType::BIDx);
  tv4->axis(1)->parallelize(ParallelType::TIDy);
  tv4->axis(2)->parallelize(ParallelType::TIDx);

  // Upload to gmem
  tv5->axis(0)->parallelize(ParallelType::BIDx);
  tv5->axis(1)->parallelize(ParallelType::TIDy);
  tv5->setMemoryType(MemoryType::Global);

  // RAW sync should be inserted after tv5

  tv6->axis(0)->parallelize(ParallelType::BIDy);
  tv6->axis(1)->parallelize(ParallelType::TIDx);

  auto options = at::TensorOptions().dtype(at::kFloat).device(at::kCUDA, 0);
  at::Tensor t0 = at::randn({10, 11}, options);

  std::vector<c10::IValue> inputs = {t0};

  FusionExecutor fe;
  fe.compileFusion(&fusion, inputs);
  auto cg_outputs = fe.runFusion(inputs);

  auto t3 = t0.sum({1}).sum({0});
  auto t6 = t0.sum({1});

  testValidate(fe.kernel(), cg_outputs, inputs, {t3, t6}, __LINE__, __FILE__);
}

namespace {

class ThreadPredChecker : public kir::IrVisitor {
 public:
  static bool isPredicatedBy(
      StmtNameType tv_name_to_check,
      ParallelTypeBitmap pt_map,
      kir::Kernel* kernel) {
    ThreadPredChecker checker(tv_name_to_check, pt_map);
    checker.handle(kernel->topLevelExprs());
    return checker.pt_map_.none();
  }

  ThreadPredChecker(StmtNameType tv_name_to_check, ParallelTypeBitmap pt_map)
      : tv_name_to_check_(tv_name_to_check), pt_map_(pt_map) {}

  using kir::IrVisitor::handle;

  void handle(kir::IfThenElse* ite) final {
    for (auto expr : ite->thenBody().exprs()) {
      auto tv_output = ir_utils::getTvOutput(expr);
      if (tv_output != nullptr && tv_output->name() == tv_name_to_check_ &&
          expr->isA<LoadStoreOp>() && ite->predicate()->hasValue()) {
        handle(ite->predicate()->value());
      }
    }
  }

  void handle(Bool* val) final {
    if (val->definition()) {
      handle(val->definition());
    }
  }

  void handle(BinaryOp* bop) final {
    if (bop->getBinaryOpType() == BinaryOpType::And) {
      handle(bop->lhs());
      handle(bop->rhs());
    } else if (bop->getBinaryOpType() == BinaryOpType::Eq) {
      if (bop->lhs()->isZeroInt() || bop->rhs()->isZeroInt()) {
        auto non_zero_arg = bop->lhs()->isZeroInt() ? bop->rhs() : bop->lhs();

        // It can be changed like (-threadIdx.x) by expr simplifier
        if (auto uop = dynamic_cast<UnaryOp*>(non_zero_arg->definition())) {
          if (uop->getUnaryOpType() == UnaryOpType::Neg) {
            non_zero_arg = uop->in();
          }
        }

        if (auto ns = dynamic_cast<NamedScalar*>(non_zero_arg)) {
          if (ns->getParallelIndex().has_value()) {
            auto predicated_type = ns->getParallelIndex().value();
            pt_map_.clear(predicated_type);
          }
        }
      }
    }
  }

 private:
  StmtNameType tv_name_to_check_;
  ParallelTypeBitmap pt_map_;
};

} // namespace

// Repro of issue #2487
TEST_F(NVFuserTest, FusionPredicateReductionInitShared_CUDA) {
  Fusion fusion;
  FusionGuard fg(&fusion);

  auto tv0 = makeSymbolicTensor(1);
  fusion.addInput(tv0);

  auto tv1 = sum(tv0, {0});
  auto tv2 = set(tv1);
  fusion.addOutput(tv2);

  auto tv3 = makeSymbolicTensor(1);
  fusion.addInput(tv3);

  auto tv4 = exp(tv3);
  fusion.addOutput(tv4);

  tv1->setMemoryType(MemoryType::Shared);

  tv4->split(0, 1024);
  tv4->axis(-2)->parallelize(ParallelType::BIDx);
  tv4->axis(-1)->parallelize(ParallelType::TIDx);

  // tv4 is parallelized with both BIDx and TIDx, but tv1 is not at
  // all, so tv1 is predicated with both BIDx and TIDx as they are
  // redundant. That means that the initialization of the reduction
  // has to be predicated as well. Since tv1 is on shared memory, only
  // the TIDx predicate is required.

  // Make sure the initialization of tv1 is predicated with
  // threadIdx.x == 0
  GpuLower gpulw(&fusion);
  ParallelTypeBitmap predicated_types(ParallelType::TIDx);
  TORCH_CHECK(
      ThreadPredChecker::isPredicatedBy(
          tv1->name(), predicated_types, gpulw.kernel()),
      "Validation of lowered kernel failed");

  auto options = at::TensorOptions().dtype(at::kFloat).device(at::kCUDA, 0);
  at::Tensor t0 = at::randn({2}, options);
  at::Tensor t1 = at::randn({10000}, options);

  std::vector<c10::IValue> inputs = {t0, t1};

  FusionExecutor fe;
  fe.compileFusion(&fusion, inputs);
  auto cg_outputs = fe.runFusion(inputs);

  auto ref_t1 = t0.sum({0});
  auto ref_t4 = t1.exp();

  testValidate(
      fe.kernel(), cg_outputs, inputs, {ref_t1, ref_t4}, __LINE__, __FILE__);
}

// Repro of issue #2487
TEST_F(NVFuserTest, FusionPredicateReductionInitGlobal_CUDA) {
  Fusion fusion;
  FusionGuard fg(&fusion);

  std::vector<int64_t> shape({100});

  auto tv0 = makeSymbolicTensor(1);
  fusion.addInput(tv0);

  auto tv1 = sum(tv0, {0});
  fusion.addOutput(tv1);

  auto tv2 = makeSymbolicTensor(1);
  fusion.addInput(tv2);

  auto tv3 = exp(tv2);
  fusion.addOutput(tv3);

  tv3->split(0, 32);
  tv3->axis(-2)->parallelize(ParallelType::BIDx);
  tv3->axis(-1)->parallelize(ParallelType::TIDx);

  // tv3 is parallelized with both BIDx and TIDx, but tv1 is not at
  // all, so tv1 is predicated with both BIDx and TIDx as they are
  // redundant. That means that the initialization of the reduction
  // has to be predicated as well.

  // Make sure the initialization of tv1 is predicated with
  // threadIdx.x == 0 and blockIdx.x == 0
  GpuLower gpulw(&fusion);
  ParallelTypeBitmap predicated_types({ParallelType::TIDx, ParallelType::BIDx});
  TORCH_CHECK(
      ThreadPredChecker::isPredicatedBy(
          tv1->name(), predicated_types, gpulw.kernel()),
      "Validation of lowered kernel failed");

  auto options = at::TensorOptions().dtype(at::kFloat).device(at::kCUDA, 0);
  at::Tensor t0 = at::randn({2}, options);
  at::Tensor t1 = at::randn({10000}, options);

  std::vector<c10::IValue> inputs = {t0, t1};

  FusionExecutor fe;
  fe.compileFusion(&fusion, inputs);
  auto cg_outputs = fe.runFusion(inputs);

  auto ref_t1 = t0.sum({0});
  auto ref_t3 = t1.exp();

  testValidate(
      fe.kernel(), cg_outputs, inputs, {ref_t1, ref_t3}, __LINE__, __FILE__);
}

TEST_F(NVFuserTest, FusionTypePromotionATenConsistency_CUDA) {
  auto convertible_to_aten = {
      DataType::Bool,
      DataType::Double,
      DataType::Float,
      DataType::Half,
      DataType::BFloat16,
      DataType::Int,
      DataType::Int32,
      DataType::ComplexFloat,
      DataType::ComplexDouble};
  for (auto t1 : convertible_to_aten) {
    for (auto t2 : convertible_to_aten) {
      auto t1_aten = data_type_to_aten(t1);
      auto t2_aten = data_type_to_aten(t2);
      auto result_aten = c10::promoteTypes(t1_aten, t2_aten);
      auto result = promoteType(t1, t2);
      ASSERT_EQ(data_type_to_aten(result), result_aten);
    }
  }
}

// Make sure invalid usage of index type is detected
TEST_F(NVFuserTest, FusionCompileIndexType_CUDA) {
  {
    Fusion fusion;
    FusionGuard fg(&fusion);

    auto tv0 = makeSymbolicTensor(1, DataType::Bool);
    fusion.addInput(tv0);

    auto tv2 = neg(tv0);
    fusion.addOutput(tv2);

    tv2->split(0, 256);
    tv2->split(0, 1024);

    MaxRootDomainInfoSpanningTree tree(tv2);
    TransformPropagator tp(tv2);
    tree.traverse(&tp);

    inlineMost();

    tv2->axis(1)->parallelize(ParallelType::BIDx);
    tv2->axis(2)->parallelize(ParallelType::TIDx);

    auto options = at::TensorOptions().dtype(at::kHalf).device(at::kCUDA, 0);
    at::Tensor t0 = at::randn({999}, options).ge(0);
    std::vector<c10::IValue> small_inputs = {t0};

    at::Tensor t0_large =
        at::randn({std::numeric_limits<int>::max()}, options).ge(0);
    std::vector<c10::IValue> large_inputs = {t0_large};

    TORCH_CHECK(
        KernelArgumentHolder::createKernelArgumentHolder(large_inputs)
            .getSmallestIndexTypeOfArguments() == PrimDataType::Int);
    TORCH_CHECK(
        KernelArgumentHolder::createKernelArgumentHolder(small_inputs)
            .getSmallestIndexTypeOfArguments() == PrimDataType::Int32);

    {
      FusionExecutor fe;
      // Lower the kernel with large inputs and int64 index type.
      CompileParams compile_opts = {.index_type = PrimDataType::Int};
      fe.compileFusion(&fusion, large_inputs, LaunchParams(), compile_opts);

      TORCH_CHECK(
          fe.kernel()->indexType() == PrimDataType::Int,
          "Unexpected kernel index type: ",
          fe.kernel()->indexType());

      // Since the index type is int64, both small and large inputs
      // should work fine
      fe.runFusion(small_inputs);
      fe.runFusion(large_inputs);
    }

    {
      FusionExecutor fe;
      // Lower the kernel with small inputs and int64 index type.
      CompileParams compile_opts = {.index_type = PrimDataType::Int};
      fe.compileFusion(&fusion, small_inputs, LaunchParams(), compile_opts);

      TORCH_CHECK(
          fe.kernel()->indexType() == PrimDataType::Int,
          "Unexpected kernel index type: ",
          fe.kernel()->indexType());

      // Since the index type is int64, both small and large inputs
      // should work fine
      fe.runFusion(small_inputs);
      fe.runFusion(large_inputs);
    }

    {
      FusionExecutor fe;
      LaunchParams launch_params;
      CompileParams compile_opts = {.index_type = PrimDataType::Int32};
      fe.compileFusion(&fusion, small_inputs, launch_params, compile_opts);

      TORCH_CHECK(
          fe.kernel()->indexType() == PrimDataType::Int32,
          "Unexpected kernel index type: ",
          fe.kernel()->indexType());

      // This should complete successfully as the arguments are small
      // enough to use the int32 index type
      fe.runFusion(small_inputs);

      // This should fail as the Kernel is already compiled for Int32, but
      // the arguments are too large
      CompileParams compile_opts_large = {.index_type = PrimDataType::Int};
      EXPECT_THAT(
          [&]() {
            fe.runFusion(large_inputs, launch_params, compile_opts_large);
          },
          testing::ThrowsMessage<c10::Error>(testing::HasSubstr(
              "Kernel index type and compilation index type don't match")));
    }

    {
      FusionExecutor fe;
      // Lower the kernel with large inputs and int32 index type.
      CompileParams compile_opts = {.index_type = PrimDataType::Int32};
      // This should fail due to the conflict
      EXPECT_THAT(
          [&]() {
            fe.compileFusion(
                &fusion, large_inputs, LaunchParams(), compile_opts);
          },
          testing::ThrowsMessage<c10::Error>(testing::HasSubstr(
              "Compilation with int32 is requested but int64 is required for the arguments")));
    }
  }

  c10::cuda::CUDACachingAllocator::emptyCache();
}

// Make sure the index type is determined both fusion inputs and outputs
TEST_F(NVFuserTest, FusionExecutorCacheIndexType1_CUDA) {
  auto fusion_ptr = std::make_unique<Fusion>();
  Fusion& fusion = *fusion_ptr.get();
  FusionGuard fg(fusion_ptr.get());

  auto tv0 = makeSymbolicTensor(2, DataType::Half);
  fusion.addInput(tv0);
  auto tv1 = makeSymbolicTensor(2, DataType::Half);
  fusion.addInput(tv1);

  auto tv2 = castOp(DataType::Float, tv0);
  auto tv3 = castOp(DataType::Float, tv1);
  auto tv4 = broadcast(tv2, {false, true, false});
  auto tv5 = broadcast(tv3, {true, false, false});
  auto tv6 = add(tv4, tv5);
  auto tv7 = castOp(DataType::Half, tv6);

  fusion.addOutput(tv7);

  c10::cuda::CUDACachingAllocator::emptyCache();

  // Inputs are small enough to use 32-bit indexing, but the output is
  // not
  auto options = at::TensorOptions().dtype(at::kHalf).device(at::kCUDA, 0);
  at::Tensor t0 = at::randn({2024, 1024}, options);
  at::Tensor t1 = at::randn({2024, 1024}, options);
  std::vector<c10::IValue> aten_inputs({t0, t1});

  FusionExecutorCache executor_cache(std::move(fusion_ptr));
  auto cg_outputs = executor_cache.runFusionWithInputs(aten_inputs);

  auto kernel_runtime = executor_cache.getMostRecentKernelRuntime();
  TORCH_CHECK(kernel_runtime->getIndexType() == PrimDataType::Int);

  c10::cuda::CUDACachingAllocator::emptyCache();
}

// Make sure the index type is also determined by intermediate
// tensors. This is not ideal but just tests if the logic produces
// what is expected at this moment
TEST_F(NVFuserTest, FusionExecutorCacheIndexType2_CUDA) {
  auto fusion_ptr = std::make_unique<Fusion>();
  Fusion& fusion = *fusion_ptr.get();
  FusionGuard fg(fusion_ptr.get());

  auto tv0 = makeSymbolicTensor(2, DataType::Half);
  fusion.addInput(tv0);
  auto tv1 = makeSymbolicTensor(2, DataType::Half);
  fusion.addInput(tv1);

  auto tv2 = broadcast(tv0, {false, true, false});
  auto tv3 = broadcast(tv1, {true, false, false});
  auto tv4 = add(tv2, tv3);
  auto tv5 = sum(tv4, {-1});

  fusion.addOutput(tv5);

  // Inputs and outputs are small enough to use 32-bit indexing,
  // however the intermediate, tv4, should cause the kernel to use
  // 64-bit indexing. This is not ideal as tv4 should be inlined, and
  // its allocation size should be small enough to use 32-bit
  // indexing. However, the current logic should result in forcing
  // 64-bit indexing. This would need to be fixed for matmul for
  // example.
  auto options = at::TensorOptions().dtype(at::kHalf).device(at::kCUDA, 0);
  at::Tensor t0 = at::randn({2024, 1024}, options);
  at::Tensor t1 = at::randn({2024, 1024}, options);
  std::vector<c10::IValue> aten_inputs({t0, t1});

  FusionExecutorCache executor_cache(std::move(fusion_ptr));
  executor_cache.runFusionWithInputs(aten_inputs);
  auto kernel_runtime = executor_cache.getMostRecentKernelRuntime();
  TORCH_CHECK(kernel_runtime->getIndexType() == PrimDataType::Int);

  // Running again with forced type of Int32
  executor_cache.runFusionWithInputs(aten_inputs, PrimDataType::Int32);
  kernel_runtime = executor_cache.getMostRecentKernelRuntime();
  TORCH_CHECK(kernel_runtime->getIndexType() == PrimDataType::Int32);
}

//! Test whether we can create and use float16 scalars
TEST_F(NVFuserTest, FusionHalfScalars_CUDA) {
  auto fusion = std::make_unique<Fusion>();
  FusionGuard fg(fusion.get());

  auto tv0 = makeSymbolicTensor(1, DataType::Half);
  fusion->addInput(tv0);

  auto tv2 = full_like(tv0, IrBuilder::create<Double>(1.5, DataType::Half));
  fusion->addOutput(tv2);

  auto options = at::TensorOptions().dtype(at::kHalf).device(at::kCUDA, 0);
  at::Tensor t0 = at::zeros({5}, options);

  FusionExecutorCache executor_cache(std::move(fusion));
  auto cg_outputs = executor_cache.runFusionWithInputs({t0});

  testValidate(
      executor_cache.fusion(),
      cg_outputs,
      {t0},
      {at::ones_like(t0) * 1.5},
      __LINE__,
      __FILE__);
}

#if defined(CUDA_VERSION) && CUDA_VERSION >= 11000
//! Test whether we can create and use BFloat16 scalars
TEST_F(NVFuserTest, FusionBFloat16Scalars_CUDA) {
  // requires ampere+ GPU
  if (!deviceMajorMinorCheck(8)) {
    GTEST_SKIP() << "skipping BFloat16Scalars test on pre-AMPERE GPUs";
  }
  auto fusion = std::make_unique<Fusion>();
  FusionGuard fg(fusion.get());

  auto tv0 = makeSymbolicTensor(1, DataType::BFloat16);
  fusion->addInput(tv0);

  auto tv2 = full_like(tv0, IrBuilder::create<Double>(1.5, DataType::BFloat16));
  fusion->addOutput(tv2);

  auto options = at::TensorOptions().dtype(at::kBFloat16).device(at::kCUDA, 0);
  at::Tensor t0 = at::zeros({5}, options);

  FusionExecutorCache executor_cache(std::move(fusion));
  auto cg_outputs = executor_cache.runFusionWithInputs({t0});

  testValidate(
      executor_cache.fusion(),
      cg_outputs,
      {t0},
      {at::ones_like(t0) * 1.5},
      __LINE__,
      __FILE__);
}
#endif

// Quick test of traversing attributes with IterVisitor
TEST_F(NVFuserTest, IterVisitorTraverseAttributes_CUDA) {
  Fusion fusion;
  FusionGuard fg(&fusion);

  auto tv0 = makeSymbolicTensor(1);
  fusion.addInput(tv0);

  auto tv1 = slice(
      tv0,
      {{IrBuilder::create<Int>(1),
        sub(tv0->axis(0)->extent(), IrBuilder::create<Int>(1))}});
  fusion.addOutput(tv1);

  auto tv1_resize = tv1->axis(0)->definition()->as<Resize>();

  auto stmts = StmtSort::getStmts(&fusion, true, true);

  // Make sure the expansion parameters of tv1_resize are visited
  TORCH_CHECK(
      std::find(stmts.begin(), stmts.end(), tv1_resize->leftExpand()) !=
          stmts.end(),
      "Resize left expand parameter not found");
  TORCH_CHECK(
      std::find(stmts.begin(), stmts.end(), tv1_resize->rightExpand()) !=
          stmts.end(),
      "Resize right expand parameter not found");
}

TEST_F(NVFuserTest, FusionManagedData_CUDA) {
  Fusion fusion;
  FusionGuard fg(&fusion);

  auto tv0 = makeConcreteTensor({2});
  auto tv1 = set(set(set(set(set(set(set(set(set(set(set(set(tv0))))))))))));
  fusion.addInput(tv0);
  fusion.addOutput(tv1);

  using T1 = std::vector<Val*>;
  T1 data1 = {tv0, tv1};

  struct T2 {
    Val* input;
    Val* output;
    size_t magic_number;
  } data2{tv0, tv1, 0x123456789abcdef};
  auto clone_fn = [](IrCloner& cloner, std::any data) -> std::any {
    auto d = std::any_cast<T2>(data);
    return T2{cloner.clone(d.input), cloner.clone(d.output), d.magic_number};
  };

  auto i1 = fusion.manage(data1);
  auto i2 = fusion.manage(data2, clone_fn);
  fusion.manage("data1", data1);
  fusion.manage("data2", data2, clone_fn);

  GpuLower lower(&fusion);
  auto kernel = lower.kernel();

  T1 expect1{kernel->inputs().at(0), kernel->outputs().at(0)};
  ASSERT_EQ(kernel->getManaged<T1>(i1), expect1);
  ASSERT_EQ(kernel->getManaged<T1>("data1"), expect1);
  ASSERT_EQ(kernel->getManaged<T2>(i2).input, kernel->inputs().at(0));
  ASSERT_EQ(kernel->getManaged<T2>(i2).output, kernel->outputs().at(0));
  ASSERT_EQ(kernel->getManaged<T2>("data2").input, kernel->inputs().at(0));
  ASSERT_EQ(kernel->getManaged<T2>("data2").output, kernel->outputs().at(0));
  ASSERT_EQ(kernel->getManaged<T2>("data2").magic_number, 0x123456789abcdef);
}

// Test for ir_utils::validateDomainEquivalence. We could consider
// it well tested as it's always used when TensorDomain is created, but
// here's some corner cases.
TEST_F(NVFuserTest, FusionDomainEquivalence_CUDA) {
  Fusion fusion;
  FusionGuard fg(&fusion);

  auto tv0 = makeSymbolicTensor(2);
  fusion.addInput(tv0);
  auto tv1 = set(tv0);
  fusion.addOutput(tv1);

  // [I0, I1]
  tv1->split(0, 4);
  // [I0/4, 4, I1]

  // Initial domain: root domain
  // Derived domain: [4, I1]
  // Should fail as the derived domain only partially covers the
  // root domain
  EXPECT_THAT(
      [&]() {
        ir_utils::validateDomainEquivalence(
            tv1->getRootDomain(), {tv1->axis(1), tv1->axis(2)});
      },
      testing::ThrowsMessage<c10::Error>(
          testing::HasSubstr("Invalid derived domain")));

  tv1->merge(0);
  // [I0/4*4, I1]

  // Initial domain: root domain
  // Derived domain: leaf domain
  // Should succeed.
  ir_utils::validateDomainEquivalence(
      tv1->getRootDomain(), tv1->getLeafDomain());

  auto tv1_intermediate_id = tv1->axis(0);

  tv1->split(0, 3);
  // [I0/4*4/3, 3, I1]

  // Initial domain: root domain
  // Derived domain: leaf + tv1_intermediate_id
  // Should fail as the intermediate ID and the first two leaves are redundant
  EXPECT_THAT(
      [&]() {
        ir_utils::validateDomainEquivalence(
            tv1->getRootDomain(),
            {tv1_intermediate_id, tv1->axis(0), tv1->axis(1), tv1->axis(2)});
      },
      testing::ThrowsMessage<c10::Error>(
          testing::HasSubstr("Invalid derived domain")));

  // Testing symbolic domains
  auto tv2 = reshape(tv0, {IrBuilder::create<Int>(), IrBuilder::create<Int>()});

  ir_utils::validateDomainEquivalence(
      tv2->getRootDomain(), tv2->getLeafDomain());

  // create a 2D tensor with one symbolid and another non-symbolic
  auto tv4 = broadcast(sum(tv2, {1}), {false, true});
  fusion.addOutput(tv4);

  // [S0, B0]
  tv4->split(1, 4);
  // [S0, B0/4, 4]

  ir_utils::validateDomainEquivalence(
      tv4->getRootDomain(), tv4->getLeafDomain());

  // Initial domain: root domain
  // Derived domain: [S0, B0/4]
  // Should fail as the derived domain only partially covers the
  // root domain
  EXPECT_THAT(
      [&]() {
        ir_utils::validateDomainEquivalence(
            tv4->getRootDomain(), {tv4->axis(0), tv4->axis(1)});
      },
      testing::ThrowsMessage<c10::Error>(
          testing::HasSubstr("Invalid derived domain")));
}

// Repro for issue #236 (https://github.com/NVIDIA/Fuser/issues/236)
TEST_F(NVFuserTest, DoublePrecisionNorm_CUDA) {
  auto fusion = std::make_unique<Fusion>();
  FusionGuard fg(fusion.get());

  DataType dt = DataType::Float;

  auto tv0 = makeSymbolicTensor(1, dt);
  fusion->addInput(tv0);
  auto tv1 = makeSymbolicTensor(1, dt);
  fusion->addInput(tv1);

  auto tv2 = sum(tv1, {0});
  auto tv3 = broadcast(tv2, {true});
  auto tv4 = sub(tv1, tv3);
  auto tv5 = mul(tv4, tv0);
  fusion->addOutput(tv5);

  // The persistent scheduler with this problem size resulted in an
  // error as reported in #236
  auto options =
      at::TensorOptions().dtype(data_type_to_aten(dt)).device(at::kCUDA, 0);
  at::Tensor t0 = at::randn({11}, options);
  at::Tensor t1 = at::randn({11}, options);
  std::vector<c10::IValue> aten_inputs({t0, t1});

  FusionExecutorCache executor_cache(std::move(fusion));
  auto cg_outputs = executor_cache.runFusionWithInputs(aten_inputs);

  t1 = t1.to(at::kDouble);
  auto ref = (t1 - t1.sum().unsqueeze(0)) * t0;

  testValidate(
      executor_cache.fusion(),
      cg_outputs,
      aten_inputs,
      {ref},
      __LINE__,
      __FILE__);
}

// Test for void IterDomain::parallelize(ParallelType t)
// Only allowed to parallelize a leaf domain.
TEST_F(NVFuserTest, FusionIllegalParallelizeNonLeafDomain_CUDA) {
  Fusion fusion;
  FusionGuard fg(&fusion);

  auto tv0 = makeSymbolicTensor(2);
  fusion.addInput(tv0);
  auto tv1 = set(tv0);
  fusion.addOutput(tv1);

  // [I0, I1]
  tv1->split(1, 4);
  // [I0, I1/4, 4]

  const auto& root_domain = tv1->getRootDomain();

  // legal, as I0 is also a leaf domain
  root_domain[0]->parallelize(ParallelType::BIDx);

  // llegal, as I1 is not a leaf domain
  EXPECT_THAT(
      [&]() { root_domain[1]->parallelize(ParallelType::BIDy); },
      testing::ThrowsMessage<c10::Error>(
          testing::HasSubstr("Only allowed to parallelize a leaf domain")));
}

// delete intermediate tensors between segments to reduce memory usage of large
// segmented graphs
TEST_F(NVFuserTest, FusionClearGmemBetweenSegments_CUDA) {
  auto fusion = std::make_unique<Fusion>();
  FusionGuard fg(fusion.get());
  std::vector<int64_t> input_shape{32, 64, 8, 128};
  auto tv0 = TensorViewBuilder()
                 .ndims(input_shape.size())
                 .dtype(DataType::Double)
                 .build();
  fusion->addInput(tv0);
  auto tv1 = add(tv0, IrBuilder::create<Double>(1.0));
  auto tv2 = sum(tv1, {0}); // Group 0
  auto tv3 = sum(tv2, {-1}); // Group 1
  auto output = sum(tv3, {0}); // Group 2
  fusion->addOutput(output);

  auto options = at::TensorOptions().dtype(at::kDouble).device(at::kCUDA, 0);
  at::Tensor at_x = at::randn(input_shape, options);
  FusionExecutorCache executor_cache(std::move(fusion));
  auto outputs = executor_cache.runFusionWithInputs({at_x});
  auto t1 = at_x.add(1.0);
  auto t2 = t1.sum({0});
  auto t3 = t2.sum({-1});
  auto t4 = t3.sum({0});
  auto optimized_fusion = executor_cache.getMostRecentKernelRuntime();
  auto args_num = optimized_fusion->getArgsNumAfterSegmentRuns();

  TORCH_CHECK(optimized_fusion->isSegmented(), "segmentation didn't happen");
  TORCH_CHECK(
      optimized_fusion->fusionSegments()->groups().size() == 3,
      "segmentation didn't happen as expected");
  // group-0: tv1 -> tv2
  // group-1: tv2 -> tv3
  // group-2: tv3 -> tv4
  // -----------without args erase------------------------
  // after group-0, args: {t0, 32, 64, 8, 128, t2}
  // after group-1, args: {t0, 32, 64, 8, 128, t2, t3}
  // after group-2, args: {t0, 32, 64, 8, 128, t2, t3, t4}
  // -----------with args erase---------------------------
  // after group-0, args: {t0, 32, 64, 8, 128, t2}
  // after group-1, args: {t0, 32, 64, 8, 128, t3} (t2 is erased)
  // after group-2, args: {t0, 32, 64, 8, 128, t4} (t3 is erased)
  TORCH_CHECK(
      args_num[1] == args_num[0] && args_num[2] == args_num[0],
      "unused intermediate args should be deleted");
  testValidate(
      executor_cache.fusion(), outputs, {at_x}, {t4}, __LINE__, __FILE__);
}

// Test nan propagation during min/max with floats and doubles
TEST_F(NVFuserTest, FusionMinMaxNanPropagation_CUDA) {
  for (auto dtype : {DataType::Float, DataType::Double}) {
    for (auto do_min : {true, false}) {
      auto fusion = std::make_unique<Fusion>();
      FusionGuard fg(fusion.get());

      auto tv0 = makeSymbolicTensor(2, dtype);
      fusion->addInput(tv0);
      auto tv1 = do_min ? min(tv0, {1}) : max(tv0, {1});
      fusion->addOutput(tv1);

      FusionExecutorCache executor_cache(std::move(fusion));

      auto options =
          at::TensorOptions()
              .dtype(dtype == DataType::Float ? at::kFloat : at::kDouble)
              .device(at::kCUDA, 0);
      // Test size 1 since it will have a single comparison, which checks
      // missing propagation in one position even if it propagates properly in
      // the other position
      for (auto size : {1, 2, 5}) {
        // To check nans in multiple positions along reduction axis create a 2D
        // tensor that is ones except the diagonal, which are nans
        auto at_x = at::eye(size, options);
        at_x = (1 - at_x) / (1 - at_x);
        std::vector<c10::IValue> inputs{at_x};

        std::vector<at::Tensor> at_outputs(
            {do_min ? at_x.amin(1) : at_x.amax(1)});
        auto nvf_outputs = executor_cache.runFusionWithInputs(inputs);

        testValidate(
            executor_cache.fusion(),
            nvf_outputs,
            inputs,
            at_outputs,
            __LINE__,
            __FILE__);
      }
    }
  }
}

class ExpandedBroadcastGlobalIntermediateTest : public NVFuserTest {
 protected:
  void SetUp() override {
    NVFuserTest::SetUp();
    // Do not fill allocation with NaN. The logical output size of this test is
    // huge, although they are just because of expand, the pointwise kernel in
    // PyTorch eager mode is not smart enough to not iterating on the entire
    // logical space
    setFillAllocationWithNan(false);
  }
};

TEST_F(ExpandedBroadcastGlobalIntermediateTest, TheTest_CUDA) {
  auto fusion_ptr = std::make_unique<Fusion>();
  Fusion& fusion = *fusion_ptr.get();
  FusionGuard fg(&fusion);

  auto tv0 = makeContigConcreteTensor({2, 1, 2});
  fusion.addInput(tv0);
  auto tv1 = expand(
      tv0,
      {IrBuilder::create<Int>(2),
       IrBuilder::create<Int>(1L << 60L),
       IrBuilder::create<Int>(2)});
  auto tv2 = set(tv1);
  fusion.addOutput(tv2);
  tv1->setMemoryType(MemoryType::Global);

  tv1->axis(2)->parallelize(ParallelType::TIDx);
  tv2->axis(2)->parallelize(ParallelType::TIDx);
  tv1->axis(0)->parallelize(ParallelType::BIDx);
  tv2->axis(0)->parallelize(ParallelType::BIDx);

  auto options = at::TensorOptions().dtype(at::kFloat).device(at::kCUDA, 0);

  at::Tensor t0 = at::randn({2, 1, 2}, options);

  FusionExecutor fe;
  fe.compileFusion(fusion_ptr.get(), {t0});
  auto cg_output = fe.runFusion({t0}).at(0);

  ASSERT_EQ(cg_output.size(0), 2);
  ASSERT_EQ(cg_output.size(1), (1L << 60L));
  ASSERT_EQ(cg_output.size(2), 2);
  ASSERT_EQ(cg_output.stride(0), 2);
  ASSERT_EQ(cg_output.stride(1), 0);
  ASSERT_EQ(cg_output.stride(2), 1);
  ASSERT_TRUE(at::eq(t0.squeeze(1), cg_output.select(1, 0)).all().item<bool>());
}

// Test forced segmentation hint
TEST_F(NVFuserTest, FusionTestSegmenterHint_CUDA) {
  auto fusion = std::make_unique<Fusion>();
  FusionGuard fg(fusion.get());
  std::vector<int64_t> input_shape{32, 64, 8, 128};
  auto tv0 = TensorViewBuilder()
                 .ndims(input_shape.size())
                 .dtype(DataType::Double)
                 .build();
  fusion->addInput(tv0);
  auto tv1 = relu(tv0);
  auto tv2 = segment_set(tv1);
  auto tv3 = neg(tv2);
  fusion->addOutput(tv3);

  auto options = at::TensorOptions().dtype(at::kDouble).device(at::kCUDA, 0);
  at::Tensor at_x = at::randn(input_shape, options);
  FusionExecutorCache executor_cache(std::move(fusion));
  auto outputs = executor_cache.runFusionWithInputs({at_x});
  auto ref_out = at_x.clone().relu().neg();

  auto optimized_fusion = executor_cache.getMostRecentKernelRuntime();

  TORCH_CHECK(optimized_fusion->isSegmented(), "segmentation didn't happen");
  auto groups = optimized_fusion->fusionSegments()->groups();
  TORCH_CHECK(
      groups.size() == 2, "segmentation hint isn't working as expected");
  // with the hint, segment_set should be grouped with its producer
  // [relu, segment_set], [neg]
  for (auto& group : groups) {
    // we only check the group with a single node
    if (group->exprs().size() == 1) {
      auto relu_expr = group->exprs()[0];
      TORCH_CHECK(
          relu_expr->isA<UnaryOp>() &&
              relu_expr->as<UnaryOp>()->getUnaryOpType() == UnaryOpType::Neg,
          "segmentation result is not expected");
    }
  }
  testValidate(
      executor_cache.fusion(), outputs, {at_x}, {ref_out}, __LINE__, __FILE__);
}

TEST_F(NVFuserTest, FusionTestWarnRegisterSpill_CUDA) {
  const int hidden_size = 1024 * 10;
  std::unique_ptr<Fusion> fusion_ptr = std::make_unique<Fusion>();
  Fusion& fusion = *fusion_ptr.get();
  FusionGuard fg(&fusion);
  const float kEps = 1e-5;
  Double* eps_ptr = IrBuilder::create<Double>(kEps);
  std::vector<int64_t> input_shape{2048, hidden_size};
  std::vector<int64_t> norm_shape{hidden_size};

  auto input = makeSymbolicTensor(input_shape.size());
  fusion.addInput(input);
  auto result = layer_norm(input, norm_shape, nullptr, nullptr, eps_ptr);
  fusion.addOutput(result.output);
  fusion.addOutput(result.mean);
  fusion.addOutput(result.invstd);

  auto options = at::TensorOptions().dtype(at::kFloat).device(at::kCUDA, 0);
  at::Tensor aten_input = at::randn(input_shape, options);
  c10::optional<at::Tensor> aten_weight = c10::nullopt;
  c10::optional<at::Tensor> aten_bias = c10::nullopt;
  auto aten_outputs = at::native_layer_norm(
      aten_input, norm_shape, aten_weight, aten_bias, kEps);

  // capture stdout and check stdout contains register spill warning
  testing::internal::CaptureStdout();
  {
    // generate persistent kernel
    auto persistent_params = getPersistentHeuristics(&fusion, {aten_input});
    TORCH_CHECK(persistent_params, "Persistent schedule was not generated!");
    schedulePersistentKernel(&fusion, *persistent_params);

    // compile and run persistent kernel
    // intentionally set maxrregcount to 32 to trigger register spill
    CompileParams compile_opts = {
        .maxrregcount = 32, .enable_ptxas_verbose = true};
    auto lparams = persistent_params->lparams;
    FusionExecutor fe;
    fe.compileFusion(&fusion, {aten_input}, lparams, compile_opts);
    auto cg_outputs = fe.runFusion({aten_input});

    // validate results
    testValidate(
        &fusion,
        cg_outputs,
        {aten_input},
        {std::get<0>(aten_outputs),
         std::get<1>(aten_outputs),
         std::get<2>(aten_outputs)},
        __LINE__,
        __FILE__,
        "");
  }
  std::string output = testing::internal::GetCapturedStdout();
  TORCH_CHECK(
      output.find("Register spill detected") != std::string::npos,
      "Register spill is not captured!");
}

// https://github.com/NVIDIA/Fuser/issues/335
// This test is to make sure the benchmark in layer_norm_fused.cpp is correctly
// implemented.
TEST_F(NVFuserTest, FusionLayerNormFusedOpsRedundantCast_CUDA) {
  std::unique_ptr<Fusion> fusion_ptr = std::make_unique<Fusion>();
  auto fusion = fusion_ptr.get();
  FusionGuard fg(fusion);

  const float kEps = 1e-5;
  const int batch_size = 2048 * 8;
  const int hidden_size = 20480;
  {
    DataType dtype = DataType::Half;
    auto tv0 = makeContigTensor(1, dtype);
    auto tv1 = makeContigTensor(2, dtype);
    auto tv2 = makeContigTensor(1, dtype);
    auto tv3 = makeContigTensor(1, dtype);
    auto tv4 = makeContigTensor(1, dtype);

    fusion->addInput(tv0);
    fusion->addInput(tv1);
    fusion->addInput(tv2);
    fusion->addInput(tv3);
    fusion->addInput(tv4);
    auto tv5 = broadcast(tv0, {true, false});
    auto tv6 = castOp(DataType::Float, tv1);
    auto tv7 = castOp(DataType::Float, tv5);
    auto tv8 = add(tv6, tv7);
    auto tv9 = castOp(DataType::Half, tv8);
    auto tv10 = broadcast(tv2, {true, false});
    auto tv11 = castOp(DataType::Float, tv9);
    auto tv12 = castOp(DataType::Float, tv10);
    auto tv13 = add(tv11, tv12);
    auto tv14 = castOp(DataType::Half, tv13);
    auto tv15 = castOp(DataType::Float, tv14);
    auto tv16 = variance(tv15, {1}, false, false);
    auto tv17 = broadcast(tv16, {false, true});
    auto tv18 = sum(tv15, {1}, false);
    auto tv19 = broadcast(tv18, {false, true});

    nvfuser::Val* num_features =
        IrBuilder::create<Double>(1, dtype = DataType::Double);
    num_features = mul(num_features, tv0->getLeafDomain()[0]->extent());
    auto s20 = num_features;

    auto s21 = reciprocal(s20);
    auto tv22 = mul(tv19, s21);
    auto s23 = IrBuilder::create<Double>(kEps, dtype = DataType::Double);
    auto tv24 = add(tv17, s23);
    auto tv25 = rsqrt(tv24);
    auto tv26 = broadcast(tv22, {false, false});
    auto tv27 = castOp(DataType::Float, tv14);
    auto tv28 = sub(tv27, tv26);
    auto tv29 = broadcast(tv25, {false, false});
    auto tv30 = mul(tv28, tv29);
    auto tv31 = broadcast(tv4, {true, false});
    auto tv32 = castOp(DataType::Float, tv31);
    auto tv33 = mul(tv30, tv32);
    auto tv34 = broadcast(tv3, {true, false});
    auto tv35 = castOp(DataType::Float, tv34);
    auto tv36 = add(tv33, tv35);
    auto tv37 = castOp(DataType::Half, tv36);
    fusion->addOutput(tv37);
  }

  auto options = at::TensorOptions().dtype(at::kHalf).device(at::kCUDA, 0);
  std::vector<c10::IValue> inputs;
  std::vector<at::Tensor> outputs;

  {
    auto t0 = at::randn({hidden_size}, options);
    auto t1 = at::randn({batch_size, hidden_size}, options);
    auto t2 = at::randn({hidden_size}, options);
    auto t3 = at::randn({hidden_size}, options);
    auto t4 = at::randn({hidden_size}, options);
    inputs.emplace_back(t0);
    inputs.emplace_back(t1);
    inputs.emplace_back(t2);
    inputs.emplace_back(t3);
    inputs.emplace_back(t4);
    auto t5 = t0.unsqueeze(0).expand({batch_size, hidden_size});
    auto t6 = t1.to(at::kFloat);
    auto t7 = t5.to(at::kFloat);
    auto t8 = at::add(t6, t7);
    auto t9 = t8.to(at::kHalf);
    auto t10 = t2.unsqueeze(0).expand({batch_size, hidden_size});
    auto t11 = t9.to(at::kFloat);
    auto t12 = t10.to(at::kFloat);
    auto t13 = at::add(t11, t12);
    auto t14 = t13.to(at::kHalf);
    auto aten_outputs = at::native_layer_norm(t14, {hidden_size}, t4, t3, kEps);
    auto t33 = std::get<0>(aten_outputs);
    outputs.emplace_back(t33);
  }

  auto persistent_buffer_info1 = scheduler_utils::persistentBuffers(fusion);
  TORCH_CHECK(
      persistent_buffer_info1.persistent_buffers.size() == 2,
      "Before project to other buffers, should have two persistent buffers!");

  reduction_scheduler_utils::projectPersistentBuffers(fusion, false);
  auto persistent_buffer_info2 = scheduler_utils::persistentBuffers(fusion);
  TORCH_CHECK(
      persistent_buffer_info2.persistent_buffers.size() == 1,
      "After project to other buffers, should have one persistent buffer!");

  FusionExecutorCache fec(std::move(fusion_ptr));
  auto cg_outputs = fec.runFusionWithInputs(inputs);
  testValidate(fusion, cg_outputs, inputs, outputs, __LINE__, __FILE__);
}

// Simple test to check if the aligned block sync is used in aligned
// reductions
TEST_F(NVFuserTest, AlignedSyncReduction1_CUDA) {
  Fusion fusion;
  FusionGuard fg(&fusion);

  auto tv0 = makeSymbolicTensor(1);
  fusion.addInput(tv0);
  auto tv1 = sum(tv0, {0});
  fusion.addOutput(tv1);

  const int gdimx = 16;
  const int bdimx = 100;
  const int per_thread_reductions = 8;

  std::vector<int64_t> shape({gdimx * bdimx * per_thread_reductions});

  tv1->split(0, bdimx);
  tv1->split(0, per_thread_reductions);

  // Serial reduction
  auto tv2 = tv1->rFactor({1});
  // Block reduction
  tv1->rFactor({1});

  tv2->axis(0)->parallelize(ParallelType::BIDx);
  tv2->axis(-1)->parallelize(ParallelType::TIDx);

  scheduler_utils::parallelizeAllLike(tv2);

  const std::string kernel_string =
      codegen::generateCudaKernel(GpuLower(&fusion).kernel());

  // The block reduction should use the aligned sync
  TORCH_CHECK(
      kernel_string.find("blockReduce<true, false, false, true>(") !=
          std::string::npos,
      "blockReduce with aligned sync not found: ",
      kernel_string);
}

TEST_F(NVFuserTest, IntegerDivision_CUDA) {
  auto fusion = std::make_unique<Fusion>();
  FusionGuard fg(fusion.get());

  auto tv0 = makeSymbolicTensor(1, DataType::Int);
  auto tv1 = makeSymbolicTensor(1, DataType::Int);
  fusion->addInput(tv0);
  fusion->addInput(tv1);
  auto tv2 = div(tv0, tv1);
  auto tv3 = truediv(tv0, tv1);
  fusion->addOutput(tv2);
  fusion->addOutput(tv3);

  FusionExecutorCache executor_cache(std::move(fusion));

  auto options = at::TensorOptions().dtype(at::kFloat).device(at::kCUDA, 0);
  at::Tensor input0 = (at::randn({1024 * 1024}, options) * 1024).to(at::kLong);
  at::Tensor input1 = (at::randn({1024 * 1024}, options) * 1024).to(at::kLong);
  auto div_expect = at::div(input0, input1, "trunc");
  auto truediv_expect = at::true_divide(input0, input1);

  auto cg_outputs = executor_cache.runFusionWithInputs({input0, input1});

  ASSERT_TRUE(cg_outputs.at(0).scalar_type() == at::kLong);
  ASSERT_TRUE(cg_outputs.at(1).scalar_type() == at::kFloat);

  testValidate(
      executor_cache.fusion(),
      cg_outputs,
      {input0, input1},
      {div_expect, truediv_expect},
      __LINE__,
      __FILE__);
}

TEST_F(NVFuserTest, IsFinite_CUDA) {
  for (const auto& [nvfuser_dtype, aten_dtype] :
       std::vector<std::pair<DataType, at::ScalarType>>{
           {DataType::Float, at::kFloat},
           {DataType::Half, at::kHalf},
           {DataType::BFloat16, at::kBFloat16}}) {
    std::unique_ptr<Fusion> fusion_ptr = std::make_unique<Fusion>();
    auto fusion = fusion_ptr.get();
    FusionGuard fg(fusion);
    auto tv0 = makeContigTensor(1, nvfuser_dtype);
    fusion->addInput(tv0);
    auto tv1 = isfinite(tv0);
    fusion->addOutput(tv1);

    auto options = at::TensorOptions().dtype(aten_dtype).device(at::kCUDA, 0);
    std::array<float, 3> data{1.0, INFINITY, NAN};
    const auto input = at::from_blob(data.data(), {3}, {1}).to(options);

    FusionExecutor fe;
    fe.compileFusion(fusion, {input});
    const auto output = fe.runFusion({input});

    testValidate(
        fusion, output, {input}, {at::isfinite(input)}, __LINE__, __FILE__);
  }
}

<<<<<<< HEAD
TEST_F(NVFuserTest, Repro413_CUDA) {
  int64_t n = 10240;

  for (int64_t m : {3, 6, 12, 24}) {
    for (int64_t k : {10, 20, 40}) {
      std::unique_ptr<Fusion> fusion_ptr = std::make_unique<Fusion>();
      Fusion& fusion = *fusion_ptr.get();
      FusionGuard fg(&fusion);

      auto tv0 = makeContigConcreteTensor({n, m}, DataType::Half);
      fusion.addInput(tv0);
      auto tv1 = broadcast(tv0, {false, true, false});
      auto tv2 = expand(
          tv1,
          {IrBuilder::create<Int>(n),
           IrBuilder::create<Int>(k),
           IrBuilder::create<Int>(m)});
      auto tv3 = reshape(tv2, {n, k, m}, {n, k * m});
      auto tv4 = reshape(tv3, {n, k * m}, {n, m, k});
      auto tv5 = transpose(tv4, 0, 1);
      auto tv6 = reshape(tv5, {m, n, k}, {m * n, k});
      fusion.addOutput(tv6);

      auto options = at::TensorOptions().dtype(at::kHalf).device(at::kCUDA, 0);
      auto t0 = at::randn({n, m}, options);

      auto lparams = schedulePointwise(fusion_ptr.get(), {t0});

      auto expect_vec_factor = std::gcd(m, k);

      auto getVectorizationFactor = [](TensorView* tv) -> int64_t {
        for (auto i : tv->getLeafDomain()) {
          if (i->getParallelType() == ParallelType::Vectorize) {
            return i->extent()->evaluateInt();
          }
        }
        return 1;
      };

      for (auto o : fusion.outputs()) {
        EXPECT_EQ(
            getVectorizationFactor(o->as<TensorView>()), expect_vec_factor);
      }
      for (auto i : fusion.inputs()) {
        for (auto c : ir_utils::consumerTvsOf(i->as<TensorView>())) {
          EXPECT_EQ(getVectorizationFactor(c), expect_vec_factor);
        }
      }

      FusionExecutor fe;
      fe.compileFusion(&fusion, {t0}, lparams);
      auto cg_outputs = fe.runFusion({t0}, lparams);

      auto ref = t0.unsqueeze(1)
                     .expand({-1, k, -1})
                     .reshape({n, m, k})
                     .transpose(0, 1)
                     .reshape({m * n, k});

      testValidate(
          fusion_ptr.get(), cg_outputs, {t0}, {ref}, __LINE__, __FILE__);
    }
  }
=======
TEST_F(NVFuserTest, FusionRecomputePersistentBuffer_CUDA) {
  std::unique_ptr<Fusion> fusion_ptr = std::make_unique<Fusion>();
  auto fusion = fusion_ptr.get();
  FusionGuard fg(fusion);

  const int batch_size = 1024;
  const int hidden_size = 2048;
  {
    DataType dtype = DataType::Float;
    auto tv0 = makeContigTensor(2, dtype);
    auto tv1 = makeContigTensor(2, dtype);
    fusion->addInput(tv0);
    fusion->addInput(tv1);

    auto tv2 = add(tv0, tv1);
    auto tv3 = castOp(DataType::Half, tv2);

    auto tv4 = castOp(DataType::Float, tv3);
    auto tv5 = sum(tv4, {1});
    auto tv6 = broadcast(tv5, {false, true});
    auto tv7 = add(tv4, tv6);

    auto tv8 = castOp(DataType::Float, tv3);
    auto tv9 = add(tv6, tv8);

    fusion->addOutput(tv7);
    fusion->addOutput(tv9);
  }

  auto options = at::TensorOptions().dtype(at::kFloat).device(at::kCUDA, 0);
  std::vector<c10::IValue> inputs;
  std::vector<at::Tensor> outputs;

  {
    auto t0 = at::randn({batch_size, hidden_size}, options);
    auto t1 = at::randn({batch_size, hidden_size}, options);
    inputs.emplace_back(t0);
    inputs.emplace_back(t1);

    auto t2 = t0.add(t1);
    auto t3 = t2.to(at::kHalf);
    auto t4 = t3.to(at::kFloat);
    auto t5 = t4.sum({1});
    auto t6 = t5.unsqueeze(1).expand({batch_size, hidden_size});
    auto t7 = t4.add(t6);
    auto t8 = t3.to(at::kFloat);
    auto t9 = t8.add(t6);

    outputs.emplace_back(t7);
    outputs.emplace_back(t9);
  }

  auto persistent_buffer_info1 = scheduler_utils::persistentBuffers(fusion);
  TORCH_CHECK(
      persistent_buffer_info1.persistent_buffers.size() == 2,
      "Before project to other buffers, should have two persistent buffers!");

  reduction_scheduler_utils::projectPersistentBuffers(fusion, false);
  auto persistent_buffer_info2 = scheduler_utils::persistentBuffers(fusion);
  TORCH_CHECK(
      persistent_buffer_info2.persistent_buffers.size() == 1,
      "After project to other buffers, should have one persistent buffer!");

  FusionExecutorCache fec(std::move(fusion_ptr));
  auto cg_outputs = fec.runFusionWithInputs(inputs);
  testValidate(fusion, cg_outputs, inputs, outputs, __LINE__, __FILE__);
>>>>>>> ae4de4df
}

// Test file size should be up to 10K LoC. Create a new file for more tests.

} // namespace nvfuser<|MERGE_RESOLUTION|>--- conflicted
+++ resolved
@@ -8655,7 +8655,6 @@
   }
 }
 
-<<<<<<< HEAD
 TEST_F(NVFuserTest, Repro413_CUDA) {
   int64_t n = 10240;
 
@@ -8719,7 +8718,8 @@
           fusion_ptr.get(), cg_outputs, {t0}, {ref}, __LINE__, __FILE__);
     }
   }
-=======
+}
+
 TEST_F(NVFuserTest, FusionRecomputePersistentBuffer_CUDA) {
   std::unique_ptr<Fusion> fusion_ptr = std::make_unique<Fusion>();
   auto fusion = fusion_ptr.get();
@@ -8786,7 +8786,6 @@
   FusionExecutorCache fec(std::move(fusion_ptr));
   auto cg_outputs = fec.runFusionWithInputs(inputs);
   testValidate(fusion, cg_outputs, inputs, outputs, __LINE__, __FILE__);
->>>>>>> ae4de4df
 }
 
 // Test file size should be up to 10K LoC. Create a new file for more tests.
