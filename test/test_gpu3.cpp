--- conflicted
+++ resolved
@@ -9346,7 +9346,6 @@
       "Welford var_sum not traversed in getStmtsTo({n})");
 }
 
-<<<<<<< HEAD
 TEST_F(NVFuserTest, IterVisitorGetInputsTo) {
   // Test that IterVisitor::getInputsTo() will stop further traverse when
   // reaching the target tensors
@@ -9370,7 +9369,8 @@
   std::unordered_set<Val*> inputs_set(inputs.begin(), inputs.end());
 
   EXPECT_EQ(inputs_set, std::unordered_set<Val*>({a, d}));
-=======
+}
+
 // converted from https://github.com/NVIDIA/Fuser/issues/443
 TEST_F(NVFuserTest, FusionInstanceNormNHWC_CUDA) {
   std::unique_ptr<Fusion> fusion_ptr = std::make_unique<Fusion>();
@@ -9428,7 +9428,6 @@
   FusionExecutorCache fec(std::move(fusion_ptr));
   auto cg_outputs = fec.runFusionWithInputs(inputs);
   testValidate(fusion, cg_outputs, inputs, outputs, __LINE__, __FILE__);
->>>>>>> 08ed7241
 }
 
 // Test file size should be up to 10K LoC. Create a new file for more tests.
