--- conflicted
+++ resolved
@@ -48,15 +48,13 @@
 #include <ATen/cuda/Exceptions.h>
 #include <c10/cuda/CUDAStream.h>
 
-#include <limits.h>
-#include <unistd.h>
 #include <algorithm>
 #include <cmath>
 #include <iostream>
 #include <sstream>
-#include <string>
 #include <thread>
 #include <typeinfo>
+
 namespace nvfuser {
 
 using namespace at::indexing;
@@ -9295,1624 +9293,6 @@
   auto cg_outputs = fe.runFusion({t0});
 }
 
-TEST_F(NVFuserTest, SoftmaxNotInlineDataLoad) {
-  struct kernelInfo {
-    float bandwidth;
-    float occupancy;
-    float speedup;
-    int threads_per_block;
-    int persistent_batch_size;
-    int max_register;
-    int register_spills;
-    bool project_to_input;
-    bool decouple_dataload;
-    void print(std::ostream& os = std::cout) {
-      os << "persistent_batch_size= " << persistent_batch_size
-         << " threads_per_block= " << threads_per_block
-         << " occupancy= " << occupancy << " max_register= " << max_register
-         << " register_spills= " << register_spills
-         << " project_to_input= " << project_to_input
-         << " decouple_dataload= " << decouple_dataload
-         << " bandwidth_GBps= " << bandwidth << " speedup= " << speedup
-         << std::endl;
-    }
-  };
-  auto test = [](int64_t batch,
-                 int64_t feature,
-                 int persistent_batch_size,
-                 int blocks_per_sm,
-                 bool project_to_input,
-                 bool decouple_dataload,
-                 bool isBenchmark = true) {
-    std::unique_ptr<Fusion> fusion_ptr = std::make_unique<Fusion>();
-    auto fusion = fusion_ptr.get();
-    FusionGuard fg(fusion);
-    auto dtype = DataType::Half;
-    TensorView* x = makeContigTensor(2, dtype);
-    fusion->addInput(x);
-    x = castOp(DataType::Float, x);
-    auto max_val = max(x, {-1});
-    auto bcast_max = broadcast(max_val, {false, true});
-    auto x_max_sub = sub(x, bcast_max);
-    auto exp_val = exp(x_max_sub);
-    auto sum_exp = sum(exp_val, {-1});
-    auto bcast_sum = broadcast(sum_exp, {false, true});
-    if (project_to_input) {
-      project_to_input = true;
-      auto re_exp_val = exp(sub(x, bcast_max));
-      auto y = mul(re_exp_val, reciprocal(bcast_sum));
-      y = castOp(DataType::Half, y);
-      fusion->addOutput(y);
-    } else {
-      auto y = mul(exp_val, reciprocal(bcast_sum));
-      y = castOp(DataType::Half, y);
-      fusion->addOutput(y);
-    }
-    auto options = at::TensorOptions().dtype(at::kHalf).device(at::kCUDA, 0);
-    at::Tensor t0 = at::randn({batch, feature}, options);
-    auto ref = at::_softmax(t0, -1, false);
-    auto persistent_params = getInnerPersistentHeuristics(fusion, {t0});
-    auto lparams = persistent_params->lparams;
-    auto cparams = persistent_params->cparams;
-    cparams.enable_ptxas_verbose = true;
-    auto warps_per_block = ceilDiv(
-        ceilDiv(
-            feature / 8, persistent_params->batches_per_block_inner_reduction),
-        32);
-    if (persistent_batch_size > 0 && blocks_per_sm > 0) {
-      persistent_params->batches_per_block_inner_reduction =
-          persistent_batch_size;
-      persistent_params->maybe_special_inline_cached_inputs = decouple_dataload;
-      warps_per_block =
-          ceilDiv(ceilDiv(feature / 8, persistent_batch_size), 32);
-      cparams.maxrregcount = getRegPerThreadGivenThreadsPerSM(
-          blocks_per_sm * warps_per_block * 32);
-    }
-
-    scheduleInnerPersistentKernel(fusion, *persistent_params);
-
-    FusionExecutor fe;
-    fe.compileFusion(fusion, {t0}, lparams, cparams);
-    auto cg_outputs = fe.runFusion({t0}, lparams, cparams);
-    testValidate(fusion, cg_outputs, {t0}, {ref}, __LINE__, __FILE__);
-    kernelInfo kinfo;
-    kinfo.threads_per_block = warps_per_block * 32;
-    kinfo.persistent_batch_size =
-        persistent_params->batches_per_block_inner_reduction;
-    kinfo.project_to_input = project_to_input;
-    kinfo.max_register = cparams.maxrregcount;
-    kinfo.decouple_dataload = decouple_dataload;
-    if (isBenchmark) {
-      fe.setMeasureKernelTimeFlag(true);
-      auto read_write_bytes = fe.bytesProcessed();
-      constexpr int nwarm = 5;
-      constexpr int niter = 10;
-      std::vector<float> bw(niter, 0.f);
-      for (int i = 0; i < nwarm + niter; i++) {
-        clearL2Cache();
-        auto cg_outputs = fe.runFusion({t0}, lparams, cparams);
-        if (i >= nwarm) {
-          float runTimeus = fe.kernelTimeMs() * 1e3;
-          float bandwidth = read_write_bytes / 1e9 / (runTimeus * 1e-6);
-          bw[i - nwarm] = bandwidth;
-          if (false) {
-            std::cout << "iter= " << i << ", bandwidth= " << bandwidth << "GB/s"
-                      << ", time= " << runTimeus << " us" << std::endl;
-          }
-        }
-      }
-      kinfo.occupancy = fe.getKernelOccupancy();
-      kinfo.register_spills = fe.getKernelRegisterSpills();
-      kinfo.bandwidth = std::accumulate(bw.begin(), bw.end(), 0.0f) / bw.size();
-      if (persistent_batch_size == 0 && blocks_per_sm == 0) {
-        kinfo.bandwidth += 1e4;
-        kinfo.speedup = 1.0f;
-      }
-    }
-    return kinfo;
-  };
-  // auto persistent_batch_size = 4;
-  // auto warps_per_sm = 48;
-  // auto kinfo = test(persistent_batch_size, warps_per_sm);
-  // kinfo.print();
-
-  // persistent batch size: 3,4,5,6,7,8,[9],18,27
-  // corresponding threads per blocks are: ceilDiv(2304,pbs) padd to warp size.
-  // [96 to 768]
-  // feature <= vect_factor * persistent_batch_size * threads_per_block
-  //  max_batch_size in current heuristic is 10.
-
-  int64_t batch_size = 32 * 1024;
-  constexpr int vect_factor = 8;
-  constexpr int min_threads_per_block = 32;
-  constexpr int max_threads_per_block = 1024;
-  std::set<int> features{
-      512,
-      768,
-      1024,
-      1280,
-      1536,
-      1600,
-      2048,
-      2560,
-      4096,
-      5120,
-      6656,
-      8192,
-      12288,
-      18432};
-  for (int i = 1024; i <= 20480; i += 1024) {
-    features.insert(i);
-  }
-  for (auto feature : features) {
-    ASSERT_TRUE(feature % vect_factor == 0);
-    auto min_batch_size = ceilDiv(feature / vect_factor, max_threads_per_block);
-    auto max_batch_size = std::min(
-        (int64_t)10, ceilDiv(feature / vect_factor, min_threads_per_block));
-    std::vector<kernelInfo> results;
-    results.emplace_back(test(batch_size, feature, 0, 0, false, false));
-    for (auto decouple_data_load : {true, false}) {
-      for (auto project_to_input : {true, false}) {
-        for (auto persistent_batch_size = min_batch_size;
-             persistent_batch_size <= max_batch_size;
-             persistent_batch_size++) {
-          // given a persistent_batch_size, warps_per_block is derived from
-          // feature size and vector factor of 8.
-          auto warps_per_block = ceilDiv(
-              ceilDiv(feature / vect_factor, persistent_batch_size), 32);
-          // target different blocks_per_sm by adjusting register per thread
-          auto max_blocks_per_sm = 64 / warps_per_block;
-          for (auto blocks_per_sm = 1; blocks_per_sm <= max_blocks_per_sm;
-               blocks_per_sm++) {
-            auto res = test(
-                batch_size,
-                feature,
-                persistent_batch_size,
-                blocks_per_sm,
-                project_to_input,
-                decouple_data_load);
-            res.speedup = res.bandwidth / (results[0].bandwidth - 1e4);
-            results.emplace_back(res);
-            res.print();
-          }
-        }
-      }
-    }
-
-    std::sort(
-        results.begin(),
-        results.end(),
-        [](const kernelInfo& a, const kernelInfo& b) {
-          return a.bandwidth > b.bandwidth;
-        });
-    std::cout << "\n--- Default and top 10 cases out of tested cases: "
-              << results.size() << std::endl;
-    for (int i = 0; i < 11; ++i) {
-      results[i].print();
-    }
-
-    // Open a file in write mode
-    // Open a file in write mode
-    char hostname[HOST_NAME_MAX];
-    if (gethostname(hostname, HOST_NAME_MAX) != 0) {
-      std::cerr << "Failed to get the hostname." << std::endl;
-      return;
-    }
-    std::ostringstream fname;
-    fname << "/hhome/benchmarks/softmax_heuristics/" << hostname << "_softmax_"
-          << batch_size << "_" << feature << ".txt";
-    std::ofstream file(fname.str());
-    if (file.is_open()) {
-      for (auto& info : results) {
-        info.print(file);
-      }
-      file.close(); // Close the file when done
-    } else {
-      std::cerr << "Unable to open file." << std::endl;
-    }
-  }
-}
-
-TEST_F(NVFuserTest, SoftmaxDropout) {
-  struct kernelInfo {
-    float bandwidth;
-    float occupancy;
-    float speedup;
-    int threads_per_block;
-    int persistent_batch_size;
-    int max_register;
-    int register_spills;
-    bool project_to_input;
-    bool decouple_dataload;
-    void print(std::ostream& os = std::cout) {
-      os << "persistent_batch_size= " << persistent_batch_size
-         << " threads_per_block= " << threads_per_block
-         << " occupancy= " << occupancy << " max_register= " << max_register
-         << " register_spills= " << register_spills
-         << " project_to_input= " << project_to_input
-         << " decouple_dataload= " << decouple_dataload
-         << " bandwidth_GBps= " << bandwidth << " speedup= " << speedup
-         << std::endl;
-    }
-  };
-  auto test = [](int64_t batch,
-                 int64_t feature,
-                 int persistent_batch_size,
-                 int blocks_per_sm,
-                 bool project_to_input,
-                 bool decouple_dataload,
-                 bool isBenchmark = true) {
-    std::unique_ptr<Fusion> fusion_ptr = std::make_unique<Fusion>();
-    auto fusion = fusion_ptr.get();
-    FusionGuard fg(fusion);
-    auto dtype = DataType::Half;
-    constexpr float kDropoutProbability = 0.9;
-    constexpr float kScale = 1.0f / kDropoutProbability;
-    constexpr int kHiddenSize = 768;
-    constexpr int kNumAttentionHeads = 12;
-    constexpr int kAttentionHeadSize = kHiddenSize / kNumAttentionHeads;
-    // setup fusion
-    auto attention_scores = makeContigTensor(2, dtype);
-    auto attention_mask = makeContigTensor(2, dtype);
-    auto divisor = IrBuilder::create<Val>(kAttentionHeadSize);
-    fusion->addInput(attention_scores);
-    fusion->addInput(attention_mask);
-    if (dtype == DataType::Half) {
-      attention_scores = castOp(DataType::Float, attention_scores);
-      attention_mask = castOp(DataType::Float, attention_mask);
-    }
-    attention_scores = div(attention_scores, divisor);
-    attention_scores = add(attention_scores, attention_mask);
-
-    auto max_val = max(attention_scores, {-1});
-    auto bcast_max = broadcast(max_val, {false, true});
-    auto x_max_sub = sub(attention_scores, bcast_max);
-    auto exp_val = exp(x_max_sub);
-    auto sum_exp = sum(exp_val, {-1});
-    auto bcast_sum = broadcast(sum_exp, {false, true});
-    auto attention_probs = project_to_input
-        ? mul(exp(sub(attention_scores, bcast_max)), reciprocal(bcast_sum))
-        : mul(exp_val, reciprocal(bcast_sum));
-
-    // drop out
-    auto prob = IrBuilder::create<Val>(kDropoutProbability);
-    auto scale = IrBuilder::create<Val>(kScale);
-    auto dropout_results = dropout(attention_probs, prob, scale);
-    auto output = dropout_results.output;
-    if (dtype == DataType::Half) {
-      attention_scores = castOp(DataType::Half, attention_scores);
-      attention_probs = castOp(DataType::Half, attention_probs);
-      output = castOp(DataType::Half, output);
-    }
-    fusion->addOutput(attention_scores);
-    fusion->addOutput(attention_probs);
-    fusion->addOutput(output);
-    fusion->addOutput(dropout_results.mask);
-
-    // inputs
-
-    at::manual_seed(0);
-    auto options = at::TensorOptions()
-                       .dtype(data_type_to_aten(dtype))
-                       .device(at::kCUDA, 0);
-    at::Tensor at_scores = at::randn({batch, feature}, options);
-    at::Tensor at_mask = at::randn({batch, feature}, options);
-    std::vector<c10::IValue> aten_inputs({at_scores, at_mask});
-
-    auto persistent_params = getInnerPersistentHeuristics(fusion, aten_inputs);
-    auto lparams = persistent_params->lparams;
-    auto cparams = persistent_params->cparams;
-    cparams.enable_ptxas_verbose = true;
-    auto warps_per_block = ceilDiv(
-        ceilDiv(
-            feature / 8, persistent_params->batches_per_block_inner_reduction),
-        32);
-    if (persistent_batch_size > 0 && blocks_per_sm > 0) {
-      persistent_params->batches_per_block_inner_reduction =
-          persistent_batch_size;
-      persistent_params->maybe_special_inline_cached_inputs = decouple_dataload;
-      warps_per_block =
-          ceilDiv(ceilDiv(feature / 8, persistent_batch_size), 32);
-      cparams.maxrregcount = getRegPerThreadGivenThreadsPerSM(
-          blocks_per_sm * warps_per_block * 32);
-    }
-
-    scheduleInnerPersistentKernel(fusion, *persistent_params);
-
-    FusionExecutor fe;
-    fe.compileFusion(fusion, aten_inputs, lparams, cparams);
-    auto cg_outputs = fe.runFusion(aten_inputs, lparams, cparams);
-    kernelInfo kinfo;
-    kinfo.threads_per_block = warps_per_block * 32;
-    kinfo.persistent_batch_size =
-        persistent_params->batches_per_block_inner_reduction;
-    kinfo.project_to_input = project_to_input;
-    kinfo.max_register = cparams.maxrregcount;
-    kinfo.decouple_dataload = decouple_dataload;
-    if (isBenchmark) {
-      fe.setMeasureKernelTimeFlag(true);
-      auto read_write_bytes = fe.bytesProcessed();
-      constexpr int nwarm = 5;
-      constexpr int niter = 10;
-      std::vector<float> bw(niter, 0.f);
-      for (int i = 0; i < nwarm + niter; i++) {
-        clearL2Cache();
-        auto cg_outputs = fe.runFusion(aten_inputs, lparams, cparams);
-        if (i >= nwarm) {
-          float runTimeus = fe.kernelTimeMs() * 1e3;
-          float bandwidth = read_write_bytes / 1e9 / (runTimeus * 1e-6);
-          bw[i - nwarm] = bandwidth;
-          if (false) {
-            std::cout << "iter= " << i << ", bandwidth= " << bandwidth << "GB/s"
-                      << ", time= " << runTimeus << " us" << std::endl;
-          }
-        }
-      }
-      kinfo.occupancy = fe.getKernelOccupancy();
-      kinfo.register_spills = fe.getKernelRegisterSpills();
-      kinfo.bandwidth = std::accumulate(bw.begin(), bw.end(), 0.0f) / bw.size();
-      if (persistent_batch_size == 0 && blocks_per_sm == 0) {
-        kinfo.bandwidth += 1e4;
-        kinfo.speedup = 1.0f;
-      }
-    }
-    return kinfo;
-  };
-  // auto res = test(
-  //   feature,
-  //   persistent_batch_size,
-  //   blocks_per_sm,
-  //   project_to_input,
-  //   decouple_data_load);
-  int64_t batch_size = 1024 * 32;
-  // int64_t feature = 18432;
-  // test(batch_size, feature, 9, 2, false, false);
-  // test(batch_size, feature, 9, 2, false, true);
-  // return;
-  constexpr int vect_factor = 8;
-  constexpr int min_threads_per_block = 32;
-  constexpr int max_threads_per_block = 1024;
-  std::set<int> features{
-      512,
-      768,
-      1024,
-      1280,
-      1536,
-      1600,
-      2048,
-      2560,
-      4096,
-      5120,
-      6656,
-      8192,
-      12288,
-      18432};
-  for (int i = 1024; i <= 20480; i += 1024) {
-    features.insert(i);
-  }
-  for (auto feature : features) {
-    if (feature <= 11 * 1024) {
-      continue;
-    }
-    ASSERT_TRUE(feature % vect_factor == 0);
-    auto min_batch_size = ceilDiv(feature / vect_factor, max_threads_per_block);
-    auto max_batch_size = std::min(
-        (int64_t)10, ceilDiv(feature / vect_factor, min_threads_per_block));
-    std::vector<kernelInfo> results;
-    results.emplace_back(test(batch_size, feature, 0, 0, false, false));
-    for (auto decouple_data_load : {true, false}) {
-      for (auto project_to_input :
-           {false}) { // can't save buffer size, no need to test project.
-        for (auto persistent_batch_size = min_batch_size;
-             persistent_batch_size <= max_batch_size;
-             persistent_batch_size++) {
-          // given a persistent_batch_size, warps_per_block is derived from
-          // feature size and vector factor of 8.
-          auto warps_per_block = ceilDiv(
-              ceilDiv(feature / vect_factor, persistent_batch_size), 32);
-          // target different blocks_per_sm by adjusting register per thread
-          auto max_blocks_per_sm = 64 / warps_per_block;
-          for (auto blocks_per_sm = 1; blocks_per_sm <= max_blocks_per_sm;
-               blocks_per_sm++) {
-            auto res = test(
-                batch_size,
-                feature,
-                persistent_batch_size,
-                blocks_per_sm,
-                project_to_input,
-                decouple_data_load);
-            res.speedup = res.bandwidth / (results[0].bandwidth - 1e4);
-            results.emplace_back(res);
-            res.print();
-          }
-        }
-      }
-    }
-
-    std::sort(
-        results.begin(),
-        results.end(),
-        [](const kernelInfo& a, const kernelInfo& b) {
-          return a.bandwidth > b.bandwidth;
-        });
-    std::cout << "\n--- Default and top 10 cases out of tested cases: "
-              << results.size() << std::endl;
-    for (int i = 0; i < 11; ++i) {
-      results[i].print();
-    }
-
-    // Open a file in write mode
-    char hostname[HOST_NAME_MAX];
-    if (gethostname(hostname, HOST_NAME_MAX) != 0) {
-      std::cerr << "Failed to get the hostname." << std::endl;
-      return;
-    }
-    std::ostringstream fname;
-    fname << "/hhome/benchmarks/softmax_heuristics/" << hostname
-          << "_softmax_dropout_" << batch_size << "_" << feature << ".txt";
-    std::ofstream file(fname.str());
-    if (file.is_open()) {
-      for (auto& info : results) {
-        info.print(file);
-      }
-      file.close(); // Close the file when done
-    } else {
-      std::cerr << "Unable to open file." << std::endl;
-    }
-  }
-}
-
-TEST_F(NVFuserTest, LayerNorm) {
-  struct kernelInfo {
-    float bandwidth;
-    float occupancy;
-    float speedup;
-    int threads_per_block;
-    int persistent_batch_size;
-    int max_register;
-    int register_spills;
-    bool project_to_input;
-    bool decouple_dataload;
-    void print(std::ostream& os = std::cout) {
-      os << "persistent_batch_size= " << persistent_batch_size
-         << " threads_per_block= " << threads_per_block
-         << " occupancy= " << occupancy << " max_register= " << max_register
-         << " register_spills= " << register_spills
-         << " project_to_input= " << project_to_input
-         << " decouple_dataload= " << decouple_dataload
-         << " bandwidth_GBps= " << bandwidth << " speedup= " << speedup
-         << std::endl;
-    }
-  };
-  auto test = [](int64_t batch,
-                 int64_t feature,
-                 int persistent_batch_size,
-                 int blocks_per_sm,
-                 bool project_to_input,
-                 bool decouple_dataload,
-                 bool isBenchmark = true) {
-    std::unique_ptr<Fusion> fusion_ptr = std::make_unique<Fusion>();
-    auto fusion = fusion_ptr.get();
-    FusionGuard fg(fusion);
-    auto dtype = DataType::Half;
-    std::vector<int64_t> input_shape{batch, feature};
-    std::vector<int64_t> norm_shape{feature};
-    auto input_half = makeContigTensor(2, dtype);
-    auto weight_half = makeContigTensor(1, dtype);
-    auto bias_half = makeContigTensor(1, dtype);
-    fusion->addInput(input_half);
-    fusion->addInput(weight_half);
-    fusion->addInput(bias_half);
-    auto input = castOp(DataType::Float, input_half);
-    auto weight = castOp(DataType::Float, weight_half);
-    auto bias = castOp(DataType::Float, bias_half);
-    const float kEps = 1e-5;
-    Val* eps_ptr = IrBuilder::create<Val>(kEps);
-    auto result = layer_norm(input, norm_shape, weight, bias, eps_ptr);
-    auto result_output = castOp(dtype, result.output);
-    fusion->addOutput(result_output);
-    fusion->addOutput(result.mean);
-    fusion->addOutput(result.invstd);
-
-    // inputs
-    auto options = at::TensorOptions()
-                       .dtype(data_type_to_aten(dtype))
-                       .device(at::kCUDA, 0);
-    at::Tensor aten_input = at::randn(input_shape, options);
-    c10::optional<at::Tensor> aten_weight =
-        at::randn({input_shape[1]}, options);
-    c10::optional<at::Tensor> aten_bias = at::randn({input_shape[1]}, options);
-    auto aten_outputs = at::native_layer_norm(
-
-        aten_input, norm_shape, aten_weight, aten_bias, kEps);
-    std::vector<c10::IValue> aten_inputs({aten_input, aten_weight, aten_bias});
-
-    auto persistent_params = getInnerPersistentHeuristics(fusion, aten_inputs);
-    auto lparams = persistent_params->lparams;
-    auto cparams = persistent_params->cparams;
-    cparams.enable_ptxas_verbose = true;
-    auto warps_per_block = ceilDiv(
-        ceilDiv(
-            feature / 8, persistent_params->batches_per_block_inner_reduction),
-        32);
-    if (persistent_batch_size > 0 && blocks_per_sm > 0) {
-      persistent_params->batches_per_block_inner_reduction =
-          persistent_batch_size;
-      persistent_params->maybe_special_inline_cached_inputs = decouple_dataload;
-      warps_per_block =
-          ceilDiv(ceilDiv(feature / 8, persistent_batch_size), 32);
-      cparams.maxrregcount = getRegPerThreadGivenThreadsPerSM(
-          blocks_per_sm * warps_per_block * 32);
-    }
-
-    scheduleInnerPersistentKernel(fusion, *persistent_params);
-
-    FusionExecutor fe;
-    fe.compileFusion(fusion, aten_inputs, lparams, cparams);
-    auto cg_outputs = fe.runFusion(aten_inputs, lparams, cparams);
-    testValidate(
-        fusion,
-        cg_outputs,
-        aten_inputs,
-        {std::get<0>(aten_outputs),
-         std::get<1>(aten_outputs),
-         std::get<2>(aten_outputs)},
-        __LINE__,
-        __FILE__,
-        "");
-
-    kernelInfo kinfo;
-    kinfo.threads_per_block = warps_per_block * 32;
-    kinfo.persistent_batch_size =
-        persistent_params->batches_per_block_inner_reduction;
-    kinfo.project_to_input = project_to_input;
-    kinfo.max_register = cparams.maxrregcount;
-    kinfo.decouple_dataload = decouple_dataload;
-    if (isBenchmark) {
-      fe.setMeasureKernelTimeFlag(true);
-      auto read_write_bytes = fe.bytesProcessed();
-      constexpr int nwarm = 5;
-      constexpr int niter = 10;
-      std::vector<float> bw(niter, 0.f);
-      for (int i = 0; i < nwarm + niter; i++) {
-        clearL2Cache();
-        auto cg_outputs = fe.runFusion(aten_inputs, lparams, cparams);
-        if (i >= nwarm) {
-          float runTimeus = fe.kernelTimeMs() * 1e3;
-          float bandwidth = read_write_bytes / 1e9 / (runTimeus * 1e-6);
-          bw[i - nwarm] = bandwidth;
-          if (false) {
-            std::cout << "iter= " << i << ", bandwidth= " << bandwidth << "GB/s"
-                      << ", time= " << runTimeus << " us" << std::endl;
-          }
-        }
-      }
-      kinfo.occupancy = fe.getKernelOccupancy();
-      kinfo.register_spills = fe.getKernelRegisterSpills();
-      kinfo.bandwidth = std::accumulate(bw.begin(), bw.end(), 0.0f) / bw.size();
-      if (persistent_batch_size == 0 && blocks_per_sm == 0) {
-        kinfo.bandwidth += 1e4;
-        kinfo.speedup = 1.0f;
-      }
-    }
-    return kinfo;
-  };
-  int64_t batch_size = 1024 * 32;
-  // test(batch_size, 18*1024, 0, 0, false, false);
-  // return;
-  constexpr int vect_factor = 8;
-  constexpr int min_threads_per_block = 32;
-  constexpr int max_threads_per_block = 1024;
-  std::set<int> features{
-      512,
-      768,
-      1024,
-      1280,
-      1536,
-      1600,
-      2048,
-      2560,
-      4096,
-      5120,
-      6656,
-      8192,
-      12288,
-      18432};
-  for (int i = 1024; i <= 20480; i += 1024) {
-    features.insert(i);
-  }
-  for (auto feature : features) {
-    ASSERT_TRUE(feature % vect_factor == 0);
-    auto min_batch_size = ceilDiv(feature / vect_factor, max_threads_per_block);
-    auto max_batch_size = std::min(
-        (int64_t)10, ceilDiv(feature / vect_factor, min_threads_per_block));
-    std::vector<kernelInfo> results;
-    results.emplace_back(test(batch_size, feature, 0, 0, false, false));
-    for (auto decouple_data_load : {false}) {
-      for (auto project_to_input :
-           {false}) { // can't save buffer size, no need to test project.
-        for (auto persistent_batch_size = min_batch_size;
-             persistent_batch_size <= max_batch_size;
-             persistent_batch_size++) {
-          // given a persistent_batch_size, warps_per_block is derived from
-          // feature size and vector factor of 8.
-          auto warps_per_block = ceilDiv(
-              ceilDiv(feature / vect_factor, persistent_batch_size), 32);
-          // target different blocks_per_sm by adjusting register per thread
-          auto max_blocks_per_sm = 64 / warps_per_block;
-          for (auto blocks_per_sm = 1; blocks_per_sm <= max_blocks_per_sm;
-               blocks_per_sm++) {
-            auto res = test(
-                batch_size,
-                feature,
-                persistent_batch_size,
-                blocks_per_sm,
-                project_to_input,
-                decouple_data_load);
-            res.speedup = res.bandwidth / (results[0].bandwidth - 1e4);
-            results.emplace_back(res);
-            res.print();
-          }
-        }
-      }
-    }
-
-    std::sort(
-        results.begin(),
-        results.end(),
-        [](const kernelInfo& a, const kernelInfo& b) {
-          return a.bandwidth > b.bandwidth;
-        });
-    std::cout << "\n--- Default and top 10 cases out of tested cases: "
-              << results.size() << std::endl;
-    for (int i = 0; i < 11; ++i) {
-      results[i].print();
-    }
-
-    // Open a file in write mode
-    char hostname[HOST_NAME_MAX];
-    if (gethostname(hostname, HOST_NAME_MAX) != 0) {
-      std::cerr << "Failed to get the hostname." << std::endl;
-      return;
-    }
-    std::ostringstream fname;
-    fname << "/hhome/benchmarks/layernorm_heuristics/" << hostname
-          << "_layernorm_" << batch_size << "_" << feature << ".txt";
-    std::ofstream file(fname.str());
-    if (file.is_open()) {
-      for (auto& info : results) {
-        info.print(file);
-      }
-      file.close(); // Close the file when done
-    } else {
-      std::cerr << "Unable to open file." << std::endl;
-    }
-  }
-}
-
-TEST_F(NVFuserTest, DropoutLayerNorm) {
-  struct kernelInfo {
-    float bandwidth;
-    float occupancy;
-    float speedup;
-    int threads_per_block;
-    int persistent_batch_size;
-    int max_register;
-    int register_spills;
-    bool project_to_input;
-    bool decouple_dataload;
-    void print(std::ostream& os = std::cout) {
-      os << "persistent_batch_size= " << persistent_batch_size
-         << " threads_per_block= " << threads_per_block
-         << " occupancy= " << occupancy << " max_register= " << max_register
-         << " register_spills= " << register_spills
-         << " project_to_input= " << project_to_input
-         << " decouple_dataload= " << decouple_dataload
-         << " bandwidth_GBps= " << bandwidth << " speedup= " << speedup
-         << std::endl;
-    }
-  };
-  auto test = [](int64_t batch,
-                 int64_t feature,
-                 int persistent_batch_size,
-                 int blocks_per_sm,
-                 bool project_to_input,
-                 bool decouple_dataload,
-                 bool isBenchmark = true) {
-    std::unique_ptr<Fusion> fusion_ptr = std::make_unique<Fusion>();
-    auto fusion = fusion_ptr.get();
-    FusionGuard fg(fusion);
-    auto dtype = DataType::Half;
-    std::vector<int64_t> input_shape{batch, feature};
-    std::vector<int64_t> norm_shape{feature};
-    auto input_half_0 = makeContigTensor(2, dtype);
-    auto input_half_1 = makeContigTensor(2, dtype);
-    auto weight_half = makeContigTensor(1, dtype);
-    auto bias_half = makeContigTensor(1, dtype);
-    fusion->addInput(input_half_0);
-    fusion->addInput(input_half_1);
-    fusion->addInput(weight_half);
-    fusion->addInput(bias_half);
-    auto input_0 = castOp(DataType::Float, input_half_0);
-    auto input_1 = castOp(DataType::Float, input_half_1);
-    auto weight = castOp(DataType::Float, weight_half);
-    auto bias = castOp(DataType::Float, bias_half);
-
-    // dropout
-    constexpr float kDropoutProbability = 0.9;
-    constexpr float kScale = 1.0f / kDropoutProbability;
-    auto prob = IrBuilder::create<Val>(kDropoutProbability);
-    auto scale = IrBuilder::create<Val>(kScale);
-    auto dropout_results = dropout(input_0, prob, scale);
-    // auto dropout_fake = [](TensorView* x, Val* prob, Val* scale) -> ForwardDropoutResult{
-    //   auto mask = lt(x, prob);
-    //   auto apply_mask = mul(x, mask);
-    //   auto y = mul(apply_mask, scale);
-    //   return {y, mask};
-    // };
-    // auto dropout_results = dropout_fake(input_0, prob, scale);
-    // add
-    auto out3 = add(dropout_results.output, input_1);
-    // layer norm
-    const float kEps = 1e-5;
-    Val* eps_ptr = IrBuilder::create<Val>(kEps);
-    auto result = layer_norm(out3, norm_shape, weight, bias, eps_ptr);
-    auto result_output = castOp(dtype, result.output);
-    fusion->addOutput(result_output);
-    fusion->addOutput(result.mean);
-    fusion->addOutput(result.invstd);
-    fusion->addOutput(dropout_results.mask);
-
-    // run
-    auto options = at::TensorOptions()
-                       .dtype(data_type_to_aten(dtype))
-                       .device(at::kCUDA, 0);
-    at::Tensor aten_input_0 = at::randn(input_shape, options);
-    at::Tensor aten_input_1 = at::randn(input_shape, options);
-    c10::optional<at::Tensor> aten_weight =
-        at::randn({input_shape[1]}, options);
-    c10::optional<at::Tensor> aten_bias = at::randn({input_shape[1]}, options);
-    std::vector<c10::IValue> aten_inputs(
-        {aten_input_0, aten_input_1, aten_weight, aten_bias});
-
-    auto persistent_params = getInnerPersistentHeuristics(fusion, aten_inputs);
-    auto lparams = persistent_params->lparams;
-    auto cparams = persistent_params->cparams;
-    cparams.enable_ptxas_verbose = true;
-    auto warps_per_block = ceilDiv(
-        ceilDiv(
-            feature / 8, persistent_params->batches_per_block_inner_reduction),
-        32);
-    if (persistent_batch_size > 0 && blocks_per_sm > 0) {
-      persistent_params->batches_per_block_inner_reduction =
-          persistent_batch_size;
-      persistent_params->maybe_special_inline_cached_inputs = decouple_dataload;
-      warps_per_block =
-          ceilDiv(ceilDiv(feature / 8, persistent_batch_size), 32);
-      cparams.maxrregcount = getRegPerThreadGivenThreadsPerSM(
-          blocks_per_sm * warps_per_block * 32);
-    }
-
-    scheduleInnerPersistentKernel(fusion, *persistent_params);
-
-    FusionExecutor fe;
-    fe.compileFusion(fusion, aten_inputs, lparams, cparams);
-    auto cg_outputs = fe.runFusion(aten_inputs, lparams, cparams);
-
-    kernelInfo kinfo;
-    kinfo.threads_per_block = warps_per_block * 32;
-    kinfo.persistent_batch_size =
-        persistent_params->batches_per_block_inner_reduction;
-    kinfo.project_to_input = project_to_input;
-    kinfo.max_register = cparams.maxrregcount;
-    kinfo.decouple_dataload = decouple_dataload;
-    if (isBenchmark) {
-      fe.setMeasureKernelTimeFlag(true);
-      auto read_write_bytes = fe.bytesProcessed();
-      constexpr int nwarm = 5;
-      constexpr int niter = 10;
-      std::vector<float> bw(niter, 0.f);
-      for (int i = 0; i < nwarm + niter; i++) {
-        clearL2Cache();
-        auto cg_outputs = fe.runFusion(aten_inputs, lparams, cparams);
-        if (i >= nwarm) {
-          float runTimeus = fe.kernelTimeMs() * 1e3;
-          float bandwidth = read_write_bytes / 1e9 / (runTimeus * 1e-6);
-          bw[i - nwarm] = bandwidth;
-          if (false) {
-            std::cout << "iter= " << i << ", bandwidth= " << bandwidth << "GB/s"
-                      << ", time= " << runTimeus << " us" << std::endl;
-          }
-        }
-      }
-      kinfo.occupancy = fe.getKernelOccupancy();
-      kinfo.register_spills = fe.getKernelRegisterSpills();
-      kinfo.bandwidth = std::accumulate(bw.begin(), bw.end(), 0.0f) / bw.size();
-      if (persistent_batch_size == 0 && blocks_per_sm == 0) {
-        kinfo.bandwidth += 1e4;
-        kinfo.speedup = 1.0f;
-      }
-    }
-    return kinfo;
-  };
-  int64_t batch_size = 1024 * 32;
-  test(2048, 16 * 1024, 0, 0, false, false);
-  return;
-  constexpr int vect_factor = 8;
-  constexpr int min_threads_per_block = 32;
-  constexpr int max_threads_per_block = 1024;
-  std::set<int> features{
-      512,
-      768,
-      1024,
-      1280,
-      1536,
-      1600,
-      2048,
-      2560,
-      4096,
-      5120,
-      6656,
-      8192,
-      12288,
-      18432};
-  for (int i = 1024; i <= 20480; i += 1024) {
-    features.insert(i);
-  }
-  for (auto feature : features) {
-    ASSERT_TRUE(feature % vect_factor == 0);
-    auto min_batch_size = ceilDiv(feature / vect_factor, max_threads_per_block);
-    auto max_batch_size = std::min(
-        (int64_t)10, ceilDiv(feature / vect_factor, min_threads_per_block));
-    std::vector<kernelInfo> results;
-    results.emplace_back(test(batch_size, feature, 0, 0, false, false));
-    for (auto decouple_data_load : {false}) {
-      for (auto project_to_input :
-           {false}) { // can't save buffer size, no need to test project.
-        for (auto persistent_batch_size = min_batch_size;
-             persistent_batch_size <= max_batch_size;
-             persistent_batch_size++) {
-          // given a persistent_batch_size, warps_per_block is derived from
-          // feature size and vector factor of 8.
-          auto warps_per_block = ceilDiv(
-              ceilDiv(feature / vect_factor, persistent_batch_size), 32);
-          // target different blocks_per_sm by adjusting register per thread
-          auto max_blocks_per_sm = 64 / warps_per_block;
-          for (auto blocks_per_sm = 1; blocks_per_sm <= max_blocks_per_sm;
-               blocks_per_sm++) {
-            auto res = test(
-                batch_size,
-                feature,
-                persistent_batch_size,
-                blocks_per_sm,
-                project_to_input,
-                decouple_data_load);
-            res.speedup = res.bandwidth / (results[0].bandwidth - 1e4);
-            results.emplace_back(res);
-            res.print();
-          }
-        }
-      }
-    }
-
-    std::sort(
-        results.begin(),
-        results.end(),
-        [](const kernelInfo& a, const kernelInfo& b) {
-          return a.bandwidth > b.bandwidth;
-        });
-    std::cout << "\n--- Default and top 10 cases out of tested cases: "
-              << results.size() << std::endl;
-    for (int i = 0; i < 11; ++i) {
-      results[i].print();
-    }
-
-    // Open a file in write mode
-    char hostname[HOST_NAME_MAX];
-    if (gethostname(hostname, HOST_NAME_MAX) != 0) {
-      std::cerr << "Failed to get the hostname." << std::endl;
-      return;
-    }
-    std::ostringstream fname;
-    fname << "/hhome/benchmarks/layernorm_heuristics/" << hostname
-          << "_dropout_layernorm_" << batch_size << "_" << feature << ".txt";
-    std::ofstream file(fname.str());
-    if (file.is_open()) {
-      for (auto& info : results) {
-        info.print(file);
-      }
-      file.close(); // Close the file when done
-    } else {
-      std::cerr << "Unable to open file." << std::endl;
-    }
-  }
-}
-
-TEST_F(NVFuserTest, LayerNormDropout) {
-  struct kernelInfo {
-    float bandwidth;
-    float occupancy;
-    float speedup;
-    int threads_per_block;
-    int persistent_batch_size;
-    int max_register;
-    int register_spills;
-    bool project_to_input;
-    bool decouple_dataload;
-    void print(std::ostream& os = std::cout) {
-      os << "persistent_batch_size= " << persistent_batch_size
-         << " threads_per_block= " << threads_per_block
-         << " occupancy= " << occupancy << " max_register= " << max_register
-         << " register_spills= " << register_spills
-         << " project_to_input= " << project_to_input
-         << " decouple_dataload= " << decouple_dataload
-         << " bandwidth_GBps= " << bandwidth << " speedup= " << speedup
-         << std::endl;
-    }
-  };
-  auto test = [](int64_t batch,
-                 int64_t feature,
-                 int persistent_batch_size,
-                 int blocks_per_sm,
-                 bool project_to_input,
-                 bool decouple_dataload,
-                 bool isBenchmark = true) {
-    std::unique_ptr<Fusion> fusion_ptr = std::make_unique<Fusion>();
-    auto fusion = fusion_ptr.get();
-    FusionGuard fg(fusion);
-    auto dtype = DataType::Half;
-    std::vector<int64_t> input_shape{batch, feature};
-    std::vector<int64_t> norm_shape{feature};
-    auto input_half_0 = makeContigTensor(2, dtype);
-    auto input_half_1 = makeContigTensor(2, dtype);
-    auto weight_half = makeContigTensor(1, dtype);
-    auto bias_half = makeContigTensor(1, dtype);
-    fusion->addInput(input_half_0);
-    fusion->addInput(input_half_1);
-    fusion->addInput(weight_half);
-    fusion->addInput(bias_half);
-    auto input_0 = castOp(DataType::Float, input_half_0);
-    auto input_1 = castOp(DataType::Float, input_half_1);
-    auto weight = castOp(DataType::Float, weight_half);
-    auto bias = castOp(DataType::Float, bias_half);
-
-
-
-
-
-
-    // layer norm
-    const float kEps = 1e-5;
-    Val* eps_ptr = IrBuilder::create<Val>(kEps);
-    auto result = layer_norm(input_0, norm_shape, weight, bias, eps_ptr);
-
-    // dropout
-    constexpr float kDropoutProbability = 0.9;
-    constexpr float kScale = 1.0f / kDropoutProbability;
-    auto prob = IrBuilder::create<Val>(kDropoutProbability);
-    auto scale = IrBuilder::create<Val>(kScale);
-    auto dropout_results = dropout(result.output, prob, scale);
-
-    // add
-    auto out3 = add(dropout_results.output, input_1);
-    auto result_output = castOp(dtype, out3);
-
-    fusion->addOutput(result_output);
-    fusion->addOutput(result.mean);
-    fusion->addOutput(result.invstd);
-    fusion->addOutput(dropout_results.mask);
-
-    // run
-    auto options = at::TensorOptions()
-                       .dtype(data_type_to_aten(dtype))
-                       .device(at::kCUDA, 0);
-    at::Tensor aten_input_0 = at::randn(input_shape, options);
-    at::Tensor aten_input_1 = at::randn(input_shape, options);
-    c10::optional<at::Tensor> aten_weight =
-        at::randn({input_shape[1]}, options);
-    c10::optional<at::Tensor> aten_bias = at::randn({input_shape[1]}, options);
-    std::vector<c10::IValue> aten_inputs(
-        {aten_input_0, aten_input_1, aten_weight, aten_bias});
-
-    auto persistent_params = getInnerPersistentHeuristics(fusion, aten_inputs);
-    auto lparams = persistent_params->lparams;
-    auto cparams = persistent_params->cparams;
-    cparams.enable_ptxas_verbose = true;
-    auto warps_per_block = ceilDiv(
-        ceilDiv(
-            feature / 8, persistent_params->batches_per_block_inner_reduction),
-        32);
-    if (persistent_batch_size > 0 && blocks_per_sm > 0) {
-      persistent_params->batches_per_block_inner_reduction =
-          persistent_batch_size;
-      persistent_params->maybe_special_inline_cached_inputs = decouple_dataload;
-      warps_per_block =
-          ceilDiv(ceilDiv(feature / 8, persistent_batch_size), 32);
-      cparams.maxrregcount = getRegPerThreadGivenThreadsPerSM(
-          blocks_per_sm * warps_per_block * 32);
-    }
-
-    scheduleInnerPersistentKernel(fusion, *persistent_params);
-
-    FusionExecutor fe;
-    fe.compileFusion(fusion, aten_inputs, lparams, cparams);
-    auto cg_outputs = fe.runFusion(aten_inputs, lparams, cparams);
-
-    kernelInfo kinfo;
-    kinfo.threads_per_block = warps_per_block * 32;
-    kinfo.persistent_batch_size =
-        persistent_params->batches_per_block_inner_reduction;
-    kinfo.project_to_input = project_to_input;
-    kinfo.max_register = cparams.maxrregcount;
-    kinfo.decouple_dataload = decouple_dataload;
-    if (isBenchmark) {
-      fe.setMeasureKernelTimeFlag(true);
-      auto read_write_bytes = fe.bytesProcessed();
-      constexpr int nwarm = 5;
-      constexpr int niter = 10;
-      std::vector<float> bw(niter, 0.f);
-      for (int i = 0; i < nwarm + niter; i++) {
-        clearL2Cache();
-        auto cg_outputs = fe.runFusion(aten_inputs, lparams, cparams);
-        if (i >= nwarm) {
-          float runTimeus = fe.kernelTimeMs() * 1e3;
-          float bandwidth = read_write_bytes / 1e9 / (runTimeus * 1e-6);
-          bw[i - nwarm] = bandwidth;
-          if (false) {
-            std::cout << "iter= " << i << ", bandwidth= " << bandwidth << "GB/s"
-                      << ", time= " << runTimeus << " us" << std::endl;
-          }
-        }
-      }
-      kinfo.occupancy = fe.getKernelOccupancy();
-      kinfo.register_spills = fe.getKernelRegisterSpills();
-      kinfo.bandwidth = std::accumulate(bw.begin(), bw.end(), 0.0f) / bw.size();
-      if (persistent_batch_size == 0 && blocks_per_sm == 0) {
-        kinfo.bandwidth += 1e4;
-        kinfo.speedup = 1.0f;
-      }
-    }
-    return kinfo;
-  };
-  int64_t batch_size = 1024 * 32;
-  test(2048, 16 * 1024, 0, 0, false, false);
-  return;
-  constexpr int vect_factor = 8;
-  constexpr int min_threads_per_block = 32;
-  constexpr int max_threads_per_block = 1024;
-  std::set<int> features{
-      512,
-      768,
-      1024,
-      1280,
-      1536,
-      1600,
-      2048,
-      2560,
-      4096,
-      5120,
-      6656,
-      8192,
-      12288,
-      18432};
-  for (int i = 1024; i <= 20480; i += 1024) {
-    features.insert(i);
-  }
-  for (auto feature : features) {
-    ASSERT_TRUE(feature % vect_factor == 0);
-    auto min_batch_size = ceilDiv(feature / vect_factor, max_threads_per_block);
-    auto max_batch_size = std::min(
-        (int64_t)10, ceilDiv(feature / vect_factor, min_threads_per_block));
-    std::vector<kernelInfo> results;
-    results.emplace_back(test(batch_size, feature, 0, 0, false, false));
-    for (auto decouple_data_load : {false}) {
-      for (auto project_to_input :
-           {false}) { // can't save buffer size, no need to test project.
-        for (auto persistent_batch_size = min_batch_size;
-             persistent_batch_size <= max_batch_size;
-             persistent_batch_size++) {
-          // given a persistent_batch_size, warps_per_block is derived from
-          // feature size and vector factor of 8.
-          auto warps_per_block = ceilDiv(
-              ceilDiv(feature / vect_factor, persistent_batch_size), 32);
-          // target different blocks_per_sm by adjusting register per thread
-          auto max_blocks_per_sm = 64 / warps_per_block;
-          for (auto blocks_per_sm = 1; blocks_per_sm <= max_blocks_per_sm;
-               blocks_per_sm++) {
-            auto res = test(
-                batch_size,
-                feature,
-                persistent_batch_size,
-                blocks_per_sm,
-                project_to_input,
-                decouple_data_load);
-            res.speedup = res.bandwidth / (results[0].bandwidth - 1e4);
-            results.emplace_back(res);
-            res.print();
-          }
-        }
-      }
-    }
-
-    std::sort(
-        results.begin(),
-        results.end(),
-        [](const kernelInfo& a, const kernelInfo& b) {
-          return a.bandwidth > b.bandwidth;
-        });
-    std::cout << "\n--- Default and top 10 cases out of tested cases: "
-              << results.size() << std::endl;
-    for (int i = 0; i < 11; ++i) {
-      results[i].print();
-    }
-
-    // Open a file in write mode
-    char hostname[HOST_NAME_MAX];
-    if (gethostname(hostname, HOST_NAME_MAX) != 0) {
-      std::cerr << "Failed to get the hostname." << std::endl;
-      return;
-    }
-    std::ostringstream fname;
-    fname << "/hhome/benchmarks/layernorm_heuristics/" << hostname
-          << "_dropout_layernorm_" << batch_size << "_" << feature << ".txt";
-    std::ofstream file(fname.str());
-    if (file.is_open()) {
-      for (auto& info : results) {
-        info.print(file);
-      }
-      file.close(); // Close the file when done
-    } else {
-      std::cerr << "Unable to open file." << std::endl;
-    }
-  }
-}
-
-
-TEST_F(NVFuserTest, FakeDropoutLayerNorm) {
-  struct kernelInfo {
-    float bandwidth;
-    float occupancy;
-    float speedup;
-    int threads_per_block;
-    int persistent_batch_size;
-    int max_register;
-    int register_spills;
-    bool project_to_input;
-    bool decouple_dataload;
-    void print(std::ostream& os = std::cout) {
-      os << "persistent_batch_size= " << persistent_batch_size
-         << " threads_per_block= " << threads_per_block
-         << " occupancy= " << occupancy << " max_register= " << max_register
-         << " register_spills= " << register_spills
-         << " project_to_input= " << project_to_input
-         << " decouple_dataload= " << decouple_dataload
-         << " bandwidth_GBps= " << bandwidth << " speedup= " << speedup
-         << std::endl;
-    }
-  };
-  auto test = [](int64_t batch,
-                 int64_t feature,
-                 int persistent_batch_size,
-                 int blocks_per_sm,
-                 bool project_to_input,
-                 bool decouple_dataload,
-                 bool isBenchmark = true) {
-    std::unique_ptr<Fusion> fusion_ptr = std::make_unique<Fusion>();
-    auto fusion = fusion_ptr.get();
-    FusionGuard fg(fusion);
-    auto dtype = DataType::Half;
-    std::vector<int64_t> input_shape{batch, feature};
-    std::vector<int64_t> norm_shape{feature};
-    auto input_half_0 = makeContigTensor(2, dtype);
-    auto input_half_1 = makeContigTensor(2, dtype);
-    auto weight_half = makeContigTensor(1, dtype);
-    auto bias_half = makeContigTensor(1, dtype);
-    fusion->addInput(input_half_0);
-    fusion->addInput(input_half_1);
-    fusion->addInput(weight_half);
-    fusion->addInput(bias_half);
-    auto input_0 = castOp(DataType::Float, input_half_0);
-    auto input_1 = castOp(DataType::Float, input_half_1);
-    auto weight = castOp(DataType::Float, weight_half);
-    auto bias = castOp(DataType::Float, bias_half);
-
-    // dropout
-    constexpr float kDropoutProbability = 0.9;
-    constexpr float kScale = 1.0f / kDropoutProbability;
-    auto prob = IrBuilder::create<Val>(kDropoutProbability);
-    auto scale = IrBuilder::create<Val>(kScale);
-    // auto dropout_results = dropout(input_0, prob, scale);
-    auto dropout_fake = [](TensorView* x, Val* prob, Val* scale) -> ForwardDropoutResult{
-      auto mask = lt(x, prob);
-      auto apply_mask = mul(x, mask);
-      auto y = mul(apply_mask, scale);
-      return {y, mask};
-    };
-    auto dropout_results = dropout_fake(input_0, prob, scale);
-    // add
-    auto out3 = add(dropout_results.output, input_1);
-    // layer norm
-    const float kEps = 1e-5;
-    Val* eps_ptr = IrBuilder::create<Val>(kEps);
-    auto result = layer_norm(out3, norm_shape, weight, bias, eps_ptr);
-    auto result_output = castOp(dtype, result.output);
-    fusion->addOutput(result_output);
-    fusion->addOutput(result.mean);
-    fusion->addOutput(result.invstd);
-    fusion->addOutput(dropout_results.mask);
-
-    // run
-    auto options = at::TensorOptions()
-                       .dtype(data_type_to_aten(dtype))
-                       .device(at::kCUDA, 0);
-    at::Tensor aten_input_0 = at::randn(input_shape, options);
-    at::Tensor aten_input_1 = at::randn(input_shape, options);
-    c10::optional<at::Tensor> aten_weight =
-        at::randn({input_shape[1]}, options);
-    c10::optional<at::Tensor> aten_bias = at::randn({input_shape[1]}, options);
-    std::vector<c10::IValue> aten_inputs(
-        {aten_input_0, aten_input_1, aten_weight, aten_bias});
-
-    auto persistent_params = getInnerPersistentHeuristics(fusion, aten_inputs);
-    auto lparams = persistent_params->lparams;
-    auto cparams = persistent_params->cparams;
-    cparams.enable_ptxas_verbose = true;
-    auto warps_per_block = ceilDiv(
-        ceilDiv(
-            feature / 8, persistent_params->batches_per_block_inner_reduction),
-        32);
-    if (persistent_batch_size > 0 && blocks_per_sm > 0) {
-      persistent_params->batches_per_block_inner_reduction =
-          persistent_batch_size;
-      persistent_params->maybe_special_inline_cached_inputs = decouple_dataload;
-      warps_per_block =
-          ceilDiv(ceilDiv(feature / 8, persistent_batch_size), 32);
-      cparams.maxrregcount = getRegPerThreadGivenThreadsPerSM(
-          blocks_per_sm * warps_per_block * 32);
-    }
-
-    scheduleInnerPersistentKernel(fusion, *persistent_params);
-
-    FusionExecutor fe;
-    fe.compileFusion(fusion, aten_inputs, lparams, cparams);
-    auto cg_outputs = fe.runFusion(aten_inputs, lparams, cparams);
-
-    kernelInfo kinfo;
-    kinfo.threads_per_block = warps_per_block * 32;
-    kinfo.persistent_batch_size =
-        persistent_params->batches_per_block_inner_reduction;
-    kinfo.project_to_input = project_to_input;
-    kinfo.max_register = cparams.maxrregcount;
-    kinfo.decouple_dataload = decouple_dataload;
-    if (isBenchmark) {
-      fe.setMeasureKernelTimeFlag(true);
-      auto read_write_bytes = fe.bytesProcessed();
-      constexpr int nwarm = 5;
-      constexpr int niter = 10;
-      std::vector<float> bw(niter, 0.f);
-      for (int i = 0; i < nwarm + niter; i++) {
-        clearL2Cache();
-        auto cg_outputs = fe.runFusion(aten_inputs, lparams, cparams);
-        if (i >= nwarm) {
-          float runTimeus = fe.kernelTimeMs() * 1e3;
-          float bandwidth = read_write_bytes / 1e9 / (runTimeus * 1e-6);
-          bw[i - nwarm] = bandwidth;
-          if (false) {
-            std::cout << "iter= " << i << ", bandwidth= " << bandwidth << "GB/s"
-                      << ", time= " << runTimeus << " us" << std::endl;
-          }
-        }
-      }
-      kinfo.occupancy = fe.getKernelOccupancy();
-      kinfo.register_spills = fe.getKernelRegisterSpills();
-      kinfo.bandwidth = std::accumulate(bw.begin(), bw.end(), 0.0f) / bw.size();
-      if (persistent_batch_size == 0 && blocks_per_sm == 0) {
-        kinfo.bandwidth += 1e4;
-        kinfo.speedup = 1.0f;
-      }
-    }
-    return kinfo;
-  };
-  int64_t batch_size = 2048;
-  // test(2048, 16 * 1024, 0, 0, false, false);
-  // return;
-  constexpr int vect_factor = 8;
-  constexpr int min_threads_per_block = 32;
-  constexpr int max_threads_per_block = 1024;
-  std::set<int> features{
-      512,
-      768,
-      1024,
-      1280,
-      1536,
-      1600,
-      2048,
-      2560,
-      4096,
-      5120,
-      6656,
-      8192,
-      12288,
-      18432};
-  for (int i = 1024; i <= 20480; i += 1024) {
-    features.insert(i);
-  }
-  for (auto feature : features) {
-    ASSERT_TRUE(feature % vect_factor == 0);
-    auto min_batch_size = ceilDiv(feature / vect_factor, max_threads_per_block);
-    auto max_batch_size = std::min(
-        (int64_t)10, ceilDiv(feature / vect_factor, min_threads_per_block));
-    std::vector<kernelInfo> results;
-    results.emplace_back(test(batch_size, feature, 0, 0, false, false));
-    for (auto decouple_data_load : {false}) {
-      for (auto project_to_input :
-           {false}) { // can't save buffer size, no need to test project.
-        for (auto persistent_batch_size = min_batch_size;
-             persistent_batch_size <= max_batch_size;
-             persistent_batch_size++) {
-          // given a persistent_batch_size, warps_per_block is derived from
-          // feature size and vector factor of 8.
-          auto warps_per_block = ceilDiv(
-              ceilDiv(feature / vect_factor, persistent_batch_size), 32);
-          // target different blocks_per_sm by adjusting register per thread
-          auto max_blocks_per_sm = 64 / warps_per_block;
-          for (auto blocks_per_sm = 1; blocks_per_sm <= max_blocks_per_sm;
-               blocks_per_sm++) {
-            auto res = test(
-                batch_size,
-                feature,
-                persistent_batch_size,
-                blocks_per_sm,
-                project_to_input,
-                decouple_data_load);
-            res.speedup = res.bandwidth / (results[0].bandwidth - 1e4);
-            results.emplace_back(res);
-            res.print();
-          }
-        }
-      }
-    }
-
-    std::sort(
-        results.begin(),
-        results.end(),
-        [](const kernelInfo& a, const kernelInfo& b) {
-          return a.bandwidth > b.bandwidth;
-        });
-    std::cout << "\n--- Default and top 10 cases out of tested cases: "
-              << results.size() << std::endl;
-    for (int i = 0; i < 11; ++i) {
-      results[i].print();
-    }
-
-    // Open a file in write mode
-    char hostname[HOST_NAME_MAX];
-    if (gethostname(hostname, HOST_NAME_MAX) != 0) {
-      std::cerr << "Failed to get the hostname." << std::endl;
-      return;
-    }
-    std::ostringstream fname;
-    fname << "/hhome/benchmarks/layernorm_heuristics/" << hostname
-          << "_fakedropout_layernorm_" << batch_size << "_" << feature << ".txt";
-    std::ofstream file(fname.str());
-    if (file.is_open()) {
-      for (auto& info : results) {
-        info.print(file);
-      }
-      file.close(); // Close the file when done
-    } else {
-      std::cerr << "Unable to open file." << std::endl;
-    }
-  }
-}
-
-
-TEST_F(NVFuserTest, dropout) {
-  struct kernelInfo {
-    float bandwidth;
-    float occupancy;
-    float speedup;
-    int threads_per_block;
-    int persistent_batch_size;
-    int max_register;
-    int register_spills;
-    bool project_to_input;
-    bool decouple_dataload;
-    void print(std::ostream& os = std::cout) {
-      os << "persistent_batch_size= " << persistent_batch_size
-         << " threads_per_block= " << threads_per_block
-         << " occupancy= " << occupancy << " max_register= " << max_register
-         << " register_spills= " << register_spills
-         << " project_to_input= " << project_to_input
-         << " decouple_dataload= " << decouple_dataload
-         << " bandwidth_GBps= " << bandwidth << " speedup= " << speedup
-         << std::endl;
-    }
-  };
-  auto test = [](int64_t batch,
-                 int64_t feature,
-                 int persistent_batch_size,
-                 int blocks_per_sm,
-                 bool project_to_input,
-                 bool decouple_dataload,
-                 bool isBenchmark = true) {
-    std::unique_ptr<Fusion> fusion_ptr = std::make_unique<Fusion>();
-    auto fusion = fusion_ptr.get();
-    FusionGuard fg(fusion);
-    auto dtype = DataType::Half;
-    std::vector<int64_t> input_shape{batch, feature};
-    std::vector<int64_t> norm_shape{feature};
-    auto input_half_0 = makeContigTensor(2, dtype);
-    fusion->addInput(input_half_0);
-    auto input_0 = castOp(DataType::Float, input_half_0);
-
-    // dropout
-    constexpr float kDropoutProbability = 0.9;
-    constexpr float kScale = 1.0f / kDropoutProbability;
-    auto prob = IrBuilder::create<Val>(kDropoutProbability);
-    auto scale = IrBuilder::create<Val>(kScale);
-    auto dropout_results = dropout(input_0, prob, scale);
-    auto dropout_results_output = castOp(dtype, dropout_results.output);
-    fusion->addOutput(dropout_results_output);
-    fusion->addOutput(dropout_results.mask);
-
-    // run
-    auto options = at::TensorOptions()
-                       .dtype(data_type_to_aten(dtype))
-                       .device(at::kCUDA, 0);
-    at::Tensor aten_input_0 = at::randn(input_shape, options);
-    std::vector<c10::IValue> aten_inputs(
-        {aten_input_0});
-
-    auto scheduler_params = getPointwiseHeuristics(fusion, aten_inputs);
-    auto lparams = scheduler_params->lparams;
-    auto cparams = scheduler_params->cparams;
-    cparams.enable_ptxas_verbose = true;
-    auto warps_per_block = ceilDiv(
-        ceilDiv(
-            feature / 8, 1),
-        32);
-    if (persistent_batch_size > 0 && blocks_per_sm > 0) {
-      warps_per_block =
-          ceilDiv(ceilDiv(feature / 8, 1), 32);
-      cparams.maxrregcount = getRegPerThreadGivenThreadsPerSM(
-          blocks_per_sm * warps_per_block * 32);
-    }
-
-    schedulePointwise(fusion, *scheduler_params);
-
-    FusionExecutor fe;
-    fe.compileFusion(fusion, aten_inputs, lparams, cparams);
-    auto cg_outputs = fe.runFusion(aten_inputs, lparams, cparams);
-
-    kernelInfo kinfo;
-    kinfo.threads_per_block = warps_per_block * 32;
-    kinfo.persistent_batch_size = 1;
-    kinfo.project_to_input = project_to_input;
-    kinfo.max_register = cparams.maxrregcount;
-    kinfo.decouple_dataload = decouple_dataload;
-    if (isBenchmark) {
-      fe.setMeasureKernelTimeFlag(true);
-      auto read_write_bytes = fe.bytesProcessed();
-      constexpr int nwarm = 5;
-      constexpr int niter = 10;
-      std::vector<float> bw(niter, 0.f);
-      for (int i = 0; i < nwarm + niter; i++) {
-        clearL2Cache();
-        auto cg_outputs = fe.runFusion(aten_inputs, lparams, cparams);
-        if (i >= nwarm) {
-          float runTimeus = fe.kernelTimeMs() * 1e3;
-          float bandwidth = read_write_bytes / 1e9 / (runTimeus * 1e-6);
-          bw[i - nwarm] = bandwidth;
-          if (false) {
-            std::cout << "iter= " << i << ", bandwidth= " << bandwidth << "GB/s"
-                      << ", time= " << runTimeus << " us" << std::endl;
-          }
-        }
-      }
-      kinfo.occupancy = fe.getKernelOccupancy();
-      kinfo.register_spills = fe.getKernelRegisterSpills();
-      kinfo.bandwidth = std::accumulate(bw.begin(), bw.end(), 0.0f) / bw.size();
-      if (persistent_batch_size == 0 && blocks_per_sm == 0) {
-        kinfo.bandwidth += 1e4;
-        kinfo.speedup = 1.0f;
-      }
-    }
-    return kinfo;
-  };
-  int64_t batch_size = 2048;
-  test(2048, 16 * 1024, 0, 0, false, false);
-  return;
-  constexpr int vect_factor = 8;
-  constexpr int min_threads_per_block = 32;
-  constexpr int max_threads_per_block = 1024;
-  std::set<int> features{
-      512,
-      768,
-      1024,
-      1280,
-      1536,
-      1600,
-      2048,
-      2560,
-      4096,
-      5120,
-      6656,
-      8192,
-      12288,
-      18432};
-  for (int i = 1024; i <= 20480; i += 1024) {
-    features.insert(i);
-  }
-  for (auto feature : features) {
-    ASSERT_TRUE(feature % vect_factor == 0);
-    auto min_batch_size = ceilDiv(feature / vect_factor, max_threads_per_block);
-    auto max_batch_size = std::min(
-        (int64_t)10, ceilDiv(feature / vect_factor, min_threads_per_block));
-    std::vector<kernelInfo> results;
-    results.emplace_back(test(batch_size, feature, 0, 0, false, false));
-    for (auto decouple_data_load : {false}) {
-      for (auto project_to_input :
-           {false}) { // can't save buffer size, no need to test project.
-        for (auto persistent_batch_size = min_batch_size;
-             persistent_batch_size <= max_batch_size;
-             persistent_batch_size++) {
-          // given a persistent_batch_size, warps_per_block is derived from
-          // feature size and vector factor of 8.
-          auto warps_per_block = ceilDiv(
-              ceilDiv(feature / vect_factor, persistent_batch_size), 32);
-          // target different blocks_per_sm by adjusting register per thread
-          auto max_blocks_per_sm = 64 / warps_per_block;
-          for (auto blocks_per_sm = 1; blocks_per_sm <= max_blocks_per_sm;
-               blocks_per_sm++) {
-            auto res = test(
-                batch_size,
-                feature,
-                persistent_batch_size,
-                blocks_per_sm,
-                project_to_input,
-                decouple_data_load);
-            res.speedup = res.bandwidth / (results[0].bandwidth - 1e4);
-            results.emplace_back(res);
-            res.print();
-          }
-        }
-      }
-    }
-
-    std::sort(
-        results.begin(),
-        results.end(),
-        [](const kernelInfo& a, const kernelInfo& b) {
-          return a.bandwidth > b.bandwidth;
-        });
-    std::cout << "\n--- Default and top 10 cases out of tested cases: "
-              << results.size() << std::endl;
-    for (int i = 0; i < 11; ++i) {
-      results[i].print();
-    }
-
-    // Open a file in write mode
-    char hostname[HOST_NAME_MAX];
-    if (gethostname(hostname, HOST_NAME_MAX) != 0) {
-      std::cerr << "Failed to get the hostname." << std::endl;
-      return;
-    }
-    std::ostringstream fname;
-    fname << "/hhome/benchmarks/layernorm_heuristics/" << hostname
-          << "_fakedropout_layernorm_" << batch_size << "_" << feature << ".txt";
-    std::ofstream file(fname.str());
-    if (file.is_open()) {
-      for (auto& info : results) {
-        info.print(file);
-      }
-      file.close(); // Close the file when done
-    } else {
-      std::cerr << "Unable to open file." << std::endl;
-    }
-  }
-}
-
 TEST_F(NVFuserTest, LoweringHook) {
   Fusion fusion;
   FusionGuard fg(&fusion);
@@ -10935,225 +9315,6 @@
   EXPECT_TRUE(executed);
 }
 
-<<<<<<< HEAD
-
-
-TEST_F(NVFuserTest, DropoutSimpleNorm) {
-  struct kernelInfo {
-    float bandwidth;
-    float occupancy;
-    float speedup;
-    int threads_per_block;
-    int persistent_batch_size;
-    int max_register;
-    int register_spills;
-    bool project_to_input;
-    bool decouple_dataload;
-    void print(std::ostream& os = std::cout) {
-      os << "persistent_batch_size= " << persistent_batch_size
-         << " threads_per_block= " << threads_per_block
-         << " occupancy= " << occupancy << " max_register= " << max_register
-         << " register_spills= " << register_spills
-         << " project_to_input= " << project_to_input
-         << " decouple_dataload= " << decouple_dataload
-         << " bandwidth_GBps= " << bandwidth << " speedup= " << speedup
-         << std::endl;
-    }
-  };
-  auto test = [](int64_t batch,
-                 int64_t feature,
-                 int persistent_batch_size,
-                 int blocks_per_sm,
-                 bool project_to_input,
-                 bool decouple_dataload,
-                 bool isBenchmark = true) {
-    std::unique_ptr<Fusion> fusion_ptr = std::make_unique<Fusion>();
-    auto fusion = fusion_ptr.get();
-    FusionGuard fg(fusion);
-    auto dtype = DataType::Half;
-    std::vector<int64_t> input_shape{batch, feature};
-    std::vector<int64_t> norm_shape{feature};
-    auto input_half_0 = makeContigTensor(2, dtype);
-    fusion->addInput(input_half_0);
-    auto input_0 = castOp(DataType::Float, input_half_0);
-
-    // dropout
-    constexpr float kDropoutProbability = 0.9;
-    constexpr float kScale = 1.0f / kDropoutProbability;
-    auto prob = IrBuilder::create<Val>(kDropoutProbability);
-    auto scale = IrBuilder::create<Val>(kScale);
-    auto dropout_results = dropout(input_0, prob, scale);
-    // simple norm
-    auto tv1 = sum(dropout_results.output, {1});
-    auto tv2 = broadcast(tv1, {false, true});
-    auto tv3 = add(dropout_results.output, tv2);
-    auto result_output = castOp(dtype, tv3);
-    fusion->addOutput(result_output);
-    fusion->addOutput(dropout_results.mask);
-
-    // run
-    auto options = at::TensorOptions()
-                       .dtype(data_type_to_aten(dtype))
-                       .device(at::kCUDA, 0);
-    at::Tensor aten_input_0 = at::randn(input_shape, options);
-    std::vector<c10::IValue> aten_inputs(
-        {aten_input_0});
-
-    auto persistent_params = getInnerPersistentHeuristics(fusion, aten_inputs);
-    auto lparams = persistent_params->lparams;
-    auto cparams = persistent_params->cparams;
-    cparams.enable_ptxas_verbose = true;
-    auto warps_per_block = ceilDiv(
-        ceilDiv(
-            feature / 8, persistent_params->batches_per_block_inner_reduction),
-        32);
-      persistent_params->project_persistent_buffers = project_to_input;
-    if (persistent_batch_size > 0 && blocks_per_sm > 0) {
-      persistent_params->batches_per_block_inner_reduction =
-          persistent_batch_size;
-      persistent_params->maybe_special_inline_cached_inputs = decouple_dataload;
-      warps_per_block =
-          ceilDiv(ceilDiv(feature / 8, persistent_batch_size), 32);
-      cparams.maxrregcount = getRegPerThreadGivenThreadsPerSM(
-          blocks_per_sm * warps_per_block * 32);
-    }
-
-    scheduleInnerPersistentKernel(fusion, *persistent_params);
-
-    FusionExecutor fe;
-    fe.compileFusion(fusion, aten_inputs, lparams, cparams);
-    auto cg_outputs = fe.runFusion(aten_inputs, lparams, cparams);
-
-    kernelInfo kinfo;
-    kinfo.threads_per_block = warps_per_block * 32;
-    kinfo.persistent_batch_size =
-        persistent_params->batches_per_block_inner_reduction;
-    kinfo.project_to_input = project_to_input;
-    kinfo.max_register = cparams.maxrregcount;
-    kinfo.decouple_dataload = decouple_dataload;
-    if (isBenchmark) {
-      fe.setMeasureKernelTimeFlag(true);
-      auto read_write_bytes = fe.bytesProcessed();
-      constexpr int nwarm = 5;
-      constexpr int niter = 10;
-      std::vector<float> bw(niter, 0.f);
-      for (int i = 0; i < nwarm + niter; i++) {
-        clearL2Cache();
-        auto cg_outputs = fe.runFusion(aten_inputs, lparams, cparams);
-        if (i >= nwarm) {
-          float runTimeus = fe.kernelTimeMs() * 1e3;
-          float bandwidth = read_write_bytes / 1e9 / (runTimeus * 1e-6);
-          bw[i - nwarm] = bandwidth;
-          if (false) {
-            std::cout << "iter= " << i << ", bandwidth= " << bandwidth << "GB/s"
-                      << ", time= " << runTimeus << " us" << std::endl;
-          }
-        }
-      }
-      kinfo.occupancy = fe.getKernelOccupancy();
-      kinfo.register_spills = fe.getKernelRegisterSpills();
-      kinfo.bandwidth = std::accumulate(bw.begin(), bw.end(), 0.0f) / bw.size();
-      if (persistent_batch_size == 0 && blocks_per_sm == 0) {
-        kinfo.bandwidth += 1e4;
-        kinfo.speedup = 1.0f;
-      }
-    }
-    return kinfo;
-  };
-  int64_t batch_size = 2048;
-  // test(2048, 16 * 1024, 0, 0, false, false);
-  // return;
-  constexpr int vect_factor = 8;
-  constexpr int min_threads_per_block = 32;
-  constexpr int max_threads_per_block = 1024;
-  std::set<int> features{
-      512,
-      768,
-      1024,
-      1280,
-      1536,
-      1600,
-      2048,
-      2560,
-      4096,
-      5120,
-      6656,
-      8192,
-      12288,
-      18432};
-  for (int i = 1024; i <= 20480; i += 1024) {
-    features.insert(i);
-  }
-  for (auto feature : features) {
-    ASSERT_TRUE(feature % vect_factor == 0);
-    auto min_batch_size = ceilDiv(feature / vect_factor, max_threads_per_block);
-    auto max_batch_size = std::min(
-        (int64_t)10, ceilDiv(feature / vect_factor, min_threads_per_block));
-    std::vector<kernelInfo> results;
-    results.emplace_back(test(batch_size, feature, 0, 0, false, false));
-    for (auto decouple_data_load : {false}) {
-      for (auto project_to_input :
-           {false}) { // can't save buffer size, no need to test project.
-        for (auto persistent_batch_size = min_batch_size;
-             persistent_batch_size <= max_batch_size;
-             persistent_batch_size++) {
-          // given a persistent_batch_size, warps_per_block is derived from
-          // feature size and vector factor of 8.
-          auto warps_per_block = ceilDiv(
-              ceilDiv(feature / vect_factor, persistent_batch_size), 32);
-          // target different blocks_per_sm by adjusting register per thread
-          auto max_blocks_per_sm = 64 / warps_per_block;
-          for (auto blocks_per_sm = 1; blocks_per_sm <= max_blocks_per_sm;
-               blocks_per_sm++) {
-            auto res = test(
-                batch_size,
-                feature,
-                persistent_batch_size,
-                blocks_per_sm,
-                project_to_input,
-                decouple_data_load);
-            res.speedup = res.bandwidth / (results[0].bandwidth - 1e4);
-            results.emplace_back(res);
-            res.print();
-          }
-        }
-      }
-    }
-
-    std::sort(
-        results.begin(),
-        results.end(),
-        [](const kernelInfo& a, const kernelInfo& b) {
-          return a.bandwidth > b.bandwidth;
-        });
-    std::cout << "\n--- Default and top 10 cases out of tested cases: "
-              << results.size() << std::endl;
-    for (int i = 0; i < 11; ++i) {
-      results[i].print();
-    }
-
-    // Open a file in write mode
-    char hostname[HOST_NAME_MAX];
-    if (gethostname(hostname, HOST_NAME_MAX) != 0) {
-      std::cerr << "Failed to get the hostname." << std::endl;
-      return;
-    }
-    std::ostringstream fname;
-    fname << "/hhome/benchmarks/layernorm_heuristics/" << hostname
-          << "_dropout_simplernorm_" << batch_size << "_" << feature << ".txt";
-    std::ofstream file(fname.str());
-    if (file.is_open()) {
-      for (auto& info : results) {
-        info.print(file);
-      }
-      file.close(); // Close the file when done
-    } else {
-      std::cerr << "Unable to open file." << std::endl;
-    }
-  }
-}
-
-=======
 TEST_F(NVFuserTest, ProjectPersistentBufferMultiScopes) {
   std::unique_ptr<Fusion> fusion_ptr = std::make_unique<Fusion>();
   auto fusion = fusion_ptr.get();
@@ -11239,7 +9400,6 @@
   fe.compileFusion(fusion, inputs);
   auto cg_outputs = fe.runFusion(inputs);
 }
->>>>>>> 449930a1
 // Test file size should be up to 10K LoC. Create a new file for more tests.
 
 } // namespace nvfuser