--- conflicted
+++ resolved
@@ -8529,7 +8529,6 @@
   auto cg_outputs = fe.runFusion(inputs);
 }
 
-<<<<<<< HEAD
 TEST_F(NVFuserTest, DropoutLayerNorm) {
   struct kernelInfo {
     float bandwidth;
@@ -9442,7 +9441,6 @@
       }
     }
   }
-=======
 // Test projection to inputs when the persistent buffer is a broadcast tv.
 TEST_F(NVFuserTest, ProjectToInputsAndBroadcastTvs2) {
   std::unique_ptr<Fusion> fusion_ptr = std::make_unique<Fusion>();
@@ -9586,7 +9584,6 @@
   FusionExecutor fe;
   fe.compileFusion(fusion, inputs, persistent_params->lparams);
   auto cg_outputs = fe.runFusion(inputs, persistent_params->lparams);
->>>>>>> cf208215
 }
 
 // Test file size should be up to 10K LoC. Create a new file for more tests.
