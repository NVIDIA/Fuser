// clang-format off
/*
 * SPDX-FileCopyrightText: Copyright (c) 2023-present NVIDIA CORPORATION & AFFILIATES.
 * All rights reserved.
 * SPDX-License-Identifier: BSD-3-Clause
 */
// clang-format on
#include <gmock/gmock-matchers.h>
#include <gtest/gtest.h>

#include <codegen.h>
#include <debug.h>
#include <device_lower/lower2device.h>
#include <device_lower/pass/magic_zero.h>
#include <disjoint_set.h>
#include <executor.h>
#include <executor_params.h>
#include <expr_evaluator.h>
#include <fusion.h>
#include <fusion_segmenter.h>
#include <grouped_reduction.h>
#include <inlining.h>
#include <ir/all_nodes.h>
#include <ir/builder.h>
#include <ir/graphviz.h>
#include <ir/iostream.h>
#include <ir/utils.h>
#include <iter_visitor.h>
#include <kernel_cache.h>
#include <kernel_ir.h>
#include <kernel_ir_dispatch.h>
#include <ops/all_ops.h>
#include <root_domain_map.h>
#include <scheduler/all_schedulers.h>
#include <scheduler/reduction_utils.h>
#include <scheduler/utils.h>
#include <test/utils.h>
#include <test/validator.h>
#include <transform_replay.h>
#include <transform_rfactor.h>

#include <torch/csrc/jit/api/function_impl.h>
#include <torch/csrc/jit/codegen/cuda/interface.h>
#include <torch/csrc/jit/ir/irparser.h>
#include <torch/torch.h>

#include <ATen/cuda/CUDAContext.h>
#include <ATen/cuda/Exceptions.h>
#include <c10/cuda/CUDAStream.h>

#include <algorithm>
#include <cmath>
#include <iostream>
#include <sstream>
#include <thread>

namespace nvfuser {

using namespace at::indexing;

TEST_F(NVFuserTest, FusionNonDivisibleSplit1_CUDA) {
  Fusion fusion;
  FusionGuard fg(&fusion);

  auto tv0 = makeSymbolicTensor(1);
  fusion.addInput(tv0);

  auto tv1 = sum(tv0, {0});
  fusion.addOutput(tv1);

  // [I]
  tv1->split(0, 5);
  // [ceilDiv(I, 5), 5]

  // This second split is non-divisible. The split domain must be predicated.
  tv1->split(1, 3);
  // [ceilDiv(I, 5), 2, 3]

  auto tv2 = sum(tv0, {0});
  fusion.addOutput(tv2);

  // tv2 shouldn't need to have another predicate
  tv2->split(0, 4);
  tv2->split(1, 2);

  GpuLower gpulw(&fusion);
  TORCH_CHECK(
      gpulw.nonDivisibleSplitInfo().splitsToValidate().empty(),
      "There must be no split to validate");
  TORCH_CHECK(
      gpulw.nonDivisibleSplitInfo().splitsToPredicate().size() == 1,
      "Only tv1 should have a non-divisible predicate.");
  for (auto tv : {loweredTv(tv1, gpulw)}) {
    auto it = gpulw.nonDivisibleSplitInfo().splitsToPredicate().find(tv);
    TORCH_CHECK(
        it != gpulw.nonDivisibleSplitInfo().splitsToPredicate().end(),
        "No info found for ",
        tv);
    const auto& splits_to_predicate = it->second;
    TORCH_CHECK(
        splits_to_predicate.size() == 1,
        "There must be one split to predicate");
  }

  auto options = at::TensorOptions().dtype(at::kFloat).device(at::kCUDA, 0);
  at::Tensor t0 = at::randn({24}, options);

  FusionExecutor fe;
  fe.compileFusion(&fusion, {t0});
  auto cg_outputs = fe.runFusion({t0});

  auto ref = t0.sum();

  testValidate(&fusion, cg_outputs, {t0}, {ref, ref}, __LINE__, __FILE__);
}

// Repro of issue #1074
TEST_F(NVFuserTest, FusionNonDivisibleSplit2_CUDA) {
  Fusion fusion;
  FusionGuard fg(&fusion);

  auto tv0 = makeSymbolicTensor(2);
  fusion.addInput(tv0);
  auto tv1 = add(tv0, IrBuilder::create<Val>(1.0));
  auto tv2 = add(tv1, IrBuilder::create<Val>(1.0));
  fusion.addOutput(tv2);

  tv2->split(0, 2);
  tv2->split(-1, 4);
  tv2->reorder({{1, 2}, {2, 1}});
  tv0->computeAt(tv2, 2);

  tv2->split(-1, 3);

  // To make the sanitizer catch the invalid accesses. Not necessary
  // to expose the bug.
  tv1->setMemoryType(MemoryType::Shared);

  GpuLower gpulw(&fusion);
  TORCH_CHECK(
      gpulw.nonDivisibleSplitInfo().splitsToValidate().empty(),
      "There must be no split to validate");
  TORCH_CHECK(
      gpulw.nonDivisibleSplitInfo().splitsToPredicate().size() == 1,
      "Only tv2 should have a non-divisible predicate.");
  for (auto tv : {loweredTv(tv2, gpulw)}) {
    auto it = gpulw.nonDivisibleSplitInfo().splitsToPredicate().find(tv);
    TORCH_CHECK(
        it != gpulw.nonDivisibleSplitInfo().splitsToPredicate().end(),
        "No info found for ",
        tv);
    const auto& splits_to_predicate = it->second;
    TORCH_CHECK(
        splits_to_predicate.size() == 1,
        "There must be one split to predicate");
  }

  auto options = at::TensorOptions().dtype(at::kFloat).device(at::kCUDA, 0);
  at::Tensor t0 = at::randn({13, 17}, options);

  FusionExecutor fe;
  fe.compileFusion(&fusion, {t0});
  auto cg_outputs = fe.runFusion({t0});

  auto ref = t0 + 2;

  testValidate(&fusion, cg_outputs, {t0}, {ref}, __LINE__, __FILE__);
}

// Similar to FusionNonDivisibleSplit1 but with unswitch
TEST_F(NVFuserTest, FusionNonDivisibleSplit3_CUDA) {
  Fusion fusion;
  FusionGuard fg(&fusion);

  auto tv0 = makeSymbolicTensor(1);
  fusion.addInput(tv0);

  auto tv1 = add(tv0, IrBuilder::create<Val>(1.0));
  auto tv2 = sum(tv1, {0});
  fusion.addOutput(tv2);

  tv2->split(0, 5);
  tv2->split(1, 3);

  tv0->computeAt(tv2, -1);

  tv2->axis(0)->parallelize(ParallelType::Unswitch);

  GpuLower gpulw(&fusion);
  TORCH_CHECK(
      gpulw.nonDivisibleSplitInfo().splitsToValidate().empty(),
      "There must be no split to validate");
  TORCH_CHECK(
      gpulw.nonDivisibleSplitInfo().splitsToPredicate().size() == 2,
      "Both tv1 and tv2 should have a non-divisible predicate.");
  for (auto tv : {loweredTv(tv1, gpulw), loweredTv(tv2, gpulw)}) {
    auto it = gpulw.nonDivisibleSplitInfo().splitsToPredicate().find(tv);
    TORCH_CHECK(
        it != gpulw.nonDivisibleSplitInfo().splitsToPredicate().end(),
        "No info found for ",
        tv);
    const auto& splits_to_predicate = it->second;
    TORCH_CHECK(
        splits_to_predicate.size() == 1,
        "There must be one split to predicate");
  }

  auto options = at::TensorOptions().dtype(at::kFloat).device(at::kCUDA, 0);
  at::Tensor t0 = at::randn({24}, options);

  FusionExecutor fe;
  fe.compileFusion(&fusion, {t0});
  auto cg_outputs = fe.runFusion({t0});

  auto ref = (t0 + 1).sum();

  testValidate(&fusion, cg_outputs, {t0}, {ref}, __LINE__, __FILE__);
}

// Non-divisible split through merge
TEST_F(NVFuserTest, FusionNonDivisibleSplit4_CUDA) {
  Fusion fusion;
  FusionGuard fg(&fusion);

  auto tv0 = makeSymbolicTensor(2);
  fusion.addInput(tv0);

  auto tv1 = add(tv0, IrBuilder::create<Val>(1.0));
  auto tv2 = sum(tv1, {0, 1});
  fusion.addOutput(tv2);

  tv2->split(0, 5);
  tv2->merge(1, 2);
  tv2->split(1, 3);

  tv0->computeAt(tv2, -1);

  GpuLower gpulw(&fusion);
  TORCH_CHECK(
      gpulw.nonDivisibleSplitInfo().splitsToValidate().empty(),
      "There must be no split to validate");
  TORCH_CHECK(
      gpulw.nonDivisibleSplitInfo().splitsToPredicate().size() == 2,
      "Both tv1 and tv2 should have a non-divisible predicate.");
  for (auto tv : {loweredTv(tv1, gpulw), loweredTv(tv2, gpulw)}) {
    auto it = gpulw.nonDivisibleSplitInfo().splitsToPredicate().find(tv);
    TORCH_CHECK(
        it != gpulw.nonDivisibleSplitInfo().splitsToPredicate().end(),
        "No info found for ",
        tv);
    const auto& splits_to_predicate = it->second;
    TORCH_CHECK(
        splits_to_predicate.size() == 1,
        "There must be one split to predicate");
  }

  auto options = at::TensorOptions().dtype(at::kFloat).device(at::kCUDA, 0);
  at::Tensor t0 = at::randn({24, 2}, options);

  FusionExecutor fe;
  fe.compileFusion(&fusion, {t0});
  auto cg_outputs = fe.runFusion({t0});

  auto ref = (t0 + 1).sum();

  testValidate(&fusion, cg_outputs, {t0}, {ref}, __LINE__, __FILE__);
}

// Nested splits
TEST_F(NVFuserTest, FusionNonDivisibleSplit5_CUDA) {
  Fusion fusion;
  FusionGuard fg(&fusion);

  auto tv0 = makeSymbolicTensor(1);
  fusion.addInput(tv0);

  auto tv1 = add(tv0, IrBuilder::create<Val>(1.0));
  auto tv2 = sum(tv1, {0});
  fusion.addOutput(tv2);

  // [I]
  tv2->split(0, 8);
  // [I/8, 8]
  tv2->split(1, 2);
  // [I/8, 4, 2]
  tv2->split(1, 3); // non-divisible split of outer output
  // [I/8, 2, 3, 2]

  tv0->computeAt(tv2, -1);

  GpuLower gpulw(&fusion);
  TORCH_CHECK(
      gpulw.nonDivisibleSplitInfo().splitsToValidate().empty(),
      "There must be no split to validate");
  TORCH_CHECK(
      gpulw.nonDivisibleSplitInfo().splitsToPredicate().size() == 2,
      "Both tv1 and tv2 should have a non-divisible predicate.");
  for (auto tv : {loweredTv(tv1, gpulw), loweredTv(tv2, gpulw)}) {
    auto it = gpulw.nonDivisibleSplitInfo().splitsToPredicate().find(tv);
    TORCH_CHECK(
        it != gpulw.nonDivisibleSplitInfo().splitsToPredicate().end(),
        "No info found for ",
        tv);
    const auto& splits_to_predicate = it->second;
    TORCH_CHECK(
        splits_to_predicate.size() == 1,
        "There must be one split to predicate");
  }

  auto options = at::TensorOptions().dtype(at::kFloat).device(at::kCUDA, 0);
  at::Tensor t0 = at::randn({24}, options);

  FusionExecutor fe;
  fe.compileFusion(&fusion, {t0});
  auto cg_outputs = fe.runFusion({t0});

  auto ref = (t0 + 1).sum();

  testValidate(&fusion, cg_outputs, {t0}, {ref}, __LINE__, __FILE__);
}

// Vectorized non-divisible split. Must be validated at run time
TEST_F(NVFuserTest, FusionNonDivisibleSplitVectorize1_CUDA) {
  Fusion fusion;
  FusionGuard fg(&fusion);

  auto tv0 = makeContigTensor(1);
  fusion.addInput(tv0);

  auto tv1 = set(tv0);
  fusion.addOutput(tv1);

  tv1->split(0, 8, false);
  tv1->split(1, 4);

  tv1->axis(-1)->parallelize(ParallelType::Vectorize);

  GpuLower gpulw(&fusion);
  TORCH_CHECK(
      gpulw.nonDivisibleSplitInfo().splitsToValidate().size() == 1,
      "There should be one split to validate");
  for (const auto& kv : gpulw.nonDivisibleSplitInfo().splitsToPredicate()) {
    const auto& splits_to_predicate = kv.second;
    TORCH_CHECK(
        splits_to_predicate.empty(),
        "There must be no split to predicate, but tensor t",
        kv.first->name(),
        " has:",
        splits_to_predicate);
  }

  auto options = at::TensorOptions().dtype(at::kFloat).device(at::kCUDA, 0);
  auto t0 = at::randn({32}, options);

  FusionExecutor fe;
  fe.compileFusion(&fusion, {t0});
  auto cg_outputs = fe.runFusion({t0});

  testValidate(&fusion, cg_outputs, {t0}, {t0}, __LINE__, __FILE__);

  auto t0_non_divisible = at::randn({8}, options);
  // Since ceilDiv(8, 8) is not divisible by 4, the vectorization is
  // illegal. The run-time validation of vectorization should throw an error.
  // NOLINTNEXTLINE(cppcoreguidelines-avoid-goto,hicpp-avoid-goto)
  ASSERT_ANY_THROW(fe.runFusion({t0_non_divisible}));
}

// If a split is validated at run time, it's not necessary to predicate.
TEST_F(NVFuserTest, FusionNonDivisibleSplitVectorize2_CUDA) {
  Fusion fusion;
  FusionGuard fg(&fusion);

  auto tv0 = makeContigTensor(1);
  fusion.addInput(tv0);

  auto tv1 = set(tv0);
  auto tv2 = add(tv1, IrBuilder::create<Val>(1.0));
  auto tv3 = sum(tv2, {0});
  fusion.addOutput(tv3);

  tv3->split(0, 8, false);
  tv3->split(1, 4);
  TransformPropagatorWithCheck propagator(tv3);
  MaxRootDomainInfoSpanningTree(tv3).traverse(&propagator);

  tv3->axis(1)->parallelize(ParallelType::TIDx);
  scheduler_utils::parallelizeAllLike(tv3, {tv1, tv2});

  tv1->axis(2)->parallelize(ParallelType::Vectorize);

  GpuLower gpulw(&fusion);
  TORCH_CHECK(
      gpulw.nonDivisibleSplitInfo().splitsToValidate().size() == 1,
      "There should be one split to validate");
  for (const auto& kv : gpulw.nonDivisibleSplitInfo().splitsToPredicate()) {
    const auto& splits_to_predicate = kv.second;
    TORCH_CHECK(
        splits_to_predicate.empty(),
        "There must be no split to predicate, but tensor t",
        kv.first->name(),
        " has:",
        splits_to_predicate);
  }

  auto options = at::TensorOptions().dtype(at::kFloat).device(at::kCUDA, 0);

  auto t0 = at::randn({1024}, options);

  FusionExecutor fe;
  fe.compileFusion(&fusion, {t0});
  auto cg_outputs = fe.runFusion({t0});

  auto ref = (t0 + 1).sum();

  testValidate(&fusion, cg_outputs, {t0}, {ref}, __LINE__, __FILE__);
}

TEST_F(NVFuserTest, FusionIssue1284Repro_CUDA) {
  std::unique_ptr<Fusion> fusion_ptr = std::make_unique<Fusion>();
  Fusion& fusion = *fusion_ptr.get();
  FusionGuard fg(&fusion);

  std::vector<int64_t> input_shape_0 = {10, 20};
  std::vector<int64_t> input_shape_1 = {15};

  TensorView* in_0 = makeSymbolicTensor(input_shape_0.size());
  TensorView* in_1 = makeSymbolicTensor(input_shape_1.size());
  fusion.addInput(in_0);
  fusion.addInput(in_1);

  TensorView* out_0 = add(in_0, IrBuilder::create<Val>(0.f));
  TensorView* out_1 = add(in_1, IrBuilder::create<Val>(2.f));

  fusion.addOutput(out_0);
  fusion.addOutput(out_1);

  auto options = at::TensorOptions().dtype(at::kFloat).device(at::kCUDA, 0);
  at::Tensor at_in_0 = at::randn(input_shape_0, options);
  at::Tensor at_in_1 = at::randn(input_shape_1, options);
  std::vector<c10::IValue> aten_inputs = {at_in_0, at_in_1};

  FusionExecutorCache fec(std::move(fusion_ptr));
  auto outputs = fec.runFusionWithInputs(aten_inputs);

  auto t1 = at_in_1 + 2;

  auto runtime = fec.getMostRecentKernelRuntime();
  TORCH_INTERNAL_ASSERT(runtime->isSegmented());
  TORCH_INTERNAL_ASSERT(runtime->fusionSegments()->groups().size() == 2);

  testValidate(
      &fusion, outputs, {at_in_0, at_in_1}, {at_in_0, t1}, __LINE__, __FILE__);
}

TEST_F(NVFuserTest, FusionIssue1284Repro2_CUDA) {
  std::unique_ptr<Fusion> fusion_ptr = std::make_unique<Fusion>();
  Fusion& fusion = *fusion_ptr.get();
  FusionGuard fg(&fusion);

  std::vector<int64_t> input_shape_0 = {4, 4};
  std::vector<int64_t> input_shape_1 = {3, 4, 4};
  std::vector<int64_t> input_shape_2 = {2, 8, 4, 4};

  TensorView* in_0 = makeSymbolicTensor(input_shape_0.size());
  TensorView* in_1 = makeSymbolicTensor(input_shape_1.size());
  TensorView* in_2 = makeSymbolicTensor(input_shape_2.size());

  fusion.addInput(in_0);
  fusion.addInput(in_1);
  fusion.addInput(in_2);

  TensorView* out_0 = add(in_0, in_1);
  TensorView* out_1 = add(in_0, in_2);

  fusion.addOutput(out_0);
  fusion.addOutput(out_1);

  auto options = at::TensorOptions().dtype(at::kFloat).device(at::kCUDA, 0);
  at::Tensor at_in_0 = at::randn(input_shape_0, options);
  at::Tensor at_in_1 = at::randn(input_shape_1, options);
  at::Tensor at_in_2 = at::randn(input_shape_2, options);

  std::vector<c10::IValue> aten_inputs = {at_in_0, at_in_1, at_in_2};

  FusionExecutorCache fec(std::move(fusion_ptr));
  auto outputs = fec.runFusionWithInputs(aten_inputs);

  auto t0 = at_in_0 + at_in_1;
  auto t1 = at_in_0 + at_in_2;

  auto runtime = fec.getMostRecentKernelRuntime();
  TORCH_INTERNAL_ASSERT(runtime->isSegmented());
  TORCH_INTERNAL_ASSERT(runtime->fusionSegments()->groups().size() == 2);

  testValidate(
      &fusion,
      outputs,
      {at_in_0, at_in_1, at_in_2},
      {t0, t1},
      __LINE__,
      __FILE__);
}

TEST_F(NVFuserTest, FusionIssue1305Repro_CUDA) {
  std::unique_ptr<Fusion> fusion_ptr = std::make_unique<Fusion>();
  Fusion& fusion = *fusion_ptr.get();
  FusionGuard fg(&fusion);

  auto t0 = makeContigTensor(1);
  auto t1 = makeContigTensor(2);

  fusion.addInput(t0);
  fusion.addInput(t1);

  auto t2 = broadcast(t0, {true, false});
  auto t3 = add(t1, t2);
  auto t4 = add(t3, t2);
  auto t5 = sum(t4, {1});
  auto t6 = broadcast(t5, {false, true});
  auto t7 = add(t3, t6);

  fusion.addOutput(t7);

  t3->computeAt(t7, -1, ComputeAtMode::MostInlined);

  TORCH_INTERNAL_ASSERT(t3->getComputeAtPosition() == 1);
}

TEST_F(NVFuserTest, FusionDoubleBuffering1_CUDA) {
  Fusion fusion;
  FusionGuard fg(&fusion);

  auto tv0 = makeContigTensor(1);
  fusion.addInput(tv0);

  auto tv1 = set(tv0);
  auto tv2 = add(tv1, IrBuilder::create<Val>(1.0));
  auto tv3 = set(tv2);
  fusion.addOutput(tv3);

  tv1->setMemoryType(MemoryType::Shared);

  tv3->split(-1, 128);
  tv3->split(-1, 32);
  TransformPropagatorWithCheck propagator(tv3);
  MaxRootDomainInfoSpanningTree(tv3).traverse(&propagator);

  tv0->computeAt(tv3, 1);

  tv3->axis(-2)->parallelize(ParallelType::BIDx);
  tv3->axis(-1)->parallelize(ParallelType::TIDx);
  scheduler_utils::parallelizeAllLike(tv3);

  tv1->doubleBuffer();

  auto options = at::TensorOptions().dtype(at::kFloat).device(at::kCUDA, 0);
  auto t0 = at::randn({1000}, options);

  FusionExecutor fe;
  fe.compileFusion(&fusion, {t0});
  auto cg_outputs = fe.runFusion({t0});

  auto ref = t0 + 1;

  testValidate(&fusion, cg_outputs, {t0}, {ref}, __LINE__, __FILE__);
}

TEST_F(NVFuserTest, FusionDoubleBuffering2_CUDA) {
  Fusion fusion;
  FusionGuard fg(&fusion);

  auto tv0 = makeContigTensor(1);
  fusion.addInput(tv0);

  auto tv1 = set(tv0);
  auto tv2 = add(tv1, IrBuilder::create<Val>(1.0));
  auto tv3 = set(tv2);
  fusion.addOutput(tv3);

  tv3->split(-1, 128);
  tv3->split(-1, 32);
  TransformPropagatorWithCheck propagator(tv3);
  MaxRootDomainInfoSpanningTree(tv3).traverse(&propagator);

  tv0->computeAt(tv3, -1);

  tv3->axis(-2)->parallelize(ParallelType::BIDx);
  tv3->axis(-1)->parallelize(ParallelType::TIDx);
  scheduler_utils::parallelizeAllLike(tv3);

  tv1->doubleBuffer();

  auto options = at::TensorOptions().dtype(at::kFloat).device(at::kCUDA, 0);
  auto t0 = at::randn({1000}, options);

  FusionExecutor fe;
  fe.compileFusion(&fusion, {t0});
  auto cg_outputs = fe.runFusion({t0});

  auto ref = t0 + 1;

  testValidate(&fusion, cg_outputs, {t0}, {ref}, __LINE__, __FILE__);
}

TEST_F(NVFuserTest, FusionDoubleBuffering3_CUDA) {
  Fusion fusion;
  FusionGuard fg(&fusion);

  auto tv0 = makeContigTensor(1);
  fusion.addInput(tv0);

  auto tv1 = add(tv0, IrBuilder::create<Val>(1.0));
  auto tv2 = set(tv1);
  auto tv3 = add(tv2, IrBuilder::create<Val>(1.0));
  fusion.addOutput(tv3);

  tv1->setMemoryType(MemoryType::Shared);

  tv3->split(-1, 128);
  tv3->split(-1, 32);
  TransformPropagatorWithCheck propagator(tv3);
  MaxRootDomainInfoSpanningTree(tv3).traverse(&propagator);

  tv0->computeAt(tv3, 1);

  // tv2 is invalid to double-buffer as its producer, tv1, is
  // computed inside the double-buffering loop.
  // NOLINTNEXTLINE(cppcoreguidelines-avoid-goto,hicpp-avoid-goto)
  ASSERT_ANY_THROW(tv2->doubleBuffer());

  // Moving tv2 inner makes tv1 large enough to double-buffer tv2
  tv2->computeAt(tv3, 2);

  tv2->doubleBuffer();

  tv3->axis(-1)->parallelize(ParallelType::TIDx);
  scheduler_utils::parallelizeAllLike(tv3);

  auto options = at::TensorOptions().dtype(at::kFloat).device(at::kCUDA, 0);
  auto t0 = at::randn({1000}, options);

  FusionExecutor fe;
  fe.compileFusion(&fusion, {t0});
  auto cg_outputs = fe.runFusion({t0});

  auto ref = t0 + 2;

  testValidate(&fusion, cg_outputs, {t0}, {ref}, __LINE__, __FILE__);
}

// Double buffering smem to local and unswitch
TEST_F(NVFuserTest, FusionDoubleBuffering4_CUDA) {
  Fusion fusion;
  FusionGuard fg(&fusion);

  auto tv0 = makeContigTensor(1);
  fusion.addInput(tv0);

  auto tv1 = add(tv0, IrBuilder::create<Val>(1.0));
  auto tv2 = set(tv1);
  auto tv3 = add(tv2, IrBuilder::create<Val>(1.0));
  fusion.addOutput(tv3);

  tv1->setMemoryType(MemoryType::Shared);

  tv3->split(-1, 128);
  tv3->split(-1, 32);
  tv3->split(-1, 8);
  TransformPropagatorWithCheck propagator(tv3);
  MaxRootDomainInfoSpanningTree(tv3).traverse(&propagator);

  tv0->computeAt(tv3, 2);
  tv2->computeAt(tv3, -1);

  tv3->axis(-1)->parallelize(ParallelType::TIDx);
  tv3->axis(1)->parallelize(ParallelType::Unswitch);
  scheduler_utils::parallelizeAllLike(tv3);

  tv2->doubleBuffer();

  auto options = at::TensorOptions().dtype(at::kFloat).device(at::kCUDA, 0);
  auto t0 = at::randn({1000}, options);

  FusionExecutor fe;
  fe.compileFusion(&fusion, {t0});
  auto cg_outputs = fe.runFusion({t0});

  auto ref = t0 + 2;

  testValidate(&fusion, cg_outputs, {t0}, {ref}, __LINE__, __FILE__);
}

// Double buffering gmem to shared and unswitch
TEST_F(NVFuserTest, FusionDoubleBuffering5_CUDA) {
  Fusion fusion;
  FusionGuard fg(&fusion);

  auto tv0 = makeContigTensor(1);
  fusion.addInput(tv0);

  auto tv1 = set(tv0);
  auto tv2 = add(tv1, IrBuilder::create<Val>(1.0));
  fusion.addOutput(tv2);

  tv1->setMemoryType(MemoryType::Shared);

  tv2->split(-1, 128);
  tv2->split(-1, 32);
  tv2->split(-1, 8);
  TransformPropagatorWithCheck propagator(tv2);
  MaxRootDomainInfoSpanningTree(tv2).traverse(&propagator);

  tv0->computeAt(tv2, 2);
  tv1->computeAt(tv2, -1);

  tv2->axis(-1)->parallelize(ParallelType::TIDx);
  tv2->axis(1)->parallelize(ParallelType::Unswitch);
  scheduler_utils::parallelizeAllLike(tv2);

  tv1->doubleBuffer();

  auto options = at::TensorOptions().dtype(at::kFloat).device(at::kCUDA, 0);
  auto t0 = at::randn({1000}, options);

  FusionExecutor fe;
  fe.compileFusion(&fusion, {t0});
  auto cg_outputs = fe.runFusion({t0});

  auto ref = t0 + 1;

  testValidate(&fusion, cg_outputs, {t0}, {ref}, __LINE__, __FILE__);
}

// Double buffering smem to local and unroll
TEST_F(NVFuserTest, FusionDoubleBuffering6_CUDA) {
  Fusion fusion;
  FusionGuard fg(&fusion);

  auto tv0 = makeContigTensor(1);
  fusion.addInput(tv0);

  auto tv1 = add(tv0, IrBuilder::create<Val>(1.0));
  auto tv2 = set(tv1);
  auto tv3 = add(tv2, IrBuilder::create<Val>(1.0));
  fusion.addOutput(tv3);

  tv1->setMemoryType(MemoryType::Shared);

  tv3->split(-1, 128);
  tv3->split(-1, 16);
  tv3->split(-2, 4);
  tv3->split(-2, 2);
  TransformPropagatorWithCheck propagator(tv3);
  MaxRootDomainInfoSpanningTree(tv3).traverse(&propagator);

  tv0->computeAt(tv3, 1);
  tv2->computeAt(tv3, -1);

  tv3->axis(2)->parallelize(ParallelType::Unroll);
  tv3->axis(4)->parallelize(ParallelType::TIDx);

  tv2->doubleBuffer();

  auto options = at::TensorOptions().dtype(at::kFloat).device(at::kCUDA, 0);
  auto t0 = at::randn({199}, options);

  FusionExecutor fe;
  fe.compileFusion(&fusion, {t0});
  auto cg_outputs = fe.runFusion({t0});

  auto ref = t0 + 2;

  testValidate(&fusion, cg_outputs, {t0}, {ref}, __LINE__, __FILE__);
}

// Double buffering and vectorize
TEST_F(NVFuserTest, FusionDoubleBuffering7_CUDA) {
  Fusion fusion;
  FusionGuard fg(&fusion);

  auto tv0 = makeContigTensor(1);
  fusion.addInput(tv0);

  auto tv1 = set(tv0);
  auto tv2 = add(tv1, IrBuilder::create<Val>(1.0));
  fusion.addOutput(tv2);

  tv2->split(-1, 128);
  tv2->split(-1, 4);
  TransformPropagatorWithCheck propagator(tv2);
  MaxRootDomainInfoSpanningTree(tv2).traverse(&propagator);

  tv1->computeAt(tv2, 2);

  tv2->axis(-2)->parallelize(ParallelType::TIDx);

  tv1->axis(-1)->parallelize(ParallelType::Vectorize);

  tv1->doubleBuffer();

  auto options = at::TensorOptions().dtype(at::kFloat).device(at::kCUDA, 0);
  auto t0 = at::randn({200}, options);

  FusionExecutor fe;
  fe.compileFusion(&fusion, {t0});
  auto cg_outputs = fe.runFusion({t0});

  auto ref = t0 + 1;

  testValidate(&fusion, cg_outputs, {t0}, {ref}, __LINE__, __FILE__);
}

// Multiple tensors to double-buffer
TEST_F(NVFuserTest, FusionDoubleBuffering8_CUDA) {
  Fusion fusion;
  FusionGuard fg(&fusion);

  auto tv0 = makeContigTensor(1);
  fusion.addInput(tv0);
  auto tv1 = makeContigTensor(1);
  fusion.addInput(tv1);

  auto tv2 = set(tv0);
  auto tv3 = set(tv1);
  auto tv4 = add(tv2, tv3);
  fusion.addOutput(tv4);

  tv4->split(0, 32);
  tv4->split(0, 4);
  TransformPropagatorWithCheck propagator(tv4);
  MaxRootDomainInfoSpanningTree(tv4).traverse(&propagator);

  tv0->computeAt(tv4, 1);
  tv1->computeAt(tv4, 1);

  tv4->axis(-1)->parallelize(ParallelType::TIDx);
  scheduler_utils::parallelizeAllLike(tv4);

  tv2->doubleBuffer();
  tv3->doubleBuffer();

  auto options = at::TensorOptions().dtype(at::kFloat).device(at::kCUDA, 0);
  auto t0 = at::randn({100}, options);
  auto t1 = at::randn({100}, options);

  FusionExecutor fe;
  fe.compileFusion(&fusion, {t0, t1});
  auto cg_outputs = fe.runFusion({t0, t1});

  auto ref = t0 + t1;

  testValidate(&fusion, cg_outputs, {t0, t1}, {ref}, __LINE__, __FILE__);
}

// Nested double buffering from gmem to smem and smem to register
TEST_F(NVFuserTest, FusionDoubleBuffering9_CUDA) {
  Fusion fusion;
  FusionGuard fg(&fusion);

  auto tv0 = makeContigTensor(1);
  fusion.addInput(tv0);
  auto tv1 = add(tv0, IrBuilder::create<Val>(1.0));
  auto out = tv1;
  fusion.addOutput(out);

  auto tv2 = tv0->cacheAfter();
  auto tv3 = tv2->cacheAfter();

  out->split(0, 32);
  out->split(0, 4);
  TransformPropagatorWithCheck propagator(out);
  MaxRootDomainInfoSpanningTree(out).traverse(&propagator);

  tv2->setMemoryType(MemoryType::Shared);

  tv2->computeAt(out, 1);
  tv3->computeAt(out, -1);

  out->axis(-1)->parallelize(ParallelType::TIDx);
  scheduler_utils::parallelizeAllLike(out);

  tv2->doubleBuffer();
  tv3->doubleBuffer();

  auto options = at::TensorOptions().dtype(at::kFloat).device(at::kCUDA, 0);
  auto t0 = at::randn({1001}, options);

  FusionExecutor fe;
  fe.compileFusion(&fusion, {t0});
  auto cg_outputs = fe.runFusion({t0});

  auto ref = t0 + 1;

  testValidate(&fusion, cg_outputs, {t0}, {ref}, __LINE__, __FILE__);
}

// FusionSmemBlockGemmCache + double buffering at both smem and local
TEST_F(NVFuserTest, FusionSmemBlockGemmCacheDoubleBuffer_CUDA) {
  Fusion fusion;
  FusionGuard fg(&fusion);

  // Algorithm
  TensorView* tv0 = makeSymbolicTensor(2); // (M, K)
  TensorView* tv1 = makeSymbolicTensor(2); // (K, N)
  TensorView* tv2 = broadcast(tv0, {false, false, true}); // (M, K, B)
  TensorView* tv3 = broadcast(tv1, {true, false, false}); // (B, K, N)
  TensorView* tv4 = mul(tv2, tv3); // M, K, N
  TensorView* tv5 = sum(tv4, {1}); // M, R, N
  fusion.addInput(tv0);
  fusion.addInput(tv1);
  fusion.addOutput(tv5);

  TensorView* tv6 = tv5->cacheBefore();

  // For smem double buffering
  auto tv0_cache_local = tv0->cacheAfter();
  auto tv1_cache_local = tv1->cacheAfter();

  // For register double buffering
  auto tv0_cache_smem = tv0->cacheAfter();
  auto tv1_cache_smem = tv1->cacheAfter();

  const int BSX = 32;
  const int TSX = 8;

  // [M, K, N]
  tv6->split(-1, BSX);
  tv6->split(-1, TSX);
  tv6->split(1, BSX);
  tv6->split(0, BSX);
  tv6->split(1, TSX);
  // [M/BSX, BSX/TSX, TSX, K/BSX, BSX, N/BSX, BSX/TSX, TSX]
  tv6->reorder(
      {{4, 7}, {7, 6}, {6, 5}, {2, 4}, {1, 3}, {3, 2}, {5, 1}, {0, 0}});
  // [M/BSX, N/BSX, K/BSX, BSX/TSX, BSX/TSX, TSX, TSX, BSX]

  auto tv6_rf = tv6->rFactor({-1});

  TransformPropagatorWithCheck propagator(tv6_rf);
  MaxRootDomainInfoSpanningTree(tv6_rf).traverse(&propagator);

  tv0->computeAt(tv6, 3);
  tv1->computeAt(tv6, 3);

  tv6_rf->computeAt(tv6, -1);
  tv0_cache_local->computeAt(tv6_rf, -1);
  tv1_cache_local->computeAt(tv6_rf, -1);

  tv0_cache_smem->setMemoryType(MemoryType::Shared);
  tv1_cache_smem->setMemoryType(MemoryType::Shared);

  tv5->axis(0)->parallelize(ParallelType::BIDx);
  tv5->axis(1)->parallelize(ParallelType::BIDy);
  tv5->axis(-3)->parallelize(ParallelType::TIDy);
  tv5->axis(-1)->parallelize(ParallelType::TIDx);

  scheduler_utils::parallelizeAllLike(tv5);

  tv0_cache_local->doubleBuffer();
  tv1_cache_local->doubleBuffer();

  tv0_cache_smem->doubleBuffer();
  tv1_cache_smem->doubleBuffer();

  constexpr int M = 154, K = 45, N = 1524;

  auto options = at::TensorOptions().dtype(at::kFloat).device(at::kCUDA, 0);
  at::Tensor t0 = at::randn({M, K}, options);
  at::Tensor t1 = at::randn({K, N}, options);
  at::Tensor aten_output = matmul(t0.to(at::kDouble), t1.to(at::kDouble));

  std::vector<c10::IValue> aten_inputs = {t0, t1};

  FusionExecutor fe;
  fe.compileFusion(&fusion, aten_inputs);
  auto cg_outputs = fe.runFusion(aten_inputs);

  testValidate(
      &fusion, cg_outputs, aten_inputs, {aten_output}, __LINE__, __FILE__);
  // The smem cache write in this test case is redundant predicated,
  //   and also double buffered. Currently we are relying on WAR sync
  //   insertion to ensure ordering of double buffered tensor access.
  // The check below makes sure that the sync is inserted so that the
  //   test isn't running on a race condition.
  TORCH_CHECK(fe.kernel()->summary().war_hazard_syncs_count > 0);
}

TEST_F(NVFuserTest, FusionIntermediateTensorVectorize_CUDA) {
  GTEST_SKIP();
  std::vector<MemoryType> mem_types = {MemoryType::Shared, MemoryType::Local};

  for (auto mem_type : mem_types) {
    Fusion fusion;
    FusionGuard fg(&fusion);

    auto tv0 = makeContigTensor(1);
    fusion.addInput(tv0);

    auto tv1 = set(tv0);
    auto tv2 = set(tv1);
    auto tv3 = set(tv2);
    fusion.addOutput(tv3);

    tv1->setMemoryType(mem_type);

    tv3->split(-1, 4);
    TransformPropagatorWithCheck propagator(tv3);
    MaxRootDomainInfoSpanningTree(tv3).traverse(&propagator);

    tv1->computeAt(tv3, -2);

    tv2->axis(-1)->parallelize(ParallelType::Vectorize);

    auto options = at::TensorOptions().dtype(at::kFloat).device(at::kCUDA, 0);
    auto t0 = at::randn({15}, options);
    FusionExecutor fe;
    fe.compileFusion(&fusion);

    // This should throw an exception as the extent of t0 is not
    // divisible by the vector width
    // NOLINTNEXTLINE(cppcoreguidelines-avoid-goto,hicpp-avoid-goto)
    ASSERT_ANY_THROW(fe.runFusion({t0}));

    auto t1 = at::randn({16}, options);
    auto cg_outputs = fe.runFusion({t1});

    testValidate(&fusion, cg_outputs, {t1}, {t1}, __LINE__, __FILE__);
  }
}

TEST_F(NVFuserTest, FusionBroadcastConcretization1_CUDA) {
  Fusion fusion;
  FusionGuard fg(&fusion);

  auto tv0 = makeConcreteTensor({10, 1});
  fusion.addInput(tv0);
  auto tv1 = makeConcreteTensor({10, 20});
  fusion.addInput(tv1);
  auto tv2 = makeConcreteTensor({10, 10});
  fusion.addInput(tv2);

  // Not concretized
  auto tv3 = sum(tv2, {1});
  auto tv4 = broadcast(tv3, {false, true});
  auto tv5 = add(tv0, tv4);
  fusion.addOutput(tv5);

  // Concretized
  auto tv6 = sum(tv2, {1});
  auto tv7 = broadcast(tv6, {false, true});
  auto tv8 = add(tv1, tv7);
  fusion.addOutput(tv8);

  for (auto tv : {tv3, tv4, tv5, tv6, tv7, tv8}) {
    tv->axis(1)->parallelize(ParallelType::TIDx);
  }

  GpuLower gpulw(&fusion);
  TORCH_CHECK(!gpulw.concretizedBroadcastDomains()->isConcretized(
      loweredTv(tv4, gpulw)->axis(1)));
  TORCH_CHECK(gpulw.concretizedBroadcastDomains()->isConcretized(
      loweredTv(tv7, gpulw)->axis(1)));

  auto options = at::TensorOptions().dtype(at::kFloat).device(at::kCUDA, 0);
  auto t0 = at::randn({10, 1}, options);
  auto t1 = at::randn({10, 20}, options);
  auto t2 = at::randn({10, 10}, options);
  std::vector<c10::IValue> aten_inputs = {t0, t1, t2};

  FusionExecutor fe;
  fe.compileFusion(&fusion, aten_inputs);
  auto outputs = fe.runFusion(aten_inputs);

  auto t5 = t0 + t2.sum({1}).unsqueeze(-1);
  auto t8 = t1 + t2.sum({1}).unsqueeze(-1);

  testValidate(&fusion, outputs, aten_inputs, {t5, t8}, __LINE__, __FILE__);
}

TEST_F(NVFuserTest, FusionBroadcastConcretization2_CUDA) {
  Fusion fusion;
  FusionGuard fg(&fusion);

  auto tv0 = makeSymbolicTensor(2);
  fusion.addInput(tv0);

  auto tv1 = sum(tv0, {0, 1});
  auto tv2 = broadcast(tv1, {true});
  auto tv3 = broadcast(tv2, {false, true});
  fusion.addOutput(tv3);

  // tv1 is thread-predicated with TIDx and TIDy
  tv1->axis(0)->parallelize(ParallelType::TIDx);
  tv1->axis(1)->parallelize(ParallelType::TIDy);
  // tv2 broadcasts along TIDx
  tv2->axis(0)->parallelize(ParallelType::TIDx);
  // tv3 broadcasts along TIDy
  tv3->axis(0)->parallelize(ParallelType::TIDx);
  tv3->axis(1)->parallelize(ParallelType::TIDy);

  // Both tv2 and tv3 broadcast along predicated TID dimensions, but
  // since the broadcast domains are not concretized, there should be
  // no actual parallel broadcast

  GpuLower gpulw(&fusion);
  TORCH_CHECK(
      !gpulw.kernel()->summary().has_block_broadcasts &&
          !gpulw.kernel()->summary().has_grid_broadcasts,
      "There must be no parallel broadcast in this fusion");

  auto options = at::TensorOptions().dtype(at::kFloat).device(at::kCUDA, 0);
  auto t0 = at::randn({10, 11}, options);
  std::vector<c10::IValue> aten_inputs = {t0};

  FusionExecutor fe;
  fe.compileFusion(&fusion, aten_inputs);
  auto outputs = fe.runFusion(aten_inputs);

  auto t3 = t0.sum().unsqueeze(-1).unsqueeze(-1);

  testValidate(&fusion, outputs, aten_inputs, {t3}, __LINE__, __FILE__);
}

TEST_F(NVFuserTest, FusionBroadcastConcretization3_CUDA) {
  Fusion fusion;
  FusionGuard fg(&fusion);

  std::vector<int64_t> input_shape({10, 4, 8});
  std::vector<int64_t> output_shape({8, 4, 1});

  auto tv0 = makeConcreteTensor(input_shape);
  fusion.addInput(tv0);

  auto tv2 = sum(tv0, {0});
  auto tv3 = set(tv2);
  auto tv4 =
      reshape(tv3, {input_shape.begin() + 1, input_shape.end()}, output_shape);
  auto tv5 = add(tv4, IrBuilder::create<Val>(1.0));
  fusion.addOutput(tv5);

  tv2->axis(0)->parallelize(ParallelType::TIDx);
  tv4->axis(-1)->parallelize(ParallelType::TIDx);
  tv5->axis(-1)->parallelize(ParallelType::TIDx);

  // The reshape op adds a broadcast domain in tv4, which is
  // parallelized. Howver, it is never materialized, so there should
  // be no parallel broadcast.

  GpuLower gpulw(&fusion);
  TORCH_CHECK(
      !gpulw.kernel()->summary().has_block_broadcasts &&
          !gpulw.kernel()->summary().has_grid_broadcasts,
      "There must be no parallel broadcast in this fusion");

  auto options = at::TensorOptions().dtype(at::kFloat).device(at::kCUDA, 0);
  auto t0 = at::randn(input_shape, options);
  std::vector<c10::IValue> aten_inputs = {t0};

  FusionExecutor fe;
  fe.compileFusion(&fusion, aten_inputs);
  auto outputs = fe.runFusion(aten_inputs);

  auto t5 = at::native::view(t0.sum(0), output_shape) + 1;

  testValidate(&fusion, outputs, aten_inputs, {t5}, __LINE__, __FILE__);
}

// Merging non-broadcast and broadcast domains
// TODO: Fix use case see issue https://github.com/csarofeen/pytorch/issues/1418
// validateParallelize does not pass. Even if it's skipped,
// generated code is invalid as blockBroadcast is not used.
#if 0
TEST_F(NVFuserTest, FusionBroadcastConcretization4_CUDA) {
  Fusion fusion;
  FusionGuard fg(&fusion);

  auto tv0 = makeSymbolicTensor(2);
  fusion.addInput(tv0);

  auto tv1 = sum(tv0, {1});
  auto tv2 = broadcast(tv1, {false, true});
  auto tv3 = add(tv2, tv0);
  fusion.addOutput(tv3);

  tv1->axis(1)->parallelize(ParallelType::TIDx);

  tv2->merge(0, 1);
  tv2->axis(0)->parallelize(ParallelType::TIDx);
  // TODO: When set to shared memory, this kernel should be correct, but fails
  // validation and when skipped produces incorrect code
  tv2->setMemoryType(MemoryType::Shared);

  tv3->merge(0, 1);
  tv3->axis(0)->parallelize(ParallelType::TIDx);

  fusion.printMath();
  fusion.printKernel();
}
#endif

TEST_F(NVFuserTest, FusionBroadcastConcretization5_CUDA) {
  Fusion fusion;
  FusionGuard fg(&fusion);

  auto tv0 = makeSymbolicTensor(1);
  fusion.addInput(tv0);
  auto tv1 = makeSymbolicTensor(1);
  fusion.addInput(tv1);
  auto tv2 = makeSymbolicTensor(1);
  fusion.addInput(tv2);
  auto tv3 = makeSymbolicTensor(1);
  fusion.addInput(tv3);

  // Assert tv2 and tv3 have the same shape
  auto tv4 = add(tv2, tv3);
  fusion.addOutput(tv4);

  // Concretize a broadcast domain to multiple non-concrete domains
  // through a multi-output expression. It should be considered to be
  // non-uniquely concretized.
  auto tv5 = broadcast(tv0, {false, true});
  // Reduce only the non-broadcast domain.
  auto tvs = Welford(tv5, {0});
  auto tv9 = add(tvs.avg, tv1);
  auto tv10 = add(tvs.var_sum, tv2);
  fusion.addOutput(tv9);
  fusion.addOutput(tv10);

  // Same pattern as the above, but concretize the broadcast domain
  // with tv2 and tv3, which have the exactly same shape, so the
  // broadcast should be considered uniquely concretized.
  auto tv11 = broadcast(tv0, {false, true});
  // Reduce only the non-broadcast domain.
  auto tvs2 = Welford(tv11, {0});
  auto tv15 = add(tvs2.avg, tv2);
  auto tv16 = add(tvs2.var_sum, tv3);
  fusion.addOutput(tv15);
  fusion.addOutput(tv16);

  // Reduce only the broadcast domain. Since it's reduced, it should
  // not be considered to be concretized.
  auto tv17 = broadcast(tv0, {false, true});
  auto tvs3 = Welford(tv17, {1});
  fusion.addOutput(tvs3.avg);

  ConcretizedBroadcastDomains bcast_concretization_info(&fusion);

  TORCH_CHECK(
      bcast_concretization_info.maybeNonUniquelyConcretized(tv5->axis(1)),
      "Failed to detect non-unique concretization of ",
      tv5->toString());

  TORCH_CHECK(
      bcast_concretization_info.isUniquelyConcretized(tv11->axis(1)),
      "Failed to detect unique concretization of ",
      tv11->toString());

  TORCH_CHECK(
      !bcast_concretization_info.isConcretized(tv17->axis(1)),
      "Failed to detect non-concretization of ",
      tv17->toString());
}

TEST_F(NVFuserTest, FusionIssue1430_CUDA) {
  // Derived from an expression sorting issue when using loop map, now expr
  // sorting uses parallel map.
  std::unique_ptr<Fusion> fusion_ptr = std::make_unique<Fusion>();
  Fusion& fusion = *fusion_ptr.get();
  FusionGuard fg(&fusion);

  int V = 2, W = 3, X = 4, Y = 5, Z = 6;

  // setup fusion
  auto tv0 = TensorViewBuilder()
                 .ndims(5)
                 .dtype(DataType::Half)
                 .contiguity(true)
                 .shape({V, W, X, Y, Z})
                 .build();

  fusion.addInput(tv0);
  auto tv1 = set(tv0);
  auto tv2 = castOp(DataType::Float, tv1);

  auto tvs = Welford(tv2, {1, 2, 3, 4});
  auto tv3 = tvs.avg;
  auto tv4 = tvs.var_sum;

  // avg
  auto tv6 = broadcast(tvs.avg, {false, true, true, true, true});

  // var
  auto tv7 = mul(tv4, IrBuilder::create<Val>(1. / (W * X * Y * Z)));
  auto tv8 = add(tv7, IrBuilder::create<Val>(1.e-6));
  auto tv9 = broadcast(tv8, {false, true, true, true, true});
  auto tv10 = rsqrt(tv9);

  auto tv11 = castOp(DataType::Float, tv1);
  auto tv12 = sub(tv11, tv6);
  auto tv13 = mul(tv12, tv10);

  auto tv14 = set(tv13);
  fusion.addOutput(tv14);

  tv3->axis(0)->parallelize(ParallelType::BIDy);
  tv3->axis(2)->parallelize(ParallelType::BIDx);
  tv3->axis(3)->parallelize(ParallelType::TIDx);
  tv3->axis(4)->parallelize(ParallelType::Vectorize);

  // tv3->reorder({{1, -2}});

  auto rfactor = ir_utils::rfactorHelper(tv3, {1, 4});

  scheduler_utils::parallelizeAllLike(rfactor);

  for (auto tv : ir_utils::allTvs(&fusion)) {
    if (tv != tv1 || tv != tv3) {
      for (auto i : c10::irange(tv->nDims())) {
        if (isParallelTypeVectorize(tv->axis((int)i)->getParallelType())) {
          tv->axis((int)i)->parallelize(ParallelType::Serial);
        }
      }
    }
  }

  tv0->computeAt(tv14, 1);
  tv13->computeAt(tv14, -2);
  tv2->computeAt(tv14, -1, ComputeAtMode::MostInlined);
  tv11->computeAt(tv14, -1, ComputeAtMode::MostInlined);

  auto options = at::TensorOptions().dtype(at::kHalf).device(at::kCUDA, 0);
  at::Tensor t0 = at::randn({V, W, X, Y, Z}, options);

  FusionExecutor fe;
  fe.compileFusion(&fusion);
  auto cg_outputs = fe.runFusion({t0}, LaunchParams(X, V, -1, Y, -1, -1));

  auto t0_double = t0.to(at::kDouble);

  auto at_mu = at::mean(t0_double, {1, 2, 3, 4})
                   .unsqueeze(-1)
                   .unsqueeze(-1)
                   .unsqueeze(-1)
                   .unsqueeze(-1);
  auto at_var = at::var(t0_double, {1, 2, 3, 4}, false)
                    .unsqueeze(-1)
                    .unsqueeze(-1)
                    .unsqueeze(-1)
                    .unsqueeze(-1);

  auto at_out = t0_double.sub(at_mu).div(at_var.add(1.e-6).sqrt());

  testValidate(
      &fusion,
      cg_outputs,
      {t0},
      {at_out},
      __LINE__,
      __FILE__,
      "",
      LaunchParams(X, V, -1, Y, -1, -1));
}

// Test code generation of allocated scalars
TEST_F(NVFuserTest, FusionCodegenAllocatedScalars_CUDA) {
  Fusion fusion;
  FusionGuard fg(&fusion);

  // Fusion is just a dummy container in this test, just used for
  // getting a Kernel container
  auto tv0 = makeSymbolicTensor(0);
  fusion.addInput(tv0);
  auto tv1 = set(tv0);
  fusion.addOutput(tv1);

  GpuLower gpulw(&fusion);
  auto kernel = gpulw.kernel();

  // Set the kernel as the current fusion
  FusionGuard kg(kernel);

  // Create alocated scalars
  auto ks0 = add(kernel->zeroVal(), kernel->oneVal());
  auto ks0_alloc = IrBuilder::create<kir::Allocate>(
      ks0, MemoryType::Local, kernel->oneVal());

  auto ks1 = add(ks0, kernel->oneVal());
  auto ks1_alloc = IrBuilder::create<kir::Allocate>(
      ks1, MemoryType::Local, kernel->oneVal());

  auto tk0 = kernel->inputs()[0]->as<TensorView>();
  auto tki0 = IrBuilder::create<kir::TensorIndex>(tk0, ks0);
  auto tki1 = IrBuilder::create<kir::TensorIndex>(tk0, ks1);
  auto tk0_expr =
      IrBuilder::create<LoadStoreOp>(LoadStoreOpType::Set, tki0, tki1);

  // Insert the scalar expression and the allocation of the
  // output directly to the kernel
  auto proxy = kir::KernelInternalProxy(kernel);

  const auto indent = "  ";
  const auto ks0_name = "i0";
  const auto ks1_name = "i1";
  const auto tk0_name = "T" + std::to_string(tk0->name());

  auto& exprs = proxy.topLevelExprs();
  exprs.push_back(tk0_expr);

  // Invalid code gen
  const auto no_alloc_code = codegen::generateCudaKernel(kernel);

  // Without alloc, Int vals are just inlined, resulting in:
  // t0[(0 + 1)] = t0[((0 + 1) + 1)]
  std::stringstream no_alloc_ref;
  no_alloc_ref << "\n"
               << indent << tk0_name << "[(0 + 1)]\n"
               << indent << indent << " = " << tk0_name << "[((0 + 1) + 1)];\n";

  TORCH_CHECK(
      no_alloc_code.find(no_alloc_ref.str()) != std::string::npos,
      "Invalid code generation. Expected:",
      no_alloc_ref.str(),
      "Actual:\n",
      no_alloc_code);

  // Insert proper allocations and definitions
  exprs.insert(std::find(exprs.begin(), exprs.end(), tk0_expr), ks0_alloc);
  exprs.insert(
      std::find(exprs.begin(), exprs.end(), tk0_expr), ks0->definition());
  exprs.insert(std::find(exprs.begin(), exprs.end(), tk0_expr), ks1_alloc);
  exprs.insert(
      std::find(exprs.begin(), exprs.end(), tk0_expr), ks1->definition());

  const auto valid_code = codegen::generateCudaKernel(kernel);

  std::stringstream valid_ref;
  valid_ref << "\n"
            << indent << tk0_name << "[" << ks0_name << "]\n"
            << indent << indent << " = " << tk0_name << "[" << ks1_name
            << "];\n";

  TORCH_CHECK(
      valid_code.find(valid_ref.str()) != std::string::npos,
      "Invalid code generation. Expected:",
      valid_ref.str(),
      "Actual:\n",
      valid_code);
}

TEST_F(NVFuserTest, FusionIndexHoist1_CUDA) {
  if (isOptionDisabled(DisableOption::IndexHoist)) {
    GTEST_SKIP() << "Index hoisting disabled";
  }

  Fusion fusion;
  FusionGuard fg(&fusion);

  auto tv0 = makeSymbolicTensor(2);
  fusion.addInput(tv0);

  auto tv1 = set(tv0);
  auto tv2 = set(tv1);
  auto tv3 = set(tv2);
  auto tv4 = set(tv3);
  auto tv5 = set(tv4);
  fusion.addOutput(tv5);

  tv1->split(-1, 4);
  tv2->split(-1, 4);
  tv3->merge(0, 1);
  tv3->split(0, 8);
  tv5->merge(0, 1);
  tv5->split(0, 8);
  tv4->computeAt(tv5, -1);

  tv1->setMemoryType(MemoryType::Global);
  tv2->setMemoryType(MemoryType::Global);
  tv3->setMemoryType(MemoryType::Global);

  // Use Int32 as the index type to verify Int32 is used as the type
  // of hoisted indices
  GpuLower gpulw(&fusion, {DataType::Int32});
  auto kernel = gpulw.kernel();

  auto is_index_times_ns = [](Val* val, Val* index, std::string name) -> bool {
    auto def = dynamic_cast<BinaryOp*>(val->definition());
    if (def == nullptr) {
      return false;
    }
    return def->getBinaryOpType() == BinaryOpType::Mul &&
        def->rhs()->isA<NamedScalar>() &&
        def->rhs()->as<NamedScalar>()->name() == name && def->lhs() == index;
  };

  // Validate indices in the kernel are hoisted as
  // intended. Validation could be also done by just string comparison
  // as the parser test, but updating such tests would be tedious.
  for (auto top_level_loop :
       ir_utils::filterByType<kir::ForLoop>(kernel->topLevelExprs())) {
    auto innermost_loop = top_level_loop;
    while (auto first_expr_loop = dynamic_cast<kir::ForLoop*>(
               innermost_loop->body().exprs().at(0))) {
      innermost_loop = first_expr_loop;
    }
    const auto& exprs = innermost_loop->body().exprs();
    TORCH_CHECK(!exprs.empty(), "No expression found");
    TORCH_CHECK(
        exprs.at(0)->isA<kir::Allocate>(),
        "Invalid expression: ",
        exprs.at(0)->toString());
    auto hoisted_index = exprs.at(0)->as<kir::Allocate>()->buffer();
    TORCH_CHECK(
        hoisted_index->dtype() == DataType::Int32,
        "Invalid data type of hoisted indices. Should be Int32 but: ",
        hoisted_index->dtype());
    kir::Predicate* pred = nullptr;
    for (auto expr : exprs) {
      if (expr->isA<kir::IfThenElse>()) {
        pred = expr->as<kir::IfThenElse>()->predicate();
        auto arith_expr = expr->as<kir::IfThenElse>()->thenBody().exprs().at(0);
        auto out_ti = arith_expr->outputs()[0]->as<kir::TensorIndex>();
        if (out_ti->view()->name() == 1) {
          // Ref: T1[*, hoisted_index] = T0[*, hoisted_index * T0.stride];
          auto t1_index =
              out_ti->index()->definition()->as<BinaryOp>()->input(1);
          TORCH_CHECK(
              t1_index == hoisted_index,
              "Invalid index: ",
              t1_index->toInlineString());
          // Pred: hoisted_index < T0.size[1]
          TORCH_CHECK(
              pred->value()->definition()->as<BinaryOp>()->lhs() ==
                  hoisted_index,
              "Invalid predicate: ",
              pred->value()->toInlineString(),
              ", ",
              expr->toString());
          TORCH_CHECK(arith_expr->inputs().size() == 1);
          auto in0 = arith_expr->inputs().front()->as<kir::TensorIndex>();
          TORCH_CHECK(in0->view()->name() == 0);
          // hoisted_index * T0.stride[1]
          auto t0_index = in0->index()->definition()->as<BinaryOp>()->input(1);
          TORCH_CHECK(
              is_index_times_ns(t0_index, hoisted_index, "T0.stride[1]"),
              "Invalid index: ",
              t0_index->toInlineString(),
              ", ",
              expr->toString());
        } else if (out_ti->view()->name() == 2) {
          // Ref: T3[*, hoisted_index] = T2[*, hoisted_index];
          auto out_index =
              out_ti->index()->definition()->as<BinaryOp>()->input(1);
          TORCH_CHECK(
              out_index == hoisted_index,
              "Invalid index: ",
              out_index->toInlineString(),
              ", ",
              expr->toString());
          TORCH_CHECK(
              pred->value()->definition()->as<BinaryOp>()->lhs() ==
                  hoisted_index,
              "Invalid predicate: ",
              pred->value()->toInlineString(),
              ", ",
              expr->toString());
          TORCH_CHECK(arith_expr->inputs().size() == 1);
          auto in0 = arith_expr->inputs().front()->as<kir::TensorIndex>();
          TORCH_CHECK(in0->view()->name() == 1);
          auto in0_index = in0->index()->definition()->as<BinaryOp>()->input(1);
          TORCH_CHECK(
              in0_index == hoisted_index,
              "Invalid index: ",
              in0_index->toInlineString(),
              ", ",
              expr->toString());
        } else if (out_ti->view()->name() == 3) {
          // Ref: T3[hoisted_index] = T2[hoisted_index];
          auto out_index = out_ti->index();
          TORCH_CHECK(
              out_index == hoisted_index,
              "Invalid index: ",
              out_index->toInlineString(),
              ", ",
              expr->toString());
          TORCH_CHECK(
              pred->value()->definition()->as<BinaryOp>()->lhs() ==
                  hoisted_index,
              "Invalid predicate: ",
              pred->value()->toInlineString(),
              ", ",
              expr->toString());
          TORCH_CHECK(arith_expr->inputs().size() == 1);
          auto in0 = arith_expr->inputs().front()->as<kir::TensorIndex>();
          TORCH_CHECK(in0->view()->name() == 2);
          auto in0_index = in0->index();
          TORCH_CHECK(
              in0_index == hoisted_index,
              "Invalid index: ",
              in0_index->toInlineString(),
              ", ",
              expr->toString());
        } else if (out_ti->view()->name() == 4) {
          // Ref: T4[0] = T3[hoisted_index];
          TORCH_CHECK(
              pred->value()->definition()->as<BinaryOp>()->lhs() ==
                  hoisted_index,
              "Invalid predicate: ",
              pred->value()->toInlineString(),
              ", ",
              expr->toString());
          TORCH_CHECK(arith_expr->inputs().size() == 1);
          auto in0 = arith_expr->inputs().front()->as<kir::TensorIndex>();
          TORCH_CHECK(in0->view()->name() == 3);
          auto in0_index = in0->index();
          TORCH_CHECK(
              in0_index == hoisted_index,
              "Invalid index: ",
              in0_index->toInlineString(),
              ", ",
              expr->toString());
        } else if (out_ti->view()->name() == 5) {
          // Ref: T5[hoisted_index] = T4[0]
          auto out_index = out_ti->index();
          TORCH_CHECK(
              out_index == hoisted_index,
              "Invalid index: ",
              out_index->toInlineString(),
              ", ",
              expr->toString());
          TORCH_CHECK(
              pred->value()->definition()->as<BinaryOp>()->lhs() ==
                  hoisted_index,
              "Invalid predicate: ",
              pred->value()->toInlineString(),
              ", ",
              expr->toString());
        }
      }
    }
  }

  auto options = at::TensorOptions().dtype(at::kFloat).device(at::kCUDA, 0);
  auto t0 = at::randn({15, 17}, options);

  FusionExecutor fe;
  fe.compileFusion(&fusion, {t0});
  auto cg_outputs = fe.runFusion({t0});

  testValidate(&fusion, cg_outputs, {t0}, {t0}, __LINE__, __FILE__);
}

// Hoist indices for vectorized tensors
TEST_F(NVFuserTest, FusionIndexHoist2_CUDA) {
  if (isOptionDisabled(DisableOption::IndexHoist)) {
    GTEST_SKIP() << "Index hoisting disabled";
  }

  Fusion fusion;
  FusionGuard fg(&fusion);

  auto tv0 = makeContigTensor(1);
  fusion.addInput(tv0);
  auto tv1 = makeContigTensor(1);
  fusion.addInput(tv1);

  auto tv2 = set(tv0);
  auto tv3 = set(tv1);
  auto tv4 = add(tv2, tv3);
  auto tv5 = set(tv4);
  fusion.addOutput(tv5);

  tv5->split(-1, 4);
  TransformPropagatorWithCheck propagator(tv5);
  MaxRootDomainInfoSpanningTree(tv5).traverse(&propagator);

  tv4->split(-1, 3);

  tv0->computeAt(tv5, 1);
  tv1->computeAt(tv5, 1);

  tv2->axis(-1)->parallelize(ParallelType::Vectorize);
  tv3->axis(-1)->parallelize(ParallelType::Vectorize);
  tv5->axis(-1)->parallelize(ParallelType::Vectorize);

  auto options = at::TensorOptions().dtype(at::kFloat).device(at::kCUDA, 0);
  auto t0 = at::randn({16}, options);
  auto t1 = at::randn({16}, options);

  FusionExecutor fe;
  fe.compileFusion(&fusion, {t0, t1});
  auto cg_outputs = fe.runFusion({t0, t1});

  auto ref = t0 + t1;

  testValidate(&fusion, cg_outputs, {t0, t1}, {ref}, __LINE__, __FILE__);
}

TEST_F(NVFuserTest, FusionIndexHoist3_CUDA) {
  if (isOptionDisabled(DisableOption::IndexHoist)) {
    GTEST_SKIP() << "Index hoisting disabled";
  }
  auto fusion = std::make_unique<Fusion>();
  FusionGuard fg(fusion.get());

  auto input = makeContigTensor(2);
  fusion->addInput(input);
  auto sin_input = sin(input);
  auto numel = mul(input->axis(0)->extent(), input->axis(1)->extent());
  auto output = add(sin_input, numel);
  fusion->addOutput(output);

  for (auto tv : {output, sin_input}) {
    tv->merge(0);
    tv->split(0, 256);
    tv->axis(0)->parallelize(ParallelType::BIDx);
    tv->axis(1)->parallelize(ParallelType::TIDx);
  }
  inlineMost();

  const auto options =
      at::TensorOptions().dtype(at::kFloat).device(at::kCUDA, 0);
  at::Tensor t0 = at::arange(10000, options).view({100, 100});
  at::Tensor t1 = t0.sin() + 10000;

  FusionExecutor fe;
  fe.compileFusion(fusion.get(), {t0});
  auto cg_outputs = fe.runFusion({t0});

  const std::string expected_kernel = R"(
__global__ void CUDAGeneratedKernel(Tensor<float, 2, 2> T0, Tensor<float, 2, 2> T2) {
  int64_t i0;
  i0 = ((nvfuser_index_t)threadIdx.x) + (256 * ((nvfuser_index_t)blockIdx.x));
  int64_t i1;
  i1 = T0.logical_size[0] * T0.logical_size[1];
  bool b2;
  b2 = i0 < i1;
  float f3;
  f3 = (float)(i1);
  float T1[1];
  if (b2) {
    T1[0]
       = sinf(T0[i0]);
  }
  if (b2) {
    T2[i0]
      = T1[0]
      + f3;
  }
}
)";

  assertCUDAKernel(fusion.get(), expected_kernel);

  testValidate(fusion.get(), cg_outputs, {t0}, {t1}, __LINE__, __FILE__);
}

TEST_F(NVFuserTest, FusionTestGridComm_CUDA) {
  Fusion fusion;
  FusionGuard fg(&fusion);
  int X = 3, Y = 4, Z = 2;
  auto tv0 = makeContigConcreteTensor({X, Y, Z});
  fusion.addInput(tv0);
  auto tv1 = makeContigConcreteTensor({X, Y, Z});
  fusion.addInput(tv1);

  auto tv2 = set(tv0);
  auto tv3 = add(tv2, tv1);
  auto tv4 = set(tv3);
  auto tv5 = set(tv4);
  fusion.addOutput(tv5);

  tv2->setMemoryType(MemoryType::Global);
  tv3->setMemoryType(MemoryType::Global);
  tv4->setMemoryType(MemoryType::Global);

  tv2->axis(0)->parallelize(ParallelType::BIDy);
  tv2->axis(1)->parallelize(ParallelType::BIDx);
  tv2->axis(2)->parallelize(ParallelType::Vectorize);

  tv3->axis(0)->parallelize(ParallelType::BIDx);
  tv3->axis(1)->parallelize(ParallelType::BIDy);

  tv4->axis(0)->parallelize(ParallelType::BIDy);
  tv4->axis(1)->parallelize(ParallelType::BIDx);

  tv5->axis(0)->parallelize(ParallelType::BIDy);
  tv5->axis(1)->parallelize(ParallelType::BIDx);
  tv5->axis(2)->parallelize(ParallelType::Vectorize);

  auto options = at::TensorOptions().dtype(at::kFloat).device(at::kCUDA, 0);
  auto t0 = at::randn({X, Y, Z}, options);
  auto t1 = at::randn({X, Y, Z}, options);

  FusionExecutor fe;
  fe.compileFusion(&fusion, {t0, t1});
  auto cg_outputs = fe.runFusion({t0, t1});

  auto ref = t0 + t1;

  testValidate(&fusion, cg_outputs, {t0, t1}, {ref}, __LINE__, __FILE__);
}

// See issue https://github.com/csarofeen/pytorch/issues/1497
TEST_F(NVFuserTest, FusionTestGridComm2_CUDA) {
  Fusion fusion;
  FusionGuard fg(&fusion);

  int64_t W = 3, X = 4;

  auto tv0 = makeConcreteTensor({X});
  auto tv1 = makeConcreteTensor({W, X});
  fusion.addInput(tv0);
  fusion.addInput(tv1);

  auto tv2 = add(tv0, IrBuilder::create<Val>(1.0));
  auto tv3 = broadcast(tv2, {true, false});
  auto tv4 = add(tv3, tv1);
  fusion.addOutput(tv4);

  tv4->merge(0);
  tv4->split(0, 2);

  TransformPropagatorWithCheck propagator(tv4);
  MaxRootDomainInfoSpanningTree(tv4).traverse(&propagator);

  tv3->computeAt(tv4, 1);

  tv4->axis(0)->parallelize(ParallelType::BIDx);
  tv4->axis(-1)->parallelize(ParallelType::TIDx);
  tv2->axis(0)->parallelize(ParallelType::BIDx);
  tv2->axis(-1)->parallelize(ParallelType::TIDx);
  tv3->axis(-1)->parallelize(ParallelType::TIDx);

  tv2->setMemoryType(MemoryType::Global);

  auto options = at::TensorOptions().dtype(at::kFloat).device(at::kCUDA, 0);
  auto t0 = at::randn({X}, options);
  auto t1 = at::randn({W, X}, options);

  FusionExecutor fe;
  fe.compileFusion(&fusion, {t0, t1});
  auto cg_outputs = fe.runFusion({t0, t1});

  auto ref = t0 + t1 + 1;

  testValidate(&fusion, cg_outputs, {t0, t1}, {ref}, __LINE__, __FILE__);
}

// Vectorized reset test for double buffered registers
TEST_F(NVFuserTest, FusionDoubleBufferVector_CUDA) {
  Fusion fusion;
  FusionGuard fg(&fusion);

  auto tv0 = makeContigTensor(1);
  fusion.addInput(tv0);

  auto tv1 = add(tv0, IrBuilder::create<Val>(1.0));
  auto tv2 = sum(tv1, {0});
  auto tv2c = tv2->cacheBefore();

  fusion.addOutput(tv2);

  auto tv1cw = tv1->cacheAfter();
  auto tv1cr = tv1cw->cacheAfter();

  tv1cw->split(-1, 32);
  tv1cr->split(-1, 32);
  tv1cr->split(-1, 4);
  tv1cr->axis(-1)->parallelize(ParallelType::Vectorize);

  tv1cw->computeAt(tv1cr, 1);
  tv0->computeAt(tv1cw, -1);
  tv2c->split(-1, 32);
  tv2c->split(-1, 4);
  tv1cr->computeAt(tv2c, 2);

  tv1cw->setMemoryType(MemoryType::Shared);
  tv1cr->doubleBuffer();

  auto options = at::TensorOptions().dtype(at::kFloat).device(at::kCUDA, 0);

  auto t0 = at::randn({200}, options);
  FusionExecutor fe;
  fe.compileFusion(&fusion, {t0});
  auto cg_outputs = fe.runFusion({t0});
  auto ref = (t0 + 1).sum({0});

  testValidate(&fusion, cg_outputs, {t0}, {ref}, __LINE__, __FILE__);
}

// Request 48KB of data in shared mem,
//  should be large enough not to fit in
//  static allocations, but small enough
//  to fit in supported devices (sm70+).
TEST_F(NVFuserTest, FusionLargeSmem_CUDA) {
  Fusion fusion;
  FusionGuard fg(&fusion);

  auto tv0 = makeContigTensor(1);
  fusion.addInput(tv0);
  auto tv1 = add(tv0, IrBuilder::create<Val>(1.0));
  auto tv2 = add(tv1, IrBuilder::create<Val>(2.0));
  fusion.addOutput(tv2);

  tv2->split(0, 12288);
  tv2->split(1, 128);
  tv1->computeAt(tv2, 1);
  tv1->split(1, 128);
  tv0->computeAt(tv1, -1);
  tv1->setMemoryType(MemoryType::Shared);
  tv1->axis(-1)->parallelize(ParallelType::TIDx);
  tv2->axis(-1)->parallelize(ParallelType::TIDx);

  auto options = at::TensorOptions().dtype(at::kFloat).device(at::kCUDA, 0);

  auto t0 = at::randn({(int)(12288 * 4)}, options);
  FusionExecutor fe;
  fe.compileFusion(&fusion, {t0});
  auto cg_outputs = fe.runFusion({t0});
  auto ref = t0 + 1 + 2;

  testValidate(&fusion, cg_outputs, {t0}, {ref}, __LINE__, __FILE__);
}

// Request a smem allocation that is equal to the device limit
TEST_F(NVFuserTest, FusionTooLargeSmem_CUDA) {
  Fusion fusion;
  FusionGuard fg(&fusion);

  auto properties = at::cuda::getDeviceProperties(
      c10::Device(c10::DeviceType::CUDA, 0).index());
  int device_limit = (int)properties->sharedMemPerBlockOptin;

  auto tv0 = makeContigTensor(1);
  fusion.addInput(tv0);
  auto tv1 = add(tv0, IrBuilder::create<Val>(1.0));
  auto tv2 = add(tv1, IrBuilder::create<Val>(2.0));
  fusion.addOutput(tv2);

  // 4 byte per float
  tv2->split(0, device_limit / 4);
  tv2->split(1, 128);
  tv1->computeAt(tv2, 1);
  tv1->split(1, 128);
  tv0->computeAt(tv1, -1);
  tv1->setMemoryType(MemoryType::Shared);
  tv1->axis(-1)->parallelize(ParallelType::TIDx);
  tv2->axis(-1)->parallelize(ParallelType::TIDx);

  auto options = at::TensorOptions().dtype(at::kFloat).device(at::kCUDA, 0);

  auto t0 = at::randn({(int)(12288 * 4)}, options);
  FusionExecutor fe;

  //  NOLINTNEXTLINE(cppcoreguidelines-avoid-goto,hicpp-avoid-goto)
  ASSERT_ANY_THROW(fe.compileFusion(&fusion, {t0}));
}

// Try to test alignment when multiple tensors are
//  in shared mem.
TEST_F(NVFuserTest, FusionSmemAlignment_CUDA) {
  Fusion fusion;
  FusionGuard fg(&fusion);

  auto tv0 = makeConcreteTensor({3, 4, 7, 2, 5});
  fusion.addInput(tv0);
  auto tv1 = sum(tv0, {4});
  auto tv2 = sum(tv1, {3});
  auto tv3 = sum(tv2, {2});
  auto tv4 = sum(tv3, {1});
  fusion.addOutput(tv4);

  auto tv0c = tv0->cacheAfter();
  auto tv1bc = tv1->cacheBefore();
  auto tv2bc = tv2->cacheBefore();
  auto tv3bc = tv3->cacheBefore();
  auto tv4bc = tv4->cacheBefore();

  tv0c->setMemoryType(MemoryType::Shared);
  tv1bc->setMemoryType(MemoryType::Shared);
  tv2bc->setMemoryType(MemoryType::Shared);
  tv3bc->setMemoryType(MemoryType::Shared);
  tv4bc->setMemoryType(MemoryType::Shared);

  tv1->axis(-1)->parallelize(ParallelType::Vectorize);
  tv3->axis(-1)->parallelize(ParallelType::Vectorize);
  tv0->computeAt(tv4, 0);
  tv0->computeAt(tv2, 2);

  auto options = at::TensorOptions().dtype(at::kFloat).device(at::kCUDA, 0);

  auto t0 = at::randn({3, 4, 7, 2, 5}, options);
  FusionExecutor fe;

  fe.compileFusion(&fusion, {t0});
  auto cg_outputs = fe.runFusion({t0});
  auto tref = t0.sum({1, 2, 3, 4});

  testValidate(&fusion, cg_outputs, {t0}, {tref}, __LINE__, __FILE__);
}

// Repro of #1521
TEST_F(NVFuserTest, FusionImmediateValueAsInput_CUDA) {
  Fusion fusion;
  FusionGuard fg(&fusion);

  auto tv0 = makeSymbolicTensor(1);
  fusion.addInput(tv0);

  auto immediate_scalr = IrBuilder::create<Val>(0.1);
  // Adding an immediate scalar value as an input is not allowed
  // NOLINTNEXTLINE(cppcoreguidelines-avoid-goto,hicpp-avoid-goto)
  ASSERT_ANY_THROW(fusion.addInput(immediate_scalr));

  // Instead, use a symbolic value
  auto symbolic_scalar = IrBuilder::create<Val>(DataType::Double);
  fusion.addInput(symbolic_scalar);

  auto tv1 = add(tv0, symbolic_scalar);
  fusion.addOutput(tv1);

  // Make sure the kernel is compiled.
  FusionExecutor fe;
  fe.compileFusion(&fusion);
}

// Repro of #1506
TEST_F(NVFuserTest, FusionVectorizeContigIndex_CUDA) {
  std::vector<int64_t> shape{14, 14};

  Fusion fusion;
  FusionGuard fg(&fusion);

  auto tv0 = makeContigTensor(2);
  fusion.addInput(tv0);
  auto tv1 = set(tv0);
  auto tv2 = set(tv1);
  fusion.addOutput(tv2);

  tv2->merge(0);

  // Vectorize by 4 should be allowed
  tv2->split(0, 4);

  tv2->axis(0)->parallelize(ParallelType::TIDx);
  tv0->computeAt(tv2, 1);

  tv1->axis(1)->parallelize(ParallelType::Vectorize);
  tv2->axis(1)->parallelize(ParallelType::Vectorize);

  auto options = at::TensorOptions().dtype(at::kFloat).device(at::kCUDA, 0);
  auto t0 = at::randn(shape, options);

  FusionExecutor fe;
  fe.compileFusion(&fusion, {t0});
  auto cg_outputs = fe.runFusion({t0});

  TORCH_CHECK(t0.equal(cg_outputs[0]));
}

// Make sure the same fusion as FusionVectorizeContigIndex fails if
// not contig.
TEST_F(NVFuserTest, FusionVectorizeContigIndexFail_CUDA) {
  GTEST_SKIP();
  std::vector<int64_t> shape{14, 14};

  Fusion fusion;
  FusionGuard fg(&fusion);

  auto tv0 = TensorViewBuilder().contiguity({false, true}).ndims(2).build();
  fusion.addInput(tv0);
  auto tv1 = set(tv0);
  auto tv2 = set(tv1);
  fusion.addOutput(tv2);

  tv2->merge(0);

  tv2->split(0, 4);

  tv2->axis(0)->parallelize(ParallelType::TIDx);
  tv0->computeAt(tv2, 1);

  tv1->axis(1)->parallelize(ParallelType::Vectorize);
  tv2->axis(1)->parallelize(ParallelType::Vectorize);

  auto options = at::TensorOptions().dtype(at::kFloat).device(at::kCUDA, 0);
  auto t0 = at::randn(shape, options);

  FusionExecutor fe;
  // This should fail at compile time as we're trying to merge in a
  // non-contiguous dimension, then split and vectorize it.
  ASSERT_ANY_THROW(fe.compileFusion(&fusion, {t0}));
}

// Make sure the same fusion as FusionVectorizeContigIndex fails if
// not a correct multiple
TEST_F(NVFuserTest, FusionVectorizeContigIndexFail2_CUDA) {
  GTEST_SKIP();
  std::vector<int64_t> shape{15, 14};

  Fusion fusion;
  FusionGuard fg(&fusion);

  auto tv0 = makeContigTensor(2);

  fusion.addInput(tv0);
  auto tv1 = set(tv0);
  auto tv2 = set(tv1);
  fusion.addOutput(tv2);

  tv2->merge(0);

  tv2->split(0, 4);

  tv2->axis(0)->parallelize(ParallelType::TIDx);
  tv0->computeAt(tv2, 1);

  tv1->axis(1)->parallelize(ParallelType::Vectorize);
  tv2->axis(1)->parallelize(ParallelType::Vectorize);

  auto options = at::TensorOptions().dtype(at::kFloat).device(at::kCUDA, 0);
  auto t0 = at::randn(shape, options);

  FusionExecutor fe;
  fe.compileFusion(&fusion, {t0});

  // This should fail at the launch time as 14 is not divisible by the
  // vector word size. The two domains are merged, but they are not
  // contiguous, so contig indexing is not involved in this case.
  // NOLINTNEXTLINE(cppcoreguidelines-avoid-goto,hicpp-avoid-goto)
  ASSERT_ANY_THROW(fe.runFusion({t0}));
}

TEST_F(NVFuserTest, FusionVectorizeInputToOutput_CUDA) {
  Fusion fusion;
  FusionGuard fg(&fusion);

  auto tv0 = makeContigTensor(1);
  fusion.addInput(tv0);
  auto tv1 = set(tv0);
  fusion.addOutput(tv1);

  tv1->split(0, 4);

  tv1->axis(-1)->parallelize(ParallelType::Vectorize);

  auto options = at::TensorOptions().dtype(at::kFloat).device(at::kCUDA, 0);

  const int n = 12;
  auto t0 = at::randn({n}, options);
  // Shift by one to make it non-aligned
  auto t0_misaligned =
      at::randn({n + 1}, options).index({at::indexing::Slice(1)});
  auto t1_misaligned =
      at::empty({n + 1}, options).index({at::indexing::Slice(1)});

  FusionExecutor fe;
  fe.compileFusion(&fusion, {t0});
  auto cg_outputs = fe.runFusion({t0});
  TORCH_CHECK(t0.equal(cg_outputs[0]));

  // Pass misaligned input. This must fail.
  // NOLINTNEXTLINE(cppcoreguidelines-avoid-goto,hicpp-avoid-goto)
  ASSERT_ANY_THROW(fe.runFusion({t0_misaligned}));

  // Pass misaligned output. This must fail too.
  // NOLINTNEXTLINE(cppcoreguidelines-avoid-goto,hicpp-avoid-goto)
  ASSERT_ANY_THROW(fe.runFusion({t0}, {t1_misaligned}));
}

// Repro of issue #1530
TEST_F(NVFuserTest, FusionVectorizeContigIndexValidationFail_CUDA) {
  GTEST_SKIP();
  std::vector<int64_t> shape{1, 2, 1};

  Fusion fusion;
  FusionGuard fg(&fusion);

  auto tv0 = makeContigTensor(shape.size());
  fusion.addInput(tv0);
  auto tv1 = set(tv0);
  fusion.addOutput(tv1);

  tv1->merge(1);
  tv1->merge(0);

  auto invalid_vec_size = shape[0] * shape[1] * shape[2];
  invalid_vec_size *= invalid_vec_size;

  tv1->split(0, invalid_vec_size);

  tv1->axis(1)->parallelize(ParallelType::Vectorize);

  auto options = at::TensorOptions().dtype(at::kFloat).device(at::kCUDA, 0);
  auto t0 = at::randn(shape, options);

  FusionExecutor fe;
  fe.compileFusion(&fusion, {t0});

  // NOLINTNEXTLINE(cppcoreguidelines-avoid-goto,hicpp-avoid-goto)
  ASSERT_ANY_THROW(fe.runFusion({t0}));
}

TEST_F(NVFuserTest, FusionContigIndexingWithBroadcast_CUDA) {
  Fusion fusion;
  FusionGuard fg(&fusion);

  auto tv0 = makeConcreteTensor({4});
  fusion.addInput(tv0);
  auto tv1 = makeConcreteTensor({3, 4});
  fusion.addInput(tv1);

  auto tv2 = broadcast(tv0, {true, false});
  auto tv3 = add(tv2, tv1);
  fusion.addOutput(tv3);

  tv3->merge(0);
  TransformPropagatorWithCheck propagator(tv3);
  MaxRootDomainInfoSpanningTree(tv3).traverse(&propagator);

  tv2->setMemoryType(MemoryType::Local);

  auto options = at::TensorOptions().dtype(at::kFloat).device(at::kCUDA, 0);
  auto t0 = at::randn({4}, options);
  auto t1 = at::randn({3, 4}, options);

  auto t3 = t0.unsqueeze(0).add(t1);
  {
    FusionExecutor fe;
    fe.compileFusion(&fusion, {t0, t1});
    auto cg_outputs = fe.runFusion({t0, t1});

    testValidate(&fusion, cg_outputs, {t0, t1}, {t3}, __LINE__, __FILE__);
  }

  // Make sure tv2 indexing also works when it's stored in global memory
  tv2->setMemoryType(MemoryType::Global);
  {
    FusionExecutor fe;
    fe.compileFusion(&fusion, {t0, t1});
    auto cg_outputs = fe.runFusion({t0, t1});

    testValidate(&fusion, cg_outputs, {t0, t1}, {t3}, __LINE__, __FILE__);
  }
}

// TODO: Fix validation
// Repro of #1534. Validation should detect invalid vectorization.
TEST_F(NVFuserTest, FusionVectorizeContigIndexValidationFail2_CUDA) {
  GTEST_SKIP();
  std::vector<int64_t> shape1{2, 3, 2};
  std::vector<int64_t> shape2{2, 2};

  Fusion fusion;
  FusionGuard fg(&fusion);

  auto tv0 = makeContigConcreteTensor(shape1);
  fusion.addInput(tv0);
  auto tv1 = makeContigConcreteTensor(shape2);
  fusion.addInput(tv1);

  auto tv2 = set(tv1);
  auto tv3 = broadcast(tv2, {false, true, false});
  auto tv4 = add(tv0, tv3);
  fusion.addOutput(tv4);

  tv4->merge(1, 2);
  tv4->merge(0, 1);
  tv4->split(0, 4);
  TransformPropagatorWithCheck propagator(tv4);
  MaxRootDomainInfoSpanningTree(tv4).traverse(&propagator);

  tv0->computeAt(tv4, -2);
  tv1->computeAt(tv4, -2);

  tv2->axis(-1)->parallelize(ParallelType::Vectorize);

  auto options = at::TensorOptions().dtype(at::kFloat).device(at::kCUDA, 0);
  auto t0 = at::randn(shape1, options);
  auto t1 = at::randn(shape2, options);

  FusionExecutor fe;
  fe.compileFusion(&fusion, {t0, t1});

  // Vectorization of tv2 should be detected as invalid.
  // NOLINTNEXTLINE(cppcoreguidelines-avoid-goto,hicpp-avoid-goto)
  ASSERT_ANY_THROW(fe.runFusion({t0, t1}));
}

TEST_F(NVFuserTest, FusionVectorizeContigIndexWithBroadcast_CUDA) {
  std::vector<int64_t> shape1{2, 2, 2};
  std::vector<int64_t> shape2{1, 2, 2};

  Fusion fusion;
  FusionGuard fg(&fusion);

  // [I0, I1, I2]
  auto tv0 = makeContigTensor(shape1.size());
  fusion.addInput(tv0);

  // [B3, I1, I2]
  auto tv1 = makeContigConcreteTensor(shape2);
  fusion.addInput(tv1);

  auto tv2 = set(tv1);
  auto tv3 = add(tv0, tv2);
  fusion.addOutput(tv3);

  tv3->merge(1, 2);
  tv3->merge(0, 1);
  tv3->split(0, 4);

  // Don't modify tv1 so that it's replayed as tv2 with actual
  // transformations. It would create temporary IterDomains, and the
  // validation should still be able to detect vectorization by 4 is valid.
  // TransformPropagatorWithCheck propagator(tv3);
  // MaxRootDomainInfoSpanningTree(tv3).traverse(&propagator);

  tv2->merge(1, 2);
  tv2->merge(0, 1);
  tv2->split(0, 4);

  tv2->computeAt(tv3, -2);

  tv2->axis(-1)->parallelize(ParallelType::Vectorize);

  auto options = at::TensorOptions().dtype(at::kFloat).device(at::kCUDA, 0);
  auto t0 = at::randn(shape1, options);
  auto t1 = at::randn(shape2, options);

  FusionExecutor fe;
  fe.compileFusion(&fusion, {t0, t1});
  auto cg_outputs = fe.runFusion({t0, t1});

  auto ref = t0 + t1;

  testValidate(&fusion, cg_outputs, {t0, t1}, {ref}, __LINE__, __FILE__);
}

TEST_F(NVFuserTest, FusionVectorizeContigIndexPointwiseSchedule_CUDA) {
  std::vector<int64_t> shape0{100, 14, 2, 14};
  std::vector<int64_t> shape1{100, 2, 14};

  Fusion fusion;
  FusionGuard fg(&fusion);

  auto tv0 = makeContigTensor(shape0.size());
  fusion.addInput(tv0);
  auto tv1 = makeContigTensor(shape1.size());
  fusion.addInput(tv1);

  auto tv2 = broadcast(tv1, {false, true, false, false});
  auto tv3 = add(tv0, tv2);
  fusion.addOutput(tv3);

  auto options = at::TensorOptions().dtype(at::kFloat).device(at::kCUDA, 0);
  auto t0 = at::randn(shape0, options);
  auto t1 = at::randn(shape1, options);

  auto lparams = schedulePointwise(&fusion, {t0, t1});

  GpuLower gpulw(&fusion);
  auto kernel = gpulw.kernel();

  // The innermost two dimensions are merged and contiguous, so
  // vectorization can be done against 2*14=28 rather than 14, so
  // vector word size should be 4. Broadcasting of tv1 should not
  // matter.
  for (const auto& vec_info : kernel->summary().vectorized_set_info) {
    TORCH_CHECK(
        vec_info.word_size == 4,
        "Invalid vector word size: ",
        vec_info.word_size);
  }

  FusionExecutor fe;
  fe.compileFusion(&fusion, {t0, t1}, lparams);
  auto cg_outputs = fe.runFusion({t0, t1});

  auto ref = t0 + t1.unsqueeze(-3);

  testValidate(&fusion, cg_outputs, {t0, t1}, {ref}, __LINE__, __FILE__);
}

TEST_F(NVFuserTest, FusionTrivialReductionForwarding4_CUDA) {
  Fusion fusion;
  FusionGuard fg(&fusion);

  auto tv0 = makeSymbolicTensor(1);
  fusion.addInput(tv0);

  auto tv1 = makeSymbolicTensor(2);
  fusion.addInput(tv1);

  auto tv2 = broadcast(tv0, {true, false});
  auto tv3 = add(tv1, tv2);
  fusion.addOutput(tv3);

  // tv4 has a trivial reduction axis
  auto tv4 = sum(tv2, {0});
  auto tv5 = add(tv4, IrBuilder::create<Val>(1.0));
  fusion.addOutput(tv5);

  tv3->merge(0, 1);
  tv3->split(0, 32);

  // This causes the trivial reduction of tv4 to be merged with
  // another axis of tv4, and then forward computeAt is done from tv4
  // to tv5. The split of the merged id of tv4 should be done on tv5
  // by forwarding the merge of the trivial reduction.
  tv0->computeAt(tv3, -1);

  tv3->axis(0)->parallelize(ParallelType::BIDx);
  tv3->axis(1)->parallelize(ParallelType::TIDx);

  auto options = at::TensorOptions().dtype(at::kFloat).device(at::kCUDA, 0);
  auto t0 = at::randn({111}, options);
  auto t1 = at::randn({123, 111}, options);

  FusionExecutor fe;
  fe.compileFusion(&fusion, {t0, t1});
  auto cg_outputs = fe.runFusion({t0, t1});

  auto t2 = t0.unsqueeze(0);
  auto t3 = t1 + t2;
  auto t5 = sum(t2, {0}) + 1;

  testValidate(&fusion, cg_outputs, {t0, t1}, {t3, t5}, __LINE__, __FILE__);
}

// See issue #1598
TEST_F(NVFuserTest, FusionRAWSyncInsertionPlace1_CUDA) {
  Fusion fusion;
  FusionGuard fg(&fusion);

  auto tv0 = makeSymbolicTensor(2);
  auto tv1 = makeSymbolicTensor(2);
  fusion.addInput(tv0);
  fusion.addInput(tv1);

  auto tv2 = set(tv0);
  auto tv3 = set(tv1);
  auto tv4 = add(tv2, tv3);
  fusion.addOutput(tv4);

  // Place tv2 on shared memory
  tv2->split(0, 2);
  tv2->split(-1, 4);
  tv2->setMemoryType(MemoryType::Shared);
  tv2->axis(-2)->parallelize(ParallelType::TIDy);
  tv2->axis(-1)->parallelize(ParallelType::TIDx);

  tv3->split(0, 2);
  tv3->split(-1, 4);
  // swap tidx and tidy
  tv3->axis(-2)->parallelize(ParallelType::TIDx);
  tv3->axis(-1)->parallelize(ParallelType::TIDy);

  tv4->split(0, 2);
  tv4->split(-1, 4);
  tv4->axis(-2)->parallelize(ParallelType::TIDx);
  tv4->axis(-1)->parallelize(ParallelType::TIDy);

  tv0->computeAt(tv4, 1);
  tv3->computeAt(tv4, -1);

  auto options = at::TensorOptions().dtype(at::kFloat).device(at::kCUDA, 0);
  auto t0 = at::randn({10, 64}, options);
  auto t1 = at::randn({10, 64}, options);

  FusionExecutor fe;
  fe.compileFusion(&fusion, {t0, t1});
  auto cg_outputs = fe.runFusion({t0, t1});

  auto ref = t0 + t1;

  testValidate(&fusion, cg_outputs, {t0, t1}, {ref}, __LINE__, __FILE__);
}

// See issue #1598
TEST_F(NVFuserTest, FusionRAWSyncInsertionPlace2_CUDA) {
  Fusion fusion;
  FusionGuard fg(&fusion);

  auto tv0 = makeSymbolicTensor(2);
  auto tv1 = makeSymbolicTensor(2);
  fusion.addInput(tv0);
  fusion.addInput(tv1);

  auto tv2 = set(tv0);
  auto tv3 = set(tv1);
  auto tv4 = add(tv2, tv3);
  fusion.addOutput(tv4);

  tv2->split(0, 2);
  tv2->split(-1, 4);
  tv2->setMemoryType(MemoryType::Shared);

  tv2->axis(-2)->parallelize(ParallelType::TIDy);
  tv2->axis(-1)->parallelize(ParallelType::TIDx);

  tv4->split(0, 2);
  tv4->split(-1, 4);
  // Also do unroll for tv3 and tv4
  tv4->split(-2, 8, false);
  tv4->axis(-3)->parallelize(ParallelType::Unroll);
  // swap tidx and tidy
  tv4->axis(-2)->parallelize(ParallelType::TIDx);
  tv4->axis(-1)->parallelize(ParallelType::TIDy);

  tv0->computeAt(tv4, 1);
  tv3->computeAt(tv4, -1);

  auto options = at::TensorOptions().dtype(at::kFloat).device(at::kCUDA, 0);
  auto t0 = at::randn({10, 64}, options);
  auto t1 = at::randn({10, 64}, options);

  FusionExecutor fe;
  fe.compileFusion(&fusion, {t0, t1});
  auto cg_outputs = fe.runFusion({t0, t1});

  auto ref = t0 + t1;

  testValidate(&fusion, cg_outputs, {t0, t1}, {ref}, __LINE__, __FILE__);
}

// See issue #1599
TEST_F(NVFuserTest, FusionRAWSyncInsertionPlace3_CUDA) {
  Fusion fusion;
  FusionGuard fg(&fusion);

  auto tv0 = makeSymbolicTensor(2);
  auto tv1 = makeSymbolicTensor(2);
  fusion.addInput(tv0);
  fusion.addInput(tv1);

  auto tv2 = set(tv0);
  auto tv3 = set(tv1);
  auto tv4 = add(tv2, tv3);
  fusion.addOutput(tv4);

  // Use unroll where a RAW-sync tensor is stored

  tv4->split(0, 2);
  tv4->split(0, 3);
  tv4->split(-1, 4);
  tv4->axis(1)->parallelize(ParallelType::Unroll);
  tv4->axis(-2)->parallelize(ParallelType::TIDx);
  tv4->axis(-1)->parallelize(ParallelType::TIDy);

  tv0->computeAt(tv4, 3);
  tv3->computeAt(tv4, -1);

  tv2->split(-1, 4);
  tv2->axis(-2)->parallelize(ParallelType::TIDy);
  tv2->axis(-1)->parallelize(ParallelType::TIDx);
  tv2->setMemoryType(MemoryType::Shared);

  auto options = at::TensorOptions().dtype(at::kFloat).device(at::kCUDA, 0);
  auto t0 = at::randn({50, 64}, options);
  auto t1 = at::randn({50, 64}, options);

  FusionExecutor fe;
  fe.compileFusion(&fusion, {t0, t1});
  auto cg_outputs = fe.runFusion({t0, t1});

  auto ref = t0 + t1;

  testValidate(&fusion, cg_outputs, {t0, t1}, {ref}, __LINE__, __FILE__);
}

// See #1618
TEST_F(NVFuserTest, FusionRAWSyncInsertionPlace4_CUDA) {
  Fusion fusion;
  FusionGuard fg(&fusion);

  auto tv0 = makeConcreteTensor({16, 128});
  auto tv1 = makeConcreteTensor({16, 128});
  fusion.addInput(tv0);
  fusion.addInput(tv1);

  auto tv2 = set(tv0);
  auto tv3 = set(tv1);
  auto tv4 = set(tv2);
  auto tv5 = set(tv3);
  auto tv6 = add(tv4, tv5);
  fusion.addOutput(tv6);

  tv2->setMemoryType(MemoryType::Shared);
  tv3->setMemoryType(MemoryType::Shared);

  tv2->computeAt(tv6, 0);
  tv3->computeAt(tv6, 1);
  tv4->computeAt(tv6, 1);
  tv5->computeAt(tv6, -1);
  tv2->split(1, 64);
  tv3->split(1, 64);
  tv2->axis(-1)->parallelize(ParallelType::TIDx);
  tv3->axis(-1)->parallelize(ParallelType::TIDx);
  tv6->axis(-1)->parallelize(ParallelType::TIDx);

  // Check the block sync is inserted at the correct location.
  //  There is exactly one block sync needed in this test case
  //    and the sync needs to be after the 2 expressions
  //    that modify shared memory.
  class SyncInsertionPointChecker : public kir::IrVisitor {
   public:
    using kir::IrVisitor::handle;

   private:
    void handle(LoadStoreOp* uop) final {
      // Record number of load-store ops that modifies shared memory.
      if (uop->out()->isA<kir::TensorIndex>() &&
          uop->out()->as<kir::TensorIndex>()->view()->getMemoryType() ==
              MemoryType::Shared &&
          // Filter out initialization expressions
          uop->in()->isA<kir::TensorIndex>()) {
        number_of_writes_++;
      }
    }
    void handle(kir::BlockSync* bsync) final {
      // Make sure both shared memory modifying expressions
      //  have been observed at the sync insertion point.
      TORCH_INTERNAL_ASSERT(
          number_of_writes_ == 2,
          "FusionRAWSyncInsertionPlace4 test fail:",
          "only 1 sync after the 2 shared mem writes is needed in this test,"
          "either a redundant sync has been inserted or the block sync is not inserted at the right place");
    }

   private:
    int number_of_writes_ = 0;
  } sync_insertion_checker;
  GpuLower gpulw(&fusion);
  sync_insertion_checker.handle(gpulw.kernel()->topLevelExprs());
}

// Test serial write and parallel read of shared mem: mapped case
TEST_F(NVFuserTest, FusionSerialSmemWriteParallelRead1_CUDA) {
  Fusion fusion;
  FusionGuard fg(&fusion);

  TensorView* tv0 = makeConcreteTensor({128, 6});
  TensorView* tv1 = makeConcreteTensor({128, 6});
  TensorView* tv2 = makeConcreteTensor({128, 6});
  fusion.addInput(tv0);
  fusion.addInput(tv1);
  fusion.addInput(tv2);

  TensorView* tv3 = add(tv0, tv1);
  TensorView* tv4 = add(tv3, tv2);

  fusion.addOutput(tv4);

  //  Use shared memory
  tv3->setMemoryType(MemoryType::Shared);

  // Parallelize t4, in this case dim 0 on tv3 will
  //  not be parallelized but dim0 of t4 will be.
  // We will need to make sure a sync is inserted
  //  even if these dimensions are mapped.
  tv4->axis(0)->parallelize(ParallelType::TIDx);

  auto options = at::TensorOptions().dtype(at::kFloat).device(at::kCUDA, 0);

  at::Tensor t0 = at::randn({128, 6}, options);
  at::Tensor t1 = at::randn({128, 6}, options);
  at::Tensor t2 = at::randn({128, 6}, options);

  FusionExecutor fe;
  fe.compileFusion(&fusion, {t0, t1, t2});
  auto cg_outputs = fe.runFusion({t0, t1, t2});

  auto ref = t0 + t1 + t2;

  testValidate(&fusion, cg_outputs, {t0, t1, t2}, {ref}, __LINE__, __FILE__);
}

// Test serial write and parallel read of shared mem: un-mapped case
TEST_F(NVFuserTest, FusionSerialSmemWriteParallelRead2_CUDA) {
  Fusion fusion;
  FusionGuard fg(&fusion);

  TensorView* tv0 = makeConcreteTensor({128, 6});
  TensorView* tv1 = makeConcreteTensor({128, 6});
  TensorView* tv2 = makeConcreteTensor({128, 6});
  fusion.addInput(tv0);
  fusion.addInput(tv1);
  fusion.addInput(tv2);

  TensorView* tv3 = add(tv0, tv1);
  TensorView* tv4 = add(tv3, tv2);

  fusion.addOutput(tv4);

  //  Use shared memory
  tv3->setMemoryType(MemoryType::Shared);

  // Split and parallelize t4,
  //  the parallelized dimension in t4 will not
  // map across to the shared mem tensor, t3. So
  // there will need to be a sync before use of t3.
  tv4->split(0, 2);
  tv4->axis(0)->parallelize(ParallelType::TIDx);

  auto options = at::TensorOptions().dtype(at::kFloat).device(at::kCUDA, 0);

  at::Tensor t0 = at::randn({128, 6}, options);
  at::Tensor t1 = at::randn({128, 6}, options);
  at::Tensor t2 = at::randn({128, 6}, options);

  FusionExecutor fe;
  fe.compileFusion(&fusion, {t0, t1, t2});
  auto cg_outputs = fe.runFusion({t0, t1, t2});

  auto ref = t0 + t1 + t2;

  testValidate(&fusion, cg_outputs, {t0, t1, t2}, {ref}, __LINE__, __FILE__);
}

// Simple test of async copy primitive
TEST_F(NVFuserTest, FusionSimpleCpAsync_CUDA) {
  Fusion fusion;
  FusionGuard fg(&fusion);

  int m = 33, n = 31;

  TensorView* tv0 = makeConcreteTensor({m, n});
  TensorView* tv1 = makeConcreteTensor({m, n});

  fusion.addInput(tv0);
  fusion.addInput(tv1);

  TensorView* tv2 = add(tv0, tv1);

  fusion.addOutput(tv2);

  auto tv0_shared = tv0->cacheAfter(LoadStoreOpType::CpAsyncCa);
  tv0_shared->setMemoryType(MemoryType::Shared);

  tv0->computeAt(tv2, 1);
  tv0_shared->axis(1)->parallelize(ParallelType::TIDx);
  tv2->axis(1)->parallelize(ParallelType::TIDx);

  auto options = at::TensorOptions().dtype(at::kFloat).device(at::kCUDA, 0);
  at::Tensor t0 = at::randn({m, n}, options);
  at::Tensor t1 = at::randn({m, n}, options);

  FusionExecutor fe;

  // requires ampere+ GPU
  if (!deviceMajorMinorCheck(8)) {
    ASSERT_ANY_THROW(fe.compileFusion(&fusion, {t0, t1}));
    GTEST_SKIP() << "skipping tests on pre-AMPERE GPUs";
  }
  fe.compileFusion(&fusion, {t0, t1});
  auto cg_outputs = fe.runFusion({t0, t1});

  auto ref = t0 + t1;

  testValidate(&fusion, cg_outputs, {t0, t1}, {ref}, __LINE__, __FILE__);
}

// Simple test of async copy primitive: double buffered
//   Double buffer case 1, both block sync and async wait
//  are needed.
TEST_F(NVFuserTest, FusionDoubleBufferCpAsync1_CUDA) {
  Fusion fusion;
  FusionGuard fg(&fusion);

  // Using vectorization so need to keep n multiple of 4.
  int m = 33, n = 48;

  TensorView* tv0 = makeContigConcreteTensor({m, n});
  TensorView* tv1 = makeContigConcreteTensor({m, n});

  fusion.addInput(tv0);
  fusion.addInput(tv1);

  TensorView* tv2 = add(tv0, tv1);

  fusion.addOutput(tv2);

  auto tv0_shared = tv0->cacheAfter(LoadStoreOpType::CpAsyncCa);
  tv0_shared->setMemoryType(MemoryType::Shared);
  tv0->computeAt(tv2, 1);

  // Asynchronously load a tile in one schedule
  tv0_shared->split(1, 4);
  tv0_shared->axis(-1)->parallelize(ParallelType::Vectorize);
  tv0_shared->axis(-2)->parallelize(ParallelType::TIDx);

  // Consume the loaded tile in another schedule,
  //   triggering the need for a sync.
  tv2->split(1, 12);
  tv2->axis(-1)->parallelize(ParallelType::TIDx);

  // Double buffer the shared mem tensor.
  tv0_shared->doubleBuffer();

  auto options = at::TensorOptions().dtype(at::kFloat).device(at::kCUDA, 0);
  at::Tensor t0 = at::randn({m, n}, options);
  at::Tensor t1 = at::randn({m, n}, options);

  FusionExecutor fe;
  // requires ampere+ GPU
  if (!deviceMajorMinorCheck(8)) {
    ASSERT_ANY_THROW(fe.compileFusion(&fusion, {t0, t1}));
    GTEST_SKIP() << "skipping tests on pre-AMPERE GPUs";
  }
  fe.compileFusion(&fusion, {t0, t1});
  auto cg_outputs = fe.runFusion({t0, t1});

  auto ref = t0 + t1;

  testValidate(&fusion, cg_outputs, {t0, t1}, {ref}, __LINE__, __FILE__);
}

// Simple test of async copy primitive: double buffered
//   Double buffer case 2, only async wait is needed
TEST_F(NVFuserTest, FusionDoubleBufferCpAsync2_CUDA) {
  Fusion fusion;
  FusionGuard fg(&fusion);

  // Using vectorization so need to keep n multiple of 4.
  int m = 33, n = 48;

  TensorView* tv0 = makeConcreteTensor({m, n});
  TensorView* tv1 = makeConcreteTensor({m, n});

  fusion.addInput(tv0);
  fusion.addInput(tv1);

  TensorView* tv2 = add(tv0, tv1);

  fusion.addOutput(tv2);

  auto tv0_shared = tv0->cacheAfter(LoadStoreOpType::CpAsyncCa);
  tv0_shared->setMemoryType(MemoryType::Shared);
  tv0->computeAt(tv2, 1);

  // Asynchronously load a tile in one schedule
  tv0_shared->split(1, 4);
  tv0_shared->axis(-2)->parallelize(ParallelType::TIDx);

  // Consume the loaded tile in another schedule,
  //   triggering the need for a sync.
  tv2->split(1, 4);
  tv2->axis(-2)->parallelize(ParallelType::TIDx);

  // Double buffer the shared mem tensor.
  tv0_shared->doubleBuffer();

  auto options = at::TensorOptions().dtype(at::kFloat).device(at::kCUDA, 0);
  at::Tensor t0 = at::randn({m, n}, options);
  at::Tensor t1 = at::randn({m, n}, options);

  FusionExecutor fe;
  // requires ampere+ GPU
  if (!deviceMajorMinorCheck(8)) {
    ASSERT_ANY_THROW(fe.compileFusion(&fusion, {t0, t1}));
    GTEST_SKIP() << "skipping tests on pre-AMPERE GPUs";
  }
  fe.compileFusion(&fusion, {t0, t1});
  auto cg_outputs = fe.runFusion({t0, t1});

  auto ref = t0 + t1;

  testValidate(&fusion, cg_outputs, {t0, t1}, {ref}, __LINE__, __FILE__);
}

// Simple test for double buffer in shared mem,
//  where we should not insert redundant syncs when
//  they are not needed.
TEST_F(NVFuserTest, FusionDoubleBufferNoSync_CUDA) {
  Fusion fusion;
  FusionGuard fg(&fusion);

  // Using vectorization so need to keep n multiple of 4.
  int m = 33, n = 48;

  TensorView* tv0 = makeConcreteTensor({m, n});
  TensorView* tv1 = makeConcreteTensor({m, n});

  fusion.addInput(tv0);
  fusion.addInput(tv1);

  TensorView* tv2 = add(tv0, tv1);

  fusion.addOutput(tv2);

  auto tv0_shared = tv0->cacheAfter();
  tv0_shared->setMemoryType(MemoryType::Shared);
  tv0->computeAt(tv2, 1);

  // Asynchronously load a tile in one schedule
  tv0_shared->split(1, 4);
  tv0_shared->axis(-2)->parallelize(ParallelType::TIDx);

  // Consume the loaded tile in another schedule,
  //   triggering the need for a sync.
  tv2->split(1, 4);
  tv2->axis(-2)->parallelize(ParallelType::TIDx);

  // Double buffer the shared mem tensor.
  tv0_shared->doubleBuffer();

  auto options = at::TensorOptions().dtype(at::kFloat).device(at::kCUDA, 0);
  at::Tensor t0 = at::randn({m, n}, options);
  at::Tensor t1 = at::randn({m, n}, options);

  GpuLower gpulw(&fusion);
  auto flattened_exprs =
      ir_utils::flattenScopedExprs(gpulw.kernel()->topLevelExprs());
  bool sync_inserted = std::any_of(
      flattened_exprs.begin(), flattened_exprs.end(), [](Expr* expr) {
        return expr->isA<kir::BlockSync>();
      });
  TORCH_INTERNAL_ASSERT(!sync_inserted, "Un-expected block sync inserted");

  FusionExecutor fe;
  fe.compileFusion(&fusion, {t0, t1});
  auto cg_outputs = fe.runFusion({t0, t1});

  auto ref = t0 + t1;

  testValidate(&fusion, cg_outputs, {t0, t1}, {ref}, __LINE__, __FILE__);
}

// Test predicate inversion for cp.async
TEST_F(NVFuserTest, FusionCpAsyncPredicate_CUDA) {
  // requires ampere+ GPU

  Fusion fusion;
  FusionGuard fg(&fusion);

  // Using vectorization so need to keep n multiple of 4.
  int m = 33, n = 48;

  TensorView* tv0 = makeContigConcreteTensor({m, n});

  fusion.addInput(tv0);
  auto tv1 = sum(tv0, {1});
  fusion.addOutput(tv1);

  auto tv0_shared = tv0->cacheAfter(LoadStoreOpType::CpAsyncCa);
  tv0_shared->cacheAfter();
  tv0_shared->setMemoryType(MemoryType::Shared);
  tv0->computeAt(tv1, 1);

  tv0_shared->split(-1, 32);
  tv0_shared->split(-1, 4);
  tv0_shared->axis(-1)->parallelize(ParallelType::Vectorize);

  auto options = at::TensorOptions().dtype(at::kFloat).device(at::kCUDA, 0);
  at::Tensor t0 = at::randn({m, n}, options);

  FusionExecutor fe;
  if (!deviceMajorMinorCheck(8)) {
    ASSERT_ANY_THROW(fe.compileFusion(&fusion, {t0}));
    GTEST_SKIP() << "skipping tests on pre-AMPERE GPUs";
  }

  fe.compileFusion(&fusion, {t0});
  auto cg_outputs = fe.runFusion({t0});

  auto ref = t0.sum({1});

  testValidate(&fusion, cg_outputs, {t0}, {ref}, __LINE__, __FILE__);
}

// Test predicate removal on reg-to-reg expressions
TEST_F(NVFuserTest, FusionPredRemovalCheck_CUDA) {
  Fusion fusion;
  FusionGuard fg(&fusion);

  TensorView* tv0 = makeContigTensor(2);
  fusion.addInput(tv0);

  TensorView* tv1 = set(tv0);
  TensorView* tv2 = set(tv1);
  TensorView* tv3 = set(tv2);
  TensorView* tv4 = set(tv3);

  fusion.addOutput(tv4);
  tv4->split(1, 4);
  tv0->computeAt(tv4, -2);
  tv3->axis(-1)->parallelize(ParallelType::Vectorize);

  class PredicateRemovalChecker : public kir::IrVisitor {
   public:
    using kir::IrVisitor::handle;

   private:
    void handle(UnaryOp* uop) final {
      assertOnLocalToLocal(uop);
    }

    // Utility to assert any local-to-local expr is only trivially predicated.
    void assertOnLocalToLocal(Expr* expr) {
      bool is_local = true;
      for (auto in : ir_utils::filterByType<kir::TensorIndex>(expr->inputs())) {
        if (in->view()->getMemoryType() != MemoryType::Local) {
          is_local = false;
        }
      }
      for (auto in :
           ir_utils::filterByType<kir::TensorIndex>(expr->outputs())) {
        if (in->view()->getMemoryType() != MemoryType::Local) {
          is_local = false;
        }
      }

      if (is_local) {
        if (scope_exprs_.empty()) {
          return;
        }
        if (auto ite = dynamic_cast<kir::IfThenElse*>(scope_exprs_.back())) {
          TORCH_INTERNAL_ASSERT(
              ite->predicate()->value()->isConst(),
              "redundant predicate on: ",
              expr);
        }
      }
    }

  } pred_checker;

  GpuLower gpulw(&fusion);
  pred_checker.handle(gpulw.kernel()->topLevelExprs());
}

TEST_F(NVFuserTest, FusionPropagateParallelTypesToSiblings_CUDA) {
  Fusion fusion;
  FusionGuard fg(&fusion);

  auto tv0 = makeSymbolicTensor(1);
  fusion.addInput(tv0);
  auto tvs = Welford(tv0, {0});
  auto tv_avg = tvs.avg;
  fusion.addOutput(tv_avg);

  tv_avg->split(0, 128);
  TransformPropagatorWithCheck propagator(tv_avg);
  MaxRootDomainInfoSpanningTree(tv_avg).traverse(&propagator);

  tv_avg->axis(0)->parallelize(ParallelType::BIDx);
  tv_avg->axis(1)->parallelize(ParallelType::TIDx);

  // Make sure the parallelization of tv_avg is propagated to the var
  // and count tensors.
  GpuLower gpulw(&fusion);
  for (const auto expr : gpulw.kernel()->exprs()) {
    auto wop = dynamic_cast<WelfordOp*>(expr);
    if (wop == nullptr) {
      continue;
    }
    auto ref = wop->outAvg()->as<TensorView>();
    for (auto sibling : ir_utils::filterByType<TensorView>(wop->outputs())) {
      if (ref == sibling) {
        continue;
      }
      TORCH_CHECK(
          ref->nDims() == sibling->nDims(),
          "Invalid sibling: ",
          sibling->toString());
      for (const auto i : c10::irange(ref->nDims())) {
        TORCH_CHECK(
            ref->axis(i)->getParallelType() ==
                sibling->axis(i)->getParallelType(),
            "Mismatched parallel types between siblings. ",
            ref->toString(),
            ", ",
            sibling->toString());
      }
    }
  }

  auto options = at::TensorOptions().dtype(at::kFloat).device(at::kCUDA, 0);
  at::Tensor t0 = at::randn({9999}, options);

  FusionExecutor fe;
  fe.compileFusion(&fusion, {t0});
  auto outputs = fe.runFusion({t0});

  testValidate(fe.kernel(), outputs, {t0}, {t0.mean({0})}, __LINE__, __FILE__);
}

// Test ExactRootDomainMap
TEST_F(NVFuserTest, FusionExactRootDomainMap_CUDA) {
  Fusion fusion;
  FusionGuard fg(&fusion);

  auto tv0 = makeSymbolicTensor(1);
  fusion.addInput(tv0);
  auto tv1 = makeSymbolicTensor(2);
  fusion.addInput(tv1);

  auto tv2 = broadcast(tv0, {false, true});
  auto tv3 = transpose(tv2);
  auto tv4 = add(tv2, tv1);
  auto tv5 = add(tv2, tv3);
  auto tv6 = add(tv3, tv1);
  fusion.addOutput(tv4);
  fusion.addOutput(tv5);
  fusion.addOutput(tv6);

  const auto exact_map = ExactRootDomainMap(&fusion);

  // In the exact mapping, the broadcast domain introduced at tv2 is
  // only mapped with the another one in tv3, which is just transposed
  // from tv2. Any other domain, including the second domain of tv4,
  // must not be mapped.

  auto tv2_bc = tv2->axis(1);
  auto tv3_bc = tv3->axis(0);

  TORCH_CHECK(
      exact_map.areMapped(tv2_bc, tv3_bc),
      "Invalid exact root domain map: ",
      exact_map.toString());

  // They must not be mapped with anything else.
  for (auto tv : ir_utils::allTvs(&fusion)) {
    for (auto root_id : tv->getRootDomain()) {
      if (root_id == tv2_bc || root_id == tv3_bc) {
        continue;
      }
      TORCH_CHECK(
          !exact_map.areMapped(root_id, tv2_bc),
          "Invalid exact root domain map: ",
          exact_map.toString());
      TORCH_CHECK(
          !exact_map.areMapped(root_id, tv3_bc),
          "Invalid exact root domain map: ",
          exact_map.toString());
    }
  }
}

class NVFuserMultithreadedTest : public ::testing::Test {
 protected:
  bool was_enabled = false;

  void SetUp() override {
    was_enabled = torch::jit::fuser::cuda::setEnabled(true);
  }

  void TearDown() override {
    torch::jit::fuser::cuda::setEnabled(was_enabled);
  }
};

TEST_F(NVFuserMultithreadedTest, SingleFunction_CUDA) {
  std::string ir = R"IR(
graph(%x.1 : Tensor,
      %y.1 : Tensor):
  %12 : NoneType = prim::Constant()
  %11 : bool = prim::Constant[value=0]()
  %9 : int = prim::Constant[value=1]()
  %3 : Tensor = aten::exp(%x.1)
  %5 : Tensor = aten::relu(%y.1)
  %6 : Tensor = aten::sin(%5)
  %8 : Tensor = aten::add(%3, %6, %9)
  %10 : int[] = prim::ListConstruct(%9)
  %13 : Tensor = aten::sum(%8, %10, %11, %12)
  return (%13)
)IR";
  auto g = std::make_shared<torch::jit::Graph>();
  torch::jit::parseIR(ir, g.get());
  torch::jit::GraphFunction fn("nvfuser_test", g, nullptr);

  auto run_kernel = [&fn]() {
    auto x = torch::rand({32, 32}, at::TensorOptions(at::kCUDA));
    auto y = torch::rand({32, 32}, at::TensorOptions(at::kCUDA));
    std::vector<c10::IValue> results;
    for (const auto& i : c10::irange(10)) {
      (void)i; // Suppress unused variable warning
      auto stack = createStack({x.clone(), y.clone()});
      fn.run(stack);
      results.push_back(stack.back());
    }
    for (const auto& i : c10::irange(1, 10)) {
      auto t0 = results[0].toTensor();
      auto ti = results[i].toTensor();
      ASSERT_TRUE(at::allclose(t0, ti));
    }
  };

  constexpr size_t kNumThreads = 4;
  std::vector<std::thread> threads;
  for (size_t id = 0; id < kNumThreads; ++id) {
    threads.emplace_back(run_kernel);
  }
  for (auto& t : threads) {
    t.join();
  }
}

TEST_F(NVFuserMultithreadedTest, MultipleFunctions_CUDA) {
  auto run_kernel = []() {
    const std::string ir = R"IR(
  graph(%x.1 : Tensor,
        %y.1 : Tensor):
    %12 : NoneType = prim::Constant()
    %11 : bool = prim::Constant[value=0]()
    %9 : int = prim::Constant[value=1]()
    %3 : Tensor = aten::exp(%x.1)
    %5 : Tensor = aten::relu(%y.1)
    %6 : Tensor = aten::sin(%5)
    %8 : Tensor = aten::add(%3, %6, %9)
    %10 : int[] = prim::ListConstruct(%9)
    %13 : Tensor = aten::sum(%8, %10, %11, %12)
    return (%13)
  )IR";
    auto g = std::make_shared<torch::jit::Graph>();
    torch::jit::parseIR(ir, g.get());
    torch::jit::GraphFunction fn("nvfuser_test", g, nullptr);

    auto x = torch::rand({32, 32}, at::TensorOptions(at::kCUDA));
    auto y = torch::rand({32, 32}, at::TensorOptions(at::kCUDA));
    std::vector<c10::IValue> results;
    constexpr size_t numRuns = 10;
    for (const auto& i : c10::irange(numRuns)) {
      (void)i; // Suppress unused variable warning
      auto stack = createStack({x.clone(), y.clone()});
      fn.run(stack);
      results.push_back(stack.back());
    }
    for (const auto& i : c10::irange(1, numRuns)) {
      auto t0 = results[0].toTensor();
      auto ti = results[i].toTensor();
      ASSERT_TRUE(at::allclose(t0, ti));
    }
  };

  constexpr size_t kNumThreads = 4;
  std::vector<std::thread> threads;
  for (size_t id = 0; id < kNumThreads; ++id) {
    threads.emplace_back(run_kernel);
  }
  for (auto& t : threads) {
    t.join();
  }
}

// Repro of issue #1655
TEST_F(NVFuserTest, FusionIncompleteConcreteID_CUDA) {
  Fusion fusion;
  FusionGuard fg(&fusion);

  auto tv0 = makeSymbolicTensor(1);
  fusion.addInput(tv0);
  auto tv1 = makeSymbolicTensor(2);
  fusion.addInput(tv1);
  auto tv2 = makeSymbolicTensor(2);
  fusion.addInput(tv2);

  auto tv3 = broadcast(tv0, {true, true, false});
  auto tv4 = broadcast(tv1, {false, true, false});
  auto tv5 = broadcast(tv2, {true, false, false});

  auto tv6 = add(tv3, tv4);
  auto tv7 = add(tv3, tv5);

  fusion.addOutput(tv6);
  fusion.addOutput(tv7);

  tv6->merge(0);
  tv6->merge(0);

  TransformPropagatorWithCheck propagator(tv6);
  MaxRootDomainInfoSpanningTree(tv6).traverse(&propagator);

  tv0->computeAt(tv6, -1, ComputeAtMode::MostInlined);
  tv1->computeAt(tv6, -1, ComputeAtMode::MostInlined);
  tv2->computeAt(tv7, -1, ComputeAtMode::MostInlined);

  // NOLINTNEXTLINE(cppcoreguidelines-avoid-goto,hicpp-avoid-goto)
  ASSERT_ANY_THROW(fusion.printKernel());
}

TEST_F(NVFuserTest, FusionTestReEntrantGridWelford_CUDA) {
  std::unique_ptr<Fusion> fusion_ptr = std::make_unique<Fusion>();
  Fusion& fusion = *fusion_ptr.get();
  FusionGuard fg(&fusion);

  int X = 256, Y = 7, Z = 2048;

  // setup fusion
  auto tv0 = makeContigTensor(4, DataType::Half);
  fusion.addInput(tv0);
  auto tv1 = castOp(DataType::Float, tv0);

  auto tvs = Welford(tv1, {0, 1, 2});
  auto tv_avg = tvs.avg;
  auto tv_M2 = tvs.var_sum;
  fusion.addOutput(tv_avg);
  fusion.addOutput(tv_M2);

  auto cached_input = tv0->cacheAfter();
  tv_avg->cacheBefore();
  tv_M2->cacheBefore();

  auto reduction_tv = scheduler_utils::getReductionTvs(&fusion)[0];

  reduction_tv->merge(0);
  reduction_tv->merge(0);

  int TIDx = 16;
  int vec = 4;

  int TIDy = 16;
  int outer_tidy_fact = 16;

  reduction_tv->split(-1, TIDx * vec);
  reduction_tv->split(-1, vec);
  reduction_tv->axis(-2)->parallelize(ParallelType::TIDx);
  reduction_tv->axis(-1)->parallelize(ParallelType::Vectorize);
  reduction_tv->axis(-3)->parallelize(ParallelType::BIDx);

  reduction_tv->split(0, TIDy);
  reduction_tv->axis(1)->parallelize(ParallelType::TIDy);
  reduction_tv->split(0, outer_tidy_fact);
  reduction_tv->axis(0)->parallelize(ParallelType::BIDy);

  // T2_g[ rblockIdx.y, rS{16}, rthreadIdx.y, iblockIdx.x, ithreadIdx.x24,
  // iV25{4} ]
  reduction_tv->reorder({{3, 0}, {4, 1}, {0, 2}, {2, 3}, {1, 4}, {5, 5}});
  // T2_g[iblockIdx.x, ithreadIdx.x24, rblockIdx.y, rthreadIdx.y, rS{16},
  // iV25{4}]

  TransformPropagatorWithCheck propagator(reduction_tv);
  MaxRootDomainInfoSpanningTree(reduction_tv).traverse(&propagator);
  auto rfactor_tv = ir_utils::rfactorHelper(reduction_tv, {4});
  scheduler_utils::parallelizeAllLike(rfactor_tv);

  tv0->computeAt(tv_avg, 2);
  tv0->computeAt(cached_input, -2);

  cached_input->computeAt(rfactor_tv, 4, ComputeAtMode::BestEffort);

  for (auto tv : ir_utils::allTvs(&fusion)) {
    if (tv == cached_input || tv == tv_avg || tv == tv_M2) {
      continue;
    }
    tv->axis(-1)->parallelize(ParallelType::Serial);
  }

  // Welford inputs and outputs should not be aliased. See PR #2118.
  class AliasChecker : public kir::IrVisitor {
   public:
    using kir::IrVisitor::handle;

    void handle(kir::Allocate* alloc) final {
      if (alloc->alias() == nullptr) {
        return;
      }
      auto tv = dynamic_cast<TensorView*>(alloc->buffer());
      auto alias_tv = dynamic_cast<TensorView*>(alloc->alias()->buffer());
      if (tv != nullptr && alias_tv != nullptr) {
        alias_map_.emplace(tv, alias_tv);
        alias_map_.emplace(alias_tv, tv);
      }
    }

    void handle(kir::GridWelford* gwop) final {
      for (auto out_ti : ir_utils::filterByType<kir::TensorIndex>(
               gwop->welford_op()->outputs())) {
        auto out_tv = out_ti->view();
        if (alias_map_.count(out_tv) == 0) {
          continue;
        }
        auto alias_tv = alias_map_.at(out_tv);
        for (auto inp_ti : ir_utils::filterByType<kir::TensorIndex>(
                 gwop->welford_op()->inputs())) {
          TORCH_CHECK(
              inp_ti->view() != alias_tv,
              "Invalid alias found between GridWelford input and output. Out tv: ",
              out_tv->toString(),
              ", In tv: ",
              alias_tv->toString());
        }
      }
    }

    std::unordered_map<TensorView*, TensorView*> alias_map_;
  } checker;

  GpuLower gpulw(&fusion);
  checker.handle(gpulw.kernel()->topLevelExprs());

  FusionExecutor fe;
  fe.compileFusion(&fusion, {}, LaunchParams());

  auto options = at::TensorOptions().dtype(at::kHalf).device(at::kCUDA, 0);
  at::Tensor t0 = at::randn({X, Y, Y, Z}, options);

  auto cg_outputs = fe.runFusion({t0}, LaunchParams(-1, -1, -1, -1, -1, -1));

  // by default Welford outputs sum of square diff so need to divide to get var
  cg_outputs[1] = cg_outputs[1].div((float)(X * Y * Y));

  auto at_mu = at::mean(t0.to(at::kDouble), {0, 1, 2});
  auto at_var = at::var(t0.to(at::kDouble), {0, 1, 2}, false);

  testValidate(
      &fusion,
      cg_outputs,
      {t0},
      {at_mu, at_var},
      __LINE__,
      __FILE__,
      "",
      LaunchParams(-1, -1, -1, -1, -1, -1));
}

// Test sync insertion with redundant predicates
TEST_F(NVFuserTest, FusionRedundantPredSync_CUDA) {
  Fusion fusion;
  FusionGuard fg(&fusion);

  TensorView* tv0 = makeConcreteTensor({32});
  TensorView* tv1 = makeConcreteTensor({32, 32});
  fusion.addInput(tv0);
  fusion.addInput(tv1);

  auto tv2 = broadcast(tv0, {true, false});
  auto tv3 = add(tv2, tv1);

  fusion.addOutput(tv3);

  auto tv0c = tv0->cacheAfter();

  // Make a redundant write through smem
  tv0c->setMemoryType(MemoryType::Shared);

  tv0->computeAt(tv3, 0);
  tv1->computeAt(tv3, 0);

  tv0c->axis(0)->parallelize(ParallelType::TIDx);
  tv2->axis(0)->parallelize(ParallelType::TIDy);
  tv2->axis(1)->parallelize(ParallelType::TIDx);

  tv3->axis(0)->parallelize(ParallelType::TIDy);
  tv3->axis(1)->parallelize(ParallelType::TIDx);

  GpuLower gpulw(&fusion);
  auto flattened_exprs =
      ir_utils::flattenScopedExprs(gpulw.kernel()->topLevelExprs());
  bool sync_inserted = std::any_of(
      flattened_exprs.begin(), flattened_exprs.end(), [](Expr* expr) {
        return expr->isA<kir::BlockSync>();
      });
  TORCH_INTERNAL_ASSERT(sync_inserted, "Expected block sync not inserted");

  auto options = at::TensorOptions().dtype(at::kFloat).device(at::kCUDA, 0);

  at::Tensor t0 = at::randn({32}, options);
  at::Tensor t1 = at::randn({32, 32}, options);

  FusionExecutor fe;
  fe.compileFusion(&fusion, {t0, t1});
  auto cg_outputs = fe.runFusion({t0, t1});

  auto ref = t0 + t1;

  testValidate(&fusion, cg_outputs, {t0, t1}, {ref}, __LINE__, __FILE__);
}

// Test case for removing syncs on chain of redundant uses.
TEST_F(NVFuserTest, FusionRedundantPredSync2_CUDA) {
  Fusion fusion;
  FusionGuard fg(&fusion);

  TensorView* tv0 = makeConcreteTensor({32});
  TensorView* tv1 = makeConcreteTensor({32, 32});
  fusion.addInput(tv0);
  fusion.addInput(tv1);

  auto tv2 = broadcast(tv0, {true, false});
  auto tv3 = add(tv2, tv1);

  fusion.addOutput(tv3);

  auto tv0c = tv0->cacheAfter();

  // Make a redundant write through smem
  tv0c->setMemoryType(MemoryType::Shared);
  tv2->setMemoryType(MemoryType::Shared);

  tv0->computeAt(tv3, 0);
  tv1->computeAt(tv3, 0);

  tv0c->axis(0)->parallelize(ParallelType::TIDx);
  tv2->axis(0)->parallelize(ParallelType::TIDy);
  tv2->axis(1)->parallelize(ParallelType::TIDx);

  tv3->axis(0)->parallelize(ParallelType::TIDy);
  tv3->axis(1)->parallelize(ParallelType::TIDx);

  // Utility class to make sure one block sync
  //  is inserted by RAW pass.
  class SyncChecker : public kir::IrVisitor {
   public:
    using kir::IrVisitor::handle;
    int result() {
      return sync_seen_;
    }

   private:
    void handle(kir::BlockSync*) final {
      sync_seen_++;
    }

   private:
    int sync_seen_ = 0;
  } checker;

  GpuLower gpulw(&fusion);
  checker.handle(gpulw.kernel()->topLevelExprs());
  TORCH_INTERNAL_ASSERT(
      checker.result() < 2, "More syncs were inserted than expected");

  auto options = at::TensorOptions().dtype(at::kFloat).device(at::kCUDA, 0);

  at::Tensor t0 = at::randn({32}, options);
  at::Tensor t1 = at::randn({32, 32}, options);

  FusionExecutor fe;
  fe.compileFusion(&fusion, {t0, t1});
  auto cg_outputs = fe.runFusion({t0, t1});

  auto ref = t0 + t1;

  testValidate(&fusion, cg_outputs, {t0, t1}, {ref}, __LINE__, __FILE__);
}

// Test case for sync insertion after redundant predicated smem write
//  Check that syncs are removed only when all paths are redundant.
TEST_F(NVFuserTest, FusionRedundantPredSync3_CUDA) {
  Fusion fusion;
  FusionGuard fg(&fusion);

  TensorView* tv0 = makeConcreteTensor({32});
  TensorView* tv1 = makeConcreteTensor({32, 32});
  fusion.addInput(tv0);
  fusion.addInput(tv1);

  auto tv2 = broadcast(tv0, {true, false});
  auto tv3 = set(tv2);
  auto tv4 = add(tv3, tv1);
  auto tv5 = add(tv2, tv1);

  fusion.addOutput(tv4);
  fusion.addOutput(tv5);

  auto tv0c = tv0->cacheAfter();

  // In this scheduling config,
  //  tv0c -> tv2 -> tv3 is a redundant path for tidy
  //  tv0c -> tv2 -> tv5 is not.
  //  So we need a RAW sync in tv0c->tv2 to make sure
  //  tv2 has the correct value to produce tv5.
  tv0c->setMemoryType(MemoryType::Shared);
  tv3->setMemoryType(MemoryType::Shared);

  tv0c->axis(0)->parallelize(ParallelType::TIDx);
  tv2->axis(0)->parallelize(ParallelType::TIDy);
  tv2->axis(1)->parallelize(ParallelType::TIDx);

  tv3->axis(0)->parallelize(ParallelType::TIDy);
  tv3->axis(1)->parallelize(ParallelType::TIDx);

  tv5->axis(0)->parallelize(ParallelType::TIDy);
  tv5->axis(1)->parallelize(ParallelType::TIDx);

  // Utility class to make sure one block sync
  //  is inserted by RAW pass.
  class SyncChecker : public kir::IrVisitor {
   public:
    using kir::IrVisitor::handle;
    int result() {
      return sync_seen_;
    }

   private:
    void handle(kir::BlockSync* sync) final {
      if (!sync->isWarHazardSync()) {
        sync_seen_++;
      }
    }

   private:
    int sync_seen_ = 0;
  } checker;

  GpuLower gpulw(&fusion);
  checker.handle(gpulw.kernel()->topLevelExprs());

  // This is implicit checking. There are exactly 2 places
  //  where RAW hazards happen: one producing tv2 and the other
  //  producing tv3. This test case expect syncs in both of
  //  these places so we check that 2 RAW syncs are inserted.
  TORCH_INTERNAL_ASSERT(
      checker.result() == 2,
      "Exactly 2 RAW sync expected for the two shared memory transfers");

  auto options = at::TensorOptions().dtype(at::kFloat).device(at::kCUDA, 0);

  at::Tensor t0 = at::randn({32}, options);
  at::Tensor t1 = at::randn({32, 32}, options);

  FusionExecutor fe;
  fe.compileFusion(&fusion, {t0, t1});
  auto cg_outputs = fe.runFusion({t0, t1});

  auto ref = t0 + t1;

  testValidate(&fusion, cg_outputs, {t0, t1}, {ref, ref}, __LINE__, __FILE__);
}

// Unit test case for detecting thread redundant usage of shared tensors.
TEST_F(NVFuserTest, FusionRedundantUseCheck_CUDA) {
  Fusion fusion;
  FusionGuard fg(&fusion);

  TensorView* tv0 = makeConcreteTensor({32, 32});
  fusion.addInput(tv0);

  auto tv1 = set(tv0);
  auto tv2 = set(tv1);
  auto tv3 = set(tv2);
  auto tv4 = set(tv3);

  auto tv5 = set(tv4);

  auto tv6 = set(tv4);
  auto tv7 = set(tv6);

  fusion.addOutput(tv5);
  fusion.addOutput(tv7);

  tv2->setMemoryType(MemoryType::Shared);
  tv4->setMemoryType(MemoryType::Shared);

  tv7->axis(-1)->parallelize(ParallelType::TIDx);

  // Thread pred map cannot be built without an active lower
  //  object. So would need to lower the whole fusion for
  //  testing. However, lower also keeps an copy of the fusion
  //  so the original pointers cannot be used to querry the
  //  thread pred map. So have to traverse the new expr list
  //  to find the pointers;
  GpuLower gpulw(&fusion);

  TensorView *lowered_tv2 = nullptr, *lowered_tv4 = nullptr;
  auto used_vals = gpulw.kernel()->usedMathVals();

  for (auto tv : ir_utils::filterByType<TensorView>(used_vals)) {
    if (tv->name() == 2) {
      lowered_tv2 = tv;
    }
    if (tv->name() == 4) {
      lowered_tv4 = tv;
    }
  }

  TORCH_INTERNAL_ASSERT(
      lowered_tv2 != nullptr && lowered_tv4 != nullptr,
      "tv2 or tv4 not lowered or mangled");

  auto tv2_info = gpulw.threadPredMap().getPredicateInfo(lowered_tv2);
  auto tv4_info = gpulw.threadPredMap().getPredicateInfo(lowered_tv4);

  // tv2 -> tv3 -> tv4 (shared) is the only use chain for tv2,
  //  and tv4 is redundantly written in tidx so tv2 is redundantly
  //  consumed in tidx.
  TORCH_INTERNAL_ASSERT(
      tv2_info.redundant_use_types.get(ParallelType::TIDx),
      "TV2 is redundantly used but not detected.");

  // tv4->tv5 (global) is a redundant use chain, but
  // tv4->tv6->tv7 is not, so tv4 should not be detected as
  // a redundant used tensor in tidx.
  TORCH_INTERNAL_ASSERT(
      !tv4_info.redundant_use_types.get(ParallelType::TIDx),
      "TV4 is not redundantly used but not detected.");
}

TEST_F(NVFuserTest, FusionUnsqueeze1_CUDA) {
  Fusion fusion;
  FusionGuard fg(&fusion);

  std::vector<int64_t> shape({10, 11});

  auto tv0 = makeConcreteTensor(shape);
  fusion.addInput(tv0);

  // [I, R]
  auto tv1 = sum(tv0, {1});
  // [I, B]
  auto tv2 = unsqueeze(tv1, -1);
  fusion.addOutput(tv2);

  TORCH_CHECK(
      tv2->nDims() == 2, "Unpected unsqueeze result: ", tv2->toString());
  TORCH_CHECK(
      tv2->axis(1)->isBroadcast(),
      "Unexpected unsqueeze result: ",
      tv2->toString());

  // tv1 has only one non-reduction axis. An exception should be
  // thrown.
  // NOLINTNEXTLINE(cppcoreguidelines-avoid-goto,hicpp-avoid-goto)
  ASSERT_ANY_THROW(unsqueeze(tv1, 2));

  auto options = at::TensorOptions().dtype(at::kFloat).device(at::kCUDA, 0);
  at::Tensor t0 = at::randn({10, 11}, options);
  std::vector<c10::IValue> aten_inputs = {t0};

  FusionExecutor fe;
  fe.compileFusion(&fusion, aten_inputs);
  auto cg_outputs = fe.runFusion(aten_inputs);

  auto ref = t0.sum(1).unsqueeze(-1);

  testValidate(&fusion, cg_outputs, aten_inputs, {ref}, __LINE__, __FILE__);
}

TEST_F(NVFuserTest, FusionSqueeze1_CUDA) {
  Fusion fusion;
  FusionGuard fg(&fusion);

  std::vector<int64_t> shape({10, 11});

  auto tv0 = makeConcreteTensor(shape);
  fusion.addInput(tv0);

  // [I, B]
  auto tv1 = sum(tv0, {1}, true);
  // [I]
  auto tv2 = squeeze(tv1, std::vector<int64_t>{shape[0], 1});
  fusion.addOutput(tv2);

  TORCH_CHECK(
      tv2->nDims() == 1, "Unexpected squeeze result: ", tv2->toString());

  // [I, R]
  auto tv3 = sum(tv0, {1});
  // tv3 has only one non-reduction axis. The extent of the first axis
  // is not one, so squeeze should fail.
  // NOLINTNEXTLINE(cppcoreguidelines-avoid-goto,hicpp-avoid-goto)
  ASSERT_ANY_THROW(squeeze(tv3, std::vector<int64_t>{shape[0], 1}));

  auto options = at::TensorOptions().dtype(at::kFloat).device(at::kCUDA, 0);
  at::Tensor t0 = at::randn({10, 11}, options);
  std::vector<c10::IValue> aten_inputs = {t0};

  FusionExecutor fe;
  fe.compileFusion(&fusion, aten_inputs);
  auto cg_outputs = fe.runFusion(aten_inputs);

  auto ref = t0.sum(1, true).squeeze(-1);

  testValidate(&fusion, cg_outputs, aten_inputs, {ref}, __LINE__, __FILE__);
}

TEST_F(NVFuserTest, FusionContigPredicate_CUDA) {
  Fusion fusion;
  FusionGuard fg(&fusion);

  auto tv0 = makeSymbolicTensor(2);
  fusion.addInput(tv0);
  auto tv1 = set(tv0);
  auto tv2 = broadcast(tv1, {false, true, false});
  fusion.addOutput(tv2);

  tv2->merge(-2, -1);
  tv2->merge(-2, -1);
  tv2->split(-1, 100);
  tv0->computeAt(tv2, -1);

  GpuLower gpulw(&fusion);
  TORCH_CHECK(PredicatedChecker::isPredicated(tv1, gpulw));

  auto options = at::TensorOptions().dtype(at::kFloat).device(at::kCUDA, 0);
  at::Tensor t0 = at::randn({3, 4}, options);

  FusionExecutor fe;
  fe.compileFusion(&fusion, {t0});
  auto cg_outputs = fe.runFusion({t0});

  auto ref = t0.unsqueeze(1);

  testValidate(fe.kernel(), cg_outputs, {t0}, {ref}, __LINE__, __FILE__);
}

// Repro of https://github.com/csarofeen/pytorch/issues/1777
TEST_F(NVFuserTest, FusionDivScalarLhs_CUDA) {
  // tv1 = 2.0 / tv0
  Fusion fusion;
  FusionGuard fg(&fusion);

  TensorView* tv0 = makeSymbolicTensor(2);
  fusion.addInput(tv0);
  TensorView* tv1 = div(IrBuilder::create<Val>(2.0), tv0);
  fusion.addOutput(tv1);

  auto options = at::TensorOptions().dtype(at::kFloat).device(at::kCUDA, 0);
  auto t0 = at::randn({3, 3}, options);
  // There's no overload div(Scalar, Tensor) in ATen
  auto aten_output = at::div(
      at::native::wrapped_scalar_tensor(at::Scalar(2.0), options.device()), t0);

  FusionExecutor fe;
  fe.compileFusion(&fusion, {t0});
  auto cg_outputs = fe.runFusion({t0});

  testValidate(&fusion, cg_outputs, {t0}, {aten_output}, __LINE__, __FILE__);
}

// Repro of an issue of the reduction scheduler with a broadcast
// domain concretized to multiple domains that are not proven to have
// the same extent
TEST_F(NVFuserTest, FusionRepro1713_CUDA) {
  auto fusion = std::make_unique<Fusion>();
  FusionGuard fg(fusion.get());

  auto tv0 = makeSymbolicTensor(2);
  auto tv1 = makeSymbolicTensor(2);
  auto tv2 = makeSymbolicTensor(1);
  fusion->addInput(tv0);
  fusion->addInput(tv1);
  fusion->addInput(tv2);
  auto tv3 = broadcast(tv2, {false, true});

  auto tv4 = add(tv3, tv0);

  auto tv5 = add(tv3, tv1);
  auto tv6 = sum(tv5, {0});
  fusion->addOutput(tv4);
  fusion->addOutput(tv6);

  auto options = at::TensorOptions().dtype(at::kFloat).device(at::kCUDA, 0);
  at::Tensor t0 = at::randn({1024, 204800}, options);
  // Original repro had the same shape as t0, but this should work
  // with a different extent at the second axis
  at::Tensor t1 = at::randn({1024, 123}, options);
  at::Tensor t2 = at::randn({1024}, options);
  std::vector<c10::IValue> aten_inputs({t0, t1, t2});

  FusionExecutorCache executor_cache(std::move(fusion));
  auto cg_outputs = executor_cache.runFusionWithInputs(aten_inputs);

  auto t3 = t2.unsqueeze(-1);
  auto t4 = t3 + t0;
  auto t5 = t3 + t1;
  auto t6 = sum(t5, {0});

  testValidate(
      executor_cache.fusion(),
      cg_outputs,
      {t0, t1, t2},
      {t4, t6},
      __LINE__,
      __FILE__);
}

TEST_F(NVFuserTest, FusionExpand_CUDA) {
  auto fusion = std::make_unique<Fusion>();
  FusionGuard fg(fusion.get());

  auto w = 2, x = 3, z = 5;
  auto y = 4L;

  // Test
  // a simple expand
  // Expand that's propagated
  // expand_as
  // symbolic expand

  // x
  auto tv0 = makeSymbolicTensor(1);
  fusion->addInput(tv0);

  auto tv1 = broadcast(tv0, {false, true});
  auto tv2 = expand(tv1, {tv0->axis(0)->extent(), IrBuilder::create<Val>(y)});

  // x
  auto tv3 = makeSymbolicTensor(1);
  fusion->addInput(tv3);
  auto tv4 = broadcast(tv3, {false, true});
  auto tv5 = add(tv4, tv2);
  // [x, e_y]

  // [x, y, z]
  auto tv6 = makeSymbolicTensor(3);
  fusion->addInput(tv6);

  // Disjoint set op will cause a segmentation for just this op.
  auto tmp_7 = set(tv6);
  fusion->addOutput(tmp_7);

  auto tv7 = broadcast(tv5, {false, false, true});

  auto tv8 = expand_as(tv7, tv6);
  // [x, e_y, e_z]

  auto w_symbolic = IrBuilder::create<Val>(DataType::Int);
  fusion->addInput(w_symbolic);

  auto tv9 = broadcast(tv8, {true, false, false, false});
  //[1, x, e_y, e_z]

  auto tv10 = expand(
      tv9,
      {w_symbolic,
       tv9->axis(1)->extent(),
       tv9->axis(2)->expandedExtent(),
       tv9->axis(3)->expandedExtent()});

  fusion->addOutput(tv10);

  auto options = at::TensorOptions().dtype(at::kFloat).device(at::kCUDA, 0);
  at::Tensor t0 = at::randn({x}, options);
  at::Tensor t3 = at::randn({x}, options);
  at::Tensor t6 = at::randn({x, y, z}, options);

  FusionExecutorCache executor_cache(std::move(fusion));

  auto cg_outputs = executor_cache.runFusionWithInputs({t0, t3, t6, w});
  auto cg_out = cg_outputs[1];

  TORCH_INTERNAL_ASSERT(cg_out.size(0) == w);
  TORCH_INTERNAL_ASSERT(cg_out.size(1) == x);
  TORCH_INTERNAL_ASSERT(cg_out.size(2) == y);
  TORCH_INTERNAL_ASSERT(cg_out.size(3) == z);
  TORCH_INTERNAL_ASSERT(cg_out.stride(0) == 0);
  TORCH_INTERNAL_ASSERT(cg_out.stride(1) == 1);
  TORCH_INTERNAL_ASSERT(cg_out.stride(2) == 0);
  TORCH_INTERNAL_ASSERT(cg_out.stride(3) == 0);

  auto t10 = t0.unsqueeze(-1)
                 .expand({x, y})
                 .add(t3.unsqueeze(-1))
                 .unsqueeze(-1)
                 .expand_as(t6)
                 .unsqueeze(0)
                 .expand({w, x, y, z});

  testValidate(
      executor_cache.fusion(),
      cg_outputs,
      {t0, t3, t6, w},
      {t6, t10},
      __LINE__,
      __FILE__);
}

TEST_F(NVFuserTest, FusionExpandIssue1751_CUDA) {
  auto fusion = std::make_unique<Fusion>();
  FusionGuard fg(fusion.get());

  auto x = 3L;
  auto y = 4, z = 5;

  // y, z
  auto tv0 = makeSymbolicTensor(2);
  fusion->addInput(tv0);

  auto tv1 = broadcast(tv0, {true, false, false});

  // Two ways to propagate extents as is: use -1 or explicitly pass
  // the extent vals.

  auto tv2 = expand(
      tv1,
      {IrBuilder::create<Val>(x),
       IrBuilder::create<Val>(-1L),
       IrBuilder::create<Val>(-1L)});

  auto tv3 = expand(
      tv1,
      {IrBuilder::create<Val>(x),
       tv0->axis(0)->extent(),
       tv0->axis(1)->extent()});

  fusion->addOutput(tv2);
  fusion->addOutput(tv3);

  auto options = at::TensorOptions().dtype(at::kFloat).device(at::kCUDA, 0);
  at::Tensor t0 = at::randn({y, z}, options);

  FusionExecutorCache executor_cache(std::move(fusion));

  auto cg_outputs = executor_cache.runFusionWithInputs({t0});

  for (const auto& cg_out : cg_outputs) {
    TORCH_INTERNAL_ASSERT(cg_out.size(0) == x);
    TORCH_INTERNAL_ASSERT(cg_out.size(1) == y);
    TORCH_INTERNAL_ASSERT(cg_out.size(2) == z);
  }

  auto t2 = t0.expand({x, y, z});

  testValidate(
      executor_cache.fusion(), cg_outputs, {t0}, {t2, t2}, __LINE__, __FILE__);
}

// TODO: Make sure the kernel uses the expanded concrete size instead
// of the symbolic size
TEST_F(NVFuserTest, FusionExpandToConcrete_CUDA) {
  auto fusion = std::make_unique<Fusion>();
  FusionGuard fg(fusion.get());

  auto x = 3L, y = 4L;

  auto tv0 = makeSymbolicTensor(1);
  fusion->addInput(tv0);

  auto tv1 = broadcast(tv0, {true, false});

  auto tv2 =
      expand(tv1, {IrBuilder::create<Val>(x), IrBuilder::create<Val>(y)});

  fusion->addOutput(tv2);

  auto options = at::TensorOptions().dtype(at::kFloat).device(at::kCUDA, 0);
  at::Tensor t0 = at::randn({y}, options);

  FusionExecutorCache executor_cache(std::move(fusion));

  auto cg_outputs = executor_cache.runFusionWithInputs({t0});

  for (const auto& cg_out : cg_outputs) {
    TORCH_INTERNAL_ASSERT(cg_out.size(0) == x);
    TORCH_INTERNAL_ASSERT(cg_out.size(1) == y);
  }

  auto t2 = t0.expand({x, y});

  testValidate(
      executor_cache.fusion(), cg_outputs, {t0}, {t2}, __LINE__, __FILE__);
}

TEST_F(NVFuserTest, FusionReproNoncontigBroadcast_CUDA) {
  auto fusion = std::make_unique<Fusion>();
  FusionGuard fg(fusion.get());

  auto options = at::TensorOptions().dtype(at::kHalf).device(at::kCUDA, 0);
  at::Tensor t0 = at::randn({4, 32, 16, 112, 112}, options).transpose(-1, -2);
  at::Tensor t1 = at::randn({32, 1, 112, 1}, options).transpose(-1, -2);

  auto tv0 = TensorViewBuilder()
                 .ndims(5)
                 .contiguity({true, true, false, false, false}) // ttfff
                 .shape({-1, -1, -1, -1, -1})
                 .dtype(DataType::Half)
                 .build();
  auto tv1 = TensorViewBuilder()
                 .ndims(4)
                 .contiguity({true, std::nullopt, std::nullopt, true})
                 .shape({-1, 1, 1, -1})
                 .dtype(DataType::Half)
                 .build();

  fusion->addInput(tv0);
  fusion->addInput(tv1);

  auto tv2 = add(tv0, tv1);

  fusion->addOutput(tv2);

  std::vector<c10::IValue> aten_inputs({t0, t1});

  FusionExecutorCache executor_cache(std::move(fusion));
  auto cg_outputs = executor_cache.runFusionWithInputs(aten_inputs);

  auto t2 = t0 + t1;

  testValidate(
      executor_cache.fusion(), cg_outputs, {t0, t1}, {t2}, __LINE__, __FILE__);
}

TEST_F(NVFuserTest, FusionTransformPropagateSibling_CUDA) {
  // https://github.com/csarofeen/pytorch/issues/1760
  Fusion fusion;
  FusionGuard fg(&fusion);

  auto tv0 = makeSymbolicTensor(2);
  fusion.addInput(tv0);

  auto tvs = Welford(tv0, {1});
  fusion.addOutput(tvs.var_sum);

  tvs.avg->split(1, 1);
  tvs.avg->split(1, 2);
  tvs.avg->split(1, 3);
  tvs.var_sum->split(1, 1);
  tvs.var_sum->split(1, 2);
  tvs.var_sum->split(1, 3);
  tvs.n->split(1, 1);
  tvs.n->split(1, 2);
  tvs.n->split(1, 3);

  auto var_sum_rf = ir_utils::rfactorHelper(tvs.var_sum, {1, 4});

  TransformPropagatorWithCheck propagator(var_sum_rf);
  MaxRootDomainInfoSpanningTree(var_sum_rf).traverse(&propagator);

  auto rf_tvs = ir_utils::producerTvsOf(tvs.var_sum);

  std::vector<std::vector<TensorView*>> siblings = {
      {tvs.avg, tvs.var_sum, tvs.n}, rf_tvs};
  for (const auto& tensors : siblings) {
    for (auto t1 : tensors) {
      for (auto t2 : tensors) {
        TORCH_CHECK(TransformReplay::fullSelfMatching(t1, t2));
      }
    }
  }
}

TEST_F(NVFuserTest, FusionTransformPropagateSelectorSibling_CUDA) {
  Fusion fusion;
  FusionGuard fg(&fusion);

  auto tv0 = makeSymbolicTensor(2);
  fusion.addInput(tv0);

  auto tvs = Welford(tv0, {1});
  fusion.addOutput(tvs.var_sum);

  tvs.avg->split(1, 1);
  tvs.avg->split(1, 2);
  tvs.avg->split(1, 3);
  tvs.var_sum->split(1, 1);
  tvs.var_sum->split(1, 2);
  tvs.var_sum->split(1, 3);
  tvs.n->split(1, 1);
  tvs.n->split(1, 2);
  tvs.n->split(1, 3);

  auto var_sum_rf = ir_utils::rfactorHelper(tvs.var_sum, {1, 4});

  struct DisableTv0 : public MaxInfoSpanningTree::Selector {
    TensorView* tv0;
    bool allowC2P(TensorView* from, TensorView* to) override {
      return from != tv0 && to != tv0;
    };
    bool allowP2C(TensorView* from, TensorView* to) override {
      return from != tv0 && to != tv0;
    };
    bool allowSibling(TensorView* from, TensorView* to) override {
      return true;
    }
    DisableTv0(TensorView* tv0) : tv0(tv0) {}
  } selector1(tv0);

  struct DisableTv0AndSibling : public DisableTv0 {
    bool allowSibling(TensorView* from, TensorView* to) override {
      return false;
    }
    using DisableTv0::DisableTv0;
  } selector2(tv0);

  TransformPropagatorWithCheck propagator(var_sum_rf);
  MaxRootDomainInfoSpanningTree good_path(var_sum_rf, &selector1);
  MaxRootDomainInfoSpanningTree bad_path(var_sum_rf, &selector2);

  auto rf_tvs = ir_utils::producerTvsOf(tvs.var_sum);

  auto check = [&]() {
    std::vector<std::vector<TensorView*>> siblings = {
        {tvs.avg, tvs.var_sum, tvs.n}, rf_tvs};
    for (const auto& tensors : siblings) {
      for (auto t1 : tensors) {
        for (auto t2 : tensors) {
          TORCH_CHECK(TransformReplay::fullSelfMatching(t1, t2));
        }
      }
    }
  };

  bad_path.traverse(&propagator);
  ASSERT_ANY_THROW(check());
  good_path.traverse(&propagator);
  check();
}

TEST_F(NVFuserTest, FusionTransformPropagatePosition_CUDA) {
  Fusion fusion;
  FusionGuard fg(&fusion);

  auto tv0 = makeSymbolicTensor(4);
  auto tv1 = makeSymbolicTensor(6);
  fusion.addInput(tv0);

  auto tv2 = broadcast(tv0, {false, false, true, false, false, true});
  auto tv3 = add(tv1, tv2);
  fusion.addOutput(tv3);

  tv0->merge(2);
  tv0->merge(0);
  TransformPropagatorWithCheck propagator(tv0);
  MaxRootDomainInfoSpanningTree(tv0).traverse(&propagator);

  TORCH_CHECK(tv1->nDims() == 4);
}

TEST_F(NVFuserTest, FusionIgnoreZeroDimReduction_CUDA) {
  auto fusion = std::make_unique<Fusion>();
  FusionGuard fg(fusion.get());

  auto tv0 = makeSymbolicTensor(1);
  fusion->addInput(tv0);
  auto tv1 = sum(tv0, {0});
  // tv1 is effectively a zero-dim tensor as it only has a reduction
  // axis.
  // Reducing it further is converted to just a set op.
  auto tv2 = sum(tv1, {0});
  fusion->addOutput(tv2);

  auto tv2_def = dynamic_cast<LoadStoreOp*>(tv2->definition());
  TORCH_CHECK(
      tv2_def != nullptr,
      "Expected LoadStoreOp but found ",
      tv2->definition()->toString());

  auto options = at::TensorOptions().dtype(at::kFloat).device(at::kCUDA, 0);
  auto t0 = at::randn({12345}, options);
  std::vector<c10::IValue> aten_inputs({t0});

  FusionExecutorCache executor_cache(std::move(fusion));
  auto cg_outputs = executor_cache.runFusionWithInputs(aten_inputs);

  auto ref = sum(t0, {0});

  testValidate(
      executor_cache.fusion(),
      cg_outputs,
      aten_inputs,
      {ref},
      __LINE__,
      __FILE__);
}

// Repro of issue #1770
TEST_F(NVFuserTest, FusionIssue1770Repro_CUDA) {
  auto fusion = std::make_unique<Fusion>();
  FusionGuard fg(fusion.get());

  auto tv0 = makeSymbolicTensor(1);
  fusion->addInput(tv0);
  auto tv1 = makeSymbolicTensor(1);
  fusion->addInput(tv1);

  auto tv2 = ge(tv0, tv1);
  auto tv3 =
      where(tv2, IrBuilder::create<Val>(1.0), IrBuilder::create<Val>(2.0));
  fusion->addOutput(tv3);

  std::vector<int64_t> shape({999});
  auto options = at::TensorOptions().dtype(at::kFloat).device(at::kCUDA, 0);
  at::Tensor t0 = at::randn(shape, options);
  at::Tensor t1 = at::randn(shape, options);
  std::vector<c10::IValue> aten_inputs({t0, t1});

  FusionExecutorCache executor_cache(std::move(fusion));
  auto cg_outputs = executor_cache.runFusionWithInputs(aten_inputs);

  auto ref = where(t0 >= t1, 1.0, 2.0);

  testValidate(
      executor_cache.fusion(),
      cg_outputs,
      aten_inputs,
      {ref},
      __LINE__,
      __FILE__);
}

TEST_F(NVFuserTest, FusionTransformPropagatorSelector_CUDA) {
  auto fusion = std::make_unique<Fusion>();
  FusionGuard fg(fusion.get());

  auto tv0 = makeSymbolicTensor(1);
  fusion->addInput(tv0);
  auto tv1 = makeSymbolicTensor(1);
  fusion->addInput(tv1);

  auto tv2 = add(tv0, tv1);

  auto tv3 = sin(tv2);
  auto tv4 = cos(tv2);

  fusion->addOutput(tv3);
  fusion->addOutput(tv4);

  tv2->split(0, 10);

  struct Selector : public MaxInfoSpanningTree::Selector {
    TensorView* tv0;
    TensorView* tv3;
    bool allowC2P(TensorView* from, TensorView* to) override {
      return to == tv0;
    }
    bool allowP2C(TensorView* from, TensorView* to) override {
      return to == tv3;
    }
    bool allowSibling(TensorView* from, TensorView* to) override {
      return false;
    }
    Selector(TensorView* tv0, TensorView* tv3) : tv0(tv0), tv3(tv3) {}
  } selector(tv0, tv3);

  TransformPropagatorWithCheck propagator(tv2);
  MaxRootDomainInfoSpanningTree(tv2, &selector).traverse(&propagator);

  TORCH_CHECK(tv0->nDims() == 2);
  TORCH_CHECK(tv1->nDims() == 1);
  TORCH_CHECK(tv2->nDims() == 2);
  TORCH_CHECK(tv3->nDims() == 2);
  TORCH_CHECK(tv4->nDims() == 1);
}

TEST_F(NVFuserTest, FusionTransformPropagatorPos_CUDA) {
  auto fusion = std::make_unique<Fusion>();
  FusionGuard fg(fusion.get());

  auto tv0 = makeConcreteTensor({22, 105});
  fusion->addInput(tv0);

  auto tv1 = sin(tv0);
  fusion->addOutput(tv1);

  tv1->split(0, 2);
  tv1->split(-1, 3);
  tv1->split(-1, 5);

  TransformPropagatorWithCheck propagator(tv1, 2);
  MaxRootDomainInfoSpanningTree(tv1, 2).traverse(&propagator);

  auto expect = makeConcreteTensor({22, 105});
  expect->split(0, 2);
  TORCH_CHECK(TransformReplay::fullSelfMatching(expect, tv0));
}

TEST_F(NVFuserTest, FusionMaxRootDomainInfoSpanningTreePrintTwice_CUDA) {
  auto fusion = std::make_unique<Fusion>();
  FusionGuard fg(fusion.get());

  auto tv0 = makeSymbolicTensor(3);
  fusion->addInput(tv0);

  auto tv1 = sum(tv0, {0});
  auto tv2 = neg(tv1);

  fusion->addOutput(tv2);

  tv1->split(0, 10);

  struct Printer : public MaxInfoSpanningTree::Propagator {
    std::stringstream ss;
    void propagateC2P(TensorView* from, TensorView* to) override {
      ss << "propagateC2P" << std::endl;
      ss << "from: " << from->name() << std::endl;
      ss << "to: " << to->name() << std::endl;
    }
    void propagateP2C(TensorView* from, TensorView* to) override {
      ss << "propagateP2C" << std::endl;
      ss << "from: " << from->name() << std::endl;
      ss << "to: " << to->name() << std::endl;
    }
    void propagateSibling(TensorView* from, TensorView* to) override {
      ss << "propagateSibling" << std::endl;
      ss << "from: " << from->name() << std::endl;
      ss << "to: " << to->name() << std::endl;
    }
  } printer1, printer2;
  printer1.ss << std::endl;
  printer2.ss << std::endl;

  MaxRootDomainInfoSpanningTree path(tv1);
  path.traverse(&printer1);
  path.traverse(&printer2);

  auto expect = R"ESCAPE(
propagateC2P
from: 1
to: 0
propagateP2C
from: 1
to: 2
)ESCAPE";
  TORCH_CHECK(printer1.ss.str() == expect);
  TORCH_CHECK(printer2.ss.str() == expect);
}

TEST_F(NVFuserTest, FusionTransformPropagatorNoOverwrite_CUDA) {
  auto fusion = std::make_unique<Fusion>();
  FusionGuard fg(fusion.get());

  auto tv0 = makeSymbolicTensor(1);
  fusion->addInput(tv0);
  auto tv1 = broadcast(tv0, {true, false, true});
  auto tv2 = sin(tv1);
  fusion->addOutput(tv2);

  tv0->split(0, 2);
  tv2->split(1, 2);
  tv2->split(0, 4);

  MaxRootDomainInfoSpanningTree path1(tv2);
  TransformPropagatorWithCheck propagator1(tv2);
  path1.traverse(&propagator1);

  MaxRootDomainInfoSpanningTree path2(tv0);
  TransformPropagatorWithCheck propagator2(tv0);
  path2.traverse(&propagator2);

  TORCH_CHECK(tv1->axis(0)->isBroadcast());
  TORCH_CHECK(tv1->axis(1)->isBroadcast());
  TORCH_CHECK(!tv1->axis(2)->isBroadcast());
  TORCH_CHECK(!tv1->axis(3)->isBroadcast());
  TORCH_CHECK(tv1->axis(4)->isBroadcast());

  auto expect = makeSymbolicTensor(3);
  expect->split(1, 2);
  expect->split(0, 4);
  TORCH_CHECK(TransformReplay::fullSelfMatching(expect, tv1));
}

TEST_F(NVFuserTest, FusionIssue1785Repro_CUDA) {
  Fusion fusion;
  FusionGuard fg(&fusion);

  // Set up your input tensor views
  TensorView* tv0 = makeContigTensor(1);
  TensorView* tv1 = makeContigTensor(2);

  // Register your inputs
  fusion.addInput(tv0);
  fusion.addInput(tv1);

  auto tv2 = set(tv0);
  // [B, I]
  auto tv3 = broadcast(tv2, {true, false});
  auto tv4 = add(tv3, tv1);
  auto tv5 = set(tv4);

  // Register your outputs
  fusion.addOutput(tv5);

  tv5->split(0, 8);
  tv5->split(-1, 8);

  // [Serial, TIDy, TIDX, Serial]

  tv4->computeAt(tv5, -2);
  tv3->computeAt(tv4, -1);
  tv2->computeAt(tv3, 0);
  tv2->split(0, 8);
  tv2->axis(0)->parallelize(ParallelType::TIDx);
  tv1->computeAt(tv5, -2);

  tv5->axis(1)->parallelize(ParallelType::TIDy);
  tv5->axis(2)->parallelize(ParallelType::TIDx);

  auto options = at::TensorOptions().dtype(at::kFloat).device(at::kCUDA, 0);

  at::Tensor in1 = at::randn({16}, options);
  at::Tensor in2 = at::randn({12, 16}, options);

  FusionExecutor fe;
  fe.compileFusion(&fusion, {in1, in2});
  auto cg_outputs = fe.runFusion({in1, in2});

  testValidate(&fusion, cg_outputs, {in1, in2}, __LINE__, __FILE__);
}

TEST_F(NVFuserTest, FusionSkipReplay_CUDA) {
  {
    Fusion fusion;
    FusionGuard fg(&fusion);

    TensorView* tv0 = makeContigTensor(1);
    TensorView* tv1 = makeContigTensor(2);
    fusion.addInput(tv0);
    fusion.addInput(tv1);

    auto tv2 = broadcast(tv0, {false, true});
    auto tv3 = add(tv2, tv1);
    fusion.addOutput(tv3);

    tv3->split(1, 2, false);

    TransformPropagatorWithCheck propagator(tv3);
    MaxRootDomainInfoSpanningTree(tv3).traverse(&propagator);
  }

  {
    Fusion fusion;
    FusionGuard fg(&fusion);

    TensorView* tv0 = makeContigTensor(3);
    fusion.addInput(tv0);

    auto tv1 = sum(tv0, {0, 2});
    auto tv2 = sin(tv1);
    fusion.addOutput(tv2);

    tv0->split(1, 2, false);

    TransformPropagatorWithCheck propagator(tv0);
    MaxRootDomainInfoSpanningTree(tv0).traverse(&propagator);
  }
}

TEST_F(NVFuserTest, FusionInlineRepro1803_CUDA) {
  Fusion fusion;
  FusionGuard fg(&fusion);

  TensorView* tv0 = makeContigTensor(2);

  fusion.addInput(tv0);
  auto tv1 = set(tv0);
  auto tvs = Welford(tv1, {1});
  auto tvo = set(tvs.var_sum);
  fusion.addOutput(tvo);

  tvo->split(0, 16);
  tvo->axis(1)->parallelize(ParallelType::Unroll);

  tv0->computeAt(tvo, -1, ComputeAtMode::BestEffort);

  TORCH_CHECK(
      tvs.var_sum->getComputeAtPosition() == tvs.avg->getComputeAtPosition());
  TORCH_CHECK(
      tvs.var_sum->getComputeAtPosition() == tvs.n->getComputeAtPosition());
  TORCH_CHECK(tvs.var_sum->getComputeAtPosition() == 1);
}

// Unit test for the transform selection logic
TEST_F(NVFuserTest, FusionBoundedDirectionSelection1_CUDA) {
  Fusion fusion;
  FusionGuard fg(&fusion);

  TensorView* tv0 = makeContigTensor(2);

  fusion.addInput(tv0);
  auto tv1 = set(tv0);
  auto tv2 = set(tv1);
  auto tv3 = add(tv2, tv1);
  fusion.addOutput(tv3);

  tv3->split(-1, 5);
  tv3->split(-1, 8);

  scheduler_utils::BoundedDirectionalTransformPropagator::backward(
      tv3, -1, {tv0, tv2});

  // Check that the splits are replayed on tv2
  TORCH_INTERNAL_ASSERT(
      tv2->nDims() == tv3->nDims(),
      "Propagator didn't propagate to tv2: ",
      tv2->toString());

  // Check that the splits are replayed on tv1 as well. Even though
  //  one of its consumers, tv2, is part of the boundary, another
  //  consumer is not a boundary, so tv1 should be transformed as well.
  TORCH_INTERNAL_ASSERT(
      tv1->nDims() == tv3->nDims(),
      "Propagator didn't propagate to tv1: ",
      tv1->toString());
}

TEST_F(NVFuserTest, FusionIssueRepro1844_CUDA) {
  auto fusion = std::make_unique<Fusion>();
  FusionGuard fg(fusion.get());

  std::vector<int64_t> shape = {2, 1, 768};
  std::vector<int64_t> sum_to_shape = {768};
  std::vector<int64_t> sum_to_axes = {0, 1};
  double kProb = 0.5;

  std::vector<Val*> sum_to_symb;
  std::transform(
      sum_to_shape.begin(),
      sum_to_shape.end(),
      std::back_inserter(sum_to_symb),
      [](int64_t s) -> Val* { return IrBuilder::create<Val>(s); });

  TensorView* tv0 = makeContigConcreteTensor(shape);
  TensorView* tv1 = makeContigConcreteTensor(shape);
  TensorView* tv2 = makeContigConcreteTensor(shape, DataType::Bool);

  fusion->addInput(tv0);
  fusion->addInput(tv1);
  fusion->addInput(tv2);

  Val* prob = IrBuilder::create<Val>(kProb);
  auto grad_input = dropout_backward(tv1, tv2, prob);
  auto grad_gelu = gelu_backward(grad_input, tv0);
  auto grad_bias = sum_to(grad_gelu, sum_to_symb);

  fusion->addOutput(grad_gelu);
  fusion->addOutput(grad_bias);

  const auto options =
      at::TensorOptions().dtype(at::kFloat).device(at::kCUDA, 0);

  at::Tensor a = at::randn(shape, options);
  at::Tensor b = at::randn(shape, options);
  at::Tensor c = at::randn(shape, options);
  auto mask = at::gt(c, 0.0f);
  std::vector<c10::IValue> aten_inputs = {a, b, mask};

  FusionExecutorCache executor_cache(std::move(fusion));
  auto cg_outputs = executor_cache.runFusionWithInputs(aten_inputs);

  auto dinput = at::native_dropout_backward(b, mask, kProb);
  auto dgelu = at::gelu_backward(dinput, a, "none");
  auto dbias = dgelu.sum(sum_to_axes);

  testValidate(
      executor_cache.fusion(),
      cg_outputs,
      aten_inputs,
      {dgelu, dbias},
      __LINE__,
      __FILE__);
}

TEST_F(NVFuserTest, FusionInsertMagicZero1_CUDA) {
  Fusion fusion;
  FusionGuard fg(&fusion);

  auto tv0 = makeSymbolicTensor(2);
  fusion.addInput(tv0);

  auto tv1 = add(tv0, IrBuilder::create<Val>(1.0));
  auto tv2 = set(tv1);
  fusion.addOutput(tv2);

  tv2->split(0, 32);
  tv2->split(-1, 2);
  tv2->reorder({{1, 2}, {2, 1}});
  tv2->merge(0);

  TransformPropagatorWithCheck propagator(tv2);
  MaxRootDomainInfoSpanningTree(tv2).traverse(&propagator);

  tv0->computeAt(tv2, 1);

  // The predicate of tv2 should be protected with magic zero
  GpuLower gpulw(&fusion);
  TORCH_CHECK(
      PredicateMagicZeroChecker::isProtected(tv2, gpulw),
      "Failed to protect the predicates of ",
      tv2->toString());
}

TEST_F(NVFuserTest, FusionExpandRepro1860_CUDA) {
  auto fusion_ptr = std::make_unique<Fusion>();
  Fusion& fusion = *fusion_ptr;
  FusionGuard fg(&fusion);
  std::vector<std::optional<bool>> contiguity(3, std::nullopt);

  std::vector<int64_t> shape{1, -1, -1};
  TensorView* tv0 = makeContigConcreteTensor(shape);
  fusion.addInput(tv0);
  TensorView* tv1 = makeContigConcreteTensor(shape);
  fusion.addInput(tv1);
  TensorView* tv2 = makeContigConcreteTensor(shape);
  fusion.addInput(tv2);

  std::vector<IterDomain*> domain1(3, nullptr);
  for (const auto i : c10::irange(3)) {
    if (i == 0) {
      domain1[i] = IterDomainBuilder(
                       FusionGuard::getCurFusion()->zeroVal(),
                       IrBuilder::create<Val>(1L))
                       .iter_type(IterType::Broadcast)
                       .build();
    } else {
      domain1[i] = IterDomainBuilder(
                       FusionGuard::getCurFusion()->zeroVal(),
                       IrBuilder::create<Val>(1L))
                       .expanded_extent(IrBuilder::create<Val>(1L + i))
                       .iter_type(IterType::Broadcast)
                       .build();
    }
  }

  TensorView* tv22 = IrBuilder::create<TensorView>(
      IrBuilder::create<TensorDomain>(domain1, contiguity), DataType::Float);

  fusion.addInput(tv22);

  auto tv3 = add(tv0, tv1);
  auto tv4 = softmax(tv3, 0);
  auto tv5 = add(tv4, tv22);
  fusion.addOutput(tv5);

  auto options = at::TensorOptions().dtype(at::kFloat).device(at::kCUDA, 0);

  at::Tensor input1 = at::randn({1, 2, 3}, options);
  at::Tensor input2 = at::randn({1, 2, 3}, options);
  at::Tensor input3 = at::randn({1, 2, 3}, options);
  at::Tensor input4 = at::randn({1, 1, 1}, options).expand({1, 2, 3});
  std::vector<c10::IValue> aten_inputs = {input1, input2, input3, input4};

  FusionExecutorCache executor_cache(std::move(fusion_ptr));
  auto outputs = executor_cache.runFusionWithInputs(aten_inputs);
}

TEST_F(NVFuserTest, FusionExpandReduce_CUDA) {
  auto fusion = std::make_unique<Fusion>();
  FusionGuard fg(fusion.get());

  auto tv0 = makeConcreteTensor({1, 8});
  fusion->addInput(tv0);

  auto tv1 =
      expand(tv0, {IrBuilder::create<Val>(12L), IrBuilder::create<Val>(8L)});

  auto tv2 = sum(tv1, {0});
  fusion->addOutput(tv2);

  auto options = at::TensorOptions().dtype(at::kFloat).device(at::kCUDA, 0);
  auto t0 = at::randn({1, 8}, options);

  FusionExecutorCache executor_cache(std::move(fusion));
  auto cg_outputs = executor_cache.runFusionWithInputs({t0});

  auto ref = t0.expand({12, 8}).sum({0});

  testValidate(
      executor_cache.fusion(), cg_outputs, {t0}, {ref}, __LINE__, __FILE__);
}

// Predicate elimination issue repro:
TEST_F(NVFuserTest, FusionExpandReduce2_CUDA) {
  auto fusion = std::make_unique<Fusion>();
  FusionGuard fg(fusion.get());

  auto tv0 = makeConcreteTensor({1, 4});
  fusion->addInput(tv0);

  auto tv1 =
      expand(tv0, {IrBuilder::create<Val>(3L), IrBuilder::create<Val>(4L)});

  auto tv2 = sum(tv1, {0});
  fusion->addOutput(tv2);

  // tv2[r{3}, i{4}]
  tv2->split(0, NamedScalar::getParallelDim(ParallelType::TIDy));
  tv2->axis(1)->parallelize(ParallelType::TIDy);
  tv2->split(0, NamedScalar::getParallelDim(ParallelType::BIDy), false);
  tv2->axis(0)->parallelize(ParallelType::BIDy);
  tv2->split(-1, NamedScalar::getParallelDim(ParallelType::TIDx));
  tv2->axis(-1)->parallelize(ParallelType::TIDx);
  tv2->axis(-2)->parallelize(ParallelType::BIDx);
  // [rBIDy, rO, rTIDy, iBIDx, iTIDx]
  tv2->reorder({{-2, 0}, {-1, 1}, {2, 2}});
  // [iBIDx, iTIDx, rTIDy, rBIDy, rO]
  auto tv3 = tv2->rFactor({-1});

  TransformPropagatorWithCheck propagator(tv3);
  MaxRootDomainInfoSpanningTree(tv3).traverse(&propagator);
  scheduler_utils::parallelizeAllLike(tv3);
  tv0->computeAt(tv3, -1, ComputeAtMode::MostInlined);

  auto options = at::TensorOptions().dtype(at::kFloat).device(at::kCUDA, 0);
  auto t0 = at::randn({1, 4}, options);

  FusionExecutor fe;
  fe.compileFusion(fusion.get(), {t0}, LaunchParams(-1, 2, -1, 4, 2, 1));
  auto cg_outputs = fe.runFusion({t0}, LaunchParams(-1, 2, -1, 4, 2, 1));

  auto ref = t0.expand({3, 4}).sum({0});

  testValidate(
      fusion.get(),
      cg_outputs,
      {t0},
      {ref},
      __LINE__,
      __FILE__,
      "",
      LaunchParams(-1, 2, -1, 4, 2, 1));
}

TEST_F(NVFuserTest, FusionVectorComponentReduce_CUDA) {
  auto fusion = std::make_unique<Fusion>();
  FusionGuard fg(fusion.get());

  auto tv0 = makeSymbolicTensor(1, DataType::ComplexFloat);
  fusion->addInput(tv0);
  auto tv1 = view_as_real(tv0);
  auto tv2 = sum(tv1, {-1});
  fusion->addOutput(tv2);

  inlineMost();

  auto options =
      at::TensorOptions().dtype(at::kComplexFloat).device(at::kCUDA, 0);
  auto t0 = at::randn({1024}, options);

  FusionExecutor fe;
  fe.compileFusion(fusion.get(), {t0});
  auto cg_outputs = fe.runFusion({t0});

  auto ref = at::view_as_real(t0).sum({-1});

  testValidate(fusion.get(), cg_outputs, {t0}, {ref}, __LINE__, __FILE__, "");
}

TEST_F(NVFuserTest, FusionExpandBadShapeTest_CUDA) {
  auto fusion_ptr = std::make_unique<Fusion>();
  Fusion& fusion = *fusion_ptr;
  FusionGuard fg(&fusion);
  std::vector<std::optional<bool>> contiguity{false, std::nullopt};

  auto tv0 = makeSymbolicTensor(2);
  fusion.addInput(tv0);

  std::vector<IterDomain*> domains = {
      IterDomainBuilder(
          FusionGuard::getCurFusion()->zeroVal(),
          IrBuilder::create<Val>(DataType::Int))
          .build(),
      IterDomainBuilder(
          FusionGuard::getCurFusion()->zeroVal(), IrBuilder::create<Val>(1L))
          .expanded_extent(IrBuilder::create<Val>(10L))
          .iter_type(IterType::Broadcast)
          .build()};

  // expand to 10
  TensorView* tv22 = IrBuilder::create<TensorView>(
      IrBuilder::create<TensorDomain>(domains, contiguity), DataType::Float);

  fusion.addInput(tv22);

  auto tv3 = add(tv0, tv22);
  fusion.addOutput(tv3);

  auto options = at::TensorOptions().dtype(at::kFloat).device(at::kCUDA, 0);

  // Incompatible shapes
  at::Tensor input1 = at::randn({2, 3}, options);
  // Passing expand size of 5, not 10. Should cause an error
  at::Tensor input4 = at::randn({2, 1}, options).expand({2, 5});

  std::vector<c10::IValue> aten_inputs = {input1, input4};

  FusionExecutorCache executor_cache(std::move(fusion_ptr));
  ASSERT_ANY_THROW(executor_cache.runFusionWithInputs(aten_inputs));
}

TEST_F(
    NVFuserTest,
    FusionPointwiseScheduleWithBroadcastAndTrivialReduction_CUDA) {
  Fusion fusion;
  FusionGuard fg(&fusion);

  auto tv0 = makeContigTensor(3);
  auto tv1 = makeContigTensor(2);
  fusion.addInput(tv0);
  fusion.addInput(tv1);
  auto tv2 = broadcast(tv0, {false, true, false, true, false, true});
  auto tv3 = sin(tv2);
  auto tv4 = add(tv3, tv1);
  auto tv5 = sum(tv4, {1});
  fusion.addOutput(tv5);

  auto options = at::TensorOptions().dtype(at::kFloat).device(at::kCUDA, 0);
  at::Tensor t0 = at::randn({100, 100, 10}, options);
  at::Tensor t1 = at::randn({10, 20}, options);

  auto aten_output = (t0.view({100, 1, 100, 1, 10, 1}).sin() + t1).squeeze(1);

  std::vector<c10::IValue> aten_inputs = {t0, t1};

  auto lparams = schedulePointwise(&fusion, aten_inputs);

  FusionExecutor fe;
  fe.compileFusion(&fusion, aten_inputs, lparams);
  auto cg_outputs = fe.runFusion(aten_inputs, lparams);

  testValidate(
      &fusion, cg_outputs, aten_inputs, {aten_output}, __LINE__, __FILE__);
}

TEST_F(NVFuserTest, FusionInliningMismatchedDims1_CUDA) {
  Fusion fusion;
  FusionGuard fg(&fusion);

  auto tv0 = makeConcreteTensor({2, 3, 4});
  fusion.addInput(tv0);
  auto tv1 = sin(tv0);
  auto tv2 = cos(tv1);
  auto tv3 = transpose(tv2, 1, 2);
  auto tv4 = exp(tv3);
  auto tv5 = tan(tv4);
  fusion.addOutput(tv5);

  inlineMost();

  TORCH_CHECK(tv5->getComputeAtPosition() == 3);
  TORCH_CHECK(tv4->getComputeAtPosition() == 3);
  TORCH_CHECK(tv3->getComputeAtPosition() == 3);
  TORCH_CHECK(tv2->getComputeAtPosition() == 1);
  TORCH_CHECK(tv1->getComputeAtPosition() == 3);

  const auto options =
      at::TensorOptions().dtype(at::kFloat).device(at::kCUDA, 0);
  at::Tensor input = at::randn({2, 3, 4}, options);
  auto output = input.sin().cos().transpose(1, 2).exp().tan();

  FusionExecutor fe;
  fe.compileFusion(&fusion, {input});
  auto cg_outputs = fe.runFusion({input});

  testValidate(&fusion, cg_outputs, {input}, {output}, __LINE__, __FILE__);
}

TEST_F(NVFuserTest, FusionInliningMismatchedDims2_CUDA) {
  Fusion fusion;
  FusionGuard fg(&fusion);

  auto tv0 = makeConcreteTensor({2, 3, 4});
  fusion.addInput(tv0);
  auto tv1 = sin(tv0);
  auto tv2 = cos(tv1);
  auto tv3 = transpose(tv2, 1, 2);
  auto tv4 = exp(tv3);
  auto tv5 = tan(tv4);
  fusion.addOutput(tv5);

  inlineAllAt(tv5, -1, true);

  TORCH_CHECK(tv5->getComputeAtPosition() == 3);
  TORCH_CHECK(tv4->getComputeAtPosition() == 3);
  TORCH_CHECK(tv3->getComputeAtPosition() == 3);
  TORCH_CHECK(tv2->getComputeAtPosition() == 1);
  TORCH_CHECK(tv1->getComputeAtPosition() == 1);

  const auto options =
      at::TensorOptions().dtype(at::kFloat).device(at::kCUDA, 0);
  at::Tensor input = at::randn({2, 3, 4}, options);
  auto output = input.sin().cos().transpose(1, 2).exp().tan();

  FusionExecutor fe;
  fe.compileFusion(&fusion, {input});
  auto cg_outputs = fe.runFusion({input});

  testValidate(&fusion, cg_outputs, {input}, {output}, __LINE__, __FILE__);
}

TEST_F(NVFuserTest, FusionInliningMismatchedDims4_CUDA) {
  Fusion fusion;
  FusionGuard fg(&fusion);

  auto tv0 = makeConcreteTensor({2, 3, 4});
  fusion.addInput(tv0);
  auto tv1 = sin(tv0);
  auto tv2 = exp(tv1);
  auto tv3 = relu(tv2);
  auto tv4 = cos(tv3);
  auto tv5 = tan(tv4);
  fusion.addOutput(tv5);

  tv3->merge(1);
  inlineMost();

  TORCH_CHECK(tv5->getComputeAtPosition() == 3);
  TORCH_CHECK(tv4->getComputeAtPosition() == 3);
  TORCH_CHECK(tv3->getComputeAtPosition() == 1);
  TORCH_CHECK(tv2->getComputeAtPosition() == 1);
  TORCH_CHECK(tv1->getComputeAtPosition() == 3);

  const auto options =
      at::TensorOptions().dtype(at::kFloat).device(at::kCUDA, 0);
  at::Tensor input = at::randn({2, 3, 4}, options);
  auto output = input.sin().exp().relu().cos().tan();

  FusionExecutor fe;
  fe.compileFusion(&fusion, {input});
  auto cg_outputs = fe.runFusion({input});

  testValidate(&fusion, cg_outputs, {input}, {output}, __LINE__, __FILE__);
}

TEST_F(NVFuserTest, FusionInliningBroadcast_CUDA) {
  Fusion fusion;
  FusionGuard fg(&fusion);

  auto tv0 = makeConcreteTensor({2, 3, 4});
  fusion.addInput(tv0);
  auto tv1 = sin(tv0);
  // broadcasting
  auto tv2 = broadcast(tv1, {false, true, false, true, false, true});
  auto tv3 = cos(tv2);
  auto tv4 = tan(tv3);
  fusion.addOutput(tv4);

  for (auto tv : {tv2, tv3, tv4}) {
    tv->merge(0);
    tv->merge(1);
    tv->merge(2);
  }

  inlineMost();

  TORCH_CHECK(tv4->getComputeAtPosition() == 3);
  TORCH_CHECK(tv3->getComputeAtPosition() == 3);
  TORCH_CHECK(tv2->getComputeAtPosition() == 3);
  TORCH_CHECK(tv1->getComputeAtPosition() == 3);

  const auto options =
      at::TensorOptions().dtype(at::kFloat).device(at::kCUDA, 0);
  at::Tensor input = at::randn({2, 3, 4}, options);
  auto output = input.sin().view({2, 1, 3, 1, 4, 1}).cos().tan();

  FusionExecutor fe;
  fe.compileFusion(&fusion, {input});
  auto cg_outputs = fe.runFusion({input});

  testValidate(&fusion, cg_outputs, {input}, {output}, __LINE__, __FILE__);
}

TEST_F(NVFuserTest, FusionMatchedLeafPosWithoutReplayBroadcast_CUDA) {
  Fusion fusion;
  FusionGuard fg(&fusion);

  auto tv0 = makeConcreteTensor({2, 3, 4});
  fusion.addInput(tv0);
  auto tv1 = broadcast(tv0, {false, true, false, true, false, true});
  auto tv2 = sin(tv1);
  fusion.addOutput(tv2);

  for (auto tv : {tv1, tv2}) {
    tv->merge(0);
    tv->merge(1);
    tv->merge(2);
  }

  TORCH_CHECK(
      TransformReplay::getMatchedLeafPosWithoutReplayPasC(tv0, tv1, 3) == 3);
  TORCH_CHECK(
      TransformReplay::getMatchedLeafPosWithoutReplayCasP(tv1, tv0, 3) == 3);
  TORCH_CHECK(
      TransformReplay::getMatchedLeafPosWithoutReplayPasC(tv1, tv2, 3) == 3);
  TORCH_CHECK(
      TransformReplay::getMatchedLeafPosWithoutReplayCasP(tv2, tv1, 3) == 3);
}

TEST_F(NVFuserTest, FusionPrint_CUDA) {
  auto dtypes = {
      at::kFloat,
      at::kDouble,
      at::kHalf,
      at::kBFloat16,
      at::kInt,
      at::kLong,
      at::kBool};
  for (auto dtype : dtypes) {
    auto fusion = std::make_unique<Fusion>();
    FusionGuard fg(fusion.get());

    auto tv0 = makeSymbolicTensor(1, aten_to_data_type(dtype));
    fusion->addInput(tv0);
    auto tv1 = print(tv0);
    auto tv2 = sin(tv1);
    fusion->addOutput(tv2);

    // There is no way to check if anything is printed to the console, but we
    // can validate that when print exist, compilation and computation are not
    // broken.
    auto options = at::TensorOptions().dtype(at::kLong).device(at::kCUDA, 0);
    at::Tensor t0 = at::arange(2, options).to(dtype);

    FusionExecutorCache executor_cache(std::move(fusion));
    auto cg_outputs = executor_cache.runFusionWithInputs({t0});

    testValidate(
        executor_cache.fusion(),
        cg_outputs,
        {t0},
        {t0.sin()},
        __LINE__,
        __FILE__);
  }
}

TEST_F(NVFuserTest, FusionCheckedSymbolicShape_CUDA) {
  const auto options =
      at::TensorOptions().dtype(at::kFloat).device(at::kCUDA, 0);

  at::Tensor a = at::randn({123, 456}, options);
  at::Tensor b = at::randn({123, 456}, options);
  at::Tensor c = at::randn({321, 654}, options);

  using return_t =
      std::pair<std::unique_ptr<FusionExecutorCache>, std::vector<at::Tensor>>;
  auto matched_add = [](at::Tensor a, at::Tensor b) -> return_t {
    auto fusion = std::make_unique<Fusion>();
    FusionGuard fg(fusion.get());

    Val* s1 = IrBuilder::create<Val>(DataType::Int);
    Val* s2 = IrBuilder::create<Val>(DataType::Int);
    auto builder = TensorViewBuilder().shape(std::vector<Val*>{s1, s2});
    TensorView* tv0 = builder.build();
    TensorView* tv1 = builder.build();

    fusion->addInput(tv0);
    fusion->addInput(tv1);

    auto tv2 = add(tv0, tv1);

    fusion->addOutput(tv2);

    auto executor_cache =
        std::make_unique<FusionExecutorCache>(std::move(fusion));
    auto cg_outputs = executor_cache->runFusionWithInputs({a, b});
    return {std::move(executor_cache), std::move(cg_outputs)};
  };

  {
    auto ret1 = matched_add(a, b);
    testValidate(
        ret1.first->fusion(), ret1.second, {a, b}, {a + b}, __LINE__, __FILE__);
  }

  {
    EXPECT_THAT(
        [&]() { matched_add(a, c); },
        ::testing::ThrowsMessage<c10::Error>(
            ::testing::HasSubstr("Attempting to bind")));
  }
}

TEST_F(NVFuserTest, FusionSizeDependentData_CUDA) {
  auto fusion = std::make_unique<Fusion>();
  FusionGuard fg(fusion.get());

  Val* s1 = IrBuilder::create<Val>(DataType::Int);
  auto builder = TensorViewBuilder().shape(std::vector<Val*>{s1});
  TensorView* tv0 = builder.build();

  fusion->addInput(tv0);

  auto tv1 = add(tv0, s1);

  fusion->addOutput(tv1);

  const auto options =
      at::TensorOptions().dtype(at::kFloat).device(at::kCUDA, 0);

  at::Tensor a = at::zeros({123}, options);

  FusionExecutorCache executor_cache(std::move(fusion));
  auto cg_outputs = executor_cache.runFusionWithInputs({a});

  testValidate(
      executor_cache.fusion(), cg_outputs, {a}, {a + 123}, __LINE__, __FILE__);
}

TEST_F(NVFuserTest, FusionDependencyCheck_CUDA) {
  Fusion fusion;
  FusionGuard fg(&fusion);

  TensorView* tv0 = makeSymbolicTensor(1);
  TensorView* tv1 = makeSymbolicTensor(1);
  TensorView* tv2 = makeSymbolicTensor(1);
  TensorView* tv3 = makeSymbolicTensor(1);

  auto tv4 = add(tv0, tv1);
  auto tv5 = add(tv0, tv2);
  auto tv6 = add(tv0, tv3);

  auto tv7 = add(tv1, tv2);
  auto tv8 = add(tv1, tv3);

  auto tv9 = add(tv2, tv3);

  {
    auto all_vals = DependencyCheck::getAllValsBetween(
        {tv0, tv1}, {tv4, tv5, tv6, tv7, tv8, tv9});
    std::unordered_set<Val*> all_vals_set(all_vals.begin(), all_vals.end());
    std::vector<Val*> results({tv0, tv1, tv4, tv5, tv6, tv7, tv8});
    for (auto result : results) {
      TORCH_CHECK(all_vals_set.count(result) > 0);
      all_vals_set.erase(result);
    }
    TORCH_CHECK(all_vals_set.empty());
  }

  auto tv10 = add(tv6, tv7);
  {
    auto all_vals = DependencyCheck::getAllValsBetween({tv0, tv1}, {tv10});
    std::unordered_set<Val*> all_vals_set(all_vals.begin(), all_vals.end());
    std::vector<Val*> results({tv0, tv1, tv6, tv7, tv10});
    for (auto result : results) {
      TORCH_CHECK(all_vals_set.count(result) > 0);
      all_vals_set.erase(result);
    }
    TORCH_CHECK(all_vals_set.empty());
  }
}

// Repro for issue #1925
TEST_F(NVFuserTest, FusionScheduleTransposeRepro1_CUDA) {
  Fusion fusion;
  FusionGuard fg(&fusion);

  auto tv0 = makeSymbolicTensor(4);
  auto tv1 = makeConcreteTensor({-1, -1, -1, 1});
  fusion.addInput(tv0);
  fusion.addInput(tv1);
  auto tv2 = add(tv0, tv1);
  fusion.addOutput(tv2);

  auto options = at::TensorOptions().dtype(at::kFloat).device(at::kCUDA, 0);
  at::Tensor input0 = at::randn({1, 1, 333, 1}, options);
  at::Tensor input1 = at::randn({1, 1, 333, 1}, options);

  auto lparams = scheduleTranspose(&fusion, {input0, input1});

  FusionExecutor fe;
  fe.compileFusion(&fusion, {input0, input1}, lparams);
  auto outputs = fe.runFusion({input0, input1}, lparams);

  auto tv_ref = input0 + input1;

  testValidate(
      &fusion, outputs, {input0, input1}, {tv_ref}, __LINE__, __FILE__);
}

// Repro for issue #1873
TEST_F(NVFuserTest, FusionInlineBroadcastIndexing0_CUDA) {
  Fusion fusion;
  FusionGuard fg(&fusion);

  auto tv0 = makeContigTensor(1);
  auto tv1 = makeContigTensor(2);
  fusion.addInput(tv0);
  fusion.addInput(tv1);
  auto tv2 = set(tv0);
  auto tv3 = broadcast(tv2, {true, false});
  auto tv4 = add(tv3, tv1);
  fusion.addOutput(tv4);

  tv4->merge(0);
  tv4->split(0, 32);

  tv0->computeAt(tv4, 1);

  tv2->split(-1, 8);

  auto options = at::TensorOptions().dtype(at::kFloat).device(at::kCUDA, 0);
  at::Tensor t0 = at::randn({123}, options);
  at::Tensor t1 = at::randn({3, 123}, options);

  FusionExecutor fe;
  fe.compileFusion(&fusion, {t0, t1});

  auto outputs = fe.runFusion({t0, t1});

  auto tv_ref = t0 + t1;

  testValidate(&fusion, outputs, {t0, t1}, {tv_ref}, __LINE__, __FILE__);
}

TEST_F(NVFuserTest, FusionPredicateUnshare_CUDA) {
  // https://github.com/csarofeen/pytorch/issues/1926
  std::unique_ptr<Fusion> fusion_ptr = std::make_unique<Fusion>();
  auto fusion = fusion_ptr.get();
  FusionGuard fg(fusion);

  TensorView* tv0 = makeSymbolicTensor(2);
  fusion->addInput(tv0);
  auto tv1 = set(tv0);
  auto tv2 = set(tv1);
  fusion->addOutput(tv2);

  tv1->setMemoryType(MemoryType::Shared);
  for (auto tv : {tv1, tv2}) {
    tv->split(0, 4);
    tv->reorder({{1, -1}});
    tv->split(1, 8);
    tv->merge(0);
    tv->split(0, 1);
    tv->axis(0)->parallelize(ParallelType::BIDx);
    tv->axis(1)->parallelize(ParallelType::Unswitch);
  }
  tv1->merge(2);
  tv2->reorder({{2, 3}});
  tv2->merge(2);
  for (auto tv : {tv1, tv2}) {
    tv->axis(-1)->parallelize(ParallelType::TIDx);
  }

  inlineMost();

  auto options = at::TensorOptions().dtype(at::kFloat).device(at::kCUDA, 0);
  at::Tensor t0 = at::randn({5, 5}, options);

  FusionExecutor fe;
  fe.compileFusion(fusion, {t0});
  auto cg_outputs = fe.runFusion({t0});
  auto out = cg_outputs[0];

  testValidate(fusion, {out}, {t0}, {t0}, __LINE__, __FILE__);
}

TEST_F(NVFuserTest, AsyncCompilation_CUDA) {
  auto fusion = std::make_unique<Fusion>();
  FusionGuard fg(fusion.get());

  TensorView* tv0 = makeSymbolicTensor(2);
  TensorView* tv1 = makeSymbolicTensor(1);
  TensorView* tv2 = makeSymbolicTensor(2);

  fusion->addInput(tv0);
  fusion->addInput(tv1);
  fusion->addInput(tv2);

  TensorView* tv3 = add(tv0, IrBuilder::create<Val>(1.0)); // Group 0
  TensorView* tv4 =
      max(tv3, {0}); // Group 0 (use max instead to avoid numerical issues)
  TensorView* tv5 = add(tv4, tv1); //  Group 0 (Non Broadcast after reduce,
                                   //  keeps normalization scheduler away)
  TensorView* tv6 = add(tv5, tv2); //  Group 1 (Broadcast after reduce)

  fusion->addOutput(tv6);

  auto options = at::TensorOptions().dtype(at::kFloat).device(at::kCUDA, 0);

  at::Tensor t0 = at::randn({8, 5}, options);
  at::Tensor t1 = at::randn({5}, options);
  at::Tensor t2 = at::randn({8, 5}, options);

  auto t3 = t0.add(1.0);
  auto t4 = std::get<0>(at::max(t3, 0));
  auto t5 = t4.add(t1);
  auto t6 = t5.add(t2);

  FusionExecutorCache executor_cache(std::move(fusion));

  std::vector<c10::IValue> aten_inputs = {t0, t1, t2};

  auto outputs = executor_cache.runFusionWithInputs(aten_inputs);

  TORCH_CHECK(
      executor_cache.getMostRecentKernelRuntime()->isSegmented(),
      "segmentation didn't happen");
  TORCH_CHECK(
      executor_cache.getMostRecentKernelRuntime()
              ->fusionSegments()
              ->groups()
              .size() == 2,
      "segmentation didn't happen as expected");

  testValidate(
      executor_cache.fusion(), outputs, aten_inputs, {t6}, __LINE__, __FILE__);
}

TEST_F(NVFuserTest, FusionMergeBroadcastingTrivialReduction1_CUDA) {
  std::unique_ptr<Fusion> fusion_ptr = std::make_unique<Fusion>();
  auto fusion = fusion_ptr.get();
  FusionGuard fg(fusion);

  TensorView* tv0 = makeConcreteTensor({1, 1});
  TensorView* tv1 = makeConcreteTensor({-1});
  fusion->addInput(tv0);
  fusion->addInput(tv1);
  auto tv2 = sum(tv0, {1});
  auto tv3 = add(tv2, tv1);
  fusion->addOutput(tv3);

  tv0->merge(0);

  MaxRootDomainInfoSpanningTree tree(tv0);
  TransformPropagatorWithCheck tp(tv0);
  tree.traverse(&tp);

  inlineMost();

  auto options = at::TensorOptions().dtype(at::kFloat).device(at::kCUDA, 0);
  at::Tensor t0 = at::randn({1, 1}, options);
  at::Tensor t1 = at::randn({10}, options);

  FusionExecutor fe;
  fe.compileFusion(fusion, {t0, t1});
  auto cg_outputs = fe.runFusion({t0, t1});
  auto out = cg_outputs[0];

  testValidate(
      fusion, {out}, {t0, t1}, {t1 + t0.flatten()}, __LINE__, __FILE__);
}

// Simple test case exercising the null scheduler path.
TEST_F(NVFuserTest, FusionNullScheduler_CUDA) {
  auto fusion = std::make_unique<Fusion>();
  FusionGuard fg(fusion.get());

  auto tv0 = makeConcreteTensor({1, 1, 1});
  fusion->addInput(tv0);

  auto tv1 = sum(tv0, {0, 1, 2});

  fusion->addOutput(tv1);

  auto options = at::TensorOptions().dtype(at::kFloat).device(at::kCUDA, 0);
  at::Tensor t0 = at::randn({1, 1, 1}, options);

  std::vector<c10::IValue> aten_inputs({t0});

  FusionExecutorCache executor_cache(std::move(fusion));
  auto cg_outputs = executor_cache.runFusionWithInputs(aten_inputs);

  auto t1 = t0.sum({0, 1, 2});

  testValidate(
      executor_cache.fusion(), cg_outputs, {t0}, {t1}, __LINE__, __FILE__);

  auto groups =
      executor_cache.getMostRecentKernelRuntime()->fusionSegments()->groups();

  // Check that all groups on the resulting runtime are null.
  for (auto group : groups) {
    TORCH_INTERNAL_ASSERT(group->heuristic() == ScheduleHeuristic::NoOp);
  }
}

// Simple test case exercising the null scheduler path.
TEST_F(NVFuserTest, FusionNullScheduler2_CUDA) {
  auto fusion = std::make_unique<Fusion>();
  FusionGuard fg(fusion.get());

  auto tv0 = makeConcreteTensor({0, 1, 9223372036854775807L});
  fusion->addInput(tv0);

  auto tv1 = sum(tv0, {1, 2});

  fusion->addOutput(tv1);

  auto options = at::TensorOptions().dtype(at::kFloat).device(at::kCUDA, 0);
  at::Tensor t0 = at::randn({0, 1, 9223372036854775807L}, options);

  std::vector<c10::IValue> aten_inputs({t0});

  FusionExecutorCache executor_cache(std::move(fusion));
  auto cg_outputs = executor_cache.runFusionWithInputs(aten_inputs);

  auto t1 = t0.sum({1, 2});

  testValidate(
      executor_cache.fusion(), cg_outputs, {t0}, {t1}, __LINE__, __FILE__);

  auto groups =
      executor_cache.getMostRecentKernelRuntime()->fusionSegments()->groups();

  // Check that all groups on the resulting runtime are null.
  for (auto group : groups) {
    TORCH_INTERNAL_ASSERT(group->heuristic() == ScheduleHeuristic::NoOp);
  }
}

// Simple test case exercising the null scheduler path.
TEST_F(NVFuserTest, FusionNullScheduler3_CUDA) {
  auto fusion = std::make_unique<Fusion>();
  FusionGuard fg(fusion.get());

  auto tv0 = TensorViewBuilder().ndims(0).build();
  auto tv1 = TensorViewBuilder().ndims(0).build();
  fusion->addInput(tv0);
  fusion->addInput(tv1);
  auto tv2 = add(tv0, tv1);
  fusion->addOutput(tv2);

  auto options = at::TensorOptions().dtype(at::kFloat).device(at::kCUDA, 0);
  at::Tensor t0 = at::randn({}, options);
  at::Tensor t1 = at::randn({}, options);

  std::vector<c10::IValue> aten_inputs({t0, t1});

  FusionExecutorCache executor_cache(std::move(fusion));
  auto cg_outputs = executor_cache.runFusionWithInputs(aten_inputs);

  testValidate(
      executor_cache.fusion(),
      cg_outputs,
      {t0, t1},
      {t0 + t1},
      __LINE__,
      __FILE__);

  auto groups =
      executor_cache.getMostRecentKernelRuntime()->fusionSegments()->groups();

  // Check that all groups on the resulting runtime are null.
  for (auto group : groups) {
    TORCH_INTERNAL_ASSERT(group->heuristic() == ScheduleHeuristic::NoOp);
  }
}

TEST_F(NVFuserTest, FusionReducingZeroElements_CUDA) {
  auto fusion = std::make_unique<Fusion>();
  FusionGuard fg(fusion.get());

  auto tv0 = makeConcreteTensor({0, 1, 9223372036854775807L});
  fusion->addInput(tv0);

  auto tv1 = sum(tv0, {0, 1, 2});

  fusion->addOutput(tv1);

  auto options = at::TensorOptions().dtype(at::kFloat).device(at::kCUDA, 0);
  at::Tensor t0 = at::randn({0, 1, 9223372036854775807L}, options);

  std::vector<c10::IValue> aten_inputs({t0});

  FusionExecutorCache executor_cache(std::move(fusion));
  auto cg_outputs = executor_cache.runFusionWithInputs(aten_inputs);

  auto t1 = t0.sum({0, 1, 2});

  testValidate(
      executor_cache.fusion(), cg_outputs, {t0}, {t1}, __LINE__, __FILE__);
}

TEST_F(NVFuserTest, FusionEmpty_CUDA) {
  auto fusion = std::make_unique<Fusion>();
  FusionGuard fg(fusion.get());

  auto tv0 = makeConcreteTensor({10, 10, 10});
  auto tv1 = makeConcreteTensor({10, 10, 10});
  fusion->addInput(tv0);
  fusion->addInput(tv1);
  fusion->addOutput(tv0);
  fusion->addOutput(tv1);

  auto options = at::TensorOptions().dtype(at::kFloat).device(at::kCUDA, 0);
  at::Tensor t0 = at::randn({10, 10, 10}, options);
  at::Tensor t1 = at::randn({10, 10, 10}, options);

  std::vector<c10::IValue> aten_inputs({t0, t1});

  FusionExecutorCache executor_cache(std::move(fusion));
  auto cg_outputs = executor_cache.runFusionWithInputs(aten_inputs);

  testValidate(
      executor_cache.fusion(),
      cg_outputs,
      {t0, t1},
      {t0, t1},
      __LINE__,
      __FILE__);

  auto groups =
      executor_cache.getMostRecentKernelRuntime()->fusionSegments()->groups();

  // Check that all groups on the resulting runtime are null.
  for (auto group : groups) {
    TORCH_INTERNAL_ASSERT(group->heuristic() == ScheduleHeuristic::NoOp);
  }
}

TEST_F(NVFuserTest, FusionMappingRelation_CUDA) {
  // See https://github.com/csarofeen/pytorch/pull/1960
  // and https://github.com/csarofeen/pytorch/pull/2113
  std::unique_ptr<Fusion> fusion_ptr = std::make_unique<Fusion>();
  auto fusion = fusion_ptr.get();
  FusionGuard fg(fusion);

  TensorView* tv0 = makeConcreteTensor({1, 1});
  TensorView* tv1 = makeConcreteTensor({-1, 1, 1});
  fusion->addInput(tv0);
  fusion->addInput(tv1);
  auto tv2 = set(tv0);
  auto tv3 = broadcast(tv2, {true, false, false});
  auto tv4 = add(tv3, tv1);

  fusion->addOutput(tv4);

  tv4->merge(-2);
  tv4->merge(-1);

  tv0->computeAt(tv4, -1);
  tv1->computeAt(tv4, -1);

  ComputeAtMap ca_map(fusion);

  auto tv4_inner_node = tv4->axis(0)->definition()->input(1)->as<IterDomain>();
  TORCH_CHECK(
      ca_map.areMapped(tv2->axis(0), tv4_inner_node, IdMappingMode::EXACT));
  TORCH_CHECK(ca_map.areMapped(
      tv2->axis(0), tv4_inner_node, IdMappingMode::PERMISSIVE));

  auto options = at::TensorOptions().dtype(at::kFloat).device(at::kCUDA, 0);
  at::Tensor t0 = at::randn({1, 1}, options);
  at::Tensor t1 = at::randn({2, 1, 1}, options);

  FusionExecutor fe;
  fe.compileFusion(fusion, {t0, t1});
  auto cg_outputs = fe.runFusion({t0, t1});
  auto out = cg_outputs[0];

  testValidate(
      fusion, {out}, {t0, t1}, {t1 + t0.squeeze(0)}, __LINE__, __FILE__);
}

TEST_F(NVFuserTest, FusionInlineAt_CUDA) {
  std::unique_ptr<Fusion> fusion_ptr = std::make_unique<Fusion>();
  auto fusion = fusion_ptr.get();
  FusionGuard fg(fusion);

  TensorView* tv0 = makeSymbolicTensor(2);
  fusion->addInput(tv0);
  auto tv1 = sin(tv0);
  auto tv2 = cos(tv1);
  fusion->addOutput(tv2);

  tv1->inlineAt(-1);

  auto options = at::TensorOptions().dtype(at::kFloat).device(at::kCUDA, 0);
  at::Tensor t0 = at::randn({100, 2}, options);

  FusionExecutor fe;
  fe.compileFusion(fusion, {t0});
  auto cg_outputs = fe.runFusion({t0});
  auto out = cg_outputs[0];

  testValidate(fusion, {out}, {t0}, {t0.sin().cos()}, __LINE__, __FILE__);
}

TEST_F(NVFuserTest, FusionTrivialInputForwarding_CUDA) {
  std::unique_ptr<Fusion> fusion_ptr = std::make_unique<Fusion>();
  auto fusion = fusion_ptr.get();
  FusionGuard fg(fusion);

  TensorView* tv0 = makeConcreteTensor({-1, -1});
  TensorView* tv1 = makeConcreteTensor({-1, -1});
  fusion->addInput(tv0);
  fusion->addInput(tv1);
  // Note: output of add is not used. Kept it here since previously there was an
  // assertion from sorting in codegen.
  add(tv1, IrBuilder::create<Val>(3.141));
  fusion->addOutput(tv0);

  auto options = at::TensorOptions().dtype(at::kFloat).device(at::kCUDA, 0);
  at::Tensor t0 = at::randn({10, 4}, options);
  at::Tensor t1 = at::randn({10, 4}, options);

  FusionExecutorCache fec(std::move(fusion_ptr));
  auto cg_outputs = fec.runFusionWithInputs({t0, t1});

  testValidate(fusion, cg_outputs, {t0, t1}, {t0}, __LINE__, __FILE__);

  // Second run to ensure cache hit handles trivial forwarding properly
  TORCH_CHECK(fec.isCompiled({t0, t1}));
  auto cg_outputs2 = fec.runFusionWithInputs({t0, t1});
  testValidate(fusion, cg_outputs2, {t0, t1}, {t0}, __LINE__, __FILE__);
}

TEST_F(NVFuserTest, FusionTrivialInputForwarding2_CUDA) {
  std::unique_ptr<Fusion> fusion_ptr = std::make_unique<Fusion>();
  auto fusion = fusion_ptr.get();
  FusionGuard fg(fusion);

  TensorView* tv0 = makeSymbolicTensor(0);
  fusion->addInput(tv0);
  fusion->addOutput(tv0);

  auto options = at::TensorOptions().dtype(at::kFloat).device(at::kCUDA, 0);
  at::Tensor t0 = at::randn({}, options);

  FusionExecutorCache fec(std::move(fusion_ptr));
  auto cg_outputs = fec.runFusionWithInputs({t0});

  testValidate(fusion, cg_outputs, {t0}, {t0}, __LINE__, __FILE__);

  // Second run to ensure cache hit handles trivial forwarding properly
  TORCH_CHECK(fec.isCompiled({t0}));
  auto cg_outputs2 = fec.runFusionWithInputs({t0});
  testValidate(fusion, cg_outputs2, {t0}, {t0}, __LINE__, __FILE__);
}

// Simplified repro of issue #2008
TEST_F(NVFuserTest, FusionReplayTrivialReductionAndBroadcast2_CUDA) {
  auto fusion_ptr = std::make_unique<Fusion>();
  Fusion& fusion = *fusion_ptr;
  FusionGuard fg(fusion_ptr.get());

  std::vector<int64_t> shape({10, 1, 1});

  auto tv0 = makeConcreteTensor(shape);
  fusion.addInput(tv0);

  auto tv1 = add(tv0, IrBuilder::create<Val>(1.0));
  auto tv2 = sum(tv1, {1, 2});
  auto tv3 = broadcast(tv2, {false, true, true});
  fusion.addOutput(tv3);

  tv0->merge(-2, -1)->merge(-2, -1)->split(0, 4);

  MaxRootDomainInfoSpanningTree tree(tv0);
  TransformPropagatorWithCheck tp(tv0);
  tree.traverse(&tp);

  auto options = at::TensorOptions().dtype(at::kFloat).device(at::kCUDA, 0);
  at::Tensor t0 = at::randn(shape, options);
  std::vector<c10::IValue> aten_inputs({t0});

  FusionExecutor fe;
  fe.compileFusion(fusion_ptr.get(), aten_inputs);
  auto outputs = fe.runFusion(aten_inputs);

  testValidate(&fusion, outputs, aten_inputs, {t0 + 1}, __LINE__, __FILE__);
}

namespace {

size_t getVecSizeForPointwise(FusionExecutorCache& fec) {
  auto most_recent_params =
      fec.getMostRecentKernelRuntime()->getMostRecentExecutorLog().params;
  auto params = dynamic_cast<PointwiseParams*>(most_recent_params.get());
  if (params->vectorize) {
    return params->unroll_factor;
  }
  return 1;
}

} // namespace

TEST_F(NVFuserTest, FusionVectorizeStrideContiguity2D_CUDA) {
  std::unique_ptr<Fusion> fusion_ptr = std::make_unique<Fusion>();
  auto fusion = fusion_ptr.get();
  FusionGuard fg(fusion);

  TensorView* tv0 =
      TensorViewBuilder().ndims(2).contiguity({false, true}).build();
  fusion->addInput(tv0);
  auto tv1 = set(tv0);
  fusion->addOutput(tv1);

  FusionExecutorCache fec(std::move(fusion_ptr));
  fec.profile(true);

  std::vector<std::pair<int, int>> size_and_vec{{17, 1}, {18, 2}, {32, 4}};

  for (auto pair : size_and_vec) {
    auto size = pair.first;
    auto vec = pair.second;
    auto options = at::TensorOptions().dtype(at::kFloat).device(at::kCUDA, 0);
    at::Tensor t0 = at::randn({1000000, size}, options).narrow(1, 0, 16);
    auto cg_outputs = fec.runFusionWithInputs({t0});

    EXPECT_EQ(getVecSizeForPointwise(fec), (size_t)vec);

    testValidate(fusion, cg_outputs, {t0}, {t0}, __LINE__, __FILE__);
  }
}

TEST_F(NVFuserTest, FusionVectorizeStrideContiguity3D_CUDA) {
  std::unique_ptr<Fusion> fusion_ptr = std::make_unique<Fusion>();
  auto fusion = fusion_ptr.get();
  FusionGuard fg(fusion);

  TensorView* tv0 =
      TensorViewBuilder().ndims(3).contiguity({false, true, true}).build();
  fusion->addInput(tv0);
  auto tv1 = set(tv0);
  fusion->addOutput(tv1);

  FusionExecutorCache fec(std::move(fusion_ptr));
  fec.profile(true);

  std::vector<std::pair<int, int>> size_and_vec{{17, 1}, {10, 2}, {16, 4}};

  for (auto pair : size_and_vec) {
    auto size = pair.first;
    auto vec = pair.second;
    auto options = at::TensorOptions().dtype(at::kFloat).device(at::kCUDA, 0);
    at::Tensor t0 = at::randn({1000000, size, 3}, options).narrow(1, 0, 8);
    auto cg_outputs = fec.runFusionWithInputs({t0});

    EXPECT_EQ(getVecSizeForPointwise(fec), (size_t)vec);

    testValidate(fusion, cg_outputs, {t0}, {t0}, __LINE__, __FILE__);
  }
}

TEST_F(NVFuserTest, FusionVectorizeStrideContiguity5D_CUDA) {
  std::unique_ptr<Fusion> fusion_ptr = std::make_unique<Fusion>();
  auto fusion = fusion_ptr.get();
  FusionGuard fg(fusion);

  TensorView* tv0 = TensorViewBuilder()
                        .ndims(5)
                        .contiguity({false, true, false, true, true})
                        .build();
  fusion->addInput(tv0);
  auto tv1 = set(tv0);
  fusion->addOutput(tv1);

  FusionExecutorCache fec(std::move(fusion_ptr));
  fec.profile(true);

  auto options = at::TensorOptions().dtype(at::kFloat).device(at::kCUDA, 0);

  std::vector<std::tuple<int, int, int>> sizes_and_vec{
      {9, 17, 1}, {9, 10, 2}, {9, 16, 4}};

  for (auto tup : sizes_and_vec) {
    auto size1 = std::get<0>(tup);
    auto size2 = std::get<1>(tup);
    auto vec = std::get<2>(tup);
    at::Tensor t0 = at::randn({4, size1, 12345, size2, 3}, options)
                        .narrow(1, 0, 8)
                        .narrow(3, 0, 4);
    auto cg_outputs = fec.runFusionWithInputs({t0});

    EXPECT_EQ(getVecSizeForPointwise(fec), (size_t)vec);

    testValidate(fusion, cg_outputs, {t0}, {t0}, __LINE__, __FILE__);
  }
}

TEST_F(NVFuserTest, FusionVectorizeStrideContiguitySelfOverlapping_CUDA) {
  std::unique_ptr<Fusion> fusion_ptr = std::make_unique<Fusion>();
  auto fusion = fusion_ptr.get();
  FusionGuard fg(fusion);

  TensorView* tv0 = TensorViewBuilder()
                        .ndims(5)
                        .contiguity({false, true, false, true, true})
                        .build();
  fusion->addInput(tv0);
  auto tv1 = set(tv0);
  fusion->addOutput(tv1);

  FusionExecutorCache fec(std::move(fusion_ptr));
  fec.profile(true);

  auto options = at::TensorOptions().dtype(at::kFloat).device(at::kCUDA, 0);

  std::vector<std::tuple<int, int, int, int>> sizes_strides_and_vec{
      {4, 4, 4, 4},
      {4, 4, 2, 2},
      {4, 2, 4, 2},
      {2, 4, 4, 2},
      {4, 4, 1, 1},
      {4, 1, 4, 1},
      {1, 4, 4, 1},
      {2, 2, 2, 2},
      {2, 2, 1, 1},
      {2, 1, 2, 1},
      {1, 2, 2, 1}};

  for (auto tup : sizes_strides_and_vec) {
    auto size = std::get<0>(tup);
    auto stride1 = std::get<1>(tup);
    auto stride2 = std::get<2>(tup);
    auto vec = std::get<3>(tup);
    std::vector<int64_t> shape = {4, 4, 12345, size, 3};
    std::vector<int64_t> stride = {
        stride1, (int64_t)stride2 * 12345, (int64_t)stride2, 3, 1};
    at::Tensor t0 = at::empty_strided(shape, stride, options);
    t0.random_();
    auto cg_outputs = fec.runFusionWithInputs({t0});
    EXPECT_EQ(getVecSizeForPointwise(fec), (size_t)vec);
    testValidate(fusion, cg_outputs, {t0}, {t0}, __LINE__, __FILE__);
  }
}

TEST_F(NVFuserTest, FusionSimpleAmperePipeline_CUDA) {
  Fusion fusion;
  FusionGuard fg(&fusion);

  // requires ampere+ GPU
  if (!deviceMajorMinorCheck(8)) {
    GTEST_SKIP() << "skipping tests on pre-AMPERE GPUs";
    return;
  }

  auto tv0 = makeContigTensor(1);

  fusion.addInput(tv0);

  auto tv1 = set(tv0);

  fusion.addOutput(tv1);

  auto tv_cache = tv0->cacheAfter(LoadStoreOpType::CpAsyncCa);
  tv_cache->setMemoryType(MemoryType::Shared);

  tv1->split(0, 16);
  tv0->computeAt(tv1, 1);

  tv_cache->circularBuffer(10);

  auto options = at::TensorOptions().dtype(at::kFloat).device(at::kCUDA, 0);
  at::Tensor input1 = at::randn({255}, options);

  // Add check that the cp async op has an inlined predicate.
  class InlinedCpAsyncPredChecker : public kir::IrVisitor {
   public:
    using kir::IrVisitor::handle;

   private:
    void handle(kir::IfThenElse* ite) final {
      auto prev_within_ite = within_ite_;
      within_ite_ = true;
      kir::IrVisitor::handle(ite);
      within_ite_ = prev_within_ite;
    }

    void handle(LoadStoreOp* ldst) final {
      if (ldst->opType() == LoadStoreOpType::CpAsyncCa) {
        TORCH_INTERNAL_ASSERT(!within_ite_, "CPASYNC predicate not inlined");
        TORCH_INTERNAL_ASSERT(
            ldst->predicate()->hasValue() &&
                !ldst->predicate()->value()->isConst(),
            "CPASYNC predicate is not generated");
      }
    }

   private:
    bool within_ite_ = false;
  } pred_checker;

  // Check that cp async is inlined:
  GpuLower gpulw(&fusion);
  pred_checker.handle(gpulw.kernel()->topLevelExprs());

  FusionExecutor fe;
  fe.compileFusion(&fusion, {input1});
  auto cg_outputs = fe.runFusion({input1});

  testValidate(&fusion, cg_outputs, {input1}, {input1}, __LINE__, __FILE__);
}

TEST_F(NVFuserTest, FusionExpandedInput_CUDA) {
  std::unique_ptr<Fusion> fusion_ptr = std::make_unique<Fusion>();
  auto fusion = fusion_ptr.get();
  FusionGuard fg(fusion);

  TensorView* tv0 = TensorViewBuilder()
                        .ndims(3)
                        .shape({-1, -1, -1})
                        .contiguity({false, std::nullopt, true})
                        .expanded({false, true, false})
                        .build();
  fusion->addInput(tv0);
  auto tv1 = set(tv0);
  fusion->addOutput(tv1);

  auto options = at::TensorOptions().dtype(at::kFloat).device(at::kCUDA, 0);
  at::Tensor t0 = at::randn({4096, 1, 4}, options).expand({-1, 7, -1});

  FusionExecutorCache fec(std::move(fusion_ptr));
  auto cg_outputs = fec.runFusionWithInputs({t0});

  testValidate(fusion, cg_outputs, {t0}, {t0}, __LINE__, __FILE__);
}

// Repro for
// https://github.com/csarofeen/pytorch/issues/1843#issuecomment-1270759724
TEST_F(NVFuserTest, FusionVectorizeRepro1843_CUDA) {
  std::unique_ptr<Fusion> fusion_ptr = std::make_unique<Fusion>();
  auto fusion = fusion_ptr.get();
  FusionGuard fg(fusion);

  TensorView* tv1 =
      TensorViewBuilder().ndims(2).contiguity({true, true}).build();
  TensorView* tv0 =
      TensorViewBuilder().ndims(2).contiguity({true, true}).build();
  fusion->addInput(tv1);
  fusion->addInput(tv0);

  auto tv7 = sum(tv0, {1}, true);
  auto tv_exp =
      expand(tv7, {tv0->axis(0)->extent(), IrBuilder::create<Val>(32128L)});
  auto tv3 = exp(tv1);
  auto tv8 = mul(tv3, tv_exp);
  auto tv13 = sub(tv0, tv8);
  fusion->addOutput(tv13);

  auto options = at::TensorOptions().dtype(at::kFloat).device(at::kCUDA, 0);
  at::Tensor t1 =
      at::empty_strided({4096, 32128}, {32128, 1}, options).random_();
  at::Tensor t0 =
      at::empty_strided({4096, 32128}, {32128, 1}, options).random_();

  FusionExecutorCache fec(std::move(fusion_ptr));
  auto cg_outputs = fec.runFusionWithInputs({t1, t0});

  auto ref = t0 - t1.exp() * t0.sum((1), true);
  testValidate(fusion, cg_outputs, {t1, t0}, {ref}, __LINE__, __FILE__);
}

TEST_F(NVFuserTest, FusionBroadcastPersistentReduction_CUDA) {
  // Simplified repro for
  // https://github.com/csarofeen/pytorch/issues/2094
  std::unique_ptr<Fusion> fusion_ptr = std::make_unique<Fusion>();
  auto fusion = fusion_ptr.get();
  FusionGuard fg(fusion);

  auto tv0 = makeContigTensor(2, DataType::Half);
  auto tv1 = castOp(DataType::Float, tv0);
  auto tv2 = broadcast(tv1, {true, true, false, false});
  auto tv3 = sum(tv2, {-1}, true);
  auto tv4 = add(tv2, tv3); // TODO: changing this to tv1 there is still errors
  auto tv5 = sum(tv4, {-1});
  fusion->addInput(tv0);
  fusion->addOutput(tv5);

  auto options = at::TensorOptions().dtype(at::kHalf).device(at::kCUDA, 0);
  auto t0 = at::randn({1024, 768}, options);
  auto t1 = t0.view({1, 1, 1024, 768}).to(at::kFloat);
  auto t3 = t1.sum({-1}, true);
  auto t4 = t1 + t3;
  auto t5 = t4.sum({-1});

  FusionExecutorCache fec(std::move(fusion_ptr));
  auto cg_outputs = fec.runFusionWithInputs({t0});
  testValidate(fusion, cg_outputs, {t0}, {t5}, __LINE__, __FILE__);
}

// Repro for
// https://github.com/csarofeen/pytorch/issues/2094
TEST_F(NVFuserTest, FusionRepro2094_CUDA) {
  std::unique_ptr<Fusion> fusion_ptr = std::make_unique<Fusion>();
  auto fusion = fusion_ptr.get();
  FusionGuard fg(fusion);

  std::vector<int64_t> neg_one_vec = {-1};
  {
    auto tv0 = TensorViewBuilder()
                   .ndims(1)
                   .shape(neg_one_vec)
                   .contiguity(true)
                   .dtype(DataType::Float)
                   .build();
    fusion->addInput(tv0);
    auto tv1 = TensorViewBuilder()
                   .ndims(1)
                   .shape(neg_one_vec)
                   .contiguity(true)
                   .dtype(DataType::Float)
                   .build();
    fusion->addInput(tv1);
    auto tv2 = TensorViewBuilder()
                   .ndims(2)
                   .shape(std::vector<int64_t>{-1, -1})
                   .contiguity({true, true})
                   .dtype(DataType::Half)
                   .build();
    fusion->addInput(tv2);
    auto tv3 = expand(
        broadcast(tv0, {true, true, false}),
        {IrBuilder::create<Val>(1L),
         IrBuilder::create<Val>(1024L),
         IrBuilder::create<Val>(768L)});
    auto tv4 = expand(
        broadcast(tv1, {true, true, false}),
        {IrBuilder::create<Val>(1L),
         IrBuilder::create<Val>(1024L),
         IrBuilder::create<Val>(768L)});
    auto tv5 = reshape(tv2, {1024, 768}, {1, 1024, 768});
    auto tv6 = castOp(DataType::Float, tv5);
    auto s7 = IrBuilder::create<Val>(0.5);
    auto tv8 = mul(tv6, s7);
    auto s9 = IrBuilder::create<Val>(0.707107);
    auto tv10 = mul(tv6, s9);
    auto tv11 = erf(tv10);
    auto s12 = IrBuilder::create<Val>(1.0);
    auto tv13 = add(tv11, s12);
    auto tv14 = mul(tv8, tv13);
    auto tv15 = castOp(DataType::Half, tv14);
    auto tv16 = castOp(DataType::Float, tv15);
    auto tv17_tv18 = variance_mean(tv16, {2}, 0, false);
    auto tv17 = std::get<0>(tv17_tv18);
    auto tv18 = std::get<1>(tv17_tv18);
    auto tv19 = expand(
        broadcast(tv17, {false, false, true}),
        {IrBuilder::create<Val>(1L),
         IrBuilder::create<Val>(1024L),
         IrBuilder::create<Val>(1L)});
    auto tv20 = expand(
        broadcast(tv18, {false, false, true}),
        {IrBuilder::create<Val>(1L),
         IrBuilder::create<Val>(1024L),
         IrBuilder::create<Val>(1L)});
    auto s21 = IrBuilder::create<Val>(1e-05);
    auto tv22 = add(tv19, s21);
    auto tv23 = expand(
        broadcast(tv20, {false, false, false}),
        {IrBuilder::create<Val>(1L),
         IrBuilder::create<Val>(1024L),
         IrBuilder::create<Val>(768L)});
    auto tv24 = rsqrt(tv22);
    auto tv25 = sub(tv16, tv23);
    auto tv26 = expand(
        broadcast(tv24, {false, false, false}),
        {IrBuilder::create<Val>(1L),
         IrBuilder::create<Val>(1024L),
         IrBuilder::create<Val>(768L)});
    auto tv27 = mul(tv25, tv26);
    auto tv28 = mul(tv27, tv3);
    auto tv29 = add(tv28, tv4);
    auto tv30 = castOp(DataType::Float, tv29);
    auto tv31 = castOp(DataType::Half, tv30);
    auto tv32 = reshape(tv31, {1, 1024, 768}, {1024, 768});
    fusion->addOutput(tv5);
    fusion->addOutput(tv16);
    fusion->addOutput(tv20);
    fusion->addOutput(tv24);
    fusion->addOutput(tv32);
  }

  auto options = at::TensorOptions().dtype(at::kFloat).device(at::kCUDA, 0);
  std::vector<c10::IValue> inputs;
  std::vector<at::Tensor> outputs;

  {
    auto t0 = at::randn({768}, options);
    inputs.push_back((c10::IValue)t0);
    auto t1 = at::randn({768}, options);
    inputs.push_back((c10::IValue)t1);
    auto t2 = at::randn({1024, 768}, options).to(at::ScalarType::Half);
    inputs.push_back((c10::IValue)t2);
    auto t3 = t0.unsqueeze(0).unsqueeze(1).expand({1, 1024, 768});
    auto t4 = t1.unsqueeze(0).unsqueeze(1).expand({1, 1024, 768});
    auto t5 = t2.view({1, 1024, 768});
    auto t6 = t5.to(at::ScalarType::Float);
    auto s7 = 0.5;
    auto t8 = at::mul(t6, s7);
    auto s9 = 0.707107;
    auto t10 = at::mul(t6, s9);
    auto t11 = at::erf(t10);
    auto s12 = 1.0;
    auto t13 = at::add(t11, s12);
    auto t14 = at::mul(t8, t13);
    auto t15 = t14.to(at::ScalarType::Half);
    auto t16 = t15.to(at::ScalarType::Float);
    auto t17_t18 =
        at::var_mean(t16, {2}, /*unbiased*/ false, /*keepdim*/ false);
    auto t17 = std::get<0>(t17_t18);
    auto t18 = std::get<1>(t17_t18);
    auto t19 = t17.unsqueeze(2).expand({1, 1024, 1});
    auto t20 = t18.unsqueeze(2).expand({1, 1024, 1});
    auto s21 = 1e-05;
    auto t22 = at::add(t19, s21);
    auto t23 = t20.expand({1, 1024, 768});
    auto t24 = at::rsqrt(t22);
    auto t25 = at::sub(t16, t23);
    auto t26 = t24.expand({1, 1024, 768});
    auto t27 = at::mul(t25, t26);
    auto t28 = at::mul(t27, t3);
    auto t29 = at::add(t28, t4);
    auto t30 = t29.to(at::ScalarType::Float);
    auto t31 = t30.to(at::ScalarType::Half);
    auto t32 = t31.view({1024, 768});
    outputs.push_back(t5);
    outputs.push_back(t16);
    outputs.push_back(t20);
    outputs.push_back(t24);
    outputs.push_back(t32);
  }

  FusionExecutorCache fec(std::move(fusion_ptr));
  auto cg_outputs = fec.runFusionWithInputs(inputs);
  testValidate(fusion, cg_outputs, inputs, outputs, __LINE__, __FILE__);
}

// https://github.com/csarofeen/pytorch/issues/2068
TEST_F(NVFuserTest, FusionIssue2068_CUDA) {
  auto fusion_ptr = std::make_unique<Fusion>();
  Fusion& fusion = *fusion_ptr.get();
  FusionGuard fg(&fusion);

  int64_t w = 32, x = 56, y = 56, z = 128;

  auto tv0 = makeContigTensor(3);
  auto tv1 = makeContigTensor(1);
  auto tv2 = makeContigTensor(3);
  auto tv3 = makeContigTensor(1);
  auto tv4 = makeContigTensor(4);

  fusion.addInput(tv0);
  fusion.addInput(tv1);
  fusion.addInput(tv2);
  fusion.addInput(tv3);
  fusion.addInput(tv4);

  auto tv5 = broadcast(tv0, {false, false, false, true});
  auto tv6 = broadcast(tv1, {true, true, true, false});
  auto tv7 = expand(
      tv6,
      {IrBuilder::create<Val>(w),
       IrBuilder::create<Val>(x),
       IrBuilder::create<Val>(y),
       tv6->axis(3)->extent()});
  auto tv8 = broadcast(tv2, {false, false, false, true});
  auto tv9 = broadcast(tv3, {true, true, true, false});
  auto tv10 = expand(
      tv9,
      {IrBuilder::create<Val>(w),
       IrBuilder::create<Val>(x),
       IrBuilder::create<Val>(y),
       tv9->axis(3)->extent()});
  auto tv11 = set(tv5);
  auto tv12 = expand(
      tv11,
      {tv11->axis(0)->extent(),
       tv11->axis(1)->extent(),
       tv11->axis(2)->extent(),
       IrBuilder::create<Val>(z)});

  auto tv13 = add(tv8, IrBuilder::create<Val>(1.e-6));
  auto tv14 = sub(tv4, tv12);
  auto tv15 = rsqrt(abs(tv13));
  auto tv16 = set(tv15);
  auto tv17 = expand(
      tv16,
      {tv16->axis(0)->extent(),
       tv16->axis(1)->extent(),
       tv16->axis(2)->extent(),
       IrBuilder::create<Val>(z)});
  auto tv18 = mul(tv14, tv17);
  auto tv19 = mul(tv18, tv7);
  auto tv20 = add(tv19, tv10);
  auto tv21 = set(tv20);

  fusion.addOutput(tv5);
  fusion.addOutput(tv15);
  fusion.addOutput(tv21);

  auto options = at::TensorOptions().dtype(at::kFloat).device(at::kCUDA, 0);
  auto t0 = at::randn({w, x, y}, options);
  auto t1 = at::randn({z}, options);
  auto t2 = at::randn({w, x, y}, options);
  auto t3 = at::randn({z}, options);
  auto t4 = at::randn({w, x, y, z}, options);

  auto t5 = t0.unsqueeze(-1);
  auto t12 = t5.expand({-1, -1, -1, z});
  auto t7 = t1.unsqueeze(0).unsqueeze(0).unsqueeze(0).expand({w, x, y, -1});
  auto t8 = t2.unsqueeze(-1);
  auto t10 = t3.unsqueeze(0).unsqueeze(0).unsqueeze(0).expand({w, x, y, -1});

  auto t13 = t8 + 1.e-6;
  auto t14 = t4 - t12;
  auto t15 = t13.abs().rsqrt();
  auto t17 = t15.expand({-1, -1, -1, z});
  auto t18 = mul(t14, t17);
  auto t19 = mul(t18, t7);
  auto t21 = add(t19, t10);

  FusionExecutorCache executor_cache(std::move(fusion_ptr));
  auto cg_outputs = executor_cache.runFusionWithInputs({t0, t1, t2, t3, t4});

  testValidate(
      executor_cache.fusion(),
      cg_outputs,
      {t0, t1, t2, t3, t4},
      {t5, t15, t21},
      __LINE__,
      __FILE__,
      "");
}

// Similar to the following HuggingFace repro:
// https://github.com/csarofeen/pytorch/issues/2064
// but with the trivial reduction replaced with squeeze
TEST_F(NVFuserTest, FusionHuggingFaceRepro2064Squeeze_CUDA) {
  auto fusion_ptr = std::make_unique<Fusion>();
  Fusion& fusion = *fusion_ptr.get();
  FusionGuard fg(&fusion);

  auto tv0 = makeContigTensor(2);
  fusion.addInput(tv0);

  auto tv1 = broadcast(tv0, {true, false, false});
  auto tv2 = mul(tv1, IrBuilder::create<Val>(0.5));
  auto tv3 = mul(tv1, IrBuilder::create<Val>(0.707107));
  auto tv4 = erf(tv3);
  auto tv5 = add(tv4, IrBuilder::create<Val>(1.0));
  auto tv6 = mul(tv2, tv5);
  auto tv7 = squeeze(tv6, std::vector<bool>{true, false, false});

  fusion.addOutput(tv1);
  fusion.addOutput(tv7);

  auto options = at::TensorOptions().dtype(at::kFloat).device(at::kCUDA, 0);
  auto t0 = at::randn({2, 8}, options);

  FusionExecutorCache executor_cache(std::move(fusion_ptr));
  auto cg_outputs = executor_cache.runFusionWithInputs({t0});

  testValidate(
      executor_cache.fusion(), cg_outputs, {t0}, __LINE__, __FILE__, "");
}

TEST_F(NVFuserTest, FusionSqueezeTransformPropagation_CUDA) {
  auto fusion_ptr = std::make_unique<Fusion>();
  Fusion& fusion = *fusion_ptr.get();
  FusionGuard fg(&fusion);

  auto tv0 = makeConcreteTensor({5, 1, 1, 1, 1});
  fusion.addInput(tv0);
  auto tv1 = squeeze(tv0, std::vector<bool>{false, true, false, true, false});
  auto tv2 = squeeze(tv0, std::vector<bool>{false, false, true, false, true});
  auto tv3 = squeeze(tv0, std::vector<bool>{false, false, false, false, true});
  fusion.addOutput(tv1);
  fusion.addOutput(tv2);
  fusion.addOutput(tv3);

  tv3->merge(0);
  tv3->merge(0);
  tv3->merge(0);

  MaxRootDomainInfoSpanningTree tree(tv3);
  TransformPropagatorWithCheck tp(tv3);
  tree.traverse(&tp);

  auto options = at::TensorOptions().dtype(at::kFloat).device(at::kCUDA, 0);
  at::Tensor t0 = at::randn({5, 1, 1, 1, 1}, options);
  auto t1 = t0.squeeze(1).squeeze(2);
  auto t2 = t0.squeeze(2).squeeze(-1);
  auto t3 = t0.squeeze(-1);

  FusionExecutor fe;
  fe.compileFusion(&fusion, {t0});
  auto cg_outputs = fe.runFusion({t0});

  testValidate(&fusion, cg_outputs, {t0}, {t1, t2, t3}, __LINE__, __FILE__);
}

TEST_F(NVFuserTest, FusionSqueezeInlining_CUDA) {
  auto fusion_ptr = std::make_unique<Fusion>();
  Fusion& fusion = *fusion_ptr.get();
  FusionGuard fg(&fusion);

  auto tv0 = makeConcreteTensor({1, -1});
  fusion.addInput(tv0);
  auto tv1 = set(tv0);
  auto tv2 = squeeze(tv1, std::vector<bool>{true, false});
  fusion.addOutput(tv2);

  tv0->merge(0);
  tv0->split(0, 128);

  {
    MaxRootDomainInfoSpanningTree tree(tv0);
    TransformPropagatorWithCheck tp(tv0);
    tree.traverse(&tp);
    TORCH_CHECK(tv2->nDims() == 2);
    TORCH_CHECK(tv1->nDims() == 2);
    TORCH_CHECK(tv0->nDims() == 2);
  }

  {
    // The propagation here should be a no-op, I am adding it here just to test
    // if transformation propagation works for squeeze on both direction.
    MaxRootDomainInfoSpanningTree tree(tv2);
    TransformPropagatorWithCheck tp(tv2);
    tree.traverse(&tp);
    TORCH_CHECK(tv2->nDims() == 2);
    TORCH_CHECK(tv1->nDims() == 2);
    TORCH_CHECK(tv0->nDims() == 2);
  }

  tv1->axis(0)->parallelize(ParallelType::BIDx);
  tv1->axis(1)->parallelize(ParallelType::TIDx);
  tv2->axis(0)->parallelize(ParallelType::BIDx);
  tv2->axis(1)->parallelize(ParallelType::TIDx);

  inlineMost();

  TORCH_CHECK(tv1->getComputeAtPosition() == 2);
  TORCH_CHECK(tv2->getComputeAtPosition() == 2);

  auto options = at::TensorOptions().dtype(at::kFloat).device(at::kCUDA, 0);
  at::Tensor t0 = at::randn({1, 1024}, options);
  auto t1 = t0.squeeze(0);

  FusionExecutor fe;
  fe.compileFusion(&fusion, {t0});
  auto cg_outputs = fe.runFusion({t0});

  testValidate(&fusion, cg_outputs, {t0}, {t1}, __LINE__, __FILE__);
}

// HuggingFace repro:
// https://github.com/csarofeen/pytorch/issues/2064
TEST_F(NVFuserTest, FusionHuggingFaceRepro2064_CUDA) {
  auto fusion_ptr = std::make_unique<Fusion>();
  Fusion& fusion = *fusion_ptr.get();
  FusionGuard fg(&fusion);

  auto tv0 = makeContigTensor(2);
  fusion.addInput(tv0);

  auto tv1 = broadcast(tv0, {true, false, false});
  auto tv2 = mul(tv1, IrBuilder::create<Val>(0.5));
  auto tv3 = mul(tv1, IrBuilder::create<Val>(0.707107));
  auto tv4 = erf(tv3);
  auto tv5 = add(tv4, IrBuilder::create<Val>(1.0));
  auto tv6 = mul(tv2, tv5);
  auto tv7 = sum(tv6, {0});

  fusion.addOutput(tv1);
  fusion.addOutput(tv7);

  auto options = at::TensorOptions().dtype(at::kFloat).device(at::kCUDA, 0);
  auto t0 = at::randn({2, 8}, options);
  auto t1 = t0.expand({1, 2, 8});
  auto t2 = t1 * 0.5;
  auto t5 = (t1 * 0.707107).erf() + 1.0;
  auto t6 = t2 * t5;
  auto t7 = t6.sum(0);

  FusionExecutorCache executor_cache(std::move(fusion_ptr));
  auto cg_outputs = executor_cache.runFusionWithInputs({t0});

  testValidate(
      executor_cache.fusion(),
      cg_outputs,
      {t0},
      {t1, t7},
      __LINE__,
      __FILE__,
      "");
}

#ifndef USE_ROCM

TEST_F(NVFuserTest, FusionCastings_CUDA) {
  auto fusion_ptr = std::make_unique<Fusion>();
  Fusion& fusion = *fusion_ptr.get();
  FusionGuard fg(&fusion);

  int x = 4, y = 1024;

  std::vector<DataType> data_types{
      DataType::Double,
      DataType::Float,
      DataType::Half,
      DataType::Int,
      DataType::Int32,
      DataType::Bool,
      DataType::ComplexFloat,
      DataType::ComplexDouble};

#if defined(CUDA_VERSION) && CUDA_VERSION >= 11000
  if (at::cuda::getDeviceProperties(0)->major >= 8) {
    data_types.emplace_back(DataType::BFloat16);
  }
#endif

  for (const auto& input_type : data_types) {
    auto tv_in = makeContigTensor(2, input_type);
    fusion.addInput(tv_in);
    for (const auto& output_type : data_types) {
      auto tv_out = castOp(output_type, tv_in);
      fusion.addOutput(tv_out);
    }
  }

  auto options = at::TensorOptions().dtype(at::kFloat).device(at::kCUDA, 0);

  std::vector<c10::IValue> inputs;
  std::vector<at::Tensor> outputs;
  for (const auto& input_type : data_types) {
    at::Tensor t = at::randn({x, y}, options).to(data_type_to_aten(input_type));
    inputs.emplace_back(t);
    for (const auto& output_type : data_types) {
      outputs.emplace_back(t.to(data_type_to_aten(output_type)));
    }
  }

  FusionExecutorCache executor_cache(std::move(fusion_ptr));
  auto cg_outputs = executor_cache.runFusionWithInputs(inputs);

  testValidate(
      executor_cache.fusion(),
      cg_outputs,
      inputs,
      outputs,
      __LINE__,
      __FILE__,
      "");
}

TEST_F(NVFuserTest, FusionIssue2074_CUDA) {
  auto fusion_ptr = std::make_unique<Fusion>();
  Fusion& fusion = *fusion_ptr.get();
  FusionGuard fg(&fusion);

  int x = 4, y = 1024;

  auto tv0 = makeContigTensor(2, DataType::Int32);
  fusion.addInput(tv0);
  auto tv1 = ne(tv0, IrBuilder::create<Val>(0L));
  auto tv2 = castOp(DataType::Int32, tv1);
  auto tv3 = sum(tv2, {1});
  auto tv4 = sub(tv3, IrBuilder::create<Val>(1L));
  fusion.addOutput(tv0);
  fusion.addOutput(tv4);

  auto options = at::TensorOptions().dtype(at::kFloat).device(at::kCUDA, 0);

  at::Tensor t0 = at::randn({x, y}, options).to(at::kInt);
  auto t1 = t0.ne(0);
  auto t2 = t1.to(at::kInt);
  auto t3 = t2.sum({1});
  auto t4 = t3 - 1;

  FusionExecutorCache executor_cache(std::move(fusion_ptr));
  auto cg_outputs = executor_cache.runFusionWithInputs({t0});
  ASSERT_TRUE(at::allclose(cg_outputs[1], t4));
}

TEST_F(NVFuserTest, FusionIssue2077_CUDA) {
  auto fusion_ptr = std::make_unique<Fusion>();
  Fusion& fusion = *fusion_ptr.get();
  FusionGuard fg(&fusion);

  auto tv0 = makeContigTensor(3, DataType::Half);
  fusion.addInput(tv0);

  auto tv1 = castOp(DataType::Float, tv0);
  auto tv3 = mul(tv1, IrBuilder::create<Val>(1L));
  auto tv5 = sub(IrBuilder::create<Val>(1.), tv3);
  auto tv6 = castOp(DataType::Half, tv5);
  auto tv7 = castOp(DataType::Bool, tv6);

  fusion.addOutput(tv7);

  auto options = at::TensorOptions().dtype(at::kHalf).device(at::kCUDA, 0);

  at::Tensor t0 = at::randn({2, 4, 6}, options);
  auto t1 = t0.to(at::kFloat);
  auto t3 = t1 * 1;
  auto t5 = 1 - t3;
  auto t6 = t5.to(at::kHalf);
  auto t7 = t6.to(at::kBool);

  FusionExecutorCache executor_cache(std::move(fusion_ptr));
  auto cg_outputs = executor_cache.runFusionWithInputs({t0});
  ASSERT_TRUE(at::equal(cg_outputs[0], t7));
}

#endif

TEST_F(NVFuserTest, FusionIssue2372_CUDA) {
  Fusion fusion;
  FusionGuard fg(&fusion);

  auto tx = makeContigTensor(5, DataType::Float);
  fusion.addInput(tx);
  auto tmean = makeContigTensor(1, DataType::Float);
  fusion.addInput(tmean);
  auto tvar = makeContigTensor(1, DataType::Float);
  fusion.addInput(tvar);
  auto seps = IrBuilder::newScalar(DataType::Double);
  fusion.addInput(seps);

  auto tmean_bcast = broadcast(tmean, {true, true, true, true, false});
  auto tmean_expand = expand_as(tmean_bcast, tx);
  auto diff = sub(tx, tmean_expand);
  auto regvar = add(tvar, seps);
  auto invstd = rsqrt(regvar);
  auto invstd_bcast = broadcast(invstd, {true, true, true, true, false});
  auto invstd_expand = expand_as(invstd_bcast, tx);
  auto x_normed = mul(diff, invstd_expand);

  fusion.addOutput(x_normed);
  // This output is not necessary for a normalization function, but should not
  // cause compilation to fail
  fusion.addOutput(tmean); // Contiguous even-size input added as output
  fusion.addOutput(invstd);

  auto options = at::TensorOptions().dtype(at::kFloat).device(at::kCUDA, 0);

  int C = 2;
  at::Tensor x = at::randn({1, 5, 5, 5, C}, options);
  at::Tensor mean = at::randn({C}, options);
  at::Tensor var = at::rand({C}, options);
  double eps = 1e-5;

  std::vector<c10::IValue> inputs = {x, mean, var, eps};

  auto lparams = schedulePointwise(&fusion, inputs);

  FusionExecutor fe;
  fe.compileFusion(&fusion, inputs, lparams);
  auto cg_outputs = fe.runFusion(inputs, lparams);

  auto eager_diff = x - mean.view({1, 1, 1, 1, -1});
  auto eager_invstd = at::rsqrt(var + eps);
  auto eager_x_normed = eager_diff * eager_invstd.view({1, 1, 1, 1, -1});

  // testValidate currently fails since cg_outputs[1] is an empty tensor
  ASSERT_TRUE(at::allclose(cg_outputs[0], eager_x_normed));
  // ASSERT_TRUE(at::equal(cg_outputs[1], mean));
  ASSERT_TRUE(at::allclose(cg_outputs[2], eager_invstd));
}

TEST_F(NVFuserTest, FusionIssue2075_CUDA) {
  auto fusion_ptr = std::make_unique<Fusion>();
  Fusion& fusion = *fusion_ptr.get();
  FusionGuard fg(&fusion);

  int64_t x = 2, y = 128, z = 128;

  auto tv0 = makeContigConcreteTensor({1, -1, 1});
  fusion.addInput(tv0);
  auto tv1 = makeContigConcreteTensor({1, 1, -1});
  fusion.addInput(tv1);

  auto tv2 = set(tv0);
  auto tv3 = expand(
      tv2,
      {IrBuilder::create<Val>(x),
       tv2->axis(1)->extent(),
       IrBuilder::create<Val>(z)});

  // [1, 1, 128] -> [1, 1, 1, 1, 1, 128]
  auto tv4 = broadcast(tv1, {{false, false, true, true, true, false}});
  // [1, 1, 1, 1, 1, 128] -> [2, 128, 1, 1, 1, 128]
  auto tv5 = expand(
      tv4,
      {IrBuilder::create<Val>(x),
       IrBuilder::create<Val>(y),
       tv4->axis(2)->extent(),
       tv4->axis(3)->extent(),
       tv4->axis(4)->extent(),
       tv4->axis(5)->extent()});
  auto tv6 = set(tv5);
  // [2, 128, 1, 1, 1, 128] -> [2, 1, 128, 1, 1, 128]
  auto tv7 = permute(tv6, {0, 3, 1, 2, 4, 5});
  auto tv8 = sum(tv7, {1, 3, 4});
  auto tv9 = le(tv8, tv3);
  auto tv10 = castOp(DataType::Float, tv9);
  fusion.addOutput(tv10);

  auto options = at::TensorOptions().dtype(at::kFloat).device(at::kCUDA, 0);

  at::Tensor t0 = at::randn({1, y, 1}, options);
  at::Tensor t1 = at::randn({1, 1, z}, options);
  auto t3 = t0.expand({x, y, z});
  auto t4 = t1.unsqueeze(-2).unsqueeze(-2).unsqueeze(-2);
  auto t5 = t4.expand({x, y, 1, 1, 1, z});
  auto t7 = t5.permute({0, 3, 1, 2, 4, 5});
  auto t8 = t7.squeeze(-2).squeeze(-2).squeeze(-3);
  auto t9 = t8 < t3;
  auto t10 = t9.to(at::kFloat);

  FusionExecutorCache executor_cache(std::move(fusion_ptr));
  auto cg_outputs = executor_cache.runFusionWithInputs({t0, t1});
  testValidate(&fusion, cg_outputs, {t0, t1}, {t10}, __LINE__, __FILE__);
}

// Simple test of propagating vectorize predicates through the Exact
// CA map
TEST_F(NVFuserTest, FusionPropagateVectorizePredicate_CUDA) {
  Fusion fusion;
  FusionGuard fg(&fusion);

  auto tv0 = makeContigTensor(1);

  fusion.addInput(tv0);

  auto tv1 = set(tv0);
  auto tv2 = set(tv1);

  fusion.addOutput(tv2);

  const int vec_factor = 4;
  tv1->split(-1, vec_factor);

  MaxRootDomainInfoSpanningTree tree(tv1);
  TransformPropagator tp(tv1);
  tree.traverse(&tp);

  tv1->setMemoryType(MemoryType::Shared);

  // The predicate tv2 should look like (i * 4) + j < tv0.extent(0),
  // where i and j are the loop indices of the two leaf axes,
  // respectively. PredChecker checks if the second loop index is
  // indeed used in the predicate of tv2.

  class PredChecker : public kir::IrVisitor {
   public:
    PredChecker(bool vectorized) : vectorized_(vectorized) {}

    using kir::IrVisitor::handle;

    void handle(LoadStoreOp* ldst) final {
      if (ldst->out()->as<kir::TensorIndex>()->view()->name() == 2) {
        // Make sure the index of the inner loop isn't used in the
        // predicate of the tv2 expression
        TORCH_INTERNAL_ASSERT(!scope_exprs_.empty());
        TORCH_INTERNAL_ASSERT(scope_exprs_.back()->isA<kir::IfThenElse>());
        auto ite = scope_exprs_.back()->as<kir::IfThenElse>();
        auto cond = ite->predicate()->value();
        // Make sure the index of the inner loop isn't used in the predicate
        TORCH_INTERNAL_ASSERT(!for_loops_.empty());
        auto loop_index = for_loops_.back()->index();
        auto cond_inputs = InputsOf::output(cond->fusion(), cond);
        auto index_it =
            std::find(cond_inputs.begin(), cond_inputs.end(), loop_index);
        auto vec_factor_it =
            std::find_if(cond_inputs.begin(), cond_inputs.end(), [](Val* inp) {
              auto int_val = inp->getInt();
              return int_val.has_value() &&
                  (int_val.value() == vec_factor - 1 ||
                   int_val.value() == -(vec_factor - 1));
            });
        // If vectorized, the predicate should use (vec_factor - 1) or
        // -(vec_factor - 1) rather than the loop index.
        if (vectorized_) {
          TORCH_CHECK(
              index_it == cond_inputs.end(),
              "Not expected to have ",
              loop_index->toInlineString(),
              " in ",
              cond->toInlineString());
          TORCH_CHECK(
              vec_factor_it != cond_inputs.end(),
              "Expected to have ",
              vec_factor - 1,
              " in ",
              cond->toInlineString());
        } else {
          TORCH_CHECK(
              index_it != cond_inputs.end(),
              "Expected to have ",
              loop_index->toInlineString(),
              " in ",
              cond->toInlineString());
          TORCH_CHECK(
              vec_factor_it == cond_inputs.end(),
              "Not expected to have ",
              vec_factor - 1,
              " in ",
              cond->toInlineString());
        }
      }
    }

    bool vectorized_ = false;
  };

  GpuLower gpulw_wo_vec(&fusion);
  PredChecker(false).handle(gpulw_wo_vec.kernel()->topLevelExprs());

  // Vectorize the second axis of tv1
  tv1->axis(-1)->parallelize(ParallelType::Vectorize);

  // Now, the predicate tv2 should look like (i * 4) + 3 <
  // tv0.extent(0), i.e., j should be replaced with 3 since the second
  // axis is exactly mapped with the vectorized axis of tv1. It is
  // sufficient to check the condition using the last value of j,
  // i.e., 3.

  GpuLower gpulw_w_vec(&fusion);
  PredChecker(true).handle(gpulw_w_vec.kernel()->topLevelExprs());

  auto options = at::TensorOptions().dtype(at::kFloat).device(at::kCUDA, 0);
  at::Tensor t0 = at::randn({32}, options);

  FusionExecutor fe;
  fe.compileFusion(&fusion, {t0});
  auto cg_outputs = fe.runFusion({t0});

  TORCH_CHECK(t0.equal(cg_outputs[0]));
}

TEST_F(NVFuserTest, FusionSqueezeOnlyWelford_CUDA) {
  auto fusion_ptr = std::make_unique<Fusion>();
  Fusion& fusion = *fusion_ptr.get();
  FusionGuard fg(&fusion);

  auto tv0 = makeConcreteTensor({-1, -1, 1, 1, 1});
  fusion.addInput(tv0);

  // welford with squeeze and reduction
  auto w1 = Welford(tv0, {1, 2, 3, 4});
  // welford with only squeeze
  auto w2 = Welford(tv0, {2, 3, 4});
  // feed w2 to a new welfword
  auto new_result_tv = [&](DataType dtype) -> TensorView* {
    auto dim0 = IterDomainBuilder(w1.avg->axis(0)).build();
    auto dim1 = IterDomainBuilder(w1.avg->axis(1)).build();
    auto td = IrBuilder::create<TensorDomain>(
        std::vector<IterDomain*>{dim0, dim1},
        std::vector<std::optional<bool>>{true, std::nullopt});
    auto tv = IrBuilder::create<TensorView>(td, dtype);
    return tv;
  };
  auto avg = new_result_tv(DataType::Float);
  auto var_sum = new_result_tv(DataType::Float);
  auto n = new_result_tv(DataType::Index);
  IrBuilder::create<WelfordOp>(
      avg,
      var_sum,
      n,
      w2.avg,
      w2.var_sum,
      w2.n,
      IrBuilder::create<Val>(0.0),
      IrBuilder::create<Val>(0.0),
      fusion.zeroVal());

  fusion.addOutput(w1.avg);
  fusion.addOutput(w1.var_sum);
  fusion.addOutput(w1.n);
  fusion.addOutput(avg);
  fusion.addOutput(var_sum);
  fusion.addOutput(n);

  auto options = at::TensorOptions().dtype(at::kFloat).device(at::kCUDA, 0);

  at::Tensor t0 = at::randn({10, 4, 1, 1, 1}, options);

  FusionExecutorCache executor_cache(std::move(fusion_ptr));
  auto cg_outputs = executor_cache.runFusionWithInputs({t0});
  ASSERT_TRUE(at::allclose(cg_outputs[0], cg_outputs[3]));
  ASSERT_TRUE(at::allclose(cg_outputs[1], cg_outputs[4]));
  ASSERT_TRUE(at::allclose(cg_outputs[2], cg_outputs[5]));
}

TEST_F(NVFuserTest, FusionIssue2163ReproInvalidAlias_CUDA) {
  int64_t N = 10, C = 16;

  std::unique_ptr<Fusion> fusion_ptr = std::make_unique<Fusion>();
  FusionGuard fg(fusion_ptr.get());

  // setup fusion
  auto input = makeConcreteTensor({N, C});
  auto weight = makeConcreteTensor({C});
  fusion_ptr->addInput(input);
  fusion_ptr->addInput(weight);

  // This seems to confuse the alias analysis
  auto weight_copy1 = set(weight);
  auto weight_copy2 = set(weight_copy1);

  auto input_sum = sum(input, {0});
  auto sub_bcast = broadcast(input_sum, {true, false});
  auto input_sub_sum = sub(input, sub_bcast);
  auto weight_bcast = broadcast(weight_copy2, {true, false});
  auto output = mul(input_sub_sum, weight_bcast);
  fusion_ptr->addOutput(output);

  output->cacheBefore();

  auto ref = input;
  ref->split(-1, 8);
  ref->reorder({{0, 1}, {1, 0}, {2, 2}});
  TransformPropagator propagator(ref);
  MaxRootDomainInfoSpanningTree(ref).traverse(&propagator);

  // Don't inline the innermost axes
  std::unordered_set<IterDomain*> uninlinable;
  uninlinable.insert(output->axis(-1));
  uninlinable.insert(weight_copy1->axis(-1));

  inlineMost(uninlinable);

  auto options_float =
      at::TensorOptions().dtype(at::kFloat).device(at::kCUDA, 0);

  auto at_input = at::randn({N, C}, options_float);
  auto at_weight = at::randn({C}, options_float);

  std::vector<c10::IValue> aten_inputs({at_input, at_weight});

  FusionExecutor fe;
  fe.compileFusion(fusion_ptr.get(), aten_inputs);
  auto cg_outputs = fe.runFusion(aten_inputs);
  auto cg_output = cg_outputs.at(0);

  auto ref_x_sub_mean = at_input - at_input.sum({0}).unsqueeze(0);
  auto ref_y = ref_x_sub_mean * at_weight.unsqueeze(0);

  testValidate(
      fe.kernel(), {cg_output}, aten_inputs, {ref_y}, __LINE__, __FILE__, "");
}

// Testing scalar FP types
TEST_F(NVFuserTest, FusionFloatingPointType_CUDA) {
  Fusion fusion;
  FusionGuard fg(&fusion);

  const float float_val = 0.1f;
  const double double_val = 0.2;

  {
    auto tv0 = makeConcreteTensor({2}, DataType::Float);
    fusion.addInput(tv0);

    auto f2 = IrBuilder::create<Val>(float_val, DataType::Float);
    TORCH_CHECK(
        f2->getDataType() == DataType::Float,
        "Invalid data type: ",
        f2->getDataType().value());

    auto d3 = IrBuilder::create<Val>(double_val, DataType::Double);
    TORCH_CHECK(
        d3->getDataType() == DataType::Double,
        "Invalid data type: ",
        d3->getDataType().value());

    // Adding two Floats produces a Float
    auto f4 = add(f2, f2);
    TORCH_CHECK(
        f4->getDataType() == DataType::Float,
        "Invalid data type: ",
        f4->getDataType().value());

    // Adding a Double and a Float produces a Double
    auto d5 = add(f2, d3);
    TORCH_CHECK(
        d5->getDataType() == DataType::Double,
        "Invalid data type: ",
        d5->getDataType().value());

    // Adding a Float and a Double produces a Double
    auto d6 = add(d3, f2);
    TORCH_CHECK(
        d6->getDataType() == DataType::Double,
        "Invalid data type: ",
        d6->getDataType().value());

    // Adding two Doubles produce a Double
    auto d7 = add(d5, d6);
    TORCH_CHECK(
        d7->getDataType() == DataType::Double,
        "Invalid data type: ",
        d7->getDataType().value());

    // Adding a Float to a Float tensor produces a Float tensor
    auto tv1 = add(tv0, f4);
    TORCH_CHECK(
        tv1->getDataType() == DataType::Float,
        tv1->toString(),
        " has an invalid data type: ",
        tv1->getDataType().value());

    // Adding a Double to a Float tensor still produces a Float tensor
    auto tv2 = add(tv1, d7);
    TORCH_CHECK(
        tv2->getDataType() == DataType::Float,
        tv2->toString(),
        " has an invalid data type: ",
        tv2->getDataType().value());

    fusion.addOutput(tv2);
  }

  auto options = at::TensorOptions().dtype(at::kFloat).device(at::kCUDA, 0);
  at::Tensor t0 = at::randn({2}, options);

  std::vector<c10::IValue> inputs({t0});

  FusionExecutor fe;
  fe.compileFusion(&fusion, inputs);
  auto cg_outputs = fe.runFusion(inputs);

  auto f2 = float_val;
  auto d3 = double_val;
  auto f4 = f2 + f2;
  auto d5 = f2 + d3;
  auto d6 = d3 + f2;
  auto d7 = d5 + d6;
  auto t1 = t0 + f4;
  auto t2 = t1 + d7;

  testValidate(&fusion, cg_outputs, inputs, {t2}, __LINE__, __FILE__);
}

TEST_F(NVFuserTest, FusionIntegerType_CUDA) {
  Fusion fusion;
  FusionGuard fg(&fusion);

  const int64_t int64_val = 1;
  const int int_val = 2;

  {
    auto tv0 = makeConcreteTensor({10}, DataType::Int32);
    fusion.addInput(tv0);

    auto i2 = IrBuilder::create<Val>(int64_val, DataType::Int);
    auto i3 = IrBuilder::create<Val>((int64_t)int_val, DataType::Int32);

    // Adding two Ints produces an Int
    auto i4 = add(i2, i2);
    TORCH_CHECK(
        i4->getDataType() == DataType::Int,
        "Invalid result: ",
        i4->toInlineString());

    // Adding two Int32s produces an Int32
    auto i5 = add(i3, i3);
    TORCH_CHECK(
        i5->getDataType() == DataType::Int32,
        "Invalid result: ",
        i5->toInlineString());

    // Adding an Int and an Int32 produces an Int
    auto i6 = add(i4, i5);
    TORCH_CHECK(
        i6->getDataType() == DataType::Int,
        "Invalid result: ",
        i6->toInlineString());

    // Adding an Int32 to an Int32 tensor produces an Int32 tensor
    auto tv1 = add(tv0, i4);
    TORCH_CHECK(
        tv1->getDataType() == DataType::Int32,
        tv1->toString(),
        " has an invalid data type: ",
        tv1->getDataType().value());

    // Adding an Int to an Int32 tensor still produces an Int32 tensor
    auto tv2 = add(tv1, i6);
    TORCH_CHECK(
        tv2->getDataType() == DataType::Int32,
        tv2->toString(),
        " has an invalid data type: ",
        tv2->getDataType().value());

    fusion.addOutput(tv2);
  }

  auto options = at::TensorOptions().dtype(at::kInt).device(at::kCUDA, 0);
  at::Tensor t0 = at::randint(10, {10}, options);

  std::vector<c10::IValue> inputs({t0});

  FusionExecutor fe;
  fe.compileFusion(&fusion, inputs);
  auto cg_outputs = fe.runFusion(inputs);

  auto i2 = int64_val;
  auto i3 = int_val;
  auto i4 = i2 + i2;
  auto i5 = i3 + i3;
  auto i6 = i4 + i5;
  auto t1 = t0 + i4;
  auto t2 = t1 + i6;

  TORCH_CHECK(cg_outputs.at(0).equal(t2));
}

TEST_F(NVFuserTest, FusionVectorizeWelford1_CUDA) {
  Fusion fusion;
  FusionGuard fg(&fusion);

  std::vector<int64_t> shape({7, 32});

  auto tv0 = makeContigConcreteTensor(shape);
  fusion.addInput(tv0);

  auto tv1 = set(tv0);
  auto tvs = Welford(tv1, {0});
  fusion.addOutput(tvs.avg);
  fusion.addOutput(tvs.var_sum);
  fusion.addOutput(tvs.n);

  tv1->split(1, 4);

  MaxRootDomainInfoSpanningTree tree(tv1);
  TransformPropagator tp(tv1);
  tree.traverse(&tp);

  tv1->axis(-1)->parallelize(ParallelType::Vectorize);

  tv1->computeWith(-1, true);

  GpuLower gpulw(&fusion);
  auto all_exprs = KernelExprVisitor::getAllExprs(gpulw.kernel());
  auto num_welford_ops =
      std::count_if(all_exprs.begin(), all_exprs.end(), [](Expr* expr) {
        return expr->isStrictlyA<WelfordOp>();
      });
  TORCH_CHECK(
      num_welford_ops == 0,
      "All WelfordOp exprs should be converted to VectorizedWelfordOp");

  auto num_vectorized_welford_ops =
      std::count_if(all_exprs.begin(), all_exprs.end(), [](Expr* expr) {
        return expr->isStrictlyA<kir::VectorizedWelfordOp>();
      });
  TORCH_CHECK(
      num_vectorized_welford_ops == 1,
      "There must be two VectorizedWelfordOp exprs");

  auto options = at::TensorOptions().dtype(at::kFloat).device(at::kCUDA, 0);
  auto options_int = at::TensorOptions().dtype(at::kLong).device(at::kCUDA, 0);

  at::Tensor t0 = at::randn(shape, options);

  FusionExecutor fe;
  fe.compileFusion(&fusion, {t0});
  auto cg_outputs = fe.runFusion({t0});

  auto ref_avg = t0.mean({0});
  auto ref_var = t0.var({0}, false) * shape[0];
  auto ref_N = at::ones({shape[1]}, options_int) * shape[0];

  testValidate(
      fe.kernel(),
      cg_outputs,
      {t0},
      {ref_avg, ref_var, ref_N},
      __LINE__,
      __FILE__);
}

// Unswitched welford
TEST_F(NVFuserTest, FusionVectorizeWelford2_CUDA) {
  Fusion fusion;
  FusionGuard fg(&fusion);

  std::vector<int64_t> shape({7, 32});

  auto tv0 = makeContigConcreteTensor(shape);
  fusion.addInput(tv0);

  auto tv1 = set(tv0);
  auto tvs = Welford(tv1, {0});
  fusion.addOutput(tvs.avg);
  fusion.addOutput(tvs.var_sum);
  fusion.addOutput(tvs.n);

  tv1->split(1, 4);
  tv1->split(0, 5);
  tv1->split(0, 1);

  tv1->reorder({{-2, 1}});

  MaxRootDomainInfoSpanningTree tree(tv1);
  TransformPropagator tp(tv1);
  tree.traverse(&tp);

  tv1->axis(-1)->parallelize(ParallelType::Vectorize);

  tv1->computeAt(tvs.avg, 3);
  tvs.avg->axis(2)->parallelize(ParallelType::Unswitch);

  tv1->computeWith(-1, true);

  GpuLower gpulw(&fusion);
  auto all_exprs = KernelExprVisitor::getAllExprs(gpulw.kernel());
  auto num_welford_ops =
      std::count_if(all_exprs.begin(), all_exprs.end(), [](Expr* expr) {
        return expr->isStrictlyA<WelfordOp>();
      });
  TORCH_CHECK(
      num_welford_ops == 0,
      "All WelfordOp exprs should be converted to VectorizedWelfordOp");

  auto num_vectorized_welford_ops =
      std::count_if(all_exprs.begin(), all_exprs.end(), [](Expr* expr) {
        return expr->isStrictlyA<kir::VectorizedWelfordOp>();
      });
  TORCH_CHECK(
      num_vectorized_welford_ops == 2,
      "There must be two VectorizedWelfordOp exprs");

  auto options = at::TensorOptions().dtype(at::kFloat).device(at::kCUDA, 0);
  auto options_int = at::TensorOptions().dtype(at::kLong).device(at::kCUDA, 0);

  at::Tensor t0 = at::randn(shape, options);

  FusionExecutor fe;
  fe.compileFusion(&fusion, {t0});
  auto cg_outputs = fe.runFusion({t0});

  auto ref_avg = t0.to(at::kDouble).mean({0});
  auto ref_var = t0.to(at::kDouble).var({0}, false) * shape[0];
  auto ref_N = at::ones({shape[1]}, options_int) * shape[0];

  testValidate(
      fe.kernel(),
      cg_outputs,
      {t0},
      {ref_avg, ref_var, ref_N},
      __LINE__,
      __FILE__);
}

TEST_F(NVFuserTest, FusionRepro2241_CUDA) {
  std::unique_ptr<Fusion> fusion_ptr = std::make_unique<Fusion>();
  auto fusion = fusion_ptr.get();
  FusionGuard fg(fusion);

  {
    TensorView* t6 = makeContigConcreteTensor({1}, DataType::Int);
    TensorView* t15 = makeContigConcreteTensor({3, 2, 1, 2}, DataType::Double);
    TensorView* t20 = makeContigConcreteTensor({1, 1, 1, 1}, DataType::Int);
    fusion->addInput(t6);
    fusion->addInput(t15);
    fusion->addInput(t20);
    auto sample_total = sum(t15, {0, 1, 2, 3}, true);
    auto sample_mean = div(sample_total, t20);
    auto x = sub(t15, sample_mean);
    auto input = mul(x, x);
    auto total = sum(input, {0, 1, 2, 3});
    auto t7 = div(total, t6);
    fusion->addOutput(t7);
  }

  FusionExecutorCache fec(std::move(fusion_ptr));

  auto options = at::TensorOptions().device(at::kCUDA, 0);
  at::Tensor t6 = at::tensor({15}, options.dtype(at::kLong));
  at::Tensor t15 = at::randn({3, 2, 1, 2}, options.dtype(at::kDouble));
  at::Tensor t20 =
      at::tensor({12}, options.dtype(at::kLong)).expand({1, 1, 1, 1});

  auto cg_outputs = fec.runFusionWithInputs({t6, t15, t20});

  auto sample_total = at::sum(t15, {0, 1, 2, 3}, true);
  auto sample_mean = at::div(sample_total, t20);
  auto x = at::sub(t15, sample_mean);
  auto input = at::mul(x, x);
  auto total = at::sum(input, {0, 1, 2, 3}, false);
  auto t7 = at::div(total, t6);

  testValidate(
      fec.fusion(), cg_outputs, {t6, t15, t20}, {t7}, __LINE__, __FILE__);
}

// https://github.com/csarofeen/pytorch/issues/2321
TEST_F(
    NVFuserTest,
    FusionPersistentBufferProjectionAfterWelfordTranslate_CUDA) {
  std::unique_ptr<Fusion> fusion_ptr = std::make_unique<Fusion>();
  Fusion& fusion = *fusion_ptr.get();
  FusionGuard fg(&fusion);
  const float kEps = 1e-5;
  Val* eps_ptr = IrBuilder::create<Val>(kEps);

  DataType dtype = DataType::Half;
  constexpr int64_t dim0 = 2048;
  constexpr int64_t dim1 = 10240;
  std::vector<int64_t> input_shape{dim0, dim1};
  std::vector<int64_t> norm_shape{dim1};
  auto input_half = makeContigTensor(2, dtype);
  auto weight_half = makeContigTensor(1, dtype);
  auto bias_half = makeContigTensor(1, dtype);
  fusion.addInput(input_half);
  fusion.addInput(weight_half);
  fusion.addInput(bias_half);
  auto input = castOp(DataType::Float, input_half);
  auto weight = castOp(DataType::Float, weight_half);
  auto bias = castOp(DataType::Float, bias_half);
  auto result = layer_norm(input, norm_shape, weight, bias, eps_ptr);
  auto result_output = castOp(dtype, result.output);
  fusion.addOutput(result_output);
  fusion.addOutput(result.mean);
  fusion.addOutput(result.invstd);

  auto options =
      at::TensorOptions().dtype(data_type_to_aten(dtype)).device(at::kCUDA, 0);
  at::Tensor aten_input = at::randn(input_shape, options);
  c10::optional<at::Tensor> aten_weight = at::randn({input_shape[1]}, options);
  c10::optional<at::Tensor> aten_bias = at::randn({input_shape[1]}, options);
  auto aten_outputs = at::native_layer_norm(
      aten_input, norm_shape, aten_weight, aten_bias, kEps);

  // welford translate
  KernelArgumentHolder runtime_inputs =
      KernelArgumentHolder::createKernelArgumentHolder(
          {aten_input, aten_weight, aten_bias});
  bool isTranslated =
      SegmentCandidateFinder::translateWelfordInFusion(&fusion, runtime_inputs);
  TORCH_INTERNAL_ASSERT(isTranslated);

  // persistent buffer should be projected to input
  auto persistent_buffer_info = scheduler_utils::persistentBuffers(&fusion);
  TORCH_CHECK(
      persistent_buffer_info.projectable_persistent_buffers.size() == 1,
      "should have only one projectable_persistent_buffer!");
  TORCH_CHECK(
      persistent_buffer_info.projectable_buffer_inputs.size() == 1,
      "should have only one projectable_buffer_inputs!");
  TORCH_CHECK(
      persistent_buffer_info.projectable_buffer_inputs[0] == input_half,
      "persistent buffer should be projected to input!");

  // Check reduction axis is same for all reductions
  // Generate Launch Parameters
  auto reduction_params =
      getPersistentHeuristics(&fusion, {aten_input, aten_weight, aten_bias});
  TORCH_CHECK(reduction_params, "Reduction schedule was not generated!");

  FusionExecutorCache fec(std::move(fusion_ptr));
  auto cg_outputs =
      fec.runFusionWithInputs({aten_input, aten_weight, aten_bias});

  testValidate(
      &fusion,
      cg_outputs,
      {aten_input, aten_weight, aten_bias},
      {std::get<0>(aten_outputs),
       std::get<1>(aten_outputs),
       std::get<2>(aten_outputs)},
      __LINE__,
      __FILE__,
      "");
}

TEST_F(NVFuserTest, FusionExprSortMatmulLikeSchedule_CUDA) {
  // See https://github.com/csarofeen/pytorch/pull/2366
  Fusion fusion;
  FusionGuard fg(&fusion);

  constexpr int M1 = 5, M2 = 5, N1 = 6, N2 = 6, K1 = 2, K2 = 2;

  auto tv0 = makeContigConcreteTensor({M1, M2, K1, K2}, DataType::Double);
  auto tv1 = makeContigConcreteTensor({N1, N2, K1, K2}, DataType::Double);
  fusion.addInput(tv0);
  fusion.addInput(tv1);

  auto tv2 = broadcast(tv0, {false, true, false, true, false, false});
  auto tv3 = broadcast(tv1, {true, false, true, false, false, false});
  auto tv4 = mul(tv2, tv3);
  auto tv5 = sum(tv4, {-1, -2});
  fusion.addOutput(tv5);

  auto tv6 = tv0->cacheAfter();
  auto tv7 = tv1->cacheAfter();
  auto tv8 = tv6->cacheAfter();
  auto tv9 = tv7->cacheAfter();
  auto tv10 = tv5->cacheBefore();

  tv6->inlineAt(3);
  tv7->inlineAt(3);
  tv8->inlineAt(4);
  tv9->inlineAt(4);
  tv2->inlineAt(6);
  tv3->inlineAt(6);
  tv4->inlineAt(6);
  tv10->inlineAt(4);

  auto options = at::TensorOptions().dtype(at::kDouble).device(at::kCUDA, 0);

  at::Tensor t0 = at::randn({M1, M2, K1, K2}, options);
  at::Tensor t1 = at::randn({N1, N2, K1, K2}, options);
  auto expect = at::mm(
                    t0.view({(int64_t)(M1 * M2), (int64_t)(K1 * K2)}),
                    t1.view({(int64_t)(N1 * N2), (int64_t)(K1 * K2)}).t())
                    .view({M1, M2, N1, N2})
                    .transpose(1, 2);

  FusionExecutor fe;
  fe.compileFusion(&fusion, {t0, t1});
  auto cg_outputs = fe.runFusion({t0, t1});

  testValidate(fe.kernel(), cg_outputs, {t0, t1}, {expect}, __LINE__, __FILE__);
}

TEST_F(NVFuserTest, FusionFloatConstantWhere_CUDA) {
  Fusion fusion;
  FusionGuard fg(&fusion);

  auto tv0 = makeSymbolicTensor(1, DataType::Bool);
  fusion.addInput(tv0);

  auto tv1 = where(
      tv0,
      IrBuilder::create<Val>(3.0, DataType::Float),
      IrBuilder::create<Val>(5.0, DataType::Float));

  fusion.addOutput(tv1);

  auto options = at::TensorOptions().dtype(at::kFloat).device(at::kCUDA, 0);
  at::Tensor t0 = at::arange(4, options) > 1.0;

  std::vector<c10::IValue> inputs = {t0};

  auto lparams = schedulePointwise(&fusion, inputs);

  FusionExecutor fe;
  fe.compileFusion(&fusion, inputs, lparams);
  auto cg_outputs = fe.runFusion(inputs, lparams);

  auto ref = at::where(t0, (float)3.0, (float)5.0);

  // testValidate does not check that dtypes match
  TORCH_CHECK(cg_outputs[0].dtype() == ref.dtype());
  testValidate(&fusion, cg_outputs, inputs, {ref}, __LINE__, __FILE__);
}

TEST_F(NVFuserTest, FusionCpAsyncCommitWait_CUDA) {
  // Repro for https://github.com/csarofeen/pytorch/issues/2463
  NVFUSER_TEST_CUDA_ARCH_GUARD(8, 0);
  Fusion fusion;
  FusionGuard fg(&fusion);

  auto tv0 = makeContigConcreteTensor({12800, 8, 8, 8}, DataType::Half);
  auto tv1 = set(tv0);
  fusion.addInput(tv0);
  fusion.addOutput(tv1);

  tv1->axis(1)->parallelize(ParallelType::TIDy);
  tv1->axis(2)->parallelize(ParallelType::TIDx);

  auto tv2 = tv0->cacheAfter(LoadStoreOpType::CpAsyncCa);
  tv2->axis(-1)->parallelize(ParallelType::Vectorize);
  tv2->axis(1)->parallelize(ParallelType::TIDx);
  tv2->axis(2)->parallelize(ParallelType::TIDy);
  tv2->setMemoryType(MemoryType::Shared);

  tv2->inlineAt(1);
  tv2->circularBuffer(8);

  auto options = at::TensorOptions().dtype(at::kHalf).device(at::kCUDA, 0);

  at::Tensor t0 = at::randn({12800, 8, 8, 8}, options);

  FusionExecutor fe;
  fe.compileFusion(&fusion, {t0});

  auto cg_outputs = fe.runFusion({t0});
  testValidate(fe.kernel(), cg_outputs, {t0}, {t0}, __LINE__, __FILE__);
}

// Repro of issue #2459
TEST_F(NVFuserTest, FusionClearThreadPredicateByRAWSync_CUDA) {
  Fusion fusion;
  FusionGuard fg(&fusion);

  auto tv0 = makeSymbolicTensor(2);
  fusion.addInput(tv0);

  auto tv1 = sum(tv0, {1});
  auto tv2 = set(tv1);
  auto tv3 = sum(tv2, {0});
  fusion.addOutput(tv3);

  // test with gmem
  auto tv4 = sum(tv0, {1});
  auto tv5 = set(tv4);
  auto tv6 = set(tv5);
  fusion.addOutput(tv6);

  // tv1 is predicated with tidx
  tv1->axis(0)->parallelize(ParallelType::TIDy);
  tv1->axis(1)->parallelize(ParallelType::TIDx);

  // Upload to shmem. Still predicated with tidx, so only the threads
  // with tidx == 0 should be active.
  tv2->axis(0)->parallelize(ParallelType::TIDy);
  tv2->setMemoryType(MemoryType::Shared);

  // Remap the parallelization from tidy to tidx. This should work as
  // tv2 is in shared memory and SyncMap should correctly insert a RAW
  // sync between tv2 and tv3. However, ThreadPredicateMap still marks
  // tv3 as predicated by tidx, and since it is invalid to parallelize
  // by a predicated parallel type, this resulted in an error (#2459).
  tv3->axis(0)->parallelize(ParallelType::TIDx);

  // Test with gmem
  tv4->split(0, 4);
  tv5->split(0, 4);
  tv6->split(0, 4);

  // Make tv4 predicated with tidx
  tv4->axis(0)->parallelize(ParallelType::BIDx);
  tv4->axis(1)->parallelize(ParallelType::TIDy);
  tv4->axis(2)->parallelize(ParallelType::TIDx);

  // Upload to gmem
  tv5->axis(0)->parallelize(ParallelType::BIDx);
  tv5->axis(1)->parallelize(ParallelType::TIDy);
  tv5->setMemoryType(MemoryType::Global);

  // RAW sync should be inserted after tv5

  tv6->axis(0)->parallelize(ParallelType::BIDy);
  tv6->axis(1)->parallelize(ParallelType::TIDx);

  auto options = at::TensorOptions().dtype(at::kFloat).device(at::kCUDA, 0);
  at::Tensor t0 = at::randn({10, 11}, options);

  std::vector<c10::IValue> inputs = {t0};

  FusionExecutor fe;
  fe.compileFusion(&fusion, inputs);
  auto cg_outputs = fe.runFusion(inputs);

  auto t3 = t0.sum({1}).sum({0});
  auto t6 = t0.sum({1});

  testValidate(fe.kernel(), cg_outputs, inputs, {t3, t6}, __LINE__, __FILE__);
}

namespace {

class ThreadPredChecker : public kir::IrVisitor {
 public:
  static bool isPredicatedBy(
      StmtNameType tv_name_to_check,
      ParallelTypeBitmap pt_map,
      kir::Kernel* kernel) {
    ThreadPredChecker checker(tv_name_to_check, pt_map);
    checker.handle(kernel->topLevelExprs());
    return checker.pt_map_.none();
  }

  ThreadPredChecker(StmtNameType tv_name_to_check, ParallelTypeBitmap pt_map)
      : tv_name_to_check_(tv_name_to_check), pt_map_(pt_map) {}

  using kir::IrVisitor::dispatch;
  using kir::IrVisitor::handle;

  void handle(kir::IfThenElse* ite) final {
    for (auto expr : ite->thenBody().exprs()) {
      auto tv_output = ir_utils::getTvOutput(expr);
      if (tv_output != nullptr && tv_output->name() == tv_name_to_check_ &&
          expr->isA<LoadStoreOp>() && ite->predicate()->hasValue()) {
        dispatch(ite->predicate()->value());
      }
    }
  }

  void dispatch(Val* val) final {
    if (val->definition()) {
      dispatch(val->definition());
    }
  }

  void handle(BinaryOp* bop) final {
    if (bop->getBinaryOpType() == BinaryOpType::And) {
      dispatch(bop->lhs());
      dispatch(bop->rhs());
    } else if (bop->getBinaryOpType() == BinaryOpType::Eq) {
      if (bop->lhs()->isZeroInt() || bop->rhs()->isZeroInt()) {
        auto non_zero_arg = bop->lhs()->isZeroInt() ? bop->rhs() : bop->lhs();

        // It can be changed like (-threadIdx.x) by expr simplifier
        if (auto uop = dynamic_cast<UnaryOp*>(non_zero_arg->definition())) {
          if (uop->getUnaryOpType() == UnaryOpType::Neg) {
            non_zero_arg = uop->in();
          }
        }

        if (auto ns = dynamic_cast<NamedScalar*>(non_zero_arg)) {
          if (ns->getParallelIndex().has_value()) {
            auto predicated_type = ns->getParallelIndex().value();
            pt_map_.clear(predicated_type);
          }
        }
      }
    }
  }

 private:
  StmtNameType tv_name_to_check_;
  ParallelTypeBitmap pt_map_;
};

} // namespace

// Repro of issue #2487
TEST_F(NVFuserTest, FusionPredicateReductionInitShared_CUDA) {
  Fusion fusion;
  FusionGuard fg(&fusion);

  auto tv0 = makeSymbolicTensor(1);
  fusion.addInput(tv0);

  auto tv1 = sum(tv0, {0});
  auto tv2 = set(tv1);
  fusion.addOutput(tv2);

  auto tv3 = makeSymbolicTensor(1);
  fusion.addInput(tv3);

  auto tv4 = exp(tv3);
  fusion.addOutput(tv4);

  tv1->setMemoryType(MemoryType::Shared);

  tv4->split(0, 1024);
  tv4->axis(-2)->parallelize(ParallelType::BIDx);
  tv4->axis(-1)->parallelize(ParallelType::TIDx);

  // tv4 is parallelized with both BIDx and TIDx, but tv1 is not at
  // all, so tv1 is predicated with both BIDx and TIDx as they are
  // redundant. That means that the initialization of the reduction
  // has to be predicated as well. Since tv1 is on shared memory, only
  // the TIDx predicate is required.

  // Make sure the initialization of tv1 is predicated with
  // threadIdx.x == 0
  GpuLower gpulw(&fusion);
  ParallelTypeBitmap predicated_types(ParallelType::TIDx);
  TORCH_CHECK(
      ThreadPredChecker::isPredicatedBy(
          tv1->name(), predicated_types, gpulw.kernel()),
      "Validation of lowered kernel failed");

  auto options = at::TensorOptions().dtype(at::kFloat).device(at::kCUDA, 0);
  at::Tensor t0 = at::randn({2}, options);
  at::Tensor t1 = at::randn({10000}, options);

  std::vector<c10::IValue> inputs = {t0, t1};

  FusionExecutor fe;
  fe.compileFusion(&fusion, inputs);
  auto cg_outputs = fe.runFusion(inputs);

  auto ref_t1 = t0.sum({0});
  auto ref_t4 = t1.exp();

  testValidate(
      fe.kernel(), cg_outputs, inputs, {ref_t1, ref_t4}, __LINE__, __FILE__);
}

// Repro of issue #2487
TEST_F(NVFuserTest, FusionPredicateReductionInitGlobal_CUDA) {
  Fusion fusion;
  FusionGuard fg(&fusion);

  std::vector<int64_t> shape({100});

  auto tv0 = makeSymbolicTensor(1);
  fusion.addInput(tv0);

  auto tv1 = sum(tv0, {0});
  fusion.addOutput(tv1);

  auto tv2 = makeSymbolicTensor(1);
  fusion.addInput(tv2);

  auto tv3 = exp(tv2);
  fusion.addOutput(tv3);

  tv3->split(0, 32);
  tv3->axis(-2)->parallelize(ParallelType::BIDx);
  tv3->axis(-1)->parallelize(ParallelType::TIDx);

  // tv3 is parallelized with both BIDx and TIDx, but tv1 is not at
  // all, so tv1 is predicated with both BIDx and TIDx as they are
  // redundant. That means that the initialization of the reduction
  // has to be predicated as well.

  // Make sure the initialization of tv1 is predicated with
  // threadIdx.x == 0 and blockIdx.x == 0
  GpuLower gpulw(&fusion);
  ParallelTypeBitmap predicated_types({ParallelType::TIDx, ParallelType::BIDx});
  TORCH_CHECK(
      ThreadPredChecker::isPredicatedBy(
          tv1->name(), predicated_types, gpulw.kernel()),
      "Validation of lowered kernel failed");

  auto options = at::TensorOptions().dtype(at::kFloat).device(at::kCUDA, 0);
  at::Tensor t0 = at::randn({2}, options);
  at::Tensor t1 = at::randn({10000}, options);

  std::vector<c10::IValue> inputs = {t0, t1};

  FusionExecutor fe;
  fe.compileFusion(&fusion, inputs);
  auto cg_outputs = fe.runFusion(inputs);

  auto ref_t1 = t0.sum({0});
  auto ref_t3 = t1.exp();

  testValidate(
      fe.kernel(), cg_outputs, inputs, {ref_t1, ref_t3}, __LINE__, __FILE__);
}

TEST_F(NVFuserTest, FusionTypePromotionATenConsistency_CUDA) {
  auto convertible_to_aten = {
      DataType::Bool,
      DataType::Double,
      DataType::Float,
      DataType::Half,
      DataType::BFloat16,
      DataType::Int,
      DataType::Int32,
      DataType::ComplexFloat,
      DataType::ComplexDouble};
  for (auto t1 : convertible_to_aten) {
    for (auto t2 : convertible_to_aten) {
      auto t1_aten = data_type_to_aten(t1);
      auto t2_aten = data_type_to_aten(t2);
      auto result_aten = c10::promoteTypes(t1_aten, t2_aten);
      auto result = promoteType(t1, t2);
      ASSERT_EQ(data_type_to_aten(result), result_aten);
    }
  }
}

// Make sure invalid usage of index type is detected
TEST_F(NVFuserTest, FusionCompileIndexType_CUDA) {
  {
    Fusion fusion;
    FusionGuard fg(&fusion);

    auto tv0 = makeSymbolicTensor(1, DataType::Bool);
    fusion.addInput(tv0);

    auto tv2 = neg(tv0);
    fusion.addOutput(tv2);

    tv2->split(0, 256);
    tv2->split(0, 1024);

    MaxRootDomainInfoSpanningTree tree(tv2);
    TransformPropagator tp(tv2);
    tree.traverse(&tp);

    inlineMost();

    tv2->axis(1)->parallelize(ParallelType::BIDx);
    tv2->axis(2)->parallelize(ParallelType::TIDx);

    auto options = at::TensorOptions().dtype(at::kHalf).device(at::kCUDA, 0);
    at::Tensor t0 = at::randn({999}, options).ge(0);
    std::vector<c10::IValue> small_inputs = {t0};

    at::Tensor t0_large =
        at::randn({std::numeric_limits<int>::max()}, options).ge(0);
    std::vector<c10::IValue> large_inputs = {t0_large};

    TORCH_CHECK(
        KernelArgumentHolder::createKernelArgumentHolder(large_inputs)
            .getSmallestIndexTypeOfArguments() == PrimDataType::Int);
    TORCH_CHECK(
        KernelArgumentHolder::createKernelArgumentHolder(small_inputs)
            .getSmallestIndexTypeOfArguments() == PrimDataType::Int32);

    {
      FusionExecutor fe;
      // Lower the kernel with large inputs and int64 index type.
      CompileParams compile_opts = {.index_type = PrimDataType::Int};
      fe.compileFusion(&fusion, large_inputs, LaunchParams(), compile_opts);

      TORCH_CHECK(
          fe.kernel()->indexType() == PrimDataType::Int,
          "Unexpected kernel index type: ",
          fe.kernel()->indexType());

      // Since the index type is int64, both small and large inputs
      // should work fine
      fe.runFusion(small_inputs);
      fe.runFusion(large_inputs);
    }

    {
      FusionExecutor fe;
      // Lower the kernel with small inputs and int64 index type.
      CompileParams compile_opts = {.index_type = PrimDataType::Int};
      fe.compileFusion(&fusion, small_inputs, LaunchParams(), compile_opts);

      TORCH_CHECK(
          fe.kernel()->indexType() == PrimDataType::Int,
          "Unexpected kernel index type: ",
          fe.kernel()->indexType());

      // Since the index type is int64, both small and large inputs
      // should work fine
      fe.runFusion(small_inputs);
      fe.runFusion(large_inputs);
    }

    {
      FusionExecutor fe;
      LaunchParams launch_params;
      CompileParams compile_opts = {.index_type = PrimDataType::Int32};
      fe.compileFusion(&fusion, small_inputs, launch_params, compile_opts);

      TORCH_CHECK(
          fe.kernel()->indexType() == PrimDataType::Int32,
          "Unexpected kernel index type: ",
          fe.kernel()->indexType());

      // This should complete successfully as the arguments are small
      // enough to use the int32 index type
      fe.runFusion(small_inputs);

      // This should fail as the Kernel is already compiled for Int32, but
      // the arguments are too large
      CompileParams compile_opts_large = {.index_type = PrimDataType::Int};
      EXPECT_THAT(
          [&]() {
            fe.runFusion(large_inputs, launch_params, compile_opts_large);
          },
          testing::ThrowsMessage<c10::Error>(testing::HasSubstr(
              "Kernel index type and compilation index type don't match")));
    }

    {
      FusionExecutor fe;
      // Lower the kernel with large inputs and int32 index type.
      CompileParams compile_opts = {.index_type = PrimDataType::Int32};
      // This should fail due to the conflict
      EXPECT_THAT(
          [&]() {
            fe.compileFusion(
                &fusion, large_inputs, LaunchParams(), compile_opts);
          },
          testing::ThrowsMessage<c10::Error>(testing::HasSubstr(
              "Compilation with int32 is requested but int64 is required for the arguments")));
    }
  }

  c10::cuda::CUDACachingAllocator::emptyCache();
}

// Make sure the index type is determined both fusion inputs and outputs
TEST_F(NVFuserTest, FusionExecutorCacheIndexType1_CUDA) {
  auto fusion_ptr = std::make_unique<Fusion>();
  Fusion& fusion = *fusion_ptr.get();
  FusionGuard fg(fusion_ptr.get());

  auto tv0 = makeSymbolicTensor(2, DataType::Half);
  fusion.addInput(tv0);
  auto tv1 = makeSymbolicTensor(2, DataType::Half);
  fusion.addInput(tv1);

  auto tv2 = castOp(DataType::Float, tv0);
  auto tv3 = castOp(DataType::Float, tv1);
  auto tv4 = broadcast(tv2, {false, true, false});
  auto tv5 = broadcast(tv3, {true, false, false});
  auto tv6 = add(tv4, tv5);
  auto tv7 = castOp(DataType::Half, tv6);

  fusion.addOutput(tv7);

  c10::cuda::CUDACachingAllocator::emptyCache();

  // Inputs are small enough to use 32-bit indexing, but the output is
  // not
  auto options = at::TensorOptions().dtype(at::kHalf).device(at::kCUDA, 0);
  at::Tensor t0 = at::randn({2024, 1024}, options);
  at::Tensor t1 = at::randn({2024, 1024}, options);
  std::vector<c10::IValue> aten_inputs({t0, t1});

  FusionExecutorCache executor_cache(std::move(fusion_ptr));
  auto cg_outputs = executor_cache.runFusionWithInputs(aten_inputs);

  auto kernel_runtime = executor_cache.getMostRecentKernelRuntime();
  TORCH_CHECK(kernel_runtime->getIndexType() == PrimDataType::Int);

  c10::cuda::CUDACachingAllocator::emptyCache();
}

// Make sure the index type is also determined by intermediate
// tensors. This is not ideal but just tests if the logic produces
// what is expected at this moment
TEST_F(NVFuserTest, FusionExecutorCacheIndexType2_CUDA) {
  auto fusion_ptr = std::make_unique<Fusion>();
  Fusion& fusion = *fusion_ptr.get();
  FusionGuard fg(fusion_ptr.get());

  auto tv0 = makeSymbolicTensor(2, DataType::Half);
  fusion.addInput(tv0);
  auto tv1 = makeSymbolicTensor(2, DataType::Half);
  fusion.addInput(tv1);

  auto tv2 = broadcast(tv0, {false, true, false});
  auto tv3 = broadcast(tv1, {true, false, false});
  auto tv4 = add(tv2, tv3);
  auto tv5 = sum(tv4, {-1});

  fusion.addOutput(tv5);

  // Inputs and outputs are small enough to use 32-bit indexing,
  // however the intermediate, tv4, should cause the kernel to use
  // 64-bit indexing. This is not ideal as tv4 should be inlined, and
  // its allocation size should be small enough to use 32-bit
  // indexing. However, the current logic should result in forcing
  // 64-bit indexing. This would need to be fixed for matmul for
  // example.
  auto options = at::TensorOptions().dtype(at::kHalf).device(at::kCUDA, 0);
  at::Tensor t0 = at::randn({2024, 1024}, options);
  at::Tensor t1 = at::randn({2024, 1024}, options);
  std::vector<c10::IValue> aten_inputs({t0, t1});

  FusionExecutorCache executor_cache(std::move(fusion_ptr));
  executor_cache.runFusionWithInputs(aten_inputs);
  auto kernel_runtime = executor_cache.getMostRecentKernelRuntime();
  TORCH_CHECK(kernel_runtime->getIndexType() == PrimDataType::Int);

  // Running again with forced type of Int32
  executor_cache.runFusionWithInputs(aten_inputs, PrimDataType::Int32);
  kernel_runtime = executor_cache.getMostRecentKernelRuntime();
  TORCH_CHECK(kernel_runtime->getIndexType() == PrimDataType::Int32);
}

//! Test whether we can create and use float16 scalars
TEST_F(NVFuserTest, FusionHalfScalars_CUDA) {
  auto fusion = std::make_unique<Fusion>();
  FusionGuard fg(fusion.get());

  auto tv0 = makeSymbolicTensor(1, DataType::Half);
  fusion->addInput(tv0);

  auto tv2 = full_like(tv0, IrBuilder::create<Val>(1.5, DataType::Half));
  fusion->addOutput(tv2);

  auto options = at::TensorOptions().dtype(at::kHalf).device(at::kCUDA, 0);
  at::Tensor t0 = at::zeros({5}, options);

  FusionExecutorCache executor_cache(std::move(fusion));
  auto cg_outputs = executor_cache.runFusionWithInputs({t0});

  testValidate(
      executor_cache.fusion(),
      cg_outputs,
      {t0},
      {at::ones_like(t0) * 1.5},
      __LINE__,
      __FILE__);
}

#if defined(CUDA_VERSION) && CUDA_VERSION >= 11000
//! Test whether we can create and use BFloat16 scalars
TEST_F(NVFuserTest, FusionBFloat16Scalars_CUDA) {
  // requires ampere+ GPU
  if (!deviceMajorMinorCheck(8)) {
    GTEST_SKIP() << "skipping BFloat16Scalars test on pre-AMPERE GPUs";
  }
  auto fusion = std::make_unique<Fusion>();
  FusionGuard fg(fusion.get());

  auto tv0 = makeSymbolicTensor(1, DataType::BFloat16);
  fusion->addInput(tv0);

  auto tv2 = full_like(tv0, IrBuilder::create<Val>(1.5, DataType::BFloat16));
  fusion->addOutput(tv2);

  auto options = at::TensorOptions().dtype(at::kBFloat16).device(at::kCUDA, 0);
  at::Tensor t0 = at::zeros({5}, options);

  FusionExecutorCache executor_cache(std::move(fusion));
  auto cg_outputs = executor_cache.runFusionWithInputs({t0});

  testValidate(
      executor_cache.fusion(),
      cg_outputs,
      {t0},
      {at::ones_like(t0) * 1.5},
      __LINE__,
      __FILE__);
}
#endif

// Quick test of traversing attributes with IterVisitor
TEST_F(NVFuserTest, IterVisitorTraverseAttributes_CUDA) {
  Fusion fusion;
  FusionGuard fg(&fusion);

  auto tv0 = makeSymbolicTensor(1);
  fusion.addInput(tv0);

  auto tv1 = slice(
      tv0,
      {{IrBuilder::create<Val>(1L),
        sub(tv0->axis(0)->extent(), IrBuilder::create<Val>(1L))}});
  fusion.addOutput(tv1);

  auto tv1_resize = tv1->axis(0)->definition()->as<Resize>();

  auto stmts = StmtSort::getStmts(&fusion, true, true);

  // Make sure the expansion parameters of tv1_resize are visited
  TORCH_CHECK(
      std::find(stmts.begin(), stmts.end(), tv1_resize->leftExpand()) !=
          stmts.end(),
      "Resize left expand parameter not found");
  TORCH_CHECK(
      std::find(stmts.begin(), stmts.end(), tv1_resize->rightExpand()) !=
          stmts.end(),
      "Resize right expand parameter not found");
}

TEST_F(NVFuserTest, FusionManagedData_CUDA) {
  Fusion fusion;
  FusionGuard fg(&fusion);

  auto tv0 = makeConcreteTensor({2});
  auto tv1 = set(set(set(set(set(set(set(set(set(set(set(set(tv0))))))))))));
  fusion.addInput(tv0);
  fusion.addOutput(tv1);

  using T1 = std::vector<Val*>;
  T1 data1 = {tv0, tv1};

  struct T2 {
    Val* input;
    Val* output;
    size_t magic_number;
  } data2{tv0, tv1, 0x123456789abcdef};
  auto clone_fn = [](IrCloner& cloner, std::any data) -> std::any {
    auto d = std::any_cast<T2>(data);
    return T2{cloner.clone(d.input), cloner.clone(d.output), d.magic_number};
  };

  auto i1 = fusion.manage(data1);
  auto i2 = fusion.manage(data2, clone_fn);
  fusion.manage("data1", data1);
  fusion.manage("data2", data2, clone_fn);

  GpuLower lower(&fusion);
  auto kernel = lower.kernel();

  T1 expect1{kernel->inputs().at(0), kernel->outputs().at(0)};
  ASSERT_EQ(kernel->getManaged<T1>(i1), expect1);
  ASSERT_EQ(kernel->getManaged<T1>("data1"), expect1);
  ASSERT_EQ(kernel->getManaged<T2>(i2).input, kernel->inputs().at(0));
  ASSERT_EQ(kernel->getManaged<T2>(i2).output, kernel->outputs().at(0));
  ASSERT_EQ(kernel->getManaged<T2>("data2").input, kernel->inputs().at(0));
  ASSERT_EQ(kernel->getManaged<T2>("data2").output, kernel->outputs().at(0));
  ASSERT_EQ(kernel->getManaged<T2>("data2").magic_number, 0x123456789abcdef);
}

// Repro of issue #2125, 1.45e+03 GB/s on A100-80G
TEST_F(NVFuserTest, FusionAvoidRedundantWriteBroadcastedSoftmaxInput_CUDA) {
  std::unique_ptr<Fusion> fusion_ptr = std::make_unique<Fusion>();
  Fusion& fusion = *fusion_ptr.get();
  FusionGuard fg(&fusion);

  std::vector<int64_t> shape0({2, 512});
  std::vector<int64_t> shape1({2, 64, 512, 512});

  auto tv0 = makeSymbolicTensor(2);
  auto tv1 = makeSymbolicTensor(4);
  fusion.addInput(tv0);
  fusion.addInput(tv1);

  auto tvb = broadcast(tv0, {false, true, true, false});
  auto tv2 = add(tvb, IrBuilder::create<Val>(1.0));
  auto tv3 = add(tv1, tv2);
  auto tv4 = softmax(tv3, -1);
  fusion.addOutput(tv2);
  fusion.addOutput(tv4);

  auto options = at::TensorOptions().dtype(at::kFloat).device(at::kCUDA, 0);
  at::manual_seed(0);
  at::Tensor t0 = at::ones(shape0, options);
  at::Tensor t1 = at::ones(shape1, options);
  std::vector<c10::IValue> inputs = {t0, t1};

  FusionExecutorCache fec(std::move(fusion_ptr));
  auto cg_outputs = fec.runFusionWithInputs(inputs);

  // check thread_pred and write_stride
  const auto& fe = fec.getMostRecentKernelRuntime()->executors().at(0);
  auto kernel = fe.kernel();
  const auto& thread_pred_map = fe.threadPredMap();
  for (const auto expr : kernel->exprs()) {
    auto tv = ir_utils::getTvOutput(expr);
    if (tv && tv->name() == 15 && tv->getMemoryType() == MemoryType::Global) {
      const auto& thread_pred = thread_pred_map.getPredicateInfo(tv);
      bool predicted = thread_pred.redundant_types.get(ParallelType::BIDx) &&
          thread_pred.broadcast_rd_indices_map.count(ParallelType::BIDx);
      TORCH_CHECK(
          predicted,
          "Tv15 should be predicted by ParallelType::BIDx with a broadcast_rd_indices_map!");
      break;
    }
  }

  auto ref_1 = t0.unsqueeze(1).unsqueeze(1) + 1.0;
  auto ref_2 = at::_softmax(ref_1 + t1, -1, false);
  testValidate(
      fec.fusion(), cg_outputs, inputs, {ref_1, ref_2}, __LINE__, __FILE__);
}

TEST_F(NVFuserTest, FusionAvoidRedundantWrite_CUDA) {
  auto runTest = [](const std::vector<bool>& is_broadcast) {
    std::unique_ptr<Fusion> fusion_ptr = std::make_unique<Fusion>();
    Fusion& fusion = *fusion_ptr.get();
    FusionGuard fg(&fusion);

    std::vector<int64_t> shape0;
    std::vector<int64_t> shape1({2, 64, 128, 2048});
    const size_t ndim = shape1.size();
    for (size_t i = 0; i < ndim; i++) {
      if (!is_broadcast[i]) {
        shape0.push_back(shape1[i]);
      }
    }

    auto tv0 = makeSymbolicTensor(shape0.size());
    auto tv1 = makeSymbolicTensor(4);
    fusion.addInput(tv0);
    fusion.addInput(tv1);

    auto tvb = broadcast(tv0, is_broadcast);
    auto tv2 = add(tvb, IrBuilder::create<Val>(1.0));
    auto tv3 = add(tv1, tv2);
    auto tv4 = sum(tv3, {-1});
    fusion.addOutput(tv2);
    fusion.addOutput(tv4);

    auto options = at::TensorOptions().dtype(at::kFloat).device(at::kCUDA, 0);
    at::manual_seed(0);
    at::Tensor t0 = at::randn(shape0, options);
    at::Tensor t1 = at::randn(shape1, options);
    std::vector<c10::IValue> inputs = {t0, t1};

    FusionExecutorCache fec(std::move(fusion_ptr));
    auto cg_outputs = fec.runFusionWithInputs(inputs);

    // check thread_pred and write_stride
    const auto& fe = fec.getMostRecentKernelRuntime()->executors().at(0);
    auto kernel = fe.kernel();
    const auto& thread_pred_map = fe.threadPredMap();

    for (const auto expr : kernel->exprs()) {
      auto tv = ir_utils::getTvOutput(expr);
      if (tv && tv->name() == 8 && tv->getMemoryType() == MemoryType::Global) {
        const auto& thread_pred = thread_pred_map.getPredicateInfo(tv);
        bool predicted = thread_pred.redundant_types.get(ParallelType::BIDx) &&
            thread_pred.broadcast_rd_indices_map.count(ParallelType::BIDx);
        TORCH_CHECK(
            predicted,
            "Tv8 should be predicted by ParallelType::BIDx with a broadcast_rd_indices_map!");
        break;
      }
    }

    at::Tensor tb = t0;
    for (size_t i = 0; i < ndim; i++) {
      if (is_broadcast[i]) {
        tb = tb.unsqueeze(i);
      }
    }
    auto ref_1 = tb + 1.0;
    auto ref_2 = (ref_1 + t1).sum({-1});
    testValidate(
        fec.fusion(), cg_outputs, inputs, {ref_1, ref_2}, __LINE__, __FILE__);
  };

  // Test case where [B1,I2,I3] is merged to [B1I2I3]
  runTest({true, false, false, false});

  // Test case where [I1,B2,I3] is merged to [I1B2I3]
  runTest({false, true, false, false});

  // Test case where [I1,I2,B3] is merged to [I1I2B3]
  runTest({false, false, true, false});

  // Test case where [I1,B2,B3] is merged to [I1B2B3]
  runTest({false, true, true, false});

  // Test case where [B1,I2,B3] is merged to [B1I2B3]
  runTest({true, false, true, false});

  // Test case where [B1,B2,I3] is merged to [B1B2I3]
  runTest({true, true, false, false});

  // Test case where [B1,B2,B3] is merged to [B1B2B3]
  runTest({true, true, true, false});
}

TEST_F(NVFuserTest, FusionAvoidRedundantWriteDifferentConcretizedDomains_CUDA) {
  // if the broadcasted tensor is concretized to different shapes
  // the fusion will be segmented.
  auto runTest = [](const bool direct_lowering) {
    std::unique_ptr<Fusion> fusion_ptr = std::make_unique<Fusion>();
    Fusion& fusion = *fusion_ptr.get();
    FusionGuard fg(&fusion);

    const std::vector<bool> is_broadcast = {true, false, true, false};
    std::vector<int64_t> shape0;
    std::vector<int64_t> shape1({2, 64, 128, 2048});
    std::vector<int64_t> shape2({4, 64, 256, 2048});
    const size_t ndim = shape1.size();
    for (size_t i = 0; i < ndim; i++) {
      if (!is_broadcast[i]) {
        shape0.push_back(shape1[i]);
      }
    }

    auto tv0 = makeSymbolicTensor(shape0.size());
    auto tv1 = makeSymbolicTensor(4);
    auto tv2 = makeSymbolicTensor(4);
    fusion.addInput(tv0);
    fusion.addInput(tv1);
    fusion.addInput(tv2);

    auto tv3 = broadcast(tv0, is_broadcast);
    auto tv4 = add(tv3, IrBuilder::create<Val>(1.0));
    // concretized to shape1
    auto tv5 = add(tv4, tv1);
    // concretized to shape2
    auto tv6 = add(tv4, tv2);
    auto tv7 = sum(tv5, {-1});
    auto tv8 = sum(tv6, {-1});
    fusion.addOutput(tv4);
    fusion.addOutput(tv7);
    fusion.addOutput(tv8);

    auto options = at::TensorOptions().dtype(at::kFloat).device(at::kCUDA, 0);
    at::manual_seed(0);
    at::Tensor t0 = at::randn(shape0, options);
    at::Tensor t1 = at::randn(shape1, options);
    at::Tensor t2 = at::randn(shape2, options);
    std::vector<c10::IValue> inputs = {t0, t1, t2};

    if (direct_lowering) {
      auto heuristics_params = getReductionHeuristics(&fusion, inputs);
      TORCH_CHECK(heuristics_params, "Reduction schedule was not generated!");
      scheduleReduction(&fusion, *heuristics_params);
      // it should be segmented, if directly lowered, it should throw an error
      EXPECT_THAT(
          [&]() { GpuLower gpulw(&fusion); },
          testing::ThrowsMessage<c10::Error>(testing::HasSubstr(
              "Producer is required to be in Global Memory based on parallelization strategy. RAW flags: (blockIdx.x)")));
    } else {
      FusionExecutorCache fec(std::move(fusion_ptr));
      auto cg_outputs = fec.runFusionWithInputs(inputs);

      auto optimized_fusion = fec.getMostRecentKernelRuntime();
      TORCH_CHECK(
          optimized_fusion->isSegmented(), "segmentation didn't happen!");

      at::Tensor tb = t0;
      for (size_t i = 0; i < ndim; i++) {
        if (is_broadcast[i]) {
          tb = tb.unsqueeze(i);
        }
      }
      auto ref_1 = tb + 1.0;
      auto ref_2 = (ref_1 + t1).sum({-1});
      auto ref_3 = (ref_1 + t2).sum({-1});
      testValidate(
          fec.fusion(),
          cg_outputs,
          inputs,
          {ref_1, ref_2, ref_3},
          __LINE__,
          __FILE__);
    }
  };
  runTest(true);
  runTest(false);
}

TEST_F(NVFuserTest, FusionAvoidRedundantWriteNonOutput_CUDA) {
  std::unique_ptr<Fusion> fusion_ptr = std::make_unique<Fusion>();
  Fusion& fusion = *fusion_ptr.get();
  FusionGuard fg(&fusion);

  auto tv0 = makeSymbolicTensor(1);
  auto tv1 = makeSymbolicTensor(2);
  fusion.addInput(tv0);
  fusion.addInput(tv1);

  auto tv2 = set(tv0);
  auto tv3 = broadcast(tv2, {false, true});
  auto tv4 = add(tv3, tv1);
  fusion.addOutput(tv4);

  auto tv5 = add(tv3, IrBuilder::create<Val>(1.0));
  tv5->setMemoryType(MemoryType::Global);
  auto tv6 = add(tv5, IrBuilder::create<Val>(1.0));
  fusion.addOutput(tv6);

  for (auto tv : {tv3, tv4, tv5, tv6}) {
    tv->merge(0);
  }

  tv2->inlineAt(1);
  tv3->inlineAt(1);
  tv5->inlineAt(1);

  for (auto tv : {tv3, tv4, tv5, tv6}) {
    tv->axis(0)->parallelize(ParallelType::BIDx);
  }

  auto options = at::TensorOptions().dtype(at::kFloat).device(at::kCUDA, 0);
  at::manual_seed(0);
  at::Tensor t0 = at::randn({32}, options);
  at::Tensor t1 = at::randn({32, 64}, options);
  std::vector<c10::IValue> inputs = {t0, t1};

  FusionExecutor fe;
  fe.compileFusion(fusion_ptr.get(), inputs);
  auto cg_outputs = fe.runFusion(inputs);

  // check thread_pred
  auto kernel = fe.kernel();
  const auto& thread_pred_map = fe.threadPredMap();

  for (const auto expr : kernel->exprs()) {
    auto tv = ir_utils::getTvOutput(expr);
    if (tv->name() == 5 || tv->name() == 6) {
      const auto& thread_pred = thread_pred_map.getPredicateInfo(tv);
      bool predicted = thread_pred.redundant_types.get(ParallelType::BIDx) &&
          thread_pred.broadcast_rd_indices_map.count(ParallelType::BIDx);
      TORCH_CHECK(
          predicted,
          "TV5 and TV6 should be predicted by ParallelType::BIDx with a broadcast_rd_indices_map!");
    }
  }

  // validate outputs
  at::Tensor tb = t0.unsqueeze(1);
  auto ref_1 = tb + t1;
  auto ref_2 = tb + 2.0;
  testValidate(
      fusion_ptr.get(), cg_outputs, inputs, {ref_1, ref_2}, __LINE__, __FILE__);
}

// Test case where the merge order is random
TEST_F(NVFuserTest, FusionAvoidRedundantWriteNonNeighbor_CUDA) {
  std::unique_ptr<Fusion> fusion_ptr = std::make_unique<Fusion>();
  Fusion& fusion = *fusion_ptr.get();
  FusionGuard fg(&fusion);

  const int ndim = 5;
  const std::vector<bool> is_broadcast = {false, true, false, false, true};
  auto tv0 = makeSymbolicTensor(3);
  auto tv1 = makeSymbolicTensor(ndim);
  fusion.addInput(tv0);
  fusion.addInput(tv1);

  auto tv2 = set(tv0);
  auto tv3 = broadcast(tv2, is_broadcast);
  auto tv4 = add(tv3, tv1);
  fusion.addOutput(tv4);

  auto tv5 = add(tv3, IrBuilder::create<Val>(1.0));
  tv5->setMemoryType(MemoryType::Global);
  auto tv6 = add(tv5, IrBuilder::create<Val>(1.0));
  fusion.addOutput(tv6);

  // merge first and last domain
  for (auto tv : {tv3, tv4, tv5, tv6}) {
    tv->merge(0, -1);
  }

  tv2->inlineAt(-1);
  tv3->inlineAt(-1);
  tv5->inlineAt(-1);

  for (auto tv : {tv3, tv4, tv5, tv6}) {
    tv->axis(0)->parallelize(ParallelType::BIDx);
  }

  auto options = at::TensorOptions().dtype(at::kFloat).device(at::kCUDA, 0);
  at::manual_seed(0);
  at::Tensor t0 = at::randn({8, 10, 12}, options);
  at::Tensor t1 = at::randn({8, 7, 10, 12, 9}, options);
  std::vector<c10::IValue> inputs = {t0, t1};

  FusionExecutor fe;
  fe.compileFusion(fusion_ptr.get(), inputs);
  auto cg_outputs = fe.runFusion(inputs);

  // check thread_pred
  auto kernel = fe.kernel();
  const auto& thread_pred_map = fe.threadPredMap();

  for (const auto expr : kernel->exprs()) {
    auto tv = ir_utils::getTvOutput(expr);
    if (tv->name() == 5 || tv->name() == 6) {
      const auto& thread_pred = thread_pred_map.getPredicateInfo(tv);
      bool predicted = thread_pred.redundant_types.get(ParallelType::BIDx) &&
          thread_pred.broadcast_rd_indices_map.count(ParallelType::BIDx);
      TORCH_CHECK(
          predicted,
          "TV5 and TV6 should be predicted by ParallelType::BIDx with a broadcast_rd_indices_map!");
    }
  }

  // validate outputs
  at::Tensor tb = t0;
  for (int i = 0; i < ndim; i++) {
    if (is_broadcast[i]) {
      tb = tb.unsqueeze(i);
    }
  }
  auto ref_1 = tb + t1;
  auto ref_2 = tb + 2.0;
  testValidate(
      fusion_ptr.get(), cg_outputs, inputs, {ref_1, ref_2}, __LINE__, __FILE__);
}

// Test for ir_utils::validateDomainEquivalence. We could consider
// it well tested as it's always used when TensorDomain is created, but
// here's some corner cases.
TEST_F(NVFuserTest, FusionDomainEquivalence_CUDA) {
  Fusion fusion;
  FusionGuard fg(&fusion);

  auto tv0 = makeSymbolicTensor(2);
  fusion.addInput(tv0);
  auto tv1 = set(tv0);
  fusion.addOutput(tv1);

  // [I0, I1]
  tv1->split(0, 4);
  // [I0/4, 4, I1]

  // Initial domain: root domain
  // Derived domain: [4, I1]
  // Should fail as the derived domain only partially covers the
  // root domain
  EXPECT_THAT(
      [&]() {
        ir_utils::validateDomainEquivalence(
            tv1->getRootDomain(), {tv1->axis(1), tv1->axis(2)});
      },
      testing::ThrowsMessage<c10::Error>(
          testing::HasSubstr("Invalid derived domain")));

  tv1->merge(0);
  // [I0/4*4, I1]

  // Initial domain: root domain
  // Derived domain: leaf domain
  // Should succeed.
  ir_utils::validateDomainEquivalence(
      tv1->getRootDomain(), tv1->getLeafDomain());

  auto tv1_intermediate_id = tv1->axis(0);

  tv1->split(0, 3);
  // [I0/4*4/3, 3, I1]

  // Initial domain: root domain
  // Derived domain: leaf + tv1_intermediate_id
  // Should fail as the intermediate ID and the first two leaves are redundant
  EXPECT_THAT(
      [&]() {
        ir_utils::validateDomainEquivalence(
            tv1->getRootDomain(),
            {tv1_intermediate_id, tv1->axis(0), tv1->axis(1), tv1->axis(2)});
      },
      testing::ThrowsMessage<c10::Error>(
          testing::HasSubstr("Invalid derived domain")));

  // Testing symbolic domains
  auto tv2 = reshape(
      tv0,
      {IrBuilder::create<Val>(DataType::Int),
       IrBuilder::create<Val>(DataType::Int)});

  ir_utils::validateDomainEquivalence(
      tv2->getRootDomain(), tv2->getLeafDomain());

  // create a 2D tensor with one symbolid and another non-symbolic
  auto tv4 = broadcast(sum(tv2, {1}), {false, true});
  fusion.addOutput(tv4);

  // [S0, B0]
  tv4->split(1, 4);
  // [S0, B0/4, 4]

  ir_utils::validateDomainEquivalence(
      tv4->getRootDomain(), tv4->getLeafDomain());

  // Initial domain: root domain
  // Derived domain: [S0, B0/4]
  // Should fail as the derived domain only partially covers the
  // root domain
  EXPECT_THAT(
      [&]() {
        ir_utils::validateDomainEquivalence(
            tv4->getRootDomain(), {tv4->axis(0), tv4->axis(1)});
      },
      testing::ThrowsMessage<c10::Error>(
          testing::HasSubstr("Invalid derived domain")));
}

// Repro for issue #236 (https://github.com/NVIDIA/Fuser/issues/236)
TEST_F(NVFuserTest, DoublePrecisionNorm_CUDA) {
  auto fusion = std::make_unique<Fusion>();
  FusionGuard fg(fusion.get());

  DataType dt = DataType::Float;

  auto tv0 = makeSymbolicTensor(1, dt);
  fusion->addInput(tv0);
  auto tv1 = makeSymbolicTensor(1, dt);
  fusion->addInput(tv1);

  auto tv2 = sum(tv1, {0});
  auto tv3 = broadcast(tv2, {true});
  auto tv4 = sub(tv1, tv3);
  auto tv5 = mul(tv4, tv0);
  fusion->addOutput(tv5);

  // The persistent scheduler with this problem size resulted in an
  // error as reported in #236
  auto options =
      at::TensorOptions().dtype(data_type_to_aten(dt)).device(at::kCUDA, 0);
  at::Tensor t0 = at::randn({11}, options);
  at::Tensor t1 = at::randn({11}, options);
  std::vector<c10::IValue> aten_inputs({t0, t1});

  FusionExecutorCache executor_cache(std::move(fusion));
  auto cg_outputs = executor_cache.runFusionWithInputs(aten_inputs);

  t1 = t1.to(at::kDouble);
  auto ref = (t1 - t1.sum().unsqueeze(0)) * t0;

  testValidate(
      executor_cache.fusion(),
      cg_outputs,
      aten_inputs,
      {ref},
      __LINE__,
      __FILE__);
}

// Test for void IterDomain::parallelize(ParallelType t)
// Only allowed to parallelize a leaf domain.
TEST_F(NVFuserTest, FusionIllegalParallelizeNonLeafDomain_CUDA) {
  Fusion fusion;
  FusionGuard fg(&fusion);

  auto tv0 = makeSymbolicTensor(2);
  fusion.addInput(tv0);
  auto tv1 = set(tv0);
  fusion.addOutput(tv1);

  // [I0, I1]
  tv1->split(1, 4);
  // [I0, I1/4, 4]

  const auto& root_domain = tv1->getRootDomain();

  // legal, as I0 is also a leaf domain
  root_domain[0]->parallelize(ParallelType::BIDx);

  // llegal, as I1 is not a leaf domain
  EXPECT_THAT(
      [&]() { root_domain[1]->parallelize(ParallelType::BIDy); },
      testing::ThrowsMessage<c10::Error>(
          testing::HasSubstr("Only allowed to parallelize a leaf domain")));
}

// delete intermediate tensors between segments to reduce memory usage of large
// segmented graphs
TEST_F(NVFuserTest, FusionClearGmemBetweenSegments_CUDA) {
  auto fusion = std::make_unique<Fusion>();
  FusionGuard fg(fusion.get());
  std::vector<int64_t> input_shape{32, 64, 8, 128};
  auto tv0 = TensorViewBuilder()
                 .ndims(input_shape.size())
                 .dtype(DataType::Double)
                 .build();
  fusion->addInput(tv0);
  auto tv1 = add(tv0, IrBuilder::create<Val>(1.0));
  auto tv2 = sum(tv1, {0}); // Group 0
  auto tv3 = sum(tv2, {-1}); // Group 1
  auto output = sum(tv3, {0}); // Group 2
  fusion->addOutput(output);

  auto options = at::TensorOptions().dtype(at::kDouble).device(at::kCUDA, 0);
  at::Tensor at_x = at::randn(input_shape, options);
  FusionExecutorCache executor_cache(std::move(fusion));
  auto outputs = executor_cache.runFusionWithInputs({at_x});
  auto t1 = at_x.add(1.0);
  auto t2 = t1.sum({0});
  auto t3 = t2.sum({-1});
  auto t4 = t3.sum({0});
  auto optimized_fusion = executor_cache.getMostRecentKernelRuntime();
  auto args_num = optimized_fusion->getArgsNumAfterSegmentRuns();

  TORCH_CHECK(optimized_fusion->isSegmented(), "segmentation didn't happen");
  TORCH_CHECK(
      optimized_fusion->fusionSegments()->groups().size() == 3,
      "segmentation didn't happen as expected");
  // group-0: tv1 -> tv2
  // group-1: tv2 -> tv3
  // group-2: tv3 -> tv4
  // -----------without args erase------------------------
  // after group-0, args: {t0, 32, 64, 8, 128, t2}
  // after group-1, args: {t0, 32, 64, 8, 128, t2, t3}
  // after group-2, args: {t0, 32, 64, 8, 128, t2, t3, t4}
  // -----------with args erase---------------------------
  // after group-0, args: {t0, 32, 64, 8, 128, t2}
  // after group-1, args: {t0, 32, 64, 8, 128, t3} (t2 is erased)
  // after group-2, args: {t0, 32, 64, 8, 128, t4} (t3 is erased)
  TORCH_CHECK(
      args_num[1] == args_num[0] && args_num[2] == args_num[0],
      "unused intermediate args should be deleted");
  testValidate(
      executor_cache.fusion(), outputs, {at_x}, {t4}, __LINE__, __FILE__);
}

// Test nan propagation during min/max with floats and doubles
TEST_F(NVFuserTest, FusionMinMaxNanPropagation_CUDA) {
  for (auto dtype : {DataType::Float, DataType::Double}) {
    for (auto do_min : {true, false}) {
      auto fusion = std::make_unique<Fusion>();
      FusionGuard fg(fusion.get());

      auto tv0 = makeSymbolicTensor(2, dtype);
      fusion->addInput(tv0);
      auto tv1 = do_min ? min(tv0, {1}) : max(tv0, {1});
      fusion->addOutput(tv1);

      FusionExecutorCache executor_cache(std::move(fusion));

      auto options =
          at::TensorOptions()
              .dtype(dtype == DataType::Float ? at::kFloat : at::kDouble)
              .device(at::kCUDA, 0);
      // Test size 1 since it will have a single comparison, which checks
      // missing propagation in one position even if it propagates properly in
      // the other position
      for (auto size : {1, 2, 5}) {
        // To check nans in multiple positions along reduction axis create a 2D
        // tensor that is ones except the diagonal, which are nans
        auto at_x = at::eye(size, options);
        at_x = (1 - at_x) / (1 - at_x);
        std::vector<c10::IValue> inputs{at_x};

        std::vector<at::Tensor> at_outputs(
            {do_min ? at_x.amin(1) : at_x.amax(1)});
        auto nvf_outputs = executor_cache.runFusionWithInputs(inputs);

        testValidate(
            executor_cache.fusion(),
            nvf_outputs,
            inputs,
            at_outputs,
            __LINE__,
            __FILE__);
      }
    }
  }
}

class ExpandedBroadcastGlobalIntermediateTest : public NVFuserTest {
 protected:
  void SetUp() override {
    NVFuserTest::SetUp();
    // Do not fill allocation with NaN. The logical output size of this test is
    // huge, although they are just because of expand, the pointwise kernel in
    // PyTorch eager mode is not smart enough to not iterating on the entire
    // logical space
    setFillAllocationWithNan(false);
  }
};

TEST_F(ExpandedBroadcastGlobalIntermediateTest, TheTest_CUDA) {
  auto fusion_ptr = std::make_unique<Fusion>();
  Fusion& fusion = *fusion_ptr.get();
  FusionGuard fg(&fusion);

  auto tv0 = makeContigConcreteTensor({2, 1, 2});
  fusion.addInput(tv0);
  auto tv1 = expand(
      tv0,
      {IrBuilder::create<Val>(2L),
       IrBuilder::create<Val>(1L << 60L),
       IrBuilder::create<Val>(2L)});
  auto tv2 = set(tv1);
  fusion.addOutput(tv2);
  tv1->setMemoryType(MemoryType::Global);

  tv1->axis(2)->parallelize(ParallelType::TIDx);
  tv2->axis(2)->parallelize(ParallelType::TIDx);
  tv1->axis(0)->parallelize(ParallelType::BIDx);
  tv2->axis(0)->parallelize(ParallelType::BIDx);

  auto options = at::TensorOptions().dtype(at::kFloat).device(at::kCUDA, 0);

  at::Tensor t0 = at::randn({2, 1, 2}, options);

  FusionExecutor fe;
  fe.compileFusion(fusion_ptr.get(), {t0});
  auto cg_output = fe.runFusion({t0}).at(0);

  ASSERT_EQ(cg_output.size(0), 2);
  ASSERT_EQ(cg_output.size(1), (1L << 60L));
  ASSERT_EQ(cg_output.size(2), 2);
  ASSERT_EQ(cg_output.stride(0), 2);
  ASSERT_EQ(cg_output.stride(1), 0);
  ASSERT_EQ(cg_output.stride(2), 1);
  ASSERT_TRUE(at::eq(t0.squeeze(1), cg_output.select(1, 0)).all().item<bool>());
}

// Test forced segmentation hint
TEST_F(NVFuserTest, FusionTestSegmenterHint_CUDA) {
  auto fusion = std::make_unique<Fusion>();
  FusionGuard fg(fusion.get());
  std::vector<int64_t> input_shape{32, 64, 8, 128};
  auto tv0 = TensorViewBuilder()
                 .ndims(input_shape.size())
                 .dtype(DataType::Double)
                 .build();
  fusion->addInput(tv0);
  auto tv1 = relu(tv0);
  auto tv2 = segment_set(tv1);
  auto tv3 = neg(tv2);
  fusion->addOutput(tv3);

  auto options = at::TensorOptions().dtype(at::kDouble).device(at::kCUDA, 0);
  at::Tensor at_x = at::randn(input_shape, options);
  FusionExecutorCache executor_cache(std::move(fusion));
  auto outputs = executor_cache.runFusionWithInputs({at_x});
  auto ref_out = at_x.clone().relu().neg();

  auto optimized_fusion = executor_cache.getMostRecentKernelRuntime();

  TORCH_CHECK(optimized_fusion->isSegmented(), "segmentation didn't happen");
  auto groups = optimized_fusion->fusionSegments()->groups();
  TORCH_CHECK(
      groups.size() == 2, "segmentation hint isn't working as expected");
  // with the hint, segment_set should be grouped with its producer
  // [relu, segment_set], [neg]
  for (auto& group : groups) {
    // we only check the group with a single node
    if (group->exprs().size() == 1) {
      auto relu_expr = group->exprs()[0];
      TORCH_CHECK(
          relu_expr->isA<UnaryOp>() &&
              relu_expr->as<UnaryOp>()->getUnaryOpType() == UnaryOpType::Neg,
          "segmentation result is not expected");
    }
  }
  testValidate(
      executor_cache.fusion(), outputs, {at_x}, {ref_out}, __LINE__, __FILE__);
}

TEST_F(NVFuserTest, FusionTestWarnRegisterSpill_CUDA) {
  const int hidden_size = 1024 * 10;
  std::unique_ptr<Fusion> fusion_ptr = std::make_unique<Fusion>();
  Fusion& fusion = *fusion_ptr.get();
  FusionGuard fg(&fusion);
  const float kEps = 1e-5;
  Val* eps_ptr = IrBuilder::create<Val>(kEps);
  std::vector<int64_t> input_shape{2048, hidden_size};
  std::vector<int64_t> norm_shape{hidden_size};

  auto input = makeSymbolicTensor(input_shape.size());
  fusion.addInput(input);
  auto result = layer_norm(input, norm_shape, nullptr, nullptr, eps_ptr);
  fusion.addOutput(result.output);
  fusion.addOutput(result.mean);
  fusion.addOutput(result.invstd);

  auto options = at::TensorOptions().dtype(at::kFloat).device(at::kCUDA, 0);
  at::Tensor aten_input = at::randn(input_shape, options);
  c10::optional<at::Tensor> aten_weight = c10::nullopt;
  c10::optional<at::Tensor> aten_bias = c10::nullopt;
  auto aten_outputs = at::native_layer_norm(
      aten_input, norm_shape, aten_weight, aten_bias, kEps);

  // capture stdout and check stdout contains register spill warning
  testing::internal::CaptureStdout();
  {
    // generate persistent kernel
    auto persistent_params = getPersistentHeuristics(&fusion, {aten_input});
    TORCH_CHECK(persistent_params, "Persistent schedule was not generated!");
    schedulePersistentKernel(&fusion, *persistent_params);

    // compile and run persistent kernel
    // intentionally set maxrregcount to 32 to trigger register spill
    CompileParams compile_opts = {
        .maxrregcount = 32, .enable_ptxas_verbose = true};
    auto lparams = persistent_params->lparams;
    FusionExecutor fe;
    fe.compileFusion(&fusion, {aten_input}, lparams, compile_opts);
    auto cg_outputs = fe.runFusion({aten_input});

    // validate results
    testValidate(
        &fusion,
        cg_outputs,
        {aten_input},
        {std::get<0>(aten_outputs),
         std::get<1>(aten_outputs),
         std::get<2>(aten_outputs)},
        __LINE__,
        __FILE__,
        "");
  }
  std::string output = testing::internal::GetCapturedStdout();
  TORCH_CHECK(
      output.find("Register spill detected") != std::string::npos,
      "Register spill is not captured!");
}

// https://github.com/NVIDIA/Fuser/issues/335
// This test is to make sure the benchmark in layer_norm_fused.cpp is correctly
// implemented.
TEST_F(NVFuserTest, FusionLayerNormFusedOpsRedundantCast_CUDA) {
  std::unique_ptr<Fusion> fusion_ptr = std::make_unique<Fusion>();
  auto fusion = fusion_ptr.get();
  FusionGuard fg(fusion);

  const float kEps = 1e-5;
  const int batch_size = 2048 * 8;
  const int hidden_size = 20480;
  {
    DataType dtype = DataType::Half;
    auto tv0 = makeContigTensor(1, dtype);
    auto tv1 = makeContigTensor(2, dtype);
    auto tv2 = makeContigTensor(1, dtype);
    auto tv3 = makeContigTensor(1, dtype);
    auto tv4 = makeContigTensor(1, dtype);

    fusion->addInput(tv0);
    fusion->addInput(tv1);
    fusion->addInput(tv2);
    fusion->addInput(tv3);
    fusion->addInput(tv4);
    auto tv5 = broadcast(tv0, {true, false});
    auto tv6 = castOp(DataType::Float, tv1);
    auto tv7 = castOp(DataType::Float, tv5);
    auto tv8 = add(tv6, tv7);
    auto tv9 = castOp(DataType::Half, tv8);
    auto tv10 = broadcast(tv2, {true, false});
    auto tv11 = castOp(DataType::Float, tv9);
    auto tv12 = castOp(DataType::Float, tv10);
    auto tv13 = add(tv11, tv12);
    auto tv14 = castOp(DataType::Half, tv13);
    auto tv15 = castOp(DataType::Float, tv14);
    auto tv16 = variance(tv15, {1}, false, false);
    auto tv17 = broadcast(tv16, {false, true});
    auto tv18 = sum(tv15, {1}, false);
    auto tv19 = broadcast(tv18, {false, true});

    nvfuser::Val* num_features = IrBuilder::create<Val>(1.0);
    num_features = mul(num_features, tv0->getLeafDomain()[0]->extent());
    auto s20 = num_features;

    auto s21 = reciprocal(s20);
    auto tv22 = mul(tv19, s21);
    auto s23 = IrBuilder::create<Val>(kEps);
    auto tv24 = add(tv17, s23);
    auto tv25 = rsqrt(tv24);
    auto tv26 = broadcast(tv22, {false, false});
    auto tv27 = castOp(DataType::Float, tv14);
    auto tv28 = sub(tv27, tv26);
    auto tv29 = broadcast(tv25, {false, false});
    auto tv30 = mul(tv28, tv29);
    auto tv31 = broadcast(tv4, {true, false});
    auto tv32 = castOp(DataType::Float, tv31);
    auto tv33 = mul(tv30, tv32);
    auto tv34 = broadcast(tv3, {true, false});
    auto tv35 = castOp(DataType::Float, tv34);
    auto tv36 = add(tv33, tv35);
    auto tv37 = castOp(DataType::Half, tv36);
    fusion->addOutput(tv37);
  }

  auto options = at::TensorOptions().dtype(at::kHalf).device(at::kCUDA, 0);
  std::vector<c10::IValue> inputs;
  std::vector<at::Tensor> outputs;

  {
    auto t0 = at::randn({hidden_size}, options);
    auto t1 = at::randn({batch_size, hidden_size}, options);
    auto t2 = at::randn({hidden_size}, options);
    auto t3 = at::randn({hidden_size}, options);
    auto t4 = at::randn({hidden_size}, options);
    inputs.emplace_back(t0);
    inputs.emplace_back(t1);
    inputs.emplace_back(t2);
    inputs.emplace_back(t3);
    inputs.emplace_back(t4);
    auto t5 = t0.unsqueeze(0).expand({batch_size, hidden_size});
    auto t6 = t1.to(at::kFloat);
    auto t7 = t5.to(at::kFloat);
    auto t8 = at::add(t6, t7);
    auto t9 = t8.to(at::kHalf);
    auto t10 = t2.unsqueeze(0).expand({batch_size, hidden_size});
    auto t11 = t9.to(at::kFloat);
    auto t12 = t10.to(at::kFloat);
    auto t13 = at::add(t11, t12);
    auto t14 = t13.to(at::kHalf);
    auto aten_outputs = at::native_layer_norm(t14, {hidden_size}, t4, t3, kEps);
    auto t33 = std::get<0>(aten_outputs);
    outputs.emplace_back(t33);
  }

  auto persistent_buffer_info1 = scheduler_utils::persistentBuffers(fusion);
  TORCH_CHECK(
      persistent_buffer_info1.persistent_buffers.size() == 2,
      "Before project to other buffers, should have two persistent buffers!");

  reduction_scheduler_utils::projectPersistentBuffers(fusion, false);
  auto persistent_buffer_info2 = scheduler_utils::persistentBuffers(fusion);
  TORCH_CHECK(
      persistent_buffer_info2.persistent_buffers.size() == 1,
      "After project to other buffers, should have one persistent buffer!");

  FusionExecutorCache fec(std::move(fusion_ptr));
  auto cg_outputs = fec.runFusionWithInputs(inputs);
  testValidate(fusion, cg_outputs, inputs, outputs, __LINE__, __FILE__);
}

// Simple test to check if the aligned block sync is used in aligned
// reductions
TEST_F(NVFuserTest, AlignedSyncReduction1_CUDA) {
  Fusion fusion;
  FusionGuard fg(&fusion);

  auto tv0 = makeSymbolicTensor(1);
  fusion.addInput(tv0);
  auto tv1 = sum(tv0, {0});
  fusion.addOutput(tv1);

  const int gdimx = 16;
  const int bdimx = 100;
  const int per_thread_reductions = 8;

  std::vector<int64_t> shape({gdimx * bdimx * per_thread_reductions});

  tv1->split(0, bdimx);
  tv1->split(0, per_thread_reductions);

  // Serial reduction
  auto tv2 = tv1->rFactor({1});
  // Block reduction
  tv1->rFactor({1});

  tv2->axis(0)->parallelize(ParallelType::BIDx);
  tv2->axis(-1)->parallelize(ParallelType::TIDx);

  scheduler_utils::parallelizeAllLike(tv2);

  const std::string kernel_string =
      codegen::generateCudaKernel(GpuLower(&fusion).kernel());

  // The block reduction should use the aligned sync
  TORCH_CHECK(
      kernel_string.find("blockReduce<true, false, false, true>(") !=
          std::string::npos,
      "blockReduce with aligned sync not found: ",
      kernel_string);
}

TEST_F(NVFuserTest, IntegerDivision_CUDA) {
  auto fusion = std::make_unique<Fusion>();
  FusionGuard fg(fusion.get());

  auto tv0 = makeSymbolicTensor(1, DataType::Int);
  auto tv1 = makeSymbolicTensor(1, DataType::Int);
  fusion->addInput(tv0);
  fusion->addInput(tv1);
  auto tv2 = div(tv0, tv1);
  auto tv3 = truediv(tv0, tv1);
  fusion->addOutput(tv2);
  fusion->addOutput(tv3);

  FusionExecutorCache executor_cache(std::move(fusion));

  auto options = at::TensorOptions().dtype(at::kFloat).device(at::kCUDA, 0);
  at::Tensor input0 = (at::randn({1024 * 1024}, options) * 1024).to(at::kLong);
  at::Tensor input1 = (at::randn({1024 * 1024}, options) * 1024).to(at::kLong);
  auto div_expect = at::div(input0, input1, "trunc");
  auto truediv_expect = at::true_divide(input0, input1);

  auto cg_outputs = executor_cache.runFusionWithInputs({input0, input1});

  ASSERT_TRUE(cg_outputs.at(0).scalar_type() == at::kLong);
  ASSERT_TRUE(cg_outputs.at(1).scalar_type() == at::kFloat);

  testValidate(
      executor_cache.fusion(),
      cg_outputs,
      {input0, input1},
      {div_expect, truediv_expect},
      __LINE__,
      __FILE__);
}

TEST_F(NVFuserTest, IsFinite_CUDA) {
  for (const auto& [nvfuser_dtype, aten_dtype] :
       std::vector<std::pair<DataType, at::ScalarType>>{
           {DataType::Float, at::kFloat},
           {DataType::Half, at::kHalf},
           {DataType::BFloat16, at::kBFloat16}}) {
    std::unique_ptr<Fusion> fusion_ptr = std::make_unique<Fusion>();
    auto fusion = fusion_ptr.get();
    FusionGuard fg(fusion);
    auto tv0 = makeContigTensor(1, nvfuser_dtype);
    fusion->addInput(tv0);
    auto tv1 = isfinite(tv0);
    fusion->addOutput(tv1);

    auto options = at::TensorOptions().dtype(aten_dtype).device(at::kCUDA, 0);
    std::array<float, 3> data{1.0, INFINITY, NAN};
    const auto input = at::from_blob(data.data(), {3}, {1}).to(options);

    FusionExecutor fe;
    fe.compileFusion(fusion, {input});
    const auto output = fe.runFusion({input});

    testValidate(
        fusion, output, {input}, {at::isfinite(input)}, __LINE__, __FILE__);
  }
}

TEST_F(NVFuserTest, Repro413_CUDA) {
  int64_t n = 10240;

  for (int64_t m : {3, 6, 12, 24}) {
    for (int64_t k : {10, 20, 40}) {
      std::unique_ptr<Fusion> fusion_ptr = std::make_unique<Fusion>();
      Fusion& fusion = *fusion_ptr.get();
      FusionGuard fg(&fusion);

      auto tv0 = makeContigConcreteTensor({n, m}, DataType::Half);
      fusion.addInput(tv0);
      auto tv1 = broadcast(tv0, {false, true, false});
      auto tv2 = expand(
          tv1,
          {IrBuilder::create<Val>(n),
           IrBuilder::create<Val>(k),
           IrBuilder::create<Val>(m)});
      auto tv3 = reshape(tv2, {n, k, m}, {n, k * m});
      auto tv4 = reshape(tv3, {n, k * m}, {n, m, k});
      auto tv5 = transpose(tv4, 0, 1);
      auto tv6 = reshape(tv5, {m, n, k}, {m * n, k});
      fusion.addOutput(tv6);

      auto options = at::TensorOptions().dtype(at::kHalf).device(at::kCUDA, 0);
      auto t0 = at::randn({n, m}, options);

      auto lparams = schedulePointwise(fusion_ptr.get(), {t0});

      auto expect_vec_factor = std::gcd(m, k);

      auto getVectorizationFactor = [](TensorView* tv) -> int64_t {
        for (auto i : tv->getLeafDomain()) {
          if (i->getParallelType() == ParallelType::Vectorize) {
            return i->extent()->evaluateInt();
          }
        }
        return 1;
      };

      for (auto o : fusion.outputs()) {
        EXPECT_EQ(
            getVectorizationFactor(o->as<TensorView>()), expect_vec_factor);
      }
      for (auto i : fusion.inputs()) {
        for (auto c : ir_utils::consumerTvsOf(i->as<TensorView>())) {
          EXPECT_EQ(getVectorizationFactor(c), expect_vec_factor);
        }
      }

      FusionExecutor fe;
      fe.compileFusion(&fusion, {t0}, lparams);
      auto cg_outputs = fe.runFusion({t0}, lparams);

      auto ref = t0.unsqueeze(1)
                     .expand({-1, k, -1})
                     .reshape({n, m, k})
                     .transpose(0, 1)
                     .reshape({m * n, k});

      testValidate(
          fusion_ptr.get(), cg_outputs, {t0}, {ref}, __LINE__, __FILE__);
    }
  }
}

TEST_F(NVFuserTest, FusionRecomputePersistentBuffer_CUDA) {
  std::unique_ptr<Fusion> fusion_ptr = std::make_unique<Fusion>();
  auto fusion = fusion_ptr.get();
  FusionGuard fg(fusion);

  const int batch_size = 1024;
  const int hidden_size = 2048;
  {
    DataType dtype = DataType::Float;
    auto tv0 = makeContigTensor(2, dtype);
    auto tv1 = makeContigTensor(2, dtype);
    fusion->addInput(tv0);
    fusion->addInput(tv1);

    auto tv2 = add(tv0, tv1);
    auto tv3 = castOp(DataType::Half, tv2);

    auto tv4 = castOp(DataType::Float, tv3);
    auto tv5 = sum(tv4, {1});
    auto tv6 = broadcast(tv5, {false, true});
    auto tv7 = add(tv4, tv6);

    auto tv8 = castOp(DataType::Float, tv3);
    auto tv9 = add(tv6, tv8);

    fusion->addOutput(tv7);
    fusion->addOutput(tv9);
  }

  auto options = at::TensorOptions().dtype(at::kFloat).device(at::kCUDA, 0);
  std::vector<c10::IValue> inputs;
  std::vector<at::Tensor> outputs;

  {
    auto t0 = at::randn({batch_size, hidden_size}, options);
    auto t1 = at::randn({batch_size, hidden_size}, options);
    inputs.emplace_back(t0);
    inputs.emplace_back(t1);

    auto t2 = t0.add(t1);
    auto t3 = t2.to(at::kHalf);
    auto t4 = t3.to(at::kFloat);
    auto t5 = t4.sum({1});
    auto t6 = t5.unsqueeze(1).expand({batch_size, hidden_size});
    auto t7 = t4.add(t6);
    auto t8 = t3.to(at::kFloat);
    auto t9 = t8.add(t6);

    outputs.emplace_back(t7);
    outputs.emplace_back(t9);
  }

  auto persistent_buffer_info1 = scheduler_utils::persistentBuffers(fusion);
  TORCH_CHECK(
      persistent_buffer_info1.persistent_buffers.size() == 2,
      "Before project to other buffers, should have two persistent buffers!");

  reduction_scheduler_utils::projectPersistentBuffers(fusion, false);
  auto persistent_buffer_info2 = scheduler_utils::persistentBuffers(fusion);
  TORCH_CHECK(
      persistent_buffer_info2.persistent_buffers.size() == 1,
      "After project to other buffers, should have one persistent buffer!");

  FusionExecutorCache fec(std::move(fusion_ptr));
  auto cg_outputs = fec.runFusionWithInputs(inputs);
  testValidate(fusion, cg_outputs, inputs, outputs, __LINE__, __FILE__);
}

// Based on FusionTestWarnRegisterSpill_CUDA but modified to test OptionsGuard
TEST_F(NVFuserTest, FusionOptionsGuard_CUDA) {
  const int hidden_size = 1024 * 10;
  std::unique_ptr<Fusion> fusion_ptr = std::make_unique<Fusion>();
  Fusion& fusion = *fusion_ptr.get();
  FusionGuard fg(&fusion);
  const float kEps = 1e-5;
  Val* eps_ptr = IrBuilder::create<Val>(kEps);
  std::vector<int64_t> input_shape{2048, hidden_size};
  std::vector<int64_t> norm_shape{hidden_size};

  auto input = makeSymbolicTensor(input_shape.size());
  fusion.addInput(input);
  auto result = layer_norm(input, norm_shape, nullptr, nullptr, eps_ptr);
  fusion.addOutput(result.output);
  fusion.addOutput(result.mean);
  fusion.addOutput(result.invstd);

  auto options = at::TensorOptions().dtype(at::kFloat).device(at::kCUDA, 0);
  at::Tensor aten_input = at::randn(input_shape, options);
  c10::optional<at::Tensor> aten_weight = c10::nullopt;
  c10::optional<at::Tensor> aten_bias = c10::nullopt;
  auto aten_outputs = at::native_layer_norm(
      aten_input, norm_shape, aten_weight, aten_bias, kEps);

  // generate persistent kernel
  auto persistent_params = getPersistentHeuristics(&fusion, {aten_input});
  ASSERT_TRUE(persistent_params) << "Persistent schedule was not generated!";
  schedulePersistentKernel(&fusion, *persistent_params);

  // capture stdout and check stdout contains register spill warning
  testing::internal::CaptureStdout();

  // compile and run persistent kernel
  // intentionally set maxrregcount to 32 to trigger register spill
  CompileParams compile_opts = {.maxrregcount = 32};
  auto lparams = persistent_params->lparams;

  EnableOptionsGuard opt_guard;
  EnableOptionsGuard::getCurOptions().set(EnableOption::WarnRegisterSpill);

  FusionExecutor fe;
  fe.compileFusion(&fusion, {aten_input}, lparams, compile_opts);

  std::string output = testing::internal::GetCapturedStdout();
  ASSERT_NE(output.find("Register spill detected"), std::string::npos)
      << "Register spill is not captured!";
}

// Test that DebugStreamGuard captures output
TEST_F(NVFuserTest, FusionDebugStreamGuard_CUDA) {
  std::stringstream ss;
  std::string text("test debug output");

  debug() << "text before guard";

  { // Test using the guard
    DebugStreamGuard dsg(ss);

    debug() << text;
  }

  debug() << "text after guard";

  // If the guard failed, we might write nothing to ss or we might write the
  // text after the guard to ss.
  ASSERT_EQ(ss.str(), text);
}

// Test that disabling kernel re-use leads to resegmented Fusion
TEST_F(NVFuserTest, FusionDisableKernelReuse_CUDA) {
  std::unique_ptr<Fusion> fusion_ptr = std::make_unique<Fusion>();
  auto fusion = fusion_ptr.get();
  FusionGuard fg(fusion);

  auto tv0 = makeSymbolicTensor(1);
  fusion->addInput(tv0);

  auto tv1 = add(tv0, tv0);
  fusion->addOutput(tv1);

  FusionExecutorCache fec(std::move(fusion_ptr));

  auto options = at::TensorOptions().dtype(at::kFloat).device(at::kCUDA, 0);
  auto a5 = at::zeros({5}, options);
  auto a6 = at::zeros({6}, options);
  auto a7 = at::zeros({7}, options);

  fec.runFusionWithInputs({a5});

  auto numRuntimes = [&fec]() -> size_t {
    // this is map<pair<device, conc_info>, vector<FusionKernelRuntime>>
    const auto& runtime_map = fec.getKernelRuntimes();
    return runtime_map
        .begin() // There should be only one device/concretization pair
        ->second.size();
  };

  {
    DisableOptionsGuard og;
    DisableOptionsGuard::getCurOptions().unset(DisableOption::KernelReuse);

    fec.runFusionWithInputs({a6});

    // Since kernel reuse is enabled, we should not generate a new runtime
    EXPECT_EQ(numRuntimes(), 1);
  }

  {
    DisableOptionsGuard og;
    DisableOptionsGuard::getCurOptions().set(DisableOption::KernelReuse);

    fec.runFusionWithInputs({a7});

    // Disabling reuse means we should get a new runtime
    EXPECT_EQ(numRuntimes(), 2);
  }
}

// Repro of https://github.com/NVIDIA/Fuser/issues/585
TEST_F(NVFuserTest, FusionDanglingUnaryOp_CUDA) {
  auto fusion = std::make_unique<Fusion>();
  FusionGuard fg(fusion.get());

  // Create a segmented Fusion. We call segment_set here to ensure the whole
  // Fusion cannot be scheduled. This triggers segmentation, so that
  // forwardInputs() is called. The structure of this Fusion is not important;
  // it is only important that it must be segmented.
  auto size = IrBuilder::create<Val>(5L);
  auto tv0 = full({size}, fusion->zeroVal(), DataType::Int);
  auto tv1 = segment_set(tv0);
  fusion->addOutput(tv1);

  // Now take in an input that has a chain of UnaryOp uses that terminates in a
  // Val with no uses. This triggers a segfault in forwardInputs().
  Val* alpha = IrBuilder::create<Val>(DataType::Int);
  fusion->addInput(alpha);
  neg(castOp(DataType::Float, alpha));

  FusionExecutorCache executor_cache(std::move(fusion));

  auto cg_outputs = executor_cache.runFusionWithInputs({11});

  auto options = at::TensorOptions().dtype(at::kInt).device(at::kCUDA, 0);
  auto aten_out = at::zeros({5}, options);

  testValidate(
      executor_cache.fusion(),
      cg_outputs,
      {11},
      {aten_out},
      __LINE__,
      __FILE__);
}

// Test that traversing siblings with IterVisitor visits "orphans", i.e. unused
// outputs of multi-output Exprs.
TEST_F(NVFuserTest, IterVisitorTraverseSiblings_CUDA) {
  Fusion fusion;
  FusionGuard fg(&fusion);

  auto tv0 = makeSymbolicTensor(1);
  fusion.addInput(tv0);

  auto wf = Welford(tv0, {0});
  // wf.var_sum is used, but wf.avg and wf.n are orphaned
  auto tv1 = neg(wf.var_sum);
  fusion.addOutput(tv1);

  auto stmts = StmtSort::getStmts(
      &fusion,
      /*traverse_all_paths*/ false,
      /*traverse_attributes*/ false,
      /*traverse_siblings*/ true);

  // Make sure the expansion parameters of tv1_resize are visited
  TORCH_CHECK(
      std::find(stmts.begin(), stmts.end(), wf.avg) != stmts.end(),
      "Welford avg not traversed");
  TORCH_CHECK(
      std::find(stmts.begin(), stmts.end(), wf.n) != stmts.end(),
      "Welford n not traversed");

  // Test getting statements "to" a tensor with siblings
  stmts = StmtSort::getStmtsTo(
      &fusion,
      {wf.n},
      /*traverse_all_paths*/ false,
      /*traverse_attributes*/ false,
      /*traverse_siblings*/ true);
  // Make sure the expansion parameters of tv1_resize are visited
  TORCH_CHECK(
      std::find(stmts.begin(), stmts.end(), wf.avg) != stmts.end(),
      "Welford avg not traversed in getStmtsTo({n})");
  TORCH_CHECK(
      std::find(stmts.begin(), stmts.end(), wf.var_sum) != stmts.end(),
      "Welford var_sum not traversed in getStmtsTo({n})");
}

TEST_F(NVFuserTest, FusionLayerNormSharedMemoryBuffer_CUDA) {
  auto test = [](const int64_t hidden_size, DataType dtype) {
    std::unique_ptr<Fusion> fusion_ptr = std::make_unique<Fusion>();
    Fusion& fusion = *fusion_ptr.get();
    FusionGuard fg(&fusion);
    const float kEps = 1e-5;
    Val* eps_ptr = IrBuilder::create<Val>(kEps);
    constexpr int64_t dim0 = 2048;
    std::vector<int64_t> input_shape{dim0, hidden_size};
    std::vector<int64_t> norm_shape{hidden_size};
    auto input_half = makeContigTensor(2, dtype);
    auto weight_half = makeContigTensor(1, dtype);
    auto bias_half = makeContigTensor(1, dtype);
    fusion.addInput(input_half);
    fusion.addInput(weight_half);
    fusion.addInput(bias_half);
    auto input = castOp(DataType::Float, input_half);
    auto weight = castOp(DataType::Float, weight_half);
    auto bias = castOp(DataType::Float, bias_half);
    auto result = layer_norm(input, norm_shape, weight, bias, eps_ptr);
    auto result_output = castOp(dtype, result.output);
    fusion.addOutput(result_output);
    fusion.addOutput(result.mean);
    fusion.addOutput(result.invstd);

    auto options = at::TensorOptions()
                       .dtype(data_type_to_aten(dtype))
                       .device(at::kCUDA, 0);
    at::Tensor aten_input = at::randn(input_shape, options);
    c10::optional<at::Tensor> aten_weight =
        at::randn({input_shape[1]}, options);
    c10::optional<at::Tensor> aten_bias = at::randn({input_shape[1]}, options);

    auto persistent_params =
        getPersistentHeuristics(&fusion, {aten_input, aten_weight, aten_bias});
    TORCH_CHECK(persistent_params, "Persistent schedule was not generated!");
    if (hidden_size * dataTypeSize(dtype) >
        scheduler_utils::register_file_size) {
      TORCH_CHECK(
          persistent_params->shared_mem_persistent_buffer,
          "Should use shared memory buffer!");
    } else {
      TORCH_CHECK(
          !persistent_params->shared_mem_persistent_buffer,
          "Shouldn't use shared memory buffer!");
    }

    auto aten_outputs = at::native_layer_norm(
        aten_input, norm_shape, aten_weight, aten_bias, kEps);
    FusionExecutorCache fec(std::move(fusion_ptr));
    auto cg_outputs =
        fec.runFusionWithInputs({aten_input, aten_weight, aten_bias});

    testValidate(
        &fusion,
        cg_outputs,
        {aten_input, aten_weight, aten_bias},
        {std::get<0>(aten_outputs),
         std::get<1>(aten_outputs),
         std::get<2>(aten_outputs)},
        __LINE__,
        __FILE__,
        "");
  };
  // loop from 16K to 128K hidden size
  for (auto dtype : {DataType::Float, DataType::Half}) {
    for (int i = 8; i <= 128; i += 8) {
      test(i * 1024, dtype);
    }
  }
}

TEST_F(NVFuserTest, IterVisitorGetInputsTo) {
  // Test that IterVisitor::getInputsTo() will stop further traverse when
  // reaching the target tensors
  Fusion fusion;
  FusionGuard fg(&fusion);

  auto a = makeSymbolicTensor(1);
  auto b = makeSymbolicTensor(1);
  auto c = makeSymbolicTensor(1);

  fusion.addInput(a);
  fusion.addInput(b);
  fusion.addInput(c);

  auto d = add(b, c);
  auto e = add(a, d);

  fusion.addOutput(e);

  auto inputs = IterVisitor::getInputsTo({e}, {a, d});
  std::unordered_set<Val*> inputs_set(inputs.begin(), inputs.end());

  EXPECT_EQ(inputs_set, std::unordered_set<Val*>({a, d}));
}

// converted from https://github.com/NVIDIA/Fuser/issues/443
TEST_F(NVFuserTest, FusionInstanceNormNHWC_CUDA) {
  std::unique_ptr<Fusion> fusion_ptr = std::make_unique<Fusion>();
  auto fusion = fusion_ptr.get();
  FusionGuard fg(fusion);
  double k_eps = 1e-05;
  auto shape = std::vector<int64_t>{256, 28, 28, 128};
  {
    DataType dtype = DataType::Half;
    auto tv0 = makeContigTensor(4, dtype);
    auto weight = makeContigTensor(1, dtype);
    auto bias = makeContigTensor(1, dtype);
    fusion->addInput(tv0);
    fusion->addInput(weight);
    fusion->addInput(bias);
    tv0 = castOp(DataType::Float, tv0);
    weight = castOp(DataType::Float, weight);
    bias = castOp(DataType::Float, bias);

    auto s1 = IrBuilder::create<Val>(k_eps);
    auto var_mean = variance_mean(tv0, {1, 2}, 0, true);
    auto tv_mean = var_mean.mean;
    auto tv_var = var_mean.var;
    auto tv_var_s1 = add(tv_var, s1);
    auto tv_sqrt = sqrt(tv_var_s1);
    auto tv_diff = sub(tv0, tv_mean);
    auto tv_div = div(tv_diff, tv_sqrt);
    auto tv_mul = mul(tv_div, weight);
    auto tv_out = add(tv_mul, bias);
    tv_out = castOp(DataType::Half, tv_out);

    fusion->addOutput(tv_out);
  }

  auto options = at::TensorOptions().dtype(at::kHalf).device(at::kCUDA, 0);
  std::vector<c10::IValue> inputs;
  std::vector<at::Tensor> outputs;

  {
    auto t0 = at::randn(shape, options);
    auto t1 = at::randn(shape[3], options);
    auto t2 = at::randn(shape[3], options);
    inputs.emplace_back(t0);
    inputs.emplace_back(t1);
    inputs.emplace_back(t2);

    auto var_mean = at::var_mean(t0, {1, 2}, 0, true);
    auto var = std::get<0>(var_mean);
    auto mean = std::get<1>(var_mean);
    auto t3 = (t0 - mean) / sqrt(var + k_eps);
    auto t4 = t3 * t1 + t2;
    outputs.push_back(t4);
  }

  FusionExecutorCache fec(std::move(fusion_ptr));
  auto cg_outputs = fec.runFusionWithInputs(inputs);
  testValidate(fusion, cg_outputs, inputs, outputs, __LINE__, __FILE__);
}

<<<<<<< HEAD
// Repro of issue #657
TEST_F(NVFuserTest, VectorizeWithBroadcastAndReshape1) {
  auto fusion = std::make_unique<Fusion>();
  FusionGuard fg(fusion.get());

  // Sizes don't matter as long as they are large enough to trigger
  // vectorization
  std::vector<int64_t> shape1{1024, 1024};
  std::vector<int64_t> shape2{1024, 1024, 4};
  std::vector<int64_t> shape3{1024 * 1024 * 4};

  auto tv0 = makeContigConcreteTensor(shape1);
  fusion->addInput(tv0);

  auto tv1 = makeContigConcreteTensor(shape2);
  fusion->addInput(tv1);

  auto tv2 = broadcast(tv0, {false, false, true});
  fusion->addOutput(tv2);

  auto tv3 = add(tv1, tv2);
  auto tv4 = reshape(tv3, shape2, shape3);
  fusion->addOutput(tv4);

  auto options = at::TensorOptions().dtype(at::kFloat).device(at::kCUDA, 0);
  at::manual_seed(0);
  auto t0 = at::randn(shape1, options);
  auto t1 = at::randn(shape2, options);
  std::vector<c10::IValue> aten_inputs({t0, t1});

  FusionExecutorCache executor_cache(std::move(fusion));
  auto cg_outputs = executor_cache.runFusionWithInputs(aten_inputs);

  TORCH_CHECK(!executor_cache.getMostRecentKernelRuntime()->isSegmented());
  auto heuristic_params = executor_cache.getMostRecentKernelRuntime()
                              ->schedulerHeuristics()
                              ->heuristicsList()
                              .at(0)
                              ->params();
  ASSERT_TRUE(heuristic_params->isA<PointwiseParams>());
  auto pparams = heuristic_params->as<PointwiseParams>();
  ASSERT_TRUE(pparams->vectorize) << "Failed to vectorize";
  ASSERT_EQ(pparams->unroll_factor, 4) << "Unexpected vectorize factor";
}

// Repro of issue #657
TEST_F(NVFuserTest, VectorizeWithBroadcastAndReshape2) {
  auto fusion = std::make_unique<Fusion>();
  FusionGuard fg(fusion.get());

  // Sizes don't matter as long as they are large enough to trigger
  // vectorization
  std::vector<int64_t> shape1{1024, 1024};
  std::vector<int64_t> shape2{1024, 1024, 4};
  std::vector<int64_t> shape3{1024 * 1024 * 4};

  auto tv0 = makeContigConcreteTensor(shape1);
  fusion->addInput(tv0);

  auto tv1 = makeContigConcreteTensor(shape1);
  fusion->addInput(tv1);

  auto tv2 = makeContigConcreteTensor(shape2);
  fusion->addInput(tv2);

  auto tv3 = broadcast(tv0, {false, false, true});
  fusion->addOutput(tv3);

  auto tv4 = add(tv3, tv2);

  auto tv5 = broadcast(tv1, {false, false, true});

  auto tv6 = add(tv4, tv5);

  auto tv7 = reshape(tv6, shape2, shape3);
  fusion->addOutput(tv7);

  auto options = at::TensorOptions().dtype(at::kFloat).device(at::kCUDA, 0);
  at::manual_seed(0);
  auto t0 = at::randn(shape1, options);
  auto t1 = at::randn(shape1, options);
  auto t2 = at::randn(shape2, options);
  std::vector<c10::IValue> aten_inputs({t0, t1, t2});

  FusionExecutorCache executor_cache(std::move(fusion));
  auto cg_outputs = executor_cache.runFusionWithInputs(aten_inputs);

  TORCH_CHECK(!executor_cache.getMostRecentKernelRuntime()->isSegmented());
  auto heuristic_params = executor_cache.getMostRecentKernelRuntime()
                              ->schedulerHeuristics()
                              ->heuristicsList()
                              .at(0)
                              ->params();
  ASSERT_TRUE(heuristic_params->isA<PointwiseParams>());
  auto pparams = heuristic_params->as<PointwiseParams>();
  ASSERT_TRUE(pparams->vectorize) << "Failed to vectorize";
  ASSERT_EQ(pparams->unroll_factor, 4) << "Unexpected vectorize factor";
=======
// Repro of issue #658. Vectorization failed with the second segment
TEST_F(NVFuserTest, VectorizeBackToBackReductions) {
  auto fusion = std::make_unique<Fusion>();
  FusionGuard fg(fusion.get());

  std::vector<int64_t> input_shape{128, 256, 256};

  auto tv0 = makeContigConcreteTensor(input_shape);
  fusion->addInput(tv0);

  auto tv1 = add(tv0, IrBuilder::create<Val>(1.0));
  auto tv2 = sum(tv1, {2});

  auto output = sum(tv2, {1});
  fusion->addOutput(output);

  auto options = at::TensorOptions().dtype(at::kFloat).device(at::kCUDA, 0);
  at::Tensor at_x = at::randn(input_shape, options);

  FusionExecutorCache executor_cache(std::move(fusion));

  auto outputs = executor_cache.runFusionWithInputs({at_x});

  auto t1 = at_x.add(1.0);
  auto t2 = t1.sum({2});
  auto t3 = t2.sum({1});

  auto optimized_fusion = executor_cache.getMostRecentKernelRuntime();
  ASSERT_TRUE(optimized_fusion->isSegmented()) << "segmentation didn't happen";
  ASSERT_EQ(optimized_fusion->fusionSegments()->groups().size(), 2)
      << "segmentation didn't happen as expected";

  auto heuristic_params = executor_cache.getMostRecentKernelRuntime()
                              ->schedulerHeuristics()
                              ->heuristicsList()
                              .at(1)
                              ->params();
  ASSERT_TRUE(heuristic_params->isA<ReductionParams>());
  auto rparams = heuristic_params->as<ReductionParams>();
  ASSERT_TRUE(rparams->vectorize_inner_reduction) << "Failed to vectorize";
  ASSERT_EQ(rparams->unroll_factor_inner_reduction, 4)
      << "Unexpected vectorization factor";

  testValidate(
      executor_cache.fusion(), outputs, {at_x}, {t3}, __LINE__, __FILE__);
>>>>>>> bacc9fc8
}

// Test file size should be up to 10K LoC. Create a new file for more tests.

} // namespace nvfuser<|MERGE_RESOLUTION|>--- conflicted
+++ resolved
@@ -9502,7 +9502,6 @@
   testValidate(fusion, cg_outputs, inputs, outputs, __LINE__, __FILE__);
 }
 
-<<<<<<< HEAD
 // Repro of issue #657
 TEST_F(NVFuserTest, VectorizeWithBroadcastAndReshape1) {
   auto fusion = std::make_unique<Fusion>();
@@ -9600,8 +9599,8 @@
   auto pparams = heuristic_params->as<PointwiseParams>();
   ASSERT_TRUE(pparams->vectorize) << "Failed to vectorize";
   ASSERT_EQ(pparams->unroll_factor, 4) << "Unexpected vectorize factor";
-=======
-// Repro of issue #658. Vectorization failed with the second segment
+}
+
 TEST_F(NVFuserTest, VectorizeBackToBackReductions) {
   auto fusion = std::make_unique<Fusion>();
   FusionGuard fg(fusion.get());
@@ -9646,7 +9645,6 @@
 
   testValidate(
       executor_cache.fusion(), outputs, {at_x}, {t3}, __LINE__, __FILE__);
->>>>>>> bacc9fc8
 }
 
 // Test file size should be up to 10K LoC. Create a new file for more tests.
