// clang-format off
/*
 * SPDX-FileCopyrightText: Copyright (c) 2023-present NVIDIA CORPORATION & AFFILIATES.
 * All rights reserved.
 * SPDX-License-Identifier: BSD-3-Clause
 */
// clang-format on
#include <csrc/exceptions.h>
#include <gmock/gmock-matchers.h>
#include <gtest/gtest.h>

#include <codegen.h>
#include <debug.h>
#include <device_lower/lower2device.h>
#include <device_lower/pass/magic_zero.h>
#include <disjoint_set.h>
#include <executor.h>
#include <executor_params.h>
#include <expr_evaluator.h>
#include <fusion.h>
#include <fusion_segmenter.h>
#include <grouped_reduction.h>
#include <inlining.h>
#include <ir/all_nodes.h>
#include <ir/builder.h>
#include <ir/graphviz.h>
#include <ir/iostream.h>
#include <ir/utils.h>
#include <iter_visitor.h>
#include <kernel_cache.h>
#include <kernel_ir.h>
#include <kernel_ir_dispatch.h>
#include <ops/all_ops.h>
#include <root_domain_map.h>
#include <scheduler/all_schedulers.h>
#include <scheduler/reduction_utils.h>
#include <scheduler/utils.h>
#include <test/utils.h>
#include <test/validator.h>
#include <transform_replay.h>
#include <transform_rfactor.h>

#include <torch/csrc/jit/api/function_impl.h>
#include <torch/csrc/jit/codegen/cuda/interface.h>
#include <torch/torch.h>

#include <ATen/cuda/CUDAContext.h>
#include <ATen/cuda/Exceptions.h>
#include <c10/cuda/CUDAStream.h>

#include <algorithm>
#include <cmath>
#include <iostream>
#include <sstream>
#include <thread>
#include <typeinfo>

namespace nvfuser {

using namespace at::indexing;

TEST_F(NVFuserTest, FusionNonDivisibleSplit1_CUDA) {
  Fusion fusion;
  FusionGuard fg(&fusion);

  auto tv0 = makeSymbolicTensor(1);
  fusion.addInput(tv0);

  auto tv1 = sum(tv0, {0});
  fusion.addOutput(tv1);

  // [I]
  tv1->split(0, 5);
  // [ceilDiv(I, 5), 5]

  // This second split is non-divisible. The split domain must be predicated.
  tv1->split(1, 3);
  // [ceilDiv(I, 5), 2, 3]

  auto tv2 = sum(tv0, {0});
  fusion.addOutput(tv2);

  // tv2 shouldn't need to have another predicate
  tv2->split(0, 4);
  tv2->split(1, 2);

  GpuLower gpulw(&fusion);
  gpulw.run();
  NVF_CHECK(
      gpulw.nonDivisibleSplitInfo().splitsToValidate().empty(),
      "There must be no split to validate");
  NVF_CHECK(
      gpulw.nonDivisibleSplitInfo().splitsToPredicate().size() == 1,
      "Only tv1 should have a non-divisible predicate.");
  for (auto tv : {loweredTv(tv1, gpulw)}) {
    auto it = gpulw.nonDivisibleSplitInfo().splitsToPredicate().find(tv);
    NVF_CHECK(
        it != gpulw.nonDivisibleSplitInfo().splitsToPredicate().end(),
        "No info found for ",
        tv);
    const auto& splits_to_predicate = it->second;
    NVF_CHECK(
        splits_to_predicate.size() == 1,
        "There must be one split to predicate");
  }

  auto options = at::TensorOptions().dtype(at::kFloat).device(at::kCUDA, 0);
  at::Tensor t0 = at::randn({24}, options);

  FusionExecutor fe;
  fe.compileFusion(&fusion, {t0});
  auto cg_outputs = fe.runFusion({t0});

  auto ref = t0.sum();

  testValidate(&fusion, cg_outputs, {t0}, {ref, ref}, __LINE__, __FILE__);
}

// Repro of issue #1074
TEST_F(NVFuserTest, FusionNonDivisibleSplit2_CUDA) {
  Fusion fusion;
  FusionGuard fg(&fusion);

  auto tv0 = makeSymbolicTensor(2);
  fusion.addInput(tv0);
  auto tv1 = add(tv0, IrBuilder::create<Val>(1.0));
  auto tv2 = add(tv1, IrBuilder::create<Val>(1.0));
  fusion.addOutput(tv2);

  tv2->split(0, 2);
  tv2->split(-1, 4);
  tv2->reorder({{1, 2}, {2, 1}});
  tv0->computeAt(tv2, 2);

  tv2->split(-1, 3);

  // To make the sanitizer catch the invalid accesses. Not necessary
  // to expose the bug.
  tv1->setMemoryType(MemoryType::Shared);

  GpuLower gpulw(&fusion);
  gpulw.run();
  NVF_CHECK(
      gpulw.nonDivisibleSplitInfo().splitsToValidate().empty(),
      "There must be no split to validate");
  NVF_CHECK(
      gpulw.nonDivisibleSplitInfo().splitsToPredicate().size() == 1,
      "Only tv2 should have a non-divisible predicate.");
  for (auto tv : {loweredTv(tv2, gpulw)}) {
    auto it = gpulw.nonDivisibleSplitInfo().splitsToPredicate().find(tv);
    NVF_CHECK(
        it != gpulw.nonDivisibleSplitInfo().splitsToPredicate().end(),
        "No info found for ",
        tv);
    const auto& splits_to_predicate = it->second;
    NVF_CHECK(
        splits_to_predicate.size() == 1,
        "There must be one split to predicate");
  }

  auto options = at::TensorOptions().dtype(at::kFloat).device(at::kCUDA, 0);
  at::Tensor t0 = at::randn({13, 17}, options);

  FusionExecutor fe;
  fe.compileFusion(&fusion, {t0});
  auto cg_outputs = fe.runFusion({t0});

  auto ref = t0 + 2;

  testValidate(&fusion, cg_outputs, {t0}, {ref}, __LINE__, __FILE__);
}

// Similar to FusionNonDivisibleSplit1 but with unswitch
TEST_F(NVFuserTest, FusionNonDivisibleSplit3_CUDA) {
  Fusion fusion;
  FusionGuard fg(&fusion);

  auto tv0 = makeSymbolicTensor(1);
  fusion.addInput(tv0);

  auto tv1 = add(tv0, IrBuilder::create<Val>(1.0));
  auto tv2 = sum(tv1, {0});
  fusion.addOutput(tv2);

  tv2->split(0, 5);
  tv2->split(1, 3);

  tv0->computeAt(tv2, -1);

  tv2->axis(0)->parallelize(ParallelType::Unswitch);

  GpuLower gpulw(&fusion);
  gpulw.run();
  NVF_CHECK(
      gpulw.nonDivisibleSplitInfo().splitsToValidate().empty(),
      "There must be no split to validate");
  NVF_CHECK(
      gpulw.nonDivisibleSplitInfo().splitsToPredicate().size() == 2,
      "Both tv1 and tv2 should have a non-divisible predicate.");
  for (auto tv : {loweredTv(tv1, gpulw), loweredTv(tv2, gpulw)}) {
    auto it = gpulw.nonDivisibleSplitInfo().splitsToPredicate().find(tv);
    NVF_CHECK(
        it != gpulw.nonDivisibleSplitInfo().splitsToPredicate().end(),
        "No info found for ",
        tv);
    const auto& splits_to_predicate = it->second;
    NVF_CHECK(
        splits_to_predicate.size() == 1,
        "There must be one split to predicate");
  }

  auto options = at::TensorOptions().dtype(at::kFloat).device(at::kCUDA, 0);
  at::Tensor t0 = at::randn({24}, options);

  FusionExecutor fe;
  fe.compileFusion(&fusion, {t0});
  auto cg_outputs = fe.runFusion({t0});

  auto ref = (t0 + 1).sum();

  testValidate(&fusion, cg_outputs, {t0}, {ref}, __LINE__, __FILE__);
}

// Non-divisible split through merge
TEST_F(NVFuserTest, FusionNonDivisibleSplit4_CUDA) {
  Fusion fusion;
  FusionGuard fg(&fusion);

  auto tv0 = makeSymbolicTensor(2);
  fusion.addInput(tv0);

  auto tv1 = add(tv0, IrBuilder::create<Val>(1.0));
  auto tv2 = sum(tv1, {0, 1});
  fusion.addOutput(tv2);

  tv2->split(0, 5);
  tv2->merge(1, 2);
  tv2->split(1, 3);

  tv0->computeAt(tv2, -1);

  GpuLower gpulw(&fusion);
  gpulw.run();
  NVF_CHECK(
      gpulw.nonDivisibleSplitInfo().splitsToValidate().empty(),
      "There must be no split to validate");
  NVF_CHECK(
      gpulw.nonDivisibleSplitInfo().splitsToPredicate().size() == 2,
      "Both tv1 and tv2 should have a non-divisible predicate.");
  for (auto tv : {loweredTv(tv1, gpulw), loweredTv(tv2, gpulw)}) {
    auto it = gpulw.nonDivisibleSplitInfo().splitsToPredicate().find(tv);
    NVF_CHECK(
        it != gpulw.nonDivisibleSplitInfo().splitsToPredicate().end(),
        "No info found for ",
        tv);
    const auto& splits_to_predicate = it->second;
    NVF_CHECK(
        splits_to_predicate.size() == 1,
        "There must be one split to predicate");
  }

  auto options = at::TensorOptions().dtype(at::kFloat).device(at::kCUDA, 0);
  at::Tensor t0 = at::randn({24, 2}, options);

  FusionExecutor fe;
  fe.compileFusion(&fusion, {t0});
  auto cg_outputs = fe.runFusion({t0});

  auto ref = (t0 + 1).sum();

  testValidate(&fusion, cg_outputs, {t0}, {ref}, __LINE__, __FILE__);
}

// Nested splits
TEST_F(NVFuserTest, FusionNonDivisibleSplit5_CUDA) {
  Fusion fusion;
  FusionGuard fg(&fusion);

  auto tv0 = makeSymbolicTensor(1);
  fusion.addInput(tv0);

  auto tv1 = add(tv0, IrBuilder::create<Val>(1.0));
  auto tv2 = sum(tv1, {0});
  fusion.addOutput(tv2);

  // [I]
  tv2->split(0, 8);
  // [I/8, 8]
  tv2->split(1, 2);
  // [I/8, 4, 2]
  tv2->split(1, 3); // non-divisible split of outer output
  // [I/8, 2, 3, 2]

  tv0->computeAt(tv2, -1);

  GpuLower gpulw(&fusion);
  gpulw.run();
  NVF_CHECK(
      gpulw.nonDivisibleSplitInfo().splitsToValidate().empty(),
      "There must be no split to validate");
  NVF_CHECK(
      gpulw.nonDivisibleSplitInfo().splitsToPredicate().size() == 2,
      "Both tv1 and tv2 should have a non-divisible predicate.");
  for (auto tv : {loweredTv(tv1, gpulw), loweredTv(tv2, gpulw)}) {
    auto it = gpulw.nonDivisibleSplitInfo().splitsToPredicate().find(tv);
    NVF_CHECK(
        it != gpulw.nonDivisibleSplitInfo().splitsToPredicate().end(),
        "No info found for ",
        tv);
    const auto& splits_to_predicate = it->second;
    NVF_CHECK(
        splits_to_predicate.size() == 1,
        "There must be one split to predicate");
  }

  auto options = at::TensorOptions().dtype(at::kFloat).device(at::kCUDA, 0);
  at::Tensor t0 = at::randn({24}, options);

  FusionExecutor fe;
  fe.compileFusion(&fusion, {t0});
  auto cg_outputs = fe.runFusion({t0});

  auto ref = (t0 + 1).sum();

  testValidate(&fusion, cg_outputs, {t0}, {ref}, __LINE__, __FILE__);
}

// Vectorized non-divisible split. Must be validated at run time
TEST_F(NVFuserTest, FusionNonDivisibleSplitVectorize1_CUDA) {
  Fusion fusion;
  FusionGuard fg(&fusion);

  auto tv0 = makeContigTensor(1);
  fusion.addInput(tv0);

  auto tv1 = set(tv0);
  fusion.addOutput(tv1);

  tv1->split(0, 8, false);
  tv1->split(1, 4);

  tv1->axis(-1)->parallelize(ParallelType::Vectorize);

  GpuLower gpulw(&fusion);
  gpulw.run();
  NVF_CHECK(
      gpulw.nonDivisibleSplitInfo().splitsToValidate().size() == 1,
      "There should be one split to validate");
  for (const auto& kv : gpulw.nonDivisibleSplitInfo().splitsToPredicate()) {
    const auto& splits_to_predicate = kv.second;
    NVF_CHECK(
        splits_to_predicate.empty(),
        "There must be no split to predicate, but tensor t",
        kv.first->name(),
        " has:",
        splits_to_predicate);
  }

  auto options = at::TensorOptions().dtype(at::kFloat).device(at::kCUDA, 0);
  auto t0 = at::randn({32}, options);

  FusionExecutor fe;
  fe.compileFusion(&fusion, {t0});
  auto cg_outputs = fe.runFusion({t0});

  testValidate(&fusion, cg_outputs, {t0}, {t0}, __LINE__, __FILE__);

  auto t0_non_divisible = at::randn({8}, options);
  // Since ceilDiv(8, 8) is not divisible by 4, the vectorization is
  // illegal. The run-time validation of vectorization should throw an error.
  // NOLINTNEXTLINE(cppcoreguidelines-avoid-goto,hicpp-avoid-goto)
  ASSERT_ANY_THROW(fe.runFusion({t0_non_divisible}));
}

// If a split is validated at run time, it's not necessary to predicate.
TEST_F(NVFuserTest, FusionNonDivisibleSplitVectorize2_CUDA) {
  Fusion fusion;
  FusionGuard fg(&fusion);

  auto tv0 = makeContigTensor(1);
  fusion.addInput(tv0);

  auto tv1 = set(tv0);
  auto tv2 = add(tv1, IrBuilder::create<Val>(1.0));
  auto tv3 = sum(tv2, {0});
  fusion.addOutput(tv3);

  tv3->split(0, 8, false);
  tv3->split(1, 4);
  TransformPropagatorWithCheck propagator(tv3);
  MaxRootDomainInfoSpanningTree(tv3).traverse(&propagator);

  tv3->axis(1)->parallelize(ParallelType::TIDx);
  scheduler_utils::parallelizeAllLike(tv3, {tv1, tv2});

  tv1->axis(2)->parallelize(ParallelType::Vectorize);

  GpuLower gpulw(&fusion);
  gpulw.run();
  NVF_CHECK(
      gpulw.nonDivisibleSplitInfo().splitsToValidate().size() == 1,
      "There should be one split to validate");
  for (const auto& kv : gpulw.nonDivisibleSplitInfo().splitsToPredicate()) {
    const auto& splits_to_predicate = kv.second;
    NVF_CHECK(
        splits_to_predicate.empty(),
        "There must be no split to predicate, but tensor t",
        kv.first->name(),
        " has:",
        splits_to_predicate);
  }

  auto options = at::TensorOptions().dtype(at::kFloat).device(at::kCUDA, 0);

  auto t0 = at::randn({1024}, options);

  FusionExecutor fe;
  fe.compileFusion(&fusion, {t0});
  auto cg_outputs = fe.runFusion({t0});

  auto ref = (t0 + 1).sum();

  testValidate(&fusion, cg_outputs, {t0}, {ref}, __LINE__, __FILE__);
}

TEST_F(NVFuserTest, FusionIssue1284Repro_CUDA) {
  std::unique_ptr<Fusion> fusion_ptr = std::make_unique<Fusion>();
  Fusion& fusion = *fusion_ptr.get();
  FusionGuard fg(&fusion);

  std::vector<int64_t> input_shape_0 = {10, 20};
  std::vector<int64_t> input_shape_1 = {15};

  TensorView* in_0 = makeSymbolicTensor(input_shape_0.size());
  TensorView* in_1 = makeSymbolicTensor(input_shape_1.size());
  fusion.addInput(in_0);
  fusion.addInput(in_1);

  TensorView* out_0 = add(in_0, IrBuilder::create<Val>(0.f));
  TensorView* out_1 = add(in_1, IrBuilder::create<Val>(2.f));

  fusion.addOutput(out_0);
  fusion.addOutput(out_1);

  auto options = at::TensorOptions().dtype(at::kFloat).device(at::kCUDA, 0);
  at::Tensor at_in_0 = at::randn(input_shape_0, options);
  at::Tensor at_in_1 = at::randn(input_shape_1, options);
  std::vector<c10::IValue> aten_inputs = {at_in_0, at_in_1};

  FusionExecutorCache fec(std::move(fusion_ptr));
  auto outputs = fec.runFusionWithInputs(aten_inputs);

  auto t1 = at_in_1 + 2;

  auto runtime = fec.getMostRecentKernelRuntime();
  NVF_ERROR(runtime->isSegmented());
  NVF_ERROR(runtime->fusionSegments()->groups().size() == 2);

  testValidate(
      &fusion, outputs, {at_in_0, at_in_1}, {at_in_0, t1}, __LINE__, __FILE__);
}

TEST_F(NVFuserTest, FusionIssue1284Repro2_CUDA) {
  std::unique_ptr<Fusion> fusion_ptr = std::make_unique<Fusion>();
  Fusion& fusion = *fusion_ptr.get();
  FusionGuard fg(&fusion);

  std::vector<int64_t> input_shape_0 = {4, 4};
  std::vector<int64_t> input_shape_1 = {3, 4, 4};
  std::vector<int64_t> input_shape_2 = {2, 8, 4, 4};

  TensorView* in_0 = makeSymbolicTensor(input_shape_0.size());
  TensorView* in_1 = makeSymbolicTensor(input_shape_1.size());
  TensorView* in_2 = makeSymbolicTensor(input_shape_2.size());

  fusion.addInput(in_0);
  fusion.addInput(in_1);
  fusion.addInput(in_2);

  TensorView* out_0 = add(in_0, in_1);
  TensorView* out_1 = add(in_0, in_2);

  fusion.addOutput(out_0);
  fusion.addOutput(out_1);

  auto options = at::TensorOptions().dtype(at::kFloat).device(at::kCUDA, 0);
  at::Tensor at_in_0 = at::randn(input_shape_0, options);
  at::Tensor at_in_1 = at::randn(input_shape_1, options);
  at::Tensor at_in_2 = at::randn(input_shape_2, options);

  std::vector<c10::IValue> aten_inputs = {at_in_0, at_in_1, at_in_2};

  FusionExecutorCache fec(std::move(fusion_ptr));
  auto outputs = fec.runFusionWithInputs(aten_inputs);

  auto t0 = at_in_0 + at_in_1;
  auto t1 = at_in_0 + at_in_2;

  auto runtime = fec.getMostRecentKernelRuntime();
  NVF_ERROR(runtime->isSegmented());
  NVF_ERROR(runtime->fusionSegments()->groups().size() == 2);

  testValidate(
      &fusion,
      outputs,
      {at_in_0, at_in_1, at_in_2},
      {t0, t1},
      __LINE__,
      __FILE__);
}

TEST_F(NVFuserTest, FusionIssue1305Repro_CUDA) {
  std::unique_ptr<Fusion> fusion_ptr = std::make_unique<Fusion>();
  Fusion& fusion = *fusion_ptr.get();
  FusionGuard fg(&fusion);

  auto t0 = makeContigTensor(1);
  auto t1 = makeContigTensor(2);

  fusion.addInput(t0);
  fusion.addInput(t1);

  auto t2 = broadcast(t0, {true, false});
  auto t3 = add(t1, t2);
  auto t4 = add(t3, t2);
  auto t5 = sum(t4, {1});
  auto t6 = broadcast(t5, {false, true});
  auto t7 = add(t3, t6);

  fusion.addOutput(t7);

  t3->computeAt(t7, -1, ComputeAtMode::MostInlined);

  NVF_ERROR(t3->getComputeAtPosition() == 1);
}

TEST_F(NVFuserTest, FusionDoubleBuffering1_CUDA) {
  Fusion fusion;
  FusionGuard fg(&fusion);

  auto tv0 = makeContigTensor(1);
  fusion.addInput(tv0);

  auto tv1 = set(tv0);
  auto tv2 = add(tv1, IrBuilder::create<Val>(1.0));
  auto tv3 = set(tv2);
  fusion.addOutput(tv3);

  tv1->setMemoryType(MemoryType::Shared);

  tv3->split(-1, 128);
  tv3->split(-1, 32);
  TransformPropagatorWithCheck propagator(tv3);
  MaxRootDomainInfoSpanningTree(tv3).traverse(&propagator);

  tv0->computeAt(tv3, 1);

  tv3->axis(-2)->parallelize(ParallelType::BIDx);
  tv3->axis(-1)->parallelize(ParallelType::TIDx);
  scheduler_utils::parallelizeAllLike(tv3);

  tv1->doubleBuffer();

  auto options = at::TensorOptions().dtype(at::kFloat).device(at::kCUDA, 0);
  auto t0 = at::randn({1000}, options);

  FusionExecutor fe;
  fe.compileFusion(&fusion, {t0});
  auto cg_outputs = fe.runFusion({t0});

  auto ref = t0 + 1;

  testValidate(&fusion, cg_outputs, {t0}, {ref}, __LINE__, __FILE__);
}

TEST_F(NVFuserTest, FusionDoubleBuffering2_CUDA) {
  Fusion fusion;
  FusionGuard fg(&fusion);

  auto tv0 = makeContigTensor(1);
  fusion.addInput(tv0);

  auto tv1 = set(tv0);
  auto tv2 = add(tv1, IrBuilder::create<Val>(1.0));
  auto tv3 = set(tv2);
  fusion.addOutput(tv3);

  tv3->split(-1, 128);
  tv3->split(-1, 32);
  TransformPropagatorWithCheck propagator(tv3);
  MaxRootDomainInfoSpanningTree(tv3).traverse(&propagator);

  tv0->computeAt(tv3, -1);

  tv3->axis(-2)->parallelize(ParallelType::BIDx);
  tv3->axis(-1)->parallelize(ParallelType::TIDx);
  scheduler_utils::parallelizeAllLike(tv3);

  tv1->doubleBuffer();

  auto options = at::TensorOptions().dtype(at::kFloat).device(at::kCUDA, 0);
  auto t0 = at::randn({1000}, options);

  FusionExecutor fe;
  fe.compileFusion(&fusion, {t0});
  auto cg_outputs = fe.runFusion({t0});

  auto ref = t0 + 1;

  testValidate(&fusion, cg_outputs, {t0}, {ref}, __LINE__, __FILE__);
}

TEST_F(NVFuserTest, FusionDoubleBuffering3_CUDA) {
  Fusion fusion;
  FusionGuard fg(&fusion);

  auto tv0 = makeContigTensor(1);
  fusion.addInput(tv0);

  auto tv1 = add(tv0, IrBuilder::create<Val>(1.0));
  auto tv2 = set(tv1);
  auto tv3 = add(tv2, IrBuilder::create<Val>(1.0));
  fusion.addOutput(tv3);

  tv1->setMemoryType(MemoryType::Shared);

  tv3->split(-1, 128);
  tv3->split(-1, 32);
  TransformPropagatorWithCheck propagator(tv3);
  MaxRootDomainInfoSpanningTree(tv3).traverse(&propagator);

  tv0->computeAt(tv3, 1);

  // tv2 is invalid to double-buffer as its producer, tv1, is
  // computed inside the double-buffering loop.
  // NOLINTNEXTLINE(cppcoreguidelines-avoid-goto,hicpp-avoid-goto)
  ASSERT_ANY_THROW(tv2->doubleBuffer());

  // Moving tv2 inner makes tv1 large enough to double-buffer tv2
  tv2->computeAt(tv3, 2);

  tv2->doubleBuffer();

  tv3->axis(-1)->parallelize(ParallelType::TIDx);
  scheduler_utils::parallelizeAllLike(tv3);

  auto options = at::TensorOptions().dtype(at::kFloat).device(at::kCUDA, 0);
  auto t0 = at::randn({1000}, options);

  FusionExecutor fe;
  fe.compileFusion(&fusion, {t0});
  auto cg_outputs = fe.runFusion({t0});

  auto ref = t0 + 2;

  testValidate(&fusion, cg_outputs, {t0}, {ref}, __LINE__, __FILE__);
}

// Double buffering smem to local and unswitch
TEST_F(NVFuserTest, FusionDoubleBuffering4_CUDA) {
  Fusion fusion;
  FusionGuard fg(&fusion);

  auto tv0 = makeContigTensor(1);
  fusion.addInput(tv0);

  auto tv1 = add(tv0, IrBuilder::create<Val>(1.0));
  auto tv2 = set(tv1);
  auto tv3 = add(tv2, IrBuilder::create<Val>(1.0));
  fusion.addOutput(tv3);

  tv1->setMemoryType(MemoryType::Shared);

  tv3->split(-1, 128);
  tv3->split(-1, 32);
  tv3->split(-1, 8);
  TransformPropagatorWithCheck propagator(tv3);
  MaxRootDomainInfoSpanningTree(tv3).traverse(&propagator);

  tv0->computeAt(tv3, 2);
  tv2->computeAt(tv3, -1);

  tv3->axis(-1)->parallelize(ParallelType::TIDx);
  tv3->axis(1)->parallelize(ParallelType::Unswitch);
  scheduler_utils::parallelizeAllLike(tv3);

  tv2->doubleBuffer();

  auto options = at::TensorOptions().dtype(at::kFloat).device(at::kCUDA, 0);
  auto t0 = at::randn({1000}, options);

  FusionExecutor fe;
  fe.compileFusion(&fusion, {t0});
  auto cg_outputs = fe.runFusion({t0});

  auto ref = t0 + 2;

  testValidate(&fusion, cg_outputs, {t0}, {ref}, __LINE__, __FILE__);
}

// Double buffering gmem to shared and unswitch
TEST_F(NVFuserTest, FusionDoubleBuffering5_CUDA) {
  Fusion fusion;
  FusionGuard fg(&fusion);

  auto tv0 = makeContigTensor(1);
  fusion.addInput(tv0);

  auto tv1 = set(tv0);
  auto tv2 = add(tv1, IrBuilder::create<Val>(1.0));
  fusion.addOutput(tv2);

  tv1->setMemoryType(MemoryType::Shared);

  tv2->split(-1, 128);
  tv2->split(-1, 32);
  tv2->split(-1, 8);
  TransformPropagatorWithCheck propagator(tv2);
  MaxRootDomainInfoSpanningTree(tv2).traverse(&propagator);

  tv0->computeAt(tv2, 2);
  tv1->computeAt(tv2, -1);

  tv2->axis(-1)->parallelize(ParallelType::TIDx);
  tv2->axis(1)->parallelize(ParallelType::Unswitch);
  scheduler_utils::parallelizeAllLike(tv2);

  tv1->doubleBuffer();

  auto options = at::TensorOptions().dtype(at::kFloat).device(at::kCUDA, 0);
  auto t0 = at::randn({1000}, options);

  FusionExecutor fe;
  fe.compileFusion(&fusion, {t0});
  auto cg_outputs = fe.runFusion({t0});

  auto ref = t0 + 1;

  testValidate(&fusion, cg_outputs, {t0}, {ref}, __LINE__, __FILE__);
}

// Double buffering smem to local and unroll
TEST_F(NVFuserTest, FusionDoubleBuffering6_CUDA) {
  Fusion fusion;
  FusionGuard fg(&fusion);

  auto tv0 = makeContigTensor(1);
  fusion.addInput(tv0);

  auto tv1 = add(tv0, IrBuilder::create<Val>(1.0));
  auto tv2 = set(tv1);
  auto tv3 = add(tv2, IrBuilder::create<Val>(1.0));
  fusion.addOutput(tv3);

  tv1->setMemoryType(MemoryType::Shared);

  tv3->split(-1, 128);
  tv3->split(-1, 16);
  tv3->split(-2, 4);
  tv3->split(-2, 2);
  TransformPropagatorWithCheck propagator(tv3);
  MaxRootDomainInfoSpanningTree(tv3).traverse(&propagator);

  tv0->computeAt(tv3, 1);
  tv2->computeAt(tv3, -1);

  tv3->axis(2)->parallelize(ParallelType::Unroll);
  tv3->axis(4)->parallelize(ParallelType::TIDx);

  tv2->doubleBuffer();

  auto options = at::TensorOptions().dtype(at::kFloat).device(at::kCUDA, 0);
  auto t0 = at::randn({199}, options);

  FusionExecutor fe;
  fe.compileFusion(&fusion, {t0});
  auto cg_outputs = fe.runFusion({t0});

  auto ref = t0 + 2;

  testValidate(&fusion, cg_outputs, {t0}, {ref}, __LINE__, __FILE__);
}

// Double buffering and vectorize
TEST_F(NVFuserTest, FusionDoubleBuffering7_CUDA) {
  Fusion fusion;
  FusionGuard fg(&fusion);

  auto tv0 = makeContigTensor(1);
  fusion.addInput(tv0);

  auto tv1 = set(tv0);
  auto tv2 = add(tv1, IrBuilder::create<Val>(1.0));
  fusion.addOutput(tv2);

  tv2->split(-1, 128);
  tv2->split(-1, 4);
  TransformPropagatorWithCheck propagator(tv2);
  MaxRootDomainInfoSpanningTree(tv2).traverse(&propagator);

  tv1->computeAt(tv2, 2);

  tv2->axis(-2)->parallelize(ParallelType::TIDx);

  tv1->axis(-1)->parallelize(ParallelType::Vectorize);

  tv1->doubleBuffer();

  auto options = at::TensorOptions().dtype(at::kFloat).device(at::kCUDA, 0);
  auto t0 = at::randn({200}, options);

  FusionExecutor fe;
  fe.compileFusion(&fusion, {t0});
  auto cg_outputs = fe.runFusion({t0});

  auto ref = t0 + 1;

  testValidate(&fusion, cg_outputs, {t0}, {ref}, __LINE__, __FILE__);
}

// Multiple tensors to double-buffer
TEST_F(NVFuserTest, FusionDoubleBuffering8_CUDA) {
  Fusion fusion;
  FusionGuard fg(&fusion);

  auto tv0 = makeContigTensor(1);
  fusion.addInput(tv0);
  auto tv1 = makeContigTensor(1);
  fusion.addInput(tv1);

  auto tv2 = set(tv0);
  auto tv3 = set(tv1);
  auto tv4 = add(tv2, tv3);
  fusion.addOutput(tv4);

  tv4->split(0, 32);
  tv4->split(0, 4);
  TransformPropagatorWithCheck propagator(tv4);
  MaxRootDomainInfoSpanningTree(tv4).traverse(&propagator);

  tv0->computeAt(tv4, 1);
  tv1->computeAt(tv4, 1);

  tv4->axis(-1)->parallelize(ParallelType::TIDx);
  scheduler_utils::parallelizeAllLike(tv4);

  tv2->doubleBuffer();
  tv3->doubleBuffer();

  auto options = at::TensorOptions().dtype(at::kFloat).device(at::kCUDA, 0);
  auto t0 = at::randn({100}, options);
  auto t1 = at::randn({100}, options);

  FusionExecutor fe;
  fe.compileFusion(&fusion, {t0, t1});
  auto cg_outputs = fe.runFusion({t0, t1});

  auto ref = t0 + t1;

  testValidate(&fusion, cg_outputs, {t0, t1}, {ref}, __LINE__, __FILE__);
}

// Nested double buffering from gmem to smem and smem to register
TEST_F(NVFuserTest, FusionDoubleBuffering9_CUDA) {
  Fusion fusion;
  FusionGuard fg(&fusion);

  auto tv0 = makeContigTensor(1);
  fusion.addInput(tv0);
  auto tv1 = add(tv0, IrBuilder::create<Val>(1.0));
  auto out = tv1;
  fusion.addOutput(out);

  auto tv2 = tv0->cacheAfter();
  auto tv3 = tv2->cacheAfter();

  out->split(0, 32);
  out->split(0, 4);
  TransformPropagatorWithCheck propagator(out);
  MaxRootDomainInfoSpanningTree(out).traverse(&propagator);

  tv2->setMemoryType(MemoryType::Shared);

  tv2->computeAt(out, 1);
  tv3->computeAt(out, -1);

  out->axis(-1)->parallelize(ParallelType::TIDx);
  scheduler_utils::parallelizeAllLike(out);

  tv2->doubleBuffer();
  tv3->doubleBuffer();

  auto options = at::TensorOptions().dtype(at::kFloat).device(at::kCUDA, 0);
  auto t0 = at::randn({1001}, options);

  FusionExecutor fe;
  fe.compileFusion(&fusion, {t0});
  auto cg_outputs = fe.runFusion({t0});

  auto ref = t0 + 1;

  testValidate(&fusion, cg_outputs, {t0}, {ref}, __LINE__, __FILE__);
}

// FusionSmemBlockGemmCache + double buffering at both smem and local
TEST_F(NVFuserTest, FusionSmemBlockGemmCacheDoubleBuffer_CUDA) {
  Fusion fusion;
  FusionGuard fg(&fusion);

  // Algorithm
  TensorView* tv0 = makeSymbolicTensor(2); // (M, K)
  TensorView* tv1 = makeSymbolicTensor(2); // (K, N)
  TensorView* tv2 = broadcast(tv0, {false, false, true}); // (M, K, B)
  TensorView* tv3 = broadcast(tv1, {true, false, false}); // (B, K, N)
  TensorView* tv4 = mul(tv2, tv3); // M, K, N
  TensorView* tv5 = sum(tv4, {1}); // M, R, N
  fusion.addInput(tv0);
  fusion.addInput(tv1);
  fusion.addOutput(tv5);

  TensorView* tv6 = tv5->cacheBefore();

  // For smem double buffering
  auto tv0_cache_local = tv0->cacheAfter();
  auto tv1_cache_local = tv1->cacheAfter();

  // For register double buffering
  auto tv0_cache_smem = tv0->cacheAfter();
  auto tv1_cache_smem = tv1->cacheAfter();

  const int BSX = 32;
  const int TSX = 8;

  // [M, K, N]
  tv6->split(-1, BSX);
  tv6->split(-1, TSX);
  tv6->split(1, BSX);
  tv6->split(0, BSX);
  tv6->split(1, TSX);
  // [M/BSX, BSX/TSX, TSX, K/BSX, BSX, N/BSX, BSX/TSX, TSX]
  tv6->reorder(
      {{4, 7}, {7, 6}, {6, 5}, {2, 4}, {1, 3}, {3, 2}, {5, 1}, {0, 0}});
  // [M/BSX, N/BSX, K/BSX, BSX/TSX, BSX/TSX, TSX, TSX, BSX]

  auto tv6_rf = tv6->rFactor({-1});

  TransformPropagatorWithCheck propagator(tv6_rf);
  MaxRootDomainInfoSpanningTree(tv6_rf).traverse(&propagator);

  tv0->computeAt(tv6, 3);
  tv1->computeAt(tv6, 3);

  tv6_rf->computeAt(tv6, -1);
  tv0_cache_local->computeAt(tv6_rf, -1);
  tv1_cache_local->computeAt(tv6_rf, -1);

  tv0_cache_smem->setMemoryType(MemoryType::Shared);
  tv1_cache_smem->setMemoryType(MemoryType::Shared);

  tv5->axis(0)->parallelize(ParallelType::BIDx);
  tv5->axis(1)->parallelize(ParallelType::BIDy);
  tv5->axis(-3)->parallelize(ParallelType::TIDy);
  tv5->axis(-1)->parallelize(ParallelType::TIDx);

  scheduler_utils::parallelizeAllLike(tv5);

  tv0_cache_local->doubleBuffer();
  tv1_cache_local->doubleBuffer();

  tv0_cache_smem->doubleBuffer();
  tv1_cache_smem->doubleBuffer();

  constexpr int M = 154, K = 45, N = 1524;

  auto options = at::TensorOptions().dtype(at::kFloat).device(at::kCUDA, 0);
  at::Tensor t0 = at::randn({M, K}, options);
  at::Tensor t1 = at::randn({K, N}, options);
  at::Tensor aten_output = matmul(t0.to(at::kDouble), t1.to(at::kDouble));

  std::vector<c10::IValue> aten_inputs = {t0, t1};

  FusionExecutor fe;
  fe.compileFusion(&fusion, aten_inputs);
  auto cg_outputs = fe.runFusion(aten_inputs);

  testValidate(
      &fusion, cg_outputs, aten_inputs, {aten_output}, __LINE__, __FILE__);
  // The smem cache write in this test case is redundant predicated,
  //   and also double buffered. Currently we are relying on WAR sync
  //   insertion to ensure ordering of double buffered tensor access.
  // The check below makes sure that the sync is inserted so that the
  //   test isn't running on a race condition.
  NVF_CHECK(fe.kernel()->summary().war_hazard_syncs_count > 0);
}

TEST_F(NVFuserTest, FusionIntermediateTensorVectorize_CUDA) {
  GTEST_SKIP();
  std::vector<MemoryType> mem_types = {MemoryType::Shared, MemoryType::Local};

  for (auto mem_type : mem_types) {
    Fusion fusion;
    FusionGuard fg(&fusion);

    auto tv0 = makeContigTensor(1);
    fusion.addInput(tv0);

    auto tv1 = set(tv0);
    auto tv2 = set(tv1);
    auto tv3 = set(tv2);
    fusion.addOutput(tv3);

    tv1->setMemoryType(mem_type);

    tv3->split(-1, 4);
    TransformPropagatorWithCheck propagator(tv3);
    MaxRootDomainInfoSpanningTree(tv3).traverse(&propagator);

    tv1->computeAt(tv3, -2);

    tv2->axis(-1)->parallelize(ParallelType::Vectorize);

    auto options = at::TensorOptions().dtype(at::kFloat).device(at::kCUDA, 0);
    auto t0 = at::randn({15}, options);
    FusionExecutor fe;
    fe.compileFusion(&fusion);

    // This should throw an exception as the extent of t0 is not
    // divisible by the vector width
    // NOLINTNEXTLINE(cppcoreguidelines-avoid-goto,hicpp-avoid-goto)
    ASSERT_ANY_THROW(fe.runFusion({t0}));

    auto t1 = at::randn({16}, options);
    auto cg_outputs = fe.runFusion({t1});

    testValidate(&fusion, cg_outputs, {t1}, {t1}, __LINE__, __FILE__);
  }
}

TEST_F(NVFuserTest, FusionBroadcastConcretization1_CUDA) {
  Fusion fusion;
  FusionGuard fg(&fusion);

  auto tv0 = makeConcreteTensor({10, 1});
  fusion.addInput(tv0);
  auto tv1 = makeConcreteTensor({10, 20});
  fusion.addInput(tv1);
  auto tv2 = makeConcreteTensor({10, 10});
  fusion.addInput(tv2);

  // Not concretized
  auto tv3 = sum(tv2, {1});
  auto tv4 = broadcast(tv3, {false, true});
  auto tv5 = add(tv0, tv4);
  fusion.addOutput(tv5);

  // Concretized
  auto tv6 = sum(tv2, {1});
  auto tv7 = broadcast(tv6, {false, true});
  auto tv8 = add(tv1, tv7);
  fusion.addOutput(tv8);

  for (auto tv : {tv3, tv4, tv5, tv6, tv7, tv8}) {
    tv->axis(1)->parallelize(ParallelType::TIDx);
  }

  GpuLower gpulw(&fusion);
  gpulw.run();
  NVF_CHECK(!gpulw.concretizedBroadcastDomains()->isConcretized(
      loweredTv(tv4, gpulw)->axis(1)));
  NVF_CHECK(gpulw.concretizedBroadcastDomains()->isConcretized(
      loweredTv(tv7, gpulw)->axis(1)));

  auto options = at::TensorOptions().dtype(at::kFloat).device(at::kCUDA, 0);
  auto t0 = at::randn({10, 1}, options);
  auto t1 = at::randn({10, 20}, options);
  auto t2 = at::randn({10, 10}, options);
  std::vector<c10::IValue> aten_inputs = {t0, t1, t2};

  FusionExecutor fe;
  fe.compileFusion(&fusion, aten_inputs);
  auto outputs = fe.runFusion(aten_inputs);

  auto t5 = t0 + t2.sum({1}).unsqueeze(-1);
  auto t8 = t1 + t2.sum({1}).unsqueeze(-1);

  testValidate(&fusion, outputs, aten_inputs, {t5, t8}, __LINE__, __FILE__);
}

TEST_F(NVFuserTest, FusionBroadcastConcretization2_CUDA) {
  Fusion fusion;
  FusionGuard fg(&fusion);

  auto tv0 = makeSymbolicTensor(2);
  fusion.addInput(tv0);

  auto tv1 = sum(tv0, {0, 1});
  auto tv2 = broadcast(tv1, {true});
  auto tv3 = broadcast(tv2, {false, true});
  fusion.addOutput(tv3);

  // tv1 is thread-predicated with TIDx and TIDy
  tv1->axis(0)->parallelize(ParallelType::TIDx);
  tv1->axis(1)->parallelize(ParallelType::TIDy);
  // tv2 broadcasts along TIDx
  tv2->axis(0)->parallelize(ParallelType::TIDx);
  // tv3 broadcasts along TIDy
  tv3->axis(0)->parallelize(ParallelType::TIDx);
  tv3->axis(1)->parallelize(ParallelType::TIDy);

  // Both tv2 and tv3 broadcast along predicated TID dimensions, but
  // since the broadcast domains are not concretized, there should be
  // no actual parallel broadcast

  GpuLower gpulw(&fusion);
  gpulw.run();
  NVF_CHECK(
      !gpulw.kernel()->summary().has_block_broadcasts &&
          !gpulw.kernel()->summary().has_grid_broadcasts,
      "There must be no parallel broadcast in this fusion");

  auto options = at::TensorOptions().dtype(at::kFloat).device(at::kCUDA, 0);
  auto t0 = at::randn({10, 11}, options);
  std::vector<c10::IValue> aten_inputs = {t0};

  FusionExecutor fe;
  fe.compileFusion(&fusion, aten_inputs);
  auto outputs = fe.runFusion(aten_inputs);

  auto t3 = t0.sum().unsqueeze(-1).unsqueeze(-1);

  testValidate(&fusion, outputs, aten_inputs, {t3}, __LINE__, __FILE__);
}

TEST_F(NVFuserTest, FusionBroadcastConcretization3_CUDA) {
  Fusion fusion;
  FusionGuard fg(&fusion);

  std::vector<int64_t> input_shape({10, 4, 8});
  std::vector<int64_t> output_shape({8, 4, 1});

  auto tv0 = makeConcreteTensor(input_shape);
  fusion.addInput(tv0);

  auto tv2 = sum(tv0, {0});
  auto tv3 = set(tv2);
  auto tv4 =
      reshape(tv3, {input_shape.begin() + 1, input_shape.end()}, output_shape);
  auto tv5 = add(tv4, IrBuilder::create<Val>(1.0));
  fusion.addOutput(tv5);

  tv2->axis(0)->parallelize(ParallelType::TIDx);
  tv4->axis(-1)->parallelize(ParallelType::TIDx);
  tv5->axis(-1)->parallelize(ParallelType::TIDx);

  // The reshape op adds a broadcast domain in tv4, which is
  // parallelized. Howver, it is never materialized, so there should
  // be no parallel broadcast.

  GpuLower gpulw(&fusion);
  gpulw.run();
  NVF_CHECK(
      !gpulw.kernel()->summary().has_block_broadcasts &&
          !gpulw.kernel()->summary().has_grid_broadcasts,
      "There must be no parallel broadcast in this fusion");

  auto options = at::TensorOptions().dtype(at::kFloat).device(at::kCUDA, 0);
  auto t0 = at::randn(input_shape, options);
  std::vector<c10::IValue> aten_inputs = {t0};

  FusionExecutor fe;
  fe.compileFusion(&fusion, aten_inputs);
  auto outputs = fe.runFusion(aten_inputs);

  auto t5 = at::native::view(t0.sum(0), output_shape) + 1;

  testValidate(&fusion, outputs, aten_inputs, {t5}, __LINE__, __FILE__);
}

// Merging non-broadcast and broadcast domains
// TODO: Fix use case see issue https://github.com/csarofeen/pytorch/issues/1418
// validateParallelize does not pass. Even if it's skipped,
// generated code is invalid as blockBroadcast is not used.
#if 0
TEST_F(NVFuserTest, FusionBroadcastConcretization4_CUDA) {
  Fusion fusion;
  FusionGuard fg(&fusion);

  auto tv0 = makeSymbolicTensor(2);
  fusion.addInput(tv0);

  auto tv1 = sum(tv0, {1});
  auto tv2 = broadcast(tv1, {false, true});
  auto tv3 = add(tv2, tv0);
  fusion.addOutput(tv3);

  tv1->axis(1)->parallelize(ParallelType::TIDx);

  tv2->merge(0, 1);
  tv2->axis(0)->parallelize(ParallelType::TIDx);
  // TODO: When set to shared memory, this kernel should be correct, but fails
  // validation and when skipped produces incorrect code
  tv2->setMemoryType(MemoryType::Shared);

  tv3->merge(0, 1);
  tv3->axis(0)->parallelize(ParallelType::TIDx);

  fusion.printMath();
  fusion.printKernel();
}
#endif

TEST_F(NVFuserTest, FusionBroadcastConcretization5_CUDA) {
  Fusion fusion;
  FusionGuard fg(&fusion);

  auto tv0 = makeSymbolicTensor(1);
  fusion.addInput(tv0);
  auto tv1 = makeSymbolicTensor(1);
  fusion.addInput(tv1);
  auto tv2 = makeSymbolicTensor(1);
  fusion.addInput(tv2);
  auto tv3 = makeSymbolicTensor(1);
  fusion.addInput(tv3);

  // Assert tv2 and tv3 have the same shape
  auto tv4 = add(tv2, tv3);
  fusion.addOutput(tv4);

  // Concretize a broadcast domain to multiple non-concrete domains
  // through a multi-output expression. It should be considered to be
  // non-uniquely concretized.
  auto tv5 = broadcast(tv0, {false, true});
  // Reduce only the non-broadcast domain.
  auto tvs = Welford(tv5, {0});
  auto tv9 = add(tvs.avg, tv1);
  auto tv10 = add(tvs.var_sum, tv2);
  fusion.addOutput(tv9);
  fusion.addOutput(tv10);

  // Same pattern as the above, but concretize the broadcast domain
  // with tv2 and tv3, which have the exactly same shape, so the
  // broadcast should be considered uniquely concretized.
  auto tv11 = broadcast(tv0, {false, true});
  // Reduce only the non-broadcast domain.
  auto tvs2 = Welford(tv11, {0});
  auto tv15 = add(tvs2.avg, tv2);
  auto tv16 = add(tvs2.var_sum, tv3);
  fusion.addOutput(tv15);
  fusion.addOutput(tv16);

  // Reduce only the broadcast domain. Since it's reduced, it should
  // not be considered to be concretized.
  auto tv17 = broadcast(tv0, {false, true});
  auto tvs3 = Welford(tv17, {1});
  fusion.addOutput(tvs3.avg);

  ConcretizedBroadcastDomains bcast_concretization_info(&fusion);

  NVF_CHECK(
      bcast_concretization_info.maybeNonUniquelyConcretized(tv5->axis(1)),
      "Failed to detect non-unique concretization of ",
      tv5->toString());

  NVF_CHECK(
      bcast_concretization_info.isUniquelyConcretized(tv11->axis(1)),
      "Failed to detect unique concretization of ",
      tv11->toString());

  NVF_CHECK(
      !bcast_concretization_info.isConcretized(tv17->axis(1)),
      "Failed to detect non-concretization of ",
      tv17->toString());
}

TEST_F(NVFuserTest, FusionIssue1430_CUDA) {
  // Derived from an expression sorting issue when using loop map, now expr
  // sorting uses parallel map.
  std::unique_ptr<Fusion> fusion_ptr = std::make_unique<Fusion>();
  Fusion& fusion = *fusion_ptr.get();
  FusionGuard fg(&fusion);

  int V = 2, W = 3, X = 4, Y = 5, Z = 6;

  // setup fusion
  auto tv0 = TensorViewBuilder()
                 .ndims(5)
                 .dtype(DataType::Half)
                 .contiguity(true)
                 .shape({V, W, X, Y, Z})
                 .build();

  fusion.addInput(tv0);
  auto tv1 = set(tv0);
  auto tv2 = castOp(DataType::Float, tv1);

  auto tvs = Welford(tv2, {1, 2, 3, 4});
  auto tv3 = tvs.avg;
  auto tv4 = tvs.var_sum;

  // avg
  auto tv6 = broadcast(tvs.avg, {false, true, true, true, true});

  // var
  auto tv7 = mul(tv4, IrBuilder::create<Val>(1. / (W * X * Y * Z)));
  auto tv8 = add(tv7, IrBuilder::create<Val>(1.e-6));
  auto tv9 = broadcast(tv8, {false, true, true, true, true});
  auto tv10 = rsqrt(tv9);

  auto tv11 = castOp(DataType::Float, tv1);
  auto tv12 = sub(tv11, tv6);
  auto tv13 = mul(tv12, tv10);

  auto tv14 = set(tv13);
  fusion.addOutput(tv14);

  tv3->axis(0)->parallelize(ParallelType::BIDy);
  tv3->axis(2)->parallelize(ParallelType::BIDx);
  tv3->axis(3)->parallelize(ParallelType::TIDx);
  tv3->axis(4)->parallelize(ParallelType::Vectorize);

  // tv3->reorder({{1, -2}});

  auto rfactor = ir_utils::rfactorHelper(tv3, {1, 4});

  scheduler_utils::parallelizeAllLike(rfactor);

  for (auto tv : ir_utils::allTvs(&fusion)) {
    if (tv != tv1 || tv != tv3) {
      for (auto i : c10::irange(tv->nDims())) {
        if (isParallelTypeVectorize(tv->axis((int)i)->getParallelType())) {
          tv->axis((int)i)->parallelize(ParallelType::Serial);
        }
      }
    }
  }

  tv0->computeAt(tv14, 1);
  tv13->computeAt(tv14, -2);
  tv2->computeAt(tv14, -1, ComputeAtMode::MostInlined);
  tv11->computeAt(tv14, -1, ComputeAtMode::MostInlined);

  auto options = at::TensorOptions().dtype(at::kHalf).device(at::kCUDA, 0);
  at::Tensor t0 = at::randn({V, W, X, Y, Z}, options);

  FusionExecutor fe;
  fe.compileFusion(&fusion);
  auto cg_outputs = fe.runFusion({t0}, LaunchParams(X, V, -1, Y, -1, -1));

  auto t0_double = t0.to(at::kDouble);

  auto at_mu = at::mean(t0_double, {1, 2, 3, 4})
                   .unsqueeze(-1)
                   .unsqueeze(-1)
                   .unsqueeze(-1)
                   .unsqueeze(-1);
  auto at_var = at::var(t0_double, {1, 2, 3, 4}, false)
                    .unsqueeze(-1)
                    .unsqueeze(-1)
                    .unsqueeze(-1)
                    .unsqueeze(-1);

  auto at_out = t0_double.sub(at_mu).div(at_var.add(1.e-6).sqrt());

  testValidate(
      &fusion,
      cg_outputs,
      {t0},
      {at_out},
      __LINE__,
      __FILE__,
      "",
      LaunchParams(X, V, -1, Y, -1, -1));
}

// Test code generation of allocated scalars
TEST_F(NVFuserTest, FusionCodegenAllocatedScalars_CUDA) {
  Fusion fusion;
  FusionGuard fg(&fusion);

  // Fusion is just a dummy container in this test, just used for
  // getting a Kernel container
  auto tv0 = makeSymbolicTensor(0);
  fusion.addInput(tv0);
  auto tv1 = set(tv0);
  fusion.addOutput(tv1);

  GpuLower gpulw(&fusion);
  auto kernel = gpulw.run();

  // Set the kernel as the current fusion
  FusionGuard kg(kernel);

  // Create alocated scalars
  auto ks0 = add(kernel->zeroVal(), kernel->oneVal());
  auto ks0_alloc = IrBuilder::create<kir::Allocate>(
      ks0, MemoryType::Local, kernel->oneVal());

  auto ks1 = add(ks0, kernel->oneVal());
  auto ks1_alloc = IrBuilder::create<kir::Allocate>(
      ks1, MemoryType::Local, kernel->oneVal());

  auto tk0 = kernel->inputs()[0]->as<TensorView>();
  auto tki0 = IrBuilder::create<kir::TensorIndex>(tk0, ks0);
  auto tki1 = IrBuilder::create<kir::TensorIndex>(tk0, ks1);
  auto tk0_expr =
      IrBuilder::create<LoadStoreOp>(LoadStoreOpType::Set, tki0, tki1);

  // Insert the scalar expression and the allocation of the
  // output directly to the kernel
  auto proxy = kir::KernelInternalProxy(kernel);

  const auto indent = "  ";
  const auto ks0_name = "i0";
  const auto ks1_name = "i1";
  const auto tk0_name = "T" + std::to_string(tk0->name());

  auto& exprs = proxy.topLevelExprs();
  exprs.push_back(tk0_expr);

  // Invalid code gen
  const auto no_alloc_code = codegen::generateCudaKernel(kernel);

  // Without alloc, Int vals are just inlined, resulting in:
  // t0[(0 + 1)] = t0[((0 + 1) + 1)]
  std::stringstream no_alloc_ref;
  no_alloc_ref << "\n"
               << indent << tk0_name << "[(0LL + 1LL)]\n"
               << indent << indent << " = " << tk0_name
               << "[((0LL + 1LL) + 1LL)];\n";

  NVF_CHECK(
      no_alloc_code.find(no_alloc_ref.str()) != std::string::npos,
      "Invalid code generation. Expected:",
      no_alloc_ref.str(),
      "Actual:\n",
      no_alloc_code);

  // Insert proper allocations and definitions
  exprs.insert(std::find(exprs.begin(), exprs.end(), tk0_expr), ks0_alloc);
  exprs.insert(
      std::find(exprs.begin(), exprs.end(), tk0_expr), ks0->definition());
  exprs.insert(std::find(exprs.begin(), exprs.end(), tk0_expr), ks1_alloc);
  exprs.insert(
      std::find(exprs.begin(), exprs.end(), tk0_expr), ks1->definition());

  const auto valid_code = codegen::generateCudaKernel(kernel);

  std::stringstream valid_ref;
  valid_ref << "\n"
            << indent << tk0_name << "[" << ks0_name << "]\n"
            << indent << indent << " = " << tk0_name << "[" << ks1_name
            << "];\n";

  NVF_CHECK(
      valid_code.find(valid_ref.str()) != std::string::npos,
      "Invalid code generation. Expected:",
      valid_ref.str(),
      "Actual:\n",
      valid_code);
}

TEST_F(NVFuserTest, FusionTestGridComm_CUDA) {
  Fusion fusion;
  FusionGuard fg(&fusion);
  int X = 3, Y = 4, Z = 2;
  auto tv0 = makeContigConcreteTensor({X, Y, Z});
  fusion.addInput(tv0);
  auto tv1 = makeContigConcreteTensor({X, Y, Z});
  fusion.addInput(tv1);

  auto tv2 = set(tv0);
  auto tv3 = add(tv2, tv1);
  auto tv4 = set(tv3);
  auto tv5 = set(tv4);
  fusion.addOutput(tv5);

  tv2->setMemoryType(MemoryType::Global);
  tv3->setMemoryType(MemoryType::Global);
  tv4->setMemoryType(MemoryType::Global);

  tv2->axis(0)->parallelize(ParallelType::BIDy);
  tv2->axis(1)->parallelize(ParallelType::BIDx);
  tv2->axis(2)->parallelize(ParallelType::Vectorize);

  tv3->axis(0)->parallelize(ParallelType::BIDx);
  tv3->axis(1)->parallelize(ParallelType::BIDy);

  tv4->axis(0)->parallelize(ParallelType::BIDy);
  tv4->axis(1)->parallelize(ParallelType::BIDx);

  tv5->axis(0)->parallelize(ParallelType::BIDy);
  tv5->axis(1)->parallelize(ParallelType::BIDx);
  tv5->axis(2)->parallelize(ParallelType::Vectorize);

  auto options = at::TensorOptions().dtype(at::kFloat).device(at::kCUDA, 0);
  auto t0 = at::randn({X, Y, Z}, options);
  auto t1 = at::randn({X, Y, Z}, options);

  FusionExecutor fe;
  fe.compileFusion(&fusion, {t0, t1});
  auto cg_outputs = fe.runFusion({t0, t1});

  auto ref = t0 + t1;

  testValidate(&fusion, cg_outputs, {t0, t1}, {ref}, __LINE__, __FILE__);
}

// See issue https://github.com/csarofeen/pytorch/issues/1497
TEST_F(NVFuserTest, FusionTestGridComm2_CUDA) {
  Fusion fusion;
  FusionGuard fg(&fusion);

  int64_t W = 3, X = 4;

  auto tv0 = makeConcreteTensor({X});
  auto tv1 = makeConcreteTensor({W, X});
  fusion.addInput(tv0);
  fusion.addInput(tv1);

  auto tv2 = add(tv0, IrBuilder::create<Val>(1.0));
  auto tv3 = broadcast(tv2, {true, false});
  auto tv4 = add(tv3, tv1);
  fusion.addOutput(tv4);

  tv4->merge(0);
  tv4->split(0, 2);

  TransformPropagatorWithCheck propagator(tv4);
  MaxRootDomainInfoSpanningTree(tv4).traverse(&propagator);

  tv3->computeAt(tv4, 1);

  tv4->axis(0)->parallelize(ParallelType::BIDx);
  tv4->axis(-1)->parallelize(ParallelType::TIDx);
  tv2->axis(0)->parallelize(ParallelType::BIDx);
  tv2->axis(-1)->parallelize(ParallelType::TIDx);
  tv3->axis(-1)->parallelize(ParallelType::TIDx);

  tv2->setMemoryType(MemoryType::Global);

  auto options = at::TensorOptions().dtype(at::kFloat).device(at::kCUDA, 0);
  auto t0 = at::randn({X}, options);
  auto t1 = at::randn({W, X}, options);

  FusionExecutor fe;
  fe.compileFusion(&fusion, {t0, t1});
  auto cg_outputs = fe.runFusion({t0, t1});

  auto ref = t0 + t1 + 1;

  testValidate(&fusion, cg_outputs, {t0, t1}, {ref}, __LINE__, __FILE__);
}

// Vectorized reset test for double buffered registers
TEST_F(NVFuserTest, FusionDoubleBufferVector_CUDA) {
  Fusion fusion;
  FusionGuard fg(&fusion);

  auto tv0 = makeContigTensor(1);
  fusion.addInput(tv0);

  auto tv1 = add(tv0, IrBuilder::create<Val>(1.0));
  auto tv2 = sum(tv1, {0});
  auto tv2c = tv2->cacheBefore();

  fusion.addOutput(tv2);

  auto tv1cw = tv1->cacheAfter();
  auto tv1cr = tv1cw->cacheAfter();

  tv1cw->split(-1, 32);
  tv1cr->split(-1, 32);
  tv1cr->split(-1, 4);
  tv1cr->axis(-1)->parallelize(ParallelType::Vectorize);

  tv1cw->computeAt(tv1cr, 1);
  tv0->computeAt(tv1cw, -1);
  tv2c->split(-1, 32);
  tv2c->split(-1, 4);
  tv1cr->computeAt(tv2c, 2);

  tv1cw->setMemoryType(MemoryType::Shared);
  tv1cr->doubleBuffer();

  auto options = at::TensorOptions().dtype(at::kFloat).device(at::kCUDA, 0);

  auto t0 = at::randn({200}, options);
  FusionExecutor fe;
  fe.compileFusion(&fusion, {t0});
  auto cg_outputs = fe.runFusion({t0});
  auto ref = (t0 + 1).sum({0});

  testValidate(&fusion, cg_outputs, {t0}, {ref}, __LINE__, __FILE__);
}

// Request 48KB of data in shared mem,
//  should be large enough not to fit in
//  static allocations, but small enough
//  to fit in supported devices (sm70+).
TEST_F(NVFuserTest, FusionLargeSmem_CUDA) {
  Fusion fusion;
  FusionGuard fg(&fusion);

  auto tv0 = makeContigTensor(1);
  fusion.addInput(tv0);
  auto tv1 = add(tv0, IrBuilder::create<Val>(1.0));
  auto tv2 = add(tv1, IrBuilder::create<Val>(2.0));
  fusion.addOutput(tv2);

  tv2->split(0, 12288);
  tv2->split(1, 128);
  tv1->computeAt(tv2, 1);
  tv1->split(1, 128);
  tv0->computeAt(tv1, -1);
  tv1->setMemoryType(MemoryType::Shared);
  tv1->axis(-1)->parallelize(ParallelType::TIDx);
  tv2->axis(-1)->parallelize(ParallelType::TIDx);

  auto options = at::TensorOptions().dtype(at::kFloat).device(at::kCUDA, 0);

  auto t0 = at::randn({(int)(12288 * 4)}, options);
  FusionExecutor fe;
  fe.compileFusion(&fusion, {t0});
  auto cg_outputs = fe.runFusion({t0});
  auto ref = t0 + 1 + 2;

  testValidate(&fusion, cg_outputs, {t0}, {ref}, __LINE__, __FILE__);
}

// Request a smem allocation that is equal to the device limit
TEST_F(NVFuserTest, FusionTooLargeSmem_CUDA) {
  Fusion fusion;
  FusionGuard fg(&fusion);

  auto properties = at::cuda::getDeviceProperties(
      c10::Device(c10::DeviceType::CUDA, 0).index());
  int device_limit = (int)properties->sharedMemPerBlockOptin;

  auto tv0 = makeContigTensor(1);
  fusion.addInput(tv0);
  auto tv1 = add(tv0, IrBuilder::create<Val>(1.0));
  auto tv2 = add(tv1, IrBuilder::create<Val>(2.0));
  fusion.addOutput(tv2);

  // 4 byte per float
  tv2->split(0, device_limit / 4);
  tv2->split(1, 128);
  tv1->computeAt(tv2, 1);
  tv1->split(1, 128);
  tv0->computeAt(tv1, -1);
  tv1->setMemoryType(MemoryType::Shared);
  tv1->axis(-1)->parallelize(ParallelType::TIDx);
  tv2->axis(-1)->parallelize(ParallelType::TIDx);

  auto options = at::TensorOptions().dtype(at::kFloat).device(at::kCUDA, 0);

  auto t0 = at::randn({(int)(12288 * 4)}, options);
  FusionExecutor fe;

  //  NOLINTNEXTLINE(cppcoreguidelines-avoid-goto,hicpp-avoid-goto)
  ASSERT_ANY_THROW(fe.compileFusion(&fusion, {t0}));
}

// Try to test alignment when multiple tensors are
//  in shared mem.
TEST_F(NVFuserTest, FusionSmemAlignment_CUDA) {
  Fusion fusion;
  FusionGuard fg(&fusion);

  auto tv0 = makeConcreteTensor({3, 4, 7, 2, 5});
  fusion.addInput(tv0);
  auto tv1 = sum(tv0, {4});
  auto tv2 = sum(tv1, {3});
  auto tv3 = sum(tv2, {2});
  auto tv4 = sum(tv3, {1});
  fusion.addOutput(tv4);

  auto tv0c = tv0->cacheAfter();
  auto tv1bc = tv1->cacheBefore();
  auto tv2bc = tv2->cacheBefore();
  auto tv3bc = tv3->cacheBefore();
  auto tv4bc = tv4->cacheBefore();

  tv0c->setMemoryType(MemoryType::Shared);
  tv1bc->setMemoryType(MemoryType::Shared);
  tv2bc->setMemoryType(MemoryType::Shared);
  tv3bc->setMemoryType(MemoryType::Shared);
  tv4bc->setMemoryType(MemoryType::Shared);

  tv1->axis(-1)->parallelize(ParallelType::Vectorize);
  tv3->axis(-1)->parallelize(ParallelType::Vectorize);
  tv0->computeAt(tv4, 0);
  tv0->computeAt(tv2, 2);

  auto options = at::TensorOptions().dtype(at::kFloat).device(at::kCUDA, 0);

  auto t0 = at::randn({3, 4, 7, 2, 5}, options);
  FusionExecutor fe;

  fe.compileFusion(&fusion, {t0});
  auto cg_outputs = fe.runFusion({t0});
  auto tref = t0.sum({1, 2, 3, 4});

  testValidate(&fusion, cg_outputs, {t0}, {tref}, __LINE__, __FILE__);
}

// Repro of #1521
TEST_F(NVFuserTest, FusionImmediateValueAsInput_CUDA) {
  Fusion fusion;
  FusionGuard fg(&fusion);

  auto tv0 = makeSymbolicTensor(1);
  fusion.addInput(tv0);

  auto immediate_scalr = IrBuilder::create<Val>(0.1);
  // Adding an immediate scalar value as an input is not allowed
  // NOLINTNEXTLINE(cppcoreguidelines-avoid-goto,hicpp-avoid-goto)
  ASSERT_ANY_THROW(fusion.addInput(immediate_scalr));

  // Instead, use a symbolic value
  auto symbolic_scalar = IrBuilder::create<Val>(DataType::Double);
  fusion.addInput(symbolic_scalar);

  auto tv1 = add(tv0, symbolic_scalar);
  fusion.addOutput(tv1);

  // Make sure the kernel is compiled.
  FusionExecutor fe;
  fe.compileFusion(&fusion);
}

// Repro of #1506
TEST_F(NVFuserTest, FusionVectorizeContigIndex_CUDA) {
  std::vector<int64_t> shape{14, 14};

  Fusion fusion;
  FusionGuard fg(&fusion);

  auto tv0 = makeContigTensor(2);
  fusion.addInput(tv0);
  auto tv1 = set(tv0);
  auto tv2 = set(tv1);
  fusion.addOutput(tv2);

  tv2->merge(0);

  // Vectorize by 4 should be allowed
  tv2->split(0, 4);

  tv2->axis(0)->parallelize(ParallelType::TIDx);
  tv0->computeAt(tv2, 1);

  tv1->axis(1)->parallelize(ParallelType::Vectorize);
  tv2->axis(1)->parallelize(ParallelType::Vectorize);

  auto options = at::TensorOptions().dtype(at::kFloat).device(at::kCUDA, 0);
  auto t0 = at::randn(shape, options);

  FusionExecutor fe;
  fe.compileFusion(&fusion, {t0});
  auto cg_outputs = fe.runFusion({t0});

  NVF_CHECK(t0.equal(cg_outputs[0]));
}

// Make sure the same fusion as FusionVectorizeContigIndex fails if
// not contig.
TEST_F(NVFuserTest, FusionVectorizeContigIndexFail_CUDA) {
  GTEST_SKIP();
  std::vector<int64_t> shape{14, 14};

  Fusion fusion;
  FusionGuard fg(&fusion);

  auto tv0 = TensorViewBuilder().contiguity({false, true}).ndims(2).build();
  fusion.addInput(tv0);
  auto tv1 = set(tv0);
  auto tv2 = set(tv1);
  fusion.addOutput(tv2);

  tv2->merge(0);

  tv2->split(0, 4);

  tv2->axis(0)->parallelize(ParallelType::TIDx);
  tv0->computeAt(tv2, 1);

  tv1->axis(1)->parallelize(ParallelType::Vectorize);
  tv2->axis(1)->parallelize(ParallelType::Vectorize);

  auto options = at::TensorOptions().dtype(at::kFloat).device(at::kCUDA, 0);
  auto t0 = at::randn(shape, options);

  FusionExecutor fe;
  // This should fail at compile time as we're trying to merge in a
  // non-contiguous dimension, then split and vectorize it.
  ASSERT_ANY_THROW(fe.compileFusion(&fusion, {t0}));
}

// Make sure the same fusion as FusionVectorizeContigIndex fails if
// not a correct multiple
TEST_F(NVFuserTest, FusionVectorizeContigIndexFail2_CUDA) {
  GTEST_SKIP();
  std::vector<int64_t> shape{15, 14};

  Fusion fusion;
  FusionGuard fg(&fusion);

  auto tv0 = makeContigTensor(2);

  fusion.addInput(tv0);
  auto tv1 = set(tv0);
  auto tv2 = set(tv1);
  fusion.addOutput(tv2);

  tv2->merge(0);

  tv2->split(0, 4);

  tv2->axis(0)->parallelize(ParallelType::TIDx);
  tv0->computeAt(tv2, 1);

  tv1->axis(1)->parallelize(ParallelType::Vectorize);
  tv2->axis(1)->parallelize(ParallelType::Vectorize);

  auto options = at::TensorOptions().dtype(at::kFloat).device(at::kCUDA, 0);
  auto t0 = at::randn(shape, options);

  FusionExecutor fe;
  fe.compileFusion(&fusion, {t0});

  // This should fail at the launch time as 14 is not divisible by the
  // vector word size. The two domains are merged, but they are not
  // contiguous, so contig indexing is not involved in this case.
  // NOLINTNEXTLINE(cppcoreguidelines-avoid-goto,hicpp-avoid-goto)
  ASSERT_ANY_THROW(fe.runFusion({t0}));
}

TEST_F(NVFuserTest, FusionVectorizeInputToOutput_CUDA) {
  Fusion fusion;
  FusionGuard fg(&fusion);

  auto tv0 = makeContigTensor(1);
  fusion.addInput(tv0);
  auto tv1 = set(tv0);
  fusion.addOutput(tv1);

  tv1->split(0, 4);

  tv1->axis(-1)->parallelize(ParallelType::Vectorize);

  auto options = at::TensorOptions().dtype(at::kFloat).device(at::kCUDA, 0);

  const int n = 12;
  auto t0 = at::randn({n}, options);
  // Shift by one to make it non-aligned
  auto t0_misaligned =
      at::randn({n + 1}, options).index({at::indexing::Slice(1)});
  auto t1_misaligned =
      at::empty({n + 1}, options).index({at::indexing::Slice(1)});

  FusionExecutor fe;
  fe.compileFusion(&fusion, {t0});
  auto cg_outputs = fe.runFusion({t0});
  NVF_CHECK(t0.equal(cg_outputs[0]));

  // Pass misaligned input. This must fail.
  // NOLINTNEXTLINE(cppcoreguidelines-avoid-goto,hicpp-avoid-goto)
  ASSERT_ANY_THROW(fe.runFusion({t0_misaligned}));

  // Pass misaligned output. This must fail too.
  // NOLINTNEXTLINE(cppcoreguidelines-avoid-goto,hicpp-avoid-goto)
  ASSERT_ANY_THROW(fe.runFusion({t0}, {t1_misaligned}));
}

// Repro of issue #1530
TEST_F(NVFuserTest, FusionVectorizeContigIndexValidationFail_CUDA) {
  GTEST_SKIP();
  std::vector<int64_t> shape{1, 2, 1};

  Fusion fusion;
  FusionGuard fg(&fusion);

  auto tv0 = makeContigTensor(shape.size());
  fusion.addInput(tv0);
  auto tv1 = set(tv0);
  fusion.addOutput(tv1);

  tv1->merge(1);
  tv1->merge(0);

  auto invalid_vec_size = shape[0] * shape[1] * shape[2];
  invalid_vec_size *= invalid_vec_size;

  tv1->split(0, invalid_vec_size);

  tv1->axis(1)->parallelize(ParallelType::Vectorize);

  auto options = at::TensorOptions().dtype(at::kFloat).device(at::kCUDA, 0);
  auto t0 = at::randn(shape, options);

  FusionExecutor fe;
  fe.compileFusion(&fusion, {t0});

  // NOLINTNEXTLINE(cppcoreguidelines-avoid-goto,hicpp-avoid-goto)
  ASSERT_ANY_THROW(fe.runFusion({t0}));
}

TEST_F(NVFuserTest, FusionContigIndexingWithBroadcast_CUDA) {
  Fusion fusion;
  FusionGuard fg(&fusion);

  auto tv0 = makeConcreteTensor({4});
  fusion.addInput(tv0);
  auto tv1 = makeConcreteTensor({3, 4});
  fusion.addInput(tv1);

  auto tv2 = broadcast(tv0, {true, false});
  auto tv3 = add(tv2, tv1);
  fusion.addOutput(tv3);

  tv3->merge(0);
  TransformPropagatorWithCheck propagator(tv3);
  MaxRootDomainInfoSpanningTree(tv3).traverse(&propagator);

  tv2->setMemoryType(MemoryType::Local);

  auto options = at::TensorOptions().dtype(at::kFloat).device(at::kCUDA, 0);
  auto t0 = at::randn({4}, options);
  auto t1 = at::randn({3, 4}, options);

  auto t3 = t0.unsqueeze(0).add(t1);
  {
    FusionExecutor fe;
    fe.compileFusion(&fusion, {t0, t1});
    auto cg_outputs = fe.runFusion({t0, t1});

    testValidate(&fusion, cg_outputs, {t0, t1}, {t3}, __LINE__, __FILE__);
  }

  // Make sure tv2 indexing also works when it's stored in global memory
  tv2->setMemoryType(MemoryType::Global);
  {
    FusionExecutor fe;
    fe.compileFusion(&fusion, {t0, t1});
    auto cg_outputs = fe.runFusion({t0, t1});

    testValidate(&fusion, cg_outputs, {t0, t1}, {t3}, __LINE__, __FILE__);
  }
}

// TODO: Fix validation
// Repro of #1534. Validation should detect invalid vectorization.
TEST_F(NVFuserTest, FusionVectorizeContigIndexValidationFail2_CUDA) {
  GTEST_SKIP();
  std::vector<int64_t> shape1{2, 3, 2};
  std::vector<int64_t> shape2{2, 2};

  Fusion fusion;
  FusionGuard fg(&fusion);

  auto tv0 = makeContigConcreteTensor(shape1);
  fusion.addInput(tv0);
  auto tv1 = makeContigConcreteTensor(shape2);
  fusion.addInput(tv1);

  auto tv2 = set(tv1);
  auto tv3 = broadcast(tv2, {false, true, false});
  auto tv4 = add(tv0, tv3);
  fusion.addOutput(tv4);

  tv4->merge(1, 2);
  tv4->merge(0, 1);
  tv4->split(0, 4);
  TransformPropagatorWithCheck propagator(tv4);
  MaxRootDomainInfoSpanningTree(tv4).traverse(&propagator);

  tv0->computeAt(tv4, -2);
  tv1->computeAt(tv4, -2);

  tv2->axis(-1)->parallelize(ParallelType::Vectorize);

  auto options = at::TensorOptions().dtype(at::kFloat).device(at::kCUDA, 0);
  auto t0 = at::randn(shape1, options);
  auto t1 = at::randn(shape2, options);

  FusionExecutor fe;
  fe.compileFusion(&fusion, {t0, t1});

  // Vectorization of tv2 should be detected as invalid.
  // NOLINTNEXTLINE(cppcoreguidelines-avoid-goto,hicpp-avoid-goto)
  ASSERT_ANY_THROW(fe.runFusion({t0, t1}));
}

TEST_F(NVFuserTest, FusionVectorizeContigIndexWithBroadcast_CUDA) {
  std::vector<int64_t> shape1{2, 2, 2};
  std::vector<int64_t> shape2{1, 2, 2};

  Fusion fusion;
  FusionGuard fg(&fusion);

  // [I0, I1, I2]
  auto tv0 = makeContigTensor(shape1.size());
  fusion.addInput(tv0);

  // [B3, I1, I2]
  auto tv1 = makeContigConcreteTensor(shape2);
  fusion.addInput(tv1);

  auto tv2 = set(tv1);
  auto tv3 = add(tv0, tv2);
  fusion.addOutput(tv3);

  tv3->merge(1, 2);
  tv3->merge(0, 1);
  tv3->split(0, 4);

  // Don't modify tv1 so that it's replayed as tv2 with actual
  // transformations. It would create temporary IterDomains, and the
  // validation should still be able to detect vectorization by 4 is valid.
  // TransformPropagatorWithCheck propagator(tv3);
  // MaxRootDomainInfoSpanningTree(tv3).traverse(&propagator);

  tv2->merge(1, 2);
  tv2->merge(0, 1);
  tv2->split(0, 4);

  tv2->computeAt(tv3, -2);

  tv2->axis(-1)->parallelize(ParallelType::Vectorize);

  auto options = at::TensorOptions().dtype(at::kFloat).device(at::kCUDA, 0);
  auto t0 = at::randn(shape1, options);
  auto t1 = at::randn(shape2, options);

  FusionExecutor fe;
  fe.compileFusion(&fusion, {t0, t1});
  auto cg_outputs = fe.runFusion({t0, t1});

  auto ref = t0 + t1;

  testValidate(&fusion, cg_outputs, {t0, t1}, {ref}, __LINE__, __FILE__);
}

TEST_F(NVFuserTest, FusionVectorizeContigIndexPointwiseSchedule_CUDA) {
  std::vector<int64_t> shape0{100, 14, 2, 14};
  std::vector<int64_t> shape1{100, 2, 14};

  Fusion fusion;
  FusionGuard fg(&fusion);

  auto tv0 = makeContigTensor(shape0.size());
  fusion.addInput(tv0);
  auto tv1 = makeContigTensor(shape1.size());
  fusion.addInput(tv1);

  auto tv2 = broadcast(tv1, {false, true, false, false});
  auto tv3 = add(tv0, tv2);
  fusion.addOutput(tv3);

  auto options = at::TensorOptions().dtype(at::kFloat).device(at::kCUDA, 0);
  auto t0 = at::randn(shape0, options);
  auto t1 = at::randn(shape1, options);

  auto lparams = schedulePointwise(&fusion, {t0, t1});

  GpuLower gpulw(&fusion);
  auto kernel = gpulw.run();

  // The innermost two dimensions are merged and contiguous, so
  // vectorization can be done against 2*14=28 rather than 14, so
  // vector word size should be 4. Broadcasting of tv1 should not
  // matter.
  for (const auto& vec_info : kernel->summary().vectorized_set_info) {
    NVF_CHECK(
        vec_info.word_size == 4,
        "Invalid vector word size: ",
        vec_info.word_size);
  }

  FusionExecutor fe;
  fe.compileFusion(&fusion, {t0, t1}, lparams);
  auto cg_outputs = fe.runFusion({t0, t1});

  auto ref = t0 + t1.unsqueeze(-3);

  testValidate(&fusion, cg_outputs, {t0, t1}, {ref}, __LINE__, __FILE__);
}

TEST_F(NVFuserTest, FusionTrivialReductionForwarding4_CUDA) {
  Fusion fusion;
  FusionGuard fg(&fusion);

  auto tv0 = makeSymbolicTensor(1);
  fusion.addInput(tv0);

  auto tv1 = makeSymbolicTensor(2);
  fusion.addInput(tv1);

  auto tv2 = broadcast(tv0, {true, false});
  auto tv3 = add(tv1, tv2);
  fusion.addOutput(tv3);

  // tv4 has a trivial reduction axis
  auto tv4 = sum(tv2, {0});
  auto tv5 = add(tv4, IrBuilder::create<Val>(1.0));
  fusion.addOutput(tv5);

  tv3->merge(0, 1);
  tv3->split(0, 32);

  // This causes the trivial reduction of tv4 to be merged with
  // another axis of tv4, and then forward computeAt is done from tv4
  // to tv5. The split of the merged id of tv4 should be done on tv5
  // by forwarding the merge of the trivial reduction.
  tv0->computeAt(tv3, -1);

  tv3->axis(0)->parallelize(ParallelType::BIDx);
  tv3->axis(1)->parallelize(ParallelType::TIDx);

  auto options = at::TensorOptions().dtype(at::kFloat).device(at::kCUDA, 0);
  auto t0 = at::randn({111}, options);
  auto t1 = at::randn({123, 111}, options);

  FusionExecutor fe;
  fe.compileFusion(&fusion, {t0, t1});
  auto cg_outputs = fe.runFusion({t0, t1});

  auto t2 = t0.unsqueeze(0);
  auto t3 = t1 + t2;
  auto t5 = sum(t2, {0}) + 1;

  testValidate(&fusion, cg_outputs, {t0, t1}, {t3, t5}, __LINE__, __FILE__);
}

// See issue #1598
TEST_F(NVFuserTest, FusionRAWSyncInsertionPlace1_CUDA) {
  Fusion fusion;
  FusionGuard fg(&fusion);

  auto tv0 = makeSymbolicTensor(2);
  auto tv1 = makeSymbolicTensor(2);
  fusion.addInput(tv0);
  fusion.addInput(tv1);

  auto tv2 = set(tv0);
  auto tv3 = set(tv1);
  auto tv4 = add(tv2, tv3);
  fusion.addOutput(tv4);

  // Place tv2 on shared memory
  tv2->split(0, 2);
  tv2->split(-1, 4);
  tv2->setMemoryType(MemoryType::Shared);
  tv2->axis(-2)->parallelize(ParallelType::TIDy);
  tv2->axis(-1)->parallelize(ParallelType::TIDx);

  tv3->split(0, 2);
  tv3->split(-1, 4);
  // swap tidx and tidy
  tv3->axis(-2)->parallelize(ParallelType::TIDx);
  tv3->axis(-1)->parallelize(ParallelType::TIDy);

  tv4->split(0, 2);
  tv4->split(-1, 4);
  tv4->axis(-2)->parallelize(ParallelType::TIDx);
  tv4->axis(-1)->parallelize(ParallelType::TIDy);

  tv0->computeAt(tv4, 1);
  tv3->computeAt(tv4, -1);

  auto options = at::TensorOptions().dtype(at::kFloat).device(at::kCUDA, 0);
  auto t0 = at::randn({10, 64}, options);
  auto t1 = at::randn({10, 64}, options);

  FusionExecutor fe;
  fe.compileFusion(&fusion, {t0, t1});
  auto cg_outputs = fe.runFusion({t0, t1});

  auto ref = t0 + t1;

  testValidate(&fusion, cg_outputs, {t0, t1}, {ref}, __LINE__, __FILE__);
}

// See issue #1598
TEST_F(NVFuserTest, FusionRAWSyncInsertionPlace2_CUDA) {
  Fusion fusion;
  FusionGuard fg(&fusion);

  auto tv0 = makeSymbolicTensor(2);
  auto tv1 = makeSymbolicTensor(2);
  fusion.addInput(tv0);
  fusion.addInput(tv1);

  auto tv2 = set(tv0);
  auto tv3 = set(tv1);
  auto tv4 = add(tv2, tv3);
  fusion.addOutput(tv4);

  tv2->split(0, 2);
  tv2->split(-1, 4);
  tv2->setMemoryType(MemoryType::Shared);

  tv2->axis(-2)->parallelize(ParallelType::TIDy);
  tv2->axis(-1)->parallelize(ParallelType::TIDx);

  tv4->split(0, 2);
  tv4->split(-1, 4);
  // Also do unroll for tv3 and tv4
  tv4->split(-2, 8, false);
  tv4->axis(-3)->parallelize(ParallelType::Unroll);
  // swap tidx and tidy
  tv4->axis(-2)->parallelize(ParallelType::TIDx);
  tv4->axis(-1)->parallelize(ParallelType::TIDy);

  tv0->computeAt(tv4, 1);
  tv3->computeAt(tv4, -1);

  auto options = at::TensorOptions().dtype(at::kFloat).device(at::kCUDA, 0);
  auto t0 = at::randn({10, 64}, options);
  auto t1 = at::randn({10, 64}, options);

  FusionExecutor fe;
  fe.compileFusion(&fusion, {t0, t1});
  auto cg_outputs = fe.runFusion({t0, t1});

  auto ref = t0 + t1;

  testValidate(&fusion, cg_outputs, {t0, t1}, {ref}, __LINE__, __FILE__);
}

// See issue #1599
TEST_F(NVFuserTest, FusionRAWSyncInsertionPlace3_CUDA) {
  Fusion fusion;
  FusionGuard fg(&fusion);

  auto tv0 = makeSymbolicTensor(2);
  auto tv1 = makeSymbolicTensor(2);
  fusion.addInput(tv0);
  fusion.addInput(tv1);

  auto tv2 = set(tv0);
  auto tv3 = set(tv1);
  auto tv4 = add(tv2, tv3);
  fusion.addOutput(tv4);

  // Use unroll where a RAW-sync tensor is stored

  tv4->split(0, 2);
  tv4->split(0, 3);
  tv4->split(-1, 4);
  tv4->axis(1)->parallelize(ParallelType::Unroll);
  tv4->axis(-2)->parallelize(ParallelType::TIDx);
  tv4->axis(-1)->parallelize(ParallelType::TIDy);

  tv0->computeAt(tv4, 3);
  tv3->computeAt(tv4, -1);

  tv2->split(-1, 4);
  tv2->axis(-2)->parallelize(ParallelType::TIDy);
  tv2->axis(-1)->parallelize(ParallelType::TIDx);
  tv2->setMemoryType(MemoryType::Shared);

  auto options = at::TensorOptions().dtype(at::kFloat).device(at::kCUDA, 0);
  auto t0 = at::randn({50, 64}, options);
  auto t1 = at::randn({50, 64}, options);

  FusionExecutor fe;
  fe.compileFusion(&fusion, {t0, t1});
  auto cg_outputs = fe.runFusion({t0, t1});

  auto ref = t0 + t1;

  testValidate(&fusion, cg_outputs, {t0, t1}, {ref}, __LINE__, __FILE__);
}

// See #1618
TEST_F(NVFuserTest, FusionRAWSyncInsertionPlace4_CUDA) {
  Fusion fusion;
  FusionGuard fg(&fusion);

  auto tv0 = makeConcreteTensor({16, 128});
  auto tv1 = makeConcreteTensor({16, 128});
  fusion.addInput(tv0);
  fusion.addInput(tv1);

  auto tv2 = set(tv0);
  auto tv3 = set(tv1);
  auto tv4 = set(tv2);
  auto tv5 = set(tv3);
  auto tv6 = add(tv4, tv5);
  fusion.addOutput(tv6);

  tv2->setMemoryType(MemoryType::Shared);
  tv3->setMemoryType(MemoryType::Shared);

  tv2->computeAt(tv6, 0);
  tv3->computeAt(tv6, 1);
  tv4->computeAt(tv6, 1);
  tv5->computeAt(tv6, -1);
  tv2->split(1, 64);
  tv3->split(1, 64);
  tv2->axis(-1)->parallelize(ParallelType::TIDx);
  tv3->axis(-1)->parallelize(ParallelType::TIDx);
  tv6->axis(-1)->parallelize(ParallelType::TIDx);

  // Check the block sync is inserted at the correct location.
  //  There is exactly one block sync needed in this test case
  //    and the sync needs to be after the 2 expressions
  //    that modify shared memory.
  class SyncInsertionPointChecker : public kir::IrVisitor {
   public:
    using kir::IrVisitor::handle;

   private:
    void handle(LoadStoreOp* uop) final {
      // Record number of load-store ops that modifies shared memory.
      if (uop->out()->isA<kir::TensorIndex>() &&
          uop->out()->as<kir::TensorIndex>()->view()->getMemoryType() ==
              MemoryType::Shared &&
          // Filter out initialization expressions
          uop->in()->isA<kir::TensorIndex>()) {
        number_of_writes_++;
      }
    }
    void handle(kir::BlockSync* bsync) final {
      // Make sure both shared memory modifying expressions
      //  have been observed at the sync insertion point.
      NVF_ERROR(
          number_of_writes_ == 2,
          "FusionRAWSyncInsertionPlace4 test fail:",
          "only 1 sync after the 2 shared mem writes is needed in this test,"
          "either a redundant sync has been inserted or the block sync is not inserted at the right place");
    }

   private:
    int number_of_writes_ = 0;
  } sync_insertion_checker;
  GpuLower gpulw(&fusion);
  sync_insertion_checker.handle(gpulw.run()->topLevelExprs());
}

// Test serial write and parallel read of shared mem: mapped case
TEST_F(NVFuserTest, FusionSerialSmemWriteParallelRead1_CUDA) {
  Fusion fusion;
  FusionGuard fg(&fusion);

  TensorView* tv0 = makeConcreteTensor({128, 6});
  TensorView* tv1 = makeConcreteTensor({128, 6});
  TensorView* tv2 = makeConcreteTensor({128, 6});
  fusion.addInput(tv0);
  fusion.addInput(tv1);
  fusion.addInput(tv2);

  TensorView* tv3 = add(tv0, tv1);
  TensorView* tv4 = add(tv3, tv2);

  fusion.addOutput(tv4);

  //  Use shared memory
  tv3->setMemoryType(MemoryType::Shared);

  // Parallelize t4, in this case dim 0 on tv3 will
  //  not be parallelized but dim0 of t4 will be.
  // We will need to make sure a sync is inserted
  //  even if these dimensions are mapped.
  tv4->axis(0)->parallelize(ParallelType::TIDx);

  auto options = at::TensorOptions().dtype(at::kFloat).device(at::kCUDA, 0);

  at::Tensor t0 = at::randn({128, 6}, options);
  at::Tensor t1 = at::randn({128, 6}, options);
  at::Tensor t2 = at::randn({128, 6}, options);

  FusionExecutor fe;
  fe.compileFusion(&fusion, {t0, t1, t2});
  auto cg_outputs = fe.runFusion({t0, t1, t2});

  auto ref = t0 + t1 + t2;

  testValidate(&fusion, cg_outputs, {t0, t1, t2}, {ref}, __LINE__, __FILE__);
}

// Test serial write and parallel read of shared mem: un-mapped case
TEST_F(NVFuserTest, FusionSerialSmemWriteParallelRead2_CUDA) {
  Fusion fusion;
  FusionGuard fg(&fusion);

  TensorView* tv0 = makeConcreteTensor({128, 6});
  TensorView* tv1 = makeConcreteTensor({128, 6});
  TensorView* tv2 = makeConcreteTensor({128, 6});
  fusion.addInput(tv0);
  fusion.addInput(tv1);
  fusion.addInput(tv2);

  TensorView* tv3 = add(tv0, tv1);
  TensorView* tv4 = add(tv3, tv2);

  fusion.addOutput(tv4);

  //  Use shared memory
  tv3->setMemoryType(MemoryType::Shared);

  // Split and parallelize t4,
  //  the parallelized dimension in t4 will not
  // map across to the shared mem tensor, t3. So
  // there will need to be a sync before use of t3.
  tv4->split(0, 2);
  tv4->axis(0)->parallelize(ParallelType::TIDx);

  auto options = at::TensorOptions().dtype(at::kFloat).device(at::kCUDA, 0);

  at::Tensor t0 = at::randn({128, 6}, options);
  at::Tensor t1 = at::randn({128, 6}, options);
  at::Tensor t2 = at::randn({128, 6}, options);

  FusionExecutor fe;
  fe.compileFusion(&fusion, {t0, t1, t2});
  auto cg_outputs = fe.runFusion({t0, t1, t2});

  auto ref = t0 + t1 + t2;

  testValidate(&fusion, cg_outputs, {t0, t1, t2}, {ref}, __LINE__, __FILE__);
}

// Simple test of async copy primitive
TEST_F(NVFuserTest, FusionSimpleCpAsync_CUDA) {
  Fusion fusion;
  FusionGuard fg(&fusion);

  int m = 33, n = 31;

  TensorView* tv0 = makeConcreteTensor({m, n});
  TensorView* tv1 = makeConcreteTensor({m, n});

  fusion.addInput(tv0);
  fusion.addInput(tv1);

  TensorView* tv2 = add(tv0, tv1);

  fusion.addOutput(tv2);

  auto tv0_shared = tv0->cacheAfter(LoadStoreOpType::CpAsync);
  tv0_shared->setMemoryType(MemoryType::Shared);

  tv0->computeAt(tv2, 1);
  tv0_shared->axis(1)->parallelize(ParallelType::TIDx);
  tv2->axis(1)->parallelize(ParallelType::TIDx);

  auto options = at::TensorOptions().dtype(at::kFloat).device(at::kCUDA, 0);
  at::Tensor t0 = at::randn({m, n}, options);
  at::Tensor t1 = at::randn({m, n}, options);

  FusionExecutor fe;

  // requires ampere+ GPU
  if (!deviceMajorMinorCheck(8)) {
    ASSERT_ANY_THROW(fe.compileFusion(&fusion, {t0, t1}));
    GTEST_SKIP() << "skipping tests on pre-AMPERE GPUs";
  }
  fe.compileFusion(&fusion, {t0, t1});
  auto cg_outputs = fe.runFusion({t0, t1});

  auto ref = t0 + t1;

  testValidate(&fusion, cg_outputs, {t0, t1}, {ref}, __LINE__, __FILE__);
}

// Simple test of async copy primitive: double buffered
//   Double buffer case 1, both block sync and async wait
//  are needed.
TEST_F(NVFuserTest, FusionDoubleBufferCpAsync1_CUDA) {
  Fusion fusion;
  FusionGuard fg(&fusion);

  // Using vectorization so need to keep n multiple of 4.
  int m = 33, n = 48;

  TensorView* tv0 = makeContigConcreteTensor({m, n});
  TensorView* tv1 = makeContigConcreteTensor({m, n});

  fusion.addInput(tv0);
  fusion.addInput(tv1);

  TensorView* tv2 = add(tv0, tv1);

  fusion.addOutput(tv2);

  auto tv0_shared = tv0->cacheAfter(LoadStoreOpType::CpAsync);
  tv0_shared->setMemoryType(MemoryType::Shared);
  tv0->computeAt(tv2, 1);

  // Asynchronously load a tile in one schedule
  tv0_shared->split(1, 4);
  tv0_shared->axis(-1)->parallelize(ParallelType::Vectorize);
  tv0_shared->axis(-2)->parallelize(ParallelType::TIDx);

  // Consume the loaded tile in another schedule,
  //   triggering the need for a sync.
  tv2->split(1, 12);
  tv2->axis(-1)->parallelize(ParallelType::TIDx);

  // Double buffer the shared mem tensor.
  tv0_shared->doubleBuffer();

  auto options = at::TensorOptions().dtype(at::kFloat).device(at::kCUDA, 0);
  at::Tensor t0 = at::randn({m, n}, options);
  at::Tensor t1 = at::randn({m, n}, options);

  FusionExecutor fe;
  // requires ampere+ GPU
  if (!deviceMajorMinorCheck(8)) {
    ASSERT_ANY_THROW(fe.compileFusion(&fusion, {t0, t1}));
    GTEST_SKIP() << "skipping tests on pre-AMPERE GPUs";
  }
  fe.compileFusion(&fusion, {t0, t1});
  auto cg_outputs = fe.runFusion({t0, t1});

  auto ref = t0 + t1;

  testValidate(&fusion, cg_outputs, {t0, t1}, {ref}, __LINE__, __FILE__);
}

// Simple test of async copy primitive: double buffered
//   Double buffer case 2, only async wait is needed
TEST_F(NVFuserTest, FusionDoubleBufferCpAsync2_CUDA) {
  Fusion fusion;
  FusionGuard fg(&fusion);

  // Using vectorization so need to keep n multiple of 4.
  int m = 33, n = 48;

  TensorView* tv0 = makeConcreteTensor({m, n});
  TensorView* tv1 = makeConcreteTensor({m, n});

  fusion.addInput(tv0);
  fusion.addInput(tv1);

  TensorView* tv2 = add(tv0, tv1);

  fusion.addOutput(tv2);

  auto tv0_shared = tv0->cacheAfter(LoadStoreOpType::CpAsync);
  tv0_shared->setMemoryType(MemoryType::Shared);
  tv0->computeAt(tv2, 1);

  // Asynchronously load a tile in one schedule
  tv0_shared->split(1, 4);
  tv0_shared->axis(-2)->parallelize(ParallelType::TIDx);

  // Consume the loaded tile in another schedule,
  //   triggering the need for a sync.
  tv2->split(1, 4);
  tv2->axis(-2)->parallelize(ParallelType::TIDx);

  // Double buffer the shared mem tensor.
  tv0_shared->doubleBuffer();

  auto options = at::TensorOptions().dtype(at::kFloat).device(at::kCUDA, 0);
  at::Tensor t0 = at::randn({m, n}, options);
  at::Tensor t1 = at::randn({m, n}, options);

  FusionExecutor fe;
  // requires ampere+ GPU
  if (!deviceMajorMinorCheck(8)) {
    ASSERT_ANY_THROW(fe.compileFusion(&fusion, {t0, t1}));
    GTEST_SKIP() << "skipping tests on pre-AMPERE GPUs";
  }
  fe.compileFusion(&fusion, {t0, t1});
  auto cg_outputs = fe.runFusion({t0, t1});

  auto ref = t0 + t1;

  testValidate(&fusion, cg_outputs, {t0, t1}, {ref}, __LINE__, __FILE__);
}

// Simple test for double buffer in shared mem,
//  where we should not insert redundant syncs when
//  they are not needed.
TEST_F(NVFuserTest, FusionDoubleBufferNoSync_CUDA) {
  Fusion fusion;
  FusionGuard fg(&fusion);

  // Using vectorization so need to keep n multiple of 4.
  int m = 33, n = 48;

  TensorView* tv0 = makeConcreteTensor({m, n});
  TensorView* tv1 = makeConcreteTensor({m, n});

  fusion.addInput(tv0);
  fusion.addInput(tv1);

  TensorView* tv2 = add(tv0, tv1);

  fusion.addOutput(tv2);

  auto tv0_shared = tv0->cacheAfter();
  tv0_shared->setMemoryType(MemoryType::Shared);
  tv0->computeAt(tv2, 1);

  // Asynchronously load a tile in one schedule
  tv0_shared->split(1, 4);
  tv0_shared->axis(-2)->parallelize(ParallelType::TIDx);

  // Consume the loaded tile in another schedule,
  //   triggering the need for a sync.
  tv2->split(1, 4);
  tv2->axis(-2)->parallelize(ParallelType::TIDx);

  // Double buffer the shared mem tensor.
  tv0_shared->doubleBuffer();

  auto options = at::TensorOptions().dtype(at::kFloat).device(at::kCUDA, 0);
  at::Tensor t0 = at::randn({m, n}, options);
  at::Tensor t1 = at::randn({m, n}, options);

  GpuLower gpulw(&fusion);
  auto flattened_exprs =
      ir_utils::flattenScopedExprs(gpulw.run()->topLevelExprs());
  bool sync_inserted = std::any_of(
      flattened_exprs.begin(), flattened_exprs.end(), [](Expr* expr) {
        return expr->isA<kir::BlockSync>();
      });
  NVF_ERROR(!sync_inserted, "Un-expected block sync inserted");

  FusionExecutor fe;
  fe.compileFusion(&fusion, {t0, t1});
  auto cg_outputs = fe.runFusion({t0, t1});

  auto ref = t0 + t1;

  testValidate(&fusion, cg_outputs, {t0, t1}, {ref}, __LINE__, __FILE__);
}

// Test predicate inversion for cp.async
TEST_F(NVFuserTest, FusionCpAsyncPredicate_CUDA) {
  // requires ampere+ GPU

  Fusion fusion;
  FusionGuard fg(&fusion);

  // Using vectorization so need to keep n multiple of 4.
  int m = 33, n = 48;

  TensorView* tv0 = makeContigConcreteTensor({m, n});

  fusion.addInput(tv0);
  auto tv1 = sum(tv0, {1});
  fusion.addOutput(tv1);

  auto tv0_shared = tv0->cacheAfter(LoadStoreOpType::CpAsync);
  tv0_shared->cacheAfter();
  tv0_shared->setMemoryType(MemoryType::Shared);
  tv0->computeAt(tv1, 1);

  tv0_shared->split(-1, 32);
  tv0_shared->split(-1, 4);
  tv0_shared->axis(-1)->parallelize(ParallelType::Vectorize);

  auto options = at::TensorOptions().dtype(at::kFloat).device(at::kCUDA, 0);
  at::Tensor t0 = at::randn({m, n}, options);

  FusionExecutor fe;
  if (!deviceMajorMinorCheck(8)) {
    ASSERT_ANY_THROW(fe.compileFusion(&fusion, {t0}));
    GTEST_SKIP() << "skipping tests on pre-AMPERE GPUs";
  }

  fe.compileFusion(&fusion, {t0});
  auto cg_outputs = fe.runFusion({t0});

  auto ref = t0.sum({1});

  testValidate(&fusion, cg_outputs, {t0}, {ref}, __LINE__, __FILE__);
}

// Test predicate removal on reg-to-reg expressions
TEST_F(NVFuserTest, FusionPredRemovalCheck_CUDA) {
  Fusion fusion;
  FusionGuard fg(&fusion);

  TensorView* tv0 = makeContigTensor(2);
  fusion.addInput(tv0);

  TensorView* tv1 = set(tv0);
  TensorView* tv2 = set(tv1);
  TensorView* tv3 = set(tv2);
  TensorView* tv4 = set(tv3);

  fusion.addOutput(tv4);
  tv4->split(1, 4);
  tv0->computeAt(tv4, -2);
  tv3->axis(-1)->parallelize(ParallelType::Vectorize);

  class PredicateRemovalChecker : public kir::IrVisitor {
   public:
    using kir::IrVisitor::handle;

   private:
    void handle(UnaryOp* uop) final {
      assertOnLocalToLocal(uop);
    }

    // Utility to assert any local-to-local expr is only trivially predicated.
    void assertOnLocalToLocal(Expr* expr) {
      bool is_local = true;
      for (auto in : ir_utils::filterByType<kir::TensorIndex>(expr->inputs())) {
        if (in->view()->getMemoryType() != MemoryType::Local) {
          is_local = false;
        }
      }
      for (auto in :
           ir_utils::filterByType<kir::TensorIndex>(expr->outputs())) {
        if (in->view()->getMemoryType() != MemoryType::Local) {
          is_local = false;
        }
      }

      if (is_local) {
        if (scope_exprs_.empty()) {
          return;
        }
        if (auto ite = dynamic_cast<kir::IfThenElse*>(scope_exprs_.back())) {
          NVF_ERROR(
              ite->predicate()->value()->isConst(),
              "redundant predicate on: ",
              expr);
        }
      }
    }

  } pred_checker;

  GpuLower gpulw(&fusion);
  pred_checker.handle(gpulw.run()->topLevelExprs());
}

TEST_F(NVFuserTest, FusionPropagateParallelTypesToSiblings_CUDA) {
  Fusion fusion;
  FusionGuard fg(&fusion);

  auto tv0 = makeSymbolicTensor(1);
  fusion.addInput(tv0);
  auto tvs = Welford(tv0, {0});
  auto tv_avg = tvs.avg;
  fusion.addOutput(tv_avg);

  tv_avg->split(0, 128);
  TransformPropagatorWithCheck propagator(tv_avg);
  MaxRootDomainInfoSpanningTree(tv_avg).traverse(&propagator);

  tv_avg->axis(0)->parallelize(ParallelType::BIDx);
  tv_avg->axis(1)->parallelize(ParallelType::TIDx);

  // Make sure the parallelization of tv_avg is propagated to the var
  // and count tensors.
  GpuLower gpulw(&fusion);
  for (const auto expr : gpulw.run()->exprs()) {
    auto wop = dynamic_cast<WelfordOp*>(expr);
    if (wop == nullptr) {
      continue;
    }
    auto ref = wop->outAvg()->as<TensorView>();
    for (auto sibling : ir_utils::filterByType<TensorView>(wop->outputs())) {
      if (ref == sibling) {
        continue;
      }
      NVF_CHECK(
          ref->nDims() == sibling->nDims(),
          "Invalid sibling: ",
          sibling->toString());
      for (const auto i : c10::irange(ref->nDims())) {
        NVF_CHECK(
            ref->axis(i)->getParallelType() ==
                sibling->axis(i)->getParallelType(),
            "Mismatched parallel types between siblings. ",
            ref->toString(),
            ", ",
            sibling->toString());
      }
    }
  }

  auto options = at::TensorOptions().dtype(at::kFloat).device(at::kCUDA, 0);
  at::Tensor t0 = at::randn({9999}, options);

  FusionExecutor fe;
  fe.compileFusion(&fusion, {t0});
  auto outputs = fe.runFusion({t0});

  testValidate(fe.kernel(), outputs, {t0}, {t0.mean({0})}, __LINE__, __FILE__);
}

// Test ExactRootDomainMap
TEST_F(NVFuserTest, FusionExactRootDomainMap_CUDA) {
  Fusion fusion;
  FusionGuard fg(&fusion);

  auto tv0 = makeSymbolicTensor(1);
  fusion.addInput(tv0);
  auto tv1 = makeSymbolicTensor(2);
  fusion.addInput(tv1);

  auto tv2 = broadcast(tv0, {false, true});
  auto tv3 = transpose(tv2);
  auto tv4 = add(tv2, tv1);
  auto tv5 = add(tv2, tv3);
  auto tv6 = add(tv3, tv1);
  fusion.addOutput(tv4);
  fusion.addOutput(tv5);
  fusion.addOutput(tv6);

  const auto exact_map = ExactRootDomainMap(&fusion);

  // In the exact mapping, the broadcast domain introduced at tv2 is
  // only mapped with the another one in tv3, which is just transposed
  // from tv2. Any other domain, including the second domain of tv4,
  // must not be mapped.

  auto tv2_bc = tv2->axis(1);
  auto tv3_bc = tv3->axis(0);

  NVF_CHECK(
      exact_map.areMapped(tv2_bc, tv3_bc),
      "Invalid exact root domain map: ",
      exact_map.toString());

  // They must not be mapped with anything else.
  for (auto tv : ir_utils::allTvs(&fusion)) {
    for (auto root_id : tv->getRootDomain()) {
      if (root_id == tv2_bc || root_id == tv3_bc) {
        continue;
      }
      NVF_CHECK(
          !exact_map.areMapped(root_id, tv2_bc),
          "Invalid exact root domain map: ",
          exact_map.toString());
      NVF_CHECK(
          !exact_map.areMapped(root_id, tv3_bc),
          "Invalid exact root domain map: ",
          exact_map.toString());
    }
  }
}

// Repro of issue #1655
TEST_F(NVFuserTest, FusionIncompleteConcreteID_CUDA) {
  Fusion fusion;
  FusionGuard fg(&fusion);

  auto tv0 = makeSymbolicTensor(1);
  fusion.addInput(tv0);
  auto tv1 = makeSymbolicTensor(2);
  fusion.addInput(tv1);
  auto tv2 = makeSymbolicTensor(2);
  fusion.addInput(tv2);

  auto tv3 = broadcast(tv0, {true, true, false});
  auto tv4 = broadcast(tv1, {false, true, false});
  auto tv5 = broadcast(tv2, {true, false, false});

  auto tv6 = add(tv3, tv4);
  auto tv7 = add(tv3, tv5);

  fusion.addOutput(tv6);
  fusion.addOutput(tv7);

  tv6->merge(0);
  tv6->merge(0);

  TransformPropagatorWithCheck propagator(tv6);
  MaxRootDomainInfoSpanningTree(tv6).traverse(&propagator);

  tv0->computeAt(tv6, -1, ComputeAtMode::MostInlined);
  tv1->computeAt(tv6, -1, ComputeAtMode::MostInlined);
  tv2->computeAt(tv7, -1, ComputeAtMode::MostInlined);

  // NOLINTNEXTLINE(cppcoreguidelines-avoid-goto,hicpp-avoid-goto)
  ASSERT_ANY_THROW(fusion.printKernel());
}

TEST_F(NVFuserTest, FusionTestReEntrantGridWelford_CUDA) {
  std::unique_ptr<Fusion> fusion_ptr = std::make_unique<Fusion>();
  Fusion& fusion = *fusion_ptr.get();
  FusionGuard fg(&fusion);

  int X = 256, Y = 7, Z = 2048;

  // setup fusion
  auto tv0 = makeContigTensor(4, DataType::Half);
  fusion.addInput(tv0);
  auto tv1 = castOp(DataType::Float, tv0);

  auto tvs = Welford(tv1, {0, 1, 2});
  auto tv_avg = tvs.avg;
  auto tv_M2 = tvs.var_sum;
  fusion.addOutput(tv_avg);
  fusion.addOutput(tv_M2);

  auto cached_input = tv0->cacheAfter();
  tv_avg->cacheBefore();
  tv_M2->cacheBefore();

  auto reduction_tv = scheduler_utils::getReductionTvs(&fusion)[0];

  reduction_tv->merge(0);
  reduction_tv->merge(0);

  int TIDx = 16;
  int vec = 4;

  int TIDy = 16;
  int outer_tidy_fact = 16;

  reduction_tv->split(-1, TIDx * vec);
  reduction_tv->split(-1, vec);
  reduction_tv->axis(-2)->parallelize(ParallelType::TIDx);
  reduction_tv->axis(-1)->parallelize(ParallelType::Vectorize);
  reduction_tv->axis(-3)->parallelize(ParallelType::BIDx);

  reduction_tv->split(0, TIDy);
  reduction_tv->axis(1)->parallelize(ParallelType::TIDy);
  reduction_tv->split(0, outer_tidy_fact);
  reduction_tv->axis(0)->parallelize(ParallelType::BIDy);

  // T2_g[ rblockIdx.y, rS{16}, rthreadIdx.y, iblockIdx.x, ithreadIdx.x24,
  // iV25{4} ]
  reduction_tv->reorder({{3, 0}, {4, 1}, {0, 2}, {2, 3}, {1, 4}, {5, 5}});
  // T2_g[iblockIdx.x, ithreadIdx.x24, rblockIdx.y, rthreadIdx.y, rS{16},
  // iV25{4}]

  TransformPropagatorWithCheck propagator(reduction_tv);
  MaxRootDomainInfoSpanningTree(reduction_tv).traverse(&propagator);
  auto rfactor_tv = ir_utils::rfactorHelper(reduction_tv, {4});
  scheduler_utils::parallelizeAllLike(rfactor_tv);

  tv0->computeAt(tv_avg, 2);
  tv0->computeAt(cached_input, -2);

  cached_input->computeAt(rfactor_tv, 4, ComputeAtMode::BestEffort);

  for (auto tv : ir_utils::allTvs(&fusion)) {
    if (tv == cached_input || tv == tv_avg || tv == tv_M2) {
      continue;
    }
    tv->axis(-1)->parallelize(ParallelType::Serial);
  }

  // Welford inputs and outputs should not be aliased. See PR #2118.
  class AliasChecker : public kir::IrVisitor {
   public:
    using kir::IrVisitor::handle;

    void handle(kir::Allocate* alloc) final {
      if (alloc->alias() == nullptr) {
        return;
      }
      auto tv = dynamic_cast<TensorView*>(alloc->buffer());
      auto alias_tv = dynamic_cast<TensorView*>(alloc->alias()->buffer());
      if (tv != nullptr && alias_tv != nullptr) {
        alias_map_.emplace(tv, alias_tv);
        alias_map_.emplace(alias_tv, tv);
      }
    }

    void handle(kir::GridWelford* gwop) final {
      for (auto out_ti : ir_utils::filterByType<kir::TensorIndex>(
               gwop->welford_op()->outputs())) {
        auto out_tv = out_ti->view();
        if (alias_map_.count(out_tv) == 0) {
          continue;
        }
        auto alias_tv = alias_map_.at(out_tv);
        for (auto inp_ti : ir_utils::filterByType<kir::TensorIndex>(
                 gwop->welford_op()->inputs())) {
          NVF_CHECK(
              inp_ti->view() != alias_tv,
              "Invalid alias found between GridWelford input and output. Out tv: ",
              out_tv->toString(),
              ", In tv: ",
              alias_tv->toString());
        }
      }
    }

    std::unordered_map<TensorView*, TensorView*> alias_map_;
  } checker;

  GpuLower gpulw(&fusion);
  checker.handle(gpulw.run()->topLevelExprs());

  FusionExecutor fe;
  fe.compileFusion(&fusion, {}, LaunchParams());

  auto options = at::TensorOptions().dtype(at::kHalf).device(at::kCUDA, 0);
  at::Tensor t0 = at::randn({X, Y, Y, Z}, options);

  auto cg_outputs = fe.runFusion({t0}, LaunchParams(-1, -1, -1, -1, -1, -1));

  // by default Welford outputs sum of square diff so need to divide to get var
  cg_outputs[1] = cg_outputs[1].div((float)(X * Y * Y));

  auto at_mu = at::mean(t0.to(at::kDouble), {0, 1, 2});
  auto at_var = at::var(t0.to(at::kDouble), {0, 1, 2}, false);

  testValidate(
      &fusion,
      cg_outputs,
      {t0},
      {at_mu, at_var},
      __LINE__,
      __FILE__,
      "",
      LaunchParams(-1, -1, -1, -1, -1, -1));
}

// Test sync insertion with redundant predicates
TEST_F(NVFuserTest, FusionRedundantPredSync_CUDA) {
  Fusion fusion;
  FusionGuard fg(&fusion);

  TensorView* tv0 = makeConcreteTensor({32});
  TensorView* tv1 = makeConcreteTensor({32, 32});
  fusion.addInput(tv0);
  fusion.addInput(tv1);

  auto tv2 = broadcast(tv0, {true, false});
  auto tv3 = add(tv2, tv1);

  fusion.addOutput(tv3);

  auto tv0c = tv0->cacheAfter();

  // Make a redundant write through smem
  tv0c->setMemoryType(MemoryType::Shared);

  tv0->computeAt(tv3, 0);
  tv1->computeAt(tv3, 0);

  tv0c->axis(0)->parallelize(ParallelType::TIDx);
  tv2->axis(0)->parallelize(ParallelType::TIDy);
  tv2->axis(1)->parallelize(ParallelType::TIDx);

  tv3->axis(0)->parallelize(ParallelType::TIDy);
  tv3->axis(1)->parallelize(ParallelType::TIDx);

  GpuLower gpulw(&fusion);
  auto flattened_exprs =
      ir_utils::flattenScopedExprs(gpulw.run()->topLevelExprs());
  bool sync_inserted = std::any_of(
      flattened_exprs.begin(), flattened_exprs.end(), [](Expr* expr) {
        return expr->isA<kir::BlockSync>();
      });
  NVF_ERROR(sync_inserted, "Expected block sync not inserted");

  auto options = at::TensorOptions().dtype(at::kFloat).device(at::kCUDA, 0);

  at::Tensor t0 = at::randn({32}, options);
  at::Tensor t1 = at::randn({32, 32}, options);

  FusionExecutor fe;
  fe.compileFusion(&fusion, {t0, t1});
  auto cg_outputs = fe.runFusion({t0, t1});

  auto ref = t0 + t1;

  testValidate(&fusion, cg_outputs, {t0, t1}, {ref}, __LINE__, __FILE__);
}

// Test case for removing syncs on chain of redundant uses.
TEST_F(NVFuserTest, FusionRedundantPredSync2_CUDA) {
  Fusion fusion;
  FusionGuard fg(&fusion);

  TensorView* tv0 = makeConcreteTensor({32});
  TensorView* tv1 = makeConcreteTensor({32, 32});
  fusion.addInput(tv0);
  fusion.addInput(tv1);

  auto tv2 = broadcast(tv0, {true, false});
  auto tv3 = add(tv2, tv1);

  fusion.addOutput(tv3);

  auto tv0c = tv0->cacheAfter();

  // Make a redundant write through smem
  tv0c->setMemoryType(MemoryType::Shared);
  tv2->setMemoryType(MemoryType::Shared);

  tv0->computeAt(tv3, 0);
  tv1->computeAt(tv3, 0);

  tv0c->axis(0)->parallelize(ParallelType::TIDx);
  tv2->axis(0)->parallelize(ParallelType::TIDy);
  tv2->axis(1)->parallelize(ParallelType::TIDx);

  tv3->axis(0)->parallelize(ParallelType::TIDy);
  tv3->axis(1)->parallelize(ParallelType::TIDx);

  // Utility class to make sure one block sync
  //  is inserted by RAW pass.
  class SyncChecker : public kir::IrVisitor {
   public:
    using kir::IrVisitor::handle;
    int result() {
      return sync_seen_;
    }

   private:
    void handle(kir::BlockSync*) final {
      sync_seen_++;
    }

   private:
    int sync_seen_ = 0;
  } checker;

  GpuLower gpulw(&fusion);
  checker.handle(gpulw.run()->topLevelExprs());
  NVF_ERROR(checker.result() < 2, "More syncs were inserted than expected");

  auto options = at::TensorOptions().dtype(at::kFloat).device(at::kCUDA, 0);

  at::Tensor t0 = at::randn({32}, options);
  at::Tensor t1 = at::randn({32, 32}, options);

  FusionExecutor fe;
  fe.compileFusion(&fusion, {t0, t1});
  auto cg_outputs = fe.runFusion({t0, t1});

  auto ref = t0 + t1;

  testValidate(&fusion, cg_outputs, {t0, t1}, {ref}, __LINE__, __FILE__);
}

// Test case for sync insertion after redundant predicated smem write
//  Check that syncs are removed only when all paths are redundant.
TEST_F(NVFuserTest, FusionRedundantPredSync3_CUDA) {
  Fusion fusion;
  FusionGuard fg(&fusion);

  TensorView* tv0 = makeConcreteTensor({32});
  TensorView* tv1 = makeConcreteTensor({32, 32});
  fusion.addInput(tv0);
  fusion.addInput(tv1);

  auto tv2 = broadcast(tv0, {true, false});
  auto tv3 = set(tv2);
  auto tv4 = add(tv3, tv1);
  auto tv5 = add(tv2, tv1);

  fusion.addOutput(tv4);
  fusion.addOutput(tv5);

  auto tv0c = tv0->cacheAfter();

  // In this scheduling config,
  //  tv0c -> tv2 -> tv3 is a redundant path for tidy
  //  tv0c -> tv2 -> tv5 is not.
  //  So we need a RAW sync in tv0c->tv2 to make sure
  //  tv2 has the correct value to produce tv5.
  tv0c->setMemoryType(MemoryType::Shared);
  tv3->setMemoryType(MemoryType::Shared);

  tv0c->axis(0)->parallelize(ParallelType::TIDx);
  tv2->axis(0)->parallelize(ParallelType::TIDy);
  tv2->axis(1)->parallelize(ParallelType::TIDx);

  tv3->axis(0)->parallelize(ParallelType::TIDy);
  tv3->axis(1)->parallelize(ParallelType::TIDx);

  tv5->axis(0)->parallelize(ParallelType::TIDy);
  tv5->axis(1)->parallelize(ParallelType::TIDx);

  // Utility class to make sure one block sync
  //  is inserted by RAW pass.
  class SyncChecker : public kir::IrVisitor {
   public:
    using kir::IrVisitor::handle;
    int result() {
      return sync_seen_;
    }

   private:
    void handle(kir::BlockSync* sync) final {
      if (!sync->isWarHazardSync()) {
        sync_seen_++;
      }
    }

   private:
    int sync_seen_ = 0;
  } checker;

  GpuLower gpulw(&fusion);
  checker.handle(gpulw.run()->topLevelExprs());

  // This is implicit checking. There are exactly 2 places
  //  where RAW hazards happen: one producing tv2 and the other
  //  producing tv3. This test case expect syncs in both of
  //  these places so we check that 2 RAW syncs are inserted.
  NVF_ERROR(
      checker.result() == 2,
      "Exactly 2 RAW sync expected for the two shared memory transfers");

  auto options = at::TensorOptions().dtype(at::kFloat).device(at::kCUDA, 0);

  at::Tensor t0 = at::randn({32}, options);
  at::Tensor t1 = at::randn({32, 32}, options);

  FusionExecutor fe;
  fe.compileFusion(&fusion, {t0, t1});
  auto cg_outputs = fe.runFusion({t0, t1});

  auto ref = t0 + t1;

  testValidate(&fusion, cg_outputs, {t0, t1}, {ref, ref}, __LINE__, __FILE__);
}

// Unit test case for detecting thread redundant usage of shared tensors.
TEST_F(NVFuserTest, FusionRedundantUseCheck_CUDA) {
  Fusion fusion;
  FusionGuard fg(&fusion);

  TensorView* tv0 = makeConcreteTensor({32, 32});
  fusion.addInput(tv0);

  auto tv1 = set(tv0);
  auto tv2 = set(tv1);
  auto tv3 = set(tv2);
  auto tv4 = set(tv3);

  auto tv5 = set(tv4);

  auto tv6 = set(tv4);
  auto tv7 = set(tv6);

  fusion.addOutput(tv5);
  fusion.addOutput(tv7);

  tv2->setMemoryType(MemoryType::Shared);
  tv4->setMemoryType(MemoryType::Shared);

  tv7->axis(-1)->parallelize(ParallelType::TIDx);

  // Thread pred map cannot be built without an active lower
  //  object. So would need to lower the whole fusion for
  //  testing. However, lower also keeps an copy of the fusion
  //  so the original pointers cannot be used to querry the
  //  thread pred map. So have to traverse the new expr list
  //  to find the pointers;
  GpuLower gpulw(&fusion);

  TensorView *lowered_tv2 = nullptr, *lowered_tv4 = nullptr;
  auto used_vals = gpulw.run()->usedMathVals();

  for (auto tv : ir_utils::filterByType<TensorView>(used_vals)) {
    if (tv->name() == 2) {
      lowered_tv2 = tv;
    }
    if (tv->name() == 4) {
      lowered_tv4 = tv;
    }
  }

  NVF_ERROR(
      lowered_tv2 != nullptr && lowered_tv4 != nullptr,
      "tv2 or tv4 not lowered or mangled");

  auto tv2_info = gpulw.threadPredMap().getPredicateInfo(lowered_tv2);
  auto tv4_info = gpulw.threadPredMap().getPredicateInfo(lowered_tv4);

  // tv2 -> tv3 -> tv4 (shared) is the only use chain for tv2,
  //  and tv4 is redundantly written in tidx so tv2 is redundantly
  //  consumed in tidx.
  NVF_ERROR(
      tv2_info.redundant_use_types.get(ParallelType::TIDx),
      "TV2 is redundantly used but not detected.");

  // tv4->tv5 (global) is a redundant use chain, but
  // tv4->tv6->tv7 is not, so tv4 should not be detected as
  // a redundant used tensor in tidx.
  NVF_ERROR(
      !tv4_info.redundant_use_types.get(ParallelType::TIDx),
      "TV4 is not redundantly used but not detected.");
}

TEST_F(NVFuserTest, FusionUnsqueeze1_CUDA) {
  Fusion fusion;
  FusionGuard fg(&fusion);

  std::vector<int64_t> shape({10, 11});

  auto tv0 = makeConcreteTensor(shape);
  fusion.addInput(tv0);

  // [I, R]
  auto tv1 = sum(tv0, {1});
  // [I, B]
  auto tv2 = unsqueeze(tv1, -1);
  fusion.addOutput(tv2);

  NVF_CHECK(tv2->nDims() == 2, "Unpected unsqueeze result: ", tv2->toString());
  NVF_CHECK(
      tv2->axis(1)->isBroadcast(),
      "Unexpected unsqueeze result: ",
      tv2->toString());

  // tv1 has only one non-reduction axis. An exception should be
  // thrown.
  // NOLINTNEXTLINE(cppcoreguidelines-avoid-goto,hicpp-avoid-goto)
  ASSERT_ANY_THROW(unsqueeze(tv1, 2));

  auto options = at::TensorOptions().dtype(at::kFloat).device(at::kCUDA, 0);
  at::Tensor t0 = at::randn({10, 11}, options);
  std::vector<c10::IValue> aten_inputs = {t0};

  FusionExecutor fe;
  fe.compileFusion(&fusion, aten_inputs);
  auto cg_outputs = fe.runFusion(aten_inputs);

  auto ref = t0.sum(1).unsqueeze(-1);

  testValidate(&fusion, cg_outputs, aten_inputs, {ref}, __LINE__, __FILE__);
}

TEST_F(NVFuserTest, FusionSqueeze1_CUDA) {
  Fusion fusion;
  FusionGuard fg(&fusion);

  std::vector<int64_t> shape({10, 11});

  auto tv0 = makeConcreteTensor(shape);
  fusion.addInput(tv0);

  // [I, B]
  auto tv1 = sum(tv0, {1}, true);
  // [I]
  auto tv2 = squeeze(tv1, std::vector<int64_t>{shape[0], 1});
  fusion.addOutput(tv2);

  NVF_CHECK(tv2->nDims() == 1, "Unexpected squeeze result: ", tv2->toString());

  // [I, R]
  auto tv3 = sum(tv0, {1});
  // tv3 has only one non-reduction axis. The extent of the first axis
  // is not one, so squeeze should fail.
  // NOLINTNEXTLINE(cppcoreguidelines-avoid-goto,hicpp-avoid-goto)
  ASSERT_ANY_THROW(squeeze(tv3, std::vector<int64_t>{shape[0], 1}));

  auto options = at::TensorOptions().dtype(at::kFloat).device(at::kCUDA, 0);
  at::Tensor t0 = at::randn({10, 11}, options);
  std::vector<c10::IValue> aten_inputs = {t0};

  FusionExecutor fe;
  fe.compileFusion(&fusion, aten_inputs);
  auto cg_outputs = fe.runFusion(aten_inputs);

  auto ref = t0.sum(1, true).squeeze(-1);

  testValidate(&fusion, cg_outputs, aten_inputs, {ref}, __LINE__, __FILE__);
}

TEST_F(NVFuserTest, FusionContigPredicate_CUDA) {
  Fusion fusion;
  FusionGuard fg(&fusion);

  auto tv0 = makeSymbolicTensor(2);
  fusion.addInput(tv0);
  auto tv1 = set(tv0);
  auto tv2 = broadcast(tv1, {false, true, false});
  fusion.addOutput(tv2);

  tv2->merge(-2, -1);
  tv2->merge(-2, -1);
  tv2->split(-1, 100);
  tv0->computeAt(tv2, -1);

  GpuLower gpulw(&fusion);
  gpulw.run();
  NVF_CHECK(PredicatedChecker::isPredicated(tv1, gpulw));

  auto options = at::TensorOptions().dtype(at::kFloat).device(at::kCUDA, 0);
  at::Tensor t0 = at::randn({3, 4}, options);

  FusionExecutor fe;
  fe.compileFusion(&fusion, {t0});
  auto cg_outputs = fe.runFusion({t0});

  auto ref = t0.unsqueeze(1);

  testValidate(fe.kernel(), cg_outputs, {t0}, {ref}, __LINE__, __FILE__);
}

// Repro of https://github.com/csarofeen/pytorch/issues/1777
TEST_F(NVFuserTest, FusionDivScalarLhs_CUDA) {
  // tv1 = 2.0 / tv0
  Fusion fusion;
  FusionGuard fg(&fusion);

  TensorView* tv0 = makeSymbolicTensor(2);
  fusion.addInput(tv0);
  TensorView* tv1 = div(IrBuilder::create<Val>(2.0), tv0);
  fusion.addOutput(tv1);

  auto options = at::TensorOptions().dtype(at::kFloat).device(at::kCUDA, 0);
  auto t0 = at::randn({3, 3}, options);
  // There's no overload div(Scalar, Tensor) in ATen
  auto aten_output = at::div(
      at::native::wrapped_scalar_tensor(at::Scalar(2.0), options.device()), t0);

  FusionExecutor fe;
  fe.compileFusion(&fusion, {t0});
  auto cg_outputs = fe.runFusion({t0});

  testValidate(&fusion, cg_outputs, {t0}, {aten_output}, __LINE__, __FILE__);
}

// Repro of an issue of the reduction scheduler with a broadcast
// domain concretized to multiple domains that are not proven to have
// the same extent
TEST_F(NVFuserTest, FusionRepro1713_CUDA) {
  auto fusion = std::make_unique<Fusion>();
  FusionGuard fg(fusion.get());

  auto tv0 = makeSymbolicTensor(2);
  auto tv1 = makeSymbolicTensor(2);
  auto tv2 = makeSymbolicTensor(1);
  fusion->addInput(tv0);
  fusion->addInput(tv1);
  fusion->addInput(tv2);
  auto tv3 = broadcast(tv2, {false, true});

  auto tv4 = add(tv3, tv0);

  auto tv5 = add(tv3, tv1);
  auto tv6 = sum(tv5, {0});
  fusion->addOutput(tv4);
  fusion->addOutput(tv6);

  auto options = at::TensorOptions().dtype(at::kFloat).device(at::kCUDA, 0);
  at::Tensor t0 = at::randn({1024, 204800}, options);
  // Original repro had the same shape as t0, but this should work
  // with a different extent at the second axis
  at::Tensor t1 = at::randn({1024, 123}, options);
  at::Tensor t2 = at::randn({1024}, options);
  std::vector<c10::IValue> aten_inputs({t0, t1, t2});

  FusionExecutorCache executor_cache(std::move(fusion));
  auto cg_outputs = executor_cache.runFusionWithInputs(aten_inputs);

  auto t3 = t2.unsqueeze(-1);
  auto t4 = t3 + t0;
  auto t5 = t3 + t1;
  auto t6 = sum(t5, {0});

  testValidate(
      executor_cache.fusion(),
      cg_outputs,
      {t0, t1, t2},
      {t4, t6},
      __LINE__,
      __FILE__);
}

TEST_F(NVFuserTest, FusionExpand_CUDA) {
  auto fusion = std::make_unique<Fusion>();
  FusionGuard fg(fusion.get());

  auto w = 2, x = 3, z = 5;
  auto y = 4L;

  // Test
  // a simple expand
  // Expand that's propagated
  // expand_as
  // symbolic expand

  // x
  auto tv0 = makeSymbolicTensor(1);
  fusion->addInput(tv0);

  auto tv1 = broadcast(tv0, {false, true});
  auto tv2 = expand(tv1, {tv0->axis(0)->extent(), IrBuilder::create<Val>(y)});

  // x
  auto tv3 = makeSymbolicTensor(1);
  fusion->addInput(tv3);
  auto tv4 = broadcast(tv3, {false, true});
  auto tv5 = add(tv4, tv2);
  // [x, e_y]

  // [x, y, z]
  auto tv6 = makeSymbolicTensor(3);
  fusion->addInput(tv6);

  // Disjoint set op will cause a segmentation for just this op.
  auto tmp_7 = set(tv6);
  fusion->addOutput(tmp_7);

  auto tv7 = broadcast(tv5, {false, false, true});

  auto tv8 = expand_as(tv7, tv6);
  // [x, e_y, e_z]

  auto w_symbolic = IrBuilder::create<Val>(DataType::Int);
  fusion->addInput(w_symbolic);

  auto tv9 = broadcast(tv8, {true, false, false, false});
  //[1, x, e_y, e_z]

  auto tv10 = expand(
      tv9,
      {w_symbolic,
       tv9->axis(1)->extent(),
       tv9->axis(2)->expandedExtent(),
       tv9->axis(3)->expandedExtent()});

  fusion->addOutput(tv10);

  auto options = at::TensorOptions().dtype(at::kFloat).device(at::kCUDA, 0);
  at::Tensor t0 = at::randn({x}, options);
  at::Tensor t3 = at::randn({x}, options);
  at::Tensor t6 = at::randn({x, y, z}, options);

  FusionExecutorCache executor_cache(std::move(fusion));

  auto cg_outputs = executor_cache.runFusionWithInputs({t0, t3, t6, w});
  auto cg_out = cg_outputs[1];

  NVF_ERROR(cg_out.size(0) == w);
  NVF_ERROR(cg_out.size(1) == x);
  NVF_ERROR(cg_out.size(2) == y);
  NVF_ERROR(cg_out.size(3) == z);
  NVF_ERROR(cg_out.stride(0) == 0);
  NVF_ERROR(cg_out.stride(1) == 1);
  NVF_ERROR(cg_out.stride(2) == 0);
  NVF_ERROR(cg_out.stride(3) == 0);

  auto t10 = t0.unsqueeze(-1)
                 .expand({x, y})
                 .add(t3.unsqueeze(-1))
                 .unsqueeze(-1)
                 .expand_as(t6)
                 .unsqueeze(0)
                 .expand({w, x, y, z});

  testValidate(
      executor_cache.fusion(),
      cg_outputs,
      {t0, t3, t6, w},
      {t6, t10},
      __LINE__,
      __FILE__);
}

TEST_F(NVFuserTest, FusionExpandIssue1751_CUDA) {
  auto fusion = std::make_unique<Fusion>();
  FusionGuard fg(fusion.get());

  auto x = 3L;
  auto y = 4, z = 5;

  // y, z
  auto tv0 = makeSymbolicTensor(2);
  fusion->addInput(tv0);

  auto tv1 = broadcast(tv0, {true, false, false});

  // Two ways to propagate extents as is: use -1 or explicitly pass
  // the extent vals.

  auto tv2 = expand(
      tv1,
      {IrBuilder::create<Val>(x),
       IrBuilder::create<Val>(-1L),
       IrBuilder::create<Val>(-1L)});

  auto tv3 = expand(
      tv1,
      {IrBuilder::create<Val>(x),
       tv0->axis(0)->extent(),
       tv0->axis(1)->extent()});

  fusion->addOutput(tv2);
  fusion->addOutput(tv3);

  auto options = at::TensorOptions().dtype(at::kFloat).device(at::kCUDA, 0);
  at::Tensor t0 = at::randn({y, z}, options);

  FusionExecutorCache executor_cache(std::move(fusion));

  auto cg_outputs = executor_cache.runFusionWithInputs({t0});

  for (const auto& cg_out : cg_outputs) {
    NVF_ERROR(cg_out.size(0) == x);
    NVF_ERROR(cg_out.size(1) == y);
    NVF_ERROR(cg_out.size(2) == z);
  }

  auto t2 = t0.expand({x, y, z});

  testValidate(
      executor_cache.fusion(), cg_outputs, {t0}, {t2, t2}, __LINE__, __FILE__);
}

// TODO: Make sure the kernel uses the expanded concrete size instead
// of the symbolic size
TEST_F(NVFuserTest, FusionExpandToConcrete_CUDA) {
  auto fusion = std::make_unique<Fusion>();
  FusionGuard fg(fusion.get());

  auto x = 3L, y = 4L;

  auto tv0 = makeSymbolicTensor(1);
  fusion->addInput(tv0);

  auto tv1 = broadcast(tv0, {true, false});

  auto tv2 =
      expand(tv1, {IrBuilder::create<Val>(x), IrBuilder::create<Val>(y)});

  fusion->addOutput(tv2);

  auto options = at::TensorOptions().dtype(at::kFloat).device(at::kCUDA, 0);
  at::Tensor t0 = at::randn({y}, options);

  FusionExecutorCache executor_cache(std::move(fusion));

  auto cg_outputs = executor_cache.runFusionWithInputs({t0});

  for (const auto& cg_out : cg_outputs) {
    NVF_ERROR(cg_out.size(0) == x);
    NVF_ERROR(cg_out.size(1) == y);
  }

  auto t2 = t0.expand({x, y});

  testValidate(
      executor_cache.fusion(), cg_outputs, {t0}, {t2}, __LINE__, __FILE__);
}

TEST_F(NVFuserTest, FusionReproNoncontigBroadcast_CUDA) {
  auto fusion = std::make_unique<Fusion>();
  FusionGuard fg(fusion.get());

  auto options = at::TensorOptions().dtype(at::kHalf).device(at::kCUDA, 0);
  at::Tensor t0 = at::randn({4, 32, 16, 112, 112}, options).transpose(-1, -2);
  at::Tensor t1 = at::randn({32, 1, 112, 1}, options).transpose(-1, -2);

  auto tv0 = TensorViewBuilder()
                 .ndims(5)
                 .contiguity({true, true, false, false, false}) // ttfff
                 .shape({-1, -1, -1, -1, -1})
                 .dtype(DataType::Half)
                 .build();
  auto tv1 = TensorViewBuilder()
                 .ndims(4)
                 .contiguity({true, std::nullopt, std::nullopt, true})
                 .shape({-1, 1, 1, -1})
                 .dtype(DataType::Half)
                 .build();

  fusion->addInput(tv0);
  fusion->addInput(tv1);

  auto tv2 = add(tv0, tv1);

  fusion->addOutput(tv2);

  std::vector<c10::IValue> aten_inputs({t0, t1});

  FusionExecutorCache executor_cache(std::move(fusion));
  auto cg_outputs = executor_cache.runFusionWithInputs(aten_inputs);

  auto t2 = t0 + t1;

  testValidate(
      executor_cache.fusion(), cg_outputs, {t0, t1}, {t2}, __LINE__, __FILE__);
}

TEST_F(NVFuserTest, FusionTransformPropagateSibling_CUDA) {
  // https://github.com/csarofeen/pytorch/issues/1760
  Fusion fusion;
  FusionGuard fg(&fusion);

  auto tv0 = makeSymbolicTensor(2);
  fusion.addInput(tv0);

  auto tvs = Welford(tv0, {1});
  fusion.addOutput(tvs.var_sum);

  tvs.avg->split(1, 1);
  tvs.avg->split(1, 2);
  tvs.avg->split(1, 3);
  tvs.var_sum->split(1, 1);
  tvs.var_sum->split(1, 2);
  tvs.var_sum->split(1, 3);
  tvs.n->split(1, 1);
  tvs.n->split(1, 2);
  tvs.n->split(1, 3);

  auto var_sum_rf = ir_utils::rfactorHelper(tvs.var_sum, {1, 4});

  TransformPropagatorWithCheck propagator(var_sum_rf);
  MaxRootDomainInfoSpanningTree(var_sum_rf).traverse(&propagator);

  auto rf_tvs = ir_utils::producerTvsOf(tvs.var_sum);

  std::vector<std::vector<TensorView*>> siblings = {
      {tvs.avg, tvs.var_sum, tvs.n}, rf_tvs};
  for (const auto& tensors : siblings) {
    for (auto t1 : tensors) {
      for (auto t2 : tensors) {
        NVF_CHECK(TransformReplay::fullSelfMatching(t1, t2));
      }
    }
  }
}

TEST_F(NVFuserTest, FusionTransformPropagateSelectorSibling_CUDA) {
  Fusion fusion;
  FusionGuard fg(&fusion);

  auto tv0 = makeSymbolicTensor(2);
  fusion.addInput(tv0);

  auto tvs = Welford(tv0, {1});
  fusion.addOutput(tvs.var_sum);

  tvs.avg->split(1, 1);
  tvs.avg->split(1, 2);
  tvs.avg->split(1, 3);
  tvs.var_sum->split(1, 1);
  tvs.var_sum->split(1, 2);
  tvs.var_sum->split(1, 3);
  tvs.n->split(1, 1);
  tvs.n->split(1, 2);
  tvs.n->split(1, 3);

  auto var_sum_rf = ir_utils::rfactorHelper(tvs.var_sum, {1, 4});

  struct DisableTv0 : public MaxInfoSpanningTree::Selector {
    TensorView* tv0;
    bool allowC2P(TensorView* from, TensorView* to) override {
      return from != tv0 && to != tv0;
    };
    bool allowP2C(TensorView* from, TensorView* to) override {
      return from != tv0 && to != tv0;
    };
    bool allowSibling(TensorView* from, TensorView* to) override {
      return true;
    }
    DisableTv0(TensorView* tv0) : tv0(tv0) {}
  } selector1(tv0);

  struct DisableTv0AndSibling : public DisableTv0 {
    bool allowSibling(TensorView* from, TensorView* to) override {
      return false;
    }
    using DisableTv0::DisableTv0;
  } selector2(tv0);

  TransformPropagatorWithCheck propagator(var_sum_rf);
  MaxRootDomainInfoSpanningTree good_path(var_sum_rf, &selector1);
  MaxRootDomainInfoSpanningTree bad_path(var_sum_rf, &selector2);

  auto rf_tvs = ir_utils::producerTvsOf(tvs.var_sum);

  auto check = [&]() {
    std::vector<std::vector<TensorView*>> siblings = {
        {tvs.avg, tvs.var_sum, tvs.n}, rf_tvs};
    for (const auto& tensors : siblings) {
      for (auto t1 : tensors) {
        for (auto t2 : tensors) {
          NVF_CHECK(TransformReplay::fullSelfMatching(t1, t2));
        }
      }
    }
  };

  bad_path.traverse(&propagator);
  ASSERT_ANY_THROW(check());
  good_path.traverse(&propagator);
  check();
}

TEST_F(NVFuserTest, FusionTransformPropagatePosition_CUDA) {
  Fusion fusion;
  FusionGuard fg(&fusion);

  auto tv0 = makeSymbolicTensor(4);
  auto tv1 = makeSymbolicTensor(6);
  fusion.addInput(tv0);

  auto tv2 = broadcast(tv0, {false, false, true, false, false, true});
  auto tv3 = add(tv1, tv2);
  fusion.addOutput(tv3);

  tv0->merge(2);
  tv0->merge(0);
  TransformPropagatorWithCheck propagator(tv0);
  MaxRootDomainInfoSpanningTree(tv0).traverse(&propagator);

  NVF_CHECK(tv1->nDims() == 4);
}

TEST_F(NVFuserTest, FusionIgnoreZeroDimReduction_CUDA) {
  auto fusion = std::make_unique<Fusion>();
  FusionGuard fg(fusion.get());

  auto tv0 = makeSymbolicTensor(1);
  fusion->addInput(tv0);
  auto tv1 = sum(tv0, {0});
  // tv1 is effectively a zero-dim tensor as it only has a reduction
  // axis.
  // Reducing it further is converted to just a set op.
  auto tv2 = sum(tv1, {0});
  fusion->addOutput(tv2);

  auto tv2_def = dynamic_cast<LoadStoreOp*>(tv2->definition());
  NVF_CHECK(
      tv2_def != nullptr,
      "Expected LoadStoreOp but found ",
      tv2->definition()->toString());

  auto options = at::TensorOptions().dtype(at::kFloat).device(at::kCUDA, 0);
  auto t0 = at::randn({12345}, options);
  std::vector<c10::IValue> aten_inputs({t0});

  FusionExecutorCache executor_cache(std::move(fusion));
  auto cg_outputs = executor_cache.runFusionWithInputs(aten_inputs);

  auto ref = sum(t0, {0});

  testValidate(
      executor_cache.fusion(),
      cg_outputs,
      aten_inputs,
      {ref},
      __LINE__,
      __FILE__);
}

// Repro of issue #1770
TEST_F(NVFuserTest, FusionIssue1770Repro_CUDA) {
  auto fusion = std::make_unique<Fusion>();
  FusionGuard fg(fusion.get());

  auto tv0 = makeSymbolicTensor(1);
  fusion->addInput(tv0);
  auto tv1 = makeSymbolicTensor(1);
  fusion->addInput(tv1);

  auto tv2 = ge(tv0, tv1);
  auto tv3 =
      where(tv2, IrBuilder::create<Val>(1.0), IrBuilder::create<Val>(2.0));
  fusion->addOutput(tv3);

  std::vector<int64_t> shape({999});
  auto options = at::TensorOptions().dtype(at::kFloat).device(at::kCUDA, 0);
  at::Tensor t0 = at::randn(shape, options);
  at::Tensor t1 = at::randn(shape, options);
  std::vector<c10::IValue> aten_inputs({t0, t1});

  FusionExecutorCache executor_cache(std::move(fusion));
  auto cg_outputs = executor_cache.runFusionWithInputs(aten_inputs);

  auto ref = where(t0 >= t1, 1.0, 2.0);

  testValidate(
      executor_cache.fusion(),
      cg_outputs,
      aten_inputs,
      {ref},
      __LINE__,
      __FILE__);
}

TEST_F(NVFuserTest, FusionTransformPropagatorSelector_CUDA) {
  auto fusion = std::make_unique<Fusion>();
  FusionGuard fg(fusion.get());

  auto tv0 = makeSymbolicTensor(1);
  fusion->addInput(tv0);
  auto tv1 = makeSymbolicTensor(1);
  fusion->addInput(tv1);

  auto tv2 = add(tv0, tv1);

  auto tv3 = sin(tv2);
  auto tv4 = cos(tv2);

  fusion->addOutput(tv3);
  fusion->addOutput(tv4);

  tv2->split(0, 10);

  struct Selector : public MaxInfoSpanningTree::Selector {
    TensorView* tv0;
    TensorView* tv3;
    bool allowC2P(TensorView* from, TensorView* to) override {
      return to == tv0;
    }
    bool allowP2C(TensorView* from, TensorView* to) override {
      return to == tv3;
    }
    bool allowSibling(TensorView* from, TensorView* to) override {
      return false;
    }
    Selector(TensorView* tv0, TensorView* tv3) : tv0(tv0), tv3(tv3) {}
  } selector(tv0, tv3);

  TransformPropagatorWithCheck propagator(tv2);
  MaxRootDomainInfoSpanningTree(tv2, &selector).traverse(&propagator);

  NVF_CHECK(tv0->nDims() == 2);
  NVF_CHECK(tv1->nDims() == 1);
  NVF_CHECK(tv2->nDims() == 2);
  NVF_CHECK(tv3->nDims() == 2);
  NVF_CHECK(tv4->nDims() == 1);
}

TEST_F(NVFuserTest, FusionTransformPropagatorPos_CUDA) {
  auto fusion = std::make_unique<Fusion>();
  FusionGuard fg(fusion.get());

  auto tv0 = makeConcreteTensor({22, 105});
  fusion->addInput(tv0);

  auto tv1 = sin(tv0);
  fusion->addOutput(tv1);

  tv1->split(0, 2);
  tv1->split(-1, 3);
  tv1->split(-1, 5);

  TransformPropagatorWithCheck propagator(tv1, 2);
  MaxRootDomainInfoSpanningTree(tv1, 2).traverse(&propagator);

  auto expect = makeConcreteTensor({22, 105});
  expect->split(0, 2);
  NVF_CHECK(TransformReplay::fullSelfMatching(expect, tv0));
}

TEST_F(NVFuserTest, FusionMaxRootDomainInfoSpanningTreePrintTwice_CUDA) {
  auto fusion = std::make_unique<Fusion>();
  FusionGuard fg(fusion.get());

  auto tv0 = makeSymbolicTensor(3);
  fusion->addInput(tv0);

  auto tv1 = sum(tv0, {0});
  auto tv2 = neg(tv1);

  fusion->addOutput(tv2);

  tv1->split(0, 10);

  struct Printer : public MaxInfoSpanningTree::Propagator {
    std::stringstream ss;
    void propagateC2P(TensorView* from, TensorView* to) override {
      ss << "propagateC2P" << std::endl;
      ss << "from: " << from->name() << std::endl;
      ss << "to: " << to->name() << std::endl;
    }
    void propagateP2C(TensorView* from, TensorView* to) override {
      ss << "propagateP2C" << std::endl;
      ss << "from: " << from->name() << std::endl;
      ss << "to: " << to->name() << std::endl;
    }
    void propagateSibling(TensorView* from, TensorView* to) override {
      ss << "propagateSibling" << std::endl;
      ss << "from: " << from->name() << std::endl;
      ss << "to: " << to->name() << std::endl;
    }
  } printer1, printer2;
  printer1.ss << std::endl;
  printer2.ss << std::endl;

  MaxRootDomainInfoSpanningTree path(tv1);
  path.traverse(&printer1);
  path.traverse(&printer2);

  auto expect = R"ESCAPE(
propagateC2P
from: 1
to: 0
propagateP2C
from: 1
to: 2
)ESCAPE";
  NVF_CHECK(printer1.ss.str() == expect);
  NVF_CHECK(printer2.ss.str() == expect);
}

TEST_F(NVFuserTest, FusionTransformPropagatorNoOverwrite_CUDA) {
  auto fusion = std::make_unique<Fusion>();
  FusionGuard fg(fusion.get());

  auto tv0 = makeSymbolicTensor(1);
  fusion->addInput(tv0);
  auto tv1 = broadcast(tv0, {true, false, true});
  auto tv2 = sin(tv1);
  fusion->addOutput(tv2);

  tv0->split(0, 2);
  tv2->split(1, 2);
  tv2->split(0, 4);

  MaxRootDomainInfoSpanningTree path1(tv2);
  TransformPropagatorWithCheck propagator1(tv2);
  path1.traverse(&propagator1);

  MaxRootDomainInfoSpanningTree path2(tv0);
  TransformPropagatorWithCheck propagator2(tv0);
  path2.traverse(&propagator2);

  NVF_CHECK(tv1->axis(0)->isBroadcast());
  NVF_CHECK(tv1->axis(1)->isBroadcast());
  NVF_CHECK(!tv1->axis(2)->isBroadcast());
  NVF_CHECK(!tv1->axis(3)->isBroadcast());
  NVF_CHECK(tv1->axis(4)->isBroadcast());

  auto expect = makeSymbolicTensor(3);
  expect->split(1, 2);
  expect->split(0, 4);
  NVF_CHECK(TransformReplay::fullSelfMatching(expect, tv1));
}

TEST_F(NVFuserTest, FusionIssue1785Repro_CUDA) {
  Fusion fusion;
  FusionGuard fg(&fusion);

  // Set up your input tensor views
  TensorView* tv0 = makeContigTensor(1);
  TensorView* tv1 = makeContigTensor(2);

  // Register your inputs
  fusion.addInput(tv0);
  fusion.addInput(tv1);

  auto tv2 = set(tv0);
  // [B, I]
  auto tv3 = broadcast(tv2, {true, false});
  auto tv4 = add(tv3, tv1);
  auto tv5 = set(tv4);

  // Register your outputs
  fusion.addOutput(tv5);

  tv5->split(0, 8);
  tv5->split(-1, 8);

  // [Serial, TIDy, TIDX, Serial]

  tv4->computeAt(tv5, -2);
  tv3->computeAt(tv4, -1);
  tv2->computeAt(tv3, 0);
  tv2->split(0, 8);
  tv2->axis(0)->parallelize(ParallelType::TIDx);
  tv1->computeAt(tv5, -2);

  tv5->axis(1)->parallelize(ParallelType::TIDy);
  tv5->axis(2)->parallelize(ParallelType::TIDx);

  auto options = at::TensorOptions().dtype(at::kFloat).device(at::kCUDA, 0);

  at::Tensor in1 = at::randn({16}, options);
  at::Tensor in2 = at::randn({12, 16}, options);

  FusionExecutor fe;
  fe.compileFusion(&fusion, {in1, in2});
  auto cg_outputs = fe.runFusion({in1, in2});

  testValidate(&fusion, cg_outputs, {in1, in2}, __LINE__, __FILE__);
}

TEST_F(NVFuserTest, FusionSkipReplay_CUDA) {
  {
    Fusion fusion;
    FusionGuard fg(&fusion);

    TensorView* tv0 = makeContigTensor(1);
    TensorView* tv1 = makeContigTensor(2);
    fusion.addInput(tv0);
    fusion.addInput(tv1);

    auto tv2 = broadcast(tv0, {false, true});
    auto tv3 = add(tv2, tv1);
    fusion.addOutput(tv3);

    tv3->split(1, 2, false);

    TransformPropagatorWithCheck propagator(tv3);
    MaxRootDomainInfoSpanningTree(tv3).traverse(&propagator);
  }

  {
    Fusion fusion;
    FusionGuard fg(&fusion);

    TensorView* tv0 = makeContigTensor(3);
    fusion.addInput(tv0);

    auto tv1 = sum(tv0, {0, 2});
    auto tv2 = sin(tv1);
    fusion.addOutput(tv2);

    tv0->split(1, 2, false);

    TransformPropagatorWithCheck propagator(tv0);
    MaxRootDomainInfoSpanningTree(tv0).traverse(&propagator);
  }
}

TEST_F(NVFuserTest, FusionInlineRepro1803_CUDA) {
  Fusion fusion;
  FusionGuard fg(&fusion);

  TensorView* tv0 = makeContigTensor(2);

  fusion.addInput(tv0);
  auto tv1 = set(tv0);
  auto tvs = Welford(tv1, {1});
  auto tvo = set(tvs.var_sum);
  fusion.addOutput(tvo);

  tvo->split(0, 16);
  tvo->axis(1)->parallelize(ParallelType::Unroll);

  tv0->computeAt(tvo, -1, ComputeAtMode::BestEffort);

  NVF_CHECK(
      tvs.var_sum->getComputeAtPosition() == tvs.avg->getComputeAtPosition());
  NVF_CHECK(
      tvs.var_sum->getComputeAtPosition() == tvs.n->getComputeAtPosition());
  NVF_CHECK(tvs.var_sum->getComputeAtPosition() == 1);
}

// Unit test for the transform selection logic
TEST_F(NVFuserTest, FusionBoundedDirectionSelection1_CUDA) {
  Fusion fusion;
  FusionGuard fg(&fusion);

  TensorView* tv0 = makeContigTensor(2);

  fusion.addInput(tv0);
  auto tv1 = set(tv0);
  auto tv2 = set(tv1);
  auto tv3 = add(tv2, tv1);
  fusion.addOutput(tv3);

  tv3->split(-1, 5);
  tv3->split(-1, 8);

  scheduler_utils::BoundedDirectionalTransformPropagator::backward(
      tv3, -1, {tv0, tv2});

  // Check that the splits are replayed on tv2
  NVF_ERROR(
      tv2->nDims() == tv3->nDims(),
      "Propagator didn't propagate to tv2: ",
      tv2->toString());

  // Check that the splits are replayed on tv1 as well. Even though
  //  one of its consumers, tv2, is part of the boundary, another
  //  consumer is not a boundary, so tv1 should be transformed as well.
  NVF_ERROR(
      tv1->nDims() == tv3->nDims(),
      "Propagator didn't propagate to tv1: ",
      tv1->toString());
}

TEST_F(NVFuserTest, FusionIssueRepro1844_CUDA) {
  auto fusion = std::make_unique<Fusion>();
  FusionGuard fg(fusion.get());

  std::vector<int64_t> shape = {2, 1, 768};
  std::vector<int64_t> sum_to_shape = {768};
  std::vector<int64_t> sum_to_axes = {0, 1};
  double kProb = 0.5;

  std::vector<Val*> sum_to_symb;
  std::transform(
      sum_to_shape.begin(),
      sum_to_shape.end(),
      std::back_inserter(sum_to_symb),
      [](int64_t s) -> Val* { return IrBuilder::create<Val>(s); });

  TensorView* tv0 = makeContigConcreteTensor(shape);
  TensorView* tv1 = makeContigConcreteTensor(shape);
  TensorView* tv2 = makeContigConcreteTensor(shape, DataType::Bool);

  fusion->addInput(tv0);
  fusion->addInput(tv1);
  fusion->addInput(tv2);

  Val* prob = IrBuilder::create<Val>(kProb);
  auto grad_input = dropout_backward(tv1, tv2, prob);
  auto grad_gelu = gelu_backward(grad_input, tv0);
  auto grad_bias = sum_to(grad_gelu, sum_to_symb);

  fusion->addOutput(grad_gelu);
  fusion->addOutput(grad_bias);

  const auto options =
      at::TensorOptions().dtype(at::kFloat).device(at::kCUDA, 0);

  at::Tensor a = at::randn(shape, options);
  at::Tensor b = at::randn(shape, options);
  at::Tensor c = at::randn(shape, options);
  auto mask = at::gt(c, 0.0f);
  std::vector<c10::IValue> aten_inputs = {a, b, mask};

  FusionExecutorCache executor_cache(std::move(fusion));
  auto cg_outputs = executor_cache.runFusionWithInputs(aten_inputs);

  auto dinput = at::native_dropout_backward(b, mask, kProb);
  auto dgelu = at::gelu_backward(dinput, a, "none");
  auto dbias = dgelu.sum(sum_to_axes);

  testValidate(
      executor_cache.fusion(),
      cg_outputs,
      aten_inputs,
      {dgelu, dbias},
      __LINE__,
      __FILE__);
}

TEST_F(NVFuserTest, FusionInsertMagicZero1_CUDA) {
  Fusion fusion;
  FusionGuard fg(&fusion);

  auto tv0 = makeSymbolicTensor(2);
  fusion.addInput(tv0);

  auto tv1 = add(tv0, IrBuilder::create<Val>(1.0));
  auto tv2 = set(tv1);
  fusion.addOutput(tv2);

  tv2->split(0, 32);
  tv2->split(-1, 2);
  tv2->reorder({{1, 2}, {2, 1}});
  tv2->merge(0);

  TransformPropagatorWithCheck propagator(tv2);
  MaxRootDomainInfoSpanningTree(tv2).traverse(&propagator);

  tv0->computeAt(tv2, 1);

  // The predicate of tv2 should be protected with magic zero
  GpuLower gpulw(&fusion);
  gpulw.run();
  NVF_CHECK(
      PredicateMagicZeroChecker::isProtected(tv2, gpulw),
      "Failed to protect the predicates of ",
      tv2->toString());
}

TEST_F(NVFuserTest, FusionExpandRepro1860_CUDA) {
  auto fusion_ptr = std::make_unique<Fusion>();
  Fusion& fusion = *fusion_ptr;
  FusionGuard fg(&fusion);
  std::vector<std::optional<bool>> contiguity(3, std::nullopt);

  std::vector<int64_t> shape{1, -1, -1};
  TensorView* tv0 = makeContigConcreteTensor(shape);
  fusion.addInput(tv0);
  TensorView* tv1 = makeContigConcreteTensor(shape);
  fusion.addInput(tv1);
  TensorView* tv2 = makeContigConcreteTensor(shape);
  fusion.addInput(tv2);

  std::vector<IterDomain*> domain1(3, nullptr);
  for (const auto i : c10::irange(3)) {
    if (i == 0) {
      domain1[i] = IterDomainBuilder(
                       FusionGuard::getCurFusion()->zeroVal(),
                       IrBuilder::create<Val>(1L, DataType::Index))
                       .iter_type(IterType::Broadcast)
                       .build();
    } else {
      domain1[i] =
          IterDomainBuilder(
              FusionGuard::getCurFusion()->zeroVal(),
              IrBuilder::create<Val>(1L, DataType::Index))
              .expanded_extent(IrBuilder::create<Val>(1L + i, DataType::Index))
              .iter_type(IterType::Broadcast)
              .build();
    }
  }

  TensorView* tv22 = IrBuilder::create<TensorView>(
      IrBuilder::create<TensorDomain>(domain1, contiguity), DataType::Float);

  fusion.addInput(tv22);

  auto tv3 = add(tv0, tv1);
  auto tv4 = softmax(tv3, 0);
  auto tv5 = add(tv4, tv22);
  fusion.addOutput(tv5);

  auto options = at::TensorOptions().dtype(at::kFloat).device(at::kCUDA, 0);

  at::Tensor input1 = at::randn({1, 2, 3}, options);
  at::Tensor input2 = at::randn({1, 2, 3}, options);
  at::Tensor input3 = at::randn({1, 2, 3}, options);
  at::Tensor input4 = at::randn({1, 1, 1}, options).expand({1, 2, 3});
  std::vector<c10::IValue> aten_inputs = {input1, input2, input3, input4};

  FusionExecutorCache executor_cache(std::move(fusion_ptr));
  auto outputs = executor_cache.runFusionWithInputs(aten_inputs);
}

TEST_F(NVFuserTest, FusionExpandReduce_CUDA) {
  auto fusion = std::make_unique<Fusion>();
  FusionGuard fg(fusion.get());

  auto tv0 = makeConcreteTensor({1, 8});
  fusion->addInput(tv0);

  auto tv1 =
      expand(tv0, {IrBuilder::create<Val>(12L), IrBuilder::create<Val>(8L)});

  auto tv2 = sum(tv1, {0});
  fusion->addOutput(tv2);

  auto options = at::TensorOptions().dtype(at::kFloat).device(at::kCUDA, 0);
  auto t0 = at::randn({1, 8}, options);

  FusionExecutorCache executor_cache(std::move(fusion));
  auto cg_outputs = executor_cache.runFusionWithInputs({t0});

  auto ref = t0.expand({12, 8}).sum({0});

  testValidate(
      executor_cache.fusion(), cg_outputs, {t0}, {ref}, __LINE__, __FILE__);
}

// Predicate elimination issue repro:
TEST_F(NVFuserTest, FusionExpandReduce2_CUDA) {
  auto fusion = std::make_unique<Fusion>();
  FusionGuard fg(fusion.get());

  auto tv0 = makeConcreteTensor({1, 4});
  fusion->addInput(tv0);

  auto tv1 =
      expand(tv0, {IrBuilder::create<Val>(3L), IrBuilder::create<Val>(4L)});

  auto tv2 = sum(tv1, {0});
  fusion->addOutput(tv2);

  // tv2[r{3}, i{4}]
  tv2->split(0, NamedScalar::getParallelDim(ParallelType::TIDy));
  tv2->axis(1)->parallelize(ParallelType::TIDy);
  tv2->split(0, NamedScalar::getParallelDim(ParallelType::BIDy), false);
  tv2->axis(0)->parallelize(ParallelType::BIDy);
  tv2->split(-1, NamedScalar::getParallelDim(ParallelType::TIDx));
  tv2->axis(-1)->parallelize(ParallelType::TIDx);
  tv2->axis(-2)->parallelize(ParallelType::BIDx);
  // [rBIDy, rO, rTIDy, iBIDx, iTIDx]
  tv2->reorder({{-2, 0}, {-1, 1}, {2, 2}});
  // [iBIDx, iTIDx, rTIDy, rBIDy, rO]
  auto tv3 = tv2->rFactor({-1});

  TransformPropagatorWithCheck propagator(tv3);
  MaxRootDomainInfoSpanningTree(tv3).traverse(&propagator);
  scheduler_utils::parallelizeAllLike(tv3);
  tv0->computeAt(tv3, -1, ComputeAtMode::MostInlined);

  auto options = at::TensorOptions().dtype(at::kFloat).device(at::kCUDA, 0);
  auto t0 = at::randn({1, 4}, options);

  FusionExecutor fe;
  fe.compileFusion(fusion.get(), {t0}, LaunchParams(-1, 2, -1, 4, 2, 1));
  auto cg_outputs = fe.runFusion({t0}, LaunchParams(-1, 2, -1, 4, 2, 1));

  auto ref = t0.expand({3, 4}).sum({0});

  testValidate(
      fusion.get(),
      cg_outputs,
      {t0},
      {ref},
      __LINE__,
      __FILE__,
      "",
      LaunchParams(-1, 2, -1, 4, 2, 1));
}

TEST_F(NVFuserTest, FusionVectorComponentReduce_CUDA) {
  auto fusion = std::make_unique<Fusion>();
  FusionGuard fg(fusion.get());

  auto tv0 = makeSymbolicTensor(1, DataType::ComplexFloat);
  fusion->addInput(tv0);
  auto tv1 = view_as_real(tv0);
  auto tv2 = sum(tv1, {-1});
  fusion->addOutput(tv2);

  inlineMost();

  auto options =
      at::TensorOptions().dtype(at::kComplexFloat).device(at::kCUDA, 0);
  auto t0 = at::randn({1024}, options);

  FusionExecutor fe;
  fe.compileFusion(fusion.get(), {t0});
  auto cg_outputs = fe.runFusion({t0});

  auto ref = at::view_as_real(t0).sum({-1});

  testValidate(fusion.get(), cg_outputs, {t0}, {ref}, __LINE__, __FILE__, "");
}

TEST_F(NVFuserTest, FusionExpandBadShapeTest_CUDA) {
  auto fusion_ptr = std::make_unique<Fusion>();
  Fusion& fusion = *fusion_ptr;
  FusionGuard fg(&fusion);
  std::vector<std::optional<bool>> contiguity{false, std::nullopt};

  auto tv0 = makeSymbolicTensor(2);
  fusion.addInput(tv0);

  std::vector<IterDomain*> domains = {
      IterDomainBuilder(
          FusionGuard::getCurFusion()->zeroVal(),
          IrBuilder::create<Val>(DataType::Index))
          .build(),
      IterDomainBuilder(
          FusionGuard::getCurFusion()->zeroVal(),
          FusionGuard::getCurFusion()->oneVal())
          .expanded_extent(IrBuilder::create<Val>(10L, DataType::Index))
          .iter_type(IterType::Broadcast)
          .build()};

  // expand to 10
  TensorView* tv22 = IrBuilder::create<TensorView>(
      IrBuilder::create<TensorDomain>(domains, contiguity), DataType::Float);

  fusion.addInput(tv22);

  auto tv3 = add(tv0, tv22);
  fusion.addOutput(tv3);

  auto options = at::TensorOptions().dtype(at::kFloat).device(at::kCUDA, 0);

  // Incompatible shapes
  at::Tensor input1 = at::randn({2, 3}, options);
  // Passing expand size of 5, not 10. Should cause an error
  at::Tensor input4 = at::randn({2, 1}, options).expand({2, 5});

  std::vector<c10::IValue> aten_inputs = {input1, input4};

  FusionExecutorCache executor_cache(std::move(fusion_ptr));
  ASSERT_ANY_THROW(executor_cache.runFusionWithInputs(aten_inputs));
}

TEST_F(
    NVFuserTest,
    FusionPointwiseScheduleWithBroadcastAndTrivialReduction_CUDA) {
  Fusion fusion;
  FusionGuard fg(&fusion);

  auto tv0 = makeContigTensor(3);
  auto tv1 = makeContigTensor(2);
  fusion.addInput(tv0);
  fusion.addInput(tv1);
  auto tv2 = broadcast(tv0, {false, true, false, true, false, true});
  auto tv3 = sin(tv2);
  auto tv4 = add(tv3, tv1);
  auto tv5 = sum(tv4, {1});
  fusion.addOutput(tv5);

  auto options = at::TensorOptions().dtype(at::kFloat).device(at::kCUDA, 0);
  at::Tensor t0 = at::randn({100, 100, 10}, options);
  at::Tensor t1 = at::randn({10, 20}, options);

  auto aten_output = (t0.view({100, 1, 100, 1, 10, 1}).sin() + t1).squeeze(1);

  std::vector<c10::IValue> aten_inputs = {t0, t1};

  auto lparams = schedulePointwise(&fusion, aten_inputs);

  FusionExecutor fe;
  fe.compileFusion(&fusion, aten_inputs, lparams);
  auto cg_outputs = fe.runFusion(aten_inputs, lparams);

  testValidate(
      &fusion, cg_outputs, aten_inputs, {aten_output}, __LINE__, __FILE__);
}

TEST_F(NVFuserTest, FusionInliningMismatchedDims1_CUDA) {
  Fusion fusion;
  FusionGuard fg(&fusion);

  auto tv0 = makeConcreteTensor({2, 3, 4});
  fusion.addInput(tv0);
  auto tv1 = sin(tv0);
  auto tv2 = cos(tv1);
  auto tv3 = transpose(tv2, 1, 2);
  auto tv4 = exp(tv3);
  auto tv5 = tan(tv4);
  fusion.addOutput(tv5);

  inlineMost();

  NVF_CHECK(tv5->getComputeAtPosition() == 3);
  NVF_CHECK(tv4->getComputeAtPosition() == 3);
  NVF_CHECK(tv3->getComputeAtPosition() == 3);
  NVF_CHECK(tv2->getComputeAtPosition() == 1);
  NVF_CHECK(tv1->getComputeAtPosition() == 3);

  const auto options =
      at::TensorOptions().dtype(at::kFloat).device(at::kCUDA, 0);
  at::Tensor input = at::randn({2, 3, 4}, options);
  auto output = input.sin().cos().transpose(1, 2).exp().tan();

  FusionExecutor fe;
  fe.compileFusion(&fusion, {input});
  auto cg_outputs = fe.runFusion({input});

  testValidate(&fusion, cg_outputs, {input}, {output}, __LINE__, __FILE__);
}

TEST_F(NVFuserTest, FusionInliningMismatchedDims2_CUDA) {
  Fusion fusion;
  FusionGuard fg(&fusion);

  auto tv0 = makeConcreteTensor({2, 3, 4});
  fusion.addInput(tv0);
  auto tv1 = sin(tv0);
  auto tv2 = cos(tv1);
  auto tv3 = transpose(tv2, 1, 2);
  auto tv4 = exp(tv3);
  auto tv5 = tan(tv4);
  fusion.addOutput(tv5);

  inlineAllAt(tv5, -1, true);

  NVF_CHECK(tv5->getComputeAtPosition() == 3);
  NVF_CHECK(tv4->getComputeAtPosition() == 3);
  NVF_CHECK(tv3->getComputeAtPosition() == 3);
  NVF_CHECK(tv2->getComputeAtPosition() == 1);
  NVF_CHECK(tv1->getComputeAtPosition() == 1);

  const auto options =
      at::TensorOptions().dtype(at::kFloat).device(at::kCUDA, 0);
  at::Tensor input = at::randn({2, 3, 4}, options);
  auto output = input.sin().cos().transpose(1, 2).exp().tan();

  FusionExecutor fe;
  fe.compileFusion(&fusion, {input});
  auto cg_outputs = fe.runFusion({input});

  testValidate(&fusion, cg_outputs, {input}, {output}, __LINE__, __FILE__);
}

TEST_F(NVFuserTest, FusionInliningMismatchedDims4_CUDA) {
  Fusion fusion;
  FusionGuard fg(&fusion);

  auto tv0 = makeConcreteTensor({2, 3, 4});
  fusion.addInput(tv0);
  auto tv1 = sin(tv0);
  auto tv2 = exp(tv1);
  auto tv3 = relu(tv2);
  auto tv4 = cos(tv3);
  auto tv5 = tan(tv4);
  fusion.addOutput(tv5);

  tv3->merge(1);
  inlineMost();

  NVF_CHECK(tv5->getComputeAtPosition() == 3);
  NVF_CHECK(tv4->getComputeAtPosition() == 3);
  NVF_CHECK(tv3->getComputeAtPosition() == 1);
  NVF_CHECK(tv2->getComputeAtPosition() == 1);
  NVF_CHECK(tv1->getComputeAtPosition() == 3);

  const auto options =
      at::TensorOptions().dtype(at::kFloat).device(at::kCUDA, 0);
  at::Tensor input = at::randn({2, 3, 4}, options);
  auto output = input.sin().exp().relu().cos().tan();

  FusionExecutor fe;
  fe.compileFusion(&fusion, {input});
  auto cg_outputs = fe.runFusion({input});

  testValidate(&fusion, cg_outputs, {input}, {output}, __LINE__, __FILE__);
}

TEST_F(NVFuserTest, FusionInliningBroadcast_CUDA) {
  Fusion fusion;
  FusionGuard fg(&fusion);

  auto tv0 = makeConcreteTensor({2, 3, 4});
  fusion.addInput(tv0);
  auto tv1 = sin(tv0);
  // broadcasting
  auto tv2 = broadcast(tv1, {false, true, false, true, false, true});
  auto tv3 = cos(tv2);
  auto tv4 = tan(tv3);
  fusion.addOutput(tv4);

  for (auto tv : {tv2, tv3, tv4}) {
    tv->merge(0);
    tv->merge(1);
    tv->merge(2);
  }

  inlineMost();

  NVF_CHECK(tv4->getComputeAtPosition() == 3);
  NVF_CHECK(tv3->getComputeAtPosition() == 3);
  NVF_CHECK(tv2->getComputeAtPosition() == 3);
  NVF_CHECK(tv1->getComputeAtPosition() == 3);

  const auto options =
      at::TensorOptions().dtype(at::kFloat).device(at::kCUDA, 0);
  at::Tensor input = at::randn({2, 3, 4}, options);
  auto output = input.sin().view({2, 1, 3, 1, 4, 1}).cos().tan();

  FusionExecutor fe;
  fe.compileFusion(&fusion, {input});
  auto cg_outputs = fe.runFusion({input});

  testValidate(&fusion, cg_outputs, {input}, {output}, __LINE__, __FILE__);
}

TEST_F(NVFuserTest, FusionMatchedLeafPosWithoutReplayBroadcast_CUDA) {
  Fusion fusion;
  FusionGuard fg(&fusion);

  auto tv0 = makeConcreteTensor({2, 3, 4});
  fusion.addInput(tv0);
  auto tv1 = broadcast(tv0, {false, true, false, true, false, true});
  auto tv2 = sin(tv1);
  fusion.addOutput(tv2);

  for (auto tv : {tv1, tv2}) {
    tv->merge(0);
    tv->merge(1);
    tv->merge(2);
  }

  NVF_CHECK(
      TransformReplay::getMatchedLeafPosWithoutReplayPasC(tv0, tv1, 3) == 3);
  NVF_CHECK(
      TransformReplay::getMatchedLeafPosWithoutReplayCasP(tv1, tv0, 3) == 3);
  NVF_CHECK(
      TransformReplay::getMatchedLeafPosWithoutReplayPasC(tv1, tv2, 3) == 3);
  NVF_CHECK(
      TransformReplay::getMatchedLeafPosWithoutReplayCasP(tv2, tv1, 3) == 3);
}

TEST_F(NVFuserTest, FusionPrint_CUDA) {
  auto dtypes = {
      at::kFloat,
      at::kDouble,
      at::kHalf,
      at::kBFloat16,
      at::kInt,
      at::kLong,
      at::kBool};
  for (auto dtype : dtypes) {
    auto fusion = std::make_unique<Fusion>();
    FusionGuard fg(fusion.get());

    auto tv0 = makeSymbolicTensor(1, aten_to_data_type(dtype));
    fusion->addInput(tv0);
    auto tv1 = print(tv0);
    auto tv2 = sin(tv1);
    fusion->addOutput(tv2);

    // There is no way to check if anything is printed to the console, but we
    // can validate that when print exist, compilation and computation are not
    // broken.
    auto options = at::TensorOptions().dtype(at::kLong).device(at::kCUDA, 0);
    at::Tensor t0 = at::arange(2, options).to(dtype);

    FusionExecutorCache executor_cache(std::move(fusion));
    auto cg_outputs = executor_cache.runFusionWithInputs({t0});

    testValidate(
        executor_cache.fusion(),
        cg_outputs,
        {t0},
        {t0.sin()},
        __LINE__,
        __FILE__);
  }
}

TEST_F(NVFuserTest, FusionCheckedSymbolicShape_CUDA) {
  const auto options =
      at::TensorOptions().dtype(at::kFloat).device(at::kCUDA, 0);

  at::Tensor a = at::randn({123, 456}, options);
  at::Tensor b = at::randn({123, 456}, options);
  at::Tensor c = at::randn({321, 654}, options);

  using return_t =
      std::pair<std::unique_ptr<FusionExecutorCache>, std::vector<at::Tensor>>;
  auto matched_add = [](at::Tensor a, at::Tensor b) -> return_t {
    auto fusion = std::make_unique<Fusion>();
    FusionGuard fg(fusion.get());

    Val* s1 = IrBuilder::create<Val>(DataType::Int);
    Val* s2 = IrBuilder::create<Val>(DataType::Int);
    auto builder = TensorViewBuilder().shape(std::vector<Val*>{s1, s2});
    TensorView* tv0 = builder.build();
    TensorView* tv1 = builder.build();

    fusion->addInput(tv0);
    fusion->addInput(tv1);

    auto tv2 = add(tv0, tv1);

    fusion->addOutput(tv2);

    auto executor_cache =
        std::make_unique<FusionExecutorCache>(std::move(fusion));
    auto cg_outputs = executor_cache->runFusionWithInputs({a, b});
    return {std::move(executor_cache), std::move(cg_outputs)};
  };

  {
    auto ret1 = matched_add(a, b);
    testValidate(
        ret1.first->fusion(), ret1.second, {a, b}, {a + b}, __LINE__, __FILE__);
  }

  {
    EXPECT_THAT(
        [&]() { matched_add(a, c); },
        ::testing::ThrowsMessage<nvfuser::nvfError>(
            ::testing::HasSubstr("Conflicting sizes")));
  }
}

TEST_F(NVFuserTest, FusionSizeDependentData_CUDA) {
  auto fusion = std::make_unique<Fusion>();
  FusionGuard fg(fusion.get());

  Val* s1 = IrBuilder::create<Val>(DataType::Index);
  auto builder = TensorViewBuilder().shape(std::vector<Val*>{s1});
  TensorView* tv0 = builder.build();

  fusion->addInput(tv0);

  auto tv1 = add(tv0, s1);

  fusion->addOutput(tv1);

  const auto options =
      at::TensorOptions().dtype(at::kFloat).device(at::kCUDA, 0);

  at::Tensor a = at::zeros({123}, options);

  FusionExecutorCache executor_cache(std::move(fusion));
  auto cg_outputs = executor_cache.runFusionWithInputs({a});

  testValidate(
      executor_cache.fusion(), cg_outputs, {a}, {a + 123}, __LINE__, __FILE__);
}

TEST_F(NVFuserTest, FusionDependencyCheck_CUDA) {
  Fusion fusion;
  FusionGuard fg(&fusion);

  TensorView* tv0 = makeSymbolicTensor(1);
  TensorView* tv1 = makeSymbolicTensor(1);
  TensorView* tv2 = makeSymbolicTensor(1);
  TensorView* tv3 = makeSymbolicTensor(1);

  auto tv4 = add(tv0, tv1);
  auto tv5 = add(tv0, tv2);
  auto tv6 = add(tv0, tv3);

  auto tv7 = add(tv1, tv2);
  auto tv8 = add(tv1, tv3);

  auto tv9 = add(tv2, tv3);

  {
    auto all_vals = DependencyCheck::getAllValsBetween(
        {tv0, tv1}, {tv4, tv5, tv6, tv7, tv8, tv9});
    std::unordered_set<Val*> all_vals_set(all_vals.begin(), all_vals.end());
    std::vector<Val*> results({tv0, tv1, tv4, tv5, tv6, tv7, tv8});
    for (auto result : results) {
      NVF_CHECK(all_vals_set.count(result) > 0);
      all_vals_set.erase(result);
    }
    NVF_CHECK(all_vals_set.empty());
  }

  auto tv10 = add(tv6, tv7);
  {
    auto all_vals = DependencyCheck::getAllValsBetween({tv0, tv1}, {tv10});
    std::unordered_set<Val*> all_vals_set(all_vals.begin(), all_vals.end());
    std::vector<Val*> results({tv0, tv1, tv6, tv7, tv10});
    for (auto result : results) {
      NVF_CHECK(all_vals_set.count(result) > 0);
      all_vals_set.erase(result);
    }
    NVF_CHECK(all_vals_set.empty());
  }
}

// Repro for issue #1925
TEST_F(NVFuserTest, FusionScheduleTransposeRepro1_CUDA) {
  Fusion fusion;
  FusionGuard fg(&fusion);

  auto tv0 = makeSymbolicTensor(4);
  auto tv1 = makeConcreteTensor({-1, -1, -1, 1});
  fusion.addInput(tv0);
  fusion.addInput(tv1);
  auto tv2 = add(tv0, tv1);
  fusion.addOutput(tv2);

  auto options = at::TensorOptions().dtype(at::kFloat).device(at::kCUDA, 0);
  at::Tensor input0 = at::randn({1, 1, 333, 1}, options);
  at::Tensor input1 = at::randn({1, 1, 333, 1}, options);

  auto lparams = scheduleTranspose(&fusion, {input0, input1});

  FusionExecutor fe;
  fe.compileFusion(&fusion, {input0, input1}, lparams);
  auto outputs = fe.runFusion({input0, input1}, lparams);

  auto tv_ref = input0 + input1;

  testValidate(
      &fusion, outputs, {input0, input1}, {tv_ref}, __LINE__, __FILE__);
}

// Repro for issue #1873
TEST_F(NVFuserTest, FusionInlineBroadcastIndexing0_CUDA) {
  Fusion fusion;
  FusionGuard fg(&fusion);

  auto tv0 = makeContigTensor(1);
  auto tv1 = makeContigTensor(2);
  fusion.addInput(tv0);
  fusion.addInput(tv1);
  auto tv2 = set(tv0);
  auto tv3 = broadcast(tv2, {true, false});
  auto tv4 = add(tv3, tv1);
  fusion.addOutput(tv4);

  tv4->merge(0);
  tv4->split(0, 32);

  tv0->computeAt(tv4, 1);

  tv2->split(-1, 8);

  auto options = at::TensorOptions().dtype(at::kFloat).device(at::kCUDA, 0);
  at::Tensor t0 = at::randn({123}, options);
  at::Tensor t1 = at::randn({3, 123}, options);

  FusionExecutor fe;
  fe.compileFusion(&fusion, {t0, t1});

  auto outputs = fe.runFusion({t0, t1});

  auto tv_ref = t0 + t1;

  testValidate(&fusion, outputs, {t0, t1}, {tv_ref}, __LINE__, __FILE__);
}

TEST_F(NVFuserTest, FusionPredicateUnshare_CUDA) {
  // https://github.com/csarofeen/pytorch/issues/1926
  std::unique_ptr<Fusion> fusion_ptr = std::make_unique<Fusion>();
  auto fusion = fusion_ptr.get();
  FusionGuard fg(fusion);

  TensorView* tv0 = makeSymbolicTensor(2);
  fusion->addInput(tv0);
  auto tv1 = set(tv0);
  auto tv2 = set(tv1);
  fusion->addOutput(tv2);

  tv1->setMemoryType(MemoryType::Shared);
  for (auto tv : {tv1, tv2}) {
    tv->split(0, 4);
    tv->reorder({{1, -1}});
    tv->split(1, 8);
    tv->merge(0);
    tv->split(0, 1);
    tv->axis(0)->parallelize(ParallelType::BIDx);
    tv->axis(1)->parallelize(ParallelType::Unswitch);
  }
  tv1->merge(2);
  tv2->reorder({{2, 3}});
  tv2->merge(2);
  for (auto tv : {tv1, tv2}) {
    tv->axis(-1)->parallelize(ParallelType::TIDx);
  }

  inlineMost();

  auto options = at::TensorOptions().dtype(at::kFloat).device(at::kCUDA, 0);
  at::Tensor t0 = at::randn({5, 5}, options);

  FusionExecutor fe;
  fe.compileFusion(fusion, {t0});
  auto cg_outputs = fe.runFusion({t0});
  auto out = cg_outputs[0];

  testValidate(fusion, {out}, {t0}, {t0}, __LINE__, __FILE__);
}

TEST_F(NVFuserTest, AsyncCompilation_CUDA) {
  auto fusion = std::make_unique<Fusion>();
  FusionGuard fg(fusion.get());

  TensorView* tv0 = makeSymbolicTensor(2);
  TensorView* tv1 = makeSymbolicTensor(1);
  TensorView* tv2 = makeSymbolicTensor(2);

  fusion->addInput(tv0);
  fusion->addInput(tv1);
  fusion->addInput(tv2);

  TensorView* tv3 = add(tv0, IrBuilder::create<Val>(1.0)); // Group 0
  TensorView* tv4 =
      max(tv3, {0}); // Group 0 (use max instead to avoid numerical issues)
  TensorView* tv5 = add(tv4, tv1); //  Group 0 (Non Broadcast after reduce,
                                   //  keeps normalization scheduler away)
  TensorView* tv6 = add(tv5, tv2); //  Group 1 (Broadcast after reduce)

  fusion->addOutput(tv6);

  auto options = at::TensorOptions().dtype(at::kFloat).device(at::kCUDA, 0);

  at::Tensor t0 = at::randn({8, 5}, options);
  at::Tensor t1 = at::randn({5}, options);
  at::Tensor t2 = at::randn({8, 5}, options);

  auto t3 = t0.add(1.0);
  auto t4 = std::get<0>(at::max(t3, 0));
  auto t5 = t4.add(t1);
  auto t6 = t5.add(t2);

  FusionExecutorCache executor_cache(std::move(fusion));

  std::vector<c10::IValue> aten_inputs = {t0, t1, t2};

  auto outputs = executor_cache.runFusionWithInputs(aten_inputs);

  NVF_CHECK(
      executor_cache.getMostRecentKernelRuntime()->isSegmented(),
      "segmentation didn't happen");
  NVF_CHECK(
      executor_cache.getMostRecentKernelRuntime()
              ->fusionSegments()
              ->groups()
              .size() == 2,
      "segmentation didn't happen as expected");

  testValidate(
      executor_cache.fusion(), outputs, aten_inputs, {t6}, __LINE__, __FILE__);
}

TEST_F(NVFuserTest, FusionMergeBroadcastingTrivialReduction1_CUDA) {
  std::unique_ptr<Fusion> fusion_ptr = std::make_unique<Fusion>();
  auto fusion = fusion_ptr.get();
  FusionGuard fg(fusion);

  TensorView* tv0 = makeConcreteTensor({1, 1});
  TensorView* tv1 = makeConcreteTensor({-1});
  fusion->addInput(tv0);
  fusion->addInput(tv1);
  auto tv2 = sum(tv0, {1});
  auto tv3 = add(tv2, tv1);
  fusion->addOutput(tv3);

  tv0->merge(0);

  MaxRootDomainInfoSpanningTree tree(tv0);
  TransformPropagatorWithCheck tp(tv0);
  tree.traverse(&tp);

  inlineMost();

  auto options = at::TensorOptions().dtype(at::kFloat).device(at::kCUDA, 0);
  at::Tensor t0 = at::randn({1, 1}, options);
  at::Tensor t1 = at::randn({10}, options);

  FusionExecutor fe;
  fe.compileFusion(fusion, {t0, t1});
  auto cg_outputs = fe.runFusion({t0, t1});
  auto out = cg_outputs[0];

  testValidate(
      fusion, {out}, {t0, t1}, {t1 + t0.flatten()}, __LINE__, __FILE__);
}

TEST_F(NVFuserTest, FusionMappingRelation_CUDA) {
  // See https://github.com/csarofeen/pytorch/pull/1960
  // and https://github.com/csarofeen/pytorch/pull/2113
  std::unique_ptr<Fusion> fusion_ptr = std::make_unique<Fusion>();
  auto fusion = fusion_ptr.get();
  FusionGuard fg(fusion);

  TensorView* tv0 = makeConcreteTensor({1, 1});
  TensorView* tv1 = makeConcreteTensor({-1, 1, 1});
  fusion->addInput(tv0);
  fusion->addInput(tv1);
  auto tv2 = set(tv0);
  auto tv3 = broadcast(tv2, {true, false, false});
  auto tv4 = add(tv3, tv1);

  fusion->addOutput(tv4);

  tv4->merge(-2);
  tv4->merge(-2);

  tv0->computeAt(tv4, -1);
  tv1->computeAt(tv4, -1);

  ComputeAtMap ca_map(fusion);

  auto tv4_inner_node = tv4->axis(0)->definition()->input(1)->as<IterDomain>();
  NVF_CHECK(
      ca_map.areMapped(tv2->axis(0), tv4_inner_node, IdMappingMode::EXACT));
  NVF_CHECK(ca_map.areMapped(
      tv2->axis(0), tv4_inner_node, IdMappingMode::PERMISSIVE));

  auto options = at::TensorOptions().dtype(at::kFloat).device(at::kCUDA, 0);
  at::Tensor t0 = at::randn({1, 1}, options);
  at::Tensor t1 = at::randn({2, 1, 1}, options);

  FusionExecutor fe;
  fe.compileFusion(fusion, {t0, t1});
  auto cg_outputs = fe.runFusion({t0, t1});
  auto out = cg_outputs[0];

  testValidate(
      fusion, {out}, {t0, t1}, {t1 + t0.squeeze(0)}, __LINE__, __FILE__);
}

TEST_F(NVFuserTest, FusionInlineAt_CUDA) {
  std::unique_ptr<Fusion> fusion_ptr = std::make_unique<Fusion>();
  auto fusion = fusion_ptr.get();
  FusionGuard fg(fusion);

  TensorView* tv0 = makeSymbolicTensor(2);
  fusion->addInput(tv0);
  auto tv1 = sin(tv0);
  auto tv2 = cos(tv1);
  fusion->addOutput(tv2);

  tv1->inlineAt(-1);

  auto options = at::TensorOptions().dtype(at::kFloat).device(at::kCUDA, 0);
  at::Tensor t0 = at::randn({100, 2}, options);

  FusionExecutor fe;
  fe.compileFusion(fusion, {t0});
  auto cg_outputs = fe.runFusion({t0});
  auto out = cg_outputs[0];

  testValidate(fusion, {out}, {t0}, {t0.sin().cos()}, __LINE__, __FILE__);
}

TEST_F(NVFuserTest, FusionTrivialInputForwarding_FusionExecutorCache) {
  std::unique_ptr<Fusion> fusion_ptr = std::make_unique<Fusion>();
  auto fusion = fusion_ptr.get();
  FusionGuard fg(fusion);

  TensorView* tv0 = makeConcreteTensor({-1, -1});
  TensorView* tv1 = makeConcreteTensor({-1, -1});
  fusion->addInput(tv0);
  fusion->addInput(tv1);
  // Note: output of add is not used. Kept it here since previously there was an
  // assertion from sorting in codegen.
  add(tv1, IrBuilder::create<Val>(3.141));
  fusion->addOutput(tv0);

  auto options = at::TensorOptions().dtype(at::kFloat).device(at::kCUDA, 0);
  at::Tensor t0 = at::randn({10, 4}, options);
  at::Tensor t1 = at::randn({10, 4}, options);

  FusionExecutorCache fec(std::move(fusion_ptr));
  auto cg_outputs = fec.runFusionWithInputs({t0, t1});

  EXPECT_EQ(cg_outputs[0].data_ptr(), t0.data_ptr());
  testValidate(fusion, cg_outputs, {t0, t1}, {t0}, __LINE__, __FILE__);

  // Second run to ensure cache hit handles trivial forwarding properly
  NVF_CHECK(fec.isCompiled({t0, t1}));
  auto cg_outputs2 = fec.runFusionWithInputs({t0, t1});
  EXPECT_EQ(cg_outputs2[0].data_ptr(), t0.data_ptr());
  testValidate(fusion, cg_outputs2, {t0, t1}, {t0}, __LINE__, __FILE__);
}

TEST_F(NVFuserTest, FusionTrivialInputForwarding2_FusionExecutorCache) {
  std::unique_ptr<Fusion> fusion_ptr = std::make_unique<Fusion>();
  auto fusion = fusion_ptr.get();
  FusionGuard fg(fusion);

  TensorView* tv0 = makeSymbolicTensor(0);
  fusion->addInput(tv0);
  fusion->addOutput(tv0);

  auto options = at::TensorOptions().dtype(at::kFloat).device(at::kCUDA, 0);
  at::Tensor t0 = at::randn({}, options);

  FusionExecutorCache fec(std::move(fusion_ptr));
  auto cg_outputs = fec.runFusionWithInputs({t0});
  EXPECT_EQ(cg_outputs[0].data_ptr(), t0.data_ptr());
  testValidate(fusion, cg_outputs, {t0}, {t0}, __LINE__, __FILE__);

  // Second run to ensure cache hit handles trivial forwarding properly
  NVF_CHECK(fec.isCompiled({t0}));
  auto cg_outputs2 = fec.runFusionWithInputs({t0});
  EXPECT_EQ(cg_outputs2[0].data_ptr(), t0.data_ptr());
  testValidate(fusion, cg_outputs2, {t0}, {t0}, __LINE__, __FILE__);
}

// Simplified repro of issue #2008
TEST_F(NVFuserTest, FusionReplayTrivialReductionAndBroadcast2_CUDA) {
  auto fusion_ptr = std::make_unique<Fusion>();
  Fusion& fusion = *fusion_ptr;
  FusionGuard fg(fusion_ptr.get());

  std::vector<int64_t> shape({10, 1, 1});

  auto tv0 = makeConcreteTensor(shape);
  fusion.addInput(tv0);

  auto tv1 = add(tv0, IrBuilder::create<Val>(1.0));
  auto tv2 = sum(tv1, {1, 2});
  auto tv3 = broadcast(tv2, {false, true, true});
  fusion.addOutput(tv3);

  tv0->merge(-2, -1)->merge(-2, -1)->split(0, 4);

  MaxRootDomainInfoSpanningTree tree(tv0);
  TransformPropagatorWithCheck tp(tv0);
  tree.traverse(&tp);

  auto options = at::TensorOptions().dtype(at::kFloat).device(at::kCUDA, 0);
  at::Tensor t0 = at::randn(shape, options);
  std::vector<c10::IValue> aten_inputs({t0});

  FusionExecutor fe;
  fe.compileFusion(fusion_ptr.get(), aten_inputs);
  auto outputs = fe.runFusion(aten_inputs);

  testValidate(&fusion, outputs, aten_inputs, {t0 + 1}, __LINE__, __FILE__);
}

TEST_F(NVFuserTest, FusionSimpleAmperePipeline_CUDA) {
  Fusion fusion;
  FusionGuard fg(&fusion);

  // requires ampere+ GPU
  if (!deviceMajorMinorCheck(8)) {
    GTEST_SKIP() << "skipping tests on pre-AMPERE GPUs";
    return;
  }

  auto tv0 = makeContigTensor(1);

  fusion.addInput(tv0);

  auto tv1 = set(tv0);

  fusion.addOutput(tv1);

  auto tv_cache = tv0->cacheAfter(LoadStoreOpType::CpAsync);
  tv_cache->setMemoryType(MemoryType::Shared);

  tv1->split(0, 16);
  tv0->computeAt(tv1, 1);

  tv_cache->circularBuffer(10);

  auto options = at::TensorOptions().dtype(at::kFloat).device(at::kCUDA, 0);
  at::Tensor input1 = at::randn({255}, options);

  // Add check that the cp async op has an inlined predicate.
  class InlinedCpAsyncPredChecker : public kir::IrVisitor {
   public:
    using kir::IrVisitor::handle;

   private:
    void handle(kir::IfThenElse* ite) final {
      auto prev_within_ite = within_ite_;
      within_ite_ = true;
      kir::IrVisitor::handle(ite);
      within_ite_ = prev_within_ite;
    }

    void handle(LoadStoreOp* ldst) final {
      if (ldst->opType() == LoadStoreOpType::CpAsync &&
          ldst->cacheOp() == CacheOp::AllLevels) {
        NVF_ERROR(!within_ite_, "CPASYNC predicate not inlined");
        NVF_ERROR(
            ldst->predicate()->hasValue() &&
                !ldst->predicate()->value()->isConst(),
            "CPASYNC predicate is not generated");
      }
    }

   private:
    bool within_ite_ = false;
  } pred_checker;

  // Check that cp async is inlined:
  GpuLower gpulw(&fusion);
  pred_checker.handle(gpulw.run()->topLevelExprs());

  FusionExecutor fe;
  fe.compileFusion(&fusion, {input1});
  auto cg_outputs = fe.runFusion({input1});

  testValidate(&fusion, cg_outputs, {input1}, {input1}, __LINE__, __FILE__);
}

TEST_F(NVFuserTest, FusionExpandedInput_CUDA) {
  std::unique_ptr<Fusion> fusion_ptr = std::make_unique<Fusion>();
  auto fusion = fusion_ptr.get();
  FusionGuard fg(fusion);

  TensorView* tv0 = TensorViewBuilder()
                        .ndims(3)
                        .shape({-1, -1, -1})
                        .contiguity({false, std::nullopt, true})
                        .expanded({false, true, false})
                        .build();
  fusion->addInput(tv0);
  auto tv1 = set(tv0);
  fusion->addOutput(tv1);

  auto options = at::TensorOptions().dtype(at::kFloat).device(at::kCUDA, 0);
  at::Tensor t0 = at::randn({4096, 1, 4}, options).expand({-1, 7, -1});

  FusionExecutorCache fec(std::move(fusion_ptr));
  auto cg_outputs = fec.runFusionWithInputs({t0});

  testValidate(fusion, cg_outputs, {t0}, {t0}, __LINE__, __FILE__);
}

// Repro for
// https://github.com/csarofeen/pytorch/issues/1843#issuecomment-1270759724
TEST_F(NVFuserTest, FusionVectorizeRepro1843_CUDA) {
  std::unique_ptr<Fusion> fusion_ptr = std::make_unique<Fusion>();
  auto fusion = fusion_ptr.get();
  FusionGuard fg(fusion);

  TensorView* tv1 =
      TensorViewBuilder().ndims(2).contiguity({true, true}).build();
  TensorView* tv0 =
      TensorViewBuilder().ndims(2).contiguity({true, true}).build();
  fusion->addInput(tv1);
  fusion->addInput(tv0);

  auto tv7 = sum(tv0, {1}, true);
  auto tv_exp =
      expand(tv7, {tv0->axis(0)->extent(), IrBuilder::create<Val>(32128L)});
  auto tv3 = exp(tv1);
  auto tv8 = mul(tv3, tv_exp);
  auto tv13 = sub(tv0, tv8);
  fusion->addOutput(tv13);

  auto options = at::TensorOptions().dtype(at::kFloat).device(at::kCUDA, 0);
  at::Tensor t1 =
      at::empty_strided({4096, 32128}, {32128, 1}, options).random_();
  at::Tensor t0 =
      at::empty_strided({4096, 32128}, {32128, 1}, options).random_();

  FusionExecutorCache fec(std::move(fusion_ptr));
  auto cg_outputs = fec.runFusionWithInputs({t1, t0});

  auto ref = t0 - t1.exp() * t0.sum((1), true);
  testValidate(fusion, cg_outputs, {t1, t0}, {ref}, __LINE__, __FILE__);
}

TEST_F(NVFuserTest, FusionBroadcastPersistentReduction_CUDA) {
  // Simplified repro for
  // https://github.com/csarofeen/pytorch/issues/2094
  std::unique_ptr<Fusion> fusion_ptr = std::make_unique<Fusion>();
  auto fusion = fusion_ptr.get();
  FusionGuard fg(fusion);

  auto tv0 = makeContigTensor(2, DataType::Half);
  auto tv1 = castOp(DataType::Float, tv0);
  auto tv2 = broadcast(tv1, {true, true, false, false});
  auto tv3 = sum(tv2, {-1}, true);
  auto tv4 = add(tv2, tv3); // TODO: changing this to tv1 there is still errors
  auto tv5 = sum(tv4, {-1});
  fusion->addInput(tv0);
  fusion->addOutput(tv5);

  auto options = at::TensorOptions().dtype(at::kHalf).device(at::kCUDA, 0);
  auto t0 = at::randn({1024, 768}, options);
  auto t1 = t0.view({1, 1, 1024, 768}).to(at::kFloat);
  auto t3 = t1.sum({-1}, true);
  auto t4 = t1 + t3;
  auto t5 = t4.sum({-1});

  FusionExecutorCache fec(std::move(fusion_ptr));
  auto cg_outputs = fec.runFusionWithInputs({t0});
  testValidate(fusion, cg_outputs, {t0}, {t5}, __LINE__, __FILE__);
}

// Repro for
// https://github.com/csarofeen/pytorch/issues/2094
TEST_F(NVFuserTest, FusionRepro2094_CUDA) {
  std::unique_ptr<Fusion> fusion_ptr = std::make_unique<Fusion>();
  auto fusion = fusion_ptr.get();
  FusionGuard fg(fusion);

  std::vector<int64_t> neg_one_vec = {-1};
  {
    auto tv0 = TensorViewBuilder()
                   .ndims(1)
                   .shape(neg_one_vec)
                   .contiguity(true)
                   .dtype(DataType::Float)
                   .build();
    fusion->addInput(tv0);
    auto tv1 = TensorViewBuilder()
                   .ndims(1)
                   .shape(neg_one_vec)
                   .contiguity(true)
                   .dtype(DataType::Float)
                   .build();
    fusion->addInput(tv1);
    auto tv2 = TensorViewBuilder()
                   .ndims(2)
                   .shape(std::vector<int64_t>{-1, -1})
                   .contiguity({true, true})
                   .dtype(DataType::Half)
                   .build();
    fusion->addInput(tv2);
    auto tv3 = expand(
        broadcast(tv0, {true, true, false}),
        {IrBuilder::create<Val>(1L),
         IrBuilder::create<Val>(1024L),
         IrBuilder::create<Val>(768L)});
    auto tv4 = expand(
        broadcast(tv1, {true, true, false}),
        {IrBuilder::create<Val>(1L),
         IrBuilder::create<Val>(1024L),
         IrBuilder::create<Val>(768L)});
    auto tv5 = reshape(tv2, {1024, 768}, {1, 1024, 768});
    auto tv6 = castOp(DataType::Float, tv5);
    auto s7 = IrBuilder::create<Val>(0.5);
    auto tv8 = mul(tv6, s7);
    auto s9 = IrBuilder::create<Val>(0.707107);
    auto tv10 = mul(tv6, s9);
    auto tv11 = erf(tv10);
    auto s12 = IrBuilder::create<Val>(1.0);
    auto tv13 = add(tv11, s12);
    auto tv14 = mul(tv8, tv13);
    auto tv15 = castOp(DataType::Half, tv14);
    auto tv16 = castOp(DataType::Float, tv15);
    auto tv17_tv18 = variance_mean(tv16, {2}, 0, false);
    auto tv17 = std::get<0>(tv17_tv18);
    auto tv18 = std::get<1>(tv17_tv18);
    auto tv19 = expand(
        broadcast(tv17, {false, false, true}),
        {IrBuilder::create<Val>(1L),
         IrBuilder::create<Val>(1024L),
         IrBuilder::create<Val>(1L)});
    auto tv20 = expand(
        broadcast(tv18, {false, false, true}),
        {IrBuilder::create<Val>(1L),
         IrBuilder::create<Val>(1024L),
         IrBuilder::create<Val>(1L)});
    auto s21 = IrBuilder::create<Val>(1e-05);
    auto tv22 = add(tv19, s21);
    auto tv23 = expand(
        broadcast(tv20, {false, false, false}),
        {IrBuilder::create<Val>(1L),
         IrBuilder::create<Val>(1024L),
         IrBuilder::create<Val>(768L)});
    auto tv24 = rsqrt(tv22);
    auto tv25 = sub(tv16, tv23);
    auto tv26 = expand(
        broadcast(tv24, {false, false, false}),
        {IrBuilder::create<Val>(1L),
         IrBuilder::create<Val>(1024L),
         IrBuilder::create<Val>(768L)});
    auto tv27 = mul(tv25, tv26);
    auto tv28 = mul(tv27, tv3);
    auto tv29 = add(tv28, tv4);
    auto tv30 = castOp(DataType::Float, tv29);
    auto tv31 = castOp(DataType::Half, tv30);
    auto tv32 = reshape(tv31, {1, 1024, 768}, {1024, 768});
    fusion->addOutput(tv5);
    fusion->addOutput(tv16);
    fusion->addOutput(tv20);
    fusion->addOutput(tv24);
    fusion->addOutput(tv32);
  }

  auto options = at::TensorOptions().dtype(at::kFloat).device(at::kCUDA, 0);
  std::vector<c10::IValue> inputs;
  std::vector<at::Tensor> outputs;

  {
    auto t0 = at::randn({768}, options);
    inputs.push_back((c10::IValue)t0);
    auto t1 = at::randn({768}, options);
    inputs.push_back((c10::IValue)t1);
    auto t2 = at::randn({1024, 768}, options).to(at::ScalarType::Half);
    inputs.push_back((c10::IValue)t2);
    auto t3 = t0.unsqueeze(0).unsqueeze(1).expand({1, 1024, 768});
    auto t4 = t1.unsqueeze(0).unsqueeze(1).expand({1, 1024, 768});
    auto t5 = t2.view({1, 1024, 768});
    auto t6 = t5.to(at::ScalarType::Float);
    auto s7 = 0.5;
    auto t8 = at::mul(t6, s7);
    auto s9 = 0.707107;
    auto t10 = at::mul(t6, s9);
    auto t11 = at::erf(t10);
    auto s12 = 1.0;
    auto t13 = at::add(t11, s12);
    auto t14 = at::mul(t8, t13);
    auto t15 = t14.to(at::ScalarType::Half);
    auto t16 = t15.to(at::ScalarType::Float);
    auto t17_t18 =
        at::var_mean(t16, {2}, /*unbiased*/ false, /*keepdim*/ false);
    auto t17 = std::get<0>(t17_t18);
    auto t18 = std::get<1>(t17_t18);
    auto t19 = t17.unsqueeze(2).expand({1, 1024, 1});
    auto t20 = t18.unsqueeze(2).expand({1, 1024, 1});
    auto s21 = 1e-05;
    auto t22 = at::add(t19, s21);
    auto t23 = t20.expand({1, 1024, 768});
    auto t24 = at::rsqrt(t22);
    auto t25 = at::sub(t16, t23);
    auto t26 = t24.expand({1, 1024, 768});
    auto t27 = at::mul(t25, t26);
    auto t28 = at::mul(t27, t3);
    auto t29 = at::add(t28, t4);
    auto t30 = t29.to(at::ScalarType::Float);
    auto t31 = t30.to(at::ScalarType::Half);
    auto t32 = t31.view({1024, 768});
    outputs.push_back(t5);
    outputs.push_back(t16);
    outputs.push_back(t20);
    outputs.push_back(t24);
    outputs.push_back(t32);
  }

  FusionExecutorCache fec(std::move(fusion_ptr));
  auto cg_outputs = fec.runFusionWithInputs(inputs);
  testValidate(fusion, cg_outputs, inputs, outputs, __LINE__, __FILE__);
}

// https://github.com/csarofeen/pytorch/issues/2068
TEST_F(NVFuserTest, FusionIssue2068_CUDA) {
  auto fusion_ptr = std::make_unique<Fusion>();
  Fusion& fusion = *fusion_ptr.get();
  FusionGuard fg(&fusion);

  int64_t w = 32, x = 56, y = 56, z = 128;

  auto tv0 = makeContigTensor(3);
  auto tv1 = makeContigTensor(1);
  auto tv2 = makeContigTensor(3);
  auto tv3 = makeContigTensor(1);
  auto tv4 = makeContigTensor(4);

  fusion.addInput(tv0);
  fusion.addInput(tv1);
  fusion.addInput(tv2);
  fusion.addInput(tv3);
  fusion.addInput(tv4);

  auto tv5 = broadcast(tv0, {false, false, false, true});
  auto tv6 = broadcast(tv1, {true, true, true, false});
  auto tv7 = expand(
      tv6,
      {IrBuilder::create<Val>(w),
       IrBuilder::create<Val>(x),
       IrBuilder::create<Val>(y),
       tv6->axis(3)->extent()});
  auto tv8 = broadcast(tv2, {false, false, false, true});
  auto tv9 = broadcast(tv3, {true, true, true, false});
  auto tv10 = expand(
      tv9,
      {IrBuilder::create<Val>(w),
       IrBuilder::create<Val>(x),
       IrBuilder::create<Val>(y),
       tv9->axis(3)->extent()});
  auto tv11 = set(tv5);
  auto tv12 = expand(
      tv11,
      {tv11->axis(0)->extent(),
       tv11->axis(1)->extent(),
       tv11->axis(2)->extent(),
       IrBuilder::create<Val>(z)});

  auto tv13 = add(tv8, IrBuilder::create<Val>(1.e-6));
  auto tv14 = sub(tv4, tv12);
  auto tv15 = rsqrt(abs(tv13));
  auto tv16 = set(tv15);
  auto tv17 = expand(
      tv16,
      {tv16->axis(0)->extent(),
       tv16->axis(1)->extent(),
       tv16->axis(2)->extent(),
       IrBuilder::create<Val>(z)});
  auto tv18 = mul(tv14, tv17);
  auto tv19 = mul(tv18, tv7);
  auto tv20 = add(tv19, tv10);
  auto tv21 = set(tv20);

  fusion.addOutput(tv5);
  fusion.addOutput(tv15);
  fusion.addOutput(tv21);

  auto options = at::TensorOptions().dtype(at::kFloat).device(at::kCUDA, 0);
  auto t0 = at::randn({w, x, y}, options);
  auto t1 = at::randn({z}, options);
  auto t2 = at::randn({w, x, y}, options);
  auto t3 = at::randn({z}, options);
  auto t4 = at::randn({w, x, y, z}, options);

  auto t5 = t0.unsqueeze(-1);
  auto t12 = t5.expand({-1, -1, -1, z});
  auto t7 = t1.unsqueeze(0).unsqueeze(0).unsqueeze(0).expand({w, x, y, -1});
  auto t8 = t2.unsqueeze(-1);
  auto t10 = t3.unsqueeze(0).unsqueeze(0).unsqueeze(0).expand({w, x, y, -1});

  auto t13 = t8 + 1.e-6;
  auto t14 = t4 - t12;
  auto t15 = t13.abs().rsqrt();
  auto t17 = t15.expand({-1, -1, -1, z});
  auto t18 = mul(t14, t17);
  auto t19 = mul(t18, t7);
  auto t21 = add(t19, t10);

  FusionExecutorCache executor_cache(std::move(fusion_ptr));
  auto cg_outputs = executor_cache.runFusionWithInputs({t0, t1, t2, t3, t4});

  testValidate(
      executor_cache.fusion(),
      cg_outputs,
      {t0, t1, t2, t3, t4},
      {t5, t15, t21},
      __LINE__,
      __FILE__,
      "");
}

// Similar to the following HuggingFace repro:
// https://github.com/csarofeen/pytorch/issues/2064
// but with the trivial reduction replaced with squeeze
TEST_F(NVFuserTest, FusionHuggingFaceRepro2064Squeeze_CUDA) {
  auto fusion_ptr = std::make_unique<Fusion>();
  Fusion& fusion = *fusion_ptr.get();
  FusionGuard fg(&fusion);

  auto tv0 = makeContigTensor(2);
  fusion.addInput(tv0);

  auto tv1 = broadcast(tv0, {true, false, false});
  auto tv2 = mul(tv1, IrBuilder::create<Val>(0.5));
  auto tv3 = mul(tv1, IrBuilder::create<Val>(0.707107));
  auto tv4 = erf(tv3);
  auto tv5 = add(tv4, IrBuilder::create<Val>(1.0));
  auto tv6 = mul(tv2, tv5);
  auto tv7 = squeeze(tv6, std::vector<bool>{true, false, false});

  fusion.addOutput(tv1);
  fusion.addOutput(tv7);

  auto options = at::TensorOptions().dtype(at::kFloat).device(at::kCUDA, 0);
  auto t0 = at::randn({2, 8}, options);

  FusionExecutorCache executor_cache(std::move(fusion_ptr));
  auto cg_outputs = executor_cache.runFusionWithInputs({t0});

  testValidate(
      executor_cache.fusion(), cg_outputs, {t0}, __LINE__, __FILE__, "");
}

TEST_F(NVFuserTest, FusionSqueezeTransformPropagation_CUDA) {
  auto fusion_ptr = std::make_unique<Fusion>();
  Fusion& fusion = *fusion_ptr.get();
  FusionGuard fg(&fusion);

  auto tv0 = makeConcreteTensor({5, 1, 1, 1, 1});
  fusion.addInput(tv0);
  auto tv1 = squeeze(tv0, std::vector<bool>{false, true, false, true, false});
  auto tv2 = squeeze(tv0, std::vector<bool>{false, false, true, false, true});
  auto tv3 = squeeze(tv0, std::vector<bool>{false, false, false, false, true});
  fusion.addOutput(tv1);
  fusion.addOutput(tv2);
  fusion.addOutput(tv3);

  tv3->merge(0);
  tv3->merge(0);
  tv3->merge(0);

  MaxRootDomainInfoSpanningTree tree(tv3);
  TransformPropagatorWithCheck tp(tv3);
  tree.traverse(&tp);

  auto options = at::TensorOptions().dtype(at::kFloat).device(at::kCUDA, 0);
  at::Tensor t0 = at::randn({5, 1, 1, 1, 1}, options);
  auto t1 = t0.squeeze(1).squeeze(2);
  auto t2 = t0.squeeze(2).squeeze(-1);
  auto t3 = t0.squeeze(-1);

  FusionExecutor fe;
  fe.compileFusion(&fusion, {t0});
  auto cg_outputs = fe.runFusion({t0});

  testValidate(&fusion, cg_outputs, {t0}, {t1, t2, t3}, __LINE__, __FILE__);
}

TEST_F(NVFuserTest, FusionSqueezeInlining_CUDA) {
  auto fusion_ptr = std::make_unique<Fusion>();
  Fusion& fusion = *fusion_ptr.get();
  FusionGuard fg(&fusion);

  auto tv0 = makeConcreteTensor({1, -1});
  fusion.addInput(tv0);
  auto tv1 = set(tv0);
  auto tv2 = squeeze(tv1, std::vector<bool>{true, false});
  fusion.addOutput(tv2);

  tv0->merge(0);
  tv0->split(0, 128);

  {
    MaxRootDomainInfoSpanningTree tree(tv0);
    TransformPropagatorWithCheck tp(tv0);
    tree.traverse(&tp);
    NVF_CHECK(tv2->nDims() == 2);
    NVF_CHECK(tv1->nDims() == 2);
    NVF_CHECK(tv0->nDims() == 2);
  }

  {
    // The propagation here should be a no-op, I am adding it here just to test
    // if transformation propagation works for squeeze on both direction.
    MaxRootDomainInfoSpanningTree tree(tv2);
    TransformPropagatorWithCheck tp(tv2);
    tree.traverse(&tp);
    NVF_CHECK(tv2->nDims() == 2);
    NVF_CHECK(tv1->nDims() == 2);
    NVF_CHECK(tv0->nDims() == 2);
  }

  tv1->axis(0)->parallelize(ParallelType::BIDx);
  tv1->axis(1)->parallelize(ParallelType::TIDx);
  tv2->axis(0)->parallelize(ParallelType::BIDx);
  tv2->axis(1)->parallelize(ParallelType::TIDx);

  inlineMost();

  NVF_CHECK(tv1->getComputeAtPosition() == 2);
  NVF_CHECK(tv2->getComputeAtPosition() == 2);

  auto options = at::TensorOptions().dtype(at::kFloat).device(at::kCUDA, 0);
  at::Tensor t0 = at::randn({1, 1024}, options);
  auto t1 = t0.squeeze(0);

  FusionExecutor fe;
  fe.compileFusion(&fusion, {t0});
  auto cg_outputs = fe.runFusion({t0});

  testValidate(&fusion, cg_outputs, {t0}, {t1}, __LINE__, __FILE__);
}

// HuggingFace repro:
// https://github.com/csarofeen/pytorch/issues/2064
TEST_F(NVFuserTest, FusionHuggingFaceRepro2064_CUDA) {
  auto fusion_ptr = std::make_unique<Fusion>();
  Fusion& fusion = *fusion_ptr.get();
  FusionGuard fg(&fusion);

  auto tv0 = makeContigTensor(2);
  fusion.addInput(tv0);

  auto tv1 = broadcast(tv0, {true, false, false});
  auto tv2 = mul(tv1, IrBuilder::create<Val>(0.5));
  auto tv3 = mul(tv1, IrBuilder::create<Val>(0.707107));
  auto tv4 = erf(tv3);
  auto tv5 = add(tv4, IrBuilder::create<Val>(1.0));
  auto tv6 = mul(tv2, tv5);
  auto tv7 = sum(tv6, {0});

  fusion.addOutput(tv1);
  fusion.addOutput(tv7);

  auto options = at::TensorOptions().dtype(at::kFloat).device(at::kCUDA, 0);
  auto t0 = at::randn({2, 8}, options);
  auto t1 = t0.expand({1, 2, 8});
  auto t2 = t1 * 0.5;
  auto t5 = (t1 * 0.707107).erf() + 1.0;
  auto t6 = t2 * t5;
  auto t7 = t6.sum(0);

  FusionExecutorCache executor_cache(std::move(fusion_ptr));
  auto cg_outputs = executor_cache.runFusionWithInputs({t0});

  testValidate(
      executor_cache.fusion(),
      cg_outputs,
      {t0},
      {t1, t7},
      __LINE__,
      __FILE__,
      "");
}

#ifndef USE_ROCM

TEST_F(NVFuserTest, FusionCastings_CUDA) {
  auto fusion_ptr = std::make_unique<Fusion>();
  Fusion& fusion = *fusion_ptr.get();
  FusionGuard fg(&fusion);

  int x = 4, y = 1024;

  std::vector<DataType> data_types{
      DataType::Double,
      DataType::Float,
      DataType::Half,
      DataType::Int,
      DataType::Int32,
      DataType::UInt,
      DataType::UInt32,
      DataType::Bool,
      DataType::ComplexFloat,
      DataType::ComplexDouble};

#if defined(CUDA_VERSION) && CUDA_VERSION >= 11000
  if (at::cuda::getDeviceProperties(0)->major >= 8) {
    data_types.emplace_back(DataType::BFloat16);
  }
#endif

  // ATen does not support uint32_t and uint64_t as dtype, so we need to
  // use int32_t and int64_t as a proxy for these two types.
  auto convert_aten_unsupported_dtype = [](DataType dt) -> DataType {
    if (dt == DataType::UInt) {
      return DataType::Int;
    } else if (dt == DataType::UInt32) {
      return DataType::Int32;
    }
    return dt;
  };

  for (const auto& input_type : data_types) {
    DataType proxy_input_type = convert_aten_unsupported_dtype(input_type);
    auto tv_in = makeContigTensor(2, proxy_input_type);
    fusion.addInput(tv_in);

    if (proxy_input_type != input_type) {
      tv_in = bitCastOp(input_type, tv_in);
    }

    for (const auto& output_type : data_types) {
      DataType proxy_output_type = convert_aten_unsupported_dtype(output_type);
      auto tv_out = castOp(output_type, tv_in);
      if (proxy_output_type != output_type) {
        tv_out = bitCastOp(proxy_output_type, tv_out);
      }
      fusion.addOutput(tv_out);
    }
  }

  auto options = at::TensorOptions().dtype(at::kFloat).device(at::kCUDA, 0);

  std::vector<c10::IValue> inputs;
  std::vector<at::Tensor> outputs;
  for (const auto& input_type : data_types) {
    DataType proxy_input_type = convert_aten_unsupported_dtype(input_type);
    at::Tensor t = at::randn({x, y}, options)
                       .relu() // Discard negative numbers so that signed and
                               // unsigned types are equivalent. There is no way
                               // to represent unsigned numbers in PyTorch.
                       .to(data_type_to_aten(proxy_input_type));
    inputs.emplace_back(t);
    for (const auto& output_type : data_types) {
      DataType proxy_output_type = convert_aten_unsupported_dtype(output_type);
      outputs.emplace_back(t.to(data_type_to_aten(proxy_output_type)));
    }
  }

  FusionExecutorCache executor_cache(std::move(fusion_ptr));
  auto cg_outputs = executor_cache.runFusionWithInputs(inputs);

  testValidate(
      executor_cache.fusion(),
      cg_outputs,
      inputs,
      outputs,
      __LINE__,
      __FILE__,
      "");
}

TEST_F(NVFuserTest, FusionIssue2074_CUDA) {
  auto fusion_ptr = std::make_unique<Fusion>();
  Fusion& fusion = *fusion_ptr.get();
  FusionGuard fg(&fusion);

  int x = 4, y = 1024;

  auto tv0 = makeContigTensor(2, DataType::Int32);
  fusion.addInput(tv0);
  auto tv1 = ne(tv0, IrBuilder::create<Val>(0L));
  auto tv2 = castOp(DataType::Int32, tv1);
  auto tv3 = sum(tv2, {1});
  auto tv4 = sub(tv3, IrBuilder::create<Val>(1L));
  fusion.addOutput(tv0);
  fusion.addOutput(tv4);

  auto options = at::TensorOptions().dtype(at::kFloat).device(at::kCUDA, 0);

  at::Tensor t0 = at::randn({x, y}, options).to(at::kInt);
  auto t1 = t0.ne(0);
  auto t2 = t1.to(at::kInt);
  auto t3 = t2.sum({1});
  auto t4 = t3 - 1;

  FusionExecutorCache executor_cache(std::move(fusion_ptr));
  auto cg_outputs = executor_cache.runFusionWithInputs({t0});
  ASSERT_TRUE(at::allclose(cg_outputs[1], t4));
}

TEST_F(NVFuserTest, FusionIssue2077_CUDA) {
  auto fusion_ptr = std::make_unique<Fusion>();
  Fusion& fusion = *fusion_ptr.get();
  FusionGuard fg(&fusion);

  auto tv0 = makeContigTensor(3, DataType::Half);
  fusion.addInput(tv0);

  auto tv1 = castOp(DataType::Float, tv0);
  auto tv3 = mul(tv1, IrBuilder::create<Val>(1L));
  auto tv5 = sub(IrBuilder::create<Val>(1.), tv3);
  auto tv6 = castOp(DataType::Half, tv5);
  auto tv7 = castOp(DataType::Bool, tv6);

  fusion.addOutput(tv7);

  auto options = at::TensorOptions().dtype(at::kHalf).device(at::kCUDA, 0);

  at::Tensor t0 = at::randn({2, 4, 6}, options);
  auto t1 = t0.to(at::kFloat);
  auto t3 = t1 * 1;
  auto t5 = 1 - t3;
  auto t6 = t5.to(at::kHalf);
  auto t7 = t6.to(at::kBool);

  FusionExecutorCache executor_cache(std::move(fusion_ptr));
  auto cg_outputs = executor_cache.runFusionWithInputs({t0});
  ASSERT_TRUE(at::equal(cg_outputs[0], t7));
}

#endif

TEST_F(NVFuserTest, FusionIssue2372_CUDA) {
  Fusion fusion;
  FusionGuard fg(&fusion);

  auto tx = makeContigTensor(5, DataType::Float);
  fusion.addInput(tx);
  auto tmean = makeContigTensor(1, DataType::Float);
  fusion.addInput(tmean);
  auto tvar = makeContigTensor(1, DataType::Float);
  fusion.addInput(tvar);
  auto seps = IrBuilder::create<Val>(DataType::Double);
  fusion.addInput(seps);

  auto tmean_bcast = broadcast(tmean, {true, true, true, true, false});
  auto tmean_expand = expand_as(tmean_bcast, tx);
  auto diff = sub(tx, tmean_expand);
  auto regvar = add(tvar, seps);
  auto invstd = rsqrt(regvar);
  auto invstd_bcast = broadcast(invstd, {true, true, true, true, false});
  auto invstd_expand = expand_as(invstd_bcast, tx);
  auto x_normed = mul(diff, invstd_expand);

  fusion.addOutput(x_normed);
  // This output is not necessary for a normalization function, but should not
  // cause compilation to fail
  fusion.addOutput(tmean); // Contiguous even-size input added as output
  fusion.addOutput(invstd);

  auto options = at::TensorOptions().dtype(at::kFloat).device(at::kCUDA, 0);

  int C = 2;
  at::Tensor x = at::randn({1, 5, 5, 5, C}, options);
  at::Tensor mean = at::randn({C}, options);
  at::Tensor var = at::rand({C}, options);
  double eps = 1e-5;

  std::vector<c10::IValue> inputs = {x, mean, var, eps};

  auto lparams = schedulePointwise(&fusion, inputs);

  FusionExecutor fe;
  fe.compileFusion(&fusion, inputs, lparams);
  auto cg_outputs = fe.runFusion(inputs, lparams);

  auto eager_diff = x - mean.view({1, 1, 1, 1, -1});
  auto eager_invstd = at::rsqrt(var + eps);
  auto eager_x_normed = eager_diff * eager_invstd.view({1, 1, 1, 1, -1});

  // testValidate currently fails since cg_outputs[1] is an empty tensor
  ASSERT_TRUE(at::allclose(cg_outputs[0], eager_x_normed));
  // ASSERT_TRUE(at::equal(cg_outputs[1], mean));
  ASSERT_TRUE(at::allclose(cg_outputs[2], eager_invstd));
}

TEST_F(NVFuserTest, FusionIssue2075_CUDA) {
  auto fusion_ptr = std::make_unique<Fusion>();
  Fusion& fusion = *fusion_ptr.get();
  FusionGuard fg(&fusion);

  int64_t x = 2, y = 128, z = 128;

  auto tv0 = makeContigConcreteTensor({1, -1, 1});
  fusion.addInput(tv0);
  auto tv1 = makeContigConcreteTensor({1, 1, -1});
  fusion.addInput(tv1);

  auto tv2 = set(tv0);
  auto tv3 = expand(
      tv2,
      {IrBuilder::create<Val>(x),
       tv2->axis(1)->extent(),
       IrBuilder::create<Val>(z)});

  // [1, 1, 128] -> [1, 1, 1, 1, 1, 128]
  auto tv4 = broadcast(tv1, {{false, false, true, true, true, false}});
  // [1, 1, 1, 1, 1, 128] -> [2, 128, 1, 1, 1, 128]
  auto tv5 = expand(
      tv4,
      {IrBuilder::create<Val>(x),
       IrBuilder::create<Val>(y),
       tv4->axis(2)->extent(),
       tv4->axis(3)->extent(),
       tv4->axis(4)->extent(),
       tv4->axis(5)->extent()});
  auto tv6 = set(tv5);
  // [2, 128, 1, 1, 1, 128] -> [2, 1, 128, 1, 1, 128]
  auto tv7 = permute(tv6, {0, 3, 1, 2, 4, 5});
  auto tv8 = sum(tv7, {1, 3, 4});
  auto tv9 = le(tv8, tv3);
  auto tv10 = castOp(DataType::Float, tv9);
  fusion.addOutput(tv10);

  auto options = at::TensorOptions().dtype(at::kFloat).device(at::kCUDA, 0);

  at::Tensor t0 = at::randn({1, y, 1}, options);
  at::Tensor t1 = at::randn({1, 1, z}, options);
  auto t3 = t0.expand({x, y, z});
  auto t4 = t1.unsqueeze(-2).unsqueeze(-2).unsqueeze(-2);
  auto t5 = t4.expand({x, y, 1, 1, 1, z});
  auto t7 = t5.permute({0, 3, 1, 2, 4, 5});
  auto t8 = t7.squeeze(-2).squeeze(-2).squeeze(-3);
  auto t9 = t8 < t3;
  auto t10 = t9.to(at::kFloat);

  FusionExecutorCache executor_cache(std::move(fusion_ptr));
  auto cg_outputs = executor_cache.runFusionWithInputs({t0, t1});
  testValidate(&fusion, cg_outputs, {t0, t1}, {t10}, __LINE__, __FILE__);
}

// Simple test of propagating vectorize predicates through the Exact
// CA map
TEST_F(NVFuserTest, FusionPropagateVectorizePredicate_CUDA) {
  Fusion fusion;
  FusionGuard fg(&fusion);

  auto tv0 = makeContigTensor(1);

  fusion.addInput(tv0);

  auto tv1 = set(tv0);
  auto tv2 = set(tv1);

  fusion.addOutput(tv2);

  const int vec_factor = 4;
  tv1->split(-1, vec_factor);

  MaxRootDomainInfoSpanningTree tree(tv1);
  TransformPropagator tp(tv1);
  tree.traverse(&tp);

  tv1->setMemoryType(MemoryType::Shared);

  // The predicate tv2 should look like (i * 4) + j < tv0.extent(0),
  // where i and j are the loop indices of the two leaf axes,
  // respectively. PredChecker checks if the second loop index is
  // indeed used in the predicate of tv2.

  class PredChecker : public kir::IrVisitor {
   public:
    PredChecker(bool vectorized) : vectorized_(vectorized) {}

    using kir::IrVisitor::handle;

    void handle(LoadStoreOp* ldst) final {
      if (ldst->out()->as<kir::TensorIndex>()->view()->name() == 2) {
        // Make sure the index of the inner loop isn't used in the
        // predicate of the tv2 expression
        NVF_ERROR(!scope_exprs_.empty());
        NVF_ERROR(scope_exprs_.back()->isA<kir::IfThenElse>());
        auto ite = scope_exprs_.back()->as<kir::IfThenElse>();
        auto cond = ite->predicate()->value();
        // Make sure the index of the inner loop isn't used in the predicate
        NVF_ERROR(!for_loops_.empty());
        auto loop_index = for_loops_.back()->index();
        auto cond_inputs = InputsOf::output(cond);
        auto index_it =
            std::find(cond_inputs.begin(), cond_inputs.end(), loop_index);
        auto vec_factor_it =
            std::find_if(cond_inputs.begin(), cond_inputs.end(), [](Val* inp) {
              auto int_val = inp->value();
              return int_val.hasValue() &&
                  (int_val == vec_factor - 1 || int_val == -(vec_factor - 1));
            });
        // If vectorized, the predicate should use (vec_factor - 1) or
        // -(vec_factor - 1) rather than the loop index.
        if (vectorized_) {
          NVF_CHECK(
              index_it == cond_inputs.end(),
              "Not expected to have ",
              loop_index->toInlineString(),
              " in ",
              cond->toInlineString());
          NVF_CHECK(
              vec_factor_it != cond_inputs.end(),
              "Expected to have ",
              vec_factor - 1,
              " in ",
              cond->toInlineString());
        } else {
          NVF_CHECK(
              index_it != cond_inputs.end(),
              "Expected to have ",
              loop_index->toInlineString(),
              " in ",
              cond->toInlineString());
          NVF_CHECK(
              vec_factor_it == cond_inputs.end(),
              "Not expected to have ",
              vec_factor - 1,
              " in ",
              cond->toInlineString());
        }
      }
    }

    bool vectorized_ = false;
  };

  GpuLower gpulw_wo_vec(&fusion);
  gpulw_wo_vec.run();
  PredChecker(false).handle(gpulw_wo_vec.kernel()->topLevelExprs());

  // Vectorize the second axis of tv1
  tv1->axis(-1)->parallelize(ParallelType::Vectorize);

  // Now, the predicate tv2 should look like (i * 4) + 3 <
  // tv0.extent(0), i.e., j should be replaced with 3 since the second
  // axis is exactly mapped with the vectorized axis of tv1. It is
  // sufficient to check the condition using the last value of j,
  // i.e., 3.

  GpuLower gpulw_w_vec(&fusion);
  gpulw_w_vec.run();
  PredChecker(true).handle(gpulw_w_vec.kernel()->topLevelExprs());

  auto options = at::TensorOptions().dtype(at::kFloat).device(at::kCUDA, 0);
  at::Tensor t0 = at::randn({32}, options);

  FusionExecutor fe;
  fe.compileFusion(&fusion, {t0});
  auto cg_outputs = fe.runFusion({t0});

  NVF_CHECK(t0.equal(cg_outputs[0]));
}

TEST_F(NVFuserTest, FusionSqueezeOnlyWelford_CUDA) {
  auto fusion_ptr = std::make_unique<Fusion>();
  Fusion& fusion = *fusion_ptr.get();
  FusionGuard fg(&fusion);

  auto tv0 = makeConcreteTensor({-1, -1, 1, 1, 1});
  fusion.addInput(tv0);

  // welford with squeeze and reduction
  auto w1 = Welford(tv0, {1, 2, 3, 4});
  // welford with only squeeze
  auto w2 = Welford(tv0, {2, 3, 4});
  // feed w2 to a new welfword
  auto new_result_tv = [&](DataType dtype) -> TensorView* {
    auto dim0 = IterDomainBuilder(w1.avg->axis(0)).build();
    auto dim1 = IterDomainBuilder(w1.avg->axis(1)).build();
    auto td = IrBuilder::create<TensorDomain>(
        std::vector<IterDomain*>{dim0, dim1},
        std::vector<std::optional<bool>>{true, std::nullopt});
    auto tv = IrBuilder::create<TensorView>(td, dtype);
    return tv;
  };
  auto avg = new_result_tv(DataType::Float);
  auto var_sum = new_result_tv(DataType::Float);
  auto n = new_result_tv(DataType::Index);
  IrBuilder::create<WelfordOp>(
      avg,
      var_sum,
      n,
      w2.avg,
      w2.var_sum,
      w2.n,
      IrBuilder::create<Val>(0.0),
      IrBuilder::create<Val>(0.0),
      fusion.zeroVal());

  fusion.addOutput(w1.avg);
  fusion.addOutput(w1.var_sum);
  fusion.addOutput(w1.n);
  fusion.addOutput(avg);
  fusion.addOutput(var_sum);
  fusion.addOutput(n);

  auto options = at::TensorOptions().dtype(at::kFloat).device(at::kCUDA, 0);

  at::Tensor t0 = at::randn({10, 4, 1, 1, 1}, options);

  FusionExecutorCache executor_cache(std::move(fusion_ptr));
  auto cg_outputs = executor_cache.runFusionWithInputs({t0});
  ASSERT_TRUE(at::allclose(cg_outputs[0], cg_outputs[3]));
  ASSERT_TRUE(at::allclose(cg_outputs[1], cg_outputs[4]));
  ASSERT_TRUE(at::allclose(cg_outputs[2], cg_outputs[5]));
}

TEST_F(NVFuserTest, FusionIssue2163ReproInvalidAlias_CUDA) {
  int64_t N = 10, C = 16;

  std::unique_ptr<Fusion> fusion_ptr = std::make_unique<Fusion>();
  FusionGuard fg(fusion_ptr.get());

  // setup fusion
  auto input = makeConcreteTensor({N, C});
  auto weight = makeConcreteTensor({C});
  fusion_ptr->addInput(input);
  fusion_ptr->addInput(weight);

  // This seems to confuse the alias analysis
  auto weight_copy1 = set(weight);
  auto weight_copy2 = set(weight_copy1);

  auto input_sum = sum(input, {0});
  auto sub_bcast = broadcast(input_sum, {true, false});
  auto input_sub_sum = sub(input, sub_bcast);
  auto weight_bcast = broadcast(weight_copy2, {true, false});
  auto output = mul(input_sub_sum, weight_bcast);
  fusion_ptr->addOutput(output);

  output->cacheBefore();

  auto ref = input;
  ref->split(-1, 8);
  ref->reorder({{0, 1}, {1, 0}, {2, 2}});
  TransformPropagator propagator(ref);
  MaxRootDomainInfoSpanningTree(ref).traverse(&propagator);

  // Don't inline the innermost axes
  std::unordered_set<IterDomain*> uninlinable;
  uninlinable.insert(output->axis(-1));
  uninlinable.insert(weight_copy1->axis(-1));

  inlineMost(uninlinable);

  auto options_float =
      at::TensorOptions().dtype(at::kFloat).device(at::kCUDA, 0);

  auto at_input = at::randn({N, C}, options_float);
  auto at_weight = at::randn({C}, options_float);

  std::vector<c10::IValue> aten_inputs({at_input, at_weight});

  FusionExecutor fe;
  fe.compileFusion(fusion_ptr.get(), aten_inputs);
  auto cg_outputs = fe.runFusion(aten_inputs);
  auto cg_output = cg_outputs.at(0);

  auto ref_x_sub_mean = at_input - at_input.sum({0}).unsqueeze(0);
  auto ref_y = ref_x_sub_mean * at_weight.unsqueeze(0);

  testValidate(
      fe.kernel(), {cg_output}, aten_inputs, {ref_y}, __LINE__, __FILE__, "");
}

// Testing scalar FP types
TEST_F(NVFuserTest, FusionFloatingPointType_CUDA) {
  Fusion fusion;
  FusionGuard fg(&fusion);

  const float float_val = 0.1f;
  const double double_val = 0.2;

  {
    auto tv0 = makeConcreteTensor({2}, DataType::Float);
    fusion.addInput(tv0);

    auto f2 = IrBuilder::create<Val>(float_val, DataType::Float);
    NVF_CHECK(
        f2->getDataType() == DataType::Float,
        "Invalid data type: ",
        f2->getDataType().value());

    auto d3 = IrBuilder::create<Val>(double_val, DataType::Double);
    NVF_CHECK(
        d3->getDataType() == DataType::Double,
        "Invalid data type: ",
        d3->getDataType().value());

    // Adding two Floats produces a Float
    auto f4 = add(f2, f2);
    NVF_CHECK(
        f4->getDataType() == DataType::Float,
        "Invalid data type: ",
        f4->getDataType().value());

    // Adding a Double and a Float produces a Double
    auto d5 = add(f2, d3);
    NVF_CHECK(
        d5->getDataType() == DataType::Double,
        "Invalid data type: ",
        d5->getDataType().value());

    // Adding a Float and a Double produces a Double
    auto d6 = add(d3, f2);
    NVF_CHECK(
        d6->getDataType() == DataType::Double,
        "Invalid data type: ",
        d6->getDataType().value());

    // Adding two Doubles produce a Double
    auto d7 = add(d5, d6);
    NVF_CHECK(
        d7->getDataType() == DataType::Double,
        "Invalid data type: ",
        d7->getDataType().value());

    // Adding a Float to a Float tensor produces a Float tensor
    auto tv1 = add(tv0, f4);
    NVF_CHECK(
        tv1->getDataType() == DataType::Float,
        tv1->toString(),
        " has an invalid data type: ",
        tv1->getDataType().value());

    // Adding a Double to a Float tensor still produces a Float tensor
    auto tv2 = add(tv1, d7);
    NVF_CHECK(
        tv2->getDataType() == DataType::Float,
        tv2->toString(),
        " has an invalid data type: ",
        tv2->getDataType().value());

    fusion.addOutput(tv2);
  }

  auto options = at::TensorOptions().dtype(at::kFloat).device(at::kCUDA, 0);
  at::Tensor t0 = at::randn({2}, options);

  std::vector<c10::IValue> inputs({t0});

  FusionExecutor fe;
  fe.compileFusion(&fusion, inputs);
  auto cg_outputs = fe.runFusion(inputs);

  auto f2 = float_val;
  auto d3 = double_val;
  auto f4 = f2 + f2;
  auto d5 = f2 + d3;
  auto d6 = d3 + f2;
  auto d7 = d5 + d6;
  auto t1 = t0 + f4;
  auto t2 = t1 + d7;

  testValidate(&fusion, cg_outputs, inputs, {t2}, __LINE__, __FILE__);
}

TEST_F(NVFuserTest, FusionIntegerType_CUDA) {
  Fusion fusion;
  FusionGuard fg(&fusion);

  const int64_t int64_val = 1;
  const int int_val = 2;

  {
    auto tv0 = makeConcreteTensor({10}, DataType::Int32);
    fusion.addInput(tv0);

    auto i2 = IrBuilder::create<Val>(int64_val, DataType::Int);
    auto i3 = IrBuilder::create<Val>((int64_t)int_val, DataType::Int32);

    // Adding two Ints produces an Int
    auto i4 = add(i2, i2);
    NVF_CHECK(
        i4->getDataType() == DataType::Int,
        "Invalid result: ",
        i4->toInlineString());

    // Adding two Int32s produces an Int32
    auto i5 = add(i3, i3);
    NVF_CHECK(
        i5->getDataType() == DataType::Int32,
        "Invalid result: ",
        i5->toInlineString());

    // Adding an Int and an Int32 produces an Int
    auto i6 = add(i4, i5);
    NVF_CHECK(
        i6->getDataType() == DataType::Int,
        "Invalid result: ",
        i6->toInlineString());

    // Adding an Int32 to an Int32 tensor produces an Int32 tensor
    auto tv1 = add(tv0, i4);
    NVF_CHECK(
        tv1->getDataType() == DataType::Int32,
        tv1->toString(),
        " has an invalid data type: ",
        tv1->getDataType().value());

    // Adding an Int to an Int32 tensor still produces an Int32 tensor
    auto tv2 = add(tv1, i6);
    NVF_CHECK(
        tv2->getDataType() == DataType::Int32,
        tv2->toString(),
        " has an invalid data type: ",
        tv2->getDataType().value());

    fusion.addOutput(tv2);
  }

  auto options = at::TensorOptions().dtype(at::kInt).device(at::kCUDA, 0);
  at::Tensor t0 = at::randint(10, {10}, options);

  std::vector<c10::IValue> inputs({t0});

  FusionExecutor fe;
  fe.compileFusion(&fusion, inputs);
  auto cg_outputs = fe.runFusion(inputs);

  auto i2 = int64_val;
  auto i3 = int_val;
  auto i4 = i2 + i2;
  auto i5 = i3 + i3;
  auto i6 = i4 + i5;
  auto t1 = t0 + i4;
  auto t2 = t1 + i6;

  NVF_CHECK(cg_outputs.at(0).equal(t2));
}

TEST_F(NVFuserTest, FusionVectorizeWelford1_CUDA) {
  Fusion fusion;
  FusionGuard fg(&fusion);

  std::vector<int64_t> shape({7, 32});

  auto tv0 = makeContigConcreteTensor(shape);
  fusion.addInput(tv0);

  auto tv1 = set(tv0);
  auto tvs = Welford(tv1, {0});
  fusion.addOutput(tvs.avg);
  fusion.addOutput(tvs.var_sum);
  fusion.addOutput(tvs.n);

  tv1->split(1, 4);

  MaxRootDomainInfoSpanningTree tree(tv1);
  TransformPropagator tp(tv1);
  tree.traverse(&tp);

  tv1->axis(-1)->parallelize(ParallelType::Vectorize);

  tv1->computeWith(-1, true);

  GpuLower gpulw(&fusion);
  auto all_exprs = KernelExprVisitor::getAllExprs(gpulw.run());
  auto num_welford_ops =
      std::count_if(all_exprs.begin(), all_exprs.end(), [](Expr* expr) {
        return expr->isStrictlyA<WelfordOp>();
      });
  NVF_CHECK(
      num_welford_ops == 0,
      "All WelfordOp exprs should be converted to VectorizedWelfordOp");

  auto num_vectorized_welford_ops =
      std::count_if(all_exprs.begin(), all_exprs.end(), [](Expr* expr) {
        return expr->isStrictlyA<kir::VectorizedWelfordOp>();
      });
  NVF_CHECK(
      num_vectorized_welford_ops == 1,
      "There must be two VectorizedWelfordOp exprs");

  auto options = at::TensorOptions().dtype(at::kFloat).device(at::kCUDA, 0);
  auto options_int = at::TensorOptions().dtype(at::kLong).device(at::kCUDA, 0);

  at::Tensor t0 = at::randn(shape, options);

  FusionExecutor fe;
  fe.compileFusion(&fusion, {t0});
  auto cg_outputs = fe.runFusion({t0});

  auto ref_avg = t0.mean({0});
  auto ref_var = t0.var({0}, false) * shape[0];
  auto ref_N = at::ones({shape[1]}, options_int) * shape[0];

  testValidate(
      fe.kernel(),
      cg_outputs,
      {t0},
      {ref_avg, ref_var, ref_N},
      __LINE__,
      __FILE__);
}

// Unswitched welford
TEST_F(NVFuserTest, FusionVectorizeWelford2_CUDA) {
  Fusion fusion;
  FusionGuard fg(&fusion);

  std::vector<int64_t> shape({7, 32});

  auto tv0 = makeContigConcreteTensor(shape);
  fusion.addInput(tv0);

  auto tv1 = set(tv0);
  auto tvs = Welford(tv1, {0});
  fusion.addOutput(tvs.avg);
  fusion.addOutput(tvs.var_sum);
  fusion.addOutput(tvs.n);

  tv1->split(1, 4);
  tv1->split(0, 5);
  tv1->split(0, 1);

  tv1->reorder({{-2, 1}});

  MaxRootDomainInfoSpanningTree tree(tv1);
  TransformPropagator tp(tv1);
  tree.traverse(&tp);

  tv1->axis(-1)->parallelize(ParallelType::Vectorize);

  tv1->computeAt(tvs.avg, 3);
  tvs.avg->axis(2)->parallelize(ParallelType::Unswitch);

  tv1->computeWith(-1, true);

  GpuLower gpulw(&fusion);
  auto all_exprs = KernelExprVisitor::getAllExprs(gpulw.run());
  auto num_welford_ops =
      std::count_if(all_exprs.begin(), all_exprs.end(), [](Expr* expr) {
        return expr->isStrictlyA<WelfordOp>();
      });
  NVF_CHECK(
      num_welford_ops == 0,
      "All WelfordOp exprs should be converted to VectorizedWelfordOp");

  auto num_vectorized_welford_ops =
      std::count_if(all_exprs.begin(), all_exprs.end(), [](Expr* expr) {
        return expr->isStrictlyA<kir::VectorizedWelfordOp>();
      });
  NVF_CHECK(
      num_vectorized_welford_ops == 2,
      "There must be two VectorizedWelfordOp exprs");

  auto options = at::TensorOptions().dtype(at::kFloat).device(at::kCUDA, 0);
  auto options_int = at::TensorOptions().dtype(at::kLong).device(at::kCUDA, 0);

  at::Tensor t0 = at::randn(shape, options);

  FusionExecutor fe;
  fe.compileFusion(&fusion, {t0});
  auto cg_outputs = fe.runFusion({t0});

  auto ref_avg = t0.to(at::kDouble).mean({0});
  auto ref_var = t0.to(at::kDouble).var({0}, false) * shape[0];
  auto ref_N = at::ones({shape[1]}, options_int) * shape[0];

  testValidate(
      fe.kernel(),
      cg_outputs,
      {t0},
      {ref_avg, ref_var, ref_N},
      __LINE__,
      __FILE__);
}

TEST_F(NVFuserTest, FusionRepro2241_CUDA) {
  std::unique_ptr<Fusion> fusion_ptr = std::make_unique<Fusion>();
  auto fusion = fusion_ptr.get();
  FusionGuard fg(fusion);

  {
    TensorView* t6 = makeContigConcreteTensor({1}, DataType::Int);
    TensorView* t15 = makeContigConcreteTensor({3, 2, 1, 2}, DataType::Double);
    TensorView* t20 = makeContigConcreteTensor({1, 1, 1, 1}, DataType::Int);
    fusion->addInput(t6);
    fusion->addInput(t15);
    fusion->addInput(t20);
    auto sample_total = sum(t15, {0, 1, 2, 3}, true);
    auto sample_mean = div(sample_total, t20);
    auto x = sub(t15, sample_mean);
    auto input = mul(x, x);
    auto total = sum(input, {0, 1, 2, 3});
    auto t7 = div(total, t6);
    fusion->addOutput(t7);
  }

  FusionExecutorCache fec(std::move(fusion_ptr));

  auto options = at::TensorOptions().device(at::kCUDA, 0);
  at::Tensor t6 = at::tensor({15}, options.dtype(at::kLong));
  at::Tensor t15 = at::randn({3, 2, 1, 2}, options.dtype(at::kDouble));
  at::Tensor t20 =
      at::tensor({12}, options.dtype(at::kLong)).expand({1, 1, 1, 1});

  auto cg_outputs = fec.runFusionWithInputs({t6, t15, t20});

  auto sample_total = at::sum(t15, {0, 1, 2, 3}, true);
  auto sample_mean = at::div(sample_total, t20);
  auto x = at::sub(t15, sample_mean);
  auto input = at::mul(x, x);
  auto total = at::sum(input, {0, 1, 2, 3}, false);
  auto t7 = at::div(total, t6);

  testValidate(
      fec.fusion(), cg_outputs, {t6, t15, t20}, {t7}, __LINE__, __FILE__);
}

// https://github.com/csarofeen/pytorch/issues/2321
TEST_F(
    NVFuserTest,
    FusionPersistentBufferProjectionAfterWelfordTranslate_CUDA) {
  std::unique_ptr<Fusion> fusion_ptr = std::make_unique<Fusion>();
  Fusion& fusion = *fusion_ptr.get();
  FusionGuard fg(&fusion);
  const float kEps = 1e-5;
  Val* eps_ptr = IrBuilder::create<Val>(kEps);

  DataType dtype = DataType::Half;
  constexpr int64_t dim0 = 2048;
  constexpr int64_t dim1 = 10240;
  std::vector<int64_t> input_shape{dim0, dim1};
  std::vector<int64_t> norm_shape{dim1};
  auto input_half = makeContigTensor(2, dtype);
  auto weight_half = makeContigTensor(1, dtype);
  auto bias_half = makeContigTensor(1, dtype);
  fusion.addInput(input_half);
  fusion.addInput(weight_half);
  fusion.addInput(bias_half);
  auto input = castOp(DataType::Float, input_half);
  auto weight = castOp(DataType::Float, weight_half);
  auto bias = castOp(DataType::Float, bias_half);
  auto result = layer_norm(input, norm_shape, weight, bias, eps_ptr);
  auto result_output = castOp(dtype, result.output);
  fusion.addOutput(result_output);
  fusion.addOutput(result.mean);
  fusion.addOutput(result.invstd);

  auto options =
      at::TensorOptions().dtype(data_type_to_aten(dtype)).device(at::kCUDA, 0);
  at::Tensor aten_input = at::randn(input_shape, options);
  c10::optional<at::Tensor> aten_weight = at::randn({input_shape[1]}, options);
  c10::optional<at::Tensor> aten_bias = at::randn({input_shape[1]}, options);
  auto aten_outputs = at::native_layer_norm(
      aten_input, norm_shape, aten_weight, aten_bias, kEps);

  // welford translate
  KernelArgumentHolder runtime_inputs =
      KernelArgumentHolder::createKernelArgumentHolder(
          {aten_input, aten_weight, aten_bias});
  bool isTranslated =
      SegmentCandidateFinder::translateWelfordInFusion(&fusion, runtime_inputs);
  NVF_ERROR(isTranslated);

  // persistent buffer should be projected to input
  auto persistent_buffer_info = scheduler_utils::persistentBuffers(&fusion);
  NVF_CHECK(
      persistent_buffer_info.projectable_persistent_buffers.size() == 1,
      "should have only one projectable_persistent_buffer!");
  NVF_CHECK(
      persistent_buffer_info.projectable_buffer_inputs.size() == 1,
      "should have only one projectable_buffer_inputs!");
  NVF_CHECK(
      persistent_buffer_info.projectable_buffer_inputs[0] == input_half,
      "persistent buffer should be projected to input!");

  // Check reduction axis is same for all reductions
  // Generate Launch Parameters
  auto reduction_params = getInnerPersistentHeuristics(
      &fusion, {aten_input, aten_weight, aten_bias});
  NVF_CHECK(reduction_params, "Reduction schedule was not generated!");

  FusionExecutorCache fec(std::move(fusion_ptr));
  auto cg_outputs =
      fec.runFusionWithInputs({aten_input, aten_weight, aten_bias});

  testValidate(
      &fusion,
      cg_outputs,
      {aten_input, aten_weight, aten_bias},
      {std::get<0>(aten_outputs),
       std::get<1>(aten_outputs),
       std::get<2>(aten_outputs)},
      __LINE__,
      __FILE__,
      "");
}

TEST_F(NVFuserTest, FusionExprSortMatmulLikeSchedule_CUDA) {
  // See https://github.com/csarofeen/pytorch/pull/2366
  Fusion fusion;
  FusionGuard fg(&fusion);

  constexpr int M1 = 5, M2 = 5, N1 = 6, N2 = 6, K1 = 2, K2 = 2;

  auto tv0 = makeContigConcreteTensor({M1, M2, K1, K2}, DataType::Double);
  auto tv1 = makeContigConcreteTensor({N1, N2, K1, K2}, DataType::Double);
  fusion.addInput(tv0);
  fusion.addInput(tv1);

  auto tv2 = broadcast(tv0, {false, true, false, true, false, false});
  auto tv3 = broadcast(tv1, {true, false, true, false, false, false});
  auto tv4 = mul(tv2, tv3);
  auto tv5 = sum(tv4, {-1, -2});
  fusion.addOutput(tv5);

  auto tv6 = tv0->cacheAfter();
  auto tv7 = tv1->cacheAfter();
  auto tv8 = tv6->cacheAfter();
  auto tv9 = tv7->cacheAfter();
  auto tv10 = tv5->cacheBefore();

  tv6->inlineAt(3);
  tv7->inlineAt(3);
  tv8->inlineAt(4);
  tv9->inlineAt(4);
  tv2->inlineAt(6);
  tv3->inlineAt(6);
  tv4->inlineAt(6);
  tv10->inlineAt(4);

  auto options = at::TensorOptions().dtype(at::kDouble).device(at::kCUDA, 0);

  at::Tensor t0 = at::randn({M1, M2, K1, K2}, options);
  at::Tensor t1 = at::randn({N1, N2, K1, K2}, options);
  auto expect = at::mm(
                    t0.view({(int64_t)(M1 * M2), (int64_t)(K1 * K2)}),
                    t1.view({(int64_t)(N1 * N2), (int64_t)(K1 * K2)}).t())
                    .view({M1, M2, N1, N2})
                    .transpose(1, 2);

  FusionExecutor fe;
  fe.compileFusion(&fusion, {t0, t1});
  auto cg_outputs = fe.runFusion({t0, t1});

  testValidate(fe.kernel(), cg_outputs, {t0, t1}, {expect}, __LINE__, __FILE__);
}

TEST_F(NVFuserTest, FusionFloatConstantWhere_CUDA) {
  Fusion fusion;
  FusionGuard fg(&fusion);

  auto tv0 = makeSymbolicTensor(1, DataType::Bool);
  fusion.addInput(tv0);

  auto tv1 = where(
      tv0,
      IrBuilder::create<Val>(3.0, DataType::Float),
      IrBuilder::create<Val>(5.0, DataType::Float));

  fusion.addOutput(tv1);

  auto options = at::TensorOptions().dtype(at::kFloat).device(at::kCUDA, 0);
  at::Tensor t0 = at::arange(4, options) > 1.0;

  std::vector<c10::IValue> inputs = {t0};

  auto lparams = schedulePointwise(&fusion, inputs);

  FusionExecutor fe;
  fe.compileFusion(&fusion, inputs, lparams);
  auto cg_outputs = fe.runFusion(inputs, lparams);

  auto ref = at::where(t0, (float)3.0, (float)5.0);

  // testValidate does not check that dtypes match
  NVF_CHECK(cg_outputs[0].dtype() == ref.dtype());
  testValidate(&fusion, cg_outputs, inputs, {ref}, __LINE__, __FILE__);
}

TEST_F(NVFuserTest, FusionCpAsyncCommitWait_CUDA) {
  // Repro for https://github.com/csarofeen/pytorch/issues/2463
  NVFUSER_TEST_CUDA_ARCH_GUARD(8, 0);
  Fusion fusion;
  FusionGuard fg(&fusion);

  auto tv0 = makeContigConcreteTensor({12800, 8, 8, 8}, DataType::Half);
  auto tv1 = set(tv0);
  fusion.addInput(tv0);
  fusion.addOutput(tv1);

  tv1->axis(1)->parallelize(ParallelType::TIDy);
  tv1->axis(2)->parallelize(ParallelType::TIDx);

  auto tv2 = tv0->cacheAfter(LoadStoreOpType::CpAsync);
  tv2->axis(-1)->parallelize(ParallelType::Vectorize);
  tv2->axis(1)->parallelize(ParallelType::TIDx);
  tv2->axis(2)->parallelize(ParallelType::TIDy);
  tv2->setMemoryType(MemoryType::Shared);

  tv2->inlineAt(1);
  tv2->circularBuffer(8);

  auto options = at::TensorOptions().dtype(at::kHalf).device(at::kCUDA, 0);

  at::Tensor t0 = at::randn({12800, 8, 8, 8}, options);

  FusionExecutor fe;
  fe.compileFusion(&fusion, {t0});

  auto cg_outputs = fe.runFusion({t0});
  testValidate(fe.kernel(), cg_outputs, {t0}, {t0}, __LINE__, __FILE__);
}

// Repro of issue #2459
TEST_F(NVFuserTest, FusionClearThreadPredicateByRAWSync_CUDA) {
  Fusion fusion;
  FusionGuard fg(&fusion);

  auto tv0 = makeSymbolicTensor(2);
  fusion.addInput(tv0);

  auto tv1 = sum(tv0, {1});
  auto tv2 = set(tv1);
  auto tv3 = sum(tv2, {0});
  fusion.addOutput(tv3);

  // test with gmem
  auto tv4 = sum(tv0, {1});
  auto tv5 = set(tv4);
  auto tv6 = set(tv5);
  fusion.addOutput(tv6);

  // tv1 is predicated with tidx
  tv1->axis(0)->parallelize(ParallelType::TIDy);
  tv1->axis(1)->parallelize(ParallelType::TIDx);

  // Upload to shmem. Still predicated with tidx, so only the threads
  // with tidx == 0 should be active.
  tv2->axis(0)->parallelize(ParallelType::TIDy);
  tv2->setMemoryType(MemoryType::Shared);

  // Remap the parallelization from tidy to tidx. This should work as
  // tv2 is in shared memory and SyncMap should correctly insert a RAW
  // sync between tv2 and tv3. However, ThreadPredicateMap still marks
  // tv3 as predicated by tidx, and since it is invalid to parallelize
  // by a predicated parallel type, this resulted in an error (#2459).
  tv3->axis(0)->parallelize(ParallelType::TIDx);

  // Test with gmem
  tv4->split(0, 4);
  tv5->split(0, 4);
  tv6->split(0, 4);

  // Make tv4 predicated with tidx
  tv4->axis(0)->parallelize(ParallelType::BIDx);
  tv4->axis(1)->parallelize(ParallelType::TIDy);
  tv4->axis(2)->parallelize(ParallelType::TIDx);

  // Upload to gmem
  tv5->axis(0)->parallelize(ParallelType::BIDx);
  tv5->axis(1)->parallelize(ParallelType::TIDy);
  tv5->setMemoryType(MemoryType::Global);

  // RAW sync should be inserted after tv5

  tv6->axis(0)->parallelize(ParallelType::BIDy);
  tv6->axis(1)->parallelize(ParallelType::TIDx);

  auto options = at::TensorOptions().dtype(at::kFloat).device(at::kCUDA, 0);
  at::Tensor t0 = at::randn({10, 11}, options);

  std::vector<c10::IValue> inputs = {t0};

  FusionExecutor fe;
  fe.compileFusion(&fusion, inputs);
  auto cg_outputs = fe.runFusion(inputs);

  auto t3 = t0.sum({1}).sum({0});
  auto t6 = t0.sum({1});

  testValidate(fe.kernel(), cg_outputs, inputs, {t3, t6}, __LINE__, __FILE__);
}

namespace {

class ThreadPredChecker : public kir::IrVisitor {
 public:
  static bool isPredicatedBy(
      StmtNameType tv_name_to_check,
      ParallelTypeBitmap pt_map,
      kir::Kernel* kernel) {
    ThreadPredChecker checker(tv_name_to_check, pt_map);
    checker.handle(kernel->topLevelExprs());
    return checker.pt_map_.none();
  }

  ThreadPredChecker(StmtNameType tv_name_to_check, ParallelTypeBitmap pt_map)
      : tv_name_to_check_(tv_name_to_check), pt_map_(pt_map) {}

  using kir::IrVisitor::dispatch;
  using kir::IrVisitor::handle;

  void handle(kir::IfThenElse* ite) final {
    for (auto expr : ite->thenBody().exprs()) {
      auto tv_output = ir_utils::getTvOutput(expr);
      if (tv_output != nullptr && tv_output->name() == tv_name_to_check_ &&
          expr->isA<LoadStoreOp>() && ite->predicate()->hasValue()) {
        dispatch(ite->predicate()->value());
      }
    }
  }

  void dispatch(Val* val) final {
    if (val->definition()) {
      dispatch(val->definition());
    }
  }

  void handle(BinaryOp* bop) final {
    if (bop->getBinaryOpType() == BinaryOpType::LogicalAnd) {
      dispatch(bop->lhs());
      dispatch(bop->rhs());
    } else if (bop->getBinaryOpType() == BinaryOpType::Eq) {
      if (bop->lhs()->isZeroInt() || bop->rhs()->isZeroInt()) {
        auto non_zero_arg = bop->lhs()->isZeroInt() ? bop->rhs() : bop->lhs();

        // It can be changed like (-threadIdx.x) by expr simplifier
        if (auto uop = dynamic_cast<UnaryOp*>(non_zero_arg->definition())) {
          if (uop->getUnaryOpType() == UnaryOpType::Neg) {
            non_zero_arg = uop->in();
          }
        }

        if (auto ns = dynamic_cast<NamedScalar*>(non_zero_arg)) {
          if (ns->getParallelIndex().has_value()) {
            auto predicated_type = ns->getParallelIndex().value();
            pt_map_.clear(predicated_type);
          }
        }
      }
    }
  }

 private:
  StmtNameType tv_name_to_check_;
  ParallelTypeBitmap pt_map_;
};

} // namespace

// Repro of issue #2487
TEST_F(NVFuserTest, FusionPredicateReductionInitShared_CUDA) {
  Fusion fusion;
  FusionGuard fg(&fusion);

  auto tv0 = makeSymbolicTensor(1);
  fusion.addInput(tv0);

  auto tv1 = sum(tv0, {0});
  auto tv2 = set(tv1);
  fusion.addOutput(tv2);

  auto tv3 = makeSymbolicTensor(1);
  fusion.addInput(tv3);

  auto tv4 = exp(tv3);
  fusion.addOutput(tv4);

  tv1->setMemoryType(MemoryType::Shared);

  tv4->split(0, 1024);
  tv4->axis(-2)->parallelize(ParallelType::BIDx);
  tv4->axis(-1)->parallelize(ParallelType::TIDx);

  // tv4 is parallelized with both BIDx and TIDx, but tv1 is not at
  // all, so tv1 is predicated with both BIDx and TIDx as they are
  // redundant. That means that the initialization of the reduction
  // has to be predicated as well. Since tv1 is on shared memory, only
  // the TIDx predicate is required.

  // Make sure the initialization of tv1 is predicated with
  // threadIdx.x == 0
  GpuLower gpulw(&fusion);
  ParallelTypeBitmap predicated_types(ParallelType::TIDx);
  NVF_CHECK(
      ThreadPredChecker::isPredicatedBy(
          tv1->name(), predicated_types, gpulw.run()),
      "Validation of lowered kernel failed");

  auto options = at::TensorOptions().dtype(at::kFloat).device(at::kCUDA, 0);
  at::Tensor t0 = at::randn({2}, options);
  at::Tensor t1 = at::randn({10000}, options);

  std::vector<c10::IValue> inputs = {t0, t1};

  FusionExecutor fe;
  fe.compileFusion(&fusion, inputs);
  auto cg_outputs = fe.runFusion(inputs);

  auto ref_t1 = t0.sum({0});
  auto ref_t4 = t1.exp();

  testValidate(
      fe.kernel(), cg_outputs, inputs, {ref_t1, ref_t4}, __LINE__, __FILE__);
}

// Repro of issue #2487
TEST_F(NVFuserTest, FusionPredicateReductionInitGlobal_CUDA) {
  Fusion fusion;
  FusionGuard fg(&fusion);

  std::vector<int64_t> shape({100});

  auto tv0 = makeSymbolicTensor(1);
  fusion.addInput(tv0);

  auto tv1 = sum(tv0, {0});
  fusion.addOutput(tv1);

  auto tv2 = makeSymbolicTensor(1);
  fusion.addInput(tv2);

  auto tv3 = exp(tv2);
  fusion.addOutput(tv3);

  tv3->split(0, 32);
  tv3->axis(-2)->parallelize(ParallelType::BIDx);
  tv3->axis(-1)->parallelize(ParallelType::TIDx);

  // tv3 is parallelized with both BIDx and TIDx, but tv1 is not at
  // all, so tv1 is predicated with both BIDx and TIDx as they are
  // redundant. That means that the initialization of the reduction
  // has to be predicated as well.

  // Make sure the initialization of tv1 is predicated with
  // threadIdx.x == 0 and blockIdx.x == 0
  GpuLower gpulw(&fusion);
  ParallelTypeBitmap predicated_types({ParallelType::TIDx, ParallelType::BIDx});
  NVF_CHECK(
      ThreadPredChecker::isPredicatedBy(
          tv1->name(), predicated_types, gpulw.run()),
      "Validation of lowered kernel failed");

  auto options = at::TensorOptions().dtype(at::kFloat).device(at::kCUDA, 0);
  at::Tensor t0 = at::randn({2}, options);
  at::Tensor t1 = at::randn({10000}, options);

  std::vector<c10::IValue> inputs = {t0, t1};

  FusionExecutor fe;
  fe.compileFusion(&fusion, inputs);
  auto cg_outputs = fe.runFusion(inputs);

  auto ref_t1 = t0.sum({0});
  auto ref_t3 = t1.exp();

  testValidate(
      fe.kernel(), cg_outputs, inputs, {ref_t1, ref_t3}, __LINE__, __FILE__);
}

TEST_F(NVFuserTest, FusionTypePromotionATenConsistency_CUDA) {
  auto convertible_to_aten = {
      DataType::Bool,
      DataType::Double,
      DataType::Float,
      DataType::Half,
      DataType::BFloat16,
      DataType::Int,
      DataType::Int32,
      DataType::ComplexFloat,
      DataType::ComplexDouble};
  for (auto t1 : convertible_to_aten) {
    for (auto t2 : convertible_to_aten) {
      auto t1_aten = data_type_to_aten(t1);
      auto t2_aten = data_type_to_aten(t2);
      auto result_aten = c10::promoteTypes(t1_aten, t2_aten);
      auto result = promoteType(t1, t2);
      ASSERT_EQ(data_type_to_aten(result), result_aten);
    }
  }
}

// Make sure invalid usage of index type is detected
TEST_F(NVFuserTest, FusionCompileIndexType_CUDA) {
  {
    Fusion fusion;
    FusionGuard fg(&fusion);

    auto tv0 = makeSymbolicTensor(1, DataType::Bool);
    fusion.addInput(tv0);

    auto tv2 = neg(tv0);
    fusion.addOutput(tv2);

    tv2->split(0, 256);
    tv2->split(0, 1024);

    MaxRootDomainInfoSpanningTree tree(tv2);
    TransformPropagator tp(tv2);
    tree.traverse(&tp);

    inlineMost();

    tv2->axis(1)->parallelize(ParallelType::BIDx);
    tv2->axis(2)->parallelize(ParallelType::TIDx);

    auto options = at::TensorOptions().dtype(at::kHalf).device(at::kCUDA, 0);
    at::Tensor t0 = at::randn({999}, options).ge(0);
    std::vector<c10::IValue> small_inputs = {t0};

    at::Tensor t0_large =
        at::randn({std::numeric_limits<int>::max()}, options).ge(0);
    std::vector<c10::IValue> large_inputs = {t0_large};

    NVF_CHECK(
        KernelArgumentHolder::createKernelArgumentHolder(large_inputs)
            .getSmallestIndexTypeOfArguments() == PrimDataType::Int);
    NVF_CHECK(
        KernelArgumentHolder::createKernelArgumentHolder(small_inputs)
            .getSmallestIndexTypeOfArguments() == PrimDataType::Int32);

    {
      FusionExecutor fe;
      // Lower the kernel with large inputs and int64 index type.
      CompileParams compile_opts = {.index_type = PrimDataType::Int};
      fe.compileFusion(&fusion, large_inputs, LaunchParams(), compile_opts);

      NVF_CHECK(
          fe.kernel()->indexType() == PrimDataType::Int,
          "Unexpected kernel index type: ",
          fe.kernel()->indexType());

      // Since the index type is int64, both small and large inputs
      // should work fine
      fe.runFusion(small_inputs);
      fe.runFusion(large_inputs);
    }

    {
      FusionExecutor fe;
      // Lower the kernel with small inputs and int64 index type.
      CompileParams compile_opts = {.index_type = PrimDataType::Int};
      fe.compileFusion(&fusion, small_inputs, LaunchParams(), compile_opts);

      NVF_CHECK(
          fe.kernel()->indexType() == PrimDataType::Int,
          "Unexpected kernel index type: ",
          fe.kernel()->indexType());

      // Since the index type is int64, both small and large inputs
      // should work fine
      fe.runFusion(small_inputs);
      fe.runFusion(large_inputs);
    }

    {
      FusionExecutor fe;
      LaunchParams launch_params;
      CompileParams compile_opts = {.index_type = PrimDataType::Int32};
      fe.compileFusion(&fusion, small_inputs, launch_params, compile_opts);

      NVF_CHECK(
          fe.kernel()->indexType() == PrimDataType::Int32,
          "Unexpected kernel index type: ",
          fe.kernel()->indexType());

      // This should complete successfully as the arguments are small
      // enough to use the int32 index type
      fe.runFusion(small_inputs);

      // This should fail as the Kernel is already compiled for Int32, but
      // the arguments are too large
      CompileParams compile_opts_large = {.index_type = PrimDataType::Int};
      EXPECT_THAT(
          [&]() {
            fe.runFusion(large_inputs, launch_params, compile_opts_large);
          },
          testing::ThrowsMessage<nvfuser::nvfError>(testing::HasSubstr(
              "Kernel index type and compilation index type don't match")));
    }

    {
      FusionExecutor fe;
      // Lower the kernel with large inputs and int32 index type.
      CompileParams compile_opts = {.index_type = PrimDataType::Int32};
      // This should fail due to the conflict
      EXPECT_THAT(
          [&]() {
            fe.compileFusion(
                &fusion, large_inputs, LaunchParams(), compile_opts);
          },
          testing::ThrowsMessage<nvfuser::nvfError>(testing::HasSubstr(
              "Compilation with int32 is requested but int64 is required for the arguments")));
    }
  }

  c10::cuda::CUDACachingAllocator::emptyCache();
}

// Make sure the index type is determined both fusion inputs and outputs
TEST_F(NVFuserTest, FusionExecutorCacheIndexType1_CUDA) {
  auto fusion_ptr = std::make_unique<Fusion>();
  Fusion& fusion = *fusion_ptr.get();
  FusionGuard fg(fusion_ptr.get());

  auto tv0 = makeSymbolicTensor(2, DataType::Half);
  fusion.addInput(tv0);
  auto tv1 = makeSymbolicTensor(2, DataType::Half);
  fusion.addInput(tv1);

  auto tv2 = castOp(DataType::Float, tv0);
  auto tv3 = castOp(DataType::Float, tv1);
  auto tv4 = broadcast(tv2, {false, true, false});
  auto tv5 = broadcast(tv3, {true, false, false});
  auto tv6 = add(tv4, tv5);
  auto tv7 = castOp(DataType::Half, tv6);

  fusion.addOutput(tv7);

  c10::cuda::CUDACachingAllocator::emptyCache();

  // Inputs are small enough to use 32-bit indexing, but the output is
  // not
  auto options = at::TensorOptions().dtype(at::kHalf).device(at::kCUDA, 0);
  at::Tensor t0 = at::randn({2024, 1024}, options);
  at::Tensor t1 = at::randn({2024, 1024}, options);
  std::vector<c10::IValue> aten_inputs({t0, t1});

  FusionExecutorCache executor_cache(std::move(fusion_ptr));
  auto cg_outputs = executor_cache.runFusionWithInputs(aten_inputs);

  auto kernel_runtime = executor_cache.getMostRecentKernelRuntime();
  NVF_CHECK(kernel_runtime->getIndexType() == PrimDataType::Int);

  c10::cuda::CUDACachingAllocator::emptyCache();
}

// Make sure the index type is also determined by intermediate
// tensors. This is not ideal but just tests if the logic produces
// what is expected at this moment
TEST_F(NVFuserTest, FusionExecutorCacheIndexType2_CUDA) {
  auto fusion_ptr = std::make_unique<Fusion>();
  Fusion& fusion = *fusion_ptr.get();
  FusionGuard fg(fusion_ptr.get());

  auto tv0 = makeSymbolicTensor(2, DataType::Half);
  fusion.addInput(tv0);
  auto tv1 = makeSymbolicTensor(2, DataType::Half);
  fusion.addInput(tv1);

  auto tv2 = broadcast(tv0, {false, true, false});
  auto tv3 = broadcast(tv1, {true, false, false});
  auto tv4 = add(tv2, tv3);
  auto tv5 = sum(tv4, {-1});

  fusion.addOutput(tv5);

  // Inputs and outputs are small enough to use 32-bit indexing,
  // however the intermediate, tv4, should cause the kernel to use
  // 64-bit indexing. This is not ideal as tv4 should be inlined, and
  // its allocation size should be small enough to use 32-bit
  // indexing. However, the current logic should result in forcing
  // 64-bit indexing. This would need to be fixed for matmul for
  // example.
  auto options = at::TensorOptions().dtype(at::kHalf).device(at::kCUDA, 0);
  at::Tensor t0 = at::randn({2024, 1024}, options);
  at::Tensor t1 = at::randn({2024, 1024}, options);
  std::vector<c10::IValue> aten_inputs({t0, t1});

  FusionExecutorCache executor_cache(std::move(fusion_ptr));
  executor_cache.runFusionWithInputs(aten_inputs);
  auto kernel_runtime = executor_cache.getMostRecentKernelRuntime();
  NVF_CHECK(kernel_runtime->getIndexType() == PrimDataType::Int);

  // Running again with forced type of Int32
  executor_cache.runFusionWithInputs(aten_inputs, PrimDataType::Int32);
  kernel_runtime = executor_cache.getMostRecentKernelRuntime();
  NVF_CHECK(kernel_runtime->getIndexType() == PrimDataType::Int32);
}

//! Test whether we can create and use float16 scalars
TEST_F(NVFuserTest, FusionHalfScalars_CUDA) {
  auto fusion = std::make_unique<Fusion>();
  FusionGuard fg(fusion.get());

  auto tv0 = makeSymbolicTensor(1, DataType::Half);
  fusion->addInput(tv0);

  auto tv2 = full_like(tv0, IrBuilder::create<Val>(1.5, DataType::Half));
  fusion->addOutput(tv2);

  auto options = at::TensorOptions().dtype(at::kHalf).device(at::kCUDA, 0);
  at::Tensor t0 = at::zeros({5}, options);

  FusionExecutorCache executor_cache(std::move(fusion));
  auto cg_outputs = executor_cache.runFusionWithInputs({t0});

  testValidate(
      executor_cache.fusion(),
      cg_outputs,
      {t0},
      {at::ones_like(t0) * 1.5},
      __LINE__,
      __FILE__);
}

#if defined(CUDA_VERSION) && CUDA_VERSION >= 11000
//! Test whether we can create and use BFloat16 scalars
TEST_F(NVFuserTest, FusionBFloat16Scalars_CUDA) {
  // requires ampere+ GPU
  if (!deviceMajorMinorCheck(8)) {
    GTEST_SKIP() << "skipping BFloat16Scalars test on pre-AMPERE GPUs";
  }
  auto fusion = std::make_unique<Fusion>();
  FusionGuard fg(fusion.get());

  auto tv0 = makeSymbolicTensor(1, DataType::BFloat16);
  fusion->addInput(tv0);

  auto tv2 = full_like(tv0, IrBuilder::create<Val>(1.5, DataType::BFloat16));
  fusion->addOutput(tv2);

  auto options = at::TensorOptions().dtype(at::kBFloat16).device(at::kCUDA, 0);
  at::Tensor t0 = at::zeros({5}, options);

  FusionExecutorCache executor_cache(std::move(fusion));
  auto cg_outputs = executor_cache.runFusionWithInputs({t0});

  testValidate(
      executor_cache.fusion(),
      cg_outputs,
      {t0},
      {at::ones_like(t0) * 1.5},
      __LINE__,
      __FILE__);
}
#endif

TEST_F(NVFuserTest, FusionManagedData_CUDA) {
  Fusion fusion;
  FusionGuard fg(&fusion);

  auto tv0 = makeConcreteTensor({2});
  auto tv1 = set(set(set(set(set(set(set(set(set(set(set(set(tv0))))))))))));
  fusion.addInput(tv0);
  fusion.addOutput(tv1);

  using T1 = std::vector<Val*>;
  T1 data1 = {tv0, tv1};

  struct T2 {
    Val* input;
    Val* output;
    size_t magic_number;
  } data2{tv0, tv1, 0x123456789abcdef};
  auto clone_fn = [](IrCloner& cloner, std::any data) -> std::any {
    auto d = std::any_cast<T2>(data);
    return T2{cloner.clone(d.input), cloner.clone(d.output), d.magic_number};
  };

  auto i1 = fusion.manage(data1);
  auto i2 = fusion.manage(data2, clone_fn);
  fusion.manage("data1", data1);
  fusion.manage("data2", data2, clone_fn);

  GpuLower lower(&fusion);
  lower.run();
  auto kernel = lower.kernel();

  T1 expect1{kernel->inputs().at(0), kernel->outputs().at(0)};
  ASSERT_EQ(kernel->getManaged<T1>(i1), expect1);
  ASSERT_EQ(kernel->getManaged<T1>("data1"), expect1);
  ASSERT_EQ(kernel->getManaged<T2>(i2).input, kernel->inputs().at(0));
  ASSERT_EQ(kernel->getManaged<T2>(i2).output, kernel->outputs().at(0));
  ASSERT_EQ(kernel->getManaged<T2>("data2").input, kernel->inputs().at(0));
  ASSERT_EQ(kernel->getManaged<T2>("data2").output, kernel->outputs().at(0));
  ASSERT_EQ(kernel->getManaged<T2>("data2").magic_number, 0x123456789abcdef);
}

// Repro of issue #2125, 1.45e+03 GB/s on A100-80G
TEST_F(NVFuserTest, FusionAvoidRedundantWriteBroadcastedSoftmaxInput_CUDA) {
  std::unique_ptr<Fusion> fusion_ptr = std::make_unique<Fusion>();
  Fusion& fusion = *fusion_ptr.get();
  FusionGuard fg(&fusion);

  std::vector<int64_t> shape0({2, 512});
  std::vector<int64_t> shape1({2, 64, 512, 512});

  auto tv0 = makeSymbolicTensor(2);
  auto tv1 = makeSymbolicTensor(4);
  fusion.addInput(tv0);
  fusion.addInput(tv1);

  auto tvb = broadcast(tv0, {false, true, true, false});
  auto tv2 = add(tvb, IrBuilder::create<Val>(1.0));
  auto tv3 = add(tv1, tv2);
  auto tv4 = softmax(tv3, -1);
  fusion.addOutput(tv2);
  fusion.addOutput(tv4);

  auto options = at::TensorOptions().dtype(at::kFloat).device(at::kCUDA, 0);
  at::manual_seed(0);
  at::Tensor t0 = at::ones(shape0, options);
  at::Tensor t1 = at::ones(shape1, options);
  std::vector<c10::IValue> inputs = {t0, t1};

  FusionExecutorCache fec(std::move(fusion_ptr));
  auto cg_outputs = fec.runFusionWithInputs(inputs);

  // check thread_pred and write_stride
  const auto& fe = fec.getMostRecentKernelRuntime()->executors().at(0);
  auto kernel = fe.kernel();
  const auto& thread_pred_map = fe.threadPredMap();
  for (const auto expr : kernel->exprs()) {
    auto tv = ir_utils::getTvOutput(expr);
    if (tv && tv->name() == 15 && tv->getMemoryType() == MemoryType::Global) {
      const auto& thread_pred = thread_pred_map.getPredicateInfo(tv);
      bool predicted = thread_pred.redundant_types.get(ParallelType::BIDx) &&
          thread_pred.broadcast_rd_indices_map.count(ParallelType::BIDx);
      NVF_CHECK(
          predicted,
          "Tv15 should be predicted by ParallelType::BIDx with a broadcast_rd_indices_map!");
      break;
    }
  }

  auto ref_1 = t0.unsqueeze(1).unsqueeze(1) + 1.0;
  auto ref_2 = at::_softmax(ref_1 + t1, -1, false);
  testValidate(
      fec.fusion(), cg_outputs, inputs, {ref_1, ref_2}, __LINE__, __FILE__);
}

TEST_F(NVFuserTest, FusionAvoidRedundantWrite_CUDA) {
  auto runTest = [](const std::vector<bool>& is_broadcast) {
    std::unique_ptr<Fusion> fusion_ptr = std::make_unique<Fusion>();
    Fusion& fusion = *fusion_ptr.get();
    FusionGuard fg(&fusion);

    std::vector<int64_t> shape0;
    std::vector<int64_t> shape1({2, 64, 128, 2048});
    const size_t ndim = shape1.size();
    for (size_t i = 0; i < ndim; i++) {
      if (!is_broadcast[i]) {
        shape0.push_back(shape1[i]);
      }
    }

    auto tv0 = makeSymbolicTensor(shape0.size());
    auto tv1 = makeSymbolicTensor(4);
    fusion.addInput(tv0);
    fusion.addInput(tv1);

    auto tvb = broadcast(tv0, is_broadcast);
    auto tv2 = add(tvb, IrBuilder::create<Val>(1.0));
    auto tv3 = add(tv1, tv2);
    auto tv4 = sum(tv3, {-1});
    fusion.addOutput(tv2);
    fusion.addOutput(tv4);

    auto options = at::TensorOptions().dtype(at::kFloat).device(at::kCUDA, 0);
    at::manual_seed(0);
    at::Tensor t0 = at::randn(shape0, options);
    at::Tensor t1 = at::randn(shape1, options);
    std::vector<c10::IValue> inputs = {t0, t1};

    FusionExecutorCache fec(std::move(fusion_ptr));
    auto cg_outputs = fec.runFusionWithInputs(inputs);

    // check thread_pred and write_stride
    const auto& fe = fec.getMostRecentKernelRuntime()->executors().at(0);
    auto kernel = fe.kernel();
    const auto& thread_pred_map = fe.threadPredMap();

    for (const auto expr : kernel->exprs()) {
      auto tv = ir_utils::getTvOutput(expr);
      if (tv && tv->name() == 8 && tv->getMemoryType() == MemoryType::Global) {
        const auto& thread_pred = thread_pred_map.getPredicateInfo(tv);
        bool predicted = thread_pred.redundant_types.get(ParallelType::BIDx) &&
            thread_pred.broadcast_rd_indices_map.count(ParallelType::BIDx);
        NVF_CHECK(
            predicted,
            "Tv8 should be predicted by ParallelType::BIDx with a broadcast_rd_indices_map!");
        break;
      }
    }

    at::Tensor tb = t0;
    for (size_t i = 0; i < ndim; i++) {
      if (is_broadcast[i]) {
        tb = tb.unsqueeze(i);
      }
    }
    auto ref_1 = tb + 1.0;
    auto ref_2 = (ref_1 + t1).sum({-1});
    testValidate(
        fec.fusion(), cg_outputs, inputs, {ref_1, ref_2}, __LINE__, __FILE__);
  };

  // Test case where [B1,I2,I3] is merged to [B1I2I3]
  runTest({true, false, false, false});

  // Test case where [I1,B2,I3] is merged to [I1B2I3]
  runTest({false, true, false, false});

  // Test case where [I1,I2,B3] is merged to [I1I2B3]
  runTest({false, false, true, false});

  // Test case where [I1,B2,B3] is merged to [I1B2B3]
  runTest({false, true, true, false});

  // Test case where [B1,I2,B3] is merged to [B1I2B3]
  runTest({true, false, true, false});

  // Test case where [B1,B2,I3] is merged to [B1B2I3]
  runTest({true, true, false, false});

  // Test case where [B1,B2,B3] is merged to [B1B2B3]
  runTest({true, true, true, false});
}

TEST_F(NVFuserTest, FusionAvoidRedundantWriteDifferentConcretizedDomains_CUDA) {
  // if the broadcasted tensor is concretized to different shapes
  // the fusion will be segmented.
  auto runTest = [](const bool direct_lowering) {
    std::unique_ptr<Fusion> fusion_ptr = std::make_unique<Fusion>();
    Fusion& fusion = *fusion_ptr.get();
    FusionGuard fg(&fusion);

    const std::vector<bool> is_broadcast = {true, false, true, false};
    std::vector<int64_t> shape0;
    std::vector<int64_t> shape1({2, 64, 128, 2048});
    std::vector<int64_t> shape2({4, 64, 256, 2048});
    const size_t ndim = shape1.size();
    for (size_t i = 0; i < ndim; i++) {
      if (!is_broadcast[i]) {
        shape0.push_back(shape1[i]);
      }
    }

    auto tv0 = makeSymbolicTensor(shape0.size());
    auto tv1 = makeSymbolicTensor(4);
    auto tv2 = makeSymbolicTensor(4);
    fusion.addInput(tv0);
    fusion.addInput(tv1);
    fusion.addInput(tv2);

    auto tv3 = broadcast(tv0, is_broadcast);
    auto tv4 = add(tv3, IrBuilder::create<Val>(1.0));
    // concretized to shape1
    auto tv5 = add(tv4, tv1);
    // concretized to shape2
    auto tv6 = add(tv4, tv2);
    auto tv7 = sum(tv5, {-1});
    auto tv8 = sum(tv6, {-1});
    fusion.addOutput(tv4);
    fusion.addOutput(tv7);
    fusion.addOutput(tv8);

    auto options = at::TensorOptions().dtype(at::kFloat).device(at::kCUDA, 0);
    at::manual_seed(0);
    at::Tensor t0 = at::randn(shape0, options);
    at::Tensor t1 = at::randn(shape1, options);
    at::Tensor t2 = at::randn(shape2, options);
    std::vector<c10::IValue> inputs = {t0, t1, t2};

    if (direct_lowering) {
      auto heuristics_params = getReductionHeuristics(&fusion, inputs);
      NVF_CHECK(heuristics_params, "Reduction schedule was not generated!");
      scheduleReduction(&fusion, *heuristics_params);
      // it should be segmented, if directly lowered, it should throw an error
      EXPECT_THAT(
          [&]() { GpuLower(&fusion).run(); },
          testing::ThrowsMessage<nvfuser::nvfError>(testing::HasSubstr(
              "Producer is required to be in Global Memory based on parallelization strategy. RAW flags: (blockIdx.x)")));
    } else {
      FusionExecutorCache fec(std::move(fusion_ptr));
      auto cg_outputs = fec.runFusionWithInputs(inputs);

      auto optimized_fusion = fec.getMostRecentKernelRuntime();
      NVF_CHECK(optimized_fusion->isSegmented(), "segmentation didn't happen!");

      at::Tensor tb = t0;
      for (size_t i = 0; i < ndim; i++) {
        if (is_broadcast[i]) {
          tb = tb.unsqueeze(i);
        }
      }
      auto ref_1 = tb + 1.0;
      auto ref_2 = (ref_1 + t1).sum({-1});
      auto ref_3 = (ref_1 + t2).sum({-1});
      testValidate(
          fec.fusion(),
          cg_outputs,
          inputs,
          {ref_1, ref_2, ref_3},
          __LINE__,
          __FILE__);
    }
  };
  runTest(true);
  runTest(false);
}

TEST_F(NVFuserTest, FusionAvoidRedundantWriteNonOutput_CUDA) {
  std::unique_ptr<Fusion> fusion_ptr = std::make_unique<Fusion>();
  Fusion& fusion = *fusion_ptr.get();
  FusionGuard fg(&fusion);

  auto tv0 = makeSymbolicTensor(1);
  auto tv1 = makeSymbolicTensor(2);
  fusion.addInput(tv0);
  fusion.addInput(tv1);

  auto tv2 = set(tv0);
  auto tv3 = broadcast(tv2, {false, true});
  auto tv4 = add(tv3, tv1);
  fusion.addOutput(tv4);

  auto tv5 = add(tv3, IrBuilder::create<Val>(1.0));
  tv5->setMemoryType(MemoryType::Global);
  auto tv6 = add(tv5, IrBuilder::create<Val>(1.0));
  fusion.addOutput(tv6);

  for (auto tv : {tv3, tv4, tv5, tv6}) {
    tv->merge(0);
  }

  tv2->inlineAt(1);
  tv3->inlineAt(1);
  tv5->inlineAt(1);

  for (auto tv : {tv3, tv4, tv5, tv6}) {
    tv->axis(0)->parallelize(ParallelType::BIDx);
  }

  auto options = at::TensorOptions().dtype(at::kFloat).device(at::kCUDA, 0);
  at::manual_seed(0);
  at::Tensor t0 = at::randn({32}, options);
  at::Tensor t1 = at::randn({32, 64}, options);
  std::vector<c10::IValue> inputs = {t0, t1};

  FusionExecutor fe;
  fe.compileFusion(fusion_ptr.get(), inputs);
  auto cg_outputs = fe.runFusion(inputs);

  // check thread_pred
  auto kernel = fe.kernel();
  const auto& thread_pred_map = fe.threadPredMap();

  for (const auto expr : kernel->exprs()) {
    auto tv = ir_utils::getTvOutput(expr);
    if (tv->name() == 5 || tv->name() == 6) {
      const auto& thread_pred = thread_pred_map.getPredicateInfo(tv);
      bool predicted = thread_pred.redundant_types.get(ParallelType::BIDx) &&
          thread_pred.broadcast_rd_indices_map.count(ParallelType::BIDx);
      NVF_CHECK(
          predicted,
          "TV5 and TV6 should be predicted by ParallelType::BIDx with a broadcast_rd_indices_map!");
    }
  }

  // validate outputs
  at::Tensor tb = t0.unsqueeze(1);
  auto ref_1 = tb + t1;
  auto ref_2 = tb + 2.0;
  testValidate(
      fusion_ptr.get(), cg_outputs, inputs, {ref_1, ref_2}, __LINE__, __FILE__);
}

// Test case where the merge order is random
TEST_F(NVFuserTest, FusionAvoidRedundantWriteNonNeighbor_CUDA) {
  std::unique_ptr<Fusion> fusion_ptr = std::make_unique<Fusion>();
  Fusion& fusion = *fusion_ptr.get();
  FusionGuard fg(&fusion);

  const int ndim = 5;
  const std::vector<bool> is_broadcast = {false, true, false, false, true};
  auto tv0 = makeSymbolicTensor(3);
  auto tv1 = makeSymbolicTensor(ndim);
  fusion.addInput(tv0);
  fusion.addInput(tv1);

  auto tv2 = set(tv0);
  auto tv3 = broadcast(tv2, is_broadcast);
  auto tv4 = add(tv3, tv1);
  fusion.addOutput(tv4);

  auto tv5 = add(tv3, IrBuilder::create<Val>(1.0));
  tv5->setMemoryType(MemoryType::Global);
  auto tv6 = add(tv5, IrBuilder::create<Val>(1.0));
  fusion.addOutput(tv6);

  // merge first and last domain
  for (auto tv : {tv3, tv4, tv5, tv6}) {
    tv->merge(0, -1);
  }

  tv2->inlineAt(-1);
  tv3->inlineAt(-1);
  tv5->inlineAt(-1);

  for (auto tv : {tv3, tv4, tv5, tv6}) {
    tv->axis(0)->parallelize(ParallelType::BIDx);
  }

  auto options = at::TensorOptions().dtype(at::kFloat).device(at::kCUDA, 0);
  at::manual_seed(0);
  at::Tensor t0 = at::randn({8, 10, 12}, options);
  at::Tensor t1 = at::randn({8, 7, 10, 12, 9}, options);
  std::vector<c10::IValue> inputs = {t0, t1};

  FusionExecutor fe;
  fe.compileFusion(fusion_ptr.get(), inputs);
  auto cg_outputs = fe.runFusion(inputs);

  // check thread_pred
  auto kernel = fe.kernel();
  const auto& thread_pred_map = fe.threadPredMap();

  for (const auto expr : kernel->exprs()) {
    auto tv = ir_utils::getTvOutput(expr);
    if (tv->name() == 5 || tv->name() == 6) {
      const auto& thread_pred = thread_pred_map.getPredicateInfo(tv);
      bool predicted = thread_pred.redundant_types.get(ParallelType::BIDx) &&
          thread_pred.broadcast_rd_indices_map.count(ParallelType::BIDx);
      NVF_CHECK(
          predicted,
          "TV5 and TV6 should be predicted by ParallelType::BIDx with a broadcast_rd_indices_map!");
    }
  }

  // validate outputs
  at::Tensor tb = t0;
  for (int i = 0; i < ndim; i++) {
    if (is_broadcast[i]) {
      tb = tb.unsqueeze(i);
    }
  }
  auto ref_1 = tb + t1;
  auto ref_2 = tb + 2.0;
  testValidate(
      fusion_ptr.get(), cg_outputs, inputs, {ref_1, ref_2}, __LINE__, __FILE__);
}

// Test for ir_utils::validateDomainEquivalence. We could consider
// it well tested as it's always used when TensorDomain is created, but
// here's some corner cases.
TEST_F(NVFuserTest, FusionDomainEquivalence_CUDA) {
  Fusion fusion;
  FusionGuard fg(&fusion);

  auto tv0 = makeSymbolicTensor(2);
  fusion.addInput(tv0);
  auto tv1 = set(tv0);
  fusion.addOutput(tv1);

  // [I0, I1]
  tv1->split(0, 4);
  // [I0/4, 4, I1]

  // Initial domain: root domain
  // Derived domain: [4, I1]
  // Should fail as the derived domain only partially covers the
  // root domain
  EXPECT_THAT(
      [&]() {
        ir_utils::validateDomainEquivalence(
            tv1->getRootDomain(), {tv1->axis(1), tv1->axis(2)});
      },
      testing::ThrowsMessage<nvfuser::nvfError>(
          testing::HasSubstr("Invalid derived domain")));

  tv1->merge(0);
  // [I0/4*4, I1]

  // Initial domain: root domain
  // Derived domain: leaf domain
  // Should succeed.
  ir_utils::validateDomainEquivalence(
      tv1->getRootDomain(), tv1->getLeafDomain());

  auto tv1_intermediate_id = tv1->axis(0);

  tv1->split(0, 3);
  // [I0/4*4/3, 3, I1]

  // Initial domain: root domain
  // Derived domain: leaf + tv1_intermediate_id
  // Should fail as the intermediate ID and the first two leaves are redundant
  EXPECT_THAT(
      [&]() {
        ir_utils::validateDomainEquivalence(
            tv1->getRootDomain(),
            {tv1_intermediate_id, tv1->axis(0), tv1->axis(1), tv1->axis(2)});
      },
      testing::ThrowsMessage<nvfuser::nvfError>(
          testing::HasSubstr("Invalid derived domain")));

  // Testing symbolic domains
  auto tv2 = reshape(
      tv0,
      {IrBuilder::create<Val>(DataType::Int),
       IrBuilder::create<Val>(DataType::Int)});

  ir_utils::validateDomainEquivalence(
      tv2->getRootDomain(), tv2->getLeafDomain());

  // create a 2D tensor with one symbolid and another non-symbolic
  auto tv4 = broadcast(sum(tv2, {1}), {false, true});
  fusion.addOutput(tv4);

  // [S0, B0]
  tv4->split(1, 4);
  // [S0, B0/4, 4]

  ir_utils::validateDomainEquivalence(
      tv4->getRootDomain(), tv4->getLeafDomain());

  // Initial domain: root domain
  // Derived domain: [S0, B0/4]
  // Should fail as the derived domain only partially covers the
  // root domain
  EXPECT_THAT(
      [&]() {
        ir_utils::validateDomainEquivalence(
            tv4->getRootDomain(), {tv4->axis(0), tv4->axis(1)});
      },
      testing::ThrowsMessage<nvfuser::nvfError>(
          testing::HasSubstr("Invalid derived domain")));
}

// Repro for issue #236 (https://github.com/NVIDIA/Fuser/issues/236)
TEST_F(NVFuserTest, DoublePrecisionNorm_CUDA) {
  auto fusion = std::make_unique<Fusion>();
  FusionGuard fg(fusion.get());

  DataType dt = DataType::Float;

  auto tv0 = makeSymbolicTensor(1, dt);
  fusion->addInput(tv0);
  auto tv1 = makeSymbolicTensor(1, dt);
  fusion->addInput(tv1);

  auto tv2 = sum(tv1, {0});
  auto tv3 = broadcast(tv2, {true});
  auto tv4 = sub(tv1, tv3);
  auto tv5 = mul(tv4, tv0);
  fusion->addOutput(tv5);

  // The persistent scheduler with this problem size resulted in an
  // error as reported in #236
  auto options =
      at::TensorOptions().dtype(data_type_to_aten(dt)).device(at::kCUDA, 0);
  at::Tensor t0 = at::randn({11}, options);
  at::Tensor t1 = at::randn({11}, options);
  std::vector<c10::IValue> aten_inputs({t0, t1});

  FusionExecutorCache executor_cache(std::move(fusion));
  auto cg_outputs = executor_cache.runFusionWithInputs(aten_inputs);

  t1 = t1.to(at::kDouble);
  auto ref = (t1 - t1.sum().unsqueeze(0)) * t0;

  testValidate(
      executor_cache.fusion(),
      cg_outputs,
      aten_inputs,
      {ref},
      __LINE__,
      __FILE__);
}

// Test for void IterDomain::parallelize(ParallelType t)
// Only allowed to parallelize a leaf domain.
TEST_F(NVFuserTest, FusionIllegalParallelizeNonLeafDomain_CUDA) {
  Fusion fusion;
  FusionGuard fg(&fusion);

  auto tv0 = makeSymbolicTensor(2);
  fusion.addInput(tv0);
  auto tv1 = set(tv0);
  fusion.addOutput(tv1);

  // [I0, I1]
  tv1->split(1, 4);
  // [I0, I1/4, 4]

  const auto& root_domain = tv1->getRootDomain();

  // legal, as I0 is also a leaf domain
  root_domain[0]->parallelize(ParallelType::BIDx);

  // llegal, as I1 is not a leaf domain
  EXPECT_THAT(
      [&]() { root_domain[1]->parallelize(ParallelType::BIDy); },
      testing::ThrowsMessage<nvfuser::nvfError>(
          testing::HasSubstr("Only allowed to parallelize a leaf domain")));
}

// delete intermediate tensors between segments to reduce memory usage of large
// segmented graphs
TEST_F(NVFuserTest, FusionClearGmemBetweenSegments_CUDA) {
  auto fusion = std::make_unique<Fusion>();
  FusionGuard fg(fusion.get());
  std::vector<int64_t> input_shape{32, 64, 8, 128};
  auto tv0 = TensorViewBuilder()
                 .ndims(input_shape.size())
                 .dtype(DataType::Double)
                 .build();
  fusion->addInput(tv0);
  auto tv1 = add(tv0, IrBuilder::create<Val>(1.0));
  auto tv2 = sum(tv1, {0}); // Group 0
  auto tv3 = sum(tv2, {-1}); // Group 1
  auto output = sum(tv3, {0}); // Group 2
  fusion->addOutput(output);

  auto options = at::TensorOptions().dtype(at::kDouble).device(at::kCUDA, 0);
  at::Tensor at_x = at::randn(input_shape, options);
  FusionExecutorCache executor_cache(std::move(fusion));
  auto outputs = executor_cache.runFusionWithInputs({at_x});
  auto t1 = at_x.add(1.0);
  auto t2 = t1.sum({0});
  auto t3 = t2.sum({-1});
  auto t4 = t3.sum({0});
  auto optimized_fusion = executor_cache.getMostRecentKernelRuntime();
  auto args_num = optimized_fusion->getArgsNumAfterSegmentRuns();

  NVF_CHECK(optimized_fusion->isSegmented(), "segmentation didn't happen");
  NVF_CHECK(
      optimized_fusion->fusionSegments()->groups().size() == 3,
      "segmentation didn't happen as expected");
  // group-0: tv1 -> tv2
  // group-1: tv2 -> tv3
  // group-2: tv3 -> tv4
  // -----------without args erase------------------------
  // after group-0, args: {t0, 32, 64, 8, 128, t2}
  // after group-1, args: {t0, 32, 64, 8, 128, t2, t3}
  // after group-2, args: {t0, 32, 64, 8, 128, t2, t3, t4}
  // -----------with args erase---------------------------
  // after group-0, args: {t0, 32, 64, 8, 128, t2}
  // after group-1, args: {t0, 32, 64, 8, 128, t3} (t2 is erased)
  // after group-2, args: {t0, 32, 64, 8, 128, t4} (t3 is erased)
  NVF_CHECK(
      args_num[1] == args_num[0] && args_num[2] == args_num[0],
      "unused intermediate args should be deleted");
  testValidate(
      executor_cache.fusion(), outputs, {at_x}, {t4}, __LINE__, __FILE__);
}

// Test nan propagation during min/max with floats and doubles
TEST_F(NVFuserTest, FusionMinMaxNanPropagation_CUDA) {
  for (auto dtype : {DataType::Float, DataType::Double}) {
    for (auto do_min : {true, false}) {
      auto fusion = std::make_unique<Fusion>();
      FusionGuard fg(fusion.get());

      auto tv0 = makeSymbolicTensor(2, dtype);
      fusion->addInput(tv0);
      auto tv1 = do_min ? min(tv0, {1}) : max(tv0, {1});
      fusion->addOutput(tv1);

      FusionExecutorCache executor_cache(std::move(fusion));

      auto options =
          at::TensorOptions()
              .dtype(dtype == DataType::Float ? at::kFloat : at::kDouble)
              .device(at::kCUDA, 0);
      // Test size 1 since it will have a single comparison, which checks
      // missing propagation in one position even if it propagates properly in
      // the other position
      for (auto size : {1, 2, 5}) {
        // To check nans in multiple positions along reduction axis create a 2D
        // tensor that is ones except the diagonal, which are nans
        auto at_x = at::eye(size, options);
        at_x = (1 - at_x) / (1 - at_x);
        std::vector<c10::IValue> inputs{at_x};

        std::vector<at::Tensor> at_outputs(
            {do_min ? at_x.amin(1) : at_x.amax(1)});
        auto nvf_outputs = executor_cache.runFusionWithInputs(inputs);

        testValidate(
            executor_cache.fusion(),
            nvf_outputs,
            inputs,
            at_outputs,
            __LINE__,
            __FILE__);
      }
    }
  }
}

class ExpandedBroadcastGlobalIntermediateTest : public NVFuserTest {
 protected:
  void SetUp() override {
    NVFuserTest::SetUp();
    // Do not fill allocation with NaN. The logical output size of this test is
    // huge, although they are just because of expand, the pointwise kernel in
    // PyTorch eager mode is not smart enough to not iterating on the entire
    // logical space
    setFillAllocationWithNan(false);
  }
};

TEST_F(ExpandedBroadcastGlobalIntermediateTest, TheTest_CUDA) {
  auto fusion_ptr = std::make_unique<Fusion>();
  Fusion& fusion = *fusion_ptr.get();
  FusionGuard fg(&fusion);

  auto tv0 = makeContigConcreteTensor({2, 1, 2});
  fusion.addInput(tv0);
  auto tv1 = expand(
      tv0,
      {IrBuilder::create<Val>(2L),
       IrBuilder::create<Val>(1L << 60L),
       IrBuilder::create<Val>(2L)});
  auto tv2 = set(tv1);
  fusion.addOutput(tv2);
  tv1->setMemoryType(MemoryType::Global);

  tv1->axis(2)->parallelize(ParallelType::TIDx);
  tv2->axis(2)->parallelize(ParallelType::TIDx);
  tv1->axis(0)->parallelize(ParallelType::BIDx);
  tv2->axis(0)->parallelize(ParallelType::BIDx);

  auto options = at::TensorOptions().dtype(at::kFloat).device(at::kCUDA, 0);

  at::Tensor t0 = at::randn({2, 1, 2}, options);

  FusionExecutor fe;
  fe.compileFusion(fusion_ptr.get(), {t0});
  auto cg_output = fe.runFusion({t0}).at(0);

  ASSERT_EQ(cg_output.size(0), 2);
  ASSERT_EQ(cg_output.size(1), (1L << 60L));
  ASSERT_EQ(cg_output.size(2), 2);
  ASSERT_EQ(cg_output.stride(0), 2);
  ASSERT_EQ(cg_output.stride(1), 0);
  ASSERT_EQ(cg_output.stride(2), 1);
  ASSERT_TRUE(at::eq(t0.squeeze(1), cg_output.select(1, 0)).all().item<bool>());
}

// Test forced segmentation hint
TEST_F(NVFuserTest, FusionTestSegmenterHint_CUDA) {
  auto fusion = std::make_unique<Fusion>();
  FusionGuard fg(fusion.get());
  std::vector<int64_t> input_shape{32, 64, 8, 128};
  auto tv0 = TensorViewBuilder()
                 .ndims(input_shape.size())
                 .dtype(DataType::Double)
                 .build();
  fusion->addInput(tv0);
  auto tv1 = relu(tv0);
  auto tv2 = segment_set(tv1);
  auto tv3 = neg(tv2);
  fusion->addOutput(tv3);

  auto options = at::TensorOptions().dtype(at::kDouble).device(at::kCUDA, 0);
  at::Tensor at_x = at::randn(input_shape, options);
  FusionExecutorCache executor_cache(std::move(fusion));
  auto outputs = executor_cache.runFusionWithInputs({at_x});
  auto ref_out = at_x.clone().relu().neg();

  auto optimized_fusion = executor_cache.getMostRecentKernelRuntime();

  NVF_CHECK(optimized_fusion->isSegmented(), "segmentation didn't happen");
  auto groups = optimized_fusion->fusionSegments()->groups();
  NVF_CHECK(groups.size() == 2, "segmentation hint isn't working as expected");
  // with the hint, segment_set should be grouped with its producer
  // [relu, segment_set], [neg]
  for (auto& group : groups) {
    // we only check the group with a single node
    if (group->exprs().size() == 1) {
      auto relu_expr = group->exprs()[0];
      NVF_CHECK(
          relu_expr->isA<UnaryOp>() &&
              relu_expr->as<UnaryOp>()->getUnaryOpType() == UnaryOpType::Neg,
          "segmentation result is not expected");
    }
  }
  testValidate(
      executor_cache.fusion(), outputs, {at_x}, {ref_out}, __LINE__, __FILE__);
}

TEST_F(NVFuserTest, FusionTestWarnRegisterSpill_CUDA) {
  const int hidden_size = 1024 * 10;
  std::unique_ptr<Fusion> fusion_ptr = std::make_unique<Fusion>();
  Fusion& fusion = *fusion_ptr.get();
  FusionGuard fg(&fusion);
  const float kEps = 1e-5;
  Val* eps_ptr = IrBuilder::create<Val>(kEps);
  std::vector<int64_t> input_shape{2048, hidden_size};
  std::vector<int64_t> norm_shape{hidden_size};

  auto input = makeSymbolicTensor(input_shape.size());
  fusion.addInput(input);
  auto result = layer_norm(input, norm_shape, nullptr, nullptr, eps_ptr);
  fusion.addOutput(result.output);
  fusion.addOutput(result.mean);
  fusion.addOutput(result.invstd);

  auto options = at::TensorOptions().dtype(at::kFloat).device(at::kCUDA, 0);
  at::Tensor aten_input = at::randn(input_shape, options);
  c10::optional<at::Tensor> aten_weight = c10::nullopt;
  c10::optional<at::Tensor> aten_bias = c10::nullopt;
  auto aten_outputs = at::native_layer_norm(
      aten_input, norm_shape, aten_weight, aten_bias, kEps);

  // capture stdout and check stdout contains register spill warning
  captureStdout();
  {
    // generate persistent kernel
    auto persistent_params =
        getInnerPersistentHeuristics(&fusion, {aten_input});
    NVF_CHECK(persistent_params, "Persistent schedule was not generated!");
    scheduleInnerPersistentKernel(&fusion, *persistent_params);

    // compile and run persistent kernel
    // intentionally set maxrregcount to 32 to trigger register spill
    CompileParams compile_opts = {
        .maxrregcount = 32, .enable_ptxas_verbose = true};
    auto lparams = persistent_params->lparams;
    FusionExecutor fe;
    fe.compileFusion(&fusion, {aten_input}, lparams, compile_opts);
    auto cg_outputs = fe.runFusion({aten_input});

    // validate results
    testValidate(
        &fusion,
        cg_outputs,
        {aten_input},
        {std::get<0>(aten_outputs),
         std::get<1>(aten_outputs),
         std::get<2>(aten_outputs)},
        __LINE__,
        __FILE__,
        "");
  }
  std::string output = getCapturedStdout();
  NVF_CHECK(
      output.find("Register spill detected") != std::string::npos,
      "Register spill is not captured!");
}

// https://github.com/NVIDIA/Fuser/issues/335
// This test is to make sure the benchmark in layer_norm_fused.cpp is correctly
// implemented.
TEST_F(NVFuserTest, FusionLayerNormFusedOpsRedundantCast_CUDA) {
  std::unique_ptr<Fusion> fusion_ptr = std::make_unique<Fusion>();
  auto fusion = fusion_ptr.get();
  FusionGuard fg(fusion);

  const float kEps = 1e-5;
  const int batch_size = 2048 * 8;
  const int hidden_size = 20480;
  DataType dtype = DataType::Half;
  {
    auto tv0 = makeContigTensor(1, dtype);
    auto tv1 = makeContigTensor(2, dtype);
    auto tv2 = makeContigTensor(1, dtype);
    auto tv3 = makeContigTensor(1, dtype);
    auto tv4 = makeContigTensor(1, dtype);

    fusion->addInput(tv0);
    fusion->addInput(tv1);
    fusion->addInput(tv2);
    fusion->addInput(tv3);
    fusion->addInput(tv4);
    auto tv5 = broadcast(tv0, {true, false});
    auto tv6 = castOp(DataType::Float, tv1);
    auto tv7 = castOp(DataType::Float, tv5);
    auto tv8 = add(tv6, tv7);
    auto tv9 = castOp(DataType::Half, tv8);
    auto tv10 = broadcast(tv2, {true, false});
    auto tv11 = castOp(DataType::Float, tv9);
    auto tv12 = castOp(DataType::Float, tv10);
    auto tv13 = add(tv11, tv12);
    auto tv14 = castOp(DataType::Half, tv13);
    auto tv15 = castOp(DataType::Float, tv14);
    auto tv16 = variance(tv15, {1}, false, false);
    auto tv17 = broadcast(tv16, {false, true});
    auto tv18 = sum(tv15, {1}, false);
    auto tv19 = broadcast(tv18, {false, true});

    nvfuser::Val* num_features = IrBuilder::create<Val>(1.0);
    num_features = mul(num_features, tv0->getLeafDomain()[0]->extent());
    auto s20 = num_features;

    auto s21 = reciprocal(s20);
    auto tv22 = mul(tv19, s21);
    auto s23 = IrBuilder::create<Val>(kEps);
    auto tv24 = add(tv17, s23);
    auto tv25 = rsqrt(tv24);
    auto tv26 = broadcast(tv22, {false, false});
    auto tv27 = castOp(DataType::Float, tv14);
    auto tv28 = sub(tv27, tv26);
    auto tv29 = broadcast(tv25, {false, false});
    auto tv30 = mul(tv28, tv29);
    auto tv31 = broadcast(tv4, {true, false});
    auto tv32 = castOp(DataType::Float, tv31);
    auto tv33 = mul(tv30, tv32);
    auto tv34 = broadcast(tv3, {true, false});
    auto tv35 = castOp(DataType::Float, tv34);
    auto tv36 = add(tv33, tv35);
    auto tv37 = castOp(DataType::Half, tv36);
    fusion->addOutput(tv37);
  }

  auto options = at::TensorOptions().dtype(at::kHalf).device(at::kCUDA, 0);
  std::vector<c10::IValue> inputs;
  std::vector<at::Tensor> outputs;

  {
    auto t0 = at::randn({hidden_size}, options);
    auto t1 = at::randn({batch_size, hidden_size}, options);
    auto t2 = at::randn({hidden_size}, options);
    auto t3 = at::randn({hidden_size}, options);
    auto t4 = at::randn({hidden_size}, options);
    inputs.emplace_back(t0);
    inputs.emplace_back(t1);
    inputs.emplace_back(t2);
    inputs.emplace_back(t3);
    inputs.emplace_back(t4);
    auto t5 = t0.unsqueeze(0).expand({batch_size, hidden_size});
    auto t6 = t1.to(at::kFloat);
    auto t7 = t5.to(at::kFloat);
    auto t8 = at::add(t6, t7);
    auto t9 = t8.to(at::kHalf);
    auto t10 = t2.unsqueeze(0).expand({batch_size, hidden_size});
    auto t11 = t9.to(at::kFloat);
    auto t12 = t10.to(at::kFloat);
    auto t13 = at::add(t11, t12);
    auto t14 = t13.to(at::kHalf);
    auto aten_outputs = at::native_layer_norm(t14, {hidden_size}, t4, t3, kEps);
    auto t33 = std::get<0>(aten_outputs);
    outputs.emplace_back(t33);
  }

  auto persistent_buffer_info = scheduler_utils::persistentBuffers(fusion);
  NVF_CHECK(
      persistent_buffer_info.persistent_buffers.size() == 2,
      "Before project to other buffers, should have two persistent buffers!");

  // The buffer size should only count 1 buffer because the other one is
  // projected to its producer.
  SchedulerRuntimeInfo runtime_info(fusion, inputs);
  auto persistent_buffer_size =
      persistentBufferSize(fusion, runtime_info, persistent_buffer_info);
  NVF_CHECK(
      persistent_buffer_size.persistent_buffer_size ==
          hidden_size * dataTypeSize(dtype),
      "Persistent buffer size is not correct!");

  FusionExecutorCache fec(std::move(fusion_ptr));
  auto cg_outputs = fec.runFusionWithInputs(inputs);
  testValidate(fusion, cg_outputs, inputs, outputs, __LINE__, __FILE__);
}

// Simple test to check if the aligned block sync is used in aligned
// reductions
TEST_F(NVFuserTest, AlignedSyncReduction1_CUDA) {
  Fusion fusion;
  FusionGuard fg(&fusion);

  auto tv0 = makeSymbolicTensor(1);
  fusion.addInput(tv0);
  auto tv1 = sum(tv0, {0});
  fusion.addOutput(tv1);

  const int gdimx = 16;
  const int bdimx = 100;
  const int per_thread_reductions = 8;

  std::vector<int64_t> shape({gdimx * bdimx * per_thread_reductions});

  tv1->split(0, bdimx);
  tv1->split(0, per_thread_reductions);

  // Serial reduction
  auto tv2 = tv1->rFactor({1});
  // Block reduction
  tv1->rFactor({1});

  tv2->axis(0)->parallelize(ParallelType::BIDx);
  tv2->axis(-1)->parallelize(ParallelType::TIDx);

  scheduler_utils::parallelizeAllLike(tv2);

  GpuLower gpulw(&fusion);
  const std::string kernel_string = codegen::generateCudaKernel(gpulw.run());

  // The block reduction should use the aligned sync
  NVF_CHECK(
      kernel_string.find("blockReduce<true, false, false, true>(") !=
          std::string::npos,
      "blockReduce with aligned sync not found: ",
      kernel_string);
}

TEST_F(NVFuserTest, IntegerDivision_CUDA) {
  auto fusion = std::make_unique<Fusion>();
  FusionGuard fg(fusion.get());

  auto tv0 = makeSymbolicTensor(1, DataType::Int);
  auto tv1 = makeSymbolicTensor(1, DataType::Int);
  fusion->addInput(tv0);
  fusion->addInput(tv1);
  auto tv2 = div(tv0, tv1);
  auto tv3 = truediv(tv0, tv1);
  fusion->addOutput(tv2);
  fusion->addOutput(tv3);

  FusionExecutorCache executor_cache(std::move(fusion));

  auto options = at::TensorOptions().dtype(at::kFloat).device(at::kCUDA, 0);
  at::Tensor input0 = (at::randn({1024 * 1024}, options) * 1024).to(at::kLong);
  at::Tensor input1 = (at::randn({1024 * 1024}, options) * 1024).to(at::kLong);
  auto div_expect = at::div(input0, input1, "trunc");
  auto truediv_expect = at::true_divide(input0, input1);

  auto cg_outputs = executor_cache.runFusionWithInputs({input0, input1});

  ASSERT_TRUE(cg_outputs.at(0).scalar_type() == at::kLong);
  ASSERT_TRUE(cg_outputs.at(1).scalar_type() == at::kFloat);

  testValidate(
      executor_cache.fusion(),
      cg_outputs,
      {input0, input1},
      {div_expect, truediv_expect},
      __LINE__,
      __FILE__);
}

TEST_F(NVFuserTest, IsFinite_CUDA) {
  for (const auto& [nvfuser_dtype, aten_dtype] :
       std::vector<std::pair<DataType, at::ScalarType>>{
           {DataType::Float, at::kFloat},
           {DataType::Half, at::kHalf},
           {DataType::BFloat16, at::kBFloat16}}) {
    std::unique_ptr<Fusion> fusion_ptr = std::make_unique<Fusion>();
    auto fusion = fusion_ptr.get();
    FusionGuard fg(fusion);
    auto tv0 = makeContigTensor(1, nvfuser_dtype);
    fusion->addInput(tv0);
    auto tv1 = isfinite(tv0);
    fusion->addOutput(tv1);

    auto options = at::TensorOptions().dtype(aten_dtype).device(at::kCUDA, 0);
    std::array<float, 3> data{1.0, INFINITY, NAN};
    const auto input = at::from_blob(data.data(), {3}, {1}).to(options);

    FusionExecutor fe;
    fe.compileFusion(fusion, {input});
    const auto output = fe.runFusion({input});

    testValidate(
        fusion, output, {input}, {at::isfinite(input)}, __LINE__, __FILE__);
  }
}

TEST_F(NVFuserTest, Repro413_CUDA) {
  int64_t n = 10240;

  for (int64_t m : {3, 6, 12, 24}) {
    for (int64_t k : {10, 20, 40}) {
      std::unique_ptr<Fusion> fusion_ptr = std::make_unique<Fusion>();
      Fusion& fusion = *fusion_ptr.get();
      FusionGuard fg(&fusion);

      auto tv0 = makeContigConcreteTensor({n, m}, DataType::Half);
      fusion.addInput(tv0);
      auto tv1 = broadcast(tv0, {false, true, false});
      auto tv2 = expand(
          tv1,
          {IrBuilder::create<Val>(n),
           IrBuilder::create<Val>(k),
           IrBuilder::create<Val>(m)});
      auto tv3 = reshape(tv2, {n, k, m}, {n, k * m});
      auto tv4 = reshape(tv3, {n, k * m}, {n, m, k});
      auto tv5 = transpose(tv4, 0, 1);
      auto tv6 = reshape(tv5, {m, n, k}, {m * n, k});
      fusion.addOutput(tv6);

      auto options = at::TensorOptions().dtype(at::kHalf).device(at::kCUDA, 0);
      auto t0 = at::randn({n, m}, options);

      auto lparams = schedulePointwise(fusion_ptr.get(), {t0});

      auto expect_vec_factor = std::gcd(m, k);

      auto getVectorizationFactor = [](TensorView* tv) -> int64_t {
        for (auto i : tv->getLeafDomain()) {
          if (i->getParallelType() == ParallelType::Vectorize) {
            return i->extent()->evaluate().as<int64_t>();
          }
        }
        return 1;
      };

      for (auto o : fusion.outputs()) {
        EXPECT_EQ(
            getVectorizationFactor(o->as<TensorView>()), expect_vec_factor);
      }
      for (auto i : fusion.inputs()) {
        for (auto c : ir_utils::consumerTvsOf(i->as<TensorView>())) {
          EXPECT_EQ(getVectorizationFactor(c), expect_vec_factor);
        }
      }

      FusionExecutor fe;
      fe.compileFusion(&fusion, {t0}, lparams);
      auto cg_outputs = fe.runFusion({t0}, lparams);

      auto ref = t0.unsqueeze(1)
                     .expand({-1, k, -1})
                     .reshape({n, m, k})
                     .transpose(0, 1)
                     .reshape({m * n, k});

      testValidate(
          fusion_ptr.get(), cg_outputs, {t0}, {ref}, __LINE__, __FILE__);
    }
  }
}

TEST_F(NVFuserTest, FusionRecomputePersistentBuffer_CUDA) {
  std::unique_ptr<Fusion> fusion_ptr = std::make_unique<Fusion>();
  auto fusion = fusion_ptr.get();
  FusionGuard fg(fusion);

  const int batch_size = 1024;
  const int hidden_size = 2048;
  {
    DataType dtype = DataType::Float;
    auto tv0 = makeContigTensor(2, dtype);
    auto tv1 = makeContigTensor(2, dtype);
    fusion->addInput(tv0);
    fusion->addInput(tv1);

    auto tv2 = add(tv0, tv1);
    auto tv3 = castOp(DataType::Half, tv2);

    auto tv4 = castOp(DataType::Float, tv3);
    auto tv5 = sum(tv4, {1});
    auto tv6 = broadcast(tv5, {false, true});
    auto tv7 = add(tv4, tv6);

    auto tv8 = castOp(DataType::Float, tv3);
    auto tv9 = add(tv6, tv8);

    fusion->addOutput(tv7);
    fusion->addOutput(tv9);
  }

  auto options = at::TensorOptions().dtype(at::kFloat).device(at::kCUDA, 0);
  std::vector<c10::IValue> inputs;
  std::vector<at::Tensor> outputs;

  {
    auto t0 = at::randn({batch_size, hidden_size}, options);
    auto t1 = at::randn({batch_size, hidden_size}, options);
    inputs.emplace_back(t0);
    inputs.emplace_back(t1);

    auto t2 = t0.add(t1);
    auto t3 = t2.to(at::kHalf);
    auto t4 = t3.to(at::kFloat);
    auto t5 = t4.sum({1});
    auto t6 = t5.unsqueeze(1).expand({batch_size, hidden_size});
    auto t7 = t4.add(t6);
    auto t8 = t3.to(at::kFloat);
    auto t9 = t8.add(t6);

    outputs.emplace_back(t7);
    outputs.emplace_back(t9);
  }

  auto persistent_buffer_info1 = scheduler_utils::persistentBuffers(fusion);
  NVF_CHECK(
      persistent_buffer_info1.persistent_buffers.size() == 2,
      "Before project to other buffers, should have two persistent buffers!");

  reduction_scheduler_utils::projectPersistentBuffers(fusion, false);
  auto persistent_buffer_info2 = scheduler_utils::persistentBuffers(fusion);
  NVF_CHECK(
      persistent_buffer_info2.persistent_buffers.size() == 1,
      "After project to other buffers, should have one persistent buffer!");

  FusionExecutorCache fec(std::move(fusion_ptr));
  auto cg_outputs = fec.runFusionWithInputs(inputs);
  testValidate(fusion, cg_outputs, inputs, outputs, __LINE__, __FILE__);
}

// Based on FusionTestWarnRegisterSpill_CUDA but modified to test OptionsGuard
TEST_F(NVFuserTest, FusionOptionsGuard_CUDA) {
  const int hidden_size = 1024 * 10;
  std::unique_ptr<Fusion> fusion_ptr = std::make_unique<Fusion>();
  Fusion& fusion = *fusion_ptr.get();
  FusionGuard fg(&fusion);
  const float kEps = 1e-5;
  Val* eps_ptr = IrBuilder::create<Val>(kEps);
  std::vector<int64_t> input_shape{2048, hidden_size};
  std::vector<int64_t> norm_shape{hidden_size};

  auto input = makeSymbolicTensor(input_shape.size());
  fusion.addInput(input);
  auto result = layer_norm(input, norm_shape, nullptr, nullptr, eps_ptr);
  fusion.addOutput(result.output);
  fusion.addOutput(result.mean);
  fusion.addOutput(result.invstd);

  auto options = at::TensorOptions().dtype(at::kFloat).device(at::kCUDA, 0);
  at::Tensor aten_input = at::randn(input_shape, options);
  c10::optional<at::Tensor> aten_weight = c10::nullopt;
  c10::optional<at::Tensor> aten_bias = c10::nullopt;
  auto aten_outputs = at::native_layer_norm(
      aten_input, norm_shape, aten_weight, aten_bias, kEps);

  // generate persistent kernel
  auto persistent_params = getInnerPersistentHeuristics(&fusion, {aten_input});
  ASSERT_TRUE(persistent_params) << "Persistent schedule was not generated!";
  scheduleInnerPersistentKernel(&fusion, *persistent_params);

  // capture stdout and check stdout contains register spill warning
  captureStdout();

  // compile and run persistent kernel
  // intentionally set maxrregcount to 32 to trigger register spill
  CompileParams compile_opts = {.maxrregcount = 32};
  auto lparams = persistent_params->lparams;

  EnableOptionsGuard opt_guard;
  EnableOptionsGuard::getCurOptions().set(EnableOption::WarnRegisterSpill);

  FusionExecutor fe;
  fe.compileFusion(&fusion, {aten_input}, lparams, compile_opts);

  std::string output = getCapturedStdout();
  ASSERT_NE(output.find("Register spill detected"), std::string::npos)
      << "Register spill is not captured!";
}

// Test that DebugStreamGuard captures output
TEST_F(NVFuserTest, FusionDebugStreamGuard_CUDA) {
  std::stringstream ss;
  std::string text("test debug output");

  debug() << "text before guard";

  { // Test using the guard
    DebugStreamGuard dsg(ss);

    debug() << text;
  }

  debug() << "text after guard";

  // If the guard failed, we might write nothing to ss or we might write the
  // text after the guard to ss.
  ASSERT_EQ(ss.str(), text);
}

// Test that disabling kernel re-use leads to resegmented Fusion
TEST_F(NVFuserTest, FusionDisableKernelReuse_CUDA) {
  std::unique_ptr<Fusion> fusion_ptr = std::make_unique<Fusion>();
  auto fusion = fusion_ptr.get();
  FusionGuard fg(fusion);

  auto tv0 = makeSymbolicTensor(1);
  fusion->addInput(tv0);

  auto tv1 = add(tv0, tv0);
  fusion->addOutput(tv1);

  FusionExecutorCache fec(std::move(fusion_ptr));

  auto options = at::TensorOptions().dtype(at::kFloat).device(at::kCUDA, 0);
  auto a5 = at::zeros({5}, options);
  auto a6 = at::zeros({6}, options);
  auto a7 = at::zeros({7}, options);

  fec.runFusionWithInputs({a5});

  auto numRuntimes = [&fec]() -> size_t {
    // this is map<pair<device, conc_info>, vector<FusionKernelRuntime>>
    const auto& runtime_map = fec.getKernelRuntimes();
    return runtime_map
        .begin() // There should be only one device/concretization pair
        ->second.size();
  };

  {
    DisableOptionsGuard og;
    DisableOptionsGuard::getCurOptions().unset(DisableOption::KernelReuse);

    fec.runFusionWithInputs({a6});

    // Since kernel reuse is enabled, we should not generate a new runtime
    EXPECT_EQ(numRuntimes(), 1);
  }

  {
    DisableOptionsGuard og;
    DisableOptionsGuard::getCurOptions().set(DisableOption::KernelReuse);

    fec.runFusionWithInputs({a7});

    // Disabling reuse means we should get a new runtime
    EXPECT_EQ(numRuntimes(), 2);
  }
}

// Repro of https://github.com/NVIDIA/Fuser/issues/585
TEST_F(NVFuserTest, FusionDanglingUnaryOp_CUDA) {
  auto fusion = std::make_unique<Fusion>();
  FusionGuard fg(fusion.get());

  // Create a segmented Fusion. We call segment_set here to ensure the whole
  // Fusion cannot be scheduled. This triggers segmentation, so that
  // forwardInputs() is called. The structure of this Fusion is not important;
  // it is only important that it must be segmented.
  auto size = IrBuilder::create<Val>(5L);
  auto tv0 = full({size}, fusion->zeroVal(), DataType::Int);
  auto tv1 = segment_set(tv0);
  fusion->addOutput(tv1);

  // Now take in an input that has a chain of UnaryOp uses that terminates in a
  // Val with no uses. This triggers a segfault in forwardInputs().
  Val* alpha = IrBuilder::create<Val>(DataType::Int);
  fusion->addInput(alpha);
  neg(castOp(DataType::Float, alpha));

  FusionExecutorCache executor_cache(std::move(fusion));

  auto cg_outputs = executor_cache.runFusionWithInputs({11});

  auto options = at::TensorOptions().dtype(at::kInt).device(at::kCUDA, 0);
  auto aten_out = at::zeros({5}, options);

  testValidate(
      executor_cache.fusion(),
      cg_outputs,
      {11},
      {aten_out},
      __LINE__,
      __FILE__);
}

TEST_F(NVFuserTest, FusionLayerNormSharedMemoryBuffer_CUDA) {
  auto test = [](const int64_t hidden_size, DataType dtype) {
    std::unique_ptr<Fusion> fusion_ptr = std::make_unique<Fusion>();
    Fusion& fusion = *fusion_ptr.get();
    FusionGuard fg(&fusion);
    const float kEps = 1e-5;
    Val* eps_ptr = IrBuilder::create<Val>(kEps);
    constexpr int64_t dim0 = 2048;
    std::vector<int64_t> input_shape{dim0, hidden_size};
    std::vector<int64_t> norm_shape{hidden_size};
    auto input_half = makeContigTensor(2, dtype);
    auto weight_half = makeContigTensor(1, dtype);
    auto bias_half = makeContigTensor(1, dtype);
    fusion.addInput(input_half);
    fusion.addInput(weight_half);
    fusion.addInput(bias_half);
    auto input = castOp(DataType::Float, input_half);
    auto weight = castOp(DataType::Float, weight_half);
    auto bias = castOp(DataType::Float, bias_half);
    auto result = layer_norm(input, norm_shape, weight, bias, eps_ptr);
    auto result_output = castOp(dtype, result.output);
    fusion.addOutput(result_output);
    fusion.addOutput(result.mean);
    fusion.addOutput(result.invstd);

    auto options = at::TensorOptions()
                       .dtype(data_type_to_aten(dtype))
                       .device(at::kCUDA, 0);
    at::Tensor aten_input = at::randn(input_shape, options);
    c10::optional<at::Tensor> aten_weight =
        at::randn({input_shape[1]}, options);
    c10::optional<at::Tensor> aten_bias = at::randn({input_shape[1]}, options);

    auto persistent_params = getInnerPersistentHeuristics(
        &fusion, {aten_input, aten_weight, aten_bias});
    NVF_CHECK(persistent_params, "Persistent schedule was not generated!");
    if (hidden_size * dataTypeSize(dtype) >
        scheduler_utils::register_file_size) {
      NVF_CHECK(
          persistent_params->shared_mem_persistent_buffer,
          "Should use shared memory buffer!");
    } else {
      NVF_CHECK(
          !persistent_params->shared_mem_persistent_buffer,
          "Shouldn't use shared memory buffer!");
    }

    auto aten_outputs = at::native_layer_norm(
        aten_input, norm_shape, aten_weight, aten_bias, kEps);
    FusionExecutorCache fec(std::move(fusion_ptr));
    auto cg_outputs =
        fec.runFusionWithInputs({aten_input, aten_weight, aten_bias});

    testValidate(
        &fusion,
        cg_outputs,
        {aten_input, aten_weight, aten_bias},
        {std::get<0>(aten_outputs),
         std::get<1>(aten_outputs),
         std::get<2>(aten_outputs)},
        __LINE__,
        __FILE__,
        "");
  };
  // loop from 16K to 128K hidden size
  for (auto dtype : {DataType::Float, DataType::Half}) {
    for (int i = 8; i <= 128; i += 8) {
      test(i * 1024, dtype);
    }
  }
}

// converted from https://github.com/NVIDIA/Fuser/issues/443
TEST_F(NVFuserTest, FusionInstanceNormNHWC_CUDA) {
  std::unique_ptr<Fusion> fusion_ptr = std::make_unique<Fusion>();
  auto fusion = fusion_ptr.get();
  FusionGuard fg(fusion);
  double k_eps = 1e-05;
  auto shape = std::vector<int64_t>{256, 28, 28, 128};
  {
    DataType dtype = DataType::Half;
    auto tv0 = makeContigTensor(4, dtype);
    auto weight = makeContigTensor(1, dtype);
    auto bias = makeContigTensor(1, dtype);
    fusion->addInput(tv0);
    fusion->addInput(weight);
    fusion->addInput(bias);
    tv0 = castOp(DataType::Float, tv0);
    weight = castOp(DataType::Float, weight);
    bias = castOp(DataType::Float, bias);

    auto s1 = IrBuilder::create<Val>(k_eps);
    auto var_mean = variance_mean(tv0, {1, 2}, 0, true);
    auto tv_mean = var_mean.mean;
    auto tv_var = var_mean.var;
    auto tv_var_s1 = add(tv_var, s1);
    auto tv_sqrt = sqrt(tv_var_s1);
    auto tv_diff = sub(tv0, tv_mean);
    auto tv_div = div(tv_diff, tv_sqrt);
    auto tv_mul = mul(tv_div, weight);
    auto tv_out = add(tv_mul, bias);
    tv_out = castOp(DataType::Half, tv_out);

    fusion->addOutput(tv_out);
  }

  auto options = at::TensorOptions().dtype(at::kHalf).device(at::kCUDA, 0);
  std::vector<c10::IValue> inputs;
  std::vector<at::Tensor> outputs;

  {
    auto t0 = at::randn(shape, options);
    auto t1 = at::randn(shape[3], options);
    auto t2 = at::randn(shape[3], options);
    inputs.emplace_back(t0);
    inputs.emplace_back(t1);
    inputs.emplace_back(t2);

    auto var_mean = at::var_mean(t0, {1, 2}, 0, true);
    auto var = std::get<0>(var_mean);
    auto mean = std::get<1>(var_mean);
    auto t3 = (t0 - mean) / sqrt(var + k_eps);
    auto t4 = t3 * t1 + t2;
    outputs.push_back(t4);
  }

  FusionExecutorCache fec(std::move(fusion_ptr));
  auto cg_outputs = fec.runFusionWithInputs(inputs);
  testValidate(fusion, cg_outputs, inputs, outputs, __LINE__, __FILE__);
}

// Repro of issue #657
TEST_F(NVFuserTest, VectorizeWithBroadcastAndReshape1) {
  auto fusion = std::make_unique<Fusion>();
  FusionGuard fg(fusion.get());

  // Sizes don't matter as long as they are large enough to trigger
  // vectorization
  std::vector<int64_t> shape1{1024, 1024};
  std::vector<int64_t> shape2{1024, 1024, 4};
  std::vector<int64_t> shape3{1024 * 1024 * 4};

  auto tv0 = makeContigConcreteTensor(shape1);
  fusion->addInput(tv0);

  auto tv1 = makeContigConcreteTensor(shape2);
  fusion->addInput(tv1);

  auto tv2 = broadcast(tv0, {false, false, true});
  fusion->addOutput(tv2);

  auto tv3 = add(tv1, tv2);
  auto tv4 = reshape(tv3, shape2, shape3);
  fusion->addOutput(tv4);

  auto options = at::TensorOptions().dtype(at::kFloat).device(at::kCUDA, 0);
  at::manual_seed(0);
  auto t0 = at::randn(shape1, options);
  auto t1 = at::randn(shape2, options);
  std::vector<c10::IValue> aten_inputs({t0, t1});

  FusionExecutorCache executor_cache(std::move(fusion));
  auto cg_outputs = executor_cache.runFusionWithInputs(aten_inputs);

  NVF_CHECK(!executor_cache.getMostRecentKernelRuntime()->isSegmented());
  auto heuristic_params = executor_cache.getMostRecentKernelRuntime()
                              ->schedulerHeuristics()
                              ->heuristicsList()
                              .at(0)
                              ->params();
  ASSERT_TRUE(heuristic_params->isA<PointwiseParams>());
  auto pparams = heuristic_params->as<PointwiseParams>();
  ASSERT_TRUE(pparams->vectorize) << "Failed to vectorize";
  ASSERT_EQ(pparams->unroll_factor, 4) << "Unexpected vectorize factor";
}

// Repro of issue #657
TEST_F(NVFuserTest, VectorizeWithBroadcastAndReshape2) {
  auto fusion = std::make_unique<Fusion>();
  FusionGuard fg(fusion.get());

  // Sizes don't matter as long as they are large enough to trigger
  // vectorization
  std::vector<int64_t> shape1{1024, 1024};
  std::vector<int64_t> shape2{1024, 1024, 4};
  std::vector<int64_t> shape3{1024 * 1024 * 4};

  auto tv0 = makeContigConcreteTensor(shape1);
  fusion->addInput(tv0);

  auto tv1 = makeContigConcreteTensor(shape1);
  fusion->addInput(tv1);

  auto tv2 = makeContigConcreteTensor(shape2);
  fusion->addInput(tv2);

  auto tv3 = broadcast(tv0, {false, false, true});
  fusion->addOutput(tv3);

  auto tv4 = add(tv3, tv2);

  auto tv5 = broadcast(tv1, {false, false, true});

  auto tv6 = add(tv4, tv5);

  auto tv7 = reshape(tv6, shape2, shape3);
  fusion->addOutput(tv7);

  auto options = at::TensorOptions().dtype(at::kFloat).device(at::kCUDA, 0);
  at::manual_seed(0);
  auto t0 = at::randn(shape1, options);
  auto t1 = at::randn(shape1, options);
  auto t2 = at::randn(shape2, options);
  std::vector<c10::IValue> aten_inputs({t0, t1, t2});

  FusionExecutorCache executor_cache(std::move(fusion));
  auto cg_outputs = executor_cache.runFusionWithInputs(aten_inputs);

  NVF_CHECK(!executor_cache.getMostRecentKernelRuntime()->isSegmented());
  auto heuristic_params = executor_cache.getMostRecentKernelRuntime()
                              ->schedulerHeuristics()
                              ->heuristicsList()
                              .at(0)
                              ->params();
  ASSERT_TRUE(heuristic_params->isA<PointwiseParams>());
  auto pparams = heuristic_params->as<PointwiseParams>();
  ASSERT_TRUE(pparams->vectorize) << "Failed to vectorize";
  ASSERT_EQ(pparams->unroll_factor, 4) << "Unexpected vectorize factor";
}

TEST_F(NVFuserTest, VectorizeBackToBackReductions) {
  auto fusion = std::make_unique<Fusion>();
  FusionGuard fg(fusion.get());

  std::vector<int64_t> input_shape{128, 256, 256};

  auto tv0 = makeContigConcreteTensor(input_shape);
  fusion->addInput(tv0);

  auto tv1 = add(tv0, IrBuilder::create<Val>(1.0));
  auto tv2 = sum(tv1, {2});

  auto output = sum(tv2, {1});
  fusion->addOutput(output);

  auto options = at::TensorOptions().dtype(at::kFloat).device(at::kCUDA, 0);
  at::Tensor at_x = at::randn(input_shape, options);

  FusionExecutorCache executor_cache(std::move(fusion));

  auto outputs = executor_cache.runFusionWithInputs({at_x});

  auto t1 = at_x.add(1.0);
  auto t2 = t1.sum({2});
  auto t3 = t2.sum({1});

  auto optimized_fusion = executor_cache.getMostRecentKernelRuntime();
  ASSERT_TRUE(optimized_fusion->isSegmented()) << "segmentation didn't happen";
  ASSERT_EQ(optimized_fusion->fusionSegments()->groups().size(), 2)
      << "segmentation didn't happen as expected";

  auto heuristic_params = executor_cache.getMostRecentKernelRuntime()
                              ->schedulerHeuristics()
                              ->heuristicsList()
                              .at(1)
                              ->params();
  ASSERT_TRUE(heuristic_params->isA<ReductionParams>());
  auto rparams = heuristic_params->as<ReductionParams>();
  ASSERT_TRUE(rparams->vectorize_inner_reduction) << "Failed to vectorize";
  ASSERT_EQ(rparams->unroll_factor_inner_reduction, 4)
      << "Unexpected vectorization factor";

  testValidate(
      executor_cache.fusion(), outputs, {at_x}, {t3}, __LINE__, __FILE__);
}

TEST_F(NVFuserTest, AllInputDtypes) {
  for (auto index_type : {DataType::Int, DataType::Int32}) {
    auto fusion = std::make_unique<Fusion>();
    FusionGuard fg(fusion.get());

    auto tv0 = makeContigTensor(0, DataType::Double);
    auto tv1 = makeContigTensor(0, DataType::Double);
    tv1->setCpuScalar(true);
    auto d = IrBuilder::create<Val>(DataType::Double);
    auto f = IrBuilder::create<Val>(DataType::Float);
    auto h = IrBuilder::create<Val>(DataType::Half);
    auto i = IrBuilder::create<Val>(DataType::Int);
    auto idx = IrBuilder::create<Val>(DataType::Index);
    auto i32 = IrBuilder::create<Val>(DataType::Int32);
    auto b = IrBuilder::create<Val>(DataType::Bool);
    auto bf16 = IrBuilder::create<Val>(DataType::BFloat16);
    auto cf = IrBuilder::create<Val>(DataType::ComplexFloat);
    auto cd = IrBuilder::create<Val>(DataType::ComplexDouble);
    DataType ptr_type =
        PointerType{std::make_shared<DataType>(DataType::Float)};
    auto ptr = IrBuilder::create<Val>(ptr_type);
    DataType array_type =
        ArrayType{std::make_shared<DataType>(DataType::Float), 2};
    auto array = IrBuilder::create<Val>(array_type);
    fusion->addInput(tv0);
    fusion->addInput(tv1);
    fusion->addInput(d);
    fusion->addInput(f);
    fusion->addInput(h);
    fusion->addInput(i);
    fusion->addInput(idx);
    fusion->addInput(i32);
    fusion->addInput(b);
    fusion->addInput(bf16);
    fusion->addInput(cf);
    fusion->addInput(cd);
    fusion->addInput(ptr);
    fusion->addInput(array);

    auto output = d;
    output = IrBuilder::addExpr(output, f);
    output = IrBuilder::addExpr(output, castOp(DataType::Double, h));
    output = IrBuilder::addExpr(output, i);
    output = IrBuilder::addExpr(output, idx);
    output = IrBuilder::addExpr(output, i32);
    output = IrBuilder::addExpr(output, b);
    output = IrBuilder::addExpr(output, castOp(DataType::Double, bf16));
    output = IrBuilder::addExpr(output, abs(cf));
    output = IrBuilder::addExpr(output, abs(cd));
    output = IrBuilder::addExpr(output, IrBuilder::derefExpr(ptr));
    output = IrBuilder::addExpr(
        output, IrBuilder::getItemExpr(array, PolymorphicValue(0L)));
    output = IrBuilder::addExpr(
        output, IrBuilder::getItemExpr(array, PolymorphicValue(1L)));
    output = add(tv0, output);
    output = add(tv1, output);

    fusion->addOutput(output);

    at::Tensor t0 = at::randn(
        {}, at::TensorOptions().dtype(at::kDouble).device(at::kCUDA, 0));
    at::Tensor t1 =
        at::randn({}, at::TensorOptions().dtype(at::kDouble).device(at::kCPU));
    // Use page-locked memory so the pointer can be accessed both on host and on
    // device.
    at::Tensor t2 = at::randn(
        {},
        at::TensorOptions()
            .dtype(at::kFloat)
            .device(at::kCPU)
            .pinned_memory(true));

    KernelArgumentHolder args;
    args.push(t0);
    args.push(t1);
    args.push(2.3);
    args.push(4.5);
    args.push(6.7);
    args.push(8L);
    args.push(9L);
    args.push(10L);
    args.push(true);
    args.push(12.3);
    args.push(std::complex<double>(4.5, 6.7));
    args.push(std::complex<double>(8.9, 10.11));
    args.push(t2.data_ptr<float>());
    args.push(std::vector<PolymorphicValue>{12.3, 45.0});

    auto ee = executor_utils::bindInputs(args, fusion.get());

    CompileParams opt{.index_type = index_type};

    FusionExecutor fe;
    fe.compileFusion(fusion.get(), args, LaunchParams{}, opt);
    auto outputs = fe.runFusion(args, LaunchParams{}, opt);

    auto kernel_result = outputs.at(0).item<double>();
    auto expect = ee.evaluate(output).as<at::Tensor>().item<double>();
    EXPECT_NEAR(kernel_result, expect, 0.1);
  }
}

TEST_F(NVFuserTest, IndexDataTypePromotion) {
  auto fusion = std::make_unique<Fusion>();
  FusionGuard fg(fusion.get());

  auto a = IrBuilder::create<Val>(DataType::Int);
  auto b = IrBuilder::create<Val>(DataType::Index);
  auto c = add(a, b);

  ExpressionEvaluator ee;
  ee.bind(a, 1L);
  ee.bind(b, 299792458L);
  EXPECT_EQ(ee.evaluate(c), 299792459L);
  EXPECT_EQ(c->dtype(), DataType::Index);
}

TEST_F(NVFuserTest, FusionCrossGridInnerReductionSplitGridIteration_CUDA) {
  // reduction size is set to 65538 to triger cross grid reduction and iter
  // unroll. iteration size is set to a value larger than y_grid_limit to test
  // if iter domain is split grid.
  // This test requires significant memory. Release any cached memory
  // from previous tests to ensure availability.
  maybeClearAllocator(0);

  DataType dtype = DataType::Float;
  int64_t reduction_size = 65538;
  int64_t iteration_size = scheduler_utils::y_grid_limit + 8;
  std::unique_ptr<Fusion> fusion_ptr = std::make_unique<Fusion>();
  Fusion& fusion = *fusion_ptr.get();
  FusionGuard fg(&fusion);

  std::vector<int64_t> input_shape{iteration_size, reduction_size};
  auto t0 = makeContigTensor(2, dtype);
  auto t1 = sum(t0, {1});
  fusion.addInput(t0);
  fusion.addOutput(t1);

  // Estimated_gmem is 17.18 GBytes, skip if not enough memory.
  size_t n_elements = reduction_size * iteration_size + iteration_size * 2;
  size_t estimated_gmem = n_elements * dataTypeSize(dtype);
  size_t device_free, device_total;
  cudaMemGetInfo(&device_free, &device_total);
  if (estimated_gmem > device_free) {
    GTEST_SKIP() << "Skipping test due to limited GPU memory. Requested: "
                 << estimated_gmem / 1e9 << " GBytes"
                 << ", device_free: " << device_free / 1e9 << " GBytes"
                 << ", device_total: " << device_total / 1e9 << " GBytes";
  }
  auto options =
      at::TensorOptions().dtype(data_type_to_aten(dtype)).device(at::kCUDA, 0);
  at::Tensor aten_input = at::randn(input_shape, options);

  auto reduction_params = getReductionHeuristics(&fusion, {aten_input});
  ASSERT_TRUE(reduction_params) << "Reduction schedule was not generated!";
  ASSERT_TRUE(reduction_params->split_grid_dim_inner_reduction)
      << "Generated reduction is not cross grid!";
  ASSERT_TRUE(reduction_params->split_grid_dim_iter_dom_outer)
      << "Generated reduction is not split iteration domain!";
  scheduleReduction(&fusion, *reduction_params);

  auto lparams = reduction_params->lparams;
  FusionExecutor fe;
  fe.compileFusion(&fusion, {aten_input}, lparams);
  auto cg_outputs = fe.runFusion({aten_input}, lparams);
  auto aten_outputs = aten_input.sum({1});
  testValidate(
      &fusion,
      cg_outputs,
      {aten_input},
      {aten_outputs},
      __LINE__,
      __FILE__,
      "",
      lparams);
}

TEST_F(NVFuserTest, SymbolicOneBroadcasting) {
  // Test that if a tensor dimension's extent is one, no matter whether this
  // extent is constant 1 or symbolic 1, we always mark this ID as broadcasting.
  auto fusion = std::make_unique<Fusion>();
  FusionGuard fg(fusion.get());
  auto one = IrBuilder::create<Val>(1L);
  auto zero = sub(one, one);
  auto symbolic_one = add(zero, one);
  std::vector<Val*> shape{symbolic_one};
  auto tv = TensorViewBuilder()
                .ndims(1)
                .dtype(DataType::Float)
                .contiguity(true)
                .shape(shape)
                .build();
  ASSERT_EQ(tv->nDims(), 1);
  EXPECT_TRUE(tv->axis(0)->isBroadcast());
}

// Repro of unswitch predicate issue #681
TEST_F(NVFuserTest, UnswitchPredicateIssueRepro681_CUDA) {
  Fusion fusion;
  FusionGuard fg(&fusion);

  auto tv0 = makeSymbolicTensor(2);
  fusion.addInput(tv0);

  auto tv1 = sum(tv0, {0, 1});
  fusion.addOutput(tv1);

  // [i0, i1]
  tv1->split(1, 4);
  // [i0, i1/4, 4]
  tv1->merge(0);
  // [i0*i1/4, 4]
  tv1->split(0, 4);
  // [i0*i1/4/4, 4, 4]
  tv1->split(0, 1);
  // [i0*i1/4/4, 1, 4, 4]

  tv1->axis(1)->parallelize(ParallelType::Unswitch);

  auto options = at::TensorOptions().dtype(at::kFloat).device(at::kCUDA, 0);
  at::Tensor t0 = at::randn({4, 10}, options);
  std::vector<c10::IValue> aten_inputs = {t0};

  FusionExecutor fe;
  fe.compileFusion(&fusion, aten_inputs);
  auto outputs = fe.runFusion(aten_inputs);

  auto ref = t0.to(at::kDouble).sum();

  testValidate(&fusion, outputs, aten_inputs, {ref}, __LINE__, __FILE__);
}

TEST_F(NVFuserTest, OpaqueTupleAsComplex) {
  Fusion fusion;
  FusionGuard fg(&fusion);

  DataType dtype =
      OpaqueType::make<std::array<float, 2>>("Tuple<float, float>");

  auto tuple = IrBuilder::create<Val>(dtype);
  fusion.addInput(tuple);
  auto complex = bitCastOp(DataType::ComplexFloat, tuple);

  auto tv = full(
      {IrBuilder::create<Val>(1L, DataType::Index)},
      complex,
      DataType::ComplexFloat);

  fusion.addOutput(tv);

  KernelArgumentHolder args;
  args.push(Opaque(std::array<float, 2>{1.2, 3.4}));

  FusionExecutor fe;
  fe.compileFusion(&fusion);
  auto outputs = fe.runFusion(args);

  EXPECT_EQ(
      outputs.at(0).item<c10::complex<float>>(), c10::complex<float>(1.2, 3.4));
}

TEST_F(NVFuserTest, StructConstruct) {
  Fusion fusion;
  FusionGuard fg(&fusion);

  auto real = IrBuilder::create<Val>(DataType::Float);
  auto imag = IrBuilder::create<Val>(DataType::Float);
  fusion.addInput(real);
  fusion.addInput(imag);

  auto struct_ = IrBuilder::structExpr({{"real", real}, {"imag", imag}});
  auto complex = bitCastOp(DataType::ComplexFloat, struct_);

  auto tv = full(
      {IrBuilder::create<Val>(1L, DataType::Index)},
      complex,
      DataType::ComplexFloat);

  fusion.addOutput(tv);

  FusionExecutor fe;
  fe.compileFusion(&fusion);
  auto outputs = fe.runFusion({1.2, 3.4});

  EXPECT_EQ(
      outputs.at(0).item<c10::complex<float>>(), c10::complex<float>(1.2, 3.4));
}

// Repro of an issue found in PR #733. Previously the runtime
// validation of strides of vectorized tensors issued a false positive
TEST_F(NVFuserTest, VectorizationStrideValidation) {
  auto fusion_ptr = std::make_unique<Fusion>();
  auto& fusion = *fusion_ptr;
  FusionGuard fg(fusion_ptr.get());

  const std::vector<int64_t> shape({2, 1, 3});
  const std::vector<int64_t> expanded_shape({2, 5, 3});

  auto tv0 = TensorViewBuilder()
                 .ndims(shape.size())
                 .shape(expanded_shape)
                 .contiguity({false, std::nullopt, true})
                 .expanded({false, true, false})
                 .build();
  fusion.addInput(tv0);

  auto tv1 = set(tv0);
  fusion.addOutput(tv1);

  tv1->merge(0)->merge(0);
  tv1->split(0, 2);

  tv1->axis(-1)->parallelize(ParallelType::Vectorize);

  auto options = at::TensorOptions().dtype(at::kFloat).device(at::kCUDA, 0);
  auto t0 = at::randn(shape, options).expand({-1, 5, -1});
  std::vector<c10::IValue> aten_inputs({t0});

  FusionExecutor fe;
  fe.compileFusion(&fusion, aten_inputs);

  // This previously triggered a false positive error with the stride
  // validation
  auto cg_outputs = fe.runFusion(aten_inputs);

  ASSERT_TRUE(cg_outputs[0].equal(t0));
}

// Test that Int constants used in expressions that would overflow for 32-bit
// ints do not overflow in the generated kernel.
TEST_F(NVFuserTest, ConstLongExpressions) {
  std::unique_ptr<Fusion> fusion_ptr = std::make_unique<Fusion>();
  Fusion* fusion = fusion_ptr.get();
  FusionGuard fg(fusion);

  auto s0 = IrBuilder::create<Val>(65536L, DataType::Int);
  auto s1 = mul(s0, s0);
  // If s1 is printed in the kernel as "65536 * 65536" then it might be
  // evaluated at compiled time or not, and either way it will _likely_ be
  // evaluated using 32-bit ints instead of 64-bit as intended. The compiler
  // does this because promoting literals to long would change the value of the
  // expression.
  // See https://github.com/NVIDIA/Fuser/pull/998

  auto tv0 = full({}, s1, DataType::Int);
  fusion->addOutput(tv0);

  FusionExecutor fe;
  fe.compileFusion(fusion);

  auto outputs = fe.runFusion({});

  auto options = at::TensorOptions().dtype(at::kLong).device(at::kCUDA, 0);
  at::Tensor t0 = at::full({}, 65536L * 65536L, options);

  testValidate(fusion, outputs, {}, {t0}, __LINE__, __FILE__);
}

// Related to https://github.com/NVIDIA/Fuser/issues/1084.
// On H100, the generated kernel is vectorized by 8, has a serial batch
// of 5. It uses 106 threads without padding, nsys shows kernel
// duration is 0.271 ms. If eliminate predicate for RNG ops by comment out
// predicateRNGOp(), the kernel duration is increased to 0.376 ms.
TEST_F(NVFuserTest, PredicateRNGOps) {
  int64_t size = 4224;
  std::unique_ptr<Fusion> fusion_ptr = std::make_unique<Fusion>();
  auto fusion = fusion_ptr.get();
  FusionGuard fg(fusion);

  TensorView* tv0 = makeSymbolicTensor(2, DataType::Half);
  fusion->addInput(tv0);
  auto tv1 = rand_like(tv0);
  auto tv2 = rand_like(tv0);
  auto tv3 = rand_like(tv0);
  auto tv4 = rand_like(tv0);
  auto tv5 = add(tv1, tv2);
  auto tv6 = add(tv3, tv4);
  auto tv7 = add(tv5, tv6);
  auto tv8 = castOp(DataType::Half, tv7);
  auto tv9 = set(tv8);
  fusion->addOutput(tv9);

  tv1->split(-1, 8);
  tv1->split(-2, 5);
  tv1->split(-2, 1);
  tv1->axis(-2)->parallelize(ParallelType::Unswitch);
  tv1->axis(0)->parallelize(ParallelType::BIDx);
  tv1->axis(1)->parallelize(ParallelType::TIDx);

  TransformPropagator propagator(tv1);
  MaxRootDomainInfoSpanningTree(tv1).traverse(&propagator);

  tv9->axis(-1)->parallelize(ParallelType::Vectorize);

  inlineMost();

  // check RNGOp is predicated without else branch.
  class PredicateChecker : public kir::IrVisitor {
   public:
    using kir::IrVisitor::handle;
    bool predicate_rngop = false;

   private:
    void handle(RNGOp* uop) final {
      for (auto expr : scope_exprs_) {
        if (!expr->isA<kir::IfThenElse>() ||
            expr->as<kir::IfThenElse>()->hasElse()) {
          continue;
        }
        if (!expr->as<kir::IfThenElse>()->predicate()->isTrivial()) {
          predicate_rngop = true;
        }
      }
    }
  } pred_checker;
  GpuLower gpulw(fusion);
  pred_checker.handle(gpulw.run()->topLevelExprs());
  ASSERT_TRUE(pred_checker.predicate_rngop);

  auto options = at::TensorOptions().dtype(at::kHalf).device(at::kCUDA, 0);
  at::Tensor t0 = at::zeros({2048, size}, options);

  FusionExecutor fe;
  fe.compileFusion(fusion, {t0});

  at::manual_seed(0);
  auto cg_outputs = fe.runFusion({t0});
}

TEST_F(NVFuserTest, LoweringHook) {
  Fusion fusion;
  FusionGuard fg(&fusion);

  auto tv0 = makeSymbolicTensor(2);
  fusion.addInput(tv0);
  auto tv1 = set(tv0);
  fusion.addOutput(tv1);

  GpuLower gpulw(&fusion);
  bool executed = false;
  gpulw.passes().push_back(
      {"test",
       [&executed](const std::vector<Expr*>& exprs) -> std::vector<Expr*> {
         executed = true;
         return exprs;
       }});
  EXPECT_FALSE(executed);
  gpulw.run();
  EXPECT_TRUE(executed);
}

<<<<<<< HEAD
TEST_F(NVFuserTest, ProjectToPersistentProducers) {
=======
TEST_F(NVFuserTest, ProjectPersistentBufferMultiScopes) {
>>>>>>> 449930a1
  std::unique_ptr<Fusion> fusion_ptr = std::make_unique<Fusion>();
  auto fusion = fusion_ptr.get();
  FusionGuard fg(fusion);

  const int batch_size = 2048;
  const int hidden_size = 10240;
<<<<<<< HEAD
  DataType input_dtype = DataType::Half;
  auto tv0 = makeContigTensor(2, input_dtype);
  auto tv1 = makeContigTensor(2, input_dtype);
  auto tv2 = makeContigTensor(2, input_dtype);
  fusion->addInput(tv0);
  fusion->addInput(tv1);
  fusion->addInput(tv2);
  auto tv3 = castOp(DataType::Float, tv0);
  auto tv4 = castOp(DataType::Float, tv1);
  auto tv5 = castOp(DataType::Float, tv2);

  // tv7 is persistent
  auto tv6 = add(tv3, tv4);
  auto tv7 = add(tv6, tv5);
=======
  DataType input_dtype = DataType::Float;
  auto tv0 = makeContigTensor(2, input_dtype);
  auto tv1 = makeContigTensor(2, input_dtype);
  auto tv2 = makeContigTensor(2, input_dtype);

  fusion->addInput(tv0);
  fusion->addInput(tv1);
  fusion->addInput(tv2);

  auto tv3 = add(tv0, tv0);
  auto tv4 = sum(tv3, {1});
  auto tv5 = broadcast(tv4, {false, true});
  auto tv6 = add(tv3, tv5);

  auto tv7 = add(tv3, tv3);
>>>>>>> 449930a1
  auto tv8 = sum(tv7, {1});
  auto tv9 = broadcast(tv8, {false, true});
  auto tv10 = add(tv7, tv9);

<<<<<<< HEAD
  // tv11 is persistent, but can be projected to tv7
  auto tv11 = add(tv7, tv7);
  auto tv12 = sum(tv11, {1});
  auto tv13 = broadcast(tv12, {false, true});
  auto tv14 = add(tv11, tv13);

  // tv15 is persistent, but can be projected to tv11
  auto tv15 = add(tv11, tv11);
  auto tv16 = sum(tv15, {1});
  auto tv17 = broadcast(tv16, {false, true});
  auto tv18 = add(tv17, tv15);

  fusion->addOutput(tv10);
  fusion->addOutput(tv14);
  fusion->addOutput(tv18);
=======
  auto tv11 = add(tv0, tv1);
  auto tv12 = mul(tv11, tv11);
  auto tv13 = sum(tv12, {1});
  auto tv14 = broadcast(tv13, {false, true});
  auto tv15 = add(tv12, tv14);

  auto tv16 = add(tv12, tv2);
  auto tv17 = mul(tv16, tv16);
  auto tv18 = sum(tv17, {1});
  auto tv19 = broadcast(tv18, {false, true});
  auto tv20 = add(tv17, tv19);

  fusion->addOutput(tv6);
  fusion->addOutput(tv10);
  fusion->addOutput(tv15);
  fusion->addOutput(tv20);
>>>>>>> 449930a1

  auto options = at::TensorOptions()
                     .dtype(data_type_to_aten(input_dtype))
                     .device(at::kCUDA, 0);
  auto t0 = at::randn({batch_size, hidden_size}, options);
  auto t1 = at::randn({batch_size, hidden_size}, options);
  auto t2 = at::randn({batch_size, hidden_size}, options);
  std::vector<c10::IValue> inputs{t0, t1, t2};
<<<<<<< HEAD
  auto t3 = t0.to(at::kFloat) + t1.to(at::kFloat) + t2.to(at::kFloat);
  auto t4 = at::sum(t3, {1}, true);
  auto t5 = t3 + t4;
  auto t6 = t3 + t3;
  auto t7 = at::sum(t6, {1}, true);
  auto t8 = t6 + t7;
  auto t9 = t6 + t6;
  auto t10 = at::sum(t9, {1}, true);
  auto t11 = t9 + t10;
  // If project to inputs, there are 3 fp16 tvs.
  // If not project to inputs, the persistent tv is tv7, because tv11 and tv15
  // are projected to tv7. So, shouldn't project to inputs.
=======

  // The persistent buffers in this fusion are: tv3, tv7, tv12, and tv17. Note
  // that tv7 can be projected back to its producer, tv3. When calculating the
  // total size of persistent buffers ([persistent_buffer_size]), it's important
  // to consider the active scopes of these buffers. Simply subtracting the
  // buffer size of tv7 from the max buffer size may lead to an underestimation.
  // This is because there are two distinct scopes in this computation: (1)
  // During the calculation of tv10, the active persistent buffers are tv3 and
  // tv7. (2) For the calculation of tv20, the active persistent buffers are
  // tv12 and tv17. The max buffer size is based on tv12 and tv17. There is no
  // projectable buffer needs to be deducted in this scope.
  auto persistent_info = scheduler_utils::persistentBuffers(fusion);
  SchedulerRuntimeInfo runtime_info(fusion, inputs);
  auto persistent_buffer_size =
      persistentBufferSize(fusion, runtime_info, persistent_info);
  auto calculated_size = persistent_buffer_size.persistent_buffer_size;
  auto expected_size =
      static_cast<int64_t>(hidden_size * 2 * dataTypeSize(input_dtype));
  NVF_CHECK(
      calculated_size == expected_size,
      "Buffer size calculation failure. Expected size: ",
      expected_size,
      ". Actual: ",
      calculated_size);
>>>>>>> 449930a1
  auto persistent_params = getInnerPersistentHeuristics(fusion, inputs);
  NVF_CHECK(persistent_params, "Reduction schedule was not generated!");
  NVF_CHECK(
      !persistent_params->project_persistent_buffers,
      "Shouldn't project persistent buffers to inputs!");
<<<<<<< HEAD
=======

>>>>>>> 449930a1
  scheduleInnerPersistentKernel(fusion, *persistent_params);
  FusionExecutor fe;
  fe.compileFusion(fusion, inputs);
  auto cg_outputs = fe.runFusion(inputs);
<<<<<<< HEAD
  testValidate(fusion, cg_outputs, inputs, {t5, t8, t11}, __LINE__, __FILE__);
=======
>>>>>>> 449930a1
}
// Test file size should be up to 10K LoC. Create a new file for more tests.

} // namespace nvfuser<|MERGE_RESOLUTION|>--- conflicted
+++ resolved
@@ -9315,33 +9315,13 @@
   EXPECT_TRUE(executed);
 }
 
-<<<<<<< HEAD
-TEST_F(NVFuserTest, ProjectToPersistentProducers) {
-=======
 TEST_F(NVFuserTest, ProjectPersistentBufferMultiScopes) {
->>>>>>> 449930a1
   std::unique_ptr<Fusion> fusion_ptr = std::make_unique<Fusion>();
   auto fusion = fusion_ptr.get();
   FusionGuard fg(fusion);
 
   const int batch_size = 2048;
   const int hidden_size = 10240;
-<<<<<<< HEAD
-  DataType input_dtype = DataType::Half;
-  auto tv0 = makeContigTensor(2, input_dtype);
-  auto tv1 = makeContigTensor(2, input_dtype);
-  auto tv2 = makeContigTensor(2, input_dtype);
-  fusion->addInput(tv0);
-  fusion->addInput(tv1);
-  fusion->addInput(tv2);
-  auto tv3 = castOp(DataType::Float, tv0);
-  auto tv4 = castOp(DataType::Float, tv1);
-  auto tv5 = castOp(DataType::Float, tv2);
-
-  // tv7 is persistent
-  auto tv6 = add(tv3, tv4);
-  auto tv7 = add(tv6, tv5);
-=======
   DataType input_dtype = DataType::Float;
   auto tv0 = makeContigTensor(2, input_dtype);
   auto tv1 = makeContigTensor(2, input_dtype);
@@ -9357,28 +9337,10 @@
   auto tv6 = add(tv3, tv5);
 
   auto tv7 = add(tv3, tv3);
->>>>>>> 449930a1
   auto tv8 = sum(tv7, {1});
   auto tv9 = broadcast(tv8, {false, true});
   auto tv10 = add(tv7, tv9);
 
-<<<<<<< HEAD
-  // tv11 is persistent, but can be projected to tv7
-  auto tv11 = add(tv7, tv7);
-  auto tv12 = sum(tv11, {1});
-  auto tv13 = broadcast(tv12, {false, true});
-  auto tv14 = add(tv11, tv13);
-
-  // tv15 is persistent, but can be projected to tv11
-  auto tv15 = add(tv11, tv11);
-  auto tv16 = sum(tv15, {1});
-  auto tv17 = broadcast(tv16, {false, true});
-  auto tv18 = add(tv17, tv15);
-
-  fusion->addOutput(tv10);
-  fusion->addOutput(tv14);
-  fusion->addOutput(tv18);
-=======
   auto tv11 = add(tv0, tv1);
   auto tv12 = mul(tv11, tv11);
   auto tv13 = sum(tv12, {1});
@@ -9395,7 +9357,6 @@
   fusion->addOutput(tv10);
   fusion->addOutput(tv15);
   fusion->addOutput(tv20);
->>>>>>> 449930a1
 
   auto options = at::TensorOptions()
                      .dtype(data_type_to_aten(input_dtype))
@@ -9404,20 +9365,6 @@
   auto t1 = at::randn({batch_size, hidden_size}, options);
   auto t2 = at::randn({batch_size, hidden_size}, options);
   std::vector<c10::IValue> inputs{t0, t1, t2};
-<<<<<<< HEAD
-  auto t3 = t0.to(at::kFloat) + t1.to(at::kFloat) + t2.to(at::kFloat);
-  auto t4 = at::sum(t3, {1}, true);
-  auto t5 = t3 + t4;
-  auto t6 = t3 + t3;
-  auto t7 = at::sum(t6, {1}, true);
-  auto t8 = t6 + t7;
-  auto t9 = t6 + t6;
-  auto t10 = at::sum(t9, {1}, true);
-  auto t11 = t9 + t10;
-  // If project to inputs, there are 3 fp16 tvs.
-  // If not project to inputs, the persistent tv is tv7, because tv11 and tv15
-  // are projected to tv7. So, shouldn't project to inputs.
-=======
 
   // The persistent buffers in this fusion are: tv3, tv7, tv12, and tv17. Note
   // that tv7 can be projected back to its producer, tv3. When calculating the
@@ -9442,24 +9389,15 @@
       expected_size,
       ". Actual: ",
       calculated_size);
->>>>>>> 449930a1
   auto persistent_params = getInnerPersistentHeuristics(fusion, inputs);
   NVF_CHECK(persistent_params, "Reduction schedule was not generated!");
   NVF_CHECK(
       !persistent_params->project_persistent_buffers,
       "Shouldn't project persistent buffers to inputs!");
-<<<<<<< HEAD
-=======
-
->>>>>>> 449930a1
   scheduleInnerPersistentKernel(fusion, *persistent_params);
   FusionExecutor fe;
   fe.compileFusion(fusion, inputs);
   auto cg_outputs = fe.runFusion(inputs);
-<<<<<<< HEAD
-  testValidate(fusion, cg_outputs, inputs, {t5, t8, t11}, __LINE__, __FILE__);
-=======
->>>>>>> 449930a1
 }
 // Test file size should be up to 10K LoC. Create a new file for more tests.
 
