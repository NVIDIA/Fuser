// clang-format off
/*
 * SPDX-FileCopyrightText: Copyright (c) 2023-present NVIDIA CORPORATION & AFFILIATES.
 * All rights reserved.
 * SPDX-License-Identifier: BSD-3-Clause
 */
// clang-format on
#include <gmock/gmock-matchers.h>
#include <gtest/gtest.h>

#include <codegen.h>
#include <device_lower/lower2device.h>
#include <device_lower/magic_zero.h>
#include <disjoint_set.h>
#include <executor.h>
#include <executor_params.h>
#include <expr_evaluator.h>
#include <fusion.h>
#include <fusion_segmenter.h>
#include <grouped_reduction.h>
#include <inlining.h>
#include <ir_all_nodes.h>
#include <ir_builder.h>
#include <ir_graphviz.h>
#include <ir_iostream.h>
#include <ir_utils.h>
#include <iter_visitor.h>
#include <kernel_cache.h>
#include <kernel_ir.h>
#include <kernel_ir_dispatch.h>
#include <mutator.h>
#include <ops/all_ops.h>
#include <root_domain_map.h>
#include <scheduler/all_schedulers.h>
#include <scheduler/reduction_utils.h>
#include <scheduler/utils.h>
#include <test/utils.h>
#include <test/validator.h>
#include <transform_replay.h>
#include <transform_rfactor.h>

#include <torch/csrc/jit/api/function_impl.h>
#include <torch/csrc/jit/codegen/cuda/interface.h>
#include <torch/csrc/jit/ir/irparser.h>
#include <torch/torch.h>

#include <ATen/cuda/CUDAContext.h>
#include <ATen/cuda/Exceptions.h>
#include <c10/cuda/CUDAStream.h>

#include <algorithm>
#include <iostream>
#include <sstream>
#include <thread>

namespace nvfuser {

using namespace at::indexing;

TEST_F(NVFuserTest, FusionNonDivisibleSplit1_CUDA) {
  Fusion fusion;
  FusionGuard fg(&fusion);

  auto tv0 = makeSymbolicTensor(1);
  fusion.addInput(tv0);

  auto tv1 = sum(tv0, {0});
  fusion.addOutput(tv1);

  // [I]
  tv1->split(0, 5);
  // [ceilDiv(I, 5), 5]

  // This second split is non-divisible. The split domain must be predicated.
  tv1->split(1, 3);
  // [ceilDiv(I, 5), 2, 3]

  auto tv2 = sum(tv0, {0});
  fusion.addOutput(tv2);

  // tv2 shouldn't need to have another predicate
  tv2->split(0, 4);
  tv2->split(1, 2);

  GpuLower gpulw(&fusion);
  TORCH_CHECK(
      gpulw.nonDivisibleSplitInfo().splitsToValidate().empty(),
      "There must be no split to validate");
  TORCH_CHECK(
      gpulw.nonDivisibleSplitInfo().splitsToPredicate().size() == 1,
      "Only tv1 should have a non-divisible predicate.");
  for (auto tv : {loweredTv(tv1, gpulw)}) {
    auto it = gpulw.nonDivisibleSplitInfo().splitsToPredicate().find(tv);
    TORCH_CHECK(
        it != gpulw.nonDivisibleSplitInfo().splitsToPredicate().end(),
        "No info found for ",
        tv);
    const auto& splits_to_predicate = it->second;
    TORCH_CHECK(
        splits_to_predicate.size() == 1,
        "There must be one split to predicate");
  }

  auto options = at::TensorOptions().dtype(at::kFloat).device(at::kCUDA, 0);
  at::manual_seed(0);
  at::Tensor t0 = at::randn({24}, options);

  FusionExecutor fe;
  fe.compileFusion(&fusion, {t0});
  auto cg_outputs = fe.runFusion({t0});

  auto ref = t0.sum();

  testValidate(&fusion, cg_outputs, {t0}, {ref, ref}, __LINE__, __FILE__);
}

// Repro of issue #1074
TEST_F(NVFuserTest, FusionNonDivisibleSplit2_CUDA) {
  Fusion fusion;
  FusionGuard fg(&fusion);

  auto tv0 = makeSymbolicTensor(2);
  fusion.addInput(tv0);
  auto tv1 = add(tv0, IrBuilder::create<Double>(1));
  auto tv2 = add(tv1, IrBuilder::create<Double>(1));
  fusion.addOutput(tv2);

  tv2->split(0, 2);
  tv2->split(-1, 4);
  tv2->reorder({{1, 2}, {2, 1}});
  tv0->computeAt(tv2, 2);

  tv2->split(-1, 3);

  // To make the sanitizer catch the invalid accesses. Not necessary
  // to expose the bug.
  tv1->setMemoryType(MemoryType::Shared);

  GpuLower gpulw(&fusion);
  TORCH_CHECK(
      gpulw.nonDivisibleSplitInfo().splitsToValidate().empty(),
      "There must be no split to validate");
  TORCH_CHECK(
      gpulw.nonDivisibleSplitInfo().splitsToPredicate().size() == 1,
      "Only tv2 should have a non-divisible predicate.");
  for (auto tv : {loweredTv(tv2, gpulw)}) {
    auto it = gpulw.nonDivisibleSplitInfo().splitsToPredicate().find(tv);
    TORCH_CHECK(
        it != gpulw.nonDivisibleSplitInfo().splitsToPredicate().end(),
        "No info found for ",
        tv);
    const auto& splits_to_predicate = it->second;
    TORCH_CHECK(
        splits_to_predicate.size() == 1,
        "There must be one split to predicate");
  }

  auto options = at::TensorOptions().dtype(at::kFloat).device(at::kCUDA, 0);
  at::manual_seed(0);
  at::Tensor t0 = at::randn({13, 17}, options);

  FusionExecutor fe;
  fe.compileFusion(&fusion, {t0});
  auto cg_outputs = fe.runFusion({t0});

  auto ref = t0 + 2;

  testValidate(&fusion, cg_outputs, {t0}, {ref}, __LINE__, __FILE__);
}

// Similar to FusionNonDivisibleSplit1 but with unswitch
TEST_F(NVFuserTest, FusionNonDivisibleSplit3_CUDA) {
  Fusion fusion;
  FusionGuard fg(&fusion);

  auto tv0 = makeSymbolicTensor(1);
  fusion.addInput(tv0);

  auto tv1 = add(tv0, IrBuilder::create<Double>(1));
  auto tv2 = sum(tv1, {0});
  fusion.addOutput(tv2);

  tv2->split(0, 5);
  tv2->split(1, 3);

  tv0->computeAt(tv2, -1);

  tv2->axis(0)->parallelize(ParallelType::Unswitch);

  GpuLower gpulw(&fusion);
  TORCH_CHECK(
      gpulw.nonDivisibleSplitInfo().splitsToValidate().empty(),
      "There must be no split to validate");
  TORCH_CHECK(
      gpulw.nonDivisibleSplitInfo().splitsToPredicate().size() == 2,
      "Both tv1 and tv2 should have a non-divisible predicate.");
  for (auto tv : {loweredTv(tv1, gpulw), loweredTv(tv2, gpulw)}) {
    auto it = gpulw.nonDivisibleSplitInfo().splitsToPredicate().find(tv);
    TORCH_CHECK(
        it != gpulw.nonDivisibleSplitInfo().splitsToPredicate().end(),
        "No info found for ",
        tv);
    const auto& splits_to_predicate = it->second;
    TORCH_CHECK(
        splits_to_predicate.size() == 1,
        "There must be one split to predicate");
  }

  auto options = at::TensorOptions().dtype(at::kFloat).device(at::kCUDA, 0);
  at::manual_seed(0);
  at::Tensor t0 = at::randn({24}, options);

  FusionExecutor fe;
  fe.compileFusion(&fusion, {t0});
  auto cg_outputs = fe.runFusion({t0});

  auto ref = (t0 + 1).sum();

  testValidate(&fusion, cg_outputs, {t0}, {ref}, __LINE__, __FILE__);
}

// Non-divisible split through merge
TEST_F(NVFuserTest, FusionNonDivisibleSplit4_CUDA) {
  Fusion fusion;
  FusionGuard fg(&fusion);

  auto tv0 = makeSymbolicTensor(2);
  fusion.addInput(tv0);

  auto tv1 = add(tv0, IrBuilder::create<Double>(1));
  auto tv2 = sum(tv1, {0, 1});
  fusion.addOutput(tv2);

  tv2->split(0, 5);
  tv2->merge(1, 2);
  tv2->split(1, 3);

  tv0->computeAt(tv2, -1);

  GpuLower gpulw(&fusion);
  TORCH_CHECK(
      gpulw.nonDivisibleSplitInfo().splitsToValidate().empty(),
      "There must be no split to validate");
  TORCH_CHECK(
      gpulw.nonDivisibleSplitInfo().splitsToPredicate().size() == 2,
      "Both tv1 and tv2 should have a non-divisible predicate.");
  for (auto tv : {loweredTv(tv1, gpulw), loweredTv(tv2, gpulw)}) {
    auto it = gpulw.nonDivisibleSplitInfo().splitsToPredicate().find(tv);
    TORCH_CHECK(
        it != gpulw.nonDivisibleSplitInfo().splitsToPredicate().end(),
        "No info found for ",
        tv);
    const auto& splits_to_predicate = it->second;
    TORCH_CHECK(
        splits_to_predicate.size() == 1,
        "There must be one split to predicate");
  }

  auto options = at::TensorOptions().dtype(at::kFloat).device(at::kCUDA, 0);
  at::manual_seed(0);
  at::Tensor t0 = at::randn({24, 2}, options);

  FusionExecutor fe;
  fe.compileFusion(&fusion, {t0});
  auto cg_outputs = fe.runFusion({t0});

  auto ref = (t0 + 1).sum();

  testValidate(&fusion, cg_outputs, {t0}, {ref}, __LINE__, __FILE__);
}

// Nested splits
TEST_F(NVFuserTest, FusionNonDivisibleSplit5_CUDA) {
  Fusion fusion;
  FusionGuard fg(&fusion);

  auto tv0 = makeSymbolicTensor(1);
  fusion.addInput(tv0);

  auto tv1 = add(tv0, IrBuilder::create<Double>(1));
  auto tv2 = sum(tv1, {0});
  fusion.addOutput(tv2);

  // [I]
  tv2->split(0, 8);
  // [I/8, 8]
  tv2->split(1, 2);
  // [I/8, 4, 2]
  tv2->split(1, 3); // non-divisible split of outer output
  // [I/8, 2, 3, 2]

  tv0->computeAt(tv2, -1);

  GpuLower gpulw(&fusion);
  TORCH_CHECK(
      gpulw.nonDivisibleSplitInfo().splitsToValidate().empty(),
      "There must be no split to validate");
  TORCH_CHECK(
      gpulw.nonDivisibleSplitInfo().splitsToPredicate().size() == 2,
      "Both tv1 and tv2 should have a non-divisible predicate.");
  for (auto tv : {loweredTv(tv1, gpulw), loweredTv(tv2, gpulw)}) {
    auto it = gpulw.nonDivisibleSplitInfo().splitsToPredicate().find(tv);
    TORCH_CHECK(
        it != gpulw.nonDivisibleSplitInfo().splitsToPredicate().end(),
        "No info found for ",
        tv);
    const auto& splits_to_predicate = it->second;
    TORCH_CHECK(
        splits_to_predicate.size() == 1,
        "There must be one split to predicate");
  }

  auto options = at::TensorOptions().dtype(at::kFloat).device(at::kCUDA, 0);
  at::manual_seed(0);
  at::Tensor t0 = at::randn({24}, options);

  FusionExecutor fe;
  fe.compileFusion(&fusion, {t0});
  auto cg_outputs = fe.runFusion({t0});

  auto ref = (t0 + 1).sum();

  testValidate(&fusion, cg_outputs, {t0}, {ref}, __LINE__, __FILE__);
}

// Vectorized non-divisible split. Must be validated at run time
TEST_F(NVFuserTest, FusionNonDivisibleSplitVectorize1_CUDA) {
  Fusion fusion;
  FusionGuard fg(&fusion);

  auto tv0 = makeContigTensor(1);
  fusion.addInput(tv0);

  auto tv1 = set(tv0);
  fusion.addOutput(tv1);

  tv1->split(0, 8, false);
  tv1->split(1, 4);

  tv1->axis(-1)->parallelize(ParallelType::Vectorize);

  GpuLower gpulw(&fusion);
  TORCH_CHECK(
      gpulw.nonDivisibleSplitInfo().splitsToValidate().size() == 1,
      "There should be one split to validate");
  for (const auto& kv : gpulw.nonDivisibleSplitInfo().splitsToPredicate()) {
    const auto& splits_to_predicate = kv.second;
    TORCH_CHECK(
        splits_to_predicate.empty(),
        "There must be no split to predicate, but tensor t",
        kv.first->name(),
        " has:",
        splits_to_predicate);
  }

  auto options = at::TensorOptions().dtype(at::kFloat).device(at::kCUDA, 0);
  at::manual_seed(0);
  auto t0 = at::randn({32}, options);

  FusionExecutor fe;
  fe.compileFusion(&fusion, {t0});
  auto cg_outputs = fe.runFusion({t0});

  testValidate(&fusion, cg_outputs, {t0}, {t0}, __LINE__, __FILE__);

  auto t0_non_divisible = at::randn({8}, options);
  // Since ceilDiv(8, 8) is not divisible by 4, the vectorization is
  // illegal. The run-time validation of vectorization should throw an error.
  // NOLINTNEXTLINE(cppcoreguidelines-avoid-goto,hicpp-avoid-goto)
  ASSERT_ANY_THROW(fe.runFusion({t0_non_divisible}));
}

// If a split is validated at run time, it's not necessary to predicate.
TEST_F(NVFuserTest, FusionNonDivisibleSplitVectorize2_CUDA) {
  Fusion fusion;
  FusionGuard fg(&fusion);

  auto tv0 = makeContigTensor(1);
  fusion.addInput(tv0);

  auto tv1 = set(tv0);
  auto tv2 = add(tv1, IrBuilder::create<Double>(1));
  auto tv3 = sum(tv2, {0});
  fusion.addOutput(tv3);

  tv3->split(0, 8, false);
  tv3->split(1, 4);
  TransformPropagatorWithCheck propagator(tv3);
  MaxRootDomainInfoSpanningTree(tv3).traverse(&propagator);

  tv3->axis(1)->parallelize(ParallelType::TIDx);
  scheduler_utils::parallelizeAllLike(tv3, {tv1, tv2});

  tv1->axis(2)->parallelize(ParallelType::Vectorize);

  GpuLower gpulw(&fusion);
  TORCH_CHECK(
      gpulw.nonDivisibleSplitInfo().splitsToValidate().size() == 1,
      "There should be one split to validate");
  for (const auto& kv : gpulw.nonDivisibleSplitInfo().splitsToPredicate()) {
    const auto& splits_to_predicate = kv.second;
    TORCH_CHECK(
        splits_to_predicate.empty(),
        "There must be no split to predicate, but tensor t",
        kv.first->name(),
        " has:",
        splits_to_predicate);
  }

  auto options = at::TensorOptions().dtype(at::kFloat).device(at::kCUDA, 0);
  at::manual_seed(0);

  auto t0 = at::randn({1024}, options);

  FusionExecutor fe;
  fe.compileFusion(&fusion, {t0});
  auto cg_outputs = fe.runFusion({t0});

  auto ref = (t0 + 1).sum();

  testValidate(&fusion, cg_outputs, {t0}, {ref}, __LINE__, __FILE__);
}

TEST_F(NVFuserTest, FusionIssue1284Repro_CUDA) {
  std::unique_ptr<Fusion> fusion_ptr = std::make_unique<Fusion>();
  Fusion& fusion = *fusion_ptr.get();
  FusionGuard fg(&fusion);

  std::vector<int64_t> input_shape_0 = {10, 20};
  std::vector<int64_t> input_shape_1 = {15};

  TensorView* in_0 = makeSymbolicTensor(input_shape_0.size());
  TensorView* in_1 = makeSymbolicTensor(input_shape_1.size());
  fusion.addInput(in_0);
  fusion.addInput(in_1);

  TensorView* out_0 = add(in_0, IrBuilder::create<Double>(0.f));
  TensorView* out_1 = add(in_1, IrBuilder::create<Double>(2.f));

  fusion.addOutput(out_0);
  fusion.addOutput(out_1);

  auto options = at::TensorOptions().dtype(at::kFloat).device(at::kCUDA, 0);
  at::Tensor at_in_0 = at::randn(input_shape_0, options);
  at::Tensor at_in_1 = at::randn(input_shape_1, options);
  std::vector<c10::IValue> aten_inputs = {at_in_0, at_in_1};

  FusionExecutorCache fec(std::move(fusion_ptr));
  auto outputs = fec.runFusionWithInputs(aten_inputs);

  auto t1 = at_in_1 + 2;

  auto runtime = fec.getMostRecentKernelRuntime();
  TORCH_INTERNAL_ASSERT(runtime->isSegmented());
  TORCH_INTERNAL_ASSERT(runtime->fusionSegments()->groups().size() == 2);

  testValidate(
      &fusion, outputs, {at_in_0, at_in_1}, {at_in_0, t1}, __LINE__, __FILE__);
}

TEST_F(NVFuserTest, FusionIssue1284Repro2_CUDA) {
  std::unique_ptr<Fusion> fusion_ptr = std::make_unique<Fusion>();
  Fusion& fusion = *fusion_ptr.get();
  FusionGuard fg(&fusion);

  std::vector<int64_t> input_shape_0 = {4, 4};
  std::vector<int64_t> input_shape_1 = {3, 4, 4};
  std::vector<int64_t> input_shape_2 = {2, 8, 4, 4};

  TensorView* in_0 = makeSymbolicTensor(input_shape_0.size());
  TensorView* in_1 = makeSymbolicTensor(input_shape_1.size());
  TensorView* in_2 = makeSymbolicTensor(input_shape_2.size());

  fusion.addInput(in_0);
  fusion.addInput(in_1);
  fusion.addInput(in_2);

  TensorView* out_0 = add(in_0, in_1);
  TensorView* out_1 = add(in_0, in_2);

  fusion.addOutput(out_0);
  fusion.addOutput(out_1);

  auto options = at::TensorOptions().dtype(at::kFloat).device(at::kCUDA, 0);
  at::Tensor at_in_0 = at::randn(input_shape_0, options);
  at::Tensor at_in_1 = at::randn(input_shape_1, options);
  at::Tensor at_in_2 = at::randn(input_shape_2, options);

  std::vector<c10::IValue> aten_inputs = {at_in_0, at_in_1, at_in_2};

  FusionExecutorCache fec(std::move(fusion_ptr));
  auto outputs = fec.runFusionWithInputs(aten_inputs);

  auto t0 = at_in_0 + at_in_1;
  auto t1 = at_in_0 + at_in_2;

  auto runtime = fec.getMostRecentKernelRuntime();
  TORCH_INTERNAL_ASSERT(runtime->isSegmented());
  TORCH_INTERNAL_ASSERT(runtime->fusionSegments()->groups().size() == 2);

  testValidate(
      &fusion,
      outputs,
      {at_in_0, at_in_1, at_in_2},
      {t0, t1},
      __LINE__,
      __FILE__);
}

TEST_F(NVFuserTest, FusionIssue1305Repro_CUDA) {
  std::unique_ptr<Fusion> fusion_ptr = std::make_unique<Fusion>();
  Fusion& fusion = *fusion_ptr.get();
  FusionGuard fg(&fusion);

  auto t0 = makeContigTensor(1);
  auto t1 = makeContigTensor(2);

  fusion.addInput(t0);
  fusion.addInput(t1);

  auto t2 = broadcast(t0, {true, false});
  auto t3 = add(t1, t2);
  auto t4 = add(t3, t2);
  auto t5 = sum(t4, {1});
  auto t6 = broadcast(t5, {false, true});
  auto t7 = add(t3, t6);

  fusion.addOutput(t7);

  t3->computeAt(t7, -1, ComputeAtMode::MostInlined);

  TORCH_INTERNAL_ASSERT(t3->getComputeAtPosition() == 1);
}

TEST_F(NVFuserTest, FusionDoubleBuffering1_CUDA) {
  Fusion fusion;
  FusionGuard fg(&fusion);

  auto tv0 = makeContigTensor(1);
  fusion.addInput(tv0);

  auto tv1 = set(tv0);
  auto tv2 = add(tv1, IrBuilder::create<Double>(1.0));
  auto tv3 = set(tv2);
  fusion.addOutput(tv3);

  tv1->setMemoryType(MemoryType::Shared);

  tv3->split(-1, 128);
  tv3->split(-1, 32);
  TransformPropagatorWithCheck propagator(tv3);
  MaxRootDomainInfoSpanningTree(tv3).traverse(&propagator);

  tv0->computeAt(tv3, 1);

  tv3->axis(-2)->parallelize(ParallelType::BIDx);
  tv3->axis(-1)->parallelize(ParallelType::TIDx);
  scheduler_utils::parallelizeAllLike(tv3);

  tv1->doubleBuffer();

  auto options = at::TensorOptions().dtype(at::kFloat).device(at::kCUDA, 0);
  at::manual_seed(0);
  auto t0 = at::randn({1000}, options);

  FusionExecutor fe;
  fe.compileFusion(&fusion, {t0});
  auto cg_outputs = fe.runFusion({t0});

  auto ref = t0 + 1;

  testValidate(&fusion, cg_outputs, {t0}, {ref}, __LINE__, __FILE__);
}

TEST_F(NVFuserTest, FusionDoubleBuffering2_CUDA) {
  Fusion fusion;
  FusionGuard fg(&fusion);

  auto tv0 = makeContigTensor(1);
  fusion.addInput(tv0);

  auto tv1 = set(tv0);
  auto tv2 = add(tv1, IrBuilder::create<Double>(1.0));
  auto tv3 = set(tv2);
  fusion.addOutput(tv3);

  tv3->split(-1, 128);
  tv3->split(-1, 32);
  TransformPropagatorWithCheck propagator(tv3);
  MaxRootDomainInfoSpanningTree(tv3).traverse(&propagator);

  tv0->computeAt(tv3, -1);

  tv3->axis(-2)->parallelize(ParallelType::BIDx);
  tv3->axis(-1)->parallelize(ParallelType::TIDx);
  scheduler_utils::parallelizeAllLike(tv3);

  tv1->doubleBuffer();

  auto options = at::TensorOptions().dtype(at::kFloat).device(at::kCUDA, 0);
  at::manual_seed(0);
  auto t0 = at::randn({1000}, options);

  FusionExecutor fe;
  fe.compileFusion(&fusion, {t0});
  auto cg_outputs = fe.runFusion({t0});

  auto ref = t0 + 1;

  testValidate(&fusion, cg_outputs, {t0}, {ref}, __LINE__, __FILE__);
}

TEST_F(NVFuserTest, FusionDoubleBuffering3_CUDA) {
  Fusion fusion;
  FusionGuard fg(&fusion);

  auto tv0 = makeContigTensor(1);
  fusion.addInput(tv0);

  auto tv1 = add(tv0, IrBuilder::create<Double>(1.0));
  auto tv2 = set(tv1);
  auto tv3 = add(tv2, IrBuilder::create<Double>(1.0));
  fusion.addOutput(tv3);

  tv1->setMemoryType(MemoryType::Shared);

  tv3->split(-1, 128);
  tv3->split(-1, 32);
  TransformPropagatorWithCheck propagator(tv3);
  MaxRootDomainInfoSpanningTree(tv3).traverse(&propagator);

  tv0->computeAt(tv3, 1);

  // tv2 is invalid to double-buffer as its producer, tv1, is
  // computed inside the double-buffering loop.
  // NOLINTNEXTLINE(cppcoreguidelines-avoid-goto,hicpp-avoid-goto)
  ASSERT_ANY_THROW(tv2->doubleBuffer());

  // Moving tv2 inner makes tv1 large enough to double-buffer tv2
  tv2->computeAt(tv3, 2);

  tv2->doubleBuffer();

  tv3->axis(-1)->parallelize(ParallelType::TIDx);
  scheduler_utils::parallelizeAllLike(tv3);

  auto options = at::TensorOptions().dtype(at::kFloat).device(at::kCUDA, 0);
  at::manual_seed(0);
  auto t0 = at::randn({1000}, options);

  FusionExecutor fe;
  fe.compileFusion(&fusion, {t0});
  auto cg_outputs = fe.runFusion({t0});

  auto ref = t0 + 2;

  testValidate(&fusion, cg_outputs, {t0}, {ref}, __LINE__, __FILE__);
}

// Double buffering smem to local and unswitch
TEST_F(NVFuserTest, FusionDoubleBuffering4_CUDA) {
  Fusion fusion;
  FusionGuard fg(&fusion);

  auto tv0 = makeContigTensor(1);
  fusion.addInput(tv0);

  auto tv1 = add(tv0, IrBuilder::create<Double>(1.0));
  auto tv2 = set(tv1);
  auto tv3 = add(tv2, IrBuilder::create<Double>(1.0));
  fusion.addOutput(tv3);

  tv1->setMemoryType(MemoryType::Shared);

  tv3->split(-1, 128);
  tv3->split(-1, 32);
  tv3->split(-1, 8);
  TransformPropagatorWithCheck propagator(tv3);
  MaxRootDomainInfoSpanningTree(tv3).traverse(&propagator);

  tv0->computeAt(tv3, 2);
  tv2->computeAt(tv3, -1);

  tv3->axis(-1)->parallelize(ParallelType::TIDx);
  tv3->axis(1)->parallelize(ParallelType::Unswitch);
  scheduler_utils::parallelizeAllLike(tv3);

  tv2->doubleBuffer();

  auto options = at::TensorOptions().dtype(at::kFloat).device(at::kCUDA, 0);
  at::manual_seed(0);
  auto t0 = at::randn({1000}, options);

  FusionExecutor fe;
  fe.compileFusion(&fusion, {t0});
  auto cg_outputs = fe.runFusion({t0});

  auto ref = t0 + 2;

  testValidate(&fusion, cg_outputs, {t0}, {ref}, __LINE__, __FILE__);
}

// Double buffering gmem to shared and unswitch
TEST_F(NVFuserTest, FusionDoubleBuffering5_CUDA) {
  Fusion fusion;
  FusionGuard fg(&fusion);

  auto tv0 = makeContigTensor(1);
  fusion.addInput(tv0);

  auto tv1 = set(tv0);
  auto tv2 = add(tv1, IrBuilder::create<Double>(1.0));
  fusion.addOutput(tv2);

  tv1->setMemoryType(MemoryType::Shared);

  tv2->split(-1, 128);
  tv2->split(-1, 32);
  tv2->split(-1, 8);
  TransformPropagatorWithCheck propagator(tv2);
  MaxRootDomainInfoSpanningTree(tv2).traverse(&propagator);

  tv0->computeAt(tv2, 2);
  tv1->computeAt(tv2, -1);

  tv2->axis(-1)->parallelize(ParallelType::TIDx);
  tv2->axis(1)->parallelize(ParallelType::Unswitch);
  scheduler_utils::parallelizeAllLike(tv2);

  tv1->doubleBuffer();

  auto options = at::TensorOptions().dtype(at::kFloat).device(at::kCUDA, 0);
  at::manual_seed(0);
  auto t0 = at::randn({1000}, options);

  FusionExecutor fe;
  fe.compileFusion(&fusion, {t0});
  auto cg_outputs = fe.runFusion({t0});

  auto ref = t0 + 1;

  testValidate(&fusion, cg_outputs, {t0}, {ref}, __LINE__, __FILE__);
}

// Double buffering smem to local and unroll
TEST_F(NVFuserTest, FusionDoubleBuffering6_CUDA) {
  Fusion fusion;
  FusionGuard fg(&fusion);

  auto tv0 = makeContigTensor(1);
  fusion.addInput(tv0);

  auto tv1 = add(tv0, IrBuilder::create<Double>(1.0));
  auto tv2 = set(tv1);
  auto tv3 = add(tv2, IrBuilder::create<Double>(1.0));
  fusion.addOutput(tv3);

  tv1->setMemoryType(MemoryType::Shared);

  tv3->split(-1, 128);
  tv3->split(-1, 16);
  tv3->split(-2, 4);
  tv3->split(-2, 2);
  TransformPropagatorWithCheck propagator(tv3);
  MaxRootDomainInfoSpanningTree(tv3).traverse(&propagator);

  tv0->computeAt(tv3, 1);
  tv2->computeAt(tv3, -1);

  tv3->axis(2)->parallelize(ParallelType::Unroll);
  tv3->axis(4)->parallelize(ParallelType::TIDx);

  tv2->doubleBuffer();

  auto options = at::TensorOptions().dtype(at::kFloat).device(at::kCUDA, 0);
  at::manual_seed(0);
  auto t0 = at::randn({199}, options);

  FusionExecutor fe;
  fe.compileFusion(&fusion, {t0});
  auto cg_outputs = fe.runFusion({t0});

  auto ref = t0 + 2;

  testValidate(&fusion, cg_outputs, {t0}, {ref}, __LINE__, __FILE__);
}

// Double buffering and vectorize
TEST_F(NVFuserTest, FusionDoubleBuffering7_CUDA) {
  Fusion fusion;
  FusionGuard fg(&fusion);

  auto tv0 = makeContigTensor(1);
  fusion.addInput(tv0);

  auto tv1 = set(tv0);
  auto tv2 = add(tv1, IrBuilder::create<Double>(1.0));
  fusion.addOutput(tv2);

  tv2->split(-1, 128);
  tv2->split(-1, 4);
  TransformPropagatorWithCheck propagator(tv2);
  MaxRootDomainInfoSpanningTree(tv2).traverse(&propagator);

  tv1->computeAt(tv2, 2);

  tv2->axis(-2)->parallelize(ParallelType::TIDx);

  tv1->axis(-1)->parallelize(ParallelType::Vectorize);

  tv1->doubleBuffer();

  auto options = at::TensorOptions().dtype(at::kFloat).device(at::kCUDA, 0);
  at::manual_seed(0);
  auto t0 = at::randn({200}, options);

  FusionExecutor fe;
  fe.compileFusion(&fusion, {t0});
  auto cg_outputs = fe.runFusion({t0});

  auto ref = t0 + 1;

  testValidate(&fusion, cg_outputs, {t0}, {ref}, __LINE__, __FILE__);
}

// Multiple tensors to double-buffer
TEST_F(NVFuserTest, FusionDoubleBuffering8_CUDA) {
  Fusion fusion;
  FusionGuard fg(&fusion);

  auto tv0 = makeContigTensor(1);
  fusion.addInput(tv0);
  auto tv1 = makeContigTensor(1);
  fusion.addInput(tv1);

  auto tv2 = set(tv0);
  auto tv3 = set(tv1);
  auto tv4 = add(tv2, tv3);
  fusion.addOutput(tv4);

  tv4->split(0, 32);
  tv4->split(0, 4);
  TransformPropagatorWithCheck propagator(tv4);
  MaxRootDomainInfoSpanningTree(tv4).traverse(&propagator);

  tv0->computeAt(tv4, 1);
  tv1->computeAt(tv4, 1);

  tv4->axis(-1)->parallelize(ParallelType::TIDx);
  scheduler_utils::parallelizeAllLike(tv4);

  tv2->doubleBuffer();
  tv3->doubleBuffer();

  auto options = at::TensorOptions().dtype(at::kFloat).device(at::kCUDA, 0);
  at::manual_seed(0);
  auto t0 = at::randn({100}, options);
  auto t1 = at::randn({100}, options);

  FusionExecutor fe;
  fe.compileFusion(&fusion, {t0, t1});
  auto cg_outputs = fe.runFusion({t0, t1});

  auto ref = t0 + t1;

  testValidate(&fusion, cg_outputs, {t0, t1}, {ref}, __LINE__, __FILE__);
}

// Nested double buffering from gmem to smem and smem to register
TEST_F(NVFuserTest, FusionDoubleBuffering9_CUDA) {
  Fusion fusion;
  FusionGuard fg(&fusion);

  auto tv0 = makeContigTensor(1);
  fusion.addInput(tv0);
  auto tv1 = add(tv0, IrBuilder::create<Double>(1));
  auto out = tv1;
  fusion.addOutput(out);

  auto tv2 = tv0->cacheAfter();
  auto tv3 = tv2->cacheAfter();

  out->split(0, 32);
  out->split(0, 4);
  TransformPropagatorWithCheck propagator(out);
  MaxRootDomainInfoSpanningTree(out).traverse(&propagator);

  tv2->setMemoryType(MemoryType::Shared);

  tv2->computeAt(out, 1);
  tv3->computeAt(out, -1);

  out->axis(-1)->parallelize(ParallelType::TIDx);
  scheduler_utils::parallelizeAllLike(out);

  tv2->doubleBuffer();
  tv3->doubleBuffer();

  auto options = at::TensorOptions().dtype(at::kFloat).device(at::kCUDA, 0);
  at::manual_seed(0);
  auto t0 = at::randn({1001}, options);

  FusionExecutor fe;
  fe.compileFusion(&fusion, {t0});
  auto cg_outputs = fe.runFusion({t0});

  auto ref = t0 + 1;

  testValidate(&fusion, cg_outputs, {t0}, {ref}, __LINE__, __FILE__);
}

// FusionSmemBlockGemmCache + double buffering at both smem and local
TEST_F(NVFuserTest, FusionSmemBlockGemmCacheDoubleBuffer_CUDA) {
  Fusion fusion;
  FusionGuard fg(&fusion);

  // Algorithm
  TensorView* tv0 = makeSymbolicTensor(2); // (M, K)
  TensorView* tv1 = makeSymbolicTensor(2); // (K, N)
  TensorView* tv2 = broadcast(tv0, {false, false, true}); // (M, K, B)
  TensorView* tv3 = broadcast(tv1, {true, false, false}); // (B, K, N)
  TensorView* tv4 = mul(tv2, tv3); // M, K, N
  TensorView* tv5 = sum(tv4, {1}); // M, R, N
  fusion.addInput(tv0);
  fusion.addInput(tv1);
  fusion.addOutput(tv5);

  TensorView* tv6 = tv5->cacheBefore();

  // For smem double buffering
  auto tv0_cache_local = tv0->cacheAfter();
  auto tv1_cache_local = tv1->cacheAfter();

  // For register double buffering
  auto tv0_cache_smem = tv0->cacheAfter();
  auto tv1_cache_smem = tv1->cacheAfter();

  const int BSX = 32;
  const int TSX = 8;

  // [M, K, N]
  tv6->split(-1, BSX);
  tv6->split(-1, TSX);
  tv6->split(1, BSX);
  tv6->split(0, BSX);
  tv6->split(1, TSX);
  // [M/BSX, BSX/TSX, TSX, K/BSX, BSX, N/BSX, BSX/TSX, TSX]
  tv6->reorder(
      {{4, 7}, {7, 6}, {6, 5}, {2, 4}, {1, 3}, {3, 2}, {5, 1}, {0, 0}});
  // [M/BSX, N/BSX, K/BSX, BSX/TSX, BSX/TSX, TSX, TSX, BSX]

  auto tv6_rf = tv6->rFactor({-1});

  TransformPropagatorWithCheck propagator(tv6_rf);
  MaxRootDomainInfoSpanningTree(tv6_rf).traverse(&propagator);

  tv0->computeAt(tv6, 3);
  tv1->computeAt(tv6, 3);

  tv6_rf->computeAt(tv6, -1);
  tv0_cache_local->computeAt(tv6_rf, -1);
  tv1_cache_local->computeAt(tv6_rf, -1);

  tv0_cache_smem->setMemoryType(MemoryType::Shared);
  tv1_cache_smem->setMemoryType(MemoryType::Shared);

  tv5->axis(0)->parallelize(ParallelType::BIDx);
  tv5->axis(1)->parallelize(ParallelType::BIDy);
  tv5->axis(-3)->parallelize(ParallelType::TIDy);
  tv5->axis(-1)->parallelize(ParallelType::TIDx);

  scheduler_utils::parallelizeAllLike(tv5);

  tv0_cache_local->doubleBuffer();
  tv1_cache_local->doubleBuffer();

  tv0_cache_smem->doubleBuffer();
  tv1_cache_smem->doubleBuffer();

  constexpr int M = 154, K = 45, N = 1524;

  auto options = at::TensorOptions().dtype(at::kFloat).device(at::kCUDA, 0);
  at::manual_seed(0);
  at::Tensor t0 = at::randn({M, K}, options);
  at::Tensor t1 = at::randn({K, N}, options);
  at::Tensor aten_output = matmul(t0.to(at::kDouble), t1.to(at::kDouble));

  std::vector<c10::IValue> aten_inputs = {t0, t1};

  FusionExecutor fe;
  fe.compileFusion(&fusion, aten_inputs);
  auto cg_outputs = fe.runFusion(aten_inputs);

  testValidate(
      &fusion, cg_outputs, aten_inputs, {aten_output}, __LINE__, __FILE__);
  // The smem cache write in this test case is redundant predicated,
  //   and also double buffered. Currently we are relying on WAR sync
  //   insertion to ensure ordering of double buffered tensor access.
  // The check below makes sure that the sync is inserted so that the
  //   test isn't running on a race condition.
  TORCH_CHECK(fe.kernel()->summary().war_hazard_syncs_count > 0);
}

TEST_F(NVFuserTest, FusionIntermediateTensorVectorize_CUDA) {
  GTEST_SKIP();
  std::vector<MemoryType> mem_types = {MemoryType::Shared, MemoryType::Local};

  for (auto mem_type : mem_types) {
    Fusion fusion;
    FusionGuard fg(&fusion);

    auto tv0 = makeContigTensor(1);
    fusion.addInput(tv0);

    auto tv1 = set(tv0);
    auto tv2 = set(tv1);
    auto tv3 = set(tv2);
    fusion.addOutput(tv3);

    tv1->setMemoryType(mem_type);

    tv3->split(-1, 4);
    TransformPropagatorWithCheck propagator(tv3);
    MaxRootDomainInfoSpanningTree(tv3).traverse(&propagator);

    tv1->computeAt(tv3, -2);

    tv2->axis(-1)->parallelize(ParallelType::Vectorize);

    auto options = at::TensorOptions().dtype(at::kFloat).device(at::kCUDA, 0);
    at::manual_seed(0);
    auto t0 = at::randn({15}, options);
    FusionExecutor fe;
    fe.compileFusion(&fusion);

    // This should throw an exception as the extent of t0 is not
    // divisible by the vector width
    // NOLINTNEXTLINE(cppcoreguidelines-avoid-goto,hicpp-avoid-goto)
    ASSERT_ANY_THROW(fe.runFusion({t0}));

    auto t1 = at::randn({16}, options);
    auto cg_outputs = fe.runFusion({t1});

    testValidate(&fusion, cg_outputs, {t1}, {t1}, __LINE__, __FILE__);
  }
}

TEST_F(NVFuserTest, FusionBroadcastConcretization1_CUDA) {
  Fusion fusion;
  FusionGuard fg(&fusion);

  auto tv0 = makeConcreteTensor({10, 1});
  fusion.addInput(tv0);
  auto tv1 = makeConcreteTensor({10, 20});
  fusion.addInput(tv1);
  auto tv2 = makeConcreteTensor({10, 10});
  fusion.addInput(tv2);

  // Not concretized
  auto tv3 = sum(tv2, {1});
  auto tv4 = broadcast(tv3, {false, true});
  auto tv5 = add(tv0, tv4);
  fusion.addOutput(tv5);

  // Concretized
  auto tv6 = sum(tv2, {1});
  auto tv7 = broadcast(tv6, {false, true});
  auto tv8 = add(tv1, tv7);
  fusion.addOutput(tv8);

  for (auto tv : {tv3, tv4, tv5, tv6, tv7, tv8}) {
    tv->axis(1)->parallelize(ParallelType::TIDx);
  }

  GpuLower gpulw(&fusion);
  TORCH_CHECK(!gpulw.concretizedBroadcastDomains()->isConcretized(
      loweredTv(tv4, gpulw)->axis(1)));
  TORCH_CHECK(gpulw.concretizedBroadcastDomains()->isConcretized(
      loweredTv(tv7, gpulw)->axis(1)));

  auto options = at::TensorOptions().dtype(at::kFloat).device(at::kCUDA, 0);
  at::manual_seed(0);
  auto t0 = at::randn({10, 1}, options);
  auto t1 = at::randn({10, 20}, options);
  auto t2 = at::randn({10, 10}, options);
  std::vector<c10::IValue> aten_inputs = {t0, t1, t2};

  FusionExecutor fe;
  fe.compileFusion(&fusion, aten_inputs);
  auto outputs = fe.runFusion(aten_inputs);

  auto t5 = t0 + t2.sum({1}).unsqueeze(-1);
  auto t8 = t1 + t2.sum({1}).unsqueeze(-1);

  testValidate(&fusion, outputs, aten_inputs, {t5, t8}, __LINE__, __FILE__);
}

TEST_F(NVFuserTest, FusionBroadcastConcretization2_CUDA) {
  Fusion fusion;
  FusionGuard fg(&fusion);

  auto tv0 = makeSymbolicTensor(2);
  fusion.addInput(tv0);

  auto tv1 = sum(tv0, {0, 1});
  auto tv2 = broadcast(tv1, {true});
  auto tv3 = broadcast(tv2, {false, true});
  fusion.addOutput(tv3);

  // tv1 is thread-predicated with TIDx and TIDy
  tv1->axis(0)->parallelize(ParallelType::TIDx);
  tv1->axis(1)->parallelize(ParallelType::TIDy);
  // tv2 broadcasts along TIDx
  tv2->axis(0)->parallelize(ParallelType::TIDx);
  // tv3 broadcasts along TIDy
  tv3->axis(0)->parallelize(ParallelType::TIDx);
  tv3->axis(1)->parallelize(ParallelType::TIDy);

  // Both tv2 and tv3 broadcast along predicated TID dimensions, but
  // since the broadcast domains are not concretized, there should be
  // no actual parallel broadcast

  GpuLower gpulw(&fusion);
  TORCH_CHECK(
      !gpulw.kernel()->summary().has_block_broadcasts &&
          !gpulw.kernel()->summary().has_grid_broadcasts,
      "There must be no parallel broadcast in this fusion");

  auto options = at::TensorOptions().dtype(at::kFloat).device(at::kCUDA, 0);
  at::manual_seed(0);
  auto t0 = at::randn({10, 11}, options);
  std::vector<c10::IValue> aten_inputs = {t0};

  FusionExecutor fe;
  fe.compileFusion(&fusion, aten_inputs);
  auto outputs = fe.runFusion(aten_inputs);

  auto t3 = t0.sum().unsqueeze(-1).unsqueeze(-1);

  testValidate(&fusion, outputs, aten_inputs, {t3}, __LINE__, __FILE__);
}

TEST_F(NVFuserTest, FusionBroadcastConcretization3_CUDA) {
  Fusion fusion;
  FusionGuard fg(&fusion);

  std::vector<int64_t> input_shape({10, 4, 8});
  std::vector<int64_t> output_shape({8, 4, 1});

  auto tv0 = makeConcreteTensor(input_shape);
  fusion.addInput(tv0);

  auto tv2 = sum(tv0, {0});
  auto tv3 = set(tv2);
  auto tv4 =
      reshape(tv3, {input_shape.begin() + 1, input_shape.end()}, output_shape);
  auto tv5 = add(tv4, IrBuilder::create<Double>(1));
  fusion.addOutput(tv5);

  tv2->axis(0)->parallelize(ParallelType::TIDx);
  tv4->axis(-1)->parallelize(ParallelType::TIDx);
  tv5->axis(-1)->parallelize(ParallelType::TIDx);

  // The reshape op adds a broadcast domain in tv4, which is
  // parallelized. Howver, it is never materialized, so there should
  // be no parallel broadcast.

  GpuLower gpulw(&fusion);
  TORCH_CHECK(
      !gpulw.kernel()->summary().has_block_broadcasts &&
          !gpulw.kernel()->summary().has_grid_broadcasts,
      "There must be no parallel broadcast in this fusion");

  auto options = at::TensorOptions().dtype(at::kFloat).device(at::kCUDA, 0);
  at::manual_seed(0);
  auto t0 = at::randn(input_shape, options);
  std::vector<c10::IValue> aten_inputs = {t0};

  FusionExecutor fe;
  fe.compileFusion(&fusion, aten_inputs);
  auto outputs = fe.runFusion(aten_inputs);

  auto t5 = at::native::view(t0.sum(0), output_shape) + 1;

  testValidate(&fusion, outputs, aten_inputs, {t5}, __LINE__, __FILE__);
}

// Merging non-broadcast and broadcast domains
// TODO: Fix use case see issue https://github.com/csarofeen/pytorch/issues/1418
// validateParallelize does not pass. Even if it's skipped,
// generated code is invalid as blockBroadcast is not used.
#if 0
TEST_F(NVFuserTest, FusionBroadcastConcretization4_CUDA) {
  Fusion fusion;
  FusionGuard fg(&fusion);

  auto tv0 = makeSymbolicTensor(2);
  fusion.addInput(tv0);

  auto tv1 = sum(tv0, {1});
  auto tv2 = broadcast(tv1, {false, true});
  auto tv3 = add(tv2, tv0);
  fusion.addOutput(tv3);

  tv1->axis(1)->parallelize(ParallelType::TIDx);

  tv2->merge(0, 1);
  tv2->axis(0)->parallelize(ParallelType::TIDx);
  // TODO: When set to shared memory, this kernel should be correct, but fails
  // validation and when skipped produces incorrect code
  tv2->setMemoryType(MemoryType::Shared);

  tv3->merge(0, 1);
  tv3->axis(0)->parallelize(ParallelType::TIDx);

  fusion.printMath();
  fusion.printKernel();
}
#endif

TEST_F(NVFuserTest, FusionBroadcastConcretization5_CUDA) {
  Fusion fusion;
  FusionGuard fg(&fusion);

  auto tv0 = makeSymbolicTensor(1);
  fusion.addInput(tv0);
  auto tv1 = makeSymbolicTensor(1);
  fusion.addInput(tv1);
  auto tv2 = makeSymbolicTensor(1);
  fusion.addInput(tv2);
  auto tv3 = makeSymbolicTensor(1);
  fusion.addInput(tv3);

  // Assert tv2 and tv3 have the same shape
  auto tv4 = add(tv2, tv3);
  fusion.addOutput(tv4);

  // Concretize a broadcast domain to multiple non-concrete domains
  // through a multi-output expression. It should be considered to be
  // non-uniquely concretized.
  auto tv5 = broadcast(tv0, {false, true});
  // Reduce only the non-broadcast domain.
  auto tvs = Welford(tv5, {0});
  auto tv9 = add(tvs.avg, tv1);
  auto tv10 = add(tvs.var_sum, tv2);
  fusion.addOutput(tv9);
  fusion.addOutput(tv10);

  // Same pattern as the above, but concretize the broadcast domain
  // with tv2 and tv3, which have the exactly same shape, so the
  // broadcast should be considered uniquely concretized.
  auto tv11 = broadcast(tv0, {false, true});
  // Reduce only the non-broadcast domain.
  auto tvs2 = Welford(tv11, {0});
  auto tv15 = add(tvs2.avg, tv2);
  auto tv16 = add(tvs2.var_sum, tv3);
  fusion.addOutput(tv15);
  fusion.addOutput(tv16);

  // Reduce only the broadcast domain. Since it's reduced, it should
  // not be considered to be concretized.
  auto tv17 = broadcast(tv0, {false, true});
  auto tvs3 = Welford(tv17, {1});
  fusion.addOutput(tvs3.avg);

  ConcretizedBroadcastDomains bcast_concretization_info(&fusion);

  TORCH_CHECK(
      bcast_concretization_info.maybeNonUniquelyConcretized(tv5->axis(1)),
      "Failed to detect non-unique concretization of ",
      tv5->toString());

  TORCH_CHECK(
      bcast_concretization_info.isUniquelyConcretized(tv11->axis(1)),
      "Failed to detect unique concretization of ",
      tv11->toString());

  TORCH_CHECK(
      !bcast_concretization_info.isConcretized(tv17->axis(1)),
      "Failed to detect non-concretization of ",
      tv17->toString());
}

TEST_F(NVFuserTest, FusionIssue1430_CUDA) {
  // Derived from an expression sorting issue when using loop map, now expr
  // sorting uses parallel map.
  std::unique_ptr<Fusion> fusion_ptr = std::make_unique<Fusion>();
  Fusion& fusion = *fusion_ptr.get();
  FusionGuard fg(&fusion);

  int V = 2, W = 3, X = 4, Y = 5, Z = 6;

  // setup fusion
  auto tv0 = TensorViewBuilder()
                 .ndims(5)
                 .dtype(DataType::Half)
                 .contiguity(true)
                 .shape({V, W, X, Y, Z})
                 .build();

  fusion.addInput(tv0);
  auto tv1 = set(tv0);
  auto tv2 = castOp(DataType::Float, tv1);

  auto tvs = Welford(tv2, {1, 2, 3, 4});
  auto tv3 = tvs.avg;
  auto tv4 = tvs.var_sum;

  // avg
  auto tv6 = broadcast(tvs.avg, {false, true, true, true, true});

  // var
  auto tv7 = mul(tv4, IrBuilder::create<Double>(1. / (W * X * Y * Z)));
  auto tv8 = add(tv7, IrBuilder::create<Double>(1.e-6));
  auto tv9 = broadcast(tv8, {false, true, true, true, true});
  auto tv10 = rsqrt(tv9);

  auto tv11 = castOp(DataType::Float, tv1);
  auto tv12 = sub(tv11, tv6);
  auto tv13 = mul(tv12, tv10);

  auto tv14 = set(tv13);
  fusion.addOutput(tv14);

  tv3->axis(0)->parallelize(ParallelType::BIDy);
  tv3->axis(2)->parallelize(ParallelType::BIDx);
  tv3->axis(3)->parallelize(ParallelType::TIDx);
  tv3->axis(4)->parallelize(ParallelType::Vectorize);

  // tv3->reorder({{1, -2}});

  auto rfactor = ir_utils::rfactorHelper(tv3, {1, 4});

  scheduler_utils::parallelizeAllLike(rfactor);

  for (auto tv : ir_utils::allTvs(&fusion)) {
    if (tv != tv1 || tv != tv3) {
      for (auto i : c10::irange(tv->nDims())) {
        if (isParallelTypeVectorize(tv->axis((int)i)->getParallelType())) {
          tv->axis((int)i)->parallelize(ParallelType::Serial);
        }
      }
    }
  }

  tv0->computeAt(tv14, 1);
  tv13->computeAt(tv14, -2);
  tv2->computeAt(tv14, -1, ComputeAtMode::MostInlined);
  tv11->computeAt(tv14, -1, ComputeAtMode::MostInlined);

  auto options = at::TensorOptions().dtype(at::kHalf).device(at::kCUDA, 0);
  at::Tensor t0 = at::randn({V, W, X, Y, Z}, options);

  FusionExecutor fe;
  fe.compileFusion(&fusion);
  auto cg_outputs = fe.runFusion({t0}, LaunchParams(X, V, -1, Y, -1, -1));

  auto t0_double = t0.to(at::kDouble);

  auto at_mu = at::mean(t0_double, {1, 2, 3, 4})
                   .unsqueeze(-1)
                   .unsqueeze(-1)
                   .unsqueeze(-1)
                   .unsqueeze(-1);
  auto at_var = at::var(t0_double, {1, 2, 3, 4}, false)
                    .unsqueeze(-1)
                    .unsqueeze(-1)
                    .unsqueeze(-1)
                    .unsqueeze(-1);

  auto at_out = t0_double.sub(at_mu).div(at_var.add(1.e-6).sqrt());

  testValidate(
      &fusion,
      cg_outputs,
      {t0},
      {at_out},
      __LINE__,
      __FILE__,
      "",
      LaunchParams(X, V, -1, Y, -1, -1));
}

// Test code generation of allocated scalars
TEST_F(NVFuserTest, FusionCodegenAllocatedScalars_CUDA) {
  Fusion fusion;
  FusionGuard fg(&fusion);

  // Fusion is just a dummy container in this test, just used for
  // getting a Kernel container
  auto tv0 = makeSymbolicTensor(0);
  fusion.addInput(tv0);
  auto tv1 = set(tv0);
  fusion.addOutput(tv1);

  GpuLower gpulw(&fusion);
  auto kernel = gpulw.kernel();

  // Set the kernel as the current fusion
  FusionGuard kg(kernel);

  // Create alocated scalars
  auto ks0 = add(kernel->zeroVal(), kernel->oneVal());
  auto ks0_alloc = IrBuilder::create<kir::Allocate>(
      ks0, MemoryType::Local, kernel->oneVal());

  auto ks1 = add(ks0, kernel->oneVal());
  auto ks1_alloc = IrBuilder::create<kir::Allocate>(
      ks1, MemoryType::Local, kernel->oneVal());

  auto tk0 = kernel->inputs()[0]->as<TensorView>();
  auto tki0 = IrBuilder::create<kir::TensorIndex>(tk0, ks0);
  auto tki1 = IrBuilder::create<kir::TensorIndex>(tk0, ks1);
  auto tk0_expr =
      IrBuilder::create<LoadStoreOp>(LoadStoreOpType::Set, tki0, tki1);

  // Insert the scalar expression and the allocation of the
  // output directly to the kernel
  auto proxy = kir::KernelInternalProxy(kernel);

  const auto indent = "  ";
  const auto ks0_name = "i" + std::to_string(ks0->name());
  const auto ks1_name = "i" + std::to_string(ks1->name());
  const auto tk0_name = "T" + std::to_string(tk0->name());

  auto& exprs = proxy.topLevelExprs();
  exprs.push_back(tk0_expr);

  // Invalid code gen
  const auto no_alloc_code = codegen::generateCudaKernel(kernel);

  // Without alloc, Int vals are just inlined, resulting in:
  // t0[(0 + 1)] = t0[((0 + 1) + 1)]
  std::stringstream no_alloc_ref;
  no_alloc_ref << "\n"
               << indent << tk0_name << "[(0 + 1)]\n"
               << indent << indent << " = " << tk0_name << "[((0 + 1) + 1)];\n";

  TORCH_CHECK(
      no_alloc_code.find(no_alloc_ref.str()) != std::string::npos,
      "Invalid code generation. Expected:",
      no_alloc_ref.str(),
      "Actual:\n",
      no_alloc_code);

  // Insert proper allocations and definitions
  exprs.insert(std::find(exprs.begin(), exprs.end(), tk0_expr), ks0_alloc);
  exprs.insert(
      std::find(exprs.begin(), exprs.end(), tk0_expr), ks0->definition());
  exprs.insert(std::find(exprs.begin(), exprs.end(), tk0_expr), ks1_alloc);
  exprs.insert(
      std::find(exprs.begin(), exprs.end(), tk0_expr), ks1->definition());

  const auto valid_code = codegen::generateCudaKernel(kernel);

  std::stringstream valid_ref;
  valid_ref << "\n"
            << indent << tk0_name << "[" << ks0_name << "]\n"
            << indent << indent << " = " << tk0_name << "[" << ks1_name
            << "];\n";

  TORCH_CHECK(
      valid_code.find(valid_ref.str()) != std::string::npos,
      "Invalid code generation. Expected:",
      valid_ref.str(),
      "Actual:\n",
      valid_code);
}

TEST_F(NVFuserTest, FusionIndexHoist1_CUDA) {
  if (isOptionDisabled(DisableOption::IndexHoist)) {
    GTEST_SKIP() << "Index hoisting disabled";
  }

  Fusion fusion;
  FusionGuard fg(&fusion);

  auto tv0 = makeSymbolicTensor(2);
  fusion.addInput(tv0);

  auto tv1 = set(tv0);
  auto tv2 = set(tv1);
  auto tv3 = set(tv2);
  auto tv4 = set(tv3);
  auto tv5 = set(tv4);
  fusion.addOutput(tv5);

  tv1->split(-1, 4);
  tv2->split(-1, 4);
  tv3->merge(0, 1);
  tv3->split(0, 8);
  tv5->merge(0, 1);
  tv5->split(0, 8);
  tv4->computeAt(tv5, -1);

  tv1->setMemoryType(MemoryType::Global);
  tv2->setMemoryType(MemoryType::Global);
  tv3->setMemoryType(MemoryType::Global);

  // Use Int32 as the index type to verify Int32 is used as the type
  // of hoisted indices
  GpuLower gpulw(&fusion, {DataType::Int32});
  auto kernel = gpulw.kernel();

  auto is_index_times_ns = [](Val* val, Val* index, std::string name) -> bool {
    auto def = dynamic_cast<BinaryOp*>(val->definition());
    if (def == nullptr) {
      return false;
    }
    return def->getBinaryOpType() == BinaryOpType::Mul &&
        def->rhs()->isA<NamedScalar>() &&
        def->rhs()->as<NamedScalar>()->name() == name && def->lhs() == index;
  };

  // Validate indices in the kernel are hoisted as
  // intended. Validation could be also done by just string comparison
  // as the parser test, but updating such tests would be tedious.
  for (auto top_level_loop :
       ir_utils::filterByType<kir::ForLoop>(kernel->topLevelExprs())) {
    auto innermost_loop = top_level_loop;
    while (auto first_expr_loop = dynamic_cast<kir::ForLoop*>(
               innermost_loop->body().exprs().at(0))) {
      innermost_loop = first_expr_loop;
    }
    const auto& exprs = innermost_loop->body().exprs();
    TORCH_CHECK(!exprs.empty(), "No expression found");
    TORCH_CHECK(
        exprs.at(0)->isA<kir::Allocate>(),
        "Invalid expression: ",
        exprs.at(0)->toString());
    auto hoisted_index = exprs.at(0)->as<kir::Allocate>()->buffer();
    TORCH_CHECK(
        hoisted_index->dtype() == DataType::Int32,
        "Invalid data type of hoisted indices. Should be Int32 but: ",
        hoisted_index->dtype());
    kir::Predicate* pred = nullptr;
    for (auto expr : exprs) {
      if (expr->isA<kir::IfThenElse>()) {
        pred = expr->as<kir::IfThenElse>()->predicate();
        auto arith_expr = expr->as<kir::IfThenElse>()->thenBody().exprs().at(0);
        auto out_ti = arith_expr->outputs()[0]->as<kir::TensorIndex>();
        if (out_ti->view()->name() == 1) {
          // Ref: T1[*, hoisted_index] = T0[*, hoisted_index * T0.stride];
          auto t1_index =
              out_ti->index()->definition()->as<BinaryOp>()->input(1);
          TORCH_CHECK(
              t1_index == hoisted_index,
              "Invalid index: ",
              t1_index->toInlineString());
          // Pred: hoisted_index < T0.size[1]
          TORCH_CHECK(
              pred->value()->definition()->as<BinaryOp>()->lhs() ==
                  hoisted_index,
              "Invalid predicate: ",
              pred->value()->toInlineString(),
              ", ",
              expr->toString());
          TORCH_CHECK(arith_expr->inputs().size() == 1);
          auto in0 = arith_expr->inputs().front()->as<kir::TensorIndex>();
          TORCH_CHECK(in0->view()->name() == 0);
          // hoisted_index * T0.stride[1]
          auto t0_index = in0->index()->definition()->as<BinaryOp>()->input(1);
          TORCH_CHECK(
              is_index_times_ns(t0_index, hoisted_index, "T0.stride[1]"),
              "Invalid index: ",
              t0_index->toInlineString(),
              ", ",
              expr->toString());
        } else if (out_ti->view()->name() == 2) {
          // Ref: T3[*, hoisted_index] = T2[*, hoisted_index];
          auto out_index =
              out_ti->index()->definition()->as<BinaryOp>()->input(1);
          TORCH_CHECK(
              out_index == hoisted_index,
              "Invalid index: ",
              out_index->toInlineString(),
              ", ",
              expr->toString());
          TORCH_CHECK(
              pred->value()->definition()->as<BinaryOp>()->lhs() ==
                  hoisted_index,
              "Invalid predicate: ",
              pred->value()->toInlineString(),
              ", ",
              expr->toString());
          TORCH_CHECK(arith_expr->inputs().size() == 1);
          auto in0 = arith_expr->inputs().front()->as<kir::TensorIndex>();
          TORCH_CHECK(in0->view()->name() == 1);
          auto in0_index = in0->index()->definition()->as<BinaryOp>()->input(1);
          TORCH_CHECK(
              in0_index == hoisted_index,
              "Invalid index: ",
              in0_index->toInlineString(),
              ", ",
              expr->toString());
        } else if (out_ti->view()->name() == 3) {
          // Ref: T3[hoisted_index] = T2[hoisted_index];
          auto out_index = out_ti->index();
          TORCH_CHECK(
              out_index == hoisted_index,
              "Invalid index: ",
              out_index->toInlineString(),
              ", ",
              expr->toString());
          TORCH_CHECK(
              pred->value()->definition()->as<BinaryOp>()->lhs() ==
                  hoisted_index,
              "Invalid predicate: ",
              pred->value()->toInlineString(),
              ", ",
              expr->toString());
          TORCH_CHECK(arith_expr->inputs().size() == 1);
          auto in0 = arith_expr->inputs().front()->as<kir::TensorIndex>();
          TORCH_CHECK(in0->view()->name() == 2);
          auto in0_index = in0->index();
          TORCH_CHECK(
              in0_index == hoisted_index,
              "Invalid index: ",
              in0_index->toInlineString(),
              ", ",
              expr->toString());
        } else if (out_ti->view()->name() == 4) {
          // Ref: T4[0] = T3[hoisted_index];
          TORCH_CHECK(
              pred->value()->definition()->as<BinaryOp>()->lhs() ==
                  hoisted_index,
              "Invalid predicate: ",
              pred->value()->toInlineString(),
              ", ",
              expr->toString());
          TORCH_CHECK(arith_expr->inputs().size() == 1);
          auto in0 = arith_expr->inputs().front()->as<kir::TensorIndex>();
          TORCH_CHECK(in0->view()->name() == 3);
          auto in0_index = in0->index();
          TORCH_CHECK(
              in0_index == hoisted_index,
              "Invalid index: ",
              in0_index->toInlineString(),
              ", ",
              expr->toString());
        } else if (out_ti->view()->name() == 5) {
          // Ref: T5[hoisted_index] = T4[0]
          auto out_index = out_ti->index();
          TORCH_CHECK(
              out_index == hoisted_index,
              "Invalid index: ",
              out_index->toInlineString(),
              ", ",
              expr->toString());
          TORCH_CHECK(
              pred->value()->definition()->as<BinaryOp>()->lhs() ==
                  hoisted_index,
              "Invalid predicate: ",
              pred->value()->toInlineString(),
              ", ",
              expr->toString());
        }
      }
    }
  }

  auto options = at::TensorOptions().dtype(at::kFloat).device(at::kCUDA, 0);
  at::manual_seed(0);
  auto t0 = at::randn({15, 17}, options);

  FusionExecutor fe;
  fe.compileFusion(&fusion, {t0});
  auto cg_outputs = fe.runFusion({t0});

  testValidate(&fusion, cg_outputs, {t0}, {t0}, __LINE__, __FILE__);
}

// Hoist indices for vectorized tensors
TEST_F(NVFuserTest, FusionIndexHoist2_CUDA) {
  if (isOptionDisabled(DisableOption::IndexHoist)) {
    GTEST_SKIP() << "Index hoisting disabled";
  }

  Fusion fusion;
  FusionGuard fg(&fusion);

  auto tv0 = makeContigTensor(1);
  fusion.addInput(tv0);
  auto tv1 = makeContigTensor(1);
  fusion.addInput(tv1);

  auto tv2 = set(tv0);
  auto tv3 = set(tv1);
  auto tv4 = add(tv2, tv3);
  auto tv5 = set(tv4);
  fusion.addOutput(tv5);

  tv5->split(-1, 4);
  TransformPropagatorWithCheck propagator(tv5);
  MaxRootDomainInfoSpanningTree(tv5).traverse(&propagator);

  tv4->split(-1, 3);

  tv0->computeAt(tv5, 1);
  tv1->computeAt(tv5, 1);

  tv2->axis(-1)->parallelize(ParallelType::Vectorize);
  tv3->axis(-1)->parallelize(ParallelType::Vectorize);
  tv5->axis(-1)->parallelize(ParallelType::Vectorize);

  auto options = at::TensorOptions().dtype(at::kFloat).device(at::kCUDA, 0);
  at::manual_seed(0);
  auto t0 = at::randn({16}, options);
  auto t1 = at::randn({16}, options);

  FusionExecutor fe;
  fe.compileFusion(&fusion, {t0, t1});
  auto cg_outputs = fe.runFusion({t0, t1});

  auto ref = t0 + t1;

  testValidate(&fusion, cg_outputs, {t0, t1}, {ref}, __LINE__, __FILE__);
}

TEST_F(NVFuserTest, FusionIndexHoist3_CUDA) {
  if (isOptionDisabled(DisableOption::IndexHoist)) {
    GTEST_SKIP() << "Index hoisting disabled";
  }
  auto fusion = std::make_unique<Fusion>();
  FusionGuard fg(fusion.get());

  auto input = makeContigTensor(2);
  fusion->addInput(input);
  auto sin_input = sin(input);
  auto numel = mul(input->axis(0)->extent(), input->axis(1)->extent());
  auto output = add(sin_input, numel);
  fusion->addOutput(output);

  for (auto tv : {output, sin_input}) {
    tv->merge(0);
    tv->split(0, 256);
    tv->axis(0)->parallelize(ParallelType::BIDx);
    tv->axis(1)->parallelize(ParallelType::TIDx);
  }
  inlineMost();

  const auto options =
      at::TensorOptions().dtype(at::kFloat).device(at::kCUDA, 0);
  at::Tensor t0 = at::arange(10000, options).view({100, 100});
  at::Tensor t1 = t0.sin() + 10000;

  FusionExecutor fe;
  fe.compileFusion(fusion.get(), {t0});
  auto cg_outputs = fe.runFusion({t0});

  const std::string expected_kernel = R"(
__global__ void CUDAGeneratedKernel(Tensor<float, 2, 2> T0, Tensor<float, 2, 2> T2) {
  int64_t i75;
  i75 = ((nvfuser_index_t)threadIdx.x) + (256 * ((nvfuser_index_t)blockIdx.x));
  int64_t i7;
  i7 = T0.size[0] * T0.size[1];
  bool b149;
  b149 = i75 < i7;
  float f8;
  f8 = (float)(i7);
  float T1[1];
  if (b149) {
    T1[0]
       = sinf(T0[i75]);
  }
  if (b149) {
    T2[i75]
      = T1[0]
      + f8;
  }
}
)";

  assertCUDAKernel(fusion.get(), expected_kernel);

  testValidate(fusion.get(), cg_outputs, {t0}, {t1}, __LINE__, __FILE__);
}

TEST_F(NVFuserTest, FusionTestGridComm_CUDA) {
  Fusion fusion;
  FusionGuard fg(&fusion);
  int X = 3, Y = 4, Z = 2;
  auto tv0 = makeContigConcreteTensor({X, Y, Z});
  fusion.addInput(tv0);
  auto tv1 = makeContigConcreteTensor({X, Y, Z});
  fusion.addInput(tv1);

  auto tv2 = set(tv0);
  auto tv3 = add(tv2, tv1);
  auto tv4 = set(tv3);
  auto tv5 = set(tv4);
  fusion.addOutput(tv5);

  tv2->setMemoryType(MemoryType::Global);
  tv3->setMemoryType(MemoryType::Global);
  tv4->setMemoryType(MemoryType::Global);

  tv2->axis(0)->parallelize(ParallelType::BIDy);
  tv2->axis(1)->parallelize(ParallelType::BIDx);
  tv2->axis(2)->parallelize(ParallelType::Vectorize);

  tv3->axis(0)->parallelize(ParallelType::BIDx);
  tv3->axis(1)->parallelize(ParallelType::BIDy);

  tv4->axis(0)->parallelize(ParallelType::BIDy);
  tv4->axis(1)->parallelize(ParallelType::BIDx);

  tv5->axis(0)->parallelize(ParallelType::BIDy);
  tv5->axis(1)->parallelize(ParallelType::BIDx);
  tv5->axis(2)->parallelize(ParallelType::Vectorize);

  auto options = at::TensorOptions().dtype(at::kFloat).device(at::kCUDA, 0);
  at::manual_seed(0);
  auto t0 = at::randn({X, Y, Z}, options);
  auto t1 = at::randn({X, Y, Z}, options);

  FusionExecutor fe;
  fe.compileFusion(&fusion, {t0, t1});
  auto cg_outputs = fe.runFusion({t0, t1});

  auto ref = t0 + t1;

  testValidate(&fusion, cg_outputs, {t0, t1}, {ref}, __LINE__, __FILE__);
}

// See issue https://github.com/csarofeen/pytorch/issues/1497
TEST_F(NVFuserTest, FusionTestGridComm2_CUDA) {
  Fusion fusion;
  FusionGuard fg(&fusion);

  int64_t W = 3, X = 4;

  auto tv0 = makeConcreteTensor({X});
  auto tv1 = makeConcreteTensor({W, X});
  fusion.addInput(tv0);
  fusion.addInput(tv1);

  auto tv2 = add(tv0, IrBuilder::create<Double>(1));
  auto tv3 = broadcast(tv2, {true, false});
  auto tv4 = add(tv3, tv1);
  fusion.addOutput(tv4);

  tv4->merge(0);
  tv4->split(0, 2);

  TransformPropagatorWithCheck propagator(tv4);
  MaxRootDomainInfoSpanningTree(tv4).traverse(&propagator);

  tv3->computeAt(tv4, 1);

  tv4->axis(0)->parallelize(ParallelType::BIDx);
  tv4->axis(-1)->parallelize(ParallelType::TIDx);
  tv2->axis(0)->parallelize(ParallelType::BIDx);
  tv2->axis(-1)->parallelize(ParallelType::TIDx);
  tv3->axis(-1)->parallelize(ParallelType::TIDx);

  tv2->setMemoryType(MemoryType::Global);

  auto options = at::TensorOptions().dtype(at::kFloat).device(at::kCUDA, 0);
  at::manual_seed(0);
  auto t0 = at::randn({X}, options);
  auto t1 = at::randn({W, X}, options);

  FusionExecutor fe;
  fe.compileFusion(&fusion, {t0, t1});
  auto cg_outputs = fe.runFusion({t0, t1});

  auto ref = t0 + t1 + 1;

  testValidate(&fusion, cg_outputs, {t0, t1}, {ref}, __LINE__, __FILE__);
}

// Vectorized reset test for double buffered registers
TEST_F(NVFuserTest, FusionDoubleBufferVector_CUDA) {
  Fusion fusion;
  FusionGuard fg(&fusion);

  auto tv0 = makeContigTensor(1);
  fusion.addInput(tv0);

  auto tv1 = add(tv0, IrBuilder::create<Double>(1.0));
  auto tv2 = sum(tv1, {0});
  auto tv2c = tv2->cacheBefore();

  fusion.addOutput(tv2);

  auto tv1cw = tv1->cacheAfter();
  auto tv1cr = tv1cw->cacheAfter();

  tv1cw->split(-1, 32);
  tv1cr->split(-1, 32);
  tv1cr->split(-1, 4);
  tv1cr->axis(-1)->parallelize(ParallelType::Vectorize);

  tv1cw->computeAt(tv1cr, 1);
  tv0->computeAt(tv1cw, -1);
  tv2c->split(-1, 32);
  tv2c->split(-1, 4);
  tv1cr->computeAt(tv2c, 2);

  tv1cw->setMemoryType(MemoryType::Shared);
  tv1cr->doubleBuffer();

  auto options = at::TensorOptions().dtype(at::kFloat).device(at::kCUDA, 0);

  at::manual_seed(0);
  auto t0 = at::randn({200}, options);
  FusionExecutor fe;
  fe.compileFusion(&fusion, {t0});
  auto cg_outputs = fe.runFusion({t0});
  auto ref = (t0 + 1).sum({0});

  testValidate(&fusion, cg_outputs, {t0}, {ref}, __LINE__, __FILE__);
}

// Request 48KB of data in shared mem,
//  should be large enough not to fit in
//  static allocations, but small enough
//  to fit in supported devices (sm70+).
TEST_F(NVFuserTest, FusionLargeSmem_CUDA) {
  Fusion fusion;
  FusionGuard fg(&fusion);

  auto tv0 = makeContigTensor(1);
  fusion.addInput(tv0);
  auto tv1 = add(tv0, IrBuilder::create<Double>(1.0));
  auto tv2 = add(tv1, IrBuilder::create<Double>(2.0));
  fusion.addOutput(tv2);

  tv2->split(0, 12288);
  tv2->split(1, 128);
  tv1->computeAt(tv2, 1);
  tv1->split(1, 128);
  tv0->computeAt(tv1, -1);
  tv1->setMemoryType(MemoryType::Shared);
  tv1->axis(-1)->parallelize(ParallelType::TIDx);
  tv2->axis(-1)->parallelize(ParallelType::TIDx);

  auto options = at::TensorOptions().dtype(at::kFloat).device(at::kCUDA, 0);

  at::manual_seed(0);
  auto t0 = at::randn({(int)(12288 * 4)}, options);
  FusionExecutor fe;
  fe.compileFusion(&fusion, {t0});
  auto cg_outputs = fe.runFusion({t0});
  auto ref = t0 + 1 + 2;

  testValidate(&fusion, cg_outputs, {t0}, {ref}, __LINE__, __FILE__);
}

// Request a smem allocation that is equal to the device limit
TEST_F(NVFuserTest, FusionTooLargeSmem_CUDA) {
  Fusion fusion;
  FusionGuard fg(&fusion);

  auto properties = at::cuda::getDeviceProperties(
      c10::Device(c10::DeviceType::CUDA, 0).index());
  int device_limit = (int)properties->sharedMemPerBlockOptin;

  auto tv0 = makeContigTensor(1);
  fusion.addInput(tv0);
  auto tv1 = add(tv0, IrBuilder::create<Double>(1.0));
  auto tv2 = add(tv1, IrBuilder::create<Double>(2.0));
  fusion.addOutput(tv2);

  // 4 byte per float
  tv2->split(0, device_limit / 4);
  tv2->split(1, 128);
  tv1->computeAt(tv2, 1);
  tv1->split(1, 128);
  tv0->computeAt(tv1, -1);
  tv1->setMemoryType(MemoryType::Shared);
  tv1->axis(-1)->parallelize(ParallelType::TIDx);
  tv2->axis(-1)->parallelize(ParallelType::TIDx);

  auto options = at::TensorOptions().dtype(at::kFloat).device(at::kCUDA, 0);

  at::manual_seed(0);
  auto t0 = at::randn({(int)(12288 * 4)}, options);
  FusionExecutor fe;

  //  NOLINTNEXTLINE(cppcoreguidelines-avoid-goto,hicpp-avoid-goto)
  ASSERT_ANY_THROW(fe.compileFusion(&fusion, {t0}));
}

// Try to test alignment when multiple tensors are
//  in shared mem.
TEST_F(NVFuserTest, FusionSmemAlignment_CUDA) {
  Fusion fusion;
  FusionGuard fg(&fusion);

  auto tv0 = makeConcreteTensor({3, 4, 7, 2, 5});
  fusion.addInput(tv0);
  auto tv1 = sum(tv0, {4});
  auto tv2 = sum(tv1, {3});
  auto tv3 = sum(tv2, {2});
  auto tv4 = sum(tv3, {1});
  fusion.addOutput(tv4);

  auto tv0c = tv0->cacheAfter();
  auto tv1bc = tv1->cacheBefore();
  auto tv2bc = tv2->cacheBefore();
  auto tv3bc = tv3->cacheBefore();
  auto tv4bc = tv4->cacheBefore();

  tv0c->setMemoryType(MemoryType::Shared);
  tv1bc->setMemoryType(MemoryType::Shared);
  tv2bc->setMemoryType(MemoryType::Shared);
  tv3bc->setMemoryType(MemoryType::Shared);
  tv4bc->setMemoryType(MemoryType::Shared);

  tv1->axis(-1)->parallelize(ParallelType::Vectorize);
  tv3->axis(-1)->parallelize(ParallelType::Vectorize);
  tv0->computeAt(tv4, 0);
  tv0->computeAt(tv2, 2);

  auto options = at::TensorOptions().dtype(at::kFloat).device(at::kCUDA, 0);

  at::manual_seed(0);
  auto t0 = at::randn({3, 4, 7, 2, 5}, options);
  FusionExecutor fe;

  fe.compileFusion(&fusion, {t0});
  auto cg_outputs = fe.runFusion({t0});
  auto tref = t0.sum({1, 2, 3, 4});

  testValidate(&fusion, cg_outputs, {t0}, {tref}, __LINE__, __FILE__);
}

// Repro of #1521
TEST_F(NVFuserTest, FusionImmediateValueAsInput_CUDA) {
  Fusion fusion;
  FusionGuard fg(&fusion);

  auto tv0 = makeSymbolicTensor(1);
  fusion.addInput(tv0);

  auto immediate_scalr = IrBuilder::create<Double>(0.1);
  // Adding an immediate scalar value as an input is not allowed
  // NOLINTNEXTLINE(cppcoreguidelines-avoid-goto,hicpp-avoid-goto)
  ASSERT_ANY_THROW(fusion.addInput(immediate_scalr));

  // Instead, use a symbolic value
  auto symbolic_scalar = IrBuilder::create<Double>();
  fusion.addInput(symbolic_scalar);

  auto tv1 = add(tv0, symbolic_scalar);
  fusion.addOutput(tv1);

  // Make sure the kernel is compiled.
  FusionExecutor fe;
  fe.compileFusion(&fusion);
}

// Repro of #1506
TEST_F(NVFuserTest, FusionVectorizeContigIndex_CUDA) {
  std::vector<int64_t> shape{14, 14};

  Fusion fusion;
  FusionGuard fg(&fusion);

  auto tv0 = makeContigTensor(2);
  fusion.addInput(tv0);
  auto tv1 = set(tv0);
  auto tv2 = set(tv1);
  fusion.addOutput(tv2);

  tv2->merge(0);

  // Vectorize by 4 should be allowed
  tv2->split(0, 4);

  tv2->axis(0)->parallelize(ParallelType::TIDx);
  tv0->computeAt(tv2, 1);

  tv1->axis(1)->parallelize(ParallelType::Vectorize);
  tv2->axis(1)->parallelize(ParallelType::Vectorize);

  auto options = at::TensorOptions().dtype(at::kFloat).device(at::kCUDA, 0);
  auto t0 = at::randn(shape, options);

  FusionExecutor fe;
  fe.compileFusion(&fusion, {t0});
  auto cg_outputs = fe.runFusion({t0});

  TORCH_CHECK(t0.equal(cg_outputs[0]));
}

// Make sure the same fusion as FusionVectorizeContigIndex fails if
// not contig.
TEST_F(NVFuserTest, FusionVectorizeContigIndexFail_CUDA) {
  GTEST_SKIP();
  std::vector<int64_t> shape{14, 14};

  Fusion fusion;
  FusionGuard fg(&fusion);

  auto tv0 = TensorViewBuilder().contiguity({false, true}).ndims(2).build();
  fusion.addInput(tv0);
  auto tv1 = set(tv0);
  auto tv2 = set(tv1);
  fusion.addOutput(tv2);

  tv2->merge(0);

  tv2->split(0, 4);

  tv2->axis(0)->parallelize(ParallelType::TIDx);
  tv0->computeAt(tv2, 1);

  tv1->axis(1)->parallelize(ParallelType::Vectorize);
  tv2->axis(1)->parallelize(ParallelType::Vectorize);

  auto options = at::TensorOptions().dtype(at::kFloat).device(at::kCUDA, 0);
  auto t0 = at::randn(shape, options);

  FusionExecutor fe;
  // This should fail at compile time as we're trying to merge in a
  // non-contiguous dimension, then split and vectorize it.
  ASSERT_ANY_THROW(fe.compileFusion(&fusion, {t0}));
}

// Make sure the same fusion as FusionVectorizeContigIndex fails if
// not a correct multiple
TEST_F(NVFuserTest, FusionVectorizeContigIndexFail2_CUDA) {
  GTEST_SKIP();
  std::vector<int64_t> shape{15, 14};

  Fusion fusion;
  FusionGuard fg(&fusion);

  auto tv0 = makeContigTensor(2);

  fusion.addInput(tv0);
  auto tv1 = set(tv0);
  auto tv2 = set(tv1);
  fusion.addOutput(tv2);

  tv2->merge(0);

  tv2->split(0, 4);

  tv2->axis(0)->parallelize(ParallelType::TIDx);
  tv0->computeAt(tv2, 1);

  tv1->axis(1)->parallelize(ParallelType::Vectorize);
  tv2->axis(1)->parallelize(ParallelType::Vectorize);

  auto options = at::TensorOptions().dtype(at::kFloat).device(at::kCUDA, 0);
  auto t0 = at::randn(shape, options);

  FusionExecutor fe;
  fe.compileFusion(&fusion, {t0});

  // This should fail at the launch time as 14 is not divisible by the
  // vector word size. The two domains are merged, but they are not
  // contiguous, so contig indexing is not involved in this case.
  // NOLINTNEXTLINE(cppcoreguidelines-avoid-goto,hicpp-avoid-goto)
  ASSERT_ANY_THROW(fe.runFusion({t0}));
}

TEST_F(NVFuserTest, FusionVectorizeInputToOutput_CUDA) {
  Fusion fusion;
  FusionGuard fg(&fusion);

  auto tv0 = makeContigTensor(1);
  fusion.addInput(tv0);
  auto tv1 = set(tv0);
  fusion.addOutput(tv1);

  tv1->split(0, 4);

  tv1->axis(-1)->parallelize(ParallelType::Vectorize);

  auto options = at::TensorOptions().dtype(at::kFloat).device(at::kCUDA, 0);
  at::manual_seed(0);

  const int n = 12;
  auto t0 = at::randn({n}, options);
  // Shift by one to make it non-aligned
  auto t0_misaligned =
      at::randn({n + 1}, options).index({at::indexing::Slice(1)});
  auto t1_misaligned =
      at::empty({n + 1}, options).index({at::indexing::Slice(1)});

  FusionExecutor fe;
  fe.compileFusion(&fusion, {t0});
  auto cg_outputs = fe.runFusion({t0});
  TORCH_CHECK(t0.equal(cg_outputs[0]));

  // Pass misaligned input. This must fail.
  // NOLINTNEXTLINE(cppcoreguidelines-avoid-goto,hicpp-avoid-goto)
  ASSERT_ANY_THROW(fe.runFusion({t0_misaligned}));

  // Pass misaligned output. This must fail too.
  // NOLINTNEXTLINE(cppcoreguidelines-avoid-goto,hicpp-avoid-goto)
  ASSERT_ANY_THROW(fe.runFusion({t0}, {t1_misaligned}));
}

// Repro of issue #1530
TEST_F(NVFuserTest, FusionVectorizeContigIndexValidationFail_CUDA) {
  GTEST_SKIP();
  std::vector<int64_t> shape{1, 2, 1};

  Fusion fusion;
  FusionGuard fg(&fusion);

  auto tv0 = makeContigTensor(shape.size());
  fusion.addInput(tv0);
  auto tv1 = set(tv0);
  fusion.addOutput(tv1);

  tv1->merge(1);
  tv1->merge(0);

  auto invalid_vec_size = shape[0] * shape[1] * shape[2];
  invalid_vec_size *= invalid_vec_size;

  tv1->split(0, invalid_vec_size);

  tv1->axis(1)->parallelize(ParallelType::Vectorize);

  auto options = at::TensorOptions().dtype(at::kFloat).device(at::kCUDA, 0);
  auto t0 = at::randn(shape, options);

  FusionExecutor fe;
  fe.compileFusion(&fusion, {t0});

  // NOLINTNEXTLINE(cppcoreguidelines-avoid-goto,hicpp-avoid-goto)
  ASSERT_ANY_THROW(fe.runFusion({t0}));
}

TEST_F(NVFuserTest, FusionContigIndexingWithBroadcast_CUDA) {
  Fusion fusion;
  FusionGuard fg(&fusion);

  auto tv0 = makeConcreteTensor({4});
  fusion.addInput(tv0);
  auto tv1 = makeConcreteTensor({3, 4});
  fusion.addInput(tv1);

  auto tv2 = broadcast(tv0, {true, false});
  auto tv3 = add(tv2, tv1);
  fusion.addOutput(tv3);

  tv3->merge(0);
  TransformPropagatorWithCheck propagator(tv3);
  MaxRootDomainInfoSpanningTree(tv3).traverse(&propagator);

  tv2->setMemoryType(MemoryType::Local);

  auto options = at::TensorOptions().dtype(at::kFloat).device(at::kCUDA, 0);
  auto t0 = at::randn({4}, options);
  auto t1 = at::randn({3, 4}, options);

  auto t3 = t0.unsqueeze(0).add(t1);
  {
    FusionExecutor fe;
    fe.compileFusion(&fusion, {t0, t1});
    auto cg_outputs = fe.runFusion({t0, t1});

    testValidate(&fusion, cg_outputs, {t0, t1}, {t3}, __LINE__, __FILE__);
  }

  // Make sure tv2 indexing also works when it's stored in global memory
  tv2->setMemoryType(MemoryType::Global);
  {
    FusionExecutor fe;
    fe.compileFusion(&fusion, {t0, t1});
    auto cg_outputs = fe.runFusion({t0, t1});

    testValidate(&fusion, cg_outputs, {t0, t1}, {t3}, __LINE__, __FILE__);
  }
}

// TODO: Fix validation
// Repro of #1534. Validation should detect invalid vectorization.
TEST_F(NVFuserTest, FusionVectorizeContigIndexValidationFail2_CUDA) {
  GTEST_SKIP();
  std::vector<int64_t> shape1{2, 3, 2};
  std::vector<int64_t> shape2{2, 2};

  Fusion fusion;
  FusionGuard fg(&fusion);

  auto tv0 = makeContigConcreteTensor(shape1);
  fusion.addInput(tv0);
  auto tv1 = makeContigConcreteTensor(shape2);
  fusion.addInput(tv1);

  auto tv2 = set(tv1);
  auto tv3 = broadcast(tv2, {false, true, false});
  auto tv4 = add(tv0, tv3);
  fusion.addOutput(tv4);

  tv4->merge(1, 2);
  tv4->merge(0, 1);
  tv4->split(0, 4);
  TransformPropagatorWithCheck propagator(tv4);
  MaxRootDomainInfoSpanningTree(tv4).traverse(&propagator);

  tv0->computeAt(tv4, -2);
  tv1->computeAt(tv4, -2);

  tv2->axis(-1)->parallelize(ParallelType::Vectorize);

  auto options = at::TensorOptions().dtype(at::kFloat).device(at::kCUDA, 0);
  auto t0 = at::randn(shape1, options);
  auto t1 = at::randn(shape2, options);

  FusionExecutor fe;
  fe.compileFusion(&fusion, {t0, t1});

  // Vectorization of tv2 should be detected as invalid.
  // NOLINTNEXTLINE(cppcoreguidelines-avoid-goto,hicpp-avoid-goto)
  ASSERT_ANY_THROW(fe.runFusion({t0, t1}));
}

TEST_F(NVFuserTest, FusionVectorizeContigIndexWithBroadcast_CUDA) {
  std::vector<int64_t> shape1{2, 2, 2};
  std::vector<int64_t> shape2{1, 2, 2};

  Fusion fusion;
  FusionGuard fg(&fusion);

  // [I0, I1, I2]
  auto tv0 = makeContigTensor(shape1.size());
  fusion.addInput(tv0);

  // [B3, I1, I2]
  auto tv1 = makeContigConcreteTensor(shape2);
  fusion.addInput(tv1);

  auto tv2 = set(tv1);
  auto tv3 = add(tv0, tv2);
  fusion.addOutput(tv3);

  tv3->merge(1, 2);
  tv3->merge(0, 1);
  tv3->split(0, 4);

  // Don't modify tv1 so that it's replayed as tv2 with actual
  // transformations. It would create temporary IterDomains, and the
  // validation should still be able to detect vectorization by 4 is valid.
  // TransformPropagatorWithCheck propagator(tv3);
  // MaxRootDomainInfoSpanningTree(tv3).traverse(&propagator);

  tv2->merge(1, 2);
  tv2->merge(0, 1);
  tv2->split(0, 4);

  tv2->computeAt(tv3, -2);

  tv2->axis(-1)->parallelize(ParallelType::Vectorize);

  auto options = at::TensorOptions().dtype(at::kFloat).device(at::kCUDA, 0);
  auto t0 = at::randn(shape1, options);
  auto t1 = at::randn(shape2, options);

  FusionExecutor fe;
  fe.compileFusion(&fusion, {t0, t1});
  auto cg_outputs = fe.runFusion({t0, t1});

  auto ref = t0 + t1;

  testValidate(&fusion, cg_outputs, {t0, t1}, {ref}, __LINE__, __FILE__);
}

TEST_F(NVFuserTest, FusionVectorizeContigIndexPointwiseSchedule_CUDA) {
  std::vector<int64_t> shape0{100, 14, 2, 14};
  std::vector<int64_t> shape1{100, 2, 14};

  Fusion fusion;
  FusionGuard fg(&fusion);

  auto tv0 = makeContigTensor(shape0.size());
  fusion.addInput(tv0);
  auto tv1 = makeContigTensor(shape1.size());
  fusion.addInput(tv1);

  auto tv2 = broadcast(tv1, {false, true, false, false});
  auto tv3 = add(tv0, tv2);
  fusion.addOutput(tv3);

  auto options = at::TensorOptions().dtype(at::kFloat).device(at::kCUDA, 0);
  auto t0 = at::randn(shape0, options);
  auto t1 = at::randn(shape1, options);

  auto lparams = schedulePointwise(&fusion, {t0, t1});

  GpuLower gpulw(&fusion);
  auto kernel = gpulw.kernel();

  // The innermost two dimensions are merged and contiguous, so
  // vectorization can be done against 2*14=28 rather than 14, so
  // vector word size should be 4. Broadcasting of tv1 should not
  // matter.
  for (const auto& vec_info : kernel->summary().vectorized_set_info) {
    TORCH_CHECK(
        vec_info.word_size == 4,
        "Invalid vector word size: ",
        vec_info.word_size);
  }

  FusionExecutor fe;
  fe.compileFusion(&fusion, {t0, t1}, lparams);
  auto cg_outputs = fe.runFusion({t0, t1});

  auto ref = t0 + t1.unsqueeze(-3);

  testValidate(&fusion, cg_outputs, {t0, t1}, {ref}, __LINE__, __FILE__);
}

TEST_F(NVFuserTest, FusionTrivialReductionForwarding4_CUDA) {
  Fusion fusion;
  FusionGuard fg(&fusion);

  auto tv0 = makeSymbolicTensor(1);
  fusion.addInput(tv0);

  auto tv1 = makeSymbolicTensor(2);
  fusion.addInput(tv1);

  auto tv2 = broadcast(tv0, {true, false});
  auto tv3 = add(tv1, tv2);
  fusion.addOutput(tv3);

  // tv4 has a trivial reduction axis
  auto tv4 = sum(tv2, {0});
  auto tv5 = add(tv4, IrBuilder::create<Double>(1));
  fusion.addOutput(tv5);

  tv3->merge(0, 1);
  tv3->split(0, 32);

  // This causes the trivial reduction of tv4 to be merged with
  // another axis of tv4, and then forward computeAt is done from tv4
  // to tv5. The split of the merged id of tv4 should be done on tv5
  // by forwarding the merge of the trivial reduction.
  tv0->computeAt(tv3, -1);

  tv3->axis(0)->parallelize(ParallelType::BIDx);
  tv3->axis(1)->parallelize(ParallelType::TIDx);

  auto options = at::TensorOptions().dtype(at::kFloat).device(at::kCUDA, 0);
  auto t0 = at::randn({111}, options);
  auto t1 = at::randn({123, 111}, options);

  FusionExecutor fe;
  fe.compileFusion(&fusion, {t0, t1});
  auto cg_outputs = fe.runFusion({t0, t1});

  auto t2 = t0.unsqueeze(0);
  auto t3 = t1 + t2;
  auto t5 = sum(t2, {0}) + 1;

  testValidate(&fusion, cg_outputs, {t0, t1}, {t3, t5}, __LINE__, __FILE__);
}

// See issue #1598
TEST_F(NVFuserTest, FusionRAWSyncInsertionPlace1_CUDA) {
  Fusion fusion;
  FusionGuard fg(&fusion);

  auto tv0 = makeSymbolicTensor(2);
  auto tv1 = makeSymbolicTensor(2);
  fusion.addInput(tv0);
  fusion.addInput(tv1);

  auto tv2 = set(tv0);
  auto tv3 = set(tv1);
  auto tv4 = add(tv2, tv3);
  fusion.addOutput(tv4);

  // Place tv2 on shared memory
  tv2->split(0, 2);
  tv2->split(-1, 4);
  tv2->setMemoryType(MemoryType::Shared);
  tv2->axis(-2)->parallelize(ParallelType::TIDy);
  tv2->axis(-1)->parallelize(ParallelType::TIDx);

  tv3->split(0, 2);
  tv3->split(-1, 4);
  // swap tidx and tidy
  tv3->axis(-2)->parallelize(ParallelType::TIDx);
  tv3->axis(-1)->parallelize(ParallelType::TIDy);

  tv4->split(0, 2);
  tv4->split(-1, 4);
  tv4->axis(-2)->parallelize(ParallelType::TIDx);
  tv4->axis(-1)->parallelize(ParallelType::TIDy);

  tv0->computeAt(tv4, 1);
  tv3->computeAt(tv4, -1);

  auto options = at::TensorOptions().dtype(at::kFloat).device(at::kCUDA, 0);
  auto t0 = at::randn({10, 64}, options);
  auto t1 = at::randn({10, 64}, options);

  FusionExecutor fe;
  fe.compileFusion(&fusion, {t0, t1});
  auto cg_outputs = fe.runFusion({t0, t1});

  auto ref = t0 + t1;

  testValidate(&fusion, cg_outputs, {t0, t1}, {ref}, __LINE__, __FILE__);
}

// See issue #1598
TEST_F(NVFuserTest, FusionRAWSyncInsertionPlace2_CUDA) {
  Fusion fusion;
  FusionGuard fg(&fusion);

  auto tv0 = makeSymbolicTensor(2);
  auto tv1 = makeSymbolicTensor(2);
  fusion.addInput(tv0);
  fusion.addInput(tv1);

  auto tv2 = set(tv0);
  auto tv3 = set(tv1);
  auto tv4 = add(tv2, tv3);
  fusion.addOutput(tv4);

  tv2->split(0, 2);
  tv2->split(-1, 4);
  tv2->setMemoryType(MemoryType::Shared);

  tv2->axis(-2)->parallelize(ParallelType::TIDy);
  tv2->axis(-1)->parallelize(ParallelType::TIDx);

  tv4->split(0, 2);
  tv4->split(-1, 4);
  // Also do unroll for tv3 and tv4
  tv4->split(-2, 8, false);
  tv4->axis(-3)->parallelize(ParallelType::Unroll);
  // swap tidx and tidy
  tv4->axis(-2)->parallelize(ParallelType::TIDx);
  tv4->axis(-1)->parallelize(ParallelType::TIDy);

  tv0->computeAt(tv4, 1);
  tv3->computeAt(tv4, -1);

  auto options = at::TensorOptions().dtype(at::kFloat).device(at::kCUDA, 0);
  auto t0 = at::randn({10, 64}, options);
  auto t1 = at::randn({10, 64}, options);

  FusionExecutor fe;
  fe.compileFusion(&fusion, {t0, t1});
  auto cg_outputs = fe.runFusion({t0, t1});

  auto ref = t0 + t1;

  testValidate(&fusion, cg_outputs, {t0, t1}, {ref}, __LINE__, __FILE__);
}

// See issue #1599
TEST_F(NVFuserTest, FusionRAWSyncInsertionPlace3_CUDA) {
  Fusion fusion;
  FusionGuard fg(&fusion);

  auto tv0 = makeSymbolicTensor(2);
  auto tv1 = makeSymbolicTensor(2);
  fusion.addInput(tv0);
  fusion.addInput(tv1);

  auto tv2 = set(tv0);
  auto tv3 = set(tv1);
  auto tv4 = add(tv2, tv3);
  fusion.addOutput(tv4);

  // Use unroll where a RAW-sync tensor is stored

  tv4->split(0, 2);
  tv4->split(0, 3);
  tv4->split(-1, 4);
  tv4->axis(1)->parallelize(ParallelType::Unroll);
  tv4->axis(-2)->parallelize(ParallelType::TIDx);
  tv4->axis(-1)->parallelize(ParallelType::TIDy);

  tv0->computeAt(tv4, 3);
  tv3->computeAt(tv4, -1);

  tv2->split(-1, 4);
  tv2->axis(-2)->parallelize(ParallelType::TIDy);
  tv2->axis(-1)->parallelize(ParallelType::TIDx);
  tv2->setMemoryType(MemoryType::Shared);

  auto options = at::TensorOptions().dtype(at::kFloat).device(at::kCUDA, 0);
  auto t0 = at::randn({50, 64}, options);
  auto t1 = at::randn({50, 64}, options);

  FusionExecutor fe;
  fe.compileFusion(&fusion, {t0, t1});
  auto cg_outputs = fe.runFusion({t0, t1});

  auto ref = t0 + t1;

  testValidate(&fusion, cg_outputs, {t0, t1}, {ref}, __LINE__, __FILE__);
}

// See #1618
TEST_F(NVFuserTest, FusionRAWSyncInsertionPlace4_CUDA) {
  Fusion fusion;
  FusionGuard fg(&fusion);

  auto tv0 = makeConcreteTensor({16, 128});
  auto tv1 = makeConcreteTensor({16, 128});
  fusion.addInput(tv0);
  fusion.addInput(tv1);

  auto tv2 = set(tv0);
  auto tv3 = set(tv1);
  auto tv4 = set(tv2);
  auto tv5 = set(tv3);
  auto tv6 = add(tv4, tv5);
  fusion.addOutput(tv6);

  tv2->setMemoryType(MemoryType::Shared);
  tv3->setMemoryType(MemoryType::Shared);

  tv2->computeAt(tv6, 0);
  tv3->computeAt(tv6, 1);
  tv4->computeAt(tv6, 1);
  tv5->computeAt(tv6, -1);
  tv2->split(1, 64);
  tv3->split(1, 64);
  tv2->axis(-1)->parallelize(ParallelType::TIDx);
  tv3->axis(-1)->parallelize(ParallelType::TIDx);
  tv6->axis(-1)->parallelize(ParallelType::TIDx);

  // Check the block sync is inserted at the correct location.
  //  There is exactly one block sync needed in this test case
  //    and the sync needs to be after the 2 expressions
  //    that modify shared memory.
  class SyncInsertionPointChecker : public kir::IrVisitor {
   public:
    using kir::IrVisitor::handle;

   private:
    void handle(LoadStoreOp* uop) final {
      // Record number of load-store ops that modifies shared memory.
      if (uop->out()->isA<kir::TensorIndex>() &&
          uop->out()->as<kir::TensorIndex>()->view()->getMemoryType() ==
              MemoryType::Shared &&
          // Filter out initialization expressions
          uop->in()->isA<kir::TensorIndex>()) {
        number_of_writes_++;
      }
    }
    void handle(kir::BlockSync* bsync) final {
      // Make sure both shared memory modifying expressions
      //  have been observed at the sync insertion point.
      TORCH_INTERNAL_ASSERT(
          number_of_writes_ == 2,
          "FusionRAWSyncInsertionPlace4 test fail:",
          "only 1 sync after the 2 shared mem writes is needed in this test,"
          "either a redundant sync has been inserted or the block sync is not inserted at the right place");
    }

   private:
    int number_of_writes_ = 0;
  } sync_insertion_checker;
  GpuLower gpulw(&fusion);
  sync_insertion_checker.handle(gpulw.kernel()->topLevelExprs());
}

// Test serial write and parallel read of shared mem: mapped case
TEST_F(NVFuserTest, FusionSerialSmemWriteParallelRead1_CUDA) {
  Fusion fusion;
  FusionGuard fg(&fusion);

  TensorView* tv0 = makeConcreteTensor({128, 6});
  TensorView* tv1 = makeConcreteTensor({128, 6});
  TensorView* tv2 = makeConcreteTensor({128, 6});
  fusion.addInput(tv0);
  fusion.addInput(tv1);
  fusion.addInput(tv2);

  TensorView* tv3 = add(tv0, tv1);
  TensorView* tv4 = add(tv3, tv2);

  fusion.addOutput(tv4);

  //  Use shared memory
  tv3->setMemoryType(MemoryType::Shared);

  // Parallelize t4, in this case dim 0 on tv3 will
  //  not be parallelized but dim0 of t4 will be.
  // We will need to make sure a sync is inserted
  //  even if these dimensions are mapped.
  tv4->axis(0)->parallelize(ParallelType::TIDx);

  auto options = at::TensorOptions().dtype(at::kFloat).device(at::kCUDA, 0);

  at::Tensor t0 = at::randn({128, 6}, options);
  at::Tensor t1 = at::randn({128, 6}, options);
  at::Tensor t2 = at::randn({128, 6}, options);

  FusionExecutor fe;
  fe.compileFusion(&fusion, {t0, t1, t2});
  auto cg_outputs = fe.runFusion({t0, t1, t2});

  auto ref = t0 + t1 + t2;

  testValidate(&fusion, cg_outputs, {t0, t1, t2}, {ref}, __LINE__, __FILE__);
}

// Test serial write and parallel read of shared mem: un-mapped case
TEST_F(NVFuserTest, FusionSerialSmemWriteParallelRead2_CUDA) {
  Fusion fusion;
  FusionGuard fg(&fusion);

  TensorView* tv0 = makeConcreteTensor({128, 6});
  TensorView* tv1 = makeConcreteTensor({128, 6});
  TensorView* tv2 = makeConcreteTensor({128, 6});
  fusion.addInput(tv0);
  fusion.addInput(tv1);
  fusion.addInput(tv2);

  TensorView* tv3 = add(tv0, tv1);
  TensorView* tv4 = add(tv3, tv2);

  fusion.addOutput(tv4);

  //  Use shared memory
  tv3->setMemoryType(MemoryType::Shared);

  // Split and parallelize t4,
  //  the parallelized dimension in t4 will not
  // map across to the shared mem tensor, t3. So
  // there will need to be a sync before use of t3.
  tv4->split(0, 2);
  tv4->axis(0)->parallelize(ParallelType::TIDx);

  auto options = at::TensorOptions().dtype(at::kFloat).device(at::kCUDA, 0);

  at::Tensor t0 = at::randn({128, 6}, options);
  at::Tensor t1 = at::randn({128, 6}, options);
  at::Tensor t2 = at::randn({128, 6}, options);

  FusionExecutor fe;
  fe.compileFusion(&fusion, {t0, t1, t2});
  auto cg_outputs = fe.runFusion({t0, t1, t2});

  auto ref = t0 + t1 + t2;

  testValidate(&fusion, cg_outputs, {t0, t1, t2}, {ref}, __LINE__, __FILE__);
}

// Simple test of async copy primitive
TEST_F(NVFuserTest, FusionSimpleCpAsync_CUDA) {
  Fusion fusion;
  FusionGuard fg(&fusion);

  int m = 33, n = 31;

  TensorView* tv0 = makeConcreteTensor({m, n});
  TensorView* tv1 = makeConcreteTensor({m, n});

  fusion.addInput(tv0);
  fusion.addInput(tv1);

  TensorView* tv2 = add(tv0, tv1);

  fusion.addOutput(tv2);

  auto tv0_shared = tv0->cacheAfter(LoadStoreOpType::CpAsyncCa);
  tv0_shared->setMemoryType(MemoryType::Shared);

  tv0->computeAt(tv2, 1);
  tv0_shared->axis(1)->parallelize(ParallelType::TIDx);
  tv2->axis(1)->parallelize(ParallelType::TIDx);

  auto options = at::TensorOptions().dtype(at::kFloat).device(at::kCUDA, 0);
  at::Tensor t0 = at::randn({m, n}, options);
  at::Tensor t1 = at::randn({m, n}, options);

  FusionExecutor fe;

  // requires ampere+ GPU
  if (!deviceMajorMinorCheck(8)) {
    ASSERT_ANY_THROW(fe.compileFusion(&fusion, {t0, t1}));
    GTEST_SKIP() << "skipping tests on pre-AMPERE GPUs";
  }
  fe.compileFusion(&fusion, {t0, t1});
  auto cg_outputs = fe.runFusion({t0, t1});

  auto ref = t0 + t1;

  testValidate(&fusion, cg_outputs, {t0, t1}, {ref}, __LINE__, __FILE__);
}

// Simple test of async copy primitive: double buffered
//   Double buffer case 1, both block sync and async wait
//  are needed.
TEST_F(NVFuserTest, FusionDoubleBufferCpAsync1_CUDA) {
  Fusion fusion;
  FusionGuard fg(&fusion);

  // Using vectorization so need to keep n multiple of 4.
  int m = 33, n = 48;

  TensorView* tv0 = makeContigConcreteTensor({m, n});
  TensorView* tv1 = makeContigConcreteTensor({m, n});

  fusion.addInput(tv0);
  fusion.addInput(tv1);

  TensorView* tv2 = add(tv0, tv1);

  fusion.addOutput(tv2);

  auto tv0_shared = tv0->cacheAfter(LoadStoreOpType::CpAsyncCa);
  tv0_shared->setMemoryType(MemoryType::Shared);
  tv0->computeAt(tv2, 1);

  // Asynchronously load a tile in one schedule
  tv0_shared->split(1, 4);
  tv0_shared->axis(-1)->parallelize(ParallelType::Vectorize);
  tv0_shared->axis(-2)->parallelize(ParallelType::TIDx);

  // Consume the loaded tile in another schedule,
  //   triggering the need for a sync.
  tv2->split(1, 12);
  tv2->axis(-1)->parallelize(ParallelType::TIDx);

  // Double buffer the shared mem tensor.
  tv0_shared->doubleBuffer();

  auto options = at::TensorOptions().dtype(at::kFloat).device(at::kCUDA, 0);
  at::Tensor t0 = at::randn({m, n}, options);
  at::Tensor t1 = at::randn({m, n}, options);

  FusionExecutor fe;
  // requires ampere+ GPU
  if (!deviceMajorMinorCheck(8)) {
    ASSERT_ANY_THROW(fe.compileFusion(&fusion, {t0, t1}));
    GTEST_SKIP() << "skipping tests on pre-AMPERE GPUs";
  }
  fe.compileFusion(&fusion, {t0, t1});
  auto cg_outputs = fe.runFusion({t0, t1});

  auto ref = t0 + t1;

  testValidate(&fusion, cg_outputs, {t0, t1}, {ref}, __LINE__, __FILE__);
}

// Simple test of async copy primitive: double buffered
//   Double buffer case 2, only async wait is needed
TEST_F(NVFuserTest, FusionDoubleBufferCpAsync2_CUDA) {
  Fusion fusion;
  FusionGuard fg(&fusion);

  // Using vectorization so need to keep n multiple of 4.
  int m = 33, n = 48;

  TensorView* tv0 = makeConcreteTensor({m, n});
  TensorView* tv1 = makeConcreteTensor({m, n});

  fusion.addInput(tv0);
  fusion.addInput(tv1);

  TensorView* tv2 = add(tv0, tv1);

  fusion.addOutput(tv2);

  auto tv0_shared = tv0->cacheAfter(LoadStoreOpType::CpAsyncCa);
  tv0_shared->setMemoryType(MemoryType::Shared);
  tv0->computeAt(tv2, 1);

  // Asynchronously load a tile in one schedule
  tv0_shared->split(1, 4);
  tv0_shared->axis(-2)->parallelize(ParallelType::TIDx);

  // Consume the loaded tile in another schedule,
  //   triggering the need for a sync.
  tv2->split(1, 4);
  tv2->axis(-2)->parallelize(ParallelType::TIDx);

  // Double buffer the shared mem tensor.
  tv0_shared->doubleBuffer();

  auto options = at::TensorOptions().dtype(at::kFloat).device(at::kCUDA, 0);
  at::Tensor t0 = at::randn({m, n}, options);
  at::Tensor t1 = at::randn({m, n}, options);

  FusionExecutor fe;
  // requires ampere+ GPU
  if (!deviceMajorMinorCheck(8)) {
    ASSERT_ANY_THROW(fe.compileFusion(&fusion, {t0, t1}));
    GTEST_SKIP() << "skipping tests on pre-AMPERE GPUs";
  }
  fe.compileFusion(&fusion, {t0, t1});
  auto cg_outputs = fe.runFusion({t0, t1});

  auto ref = t0 + t1;

  testValidate(&fusion, cg_outputs, {t0, t1}, {ref}, __LINE__, __FILE__);
}

// Simple test for double buffer in shared mem,
//  where we should not insert redundant syncs when
//  they are not needed.
TEST_F(NVFuserTest, FusionDoubleBufferNoSync_CUDA) {
  Fusion fusion;
  FusionGuard fg(&fusion);

  // Using vectorization so need to keep n multiple of 4.
  int m = 33, n = 48;

  TensorView* tv0 = makeConcreteTensor({m, n});
  TensorView* tv1 = makeConcreteTensor({m, n});

  fusion.addInput(tv0);
  fusion.addInput(tv1);

  TensorView* tv2 = add(tv0, tv1);

  fusion.addOutput(tv2);

  auto tv0_shared = tv0->cacheAfter();
  tv0_shared->setMemoryType(MemoryType::Shared);
  tv0->computeAt(tv2, 1);

  // Asynchronously load a tile in one schedule
  tv0_shared->split(1, 4);
  tv0_shared->axis(-2)->parallelize(ParallelType::TIDx);

  // Consume the loaded tile in another schedule,
  //   triggering the need for a sync.
  tv2->split(1, 4);
  tv2->axis(-2)->parallelize(ParallelType::TIDx);

  // Double buffer the shared mem tensor.
  tv0_shared->doubleBuffer();

  auto options = at::TensorOptions().dtype(at::kFloat).device(at::kCUDA, 0);
  at::Tensor t0 = at::randn({m, n}, options);
  at::Tensor t1 = at::randn({m, n}, options);

  GpuLower gpulw(&fusion);
  auto flattened_exprs =
      ir_utils::flattenScopedExprs(gpulw.kernel()->topLevelExprs());
  bool sync_inserted = std::any_of(
      flattened_exprs.begin(), flattened_exprs.end(), [](Expr* expr) {
        return expr->isA<kir::BlockSync>();
      });
  TORCH_INTERNAL_ASSERT(!sync_inserted, "Un-expected block sync inserted");

  FusionExecutor fe;
  fe.compileFusion(&fusion, {t0, t1});
  auto cg_outputs = fe.runFusion({t0, t1});

  auto ref = t0 + t1;

  testValidate(&fusion, cg_outputs, {t0, t1}, {ref}, __LINE__, __FILE__);
}

// Test predicate inversion for cp.async
TEST_F(NVFuserTest, FusionCpAsyncPredicate_CUDA) {
  // requires ampere+ GPU

  Fusion fusion;
  FusionGuard fg(&fusion);

  // Using vectorization so need to keep n multiple of 4.
  int m = 33, n = 48;

  TensorView* tv0 = makeContigConcreteTensor({m, n});

  fusion.addInput(tv0);
  auto tv1 = sum(tv0, {1});
  fusion.addOutput(tv1);

  auto tv0_shared = tv0->cacheAfter(LoadStoreOpType::CpAsyncCa);
  tv0_shared->cacheAfter();
  tv0_shared->setMemoryType(MemoryType::Shared);
  tv0->computeAt(tv1, 1);

  tv0_shared->split(-1, 32);
  tv0_shared->split(-1, 4);
  tv0_shared->axis(-1)->parallelize(ParallelType::Vectorize);

  auto options = at::TensorOptions().dtype(at::kFloat).device(at::kCUDA, 0);
  at::Tensor t0 = at::randn({m, n}, options);

  FusionExecutor fe;
  if (!deviceMajorMinorCheck(8)) {
    ASSERT_ANY_THROW(fe.compileFusion(&fusion, {t0}));
    GTEST_SKIP() << "skipping tests on pre-AMPERE GPUs";
  }

  fe.compileFusion(&fusion, {t0});
  auto cg_outputs = fe.runFusion({t0});

  auto ref = t0.sum({1});

  testValidate(&fusion, cg_outputs, {t0}, {ref}, __LINE__, __FILE__);
}

// Test predicate removal on reg-to-reg expressions
TEST_F(NVFuserTest, FusionPredRemovalCheck_CUDA) {
  Fusion fusion;
  FusionGuard fg(&fusion);

  TensorView* tv0 = makeContigTensor(2);
  fusion.addInput(tv0);

  TensorView* tv1 = set(tv0);
  TensorView* tv2 = set(tv1);
  TensorView* tv3 = set(tv2);
  TensorView* tv4 = set(tv3);

  fusion.addOutput(tv4);
  tv4->split(1, 4);
  tv0->computeAt(tv4, -2);
  tv3->axis(-1)->parallelize(ParallelType::Vectorize);

  class PredicateRemovalChecker : public kir::IrVisitor {
   public:
    using kir::IrVisitor::handle;

   private:
    void handle(UnaryOp* uop) final {
      assertOnLocalToLocal(uop);
    }

    // Utility to assert any local-to-local expr is only trivially predicated.
    void assertOnLocalToLocal(Expr* expr) {
      bool is_local = true;
      for (auto in : ir_utils::filterByType<kir::TensorIndex>(expr->inputs())) {
        if (in->view()->getMemoryType() != MemoryType::Local) {
          is_local = false;
        }
      }
      for (auto in :
           ir_utils::filterByType<kir::TensorIndex>(expr->outputs())) {
        if (in->view()->getMemoryType() != MemoryType::Local) {
          is_local = false;
        }
      }

      if (is_local) {
        if (scope_exprs_.empty()) {
          return;
        }
        if (auto ite = dynamic_cast<kir::IfThenElse*>(scope_exprs_.back())) {
          TORCH_INTERNAL_ASSERT(
              ite->predicate()->value()->isConst(),
              "redundant predicate on: ",
              expr);
        }
      }
    }

  } pred_checker;

  GpuLower gpulw(&fusion);
  pred_checker.handle(gpulw.kernel()->topLevelExprs());
}

TEST_F(NVFuserTest, FusionPropagateParallelTypesToSiblings_CUDA) {
  Fusion fusion;
  FusionGuard fg(&fusion);

  auto tv0 = makeSymbolicTensor(1);
  fusion.addInput(tv0);
  auto tvs = Welford(tv0, {0});
  auto tv_avg = tvs.avg;
  fusion.addOutput(tv_avg);

  tv_avg->split(0, 128);
  TransformPropagatorWithCheck propagator(tv_avg);
  MaxRootDomainInfoSpanningTree(tv_avg).traverse(&propagator);

  tv_avg->axis(0)->parallelize(ParallelType::BIDx);
  tv_avg->axis(1)->parallelize(ParallelType::TIDx);

  // Make sure the parallelization of tv_avg is propagated to the var
  // and count tensors.
  GpuLower gpulw(&fusion);
  for (const auto expr : gpulw.kernel()->exprs()) {
    auto wop = dynamic_cast<WelfordOp*>(expr);
    if (wop == nullptr) {
      continue;
    }
    auto ref = wop->outAvg()->as<TensorView>();
    for (auto sibling : ir_utils::filterByType<TensorView>(wop->outputs())) {
      if (ref == sibling) {
        continue;
      }
      TORCH_CHECK(
          ref->nDims() == sibling->nDims(),
          "Invalid sibling: ",
          sibling->toString());
      for (const auto i : c10::irange(ref->nDims())) {
        TORCH_CHECK(
            ref->axis(i)->getParallelType() ==
                sibling->axis(i)->getParallelType(),
            "Mismatched parallel types between siblings. ",
            ref->toString(),
            ", ",
            sibling->toString());
      }
    }
  }

  auto options = at::TensorOptions().dtype(at::kFloat).device(at::kCUDA, 0);
  at::manual_seed(0);
  at::Tensor t0 = at::randn({9999}, options);

  FusionExecutor fe;
  fe.compileFusion(&fusion, {t0});
  auto outputs = fe.runFusion({t0});

  testValidate(fe.kernel(), outputs, {t0}, {t0.mean({0})}, __LINE__, __FILE__);
}

// Test ExactRootDomainMap
TEST_F(NVFuserTest, FusionExactRootDomainMap_CUDA) {
  Fusion fusion;
  FusionGuard fg(&fusion);

  auto tv0 = makeSymbolicTensor(1);
  fusion.addInput(tv0);
  auto tv1 = makeSymbolicTensor(2);
  fusion.addInput(tv1);

  auto tv2 = broadcast(tv0, {false, true});
  auto tv3 = transpose(tv2);
  auto tv4 = add(tv2, tv1);
  auto tv5 = add(tv2, tv3);
  auto tv6 = add(tv3, tv1);
  fusion.addOutput(tv4);
  fusion.addOutput(tv5);
  fusion.addOutput(tv6);

  const auto exact_map = ExactRootDomainMap(&fusion);

  // In the exact mapping, the broadcast domain introduced at tv2 is
  // only mapped with the another one in tv3, which is just transposed
  // from tv2. Any other domain, including the second domain of tv4,
  // must not be mapped.

  auto tv2_bc = tv2->axis(1);
  auto tv3_bc = tv3->axis(0);

  TORCH_CHECK(
      exact_map.areMapped(tv2_bc, tv3_bc),
      "Invalid exact root domain map: ",
      exact_map.toString());

  // They must not be mapped with anything else.
  for (auto tv : ir_utils::allTvs(&fusion)) {
    for (auto root_id : tv->getRootDomain()) {
      if (root_id == tv2_bc || root_id == tv3_bc) {
        continue;
      }
      TORCH_CHECK(
          !exact_map.areMapped(root_id, tv2_bc),
          "Invalid exact root domain map: ",
          exact_map.toString());
      TORCH_CHECK(
          !exact_map.areMapped(root_id, tv3_bc),
          "Invalid exact root domain map: ",
          exact_map.toString());
    }
  }
}

class NVFuserMultithreadedTest : public ::testing::Test {
 protected:
  bool was_enabled = false;

  void SetUp() override {
    was_enabled = torch::jit::fuser::cuda::setEnabled(true);
  }

  void TearDown() override {
    torch::jit::fuser::cuda::setEnabled(was_enabled);
  }
};

TEST_F(NVFuserMultithreadedTest, SingleFunction_CUDA) {
  std::string ir = R"IR(
graph(%x.1 : Tensor,
      %y.1 : Tensor):
  %12 : NoneType = prim::Constant()
  %11 : bool = prim::Constant[value=0]()
  %9 : int = prim::Constant[value=1]()
  %3 : Tensor = aten::exp(%x.1)
  %5 : Tensor = aten::relu(%y.1)
  %6 : Tensor = aten::sin(%5)
  %8 : Tensor = aten::add(%3, %6, %9)
  %10 : int[] = prim::ListConstruct(%9)
  %13 : Tensor = aten::sum(%8, %10, %11, %12)
  return (%13)
)IR";
  auto g = std::make_shared<torch::jit::Graph>();
  torch::jit::parseIR(ir, g.get());
  torch::jit::GraphFunction fn("nvfuser_test", g, nullptr);

  auto run_kernel = [&fn]() {
    auto x = torch::rand({32, 32}, at::TensorOptions(at::kCUDA));
    auto y = torch::rand({32, 32}, at::TensorOptions(at::kCUDA));
    std::vector<c10::IValue> results;
    for (const auto& i : c10::irange(10)) {
      (void)i; // Suppress unused variable warning
      auto stack = createStack({x.clone(), y.clone()});
      fn.run(stack);
      results.push_back(stack.back());
    }
    for (const auto& i : c10::irange(1, 10)) {
      auto t0 = results[0].toTensor();
      auto ti = results[i].toTensor();
      ASSERT_TRUE(at::allclose(t0, ti));
    }
  };

  constexpr size_t kNumThreads = 4;
  std::vector<std::thread> threads;
  for (size_t id = 0; id < kNumThreads; ++id) {
    threads.emplace_back(run_kernel);
  }
  for (auto& t : threads) {
    t.join();
  }
}

TEST_F(NVFuserMultithreadedTest, MultipleFunctions_CUDA) {
  auto run_kernel = []() {
    const std::string ir = R"IR(
  graph(%x.1 : Tensor,
        %y.1 : Tensor):
    %12 : NoneType = prim::Constant()
    %11 : bool = prim::Constant[value=0]()
    %9 : int = prim::Constant[value=1]()
    %3 : Tensor = aten::exp(%x.1)
    %5 : Tensor = aten::relu(%y.1)
    %6 : Tensor = aten::sin(%5)
    %8 : Tensor = aten::add(%3, %6, %9)
    %10 : int[] = prim::ListConstruct(%9)
    %13 : Tensor = aten::sum(%8, %10, %11, %12)
    return (%13)
  )IR";
    auto g = std::make_shared<torch::jit::Graph>();
    torch::jit::parseIR(ir, g.get());
    torch::jit::GraphFunction fn("nvfuser_test", g, nullptr);

    auto x = torch::rand({32, 32}, at::TensorOptions(at::kCUDA));
    auto y = torch::rand({32, 32}, at::TensorOptions(at::kCUDA));
    std::vector<c10::IValue> results;
    constexpr size_t numRuns = 10;
    for (const auto& i : c10::irange(numRuns)) {
      (void)i; // Suppress unused variable warning
      auto stack = createStack({x.clone(), y.clone()});
      fn.run(stack);
      results.push_back(stack.back());
    }
    for (const auto& i : c10::irange(1, numRuns)) {
      auto t0 = results[0].toTensor();
      auto ti = results[i].toTensor();
      ASSERT_TRUE(at::allclose(t0, ti));
    }
  };

  constexpr size_t kNumThreads = 4;
  std::vector<std::thread> threads;
  for (size_t id = 0; id < kNumThreads; ++id) {
    threads.emplace_back(run_kernel);
  }
  for (auto& t : threads) {
    t.join();
  }
}

// Repro of issue #1655
TEST_F(NVFuserTest, FusionIncompleteConcreteID_CUDA) {
  Fusion fusion;
  FusionGuard fg(&fusion);

  auto tv0 = makeSymbolicTensor(1);
  fusion.addInput(tv0);
  auto tv1 = makeSymbolicTensor(2);
  fusion.addInput(tv1);
  auto tv2 = makeSymbolicTensor(2);
  fusion.addInput(tv2);

  auto tv3 = broadcast(tv0, {true, true, false});
  auto tv4 = broadcast(tv1, {false, true, false});
  auto tv5 = broadcast(tv2, {true, false, false});

  auto tv6 = add(tv3, tv4);
  auto tv7 = add(tv3, tv5);

  fusion.addOutput(tv6);
  fusion.addOutput(tv7);

  tv6->merge(0);
  tv6->merge(0);

  TransformPropagatorWithCheck propagator(tv6);
  MaxRootDomainInfoSpanningTree(tv6).traverse(&propagator);

  tv0->computeAt(tv6, -1, ComputeAtMode::MostInlined);
  tv1->computeAt(tv6, -1, ComputeAtMode::MostInlined);
  tv2->computeAt(tv7, -1, ComputeAtMode::MostInlined);

  // NOLINTNEXTLINE(cppcoreguidelines-avoid-goto,hicpp-avoid-goto)
  ASSERT_ANY_THROW(fusion.printKernel());
}

TEST_F(NVFuserTest, FusionTestReEntrantGridWelford_CUDA) {
  std::unique_ptr<Fusion> fusion_ptr = std::make_unique<Fusion>();
  Fusion& fusion = *fusion_ptr.get();
  FusionGuard fg(&fusion);

  int X = 256, Y = 7, Z = 2048;

  // setup fusion
  auto tv0 = makeContigTensor(4, DataType::Half);
  fusion.addInput(tv0);
  auto tv1 = castOp(DataType::Float, tv0);

  auto tvs = Welford(tv1, {0, 1, 2});
  auto tv_avg = tvs.avg;
  auto tv_M2 = tvs.var_sum;
  fusion.addOutput(tv_avg);
  fusion.addOutput(tv_M2);

  auto cached_input = tv0->cacheAfter();
  tv_avg->cacheBefore();
  tv_M2->cacheBefore();

  auto reduction_tv = scheduler_utils::getReductionTvs(&fusion)[0];

  reduction_tv->merge(0);
  reduction_tv->merge(0);

  int TIDx = 16;
  int vec = 4;

  int TIDy = 16;
  int outer_tidy_fact = 16;

  reduction_tv->split(-1, TIDx * vec);
  reduction_tv->split(-1, vec);
  reduction_tv->axis(-2)->parallelize(ParallelType::TIDx);
  reduction_tv->axis(-1)->parallelize(ParallelType::Vectorize);
  reduction_tv->axis(-3)->parallelize(ParallelType::BIDx);

  reduction_tv->split(0, TIDy);
  reduction_tv->axis(1)->parallelize(ParallelType::TIDy);
  reduction_tv->split(0, outer_tidy_fact);
  reduction_tv->axis(0)->parallelize(ParallelType::BIDy);

  // T2_g[ rblockIdx.y, rS{16}, rthreadIdx.y, iblockIdx.x, ithreadIdx.x24,
  // iV25{4} ]
  reduction_tv->reorder({{3, 0}, {4, 1}, {0, 2}, {2, 3}, {1, 4}, {5, 5}});
  // T2_g[iblockIdx.x, ithreadIdx.x24, rblockIdx.y, rthreadIdx.y, rS{16},
  // iV25{4}]

  TransformPropagatorWithCheck propagator(reduction_tv);
  MaxRootDomainInfoSpanningTree(reduction_tv).traverse(&propagator);
  auto rfactor_tv = ir_utils::rfactorHelper(reduction_tv, {4});
  scheduler_utils::parallelizeAllLike(rfactor_tv);

  tv0->computeAt(tv_avg, 2);
  tv0->computeAt(cached_input, -2);

  cached_input->computeAt(rfactor_tv, 4, ComputeAtMode::BestEffort);

  for (auto tv : ir_utils::allTvs(&fusion)) {
    if (tv == cached_input || tv == tv_avg || tv == tv_M2) {
      continue;
    }
    tv->axis(-1)->parallelize(ParallelType::Serial);
  }

  // Welford inputs and outputs should not be aliased. See PR #2118.
  class AliasChecker : public kir::IrVisitor {
   public:
    using kir::IrVisitor::handle;

    void handle(kir::Allocate* alloc) final {
      if (alloc->alias() == nullptr) {
        return;
      }
      auto tv = dynamic_cast<TensorView*>(alloc->buffer());
      auto alias_tv = dynamic_cast<TensorView*>(alloc->alias()->buffer());
      if (tv != nullptr && alias_tv != nullptr) {
        alias_map_.emplace(tv, alias_tv);
        alias_map_.emplace(alias_tv, tv);
      }
    }

    void handle(kir::GridWelford* gwop) final {
      for (auto out_ti : ir_utils::filterByType<kir::TensorIndex>(
               gwop->welford_op()->outputs())) {
        auto out_tv = out_ti->view();
        if (alias_map_.count(out_tv) == 0) {
          continue;
        }
        auto alias_tv = alias_map_.at(out_tv);
        for (auto inp_ti : ir_utils::filterByType<kir::TensorIndex>(
                 gwop->welford_op()->inputs())) {
          TORCH_CHECK(
              inp_ti->view() != alias_tv,
              "Invalid alias found between GridWelford input and output. Out tv: ",
              out_tv->toString(),
              ", In tv: ",
              alias_tv->toString());
        }
      }
    }

    std::unordered_map<TensorView*, TensorView*> alias_map_;
  } checker;

  GpuLower gpulw(&fusion);
  checker.handle(gpulw.kernel()->topLevelExprs());

  FusionExecutor fe;
  fe.compileFusion(&fusion, {}, LaunchParams());

  auto options = at::TensorOptions().dtype(at::kHalf).device(at::kCUDA, 0);
  at::Tensor t0 = at::randn({X, Y, Y, Z}, options);

  auto cg_outputs = fe.runFusion({t0}, LaunchParams(-1, -1, -1, -1, -1, -1));

  // by default Welford outputs sum of square diff so need to divide to get var
  cg_outputs[1] = cg_outputs[1].div((float)(X * Y * Y));

  auto at_mu = at::mean(t0.to(at::kDouble), {0, 1, 2});
  auto at_var = at::var(t0.to(at::kDouble), {0, 1, 2}, false);

  testValidate(
      &fusion,
      cg_outputs,
      {t0},
      {at_mu, at_var},
      __LINE__,
      __FILE__,
      "",
      LaunchParams(-1, -1, -1, -1, -1, -1));
}

// Test sync insertion with redundant predicates
TEST_F(NVFuserTest, FusionRedundantPredSync_CUDA) {
  Fusion fusion;
  FusionGuard fg(&fusion);

  TensorView* tv0 = makeConcreteTensor({32});
  TensorView* tv1 = makeConcreteTensor({32, 32});
  fusion.addInput(tv0);
  fusion.addInput(tv1);

  auto tv2 = broadcast(tv0, {true, false});
  auto tv3 = add(tv2, tv1);

  fusion.addOutput(tv3);

  auto tv0c = tv0->cacheAfter();

  // Make a redundant write through smem
  tv0c->setMemoryType(MemoryType::Shared);

  tv0->computeAt(tv3, 0);
  tv1->computeAt(tv3, 0);

  tv0c->axis(0)->parallelize(ParallelType::TIDx);
  tv2->axis(0)->parallelize(ParallelType::TIDy);
  tv2->axis(1)->parallelize(ParallelType::TIDx);

  tv3->axis(0)->parallelize(ParallelType::TIDy);
  tv3->axis(1)->parallelize(ParallelType::TIDx);

  GpuLower gpulw(&fusion);
  auto flattened_exprs =
      ir_utils::flattenScopedExprs(gpulw.kernel()->topLevelExprs());
  bool sync_inserted = std::any_of(
      flattened_exprs.begin(), flattened_exprs.end(), [](Expr* expr) {
        return expr->isA<kir::BlockSync>();
      });
  TORCH_INTERNAL_ASSERT(sync_inserted, "Expected block sync not inserted");

  auto options = at::TensorOptions().dtype(at::kFloat).device(at::kCUDA, 0);

  at::Tensor t0 = at::randn({32}, options);
  at::Tensor t1 = at::randn({32, 32}, options);

  FusionExecutor fe;
  fe.compileFusion(&fusion, {t0, t1});
  auto cg_outputs = fe.runFusion({t0, t1});

  auto ref = t0 + t1;

  testValidate(&fusion, cg_outputs, {t0, t1}, {ref}, __LINE__, __FILE__);
}

// Test case for removing syncs on chain of redundant uses.
TEST_F(NVFuserTest, FusionRedundantPredSync2_CUDA) {
  Fusion fusion;
  FusionGuard fg(&fusion);

  TensorView* tv0 = makeConcreteTensor({32});
  TensorView* tv1 = makeConcreteTensor({32, 32});
  fusion.addInput(tv0);
  fusion.addInput(tv1);

  auto tv2 = broadcast(tv0, {true, false});
  auto tv3 = add(tv2, tv1);

  fusion.addOutput(tv3);

  auto tv0c = tv0->cacheAfter();

  // Make a redundant write through smem
  tv0c->setMemoryType(MemoryType::Shared);
  tv2->setMemoryType(MemoryType::Shared);

  tv0->computeAt(tv3, 0);
  tv1->computeAt(tv3, 0);

  tv0c->axis(0)->parallelize(ParallelType::TIDx);
  tv2->axis(0)->parallelize(ParallelType::TIDy);
  tv2->axis(1)->parallelize(ParallelType::TIDx);

  tv3->axis(0)->parallelize(ParallelType::TIDy);
  tv3->axis(1)->parallelize(ParallelType::TIDx);

  // Utility class to make sure one block sync
  //  is inserted by RAW pass.
  class SyncChecker : public kir::IrVisitor {
   public:
    using kir::IrVisitor::handle;
    int result() {
      return sync_seen_;
    }

   private:
    void handle(kir::BlockSync*) final {
      sync_seen_++;
    }

   private:
    int sync_seen_ = 0;
  } checker;

  GpuLower gpulw(&fusion);
  checker.handle(gpulw.kernel()->topLevelExprs());
  TORCH_INTERNAL_ASSERT(
      checker.result() < 2, "More syncs were inserted than expected");

  auto options = at::TensorOptions().dtype(at::kFloat).device(at::kCUDA, 0);

  at::Tensor t0 = at::randn({32}, options);
  at::Tensor t1 = at::randn({32, 32}, options);

  FusionExecutor fe;
  fe.compileFusion(&fusion, {t0, t1});
  auto cg_outputs = fe.runFusion({t0, t1});

  auto ref = t0 + t1;

  testValidate(&fusion, cg_outputs, {t0, t1}, {ref}, __LINE__, __FILE__);
}

// Test case for sync insertion after redundant predicated smem write
//  Check that syncs are removed only when all paths are redundant.
TEST_F(NVFuserTest, FusionRedundantPredSync3_CUDA) {
  Fusion fusion;
  FusionGuard fg(&fusion);

  TensorView* tv0 = makeConcreteTensor({32});
  TensorView* tv1 = makeConcreteTensor({32, 32});
  fusion.addInput(tv0);
  fusion.addInput(tv1);

  auto tv2 = broadcast(tv0, {true, false});
  auto tv3 = set(tv2);
  auto tv4 = add(tv3, tv1);
  auto tv5 = add(tv2, tv1);

  fusion.addOutput(tv4);
  fusion.addOutput(tv5);

  auto tv0c = tv0->cacheAfter();

  // In this scheduling config,
  //  tv0c -> tv2 -> tv3 is a redundant path for tidy
  //  tv0c -> tv2 -> tv5 is not.
  //  So we need a RAW sync in tv0c->tv2 to make sure
  //  tv2 has the correct value to produce tv5.
  tv0c->setMemoryType(MemoryType::Shared);
  tv3->setMemoryType(MemoryType::Shared);

  tv0c->axis(0)->parallelize(ParallelType::TIDx);
  tv2->axis(0)->parallelize(ParallelType::TIDy);
  tv2->axis(1)->parallelize(ParallelType::TIDx);

  tv3->axis(0)->parallelize(ParallelType::TIDy);
  tv3->axis(1)->parallelize(ParallelType::TIDx);

  tv5->axis(0)->parallelize(ParallelType::TIDy);
  tv5->axis(1)->parallelize(ParallelType::TIDx);

  // Utility class to make sure one block sync
  //  is inserted by RAW pass.
  class SyncChecker : public kir::IrVisitor {
   public:
    using kir::IrVisitor::handle;
    int result() {
      return sync_seen_;
    }

   private:
    void handle(kir::BlockSync* sync) final {
      if (!sync->isWarHazardSync()) {
        sync_seen_++;
      }
    }

   private:
    int sync_seen_ = 0;
  } checker;

  GpuLower gpulw(&fusion);
  checker.handle(gpulw.kernel()->topLevelExprs());

  // This is implicit checking. There are exactly 2 places
  //  where RAW hazards happen: one producing tv2 and the other
  //  producing tv3. This test case expect syncs in both of
  //  these places so we check that 2 RAW syncs are inserted.
  TORCH_INTERNAL_ASSERT(
      checker.result() == 2,
      "Exactly 2 RAW sync expected for the two shared memory transfers");

  auto options = at::TensorOptions().dtype(at::kFloat).device(at::kCUDA, 0);

  at::Tensor t0 = at::randn({32}, options);
  at::Tensor t1 = at::randn({32, 32}, options);

  FusionExecutor fe;
  fe.compileFusion(&fusion, {t0, t1});
  auto cg_outputs = fe.runFusion({t0, t1});

  auto ref = t0 + t1;

  testValidate(&fusion, cg_outputs, {t0, t1}, {ref, ref}, __LINE__, __FILE__);
}

// Unit test case for detecting thread redundant usage of shared tensors.
TEST_F(NVFuserTest, FusionRedundantUseCheck_CUDA) {
  Fusion fusion;
  FusionGuard fg(&fusion);

  TensorView* tv0 = makeConcreteTensor({32, 32});
  fusion.addInput(tv0);

  auto tv1 = set(tv0);
  auto tv2 = set(tv1);
  auto tv3 = set(tv2);
  auto tv4 = set(tv3);

  auto tv5 = set(tv4);

  auto tv6 = set(tv4);
  auto tv7 = set(tv6);

  fusion.addOutput(tv5);
  fusion.addOutput(tv7);

  tv2->setMemoryType(MemoryType::Shared);
  tv4->setMemoryType(MemoryType::Shared);

  tv7->axis(-1)->parallelize(ParallelType::TIDx);

  // Thread pred map cannot be built without an active lower
  //  object. So would need to lower the whole fusion for
  //  testing. However, lower also keeps an copy of the fusion
  //  so the original pointers cannot be used to querry the
  //  thread pred map. So have to traverse the new expr list
  //  to find the pointers;
  GpuLower gpulw(&fusion);

  TensorView *lowered_tv2 = nullptr, *lowered_tv4 = nullptr;
  auto used_vals = gpulw.kernel()->usedMathVals();

  for (auto tv : ir_utils::filterByType<TensorView>(used_vals)) {
    if (tv->name() == 2) {
      lowered_tv2 = tv;
    }
    if (tv->name() == 4) {
      lowered_tv4 = tv;
    }
  }

  TORCH_INTERNAL_ASSERT(
      lowered_tv2 != nullptr && lowered_tv4 != nullptr,
      "tv2 or tv4 not lowered or mangled");

  auto tv2_info = gpulw.threadPredMap().getPredicateInfo(lowered_tv2);
  auto tv4_info = gpulw.threadPredMap().getPredicateInfo(lowered_tv4);

  // tv2 -> tv3 -> tv4 (shared) is the only use chain for tv2,
  //  and tv4 is redundantly written in tidx so tv2 is redundantly
  //  consumed in tidx.
  TORCH_INTERNAL_ASSERT(
      tv2_info.redundant_use_types.get(ParallelType::TIDx),
      "TV2 is redundantly used but not detected.");

  // tv4->tv5 (global) is a redundant use chain, but
  // tv4->tv6->tv7 is not, so tv4 should not be detected as
  // a redundant used tensor in tidx.
  TORCH_INTERNAL_ASSERT(
      !tv4_info.redundant_use_types.get(ParallelType::TIDx),
      "TV4 is not redundantly used but not detected.");
}

TEST_F(NVFuserTest, FusionUnsqueeze1_CUDA) {
  Fusion fusion;
  FusionGuard fg(&fusion);

  std::vector<int64_t> shape({10, 11});

  auto tv0 = makeConcreteTensor(shape);
  fusion.addInput(tv0);

  // [I, R]
  auto tv1 = sum(tv0, {1});
  // [I, B]
  auto tv2 = unsqueeze(tv1, -1);
  fusion.addOutput(tv2);

  TORCH_CHECK(
      tv2->nDims() == 2, "Unpected unsqueeze result: ", tv2->toString());
  TORCH_CHECK(
      tv2->axis(1)->isBroadcast(),
      "Unexpected unsqueeze result: ",
      tv2->toString());

  // tv1 has only one non-reduction axis. An exception should be
  // thrown.
  // NOLINTNEXTLINE(cppcoreguidelines-avoid-goto,hicpp-avoid-goto)
  ASSERT_ANY_THROW(unsqueeze(tv1, 2));

  auto options = at::TensorOptions().dtype(at::kFloat).device(at::kCUDA, 0);
  at::Tensor t0 = at::randn({10, 11}, options);
  std::vector<c10::IValue> aten_inputs = {t0};

  FusionExecutor fe;
  fe.compileFusion(&fusion, aten_inputs);
  auto cg_outputs = fe.runFusion(aten_inputs);

  auto ref = t0.sum(1).unsqueeze(-1);

  testValidate(&fusion, cg_outputs, aten_inputs, {ref}, __LINE__, __FILE__);
}

TEST_F(NVFuserTest, FusionSqueeze1_CUDA) {
  Fusion fusion;
  FusionGuard fg(&fusion);

  std::vector<int64_t> shape({10, 11});

  auto tv0 = makeConcreteTensor(shape);
  fusion.addInput(tv0);

  // [I, B]
  auto tv1 = sum(tv0, {1}, true);
  // [I]
  auto tv2 = squeeze(tv1, std::vector<int64_t>{shape[0], 1});
  fusion.addOutput(tv2);

  TORCH_CHECK(
      tv2->nDims() == 1, "Unexpected squeeze result: ", tv2->toString());

  // [I, R]
  auto tv3 = sum(tv0, {1});
  // tv3 has only one non-reduction axis. The extent of the first axis
  // is not one, so squeeze should fail.
  // NOLINTNEXTLINE(cppcoreguidelines-avoid-goto,hicpp-avoid-goto)
  ASSERT_ANY_THROW(squeeze(tv3, std::vector<int64_t>{shape[0], 1}));

  auto options = at::TensorOptions().dtype(at::kFloat).device(at::kCUDA, 0);
  at::Tensor t0 = at::randn({10, 11}, options);
  std::vector<c10::IValue> aten_inputs = {t0};

  FusionExecutor fe;
  fe.compileFusion(&fusion, aten_inputs);
  auto cg_outputs = fe.runFusion(aten_inputs);

  auto ref = t0.sum(1, true).squeeze(-1);

  testValidate(&fusion, cg_outputs, aten_inputs, {ref}, __LINE__, __FILE__);
}

TEST_F(NVFuserTest, FusionContigPredicate_CUDA) {
  Fusion fusion;
  FusionGuard fg(&fusion);

  auto tv0 = makeSymbolicTensor(2);
  fusion.addInput(tv0);
  auto tv1 = set(tv0);
  auto tv2 = broadcast(tv1, {false, true, false});
  fusion.addOutput(tv2);

  tv2->merge(-2, -1);
  tv2->merge(-2, -1);
  tv2->split(-1, 100);
  tv0->computeAt(tv2, -1);

  GpuLower gpulw(&fusion);
  TORCH_CHECK(PredicatedChecker::isPredicated(tv1, gpulw));

  auto options = at::TensorOptions().dtype(at::kFloat).device(at::kCUDA, 0);
  at::Tensor t0 = at::randn({3, 4}, options);

  FusionExecutor fe;
  fe.compileFusion(&fusion, {t0});
  auto cg_outputs = fe.runFusion({t0});

  auto ref = t0.unsqueeze(1);

  testValidate(fe.kernel(), cg_outputs, {t0}, {ref}, __LINE__, __FILE__);
}

// Repro of https://github.com/csarofeen/pytorch/issues/1777
TEST_F(NVFuserTest, FusionDivScalarLhs_CUDA) {
  // tv1 = 2.0 / tv0
  Fusion fusion;
  FusionGuard fg(&fusion);

  TensorView* tv0 = makeSymbolicTensor(2);
  fusion.addInput(tv0);
  TensorView* tv1 = div(IrBuilder::create<Double>(2.0), tv0);
  fusion.addOutput(tv1);

  auto options = at::TensorOptions().dtype(at::kFloat).device(at::kCUDA, 0);
  auto t0 = at::randn({3, 3}, options);
  // There's no overload div(Scalar, Tensor) in ATen
  auto aten_output = at::div(
      at::native::wrapped_scalar_tensor(at::Scalar(2.0), options.device()), t0);

  FusionExecutor fe;
  fe.compileFusion(&fusion, {t0});
  auto cg_outputs = fe.runFusion({t0});

  testValidate(&fusion, cg_outputs, {t0}, {aten_output}, __LINE__, __FILE__);
}

// Repro of an issue of the reduction scheduler with a broadcast
// domain concretized to multiple domains that are not proven to have
// the same extent
TEST_F(NVFuserTest, FusionRepro1713_CUDA) {
  auto fusion = std::make_unique<Fusion>();
  FusionGuard fg(fusion.get());

  auto tv0 = makeSymbolicTensor(2);
  auto tv1 = makeSymbolicTensor(2);
  auto tv2 = makeSymbolicTensor(1);
  fusion->addInput(tv0);
  fusion->addInput(tv1);
  fusion->addInput(tv2);
  auto tv3 = broadcast(tv2, {false, true});

  auto tv4 = add(tv3, tv0);

  auto tv5 = add(tv3, tv1);
  auto tv6 = sum(tv5, {0});
  fusion->addOutput(tv4);
  fusion->addOutput(tv6);

  auto options = at::TensorOptions().dtype(at::kFloat).device(at::kCUDA, 0);
  at::Tensor t0 = at::randn({1024, 204800}, options);
  // Original repro had the same shape as t0, but this should work
  // with a different extent at the second axis
  at::Tensor t1 = at::randn({1024, 123}, options);
  at::Tensor t2 = at::randn({1024}, options);
  std::vector<c10::IValue> aten_inputs({t0, t1, t2});

  FusionExecutorCache executor_cache(std::move(fusion));
  auto cg_outputs = executor_cache.runFusionWithInputs(aten_inputs);

  auto t3 = t2.unsqueeze(-1);
  auto t4 = t3 + t0;
  auto t5 = t3 + t1;
  auto t6 = sum(t5, {0});

  testValidate(
      executor_cache.fusion(),
      cg_outputs,
      {t0, t1, t2},
      {t4, t6},
      __LINE__,
      __FILE__);
}

TEST_F(NVFuserTest, FusionExpand_CUDA) {
  auto fusion = std::make_unique<Fusion>();
  FusionGuard fg(fusion.get());

  auto w = 2, x = 3, y = 4, z = 5;

  // Test
  // a simple expand
  // Expand that's propagated
  // expand_as
  // symbolic expand

  // x
  auto tv0 = makeSymbolicTensor(1);
  fusion->addInput(tv0);

  auto tv1 = broadcast(tv0, {false, true});
  auto tv2 = expand(tv1, {tv0->axis(0)->extent(), IrBuilder::create<Int>(y)});

  // x
  auto tv3 = makeSymbolicTensor(1);
  fusion->addInput(tv3);
  auto tv4 = broadcast(tv3, {false, true});
  auto tv5 = add(tv4, tv2);
  // [x, e_y]

  // [x, y, z]
  auto tv6 = makeSymbolicTensor(3);
  fusion->addInput(tv6);

  // Disjoint set op will cause a segmentation for just this op.
  auto tmp_7 = set(tv6);
  fusion->addOutput(tmp_7);

  auto tv7 = broadcast(tv5, {false, false, true});

  auto tv8 = expand_as(tv7, tv6);
  // [x, e_y, e_z]

  auto w_symbolic = IrBuilder::create<Int>();
  fusion->addInput(w_symbolic);

  auto tv9 = broadcast(tv8, {true, false, false, false});
  //[1, x, e_y, e_z]

  auto tv10 = expand(
      tv9,
      {w_symbolic,
       tv9->axis(1)->extent(),
       tv9->axis(2)->expandedExtent(),
       tv9->axis(3)->expandedExtent()});

  fusion->addOutput(tv10);

  auto options = at::TensorOptions().dtype(at::kFloat).device(at::kCUDA, 0);
  at::Tensor t0 = at::randn({x}, options);
  at::Tensor t3 = at::randn({x}, options);
  at::Tensor t6 = at::randn({x, y, z}, options);

  FusionExecutorCache executor_cache(std::move(fusion));

  auto cg_outputs = executor_cache.runFusionWithInputs({t0, t3, t6, w});
  auto cg_out = cg_outputs[1];

  TORCH_INTERNAL_ASSERT(cg_out.size(0) == w);
  TORCH_INTERNAL_ASSERT(cg_out.size(1) == x);
  TORCH_INTERNAL_ASSERT(cg_out.size(2) == y);
  TORCH_INTERNAL_ASSERT(cg_out.size(3) == z);
  TORCH_INTERNAL_ASSERT(cg_out.stride(0) == 0);
  TORCH_INTERNAL_ASSERT(cg_out.stride(1) == 1);
  TORCH_INTERNAL_ASSERT(cg_out.stride(2) == 0);
  TORCH_INTERNAL_ASSERT(cg_out.stride(3) == 0);

  auto t10 = t0.unsqueeze(-1)
                 .expand({x, y})
                 .add(t3.unsqueeze(-1))
                 .unsqueeze(-1)
                 .expand_as(t6)
                 .unsqueeze(0)
                 .expand({w, x, y, z});

  testValidate(
      executor_cache.fusion(),
      cg_outputs,
      {t0, t3, t6, w},
      {t6, t10},
      __LINE__,
      __FILE__);
}

TEST_F(NVFuserTest, FusionExpandIssue1751_CUDA) {
  auto fusion = std::make_unique<Fusion>();
  FusionGuard fg(fusion.get());

  auto x = 3, y = 4, z = 5;

  // y, z
  auto tv0 = makeSymbolicTensor(2);
  fusion->addInput(tv0);

  auto tv1 = broadcast(tv0, {true, false, false});

  // Two ways to propagate extents as is: use -1 or explicitly pass
  // the extent vals.

  auto tv2 = expand(
      tv1,
      {IrBuilder::create<Int>(x),
       IrBuilder::create<Int>(-1),
       IrBuilder::create<Int>(-1)});

  auto tv3 = expand(
      tv1,
      {IrBuilder::create<Int>(x),
       tv0->axis(0)->extent(),
       tv0->axis(1)->extent()});

  fusion->addOutput(tv2);
  fusion->addOutput(tv3);

  auto options = at::TensorOptions().dtype(at::kFloat).device(at::kCUDA, 0);
  at::Tensor t0 = at::randn({y, z}, options);

  FusionExecutorCache executor_cache(std::move(fusion));

  auto cg_outputs = executor_cache.runFusionWithInputs({t0});

  for (const auto& cg_out : cg_outputs) {
    TORCH_INTERNAL_ASSERT(cg_out.size(0) == x);
    TORCH_INTERNAL_ASSERT(cg_out.size(1) == y);
    TORCH_INTERNAL_ASSERT(cg_out.size(2) == z);
  }

  auto t2 = t0.expand({x, y, z});

  testValidate(
      executor_cache.fusion(), cg_outputs, {t0}, {t2, t2}, __LINE__, __FILE__);
}

// TODO: Make sure the kernel uses the expanded concrete size instead
// of the symbolic size
TEST_F(NVFuserTest, FusionExpandToConcrete_CUDA) {
  auto fusion = std::make_unique<Fusion>();
  FusionGuard fg(fusion.get());

  auto x = 3, y = 4;

  auto tv0 = makeSymbolicTensor(1);
  fusion->addInput(tv0);

  auto tv1 = broadcast(tv0, {true, false});

  auto tv2 =
      expand(tv1, {IrBuilder::create<Int>(x), IrBuilder::create<Int>(y)});

  fusion->addOutput(tv2);

  auto options = at::TensorOptions().dtype(at::kFloat).device(at::kCUDA, 0);
  at::Tensor t0 = at::randn({y}, options);

  FusionExecutorCache executor_cache(std::move(fusion));

  auto cg_outputs = executor_cache.runFusionWithInputs({t0});

  for (const auto& cg_out : cg_outputs) {
    TORCH_INTERNAL_ASSERT(cg_out.size(0) == x);
    TORCH_INTERNAL_ASSERT(cg_out.size(1) == y);
  }

  auto t2 = t0.expand({x, y});

  testValidate(
      executor_cache.fusion(), cg_outputs, {t0}, {t2}, __LINE__, __FILE__);
}

TEST_F(NVFuserTest, FusionReproNoncontigBroadcast_CUDA) {
  auto fusion = std::make_unique<Fusion>();
  FusionGuard fg(fusion.get());

  auto options = at::TensorOptions().dtype(at::kHalf).device(at::kCUDA, 0);
  at::Tensor t0 = at::randn({4, 32, 16, 112, 112}, options).transpose(-1, -2);
  at::Tensor t1 = at::randn({32, 1, 112, 1}, options).transpose(-1, -2);

  auto tv0 = TensorViewBuilder()
                 .ndims(5)
                 .contiguity({true, true, false, false, false}) // ttfff
                 .shape({-1, -1, -1, -1, -1})
                 .dtype(DataType::Half)
                 .build();
  auto tv1 = TensorViewBuilder()
                 .ndims(4)
                 .contiguity({true, std::nullopt, std::nullopt, true})
                 .shape({-1, 1, 1, -1})
                 .dtype(DataType::Half)
                 .build();

  fusion->addInput(tv0);
  fusion->addInput(tv1);

  auto tv2 = add(tv0, tv1);

  fusion->addOutput(tv2);

  std::vector<c10::IValue> aten_inputs({t0, t1});

  FusionExecutorCache executor_cache(std::move(fusion));
  auto cg_outputs = executor_cache.runFusionWithInputs(aten_inputs);

  auto t2 = t0 + t1;

  testValidate(
      executor_cache.fusion(), cg_outputs, {t0, t1}, {t2}, __LINE__, __FILE__);
}

TEST_F(NVFuserTest, FusionTransformPropagateSibling_CUDA) {
  // https://github.com/csarofeen/pytorch/issues/1760
  Fusion fusion;
  FusionGuard fg(&fusion);

  auto tv0 = makeSymbolicTensor(2);
  fusion.addInput(tv0);

  auto tvs = Welford(tv0, {1});
  fusion.addOutput(tvs.var_sum);

  tvs.avg->split(1, 1);
  tvs.avg->split(1, 2);
  tvs.avg->split(1, 3);
  tvs.var_sum->split(1, 1);
  tvs.var_sum->split(1, 2);
  tvs.var_sum->split(1, 3);
  tvs.n->split(1, 1);
  tvs.n->split(1, 2);
  tvs.n->split(1, 3);

  auto var_sum_rf = ir_utils::rfactorHelper(tvs.var_sum, {1, 4});

  TransformPropagatorWithCheck propagator(var_sum_rf);
  MaxRootDomainInfoSpanningTree(var_sum_rf).traverse(&propagator);

  auto rf_tvs = ir_utils::producerTvsOf(tvs.var_sum);

  std::vector<std::vector<TensorView*>> siblings = {
      {tvs.avg, tvs.var_sum, tvs.n}, rf_tvs};
  for (const auto& tensors : siblings) {
    for (auto t1 : tensors) {
      for (auto t2 : tensors) {
        TORCH_CHECK(TransformReplay::fullSelfMatching(t1, t2));
      }
    }
  }
}

TEST_F(NVFuserTest, FusionTransformPropagateSelectorSibling_CUDA) {
  Fusion fusion;
  FusionGuard fg(&fusion);

  auto tv0 = makeSymbolicTensor(2);
  fusion.addInput(tv0);

  auto tvs = Welford(tv0, {1});
  fusion.addOutput(tvs.var_sum);

  tvs.avg->split(1, 1);
  tvs.avg->split(1, 2);
  tvs.avg->split(1, 3);
  tvs.var_sum->split(1, 1);
  tvs.var_sum->split(1, 2);
  tvs.var_sum->split(1, 3);
  tvs.n->split(1, 1);
  tvs.n->split(1, 2);
  tvs.n->split(1, 3);

  auto var_sum_rf = ir_utils::rfactorHelper(tvs.var_sum, {1, 4});

  struct DisableTv0 : public MaxInfoSpanningTree::Selector {
    TensorView* tv0;
    bool allowC2P(TensorView* from, TensorView* to) override {
      return from != tv0 && to != tv0;
    };
    bool allowP2C(TensorView* from, TensorView* to) override {
      return from != tv0 && to != tv0;
    };
    bool allowSibling(TensorView* from, TensorView* to) override {
      return true;
    }
    DisableTv0(TensorView* tv0) : tv0(tv0) {}
  } selector1(tv0);

  struct DisableTv0AndSibling : public DisableTv0 {
    bool allowSibling(TensorView* from, TensorView* to) override {
      return false;
    }
    using DisableTv0::DisableTv0;
  } selector2(tv0);

  TransformPropagatorWithCheck propagator(var_sum_rf);
  MaxRootDomainInfoSpanningTree good_path(var_sum_rf, &selector1);
  MaxRootDomainInfoSpanningTree bad_path(var_sum_rf, &selector2);

  auto rf_tvs = ir_utils::producerTvsOf(tvs.var_sum);

  auto check = [&]() {
    std::vector<std::vector<TensorView*>> siblings = {
        {tvs.avg, tvs.var_sum, tvs.n}, rf_tvs};
    for (const auto& tensors : siblings) {
      for (auto t1 : tensors) {
        for (auto t2 : tensors) {
          TORCH_CHECK(TransformReplay::fullSelfMatching(t1, t2));
        }
      }
    }
  };

  bad_path.traverse(&propagator);
  ASSERT_ANY_THROW(check());
  good_path.traverse(&propagator);
  check();
}

TEST_F(NVFuserTest, FusionTransformPropagatePosition_CUDA) {
  Fusion fusion;
  FusionGuard fg(&fusion);

  auto tv0 = makeSymbolicTensor(4);
  auto tv1 = makeSymbolicTensor(6);
  fusion.addInput(tv0);

  auto tv2 = broadcast(tv0, {false, false, true, false, false, true});
  auto tv3 = add(tv1, tv2);
  fusion.addOutput(tv3);

  tv0->merge(2);
  tv0->merge(0);
  TransformPropagatorWithCheck propagator(tv0);
  MaxRootDomainInfoSpanningTree(tv0).traverse(&propagator);

  TORCH_CHECK(tv1->nDims() == 4);
}

TEST_F(NVFuserTest, FusionIgnoreZeroDimReduction_CUDA) {
  auto fusion = std::make_unique<Fusion>();
  FusionGuard fg(fusion.get());

  auto tv0 = makeSymbolicTensor(1);
  fusion->addInput(tv0);
  auto tv1 = sum(tv0, {0});
  // tv1 is effectively a zero-dim tensor as it only has a reduction
  // axis.
  // Reducing it further is converted to just a set op.
  auto tv2 = sum(tv1, {0});
  fusion->addOutput(tv2);

  auto tv2_def = dynamic_cast<LoadStoreOp*>(tv2->definition());
  TORCH_CHECK(
      tv2_def != nullptr,
      "Expected LoadStoreOp but found ",
      tv2->definition()->toString());

  auto options = at::TensorOptions().dtype(at::kFloat).device(at::kCUDA, 0);
  auto t0 = at::randn({12345}, options);
  std::vector<c10::IValue> aten_inputs({t0});

  FusionExecutorCache executor_cache(std::move(fusion));
  auto cg_outputs = executor_cache.runFusionWithInputs(aten_inputs);

  auto ref = sum(t0, {0});

  testValidate(
      executor_cache.fusion(),
      cg_outputs,
      aten_inputs,
      {ref},
      __LINE__,
      __FILE__);
}

// Repro of issue #1770
TEST_F(NVFuserTest, FusionIssue1770Repro_CUDA) {
  auto fusion = std::make_unique<Fusion>();
  FusionGuard fg(fusion.get());

  auto tv0 = makeSymbolicTensor(1);
  fusion->addInput(tv0);
  auto tv1 = makeSymbolicTensor(1);
  fusion->addInput(tv1);

  auto tv2 = ge(tv0, tv1);
  auto tv3 =
      where(tv2, IrBuilder::create<Double>(1), IrBuilder::create<Double>(2));
  fusion->addOutput(tv3);

  std::vector<int64_t> shape({999});
  auto options = at::TensorOptions().dtype(at::kFloat).device(at::kCUDA, 0);
  at::Tensor t0 = at::randn(shape, options);
  at::Tensor t1 = at::randn(shape, options);
  std::vector<c10::IValue> aten_inputs({t0, t1});

  FusionExecutorCache executor_cache(std::move(fusion));
  auto cg_outputs = executor_cache.runFusionWithInputs(aten_inputs);

  auto ref = where(t0 >= t1, 1.0, 2.0);

  testValidate(
      executor_cache.fusion(),
      cg_outputs,
      aten_inputs,
      {ref},
      __LINE__,
      __FILE__);
}

TEST_F(NVFuserTest, FusionTransformPropagatorSelector_CUDA) {
  auto fusion = std::make_unique<Fusion>();
  FusionGuard fg(fusion.get());

  auto tv0 = makeSymbolicTensor(1);
  fusion->addInput(tv0);
  auto tv1 = makeSymbolicTensor(1);
  fusion->addInput(tv1);

  auto tv2 = add(tv0, tv1);

  auto tv3 = sin(tv2);
  auto tv4 = cos(tv2);

  fusion->addOutput(tv3);
  fusion->addOutput(tv4);

  tv2->split(0, 10);

  struct Selector : public MaxInfoSpanningTree::Selector {
    TensorView* tv0;
    TensorView* tv3;
    bool allowC2P(TensorView* from, TensorView* to) override {
      return to == tv0;
    }
    bool allowP2C(TensorView* from, TensorView* to) override {
      return to == tv3;
    }
    bool allowSibling(TensorView* from, TensorView* to) override {
      return false;
    }
    Selector(TensorView* tv0, TensorView* tv3) : tv0(tv0), tv3(tv3) {}
  } selector(tv0, tv3);

  TransformPropagatorWithCheck propagator(tv2);
  MaxRootDomainInfoSpanningTree(tv2, &selector).traverse(&propagator);

  TORCH_CHECK(tv0->nDims() == 2);
  TORCH_CHECK(tv1->nDims() == 1);
  TORCH_CHECK(tv2->nDims() == 2);
  TORCH_CHECK(tv3->nDims() == 2);
  TORCH_CHECK(tv4->nDims() == 1);
}

TEST_F(NVFuserTest, FusionTransformPropagatorPos_CUDA) {
  auto fusion = std::make_unique<Fusion>();
  FusionGuard fg(fusion.get());

  auto tv0 = makeConcreteTensor({22, 105});
  fusion->addInput(tv0);

  auto tv1 = sin(tv0);
  fusion->addOutput(tv1);

  tv1->split(0, 2);
  tv1->split(-1, 3);
  tv1->split(-1, 5);

  TransformPropagatorWithCheck propagator(tv1, 2);
  MaxRootDomainInfoSpanningTree(tv1, 2).traverse(&propagator);

  auto expect = makeConcreteTensor({22, 105});
  expect->split(0, 2);
  TORCH_CHECK(TransformReplay::fullSelfMatching(expect, tv0));
}

TEST_F(NVFuserTest, FusionMaxRootDomainInfoSpanningTreePrintTwice_CUDA) {
  auto fusion = std::make_unique<Fusion>();
  FusionGuard fg(fusion.get());

  auto tv0 = makeSymbolicTensor(3);
  fusion->addInput(tv0);

  auto tv1 = sum(tv0, {0});
  auto tv2 = neg(tv1);

  fusion->addOutput(tv2);

  tv1->split(0, 10);

  struct Printer : public MaxInfoSpanningTree::Propagator {
    std::stringstream ss;
    void propagateC2P(TensorView* from, TensorView* to) override {
      ss << "propagateC2P" << std::endl;
      ss << "from: " << from->name() << std::endl;
      ss << "to: " << to->name() << std::endl;
    }
    void propagateP2C(TensorView* from, TensorView* to) override {
      ss << "propagateP2C" << std::endl;
      ss << "from: " << from->name() << std::endl;
      ss << "to: " << to->name() << std::endl;
    }
    void propagateSibling(TensorView* from, TensorView* to) override {
      ss << "propagateSibling" << std::endl;
      ss << "from: " << from->name() << std::endl;
      ss << "to: " << to->name() << std::endl;
    }
  } printer1, printer2;
  printer1.ss << std::endl;
  printer2.ss << std::endl;

  MaxRootDomainInfoSpanningTree path(tv1);
  path.traverse(&printer1);
  path.traverse(&printer2);

  auto expect = R"ESCAPE(
propagateC2P
from: 1
to: 0
propagateP2C
from: 1
to: 2
)ESCAPE";
  TORCH_CHECK(printer1.ss.str() == expect);
  TORCH_CHECK(printer2.ss.str() == expect);
}

TEST_F(NVFuserTest, FusionTransformPropagatorNoOverwrite_CUDA) {
  auto fusion = std::make_unique<Fusion>();
  FusionGuard fg(fusion.get());

  auto tv0 = makeSymbolicTensor(1);
  fusion->addInput(tv0);
  auto tv1 = broadcast(tv0, {true, false, true});
  auto tv2 = sin(tv1);
  fusion->addOutput(tv2);

  tv0->split(0, 2);
  tv2->split(1, 2);
  tv2->split(0, 4);

  MaxRootDomainInfoSpanningTree path1(tv2);
  TransformPropagatorWithCheck propagator1(tv2);
  path1.traverse(&propagator1);

  MaxRootDomainInfoSpanningTree path2(tv0);
  TransformPropagatorWithCheck propagator2(tv0);
  path2.traverse(&propagator2);

  TORCH_CHECK(tv1->axis(0)->isBroadcast());
  TORCH_CHECK(tv1->axis(1)->isBroadcast());
  TORCH_CHECK(!tv1->axis(2)->isBroadcast());
  TORCH_CHECK(!tv1->axis(3)->isBroadcast());
  TORCH_CHECK(tv1->axis(4)->isBroadcast());

  auto expect = makeSymbolicTensor(3);
  expect->split(1, 2);
  expect->split(0, 4);
  TORCH_CHECK(TransformReplay::fullSelfMatching(expect, tv1));
}

TEST_F(NVFuserTest, FusionIssue1785Repro_CUDA) {
  Fusion fusion;
  FusionGuard fg(&fusion);

  // Set up your input tensor views
  TensorView* tv0 = makeContigTensor(1);
  TensorView* tv1 = makeContigTensor(2);

  // Register your inputs
  fusion.addInput(tv0);
  fusion.addInput(tv1);

  auto tv2 = set(tv0);
  // [B, I]
  auto tv3 = broadcast(tv2, {true, false});
  auto tv4 = add(tv3, tv1);
  auto tv5 = set(tv4);

  // Register your outputs
  fusion.addOutput(tv5);

  tv5->split(0, 8);
  tv5->split(-1, 8);

  // [Serial, TIDy, TIDX, Serial]

  tv4->computeAt(tv5, -2);
  tv3->computeAt(tv4, -1);
  tv2->computeAt(tv3, 0);
  tv2->split(0, 8);
  tv2->axis(0)->parallelize(ParallelType::TIDx);
  tv1->computeAt(tv5, -2);

  tv5->axis(1)->parallelize(ParallelType::TIDy);
  tv5->axis(2)->parallelize(ParallelType::TIDx);

  auto options = at::TensorOptions().dtype(at::kFloat).device(at::kCUDA, 0);

  at::Tensor in1 = at::randn({16}, options);
  at::Tensor in2 = at::randn({12, 16}, options);

  FusionExecutor fe;
  fe.compileFusion(&fusion, {in1, in2});
  auto cg_outputs = fe.runFusion({in1, in2});

  auto tv_ref = in1 + in2;

  testValidate(&fusion, cg_outputs, {in1, in2}, {tv_ref}, __LINE__, __FILE__);
}

TEST_F(NVFuserTest, FusionSkipReplay_CUDA) {
  {
    Fusion fusion;
    FusionGuard fg(&fusion);

    TensorView* tv0 = makeContigTensor(1);
    TensorView* tv1 = makeContigTensor(2);
    fusion.addInput(tv0);
    fusion.addInput(tv1);

    auto tv2 = broadcast(tv0, {false, true});
    auto tv3 = add(tv2, tv1);
    fusion.addOutput(tv3);

    tv3->split(1, 2, false);

    TransformPropagatorWithCheck propagator(tv3);
    MaxRootDomainInfoSpanningTree(tv3).traverse(&propagator);
  }

  {
    Fusion fusion;
    FusionGuard fg(&fusion);

    TensorView* tv0 = makeContigTensor(3);
    fusion.addInput(tv0);

    auto tv1 = sum(tv0, {0, 2});
    auto tv2 = sin(tv1);
    fusion.addOutput(tv2);

    tv0->split(1, 2, false);

    TransformPropagatorWithCheck propagator(tv0);
    MaxRootDomainInfoSpanningTree(tv0).traverse(&propagator);
  }
}

TEST_F(NVFuserTest, FusionInlineRepro1803_CUDA) {
  Fusion fusion;
  FusionGuard fg(&fusion);

  TensorView* tv0 = makeContigTensor(2);

  fusion.addInput(tv0);
  auto tv1 = set(tv0);
  auto tvs = Welford(tv1, {1});
  auto tvo = set(tvs.var_sum);
  fusion.addOutput(tvo);

  tvo->split(0, 16);
  tvo->axis(1)->parallelize(ParallelType::Unroll);

  tv0->computeAt(tvo, -1, ComputeAtMode::BestEffort);

  TORCH_CHECK(
      tvs.var_sum->getComputeAtPosition() == tvs.avg->getComputeAtPosition());
  TORCH_CHECK(
      tvs.var_sum->getComputeAtPosition() == tvs.n->getComputeAtPosition());
  TORCH_CHECK(tvs.var_sum->getComputeAtPosition() == 1);
}

// Unit test for the transform selection logic
TEST_F(NVFuserTest, FusionBoundedDirectionSelection1_CUDA) {
  Fusion fusion;
  FusionGuard fg(&fusion);

  TensorView* tv0 = makeContigTensor(2);

  fusion.addInput(tv0);
  auto tv1 = set(tv0);
  auto tv2 = set(tv1);
  auto tv3 = add(tv2, tv1);
  fusion.addOutput(tv3);

  tv3->split(-1, 5);
  tv3->split(-1, 8);

  scheduler_utils::BoundedDirectionalTransformPropagator::backward(
      tv3, -1, {tv0, tv2});

  // Check that the splits are replayed on tv2
  TORCH_INTERNAL_ASSERT(
      tv2->nDims() == tv3->nDims(),
      "Propagator didn't propagate to tv2: ",
      tv2->toString());

  // Check that the splits are replayed on tv1 as well. Even though
  //  one of its consumers, tv2, is part of the boundary, another
  //  consumer is not a boundary, so tv1 should be transformed as well.
  TORCH_INTERNAL_ASSERT(
      tv1->nDims() == tv3->nDims(),
      "Propagator didn't propagate to tv1: ",
      tv1->toString());
}

TEST_F(NVFuserTest, FusionIssueRepro1844_CUDA) {
  auto fusion = std::make_unique<Fusion>();
  FusionGuard fg(fusion.get());

  std::vector<int64_t> shape = {2, 1, 768};
  std::vector<int64_t> sum_to_shape = {768};
  std::vector<int64_t> sum_to_axes = {0, 1};
  double kProb = 0.5;

  std::vector<Int*> sum_to_symb;
  std::transform(
      sum_to_shape.begin(),
      sum_to_shape.end(),
      std::back_inserter(sum_to_symb),
      [](int s) -> Int* { return IrBuilder::create<Int>(s); });

  TensorView* tv0 = makeContigConcreteTensor(shape);
  TensorView* tv1 = makeContigConcreteTensor(shape);
  TensorView* tv2 = makeContigConcreteTensor(shape, DataType::Bool);

  fusion->addInput(tv0);
  fusion->addInput(tv1);
  fusion->addInput(tv2);

  Double* prob = IrBuilder::create<Double>(kProb);
  auto grad_input = dropout_backward(tv1, tv2, prob);
  auto grad_gelu = gelu_backward(grad_input, tv0);
  auto grad_bias = sum_to(grad_gelu, sum_to_symb);

  fusion->addOutput(grad_gelu);
  fusion->addOutput(grad_bias);

  const auto options =
      at::TensorOptions().dtype(at::kFloat).device(at::kCUDA, 0);
  at::manual_seed(0);

  at::Tensor a = at::randn(shape, options);
  at::Tensor b = at::randn(shape, options);
  at::Tensor c = at::randn(shape, options);
  auto mask = at::gt(c, 0.0f);
  std::vector<c10::IValue> aten_inputs = {a, b, mask};

  FusionExecutorCache executor_cache(std::move(fusion));
  auto cg_outputs = executor_cache.runFusionWithInputs(aten_inputs);

  auto dinput = at::native_dropout_backward(b, mask, kProb);
  auto dgelu = at::gelu_backward(dinput, a, "none");
  auto dbias = dgelu.sum(sum_to_axes);

  testValidate(
      executor_cache.fusion(),
      cg_outputs,
      aten_inputs,
      {dgelu, dbias},
      __LINE__,
      __FILE__);
}

TEST_F(NVFuserTest, FusionInsertMagicZero1_CUDA) {
  Fusion fusion;
  FusionGuard fg(&fusion);

  auto tv0 = makeSymbolicTensor(2);
  fusion.addInput(tv0);

  auto tv1 = add(tv0, IrBuilder::create<Double>(1));
  auto tv2 = set(tv1);
  fusion.addOutput(tv2);

  tv2->split(0, 32);
  tv2->split(-1, 2);
  tv2->reorder({{1, 2}, {2, 1}});
  tv2->merge(0);

  TransformPropagatorWithCheck propagator(tv2);
  MaxRootDomainInfoSpanningTree(tv2).traverse(&propagator);

  tv0->computeAt(tv2, 1);

  // The predicate of tv2 should be protected with magic zero
  GpuLower gpulw(&fusion);
  TORCH_CHECK(
      PredicateMagicZeroChecker::isProtected(tv2, gpulw),
      "Failed to protect the predicates of ",
      tv2->toString());
}

TEST_F(NVFuserTest, FusionExpandRepro1860_CUDA) {
  auto fusion_ptr = std::make_unique<Fusion>();
  Fusion& fusion = *fusion_ptr;
  FusionGuard fg(&fusion);
  std::vector<std::optional<bool>> contiguity(3, std::nullopt);

  std::vector<int64_t> shape{1, -1, -1};
  TensorView* tv0 = makeContigConcreteTensor(shape);
  fusion.addInput(tv0);
  TensorView* tv1 = makeContigConcreteTensor(shape);
  fusion.addInput(tv1);
  TensorView* tv2 = makeContigConcreteTensor(shape);
  fusion.addInput(tv2);

  std::vector<IterDomain*> domain1(3, nullptr);
  for (const auto i : c10::irange(3)) {
    if (i == 0) {
      domain1[i] =
          IterDomainBuilder(
              FusionGuard::getCurFusion()->zeroVal(), IrBuilder::create<Int>(1))
              .iter_type(IterType::Broadcast)
              .build();
    } else {
      domain1[i] =
          IterDomainBuilder(
              FusionGuard::getCurFusion()->zeroVal(), IrBuilder::create<Int>(1))
              .expanded_extent(IrBuilder::create<Int>(1 + i))
              .iter_type(IterType::Broadcast)
              .build();
    }
  }

  TensorView* tv22 = IrBuilder::create<TensorView>(
      IrBuilder::create<TensorDomain>(domain1, contiguity), DataType::Float);

  fusion.addInput(tv22);

  auto tv3 = add(tv0, tv1);
  auto tv4 = softmax(tv3, 0);
  auto tv5 = add(tv4, tv22);
  fusion.addOutput(tv5);

  auto options = at::TensorOptions().dtype(at::kFloat).device(at::kCUDA, 0);

  at::Tensor input1 = at::randn({1, 2, 3}, options);
  at::Tensor input2 = at::randn({1, 2, 3}, options);
  at::Tensor input3 = at::randn({1, 2, 3}, options);
  at::Tensor input4 = at::randn({1, 1, 1}, options).expand({1, 2, 3});
  std::vector<c10::IValue> aten_inputs = {input1, input2, input3, input4};

  FusionExecutorCache executor_cache(std::move(fusion_ptr));
  auto outputs = executor_cache.runFusionWithInputs(aten_inputs);
}

TEST_F(NVFuserTest, FusionExpandReduce_CUDA) {
  auto fusion = std::make_unique<Fusion>();
  FusionGuard fg(fusion.get());

  auto tv0 = makeConcreteTensor({1, 8});
  fusion->addInput(tv0);

  auto tv1 =
      expand(tv0, {IrBuilder::create<Int>(12), IrBuilder::create<Int>(8)});

  auto tv2 = sum(tv1, {0});
  fusion->addOutput(tv2);

  auto options = at::TensorOptions().dtype(at::kFloat).device(at::kCUDA, 0);
  at::manual_seed(0);
  auto t0 = at::randn({1, 8}, options);

  FusionExecutorCache executor_cache(std::move(fusion));
  auto cg_outputs = executor_cache.runFusionWithInputs({t0});

  auto ref = t0.expand({12, 8}).sum({0});

  testValidate(
      executor_cache.fusion(), cg_outputs, {t0}, {ref}, __LINE__, __FILE__);
}

// Predicate elimination issue repro:
TEST_F(NVFuserTest, FusionExpandReduce2_CUDA) {
  auto fusion = std::make_unique<Fusion>();
  FusionGuard fg(fusion.get());

  auto tv0 = makeConcreteTensor({1, 4});
  fusion->addInput(tv0);

  auto tv1 =
      expand(tv0, {IrBuilder::create<Int>(3), IrBuilder::create<Int>(4)});

  auto tv2 = sum(tv1, {0});
  fusion->addOutput(tv2);

  // tv2[r{3}, i{4}]
  tv2->split(0, NamedScalar::getParallelDim(ParallelType::TIDy));
  tv2->axis(1)->parallelize(ParallelType::TIDy);
  tv2->split(0, NamedScalar::getParallelDim(ParallelType::BIDy), false);
  tv2->axis(0)->parallelize(ParallelType::BIDy);
  tv2->split(-1, NamedScalar::getParallelDim(ParallelType::TIDx));
  tv2->axis(-1)->parallelize(ParallelType::TIDx);
  tv2->axis(-2)->parallelize(ParallelType::BIDx);
  // [rBIDy, rO, rTIDy, iBIDx, iTIDx]
  tv2->reorder({{-2, 0}, {-1, 1}, {2, 2}});
  // [iBIDx, iTIDx, rTIDy, rBIDy, rO]
  auto tv3 = tv2->rFactor({-1});

  TransformPropagatorWithCheck propagator(tv3);
  MaxRootDomainInfoSpanningTree(tv3).traverse(&propagator);
  scheduler_utils::parallelizeAllLike(tv3);
  tv0->computeAt(tv3, -1, ComputeAtMode::MostInlined);

  auto options = at::TensorOptions().dtype(at::kFloat).device(at::kCUDA, 0);
  at::manual_seed(0);
  auto t0 = at::randn({1, 4}, options);

  FusionExecutor fe;
  fe.compileFusion(fusion.get(), {t0}, LaunchParams(-1, 2, -1, 4, 2, 1));
  auto cg_outputs = fe.runFusion({t0}, LaunchParams(-1, 2, -1, 4, 2, 1));

  auto ref = t0.expand({3, 4}).sum({0});

  testValidate(
      fusion.get(),
      cg_outputs,
      {t0},
      {ref},
      __LINE__,
      __FILE__,
      "",
      LaunchParams(-1, 2, -1, 4, 2, 1));
}

TEST_F(NVFuserTest, FusionVectorComponentReduce_CUDA) {
  auto fusion = std::make_unique<Fusion>();
  FusionGuard fg(fusion.get());

  auto tv0 = makeSymbolicTensor(1, DataType::ComplexFloat);
  fusion->addInput(tv0);
  auto tv1 = view_as_real(tv0);
  auto tv2 = sum(tv1, {-1});
  fusion->addOutput(tv2);

  inlineMost();

  auto options =
      at::TensorOptions().dtype(at::kComplexFloat).device(at::kCUDA, 0);
  at::manual_seed(0);
  auto t0 = at::randn({1024}, options);

  FusionExecutor fe;
  fe.compileFusion(fusion.get(), {t0});
  auto cg_outputs = fe.runFusion({t0});

  auto ref = at::view_as_real(t0).sum({-1});

  testValidate(fusion.get(), cg_outputs, {t0}, {ref}, __LINE__, __FILE__, "");
}

TEST_F(NVFuserTest, FusionExpandBadShapeTest_CUDA) {
  auto fusion_ptr = std::make_unique<Fusion>();
  Fusion& fusion = *fusion_ptr;
  FusionGuard fg(&fusion);
  std::vector<std::optional<bool>> contiguity{false, std::nullopt};

  auto tv0 = makeSymbolicTensor(2);
  fusion.addInput(tv0);

  std::vector<IterDomain*> domains = {
      IterDomainBuilder(
          FusionGuard::getCurFusion()->zeroVal(), IrBuilder::create<Int>())
          .build(),
      IterDomainBuilder(
          FusionGuard::getCurFusion()->zeroVal(), IrBuilder::create<Int>(1))
          .expanded_extent(IrBuilder::create<Int>(10))
          .iter_type(IterType::Broadcast)
          .build()};

  // expand to 10
  TensorView* tv22 = IrBuilder::create<TensorView>(
      IrBuilder::create<TensorDomain>(domains, contiguity), DataType::Float);

  fusion.addInput(tv22);

  auto tv3 = add(tv0, tv22);
  fusion.addOutput(tv3);

  auto options = at::TensorOptions().dtype(at::kFloat).device(at::kCUDA, 0);

  // Incompatible shapes
  at::Tensor input1 = at::randn({2, 3}, options);
  // Passing expand size of 5, not 10. Should cause an error
  at::Tensor input4 = at::randn({2, 1}, options).expand({2, 5});

  std::vector<c10::IValue> aten_inputs = {input1, input4};

  FusionExecutorCache executor_cache(std::move(fusion_ptr));
  ASSERT_ANY_THROW(executor_cache.runFusionWithInputs(aten_inputs));
}

TEST_F(
    NVFuserTest,
    FusionPointwiseScheduleWithBroadcastAndTrivialReduction_CUDA) {
  Fusion fusion;
  FusionGuard fg(&fusion);

  auto tv0 = makeContigTensor(3);
  auto tv1 = makeContigTensor(2);
  fusion.addInput(tv0);
  fusion.addInput(tv1);
  auto tv2 = broadcast(tv0, {false, true, false, true, false, true});
  auto tv3 = sin(tv2);
  auto tv4 = add(tv3, tv1);
  auto tv5 = sum(tv4, {1});
  fusion.addOutput(tv5);

  auto options = at::TensorOptions().dtype(at::kFloat).device(at::kCUDA, 0);
  at::Tensor t0 = at::randn({100, 100, 10}, options);
  at::Tensor t1 = at::randn({10, 20}, options);

  auto aten_output = (t0.view({100, 1, 100, 1, 10, 1}).sin() + t1).squeeze(1);

  std::vector<c10::IValue> aten_inputs = {t0, t1};

  auto lparams = schedulePointwise(&fusion, aten_inputs);

  FusionExecutor fe;
  fe.compileFusion(&fusion, aten_inputs, lparams);
  auto cg_outputs = fe.runFusion(aten_inputs, lparams);

  testValidate(
      &fusion, cg_outputs, aten_inputs, {aten_output}, __LINE__, __FILE__);
}

TEST_F(NVFuserTest, FusionInliningMismatchedDims1_CUDA) {
  Fusion fusion;
  FusionGuard fg(&fusion);

  auto tv0 = makeConcreteTensor({2, 3, 4});
  fusion.addInput(tv0);
  auto tv1 = sin(tv0);
  auto tv2 = cos(tv1);
  auto tv3 = transpose(tv2, 1, 2);
  auto tv4 = exp(tv3);
  auto tv5 = tan(tv4);
  fusion.addOutput(tv5);

  inlineMost();

  TORCH_CHECK(tv5->getComputeAtPosition() == 3);
  TORCH_CHECK(tv4->getComputeAtPosition() == 3);
  TORCH_CHECK(tv3->getComputeAtPosition() == 3);
  TORCH_CHECK(tv2->getComputeAtPosition() == 1);
  TORCH_CHECK(tv1->getComputeAtPosition() == 3);

  const auto options =
      at::TensorOptions().dtype(at::kFloat).device(at::kCUDA, 0);
  at::Tensor input = at::randn({2, 3, 4}, options);
  auto output = input.sin().cos().transpose(1, 2).exp().tan();

  FusionExecutor fe;
  fe.compileFusion(&fusion, {input});
  auto cg_outputs = fe.runFusion({input});

  testValidate(&fusion, cg_outputs, {input}, {output}, __LINE__, __FILE__);
}

TEST_F(NVFuserTest, FusionInliningMismatchedDims2_CUDA) {
  Fusion fusion;
  FusionGuard fg(&fusion);

  auto tv0 = makeConcreteTensor({2, 3, 4});
  fusion.addInput(tv0);
  auto tv1 = sin(tv0);
  auto tv2 = cos(tv1);
  auto tv3 = transpose(tv2, 1, 2);
  auto tv4 = exp(tv3);
  auto tv5 = tan(tv4);
  fusion.addOutput(tv5);

  inlineAllAt(tv5, -1, true);

  TORCH_CHECK(tv5->getComputeAtPosition() == 3);
  TORCH_CHECK(tv4->getComputeAtPosition() == 3);
  TORCH_CHECK(tv3->getComputeAtPosition() == 3);
  TORCH_CHECK(tv2->getComputeAtPosition() == 1);
  TORCH_CHECK(tv1->getComputeAtPosition() == 1);

  const auto options =
      at::TensorOptions().dtype(at::kFloat).device(at::kCUDA, 0);
  at::Tensor input = at::randn({2, 3, 4}, options);
  auto output = input.sin().cos().transpose(1, 2).exp().tan();

  FusionExecutor fe;
  fe.compileFusion(&fusion, {input});
  auto cg_outputs = fe.runFusion({input});

  testValidate(&fusion, cg_outputs, {input}, {output}, __LINE__, __FILE__);
}

TEST_F(NVFuserTest, FusionInliningMismatchedDims4_CUDA) {
  Fusion fusion;
  FusionGuard fg(&fusion);

  auto tv0 = makeConcreteTensor({2, 3, 4});
  fusion.addInput(tv0);
  auto tv1 = sin(tv0);
  auto tv2 = exp(tv1);
  auto tv3 = relu(tv2);
  auto tv4 = cos(tv3);
  auto tv5 = tan(tv4);
  fusion.addOutput(tv5);

  tv3->merge(1);
  inlineMost();

  TORCH_CHECK(tv5->getComputeAtPosition() == 3);
  TORCH_CHECK(tv4->getComputeAtPosition() == 3);
  TORCH_CHECK(tv3->getComputeAtPosition() == 1);
  TORCH_CHECK(tv2->getComputeAtPosition() == 1);
  TORCH_CHECK(tv1->getComputeAtPosition() == 3);

  const auto options =
      at::TensorOptions().dtype(at::kFloat).device(at::kCUDA, 0);
  at::Tensor input = at::randn({2, 3, 4}, options);
  auto output = input.sin().exp().relu().cos().tan();

  FusionExecutor fe;
  fe.compileFusion(&fusion, {input});
  auto cg_outputs = fe.runFusion({input});

  testValidate(&fusion, cg_outputs, {input}, {output}, __LINE__, __FILE__);
}

TEST_F(NVFuserTest, FusionInliningBroadcast_CUDA) {
  Fusion fusion;
  FusionGuard fg(&fusion);

  auto tv0 = makeConcreteTensor({2, 3, 4});
  fusion.addInput(tv0);
  auto tv1 = sin(tv0);
  // broadcasting
  auto tv2 = broadcast(tv1, {false, true, false, true, false, true});
  auto tv3 = cos(tv2);
  auto tv4 = tan(tv3);
  fusion.addOutput(tv4);

  for (auto tv : {tv2, tv3, tv4}) {
    tv->merge(0);
    tv->merge(1);
    tv->merge(2);
  }

  inlineMost();

  TORCH_CHECK(tv4->getComputeAtPosition() == 3);
  TORCH_CHECK(tv3->getComputeAtPosition() == 3);
  TORCH_CHECK(tv2->getComputeAtPosition() == 3);
  TORCH_CHECK(tv1->getComputeAtPosition() == 3);

  const auto options =
      at::TensorOptions().dtype(at::kFloat).device(at::kCUDA, 0);
  at::Tensor input = at::randn({2, 3, 4}, options);
  auto output = input.sin().view({2, 1, 3, 1, 4, 1}).cos().tan();

  FusionExecutor fe;
  fe.compileFusion(&fusion, {input});
  auto cg_outputs = fe.runFusion({input});

  testValidate(&fusion, cg_outputs, {input}, {output}, __LINE__, __FILE__);
}

TEST_F(NVFuserTest, FusionMatchedLeafPosWithoutReplayBroadcast_CUDA) {
  Fusion fusion;
  FusionGuard fg(&fusion);

  auto tv0 = makeConcreteTensor({2, 3, 4});
  fusion.addInput(tv0);
  auto tv1 = broadcast(tv0, {false, true, false, true, false, true});
  auto tv2 = sin(tv1);
  fusion.addOutput(tv2);

  for (auto tv : {tv1, tv2}) {
    tv->merge(0);
    tv->merge(1);
    tv->merge(2);
  }

  TORCH_CHECK(
      TransformReplay::getMatchedLeafPosWithoutReplayPasC(tv0, tv1, 3) == 3);
  TORCH_CHECK(
      TransformReplay::getMatchedLeafPosWithoutReplayCasP(tv1, tv0, 3) == 3);
  TORCH_CHECK(
      TransformReplay::getMatchedLeafPosWithoutReplayPasC(tv1, tv2, 3) == 3);
  TORCH_CHECK(
      TransformReplay::getMatchedLeafPosWithoutReplayCasP(tv2, tv1, 3) == 3);
}

TEST_F(NVFuserTest, FusionPrint_CUDA) {
  auto dtypes = {
      at::kFloat,
      at::kDouble,
      at::kHalf,
      at::kBFloat16,
      at::kInt,
      at::kLong,
      at::kBool};
  for (auto dtype : dtypes) {
    auto fusion = std::make_unique<Fusion>();
    FusionGuard fg(fusion.get());

    auto tv0 = makeSymbolicTensor(1, aten_to_data_type(dtype));
    fusion->addInput(tv0);
    auto tv1 = print(tv0);
    auto tv2 = sin(tv1);
    fusion->addOutput(tv2);

    // There is no way to check if anything is printed to the console, but we
    // can validate that when print exist, compilation and computation are not
    // broken.
    auto options = at::TensorOptions().dtype(at::kLong).device(at::kCUDA, 0);
    at::Tensor t0 = at::arange(2, options).to(dtype);

    FusionExecutorCache executor_cache(std::move(fusion));
    auto cg_outputs = executor_cache.runFusionWithInputs({t0});

    testValidate(
        executor_cache.fusion(),
        cg_outputs,
        {t0},
        {t0.sin()},
        __LINE__,
        __FILE__);
  }
}

TEST_F(NVFuserTest, FusionCheckedSymbolicShape_CUDA) {
  const auto options =
      at::TensorOptions().dtype(at::kFloat).device(at::kCUDA, 0);

  at::Tensor a = at::randn({123, 456}, options);
  at::Tensor b = at::randn({123, 456}, options);
  at::Tensor c = at::randn({321, 654}, options);

  using return_t =
      std::pair<std::unique_ptr<FusionExecutorCache>, std::vector<at::Tensor>>;
  auto matched_add = [](at::Tensor a, at::Tensor b) -> return_t {
    auto fusion = std::make_unique<Fusion>();
    FusionGuard fg(fusion.get());

    Val* s1 = IrBuilder::create<Int>();
    Val* s2 = IrBuilder::create<Int>();
    auto builder = TensorViewBuilder().shape(std::vector<Val*>{s1, s2});
    TensorView* tv0 = builder.build();
    TensorView* tv1 = builder.build();

    fusion->addInput(tv0);
    fusion->addInput(tv1);

    auto tv2 = add(tv0, tv1);

    fusion->addOutput(tv2);

    auto executor_cache =
        std::make_unique<FusionExecutorCache>(std::move(fusion));
    auto cg_outputs = executor_cache->runFusionWithInputs({a, b});
    return {std::move(executor_cache), std::move(cg_outputs)};
  };

  {
    auto ret1 = matched_add(a, b);
    testValidate(
        ret1.first->fusion(), ret1.second, {a, b}, {a + b}, __LINE__, __FILE__);
  }

  {
    EXPECT_THAT(
        [&]() { matched_add(a, c); },
        ::testing::ThrowsMessage<c10::Error>(
            ::testing::HasSubstr("Attempting to bind")));
  }
}

TEST_F(NVFuserTest, FusionSizeDependentData_CUDA) {
  auto fusion = std::make_unique<Fusion>();
  FusionGuard fg(fusion.get());

  Val* s1 = IrBuilder::create<Int>();
  auto builder = TensorViewBuilder().shape(std::vector<Val*>{s1});
  TensorView* tv0 = builder.build();

  fusion->addInput(tv0);

  auto tv1 = add(tv0, s1);

  fusion->addOutput(tv1);

  const auto options =
      at::TensorOptions().dtype(at::kFloat).device(at::kCUDA, 0);

  at::Tensor a = at::zeros({123}, options);

  FusionExecutorCache executor_cache(std::move(fusion));
  auto cg_outputs = executor_cache.runFusionWithInputs({a});

  testValidate(
      executor_cache.fusion(), cg_outputs, {a}, {a + 123}, __LINE__, __FILE__);
}

TEST_F(NVFuserTest, FusionDependencyCheck_CUDA) {
  Fusion fusion;
  FusionGuard fg(&fusion);

  TensorView* tv0 = makeSymbolicTensor(1);
  TensorView* tv1 = makeSymbolicTensor(1);
  TensorView* tv2 = makeSymbolicTensor(1);
  TensorView* tv3 = makeSymbolicTensor(1);

  auto tv4 = add(tv0, tv1);
  auto tv5 = add(tv0, tv2);
  auto tv6 = add(tv0, tv3);

  auto tv7 = add(tv1, tv2);
  auto tv8 = add(tv1, tv3);

  auto tv9 = add(tv2, tv3);

  {
    auto all_vals = DependencyCheck::getAllValsBetween(
        {tv0, tv1}, {tv4, tv5, tv6, tv7, tv8, tv9});
    std::unordered_set<Val*> all_vals_set(all_vals.begin(), all_vals.end());
    std::vector<Val*> results({tv0, tv1, tv4, tv5, tv6, tv7, tv8});
    for (auto result : results) {
      TORCH_CHECK(all_vals_set.count(result) > 0);
      all_vals_set.erase(result);
    }
    TORCH_CHECK(all_vals_set.empty());
  }

  auto tv10 = add(tv6, tv7);
  {
    auto all_vals = DependencyCheck::getAllValsBetween({tv0, tv1}, {tv10});
    std::unordered_set<Val*> all_vals_set(all_vals.begin(), all_vals.end());
    std::vector<Val*> results({tv0, tv1, tv6, tv7, tv10});
    for (auto result : results) {
      TORCH_CHECK(all_vals_set.count(result) > 0);
      all_vals_set.erase(result);
    }
    TORCH_CHECK(all_vals_set.empty());
  }
}

// Repro for issue #1925
TEST_F(NVFuserTest, FusionScheduleTransposeRepro1_CUDA) {
  Fusion fusion;
  FusionGuard fg(&fusion);

  auto tv0 = makeSymbolicTensor(4);
  auto tv1 = makeConcreteTensor({-1, -1, -1, 1});
  fusion.addInput(tv0);
  fusion.addInput(tv1);
  auto tv2 = add(tv0, tv1);
  fusion.addOutput(tv2);

  auto options = at::TensorOptions().dtype(at::kFloat).device(at::kCUDA, 0);
  at::Tensor input0 = at::randn({1, 1, 333, 1}, options);
  at::Tensor input1 = at::randn({1, 1, 333, 1}, options);

  auto lparams = scheduleTranspose(&fusion, {input0, input1});

  FusionExecutor fe;
  fe.compileFusion(&fusion, {input0, input1}, lparams);
  auto outputs = fe.runFusion({input0, input1}, lparams);

  auto tv_ref = input0 + input1;

  testValidate(
      &fusion, outputs, {input0, input1}, {tv_ref}, __LINE__, __FILE__);
}

// Repro for issue #1873
TEST_F(NVFuserTest, FusionInlineBroadcastIndexing0_CUDA) {
  Fusion fusion;
  FusionGuard fg(&fusion);

  auto tv0 = makeContigTensor(1);
  auto tv1 = makeContigTensor(2);
  fusion.addInput(tv0);
  fusion.addInput(tv1);
  auto tv2 = set(tv0);
  auto tv3 = broadcast(tv2, {true, false});
  auto tv4 = add(tv3, tv1);
  fusion.addOutput(tv4);

  tv4->merge(0);
  tv4->split(0, 32);

  tv0->computeAt(tv4, 1);

  tv2->split(-1, 8);

  auto options = at::TensorOptions().dtype(at::kFloat).device(at::kCUDA, 0);
  at::Tensor t0 = at::randn({123}, options);
  at::Tensor t1 = at::randn({3, 123}, options);

  FusionExecutor fe;
  fe.compileFusion(&fusion, {t0, t1});

  auto outputs = fe.runFusion({t0, t1});

  auto tv_ref = t0 + t1;

  testValidate(&fusion, outputs, {t0, t1}, {tv_ref}, __LINE__, __FILE__);
}

TEST_F(NVFuserTest, FusionPredicateUnshare_CUDA) {
  // https://github.com/csarofeen/pytorch/issues/1926
  std::unique_ptr<Fusion> fusion_ptr = std::make_unique<Fusion>();
  auto fusion = fusion_ptr.get();
  FusionGuard fg(fusion);

  TensorView* tv0 = makeSymbolicTensor(2);
  fusion->addInput(tv0);
  auto tv1 = set(tv0);
  auto tv2 = set(tv1);
  fusion->addOutput(tv2);

  tv1->setMemoryType(MemoryType::Shared);
  for (auto tv : {tv1, tv2}) {
    tv->split(0, 4);
    tv->reorder({{1, -1}});
    tv->split(1, 8);
    tv->merge(0);
    tv->split(0, 1);
    tv->axis(0)->parallelize(ParallelType::BIDx);
    tv->axis(1)->parallelize(ParallelType::Unswitch);
  }
  tv1->merge(2);
  tv2->reorder({{2, 3}});
  tv2->merge(2);
  for (auto tv : {tv1, tv2}) {
    tv->axis(-1)->parallelize(ParallelType::TIDx);
  }

  inlineMost();

  auto options = at::TensorOptions().dtype(at::kFloat).device(at::kCUDA, 0);
  at::Tensor t0 = at::randn({5, 5}, options);

  FusionExecutor fe;
  fe.compileFusion(fusion, {t0});
  auto cg_outputs = fe.runFusion({t0});
  auto out = cg_outputs[0];

  testValidate(fusion, {out}, {t0}, {t0}, __LINE__, __FILE__);
}

TEST_F(NVFuserTest, AsyncCompilation_CUDA) {
  auto fusion = std::make_unique<Fusion>();
  FusionGuard fg(fusion.get());

  TensorView* tv0 = makeSymbolicTensor(2);
  TensorView* tv1 = makeSymbolicTensor(1);
  TensorView* tv2 = makeSymbolicTensor(2);

  fusion->addInput(tv0);
  fusion->addInput(tv1);
  fusion->addInput(tv2);

  TensorView* tv3 = add(tv0, IrBuilder::create<Double>(1)); // Group 0
  TensorView* tv4 =
      max(tv3, {0}); // Group 0 (use max instead to avoid numerical issues)
  TensorView* tv5 = add(tv4, tv1); //  Group 0 (Non Broadcast after reduce,
                                   //  keeps normalization scheduler away)
  TensorView* tv6 = add(tv5, tv2); //  Group 1 (Broadcast after reduce)

  fusion->addOutput(tv6);

  auto options = at::TensorOptions().dtype(at::kFloat).device(at::kCUDA, 0);

  at::Tensor t0 = at::randn({8, 5}, options);
  at::Tensor t1 = at::randn({5}, options);
  at::Tensor t2 = at::randn({8, 5}, options);

  auto t3 = t0.add(1.0);
  auto t4 = std::get<0>(at::max(t3, 0));
  auto t5 = t4.add(t1);
  auto t6 = t5.add(t2);

  FusionExecutorCache executor_cache(std::move(fusion));

  std::vector<c10::IValue> aten_inputs = {t0, t1, t2};

  executor_cache.compileFusionAsync(aten_inputs);

  while (!executor_cache.isCompiled(aten_inputs)) {
    std::this_thread::sleep_for(std::chrono::milliseconds(20));
    printf(".");
  }

  auto outputs = executor_cache.runFusionWithInputs(aten_inputs);

  TORCH_CHECK(
      executor_cache.getMostRecentKernelRuntime()->isSegmented(),
      "segmentation didn't happen");
  TORCH_CHECK(
      executor_cache.getMostRecentKernelRuntime()
              ->fusionSegments()
              ->groups()
              .size() == 2,
      "segmentation didn't happen as expected");

  testValidate(
      executor_cache.fusion(), outputs, aten_inputs, {t6}, __LINE__, __FILE__);
}

TEST_F(NVFuserTest, FusionMergeBroadcastingTrivialReduction1_CUDA) {
  std::unique_ptr<Fusion> fusion_ptr = std::make_unique<Fusion>();
  auto fusion = fusion_ptr.get();
  FusionGuard fg(fusion);

  TensorView* tv0 = makeConcreteTensor({1, 1});
  TensorView* tv1 = makeConcreteTensor({-1});
  fusion->addInput(tv0);
  fusion->addInput(tv1);
  auto tv2 = sum(tv0, {1});
  auto tv3 = add(tv2, tv1);
  fusion->addOutput(tv3);

  tv0->merge(0);

  MaxRootDomainInfoSpanningTree tree(tv0);
  TransformPropagatorWithCheck tp(tv0);
  tree.traverse(&tp);

  inlineMost();

  auto options = at::TensorOptions().dtype(at::kFloat).device(at::kCUDA, 0);
  at::Tensor t0 = at::randn({1, 1}, options);
  at::Tensor t1 = at::randn({10}, options);

  FusionExecutor fe;
  fe.compileFusion(fusion, {t0, t1});
  auto cg_outputs = fe.runFusion({t0, t1});
  auto out = cg_outputs[0];

  testValidate(
      fusion, {out}, {t0, t1}, {t1 + t0.flatten()}, __LINE__, __FILE__);
}

// Simple test case exercising the null scheduler path.
TEST_F(NVFuserTest, FusionNullScheduler_CUDA) {
  auto fusion = std::make_unique<Fusion>();
  FusionGuard fg(fusion.get());

  auto tv0 = makeConcreteTensor({1, 1, 1});
  fusion->addInput(tv0);

  auto tv1 = sum(tv0, {0, 1, 2});

  fusion->addOutput(tv1);

  auto options = at::TensorOptions().dtype(at::kFloat).device(at::kCUDA, 0);
  at::Tensor t0 = at::randn({1, 1, 1}, options);

  std::vector<c10::IValue> aten_inputs({t0});

  FusionExecutorCache executor_cache(std::move(fusion));
  auto cg_outputs = executor_cache.runFusionWithInputs(aten_inputs);

  auto t1 = t0.sum({0, 1, 2});

  testValidate(
      executor_cache.fusion(), cg_outputs, {t0}, {t1}, __LINE__, __FILE__);

  auto groups =
      executor_cache.getMostRecentKernelRuntime()->fusionSegments()->groups();

  // Check that all groups on the resulting runtime are null.
  for (auto group : groups) {
    TORCH_INTERNAL_ASSERT(group->heuristic() == ScheduleHeuristic::NoOp);
  }
}

// Simple test case exercising the null scheduler path.
TEST_F(NVFuserTest, FusionNullScheduler2_CUDA) {
  auto fusion = std::make_unique<Fusion>();
  FusionGuard fg(fusion.get());

  auto tv0 = makeConcreteTensor({0, 1, 9223372036854775807L});
  fusion->addInput(tv0);

  auto tv1 = sum(tv0, {1, 2});

  fusion->addOutput(tv1);

  auto options = at::TensorOptions().dtype(at::kFloat).device(at::kCUDA, 0);
  at::Tensor t0 = at::randn({0, 1, 9223372036854775807L}, options);

  std::vector<c10::IValue> aten_inputs({t0});

  FusionExecutorCache executor_cache(std::move(fusion));
  auto cg_outputs = executor_cache.runFusionWithInputs(aten_inputs);

  auto t1 = t0.sum({1, 2});

  testValidate(
      executor_cache.fusion(), cg_outputs, {t0}, {t1}, __LINE__, __FILE__);

  auto groups =
      executor_cache.getMostRecentKernelRuntime()->fusionSegments()->groups();

  // Check that all groups on the resulting runtime are null.
  for (auto group : groups) {
    TORCH_INTERNAL_ASSERT(group->heuristic() == ScheduleHeuristic::NoOp);
  }
}

// Simple test case exercising the null scheduler path.
TEST_F(NVFuserTest, FusionNullScheduler3_CUDA) {
  auto fusion = std::make_unique<Fusion>();
  FusionGuard fg(fusion.get());

  auto tv0 = TensorViewBuilder().ndims(0).build();
  auto tv1 = TensorViewBuilder().ndims(0).build();
  fusion->addInput(tv0);
  fusion->addInput(tv1);
  auto tv2 = add(tv0, tv1);
  fusion->addOutput(tv2);

  auto options = at::TensorOptions().dtype(at::kFloat).device(at::kCUDA, 0);
  at::Tensor t0 = at::randn({}, options);
  at::Tensor t1 = at::randn({}, options);

  std::vector<c10::IValue> aten_inputs({t0, t1});

  FusionExecutorCache executor_cache(std::move(fusion));
  auto cg_outputs = executor_cache.runFusionWithInputs(aten_inputs);

  testValidate(
      executor_cache.fusion(),
      cg_outputs,
      {t0, t1},
      {t0 + t1},
      __LINE__,
      __FILE__);

  auto groups =
      executor_cache.getMostRecentKernelRuntime()->fusionSegments()->groups();

  // Check that all groups on the resulting runtime are null.
  for (auto group : groups) {
    TORCH_INTERNAL_ASSERT(group->heuristic() == ScheduleHeuristic::NoOp);
  }
}

TEST_F(NVFuserTest, FusionReducingZeroElements_CUDA) {
  auto fusion = std::make_unique<Fusion>();
  FusionGuard fg(fusion.get());

  auto tv0 = makeConcreteTensor({0, 1, 9223372036854775807L});
  fusion->addInput(tv0);

  auto tv1 = sum(tv0, {0, 1, 2});

  fusion->addOutput(tv1);

  auto options = at::TensorOptions().dtype(at::kFloat).device(at::kCUDA, 0);
  at::Tensor t0 = at::randn({0, 1, 9223372036854775807L}, options);

  std::vector<c10::IValue> aten_inputs({t0});

  FusionExecutorCache executor_cache(std::move(fusion));
  auto cg_outputs = executor_cache.runFusionWithInputs(aten_inputs);

  auto t1 = t0.sum({0, 1, 2});

  testValidate(
      executor_cache.fusion(), cg_outputs, {t0}, {t1}, __LINE__, __FILE__);
}

TEST_F(NVFuserTest, FusionEmpty_CUDA) {
  auto fusion = std::make_unique<Fusion>();
  FusionGuard fg(fusion.get());

  auto tv0 = makeConcreteTensor({10, 10, 10});
  auto tv1 = makeConcreteTensor({10, 10, 10});
  fusion->addInput(tv0);
  fusion->addInput(tv1);
  fusion->addOutput(tv0);
  fusion->addOutput(tv1);

  auto options = at::TensorOptions().dtype(at::kFloat).device(at::kCUDA, 0);
  at::Tensor t0 = at::randn({10, 10, 10}, options);
  at::Tensor t1 = at::randn({10, 10, 10}, options);

  std::vector<c10::IValue> aten_inputs({t0, t1});

  FusionExecutorCache executor_cache(std::move(fusion));
  auto cg_outputs = executor_cache.runFusionWithInputs(aten_inputs);

  testValidate(
      executor_cache.fusion(),
      cg_outputs,
      {t0, t1},
      {t0, t1},
      __LINE__,
      __FILE__);

  auto groups =
      executor_cache.getMostRecentKernelRuntime()->fusionSegments()->groups();

  // Check that all groups on the resulting runtime are null.
  for (auto group : groups) {
    TORCH_INTERNAL_ASSERT(group->heuristic() == ScheduleHeuristic::NoOp);
  }
}

TEST_F(NVFuserTest, FusionMappingRelation_CUDA) {
  // See https://github.com/csarofeen/pytorch/pull/1960
  // and https://github.com/csarofeen/pytorch/pull/2113
  std::unique_ptr<Fusion> fusion_ptr = std::make_unique<Fusion>();
  auto fusion = fusion_ptr.get();
  FusionGuard fg(fusion);

  TensorView* tv0 = makeConcreteTensor({1, 1});
  TensorView* tv1 = makeConcreteTensor({-1, 1, 1});
  fusion->addInput(tv0);
  fusion->addInput(tv1);
  auto tv2 = set(tv0);
  auto tv3 = broadcast(tv2, {true, false, false});
  auto tv4 = add(tv3, tv1);

  fusion->addOutput(tv4);

  tv4->merge(-2);
  tv4->merge(-1);

  tv0->computeAt(tv4, -1);
  tv1->computeAt(tv4, -1);

  ComputeAtMap ca_map(fusion);

  auto tv4_inner_node = tv4->axis(0)->definition()->input(1)->as<IterDomain>();
  TORCH_CHECK(
      ca_map.areMapped(tv2->axis(0), tv4_inner_node, IdMappingMode::EXACT));
  TORCH_CHECK(ca_map.areMapped(
      tv2->axis(0), tv4_inner_node, IdMappingMode::PERMISSIVE));

  auto options = at::TensorOptions().dtype(at::kFloat).device(at::kCUDA, 0);
  at::Tensor t0 = at::randn({1, 1}, options);
  at::Tensor t1 = at::randn({2, 1, 1}, options);

  FusionExecutor fe;
  fe.compileFusion(fusion, {t0, t1});
  auto cg_outputs = fe.runFusion({t0, t1});
  auto out = cg_outputs[0];

  testValidate(
      fusion, {out}, {t0, t1}, {t1 + t0.squeeze(0)}, __LINE__, __FILE__);
}

TEST_F(NVFuserTest, FusionInlineAt_CUDA) {
  std::unique_ptr<Fusion> fusion_ptr = std::make_unique<Fusion>();
  auto fusion = fusion_ptr.get();
  FusionGuard fg(fusion);

  TensorView* tv0 = makeSymbolicTensor(2);
  fusion->addInput(tv0);
  auto tv1 = sin(tv0);
  auto tv2 = cos(tv1);
  fusion->addOutput(tv2);

  tv1->inlineAt(-1);

  auto options = at::TensorOptions().dtype(at::kFloat).device(at::kCUDA, 0);
  at::Tensor t0 = at::randn({100, 2}, options);

  FusionExecutor fe;
  fe.compileFusion(fusion, {t0});
  auto cg_outputs = fe.runFusion({t0});
  auto out = cg_outputs[0];

  testValidate(fusion, {out}, {t0}, {t0.sin().cos()}, __LINE__, __FILE__);
}

TEST_F(NVFuserTest, FusionTrivialInputForwarding_CUDA) {
  std::unique_ptr<Fusion> fusion_ptr = std::make_unique<Fusion>();
  auto fusion = fusion_ptr.get();
  FusionGuard fg(fusion);

  TensorView* tv0 = makeConcreteTensor({-1, -1});
  TensorView* tv1 = makeConcreteTensor({-1, -1});
  fusion->addInput(tv0);
  fusion->addInput(tv1);
  // Note: output of add is not used. Kept it here since previously there was an
  // assertion from sorting in codegen.
  add(tv1, IrBuilder::create<Double>(3.141));
  fusion->addOutput(tv0);

  auto options = at::TensorOptions().dtype(at::kFloat).device(at::kCUDA, 0);
  at::Tensor t0 = at::randn({10, 4}, options);
  at::Tensor t1 = at::randn({10, 4}, options);

  FusionExecutorCache fec(std::move(fusion_ptr));
  auto cg_outputs = fec.runFusionWithInputs({t0, t1});

  testValidate(fusion, cg_outputs, {t0, t1}, {t0}, __LINE__, __FILE__);

  // Second run to ensure cache hit handles trivial forwarding properly
  TORCH_CHECK(fec.isCompiled({t0, t1}));
  auto cg_outputs2 = fec.runFusionWithInputs({t0, t1});
  testValidate(fusion, cg_outputs2, {t0, t1}, {t0}, __LINE__, __FILE__);
}

TEST_F(NVFuserTest, FusionTrivialInputForwarding2_CUDA) {
  std::unique_ptr<Fusion> fusion_ptr = std::make_unique<Fusion>();
  auto fusion = fusion_ptr.get();
  FusionGuard fg(fusion);

  TensorView* tv0 = makeSymbolicTensor(0);
  fusion->addInput(tv0);
  fusion->addOutput(tv0);

  auto options = at::TensorOptions().dtype(at::kFloat).device(at::kCUDA, 0);
  at::Tensor t0 = at::randn({}, options);

  FusionExecutorCache fec(std::move(fusion_ptr));
  auto cg_outputs = fec.runFusionWithInputs({t0});

  testValidate(fusion, cg_outputs, {t0}, {t0}, __LINE__, __FILE__);

  // Second run to ensure cache hit handles trivial forwarding properly
  TORCH_CHECK(fec.isCompiled({t0}));
  auto cg_outputs2 = fec.runFusionWithInputs({t0});
  testValidate(fusion, cg_outputs2, {t0}, {t0}, __LINE__, __FILE__);
}

// Simplified repro of issue #2008
TEST_F(NVFuserTest, FusionReplayTrivialReductionAndBroadcast2_CUDA) {
  auto fusion_ptr = std::make_unique<Fusion>();
  Fusion& fusion = *fusion_ptr;
  FusionGuard fg(fusion_ptr.get());

  std::vector<int64_t> shape({10, 1, 1});

  auto tv0 = makeConcreteTensor(shape);
  fusion.addInput(tv0);

  auto tv1 = add(tv0, IrBuilder::create<Double>(1));
  auto tv2 = sum(tv1, {1, 2});
  auto tv3 = broadcast(tv2, {false, true, true});
  fusion.addOutput(tv3);

  tv0->merge(-2, -1)->merge(-2, -1)->split(0, 4);

  MaxRootDomainInfoSpanningTree tree(tv0);
  TransformPropagatorWithCheck tp(tv0);
  tree.traverse(&tp);

  auto options = at::TensorOptions().dtype(at::kFloat).device(at::kCUDA, 0);
  at::Tensor t0 = at::randn(shape, options);
  std::vector<c10::IValue> aten_inputs({t0});

  FusionExecutor fe;
  fe.compileFusion(fusion_ptr.get(), aten_inputs);
  auto outputs = fe.runFusion(aten_inputs);

  testValidate(&fusion, outputs, aten_inputs, {t0 + 1}, __LINE__, __FILE__);
}

namespace {

size_t getVecSizeForPointwise(FusionExecutorCache& fec) {
  auto most_recent_params =
      fec.getMostRecentKernelRuntime()->getMostRecentExecutorLog().params;
  auto params = dynamic_cast<PointwiseParams*>(most_recent_params.get());
  if (params->vectorize) {
    return params->unroll_factor;
  }
  return 1;
}

} // namespace

TEST_F(NVFuserTest, FusionVectorizeStrideContiguity2D_CUDA) {
  std::unique_ptr<Fusion> fusion_ptr = std::make_unique<Fusion>();
  auto fusion = fusion_ptr.get();
  FusionGuard fg(fusion);

  TensorView* tv0 =
      TensorViewBuilder().ndims(2).contiguity({false, true}).build();
  fusion->addInput(tv0);
  auto tv1 = set(tv0);
  fusion->addOutput(tv1);

  FusionExecutorCache fec(std::move(fusion_ptr));
  fec.profile(true);

  std::vector<std::pair<int, int>> size_and_vec{{17, 1}, {18, 2}, {32, 4}};

  for (auto pair : size_and_vec) {
    auto size = pair.first;
    auto vec = pair.second;
    auto options = at::TensorOptions().dtype(at::kFloat).device(at::kCUDA, 0);
    at::Tensor t0 = at::randn({1000000, size}, options).narrow(1, 0, 16);
    auto cg_outputs = fec.runFusionWithInputs({t0});

    TORCH_CHECK(getVecSizeForPointwise(fec) == (size_t)vec);

    testValidate(fusion, cg_outputs, {t0}, {t0}, __LINE__, __FILE__);
  }
}

TEST_F(NVFuserTest, FusionVectorizeStrideContiguity3D_CUDA) {
  std::unique_ptr<Fusion> fusion_ptr = std::make_unique<Fusion>();
  auto fusion = fusion_ptr.get();
  FusionGuard fg(fusion);

  TensorView* tv0 =
      TensorViewBuilder().ndims(3).contiguity({false, true, true}).build();
  fusion->addInput(tv0);
  auto tv1 = set(tv0);
  fusion->addOutput(tv1);

  FusionExecutorCache fec(std::move(fusion_ptr));
  fec.profile(true);

  std::vector<std::pair<int, int>> size_and_vec{{17, 1}, {10, 2}, {16, 4}};

  for (auto pair : size_and_vec) {
    auto size = pair.first;
    auto vec = pair.second;
    auto options = at::TensorOptions().dtype(at::kFloat).device(at::kCUDA, 0);
    at::Tensor t0 = at::randn({1000000, size, 3}, options).narrow(1, 0, 8);
    auto cg_outputs = fec.runFusionWithInputs({t0});

    TORCH_CHECK(getVecSizeForPointwise(fec) == (size_t)vec);

    testValidate(fusion, cg_outputs, {t0}, {t0}, __LINE__, __FILE__);
  }
}

TEST_F(NVFuserTest, FusionVectorizeStrideContiguity5D_CUDA) {
  std::unique_ptr<Fusion> fusion_ptr = std::make_unique<Fusion>();
  auto fusion = fusion_ptr.get();
  FusionGuard fg(fusion);

  TensorView* tv0 = TensorViewBuilder()
                        .ndims(5)
                        .contiguity({false, true, false, true, true})
                        .build();
  fusion->addInput(tv0);
  auto tv1 = set(tv0);
  fusion->addOutput(tv1);

  FusionExecutorCache fec(std::move(fusion_ptr));
  fec.profile(true);

  auto options = at::TensorOptions().dtype(at::kFloat).device(at::kCUDA, 0);

  std::vector<std::tuple<int, int, int>> sizes_and_vec{
      {9, 17, 1}, {9, 10, 2}, {9, 16, 4}};

  for (auto tup : sizes_and_vec) {
    auto size1 = std::get<0>(tup);
    auto size2 = std::get<1>(tup);
    auto vec = std::get<2>(tup);
    at::Tensor t0 = at::randn({4, size1, 12345, size2, 3}, options)
                        .narrow(1, 0, 8)
                        .narrow(3, 0, 4);
    auto cg_outputs = fec.runFusionWithInputs({t0});

    TORCH_CHECK(getVecSizeForPointwise(fec) == (size_t)vec);

    testValidate(fusion, cg_outputs, {t0}, {t0}, __LINE__, __FILE__);
  }
}

TEST_F(NVFuserTest, FusionVectorizeStrideContiguitySelfOverlapping_CUDA) {
  std::unique_ptr<Fusion> fusion_ptr = std::make_unique<Fusion>();
  auto fusion = fusion_ptr.get();
  FusionGuard fg(fusion);

  TensorView* tv0 = TensorViewBuilder()
                        .ndims(5)
                        .contiguity({false, true, false, true, true})
                        .build();
  fusion->addInput(tv0);
  auto tv1 = set(tv0);
  fusion->addOutput(tv1);

  FusionExecutorCache fec(std::move(fusion_ptr));
  fec.profile(true);

  auto options = at::TensorOptions().dtype(at::kFloat).device(at::kCUDA, 0);

  std::vector<std::tuple<int, int, int, int>> sizes_strides_and_vec{
      {4, 4, 4, 4},
      {4, 4, 2, 2},
      {4, 2, 4, 2},
      {2, 4, 4, 2},
      {4, 4, 1, 1},
      {4, 1, 4, 1},
      {1, 4, 4, 1},
      {2, 2, 2, 2},
      {2, 2, 1, 1},
      {2, 1, 2, 1},
      {1, 2, 2, 1}};

  for (auto tup : sizes_strides_and_vec) {
    auto size = std::get<0>(tup);
    auto stride1 = std::get<1>(tup);
    auto stride2 = std::get<2>(tup);
    auto vec = std::get<3>(tup);
    std::vector<int64_t> shape = {4, 4, 12345, size, 3};
    std::vector<int64_t> stride = {
        stride1, (int64_t)stride2 * 12345, (int64_t)stride2, 3, 1};
    at::Tensor t0 = at::empty_strided(shape, stride, options);
    t0.random_();
    auto cg_outputs = fec.runFusionWithInputs({t0});
    TORCH_CHECK(getVecSizeForPointwise(fec) == (size_t)vec);
    testValidate(fusion, cg_outputs, {t0}, {t0}, __LINE__, __FILE__);
  }
}

TEST_F(NVFuserTest, FusionSimpleAmperePipeline_CUDA) {
  Fusion fusion;
  FusionGuard fg(&fusion);

  // requires ampere+ GPU
  if (!deviceMajorMinorCheck(8)) {
    GTEST_SKIP() << "skipping tests on pre-AMPERE GPUs";
    return;
  }

  auto tv0 = makeContigTensor(1);

  fusion.addInput(tv0);

  auto tv1 = set(tv0);

  fusion.addOutput(tv1);

  auto tv_cache = tv0->cacheAfter(LoadStoreOpType::CpAsyncCa);
  tv_cache->setMemoryType(MemoryType::Shared);

  tv1->split(0, 16);
  tv0->computeAt(tv1, 1);

  tv_cache->circularBuffer(10);

  auto options = at::TensorOptions().dtype(at::kFloat).device(at::kCUDA, 0);
  at::Tensor input1 = at::randn({255}, options);

  // Add check that the cp async op has an inlined predicate.
  class InlinedCpAsyncPredChecker : public kir::IrVisitor {
   public:
    using kir::IrVisitor::handle;

   private:
    void handle(kir::IfThenElse* ite) final {
      auto prev_within_ite = within_ite_;
      within_ite_ = true;
      kir::IrVisitor::handle(ite);
      within_ite_ = prev_within_ite;
    }

    void handle(LoadStoreOp* ldst) final {
      if (ldst->opType() == LoadStoreOpType::CpAsyncCa) {
        TORCH_INTERNAL_ASSERT(!within_ite_, "CPASYNC predicate not inlined");
        TORCH_INTERNAL_ASSERT(
            ldst->predicate()->hasValue() &&
                !ldst->predicate()->value()->isConst(),
            "CPASYNC predicate is not generated");
      }
    }

   private:
    bool within_ite_ = false;
  } pred_checker;

  // Check that cp async is inlined:
  GpuLower gpulw(&fusion);
  pred_checker.handle(gpulw.kernel()->topLevelExprs());

  FusionExecutor fe;
  fe.compileFusion(&fusion, {input1});
  auto cg_outputs = fe.runFusion({input1});

  testValidate(&fusion, cg_outputs, {input1}, {input1}, __LINE__, __FILE__);
}

TEST_F(NVFuserTest, FusionExpandedInput_CUDA) {
  std::unique_ptr<Fusion> fusion_ptr = std::make_unique<Fusion>();
  auto fusion = fusion_ptr.get();
  FusionGuard fg(fusion);

  TensorView* tv0 = TensorViewBuilder()
                        .ndims(3)
                        .shape({-1, -1, -1})
                        .contiguity({false, std::nullopt, true})
                        .expanded({false, true, false})
                        .build();
  fusion->addInput(tv0);
  auto tv1 = set(tv0);
  fusion->addOutput(tv1);

  auto options = at::TensorOptions().dtype(at::kFloat).device(at::kCUDA, 0);
  at::Tensor t0 = at::randn({4096, 1, 4}, options).expand({-1, 7, -1});

  FusionExecutorCache fec(std::move(fusion_ptr));
  auto cg_outputs = fec.runFusionWithInputs({t0});

  testValidate(fusion, cg_outputs, {t0}, {t0}, __LINE__, __FILE__);
}

// Repro for
// https://github.com/csarofeen/pytorch/issues/1843#issuecomment-1270759724
TEST_F(NVFuserTest, FusionVectorizeRepro1843_CUDA) {
  std::unique_ptr<Fusion> fusion_ptr = std::make_unique<Fusion>();
  auto fusion = fusion_ptr.get();
  FusionGuard fg(fusion);

  TensorView* tv1 =
      TensorViewBuilder().ndims(2).contiguity({true, true}).build();
  TensorView* tv0 =
      TensorViewBuilder().ndims(2).contiguity({true, true}).build();
  fusion->addInput(tv1);
  fusion->addInput(tv0);

  auto tv7 = sum(tv0, {1}, true);
  auto tv_exp =
      expand(tv7, {tv0->axis(0)->extent(), IrBuilder::create<Int>(32128)});
  auto tv3 = exp(tv1);
  auto tv8 = mul(tv3, tv_exp);
  auto tv13 = sub(tv0, tv8);
  fusion->addOutput(tv13);

  auto options = at::TensorOptions().dtype(at::kFloat).device(at::kCUDA, 0);
  at::Tensor t1 =
      at::empty_strided({4096, 32128}, {32128, 1}, options).random_();
  at::Tensor t0 =
      at::empty_strided({4096, 32128}, {32128, 1}, options).random_();

  FusionExecutorCache fec(std::move(fusion_ptr));
  auto cg_outputs = fec.runFusionWithInputs({t1, t0});

  auto ref = t0 - t1.exp() * t0.sum((1), true);
  testValidate(fusion, cg_outputs, {t1, t0}, {ref}, __LINE__, __FILE__);
}

TEST_F(NVFuserTest, FusionBroadcastPersistentReduction_CUDA) {
  // Simplified repro for
  // https://github.com/csarofeen/pytorch/issues/2094
  std::unique_ptr<Fusion> fusion_ptr = std::make_unique<Fusion>();
  auto fusion = fusion_ptr.get();
  FusionGuard fg(fusion);

  auto tv0 = makeContigTensor(2, DataType::Half);
  auto tv1 = castOp(DataType::Float, tv0);
  auto tv2 = broadcast(tv1, {true, true, false, false});
  auto tv3 = sum(tv2, {-1}, true);
  auto tv4 = add(tv2, tv3); // TODO: changing this to tv1 there is still errors
  auto tv5 = sum(tv4, {-1});
  fusion->addInput(tv0);
  fusion->addOutput(tv5);

  auto options = at::TensorOptions().dtype(at::kHalf).device(at::kCUDA, 0);
  auto t0 = at::randn({1024, 768}, options);
  auto t1 = t0.view({1, 1, 1024, 768}).to(at::kFloat);
  auto t3 = t1.sum({-1}, true);
  auto t4 = t1 + t3;
  auto t5 = t4.sum({-1});

  FusionExecutorCache fec(std::move(fusion_ptr));
  auto cg_outputs = fec.runFusionWithInputs({t0});
  testValidate(fusion, cg_outputs, {t0}, {t5}, __LINE__, __FILE__);
}

// Repro for
// https://github.com/csarofeen/pytorch/issues/2094
TEST_F(NVFuserTest, FusionRepro2094_CUDA) {
  std::unique_ptr<Fusion> fusion_ptr = std::make_unique<Fusion>();
  auto fusion = fusion_ptr.get();
  FusionGuard fg(fusion);

  std::vector<int64_t> neg_one_vec = {-1};
  {
    auto tv0 = TensorViewBuilder()
                   .ndims(1)
                   .shape(neg_one_vec)
                   .contiguity(true)
                   .dtype(DataType::Float)
                   .build();
    fusion->addInput(tv0);
    auto tv1 = TensorViewBuilder()
                   .ndims(1)
                   .shape(neg_one_vec)
                   .contiguity(true)
                   .dtype(DataType::Float)
                   .build();
    fusion->addInput(tv1);
    auto tv2 = TensorViewBuilder()
                   .ndims(2)
                   .shape(std::vector<int64_t>{-1, -1})
                   .contiguity({true, true})
                   .dtype(DataType::Half)
                   .build();
    fusion->addInput(tv2);
    auto tv3 = expand(
        broadcast(tv0, {true, true, false}),
        {IrBuilder::create<Int>(1),
         IrBuilder::create<Int>(1024),
         IrBuilder::create<Int>(768)});
    auto tv4 = expand(
        broadcast(tv1, {true, true, false}),
        {IrBuilder::create<Int>(1),
         IrBuilder::create<Int>(1024),
         IrBuilder::create<Int>(768)});
    auto tv5 = reshape(tv2, {1024, 768}, {1, 1024, 768});
    auto tv6 = castOp(DataType::Float, tv5);
    auto s7 = IrBuilder::create<Double>(0.5);
    auto tv8 = mul(tv6, s7);
    auto s9 = IrBuilder::create<Double>(0.707107);
    auto tv10 = mul(tv6, s9);
    auto tv11 = erf(tv10);
    auto s12 = IrBuilder::create<Double>(1.0);
    auto tv13 = add(tv11, s12);
    auto tv14 = mul(tv8, tv13);
    auto tv15 = castOp(DataType::Half, tv14);
    auto tv16 = castOp(DataType::Float, tv15);
    auto tv17_tv18 = variance_mean(tv16, {2}, 0, false);
    auto tv17 = std::get<0>(tv17_tv18);
    auto tv18 = std::get<1>(tv17_tv18);
    auto tv19 = expand(
        broadcast(tv17, {false, false, true}),
        {IrBuilder::create<Int>(1),
         IrBuilder::create<Int>(1024),
         IrBuilder::create<Int>(1)});
    auto tv20 = expand(
        broadcast(tv18, {false, false, true}),
        {IrBuilder::create<Int>(1),
         IrBuilder::create<Int>(1024),
         IrBuilder::create<Int>(1)});
    auto s21 = IrBuilder::create<Double>(1e-05);
    auto tv22 = add(tv19, s21);
    auto tv23 = expand(
        broadcast(tv20, {false, false, false}),
        {IrBuilder::create<Int>(1),
         IrBuilder::create<Int>(1024),
         IrBuilder::create<Int>(768)});
    auto tv24 = rsqrt(tv22);
    auto tv25 = sub(tv16, tv23);
    auto tv26 = expand(
        broadcast(tv24, {false, false, false}),
        {IrBuilder::create<Int>(1),
         IrBuilder::create<Int>(1024),
         IrBuilder::create<Int>(768)});
    auto tv27 = mul(tv25, tv26);
    auto tv28 = mul(tv27, tv3);
    auto tv29 = add(tv28, tv4);
    auto tv30 = castOp(DataType::Float, tv29);
    auto tv31 = castOp(DataType::Half, tv30);
    auto tv32 = reshape(tv31, {1, 1024, 768}, {1024, 768});
    fusion->addOutput(tv5);
    fusion->addOutput(tv16);
    fusion->addOutput(tv20);
    fusion->addOutput(tv24);
    fusion->addOutput(tv32);
  }

  auto options = at::TensorOptions().dtype(at::kFloat).device(at::kCUDA, 0);
  std::vector<c10::IValue> inputs;
  std::vector<at::Tensor> outputs;

  {
    auto t0 = at::randn({768}, options);
    inputs.push_back((c10::IValue)t0);
    auto t1 = at::randn({768}, options);
    inputs.push_back((c10::IValue)t1);
    auto t2 = at::randn({1024, 768}, options).to(at::ScalarType::Half);
    inputs.push_back((c10::IValue)t2);
    auto t3 = t0.unsqueeze(0).unsqueeze(1).expand({1, 1024, 768});
    auto t4 = t1.unsqueeze(0).unsqueeze(1).expand({1, 1024, 768});
    auto t5 = t2.view({1, 1024, 768});
    auto t6 = t5.to(at::ScalarType::Float);
    auto s7 = 0.5;
    auto t8 = at::mul(t6, s7);
    auto s9 = 0.707107;
    auto t10 = at::mul(t6, s9);
    auto t11 = at::erf(t10);
    auto s12 = 1.0;
    auto t13 = at::add(t11, s12);
    auto t14 = at::mul(t8, t13);
    auto t15 = t14.to(at::ScalarType::Half);
    auto t16 = t15.to(at::ScalarType::Float);
    auto t17_t18 =
        at::var_mean(t16, {2}, /*unbiased*/ false, /*keepdim*/ false);
    auto t17 = std::get<0>(t17_t18);
    auto t18 = std::get<1>(t17_t18);
    auto t19 = t17.unsqueeze(2).expand({1, 1024, 1});
    auto t20 = t18.unsqueeze(2).expand({1, 1024, 1});
    auto s21 = 1e-05;
    auto t22 = at::add(t19, s21);
    auto t23 = t20.expand({1, 1024, 768});
    auto t24 = at::rsqrt(t22);
    auto t25 = at::sub(t16, t23);
    auto t26 = t24.expand({1, 1024, 768});
    auto t27 = at::mul(t25, t26);
    auto t28 = at::mul(t27, t3);
    auto t29 = at::add(t28, t4);
    auto t30 = t29.to(at::ScalarType::Float);
    auto t31 = t30.to(at::ScalarType::Half);
    auto t32 = t31.view({1024, 768});
    outputs.push_back(t5);
    outputs.push_back(t16);
    outputs.push_back(t20);
    outputs.push_back(t24);
    outputs.push_back(t32);
  }

  FusionExecutorCache fec(std::move(fusion_ptr));
  auto cg_outputs = fec.runFusionWithInputs(inputs);
  testValidate(fusion, cg_outputs, inputs, outputs, __LINE__, __FILE__);
}

// https://github.com/csarofeen/pytorch/issues/2068
TEST_F(NVFuserTest, FusionIssue2068_CUDA) {
  auto fusion_ptr = std::make_unique<Fusion>();
  Fusion& fusion = *fusion_ptr.get();
  FusionGuard fg(&fusion);

  int w = 32, x = 56, y = 56, z = 128;

  auto tv0 = makeContigTensor(3);
  auto tv1 = makeContigTensor(1);
  auto tv2 = makeContigTensor(3);
  auto tv3 = makeContigTensor(1);
  auto tv4 = makeContigTensor(4);

  fusion.addInput(tv0);
  fusion.addInput(tv1);
  fusion.addInput(tv2);
  fusion.addInput(tv3);
  fusion.addInput(tv4);

  auto tv5 = broadcast(tv0, {false, false, false, true});
  auto tv6 = broadcast(tv1, {true, true, true, false});
  auto tv7 = expand(
      tv6,
      {IrBuilder::create<Int>(w),
       IrBuilder::create<Int>(x),
       IrBuilder::create<Int>(y),
       tv6->axis(3)->extent()});
  auto tv8 = broadcast(tv2, {false, false, false, true});
  auto tv9 = broadcast(tv3, {true, true, true, false});
  auto tv10 = expand(
      tv9,
      {IrBuilder::create<Int>(w),
       IrBuilder::create<Int>(x),
       IrBuilder::create<Int>(y),
       tv9->axis(3)->extent()});
  auto tv11 = set(tv5);
  auto tv12 = expand(
      tv11,
      {tv11->axis(0)->extent(),
       tv11->axis(1)->extent(),
       tv11->axis(2)->extent(),
       IrBuilder::create<Int>(z)});

  auto tv13 = add(tv8, IrBuilder::create<Double>(1.e-6));
  auto tv14 = sub(tv4, tv12);
  auto tv15 = rsqrt(abs(tv13));
  auto tv16 = set(tv15);
  auto tv17 = expand(
      tv16,
      {tv16->axis(0)->extent(),
       tv16->axis(1)->extent(),
       tv16->axis(2)->extent(),
       IrBuilder::create<Int>(z)});
  auto tv18 = mul(tv14, tv17);
  auto tv19 = mul(tv18, tv7);
  auto tv20 = add(tv19, tv10);
  auto tv21 = set(tv20);

  fusion.addOutput(tv5);
  fusion.addOutput(tv15);
  fusion.addOutput(tv21);

  auto options = at::TensorOptions().dtype(at::kFloat).device(at::kCUDA, 0);
  auto t0 = at::randn({w, x, y}, options);
  auto t1 = at::randn({z}, options);
  auto t2 = at::randn({w, x, y}, options);
  auto t3 = at::randn({z}, options);
  auto t4 = at::randn({w, x, y, z}, options);

  auto t5 = t0.unsqueeze(-1);
  auto t12 = t5.expand({-1, -1, -1, z});
  auto t7 = t1.unsqueeze(0).unsqueeze(0).unsqueeze(0).expand({w, x, y, -1});
  auto t8 = t2.unsqueeze(-1);
  auto t10 = t3.unsqueeze(0).unsqueeze(0).unsqueeze(0).expand({w, x, y, -1});

  auto t13 = t8 + 1.e-6;
  auto t14 = t4 - t12;
  auto t15 = t13.abs().rsqrt();
  auto t17 = t15.expand({-1, -1, -1, z});
  auto t18 = mul(t14, t17);
  auto t19 = mul(t18, t7);
  auto t21 = add(t19, t10);

  FusionExecutorCache executor_cache(std::move(fusion_ptr));
  auto cg_outputs = executor_cache.runFusionWithInputs({t0, t1, t2, t3, t4});

  testValidate(
      executor_cache.fusion(),
      cg_outputs,
      {t0, t1, t2, t3, t4},
      {t5, t15, t21},
      __LINE__,
      __FILE__,
      "");
}

// Similar to the following HuggingFace repro:
// https://github.com/csarofeen/pytorch/issues/2064
// but with the trivial reduction replaced with squeeze
TEST_F(NVFuserTest, FusionHuggingFaceRepro2064Squeeze_CUDA) {
  auto fusion_ptr = std::make_unique<Fusion>();
  Fusion& fusion = *fusion_ptr.get();
  FusionGuard fg(&fusion);

  auto tv0 = makeContigTensor(2);
  fusion.addInput(tv0);

  auto tv1 = broadcast(tv0, {true, false, false});
  auto tv2 = mul(tv1, IrBuilder::create<Double>(0.5));
  auto tv3 = mul(tv1, IrBuilder::create<Double>(0.707107));
  auto tv4 = erf(tv3);
  auto tv5 = add(tv4, IrBuilder::create<Double>(1.0));
  auto tv6 = mul(tv2, tv5);
  auto tv7 = squeeze(tv6, std::vector<bool>{true, false, false});

  fusion.addOutput(tv1);
  fusion.addOutput(tv7);

  auto options = at::TensorOptions().dtype(at::kFloat).device(at::kCUDA, 0);
  auto t0 = at::randn({2, 8}, options);
  auto t1 = t0.unsqueeze(0);
  auto t2 = t1 * 0.5;
  auto t5 = (t1 * 0.707107).erf() + 1.0;
  auto t6 = t2 * t5;
  auto t7 = t6.squeeze(0);

  FusionExecutorCache executor_cache(std::move(fusion_ptr));
  auto cg_outputs = executor_cache.runFusionWithInputs({t0});

  testValidate(
      executor_cache.fusion(),
      cg_outputs,
      {t0},
      {t1, t7},
      __LINE__,
      __FILE__,
      "");
}

TEST_F(NVFuserTest, FusionSqueezeTransformPropagation_CUDA) {
  auto fusion_ptr = std::make_unique<Fusion>();
  Fusion& fusion = *fusion_ptr.get();
  FusionGuard fg(&fusion);

  auto tv0 = makeConcreteTensor({5, 1, 1, 1, 1});
  fusion.addInput(tv0);
  auto tv1 = squeeze(tv0, std::vector<bool>{false, true, false, true, false});
  auto tv2 = squeeze(tv0, std::vector<bool>{false, false, true, false, true});
  auto tv3 = squeeze(tv0, std::vector<bool>{false, false, false, false, true});
  fusion.addOutput(tv1);
  fusion.addOutput(tv2);
  fusion.addOutput(tv3);

  tv3->merge(0);
  tv3->merge(0);
  tv3->merge(0);

  MaxRootDomainInfoSpanningTree tree(tv3);
  TransformPropagatorWithCheck tp(tv3);
  tree.traverse(&tp);

  auto options = at::TensorOptions().dtype(at::kFloat).device(at::kCUDA, 0);
  at::Tensor t0 = at::randn({5, 1, 1, 1, 1}, options);
  auto t1 = t0.squeeze(1).squeeze(2);
  auto t2 = t0.squeeze(2).squeeze(-1);
  auto t3 = t0.squeeze(-1);

  FusionExecutor fe;
  fe.compileFusion(&fusion, {t0});
  auto cg_outputs = fe.runFusion({t0});

  testValidate(&fusion, cg_outputs, {t0}, {t1, t2, t3}, __LINE__, __FILE__);
}

TEST_F(NVFuserTest, FusionSqueezeInlining_CUDA) {
  auto fusion_ptr = std::make_unique<Fusion>();
  Fusion& fusion = *fusion_ptr.get();
  FusionGuard fg(&fusion);

  auto tv0 = makeConcreteTensor({1, -1});
  fusion.addInput(tv0);
  auto tv1 = set(tv0);
  auto tv2 = squeeze(tv1, std::vector<bool>{true, false});
  fusion.addOutput(tv2);

  tv0->merge(0);
  tv0->split(0, 128);

  {
    MaxRootDomainInfoSpanningTree tree(tv0);
    TransformPropagatorWithCheck tp(tv0);
    tree.traverse(&tp);
    TORCH_CHECK(tv2->nDims() == 2);
    TORCH_CHECK(tv1->nDims() == 2);
    TORCH_CHECK(tv0->nDims() == 2);
  }

  {
    // The propagation here should be a no-op, I am adding it here just to test
    // if transformation propagation works for squeeze on both direction.
    MaxRootDomainInfoSpanningTree tree(tv2);
    TransformPropagatorWithCheck tp(tv2);
    tree.traverse(&tp);
    TORCH_CHECK(tv2->nDims() == 2);
    TORCH_CHECK(tv1->nDims() == 2);
    TORCH_CHECK(tv0->nDims() == 2);
  }

  tv1->axis(0)->parallelize(ParallelType::BIDx);
  tv1->axis(1)->parallelize(ParallelType::TIDx);
  tv2->axis(0)->parallelize(ParallelType::BIDx);
  tv2->axis(1)->parallelize(ParallelType::TIDx);

  inlineMost();

  TORCH_CHECK(tv1->getComputeAtPosition() == 2);
  TORCH_CHECK(tv2->getComputeAtPosition() == 2);

  auto options = at::TensorOptions().dtype(at::kFloat).device(at::kCUDA, 0);
  at::Tensor t0 = at::randn({1, 1024}, options);
  auto t1 = t0.squeeze(0);

  FusionExecutor fe;
  fe.compileFusion(&fusion, {t0});
  auto cg_outputs = fe.runFusion({t0});

  testValidate(&fusion, cg_outputs, {t0}, {t1}, __LINE__, __FILE__);
}

// HuggingFace repro:
// https://github.com/csarofeen/pytorch/issues/2064
TEST_F(NVFuserTest, FusionHuggingFaceRepro2064_CUDA) {
  auto fusion_ptr = std::make_unique<Fusion>();
  Fusion& fusion = *fusion_ptr.get();
  FusionGuard fg(&fusion);

  auto tv0 = makeContigTensor(2);
  fusion.addInput(tv0);

  auto tv1 = broadcast(tv0, {true, false, false});
  auto tv2 = mul(tv1, IrBuilder::create<Double>(0.5));
  auto tv3 = mul(tv1, IrBuilder::create<Double>(0.707107));
  auto tv4 = erf(tv3);
  auto tv5 = add(tv4, IrBuilder::create<Double>(1.0));
  auto tv6 = mul(tv2, tv5);
  auto tv7 = sum(tv6, {0});

  fusion.addOutput(tv1);
  fusion.addOutput(tv7);

  auto options = at::TensorOptions().dtype(at::kFloat).device(at::kCUDA, 0);
  auto t0 = at::randn({2, 8}, options);
  auto t1 = t0.expand({1, 2, 8});
  auto t2 = t1 * 0.5;
  auto t5 = (t1 * 0.707107).erf() + 1.0;
  auto t6 = t2 * t5;
  auto t7 = t6.sum(0);

  FusionExecutorCache executor_cache(std::move(fusion_ptr));
  auto cg_outputs = executor_cache.runFusionWithInputs({t0});

  testValidate(
      executor_cache.fusion(),
      cg_outputs,
      {t0},
      {t1, t7},
      __LINE__,
      __FILE__,
      "");
}

#ifndef USE_ROCM

TEST_F(NVFuserTest, FusionCastings_CUDA) {
  auto fusion_ptr = std::make_unique<Fusion>();
  Fusion& fusion = *fusion_ptr.get();
  FusionGuard fg(&fusion);

  int x = 4, y = 1024;

  std::vector<DataType> data_types{
      DataType::Double,
      DataType::Float,
      DataType::Half,
      DataType::Int,
      DataType::Int32,
      DataType::Bool,
      DataType::ComplexFloat,
      DataType::ComplexDouble};

#if defined(CUDA_VERSION) && CUDA_VERSION >= 11000
  if (at::cuda::getDeviceProperties(0)->major >= 8) {
    data_types.emplace_back(DataType::BFloat16);
  }
#endif

  for (const auto& input_type : data_types) {
    auto tv_in = makeContigTensor(2, input_type);
    fusion.addInput(tv_in);
    for (const auto& output_type : data_types) {
      auto tv_out = castOp(output_type, tv_in);
      fusion.addOutput(tv_out);
    }
  }

  auto options = at::TensorOptions().dtype(at::kFloat).device(at::kCUDA, 0);

  std::vector<c10::IValue> inputs;
  std::vector<at::Tensor> outputs;
  for (const auto& input_type : data_types) {
    at::Tensor t = at::randn({x, y}, options).to(data_type_to_aten(input_type));
    inputs.emplace_back(t);
    for (const auto& output_type : data_types) {
      outputs.emplace_back(t.to(data_type_to_aten(output_type)));
    }
  }

  FusionExecutorCache executor_cache(std::move(fusion_ptr));
  auto cg_outputs = executor_cache.runFusionWithInputs(inputs);

  testValidate(
      executor_cache.fusion(),
      cg_outputs,
      inputs,
      outputs,
      __LINE__,
      __FILE__,
      "");
}

TEST_F(NVFuserTest, FusionIssue2074_CUDA) {
  auto fusion_ptr = std::make_unique<Fusion>();
  Fusion& fusion = *fusion_ptr.get();
  FusionGuard fg(&fusion);

  int x = 4, y = 1024;

  auto tv0 = makeContigTensor(2, DataType::Int32);
  fusion.addInput(tv0);
  auto tv1 = ne(tv0, IrBuilder::create<Int>(0));
  auto tv2 = castOp(DataType::Int32, tv1);
  auto tv3 = sum(tv2, {1});
  auto tv4 = sub(tv3, IrBuilder::create<Int>(1));
  fusion.addOutput(tv0);
  fusion.addOutput(tv4);

  auto options = at::TensorOptions().dtype(at::kFloat).device(at::kCUDA, 0);

  at::Tensor t0 = at::randn({x, y}, options).to(at::kInt);
  auto t1 = t0.ne(0);
  auto t2 = t1.to(at::kInt);
  auto t3 = t2.sum({1});
  auto t4 = t3 - 1;

  FusionExecutorCache executor_cache(std::move(fusion_ptr));
  auto cg_outputs = executor_cache.runFusionWithInputs({t0});
  ASSERT_TRUE(at::allclose(cg_outputs[1], t4));
}

TEST_F(NVFuserTest, FusionIssue2077_CUDA) {
  auto fusion_ptr = std::make_unique<Fusion>();
  Fusion& fusion = *fusion_ptr.get();
  FusionGuard fg(&fusion);

  auto tv0 = makeContigTensor(3, DataType::Half);
  fusion.addInput(tv0);

  auto tv1 = castOp(DataType::Float, tv0);
  auto tv3 = mul(tv1, IrBuilder::create<Int>(1));
  auto tv5 = sub(IrBuilder::create<Double>(1.), tv3);
  auto tv6 = castOp(DataType::Half, tv5);
  auto tv7 = castOp(DataType::Bool, tv6);

  fusion.addOutput(tv7);

  auto options = at::TensorOptions().dtype(at::kHalf).device(at::kCUDA, 0);

  at::Tensor t0 = at::randn({2, 4, 6}, options);
  auto t1 = t0.to(at::kFloat);
  auto t3 = t1 * 1;
  auto t5 = 1 - t3;
  auto t6 = t5.to(at::kHalf);
  auto t7 = t6.to(at::kBool);

  FusionExecutorCache executor_cache(std::move(fusion_ptr));
  auto cg_outputs = executor_cache.runFusionWithInputs({t0});
  ASSERT_TRUE(at::equal(cg_outputs[0], t7));
}

#endif

TEST_F(NVFuserTest, FusionIssue2372_CUDA) {
  Fusion fusion;
  FusionGuard fg(&fusion);

  auto tx = makeContigTensor(5, DataType::Float);
  fusion.addInput(tx);
  auto tmean = makeContigTensor(1, DataType::Float);
  fusion.addInput(tmean);
  auto tvar = makeContigTensor(1, DataType::Float);
  fusion.addInput(tvar);
  auto seps = IrBuilder::newScalar(DataType::Double);
  fusion.addInput(seps);

  auto tmean_bcast = broadcast(tmean, {true, true, true, true, false});
  auto tmean_expand = expand_as(tmean_bcast, tx);
  auto diff = sub(tx, tmean_expand);
  auto regvar = add(tvar, seps);
  auto invstd = rsqrt(regvar);
  auto invstd_bcast = broadcast(invstd, {true, true, true, true, false});
  auto invstd_expand = expand_as(invstd_bcast, tx);
  auto x_normed = mul(diff, invstd_expand);

  fusion.addOutput(x_normed);
  // This output is not necessary for a normalization function, but should not
  // cause compilation to fail
  fusion.addOutput(tmean); // Contiguous even-size input added as output
  fusion.addOutput(invstd);

  auto options = at::TensorOptions().dtype(at::kFloat).device(at::kCUDA, 0);

  at::manual_seed(0);

  int C = 2;
  at::Tensor x = at::randn({1, 5, 5, 5, C}, options);
  at::Tensor mean = at::randn({C}, options);
  at::Tensor var = at::rand({C}, options);
  double eps = 1e-5;

  std::vector<c10::IValue> inputs = {x, mean, var, eps};

  auto lparams = schedulePointwise(&fusion, inputs);

  FusionExecutor fe;
  fe.compileFusion(&fusion, inputs, lparams);
  auto cg_outputs = fe.runFusion(inputs, lparams);

  auto eager_diff = x - mean.view({1, 1, 1, 1, -1});
  auto eager_invstd = at::rsqrt(var + eps);
  auto eager_x_normed = eager_diff * eager_invstd.view({1, 1, 1, 1, -1});

  // testValidate currently fails since cg_outputs[1] is an empty tensor
  ASSERT_TRUE(at::allclose(cg_outputs[0], eager_x_normed));
  // ASSERT_TRUE(at::equal(cg_outputs[1], mean));
  ASSERT_TRUE(at::allclose(cg_outputs[2], eager_invstd));
}

TEST_F(NVFuserTest, FusionIssue2075_CUDA) {
  auto fusion_ptr = std::make_unique<Fusion>();
  Fusion& fusion = *fusion_ptr.get();
  FusionGuard fg(&fusion);

  int x = 2, y = 128, z = 128;

  auto tv0 = makeContigConcreteTensor({1, -1, 1});
  fusion.addInput(tv0);
  auto tv1 = makeContigConcreteTensor({1, 1, -1});
  fusion.addInput(tv1);

  auto tv2 = set(tv0);
  auto tv3 = expand(
      tv2,
      {IrBuilder::create<Int>(x),
       tv2->axis(1)->extent(),
       IrBuilder::create<Int>(z)});

  // [1, 1, 128] -> [1, 1, 1, 1, 1, 128]
  auto tv4 = broadcast(tv1, {{false, false, true, true, true, false}});
  // [1, 1, 1, 1, 1, 128] -> [2, 128, 1, 1, 1, 128]
  auto tv5 = expand(
      tv4,
      {IrBuilder::create<Int>(x),
       IrBuilder::create<Int>(y),
       tv4->axis(2)->extent(),
       tv4->axis(3)->extent(),
       tv4->axis(4)->extent(),
       tv4->axis(5)->extent()});
  auto tv6 = set(tv5);
  // [2, 128, 1, 1, 1, 128] -> [2, 1, 128, 1, 1, 128]
  auto tv7 = permute(tv6, {0, 3, 1, 2, 4, 5});
  auto tv8 = sum(tv7, {1, 3, 4});
  auto tv9 = le(tv8, tv3);
  auto tv10 = castOp(DataType::Float, tv9);
  fusion.addOutput(tv10);

  auto options = at::TensorOptions().dtype(at::kFloat).device(at::kCUDA, 0);

  at::Tensor t0 = at::randn({1, y, 1}, options);
  at::Tensor t1 = at::randn({1, 1, z}, options);
  auto t3 = t0.expand({x, y, z});
  auto t4 = t1.unsqueeze(-2).unsqueeze(-2).unsqueeze(-2);
  auto t5 = t4.expand({x, y, 1, 1, 1, z});
  auto t7 = t5.permute({0, 3, 1, 2, 4, 5});
  auto t8 = t7.squeeze(-2).squeeze(-2).squeeze(-3);
  auto t9 = t8 < t3;
  auto t10 = t9.to(at::kFloat);

  FusionExecutorCache executor_cache(std::move(fusion_ptr));
  auto cg_outputs = executor_cache.runFusionWithInputs({t0, t1});
  testValidate(&fusion, cg_outputs, {t0, t1}, {t10}, __LINE__, __FILE__);
}

// Simple test of propagating vectorize predicates through the Exact
// CA map
TEST_F(NVFuserTest, FusionPropagateVectorizePredicate_CUDA) {
  Fusion fusion;
  FusionGuard fg(&fusion);

  auto tv0 = makeContigTensor(1);

  fusion.addInput(tv0);

  auto tv1 = set(tv0);
  auto tv2 = set(tv1);

  fusion.addOutput(tv2);

  const int vec_factor = 4;
  tv1->split(-1, vec_factor);

  MaxRootDomainInfoSpanningTree tree(tv1);
  TransformPropagator tp(tv1);
  tree.traverse(&tp);

  tv1->setMemoryType(MemoryType::Shared);

  // The predicate tv2 should look like (i * 4) + j < tv0.extent(0),
  // where i and j are the loop indices of the two leaf axes,
  // respectively. PredChecker checks if the second loop index is
  // indeed used in the predicate of tv2.

  class PredChecker : public kir::IrVisitor {
   public:
    PredChecker(bool vectorized) : vectorized_(vectorized) {}

    using kir::IrVisitor::handle;

    void handle(LoadStoreOp* ldst) final {
      if (ldst->out()->as<kir::TensorIndex>()->view()->name() == 2) {
        // Make sure the index of the inner loop isn't used in the
        // predicate of the tv2 expression
        TORCH_INTERNAL_ASSERT(!scope_exprs_.empty());
        TORCH_INTERNAL_ASSERT(scope_exprs_.back()->isA<kir::IfThenElse>());
        auto ite = scope_exprs_.back()->as<kir::IfThenElse>();
        auto cond = ite->predicate()->value();
        // Make sure the index of the inner loop isn't used in the predicate
        TORCH_INTERNAL_ASSERT(!for_loops_.empty());
        auto loop_index = for_loops_.back()->index();
        auto cond_inputs = InputsOf::output(cond->fusion(), cond);
        auto index_it =
            std::find(cond_inputs.begin(), cond_inputs.end(), loop_index);
        auto vec_factor_it =
            std::find_if(cond_inputs.begin(), cond_inputs.end(), [](Val* inp) {
              auto int_val = inp->getInt();
              return int_val.has_value() &&
                  (int_val.value() == vec_factor - 1 ||
                   int_val.value() == -(vec_factor - 1));
            });
        // If vectorized, the predicate should use (vec_factor - 1) or
        // -(vec_factor - 1) rather than the loop index.
        if (vectorized_) {
          TORCH_CHECK(
              index_it == cond_inputs.end(),
              "Not expected to have ",
              loop_index->toInlineString(),
              " in ",
              cond->toInlineString());
          TORCH_CHECK(
              vec_factor_it != cond_inputs.end(),
              "Expected to have ",
              vec_factor - 1,
              " in ",
              cond->toInlineString());
        } else {
          TORCH_CHECK(
              index_it != cond_inputs.end(),
              "Expected to have ",
              loop_index->toInlineString(),
              " in ",
              cond->toInlineString());
          TORCH_CHECK(
              vec_factor_it == cond_inputs.end(),
              "Not expected to have ",
              vec_factor - 1,
              " in ",
              cond->toInlineString());
        }
      }
    }

    bool vectorized_ = false;
  };

  GpuLower gpulw_wo_vec(&fusion);
  PredChecker(false).handle(gpulw_wo_vec.kernel()->topLevelExprs());

  // Vectorize the second axis of tv1
  tv1->axis(-1)->parallelize(ParallelType::Vectorize);

  // Now, the predicate tv2 should look like (i * 4) + 3 <
  // tv0.extent(0), i.e., j should be replaced with 3 since the second
  // axis is exactly mapped with the vectorized axis of tv1. It is
  // sufficient to check the condition using the last value of j,
  // i.e., 3.

  GpuLower gpulw_w_vec(&fusion);
  PredChecker(true).handle(gpulw_w_vec.kernel()->topLevelExprs());

  auto options = at::TensorOptions().dtype(at::kFloat).device(at::kCUDA, 0);
  at::Tensor t0 = at::randn({32}, options);

  FusionExecutor fe;
  fe.compileFusion(&fusion, {t0});
  auto cg_outputs = fe.runFusion({t0});

  TORCH_CHECK(t0.equal(cg_outputs[0]));
}

TEST_F(NVFuserTest, FusionSqueezeOnlyWelford_CUDA) {
  auto fusion_ptr = std::make_unique<Fusion>();
  Fusion& fusion = *fusion_ptr.get();
  FusionGuard fg(&fusion);

  auto tv0 = makeConcreteTensor({-1, -1, 1, 1, 1});
  fusion.addInput(tv0);

  // welford with squeeze and reduction
  auto w1 = Welford(tv0, {1, 2, 3, 4});
  // welford with only squeeze
  auto w2 = Welford(tv0, {2, 3, 4});
  // feed w2 to a new welfword
  auto new_result_tv = [&](DataType dtype) -> TensorView* {
    auto dim0 = IterDomainBuilder(w1.avg->axis(0)).build();
    auto dim1 = IterDomainBuilder(w1.avg->axis(1)).build();
    auto td = IrBuilder::create<TensorDomain>(
        std::vector<IterDomain*>{dim0, dim1},
        std::vector<std::optional<bool>>{true, std::nullopt});
    auto tv = IrBuilder::create<TensorView>(td, dtype);
    return tv;
  };
  auto avg = new_result_tv(DataType::Float);
  auto var_sum = new_result_tv(DataType::Float);
  auto n = new_result_tv(DataType::Index);
  IrBuilder::create<WelfordOp>(
      avg,
      var_sum,
      n,
      w2.avg,
      w2.var_sum,
      w2.n,
      IrBuilder::create<Double>(0),
      IrBuilder::create<Double>(0),
      fusion.zeroVal());

  fusion.addOutput(w1.avg);
  fusion.addOutput(w1.var_sum);
  fusion.addOutput(w1.n);
  fusion.addOutput(avg);
  fusion.addOutput(var_sum);
  fusion.addOutput(n);

  auto options = at::TensorOptions().dtype(at::kFloat).device(at::kCUDA, 0);

  at::Tensor t0 = at::randn({10, 4, 1, 1, 1}, options);

  FusionExecutorCache executor_cache(std::move(fusion_ptr));
  auto cg_outputs = executor_cache.runFusionWithInputs({t0});
  ASSERT_TRUE(at::allclose(cg_outputs[0], cg_outputs[3]));
  ASSERT_TRUE(at::allclose(cg_outputs[1], cg_outputs[4]));
  ASSERT_TRUE(at::allclose(cg_outputs[2], cg_outputs[5]));
}

TEST_F(NVFuserTest, FusionIssue2163ReproInvalidAlias_CUDA) {
  int64_t N = 10, C = 16;

  std::unique_ptr<Fusion> fusion_ptr = std::make_unique<Fusion>();
  FusionGuard fg(fusion_ptr.get());

  // setup fusion
  auto input = makeConcreteTensor({N, C});
  auto weight = makeConcreteTensor({C});
  fusion_ptr->addInput(input);
  fusion_ptr->addInput(weight);

  // This seems to confuse the alias analysis
  auto weight_copy1 = set(weight);
  auto weight_copy2 = set(weight_copy1);

  auto input_sum = sum(input, {0});
  auto sub_bcast = broadcast(input_sum, {true, false});
  auto input_sub_sum = sub(input, sub_bcast);
  auto weight_bcast = broadcast(weight_copy2, {true, false});
  auto output = mul(input_sub_sum, weight_bcast);
  fusion_ptr->addOutput(output);

  output->cacheBefore();

  auto ref = input;
  ref->split(-1, 8);
  ref->reorder({{0, 1}, {1, 0}, {2, 2}});
  TransformPropagator propagator(ref);
  MaxRootDomainInfoSpanningTree(ref).traverse(&propagator);

  // Don't inline the innermost axes
  std::unordered_set<IterDomain*> uninlinable;
  uninlinable.insert(output->axis(-1));
  uninlinable.insert(weight_copy1->axis(-1));

  inlineMost(uninlinable);

  auto options_float =
      at::TensorOptions().dtype(at::kFloat).device(at::kCUDA, 0);
  at::manual_seed(0);

  auto at_input = at::randn({N, C}, options_float);
  auto at_weight = at::randn({C}, options_float);

  std::vector<c10::IValue> aten_inputs({at_input, at_weight});

  FusionExecutor fe;
  fe.compileFusion(fusion_ptr.get(), aten_inputs);
  auto cg_outputs = fe.runFusion(aten_inputs);
  auto cg_output = cg_outputs.at(0);

  auto ref_x_sub_mean = at_input - at_input.sum({0}).unsqueeze(0);
  auto ref_y = ref_x_sub_mean * at_weight.unsqueeze(0);

  testValidate(
      fe.kernel(), {cg_output}, aten_inputs, {ref_y}, __LINE__, __FILE__, "");
}

// Testing scalar FP types
TEST_F(NVFuserTest, FusionFloatingPointType_CUDA) {
  Fusion fusion;
  FusionGuard fg(&fusion);

  const float float_val = 0.1f;
  const double double_val = 0.2;

  {
    auto tv0 = makeConcreteTensor({2}, DataType::Float);
    fusion.addInput(tv0);

    auto f2 = IrBuilder::create<Double>(float_val, DataType::Float);
    TORCH_CHECK(
        f2->getDataType() == DataType::Float,
        "Invalid data type: ",
        f2->getDataType().value());

    auto d3 = IrBuilder::create<Double>(double_val, DataType::Double);
    TORCH_CHECK(
        d3->getDataType() == DataType::Double,
        "Invalid data type: ",
        d3->getDataType().value());

    // Adding two Floats produces a Float
    auto f4 = add(f2, f2);
    TORCH_CHECK(
        f4->getDataType() == DataType::Float,
        "Invalid data type: ",
        f4->getDataType().value());

    // Adding a Double and a Float produces a Double
    auto d5 = add(f2, d3);
    TORCH_CHECK(
        d5->getDataType() == DataType::Double,
        "Invalid data type: ",
        d5->getDataType().value());

    // Adding a Float and a Double produces a Double
    auto d6 = add(d3, f2);
    TORCH_CHECK(
        d6->getDataType() == DataType::Double,
        "Invalid data type: ",
        d6->getDataType().value());

    // Adding two Doubles produce a Double
    auto d7 = add(d5, d6);
    TORCH_CHECK(
        d7->getDataType() == DataType::Double,
        "Invalid data type: ",
        d7->getDataType().value());

    // Adding a Float to a Float tensor produces a Float tensor
    auto tv1 = add(tv0, f4);
    TORCH_CHECK(
        tv1->getDataType() == DataType::Float,
        tv1->toString(),
        " has an invalid data type: ",
        tv1->getDataType().value());

    // Adding a Double to a Float tensor still produces a Float tensor
    auto tv2 = add(tv1, d7);
    TORCH_CHECK(
        tv2->getDataType() == DataType::Float,
        tv2->toString(),
        " has an invalid data type: ",
        tv2->getDataType().value());

    fusion.addOutput(tv2);
  }

  auto options = at::TensorOptions().dtype(at::kFloat).device(at::kCUDA, 0);
  at::Tensor t0 = at::randn({2}, options);

  std::vector<c10::IValue> inputs({t0});

  FusionExecutor fe;
  fe.compileFusion(&fusion, inputs);
  auto cg_outputs = fe.runFusion(inputs);

  auto f2 = float_val;
  auto d3 = double_val;
  auto f4 = f2 + f2;
  auto d5 = f2 + d3;
  auto d6 = d3 + f2;
  auto d7 = d5 + d6;
  auto t1 = t0 + f4;
  auto t2 = t1 + d7;

  testValidate(&fusion, cg_outputs, inputs, {t2}, __LINE__, __FILE__);
}

TEST_F(NVFuserTest, FusionIntegerType_CUDA) {
  Fusion fusion;
  FusionGuard fg(&fusion);

  const int64_t int64_val = 1;
  const int int_val = 2;

  {
    auto tv0 = makeConcreteTensor({10}, DataType::Int32);
    fusion.addInput(tv0);

    auto i2 = IrBuilder::create<Int>(int64_val, DataType::Int);
    auto i3 = IrBuilder::create<Int>(int_val, DataType::Int32);

    // Adding two Ints produces an Int
    auto i4 = add(i2, i2);
    TORCH_CHECK(
        i4->getDataType() == DataType::Int,
        "Invalid result: ",
        i4->toInlineString());

    // Adding two Int32s produces an Int32
    auto i5 = add(i3, i3);
    TORCH_CHECK(
        i5->getDataType() == DataType::Int32,
        "Invalid result: ",
        i5->toInlineString());

    // Adding an Int and an Int32 produces an Int
    auto i6 = add(i4, i5);
    TORCH_CHECK(
        i6->getDataType() == DataType::Int,
        "Invalid result: ",
        i6->toInlineString());

    // Adding an Int32 to an Int32 tensor produces an Int32 tensor
    auto tv1 = add(tv0, i4);
    TORCH_CHECK(
        tv1->getDataType() == DataType::Int32,
        tv1->toString(),
        " has an invalid data type: ",
        tv1->getDataType().value());

    // Adding an Int to an Int32 tensor still produces an Int32 tensor
    auto tv2 = add(tv1, i6);
    TORCH_CHECK(
        tv2->getDataType() == DataType::Int32,
        tv2->toString(),
        " has an invalid data type: ",
        tv2->getDataType().value());

    fusion.addOutput(tv2);
  }

  auto options = at::TensorOptions().dtype(at::kInt).device(at::kCUDA, 0);
  at::Tensor t0 = at::randint(10, {10}, options);

  std::vector<c10::IValue> inputs({t0});

  FusionExecutor fe;
  fe.compileFusion(&fusion, inputs);
  auto cg_outputs = fe.runFusion(inputs);

  auto i2 = int64_val;
  auto i3 = int_val;
  auto i4 = i2 + i2;
  auto i5 = i3 + i3;
  auto i6 = i4 + i5;
  auto t1 = t0 + i4;
  auto t2 = t1 + i6;

  TORCH_CHECK(cg_outputs.at(0).equal(t2));
}

TEST_F(NVFuserTest, FusionVectorizeWelford1_CUDA) {
  Fusion fusion;
  FusionGuard fg(&fusion);

  std::vector<int64_t> shape({7, 32});

  auto tv0 = makeContigConcreteTensor(shape);
  fusion.addInput(tv0);

  auto tv1 = set(tv0);
  auto tvs = Welford(tv1, {0});
  fusion.addOutput(tvs.avg);
  fusion.addOutput(tvs.var_sum);
  fusion.addOutput(tvs.n);

  tv1->split(1, 4);

  MaxRootDomainInfoSpanningTree tree(tv1);
  TransformPropagator tp(tv1);
  tree.traverse(&tp);

  tv1->axis(-1)->parallelize(ParallelType::Vectorize);

  tv1->computeWith(-1, true);

  GpuLower gpulw(&fusion);
  auto all_exprs = KernelExprVisitor::getAllExprs(gpulw.kernel());
  auto num_welford_ops =
      std::count_if(all_exprs.begin(), all_exprs.end(), [](Expr* expr) {
        return expr->isStrictlyA<WelfordOp>();
      });
  TORCH_CHECK(
      num_welford_ops == 0,
      "All WelfordOp exprs should be converted to VectorizedWelfordOp");

  auto num_vectorized_welford_ops =
      std::count_if(all_exprs.begin(), all_exprs.end(), [](Expr* expr) {
        return expr->isStrictlyA<kir::VectorizedWelfordOp>();
      });
  TORCH_CHECK(
      num_vectorized_welford_ops == 1,
      "There must be two VectorizedWelfordOp exprs");

  auto options = at::TensorOptions().dtype(at::kFloat).device(at::kCUDA, 0);
  auto options_int = at::TensorOptions().dtype(at::kLong).device(at::kCUDA, 0);

  at::Tensor t0 = at::randn(shape, options);

  FusionExecutor fe;
  fe.compileFusion(&fusion, {t0});
  auto cg_outputs = fe.runFusion({t0});

  auto ref_avg = t0.mean({0});
  auto ref_var = t0.var({0}, false) * shape[0];
  auto ref_N = at::ones({shape[1]}, options_int) * shape[0];

  testValidate(
      fe.kernel(),
      cg_outputs,
      {t0},
      {ref_avg, ref_var, ref_N},
      __LINE__,
      __FILE__);
}

// Unswitched welford
TEST_F(NVFuserTest, FusionVectorizeWelford2_CUDA) {
  Fusion fusion;
  FusionGuard fg(&fusion);

  std::vector<int64_t> shape({7, 32});

  auto tv0 = makeContigConcreteTensor(shape);
  fusion.addInput(tv0);

  auto tv1 = set(tv0);
  auto tvs = Welford(tv1, {0});
  fusion.addOutput(tvs.avg);
  fusion.addOutput(tvs.var_sum);
  fusion.addOutput(tvs.n);

  tv1->split(1, 4);
  tv1->split(0, 5);
  tv1->split(0, 1);

  tv1->reorder({{-2, 1}});

  MaxRootDomainInfoSpanningTree tree(tv1);
  TransformPropagator tp(tv1);
  tree.traverse(&tp);

  tv1->axis(-1)->parallelize(ParallelType::Vectorize);

  tv1->computeAt(tvs.avg, 3);
  tvs.avg->axis(2)->parallelize(ParallelType::Unswitch);

  tv1->computeWith(-1, true);

  GpuLower gpulw(&fusion);
  auto all_exprs = KernelExprVisitor::getAllExprs(gpulw.kernel());
  auto num_welford_ops =
      std::count_if(all_exprs.begin(), all_exprs.end(), [](Expr* expr) {
        return expr->isStrictlyA<WelfordOp>();
      });
  TORCH_CHECK(
      num_welford_ops == 0,
      "All WelfordOp exprs should be converted to VectorizedWelfordOp");

  auto num_vectorized_welford_ops =
      std::count_if(all_exprs.begin(), all_exprs.end(), [](Expr* expr) {
        return expr->isStrictlyA<kir::VectorizedWelfordOp>();
      });
  TORCH_CHECK(
      num_vectorized_welford_ops == 2,
      "There must be two VectorizedWelfordOp exprs");

  auto options = at::TensorOptions().dtype(at::kFloat).device(at::kCUDA, 0);
  auto options_int = at::TensorOptions().dtype(at::kLong).device(at::kCUDA, 0);

  at::Tensor t0 = at::randn(shape, options);

  FusionExecutor fe;
  fe.compileFusion(&fusion, {t0});
  auto cg_outputs = fe.runFusion({t0});

  auto ref_avg = t0.to(at::kDouble).mean({0});
  auto ref_var = t0.to(at::kDouble).var({0}, false) * shape[0];
  auto ref_N = at::ones({shape[1]}, options_int) * shape[0];

  testValidate(
      fe.kernel(),
      cg_outputs,
      {t0},
      {ref_avg, ref_var, ref_N},
      __LINE__,
      __FILE__);
}

TEST_F(NVFuserTest, FusionRepro2241_CUDA) {
  std::unique_ptr<Fusion> fusion_ptr = std::make_unique<Fusion>();
  auto fusion = fusion_ptr.get();
  FusionGuard fg(fusion);

  {
    TensorView* t6 = makeContigConcreteTensor({1}, DataType::Int);
    TensorView* t15 = makeContigConcreteTensor({3, 2, 1, 2}, DataType::Double);
    TensorView* t20 = makeContigConcreteTensor({1, 1, 1, 1}, DataType::Int);
    fusion->addInput(t6);
    fusion->addInput(t15);
    fusion->addInput(t20);
    auto sample_total = sum(t15, {0, 1, 2, 3}, true);
    auto sample_mean = div(sample_total, t20);
    auto x = sub(t15, sample_mean);
    auto input = mul(x, x);
    auto total = sum(input, {0, 1, 2, 3});
    auto t7 = div(total, t6);
    fusion->addOutput(t7);
  }

  FusionExecutorCache fec(std::move(fusion_ptr));

  auto options = at::TensorOptions().device(at::kCUDA, 0);
  at::Tensor t6 = at::tensor({15}, options.dtype(at::kLong));
  at::Tensor t15 = at::randn({3, 2, 1, 2}, options.dtype(at::kDouble));
  at::Tensor t20 =
      at::tensor({12}, options.dtype(at::kLong)).expand({1, 1, 1, 1});

  auto cg_outputs = fec.runFusionWithInputs({t6, t15, t20});

  auto sample_total = at::sum(t15, {0, 1, 2, 3}, true);
  auto sample_mean = at::div(sample_total, t20);
  auto x = at::sub(t15, sample_mean);
  auto input = at::mul(x, x);
  auto total = at::sum(input, {0, 1, 2, 3}, false);
  auto t7 = at::div(total, t6);

  testValidate(
      fec.fusion(), cg_outputs, {t6, t15, t20}, {t7}, __LINE__, __FILE__);
}

// https://github.com/csarofeen/pytorch/issues/2321
TEST_F(
    NVFuserTest,
    FusionPersistentBufferProjectionAfterWelfordTranslate_CUDA) {
  std::unique_ptr<Fusion> fusion_ptr = std::make_unique<Fusion>();
  Fusion& fusion = *fusion_ptr.get();
  FusionGuard fg(&fusion);
  const float kEps = 1e-5;
  Double* eps_ptr = IrBuilder::create<Double>(kEps);

  DataType dtype = DataType::Half;
  constexpr int64_t dim0 = 2048;
  constexpr int64_t dim1 = 10240;
  std::vector<int64_t> input_shape{dim0, dim1};
  std::vector<int64_t> norm_shape{dim1};
  auto input_half = makeContigTensor(2, dtype);
  auto weight_half = makeContigTensor(1, dtype);
  auto bias_half = makeContigTensor(1, dtype);
  fusion.addInput(input_half);
  fusion.addInput(weight_half);
  fusion.addInput(bias_half);
  auto input = castOp(DataType::Float, input_half);
  auto weight = castOp(DataType::Float, weight_half);
  auto bias = castOp(DataType::Float, bias_half);
  auto result = layer_norm(input, norm_shape, weight, bias, eps_ptr);
  auto result_output = castOp(dtype, result.output);
  fusion.addOutput(result_output);
  fusion.addOutput(result.mean);
  fusion.addOutput(result.invstd);

  auto options =
      at::TensorOptions().dtype(data_type_to_aten(dtype)).device(at::kCUDA, 0);
  at::Tensor aten_input = at::randn(input_shape, options);
  c10::optional<at::Tensor> aten_weight = at::randn({input_shape[1]}, options);
  c10::optional<at::Tensor> aten_bias = at::randn({input_shape[1]}, options);
  auto aten_outputs = at::native_layer_norm(
      aten_input, norm_shape, aten_weight, aten_bias, kEps);

  // welford translate
  KernelArgumentHolder runtime_inputs =
      KernelArgumentHolder::createKernelArgumentHolder(
          {aten_input, aten_weight, aten_bias});
  bool isTranslated =
      SegmentCandidateFinder::translateWelfordInFusion(&fusion, runtime_inputs);
  TORCH_INTERNAL_ASSERT(isTranslated);

  // persistent buffer should be projected to input
  auto persistent_buffer_info = scheduler_utils::persistentBuffers(&fusion);
  TORCH_CHECK(
      persistent_buffer_info.projectable_persistent_buffers.size() == 1,
      "should have only one projectable_persistent_buffer!");
  TORCH_CHECK(
      persistent_buffer_info.projectable_buffer_inputs.size() == 1,
      "should have only one projectable_buffer_inputs!");
  TORCH_CHECK(
      persistent_buffer_info.projectable_buffer_inputs[0] == input_half,
      "persistent buffer should be projected to input!");

  // Check reduction axis is same for all reductions
  // Generate Launch Parameters
  auto reduction_params =
      getPersistentHeuristics(&fusion, {aten_input, aten_weight, aten_bias});
  TORCH_CHECK(reduction_params, "Reduction schedule was not generated!");

  FusionExecutorCache fec(std::move(fusion_ptr));
  auto cg_outputs =
      fec.runFusionWithInputs({aten_input, aten_weight, aten_bias});

  testValidate(
      &fusion,
      cg_outputs,
      {aten_input, aten_weight, aten_bias},
      {std::get<0>(aten_outputs),
       std::get<1>(aten_outputs),
       std::get<2>(aten_outputs)},
      __LINE__,
      __FILE__,
      "");
}

TEST_F(NVFuserTest, FusionExprSortMatmulLikeSchedule_CUDA) {
  // See https://github.com/csarofeen/pytorch/pull/2366
  Fusion fusion;
  FusionGuard fg(&fusion);

  constexpr int M1 = 5, M2 = 5, N1 = 6, N2 = 6, K1 = 2, K2 = 2;

  auto tv0 = makeContigConcreteTensor({M1, M2, K1, K2}, DataType::Double);
  auto tv1 = makeContigConcreteTensor({N1, N2, K1, K2}, DataType::Double);
  fusion.addInput(tv0);
  fusion.addInput(tv1);

  auto tv2 = broadcast(tv0, {false, true, false, true, false, false});
  auto tv3 = broadcast(tv1, {true, false, true, false, false, false});
  auto tv4 = mul(tv2, tv3);
  auto tv5 = sum(tv4, {-1, -2});
  fusion.addOutput(tv5);

  auto tv6 = tv0->cacheAfter();
  auto tv7 = tv1->cacheAfter();
  auto tv8 = tv6->cacheAfter();
  auto tv9 = tv7->cacheAfter();
  auto tv10 = tv5->cacheBefore();

  tv6->inlineAt(3);
  tv7->inlineAt(3);
  tv8->inlineAt(4);
  tv9->inlineAt(4);
  tv2->inlineAt(6);
  tv3->inlineAt(6);
  tv4->inlineAt(6);
  tv10->inlineAt(4);

  auto options = at::TensorOptions().dtype(at::kDouble).device(at::kCUDA, 0);

  at::Tensor t0 = at::randn({M1, M2, K1, K2}, options);
  at::Tensor t1 = at::randn({N1, N2, K1, K2}, options);
  auto expect = at::mm(
                    t0.view({(int64_t)(M1 * M2), (int64_t)(K1 * K2)}),
                    t1.view({(int64_t)(N1 * N2), (int64_t)(K1 * K2)}).t())
                    .view({M1, M2, N1, N2})
                    .transpose(1, 2);

  FusionExecutor fe;
  fe.compileFusion(&fusion, {t0, t1});
  auto cg_outputs = fe.runFusion({t0, t1});

  testValidate(fe.kernel(), cg_outputs, {t0, t1}, {expect}, __LINE__, __FILE__);
}

TEST_F(NVFuserTest, FusionFloatConstantWhere_CUDA) {
  Fusion fusion;
  FusionGuard fg(&fusion);

  auto tv0 = makeSymbolicTensor(1, DataType::Bool);
  fusion.addInput(tv0);

  auto tv1 = where(
      tv0,
      IrBuilder::create<Double>(3.0, DataType::Float),
      IrBuilder::create<Double>(5.0, DataType::Float));

  fusion.addOutput(tv1);

  auto options = at::TensorOptions().dtype(at::kFloat).device(at::kCUDA, 0);
  at::manual_seed(0);
  at::Tensor t0 = at::arange(4, options) > 1.0;

  std::vector<c10::IValue> inputs = {t0};

  auto lparams = schedulePointwise(&fusion, inputs);

  FusionExecutor fe;
  fe.compileFusion(&fusion, inputs, lparams);
  auto cg_outputs = fe.runFusion(inputs, lparams);

  auto ref = at::where(t0, (float)3.0, (float)5.0);

  // testValidate does not check that dtypes match
  TORCH_CHECK(cg_outputs[0].dtype() == ref.dtype());
  testValidate(&fusion, cg_outputs, inputs, {ref}, __LINE__, __FILE__);
}

TEST_F(NVFuserTest, FusionCpAsyncCommitWait_CUDA) {
  // Repro for https://github.com/csarofeen/pytorch/issues/2463
  NVFUSER_TEST_CUDA_ARCH_GUARD(8, 0);
  Fusion fusion;
  FusionGuard fg(&fusion);

  auto tv0 = makeContigConcreteTensor({12800, 8, 8, 8}, DataType::Half);
  auto tv1 = set(tv0);
  fusion.addInput(tv0);
  fusion.addOutput(tv1);

  tv1->axis(1)->parallelize(ParallelType::TIDy);
  tv1->axis(2)->parallelize(ParallelType::TIDx);

  auto tv2 = tv0->cacheAfter(LoadStoreOpType::CpAsyncCa);
  tv2->axis(-1)->parallelize(ParallelType::Vectorize);
  tv2->axis(1)->parallelize(ParallelType::TIDx);
  tv2->axis(2)->parallelize(ParallelType::TIDy);
  tv2->setMemoryType(MemoryType::Shared);

  tv2->inlineAt(1);
  tv2->circularBuffer(8);

  auto options = at::TensorOptions().dtype(at::kHalf).device(at::kCUDA, 0);

  at::Tensor t0 = at::randn({12800, 8, 8, 8}, options);

  FusionExecutor fe;
  fe.compileFusion(&fusion, {t0});

  auto cg_outputs = fe.runFusion({t0});
  testValidate(fe.kernel(), cg_outputs, {t0}, {t0}, __LINE__, __FILE__);
}

// Repro of issue #2459
TEST_F(NVFuserTest, FusionClearThreadPredicateByRAWSync_CUDA) {
  Fusion fusion;
  FusionGuard fg(&fusion);

  auto tv0 = makeSymbolicTensor(2);
  fusion.addInput(tv0);

  auto tv1 = sum(tv0, {1});
  auto tv2 = set(tv1);
  auto tv3 = sum(tv2, {0});
  fusion.addOutput(tv3);

  // test with gmem
  auto tv4 = sum(tv0, {1});
  auto tv5 = set(tv4);
  auto tv6 = set(tv5);
  fusion.addOutput(tv6);

  // tv1 is predicated with tidx
  tv1->axis(0)->parallelize(ParallelType::TIDy);
  tv1->axis(1)->parallelize(ParallelType::TIDx);

  // Upload to shmem. Still predicated with tidx, so only the threads
  // with tidx == 0 should be active.
  tv2->axis(0)->parallelize(ParallelType::TIDy);
  tv2->setMemoryType(MemoryType::Shared);

  // Remap the parallelization from tidy to tidx. This should work as
  // tv2 is in shared memory and SyncMap should correctly insert a RAW
  // sync between tv2 and tv3. However, ThreadPredicateMap still marks
  // tv3 as predicated by tidx, and since it is invalid to parallelize
  // by a predicated parallel type, this resulted in an error (#2459).
  tv3->axis(0)->parallelize(ParallelType::TIDx);

  // Test with gmem
  tv4->split(0, 4);
  tv5->split(0, 4);
  tv6->split(0, 4);

  // Make tv4 predicated with tidx
  tv4->axis(0)->parallelize(ParallelType::BIDx);
  tv4->axis(1)->parallelize(ParallelType::TIDy);
  tv4->axis(2)->parallelize(ParallelType::TIDx);

  // Upload to gmem
  tv5->axis(0)->parallelize(ParallelType::BIDx);
  tv5->axis(1)->parallelize(ParallelType::TIDy);
  tv5->setMemoryType(MemoryType::Global);

  // RAW sync should be inserted after tv5

  tv6->axis(0)->parallelize(ParallelType::BIDy);
  tv6->axis(1)->parallelize(ParallelType::TIDx);

  auto options = at::TensorOptions().dtype(at::kFloat).device(at::kCUDA, 0);
  at::manual_seed(0);
  at::Tensor t0 = at::randn({10, 11}, options);

  std::vector<c10::IValue> inputs = {t0};

  FusionExecutor fe;
  fe.compileFusion(&fusion, inputs);
  auto cg_outputs = fe.runFusion(inputs);

  auto t3 = t0.sum({1}).sum({0});
  auto t6 = t0.sum({1});

  testValidate(fe.kernel(), cg_outputs, inputs, {t3, t6}, __LINE__, __FILE__);
}

namespace {

class ThreadPredChecker : public kir::IrVisitor {
 public:
  static bool isPredicatedBy(
      StmtNameType tv_name_to_check,
      ParallelTypeBitmap pt_map,
      kir::Kernel* kernel) {
    ThreadPredChecker checker(tv_name_to_check, pt_map);
    checker.handle(kernel->topLevelExprs());
    return checker.pt_map_.none();
  }

  ThreadPredChecker(StmtNameType tv_name_to_check, ParallelTypeBitmap pt_map)
      : tv_name_to_check_(tv_name_to_check), pt_map_(pt_map) {}

  using kir::IrVisitor::handle;

  void handle(kir::IfThenElse* ite) final {
    for (auto expr : ite->thenBody().exprs()) {
      auto tv_output = ir_utils::getTvOutput(expr);
      if (tv_output != nullptr && tv_output->name() == tv_name_to_check_ &&
          expr->isA<LoadStoreOp>() && ite->predicate()->hasValue()) {
        handle(ite->predicate()->value());
      }
    }
  }

  void handle(Bool* val) final {
    if (val->definition()) {
      handle(val->definition());
    }
  }

  void handle(BinaryOp* bop) final {
    if (bop->getBinaryOpType() == BinaryOpType::And) {
      handle(bop->lhs());
      handle(bop->rhs());
    } else if (bop->getBinaryOpType() == BinaryOpType::Eq) {
      if (bop->lhs()->isZeroInt() || bop->rhs()->isZeroInt()) {
        auto non_zero_arg = bop->lhs()->isZeroInt() ? bop->rhs() : bop->lhs();

        // It can be changed like (-threadIdx.x) by expr simplifier
        if (auto uop = dynamic_cast<UnaryOp*>(non_zero_arg->definition())) {
          if (uop->getUnaryOpType() == UnaryOpType::Neg) {
            non_zero_arg = uop->in();
          }
        }

        if (auto ns = dynamic_cast<NamedScalar*>(non_zero_arg)) {
          if (ns->getParallelIndex().has_value()) {
            auto predicated_type = ns->getParallelIndex().value();
            pt_map_.clear(predicated_type);
          }
        }
      }
    }
  }

 private:
  StmtNameType tv_name_to_check_;
  ParallelTypeBitmap pt_map_;
};

} // namespace

// Repro of issue #2487
TEST_F(NVFuserTest, FusionPredicateReductionInitShared_CUDA) {
  Fusion fusion;
  FusionGuard fg(&fusion);

  auto tv0 = makeSymbolicTensor(1);
  fusion.addInput(tv0);

  auto tv1 = sum(tv0, {0});
  auto tv2 = set(tv1);
  fusion.addOutput(tv2);

  auto tv3 = makeSymbolicTensor(1);
  fusion.addInput(tv3);

  auto tv4 = exp(tv3);
  fusion.addOutput(tv4);

  tv1->setMemoryType(MemoryType::Shared);

  tv4->split(0, 1024);
  tv4->axis(-2)->parallelize(ParallelType::BIDx);
  tv4->axis(-1)->parallelize(ParallelType::TIDx);

  // tv4 is parallelized with both BIDx and TIDx, but tv1 is not at
  // all, so tv1 is predicated with both BIDx and TIDx as they are
  // redundant. That means that the initialization of the reduction
  // has to be predicated as well. Since tv1 is on shared memory, only
  // the TIDx predicate is required.

  // Make sure the initialization of tv1 is predicated with
  // threadIdx.x == 0
  GpuLower gpulw(&fusion);
  ParallelTypeBitmap predicated_types(ParallelType::TIDx);
  TORCH_CHECK(
      ThreadPredChecker::isPredicatedBy(
          tv1->name(), predicated_types, gpulw.kernel()),
      "Validation of lowered kernel failed");

  auto options = at::TensorOptions().dtype(at::kFloat).device(at::kCUDA, 0);
  at::manual_seed(0);
  at::Tensor t0 = at::randn({2}, options);
  at::Tensor t1 = at::randn({10000}, options);

  std::vector<c10::IValue> inputs = {t0, t1};

  FusionExecutor fe;
  fe.compileFusion(&fusion, inputs);
  auto cg_outputs = fe.runFusion(inputs);

  auto ref_t1 = t0.sum({0});
  auto ref_t4 = t1.exp();

  testValidate(
      fe.kernel(), cg_outputs, inputs, {ref_t1, ref_t4}, __LINE__, __FILE__);
}

// Repro of issue #2487
TEST_F(NVFuserTest, FusionPredicateReductionInitGlobal_CUDA) {
  Fusion fusion;
  FusionGuard fg(&fusion);

  std::vector<int64_t> shape({100});

  auto tv0 = makeSymbolicTensor(1);
  fusion.addInput(tv0);

  auto tv1 = sum(tv0, {0});
  fusion.addOutput(tv1);

  auto tv2 = makeSymbolicTensor(1);
  fusion.addInput(tv2);

  auto tv3 = exp(tv2);
  fusion.addOutput(tv3);

  tv3->split(0, 32);
  tv3->axis(-2)->parallelize(ParallelType::BIDx);
  tv3->axis(-1)->parallelize(ParallelType::TIDx);

  // tv3 is parallelized with both BIDx and TIDx, but tv1 is not at
  // all, so tv1 is predicated with both BIDx and TIDx as they are
  // redundant. That means that the initialization of the reduction
  // has to be predicated as well.

  // Make sure the initialization of tv1 is predicated with
  // threadIdx.x == 0 and blockIdx.x == 0
  GpuLower gpulw(&fusion);
  ParallelTypeBitmap predicated_types({ParallelType::TIDx, ParallelType::BIDx});
  TORCH_CHECK(
      ThreadPredChecker::isPredicatedBy(
          tv1->name(), predicated_types, gpulw.kernel()),
      "Validation of lowered kernel failed");

  auto options = at::TensorOptions().dtype(at::kFloat).device(at::kCUDA, 0);
  at::manual_seed(0);
  at::Tensor t0 = at::randn({2}, options);
  at::Tensor t1 = at::randn({10000}, options);

  std::vector<c10::IValue> inputs = {t0, t1};

  FusionExecutor fe;
  fe.compileFusion(&fusion, inputs);
  auto cg_outputs = fe.runFusion(inputs);

  auto ref_t1 = t0.sum({0});
  auto ref_t3 = t1.exp();

  testValidate(
      fe.kernel(), cg_outputs, inputs, {ref_t1, ref_t3}, __LINE__, __FILE__);
}

TEST_F(NVFuserTest, FusionTypePromotionATenConsistency_CUDA) {
  auto convertible_to_aten = {
      DataType::Bool,
      DataType::Double,
      DataType::Float,
      DataType::Half,
      DataType::BFloat16,
      DataType::Int,
      DataType::Int32,
      DataType::ComplexFloat,
      DataType::ComplexDouble};
  for (auto t1 : convertible_to_aten) {
    for (auto t2 : convertible_to_aten) {
      auto t1_aten = data_type_to_aten(t1);
      auto t2_aten = data_type_to_aten(t2);
      auto result_aten = c10::promoteTypes(t1_aten, t2_aten);
      auto result = promoteType(t1, t2);
      ASSERT_EQ(data_type_to_aten(result), result_aten);
    }
  }
}

// Make sure invalid usage of index type is detected
TEST_F(NVFuserTest, FusionCompileIndexType_CUDA) {
  {
    Fusion fusion;
    FusionGuard fg(&fusion);

    auto tv0 = makeSymbolicTensor(1, DataType::Bool);
    fusion.addInput(tv0);

    auto tv2 = neg(tv0);
    fusion.addOutput(tv2);

    tv2->split(0, 256);
    tv2->split(0, 1024);

    MaxRootDomainInfoSpanningTree tree(tv2);
    TransformPropagator tp(tv2);
    tree.traverse(&tp);

    inlineMost();

    tv2->axis(1)->parallelize(ParallelType::BIDx);
    tv2->axis(2)->parallelize(ParallelType::TIDx);

    auto options = at::TensorOptions().dtype(at::kHalf).device(at::kCUDA, 0);
    at::manual_seed(0);
    at::Tensor t0 = at::randn({999}, options).ge(0);
    std::vector<c10::IValue> small_inputs = {t0};

    at::Tensor t0_large =
        at::randn({std::numeric_limits<int>::max()}, options).ge(0);
    std::vector<c10::IValue> large_inputs = {t0_large};

    TORCH_CHECK(
        KernelArgumentHolder::createKernelArgumentHolder(large_inputs)
            .getSmallestIndexTypeOfArguments() == PrimDataType::Int);
    TORCH_CHECK(
        KernelArgumentHolder::createKernelArgumentHolder(small_inputs)
            .getSmallestIndexTypeOfArguments() == PrimDataType::Int32);

    {
      FusionExecutor fe;
      // Lower the kernel with large inputs and int64 index type.
      CompileParams compile_opts = {.index_type = PrimDataType::Int};
      fe.compileFusion(&fusion, large_inputs, LaunchParams(), compile_opts);

      TORCH_CHECK(
          fe.kernel()->indexType() == PrimDataType::Int,
          "Unexpected kernel index type: ",
          fe.kernel()->indexType());

      // Since the index type is int64, both small and large inputs
      // should work fine
      fe.runFusion(small_inputs);
      fe.runFusion(large_inputs);
    }

    {
      FusionExecutor fe;
      // Lower the kernel with small inputs and int64 index type.
      CompileParams compile_opts = {.index_type = PrimDataType::Int};
      fe.compileFusion(&fusion, small_inputs, LaunchParams(), compile_opts);

      TORCH_CHECK(
          fe.kernel()->indexType() == PrimDataType::Int,
          "Unexpected kernel index type: ",
          fe.kernel()->indexType());

      // Since the index type is int64, both small and large inputs
      // should work fine
      fe.runFusion(small_inputs);
      fe.runFusion(large_inputs);
    }

    {
      FusionExecutor fe;
      LaunchParams launch_params;
      CompileParams compile_opts = {.index_type = PrimDataType::Int32};
      fe.compileFusion(&fusion, small_inputs, launch_params, compile_opts);

      TORCH_CHECK(
          fe.kernel()->indexType() == PrimDataType::Int32,
          "Unexpected kernel index type: ",
          fe.kernel()->indexType());

      // This should complete successfully as the arguments are small
      // enough to use the int32 index type
      fe.runFusion(small_inputs);

      // This should fail as the Kernel is already compiled for Int32, but
      // the arguments are too large
      CompileParams compile_opts_large = {.index_type = PrimDataType::Int};
      EXPECT_THAT(
          [&]() {
            fe.runFusion(large_inputs, launch_params, compile_opts_large);
          },
          testing::ThrowsMessage<c10::Error>(testing::HasSubstr(
              "Kernel index type and compilation index type don't match")));
    }

    {
      FusionExecutor fe;
      // Lower the kernel with large inputs and int32 index type.
      CompileParams compile_opts = {.index_type = PrimDataType::Int32};
      // This should fail due to the conflict
      EXPECT_THAT(
          [&]() {
            fe.compileFusion(
                &fusion, large_inputs, LaunchParams(), compile_opts);
          },
          testing::ThrowsMessage<c10::Error>(testing::HasSubstr(
              "Compilation with int32 is requested but int64 is required for the arguments")));
    }
  }

  c10::cuda::CUDACachingAllocator::emptyCache();
}

// Make sure the index type is determined both fusion inputs and outputs
TEST_F(NVFuserTest, FusionExecutorCacheIndexType1_CUDA) {
  auto fusion_ptr = std::make_unique<Fusion>();
  Fusion& fusion = *fusion_ptr.get();
  FusionGuard fg(fusion_ptr.get());

  auto tv0 = makeSymbolicTensor(2, DataType::Half);
  fusion.addInput(tv0);
  auto tv1 = makeSymbolicTensor(2, DataType::Half);
  fusion.addInput(tv1);

  auto tv2 = castOp(DataType::Float, tv0);
  auto tv3 = castOp(DataType::Float, tv1);
  auto tv4 = broadcast(tv2, {false, true, false});
  auto tv5 = broadcast(tv3, {true, false, false});
  auto tv6 = add(tv4, tv5);
  auto tv7 = castOp(DataType::Half, tv6);

  fusion.addOutput(tv7);

  c10::cuda::CUDACachingAllocator::emptyCache();

  // Inputs are small enough to use 32-bit indexing, but the output is
  // not
  auto options = at::TensorOptions().dtype(at::kHalf).device(at::kCUDA, 0);
  at::Tensor t0 = at::randn({2024, 1024}, options);
  at::Tensor t1 = at::randn({2024, 1024}, options);
  std::vector<c10::IValue> aten_inputs({t0, t1});

  FusionExecutorCache executor_cache(std::move(fusion_ptr));
  auto cg_outputs = executor_cache.runFusionWithInputs(aten_inputs);

  auto kernel_runtime = executor_cache.getMostRecentKernelRuntime();
  TORCH_CHECK(kernel_runtime->getIndexType() == PrimDataType::Int);

  c10::cuda::CUDACachingAllocator::emptyCache();
}

// Make sure the index type is also determined by intermediate
// tensors. This is not ideal but just tests if the logic produces
// what is expected at this moment
TEST_F(NVFuserTest, FusionExecutorCacheIndexType2_CUDA) {
  auto fusion_ptr = std::make_unique<Fusion>();
  Fusion& fusion = *fusion_ptr.get();
  FusionGuard fg(fusion_ptr.get());

  auto tv0 = makeSymbolicTensor(2, DataType::Half);
  fusion.addInput(tv0);
  auto tv1 = makeSymbolicTensor(2, DataType::Half);
  fusion.addInput(tv1);

  auto tv2 = broadcast(tv0, {false, true, false});
  auto tv3 = broadcast(tv1, {true, false, false});
  auto tv4 = add(tv2, tv3);
  auto tv5 = sum(tv4, {-1});

  fusion.addOutput(tv5);

  // Inputs and outputs are small enough to use 32-bit indexing,
  // however the intermediate, tv4, should cause the kernel to use
  // 64-bit indexing. This is not ideal as tv4 should be inlined, and
  // its allocation size should be small enough to use 32-bit
  // indexing. However, the current logic should result in forcing
  // 64-bit indexing. This would need to be fixed for matmul for
  // example.
  auto options = at::TensorOptions().dtype(at::kHalf).device(at::kCUDA, 0);
  at::Tensor t0 = at::randn({2024, 1024}, options);
  at::Tensor t1 = at::randn({2024, 1024}, options);
  std::vector<c10::IValue> aten_inputs({t0, t1});

  FusionExecutorCache executor_cache(std::move(fusion_ptr));
  executor_cache.runFusionWithInputs(aten_inputs);
  auto kernel_runtime = executor_cache.getMostRecentKernelRuntime();
  TORCH_CHECK(kernel_runtime->getIndexType() == PrimDataType::Int);

  // Running again with forced type of Int32
  executor_cache.runFusionWithInputs(aten_inputs, PrimDataType::Int32);
  kernel_runtime = executor_cache.getMostRecentKernelRuntime();
  TORCH_CHECK(kernel_runtime->getIndexType() == PrimDataType::Int32);
}

//! Test whether we can create and use float16 scalars
TEST_F(NVFuserTest, FusionHalfScalars_CUDA) {
  auto fusion = std::make_unique<Fusion>();
  FusionGuard fg(fusion.get());

  auto tv0 = makeSymbolicTensor(1, DataType::Half);
  fusion->addInput(tv0);

  auto tv2 = full_like(tv0, IrBuilder::create<Double>(1.5, DataType::Half));
  fusion->addOutput(tv2);

  auto options = at::TensorOptions().dtype(at::kHalf).device(at::kCUDA, 0);
  at::manual_seed(0);
  at::Tensor t0 = at::zeros({5}, options);

  FusionExecutorCache executor_cache(std::move(fusion));
  auto cg_outputs = executor_cache.runFusionWithInputs({t0});

  testValidate(
      executor_cache.fusion(),
      cg_outputs,
      {t0},
      {at::ones_like(t0) * 1.5},
      __LINE__,
      __FILE__);
}

#if defined(CUDA_VERSION) && CUDA_VERSION >= 11000
//! Test whether we can create and use BFloat16 scalars
TEST_F(NVFuserTest, FusionBFloat16Scalars_CUDA) {
  // requires ampere+ GPU
  if (!deviceMajorMinorCheck(8)) {
    GTEST_SKIP() << "skipping BFloat16Scalars test on pre-AMPERE GPUs";
  }
  auto fusion = std::make_unique<Fusion>();
  FusionGuard fg(fusion.get());

  auto tv0 = makeSymbolicTensor(1, DataType::BFloat16);
  fusion->addInput(tv0);

  auto tv2 = full_like(tv0, IrBuilder::create<Double>(1.5, DataType::BFloat16));
  fusion->addOutput(tv2);

  auto options = at::TensorOptions().dtype(at::kBFloat16).device(at::kCUDA, 0);
  at::manual_seed(0);
  at::Tensor t0 = at::zeros({5}, options);

  FusionExecutorCache executor_cache(std::move(fusion));
  auto cg_outputs = executor_cache.runFusionWithInputs({t0});

  testValidate(
      executor_cache.fusion(),
      cg_outputs,
      {t0},
      {at::ones_like(t0) * 1.5},
      __LINE__,
      __FILE__);
}
#endif

// Quick test of traversing attributes with IterVisitor
TEST_F(NVFuserTest, IterVisitorTraverseAttributes_CUDA) {
  Fusion fusion;
  FusionGuard fg(&fusion);

  auto tv0 = makeSymbolicTensor(1);
  fusion.addInput(tv0);

  auto tv1 = slice(
      tv0,
      {{IrBuilder::create<Int>(1),
        sub(tv0->axis(0)->extent(), IrBuilder::create<Int>(1))}});
  fusion.addOutput(tv1);

  auto tv1_resize = tv1->axis(0)->definition()->as<Resize>();

  auto stmts = StmtSort::getStmts(&fusion, true, true);

  // Make sure the expansion parameters of tv1_resize are visited
  TORCH_CHECK(
      std::find(stmts.begin(), stmts.end(), tv1_resize->leftExpand()) !=
          stmts.end(),
      "Resize left expand parameter not found");
  TORCH_CHECK(
      std::find(stmts.begin(), stmts.end(), tv1_resize->rightExpand()) !=
          stmts.end(),
      "Resize right expand parameter not found");
}

TEST_F(NVFuserTest, FusionManagedData_CUDA) {
  Fusion fusion;
  FusionGuard fg(&fusion);

  auto tv0 = makeConcreteTensor({2});
  auto tv1 = set(set(set(set(set(set(set(set(set(set(set(set(tv0))))))))))));
  fusion.addInput(tv0);
  fusion.addOutput(tv1);

  using T1 = std::vector<Val*>;
  T1 data1 = {tv0, tv1};

  struct T2 {
    Val* input;
    Val* output;
    size_t magic_number;
  } data2{tv0, tv1, 0x123456789abcdef};
  auto clone_fn = [](IrCloner& cloner, std::any data) -> std::any {
    auto d = std::any_cast<T2>(data);
    return T2{cloner.clone(d.input), cloner.clone(d.output), d.magic_number};
  };

  auto i1 = fusion.manage(data1);
  auto i2 = fusion.manage(data2, clone_fn);
  fusion.manage("data1", data1);
  fusion.manage("data2", data2, clone_fn);

  GpuLower lower(&fusion);
  auto kernel = lower.kernel();

  T1 expect1{kernel->inputs().at(0), kernel->outputs().at(0)};
  ASSERT_EQ(kernel->getManaged<T1>(i1), expect1);
  ASSERT_EQ(kernel->getManaged<T1>("data1"), expect1);
  ASSERT_EQ(kernel->getManaged<T2>(i2).input, kernel->inputs().at(0));
  ASSERT_EQ(kernel->getManaged<T2>(i2).output, kernel->outputs().at(0));
  ASSERT_EQ(kernel->getManaged<T2>("data2").input, kernel->inputs().at(0));
  ASSERT_EQ(kernel->getManaged<T2>("data2").output, kernel->outputs().at(0));
  ASSERT_EQ(kernel->getManaged<T2>("data2").magic_number, 0x123456789abcdef);
}

// Test for ir_utils::validateDomainEquivalence. We could consider
// it well tested as it's always used when TensorDomain is created, but
// here's some corner cases.
TEST_F(NVFuserTest, FusionDomainEquivalence_CUDA) {
  Fusion fusion;
  FusionGuard fg(&fusion);

  auto tv0 = makeSymbolicTensor(2);
  fusion.addInput(tv0);
  auto tv1 = set(tv0);
  fusion.addOutput(tv1);

  // [I0, I1]
  tv1->split(0, 4);
  // [I0/4, 4, I1]

  // Initial domain: root domain
  // Derived domain: [4, I1]
  // Should fail as the derived domain only partially covers the
  // root domain
  EXPECT_THAT(
      [&]() {
        ir_utils::validateDomainEquivalence(
            tv1->getRootDomain(), {tv1->axis(1), tv1->axis(2)});
      },
      testing::ThrowsMessage<c10::Error>(
          testing::HasSubstr("Invalid derived domain")));

  tv1->merge(0);
  // [I0/4*4, I1]

  // Initial domain: root domain
  // Derived domain: leaf domain
  // Should succeed.
  ir_utils::validateDomainEquivalence(
      tv1->getRootDomain(), tv1->getLeafDomain());

  auto tv1_intermediate_id = tv1->axis(0);

  tv1->split(0, 3);
  // [I0/4*4/3, 3, I1]

  // Initial domain: root domain
  // Derived domain: leaf + tv1_intermediate_id
  // Should fail as the intermediate ID and the first two leaves are redundant
  EXPECT_THAT(
      [&]() {
        ir_utils::validateDomainEquivalence(
            tv1->getRootDomain(),
            {tv1_intermediate_id, tv1->axis(0), tv1->axis(1), tv1->axis(2)});
      },
      testing::ThrowsMessage<c10::Error>(
          testing::HasSubstr("Invalid derived domain")));

  // Testing symbolic domains
  auto tv2 = reshape(tv0, {IrBuilder::create<Int>(), IrBuilder::create<Int>()});

  ir_utils::validateDomainEquivalence(
      tv2->getRootDomain(), tv2->getLeafDomain());

  // create a 2D tensor with one symbolid and another non-symbolic
  auto tv4 = broadcast(sum(tv2, {1}), {false, true});
  fusion.addOutput(tv4);

  // [S0, B0]
  tv4->split(1, 4);
  // [S0, B0/4, 4]

  ir_utils::validateDomainEquivalence(
      tv4->getRootDomain(), tv4->getLeafDomain());

  // Initial domain: root domain
  // Derived domain: [S0, B0/4]
  // Should fail as the derived domain only partially covers the
  // root domain
  EXPECT_THAT(
      [&]() {
        ir_utils::validateDomainEquivalence(
            tv4->getRootDomain(), {tv4->axis(0), tv4->axis(1)});
      },
      testing::ThrowsMessage<c10::Error>(
          testing::HasSubstr("Invalid derived domain")));
}

// Repro for issue #236 (https://github.com/NVIDIA/Fuser/issues/236)
TEST_F(NVFuserTest, DoublePrecisionNorm_CUDA) {
  auto fusion = std::make_unique<Fusion>();
  FusionGuard fg(fusion.get());

  DataType dt = DataType::Float;

  auto tv0 = makeSymbolicTensor(1, dt);
  fusion->addInput(tv0);
  auto tv1 = makeSymbolicTensor(1, dt);
  fusion->addInput(tv1);

  auto tv2 = sum(tv1, {0});
  auto tv3 = broadcast(tv2, {true});
  auto tv4 = sub(tv1, tv3);
  auto tv5 = mul(tv4, tv0);
  fusion->addOutput(tv5);

  // The persistent scheduler with this problem size resulted in an
  // error as reported in #236
  auto options =
      at::TensorOptions().dtype(data_type_to_aten(dt)).device(at::kCUDA, 0);
  at::manual_seed(0);
  at::Tensor t0 = at::randn({11}, options);
  at::Tensor t1 = at::randn({11}, options);
  std::vector<c10::IValue> aten_inputs({t0, t1});

  FusionExecutorCache executor_cache(std::move(fusion));
  auto cg_outputs = executor_cache.runFusionWithInputs(aten_inputs);

  t1 = t1.to(at::kDouble);
  auto ref = (t1 - t1.sum().unsqueeze(0)) * t0;

  testValidate(
      executor_cache.fusion(),
      cg_outputs,
      aten_inputs,
      {ref},
      __LINE__,
      __FILE__);
}

// Test for void IterDomain::parallelize(ParallelType t)
// Only allowed to parallelize a leaf domain.
TEST_F(NVFuserTest, FusionIllegalParallelizeNonLeafDomain_CUDA) {
  Fusion fusion;
  FusionGuard fg(&fusion);

  auto tv0 = makeSymbolicTensor(2);
  fusion.addInput(tv0);
  auto tv1 = set(tv0);
  fusion.addOutput(tv1);

  // [I0, I1]
  tv1->split(1, 4);
  // [I0, I1/4, 4]

  const auto& root_domain = tv1->getRootDomain();

  // legal, as I0 is also a leaf domain
  root_domain[0]->parallelize(ParallelType::BIDx);

  // llegal, as I1 is not a leaf domain
  EXPECT_THAT(
      [&]() { root_domain[1]->parallelize(ParallelType::BIDy); },
      testing::ThrowsMessage<c10::Error>(
          testing::HasSubstr("Only allowed to parallelize a leaf domain")));
}

// delete intermediate tensors between segments to reduce memory usage of large
// segmented graphs
TEST_F(NVFuserTest, FusionClearGmemBetweenSegments_CUDA) {
  auto fusion = std::make_unique<Fusion>();
  FusionGuard fg(fusion.get());
  std::vector<int64_t> input_shape{32, 64, 8, 128};
  auto tv0 = TensorViewBuilder()
                 .ndims(input_shape.size())
                 .dtype(DataType::Double)
                 .build();
  fusion->addInput(tv0);
  auto tv1 = add(tv0, IrBuilder::create<Double>(1.0));
  auto tv2 = sum(tv1, {0}); // Group 0
  auto tv3 = sum(tv2, {-1}); // Group 1
  auto output = sum(tv3, {0}); // Group 2
  fusion->addOutput(output);

  auto options = at::TensorOptions().dtype(at::kDouble).device(at::kCUDA, 0);
  at::Tensor at_x = at::randn(input_shape, options);
  FusionExecutorCache executor_cache(std::move(fusion));
  auto outputs = executor_cache.runFusionWithInputs({at_x});
  auto t1 = at_x.add(1.0);
  auto t2 = t1.sum({0});
  auto t3 = t2.sum({-1});
  auto t4 = t3.sum({0});
  auto optimized_fusion = executor_cache.getMostRecentKernelRuntime();
  auto args_num = optimized_fusion->getArgsNumAfterSegmentRuns();

  TORCH_CHECK(optimized_fusion->isSegmented(), "segmentation didn't happen");
  TORCH_CHECK(
      optimized_fusion->fusionSegments()->groups().size() == 3,
      "segmentation didn't happen as expected");
  // group-0: tv1 -> tv2
  // group-1: tv2 -> tv3
  // group-2: tv3 -> tv4
  // -----------without args erase------------------------
  // after group-0, args: {t0, 32, 64, 8, 128, t2}
  // after group-1, args: {t0, 32, 64, 8, 128, t2, t3}
  // after group-2, args: {t0, 32, 64, 8, 128, t2, t3, t4}
  // -----------with args erase---------------------------
  // after group-0, args: {t0, 32, 64, 8, 128, t2}
  // after group-1, args: {t0, 32, 64, 8, 128, t3} (t2 is erased)
  // after group-2, args: {t0, 32, 64, 8, 128, t4} (t3 is erased)
  TORCH_CHECK(
      args_num[1] == args_num[0] && args_num[2] == args_num[0],
      "unused intermediate args should be deleted");
  testValidate(
      executor_cache.fusion(), outputs, {at_x}, {t4}, __LINE__, __FILE__);
}

// Test nan propagation during min/max with floats and doubles
TEST_F(NVFuserTest, FusionMinMaxNanPropagation_CUDA) {
  for (auto dtype : {DataType::Float, DataType::Double}) {
    for (auto do_min : {true, false}) {
      auto fusion = std::make_unique<Fusion>();
      FusionGuard fg(fusion.get());

      auto tv0 = makeSymbolicTensor(2, dtype);
      fusion->addInput(tv0);
      auto tv1 = do_min ? min(tv0, {1}) : max(tv0, {1});
      fusion->addOutput(tv1);

      FusionExecutorCache executor_cache(std::move(fusion));

      auto options =
          at::TensorOptions()
              .dtype(dtype == DataType::Float ? at::kFloat : at::kDouble)
              .device(at::kCUDA, 0);
      // Test size 1 since it will have a single comparison, which checks
      // missing propagation in one position even if it propagates properly in
      // the other position
      for (auto size : {1, 2, 5}) {
        // To check nans in multiple positions along reduction axis create a 2D
        // tensor that is ones except the diagonal, which are nans
        auto at_x = at::eye(size, options);
        at_x = (1 - at_x) / (1 - at_x);
        std::vector<c10::IValue> inputs{at_x};

        std::vector<at::Tensor> at_outputs(
            {do_min ? at_x.amin(1) : at_x.amax(1)});
        auto nvf_outputs = executor_cache.runFusionWithInputs(inputs);

        testValidate(
            executor_cache.fusion(),
            nvf_outputs,
            inputs,
            at_outputs,
            __LINE__,
            __FILE__);
      }
    }
  }
}

<<<<<<< HEAD
// Test forced segmentation hint
TEST_F(NVFuserTest, FusionTestSegmenterHint_CUDA) {
  auto fusion = std::make_unique<Fusion>();
  FusionGuard fg(fusion.get());
  std::vector<int64_t> input_shape{32, 64, 8, 128};
  auto tv0 = TensorViewBuilder()
                 .ndims(input_shape.size())
                 .dtype(DataType::Double)
                 .build();
  fusion->addInput(tv0);
  auto tv1 = relu(tv0);
  auto tv2 = segment_set(tv1);
  auto tv3 = neg(tv2);
  fusion->addOutput(tv3);

  auto options = at::TensorOptions().dtype(at::kDouble).device(at::kCUDA, 0);
  at::Tensor at_x = at::randn(input_shape, options);
  FusionExecutorCache executor_cache(std::move(fusion));
  auto outputs = executor_cache.runFusionWithInputs({at_x});
  auto ref_out = at_x.clone().relu().neg();

  auto optimized_fusion = executor_cache.getMostRecentKernelRuntime();

  TORCH_CHECK(optimized_fusion->isSegmented(), "segmentation didn't happen");
  auto groups = optimized_fusion->fusionSegments()->groups();
  TORCH_CHECK(
      groups.size() == 2, "segmentation hint isn't working as expected");
  // with the hint, segment_set should be grouped with its producer
  // [relu, segment_set], [neg]
  for (auto& group : groups) {
    // we only check the group with a single node
    if (group->exprs().size() == 1) {
      auto relu_expr = group->exprs()[0];
      TORCH_CHECK(
          relu_expr->isA<UnaryOp>() &&
              relu_expr->as<UnaryOp>()->getUnaryOpType() == UnaryOpType::Neg,
          "segmentation result is not expected");
    }
  }
  testValidate(
      executor_cache.fusion(), outputs, {at_x}, {ref_out}, __LINE__, __FILE__);
=======
class ExpandedBroadcastGlobalIntermediateTest : public NVFuserTest {
 protected:
  void SetUp() override {
    NVFuserTest::SetUp();
    // Do not fill allocation with NaN. The logical output size of this test is
    // huge, although they are just because of expand, the pointwise kernel in
    // PyTorch eager mode is not smart enough to not iterating on the entire
    // logical space
    setFillAllocationWithNan(false);
  }
};

TEST_F(ExpandedBroadcastGlobalIntermediateTest, TheTest_CUDA) {
  auto fusion_ptr = std::make_unique<Fusion>();
  Fusion& fusion = *fusion_ptr.get();
  FusionGuard fg(&fusion);

  auto tv0 = makeContigConcreteTensor({2, 1, 2});
  fusion.addInput(tv0);
  auto tv1 = expand(
      tv0,
      {IrBuilder::create<Int>(2),
       IrBuilder::create<Int>(1L << 60L),
       IrBuilder::create<Int>(2)});
  auto tv2 = set(tv1);
  fusion.addOutput(tv2);
  tv1->setMemoryType(MemoryType::Global);

  tv1->axis(2)->parallelize(ParallelType::TIDx);
  tv2->axis(2)->parallelize(ParallelType::TIDx);
  tv1->axis(0)->parallelize(ParallelType::BIDx);
  tv2->axis(0)->parallelize(ParallelType::BIDx);

  auto options = at::TensorOptions().dtype(at::kFloat).device(at::kCUDA, 0);

  at::Tensor t0 = at::randn({2, 1, 2}, options);

  FusionExecutor fe;
  fe.compileFusion(fusion_ptr.get(), {t0});
  auto cg_output = fe.runFusion({t0}).at(0);

  ASSERT_EQ(cg_output.size(0), 2);
  ASSERT_EQ(cg_output.size(1), (1L << 60L));
  ASSERT_EQ(cg_output.size(2), 2);
  ASSERT_EQ(cg_output.stride(0), 2);
  ASSERT_EQ(cg_output.stride(1), 0);
  ASSERT_EQ(cg_output.stride(2), 1);
  ASSERT_TRUE(at::eq(t0.squeeze(1), cg_output.select(1, 0)).all().item<bool>());
>>>>>>> a117c71d
}

// Test file size should be up to 10K LoC. Create a new file for more tests.

} // namespace nvfuser<|MERGE_RESOLUTION|>--- conflicted
+++ resolved
@@ -8341,7 +8341,56 @@
   }
 }
 
-<<<<<<< HEAD
+class ExpandedBroadcastGlobalIntermediateTest : public NVFuserTest {
+ protected:
+  void SetUp() override {
+    NVFuserTest::SetUp();
+    // Do not fill allocation with NaN. The logical output size of this test is
+    // huge, although they are just because of expand, the pointwise kernel in
+    // PyTorch eager mode is not smart enough to not iterating on the entire
+    // logical space
+    setFillAllocationWithNan(false);
+  }
+};
+
+TEST_F(ExpandedBroadcastGlobalIntermediateTest, TheTest_CUDA) {
+  auto fusion_ptr = std::make_unique<Fusion>();
+  Fusion& fusion = *fusion_ptr.get();
+  FusionGuard fg(&fusion);
+
+  auto tv0 = makeContigConcreteTensor({2, 1, 2});
+  fusion.addInput(tv0);
+  auto tv1 = expand(
+      tv0,
+      {IrBuilder::create<Int>(2),
+       IrBuilder::create<Int>(1L << 60L),
+       IrBuilder::create<Int>(2)});
+  auto tv2 = set(tv1);
+  fusion.addOutput(tv2);
+  tv1->setMemoryType(MemoryType::Global);
+
+  tv1->axis(2)->parallelize(ParallelType::TIDx);
+  tv2->axis(2)->parallelize(ParallelType::TIDx);
+  tv1->axis(0)->parallelize(ParallelType::BIDx);
+  tv2->axis(0)->parallelize(ParallelType::BIDx);
+
+  auto options = at::TensorOptions().dtype(at::kFloat).device(at::kCUDA, 0);
+
+  at::Tensor t0 = at::randn({2, 1, 2}, options);
+
+  FusionExecutor fe;
+  fe.compileFusion(fusion_ptr.get(), {t0});
+  auto cg_output = fe.runFusion({t0}).at(0);
+
+  ASSERT_EQ(cg_output.size(0), 2);
+  ASSERT_EQ(cg_output.size(1), (1L << 60L));
+  ASSERT_EQ(cg_output.size(2), 2);
+  ASSERT_EQ(cg_output.stride(0), 2);
+  ASSERT_EQ(cg_output.stride(1), 0);
+  ASSERT_EQ(cg_output.stride(2), 1);
+  ASSERT_TRUE(at::eq(t0.squeeze(1), cg_output.select(1, 0)).all().item<bool>());
+}
+
 // Test forced segmentation hint
 TEST_F(NVFuserTest, FusionTestSegmenterHint_CUDA) {
   auto fusion = std::make_unique<Fusion>();
@@ -8383,56 +8432,6 @@
   }
   testValidate(
       executor_cache.fusion(), outputs, {at_x}, {ref_out}, __LINE__, __FILE__);
-=======
-class ExpandedBroadcastGlobalIntermediateTest : public NVFuserTest {
- protected:
-  void SetUp() override {
-    NVFuserTest::SetUp();
-    // Do not fill allocation with NaN. The logical output size of this test is
-    // huge, although they are just because of expand, the pointwise kernel in
-    // PyTorch eager mode is not smart enough to not iterating on the entire
-    // logical space
-    setFillAllocationWithNan(false);
-  }
-};
-
-TEST_F(ExpandedBroadcastGlobalIntermediateTest, TheTest_CUDA) {
-  auto fusion_ptr = std::make_unique<Fusion>();
-  Fusion& fusion = *fusion_ptr.get();
-  FusionGuard fg(&fusion);
-
-  auto tv0 = makeContigConcreteTensor({2, 1, 2});
-  fusion.addInput(tv0);
-  auto tv1 = expand(
-      tv0,
-      {IrBuilder::create<Int>(2),
-       IrBuilder::create<Int>(1L << 60L),
-       IrBuilder::create<Int>(2)});
-  auto tv2 = set(tv1);
-  fusion.addOutput(tv2);
-  tv1->setMemoryType(MemoryType::Global);
-
-  tv1->axis(2)->parallelize(ParallelType::TIDx);
-  tv2->axis(2)->parallelize(ParallelType::TIDx);
-  tv1->axis(0)->parallelize(ParallelType::BIDx);
-  tv2->axis(0)->parallelize(ParallelType::BIDx);
-
-  auto options = at::TensorOptions().dtype(at::kFloat).device(at::kCUDA, 0);
-
-  at::Tensor t0 = at::randn({2, 1, 2}, options);
-
-  FusionExecutor fe;
-  fe.compileFusion(fusion_ptr.get(), {t0});
-  auto cg_output = fe.runFusion({t0}).at(0);
-
-  ASSERT_EQ(cg_output.size(0), 2);
-  ASSERT_EQ(cg_output.size(1), (1L << 60L));
-  ASSERT_EQ(cg_output.size(2), 2);
-  ASSERT_EQ(cg_output.stride(0), 2);
-  ASSERT_EQ(cg_output.stride(1), 0);
-  ASSERT_EQ(cg_output.stride(2), 1);
-  ASSERT_TRUE(at::eq(t0.squeeze(1), cg_output.select(1, 0)).all().item<bool>());
->>>>>>> a117c71d
 }
 
 // Test file size should be up to 10K LoC. Create a new file for more tests.
