--- conflicted
+++ resolved
@@ -8430,7 +8430,6 @@
       executor_cache.fusion(), outputs, {at_x}, {ref_out}, __LINE__, __FILE__);
 }
 
-<<<<<<< HEAD
 // Test cast optimization
 TEST_F(NVFuserTest, FusionTestCastOptimization_CUDA) {
   std::vector<int64_t> input_shape{3, 7, 8};
@@ -8538,7 +8537,8 @@
     testValidate(
         executor_cache.fusion(), outputs, {at_x}, {ref_out}, __LINE__, __FILE__);
   }
-=======
+}
+
 // https://github.com/NVIDIA/Fuser/issues/335
 // This test is to make sure the benchmark in layer_norm_fused.cpp is correctly
 // implemented.
@@ -8638,6 +8638,7 @@
   auto cg_outputs = fec.runFusionWithInputs(inputs);
   testValidate(fusion, cg_outputs, inputs, outputs, __LINE__, __FILE__);
 }
+
 // Simple test to check if the aligned block sync is used in aligned
 // reductions
 TEST_F(NVFuserTest, AlignedSyncReduction1_CUDA) {
@@ -8677,7 +8678,6 @@
           std::string::npos,
       "blockReduce with aligned sync not found: ",
       kernel_string);
->>>>>>> 454d0205
 }
 
 // Test file size should be up to 10K LoC. Create a new file for more tests.
