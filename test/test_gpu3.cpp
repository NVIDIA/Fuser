// clang-format off
/*
 * SPDX-FileCopyrightText: Copyright (c) 2023-present NVIDIA CORPORATION & AFFILIATES.
 * All rights reserved.
 * SPDX-License-Identifier: BSD-3-Clause
 */
// clang-format on
#include <csrc/exceptions.h>
#include <gmock/gmock-matchers.h>
#include <gtest/gtest.h>

#include <codegen.h>
#include <debug.h>
#include <device_lower/lower2device.h>
#include <device_lower/pass/magic_zero.h>
#include <disjoint_set.h>
#include <executor.h>
#include <executor_params.h>
#include <expr_evaluator.h>
#include <fusion.h>
#include <fusion_segmenter.h>
#include <grouped_reduction.h>
#include <inlining.h>
#include <ir/all_nodes.h>
#include <ir/builder.h>
#include <ir/graphviz.h>
#include <ir/iostream.h>
#include <ir/utils.h>
#include <iter_visitor.h>
#include <kernel_cache.h>
#include <kernel_ir.h>
#include <kernel_ir_dispatch.h>
#include <ops/all_ops.h>
#include <root_domain_map.h>
#include <scheduler/all_schedulers.h>
#include <scheduler/reduction_utils.h>
#include <scheduler/utils.h>
#include <test/utils.h>
#include <test/validator.h>
#include <transform_replay.h>
#include <transform_rfactor.h>

#include <torch/csrc/jit/api/function_impl.h>
#include <torch/csrc/jit/codegen/cuda/interface.h>
#include <torch/torch.h>

#include <ATen/cuda/CUDAContext.h>
#include <ATen/cuda/Exceptions.h>
#include <c10/cuda/CUDAStream.h>

#include <algorithm>
#include <cmath>
#include <iostream>
#include <sstream>
#include <thread>
#include <typeinfo>

namespace nvfuser {

using namespace at::indexing;

TEST_F(NVFuserTest, FusionNonDivisibleSplit1_CUDA) {
  Fusion fusion;
  FusionGuard fg(&fusion);

  auto tv0 = makeSymbolicTensor(1);
  fusion.addInput(tv0);

  auto tv1 = sum(tv0, {0});
  fusion.addOutput(tv1);

  // [I]
  tv1->split(0, 5);
  // [ceilDiv(I, 5), 5]

  // This second split is non-divisible. The split domain must be predicated.
  tv1->split(1, 3);
  // [ceilDiv(I, 5), 2, 3]

  auto tv2 = sum(tv0, {0});
  fusion.addOutput(tv2);

  // tv2 shouldn't need to have another predicate
  tv2->split(0, 4);
  tv2->split(1, 2);

  GpuLower gpulw(&fusion);
  gpulw.run();
  NVF_CHECK(
      gpulw.nonDivisibleSplitInfo().splitsToValidate().empty(),
      "There must be no split to validate");
  NVF_CHECK(
      gpulw.nonDivisibleSplitInfo().splitsToPredicate().size() == 1,
      "Only tv1 should have a non-divisible predicate.");
  for (auto tv : {loweredTv(tv1, gpulw)}) {
    auto it = gpulw.nonDivisibleSplitInfo().splitsToPredicate().find(tv);
    NVF_CHECK(
        it != gpulw.nonDivisibleSplitInfo().splitsToPredicate().end(),
        "No info found for ",
        tv);
    const auto& splits_to_predicate = it->second;
    NVF_CHECK(
        splits_to_predicate.size() == 1,
        "There must be one split to predicate");
  }

  auto options = at::TensorOptions().dtype(at::kFloat).device(at::kCUDA, 0);
  at::Tensor t0 = at::randn({24}, options);

  FusionExecutor fe;
  fe.compileFusion(&fusion, {t0});
  auto cg_outputs = fe.runFusion({t0});

  auto ref = t0.sum();

  testValidate(&fusion, cg_outputs, {t0}, {ref, ref}, __LINE__, __FILE__);
}

// Repro of issue #1074
TEST_F(NVFuserTest, FusionNonDivisibleSplit2_CUDA) {
  Fusion fusion;
  FusionGuard fg(&fusion);

  auto tv0 = makeSymbolicTensor(2);
  fusion.addInput(tv0);
  auto tv1 = add(tv0, IrBuilder::create<Val>(1.0));
  auto tv2 = add(tv1, IrBuilder::create<Val>(1.0));
  fusion.addOutput(tv2);

  tv2->split(0, 2);
  tv2->split(-1, 4);
  tv2->reorder({{1, 2}, {2, 1}});
  tv0->computeAt(tv2, 2);

  tv2->split(-1, 3);

  // To make the sanitizer catch the invalid accesses. Not necessary
  // to expose the bug.
  tv1->setMemoryType(MemoryType::Shared);

  GpuLower gpulw(&fusion);
  gpulw.run();
  NVF_CHECK(
      gpulw.nonDivisibleSplitInfo().splitsToValidate().empty(),
      "There must be no split to validate");
  NVF_CHECK(
      gpulw.nonDivisibleSplitInfo().splitsToPredicate().size() == 1,
      "Only tv2 should have a non-divisible predicate.");
  for (auto tv : {loweredTv(tv2, gpulw)}) {
    auto it = gpulw.nonDivisibleSplitInfo().splitsToPredicate().find(tv);
    NVF_CHECK(
        it != gpulw.nonDivisibleSplitInfo().splitsToPredicate().end(),
        "No info found for ",
        tv);
    const auto& splits_to_predicate = it->second;
    NVF_CHECK(
        splits_to_predicate.size() == 1,
        "There must be one split to predicate");
  }

  auto options = at::TensorOptions().dtype(at::kFloat).device(at::kCUDA, 0);
  at::Tensor t0 = at::randn({13, 17}, options);

  FusionExecutor fe;
  fe.compileFusion(&fusion, {t0});
  auto cg_outputs = fe.runFusion({t0});

  auto ref = t0 + 2;

  testValidate(&fusion, cg_outputs, {t0}, {ref}, __LINE__, __FILE__);
}

// Similar to FusionNonDivisibleSplit1 but with unswitch
TEST_F(NVFuserTest, FusionNonDivisibleSplit3_CUDA) {
  Fusion fusion;
  FusionGuard fg(&fusion);

  auto tv0 = makeSymbolicTensor(1);
  fusion.addInput(tv0);

  auto tv1 = add(tv0, IrBuilder::create<Val>(1.0));
  auto tv2 = sum(tv1, {0});
  fusion.addOutput(tv2);

  tv2->split(0, 5);
  tv2->split(1, 3);

  tv0->computeAt(tv2, -1);

  tv2->axis(0)->parallelize(ParallelType::Unswitch);

  GpuLower gpulw(&fusion);
  gpulw.run();
  NVF_CHECK(
      gpulw.nonDivisibleSplitInfo().splitsToValidate().empty(),
      "There must be no split to validate");
  NVF_CHECK(
      gpulw.nonDivisibleSplitInfo().splitsToPredicate().size() == 2,
      "Both tv1 and tv2 should have a non-divisible predicate.");
  for (auto tv : {loweredTv(tv1, gpulw), loweredTv(tv2, gpulw)}) {
    auto it = gpulw.nonDivisibleSplitInfo().splitsToPredicate().find(tv);
    NVF_CHECK(
        it != gpulw.nonDivisibleSplitInfo().splitsToPredicate().end(),
        "No info found for ",
        tv);
    const auto& splits_to_predicate = it->second;
    NVF_CHECK(
        splits_to_predicate.size() == 1,
        "There must be one split to predicate");
  }

  auto options = at::TensorOptions().dtype(at::kFloat).device(at::kCUDA, 0);
  at::Tensor t0 = at::randn({24}, options);

  FusionExecutor fe;
  fe.compileFusion(&fusion, {t0});
  auto cg_outputs = fe.runFusion({t0});

  auto ref = (t0 + 1).sum();

  testValidate(&fusion, cg_outputs, {t0}, {ref}, __LINE__, __FILE__);
}

// Non-divisible split through merge
TEST_F(NVFuserTest, FusionNonDivisibleSplit4_CUDA) {
  Fusion fusion;
  FusionGuard fg(&fusion);

  auto tv0 = makeSymbolicTensor(2);
  fusion.addInput(tv0);

  auto tv1 = add(tv0, IrBuilder::create<Val>(1.0));
  auto tv2 = sum(tv1, {0, 1});
  fusion.addOutput(tv2);

  tv2->split(0, 5);
  tv2->merge(1, 2);
  tv2->split(1, 3);

  tv0->computeAt(tv2, -1);

  GpuLower gpulw(&fusion);
  gpulw.run();
  NVF_CHECK(
      gpulw.nonDivisibleSplitInfo().splitsToValidate().empty(),
      "There must be no split to validate");
  NVF_CHECK(
      gpulw.nonDivisibleSplitInfo().splitsToPredicate().size() == 2,
      "Both tv1 and tv2 should have a non-divisible predicate.");
  for (auto tv : {loweredTv(tv1, gpulw), loweredTv(tv2, gpulw)}) {
    auto it = gpulw.nonDivisibleSplitInfo().splitsToPredicate().find(tv);
    NVF_CHECK(
        it != gpulw.nonDivisibleSplitInfo().splitsToPredicate().end(),
        "No info found for ",
        tv);
    const auto& splits_to_predicate = it->second;
    NVF_CHECK(
        splits_to_predicate.size() == 1,
        "There must be one split to predicate");
  }

  auto options = at::TensorOptions().dtype(at::kFloat).device(at::kCUDA, 0);
  at::Tensor t0 = at::randn({24, 2}, options);

  FusionExecutor fe;
  fe.compileFusion(&fusion, {t0});
  auto cg_outputs = fe.runFusion({t0});

  auto ref = (t0 + 1).sum();

  testValidate(&fusion, cg_outputs, {t0}, {ref}, __LINE__, __FILE__);
}

// Nested splits
TEST_F(NVFuserTest, FusionNonDivisibleSplit5_CUDA) {
  Fusion fusion;
  FusionGuard fg(&fusion);

  auto tv0 = makeSymbolicTensor(1);
  fusion.addInput(tv0);

  auto tv1 = add(tv0, IrBuilder::create<Val>(1.0));
  auto tv2 = sum(tv1, {0});
  fusion.addOutput(tv2);

  // [I]
  tv2->split(0, 8);
  // [I/8, 8]
  tv2->split(1, 2);
  // [I/8, 4, 2]
  tv2->split(1, 3); // non-divisible split of outer output
  // [I/8, 2, 3, 2]

  tv0->computeAt(tv2, -1);

  GpuLower gpulw(&fusion);
  gpulw.run();
  NVF_CHECK(
      gpulw.nonDivisibleSplitInfo().splitsToValidate().empty(),
      "There must be no split to validate");
  NVF_CHECK(
      gpulw.nonDivisibleSplitInfo().splitsToPredicate().size() == 2,
      "Both tv1 and tv2 should have a non-divisible predicate.");
  for (auto tv : {loweredTv(tv1, gpulw), loweredTv(tv2, gpulw)}) {
    auto it = gpulw.nonDivisibleSplitInfo().splitsToPredicate().find(tv);
    NVF_CHECK(
        it != gpulw.nonDivisibleSplitInfo().splitsToPredicate().end(),
        "No info found for ",
        tv);
    const auto& splits_to_predicate = it->second;
    NVF_CHECK(
        splits_to_predicate.size() == 1,
        "There must be one split to predicate");
  }

  auto options = at::TensorOptions().dtype(at::kFloat).device(at::kCUDA, 0);
  at::Tensor t0 = at::randn({24}, options);

  FusionExecutor fe;
  fe.compileFusion(&fusion, {t0});
  auto cg_outputs = fe.runFusion({t0});

  auto ref = (t0 + 1).sum();

  testValidate(&fusion, cg_outputs, {t0}, {ref}, __LINE__, __FILE__);
}

// Vectorized non-divisible split. Must be validated at run time
TEST_F(NVFuserTest, FusionNonDivisibleSplitVectorize1_CUDA) {
  Fusion fusion;
  FusionGuard fg(&fusion);

  auto tv0 = makeContigTensor(1);
  fusion.addInput(tv0);

  auto tv1 = set(tv0);
  fusion.addOutput(tv1);

  tv1->split(0, 8, false);
  tv1->split(1, 4);

  tv1->axis(-1)->parallelize(ParallelType::Vectorize);

  GpuLower gpulw(&fusion);
  gpulw.run();
  NVF_CHECK(
      gpulw.nonDivisibleSplitInfo().splitsToValidate().size() == 1,
      "There should be one split to validate");
  for (const auto& kv : gpulw.nonDivisibleSplitInfo().splitsToPredicate()) {
    const auto& splits_to_predicate = kv.second;
    NVF_CHECK(
        splits_to_predicate.empty(),
        "There must be no split to predicate, but tensor t",
        kv.first->name(),
        " has:",
        splits_to_predicate);
  }

  auto options = at::TensorOptions().dtype(at::kFloat).device(at::kCUDA, 0);
  auto t0 = at::randn({32}, options);

  FusionExecutor fe;
  fe.compileFusion(&fusion, {t0});
  auto cg_outputs = fe.runFusion({t0});

  testValidate(&fusion, cg_outputs, {t0}, {t0}, __LINE__, __FILE__);

  auto t0_non_divisible = at::randn({8}, options);
  // Since ceilDiv(8, 8) is not divisible by 4, the vectorization is
  // illegal. The run-time validation of vectorization should throw an error.
  // NOLINTNEXTLINE(cppcoreguidelines-avoid-goto,hicpp-avoid-goto)
  ASSERT_ANY_THROW(fe.runFusion({t0_non_divisible}));
}

// If a split is validated at run time, it's not necessary to predicate.
TEST_F(NVFuserTest, FusionNonDivisibleSplitVectorize2_CUDA) {
  Fusion fusion;
  FusionGuard fg(&fusion);

  auto tv0 = makeContigTensor(1);
  fusion.addInput(tv0);

  auto tv1 = set(tv0);
  auto tv2 = add(tv1, IrBuilder::create<Val>(1.0));
  auto tv3 = sum(tv2, {0});
  fusion.addOutput(tv3);

  tv3->split(0, 8, false);
  tv3->split(1, 4);
  TransformPropagatorWithCheck propagator(tv3);
  MaxRootDomainInfoSpanningTree(tv3).traverse(&propagator);

  tv3->axis(1)->parallelize(ParallelType::TIDx);
  scheduler_utils::parallelizeAllLike(tv3, {tv1, tv2});

  tv1->axis(2)->parallelize(ParallelType::Vectorize);

  GpuLower gpulw(&fusion);
  gpulw.run();
  NVF_CHECK(
      gpulw.nonDivisibleSplitInfo().splitsToValidate().size() == 1,
      "There should be one split to validate");
  for (const auto& kv : gpulw.nonDivisibleSplitInfo().splitsToPredicate()) {
    const auto& splits_to_predicate = kv.second;
    NVF_CHECK(
        splits_to_predicate.empty(),
        "There must be no split to predicate, but tensor t",
        kv.first->name(),
        " has:",
        splits_to_predicate);
  }

  auto options = at::TensorOptions().dtype(at::kFloat).device(at::kCUDA, 0);

  auto t0 = at::randn({1024}, options);

  FusionExecutor fe;
  fe.compileFusion(&fusion, {t0});
  auto cg_outputs = fe.runFusion({t0});

  auto ref = (t0 + 1).sum();

  testValidate(&fusion, cg_outputs, {t0}, {ref}, __LINE__, __FILE__);
}

TEST_F(NVFuserTest, FusionIssue1305Repro_CUDA) {
  std::unique_ptr<Fusion> fusion_ptr = std::make_unique<Fusion>();
  Fusion& fusion = *fusion_ptr.get();
  FusionGuard fg(&fusion);

  auto t0 = makeContigTensor(1);
  auto t1 = makeContigTensor(2);

  fusion.addInput(t0);
  fusion.addInput(t1);

  auto t2 = broadcast(t0, {true, false});
  auto t3 = add(t1, t2);
  auto t4 = add(t3, t2);
  auto t5 = sum(t4, {1});
  auto t6 = broadcast(t5, {false, true});
  auto t7 = add(t3, t6);

  fusion.addOutput(t7);

  t3->computeAt(t7, -1, ComputeAtMode::MostInlined);

  NVF_ERROR(t3->getComputeAtPosition() == 1);
}

TEST_F(NVFuserTest, FusionIntermediateTensorVectorize_CUDA) {
  GTEST_SKIP();
  std::vector<MemoryType> mem_types = {MemoryType::Shared, MemoryType::Local};

  for (auto mem_type : mem_types) {
    Fusion fusion;
    FusionGuard fg(&fusion);

    auto tv0 = makeContigTensor(1);
    fusion.addInput(tv0);

    auto tv1 = set(tv0);
    auto tv2 = set(tv1);
    auto tv3 = set(tv2);
    fusion.addOutput(tv3);

    tv1->setMemoryType(mem_type);

    tv3->split(-1, 4);
    TransformPropagatorWithCheck propagator(tv3);
    MaxRootDomainInfoSpanningTree(tv3).traverse(&propagator);

    tv1->computeAt(tv3, -2);

    tv2->axis(-1)->parallelize(ParallelType::Vectorize);

    auto options = at::TensorOptions().dtype(at::kFloat).device(at::kCUDA, 0);
    auto t0 = at::randn({15}, options);
    FusionExecutor fe;
    fe.compileFusion(&fusion);

    // This should throw an exception as the extent of t0 is not
    // divisible by the vector width
    // NOLINTNEXTLINE(cppcoreguidelines-avoid-goto,hicpp-avoid-goto)
    ASSERT_ANY_THROW(fe.runFusion({t0}));

    auto t1 = at::randn({16}, options);
    auto cg_outputs = fe.runFusion({t1});

    testValidate(&fusion, cg_outputs, {t1}, {t1}, __LINE__, __FILE__);
  }
}

TEST_F(NVFuserTest, FusionBroadcastConcretization1_CUDA) {
  Fusion fusion;
  FusionGuard fg(&fusion);

  auto tv0 = makeConcreteTensor({10, 1});
  fusion.addInput(tv0);
  auto tv1 = makeConcreteTensor({10, 20});
  fusion.addInput(tv1);
  auto tv2 = makeConcreteTensor({10, 10});
  fusion.addInput(tv2);

  // Not concretized
  auto tv3 = sum(tv2, {1});
  auto tv4 = broadcast(tv3, {false, true});
  auto tv5 = add(tv0, tv4);
  fusion.addOutput(tv5);

  // Concretized
  auto tv6 = sum(tv2, {1});
  auto tv7 = broadcast(tv6, {false, true});
  auto tv8 = add(tv1, tv7);
  fusion.addOutput(tv8);

  for (auto tv : {tv3, tv4, tv5, tv6, tv7, tv8}) {
    tv->axis(1)->parallelize(ParallelType::TIDx);
  }

  GpuLower gpulw(&fusion);
  gpulw.run();
  NVF_CHECK(!gpulw.concretizedBroadcastDomains()->isConcretized(
      loweredTv(tv4, gpulw)->axis(1)));
  NVF_CHECK(gpulw.concretizedBroadcastDomains()->isConcretized(
      loweredTv(tv7, gpulw)->axis(1)));

  auto options = at::TensorOptions().dtype(at::kFloat).device(at::kCUDA, 0);
  auto t0 = at::randn({10, 1}, options);
  auto t1 = at::randn({10, 20}, options);
  auto t2 = at::randn({10, 10}, options);
  std::vector<c10::IValue> aten_inputs = {t0, t1, t2};

  FusionExecutor fe;
  fe.compileFusion(&fusion, aten_inputs);
  auto outputs = fe.runFusion(aten_inputs);

  auto t5 = t0 + t2.sum({1}).unsqueeze(-1);
  auto t8 = t1 + t2.sum({1}).unsqueeze(-1);

  testValidate(&fusion, outputs, aten_inputs, {t5, t8}, __LINE__, __FILE__);
}

TEST_F(NVFuserTest, FusionBroadcastConcretization2_CUDA) {
  Fusion fusion;
  FusionGuard fg(&fusion);

  auto tv0 = makeSymbolicTensor(2);
  fusion.addInput(tv0);

  auto tv1 = sum(tv0, {0, 1});
  auto tv2 = broadcast(tv1, {true});
  auto tv3 = broadcast(tv2, {false, true});
  fusion.addOutput(tv3);

  // tv1 is thread-predicated with TIDx and TIDy
  tv1->axis(0)->parallelize(ParallelType::TIDx);
  tv1->axis(1)->parallelize(ParallelType::TIDy);
  // tv2 broadcasts along TIDx
  tv2->axis(0)->parallelize(ParallelType::TIDx);
  // tv3 broadcasts along TIDy
  tv3->axis(0)->parallelize(ParallelType::TIDx);
  tv3->axis(1)->parallelize(ParallelType::TIDy);

  // Both tv2 and tv3 broadcast along predicated TID dimensions, but
  // since the broadcast domains are not concretized, there should be
  // no actual parallel broadcast

  GpuLower gpulw(&fusion);
  gpulw.run();
  NVF_CHECK(
      !gpulw.kernel()->summary().has_block_broadcasts &&
          !gpulw.kernel()->summary().has_grid_broadcasts,
      "There must be no parallel broadcast in this fusion");

  auto options = at::TensorOptions().dtype(at::kFloat).device(at::kCUDA, 0);
  auto t0 = at::randn({10, 11}, options);
  std::vector<c10::IValue> aten_inputs = {t0};

  FusionExecutor fe;
  fe.compileFusion(&fusion, aten_inputs);
  auto outputs = fe.runFusion(aten_inputs);

  auto t3 = t0.sum().unsqueeze(-1).unsqueeze(-1);

  testValidate(&fusion, outputs, aten_inputs, {t3}, __LINE__, __FILE__);
}

TEST_F(NVFuserTest, FusionBroadcastConcretization3_CUDA) {
  Fusion fusion;
  FusionGuard fg(&fusion);

  std::vector<int64_t> input_shape({10, 4, 8});
  std::vector<int64_t> output_shape({8, 4, 1});

  auto tv0 = makeConcreteTensor(input_shape);
  fusion.addInput(tv0);

  auto tv2 = sum(tv0, {0});
  auto tv3 = set(tv2);
  auto tv4 =
      reshape(tv3, {input_shape.begin() + 1, input_shape.end()}, output_shape);
  auto tv5 = add(tv4, IrBuilder::create<Val>(1.0));
  fusion.addOutput(tv5);

  tv2->axis(0)->parallelize(ParallelType::TIDx);
  tv4->axis(-1)->parallelize(ParallelType::TIDx);
  tv5->axis(-1)->parallelize(ParallelType::TIDx);

  // The reshape op adds a broadcast domain in tv4, which is
  // parallelized. Howver, it is never materialized, so there should
  // be no parallel broadcast.

  GpuLower gpulw(&fusion);
  gpulw.run();
  NVF_CHECK(
      !gpulw.kernel()->summary().has_block_broadcasts &&
          !gpulw.kernel()->summary().has_grid_broadcasts,
      "There must be no parallel broadcast in this fusion");

  auto options = at::TensorOptions().dtype(at::kFloat).device(at::kCUDA, 0);
  auto t0 = at::randn(input_shape, options);
  std::vector<c10::IValue> aten_inputs = {t0};

  FusionExecutor fe;
  fe.compileFusion(&fusion, aten_inputs);
  auto outputs = fe.runFusion(aten_inputs);

  auto t5 = at::native::view(t0.sum(0), output_shape) + 1;

  testValidate(&fusion, outputs, aten_inputs, {t5}, __LINE__, __FILE__);
}

// Merging non-broadcast and broadcast domains
// TODO: Fix use case see issue https://github.com/csarofeen/pytorch/issues/1418
// validateParallelize does not pass. Even if it's skipped,
// generated code is invalid as blockBroadcast is not used.
#if 0
TEST_F(NVFuserTest, FusionBroadcastConcretization4_CUDA) {
  Fusion fusion;
  FusionGuard fg(&fusion);

  auto tv0 = makeSymbolicTensor(2);
  fusion.addInput(tv0);

  auto tv1 = sum(tv0, {1});
  auto tv2 = broadcast(tv1, {false, true});
  auto tv3 = add(tv2, tv0);
  fusion.addOutput(tv3);

  tv1->axis(1)->parallelize(ParallelType::TIDx);

  tv2->merge(0, 1);
  tv2->axis(0)->parallelize(ParallelType::TIDx);
  // TODO: When set to shared memory, this kernel should be correct, but fails
  // validation and when skipped produces incorrect code
  tv2->setMemoryType(MemoryType::Shared);

  tv3->merge(0, 1);
  tv3->axis(0)->parallelize(ParallelType::TIDx);

  fusion.printMath();
  fusion.printKernel();
}
#endif

TEST_F(NVFuserTest, FusionBroadcastConcretization5_CUDA) {
  Fusion fusion;
  FusionGuard fg(&fusion);

  auto tv0 = makeSymbolicTensor(1);
  fusion.addInput(tv0);
  auto tv1 = makeSymbolicTensor(1);
  fusion.addInput(tv1);
  auto tv2 = makeSymbolicTensor(1);
  fusion.addInput(tv2);
  auto tv3 = makeSymbolicTensor(1);
  fusion.addInput(tv3);

  // Assert tv2 and tv3 have the same shape
  auto tv4 = add(tv2, tv3);
  fusion.addOutput(tv4);

  // Concretize a broadcast domain to multiple non-concrete domains
  // through a multi-output expression. It should be considered to be
  // non-uniquely concretized.
  auto tv5 = broadcast(tv0, {false, true});
  // Reduce only the non-broadcast domain.
  auto tvs = Welford(tv5, {0});
  auto tv9 = add(tvs.avg, tv1);
  auto tv10 = add(tvs.var_sum, tv2);
  fusion.addOutput(tv9);
  fusion.addOutput(tv10);

  // Same pattern as the above, but concretize the broadcast domain
  // with tv2 and tv3, which have the exactly same shape, so the
  // broadcast should be considered uniquely concretized.
  auto tv11 = broadcast(tv0, {false, true});
  // Reduce only the non-broadcast domain.
  auto tvs2 = Welford(tv11, {0});
  auto tv15 = add(tvs2.avg, tv2);
  auto tv16 = add(tvs2.var_sum, tv3);
  fusion.addOutput(tv15);
  fusion.addOutput(tv16);

  // Reduce only the broadcast domain. Since it's reduced, it should
  // not be considered to be concretized.
  auto tv17 = broadcast(tv0, {false, true});
  auto tvs3 = Welford(tv17, {1});
  fusion.addOutput(tvs3.avg);

  ConcretizedBroadcastDomains bcast_concretization_info(&fusion);

  NVF_CHECK(
      bcast_concretization_info.maybeNonUniquelyConcretized(tv5->axis(1)),
      "Failed to detect non-unique concretization of ",
      tv5->toString());

  NVF_CHECK(
      bcast_concretization_info.isUniquelyConcretized(tv11->axis(1)),
      "Failed to detect unique concretization of ",
      tv11->toString());

  NVF_CHECK(
      !bcast_concretization_info.isConcretized(tv17->axis(1)),
      "Failed to detect non-concretization of ",
      tv17->toString());
}

TEST_F(NVFuserTest, FusionIssue1430_CUDA) {
  // Derived from an expression sorting issue when using loop map, now expr
  // sorting uses parallel map.
  std::unique_ptr<Fusion> fusion_ptr = std::make_unique<Fusion>();
  Fusion& fusion = *fusion_ptr.get();
  FusionGuard fg(&fusion);

  int V = 2, W = 3, X = 4, Y = 5, Z = 6;

  // setup fusion
  auto tv0 = TensorViewBuilder()
                 .ndims(5)
                 .dtype(DataType::Half)
                 .contiguity(true)
                 .shape({V, W, X, Y, Z})
                 .build();

  fusion.addInput(tv0);
  auto tv1 = set(tv0);
  auto tv2 = castOp(DataType::Float, tv1);

  auto tvs = Welford(tv2, {1, 2, 3, 4});
  auto tv3 = tvs.avg;
  auto tv4 = tvs.var_sum;

  // avg
  auto tv6 = broadcast(tvs.avg, {false, true, true, true, true});

  // var
  auto tv7 = mul(tv4, IrBuilder::create<Val>(1. / (W * X * Y * Z)));
  auto tv8 = add(tv7, IrBuilder::create<Val>(1.e-6));
  auto tv9 = broadcast(tv8, {false, true, true, true, true});
  auto tv10 = rsqrt(tv9);

  auto tv11 = castOp(DataType::Float, tv1);
  auto tv12 = sub(tv11, tv6);
  auto tv13 = mul(tv12, tv10);

  auto tv14 = set(tv13);
  fusion.addOutput(tv14);

  tv3->axis(0)->parallelize(ParallelType::BIDy);
  tv3->axis(2)->parallelize(ParallelType::BIDx);
  tv3->axis(3)->parallelize(ParallelType::TIDx);
  tv3->axis(4)->parallelize(ParallelType::Vectorize);

  // tv3->reorder({{1, -2}});

  auto rfactor = ir_utils::rfactorHelper(tv3, {1, 4});

  scheduler_utils::parallelizeAllLike(rfactor);

  for (auto tv : ir_utils::allTvs(&fusion)) {
    if (tv != tv1 || tv != tv3) {
      for (auto i : c10::irange(tv->nDims())) {
        if (isParallelTypeVectorize(tv->axis((int)i)->getParallelType())) {
          tv->axis((int)i)->parallelize(ParallelType::Serial);
        }
      }
    }
  }

  tv0->computeAt(tv14, 1);
  tv13->computeAt(tv14, -2);
  tv2->computeAt(tv14, -1, ComputeAtMode::MostInlined);
  tv11->computeAt(tv14, -1, ComputeAtMode::MostInlined);

  auto options = at::TensorOptions().dtype(at::kHalf).device(at::kCUDA, 0);
  at::Tensor t0 = at::randn({V, W, X, Y, Z}, options);

  FusionExecutor fe;
  fe.compileFusion(&fusion);
  auto cg_outputs = fe.runFusion({t0}, LaunchParams(X, V, -1, Y, -1, -1));

  auto t0_double = t0.to(at::kDouble);

  auto at_mu = at::mean(t0_double, {1, 2, 3, 4})
                   .unsqueeze(-1)
                   .unsqueeze(-1)
                   .unsqueeze(-1)
                   .unsqueeze(-1);
  auto at_var = at::var(t0_double, {1, 2, 3, 4}, false)
                    .unsqueeze(-1)
                    .unsqueeze(-1)
                    .unsqueeze(-1)
                    .unsqueeze(-1);

  auto at_out = t0_double.sub(at_mu).div(at_var.add(1.e-6).sqrt());

  testValidate(
      &fusion,
      cg_outputs,
      {t0},
      {at_out},
      __LINE__,
      __FILE__,
      "",
      LaunchParams(X, V, -1, Y, -1, -1));
}

// Test code generation of allocated scalars
TEST_F(NVFuserTest, FusionCodegenAllocatedScalars_CUDA) {
  Fusion fusion;
  FusionGuard fg(&fusion);

  // Fusion is just a dummy container in this test, just used for
  // getting a Kernel container
  auto tv0 = makeSymbolicTensor(0);
  fusion.addInput(tv0);
  auto tv1 = set(tv0);
  fusion.addOutput(tv1);

  GpuLower gpulw(&fusion);
  auto kernel = gpulw.run();

  // Set the kernel as the current fusion
  FusionGuard kg(kernel);

  // Create alocated scalars
  auto ks0 = add(kernel->zeroVal(), kernel->oneVal());
  auto ks0_alloc = IrBuilder::create<kir::Allocate>(
      ks0, MemoryType::Local, kernel->oneVal());

  auto ks1 = add(ks0, kernel->oneVal());
  auto ks1_alloc = IrBuilder::create<kir::Allocate>(
      ks1, MemoryType::Local, kernel->oneVal());

  auto tk0 = kernel->inputs()[0]->as<TensorView>();
  auto tki0 = IrBuilder::create<kir::TensorIndex>(tk0, ks0);
  auto tki1 = IrBuilder::create<kir::TensorIndex>(tk0, ks1);
  auto tk0_expr =
      IrBuilder::create<LoadStoreOp>(LoadStoreOpType::Set, tki0, tki1);

  // Insert the scalar expression and the allocation of the
  // output directly to the kernel
  auto proxy = kir::KernelInternalProxy(kernel);

  const auto indent = "  ";
  const auto ks0_name = "i0";
  const auto ks1_name = "i1";
  const auto tk0_name = "T" + std::to_string(tk0->name());

  auto& exprs = proxy.topLevelExprs();
  exprs.push_back(tk0_expr);

  // Invalid code gen
  const auto no_alloc_code = codegen::generateCudaKernel(kernel);

  // Without alloc, Int vals are just inlined, resulting in:
  // t0[(0 + 1)] = t0[((0 + 1) + 1)]
  std::stringstream no_alloc_ref;
  no_alloc_ref << "\n"
               << indent << tk0_name << "[(0LL + 1LL)]\n"
               << indent << indent << " = " << tk0_name
               << "[((0LL + 1LL) + 1LL)];\n";

  NVF_CHECK(
      no_alloc_code.find(no_alloc_ref.str()) != std::string::npos,
      "Invalid code generation. Expected:",
      no_alloc_ref.str(),
      "Actual:\n",
      no_alloc_code);

  // Insert proper allocations and definitions
  exprs.insert(std::find(exprs.begin(), exprs.end(), tk0_expr), ks0_alloc);
  exprs.insert(
      std::find(exprs.begin(), exprs.end(), tk0_expr), ks0->definition());
  exprs.insert(std::find(exprs.begin(), exprs.end(), tk0_expr), ks1_alloc);
  exprs.insert(
      std::find(exprs.begin(), exprs.end(), tk0_expr), ks1->definition());

  const auto valid_code = codegen::generateCudaKernel(kernel);

  std::stringstream valid_ref;
  valid_ref << "\n"
            << indent << tk0_name << "[" << ks0_name << "]\n"
            << indent << indent << " = " << tk0_name << "[" << ks1_name
            << "];\n";

  NVF_CHECK(
      valid_code.find(valid_ref.str()) != std::string::npos,
      "Invalid code generation. Expected:",
      valid_ref.str(),
      "Actual:\n",
      valid_code);
}

TEST_F(NVFuserTest, FusionTestGridComm_CUDA) {
  Fusion fusion;
  FusionGuard fg(&fusion);
  int X = 3, Y = 4, Z = 2;
  auto tv0 = makeContigConcreteTensor({X, Y, Z});
  fusion.addInput(tv0);
  auto tv1 = makeContigConcreteTensor({X, Y, Z});
  fusion.addInput(tv1);

  auto tv2 = set(tv0);
  auto tv3 = add(tv2, tv1);
  auto tv4 = set(tv3);
  auto tv5 = set(tv4);
  fusion.addOutput(tv5);

  tv2->setMemoryType(MemoryType::Global);
  tv3->setMemoryType(MemoryType::Global);
  tv4->setMemoryType(MemoryType::Global);

  tv2->axis(0)->parallelize(ParallelType::BIDy);
  tv2->axis(1)->parallelize(ParallelType::BIDx);
  tv2->axis(2)->parallelize(ParallelType::Vectorize);

  tv3->axis(0)->parallelize(ParallelType::BIDx);
  tv3->axis(1)->parallelize(ParallelType::BIDy);

  tv4->axis(0)->parallelize(ParallelType::BIDy);
  tv4->axis(1)->parallelize(ParallelType::BIDx);

  tv5->axis(0)->parallelize(ParallelType::BIDy);
  tv5->axis(1)->parallelize(ParallelType::BIDx);
  tv5->axis(2)->parallelize(ParallelType::Vectorize);

  auto options = at::TensorOptions().dtype(at::kFloat).device(at::kCUDA, 0);
  auto t0 = at::randn({X, Y, Z}, options);
  auto t1 = at::randn({X, Y, Z}, options);

  FusionExecutor fe;
  fe.compileFusion(&fusion, {t0, t1});
  auto cg_outputs = fe.runFusion({t0, t1});

  auto ref = t0 + t1;

  testValidate(&fusion, cg_outputs, {t0, t1}, {ref}, __LINE__, __FILE__);
}

// See issue https://github.com/csarofeen/pytorch/issues/1497
TEST_F(NVFuserTest, FusionTestGridComm2_CUDA) {
  Fusion fusion;
  FusionGuard fg(&fusion);

  int64_t W = 3, X = 4;

  auto tv0 = makeConcreteTensor({X});
  auto tv1 = makeConcreteTensor({W, X});
  fusion.addInput(tv0);
  fusion.addInput(tv1);

  auto tv2 = add(tv0, IrBuilder::create<Val>(1.0));
  auto tv3 = broadcast(tv2, {true, false});
  auto tv4 = add(tv3, tv1);
  fusion.addOutput(tv4);

  tv4->merge(0);
  tv4->split(0, 2);

  TransformPropagatorWithCheck propagator(tv4);
  MaxRootDomainInfoSpanningTree(tv4).traverse(&propagator);

  tv3->computeAt(tv4, 1);

  tv4->axis(0)->parallelize(ParallelType::BIDx);
  tv4->axis(-1)->parallelize(ParallelType::TIDx);
  tv2->axis(0)->parallelize(ParallelType::BIDx);
  tv2->axis(-1)->parallelize(ParallelType::TIDx);
  tv3->axis(-1)->parallelize(ParallelType::TIDx);

  tv2->setMemoryType(MemoryType::Global);

  auto options = at::TensorOptions().dtype(at::kFloat).device(at::kCUDA, 0);
  auto t0 = at::randn({X}, options);
  auto t1 = at::randn({W, X}, options);

  FusionExecutor fe;
  fe.compileFusion(&fusion, {t0, t1});
  auto cg_outputs = fe.runFusion({t0, t1});

  auto ref = t0 + t1 + 1;

  testValidate(&fusion, cg_outputs, {t0, t1}, {ref}, __LINE__, __FILE__);
}

// Request 48KB of data in shared mem,
//  should be large enough not to fit in
//  static allocations, but small enough
//  to fit in supported devices (sm70+).
TEST_F(NVFuserTest, FusionLargeSmem_CUDA) {
  Fusion fusion;
  FusionGuard fg(&fusion);

  auto tv0 = makeContigTensor(1);
  fusion.addInput(tv0);
  auto tv1 = add(tv0, IrBuilder::create<Val>(1.0));
  auto tv2 = add(tv1, IrBuilder::create<Val>(2.0));
  fusion.addOutput(tv2);

  tv2->split(0, 12288);
  tv2->split(1, 128);
  tv1->computeAt(tv2, 1);
  tv1->split(1, 128);
  tv0->computeAt(tv1, -1);
  tv1->setMemoryType(MemoryType::Shared);
  tv1->axis(-1)->parallelize(ParallelType::TIDx);
  tv2->axis(-1)->parallelize(ParallelType::TIDx);

  auto options = at::TensorOptions().dtype(at::kFloat).device(at::kCUDA, 0);

  auto t0 = at::randn({(int)(12288 * 4)}, options);
  FusionExecutor fe;
  fe.compileFusion(&fusion, {t0});
  auto cg_outputs = fe.runFusion({t0});
  auto ref = t0 + 1 + 2;

  testValidate(&fusion, cg_outputs, {t0}, {ref}, __LINE__, __FILE__);
}

// Request a smem allocation that is equal to the device limit
TEST_F(NVFuserTest, FusionTooLargeSmem_CUDA) {
  Fusion fusion;
  FusionGuard fg(&fusion);

  auto properties = at::cuda::getDeviceProperties(
      c10::Device(c10::DeviceType::CUDA, 0).index());
  int device_limit = (int)properties->sharedMemPerBlockOptin;

  auto tv0 = makeContigTensor(1);
  fusion.addInput(tv0);
  auto tv1 = add(tv0, IrBuilder::create<Val>(1.0));
  auto tv2 = add(tv1, IrBuilder::create<Val>(2.0));
  fusion.addOutput(tv2);

  // 4 byte per float
  tv2->split(0, device_limit / 4);
  tv2->split(1, 128);
  tv1->computeAt(tv2, 1);
  tv1->split(1, 128);
  tv0->computeAt(tv1, -1);
  tv1->setMemoryType(MemoryType::Shared);
  tv1->axis(-1)->parallelize(ParallelType::TIDx);
  tv2->axis(-1)->parallelize(ParallelType::TIDx);

  auto options = at::TensorOptions().dtype(at::kFloat).device(at::kCUDA, 0);

  auto t0 = at::randn({(int)(12288 * 4)}, options);
  FusionExecutor fe;

  //  NOLINTNEXTLINE(cppcoreguidelines-avoid-goto,hicpp-avoid-goto)
  ASSERT_ANY_THROW(fe.compileFusion(&fusion, {t0}));
}

// Try to test alignment when multiple tensors are
//  in shared mem.
TEST_F(NVFuserTest, FusionSmemAlignment_CUDA) {
  Fusion fusion;
  FusionGuard fg(&fusion);

  auto tv0 = makeConcreteTensor({3, 4, 7, 2, 5});
  fusion.addInput(tv0);
  auto tv1 = sum(tv0, {4});
  auto tv2 = sum(tv1, {3});
  auto tv3 = sum(tv2, {2});
  auto tv4 = sum(tv3, {1});
  fusion.addOutput(tv4);

  auto tv0c = tv0->cacheAfter();
  auto tv1bc = tv1->cacheBefore();
  auto tv2bc = tv2->cacheBefore();
  auto tv3bc = tv3->cacheBefore();
  auto tv4bc = tv4->cacheBefore();

  tv0c->setMemoryType(MemoryType::Shared);
  tv1bc->setMemoryType(MemoryType::Shared);
  tv2bc->setMemoryType(MemoryType::Shared);
  tv3bc->setMemoryType(MemoryType::Shared);
  tv4bc->setMemoryType(MemoryType::Shared);

  tv1->axis(-1)->parallelize(ParallelType::Vectorize);
  tv3->axis(-1)->parallelize(ParallelType::Vectorize);
  tv0->computeAt(tv4, 0);
  tv0->computeAt(tv2, 2);

  auto options = at::TensorOptions().dtype(at::kFloat).device(at::kCUDA, 0);

  auto t0 = at::randn({3, 4, 7, 2, 5}, options);
  FusionExecutor fe;

  fe.compileFusion(&fusion, {t0});
  auto cg_outputs = fe.runFusion({t0});
  auto tref = t0.sum({1, 2, 3, 4});

  testValidate(&fusion, cg_outputs, {t0}, {tref}, __LINE__, __FILE__);
}

// Repro of #1521
TEST_F(NVFuserTest, FusionImmediateValueAsInput_CUDA) {
  Fusion fusion;
  FusionGuard fg(&fusion);

  auto tv0 = makeSymbolicTensor(1);
  fusion.addInput(tv0);

  auto immediate_scalr = IrBuilder::create<Val>(0.1);
  // Adding an immediate scalar value as an input is not allowed
  // NOLINTNEXTLINE(cppcoreguidelines-avoid-goto,hicpp-avoid-goto)
  ASSERT_ANY_THROW(fusion.addInput(immediate_scalr));

  // Instead, use a symbolic value
  auto symbolic_scalar = IrBuilder::create<Val>(DataType::Double);
  fusion.addInput(symbolic_scalar);

  auto tv1 = add(tv0, symbolic_scalar);
  fusion.addOutput(tv1);

  // Make sure the kernel is compiled.
  FusionExecutor fe;
  fe.compileFusion(&fusion);
}

// Repro of #1506
TEST_F(NVFuserTest, FusionVectorizeContigIndex_CUDA) {
  std::vector<int64_t> shape{14, 14};

  Fusion fusion;
  FusionGuard fg(&fusion);

  auto tv0 = makeContigTensor(2);
  fusion.addInput(tv0);
  auto tv1 = set(tv0);
  auto tv2 = set(tv1);
  fusion.addOutput(tv2);

  tv2->merge(0);

  // Vectorize by 4 should be allowed
  tv2->split(0, 4);

  tv2->axis(0)->parallelize(ParallelType::TIDx);
  tv0->computeAt(tv2, 1);

  tv1->axis(1)->parallelize(ParallelType::Vectorize);
  tv2->axis(1)->parallelize(ParallelType::Vectorize);

  auto options = at::TensorOptions().dtype(at::kFloat).device(at::kCUDA, 0);
  auto t0 = at::randn(shape, options);

  FusionExecutor fe;
  fe.compileFusion(&fusion, {t0});
  auto cg_outputs = fe.runFusion({t0});

  NVF_CHECK(t0.equal(cg_outputs[0]));
}

// Make sure the same fusion as FusionVectorizeContigIndex fails if
// not contig.
TEST_F(NVFuserTest, FusionVectorizeContigIndexFail_CUDA) {
  GTEST_SKIP();
  std::vector<int64_t> shape{14, 14};

  Fusion fusion;
  FusionGuard fg(&fusion);

  auto tv0 = TensorViewBuilder().contiguity({false, true}).ndims(2).build();
  fusion.addInput(tv0);
  auto tv1 = set(tv0);
  auto tv2 = set(tv1);
  fusion.addOutput(tv2);

  tv2->merge(0);

  tv2->split(0, 4);

  tv2->axis(0)->parallelize(ParallelType::TIDx);
  tv0->computeAt(tv2, 1);

  tv1->axis(1)->parallelize(ParallelType::Vectorize);
  tv2->axis(1)->parallelize(ParallelType::Vectorize);

  auto options = at::TensorOptions().dtype(at::kFloat).device(at::kCUDA, 0);
  auto t0 = at::randn(shape, options);

  FusionExecutor fe;
  // This should fail at compile time as we're trying to merge in a
  // non-contiguous dimension, then split and vectorize it.
  ASSERT_ANY_THROW(fe.compileFusion(&fusion, {t0}));
}

// Make sure the same fusion as FusionVectorizeContigIndex fails if
// not a correct multiple
TEST_F(NVFuserTest, FusionVectorizeContigIndexFail2_CUDA) {
  GTEST_SKIP();
  std::vector<int64_t> shape{15, 14};

  Fusion fusion;
  FusionGuard fg(&fusion);

  auto tv0 = makeContigTensor(2);

  fusion.addInput(tv0);
  auto tv1 = set(tv0);
  auto tv2 = set(tv1);
  fusion.addOutput(tv2);

  tv2->merge(0);

  tv2->split(0, 4);

  tv2->axis(0)->parallelize(ParallelType::TIDx);
  tv0->computeAt(tv2, 1);

  tv1->axis(1)->parallelize(ParallelType::Vectorize);
  tv2->axis(1)->parallelize(ParallelType::Vectorize);

  auto options = at::TensorOptions().dtype(at::kFloat).device(at::kCUDA, 0);
  auto t0 = at::randn(shape, options);

  FusionExecutor fe;
  fe.compileFusion(&fusion, {t0});

  // This should fail at the launch time as 14 is not divisible by the
  // vector word size. The two domains are merged, but they are not
  // contiguous, so contig indexing is not involved in this case.
  // NOLINTNEXTLINE(cppcoreguidelines-avoid-goto,hicpp-avoid-goto)
  ASSERT_ANY_THROW(fe.runFusion({t0}));
}

TEST_F(NVFuserTest, FusionVectorizeInputToOutput_CUDA) {
  Fusion fusion;
  FusionGuard fg(&fusion);

  auto tv0 = makeContigTensor(1);
  fusion.addInput(tv0);
  auto tv1 = set(tv0);
  fusion.addOutput(tv1);

  tv1->split(0, 4);

  tv1->axis(-1)->parallelize(ParallelType::Vectorize);

  auto options = at::TensorOptions().dtype(at::kFloat).device(at::kCUDA, 0);

  const int n = 12;
  auto t0 = at::randn({n}, options);
  // Shift by one to make it non-aligned
  auto t0_misaligned =
      at::randn({n + 1}, options).index({at::indexing::Slice(1)});
  auto t1_misaligned =
      at::empty({n + 1}, options).index({at::indexing::Slice(1)});

  FusionExecutor fe;
  fe.compileFusion(&fusion, {t0});
  auto cg_outputs = fe.runFusion({t0});
  NVF_CHECK(t0.equal(cg_outputs[0]));

  // Pass misaligned input. This must fail.
  // NOLINTNEXTLINE(cppcoreguidelines-avoid-goto,hicpp-avoid-goto)
  ASSERT_ANY_THROW(fe.runFusion({t0_misaligned}));

  // Pass misaligned output. This must fail too.
  // NOLINTNEXTLINE(cppcoreguidelines-avoid-goto,hicpp-avoid-goto)
  ASSERT_ANY_THROW(fe.runFusion({t0}, {t1_misaligned}));
}

// Repro of issue #1530
TEST_F(NVFuserTest, FusionVectorizeContigIndexValidationFail_CUDA) {
  GTEST_SKIP();
  std::vector<int64_t> shape{1, 2, 1};

  Fusion fusion;
  FusionGuard fg(&fusion);

  auto tv0 = makeContigTensor(shape.size());
  fusion.addInput(tv0);
  auto tv1 = set(tv0);
  fusion.addOutput(tv1);

  tv1->merge(1);
  tv1->merge(0);

  auto invalid_vec_size = shape[0] * shape[1] * shape[2];
  invalid_vec_size *= invalid_vec_size;

  tv1->split(0, invalid_vec_size);

  tv1->axis(1)->parallelize(ParallelType::Vectorize);

  auto options = at::TensorOptions().dtype(at::kFloat).device(at::kCUDA, 0);
  auto t0 = at::randn(shape, options);

  FusionExecutor fe;
  fe.compileFusion(&fusion, {t0});

  // NOLINTNEXTLINE(cppcoreguidelines-avoid-goto,hicpp-avoid-goto)
  ASSERT_ANY_THROW(fe.runFusion({t0}));
}

TEST_F(NVFuserTest, FusionContigIndexingWithBroadcast_CUDA) {
  Fusion fusion;
  FusionGuard fg(&fusion);

  auto tv0 = makeConcreteTensor({4});
  fusion.addInput(tv0);
  auto tv1 = makeConcreteTensor({3, 4});
  fusion.addInput(tv1);

  auto tv2 = broadcast(tv0, {true, false});
  auto tv3 = add(tv2, tv1);
  fusion.addOutput(tv3);

  tv3->merge(0);
  TransformPropagatorWithCheck propagator(tv3);
  MaxRootDomainInfoSpanningTree(tv3).traverse(&propagator);

  tv2->setMemoryType(MemoryType::Local);

  auto options = at::TensorOptions().dtype(at::kFloat).device(at::kCUDA, 0);
  auto t0 = at::randn({4}, options);
  auto t1 = at::randn({3, 4}, options);

  auto t3 = t0.unsqueeze(0).add(t1);
  {
    FusionExecutor fe;
    fe.compileFusion(&fusion, {t0, t1});
    auto cg_outputs = fe.runFusion({t0, t1});

    testValidate(&fusion, cg_outputs, {t0, t1}, {t3}, __LINE__, __FILE__);
  }

  // Make sure tv2 indexing also works when it's stored in global memory
  tv2->setMemoryType(MemoryType::Global);
  {
    FusionExecutor fe;
    fe.compileFusion(&fusion, {t0, t1});
    auto cg_outputs = fe.runFusion({t0, t1});

    testValidate(&fusion, cg_outputs, {t0, t1}, {t3}, __LINE__, __FILE__);
  }
}

// TODO: Fix validation
// Repro of #1534. Validation should detect invalid vectorization.
TEST_F(NVFuserTest, FusionVectorizeContigIndexValidationFail2_CUDA) {
  GTEST_SKIP();
  std::vector<int64_t> shape1{2, 3, 2};
  std::vector<int64_t> shape2{2, 2};

  Fusion fusion;
  FusionGuard fg(&fusion);

  auto tv0 = makeContigConcreteTensor(shape1);
  fusion.addInput(tv0);
  auto tv1 = makeContigConcreteTensor(shape2);
  fusion.addInput(tv1);

  auto tv2 = set(tv1);
  auto tv3 = broadcast(tv2, {false, true, false});
  auto tv4 = add(tv0, tv3);
  fusion.addOutput(tv4);

  tv4->merge(1, 2);
  tv4->merge(0, 1);
  tv4->split(0, 4);
  TransformPropagatorWithCheck propagator(tv4);
  MaxRootDomainInfoSpanningTree(tv4).traverse(&propagator);

  tv0->computeAt(tv4, -2);
  tv1->computeAt(tv4, -2);

  tv2->axis(-1)->parallelize(ParallelType::Vectorize);

  auto options = at::TensorOptions().dtype(at::kFloat).device(at::kCUDA, 0);
  auto t0 = at::randn(shape1, options);
  auto t1 = at::randn(shape2, options);

  FusionExecutor fe;
  fe.compileFusion(&fusion, {t0, t1});

  // Vectorization of tv2 should be detected as invalid.
  // NOLINTNEXTLINE(cppcoreguidelines-avoid-goto,hicpp-avoid-goto)
  ASSERT_ANY_THROW(fe.runFusion({t0, t1}));
}

TEST_F(NVFuserTest, FusionVectorizeContigIndexWithBroadcast_CUDA) {
  std::vector<int64_t> shape1{2, 2, 2};
  std::vector<int64_t> shape2{1, 2, 2};

  Fusion fusion;
  FusionGuard fg(&fusion);

  // [I0, I1, I2]
  auto tv0 = makeContigTensor(shape1.size());
  fusion.addInput(tv0);

  // [B3, I1, I2]
  auto tv1 = makeContigConcreteTensor(shape2);
  fusion.addInput(tv1);

  auto tv2 = set(tv1);
  auto tv3 = add(tv0, tv2);
  fusion.addOutput(tv3);

  tv3->merge(1, 2);
  tv3->merge(0, 1);
  tv3->split(0, 4);

  // Don't modify tv1 so that it's replayed as tv2 with actual
  // transformations. It would create temporary IterDomains, and the
  // validation should still be able to detect vectorization by 4 is valid.
  // TransformPropagatorWithCheck propagator(tv3);
  // MaxRootDomainInfoSpanningTree(tv3).traverse(&propagator);

  tv2->merge(1, 2);
  tv2->merge(0, 1);
  tv2->split(0, 4);

  tv2->computeAt(tv3, -2);

  tv2->axis(-1)->parallelize(ParallelType::Vectorize);

  auto options = at::TensorOptions().dtype(at::kFloat).device(at::kCUDA, 0);
  auto t0 = at::randn(shape1, options);
  auto t1 = at::randn(shape2, options);

  FusionExecutor fe;
  fe.compileFusion(&fusion, {t0, t1});
  auto cg_outputs = fe.runFusion({t0, t1});

  auto ref = t0 + t1;

  testValidate(&fusion, cg_outputs, {t0, t1}, {ref}, __LINE__, __FILE__);
}

TEST_F(NVFuserTest, FusionVectorizeContigIndexPointwiseSchedule_CUDA) {
  std::vector<int64_t> shape0{100, 14, 2, 14};
  std::vector<int64_t> shape1{100, 2, 14};

  Fusion fusion;
  FusionGuard fg(&fusion);

  auto tv0 = makeContigTensor(shape0.size());
  fusion.addInput(tv0);
  auto tv1 = makeContigTensor(shape1.size());
  fusion.addInput(tv1);

  auto tv2 = broadcast(tv1, {false, true, false, false});
  auto tv3 = add(tv0, tv2);
  fusion.addOutput(tv3);

  auto options = at::TensorOptions().dtype(at::kFloat).device(at::kCUDA, 0);
  auto t0 = at::randn(shape0, options);
  auto t1 = at::randn(shape1, options);

  auto lparams = schedulePointwise(&fusion, {t0, t1});

  GpuLower gpulw(&fusion);
  auto kernel = gpulw.run();

  // The innermost two dimensions are merged and contiguous, so
  // vectorization can be done against 2*14=28 rather than 14, so
  // vector word size should be 4. Broadcasting of tv1 should not
  // matter.
  for (const auto& vec_info : kernel->summary().vectorized_set_info) {
    NVF_CHECK(
        vec_info.word_size == 4,
        "Invalid vector word size: ",
        vec_info.word_size);
  }

  FusionExecutor fe;
  fe.compileFusion(&fusion, {t0, t1}, lparams);
  auto cg_outputs = fe.runFusion({t0, t1});

  auto ref = t0 + t1.unsqueeze(-3);

  testValidate(&fusion, cg_outputs, {t0, t1}, {ref}, __LINE__, __FILE__);
}

TEST_F(NVFuserTest, FusionTrivialReductionForwarding4_CUDA) {
  Fusion fusion;
  FusionGuard fg(&fusion);

  auto tv0 = makeSymbolicTensor(1);
  fusion.addInput(tv0);

  auto tv1 = makeSymbolicTensor(2);
  fusion.addInput(tv1);

  auto tv2 = broadcast(tv0, {true, false});
  auto tv3 = add(tv1, tv2);
  fusion.addOutput(tv3);

  // tv4 has a trivial reduction axis
  auto tv4 = sum(tv2, {0});
  auto tv5 = add(tv4, IrBuilder::create<Val>(1.0));
  fusion.addOutput(tv5);

  tv3->merge(0, 1);
  tv3->split(0, 32);

  // This causes the trivial reduction of tv4 to be merged with
  // another axis of tv4, and then forward computeAt is done from tv4
  // to tv5. The split of the merged id of tv4 should be done on tv5
  // by forwarding the merge of the trivial reduction.
  tv0->computeAt(tv3, -1);

  tv3->axis(0)->parallelize(ParallelType::BIDx);
  tv3->axis(1)->parallelize(ParallelType::TIDx);

  auto options = at::TensorOptions().dtype(at::kFloat).device(at::kCUDA, 0);
  auto t0 = at::randn({111}, options);
  auto t1 = at::randn({123, 111}, options);

  FusionExecutor fe;
  fe.compileFusion(&fusion, {t0, t1});
  auto cg_outputs = fe.runFusion({t0, t1});

  auto t2 = t0.unsqueeze(0);
  auto t3 = t1 + t2;
  auto t5 = sum(t2, {0}) + 1;

  testValidate(&fusion, cg_outputs, {t0, t1}, {t3, t5}, __LINE__, __FILE__);
}

// See issue #1598
TEST_F(NVFuserTest, FusionRAWSyncInsertionPlace1_CUDA) {
  Fusion fusion;
  FusionGuard fg(&fusion);

  auto tv0 = makeSymbolicTensor(2);
  auto tv1 = makeSymbolicTensor(2);
  fusion.addInput(tv0);
  fusion.addInput(tv1);

  auto tv2 = set(tv0);
  auto tv3 = set(tv1);
  auto tv4 = add(tv2, tv3);
  fusion.addOutput(tv4);

  // Place tv2 on shared memory
  tv2->split(0, 2);
  tv2->split(-1, 4);
  tv2->setMemoryType(MemoryType::Shared);
  tv2->axis(-2)->parallelize(ParallelType::TIDy);
  tv2->axis(-1)->parallelize(ParallelType::TIDx);

  tv3->split(0, 2);
  tv3->split(-1, 4);
  // swap tidx and tidy
  tv3->axis(-2)->parallelize(ParallelType::TIDx);
  tv3->axis(-1)->parallelize(ParallelType::TIDy);

  tv4->split(0, 2);
  tv4->split(-1, 4);
  tv4->axis(-2)->parallelize(ParallelType::TIDx);
  tv4->axis(-1)->parallelize(ParallelType::TIDy);

  tv0->computeAt(tv4, 1);
  tv3->computeAt(tv4, -1);

  auto options = at::TensorOptions().dtype(at::kFloat).device(at::kCUDA, 0);
  auto t0 = at::randn({10, 64}, options);
  auto t1 = at::randn({10, 64}, options);

  FusionExecutor fe;
  fe.compileFusion(&fusion, {t0, t1});
  auto cg_outputs = fe.runFusion({t0, t1});

  auto ref = t0 + t1;

  testValidate(&fusion, cg_outputs, {t0, t1}, {ref}, __LINE__, __FILE__);
}

// See issue #1598
TEST_F(NVFuserTest, FusionRAWSyncInsertionPlace2_CUDA) {
  Fusion fusion;
  FusionGuard fg(&fusion);

  auto tv0 = makeSymbolicTensor(2);
  auto tv1 = makeSymbolicTensor(2);
  fusion.addInput(tv0);
  fusion.addInput(tv1);

  auto tv2 = set(tv0);
  auto tv3 = set(tv1);
  auto tv4 = add(tv2, tv3);
  fusion.addOutput(tv4);

  tv2->split(0, 2);
  tv2->split(-1, 4);
  tv2->setMemoryType(MemoryType::Shared);

  tv2->axis(-2)->parallelize(ParallelType::TIDy);
  tv2->axis(-1)->parallelize(ParallelType::TIDx);

  tv4->split(0, 2);
  tv4->split(-1, 4);
  // Also do unroll for tv3 and tv4
  tv4->split(-2, 8, false);
  tv4->axis(-3)->parallelize(ParallelType::Unroll);
  // swap tidx and tidy
  tv4->axis(-2)->parallelize(ParallelType::TIDx);
  tv4->axis(-1)->parallelize(ParallelType::TIDy);

  tv0->computeAt(tv4, 1);
  tv3->computeAt(tv4, -1);

  auto options = at::TensorOptions().dtype(at::kFloat).device(at::kCUDA, 0);
  auto t0 = at::randn({10, 64}, options);
  auto t1 = at::randn({10, 64}, options);

  FusionExecutor fe;
  fe.compileFusion(&fusion, {t0, t1});
  auto cg_outputs = fe.runFusion({t0, t1});

  auto ref = t0 + t1;

  testValidate(&fusion, cg_outputs, {t0, t1}, {ref}, __LINE__, __FILE__);
}

// See issue #1599
TEST_F(NVFuserTest, FusionRAWSyncInsertionPlace3_CUDA) {
  Fusion fusion;
  FusionGuard fg(&fusion);

  auto tv0 = makeSymbolicTensor(2);
  auto tv1 = makeSymbolicTensor(2);
  fusion.addInput(tv0);
  fusion.addInput(tv1);

  auto tv2 = set(tv0);
  auto tv3 = set(tv1);
  auto tv4 = add(tv2, tv3);
  fusion.addOutput(tv4);

  // Use unroll where a RAW-sync tensor is stored

  tv4->split(0, 2);
  tv4->split(0, 3);
  tv4->split(-1, 4);
  tv4->axis(1)->parallelize(ParallelType::Unroll);
  tv4->axis(-2)->parallelize(ParallelType::TIDx);
  tv4->axis(-1)->parallelize(ParallelType::TIDy);

  tv0->computeAt(tv4, 3);
  tv3->computeAt(tv4, -1);

  tv2->split(-1, 4);
  tv2->axis(-2)->parallelize(ParallelType::TIDy);
  tv2->axis(-1)->parallelize(ParallelType::TIDx);
  tv2->setMemoryType(MemoryType::Shared);

  auto options = at::TensorOptions().dtype(at::kFloat).device(at::kCUDA, 0);
  auto t0 = at::randn({50, 64}, options);
  auto t1 = at::randn({50, 64}, options);

  FusionExecutor fe;
  fe.compileFusion(&fusion, {t0, t1});
  auto cg_outputs = fe.runFusion({t0, t1});

  auto ref = t0 + t1;

  testValidate(&fusion, cg_outputs, {t0, t1}, {ref}, __LINE__, __FILE__);
}

// See #1618
TEST_F(NVFuserTest, FusionRAWSyncInsertionPlace4_CUDA) {
  Fusion fusion;
  FusionGuard fg(&fusion);

  auto tv0 = makeConcreteTensor({16, 128});
  auto tv1 = makeConcreteTensor({16, 128});
  fusion.addInput(tv0);
  fusion.addInput(tv1);

  auto tv2 = set(tv0);
  auto tv3 = set(tv1);
  auto tv4 = set(tv2);
  auto tv5 = set(tv3);
  auto tv6 = add(tv4, tv5);
  fusion.addOutput(tv6);

  tv2->setMemoryType(MemoryType::Shared);
  tv3->setMemoryType(MemoryType::Shared);

  tv2->computeAt(tv6, 0);
  tv3->computeAt(tv6, 1);
  tv4->computeAt(tv6, 1);
  tv5->computeAt(tv6, -1);
  tv2->split(1, 64);
  tv3->split(1, 64);
  tv2->axis(-1)->parallelize(ParallelType::TIDx);
  tv3->axis(-1)->parallelize(ParallelType::TIDx);
  tv6->axis(-1)->parallelize(ParallelType::TIDx);

  // Check the block sync is inserted at the correct location.
  //  There is exactly one block sync needed in this test case
  //    and the sync needs to be after the 2 expressions
  //    that modify shared memory.
  class SyncInsertionPointChecker : public kir::IrVisitor {
   public:
    using kir::IrVisitor::handle;

   private:
    void handle(LoadStoreOp* uop) final {
      // Record number of load-store ops that modifies shared memory.
      if (uop->out()->isA<kir::TensorIndex>() &&
          uop->out()->as<kir::TensorIndex>()->view()->getMemoryType() ==
              MemoryType::Shared &&
          // Filter out initialization expressions
          uop->in()->isA<kir::TensorIndex>()) {
        number_of_writes_++;
      }
    }
    void handle(kir::BlockSync* bsync) final {
      // Make sure both shared memory modifying expressions
      //  have been observed at the sync insertion point.
      NVF_ERROR(
          number_of_writes_ == 2,
          "FusionRAWSyncInsertionPlace4 test fail:",
          "only 1 sync after the 2 shared mem writes is needed in this test,"
          "either a redundant sync has been inserted or the block sync is not inserted at the right place");
    }

   private:
    int number_of_writes_ = 0;
  } sync_insertion_checker;
  GpuLower gpulw(&fusion);
  sync_insertion_checker.handle(gpulw.run()->topLevelExprs());
}

// Test serial write and parallel read of shared mem: mapped case
TEST_F(NVFuserTest, FusionSerialSmemWriteParallelRead1_CUDA) {
  Fusion fusion;
  FusionGuard fg(&fusion);

  TensorView* tv0 = makeConcreteTensor({128, 6});
  TensorView* tv1 = makeConcreteTensor({128, 6});
  TensorView* tv2 = makeConcreteTensor({128, 6});
  fusion.addInput(tv0);
  fusion.addInput(tv1);
  fusion.addInput(tv2);

  TensorView* tv3 = add(tv0, tv1);
  TensorView* tv4 = add(tv3, tv2);

  fusion.addOutput(tv4);

  //  Use shared memory
  tv3->setMemoryType(MemoryType::Shared);

  // Parallelize t4, in this case dim 0 on tv3 will
  //  not be parallelized but dim0 of t4 will be.
  // We will need to make sure a sync is inserted
  //  even if these dimensions are mapped.
  tv4->axis(0)->parallelize(ParallelType::TIDx);

  auto options = at::TensorOptions().dtype(at::kFloat).device(at::kCUDA, 0);

  at::Tensor t0 = at::randn({128, 6}, options);
  at::Tensor t1 = at::randn({128, 6}, options);
  at::Tensor t2 = at::randn({128, 6}, options);

  FusionExecutor fe;
  fe.compileFusion(&fusion, {t0, t1, t2});
  auto cg_outputs = fe.runFusion({t0, t1, t2});

  auto ref = t0 + t1 + t2;

  testValidate(&fusion, cg_outputs, {t0, t1, t2}, {ref}, __LINE__, __FILE__);
}

// Test serial write and parallel read of shared mem: un-mapped case
TEST_F(NVFuserTest, FusionSerialSmemWriteParallelRead2_CUDA) {
  Fusion fusion;
  FusionGuard fg(&fusion);

  TensorView* tv0 = makeConcreteTensor({128, 6});
  TensorView* tv1 = makeConcreteTensor({128, 6});
  TensorView* tv2 = makeConcreteTensor({128, 6});
  fusion.addInput(tv0);
  fusion.addInput(tv1);
  fusion.addInput(tv2);

  TensorView* tv3 = add(tv0, tv1);
  TensorView* tv4 = add(tv3, tv2);

  fusion.addOutput(tv4);

  //  Use shared memory
  tv3->setMemoryType(MemoryType::Shared);

  // Split and parallelize t4,
  //  the parallelized dimension in t4 will not
  // map across to the shared mem tensor, t3. So
  // there will need to be a sync before use of t3.
  tv4->split(0, 2);
  tv4->axis(0)->parallelize(ParallelType::TIDx);

  auto options = at::TensorOptions().dtype(at::kFloat).device(at::kCUDA, 0);

  at::Tensor t0 = at::randn({128, 6}, options);
  at::Tensor t1 = at::randn({128, 6}, options);
  at::Tensor t2 = at::randn({128, 6}, options);

  FusionExecutor fe;
  fe.compileFusion(&fusion, {t0, t1, t2});
  auto cg_outputs = fe.runFusion({t0, t1, t2});

  auto ref = t0 + t1 + t2;

  testValidate(&fusion, cg_outputs, {t0, t1, t2}, {ref}, __LINE__, __FILE__);
}

// Simple test of async copy primitive
TEST_F(NVFuserTest, FusionSimpleCpAsync_CUDA) {
  Fusion fusion;
  FusionGuard fg(&fusion);

  int m = 33, n = 31;

  TensorView* tv0 = makeConcreteTensor({m, n});
  TensorView* tv1 = makeConcreteTensor({m, n});

  fusion.addInput(tv0);
  fusion.addInput(tv1);

  TensorView* tv2 = add(tv0, tv1);

  fusion.addOutput(tv2);

  auto tv0_shared = tv0->cacheAfter(LoadStoreOpType::CpAsync);
  tv0_shared->setMemoryType(MemoryType::Shared);

  tv0->computeAt(tv2, 1);
  tv0_shared->axis(1)->parallelize(ParallelType::TIDx);
  tv2->axis(1)->parallelize(ParallelType::TIDx);

  auto options = at::TensorOptions().dtype(at::kFloat).device(at::kCUDA, 0);
  at::Tensor t0 = at::randn({m, n}, options);
  at::Tensor t1 = at::randn({m, n}, options);

  FusionExecutor fe;

  // requires ampere+ GPU
  if (!deviceMajorMinorCheck(8)) {
    ASSERT_ANY_THROW(fe.compileFusion(&fusion, {t0, t1}));
    GTEST_SKIP() << "skipping tests on pre-AMPERE GPUs";
  }
  fe.compileFusion(&fusion, {t0, t1});
  auto cg_outputs = fe.runFusion({t0, t1});

  auto ref = t0 + t1;

  testValidate(&fusion, cg_outputs, {t0, t1}, {ref}, __LINE__, __FILE__);
}

// Test predicate inversion for cp.async
TEST_F(NVFuserTest, FusionCpAsyncPredicate_CUDA) {
  // requires ampere+ GPU

  Fusion fusion;
  FusionGuard fg(&fusion);

  // Using vectorization so need to keep n multiple of 4.
  int m = 33, n = 48;

  TensorView* tv0 = makeContigConcreteTensor({m, n});

  fusion.addInput(tv0);
  auto tv1 = sum(tv0, {1});
  fusion.addOutput(tv1);

  auto tv0_shared = tv0->cacheAfter(LoadStoreOpType::CpAsync);
  tv0_shared->cacheAfter();
  tv0_shared->setMemoryType(MemoryType::Shared);
  tv0->computeAt(tv1, 1);

  tv0_shared->split(-1, 32);
  tv0_shared->split(-1, 4);
  tv0_shared->axis(-1)->parallelize(ParallelType::Vectorize);

  auto options = at::TensorOptions().dtype(at::kFloat).device(at::kCUDA, 0);
  at::Tensor t0 = at::randn({m, n}, options);

  FusionExecutor fe;
  if (!deviceMajorMinorCheck(8)) {
    ASSERT_ANY_THROW(fe.compileFusion(&fusion, {t0}));
    GTEST_SKIP() << "skipping tests on pre-AMPERE GPUs";
  }

  fe.compileFusion(&fusion, {t0});
  auto cg_outputs = fe.runFusion({t0});

  auto ref = t0.sum({1});

  testValidate(&fusion, cg_outputs, {t0}, {ref}, __LINE__, __FILE__);
}

// Test predicate removal on reg-to-reg expressions
TEST_F(NVFuserTest, FusionPredRemovalCheck_CUDA) {
  Fusion fusion;
  FusionGuard fg(&fusion);

  TensorView* tv0 = makeContigTensor(2);
  fusion.addInput(tv0);

  TensorView* tv1 = set(tv0);
  TensorView* tv2 = set(tv1);
  TensorView* tv3 = set(tv2);
  TensorView* tv4 = set(tv3);

  fusion.addOutput(tv4);
  tv4->split(1, 4);
  tv0->computeAt(tv4, -2);
  tv3->axis(-1)->parallelize(ParallelType::Vectorize);

  class PredicateRemovalChecker : public kir::IrVisitor {
   public:
    using kir::IrVisitor::handle;

   private:
    void handle(UnaryOp* uop) final {
      assertOnLocalToLocal(uop);
    }

    // Utility to assert any local-to-local expr is only trivially predicated.
    void assertOnLocalToLocal(Expr* expr) {
      bool is_local = true;
      for (auto in : ir_utils::filterByType<kir::TensorIndex>(expr->inputs())) {
        if (in->view()->getMemoryType() != MemoryType::Local) {
          is_local = false;
        }
      }
      for (auto in :
           ir_utils::filterByType<kir::TensorIndex>(expr->outputs())) {
        if (in->view()->getMemoryType() != MemoryType::Local) {
          is_local = false;
        }
      }

      if (is_local) {
        if (scope_exprs_.empty()) {
          return;
        }
        if (auto ite = dynamic_cast<kir::IfThenElse*>(scope_exprs_.back())) {
          NVF_ERROR(
              ite->predicate()->value()->isConst(),
              "redundant predicate on: ",
              expr);
        }
      }
    }

  } pred_checker;

  GpuLower gpulw(&fusion);
  pred_checker.handle(gpulw.run()->topLevelExprs());
}

TEST_F(NVFuserTest, FusionPropagateParallelTypesToSiblings_CUDA) {
  Fusion fusion;
  FusionGuard fg(&fusion);

  auto tv0 = makeSymbolicTensor(1);
  fusion.addInput(tv0);
  auto tvs = Welford(tv0, {0});
  auto tv_avg = tvs.avg;
  fusion.addOutput(tv_avg);

  tv_avg->split(0, 128);
  TransformPropagatorWithCheck propagator(tv_avg);
  MaxRootDomainInfoSpanningTree(tv_avg).traverse(&propagator);

  tv_avg->axis(0)->parallelize(ParallelType::BIDx);
  tv_avg->axis(1)->parallelize(ParallelType::TIDx);

  // Make sure the parallelization of tv_avg is propagated to the var
  // and count tensors.
  GpuLower gpulw(&fusion);
  for (const auto expr : gpulw.run()->exprs()) {
    auto wop = dynamic_cast<WelfordOp*>(expr);
    if (wop == nullptr) {
      continue;
    }
    auto ref = wop->outAvg()->as<TensorView>();
    for (auto sibling : ir_utils::filterByType<TensorView>(wop->outputs())) {
      if (ref == sibling) {
        continue;
      }
      NVF_CHECK(
          ref->nDims() == sibling->nDims(),
          "Invalid sibling: ",
          sibling->toString());
      for (const auto i : c10::irange(ref->nDims())) {
        NVF_CHECK(
            ref->axis(i)->getParallelType() ==
                sibling->axis(i)->getParallelType(),
            "Mismatched parallel types between siblings. ",
            ref->toString(),
            ", ",
            sibling->toString());
      }
    }
  }

  auto options = at::TensorOptions().dtype(at::kFloat).device(at::kCUDA, 0);
  at::Tensor t0 = at::randn({9999}, options);

  FusionExecutor fe;
  fe.compileFusion(&fusion, {t0});
  auto outputs = fe.runFusion({t0});

  testValidate(fe.kernel(), outputs, {t0}, {t0.mean({0})}, __LINE__, __FILE__);
}

// Test ExactRootDomainMap
TEST_F(NVFuserTest, FusionExactRootDomainMap_CUDA) {
  Fusion fusion;
  FusionGuard fg(&fusion);

  auto tv0 = makeSymbolicTensor(1);
  fusion.addInput(tv0);
  auto tv1 = makeSymbolicTensor(2);
  fusion.addInput(tv1);

  auto tv2 = broadcast(tv0, {false, true});
  auto tv3 = transpose(tv2);
  auto tv4 = add(tv2, tv1);
  auto tv5 = add(tv2, tv3);
  auto tv6 = add(tv3, tv1);
  fusion.addOutput(tv4);
  fusion.addOutput(tv5);
  fusion.addOutput(tv6);

  const auto exact_map = ExactRootDomainMap(&fusion);

  // In the exact mapping, the broadcast domain introduced at tv2 is
  // only mapped with the another one in tv3, which is just transposed
  // from tv2. Any other domain, including the second domain of tv4,
  // must not be mapped.

  auto tv2_bc = tv2->axis(1);
  auto tv3_bc = tv3->axis(0);

  NVF_CHECK(
      exact_map.areMapped(tv2_bc, tv3_bc),
      "Invalid exact root domain map: ",
      exact_map.toString());

  // They must not be mapped with anything else.
  for (auto tv : ir_utils::allTvs(&fusion)) {
    for (auto root_id : tv->getRootDomain()) {
      if (root_id == tv2_bc || root_id == tv3_bc) {
        continue;
      }
      NVF_CHECK(
          !exact_map.areMapped(root_id, tv2_bc),
          "Invalid exact root domain map: ",
          exact_map.toString());
      NVF_CHECK(
          !exact_map.areMapped(root_id, tv3_bc),
          "Invalid exact root domain map: ",
          exact_map.toString());
    }
  }
}

// Repro of issue #1655
TEST_F(NVFuserTest, FusionIncompleteConcreteID_CUDA) {
  Fusion fusion;
  FusionGuard fg(&fusion);

  auto tv0 = makeSymbolicTensor(1);
  fusion.addInput(tv0);
  auto tv1 = makeSymbolicTensor(2);
  fusion.addInput(tv1);
  auto tv2 = makeSymbolicTensor(2);
  fusion.addInput(tv2);

  auto tv3 = broadcast(tv0, {true, true, false});
  auto tv4 = broadcast(tv1, {false, true, false});
  auto tv5 = broadcast(tv2, {true, false, false});

  auto tv6 = add(tv3, tv4);
  auto tv7 = add(tv3, tv5);

  fusion.addOutput(tv6);
  fusion.addOutput(tv7);

  tv6->merge(0);
  tv6->merge(0);

  TransformPropagatorWithCheck propagator(tv6);
  MaxRootDomainInfoSpanningTree(tv6).traverse(&propagator);

  tv0->computeAt(tv6, -1, ComputeAtMode::MostInlined);
  tv1->computeAt(tv6, -1, ComputeAtMode::MostInlined);
  tv2->computeAt(tv7, -1, ComputeAtMode::MostInlined);

  // NOLINTNEXTLINE(cppcoreguidelines-avoid-goto,hicpp-avoid-goto)
  ASSERT_ANY_THROW(fusion.printKernel());
}

TEST_F(NVFuserTest, FusionTestReEntrantGridWelford_CUDA) {
  std::unique_ptr<Fusion> fusion_ptr = std::make_unique<Fusion>();
  Fusion& fusion = *fusion_ptr.get();
  FusionGuard fg(&fusion);

  int X = 256, Y = 7, Z = 2048;

  // setup fusion
  auto tv0 = makeContigTensor(4, DataType::Half);
  fusion.addInput(tv0);
  auto tv1 = castOp(DataType::Float, tv0);

  auto tvs = Welford(tv1, {0, 1, 2});
  auto tv_avg = tvs.avg;
  auto tv_M2 = tvs.var_sum;
  fusion.addOutput(tv_avg);
  fusion.addOutput(tv_M2);

  auto cached_input = tv0->cacheAfter();
  tv_avg->cacheBefore();
  tv_M2->cacheBefore();

  auto reduction_tv = scheduler_utils::getReductionTvs(&fusion)[0];

  reduction_tv->merge(0);
  reduction_tv->merge(0);

  int TIDx = 16;
  int vec = 4;

  int TIDy = 16;
  int outer_tidy_fact = 16;

  reduction_tv->split(-1, TIDx * vec);
  reduction_tv->split(-1, vec);
  reduction_tv->axis(-2)->parallelize(ParallelType::TIDx);
  reduction_tv->axis(-1)->parallelize(ParallelType::Vectorize);
  reduction_tv->axis(-3)->parallelize(ParallelType::BIDx);

  reduction_tv->split(0, TIDy);
  reduction_tv->axis(1)->parallelize(ParallelType::TIDy);
  reduction_tv->split(0, outer_tidy_fact);
  reduction_tv->axis(0)->parallelize(ParallelType::BIDy);

  // T2_g[ rblockIdx.y, rS{16}, rthreadIdx.y, iblockIdx.x, ithreadIdx.x24,
  // iV25{4} ]
  reduction_tv->reorder({{3, 0}, {4, 1}, {0, 2}, {2, 3}, {1, 4}, {5, 5}});
  // T2_g[iblockIdx.x, ithreadIdx.x24, rblockIdx.y, rthreadIdx.y, rS{16},
  // iV25{4}]

  TransformPropagatorWithCheck propagator(reduction_tv);
  MaxRootDomainInfoSpanningTree(reduction_tv).traverse(&propagator);
  auto rfactor_tv = ir_utils::rfactorHelper(reduction_tv, {4});
  scheduler_utils::parallelizeAllLike(rfactor_tv);

  tv0->computeAt(tv_avg, 2);
  tv0->computeAt(cached_input, -2);

  cached_input->computeAt(rfactor_tv, 4, ComputeAtMode::BestEffort);

  for (auto tv : ir_utils::allTvs(&fusion)) {
    if (tv == cached_input || tv == tv_avg || tv == tv_M2) {
      continue;
    }
    tv->axis(-1)->parallelize(ParallelType::Serial);
  }

  // Welford inputs and outputs should not be aliased. See PR #2118.
  class AliasChecker : public kir::IrVisitor {
   public:
    using kir::IrVisitor::handle;

    void handle(kir::Allocate* alloc) final {
      if (alloc->alias() == nullptr) {
        return;
      }
      auto tv = dynamic_cast<TensorView*>(alloc->buffer());
      auto alias_tv = dynamic_cast<TensorView*>(alloc->alias()->buffer());
      if (tv != nullptr && alias_tv != nullptr) {
        alias_map_.emplace(tv, alias_tv);
        alias_map_.emplace(alias_tv, tv);
      }
    }

    void handle(kir::GridWelford* gwop) final {
      for (auto out_ti : ir_utils::filterByType<kir::TensorIndex>(
               gwop->welford_op()->outputs())) {
        auto out_tv = out_ti->view();
        if (alias_map_.count(out_tv) == 0) {
          continue;
        }
        auto alias_tv = alias_map_.at(out_tv);
        for (auto inp_ti : ir_utils::filterByType<kir::TensorIndex>(
                 gwop->welford_op()->inputs())) {
          NVF_CHECK(
              inp_ti->view() != alias_tv,
              "Invalid alias found between GridWelford input and output. Out tv: ",
              out_tv->toString(),
              ", In tv: ",
              alias_tv->toString());
        }
      }
    }

    std::unordered_map<TensorView*, TensorView*> alias_map_;
  } checker;

  GpuLower gpulw(&fusion);
  checker.handle(gpulw.run()->topLevelExprs());

  FusionExecutor fe;
  fe.compileFusion(&fusion, {}, LaunchParams());

  auto options = at::TensorOptions().dtype(at::kHalf).device(at::kCUDA, 0);
  at::Tensor t0 = at::randn({X, Y, Y, Z}, options);

  auto cg_outputs = fe.runFusion({t0}, LaunchParams(-1, -1, -1, -1, -1, -1));

  // by default Welford outputs sum of square diff so need to divide to get var
  cg_outputs[1] = cg_outputs[1].div((float)(X * Y * Y));

  auto at_mu = at::mean(t0.to(at::kDouble), {0, 1, 2});
  auto at_var = at::var(t0.to(at::kDouble), {0, 1, 2}, false);

  testValidate(
      &fusion,
      cg_outputs,
      {t0},
      {at_mu, at_var},
      __LINE__,
      __FILE__,
      "",
      LaunchParams(-1, -1, -1, -1, -1, -1));
}

// Test sync insertion with redundant predicates
TEST_F(NVFuserTest, FusionRedundantPredSync_CUDA) {
  Fusion fusion;
  FusionGuard fg(&fusion);

  TensorView* tv0 = makeConcreteTensor({32});
  TensorView* tv1 = makeConcreteTensor({32, 32});
  fusion.addInput(tv0);
  fusion.addInput(tv1);

  auto tv2 = broadcast(tv0, {true, false});
  auto tv3 = add(tv2, tv1);

  fusion.addOutput(tv3);

  auto tv0c = tv0->cacheAfter();

  // Make a redundant write through smem
  tv0c->setMemoryType(MemoryType::Shared);

  tv0->computeAt(tv3, 0);
  tv1->computeAt(tv3, 0);

  tv0c->axis(0)->parallelize(ParallelType::TIDx);
  tv2->axis(0)->parallelize(ParallelType::TIDy);
  tv2->axis(1)->parallelize(ParallelType::TIDx);

  tv3->axis(0)->parallelize(ParallelType::TIDy);
  tv3->axis(1)->parallelize(ParallelType::TIDx);

  GpuLower gpulw(&fusion);
  auto flattened_exprs =
      ir_utils::flattenScopedExprs(gpulw.run()->topLevelExprs());
  bool sync_inserted = std::any_of(
      flattened_exprs.begin(), flattened_exprs.end(), [](Expr* expr) {
        return expr->isA<kir::BlockSync>();
      });
  NVF_ERROR(sync_inserted, "Expected block sync not inserted");

  auto options = at::TensorOptions().dtype(at::kFloat).device(at::kCUDA, 0);

  at::Tensor t0 = at::randn({32}, options);
  at::Tensor t1 = at::randn({32, 32}, options);

  FusionExecutor fe;
  fe.compileFusion(&fusion, {t0, t1});
  auto cg_outputs = fe.runFusion({t0, t1});

  auto ref = t0 + t1;

  testValidate(&fusion, cg_outputs, {t0, t1}, {ref}, __LINE__, __FILE__);
}

// Test case for removing syncs on chain of redundant uses.
TEST_F(NVFuserTest, FusionRedundantPredSync2_CUDA) {
  Fusion fusion;
  FusionGuard fg(&fusion);

  TensorView* tv0 = makeConcreteTensor({32});
  TensorView* tv1 = makeConcreteTensor({32, 32});
  fusion.addInput(tv0);
  fusion.addInput(tv1);

  auto tv2 = broadcast(tv0, {true, false});
  auto tv3 = add(tv2, tv1);

  fusion.addOutput(tv3);

  auto tv0c = tv0->cacheAfter();

  // Make a redundant write through smem
  tv0c->setMemoryType(MemoryType::Shared);
  tv2->setMemoryType(MemoryType::Shared);

  tv0->computeAt(tv3, 0);
  tv1->computeAt(tv3, 0);

  tv0c->axis(0)->parallelize(ParallelType::TIDx);
  tv2->axis(0)->parallelize(ParallelType::TIDy);
  tv2->axis(1)->parallelize(ParallelType::TIDx);

  tv3->axis(0)->parallelize(ParallelType::TIDy);
  tv3->axis(1)->parallelize(ParallelType::TIDx);

  // Utility class to make sure one block sync
  //  is inserted by RAW pass.
  class SyncChecker : public kir::IrVisitor {
   public:
    using kir::IrVisitor::handle;
    int result() {
      return sync_seen_;
    }

   private:
    void handle(kir::BlockSync*) final {
      sync_seen_++;
    }

   private:
    int sync_seen_ = 0;
  } checker;

  GpuLower gpulw(&fusion);
  checker.handle(gpulw.run()->topLevelExprs());
  NVF_ERROR(checker.result() < 2, "More syncs were inserted than expected");

  auto options = at::TensorOptions().dtype(at::kFloat).device(at::kCUDA, 0);

  at::Tensor t0 = at::randn({32}, options);
  at::Tensor t1 = at::randn({32, 32}, options);

  FusionExecutor fe;
  fe.compileFusion(&fusion, {t0, t1});
  auto cg_outputs = fe.runFusion({t0, t1});

  auto ref = t0 + t1;

  testValidate(&fusion, cg_outputs, {t0, t1}, {ref}, __LINE__, __FILE__);
}

// Test case for sync insertion after redundant predicated smem write
//  Check that syncs are removed only when all paths are redundant.
TEST_F(NVFuserTest, FusionRedundantPredSync3_CUDA) {
  Fusion fusion;
  FusionGuard fg(&fusion);

  TensorView* tv0 = makeConcreteTensor({32});
  TensorView* tv1 = makeConcreteTensor({32, 32});
  fusion.addInput(tv0);
  fusion.addInput(tv1);

  auto tv2 = broadcast(tv0, {true, false});
  auto tv3 = set(tv2);
  auto tv4 = add(tv3, tv1);
  auto tv5 = add(tv2, tv1);

  fusion.addOutput(tv4);
  fusion.addOutput(tv5);

  auto tv0c = tv0->cacheAfter();

  // In this scheduling config,
  //  tv0c -> tv2 -> tv3 is a redundant path for tidy
  //  tv0c -> tv2 -> tv5 is not.
  //  So we need a RAW sync in tv0c->tv2 to make sure
  //  tv2 has the correct value to produce tv5.
  tv0c->setMemoryType(MemoryType::Shared);
  tv3->setMemoryType(MemoryType::Shared);

  tv0c->axis(0)->parallelize(ParallelType::TIDx);
  tv2->axis(0)->parallelize(ParallelType::TIDy);
  tv2->axis(1)->parallelize(ParallelType::TIDx);

  tv3->axis(0)->parallelize(ParallelType::TIDy);
  tv3->axis(1)->parallelize(ParallelType::TIDx);

  tv5->axis(0)->parallelize(ParallelType::TIDy);
  tv5->axis(1)->parallelize(ParallelType::TIDx);

  // Utility class to make sure one block sync
  //  is inserted by RAW pass.
  class SyncChecker : public kir::IrVisitor {
   public:
    using kir::IrVisitor::handle;
    int result() {
      return sync_seen_;
    }

   private:
    void handle(kir::BlockSync* sync) final {
      if (!sync->isWarHazardSync()) {
        sync_seen_++;
      }
    }

   private:
    int sync_seen_ = 0;
  } checker;

  GpuLower gpulw(&fusion);
  checker.handle(gpulw.run()->topLevelExprs());

  // This is implicit checking. There are exactly 2 places
  //  where RAW hazards happen: one producing tv2 and the other
  //  producing tv3. This test case expect syncs in both of
  //  these places so we check that 2 RAW syncs are inserted.
  NVF_ERROR(
      checker.result() == 2,
      "Exactly 2 RAW sync expected for the two shared memory transfers");

  auto options = at::TensorOptions().dtype(at::kFloat).device(at::kCUDA, 0);

  at::Tensor t0 = at::randn({32}, options);
  at::Tensor t1 = at::randn({32, 32}, options);

  FusionExecutor fe;
  fe.compileFusion(&fusion, {t0, t1});
  auto cg_outputs = fe.runFusion({t0, t1});

  auto ref = t0 + t1;

  testValidate(&fusion, cg_outputs, {t0, t1}, {ref, ref}, __LINE__, __FILE__);
}

// Unit test case for detecting thread redundant usage of shared tensors.
TEST_F(NVFuserTest, FusionRedundantUseCheck_CUDA) {
  Fusion fusion;
  FusionGuard fg(&fusion);

  TensorView* tv0 = makeConcreteTensor({32, 32});
  fusion.addInput(tv0);

  auto tv1 = set(tv0);
  auto tv2 = set(tv1);
  auto tv3 = set(tv2);
  auto tv4 = set(tv3);

  auto tv5 = set(tv4);

  auto tv6 = set(tv4);
  auto tv7 = set(tv6);

  fusion.addOutput(tv5);
  fusion.addOutput(tv7);

  tv2->setMemoryType(MemoryType::Shared);
  tv4->setMemoryType(MemoryType::Shared);

  tv7->axis(-1)->parallelize(ParallelType::TIDx);

  // Thread pred map cannot be built without an active lower
  //  object. So would need to lower the whole fusion for
  //  testing. However, lower also keeps an copy of the fusion
  //  so the original pointers cannot be used to querry the
  //  thread pred map. So have to traverse the new expr list
  //  to find the pointers;
  GpuLower gpulw(&fusion);

  TensorView *lowered_tv2 = nullptr, *lowered_tv4 = nullptr;
  auto used_vals = gpulw.run()->usedMathVals();

  for (auto tv : ir_utils::filterByType<TensorView>(used_vals)) {
    if (tv->name() == 2) {
      lowered_tv2 = tv;
    }
    if (tv->name() == 4) {
      lowered_tv4 = tv;
    }
  }

  NVF_ERROR(
      lowered_tv2 != nullptr && lowered_tv4 != nullptr,
      "tv2 or tv4 not lowered or mangled");

  auto tv2_info = gpulw.threadPredMap().getPredicateInfo(lowered_tv2);
  auto tv4_info = gpulw.threadPredMap().getPredicateInfo(lowered_tv4);

  // tv2 -> tv3 -> tv4 (shared) is the only use chain for tv2,
  //  and tv4 is redundantly written in tidx so tv2 is redundantly
  //  consumed in tidx.
  NVF_ERROR(
      tv2_info.redundant_use_types.get(ParallelType::TIDx),
      "TV2 is redundantly used but not detected.");

  // tv4->tv5 (global) is a redundant use chain, but
  // tv4->tv6->tv7 is not, so tv4 should not be detected as
  // a redundant used tensor in tidx.
  NVF_ERROR(
      !tv4_info.redundant_use_types.get(ParallelType::TIDx),
      "TV4 is not redundantly used but not detected.");
}

TEST_F(NVFuserTest, FusionUnsqueeze1_CUDA) {
  Fusion fusion;
  FusionGuard fg(&fusion);

  std::vector<int64_t> shape({10, 11});

  auto tv0 = makeConcreteTensor(shape);
  fusion.addInput(tv0);

  // [I, R]
  auto tv1 = sum(tv0, {1});
  // [I, B]
  auto tv2 = unsqueeze(tv1, -1);
  fusion.addOutput(tv2);

  NVF_CHECK(tv2->nDims() == 2, "Unpected unsqueeze result: ", tv2->toString());
  NVF_CHECK(
      tv2->axis(1)->isBroadcast(),
      "Unexpected unsqueeze result: ",
      tv2->toString());

  // tv1 has only one non-reduction axis. An exception should be
  // thrown.
  // NOLINTNEXTLINE(cppcoreguidelines-avoid-goto,hicpp-avoid-goto)
  ASSERT_ANY_THROW(unsqueeze(tv1, 2));

  auto options = at::TensorOptions().dtype(at::kFloat).device(at::kCUDA, 0);
  at::Tensor t0 = at::randn({10, 11}, options);
  std::vector<c10::IValue> aten_inputs = {t0};

  FusionExecutor fe;
  fe.compileFusion(&fusion, aten_inputs);
  auto cg_outputs = fe.runFusion(aten_inputs);

  auto ref = t0.sum(1).unsqueeze(-1);

  testValidate(&fusion, cg_outputs, aten_inputs, {ref}, __LINE__, __FILE__);
}

TEST_F(NVFuserTest, FusionSqueeze1_CUDA) {
  Fusion fusion;
  FusionGuard fg(&fusion);

  std::vector<int64_t> shape({10, 11});

  auto tv0 = makeConcreteTensor(shape);
  fusion.addInput(tv0);

  // [I, B]
  auto tv1 = sum(tv0, {1}, true);
  // [I]
  auto tv2 = squeeze(tv1, std::vector<int64_t>{shape[0], 1});
  fusion.addOutput(tv2);

  NVF_CHECK(tv2->nDims() == 1, "Unexpected squeeze result: ", tv2->toString());

  // [I, R]
  auto tv3 = sum(tv0, {1});
  // tv3 has only one non-reduction axis. The extent of the first axis
  // is not one, so squeeze should fail.
  // NOLINTNEXTLINE(cppcoreguidelines-avoid-goto,hicpp-avoid-goto)
  ASSERT_ANY_THROW(squeeze(tv3, std::vector<int64_t>{shape[0], 1}));

  auto options = at::TensorOptions().dtype(at::kFloat).device(at::kCUDA, 0);
  at::Tensor t0 = at::randn({10, 11}, options);
  std::vector<c10::IValue> aten_inputs = {t0};

  FusionExecutor fe;
  fe.compileFusion(&fusion, aten_inputs);
  auto cg_outputs = fe.runFusion(aten_inputs);

  auto ref = t0.sum(1, true).squeeze(-1);

  testValidate(&fusion, cg_outputs, aten_inputs, {ref}, __LINE__, __FILE__);
}

TEST_F(NVFuserTest, FusionContigPredicate_CUDA) {
  Fusion fusion;
  FusionGuard fg(&fusion);

  auto tv0 = makeSymbolicTensor(2);
  fusion.addInput(tv0);
  auto tv1 = set(tv0);
  auto tv2 = broadcast(tv1, {false, true, false});
  fusion.addOutput(tv2);

  tv2->merge(-2, -1);
  tv2->merge(-2, -1);
  tv2->split(-1, 100);
  tv0->computeAt(tv2, -1);

  GpuLower gpulw(&fusion);
  gpulw.run();
  NVF_CHECK(PredicatedChecker::isPredicated(tv1, gpulw));

  auto options = at::TensorOptions().dtype(at::kFloat).device(at::kCUDA, 0);
  at::Tensor t0 = at::randn({3, 4}, options);

  FusionExecutor fe;
  fe.compileFusion(&fusion, {t0});
  auto cg_outputs = fe.runFusion({t0});

  auto ref = t0.unsqueeze(1);

  testValidate(fe.kernel(), cg_outputs, {t0}, {ref}, __LINE__, __FILE__);
}

// Repro of https://github.com/csarofeen/pytorch/issues/1777
TEST_F(NVFuserTest, FusionDivScalarLhs_CUDA) {
  // tv1 = 2.0 / tv0
  Fusion fusion;
  FusionGuard fg(&fusion);

  TensorView* tv0 = makeSymbolicTensor(2);
  fusion.addInput(tv0);
  TensorView* tv1 = div(IrBuilder::create<Val>(2.0), tv0);
  fusion.addOutput(tv1);

  auto options = at::TensorOptions().dtype(at::kFloat).device(at::kCUDA, 0);
  auto t0 = at::randn({3, 3}, options);
  // There's no overload div(Scalar, Tensor) in ATen
  auto aten_output = at::div(
      at::native::wrapped_scalar_tensor(at::Scalar(2.0), options.device()), t0);

  FusionExecutor fe;
  fe.compileFusion(&fusion, {t0});
  auto cg_outputs = fe.runFusion({t0});

  testValidate(&fusion, cg_outputs, {t0}, {aten_output}, __LINE__, __FILE__);
}

// Repro of an issue of the reduction scheduler with a broadcast
// domain concretized to multiple domains that are not proven to have
// the same extent
TEST_F(NVFuserTest, FusionRepro1713_CUDA) {
  auto fusion = std::make_unique<Fusion>();
  FusionGuard fg(fusion.get());

  auto tv0 = makeSymbolicTensor(2);
  auto tv1 = makeSymbolicTensor(2);
  auto tv2 = makeSymbolicTensor(1);
  fusion->addInput(tv0);
  fusion->addInput(tv1);
  fusion->addInput(tv2);
  auto tv3 = broadcast(tv2, {false, true});

  auto tv4 = add(tv3, tv0);

  auto tv5 = add(tv3, tv1);
  auto tv6 = sum(tv5, {0});
  fusion->addOutput(tv4);
  fusion->addOutput(tv6);

  auto options = at::TensorOptions().dtype(at::kFloat).device(at::kCUDA, 0);
  at::Tensor t0 = at::randn({1024, 204800}, options);
  // Original repro had the same shape as t0, but this should work
  // with a different extent at the second axis
  at::Tensor t1 = at::randn({1024, 123}, options);
  at::Tensor t2 = at::randn({1024}, options);
  std::vector<c10::IValue> aten_inputs({t0, t1, t2});

  FusionExecutorCache executor_cache(std::move(fusion));
  auto cg_outputs = executor_cache.runFusionWithInputs(aten_inputs);

  auto t3 = t2.unsqueeze(-1);
  auto t4 = t3 + t0;
  auto t5 = t3 + t1;
  auto t6 = sum(t5, {0});

  testValidate(
      executor_cache.fusion(),
      cg_outputs,
      {t0, t1, t2},
      {t4, t6},
      __LINE__,
      __FILE__);
}

TEST_F(NVFuserTest, FusionExpand_CUDA) {
  auto fusion = std::make_unique<Fusion>();
  FusionGuard fg(fusion.get());

  auto w = 2, x = 3, z = 5;
  auto y = 4L;

  // Test
  // a simple expand
  // Expand that's propagated
  // expand_as
  // symbolic expand

  // x
  auto tv0 = makeSymbolicTensor(1);
  fusion->addInput(tv0);

  auto tv1 = broadcast(tv0, {false, true});
  auto tv2 = expand(tv1, {tv0->axis(0)->extent(), IrBuilder::create<Val>(y)});

  // x
  auto tv3 = makeSymbolicTensor(1);
  fusion->addInput(tv3);
  auto tv4 = broadcast(tv3, {false, true});
  auto tv5 = add(tv4, tv2);
  // [x, e_y]

  // [x, y, z]
  auto tv6 = makeSymbolicTensor(3);
  fusion->addInput(tv6);

  // Disjoint set op will cause a segmentation for just this op.
  auto tmp_7 = set(tv6);
  fusion->addOutput(tmp_7);

  auto tv7 = broadcast(tv5, {false, false, true});

  auto tv8 = expand_as(tv7, tv6);
  // [x, e_y, e_z]

  auto w_symbolic = IrBuilder::create<Val>(DataType::Int);
  fusion->addInput(w_symbolic);

  auto tv9 = broadcast(tv8, {true, false, false, false});
  //[1, x, e_y, e_z]

  auto tv10 = expand(
      tv9,
      {w_symbolic,
       tv9->axis(1)->extent(),
       tv9->axis(2)->expandedExtent(),
       tv9->axis(3)->expandedExtent()});

  fusion->addOutput(tv10);

  auto options = at::TensorOptions().dtype(at::kFloat).device(at::kCUDA, 0);
  at::Tensor t0 = at::randn({x}, options);
  at::Tensor t3 = at::randn({x}, options);
  at::Tensor t6 = at::randn({x, y, z}, options);

  FusionExecutorCache executor_cache(std::move(fusion));

  auto cg_outputs = executor_cache.runFusionWithInputs({t0, t3, t6, w});
  auto cg_out = cg_outputs[1];

  NVF_ERROR(cg_out.size(0) == w);
  NVF_ERROR(cg_out.size(1) == x);
  NVF_ERROR(cg_out.size(2) == y);
  NVF_ERROR(cg_out.size(3) == z);
  NVF_ERROR(cg_out.stride(0) == 0);
  NVF_ERROR(cg_out.stride(1) == 1);
  NVF_ERROR(cg_out.stride(2) == 0);
  NVF_ERROR(cg_out.stride(3) == 0);

  auto t10 = t0.unsqueeze(-1)
                 .expand({x, y})
                 .add(t3.unsqueeze(-1))
                 .unsqueeze(-1)
                 .expand_as(t6)
                 .unsqueeze(0)
                 .expand({w, x, y, z});

  testValidate(
      executor_cache.fusion(),
      cg_outputs,
      {t0, t3, t6, w},
      {t6, t10},
      __LINE__,
      __FILE__);
}

TEST_F(NVFuserTest, FusionExpandIssue1751_CUDA) {
  auto fusion = std::make_unique<Fusion>();
  FusionGuard fg(fusion.get());

  auto x = 3L;
  auto y = 4, z = 5;

  // y, z
  auto tv0 = makeSymbolicTensor(2);
  fusion->addInput(tv0);

  auto tv1 = broadcast(tv0, {true, false, false});

  // Two ways to propagate extents as is: use -1 or explicitly pass
  // the extent vals.

  auto tv2 = expand(
      tv1,
      {IrBuilder::create<Val>(x),
       IrBuilder::create<Val>(-1L),
       IrBuilder::create<Val>(-1L)});

  auto tv3 = expand(
      tv1,
      {IrBuilder::create<Val>(x),
       tv0->axis(0)->extent(),
       tv0->axis(1)->extent()});

  fusion->addOutput(tv2);
  fusion->addOutput(tv3);

  auto options = at::TensorOptions().dtype(at::kFloat).device(at::kCUDA, 0);
  at::Tensor t0 = at::randn({y, z}, options);

  FusionExecutorCache executor_cache(std::move(fusion));

  auto cg_outputs = executor_cache.runFusionWithInputs({t0});

  for (const auto& cg_out : cg_outputs) {
    NVF_ERROR(cg_out.size(0) == x);
    NVF_ERROR(cg_out.size(1) == y);
    NVF_ERROR(cg_out.size(2) == z);
  }

  auto t2 = t0.expand({x, y, z});

  testValidate(
      executor_cache.fusion(), cg_outputs, {t0}, {t2, t2}, __LINE__, __FILE__);
}

// TODO: Make sure the kernel uses the expanded concrete size instead
// of the symbolic size
TEST_F(NVFuserTest, FusionExpandToConcrete_CUDA) {
  auto fusion = std::make_unique<Fusion>();
  FusionGuard fg(fusion.get());

  auto x = 3L, y = 4L;

  auto tv0 = makeSymbolicTensor(1);
  fusion->addInput(tv0);

  auto tv1 = broadcast(tv0, {true, false});

  auto tv2 =
      expand(tv1, {IrBuilder::create<Val>(x), IrBuilder::create<Val>(y)});

  fusion->addOutput(tv2);

  auto options = at::TensorOptions().dtype(at::kFloat).device(at::kCUDA, 0);
  at::Tensor t0 = at::randn({y}, options);

  FusionExecutorCache executor_cache(std::move(fusion));

  auto cg_outputs = executor_cache.runFusionWithInputs({t0});

  for (const auto& cg_out : cg_outputs) {
    NVF_ERROR(cg_out.size(0) == x);
    NVF_ERROR(cg_out.size(1) == y);
  }

  auto t2 = t0.expand({x, y});

  testValidate(
      executor_cache.fusion(), cg_outputs, {t0}, {t2}, __LINE__, __FILE__);
}

TEST_F(NVFuserTest, FusionReproNoncontigBroadcast_CUDA) {
  auto fusion = std::make_unique<Fusion>();
  FusionGuard fg(fusion.get());

  auto options = at::TensorOptions().dtype(at::kHalf).device(at::kCUDA, 0);
  at::Tensor t0 = at::randn({4, 32, 16, 112, 112}, options).transpose(-1, -2);
  at::Tensor t1 = at::randn({32, 1, 112, 1}, options).transpose(-1, -2);

  auto tv0 = TensorViewBuilder()
                 .ndims(5)
                 .contiguity({true, true, false, false, false}) // ttfff
                 .shape({-1, -1, -1, -1, -1})
                 .dtype(DataType::Half)
                 .build();
  auto tv1 = TensorViewBuilder()
                 .ndims(4)
                 .contiguity({true, std::nullopt, std::nullopt, true})
                 .shape({-1, 1, 1, -1})
                 .dtype(DataType::Half)
                 .build();

  fusion->addInput(tv0);
  fusion->addInput(tv1);

  auto tv2 = add(tv0, tv1);

  fusion->addOutput(tv2);

  std::vector<c10::IValue> aten_inputs({t0, t1});

  FusionExecutorCache executor_cache(std::move(fusion));
  auto cg_outputs = executor_cache.runFusionWithInputs(aten_inputs);

  auto t2 = t0 + t1;

  testValidate(
      executor_cache.fusion(), cg_outputs, {t0, t1}, {t2}, __LINE__, __FILE__);
}

TEST_F(NVFuserTest, FusionTransformPropagateSibling_CUDA) {
  // https://github.com/csarofeen/pytorch/issues/1760
  Fusion fusion;
  FusionGuard fg(&fusion);

  auto tv0 = makeSymbolicTensor(2);
  fusion.addInput(tv0);

  auto tvs = Welford(tv0, {1});
  fusion.addOutput(tvs.var_sum);

  tvs.avg->split(1, 1);
  tvs.avg->split(1, 2);
  tvs.avg->split(1, 3);
  tvs.var_sum->split(1, 1);
  tvs.var_sum->split(1, 2);
  tvs.var_sum->split(1, 3);
  tvs.n->split(1, 1);
  tvs.n->split(1, 2);
  tvs.n->split(1, 3);

  auto var_sum_rf = ir_utils::rfactorHelper(tvs.var_sum, {1, 4});

  TransformPropagatorWithCheck propagator(var_sum_rf);
  MaxRootDomainInfoSpanningTree(var_sum_rf).traverse(&propagator);

  auto rf_tvs = ir_utils::producerTvsOf(tvs.var_sum);

  std::vector<std::vector<TensorView*>> siblings = {
      {tvs.avg, tvs.var_sum, tvs.n}, rf_tvs};
  for (const auto& tensors : siblings) {
    for (auto t1 : tensors) {
      for (auto t2 : tensors) {
        NVF_CHECK(TransformReplay::fullSelfMatching(t1, t2));
      }
    }
  }
}

TEST_F(NVFuserTest, FusionTransformPropagateSelectorSibling_CUDA) {
  Fusion fusion;
  FusionGuard fg(&fusion);

  auto tv0 = makeSymbolicTensor(2);
  fusion.addInput(tv0);

  auto tvs = Welford(tv0, {1});
  fusion.addOutput(tvs.var_sum);

  tvs.avg->split(1, 1);
  tvs.avg->split(1, 2);
  tvs.avg->split(1, 3);
  tvs.var_sum->split(1, 1);
  tvs.var_sum->split(1, 2);
  tvs.var_sum->split(1, 3);
  tvs.n->split(1, 1);
  tvs.n->split(1, 2);
  tvs.n->split(1, 3);

  auto var_sum_rf = ir_utils::rfactorHelper(tvs.var_sum, {1, 4});

  struct DisableTv0 : public MaxInfoSpanningTree::Selector {
    TensorView* tv0;
    bool allowC2P(TensorView* from, TensorView* to) override {
      return from != tv0 && to != tv0;
    };
    bool allowP2C(TensorView* from, TensorView* to) override {
      return from != tv0 && to != tv0;
    };
    bool allowSibling(TensorView* from, TensorView* to) override {
      return true;
    }
    DisableTv0(TensorView* tv0) : tv0(tv0) {}
  } selector1(tv0);

  struct DisableTv0AndSibling : public DisableTv0 {
    bool allowSibling(TensorView* from, TensorView* to) override {
      return false;
    }
    using DisableTv0::DisableTv0;
  } selector2(tv0);

  TransformPropagatorWithCheck propagator(var_sum_rf);
  MaxRootDomainInfoSpanningTree good_path(var_sum_rf, &selector1);
  MaxRootDomainInfoSpanningTree bad_path(var_sum_rf, &selector2);

  auto rf_tvs = ir_utils::producerTvsOf(tvs.var_sum);

  auto check = [&]() {
    std::vector<std::vector<TensorView*>> siblings = {
        {tvs.avg, tvs.var_sum, tvs.n}, rf_tvs};
    for (const auto& tensors : siblings) {
      for (auto t1 : tensors) {
        for (auto t2 : tensors) {
          NVF_CHECK(TransformReplay::fullSelfMatching(t1, t2));
        }
      }
    }
  };

  bad_path.traverse(&propagator);
  ASSERT_ANY_THROW(check());
  good_path.traverse(&propagator);
  check();
}

TEST_F(NVFuserTest, FusionTransformPropagatePosition_CUDA) {
  Fusion fusion;
  FusionGuard fg(&fusion);

  auto tv0 = makeSymbolicTensor(4);
  auto tv1 = makeSymbolicTensor(6);
  fusion.addInput(tv0);

  auto tv2 = broadcast(tv0, {false, false, true, false, false, true});
  auto tv3 = add(tv1, tv2);
  fusion.addOutput(tv3);

  tv0->merge(2);
  tv0->merge(0);
  TransformPropagatorWithCheck propagator(tv0);
  MaxRootDomainInfoSpanningTree(tv0).traverse(&propagator);

  NVF_CHECK(tv1->nDims() == 4);
}

TEST_F(NVFuserTest, FusionIgnoreZeroDimReduction_CUDA) {
  auto fusion = std::make_unique<Fusion>();
  FusionGuard fg(fusion.get());

  auto tv0 = makeSymbolicTensor(1);
  fusion->addInput(tv0);
  auto tv1 = sum(tv0, {0});
  // tv1 is effectively a zero-dim tensor as it only has a reduction
  // axis.
  // Reducing it further is converted to just a set op.
  auto tv2 = sum(tv1, {0});
  fusion->addOutput(tv2);

  auto tv2_def = dynamic_cast<LoadStoreOp*>(tv2->definition());
  NVF_CHECK(
      tv2_def != nullptr,
      "Expected LoadStoreOp but found ",
      tv2->definition()->toString());

  auto options = at::TensorOptions().dtype(at::kFloat).device(at::kCUDA, 0);
  auto t0 = at::randn({12345}, options);
  std::vector<c10::IValue> aten_inputs({t0});

  FusionExecutorCache executor_cache(std::move(fusion));
  auto cg_outputs = executor_cache.runFusionWithInputs(aten_inputs);

  auto ref = sum(t0, {0});

  testValidate(
      executor_cache.fusion(),
      cg_outputs,
      aten_inputs,
      {ref},
      __LINE__,
      __FILE__);
}

// Repro of issue #1770
TEST_F(NVFuserTest, FusionIssue1770Repro_CUDA) {
  auto fusion = std::make_unique<Fusion>();
  FusionGuard fg(fusion.get());

  auto tv0 = makeSymbolicTensor(1);
  fusion->addInput(tv0);
  auto tv1 = makeSymbolicTensor(1);
  fusion->addInput(tv1);

  auto tv2 = ge(tv0, tv1);
  auto tv3 =
      where(tv2, IrBuilder::create<Val>(1.0), IrBuilder::create<Val>(2.0));
  fusion->addOutput(tv3);

  std::vector<int64_t> shape({999});
  auto options = at::TensorOptions().dtype(at::kFloat).device(at::kCUDA, 0);
  at::Tensor t0 = at::randn(shape, options);
  at::Tensor t1 = at::randn(shape, options);
  std::vector<c10::IValue> aten_inputs({t0, t1});

  FusionExecutorCache executor_cache(std::move(fusion));
  auto cg_outputs = executor_cache.runFusionWithInputs(aten_inputs);

  auto ref = where(t0 >= t1, 1.0, 2.0);

  testValidate(
      executor_cache.fusion(),
      cg_outputs,
      aten_inputs,
      {ref},
      __LINE__,
      __FILE__);
}

TEST_F(NVFuserTest, FusionTransformPropagatorSelector_CUDA) {
  auto fusion = std::make_unique<Fusion>();
  FusionGuard fg(fusion.get());

  auto tv0 = makeSymbolicTensor(1);
  fusion->addInput(tv0);
  auto tv1 = makeSymbolicTensor(1);
  fusion->addInput(tv1);

  auto tv2 = add(tv0, tv1);

  auto tv3 = sin(tv2);
  auto tv4 = cos(tv2);

  fusion->addOutput(tv3);
  fusion->addOutput(tv4);

  tv2->split(0, 10);

  struct Selector : public MaxInfoSpanningTree::Selector {
    TensorView* tv0;
    TensorView* tv3;
    bool allowC2P(TensorView* from, TensorView* to) override {
      return to == tv0;
    }
    bool allowP2C(TensorView* from, TensorView* to) override {
      return to == tv3;
    }
    bool allowSibling(TensorView* from, TensorView* to) override {
      return false;
    }
    Selector(TensorView* tv0, TensorView* tv3) : tv0(tv0), tv3(tv3) {}
  } selector(tv0, tv3);

  TransformPropagatorWithCheck propagator(tv2);
  MaxRootDomainInfoSpanningTree(tv2, &selector).traverse(&propagator);

  NVF_CHECK(tv0->nDims() == 2);
  NVF_CHECK(tv1->nDims() == 1);
  NVF_CHECK(tv2->nDims() == 2);
  NVF_CHECK(tv3->nDims() == 2);
  NVF_CHECK(tv4->nDims() == 1);
}

TEST_F(NVFuserTest, FusionTransformPropagatorPos_CUDA) {
  auto fusion = std::make_unique<Fusion>();
  FusionGuard fg(fusion.get());

  auto tv0 = makeConcreteTensor({22, 105});
  fusion->addInput(tv0);

  auto tv1 = sin(tv0);
  fusion->addOutput(tv1);

  tv1->split(0, 2);
  tv1->split(-1, 3);
  tv1->split(-1, 5);

  TransformPropagatorWithCheck propagator(tv1, 2);
  MaxRootDomainInfoSpanningTree(tv1, 2).traverse(&propagator);

  auto expect = makeConcreteTensor({22, 105});
  expect->split(0, 2);
  NVF_CHECK(TransformReplay::fullSelfMatching(expect, tv0));
}

TEST_F(NVFuserTest, FusionMaxRootDomainInfoSpanningTreePrintTwice_CUDA) {
  auto fusion = std::make_unique<Fusion>();
  FusionGuard fg(fusion.get());

  auto tv0 = makeSymbolicTensor(3);
  fusion->addInput(tv0);

  auto tv1 = sum(tv0, {0});
  auto tv2 = neg(tv1);

  fusion->addOutput(tv2);

  tv1->split(0, 10);

  struct Printer : public MaxInfoSpanningTree::Propagator {
    std::stringstream ss;
    void propagateC2P(TensorView* from, TensorView* to) override {
      ss << "propagateC2P" << std::endl;
      ss << "from: " << from->name() << std::endl;
      ss << "to: " << to->name() << std::endl;
    }
    void propagateP2C(TensorView* from, TensorView* to) override {
      ss << "propagateP2C" << std::endl;
      ss << "from: " << from->name() << std::endl;
      ss << "to: " << to->name() << std::endl;
    }
    void propagateSibling(TensorView* from, TensorView* to) override {
      ss << "propagateSibling" << std::endl;
      ss << "from: " << from->name() << std::endl;
      ss << "to: " << to->name() << std::endl;
    }
  } printer1, printer2;
  printer1.ss << std::endl;
  printer2.ss << std::endl;

  MaxRootDomainInfoSpanningTree path(tv1);
  path.traverse(&printer1);
  path.traverse(&printer2);

  auto expect = R"ESCAPE(
propagateC2P
from: 1
to: 0
propagateP2C
from: 1
to: 2
)ESCAPE";
  NVF_CHECK(printer1.ss.str() == expect);
  NVF_CHECK(printer2.ss.str() == expect);
}

TEST_F(NVFuserTest, FusionTransformPropagatorNoOverwrite_CUDA) {
  auto fusion = std::make_unique<Fusion>();
  FusionGuard fg(fusion.get());

  auto tv0 = makeSymbolicTensor(1);
  fusion->addInput(tv0);
  auto tv1 = broadcast(tv0, {true, false, true});
  auto tv2 = sin(tv1);
  fusion->addOutput(tv2);

  tv0->split(0, 2);
  tv2->split(1, 2);
  tv2->split(0, 4);

  MaxRootDomainInfoSpanningTree path1(tv2);
  TransformPropagatorWithCheck propagator1(tv2);
  path1.traverse(&propagator1);

  MaxRootDomainInfoSpanningTree path2(tv0);
  TransformPropagatorWithCheck propagator2(tv0);
  path2.traverse(&propagator2);

  NVF_CHECK(tv1->axis(0)->isBroadcast());
  NVF_CHECK(tv1->axis(1)->isBroadcast());
  NVF_CHECK(!tv1->axis(2)->isBroadcast());
  NVF_CHECK(!tv1->axis(3)->isBroadcast());
  NVF_CHECK(tv1->axis(4)->isBroadcast());

  auto expect = makeSymbolicTensor(3);
  expect->split(1, 2);
  expect->split(0, 4);
  NVF_CHECK(TransformReplay::fullSelfMatching(expect, tv1));
}

TEST_F(NVFuserTest, FusionIssue1785Repro_CUDA) {
  Fusion fusion;
  FusionGuard fg(&fusion);

  // Set up your input tensor views
  TensorView* tv0 = makeContigTensor(1);
  TensorView* tv1 = makeContigTensor(2);

  // Register your inputs
  fusion.addInput(tv0);
  fusion.addInput(tv1);

  auto tv2 = set(tv0);
  // [B, I]
  auto tv3 = broadcast(tv2, {true, false});
  auto tv4 = add(tv3, tv1);
  auto tv5 = set(tv4);

  // Register your outputs
  fusion.addOutput(tv5);

  tv5->split(0, 8);
  tv5->split(-1, 8);

  // [Serial, TIDy, TIDX, Serial]

  tv4->computeAt(tv5, -2);
  tv3->computeAt(tv4, -1);
  tv2->computeAt(tv3, 0);
  tv2->split(0, 8);
  tv2->axis(0)->parallelize(ParallelType::TIDx);
  tv1->computeAt(tv5, -2);

  tv5->axis(1)->parallelize(ParallelType::TIDy);
  tv5->axis(2)->parallelize(ParallelType::TIDx);

  auto options = at::TensorOptions().dtype(at::kFloat).device(at::kCUDA, 0);

  at::Tensor in1 = at::randn({16}, options);
  at::Tensor in2 = at::randn({12, 16}, options);

  FusionExecutor fe;
  fe.compileFusion(&fusion, {in1, in2});
  auto cg_outputs = fe.runFusion({in1, in2});

  testValidate(&fusion, cg_outputs, {in1, in2}, __LINE__, __FILE__);
}

TEST_F(NVFuserTest, FusionSkipReplay_CUDA) {
  {
    Fusion fusion;
    FusionGuard fg(&fusion);

    TensorView* tv0 = makeContigTensor(1);
    TensorView* tv1 = makeContigTensor(2);
    fusion.addInput(tv0);
    fusion.addInput(tv1);

    auto tv2 = broadcast(tv0, {false, true});
    auto tv3 = add(tv2, tv1);
    fusion.addOutput(tv3);

    tv3->split(1, 2, false);

    TransformPropagatorWithCheck propagator(tv3);
    MaxRootDomainInfoSpanningTree(tv3).traverse(&propagator);
  }

  {
    Fusion fusion;
    FusionGuard fg(&fusion);

    TensorView* tv0 = makeContigTensor(3);
    fusion.addInput(tv0);

    auto tv1 = sum(tv0, {0, 2});
    auto tv2 = sin(tv1);
    fusion.addOutput(tv2);

    tv0->split(1, 2, false);

    TransformPropagatorWithCheck propagator(tv0);
    MaxRootDomainInfoSpanningTree(tv0).traverse(&propagator);
  }
}

TEST_F(NVFuserTest, FusionInlineRepro1803_CUDA) {
  Fusion fusion;
  FusionGuard fg(&fusion);

  TensorView* tv0 = makeContigTensor(2);

  fusion.addInput(tv0);
  auto tv1 = set(tv0);
  auto tvs = Welford(tv1, {1});
  auto tvo = set(tvs.var_sum);
  fusion.addOutput(tvo);

  tvo->split(0, 16);
  tvo->axis(1)->parallelize(ParallelType::Unroll);

  tv0->computeAt(tvo, -1, ComputeAtMode::BestEffort);

  NVF_CHECK(
      tvs.var_sum->getComputeAtPosition() == tvs.avg->getComputeAtPosition());
  NVF_CHECK(
      tvs.var_sum->getComputeAtPosition() == tvs.n->getComputeAtPosition());
  NVF_CHECK(tvs.var_sum->getComputeAtPosition() == 1);
}

// Unit test for the transform selection logic
TEST_F(NVFuserTest, FusionBoundedDirectionSelection1_CUDA) {
  Fusion fusion;
  FusionGuard fg(&fusion);

  TensorView* tv0 = makeContigTensor(2);

  fusion.addInput(tv0);
  auto tv1 = set(tv0);
  auto tv2 = set(tv1);
  auto tv3 = add(tv2, tv1);
  fusion.addOutput(tv3);

  tv3->split(-1, 5);
  tv3->split(-1, 8);

  scheduler_utils::BoundedDirectionalTransformPropagator::backward(
      tv3, -1, {tv0, tv2});

  // Check that the splits are replayed on tv2
  NVF_ERROR(
      tv2->nDims() == tv3->nDims(),
      "Propagator didn't propagate to tv2: ",
      tv2->toString());

  // Check that the splits are replayed on tv1 as well. Even though
  //  one of its consumers, tv2, is part of the boundary, another
  //  consumer is not a boundary, so tv1 should be transformed as well.
  NVF_ERROR(
      tv1->nDims() == tv3->nDims(),
      "Propagator didn't propagate to tv1: ",
      tv1->toString());
}

TEST_F(NVFuserTest, FusionIssueRepro1844_CUDA) {
  auto fusion = std::make_unique<Fusion>();
  FusionGuard fg(fusion.get());

  std::vector<int64_t> shape = {2, 1, 768};
  std::vector<int64_t> sum_to_shape = {768};
  std::vector<int64_t> sum_to_axes = {0, 1};
  double kProb = 0.5;

  std::vector<Val*> sum_to_symb;
  std::transform(
      sum_to_shape.begin(),
      sum_to_shape.end(),
      std::back_inserter(sum_to_symb),
      [](int64_t s) -> Val* { return IrBuilder::create<Val>(s); });

  TensorView* tv0 = makeContigConcreteTensor(shape);
  TensorView* tv1 = makeContigConcreteTensor(shape);
  TensorView* tv2 = makeContigConcreteTensor(shape, DataType::Bool);

  fusion->addInput(tv0);
  fusion->addInput(tv1);
  fusion->addInput(tv2);

  Val* prob = IrBuilder::create<Val>(kProb);
  auto grad_input = dropout_backward(tv1, tv2, prob);
  auto grad_gelu = gelu_backward(grad_input, tv0);
  auto grad_bias = sum_to(grad_gelu, sum_to_symb);

  fusion->addOutput(grad_gelu);
  fusion->addOutput(grad_bias);

  const auto options =
      at::TensorOptions().dtype(at::kFloat).device(at::kCUDA, 0);

  at::Tensor a = at::randn(shape, options);
  at::Tensor b = at::randn(shape, options);
  at::Tensor c = at::randn(shape, options);
  auto mask = at::gt(c, 0.0f);
  std::vector<c10::IValue> aten_inputs = {a, b, mask};

  FusionExecutorCache executor_cache(std::move(fusion));
  auto cg_outputs = executor_cache.runFusionWithInputs(aten_inputs);

  auto dinput = at::native_dropout_backward(b, mask, kProb);
  auto dgelu = at::gelu_backward(dinput, a, "none");
  auto dbias = dgelu.sum(sum_to_axes);

  testValidate(
      executor_cache.fusion(),
      cg_outputs,
      aten_inputs,
      {dgelu, dbias},
      __LINE__,
      __FILE__);
}

TEST_F(NVFuserTest, FusionInsertMagicZero1_CUDA) {
  Fusion fusion;
  FusionGuard fg(&fusion);

  auto tv0 = makeSymbolicTensor(2);
  fusion.addInput(tv0);

  auto tv1 = add(tv0, IrBuilder::create<Val>(1.0));
  auto tv2 = set(tv1);
  fusion.addOutput(tv2);

  tv2->split(0, 32);
  tv2->split(-1, 2);
  tv2->reorder({{1, 2}, {2, 1}});
  tv2->merge(0);

  TransformPropagatorWithCheck propagator(tv2);
  MaxRootDomainInfoSpanningTree(tv2).traverse(&propagator);

  tv0->computeAt(tv2, 1);

  // The predicate of tv2 should be protected with magic zero
  GpuLower gpulw(&fusion);
  gpulw.run();
  NVF_CHECK(
      PredicateMagicZeroChecker::isProtected(tv2, gpulw),
      "Failed to protect the predicates of ",
      tv2->toString());
}

TEST_F(NVFuserTest, FusionExpandRepro1860_CUDA) {
  auto fusion_ptr = std::make_unique<Fusion>();
  Fusion& fusion = *fusion_ptr;
  FusionGuard fg(&fusion);
  std::vector<std::optional<bool>> contiguity(3, std::nullopt);

  std::vector<int64_t> shape{1, -1, -1};
  TensorView* tv0 = makeContigConcreteTensor(shape);
  fusion.addInput(tv0);
  TensorView* tv1 = makeContigConcreteTensor(shape);
  fusion.addInput(tv1);
  TensorView* tv2 = makeContigConcreteTensor(shape);
  fusion.addInput(tv2);

  std::vector<IterDomain*> domain1(3, nullptr);
  for (const auto i : c10::irange(3)) {
    if (i == 0) {
      domain1[i] = IterDomainBuilder(
                       FusionGuard::getCurFusion()->zeroVal(),
                       IrBuilder::create<Val>(1L, DataType::Index))
                       .iter_type(IterType::Broadcast)
                       .build();
    } else {
      domain1[i] =
          IterDomainBuilder(
              FusionGuard::getCurFusion()->zeroVal(),
              IrBuilder::create<Val>(1L, DataType::Index))
              .expanded_extent(IrBuilder::create<Val>(1L + i, DataType::Index))
              .iter_type(IterType::Broadcast)
              .build();
    }
  }

  TensorView* tv22 = IrBuilder::create<TensorView>(
      IrBuilder::create<TensorDomain>(domain1, contiguity), DataType::Float);

  fusion.addInput(tv22);

  auto tv3 = add(tv0, tv1);
  auto tv4 = softmax(tv3, 0);
  auto tv5 = add(tv4, tv22);
  fusion.addOutput(tv5);

  auto options = at::TensorOptions().dtype(at::kFloat).device(at::kCUDA, 0);

  at::Tensor input1 = at::randn({1, 2, 3}, options);
  at::Tensor input2 = at::randn({1, 2, 3}, options);
  at::Tensor input3 = at::randn({1, 2, 3}, options);
  at::Tensor input4 = at::randn({1, 1, 1}, options).expand({1, 2, 3});
  std::vector<c10::IValue> aten_inputs = {input1, input2, input3, input4};

  FusionExecutorCache executor_cache(std::move(fusion_ptr));
  auto outputs = executor_cache.runFusionWithInputs(aten_inputs);
}

TEST_F(NVFuserTest, FusionExpandReduce_CUDA) {
  auto fusion = std::make_unique<Fusion>();
  FusionGuard fg(fusion.get());

  auto tv0 = makeConcreteTensor({1, 8});
  fusion->addInput(tv0);

  auto tv1 =
      expand(tv0, {IrBuilder::create<Val>(12L), IrBuilder::create<Val>(8L)});

  auto tv2 = sum(tv1, {0});
  fusion->addOutput(tv2);

  auto options = at::TensorOptions().dtype(at::kFloat).device(at::kCUDA, 0);
  auto t0 = at::randn({1, 8}, options);

  FusionExecutorCache executor_cache(std::move(fusion));
  auto cg_outputs = executor_cache.runFusionWithInputs({t0});

  auto ref = t0.expand({12, 8}).sum({0});

  testValidate(
      executor_cache.fusion(), cg_outputs, {t0}, {ref}, __LINE__, __FILE__);
}

// Predicate elimination issue repro:
TEST_F(NVFuserTest, FusionExpandReduce2_CUDA) {
  auto fusion = std::make_unique<Fusion>();
  FusionGuard fg(fusion.get());

  auto tv0 = makeConcreteTensor({1, 4});
  fusion->addInput(tv0);

  auto tv1 =
      expand(tv0, {IrBuilder::create<Val>(3L), IrBuilder::create<Val>(4L)});

  auto tv2 = sum(tv1, {0});
  fusion->addOutput(tv2);

  // tv2[r{3}, i{4}]
  tv2->split(0, NamedScalar::getParallelDim(ParallelType::TIDy));
  tv2->axis(1)->parallelize(ParallelType::TIDy);
  tv2->split(0, NamedScalar::getParallelDim(ParallelType::BIDy), false);
  tv2->axis(0)->parallelize(ParallelType::BIDy);
  tv2->split(-1, NamedScalar::getParallelDim(ParallelType::TIDx));
  tv2->axis(-1)->parallelize(ParallelType::TIDx);
  tv2->axis(-2)->parallelize(ParallelType::BIDx);
  // [rBIDy, rO, rTIDy, iBIDx, iTIDx]
  tv2->reorder({{-2, 0}, {-1, 1}, {2, 2}});
  // [iBIDx, iTIDx, rTIDy, rBIDy, rO]
  auto tv3 = tv2->rFactor({-1});

  TransformPropagatorWithCheck propagator(tv3);
  MaxRootDomainInfoSpanningTree(tv3).traverse(&propagator);
  scheduler_utils::parallelizeAllLike(tv3);
  tv0->computeAt(tv3, -1, ComputeAtMode::MostInlined);

  auto options = at::TensorOptions().dtype(at::kFloat).device(at::kCUDA, 0);
  auto t0 = at::randn({1, 4}, options);

  FusionExecutor fe;
  fe.compileFusion(fusion.get(), {t0}, LaunchParams(-1, 2, -1, 4, 2, 1));
  auto cg_outputs = fe.runFusion({t0}, LaunchParams(-1, 2, -1, 4, 2, 1));

  auto ref = t0.expand({3, 4}).sum({0});

  testValidate(
      fusion.get(),
      cg_outputs,
      {t0},
      {ref},
      __LINE__,
      __FILE__,
      "",
      LaunchParams(-1, 2, -1, 4, 2, 1));
}

TEST_F(NVFuserTest, FusionVectorComponentReduce_CUDA) {
  auto fusion = std::make_unique<Fusion>();
  FusionGuard fg(fusion.get());

  auto tv0 = makeSymbolicTensor(1, DataType::ComplexFloat);
  fusion->addInput(tv0);
  auto tv1 = view_as_real(tv0);
  auto tv2 = sum(tv1, {-1});
  fusion->addOutput(tv2);

  inlineMost();

  auto options =
      at::TensorOptions().dtype(at::kComplexFloat).device(at::kCUDA, 0);
  auto t0 = at::randn({1024}, options);

  FusionExecutor fe;
  fe.compileFusion(fusion.get(), {t0});
  auto cg_outputs = fe.runFusion({t0});

  auto ref = at::view_as_real(t0).sum({-1});

  testValidate(fusion.get(), cg_outputs, {t0}, {ref}, __LINE__, __FILE__, "");
}

TEST_F(NVFuserTest, FusionExpandBadShapeTest_CUDA) {
  auto fusion_ptr = std::make_unique<Fusion>();
  Fusion& fusion = *fusion_ptr;
  FusionGuard fg(&fusion);
  std::vector<std::optional<bool>> contiguity{false, std::nullopt};

  auto tv0 = makeSymbolicTensor(2);
  fusion.addInput(tv0);

  std::vector<IterDomain*> domains = {
      IterDomainBuilder(
          FusionGuard::getCurFusion()->zeroVal(),
          IrBuilder::create<Val>(DataType::Index))
          .build(),
      IterDomainBuilder(
          FusionGuard::getCurFusion()->zeroVal(),
          FusionGuard::getCurFusion()->oneVal())
          .expanded_extent(IrBuilder::create<Val>(10L, DataType::Index))
          .iter_type(IterType::Broadcast)
          .build()};

  // expand to 10
  TensorView* tv22 = IrBuilder::create<TensorView>(
      IrBuilder::create<TensorDomain>(domains, contiguity), DataType::Float);

  fusion.addInput(tv22);

  auto tv3 = add(tv0, tv22);
  fusion.addOutput(tv3);

  auto options = at::TensorOptions().dtype(at::kFloat).device(at::kCUDA, 0);

  // Incompatible shapes
  at::Tensor input1 = at::randn({2, 3}, options);
  // Passing expand size of 5, not 10. Should cause an error
  at::Tensor input4 = at::randn({2, 1}, options).expand({2, 5});

  std::vector<c10::IValue> aten_inputs = {input1, input4};

  FusionExecutorCache executor_cache(std::move(fusion_ptr));
  ASSERT_ANY_THROW(executor_cache.runFusionWithInputs(aten_inputs));
}

TEST_F(
    NVFuserTest,
    FusionPointwiseScheduleWithBroadcastAndTrivialReduction_CUDA) {
  Fusion fusion;
  FusionGuard fg(&fusion);

  auto tv0 = makeContigTensor(3);
  auto tv1 = makeContigTensor(2);
  fusion.addInput(tv0);
  fusion.addInput(tv1);
  auto tv2 = broadcast(tv0, {false, true, false, true, false, true});
  auto tv3 = sin(tv2);
  auto tv4 = add(tv3, tv1);
  auto tv5 = sum(tv4, {1});
  fusion.addOutput(tv5);

  auto options = at::TensorOptions().dtype(at::kFloat).device(at::kCUDA, 0);
  at::Tensor t0 = at::randn({100, 100, 10}, options);
  at::Tensor t1 = at::randn({10, 20}, options);

  auto aten_output = (t0.view({100, 1, 100, 1, 10, 1}).sin() + t1).squeeze(1);

  std::vector<c10::IValue> aten_inputs = {t0, t1};

  auto lparams = schedulePointwise(&fusion, aten_inputs);

  FusionExecutor fe;
  fe.compileFusion(&fusion, aten_inputs, lparams);
  auto cg_outputs = fe.runFusion(aten_inputs, lparams);

  testValidate(
      &fusion, cg_outputs, aten_inputs, {aten_output}, __LINE__, __FILE__);
}

TEST_F(NVFuserTest, FusionInliningMismatchedDims1_CUDA) {
  Fusion fusion;
  FusionGuard fg(&fusion);

  auto tv0 = makeConcreteTensor({2, 3, 4});
  fusion.addInput(tv0);
  auto tv1 = sin(tv0);
  auto tv2 = cos(tv1);
  auto tv3 = transpose(tv2, 1, 2);
  auto tv4 = exp(tv3);
  auto tv5 = tan(tv4);
  fusion.addOutput(tv5);

  inlineMost();

  NVF_CHECK(tv5->getComputeAtPosition() == 3);
  NVF_CHECK(tv4->getComputeAtPosition() == 3);
  NVF_CHECK(tv3->getComputeAtPosition() == 3);
  NVF_CHECK(tv2->getComputeAtPosition() == 1);
  NVF_CHECK(tv1->getComputeAtPosition() == 3);

  const auto options =
      at::TensorOptions().dtype(at::kFloat).device(at::kCUDA, 0);
  at::Tensor input = at::randn({2, 3, 4}, options);
  auto output = input.sin().cos().transpose(1, 2).exp().tan();

  FusionExecutor fe;
  fe.compileFusion(&fusion, {input});
  auto cg_outputs = fe.runFusion({input});

  testValidate(&fusion, cg_outputs, {input}, {output}, __LINE__, __FILE__);
}

TEST_F(NVFuserTest, FusionInliningMismatchedDims2_CUDA) {
  Fusion fusion;
  FusionGuard fg(&fusion);

  auto tv0 = makeConcreteTensor({2, 3, 4});
  fusion.addInput(tv0);
  auto tv1 = sin(tv0);
  auto tv2 = cos(tv1);
  auto tv3 = transpose(tv2, 1, 2);
  auto tv4 = exp(tv3);
  auto tv5 = tan(tv4);
  fusion.addOutput(tv5);

  inlineAllAt(tv5, -1, true);

  NVF_CHECK(tv5->getComputeAtPosition() == 3);
  NVF_CHECK(tv4->getComputeAtPosition() == 3);
  NVF_CHECK(tv3->getComputeAtPosition() == 3);
  NVF_CHECK(tv2->getComputeAtPosition() == 1);
  NVF_CHECK(tv1->getComputeAtPosition() == 1);

  const auto options =
      at::TensorOptions().dtype(at::kFloat).device(at::kCUDA, 0);
  at::Tensor input = at::randn({2, 3, 4}, options);
  auto output = input.sin().cos().transpose(1, 2).exp().tan();

  FusionExecutor fe;
  fe.compileFusion(&fusion, {input});
  auto cg_outputs = fe.runFusion({input});

  testValidate(&fusion, cg_outputs, {input}, {output}, __LINE__, __FILE__);
}

TEST_F(NVFuserTest, FusionInliningMismatchedDims4_CUDA) {
  Fusion fusion;
  FusionGuard fg(&fusion);

  auto tv0 = makeConcreteTensor({2, 3, 4});
  fusion.addInput(tv0);
  auto tv1 = sin(tv0);
  auto tv2 = exp(tv1);
  auto tv3 = relu(tv2);
  auto tv4 = cos(tv3);
  auto tv5 = tan(tv4);
  fusion.addOutput(tv5);

  tv3->merge(1);
  inlineMost();

  NVF_CHECK(tv5->getComputeAtPosition() == 3);
  NVF_CHECK(tv4->getComputeAtPosition() == 3);
  NVF_CHECK(tv3->getComputeAtPosition() == 1);
  NVF_CHECK(tv2->getComputeAtPosition() == 1);
  NVF_CHECK(tv1->getComputeAtPosition() == 3);

  const auto options =
      at::TensorOptions().dtype(at::kFloat).device(at::kCUDA, 0);
  at::Tensor input = at::randn({2, 3, 4}, options);
  auto output = input.sin().exp().relu().cos().tan();

  FusionExecutor fe;
  fe.compileFusion(&fusion, {input});
  auto cg_outputs = fe.runFusion({input});

  testValidate(&fusion, cg_outputs, {input}, {output}, __LINE__, __FILE__);
}

TEST_F(NVFuserTest, FusionInliningBroadcast_CUDA) {
  Fusion fusion;
  FusionGuard fg(&fusion);

  auto tv0 = makeConcreteTensor({2, 3, 4});
  fusion.addInput(tv0);
  auto tv1 = sin(tv0);
  // broadcasting
  auto tv2 = broadcast(tv1, {false, true, false, true, false, true});
  auto tv3 = cos(tv2);
  auto tv4 = tan(tv3);
  fusion.addOutput(tv4);

  for (auto tv : {tv2, tv3, tv4}) {
    tv->merge(0);
    tv->merge(1);
    tv->merge(2);
  }

  inlineMost();

  NVF_CHECK(tv4->getComputeAtPosition() == 3);
  NVF_CHECK(tv3->getComputeAtPosition() == 3);
  NVF_CHECK(tv2->getComputeAtPosition() == 3);
  NVF_CHECK(tv1->getComputeAtPosition() == 3);

  const auto options =
      at::TensorOptions().dtype(at::kFloat).device(at::kCUDA, 0);
  at::Tensor input = at::randn({2, 3, 4}, options);
  auto output = input.sin().view({2, 1, 3, 1, 4, 1}).cos().tan();

  FusionExecutor fe;
  fe.compileFusion(&fusion, {input});
  auto cg_outputs = fe.runFusion({input});

  testValidate(&fusion, cg_outputs, {input}, {output}, __LINE__, __FILE__);
}

TEST_F(NVFuserTest, FusionMatchedLeafPosWithoutReplayBroadcast_CUDA) {
  Fusion fusion;
  FusionGuard fg(&fusion);

  auto tv0 = makeConcreteTensor({2, 3, 4});
  fusion.addInput(tv0);
  auto tv1 = broadcast(tv0, {false, true, false, true, false, true});
  auto tv2 = sin(tv1);
  fusion.addOutput(tv2);

  for (auto tv : {tv1, tv2}) {
    tv->merge(0);
    tv->merge(1);
    tv->merge(2);
  }

  NVF_CHECK(
      TransformReplay::getMatchedLeafPosWithoutReplayPasC(tv0, tv1, 3) == 3);
  NVF_CHECK(
      TransformReplay::getMatchedLeafPosWithoutReplayCasP(tv1, tv0, 3) == 3);
  NVF_CHECK(
      TransformReplay::getMatchedLeafPosWithoutReplayPasC(tv1, tv2, 3) == 3);
  NVF_CHECK(
      TransformReplay::getMatchedLeafPosWithoutReplayCasP(tv2, tv1, 3) == 3);
}

TEST_F(NVFuserTest, FusionPrint_CUDA) {
  auto dtypes = {
      at::kFloat,
      at::kDouble,
      at::kHalf,
      at::kBFloat16,
      at::kInt,
      at::kLong,
      at::kBool};
  for (auto dtype : dtypes) {
    auto fusion = std::make_unique<Fusion>();
    FusionGuard fg(fusion.get());

    auto tv0 = makeSymbolicTensor(1, aten_to_data_type(dtype));
    fusion->addInput(tv0);
    auto tv1 = print(tv0);
    auto tv2 = sin(tv1);
    fusion->addOutput(tv2);

    // There is no way to check if anything is printed to the console, but we
    // can validate that when print exist, compilation and computation are not
    // broken.
    auto options = at::TensorOptions().dtype(at::kLong).device(at::kCUDA, 0);
    at::Tensor t0 = at::arange(2, options).to(dtype);

    FusionExecutorCache executor_cache(std::move(fusion));
    auto cg_outputs = executor_cache.runFusionWithInputs({t0});

    testValidate(
        executor_cache.fusion(),
        cg_outputs,
        {t0},
        {t0.sin()},
        __LINE__,
        __FILE__);
  }
}

TEST_F(NVFuserTest, FusionCheckedSymbolicShape_CUDA) {
  const auto options =
      at::TensorOptions().dtype(at::kFloat).device(at::kCUDA, 0);

  at::Tensor a = at::randn({123, 456}, options);
  at::Tensor b = at::randn({123, 456}, options);
  at::Tensor c = at::randn({321, 654}, options);

  using return_t =
      std::pair<std::unique_ptr<FusionExecutorCache>, std::vector<at::Tensor>>;
  auto matched_add = [](at::Tensor a, at::Tensor b) -> return_t {
    auto fusion = std::make_unique<Fusion>();
    FusionGuard fg(fusion.get());

    Val* s1 = IrBuilder::create<Val>(DataType::Int);
    Val* s2 = IrBuilder::create<Val>(DataType::Int);
    auto builder = TensorViewBuilder().shape(std::vector<Val*>{s1, s2});
    TensorView* tv0 = builder.build();
    TensorView* tv1 = builder.build();

    fusion->addInput(tv0);
    fusion->addInput(tv1);

    auto tv2 = add(tv0, tv1);

    fusion->addOutput(tv2);

    auto executor_cache =
        std::make_unique<FusionExecutorCache>(std::move(fusion));
    auto cg_outputs = executor_cache->runFusionWithInputs({a, b});
    return {std::move(executor_cache), std::move(cg_outputs)};
  };

  {
    auto ret1 = matched_add(a, b);
    testValidate(
        ret1.first->fusion(), ret1.second, {a, b}, {a + b}, __LINE__, __FILE__);
  }

  {
    EXPECT_THAT(
        [&]() { matched_add(a, c); },
        ::testing::ThrowsMessage<nvfuser::nvfError>(
            ::testing::HasSubstr("Conflicting sizes")));
  }
}

TEST_F(NVFuserTest, FusionSizeDependentData_CUDA) {
  auto fusion = std::make_unique<Fusion>();
  FusionGuard fg(fusion.get());

  Val* s1 = IrBuilder::create<Val>(DataType::Index);
  auto builder = TensorViewBuilder().shape(std::vector<Val*>{s1});
  TensorView* tv0 = builder.build();

  fusion->addInput(tv0);

  auto tv1 = add(tv0, s1);

  fusion->addOutput(tv1);

  const auto options =
      at::TensorOptions().dtype(at::kFloat).device(at::kCUDA, 0);

  at::Tensor a = at::zeros({123}, options);

  FusionExecutorCache executor_cache(std::move(fusion));
  auto cg_outputs = executor_cache.runFusionWithInputs({a});

  testValidate(
      executor_cache.fusion(), cg_outputs, {a}, {a + 123}, __LINE__, __FILE__);
}

TEST_F(NVFuserTest, FusionDependencyCheck_CUDA) {
  Fusion fusion;
  FusionGuard fg(&fusion);

  TensorView* tv0 = makeSymbolicTensor(1);
  TensorView* tv1 = makeSymbolicTensor(1);
  TensorView* tv2 = makeSymbolicTensor(1);
  TensorView* tv3 = makeSymbolicTensor(1);

  auto tv4 = add(tv0, tv1);
  auto tv5 = add(tv0, tv2);
  auto tv6 = add(tv0, tv3);

  auto tv7 = add(tv1, tv2);
  auto tv8 = add(tv1, tv3);

  auto tv9 = add(tv2, tv3);

  {
    auto all_vals = DependencyCheck::getAllValsBetween(
        {tv0, tv1}, {tv4, tv5, tv6, tv7, tv8, tv9});
    std::unordered_set<Val*> all_vals_set(all_vals.begin(), all_vals.end());
    std::vector<Val*> results({tv0, tv1, tv4, tv5, tv6, tv7, tv8});
    for (auto result : results) {
      NVF_CHECK(all_vals_set.count(result) > 0);
      all_vals_set.erase(result);
    }
    NVF_CHECK(all_vals_set.empty());
  }

  auto tv10 = add(tv6, tv7);
  {
    auto all_vals = DependencyCheck::getAllValsBetween({tv0, tv1}, {tv10});
    std::unordered_set<Val*> all_vals_set(all_vals.begin(), all_vals.end());
    std::vector<Val*> results({tv0, tv1, tv6, tv7, tv10});
    for (auto result : results) {
      NVF_CHECK(all_vals_set.count(result) > 0);
      all_vals_set.erase(result);
    }
    NVF_CHECK(all_vals_set.empty());
  }
}

// Repro for issue #1925
TEST_F(NVFuserTest, FusionScheduleTransposeRepro1_CUDA) {
  Fusion fusion;
  FusionGuard fg(&fusion);

  auto tv0 = makeSymbolicTensor(4);
  auto tv1 = makeConcreteTensor({-1, -1, -1, 1});
  fusion.addInput(tv0);
  fusion.addInput(tv1);
  auto tv2 = add(tv0, tv1);
  fusion.addOutput(tv2);

  auto options = at::TensorOptions().dtype(at::kFloat).device(at::kCUDA, 0);
  at::Tensor input0 = at::randn({1, 1, 333, 1}, options);
  at::Tensor input1 = at::randn({1, 1, 333, 1}, options);

  auto lparams = scheduleTranspose(&fusion, {input0, input1});

  FusionExecutor fe;
  fe.compileFusion(&fusion, {input0, input1}, lparams);
  auto outputs = fe.runFusion({input0, input1}, lparams);

  auto tv_ref = input0 + input1;

  testValidate(
      &fusion, outputs, {input0, input1}, {tv_ref}, __LINE__, __FILE__);
}

// Repro for issue #1873
TEST_F(NVFuserTest, FusionInlineBroadcastIndexing0_CUDA) {
  Fusion fusion;
  FusionGuard fg(&fusion);

  auto tv0 = makeContigTensor(1);
  auto tv1 = makeContigTensor(2);
  fusion.addInput(tv0);
  fusion.addInput(tv1);
  auto tv2 = set(tv0);
  auto tv3 = broadcast(tv2, {true, false});
  auto tv4 = add(tv3, tv1);
  fusion.addOutput(tv4);

  tv4->merge(0);
  tv4->split(0, 32);

  tv0->computeAt(tv4, 1);

  tv2->split(-1, 8);

  auto options = at::TensorOptions().dtype(at::kFloat).device(at::kCUDA, 0);
  at::Tensor t0 = at::randn({123}, options);
  at::Tensor t1 = at::randn({3, 123}, options);

  FusionExecutor fe;
  fe.compileFusion(&fusion, {t0, t1});

  auto outputs = fe.runFusion({t0, t1});

  auto tv_ref = t0 + t1;

  testValidate(&fusion, outputs, {t0, t1}, {tv_ref}, __LINE__, __FILE__);
}

TEST_F(NVFuserTest, FusionPredicateUnshare_CUDA) {
  // https://github.com/csarofeen/pytorch/issues/1926
  std::unique_ptr<Fusion> fusion_ptr = std::make_unique<Fusion>();
  auto fusion = fusion_ptr.get();
  FusionGuard fg(fusion);

  TensorView* tv0 = makeSymbolicTensor(2);
  fusion->addInput(tv0);
  auto tv1 = set(tv0);
  auto tv2 = set(tv1);
  fusion->addOutput(tv2);

  tv1->setMemoryType(MemoryType::Shared);
  for (auto tv : {tv1, tv2}) {
    tv->split(0, 4);
    tv->reorder({{1, -1}});
    tv->split(1, 8);
    tv->merge(0);
    tv->split(0, 1);
    tv->axis(0)->parallelize(ParallelType::BIDx);
    tv->axis(1)->parallelize(ParallelType::Unswitch);
  }
  tv1->merge(2);
  tv2->reorder({{2, 3}});
  tv2->merge(2);
  for (auto tv : {tv1, tv2}) {
    tv->axis(-1)->parallelize(ParallelType::TIDx);
  }

  inlineMost();

  auto options = at::TensorOptions().dtype(at::kFloat).device(at::kCUDA, 0);
  at::Tensor t0 = at::randn({5, 5}, options);

  FusionExecutor fe;
  fe.compileFusion(fusion, {t0});
  auto cg_outputs = fe.runFusion({t0});
  auto out = cg_outputs[0];

  testValidate(fusion, {out}, {t0}, {t0}, __LINE__, __FILE__);
}

TEST_F(NVFuserTest, AsyncCompilation_CUDA) {
  auto fusion = std::make_unique<Fusion>();
  FusionGuard fg(fusion.get());

  TensorView* tv0 = makeSymbolicTensor(2);
  TensorView* tv1 = makeSymbolicTensor(1);
  TensorView* tv2 = makeSymbolicTensor(2);

  fusion->addInput(tv0);
  fusion->addInput(tv1);
  fusion->addInput(tv2);

  TensorView* tv3 = add(tv0, IrBuilder::create<Val>(1.0)); // Group 0
  TensorView* tv4 =
      max(tv3, {0}); // Group 0 (use max instead to avoid numerical issues)
  TensorView* tv5 = add(tv4, tv1); //  Group 0 (Non Broadcast after reduce,
                                   //  keeps normalization scheduler away)
  TensorView* tv6 = add(tv5, tv2); //  Group 1 (Broadcast after reduce)

  fusion->addOutput(tv6);

  auto options = at::TensorOptions().dtype(at::kFloat).device(at::kCUDA, 0);

  at::Tensor t0 = at::randn({8, 5}, options);
  at::Tensor t1 = at::randn({5}, options);
  at::Tensor t2 = at::randn({8, 5}, options);

  auto t3 = t0.add(1.0);
  auto t4 = std::get<0>(at::max(t3, 0));
  auto t5 = t4.add(t1);
  auto t6 = t5.add(t2);

  FusionExecutorCache executor_cache(std::move(fusion));

  std::vector<c10::IValue> aten_inputs = {t0, t1, t2};

  auto outputs = executor_cache.runFusionWithInputs(aten_inputs);

  NVF_CHECK(
      executor_cache.getMostRecentKernelRuntime()->isSegmented(),
      "segmentation didn't happen");
  NVF_CHECK(
      executor_cache.getMostRecentKernelRuntime()
              ->fusionSegments()
              ->groups()
              .size() == 2,
      "segmentation didn't happen as expected");

  testValidate(
      executor_cache.fusion(), outputs, aten_inputs, {t6}, __LINE__, __FILE__);
}

TEST_F(NVFuserTest, FusionMergeBroadcastingTrivialReduction1_CUDA) {
  std::unique_ptr<Fusion> fusion_ptr = std::make_unique<Fusion>();
  auto fusion = fusion_ptr.get();
  FusionGuard fg(fusion);

  TensorView* tv0 = makeConcreteTensor({1, 1});
  TensorView* tv1 = makeConcreteTensor({-1});
  fusion->addInput(tv0);
  fusion->addInput(tv1);
  auto tv2 = sum(tv0, {1});
  auto tv3 = add(tv2, tv1);
  fusion->addOutput(tv3);

  tv0->merge(0);

  MaxRootDomainInfoSpanningTree tree(tv0);
  TransformPropagatorWithCheck tp(tv0);
  tree.traverse(&tp);

  inlineMost();

  auto options = at::TensorOptions().dtype(at::kFloat).device(at::kCUDA, 0);
  at::Tensor t0 = at::randn({1, 1}, options);
  at::Tensor t1 = at::randn({10}, options);

  FusionExecutor fe;
  fe.compileFusion(fusion, {t0, t1});
  auto cg_outputs = fe.runFusion({t0, t1});
  auto out = cg_outputs[0];

  testValidate(
      fusion, {out}, {t0, t1}, {t1 + t0.flatten()}, __LINE__, __FILE__);
}

TEST_F(NVFuserTest, FusionMappingRelation_CUDA) {
  // See https://github.com/csarofeen/pytorch/pull/1960
  // and https://github.com/csarofeen/pytorch/pull/2113
  std::unique_ptr<Fusion> fusion_ptr = std::make_unique<Fusion>();
  auto fusion = fusion_ptr.get();
  FusionGuard fg(fusion);

  TensorView* tv0 = makeConcreteTensor({1, 1});
  TensorView* tv1 = makeConcreteTensor({-1, 1, 1});
  fusion->addInput(tv0);
  fusion->addInput(tv1);
  auto tv2 = set(tv0);
  auto tv3 = broadcast(tv2, {true, false, false});
  auto tv4 = add(tv3, tv1);

  fusion->addOutput(tv4);

  tv4->merge(-2);
  tv4->merge(-2);

  tv0->computeAt(tv4, -1);
  tv1->computeAt(tv4, -1);

  ComputeAtMap ca_map(fusion);

  auto tv4_inner_node = tv4->axis(0)->definition()->input(1)->as<IterDomain>();
  NVF_CHECK(
      ca_map.areMapped(tv2->axis(0), tv4_inner_node, IdMappingMode::EXACT));
  NVF_CHECK(ca_map.areMapped(
      tv2->axis(0), tv4_inner_node, IdMappingMode::PERMISSIVE));

  auto options = at::TensorOptions().dtype(at::kFloat).device(at::kCUDA, 0);
  at::Tensor t0 = at::randn({1, 1}, options);
  at::Tensor t1 = at::randn({2, 1, 1}, options);

  FusionExecutor fe;
  fe.compileFusion(fusion, {t0, t1});
  auto cg_outputs = fe.runFusion({t0, t1});
  auto out = cg_outputs[0];

  testValidate(
      fusion, {out}, {t0, t1}, {t1 + t0.squeeze(0)}, __LINE__, __FILE__);
}

TEST_F(NVFuserTest, FusionInlineAt_CUDA) {
  std::unique_ptr<Fusion> fusion_ptr = std::make_unique<Fusion>();
  auto fusion = fusion_ptr.get();
  FusionGuard fg(fusion);

  TensorView* tv0 = makeSymbolicTensor(2);
  fusion->addInput(tv0);
  auto tv1 = sin(tv0);
  auto tv2 = cos(tv1);
  fusion->addOutput(tv2);

  tv1->inlineAt(-1);

  auto options = at::TensorOptions().dtype(at::kFloat).device(at::kCUDA, 0);
  at::Tensor t0 = at::randn({100, 2}, options);

  FusionExecutor fe;
  fe.compileFusion(fusion, {t0});
  auto cg_outputs = fe.runFusion({t0});
  auto out = cg_outputs[0];

  testValidate(fusion, {out}, {t0}, {t0.sin().cos()}, __LINE__, __FILE__);
}

TEST_F(NVFuserTest, FusionTrivialInputForwarding_FusionExecutorCache) {
  std::unique_ptr<Fusion> fusion_ptr = std::make_unique<Fusion>();
  auto fusion = fusion_ptr.get();
  FusionGuard fg(fusion);

  TensorView* tv0 = makeConcreteTensor({-1, -1});
  TensorView* tv1 = makeConcreteTensor({-1, -1});
  fusion->addInput(tv0);
  fusion->addInput(tv1);
  // Note: output of add is not used. Kept it here since previously there was an
  // assertion from sorting in codegen.
  add(tv1, IrBuilder::create<Val>(3.141));
  fusion->addOutput(tv0);

  auto options = at::TensorOptions().dtype(at::kFloat).device(at::kCUDA, 0);
  at::Tensor t0 = at::randn({10, 4}, options);
  at::Tensor t1 = at::randn({10, 4}, options);

  FusionExecutorCache fec(std::move(fusion_ptr));
  auto cg_outputs = fec.runFusionWithInputs({t0, t1});

  EXPECT_EQ(cg_outputs[0].data_ptr(), t0.data_ptr());
  testValidate(fusion, cg_outputs, {t0, t1}, {t0}, __LINE__, __FILE__);

  // Second run to ensure cache hit handles trivial forwarding properly
  NVF_CHECK(fec.isCompiled({t0, t1}));
  auto cg_outputs2 = fec.runFusionWithInputs({t0, t1});
  EXPECT_EQ(cg_outputs2[0].data_ptr(), t0.data_ptr());
  testValidate(fusion, cg_outputs2, {t0, t1}, {t0}, __LINE__, __FILE__);
}

TEST_F(NVFuserTest, FusionTrivialInputForwarding2_FusionExecutorCache) {
  std::unique_ptr<Fusion> fusion_ptr = std::make_unique<Fusion>();
  auto fusion = fusion_ptr.get();
  FusionGuard fg(fusion);

  TensorView* tv0 = makeSymbolicTensor(0);
  fusion->addInput(tv0);
  fusion->addOutput(tv0);

  auto options = at::TensorOptions().dtype(at::kFloat).device(at::kCUDA, 0);
  at::Tensor t0 = at::randn({}, options);

  FusionExecutorCache fec(std::move(fusion_ptr));
  auto cg_outputs = fec.runFusionWithInputs({t0});
  EXPECT_EQ(cg_outputs[0].data_ptr(), t0.data_ptr());
  testValidate(fusion, cg_outputs, {t0}, {t0}, __LINE__, __FILE__);

  // Second run to ensure cache hit handles trivial forwarding properly
  NVF_CHECK(fec.isCompiled({t0}));
  auto cg_outputs2 = fec.runFusionWithInputs({t0});
  EXPECT_EQ(cg_outputs2[0].data_ptr(), t0.data_ptr());
  testValidate(fusion, cg_outputs2, {t0}, {t0}, __LINE__, __FILE__);
}

// Simplified repro of issue #2008
TEST_F(NVFuserTest, FusionReplayTrivialReductionAndBroadcast2_CUDA) {
  auto fusion_ptr = std::make_unique<Fusion>();
  Fusion& fusion = *fusion_ptr;
  FusionGuard fg(fusion_ptr.get());

  std::vector<int64_t> shape({10, 1, 1});

  auto tv0 = makeConcreteTensor(shape);
  fusion.addInput(tv0);

  auto tv1 = add(tv0, IrBuilder::create<Val>(1.0));
  auto tv2 = sum(tv1, {1, 2});
  auto tv3 = broadcast(tv2, {false, true, true});
  fusion.addOutput(tv3);

  tv0->merge(-2, -1)->merge(-2, -1)->split(0, 4);

  MaxRootDomainInfoSpanningTree tree(tv0);
  TransformPropagatorWithCheck tp(tv0);
  tree.traverse(&tp);

  auto options = at::TensorOptions().dtype(at::kFloat).device(at::kCUDA, 0);
  at::Tensor t0 = at::randn(shape, options);
  std::vector<c10::IValue> aten_inputs({t0});

  FusionExecutor fe;
  fe.compileFusion(fusion_ptr.get(), aten_inputs);
  auto outputs = fe.runFusion(aten_inputs);

  testValidate(&fusion, outputs, aten_inputs, {t0 + 1}, __LINE__, __FILE__);
}

TEST_F(NVFuserTest, FusionSimpleAmperePipeline_CUDA) {
  Fusion fusion;
  FusionGuard fg(&fusion);

  // requires ampere+ GPU
  if (!deviceMajorMinorCheck(8)) {
    GTEST_SKIP() << "skipping tests on pre-AMPERE GPUs";
    return;
  }

  auto tv0 = makeContigTensor(1);

  fusion.addInput(tv0);

  auto tv1 = set(tv0);

  fusion.addOutput(tv1);

  auto tv_cache = tv0->cacheAfter(LoadStoreOpType::CpAsync);
  tv_cache->setMemoryType(MemoryType::Shared);

  tv1->split(0, 16);
  tv0->computeAt(tv1, 1);

  tv_cache->circularBuffer(10);

  auto options = at::TensorOptions().dtype(at::kFloat).device(at::kCUDA, 0);
  at::Tensor input1 = at::randn({255}, options);

  // Add check that the cp async op has an inlined predicate.
  class InlinedCpAsyncPredChecker : public kir::IrVisitor {
   public:
    using kir::IrVisitor::handle;

   private:
    void handle(kir::IfThenElse* ite) final {
      auto prev_within_ite = within_ite_;
      within_ite_ = true;
      kir::IrVisitor::handle(ite);
      within_ite_ = prev_within_ite;
    }

    void handle(LoadStoreOp* ldst) final {
      if (ldst->opType() == LoadStoreOpType::CpAsync &&
          ldst->cacheOp() == CacheOp::AllLevels) {
        NVF_ERROR(!within_ite_, "CPASYNC predicate not inlined");
        NVF_ERROR(
            ldst->predicate()->hasValue() &&
                !ldst->predicate()->value()->isConst(),
            "CPASYNC predicate is not generated");
      }
    }

   private:
    bool within_ite_ = false;
  } pred_checker;

  // Check that cp async is inlined:
  GpuLower gpulw(&fusion);
  pred_checker.handle(gpulw.run()->topLevelExprs());

  FusionExecutor fe;
  fe.compileFusion(&fusion, {input1});
  auto cg_outputs = fe.runFusion({input1});

  testValidate(&fusion, cg_outputs, {input1}, {input1}, __LINE__, __FILE__);
}

TEST_F(NVFuserTest, FusionExpandedInput_CUDA) {
  std::unique_ptr<Fusion> fusion_ptr = std::make_unique<Fusion>();
  auto fusion = fusion_ptr.get();
  FusionGuard fg(fusion);

  TensorView* tv0 = TensorViewBuilder()
                        .ndims(3)
                        .shape({-1, -1, -1})
                        .contiguity({false, std::nullopt, true})
                        .expanded({false, true, false})
                        .build();
  fusion->addInput(tv0);
  auto tv1 = set(tv0);
  fusion->addOutput(tv1);

  auto options = at::TensorOptions().dtype(at::kFloat).device(at::kCUDA, 0);
  at::Tensor t0 = at::randn({4096, 1, 4}, options).expand({-1, 7, -1});

  FusionExecutorCache fec(std::move(fusion_ptr));
  auto cg_outputs = fec.runFusionWithInputs({t0});

  testValidate(fusion, cg_outputs, {t0}, {t0}, __LINE__, __FILE__);
}

// Repro for
// https://github.com/csarofeen/pytorch/issues/1843#issuecomment-1270759724
TEST_F(NVFuserTest, FusionVectorizeRepro1843_CUDA) {
  std::unique_ptr<Fusion> fusion_ptr = std::make_unique<Fusion>();
  auto fusion = fusion_ptr.get();
  FusionGuard fg(fusion);

  TensorView* tv1 =
      TensorViewBuilder().ndims(2).contiguity({true, true}).build();
  TensorView* tv0 =
      TensorViewBuilder().ndims(2).contiguity({true, true}).build();
  fusion->addInput(tv1);
  fusion->addInput(tv0);

  auto tv7 = sum(tv0, {1}, true);
  auto tv_exp =
      expand(tv7, {tv0->axis(0)->extent(), IrBuilder::create<Val>(32128L)});
  auto tv3 = exp(tv1);
  auto tv8 = mul(tv3, tv_exp);
  auto tv13 = sub(tv0, tv8);
  fusion->addOutput(tv13);

  auto options = at::TensorOptions().dtype(at::kFloat).device(at::kCUDA, 0);
  at::Tensor t1 =
      at::empty_strided({4096, 32128}, {32128, 1}, options).random_();
  at::Tensor t0 =
      at::empty_strided({4096, 32128}, {32128, 1}, options).random_();

  FusionExecutorCache fec(std::move(fusion_ptr));
  auto cg_outputs = fec.runFusionWithInputs({t1, t0});

  auto ref = t0 - t1.exp() * t0.sum((1), true);
  testValidate(fusion, cg_outputs, {t1, t0}, {ref}, __LINE__, __FILE__);
}

TEST_F(NVFuserTest, FusionBroadcastPersistentReduction_CUDA) {
  // Simplified repro for
  // https://github.com/csarofeen/pytorch/issues/2094
  std::unique_ptr<Fusion> fusion_ptr = std::make_unique<Fusion>();
  auto fusion = fusion_ptr.get();
  FusionGuard fg(fusion);

  auto tv0 = makeContigTensor(2, DataType::Half);
  auto tv1 = castOp(DataType::Float, tv0);
  auto tv2 = broadcast(tv1, {true, true, false, false});
  auto tv3 = sum(tv2, {-1}, true);
  auto tv4 = add(tv2, tv3); // TODO: changing this to tv1 there is still errors
  auto tv5 = sum(tv4, {-1});
  fusion->addInput(tv0);
  fusion->addOutput(tv5);

  auto options = at::TensorOptions().dtype(at::kHalf).device(at::kCUDA, 0);
  auto t0 = at::randn({1024, 768}, options);
  auto t1 = t0.view({1, 1, 1024, 768}).to(at::kFloat);
  auto t3 = t1.sum({-1}, true);
  auto t4 = t1 + t3;
  auto t5 = t4.sum({-1});

  FusionExecutorCache fec(std::move(fusion_ptr));
  auto cg_outputs = fec.runFusionWithInputs({t0});
  testValidate(fusion, cg_outputs, {t0}, {t5}, __LINE__, __FILE__);
}

// Repro for
// https://github.com/csarofeen/pytorch/issues/2094
TEST_F(NVFuserTest, FusionRepro2094_CUDA) {
  std::unique_ptr<Fusion> fusion_ptr = std::make_unique<Fusion>();
  auto fusion = fusion_ptr.get();
  FusionGuard fg(fusion);

  std::vector<int64_t> neg_one_vec = {-1};
  {
    auto tv0 = TensorViewBuilder()
                   .ndims(1)
                   .shape(neg_one_vec)
                   .contiguity(true)
                   .dtype(DataType::Float)
                   .build();
    fusion->addInput(tv0);
    auto tv1 = TensorViewBuilder()
                   .ndims(1)
                   .shape(neg_one_vec)
                   .contiguity(true)
                   .dtype(DataType::Float)
                   .build();
    fusion->addInput(tv1);
    auto tv2 = TensorViewBuilder()
                   .ndims(2)
                   .shape(std::vector<int64_t>{-1, -1})
                   .contiguity({true, true})
                   .dtype(DataType::Half)
                   .build();
    fusion->addInput(tv2);
    auto tv3 = expand(
        broadcast(tv0, {true, true, false}),
        {IrBuilder::create<Val>(1L),
         IrBuilder::create<Val>(1024L),
         IrBuilder::create<Val>(768L)});
    auto tv4 = expand(
        broadcast(tv1, {true, true, false}),
        {IrBuilder::create<Val>(1L),
         IrBuilder::create<Val>(1024L),
         IrBuilder::create<Val>(768L)});
    auto tv5 = reshape(tv2, {1024, 768}, {1, 1024, 768});
    auto tv6 = castOp(DataType::Float, tv5);
    auto s7 = IrBuilder::create<Val>(0.5);
    auto tv8 = mul(tv6, s7);
    auto s9 = IrBuilder::create<Val>(0.707107);
    auto tv10 = mul(tv6, s9);
    auto tv11 = erf(tv10);
    auto s12 = IrBuilder::create<Val>(1.0);
    auto tv13 = add(tv11, s12);
    auto tv14 = mul(tv8, tv13);
    auto tv15 = castOp(DataType::Half, tv14);
    auto tv16 = castOp(DataType::Float, tv15);
    auto tv17_tv18 = variance_mean(tv16, {2}, 0, false);
    auto tv17 = std::get<0>(tv17_tv18);
    auto tv18 = std::get<1>(tv17_tv18);
    auto tv19 = expand(
        broadcast(tv17, {false, false, true}),
        {IrBuilder::create<Val>(1L),
         IrBuilder::create<Val>(1024L),
         IrBuilder::create<Val>(1L)});
    auto tv20 = expand(
        broadcast(tv18, {false, false, true}),
        {IrBuilder::create<Val>(1L),
         IrBuilder::create<Val>(1024L),
         IrBuilder::create<Val>(1L)});
    auto s21 = IrBuilder::create<Val>(1e-05);
    auto tv22 = add(tv19, s21);
    auto tv23 = expand(
        broadcast(tv20, {false, false, false}),
        {IrBuilder::create<Val>(1L),
         IrBuilder::create<Val>(1024L),
         IrBuilder::create<Val>(768L)});
    auto tv24 = rsqrt(tv22);
    auto tv25 = sub(tv16, tv23);
    auto tv26 = expand(
        broadcast(tv24, {false, false, false}),
        {IrBuilder::create<Val>(1L),
         IrBuilder::create<Val>(1024L),
         IrBuilder::create<Val>(768L)});
    auto tv27 = mul(tv25, tv26);
    auto tv28 = mul(tv27, tv3);
    auto tv29 = add(tv28, tv4);
    auto tv30 = castOp(DataType::Float, tv29);
    auto tv31 = castOp(DataType::Half, tv30);
    auto tv32 = reshape(tv31, {1, 1024, 768}, {1024, 768});
    fusion->addOutput(tv5);
    fusion->addOutput(tv16);
    fusion->addOutput(tv20);
    fusion->addOutput(tv24);
    fusion->addOutput(tv32);
  }

  auto options = at::TensorOptions().dtype(at::kFloat).device(at::kCUDA, 0);
  std::vector<c10::IValue> inputs;
  std::vector<at::Tensor> outputs;

  {
    auto t0 = at::randn({768}, options);
    inputs.push_back((c10::IValue)t0);
    auto t1 = at::randn({768}, options);
    inputs.push_back((c10::IValue)t1);
    auto t2 = at::randn({1024, 768}, options).to(at::ScalarType::Half);
    inputs.push_back((c10::IValue)t2);
    auto t3 = t0.unsqueeze(0).unsqueeze(1).expand({1, 1024, 768});
    auto t4 = t1.unsqueeze(0).unsqueeze(1).expand({1, 1024, 768});
    auto t5 = t2.view({1, 1024, 768});
    auto t6 = t5.to(at::ScalarType::Float);
    auto s7 = 0.5;
    auto t8 = at::mul(t6, s7);
    auto s9 = 0.707107;
    auto t10 = at::mul(t6, s9);
    auto t11 = at::erf(t10);
    auto s12 = 1.0;
    auto t13 = at::add(t11, s12);
    auto t14 = at::mul(t8, t13);
    auto t15 = t14.to(at::ScalarType::Half);
    auto t16 = t15.to(at::ScalarType::Float);
    auto t17_t18 =
        at::var_mean(t16, {2}, /*unbiased*/ false, /*keepdim*/ false);
    auto t17 = std::get<0>(t17_t18);
    auto t18 = std::get<1>(t17_t18);
    auto t19 = t17.unsqueeze(2).expand({1, 1024, 1});
    auto t20 = t18.unsqueeze(2).expand({1, 1024, 1});
    auto s21 = 1e-05;
    auto t22 = at::add(t19, s21);
    auto t23 = t20.expand({1, 1024, 768});
    auto t24 = at::rsqrt(t22);
    auto t25 = at::sub(t16, t23);
    auto t26 = t24.expand({1, 1024, 768});
    auto t27 = at::mul(t25, t26);
    auto t28 = at::mul(t27, t3);
    auto t29 = at::add(t28, t4);
    auto t30 = t29.to(at::ScalarType::Float);
    auto t31 = t30.to(at::ScalarType::Half);
    auto t32 = t31.view({1024, 768});
    outputs.push_back(t5);
    outputs.push_back(t16);
    outputs.push_back(t20);
    outputs.push_back(t24);
    outputs.push_back(t32);
  }

  FusionExecutorCache fec(std::move(fusion_ptr));
  auto cg_outputs = fec.runFusionWithInputs(inputs);
  testValidate(fusion, cg_outputs, inputs, outputs, __LINE__, __FILE__);
}

// https://github.com/csarofeen/pytorch/issues/2068
TEST_F(NVFuserTest, FusionIssue2068_CUDA) {
  auto fusion_ptr = std::make_unique<Fusion>();
  Fusion& fusion = *fusion_ptr.get();
  FusionGuard fg(&fusion);

  int64_t w = 32, x = 56, y = 56, z = 128;

  auto tv0 = makeContigTensor(3);
  auto tv1 = makeContigTensor(1);
  auto tv2 = makeContigTensor(3);
  auto tv3 = makeContigTensor(1);
  auto tv4 = makeContigTensor(4);

  fusion.addInput(tv0);
  fusion.addInput(tv1);
  fusion.addInput(tv2);
  fusion.addInput(tv3);
  fusion.addInput(tv4);

  auto tv5 = broadcast(tv0, {false, false, false, true});
  auto tv6 = broadcast(tv1, {true, true, true, false});
  auto tv7 = expand(
      tv6,
      {IrBuilder::create<Val>(w),
       IrBuilder::create<Val>(x),
       IrBuilder::create<Val>(y),
       tv6->axis(3)->extent()});
  auto tv8 = broadcast(tv2, {false, false, false, true});
  auto tv9 = broadcast(tv3, {true, true, true, false});
  auto tv10 = expand(
      tv9,
      {IrBuilder::create<Val>(w),
       IrBuilder::create<Val>(x),
       IrBuilder::create<Val>(y),
       tv9->axis(3)->extent()});
  auto tv11 = set(tv5);
  auto tv12 = expand(
      tv11,
      {tv11->axis(0)->extent(),
       tv11->axis(1)->extent(),
       tv11->axis(2)->extent(),
       IrBuilder::create<Val>(z)});

  auto tv13 = add(tv8, IrBuilder::create<Val>(1.e-6));
  auto tv14 = sub(tv4, tv12);
  auto tv15 = rsqrt(abs(tv13));
  auto tv16 = set(tv15);
  auto tv17 = expand(
      tv16,
      {tv16->axis(0)->extent(),
       tv16->axis(1)->extent(),
       tv16->axis(2)->extent(),
       IrBuilder::create<Val>(z)});
  auto tv18 = mul(tv14, tv17);
  auto tv19 = mul(tv18, tv7);
  auto tv20 = add(tv19, tv10);
  auto tv21 = set(tv20);

  fusion.addOutput(tv5);
  fusion.addOutput(tv15);
  fusion.addOutput(tv21);

  auto options = at::TensorOptions().dtype(at::kFloat).device(at::kCUDA, 0);
  auto t0 = at::randn({w, x, y}, options);
  auto t1 = at::randn({z}, options);
  auto t2 = at::randn({w, x, y}, options);
  auto t3 = at::randn({z}, options);
  auto t4 = at::randn({w, x, y, z}, options);

  auto t5 = t0.unsqueeze(-1);
  auto t12 = t5.expand({-1, -1, -1, z});
  auto t7 = t1.unsqueeze(0).unsqueeze(0).unsqueeze(0).expand({w, x, y, -1});
  auto t8 = t2.unsqueeze(-1);
  auto t10 = t3.unsqueeze(0).unsqueeze(0).unsqueeze(0).expand({w, x, y, -1});

  auto t13 = t8 + 1.e-6;
  auto t14 = t4 - t12;
  auto t15 = t13.abs().rsqrt();
  auto t17 = t15.expand({-1, -1, -1, z});
  auto t18 = mul(t14, t17);
  auto t19 = mul(t18, t7);
  auto t21 = add(t19, t10);

  FusionExecutorCache executor_cache(std::move(fusion_ptr));
  auto cg_outputs = executor_cache.runFusionWithInputs({t0, t1, t2, t3, t4});

  testValidate(
      executor_cache.fusion(),
      cg_outputs,
      {t0, t1, t2, t3, t4},
      {t5, t15, t21},
      __LINE__,
      __FILE__,
      "");
}

// Similar to the following HuggingFace repro:
// https://github.com/csarofeen/pytorch/issues/2064
// but with the trivial reduction replaced with squeeze
TEST_F(NVFuserTest, FusionHuggingFaceRepro2064Squeeze_CUDA) {
  auto fusion_ptr = std::make_unique<Fusion>();
  Fusion& fusion = *fusion_ptr.get();
  FusionGuard fg(&fusion);

  auto tv0 = makeContigTensor(2);
  fusion.addInput(tv0);

  auto tv1 = broadcast(tv0, {true, false, false});
  auto tv2 = mul(tv1, IrBuilder::create<Val>(0.5));
  auto tv3 = mul(tv1, IrBuilder::create<Val>(0.707107));
  auto tv4 = erf(tv3);
  auto tv5 = add(tv4, IrBuilder::create<Val>(1.0));
  auto tv6 = mul(tv2, tv5);
  auto tv7 = squeeze(tv6, std::vector<bool>{true, false, false});

  fusion.addOutput(tv1);
  fusion.addOutput(tv7);

  auto options = at::TensorOptions().dtype(at::kFloat).device(at::kCUDA, 0);
  auto t0 = at::randn({2, 8}, options);

  FusionExecutorCache executor_cache(std::move(fusion_ptr));
  auto cg_outputs = executor_cache.runFusionWithInputs({t0});

  testValidate(
      executor_cache.fusion(), cg_outputs, {t0}, __LINE__, __FILE__, "");
}

TEST_F(NVFuserTest, FusionSqueezeTransformPropagation_CUDA) {
  auto fusion_ptr = std::make_unique<Fusion>();
  Fusion& fusion = *fusion_ptr.get();
  FusionGuard fg(&fusion);

  auto tv0 = makeConcreteTensor({5, 1, 1, 1, 1});
  fusion.addInput(tv0);
  auto tv1 = squeeze(tv0, std::vector<bool>{false, true, false, true, false});
  auto tv2 = squeeze(tv0, std::vector<bool>{false, false, true, false, true});
  auto tv3 = squeeze(tv0, std::vector<bool>{false, false, false, false, true});
  fusion.addOutput(tv1);
  fusion.addOutput(tv2);
  fusion.addOutput(tv3);

  tv3->merge(0);
  tv3->merge(0);
  tv3->merge(0);

  MaxRootDomainInfoSpanningTree tree(tv3);
  TransformPropagatorWithCheck tp(tv3);
  tree.traverse(&tp);

  auto options = at::TensorOptions().dtype(at::kFloat).device(at::kCUDA, 0);
  at::Tensor t0 = at::randn({5, 1, 1, 1, 1}, options);
  auto t1 = t0.squeeze(1).squeeze(2);
  auto t2 = t0.squeeze(2).squeeze(-1);
  auto t3 = t0.squeeze(-1);

  FusionExecutor fe;
  fe.compileFusion(&fusion, {t0});
  auto cg_outputs = fe.runFusion({t0});

  testValidate(&fusion, cg_outputs, {t0}, {t1, t2, t3}, __LINE__, __FILE__);
}

TEST_F(NVFuserTest, FusionSqueezeInlining_CUDA) {
  auto fusion_ptr = std::make_unique<Fusion>();
  Fusion& fusion = *fusion_ptr.get();
  FusionGuard fg(&fusion);

  auto tv0 = makeConcreteTensor({1, -1});
  fusion.addInput(tv0);
  auto tv1 = set(tv0);
  auto tv2 = squeeze(tv1, std::vector<bool>{true, false});
  fusion.addOutput(tv2);

  tv0->merge(0);
  tv0->split(0, 128);

  {
    MaxRootDomainInfoSpanningTree tree(tv0);
    TransformPropagatorWithCheck tp(tv0);
    tree.traverse(&tp);
    NVF_CHECK(tv2->nDims() == 2);
    NVF_CHECK(tv1->nDims() == 2);
    NVF_CHECK(tv0->nDims() == 2);
  }

  {
    // The propagation here should be a no-op, I am adding it here just to test
    // if transformation propagation works for squeeze on both direction.
    MaxRootDomainInfoSpanningTree tree(tv2);
    TransformPropagatorWithCheck tp(tv2);
    tree.traverse(&tp);
    NVF_CHECK(tv2->nDims() == 2);
    NVF_CHECK(tv1->nDims() == 2);
    NVF_CHECK(tv0->nDims() == 2);
  }

  tv1->axis(0)->parallelize(ParallelType::BIDx);
  tv1->axis(1)->parallelize(ParallelType::TIDx);
  tv2->axis(0)->parallelize(ParallelType::BIDx);
  tv2->axis(1)->parallelize(ParallelType::TIDx);

  inlineMost();

  NVF_CHECK(tv1->getComputeAtPosition() == 2);
  NVF_CHECK(tv2->getComputeAtPosition() == 2);

  auto options = at::TensorOptions().dtype(at::kFloat).device(at::kCUDA, 0);
  at::Tensor t0 = at::randn({1, 1024}, options);
  auto t1 = t0.squeeze(0);

  FusionExecutor fe;
  fe.compileFusion(&fusion, {t0});
  auto cg_outputs = fe.runFusion({t0});

  testValidate(&fusion, cg_outputs, {t0}, {t1}, __LINE__, __FILE__);
}

// HuggingFace repro:
// https://github.com/csarofeen/pytorch/issues/2064
TEST_F(NVFuserTest, FusionHuggingFaceRepro2064_CUDA) {
  auto fusion_ptr = std::make_unique<Fusion>();
  Fusion& fusion = *fusion_ptr.get();
  FusionGuard fg(&fusion);

  auto tv0 = makeContigTensor(2);
  fusion.addInput(tv0);

  auto tv1 = broadcast(tv0, {true, false, false});
  auto tv2 = mul(tv1, IrBuilder::create<Val>(0.5));
  auto tv3 = mul(tv1, IrBuilder::create<Val>(0.707107));
  auto tv4 = erf(tv3);
  auto tv5 = add(tv4, IrBuilder::create<Val>(1.0));
  auto tv6 = mul(tv2, tv5);
  auto tv7 = sum(tv6, {0});

  fusion.addOutput(tv1);
  fusion.addOutput(tv7);

  auto options = at::TensorOptions().dtype(at::kFloat).device(at::kCUDA, 0);
  auto t0 = at::randn({2, 8}, options);
  auto t1 = t0.expand({1, 2, 8});
  auto t2 = t1 * 0.5;
  auto t5 = (t1 * 0.707107).erf() + 1.0;
  auto t6 = t2 * t5;
  auto t7 = t6.sum(0);

  FusionExecutorCache executor_cache(std::move(fusion_ptr));
  auto cg_outputs = executor_cache.runFusionWithInputs({t0});

  testValidate(
      executor_cache.fusion(),
      cg_outputs,
      {t0},
      {t1, t7},
      __LINE__,
      __FILE__,
      "");
}

#ifndef USE_ROCM

TEST_F(NVFuserTest, FusionCastings_CUDA) {
  auto fusion_ptr = std::make_unique<Fusion>();
  Fusion& fusion = *fusion_ptr.get();
  FusionGuard fg(&fusion);

  int x = 4, y = 1024;

  std::vector<DataType> data_types{
      DataType::Double,
      DataType::Float,
      DataType::Half,
      DataType::Int,
      DataType::Int32,
      DataType::UInt,
      DataType::UInt32,
      DataType::Bool,
      DataType::ComplexFloat,
      DataType::ComplexDouble};

#if defined(CUDA_VERSION) && CUDA_VERSION >= 11000
  if (at::cuda::getDeviceProperties(0)->major >= 8) {
    data_types.emplace_back(DataType::BFloat16);
  }
#endif

  // ATen does not support uint32_t and uint64_t as dtype, so we need to
  // use int32_t and int64_t as a proxy for these two types.
  auto convert_aten_unsupported_dtype = [](DataType dt) -> DataType {
    if (dt == DataType::UInt) {
      return DataType::Int;
    } else if (dt == DataType::UInt32) {
      return DataType::Int32;
    }
    return dt;
  };

  for (const auto& input_type : data_types) {
    DataType proxy_input_type = convert_aten_unsupported_dtype(input_type);
    auto tv_in = makeContigTensor(2, proxy_input_type);
    fusion.addInput(tv_in);

    if (proxy_input_type != input_type) {
      tv_in = bitCastOp(input_type, tv_in);
    }

    for (const auto& output_type : data_types) {
      DataType proxy_output_type = convert_aten_unsupported_dtype(output_type);
      auto tv_out = castOp(output_type, tv_in);
      if (proxy_output_type != output_type) {
        tv_out = bitCastOp(proxy_output_type, tv_out);
      }
      fusion.addOutput(tv_out);
    }
  }

  auto options = at::TensorOptions().dtype(at::kFloat).device(at::kCUDA, 0);

  std::vector<c10::IValue> inputs;
  std::vector<at::Tensor> outputs;
  for (const auto& input_type : data_types) {
    DataType proxy_input_type = convert_aten_unsupported_dtype(input_type);
    at::Tensor t = at::randn({x, y}, options)
                       .relu() // Discard negative numbers so that signed and
                               // unsigned types are equivalent. There is no way
                               // to represent unsigned numbers in PyTorch.
                       .to(data_type_to_aten(proxy_input_type));
    inputs.emplace_back(t);
    for (const auto& output_type : data_types) {
      DataType proxy_output_type = convert_aten_unsupported_dtype(output_type);
      outputs.emplace_back(t.to(data_type_to_aten(proxy_output_type)));
    }
  }

  FusionExecutorCache executor_cache(std::move(fusion_ptr));
  auto cg_outputs = executor_cache.runFusionWithInputs(inputs);

  testValidate(
      executor_cache.fusion(),
      cg_outputs,
      inputs,
      outputs,
      __LINE__,
      __FILE__,
      "");
}

TEST_F(NVFuserTest, FusionIssue2074_CUDA) {
  auto fusion_ptr = std::make_unique<Fusion>();
  Fusion& fusion = *fusion_ptr.get();
  FusionGuard fg(&fusion);

  int x = 4, y = 1024;

  auto tv0 = makeContigTensor(2, DataType::Int32);
  fusion.addInput(tv0);
  auto tv1 = ne(tv0, IrBuilder::create<Val>(0L));
  auto tv2 = castOp(DataType::Int32, tv1);
  auto tv3 = sum(tv2, {1});
  auto tv4 = sub(tv3, IrBuilder::create<Val>(1L));
  fusion.addOutput(tv0);
  fusion.addOutput(tv4);

  auto options = at::TensorOptions().dtype(at::kFloat).device(at::kCUDA, 0);

  at::Tensor t0 = at::randn({x, y}, options).to(at::kInt);
  auto t1 = t0.ne(0);
  auto t2 = t1.to(at::kInt);
  auto t3 = t2.sum({1});
  auto t4 = t3 - 1;

  FusionExecutorCache executor_cache(std::move(fusion_ptr));
  auto cg_outputs = executor_cache.runFusionWithInputs({t0});
  ASSERT_TRUE(at::allclose(cg_outputs[1], t4));
}

TEST_F(NVFuserTest, FusionIssue2077_CUDA) {
  auto fusion_ptr = std::make_unique<Fusion>();
  Fusion& fusion = *fusion_ptr.get();
  FusionGuard fg(&fusion);

  auto tv0 = makeContigTensor(3, DataType::Half);
  fusion.addInput(tv0);

  auto tv1 = castOp(DataType::Float, tv0);
  auto tv3 = mul(tv1, IrBuilder::create<Val>(1L));
  auto tv5 = sub(IrBuilder::create<Val>(1.), tv3);
  auto tv6 = castOp(DataType::Half, tv5);
  auto tv7 = castOp(DataType::Bool, tv6);

  fusion.addOutput(tv7);

  auto options = at::TensorOptions().dtype(at::kHalf).device(at::kCUDA, 0);

  at::Tensor t0 = at::randn({2, 4, 6}, options);
  auto t1 = t0.to(at::kFloat);
  auto t3 = t1 * 1;
  auto t5 = 1 - t3;
  auto t6 = t5.to(at::kHalf);
  auto t7 = t6.to(at::kBool);

  FusionExecutorCache executor_cache(std::move(fusion_ptr));
  auto cg_outputs = executor_cache.runFusionWithInputs({t0});
  ASSERT_TRUE(at::equal(cg_outputs[0], t7));
}

#endif

TEST_F(NVFuserTest, FusionIssue2372_CUDA) {
  Fusion fusion;
  FusionGuard fg(&fusion);

  auto tx = makeContigTensor(5, DataType::Float);
  fusion.addInput(tx);
  auto tmean = makeContigTensor(1, DataType::Float);
  fusion.addInput(tmean);
  auto tvar = makeContigTensor(1, DataType::Float);
  fusion.addInput(tvar);
  auto seps = IrBuilder::create<Val>(DataType::Double);
  fusion.addInput(seps);

  auto tmean_bcast = broadcast(tmean, {true, true, true, true, false});
  auto tmean_expand = expand_as(tmean_bcast, tx);
  auto diff = sub(tx, tmean_expand);
  auto regvar = add(tvar, seps);
  auto invstd = rsqrt(regvar);
  auto invstd_bcast = broadcast(invstd, {true, true, true, true, false});
  auto invstd_expand = expand_as(invstd_bcast, tx);
  auto x_normed = mul(diff, invstd_expand);

  fusion.addOutput(x_normed);
  // This output is not necessary for a normalization function, but should not
  // cause compilation to fail
  fusion.addOutput(tmean); // Contiguous even-size input added as output
  fusion.addOutput(invstd);

  auto options = at::TensorOptions().dtype(at::kFloat).device(at::kCUDA, 0);

  int C = 2;
  at::Tensor x = at::randn({1, 5, 5, 5, C}, options);
  at::Tensor mean = at::randn({C}, options);
  at::Tensor var = at::rand({C}, options);
  double eps = 1e-5;

  std::vector<c10::IValue> inputs = {x, mean, var, eps};

  auto lparams = schedulePointwise(&fusion, inputs);

  FusionExecutor fe;
  fe.compileFusion(&fusion, inputs, lparams);
  auto cg_outputs = fe.runFusion(inputs, lparams);

  auto eager_diff = x - mean.view({1, 1, 1, 1, -1});
  auto eager_invstd = at::rsqrt(var + eps);
  auto eager_x_normed = eager_diff * eager_invstd.view({1, 1, 1, 1, -1});

  // testValidate currently fails since cg_outputs[1] is an empty tensor
  ASSERT_TRUE(at::allclose(cg_outputs[0], eager_x_normed));
  // ASSERT_TRUE(at::equal(cg_outputs[1], mean));
  ASSERT_TRUE(at::allclose(cg_outputs[2], eager_invstd));
}

TEST_F(NVFuserTest, FusionIssue2075_CUDA) {
  auto fusion_ptr = std::make_unique<Fusion>();
  Fusion& fusion = *fusion_ptr.get();
  FusionGuard fg(&fusion);

  int64_t x = 2, y = 128, z = 128;

  auto tv0 = makeContigConcreteTensor({1, -1, 1});
  fusion.addInput(tv0);
  auto tv1 = makeContigConcreteTensor({1, 1, -1});
  fusion.addInput(tv1);

  auto tv2 = set(tv0);
  auto tv3 = expand(
      tv2,
      {IrBuilder::create<Val>(x),
       tv2->axis(1)->extent(),
       IrBuilder::create<Val>(z)});

  // [1, 1, 128] -> [1, 1, 1, 1, 1, 128]
  auto tv4 = broadcast(tv1, {{false, false, true, true, true, false}});
  // [1, 1, 1, 1, 1, 128] -> [2, 128, 1, 1, 1, 128]
  auto tv5 = expand(
      tv4,
      {IrBuilder::create<Val>(x),
       IrBuilder::create<Val>(y),
       tv4->axis(2)->extent(),
       tv4->axis(3)->extent(),
       tv4->axis(4)->extent(),
       tv4->axis(5)->extent()});
  auto tv6 = set(tv5);
  // [2, 128, 1, 1, 1, 128] -> [2, 1, 128, 1, 1, 128]
  auto tv7 = permute(tv6, {0, 3, 1, 2, 4, 5});
  auto tv8 = sum(tv7, {1, 3, 4});
  auto tv9 = le(tv8, tv3);
  auto tv10 = castOp(DataType::Float, tv9);
  fusion.addOutput(tv10);

  auto options = at::TensorOptions().dtype(at::kFloat).device(at::kCUDA, 0);

  at::Tensor t0 = at::randn({1, y, 1}, options);
  at::Tensor t1 = at::randn({1, 1, z}, options);
  auto t3 = t0.expand({x, y, z});
  auto t4 = t1.unsqueeze(-2).unsqueeze(-2).unsqueeze(-2);
  auto t5 = t4.expand({x, y, 1, 1, 1, z});
  auto t7 = t5.permute({0, 3, 1, 2, 4, 5});
  auto t8 = t7.squeeze(-2).squeeze(-2).squeeze(-3);
  auto t9 = t8 < t3;
  auto t10 = t9.to(at::kFloat);

  FusionExecutorCache executor_cache(std::move(fusion_ptr));
  auto cg_outputs = executor_cache.runFusionWithInputs({t0, t1});
  testValidate(&fusion, cg_outputs, {t0, t1}, {t10}, __LINE__, __FILE__);
}

// Simple test of propagating vectorize predicates through the Exact
// CA map
TEST_F(NVFuserTest, FusionPropagateVectorizePredicate_CUDA) {
  Fusion fusion;
  FusionGuard fg(&fusion);

  auto tv0 = makeContigTensor(1);

  fusion.addInput(tv0);

  auto tv1 = set(tv0);
  auto tv2 = set(tv1);

  fusion.addOutput(tv2);

  const int vec_factor = 4;
  tv1->split(-1, vec_factor);

  MaxRootDomainInfoSpanningTree tree(tv1);
  TransformPropagator tp(tv1);
  tree.traverse(&tp);

  tv1->setMemoryType(MemoryType::Shared);

  // The predicate tv2 should look like (i * 4) + j < tv0.extent(0),
  // where i and j are the loop indices of the two leaf axes,
  // respectively. PredChecker checks if the second loop index is
  // indeed used in the predicate of tv2.

  class PredChecker : public kir::IrVisitor {
   public:
    PredChecker(bool vectorized) : vectorized_(vectorized) {}

    using kir::IrVisitor::handle;

    void handle(LoadStoreOp* ldst) final {
      if (ldst->out()->as<kir::TensorIndex>()->view()->name() == 2) {
        // Make sure the index of the inner loop isn't used in the
        // predicate of the tv2 expression
        NVF_ERROR(!scope_exprs_.empty());
        NVF_ERROR(scope_exprs_.back()->isA<kir::IfThenElse>());
        auto ite = scope_exprs_.back()->as<kir::IfThenElse>();
        auto cond = ite->predicate()->value();
        // Make sure the index of the inner loop isn't used in the predicate
        NVF_ERROR(!for_loops_.empty());
        auto loop_index = for_loops_.back()->index();
        auto cond_inputs = InputsOf::output(cond);
        auto index_it =
            std::find(cond_inputs.begin(), cond_inputs.end(), loop_index);
        auto vec_factor_it =
            std::find_if(cond_inputs.begin(), cond_inputs.end(), [](Val* inp) {
              auto int_val = inp->value();
              return int_val.hasValue() &&
                  (int_val == vec_factor - 1 || int_val == -(vec_factor - 1));
            });
        // If vectorized, the predicate should use (vec_factor - 1) or
        // -(vec_factor - 1) rather than the loop index.
        if (vectorized_) {
          NVF_CHECK(
              index_it == cond_inputs.end(),
              "Not expected to have ",
              loop_index->toInlineString(),
              " in ",
              cond->toInlineString());
          NVF_CHECK(
              vec_factor_it != cond_inputs.end(),
              "Expected to have ",
              vec_factor - 1,
              " in ",
              cond->toInlineString());
        } else {
          NVF_CHECK(
              index_it != cond_inputs.end(),
              "Expected to have ",
              loop_index->toInlineString(),
              " in ",
              cond->toInlineString());
          NVF_CHECK(
              vec_factor_it == cond_inputs.end(),
              "Not expected to have ",
              vec_factor - 1,
              " in ",
              cond->toInlineString());
        }
      }
    }

    bool vectorized_ = false;
  };

  GpuLower gpulw_wo_vec(&fusion);
  gpulw_wo_vec.run();
  PredChecker(false).handle(gpulw_wo_vec.kernel()->topLevelExprs());

  // Vectorize the second axis of tv1
  tv1->axis(-1)->parallelize(ParallelType::Vectorize);

  // Now, the predicate tv2 should look like (i * 4) + 3 <
  // tv0.extent(0), i.e., j should be replaced with 3 since the second
  // axis is exactly mapped with the vectorized axis of tv1. It is
  // sufficient to check the condition using the last value of j,
  // i.e., 3.

  GpuLower gpulw_w_vec(&fusion);
  gpulw_w_vec.run();
  PredChecker(true).handle(gpulw_w_vec.kernel()->topLevelExprs());

  auto options = at::TensorOptions().dtype(at::kFloat).device(at::kCUDA, 0);
  at::Tensor t0 = at::randn({32}, options);

  FusionExecutor fe;
  fe.compileFusion(&fusion, {t0});
  auto cg_outputs = fe.runFusion({t0});

  NVF_CHECK(t0.equal(cg_outputs[0]));
}

TEST_F(NVFuserTest, FusionSqueezeOnlyWelford_CUDA) {
  auto fusion_ptr = std::make_unique<Fusion>();
  Fusion& fusion = *fusion_ptr.get();
  FusionGuard fg(&fusion);

  auto tv0 = makeConcreteTensor({-1, -1, 1, 1, 1});
  fusion.addInput(tv0);

  // welford with squeeze and reduction
  auto w1 = Welford(tv0, {1, 2, 3, 4});
  // welford with only squeeze
  auto w2 = Welford(tv0, {2, 3, 4});
  // feed w2 to a new welfword
  auto new_result_tv = [&](DataType dtype) -> TensorView* {
    auto dim0 = IterDomainBuilder(w1.avg->axis(0)).build();
    auto dim1 = IterDomainBuilder(w1.avg->axis(1)).build();
    auto td = IrBuilder::create<TensorDomain>(
        std::vector<IterDomain*>{dim0, dim1},
        std::vector<std::optional<bool>>{true, std::nullopt});
    auto tv = IrBuilder::create<TensorView>(td, dtype);
    return tv;
  };
  auto avg = new_result_tv(DataType::Float);
  auto var_sum = new_result_tv(DataType::Float);
  auto n = new_result_tv(DataType::Index);
  IrBuilder::create<WelfordOp>(
      avg,
      var_sum,
      n,
      w2.avg,
      w2.var_sum,
      w2.n,
      IrBuilder::create<Val>(0.0),
      IrBuilder::create<Val>(0.0),
      fusion.zeroVal());

  fusion.addOutput(w1.avg);
  fusion.addOutput(w1.var_sum);
  fusion.addOutput(w1.n);
  fusion.addOutput(avg);
  fusion.addOutput(var_sum);
  fusion.addOutput(n);

  auto options = at::TensorOptions().dtype(at::kFloat).device(at::kCUDA, 0);

  at::Tensor t0 = at::randn({10, 4, 1, 1, 1}, options);

  FusionExecutorCache executor_cache(std::move(fusion_ptr));
  auto cg_outputs = executor_cache.runFusionWithInputs({t0});
  ASSERT_TRUE(at::allclose(cg_outputs[0], cg_outputs[3]));
  ASSERT_TRUE(at::allclose(cg_outputs[1], cg_outputs[4]));
  ASSERT_TRUE(at::allclose(cg_outputs[2], cg_outputs[5]));
}

TEST_F(NVFuserTest, FusionIssue2163ReproInvalidAlias_CUDA) {
  int64_t N = 10, C = 16;

  std::unique_ptr<Fusion> fusion_ptr = std::make_unique<Fusion>();
  FusionGuard fg(fusion_ptr.get());

  // setup fusion
  auto input = makeConcreteTensor({N, C});
  auto weight = makeConcreteTensor({C});
  fusion_ptr->addInput(input);
  fusion_ptr->addInput(weight);

  // This seems to confuse the alias analysis
  auto weight_copy1 = set(weight);
  auto weight_copy2 = set(weight_copy1);

  auto input_sum = sum(input, {0});
  auto sub_bcast = broadcast(input_sum, {true, false});
  auto input_sub_sum = sub(input, sub_bcast);
  auto weight_bcast = broadcast(weight_copy2, {true, false});
  auto output = mul(input_sub_sum, weight_bcast);
  fusion_ptr->addOutput(output);

  output->cacheBefore();

  auto ref = input;
  ref->split(-1, 8);
  ref->reorder({{0, 1}, {1, 0}, {2, 2}});
  TransformPropagator propagator(ref);
  MaxRootDomainInfoSpanningTree(ref).traverse(&propagator);

  // Don't inline the innermost axes
  std::unordered_set<IterDomain*> uninlinable;
  uninlinable.insert(output->axis(-1));
  uninlinable.insert(weight_copy1->axis(-1));

  inlineMost(uninlinable);

  auto options_float =
      at::TensorOptions().dtype(at::kFloat).device(at::kCUDA, 0);

  auto at_input = at::randn({N, C}, options_float);
  auto at_weight = at::randn({C}, options_float);

  std::vector<c10::IValue> aten_inputs({at_input, at_weight});

  FusionExecutor fe;
  fe.compileFusion(fusion_ptr.get(), aten_inputs);
  auto cg_outputs = fe.runFusion(aten_inputs);
  auto cg_output = cg_outputs.at(0);

  auto ref_x_sub_mean = at_input - at_input.sum({0}).unsqueeze(0);
  auto ref_y = ref_x_sub_mean * at_weight.unsqueeze(0);

  testValidate(
      fe.kernel(), {cg_output}, aten_inputs, {ref_y}, __LINE__, __FILE__, "");
}

// Testing scalar FP types
TEST_F(NVFuserTest, FusionFloatingPointType_CUDA) {
  Fusion fusion;
  FusionGuard fg(&fusion);

  const float float_val = 0.1f;
  const double double_val = 0.2;

  {
    auto tv0 = makeConcreteTensor({2}, DataType::Float);
    fusion.addInput(tv0);

    auto f2 = IrBuilder::create<Val>(float_val, DataType::Float);
    NVF_CHECK(
        f2->getDataType() == DataType::Float,
        "Invalid data type: ",
        f2->getDataType().value());

    auto d3 = IrBuilder::create<Val>(double_val, DataType::Double);
    NVF_CHECK(
        d3->getDataType() == DataType::Double,
        "Invalid data type: ",
        d3->getDataType().value());

    // Adding two Floats produces a Float
    auto f4 = add(f2, f2);
    NVF_CHECK(
        f4->getDataType() == DataType::Float,
        "Invalid data type: ",
        f4->getDataType().value());

    // Adding a Double and a Float produces a Double
    auto d5 = add(f2, d3);
    NVF_CHECK(
        d5->getDataType() == DataType::Double,
        "Invalid data type: ",
        d5->getDataType().value());

    // Adding a Float and a Double produces a Double
    auto d6 = add(d3, f2);
    NVF_CHECK(
        d6->getDataType() == DataType::Double,
        "Invalid data type: ",
        d6->getDataType().value());

    // Adding two Doubles produce a Double
    auto d7 = add(d5, d6);
    NVF_CHECK(
        d7->getDataType() == DataType::Double,
        "Invalid data type: ",
        d7->getDataType().value());

    // Adding a Float to a Float tensor produces a Float tensor
    auto tv1 = add(tv0, f4);
    NVF_CHECK(
        tv1->getDataType() == DataType::Float,
        tv1->toString(),
        " has an invalid data type: ",
        tv1->getDataType().value());

    // Adding a Double to a Float tensor still produces a Float tensor
    auto tv2 = add(tv1, d7);
    NVF_CHECK(
        tv2->getDataType() == DataType::Float,
        tv2->toString(),
        " has an invalid data type: ",
        tv2->getDataType().value());

    fusion.addOutput(tv2);
  }

  auto options = at::TensorOptions().dtype(at::kFloat).device(at::kCUDA, 0);
  at::Tensor t0 = at::randn({2}, options);

  std::vector<c10::IValue> inputs({t0});

  FusionExecutor fe;
  fe.compileFusion(&fusion, inputs);
  auto cg_outputs = fe.runFusion(inputs);

  auto f2 = float_val;
  auto d3 = double_val;
  auto f4 = f2 + f2;
  auto d5 = f2 + d3;
  auto d6 = d3 + f2;
  auto d7 = d5 + d6;
  auto t1 = t0 + f4;
  auto t2 = t1 + d7;

  testValidate(&fusion, cg_outputs, inputs, {t2}, __LINE__, __FILE__);
}

TEST_F(NVFuserTest, FusionIntegerType_CUDA) {
  Fusion fusion;
  FusionGuard fg(&fusion);

  const int64_t int64_val = 1;
  const int int_val = 2;

  {
    auto tv0 = makeConcreteTensor({10}, DataType::Int32);
    fusion.addInput(tv0);

    auto i2 = IrBuilder::create<Val>(int64_val, DataType::Int);
    auto i3 = IrBuilder::create<Val>((int64_t)int_val, DataType::Int32);

    // Adding two Ints produces an Int
    auto i4 = add(i2, i2);
    NVF_CHECK(
        i4->getDataType() == DataType::Int,
        "Invalid result: ",
        i4->toInlineString());

    // Adding two Int32s produces an Int32
    auto i5 = add(i3, i3);
    NVF_CHECK(
        i5->getDataType() == DataType::Int32,
        "Invalid result: ",
        i5->toInlineString());

    // Adding an Int and an Int32 produces an Int
    auto i6 = add(i4, i5);
    NVF_CHECK(
        i6->getDataType() == DataType::Int,
        "Invalid result: ",
        i6->toInlineString());

    // Adding an Int32 to an Int32 tensor produces an Int32 tensor
    auto tv1 = add(tv0, i4);
    NVF_CHECK(
        tv1->getDataType() == DataType::Int32,
        tv1->toString(),
        " has an invalid data type: ",
        tv1->getDataType().value());

    // Adding an Int to an Int32 tensor still produces an Int32 tensor
    auto tv2 = add(tv1, i6);
    NVF_CHECK(
        tv2->getDataType() == DataType::Int32,
        tv2->toString(),
        " has an invalid data type: ",
        tv2->getDataType().value());

    fusion.addOutput(tv2);
  }

  auto options = at::TensorOptions().dtype(at::kInt).device(at::kCUDA, 0);
  at::Tensor t0 = at::randint(10, {10}, options);

  std::vector<c10::IValue> inputs({t0});

  FusionExecutor fe;
  fe.compileFusion(&fusion, inputs);
  auto cg_outputs = fe.runFusion(inputs);

  auto i2 = int64_val;
  auto i3 = int_val;
  auto i4 = i2 + i2;
  auto i5 = i3 + i3;
  auto i6 = i4 + i5;
  auto t1 = t0 + i4;
  auto t2 = t1 + i6;

  NVF_CHECK(cg_outputs.at(0).equal(t2));
}

TEST_F(NVFuserTest, FusionVectorizeWelford1_CUDA) {
  Fusion fusion;
  FusionGuard fg(&fusion);

  std::vector<int64_t> shape({7, 32});

  auto tv0 = makeContigConcreteTensor(shape);
  fusion.addInput(tv0);

  auto tv1 = set(tv0);
  auto tvs = Welford(tv1, {0});
  fusion.addOutput(tvs.avg);
  fusion.addOutput(tvs.var_sum);
  fusion.addOutput(tvs.n);

  tv1->split(1, 4);

  MaxRootDomainInfoSpanningTree tree(tv1);
  TransformPropagator tp(tv1);
  tree.traverse(&tp);

  tv1->axis(-1)->parallelize(ParallelType::Vectorize);

  tv1->computeWith(-1, true);

  GpuLower gpulw(&fusion);
  auto all_exprs = KernelExprVisitor::getAllExprs(gpulw.run());
  auto num_welford_ops =
      std::count_if(all_exprs.begin(), all_exprs.end(), [](Expr* expr) {
        return expr->isStrictlyA<WelfordOp>();
      });
  NVF_CHECK(
      num_welford_ops == 0,
      "All WelfordOp exprs should be converted to VectorizedWelfordOp");

  auto num_vectorized_welford_ops =
      std::count_if(all_exprs.begin(), all_exprs.end(), [](Expr* expr) {
        return expr->isStrictlyA<kir::VectorizedWelfordOp>();
      });
  NVF_CHECK(
      num_vectorized_welford_ops == 1,
      "There must be two VectorizedWelfordOp exprs");

  auto options = at::TensorOptions().dtype(at::kFloat).device(at::kCUDA, 0);
  auto options_int = at::TensorOptions().dtype(at::kLong).device(at::kCUDA, 0);

  at::Tensor t0 = at::randn(shape, options);

  FusionExecutor fe;
  fe.compileFusion(&fusion, {t0});
  auto cg_outputs = fe.runFusion({t0});

  auto ref_avg = t0.mean({0});
  auto ref_var = t0.var({0}, false) * shape[0];
  auto ref_N = at::ones({shape[1]}, options_int) * shape[0];

  testValidate(
      fe.kernel(),
      cg_outputs,
      {t0},
      {ref_avg, ref_var, ref_N},
      __LINE__,
      __FILE__);
}

// Unswitched welford
TEST_F(NVFuserTest, FusionVectorizeWelford2_CUDA) {
  Fusion fusion;
  FusionGuard fg(&fusion);

  std::vector<int64_t> shape({7, 32});

  auto tv0 = makeContigConcreteTensor(shape);
  fusion.addInput(tv0);

  auto tv1 = set(tv0);
  auto tvs = Welford(tv1, {0});
  fusion.addOutput(tvs.avg);
  fusion.addOutput(tvs.var_sum);
  fusion.addOutput(tvs.n);

  tv1->split(1, 4);
  tv1->split(0, 5);
  tv1->split(0, 1);

  tv1->reorder({{-2, 1}});

  MaxRootDomainInfoSpanningTree tree(tv1);
  TransformPropagator tp(tv1);
  tree.traverse(&tp);

  tv1->axis(-1)->parallelize(ParallelType::Vectorize);

  tv1->computeAt(tvs.avg, 3);
  tvs.avg->axis(2)->parallelize(ParallelType::Unswitch);

  tv1->computeWith(-1, true);

  GpuLower gpulw(&fusion);
  auto all_exprs = KernelExprVisitor::getAllExprs(gpulw.run());
  auto num_welford_ops =
      std::count_if(all_exprs.begin(), all_exprs.end(), [](Expr* expr) {
        return expr->isStrictlyA<WelfordOp>();
      });
  NVF_CHECK(
      num_welford_ops == 0,
      "All WelfordOp exprs should be converted to VectorizedWelfordOp");

  auto num_vectorized_welford_ops =
      std::count_if(all_exprs.begin(), all_exprs.end(), [](Expr* expr) {
        return expr->isStrictlyA<kir::VectorizedWelfordOp>();
      });
  NVF_CHECK(
      num_vectorized_welford_ops == 2,
      "There must be two VectorizedWelfordOp exprs");

  auto options = at::TensorOptions().dtype(at::kFloat).device(at::kCUDA, 0);
  auto options_int = at::TensorOptions().dtype(at::kLong).device(at::kCUDA, 0);

  at::Tensor t0 = at::randn(shape, options);

  FusionExecutor fe;
  fe.compileFusion(&fusion, {t0});
  auto cg_outputs = fe.runFusion({t0});

  auto ref_avg = t0.to(at::kDouble).mean({0});
  auto ref_var = t0.to(at::kDouble).var({0}, false) * shape[0];
  auto ref_N = at::ones({shape[1]}, options_int) * shape[0];

  testValidate(
      fe.kernel(),
      cg_outputs,
      {t0},
      {ref_avg, ref_var, ref_N},
      __LINE__,
      __FILE__);
}

TEST_F(NVFuserTest, FusionRepro2241_CUDA) {
  std::unique_ptr<Fusion> fusion_ptr = std::make_unique<Fusion>();
  auto fusion = fusion_ptr.get();
  FusionGuard fg(fusion);

  {
    TensorView* t6 = makeContigConcreteTensor({1}, DataType::Int);
    TensorView* t15 = makeContigConcreteTensor({3, 2, 1, 2}, DataType::Double);
    TensorView* t20 = makeContigConcreteTensor({1, 1, 1, 1}, DataType::Int);
    fusion->addInput(t6);
    fusion->addInput(t15);
    fusion->addInput(t20);
    auto sample_total = sum(t15, {0, 1, 2, 3}, true);
    auto sample_mean = div(sample_total, t20);
    auto x = sub(t15, sample_mean);
    auto input = mul(x, x);
    auto total = sum(input, {0, 1, 2, 3});
    auto t7 = div(total, t6);
    fusion->addOutput(t7);
  }

  FusionExecutorCache fec(std::move(fusion_ptr));

  auto options = at::TensorOptions().device(at::kCUDA, 0);
  at::Tensor t6 = at::tensor({15}, options.dtype(at::kLong));
  at::Tensor t15 = at::randn({3, 2, 1, 2}, options.dtype(at::kDouble));
  at::Tensor t20 =
      at::tensor({12}, options.dtype(at::kLong)).expand({1, 1, 1, 1});

  auto cg_outputs = fec.runFusionWithInputs({t6, t15, t20});

  auto sample_total = at::sum(t15, {0, 1, 2, 3}, true);
  auto sample_mean = at::div(sample_total, t20);
  auto x = at::sub(t15, sample_mean);
  auto input = at::mul(x, x);
  auto total = at::sum(input, {0, 1, 2, 3}, false);
  auto t7 = at::div(total, t6);

  testValidate(
      fec.fusion(), cg_outputs, {t6, t15, t20}, {t7}, __LINE__, __FILE__);
}

// https://github.com/csarofeen/pytorch/issues/2321
TEST_F(
    NVFuserTest,
    FusionPersistentBufferProjectionAfterWelfordTranslate_CUDA) {
  std::unique_ptr<Fusion> fusion_ptr = std::make_unique<Fusion>();
  Fusion& fusion = *fusion_ptr.get();
  FusionGuard fg(&fusion);
  const float kEps = 1e-5;
  Val* eps_ptr = IrBuilder::create<Val>(kEps);

  DataType dtype = DataType::Half;
  constexpr int64_t dim0 = 2048;
  constexpr int64_t dim1 = 10240;
  std::vector<int64_t> input_shape{dim0, dim1};
  std::vector<int64_t> norm_shape{dim1};
  auto input_half = makeContigTensor(2, dtype);
  auto weight_half = makeContigTensor(1, dtype);
  auto bias_half = makeContigTensor(1, dtype);
  fusion.addInput(input_half);
  fusion.addInput(weight_half);
  fusion.addInput(bias_half);
  auto input = castOp(DataType::Float, input_half);
  auto weight = castOp(DataType::Float, weight_half);
  auto bias = castOp(DataType::Float, bias_half);
  auto result = layer_norm(input, norm_shape, weight, bias, eps_ptr);
  auto result_output = castOp(dtype, result.output);
  fusion.addOutput(result_output);
  fusion.addOutput(result.mean);
  fusion.addOutput(result.invstd);

  auto options =
      at::TensorOptions().dtype(data_type_to_aten(dtype)).device(at::kCUDA, 0);
  at::Tensor aten_input = at::randn(input_shape, options);
  c10::optional<at::Tensor> aten_weight = at::randn({input_shape[1]}, options);
  c10::optional<at::Tensor> aten_bias = at::randn({input_shape[1]}, options);
  auto aten_outputs = at::native_layer_norm(
      aten_input, norm_shape, aten_weight, aten_bias, kEps);

  // welford translate
  KernelArgumentHolder runtime_inputs =
      KernelArgumentHolder::createKernelArgumentHolder(
          {aten_input, aten_weight, aten_bias});
  bool isTranslated =
      SegmentCandidateFinder::translateWelfordInFusion(&fusion, runtime_inputs);
  NVF_ERROR(isTranslated);

  // persistent buffer should be projected to input
  auto persistent_buffer_info = scheduler_utils::persistentBuffers(&fusion);
  NVF_CHECK(
      persistent_buffer_info.projectable_persistent_buffers.size() == 1,
      "should have only one projectable_persistent_buffer!");
  NVF_CHECK(
      persistent_buffer_info.projectable_buffer_inputs.size() == 1,
      "should have only one projectable_buffer_inputs!");
  NVF_CHECK(
      persistent_buffer_info.projectable_buffer_inputs[0] == input_half,
      "persistent buffer should be projected to input!");

  // Check reduction axis is same for all reductions
  // Generate Launch Parameters
  auto reduction_params = getInnerPersistentHeuristics(
      &fusion, {aten_input, aten_weight, aten_bias});
  NVF_CHECK(reduction_params, "Reduction schedule was not generated!");

  FusionExecutorCache fec(std::move(fusion_ptr));
  auto cg_outputs =
      fec.runFusionWithInputs({aten_input, aten_weight, aten_bias});

  testValidate(
      &fusion,
      cg_outputs,
      {aten_input, aten_weight, aten_bias},
      {std::get<0>(aten_outputs),
       std::get<1>(aten_outputs),
       std::get<2>(aten_outputs)},
      __LINE__,
      __FILE__,
      "");
}

TEST_F(NVFuserTest, FusionExprSortMatmulLikeSchedule_CUDA) {
  // See https://github.com/csarofeen/pytorch/pull/2366
  Fusion fusion;
  FusionGuard fg(&fusion);

  constexpr int M1 = 5, M2 = 5, N1 = 6, N2 = 6, K1 = 2, K2 = 2;

  auto tv0 = makeContigConcreteTensor({M1, M2, K1, K2}, DataType::Double);
  auto tv1 = makeContigConcreteTensor({N1, N2, K1, K2}, DataType::Double);
  fusion.addInput(tv0);
  fusion.addInput(tv1);

  auto tv2 = broadcast(tv0, {false, true, false, true, false, false});
  auto tv3 = broadcast(tv1, {true, false, true, false, false, false});
  auto tv4 = mul(tv2, tv3);
  auto tv5 = sum(tv4, {-1, -2});
  fusion.addOutput(tv5);

  auto tv6 = tv0->cacheAfter();
  auto tv7 = tv1->cacheAfter();
  auto tv8 = tv6->cacheAfter();
  auto tv9 = tv7->cacheAfter();
  auto tv10 = tv5->cacheBefore();

  tv6->inlineAt(3);
  tv7->inlineAt(3);
  tv8->inlineAt(4);
  tv9->inlineAt(4);
  tv2->inlineAt(6);
  tv3->inlineAt(6);
  tv4->inlineAt(6);
  tv10->inlineAt(4);

  auto options = at::TensorOptions().dtype(at::kDouble).device(at::kCUDA, 0);

  at::Tensor t0 = at::randn({M1, M2, K1, K2}, options);
  at::Tensor t1 = at::randn({N1, N2, K1, K2}, options);
  auto expect = at::mm(
                    t0.view({(int64_t)(M1 * M2), (int64_t)(K1 * K2)}),
                    t1.view({(int64_t)(N1 * N2), (int64_t)(K1 * K2)}).t())
                    .view({M1, M2, N1, N2})
                    .transpose(1, 2);

  FusionExecutor fe;
  fe.compileFusion(&fusion, {t0, t1});
  auto cg_outputs = fe.runFusion({t0, t1});

  testValidate(fe.kernel(), cg_outputs, {t0, t1}, {expect}, __LINE__, __FILE__);
}

TEST_F(NVFuserTest, FusionFloatConstantWhere_CUDA) {
  Fusion fusion;
  FusionGuard fg(&fusion);

  auto tv0 = makeSymbolicTensor(1, DataType::Bool);
  fusion.addInput(tv0);

  auto tv1 = where(
      tv0,
      IrBuilder::create<Val>(3.0, DataType::Float),
      IrBuilder::create<Val>(5.0, DataType::Float));

  fusion.addOutput(tv1);

  auto options = at::TensorOptions().dtype(at::kFloat).device(at::kCUDA, 0);
  at::Tensor t0 = at::arange(4, options) > 1.0;

  std::vector<c10::IValue> inputs = {t0};

  auto lparams = schedulePointwise(&fusion, inputs);

  FusionExecutor fe;
  fe.compileFusion(&fusion, inputs, lparams);
  auto cg_outputs = fe.runFusion(inputs, lparams);

  auto ref = at::where(t0, (float)3.0, (float)5.0);

  // testValidate does not check that dtypes match
  NVF_CHECK(cg_outputs[0].dtype() == ref.dtype());
  testValidate(&fusion, cg_outputs, inputs, {ref}, __LINE__, __FILE__);
}

TEST_F(NVFuserTest, FusionCpAsyncCommitWait_CUDA) {
  // Repro for https://github.com/csarofeen/pytorch/issues/2463
  NVFUSER_TEST_CUDA_ARCH_GUARD(8, 0);
  Fusion fusion;
  FusionGuard fg(&fusion);

  auto tv0 = makeContigConcreteTensor({12800, 8, 8, 8}, DataType::Half);
  auto tv1 = set(tv0);
  fusion.addInput(tv0);
  fusion.addOutput(tv1);

  tv1->axis(1)->parallelize(ParallelType::TIDy);
  tv1->axis(2)->parallelize(ParallelType::TIDx);

  auto tv2 = tv0->cacheAfter(LoadStoreOpType::CpAsync);
  tv2->axis(-1)->parallelize(ParallelType::Vectorize);
  tv2->axis(1)->parallelize(ParallelType::TIDx);
  tv2->axis(2)->parallelize(ParallelType::TIDy);
  tv2->setMemoryType(MemoryType::Shared);

  tv2->inlineAt(1);
  tv2->circularBuffer(8);

  auto options = at::TensorOptions().dtype(at::kHalf).device(at::kCUDA, 0);

  at::Tensor t0 = at::randn({12800, 8, 8, 8}, options);

  FusionExecutor fe;
  fe.compileFusion(&fusion, {t0});

  auto cg_outputs = fe.runFusion({t0});
  testValidate(fe.kernel(), cg_outputs, {t0}, {t0}, __LINE__, __FILE__);
}

// Repro of issue #2459
TEST_F(NVFuserTest, FusionClearThreadPredicateByRAWSync_CUDA) {
  Fusion fusion;
  FusionGuard fg(&fusion);

  auto tv0 = makeSymbolicTensor(2);
  fusion.addInput(tv0);

  auto tv1 = sum(tv0, {1});
  auto tv2 = set(tv1);
  auto tv3 = sum(tv2, {0});
  fusion.addOutput(tv3);

  // test with gmem
  auto tv4 = sum(tv0, {1});
  auto tv5 = set(tv4);
  auto tv6 = set(tv5);
  fusion.addOutput(tv6);

  // tv1 is predicated with tidx
  tv1->axis(0)->parallelize(ParallelType::TIDy);
  tv1->axis(1)->parallelize(ParallelType::TIDx);

  // Upload to shmem. Still predicated with tidx, so only the threads
  // with tidx == 0 should be active.
  tv2->axis(0)->parallelize(ParallelType::TIDy);
  tv2->setMemoryType(MemoryType::Shared);

  // Remap the parallelization from tidy to tidx. This should work as
  // tv2 is in shared memory and SyncMap should correctly insert a RAW
  // sync between tv2 and tv3. However, ThreadPredicateMap still marks
  // tv3 as predicated by tidx, and since it is invalid to parallelize
  // by a predicated parallel type, this resulted in an error (#2459).
  tv3->axis(0)->parallelize(ParallelType::TIDx);

  // Test with gmem
  tv4->split(0, 4);
  tv5->split(0, 4);
  tv6->split(0, 4);

  // Make tv4 predicated with tidx
  tv4->axis(0)->parallelize(ParallelType::BIDx);
  tv4->axis(1)->parallelize(ParallelType::TIDy);
  tv4->axis(2)->parallelize(ParallelType::TIDx);

  // Upload to gmem
  tv5->axis(0)->parallelize(ParallelType::BIDx);
  tv5->axis(1)->parallelize(ParallelType::TIDy);
  tv5->setMemoryType(MemoryType::Global);

  // RAW sync should be inserted after tv5

  tv6->axis(0)->parallelize(ParallelType::BIDy);
  tv6->axis(1)->parallelize(ParallelType::TIDx);

  auto options = at::TensorOptions().dtype(at::kFloat).device(at::kCUDA, 0);
  at::Tensor t0 = at::randn({10, 11}, options);

  std::vector<c10::IValue> inputs = {t0};

  FusionExecutor fe;
  fe.compileFusion(&fusion, inputs);
  auto cg_outputs = fe.runFusion(inputs);

  auto t3 = t0.sum({1}).sum({0});
  auto t6 = t0.sum({1});

  testValidate(fe.kernel(), cg_outputs, inputs, {t3, t6}, __LINE__, __FILE__);
}

namespace {

class ThreadPredChecker : public kir::IrVisitor {
 public:
  static bool isPredicatedBy(
      StmtNameType tv_name_to_check,
      ParallelTypeBitmap pt_map,
      kir::Kernel* kernel) {
    ThreadPredChecker checker(tv_name_to_check, pt_map);
    checker.handle(kernel->topLevelExprs());
    return checker.pt_map_.none();
  }

  ThreadPredChecker(StmtNameType tv_name_to_check, ParallelTypeBitmap pt_map)
      : tv_name_to_check_(tv_name_to_check), pt_map_(pt_map) {}

  using kir::IrVisitor::dispatch;
  using kir::IrVisitor::handle;

  void handle(kir::IfThenElse* ite) final {
    for (auto expr : ite->thenBody().exprs()) {
      auto tv_output = ir_utils::getTvOutput(expr);
      if (tv_output != nullptr && tv_output->name() == tv_name_to_check_ &&
          expr->isA<LoadStoreOp>() && ite->predicate()->hasValue()) {
        dispatch(ite->predicate()->value());
      }
    }
  }

  void dispatch(Val* val) final {
    if (val->definition()) {
      dispatch(val->definition());
    }
  }

  void handle(BinaryOp* bop) final {
    if (bop->getBinaryOpType() == BinaryOpType::LogicalAnd) {
      dispatch(bop->lhs());
      dispatch(bop->rhs());
    } else if (bop->getBinaryOpType() == BinaryOpType::Eq) {
      if (bop->lhs()->isZeroInt() || bop->rhs()->isZeroInt()) {
        auto non_zero_arg = bop->lhs()->isZeroInt() ? bop->rhs() : bop->lhs();

        // It can be changed like (-threadIdx.x) by expr simplifier
        if (auto uop = dynamic_cast<UnaryOp*>(non_zero_arg->definition())) {
          if (uop->getUnaryOpType() == UnaryOpType::Neg) {
            non_zero_arg = uop->in();
          }
        }

        if (auto ns = dynamic_cast<NamedScalar*>(non_zero_arg)) {
          if (ns->getParallelIndex().has_value()) {
            auto predicated_type = ns->getParallelIndex().value();
            pt_map_.clear(predicated_type);
          }
        }
      }
    }
  }

 private:
  StmtNameType tv_name_to_check_;
  ParallelTypeBitmap pt_map_;
};

} // namespace

// Repro of issue #2487
TEST_F(NVFuserTest, FusionPredicateReductionInitShared_CUDA) {
  Fusion fusion;
  FusionGuard fg(&fusion);

  auto tv0 = makeSymbolicTensor(1);
  fusion.addInput(tv0);

  auto tv1 = sum(tv0, {0});
  auto tv2 = set(tv1);
  fusion.addOutput(tv2);

  auto tv3 = makeSymbolicTensor(1);
  fusion.addInput(tv3);

  auto tv4 = exp(tv3);
  fusion.addOutput(tv4);

  tv1->setMemoryType(MemoryType::Shared);

  tv4->split(0, 1024);
  tv4->axis(-2)->parallelize(ParallelType::BIDx);
  tv4->axis(-1)->parallelize(ParallelType::TIDx);

  // tv4 is parallelized with both BIDx and TIDx, but tv1 is not at
  // all, so tv1 is predicated with both BIDx and TIDx as they are
  // redundant. That means that the initialization of the reduction
  // has to be predicated as well. Since tv1 is on shared memory, only
  // the TIDx predicate is required.

  // Make sure the initialization of tv1 is predicated with
  // threadIdx.x == 0
  GpuLower gpulw(&fusion);
  ParallelTypeBitmap predicated_types(ParallelType::TIDx);
  NVF_CHECK(
      ThreadPredChecker::isPredicatedBy(
          tv1->name(), predicated_types, gpulw.run()),
      "Validation of lowered kernel failed");

  auto options = at::TensorOptions().dtype(at::kFloat).device(at::kCUDA, 0);
  at::Tensor t0 = at::randn({2}, options);
  at::Tensor t1 = at::randn({10000}, options);

  std::vector<c10::IValue> inputs = {t0, t1};

  FusionExecutor fe;
  fe.compileFusion(&fusion, inputs);
  auto cg_outputs = fe.runFusion(inputs);

  auto ref_t1 = t0.sum({0});
  auto ref_t4 = t1.exp();

  testValidate(
      fe.kernel(), cg_outputs, inputs, {ref_t1, ref_t4}, __LINE__, __FILE__);
}

// Repro of issue #2487
TEST_F(NVFuserTest, FusionPredicateReductionInitGlobal_CUDA) {
  Fusion fusion;
  FusionGuard fg(&fusion);

  std::vector<int64_t> shape({100});

  auto tv0 = makeSymbolicTensor(1);
  fusion.addInput(tv0);

  auto tv1 = sum(tv0, {0});
  fusion.addOutput(tv1);

  auto tv2 = makeSymbolicTensor(1);
  fusion.addInput(tv2);

  auto tv3 = exp(tv2);
  fusion.addOutput(tv3);

  tv3->split(0, 32);
  tv3->axis(-2)->parallelize(ParallelType::BIDx);
  tv3->axis(-1)->parallelize(ParallelType::TIDx);

  // tv3 is parallelized with both BIDx and TIDx, but tv1 is not at
  // all, so tv1 is predicated with both BIDx and TIDx as they are
  // redundant. That means that the initialization of the reduction
  // has to be predicated as well.

  // Make sure the initialization of tv1 is predicated with
  // threadIdx.x == 0 and blockIdx.x == 0
  GpuLower gpulw(&fusion);
  ParallelTypeBitmap predicated_types({ParallelType::TIDx, ParallelType::BIDx});
  NVF_CHECK(
      ThreadPredChecker::isPredicatedBy(
          tv1->name(), predicated_types, gpulw.run()),
      "Validation of lowered kernel failed");

  auto options = at::TensorOptions().dtype(at::kFloat).device(at::kCUDA, 0);
  at::Tensor t0 = at::randn({2}, options);
  at::Tensor t1 = at::randn({10000}, options);

  std::vector<c10::IValue> inputs = {t0, t1};

  FusionExecutor fe;
  fe.compileFusion(&fusion, inputs);
  auto cg_outputs = fe.runFusion(inputs);

  auto ref_t1 = t0.sum({0});
  auto ref_t3 = t1.exp();

  testValidate(
      fe.kernel(), cg_outputs, inputs, {ref_t1, ref_t3}, __LINE__, __FILE__);
}

TEST_F(NVFuserTest, FusionTypePromotionATenConsistency_CUDA) {
  auto convertible_to_aten = {
      DataType::Bool,
      DataType::Double,
      DataType::Float,
      DataType::Half,
      DataType::BFloat16,
      DataType::Int,
      DataType::Int32,
      DataType::ComplexFloat,
      DataType::ComplexDouble};
  for (auto t1 : convertible_to_aten) {
    for (auto t2 : convertible_to_aten) {
      auto t1_aten = data_type_to_aten(t1);
      auto t2_aten = data_type_to_aten(t2);
      auto result_aten = c10::promoteTypes(t1_aten, t2_aten);
      auto result = promoteType(t1, t2);
      ASSERT_EQ(data_type_to_aten(result), result_aten);
    }
  }
}

// Make sure invalid usage of index type is detected
TEST_F(NVFuserTest, FusionCompileIndexType_CUDA) {
  {
    Fusion fusion;
    FusionGuard fg(&fusion);

    auto tv0 = makeSymbolicTensor(1, DataType::Bool);
    fusion.addInput(tv0);

    auto tv2 = neg(tv0);
    fusion.addOutput(tv2);

    tv2->split(0, 256);
    tv2->split(0, 1024);

    MaxRootDomainInfoSpanningTree tree(tv2);
    TransformPropagator tp(tv2);
    tree.traverse(&tp);

    inlineMost();

    tv2->axis(1)->parallelize(ParallelType::BIDx);
    tv2->axis(2)->parallelize(ParallelType::TIDx);

    auto options = at::TensorOptions().dtype(at::kHalf).device(at::kCUDA, 0);
    at::Tensor t0 = at::randn({999}, options).ge(0);
    std::vector<c10::IValue> small_inputs = {t0};

    at::Tensor t0_large =
        at::randn({std::numeric_limits<int>::max()}, options).ge(0);
    std::vector<c10::IValue> large_inputs = {t0_large};

    NVF_CHECK(
        KernelArgumentHolder::createKernelArgumentHolder(large_inputs)
            .getSmallestIndexTypeOfArguments() == PrimDataType::Int);
    NVF_CHECK(
        KernelArgumentHolder::createKernelArgumentHolder(small_inputs)
            .getSmallestIndexTypeOfArguments() == PrimDataType::Int32);

    {
      FusionExecutor fe;
      // Lower the kernel with large inputs and int64 index type.
      CompileParams compile_opts = {.index_type = PrimDataType::Int};
      fe.compileFusion(&fusion, large_inputs, LaunchParams(), compile_opts);

      NVF_CHECK(
          fe.kernel()->indexType() == PrimDataType::Int,
          "Unexpected kernel index type: ",
          fe.kernel()->indexType());

      // Since the index type is int64, both small and large inputs
      // should work fine
      fe.runFusion(small_inputs);
      fe.runFusion(large_inputs);
    }

    {
      FusionExecutor fe;
      // Lower the kernel with small inputs and int64 index type.
      CompileParams compile_opts = {.index_type = PrimDataType::Int};
      fe.compileFusion(&fusion, small_inputs, LaunchParams(), compile_opts);

      NVF_CHECK(
          fe.kernel()->indexType() == PrimDataType::Int,
          "Unexpected kernel index type: ",
          fe.kernel()->indexType());

      // Since the index type is int64, both small and large inputs
      // should work fine
      fe.runFusion(small_inputs);
      fe.runFusion(large_inputs);
    }

    {
      FusionExecutor fe;
      LaunchParams launch_params;
      CompileParams compile_opts = {.index_type = PrimDataType::Int32};
      fe.compileFusion(&fusion, small_inputs, launch_params, compile_opts);

      NVF_CHECK(
          fe.kernel()->indexType() == PrimDataType::Int32,
          "Unexpected kernel index type: ",
          fe.kernel()->indexType());

      // This should complete successfully as the arguments are small
      // enough to use the int32 index type
      fe.runFusion(small_inputs);

      // This should fail as the Kernel is already compiled for Int32, but
      // the arguments are too large
      CompileParams compile_opts_large = {.index_type = PrimDataType::Int};
      EXPECT_THAT(
          [&]() {
            fe.runFusion(large_inputs, launch_params, compile_opts_large);
          },
          testing::ThrowsMessage<nvfuser::nvfError>(testing::HasSubstr(
              "Kernel index type and compilation index type don't match")));
    }

    {
      FusionExecutor fe;
      // Lower the kernel with large inputs and int32 index type.
      CompileParams compile_opts = {.index_type = PrimDataType::Int32};
      // This should fail due to the conflict
      EXPECT_THAT(
          [&]() {
            fe.compileFusion(
                &fusion, large_inputs, LaunchParams(), compile_opts);
          },
          testing::ThrowsMessage<nvfuser::nvfError>(testing::HasSubstr(
              "Compilation with int32 is requested but int64 is required for the arguments")));
    }
  }

  c10::cuda::CUDACachingAllocator::emptyCache();
}

// Make sure the index type is determined both fusion inputs and outputs
TEST_F(NVFuserTest, FusionExecutorCacheIndexType1_CUDA) {
  auto fusion_ptr = std::make_unique<Fusion>();
  Fusion& fusion = *fusion_ptr.get();
  FusionGuard fg(fusion_ptr.get());

  auto tv0 = makeSymbolicTensor(2, DataType::Half);
  fusion.addInput(tv0);
  auto tv1 = makeSymbolicTensor(2, DataType::Half);
  fusion.addInput(tv1);

  auto tv2 = castOp(DataType::Float, tv0);
  auto tv3 = castOp(DataType::Float, tv1);
  auto tv4 = broadcast(tv2, {false, true, false});
  auto tv5 = broadcast(tv3, {true, false, false});
  auto tv6 = add(tv4, tv5);
  auto tv7 = castOp(DataType::Half, tv6);

  fusion.addOutput(tv7);

  c10::cuda::CUDACachingAllocator::emptyCache();

  // Inputs are small enough to use 32-bit indexing, but the output is
  // not
  auto options = at::TensorOptions().dtype(at::kHalf).device(at::kCUDA, 0);
  at::Tensor t0 = at::randn({2024, 1024}, options);
  at::Tensor t1 = at::randn({2024, 1024}, options);
  std::vector<c10::IValue> aten_inputs({t0, t1});

  FusionExecutorCache executor_cache(std::move(fusion_ptr));
  auto cg_outputs = executor_cache.runFusionWithInputs(aten_inputs);

  auto kernel_runtime = executor_cache.getMostRecentKernelRuntime();
  NVF_CHECK(kernel_runtime->getIndexType() == PrimDataType::Int);

  c10::cuda::CUDACachingAllocator::emptyCache();
}

// Make sure the index type is also determined by intermediate
// tensors. This is not ideal but just tests if the logic produces
// what is expected at this moment
TEST_F(NVFuserTest, FusionExecutorCacheIndexType2_CUDA) {
  auto fusion_ptr = std::make_unique<Fusion>();
  Fusion& fusion = *fusion_ptr.get();
  FusionGuard fg(fusion_ptr.get());

  auto tv0 = makeSymbolicTensor(2, DataType::Half);
  fusion.addInput(tv0);
  auto tv1 = makeSymbolicTensor(2, DataType::Half);
  fusion.addInput(tv1);

  auto tv2 = broadcast(tv0, {false, true, false});
  auto tv3 = broadcast(tv1, {true, false, false});
  auto tv4 = add(tv2, tv3);
  auto tv5 = sum(tv4, {-1});

  fusion.addOutput(tv5);

  // Inputs and outputs are small enough to use 32-bit indexing,
  // however the intermediate, tv4, should cause the kernel to use
  // 64-bit indexing. This is not ideal as tv4 should be inlined, and
  // its allocation size should be small enough to use 32-bit
  // indexing. However, the current logic should result in forcing
  // 64-bit indexing. This would need to be fixed for matmul for
  // example.
  auto options = at::TensorOptions().dtype(at::kHalf).device(at::kCUDA, 0);
  at::Tensor t0 = at::randn({2024, 1024}, options);
  at::Tensor t1 = at::randn({2024, 1024}, options);
  std::vector<c10::IValue> aten_inputs({t0, t1});

  FusionExecutorCache executor_cache(std::move(fusion_ptr));
  executor_cache.runFusionWithInputs(aten_inputs);
  auto kernel_runtime = executor_cache.getMostRecentKernelRuntime();
  NVF_CHECK(kernel_runtime->getIndexType() == PrimDataType::Int);

  // Running again with forced type of Int32
  executor_cache.runFusionWithInputs(aten_inputs, PrimDataType::Int32);
  kernel_runtime = executor_cache.getMostRecentKernelRuntime();
  NVF_CHECK(kernel_runtime->getIndexType() == PrimDataType::Int32);
}

//! Test whether we can create and use float16 scalars
TEST_F(NVFuserTest, FusionHalfScalars_CUDA) {
  auto fusion = std::make_unique<Fusion>();
  FusionGuard fg(fusion.get());

  auto tv0 = makeSymbolicTensor(1, DataType::Half);
  fusion->addInput(tv0);

  auto tv2 = full_like(tv0, IrBuilder::create<Val>(1.5, DataType::Half));
  fusion->addOutput(tv2);

  auto options = at::TensorOptions().dtype(at::kHalf).device(at::kCUDA, 0);
  at::Tensor t0 = at::zeros({5}, options);

  FusionExecutorCache executor_cache(std::move(fusion));
  auto cg_outputs = executor_cache.runFusionWithInputs({t0});

  testValidate(
      executor_cache.fusion(),
      cg_outputs,
      {t0},
      {at::ones_like(t0) * 1.5},
      __LINE__,
      __FILE__);
}

#if defined(CUDA_VERSION) && CUDA_VERSION >= 11000
//! Test whether we can create and use BFloat16 scalars
TEST_F(NVFuserTest, FusionBFloat16Scalars_CUDA) {
  // requires ampere+ GPU
  if (!deviceMajorMinorCheck(8)) {
    GTEST_SKIP() << "skipping BFloat16Scalars test on pre-AMPERE GPUs";
  }
  auto fusion = std::make_unique<Fusion>();
  FusionGuard fg(fusion.get());

  auto tv0 = makeSymbolicTensor(1, DataType::BFloat16);
  fusion->addInput(tv0);

  auto tv2 = full_like(tv0, IrBuilder::create<Val>(1.5, DataType::BFloat16));
  fusion->addOutput(tv2);

  auto options = at::TensorOptions().dtype(at::kBFloat16).device(at::kCUDA, 0);
  at::Tensor t0 = at::zeros({5}, options);

  FusionExecutorCache executor_cache(std::move(fusion));
  auto cg_outputs = executor_cache.runFusionWithInputs({t0});

  testValidate(
      executor_cache.fusion(),
      cg_outputs,
      {t0},
      {at::ones_like(t0) * 1.5},
      __LINE__,
      __FILE__);
}
#endif

TEST_F(NVFuserTest, FusionManagedData_CUDA) {
  Fusion fusion;
  FusionGuard fg(&fusion);

  auto tv0 = makeConcreteTensor({2});
  auto tv1 = set(set(set(set(set(set(set(set(set(set(set(set(tv0))))))))))));
  fusion.addInput(tv0);
  fusion.addOutput(tv1);

  using T1 = std::vector<Val*>;
  T1 data1 = {tv0, tv1};

  struct T2 {
    Val* input;
    Val* output;
    size_t magic_number;
  } data2{tv0, tv1, 0x123456789abcdef};
  auto clone_fn = [](IrCloner& cloner, std::any data) -> std::any {
    auto d = std::any_cast<T2>(data);
    return T2{cloner.clone(d.input), cloner.clone(d.output), d.magic_number};
  };

  auto i1 = fusion.manage(data1);
  auto i2 = fusion.manage(data2, clone_fn);
  fusion.manage("data1", data1);
  fusion.manage("data2", data2, clone_fn);

  GpuLower lower(&fusion);
  lower.run();
  auto kernel = lower.kernel();

  T1 expect1{kernel->inputs().at(0), kernel->outputs().at(0)};
  ASSERT_EQ(kernel->getManaged<T1>(i1), expect1);
  ASSERT_EQ(kernel->getManaged<T1>("data1"), expect1);
  ASSERT_EQ(kernel->getManaged<T2>(i2).input, kernel->inputs().at(0));
  ASSERT_EQ(kernel->getManaged<T2>(i2).output, kernel->outputs().at(0));
  ASSERT_EQ(kernel->getManaged<T2>("data2").input, kernel->inputs().at(0));
  ASSERT_EQ(kernel->getManaged<T2>("data2").output, kernel->outputs().at(0));
  ASSERT_EQ(kernel->getManaged<T2>("data2").magic_number, 0x123456789abcdef);
}

// Repro of issue #2125, 1.45e+03 GB/s on A100-80G
TEST_F(NVFuserTest, FusionAvoidRedundantWriteBroadcastedSoftmaxInput_CUDA) {
  std::unique_ptr<Fusion> fusion_ptr = std::make_unique<Fusion>();
  Fusion& fusion = *fusion_ptr.get();
  FusionGuard fg(&fusion);

  std::vector<int64_t> shape0({2, 512});
  std::vector<int64_t> shape1({2, 64, 512, 512});

  auto tv0 = makeSymbolicTensor(2);
  auto tv1 = makeSymbolicTensor(4);
  fusion.addInput(tv0);
  fusion.addInput(tv1);

  auto tvb = broadcast(tv0, {false, true, true, false});
  auto tv2 = add(tvb, IrBuilder::create<Val>(1.0));
  auto tv3 = add(tv1, tv2);
  auto tv4 = softmax(tv3, -1);
  fusion.addOutput(tv2);
  fusion.addOutput(tv4);

  auto options = at::TensorOptions().dtype(at::kFloat).device(at::kCUDA, 0);
  at::manual_seed(0);
  at::Tensor t0 = at::ones(shape0, options);
  at::Tensor t1 = at::ones(shape1, options);
  std::vector<c10::IValue> inputs = {t0, t1};

  FusionExecutorCache fec(std::move(fusion_ptr));
  auto cg_outputs = fec.runFusionWithInputs(inputs);

  // check thread_pred and write_stride
  const auto& fe = fec.getMostRecentKernelRuntime()->executors().at(0);
  auto kernel = fe.kernel();
  const auto& thread_pred_map = fe.threadPredMap();
  for (const auto expr : kernel->exprs()) {
    auto tv = ir_utils::getTvOutput(expr);
    if (tv && tv->name() == 15 && tv->getMemoryType() == MemoryType::Global) {
      const auto& thread_pred = thread_pred_map.getPredicateInfo(tv);
      bool predicted = thread_pred.redundant_types.get(ParallelType::BIDx) &&
          thread_pred.broadcast_rd_indices_map.count(ParallelType::BIDx);
      NVF_CHECK(
          predicted,
          "Tv15 should be predicted by ParallelType::BIDx with a broadcast_rd_indices_map!");
      break;
    }
  }

  auto ref_1 = t0.unsqueeze(1).unsqueeze(1) + 1.0;
  auto ref_2 = at::_softmax(ref_1 + t1, -1, false);
  testValidate(
      fec.fusion(), cg_outputs, inputs, {ref_1, ref_2}, __LINE__, __FILE__);
}

TEST_F(NVFuserTest, FusionAvoidRedundantWrite_CUDA) {
  auto runTest = [](const std::vector<bool>& is_broadcast) {
    std::unique_ptr<Fusion> fusion_ptr = std::make_unique<Fusion>();
    Fusion& fusion = *fusion_ptr.get();
    FusionGuard fg(&fusion);

    std::vector<int64_t> shape0;
    std::vector<int64_t> shape1({2, 64, 128, 2048});
    const size_t ndim = shape1.size();
    for (size_t i = 0; i < ndim; i++) {
      if (!is_broadcast[i]) {
        shape0.push_back(shape1[i]);
      }
    }

    auto tv0 = makeSymbolicTensor(shape0.size());
    auto tv1 = makeSymbolicTensor(4);
    fusion.addInput(tv0);
    fusion.addInput(tv1);

    auto tvb = broadcast(tv0, is_broadcast);
    auto tv2 = add(tvb, IrBuilder::create<Val>(1.0));
    auto tv3 = add(tv1, tv2);
    auto tv4 = sum(tv3, {-1});
    fusion.addOutput(tv2);
    fusion.addOutput(tv4);

    auto options = at::TensorOptions().dtype(at::kFloat).device(at::kCUDA, 0);
    at::manual_seed(0);
    at::Tensor t0 = at::randn(shape0, options);
    at::Tensor t1 = at::randn(shape1, options);
    std::vector<c10::IValue> inputs = {t0, t1};

    FusionExecutorCache fec(std::move(fusion_ptr));
    auto cg_outputs = fec.runFusionWithInputs(inputs);

    // check thread_pred and write_stride
    const auto& fe = fec.getMostRecentKernelRuntime()->executors().at(0);
    auto kernel = fe.kernel();
    const auto& thread_pred_map = fe.threadPredMap();

    for (const auto expr : kernel->exprs()) {
      auto tv = ir_utils::getTvOutput(expr);
      if (tv && tv->name() == 8 && tv->getMemoryType() == MemoryType::Global) {
        const auto& thread_pred = thread_pred_map.getPredicateInfo(tv);
        bool predicted = thread_pred.redundant_types.get(ParallelType::BIDx) &&
            thread_pred.broadcast_rd_indices_map.count(ParallelType::BIDx);
        NVF_CHECK(
            predicted,
            "Tv8 should be predicted by ParallelType::BIDx with a broadcast_rd_indices_map!");
        break;
      }
    }

    at::Tensor tb = t0;
    for (size_t i = 0; i < ndim; i++) {
      if (is_broadcast[i]) {
        tb = tb.unsqueeze(i);
      }
    }
    auto ref_1 = tb + 1.0;
    auto ref_2 = (ref_1 + t1).sum({-1});
    testValidate(
        fec.fusion(), cg_outputs, inputs, {ref_1, ref_2}, __LINE__, __FILE__);
  };

  // Test case where [B1,I2,I3] is merged to [B1I2I3]
  runTest({true, false, false, false});

  // Test case where [I1,B2,I3] is merged to [I1B2I3]
  runTest({false, true, false, false});

  // Test case where [I1,I2,B3] is merged to [I1I2B3]
  runTest({false, false, true, false});

  // Test case where [I1,B2,B3] is merged to [I1B2B3]
  runTest({false, true, true, false});

  // Test case where [B1,I2,B3] is merged to [B1I2B3]
  runTest({true, false, true, false});

  // Test case where [B1,B2,I3] is merged to [B1B2I3]
  runTest({true, true, false, false});

  // Test case where [B1,B2,B3] is merged to [B1B2B3]
  runTest({true, true, true, false});
}

TEST_F(NVFuserTest, FusionAvoidRedundantWriteDifferentConcretizedDomains_CUDA) {
  // if the broadcasted tensor is concretized to different shapes
  // the fusion will be segmented.
  auto runTest = [](const bool direct_lowering) {
    std::unique_ptr<Fusion> fusion_ptr = std::make_unique<Fusion>();
    Fusion& fusion = *fusion_ptr.get();
    FusionGuard fg(&fusion);

    const std::vector<bool> is_broadcast = {true, false, true, false};
    std::vector<int64_t> shape0;
    std::vector<int64_t> shape1({2, 64, 128, 2048});
    std::vector<int64_t> shape2({4, 64, 256, 2048});
    const size_t ndim = shape1.size();
    for (size_t i = 0; i < ndim; i++) {
      if (!is_broadcast[i]) {
        shape0.push_back(shape1[i]);
      }
    }

    auto tv0 = makeSymbolicTensor(shape0.size());
    auto tv1 = makeSymbolicTensor(4);
    auto tv2 = makeSymbolicTensor(4);
    fusion.addInput(tv0);
    fusion.addInput(tv1);
    fusion.addInput(tv2);

    auto tv3 = broadcast(tv0, is_broadcast);
    auto tv4 = add(tv3, IrBuilder::create<Val>(1.0));
    // concretized to shape1
    auto tv5 = add(tv4, tv1);
    // concretized to shape2
    auto tv6 = add(tv4, tv2);
    auto tv7 = sum(tv5, {-1});
    auto tv8 = sum(tv6, {-1});
    fusion.addOutput(tv4);
    fusion.addOutput(tv7);
    fusion.addOutput(tv8);

    auto options = at::TensorOptions().dtype(at::kFloat).device(at::kCUDA, 0);
    at::manual_seed(0);
    at::Tensor t0 = at::randn(shape0, options);
    at::Tensor t1 = at::randn(shape1, options);
    at::Tensor t2 = at::randn(shape2, options);
    std::vector<c10::IValue> inputs = {t0, t1, t2};

    if (direct_lowering) {
      auto heuristics_params = getReductionHeuristics(&fusion, inputs);
      NVF_CHECK(heuristics_params, "Reduction schedule was not generated!");
      scheduleReduction(&fusion, *heuristics_params);
      // it should be segmented, if directly lowered, it should throw an error
      EXPECT_THAT(
          [&]() { GpuLower(&fusion).run(); },
          testing::ThrowsMessage<nvfuser::nvfError>(testing::HasSubstr(
              "Producer is required to be in Global Memory based on parallelization strategy. RAW flags: (blockIdx.x)")));
    } else {
      FusionExecutorCache fec(std::move(fusion_ptr));
      auto cg_outputs = fec.runFusionWithInputs(inputs);

      auto optimized_fusion = fec.getMostRecentKernelRuntime();
      NVF_CHECK(optimized_fusion->isSegmented(), "segmentation didn't happen!");

      at::Tensor tb = t0;
      for (size_t i = 0; i < ndim; i++) {
        if (is_broadcast[i]) {
          tb = tb.unsqueeze(i);
        }
      }
      auto ref_1 = tb + 1.0;
      auto ref_2 = (ref_1 + t1).sum({-1});
      auto ref_3 = (ref_1 + t2).sum({-1});
      testValidate(
          fec.fusion(),
          cg_outputs,
          inputs,
          {ref_1, ref_2, ref_3},
          __LINE__,
          __FILE__);
    }
  };
  runTest(true);
  runTest(false);
}

TEST_F(NVFuserTest, FusionAvoidRedundantWriteNonOutput_CUDA) {
  std::unique_ptr<Fusion> fusion_ptr = std::make_unique<Fusion>();
  Fusion& fusion = *fusion_ptr.get();
  FusionGuard fg(&fusion);

  auto tv0 = makeSymbolicTensor(1);
  auto tv1 = makeSymbolicTensor(2);
  fusion.addInput(tv0);
  fusion.addInput(tv1);

  auto tv2 = set(tv0);
  auto tv3 = broadcast(tv2, {false, true});
  auto tv4 = add(tv3, tv1);
  fusion.addOutput(tv4);

  auto tv5 = add(tv3, IrBuilder::create<Val>(1.0));
  tv5->setMemoryType(MemoryType::Global);
  auto tv6 = add(tv5, IrBuilder::create<Val>(1.0));
  fusion.addOutput(tv6);

  for (auto tv : {tv3, tv4, tv5, tv6}) {
    tv->merge(0);
  }

  tv2->inlineAt(1);
  tv3->inlineAt(1);
  tv5->inlineAt(1);

  for (auto tv : {tv3, tv4, tv5, tv6}) {
    tv->axis(0)->parallelize(ParallelType::BIDx);
  }

  auto options = at::TensorOptions().dtype(at::kFloat).device(at::kCUDA, 0);
  at::manual_seed(0);
  at::Tensor t0 = at::randn({32}, options);
  at::Tensor t1 = at::randn({32, 64}, options);
  std::vector<c10::IValue> inputs = {t0, t1};

  FusionExecutor fe;
  fe.compileFusion(fusion_ptr.get(), inputs);
  auto cg_outputs = fe.runFusion(inputs);

  // check thread_pred
  auto kernel = fe.kernel();
  const auto& thread_pred_map = fe.threadPredMap();

  for (const auto expr : kernel->exprs()) {
    auto tv = ir_utils::getTvOutput(expr);
    if (tv->name() == 5 || tv->name() == 6) {
      const auto& thread_pred = thread_pred_map.getPredicateInfo(tv);
      bool predicted = thread_pred.redundant_types.get(ParallelType::BIDx) &&
          thread_pred.broadcast_rd_indices_map.count(ParallelType::BIDx);
      NVF_CHECK(
          predicted,
          "TV5 and TV6 should be predicted by ParallelType::BIDx with a broadcast_rd_indices_map!");
    }
  }

  // validate outputs
  at::Tensor tb = t0.unsqueeze(1);
  auto ref_1 = tb + t1;
  auto ref_2 = tb + 2.0;
  testValidate(
      fusion_ptr.get(), cg_outputs, inputs, {ref_1, ref_2}, __LINE__, __FILE__);
}

// Test case where the merge order is random
TEST_F(NVFuserTest, FusionAvoidRedundantWriteNonNeighbor_CUDA) {
  std::unique_ptr<Fusion> fusion_ptr = std::make_unique<Fusion>();
  Fusion& fusion = *fusion_ptr.get();
  FusionGuard fg(&fusion);

  const int ndim = 5;
  const std::vector<bool> is_broadcast = {false, true, false, false, true};
  auto tv0 = makeSymbolicTensor(3);
  auto tv1 = makeSymbolicTensor(ndim);
  fusion.addInput(tv0);
  fusion.addInput(tv1);

  auto tv2 = set(tv0);
  auto tv3 = broadcast(tv2, is_broadcast);
  auto tv4 = add(tv3, tv1);
  fusion.addOutput(tv4);

  auto tv5 = add(tv3, IrBuilder::create<Val>(1.0));
  tv5->setMemoryType(MemoryType::Global);
  auto tv6 = add(tv5, IrBuilder::create<Val>(1.0));
  fusion.addOutput(tv6);

  // merge first and last domain
  for (auto tv : {tv3, tv4, tv5, tv6}) {
    tv->merge(0, -1);
  }

  tv2->inlineAt(-1);
  tv3->inlineAt(-1);
  tv5->inlineAt(-1);

  for (auto tv : {tv3, tv4, tv5, tv6}) {
    tv->axis(0)->parallelize(ParallelType::BIDx);
  }

  auto options = at::TensorOptions().dtype(at::kFloat).device(at::kCUDA, 0);
  at::manual_seed(0);
  at::Tensor t0 = at::randn({8, 10, 12}, options);
  at::Tensor t1 = at::randn({8, 7, 10, 12, 9}, options);
  std::vector<c10::IValue> inputs = {t0, t1};

  FusionExecutor fe;
  fe.compileFusion(fusion_ptr.get(), inputs);
  auto cg_outputs = fe.runFusion(inputs);

  // check thread_pred
  auto kernel = fe.kernel();
  const auto& thread_pred_map = fe.threadPredMap();

  for (const auto expr : kernel->exprs()) {
    auto tv = ir_utils::getTvOutput(expr);
    if (tv->name() == 5 || tv->name() == 6) {
      const auto& thread_pred = thread_pred_map.getPredicateInfo(tv);
      bool predicted = thread_pred.redundant_types.get(ParallelType::BIDx) &&
          thread_pred.broadcast_rd_indices_map.count(ParallelType::BIDx);
      NVF_CHECK(
          predicted,
          "TV5 and TV6 should be predicted by ParallelType::BIDx with a broadcast_rd_indices_map!");
    }
  }

  // validate outputs
  at::Tensor tb = t0;
  for (int i = 0; i < ndim; i++) {
    if (is_broadcast[i]) {
      tb = tb.unsqueeze(i);
    }
  }
  auto ref_1 = tb + t1;
  auto ref_2 = tb + 2.0;
  testValidate(
      fusion_ptr.get(), cg_outputs, inputs, {ref_1, ref_2}, __LINE__, __FILE__);
}

// Test for ir_utils::validateDomainEquivalence. We could consider
// it well tested as it's always used when TensorDomain is created, but
// here's some corner cases.
TEST_F(NVFuserTest, FusionDomainEquivalence_CUDA) {
  Fusion fusion;
  FusionGuard fg(&fusion);

  auto tv0 = makeSymbolicTensor(2);
  fusion.addInput(tv0);
  auto tv1 = set(tv0);
  fusion.addOutput(tv1);

  // [I0, I1]
  tv1->split(0, 4);
  // [I0/4, 4, I1]

  // Initial domain: root domain
  // Derived domain: [4, I1]
  // Should fail as the derived domain only partially covers the
  // root domain
  EXPECT_THAT(
      [&]() {
        ir_utils::validateDomainEquivalence(
            tv1->getRootDomain(), {tv1->axis(1), tv1->axis(2)});
      },
      testing::ThrowsMessage<nvfuser::nvfError>(
          testing::HasSubstr("Invalid derived domain")));

  tv1->merge(0);
  // [I0/4*4, I1]

  // Initial domain: root domain
  // Derived domain: leaf domain
  // Should succeed.
  ir_utils::validateDomainEquivalence(
      tv1->getRootDomain(), tv1->getLeafDomain());

  auto tv1_intermediate_id = tv1->axis(0);

  tv1->split(0, 3);
  // [I0/4*4/3, 3, I1]

  // Initial domain: root domain
  // Derived domain: leaf + tv1_intermediate_id
  // Should fail as the intermediate ID and the first two leaves are redundant
  EXPECT_THAT(
      [&]() {
        ir_utils::validateDomainEquivalence(
            tv1->getRootDomain(),
            {tv1_intermediate_id, tv1->axis(0), tv1->axis(1), tv1->axis(2)});
      },
      testing::ThrowsMessage<nvfuser::nvfError>(
          testing::HasSubstr("Invalid derived domain")));

  // Testing symbolic domains
  auto tv2 = reshape(
      tv0,
      {IrBuilder::create<Val>(DataType::Int),
       IrBuilder::create<Val>(DataType::Int)});

  ir_utils::validateDomainEquivalence(
      tv2->getRootDomain(), tv2->getLeafDomain());

  // create a 2D tensor with one symbolid and another non-symbolic
  auto tv4 = broadcast(sum(tv2, {1}), {false, true});
  fusion.addOutput(tv4);

  // [S0, B0]
  tv4->split(1, 4);
  // [S0, B0/4, 4]

  ir_utils::validateDomainEquivalence(
      tv4->getRootDomain(), tv4->getLeafDomain());

  // Initial domain: root domain
  // Derived domain: [S0, B0/4]
  // Should fail as the derived domain only partially covers the
  // root domain
  EXPECT_THAT(
      [&]() {
        ir_utils::validateDomainEquivalence(
            tv4->getRootDomain(), {tv4->axis(0), tv4->axis(1)});
      },
      testing::ThrowsMessage<nvfuser::nvfError>(
          testing::HasSubstr("Invalid derived domain")));
}

// Repro for issue #236 (https://github.com/NVIDIA/Fuser/issues/236)
TEST_F(NVFuserTest, DoublePrecisionNorm_CUDA) {
  auto fusion = std::make_unique<Fusion>();
  FusionGuard fg(fusion.get());

  DataType dt = DataType::Float;

  auto tv0 = makeSymbolicTensor(1, dt);
  fusion->addInput(tv0);
  auto tv1 = makeSymbolicTensor(1, dt);
  fusion->addInput(tv1);

  auto tv2 = sum(tv1, {0});
  auto tv3 = broadcast(tv2, {true});
  auto tv4 = sub(tv1, tv3);
  auto tv5 = mul(tv4, tv0);
  fusion->addOutput(tv5);

  // The persistent scheduler with this problem size resulted in an
  // error as reported in #236
  auto options =
      at::TensorOptions().dtype(data_type_to_aten(dt)).device(at::kCUDA, 0);
  at::Tensor t0 = at::randn({11}, options);
  at::Tensor t1 = at::randn({11}, options);
  std::vector<c10::IValue> aten_inputs({t0, t1});

  FusionExecutorCache executor_cache(std::move(fusion));
  auto cg_outputs = executor_cache.runFusionWithInputs(aten_inputs);

  t1 = t1.to(at::kDouble);
  auto ref = (t1 - t1.sum().unsqueeze(0)) * t0;

  testValidate(
      executor_cache.fusion(),
      cg_outputs,
      aten_inputs,
      {ref},
      __LINE__,
      __FILE__);
}

// Test for void IterDomain::parallelize(ParallelType t)
// Only allowed to parallelize a leaf domain.
TEST_F(NVFuserTest, FusionIllegalParallelizeNonLeafDomain_CUDA) {
  Fusion fusion;
  FusionGuard fg(&fusion);

  auto tv0 = makeSymbolicTensor(2);
  fusion.addInput(tv0);
  auto tv1 = set(tv0);
  fusion.addOutput(tv1);

  // [I0, I1]
  tv1->split(1, 4);
  // [I0, I1/4, 4]

  const auto& root_domain = tv1->getRootDomain();

  // legal, as I0 is also a leaf domain
  root_domain[0]->parallelize(ParallelType::BIDx);

  // llegal, as I1 is not a leaf domain
  EXPECT_THAT(
      [&]() { root_domain[1]->parallelize(ParallelType::BIDy); },
      testing::ThrowsMessage<nvfuser::nvfError>(
          testing::HasSubstr("Only allowed to parallelize a leaf domain")));
}

// delete intermediate tensors between segments to reduce memory usage of large
// segmented graphs
TEST_F(NVFuserTest, FusionClearGmemBetweenSegments_CUDA) {
  auto fusion = std::make_unique<Fusion>();
  FusionGuard fg(fusion.get());
  std::vector<int64_t> input_shape{32, 64, 8, 128};
  auto tv0 = TensorViewBuilder()
                 .ndims(input_shape.size())
                 .dtype(DataType::Double)
                 .build();
  fusion->addInput(tv0);
  auto tv1 = add(tv0, IrBuilder::create<Val>(1.0));
  auto tv2 = sum(tv1, {0}); // Group 0
  auto tv3 = sum(tv2, {-1}); // Group 1
  auto output = sum(tv3, {0}); // Group 2
  fusion->addOutput(output);

  auto options = at::TensorOptions().dtype(at::kDouble).device(at::kCUDA, 0);
  at::Tensor at_x = at::randn(input_shape, options);
  FusionExecutorCache executor_cache(std::move(fusion));
  auto outputs = executor_cache.runFusionWithInputs({at_x});
  auto t1 = at_x.add(1.0);
  auto t2 = t1.sum({0});
  auto t3 = t2.sum({-1});
  auto t4 = t3.sum({0});
  auto optimized_fusion = executor_cache.getMostRecentKernelRuntime();
  auto args_num = optimized_fusion->getArgsNumAfterSegmentRuns();

  NVF_CHECK(optimized_fusion->isSegmented(), "segmentation didn't happen");
  NVF_CHECK(
      optimized_fusion->fusionSegments()->groups().size() == 3,
      "segmentation didn't happen as expected");
  // group-0: tv1 -> tv2
  // group-1: tv2 -> tv3
  // group-2: tv3 -> tv4
  // -----------without args erase------------------------
  // after group-0, args: {t0, 32, 64, 8, 128, t2}
  // after group-1, args: {t0, 32, 64, 8, 128, t2, t3}
  // after group-2, args: {t0, 32, 64, 8, 128, t2, t3, t4}
  // -----------with args erase---------------------------
  // after group-0, args: {t0, 32, 64, 8, 128, t2}
  // after group-1, args: {t0, 32, 64, 8, 128, t3} (t2 is erased)
  // after group-2, args: {t0, 32, 64, 8, 128, t4} (t3 is erased)
  NVF_CHECK(
      args_num[1] == args_num[0] && args_num[2] == args_num[0],
      "unused intermediate args should be deleted");
  testValidate(
      executor_cache.fusion(), outputs, {at_x}, {t4}, __LINE__, __FILE__);
}

// Test nan propagation during min/max with floats and doubles
TEST_F(NVFuserTest, FusionMinMaxNanPropagation_CUDA) {
  for (auto dtype : {DataType::Float, DataType::Double}) {
    for (auto do_min : {true, false}) {
      auto fusion = std::make_unique<Fusion>();
      FusionGuard fg(fusion.get());

      auto tv0 = makeSymbolicTensor(2, dtype);
      fusion->addInput(tv0);
      auto tv1 = do_min ? min(tv0, {1}) : max(tv0, {1});
      fusion->addOutput(tv1);

      FusionExecutorCache executor_cache(std::move(fusion));

      auto options =
          at::TensorOptions()
              .dtype(dtype == DataType::Float ? at::kFloat : at::kDouble)
              .device(at::kCUDA, 0);
      // Test size 1 since it will have a single comparison, which checks
      // missing propagation in one position even if it propagates properly in
      // the other position
      for (auto size : {1, 2, 5}) {
        // To check nans in multiple positions along reduction axis create a 2D
        // tensor that is ones except the diagonal, which are nans
        auto at_x = at::eye(size, options);
        at_x = (1 - at_x) / (1 - at_x);
        std::vector<c10::IValue> inputs{at_x};

        std::vector<at::Tensor> at_outputs(
            {do_min ? at_x.amin(1) : at_x.amax(1)});
        auto nvf_outputs = executor_cache.runFusionWithInputs(inputs);

        testValidate(
            executor_cache.fusion(),
            nvf_outputs,
            inputs,
            at_outputs,
            __LINE__,
            __FILE__);
      }
    }
  }
}

class ExpandedBroadcastGlobalIntermediateTest : public NVFuserTest {
 protected:
  void SetUp() override {
    NVFuserTest::SetUp();
    // Do not fill allocation with NaN. The logical output size of this test is
    // huge, although they are just because of expand, the pointwise kernel in
    // PyTorch eager mode is not smart enough to not iterating on the entire
    // logical space
    setFillAllocationWithNan(false);
  }
};

TEST_F(ExpandedBroadcastGlobalIntermediateTest, TheTest_CUDA) {
  auto fusion_ptr = std::make_unique<Fusion>();
  Fusion& fusion = *fusion_ptr.get();
  FusionGuard fg(&fusion);

  auto tv0 = makeContigConcreteTensor({2, 1, 2});
  fusion.addInput(tv0);
  auto tv1 = expand(
      tv0,
      {IrBuilder::create<Val>(2L),
       IrBuilder::create<Val>(1L << 60L),
       IrBuilder::create<Val>(2L)});
  auto tv2 = set(tv1);
  fusion.addOutput(tv2);
  tv1->setMemoryType(MemoryType::Global);

  tv1->axis(2)->parallelize(ParallelType::TIDx);
  tv2->axis(2)->parallelize(ParallelType::TIDx);
  tv1->axis(0)->parallelize(ParallelType::BIDx);
  tv2->axis(0)->parallelize(ParallelType::BIDx);

  auto options = at::TensorOptions().dtype(at::kFloat).device(at::kCUDA, 0);

  at::Tensor t0 = at::randn({2, 1, 2}, options);

  FusionExecutor fe;
  fe.compileFusion(fusion_ptr.get(), {t0});
  auto cg_output = fe.runFusion({t0}).at(0);

  ASSERT_EQ(cg_output.size(0), 2);
  ASSERT_EQ(cg_output.size(1), (1L << 60L));
  ASSERT_EQ(cg_output.size(2), 2);
  ASSERT_EQ(cg_output.stride(0), 2);
  ASSERT_EQ(cg_output.stride(1), 0);
  ASSERT_EQ(cg_output.stride(2), 1);
  ASSERT_TRUE(at::eq(t0.squeeze(1), cg_output.select(1, 0)).all().item<bool>());
}

TEST_F(NVFuserTest, FusionTestWarnRegisterSpill_CUDA) {
  const int hidden_size = 1024 * 10;
  std::unique_ptr<Fusion> fusion_ptr = std::make_unique<Fusion>();
  Fusion& fusion = *fusion_ptr.get();
  FusionGuard fg(&fusion);
  const float kEps = 1e-5;
  Val* eps_ptr = IrBuilder::create<Val>(kEps);
  std::vector<int64_t> input_shape{2048, hidden_size};
  std::vector<int64_t> norm_shape{hidden_size};

  auto input = makeSymbolicTensor(input_shape.size());
  fusion.addInput(input);
  auto result = layer_norm(input, norm_shape, nullptr, nullptr, eps_ptr);
  fusion.addOutput(result.output);
  fusion.addOutput(result.mean);
  fusion.addOutput(result.invstd);

  auto options = at::TensorOptions().dtype(at::kFloat).device(at::kCUDA, 0);
  at::Tensor aten_input = at::randn(input_shape, options);
  c10::optional<at::Tensor> aten_weight = c10::nullopt;
  c10::optional<at::Tensor> aten_bias = c10::nullopt;
  auto aten_outputs = at::native_layer_norm(
      aten_input, norm_shape, aten_weight, aten_bias, kEps);

  // capture stdout and check stdout contains register spill warning
  captureStdout();
  {
    // generate persistent kernel
    auto persistent_params =
        getInnerPersistentHeuristics(&fusion, {aten_input});
    NVF_CHECK(persistent_params, "Persistent schedule was not generated!");
    scheduleInnerPersistentKernel(&fusion, *persistent_params);

    // compile and run persistent kernel
    // intentionally set maxrregcount to 32 to trigger register spill
    CompileParams compile_opts = {
        .maxrregcount = 32, .enable_ptxas_verbose = true};
    auto lparams = persistent_params->lparams;
    FusionExecutor fe;
    fe.compileFusion(&fusion, {aten_input}, lparams, compile_opts);
    auto cg_outputs = fe.runFusion({aten_input});

    // validate results
    testValidate(
        &fusion,
        cg_outputs,
        {aten_input},
        {std::get<0>(aten_outputs),
         std::get<1>(aten_outputs),
         std::get<2>(aten_outputs)},
        __LINE__,
        __FILE__,
        "");
  }
  std::string output = getCapturedStdout();
  NVF_CHECK(
      output.find("Register spill detected") != std::string::npos,
      "Register spill is not captured!");
}

// https://github.com/NVIDIA/Fuser/issues/335
// This test is to make sure the benchmark in layer_norm_fused.cpp is correctly
// implemented.
TEST_F(NVFuserTest, FusionLayerNormFusedOpsRedundantCast_CUDA) {
  std::unique_ptr<Fusion> fusion_ptr = std::make_unique<Fusion>();
  auto fusion = fusion_ptr.get();
  FusionGuard fg(fusion);

  const float kEps = 1e-5;
  const int batch_size = 2048 * 8;
  const int hidden_size = 20480;
  DataType dtype = DataType::Half;
  {
    auto tv0 = makeContigTensor(1, dtype);
    auto tv1 = makeContigTensor(2, dtype);
    auto tv2 = makeContigTensor(1, dtype);
    auto tv3 = makeContigTensor(1, dtype);
    auto tv4 = makeContigTensor(1, dtype);

    fusion->addInput(tv0);
    fusion->addInput(tv1);
    fusion->addInput(tv2);
    fusion->addInput(tv3);
    fusion->addInput(tv4);
    auto tv5 = broadcast(tv0, {true, false});
    auto tv6 = castOp(DataType::Float, tv1);
    auto tv7 = castOp(DataType::Float, tv5);
    auto tv8 = add(tv6, tv7);
    auto tv9 = castOp(DataType::Half, tv8);
    auto tv10 = broadcast(tv2, {true, false});
    auto tv11 = castOp(DataType::Float, tv9);
    auto tv12 = castOp(DataType::Float, tv10);
    auto tv13 = add(tv11, tv12);
    auto tv14 = castOp(DataType::Half, tv13);
    auto tv15 = castOp(DataType::Float, tv14);
    auto tv16 = variance(tv15, {1}, false, false);
    auto tv17 = broadcast(tv16, {false, true});
    auto tv18 = sum(tv15, {1}, false);
    auto tv19 = broadcast(tv18, {false, true});

    nvfuser::Val* num_features = IrBuilder::create<Val>(1.0);
    num_features = mul(num_features, tv0->getLeafDomain()[0]->extent());
    auto s20 = num_features;

    auto s21 = reciprocal(s20);
    auto tv22 = mul(tv19, s21);
    auto s23 = IrBuilder::create<Val>(kEps);
    auto tv24 = add(tv17, s23);
    auto tv25 = rsqrt(tv24);
    auto tv26 = broadcast(tv22, {false, false});
    auto tv27 = castOp(DataType::Float, tv14);
    auto tv28 = sub(tv27, tv26);
    auto tv29 = broadcast(tv25, {false, false});
    auto tv30 = mul(tv28, tv29);
    auto tv31 = broadcast(tv4, {true, false});
    auto tv32 = castOp(DataType::Float, tv31);
    auto tv33 = mul(tv30, tv32);
    auto tv34 = broadcast(tv3, {true, false});
    auto tv35 = castOp(DataType::Float, tv34);
    auto tv36 = add(tv33, tv35);
    auto tv37 = castOp(DataType::Half, tv36);
    fusion->addOutput(tv37);
  }

  auto options = at::TensorOptions().dtype(at::kHalf).device(at::kCUDA, 0);
  std::vector<c10::IValue> inputs;
  std::vector<at::Tensor> outputs;

  {
    auto t0 = at::randn({hidden_size}, options);
    auto t1 = at::randn({batch_size, hidden_size}, options);
    auto t2 = at::randn({hidden_size}, options);
    auto t3 = at::randn({hidden_size}, options);
    auto t4 = at::randn({hidden_size}, options);
    inputs.emplace_back(t0);
    inputs.emplace_back(t1);
    inputs.emplace_back(t2);
    inputs.emplace_back(t3);
    inputs.emplace_back(t4);
    auto t5 = t0.unsqueeze(0).expand({batch_size, hidden_size});
    auto t6 = t1.to(at::kFloat);
    auto t7 = t5.to(at::kFloat);
    auto t8 = at::add(t6, t7);
    auto t9 = t8.to(at::kHalf);
    auto t10 = t2.unsqueeze(0).expand({batch_size, hidden_size});
    auto t11 = t9.to(at::kFloat);
    auto t12 = t10.to(at::kFloat);
    auto t13 = at::add(t11, t12);
    auto t14 = t13.to(at::kHalf);
    auto aten_outputs = at::native_layer_norm(t14, {hidden_size}, t4, t3, kEps);
    auto t33 = std::get<0>(aten_outputs);
    outputs.emplace_back(t33);
  }

  auto persistent_buffer_info = scheduler_utils::persistentBuffers(fusion);
  NVF_CHECK(
      persistent_buffer_info.persistent_buffers.size() == 2,
      "Before project to other buffers, should have two persistent buffers!");

  // The buffer size should only count 1 buffer because the other one is
  // projected to its producer.
  SchedulerRuntimeInfo runtime_info(fusion, inputs);
  auto persistent_buffer_size =
      persistentBufferSize(fusion, runtime_info, persistent_buffer_info);
  NVF_CHECK(
      persistent_buffer_size.persistent_buffer_size ==
          hidden_size * dataTypeSize(dtype),
      "Persistent buffer size is not correct!");

  FusionExecutorCache fec(std::move(fusion_ptr));
  auto cg_outputs = fec.runFusionWithInputs(inputs);
  testValidate(fusion, cg_outputs, inputs, outputs, __LINE__, __FILE__);
}

// Simple test to check if the aligned block sync is used in aligned
// reductions
TEST_F(NVFuserTest, AlignedSyncReduction1_CUDA) {
  Fusion fusion;
  FusionGuard fg(&fusion);

  auto tv0 = makeSymbolicTensor(1);
  fusion.addInput(tv0);
  auto tv1 = sum(tv0, {0});
  fusion.addOutput(tv1);

  const int gdimx = 16;
  const int bdimx = 100;
  const int per_thread_reductions = 8;

  std::vector<int64_t> shape({gdimx * bdimx * per_thread_reductions});

  tv1->split(0, bdimx);
  tv1->split(0, per_thread_reductions);

  // Serial reduction
  auto tv2 = tv1->rFactor({1});
  // Block reduction
  tv1->rFactor({1});

  tv2->axis(0)->parallelize(ParallelType::BIDx);
  tv2->axis(-1)->parallelize(ParallelType::TIDx);

  scheduler_utils::parallelizeAllLike(tv2);

  GpuLower gpulw(&fusion);
  const std::string kernel_string = codegen::generateCudaKernel(gpulw.run());

  // The block reduction should use the aligned sync
  NVF_CHECK(
      kernel_string.find("blockReduce<true, false, false, true>(") !=
          std::string::npos,
      "blockReduce with aligned sync not found: ",
      kernel_string);
}

TEST_F(NVFuserTest, IntegerDivision_CUDA) {
  auto fusion = std::make_unique<Fusion>();
  FusionGuard fg(fusion.get());

  auto tv0 = makeSymbolicTensor(1, DataType::Int);
  auto tv1 = makeSymbolicTensor(1, DataType::Int);
  fusion->addInput(tv0);
  fusion->addInput(tv1);
  auto tv2 = div(tv0, tv1);
  auto tv3 = truediv(tv0, tv1);
  fusion->addOutput(tv2);
  fusion->addOutput(tv3);

  FusionExecutorCache executor_cache(std::move(fusion));

  auto options = at::TensorOptions().dtype(at::kFloat).device(at::kCUDA, 0);
  at::Tensor input0 = (at::randn({1024 * 1024}, options) * 1024).to(at::kLong);
  at::Tensor input1 = (at::randn({1024 * 1024}, options) * 1024).to(at::kLong);
  auto div_expect = at::div(input0, input1, "trunc");
  auto truediv_expect = at::true_divide(input0, input1);

  auto cg_outputs = executor_cache.runFusionWithInputs({input0, input1});

  ASSERT_TRUE(cg_outputs.at(0).scalar_type() == at::kLong);
  ASSERT_TRUE(cg_outputs.at(1).scalar_type() == at::kFloat);

  testValidate(
      executor_cache.fusion(),
      cg_outputs,
      {input0, input1},
      {div_expect, truediv_expect},
      __LINE__,
      __FILE__);
}

TEST_F(NVFuserTest, IsFinite_CUDA) {
  for (const auto& [nvfuser_dtype, aten_dtype] :
       std::vector<std::pair<DataType, at::ScalarType>>{
           {DataType::Float, at::kFloat},
           {DataType::Half, at::kHalf},
           {DataType::BFloat16, at::kBFloat16}}) {
    std::unique_ptr<Fusion> fusion_ptr = std::make_unique<Fusion>();
    auto fusion = fusion_ptr.get();
    FusionGuard fg(fusion);
    auto tv0 = makeContigTensor(1, nvfuser_dtype);
    fusion->addInput(tv0);
    auto tv1 = isfinite(tv0);
    fusion->addOutput(tv1);

    auto options = at::TensorOptions().dtype(aten_dtype).device(at::kCUDA, 0);
    std::array<float, 3> data{1.0, INFINITY, NAN};
    const auto input = at::from_blob(data.data(), {3}, {1}).to(options);

    FusionExecutor fe;
    fe.compileFusion(fusion, {input});
    const auto output = fe.runFusion({input});

    testValidate(
        fusion, output, {input}, {at::isfinite(input)}, __LINE__, __FILE__);
  }
}

TEST_F(NVFuserTest, Repro413_CUDA) {
  int64_t n = 10240;

  for (int64_t m : {3, 6, 12, 24}) {
    for (int64_t k : {10, 20, 40}) {
      std::unique_ptr<Fusion> fusion_ptr = std::make_unique<Fusion>();
      Fusion& fusion = *fusion_ptr.get();
      FusionGuard fg(&fusion);

      auto tv0 = makeContigConcreteTensor({n, m}, DataType::Half);
      fusion.addInput(tv0);
      auto tv1 = broadcast(tv0, {false, true, false});
      auto tv2 = expand(
          tv1,
          {IrBuilder::create<Val>(n),
           IrBuilder::create<Val>(k),
           IrBuilder::create<Val>(m)});
      auto tv3 = reshape(tv2, {n, k, m}, {n, k * m});
      auto tv4 = reshape(tv3, {n, k * m}, {n, m, k});
      auto tv5 = transpose(tv4, 0, 1);
      auto tv6 = reshape(tv5, {m, n, k}, {m * n, k});
      fusion.addOutput(tv6);

      auto options = at::TensorOptions().dtype(at::kHalf).device(at::kCUDA, 0);
      auto t0 = at::randn({n, m}, options);

      auto lparams = schedulePointwise(fusion_ptr.get(), {t0});

      auto expect_vec_factor = std::gcd(m, k);

      auto getVectorizationFactor = [](TensorView* tv) -> int64_t {
        for (auto i : tv->getLeafDomain()) {
          if (i->getParallelType() == ParallelType::Vectorize) {
            return i->extent()->evaluate().as<int64_t>();
          }
        }
        return 1;
      };

      for (auto o : fusion.outputs()) {
        EXPECT_EQ(
            getVectorizationFactor(o->as<TensorView>()), expect_vec_factor);
      }
      for (auto i : fusion.inputs()) {
        for (auto c : ir_utils::consumerTvsOf(i->as<TensorView>())) {
          EXPECT_EQ(getVectorizationFactor(c), expect_vec_factor);
        }
      }

      FusionExecutor fe;
      fe.compileFusion(&fusion, {t0}, lparams);
      auto cg_outputs = fe.runFusion({t0}, lparams);

      auto ref = t0.unsqueeze(1)
                     .expand({-1, k, -1})
                     .reshape({n, m, k})
                     .transpose(0, 1)
                     .reshape({m * n, k});

      testValidate(
          fusion_ptr.get(), cg_outputs, {t0}, {ref}, __LINE__, __FILE__);
    }
  }
}

TEST_F(NVFuserTest, FusionRecomputePersistentBuffer_CUDA) {
  std::unique_ptr<Fusion> fusion_ptr = std::make_unique<Fusion>();
  auto fusion = fusion_ptr.get();
  FusionGuard fg(fusion);

  const int batch_size = 1024;
  const int hidden_size = 2048;
  {
    DataType dtype = DataType::Float;
    auto tv0 = makeContigTensor(2, dtype);
    auto tv1 = makeContigTensor(2, dtype);
    fusion->addInput(tv0);
    fusion->addInput(tv1);

    auto tv2 = add(tv0, tv1);
    auto tv3 = castOp(DataType::Half, tv2);

    auto tv4 = castOp(DataType::Float, tv3);
    auto tv5 = sum(tv4, {1});
    auto tv6 = broadcast(tv5, {false, true});
    auto tv7 = add(tv4, tv6);

    auto tv8 = castOp(DataType::Float, tv3);
    auto tv9 = add(tv6, tv8);

    fusion->addOutput(tv7);
    fusion->addOutput(tv9);
  }

  auto options = at::TensorOptions().dtype(at::kFloat).device(at::kCUDA, 0);
  std::vector<c10::IValue> inputs;
  std::vector<at::Tensor> outputs;

  {
    auto t0 = at::randn({batch_size, hidden_size}, options);
    auto t1 = at::randn({batch_size, hidden_size}, options);
    inputs.emplace_back(t0);
    inputs.emplace_back(t1);

    auto t2 = t0.add(t1);
    auto t3 = t2.to(at::kHalf);
    auto t4 = t3.to(at::kFloat);
    auto t5 = t4.sum({1});
    auto t6 = t5.unsqueeze(1).expand({batch_size, hidden_size});
    auto t7 = t4.add(t6);
    auto t8 = t3.to(at::kFloat);
    auto t9 = t8.add(t6);

    outputs.emplace_back(t7);
    outputs.emplace_back(t9);
  }

  auto persistent_buffer_info1 = scheduler_utils::persistentBuffers(fusion);
  NVF_CHECK(
      persistent_buffer_info1.persistent_buffers.size() == 2,
      "Before project to other buffers, should have two persistent buffers!");

  reduction_scheduler_utils::projectPersistentBuffers(fusion, false);
  auto persistent_buffer_info2 = scheduler_utils::persistentBuffers(fusion);
  NVF_CHECK(
      persistent_buffer_info2.persistent_buffers.size() == 1,
      "After project to other buffers, should have one persistent buffer!");

  FusionExecutorCache fec(std::move(fusion_ptr));
  auto cg_outputs = fec.runFusionWithInputs(inputs);
  testValidate(fusion, cg_outputs, inputs, outputs, __LINE__, __FILE__);
}

// Based on FusionTestWarnRegisterSpill_CUDA but modified to test OptionsGuard
TEST_F(NVFuserTest, FusionOptionsGuard_CUDA) {
  const int hidden_size = 1024 * 10;
  std::unique_ptr<Fusion> fusion_ptr = std::make_unique<Fusion>();
  Fusion& fusion = *fusion_ptr.get();
  FusionGuard fg(&fusion);
  const float kEps = 1e-5;
  Val* eps_ptr = IrBuilder::create<Val>(kEps);
  std::vector<int64_t> input_shape{2048, hidden_size};
  std::vector<int64_t> norm_shape{hidden_size};

  auto input = makeSymbolicTensor(input_shape.size());
  fusion.addInput(input);
  auto result = layer_norm(input, norm_shape, nullptr, nullptr, eps_ptr);
  fusion.addOutput(result.output);
  fusion.addOutput(result.mean);
  fusion.addOutput(result.invstd);

  auto options = at::TensorOptions().dtype(at::kFloat).device(at::kCUDA, 0);
  at::Tensor aten_input = at::randn(input_shape, options);
  c10::optional<at::Tensor> aten_weight = c10::nullopt;
  c10::optional<at::Tensor> aten_bias = c10::nullopt;
  auto aten_outputs = at::native_layer_norm(
      aten_input, norm_shape, aten_weight, aten_bias, kEps);

  // generate persistent kernel
  auto persistent_params = getInnerPersistentHeuristics(&fusion, {aten_input});
  ASSERT_TRUE(persistent_params) << "Persistent schedule was not generated!";
  scheduleInnerPersistentKernel(&fusion, *persistent_params);

  // capture stdout and check stdout contains register spill warning
  captureStdout();

  // compile and run persistent kernel
  // intentionally set maxrregcount to 32 to trigger register spill
  CompileParams compile_opts = {.maxrregcount = 32};
  auto lparams = persistent_params->lparams;

  EnableOptionsGuard opt_guard;
  EnableOptionsGuard::getCurOptions().set(EnableOption::WarnRegisterSpill);

  FusionExecutor fe;
  fe.compileFusion(&fusion, {aten_input}, lparams, compile_opts);

  std::string output = getCapturedStdout();
  ASSERT_NE(output.find("Register spill detected"), std::string::npos)
      << "Register spill is not captured!";
}

// Test that DebugStreamGuard captures output
TEST_F(NVFuserTest, FusionDebugStreamGuard_CUDA) {
  std::stringstream ss;
  std::string text("test debug output");

  debug() << "text before guard";

  { // Test using the guard
    DebugStreamGuard dsg(ss);

    debug() << text;
  }

  debug() << "text after guard";

  // If the guard failed, we might write nothing to ss or we might write the
  // text after the guard to ss.
  ASSERT_EQ(ss.str(), text);
}

// Test that disabling kernel re-use leads to resegmented Fusion
TEST_F(NVFuserTest, FusionDisableKernelReuse_CUDA) {
  std::unique_ptr<Fusion> fusion_ptr = std::make_unique<Fusion>();
  auto fusion = fusion_ptr.get();
  FusionGuard fg(fusion);

  auto tv0 = makeSymbolicTensor(1);
  fusion->addInput(tv0);

  auto tv1 = add(tv0, tv0);
  fusion->addOutput(tv1);

  FusionExecutorCache fec(std::move(fusion_ptr));

  auto options = at::TensorOptions().dtype(at::kFloat).device(at::kCUDA, 0);
  auto a5 = at::zeros({5}, options);
  auto a6 = at::zeros({6}, options);
  auto a7 = at::zeros({7}, options);

  fec.runFusionWithInputs({a5});

  auto numRuntimes = [&fec]() -> size_t {
    // this is map<pair<device, conc_info>, vector<FusionKernelRuntime>>
    const auto& runtime_map = fec.getKernelRuntimes();
    return runtime_map
        .begin() // There should be only one device/concretization pair
        ->second.size();
  };

  {
    DisableOptionsGuard og;
    DisableOptionsGuard::getCurOptions().unset(DisableOption::KernelReuse);

    fec.runFusionWithInputs({a6});

    // Since kernel reuse is enabled, we should not generate a new runtime
    EXPECT_EQ(numRuntimes(), 1);
  }

  {
    DisableOptionsGuard og;
    DisableOptionsGuard::getCurOptions().set(DisableOption::KernelReuse);

    fec.runFusionWithInputs({a7});

    // Disabling reuse means we should get a new runtime
    EXPECT_EQ(numRuntimes(), 2);
  }
}

// Repro of https://github.com/NVIDIA/Fuser/issues/585
TEST_F(NVFuserTest, FusionDanglingUnaryOp_CUDA) {
  auto fusion = std::make_unique<Fusion>();
  FusionGuard fg(fusion.get());

  // Create a segmented Fusion. We call segment_set here to ensure the whole
  // Fusion cannot be scheduled. This triggers segmentation, so that
  // forwardInputs() is called. The structure of this Fusion is not important;
  // it is only important that it must be segmented.
  auto size = IrBuilder::create<Val>(5L);
  auto tv0 = full({size}, fusion->zeroVal(), DataType::Int);
  auto tv1 = segment_set(tv0);
  fusion->addOutput(tv1);

  // Now take in an input that has a chain of UnaryOp uses that terminates in a
  // Val with no uses. This triggers a segfault in forwardInputs().
  Val* alpha = IrBuilder::create<Val>(DataType::Int);
  fusion->addInput(alpha);
  neg(castOp(DataType::Float, alpha));

  FusionExecutorCache executor_cache(std::move(fusion));

  auto cg_outputs = executor_cache.runFusionWithInputs({11});

  auto options = at::TensorOptions().dtype(at::kInt).device(at::kCUDA, 0);
  auto aten_out = at::zeros({5}, options);

  testValidate(
      executor_cache.fusion(),
      cg_outputs,
      {11},
      {aten_out},
      __LINE__,
      __FILE__);
}

TEST_F(NVFuserTest, FusionLayerNormSharedMemoryBuffer_CUDA) {
  auto test = [](const int64_t hidden_size, DataType dtype) {
    std::unique_ptr<Fusion> fusion_ptr = std::make_unique<Fusion>();
    Fusion& fusion = *fusion_ptr.get();
    FusionGuard fg(&fusion);
    const float kEps = 1e-5;
    Val* eps_ptr = IrBuilder::create<Val>(kEps);
    constexpr int64_t dim0 = 2048;
    std::vector<int64_t> input_shape{dim0, hidden_size};
    std::vector<int64_t> norm_shape{hidden_size};
    auto input_half = makeContigTensor(2, dtype);
    auto weight_half = makeContigTensor(1, dtype);
    auto bias_half = makeContigTensor(1, dtype);
    fusion.addInput(input_half);
    fusion.addInput(weight_half);
    fusion.addInput(bias_half);
    auto input = castOp(DataType::Float, input_half);
    auto weight = castOp(DataType::Float, weight_half);
    auto bias = castOp(DataType::Float, bias_half);
    auto result = layer_norm(input, norm_shape, weight, bias, eps_ptr);
    auto result_output = castOp(dtype, result.output);
    fusion.addOutput(result_output);
    fusion.addOutput(result.mean);
    fusion.addOutput(result.invstd);

    auto options = at::TensorOptions()
                       .dtype(data_type_to_aten(dtype))
                       .device(at::kCUDA, 0);
    at::Tensor aten_input = at::randn(input_shape, options);
    c10::optional<at::Tensor> aten_weight =
        at::randn({input_shape[1]}, options);
    c10::optional<at::Tensor> aten_bias = at::randn({input_shape[1]}, options);

    auto persistent_params = getInnerPersistentHeuristics(
        &fusion, {aten_input, aten_weight, aten_bias});
    NVF_CHECK(persistent_params, "Persistent schedule was not generated!");
    if (hidden_size * dataTypeSize(dtype) >
        scheduler_utils::register_file_size) {
      NVF_CHECK(
          persistent_params->shared_mem_persistent_buffer,
          "Should use shared memory buffer!");
    } else {
      NVF_CHECK(
          !persistent_params->shared_mem_persistent_buffer,
          "Shouldn't use shared memory buffer!");
    }

    auto aten_outputs = at::native_layer_norm(
        aten_input, norm_shape, aten_weight, aten_bias, kEps);
    FusionExecutorCache fec(std::move(fusion_ptr));
    auto cg_outputs =
        fec.runFusionWithInputs({aten_input, aten_weight, aten_bias});

    testValidate(
        &fusion,
        cg_outputs,
        {aten_input, aten_weight, aten_bias},
        {std::get<0>(aten_outputs),
         std::get<1>(aten_outputs),
         std::get<2>(aten_outputs)},
        __LINE__,
        __FILE__,
        "");
  };
  // loop from 16K to 128K hidden size
  for (auto dtype : {DataType::Float, DataType::Half}) {
    for (int i = 8; i <= 128; i += 8) {
      test(i * 1024, dtype);
    }
  }
}

// converted from https://github.com/NVIDIA/Fuser/issues/443
TEST_F(NVFuserTest, FusionInstanceNormNHWC_CUDA) {
  std::unique_ptr<Fusion> fusion_ptr = std::make_unique<Fusion>();
  auto fusion = fusion_ptr.get();
  FusionGuard fg(fusion);
  double k_eps = 1e-05;
  auto shape = std::vector<int64_t>{256, 28, 28, 128};
  {
    DataType dtype = DataType::Half;
    auto tv0 = makeContigTensor(4, dtype);
    auto weight = makeContigTensor(1, dtype);
    auto bias = makeContigTensor(1, dtype);
    fusion->addInput(tv0);
    fusion->addInput(weight);
    fusion->addInput(bias);
    tv0 = castOp(DataType::Float, tv0);
    weight = castOp(DataType::Float, weight);
    bias = castOp(DataType::Float, bias);

    auto s1 = IrBuilder::create<Val>(k_eps);
    auto var_mean = variance_mean(tv0, {1, 2}, 0, true);
    auto tv_mean = var_mean.mean;
    auto tv_var = var_mean.var;
    auto tv_var_s1 = add(tv_var, s1);
    auto tv_sqrt = sqrt(tv_var_s1);
    auto tv_diff = sub(tv0, tv_mean);
    auto tv_div = div(tv_diff, tv_sqrt);
    auto tv_mul = mul(tv_div, weight);
    auto tv_out = add(tv_mul, bias);
    tv_out = castOp(DataType::Half, tv_out);

    fusion->addOutput(tv_out);
  }

  auto options = at::TensorOptions().dtype(at::kHalf).device(at::kCUDA, 0);
  std::vector<c10::IValue> inputs;
  std::vector<at::Tensor> outputs;

  {
    auto t0 = at::randn(shape, options);
    auto t1 = at::randn(shape[3], options);
    auto t2 = at::randn(shape[3], options);
    inputs.emplace_back(t0);
    inputs.emplace_back(t1);
    inputs.emplace_back(t2);

    auto var_mean = at::var_mean(t0, {1, 2}, 0, true);
    auto var = std::get<0>(var_mean);
    auto mean = std::get<1>(var_mean);
    auto t3 = (t0 - mean) / sqrt(var + k_eps);
    auto t4 = t3 * t1 + t2;
    outputs.push_back(t4);
  }

  FusionExecutorCache fec(std::move(fusion_ptr));
  auto cg_outputs = fec.runFusionWithInputs(inputs);
  testValidate(fusion, cg_outputs, inputs, outputs, __LINE__, __FILE__);
}

// Repro of issue #657
TEST_F(NVFuserTest, VectorizeWithBroadcastAndReshape1) {
  auto fusion = std::make_unique<Fusion>();
  FusionGuard fg(fusion.get());

  // Sizes don't matter as long as they are large enough to trigger
  // vectorization
  std::vector<int64_t> shape1{1024, 1024};
  std::vector<int64_t> shape2{1024, 1024, 4};
  std::vector<int64_t> shape3{1024 * 1024 * 4};

  auto tv0 = makeContigConcreteTensor(shape1);
  fusion->addInput(tv0);

  auto tv1 = makeContigConcreteTensor(shape2);
  fusion->addInput(tv1);

  auto tv2 = broadcast(tv0, {false, false, true});
  fusion->addOutput(tv2);

  auto tv3 = add(tv1, tv2);
  auto tv4 = reshape(tv3, shape2, shape3);
  fusion->addOutput(tv4);

  auto options = at::TensorOptions().dtype(at::kFloat).device(at::kCUDA, 0);
  at::manual_seed(0);
  auto t0 = at::randn(shape1, options);
  auto t1 = at::randn(shape2, options);
  std::vector<c10::IValue> aten_inputs({t0, t1});

  FusionExecutorCache executor_cache(std::move(fusion));
  auto cg_outputs = executor_cache.runFusionWithInputs(aten_inputs);

  NVF_CHECK(!executor_cache.getMostRecentKernelRuntime()->isSegmented());
  auto heuristic_params = executor_cache.getMostRecentKernelRuntime()
                              ->schedulerHeuristics()
                              ->heuristicsList()
                              .at(0)
                              ->params();
  ASSERT_TRUE(heuristic_params->isA<PointwiseParams>());
  auto pparams = heuristic_params->as<PointwiseParams>();
  ASSERT_TRUE(pparams->vectorize) << "Failed to vectorize";
  ASSERT_EQ(pparams->unroll_factor, 4) << "Unexpected vectorize factor";
}

// Repro of issue #657
TEST_F(NVFuserTest, VectorizeWithBroadcastAndReshape2) {
  auto fusion = std::make_unique<Fusion>();
  FusionGuard fg(fusion.get());

  // Sizes don't matter as long as they are large enough to trigger
  // vectorization
  std::vector<int64_t> shape1{1024, 1024};
  std::vector<int64_t> shape2{1024, 1024, 4};
  std::vector<int64_t> shape3{1024 * 1024 * 4};

  auto tv0 = makeContigConcreteTensor(shape1);
  fusion->addInput(tv0);

  auto tv1 = makeContigConcreteTensor(shape1);
  fusion->addInput(tv1);

  auto tv2 = makeContigConcreteTensor(shape2);
  fusion->addInput(tv2);

  auto tv3 = broadcast(tv0, {false, false, true});
  fusion->addOutput(tv3);

  auto tv4 = add(tv3, tv2);

  auto tv5 = broadcast(tv1, {false, false, true});

  auto tv6 = add(tv4, tv5);

  auto tv7 = reshape(tv6, shape2, shape3);
  fusion->addOutput(tv7);

  auto options = at::TensorOptions().dtype(at::kFloat).device(at::kCUDA, 0);
  at::manual_seed(0);
  auto t0 = at::randn(shape1, options);
  auto t1 = at::randn(shape1, options);
  auto t2 = at::randn(shape2, options);
  std::vector<c10::IValue> aten_inputs({t0, t1, t2});

  FusionExecutorCache executor_cache(std::move(fusion));
  auto cg_outputs = executor_cache.runFusionWithInputs(aten_inputs);

  NVF_CHECK(!executor_cache.getMostRecentKernelRuntime()->isSegmented());
  auto heuristic_params = executor_cache.getMostRecentKernelRuntime()
                              ->schedulerHeuristics()
                              ->heuristicsList()
                              .at(0)
                              ->params();
  ASSERT_TRUE(heuristic_params->isA<PointwiseParams>());
  auto pparams = heuristic_params->as<PointwiseParams>();
  ASSERT_TRUE(pparams->vectorize) << "Failed to vectorize";
  ASSERT_EQ(pparams->unroll_factor, 4) << "Unexpected vectorize factor";
}

TEST_F(NVFuserTest, VectorizeBackToBackReductions) {
  auto fusion = std::make_unique<Fusion>();
  FusionGuard fg(fusion.get());

  std::vector<int64_t> input_shape{128, 256, 256};

  auto tv0 = makeContigConcreteTensor(input_shape);
  fusion->addInput(tv0);

  auto tv1 = add(tv0, IrBuilder::create<Val>(1.0));
  auto tv2 = sum(tv1, {2});

  auto output = sum(tv2, {1});
  fusion->addOutput(output);

  auto options = at::TensorOptions().dtype(at::kFloat).device(at::kCUDA, 0);
  at::Tensor at_x = at::randn(input_shape, options);

  FusionExecutorCache executor_cache(std::move(fusion));

  auto outputs = executor_cache.runFusionWithInputs({at_x});

  auto t1 = at_x.add(1.0);
  auto t2 = t1.sum({2});
  auto t3 = t2.sum({1});

  auto optimized_fusion = executor_cache.getMostRecentKernelRuntime();
  ASSERT_TRUE(optimized_fusion->isSegmented()) << "segmentation didn't happen";
  ASSERT_EQ(optimized_fusion->fusionSegments()->groups().size(), 2)
      << "segmentation didn't happen as expected";

  auto heuristic_params = executor_cache.getMostRecentKernelRuntime()
                              ->schedulerHeuristics()
                              ->heuristicsList()
                              .at(1)
                              ->params();
  ASSERT_TRUE(heuristic_params->isA<ReductionParams>());
  auto rparams = heuristic_params->as<ReductionParams>();
  ASSERT_TRUE(rparams->vectorize_inner_reduction) << "Failed to vectorize";
  ASSERT_EQ(rparams->unroll_factor_inner_reduction, 4)
      << "Unexpected vectorization factor";

  testValidate(
      executor_cache.fusion(), outputs, {at_x}, {t3}, __LINE__, __FILE__);
}

TEST_F(NVFuserTest, AllInputDtypes) {
  for (auto index_type : {DataType::Int, DataType::Int32}) {
    auto fusion = std::make_unique<Fusion>();
    FusionGuard fg(fusion.get());

    auto tv0 = makeContigTensor(0, DataType::Double);
    auto tv1 = makeContigTensor(0, DataType::Double);
    tv1->setCpuScalar(true);
    auto d = IrBuilder::create<Val>(DataType::Double);
    auto f = IrBuilder::create<Val>(DataType::Float);
    auto h = IrBuilder::create<Val>(DataType::Half);
    auto i = IrBuilder::create<Val>(DataType::Int);
    auto idx = IrBuilder::create<Val>(DataType::Index);
    auto i32 = IrBuilder::create<Val>(DataType::Int32);
    auto b = IrBuilder::create<Val>(DataType::Bool);
    auto bf16 = IrBuilder::create<Val>(DataType::BFloat16);
    auto cf = IrBuilder::create<Val>(DataType::ComplexFloat);
    auto cd = IrBuilder::create<Val>(DataType::ComplexDouble);
    DataType ptr_type =
        PointerType{std::make_shared<DataType>(DataType::Float)};
    auto ptr = IrBuilder::create<Val>(ptr_type);
    DataType array_type =
        ArrayType{std::make_shared<DataType>(DataType::Float), 2};
    auto array = IrBuilder::create<Val>(array_type);
    fusion->addInput(tv0);
    fusion->addInput(tv1);
    fusion->addInput(d);
    fusion->addInput(f);
    fusion->addInput(h);
    fusion->addInput(i);
    fusion->addInput(idx);
    fusion->addInput(i32);
    fusion->addInput(b);
    fusion->addInput(bf16);
    fusion->addInput(cf);
    fusion->addInput(cd);
    fusion->addInput(ptr);
    fusion->addInput(array);

    auto output = d;
    output = IrBuilder::addExpr(output, f);
    output = IrBuilder::addExpr(output, castOp(DataType::Double, h));
    output = IrBuilder::addExpr(output, i);
    output = IrBuilder::addExpr(output, idx);
    output = IrBuilder::addExpr(output, i32);
    output = IrBuilder::addExpr(output, b);
    output = IrBuilder::addExpr(output, castOp(DataType::Double, bf16));
    output = IrBuilder::addExpr(output, abs(cf));
    output = IrBuilder::addExpr(output, abs(cd));
    output = IrBuilder::addExpr(output, IrBuilder::derefExpr(ptr));
    output = IrBuilder::addExpr(
        output, IrBuilder::getItemExpr(array, PolymorphicValue(0L)));
    output = IrBuilder::addExpr(
        output, IrBuilder::getItemExpr(array, PolymorphicValue(1L)));
    output = add(tv0, output);
    output = add(tv1, output);

    fusion->addOutput(output);

    at::Tensor t0 = at::randn(
        {}, at::TensorOptions().dtype(at::kDouble).device(at::kCUDA, 0));
    at::Tensor t1 =
        at::randn({}, at::TensorOptions().dtype(at::kDouble).device(at::kCPU));
    // Use page-locked memory so the pointer can be accessed both on host and on
    // device.
    at::Tensor t2 = at::randn(
        {},
        at::TensorOptions()
            .dtype(at::kFloat)
            .device(at::kCPU)
            .pinned_memory(true));

    KernelArgumentHolder args;
    args.push(t0);
    args.push(t1);
    args.push(2.3);
    args.push(4.5);
    args.push(6.7);
    args.push(8L);
    args.push(9L);
    args.push(10L);
    args.push(true);
    args.push(12.3);
    args.push(std::complex<double>(4.5, 6.7));
    args.push(std::complex<double>(8.9, 10.11));
    args.push(t2.data_ptr<float>());
    args.push(std::vector<PolymorphicValue>{12.3, 45.0});

    auto ee = executor_utils::bindInputs(args, fusion.get());

    CompileParams opt{.index_type = index_type};

    FusionExecutor fe;
    fe.compileFusion(fusion.get(), args, LaunchParams{}, opt);
    auto outputs = fe.runFusion(args, LaunchParams{}, opt);

    auto kernel_result = outputs.at(0).item<double>();
    auto expect = ee.evaluate(output).as<at::Tensor>().item<double>();
    EXPECT_NEAR(kernel_result, expect, 0.1);
  }
}

TEST_F(NVFuserTest, IndexDataTypePromotion) {
  auto fusion = std::make_unique<Fusion>();
  FusionGuard fg(fusion.get());

  auto a = IrBuilder::create<Val>(DataType::Int);
  auto b = IrBuilder::create<Val>(DataType::Index);
  auto c = add(a, b);

  ExpressionEvaluator ee;
  ee.bind(a, 1L);
  ee.bind(b, 299792458L);
  EXPECT_EQ(ee.evaluate(c), 299792459L);
  EXPECT_EQ(c->dtype(), DataType::Index);
}

TEST_F(NVFuserTest, FusionCrossGridInnerReductionSplitGridIteration_CUDA) {
  // reduction size is set to 65538 to triger cross grid reduction and iter
  // unroll. iteration size is set to a value larger than y_grid_limit to test
  // if iter domain is split grid.
  // This test requires significant memory. Release any cached memory
  // from previous tests to ensure availability.
  maybeClearAllocator(0);

  DataType dtype = DataType::Float;
  int64_t reduction_size = 65538;
  int64_t iteration_size = scheduler_utils::y_grid_limit + 8;
  std::unique_ptr<Fusion> fusion_ptr = std::make_unique<Fusion>();
  Fusion& fusion = *fusion_ptr.get();
  FusionGuard fg(&fusion);

  std::vector<int64_t> input_shape{iteration_size, reduction_size};
  auto t0 = makeContigTensor(2, dtype);
  auto t1 = sum(t0, {1});
  fusion.addInput(t0);
  fusion.addOutput(t1);

  // Estimated_gmem is 17.18 GBytes, skip if not enough memory.
  size_t n_elements = reduction_size * iteration_size + iteration_size * 2;
  size_t estimated_gmem = n_elements * dataTypeSize(dtype);
  size_t device_free, device_total;
  cudaMemGetInfo(&device_free, &device_total);
  if (estimated_gmem > device_free) {
    GTEST_SKIP() << "Skipping test due to limited GPU memory. Requested: "
                 << estimated_gmem / 1e9 << " GBytes"
                 << ", device_free: " << device_free / 1e9 << " GBytes"
                 << ", device_total: " << device_total / 1e9 << " GBytes";
  }
  auto options =
      at::TensorOptions().dtype(data_type_to_aten(dtype)).device(at::kCUDA, 0);
  at::Tensor aten_input = at::randn(input_shape, options);

  auto reduction_params = getReductionHeuristics(&fusion, {aten_input});
  ASSERT_TRUE(reduction_params) << "Reduction schedule was not generated!";
  ASSERT_TRUE(reduction_params->split_grid_dim_inner_reduction)
      << "Generated reduction is not cross grid!";
  ASSERT_TRUE(reduction_params->split_grid_dim_iter_dom_outer)
      << "Generated reduction is not split iteration domain!";
  scheduleReduction(&fusion, *reduction_params);

  auto lparams = reduction_params->lparams;
  FusionExecutor fe;
  fe.compileFusion(&fusion, {aten_input}, lparams);
  auto cg_outputs = fe.runFusion({aten_input}, lparams);
  auto aten_outputs = aten_input.sum({1});
  testValidate(
      &fusion,
      cg_outputs,
      {aten_input},
      {aten_outputs},
      __LINE__,
      __FILE__,
      "",
      lparams);
}

TEST_F(NVFuserTest, SymbolicOneBroadcasting) {
  // Test that if a tensor dimension's extent is one, no matter whether this
  // extent is constant 1 or symbolic 1, we always mark this ID as broadcasting.
  auto fusion = std::make_unique<Fusion>();
  FusionGuard fg(fusion.get());
  auto one = IrBuilder::create<Val>(1L);
  auto zero = sub(one, one);
  auto symbolic_one = add(zero, one);
  std::vector<Val*> shape{symbolic_one};
  auto tv = TensorViewBuilder()
                .ndims(1)
                .dtype(DataType::Float)
                .contiguity(true)
                .shape(shape)
                .build();
  ASSERT_EQ(tv->nDims(), 1);
  EXPECT_TRUE(tv->axis(0)->isBroadcast());
}

// Repro of unswitch predicate issue #681
TEST_F(NVFuserTest, UnswitchPredicateIssueRepro681_CUDA) {
  Fusion fusion;
  FusionGuard fg(&fusion);

  auto tv0 = makeSymbolicTensor(2);
  fusion.addInput(tv0);

  auto tv1 = sum(tv0, {0, 1});
  fusion.addOutput(tv1);

  // [i0, i1]
  tv1->split(1, 4);
  // [i0, i1/4, 4]
  tv1->merge(0);
  // [i0*i1/4, 4]
  tv1->split(0, 4);
  // [i0*i1/4/4, 4, 4]
  tv1->split(0, 1);
  // [i0*i1/4/4, 1, 4, 4]

  tv1->axis(1)->parallelize(ParallelType::Unswitch);

  auto options = at::TensorOptions().dtype(at::kFloat).device(at::kCUDA, 0);
  at::Tensor t0 = at::randn({4, 10}, options);
  std::vector<c10::IValue> aten_inputs = {t0};

  FusionExecutor fe;
  fe.compileFusion(&fusion, aten_inputs);
  auto outputs = fe.runFusion(aten_inputs);

  auto ref = t0.to(at::kDouble).sum();

  testValidate(&fusion, outputs, aten_inputs, {ref}, __LINE__, __FILE__);
}

TEST_F(NVFuserTest, OpaqueTupleAsComplex) {
  Fusion fusion;
  FusionGuard fg(&fusion);

  DataType dtype =
      OpaqueType::make<std::array<float, 2>>("Tuple<float, float>");

  auto tuple = IrBuilder::create<Val>(dtype);
  fusion.addInput(tuple);
  auto complex = bitCastOp(DataType::ComplexFloat, tuple);

  auto tv = full(
      {IrBuilder::create<Val>(1L, DataType::Index)},
      complex,
      DataType::ComplexFloat);

  fusion.addOutput(tv);

  KernelArgumentHolder args;
  args.push(Opaque(std::array<float, 2>{1.2, 3.4}));

  FusionExecutor fe;
  fe.compileFusion(&fusion);
  auto outputs = fe.runFusion(args);

  EXPECT_EQ(
      outputs.at(0).item<c10::complex<float>>(), c10::complex<float>(1.2, 3.4));
}

TEST_F(NVFuserTest, StructConstruct) {
  Fusion fusion;
  FusionGuard fg(&fusion);

  auto real = IrBuilder::create<Val>(DataType::Float);
  auto imag = IrBuilder::create<Val>(DataType::Float);
  fusion.addInput(real);
  fusion.addInput(imag);

  auto struct_ = IrBuilder::structExpr({{"real", real}, {"imag", imag}});
  auto complex = bitCastOp(DataType::ComplexFloat, struct_);

  auto tv = full(
      {IrBuilder::create<Val>(1L, DataType::Index)},
      complex,
      DataType::ComplexFloat);

  fusion.addOutput(tv);

  FusionExecutor fe;
  fe.compileFusion(&fusion);
  auto outputs = fe.runFusion({1.2, 3.4});

  EXPECT_EQ(
      outputs.at(0).item<c10::complex<float>>(), c10::complex<float>(1.2, 3.4));
}

// Repro of an issue found in PR #733. Previously the runtime
// validation of strides of vectorized tensors issued a false positive
TEST_F(NVFuserTest, VectorizationStrideValidation) {
  auto fusion_ptr = std::make_unique<Fusion>();
  auto& fusion = *fusion_ptr;
  FusionGuard fg(fusion_ptr.get());

  const std::vector<int64_t> shape({2, 1, 3});
  const std::vector<int64_t> expanded_shape({2, 5, 3});

  auto tv0 = TensorViewBuilder()
                 .ndims(shape.size())
                 .shape(expanded_shape)
                 .contiguity({false, std::nullopt, true})
                 .expanded({false, true, false})
                 .build();
  fusion.addInput(tv0);

  auto tv1 = set(tv0);
  fusion.addOutput(tv1);

  tv1->merge(0)->merge(0);
  tv1->split(0, 2);

  tv1->axis(-1)->parallelize(ParallelType::Vectorize);

  auto options = at::TensorOptions().dtype(at::kFloat).device(at::kCUDA, 0);
  auto t0 = at::randn(shape, options).expand({-1, 5, -1});
  std::vector<c10::IValue> aten_inputs({t0});

  FusionExecutor fe;
  fe.compileFusion(&fusion, aten_inputs);

  // This previously triggered a false positive error with the stride
  // validation
  auto cg_outputs = fe.runFusion(aten_inputs);

  ASSERT_TRUE(cg_outputs[0].equal(t0));
}

// Test that Int constants used in expressions that would overflow for 32-bit
// ints do not overflow in the generated kernel.
TEST_F(NVFuserTest, ConstLongExpressions) {
  std::unique_ptr<Fusion> fusion_ptr = std::make_unique<Fusion>();
  Fusion* fusion = fusion_ptr.get();
  FusionGuard fg(fusion);

  auto s0 = IrBuilder::create<Val>(65536L, DataType::Int);
  auto s1 = mul(s0, s0);
  // If s1 is printed in the kernel as "65536 * 65536" then it might be
  // evaluated at compiled time or not, and either way it will _likely_ be
  // evaluated using 32-bit ints instead of 64-bit as intended. The compiler
  // does this because promoting literals to long would change the value of the
  // expression.
  // See https://github.com/NVIDIA/Fuser/pull/998

  auto tv0 = full({}, s1, DataType::Int);
  fusion->addOutput(tv0);

  FusionExecutor fe;
  fe.compileFusion(fusion);

  auto outputs = fe.runFusion({});

  auto options = at::TensorOptions().dtype(at::kLong).device(at::kCUDA, 0);
  at::Tensor t0 = at::full({}, 65536L * 65536L, options);

  testValidate(fusion, outputs, {}, {t0}, __LINE__, __FILE__);
}

// Related to https://github.com/NVIDIA/Fuser/issues/1084.
// On H100, the generated kernel is vectorized by 8, has a serial batch
// of 5. It uses 106 threads without padding, nsys shows kernel
// duration is 0.271 ms. If eliminate predicate for RNG ops by comment out
// predicateRNGOp(), the kernel duration is increased to 0.376 ms.
TEST_F(NVFuserTest, PredicateRNGOps) {
  int64_t size = 4224;
  std::unique_ptr<Fusion> fusion_ptr = std::make_unique<Fusion>();
  auto fusion = fusion_ptr.get();
  FusionGuard fg(fusion);

  TensorView* tv0 = makeSymbolicTensor(2, DataType::Half);
  fusion->addInput(tv0);
  auto tv1 = rand_like(tv0);
  auto tv2 = rand_like(tv0);
  auto tv3 = rand_like(tv0);
  auto tv4 = rand_like(tv0);
  auto tv5 = add(tv1, tv2);
  auto tv6 = add(tv3, tv4);
  auto tv7 = add(tv5, tv6);
  auto tv8 = castOp(DataType::Half, tv7);
  auto tv9 = set(tv8);
  fusion->addOutput(tv9);

  tv1->split(-1, 8);
  tv1->split(-2, 5);
  tv1->split(-2, 1);
  tv1->axis(-2)->parallelize(ParallelType::Unswitch);
  tv1->axis(0)->parallelize(ParallelType::BIDx);
  tv1->axis(1)->parallelize(ParallelType::TIDx);

  TransformPropagator propagator(tv1);
  MaxRootDomainInfoSpanningTree(tv1).traverse(&propagator);

  tv9->axis(-1)->parallelize(ParallelType::Vectorize);

  inlineMost();

  // check RNGOp is predicated without else branch.
  class PredicateChecker : public kir::IrVisitor {
   public:
    using kir::IrVisitor::handle;
    bool predicate_rngop = false;

   private:
    void handle(RNGOp* uop) final {
      for (auto expr : scope_exprs_) {
        if (!expr->isA<kir::IfThenElse>() ||
            expr->as<kir::IfThenElse>()->hasElse()) {
          continue;
        }
        if (!expr->as<kir::IfThenElse>()->predicate()->isTrivial()) {
          predicate_rngop = true;
        }
      }
    }
  } pred_checker;
  GpuLower gpulw(fusion);
  pred_checker.handle(gpulw.run()->topLevelExprs());
  ASSERT_TRUE(pred_checker.predicate_rngop);

  auto options = at::TensorOptions().dtype(at::kHalf).device(at::kCUDA, 0);
  at::Tensor t0 = at::zeros({2048, size}, options);

  FusionExecutor fe;
  fe.compileFusion(fusion, {t0});

  at::manual_seed(0);
  auto cg_outputs = fe.runFusion({t0});
}

TEST_F(NVFuserTest, LoweringHook) {
  Fusion fusion;
  FusionGuard fg(&fusion);

  auto tv0 = makeSymbolicTensor(2);
  fusion.addInput(tv0);
  auto tv1 = set(tv0);
  fusion.addOutput(tv1);

  GpuLower gpulw(&fusion);
  bool executed = false;
  gpulw.passes().push_back(
      {"test",
       [&executed](const std::vector<Expr*>& exprs) -> std::vector<Expr*> {
         executed = true;
         return exprs;
       }});
  EXPECT_FALSE(executed);
  gpulw.run();
  EXPECT_TRUE(executed);
}

TEST_F(NVFuserTest, ProjectPersistentBufferMultiScopes) {
  std::unique_ptr<Fusion> fusion_ptr = std::make_unique<Fusion>();
  auto fusion = fusion_ptr.get();
  FusionGuard fg(fusion);

  const int batch_size = 2048;
  const int hidden_size = 10240;
  DataType input_dtype = DataType::Float;
  auto tv0 = makeContigTensor(2, input_dtype);
  auto tv1 = makeContigTensor(2, input_dtype);
  auto tv2 = makeContigTensor(2, input_dtype);

  fusion->addInput(tv0);
  fusion->addInput(tv1);
  fusion->addInput(tv2);

  auto tv3 = add(tv0, tv0);
  auto tv4 = sum(tv3, {1});
  auto tv5 = broadcast(tv4, {false, true});
  auto tv6 = add(tv3, tv5);

  auto tv7 = add(tv3, tv3);
  auto tv8 = sum(tv7, {1});
  auto tv9 = broadcast(tv8, {false, true});
  auto tv10 = add(tv7, tv9);

  auto tv11 = add(tv0, tv1);
  auto tv12 = mul(tv11, tv11);
  auto tv13 = sum(tv12, {1});
  auto tv14 = broadcast(tv13, {false, true});
  auto tv15 = add(tv12, tv14);

  auto tv16 = add(tv12, tv2);
  auto tv17 = mul(tv16, tv16);
  auto tv18 = sum(tv17, {1});
  auto tv19 = broadcast(tv18, {false, true});
  auto tv20 = add(tv17, tv19);

  fusion->addOutput(tv6);
  fusion->addOutput(tv10);
  fusion->addOutput(tv15);
  fusion->addOutput(tv20);

  auto options = at::TensorOptions()
                     .dtype(data_type_to_aten(input_dtype))
                     .device(at::kCUDA, 0);
  auto t0 = at::randn({batch_size, hidden_size}, options);
  auto t1 = at::randn({batch_size, hidden_size}, options);
  auto t2 = at::randn({batch_size, hidden_size}, options);
  std::vector<c10::IValue> inputs{t0, t1, t2};

  // The persistent buffers in this fusion are: tv3, tv7, tv12, and tv17. Note
  // that tv7 can be projected back to its producer, tv3. When calculating the
  // total size of persistent buffers ([persistent_buffer_size]), it's important
  // to consider the active scopes of these buffers. Simply subtracting the
  // buffer size of tv7 from the max buffer size may lead to an underestimation.
  // This is because there are two distinct scopes in this computation: (1)
  // During the calculation of tv10, the active persistent buffers are tv3 and
  // tv7. (2) For the calculation of tv20, the active persistent buffers are
  // tv12 and tv17. The max buffer size is based on tv12 and tv17. There is no
  // projectable buffer needs to be deducted in this scope.
  auto persistent_info = scheduler_utils::persistentBuffers(fusion);
  SchedulerRuntimeInfo runtime_info(fusion, inputs);
  auto persistent_buffer_size =
      persistentBufferSize(fusion, runtime_info, persistent_info);
  auto calculated_size = persistent_buffer_size.persistent_buffer_size;
  auto expected_size =
      static_cast<int64_t>(hidden_size * 2 * dataTypeSize(input_dtype));
  NVF_CHECK(
      calculated_size == expected_size,
      "Buffer size calculation failure. Expected size: ",
      expected_size,
      ". Actual: ",
      calculated_size);
  auto persistent_params = getInnerPersistentHeuristics(fusion, inputs);
  NVF_CHECK(persistent_params, "Reduction schedule was not generated!");
  NVF_CHECK(
      !persistent_params->project_persistent_buffers,
      "Shouldn't project persistent buffers to inputs!");
  scheduleInnerPersistentKernel(fusion, *persistent_params);
  FusionExecutor fe;
  fe.compileFusion(fusion, inputs);
  auto cg_outputs = fe.runFusion(inputs);
}

TEST_F(NVFuserTest, ChainProjectionToPersistentProducer) {
  std::unique_ptr<Fusion> fusion_ptr = std::make_unique<Fusion>();
  auto fusion = fusion_ptr.get();
  FusionGuard fg(fusion);

  const int batch_size = 2048;
  const int hidden_size = 10240;
  DataType input_dtype = DataType::Half;
  auto tv0 = makeContigTensor(2, input_dtype);
  auto tv1 = makeContigTensor(2, input_dtype);
  auto tv2 = makeContigTensor(2, input_dtype);
  fusion->addInput(tv0);
  fusion->addInput(tv1);
  fusion->addInput(tv2);
  auto tv3 = castOp(DataType::Float, tv0);
  auto tv4 = castOp(DataType::Float, tv1);
  auto tv5 = castOp(DataType::Float, tv2);

  // tv7 is persistent
  auto tv6 = add(tv3, tv4);
  auto tv7 = add(tv6, tv5);
  auto tv8 = sum(tv7, {1});
  auto tv9 = broadcast(tv8, {false, true});
  auto tv10 = add(tv7, tv9);

  // tv11 is persistent, and can be projected to tv7
  auto tv11 = add(tv7, tv7);
  auto tv12 = sum(tv11, {1});
  auto tv13 = broadcast(tv12, {false, true});
  auto tv14 = add(tv11, tv13);

  // tv15 is persistent, and can be projected to tv11
  auto tv15 = add(tv11, tv11);
  auto tv16 = sum(tv15, {1});
  auto tv17 = broadcast(tv16, {false, true});
  auto tv18 = add(tv17, tv15);

  fusion->addOutput(tv10);
  fusion->addOutput(tv14);
  fusion->addOutput(tv18);

  auto options = at::TensorOptions()
                     .dtype(data_type_to_aten(input_dtype))
                     .device(at::kCUDA, 0);
  auto t0 = at::randn({batch_size, hidden_size}, options);
  auto t1 = at::randn({batch_size, hidden_size}, options);
  auto t2 = at::randn({batch_size, hidden_size}, options);
  std::vector<c10::IValue> inputs{t0, t1, t2};
  auto t3 = t0.to(at::kFloat) + t1.to(at::kFloat) + t2.to(at::kFloat);
  auto t4 = at::sum(t3, {1}, true);
  auto t5 = t3 + t4;
  auto t6 = t3 + t3;
  auto t7 = at::sum(t6, {1}, true);
  auto t8 = t6 + t7;
  auto t9 = t6 + t6;
  auto t10 = at::sum(t9, {1}, true);
  auto t11 = t9 + t10;

  // There are 3 persistent buffers: tv7, tv11, and tv15.
  // The PersistentBufferProjector should firstly project
  // tv15 to tv11, then project tv11 to tv7.
  // After projection, tv7 is the only buffer.
  auto persistent_info = scheduler_utils::persistentBuffers(fusion);
  SchedulerRuntimeInfo runtime_info(fusion, inputs);
  auto persistent_buffer_size =
      persistentBufferSize(fusion, runtime_info, persistent_info);
  auto calculated_size = persistent_buffer_size.persistent_buffer_size;
  auto expected_size =
      static_cast<int64_t>(hidden_size * dataTypeSize(DataType::Float));
  NVF_CHECK(
      calculated_size == expected_size,
      "Buffer size calculation failure. Expected size: ",
      expected_size,
      ". Actual: ",
      calculated_size);

  // If project to inputs, there are 3 fp16 tvs, which is larger than 1 fp32.
  // So, shouldn't project to inputs.
  auto persistent_params = getInnerPersistentHeuristics(fusion, inputs);
  NVF_CHECK(persistent_params, "Reduction schedule was not generated!");
  NVF_CHECK(
      !persistent_params->project_persistent_buffers,
      "Shouldn't project persistent buffers to inputs!");
  scheduleInnerPersistentKernel(fusion, *persistent_params);
  FusionExecutor fe;
  fe.compileFusion(fusion, inputs);
  auto cg_outputs = fe.runFusion(inputs);
  testValidate(fusion, cg_outputs, inputs, {t5, t8, t11}, __LINE__, __FILE__);
}

<<<<<<< HEAD
TEST_F(NVFuserTest, SoftmaxProjectToInput) {
  auto test_softmax = [](int batch, int feature, DataType dtype) {
    Fusion fusion;
    FusionGuard fg(&fusion);

    const int kReductionAxis = 1;
    std::vector<int64_t> input_shape{batch, feature};
    TensorView* input = makeContigTensor(input_shape.size(), dtype);
    fusion.addInput(input);
    if (dtype == DataType::Half) {
      input = castOp(DataType::Float, input);
    }
    auto output = softmax(input, kReductionAxis);
    if (dtype == DataType::Half) {
      output = castOp(DataType::Half, output);
    }
    fusion.addOutput(output);

    // There should be 2 projectable persistent buffers.
    auto persistent_buffer_info = scheduler_utils::persistentBuffers(&fusion);
    auto& projectable = persistent_buffer_info.projectable_persistent_buffers;
    NVF_ERROR(projectable.size() == 2);

    auto options = at::TensorOptions()
                       .dtype(data_type_to_aten(dtype))
                       .device(at::kCUDA, 0);
    at::Tensor aten_input = at::randn(input_shape, options);
    auto aten_output =
        at::_softmax(aten_input.to(at::kDouble), kReductionAxis, false);

    auto reduction_params = getInnerPersistentHeuristics(&fusion, {aten_input});
    NVF_CHECK(reduction_params, "Reduction schedule was not generated!");
    // 24576 is the threshold to project to inputs. see deriviation in
    // projectBufferToInputs()
    bool should_project_to_input =
        feature * dataTypeSize(DataType::Float) > 24576l;
    NVF_CHECK(
        reduction_params->project_persistent_buffers == should_project_to_input,
        should_project_to_input ? "Should project to inputs!"
                                : "Shouldn't project to inputs!");
    scheduleInnerPersistentKernel(&fusion, *reduction_params);
    auto lparams = reduction_params->lparams;
    nvfuser::FusionExecutor fe;
    fe.compileFusion(&fusion, {aten_input}, lparams);
    auto cg_outputs = fe.runFusion({aten_input}, lparams);

    testValidate(
        &fusion,
        cg_outputs,
        {aten_input},
        {aten_output},
        __LINE__,
        __FILE__,
        "",
        lparams);
  };
  const int batch = 2048;
  std::vector<int> features = {6 * 1024, 10240};
  for (auto feature : features) {
    test_softmax(batch, feature, DataType::Half);
  }
}

TEST_F(NVFuserTest, ProjectPersistentBufferToInputsAndBroadcastTvs) {
=======
// Test that 3D reductions with broadcasts as the inner-most non-reduction
// dimension are successfully scheduled.
// See https://github.com/NVIDIA/Fuser/issues/1471
TEST_F(NVFuserTest, Reduction3DWithBroadcast) {
>>>>>>> 4697acea
  std::unique_ptr<Fusion> fusion_ptr = std::make_unique<Fusion>();
  auto fusion = fusion_ptr.get();
  FusionGuard fg(fusion);

<<<<<<< HEAD
  const int batch_size = 128;
  const int hidden_size = 10240;
  DataType input_dtype = DataType::Half;
  auto tv0 = makeContigTensor(2, input_dtype);
  fusion->addInput(tv0);
  auto tv1 = castOp(DataType::Float, tv0);
  auto tv2 = add(tv1, tv1);
  auto tv3 = sum(tv2, {1});
  auto tv4 = broadcast(tv3, {false, true});
  auto tv5 = div(tv2, tv4);

  auto tv6 = add(tv5, tv5);
  auto tv7 = sum(tv6, {1});
  auto tv8 = broadcast(tv7, {false, true});
  auto tv9 = div(tv6, tv8);

  auto tv10 = add(tv9, tv9);
  auto tv11 = sum(tv10, {1});
  auto tv12 = broadcast(tv11, {false, true});
  auto tv13 = div(tv10, tv12);

  fusion->addOutput(tv5);
  fusion->addOutput(tv9);
  fusion->addOutput(tv13);

  // The persistent buffers in this fusion are: tv2, tv6, and tv10.
  // tv2 is projected to input.
  // tv6 is projected to input and tv4 which is a broadcast tv.
  // tv10 is projected to input, tv4 and tv8 which are broadcast tvs.
  // The only actual persisent buffer is the cached input.

  auto options = at::TensorOptions()
                     .dtype(data_type_to_aten(input_dtype))
                     .device(at::kCUDA, 0);
  auto t0 = at::randn({batch_size, hidden_size}, options);
  std::vector<c10::IValue> inputs{t0};

  auto persistent_params = getInnerPersistentHeuristics(fusion, inputs);
  NVF_CHECK(persistent_params, "Reduction schedule was not generated!");
  NVF_CHECK(
      persistent_params->project_persistent_buffers,
      "Should project persistent buffers to inputs!");

  scheduleInnerPersistentKernel(fusion, *persistent_params);
  FusionExecutor fe;
  fe.compileFusion(fusion, inputs);
  auto cg_outputs = fe.runFusion(inputs);
}
=======
  auto tv0 = TensorViewBuilder()
                 .dtype(DataType::Double)
                 .contiguity({true, true, true, std::nullopt})
                 .shape({-1, -1, -1, 1})
                 .build();
  fusion->addInput(tv0);
  auto tv1 = sum(tv0, {2, 0});
  fusion->addOutput(tv1);

  // Copy unscheduled fusion for later use in validation
  auto unsched_fusion_ptr = std::make_unique<Fusion>(*fusion);

  auto options = at::TensorOptions().dtype(at::kDouble).device(at::kCUDA, 0);
  auto t0 = at::randn({8, 7, 5, 1}, options);
  std::vector<c10::IValue> inputs({t0});

  std::shared_ptr<ReductionParams> reduction_params =
      getReductionHeuristics(fusion, inputs);
  NVF_CHECK(reduction_params, "Reduction heuristic failed!");
  scheduleReduction(fusion, *reduction_params);

  FusionExecutor fe;
  fe.compileFusion(fusion, inputs, reduction_params->lparams);
  auto cg_outputs = fe.runFusion(inputs, reduction_params->lparams);

  testValidate(
      unsched_fusion_ptr.get(), cg_outputs, inputs, __LINE__, __FILE__);
}

>>>>>>> 4697acea
// Test file size should be up to 10K LoC. Create a new file for more tests.

} // namespace nvfuser<|MERGE_RESOLUTION|>--- conflicted
+++ resolved
@@ -8695,7 +8695,14 @@
   testValidate(fusion, cg_outputs, inputs, {t5, t8, t11}, __LINE__, __FILE__);
 }
 
-<<<<<<< HEAD
+// Test that 3D reductions with broadcasts as the inner-most non-reduction
+// dimension are successfully scheduled.
+// See https://github.com/NVIDIA/Fuser/issues/1471
+TEST_F(NVFuserTest, Reduction3DWithBroadcast) {
+  std::unique_ptr<Fusion> fusion_ptr = std::make_unique<Fusion>();
+  auto fusion = fusion_ptr.get();
+  FusionGuard fg(fusion);
+
 TEST_F(NVFuserTest, SoftmaxProjectToInput) {
   auto test_softmax = [](int batch, int feature, DataType dtype) {
     Fusion fusion;
@@ -8759,18 +8766,47 @@
   }
 }
 
-TEST_F(NVFuserTest, ProjectPersistentBufferToInputsAndBroadcastTvs) {
-=======
+TEST_F(NVFuserTest, Reduction3DWithBroadcast ) {
 // Test that 3D reductions with broadcasts as the inner-most non-reduction
 // dimension are successfully scheduled.
 // See https://github.com/NVIDIA/Fuser/issues/1471
-TEST_F(NVFuserTest, Reduction3DWithBroadcast) {
->>>>>>> 4697acea
   std::unique_ptr<Fusion> fusion_ptr = std::make_unique<Fusion>();
   auto fusion = fusion_ptr.get();
   FusionGuard fg(fusion);
-
-<<<<<<< HEAD
+  auto tv0 = TensorViewBuilder()
+                 .dtype(DataType::Double)
+                 .contiguity({true, true, true, std::nullopt})
+                 .shape({-1, -1, -1, 1})
+                 .build();
+  fusion->addInput(tv0);
+  auto tv1 = sum(tv0, {2, 0});
+  fusion->addOutput(tv1);
+
+  // Copy unscheduled fusion for later use in validation
+  auto unsched_fusion_ptr = std::make_unique<Fusion>(*fusion);
+
+  auto options = at::TensorOptions().dtype(at::kDouble).device(at::kCUDA, 0);
+  auto t0 = at::randn({8, 7, 5, 1}, options);
+  std::vector<c10::IValue> inputs({t0});
+
+  std::shared_ptr<ReductionParams> reduction_params =
+      getReductionHeuristics(fusion, inputs);
+  NVF_CHECK(reduction_params, "Reduction heuristic failed!");
+  scheduleReduction(fusion, *reduction_params);
+
+  FusionExecutor fe;
+  fe.compileFusion(fusion, inputs, reduction_params->lparams);
+  auto cg_outputs = fe.runFusion(inputs, reduction_params->lparams);
+
+  testValidate(
+      unsched_fusion_ptr.get(), cg_outputs, inputs, __LINE__, __FILE__);
+}
+
+TEST_F(NVFuserTest, ProjectPersistentBufferToInputsAndBroadcastTvs) {
+  std::unique_ptr<Fusion> fusion_ptr = std::make_unique<Fusion>();
+  auto fusion = fusion_ptr.get();
+  FusionGuard fg(fusion);
+
   const int batch_size = 128;
   const int hidden_size = 10240;
   DataType input_dtype = DataType::Half;
@@ -8819,37 +8855,7 @@
   fe.compileFusion(fusion, inputs);
   auto cg_outputs = fe.runFusion(inputs);
 }
-=======
-  auto tv0 = TensorViewBuilder()
-                 .dtype(DataType::Double)
-                 .contiguity({true, true, true, std::nullopt})
-                 .shape({-1, -1, -1, 1})
-                 .build();
-  fusion->addInput(tv0);
-  auto tv1 = sum(tv0, {2, 0});
-  fusion->addOutput(tv1);
-
-  // Copy unscheduled fusion for later use in validation
-  auto unsched_fusion_ptr = std::make_unique<Fusion>(*fusion);
-
-  auto options = at::TensorOptions().dtype(at::kDouble).device(at::kCUDA, 0);
-  auto t0 = at::randn({8, 7, 5, 1}, options);
-  std::vector<c10::IValue> inputs({t0});
-
-  std::shared_ptr<ReductionParams> reduction_params =
-      getReductionHeuristics(fusion, inputs);
-  NVF_CHECK(reduction_params, "Reduction heuristic failed!");
-  scheduleReduction(fusion, *reduction_params);
-
-  FusionExecutor fe;
-  fe.compileFusion(fusion, inputs, reduction_params->lparams);
-  auto cg_outputs = fe.runFusion(inputs, reduction_params->lparams);
-
-  testValidate(
-      unsched_fusion_ptr.get(), cg_outputs, inputs, __LINE__, __FILE__);
-}
-
->>>>>>> 4697acea
+
 // Test file size should be up to 10K LoC. Create a new file for more tests.
 
 } // namespace nvfuser