// clang-format off
/*
 * SPDX-FileCopyrightText: Copyright (c) 2023-present NVIDIA CORPORATION & AFFILIATES.
 * All rights reserved.
 * SPDX-License-Identifier: BSD-3-Clause
 */
// clang-format on
#include <gmock/gmock-matchers.h>
#include <gtest/gtest.h>

#include <codegen.h>
#include <debug.h>
#include <device_lower/lower2device.h>
#include <device_lower/pass/magic_zero.h>
#include <disjoint_set.h>
#include <executor.h>
#include <executor_params.h>
#include <expr_evaluator.h>
#include <fusion.h>
#include <fusion_segmenter.h>
#include <grouped_reduction.h>
#include <inlining.h>
#include <ir/all_nodes.h>
#include <ir/builder.h>
#include <ir/graphviz.h>
#include <ir/iostream.h>
#include <ir/utils.h>
#include <iter_visitor.h>
#include <kernel_cache.h>
#include <kernel_ir.h>
#include <kernel_ir_dispatch.h>
#include <mutator.h>
#include <ops/all_ops.h>
#include <root_domain_map.h>
#include <scheduler/all_schedulers.h>
#include <scheduler/reduction_utils.h>
#include <scheduler/utils.h>
#include <test/utils.h>
#include <test/validator.h>
#include <transform_replay.h>
#include <transform_rfactor.h>

#include <torch/csrc/jit/api/function_impl.h>
#include <torch/csrc/jit/codegen/cuda/interface.h>
#include <torch/csrc/jit/ir/irparser.h>
#include <torch/torch.h>

#include <ATen/cuda/CUDAContext.h>
#include <ATen/cuda/Exceptions.h>
#include <c10/cuda/CUDAStream.h>

#include <algorithm>
#include <cmath>
#include <iostream>
#include <sstream>
#include <thread>

namespace nvfuser {

using namespace at::indexing;

TEST_F(NVFuserTest, FusionNonDivisibleSplit1_CUDA) {
  Fusion fusion;
  FusionGuard fg(&fusion);

  auto tv0 = makeSymbolicTensor(1);
  fusion.addInput(tv0);

  auto tv1 = sum(tv0, {0});
  fusion.addOutput(tv1);

  // [I]
  tv1->split(0, 5);
  // [ceilDiv(I, 5), 5]

  // This second split is non-divisible. The split domain must be predicated.
  tv1->split(1, 3);
  // [ceilDiv(I, 5), 2, 3]

  auto tv2 = sum(tv0, {0});
  fusion.addOutput(tv2);

  // tv2 shouldn't need to have another predicate
  tv2->split(0, 4);
  tv2->split(1, 2);

  GpuLower gpulw(&fusion);
  TORCH_CHECK(
      gpulw.nonDivisibleSplitInfo().splitsToValidate().empty(),
      "There must be no split to validate");
  TORCH_CHECK(
      gpulw.nonDivisibleSplitInfo().splitsToPredicate().size() == 1,
      "Only tv1 should have a non-divisible predicate.");
  for (auto tv : {loweredTv(tv1, gpulw)}) {
    auto it = gpulw.nonDivisibleSplitInfo().splitsToPredicate().find(tv);
    TORCH_CHECK(
        it != gpulw.nonDivisibleSplitInfo().splitsToPredicate().end(),
        "No info found for ",
        tv);
    const auto& splits_to_predicate = it->second;
    TORCH_CHECK(
        splits_to_predicate.size() == 1,
        "There must be one split to predicate");
  }

  auto options = at::TensorOptions().dtype(at::kFloat).device(at::kCUDA, 0);
  at::Tensor t0 = at::randn({24}, options);

  FusionExecutor fe;
  fe.compileFusion(&fusion, {t0});
  auto cg_outputs = fe.runFusion({t0});

  auto ref = t0.sum();

  testValidate(&fusion, cg_outputs, {t0}, {ref, ref}, __LINE__, __FILE__);
}

// Repro of issue #1074
TEST_F(NVFuserTest, FusionNonDivisibleSplit2_CUDA) {
  Fusion fusion;
  FusionGuard fg(&fusion);

  auto tv0 = makeSymbolicTensor(2);
  fusion.addInput(tv0);
  auto tv1 = add(tv0, IrBuilder::create<Scalar>(1.0));
  auto tv2 = add(tv1, IrBuilder::create<Scalar>(1.0));
  fusion.addOutput(tv2);

  tv2->split(0, 2);
  tv2->split(-1, 4);
  tv2->reorder({{1, 2}, {2, 1}});
  tv0->computeAt(tv2, 2);

  tv2->split(-1, 3);

  // To make the sanitizer catch the invalid accesses. Not necessary
  // to expose the bug.
  tv1->setMemoryType(MemoryType::Shared);

  GpuLower gpulw(&fusion);
  TORCH_CHECK(
      gpulw.nonDivisibleSplitInfo().splitsToValidate().empty(),
      "There must be no split to validate");
  TORCH_CHECK(
      gpulw.nonDivisibleSplitInfo().splitsToPredicate().size() == 1,
      "Only tv2 should have a non-divisible predicate.");
  for (auto tv : {loweredTv(tv2, gpulw)}) {
    auto it = gpulw.nonDivisibleSplitInfo().splitsToPredicate().find(tv);
    TORCH_CHECK(
        it != gpulw.nonDivisibleSplitInfo().splitsToPredicate().end(),
        "No info found for ",
        tv);
    const auto& splits_to_predicate = it->second;
    TORCH_CHECK(
        splits_to_predicate.size() == 1,
        "There must be one split to predicate");
  }

  auto options = at::TensorOptions().dtype(at::kFloat).device(at::kCUDA, 0);
  at::Tensor t0 = at::randn({13, 17}, options);

  FusionExecutor fe;
  fe.compileFusion(&fusion, {t0});
  auto cg_outputs = fe.runFusion({t0});

  auto ref = t0 + 2;

  testValidate(&fusion, cg_outputs, {t0}, {ref}, __LINE__, __FILE__);
}

// Similar to FusionNonDivisibleSplit1 but with unswitch
TEST_F(NVFuserTest, FusionNonDivisibleSplit3_CUDA) {
  Fusion fusion;
  FusionGuard fg(&fusion);

  auto tv0 = makeSymbolicTensor(1);
  fusion.addInput(tv0);

  auto tv1 = add(tv0, IrBuilder::create<Scalar>(1.0));
  auto tv2 = sum(tv1, {0});
  fusion.addOutput(tv2);

  tv2->split(0, 5);
  tv2->split(1, 3);

  tv0->computeAt(tv2, -1);

  tv2->axis(0)->parallelize(ParallelType::Unswitch);

  GpuLower gpulw(&fusion);
  TORCH_CHECK(
      gpulw.nonDivisibleSplitInfo().splitsToValidate().empty(),
      "There must be no split to validate");
  TORCH_CHECK(
      gpulw.nonDivisibleSplitInfo().splitsToPredicate().size() == 2,
      "Both tv1 and tv2 should have a non-divisible predicate.");
  for (auto tv : {loweredTv(tv1, gpulw), loweredTv(tv2, gpulw)}) {
    auto it = gpulw.nonDivisibleSplitInfo().splitsToPredicate().find(tv);
    TORCH_CHECK(
        it != gpulw.nonDivisibleSplitInfo().splitsToPredicate().end(),
        "No info found for ",
        tv);
    const auto& splits_to_predicate = it->second;
    TORCH_CHECK(
        splits_to_predicate.size() == 1,
        "There must be one split to predicate");
  }

  auto options = at::TensorOptions().dtype(at::kFloat).device(at::kCUDA, 0);
  at::Tensor t0 = at::randn({24}, options);

  FusionExecutor fe;
  fe.compileFusion(&fusion, {t0});
  auto cg_outputs = fe.runFusion({t0});

  auto ref = (t0 + 1).sum();

  testValidate(&fusion, cg_outputs, {t0}, {ref}, __LINE__, __FILE__);
}

// Non-divisible split through merge
TEST_F(NVFuserTest, FusionNonDivisibleSplit4_CUDA) {
  Fusion fusion;
  FusionGuard fg(&fusion);

  auto tv0 = makeSymbolicTensor(2);
  fusion.addInput(tv0);

  auto tv1 = add(tv0, IrBuilder::create<Scalar>(1.0));
  auto tv2 = sum(tv1, {0, 1});
  fusion.addOutput(tv2);

  tv2->split(0, 5);
  tv2->merge(1, 2);
  tv2->split(1, 3);

  tv0->computeAt(tv2, -1);

  GpuLower gpulw(&fusion);
  TORCH_CHECK(
      gpulw.nonDivisibleSplitInfo().splitsToValidate().empty(),
      "There must be no split to validate");
  TORCH_CHECK(
      gpulw.nonDivisibleSplitInfo().splitsToPredicate().size() == 2,
      "Both tv1 and tv2 should have a non-divisible predicate.");
  for (auto tv : {loweredTv(tv1, gpulw), loweredTv(tv2, gpulw)}) {
    auto it = gpulw.nonDivisibleSplitInfo().splitsToPredicate().find(tv);
    TORCH_CHECK(
        it != gpulw.nonDivisibleSplitInfo().splitsToPredicate().end(),
        "No info found for ",
        tv);
    const auto& splits_to_predicate = it->second;
    TORCH_CHECK(
        splits_to_predicate.size() == 1,
        "There must be one split to predicate");
  }

  auto options = at::TensorOptions().dtype(at::kFloat).device(at::kCUDA, 0);
  at::Tensor t0 = at::randn({24, 2}, options);

  FusionExecutor fe;
  fe.compileFusion(&fusion, {t0});
  auto cg_outputs = fe.runFusion({t0});

  auto ref = (t0 + 1).sum();

  testValidate(&fusion, cg_outputs, {t0}, {ref}, __LINE__, __FILE__);
}

// Nested splits
TEST_F(NVFuserTest, FusionNonDivisibleSplit5_CUDA) {
  Fusion fusion;
  FusionGuard fg(&fusion);

  auto tv0 = makeSymbolicTensor(1);
  fusion.addInput(tv0);

  auto tv1 = add(tv0, IrBuilder::create<Scalar>(1.0));
  auto tv2 = sum(tv1, {0});
  fusion.addOutput(tv2);

  // [I]
  tv2->split(0, 8);
  // [I/8, 8]
  tv2->split(1, 2);
  // [I/8, 4, 2]
  tv2->split(1, 3); // non-divisible split of outer output
  // [I/8, 2, 3, 2]

  tv0->computeAt(tv2, -1);

  GpuLower gpulw(&fusion);
  TORCH_CHECK(
      gpulw.nonDivisibleSplitInfo().splitsToValidate().empty(),
      "There must be no split to validate");
  TORCH_CHECK(
      gpulw.nonDivisibleSplitInfo().splitsToPredicate().size() == 2,
      "Both tv1 and tv2 should have a non-divisible predicate.");
  for (auto tv : {loweredTv(tv1, gpulw), loweredTv(tv2, gpulw)}) {
    auto it = gpulw.nonDivisibleSplitInfo().splitsToPredicate().find(tv);
    TORCH_CHECK(
        it != gpulw.nonDivisibleSplitInfo().splitsToPredicate().end(),
        "No info found for ",
        tv);
    const auto& splits_to_predicate = it->second;
    TORCH_CHECK(
        splits_to_predicate.size() == 1,
        "There must be one split to predicate");
  }

  auto options = at::TensorOptions().dtype(at::kFloat).device(at::kCUDA, 0);
  at::Tensor t0 = at::randn({24}, options);

  FusionExecutor fe;
  fe.compileFusion(&fusion, {t0});
  auto cg_outputs = fe.runFusion({t0});

  auto ref = (t0 + 1).sum();

  testValidate(&fusion, cg_outputs, {t0}, {ref}, __LINE__, __FILE__);
}

// Vectorized non-divisible split. Must be validated at run time
TEST_F(NVFuserTest, FusionNonDivisibleSplitVectorize1_CUDA) {
  Fusion fusion;
  FusionGuard fg(&fusion);

  auto tv0 = makeContigTensor(1);
  fusion.addInput(tv0);

  auto tv1 = set(tv0);
  fusion.addOutput(tv1);

  tv1->split(0, 8, false);
  tv1->split(1, 4);

  tv1->axis(-1)->parallelize(ParallelType::Vectorize);

  GpuLower gpulw(&fusion);
  TORCH_CHECK(
      gpulw.nonDivisibleSplitInfo().splitsToValidate().size() == 1,
      "There should be one split to validate");
  for (const auto& kv : gpulw.nonDivisibleSplitInfo().splitsToPredicate()) {
    const auto& splits_to_predicate = kv.second;
    TORCH_CHECK(
        splits_to_predicate.empty(),
        "There must be no split to predicate, but tensor t",
        kv.first->name(),
        " has:",
        splits_to_predicate);
  }

  auto options = at::TensorOptions().dtype(at::kFloat).device(at::kCUDA, 0);
  auto t0 = at::randn({32}, options);

  FusionExecutor fe;
  fe.compileFusion(&fusion, {t0});
  auto cg_outputs = fe.runFusion({t0});

  testValidate(&fusion, cg_outputs, {t0}, {t0}, __LINE__, __FILE__);

  auto t0_non_divisible = at::randn({8}, options);
  // Since ceilDiv(8, 8) is not divisible by 4, the vectorization is
  // illegal. The run-time validation of vectorization should throw an error.
  // NOLINTNEXTLINE(cppcoreguidelines-avoid-goto,hicpp-avoid-goto)
  ASSERT_ANY_THROW(fe.runFusion({t0_non_divisible}));
}

// If a split is validated at run time, it's not necessary to predicate.
TEST_F(NVFuserTest, FusionNonDivisibleSplitVectorize2_CUDA) {
  Fusion fusion;
  FusionGuard fg(&fusion);

  auto tv0 = makeContigTensor(1);
  fusion.addInput(tv0);

  auto tv1 = set(tv0);
  auto tv2 = add(tv1, IrBuilder::create<Scalar>(1.0));
  auto tv3 = sum(tv2, {0});
  fusion.addOutput(tv3);

  tv3->split(0, 8, false);
  tv3->split(1, 4);
  TransformPropagatorWithCheck propagator(tv3);
  MaxRootDomainInfoSpanningTree(tv3).traverse(&propagator);

  tv3->axis(1)->parallelize(ParallelType::TIDx);
  scheduler_utils::parallelizeAllLike(tv3, {tv1, tv2});

  tv1->axis(2)->parallelize(ParallelType::Vectorize);

  GpuLower gpulw(&fusion);
  TORCH_CHECK(
      gpulw.nonDivisibleSplitInfo().splitsToValidate().size() == 1,
      "There should be one split to validate");
  for (const auto& kv : gpulw.nonDivisibleSplitInfo().splitsToPredicate()) {
    const auto& splits_to_predicate = kv.second;
    TORCH_CHECK(
        splits_to_predicate.empty(),
        "There must be no split to predicate, but tensor t",
        kv.first->name(),
        " has:",
        splits_to_predicate);
  }

  auto options = at::TensorOptions().dtype(at::kFloat).device(at::kCUDA, 0);

  auto t0 = at::randn({1024}, options);

  FusionExecutor fe;
  fe.compileFusion(&fusion, {t0});
  auto cg_outputs = fe.runFusion({t0});

  auto ref = (t0 + 1).sum();

  testValidate(&fusion, cg_outputs, {t0}, {ref}, __LINE__, __FILE__);
}

TEST_F(NVFuserTest, FusionIssue1284Repro_CUDA) {
  std::unique_ptr<Fusion> fusion_ptr = std::make_unique<Fusion>();
  Fusion& fusion = *fusion_ptr.get();
  FusionGuard fg(&fusion);

  std::vector<int64_t> input_shape_0 = {10, 20};
  std::vector<int64_t> input_shape_1 = {15};

  TensorView* in_0 = makeSymbolicTensor(input_shape_0.size());
  TensorView* in_1 = makeSymbolicTensor(input_shape_1.size());
  fusion.addInput(in_0);
  fusion.addInput(in_1);

  TensorView* out_0 = add(in_0, IrBuilder::create<Scalar>(0.f));
  TensorView* out_1 = add(in_1, IrBuilder::create<Scalar>(2.f));

  fusion.addOutput(out_0);
  fusion.addOutput(out_1);

  auto options = at::TensorOptions().dtype(at::kFloat).device(at::kCUDA, 0);
  at::Tensor at_in_0 = at::randn(input_shape_0, options);
  at::Tensor at_in_1 = at::randn(input_shape_1, options);
  std::vector<c10::IValue> aten_inputs = {at_in_0, at_in_1};

  FusionExecutorCache fec(std::move(fusion_ptr));
  auto outputs = fec.runFusionWithInputs(aten_inputs);

  auto t1 = at_in_1 + 2;

  auto runtime = fec.getMostRecentKernelRuntime();
  TORCH_INTERNAL_ASSERT(runtime->isSegmented());
  TORCH_INTERNAL_ASSERT(runtime->fusionSegments()->groups().size() == 2);

  testValidate(
      &fusion, outputs, {at_in_0, at_in_1}, {at_in_0, t1}, __LINE__, __FILE__);
}

TEST_F(NVFuserTest, FusionIssue1284Repro2_CUDA) {
  std::unique_ptr<Fusion> fusion_ptr = std::make_unique<Fusion>();
  Fusion& fusion = *fusion_ptr.get();
  FusionGuard fg(&fusion);

  std::vector<int64_t> input_shape_0 = {4, 4};
  std::vector<int64_t> input_shape_1 = {3, 4, 4};
  std::vector<int64_t> input_shape_2 = {2, 8, 4, 4};

  TensorView* in_0 = makeSymbolicTensor(input_shape_0.size());
  TensorView* in_1 = makeSymbolicTensor(input_shape_1.size());
  TensorView* in_2 = makeSymbolicTensor(input_shape_2.size());

  fusion.addInput(in_0);
  fusion.addInput(in_1);
  fusion.addInput(in_2);

  TensorView* out_0 = add(in_0, in_1);
  TensorView* out_1 = add(in_0, in_2);

  fusion.addOutput(out_0);
  fusion.addOutput(out_1);

  auto options = at::TensorOptions().dtype(at::kFloat).device(at::kCUDA, 0);
  at::Tensor at_in_0 = at::randn(input_shape_0, options);
  at::Tensor at_in_1 = at::randn(input_shape_1, options);
  at::Tensor at_in_2 = at::randn(input_shape_2, options);

  std::vector<c10::IValue> aten_inputs = {at_in_0, at_in_1, at_in_2};

  FusionExecutorCache fec(std::move(fusion_ptr));
  auto outputs = fec.runFusionWithInputs(aten_inputs);

  auto t0 = at_in_0 + at_in_1;
  auto t1 = at_in_0 + at_in_2;

  auto runtime = fec.getMostRecentKernelRuntime();
  TORCH_INTERNAL_ASSERT(runtime->isSegmented());
  TORCH_INTERNAL_ASSERT(runtime->fusionSegments()->groups().size() == 2);

  testValidate(
      &fusion,
      outputs,
      {at_in_0, at_in_1, at_in_2},
      {t0, t1},
      __LINE__,
      __FILE__);
}

TEST_F(NVFuserTest, FusionIssue1305Repro_CUDA) {
  std::unique_ptr<Fusion> fusion_ptr = std::make_unique<Fusion>();
  Fusion& fusion = *fusion_ptr.get();
  FusionGuard fg(&fusion);

  auto t0 = makeContigTensor(1);
  auto t1 = makeContigTensor(2);

  fusion.addInput(t0);
  fusion.addInput(t1);

  auto t2 = broadcast(t0, {true, false});
  auto t3 = add(t1, t2);
  auto t4 = add(t3, t2);
  auto t5 = sum(t4, {1});
  auto t6 = broadcast(t5, {false, true});
  auto t7 = add(t3, t6);

  fusion.addOutput(t7);

  t3->computeAt(t7, -1, ComputeAtMode::MostInlined);

  TORCH_INTERNAL_ASSERT(t3->getComputeAtPosition() == 1);
}

TEST_F(NVFuserTest, FusionDoubleBuffering1_CUDA) {
  Fusion fusion;
  FusionGuard fg(&fusion);

  auto tv0 = makeContigTensor(1);
  fusion.addInput(tv0);

  auto tv1 = set(tv0);
  auto tv2 = add(tv1, IrBuilder::create<Scalar>(1.0));
  auto tv3 = set(tv2);
  fusion.addOutput(tv3);

  tv1->setMemoryType(MemoryType::Shared);

  tv3->split(-1, 128);
  tv3->split(-1, 32);
  TransformPropagatorWithCheck propagator(tv3);
  MaxRootDomainInfoSpanningTree(tv3).traverse(&propagator);

  tv0->computeAt(tv3, 1);

  tv3->axis(-2)->parallelize(ParallelType::BIDx);
  tv3->axis(-1)->parallelize(ParallelType::TIDx);
  scheduler_utils::parallelizeAllLike(tv3);

  tv1->doubleBuffer();

  auto options = at::TensorOptions().dtype(at::kFloat).device(at::kCUDA, 0);
  auto t0 = at::randn({1000}, options);

  FusionExecutor fe;
  fe.compileFusion(&fusion, {t0});
  auto cg_outputs = fe.runFusion({t0});

  auto ref = t0 + 1;

  testValidate(&fusion, cg_outputs, {t0}, {ref}, __LINE__, __FILE__);
}

TEST_F(NVFuserTest, FusionDoubleBuffering2_CUDA) {
  Fusion fusion;
  FusionGuard fg(&fusion);

  auto tv0 = makeContigTensor(1);
  fusion.addInput(tv0);

  auto tv1 = set(tv0);
  auto tv2 = add(tv1, IrBuilder::create<Scalar>(1.0));
  auto tv3 = set(tv2);
  fusion.addOutput(tv3);

  tv3->split(-1, 128);
  tv3->split(-1, 32);
  TransformPropagatorWithCheck propagator(tv3);
  MaxRootDomainInfoSpanningTree(tv3).traverse(&propagator);

  tv0->computeAt(tv3, -1);

  tv3->axis(-2)->parallelize(ParallelType::BIDx);
  tv3->axis(-1)->parallelize(ParallelType::TIDx);
  scheduler_utils::parallelizeAllLike(tv3);

  tv1->doubleBuffer();

  auto options = at::TensorOptions().dtype(at::kFloat).device(at::kCUDA, 0);
  auto t0 = at::randn({1000}, options);

  FusionExecutor fe;
  fe.compileFusion(&fusion, {t0});
  auto cg_outputs = fe.runFusion({t0});

  auto ref = t0 + 1;

  testValidate(&fusion, cg_outputs, {t0}, {ref}, __LINE__, __FILE__);
}

TEST_F(NVFuserTest, FusionDoubleBuffering3_CUDA) {
  Fusion fusion;
  FusionGuard fg(&fusion);

  auto tv0 = makeContigTensor(1);
  fusion.addInput(tv0);

  auto tv1 = add(tv0, IrBuilder::create<Scalar>(1.0));
  auto tv2 = set(tv1);
  auto tv3 = add(tv2, IrBuilder::create<Scalar>(1.0));
  fusion.addOutput(tv3);

  tv1->setMemoryType(MemoryType::Shared);

  tv3->split(-1, 128);
  tv3->split(-1, 32);
  TransformPropagatorWithCheck propagator(tv3);
  MaxRootDomainInfoSpanningTree(tv3).traverse(&propagator);

  tv0->computeAt(tv3, 1);

  // tv2 is invalid to double-buffer as its producer, tv1, is
  // computed inside the double-buffering loop.
  // NOLINTNEXTLINE(cppcoreguidelines-avoid-goto,hicpp-avoid-goto)
  ASSERT_ANY_THROW(tv2->doubleBuffer());

  // Moving tv2 inner makes tv1 large enough to double-buffer tv2
  tv2->computeAt(tv3, 2);

  tv2->doubleBuffer();

  tv3->axis(-1)->parallelize(ParallelType::TIDx);
  scheduler_utils::parallelizeAllLike(tv3);

  auto options = at::TensorOptions().dtype(at::kFloat).device(at::kCUDA, 0);
  auto t0 = at::randn({1000}, options);

  FusionExecutor fe;
  fe.compileFusion(&fusion, {t0});
  auto cg_outputs = fe.runFusion({t0});

  auto ref = t0 + 2;

  testValidate(&fusion, cg_outputs, {t0}, {ref}, __LINE__, __FILE__);
}

// Double buffering smem to local and unswitch
TEST_F(NVFuserTest, FusionDoubleBuffering4_CUDA) {
  Fusion fusion;
  FusionGuard fg(&fusion);

  auto tv0 = makeContigTensor(1);
  fusion.addInput(tv0);

  auto tv1 = add(tv0, IrBuilder::create<Scalar>(1.0));
  auto tv2 = set(tv1);
  auto tv3 = add(tv2, IrBuilder::create<Scalar>(1.0));
  fusion.addOutput(tv3);

  tv1->setMemoryType(MemoryType::Shared);

  tv3->split(-1, 128);
  tv3->split(-1, 32);
  tv3->split(-1, 8);
  TransformPropagatorWithCheck propagator(tv3);
  MaxRootDomainInfoSpanningTree(tv3).traverse(&propagator);

  tv0->computeAt(tv3, 2);
  tv2->computeAt(tv3, -1);

  tv3->axis(-1)->parallelize(ParallelType::TIDx);
  tv3->axis(1)->parallelize(ParallelType::Unswitch);
  scheduler_utils::parallelizeAllLike(tv3);

  tv2->doubleBuffer();

  auto options = at::TensorOptions().dtype(at::kFloat).device(at::kCUDA, 0);
  auto t0 = at::randn({1000}, options);

  FusionExecutor fe;
  fe.compileFusion(&fusion, {t0});
  auto cg_outputs = fe.runFusion({t0});

  auto ref = t0 + 2;

  testValidate(&fusion, cg_outputs, {t0}, {ref}, __LINE__, __FILE__);
}

// Double buffering gmem to shared and unswitch
TEST_F(NVFuserTest, FusionDoubleBuffering5_CUDA) {
  Fusion fusion;
  FusionGuard fg(&fusion);

  auto tv0 = makeContigTensor(1);
  fusion.addInput(tv0);

  auto tv1 = set(tv0);
  auto tv2 = add(tv1, IrBuilder::create<Scalar>(1.0));
  fusion.addOutput(tv2);

  tv1->setMemoryType(MemoryType::Shared);

  tv2->split(-1, 128);
  tv2->split(-1, 32);
  tv2->split(-1, 8);
  TransformPropagatorWithCheck propagator(tv2);
  MaxRootDomainInfoSpanningTree(tv2).traverse(&propagator);

  tv0->computeAt(tv2, 2);
  tv1->computeAt(tv2, -1);

  tv2->axis(-1)->parallelize(ParallelType::TIDx);
  tv2->axis(1)->parallelize(ParallelType::Unswitch);
  scheduler_utils::parallelizeAllLike(tv2);

  tv1->doubleBuffer();

  auto options = at::TensorOptions().dtype(at::kFloat).device(at::kCUDA, 0);
  auto t0 = at::randn({1000}, options);

  FusionExecutor fe;
  fe.compileFusion(&fusion, {t0});
  auto cg_outputs = fe.runFusion({t0});

  auto ref = t0 + 1;

  testValidate(&fusion, cg_outputs, {t0}, {ref}, __LINE__, __FILE__);
}

// Double buffering smem to local and unroll
TEST_F(NVFuserTest, FusionDoubleBuffering6_CUDA) {
  Fusion fusion;
  FusionGuard fg(&fusion);

  auto tv0 = makeContigTensor(1);
  fusion.addInput(tv0);

  auto tv1 = add(tv0, IrBuilder::create<Scalar>(1.0));
  auto tv2 = set(tv1);
  auto tv3 = add(tv2, IrBuilder::create<Scalar>(1.0));
  fusion.addOutput(tv3);

  tv1->setMemoryType(MemoryType::Shared);

  tv3->split(-1, 128);
  tv3->split(-1, 16);
  tv3->split(-2, 4);
  tv3->split(-2, 2);
  TransformPropagatorWithCheck propagator(tv3);
  MaxRootDomainInfoSpanningTree(tv3).traverse(&propagator);

  tv0->computeAt(tv3, 1);
  tv2->computeAt(tv3, -1);

  tv3->axis(2)->parallelize(ParallelType::Unroll);
  tv3->axis(4)->parallelize(ParallelType::TIDx);

  tv2->doubleBuffer();

  auto options = at::TensorOptions().dtype(at::kFloat).device(at::kCUDA, 0);
  auto t0 = at::randn({199}, options);

  FusionExecutor fe;
  fe.compileFusion(&fusion, {t0});
  auto cg_outputs = fe.runFusion({t0});

  auto ref = t0 + 2;

  testValidate(&fusion, cg_outputs, {t0}, {ref}, __LINE__, __FILE__);
}

// Double buffering and vectorize
TEST_F(NVFuserTest, FusionDoubleBuffering7_CUDA) {
  Fusion fusion;
  FusionGuard fg(&fusion);

  auto tv0 = makeContigTensor(1);
  fusion.addInput(tv0);

  auto tv1 = set(tv0);
  auto tv2 = add(tv1, IrBuilder::create<Scalar>(1.0));
  fusion.addOutput(tv2);

  tv2->split(-1, 128);
  tv2->split(-1, 4);
  TransformPropagatorWithCheck propagator(tv2);
  MaxRootDomainInfoSpanningTree(tv2).traverse(&propagator);

  tv1->computeAt(tv2, 2);

  tv2->axis(-2)->parallelize(ParallelType::TIDx);

  tv1->axis(-1)->parallelize(ParallelType::Vectorize);

  tv1->doubleBuffer();

  auto options = at::TensorOptions().dtype(at::kFloat).device(at::kCUDA, 0);
  auto t0 = at::randn({200}, options);

  FusionExecutor fe;
  fe.compileFusion(&fusion, {t0});
  auto cg_outputs = fe.runFusion({t0});

  auto ref = t0 + 1;

  testValidate(&fusion, cg_outputs, {t0}, {ref}, __LINE__, __FILE__);
}

// Multiple tensors to double-buffer
TEST_F(NVFuserTest, FusionDoubleBuffering8_CUDA) {
  Fusion fusion;
  FusionGuard fg(&fusion);

  auto tv0 = makeContigTensor(1);
  fusion.addInput(tv0);
  auto tv1 = makeContigTensor(1);
  fusion.addInput(tv1);

  auto tv2 = set(tv0);
  auto tv3 = set(tv1);
  auto tv4 = add(tv2, tv3);
  fusion.addOutput(tv4);

  tv4->split(0, 32);
  tv4->split(0, 4);
  TransformPropagatorWithCheck propagator(tv4);
  MaxRootDomainInfoSpanningTree(tv4).traverse(&propagator);

  tv0->computeAt(tv4, 1);
  tv1->computeAt(tv4, 1);

  tv4->axis(-1)->parallelize(ParallelType::TIDx);
  scheduler_utils::parallelizeAllLike(tv4);

  tv2->doubleBuffer();
  tv3->doubleBuffer();

  auto options = at::TensorOptions().dtype(at::kFloat).device(at::kCUDA, 0);
  auto t0 = at::randn({100}, options);
  auto t1 = at::randn({100}, options);

  FusionExecutor fe;
  fe.compileFusion(&fusion, {t0, t1});
  auto cg_outputs = fe.runFusion({t0, t1});

  auto ref = t0 + t1;

  testValidate(&fusion, cg_outputs, {t0, t1}, {ref}, __LINE__, __FILE__);
}

// Nested double buffering from gmem to smem and smem to register
TEST_F(NVFuserTest, FusionDoubleBuffering9_CUDA) {
  Fusion fusion;
  FusionGuard fg(&fusion);

  auto tv0 = makeContigTensor(1);
  fusion.addInput(tv0);
  auto tv1 = add(tv0, IrBuilder::create<Scalar>(1.0));
  auto out = tv1;
  fusion.addOutput(out);

  auto tv2 = tv0->cacheAfter();
  auto tv3 = tv2->cacheAfter();

  out->split(0, 32);
  out->split(0, 4);
  TransformPropagatorWithCheck propagator(out);
  MaxRootDomainInfoSpanningTree(out).traverse(&propagator);

  tv2->setMemoryType(MemoryType::Shared);

  tv2->computeAt(out, 1);
  tv3->computeAt(out, -1);

  out->axis(-1)->parallelize(ParallelType::TIDx);
  scheduler_utils::parallelizeAllLike(out);

  tv2->doubleBuffer();
  tv3->doubleBuffer();

  auto options = at::TensorOptions().dtype(at::kFloat).device(at::kCUDA, 0);
  auto t0 = at::randn({1001}, options);

  FusionExecutor fe;
  fe.compileFusion(&fusion, {t0});
  auto cg_outputs = fe.runFusion({t0});

  auto ref = t0 + 1;

  testValidate(&fusion, cg_outputs, {t0}, {ref}, __LINE__, __FILE__);
}

// FusionSmemBlockGemmCache + double buffering at both smem and local
TEST_F(NVFuserTest, FusionSmemBlockGemmCacheDoubleBuffer_CUDA) {
  Fusion fusion;
  FusionGuard fg(&fusion);

  // Algorithm
  TensorView* tv0 = makeSymbolicTensor(2); // (M, K)
  TensorView* tv1 = makeSymbolicTensor(2); // (K, N)
  TensorView* tv2 = broadcast(tv0, {false, false, true}); // (M, K, B)
  TensorView* tv3 = broadcast(tv1, {true, false, false}); // (B, K, N)
  TensorView* tv4 = mul(tv2, tv3); // M, K, N
  TensorView* tv5 = sum(tv4, {1}); // M, R, N
  fusion.addInput(tv0);
  fusion.addInput(tv1);
  fusion.addOutput(tv5);

  TensorView* tv6 = tv5->cacheBefore();

  // For smem double buffering
  auto tv0_cache_local = tv0->cacheAfter();
  auto tv1_cache_local = tv1->cacheAfter();

  // For register double buffering
  auto tv0_cache_smem = tv0->cacheAfter();
  auto tv1_cache_smem = tv1->cacheAfter();

  const int BSX = 32;
  const int TSX = 8;

  // [M, K, N]
  tv6->split(-1, BSX);
  tv6->split(-1, TSX);
  tv6->split(1, BSX);
  tv6->split(0, BSX);
  tv6->split(1, TSX);
  // [M/BSX, BSX/TSX, TSX, K/BSX, BSX, N/BSX, BSX/TSX, TSX]
  tv6->reorder(
      {{4, 7}, {7, 6}, {6, 5}, {2, 4}, {1, 3}, {3, 2}, {5, 1}, {0, 0}});
  // [M/BSX, N/BSX, K/BSX, BSX/TSX, BSX/TSX, TSX, TSX, BSX]

  auto tv6_rf = tv6->rFactor({-1});

  TransformPropagatorWithCheck propagator(tv6_rf);
  MaxRootDomainInfoSpanningTree(tv6_rf).traverse(&propagator);

  tv0->computeAt(tv6, 3);
  tv1->computeAt(tv6, 3);

  tv6_rf->computeAt(tv6, -1);
  tv0_cache_local->computeAt(tv6_rf, -1);
  tv1_cache_local->computeAt(tv6_rf, -1);

  tv0_cache_smem->setMemoryType(MemoryType::Shared);
  tv1_cache_smem->setMemoryType(MemoryType::Shared);

  tv5->axis(0)->parallelize(ParallelType::BIDx);
  tv5->axis(1)->parallelize(ParallelType::BIDy);
  tv5->axis(-3)->parallelize(ParallelType::TIDy);
  tv5->axis(-1)->parallelize(ParallelType::TIDx);

  scheduler_utils::parallelizeAllLike(tv5);

  tv0_cache_local->doubleBuffer();
  tv1_cache_local->doubleBuffer();

  tv0_cache_smem->doubleBuffer();
  tv1_cache_smem->doubleBuffer();

  constexpr int M = 154, K = 45, N = 1524;

  auto options = at::TensorOptions().dtype(at::kFloat).device(at::kCUDA, 0);
  at::Tensor t0 = at::randn({M, K}, options);
  at::Tensor t1 = at::randn({K, N}, options);
  at::Tensor aten_output = matmul(t0.to(at::kDouble), t1.to(at::kDouble));

  std::vector<c10::IValue> aten_inputs = {t0, t1};

  FusionExecutor fe;
  fe.compileFusion(&fusion, aten_inputs);
  auto cg_outputs = fe.runFusion(aten_inputs);

  testValidate(
      &fusion, cg_outputs, aten_inputs, {aten_output}, __LINE__, __FILE__);
  // The smem cache write in this test case is redundant predicated,
  //   and also double buffered. Currently we are relying on WAR sync
  //   insertion to ensure ordering of double buffered tensor access.
  // The check below makes sure that the sync is inserted so that the
  //   test isn't running on a race condition.
  TORCH_CHECK(fe.kernel()->summary().war_hazard_syncs_count > 0);
}

TEST_F(NVFuserTest, FusionIntermediateTensorVectorize_CUDA) {
  GTEST_SKIP();
  std::vector<MemoryType> mem_types = {MemoryType::Shared, MemoryType::Local};

  for (auto mem_type : mem_types) {
    Fusion fusion;
    FusionGuard fg(&fusion);

    auto tv0 = makeContigTensor(1);
    fusion.addInput(tv0);

    auto tv1 = set(tv0);
    auto tv2 = set(tv1);
    auto tv3 = set(tv2);
    fusion.addOutput(tv3);

    tv1->setMemoryType(mem_type);

    tv3->split(-1, 4);
    TransformPropagatorWithCheck propagator(tv3);
    MaxRootDomainInfoSpanningTree(tv3).traverse(&propagator);

    tv1->computeAt(tv3, -2);

    tv2->axis(-1)->parallelize(ParallelType::Vectorize);

    auto options = at::TensorOptions().dtype(at::kFloat).device(at::kCUDA, 0);
    auto t0 = at::randn({15}, options);
    FusionExecutor fe;
    fe.compileFusion(&fusion);

    // This should throw an exception as the extent of t0 is not
    // divisible by the vector width
    // NOLINTNEXTLINE(cppcoreguidelines-avoid-goto,hicpp-avoid-goto)
    ASSERT_ANY_THROW(fe.runFusion({t0}));

    auto t1 = at::randn({16}, options);
    auto cg_outputs = fe.runFusion({t1});

    testValidate(&fusion, cg_outputs, {t1}, {t1}, __LINE__, __FILE__);
  }
}

TEST_F(NVFuserTest, FusionBroadcastConcretization1_CUDA) {
  Fusion fusion;
  FusionGuard fg(&fusion);

  auto tv0 = makeConcreteTensor({10, 1});
  fusion.addInput(tv0);
  auto tv1 = makeConcreteTensor({10, 20});
  fusion.addInput(tv1);
  auto tv2 = makeConcreteTensor({10, 10});
  fusion.addInput(tv2);

  // Not concretized
  auto tv3 = sum(tv2, {1});
  auto tv4 = broadcast(tv3, {false, true});
  auto tv5 = add(tv0, tv4);
  fusion.addOutput(tv5);

  // Concretized
  auto tv6 = sum(tv2, {1});
  auto tv7 = broadcast(tv6, {false, true});
  auto tv8 = add(tv1, tv7);
  fusion.addOutput(tv8);

  for (auto tv : {tv3, tv4, tv5, tv6, tv7, tv8}) {
    tv->axis(1)->parallelize(ParallelType::TIDx);
  }

  GpuLower gpulw(&fusion);
  TORCH_CHECK(!gpulw.concretizedBroadcastDomains()->isConcretized(
      loweredTv(tv4, gpulw)->axis(1)));
  TORCH_CHECK(gpulw.concretizedBroadcastDomains()->isConcretized(
      loweredTv(tv7, gpulw)->axis(1)));

  auto options = at::TensorOptions().dtype(at::kFloat).device(at::kCUDA, 0);
  auto t0 = at::randn({10, 1}, options);
  auto t1 = at::randn({10, 20}, options);
  auto t2 = at::randn({10, 10}, options);
  std::vector<c10::IValue> aten_inputs = {t0, t1, t2};

  FusionExecutor fe;
  fe.compileFusion(&fusion, aten_inputs);
  auto outputs = fe.runFusion(aten_inputs);

  auto t5 = t0 + t2.sum({1}).unsqueeze(-1);
  auto t8 = t1 + t2.sum({1}).unsqueeze(-1);

  testValidate(&fusion, outputs, aten_inputs, {t5, t8}, __LINE__, __FILE__);
}

TEST_F(NVFuserTest, FusionBroadcastConcretization2_CUDA) {
  Fusion fusion;
  FusionGuard fg(&fusion);

  auto tv0 = makeSymbolicTensor(2);
  fusion.addInput(tv0);

  auto tv1 = sum(tv0, {0, 1});
  auto tv2 = broadcast(tv1, {true});
  auto tv3 = broadcast(tv2, {false, true});
  fusion.addOutput(tv3);

  // tv1 is thread-predicated with TIDx and TIDy
  tv1->axis(0)->parallelize(ParallelType::TIDx);
  tv1->axis(1)->parallelize(ParallelType::TIDy);
  // tv2 broadcasts along TIDx
  tv2->axis(0)->parallelize(ParallelType::TIDx);
  // tv3 broadcasts along TIDy
  tv3->axis(0)->parallelize(ParallelType::TIDx);
  tv3->axis(1)->parallelize(ParallelType::TIDy);

  // Both tv2 and tv3 broadcast along predicated TID dimensions, but
  // since the broadcast domains are not concretized, there should be
  // no actual parallel broadcast

  GpuLower gpulw(&fusion);
  TORCH_CHECK(
      !gpulw.kernel()->summary().has_block_broadcasts &&
          !gpulw.kernel()->summary().has_grid_broadcasts,
      "There must be no parallel broadcast in this fusion");

  auto options = at::TensorOptions().dtype(at::kFloat).device(at::kCUDA, 0);
  auto t0 = at::randn({10, 11}, options);
  std::vector<c10::IValue> aten_inputs = {t0};

  FusionExecutor fe;
  fe.compileFusion(&fusion, aten_inputs);
  auto outputs = fe.runFusion(aten_inputs);

  auto t3 = t0.sum().unsqueeze(-1).unsqueeze(-1);

  testValidate(&fusion, outputs, aten_inputs, {t3}, __LINE__, __FILE__);
}

TEST_F(NVFuserTest, FusionBroadcastConcretization3_CUDA) {
  Fusion fusion;
  FusionGuard fg(&fusion);

  std::vector<int64_t> input_shape({10, 4, 8});
  std::vector<int64_t> output_shape({8, 4, 1});

  auto tv0 = makeConcreteTensor(input_shape);
  fusion.addInput(tv0);

  auto tv2 = sum(tv0, {0});
  auto tv3 = set(tv2);
  auto tv4 =
      reshape(tv3, {input_shape.begin() + 1, input_shape.end()}, output_shape);
  auto tv5 = add(tv4, IrBuilder::create<Scalar>(1.0));
  fusion.addOutput(tv5);

  tv2->axis(0)->parallelize(ParallelType::TIDx);
  tv4->axis(-1)->parallelize(ParallelType::TIDx);
  tv5->axis(-1)->parallelize(ParallelType::TIDx);

  // The reshape op adds a broadcast domain in tv4, which is
  // parallelized. Howver, it is never materialized, so there should
  // be no parallel broadcast.

  GpuLower gpulw(&fusion);
  TORCH_CHECK(
      !gpulw.kernel()->summary().has_block_broadcasts &&
          !gpulw.kernel()->summary().has_grid_broadcasts,
      "There must be no parallel broadcast in this fusion");

  auto options = at::TensorOptions().dtype(at::kFloat).device(at::kCUDA, 0);
  auto t0 = at::randn(input_shape, options);
  std::vector<c10::IValue> aten_inputs = {t0};

  FusionExecutor fe;
  fe.compileFusion(&fusion, aten_inputs);
  auto outputs = fe.runFusion(aten_inputs);

  auto t5 = at::native::view(t0.sum(0), output_shape) + 1;

  testValidate(&fusion, outputs, aten_inputs, {t5}, __LINE__, __FILE__);
}

// Merging non-broadcast and broadcast domains
// TODO: Fix use case see issue https://github.com/csarofeen/pytorch/issues/1418
// validateParallelize does not pass. Even if it's skipped,
// generated code is invalid as blockBroadcast is not used.
#if 0
TEST_F(NVFuserTest, FusionBroadcastConcretization4_CUDA) {
  Fusion fusion;
  FusionGuard fg(&fusion);

  auto tv0 = makeSymbolicTensor(2);
  fusion.addInput(tv0);

  auto tv1 = sum(tv0, {1});
  auto tv2 = broadcast(tv1, {false, true});
  auto tv3 = add(tv2, tv0);
  fusion.addOutput(tv3);

  tv1->axis(1)->parallelize(ParallelType::TIDx);

  tv2->merge(0, 1);
  tv2->axis(0)->parallelize(ParallelType::TIDx);
  // TODO: When set to shared memory, this kernel should be correct, but fails
  // validation and when skipped produces incorrect code
  tv2->setMemoryType(MemoryType::Shared);

  tv3->merge(0, 1);
  tv3->axis(0)->parallelize(ParallelType::TIDx);

  fusion.printMath();
  fusion.printKernel();
}
#endif

TEST_F(NVFuserTest, FusionBroadcastConcretization5_CUDA) {
  Fusion fusion;
  FusionGuard fg(&fusion);

  auto tv0 = makeSymbolicTensor(1);
  fusion.addInput(tv0);
  auto tv1 = makeSymbolicTensor(1);
  fusion.addInput(tv1);
  auto tv2 = makeSymbolicTensor(1);
  fusion.addInput(tv2);
  auto tv3 = makeSymbolicTensor(1);
  fusion.addInput(tv3);

  // Assert tv2 and tv3 have the same shape
  auto tv4 = add(tv2, tv3);
  fusion.addOutput(tv4);

  // Concretize a broadcast domain to multiple non-concrete domains
  // through a multi-output expression. It should be considered to be
  // non-uniquely concretized.
  auto tv5 = broadcast(tv0, {false, true});
  // Reduce only the non-broadcast domain.
  auto tvs = Welford(tv5, {0});
  auto tv9 = add(tvs.avg, tv1);
  auto tv10 = add(tvs.var_sum, tv2);
  fusion.addOutput(tv9);
  fusion.addOutput(tv10);

  // Same pattern as the above, but concretize the broadcast domain
  // with tv2 and tv3, which have the exactly same shape, so the
  // broadcast should be considered uniquely concretized.
  auto tv11 = broadcast(tv0, {false, true});
  // Reduce only the non-broadcast domain.
  auto tvs2 = Welford(tv11, {0});
  auto tv15 = add(tvs2.avg, tv2);
  auto tv16 = add(tvs2.var_sum, tv3);
  fusion.addOutput(tv15);
  fusion.addOutput(tv16);

  // Reduce only the broadcast domain. Since it's reduced, it should
  // not be considered to be concretized.
  auto tv17 = broadcast(tv0, {false, true});
  auto tvs3 = Welford(tv17, {1});
  fusion.addOutput(tvs3.avg);

  ConcretizedBroadcastDomains bcast_concretization_info(&fusion);

  TORCH_CHECK(
      bcast_concretization_info.maybeNonUniquelyConcretized(tv5->axis(1)),
      "Failed to detect non-unique concretization of ",
      tv5->toString());

  TORCH_CHECK(
      bcast_concretization_info.isUniquelyConcretized(tv11->axis(1)),
      "Failed to detect unique concretization of ",
      tv11->toString());

  TORCH_CHECK(
      !bcast_concretization_info.isConcretized(tv17->axis(1)),
      "Failed to detect non-concretization of ",
      tv17->toString());
}

TEST_F(NVFuserTest, FusionIssue1430_CUDA) {
  // Derived from an expression sorting issue when using loop map, now expr
  // sorting uses parallel map.
  std::unique_ptr<Fusion> fusion_ptr = std::make_unique<Fusion>();
  Fusion& fusion = *fusion_ptr.get();
  FusionGuard fg(&fusion);

  int V = 2, W = 3, X = 4, Y = 5, Z = 6;

  // setup fusion
  auto tv0 = TensorViewBuilder()
                 .ndims(5)
                 .dtype(DataType::Half)
                 .contiguity(true)
                 .shape({V, W, X, Y, Z})
                 .build();

  fusion.addInput(tv0);
  auto tv1 = set(tv0);
  auto tv2 = castOp(DataType::Float, tv1);

  auto tvs = Welford(tv2, {1, 2, 3, 4});
  auto tv3 = tvs.avg;
  auto tv4 = tvs.var_sum;

  // avg
  auto tv6 = broadcast(tvs.avg, {false, true, true, true, true});

  // var
  auto tv7 = mul(tv4, IrBuilder::create<Scalar>(1. / (W * X * Y * Z)));
  auto tv8 = add(tv7, IrBuilder::create<Scalar>(1.e-6));
  auto tv9 = broadcast(tv8, {false, true, true, true, true});
  auto tv10 = rsqrt(tv9);

  auto tv11 = castOp(DataType::Float, tv1);
  auto tv12 = sub(tv11, tv6);
  auto tv13 = mul(tv12, tv10);

  auto tv14 = set(tv13);
  fusion.addOutput(tv14);

  tv3->axis(0)->parallelize(ParallelType::BIDy);
  tv3->axis(2)->parallelize(ParallelType::BIDx);
  tv3->axis(3)->parallelize(ParallelType::TIDx);
  tv3->axis(4)->parallelize(ParallelType::Vectorize);

  // tv3->reorder({{1, -2}});

  auto rfactor = ir_utils::rfactorHelper(tv3, {1, 4});

  scheduler_utils::parallelizeAllLike(rfactor);

  for (auto tv : ir_utils::allTvs(&fusion)) {
    if (tv != tv1 || tv != tv3) {
      for (auto i : c10::irange(tv->nDims())) {
        if (isParallelTypeVectorize(tv->axis((int)i)->getParallelType())) {
          tv->axis((int)i)->parallelize(ParallelType::Serial);
        }
      }
    }
  }

  tv0->computeAt(tv14, 1);
  tv13->computeAt(tv14, -2);
  tv2->computeAt(tv14, -1, ComputeAtMode::MostInlined);
  tv11->computeAt(tv14, -1, ComputeAtMode::MostInlined);

  auto options = at::TensorOptions().dtype(at::kHalf).device(at::kCUDA, 0);
  at::Tensor t0 = at::randn({V, W, X, Y, Z}, options);

  FusionExecutor fe;
  fe.compileFusion(&fusion);
  auto cg_outputs = fe.runFusion({t0}, LaunchParams(X, V, -1, Y, -1, -1));

  auto t0_double = t0.to(at::kDouble);

  auto at_mu = at::mean(t0_double, {1, 2, 3, 4})
                   .unsqueeze(-1)
                   .unsqueeze(-1)
                   .unsqueeze(-1)
                   .unsqueeze(-1);
  auto at_var = at::var(t0_double, {1, 2, 3, 4}, false)
                    .unsqueeze(-1)
                    .unsqueeze(-1)
                    .unsqueeze(-1)
                    .unsqueeze(-1);

  auto at_out = t0_double.sub(at_mu).div(at_var.add(1.e-6).sqrt());

  testValidate(
      &fusion,
      cg_outputs,
      {t0},
      {at_out},
      __LINE__,
      __FILE__,
      "",
      LaunchParams(X, V, -1, Y, -1, -1));
}

// Test code generation of allocated scalars
TEST_F(NVFuserTest, FusionCodegenAllocatedScalars_CUDA) {
  Fusion fusion;
  FusionGuard fg(&fusion);

  // Fusion is just a dummy container in this test, just used for
  // getting a Kernel container
  auto tv0 = makeSymbolicTensor(0);
  fusion.addInput(tv0);
  auto tv1 = set(tv0);
  fusion.addOutput(tv1);

  GpuLower gpulw(&fusion);
  auto kernel = gpulw.kernel();

  // Set the kernel as the current fusion
  FusionGuard kg(kernel);

  // Create alocated scalars
  auto ks0 = add(kernel->zeroVal(), kernel->oneVal());
  auto ks0_alloc = IrBuilder::create<kir::Allocate>(
      ks0, MemoryType::Local, kernel->oneVal());

  auto ks1 = add(ks0, kernel->oneVal());
  auto ks1_alloc = IrBuilder::create<kir::Allocate>(
      ks1, MemoryType::Local, kernel->oneVal());

  auto tk0 = kernel->inputs()[0]->as<TensorView>();
  auto tki0 = IrBuilder::create<kir::TensorIndex>(tk0, ks0);
  auto tki1 = IrBuilder::create<kir::TensorIndex>(tk0, ks1);
  auto tk0_expr =
      IrBuilder::create<LoadStoreOp>(LoadStoreOpType::Set, tki0, tki1);

  // Insert the scalar expression and the allocation of the
  // output directly to the kernel
  auto proxy = kir::KernelInternalProxy(kernel);

  const auto indent = "  ";
  const auto ks0_name = "i0";
  const auto ks1_name = "i1";
  const auto tk0_name = "T" + std::to_string(tk0->name());

  auto& exprs = proxy.topLevelExprs();
  exprs.push_back(tk0_expr);

  // Invalid code gen
  const auto no_alloc_code = codegen::generateCudaKernel(kernel);

  // Without alloc, Int vals are just inlined, resulting in:
  // t0[(0 + 1)] = t0[((0 + 1) + 1)]
  std::stringstream no_alloc_ref;
  no_alloc_ref << "\n"
               << indent << tk0_name << "[(0 + 1)]\n"
               << indent << indent << " = " << tk0_name << "[((0 + 1) + 1)];\n";

  TORCH_CHECK(
      no_alloc_code.find(no_alloc_ref.str()) != std::string::npos,
      "Invalid code generation. Expected:",
      no_alloc_ref.str(),
      "Actual:\n",
      no_alloc_code);

  // Insert proper allocations and definitions
  exprs.insert(std::find(exprs.begin(), exprs.end(), tk0_expr), ks0_alloc);
  exprs.insert(
      std::find(exprs.begin(), exprs.end(), tk0_expr), ks0->definition());
  exprs.insert(std::find(exprs.begin(), exprs.end(), tk0_expr), ks1_alloc);
  exprs.insert(
      std::find(exprs.begin(), exprs.end(), tk0_expr), ks1->definition());

  const auto valid_code = codegen::generateCudaKernel(kernel);

  std::stringstream valid_ref;
  valid_ref << "\n"
            << indent << tk0_name << "[" << ks0_name << "]\n"
            << indent << indent << " = " << tk0_name << "[" << ks1_name
            << "];\n";

  TORCH_CHECK(
      valid_code.find(valid_ref.str()) != std::string::npos,
      "Invalid code generation. Expected:",
      valid_ref.str(),
      "Actual:\n",
      valid_code);
}

TEST_F(NVFuserTest, FusionIndexHoist1_CUDA) {
  if (isOptionDisabled(DisableOption::IndexHoist)) {
    GTEST_SKIP() << "Index hoisting disabled";
  }

  Fusion fusion;
  FusionGuard fg(&fusion);

  auto tv0 = makeSymbolicTensor(2);
  fusion.addInput(tv0);

  auto tv1 = set(tv0);
  auto tv2 = set(tv1);
  auto tv3 = set(tv2);
  auto tv4 = set(tv3);
  auto tv5 = set(tv4);
  fusion.addOutput(tv5);

  tv1->split(-1, 4);
  tv2->split(-1, 4);
  tv3->merge(0, 1);
  tv3->split(0, 8);
  tv5->merge(0, 1);
  tv5->split(0, 8);
  tv4->computeAt(tv5, -1);

  tv1->setMemoryType(MemoryType::Global);
  tv2->setMemoryType(MemoryType::Global);
  tv3->setMemoryType(MemoryType::Global);

  // Use Int32 as the index type to verify Int32 is used as the type
  // of hoisted indices
  GpuLower gpulw(&fusion, {DataType::Int32});
  auto kernel = gpulw.kernel();

  auto is_index_times_ns = [](Val* val, Val* index, std::string name) -> bool {
    auto def = dynamic_cast<BinaryOp*>(val->definition());
    if (def == nullptr) {
      return false;
    }
    return def->getBinaryOpType() == BinaryOpType::Mul &&
        def->rhs()->isA<NamedScalar>() &&
        def->rhs()->as<NamedScalar>()->name() == name && def->lhs() == index;
  };

  // Validate indices in the kernel are hoisted as
  // intended. Validation could be also done by just string comparison
  // as the parser test, but updating such tests would be tedious.
  for (auto top_level_loop :
       ir_utils::filterByType<kir::ForLoop>(kernel->topLevelExprs())) {
    auto innermost_loop = top_level_loop;
    while (auto first_expr_loop = dynamic_cast<kir::ForLoop*>(
               innermost_loop->body().exprs().at(0))) {
      innermost_loop = first_expr_loop;
    }
    const auto& exprs = innermost_loop->body().exprs();
    TORCH_CHECK(!exprs.empty(), "No expression found");
    TORCH_CHECK(
        exprs.at(0)->isA<kir::Allocate>(),
        "Invalid expression: ",
        exprs.at(0)->toString());
    auto hoisted_index = exprs.at(0)->as<kir::Allocate>()->buffer();
    TORCH_CHECK(
        hoisted_index->dtype() == DataType::Int32,
        "Invalid data type of hoisted indices. Should be Int32 but: ",
        hoisted_index->dtype());
    kir::Predicate* pred = nullptr;
    for (auto expr : exprs) {
      if (expr->isA<kir::IfThenElse>()) {
        pred = expr->as<kir::IfThenElse>()->predicate();
        auto arith_expr = expr->as<kir::IfThenElse>()->thenBody().exprs().at(0);
        auto out_ti = arith_expr->outputs()[0]->as<kir::TensorIndex>();
        if (out_ti->view()->name() == 1) {
          // Ref: T1[*, hoisted_index] = T0[*, hoisted_index * T0.stride];
          auto t1_index =
              out_ti->index()->definition()->as<BinaryOp>()->input(1);
          TORCH_CHECK(
              t1_index == hoisted_index,
              "Invalid index: ",
              t1_index->toInlineString());
          // Pred: hoisted_index < T0.size[1]
          TORCH_CHECK(
              pred->value()->definition()->as<BinaryOp>()->lhs() ==
                  hoisted_index,
              "Invalid predicate: ",
              pred->value()->toInlineString(),
              ", ",
              expr->toString());
          TORCH_CHECK(arith_expr->inputs().size() == 1);
          auto in0 = arith_expr->inputs().front()->as<kir::TensorIndex>();
          TORCH_CHECK(in0->view()->name() == 0);
          // hoisted_index * T0.stride[1]
          auto t0_index = in0->index()->definition()->as<BinaryOp>()->input(1);
          TORCH_CHECK(
              is_index_times_ns(t0_index, hoisted_index, "T0.stride[1]"),
              "Invalid index: ",
              t0_index->toInlineString(),
              ", ",
              expr->toString());
        } else if (out_ti->view()->name() == 2) {
          // Ref: T3[*, hoisted_index] = T2[*, hoisted_index];
          auto out_index =
              out_ti->index()->definition()->as<BinaryOp>()->input(1);
          TORCH_CHECK(
              out_index == hoisted_index,
              "Invalid index: ",
              out_index->toInlineString(),
              ", ",
              expr->toString());
          TORCH_CHECK(
              pred->value()->definition()->as<BinaryOp>()->lhs() ==
                  hoisted_index,
              "Invalid predicate: ",
              pred->value()->toInlineString(),
              ", ",
              expr->toString());
          TORCH_CHECK(arith_expr->inputs().size() == 1);
          auto in0 = arith_expr->inputs().front()->as<kir::TensorIndex>();
          TORCH_CHECK(in0->view()->name() == 1);
          auto in0_index = in0->index()->definition()->as<BinaryOp>()->input(1);
          TORCH_CHECK(
              in0_index == hoisted_index,
              "Invalid index: ",
              in0_index->toInlineString(),
              ", ",
              expr->toString());
        } else if (out_ti->view()->name() == 3) {
          // Ref: T3[hoisted_index] = T2[hoisted_index];
          auto out_index = out_ti->index();
          TORCH_CHECK(
              out_index == hoisted_index,
              "Invalid index: ",
              out_index->toInlineString(),
              ", ",
              expr->toString());
          TORCH_CHECK(
              pred->value()->definition()->as<BinaryOp>()->lhs() ==
                  hoisted_index,
              "Invalid predicate: ",
              pred->value()->toInlineString(),
              ", ",
              expr->toString());
          TORCH_CHECK(arith_expr->inputs().size() == 1);
          auto in0 = arith_expr->inputs().front()->as<kir::TensorIndex>();
          TORCH_CHECK(in0->view()->name() == 2);
          auto in0_index = in0->index();
          TORCH_CHECK(
              in0_index == hoisted_index,
              "Invalid index: ",
              in0_index->toInlineString(),
              ", ",
              expr->toString());
        } else if (out_ti->view()->name() == 4) {
          // Ref: T4[0] = T3[hoisted_index];
          TORCH_CHECK(
              pred->value()->definition()->as<BinaryOp>()->lhs() ==
                  hoisted_index,
              "Invalid predicate: ",
              pred->value()->toInlineString(),
              ", ",
              expr->toString());
          TORCH_CHECK(arith_expr->inputs().size() == 1);
          auto in0 = arith_expr->inputs().front()->as<kir::TensorIndex>();
          TORCH_CHECK(in0->view()->name() == 3);
          auto in0_index = in0->index();
          TORCH_CHECK(
              in0_index == hoisted_index,
              "Invalid index: ",
              in0_index->toInlineString(),
              ", ",
              expr->toString());
        } else if (out_ti->view()->name() == 5) {
          // Ref: T5[hoisted_index] = T4[0]
          auto out_index = out_ti->index();
          TORCH_CHECK(
              out_index == hoisted_index,
              "Invalid index: ",
              out_index->toInlineString(),
              ", ",
              expr->toString());
          TORCH_CHECK(
              pred->value()->definition()->as<BinaryOp>()->lhs() ==
                  hoisted_index,
              "Invalid predicate: ",
              pred->value()->toInlineString(),
              ", ",
              expr->toString());
        }
      }
    }
  }

  auto options = at::TensorOptions().dtype(at::kFloat).device(at::kCUDA, 0);
  auto t0 = at::randn({15, 17}, options);

  FusionExecutor fe;
  fe.compileFusion(&fusion, {t0});
  auto cg_outputs = fe.runFusion({t0});

  testValidate(&fusion, cg_outputs, {t0}, {t0}, __LINE__, __FILE__);
}

// Hoist indices for vectorized tensors
TEST_F(NVFuserTest, FusionIndexHoist2_CUDA) {
  if (isOptionDisabled(DisableOption::IndexHoist)) {
    GTEST_SKIP() << "Index hoisting disabled";
  }

  Fusion fusion;
  FusionGuard fg(&fusion);

  auto tv0 = makeContigTensor(1);
  fusion.addInput(tv0);
  auto tv1 = makeContigTensor(1);
  fusion.addInput(tv1);

  auto tv2 = set(tv0);
  auto tv3 = set(tv1);
  auto tv4 = add(tv2, tv3);
  auto tv5 = set(tv4);
  fusion.addOutput(tv5);

  tv5->split(-1, 4);
  TransformPropagatorWithCheck propagator(tv5);
  MaxRootDomainInfoSpanningTree(tv5).traverse(&propagator);

  tv4->split(-1, 3);

  tv0->computeAt(tv5, 1);
  tv1->computeAt(tv5, 1);

  tv2->axis(-1)->parallelize(ParallelType::Vectorize);
  tv3->axis(-1)->parallelize(ParallelType::Vectorize);
  tv5->axis(-1)->parallelize(ParallelType::Vectorize);

  auto options = at::TensorOptions().dtype(at::kFloat).device(at::kCUDA, 0);
  auto t0 = at::randn({16}, options);
  auto t1 = at::randn({16}, options);

  FusionExecutor fe;
  fe.compileFusion(&fusion, {t0, t1});
  auto cg_outputs = fe.runFusion({t0, t1});

  auto ref = t0 + t1;

  testValidate(&fusion, cg_outputs, {t0, t1}, {ref}, __LINE__, __FILE__);
}

TEST_F(NVFuserTest, FusionIndexHoist3_CUDA) {
  if (isOptionDisabled(DisableOption::IndexHoist)) {
    GTEST_SKIP() << "Index hoisting disabled";
  }
  auto fusion = std::make_unique<Fusion>();
  FusionGuard fg(fusion.get());

  auto input = makeContigTensor(2);
  fusion->addInput(input);
  auto sin_input = sin(input);
  auto numel = mul(input->axis(0)->extent(), input->axis(1)->extent());
  auto output = add(sin_input, numel);
  fusion->addOutput(output);

  for (auto tv : {output, sin_input}) {
    tv->merge(0);
    tv->split(0, 256);
    tv->axis(0)->parallelize(ParallelType::BIDx);
    tv->axis(1)->parallelize(ParallelType::TIDx);
  }
  inlineMost();

  const auto options =
      at::TensorOptions().dtype(at::kFloat).device(at::kCUDA, 0);
  at::Tensor t0 = at::arange(10000, options).view({100, 100});
  at::Tensor t1 = t0.sin() + 10000;

  FusionExecutor fe;
  fe.compileFusion(fusion.get(), {t0});
  auto cg_outputs = fe.runFusion({t0});

  const std::string expected_kernel = R"(
__global__ void CUDAGeneratedKernel(Tensor<float, 2, 2> T0, Tensor<float, 2, 2> T2) {
  int64_t i0;
  i0 = ((nvfuser_index_t)threadIdx.x) + (256 * ((nvfuser_index_t)blockIdx.x));
  int64_t i1;
  i1 = T0.size[0] * T0.size[1];
  bool b2;
  b2 = i0 < i1;
  float f3;
  f3 = (float)(i1);
  float T1[1];
  if (b2) {
    T1[0]
       = sinf(T0[i0]);
  }
  if (b2) {
    T2[i0]
      = T1[0]
      + f3;
  }
}
)";

  assertCUDAKernel(fusion.get(), expected_kernel);

  testValidate(fusion.get(), cg_outputs, {t0}, {t1}, __LINE__, __FILE__);
}

TEST_F(NVFuserTest, FusionTestGridComm_CUDA) {
  Fusion fusion;
  FusionGuard fg(&fusion);
  int X = 3, Y = 4, Z = 2;
  auto tv0 = makeContigConcreteTensor({X, Y, Z});
  fusion.addInput(tv0);
  auto tv1 = makeContigConcreteTensor({X, Y, Z});
  fusion.addInput(tv1);

  auto tv2 = set(tv0);
  auto tv3 = add(tv2, tv1);
  auto tv4 = set(tv3);
  auto tv5 = set(tv4);
  fusion.addOutput(tv5);

  tv2->setMemoryType(MemoryType::Global);
  tv3->setMemoryType(MemoryType::Global);
  tv4->setMemoryType(MemoryType::Global);

  tv2->axis(0)->parallelize(ParallelType::BIDy);
  tv2->axis(1)->parallelize(ParallelType::BIDx);
  tv2->axis(2)->parallelize(ParallelType::Vectorize);

  tv3->axis(0)->parallelize(ParallelType::BIDx);
  tv3->axis(1)->parallelize(ParallelType::BIDy);

  tv4->axis(0)->parallelize(ParallelType::BIDy);
  tv4->axis(1)->parallelize(ParallelType::BIDx);

  tv5->axis(0)->parallelize(ParallelType::BIDy);
  tv5->axis(1)->parallelize(ParallelType::BIDx);
  tv5->axis(2)->parallelize(ParallelType::Vectorize);

  auto options = at::TensorOptions().dtype(at::kFloat).device(at::kCUDA, 0);
  auto t0 = at::randn({X, Y, Z}, options);
  auto t1 = at::randn({X, Y, Z}, options);

  FusionExecutor fe;
  fe.compileFusion(&fusion, {t0, t1});
  auto cg_outputs = fe.runFusion({t0, t1});

  auto ref = t0 + t1;

  testValidate(&fusion, cg_outputs, {t0, t1}, {ref}, __LINE__, __FILE__);
}

// See issue https://github.com/csarofeen/pytorch/issues/1497
TEST_F(NVFuserTest, FusionTestGridComm2_CUDA) {
  Fusion fusion;
  FusionGuard fg(&fusion);

  int64_t W = 3, X = 4;

  auto tv0 = makeConcreteTensor({X});
  auto tv1 = makeConcreteTensor({W, X});
  fusion.addInput(tv0);
  fusion.addInput(tv1);

  auto tv2 = add(tv0, IrBuilder::create<Scalar>(1.0));
  auto tv3 = broadcast(tv2, {true, false});
  auto tv4 = add(tv3, tv1);
  fusion.addOutput(tv4);

  tv4->merge(0);
  tv4->split(0, 2);

  TransformPropagatorWithCheck propagator(tv4);
  MaxRootDomainInfoSpanningTree(tv4).traverse(&propagator);

  tv3->computeAt(tv4, 1);

  tv4->axis(0)->parallelize(ParallelType::BIDx);
  tv4->axis(-1)->parallelize(ParallelType::TIDx);
  tv2->axis(0)->parallelize(ParallelType::BIDx);
  tv2->axis(-1)->parallelize(ParallelType::TIDx);
  tv3->axis(-1)->parallelize(ParallelType::TIDx);

  tv2->setMemoryType(MemoryType::Global);

  auto options = at::TensorOptions().dtype(at::kFloat).device(at::kCUDA, 0);
  auto t0 = at::randn({X}, options);
  auto t1 = at::randn({W, X}, options);

  FusionExecutor fe;
  fe.compileFusion(&fusion, {t0, t1});
  auto cg_outputs = fe.runFusion({t0, t1});

  auto ref = t0 + t1 + 1;

  testValidate(&fusion, cg_outputs, {t0, t1}, {ref}, __LINE__, __FILE__);
}

// Vectorized reset test for double buffered registers
TEST_F(NVFuserTest, FusionDoubleBufferVector_CUDA) {
  Fusion fusion;
  FusionGuard fg(&fusion);

  auto tv0 = makeContigTensor(1);
  fusion.addInput(tv0);

  auto tv1 = add(tv0, IrBuilder::create<Scalar>(1.0));
  auto tv2 = sum(tv1, {0});
  auto tv2c = tv2->cacheBefore();

  fusion.addOutput(tv2);

  auto tv1cw = tv1->cacheAfter();
  auto tv1cr = tv1cw->cacheAfter();

  tv1cw->split(-1, 32);
  tv1cr->split(-1, 32);
  tv1cr->split(-1, 4);
  tv1cr->axis(-1)->parallelize(ParallelType::Vectorize);

  tv1cw->computeAt(tv1cr, 1);
  tv0->computeAt(tv1cw, -1);
  tv2c->split(-1, 32);
  tv2c->split(-1, 4);
  tv1cr->computeAt(tv2c, 2);

  tv1cw->setMemoryType(MemoryType::Shared);
  tv1cr->doubleBuffer();

  auto options = at::TensorOptions().dtype(at::kFloat).device(at::kCUDA, 0);

  auto t0 = at::randn({200}, options);
  FusionExecutor fe;
  fe.compileFusion(&fusion, {t0});
  auto cg_outputs = fe.runFusion({t0});
  auto ref = (t0 + 1).sum({0});

  testValidate(&fusion, cg_outputs, {t0}, {ref}, __LINE__, __FILE__);
}

// Request 48KB of data in shared mem,
//  should be large enough not to fit in
//  static allocations, but small enough
//  to fit in supported devices (sm70+).
TEST_F(NVFuserTest, FusionLargeSmem_CUDA) {
  Fusion fusion;
  FusionGuard fg(&fusion);

  auto tv0 = makeContigTensor(1);
  fusion.addInput(tv0);
  auto tv1 = add(tv0, IrBuilder::create<Scalar>(1.0));
  auto tv2 = add(tv1, IrBuilder::create<Scalar>(2.0));
  fusion.addOutput(tv2);

  tv2->split(0, 12288);
  tv2->split(1, 128);
  tv1->computeAt(tv2, 1);
  tv1->split(1, 128);
  tv0->computeAt(tv1, -1);
  tv1->setMemoryType(MemoryType::Shared);
  tv1->axis(-1)->parallelize(ParallelType::TIDx);
  tv2->axis(-1)->parallelize(ParallelType::TIDx);

  auto options = at::TensorOptions().dtype(at::kFloat).device(at::kCUDA, 0);

  auto t0 = at::randn({(int)(12288 * 4)}, options);
  FusionExecutor fe;
  fe.compileFusion(&fusion, {t0});
  auto cg_outputs = fe.runFusion({t0});
  auto ref = t0 + 1 + 2;

  testValidate(&fusion, cg_outputs, {t0}, {ref}, __LINE__, __FILE__);
}

// Request a smem allocation that is equal to the device limit
TEST_F(NVFuserTest, FusionTooLargeSmem_CUDA) {
  Fusion fusion;
  FusionGuard fg(&fusion);

  auto properties = at::cuda::getDeviceProperties(
      c10::Device(c10::DeviceType::CUDA, 0).index());
  int device_limit = (int)properties->sharedMemPerBlockOptin;

  auto tv0 = makeContigTensor(1);
  fusion.addInput(tv0);
  auto tv1 = add(tv0, IrBuilder::create<Scalar>(1.0));
  auto tv2 = add(tv1, IrBuilder::create<Scalar>(2.0));
  fusion.addOutput(tv2);

  // 4 byte per float
  tv2->split(0, device_limit / 4);
  tv2->split(1, 128);
  tv1->computeAt(tv2, 1);
  tv1->split(1, 128);
  tv0->computeAt(tv1, -1);
  tv1->setMemoryType(MemoryType::Shared);
  tv1->axis(-1)->parallelize(ParallelType::TIDx);
  tv2->axis(-1)->parallelize(ParallelType::TIDx);

  auto options = at::TensorOptions().dtype(at::kFloat).device(at::kCUDA, 0);

  auto t0 = at::randn({(int)(12288 * 4)}, options);
  FusionExecutor fe;

  //  NOLINTNEXTLINE(cppcoreguidelines-avoid-goto,hicpp-avoid-goto)
  ASSERT_ANY_THROW(fe.compileFusion(&fusion, {t0}));
}

// Try to test alignment when multiple tensors are
//  in shared mem.
TEST_F(NVFuserTest, FusionSmemAlignment_CUDA) {
  Fusion fusion;
  FusionGuard fg(&fusion);

  auto tv0 = makeConcreteTensor({3, 4, 7, 2, 5});
  fusion.addInput(tv0);
  auto tv1 = sum(tv0, {4});
  auto tv2 = sum(tv1, {3});
  auto tv3 = sum(tv2, {2});
  auto tv4 = sum(tv3, {1});
  fusion.addOutput(tv4);

  auto tv0c = tv0->cacheAfter();
  auto tv1bc = tv1->cacheBefore();
  auto tv2bc = tv2->cacheBefore();
  auto tv3bc = tv3->cacheBefore();
  auto tv4bc = tv4->cacheBefore();

  tv0c->setMemoryType(MemoryType::Shared);
  tv1bc->setMemoryType(MemoryType::Shared);
  tv2bc->setMemoryType(MemoryType::Shared);
  tv3bc->setMemoryType(MemoryType::Shared);
  tv4bc->setMemoryType(MemoryType::Shared);

  tv1->axis(-1)->parallelize(ParallelType::Vectorize);
  tv3->axis(-1)->parallelize(ParallelType::Vectorize);
  tv0->computeAt(tv4, 0);
  tv0->computeAt(tv2, 2);

  auto options = at::TensorOptions().dtype(at::kFloat).device(at::kCUDA, 0);

  auto t0 = at::randn({3, 4, 7, 2, 5}, options);
  FusionExecutor fe;

  fe.compileFusion(&fusion, {t0});
  auto cg_outputs = fe.runFusion({t0});
  auto tref = t0.sum({1, 2, 3, 4});

  testValidate(&fusion, cg_outputs, {t0}, {tref}, __LINE__, __FILE__);
}

// Repro of #1521
TEST_F(NVFuserTest, FusionImmediateValueAsInput_CUDA) {
  Fusion fusion;
  FusionGuard fg(&fusion);

  auto tv0 = makeSymbolicTensor(1);
  fusion.addInput(tv0);

  auto immediate_scalr = IrBuilder::create<Scalar>(0.1);
  // Adding an immediate scalar value as an input is not allowed
  // NOLINTNEXTLINE(cppcoreguidelines-avoid-goto,hicpp-avoid-goto)
  ASSERT_ANY_THROW(fusion.addInput(immediate_scalr));

  // Instead, use a symbolic value
  auto symbolic_scalar = IrBuilder::create<Scalar>(DataType::Double);
  fusion.addInput(symbolic_scalar);

  auto tv1 = add(tv0, symbolic_scalar);
  fusion.addOutput(tv1);

  // Make sure the kernel is compiled.
  FusionExecutor fe;
  fe.compileFusion(&fusion);
}

// Repro of #1506
TEST_F(NVFuserTest, FusionVectorizeContigIndex_CUDA) {
  std::vector<int64_t> shape{14, 14};

  Fusion fusion;
  FusionGuard fg(&fusion);

  auto tv0 = makeContigTensor(2);
  fusion.addInput(tv0);
  auto tv1 = set(tv0);
  auto tv2 = set(tv1);
  fusion.addOutput(tv2);

  tv2->merge(0);

  // Vectorize by 4 should be allowed
  tv2->split(0, 4);

  tv2->axis(0)->parallelize(ParallelType::TIDx);
  tv0->computeAt(tv2, 1);

  tv1->axis(1)->parallelize(ParallelType::Vectorize);
  tv2->axis(1)->parallelize(ParallelType::Vectorize);

  auto options = at::TensorOptions().dtype(at::kFloat).device(at::kCUDA, 0);
  auto t0 = at::randn(shape, options);

  FusionExecutor fe;
  fe.compileFusion(&fusion, {t0});
  auto cg_outputs = fe.runFusion({t0});

  TORCH_CHECK(t0.equal(cg_outputs[0]));
}

// Make sure the same fusion as FusionVectorizeContigIndex fails if
// not contig.
TEST_F(NVFuserTest, FusionVectorizeContigIndexFail_CUDA) {
  GTEST_SKIP();
  std::vector<int64_t> shape{14, 14};

  Fusion fusion;
  FusionGuard fg(&fusion);

  auto tv0 = TensorViewBuilder().contiguity({false, true}).ndims(2).build();
  fusion.addInput(tv0);
  auto tv1 = set(tv0);
  auto tv2 = set(tv1);
  fusion.addOutput(tv2);

  tv2->merge(0);

  tv2->split(0, 4);

  tv2->axis(0)->parallelize(ParallelType::TIDx);
  tv0->computeAt(tv2, 1);

  tv1->axis(1)->parallelize(ParallelType::Vectorize);
  tv2->axis(1)->parallelize(ParallelType::Vectorize);

  auto options = at::TensorOptions().dtype(at::kFloat).device(at::kCUDA, 0);
  auto t0 = at::randn(shape, options);

  FusionExecutor fe;
  // This should fail at compile time as we're trying to merge in a
  // non-contiguous dimension, then split and vectorize it.
  ASSERT_ANY_THROW(fe.compileFusion(&fusion, {t0}));
}

// Make sure the same fusion as FusionVectorizeContigIndex fails if
// not a correct multiple
TEST_F(NVFuserTest, FusionVectorizeContigIndexFail2_CUDA) {
  GTEST_SKIP();
  std::vector<int64_t> shape{15, 14};

  Fusion fusion;
  FusionGuard fg(&fusion);

  auto tv0 = makeContigTensor(2);

  fusion.addInput(tv0);
  auto tv1 = set(tv0);
  auto tv2 = set(tv1);
  fusion.addOutput(tv2);

  tv2->merge(0);

  tv2->split(0, 4);

  tv2->axis(0)->parallelize(ParallelType::TIDx);
  tv0->computeAt(tv2, 1);

  tv1->axis(1)->parallelize(ParallelType::Vectorize);
  tv2->axis(1)->parallelize(ParallelType::Vectorize);

  auto options = at::TensorOptions().dtype(at::kFloat).device(at::kCUDA, 0);
  auto t0 = at::randn(shape, options);

  FusionExecutor fe;
  fe.compileFusion(&fusion, {t0});

  // This should fail at the launch time as 14 is not divisible by the
  // vector word size. The two domains are merged, but they are not
  // contiguous, so contig indexing is not involved in this case.
  // NOLINTNEXTLINE(cppcoreguidelines-avoid-goto,hicpp-avoid-goto)
  ASSERT_ANY_THROW(fe.runFusion({t0}));
}

TEST_F(NVFuserTest, FusionVectorizeInputToOutput_CUDA) {
  Fusion fusion;
  FusionGuard fg(&fusion);

  auto tv0 = makeContigTensor(1);
  fusion.addInput(tv0);
  auto tv1 = set(tv0);
  fusion.addOutput(tv1);

  tv1->split(0, 4);

  tv1->axis(-1)->parallelize(ParallelType::Vectorize);

  auto options = at::TensorOptions().dtype(at::kFloat).device(at::kCUDA, 0);

  const int n = 12;
  auto t0 = at::randn({n}, options);
  // Shift by one to make it non-aligned
  auto t0_misaligned =
      at::randn({n + 1}, options).index({at::indexing::Slice(1)});
  auto t1_misaligned =
      at::empty({n + 1}, options).index({at::indexing::Slice(1)});

  FusionExecutor fe;
  fe.compileFusion(&fusion, {t0});
  auto cg_outputs = fe.runFusion({t0});
  TORCH_CHECK(t0.equal(cg_outputs[0]));

  // Pass misaligned input. This must fail.
  // NOLINTNEXTLINE(cppcoreguidelines-avoid-goto,hicpp-avoid-goto)
  ASSERT_ANY_THROW(fe.runFusion({t0_misaligned}));

  // Pass misaligned output. This must fail too.
  // NOLINTNEXTLINE(cppcoreguidelines-avoid-goto,hicpp-avoid-goto)
  ASSERT_ANY_THROW(fe.runFusion({t0}, {t1_misaligned}));
}

// Repro of issue #1530
TEST_F(NVFuserTest, FusionVectorizeContigIndexValidationFail_CUDA) {
  GTEST_SKIP();
  std::vector<int64_t> shape{1, 2, 1};

  Fusion fusion;
  FusionGuard fg(&fusion);

  auto tv0 = makeContigTensor(shape.size());
  fusion.addInput(tv0);
  auto tv1 = set(tv0);
  fusion.addOutput(tv1);

  tv1->merge(1);
  tv1->merge(0);

  auto invalid_vec_size = shape[0] * shape[1] * shape[2];
  invalid_vec_size *= invalid_vec_size;

  tv1->split(0, invalid_vec_size);

  tv1->axis(1)->parallelize(ParallelType::Vectorize);

  auto options = at::TensorOptions().dtype(at::kFloat).device(at::kCUDA, 0);
  auto t0 = at::randn(shape, options);

  FusionExecutor fe;
  fe.compileFusion(&fusion, {t0});

  // NOLINTNEXTLINE(cppcoreguidelines-avoid-goto,hicpp-avoid-goto)
  ASSERT_ANY_THROW(fe.runFusion({t0}));
}

TEST_F(NVFuserTest, FusionContigIndexingWithBroadcast_CUDA) {
  Fusion fusion;
  FusionGuard fg(&fusion);

  auto tv0 = makeConcreteTensor({4});
  fusion.addInput(tv0);
  auto tv1 = makeConcreteTensor({3, 4});
  fusion.addInput(tv1);

  auto tv2 = broadcast(tv0, {true, false});
  auto tv3 = add(tv2, tv1);
  fusion.addOutput(tv3);

  tv3->merge(0);
  TransformPropagatorWithCheck propagator(tv3);
  MaxRootDomainInfoSpanningTree(tv3).traverse(&propagator);

  tv2->setMemoryType(MemoryType::Local);

  auto options = at::TensorOptions().dtype(at::kFloat).device(at::kCUDA, 0);
  auto t0 = at::randn({4}, options);
  auto t1 = at::randn({3, 4}, options);

  auto t3 = t0.unsqueeze(0).add(t1);
  {
    FusionExecutor fe;
    fe.compileFusion(&fusion, {t0, t1});
    auto cg_outputs = fe.runFusion({t0, t1});

    testValidate(&fusion, cg_outputs, {t0, t1}, {t3}, __LINE__, __FILE__);
  }

  // Make sure tv2 indexing also works when it's stored in global memory
  tv2->setMemoryType(MemoryType::Global);
  {
    FusionExecutor fe;
    fe.compileFusion(&fusion, {t0, t1});
    auto cg_outputs = fe.runFusion({t0, t1});

    testValidate(&fusion, cg_outputs, {t0, t1}, {t3}, __LINE__, __FILE__);
  }
}

// TODO: Fix validation
// Repro of #1534. Validation should detect invalid vectorization.
TEST_F(NVFuserTest, FusionVectorizeContigIndexValidationFail2_CUDA) {
  GTEST_SKIP();
  std::vector<int64_t> shape1{2, 3, 2};
  std::vector<int64_t> shape2{2, 2};

  Fusion fusion;
  FusionGuard fg(&fusion);

  auto tv0 = makeContigConcreteTensor(shape1);
  fusion.addInput(tv0);
  auto tv1 = makeContigConcreteTensor(shape2);
  fusion.addInput(tv1);

  auto tv2 = set(tv1);
  auto tv3 = broadcast(tv2, {false, true, false});
  auto tv4 = add(tv0, tv3);
  fusion.addOutput(tv4);

  tv4->merge(1, 2);
  tv4->merge(0, 1);
  tv4->split(0, 4);
  TransformPropagatorWithCheck propagator(tv4);
  MaxRootDomainInfoSpanningTree(tv4).traverse(&propagator);

  tv0->computeAt(tv4, -2);
  tv1->computeAt(tv4, -2);

  tv2->axis(-1)->parallelize(ParallelType::Vectorize);

  auto options = at::TensorOptions().dtype(at::kFloat).device(at::kCUDA, 0);
  auto t0 = at::randn(shape1, options);
  auto t1 = at::randn(shape2, options);

  FusionExecutor fe;
  fe.compileFusion(&fusion, {t0, t1});

  // Vectorization of tv2 should be detected as invalid.
  // NOLINTNEXTLINE(cppcoreguidelines-avoid-goto,hicpp-avoid-goto)
  ASSERT_ANY_THROW(fe.runFusion({t0, t1}));
}

TEST_F(NVFuserTest, FusionVectorizeContigIndexWithBroadcast_CUDA) {
  std::vector<int64_t> shape1{2, 2, 2};
  std::vector<int64_t> shape2{1, 2, 2};

  Fusion fusion;
  FusionGuard fg(&fusion);

  // [I0, I1, I2]
  auto tv0 = makeContigTensor(shape1.size());
  fusion.addInput(tv0);

  // [B3, I1, I2]
  auto tv1 = makeContigConcreteTensor(shape2);
  fusion.addInput(tv1);

  auto tv2 = set(tv1);
  auto tv3 = add(tv0, tv2);
  fusion.addOutput(tv3);

  tv3->merge(1, 2);
  tv3->merge(0, 1);
  tv3->split(0, 4);

  // Don't modify tv1 so that it's replayed as tv2 with actual
  // transformations. It would create temporary IterDomains, and the
  // validation should still be able to detect vectorization by 4 is valid.
  // TransformPropagatorWithCheck propagator(tv3);
  // MaxRootDomainInfoSpanningTree(tv3).traverse(&propagator);

  tv2->merge(1, 2);
  tv2->merge(0, 1);
  tv2->split(0, 4);

  tv2->computeAt(tv3, -2);

  tv2->axis(-1)->parallelize(ParallelType::Vectorize);

  auto options = at::TensorOptions().dtype(at::kFloat).device(at::kCUDA, 0);
  auto t0 = at::randn(shape1, options);
  auto t1 = at::randn(shape2, options);

  FusionExecutor fe;
  fe.compileFusion(&fusion, {t0, t1});
  auto cg_outputs = fe.runFusion({t0, t1});

  auto ref = t0 + t1;

  testValidate(&fusion, cg_outputs, {t0, t1}, {ref}, __LINE__, __FILE__);
}

TEST_F(NVFuserTest, FusionVectorizeContigIndexPointwiseSchedule_CUDA) {
  std::vector<int64_t> shape0{100, 14, 2, 14};
  std::vector<int64_t> shape1{100, 2, 14};

  Fusion fusion;
  FusionGuard fg(&fusion);

  auto tv0 = makeContigTensor(shape0.size());
  fusion.addInput(tv0);
  auto tv1 = makeContigTensor(shape1.size());
  fusion.addInput(tv1);

  auto tv2 = broadcast(tv1, {false, true, false, false});
  auto tv3 = add(tv0, tv2);
  fusion.addOutput(tv3);

  auto options = at::TensorOptions().dtype(at::kFloat).device(at::kCUDA, 0);
  auto t0 = at::randn(shape0, options);
  auto t1 = at::randn(shape1, options);

  auto lparams = schedulePointwise(&fusion, {t0, t1});

  GpuLower gpulw(&fusion);
  auto kernel = gpulw.kernel();

  // The innermost two dimensions are merged and contiguous, so
  // vectorization can be done against 2*14=28 rather than 14, so
  // vector word size should be 4. Broadcasting of tv1 should not
  // matter.
  for (const auto& vec_info : kernel->summary().vectorized_set_info) {
    TORCH_CHECK(
        vec_info.word_size == 4,
        "Invalid vector word size: ",
        vec_info.word_size);
  }

  FusionExecutor fe;
  fe.compileFusion(&fusion, {t0, t1}, lparams);
  auto cg_outputs = fe.runFusion({t0, t1});

  auto ref = t0 + t1.unsqueeze(-3);

  testValidate(&fusion, cg_outputs, {t0, t1}, {ref}, __LINE__, __FILE__);
}

TEST_F(NVFuserTest, FusionTrivialReductionForwarding4_CUDA) {
  Fusion fusion;
  FusionGuard fg(&fusion);

  auto tv0 = makeSymbolicTensor(1);
  fusion.addInput(tv0);

  auto tv1 = makeSymbolicTensor(2);
  fusion.addInput(tv1);

  auto tv2 = broadcast(tv0, {true, false});
  auto tv3 = add(tv1, tv2);
  fusion.addOutput(tv3);

  // tv4 has a trivial reduction axis
  auto tv4 = sum(tv2, {0});
  auto tv5 = add(tv4, IrBuilder::create<Scalar>(1.0));
  fusion.addOutput(tv5);

  tv3->merge(0, 1);
  tv3->split(0, 32);

  // This causes the trivial reduction of tv4 to be merged with
  // another axis of tv4, and then forward computeAt is done from tv4
  // to tv5. The split of the merged id of tv4 should be done on tv5
  // by forwarding the merge of the trivial reduction.
  tv0->computeAt(tv3, -1);

  tv3->axis(0)->parallelize(ParallelType::BIDx);
  tv3->axis(1)->parallelize(ParallelType::TIDx);

  auto options = at::TensorOptions().dtype(at::kFloat).device(at::kCUDA, 0);
  auto t0 = at::randn({111}, options);
  auto t1 = at::randn({123, 111}, options);

  FusionExecutor fe;
  fe.compileFusion(&fusion, {t0, t1});
  auto cg_outputs = fe.runFusion({t0, t1});

  auto t2 = t0.unsqueeze(0);
  auto t3 = t1 + t2;
  auto t5 = sum(t2, {0}) + 1;

  testValidate(&fusion, cg_outputs, {t0, t1}, {t3, t5}, __LINE__, __FILE__);
}

// See issue #1598
TEST_F(NVFuserTest, FusionRAWSyncInsertionPlace1_CUDA) {
  Fusion fusion;
  FusionGuard fg(&fusion);

  auto tv0 = makeSymbolicTensor(2);
  auto tv1 = makeSymbolicTensor(2);
  fusion.addInput(tv0);
  fusion.addInput(tv1);

  auto tv2 = set(tv0);
  auto tv3 = set(tv1);
  auto tv4 = add(tv2, tv3);
  fusion.addOutput(tv4);

  // Place tv2 on shared memory
  tv2->split(0, 2);
  tv2->split(-1, 4);
  tv2->setMemoryType(MemoryType::Shared);
  tv2->axis(-2)->parallelize(ParallelType::TIDy);
  tv2->axis(-1)->parallelize(ParallelType::TIDx);

  tv3->split(0, 2);
  tv3->split(-1, 4);
  // swap tidx and tidy
  tv3->axis(-2)->parallelize(ParallelType::TIDx);
  tv3->axis(-1)->parallelize(ParallelType::TIDy);

  tv4->split(0, 2);
  tv4->split(-1, 4);
  tv4->axis(-2)->parallelize(ParallelType::TIDx);
  tv4->axis(-1)->parallelize(ParallelType::TIDy);

  tv0->computeAt(tv4, 1);
  tv3->computeAt(tv4, -1);

  auto options = at::TensorOptions().dtype(at::kFloat).device(at::kCUDA, 0);
  auto t0 = at::randn({10, 64}, options);
  auto t1 = at::randn({10, 64}, options);

  FusionExecutor fe;
  fe.compileFusion(&fusion, {t0, t1});
  auto cg_outputs = fe.runFusion({t0, t1});

  auto ref = t0 + t1;

  testValidate(&fusion, cg_outputs, {t0, t1}, {ref}, __LINE__, __FILE__);
}

// See issue #1598
TEST_F(NVFuserTest, FusionRAWSyncInsertionPlace2_CUDA) {
  Fusion fusion;
  FusionGuard fg(&fusion);

  auto tv0 = makeSymbolicTensor(2);
  auto tv1 = makeSymbolicTensor(2);
  fusion.addInput(tv0);
  fusion.addInput(tv1);

  auto tv2 = set(tv0);
  auto tv3 = set(tv1);
  auto tv4 = add(tv2, tv3);
  fusion.addOutput(tv4);

  tv2->split(0, 2);
  tv2->split(-1, 4);
  tv2->setMemoryType(MemoryType::Shared);

  tv2->axis(-2)->parallelize(ParallelType::TIDy);
  tv2->axis(-1)->parallelize(ParallelType::TIDx);

  tv4->split(0, 2);
  tv4->split(-1, 4);
  // Also do unroll for tv3 and tv4
  tv4->split(-2, 8, false);
  tv4->axis(-3)->parallelize(ParallelType::Unroll);
  // swap tidx and tidy
  tv4->axis(-2)->parallelize(ParallelType::TIDx);
  tv4->axis(-1)->parallelize(ParallelType::TIDy);

  tv0->computeAt(tv4, 1);
  tv3->computeAt(tv4, -1);

  auto options = at::TensorOptions().dtype(at::kFloat).device(at::kCUDA, 0);
  auto t0 = at::randn({10, 64}, options);
  auto t1 = at::randn({10, 64}, options);

  FusionExecutor fe;
  fe.compileFusion(&fusion, {t0, t1});
  auto cg_outputs = fe.runFusion({t0, t1});

  auto ref = t0 + t1;

  testValidate(&fusion, cg_outputs, {t0, t1}, {ref}, __LINE__, __FILE__);
}

// See issue #1599
TEST_F(NVFuserTest, FusionRAWSyncInsertionPlace3_CUDA) {
  Fusion fusion;
  FusionGuard fg(&fusion);

  auto tv0 = makeSymbolicTensor(2);
  auto tv1 = makeSymbolicTensor(2);
  fusion.addInput(tv0);
  fusion.addInput(tv1);

  auto tv2 = set(tv0);
  auto tv3 = set(tv1);
  auto tv4 = add(tv2, tv3);
  fusion.addOutput(tv4);

  // Use unroll where a RAW-sync tensor is stored

  tv4->split(0, 2);
  tv4->split(0, 3);
  tv4->split(-1, 4);
  tv4->axis(1)->parallelize(ParallelType::Unroll);
  tv4->axis(-2)->parallelize(ParallelType::TIDx);
  tv4->axis(-1)->parallelize(ParallelType::TIDy);

  tv0->computeAt(tv4, 3);
  tv3->computeAt(tv4, -1);

  tv2->split(-1, 4);
  tv2->axis(-2)->parallelize(ParallelType::TIDy);
  tv2->axis(-1)->parallelize(ParallelType::TIDx);
  tv2->setMemoryType(MemoryType::Shared);

  auto options = at::TensorOptions().dtype(at::kFloat).device(at::kCUDA, 0);
  auto t0 = at::randn({50, 64}, options);
  auto t1 = at::randn({50, 64}, options);

  FusionExecutor fe;
  fe.compileFusion(&fusion, {t0, t1});
  auto cg_outputs = fe.runFusion({t0, t1});

  auto ref = t0 + t1;

  testValidate(&fusion, cg_outputs, {t0, t1}, {ref}, __LINE__, __FILE__);
}

// See #1618
TEST_F(NVFuserTest, FusionRAWSyncInsertionPlace4_CUDA) {
  Fusion fusion;
  FusionGuard fg(&fusion);

  auto tv0 = makeConcreteTensor({16, 128});
  auto tv1 = makeConcreteTensor({16, 128});
  fusion.addInput(tv0);
  fusion.addInput(tv1);

  auto tv2 = set(tv0);
  auto tv3 = set(tv1);
  auto tv4 = set(tv2);
  auto tv5 = set(tv3);
  auto tv6 = add(tv4, tv5);
  fusion.addOutput(tv6);

  tv2->setMemoryType(MemoryType::Shared);
  tv3->setMemoryType(MemoryType::Shared);

  tv2->computeAt(tv6, 0);
  tv3->computeAt(tv6, 1);
  tv4->computeAt(tv6, 1);
  tv5->computeAt(tv6, -1);
  tv2->split(1, 64);
  tv3->split(1, 64);
  tv2->axis(-1)->parallelize(ParallelType::TIDx);
  tv3->axis(-1)->parallelize(ParallelType::TIDx);
  tv6->axis(-1)->parallelize(ParallelType::TIDx);

  // Check the block sync is inserted at the correct location.
  //  There is exactly one block sync needed in this test case
  //    and the sync needs to be after the 2 expressions
  //    that modify shared memory.
  class SyncInsertionPointChecker : public kir::IrVisitor {
   public:
    using kir::IrVisitor::handle;

   private:
    void handle(LoadStoreOp* uop) final {
      // Record number of load-store ops that modifies shared memory.
      if (uop->out()->isA<kir::TensorIndex>() &&
          uop->out()->as<kir::TensorIndex>()->view()->getMemoryType() ==
              MemoryType::Shared &&
          // Filter out initialization expressions
          uop->in()->isA<kir::TensorIndex>()) {
        number_of_writes_++;
      }
    }
    void handle(kir::BlockSync* bsync) final {
      // Make sure both shared memory modifying expressions
      //  have been observed at the sync insertion point.
      TORCH_INTERNAL_ASSERT(
          number_of_writes_ == 2,
          "FusionRAWSyncInsertionPlace4 test fail:",
          "only 1 sync after the 2 shared mem writes is needed in this test,"
          "either a redundant sync has been inserted or the block sync is not inserted at the right place");
    }

   private:
    int number_of_writes_ = 0;
  } sync_insertion_checker;
  GpuLower gpulw(&fusion);
  sync_insertion_checker.handle(gpulw.kernel()->topLevelExprs());
}

// Test serial write and parallel read of shared mem: mapped case
TEST_F(NVFuserTest, FusionSerialSmemWriteParallelRead1_CUDA) {
  Fusion fusion;
  FusionGuard fg(&fusion);

  TensorView* tv0 = makeConcreteTensor({128, 6});
  TensorView* tv1 = makeConcreteTensor({128, 6});
  TensorView* tv2 = makeConcreteTensor({128, 6});
  fusion.addInput(tv0);
  fusion.addInput(tv1);
  fusion.addInput(tv2);

  TensorView* tv3 = add(tv0, tv1);
  TensorView* tv4 = add(tv3, tv2);

  fusion.addOutput(tv4);

  //  Use shared memory
  tv3->setMemoryType(MemoryType::Shared);

  // Parallelize t4, in this case dim 0 on tv3 will
  //  not be parallelized but dim0 of t4 will be.
  // We will need to make sure a sync is inserted
  //  even if these dimensions are mapped.
  tv4->axis(0)->parallelize(ParallelType::TIDx);

  auto options = at::TensorOptions().dtype(at::kFloat).device(at::kCUDA, 0);

  at::Tensor t0 = at::randn({128, 6}, options);
  at::Tensor t1 = at::randn({128, 6}, options);
  at::Tensor t2 = at::randn({128, 6}, options);

  FusionExecutor fe;
  fe.compileFusion(&fusion, {t0, t1, t2});
  auto cg_outputs = fe.runFusion({t0, t1, t2});

  auto ref = t0 + t1 + t2;

  testValidate(&fusion, cg_outputs, {t0, t1, t2}, {ref}, __LINE__, __FILE__);
}

// Test serial write and parallel read of shared mem: un-mapped case
TEST_F(NVFuserTest, FusionSerialSmemWriteParallelRead2_CUDA) {
  Fusion fusion;
  FusionGuard fg(&fusion);

  TensorView* tv0 = makeConcreteTensor({128, 6});
  TensorView* tv1 = makeConcreteTensor({128, 6});
  TensorView* tv2 = makeConcreteTensor({128, 6});
  fusion.addInput(tv0);
  fusion.addInput(tv1);
  fusion.addInput(tv2);

  TensorView* tv3 = add(tv0, tv1);
  TensorView* tv4 = add(tv3, tv2);

  fusion.addOutput(tv4);

  //  Use shared memory
  tv3->setMemoryType(MemoryType::Shared);

  // Split and parallelize t4,
  //  the parallelized dimension in t4 will not
  // map across to the shared mem tensor, t3. So
  // there will need to be a sync before use of t3.
  tv4->split(0, 2);
  tv4->axis(0)->parallelize(ParallelType::TIDx);

  auto options = at::TensorOptions().dtype(at::kFloat).device(at::kCUDA, 0);

  at::Tensor t0 = at::randn({128, 6}, options);
  at::Tensor t1 = at::randn({128, 6}, options);
  at::Tensor t2 = at::randn({128, 6}, options);

  FusionExecutor fe;
  fe.compileFusion(&fusion, {t0, t1, t2});
  auto cg_outputs = fe.runFusion({t0, t1, t2});

  auto ref = t0 + t1 + t2;

  testValidate(&fusion, cg_outputs, {t0, t1, t2}, {ref}, __LINE__, __FILE__);
}

// Simple test of async copy primitive
TEST_F(NVFuserTest, FusionSimpleCpAsync_CUDA) {
  Fusion fusion;
  FusionGuard fg(&fusion);

  int m = 33, n = 31;

  TensorView* tv0 = makeConcreteTensor({m, n});
  TensorView* tv1 = makeConcreteTensor({m, n});

  fusion.addInput(tv0);
  fusion.addInput(tv1);

  TensorView* tv2 = add(tv0, tv1);

  fusion.addOutput(tv2);

  auto tv0_shared = tv0->cacheAfter(LoadStoreOpType::CpAsyncCa);
  tv0_shared->setMemoryType(MemoryType::Shared);

  tv0->computeAt(tv2, 1);
  tv0_shared->axis(1)->parallelize(ParallelType::TIDx);
  tv2->axis(1)->parallelize(ParallelType::TIDx);

  auto options = at::TensorOptions().dtype(at::kFloat).device(at::kCUDA, 0);
  at::Tensor t0 = at::randn({m, n}, options);
  at::Tensor t1 = at::randn({m, n}, options);

  FusionExecutor fe;

  // requires ampere+ GPU
  if (!deviceMajorMinorCheck(8)) {
    ASSERT_ANY_THROW(fe.compileFusion(&fusion, {t0, t1}));
    GTEST_SKIP() << "skipping tests on pre-AMPERE GPUs";
  }
  fe.compileFusion(&fusion, {t0, t1});
  auto cg_outputs = fe.runFusion({t0, t1});

  auto ref = t0 + t1;

  testValidate(&fusion, cg_outputs, {t0, t1}, {ref}, __LINE__, __FILE__);
}

// Simple test of async copy primitive: double buffered
//   Double buffer case 1, both block sync and async wait
//  are needed.
TEST_F(NVFuserTest, FusionDoubleBufferCpAsync1_CUDA) {
  Fusion fusion;
  FusionGuard fg(&fusion);

  // Using vectorization so need to keep n multiple of 4.
  int m = 33, n = 48;

  TensorView* tv0 = makeContigConcreteTensor({m, n});
  TensorView* tv1 = makeContigConcreteTensor({m, n});

  fusion.addInput(tv0);
  fusion.addInput(tv1);

  TensorView* tv2 = add(tv0, tv1);

  fusion.addOutput(tv2);

  auto tv0_shared = tv0->cacheAfter(LoadStoreOpType::CpAsyncCa);
  tv0_shared->setMemoryType(MemoryType::Shared);
  tv0->computeAt(tv2, 1);

  // Asynchronously load a tile in one schedule
  tv0_shared->split(1, 4);
  tv0_shared->axis(-1)->parallelize(ParallelType::Vectorize);
  tv0_shared->axis(-2)->parallelize(ParallelType::TIDx);

  // Consume the loaded tile in another schedule,
  //   triggering the need for a sync.
  tv2->split(1, 12);
  tv2->axis(-1)->parallelize(ParallelType::TIDx);

  // Double buffer the shared mem tensor.
  tv0_shared->doubleBuffer();

  auto options = at::TensorOptions().dtype(at::kFloat).device(at::kCUDA, 0);
  at::Tensor t0 = at::randn({m, n}, options);
  at::Tensor t1 = at::randn({m, n}, options);

  FusionExecutor fe;
  // requires ampere+ GPU
  if (!deviceMajorMinorCheck(8)) {
    ASSERT_ANY_THROW(fe.compileFusion(&fusion, {t0, t1}));
    GTEST_SKIP() << "skipping tests on pre-AMPERE GPUs";
  }
  fe.compileFusion(&fusion, {t0, t1});
  auto cg_outputs = fe.runFusion({t0, t1});

  auto ref = t0 + t1;

  testValidate(&fusion, cg_outputs, {t0, t1}, {ref}, __LINE__, __FILE__);
}

// Simple test of async copy primitive: double buffered
//   Double buffer case 2, only async wait is needed
TEST_F(NVFuserTest, FusionDoubleBufferCpAsync2_CUDA) {
  Fusion fusion;
  FusionGuard fg(&fusion);

  // Using vectorization so need to keep n multiple of 4.
  int m = 33, n = 48;

  TensorView* tv0 = makeConcreteTensor({m, n});
  TensorView* tv1 = makeConcreteTensor({m, n});

  fusion.addInput(tv0);
  fusion.addInput(tv1);

  TensorView* tv2 = add(tv0, tv1);

  fusion.addOutput(tv2);

  auto tv0_shared = tv0->cacheAfter(LoadStoreOpType::CpAsyncCa);
  tv0_shared->setMemoryType(MemoryType::Shared);
  tv0->computeAt(tv2, 1);

  // Asynchronously load a tile in one schedule
  tv0_shared->split(1, 4);
  tv0_shared->axis(-2)->parallelize(ParallelType::TIDx);

  // Consume the loaded tile in another schedule,
  //   triggering the need for a sync.
  tv2->split(1, 4);
  tv2->axis(-2)->parallelize(ParallelType::TIDx);

  // Double buffer the shared mem tensor.
  tv0_shared->doubleBuffer();

  auto options = at::TensorOptions().dtype(at::kFloat).device(at::kCUDA, 0);
  at::Tensor t0 = at::randn({m, n}, options);
  at::Tensor t1 = at::randn({m, n}, options);

  FusionExecutor fe;
  // requires ampere+ GPU
  if (!deviceMajorMinorCheck(8)) {
    ASSERT_ANY_THROW(fe.compileFusion(&fusion, {t0, t1}));
    GTEST_SKIP() << "skipping tests on pre-AMPERE GPUs";
  }
  fe.compileFusion(&fusion, {t0, t1});
  auto cg_outputs = fe.runFusion({t0, t1});

  auto ref = t0 + t1;

  testValidate(&fusion, cg_outputs, {t0, t1}, {ref}, __LINE__, __FILE__);
}

// Simple test for double buffer in shared mem,
//  where we should not insert redundant syncs when
//  they are not needed.
TEST_F(NVFuserTest, FusionDoubleBufferNoSync_CUDA) {
  Fusion fusion;
  FusionGuard fg(&fusion);

  // Using vectorization so need to keep n multiple of 4.
  int m = 33, n = 48;

  TensorView* tv0 = makeConcreteTensor({m, n});
  TensorView* tv1 = makeConcreteTensor({m, n});

  fusion.addInput(tv0);
  fusion.addInput(tv1);

  TensorView* tv2 = add(tv0, tv1);

  fusion.addOutput(tv2);

  auto tv0_shared = tv0->cacheAfter();
  tv0_shared->setMemoryType(MemoryType::Shared);
  tv0->computeAt(tv2, 1);

  // Asynchronously load a tile in one schedule
  tv0_shared->split(1, 4);
  tv0_shared->axis(-2)->parallelize(ParallelType::TIDx);

  // Consume the loaded tile in another schedule,
  //   triggering the need for a sync.
  tv2->split(1, 4);
  tv2->axis(-2)->parallelize(ParallelType::TIDx);

  // Double buffer the shared mem tensor.
  tv0_shared->doubleBuffer();

  auto options = at::TensorOptions().dtype(at::kFloat).device(at::kCUDA, 0);
  at::Tensor t0 = at::randn({m, n}, options);
  at::Tensor t1 = at::randn({m, n}, options);

  GpuLower gpulw(&fusion);
  auto flattened_exprs =
      ir_utils::flattenScopedExprs(gpulw.kernel()->topLevelExprs());
  bool sync_inserted = std::any_of(
      flattened_exprs.begin(), flattened_exprs.end(), [](Expr* expr) {
        return expr->isA<kir::BlockSync>();
      });
  TORCH_INTERNAL_ASSERT(!sync_inserted, "Un-expected block sync inserted");

  FusionExecutor fe;
  fe.compileFusion(&fusion, {t0, t1});
  auto cg_outputs = fe.runFusion({t0, t1});

  auto ref = t0 + t1;

  testValidate(&fusion, cg_outputs, {t0, t1}, {ref}, __LINE__, __FILE__);
}

// Test predicate inversion for cp.async
TEST_F(NVFuserTest, FusionCpAsyncPredicate_CUDA) {
  // requires ampere+ GPU

  Fusion fusion;
  FusionGuard fg(&fusion);

  // Using vectorization so need to keep n multiple of 4.
  int m = 33, n = 48;

  TensorView* tv0 = makeContigConcreteTensor({m, n});

  fusion.addInput(tv0);
  auto tv1 = sum(tv0, {1});
  fusion.addOutput(tv1);

  auto tv0_shared = tv0->cacheAfter(LoadStoreOpType::CpAsyncCa);
  tv0_shared->cacheAfter();
  tv0_shared->setMemoryType(MemoryType::Shared);
  tv0->computeAt(tv1, 1);

  tv0_shared->split(-1, 32);
  tv0_shared->split(-1, 4);
  tv0_shared->axis(-1)->parallelize(ParallelType::Vectorize);

  auto options = at::TensorOptions().dtype(at::kFloat).device(at::kCUDA, 0);
  at::Tensor t0 = at::randn({m, n}, options);

  FusionExecutor fe;
  if (!deviceMajorMinorCheck(8)) {
    ASSERT_ANY_THROW(fe.compileFusion(&fusion, {t0}));
    GTEST_SKIP() << "skipping tests on pre-AMPERE GPUs";
  }

  fe.compileFusion(&fusion, {t0});
  auto cg_outputs = fe.runFusion({t0});

  auto ref = t0.sum({1});

  testValidate(&fusion, cg_outputs, {t0}, {ref}, __LINE__, __FILE__);
}

// Test predicate removal on reg-to-reg expressions
TEST_F(NVFuserTest, FusionPredRemovalCheck_CUDA) {
  Fusion fusion;
  FusionGuard fg(&fusion);

  TensorView* tv0 = makeContigTensor(2);
  fusion.addInput(tv0);

  TensorView* tv1 = set(tv0);
  TensorView* tv2 = set(tv1);
  TensorView* tv3 = set(tv2);
  TensorView* tv4 = set(tv3);

  fusion.addOutput(tv4);
  tv4->split(1, 4);
  tv0->computeAt(tv4, -2);
  tv3->axis(-1)->parallelize(ParallelType::Vectorize);

  class PredicateRemovalChecker : public kir::IrVisitor {
   public:
    using kir::IrVisitor::handle;

   private:
    void handle(UnaryOp* uop) final {
      assertOnLocalToLocal(uop);
    }

    // Utility to assert any local-to-local expr is only trivially predicated.
    void assertOnLocalToLocal(Expr* expr) {
      bool is_local = true;
      for (auto in : ir_utils::filterByType<kir::TensorIndex>(expr->inputs())) {
        if (in->view()->getMemoryType() != MemoryType::Local) {
          is_local = false;
        }
      }
      for (auto in :
           ir_utils::filterByType<kir::TensorIndex>(expr->outputs())) {
        if (in->view()->getMemoryType() != MemoryType::Local) {
          is_local = false;
        }
      }

      if (is_local) {
        if (scope_exprs_.empty()) {
          return;
        }
        if (auto ite = dynamic_cast<kir::IfThenElse*>(scope_exprs_.back())) {
          TORCH_INTERNAL_ASSERT(
              ite->predicate()->value()->isConst(),
              "redundant predicate on: ",
              expr);
        }
      }
    }

  } pred_checker;

  GpuLower gpulw(&fusion);
  pred_checker.handle(gpulw.kernel()->topLevelExprs());
}

TEST_F(NVFuserTest, FusionPropagateParallelTypesToSiblings_CUDA) {
  Fusion fusion;
  FusionGuard fg(&fusion);

  auto tv0 = makeSymbolicTensor(1);
  fusion.addInput(tv0);
  auto tvs = Welford(tv0, {0});
  auto tv_avg = tvs.avg;
  fusion.addOutput(tv_avg);

  tv_avg->split(0, 128);
  TransformPropagatorWithCheck propagator(tv_avg);
  MaxRootDomainInfoSpanningTree(tv_avg).traverse(&propagator);

  tv_avg->axis(0)->parallelize(ParallelType::BIDx);
  tv_avg->axis(1)->parallelize(ParallelType::TIDx);

  // Make sure the parallelization of tv_avg is propagated to the var
  // and count tensors.
  GpuLower gpulw(&fusion);
  for (const auto expr : gpulw.kernel()->exprs()) {
    auto wop = dynamic_cast<WelfordOp*>(expr);
    if (wop == nullptr) {
      continue;
    }
    auto ref = wop->outAvg()->as<TensorView>();
    for (auto sibling : ir_utils::filterByType<TensorView>(wop->outputs())) {
      if (ref == sibling) {
        continue;
      }
      TORCH_CHECK(
          ref->nDims() == sibling->nDims(),
          "Invalid sibling: ",
          sibling->toString());
      for (const auto i : c10::irange(ref->nDims())) {
        TORCH_CHECK(
            ref->axis(i)->getParallelType() ==
                sibling->axis(i)->getParallelType(),
            "Mismatched parallel types between siblings. ",
            ref->toString(),
            ", ",
            sibling->toString());
      }
    }
  }

  auto options = at::TensorOptions().dtype(at::kFloat).device(at::kCUDA, 0);
  at::Tensor t0 = at::randn({9999}, options);

  FusionExecutor fe;
  fe.compileFusion(&fusion, {t0});
  auto outputs = fe.runFusion({t0});

  testValidate(fe.kernel(), outputs, {t0}, {t0.mean({0})}, __LINE__, __FILE__);
}

// Test ExactRootDomainMap
TEST_F(NVFuserTest, FusionExactRootDomainMap_CUDA) {
  Fusion fusion;
  FusionGuard fg(&fusion);

  auto tv0 = makeSymbolicTensor(1);
  fusion.addInput(tv0);
  auto tv1 = makeSymbolicTensor(2);
  fusion.addInput(tv1);

  auto tv2 = broadcast(tv0, {false, true});
  auto tv3 = transpose(tv2);
  auto tv4 = add(tv2, tv1);
  auto tv5 = add(tv2, tv3);
  auto tv6 = add(tv3, tv1);
  fusion.addOutput(tv4);
  fusion.addOutput(tv5);
  fusion.addOutput(tv6);

  const auto exact_map = ExactRootDomainMap(&fusion);

  // In the exact mapping, the broadcast domain introduced at tv2 is
  // only mapped with the another one in tv3, which is just transposed
  // from tv2. Any other domain, including the second domain of tv4,
  // must not be mapped.

  auto tv2_bc = tv2->axis(1);
  auto tv3_bc = tv3->axis(0);

  TORCH_CHECK(
      exact_map.areMapped(tv2_bc, tv3_bc),
      "Invalid exact root domain map: ",
      exact_map.toString());

  // They must not be mapped with anything else.
  for (auto tv : ir_utils::allTvs(&fusion)) {
    for (auto root_id : tv->getRootDomain()) {
      if (root_id == tv2_bc || root_id == tv3_bc) {
        continue;
      }
      TORCH_CHECK(
          !exact_map.areMapped(root_id, tv2_bc),
          "Invalid exact root domain map: ",
          exact_map.toString());
      TORCH_CHECK(
          !exact_map.areMapped(root_id, tv3_bc),
          "Invalid exact root domain map: ",
          exact_map.toString());
    }
  }
}

class NVFuserMultithreadedTest : public ::testing::Test {
 protected:
  bool was_enabled = false;

  void SetUp() override {
    was_enabled = torch::jit::fuser::cuda::setEnabled(true);
  }

  void TearDown() override {
    torch::jit::fuser::cuda::setEnabled(was_enabled);
  }
};

TEST_F(NVFuserMultithreadedTest, SingleFunction_CUDA) {
  std::string ir = R"IR(
graph(%x.1 : Tensor,
      %y.1 : Tensor):
  %12 : NoneType = prim::Constant()
  %11 : bool = prim::Constant[value=0]()
  %9 : int = prim::Constant[value=1]()
  %3 : Tensor = aten::exp(%x.1)
  %5 : Tensor = aten::relu(%y.1)
  %6 : Tensor = aten::sin(%5)
  %8 : Tensor = aten::add(%3, %6, %9)
  %10 : int[] = prim::ListConstruct(%9)
  %13 : Tensor = aten::sum(%8, %10, %11, %12)
  return (%13)
)IR";
  auto g = std::make_shared<torch::jit::Graph>();
  torch::jit::parseIR(ir, g.get());
  torch::jit::GraphFunction fn("nvfuser_test", g, nullptr);

  auto run_kernel = [&fn]() {
    auto x = torch::rand({32, 32}, at::TensorOptions(at::kCUDA));
    auto y = torch::rand({32, 32}, at::TensorOptions(at::kCUDA));
    std::vector<c10::IValue> results;
    for (const auto& i : c10::irange(10)) {
      (void)i; // Suppress unused variable warning
      auto stack = createStack({x.clone(), y.clone()});
      fn.run(stack);
      results.push_back(stack.back());
    }
    for (const auto& i : c10::irange(1, 10)) {
      auto t0 = results[0].toTensor();
      auto ti = results[i].toTensor();
      ASSERT_TRUE(at::allclose(t0, ti));
    }
  };

  constexpr size_t kNumThreads = 4;
  std::vector<std::thread> threads;
  for (size_t id = 0; id < kNumThreads; ++id) {
    threads.emplace_back(run_kernel);
  }
  for (auto& t : threads) {
    t.join();
  }
}

TEST_F(NVFuserMultithreadedTest, MultipleFunctions_CUDA) {
  auto run_kernel = []() {
    const std::string ir = R"IR(
  graph(%x.1 : Tensor,
        %y.1 : Tensor):
    %12 : NoneType = prim::Constant()
    %11 : bool = prim::Constant[value=0]()
    %9 : int = prim::Constant[value=1]()
    %3 : Tensor = aten::exp(%x.1)
    %5 : Tensor = aten::relu(%y.1)
    %6 : Tensor = aten::sin(%5)
    %8 : Tensor = aten::add(%3, %6, %9)
    %10 : int[] = prim::ListConstruct(%9)
    %13 : Tensor = aten::sum(%8, %10, %11, %12)
    return (%13)
  )IR";
    auto g = std::make_shared<torch::jit::Graph>();
    torch::jit::parseIR(ir, g.get());
    torch::jit::GraphFunction fn("nvfuser_test", g, nullptr);

    auto x = torch::rand({32, 32}, at::TensorOptions(at::kCUDA));
    auto y = torch::rand({32, 32}, at::TensorOptions(at::kCUDA));
    std::vector<c10::IValue> results;
    constexpr size_t numRuns = 10;
    for (const auto& i : c10::irange(numRuns)) {
      (void)i; // Suppress unused variable warning
      auto stack = createStack({x.clone(), y.clone()});
      fn.run(stack);
      results.push_back(stack.back());
    }
    for (const auto& i : c10::irange(1, numRuns)) {
      auto t0 = results[0].toTensor();
      auto ti = results[i].toTensor();
      ASSERT_TRUE(at::allclose(t0, ti));
    }
  };

  constexpr size_t kNumThreads = 4;
  std::vector<std::thread> threads;
  for (size_t id = 0; id < kNumThreads; ++id) {
    threads.emplace_back(run_kernel);
  }
  for (auto& t : threads) {
    t.join();
  }
}

// Repro of issue #1655
TEST_F(NVFuserTest, FusionIncompleteConcreteID_CUDA) {
  Fusion fusion;
  FusionGuard fg(&fusion);

  auto tv0 = makeSymbolicTensor(1);
  fusion.addInput(tv0);
  auto tv1 = makeSymbolicTensor(2);
  fusion.addInput(tv1);
  auto tv2 = makeSymbolicTensor(2);
  fusion.addInput(tv2);

  auto tv3 = broadcast(tv0, {true, true, false});
  auto tv4 = broadcast(tv1, {false, true, false});
  auto tv5 = broadcast(tv2, {true, false, false});

  auto tv6 = add(tv3, tv4);
  auto tv7 = add(tv3, tv5);

  fusion.addOutput(tv6);
  fusion.addOutput(tv7);

  tv6->merge(0);
  tv6->merge(0);

  TransformPropagatorWithCheck propagator(tv6);
  MaxRootDomainInfoSpanningTree(tv6).traverse(&propagator);

  tv0->computeAt(tv6, -1, ComputeAtMode::MostInlined);
  tv1->computeAt(tv6, -1, ComputeAtMode::MostInlined);
  tv2->computeAt(tv7, -1, ComputeAtMode::MostInlined);

  // NOLINTNEXTLINE(cppcoreguidelines-avoid-goto,hicpp-avoid-goto)
  ASSERT_ANY_THROW(fusion.printKernel());
}

TEST_F(NVFuserTest, FusionTestReEntrantGridWelford_CUDA) {
  std::unique_ptr<Fusion> fusion_ptr = std::make_unique<Fusion>();
  Fusion& fusion = *fusion_ptr.get();
  FusionGuard fg(&fusion);

  int X = 256, Y = 7, Z = 2048;

  // setup fusion
  auto tv0 = makeContigTensor(4, DataType::Half);
  fusion.addInput(tv0);
  auto tv1 = castOp(DataType::Float, tv0);

  auto tvs = Welford(tv1, {0, 1, 2});
  auto tv_avg = tvs.avg;
  auto tv_M2 = tvs.var_sum;
  fusion.addOutput(tv_avg);
  fusion.addOutput(tv_M2);

  auto cached_input = tv0->cacheAfter();
  tv_avg->cacheBefore();
  tv_M2->cacheBefore();

  auto reduction_tv = scheduler_utils::getReductionTvs(&fusion)[0];

  reduction_tv->merge(0);
  reduction_tv->merge(0);

  int TIDx = 16;
  int vec = 4;

  int TIDy = 16;
  int outer_tidy_fact = 16;

  reduction_tv->split(-1, TIDx * vec);
  reduction_tv->split(-1, vec);
  reduction_tv->axis(-2)->parallelize(ParallelType::TIDx);
  reduction_tv->axis(-1)->parallelize(ParallelType::Vectorize);
  reduction_tv->axis(-3)->parallelize(ParallelType::BIDx);

  reduction_tv->split(0, TIDy);
  reduction_tv->axis(1)->parallelize(ParallelType::TIDy);
  reduction_tv->split(0, outer_tidy_fact);
  reduction_tv->axis(0)->parallelize(ParallelType::BIDy);

  // T2_g[ rblockIdx.y, rS{16}, rthreadIdx.y, iblockIdx.x, ithreadIdx.x24,
  // iV25{4} ]
  reduction_tv->reorder({{3, 0}, {4, 1}, {0, 2}, {2, 3}, {1, 4}, {5, 5}});
  // T2_g[iblockIdx.x, ithreadIdx.x24, rblockIdx.y, rthreadIdx.y, rS{16},
  // iV25{4}]

  TransformPropagatorWithCheck propagator(reduction_tv);
  MaxRootDomainInfoSpanningTree(reduction_tv).traverse(&propagator);
  auto rfactor_tv = ir_utils::rfactorHelper(reduction_tv, {4});
  scheduler_utils::parallelizeAllLike(rfactor_tv);

  tv0->computeAt(tv_avg, 2);
  tv0->computeAt(cached_input, -2);

  cached_input->computeAt(rfactor_tv, 4, ComputeAtMode::BestEffort);

  for (auto tv : ir_utils::allTvs(&fusion)) {
    if (tv == cached_input || tv == tv_avg || tv == tv_M2) {
      continue;
    }
    tv->axis(-1)->parallelize(ParallelType::Serial);
  }

  // Welford inputs and outputs should not be aliased. See PR #2118.
  class AliasChecker : public kir::IrVisitor {
   public:
    using kir::IrVisitor::handle;

    void handle(kir::Allocate* alloc) final {
      if (alloc->alias() == nullptr) {
        return;
      }
      auto tv = dynamic_cast<TensorView*>(alloc->buffer());
      auto alias_tv = dynamic_cast<TensorView*>(alloc->alias()->buffer());
      if (tv != nullptr && alias_tv != nullptr) {
        alias_map_.emplace(tv, alias_tv);
        alias_map_.emplace(alias_tv, tv);
      }
    }

    void handle(kir::GridWelford* gwop) final {
      for (auto out_ti : ir_utils::filterByType<kir::TensorIndex>(
               gwop->welford_op()->outputs())) {
        auto out_tv = out_ti->view();
        if (alias_map_.count(out_tv) == 0) {
          continue;
        }
        auto alias_tv = alias_map_.at(out_tv);
        for (auto inp_ti : ir_utils::filterByType<kir::TensorIndex>(
                 gwop->welford_op()->inputs())) {
          TORCH_CHECK(
              inp_ti->view() != alias_tv,
              "Invalid alias found between GridWelford input and output. Out tv: ",
              out_tv->toString(),
              ", In tv: ",
              alias_tv->toString());
        }
      }
    }

    std::unordered_map<TensorView*, TensorView*> alias_map_;
  } checker;

  GpuLower gpulw(&fusion);
  checker.handle(gpulw.kernel()->topLevelExprs());

  FusionExecutor fe;
  fe.compileFusion(&fusion, {}, LaunchParams());

  auto options = at::TensorOptions().dtype(at::kHalf).device(at::kCUDA, 0);
  at::Tensor t0 = at::randn({X, Y, Y, Z}, options);

  auto cg_outputs = fe.runFusion({t0}, LaunchParams(-1, -1, -1, -1, -1, -1));

  // by default Welford outputs sum of square diff so need to divide to get var
  cg_outputs[1] = cg_outputs[1].div((float)(X * Y * Y));

  auto at_mu = at::mean(t0.to(at::kDouble), {0, 1, 2});
  auto at_var = at::var(t0.to(at::kDouble), {0, 1, 2}, false);

  testValidate(
      &fusion,
      cg_outputs,
      {t0},
      {at_mu, at_var},
      __LINE__,
      __FILE__,
      "",
      LaunchParams(-1, -1, -1, -1, -1, -1));
}

// Test sync insertion with redundant predicates
TEST_F(NVFuserTest, FusionRedundantPredSync_CUDA) {
  Fusion fusion;
  FusionGuard fg(&fusion);

  TensorView* tv0 = makeConcreteTensor({32});
  TensorView* tv1 = makeConcreteTensor({32, 32});
  fusion.addInput(tv0);
  fusion.addInput(tv1);

  auto tv2 = broadcast(tv0, {true, false});
  auto tv3 = add(tv2, tv1);

  fusion.addOutput(tv3);

  auto tv0c = tv0->cacheAfter();

  // Make a redundant write through smem
  tv0c->setMemoryType(MemoryType::Shared);

  tv0->computeAt(tv3, 0);
  tv1->computeAt(tv3, 0);

  tv0c->axis(0)->parallelize(ParallelType::TIDx);
  tv2->axis(0)->parallelize(ParallelType::TIDy);
  tv2->axis(1)->parallelize(ParallelType::TIDx);

  tv3->axis(0)->parallelize(ParallelType::TIDy);
  tv3->axis(1)->parallelize(ParallelType::TIDx);

  GpuLower gpulw(&fusion);
  auto flattened_exprs =
      ir_utils::flattenScopedExprs(gpulw.kernel()->topLevelExprs());
  bool sync_inserted = std::any_of(
      flattened_exprs.begin(), flattened_exprs.end(), [](Expr* expr) {
        return expr->isA<kir::BlockSync>();
      });
  TORCH_INTERNAL_ASSERT(sync_inserted, "Expected block sync not inserted");

  auto options = at::TensorOptions().dtype(at::kFloat).device(at::kCUDA, 0);

  at::Tensor t0 = at::randn({32}, options);
  at::Tensor t1 = at::randn({32, 32}, options);

  FusionExecutor fe;
  fe.compileFusion(&fusion, {t0, t1});
  auto cg_outputs = fe.runFusion({t0, t1});

  auto ref = t0 + t1;

  testValidate(&fusion, cg_outputs, {t0, t1}, {ref}, __LINE__, __FILE__);
}

// Test case for removing syncs on chain of redundant uses.
TEST_F(NVFuserTest, FusionRedundantPredSync2_CUDA) {
  Fusion fusion;
  FusionGuard fg(&fusion);

  TensorView* tv0 = makeConcreteTensor({32});
  TensorView* tv1 = makeConcreteTensor({32, 32});
  fusion.addInput(tv0);
  fusion.addInput(tv1);

  auto tv2 = broadcast(tv0, {true, false});
  auto tv3 = add(tv2, tv1);

  fusion.addOutput(tv3);

  auto tv0c = tv0->cacheAfter();

  // Make a redundant write through smem
  tv0c->setMemoryType(MemoryType::Shared);
  tv2->setMemoryType(MemoryType::Shared);

  tv0->computeAt(tv3, 0);
  tv1->computeAt(tv3, 0);

  tv0c->axis(0)->parallelize(ParallelType::TIDx);
  tv2->axis(0)->parallelize(ParallelType::TIDy);
  tv2->axis(1)->parallelize(ParallelType::TIDx);

  tv3->axis(0)->parallelize(ParallelType::TIDy);
  tv3->axis(1)->parallelize(ParallelType::TIDx);

  // Utility class to make sure one block sync
  //  is inserted by RAW pass.
  class SyncChecker : public kir::IrVisitor {
   public:
    using kir::IrVisitor::handle;
    int result() {
      return sync_seen_;
    }

   private:
    void handle(kir::BlockSync*) final {
      sync_seen_++;
    }

   private:
    int sync_seen_ = 0;
  } checker;

  GpuLower gpulw(&fusion);
  checker.handle(gpulw.kernel()->topLevelExprs());
  TORCH_INTERNAL_ASSERT(
      checker.result() < 2, "More syncs were inserted than expected");

  auto options = at::TensorOptions().dtype(at::kFloat).device(at::kCUDA, 0);

  at::Tensor t0 = at::randn({32}, options);
  at::Tensor t1 = at::randn({32, 32}, options);

  FusionExecutor fe;
  fe.compileFusion(&fusion, {t0, t1});
  auto cg_outputs = fe.runFusion({t0, t1});

  auto ref = t0 + t1;

  testValidate(&fusion, cg_outputs, {t0, t1}, {ref}, __LINE__, __FILE__);
}

// Test case for sync insertion after redundant predicated smem write
//  Check that syncs are removed only when all paths are redundant.
TEST_F(NVFuserTest, FusionRedundantPredSync3_CUDA) {
  Fusion fusion;
  FusionGuard fg(&fusion);

  TensorView* tv0 = makeConcreteTensor({32});
  TensorView* tv1 = makeConcreteTensor({32, 32});
  fusion.addInput(tv0);
  fusion.addInput(tv1);

  auto tv2 = broadcast(tv0, {true, false});
  auto tv3 = set(tv2);
  auto tv4 = add(tv3, tv1);
  auto tv5 = add(tv2, tv1);

  fusion.addOutput(tv4);
  fusion.addOutput(tv5);

  auto tv0c = tv0->cacheAfter();

  // In this scheduling config,
  //  tv0c -> tv2 -> tv3 is a redundant path for tidy
  //  tv0c -> tv2 -> tv5 is not.
  //  So we need a RAW sync in tv0c->tv2 to make sure
  //  tv2 has the correct value to produce tv5.
  tv0c->setMemoryType(MemoryType::Shared);
  tv3->setMemoryType(MemoryType::Shared);

  tv0c->axis(0)->parallelize(ParallelType::TIDx);
  tv2->axis(0)->parallelize(ParallelType::TIDy);
  tv2->axis(1)->parallelize(ParallelType::TIDx);

  tv3->axis(0)->parallelize(ParallelType::TIDy);
  tv3->axis(1)->parallelize(ParallelType::TIDx);

  tv5->axis(0)->parallelize(ParallelType::TIDy);
  tv5->axis(1)->parallelize(ParallelType::TIDx);

  // Utility class to make sure one block sync
  //  is inserted by RAW pass.
  class SyncChecker : public kir::IrVisitor {
   public:
    using kir::IrVisitor::handle;
    int result() {
      return sync_seen_;
    }

   private:
    void handle(kir::BlockSync* sync) final {
      if (!sync->isWarHazardSync()) {
        sync_seen_++;
      }
    }

   private:
    int sync_seen_ = 0;
  } checker;

  GpuLower gpulw(&fusion);
  checker.handle(gpulw.kernel()->topLevelExprs());

  // This is implicit checking. There are exactly 2 places
  //  where RAW hazards happen: one producing tv2 and the other
  //  producing tv3. This test case expect syncs in both of
  //  these places so we check that 2 RAW syncs are inserted.
  TORCH_INTERNAL_ASSERT(
      checker.result() == 2,
      "Exactly 2 RAW sync expected for the two shared memory transfers");

  auto options = at::TensorOptions().dtype(at::kFloat).device(at::kCUDA, 0);

  at::Tensor t0 = at::randn({32}, options);
  at::Tensor t1 = at::randn({32, 32}, options);

  FusionExecutor fe;
  fe.compileFusion(&fusion, {t0, t1});
  auto cg_outputs = fe.runFusion({t0, t1});

  auto ref = t0 + t1;

  testValidate(&fusion, cg_outputs, {t0, t1}, {ref, ref}, __LINE__, __FILE__);
}

// Unit test case for detecting thread redundant usage of shared tensors.
TEST_F(NVFuserTest, FusionRedundantUseCheck_CUDA) {
  Fusion fusion;
  FusionGuard fg(&fusion);

  TensorView* tv0 = makeConcreteTensor({32, 32});
  fusion.addInput(tv0);

  auto tv1 = set(tv0);
  auto tv2 = set(tv1);
  auto tv3 = set(tv2);
  auto tv4 = set(tv3);

  auto tv5 = set(tv4);

  auto tv6 = set(tv4);
  auto tv7 = set(tv6);

  fusion.addOutput(tv5);
  fusion.addOutput(tv7);

  tv2->setMemoryType(MemoryType::Shared);
  tv4->setMemoryType(MemoryType::Shared);

  tv7->axis(-1)->parallelize(ParallelType::TIDx);

  // Thread pred map cannot be built without an active lower
  //  object. So would need to lower the whole fusion for
  //  testing. However, lower also keeps an copy of the fusion
  //  so the original pointers cannot be used to querry the
  //  thread pred map. So have to traverse the new expr list
  //  to find the pointers;
  GpuLower gpulw(&fusion);

  TensorView *lowered_tv2 = nullptr, *lowered_tv4 = nullptr;
  auto used_vals = gpulw.kernel()->usedMathVals();

  for (auto tv : ir_utils::filterByType<TensorView>(used_vals)) {
    if (tv->name() == 2) {
      lowered_tv2 = tv;
    }
    if (tv->name() == 4) {
      lowered_tv4 = tv;
    }
  }

  TORCH_INTERNAL_ASSERT(
      lowered_tv2 != nullptr && lowered_tv4 != nullptr,
      "tv2 or tv4 not lowered or mangled");

  auto tv2_info = gpulw.threadPredMap().getPredicateInfo(lowered_tv2);
  auto tv4_info = gpulw.threadPredMap().getPredicateInfo(lowered_tv4);

  // tv2 -> tv3 -> tv4 (shared) is the only use chain for tv2,
  //  and tv4 is redundantly written in tidx so tv2 is redundantly
  //  consumed in tidx.
  TORCH_INTERNAL_ASSERT(
      tv2_info.redundant_use_types.get(ParallelType::TIDx),
      "TV2 is redundantly used but not detected.");

  // tv4->tv5 (global) is a redundant use chain, but
  // tv4->tv6->tv7 is not, so tv4 should not be detected as
  // a redundant used tensor in tidx.
  TORCH_INTERNAL_ASSERT(
      !tv4_info.redundant_use_types.get(ParallelType::TIDx),
      "TV4 is not redundantly used but not detected.");
}

TEST_F(NVFuserTest, FusionUnsqueeze1_CUDA) {
  Fusion fusion;
  FusionGuard fg(&fusion);

  std::vector<int64_t> shape({10, 11});

  auto tv0 = makeConcreteTensor(shape);
  fusion.addInput(tv0);

  // [I, R]
  auto tv1 = sum(tv0, {1});
  // [I, B]
  auto tv2 = unsqueeze(tv1, -1);
  fusion.addOutput(tv2);

  TORCH_CHECK(
      tv2->nDims() == 2, "Unpected unsqueeze result: ", tv2->toString());
  TORCH_CHECK(
      tv2->axis(1)->isBroadcast(),
      "Unexpected unsqueeze result: ",
      tv2->toString());

  // tv1 has only one non-reduction axis. An exception should be
  // thrown.
  // NOLINTNEXTLINE(cppcoreguidelines-avoid-goto,hicpp-avoid-goto)
  ASSERT_ANY_THROW(unsqueeze(tv1, 2));

  auto options = at::TensorOptions().dtype(at::kFloat).device(at::kCUDA, 0);
  at::Tensor t0 = at::randn({10, 11}, options);
  std::vector<c10::IValue> aten_inputs = {t0};

  FusionExecutor fe;
  fe.compileFusion(&fusion, aten_inputs);
  auto cg_outputs = fe.runFusion(aten_inputs);

  auto ref = t0.sum(1).unsqueeze(-1);

  testValidate(&fusion, cg_outputs, aten_inputs, {ref}, __LINE__, __FILE__);
}

TEST_F(NVFuserTest, FusionSqueeze1_CUDA) {
  Fusion fusion;
  FusionGuard fg(&fusion);

  std::vector<int64_t> shape({10, 11});

  auto tv0 = makeConcreteTensor(shape);
  fusion.addInput(tv0);

  // [I, B]
  auto tv1 = sum(tv0, {1}, true);
  // [I]
  auto tv2 = squeeze(tv1, std::vector<int64_t>{shape[0], 1});
  fusion.addOutput(tv2);

  TORCH_CHECK(
      tv2->nDims() == 1, "Unexpected squeeze result: ", tv2->toString());

  // [I, R]
  auto tv3 = sum(tv0, {1});
  // tv3 has only one non-reduction axis. The extent of the first axis
  // is not one, so squeeze should fail.
  // NOLINTNEXTLINE(cppcoreguidelines-avoid-goto,hicpp-avoid-goto)
  ASSERT_ANY_THROW(squeeze(tv3, std::vector<int64_t>{shape[0], 1}));

  auto options = at::TensorOptions().dtype(at::kFloat).device(at::kCUDA, 0);
  at::Tensor t0 = at::randn({10, 11}, options);
  std::vector<c10::IValue> aten_inputs = {t0};

  FusionExecutor fe;
  fe.compileFusion(&fusion, aten_inputs);
  auto cg_outputs = fe.runFusion(aten_inputs);

  auto ref = t0.sum(1, true).squeeze(-1);

  testValidate(&fusion, cg_outputs, aten_inputs, {ref}, __LINE__, __FILE__);
}

TEST_F(NVFuserTest, FusionContigPredicate_CUDA) {
  Fusion fusion;
  FusionGuard fg(&fusion);

  auto tv0 = makeSymbolicTensor(2);
  fusion.addInput(tv0);
  auto tv1 = set(tv0);
  auto tv2 = broadcast(tv1, {false, true, false});
  fusion.addOutput(tv2);

  tv2->merge(-2, -1);
  tv2->merge(-2, -1);
  tv2->split(-1, 100);
  tv0->computeAt(tv2, -1);

  GpuLower gpulw(&fusion);
  TORCH_CHECK(PredicatedChecker::isPredicated(tv1, gpulw));

  auto options = at::TensorOptions().dtype(at::kFloat).device(at::kCUDA, 0);
  at::Tensor t0 = at::randn({3, 4}, options);

  FusionExecutor fe;
  fe.compileFusion(&fusion, {t0});
  auto cg_outputs = fe.runFusion({t0});

  auto ref = t0.unsqueeze(1);

  testValidate(fe.kernel(), cg_outputs, {t0}, {ref}, __LINE__, __FILE__);
}

// Repro of https://github.com/csarofeen/pytorch/issues/1777
TEST_F(NVFuserTest, FusionDivScalarLhs_CUDA) {
  // tv1 = 2.0 / tv0
  Fusion fusion;
  FusionGuard fg(&fusion);

  TensorView* tv0 = makeSymbolicTensor(2);
  fusion.addInput(tv0);
  TensorView* tv1 = div(IrBuilder::create<Scalar>(2.0), tv0);
  fusion.addOutput(tv1);

  auto options = at::TensorOptions().dtype(at::kFloat).device(at::kCUDA, 0);
  auto t0 = at::randn({3, 3}, options);
  // There's no overload div(Scalar, Tensor) in ATen
  auto aten_output = at::div(
      at::native::wrapped_scalar_tensor(at::Scalar(2.0), options.device()), t0);

  FusionExecutor fe;
  fe.compileFusion(&fusion, {t0});
  auto cg_outputs = fe.runFusion({t0});

  testValidate(&fusion, cg_outputs, {t0}, {aten_output}, __LINE__, __FILE__);
}

// Repro of an issue of the reduction scheduler with a broadcast
// domain concretized to multiple domains that are not proven to have
// the same extent
TEST_F(NVFuserTest, FusionRepro1713_CUDA) {
  auto fusion = std::make_unique<Fusion>();
  FusionGuard fg(fusion.get());

  auto tv0 = makeSymbolicTensor(2);
  auto tv1 = makeSymbolicTensor(2);
  auto tv2 = makeSymbolicTensor(1);
  fusion->addInput(tv0);
  fusion->addInput(tv1);
  fusion->addInput(tv2);
  auto tv3 = broadcast(tv2, {false, true});

  auto tv4 = add(tv3, tv0);

  auto tv5 = add(tv3, tv1);
  auto tv6 = sum(tv5, {0});
  fusion->addOutput(tv4);
  fusion->addOutput(tv6);

  auto options = at::TensorOptions().dtype(at::kFloat).device(at::kCUDA, 0);
  at::Tensor t0 = at::randn({1024, 204800}, options);
  // Original repro had the same shape as t0, but this should work
  // with a different extent at the second axis
  at::Tensor t1 = at::randn({1024, 123}, options);
  at::Tensor t2 = at::randn({1024}, options);
  std::vector<c10::IValue> aten_inputs({t0, t1, t2});

  FusionExecutorCache executor_cache(std::move(fusion));
  auto cg_outputs = executor_cache.runFusionWithInputs(aten_inputs);

  auto t3 = t2.unsqueeze(-1);
  auto t4 = t3 + t0;
  auto t5 = t3 + t1;
  auto t6 = sum(t5, {0});

  testValidate(
      executor_cache.fusion(),
      cg_outputs,
      {t0, t1, t2},
      {t4, t6},
      __LINE__,
      __FILE__);
}

TEST_F(NVFuserTest, FusionExpand_CUDA) {
  auto fusion = std::make_unique<Fusion>();
  FusionGuard fg(fusion.get());

  auto w = 2, x = 3, y = 4, z = 5;

  // Test
  // a simple expand
  // Expand that's propagated
  // expand_as
  // symbolic expand

  // x
  auto tv0 = makeSymbolicTensor(1);
  fusion->addInput(tv0);

  auto tv1 = broadcast(tv0, {false, true});
  auto tv2 =
      expand(tv1, {tv0->axis(0)->extent(), IrBuilder::create<Scalar>(y)});

  // x
  auto tv3 = makeSymbolicTensor(1);
  fusion->addInput(tv3);
  auto tv4 = broadcast(tv3, {false, true});
  auto tv5 = add(tv4, tv2);
  // [x, e_y]

  // [x, y, z]
  auto tv6 = makeSymbolicTensor(3);
  fusion->addInput(tv6);

  // Disjoint set op will cause a segmentation for just this op.
  auto tmp_7 = set(tv6);
  fusion->addOutput(tmp_7);

  auto tv7 = broadcast(tv5, {false, false, true});

  auto tv8 = expand_as(tv7, tv6);
  // [x, e_y, e_z]

  auto w_symbolic = IrBuilder::create<Scalar>(DataType::Int);
  fusion->addInput(w_symbolic);

  auto tv9 = broadcast(tv8, {true, false, false, false});
  //[1, x, e_y, e_z]

  auto tv10 = expand(
      tv9,
      {w_symbolic,
       tv9->axis(1)->extent(),
       tv9->axis(2)->expandedExtent(),
       tv9->axis(3)->expandedExtent()});

  fusion->addOutput(tv10);

  auto options = at::TensorOptions().dtype(at::kFloat).device(at::kCUDA, 0);
  at::Tensor t0 = at::randn({x}, options);
  at::Tensor t3 = at::randn({x}, options);
  at::Tensor t6 = at::randn({x, y, z}, options);

  FusionExecutorCache executor_cache(std::move(fusion));

  auto cg_outputs = executor_cache.runFusionWithInputs({t0, t3, t6, w});
  auto cg_out = cg_outputs[1];

  TORCH_INTERNAL_ASSERT(cg_out.size(0) == w);
  TORCH_INTERNAL_ASSERT(cg_out.size(1) == x);
  TORCH_INTERNAL_ASSERT(cg_out.size(2) == y);
  TORCH_INTERNAL_ASSERT(cg_out.size(3) == z);
  TORCH_INTERNAL_ASSERT(cg_out.stride(0) == 0);
  TORCH_INTERNAL_ASSERT(cg_out.stride(1) == 1);
  TORCH_INTERNAL_ASSERT(cg_out.stride(2) == 0);
  TORCH_INTERNAL_ASSERT(cg_out.stride(3) == 0);

  auto t10 = t0.unsqueeze(-1)
                 .expand({x, y})
                 .add(t3.unsqueeze(-1))
                 .unsqueeze(-1)
                 .expand_as(t6)
                 .unsqueeze(0)
                 .expand({w, x, y, z});

  testValidate(
      executor_cache.fusion(),
      cg_outputs,
      {t0, t3, t6, w},
      {t6, t10},
      __LINE__,
      __FILE__);
}

TEST_F(NVFuserTest, FusionExpandIssue1751_CUDA) {
  auto fusion = std::make_unique<Fusion>();
  FusionGuard fg(fusion.get());

  auto x = 3, y = 4, z = 5;

  // y, z
  auto tv0 = makeSymbolicTensor(2);
  fusion->addInput(tv0);

  auto tv1 = broadcast(tv0, {true, false, false});

  // Two ways to propagate extents as is: use -1 or explicitly pass
  // the extent vals.

  auto tv2 = expand(
      tv1,
      {IrBuilder::create<Scalar>(x),
       IrBuilder::create<Scalar>(-1),
       IrBuilder::create<Scalar>(-1)});

  auto tv3 = expand(
      tv1,
      {IrBuilder::create<Scalar>(x),
       tv0->axis(0)->extent(),
       tv0->axis(1)->extent()});

  fusion->addOutput(tv2);
  fusion->addOutput(tv3);

  auto options = at::TensorOptions().dtype(at::kFloat).device(at::kCUDA, 0);
  at::Tensor t0 = at::randn({y, z}, options);

  FusionExecutorCache executor_cache(std::move(fusion));

  auto cg_outputs = executor_cache.runFusionWithInputs({t0});

  for (const auto& cg_out : cg_outputs) {
    TORCH_INTERNAL_ASSERT(cg_out.size(0) == x);
    TORCH_INTERNAL_ASSERT(cg_out.size(1) == y);
    TORCH_INTERNAL_ASSERT(cg_out.size(2) == z);
  }

  auto t2 = t0.expand({x, y, z});

  testValidate(
      executor_cache.fusion(), cg_outputs, {t0}, {t2, t2}, __LINE__, __FILE__);
}

// TODO: Make sure the kernel uses the expanded concrete size instead
// of the symbolic size
TEST_F(NVFuserTest, FusionExpandToConcrete_CUDA) {
  auto fusion = std::make_unique<Fusion>();
  FusionGuard fg(fusion.get());

  auto x = 3, y = 4;

  auto tv0 = makeSymbolicTensor(1);
  fusion->addInput(tv0);

  auto tv1 = broadcast(tv0, {true, false});

  auto tv2 =
      expand(tv1, {IrBuilder::create<Scalar>(x), IrBuilder::create<Scalar>(y)});

  fusion->addOutput(tv2);

  auto options = at::TensorOptions().dtype(at::kFloat).device(at::kCUDA, 0);
  at::Tensor t0 = at::randn({y}, options);

  FusionExecutorCache executor_cache(std::move(fusion));

  auto cg_outputs = executor_cache.runFusionWithInputs({t0});

  for (const auto& cg_out : cg_outputs) {
    TORCH_INTERNAL_ASSERT(cg_out.size(0) == x);
    TORCH_INTERNAL_ASSERT(cg_out.size(1) == y);
  }

  auto t2 = t0.expand({x, y});

  testValidate(
      executor_cache.fusion(), cg_outputs, {t0}, {t2}, __LINE__, __FILE__);
}

TEST_F(NVFuserTest, FusionReproNoncontigBroadcast_CUDA) {
  auto fusion = std::make_unique<Fusion>();
  FusionGuard fg(fusion.get());

  auto options = at::TensorOptions().dtype(at::kHalf).device(at::kCUDA, 0);
  at::Tensor t0 = at::randn({4, 32, 16, 112, 112}, options).transpose(-1, -2);
  at::Tensor t1 = at::randn({32, 1, 112, 1}, options).transpose(-1, -2);

  auto tv0 = TensorViewBuilder()
                 .ndims(5)
                 .contiguity({true, true, false, false, false}) // ttfff
                 .shape({-1, -1, -1, -1, -1})
                 .dtype(DataType::Half)
                 .build();
  auto tv1 = TensorViewBuilder()
                 .ndims(4)
                 .contiguity({true, std::nullopt, std::nullopt, true})
                 .shape({-1, 1, 1, -1})
                 .dtype(DataType::Half)
                 .build();

  fusion->addInput(tv0);
  fusion->addInput(tv1);

  auto tv2 = add(tv0, tv1);

  fusion->addOutput(tv2);

  std::vector<c10::IValue> aten_inputs({t0, t1});

  FusionExecutorCache executor_cache(std::move(fusion));
  auto cg_outputs = executor_cache.runFusionWithInputs(aten_inputs);

  auto t2 = t0 + t1;

  testValidate(
      executor_cache.fusion(), cg_outputs, {t0, t1}, {t2}, __LINE__, __FILE__);
}

TEST_F(NVFuserTest, FusionTransformPropagateSibling_CUDA) {
  // https://github.com/csarofeen/pytorch/issues/1760
  Fusion fusion;
  FusionGuard fg(&fusion);

  auto tv0 = makeSymbolicTensor(2);
  fusion.addInput(tv0);

  auto tvs = Welford(tv0, {1});
  fusion.addOutput(tvs.var_sum);

  tvs.avg->split(1, 1);
  tvs.avg->split(1, 2);
  tvs.avg->split(1, 3);
  tvs.var_sum->split(1, 1);
  tvs.var_sum->split(1, 2);
  tvs.var_sum->split(1, 3);
  tvs.n->split(1, 1);
  tvs.n->split(1, 2);
  tvs.n->split(1, 3);

  auto var_sum_rf = ir_utils::rfactorHelper(tvs.var_sum, {1, 4});

  TransformPropagatorWithCheck propagator(var_sum_rf);
  MaxRootDomainInfoSpanningTree(var_sum_rf).traverse(&propagator);

  auto rf_tvs = ir_utils::producerTvsOf(tvs.var_sum);

  std::vector<std::vector<TensorView*>> siblings = {
      {tvs.avg, tvs.var_sum, tvs.n}, rf_tvs};
  for (const auto& tensors : siblings) {
    for (auto t1 : tensors) {
      for (auto t2 : tensors) {
        TORCH_CHECK(TransformReplay::fullSelfMatching(t1, t2));
      }
    }
  }
}

TEST_F(NVFuserTest, FusionTransformPropagateSelectorSibling_CUDA) {
  Fusion fusion;
  FusionGuard fg(&fusion);

  auto tv0 = makeSymbolicTensor(2);
  fusion.addInput(tv0);

  auto tvs = Welford(tv0, {1});
  fusion.addOutput(tvs.var_sum);

  tvs.avg->split(1, 1);
  tvs.avg->split(1, 2);
  tvs.avg->split(1, 3);
  tvs.var_sum->split(1, 1);
  tvs.var_sum->split(1, 2);
  tvs.var_sum->split(1, 3);
  tvs.n->split(1, 1);
  tvs.n->split(1, 2);
  tvs.n->split(1, 3);

  auto var_sum_rf = ir_utils::rfactorHelper(tvs.var_sum, {1, 4});

  struct DisableTv0 : public MaxInfoSpanningTree::Selector {
    TensorView* tv0;
    bool allowC2P(TensorView* from, TensorView* to) override {
      return from != tv0 && to != tv0;
    };
    bool allowP2C(TensorView* from, TensorView* to) override {
      return from != tv0 && to != tv0;
    };
    bool allowSibling(TensorView* from, TensorView* to) override {
      return true;
    }
    DisableTv0(TensorView* tv0) : tv0(tv0) {}
  } selector1(tv0);

  struct DisableTv0AndSibling : public DisableTv0 {
    bool allowSibling(TensorView* from, TensorView* to) override {
      return false;
    }
    using DisableTv0::DisableTv0;
  } selector2(tv0);

  TransformPropagatorWithCheck propagator(var_sum_rf);
  MaxRootDomainInfoSpanningTree good_path(var_sum_rf, &selector1);
  MaxRootDomainInfoSpanningTree bad_path(var_sum_rf, &selector2);

  auto rf_tvs = ir_utils::producerTvsOf(tvs.var_sum);

  auto check = [&]() {
    std::vector<std::vector<TensorView*>> siblings = {
        {tvs.avg, tvs.var_sum, tvs.n}, rf_tvs};
    for (const auto& tensors : siblings) {
      for (auto t1 : tensors) {
        for (auto t2 : tensors) {
          TORCH_CHECK(TransformReplay::fullSelfMatching(t1, t2));
        }
      }
    }
  };

  bad_path.traverse(&propagator);
  ASSERT_ANY_THROW(check());
  good_path.traverse(&propagator);
  check();
}

TEST_F(NVFuserTest, FusionTransformPropagatePosition_CUDA) {
  Fusion fusion;
  FusionGuard fg(&fusion);

  auto tv0 = makeSymbolicTensor(4);
  auto tv1 = makeSymbolicTensor(6);
  fusion.addInput(tv0);

  auto tv2 = broadcast(tv0, {false, false, true, false, false, true});
  auto tv3 = add(tv1, tv2);
  fusion.addOutput(tv3);

  tv0->merge(2);
  tv0->merge(0);
  TransformPropagatorWithCheck propagator(tv0);
  MaxRootDomainInfoSpanningTree(tv0).traverse(&propagator);

  TORCH_CHECK(tv1->nDims() == 4);
}

TEST_F(NVFuserTest, FusionIgnoreZeroDimReduction_CUDA) {
  auto fusion = std::make_unique<Fusion>();
  FusionGuard fg(fusion.get());

  auto tv0 = makeSymbolicTensor(1);
  fusion->addInput(tv0);
  auto tv1 = sum(tv0, {0});
  // tv1 is effectively a zero-dim tensor as it only has a reduction
  // axis.
  // Reducing it further is converted to just a set op.
  auto tv2 = sum(tv1, {0});
  fusion->addOutput(tv2);

  auto tv2_def = dynamic_cast<LoadStoreOp*>(tv2->definition());
  TORCH_CHECK(
      tv2_def != nullptr,
      "Expected LoadStoreOp but found ",
      tv2->definition()->toString());

  auto options = at::TensorOptions().dtype(at::kFloat).device(at::kCUDA, 0);
  auto t0 = at::randn({12345}, options);
  std::vector<c10::IValue> aten_inputs({t0});

  FusionExecutorCache executor_cache(std::move(fusion));
  auto cg_outputs = executor_cache.runFusionWithInputs(aten_inputs);

  auto ref = sum(t0, {0});

  testValidate(
      executor_cache.fusion(),
      cg_outputs,
      aten_inputs,
      {ref},
      __LINE__,
      __FILE__);
}

// Repro of issue #1770
TEST_F(NVFuserTest, FusionIssue1770Repro_CUDA) {
  auto fusion = std::make_unique<Fusion>();
  FusionGuard fg(fusion.get());

  auto tv0 = makeSymbolicTensor(1);
  fusion->addInput(tv0);
  auto tv1 = makeSymbolicTensor(1);
  fusion->addInput(tv1);

  auto tv2 = ge(tv0, tv1);
  auto tv3 = where(
      tv2, IrBuilder::create<Scalar>(1.0), IrBuilder::create<Scalar>(2.0));
  fusion->addOutput(tv3);

  std::vector<int64_t> shape({999});
  auto options = at::TensorOptions().dtype(at::kFloat).device(at::kCUDA, 0);
  at::Tensor t0 = at::randn(shape, options);
  at::Tensor t1 = at::randn(shape, options);
  std::vector<c10::IValue> aten_inputs({t0, t1});

  FusionExecutorCache executor_cache(std::move(fusion));
  auto cg_outputs = executor_cache.runFusionWithInputs(aten_inputs);

  auto ref = where(t0 >= t1, 1.0, 2.0);

  testValidate(
      executor_cache.fusion(),
      cg_outputs,
      aten_inputs,
      {ref},
      __LINE__,
      __FILE__);
}

TEST_F(NVFuserTest, FusionTransformPropagatorSelector_CUDA) {
  auto fusion = std::make_unique<Fusion>();
  FusionGuard fg(fusion.get());

  auto tv0 = makeSymbolicTensor(1);
  fusion->addInput(tv0);
  auto tv1 = makeSymbolicTensor(1);
  fusion->addInput(tv1);

  auto tv2 = add(tv0, tv1);

  auto tv3 = sin(tv2);
  auto tv4 = cos(tv2);

  fusion->addOutput(tv3);
  fusion->addOutput(tv4);

  tv2->split(0, 10);

  struct Selector : public MaxInfoSpanningTree::Selector {
    TensorView* tv0;
    TensorView* tv3;
    bool allowC2P(TensorView* from, TensorView* to) override {
      return to == tv0;
    }
    bool allowP2C(TensorView* from, TensorView* to) override {
      return to == tv3;
    }
    bool allowSibling(TensorView* from, TensorView* to) override {
      return false;
    }
    Selector(TensorView* tv0, TensorView* tv3) : tv0(tv0), tv3(tv3) {}
  } selector(tv0, tv3);

  TransformPropagatorWithCheck propagator(tv2);
  MaxRootDomainInfoSpanningTree(tv2, &selector).traverse(&propagator);

  TORCH_CHECK(tv0->nDims() == 2);
  TORCH_CHECK(tv1->nDims() == 1);
  TORCH_CHECK(tv2->nDims() == 2);
  TORCH_CHECK(tv3->nDims() == 2);
  TORCH_CHECK(tv4->nDims() == 1);
}

TEST_F(NVFuserTest, FusionTransformPropagatorPos_CUDA) {
  auto fusion = std::make_unique<Fusion>();
  FusionGuard fg(fusion.get());

  auto tv0 = makeConcreteTensor({22, 105});
  fusion->addInput(tv0);

  auto tv1 = sin(tv0);
  fusion->addOutput(tv1);

  tv1->split(0, 2);
  tv1->split(-1, 3);
  tv1->split(-1, 5);

  TransformPropagatorWithCheck propagator(tv1, 2);
  MaxRootDomainInfoSpanningTree(tv1, 2).traverse(&propagator);

  auto expect = makeConcreteTensor({22, 105});
  expect->split(0, 2);
  TORCH_CHECK(TransformReplay::fullSelfMatching(expect, tv0));
}

TEST_F(NVFuserTest, FusionMaxRootDomainInfoSpanningTreePrintTwice_CUDA) {
  auto fusion = std::make_unique<Fusion>();
  FusionGuard fg(fusion.get());

  auto tv0 = makeSymbolicTensor(3);
  fusion->addInput(tv0);

  auto tv1 = sum(tv0, {0});
  auto tv2 = neg(tv1);

  fusion->addOutput(tv2);

  tv1->split(0, 10);

  struct Printer : public MaxInfoSpanningTree::Propagator {
    std::stringstream ss;
    void propagateC2P(TensorView* from, TensorView* to) override {
      ss << "propagateC2P" << std::endl;
      ss << "from: " << from->name() << std::endl;
      ss << "to: " << to->name() << std::endl;
    }
    void propagateP2C(TensorView* from, TensorView* to) override {
      ss << "propagateP2C" << std::endl;
      ss << "from: " << from->name() << std::endl;
      ss << "to: " << to->name() << std::endl;
    }
    void propagateSibling(TensorView* from, TensorView* to) override {
      ss << "propagateSibling" << std::endl;
      ss << "from: " << from->name() << std::endl;
      ss << "to: " << to->name() << std::endl;
    }
  } printer1, printer2;
  printer1.ss << std::endl;
  printer2.ss << std::endl;

  MaxRootDomainInfoSpanningTree path(tv1);
  path.traverse(&printer1);
  path.traverse(&printer2);

  auto expect = R"ESCAPE(
propagateC2P
from: 1
to: 0
propagateP2C
from: 1
to: 2
)ESCAPE";
  TORCH_CHECK(printer1.ss.str() == expect);
  TORCH_CHECK(printer2.ss.str() == expect);
}

TEST_F(NVFuserTest, FusionTransformPropagatorNoOverwrite_CUDA) {
  auto fusion = std::make_unique<Fusion>();
  FusionGuard fg(fusion.get());

  auto tv0 = makeSymbolicTensor(1);
  fusion->addInput(tv0);
  auto tv1 = broadcast(tv0, {true, false, true});
  auto tv2 = sin(tv1);
  fusion->addOutput(tv2);

  tv0->split(0, 2);
  tv2->split(1, 2);
  tv2->split(0, 4);

  MaxRootDomainInfoSpanningTree path1(tv2);
  TransformPropagatorWithCheck propagator1(tv2);
  path1.traverse(&propagator1);

  MaxRootDomainInfoSpanningTree path2(tv0);
  TransformPropagatorWithCheck propagator2(tv0);
  path2.traverse(&propagator2);

  TORCH_CHECK(tv1->axis(0)->isBroadcast());
  TORCH_CHECK(tv1->axis(1)->isBroadcast());
  TORCH_CHECK(!tv1->axis(2)->isBroadcast());
  TORCH_CHECK(!tv1->axis(3)->isBroadcast());
  TORCH_CHECK(tv1->axis(4)->isBroadcast());

  auto expect = makeSymbolicTensor(3);
  expect->split(1, 2);
  expect->split(0, 4);
  TORCH_CHECK(TransformReplay::fullSelfMatching(expect, tv1));
}

TEST_F(NVFuserTest, FusionIssue1785Repro_CUDA) {
  Fusion fusion;
  FusionGuard fg(&fusion);

  // Set up your input tensor views
  TensorView* tv0 = makeContigTensor(1);
  TensorView* tv1 = makeContigTensor(2);

  // Register your inputs
  fusion.addInput(tv0);
  fusion.addInput(tv1);

  auto tv2 = set(tv0);
  // [B, I]
  auto tv3 = broadcast(tv2, {true, false});
  auto tv4 = add(tv3, tv1);
  auto tv5 = set(tv4);

  // Register your outputs
  fusion.addOutput(tv5);

  tv5->split(0, 8);
  tv5->split(-1, 8);

  // [Serial, TIDy, TIDX, Serial]

  tv4->computeAt(tv5, -2);
  tv3->computeAt(tv4, -1);
  tv2->computeAt(tv3, 0);
  tv2->split(0, 8);
  tv2->axis(0)->parallelize(ParallelType::TIDx);
  tv1->computeAt(tv5, -2);

  tv5->axis(1)->parallelize(ParallelType::TIDy);
  tv5->axis(2)->parallelize(ParallelType::TIDx);

  auto options = at::TensorOptions().dtype(at::kFloat).device(at::kCUDA, 0);

  at::Tensor in1 = at::randn({16}, options);
  at::Tensor in2 = at::randn({12, 16}, options);

  FusionExecutor fe;
  fe.compileFusion(&fusion, {in1, in2});
  auto cg_outputs = fe.runFusion({in1, in2});

  testValidate(&fusion, cg_outputs, {in1, in2}, __LINE__, __FILE__);
}

TEST_F(NVFuserTest, FusionSkipReplay_CUDA) {
  {
    Fusion fusion;
    FusionGuard fg(&fusion);

    TensorView* tv0 = makeContigTensor(1);
    TensorView* tv1 = makeContigTensor(2);
    fusion.addInput(tv0);
    fusion.addInput(tv1);

    auto tv2 = broadcast(tv0, {false, true});
    auto tv3 = add(tv2, tv1);
    fusion.addOutput(tv3);

    tv3->split(1, 2, false);

    TransformPropagatorWithCheck propagator(tv3);
    MaxRootDomainInfoSpanningTree(tv3).traverse(&propagator);
  }

  {
    Fusion fusion;
    FusionGuard fg(&fusion);

    TensorView* tv0 = makeContigTensor(3);
    fusion.addInput(tv0);

    auto tv1 = sum(tv0, {0, 2});
    auto tv2 = sin(tv1);
    fusion.addOutput(tv2);

    tv0->split(1, 2, false);

    TransformPropagatorWithCheck propagator(tv0);
    MaxRootDomainInfoSpanningTree(tv0).traverse(&propagator);
  }
}

TEST_F(NVFuserTest, FusionInlineRepro1803_CUDA) {
  Fusion fusion;
  FusionGuard fg(&fusion);

  TensorView* tv0 = makeContigTensor(2);

  fusion.addInput(tv0);
  auto tv1 = set(tv0);
  auto tvs = Welford(tv1, {1});
  auto tvo = set(tvs.var_sum);
  fusion.addOutput(tvo);

  tvo->split(0, 16);
  tvo->axis(1)->parallelize(ParallelType::Unroll);

  tv0->computeAt(tvo, -1, ComputeAtMode::BestEffort);

  TORCH_CHECK(
      tvs.var_sum->getComputeAtPosition() == tvs.avg->getComputeAtPosition());
  TORCH_CHECK(
      tvs.var_sum->getComputeAtPosition() == tvs.n->getComputeAtPosition());
  TORCH_CHECK(tvs.var_sum->getComputeAtPosition() == 1);
}

// Unit test for the transform selection logic
TEST_F(NVFuserTest, FusionBoundedDirectionSelection1_CUDA) {
  Fusion fusion;
  FusionGuard fg(&fusion);

  TensorView* tv0 = makeContigTensor(2);

  fusion.addInput(tv0);
  auto tv1 = set(tv0);
  auto tv2 = set(tv1);
  auto tv3 = add(tv2, tv1);
  fusion.addOutput(tv3);

  tv3->split(-1, 5);
  tv3->split(-1, 8);

  scheduler_utils::BoundedDirectionalTransformPropagator::backward(
      tv3, -1, {tv0, tv2});

  // Check that the splits are replayed on tv2
  TORCH_INTERNAL_ASSERT(
      tv2->nDims() == tv3->nDims(),
      "Propagator didn't propagate to tv2: ",
      tv2->toString());

  // Check that the splits are replayed on tv1 as well. Even though
  //  one of its consumers, tv2, is part of the boundary, another
  //  consumer is not a boundary, so tv1 should be transformed as well.
  TORCH_INTERNAL_ASSERT(
      tv1->nDims() == tv3->nDims(),
      "Propagator didn't propagate to tv1: ",
      tv1->toString());
}

TEST_F(NVFuserTest, FusionIssueRepro1844_CUDA) {
  auto fusion = std::make_unique<Fusion>();
  FusionGuard fg(fusion.get());

  std::vector<int64_t> shape = {2, 1, 768};
  std::vector<int64_t> sum_to_shape = {768};
  std::vector<int64_t> sum_to_axes = {0, 1};
  double kProb = 0.5;

  std::vector<Scalar*> sum_to_symb;
  std::transform(
      sum_to_shape.begin(),
      sum_to_shape.end(),
      std::back_inserter(sum_to_symb),
      [](int s) -> Scalar* { return IrBuilder::create<Scalar>(s); });

  TensorView* tv0 = makeContigConcreteTensor(shape);
  TensorView* tv1 = makeContigConcreteTensor(shape);
  TensorView* tv2 = makeContigConcreteTensor(shape, DataType::Bool);

  fusion->addInput(tv0);
  fusion->addInput(tv1);
  fusion->addInput(tv2);

  Scalar* prob = IrBuilder::create<Scalar>(kProb);
  auto grad_input = dropout_backward(tv1, tv2, prob);
  auto grad_gelu = gelu_backward(grad_input, tv0);
  auto grad_bias = sum_to(grad_gelu, sum_to_symb);

  fusion->addOutput(grad_gelu);
  fusion->addOutput(grad_bias);

  const auto options =
      at::TensorOptions().dtype(at::kFloat).device(at::kCUDA, 0);

  at::Tensor a = at::randn(shape, options);
  at::Tensor b = at::randn(shape, options);
  at::Tensor c = at::randn(shape, options);
  auto mask = at::gt(c, 0.0f);
  std::vector<c10::IValue> aten_inputs = {a, b, mask};

  FusionExecutorCache executor_cache(std::move(fusion));
  auto cg_outputs = executor_cache.runFusionWithInputs(aten_inputs);

  auto dinput = at::native_dropout_backward(b, mask, kProb);
  auto dgelu = at::gelu_backward(dinput, a, "none");
  auto dbias = dgelu.sum(sum_to_axes);

  testValidate(
      executor_cache.fusion(),
      cg_outputs,
      aten_inputs,
      {dgelu, dbias},
      __LINE__,
      __FILE__);
}

TEST_F(NVFuserTest, FusionInsertMagicZero1_CUDA) {
  Fusion fusion;
  FusionGuard fg(&fusion);

  auto tv0 = makeSymbolicTensor(2);
  fusion.addInput(tv0);

  auto tv1 = add(tv0, IrBuilder::create<Scalar>(1.0));
  auto tv2 = set(tv1);
  fusion.addOutput(tv2);

  tv2->split(0, 32);
  tv2->split(-1, 2);
  tv2->reorder({{1, 2}, {2, 1}});
  tv2->merge(0);

  TransformPropagatorWithCheck propagator(tv2);
  MaxRootDomainInfoSpanningTree(tv2).traverse(&propagator);

  tv0->computeAt(tv2, 1);

  // The predicate of tv2 should be protected with magic zero
  GpuLower gpulw(&fusion);
  TORCH_CHECK(
      PredicateMagicZeroChecker::isProtected(tv2, gpulw),
      "Failed to protect the predicates of ",
      tv2->toString());
}

TEST_F(NVFuserTest, FusionExpandRepro1860_CUDA) {
  auto fusion_ptr = std::make_unique<Fusion>();
  Fusion& fusion = *fusion_ptr;
  FusionGuard fg(&fusion);
  std::vector<std::optional<bool>> contiguity(3, std::nullopt);

  std::vector<int64_t> shape{1, -1, -1};
  TensorView* tv0 = makeContigConcreteTensor(shape);
  fusion.addInput(tv0);
  TensorView* tv1 = makeContigConcreteTensor(shape);
  fusion.addInput(tv1);
  TensorView* tv2 = makeContigConcreteTensor(shape);
  fusion.addInput(tv2);

  std::vector<IterDomain*> domain1(3, nullptr);
  for (const auto i : c10::irange(3)) {
    if (i == 0) {
      domain1[i] = IterDomainBuilder(
                       FusionGuard::getCurFusion()->zeroVal(),
                       IrBuilder::create<Scalar>(1))
                       .iter_type(IterType::Broadcast)
                       .build();
    } else {
      domain1[i] = IterDomainBuilder(
                       FusionGuard::getCurFusion()->zeroVal(),
                       IrBuilder::create<Scalar>(1))
                       .expanded_extent(IrBuilder::create<Scalar>(1 + i))
                       .iter_type(IterType::Broadcast)
                       .build();
    }
  }

  TensorView* tv22 = IrBuilder::create<TensorView>(
      IrBuilder::create<TensorDomain>(domain1, contiguity), DataType::Float);

  fusion.addInput(tv22);

  auto tv3 = add(tv0, tv1);
  auto tv4 = softmax(tv3, 0);
  auto tv5 = add(tv4, tv22);
  fusion.addOutput(tv5);

  auto options = at::TensorOptions().dtype(at::kFloat).device(at::kCUDA, 0);

  at::Tensor input1 = at::randn({1, 2, 3}, options);
  at::Tensor input2 = at::randn({1, 2, 3}, options);
  at::Tensor input3 = at::randn({1, 2, 3}, options);
  at::Tensor input4 = at::randn({1, 1, 1}, options).expand({1, 2, 3});
  std::vector<c10::IValue> aten_inputs = {input1, input2, input3, input4};

  FusionExecutorCache executor_cache(std::move(fusion_ptr));
  auto outputs = executor_cache.runFusionWithInputs(aten_inputs);
}

TEST_F(NVFuserTest, FusionExpandReduce_CUDA) {
  auto fusion = std::make_unique<Fusion>();
  FusionGuard fg(fusion.get());

  auto tv0 = makeConcreteTensor({1, 8});
  fusion->addInput(tv0);

  auto tv1 = expand(
      tv0, {IrBuilder::create<Scalar>(12), IrBuilder::create<Scalar>(8)});

  auto tv2 = sum(tv1, {0});
  fusion->addOutput(tv2);

  auto options = at::TensorOptions().dtype(at::kFloat).device(at::kCUDA, 0);
  auto t0 = at::randn({1, 8}, options);

  FusionExecutorCache executor_cache(std::move(fusion));
  auto cg_outputs = executor_cache.runFusionWithInputs({t0});

  auto ref = t0.expand({12, 8}).sum({0});

  testValidate(
      executor_cache.fusion(), cg_outputs, {t0}, {ref}, __LINE__, __FILE__);
}

// Predicate elimination issue repro:
TEST_F(NVFuserTest, FusionExpandReduce2_CUDA) {
  auto fusion = std::make_unique<Fusion>();
  FusionGuard fg(fusion.get());

  auto tv0 = makeConcreteTensor({1, 4});
  fusion->addInput(tv0);

  auto tv1 =
      expand(tv0, {IrBuilder::create<Scalar>(3), IrBuilder::create<Scalar>(4)});

  auto tv2 = sum(tv1, {0});
  fusion->addOutput(tv2);

  // tv2[r{3}, i{4}]
  tv2->split(0, NamedScalar::getParallelDim(ParallelType::TIDy));
  tv2->axis(1)->parallelize(ParallelType::TIDy);
  tv2->split(0, NamedScalar::getParallelDim(ParallelType::BIDy), false);
  tv2->axis(0)->parallelize(ParallelType::BIDy);
  tv2->split(-1, NamedScalar::getParallelDim(ParallelType::TIDx));
  tv2->axis(-1)->parallelize(ParallelType::TIDx);
  tv2->axis(-2)->parallelize(ParallelType::BIDx);
  // [rBIDy, rO, rTIDy, iBIDx, iTIDx]
  tv2->reorder({{-2, 0}, {-1, 1}, {2, 2}});
  // [iBIDx, iTIDx, rTIDy, rBIDy, rO]
  auto tv3 = tv2->rFactor({-1});

  TransformPropagatorWithCheck propagator(tv3);
  MaxRootDomainInfoSpanningTree(tv3).traverse(&propagator);
  scheduler_utils::parallelizeAllLike(tv3);
  tv0->computeAt(tv3, -1, ComputeAtMode::MostInlined);

  auto options = at::TensorOptions().dtype(at::kFloat).device(at::kCUDA, 0);
  auto t0 = at::randn({1, 4}, options);

  FusionExecutor fe;
  fe.compileFusion(fusion.get(), {t0}, LaunchParams(-1, 2, -1, 4, 2, 1));
  auto cg_outputs = fe.runFusion({t0}, LaunchParams(-1, 2, -1, 4, 2, 1));

  auto ref = t0.expand({3, 4}).sum({0});

  testValidate(
      fusion.get(),
      cg_outputs,
      {t0},
      {ref},
      __LINE__,
      __FILE__,
      "",
      LaunchParams(-1, 2, -1, 4, 2, 1));
}

TEST_F(NVFuserTest, FusionVectorComponentReduce_CUDA) {
  auto fusion = std::make_unique<Fusion>();
  FusionGuard fg(fusion.get());

  auto tv0 = makeSymbolicTensor(1, DataType::ComplexFloat);
  fusion->addInput(tv0);
  auto tv1 = view_as_real(tv0);
  auto tv2 = sum(tv1, {-1});
  fusion->addOutput(tv2);

  inlineMost();

  auto options =
      at::TensorOptions().dtype(at::kComplexFloat).device(at::kCUDA, 0);
  auto t0 = at::randn({1024}, options);

  FusionExecutor fe;
  fe.compileFusion(fusion.get(), {t0});
  auto cg_outputs = fe.runFusion({t0});

  auto ref = at::view_as_real(t0).sum({-1});

  testValidate(fusion.get(), cg_outputs, {t0}, {ref}, __LINE__, __FILE__, "");
}

TEST_F(NVFuserTest, FusionExpandBadShapeTest_CUDA) {
  auto fusion_ptr = std::make_unique<Fusion>();
  Fusion& fusion = *fusion_ptr;
  FusionGuard fg(&fusion);
  std::vector<std::optional<bool>> contiguity{false, std::nullopt};

  auto tv0 = makeSymbolicTensor(2);
  fusion.addInput(tv0);

  std::vector<IterDomain*> domains = {
      IterDomainBuilder(
          FusionGuard::getCurFusion()->zeroVal(),
          IrBuilder::create<Scalar>(DataType::Int))
          .build(),
      IterDomainBuilder(
          FusionGuard::getCurFusion()->zeroVal(), IrBuilder::create<Scalar>(1))
          .expanded_extent(IrBuilder::create<Scalar>(10))
          .iter_type(IterType::Broadcast)
          .build()};

  // expand to 10
  TensorView* tv22 = IrBuilder::create<TensorView>(
      IrBuilder::create<TensorDomain>(domains, contiguity), DataType::Float);

  fusion.addInput(tv22);

  auto tv3 = add(tv0, tv22);
  fusion.addOutput(tv3);

  auto options = at::TensorOptions().dtype(at::kFloat).device(at::kCUDA, 0);

  // Incompatible shapes
  at::Tensor input1 = at::randn({2, 3}, options);
  // Passing expand size of 5, not 10. Should cause an error
  at::Tensor input4 = at::randn({2, 1}, options).expand({2, 5});

  std::vector<c10::IValue> aten_inputs = {input1, input4};

  FusionExecutorCache executor_cache(std::move(fusion_ptr));
  ASSERT_ANY_THROW(executor_cache.runFusionWithInputs(aten_inputs));
}

TEST_F(
    NVFuserTest,
    FusionPointwiseScheduleWithBroadcastAndTrivialReduction_CUDA) {
  Fusion fusion;
  FusionGuard fg(&fusion);

  auto tv0 = makeContigTensor(3);
  auto tv1 = makeContigTensor(2);
  fusion.addInput(tv0);
  fusion.addInput(tv1);
  auto tv2 = broadcast(tv0, {false, true, false, true, false, true});
  auto tv3 = sin(tv2);
  auto tv4 = add(tv3, tv1);
  auto tv5 = sum(tv4, {1});
  fusion.addOutput(tv5);

  auto options = at::TensorOptions().dtype(at::kFloat).device(at::kCUDA, 0);
  at::Tensor t0 = at::randn({100, 100, 10}, options);
  at::Tensor t1 = at::randn({10, 20}, options);

  auto aten_output = (t0.view({100, 1, 100, 1, 10, 1}).sin() + t1).squeeze(1);

  std::vector<c10::IValue> aten_inputs = {t0, t1};

  auto lparams = schedulePointwise(&fusion, aten_inputs);

  FusionExecutor fe;
  fe.compileFusion(&fusion, aten_inputs, lparams);
  auto cg_outputs = fe.runFusion(aten_inputs, lparams);

  testValidate(
      &fusion, cg_outputs, aten_inputs, {aten_output}, __LINE__, __FILE__);
}

TEST_F(NVFuserTest, FusionInliningMismatchedDims1_CUDA) {
  Fusion fusion;
  FusionGuard fg(&fusion);

  auto tv0 = makeConcreteTensor({2, 3, 4});
  fusion.addInput(tv0);
  auto tv1 = sin(tv0);
  auto tv2 = cos(tv1);
  auto tv3 = transpose(tv2, 1, 2);
  auto tv4 = exp(tv3);
  auto tv5 = tan(tv4);
  fusion.addOutput(tv5);

  inlineMost();

  TORCH_CHECK(tv5->getComputeAtPosition() == 3);
  TORCH_CHECK(tv4->getComputeAtPosition() == 3);
  TORCH_CHECK(tv3->getComputeAtPosition() == 3);
  TORCH_CHECK(tv2->getComputeAtPosition() == 1);
  TORCH_CHECK(tv1->getComputeAtPosition() == 3);

  const auto options =
      at::TensorOptions().dtype(at::kFloat).device(at::kCUDA, 0);
  at::Tensor input = at::randn({2, 3, 4}, options);
  auto output = input.sin().cos().transpose(1, 2).exp().tan();

  FusionExecutor fe;
  fe.compileFusion(&fusion, {input});
  auto cg_outputs = fe.runFusion({input});

  testValidate(&fusion, cg_outputs, {input}, {output}, __LINE__, __FILE__);
}

TEST_F(NVFuserTest, FusionInliningMismatchedDims2_CUDA) {
  Fusion fusion;
  FusionGuard fg(&fusion);

  auto tv0 = makeConcreteTensor({2, 3, 4});
  fusion.addInput(tv0);
  auto tv1 = sin(tv0);
  auto tv2 = cos(tv1);
  auto tv3 = transpose(tv2, 1, 2);
  auto tv4 = exp(tv3);
  auto tv5 = tan(tv4);
  fusion.addOutput(tv5);

  inlineAllAt(tv5, -1, true);

  TORCH_CHECK(tv5->getComputeAtPosition() == 3);
  TORCH_CHECK(tv4->getComputeAtPosition() == 3);
  TORCH_CHECK(tv3->getComputeAtPosition() == 3);
  TORCH_CHECK(tv2->getComputeAtPosition() == 1);
  TORCH_CHECK(tv1->getComputeAtPosition() == 1);

  const auto options =
      at::TensorOptions().dtype(at::kFloat).device(at::kCUDA, 0);
  at::Tensor input = at::randn({2, 3, 4}, options);
  auto output = input.sin().cos().transpose(1, 2).exp().tan();

  FusionExecutor fe;
  fe.compileFusion(&fusion, {input});
  auto cg_outputs = fe.runFusion({input});

  testValidate(&fusion, cg_outputs, {input}, {output}, __LINE__, __FILE__);
}

TEST_F(NVFuserTest, FusionInliningMismatchedDims4_CUDA) {
  Fusion fusion;
  FusionGuard fg(&fusion);

  auto tv0 = makeConcreteTensor({2, 3, 4});
  fusion.addInput(tv0);
  auto tv1 = sin(tv0);
  auto tv2 = exp(tv1);
  auto tv3 = relu(tv2);
  auto tv4 = cos(tv3);
  auto tv5 = tan(tv4);
  fusion.addOutput(tv5);

  tv3->merge(1);
  inlineMost();

  TORCH_CHECK(tv5->getComputeAtPosition() == 3);
  TORCH_CHECK(tv4->getComputeAtPosition() == 3);
  TORCH_CHECK(tv3->getComputeAtPosition() == 1);
  TORCH_CHECK(tv2->getComputeAtPosition() == 1);
  TORCH_CHECK(tv1->getComputeAtPosition() == 3);

  const auto options =
      at::TensorOptions().dtype(at::kFloat).device(at::kCUDA, 0);
  at::Tensor input = at::randn({2, 3, 4}, options);
  auto output = input.sin().exp().relu().cos().tan();

  FusionExecutor fe;
  fe.compileFusion(&fusion, {input});
  auto cg_outputs = fe.runFusion({input});

  testValidate(&fusion, cg_outputs, {input}, {output}, __LINE__, __FILE__);
}

TEST_F(NVFuserTest, FusionInliningBroadcast_CUDA) {
  Fusion fusion;
  FusionGuard fg(&fusion);

  auto tv0 = makeConcreteTensor({2, 3, 4});
  fusion.addInput(tv0);
  auto tv1 = sin(tv0);
  // broadcasting
  auto tv2 = broadcast(tv1, {false, true, false, true, false, true});
  auto tv3 = cos(tv2);
  auto tv4 = tan(tv3);
  fusion.addOutput(tv4);

  for (auto tv : {tv2, tv3, tv4}) {
    tv->merge(0);
    tv->merge(1);
    tv->merge(2);
  }

  inlineMost();

  TORCH_CHECK(tv4->getComputeAtPosition() == 3);
  TORCH_CHECK(tv3->getComputeAtPosition() == 3);
  TORCH_CHECK(tv2->getComputeAtPosition() == 3);
  TORCH_CHECK(tv1->getComputeAtPosition() == 3);

  const auto options =
      at::TensorOptions().dtype(at::kFloat).device(at::kCUDA, 0);
  at::Tensor input = at::randn({2, 3, 4}, options);
  auto output = input.sin().view({2, 1, 3, 1, 4, 1}).cos().tan();

  FusionExecutor fe;
  fe.compileFusion(&fusion, {input});
  auto cg_outputs = fe.runFusion({input});

  testValidate(&fusion, cg_outputs, {input}, {output}, __LINE__, __FILE__);
}

TEST_F(NVFuserTest, FusionMatchedLeafPosWithoutReplayBroadcast_CUDA) {
  Fusion fusion;
  FusionGuard fg(&fusion);

  auto tv0 = makeConcreteTensor({2, 3, 4});
  fusion.addInput(tv0);
  auto tv1 = broadcast(tv0, {false, true, false, true, false, true});
  auto tv2 = sin(tv1);
  fusion.addOutput(tv2);

  for (auto tv : {tv1, tv2}) {
    tv->merge(0);
    tv->merge(1);
    tv->merge(2);
  }

  TORCH_CHECK(
      TransformReplay::getMatchedLeafPosWithoutReplayPasC(tv0, tv1, 3) == 3);
  TORCH_CHECK(
      TransformReplay::getMatchedLeafPosWithoutReplayCasP(tv1, tv0, 3) == 3);
  TORCH_CHECK(
      TransformReplay::getMatchedLeafPosWithoutReplayPasC(tv1, tv2, 3) == 3);
  TORCH_CHECK(
      TransformReplay::getMatchedLeafPosWithoutReplayCasP(tv2, tv1, 3) == 3);
}

TEST_F(NVFuserTest, FusionPrint_CUDA) {
  auto dtypes = {
      at::kFloat,
      at::kDouble,
      at::kHalf,
      at::kBFloat16,
      at::kInt,
      at::kLong,
      at::kBool};
  for (auto dtype : dtypes) {
    auto fusion = std::make_unique<Fusion>();
    FusionGuard fg(fusion.get());

    auto tv0 = makeSymbolicTensor(1, aten_to_data_type(dtype));
    fusion->addInput(tv0);
    auto tv1 = print(tv0);
    auto tv2 = sin(tv1);
    fusion->addOutput(tv2);

    // There is no way to check if anything is printed to the console, but we
    // can validate that when print exist, compilation and computation are not
    // broken.
    auto options = at::TensorOptions().dtype(at::kLong).device(at::kCUDA, 0);
    at::Tensor t0 = at::arange(2, options).to(dtype);

    FusionExecutorCache executor_cache(std::move(fusion));
    auto cg_outputs = executor_cache.runFusionWithInputs({t0});

    testValidate(
        executor_cache.fusion(),
        cg_outputs,
        {t0},
        {t0.sin()},
        __LINE__,
        __FILE__);
  }
}

TEST_F(NVFuserTest, FusionCheckedSymbolicShape_CUDA) {
  const auto options =
      at::TensorOptions().dtype(at::kFloat).device(at::kCUDA, 0);

  at::Tensor a = at::randn({123, 456}, options);
  at::Tensor b = at::randn({123, 456}, options);
  at::Tensor c = at::randn({321, 654}, options);

  using return_t =
      std::pair<std::unique_ptr<FusionExecutorCache>, std::vector<at::Tensor>>;
  auto matched_add = [](at::Tensor a, at::Tensor b) -> return_t {
    auto fusion = std::make_unique<Fusion>();
    FusionGuard fg(fusion.get());

    Val* s1 = IrBuilder::create<Scalar>(DataType::Int);
    Val* s2 = IrBuilder::create<Scalar>(DataType::Int);
    auto builder = TensorViewBuilder().shape(std::vector<Val*>{s1, s2});
    TensorView* tv0 = builder.build();
    TensorView* tv1 = builder.build();

    fusion->addInput(tv0);
    fusion->addInput(tv1);

    auto tv2 = add(tv0, tv1);

    fusion->addOutput(tv2);

    auto executor_cache =
        std::make_unique<FusionExecutorCache>(std::move(fusion));
    auto cg_outputs = executor_cache->runFusionWithInputs({a, b});
    return {std::move(executor_cache), std::move(cg_outputs)};
  };

  {
    auto ret1 = matched_add(a, b);
    testValidate(
        ret1.first->fusion(), ret1.second, {a, b}, {a + b}, __LINE__, __FILE__);
  }

  {
    EXPECT_THAT(
        [&]() { matched_add(a, c); },
        ::testing::ThrowsMessage<c10::Error>(
            ::testing::HasSubstr("Attempting to bind")));
  }
}

TEST_F(NVFuserTest, FusionSizeDependentData_CUDA) {
  auto fusion = std::make_unique<Fusion>();
  FusionGuard fg(fusion.get());

  Val* s1 = IrBuilder::create<Scalar>(DataType::Int);
  auto builder = TensorViewBuilder().shape(std::vector<Val*>{s1});
  TensorView* tv0 = builder.build();

  fusion->addInput(tv0);

  auto tv1 = add(tv0, s1);

  fusion->addOutput(tv1);

  const auto options =
      at::TensorOptions().dtype(at::kFloat).device(at::kCUDA, 0);

  at::Tensor a = at::zeros({123}, options);

  FusionExecutorCache executor_cache(std::move(fusion));
  auto cg_outputs = executor_cache.runFusionWithInputs({a});

  testValidate(
      executor_cache.fusion(), cg_outputs, {a}, {a + 123}, __LINE__, __FILE__);
}

TEST_F(NVFuserTest, FusionDependencyCheck_CUDA) {
  Fusion fusion;
  FusionGuard fg(&fusion);

  TensorView* tv0 = makeSymbolicTensor(1);
  TensorView* tv1 = makeSymbolicTensor(1);
  TensorView* tv2 = makeSymbolicTensor(1);
  TensorView* tv3 = makeSymbolicTensor(1);

  auto tv4 = add(tv0, tv1);
  auto tv5 = add(tv0, tv2);
  auto tv6 = add(tv0, tv3);

  auto tv7 = add(tv1, tv2);
  auto tv8 = add(tv1, tv3);

  auto tv9 = add(tv2, tv3);

  {
    auto all_vals = DependencyCheck::getAllValsBetween(
        {tv0, tv1}, {tv4, tv5, tv6, tv7, tv8, tv9});
    std::unordered_set<Val*> all_vals_set(all_vals.begin(), all_vals.end());
    std::vector<Val*> results({tv0, tv1, tv4, tv5, tv6, tv7, tv8});
    for (auto result : results) {
      TORCH_CHECK(all_vals_set.count(result) > 0);
      all_vals_set.erase(result);
    }
    TORCH_CHECK(all_vals_set.empty());
  }

  auto tv10 = add(tv6, tv7);
  {
    auto all_vals = DependencyCheck::getAllValsBetween({tv0, tv1}, {tv10});
    std::unordered_set<Val*> all_vals_set(all_vals.begin(), all_vals.end());
    std::vector<Val*> results({tv0, tv1, tv6, tv7, tv10});
    for (auto result : results) {
      TORCH_CHECK(all_vals_set.count(result) > 0);
      all_vals_set.erase(result);
    }
    TORCH_CHECK(all_vals_set.empty());
  }
}

// Repro for issue #1925
TEST_F(NVFuserTest, FusionScheduleTransposeRepro1_CUDA) {
  Fusion fusion;
  FusionGuard fg(&fusion);

  auto tv0 = makeSymbolicTensor(4);
  auto tv1 = makeConcreteTensor({-1, -1, -1, 1});
  fusion.addInput(tv0);
  fusion.addInput(tv1);
  auto tv2 = add(tv0, tv1);
  fusion.addOutput(tv2);

  auto options = at::TensorOptions().dtype(at::kFloat).device(at::kCUDA, 0);
  at::Tensor input0 = at::randn({1, 1, 333, 1}, options);
  at::Tensor input1 = at::randn({1, 1, 333, 1}, options);

  auto lparams = scheduleTranspose(&fusion, {input0, input1});

  FusionExecutor fe;
  fe.compileFusion(&fusion, {input0, input1}, lparams);
  auto outputs = fe.runFusion({input0, input1}, lparams);

  auto tv_ref = input0 + input1;

  testValidate(
      &fusion, outputs, {input0, input1}, {tv_ref}, __LINE__, __FILE__);
}

// Repro for issue #1873
TEST_F(NVFuserTest, FusionInlineBroadcastIndexing0_CUDA) {
  Fusion fusion;
  FusionGuard fg(&fusion);

  auto tv0 = makeContigTensor(1);
  auto tv1 = makeContigTensor(2);
  fusion.addInput(tv0);
  fusion.addInput(tv1);
  auto tv2 = set(tv0);
  auto tv3 = broadcast(tv2, {true, false});
  auto tv4 = add(tv3, tv1);
  fusion.addOutput(tv4);

  tv4->merge(0);
  tv4->split(0, 32);

  tv0->computeAt(tv4, 1);

  tv2->split(-1, 8);

  auto options = at::TensorOptions().dtype(at::kFloat).device(at::kCUDA, 0);
  at::Tensor t0 = at::randn({123}, options);
  at::Tensor t1 = at::randn({3, 123}, options);

  FusionExecutor fe;
  fe.compileFusion(&fusion, {t0, t1});

  auto outputs = fe.runFusion({t0, t1});

  auto tv_ref = t0 + t1;

  testValidate(&fusion, outputs, {t0, t1}, {tv_ref}, __LINE__, __FILE__);
}

TEST_F(NVFuserTest, FusionPredicateUnshare_CUDA) {
  // https://github.com/csarofeen/pytorch/issues/1926
  std::unique_ptr<Fusion> fusion_ptr = std::make_unique<Fusion>();
  auto fusion = fusion_ptr.get();
  FusionGuard fg(fusion);

  TensorView* tv0 = makeSymbolicTensor(2);
  fusion->addInput(tv0);
  auto tv1 = set(tv0);
  auto tv2 = set(tv1);
  fusion->addOutput(tv2);

  tv1->setMemoryType(MemoryType::Shared);
  for (auto tv : {tv1, tv2}) {
    tv->split(0, 4);
    tv->reorder({{1, -1}});
    tv->split(1, 8);
    tv->merge(0);
    tv->split(0, 1);
    tv->axis(0)->parallelize(ParallelType::BIDx);
    tv->axis(1)->parallelize(ParallelType::Unswitch);
  }
  tv1->merge(2);
  tv2->reorder({{2, 3}});
  tv2->merge(2);
  for (auto tv : {tv1, tv2}) {
    tv->axis(-1)->parallelize(ParallelType::TIDx);
  }

  inlineMost();

  auto options = at::TensorOptions().dtype(at::kFloat).device(at::kCUDA, 0);
  at::Tensor t0 = at::randn({5, 5}, options);

  FusionExecutor fe;
  fe.compileFusion(fusion, {t0});
  auto cg_outputs = fe.runFusion({t0});
  auto out = cg_outputs[0];

  testValidate(fusion, {out}, {t0}, {t0}, __LINE__, __FILE__);
}

TEST_F(NVFuserTest, AsyncCompilation_CUDA) {
  auto fusion = std::make_unique<Fusion>();
  FusionGuard fg(fusion.get());

  TensorView* tv0 = makeSymbolicTensor(2);
  TensorView* tv1 = makeSymbolicTensor(1);
  TensorView* tv2 = makeSymbolicTensor(2);

  fusion->addInput(tv0);
  fusion->addInput(tv1);
  fusion->addInput(tv2);

  TensorView* tv3 = add(tv0, IrBuilder::create<Scalar>(1.0)); // Group 0
  TensorView* tv4 =
      max(tv3, {0}); // Group 0 (use max instead to avoid numerical issues)
  TensorView* tv5 = add(tv4, tv1); //  Group 0 (Non Broadcast after reduce,
                                   //  keeps normalization scheduler away)
  TensorView* tv6 = add(tv5, tv2); //  Group 1 (Broadcast after reduce)

  fusion->addOutput(tv6);

  auto options = at::TensorOptions().dtype(at::kFloat).device(at::kCUDA, 0);

  at::Tensor t0 = at::randn({8, 5}, options);
  at::Tensor t1 = at::randn({5}, options);
  at::Tensor t2 = at::randn({8, 5}, options);

  auto t3 = t0.add(1.0);
  auto t4 = std::get<0>(at::max(t3, 0));
  auto t5 = t4.add(t1);
  auto t6 = t5.add(t2);

  FusionExecutorCache executor_cache(std::move(fusion));

  std::vector<c10::IValue> aten_inputs = {t0, t1, t2};

  auto outputs = executor_cache.runFusionWithInputs(aten_inputs);

  TORCH_CHECK(
      executor_cache.getMostRecentKernelRuntime()->isSegmented(),
      "segmentation didn't happen");
  TORCH_CHECK(
      executor_cache.getMostRecentKernelRuntime()
              ->fusionSegments()
              ->groups()
              .size() == 2,
      "segmentation didn't happen as expected");

  testValidate(
      executor_cache.fusion(), outputs, aten_inputs, {t6}, __LINE__, __FILE__);
}

TEST_F(NVFuserTest, FusionMergeBroadcastingTrivialReduction1_CUDA) {
  std::unique_ptr<Fusion> fusion_ptr = std::make_unique<Fusion>();
  auto fusion = fusion_ptr.get();
  FusionGuard fg(fusion);

  TensorView* tv0 = makeConcreteTensor({1, 1});
  TensorView* tv1 = makeConcreteTensor({-1});
  fusion->addInput(tv0);
  fusion->addInput(tv1);
  auto tv2 = sum(tv0, {1});
  auto tv3 = add(tv2, tv1);
  fusion->addOutput(tv3);

  tv0->merge(0);

  MaxRootDomainInfoSpanningTree tree(tv0);
  TransformPropagatorWithCheck tp(tv0);
  tree.traverse(&tp);

  inlineMost();

  auto options = at::TensorOptions().dtype(at::kFloat).device(at::kCUDA, 0);
  at::Tensor t0 = at::randn({1, 1}, options);
  at::Tensor t1 = at::randn({10}, options);

  FusionExecutor fe;
  fe.compileFusion(fusion, {t0, t1});
  auto cg_outputs = fe.runFusion({t0, t1});
  auto out = cg_outputs[0];

  testValidate(
      fusion, {out}, {t0, t1}, {t1 + t0.flatten()}, __LINE__, __FILE__);
}

// Simple test case exercising the null scheduler path.
TEST_F(NVFuserTest, FusionNullScheduler_CUDA) {
  auto fusion = std::make_unique<Fusion>();
  FusionGuard fg(fusion.get());

  auto tv0 = makeConcreteTensor({1, 1, 1});
  fusion->addInput(tv0);

  auto tv1 = sum(tv0, {0, 1, 2});

  fusion->addOutput(tv1);

  auto options = at::TensorOptions().dtype(at::kFloat).device(at::kCUDA, 0);
  at::Tensor t0 = at::randn({1, 1, 1}, options);

  std::vector<c10::IValue> aten_inputs({t0});

  FusionExecutorCache executor_cache(std::move(fusion));
  auto cg_outputs = executor_cache.runFusionWithInputs(aten_inputs);

  auto t1 = t0.sum({0, 1, 2});

  testValidate(
      executor_cache.fusion(), cg_outputs, {t0}, {t1}, __LINE__, __FILE__);

  auto groups =
      executor_cache.getMostRecentKernelRuntime()->fusionSegments()->groups();

  // Check that all groups on the resulting runtime are null.
  for (auto group : groups) {
    TORCH_INTERNAL_ASSERT(group->heuristic() == ScheduleHeuristic::NoOp);
  }
}

// Simple test case exercising the null scheduler path.
TEST_F(NVFuserTest, FusionNullScheduler2_CUDA) {
  auto fusion = std::make_unique<Fusion>();
  FusionGuard fg(fusion.get());

  auto tv0 = makeConcreteTensor({0, 1, 9223372036854775807L});
  fusion->addInput(tv0);

  auto tv1 = sum(tv0, {1, 2});

  fusion->addOutput(tv1);

  auto options = at::TensorOptions().dtype(at::kFloat).device(at::kCUDA, 0);
  at::Tensor t0 = at::randn({0, 1, 9223372036854775807L}, options);

  std::vector<c10::IValue> aten_inputs({t0});

  FusionExecutorCache executor_cache(std::move(fusion));
  auto cg_outputs = executor_cache.runFusionWithInputs(aten_inputs);

  auto t1 = t0.sum({1, 2});

  testValidate(
      executor_cache.fusion(), cg_outputs, {t0}, {t1}, __LINE__, __FILE__);

  auto groups =
      executor_cache.getMostRecentKernelRuntime()->fusionSegments()->groups();

  // Check that all groups on the resulting runtime are null.
  for (auto group : groups) {
    TORCH_INTERNAL_ASSERT(group->heuristic() == ScheduleHeuristic::NoOp);
  }
}

// Simple test case exercising the null scheduler path.
TEST_F(NVFuserTest, FusionNullScheduler3_CUDA) {
  auto fusion = std::make_unique<Fusion>();
  FusionGuard fg(fusion.get());

  auto tv0 = TensorViewBuilder().ndims(0).build();
  auto tv1 = TensorViewBuilder().ndims(0).build();
  fusion->addInput(tv0);
  fusion->addInput(tv1);
  auto tv2 = add(tv0, tv1);
  fusion->addOutput(tv2);

  auto options = at::TensorOptions().dtype(at::kFloat).device(at::kCUDA, 0);
  at::Tensor t0 = at::randn({}, options);
  at::Tensor t1 = at::randn({}, options);

  std::vector<c10::IValue> aten_inputs({t0, t1});

  FusionExecutorCache executor_cache(std::move(fusion));
  auto cg_outputs = executor_cache.runFusionWithInputs(aten_inputs);

  testValidate(
      executor_cache.fusion(),
      cg_outputs,
      {t0, t1},
      {t0 + t1},
      __LINE__,
      __FILE__);

  auto groups =
      executor_cache.getMostRecentKernelRuntime()->fusionSegments()->groups();

  // Check that all groups on the resulting runtime are null.
  for (auto group : groups) {
    TORCH_INTERNAL_ASSERT(group->heuristic() == ScheduleHeuristic::NoOp);
  }
}

TEST_F(NVFuserTest, FusionReducingZeroElements_CUDA) {
  auto fusion = std::make_unique<Fusion>();
  FusionGuard fg(fusion.get());

  auto tv0 = makeConcreteTensor({0, 1, 9223372036854775807L});
  fusion->addInput(tv0);

  auto tv1 = sum(tv0, {0, 1, 2});

  fusion->addOutput(tv1);

  auto options = at::TensorOptions().dtype(at::kFloat).device(at::kCUDA, 0);
  at::Tensor t0 = at::randn({0, 1, 9223372036854775807L}, options);

  std::vector<c10::IValue> aten_inputs({t0});

  FusionExecutorCache executor_cache(std::move(fusion));
  auto cg_outputs = executor_cache.runFusionWithInputs(aten_inputs);

  auto t1 = t0.sum({0, 1, 2});

  testValidate(
      executor_cache.fusion(), cg_outputs, {t0}, {t1}, __LINE__, __FILE__);
}

TEST_F(NVFuserTest, FusionEmpty_CUDA) {
  auto fusion = std::make_unique<Fusion>();
  FusionGuard fg(fusion.get());

  auto tv0 = makeConcreteTensor({10, 10, 10});
  auto tv1 = makeConcreteTensor({10, 10, 10});
  fusion->addInput(tv0);
  fusion->addInput(tv1);
  fusion->addOutput(tv0);
  fusion->addOutput(tv1);

  auto options = at::TensorOptions().dtype(at::kFloat).device(at::kCUDA, 0);
  at::Tensor t0 = at::randn({10, 10, 10}, options);
  at::Tensor t1 = at::randn({10, 10, 10}, options);

  std::vector<c10::IValue> aten_inputs({t0, t1});

  FusionExecutorCache executor_cache(std::move(fusion));
  auto cg_outputs = executor_cache.runFusionWithInputs(aten_inputs);

  testValidate(
      executor_cache.fusion(),
      cg_outputs,
      {t0, t1},
      {t0, t1},
      __LINE__,
      __FILE__);

  auto groups =
      executor_cache.getMostRecentKernelRuntime()->fusionSegments()->groups();

  // Check that all groups on the resulting runtime are null.
  for (auto group : groups) {
    TORCH_INTERNAL_ASSERT(group->heuristic() == ScheduleHeuristic::NoOp);
  }
}

TEST_F(NVFuserTest, FusionMappingRelation_CUDA) {
  // See https://github.com/csarofeen/pytorch/pull/1960
  // and https://github.com/csarofeen/pytorch/pull/2113
  std::unique_ptr<Fusion> fusion_ptr = std::make_unique<Fusion>();
  auto fusion = fusion_ptr.get();
  FusionGuard fg(fusion);

  TensorView* tv0 = makeConcreteTensor({1, 1});
  TensorView* tv1 = makeConcreteTensor({-1, 1, 1});
  fusion->addInput(tv0);
  fusion->addInput(tv1);
  auto tv2 = set(tv0);
  auto tv3 = broadcast(tv2, {true, false, false});
  auto tv4 = add(tv3, tv1);

  fusion->addOutput(tv4);

  tv4->merge(-2);
  tv4->merge(-1);

  tv0->computeAt(tv4, -1);
  tv1->computeAt(tv4, -1);

  ComputeAtMap ca_map(fusion);

  auto tv4_inner_node = tv4->axis(0)->definition()->input(1)->as<IterDomain>();
  TORCH_CHECK(
      ca_map.areMapped(tv2->axis(0), tv4_inner_node, IdMappingMode::EXACT));
  TORCH_CHECK(ca_map.areMapped(
      tv2->axis(0), tv4_inner_node, IdMappingMode::PERMISSIVE));

  auto options = at::TensorOptions().dtype(at::kFloat).device(at::kCUDA, 0);
  at::Tensor t0 = at::randn({1, 1}, options);
  at::Tensor t1 = at::randn({2, 1, 1}, options);

  FusionExecutor fe;
  fe.compileFusion(fusion, {t0, t1});
  auto cg_outputs = fe.runFusion({t0, t1});
  auto out = cg_outputs[0];

  testValidate(
      fusion, {out}, {t0, t1}, {t1 + t0.squeeze(0)}, __LINE__, __FILE__);
}

TEST_F(NVFuserTest, FusionInlineAt_CUDA) {
  std::unique_ptr<Fusion> fusion_ptr = std::make_unique<Fusion>();
  auto fusion = fusion_ptr.get();
  FusionGuard fg(fusion);

  TensorView* tv0 = makeSymbolicTensor(2);
  fusion->addInput(tv0);
  auto tv1 = sin(tv0);
  auto tv2 = cos(tv1);
  fusion->addOutput(tv2);

  tv1->inlineAt(-1);

  auto options = at::TensorOptions().dtype(at::kFloat).device(at::kCUDA, 0);
  at::Tensor t0 = at::randn({100, 2}, options);

  FusionExecutor fe;
  fe.compileFusion(fusion, {t0});
  auto cg_outputs = fe.runFusion({t0});
  auto out = cg_outputs[0];

  testValidate(fusion, {out}, {t0}, {t0.sin().cos()}, __LINE__, __FILE__);
}

TEST_F(NVFuserTest, FusionTrivialInputForwarding_CUDA) {
  std::unique_ptr<Fusion> fusion_ptr = std::make_unique<Fusion>();
  auto fusion = fusion_ptr.get();
  FusionGuard fg(fusion);

  TensorView* tv0 = makeConcreteTensor({-1, -1});
  TensorView* tv1 = makeConcreteTensor({-1, -1});
  fusion->addInput(tv0);
  fusion->addInput(tv1);
  // Note: output of add is not used. Kept it here since previously there was an
  // assertion from sorting in codegen.
  add(tv1, IrBuilder::create<Scalar>(3.141));
  fusion->addOutput(tv0);

  auto options = at::TensorOptions().dtype(at::kFloat).device(at::kCUDA, 0);
  at::Tensor t0 = at::randn({10, 4}, options);
  at::Tensor t1 = at::randn({10, 4}, options);

  FusionExecutorCache fec(std::move(fusion_ptr));
  auto cg_outputs = fec.runFusionWithInputs({t0, t1});

  testValidate(fusion, cg_outputs, {t0, t1}, {t0}, __LINE__, __FILE__);

  // Second run to ensure cache hit handles trivial forwarding properly
  TORCH_CHECK(fec.isCompiled({t0, t1}));
  auto cg_outputs2 = fec.runFusionWithInputs({t0, t1});
  testValidate(fusion, cg_outputs2, {t0, t1}, {t0}, __LINE__, __FILE__);
}

TEST_F(NVFuserTest, FusionTrivialInputForwarding2_CUDA) {
  std::unique_ptr<Fusion> fusion_ptr = std::make_unique<Fusion>();
  auto fusion = fusion_ptr.get();
  FusionGuard fg(fusion);

  TensorView* tv0 = makeSymbolicTensor(0);
  fusion->addInput(tv0);
  fusion->addOutput(tv0);

  auto options = at::TensorOptions().dtype(at::kFloat).device(at::kCUDA, 0);
  at::Tensor t0 = at::randn({}, options);

  FusionExecutorCache fec(std::move(fusion_ptr));
  auto cg_outputs = fec.runFusionWithInputs({t0});

  testValidate(fusion, cg_outputs, {t0}, {t0}, __LINE__, __FILE__);

  // Second run to ensure cache hit handles trivial forwarding properly
  TORCH_CHECK(fec.isCompiled({t0}));
  auto cg_outputs2 = fec.runFusionWithInputs({t0});
  testValidate(fusion, cg_outputs2, {t0}, {t0}, __LINE__, __FILE__);
}

// Simplified repro of issue #2008
TEST_F(NVFuserTest, FusionReplayTrivialReductionAndBroadcast2_CUDA) {
  auto fusion_ptr = std::make_unique<Fusion>();
  Fusion& fusion = *fusion_ptr;
  FusionGuard fg(fusion_ptr.get());

  std::vector<int64_t> shape({10, 1, 1});

  auto tv0 = makeConcreteTensor(shape);
  fusion.addInput(tv0);

  auto tv1 = add(tv0, IrBuilder::create<Scalar>(1.0));
  auto tv2 = sum(tv1, {1, 2});
  auto tv3 = broadcast(tv2, {false, true, true});
  fusion.addOutput(tv3);

  tv0->merge(-2, -1)->merge(-2, -1)->split(0, 4);

  MaxRootDomainInfoSpanningTree tree(tv0);
  TransformPropagatorWithCheck tp(tv0);
  tree.traverse(&tp);

  auto options = at::TensorOptions().dtype(at::kFloat).device(at::kCUDA, 0);
  at::Tensor t0 = at::randn(shape, options);
  std::vector<c10::IValue> aten_inputs({t0});

  FusionExecutor fe;
  fe.compileFusion(fusion_ptr.get(), aten_inputs);
  auto outputs = fe.runFusion(aten_inputs);

  testValidate(&fusion, outputs, aten_inputs, {t0 + 1}, __LINE__, __FILE__);
}

namespace {

size_t getVecSizeForPointwise(FusionExecutorCache& fec) {
  auto most_recent_params =
      fec.getMostRecentKernelRuntime()->getMostRecentExecutorLog().params;
  auto params = dynamic_cast<PointwiseParams*>(most_recent_params.get());
  if (params->vectorize) {
    return params->unroll_factor;
  }
  return 1;
}

} // namespace

TEST_F(NVFuserTest, FusionVectorizeStrideContiguity2D_CUDA) {
  std::unique_ptr<Fusion> fusion_ptr = std::make_unique<Fusion>();
  auto fusion = fusion_ptr.get();
  FusionGuard fg(fusion);

  TensorView* tv0 =
      TensorViewBuilder().ndims(2).contiguity({false, true}).build();
  fusion->addInput(tv0);
  auto tv1 = set(tv0);
  fusion->addOutput(tv1);

  FusionExecutorCache fec(std::move(fusion_ptr));
  fec.profile(true);

  std::vector<std::pair<int, int>> size_and_vec{{17, 1}, {18, 2}, {32, 4}};

  for (auto pair : size_and_vec) {
    auto size = pair.first;
    auto vec = pair.second;
    auto options = at::TensorOptions().dtype(at::kFloat).device(at::kCUDA, 0);
    at::Tensor t0 = at::randn({1000000, size}, options).narrow(1, 0, 16);
    auto cg_outputs = fec.runFusionWithInputs({t0});

    EXPECT_EQ(getVecSizeForPointwise(fec), (size_t)vec);

    testValidate(fusion, cg_outputs, {t0}, {t0}, __LINE__, __FILE__);
  }
}

TEST_F(NVFuserTest, FusionVectorizeStrideContiguity3D_CUDA) {
  std::unique_ptr<Fusion> fusion_ptr = std::make_unique<Fusion>();
  auto fusion = fusion_ptr.get();
  FusionGuard fg(fusion);

  TensorView* tv0 =
      TensorViewBuilder().ndims(3).contiguity({false, true, true}).build();
  fusion->addInput(tv0);
  auto tv1 = set(tv0);
  fusion->addOutput(tv1);

  FusionExecutorCache fec(std::move(fusion_ptr));
  fec.profile(true);

  std::vector<std::pair<int, int>> size_and_vec{{17, 1}, {10, 2}, {16, 4}};

  for (auto pair : size_and_vec) {
    auto size = pair.first;
    auto vec = pair.second;
    auto options = at::TensorOptions().dtype(at::kFloat).device(at::kCUDA, 0);
    at::Tensor t0 = at::randn({1000000, size, 3}, options).narrow(1, 0, 8);
    auto cg_outputs = fec.runFusionWithInputs({t0});

    EXPECT_EQ(getVecSizeForPointwise(fec), (size_t)vec);

    testValidate(fusion, cg_outputs, {t0}, {t0}, __LINE__, __FILE__);
  }
}

TEST_F(NVFuserTest, FusionVectorizeStrideContiguity5D_CUDA) {
  std::unique_ptr<Fusion> fusion_ptr = std::make_unique<Fusion>();
  auto fusion = fusion_ptr.get();
  FusionGuard fg(fusion);

  TensorView* tv0 = TensorViewBuilder()
                        .ndims(5)
                        .contiguity({false, true, false, true, true})
                        .build();
  fusion->addInput(tv0);
  auto tv1 = set(tv0);
  fusion->addOutput(tv1);

  FusionExecutorCache fec(std::move(fusion_ptr));
  fec.profile(true);

  auto options = at::TensorOptions().dtype(at::kFloat).device(at::kCUDA, 0);

  std::vector<std::tuple<int, int, int>> sizes_and_vec{
      {9, 17, 1}, {9, 10, 2}, {9, 16, 4}};

  for (auto tup : sizes_and_vec) {
    auto size1 = std::get<0>(tup);
    auto size2 = std::get<1>(tup);
    auto vec = std::get<2>(tup);
    at::Tensor t0 = at::randn({4, size1, 12345, size2, 3}, options)
                        .narrow(1, 0, 8)
                        .narrow(3, 0, 4);
    auto cg_outputs = fec.runFusionWithInputs({t0});

    EXPECT_EQ(getVecSizeForPointwise(fec), (size_t)vec);

    testValidate(fusion, cg_outputs, {t0}, {t0}, __LINE__, __FILE__);
  }
}

TEST_F(NVFuserTest, FusionVectorizeStrideContiguitySelfOverlapping_CUDA) {
  std::unique_ptr<Fusion> fusion_ptr = std::make_unique<Fusion>();
  auto fusion = fusion_ptr.get();
  FusionGuard fg(fusion);

  TensorView* tv0 = TensorViewBuilder()
                        .ndims(5)
                        .contiguity({false, true, false, true, true})
                        .build();
  fusion->addInput(tv0);
  auto tv1 = set(tv0);
  fusion->addOutput(tv1);

  FusionExecutorCache fec(std::move(fusion_ptr));
  fec.profile(true);

  auto options = at::TensorOptions().dtype(at::kFloat).device(at::kCUDA, 0);

  std::vector<std::tuple<int, int, int, int>> sizes_strides_and_vec{
      {4, 4, 4, 4},
      {4, 4, 2, 2},
      {4, 2, 4, 2},
      {2, 4, 4, 2},
      {4, 4, 1, 1},
      {4, 1, 4, 1},
      {1, 4, 4, 1},
      {2, 2, 2, 2},
      {2, 2, 1, 1},
      {2, 1, 2, 1},
      {1, 2, 2, 1}};

  for (auto tup : sizes_strides_and_vec) {
    auto size = std::get<0>(tup);
    auto stride1 = std::get<1>(tup);
    auto stride2 = std::get<2>(tup);
    auto vec = std::get<3>(tup);
    std::vector<int64_t> shape = {4, 4, 12345, size, 3};
    std::vector<int64_t> stride = {
        stride1, (int64_t)stride2 * 12345, (int64_t)stride2, 3, 1};
    at::Tensor t0 = at::empty_strided(shape, stride, options);
    t0.random_();
    auto cg_outputs = fec.runFusionWithInputs({t0});
    EXPECT_EQ(getVecSizeForPointwise(fec), (size_t)vec);
    testValidate(fusion, cg_outputs, {t0}, {t0}, __LINE__, __FILE__);
  }
}

TEST_F(NVFuserTest, FusionSimpleAmperePipeline_CUDA) {
  Fusion fusion;
  FusionGuard fg(&fusion);

  // requires ampere+ GPU
  if (!deviceMajorMinorCheck(8)) {
    GTEST_SKIP() << "skipping tests on pre-AMPERE GPUs";
    return;
  }

  auto tv0 = makeContigTensor(1);

  fusion.addInput(tv0);

  auto tv1 = set(tv0);

  fusion.addOutput(tv1);

  auto tv_cache = tv0->cacheAfter(LoadStoreOpType::CpAsyncCa);
  tv_cache->setMemoryType(MemoryType::Shared);

  tv1->split(0, 16);
  tv0->computeAt(tv1, 1);

  tv_cache->circularBuffer(10);

  auto options = at::TensorOptions().dtype(at::kFloat).device(at::kCUDA, 0);
  at::Tensor input1 = at::randn({255}, options);

  // Add check that the cp async op has an inlined predicate.
  class InlinedCpAsyncPredChecker : public kir::IrVisitor {
   public:
    using kir::IrVisitor::handle;

   private:
    void handle(kir::IfThenElse* ite) final {
      auto prev_within_ite = within_ite_;
      within_ite_ = true;
      kir::IrVisitor::handle(ite);
      within_ite_ = prev_within_ite;
    }

    void handle(LoadStoreOp* ldst) final {
      if (ldst->opType() == LoadStoreOpType::CpAsyncCa) {
        TORCH_INTERNAL_ASSERT(!within_ite_, "CPASYNC predicate not inlined");
        TORCH_INTERNAL_ASSERT(
            ldst->predicate()->hasValue() &&
                !ldst->predicate()->value()->isConst(),
            "CPASYNC predicate is not generated");
      }
    }

   private:
    bool within_ite_ = false;
  } pred_checker;

  // Check that cp async is inlined:
  GpuLower gpulw(&fusion);
  pred_checker.handle(gpulw.kernel()->topLevelExprs());

  FusionExecutor fe;
  fe.compileFusion(&fusion, {input1});
  auto cg_outputs = fe.runFusion({input1});

  testValidate(&fusion, cg_outputs, {input1}, {input1}, __LINE__, __FILE__);
}

TEST_F(NVFuserTest, FusionExpandedInput_CUDA) {
  std::unique_ptr<Fusion> fusion_ptr = std::make_unique<Fusion>();
  auto fusion = fusion_ptr.get();
  FusionGuard fg(fusion);

  TensorView* tv0 = TensorViewBuilder()
                        .ndims(3)
                        .shape({-1, -1, -1})
                        .contiguity({false, std::nullopt, true})
                        .expanded({false, true, false})
                        .build();
  fusion->addInput(tv0);
  auto tv1 = set(tv0);
  fusion->addOutput(tv1);

  auto options = at::TensorOptions().dtype(at::kFloat).device(at::kCUDA, 0);
  at::Tensor t0 = at::randn({4096, 1, 4}, options).expand({-1, 7, -1});

  FusionExecutorCache fec(std::move(fusion_ptr));
  auto cg_outputs = fec.runFusionWithInputs({t0});

  testValidate(fusion, cg_outputs, {t0}, {t0}, __LINE__, __FILE__);
}

// Repro for
// https://github.com/csarofeen/pytorch/issues/1843#issuecomment-1270759724
TEST_F(NVFuserTest, FusionVectorizeRepro1843_CUDA) {
  std::unique_ptr<Fusion> fusion_ptr = std::make_unique<Fusion>();
  auto fusion = fusion_ptr.get();
  FusionGuard fg(fusion);

  TensorView* tv1 =
      TensorViewBuilder().ndims(2).contiguity({true, true}).build();
  TensorView* tv0 =
      TensorViewBuilder().ndims(2).contiguity({true, true}).build();
  fusion->addInput(tv1);
  fusion->addInput(tv0);

  auto tv7 = sum(tv0, {1}, true);
  auto tv_exp =
      expand(tv7, {tv0->axis(0)->extent(), IrBuilder::create<Scalar>(32128)});
  auto tv3 = exp(tv1);
  auto tv8 = mul(tv3, tv_exp);
  auto tv13 = sub(tv0, tv8);
  fusion->addOutput(tv13);

  auto options = at::TensorOptions().dtype(at::kFloat).device(at::kCUDA, 0);
  at::Tensor t1 =
      at::empty_strided({4096, 32128}, {32128, 1}, options).random_();
  at::Tensor t0 =
      at::empty_strided({4096, 32128}, {32128, 1}, options).random_();

  FusionExecutorCache fec(std::move(fusion_ptr));
  auto cg_outputs = fec.runFusionWithInputs({t1, t0});

  auto ref = t0 - t1.exp() * t0.sum((1), true);
  testValidate(fusion, cg_outputs, {t1, t0}, {ref}, __LINE__, __FILE__);
}

TEST_F(NVFuserTest, FusionBroadcastPersistentReduction_CUDA) {
  // Simplified repro for
  // https://github.com/csarofeen/pytorch/issues/2094
  std::unique_ptr<Fusion> fusion_ptr = std::make_unique<Fusion>();
  auto fusion = fusion_ptr.get();
  FusionGuard fg(fusion);

  auto tv0 = makeContigTensor(2, DataType::Half);
  auto tv1 = castOp(DataType::Float, tv0);
  auto tv2 = broadcast(tv1, {true, true, false, false});
  auto tv3 = sum(tv2, {-1}, true);
  auto tv4 = add(tv2, tv3); // TODO: changing this to tv1 there is still errors
  auto tv5 = sum(tv4, {-1});
  fusion->addInput(tv0);
  fusion->addOutput(tv5);

  auto options = at::TensorOptions().dtype(at::kHalf).device(at::kCUDA, 0);
  auto t0 = at::randn({1024, 768}, options);
  auto t1 = t0.view({1, 1, 1024, 768}).to(at::kFloat);
  auto t3 = t1.sum({-1}, true);
  auto t4 = t1 + t3;
  auto t5 = t4.sum({-1});

  FusionExecutorCache fec(std::move(fusion_ptr));
  auto cg_outputs = fec.runFusionWithInputs({t0});
  testValidate(fusion, cg_outputs, {t0}, {t5}, __LINE__, __FILE__);
}

// Repro for
// https://github.com/csarofeen/pytorch/issues/2094
TEST_F(NVFuserTest, FusionRepro2094_CUDA) {
  std::unique_ptr<Fusion> fusion_ptr = std::make_unique<Fusion>();
  auto fusion = fusion_ptr.get();
  FusionGuard fg(fusion);

  std::vector<int64_t> neg_one_vec = {-1};
  {
    auto tv0 = TensorViewBuilder()
                   .ndims(1)
                   .shape(neg_one_vec)
                   .contiguity(true)
                   .dtype(DataType::Float)
                   .build();
    fusion->addInput(tv0);
    auto tv1 = TensorViewBuilder()
                   .ndims(1)
                   .shape(neg_one_vec)
                   .contiguity(true)
                   .dtype(DataType::Float)
                   .build();
    fusion->addInput(tv1);
    auto tv2 = TensorViewBuilder()
                   .ndims(2)
                   .shape(std::vector<int64_t>{-1, -1})
                   .contiguity({true, true})
                   .dtype(DataType::Half)
                   .build();
    fusion->addInput(tv2);
    auto tv3 = expand(
        broadcast(tv0, {true, true, false}),
        {IrBuilder::create<Scalar>(1),
         IrBuilder::create<Scalar>(1024),
         IrBuilder::create<Scalar>(768)});
    auto tv4 = expand(
        broadcast(tv1, {true, true, false}),
        {IrBuilder::create<Scalar>(1),
         IrBuilder::create<Scalar>(1024),
         IrBuilder::create<Scalar>(768)});
    auto tv5 = reshape(tv2, {1024, 768}, {1, 1024, 768});
    auto tv6 = castOp(DataType::Float, tv5);
    auto s7 = IrBuilder::create<Scalar>(0.5);
    auto tv8 = mul(tv6, s7);
    auto s9 = IrBuilder::create<Scalar>(0.707107);
    auto tv10 = mul(tv6, s9);
    auto tv11 = erf(tv10);
    auto s12 = IrBuilder::create<Scalar>(1.0);
    auto tv13 = add(tv11, s12);
    auto tv14 = mul(tv8, tv13);
    auto tv15 = castOp(DataType::Half, tv14);
    auto tv16 = castOp(DataType::Float, tv15);
    auto tv17_tv18 = variance_mean(tv16, {2}, 0, false);
    auto tv17 = std::get<0>(tv17_tv18);
    auto tv18 = std::get<1>(tv17_tv18);
    auto tv19 = expand(
        broadcast(tv17, {false, false, true}),
        {IrBuilder::create<Scalar>(1),
         IrBuilder::create<Scalar>(1024),
         IrBuilder::create<Scalar>(1)});
    auto tv20 = expand(
        broadcast(tv18, {false, false, true}),
        {IrBuilder::create<Scalar>(1),
         IrBuilder::create<Scalar>(1024),
         IrBuilder::create<Scalar>(1)});
    auto s21 = IrBuilder::create<Scalar>(1e-05);
    auto tv22 = add(tv19, s21);
    auto tv23 = expand(
        broadcast(tv20, {false, false, false}),
        {IrBuilder::create<Scalar>(1),
         IrBuilder::create<Scalar>(1024),
         IrBuilder::create<Scalar>(768)});
    auto tv24 = rsqrt(tv22);
    auto tv25 = sub(tv16, tv23);
    auto tv26 = expand(
        broadcast(tv24, {false, false, false}),
        {IrBuilder::create<Scalar>(1),
         IrBuilder::create<Scalar>(1024),
         IrBuilder::create<Scalar>(768)});
    auto tv27 = mul(tv25, tv26);
    auto tv28 = mul(tv27, tv3);
    auto tv29 = add(tv28, tv4);
    auto tv30 = castOp(DataType::Float, tv29);
    auto tv31 = castOp(DataType::Half, tv30);
    auto tv32 = reshape(tv31, {1, 1024, 768}, {1024, 768});
    fusion->addOutput(tv5);
    fusion->addOutput(tv16);
    fusion->addOutput(tv20);
    fusion->addOutput(tv24);
    fusion->addOutput(tv32);
  }

  auto options = at::TensorOptions().dtype(at::kFloat).device(at::kCUDA, 0);
  std::vector<c10::IValue> inputs;
  std::vector<at::Tensor> outputs;

  {
    auto t0 = at::randn({768}, options);
    inputs.push_back((c10::IValue)t0);
    auto t1 = at::randn({768}, options);
    inputs.push_back((c10::IValue)t1);
    auto t2 = at::randn({1024, 768}, options).to(at::ScalarType::Half);
    inputs.push_back((c10::IValue)t2);
    auto t3 = t0.unsqueeze(0).unsqueeze(1).expand({1, 1024, 768});
    auto t4 = t1.unsqueeze(0).unsqueeze(1).expand({1, 1024, 768});
    auto t5 = t2.view({1, 1024, 768});
    auto t6 = t5.to(at::ScalarType::Float);
    auto s7 = 0.5;
    auto t8 = at::mul(t6, s7);
    auto s9 = 0.707107;
    auto t10 = at::mul(t6, s9);
    auto t11 = at::erf(t10);
    auto s12 = 1.0;
    auto t13 = at::add(t11, s12);
    auto t14 = at::mul(t8, t13);
    auto t15 = t14.to(at::ScalarType::Half);
    auto t16 = t15.to(at::ScalarType::Float);
    auto t17_t18 =
        at::var_mean(t16, {2}, /*unbiased*/ false, /*keepdim*/ false);
    auto t17 = std::get<0>(t17_t18);
    auto t18 = std::get<1>(t17_t18);
    auto t19 = t17.unsqueeze(2).expand({1, 1024, 1});
    auto t20 = t18.unsqueeze(2).expand({1, 1024, 1});
    auto s21 = 1e-05;
    auto t22 = at::add(t19, s21);
    auto t23 = t20.expand({1, 1024, 768});
    auto t24 = at::rsqrt(t22);
    auto t25 = at::sub(t16, t23);
    auto t26 = t24.expand({1, 1024, 768});
    auto t27 = at::mul(t25, t26);
    auto t28 = at::mul(t27, t3);
    auto t29 = at::add(t28, t4);
    auto t30 = t29.to(at::ScalarType::Float);
    auto t31 = t30.to(at::ScalarType::Half);
    auto t32 = t31.view({1024, 768});
    outputs.push_back(t5);
    outputs.push_back(t16);
    outputs.push_back(t20);
    outputs.push_back(t24);
    outputs.push_back(t32);
  }

  FusionExecutorCache fec(std::move(fusion_ptr));
  auto cg_outputs = fec.runFusionWithInputs(inputs);
  testValidate(fusion, cg_outputs, inputs, outputs, __LINE__, __FILE__);
}

// https://github.com/csarofeen/pytorch/issues/2068
TEST_F(NVFuserTest, FusionIssue2068_CUDA) {
  auto fusion_ptr = std::make_unique<Fusion>();
  Fusion& fusion = *fusion_ptr.get();
  FusionGuard fg(&fusion);

  int w = 32, x = 56, y = 56, z = 128;

  auto tv0 = makeContigTensor(3);
  auto tv1 = makeContigTensor(1);
  auto tv2 = makeContigTensor(3);
  auto tv3 = makeContigTensor(1);
  auto tv4 = makeContigTensor(4);

  fusion.addInput(tv0);
  fusion.addInput(tv1);
  fusion.addInput(tv2);
  fusion.addInput(tv3);
  fusion.addInput(tv4);

  auto tv5 = broadcast(tv0, {false, false, false, true});
  auto tv6 = broadcast(tv1, {true, true, true, false});
  auto tv7 = expand(
      tv6,
      {IrBuilder::create<Scalar>(w),
       IrBuilder::create<Scalar>(x),
       IrBuilder::create<Scalar>(y),
       tv6->axis(3)->extent()});
  auto tv8 = broadcast(tv2, {false, false, false, true});
  auto tv9 = broadcast(tv3, {true, true, true, false});
  auto tv10 = expand(
      tv9,
      {IrBuilder::create<Scalar>(w),
       IrBuilder::create<Scalar>(x),
       IrBuilder::create<Scalar>(y),
       tv9->axis(3)->extent()});
  auto tv11 = set(tv5);
  auto tv12 = expand(
      tv11,
      {tv11->axis(0)->extent(),
       tv11->axis(1)->extent(),
       tv11->axis(2)->extent(),
       IrBuilder::create<Scalar>(z)});

  auto tv13 = add(tv8, IrBuilder::create<Scalar>(1.e-6));
  auto tv14 = sub(tv4, tv12);
  auto tv15 = rsqrt(abs(tv13));
  auto tv16 = set(tv15);
  auto tv17 = expand(
      tv16,
      {tv16->axis(0)->extent(),
       tv16->axis(1)->extent(),
       tv16->axis(2)->extent(),
       IrBuilder::create<Scalar>(z)});
  auto tv18 = mul(tv14, tv17);
  auto tv19 = mul(tv18, tv7);
  auto tv20 = add(tv19, tv10);
  auto tv21 = set(tv20);

  fusion.addOutput(tv5);
  fusion.addOutput(tv15);
  fusion.addOutput(tv21);

  auto options = at::TensorOptions().dtype(at::kFloat).device(at::kCUDA, 0);
  auto t0 = at::randn({w, x, y}, options);
  auto t1 = at::randn({z}, options);
  auto t2 = at::randn({w, x, y}, options);
  auto t3 = at::randn({z}, options);
  auto t4 = at::randn({w, x, y, z}, options);

  auto t5 = t0.unsqueeze(-1);
  auto t12 = t5.expand({-1, -1, -1, z});
  auto t7 = t1.unsqueeze(0).unsqueeze(0).unsqueeze(0).expand({w, x, y, -1});
  auto t8 = t2.unsqueeze(-1);
  auto t10 = t3.unsqueeze(0).unsqueeze(0).unsqueeze(0).expand({w, x, y, -1});

  auto t13 = t8 + 1.e-6;
  auto t14 = t4 - t12;
  auto t15 = t13.abs().rsqrt();
  auto t17 = t15.expand({-1, -1, -1, z});
  auto t18 = mul(t14, t17);
  auto t19 = mul(t18, t7);
  auto t21 = add(t19, t10);

  FusionExecutorCache executor_cache(std::move(fusion_ptr));
  auto cg_outputs = executor_cache.runFusionWithInputs({t0, t1, t2, t3, t4});

  testValidate(
      executor_cache.fusion(),
      cg_outputs,
      {t0, t1, t2, t3, t4},
      {t5, t15, t21},
      __LINE__,
      __FILE__,
      "");
}

// Similar to the following HuggingFace repro:
// https://github.com/csarofeen/pytorch/issues/2064
// but with the trivial reduction replaced with squeeze
TEST_F(NVFuserTest, FusionHuggingFaceRepro2064Squeeze_CUDA) {
  auto fusion_ptr = std::make_unique<Fusion>();
  Fusion& fusion = *fusion_ptr.get();
  FusionGuard fg(&fusion);

  auto tv0 = makeContigTensor(2);
  fusion.addInput(tv0);

  auto tv1 = broadcast(tv0, {true, false, false});
  auto tv2 = mul(tv1, IrBuilder::create<Scalar>(0.5));
  auto tv3 = mul(tv1, IrBuilder::create<Scalar>(0.707107));
  auto tv4 = erf(tv3);
  auto tv5 = add(tv4, IrBuilder::create<Scalar>(1.0));
  auto tv6 = mul(tv2, tv5);
  auto tv7 = squeeze(tv6, std::vector<bool>{true, false, false});

  fusion.addOutput(tv1);
  fusion.addOutput(tv7);

  auto options = at::TensorOptions().dtype(at::kFloat).device(at::kCUDA, 0);
  auto t0 = at::randn({2, 8}, options);

  FusionExecutorCache executor_cache(std::move(fusion_ptr));
  auto cg_outputs = executor_cache.runFusionWithInputs({t0});

  testValidate(
      executor_cache.fusion(), cg_outputs, {t0}, __LINE__, __FILE__, "");
}

TEST_F(NVFuserTest, FusionSqueezeTransformPropagation_CUDA) {
  auto fusion_ptr = std::make_unique<Fusion>();
  Fusion& fusion = *fusion_ptr.get();
  FusionGuard fg(&fusion);

  auto tv0 = makeConcreteTensor({5, 1, 1, 1, 1});
  fusion.addInput(tv0);
  auto tv1 = squeeze(tv0, std::vector<bool>{false, true, false, true, false});
  auto tv2 = squeeze(tv0, std::vector<bool>{false, false, true, false, true});
  auto tv3 = squeeze(tv0, std::vector<bool>{false, false, false, false, true});
  fusion.addOutput(tv1);
  fusion.addOutput(tv2);
  fusion.addOutput(tv3);

  tv3->merge(0);
  tv3->merge(0);
  tv3->merge(0);

  MaxRootDomainInfoSpanningTree tree(tv3);
  TransformPropagatorWithCheck tp(tv3);
  tree.traverse(&tp);

  auto options = at::TensorOptions().dtype(at::kFloat).device(at::kCUDA, 0);
  at::Tensor t0 = at::randn({5, 1, 1, 1, 1}, options);
  auto t1 = t0.squeeze(1).squeeze(2);
  auto t2 = t0.squeeze(2).squeeze(-1);
  auto t3 = t0.squeeze(-1);

  FusionExecutor fe;
  fe.compileFusion(&fusion, {t0});
  auto cg_outputs = fe.runFusion({t0});

  testValidate(&fusion, cg_outputs, {t0}, {t1, t2, t3}, __LINE__, __FILE__);
}

TEST_F(NVFuserTest, FusionSqueezeInlining_CUDA) {
  auto fusion_ptr = std::make_unique<Fusion>();
  Fusion& fusion = *fusion_ptr.get();
  FusionGuard fg(&fusion);

  auto tv0 = makeConcreteTensor({1, -1});
  fusion.addInput(tv0);
  auto tv1 = set(tv0);
  auto tv2 = squeeze(tv1, std::vector<bool>{true, false});
  fusion.addOutput(tv2);

  tv0->merge(0);
  tv0->split(0, 128);

  {
    MaxRootDomainInfoSpanningTree tree(tv0);
    TransformPropagatorWithCheck tp(tv0);
    tree.traverse(&tp);
    TORCH_CHECK(tv2->nDims() == 2);
    TORCH_CHECK(tv1->nDims() == 2);
    TORCH_CHECK(tv0->nDims() == 2);
  }

  {
    // The propagation here should be a no-op, I am adding it here just to test
    // if transformation propagation works for squeeze on both direction.
    MaxRootDomainInfoSpanningTree tree(tv2);
    TransformPropagatorWithCheck tp(tv2);
    tree.traverse(&tp);
    TORCH_CHECK(tv2->nDims() == 2);
    TORCH_CHECK(tv1->nDims() == 2);
    TORCH_CHECK(tv0->nDims() == 2);
  }

  tv1->axis(0)->parallelize(ParallelType::BIDx);
  tv1->axis(1)->parallelize(ParallelType::TIDx);
  tv2->axis(0)->parallelize(ParallelType::BIDx);
  tv2->axis(1)->parallelize(ParallelType::TIDx);

  inlineMost();

  TORCH_CHECK(tv1->getComputeAtPosition() == 2);
  TORCH_CHECK(tv2->getComputeAtPosition() == 2);

  auto options = at::TensorOptions().dtype(at::kFloat).device(at::kCUDA, 0);
  at::Tensor t0 = at::randn({1, 1024}, options);
  auto t1 = t0.squeeze(0);

  FusionExecutor fe;
  fe.compileFusion(&fusion, {t0});
  auto cg_outputs = fe.runFusion({t0});

  testValidate(&fusion, cg_outputs, {t0}, {t1}, __LINE__, __FILE__);
}

// HuggingFace repro:
// https://github.com/csarofeen/pytorch/issues/2064
TEST_F(NVFuserTest, FusionHuggingFaceRepro2064_CUDA) {
  auto fusion_ptr = std::make_unique<Fusion>();
  Fusion& fusion = *fusion_ptr.get();
  FusionGuard fg(&fusion);

  auto tv0 = makeContigTensor(2);
  fusion.addInput(tv0);

  auto tv1 = broadcast(tv0, {true, false, false});
  auto tv2 = mul(tv1, IrBuilder::create<Scalar>(0.5));
  auto tv3 = mul(tv1, IrBuilder::create<Scalar>(0.707107));
  auto tv4 = erf(tv3);
  auto tv5 = add(tv4, IrBuilder::create<Scalar>(1.0));
  auto tv6 = mul(tv2, tv5);
  auto tv7 = sum(tv6, {0});

  fusion.addOutput(tv1);
  fusion.addOutput(tv7);

  auto options = at::TensorOptions().dtype(at::kFloat).device(at::kCUDA, 0);
  auto t0 = at::randn({2, 8}, options);
  auto t1 = t0.expand({1, 2, 8});
  auto t2 = t1 * 0.5;
  auto t5 = (t1 * 0.707107).erf() + 1.0;
  auto t6 = t2 * t5;
  auto t7 = t6.sum(0);

  FusionExecutorCache executor_cache(std::move(fusion_ptr));
  auto cg_outputs = executor_cache.runFusionWithInputs({t0});

  testValidate(
      executor_cache.fusion(),
      cg_outputs,
      {t0},
      {t1, t7},
      __LINE__,
      __FILE__,
      "");
}

#ifndef USE_ROCM

TEST_F(NVFuserTest, FusionCastings_CUDA) {
  auto fusion_ptr = std::make_unique<Fusion>();
  Fusion& fusion = *fusion_ptr.get();
  FusionGuard fg(&fusion);

  int x = 4, y = 1024;

  std::vector<DataType> data_types{
      DataType::Double,
      DataType::Float,
      DataType::Half,
      DataType::Int,
      DataType::Int32,
      DataType::Bool,
      DataType::ComplexFloat,
      DataType::ComplexDouble};

#if defined(CUDA_VERSION) && CUDA_VERSION >= 11000
  if (at::cuda::getDeviceProperties(0)->major >= 8) {
    data_types.emplace_back(DataType::BFloat16);
  }
#endif

  for (const auto& input_type : data_types) {
    auto tv_in = makeContigTensor(2, input_type);
    fusion.addInput(tv_in);
    for (const auto& output_type : data_types) {
      auto tv_out = castOp(output_type, tv_in);
      fusion.addOutput(tv_out);
    }
  }

  auto options = at::TensorOptions().dtype(at::kFloat).device(at::kCUDA, 0);

  std::vector<c10::IValue> inputs;
  std::vector<at::Tensor> outputs;
  for (const auto& input_type : data_types) {
    at::Tensor t = at::randn({x, y}, options).to(data_type_to_aten(input_type));
    inputs.emplace_back(t);
    for (const auto& output_type : data_types) {
      outputs.emplace_back(t.to(data_type_to_aten(output_type)));
    }
  }

  FusionExecutorCache executor_cache(std::move(fusion_ptr));
  auto cg_outputs = executor_cache.runFusionWithInputs(inputs);

  testValidate(
      executor_cache.fusion(),
      cg_outputs,
      inputs,
      outputs,
      __LINE__,
      __FILE__,
      "");
}

TEST_F(NVFuserTest, FusionIssue2074_CUDA) {
  auto fusion_ptr = std::make_unique<Fusion>();
  Fusion& fusion = *fusion_ptr.get();
  FusionGuard fg(&fusion);

  int x = 4, y = 1024;

  auto tv0 = makeContigTensor(2, DataType::Int32);
  fusion.addInput(tv0);
  auto tv1 = ne(tv0, IrBuilder::create<Scalar>(0));
  auto tv2 = castOp(DataType::Int32, tv1);
  auto tv3 = sum(tv2, {1});
  auto tv4 = sub(tv3, IrBuilder::create<Scalar>(1));
  fusion.addOutput(tv0);
  fusion.addOutput(tv4);

  auto options = at::TensorOptions().dtype(at::kFloat).device(at::kCUDA, 0);

  at::Tensor t0 = at::randn({x, y}, options).to(at::kInt);
  auto t1 = t0.ne(0);
  auto t2 = t1.to(at::kInt);
  auto t3 = t2.sum({1});
  auto t4 = t3 - 1;

  FusionExecutorCache executor_cache(std::move(fusion_ptr));
  auto cg_outputs = executor_cache.runFusionWithInputs({t0});
  ASSERT_TRUE(at::allclose(cg_outputs[1], t4));
}

TEST_F(NVFuserTest, FusionIssue2077_CUDA) {
  auto fusion_ptr = std::make_unique<Fusion>();
  Fusion& fusion = *fusion_ptr.get();
  FusionGuard fg(&fusion);

  auto tv0 = makeContigTensor(3, DataType::Half);
  fusion.addInput(tv0);

  auto tv1 = castOp(DataType::Float, tv0);
  auto tv3 = mul(tv1, IrBuilder::create<Scalar>(1));
  auto tv5 = sub(IrBuilder::create<Scalar>(1.), tv3);
  auto tv6 = castOp(DataType::Half, tv5);
  auto tv7 = castOp(DataType::Bool, tv6);

  fusion.addOutput(tv7);

  auto options = at::TensorOptions().dtype(at::kHalf).device(at::kCUDA, 0);

  at::Tensor t0 = at::randn({2, 4, 6}, options);
  auto t1 = t0.to(at::kFloat);
  auto t3 = t1 * 1;
  auto t5 = 1 - t3;
  auto t6 = t5.to(at::kHalf);
  auto t7 = t6.to(at::kBool);

  FusionExecutorCache executor_cache(std::move(fusion_ptr));
  auto cg_outputs = executor_cache.runFusionWithInputs({t0});
  ASSERT_TRUE(at::equal(cg_outputs[0], t7));
}

#endif

TEST_F(NVFuserTest, FusionIssue2372_CUDA) {
  Fusion fusion;
  FusionGuard fg(&fusion);

  auto tx = makeContigTensor(5, DataType::Float);
  fusion.addInput(tx);
  auto tmean = makeContigTensor(1, DataType::Float);
  fusion.addInput(tmean);
  auto tvar = makeContigTensor(1, DataType::Float);
  fusion.addInput(tvar);
  auto seps = IrBuilder::newScalar(DataType::Double);
  fusion.addInput(seps);

  auto tmean_bcast = broadcast(tmean, {true, true, true, true, false});
  auto tmean_expand = expand_as(tmean_bcast, tx);
  auto diff = sub(tx, tmean_expand);
  auto regvar = add(tvar, seps);
  auto invstd = rsqrt(regvar);
  auto invstd_bcast = broadcast(invstd, {true, true, true, true, false});
  auto invstd_expand = expand_as(invstd_bcast, tx);
  auto x_normed = mul(diff, invstd_expand);

  fusion.addOutput(x_normed);
  // This output is not necessary for a normalization function, but should not
  // cause compilation to fail
  fusion.addOutput(tmean); // Contiguous even-size input added as output
  fusion.addOutput(invstd);

  auto options = at::TensorOptions().dtype(at::kFloat).device(at::kCUDA, 0);

  int C = 2;
  at::Tensor x = at::randn({1, 5, 5, 5, C}, options);
  at::Tensor mean = at::randn({C}, options);
  at::Tensor var = at::rand({C}, options);
  double eps = 1e-5;

  std::vector<c10::IValue> inputs = {x, mean, var, eps};

  auto lparams = schedulePointwise(&fusion, inputs);

  FusionExecutor fe;
  fe.compileFusion(&fusion, inputs, lparams);
  auto cg_outputs = fe.runFusion(inputs, lparams);

  auto eager_diff = x - mean.view({1, 1, 1, 1, -1});
  auto eager_invstd = at::rsqrt(var + eps);
  auto eager_x_normed = eager_diff * eager_invstd.view({1, 1, 1, 1, -1});

  // testValidate currently fails since cg_outputs[1] is an empty tensor
  ASSERT_TRUE(at::allclose(cg_outputs[0], eager_x_normed));
  // ASSERT_TRUE(at::equal(cg_outputs[1], mean));
  ASSERT_TRUE(at::allclose(cg_outputs[2], eager_invstd));
}

TEST_F(NVFuserTest, FusionIssue2075_CUDA) {
  auto fusion_ptr = std::make_unique<Fusion>();
  Fusion& fusion = *fusion_ptr.get();
  FusionGuard fg(&fusion);

  int x = 2, y = 128, z = 128;

  auto tv0 = makeContigConcreteTensor({1, -1, 1});
  fusion.addInput(tv0);
  auto tv1 = makeContigConcreteTensor({1, 1, -1});
  fusion.addInput(tv1);

  auto tv2 = set(tv0);
  auto tv3 = expand(
      tv2,
      {IrBuilder::create<Scalar>(x),
       tv2->axis(1)->extent(),
       IrBuilder::create<Scalar>(z)});

  // [1, 1, 128] -> [1, 1, 1, 1, 1, 128]
  auto tv4 = broadcast(tv1, {{false, false, true, true, true, false}});
  // [1, 1, 1, 1, 1, 128] -> [2, 128, 1, 1, 1, 128]
  auto tv5 = expand(
      tv4,
      {IrBuilder::create<Scalar>(x),
       IrBuilder::create<Scalar>(y),
       tv4->axis(2)->extent(),
       tv4->axis(3)->extent(),
       tv4->axis(4)->extent(),
       tv4->axis(5)->extent()});
  auto tv6 = set(tv5);
  // [2, 128, 1, 1, 1, 128] -> [2, 1, 128, 1, 1, 128]
  auto tv7 = permute(tv6, {0, 3, 1, 2, 4, 5});
  auto tv8 = sum(tv7, {1, 3, 4});
  auto tv9 = le(tv8, tv3);
  auto tv10 = castOp(DataType::Float, tv9);
  fusion.addOutput(tv10);

  auto options = at::TensorOptions().dtype(at::kFloat).device(at::kCUDA, 0);

  at::Tensor t0 = at::randn({1, y, 1}, options);
  at::Tensor t1 = at::randn({1, 1, z}, options);
  auto t3 = t0.expand({x, y, z});
  auto t4 = t1.unsqueeze(-2).unsqueeze(-2).unsqueeze(-2);
  auto t5 = t4.expand({x, y, 1, 1, 1, z});
  auto t7 = t5.permute({0, 3, 1, 2, 4, 5});
  auto t8 = t7.squeeze(-2).squeeze(-2).squeeze(-3);
  auto t9 = t8 < t3;
  auto t10 = t9.to(at::kFloat);

  FusionExecutorCache executor_cache(std::move(fusion_ptr));
  auto cg_outputs = executor_cache.runFusionWithInputs({t0, t1});
  testValidate(&fusion, cg_outputs, {t0, t1}, {t10}, __LINE__, __FILE__);
}

// Simple test of propagating vectorize predicates through the Exact
// CA map
TEST_F(NVFuserTest, FusionPropagateVectorizePredicate_CUDA) {
  Fusion fusion;
  FusionGuard fg(&fusion);

  auto tv0 = makeContigTensor(1);

  fusion.addInput(tv0);

  auto tv1 = set(tv0);
  auto tv2 = set(tv1);

  fusion.addOutput(tv2);

  const int vec_factor = 4;
  tv1->split(-1, vec_factor);

  MaxRootDomainInfoSpanningTree tree(tv1);
  TransformPropagator tp(tv1);
  tree.traverse(&tp);

  tv1->setMemoryType(MemoryType::Shared);

  // The predicate tv2 should look like (i * 4) + j < tv0.extent(0),
  // where i and j are the loop indices of the two leaf axes,
  // respectively. PredChecker checks if the second loop index is
  // indeed used in the predicate of tv2.

  class PredChecker : public kir::IrVisitor {
   public:
    PredChecker(bool vectorized) : vectorized_(vectorized) {}

    using kir::IrVisitor::handle;

    void handle(LoadStoreOp* ldst) final {
      if (ldst->out()->as<kir::TensorIndex>()->view()->name() == 2) {
        // Make sure the index of the inner loop isn't used in the
        // predicate of the tv2 expression
        TORCH_INTERNAL_ASSERT(!scope_exprs_.empty());
        TORCH_INTERNAL_ASSERT(scope_exprs_.back()->isA<kir::IfThenElse>());
        auto ite = scope_exprs_.back()->as<kir::IfThenElse>();
        auto cond = ite->predicate()->value();
        // Make sure the index of the inner loop isn't used in the predicate
        TORCH_INTERNAL_ASSERT(!for_loops_.empty());
        auto loop_index = for_loops_.back()->index();
        auto cond_inputs = InputsOf::output(cond->fusion(), cond);
        auto index_it =
            std::find(cond_inputs.begin(), cond_inputs.end(), loop_index);
        auto vec_factor_it =
            std::find_if(cond_inputs.begin(), cond_inputs.end(), [](Val* inp) {
              auto int_val = inp->getInt();
              return int_val.has_value() &&
                  (int_val.value() == vec_factor - 1 ||
                   int_val.value() == -(vec_factor - 1));
            });
        // If vectorized, the predicate should use (vec_factor - 1) or
        // -(vec_factor - 1) rather than the loop index.
        if (vectorized_) {
          TORCH_CHECK(
              index_it == cond_inputs.end(),
              "Not expected to have ",
              loop_index->toInlineString(),
              " in ",
              cond->toInlineString());
          TORCH_CHECK(
              vec_factor_it != cond_inputs.end(),
              "Expected to have ",
              vec_factor - 1,
              " in ",
              cond->toInlineString());
        } else {
          TORCH_CHECK(
              index_it != cond_inputs.end(),
              "Expected to have ",
              loop_index->toInlineString(),
              " in ",
              cond->toInlineString());
          TORCH_CHECK(
              vec_factor_it == cond_inputs.end(),
              "Not expected to have ",
              vec_factor - 1,
              " in ",
              cond->toInlineString());
        }
      }
    }

    bool vectorized_ = false;
  };

  GpuLower gpulw_wo_vec(&fusion);
  PredChecker(false).handle(gpulw_wo_vec.kernel()->topLevelExprs());

  // Vectorize the second axis of tv1
  tv1->axis(-1)->parallelize(ParallelType::Vectorize);

  // Now, the predicate tv2 should look like (i * 4) + 3 <
  // tv0.extent(0), i.e., j should be replaced with 3 since the second
  // axis is exactly mapped with the vectorized axis of tv1. It is
  // sufficient to check the condition using the last value of j,
  // i.e., 3.

  GpuLower gpulw_w_vec(&fusion);
  PredChecker(true).handle(gpulw_w_vec.kernel()->topLevelExprs());

  auto options = at::TensorOptions().dtype(at::kFloat).device(at::kCUDA, 0);
  at::Tensor t0 = at::randn({32}, options);

  FusionExecutor fe;
  fe.compileFusion(&fusion, {t0});
  auto cg_outputs = fe.runFusion({t0});

  TORCH_CHECK(t0.equal(cg_outputs[0]));
}

TEST_F(NVFuserTest, FusionSqueezeOnlyWelford_CUDA) {
  auto fusion_ptr = std::make_unique<Fusion>();
  Fusion& fusion = *fusion_ptr.get();
  FusionGuard fg(&fusion);

  auto tv0 = makeConcreteTensor({-1, -1, 1, 1, 1});
  fusion.addInput(tv0);

  // welford with squeeze and reduction
  auto w1 = Welford(tv0, {1, 2, 3, 4});
  // welford with only squeeze
  auto w2 = Welford(tv0, {2, 3, 4});
  // feed w2 to a new welfword
  auto new_result_tv = [&](DataType dtype) -> TensorView* {
    auto dim0 = IterDomainBuilder(w1.avg->axis(0)).build();
    auto dim1 = IterDomainBuilder(w1.avg->axis(1)).build();
    auto td = IrBuilder::create<TensorDomain>(
        std::vector<IterDomain*>{dim0, dim1},
        std::vector<std::optional<bool>>{true, std::nullopt});
    auto tv = IrBuilder::create<TensorView>(td, dtype);
    return tv;
  };
  auto avg = new_result_tv(DataType::Float);
  auto var_sum = new_result_tv(DataType::Float);
  auto n = new_result_tv(DataType::Index);
  IrBuilder::create<WelfordOp>(
      avg,
      var_sum,
      n,
      w2.avg,
      w2.var_sum,
      w2.n,
      IrBuilder::create<Scalar>(0.0),
      IrBuilder::create<Scalar>(0.0),
      fusion.zeroVal());

  fusion.addOutput(w1.avg);
  fusion.addOutput(w1.var_sum);
  fusion.addOutput(w1.n);
  fusion.addOutput(avg);
  fusion.addOutput(var_sum);
  fusion.addOutput(n);

  auto options = at::TensorOptions().dtype(at::kFloat).device(at::kCUDA, 0);

  at::Tensor t0 = at::randn({10, 4, 1, 1, 1}, options);

  FusionExecutorCache executor_cache(std::move(fusion_ptr));
  auto cg_outputs = executor_cache.runFusionWithInputs({t0});
  ASSERT_TRUE(at::allclose(cg_outputs[0], cg_outputs[3]));
  ASSERT_TRUE(at::allclose(cg_outputs[1], cg_outputs[4]));
  ASSERT_TRUE(at::allclose(cg_outputs[2], cg_outputs[5]));
}

TEST_F(NVFuserTest, FusionIssue2163ReproInvalidAlias_CUDA) {
  int64_t N = 10, C = 16;

  std::unique_ptr<Fusion> fusion_ptr = std::make_unique<Fusion>();
  FusionGuard fg(fusion_ptr.get());

  // setup fusion
  auto input = makeConcreteTensor({N, C});
  auto weight = makeConcreteTensor({C});
  fusion_ptr->addInput(input);
  fusion_ptr->addInput(weight);

  // This seems to confuse the alias analysis
  auto weight_copy1 = set(weight);
  auto weight_copy2 = set(weight_copy1);

  auto input_sum = sum(input, {0});
  auto sub_bcast = broadcast(input_sum, {true, false});
  auto input_sub_sum = sub(input, sub_bcast);
  auto weight_bcast = broadcast(weight_copy2, {true, false});
  auto output = mul(input_sub_sum, weight_bcast);
  fusion_ptr->addOutput(output);

  output->cacheBefore();

  auto ref = input;
  ref->split(-1, 8);
  ref->reorder({{0, 1}, {1, 0}, {2, 2}});
  TransformPropagator propagator(ref);
  MaxRootDomainInfoSpanningTree(ref).traverse(&propagator);

  // Don't inline the innermost axes
  std::unordered_set<IterDomain*> uninlinable;
  uninlinable.insert(output->axis(-1));
  uninlinable.insert(weight_copy1->axis(-1));

  inlineMost(uninlinable);

  auto options_float =
      at::TensorOptions().dtype(at::kFloat).device(at::kCUDA, 0);

  auto at_input = at::randn({N, C}, options_float);
  auto at_weight = at::randn({C}, options_float);

  std::vector<c10::IValue> aten_inputs({at_input, at_weight});

  FusionExecutor fe;
  fe.compileFusion(fusion_ptr.get(), aten_inputs);
  auto cg_outputs = fe.runFusion(aten_inputs);
  auto cg_output = cg_outputs.at(0);

  auto ref_x_sub_mean = at_input - at_input.sum({0}).unsqueeze(0);
  auto ref_y = ref_x_sub_mean * at_weight.unsqueeze(0);

  testValidate(
      fe.kernel(), {cg_output}, aten_inputs, {ref_y}, __LINE__, __FILE__, "");
}

// Testing scalar FP types
TEST_F(NVFuserTest, FusionFloatingPointType_CUDA) {
  Fusion fusion;
  FusionGuard fg(&fusion);

  const float float_val = 0.1f;
  const double double_val = 0.2;

  {
    auto tv0 = makeConcreteTensor({2}, DataType::Float);
    fusion.addInput(tv0);

    auto f2 = IrBuilder::create<Scalar>(float_val, DataType::Float);
    TORCH_CHECK(
        f2->getDataType() == DataType::Float,
        "Invalid data type: ",
        f2->getDataType().value());

    auto d3 = IrBuilder::create<Scalar>(double_val, DataType::Double);
    TORCH_CHECK(
        d3->getDataType() == DataType::Double,
        "Invalid data type: ",
        d3->getDataType().value());

    // Adding two Floats produces a Float
    auto f4 = add(f2, f2);
    TORCH_CHECK(
        f4->getDataType() == DataType::Float,
        "Invalid data type: ",
        f4->getDataType().value());

    // Adding a Double and a Float produces a Double
    auto d5 = add(f2, d3);
    TORCH_CHECK(
        d5->getDataType() == DataType::Double,
        "Invalid data type: ",
        d5->getDataType().value());

    // Adding a Float and a Double produces a Double
    auto d6 = add(d3, f2);
    TORCH_CHECK(
        d6->getDataType() == DataType::Double,
        "Invalid data type: ",
        d6->getDataType().value());

    // Adding two Doubles produce a Double
    auto d7 = add(d5, d6);
    TORCH_CHECK(
        d7->getDataType() == DataType::Double,
        "Invalid data type: ",
        d7->getDataType().value());

    // Adding a Float to a Float tensor produces a Float tensor
    auto tv1 = add(tv0, f4);
    TORCH_CHECK(
        tv1->getDataType() == DataType::Float,
        tv1->toString(),
        " has an invalid data type: ",
        tv1->getDataType().value());

    // Adding a Double to a Float tensor still produces a Float tensor
    auto tv2 = add(tv1, d7);
    TORCH_CHECK(
        tv2->getDataType() == DataType::Float,
        tv2->toString(),
        " has an invalid data type: ",
        tv2->getDataType().value());

    fusion.addOutput(tv2);
  }

  auto options = at::TensorOptions().dtype(at::kFloat).device(at::kCUDA, 0);
  at::Tensor t0 = at::randn({2}, options);

  std::vector<c10::IValue> inputs({t0});

  FusionExecutor fe;
  fe.compileFusion(&fusion, inputs);
  auto cg_outputs = fe.runFusion(inputs);

  auto f2 = float_val;
  auto d3 = double_val;
  auto f4 = f2 + f2;
  auto d5 = f2 + d3;
  auto d6 = d3 + f2;
  auto d7 = d5 + d6;
  auto t1 = t0 + f4;
  auto t2 = t1 + d7;

  testValidate(&fusion, cg_outputs, inputs, {t2}, __LINE__, __FILE__);
}

TEST_F(NVFuserTest, FusionIntegerType_CUDA) {
  Fusion fusion;
  FusionGuard fg(&fusion);

  const int64_t int64_val = 1;
  const int int_val = 2;

  {
    auto tv0 = makeConcreteTensor({10}, DataType::Int32);
    fusion.addInput(tv0);

    auto i2 = IrBuilder::create<Scalar>(int64_val, DataType::Int);
    auto i3 = IrBuilder::create<Scalar>(int_val, DataType::Int32);

    // Adding two Ints produces an Int
    auto i4 = add(i2, i2);
    TORCH_CHECK(
        i4->getDataType() == DataType::Int,
        "Invalid result: ",
        i4->toInlineString());

    // Adding two Int32s produces an Int32
    auto i5 = add(i3, i3);
    TORCH_CHECK(
        i5->getDataType() == DataType::Int32,
        "Invalid result: ",
        i5->toInlineString());

    // Adding an Int and an Int32 produces an Int
    auto i6 = add(i4, i5);
    TORCH_CHECK(
        i6->getDataType() == DataType::Int,
        "Invalid result: ",
        i6->toInlineString());

    // Adding an Int32 to an Int32 tensor produces an Int32 tensor
    auto tv1 = add(tv0, i4);
    TORCH_CHECK(
        tv1->getDataType() == DataType::Int32,
        tv1->toString(),
        " has an invalid data type: ",
        tv1->getDataType().value());

    // Adding an Int to an Int32 tensor still produces an Int32 tensor
    auto tv2 = add(tv1, i6);
    TORCH_CHECK(
        tv2->getDataType() == DataType::Int32,
        tv2->toString(),
        " has an invalid data type: ",
        tv2->getDataType().value());

    fusion.addOutput(tv2);
  }

  auto options = at::TensorOptions().dtype(at::kInt).device(at::kCUDA, 0);
  at::Tensor t0 = at::randint(10, {10}, options);

  std::vector<c10::IValue> inputs({t0});

  FusionExecutor fe;
  fe.compileFusion(&fusion, inputs);
  auto cg_outputs = fe.runFusion(inputs);

  auto i2 = int64_val;
  auto i3 = int_val;
  auto i4 = i2 + i2;
  auto i5 = i3 + i3;
  auto i6 = i4 + i5;
  auto t1 = t0 + i4;
  auto t2 = t1 + i6;

  TORCH_CHECK(cg_outputs.at(0).equal(t2));
}

TEST_F(NVFuserTest, FusionVectorizeWelford1_CUDA) {
  Fusion fusion;
  FusionGuard fg(&fusion);

  std::vector<int64_t> shape({7, 32});

  auto tv0 = makeContigConcreteTensor(shape);
  fusion.addInput(tv0);

  auto tv1 = set(tv0);
  auto tvs = Welford(tv1, {0});
  fusion.addOutput(tvs.avg);
  fusion.addOutput(tvs.var_sum);
  fusion.addOutput(tvs.n);

  tv1->split(1, 4);

  MaxRootDomainInfoSpanningTree tree(tv1);
  TransformPropagator tp(tv1);
  tree.traverse(&tp);

  tv1->axis(-1)->parallelize(ParallelType::Vectorize);

  tv1->computeWith(-1, true);

  GpuLower gpulw(&fusion);
  auto all_exprs = KernelExprVisitor::getAllExprs(gpulw.kernel());
  auto num_welford_ops =
      std::count_if(all_exprs.begin(), all_exprs.end(), [](Expr* expr) {
        return expr->isStrictlyA<WelfordOp>();
      });
  TORCH_CHECK(
      num_welford_ops == 0,
      "All WelfordOp exprs should be converted to VectorizedWelfordOp");

  auto num_vectorized_welford_ops =
      std::count_if(all_exprs.begin(), all_exprs.end(), [](Expr* expr) {
        return expr->isStrictlyA<kir::VectorizedWelfordOp>();
      });
  TORCH_CHECK(
      num_vectorized_welford_ops == 1,
      "There must be two VectorizedWelfordOp exprs");

  auto options = at::TensorOptions().dtype(at::kFloat).device(at::kCUDA, 0);
  auto options_int = at::TensorOptions().dtype(at::kLong).device(at::kCUDA, 0);

  at::Tensor t0 = at::randn(shape, options);

  FusionExecutor fe;
  fe.compileFusion(&fusion, {t0});
  auto cg_outputs = fe.runFusion({t0});

  auto ref_avg = t0.mean({0});
  auto ref_var = t0.var({0}, false) * shape[0];
  auto ref_N = at::ones({shape[1]}, options_int) * shape[0];

  testValidate(
      fe.kernel(),
      cg_outputs,
      {t0},
      {ref_avg, ref_var, ref_N},
      __LINE__,
      __FILE__);
}

// Unswitched welford
TEST_F(NVFuserTest, FusionVectorizeWelford2_CUDA) {
  Fusion fusion;
  FusionGuard fg(&fusion);

  std::vector<int64_t> shape({7, 32});

  auto tv0 = makeContigConcreteTensor(shape);
  fusion.addInput(tv0);

  auto tv1 = set(tv0);
  auto tvs = Welford(tv1, {0});
  fusion.addOutput(tvs.avg);
  fusion.addOutput(tvs.var_sum);
  fusion.addOutput(tvs.n);

  tv1->split(1, 4);
  tv1->split(0, 5);
  tv1->split(0, 1);

  tv1->reorder({{-2, 1}});

  MaxRootDomainInfoSpanningTree tree(tv1);
  TransformPropagator tp(tv1);
  tree.traverse(&tp);

  tv1->axis(-1)->parallelize(ParallelType::Vectorize);

  tv1->computeAt(tvs.avg, 3);
  tvs.avg->axis(2)->parallelize(ParallelType::Unswitch);

  tv1->computeWith(-1, true);

  GpuLower gpulw(&fusion);
  auto all_exprs = KernelExprVisitor::getAllExprs(gpulw.kernel());
  auto num_welford_ops =
      std::count_if(all_exprs.begin(), all_exprs.end(), [](Expr* expr) {
        return expr->isStrictlyA<WelfordOp>();
      });
  TORCH_CHECK(
      num_welford_ops == 0,
      "All WelfordOp exprs should be converted to VectorizedWelfordOp");

  auto num_vectorized_welford_ops =
      std::count_if(all_exprs.begin(), all_exprs.end(), [](Expr* expr) {
        return expr->isStrictlyA<kir::VectorizedWelfordOp>();
      });
  TORCH_CHECK(
      num_vectorized_welford_ops == 2,
      "There must be two VectorizedWelfordOp exprs");

  auto options = at::TensorOptions().dtype(at::kFloat).device(at::kCUDA, 0);
  auto options_int = at::TensorOptions().dtype(at::kLong).device(at::kCUDA, 0);

  at::Tensor t0 = at::randn(shape, options);

  FusionExecutor fe;
  fe.compileFusion(&fusion, {t0});
  auto cg_outputs = fe.runFusion({t0});

  auto ref_avg = t0.to(at::kDouble).mean({0});
  auto ref_var = t0.to(at::kDouble).var({0}, false) * shape[0];
  auto ref_N = at::ones({shape[1]}, options_int) * shape[0];

  testValidate(
      fe.kernel(),
      cg_outputs,
      {t0},
      {ref_avg, ref_var, ref_N},
      __LINE__,
      __FILE__);
}

TEST_F(NVFuserTest, FusionRepro2241_CUDA) {
  std::unique_ptr<Fusion> fusion_ptr = std::make_unique<Fusion>();
  auto fusion = fusion_ptr.get();
  FusionGuard fg(fusion);

  {
    TensorView* t6 = makeContigConcreteTensor({1}, DataType::Int);
    TensorView* t15 = makeContigConcreteTensor({3, 2, 1, 2}, DataType::Double);
    TensorView* t20 = makeContigConcreteTensor({1, 1, 1, 1}, DataType::Int);
    fusion->addInput(t6);
    fusion->addInput(t15);
    fusion->addInput(t20);
    auto sample_total = sum(t15, {0, 1, 2, 3}, true);
    auto sample_mean = div(sample_total, t20);
    auto x = sub(t15, sample_mean);
    auto input = mul(x, x);
    auto total = sum(input, {0, 1, 2, 3});
    auto t7 = div(total, t6);
    fusion->addOutput(t7);
  }

  FusionExecutorCache fec(std::move(fusion_ptr));

  auto options = at::TensorOptions().device(at::kCUDA, 0);
  at::Tensor t6 = at::tensor({15}, options.dtype(at::kLong));
  at::Tensor t15 = at::randn({3, 2, 1, 2}, options.dtype(at::kDouble));
  at::Tensor t20 =
      at::tensor({12}, options.dtype(at::kLong)).expand({1, 1, 1, 1});

  auto cg_outputs = fec.runFusionWithInputs({t6, t15, t20});

  auto sample_total = at::sum(t15, {0, 1, 2, 3}, true);
  auto sample_mean = at::div(sample_total, t20);
  auto x = at::sub(t15, sample_mean);
  auto input = at::mul(x, x);
  auto total = at::sum(input, {0, 1, 2, 3}, false);
  auto t7 = at::div(total, t6);

  testValidate(
      fec.fusion(), cg_outputs, {t6, t15, t20}, {t7}, __LINE__, __FILE__);
}

// https://github.com/csarofeen/pytorch/issues/2321
TEST_F(
    NVFuserTest,
    FusionPersistentBufferProjectionAfterWelfordTranslate_CUDA) {
  std::unique_ptr<Fusion> fusion_ptr = std::make_unique<Fusion>();
  Fusion& fusion = *fusion_ptr.get();
  FusionGuard fg(&fusion);
  const float kEps = 1e-5;
  Scalar* eps_ptr = IrBuilder::create<Scalar>(kEps);

  DataType dtype = DataType::Half;
  constexpr int64_t dim0 = 2048;
  constexpr int64_t dim1 = 10240;
  std::vector<int64_t> input_shape{dim0, dim1};
  std::vector<int64_t> norm_shape{dim1};
  auto input_half = makeContigTensor(2, dtype);
  auto weight_half = makeContigTensor(1, dtype);
  auto bias_half = makeContigTensor(1, dtype);
  fusion.addInput(input_half);
  fusion.addInput(weight_half);
  fusion.addInput(bias_half);
  auto input = castOp(DataType::Float, input_half);
  auto weight = castOp(DataType::Float, weight_half);
  auto bias = castOp(DataType::Float, bias_half);
  auto result = layer_norm(input, norm_shape, weight, bias, eps_ptr);
  auto result_output = castOp(dtype, result.output);
  fusion.addOutput(result_output);
  fusion.addOutput(result.mean);
  fusion.addOutput(result.invstd);

  auto options =
      at::TensorOptions().dtype(data_type_to_aten(dtype)).device(at::kCUDA, 0);
  at::Tensor aten_input = at::randn(input_shape, options);
  c10::optional<at::Tensor> aten_weight = at::randn({input_shape[1]}, options);
  c10::optional<at::Tensor> aten_bias = at::randn({input_shape[1]}, options);
  auto aten_outputs = at::native_layer_norm(
      aten_input, norm_shape, aten_weight, aten_bias, kEps);

  // welford translate
  KernelArgumentHolder runtime_inputs =
      KernelArgumentHolder::createKernelArgumentHolder(
          {aten_input, aten_weight, aten_bias});
  bool isTranslated =
      SegmentCandidateFinder::translateWelfordInFusion(&fusion, runtime_inputs);
  TORCH_INTERNAL_ASSERT(isTranslated);

  // persistent buffer should be projected to input
  auto persistent_buffer_info = scheduler_utils::persistentBuffers(&fusion);
  TORCH_CHECK(
      persistent_buffer_info.projectable_persistent_buffers.size() == 1,
      "should have only one projectable_persistent_buffer!");
  TORCH_CHECK(
      persistent_buffer_info.projectable_buffer_inputs.size() == 1,
      "should have only one projectable_buffer_inputs!");
  TORCH_CHECK(
      persistent_buffer_info.projectable_buffer_inputs[0] == input_half,
      "persistent buffer should be projected to input!");

  // Check reduction axis is same for all reductions
  // Generate Launch Parameters
  auto reduction_params =
      getPersistentHeuristics(&fusion, {aten_input, aten_weight, aten_bias});
  TORCH_CHECK(reduction_params, "Reduction schedule was not generated!");

  FusionExecutorCache fec(std::move(fusion_ptr));
  auto cg_outputs =
      fec.runFusionWithInputs({aten_input, aten_weight, aten_bias});

  testValidate(
      &fusion,
      cg_outputs,
      {aten_input, aten_weight, aten_bias},
      {std::get<0>(aten_outputs),
       std::get<1>(aten_outputs),
       std::get<2>(aten_outputs)},
      __LINE__,
      __FILE__,
      "");
}

TEST_F(NVFuserTest, FusionExprSortMatmulLikeSchedule_CUDA) {
  // See https://github.com/csarofeen/pytorch/pull/2366
  Fusion fusion;
  FusionGuard fg(&fusion);

  constexpr int M1 = 5, M2 = 5, N1 = 6, N2 = 6, K1 = 2, K2 = 2;

  auto tv0 = makeContigConcreteTensor({M1, M2, K1, K2}, DataType::Double);
  auto tv1 = makeContigConcreteTensor({N1, N2, K1, K2}, DataType::Double);
  fusion.addInput(tv0);
  fusion.addInput(tv1);

  auto tv2 = broadcast(tv0, {false, true, false, true, false, false});
  auto tv3 = broadcast(tv1, {true, false, true, false, false, false});
  auto tv4 = mul(tv2, tv3);
  auto tv5 = sum(tv4, {-1, -2});
  fusion.addOutput(tv5);

  auto tv6 = tv0->cacheAfter();
  auto tv7 = tv1->cacheAfter();
  auto tv8 = tv6->cacheAfter();
  auto tv9 = tv7->cacheAfter();
  auto tv10 = tv5->cacheBefore();

  tv6->inlineAt(3);
  tv7->inlineAt(3);
  tv8->inlineAt(4);
  tv9->inlineAt(4);
  tv2->inlineAt(6);
  tv3->inlineAt(6);
  tv4->inlineAt(6);
  tv10->inlineAt(4);

  auto options = at::TensorOptions().dtype(at::kDouble).device(at::kCUDA, 0);

  at::Tensor t0 = at::randn({M1, M2, K1, K2}, options);
  at::Tensor t1 = at::randn({N1, N2, K1, K2}, options);
  auto expect = at::mm(
                    t0.view({(int64_t)(M1 * M2), (int64_t)(K1 * K2)}),
                    t1.view({(int64_t)(N1 * N2), (int64_t)(K1 * K2)}).t())
                    .view({M1, M2, N1, N2})
                    .transpose(1, 2);

  FusionExecutor fe;
  fe.compileFusion(&fusion, {t0, t1});
  auto cg_outputs = fe.runFusion({t0, t1});

  testValidate(fe.kernel(), cg_outputs, {t0, t1}, {expect}, __LINE__, __FILE__);
}

TEST_F(NVFuserTest, FusionFloatConstantWhere_CUDA) {
  Fusion fusion;
  FusionGuard fg(&fusion);

  auto tv0 = makeSymbolicTensor(1, DataType::Bool);
  fusion.addInput(tv0);

  auto tv1 = where(
      tv0,
      IrBuilder::create<Scalar>(3.0, DataType::Float),
      IrBuilder::create<Scalar>(5.0, DataType::Float));

  fusion.addOutput(tv1);

  auto options = at::TensorOptions().dtype(at::kFloat).device(at::kCUDA, 0);
  at::Tensor t0 = at::arange(4, options) > 1.0;

  std::vector<c10::IValue> inputs = {t0};

  auto lparams = schedulePointwise(&fusion, inputs);

  FusionExecutor fe;
  fe.compileFusion(&fusion, inputs, lparams);
  auto cg_outputs = fe.runFusion(inputs, lparams);

  auto ref = at::where(t0, (float)3.0, (float)5.0);

  // testValidate does not check that dtypes match
  TORCH_CHECK(cg_outputs[0].dtype() == ref.dtype());
  testValidate(&fusion, cg_outputs, inputs, {ref}, __LINE__, __FILE__);
}

TEST_F(NVFuserTest, FusionCpAsyncCommitWait_CUDA) {
  // Repro for https://github.com/csarofeen/pytorch/issues/2463
  NVFUSER_TEST_CUDA_ARCH_GUARD(8, 0);
  Fusion fusion;
  FusionGuard fg(&fusion);

  auto tv0 = makeContigConcreteTensor({12800, 8, 8, 8}, DataType::Half);
  auto tv1 = set(tv0);
  fusion.addInput(tv0);
  fusion.addOutput(tv1);

  tv1->axis(1)->parallelize(ParallelType::TIDy);
  tv1->axis(2)->parallelize(ParallelType::TIDx);

  auto tv2 = tv0->cacheAfter(LoadStoreOpType::CpAsyncCa);
  tv2->axis(-1)->parallelize(ParallelType::Vectorize);
  tv2->axis(1)->parallelize(ParallelType::TIDx);
  tv2->axis(2)->parallelize(ParallelType::TIDy);
  tv2->setMemoryType(MemoryType::Shared);

  tv2->inlineAt(1);
  tv2->circularBuffer(8);

  auto options = at::TensorOptions().dtype(at::kHalf).device(at::kCUDA, 0);

  at::Tensor t0 = at::randn({12800, 8, 8, 8}, options);

  FusionExecutor fe;
  fe.compileFusion(&fusion, {t0});

  auto cg_outputs = fe.runFusion({t0});
  testValidate(fe.kernel(), cg_outputs, {t0}, {t0}, __LINE__, __FILE__);
}

// Repro of issue #2459
TEST_F(NVFuserTest, FusionClearThreadPredicateByRAWSync_CUDA) {
  Fusion fusion;
  FusionGuard fg(&fusion);

  auto tv0 = makeSymbolicTensor(2);
  fusion.addInput(tv0);

  auto tv1 = sum(tv0, {1});
  auto tv2 = set(tv1);
  auto tv3 = sum(tv2, {0});
  fusion.addOutput(tv3);

  // test with gmem
  auto tv4 = sum(tv0, {1});
  auto tv5 = set(tv4);
  auto tv6 = set(tv5);
  fusion.addOutput(tv6);

  // tv1 is predicated with tidx
  tv1->axis(0)->parallelize(ParallelType::TIDy);
  tv1->axis(1)->parallelize(ParallelType::TIDx);

  // Upload to shmem. Still predicated with tidx, so only the threads
  // with tidx == 0 should be active.
  tv2->axis(0)->parallelize(ParallelType::TIDy);
  tv2->setMemoryType(MemoryType::Shared);

  // Remap the parallelization from tidy to tidx. This should work as
  // tv2 is in shared memory and SyncMap should correctly insert a RAW
  // sync between tv2 and tv3. However, ThreadPredicateMap still marks
  // tv3 as predicated by tidx, and since it is invalid to parallelize
  // by a predicated parallel type, this resulted in an error (#2459).
  tv3->axis(0)->parallelize(ParallelType::TIDx);

  // Test with gmem
  tv4->split(0, 4);
  tv5->split(0, 4);
  tv6->split(0, 4);

  // Make tv4 predicated with tidx
  tv4->axis(0)->parallelize(ParallelType::BIDx);
  tv4->axis(1)->parallelize(ParallelType::TIDy);
  tv4->axis(2)->parallelize(ParallelType::TIDx);

  // Upload to gmem
  tv5->axis(0)->parallelize(ParallelType::BIDx);
  tv5->axis(1)->parallelize(ParallelType::TIDy);
  tv5->setMemoryType(MemoryType::Global);

  // RAW sync should be inserted after tv5

  tv6->axis(0)->parallelize(ParallelType::BIDy);
  tv6->axis(1)->parallelize(ParallelType::TIDx);

  auto options = at::TensorOptions().dtype(at::kFloat).device(at::kCUDA, 0);
  at::Tensor t0 = at::randn({10, 11}, options);

  std::vector<c10::IValue> inputs = {t0};

  FusionExecutor fe;
  fe.compileFusion(&fusion, inputs);
  auto cg_outputs = fe.runFusion(inputs);

  auto t3 = t0.sum({1}).sum({0});
  auto t6 = t0.sum({1});

  testValidate(fe.kernel(), cg_outputs, inputs, {t3, t6}, __LINE__, __FILE__);
}

namespace {

class ThreadPredChecker : public kir::IrVisitor {
 public:
  static bool isPredicatedBy(
      StmtNameType tv_name_to_check,
      ParallelTypeBitmap pt_map,
      kir::Kernel* kernel) {
    ThreadPredChecker checker(tv_name_to_check, pt_map);
    checker.handle(kernel->topLevelExprs());
    return checker.pt_map_.none();
  }

  ThreadPredChecker(StmtNameType tv_name_to_check, ParallelTypeBitmap pt_map)
      : tv_name_to_check_(tv_name_to_check), pt_map_(pt_map) {}

  using kir::IrVisitor::handle;

  void handle(kir::IfThenElse* ite) final {
    for (auto expr : ite->thenBody().exprs()) {
      auto tv_output = ir_utils::getTvOutput(expr);
      if (tv_output != nullptr && tv_output->name() == tv_name_to_check_ &&
          expr->isA<LoadStoreOp>() && ite->predicate()->hasValue()) {
        handle(ite->predicate()->value());
      }
    }
  }

  void handle(Scalar* val) final {
    if (val->definition()) {
      handle(val->definition());
    }
  }

  void handle(BinaryOp* bop) final {
    if (bop->getBinaryOpType() == BinaryOpType::And) {
      handle(bop->lhs());
      handle(bop->rhs());
    } else if (bop->getBinaryOpType() == BinaryOpType::Eq) {
      if (bop->lhs()->isZeroInt() || bop->rhs()->isZeroInt()) {
        auto non_zero_arg = bop->lhs()->isZeroInt() ? bop->rhs() : bop->lhs();

        // It can be changed like (-threadIdx.x) by expr simplifier
        if (auto uop = dynamic_cast<UnaryOp*>(non_zero_arg->definition())) {
          if (uop->getUnaryOpType() == UnaryOpType::Neg) {
            non_zero_arg = uop->in();
          }
        }

        if (auto ns = dynamic_cast<NamedScalar*>(non_zero_arg)) {
          if (ns->getParallelIndex().has_value()) {
            auto predicated_type = ns->getParallelIndex().value();
            pt_map_.clear(predicated_type);
          }
        }
      }
    }
  }

 private:
  StmtNameType tv_name_to_check_;
  ParallelTypeBitmap pt_map_;
};

} // namespace

// Repro of issue #2487
TEST_F(NVFuserTest, FusionPredicateReductionInitShared_CUDA) {
  Fusion fusion;
  FusionGuard fg(&fusion);

  auto tv0 = makeSymbolicTensor(1);
  fusion.addInput(tv0);

  auto tv1 = sum(tv0, {0});
  auto tv2 = set(tv1);
  fusion.addOutput(tv2);

  auto tv3 = makeSymbolicTensor(1);
  fusion.addInput(tv3);

  auto tv4 = exp(tv3);
  fusion.addOutput(tv4);

  tv1->setMemoryType(MemoryType::Shared);

  tv4->split(0, 1024);
  tv4->axis(-2)->parallelize(ParallelType::BIDx);
  tv4->axis(-1)->parallelize(ParallelType::TIDx);

  // tv4 is parallelized with both BIDx and TIDx, but tv1 is not at
  // all, so tv1 is predicated with both BIDx and TIDx as they are
  // redundant. That means that the initialization of the reduction
  // has to be predicated as well. Since tv1 is on shared memory, only
  // the TIDx predicate is required.

  // Make sure the initialization of tv1 is predicated with
  // threadIdx.x == 0
  GpuLower gpulw(&fusion);
  ParallelTypeBitmap predicated_types(ParallelType::TIDx);
  TORCH_CHECK(
      ThreadPredChecker::isPredicatedBy(
          tv1->name(), predicated_types, gpulw.kernel()),
      "Validation of lowered kernel failed");

  auto options = at::TensorOptions().dtype(at::kFloat).device(at::kCUDA, 0);
  at::Tensor t0 = at::randn({2}, options);
  at::Tensor t1 = at::randn({10000}, options);

  std::vector<c10::IValue> inputs = {t0, t1};

  FusionExecutor fe;
  fe.compileFusion(&fusion, inputs);
  auto cg_outputs = fe.runFusion(inputs);

  auto ref_t1 = t0.sum({0});
  auto ref_t4 = t1.exp();

  testValidate(
      fe.kernel(), cg_outputs, inputs, {ref_t1, ref_t4}, __LINE__, __FILE__);
}

// Repro of issue #2487
TEST_F(NVFuserTest, FusionPredicateReductionInitGlobal_CUDA) {
  Fusion fusion;
  FusionGuard fg(&fusion);

  std::vector<int64_t> shape({100});

  auto tv0 = makeSymbolicTensor(1);
  fusion.addInput(tv0);

  auto tv1 = sum(tv0, {0});
  fusion.addOutput(tv1);

  auto tv2 = makeSymbolicTensor(1);
  fusion.addInput(tv2);

  auto tv3 = exp(tv2);
  fusion.addOutput(tv3);

  tv3->split(0, 32);
  tv3->axis(-2)->parallelize(ParallelType::BIDx);
  tv3->axis(-1)->parallelize(ParallelType::TIDx);

  // tv3 is parallelized with both BIDx and TIDx, but tv1 is not at
  // all, so tv1 is predicated with both BIDx and TIDx as they are
  // redundant. That means that the initialization of the reduction
  // has to be predicated as well.

  // Make sure the initialization of tv1 is predicated with
  // threadIdx.x == 0 and blockIdx.x == 0
  GpuLower gpulw(&fusion);
  ParallelTypeBitmap predicated_types({ParallelType::TIDx, ParallelType::BIDx});
  TORCH_CHECK(
      ThreadPredChecker::isPredicatedBy(
          tv1->name(), predicated_types, gpulw.kernel()),
      "Validation of lowered kernel failed");

  auto options = at::TensorOptions().dtype(at::kFloat).device(at::kCUDA, 0);
  at::Tensor t0 = at::randn({2}, options);
  at::Tensor t1 = at::randn({10000}, options);

  std::vector<c10::IValue> inputs = {t0, t1};

  FusionExecutor fe;
  fe.compileFusion(&fusion, inputs);
  auto cg_outputs = fe.runFusion(inputs);

  auto ref_t1 = t0.sum({0});
  auto ref_t3 = t1.exp();

  testValidate(
      fe.kernel(), cg_outputs, inputs, {ref_t1, ref_t3}, __LINE__, __FILE__);
}

TEST_F(NVFuserTest, FusionTypePromotionATenConsistency_CUDA) {
  auto convertible_to_aten = {
      DataType::Bool,
      DataType::Double,
      DataType::Float,
      DataType::Half,
      DataType::BFloat16,
      DataType::Int,
      DataType::Int32,
      DataType::ComplexFloat,
      DataType::ComplexDouble};
  for (auto t1 : convertible_to_aten) {
    for (auto t2 : convertible_to_aten) {
      auto t1_aten = data_type_to_aten(t1);
      auto t2_aten = data_type_to_aten(t2);
      auto result_aten = c10::promoteTypes(t1_aten, t2_aten);
      auto result = promoteType(t1, t2);
      ASSERT_EQ(data_type_to_aten(result), result_aten);
    }
  }
}

// Make sure invalid usage of index type is detected
TEST_F(NVFuserTest, FusionCompileIndexType_CUDA) {
  {
    Fusion fusion;
    FusionGuard fg(&fusion);

    auto tv0 = makeSymbolicTensor(1, DataType::Bool);
    fusion.addInput(tv0);

    auto tv2 = neg(tv0);
    fusion.addOutput(tv2);

    tv2->split(0, 256);
    tv2->split(0, 1024);

    MaxRootDomainInfoSpanningTree tree(tv2);
    TransformPropagator tp(tv2);
    tree.traverse(&tp);

    inlineMost();

    tv2->axis(1)->parallelize(ParallelType::BIDx);
    tv2->axis(2)->parallelize(ParallelType::TIDx);

    auto options = at::TensorOptions().dtype(at::kHalf).device(at::kCUDA, 0);
    at::Tensor t0 = at::randn({999}, options).ge(0);
    std::vector<c10::IValue> small_inputs = {t0};

    at::Tensor t0_large =
        at::randn({std::numeric_limits<int>::max()}, options).ge(0);
    std::vector<c10::IValue> large_inputs = {t0_large};

    TORCH_CHECK(
        KernelArgumentHolder::createKernelArgumentHolder(large_inputs)
            .getSmallestIndexTypeOfArguments() == PrimDataType::Int);
    TORCH_CHECK(
        KernelArgumentHolder::createKernelArgumentHolder(small_inputs)
            .getSmallestIndexTypeOfArguments() == PrimDataType::Int32);

    {
      FusionExecutor fe;
      // Lower the kernel with large inputs and int64 index type.
      CompileParams compile_opts = {.index_type = PrimDataType::Int};
      fe.compileFusion(&fusion, large_inputs, LaunchParams(), compile_opts);

      TORCH_CHECK(
          fe.kernel()->indexType() == PrimDataType::Int,
          "Unexpected kernel index type: ",
          fe.kernel()->indexType());

      // Since the index type is int64, both small and large inputs
      // should work fine
      fe.runFusion(small_inputs);
      fe.runFusion(large_inputs);
    }

    {
      FusionExecutor fe;
      // Lower the kernel with small inputs and int64 index type.
      CompileParams compile_opts = {.index_type = PrimDataType::Int};
      fe.compileFusion(&fusion, small_inputs, LaunchParams(), compile_opts);

      TORCH_CHECK(
          fe.kernel()->indexType() == PrimDataType::Int,
          "Unexpected kernel index type: ",
          fe.kernel()->indexType());

      // Since the index type is int64, both small and large inputs
      // should work fine
      fe.runFusion(small_inputs);
      fe.runFusion(large_inputs);
    }

    {
      FusionExecutor fe;
      LaunchParams launch_params;
      CompileParams compile_opts = {.index_type = PrimDataType::Int32};
      fe.compileFusion(&fusion, small_inputs, launch_params, compile_opts);

      TORCH_CHECK(
          fe.kernel()->indexType() == PrimDataType::Int32,
          "Unexpected kernel index type: ",
          fe.kernel()->indexType());

      // This should complete successfully as the arguments are small
      // enough to use the int32 index type
      fe.runFusion(small_inputs);

      // This should fail as the Kernel is already compiled for Int32, but
      // the arguments are too large
      CompileParams compile_opts_large = {.index_type = PrimDataType::Int};
      EXPECT_THAT(
          [&]() {
            fe.runFusion(large_inputs, launch_params, compile_opts_large);
          },
          testing::ThrowsMessage<c10::Error>(testing::HasSubstr(
              "Kernel index type and compilation index type don't match")));
    }

    {
      FusionExecutor fe;
      // Lower the kernel with large inputs and int32 index type.
      CompileParams compile_opts = {.index_type = PrimDataType::Int32};
      // This should fail due to the conflict
      EXPECT_THAT(
          [&]() {
            fe.compileFusion(
                &fusion, large_inputs, LaunchParams(), compile_opts);
          },
          testing::ThrowsMessage<c10::Error>(testing::HasSubstr(
              "Compilation with int32 is requested but int64 is required for the arguments")));
    }
  }

  c10::cuda::CUDACachingAllocator::emptyCache();
}

// Make sure the index type is determined both fusion inputs and outputs
TEST_F(NVFuserTest, FusionExecutorCacheIndexType1_CUDA) {
  auto fusion_ptr = std::make_unique<Fusion>();
  Fusion& fusion = *fusion_ptr.get();
  FusionGuard fg(fusion_ptr.get());

  auto tv0 = makeSymbolicTensor(2, DataType::Half);
  fusion.addInput(tv0);
  auto tv1 = makeSymbolicTensor(2, DataType::Half);
  fusion.addInput(tv1);

  auto tv2 = castOp(DataType::Float, tv0);
  auto tv3 = castOp(DataType::Float, tv1);
  auto tv4 = broadcast(tv2, {false, true, false});
  auto tv5 = broadcast(tv3, {true, false, false});
  auto tv6 = add(tv4, tv5);
  auto tv7 = castOp(DataType::Half, tv6);

  fusion.addOutput(tv7);

  c10::cuda::CUDACachingAllocator::emptyCache();

  // Inputs are small enough to use 32-bit indexing, but the output is
  // not
  auto options = at::TensorOptions().dtype(at::kHalf).device(at::kCUDA, 0);
  at::Tensor t0 = at::randn({2024, 1024}, options);
  at::Tensor t1 = at::randn({2024, 1024}, options);
  std::vector<c10::IValue> aten_inputs({t0, t1});

  FusionExecutorCache executor_cache(std::move(fusion_ptr));
  auto cg_outputs = executor_cache.runFusionWithInputs(aten_inputs);

  auto kernel_runtime = executor_cache.getMostRecentKernelRuntime();
  TORCH_CHECK(kernel_runtime->getIndexType() == PrimDataType::Int);

  c10::cuda::CUDACachingAllocator::emptyCache();
}

// Make sure the index type is also determined by intermediate
// tensors. This is not ideal but just tests if the logic produces
// what is expected at this moment
TEST_F(NVFuserTest, FusionExecutorCacheIndexType2_CUDA) {
  auto fusion_ptr = std::make_unique<Fusion>();
  Fusion& fusion = *fusion_ptr.get();
  FusionGuard fg(fusion_ptr.get());

  auto tv0 = makeSymbolicTensor(2, DataType::Half);
  fusion.addInput(tv0);
  auto tv1 = makeSymbolicTensor(2, DataType::Half);
  fusion.addInput(tv1);

  auto tv2 = broadcast(tv0, {false, true, false});
  auto tv3 = broadcast(tv1, {true, false, false});
  auto tv4 = add(tv2, tv3);
  auto tv5 = sum(tv4, {-1});

  fusion.addOutput(tv5);

  // Inputs and outputs are small enough to use 32-bit indexing,
  // however the intermediate, tv4, should cause the kernel to use
  // 64-bit indexing. This is not ideal as tv4 should be inlined, and
  // its allocation size should be small enough to use 32-bit
  // indexing. However, the current logic should result in forcing
  // 64-bit indexing. This would need to be fixed for matmul for
  // example.
  auto options = at::TensorOptions().dtype(at::kHalf).device(at::kCUDA, 0);
  at::Tensor t0 = at::randn({2024, 1024}, options);
  at::Tensor t1 = at::randn({2024, 1024}, options);
  std::vector<c10::IValue> aten_inputs({t0, t1});

  FusionExecutorCache executor_cache(std::move(fusion_ptr));
  executor_cache.runFusionWithInputs(aten_inputs);
  auto kernel_runtime = executor_cache.getMostRecentKernelRuntime();
  TORCH_CHECK(kernel_runtime->getIndexType() == PrimDataType::Int);

  // Running again with forced type of Int32
  executor_cache.runFusionWithInputs(aten_inputs, PrimDataType::Int32);
  kernel_runtime = executor_cache.getMostRecentKernelRuntime();
  TORCH_CHECK(kernel_runtime->getIndexType() == PrimDataType::Int32);
}

//! Test whether we can create and use float16 scalars
TEST_F(NVFuserTest, FusionHalfScalars_CUDA) {
  auto fusion = std::make_unique<Fusion>();
  FusionGuard fg(fusion.get());

  auto tv0 = makeSymbolicTensor(1, DataType::Half);
  fusion->addInput(tv0);

  auto tv2 = full_like(tv0, IrBuilder::create<Scalar>(1.5, DataType::Half));
  fusion->addOutput(tv2);

  auto options = at::TensorOptions().dtype(at::kHalf).device(at::kCUDA, 0);
  at::Tensor t0 = at::zeros({5}, options);

  FusionExecutorCache executor_cache(std::move(fusion));
  auto cg_outputs = executor_cache.runFusionWithInputs({t0});

  testValidate(
      executor_cache.fusion(),
      cg_outputs,
      {t0},
      {at::ones_like(t0) * 1.5},
      __LINE__,
      __FILE__);
}

#if defined(CUDA_VERSION) && CUDA_VERSION >= 11000
//! Test whether we can create and use BFloat16 scalars
TEST_F(NVFuserTest, FusionBFloat16Scalars_CUDA) {
  // requires ampere+ GPU
  if (!deviceMajorMinorCheck(8)) {
    GTEST_SKIP() << "skipping BFloat16Scalars test on pre-AMPERE GPUs";
  }
  auto fusion = std::make_unique<Fusion>();
  FusionGuard fg(fusion.get());

  auto tv0 = makeSymbolicTensor(1, DataType::BFloat16);
  fusion->addInput(tv0);

  auto tv2 = full_like(tv0, IrBuilder::create<Scalar>(1.5, DataType::BFloat16));
  fusion->addOutput(tv2);

  auto options = at::TensorOptions().dtype(at::kBFloat16).device(at::kCUDA, 0);
  at::Tensor t0 = at::zeros({5}, options);

  FusionExecutorCache executor_cache(std::move(fusion));
  auto cg_outputs = executor_cache.runFusionWithInputs({t0});

  testValidate(
      executor_cache.fusion(),
      cg_outputs,
      {t0},
      {at::ones_like(t0) * 1.5},
      __LINE__,
      __FILE__);
}
#endif

// Quick test of traversing attributes with IterVisitor
TEST_F(NVFuserTest, IterVisitorTraverseAttributes_CUDA) {
  Fusion fusion;
  FusionGuard fg(&fusion);

  auto tv0 = makeSymbolicTensor(1);
  fusion.addInput(tv0);

  auto tv1 = slice(
      tv0,
      {{IrBuilder::create<Scalar>(1),
        sub(tv0->axis(0)->extent(), IrBuilder::create<Scalar>(1))}});
  fusion.addOutput(tv1);

  auto tv1_resize = tv1->axis(0)->definition()->as<Resize>();

  auto stmts = StmtSort::getStmts(&fusion, true, true);

  // Make sure the expansion parameters of tv1_resize are visited
  TORCH_CHECK(
      std::find(stmts.begin(), stmts.end(), tv1_resize->leftExpand()) !=
          stmts.end(),
      "Resize left expand parameter not found");
  TORCH_CHECK(
      std::find(stmts.begin(), stmts.end(), tv1_resize->rightExpand()) !=
          stmts.end(),
      "Resize right expand parameter not found");
}

TEST_F(NVFuserTest, FusionManagedData_CUDA) {
  Fusion fusion;
  FusionGuard fg(&fusion);

  auto tv0 = makeConcreteTensor({2});
  auto tv1 = set(set(set(set(set(set(set(set(set(set(set(set(tv0))))))))))));
  fusion.addInput(tv0);
  fusion.addOutput(tv1);

  using T1 = std::vector<Val*>;
  T1 data1 = {tv0, tv1};

  struct T2 {
    Val* input;
    Val* output;
    size_t magic_number;
  } data2{tv0, tv1, 0x123456789abcdef};
  auto clone_fn = [](IrCloner& cloner, std::any data) -> std::any {
    auto d = std::any_cast<T2>(data);
    return T2{cloner.clone(d.input), cloner.clone(d.output), d.magic_number};
  };

  auto i1 = fusion.manage(data1);
  auto i2 = fusion.manage(data2, clone_fn);
  fusion.manage("data1", data1);
  fusion.manage("data2", data2, clone_fn);

  GpuLower lower(&fusion);
  auto kernel = lower.kernel();

  T1 expect1{kernel->inputs().at(0), kernel->outputs().at(0)};
  ASSERT_EQ(kernel->getManaged<T1>(i1), expect1);
  ASSERT_EQ(kernel->getManaged<T1>("data1"), expect1);
  ASSERT_EQ(kernel->getManaged<T2>(i2).input, kernel->inputs().at(0));
  ASSERT_EQ(kernel->getManaged<T2>(i2).output, kernel->outputs().at(0));
  ASSERT_EQ(kernel->getManaged<T2>("data2").input, kernel->inputs().at(0));
  ASSERT_EQ(kernel->getManaged<T2>("data2").output, kernel->outputs().at(0));
  ASSERT_EQ(kernel->getManaged<T2>("data2").magic_number, 0x123456789abcdef);
}

// Repro of issue #2125, 1.45e+03 GB/s on A100-80G
TEST_F(NVFuserTest, FusionAvoidRedundantWriteBroadcastedSoftmaxInput_CUDA) {
  std::unique_ptr<Fusion> fusion_ptr = std::make_unique<Fusion>();
  Fusion& fusion = *fusion_ptr.get();
  FusionGuard fg(&fusion);

  std::vector<int64_t> shape0({2, 512});
  std::vector<int64_t> shape1({2, 64, 512, 512});

  auto tv0 = makeSymbolicTensor(2);
  auto tv1 = makeSymbolicTensor(4);
  fusion.addInput(tv0);
  fusion.addInput(tv1);

  auto tvb = broadcast(tv0, {false, true, true, false});
  auto tv2 = add(tvb, IrBuilder::create<Scalar>(1.0));
  auto tv3 = add(tv1, tv2);
  auto tv4 = softmax(tv3, -1);
  fusion.addOutput(tv2);
  fusion.addOutput(tv4);

  auto options = at::TensorOptions().dtype(at::kFloat).device(at::kCUDA, 0);
  at::manual_seed(0);
  at::Tensor t0 = at::ones(shape0, options);
  at::Tensor t1 = at::ones(shape1, options);
  std::vector<c10::IValue> inputs = {t0, t1};

  FusionExecutorCache fec(std::move(fusion_ptr));
  auto cg_outputs = fec.runFusionWithInputs(inputs);

  // check thread_pred and write_stride
  const auto& fe = fec.getMostRecentKernelRuntime()->executors().at(0);
  auto kernel = fe.kernel();
  const auto& thread_pred_map = fe.threadPredMap();
  for (const auto expr : kernel->exprs()) {
    auto tv = ir_utils::getTvOutput(expr);
    if (tv && tv->name() == 15 && tv->getMemoryType() == MemoryType::Global) {
      const auto& thread_pred = thread_pred_map.getPredicateInfo(tv);
      bool predicted = thread_pred.redundant_types.get(ParallelType::BIDx) &&
          thread_pred.broadcast_rd_indices_map.count(ParallelType::BIDx);
      TORCH_CHECK(
          predicted,
          "Tv15 should be predicted by ParallelType::BIDx with a broadcast_rd_indices_map!");
      break;
    }
  }

  auto ref_1 = t0.unsqueeze(1).unsqueeze(1) + 1.0;
  auto ref_2 = at::_softmax(ref_1 + t1, -1, false);
  testValidate(
      fec.fusion(), cg_outputs, inputs, {ref_1, ref_2}, __LINE__, __FILE__);
}

TEST_F(NVFuserTest, FusionAvoidRedundantWrite_CUDA) {
  auto runTest = [](const std::vector<bool>& is_broadcast) {
    std::unique_ptr<Fusion> fusion_ptr = std::make_unique<Fusion>();
    Fusion& fusion = *fusion_ptr.get();
    FusionGuard fg(&fusion);

    std::vector<int64_t> shape0;
    std::vector<int64_t> shape1({2, 64, 128, 2048});
    const size_t ndim = shape1.size();
    for (size_t i = 0; i < ndim; i++) {
      if (!is_broadcast[i]) {
        shape0.push_back(shape1[i]);
      }
    }

    auto tv0 = makeSymbolicTensor(shape0.size());
    auto tv1 = makeSymbolicTensor(4);
    fusion.addInput(tv0);
    fusion.addInput(tv1);

    auto tvb = broadcast(tv0, is_broadcast);
    auto tv2 = add(tvb, IrBuilder::create<Scalar>(1.0));
    auto tv3 = add(tv1, tv2);
    auto tv4 = sum(tv3, {-1});
    fusion.addOutput(tv2);
    fusion.addOutput(tv4);

    auto options = at::TensorOptions().dtype(at::kFloat).device(at::kCUDA, 0);
    at::manual_seed(0);
    at::Tensor t0 = at::randn(shape0, options);
    at::Tensor t1 = at::randn(shape1, options);
    std::vector<c10::IValue> inputs = {t0, t1};

    FusionExecutorCache fec(std::move(fusion_ptr));
    auto cg_outputs = fec.runFusionWithInputs(inputs);

    // check thread_pred and write_stride
    const auto& fe = fec.getMostRecentKernelRuntime()->executors().at(0);
    auto kernel = fe.kernel();
    const auto& thread_pred_map = fe.threadPredMap();

    for (const auto expr : kernel->exprs()) {
      auto tv = ir_utils::getTvOutput(expr);
      if (tv && tv->name() == 8 && tv->getMemoryType() == MemoryType::Global) {
        const auto& thread_pred = thread_pred_map.getPredicateInfo(tv);
        bool predicted = thread_pred.redundant_types.get(ParallelType::BIDx) &&
            thread_pred.broadcast_rd_indices_map.count(ParallelType::BIDx);
        TORCH_CHECK(
            predicted,
            "Tv8 should be predicted by ParallelType::BIDx with a broadcast_rd_indices_map!");
        break;
      }
    }

    at::Tensor tb = t0;
    for (size_t i = 0; i < ndim; i++) {
      if (is_broadcast[i]) {
        tb = tb.unsqueeze(i);
      }
    }
    auto ref_1 = tb + 1.0;
    auto ref_2 = (ref_1 + t1).sum({-1});
    testValidate(
        fec.fusion(), cg_outputs, inputs, {ref_1, ref_2}, __LINE__, __FILE__);
  };

  // Test case where [B1,I2,I3] is merged to [B1I2I3]
  runTest({true, false, false, false});

  // Test case where [I1,B2,I3] is merged to [I1B2I3]
  runTest({false, true, false, false});

  // Test case where [I1,I2,B3] is merged to [I1I2B3]
  runTest({false, false, true, false});

  // Test case where [I1,B2,B3] is merged to [I1B2B3]
  runTest({false, true, true, false});

  // Test case where [B1,I2,B3] is merged to [B1I2B3]
  runTest({true, false, true, false});

  // Test case where [B1,B2,I3] is merged to [B1B2I3]
  runTest({true, true, false, false});

  // Test case where [B1,B2,B3] is merged to [B1B2B3]
  runTest({true, true, true, false});
}

TEST_F(NVFuserTest, FusionAvoidRedundantWriteDifferentConcretizedDomains_CUDA) {
  // if the broadcasted tensor is concretized to different shapes
  // the fusion will be segmented.
  auto runTest = [](const bool direct_lowering) {
    std::unique_ptr<Fusion> fusion_ptr = std::make_unique<Fusion>();
    Fusion& fusion = *fusion_ptr.get();
    FusionGuard fg(&fusion);

    const std::vector<bool> is_broadcast = {true, false, true, false};
    std::vector<int64_t> shape0;
    std::vector<int64_t> shape1({2, 64, 128, 2048});
    std::vector<int64_t> shape2({4, 64, 256, 2048});
    const size_t ndim = shape1.size();
    for (size_t i = 0; i < ndim; i++) {
      if (!is_broadcast[i]) {
        shape0.push_back(shape1[i]);
      }
    }

    auto tv0 = makeSymbolicTensor(shape0.size());
    auto tv1 = makeSymbolicTensor(4);
    auto tv2 = makeSymbolicTensor(4);
    fusion.addInput(tv0);
    fusion.addInput(tv1);
    fusion.addInput(tv2);

    auto tv3 = broadcast(tv0, is_broadcast);
    auto tv4 = add(tv3, IrBuilder::create<Scalar>(1.0));
    // concretized to shape1
    auto tv5 = add(tv4, tv1);
    // concretized to shape2
    auto tv6 = add(tv4, tv2);
    auto tv7 = sum(tv5, {-1});
    auto tv8 = sum(tv6, {-1});
    fusion.addOutput(tv4);
    fusion.addOutput(tv7);
    fusion.addOutput(tv8);

    auto options = at::TensorOptions().dtype(at::kFloat).device(at::kCUDA, 0);
    at::manual_seed(0);
    at::Tensor t0 = at::randn(shape0, options);
    at::Tensor t1 = at::randn(shape1, options);
    at::Tensor t2 = at::randn(shape2, options);
    std::vector<c10::IValue> inputs = {t0, t1, t2};

    if (direct_lowering) {
      auto heuristics_params = getReductionHeuristics(&fusion, inputs);
      TORCH_CHECK(heuristics_params, "Reduction schedule was not generated!");
      scheduleReduction(&fusion, *heuristics_params);
      // it should be segmented, if directly lowered, it should throw an error
      EXPECT_THAT(
          [&]() { GpuLower gpulw(&fusion); },
          testing::ThrowsMessage<c10::Error>(testing::HasSubstr(
              "Producer is required to be in Global Memory based on parallelization strategy. RAW flags: (blockIdx.x)")));
    } else {
      FusionExecutorCache fec(std::move(fusion_ptr));
      auto cg_outputs = fec.runFusionWithInputs(inputs);

      auto optimized_fusion = fec.getMostRecentKernelRuntime();
      TORCH_CHECK(
          optimized_fusion->isSegmented(), "segmentation didn't happen!");

      at::Tensor tb = t0;
      for (size_t i = 0; i < ndim; i++) {
        if (is_broadcast[i]) {
          tb = tb.unsqueeze(i);
        }
      }
      auto ref_1 = tb + 1.0;
      auto ref_2 = (ref_1 + t1).sum({-1});
      auto ref_3 = (ref_1 + t2).sum({-1});
      testValidate(
          fec.fusion(),
          cg_outputs,
          inputs,
          {ref_1, ref_2, ref_3},
          __LINE__,
          __FILE__);
    }
  };
  runTest(true);
  runTest(false);
}

TEST_F(NVFuserTest, FusionAvoidRedundantWriteNonOutput_CUDA) {
  std::unique_ptr<Fusion> fusion_ptr = std::make_unique<Fusion>();
  Fusion& fusion = *fusion_ptr.get();
  FusionGuard fg(&fusion);

  auto tv0 = makeSymbolicTensor(1);
  auto tv1 = makeSymbolicTensor(2);
  fusion.addInput(tv0);
  fusion.addInput(tv1);

  auto tv2 = set(tv0);
  auto tv3 = broadcast(tv2, {false, true});
  auto tv4 = add(tv3, tv1);
  fusion.addOutput(tv4);

  auto tv5 = add(tv3, IrBuilder::create<Scalar>(1.0));
  tv5->setMemoryType(MemoryType::Global);
  auto tv6 = add(tv5, IrBuilder::create<Scalar>(1.0));
  fusion.addOutput(tv6);

  for (auto tv : {tv3, tv4, tv5, tv6}) {
    tv->merge(0);
  }

  tv2->inlineAt(1);
  tv3->inlineAt(1);
  tv5->inlineAt(1);

  for (auto tv : {tv3, tv4, tv5, tv6}) {
    tv->axis(0)->parallelize(ParallelType::BIDx);
  }

  auto options = at::TensorOptions().dtype(at::kFloat).device(at::kCUDA, 0);
  at::manual_seed(0);
  at::Tensor t0 = at::randn({32}, options);
  at::Tensor t1 = at::randn({32, 64}, options);
  std::vector<c10::IValue> inputs = {t0, t1};

  FusionExecutor fe;
  fe.compileFusion(fusion_ptr.get(), inputs);
  auto cg_outputs = fe.runFusion(inputs);

  // check thread_pred
  auto kernel = fe.kernel();
  const auto& thread_pred_map = fe.threadPredMap();

  for (const auto expr : kernel->exprs()) {
    auto tv = ir_utils::getTvOutput(expr);
    if (tv->name() == 5 || tv->name() == 6) {
      const auto& thread_pred = thread_pred_map.getPredicateInfo(tv);
      bool predicted = thread_pred.redundant_types.get(ParallelType::BIDx) &&
          thread_pred.broadcast_rd_indices_map.count(ParallelType::BIDx);
      TORCH_CHECK(
          predicted,
          "TV5 and TV6 should be predicted by ParallelType::BIDx with a broadcast_rd_indices_map!");
    }
  }

  // validate outputs
  at::Tensor tb = t0.unsqueeze(1);
  auto ref_1 = tb + t1;
  auto ref_2 = tb + 2.0;
  testValidate(
      fusion_ptr.get(), cg_outputs, inputs, {ref_1, ref_2}, __LINE__, __FILE__);
}

// Test case where the merge order is random
TEST_F(NVFuserTest, FusionAvoidRedundantWriteNonNeighbor_CUDA) {
  std::unique_ptr<Fusion> fusion_ptr = std::make_unique<Fusion>();
  Fusion& fusion = *fusion_ptr.get();
  FusionGuard fg(&fusion);

  const int ndim = 5;
  const std::vector<bool> is_broadcast = {false, true, false, false, true};
  auto tv0 = makeSymbolicTensor(3);
  auto tv1 = makeSymbolicTensor(ndim);
  fusion.addInput(tv0);
  fusion.addInput(tv1);

  auto tv2 = set(tv0);
  auto tv3 = broadcast(tv2, is_broadcast);
  auto tv4 = add(tv3, tv1);
  fusion.addOutput(tv4);

  auto tv5 = add(tv3, IrBuilder::create<Scalar>(1.0));
  tv5->setMemoryType(MemoryType::Global);
  auto tv6 = add(tv5, IrBuilder::create<Scalar>(1.0));
  fusion.addOutput(tv6);

  // merge first and last domain
  for (auto tv : {tv3, tv4, tv5, tv6}) {
    tv->merge(0, -1);
  }

  tv2->inlineAt(-1);
  tv3->inlineAt(-1);
  tv5->inlineAt(-1);

  for (auto tv : {tv3, tv4, tv5, tv6}) {
    tv->axis(0)->parallelize(ParallelType::BIDx);
  }

  auto options = at::TensorOptions().dtype(at::kFloat).device(at::kCUDA, 0);
  at::manual_seed(0);
  at::Tensor t0 = at::randn({8, 10, 12}, options);
  at::Tensor t1 = at::randn({8, 7, 10, 12, 9}, options);
  std::vector<c10::IValue> inputs = {t0, t1};

  FusionExecutor fe;
  fe.compileFusion(fusion_ptr.get(), inputs);
  auto cg_outputs = fe.runFusion(inputs);

  // check thread_pred
  auto kernel = fe.kernel();
  const auto& thread_pred_map = fe.threadPredMap();

  for (const auto expr : kernel->exprs()) {
    auto tv = ir_utils::getTvOutput(expr);
    if (tv->name() == 5 || tv->name() == 6) {
      const auto& thread_pred = thread_pred_map.getPredicateInfo(tv);
      bool predicted = thread_pred.redundant_types.get(ParallelType::BIDx) &&
          thread_pred.broadcast_rd_indices_map.count(ParallelType::BIDx);
      TORCH_CHECK(
          predicted,
          "TV5 and TV6 should be predicted by ParallelType::BIDx with a broadcast_rd_indices_map!");
    }
  }

  // validate outputs
  at::Tensor tb = t0;
  for (int i = 0; i < ndim; i++) {
    if (is_broadcast[i]) {
      tb = tb.unsqueeze(i);
    }
  }
  auto ref_1 = tb + t1;
  auto ref_2 = tb + 2.0;
  testValidate(
      fusion_ptr.get(), cg_outputs, inputs, {ref_1, ref_2}, __LINE__, __FILE__);
}

// Test for ir_utils::validateDomainEquivalence. We could consider
// it well tested as it's always used when TensorDomain is created, but
// here's some corner cases.
TEST_F(NVFuserTest, FusionDomainEquivalence_CUDA) {
  Fusion fusion;
  FusionGuard fg(&fusion);

  auto tv0 = makeSymbolicTensor(2);
  fusion.addInput(tv0);
  auto tv1 = set(tv0);
  fusion.addOutput(tv1);

  // [I0, I1]
  tv1->split(0, 4);
  // [I0/4, 4, I1]

  // Initial domain: root domain
  // Derived domain: [4, I1]
  // Should fail as the derived domain only partially covers the
  // root domain
  EXPECT_THAT(
      [&]() {
        ir_utils::validateDomainEquivalence(
            tv1->getRootDomain(), {tv1->axis(1), tv1->axis(2)});
      },
      testing::ThrowsMessage<c10::Error>(
          testing::HasSubstr("Invalid derived domain")));

  tv1->merge(0);
  // [I0/4*4, I1]

  // Initial domain: root domain
  // Derived domain: leaf domain
  // Should succeed.
  ir_utils::validateDomainEquivalence(
      tv1->getRootDomain(), tv1->getLeafDomain());

  auto tv1_intermediate_id = tv1->axis(0);

  tv1->split(0, 3);
  // [I0/4*4/3, 3, I1]

  // Initial domain: root domain
  // Derived domain: leaf + tv1_intermediate_id
  // Should fail as the intermediate ID and the first two leaves are redundant
  EXPECT_THAT(
      [&]() {
        ir_utils::validateDomainEquivalence(
            tv1->getRootDomain(),
            {tv1_intermediate_id, tv1->axis(0), tv1->axis(1), tv1->axis(2)});
      },
      testing::ThrowsMessage<c10::Error>(
          testing::HasSubstr("Invalid derived domain")));

  // Testing symbolic domains
  auto tv2 = reshape(
      tv0,
      {IrBuilder::create<Scalar>(DataType::Int),
       IrBuilder::create<Scalar>(DataType::Int)});

  ir_utils::validateDomainEquivalence(
      tv2->getRootDomain(), tv2->getLeafDomain());

  // create a 2D tensor with one symbolid and another non-symbolic
  auto tv4 = broadcast(sum(tv2, {1}), {false, true});
  fusion.addOutput(tv4);

  // [S0, B0]
  tv4->split(1, 4);
  // [S0, B0/4, 4]

  ir_utils::validateDomainEquivalence(
      tv4->getRootDomain(), tv4->getLeafDomain());

  // Initial domain: root domain
  // Derived domain: [S0, B0/4]
  // Should fail as the derived domain only partially covers the
  // root domain
  EXPECT_THAT(
      [&]() {
        ir_utils::validateDomainEquivalence(
            tv4->getRootDomain(), {tv4->axis(0), tv4->axis(1)});
      },
      testing::ThrowsMessage<c10::Error>(
          testing::HasSubstr("Invalid derived domain")));
}

// Repro for issue #236 (https://github.com/NVIDIA/Fuser/issues/236)
TEST_F(NVFuserTest, DoublePrecisionNorm_CUDA) {
  auto fusion = std::make_unique<Fusion>();
  FusionGuard fg(fusion.get());

  DataType dt = DataType::Float;

  auto tv0 = makeSymbolicTensor(1, dt);
  fusion->addInput(tv0);
  auto tv1 = makeSymbolicTensor(1, dt);
  fusion->addInput(tv1);

  auto tv2 = sum(tv1, {0});
  auto tv3 = broadcast(tv2, {true});
  auto tv4 = sub(tv1, tv3);
  auto tv5 = mul(tv4, tv0);
  fusion->addOutput(tv5);

  // The persistent scheduler with this problem size resulted in an
  // error as reported in #236
  auto options =
      at::TensorOptions().dtype(data_type_to_aten(dt)).device(at::kCUDA, 0);
  at::Tensor t0 = at::randn({11}, options);
  at::Tensor t1 = at::randn({11}, options);
  std::vector<c10::IValue> aten_inputs({t0, t1});

  FusionExecutorCache executor_cache(std::move(fusion));
  auto cg_outputs = executor_cache.runFusionWithInputs(aten_inputs);

  t1 = t1.to(at::kDouble);
  auto ref = (t1 - t1.sum().unsqueeze(0)) * t0;

  testValidate(
      executor_cache.fusion(),
      cg_outputs,
      aten_inputs,
      {ref},
      __LINE__,
      __FILE__);
}

// Test for void IterDomain::parallelize(ParallelType t)
// Only allowed to parallelize a leaf domain.
TEST_F(NVFuserTest, FusionIllegalParallelizeNonLeafDomain_CUDA) {
  Fusion fusion;
  FusionGuard fg(&fusion);

  auto tv0 = makeSymbolicTensor(2);
  fusion.addInput(tv0);
  auto tv1 = set(tv0);
  fusion.addOutput(tv1);

  // [I0, I1]
  tv1->split(1, 4);
  // [I0, I1/4, 4]

  const auto& root_domain = tv1->getRootDomain();

  // legal, as I0 is also a leaf domain
  root_domain[0]->parallelize(ParallelType::BIDx);

  // llegal, as I1 is not a leaf domain
  EXPECT_THAT(
      [&]() { root_domain[1]->parallelize(ParallelType::BIDy); },
      testing::ThrowsMessage<c10::Error>(
          testing::HasSubstr("Only allowed to parallelize a leaf domain")));
}

// delete intermediate tensors between segments to reduce memory usage of large
// segmented graphs
TEST_F(NVFuserTest, FusionClearGmemBetweenSegments_CUDA) {
  auto fusion = std::make_unique<Fusion>();
  FusionGuard fg(fusion.get());
  std::vector<int64_t> input_shape{32, 64, 8, 128};
  auto tv0 = TensorViewBuilder()
                 .ndims(input_shape.size())
                 .dtype(DataType::Double)
                 .build();
  fusion->addInput(tv0);
  auto tv1 = add(tv0, IrBuilder::create<Scalar>(1.0));
  auto tv2 = sum(tv1, {0}); // Group 0
  auto tv3 = sum(tv2, {-1}); // Group 1
  auto output = sum(tv3, {0}); // Group 2
  fusion->addOutput(output);

  auto options = at::TensorOptions().dtype(at::kDouble).device(at::kCUDA, 0);
  at::Tensor at_x = at::randn(input_shape, options);
  FusionExecutorCache executor_cache(std::move(fusion));
  auto outputs = executor_cache.runFusionWithInputs({at_x});
  auto t1 = at_x.add(1.0);
  auto t2 = t1.sum({0});
  auto t3 = t2.sum({-1});
  auto t4 = t3.sum({0});
  auto optimized_fusion = executor_cache.getMostRecentKernelRuntime();
  auto args_num = optimized_fusion->getArgsNumAfterSegmentRuns();

  TORCH_CHECK(optimized_fusion->isSegmented(), "segmentation didn't happen");
  TORCH_CHECK(
      optimized_fusion->fusionSegments()->groups().size() == 3,
      "segmentation didn't happen as expected");
  // group-0: tv1 -> tv2
  // group-1: tv2 -> tv3
  // group-2: tv3 -> tv4
  // -----------without args erase------------------------
  // after group-0, args: {t0, 32, 64, 8, 128, t2}
  // after group-1, args: {t0, 32, 64, 8, 128, t2, t3}
  // after group-2, args: {t0, 32, 64, 8, 128, t2, t3, t4}
  // -----------with args erase---------------------------
  // after group-0, args: {t0, 32, 64, 8, 128, t2}
  // after group-1, args: {t0, 32, 64, 8, 128, t3} (t2 is erased)
  // after group-2, args: {t0, 32, 64, 8, 128, t4} (t3 is erased)
  TORCH_CHECK(
      args_num[1] == args_num[0] && args_num[2] == args_num[0],
      "unused intermediate args should be deleted");
  testValidate(
      executor_cache.fusion(), outputs, {at_x}, {t4}, __LINE__, __FILE__);
}

// Test nan propagation during min/max with floats and doubles
TEST_F(NVFuserTest, FusionMinMaxNanPropagation_CUDA) {
  for (auto dtype : {DataType::Float, DataType::Double}) {
    for (auto do_min : {true, false}) {
      auto fusion = std::make_unique<Fusion>();
      FusionGuard fg(fusion.get());

      auto tv0 = makeSymbolicTensor(2, dtype);
      fusion->addInput(tv0);
      auto tv1 = do_min ? min(tv0, {1}) : max(tv0, {1});
      fusion->addOutput(tv1);

      FusionExecutorCache executor_cache(std::move(fusion));

      auto options =
          at::TensorOptions()
              .dtype(dtype == DataType::Float ? at::kFloat : at::kDouble)
              .device(at::kCUDA, 0);
      // Test size 1 since it will have a single comparison, which checks
      // missing propagation in one position even if it propagates properly in
      // the other position
      for (auto size : {1, 2, 5}) {
        // To check nans in multiple positions along reduction axis create a 2D
        // tensor that is ones except the diagonal, which are nans
        auto at_x = at::eye(size, options);
        at_x = (1 - at_x) / (1 - at_x);
        std::vector<c10::IValue> inputs{at_x};

        std::vector<at::Tensor> at_outputs(
            {do_min ? at_x.amin(1) : at_x.amax(1)});
        auto nvf_outputs = executor_cache.runFusionWithInputs(inputs);

        testValidate(
            executor_cache.fusion(),
            nvf_outputs,
            inputs,
            at_outputs,
            __LINE__,
            __FILE__);
      }
    }
  }
}

class ExpandedBroadcastGlobalIntermediateTest : public NVFuserTest {
 protected:
  void SetUp() override {
    NVFuserTest::SetUp();
    // Do not fill allocation with NaN. The logical output size of this test is
    // huge, although they are just because of expand, the pointwise kernel in
    // PyTorch eager mode is not smart enough to not iterating on the entire
    // logical space
    setFillAllocationWithNan(false);
  }
};

TEST_F(ExpandedBroadcastGlobalIntermediateTest, TheTest_CUDA) {
  auto fusion_ptr = std::make_unique<Fusion>();
  Fusion& fusion = *fusion_ptr.get();
  FusionGuard fg(&fusion);

  auto tv0 = makeContigConcreteTensor({2, 1, 2});
  fusion.addInput(tv0);
  auto tv1 = expand(
      tv0,
      {IrBuilder::create<Scalar>(2),
       IrBuilder::create<Scalar>(1L << 60L),
       IrBuilder::create<Scalar>(2)});
  auto tv2 = set(tv1);
  fusion.addOutput(tv2);
  tv1->setMemoryType(MemoryType::Global);

  tv1->axis(2)->parallelize(ParallelType::TIDx);
  tv2->axis(2)->parallelize(ParallelType::TIDx);
  tv1->axis(0)->parallelize(ParallelType::BIDx);
  tv2->axis(0)->parallelize(ParallelType::BIDx);

  auto options = at::TensorOptions().dtype(at::kFloat).device(at::kCUDA, 0);

  at::Tensor t0 = at::randn({2, 1, 2}, options);

  FusionExecutor fe;
  fe.compileFusion(fusion_ptr.get(), {t0});
  auto cg_output = fe.runFusion({t0}).at(0);

  ASSERT_EQ(cg_output.size(0), 2);
  ASSERT_EQ(cg_output.size(1), (1L << 60L));
  ASSERT_EQ(cg_output.size(2), 2);
  ASSERT_EQ(cg_output.stride(0), 2);
  ASSERT_EQ(cg_output.stride(1), 0);
  ASSERT_EQ(cg_output.stride(2), 1);
  ASSERT_TRUE(at::eq(t0.squeeze(1), cg_output.select(1, 0)).all().item<bool>());
}

// Test forced segmentation hint
TEST_F(NVFuserTest, FusionTestSegmenterHint_CUDA) {
  auto fusion = std::make_unique<Fusion>();
  FusionGuard fg(fusion.get());
  std::vector<int64_t> input_shape{32, 64, 8, 128};
  auto tv0 = TensorViewBuilder()
                 .ndims(input_shape.size())
                 .dtype(DataType::Double)
                 .build();
  fusion->addInput(tv0);
  auto tv1 = relu(tv0);
  auto tv2 = segment_set(tv1);
  auto tv3 = neg(tv2);
  fusion->addOutput(tv3);

  auto options = at::TensorOptions().dtype(at::kDouble).device(at::kCUDA, 0);
  at::Tensor at_x = at::randn(input_shape, options);
  FusionExecutorCache executor_cache(std::move(fusion));
  auto outputs = executor_cache.runFusionWithInputs({at_x});
  auto ref_out = at_x.clone().relu().neg();

  auto optimized_fusion = executor_cache.getMostRecentKernelRuntime();

  TORCH_CHECK(optimized_fusion->isSegmented(), "segmentation didn't happen");
  auto groups = optimized_fusion->fusionSegments()->groups();
  TORCH_CHECK(
      groups.size() == 2, "segmentation hint isn't working as expected");
  // with the hint, segment_set should be grouped with its producer
  // [relu, segment_set], [neg]
  for (auto& group : groups) {
    // we only check the group with a single node
    if (group->exprs().size() == 1) {
      auto relu_expr = group->exprs()[0];
      TORCH_CHECK(
          relu_expr->isA<UnaryOp>() &&
              relu_expr->as<UnaryOp>()->getUnaryOpType() == UnaryOpType::Neg,
          "segmentation result is not expected");
    }
  }
  testValidate(
      executor_cache.fusion(), outputs, {at_x}, {ref_out}, __LINE__, __FILE__);
}

TEST_F(NVFuserTest, FusionTestWarnRegisterSpill_CUDA) {
  const int hidden_size = 1024 * 10;
  std::unique_ptr<Fusion> fusion_ptr = std::make_unique<Fusion>();
  Fusion& fusion = *fusion_ptr.get();
  FusionGuard fg(&fusion);
  const float kEps = 1e-5;
  Scalar* eps_ptr = IrBuilder::create<Scalar>(kEps);
  std::vector<int64_t> input_shape{2048, hidden_size};
  std::vector<int64_t> norm_shape{hidden_size};

  auto input = makeSymbolicTensor(input_shape.size());
  fusion.addInput(input);
  auto result = layer_norm(input, norm_shape, nullptr, nullptr, eps_ptr);
  fusion.addOutput(result.output);
  fusion.addOutput(result.mean);
  fusion.addOutput(result.invstd);

  auto options = at::TensorOptions().dtype(at::kFloat).device(at::kCUDA, 0);
  at::Tensor aten_input = at::randn(input_shape, options);
  c10::optional<at::Tensor> aten_weight = c10::nullopt;
  c10::optional<at::Tensor> aten_bias = c10::nullopt;
  auto aten_outputs = at::native_layer_norm(
      aten_input, norm_shape, aten_weight, aten_bias, kEps);

  // capture stdout and check stdout contains register spill warning
  testing::internal::CaptureStdout();
  {
    // generate persistent kernel
    auto persistent_params = getPersistentHeuristics(&fusion, {aten_input});
    TORCH_CHECK(persistent_params, "Persistent schedule was not generated!");
    schedulePersistentKernel(&fusion, *persistent_params);

    // compile and run persistent kernel
    // intentionally set maxrregcount to 32 to trigger register spill
    CompileParams compile_opts = {
        .maxrregcount = 32, .enable_ptxas_verbose = true};
    auto lparams = persistent_params->lparams;
    FusionExecutor fe;
    fe.compileFusion(&fusion, {aten_input}, lparams, compile_opts);
    auto cg_outputs = fe.runFusion({aten_input});

    // validate results
    testValidate(
        &fusion,
        cg_outputs,
        {aten_input},
        {std::get<0>(aten_outputs),
         std::get<1>(aten_outputs),
         std::get<2>(aten_outputs)},
        __LINE__,
        __FILE__,
        "");
  }
  std::string output = testing::internal::GetCapturedStdout();
  TORCH_CHECK(
      output.find("Register spill detected") != std::string::npos,
      "Register spill is not captured!");
}

// https://github.com/NVIDIA/Fuser/issues/335
// This test is to make sure the benchmark in layer_norm_fused.cpp is correctly
// implemented.
TEST_F(NVFuserTest, FusionLayerNormFusedOpsRedundantCast_CUDA) {
  std::unique_ptr<Fusion> fusion_ptr = std::make_unique<Fusion>();
  auto fusion = fusion_ptr.get();
  FusionGuard fg(fusion);

  const float kEps = 1e-5;
  const int batch_size = 2048 * 8;
  const int hidden_size = 20480;
  {
    DataType dtype = DataType::Half;
    auto tv0 = makeContigTensor(1, dtype);
    auto tv1 = makeContigTensor(2, dtype);
    auto tv2 = makeContigTensor(1, dtype);
    auto tv3 = makeContigTensor(1, dtype);
    auto tv4 = makeContigTensor(1, dtype);

    fusion->addInput(tv0);
    fusion->addInput(tv1);
    fusion->addInput(tv2);
    fusion->addInput(tv3);
    fusion->addInput(tv4);
    auto tv5 = broadcast(tv0, {true, false});
    auto tv6 = castOp(DataType::Float, tv1);
    auto tv7 = castOp(DataType::Float, tv5);
    auto tv8 = add(tv6, tv7);
    auto tv9 = castOp(DataType::Half, tv8);
    auto tv10 = broadcast(tv2, {true, false});
    auto tv11 = castOp(DataType::Float, tv9);
    auto tv12 = castOp(DataType::Float, tv10);
    auto tv13 = add(tv11, tv12);
    auto tv14 = castOp(DataType::Half, tv13);
    auto tv15 = castOp(DataType::Float, tv14);
    auto tv16 = variance(tv15, {1}, false, false);
    auto tv17 = broadcast(tv16, {false, true});
    auto tv18 = sum(tv15, {1}, false);
    auto tv19 = broadcast(tv18, {false, true});

    nvfuser::Val* num_features = IrBuilder::create<Scalar>(1.0);
    num_features = mul(num_features, tv0->getLeafDomain()[0]->extent());
    auto s20 = num_features;

    auto s21 = reciprocal(s20);
    auto tv22 = mul(tv19, s21);
    auto s23 = IrBuilder::create<Scalar>(kEps);
    auto tv24 = add(tv17, s23);
    auto tv25 = rsqrt(tv24);
    auto tv26 = broadcast(tv22, {false, false});
    auto tv27 = castOp(DataType::Float, tv14);
    auto tv28 = sub(tv27, tv26);
    auto tv29 = broadcast(tv25, {false, false});
    auto tv30 = mul(tv28, tv29);
    auto tv31 = broadcast(tv4, {true, false});
    auto tv32 = castOp(DataType::Float, tv31);
    auto tv33 = mul(tv30, tv32);
    auto tv34 = broadcast(tv3, {true, false});
    auto tv35 = castOp(DataType::Float, tv34);
    auto tv36 = add(tv33, tv35);
    auto tv37 = castOp(DataType::Half, tv36);
    fusion->addOutput(tv37);
  }

  auto options = at::TensorOptions().dtype(at::kHalf).device(at::kCUDA, 0);
  std::vector<c10::IValue> inputs;
  std::vector<at::Tensor> outputs;

  {
    auto t0 = at::randn({hidden_size}, options);
    auto t1 = at::randn({batch_size, hidden_size}, options);
    auto t2 = at::randn({hidden_size}, options);
    auto t3 = at::randn({hidden_size}, options);
    auto t4 = at::randn({hidden_size}, options);
    inputs.emplace_back(t0);
    inputs.emplace_back(t1);
    inputs.emplace_back(t2);
    inputs.emplace_back(t3);
    inputs.emplace_back(t4);
    auto t5 = t0.unsqueeze(0).expand({batch_size, hidden_size});
    auto t6 = t1.to(at::kFloat);
    auto t7 = t5.to(at::kFloat);
    auto t8 = at::add(t6, t7);
    auto t9 = t8.to(at::kHalf);
    auto t10 = t2.unsqueeze(0).expand({batch_size, hidden_size});
    auto t11 = t9.to(at::kFloat);
    auto t12 = t10.to(at::kFloat);
    auto t13 = at::add(t11, t12);
    auto t14 = t13.to(at::kHalf);
    auto aten_outputs = at::native_layer_norm(t14, {hidden_size}, t4, t3, kEps);
    auto t33 = std::get<0>(aten_outputs);
    outputs.emplace_back(t33);
  }

  auto persistent_buffer_info1 = scheduler_utils::persistentBuffers(fusion);
  TORCH_CHECK(
      persistent_buffer_info1.persistent_buffers.size() == 2,
      "Before project to other buffers, should have two persistent buffers!");

  reduction_scheduler_utils::projectPersistentBuffers(fusion, false);
  auto persistent_buffer_info2 = scheduler_utils::persistentBuffers(fusion);
  TORCH_CHECK(
      persistent_buffer_info2.persistent_buffers.size() == 1,
      "After project to other buffers, should have one persistent buffer!");

  FusionExecutorCache fec(std::move(fusion_ptr));
  auto cg_outputs = fec.runFusionWithInputs(inputs);
  testValidate(fusion, cg_outputs, inputs, outputs, __LINE__, __FILE__);
}

// Simple test to check if the aligned block sync is used in aligned
// reductions
TEST_F(NVFuserTest, AlignedSyncReduction1_CUDA) {
  Fusion fusion;
  FusionGuard fg(&fusion);

  auto tv0 = makeSymbolicTensor(1);
  fusion.addInput(tv0);
  auto tv1 = sum(tv0, {0});
  fusion.addOutput(tv1);

  const int gdimx = 16;
  const int bdimx = 100;
  const int per_thread_reductions = 8;

  std::vector<int64_t> shape({gdimx * bdimx * per_thread_reductions});

  tv1->split(0, bdimx);
  tv1->split(0, per_thread_reductions);

  // Serial reduction
  auto tv2 = tv1->rFactor({1});
  // Block reduction
  tv1->rFactor({1});

  tv2->axis(0)->parallelize(ParallelType::BIDx);
  tv2->axis(-1)->parallelize(ParallelType::TIDx);

  scheduler_utils::parallelizeAllLike(tv2);

  const std::string kernel_string =
      codegen::generateCudaKernel(GpuLower(&fusion).kernel());

  // The block reduction should use the aligned sync
  TORCH_CHECK(
      kernel_string.find("blockReduce<true, false, false, true>(") !=
          std::string::npos,
      "blockReduce with aligned sync not found: ",
      kernel_string);
}

TEST_F(NVFuserTest, IntegerDivision_CUDA) {
  auto fusion = std::make_unique<Fusion>();
  FusionGuard fg(fusion.get());

  auto tv0 = makeSymbolicTensor(1, DataType::Int);
  auto tv1 = makeSymbolicTensor(1, DataType::Int);
  fusion->addInput(tv0);
  fusion->addInput(tv1);
  auto tv2 = div(tv0, tv1);
  auto tv3 = truediv(tv0, tv1);
  fusion->addOutput(tv2);
  fusion->addOutput(tv3);

  FusionExecutorCache executor_cache(std::move(fusion));

  auto options = at::TensorOptions().dtype(at::kFloat).device(at::kCUDA, 0);
  at::Tensor input0 = (at::randn({1024 * 1024}, options) * 1024).to(at::kLong);
  at::Tensor input1 = (at::randn({1024 * 1024}, options) * 1024).to(at::kLong);
  auto div_expect = at::div(input0, input1, "trunc");
  auto truediv_expect = at::true_divide(input0, input1);

  auto cg_outputs = executor_cache.runFusionWithInputs({input0, input1});

  ASSERT_TRUE(cg_outputs.at(0).scalar_type() == at::kLong);
  ASSERT_TRUE(cg_outputs.at(1).scalar_type() == at::kFloat);

  testValidate(
      executor_cache.fusion(),
      cg_outputs,
      {input0, input1},
      {div_expect, truediv_expect},
      __LINE__,
      __FILE__);
}

TEST_F(NVFuserTest, IsFinite_CUDA) {
  for (const auto& [nvfuser_dtype, aten_dtype] :
       std::vector<std::pair<DataType, at::ScalarType>>{
           {DataType::Float, at::kFloat},
           {DataType::Half, at::kHalf},
           {DataType::BFloat16, at::kBFloat16}}) {
    std::unique_ptr<Fusion> fusion_ptr = std::make_unique<Fusion>();
    auto fusion = fusion_ptr.get();
    FusionGuard fg(fusion);
    auto tv0 = makeContigTensor(1, nvfuser_dtype);
    fusion->addInput(tv0);
    auto tv1 = isfinite(tv0);
    fusion->addOutput(tv1);

    auto options = at::TensorOptions().dtype(aten_dtype).device(at::kCUDA, 0);
    std::array<float, 3> data{1.0, INFINITY, NAN};
    const auto input = at::from_blob(data.data(), {3}, {1}).to(options);

    FusionExecutor fe;
    fe.compileFusion(fusion, {input});
    const auto output = fe.runFusion({input});

    testValidate(
        fusion, output, {input}, {at::isfinite(input)}, __LINE__, __FILE__);
  }
}

TEST_F(NVFuserTest, Repro413_CUDA) {
  int64_t n = 10240;

  for (int64_t m : {3, 6, 12, 24}) {
    for (int64_t k : {10, 20, 40}) {
      std::unique_ptr<Fusion> fusion_ptr = std::make_unique<Fusion>();
      Fusion& fusion = *fusion_ptr.get();
      FusionGuard fg(&fusion);

      auto tv0 = makeContigConcreteTensor({n, m}, DataType::Half);
      fusion.addInput(tv0);
      auto tv1 = broadcast(tv0, {false, true, false});
      auto tv2 = expand(
          tv1,
          {IrBuilder::create<Scalar>(n),
           IrBuilder::create<Scalar>(k),
           IrBuilder::create<Scalar>(m)});
      auto tv3 = reshape(tv2, {n, k, m}, {n, k * m});
      auto tv4 = reshape(tv3, {n, k * m}, {n, m, k});
      auto tv5 = transpose(tv4, 0, 1);
      auto tv6 = reshape(tv5, {m, n, k}, {m * n, k});
      fusion.addOutput(tv6);

      auto options = at::TensorOptions().dtype(at::kHalf).device(at::kCUDA, 0);
      auto t0 = at::randn({n, m}, options);

      auto lparams = schedulePointwise(fusion_ptr.get(), {t0});

      auto expect_vec_factor = std::gcd(m, k);

      auto getVectorizationFactor = [](TensorView* tv) -> int64_t {
        for (auto i : tv->getLeafDomain()) {
          if (i->getParallelType() == ParallelType::Vectorize) {
            return i->extent()->evaluateInt();
          }
        }
        return 1;
      };

      for (auto o : fusion.outputs()) {
        EXPECT_EQ(
            getVectorizationFactor(o->as<TensorView>()), expect_vec_factor);
      }
      for (auto i : fusion.inputs()) {
        for (auto c : ir_utils::consumerTvsOf(i->as<TensorView>())) {
          EXPECT_EQ(getVectorizationFactor(c), expect_vec_factor);
        }
      }

      FusionExecutor fe;
      fe.compileFusion(&fusion, {t0}, lparams);
      auto cg_outputs = fe.runFusion({t0}, lparams);

      auto ref = t0.unsqueeze(1)
                     .expand({-1, k, -1})
                     .reshape({n, m, k})
                     .transpose(0, 1)
                     .reshape({m * n, k});

      testValidate(
          fusion_ptr.get(), cg_outputs, {t0}, {ref}, __LINE__, __FILE__);
    }
  }
}

TEST_F(NVFuserTest, FusionRecomputePersistentBuffer_CUDA) {
  std::unique_ptr<Fusion> fusion_ptr = std::make_unique<Fusion>();
  auto fusion = fusion_ptr.get();
  FusionGuard fg(fusion);

  const int batch_size = 1024;
  const int hidden_size = 2048;
  {
    DataType dtype = DataType::Float;
    auto tv0 = makeContigTensor(2, dtype);
    auto tv1 = makeContigTensor(2, dtype);
    fusion->addInput(tv0);
    fusion->addInput(tv1);

    auto tv2 = add(tv0, tv1);
    auto tv3 = castOp(DataType::Half, tv2);

    auto tv4 = castOp(DataType::Float, tv3);
    auto tv5 = sum(tv4, {1});
    auto tv6 = broadcast(tv5, {false, true});
    auto tv7 = add(tv4, tv6);

    auto tv8 = castOp(DataType::Float, tv3);
    auto tv9 = add(tv6, tv8);

    fusion->addOutput(tv7);
    fusion->addOutput(tv9);
  }

  auto options = at::TensorOptions().dtype(at::kFloat).device(at::kCUDA, 0);
  std::vector<c10::IValue> inputs;
  std::vector<at::Tensor> outputs;

  {
    auto t0 = at::randn({batch_size, hidden_size}, options);
    auto t1 = at::randn({batch_size, hidden_size}, options);
    inputs.emplace_back(t0);
    inputs.emplace_back(t1);

    auto t2 = t0.add(t1);
    auto t3 = t2.to(at::kHalf);
    auto t4 = t3.to(at::kFloat);
    auto t5 = t4.sum({1});
    auto t6 = t5.unsqueeze(1).expand({batch_size, hidden_size});
    auto t7 = t4.add(t6);
    auto t8 = t3.to(at::kFloat);
    auto t9 = t8.add(t6);

    outputs.emplace_back(t7);
    outputs.emplace_back(t9);
  }

  auto persistent_buffer_info1 = scheduler_utils::persistentBuffers(fusion);
  TORCH_CHECK(
      persistent_buffer_info1.persistent_buffers.size() == 2,
      "Before project to other buffers, should have two persistent buffers!");

  reduction_scheduler_utils::projectPersistentBuffers(fusion, false);
  auto persistent_buffer_info2 = scheduler_utils::persistentBuffers(fusion);
  TORCH_CHECK(
      persistent_buffer_info2.persistent_buffers.size() == 1,
      "After project to other buffers, should have one persistent buffer!");

  FusionExecutorCache fec(std::move(fusion_ptr));
  auto cg_outputs = fec.runFusionWithInputs(inputs);
  testValidate(fusion, cg_outputs, inputs, outputs, __LINE__, __FILE__);
}

// Based on FusionTestWarnRegisterSpill_CUDA but modified to test OptionsGuard
TEST_F(NVFuserTest, FusionOptionsGuard_CUDA) {
  const int hidden_size = 1024 * 10;
  std::unique_ptr<Fusion> fusion_ptr = std::make_unique<Fusion>();
  Fusion& fusion = *fusion_ptr.get();
  FusionGuard fg(&fusion);
  const float kEps = 1e-5;
  Scalar* eps_ptr = IrBuilder::create<Scalar>(kEps);
  std::vector<int64_t> input_shape{2048, hidden_size};
  std::vector<int64_t> norm_shape{hidden_size};

  auto input = makeSymbolicTensor(input_shape.size());
  fusion.addInput(input);
  auto result = layer_norm(input, norm_shape, nullptr, nullptr, eps_ptr);
  fusion.addOutput(result.output);
  fusion.addOutput(result.mean);
  fusion.addOutput(result.invstd);

  auto options = at::TensorOptions().dtype(at::kFloat).device(at::kCUDA, 0);
  at::Tensor aten_input = at::randn(input_shape, options);
  c10::optional<at::Tensor> aten_weight = c10::nullopt;
  c10::optional<at::Tensor> aten_bias = c10::nullopt;
  auto aten_outputs = at::native_layer_norm(
      aten_input, norm_shape, aten_weight, aten_bias, kEps);

  // generate persistent kernel
  auto persistent_params = getPersistentHeuristics(&fusion, {aten_input});
  ASSERT_TRUE(persistent_params) << "Persistent schedule was not generated!";
  schedulePersistentKernel(&fusion, *persistent_params);

  // capture stdout and check stdout contains register spill warning
  testing::internal::CaptureStdout();

  // compile and run persistent kernel
  // intentionally set maxrregcount to 32 to trigger register spill
  CompileParams compile_opts = {.maxrregcount = 32};
  auto lparams = persistent_params->lparams;

  EnableOptionsGuard opt_guard;
  EnableOptionsGuard::getCurOptions().set(EnableOption::WarnRegisterSpill);

  FusionExecutor fe;
  fe.compileFusion(&fusion, {aten_input}, lparams, compile_opts);

  std::string output = testing::internal::GetCapturedStdout();
  ASSERT_NE(output.find("Register spill detected"), std::string::npos)
      << "Register spill is not captured!";
}

// Test that DebugStreamGuard captures output
TEST_F(NVFuserTest, FusionDebugStreamGuard_CUDA) {
  std::stringstream ss;
  std::string text("test debug output");

  debug() << "text before guard";

  { // Test using the guard
    DebugStreamGuard dsg(ss);

    debug() << text;
  }

  debug() << "text after guard";

  // If the guard failed, we might write nothing to ss or we might write the
  // text after the guard to ss.
  ASSERT_EQ(ss.str(), text);
}

<<<<<<< HEAD
// Test that disabling kernel re-use leads to resegmented Fusion
TEST_F(NVFuserTest, FusionDisableKernelReuse_CUDA) {
  std::unique_ptr<Fusion> fusion_ptr = std::make_unique<Fusion>();
  auto fusion = fusion_ptr.get();
  FusionGuard fg(fusion);

  auto tv0 = makeSymbolicTensor(1);
  fusion->addInput(tv0);

  auto tv1 = add(tv0, tv0);
  fusion->addOutput(tv1);

  FusionExecutorCache fec(std::move(fusion_ptr));

  auto options = at::TensorOptions().dtype(at::kFloat).device(at::kCUDA, 0);
  auto a5 = at::zeros({5}, options);
  auto a6 = at::zeros({6}, options);
  auto a7 = at::zeros({7}, options);

  fec.runFusionWithInputs({a5});

  auto numRuntimes = [&fec]() -> size_t {
    // this is map<pair<device, conc_info>, vector<FusionKernelRuntime>>
    const auto& runtime_map = fec.getKernelRuntimes();
    return runtime_map
        .begin() // There should be only one device/concretization pair
        ->second.size();
  };

  {
    DisableOptionsGuard og;
    DisableOptionsGuard::getCurOptions().unset(DisableOption::KernelReuse);

    fec.runFusionWithInputs({a6});

    // Since kernel reuse is enabled, we should not generate a new runtime
    EXPECT_EQ(numRuntimes(), 1);
  }

  {
    DisableOptionsGuard og;
    DisableOptionsGuard::getCurOptions().set(DisableOption::KernelReuse);

    fec.runFusionWithInputs({a7});

    // Disabling reuse means we should get a new runtime
    EXPECT_EQ(numRuntimes(), 2);
  }
=======
// Repro of https://github.com/NVIDIA/Fuser/issues/585
TEST_F(NVFuserTest, FusionDanglingUnaryOp_CUDA) {
  auto fusion = std::make_unique<Fusion>();
  FusionGuard fg(fusion.get());

  // Create a segmented Fusion. We call segment_set here to ensure the whole
  // Fusion cannot be scheduled. This triggers segmentation, so that
  // forwardInputs() is called. The structure of this Fusion is not important;
  // it is only important that it must be segmented.
  auto size = IrBuilder::create<Scalar>(5);
  auto tv0 = full({size}, fusion->zeroVal(), DataType::Int);
  auto tv1 = segment_set(tv0);
  fusion->addOutput(tv1);

  // Now take in an input that has a chain of UnaryOp uses that terminates in a
  // Val with no uses. This triggers a segfault in forwardInputs().
  Val* alpha = IrBuilder::create<Scalar>(DataType::Int);
  fusion->addInput(alpha);
  neg(castOp(DataType::Float, alpha));

  FusionExecutorCache executor_cache(std::move(fusion));

  auto cg_outputs = executor_cache.runFusionWithInputs({11});

  auto options = at::TensorOptions().dtype(at::kInt).device(at::kCUDA, 0);
  auto aten_out = at::zeros({5}, options);

  testValidate(
      executor_cache.fusion(),
      cg_outputs,
      {11},
      {aten_out},
      __LINE__,
      __FILE__);
>>>>>>> e7967f70
}

// Test file size should be up to 10K LoC. Create a new file for more tests.

} // namespace nvfuser<|MERGE_RESOLUTION|>--- conflicted
+++ resolved
@@ -9215,7 +9215,6 @@
   ASSERT_EQ(ss.str(), text);
 }
 
-<<<<<<< HEAD
 // Test that disabling kernel re-use leads to resegmented Fusion
 TEST_F(NVFuserTest, FusionDisableKernelReuse_CUDA) {
   std::unique_ptr<Fusion> fusion_ptr = std::make_unique<Fusion>();
@@ -9264,7 +9263,8 @@
     // Disabling reuse means we should get a new runtime
     EXPECT_EQ(numRuntimes(), 2);
   }
-=======
+}
+
 // Repro of https://github.com/NVIDIA/Fuser/issues/585
 TEST_F(NVFuserTest, FusionDanglingUnaryOp_CUDA) {
   auto fusion = std::make_unique<Fusion>();
@@ -9299,7 +9299,6 @@
       {aten_out},
       __LINE__,
       __FILE__);
->>>>>>> e7967f70
 }
 
 // Test file size should be up to 10K LoC. Create a new file for more tests.
