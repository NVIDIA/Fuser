// clang-format off
/*
 * SPDX-FileCopyrightText: Copyright (c) 2023-present NVIDIA CORPORATION & AFFILIATES.
 * All rights reserved.
 * SPDX-License-Identifier: BSD-3-Clause
 */
// clang-format on
#include <csrc/exceptions.h>
#include <gmock/gmock-matchers.h>
#include <gtest/gtest.h>

#include <codegen.h>
#include <debug.h>
#include <device_lower/lower2device.h>
#include <device_lower/pass/magic_zero.h>
#include <disjoint_set.h>
#include <executor.h>
#include <executor_params.h>
#include <expr_evaluator.h>
#include <fusion.h>
#include <fusion_segmenter.h>
#include <grouped_reduction.h>
#include <inlining.h>
#include <ir/all_nodes.h>
#include <ir/builder.h>
#include <ir/graphviz.h>
#include <ir/iostream.h>
#include <ir/utils.h>
#include <iter_visitor.h>
#include <kernel_cache.h>
#include <kernel_ir.h>
#include <kernel_ir_dispatch.h>
#include <ops/all_ops.h>
#include <root_domain_map.h>
#include <scheduler/all_schedulers.h>
#include <scheduler/reduction_utils.h>
#include <scheduler/utils.h>
#include <test/utils.h>
#include <test/validator.h>
#include <transform_replay.h>
#include <transform_rfactor.h>

#include <torch/csrc/jit/api/function_impl.h>
#include <torch/csrc/jit/codegen/cuda/interface.h>
#include <torch/torch.h>

#include <ATen/cuda/CUDAContext.h>
#include <ATen/cuda/Exceptions.h>
#include <c10/cuda/CUDAStream.h>

#include <algorithm>
#include <cmath>
#include <iostream>
#include <sstream>
#include <thread>
#include <typeinfo>

namespace nvfuser {

using namespace at::indexing;

TEST_F(NVFuserTest, FusionNonDivisibleSplit1_CUDA) {
  Fusion fusion;
  FusionGuard fg(&fusion);

  auto tv0 = makeSymbolicTensor(1);
  fusion.addInput(tv0);

  auto tv1 = sum(tv0, {0});
  fusion.addOutput(tv1);

  // [I]
  tv1->split(0, 5);
  // [ceilDiv(I, 5), 5]

  // This second split is non-divisible. The split domain must be predicated.
  tv1->split(1, 3);
  // [ceilDiv(I, 5), 2, 3]

  auto tv2 = sum(tv0, {0});
  fusion.addOutput(tv2);

  // tv2 shouldn't need to have another predicate
  tv2->split(0, 4);
  tv2->split(1, 2);

  GpuLower gpulw(&fusion);
  gpulw.run();
  NVF_CHECK(
      gpulw.nonDivisibleSplitInfo().splitsToValidate().empty(),
      "There must be no split to validate");
  NVF_CHECK(
      gpulw.nonDivisibleSplitInfo().splitsToPredicate().size() == 1,
      "Only tv1 should have a non-divisible predicate.");
  for (auto tv : {loweredTv(tv1, gpulw)}) {
    auto it = gpulw.nonDivisibleSplitInfo().splitsToPredicate().find(tv);
    NVF_CHECK(
        it != gpulw.nonDivisibleSplitInfo().splitsToPredicate().end(),
        "No info found for ",
        tv);
    const auto& splits_to_predicate = it->second;
    NVF_CHECK(
        splits_to_predicate.size() == 1,
        "There must be one split to predicate");
  }

  auto options = at::TensorOptions().dtype(at::kFloat).device(at::kCUDA, 0);
  at::Tensor t0 = at::randn({24}, options);

  FusionExecutor fe;
  fe.compileFusion(&fusion, {t0});
  auto cg_outputs = fe.runFusion({t0});

  auto ref = t0.sum();

  testValidate(&fusion, cg_outputs, {t0}, {ref, ref}, __LINE__, __FILE__);
}

// Repro of issue #1074
TEST_F(NVFuserTest, FusionNonDivisibleSplit2_CUDA) {
  Fusion fusion;
  FusionGuard fg(&fusion);

  auto tv0 = makeSymbolicTensor(2);
  fusion.addInput(tv0);
  auto tv1 = add(tv0, IrBuilder::create<Val>(1.0));
  auto tv2 = add(tv1, IrBuilder::create<Val>(1.0));
  fusion.addOutput(tv2);

  tv2->split(0, 2);
  tv2->split(-1, 4);
  tv2->reorder({{1, 2}, {2, 1}});
  tv0->computeAt(tv2, 2);

  tv2->split(-1, 3);

  // To make the sanitizer catch the invalid accesses. Not necessary
  // to expose the bug.
  tv1->setMemoryType(MemoryType::Shared);

  GpuLower gpulw(&fusion);
  gpulw.run();
  NVF_CHECK(
      gpulw.nonDivisibleSplitInfo().splitsToValidate().empty(),
      "There must be no split to validate");
  NVF_CHECK(
      gpulw.nonDivisibleSplitInfo().splitsToPredicate().size() == 1,
      "Only tv2 should have a non-divisible predicate.");
  for (auto tv : {loweredTv(tv2, gpulw)}) {
    auto it = gpulw.nonDivisibleSplitInfo().splitsToPredicate().find(tv);
    NVF_CHECK(
        it != gpulw.nonDivisibleSplitInfo().splitsToPredicate().end(),
        "No info found for ",
        tv);
    const auto& splits_to_predicate = it->second;
    NVF_CHECK(
        splits_to_predicate.size() == 1,
        "There must be one split to predicate");
  }

  auto options = at::TensorOptions().dtype(at::kFloat).device(at::kCUDA, 0);
  at::Tensor t0 = at::randn({13, 17}, options);

  FusionExecutor fe;
  fe.compileFusion(&fusion, {t0});
  auto cg_outputs = fe.runFusion({t0});

  auto ref = t0 + 2;

  testValidate(&fusion, cg_outputs, {t0}, {ref}, __LINE__, __FILE__);
}

// Similar to FusionNonDivisibleSplit1 but with unswitch
TEST_F(NVFuserTest, FusionNonDivisibleSplit3_CUDA) {
  Fusion fusion;
  FusionGuard fg(&fusion);

  auto tv0 = makeSymbolicTensor(1);
  fusion.addInput(tv0);

  auto tv1 = add(tv0, IrBuilder::create<Val>(1.0));
  auto tv2 = sum(tv1, {0});
  fusion.addOutput(tv2);

  tv2->split(0, 5);
  tv2->split(1, 3);

  tv0->computeAt(tv2, -1);

  tv2->axis(0)->parallelize(ParallelType::Unswitch);

  GpuLower gpulw(&fusion);
  gpulw.run();
  NVF_CHECK(
      gpulw.nonDivisibleSplitInfo().splitsToValidate().empty(),
      "There must be no split to validate");
  NVF_CHECK(
      gpulw.nonDivisibleSplitInfo().splitsToPredicate().size() == 2,
      "Both tv1 and tv2 should have a non-divisible predicate.");
  for (auto tv : {loweredTv(tv1, gpulw), loweredTv(tv2, gpulw)}) {
    auto it = gpulw.nonDivisibleSplitInfo().splitsToPredicate().find(tv);
    NVF_CHECK(
        it != gpulw.nonDivisibleSplitInfo().splitsToPredicate().end(),
        "No info found for ",
        tv);
    const auto& splits_to_predicate = it->second;
    NVF_CHECK(
        splits_to_predicate.size() == 1,
        "There must be one split to predicate");
  }

  auto options = at::TensorOptions().dtype(at::kFloat).device(at::kCUDA, 0);
  at::Tensor t0 = at::randn({24}, options);

  FusionExecutor fe;
  fe.compileFusion(&fusion, {t0});
  auto cg_outputs = fe.runFusion({t0});

  auto ref = (t0 + 1).sum();

  testValidate(&fusion, cg_outputs, {t0}, {ref}, __LINE__, __FILE__);
}

// Non-divisible split through merge
TEST_F(NVFuserTest, FusionNonDivisibleSplit4_CUDA) {
  Fusion fusion;
  FusionGuard fg(&fusion);

  auto tv0 = makeSymbolicTensor(2);
  fusion.addInput(tv0);

  auto tv1 = add(tv0, IrBuilder::create<Val>(1.0));
  auto tv2 = sum(tv1, {0, 1});
  fusion.addOutput(tv2);

  tv2->split(0, 5);
  tv2->merge(1, 2);
  tv2->split(1, 3);

  tv0->computeAt(tv2, -1);

  GpuLower gpulw(&fusion);
  gpulw.run();
  NVF_CHECK(
      gpulw.nonDivisibleSplitInfo().splitsToValidate().empty(),
      "There must be no split to validate");
  NVF_CHECK(
      gpulw.nonDivisibleSplitInfo().splitsToPredicate().size() == 2,
      "Both tv1 and tv2 should have a non-divisible predicate.");
  for (auto tv : {loweredTv(tv1, gpulw), loweredTv(tv2, gpulw)}) {
    auto it = gpulw.nonDivisibleSplitInfo().splitsToPredicate().find(tv);
    NVF_CHECK(
        it != gpulw.nonDivisibleSplitInfo().splitsToPredicate().end(),
        "No info found for ",
        tv);
    const auto& splits_to_predicate = it->second;
    NVF_CHECK(
        splits_to_predicate.size() == 1,
        "There must be one split to predicate");
  }

  auto options = at::TensorOptions().dtype(at::kFloat).device(at::kCUDA, 0);
  at::Tensor t0 = at::randn({24, 2}, options);

  FusionExecutor fe;
  fe.compileFusion(&fusion, {t0});
  auto cg_outputs = fe.runFusion({t0});

  auto ref = (t0 + 1).sum();

  testValidate(&fusion, cg_outputs, {t0}, {ref}, __LINE__, __FILE__);
}

// Nested splits
TEST_F(NVFuserTest, FusionNonDivisibleSplit5_CUDA) {
  Fusion fusion;
  FusionGuard fg(&fusion);

  auto tv0 = makeSymbolicTensor(1);
  fusion.addInput(tv0);

  auto tv1 = add(tv0, IrBuilder::create<Val>(1.0));
  auto tv2 = sum(tv1, {0});
  fusion.addOutput(tv2);

  // [I]
  tv2->split(0, 8);
  // [I/8, 8]
  tv2->split(1, 2);
  // [I/8, 4, 2]
  tv2->split(1, 3); // non-divisible split of outer output
  // [I/8, 2, 3, 2]

  tv0->computeAt(tv2, -1);

  GpuLower gpulw(&fusion);
  gpulw.run();
  NVF_CHECK(
      gpulw.nonDivisibleSplitInfo().splitsToValidate().empty(),
      "There must be no split to validate");
  NVF_CHECK(
      gpulw.nonDivisibleSplitInfo().splitsToPredicate().size() == 2,
      "Both tv1 and tv2 should have a non-divisible predicate.");
  for (auto tv : {loweredTv(tv1, gpulw), loweredTv(tv2, gpulw)}) {
    auto it = gpulw.nonDivisibleSplitInfo().splitsToPredicate().find(tv);
    NVF_CHECK(
        it != gpulw.nonDivisibleSplitInfo().splitsToPredicate().end(),
        "No info found for ",
        tv);
    const auto& splits_to_predicate = it->second;
    NVF_CHECK(
        splits_to_predicate.size() == 1,
        "There must be one split to predicate");
  }

  auto options = at::TensorOptions().dtype(at::kFloat).device(at::kCUDA, 0);
  at::Tensor t0 = at::randn({24}, options);

  FusionExecutor fe;
  fe.compileFusion(&fusion, {t0});
  auto cg_outputs = fe.runFusion({t0});

  auto ref = (t0 + 1).sum();

  testValidate(&fusion, cg_outputs, {t0}, {ref}, __LINE__, __FILE__);
}

// Vectorized non-divisible split. Must be validated at run time
TEST_F(NVFuserTest, FusionNonDivisibleSplitVectorize1_CUDA) {
  Fusion fusion;
  FusionGuard fg(&fusion);

  auto tv0 = makeContigTensor(1);
  fusion.addInput(tv0);

  auto tv1 = set(tv0);
  fusion.addOutput(tv1);

  tv1->split(0, 8, false);
  tv1->split(1, 4);

  tv1->axis(-1)->parallelize(ParallelType::Vectorize);

  GpuLower gpulw(&fusion);
  gpulw.run();
  NVF_CHECK(
      gpulw.nonDivisibleSplitInfo().splitsToValidate().size() == 1,
      "There should be one split to validate");
  for (const auto& kv : gpulw.nonDivisibleSplitInfo().splitsToPredicate()) {
    const auto& splits_to_predicate = kv.second;
    NVF_CHECK(
        splits_to_predicate.empty(),
        "There must be no split to predicate, but tensor t",
        kv.first->name(),
        " has:",
        splits_to_predicate);
  }

  auto options = at::TensorOptions().dtype(at::kFloat).device(at::kCUDA, 0);
  auto t0 = at::randn({32}, options);

  FusionExecutor fe;
  fe.compileFusion(&fusion, {t0});
  auto cg_outputs = fe.runFusion({t0});

  testValidate(&fusion, cg_outputs, {t0}, {t0}, __LINE__, __FILE__);

  auto t0_non_divisible = at::randn({8}, options);
  // Since ceilDiv(8, 8) is not divisible by 4, the vectorization is
  // illegal. The run-time validation of vectorization should throw an error.
  // NOLINTNEXTLINE(cppcoreguidelines-avoid-goto,hicpp-avoid-goto)
  ASSERT_ANY_THROW(fe.runFusion({t0_non_divisible}));
}

// If a split is validated at run time, it's not necessary to predicate.
TEST_F(NVFuserTest, FusionNonDivisibleSplitVectorize2_CUDA) {
  Fusion fusion;
  FusionGuard fg(&fusion);

  auto tv0 = makeContigTensor(1);
  fusion.addInput(tv0);

  auto tv1 = set(tv0);
  auto tv2 = add(tv1, IrBuilder::create<Val>(1.0));
  auto tv3 = sum(tv2, {0});
  fusion.addOutput(tv3);

  tv3->split(0, 8, false);
  tv3->split(1, 4);
  TransformPropagatorWithCheck propagator(tv3);
  MaxRootDomainInfoSpanningTree(tv3).traverse(&propagator);

  tv3->axis(1)->parallelize(ParallelType::TIDx);
  scheduler_utils::parallelizeAllLike(tv3, {tv1, tv2});

  tv1->axis(2)->parallelize(ParallelType::Vectorize);

  GpuLower gpulw(&fusion);
  gpulw.run();
  NVF_CHECK(
      gpulw.nonDivisibleSplitInfo().splitsToValidate().size() == 1,
      "There should be one split to validate");
  for (const auto& kv : gpulw.nonDivisibleSplitInfo().splitsToPredicate()) {
    const auto& splits_to_predicate = kv.second;
    NVF_CHECK(
        splits_to_predicate.empty(),
        "There must be no split to predicate, but tensor t",
        kv.first->name(),
        " has:",
        splits_to_predicate);
  }

  auto options = at::TensorOptions().dtype(at::kFloat).device(at::kCUDA, 0);

  auto t0 = at::randn({1024}, options);

  FusionExecutor fe;
  fe.compileFusion(&fusion, {t0});
  auto cg_outputs = fe.runFusion({t0});

  auto ref = (t0 + 1).sum();

  testValidate(&fusion, cg_outputs, {t0}, {ref}, __LINE__, __FILE__);
}

TEST_F(NVFuserTest, FusionIssue1284Repro_CUDA) {
  std::unique_ptr<Fusion> fusion_ptr = std::make_unique<Fusion>();
  Fusion& fusion = *fusion_ptr.get();
  FusionGuard fg(&fusion);

  std::vector<int64_t> input_shape_0 = {10, 20};
  std::vector<int64_t> input_shape_1 = {15};

  TensorView* in_0 = makeSymbolicTensor(input_shape_0.size());
  TensorView* in_1 = makeSymbolicTensor(input_shape_1.size());
  fusion.addInput(in_0);
  fusion.addInput(in_1);

  TensorView* out_0 = add(in_0, IrBuilder::create<Val>(0.f));
  TensorView* out_1 = add(in_1, IrBuilder::create<Val>(2.f));

  fusion.addOutput(out_0);
  fusion.addOutput(out_1);

  auto options = at::TensorOptions().dtype(at::kFloat).device(at::kCUDA, 0);
  at::Tensor at_in_0 = at::randn(input_shape_0, options);
  at::Tensor at_in_1 = at::randn(input_shape_1, options);
  std::vector<c10::IValue> aten_inputs = {at_in_0, at_in_1};

  FusionExecutorCache fec(std::move(fusion_ptr));
  auto outputs = fec.runFusionWithInputs(aten_inputs);

  auto t1 = at_in_1 + 2;

  auto runtime = fec.getMostRecentKernelRuntime();
  NVF_ERROR(runtime->isSegmented());
  NVF_ERROR(runtime->fusionSegments()->groups().size() == 2);

  testValidate(
      &fusion, outputs, {at_in_0, at_in_1}, {at_in_0, t1}, __LINE__, __FILE__);
}

TEST_F(NVFuserTest, FusionIssue1284Repro2_CUDA) {
  std::unique_ptr<Fusion> fusion_ptr = std::make_unique<Fusion>();
  Fusion& fusion = *fusion_ptr.get();
  FusionGuard fg(&fusion);

  std::vector<int64_t> input_shape_0 = {4, 4};
  std::vector<int64_t> input_shape_1 = {3, 4, 4};
  std::vector<int64_t> input_shape_2 = {2, 8, 4, 4};

  TensorView* in_0 = makeSymbolicTensor(input_shape_0.size());
  TensorView* in_1 = makeSymbolicTensor(input_shape_1.size());
  TensorView* in_2 = makeSymbolicTensor(input_shape_2.size());

  fusion.addInput(in_0);
  fusion.addInput(in_1);
  fusion.addInput(in_2);

  TensorView* out_0 = add(in_0, in_1);
  TensorView* out_1 = add(in_0, in_2);

  fusion.addOutput(out_0);
  fusion.addOutput(out_1);

  auto options = at::TensorOptions().dtype(at::kFloat).device(at::kCUDA, 0);
  at::Tensor at_in_0 = at::randn(input_shape_0, options);
  at::Tensor at_in_1 = at::randn(input_shape_1, options);
  at::Tensor at_in_2 = at::randn(input_shape_2, options);

  std::vector<c10::IValue> aten_inputs = {at_in_0, at_in_1, at_in_2};

  FusionExecutorCache fec(std::move(fusion_ptr));
  auto outputs = fec.runFusionWithInputs(aten_inputs);

  auto t0 = at_in_0 + at_in_1;
  auto t1 = at_in_0 + at_in_2;

  auto runtime = fec.getMostRecentKernelRuntime();
  NVF_ERROR(runtime->isSegmented());
  NVF_ERROR(runtime->fusionSegments()->groups().size() == 2);

  testValidate(
      &fusion,
      outputs,
      {at_in_0, at_in_1, at_in_2},
      {t0, t1},
      __LINE__,
      __FILE__);
}

TEST_F(NVFuserTest, FusionIssue1305Repro_CUDA) {
  std::unique_ptr<Fusion> fusion_ptr = std::make_unique<Fusion>();
  Fusion& fusion = *fusion_ptr.get();
  FusionGuard fg(&fusion);

  auto t0 = makeContigTensor(1);
  auto t1 = makeContigTensor(2);

  fusion.addInput(t0);
  fusion.addInput(t1);

  auto t2 = broadcast(t0, {true, false});
  auto t3 = add(t1, t2);
  auto t4 = add(t3, t2);
  auto t5 = sum(t4, {1});
  auto t6 = broadcast(t5, {false, true});
  auto t7 = add(t3, t6);

  fusion.addOutput(t7);

  t3->computeAt(t7, -1, ComputeAtMode::MostInlined);

  NVF_ERROR(t3->getComputeAtPosition() == 1);
}

TEST_F(NVFuserTest, FusionDoubleBuffering1_CUDA) {
  Fusion fusion;
  FusionGuard fg(&fusion);

  auto tv0 = makeContigTensor(1);
  fusion.addInput(tv0);

  auto tv1 = set(tv0);
  auto tv2 = add(tv1, IrBuilder::create<Val>(1.0));
  auto tv3 = set(tv2);
  fusion.addOutput(tv3);

  tv1->setMemoryType(MemoryType::Shared);

  tv3->split(-1, 128);
  tv3->split(-1, 32);
  TransformPropagatorWithCheck propagator(tv3);
  MaxRootDomainInfoSpanningTree(tv3).traverse(&propagator);

  tv0->computeAt(tv3, 1);

  tv3->axis(-2)->parallelize(ParallelType::BIDx);
  tv3->axis(-1)->parallelize(ParallelType::TIDx);
  scheduler_utils::parallelizeAllLike(tv3);

  tv1->doubleBuffer();

  auto options = at::TensorOptions().dtype(at::kFloat).device(at::kCUDA, 0);
  auto t0 = at::randn({1000}, options);

  FusionExecutor fe;
  fe.compileFusion(&fusion, {t0});
  auto cg_outputs = fe.runFusion({t0});

  auto ref = t0 + 1;

  testValidate(&fusion, cg_outputs, {t0}, {ref}, __LINE__, __FILE__);
}

TEST_F(NVFuserTest, FusionDoubleBuffering2_CUDA) {
  Fusion fusion;
  FusionGuard fg(&fusion);

  auto tv0 = makeContigTensor(1);
  fusion.addInput(tv0);

  auto tv1 = set(tv0);
  auto tv2 = add(tv1, IrBuilder::create<Val>(1.0));
  auto tv3 = set(tv2);
  fusion.addOutput(tv3);

  tv3->split(-1, 128);
  tv3->split(-1, 32);
  TransformPropagatorWithCheck propagator(tv3);
  MaxRootDomainInfoSpanningTree(tv3).traverse(&propagator);

  tv0->computeAt(tv3, -1);

  tv3->axis(-2)->parallelize(ParallelType::BIDx);
  tv3->axis(-1)->parallelize(ParallelType::TIDx);
  scheduler_utils::parallelizeAllLike(tv3);

  tv1->doubleBuffer();

  auto options = at::TensorOptions().dtype(at::kFloat).device(at::kCUDA, 0);
  auto t0 = at::randn({1000}, options);

  FusionExecutor fe;
  fe.compileFusion(&fusion, {t0});
  auto cg_outputs = fe.runFusion({t0});

  auto ref = t0 + 1;

  testValidate(&fusion, cg_outputs, {t0}, {ref}, __LINE__, __FILE__);
}

TEST_F(NVFuserTest, FusionDoubleBuffering3_CUDA) {
  Fusion fusion;
  FusionGuard fg(&fusion);

  auto tv0 = makeContigTensor(1);
  fusion.addInput(tv0);

  auto tv1 = add(tv0, IrBuilder::create<Val>(1.0));
  auto tv2 = set(tv1);
  auto tv3 = add(tv2, IrBuilder::create<Val>(1.0));
  fusion.addOutput(tv3);

  tv1->setMemoryType(MemoryType::Shared);

  tv3->split(-1, 128);
  tv3->split(-1, 32);
  TransformPropagatorWithCheck propagator(tv3);
  MaxRootDomainInfoSpanningTree(tv3).traverse(&propagator);

  tv0->computeAt(tv3, 1);

  // tv2 is invalid to double-buffer as its producer, tv1, is
  // computed inside the double-buffering loop.
  // NOLINTNEXTLINE(cppcoreguidelines-avoid-goto,hicpp-avoid-goto)
  ASSERT_ANY_THROW(tv2->doubleBuffer());

  // Moving tv2 inner makes tv1 large enough to double-buffer tv2
  tv2->computeAt(tv3, 2);

  tv2->doubleBuffer();

  tv3->axis(-1)->parallelize(ParallelType::TIDx);
  scheduler_utils::parallelizeAllLike(tv3);

  auto options = at::TensorOptions().dtype(at::kFloat).device(at::kCUDA, 0);
  auto t0 = at::randn({1000}, options);

  FusionExecutor fe;
  fe.compileFusion(&fusion, {t0});
  auto cg_outputs = fe.runFusion({t0});

  auto ref = t0 + 2;

  testValidate(&fusion, cg_outputs, {t0}, {ref}, __LINE__, __FILE__);
}

// Double buffering smem to local and unswitch
TEST_F(NVFuserTest, FusionDoubleBuffering4_CUDA) {
  Fusion fusion;
  FusionGuard fg(&fusion);

  auto tv0 = makeContigTensor(1);
  fusion.addInput(tv0);

  auto tv1 = add(tv0, IrBuilder::create<Val>(1.0));
  auto tv2 = set(tv1);
  auto tv3 = add(tv2, IrBuilder::create<Val>(1.0));
  fusion.addOutput(tv3);

  tv1->setMemoryType(MemoryType::Shared);

  tv3->split(-1, 128);
  tv3->split(-1, 32);
  tv3->split(-1, 8);
  TransformPropagatorWithCheck propagator(tv3);
  MaxRootDomainInfoSpanningTree(tv3).traverse(&propagator);

  tv0->computeAt(tv3, 2);
  tv2->computeAt(tv3, -1);

  tv3->axis(-1)->parallelize(ParallelType::TIDx);
  tv3->axis(1)->parallelize(ParallelType::Unswitch);
  scheduler_utils::parallelizeAllLike(tv3);

  tv2->doubleBuffer();

  auto options = at::TensorOptions().dtype(at::kFloat).device(at::kCUDA, 0);
  auto t0 = at::randn({1000}, options);

  FusionExecutor fe;
  fe.compileFusion(&fusion, {t0});
  auto cg_outputs = fe.runFusion({t0});

  auto ref = t0 + 2;

  testValidate(&fusion, cg_outputs, {t0}, {ref}, __LINE__, __FILE__);
}

// Double buffering gmem to shared and unswitch
TEST_F(NVFuserTest, FusionDoubleBuffering5_CUDA) {
  Fusion fusion;
  FusionGuard fg(&fusion);

  auto tv0 = makeContigTensor(1);
  fusion.addInput(tv0);

  auto tv1 = set(tv0);
  auto tv2 = add(tv1, IrBuilder::create<Val>(1.0));
  fusion.addOutput(tv2);

  tv1->setMemoryType(MemoryType::Shared);

  tv2->split(-1, 128);
  tv2->split(-1, 32);
  tv2->split(-1, 8);
  TransformPropagatorWithCheck propagator(tv2);
  MaxRootDomainInfoSpanningTree(tv2).traverse(&propagator);

  tv0->computeAt(tv2, 2);
  tv1->computeAt(tv2, -1);

  tv2->axis(-1)->parallelize(ParallelType::TIDx);
  tv2->axis(1)->parallelize(ParallelType::Unswitch);
  scheduler_utils::parallelizeAllLike(tv2);

  tv1->doubleBuffer();

  auto options = at::TensorOptions().dtype(at::kFloat).device(at::kCUDA, 0);
  auto t0 = at::randn({1000}, options);

  FusionExecutor fe;
  fe.compileFusion(&fusion, {t0});
  auto cg_outputs = fe.runFusion({t0});

  auto ref = t0 + 1;

  testValidate(&fusion, cg_outputs, {t0}, {ref}, __LINE__, __FILE__);
}

// Double buffering smem to local and unroll
TEST_F(NVFuserTest, FusionDoubleBuffering6_CUDA) {
  Fusion fusion;
  FusionGuard fg(&fusion);

  auto tv0 = makeContigTensor(1);
  fusion.addInput(tv0);

  auto tv1 = add(tv0, IrBuilder::create<Val>(1.0));
  auto tv2 = set(tv1);
  auto tv3 = add(tv2, IrBuilder::create<Val>(1.0));
  fusion.addOutput(tv3);

  tv1->setMemoryType(MemoryType::Shared);

  tv3->split(-1, 128);
  tv3->split(-1, 16);
  tv3->split(-2, 4);
  tv3->split(-2, 2);
  TransformPropagatorWithCheck propagator(tv3);
  MaxRootDomainInfoSpanningTree(tv3).traverse(&propagator);

  tv0->computeAt(tv3, 1);
  tv2->computeAt(tv3, -1);

  tv3->axis(2)->parallelize(ParallelType::Unroll);
  tv3->axis(4)->parallelize(ParallelType::TIDx);

  tv2->doubleBuffer();

  auto options = at::TensorOptions().dtype(at::kFloat).device(at::kCUDA, 0);
  auto t0 = at::randn({199}, options);

  FusionExecutor fe;
  fe.compileFusion(&fusion, {t0});
  auto cg_outputs = fe.runFusion({t0});

  auto ref = t0 + 2;

  testValidate(&fusion, cg_outputs, {t0}, {ref}, __LINE__, __FILE__);
}

// Double buffering and vectorize
TEST_F(NVFuserTest, FusionDoubleBuffering7_CUDA) {
  Fusion fusion;
  FusionGuard fg(&fusion);

  auto tv0 = makeContigTensor(1);
  fusion.addInput(tv0);

  auto tv1 = set(tv0);
  auto tv2 = add(tv1, IrBuilder::create<Val>(1.0));
  fusion.addOutput(tv2);

  tv2->split(-1, 128);
  tv2->split(-1, 4);
  TransformPropagatorWithCheck propagator(tv2);
  MaxRootDomainInfoSpanningTree(tv2).traverse(&propagator);

  tv1->computeAt(tv2, 2);

  tv2->axis(-2)->parallelize(ParallelType::TIDx);

  tv1->axis(-1)->parallelize(ParallelType::Vectorize);

  tv1->doubleBuffer();

  auto options = at::TensorOptions().dtype(at::kFloat).device(at::kCUDA, 0);
  auto t0 = at::randn({200}, options);

  FusionExecutor fe;
  fe.compileFusion(&fusion, {t0});
  auto cg_outputs = fe.runFusion({t0});

  auto ref = t0 + 1;

  testValidate(&fusion, cg_outputs, {t0}, {ref}, __LINE__, __FILE__);
}

// Multiple tensors to double-buffer
TEST_F(NVFuserTest, FusionDoubleBuffering8_CUDA) {
  Fusion fusion;
  FusionGuard fg(&fusion);

  auto tv0 = makeContigTensor(1);
  fusion.addInput(tv0);
  auto tv1 = makeContigTensor(1);
  fusion.addInput(tv1);

  auto tv2 = set(tv0);
  auto tv3 = set(tv1);
  auto tv4 = add(tv2, tv3);
  fusion.addOutput(tv4);

  tv4->split(0, 32);
  tv4->split(0, 4);
  TransformPropagatorWithCheck propagator(tv4);
  MaxRootDomainInfoSpanningTree(tv4).traverse(&propagator);

  tv0->computeAt(tv4, 1);
  tv1->computeAt(tv4, 1);

  tv4->axis(-1)->parallelize(ParallelType::TIDx);
  scheduler_utils::parallelizeAllLike(tv4);

  tv2->doubleBuffer();
  tv3->doubleBuffer();

  auto options = at::TensorOptions().dtype(at::kFloat).device(at::kCUDA, 0);
  auto t0 = at::randn({100}, options);
  auto t1 = at::randn({100}, options);

  FusionExecutor fe;
  fe.compileFusion(&fusion, {t0, t1});
  auto cg_outputs = fe.runFusion({t0, t1});

  auto ref = t0 + t1;

  testValidate(&fusion, cg_outputs, {t0, t1}, {ref}, __LINE__, __FILE__);
}

// Nested double buffering from gmem to smem and smem to register
TEST_F(NVFuserTest, FusionDoubleBuffering9_CUDA) {
  Fusion fusion;
  FusionGuard fg(&fusion);

  auto tv0 = makeContigTensor(1);
  fusion.addInput(tv0);
  auto tv1 = add(tv0, IrBuilder::create<Val>(1.0));
  auto out = tv1;
  fusion.addOutput(out);

  auto tv2 = tv0->cacheAfter();
  auto tv3 = tv2->cacheAfter();

  out->split(0, 32);
  out->split(0, 4);
  TransformPropagatorWithCheck propagator(out);
  MaxRootDomainInfoSpanningTree(out).traverse(&propagator);

  tv2->setMemoryType(MemoryType::Shared);

  tv2->computeAt(out, 1);
  tv3->computeAt(out, -1);

  out->axis(-1)->parallelize(ParallelType::TIDx);
  scheduler_utils::parallelizeAllLike(out);

  tv2->doubleBuffer();
  tv3->doubleBuffer();

  auto options = at::TensorOptions().dtype(at::kFloat).device(at::kCUDA, 0);
  auto t0 = at::randn({1001}, options);

  FusionExecutor fe;
  fe.compileFusion(&fusion, {t0});
  auto cg_outputs = fe.runFusion({t0});

  auto ref = t0 + 1;

  testValidate(&fusion, cg_outputs, {t0}, {ref}, __LINE__, __FILE__);
}

// FusionSmemBlockGemmCache + double buffering at both smem and local
TEST_F(NVFuserTest, FusionSmemBlockGemmCacheDoubleBuffer_CUDA) {
  Fusion fusion;
  FusionGuard fg(&fusion);

  // Algorithm
  TensorView* tv0 = makeSymbolicTensor(2); // (M, K)
  TensorView* tv1 = makeSymbolicTensor(2); // (K, N)
  TensorView* tv2 = broadcast(tv0, {false, false, true}); // (M, K, B)
  TensorView* tv3 = broadcast(tv1, {true, false, false}); // (B, K, N)
  TensorView* tv4 = mul(tv2, tv3); // M, K, N
  TensorView* tv5 = sum(tv4, {1}); // M, R, N
  fusion.addInput(tv0);
  fusion.addInput(tv1);
  fusion.addOutput(tv5);

  TensorView* tv6 = tv5->cacheBefore();

  // For smem double buffering
  auto tv0_cache_local = tv0->cacheAfter();
  auto tv1_cache_local = tv1->cacheAfter();

  // For register double buffering
  auto tv0_cache_smem = tv0->cacheAfter();
  auto tv1_cache_smem = tv1->cacheAfter();

  const int BSX = 32;
  const int TSX = 8;

  // [M, K, N]
  tv6->split(-1, BSX);
  tv6->split(-1, TSX);
  tv6->split(1, BSX);
  tv6->split(0, BSX);
  tv6->split(1, TSX);
  // [M/BSX, BSX/TSX, TSX, K/BSX, BSX, N/BSX, BSX/TSX, TSX]
  tv6->reorder(
      {{4, 7}, {7, 6}, {6, 5}, {2, 4}, {1, 3}, {3, 2}, {5, 1}, {0, 0}});
  // [M/BSX, N/BSX, K/BSX, BSX/TSX, BSX/TSX, TSX, TSX, BSX]

  auto tv6_rf = tv6->rFactor({-1});

  TransformPropagatorWithCheck propagator(tv6_rf);
  MaxRootDomainInfoSpanningTree(tv6_rf).traverse(&propagator);

  tv0->computeAt(tv6, 3);
  tv1->computeAt(tv6, 3);

  tv6_rf->computeAt(tv6, -1);
  tv0_cache_local->computeAt(tv6_rf, -1);
  tv1_cache_local->computeAt(tv6_rf, -1);

  tv0_cache_smem->setMemoryType(MemoryType::Shared);
  tv1_cache_smem->setMemoryType(MemoryType::Shared);

  tv5->axis(0)->parallelize(ParallelType::BIDx);
  tv5->axis(1)->parallelize(ParallelType::BIDy);
  tv5->axis(-3)->parallelize(ParallelType::TIDy);
  tv5->axis(-1)->parallelize(ParallelType::TIDx);

  scheduler_utils::parallelizeAllLike(tv5);

  tv0_cache_local->doubleBuffer();
  tv1_cache_local->doubleBuffer();

  tv0_cache_smem->doubleBuffer();
  tv1_cache_smem->doubleBuffer();

  constexpr int M = 154, K = 45, N = 1524;

  auto options = at::TensorOptions().dtype(at::kFloat).device(at::kCUDA, 0);
  at::Tensor t0 = at::randn({M, K}, options);
  at::Tensor t1 = at::randn({K, N}, options);
  at::Tensor aten_output = matmul(t0.to(at::kDouble), t1.to(at::kDouble));

  std::vector<c10::IValue> aten_inputs = {t0, t1};

  FusionExecutor fe;
  fe.compileFusion(&fusion, aten_inputs);
  auto cg_outputs = fe.runFusion(aten_inputs);

  testValidate(
      &fusion, cg_outputs, aten_inputs, {aten_output}, __LINE__, __FILE__);
  // The smem cache write in this test case is redundant predicated,
  //   and also double buffered. Currently we are relying on WAR sync
  //   insertion to ensure ordering of double buffered tensor access.
  // The check below makes sure that the sync is inserted so that the
  //   test isn't running on a race condition.
  NVF_CHECK(fe.kernel()->summary().war_hazard_syncs_count > 0);
}

TEST_F(NVFuserTest, FusionIntermediateTensorVectorize_CUDA) {
  GTEST_SKIP();
  std::vector<MemoryType> mem_types = {MemoryType::Shared, MemoryType::Local};

  for (auto mem_type : mem_types) {
    Fusion fusion;
    FusionGuard fg(&fusion);

    auto tv0 = makeContigTensor(1);
    fusion.addInput(tv0);

    auto tv1 = set(tv0);
    auto tv2 = set(tv1);
    auto tv3 = set(tv2);
    fusion.addOutput(tv3);

    tv1->setMemoryType(mem_type);

    tv3->split(-1, 4);
    TransformPropagatorWithCheck propagator(tv3);
    MaxRootDomainInfoSpanningTree(tv3).traverse(&propagator);

    tv1->computeAt(tv3, -2);

    tv2->axis(-1)->parallelize(ParallelType::Vectorize);

    auto options = at::TensorOptions().dtype(at::kFloat).device(at::kCUDA, 0);
    auto t0 = at::randn({15}, options);
    FusionExecutor fe;
    fe.compileFusion(&fusion);

    // This should throw an exception as the extent of t0 is not
    // divisible by the vector width
    // NOLINTNEXTLINE(cppcoreguidelines-avoid-goto,hicpp-avoid-goto)
    ASSERT_ANY_THROW(fe.runFusion({t0}));

    auto t1 = at::randn({16}, options);
    auto cg_outputs = fe.runFusion({t1});

    testValidate(&fusion, cg_outputs, {t1}, {t1}, __LINE__, __FILE__);
  }
}

TEST_F(NVFuserTest, FusionBroadcastConcretization1_CUDA) {
  Fusion fusion;
  FusionGuard fg(&fusion);

  auto tv0 = makeConcreteTensor({10, 1});
  fusion.addInput(tv0);
  auto tv1 = makeConcreteTensor({10, 20});
  fusion.addInput(tv1);
  auto tv2 = makeConcreteTensor({10, 10});
  fusion.addInput(tv2);

  // Not concretized
  auto tv3 = sum(tv2, {1});
  auto tv4 = broadcast(tv3, {false, true});
  auto tv5 = add(tv0, tv4);
  fusion.addOutput(tv5);

  // Concretized
  auto tv6 = sum(tv2, {1});
  auto tv7 = broadcast(tv6, {false, true});
  auto tv8 = add(tv1, tv7);
  fusion.addOutput(tv8);

  for (auto tv : {tv3, tv4, tv5, tv6, tv7, tv8}) {
    tv->axis(1)->parallelize(ParallelType::TIDx);
  }

  GpuLower gpulw(&fusion);
  gpulw.run();
  NVF_CHECK(!gpulw.concretizedBroadcastDomains()->isConcretized(
      loweredTv(tv4, gpulw)->axis(1)));
  NVF_CHECK(gpulw.concretizedBroadcastDomains()->isConcretized(
      loweredTv(tv7, gpulw)->axis(1)));

  auto options = at::TensorOptions().dtype(at::kFloat).device(at::kCUDA, 0);
  auto t0 = at::randn({10, 1}, options);
  auto t1 = at::randn({10, 20}, options);
  auto t2 = at::randn({10, 10}, options);
  std::vector<c10::IValue> aten_inputs = {t0, t1, t2};

  FusionExecutor fe;
  fe.compileFusion(&fusion, aten_inputs);
  auto outputs = fe.runFusion(aten_inputs);

  auto t5 = t0 + t2.sum({1}).unsqueeze(-1);
  auto t8 = t1 + t2.sum({1}).unsqueeze(-1);

  testValidate(&fusion, outputs, aten_inputs, {t5, t8}, __LINE__, __FILE__);
}

TEST_F(NVFuserTest, FusionBroadcastConcretization2_CUDA) {
  Fusion fusion;
  FusionGuard fg(&fusion);

  auto tv0 = makeSymbolicTensor(2);
  fusion.addInput(tv0);

  auto tv1 = sum(tv0, {0, 1});
  auto tv2 = broadcast(tv1, {true});
  auto tv3 = broadcast(tv2, {false, true});
  fusion.addOutput(tv3);

  // tv1 is thread-predicated with TIDx and TIDy
  tv1->axis(0)->parallelize(ParallelType::TIDx);
  tv1->axis(1)->parallelize(ParallelType::TIDy);
  // tv2 broadcasts along TIDx
  tv2->axis(0)->parallelize(ParallelType::TIDx);
  // tv3 broadcasts along TIDy
  tv3->axis(0)->parallelize(ParallelType::TIDx);
  tv3->axis(1)->parallelize(ParallelType::TIDy);

  // Both tv2 and tv3 broadcast along predicated TID dimensions, but
  // since the broadcast domains are not concretized, there should be
  // no actual parallel broadcast

  GpuLower gpulw(&fusion);
  gpulw.run();
  NVF_CHECK(
      !gpulw.kernel()->summary().has_block_broadcasts &&
          !gpulw.kernel()->summary().has_grid_broadcasts,
      "There must be no parallel broadcast in this fusion");

  auto options = at::TensorOptions().dtype(at::kFloat).device(at::kCUDA, 0);
  auto t0 = at::randn({10, 11}, options);
  std::vector<c10::IValue> aten_inputs = {t0};

  FusionExecutor fe;
  fe.compileFusion(&fusion, aten_inputs);
  auto outputs = fe.runFusion(aten_inputs);

  auto t3 = t0.sum().unsqueeze(-1).unsqueeze(-1);

  testValidate(&fusion, outputs, aten_inputs, {t3}, __LINE__, __FILE__);
}

TEST_F(NVFuserTest, FusionBroadcastConcretization3_CUDA) {
  Fusion fusion;
  FusionGuard fg(&fusion);

  std::vector<int64_t> input_shape({10, 4, 8});
  std::vector<int64_t> output_shape({8, 4, 1});

  auto tv0 = makeConcreteTensor(input_shape);
  fusion.addInput(tv0);

  auto tv2 = sum(tv0, {0});
  auto tv3 = set(tv2);
  auto tv4 =
      reshape(tv3, {input_shape.begin() + 1, input_shape.end()}, output_shape);
  auto tv5 = add(tv4, IrBuilder::create<Val>(1.0));
  fusion.addOutput(tv5);

  tv2->axis(0)->parallelize(ParallelType::TIDx);
  tv4->axis(-1)->parallelize(ParallelType::TIDx);
  tv5->axis(-1)->parallelize(ParallelType::TIDx);

  // The reshape op adds a broadcast domain in tv4, which is
  // parallelized. Howver, it is never materialized, so there should
  // be no parallel broadcast.

  GpuLower gpulw(&fusion);
  gpulw.run();
  NVF_CHECK(
      !gpulw.kernel()->summary().has_block_broadcasts &&
          !gpulw.kernel()->summary().has_grid_broadcasts,
      "There must be no parallel broadcast in this fusion");

  auto options = at::TensorOptions().dtype(at::kFloat).device(at::kCUDA, 0);
  auto t0 = at::randn(input_shape, options);
  std::vector<c10::IValue> aten_inputs = {t0};

  FusionExecutor fe;
  fe.compileFusion(&fusion, aten_inputs);
  auto outputs = fe.runFusion(aten_inputs);

  auto t5 = at::native::view(t0.sum(0), output_shape) + 1;

  testValidate(&fusion, outputs, aten_inputs, {t5}, __LINE__, __FILE__);
}

// Merging non-broadcast and broadcast domains
// TODO: Fix use case see issue https://github.com/csarofeen/pytorch/issues/1418
// validateParallelize does not pass. Even if it's skipped,
// generated code is invalid as blockBroadcast is not used.
#if 0
TEST_F(NVFuserTest, FusionBroadcastConcretization4_CUDA) {
  Fusion fusion;
  FusionGuard fg(&fusion);

  auto tv0 = makeSymbolicTensor(2);
  fusion.addInput(tv0);

  auto tv1 = sum(tv0, {1});
  auto tv2 = broadcast(tv1, {false, true});
  auto tv3 = add(tv2, tv0);
  fusion.addOutput(tv3);

  tv1->axis(1)->parallelize(ParallelType::TIDx);

  tv2->merge(0, 1);
  tv2->axis(0)->parallelize(ParallelType::TIDx);
  // TODO: When set to shared memory, this kernel should be correct, but fails
  // validation and when skipped produces incorrect code
  tv2->setMemoryType(MemoryType::Shared);

  tv3->merge(0, 1);
  tv3->axis(0)->parallelize(ParallelType::TIDx);

  fusion.printMath();
  fusion.printKernel();
}
#endif

TEST_F(NVFuserTest, FusionBroadcastConcretization5_CUDA) {
  Fusion fusion;
  FusionGuard fg(&fusion);

  auto tv0 = makeSymbolicTensor(1);
  fusion.addInput(tv0);
  auto tv1 = makeSymbolicTensor(1);
  fusion.addInput(tv1);
  auto tv2 = makeSymbolicTensor(1);
  fusion.addInput(tv2);
  auto tv3 = makeSymbolicTensor(1);
  fusion.addInput(tv3);

  // Assert tv2 and tv3 have the same shape
  auto tv4 = add(tv2, tv3);
  fusion.addOutput(tv4);

  // Concretize a broadcast domain to multiple non-concrete domains
  // through a multi-output expression. It should be considered to be
  // non-uniquely concretized.
  auto tv5 = broadcast(tv0, {false, true});
  // Reduce only the non-broadcast domain.
  auto tvs = Welford(tv5, {0});
  auto tv9 = add(tvs.avg, tv1);
  auto tv10 = add(tvs.var_sum, tv2);
  fusion.addOutput(tv9);
  fusion.addOutput(tv10);

  // Same pattern as the above, but concretize the broadcast domain
  // with tv2 and tv3, which have the exactly same shape, so the
  // broadcast should be considered uniquely concretized.
  auto tv11 = broadcast(tv0, {false, true});
  // Reduce only the non-broadcast domain.
  auto tvs2 = Welford(tv11, {0});
  auto tv15 = add(tvs2.avg, tv2);
  auto tv16 = add(tvs2.var_sum, tv3);
  fusion.addOutput(tv15);
  fusion.addOutput(tv16);

  // Reduce only the broadcast domain. Since it's reduced, it should
  // not be considered to be concretized.
  auto tv17 = broadcast(tv0, {false, true});
  auto tvs3 = Welford(tv17, {1});
  fusion.addOutput(tvs3.avg);

  ConcretizedBroadcastDomains bcast_concretization_info(&fusion);

  NVF_CHECK(
      bcast_concretization_info.maybeNonUniquelyConcretized(tv5->axis(1)),
      "Failed to detect non-unique concretization of ",
      tv5->toString());

  NVF_CHECK(
      bcast_concretization_info.isUniquelyConcretized(tv11->axis(1)),
      "Failed to detect unique concretization of ",
      tv11->toString());

  NVF_CHECK(
      !bcast_concretization_info.isConcretized(tv17->axis(1)),
      "Failed to detect non-concretization of ",
      tv17->toString());
}

TEST_F(NVFuserTest, FusionIssue1430_CUDA) {
  // Derived from an expression sorting issue when using loop map, now expr
  // sorting uses parallel map.
  std::unique_ptr<Fusion> fusion_ptr = std::make_unique<Fusion>();
  Fusion& fusion = *fusion_ptr.get();
  FusionGuard fg(&fusion);

  int V = 2, W = 3, X = 4, Y = 5, Z = 6;

  // setup fusion
  auto tv0 = TensorViewBuilder()
                 .ndims(5)
                 .dtype(DataType::Half)
                 .contiguity(true)
                 .shape({V, W, X, Y, Z})
                 .build();

  fusion.addInput(tv0);
  auto tv1 = set(tv0);
  auto tv2 = castOp(DataType::Float, tv1);

  auto tvs = Welford(tv2, {1, 2, 3, 4});
  auto tv3 = tvs.avg;
  auto tv4 = tvs.var_sum;

  // avg
  auto tv6 = broadcast(tvs.avg, {false, true, true, true, true});

  // var
  auto tv7 = mul(tv4, IrBuilder::create<Val>(1. / (W * X * Y * Z)));
  auto tv8 = add(tv7, IrBuilder::create<Val>(1.e-6));
  auto tv9 = broadcast(tv8, {false, true, true, true, true});
  auto tv10 = rsqrt(tv9);

  auto tv11 = castOp(DataType::Float, tv1);
  auto tv12 = sub(tv11, tv6);
  auto tv13 = mul(tv12, tv10);

  auto tv14 = set(tv13);
  fusion.addOutput(tv14);

  tv3->axis(0)->parallelize(ParallelType::BIDy);
  tv3->axis(2)->parallelize(ParallelType::BIDx);
  tv3->axis(3)->parallelize(ParallelType::TIDx);
  tv3->axis(4)->parallelize(ParallelType::Vectorize);

  // tv3->reorder({{1, -2}});

  auto rfactor = ir_utils::rfactorHelper(tv3, {1, 4});

  scheduler_utils::parallelizeAllLike(rfactor);

  for (auto tv : ir_utils::allTvs(&fusion)) {
    if (tv != tv1 || tv != tv3) {
      for (auto i : c10::irange(tv->nDims())) {
        if (isParallelTypeVectorize(tv->axis((int)i)->getParallelType())) {
          tv->axis((int)i)->parallelize(ParallelType::Serial);
        }
      }
    }
  }

  tv0->computeAt(tv14, 1);
  tv13->computeAt(tv14, -2);
  tv2->computeAt(tv14, -1, ComputeAtMode::MostInlined);
  tv11->computeAt(tv14, -1, ComputeAtMode::MostInlined);

  auto options = at::TensorOptions().dtype(at::kHalf).device(at::kCUDA, 0);
  at::Tensor t0 = at::randn({V, W, X, Y, Z}, options);

  FusionExecutor fe;
  fe.compileFusion(&fusion);
  auto cg_outputs = fe.runFusion({t0}, LaunchParams(X, V, -1, Y, -1, -1));

  auto t0_double = t0.to(at::kDouble);

  auto at_mu = at::mean(t0_double, {1, 2, 3, 4})
                   .unsqueeze(-1)
                   .unsqueeze(-1)
                   .unsqueeze(-1)
                   .unsqueeze(-1);
  auto at_var = at::var(t0_double, {1, 2, 3, 4}, false)
                    .unsqueeze(-1)
                    .unsqueeze(-1)
                    .unsqueeze(-1)
                    .unsqueeze(-1);

  auto at_out = t0_double.sub(at_mu).div(at_var.add(1.e-6).sqrt());

  testValidate(
      &fusion,
      cg_outputs,
      {t0},
      {at_out},
      __LINE__,
      __FILE__,
      "",
      LaunchParams(X, V, -1, Y, -1, -1));
}

// Test code generation of allocated scalars
TEST_F(NVFuserTest, FusionCodegenAllocatedScalars_CUDA) {
  Fusion fusion;
  FusionGuard fg(&fusion);

  // Fusion is just a dummy container in this test, just used for
  // getting a Kernel container
  auto tv0 = makeSymbolicTensor(0);
  fusion.addInput(tv0);
  auto tv1 = set(tv0);
  fusion.addOutput(tv1);

  GpuLower gpulw(&fusion);
  auto kernel = gpulw.run();

  // Set the kernel as the current fusion
  FusionGuard kg(kernel);

  // Create alocated scalars
  auto ks0 = add(kernel->zeroVal(), kernel->oneVal());
  auto ks0_alloc = IrBuilder::create<kir::Allocate>(
      ks0, MemoryType::Local, kernel->oneVal());

  auto ks1 = add(ks0, kernel->oneVal());
  auto ks1_alloc = IrBuilder::create<kir::Allocate>(
      ks1, MemoryType::Local, kernel->oneVal());

  auto tk0 = kernel->inputs()[0]->as<TensorView>();
  auto tki0 = IrBuilder::create<kir::TensorIndex>(tk0, ks0);
  auto tki1 = IrBuilder::create<kir::TensorIndex>(tk0, ks1);
  auto tk0_expr =
      IrBuilder::create<LoadStoreOp>(LoadStoreOpType::Set, tki0, tki1);

  // Insert the scalar expression and the allocation of the
  // output directly to the kernel
  auto proxy = kir::KernelInternalProxy(kernel);

  const auto indent = "  ";
  const auto ks0_name = "i0";
  const auto ks1_name = "i1";
  const auto tk0_name = "T" + std::to_string(tk0->name());

  auto& exprs = proxy.topLevelExprs();
  exprs.push_back(tk0_expr);

  // Invalid code gen
  const auto no_alloc_code = codegen::generateCudaKernel(kernel);

  // Without alloc, Int vals are just inlined, resulting in:
  // t0[(0 + 1)] = t0[((0 + 1) + 1)]
  std::stringstream no_alloc_ref;
  no_alloc_ref << "\n"
               << indent << tk0_name << "[(0LL + 1LL)]\n"
               << indent << indent << " = " << tk0_name
               << "[((0LL + 1LL) + 1LL)];\n";

  NVF_CHECK(
      no_alloc_code.find(no_alloc_ref.str()) != std::string::npos,
      "Invalid code generation. Expected:",
      no_alloc_ref.str(),
      "Actual:\n",
      no_alloc_code);

  // Insert proper allocations and definitions
  exprs.insert(std::find(exprs.begin(), exprs.end(), tk0_expr), ks0_alloc);
  exprs.insert(
      std::find(exprs.begin(), exprs.end(), tk0_expr), ks0->definition());
  exprs.insert(std::find(exprs.begin(), exprs.end(), tk0_expr), ks1_alloc);
  exprs.insert(
      std::find(exprs.begin(), exprs.end(), tk0_expr), ks1->definition());

  const auto valid_code = codegen::generateCudaKernel(kernel);

  std::stringstream valid_ref;
  valid_ref << "\n"
            << indent << tk0_name << "[" << ks0_name << "]\n"
            << indent << indent << " = " << tk0_name << "[" << ks1_name
            << "];\n";

  NVF_CHECK(
      valid_code.find(valid_ref.str()) != std::string::npos,
      "Invalid code generation. Expected:",
      valid_ref.str(),
      "Actual:\n",
      valid_code);
}

TEST_F(NVFuserTest, FusionTestGridComm_CUDA) {
  Fusion fusion;
  FusionGuard fg(&fusion);
  int X = 3, Y = 4, Z = 2;
  auto tv0 = makeContigConcreteTensor({X, Y, Z});
  fusion.addInput(tv0);
  auto tv1 = makeContigConcreteTensor({X, Y, Z});
  fusion.addInput(tv1);

  auto tv2 = set(tv0);
  auto tv3 = add(tv2, tv1);
  auto tv4 = set(tv3);
  auto tv5 = set(tv4);
  fusion.addOutput(tv5);

  tv2->setMemoryType(MemoryType::Global);
  tv3->setMemoryType(MemoryType::Global);
  tv4->setMemoryType(MemoryType::Global);

  tv2->axis(0)->parallelize(ParallelType::BIDy);
  tv2->axis(1)->parallelize(ParallelType::BIDx);
  tv2->axis(2)->parallelize(ParallelType::Vectorize);

  tv3->axis(0)->parallelize(ParallelType::BIDx);
  tv3->axis(1)->parallelize(ParallelType::BIDy);

  tv4->axis(0)->parallelize(ParallelType::BIDy);
  tv4->axis(1)->parallelize(ParallelType::BIDx);

  tv5->axis(0)->parallelize(ParallelType::BIDy);
  tv5->axis(1)->parallelize(ParallelType::BIDx);
  tv5->axis(2)->parallelize(ParallelType::Vectorize);

  auto options = at::TensorOptions().dtype(at::kFloat).device(at::kCUDA, 0);
  auto t0 = at::randn({X, Y, Z}, options);
  auto t1 = at::randn({X, Y, Z}, options);

  FusionExecutor fe;
  fe.compileFusion(&fusion, {t0, t1});
  auto cg_outputs = fe.runFusion({t0, t1});

  auto ref = t0 + t1;

  testValidate(&fusion, cg_outputs, {t0, t1}, {ref}, __LINE__, __FILE__);
}

// See issue https://github.com/csarofeen/pytorch/issues/1497
TEST_F(NVFuserTest, FusionTestGridComm2_CUDA) {
  Fusion fusion;
  FusionGuard fg(&fusion);

  int64_t W = 3, X = 4;

  auto tv0 = makeConcreteTensor({X});
  auto tv1 = makeConcreteTensor({W, X});
  fusion.addInput(tv0);
  fusion.addInput(tv1);

  auto tv2 = add(tv0, IrBuilder::create<Val>(1.0));
  auto tv3 = broadcast(tv2, {true, false});
  auto tv4 = add(tv3, tv1);
  fusion.addOutput(tv4);

  tv4->merge(0);
  tv4->split(0, 2);

  TransformPropagatorWithCheck propagator(tv4);
  MaxRootDomainInfoSpanningTree(tv4).traverse(&propagator);

  tv3->computeAt(tv4, 1);

  tv4->axis(0)->parallelize(ParallelType::BIDx);
  tv4->axis(-1)->parallelize(ParallelType::TIDx);
  tv2->axis(0)->parallelize(ParallelType::BIDx);
  tv2->axis(-1)->parallelize(ParallelType::TIDx);
  tv3->axis(-1)->parallelize(ParallelType::TIDx);

  tv2->setMemoryType(MemoryType::Global);

  auto options = at::TensorOptions().dtype(at::kFloat).device(at::kCUDA, 0);
  auto t0 = at::randn({X}, options);
  auto t1 = at::randn({W, X}, options);

  FusionExecutor fe;
  fe.compileFusion(&fusion, {t0, t1});
  auto cg_outputs = fe.runFusion({t0, t1});

  auto ref = t0 + t1 + 1;

  testValidate(&fusion, cg_outputs, {t0, t1}, {ref}, __LINE__, __FILE__);
}

// Vectorized reset test for double buffered registers
TEST_F(NVFuserTest, FusionDoubleBufferVector_CUDA) {
  Fusion fusion;
  FusionGuard fg(&fusion);

  auto tv0 = makeContigTensor(1);
  fusion.addInput(tv0);

  auto tv1 = add(tv0, IrBuilder::create<Val>(1.0));
  auto tv2 = sum(tv1, {0});
  auto tv2c = tv2->cacheBefore();

  fusion.addOutput(tv2);

  auto tv1cw = tv1->cacheAfter();
  auto tv1cr = tv1cw->cacheAfter();

  tv1cw->split(-1, 32);
  tv1cr->split(-1, 32);
  tv1cr->split(-1, 4);
  tv1cr->axis(-1)->parallelize(ParallelType::Vectorize);

  tv1cw->computeAt(tv1cr, 1);
  tv0->computeAt(tv1cw, -1);
  tv2c->split(-1, 32);
  tv2c->split(-1, 4);
  tv1cr->computeAt(tv2c, 2);

  tv1cw->setMemoryType(MemoryType::Shared);
  tv1cr->doubleBuffer();

  auto options = at::TensorOptions().dtype(at::kFloat).device(at::kCUDA, 0);

  auto t0 = at::randn({200}, options);
  FusionExecutor fe;
  fe.compileFusion(&fusion, {t0});
  auto cg_outputs = fe.runFusion({t0});
  auto ref = (t0 + 1).sum({0});

  testValidate(&fusion, cg_outputs, {t0}, {ref}, __LINE__, __FILE__);
}

// Request 48KB of data in shared mem,
//  should be large enough not to fit in
//  static allocations, but small enough
//  to fit in supported devices (sm70+).
TEST_F(NVFuserTest, FusionLargeSmem_CUDA) {
  Fusion fusion;
  FusionGuard fg(&fusion);

  auto tv0 = makeContigTensor(1);
  fusion.addInput(tv0);
  auto tv1 = add(tv0, IrBuilder::create<Val>(1.0));
  auto tv2 = add(tv1, IrBuilder::create<Val>(2.0));
  fusion.addOutput(tv2);

  tv2->split(0, 12288);
  tv2->split(1, 128);
  tv1->computeAt(tv2, 1);
  tv1->split(1, 128);
  tv0->computeAt(tv1, -1);
  tv1->setMemoryType(MemoryType::Shared);
  tv1->axis(-1)->parallelize(ParallelType::TIDx);
  tv2->axis(-1)->parallelize(ParallelType::TIDx);

  auto options = at::TensorOptions().dtype(at::kFloat).device(at::kCUDA, 0);

  auto t0 = at::randn({(int)(12288 * 4)}, options);
  FusionExecutor fe;
  fe.compileFusion(&fusion, {t0});
  auto cg_outputs = fe.runFusion({t0});
  auto ref = t0 + 1 + 2;

  testValidate(&fusion, cg_outputs, {t0}, {ref}, __LINE__, __FILE__);
}

// Request a smem allocation that is equal to the device limit
TEST_F(NVFuserTest, FusionTooLargeSmem_CUDA) {
  Fusion fusion;
  FusionGuard fg(&fusion);

  auto properties = at::cuda::getDeviceProperties(
      c10::Device(c10::DeviceType::CUDA, 0).index());
  int device_limit = (int)properties->sharedMemPerBlockOptin;

  auto tv0 = makeContigTensor(1);
  fusion.addInput(tv0);
  auto tv1 = add(tv0, IrBuilder::create<Val>(1.0));
  auto tv2 = add(tv1, IrBuilder::create<Val>(2.0));
  fusion.addOutput(tv2);

  // 4 byte per float
  tv2->split(0, device_limit / 4);
  tv2->split(1, 128);
  tv1->computeAt(tv2, 1);
  tv1->split(1, 128);
  tv0->computeAt(tv1, -1);
  tv1->setMemoryType(MemoryType::Shared);
  tv1->axis(-1)->parallelize(ParallelType::TIDx);
  tv2->axis(-1)->parallelize(ParallelType::TIDx);

  auto options = at::TensorOptions().dtype(at::kFloat).device(at::kCUDA, 0);

  auto t0 = at::randn({(int)(12288 * 4)}, options);
  FusionExecutor fe;

  //  NOLINTNEXTLINE(cppcoreguidelines-avoid-goto,hicpp-avoid-goto)
  ASSERT_ANY_THROW(fe.compileFusion(&fusion, {t0}));
}

// Try to test alignment when multiple tensors are
//  in shared mem.
TEST_F(NVFuserTest, FusionSmemAlignment_CUDA) {
  Fusion fusion;
  FusionGuard fg(&fusion);

  auto tv0 = makeConcreteTensor({3, 4, 7, 2, 5});
  fusion.addInput(tv0);
  auto tv1 = sum(tv0, {4});
  auto tv2 = sum(tv1, {3});
  auto tv3 = sum(tv2, {2});
  auto tv4 = sum(tv3, {1});
  fusion.addOutput(tv4);

  auto tv0c = tv0->cacheAfter();
  auto tv1bc = tv1->cacheBefore();
  auto tv2bc = tv2->cacheBefore();
  auto tv3bc = tv3->cacheBefore();
  auto tv4bc = tv4->cacheBefore();

  tv0c->setMemoryType(MemoryType::Shared);
  tv1bc->setMemoryType(MemoryType::Shared);
  tv2bc->setMemoryType(MemoryType::Shared);
  tv3bc->setMemoryType(MemoryType::Shared);
  tv4bc->setMemoryType(MemoryType::Shared);

  tv1->axis(-1)->parallelize(ParallelType::Vectorize);
  tv3->axis(-1)->parallelize(ParallelType::Vectorize);
  tv0->computeAt(tv4, 0);
  tv0->computeAt(tv2, 2);

  auto options = at::TensorOptions().dtype(at::kFloat).device(at::kCUDA, 0);

  auto t0 = at::randn({3, 4, 7, 2, 5}, options);
  FusionExecutor fe;

  fe.compileFusion(&fusion, {t0});
  auto cg_outputs = fe.runFusion({t0});
  auto tref = t0.sum({1, 2, 3, 4});

  testValidate(&fusion, cg_outputs, {t0}, {tref}, __LINE__, __FILE__);
}

// Repro of #1521
TEST_F(NVFuserTest, FusionImmediateValueAsInput_CUDA) {
  Fusion fusion;
  FusionGuard fg(&fusion);

  auto tv0 = makeSymbolicTensor(1);
  fusion.addInput(tv0);

  auto immediate_scalr = IrBuilder::create<Val>(0.1);
  // Adding an immediate scalar value as an input is not allowed
  // NOLINTNEXTLINE(cppcoreguidelines-avoid-goto,hicpp-avoid-goto)
  ASSERT_ANY_THROW(fusion.addInput(immediate_scalr));

  // Instead, use a symbolic value
  auto symbolic_scalar = IrBuilder::create<Val>(DataType::Double);
  fusion.addInput(symbolic_scalar);

  auto tv1 = add(tv0, symbolic_scalar);
  fusion.addOutput(tv1);

  // Make sure the kernel is compiled.
  FusionExecutor fe;
  fe.compileFusion(&fusion);
}

// Repro of #1506
TEST_F(NVFuserTest, FusionVectorizeContigIndex_CUDA) {
  std::vector<int64_t> shape{14, 14};

  Fusion fusion;
  FusionGuard fg(&fusion);

  auto tv0 = makeContigTensor(2);
  fusion.addInput(tv0);
  auto tv1 = set(tv0);
  auto tv2 = set(tv1);
  fusion.addOutput(tv2);

  tv2->merge(0);

  // Vectorize by 4 should be allowed
  tv2->split(0, 4);

  tv2->axis(0)->parallelize(ParallelType::TIDx);
  tv0->computeAt(tv2, 1);

  tv1->axis(1)->parallelize(ParallelType::Vectorize);
  tv2->axis(1)->parallelize(ParallelType::Vectorize);

  auto options = at::TensorOptions().dtype(at::kFloat).device(at::kCUDA, 0);
  auto t0 = at::randn(shape, options);

  FusionExecutor fe;
  fe.compileFusion(&fusion, {t0});
  auto cg_outputs = fe.runFusion({t0});

  NVF_CHECK(t0.equal(cg_outputs[0]));
}

// Make sure the same fusion as FusionVectorizeContigIndex fails if
// not contig.
TEST_F(NVFuserTest, FusionVectorizeContigIndexFail_CUDA) {
  GTEST_SKIP();
  std::vector<int64_t> shape{14, 14};

  Fusion fusion;
  FusionGuard fg(&fusion);

  auto tv0 = TensorViewBuilder().contiguity({false, true}).ndims(2).build();
  fusion.addInput(tv0);
  auto tv1 = set(tv0);
  auto tv2 = set(tv1);
  fusion.addOutput(tv2);

  tv2->merge(0);

  tv2->split(0, 4);

  tv2->axis(0)->parallelize(ParallelType::TIDx);
  tv0->computeAt(tv2, 1);

  tv1->axis(1)->parallelize(ParallelType::Vectorize);
  tv2->axis(1)->parallelize(ParallelType::Vectorize);

  auto options = at::TensorOptions().dtype(at::kFloat).device(at::kCUDA, 0);
  auto t0 = at::randn(shape, options);

  FusionExecutor fe;
  // This should fail at compile time as we're trying to merge in a
  // non-contiguous dimension, then split and vectorize it.
  ASSERT_ANY_THROW(fe.compileFusion(&fusion, {t0}));
}

// Make sure the same fusion as FusionVectorizeContigIndex fails if
// not a correct multiple
TEST_F(NVFuserTest, FusionVectorizeContigIndexFail2_CUDA) {
  GTEST_SKIP();
  std::vector<int64_t> shape{15, 14};

  Fusion fusion;
  FusionGuard fg(&fusion);

  auto tv0 = makeContigTensor(2);

  fusion.addInput(tv0);
  auto tv1 = set(tv0);
  auto tv2 = set(tv1);
  fusion.addOutput(tv2);

  tv2->merge(0);

  tv2->split(0, 4);

  tv2->axis(0)->parallelize(ParallelType::TIDx);
  tv0->computeAt(tv2, 1);

  tv1->axis(1)->parallelize(ParallelType::Vectorize);
  tv2->axis(1)->parallelize(ParallelType::Vectorize);

  auto options = at::TensorOptions().dtype(at::kFloat).device(at::kCUDA, 0);
  auto t0 = at::randn(shape, options);

  FusionExecutor fe;
  fe.compileFusion(&fusion, {t0});

  // This should fail at the launch time as 14 is not divisible by the
  // vector word size. The two domains are merged, but they are not
  // contiguous, so contig indexing is not involved in this case.
  // NOLINTNEXTLINE(cppcoreguidelines-avoid-goto,hicpp-avoid-goto)
  ASSERT_ANY_THROW(fe.runFusion({t0}));
}

TEST_F(NVFuserTest, FusionVectorizeInputToOutput_CUDA) {
  Fusion fusion;
  FusionGuard fg(&fusion);

  auto tv0 = makeContigTensor(1);
  fusion.addInput(tv0);
  auto tv1 = set(tv0);
  fusion.addOutput(tv1);

  tv1->split(0, 4);

  tv1->axis(-1)->parallelize(ParallelType::Vectorize);

  auto options = at::TensorOptions().dtype(at::kFloat).device(at::kCUDA, 0);

  const int n = 12;
  auto t0 = at::randn({n}, options);
  // Shift by one to make it non-aligned
  auto t0_misaligned =
      at::randn({n + 1}, options).index({at::indexing::Slice(1)});
  auto t1_misaligned =
      at::empty({n + 1}, options).index({at::indexing::Slice(1)});

  FusionExecutor fe;
  fe.compileFusion(&fusion, {t0});
  auto cg_outputs = fe.runFusion({t0});
  NVF_CHECK(t0.equal(cg_outputs[0]));

  // Pass misaligned input. This must fail.
  // NOLINTNEXTLINE(cppcoreguidelines-avoid-goto,hicpp-avoid-goto)
  ASSERT_ANY_THROW(fe.runFusion({t0_misaligned}));

  // Pass misaligned output. This must fail too.
  // NOLINTNEXTLINE(cppcoreguidelines-avoid-goto,hicpp-avoid-goto)
  ASSERT_ANY_THROW(fe.runFusion({t0}, {t1_misaligned}));
}

// Repro of issue #1530
TEST_F(NVFuserTest, FusionVectorizeContigIndexValidationFail_CUDA) {
  GTEST_SKIP();
  std::vector<int64_t> shape{1, 2, 1};

  Fusion fusion;
  FusionGuard fg(&fusion);

  auto tv0 = makeContigTensor(shape.size());
  fusion.addInput(tv0);
  auto tv1 = set(tv0);
  fusion.addOutput(tv1);

  tv1->merge(1);
  tv1->merge(0);

  auto invalid_vec_size = shape[0] * shape[1] * shape[2];
  invalid_vec_size *= invalid_vec_size;

  tv1->split(0, invalid_vec_size);

  tv1->axis(1)->parallelize(ParallelType::Vectorize);

  auto options = at::TensorOptions().dtype(at::kFloat).device(at::kCUDA, 0);
  auto t0 = at::randn(shape, options);

  FusionExecutor fe;
  fe.compileFusion(&fusion, {t0});

  // NOLINTNEXTLINE(cppcoreguidelines-avoid-goto,hicpp-avoid-goto)
  ASSERT_ANY_THROW(fe.runFusion({t0}));
}

TEST_F(NVFuserTest, FusionContigIndexingWithBroadcast_CUDA) {
  Fusion fusion;
  FusionGuard fg(&fusion);

  auto tv0 = makeConcreteTensor({4});
  fusion.addInput(tv0);
  auto tv1 = makeConcreteTensor({3, 4});
  fusion.addInput(tv1);

  auto tv2 = broadcast(tv0, {true, false});
  auto tv3 = add(tv2, tv1);
  fusion.addOutput(tv3);

  tv3->merge(0);
  TransformPropagatorWithCheck propagator(tv3);
  MaxRootDomainInfoSpanningTree(tv3).traverse(&propagator);

  tv2->setMemoryType(MemoryType::Local);

  auto options = at::TensorOptions().dtype(at::kFloat).device(at::kCUDA, 0);
  auto t0 = at::randn({4}, options);
  auto t1 = at::randn({3, 4}, options);

  auto t3 = t0.unsqueeze(0).add(t1);
  {
    FusionExecutor fe;
    fe.compileFusion(&fusion, {t0, t1});
    auto cg_outputs = fe.runFusion({t0, t1});

    testValidate(&fusion, cg_outputs, {t0, t1}, {t3}, __LINE__, __FILE__);
  }

  // Make sure tv2 indexing also works when it's stored in global memory
  tv2->setMemoryType(MemoryType::Global);
  {
    FusionExecutor fe;
    fe.compileFusion(&fusion, {t0, t1});
    auto cg_outputs = fe.runFusion({t0, t1});

    testValidate(&fusion, cg_outputs, {t0, t1}, {t3}, __LINE__, __FILE__);
  }
}

// TODO: Fix validation
// Repro of #1534. Validation should detect invalid vectorization.
TEST_F(NVFuserTest, FusionVectorizeContigIndexValidationFail2_CUDA) {
  GTEST_SKIP();
  std::vector<int64_t> shape1{2, 3, 2};
  std::vector<int64_t> shape2{2, 2};

  Fusion fusion;
  FusionGuard fg(&fusion);

  auto tv0 = makeContigConcreteTensor(shape1);
  fusion.addInput(tv0);
  auto tv1 = makeContigConcreteTensor(shape2);
  fusion.addInput(tv1);

  auto tv2 = set(tv1);
  auto tv3 = broadcast(tv2, {false, true, false});
  auto tv4 = add(tv0, tv3);
  fusion.addOutput(tv4);

  tv4->merge(1, 2);
  tv4->merge(0, 1);
  tv4->split(0, 4);
  TransformPropagatorWithCheck propagator(tv4);
  MaxRootDomainInfoSpanningTree(tv4).traverse(&propagator);

  tv0->computeAt(tv4, -2);
  tv1->computeAt(tv4, -2);

  tv2->axis(-1)->parallelize(ParallelType::Vectorize);

  auto options = at::TensorOptions().dtype(at::kFloat).device(at::kCUDA, 0);
  auto t0 = at::randn(shape1, options);
  auto t1 = at::randn(shape2, options);

  FusionExecutor fe;
  fe.compileFusion(&fusion, {t0, t1});

  // Vectorization of tv2 should be detected as invalid.
  // NOLINTNEXTLINE(cppcoreguidelines-avoid-goto,hicpp-avoid-goto)
  ASSERT_ANY_THROW(fe.runFusion({t0, t1}));
}

TEST_F(NVFuserTest, FusionVectorizeContigIndexWithBroadcast_CUDA) {
  std::vector<int64_t> shape1{2, 2, 2};
  std::vector<int64_t> shape2{1, 2, 2};

  Fusion fusion;
  FusionGuard fg(&fusion);

  // [I0, I1, I2]
  auto tv0 = makeContigTensor(shape1.size());
  fusion.addInput(tv0);

  // [B3, I1, I2]
  auto tv1 = makeContigConcreteTensor(shape2);
  fusion.addInput(tv1);

  auto tv2 = set(tv1);
  auto tv3 = add(tv0, tv2);
  fusion.addOutput(tv3);

  tv3->merge(1, 2);
  tv3->merge(0, 1);
  tv3->split(0, 4);

  // Don't modify tv1 so that it's replayed as tv2 with actual
  // transformations. It would create temporary IterDomains, and the
  // validation should still be able to detect vectorization by 4 is valid.
  // TransformPropagatorWithCheck propagator(tv3);
  // MaxRootDomainInfoSpanningTree(tv3).traverse(&propagator);

  tv2->merge(1, 2);
  tv2->merge(0, 1);
  tv2->split(0, 4);

  tv2->computeAt(tv3, -2);

  tv2->axis(-1)->parallelize(ParallelType::Vectorize);

  auto options = at::TensorOptions().dtype(at::kFloat).device(at::kCUDA, 0);
  auto t0 = at::randn(shape1, options);
  auto t1 = at::randn(shape2, options);

  FusionExecutor fe;
  fe.compileFusion(&fusion, {t0, t1});
  auto cg_outputs = fe.runFusion({t0, t1});

  auto ref = t0 + t1;

  testValidate(&fusion, cg_outputs, {t0, t1}, {ref}, __LINE__, __FILE__);
}

TEST_F(NVFuserTest, FusionVectorizeContigIndexPointwiseSchedule_CUDA) {
  std::vector<int64_t> shape0{100, 14, 2, 14};
  std::vector<int64_t> shape1{100, 2, 14};

  Fusion fusion;
  FusionGuard fg(&fusion);

  auto tv0 = makeContigTensor(shape0.size());
  fusion.addInput(tv0);
  auto tv1 = makeContigTensor(shape1.size());
  fusion.addInput(tv1);

  auto tv2 = broadcast(tv1, {false, true, false, false});
  auto tv3 = add(tv0, tv2);
  fusion.addOutput(tv3);

  auto options = at::TensorOptions().dtype(at::kFloat).device(at::kCUDA, 0);
  auto t0 = at::randn(shape0, options);
  auto t1 = at::randn(shape1, options);

  auto lparams = schedulePointwise(&fusion, {t0, t1});

  GpuLower gpulw(&fusion);
  auto kernel = gpulw.run();

  // The innermost two dimensions are merged and contiguous, so
  // vectorization can be done against 2*14=28 rather than 14, so
  // vector word size should be 4. Broadcasting of tv1 should not
  // matter.
  for (const auto& vec_info : kernel->summary().vectorized_set_info) {
    NVF_CHECK(
        vec_info.word_size == 4,
        "Invalid vector word size: ",
        vec_info.word_size);
  }

  FusionExecutor fe;
  fe.compileFusion(&fusion, {t0, t1}, lparams);
  auto cg_outputs = fe.runFusion({t0, t1});

  auto ref = t0 + t1.unsqueeze(-3);

  testValidate(&fusion, cg_outputs, {t0, t1}, {ref}, __LINE__, __FILE__);
}

TEST_F(NVFuserTest, FusionTrivialReductionForwarding4_CUDA) {
  Fusion fusion;
  FusionGuard fg(&fusion);

  auto tv0 = makeSymbolicTensor(1);
  fusion.addInput(tv0);

  auto tv1 = makeSymbolicTensor(2);
  fusion.addInput(tv1);

  auto tv2 = broadcast(tv0, {true, false});
  auto tv3 = add(tv1, tv2);
  fusion.addOutput(tv3);

  // tv4 has a trivial reduction axis
  auto tv4 = sum(tv2, {0});
  auto tv5 = add(tv4, IrBuilder::create<Val>(1.0));
  fusion.addOutput(tv5);

  tv3->merge(0, 1);
  tv3->split(0, 32);

  // This causes the trivial reduction of tv4 to be merged with
  // another axis of tv4, and then forward computeAt is done from tv4
  // to tv5. The split of the merged id of tv4 should be done on tv5
  // by forwarding the merge of the trivial reduction.
  tv0->computeAt(tv3, -1);

  tv3->axis(0)->parallelize(ParallelType::BIDx);
  tv3->axis(1)->parallelize(ParallelType::TIDx);

  auto options = at::TensorOptions().dtype(at::kFloat).device(at::kCUDA, 0);
  auto t0 = at::randn({111}, options);
  auto t1 = at::randn({123, 111}, options);

  FusionExecutor fe;
  fe.compileFusion(&fusion, {t0, t1});
  auto cg_outputs = fe.runFusion({t0, t1});

  auto t2 = t0.unsqueeze(0);
  auto t3 = t1 + t2;
  auto t5 = sum(t2, {0}) + 1;

  testValidate(&fusion, cg_outputs, {t0, t1}, {t3, t5}, __LINE__, __FILE__);
}

// See issue #1598
TEST_F(NVFuserTest, FusionRAWSyncInsertionPlace1_CUDA) {
  Fusion fusion;
  FusionGuard fg(&fusion);

  auto tv0 = makeSymbolicTensor(2);
  auto tv1 = makeSymbolicTensor(2);
  fusion.addInput(tv0);
  fusion.addInput(tv1);

  auto tv2 = set(tv0);
  auto tv3 = set(tv1);
  auto tv4 = add(tv2, tv3);
  fusion.addOutput(tv4);

  // Place tv2 on shared memory
  tv2->split(0, 2);
  tv2->split(-1, 4);
  tv2->setMemoryType(MemoryType::Shared);
  tv2->axis(-2)->parallelize(ParallelType::TIDy);
  tv2->axis(-1)->parallelize(ParallelType::TIDx);

  tv3->split(0, 2);
  tv3->split(-1, 4);
  // swap tidx and tidy
  tv3->axis(-2)->parallelize(ParallelType::TIDx);
  tv3->axis(-1)->parallelize(ParallelType::TIDy);

  tv4->split(0, 2);
  tv4->split(-1, 4);
  tv4->axis(-2)->parallelize(ParallelType::TIDx);
  tv4->axis(-1)->parallelize(ParallelType::TIDy);

  tv0->computeAt(tv4, 1);
  tv3->computeAt(tv4, -1);

  auto options = at::TensorOptions().dtype(at::kFloat).device(at::kCUDA, 0);
  auto t0 = at::randn({10, 64}, options);
  auto t1 = at::randn({10, 64}, options);

  FusionExecutor fe;
  fe.compileFusion(&fusion, {t0, t1});
  auto cg_outputs = fe.runFusion({t0, t1});

  auto ref = t0 + t1;

  testValidate(&fusion, cg_outputs, {t0, t1}, {ref}, __LINE__, __FILE__);
}

// See issue #1598
TEST_F(NVFuserTest, FusionRAWSyncInsertionPlace2_CUDA) {
  Fusion fusion;
  FusionGuard fg(&fusion);

  auto tv0 = makeSymbolicTensor(2);
  auto tv1 = makeSymbolicTensor(2);
  fusion.addInput(tv0);
  fusion.addInput(tv1);

  auto tv2 = set(tv0);
  auto tv3 = set(tv1);
  auto tv4 = add(tv2, tv3);
  fusion.addOutput(tv4);

  tv2->split(0, 2);
  tv2->split(-1, 4);
  tv2->setMemoryType(MemoryType::Shared);

  tv2->axis(-2)->parallelize(ParallelType::TIDy);
  tv2->axis(-1)->parallelize(ParallelType::TIDx);

  tv4->split(0, 2);
  tv4->split(-1, 4);
  // Also do unroll for tv3 and tv4
  tv4->split(-2, 8, false);
  tv4->axis(-3)->parallelize(ParallelType::Unroll);
  // swap tidx and tidy
  tv4->axis(-2)->parallelize(ParallelType::TIDx);
  tv4->axis(-1)->parallelize(ParallelType::TIDy);

  tv0->computeAt(tv4, 1);
  tv3->computeAt(tv4, -1);

  auto options = at::TensorOptions().dtype(at::kFloat).device(at::kCUDA, 0);
  auto t0 = at::randn({10, 64}, options);
  auto t1 = at::randn({10, 64}, options);

  FusionExecutor fe;
  fe.compileFusion(&fusion, {t0, t1});
  auto cg_outputs = fe.runFusion({t0, t1});

  auto ref = t0 + t1;

  testValidate(&fusion, cg_outputs, {t0, t1}, {ref}, __LINE__, __FILE__);
}

// See issue #1599
TEST_F(NVFuserTest, FusionRAWSyncInsertionPlace3_CUDA) {
  Fusion fusion;
  FusionGuard fg(&fusion);

  auto tv0 = makeSymbolicTensor(2);
  auto tv1 = makeSymbolicTensor(2);
  fusion.addInput(tv0);
  fusion.addInput(tv1);

  auto tv2 = set(tv0);
  auto tv3 = set(tv1);
  auto tv4 = add(tv2, tv3);
  fusion.addOutput(tv4);

  // Use unroll where a RAW-sync tensor is stored

  tv4->split(0, 2);
  tv4->split(0, 3);
  tv4->split(-1, 4);
  tv4->axis(1)->parallelize(ParallelType::Unroll);
  tv4->axis(-2)->parallelize(ParallelType::TIDx);
  tv4->axis(-1)->parallelize(ParallelType::TIDy);

  tv0->computeAt(tv4, 3);
  tv3->computeAt(tv4, -1);

  tv2->split(-1, 4);
  tv2->axis(-2)->parallelize(ParallelType::TIDy);
  tv2->axis(-1)->parallelize(ParallelType::TIDx);
  tv2->setMemoryType(MemoryType::Shared);

  auto options = at::TensorOptions().dtype(at::kFloat).device(at::kCUDA, 0);
  auto t0 = at::randn({50, 64}, options);
  auto t1 = at::randn({50, 64}, options);

  FusionExecutor fe;
  fe.compileFusion(&fusion, {t0, t1});
  auto cg_outputs = fe.runFusion({t0, t1});

  auto ref = t0 + t1;

  testValidate(&fusion, cg_outputs, {t0, t1}, {ref}, __LINE__, __FILE__);
}

// See #1618
TEST_F(NVFuserTest, FusionRAWSyncInsertionPlace4_CUDA) {
  Fusion fusion;
  FusionGuard fg(&fusion);

  auto tv0 = makeConcreteTensor({16, 128});
  auto tv1 = makeConcreteTensor({16, 128});
  fusion.addInput(tv0);
  fusion.addInput(tv1);

  auto tv2 = set(tv0);
  auto tv3 = set(tv1);
  auto tv4 = set(tv2);
  auto tv5 = set(tv3);
  auto tv6 = add(tv4, tv5);
  fusion.addOutput(tv6);

  tv2->setMemoryType(MemoryType::Shared);
  tv3->setMemoryType(MemoryType::Shared);

  tv2->computeAt(tv6, 0);
  tv3->computeAt(tv6, 1);
  tv4->computeAt(tv6, 1);
  tv5->computeAt(tv6, -1);
  tv2->split(1, 64);
  tv3->split(1, 64);
  tv2->axis(-1)->parallelize(ParallelType::TIDx);
  tv3->axis(-1)->parallelize(ParallelType::TIDx);
  tv6->axis(-1)->parallelize(ParallelType::TIDx);

  // Check the block sync is inserted at the correct location.
  //  There is exactly one block sync needed in this test case
  //    and the sync needs to be after the 2 expressions
  //    that modify shared memory.
  class SyncInsertionPointChecker : public kir::IrVisitor {
   public:
    using kir::IrVisitor::handle;

   private:
    void handle(LoadStoreOp* uop) final {
      // Record number of load-store ops that modifies shared memory.
      if (uop->out()->isA<kir::TensorIndex>() &&
          uop->out()->as<kir::TensorIndex>()->view()->getMemoryType() ==
              MemoryType::Shared &&
          // Filter out initialization expressions
          uop->in()->isA<kir::TensorIndex>()) {
        number_of_writes_++;
      }
    }
    void handle(kir::BlockSync* bsync) final {
      // Make sure both shared memory modifying expressions
      //  have been observed at the sync insertion point.
      NVF_ERROR(
          number_of_writes_ == 2,
          "FusionRAWSyncInsertionPlace4 test fail:",
          "only 1 sync after the 2 shared mem writes is needed in this test,"
          "either a redundant sync has been inserted or the block sync is not inserted at the right place");
    }

   private:
    int number_of_writes_ = 0;
  } sync_insertion_checker;
  GpuLower gpulw(&fusion);
  sync_insertion_checker.handle(gpulw.run()->topLevelExprs());
}

// Test serial write and parallel read of shared mem: mapped case
TEST_F(NVFuserTest, FusionSerialSmemWriteParallelRead1_CUDA) {
  Fusion fusion;
  FusionGuard fg(&fusion);

  TensorView* tv0 = makeConcreteTensor({128, 6});
  TensorView* tv1 = makeConcreteTensor({128, 6});
  TensorView* tv2 = makeConcreteTensor({128, 6});
  fusion.addInput(tv0);
  fusion.addInput(tv1);
  fusion.addInput(tv2);

  TensorView* tv3 = add(tv0, tv1);
  TensorView* tv4 = add(tv3, tv2);

  fusion.addOutput(tv4);

  //  Use shared memory
  tv3->setMemoryType(MemoryType::Shared);

  // Parallelize t4, in this case dim 0 on tv3 will
  //  not be parallelized but dim0 of t4 will be.
  // We will need to make sure a sync is inserted
  //  even if these dimensions are mapped.
  tv4->axis(0)->parallelize(ParallelType::TIDx);

  auto options = at::TensorOptions().dtype(at::kFloat).device(at::kCUDA, 0);

  at::Tensor t0 = at::randn({128, 6}, options);
  at::Tensor t1 = at::randn({128, 6}, options);
  at::Tensor t2 = at::randn({128, 6}, options);

  FusionExecutor fe;
  fe.compileFusion(&fusion, {t0, t1, t2});
  auto cg_outputs = fe.runFusion({t0, t1, t2});

  auto ref = t0 + t1 + t2;

  testValidate(&fusion, cg_outputs, {t0, t1, t2}, {ref}, __LINE__, __FILE__);
}

// Test serial write and parallel read of shared mem: un-mapped case
TEST_F(NVFuserTest, FusionSerialSmemWriteParallelRead2_CUDA) {
  Fusion fusion;
  FusionGuard fg(&fusion);

  TensorView* tv0 = makeConcreteTensor({128, 6});
  TensorView* tv1 = makeConcreteTensor({128, 6});
  TensorView* tv2 = makeConcreteTensor({128, 6});
  fusion.addInput(tv0);
  fusion.addInput(tv1);
  fusion.addInput(tv2);

  TensorView* tv3 = add(tv0, tv1);
  TensorView* tv4 = add(tv3, tv2);

  fusion.addOutput(tv4);

  //  Use shared memory
  tv3->setMemoryType(MemoryType::Shared);

  // Split and parallelize t4,
  //  the parallelized dimension in t4 will not
  // map across to the shared mem tensor, t3. So
  // there will need to be a sync before use of t3.
  tv4->split(0, 2);
  tv4->axis(0)->parallelize(ParallelType::TIDx);

  auto options = at::TensorOptions().dtype(at::kFloat).device(at::kCUDA, 0);

  at::Tensor t0 = at::randn({128, 6}, options);
  at::Tensor t1 = at::randn({128, 6}, options);
  at::Tensor t2 = at::randn({128, 6}, options);

  FusionExecutor fe;
  fe.compileFusion(&fusion, {t0, t1, t2});
  auto cg_outputs = fe.runFusion({t0, t1, t2});

  auto ref = t0 + t1 + t2;

  testValidate(&fusion, cg_outputs, {t0, t1, t2}, {ref}, __LINE__, __FILE__);
}

// Simple test of async copy primitive
TEST_F(NVFuserTest, FusionSimpleCpAsync_CUDA) {
  Fusion fusion;
  FusionGuard fg(&fusion);

  int m = 33, n = 31;

  TensorView* tv0 = makeConcreteTensor({m, n});
  TensorView* tv1 = makeConcreteTensor({m, n});

  fusion.addInput(tv0);
  fusion.addInput(tv1);

  TensorView* tv2 = add(tv0, tv1);

  fusion.addOutput(tv2);

  auto tv0_shared = tv0->cacheAfter(LoadStoreOpType::CpAsync);
  tv0_shared->setMemoryType(MemoryType::Shared);

  tv0->computeAt(tv2, 1);
  tv0_shared->axis(1)->parallelize(ParallelType::TIDx);
  tv2->axis(1)->parallelize(ParallelType::TIDx);

  auto options = at::TensorOptions().dtype(at::kFloat).device(at::kCUDA, 0);
  at::Tensor t0 = at::randn({m, n}, options);
  at::Tensor t1 = at::randn({m, n}, options);

  FusionExecutor fe;

  // requires ampere+ GPU
  if (!deviceMajorMinorCheck(8)) {
    ASSERT_ANY_THROW(fe.compileFusion(&fusion, {t0, t1}));
    GTEST_SKIP() << "skipping tests on pre-AMPERE GPUs";
  }
  fe.compileFusion(&fusion, {t0, t1});
  auto cg_outputs = fe.runFusion({t0, t1});

  auto ref = t0 + t1;

  testValidate(&fusion, cg_outputs, {t0, t1}, {ref}, __LINE__, __FILE__);
}

// Simple test of async copy primitive: double buffered
//   Double buffer case 1, both block sync and async wait
//  are needed.
TEST_F(NVFuserTest, FusionDoubleBufferCpAsync1_CUDA) {
  Fusion fusion;
  FusionGuard fg(&fusion);

  // Using vectorization so need to keep n multiple of 4.
  int m = 33, n = 48;

  TensorView* tv0 = makeContigConcreteTensor({m, n});
  TensorView* tv1 = makeContigConcreteTensor({m, n});

  fusion.addInput(tv0);
  fusion.addInput(tv1);

  TensorView* tv2 = add(tv0, tv1);

  fusion.addOutput(tv2);

  auto tv0_shared = tv0->cacheAfter(LoadStoreOpType::CpAsync);
  tv0_shared->setMemoryType(MemoryType::Shared);
  tv0->computeAt(tv2, 1);

  // Asynchronously load a tile in one schedule
  tv0_shared->split(1, 4);
  tv0_shared->axis(-1)->parallelize(ParallelType::Vectorize);
  tv0_shared->axis(-2)->parallelize(ParallelType::TIDx);

  // Consume the loaded tile in another schedule,
  //   triggering the need for a sync.
  tv2->split(1, 12);
  tv2->axis(-1)->parallelize(ParallelType::TIDx);

  // Double buffer the shared mem tensor.
  tv0_shared->doubleBuffer();

  auto options = at::TensorOptions().dtype(at::kFloat).device(at::kCUDA, 0);
  at::Tensor t0 = at::randn({m, n}, options);
  at::Tensor t1 = at::randn({m, n}, options);

  FusionExecutor fe;
  // requires ampere+ GPU
  if (!deviceMajorMinorCheck(8)) {
    ASSERT_ANY_THROW(fe.compileFusion(&fusion, {t0, t1}));
    GTEST_SKIP() << "skipping tests on pre-AMPERE GPUs";
  }
  fe.compileFusion(&fusion, {t0, t1});
  auto cg_outputs = fe.runFusion({t0, t1});

  auto ref = t0 + t1;

  testValidate(&fusion, cg_outputs, {t0, t1}, {ref}, __LINE__, __FILE__);
}

// Simple test of async copy primitive: double buffered
//   Double buffer case 2, only async wait is needed
TEST_F(NVFuserTest, FusionDoubleBufferCpAsync2_CUDA) {
  Fusion fusion;
  FusionGuard fg(&fusion);

  // Using vectorization so need to keep n multiple of 4.
  int m = 33, n = 48;

  TensorView* tv0 = makeConcreteTensor({m, n});
  TensorView* tv1 = makeConcreteTensor({m, n});

  fusion.addInput(tv0);
  fusion.addInput(tv1);

  TensorView* tv2 = add(tv0, tv1);

  fusion.addOutput(tv2);

  auto tv0_shared = tv0->cacheAfter(LoadStoreOpType::CpAsync);
  tv0_shared->setMemoryType(MemoryType::Shared);
  tv0->computeAt(tv2, 1);

  // Asynchronously load a tile in one schedule
  tv0_shared->split(1, 4);
  tv0_shared->axis(-2)->parallelize(ParallelType::TIDx);

  // Consume the loaded tile in another schedule,
  //   triggering the need for a sync.
  tv2->split(1, 4);
  tv2->axis(-2)->parallelize(ParallelType::TIDx);

  // Double buffer the shared mem tensor.
  tv0_shared->doubleBuffer();

  auto options = at::TensorOptions().dtype(at::kFloat).device(at::kCUDA, 0);
  at::Tensor t0 = at::randn({m, n}, options);
  at::Tensor t1 = at::randn({m, n}, options);

  FusionExecutor fe;
  // requires ampere+ GPU
  if (!deviceMajorMinorCheck(8)) {
    ASSERT_ANY_THROW(fe.compileFusion(&fusion, {t0, t1}));
    GTEST_SKIP() << "skipping tests on pre-AMPERE GPUs";
  }
  fe.compileFusion(&fusion, {t0, t1});
  auto cg_outputs = fe.runFusion({t0, t1});

  auto ref = t0 + t1;

  testValidate(&fusion, cg_outputs, {t0, t1}, {ref}, __LINE__, __FILE__);
}

// Simple test for double buffer in shared mem,
//  where we should not insert redundant syncs when
//  they are not needed.
TEST_F(NVFuserTest, FusionDoubleBufferNoSync_CUDA) {
  Fusion fusion;
  FusionGuard fg(&fusion);

  // Using vectorization so need to keep n multiple of 4.
  int m = 33, n = 48;

  TensorView* tv0 = makeConcreteTensor({m, n});
  TensorView* tv1 = makeConcreteTensor({m, n});

  fusion.addInput(tv0);
  fusion.addInput(tv1);

  TensorView* tv2 = add(tv0, tv1);

  fusion.addOutput(tv2);

  auto tv0_shared = tv0->cacheAfter();
  tv0_shared->setMemoryType(MemoryType::Shared);
  tv0->computeAt(tv2, 1);

  // Asynchronously load a tile in one schedule
  tv0_shared->split(1, 4);
  tv0_shared->axis(-2)->parallelize(ParallelType::TIDx);

  // Consume the loaded tile in another schedule,
  //   triggering the need for a sync.
  tv2->split(1, 4);
  tv2->axis(-2)->parallelize(ParallelType::TIDx);

  // Double buffer the shared mem tensor.
  tv0_shared->doubleBuffer();

  auto options = at::TensorOptions().dtype(at::kFloat).device(at::kCUDA, 0);
  at::Tensor t0 = at::randn({m, n}, options);
  at::Tensor t1 = at::randn({m, n}, options);

  GpuLower gpulw(&fusion);
  auto flattened_exprs =
      ir_utils::flattenScopedExprs(gpulw.run()->topLevelExprs());
  bool sync_inserted = std::any_of(
      flattened_exprs.begin(), flattened_exprs.end(), [](Expr* expr) {
        return expr->isA<kir::BlockSync>();
      });
  NVF_ERROR(!sync_inserted, "Un-expected block sync inserted");

  FusionExecutor fe;
  fe.compileFusion(&fusion, {t0, t1});
  auto cg_outputs = fe.runFusion({t0, t1});

  auto ref = t0 + t1;

  testValidate(&fusion, cg_outputs, {t0, t1}, {ref}, __LINE__, __FILE__);
}

// Test predicate inversion for cp.async
TEST_F(NVFuserTest, FusionCpAsyncPredicate_CUDA) {
  // requires ampere+ GPU

  Fusion fusion;
  FusionGuard fg(&fusion);

  // Using vectorization so need to keep n multiple of 4.
  int m = 33, n = 48;

  TensorView* tv0 = makeContigConcreteTensor({m, n});

  fusion.addInput(tv0);
  auto tv1 = sum(tv0, {1});
  fusion.addOutput(tv1);

  auto tv0_shared = tv0->cacheAfter(LoadStoreOpType::CpAsync);
  tv0_shared->cacheAfter();
  tv0_shared->setMemoryType(MemoryType::Shared);
  tv0->computeAt(tv1, 1);

  tv0_shared->split(-1, 32);
  tv0_shared->split(-1, 4);
  tv0_shared->axis(-1)->parallelize(ParallelType::Vectorize);

  auto options = at::TensorOptions().dtype(at::kFloat).device(at::kCUDA, 0);
  at::Tensor t0 = at::randn({m, n}, options);

  FusionExecutor fe;
  if (!deviceMajorMinorCheck(8)) {
    ASSERT_ANY_THROW(fe.compileFusion(&fusion, {t0}));
    GTEST_SKIP() << "skipping tests on pre-AMPERE GPUs";
  }

  fe.compileFusion(&fusion, {t0});
  auto cg_outputs = fe.runFusion({t0});

  auto ref = t0.sum({1});

  testValidate(&fusion, cg_outputs, {t0}, {ref}, __LINE__, __FILE__);
}

// Test predicate removal on reg-to-reg expressions
TEST_F(NVFuserTest, FusionPredRemovalCheck_CUDA) {
  Fusion fusion;
  FusionGuard fg(&fusion);

  TensorView* tv0 = makeContigTensor(2);
  fusion.addInput(tv0);

  TensorView* tv1 = set(tv0);
  TensorView* tv2 = set(tv1);
  TensorView* tv3 = set(tv2);
  TensorView* tv4 = set(tv3);

  fusion.addOutput(tv4);
  tv4->split(1, 4);
  tv0->computeAt(tv4, -2);
  tv3->axis(-1)->parallelize(ParallelType::Vectorize);

  class PredicateRemovalChecker : public kir::IrVisitor {
   public:
    using kir::IrVisitor::handle;

   private:
    void handle(UnaryOp* uop) final {
      assertOnLocalToLocal(uop);
    }

    // Utility to assert any local-to-local expr is only trivially predicated.
    void assertOnLocalToLocal(Expr* expr) {
      bool is_local = true;
      for (auto in : ir_utils::filterByType<kir::TensorIndex>(expr->inputs())) {
        if (in->view()->getMemoryType() != MemoryType::Local) {
          is_local = false;
        }
      }
      for (auto in :
           ir_utils::filterByType<kir::TensorIndex>(expr->outputs())) {
        if (in->view()->getMemoryType() != MemoryType::Local) {
          is_local = false;
        }
      }

      if (is_local) {
        if (scope_exprs_.empty()) {
          return;
        }
        if (auto ite = dynamic_cast<kir::IfThenElse*>(scope_exprs_.back())) {
          NVF_ERROR(
              ite->predicate()->value()->isConst(),
              "redundant predicate on: ",
              expr);
        }
      }
    }

  } pred_checker;

  GpuLower gpulw(&fusion);
  pred_checker.handle(gpulw.run()->topLevelExprs());
}

TEST_F(NVFuserTest, FusionPropagateParallelTypesToSiblings_CUDA) {
  Fusion fusion;
  FusionGuard fg(&fusion);

  auto tv0 = makeSymbolicTensor(1);
  fusion.addInput(tv0);
  auto tvs = Welford(tv0, {0});
  auto tv_avg = tvs.avg;
  fusion.addOutput(tv_avg);

  tv_avg->split(0, 128);
  TransformPropagatorWithCheck propagator(tv_avg);
  MaxRootDomainInfoSpanningTree(tv_avg).traverse(&propagator);

  tv_avg->axis(0)->parallelize(ParallelType::BIDx);
  tv_avg->axis(1)->parallelize(ParallelType::TIDx);

  // Make sure the parallelization of tv_avg is propagated to the var
  // and count tensors.
  GpuLower gpulw(&fusion);
  for (const auto expr : gpulw.run()->exprs()) {
    auto wop = dynamic_cast<WelfordOp*>(expr);
    if (wop == nullptr) {
      continue;
    }
    auto ref = wop->outAvg()->as<TensorView>();
    for (auto sibling : ir_utils::filterByType<TensorView>(wop->outputs())) {
      if (ref == sibling) {
        continue;
      }
      NVF_CHECK(
          ref->nDims() == sibling->nDims(),
          "Invalid sibling: ",
          sibling->toString());
      for (const auto i : c10::irange(ref->nDims())) {
        NVF_CHECK(
            ref->axis(i)->getParallelType() ==
                sibling->axis(i)->getParallelType(),
            "Mismatched parallel types between siblings. ",
            ref->toString(),
            ", ",
            sibling->toString());
      }
    }
  }

  auto options = at::TensorOptions().dtype(at::kFloat).device(at::kCUDA, 0);
  at::Tensor t0 = at::randn({9999}, options);

  FusionExecutor fe;
  fe.compileFusion(&fusion, {t0});
  auto outputs = fe.runFusion({t0});

  testValidate(fe.kernel(), outputs, {t0}, {t0.mean({0})}, __LINE__, __FILE__);
}

// Test ExactRootDomainMap
TEST_F(NVFuserTest, FusionExactRootDomainMap_CUDA) {
  Fusion fusion;
  FusionGuard fg(&fusion);

  auto tv0 = makeSymbolicTensor(1);
  fusion.addInput(tv0);
  auto tv1 = makeSymbolicTensor(2);
  fusion.addInput(tv1);

  auto tv2 = broadcast(tv0, {false, true});
  auto tv3 = transpose(tv2);
  auto tv4 = add(tv2, tv1);
  auto tv5 = add(tv2, tv3);
  auto tv6 = add(tv3, tv1);
  fusion.addOutput(tv4);
  fusion.addOutput(tv5);
  fusion.addOutput(tv6);

  const auto exact_map = ExactRootDomainMap(&fusion);

  // In the exact mapping, the broadcast domain introduced at tv2 is
  // only mapped with the another one in tv3, which is just transposed
  // from tv2. Any other domain, including the second domain of tv4,
  // must not be mapped.

  auto tv2_bc = tv2->axis(1);
  auto tv3_bc = tv3->axis(0);

  NVF_CHECK(
      exact_map.areMapped(tv2_bc, tv3_bc),
      "Invalid exact root domain map: ",
      exact_map.toString());

  // They must not be mapped with anything else.
  for (auto tv : ir_utils::allTvs(&fusion)) {
    for (auto root_id : tv->getRootDomain()) {
      if (root_id == tv2_bc || root_id == tv3_bc) {
        continue;
      }
      NVF_CHECK(
          !exact_map.areMapped(root_id, tv2_bc),
          "Invalid exact root domain map: ",
          exact_map.toString());
      NVF_CHECK(
          !exact_map.areMapped(root_id, tv3_bc),
          "Invalid exact root domain map: ",
          exact_map.toString());
    }
  }
}

// Repro of issue #1655
TEST_F(NVFuserTest, FusionIncompleteConcreteID_CUDA) {
  Fusion fusion;
  FusionGuard fg(&fusion);

  auto tv0 = makeSymbolicTensor(1);
  fusion.addInput(tv0);
  auto tv1 = makeSymbolicTensor(2);
  fusion.addInput(tv1);
  auto tv2 = makeSymbolicTensor(2);
  fusion.addInput(tv2);

  auto tv3 = broadcast(tv0, {true, true, false});
  auto tv4 = broadcast(tv1, {false, true, false});
  auto tv5 = broadcast(tv2, {true, false, false});

  auto tv6 = add(tv3, tv4);
  auto tv7 = add(tv3, tv5);

  fusion.addOutput(tv6);
  fusion.addOutput(tv7);

  tv6->merge(0);
  tv6->merge(0);

  TransformPropagatorWithCheck propagator(tv6);
  MaxRootDomainInfoSpanningTree(tv6).traverse(&propagator);

  tv0->computeAt(tv6, -1, ComputeAtMode::MostInlined);
  tv1->computeAt(tv6, -1, ComputeAtMode::MostInlined);
  tv2->computeAt(tv7, -1, ComputeAtMode::MostInlined);

  // NOLINTNEXTLINE(cppcoreguidelines-avoid-goto,hicpp-avoid-goto)
  ASSERT_ANY_THROW(fusion.printKernel());
}

TEST_F(NVFuserTest, FusionTestReEntrantGridWelford_CUDA) {
  std::unique_ptr<Fusion> fusion_ptr = std::make_unique<Fusion>();
  Fusion& fusion = *fusion_ptr.get();
  FusionGuard fg(&fusion);

  int X = 256, Y = 7, Z = 2048;

  // setup fusion
  auto tv0 = makeContigTensor(4, DataType::Half);
  fusion.addInput(tv0);
  auto tv1 = castOp(DataType::Float, tv0);

  auto tvs = Welford(tv1, {0, 1, 2});
  auto tv_avg = tvs.avg;
  auto tv_M2 = tvs.var_sum;
  fusion.addOutput(tv_avg);
  fusion.addOutput(tv_M2);

  auto cached_input = tv0->cacheAfter();
  tv_avg->cacheBefore();
  tv_M2->cacheBefore();

  auto reduction_tv = scheduler_utils::getReductionTvs(&fusion)[0];

  reduction_tv->merge(0);
  reduction_tv->merge(0);

  int TIDx = 16;
  int vec = 4;

  int TIDy = 16;
  int outer_tidy_fact = 16;

  reduction_tv->split(-1, TIDx * vec);
  reduction_tv->split(-1, vec);
  reduction_tv->axis(-2)->parallelize(ParallelType::TIDx);
  reduction_tv->axis(-1)->parallelize(ParallelType::Vectorize);
  reduction_tv->axis(-3)->parallelize(ParallelType::BIDx);

  reduction_tv->split(0, TIDy);
  reduction_tv->axis(1)->parallelize(ParallelType::TIDy);
  reduction_tv->split(0, outer_tidy_fact);
  reduction_tv->axis(0)->parallelize(ParallelType::BIDy);

  // T2_g[ rblockIdx.y, rS{16}, rthreadIdx.y, iblockIdx.x, ithreadIdx.x24,
  // iV25{4} ]
  reduction_tv->reorder({{3, 0}, {4, 1}, {0, 2}, {2, 3}, {1, 4}, {5, 5}});
  // T2_g[iblockIdx.x, ithreadIdx.x24, rblockIdx.y, rthreadIdx.y, rS{16},
  // iV25{4}]

  TransformPropagatorWithCheck propagator(reduction_tv);
  MaxRootDomainInfoSpanningTree(reduction_tv).traverse(&propagator);
  auto rfactor_tv = ir_utils::rfactorHelper(reduction_tv, {4});
  scheduler_utils::parallelizeAllLike(rfactor_tv);

  tv0->computeAt(tv_avg, 2);
  tv0->computeAt(cached_input, -2);

  cached_input->computeAt(rfactor_tv, 4, ComputeAtMode::BestEffort);

  for (auto tv : ir_utils::allTvs(&fusion)) {
    if (tv == cached_input || tv == tv_avg || tv == tv_M2) {
      continue;
    }
    tv->axis(-1)->parallelize(ParallelType::Serial);
  }

  // Welford inputs and outputs should not be aliased. See PR #2118.
  class AliasChecker : public kir::IrVisitor {
   public:
    using kir::IrVisitor::handle;

    void handle(kir::Allocate* alloc) final {
      if (alloc->alias() == nullptr) {
        return;
      }
      auto tv = dynamic_cast<TensorView*>(alloc->buffer());
      auto alias_tv = dynamic_cast<TensorView*>(alloc->alias()->buffer());
      if (tv != nullptr && alias_tv != nullptr) {
        alias_map_.emplace(tv, alias_tv);
        alias_map_.emplace(alias_tv, tv);
      }
    }

    void handle(kir::GridWelford* gwop) final {
      for (auto out_ti : ir_utils::filterByType<kir::TensorIndex>(
               gwop->welford_op()->outputs())) {
        auto out_tv = out_ti->view();
        if (alias_map_.count(out_tv) == 0) {
          continue;
        }
        auto alias_tv = alias_map_.at(out_tv);
        for (auto inp_ti : ir_utils::filterByType<kir::TensorIndex>(
                 gwop->welford_op()->inputs())) {
          NVF_CHECK(
              inp_ti->view() != alias_tv,
              "Invalid alias found between GridWelford input and output. Out tv: ",
              out_tv->toString(),
              ", In tv: ",
              alias_tv->toString());
        }
      }
    }

    std::unordered_map<TensorView*, TensorView*> alias_map_;
  } checker;

  GpuLower gpulw(&fusion);
  checker.handle(gpulw.run()->topLevelExprs());

  FusionExecutor fe;
  fe.compileFusion(&fusion, {}, LaunchParams());

  auto options = at::TensorOptions().dtype(at::kHalf).device(at::kCUDA, 0);
  at::Tensor t0 = at::randn({X, Y, Y, Z}, options);

  auto cg_outputs = fe.runFusion({t0}, LaunchParams(-1, -1, -1, -1, -1, -1));

  // by default Welford outputs sum of square diff so need to divide to get var
  cg_outputs[1] = cg_outputs[1].div((float)(X * Y * Y));

  auto at_mu = at::mean(t0.to(at::kDouble), {0, 1, 2});
  auto at_var = at::var(t0.to(at::kDouble), {0, 1, 2}, false);

  testValidate(
      &fusion,
      cg_outputs,
      {t0},
      {at_mu, at_var},
      __LINE__,
      __FILE__,
      "",
      LaunchParams(-1, -1, -1, -1, -1, -1));
}

// Test sync insertion with redundant predicates
TEST_F(NVFuserTest, FusionRedundantPredSync_CUDA) {
  Fusion fusion;
  FusionGuard fg(&fusion);

  TensorView* tv0 = makeConcreteTensor({32});
  TensorView* tv1 = makeConcreteTensor({32, 32});
  fusion.addInput(tv0);
  fusion.addInput(tv1);

  auto tv2 = broadcast(tv0, {true, false});
  auto tv3 = add(tv2, tv1);

  fusion.addOutput(tv3);

  auto tv0c = tv0->cacheAfter();

  // Make a redundant write through smem
  tv0c->setMemoryType(MemoryType::Shared);

  tv0->computeAt(tv3, 0);
  tv1->computeAt(tv3, 0);

  tv0c->axis(0)->parallelize(ParallelType::TIDx);
  tv2->axis(0)->parallelize(ParallelType::TIDy);
  tv2->axis(1)->parallelize(ParallelType::TIDx);

  tv3->axis(0)->parallelize(ParallelType::TIDy);
  tv3->axis(1)->parallelize(ParallelType::TIDx);

  GpuLower gpulw(&fusion);
  auto flattened_exprs =
      ir_utils::flattenScopedExprs(gpulw.run()->topLevelExprs());
  bool sync_inserted = std::any_of(
      flattened_exprs.begin(), flattened_exprs.end(), [](Expr* expr) {
        return expr->isA<kir::BlockSync>();
      });
  NVF_ERROR(sync_inserted, "Expected block sync not inserted");

  auto options = at::TensorOptions().dtype(at::kFloat).device(at::kCUDA, 0);

  at::Tensor t0 = at::randn({32}, options);
  at::Tensor t1 = at::randn({32, 32}, options);

  FusionExecutor fe;
  fe.compileFusion(&fusion, {t0, t1});
  auto cg_outputs = fe.runFusion({t0, t1});

  auto ref = t0 + t1;

  testValidate(&fusion, cg_outputs, {t0, t1}, {ref}, __LINE__, __FILE__);
}

// Test case for removing syncs on chain of redundant uses.
TEST_F(NVFuserTest, FusionRedundantPredSync2_CUDA) {
  Fusion fusion;
  FusionGuard fg(&fusion);

  TensorView* tv0 = makeConcreteTensor({32});
  TensorView* tv1 = makeConcreteTensor({32, 32});
  fusion.addInput(tv0);
  fusion.addInput(tv1);

  auto tv2 = broadcast(tv0, {true, false});
  auto tv3 = add(tv2, tv1);

  fusion.addOutput(tv3);

  auto tv0c = tv0->cacheAfter();

  // Make a redundant write through smem
  tv0c->setMemoryType(MemoryType::Shared);
  tv2->setMemoryType(MemoryType::Shared);

  tv0->computeAt(tv3, 0);
  tv1->computeAt(tv3, 0);

  tv0c->axis(0)->parallelize(ParallelType::TIDx);
  tv2->axis(0)->parallelize(ParallelType::TIDy);
  tv2->axis(1)->parallelize(ParallelType::TIDx);

  tv3->axis(0)->parallelize(ParallelType::TIDy);
  tv3->axis(1)->parallelize(ParallelType::TIDx);

  // Utility class to make sure one block sync
  //  is inserted by RAW pass.
  class SyncChecker : public kir::IrVisitor {
   public:
    using kir::IrVisitor::handle;
    int result() {
      return sync_seen_;
    }

   private:
    void handle(kir::BlockSync*) final {
      sync_seen_++;
    }

   private:
    int sync_seen_ = 0;
  } checker;

  GpuLower gpulw(&fusion);
  checker.handle(gpulw.run()->topLevelExprs());
  NVF_ERROR(checker.result() < 2, "More syncs were inserted than expected");

  auto options = at::TensorOptions().dtype(at::kFloat).device(at::kCUDA, 0);

  at::Tensor t0 = at::randn({32}, options);
  at::Tensor t1 = at::randn({32, 32}, options);

  FusionExecutor fe;
  fe.compileFusion(&fusion, {t0, t1});
  auto cg_outputs = fe.runFusion({t0, t1});

  auto ref = t0 + t1;

  testValidate(&fusion, cg_outputs, {t0, t1}, {ref}, __LINE__, __FILE__);
}

// Test case for sync insertion after redundant predicated smem write
//  Check that syncs are removed only when all paths are redundant.
TEST_F(NVFuserTest, FusionRedundantPredSync3_CUDA) {
  Fusion fusion;
  FusionGuard fg(&fusion);

  TensorView* tv0 = makeConcreteTensor({32});
  TensorView* tv1 = makeConcreteTensor({32, 32});
  fusion.addInput(tv0);
  fusion.addInput(tv1);

  auto tv2 = broadcast(tv0, {true, false});
  auto tv3 = set(tv2);
  auto tv4 = add(tv3, tv1);
  auto tv5 = add(tv2, tv1);

  fusion.addOutput(tv4);
  fusion.addOutput(tv5);

  auto tv0c = tv0->cacheAfter();

  // In this scheduling config,
  //  tv0c -> tv2 -> tv3 is a redundant path for tidy
  //  tv0c -> tv2 -> tv5 is not.
  //  So we need a RAW sync in tv0c->tv2 to make sure
  //  tv2 has the correct value to produce tv5.
  tv0c->setMemoryType(MemoryType::Shared);
  tv3->setMemoryType(MemoryType::Shared);

  tv0c->axis(0)->parallelize(ParallelType::TIDx);
  tv2->axis(0)->parallelize(ParallelType::TIDy);
  tv2->axis(1)->parallelize(ParallelType::TIDx);

  tv3->axis(0)->parallelize(ParallelType::TIDy);
  tv3->axis(1)->parallelize(ParallelType::TIDx);

  tv5->axis(0)->parallelize(ParallelType::TIDy);
  tv5->axis(1)->parallelize(ParallelType::TIDx);

  // Utility class to make sure one block sync
  //  is inserted by RAW pass.
  class SyncChecker : public kir::IrVisitor {
   public:
    using kir::IrVisitor::handle;
    int result() {
      return sync_seen_;
    }

   private:
    void handle(kir::BlockSync* sync) final {
      if (!sync->isWarHazardSync()) {
        sync_seen_++;
      }
    }

   private:
    int sync_seen_ = 0;
  } checker;

  GpuLower gpulw(&fusion);
  checker.handle(gpulw.run()->topLevelExprs());

  // This is implicit checking. There are exactly 2 places
  //  where RAW hazards happen: one producing tv2 and the other
  //  producing tv3. This test case expect syncs in both of
  //  these places so we check that 2 RAW syncs are inserted.
  NVF_ERROR(
      checker.result() == 2,
      "Exactly 2 RAW sync expected for the two shared memory transfers");

  auto options = at::TensorOptions().dtype(at::kFloat).device(at::kCUDA, 0);

  at::Tensor t0 = at::randn({32}, options);
  at::Tensor t1 = at::randn({32, 32}, options);

  FusionExecutor fe;
  fe.compileFusion(&fusion, {t0, t1});
  auto cg_outputs = fe.runFusion({t0, t1});

  auto ref = t0 + t1;

  testValidate(&fusion, cg_outputs, {t0, t1}, {ref, ref}, __LINE__, __FILE__);
}

// Unit test case for detecting thread redundant usage of shared tensors.
TEST_F(NVFuserTest, FusionRedundantUseCheck_CUDA) {
  Fusion fusion;
  FusionGuard fg(&fusion);

  TensorView* tv0 = makeConcreteTensor({32, 32});
  fusion.addInput(tv0);

  auto tv1 = set(tv0);
  auto tv2 = set(tv1);
  auto tv3 = set(tv2);
  auto tv4 = set(tv3);

  auto tv5 = set(tv4);

  auto tv6 = set(tv4);
  auto tv7 = set(tv6);

  fusion.addOutput(tv5);
  fusion.addOutput(tv7);

  tv2->setMemoryType(MemoryType::Shared);
  tv4->setMemoryType(MemoryType::Shared);

  tv7->axis(-1)->parallelize(ParallelType::TIDx);

  // Thread pred map cannot be built without an active lower
  //  object. So would need to lower the whole fusion for
  //  testing. However, lower also keeps an copy of the fusion
  //  so the original pointers cannot be used to querry the
  //  thread pred map. So have to traverse the new expr list
  //  to find the pointers;
  GpuLower gpulw(&fusion);

  TensorView *lowered_tv2 = nullptr, *lowered_tv4 = nullptr;
  auto used_vals = gpulw.run()->usedMathVals();

  for (auto tv : ir_utils::filterByType<TensorView>(used_vals)) {
    if (tv->name() == 2) {
      lowered_tv2 = tv;
    }
    if (tv->name() == 4) {
      lowered_tv4 = tv;
    }
  }

  NVF_ERROR(
      lowered_tv2 != nullptr && lowered_tv4 != nullptr,
      "tv2 or tv4 not lowered or mangled");

  auto tv2_info = gpulw.threadPredMap().getPredicateInfo(lowered_tv2);
  auto tv4_info = gpulw.threadPredMap().getPredicateInfo(lowered_tv4);

  // tv2 -> tv3 -> tv4 (shared) is the only use chain for tv2,
  //  and tv4 is redundantly written in tidx so tv2 is redundantly
  //  consumed in tidx.
  NVF_ERROR(
      tv2_info.redundant_use_types.get(ParallelType::TIDx),
      "TV2 is redundantly used but not detected.");

  // tv4->tv5 (global) is a redundant use chain, but
  // tv4->tv6->tv7 is not, so tv4 should not be detected as
  // a redundant used tensor in tidx.
  NVF_ERROR(
      !tv4_info.redundant_use_types.get(ParallelType::TIDx),
      "TV4 is not redundantly used but not detected.");
}

TEST_F(NVFuserTest, FusionUnsqueeze1_CUDA) {
  Fusion fusion;
  FusionGuard fg(&fusion);

  std::vector<int64_t> shape({10, 11});

  auto tv0 = makeConcreteTensor(shape);
  fusion.addInput(tv0);

  // [I, R]
  auto tv1 = sum(tv0, {1});
  // [I, B]
  auto tv2 = unsqueeze(tv1, -1);
  fusion.addOutput(tv2);

  NVF_CHECK(tv2->nDims() == 2, "Unpected unsqueeze result: ", tv2->toString());
  NVF_CHECK(
      tv2->axis(1)->isBroadcast(),
      "Unexpected unsqueeze result: ",
      tv2->toString());

  // tv1 has only one non-reduction axis. An exception should be
  // thrown.
  // NOLINTNEXTLINE(cppcoreguidelines-avoid-goto,hicpp-avoid-goto)
  ASSERT_ANY_THROW(unsqueeze(tv1, 2));

  auto options = at::TensorOptions().dtype(at::kFloat).device(at::kCUDA, 0);
  at::Tensor t0 = at::randn({10, 11}, options);
  std::vector<c10::IValue> aten_inputs = {t0};

  FusionExecutor fe;
  fe.compileFusion(&fusion, aten_inputs);
  auto cg_outputs = fe.runFusion(aten_inputs);

  auto ref = t0.sum(1).unsqueeze(-1);

  testValidate(&fusion, cg_outputs, aten_inputs, {ref}, __LINE__, __FILE__);
}

TEST_F(NVFuserTest, FusionSqueeze1_CUDA) {
  Fusion fusion;
  FusionGuard fg(&fusion);

  std::vector<int64_t> shape({10, 11});

  auto tv0 = makeConcreteTensor(shape);
  fusion.addInput(tv0);

  // [I, B]
  auto tv1 = sum(tv0, {1}, true);
  // [I]
  auto tv2 = squeeze(tv1, std::vector<int64_t>{shape[0], 1});
  fusion.addOutput(tv2);

  NVF_CHECK(tv2->nDims() == 1, "Unexpected squeeze result: ", tv2->toString());

  // [I, R]
  auto tv3 = sum(tv0, {1});
  // tv3 has only one non-reduction axis. The extent of the first axis
  // is not one, so squeeze should fail.
  // NOLINTNEXTLINE(cppcoreguidelines-avoid-goto,hicpp-avoid-goto)
  ASSERT_ANY_THROW(squeeze(tv3, std::vector<int64_t>{shape[0], 1}));

  auto options = at::TensorOptions().dtype(at::kFloat).device(at::kCUDA, 0);
  at::Tensor t0 = at::randn({10, 11}, options);
  std::vector<c10::IValue> aten_inputs = {t0};

  FusionExecutor fe;
  fe.compileFusion(&fusion, aten_inputs);
  auto cg_outputs = fe.runFusion(aten_inputs);

  auto ref = t0.sum(1, true).squeeze(-1);

  testValidate(&fusion, cg_outputs, aten_inputs, {ref}, __LINE__, __FILE__);
}

TEST_F(NVFuserTest, FusionContigPredicate_CUDA) {
  Fusion fusion;
  FusionGuard fg(&fusion);

  auto tv0 = makeSymbolicTensor(2);
  fusion.addInput(tv0);
  auto tv1 = set(tv0);
  auto tv2 = broadcast(tv1, {false, true, false});
  fusion.addOutput(tv2);

  tv2->merge(-2, -1);
  tv2->merge(-2, -1);
  tv2->split(-1, 100);
  tv0->computeAt(tv2, -1);

  GpuLower gpulw(&fusion);
  gpulw.run();
  NVF_CHECK(PredicatedChecker::isPredicated(tv1, gpulw));

  auto options = at::TensorOptions().dtype(at::kFloat).device(at::kCUDA, 0);
  at::Tensor t0 = at::randn({3, 4}, options);

  FusionExecutor fe;
  fe.compileFusion(&fusion, {t0});
  auto cg_outputs = fe.runFusion({t0});

  auto ref = t0.unsqueeze(1);

  testValidate(fe.kernel(), cg_outputs, {t0}, {ref}, __LINE__, __FILE__);
}

// Repro of https://github.com/csarofeen/pytorch/issues/1777
TEST_F(NVFuserTest, FusionDivScalarLhs_CUDA) {
  // tv1 = 2.0 / tv0
  Fusion fusion;
  FusionGuard fg(&fusion);

  TensorView* tv0 = makeSymbolicTensor(2);
  fusion.addInput(tv0);
  TensorView* tv1 = div(IrBuilder::create<Val>(2.0), tv0);
  fusion.addOutput(tv1);

  auto options = at::TensorOptions().dtype(at::kFloat).device(at::kCUDA, 0);
  auto t0 = at::randn({3, 3}, options);
  // There's no overload div(Scalar, Tensor) in ATen
  auto aten_output = at::div(
      at::native::wrapped_scalar_tensor(at::Scalar(2.0), options.device()), t0);

  FusionExecutor fe;
  fe.compileFusion(&fusion, {t0});
  auto cg_outputs = fe.runFusion({t0});

  testValidate(&fusion, cg_outputs, {t0}, {aten_output}, __LINE__, __FILE__);
}

// Repro of an issue of the reduction scheduler with a broadcast
// domain concretized to multiple domains that are not proven to have
// the same extent
TEST_F(NVFuserTest, FusionRepro1713_CUDA) {
  auto fusion = std::make_unique<Fusion>();
  FusionGuard fg(fusion.get());

  auto tv0 = makeSymbolicTensor(2);
  auto tv1 = makeSymbolicTensor(2);
  auto tv2 = makeSymbolicTensor(1);
  fusion->addInput(tv0);
  fusion->addInput(tv1);
  fusion->addInput(tv2);
  auto tv3 = broadcast(tv2, {false, true});

  auto tv4 = add(tv3, tv0);

  auto tv5 = add(tv3, tv1);
  auto tv6 = sum(tv5, {0});
  fusion->addOutput(tv4);
  fusion->addOutput(tv6);

  auto options = at::TensorOptions().dtype(at::kFloat).device(at::kCUDA, 0);
  at::Tensor t0 = at::randn({1024, 204800}, options);
  // Original repro had the same shape as t0, but this should work
  // with a different extent at the second axis
  at::Tensor t1 = at::randn({1024, 123}, options);
  at::Tensor t2 = at::randn({1024}, options);
  std::vector<c10::IValue> aten_inputs({t0, t1, t2});

  FusionExecutorCache executor_cache(std::move(fusion));
  auto cg_outputs = executor_cache.runFusionWithInputs(aten_inputs);

  auto t3 = t2.unsqueeze(-1);
  auto t4 = t3 + t0;
  auto t5 = t3 + t1;
  auto t6 = sum(t5, {0});

  testValidate(
      executor_cache.fusion(),
      cg_outputs,
      {t0, t1, t2},
      {t4, t6},
      __LINE__,
      __FILE__);
}

TEST_F(NVFuserTest, FusionExpand_CUDA) {
  auto fusion = std::make_unique<Fusion>();
  FusionGuard fg(fusion.get());

  auto w = 2, x = 3, z = 5;
  auto y = 4L;

  // Test
  // a simple expand
  // Expand that's propagated
  // expand_as
  // symbolic expand

  // x
  auto tv0 = makeSymbolicTensor(1);
  fusion->addInput(tv0);

  auto tv1 = broadcast(tv0, {false, true});
  auto tv2 = expand(tv1, {tv0->axis(0)->extent(), IrBuilder::create<Val>(y)});

  // x
  auto tv3 = makeSymbolicTensor(1);
  fusion->addInput(tv3);
  auto tv4 = broadcast(tv3, {false, true});
  auto tv5 = add(tv4, tv2);
  // [x, e_y]

  // [x, y, z]
  auto tv6 = makeSymbolicTensor(3);
  fusion->addInput(tv6);

  // Disjoint set op will cause a segmentation for just this op.
  auto tmp_7 = set(tv6);
  fusion->addOutput(tmp_7);

  auto tv7 = broadcast(tv5, {false, false, true});

  auto tv8 = expand_as(tv7, tv6);
  // [x, e_y, e_z]

  auto w_symbolic = IrBuilder::create<Val>(DataType::Int);
  fusion->addInput(w_symbolic);

  auto tv9 = broadcast(tv8, {true, false, false, false});
  //[1, x, e_y, e_z]

  auto tv10 = expand(
      tv9,
      {w_symbolic,
       tv9->axis(1)->extent(),
       tv9->axis(2)->expandedExtent(),
       tv9->axis(3)->expandedExtent()});

  fusion->addOutput(tv10);

  auto options = at::TensorOptions().dtype(at::kFloat).device(at::kCUDA, 0);
  at::Tensor t0 = at::randn({x}, options);
  at::Tensor t3 = at::randn({x}, options);
  at::Tensor t6 = at::randn({x, y, z}, options);

  FusionExecutorCache executor_cache(std::move(fusion));

  auto cg_outputs = executor_cache.runFusionWithInputs({t0, t3, t6, w});
  auto cg_out = cg_outputs[1];

  NVF_ERROR(cg_out.size(0) == w);
  NVF_ERROR(cg_out.size(1) == x);
  NVF_ERROR(cg_out.size(2) == y);
  NVF_ERROR(cg_out.size(3) == z);
  NVF_ERROR(cg_out.stride(0) == 0);
  NVF_ERROR(cg_out.stride(1) == 1);
  NVF_ERROR(cg_out.stride(2) == 0);
  NVF_ERROR(cg_out.stride(3) == 0);

  auto t10 = t0.unsqueeze(-1)
                 .expand({x, y})
                 .add(t3.unsqueeze(-1))
                 .unsqueeze(-1)
                 .expand_as(t6)
                 .unsqueeze(0)
                 .expand({w, x, y, z});

  testValidate(
      executor_cache.fusion(),
      cg_outputs,
      {t0, t3, t6, w},
      {t6, t10},
      __LINE__,
      __FILE__);
}

TEST_F(NVFuserTest, FusionExpandIssue1751_CUDA) {
  auto fusion = std::make_unique<Fusion>();
  FusionGuard fg(fusion.get());

  auto x = 3L;
  auto y = 4, z = 5;

  // y, z
  auto tv0 = makeSymbolicTensor(2);
  fusion->addInput(tv0);

  auto tv1 = broadcast(tv0, {true, false, false});

  // Two ways to propagate extents as is: use -1 or explicitly pass
  // the extent vals.

  auto tv2 = expand(
      tv1,
      {IrBuilder::create<Val>(x),
       IrBuilder::create<Val>(-1L),
       IrBuilder::create<Val>(-1L)});

  auto tv3 = expand(
      tv1,
      {IrBuilder::create<Val>(x),
       tv0->axis(0)->extent(),
       tv0->axis(1)->extent()});

  fusion->addOutput(tv2);
  fusion->addOutput(tv3);

  auto options = at::TensorOptions().dtype(at::kFloat).device(at::kCUDA, 0);
  at::Tensor t0 = at::randn({y, z}, options);

  FusionExecutorCache executor_cache(std::move(fusion));

  auto cg_outputs = executor_cache.runFusionWithInputs({t0});

  for (const auto& cg_out : cg_outputs) {
    NVF_ERROR(cg_out.size(0) == x);
    NVF_ERROR(cg_out.size(1) == y);
    NVF_ERROR(cg_out.size(2) == z);
  }

  auto t2 = t0.expand({x, y, z});

  testValidate(
      executor_cache.fusion(), cg_outputs, {t0}, {t2, t2}, __LINE__, __FILE__);
}

// TODO: Make sure the kernel uses the expanded concrete size instead
// of the symbolic size
TEST_F(NVFuserTest, FusionExpandToConcrete_CUDA) {
  auto fusion = std::make_unique<Fusion>();
  FusionGuard fg(fusion.get());

  auto x = 3L, y = 4L;

  auto tv0 = makeSymbolicTensor(1);
  fusion->addInput(tv0);

  auto tv1 = broadcast(tv0, {true, false});

  auto tv2 =
      expand(tv1, {IrBuilder::create<Val>(x), IrBuilder::create<Val>(y)});

  fusion->addOutput(tv2);

  auto options = at::TensorOptions().dtype(at::kFloat).device(at::kCUDA, 0);
  at::Tensor t0 = at::randn({y}, options);

  FusionExecutorCache executor_cache(std::move(fusion));

  auto cg_outputs = executor_cache.runFusionWithInputs({t0});

  for (const auto& cg_out : cg_outputs) {
    NVF_ERROR(cg_out.size(0) == x);
    NVF_ERROR(cg_out.size(1) == y);
  }

  auto t2 = t0.expand({x, y});

  testValidate(
      executor_cache.fusion(), cg_outputs, {t0}, {t2}, __LINE__, __FILE__);
}

TEST_F(NVFuserTest, FusionReproNoncontigBroadcast_CUDA) {
  auto fusion = std::make_unique<Fusion>();
  FusionGuard fg(fusion.get());

  auto options = at::TensorOptions().dtype(at::kHalf).device(at::kCUDA, 0);
  at::Tensor t0 = at::randn({4, 32, 16, 112, 112}, options).transpose(-1, -2);
  at::Tensor t1 = at::randn({32, 1, 112, 1}, options).transpose(-1, -2);

  auto tv0 = TensorViewBuilder()
                 .ndims(5)
                 .contiguity({true, true, false, false, false}) // ttfff
                 .shape({-1, -1, -1, -1, -1})
                 .dtype(DataType::Half)
                 .build();
  auto tv1 = TensorViewBuilder()
                 .ndims(4)
                 .contiguity({true, std::nullopt, std::nullopt, true})
                 .shape({-1, 1, 1, -1})
                 .dtype(DataType::Half)
                 .build();

  fusion->addInput(tv0);
  fusion->addInput(tv1);

  auto tv2 = add(tv0, tv1);

  fusion->addOutput(tv2);

  std::vector<c10::IValue> aten_inputs({t0, t1});

  FusionExecutorCache executor_cache(std::move(fusion));
  auto cg_outputs = executor_cache.runFusionWithInputs(aten_inputs);

  auto t2 = t0 + t1;

  testValidate(
      executor_cache.fusion(), cg_outputs, {t0, t1}, {t2}, __LINE__, __FILE__);
}

TEST_F(NVFuserTest, FusionTransformPropagateSibling_CUDA) {
  // https://github.com/csarofeen/pytorch/issues/1760
  Fusion fusion;
  FusionGuard fg(&fusion);

  auto tv0 = makeSymbolicTensor(2);
  fusion.addInput(tv0);

  auto tvs = Welford(tv0, {1});
  fusion.addOutput(tvs.var_sum);

  tvs.avg->split(1, 1);
  tvs.avg->split(1, 2);
  tvs.avg->split(1, 3);
  tvs.var_sum->split(1, 1);
  tvs.var_sum->split(1, 2);
  tvs.var_sum->split(1, 3);
  tvs.n->split(1, 1);
  tvs.n->split(1, 2);
  tvs.n->split(1, 3);

  auto var_sum_rf = ir_utils::rfactorHelper(tvs.var_sum, {1, 4});

  TransformPropagatorWithCheck propagator(var_sum_rf);
  MaxRootDomainInfoSpanningTree(var_sum_rf).traverse(&propagator);

  auto rf_tvs = ir_utils::producerTvsOf(tvs.var_sum);

  std::vector<std::vector<TensorView*>> siblings = {
      {tvs.avg, tvs.var_sum, tvs.n}, rf_tvs};
  for (const auto& tensors : siblings) {
    for (auto t1 : tensors) {
      for (auto t2 : tensors) {
        NVF_CHECK(TransformReplay::fullSelfMatching(t1, t2));
      }
    }
  }
}

TEST_F(NVFuserTest, FusionTransformPropagateSelectorSibling_CUDA) {
  Fusion fusion;
  FusionGuard fg(&fusion);

  auto tv0 = makeSymbolicTensor(2);
  fusion.addInput(tv0);

  auto tvs = Welford(tv0, {1});
  fusion.addOutput(tvs.var_sum);

  tvs.avg->split(1, 1);
  tvs.avg->split(1, 2);
  tvs.avg->split(1, 3);
  tvs.var_sum->split(1, 1);
  tvs.var_sum->split(1, 2);
  tvs.var_sum->split(1, 3);
  tvs.n->split(1, 1);
  tvs.n->split(1, 2);
  tvs.n->split(1, 3);

  auto var_sum_rf = ir_utils::rfactorHelper(tvs.var_sum, {1, 4});

  struct DisableTv0 : public MaxInfoSpanningTree::Selector {
    TensorView* tv0;
    bool allowC2P(TensorView* from, TensorView* to) override {
      return from != tv0 && to != tv0;
    };
    bool allowP2C(TensorView* from, TensorView* to) override {
      return from != tv0 && to != tv0;
    };
    bool allowSibling(TensorView* from, TensorView* to) override {
      return true;
    }
    DisableTv0(TensorView* tv0) : tv0(tv0) {}
  } selector1(tv0);

  struct DisableTv0AndSibling : public DisableTv0 {
    bool allowSibling(TensorView* from, TensorView* to) override {
      return false;
    }
    using DisableTv0::DisableTv0;
  } selector2(tv0);

  TransformPropagatorWithCheck propagator(var_sum_rf);
  MaxRootDomainInfoSpanningTree good_path(var_sum_rf, &selector1);
  MaxRootDomainInfoSpanningTree bad_path(var_sum_rf, &selector2);

  auto rf_tvs = ir_utils::producerTvsOf(tvs.var_sum);

  auto check = [&]() {
    std::vector<std::vector<TensorView*>> siblings = {
        {tvs.avg, tvs.var_sum, tvs.n}, rf_tvs};
    for (const auto& tensors : siblings) {
      for (auto t1 : tensors) {
        for (auto t2 : tensors) {
          NVF_CHECK(TransformReplay::fullSelfMatching(t1, t2));
        }
      }
    }
  };

  bad_path.traverse(&propagator);
  ASSERT_ANY_THROW(check());
  good_path.traverse(&propagator);
  check();
}

TEST_F(NVFuserTest, FusionTransformPropagatePosition_CUDA) {
  Fusion fusion;
  FusionGuard fg(&fusion);

  auto tv0 = makeSymbolicTensor(4);
  auto tv1 = makeSymbolicTensor(6);
  fusion.addInput(tv0);

  auto tv2 = broadcast(tv0, {false, false, true, false, false, true});
  auto tv3 = add(tv1, tv2);
  fusion.addOutput(tv3);

  tv0->merge(2);
  tv0->merge(0);
  TransformPropagatorWithCheck propagator(tv0);
  MaxRootDomainInfoSpanningTree(tv0).traverse(&propagator);

  NVF_CHECK(tv1->nDims() == 4);
}

TEST_F(NVFuserTest, FusionIgnoreZeroDimReduction_CUDA) {
  auto fusion = std::make_unique<Fusion>();
  FusionGuard fg(fusion.get());

  auto tv0 = makeSymbolicTensor(1);
  fusion->addInput(tv0);
  auto tv1 = sum(tv0, {0});
  // tv1 is effectively a zero-dim tensor as it only has a reduction
  // axis.
  // Reducing it further is converted to just a set op.
  auto tv2 = sum(tv1, {0});
  fusion->addOutput(tv2);

  auto tv2_def = dynamic_cast<LoadStoreOp*>(tv2->definition());
  NVF_CHECK(
      tv2_def != nullptr,
      "Expected LoadStoreOp but found ",
      tv2->definition()->toString());

  auto options = at::TensorOptions().dtype(at::kFloat).device(at::kCUDA, 0);
  auto t0 = at::randn({12345}, options);
  std::vector<c10::IValue> aten_inputs({t0});

  FusionExecutorCache executor_cache(std::move(fusion));
  auto cg_outputs = executor_cache.runFusionWithInputs(aten_inputs);

  auto ref = sum(t0, {0});

  testValidate(
      executor_cache.fusion(),
      cg_outputs,
      aten_inputs,
      {ref},
      __LINE__,
      __FILE__);
}

// Repro of issue #1770
TEST_F(NVFuserTest, FusionIssue1770Repro_CUDA) {
  auto fusion = std::make_unique<Fusion>();
  FusionGuard fg(fusion.get());

  auto tv0 = makeSymbolicTensor(1);
  fusion->addInput(tv0);
  auto tv1 = makeSymbolicTensor(1);
  fusion->addInput(tv1);

  auto tv2 = ge(tv0, tv1);
  auto tv3 =
      where(tv2, IrBuilder::create<Val>(1.0), IrBuilder::create<Val>(2.0));
  fusion->addOutput(tv3);

  std::vector<int64_t> shape({999});
  auto options = at::TensorOptions().dtype(at::kFloat).device(at::kCUDA, 0);
  at::Tensor t0 = at::randn(shape, options);
  at::Tensor t1 = at::randn(shape, options);
  std::vector<c10::IValue> aten_inputs({t0, t1});

  FusionExecutorCache executor_cache(std::move(fusion));
  auto cg_outputs = executor_cache.runFusionWithInputs(aten_inputs);

  auto ref = where(t0 >= t1, 1.0, 2.0);

  testValidate(
      executor_cache.fusion(),
      cg_outputs,
      aten_inputs,
      {ref},
      __LINE__,
      __FILE__);
}

TEST_F(NVFuserTest, FusionTransformPropagatorSelector_CUDA) {
  auto fusion = std::make_unique<Fusion>();
  FusionGuard fg(fusion.get());

  auto tv0 = makeSymbolicTensor(1);
  fusion->addInput(tv0);
  auto tv1 = makeSymbolicTensor(1);
  fusion->addInput(tv1);

  auto tv2 = add(tv0, tv1);

  auto tv3 = sin(tv2);
  auto tv4 = cos(tv2);

  fusion->addOutput(tv3);
  fusion->addOutput(tv4);

  tv2->split(0, 10);

  struct Selector : public MaxInfoSpanningTree::Selector {
    TensorView* tv0;
    TensorView* tv3;
    bool allowC2P(TensorView* from, TensorView* to) override {
      return to == tv0;
    }
    bool allowP2C(TensorView* from, TensorView* to) override {
      return to == tv3;
    }
    bool allowSibling(TensorView* from, TensorView* to) override {
      return false;
    }
    Selector(TensorView* tv0, TensorView* tv3) : tv0(tv0), tv3(tv3) {}
  } selector(tv0, tv3);

  TransformPropagatorWithCheck propagator(tv2);
  MaxRootDomainInfoSpanningTree(tv2, &selector).traverse(&propagator);

  NVF_CHECK(tv0->nDims() == 2);
  NVF_CHECK(tv1->nDims() == 1);
  NVF_CHECK(tv2->nDims() == 2);
  NVF_CHECK(tv3->nDims() == 2);
  NVF_CHECK(tv4->nDims() == 1);
}

TEST_F(NVFuserTest, FusionTransformPropagatorPos_CUDA) {
  auto fusion = std::make_unique<Fusion>();
  FusionGuard fg(fusion.get());

  auto tv0 = makeConcreteTensor({22, 105});
  fusion->addInput(tv0);

  auto tv1 = sin(tv0);
  fusion->addOutput(tv1);

  tv1->split(0, 2);
  tv1->split(-1, 3);
  tv1->split(-1, 5);

  TransformPropagatorWithCheck propagator(tv1, 2);
  MaxRootDomainInfoSpanningTree(tv1, 2).traverse(&propagator);

  auto expect = makeConcreteTensor({22, 105});
  expect->split(0, 2);
  NVF_CHECK(TransformReplay::fullSelfMatching(expect, tv0));
}

TEST_F(NVFuserTest, FusionMaxRootDomainInfoSpanningTreePrintTwice_CUDA) {
  auto fusion = std::make_unique<Fusion>();
  FusionGuard fg(fusion.get());

  auto tv0 = makeSymbolicTensor(3);
  fusion->addInput(tv0);

  auto tv1 = sum(tv0, {0});
  auto tv2 = neg(tv1);

  fusion->addOutput(tv2);

  tv1->split(0, 10);

  struct Printer : public MaxInfoSpanningTree::Propagator {
    std::stringstream ss;
    void propagateC2P(TensorView* from, TensorView* to) override {
      ss << "propagateC2P" << std::endl;
      ss << "from: " << from->name() << std::endl;
      ss << "to: " << to->name() << std::endl;
    }
    void propagateP2C(TensorView* from, TensorView* to) override {
      ss << "propagateP2C" << std::endl;
      ss << "from: " << from->name() << std::endl;
      ss << "to: " << to->name() << std::endl;
    }
    void propagateSibling(TensorView* from, TensorView* to) override {
      ss << "propagateSibling" << std::endl;
      ss << "from: " << from->name() << std::endl;
      ss << "to: " << to->name() << std::endl;
    }
  } printer1, printer2;
  printer1.ss << std::endl;
  printer2.ss << std::endl;

  MaxRootDomainInfoSpanningTree path(tv1);
  path.traverse(&printer1);
  path.traverse(&printer2);

  auto expect = R"ESCAPE(
propagateC2P
from: 1
to: 0
propagateP2C
from: 1
to: 2
)ESCAPE";
  NVF_CHECK(printer1.ss.str() == expect);
  NVF_CHECK(printer2.ss.str() == expect);
}

TEST_F(NVFuserTest, FusionTransformPropagatorNoOverwrite_CUDA) {
  auto fusion = std::make_unique<Fusion>();
  FusionGuard fg(fusion.get());

  auto tv0 = makeSymbolicTensor(1);
  fusion->addInput(tv0);
  auto tv1 = broadcast(tv0, {true, false, true});
  auto tv2 = sin(tv1);
  fusion->addOutput(tv2);

  tv0->split(0, 2);
  tv2->split(1, 2);
  tv2->split(0, 4);

  MaxRootDomainInfoSpanningTree path1(tv2);
  TransformPropagatorWithCheck propagator1(tv2);
  path1.traverse(&propagator1);

  MaxRootDomainInfoSpanningTree path2(tv0);
  TransformPropagatorWithCheck propagator2(tv0);
  path2.traverse(&propagator2);

  NVF_CHECK(tv1->axis(0)->isBroadcast());
  NVF_CHECK(tv1->axis(1)->isBroadcast());
  NVF_CHECK(!tv1->axis(2)->isBroadcast());
  NVF_CHECK(!tv1->axis(3)->isBroadcast());
  NVF_CHECK(tv1->axis(4)->isBroadcast());

  auto expect = makeSymbolicTensor(3);
  expect->split(1, 2);
  expect->split(0, 4);
  NVF_CHECK(TransformReplay::fullSelfMatching(expect, tv1));
}

TEST_F(NVFuserTest, FusionIssue1785Repro_CUDA) {
  Fusion fusion;
  FusionGuard fg(&fusion);

  // Set up your input tensor views
  TensorView* tv0 = makeContigTensor(1);
  TensorView* tv1 = makeContigTensor(2);

  // Register your inputs
  fusion.addInput(tv0);
  fusion.addInput(tv1);

  auto tv2 = set(tv0);
  // [B, I]
  auto tv3 = broadcast(tv2, {true, false});
  auto tv4 = add(tv3, tv1);
  auto tv5 = set(tv4);

  // Register your outputs
  fusion.addOutput(tv5);

  tv5->split(0, 8);
  tv5->split(-1, 8);

  // [Serial, TIDy, TIDX, Serial]

  tv4->computeAt(tv5, -2);
  tv3->computeAt(tv4, -1);
  tv2->computeAt(tv3, 0);
  tv2->split(0, 8);
  tv2->axis(0)->parallelize(ParallelType::TIDx);
  tv1->computeAt(tv5, -2);

  tv5->axis(1)->parallelize(ParallelType::TIDy);
  tv5->axis(2)->parallelize(ParallelType::TIDx);

  auto options = at::TensorOptions().dtype(at::kFloat).device(at::kCUDA, 0);

  at::Tensor in1 = at::randn({16}, options);
  at::Tensor in2 = at::randn({12, 16}, options);

  FusionExecutor fe;
  fe.compileFusion(&fusion, {in1, in2});
  auto cg_outputs = fe.runFusion({in1, in2});

  testValidate(&fusion, cg_outputs, {in1, in2}, __LINE__, __FILE__);
}

TEST_F(NVFuserTest, FusionSkipReplay_CUDA) {
  {
    Fusion fusion;
    FusionGuard fg(&fusion);

    TensorView* tv0 = makeContigTensor(1);
    TensorView* tv1 = makeContigTensor(2);
    fusion.addInput(tv0);
    fusion.addInput(tv1);

    auto tv2 = broadcast(tv0, {false, true});
    auto tv3 = add(tv2, tv1);
    fusion.addOutput(tv3);

    tv3->split(1, 2, false);

    TransformPropagatorWithCheck propagator(tv3);
    MaxRootDomainInfoSpanningTree(tv3).traverse(&propagator);
  }

  {
    Fusion fusion;
    FusionGuard fg(&fusion);

    TensorView* tv0 = makeContigTensor(3);
    fusion.addInput(tv0);

    auto tv1 = sum(tv0, {0, 2});
    auto tv2 = sin(tv1);
    fusion.addOutput(tv2);

    tv0->split(1, 2, false);

    TransformPropagatorWithCheck propagator(tv0);
    MaxRootDomainInfoSpanningTree(tv0).traverse(&propagator);
  }
}

TEST_F(NVFuserTest, FusionInlineRepro1803_CUDA) {
  Fusion fusion;
  FusionGuard fg(&fusion);

  TensorView* tv0 = makeContigTensor(2);

  fusion.addInput(tv0);
  auto tv1 = set(tv0);
  auto tvs = Welford(tv1, {1});
  auto tvo = set(tvs.var_sum);
  fusion.addOutput(tvo);

  tvo->split(0, 16);
  tvo->axis(1)->parallelize(ParallelType::Unroll);

  tv0->computeAt(tvo, -1, ComputeAtMode::BestEffort);

  NVF_CHECK(
      tvs.var_sum->getComputeAtPosition() == tvs.avg->getComputeAtPosition());
  NVF_CHECK(
      tvs.var_sum->getComputeAtPosition() == tvs.n->getComputeAtPosition());
  NVF_CHECK(tvs.var_sum->getComputeAtPosition() == 1);
}

// Unit test for the transform selection logic
TEST_F(NVFuserTest, FusionBoundedDirectionSelection1_CUDA) {
  Fusion fusion;
  FusionGuard fg(&fusion);

  TensorView* tv0 = makeContigTensor(2);

  fusion.addInput(tv0);
  auto tv1 = set(tv0);
  auto tv2 = set(tv1);
  auto tv3 = add(tv2, tv1);
  fusion.addOutput(tv3);

  tv3->split(-1, 5);
  tv3->split(-1, 8);

  scheduler_utils::BoundedDirectionalTransformPropagator::backward(
      tv3, -1, {tv0, tv2});

  // Check that the splits are replayed on tv2
  NVF_ERROR(
      tv2->nDims() == tv3->nDims(),
      "Propagator didn't propagate to tv2: ",
      tv2->toString());

  // Check that the splits are replayed on tv1 as well. Even though
  //  one of its consumers, tv2, is part of the boundary, another
  //  consumer is not a boundary, so tv1 should be transformed as well.
  NVF_ERROR(
      tv1->nDims() == tv3->nDims(),
      "Propagator didn't propagate to tv1: ",
      tv1->toString());
}

TEST_F(NVFuserTest, FusionIssueRepro1844_CUDA) {
  auto fusion = std::make_unique<Fusion>();
  FusionGuard fg(fusion.get());

  std::vector<int64_t> shape = {2, 1, 768};
  std::vector<int64_t> sum_to_shape = {768};
  std::vector<int64_t> sum_to_axes = {0, 1};
  double kProb = 0.5;

  std::vector<Val*> sum_to_symb;
  std::transform(
      sum_to_shape.begin(),
      sum_to_shape.end(),
      std::back_inserter(sum_to_symb),
      [](int64_t s) -> Val* { return IrBuilder::create<Val>(s); });

  TensorView* tv0 = makeContigConcreteTensor(shape);
  TensorView* tv1 = makeContigConcreteTensor(shape);
  TensorView* tv2 = makeContigConcreteTensor(shape, DataType::Bool);

  fusion->addInput(tv0);
  fusion->addInput(tv1);
  fusion->addInput(tv2);

  Val* prob = IrBuilder::create<Val>(kProb);
  auto grad_input = dropout_backward(tv1, tv2, prob);
  auto grad_gelu = gelu_backward(grad_input, tv0);
  auto grad_bias = sum_to(grad_gelu, sum_to_symb);

  fusion->addOutput(grad_gelu);
  fusion->addOutput(grad_bias);

  const auto options =
      at::TensorOptions().dtype(at::kFloat).device(at::kCUDA, 0);

  at::Tensor a = at::randn(shape, options);
  at::Tensor b = at::randn(shape, options);
  at::Tensor c = at::randn(shape, options);
  auto mask = at::gt(c, 0.0f);
  std::vector<c10::IValue> aten_inputs = {a, b, mask};

  FusionExecutorCache executor_cache(std::move(fusion));
  auto cg_outputs = executor_cache.runFusionWithInputs(aten_inputs);

  auto dinput = at::native_dropout_backward(b, mask, kProb);
  auto dgelu = at::gelu_backward(dinput, a, "none");
  auto dbias = dgelu.sum(sum_to_axes);

  testValidate(
      executor_cache.fusion(),
      cg_outputs,
      aten_inputs,
      {dgelu, dbias},
      __LINE__,
      __FILE__);
}

TEST_F(NVFuserTest, FusionInsertMagicZero1_CUDA) {
  Fusion fusion;
  FusionGuard fg(&fusion);

  auto tv0 = makeSymbolicTensor(2);
  fusion.addInput(tv0);

  auto tv1 = add(tv0, IrBuilder::create<Val>(1.0));
  auto tv2 = set(tv1);
  fusion.addOutput(tv2);

  tv2->split(0, 32);
  tv2->split(-1, 2);
  tv2->reorder({{1, 2}, {2, 1}});
  tv2->merge(0);

  TransformPropagatorWithCheck propagator(tv2);
  MaxRootDomainInfoSpanningTree(tv2).traverse(&propagator);

  tv0->computeAt(tv2, 1);

  // The predicate of tv2 should be protected with magic zero
  GpuLower gpulw(&fusion);
  gpulw.run();
  NVF_CHECK(
      PredicateMagicZeroChecker::isProtected(tv2, gpulw),
      "Failed to protect the predicates of ",
      tv2->toString());
}

TEST_F(NVFuserTest, FusionExpandRepro1860_CUDA) {
  auto fusion_ptr = std::make_unique<Fusion>();
  Fusion& fusion = *fusion_ptr;
  FusionGuard fg(&fusion);
  std::vector<std::optional<bool>> contiguity(3, std::nullopt);

  std::vector<int64_t> shape{1, -1, -1};
  TensorView* tv0 = makeContigConcreteTensor(shape);
  fusion.addInput(tv0);
  TensorView* tv1 = makeContigConcreteTensor(shape);
  fusion.addInput(tv1);
  TensorView* tv2 = makeContigConcreteTensor(shape);
  fusion.addInput(tv2);

  std::vector<IterDomain*> domain1(3, nullptr);
  for (const auto i : c10::irange(3)) {
    if (i == 0) {
      domain1[i] = IterDomainBuilder(
                       FusionGuard::getCurFusion()->zeroVal(),
                       IrBuilder::create<Val>(1L, DataType::Index))
                       .iter_type(IterType::Broadcast)
                       .build();
    } else {
      domain1[i] =
          IterDomainBuilder(
              FusionGuard::getCurFusion()->zeroVal(),
              IrBuilder::create<Val>(1L, DataType::Index))
              .expanded_extent(IrBuilder::create<Val>(1L + i, DataType::Index))
              .iter_type(IterType::Broadcast)
              .build();
    }
  }

  TensorView* tv22 = IrBuilder::create<TensorView>(
      IrBuilder::create<TensorDomain>(domain1, contiguity), DataType::Float);

  fusion.addInput(tv22);

  auto tv3 = add(tv0, tv1);
  auto tv4 = softmax(tv3, 0);
  auto tv5 = add(tv4, tv22);
  fusion.addOutput(tv5);

  auto options = at::TensorOptions().dtype(at::kFloat).device(at::kCUDA, 0);

  at::Tensor input1 = at::randn({1, 2, 3}, options);
  at::Tensor input2 = at::randn({1, 2, 3}, options);
  at::Tensor input3 = at::randn({1, 2, 3}, options);
  at::Tensor input4 = at::randn({1, 1, 1}, options).expand({1, 2, 3});
  std::vector<c10::IValue> aten_inputs = {input1, input2, input3, input4};

  FusionExecutorCache executor_cache(std::move(fusion_ptr));
  auto outputs = executor_cache.runFusionWithInputs(aten_inputs);
}

TEST_F(NVFuserTest, FusionExpandReduce_CUDA) {
  auto fusion = std::make_unique<Fusion>();
  FusionGuard fg(fusion.get());

  auto tv0 = makeConcreteTensor({1, 8});
  fusion->addInput(tv0);

  auto tv1 =
      expand(tv0, {IrBuilder::create<Val>(12L), IrBuilder::create<Val>(8L)});

  auto tv2 = sum(tv1, {0});
  fusion->addOutput(tv2);

  auto options = at::TensorOptions().dtype(at::kFloat).device(at::kCUDA, 0);
  auto t0 = at::randn({1, 8}, options);

  FusionExecutorCache executor_cache(std::move(fusion));
  auto cg_outputs = executor_cache.runFusionWithInputs({t0});

  auto ref = t0.expand({12, 8}).sum({0});

  testValidate(
      executor_cache.fusion(), cg_outputs, {t0}, {ref}, __LINE__, __FILE__);
}

// Predicate elimination issue repro:
TEST_F(NVFuserTest, FusionExpandReduce2_CUDA) {
  auto fusion = std::make_unique<Fusion>();
  FusionGuard fg(fusion.get());

  auto tv0 = makeConcreteTensor({1, 4});
  fusion->addInput(tv0);

  auto tv1 =
      expand(tv0, {IrBuilder::create<Val>(3L), IrBuilder::create<Val>(4L)});

  auto tv2 = sum(tv1, {0});
  fusion->addOutput(tv2);

  // tv2[r{3}, i{4}]
  tv2->split(0, NamedScalar::getParallelDim(ParallelType::TIDy));
  tv2->axis(1)->parallelize(ParallelType::TIDy);
  tv2->split(0, NamedScalar::getParallelDim(ParallelType::BIDy), false);
  tv2->axis(0)->parallelize(ParallelType::BIDy);
  tv2->split(-1, NamedScalar::getParallelDim(ParallelType::TIDx));
  tv2->axis(-1)->parallelize(ParallelType::TIDx);
  tv2->axis(-2)->parallelize(ParallelType::BIDx);
  // [rBIDy, rO, rTIDy, iBIDx, iTIDx]
  tv2->reorder({{-2, 0}, {-1, 1}, {2, 2}});
  // [iBIDx, iTIDx, rTIDy, rBIDy, rO]
  auto tv3 = tv2->rFactor({-1});

  TransformPropagatorWithCheck propagator(tv3);
  MaxRootDomainInfoSpanningTree(tv3).traverse(&propagator);
  scheduler_utils::parallelizeAllLike(tv3);
  tv0->computeAt(tv3, -1, ComputeAtMode::MostInlined);

  auto options = at::TensorOptions().dtype(at::kFloat).device(at::kCUDA, 0);
  auto t0 = at::randn({1, 4}, options);

  FusionExecutor fe;
  fe.compileFusion(fusion.get(), {t0}, LaunchParams(-1, 2, -1, 4, 2, 1));
  auto cg_outputs = fe.runFusion({t0}, LaunchParams(-1, 2, -1, 4, 2, 1));

  auto ref = t0.expand({3, 4}).sum({0});

  testValidate(
      fusion.get(),
      cg_outputs,
      {t0},
      {ref},
      __LINE__,
      __FILE__,
      "",
      LaunchParams(-1, 2, -1, 4, 2, 1));
}

TEST_F(NVFuserTest, FusionVectorComponentReduce_CUDA) {
  auto fusion = std::make_unique<Fusion>();
  FusionGuard fg(fusion.get());

  auto tv0 = makeSymbolicTensor(1, DataType::ComplexFloat);
  fusion->addInput(tv0);
  auto tv1 = view_as_real(tv0);
  auto tv2 = sum(tv1, {-1});
  fusion->addOutput(tv2);

  inlineMost();

  auto options =
      at::TensorOptions().dtype(at::kComplexFloat).device(at::kCUDA, 0);
  auto t0 = at::randn({1024}, options);

  FusionExecutor fe;
  fe.compileFusion(fusion.get(), {t0});
  auto cg_outputs = fe.runFusion({t0});

  auto ref = at::view_as_real(t0).sum({-1});

  testValidate(fusion.get(), cg_outputs, {t0}, {ref}, __LINE__, __FILE__, "");
}

TEST_F(NVFuserTest, FusionExpandBadShapeTest_CUDA) {
  auto fusion_ptr = std::make_unique<Fusion>();
  Fusion& fusion = *fusion_ptr;
  FusionGuard fg(&fusion);
  std::vector<std::optional<bool>> contiguity{false, std::nullopt};

  auto tv0 = makeSymbolicTensor(2);
  fusion.addInput(tv0);

  std::vector<IterDomain*> domains = {
      IterDomainBuilder(
          FusionGuard::getCurFusion()->zeroVal(),
          IrBuilder::create<Val>(DataType::Index))
          .build(),
      IterDomainBuilder(
          FusionGuard::getCurFusion()->zeroVal(),
          FusionGuard::getCurFusion()->oneVal())
          .expanded_extent(IrBuilder::create<Val>(10L, DataType::Index))
          .iter_type(IterType::Broadcast)
          .build()};

  // expand to 10
  TensorView* tv22 = IrBuilder::create<TensorView>(
      IrBuilder::create<TensorDomain>(domains, contiguity), DataType::Float);

  fusion.addInput(tv22);

  auto tv3 = add(tv0, tv22);
  fusion.addOutput(tv3);

  auto options = at::TensorOptions().dtype(at::kFloat).device(at::kCUDA, 0);

  // Incompatible shapes
  at::Tensor input1 = at::randn({2, 3}, options);
  // Passing expand size of 5, not 10. Should cause an error
  at::Tensor input4 = at::randn({2, 1}, options).expand({2, 5});

  std::vector<c10::IValue> aten_inputs = {input1, input4};

  FusionExecutorCache executor_cache(std::move(fusion_ptr));
  ASSERT_ANY_THROW(executor_cache.runFusionWithInputs(aten_inputs));
}

TEST_F(
    NVFuserTest,
    FusionPointwiseScheduleWithBroadcastAndTrivialReduction_CUDA) {
  Fusion fusion;
  FusionGuard fg(&fusion);

  auto tv0 = makeContigTensor(3);
  auto tv1 = makeContigTensor(2);
  fusion.addInput(tv0);
  fusion.addInput(tv1);
  auto tv2 = broadcast(tv0, {false, true, false, true, false, true});
  auto tv3 = sin(tv2);
  auto tv4 = add(tv3, tv1);
  auto tv5 = sum(tv4, {1});
  fusion.addOutput(tv5);

  auto options = at::TensorOptions().dtype(at::kFloat).device(at::kCUDA, 0);
  at::Tensor t0 = at::randn({100, 100, 10}, options);
  at::Tensor t1 = at::randn({10, 20}, options);

  auto aten_output = (t0.view({100, 1, 100, 1, 10, 1}).sin() + t1).squeeze(1);

  std::vector<c10::IValue> aten_inputs = {t0, t1};

  auto lparams = schedulePointwise(&fusion, aten_inputs);

  FusionExecutor fe;
  fe.compileFusion(&fusion, aten_inputs, lparams);
  auto cg_outputs = fe.runFusion(aten_inputs, lparams);

  testValidate(
      &fusion, cg_outputs, aten_inputs, {aten_output}, __LINE__, __FILE__);
}

TEST_F(NVFuserTest, FusionInliningMismatchedDims1_CUDA) {
  Fusion fusion;
  FusionGuard fg(&fusion);

  auto tv0 = makeConcreteTensor({2, 3, 4});
  fusion.addInput(tv0);
  auto tv1 = sin(tv0);
  auto tv2 = cos(tv1);
  auto tv3 = transpose(tv2, 1, 2);
  auto tv4 = exp(tv3);
  auto tv5 = tan(tv4);
  fusion.addOutput(tv5);

  inlineMost();

  NVF_CHECK(tv5->getComputeAtPosition() == 3);
  NVF_CHECK(tv4->getComputeAtPosition() == 3);
  NVF_CHECK(tv3->getComputeAtPosition() == 3);
  NVF_CHECK(tv2->getComputeAtPosition() == 1);
  NVF_CHECK(tv1->getComputeAtPosition() == 3);

  const auto options =
      at::TensorOptions().dtype(at::kFloat).device(at::kCUDA, 0);
  at::Tensor input = at::randn({2, 3, 4}, options);
  auto output = input.sin().cos().transpose(1, 2).exp().tan();

  FusionExecutor fe;
  fe.compileFusion(&fusion, {input});
  auto cg_outputs = fe.runFusion({input});

  testValidate(&fusion, cg_outputs, {input}, {output}, __LINE__, __FILE__);
}

TEST_F(NVFuserTest, FusionInliningMismatchedDims2_CUDA) {
  Fusion fusion;
  FusionGuard fg(&fusion);

  auto tv0 = makeConcreteTensor({2, 3, 4});
  fusion.addInput(tv0);
  auto tv1 = sin(tv0);
  auto tv2 = cos(tv1);
  auto tv3 = transpose(tv2, 1, 2);
  auto tv4 = exp(tv3);
  auto tv5 = tan(tv4);
  fusion.addOutput(tv5);

  inlineAllAt(tv5, -1, true);

  NVF_CHECK(tv5->getComputeAtPosition() == 3);
  NVF_CHECK(tv4->getComputeAtPosition() == 3);
  NVF_CHECK(tv3->getComputeAtPosition() == 3);
  NVF_CHECK(tv2->getComputeAtPosition() == 1);
  NVF_CHECK(tv1->getComputeAtPosition() == 1);

  const auto options =
      at::TensorOptions().dtype(at::kFloat).device(at::kCUDA, 0);
  at::Tensor input = at::randn({2, 3, 4}, options);
  auto output = input.sin().cos().transpose(1, 2).exp().tan();

  FusionExecutor fe;
  fe.compileFusion(&fusion, {input});
  auto cg_outputs = fe.runFusion({input});

  testValidate(&fusion, cg_outputs, {input}, {output}, __LINE__, __FILE__);
}

TEST_F(NVFuserTest, FusionInliningMismatchedDims4_CUDA) {
  Fusion fusion;
  FusionGuard fg(&fusion);

  auto tv0 = makeConcreteTensor({2, 3, 4});
  fusion.addInput(tv0);
  auto tv1 = sin(tv0);
  auto tv2 = exp(tv1);
  auto tv3 = relu(tv2);
  auto tv4 = cos(tv3);
  auto tv5 = tan(tv4);
  fusion.addOutput(tv5);

  tv3->merge(1);
  inlineMost();

  NVF_CHECK(tv5->getComputeAtPosition() == 3);
  NVF_CHECK(tv4->getComputeAtPosition() == 3);
  NVF_CHECK(tv3->getComputeAtPosition() == 1);
  NVF_CHECK(tv2->getComputeAtPosition() == 1);
  NVF_CHECK(tv1->getComputeAtPosition() == 3);

  const auto options =
      at::TensorOptions().dtype(at::kFloat).device(at::kCUDA, 0);
  at::Tensor input = at::randn({2, 3, 4}, options);
  auto output = input.sin().exp().relu().cos().tan();

  FusionExecutor fe;
  fe.compileFusion(&fusion, {input});
  auto cg_outputs = fe.runFusion({input});

  testValidate(&fusion, cg_outputs, {input}, {output}, __LINE__, __FILE__);
}

TEST_F(NVFuserTest, FusionInliningBroadcast_CUDA) {
  Fusion fusion;
  FusionGuard fg(&fusion);

  auto tv0 = makeConcreteTensor({2, 3, 4});
  fusion.addInput(tv0);
  auto tv1 = sin(tv0);
  // broadcasting
  auto tv2 = broadcast(tv1, {false, true, false, true, false, true});
  auto tv3 = cos(tv2);
  auto tv4 = tan(tv3);
  fusion.addOutput(tv4);

  for (auto tv : {tv2, tv3, tv4}) {
    tv->merge(0);
    tv->merge(1);
    tv->merge(2);
  }

  inlineMost();

  NVF_CHECK(tv4->getComputeAtPosition() == 3);
  NVF_CHECK(tv3->getComputeAtPosition() == 3);
  NVF_CHECK(tv2->getComputeAtPosition() == 3);
  NVF_CHECK(tv1->getComputeAtPosition() == 3);

  const auto options =
      at::TensorOptions().dtype(at::kFloat).device(at::kCUDA, 0);
  at::Tensor input = at::randn({2, 3, 4}, options);
  auto output = input.sin().view({2, 1, 3, 1, 4, 1}).cos().tan();

  FusionExecutor fe;
  fe.compileFusion(&fusion, {input});
  auto cg_outputs = fe.runFusion({input});

  testValidate(&fusion, cg_outputs, {input}, {output}, __LINE__, __FILE__);
}

TEST_F(NVFuserTest, FusionMatchedLeafPosWithoutReplayBroadcast_CUDA) {
  Fusion fusion;
  FusionGuard fg(&fusion);

  auto tv0 = makeConcreteTensor({2, 3, 4});
  fusion.addInput(tv0);
  auto tv1 = broadcast(tv0, {false, true, false, true, false, true});
  auto tv2 = sin(tv1);
  fusion.addOutput(tv2);

  for (auto tv : {tv1, tv2}) {
    tv->merge(0);
    tv->merge(1);
    tv->merge(2);
  }

  NVF_CHECK(
      TransformReplay::getMatchedLeafPosWithoutReplayPasC(tv0, tv1, 3) == 3);
  NVF_CHECK(
      TransformReplay::getMatchedLeafPosWithoutReplayCasP(tv1, tv0, 3) == 3);
  NVF_CHECK(
      TransformReplay::getMatchedLeafPosWithoutReplayPasC(tv1, tv2, 3) == 3);
  NVF_CHECK(
      TransformReplay::getMatchedLeafPosWithoutReplayCasP(tv2, tv1, 3) == 3);
}

TEST_F(NVFuserTest, FusionPrint_CUDA) {
  auto dtypes = {
      at::kFloat,
      at::kDouble,
      at::kHalf,
      at::kBFloat16,
      at::kInt,
      at::kLong,
      at::kBool};
  for (auto dtype : dtypes) {
    auto fusion = std::make_unique<Fusion>();
    FusionGuard fg(fusion.get());

    auto tv0 = makeSymbolicTensor(1, aten_to_data_type(dtype));
    fusion->addInput(tv0);
    auto tv1 = print(tv0);
    auto tv2 = sin(tv1);
    fusion->addOutput(tv2);

    // There is no way to check if anything is printed to the console, but we
    // can validate that when print exist, compilation and computation are not
    // broken.
    auto options = at::TensorOptions().dtype(at::kLong).device(at::kCUDA, 0);
    at::Tensor t0 = at::arange(2, options).to(dtype);

    FusionExecutorCache executor_cache(std::move(fusion));
    auto cg_outputs = executor_cache.runFusionWithInputs({t0});

    testValidate(
        executor_cache.fusion(),
        cg_outputs,
        {t0},
        {t0.sin()},
        __LINE__,
        __FILE__);
  }
}

TEST_F(NVFuserTest, FusionCheckedSymbolicShape_CUDA) {
  const auto options =
      at::TensorOptions().dtype(at::kFloat).device(at::kCUDA, 0);

  at::Tensor a = at::randn({123, 456}, options);
  at::Tensor b = at::randn({123, 456}, options);
  at::Tensor c = at::randn({321, 654}, options);

  using return_t =
      std::pair<std::unique_ptr<FusionExecutorCache>, std::vector<at::Tensor>>;
  auto matched_add = [](at::Tensor a, at::Tensor b) -> return_t {
    auto fusion = std::make_unique<Fusion>();
    FusionGuard fg(fusion.get());

    Val* s1 = IrBuilder::create<Val>(DataType::Int);
    Val* s2 = IrBuilder::create<Val>(DataType::Int);
    auto builder = TensorViewBuilder().shape(std::vector<Val*>{s1, s2});
    TensorView* tv0 = builder.build();
    TensorView* tv1 = builder.build();

    fusion->addInput(tv0);
    fusion->addInput(tv1);

    auto tv2 = add(tv0, tv1);

    fusion->addOutput(tv2);

    auto executor_cache =
        std::make_unique<FusionExecutorCache>(std::move(fusion));
    auto cg_outputs = executor_cache->runFusionWithInputs({a, b});
    return {std::move(executor_cache), std::move(cg_outputs)};
  };

  {
    auto ret1 = matched_add(a, b);
    testValidate(
        ret1.first->fusion(), ret1.second, {a, b}, {a + b}, __LINE__, __FILE__);
  }

  {
    EXPECT_THAT(
        [&]() { matched_add(a, c); },
        ::testing::ThrowsMessage<nvfuser::nvfError>(
            ::testing::HasSubstr("Conflicting sizes")));
  }
}

TEST_F(NVFuserTest, FusionSizeDependentData_CUDA) {
  auto fusion = std::make_unique<Fusion>();
  FusionGuard fg(fusion.get());

  Val* s1 = IrBuilder::create<Val>(DataType::Index);
  auto builder = TensorViewBuilder().shape(std::vector<Val*>{s1});
  TensorView* tv0 = builder.build();

  fusion->addInput(tv0);

  auto tv1 = add(tv0, s1);

  fusion->addOutput(tv1);

  const auto options =
      at::TensorOptions().dtype(at::kFloat).device(at::kCUDA, 0);

  at::Tensor a = at::zeros({123}, options);

  FusionExecutorCache executor_cache(std::move(fusion));
  auto cg_outputs = executor_cache.runFusionWithInputs({a});

  testValidate(
      executor_cache.fusion(), cg_outputs, {a}, {a + 123}, __LINE__, __FILE__);
}

TEST_F(NVFuserTest, FusionDependencyCheck_CUDA) {
  Fusion fusion;
  FusionGuard fg(&fusion);

  TensorView* tv0 = makeSymbolicTensor(1);
  TensorView* tv1 = makeSymbolicTensor(1);
  TensorView* tv2 = makeSymbolicTensor(1);
  TensorView* tv3 = makeSymbolicTensor(1);

  auto tv4 = add(tv0, tv1);
  auto tv5 = add(tv0, tv2);
  auto tv6 = add(tv0, tv3);

  auto tv7 = add(tv1, tv2);
  auto tv8 = add(tv1, tv3);

  auto tv9 = add(tv2, tv3);

  {
    auto all_vals = DependencyCheck::getAllValsBetween(
        {tv0, tv1}, {tv4, tv5, tv6, tv7, tv8, tv9});
    std::unordered_set<Val*> all_vals_set(all_vals.begin(), all_vals.end());
    std::vector<Val*> results({tv0, tv1, tv4, tv5, tv6, tv7, tv8});
    for (auto result : results) {
      NVF_CHECK(all_vals_set.count(result) > 0);
      all_vals_set.erase(result);
    }
    NVF_CHECK(all_vals_set.empty());
  }

  auto tv10 = add(tv6, tv7);
  {
    auto all_vals = DependencyCheck::getAllValsBetween({tv0, tv1}, {tv10});
    std::unordered_set<Val*> all_vals_set(all_vals.begin(), all_vals.end());
    std::vector<Val*> results({tv0, tv1, tv6, tv7, tv10});
    for (auto result : results) {
      NVF_CHECK(all_vals_set.count(result) > 0);
      all_vals_set.erase(result);
    }
    NVF_CHECK(all_vals_set.empty());
  }
}

// Repro for issue #1925
TEST_F(NVFuserTest, FusionScheduleTransposeRepro1_CUDA) {
  Fusion fusion;
  FusionGuard fg(&fusion);

  auto tv0 = makeSymbolicTensor(4);
  auto tv1 = makeConcreteTensor({-1, -1, -1, 1});
  fusion.addInput(tv0);
  fusion.addInput(tv1);
  auto tv2 = add(tv0, tv1);
  fusion.addOutput(tv2);

  auto options = at::TensorOptions().dtype(at::kFloat).device(at::kCUDA, 0);
  at::Tensor input0 = at::randn({1, 1, 333, 1}, options);
  at::Tensor input1 = at::randn({1, 1, 333, 1}, options);

  auto lparams = scheduleTranspose(&fusion, {input0, input1});

  FusionExecutor fe;
  fe.compileFusion(&fusion, {input0, input1}, lparams);
  auto outputs = fe.runFusion({input0, input1}, lparams);

  auto tv_ref = input0 + input1;

  testValidate(
      &fusion, outputs, {input0, input1}, {tv_ref}, __LINE__, __FILE__);
}

// Repro for issue #1873
TEST_F(NVFuserTest, FusionInlineBroadcastIndexing0_CUDA) {
  Fusion fusion;
  FusionGuard fg(&fusion);

  auto tv0 = makeContigTensor(1);
  auto tv1 = makeContigTensor(2);
  fusion.addInput(tv0);
  fusion.addInput(tv1);
  auto tv2 = set(tv0);
  auto tv3 = broadcast(tv2, {true, false});
  auto tv4 = add(tv3, tv1);
  fusion.addOutput(tv4);

  tv4->merge(0);
  tv4->split(0, 32);

  tv0->computeAt(tv4, 1);

  tv2->split(-1, 8);

  auto options = at::TensorOptions().dtype(at::kFloat).device(at::kCUDA, 0);
  at::Tensor t0 = at::randn({123}, options);
  at::Tensor t1 = at::randn({3, 123}, options);

  FusionExecutor fe;
  fe.compileFusion(&fusion, {t0, t1});

  auto outputs = fe.runFusion({t0, t1});

  auto tv_ref = t0 + t1;

  testValidate(&fusion, outputs, {t0, t1}, {tv_ref}, __LINE__, __FILE__);
}

TEST_F(NVFuserTest, FusionPredicateUnshare_CUDA) {
  // https://github.com/csarofeen/pytorch/issues/1926
  std::unique_ptr<Fusion> fusion_ptr = std::make_unique<Fusion>();
  auto fusion = fusion_ptr.get();
  FusionGuard fg(fusion);

  TensorView* tv0 = makeSymbolicTensor(2);
  fusion->addInput(tv0);
  auto tv1 = set(tv0);
  auto tv2 = set(tv1);
  fusion->addOutput(tv2);

  tv1->setMemoryType(MemoryType::Shared);
  for (auto tv : {tv1, tv2}) {
    tv->split(0, 4);
    tv->reorder({{1, -1}});
    tv->split(1, 8);
    tv->merge(0);
    tv->split(0, 1);
    tv->axis(0)->parallelize(ParallelType::BIDx);
    tv->axis(1)->parallelize(ParallelType::Unswitch);
  }
  tv1->merge(2);
  tv2->reorder({{2, 3}});
  tv2->merge(2);
  for (auto tv : {tv1, tv2}) {
    tv->axis(-1)->parallelize(ParallelType::TIDx);
  }

  inlineMost();

  auto options = at::TensorOptions().dtype(at::kFloat).device(at::kCUDA, 0);
  at::Tensor t0 = at::randn({5, 5}, options);

  FusionExecutor fe;
  fe.compileFusion(fusion, {t0});
  auto cg_outputs = fe.runFusion({t0});
  auto out = cg_outputs[0];

  testValidate(fusion, {out}, {t0}, {t0}, __LINE__, __FILE__);
}

TEST_F(NVFuserTest, AsyncCompilation_CUDA) {
  auto fusion = std::make_unique<Fusion>();
  FusionGuard fg(fusion.get());

  TensorView* tv0 = makeSymbolicTensor(2);
  TensorView* tv1 = makeSymbolicTensor(1);
  TensorView* tv2 = makeSymbolicTensor(2);

  fusion->addInput(tv0);
  fusion->addInput(tv1);
  fusion->addInput(tv2);

  TensorView* tv3 = add(tv0, IrBuilder::create<Val>(1.0)); // Group 0
  TensorView* tv4 =
      max(tv3, {0}); // Group 0 (use max instead to avoid numerical issues)
  TensorView* tv5 = add(tv4, tv1); //  Group 0 (Non Broadcast after reduce,
                                   //  keeps normalization scheduler away)
  TensorView* tv6 = add(tv5, tv2); //  Group 1 (Broadcast after reduce)

  fusion->addOutput(tv6);

  auto options = at::TensorOptions().dtype(at::kFloat).device(at::kCUDA, 0);

  at::Tensor t0 = at::randn({8, 5}, options);
  at::Tensor t1 = at::randn({5}, options);
  at::Tensor t2 = at::randn({8, 5}, options);

  auto t3 = t0.add(1.0);
  auto t4 = std::get<0>(at::max(t3, 0));
  auto t5 = t4.add(t1);
  auto t6 = t5.add(t2);

  FusionExecutorCache executor_cache(std::move(fusion));

  std::vector<c10::IValue> aten_inputs = {t0, t1, t2};

  auto outputs = executor_cache.runFusionWithInputs(aten_inputs);

  NVF_CHECK(
      executor_cache.getMostRecentKernelRuntime()->isSegmented(),
      "segmentation didn't happen");
  NVF_CHECK(
      executor_cache.getMostRecentKernelRuntime()
              ->fusionSegments()
              ->groups()
              .size() == 2,
      "segmentation didn't happen as expected");

  testValidate(
      executor_cache.fusion(), outputs, aten_inputs, {t6}, __LINE__, __FILE__);
}

TEST_F(NVFuserTest, FusionMergeBroadcastingTrivialReduction1_CUDA) {
  std::unique_ptr<Fusion> fusion_ptr = std::make_unique<Fusion>();
  auto fusion = fusion_ptr.get();
  FusionGuard fg(fusion);

  TensorView* tv0 = makeConcreteTensor({1, 1});
  TensorView* tv1 = makeConcreteTensor({-1});
  fusion->addInput(tv0);
  fusion->addInput(tv1);
  auto tv2 = sum(tv0, {1});
  auto tv3 = add(tv2, tv1);
  fusion->addOutput(tv3);

  tv0->merge(0);

  MaxRootDomainInfoSpanningTree tree(tv0);
  TransformPropagatorWithCheck tp(tv0);
  tree.traverse(&tp);

  inlineMost();

  auto options = at::TensorOptions().dtype(at::kFloat).device(at::kCUDA, 0);
  at::Tensor t0 = at::randn({1, 1}, options);
  at::Tensor t1 = at::randn({10}, options);

  FusionExecutor fe;
  fe.compileFusion(fusion, {t0, t1});
  auto cg_outputs = fe.runFusion({t0, t1});
  auto out = cg_outputs[0];

  testValidate(
      fusion, {out}, {t0, t1}, {t1 + t0.flatten()}, __LINE__, __FILE__);
}

TEST_F(NVFuserTest, FusionMappingRelation_CUDA) {
  // See https://github.com/csarofeen/pytorch/pull/1960
  // and https://github.com/csarofeen/pytorch/pull/2113
  std::unique_ptr<Fusion> fusion_ptr = std::make_unique<Fusion>();
  auto fusion = fusion_ptr.get();
  FusionGuard fg(fusion);

  TensorView* tv0 = makeConcreteTensor({1, 1});
  TensorView* tv1 = makeConcreteTensor({-1, 1, 1});
  fusion->addInput(tv0);
  fusion->addInput(tv1);
  auto tv2 = set(tv0);
  auto tv3 = broadcast(tv2, {true, false, false});
  auto tv4 = add(tv3, tv1);

  fusion->addOutput(tv4);

  tv4->merge(-2);
  tv4->merge(-2);

  tv0->computeAt(tv4, -1);
  tv1->computeAt(tv4, -1);

  ComputeAtMap ca_map(fusion);

  auto tv4_inner_node = tv4->axis(0)->definition()->input(1)->as<IterDomain>();
  NVF_CHECK(
      ca_map.areMapped(tv2->axis(0), tv4_inner_node, IdMappingMode::EXACT));
  NVF_CHECK(ca_map.areMapped(
      tv2->axis(0), tv4_inner_node, IdMappingMode::PERMISSIVE));

  auto options = at::TensorOptions().dtype(at::kFloat).device(at::kCUDA, 0);
  at::Tensor t0 = at::randn({1, 1}, options);
  at::Tensor t1 = at::randn({2, 1, 1}, options);

  FusionExecutor fe;
  fe.compileFusion(fusion, {t0, t1});
  auto cg_outputs = fe.runFusion({t0, t1});
  auto out = cg_outputs[0];

  testValidate(
      fusion, {out}, {t0, t1}, {t1 + t0.squeeze(0)}, __LINE__, __FILE__);
}

TEST_F(NVFuserTest, FusionInlineAt_CUDA) {
  std::unique_ptr<Fusion> fusion_ptr = std::make_unique<Fusion>();
  auto fusion = fusion_ptr.get();
  FusionGuard fg(fusion);

  TensorView* tv0 = makeSymbolicTensor(2);
  fusion->addInput(tv0);
  auto tv1 = sin(tv0);
  auto tv2 = cos(tv1);
  fusion->addOutput(tv2);

  tv1->inlineAt(-1);

  auto options = at::TensorOptions().dtype(at::kFloat).device(at::kCUDA, 0);
  at::Tensor t0 = at::randn({100, 2}, options);

  FusionExecutor fe;
  fe.compileFusion(fusion, {t0});
  auto cg_outputs = fe.runFusion({t0});
  auto out = cg_outputs[0];

  testValidate(fusion, {out}, {t0}, {t0.sin().cos()}, __LINE__, __FILE__);
}

TEST_F(NVFuserTest, FusionTrivialInputForwarding_FusionExecutorCache) {
  std::unique_ptr<Fusion> fusion_ptr = std::make_unique<Fusion>();
  auto fusion = fusion_ptr.get();
  FusionGuard fg(fusion);

  TensorView* tv0 = makeConcreteTensor({-1, -1});
  TensorView* tv1 = makeConcreteTensor({-1, -1});
  fusion->addInput(tv0);
  fusion->addInput(tv1);
  // Note: output of add is not used. Kept it here since previously there was an
  // assertion from sorting in codegen.
  add(tv1, IrBuilder::create<Val>(3.141));
  fusion->addOutput(tv0);

  auto options = at::TensorOptions().dtype(at::kFloat).device(at::kCUDA, 0);
  at::Tensor t0 = at::randn({10, 4}, options);
  at::Tensor t1 = at::randn({10, 4}, options);

  FusionExecutorCache fec(std::move(fusion_ptr));
  auto cg_outputs = fec.runFusionWithInputs({t0, t1});

  EXPECT_EQ(cg_outputs[0].data_ptr(), t0.data_ptr());
  testValidate(fusion, cg_outputs, {t0, t1}, {t0}, __LINE__, __FILE__);

  // Second run to ensure cache hit handles trivial forwarding properly
  NVF_CHECK(fec.isCompiled({t0, t1}));
  auto cg_outputs2 = fec.runFusionWithInputs({t0, t1});
  EXPECT_EQ(cg_outputs2[0].data_ptr(), t0.data_ptr());
  testValidate(fusion, cg_outputs2, {t0, t1}, {t0}, __LINE__, __FILE__);
}

TEST_F(NVFuserTest, FusionTrivialInputForwarding2_FusionExecutorCache) {
  std::unique_ptr<Fusion> fusion_ptr = std::make_unique<Fusion>();
  auto fusion = fusion_ptr.get();
  FusionGuard fg(fusion);

  TensorView* tv0 = makeSymbolicTensor(0);
  fusion->addInput(tv0);
  fusion->addOutput(tv0);

  auto options = at::TensorOptions().dtype(at::kFloat).device(at::kCUDA, 0);
  at::Tensor t0 = at::randn({}, options);

  FusionExecutorCache fec(std::move(fusion_ptr));
  auto cg_outputs = fec.runFusionWithInputs({t0});
  EXPECT_EQ(cg_outputs[0].data_ptr(), t0.data_ptr());
  testValidate(fusion, cg_outputs, {t0}, {t0}, __LINE__, __FILE__);

  // Second run to ensure cache hit handles trivial forwarding properly
  NVF_CHECK(fec.isCompiled({t0}));
  auto cg_outputs2 = fec.runFusionWithInputs({t0});
  EXPECT_EQ(cg_outputs2[0].data_ptr(), t0.data_ptr());
  testValidate(fusion, cg_outputs2, {t0}, {t0}, __LINE__, __FILE__);
}

// Simplified repro of issue #2008
TEST_F(NVFuserTest, FusionReplayTrivialReductionAndBroadcast2_CUDA) {
  auto fusion_ptr = std::make_unique<Fusion>();
  Fusion& fusion = *fusion_ptr;
  FusionGuard fg(fusion_ptr.get());

  std::vector<int64_t> shape({10, 1, 1});

  auto tv0 = makeConcreteTensor(shape);
  fusion.addInput(tv0);

  auto tv1 = add(tv0, IrBuilder::create<Val>(1.0));
  auto tv2 = sum(tv1, {1, 2});
  auto tv3 = broadcast(tv2, {false, true, true});
  fusion.addOutput(tv3);

  tv0->merge(-2, -1)->merge(-2, -1)->split(0, 4);

  MaxRootDomainInfoSpanningTree tree(tv0);
  TransformPropagatorWithCheck tp(tv0);
  tree.traverse(&tp);

  auto options = at::TensorOptions().dtype(at::kFloat).device(at::kCUDA, 0);
  at::Tensor t0 = at::randn(shape, options);
  std::vector<c10::IValue> aten_inputs({t0});

  FusionExecutor fe;
  fe.compileFusion(fusion_ptr.get(), aten_inputs);
  auto outputs = fe.runFusion(aten_inputs);

  testValidate(&fusion, outputs, aten_inputs, {t0 + 1}, __LINE__, __FILE__);
}

TEST_F(NVFuserTest, FusionSimpleAmperePipeline_CUDA) {
  Fusion fusion;
  FusionGuard fg(&fusion);

  // requires ampere+ GPU
  if (!deviceMajorMinorCheck(8)) {
    GTEST_SKIP() << "skipping tests on pre-AMPERE GPUs";
    return;
  }

  auto tv0 = makeContigTensor(1);

  fusion.addInput(tv0);

  auto tv1 = set(tv0);

  fusion.addOutput(tv1);

  auto tv_cache = tv0->cacheAfter(LoadStoreOpType::CpAsync);
  tv_cache->setMemoryType(MemoryType::Shared);

  tv1->split(0, 16);
  tv0->computeAt(tv1, 1);

  tv_cache->circularBuffer(10);

  auto options = at::TensorOptions().dtype(at::kFloat).device(at::kCUDA, 0);
  at::Tensor input1 = at::randn({255}, options);

  // Add check that the cp async op has an inlined predicate.
  class InlinedCpAsyncPredChecker : public kir::IrVisitor {
   public:
    using kir::IrVisitor::handle;

   private:
    void handle(kir::IfThenElse* ite) final {
      auto prev_within_ite = within_ite_;
      within_ite_ = true;
      kir::IrVisitor::handle(ite);
      within_ite_ = prev_within_ite;
    }

    void handle(LoadStoreOp* ldst) final {
      if (ldst->opType() == LoadStoreOpType::CpAsync &&
          ldst->cacheOp() == CacheOp::AllLevels) {
        NVF_ERROR(!within_ite_, "CPASYNC predicate not inlined");
        NVF_ERROR(
            ldst->predicate()->hasValue() &&
                !ldst->predicate()->value()->isConst(),
            "CPASYNC predicate is not generated");
      }
    }

   private:
    bool within_ite_ = false;
  } pred_checker;

  // Check that cp async is inlined:
  GpuLower gpulw(&fusion);
  pred_checker.handle(gpulw.run()->topLevelExprs());

  FusionExecutor fe;
  fe.compileFusion(&fusion, {input1});
  auto cg_outputs = fe.runFusion({input1});

  testValidate(&fusion, cg_outputs, {input1}, {input1}, __LINE__, __FILE__);
}

TEST_F(NVFuserTest, FusionExpandedInput_CUDA) {
  std::unique_ptr<Fusion> fusion_ptr = std::make_unique<Fusion>();
  auto fusion = fusion_ptr.get();
  FusionGuard fg(fusion);

  TensorView* tv0 = TensorViewBuilder()
                        .ndims(3)
                        .shape({-1, -1, -1})
                        .contiguity({false, std::nullopt, true})
                        .expanded({false, true, false})
                        .build();
  fusion->addInput(tv0);
  auto tv1 = set(tv0);
  fusion->addOutput(tv1);

  auto options = at::TensorOptions().dtype(at::kFloat).device(at::kCUDA, 0);
  at::Tensor t0 = at::randn({4096, 1, 4}, options).expand({-1, 7, -1});

  FusionExecutorCache fec(std::move(fusion_ptr));
  auto cg_outputs = fec.runFusionWithInputs({t0});

  testValidate(fusion, cg_outputs, {t0}, {t0}, __LINE__, __FILE__);
}

// Repro for
// https://github.com/csarofeen/pytorch/issues/1843#issuecomment-1270759724
TEST_F(NVFuserTest, FusionVectorizeRepro1843_CUDA) {
  std::unique_ptr<Fusion> fusion_ptr = std::make_unique<Fusion>();
  auto fusion = fusion_ptr.get();
  FusionGuard fg(fusion);

  TensorView* tv1 =
      TensorViewBuilder().ndims(2).contiguity({true, true}).build();
  TensorView* tv0 =
      TensorViewBuilder().ndims(2).contiguity({true, true}).build();
  fusion->addInput(tv1);
  fusion->addInput(tv0);

  auto tv7 = sum(tv0, {1}, true);
  auto tv_exp =
      expand(tv7, {tv0->axis(0)->extent(), IrBuilder::create<Val>(32128L)});
  auto tv3 = exp(tv1);
  auto tv8 = mul(tv3, tv_exp);
  auto tv13 = sub(tv0, tv8);
  fusion->addOutput(tv13);

  auto options = at::TensorOptions().dtype(at::kFloat).device(at::kCUDA, 0);
  at::Tensor t1 =
      at::empty_strided({4096, 32128}, {32128, 1}, options).random_();
  at::Tensor t0 =
      at::empty_strided({4096, 32128}, {32128, 1}, options).random_();

  FusionExecutorCache fec(std::move(fusion_ptr));
  auto cg_outputs = fec.runFusionWithInputs({t1, t0});

  auto ref = t0 - t1.exp() * t0.sum((1), true);
  testValidate(fusion, cg_outputs, {t1, t0}, {ref}, __LINE__, __FILE__);
}

TEST_F(NVFuserTest, FusionBroadcastPersistentReduction_CUDA) {
  // Simplified repro for
  // https://github.com/csarofeen/pytorch/issues/2094
  std::unique_ptr<Fusion> fusion_ptr = std::make_unique<Fusion>();
  auto fusion = fusion_ptr.get();
  FusionGuard fg(fusion);

  auto tv0 = makeContigTensor(2, DataType::Half);
  auto tv1 = castOp(DataType::Float, tv0);
  auto tv2 = broadcast(tv1, {true, true, false, false});
  auto tv3 = sum(tv2, {-1}, true);
  auto tv4 = add(tv2, tv3); // TODO: changing this to tv1 there is still errors
  auto tv5 = sum(tv4, {-1});
  fusion->addInput(tv0);
  fusion->addOutput(tv5);

  auto options = at::TensorOptions().dtype(at::kHalf).device(at::kCUDA, 0);
  auto t0 = at::randn({1024, 768}, options);
  auto t1 = t0.view({1, 1, 1024, 768}).to(at::kFloat);
  auto t3 = t1.sum({-1}, true);
  auto t4 = t1 + t3;
  auto t5 = t4.sum({-1});

  FusionExecutorCache fec(std::move(fusion_ptr));
  auto cg_outputs = fec.runFusionWithInputs({t0});
  testValidate(fusion, cg_outputs, {t0}, {t5}, __LINE__, __FILE__);
}

// Repro for
// https://github.com/csarofeen/pytorch/issues/2094
TEST_F(NVFuserTest, FusionRepro2094_CUDA) {
  std::unique_ptr<Fusion> fusion_ptr = std::make_unique<Fusion>();
  auto fusion = fusion_ptr.get();
  FusionGuard fg(fusion);

  std::vector<int64_t> neg_one_vec = {-1};
  {
    auto tv0 = TensorViewBuilder()
                   .ndims(1)
                   .shape(neg_one_vec)
                   .contiguity(true)
                   .dtype(DataType::Float)
                   .build();
    fusion->addInput(tv0);
    auto tv1 = TensorViewBuilder()
                   .ndims(1)
                   .shape(neg_one_vec)
                   .contiguity(true)
                   .dtype(DataType::Float)
                   .build();
    fusion->addInput(tv1);
    auto tv2 = TensorViewBuilder()
                   .ndims(2)
                   .shape(std::vector<int64_t>{-1, -1})
                   .contiguity({true, true})
                   .dtype(DataType::Half)
                   .build();
    fusion->addInput(tv2);
    auto tv3 = expand(
        broadcast(tv0, {true, true, false}),
        {IrBuilder::create<Val>(1L),
         IrBuilder::create<Val>(1024L),
         IrBuilder::create<Val>(768L)});
    auto tv4 = expand(
        broadcast(tv1, {true, true, false}),
        {IrBuilder::create<Val>(1L),
         IrBuilder::create<Val>(1024L),
         IrBuilder::create<Val>(768L)});
    auto tv5 = reshape(tv2, {1024, 768}, {1, 1024, 768});
    auto tv6 = castOp(DataType::Float, tv5);
    auto s7 = IrBuilder::create<Val>(0.5);
    auto tv8 = mul(tv6, s7);
    auto s9 = IrBuilder::create<Val>(0.707107);
    auto tv10 = mul(tv6, s9);
    auto tv11 = erf(tv10);
    auto s12 = IrBuilder::create<Val>(1.0);
    auto tv13 = add(tv11, s12);
    auto tv14 = mul(tv8, tv13);
    auto tv15 = castOp(DataType::Half, tv14);
    auto tv16 = castOp(DataType::Float, tv15);
    auto tv17_tv18 = variance_mean(tv16, {2}, 0, false);
    auto tv17 = std::get<0>(tv17_tv18);
    auto tv18 = std::get<1>(tv17_tv18);
    auto tv19 = expand(
        broadcast(tv17, {false, false, true}),
        {IrBuilder::create<Val>(1L),
         IrBuilder::create<Val>(1024L),
         IrBuilder::create<Val>(1L)});
    auto tv20 = expand(
        broadcast(tv18, {false, false, true}),
        {IrBuilder::create<Val>(1L),
         IrBuilder::create<Val>(1024L),
         IrBuilder::create<Val>(1L)});
    auto s21 = IrBuilder::create<Val>(1e-05);
    auto tv22 = add(tv19, s21);
    auto tv23 = expand(
        broadcast(tv20, {false, false, false}),
        {IrBuilder::create<Val>(1L),
         IrBuilder::create<Val>(1024L),
         IrBuilder::create<Val>(768L)});
    auto tv24 = rsqrt(tv22);
    auto tv25 = sub(tv16, tv23);
    auto tv26 = expand(
        broadcast(tv24, {false, false, false}),
        {IrBuilder::create<Val>(1L),
         IrBuilder::create<Val>(1024L),
         IrBuilder::create<Val>(768L)});
    auto tv27 = mul(tv25, tv26);
    auto tv28 = mul(tv27, tv3);
    auto tv29 = add(tv28, tv4);
    auto tv30 = castOp(DataType::Float, tv29);
    auto tv31 = castOp(DataType::Half, tv30);
    auto tv32 = reshape(tv31, {1, 1024, 768}, {1024, 768});
    fusion->addOutput(tv5);
    fusion->addOutput(tv16);
    fusion->addOutput(tv20);
    fusion->addOutput(tv24);
    fusion->addOutput(tv32);
  }

  auto options = at::TensorOptions().dtype(at::kFloat).device(at::kCUDA, 0);
  std::vector<c10::IValue> inputs;
  std::vector<at::Tensor> outputs;

  {
    auto t0 = at::randn({768}, options);
    inputs.push_back((c10::IValue)t0);
    auto t1 = at::randn({768}, options);
    inputs.push_back((c10::IValue)t1);
    auto t2 = at::randn({1024, 768}, options).to(at::ScalarType::Half);
    inputs.push_back((c10::IValue)t2);
    auto t3 = t0.unsqueeze(0).unsqueeze(1).expand({1, 1024, 768});
    auto t4 = t1.unsqueeze(0).unsqueeze(1).expand({1, 1024, 768});
    auto t5 = t2.view({1, 1024, 768});
    auto t6 = t5.to(at::ScalarType::Float);
    auto s7 = 0.5;
    auto t8 = at::mul(t6, s7);
    auto s9 = 0.707107;
    auto t10 = at::mul(t6, s9);
    auto t11 = at::erf(t10);
    auto s12 = 1.0;
    auto t13 = at::add(t11, s12);
    auto t14 = at::mul(t8, t13);
    auto t15 = t14.to(at::ScalarType::Half);
    auto t16 = t15.to(at::ScalarType::Float);
    auto t17_t18 =
        at::var_mean(t16, {2}, /*unbiased*/ false, /*keepdim*/ false);
    auto t17 = std::get<0>(t17_t18);
    auto t18 = std::get<1>(t17_t18);
    auto t19 = t17.unsqueeze(2).expand({1, 1024, 1});
    auto t20 = t18.unsqueeze(2).expand({1, 1024, 1});
    auto s21 = 1e-05;
    auto t22 = at::add(t19, s21);
    auto t23 = t20.expand({1, 1024, 768});
    auto t24 = at::rsqrt(t22);
    auto t25 = at::sub(t16, t23);
    auto t26 = t24.expand({1, 1024, 768});
    auto t27 = at::mul(t25, t26);
    auto t28 = at::mul(t27, t3);
    auto t29 = at::add(t28, t4);
    auto t30 = t29.to(at::ScalarType::Float);
    auto t31 = t30.to(at::ScalarType::Half);
    auto t32 = t31.view({1024, 768});
    outputs.push_back(t5);
    outputs.push_back(t16);
    outputs.push_back(t20);
    outputs.push_back(t24);
    outputs.push_back(t32);
  }

  FusionExecutorCache fec(std::move(fusion_ptr));
  auto cg_outputs = fec.runFusionWithInputs(inputs);
  testValidate(fusion, cg_outputs, inputs, outputs, __LINE__, __FILE__);
}

// https://github.com/csarofeen/pytorch/issues/2068
TEST_F(NVFuserTest, FusionIssue2068_CUDA) {
  auto fusion_ptr = std::make_unique<Fusion>();
  Fusion& fusion = *fusion_ptr.get();
  FusionGuard fg(&fusion);

  int64_t w = 32, x = 56, y = 56, z = 128;

  auto tv0 = makeContigTensor(3);
  auto tv1 = makeContigTensor(1);
  auto tv2 = makeContigTensor(3);
  auto tv3 = makeContigTensor(1);
  auto tv4 = makeContigTensor(4);

  fusion.addInput(tv0);
  fusion.addInput(tv1);
  fusion.addInput(tv2);
  fusion.addInput(tv3);
  fusion.addInput(tv4);

  auto tv5 = broadcast(tv0, {false, false, false, true});
  auto tv6 = broadcast(tv1, {true, true, true, false});
  auto tv7 = expand(
      tv6,
      {IrBuilder::create<Val>(w),
       IrBuilder::create<Val>(x),
       IrBuilder::create<Val>(y),
       tv6->axis(3)->extent()});
  auto tv8 = broadcast(tv2, {false, false, false, true});
  auto tv9 = broadcast(tv3, {true, true, true, false});
  auto tv10 = expand(
      tv9,
      {IrBuilder::create<Val>(w),
       IrBuilder::create<Val>(x),
       IrBuilder::create<Val>(y),
       tv9->axis(3)->extent()});
  auto tv11 = set(tv5);
  auto tv12 = expand(
      tv11,
      {tv11->axis(0)->extent(),
       tv11->axis(1)->extent(),
       tv11->axis(2)->extent(),
       IrBuilder::create<Val>(z)});

  auto tv13 = add(tv8, IrBuilder::create<Val>(1.e-6));
  auto tv14 = sub(tv4, tv12);
  auto tv15 = rsqrt(abs(tv13));
  auto tv16 = set(tv15);
  auto tv17 = expand(
      tv16,
      {tv16->axis(0)->extent(),
       tv16->axis(1)->extent(),
       tv16->axis(2)->extent(),
       IrBuilder::create<Val>(z)});
  auto tv18 = mul(tv14, tv17);
  auto tv19 = mul(tv18, tv7);
  auto tv20 = add(tv19, tv10);
  auto tv21 = set(tv20);

  fusion.addOutput(tv5);
  fusion.addOutput(tv15);
  fusion.addOutput(tv21);

  auto options = at::TensorOptions().dtype(at::kFloat).device(at::kCUDA, 0);
  auto t0 = at::randn({w, x, y}, options);
  auto t1 = at::randn({z}, options);
  auto t2 = at::randn({w, x, y}, options);
  auto t3 = at::randn({z}, options);
  auto t4 = at::randn({w, x, y, z}, options);

  auto t5 = t0.unsqueeze(-1);
  auto t12 = t5.expand({-1, -1, -1, z});
  auto t7 = t1.unsqueeze(0).unsqueeze(0).unsqueeze(0).expand({w, x, y, -1});
  auto t8 = t2.unsqueeze(-1);
  auto t10 = t3.unsqueeze(0).unsqueeze(0).unsqueeze(0).expand({w, x, y, -1});

  auto t13 = t8 + 1.e-6;
  auto t14 = t4 - t12;
  auto t15 = t13.abs().rsqrt();
  auto t17 = t15.expand({-1, -1, -1, z});
  auto t18 = mul(t14, t17);
  auto t19 = mul(t18, t7);
  auto t21 = add(t19, t10);

  FusionExecutorCache executor_cache(std::move(fusion_ptr));
  auto cg_outputs = executor_cache.runFusionWithInputs({t0, t1, t2, t3, t4});

  testValidate(
      executor_cache.fusion(),
      cg_outputs,
      {t0, t1, t2, t3, t4},
      {t5, t15, t21},
      __LINE__,
      __FILE__,
      "");
}

// Similar to the following HuggingFace repro:
// https://github.com/csarofeen/pytorch/issues/2064
// but with the trivial reduction replaced with squeeze
TEST_F(NVFuserTest, FusionHuggingFaceRepro2064Squeeze_CUDA) {
  auto fusion_ptr = std::make_unique<Fusion>();
  Fusion& fusion = *fusion_ptr.get();
  FusionGuard fg(&fusion);

  auto tv0 = makeContigTensor(2);
  fusion.addInput(tv0);

  auto tv1 = broadcast(tv0, {true, false, false});
  auto tv2 = mul(tv1, IrBuilder::create<Val>(0.5));
  auto tv3 = mul(tv1, IrBuilder::create<Val>(0.707107));
  auto tv4 = erf(tv3);
  auto tv5 = add(tv4, IrBuilder::create<Val>(1.0));
  auto tv6 = mul(tv2, tv5);
  auto tv7 = squeeze(tv6, std::vector<bool>{true, false, false});

  fusion.addOutput(tv1);
  fusion.addOutput(tv7);

  auto options = at::TensorOptions().dtype(at::kFloat).device(at::kCUDA, 0);
  auto t0 = at::randn({2, 8}, options);

  FusionExecutorCache executor_cache(std::move(fusion_ptr));
  auto cg_outputs = executor_cache.runFusionWithInputs({t0});

  testValidate(
      executor_cache.fusion(), cg_outputs, {t0}, __LINE__, __FILE__, "");
}

TEST_F(NVFuserTest, FusionSqueezeTransformPropagation_CUDA) {
  auto fusion_ptr = std::make_unique<Fusion>();
  Fusion& fusion = *fusion_ptr.get();
  FusionGuard fg(&fusion);

  auto tv0 = makeConcreteTensor({5, 1, 1, 1, 1});
  fusion.addInput(tv0);
  auto tv1 = squeeze(tv0, std::vector<bool>{false, true, false, true, false});
  auto tv2 = squeeze(tv0, std::vector<bool>{false, false, true, false, true});
  auto tv3 = squeeze(tv0, std::vector<bool>{false, false, false, false, true});
  fusion.addOutput(tv1);
  fusion.addOutput(tv2);
  fusion.addOutput(tv3);

  tv3->merge(0);
  tv3->merge(0);
  tv3->merge(0);

  MaxRootDomainInfoSpanningTree tree(tv3);
  TransformPropagatorWithCheck tp(tv3);
  tree.traverse(&tp);

  auto options = at::TensorOptions().dtype(at::kFloat).device(at::kCUDA, 0);
  at::Tensor t0 = at::randn({5, 1, 1, 1, 1}, options);
  auto t1 = t0.squeeze(1).squeeze(2);
  auto t2 = t0.squeeze(2).squeeze(-1);
  auto t3 = t0.squeeze(-1);

  FusionExecutor fe;
  fe.compileFusion(&fusion, {t0});
  auto cg_outputs = fe.runFusion({t0});

  testValidate(&fusion, cg_outputs, {t0}, {t1, t2, t3}, __LINE__, __FILE__);
}

TEST_F(NVFuserTest, FusionSqueezeInlining_CUDA) {
  auto fusion_ptr = std::make_unique<Fusion>();
  Fusion& fusion = *fusion_ptr.get();
  FusionGuard fg(&fusion);

  auto tv0 = makeConcreteTensor({1, -1});
  fusion.addInput(tv0);
  auto tv1 = set(tv0);
  auto tv2 = squeeze(tv1, std::vector<bool>{true, false});
  fusion.addOutput(tv2);

  tv0->merge(0);
  tv0->split(0, 128);

  {
    MaxRootDomainInfoSpanningTree tree(tv0);
    TransformPropagatorWithCheck tp(tv0);
    tree.traverse(&tp);
    NVF_CHECK(tv2->nDims() == 2);
    NVF_CHECK(tv1->nDims() == 2);
    NVF_CHECK(tv0->nDims() == 2);
  }

  {
    // The propagation here should be a no-op, I am adding it here just to test
    // if transformation propagation works for squeeze on both direction.
    MaxRootDomainInfoSpanningTree tree(tv2);
    TransformPropagatorWithCheck tp(tv2);
    tree.traverse(&tp);
    NVF_CHECK(tv2->nDims() == 2);
    NVF_CHECK(tv1->nDims() == 2);
    NVF_CHECK(tv0->nDims() == 2);
  }

  tv1->axis(0)->parallelize(ParallelType::BIDx);
  tv1->axis(1)->parallelize(ParallelType::TIDx);
  tv2->axis(0)->parallelize(ParallelType::BIDx);
  tv2->axis(1)->parallelize(ParallelType::TIDx);

  inlineMost();

  NVF_CHECK(tv1->getComputeAtPosition() == 2);
  NVF_CHECK(tv2->getComputeAtPosition() == 2);

  auto options = at::TensorOptions().dtype(at::kFloat).device(at::kCUDA, 0);
  at::Tensor t0 = at::randn({1, 1024}, options);
  auto t1 = t0.squeeze(0);

  FusionExecutor fe;
  fe.compileFusion(&fusion, {t0});
  auto cg_outputs = fe.runFusion({t0});

  testValidate(&fusion, cg_outputs, {t0}, {t1}, __LINE__, __FILE__);
}

// HuggingFace repro:
// https://github.com/csarofeen/pytorch/issues/2064
TEST_F(NVFuserTest, FusionHuggingFaceRepro2064_CUDA) {
  auto fusion_ptr = std::make_unique<Fusion>();
  Fusion& fusion = *fusion_ptr.get();
  FusionGuard fg(&fusion);

  auto tv0 = makeContigTensor(2);
  fusion.addInput(tv0);

  auto tv1 = broadcast(tv0, {true, false, false});
  auto tv2 = mul(tv1, IrBuilder::create<Val>(0.5));
  auto tv3 = mul(tv1, IrBuilder::create<Val>(0.707107));
  auto tv4 = erf(tv3);
  auto tv5 = add(tv4, IrBuilder::create<Val>(1.0));
  auto tv6 = mul(tv2, tv5);
  auto tv7 = sum(tv6, {0});

  fusion.addOutput(tv1);
  fusion.addOutput(tv7);

  auto options = at::TensorOptions().dtype(at::kFloat).device(at::kCUDA, 0);
  auto t0 = at::randn({2, 8}, options);
  auto t1 = t0.expand({1, 2, 8});
  auto t2 = t1 * 0.5;
  auto t5 = (t1 * 0.707107).erf() + 1.0;
  auto t6 = t2 * t5;
  auto t7 = t6.sum(0);

  FusionExecutorCache executor_cache(std::move(fusion_ptr));
  auto cg_outputs = executor_cache.runFusionWithInputs({t0});

  testValidate(
      executor_cache.fusion(),
      cg_outputs,
      {t0},
      {t1, t7},
      __LINE__,
      __FILE__,
      "");
}

#ifndef USE_ROCM

TEST_F(NVFuserTest, FusionCastings_CUDA) {
  auto fusion_ptr = std::make_unique<Fusion>();
  Fusion& fusion = *fusion_ptr.get();
  FusionGuard fg(&fusion);

  int x = 4, y = 1024;

  std::vector<DataType> data_types{
      DataType::Double,
      DataType::Float,
      DataType::Half,
      DataType::Int,
      DataType::Int32,
      DataType::UInt,
      DataType::UInt32,
      DataType::Bool,
      DataType::ComplexFloat,
      DataType::ComplexDouble};

#if defined(CUDA_VERSION) && CUDA_VERSION >= 11000
  if (at::cuda::getDeviceProperties(0)->major >= 8) {
    data_types.emplace_back(DataType::BFloat16);
  }
#endif

  // ATen does not support uint32_t and uint64_t as dtype, so we need to
  // use int32_t and int64_t as a proxy for these two types.
  auto convert_aten_unsupported_dtype = [](DataType dt) -> DataType {
    if (dt == DataType::UInt) {
      return DataType::Int;
    } else if (dt == DataType::UInt32) {
      return DataType::Int32;
    }
    return dt;
  };

  for (const auto& input_type : data_types) {
    DataType proxy_input_type = convert_aten_unsupported_dtype(input_type);
    auto tv_in = makeContigTensor(2, proxy_input_type);
    fusion.addInput(tv_in);

    if (proxy_input_type != input_type) {
      tv_in = bitCastOp(input_type, tv_in);
    }

    for (const auto& output_type : data_types) {
      DataType proxy_output_type = convert_aten_unsupported_dtype(output_type);
      auto tv_out = castOp(output_type, tv_in);
      if (proxy_output_type != output_type) {
        tv_out = bitCastOp(proxy_output_type, tv_out);
      }
      fusion.addOutput(tv_out);
    }
  }

  auto options = at::TensorOptions().dtype(at::kFloat).device(at::kCUDA, 0);

  std::vector<c10::IValue> inputs;
  std::vector<at::Tensor> outputs;
  for (const auto& input_type : data_types) {
    DataType proxy_input_type = convert_aten_unsupported_dtype(input_type);
    at::Tensor t = at::randn({x, y}, options)
                       .relu() // Discard negative numbers so that signed and
                               // unsigned types are equivalent. There is no way
                               // to represent unsigned numbers in PyTorch.
                       .to(data_type_to_aten(proxy_input_type));
    inputs.emplace_back(t);
    for (const auto& output_type : data_types) {
      DataType proxy_output_type = convert_aten_unsupported_dtype(output_type);
      outputs.emplace_back(t.to(data_type_to_aten(proxy_output_type)));
    }
  }

  FusionExecutorCache executor_cache(std::move(fusion_ptr));
  auto cg_outputs = executor_cache.runFusionWithInputs(inputs);

  testValidate(
      executor_cache.fusion(),
      cg_outputs,
      inputs,
      outputs,
      __LINE__,
      __FILE__,
      "");
}

TEST_F(NVFuserTest, FusionIssue2074_CUDA) {
  auto fusion_ptr = std::make_unique<Fusion>();
  Fusion& fusion = *fusion_ptr.get();
  FusionGuard fg(&fusion);

  int x = 4, y = 1024;

  auto tv0 = makeContigTensor(2, DataType::Int32);
  fusion.addInput(tv0);
  auto tv1 = ne(tv0, IrBuilder::create<Val>(0L));
  auto tv2 = castOp(DataType::Int32, tv1);
  auto tv3 = sum(tv2, {1});
  auto tv4 = sub(tv3, IrBuilder::create<Val>(1L));
  fusion.addOutput(tv0);
  fusion.addOutput(tv4);

  auto options = at::TensorOptions().dtype(at::kFloat).device(at::kCUDA, 0);

  at::Tensor t0 = at::randn({x, y}, options).to(at::kInt);
  auto t1 = t0.ne(0);
  auto t2 = t1.to(at::kInt);
  auto t3 = t2.sum({1});
  auto t4 = t3 - 1;

  FusionExecutorCache executor_cache(std::move(fusion_ptr));
  auto cg_outputs = executor_cache.runFusionWithInputs({t0});
  ASSERT_TRUE(at::allclose(cg_outputs[1], t4));
}

TEST_F(NVFuserTest, FusionIssue2077_CUDA) {
  auto fusion_ptr = std::make_unique<Fusion>();
  Fusion& fusion = *fusion_ptr.get();
  FusionGuard fg(&fusion);

  auto tv0 = makeContigTensor(3, DataType::Half);
  fusion.addInput(tv0);

  auto tv1 = castOp(DataType::Float, tv0);
  auto tv3 = mul(tv1, IrBuilder::create<Val>(1L));
  auto tv5 = sub(IrBuilder::create<Val>(1.), tv3);
  auto tv6 = castOp(DataType::Half, tv5);
  auto tv7 = castOp(DataType::Bool, tv6);

  fusion.addOutput(tv7);

  auto options = at::TensorOptions().dtype(at::kHalf).device(at::kCUDA, 0);

  at::Tensor t0 = at::randn({2, 4, 6}, options);
  auto t1 = t0.to(at::kFloat);
  auto t3 = t1 * 1;
  auto t5 = 1 - t3;
  auto t6 = t5.to(at::kHalf);
  auto t7 = t6.to(at::kBool);

  FusionExecutorCache executor_cache(std::move(fusion_ptr));
  auto cg_outputs = executor_cache.runFusionWithInputs({t0});
  ASSERT_TRUE(at::equal(cg_outputs[0], t7));
}

#endif

TEST_F(NVFuserTest, FusionIssue2372_CUDA) {
  Fusion fusion;
  FusionGuard fg(&fusion);

  auto tx = makeContigTensor(5, DataType::Float);
  fusion.addInput(tx);
  auto tmean = makeContigTensor(1, DataType::Float);
  fusion.addInput(tmean);
  auto tvar = makeContigTensor(1, DataType::Float);
  fusion.addInput(tvar);
  auto seps = IrBuilder::create<Val>(DataType::Double);
  fusion.addInput(seps);

  auto tmean_bcast = broadcast(tmean, {true, true, true, true, false});
  auto tmean_expand = expand_as(tmean_bcast, tx);
  auto diff = sub(tx, tmean_expand);
  auto regvar = add(tvar, seps);
  auto invstd = rsqrt(regvar);
  auto invstd_bcast = broadcast(invstd, {true, true, true, true, false});
  auto invstd_expand = expand_as(invstd_bcast, tx);
  auto x_normed = mul(diff, invstd_expand);

  fusion.addOutput(x_normed);
  // This output is not necessary for a normalization function, but should not
  // cause compilation to fail
  fusion.addOutput(tmean); // Contiguous even-size input added as output
  fusion.addOutput(invstd);

  auto options = at::TensorOptions().dtype(at::kFloat).device(at::kCUDA, 0);

  int C = 2;
  at::Tensor x = at::randn({1, 5, 5, 5, C}, options);
  at::Tensor mean = at::randn({C}, options);
  at::Tensor var = at::rand({C}, options);
  double eps = 1e-5;

  std::vector<c10::IValue> inputs = {x, mean, var, eps};

  auto lparams = schedulePointwise(&fusion, inputs);

  FusionExecutor fe;
  fe.compileFusion(&fusion, inputs, lparams);
  auto cg_outputs = fe.runFusion(inputs, lparams);

  auto eager_diff = x - mean.view({1, 1, 1, 1, -1});
  auto eager_invstd = at::rsqrt(var + eps);
  auto eager_x_normed = eager_diff * eager_invstd.view({1, 1, 1, 1, -1});

  // testValidate currently fails since cg_outputs[1] is an empty tensor
  ASSERT_TRUE(at::allclose(cg_outputs[0], eager_x_normed));
  // ASSERT_TRUE(at::equal(cg_outputs[1], mean));
  ASSERT_TRUE(at::allclose(cg_outputs[2], eager_invstd));
}

TEST_F(NVFuserTest, FusionIssue2075_CUDA) {
  auto fusion_ptr = std::make_unique<Fusion>();
  Fusion& fusion = *fusion_ptr.get();
  FusionGuard fg(&fusion);

  int64_t x = 2, y = 128, z = 128;

  auto tv0 = makeContigConcreteTensor({1, -1, 1});
  fusion.addInput(tv0);
  auto tv1 = makeContigConcreteTensor({1, 1, -1});
  fusion.addInput(tv1);

  auto tv2 = set(tv0);
  auto tv3 = expand(
      tv2,
      {IrBuilder::create<Val>(x),
       tv2->axis(1)->extent(),
       IrBuilder::create<Val>(z)});

  // [1, 1, 128] -> [1, 1, 1, 1, 1, 128]
  auto tv4 = broadcast(tv1, {{false, false, true, true, true, false}});
  // [1, 1, 1, 1, 1, 128] -> [2, 128, 1, 1, 1, 128]
  auto tv5 = expand(
      tv4,
      {IrBuilder::create<Val>(x),
       IrBuilder::create<Val>(y),
       tv4->axis(2)->extent(),
       tv4->axis(3)->extent(),
       tv4->axis(4)->extent(),
       tv4->axis(5)->extent()});
  auto tv6 = set(tv5);
  // [2, 128, 1, 1, 1, 128] -> [2, 1, 128, 1, 1, 128]
  auto tv7 = permute(tv6, {0, 3, 1, 2, 4, 5});
  auto tv8 = sum(tv7, {1, 3, 4});
  auto tv9 = le(tv8, tv3);
  auto tv10 = castOp(DataType::Float, tv9);
  fusion.addOutput(tv10);

  auto options = at::TensorOptions().dtype(at::kFloat).device(at::kCUDA, 0);

  at::Tensor t0 = at::randn({1, y, 1}, options);
  at::Tensor t1 = at::randn({1, 1, z}, options);
  auto t3 = t0.expand({x, y, z});
  auto t4 = t1.unsqueeze(-2).unsqueeze(-2).unsqueeze(-2);
  auto t5 = t4.expand({x, y, 1, 1, 1, z});
  auto t7 = t5.permute({0, 3, 1, 2, 4, 5});
  auto t8 = t7.squeeze(-2).squeeze(-2).squeeze(-3);
  auto t9 = t8 < t3;
  auto t10 = t9.to(at::kFloat);

  FusionExecutorCache executor_cache(std::move(fusion_ptr));
  auto cg_outputs = executor_cache.runFusionWithInputs({t0, t1});
  testValidate(&fusion, cg_outputs, {t0, t1}, {t10}, __LINE__, __FILE__);
}

// Simple test of propagating vectorize predicates through the Exact
// CA map
TEST_F(NVFuserTest, FusionPropagateVectorizePredicate_CUDA) {
  Fusion fusion;
  FusionGuard fg(&fusion);

  auto tv0 = makeContigTensor(1);

  fusion.addInput(tv0);

  auto tv1 = set(tv0);
  auto tv2 = set(tv1);

  fusion.addOutput(tv2);

  const int vec_factor = 4;
  tv1->split(-1, vec_factor);

  MaxRootDomainInfoSpanningTree tree(tv1);
  TransformPropagator tp(tv1);
  tree.traverse(&tp);

  tv1->setMemoryType(MemoryType::Shared);

  // The predicate tv2 should look like (i * 4) + j < tv0.extent(0),
  // where i and j are the loop indices of the two leaf axes,
  // respectively. PredChecker checks if the second loop index is
  // indeed used in the predicate of tv2.

  class PredChecker : public kir::IrVisitor {
   public:
    PredChecker(bool vectorized) : vectorized_(vectorized) {}

    using kir::IrVisitor::handle;

    void handle(LoadStoreOp* ldst) final {
      if (ldst->out()->as<kir::TensorIndex>()->view()->name() == 2) {
        // Make sure the index of the inner loop isn't used in the
        // predicate of the tv2 expression
        NVF_ERROR(!scope_exprs_.empty());
        NVF_ERROR(scope_exprs_.back()->isA<kir::IfThenElse>());
        auto ite = scope_exprs_.back()->as<kir::IfThenElse>();
        auto cond = ite->predicate()->value();
        // Make sure the index of the inner loop isn't used in the predicate
        NVF_ERROR(!for_loops_.empty());
        auto loop_index = for_loops_.back()->index();
        auto cond_inputs = InputsOf::output(cond);
        auto index_it =
            std::find(cond_inputs.begin(), cond_inputs.end(), loop_index);
        auto vec_factor_it =
            std::find_if(cond_inputs.begin(), cond_inputs.end(), [](Val* inp) {
              auto int_val = inp->value();
              return int_val.hasValue() &&
                  (int_val == vec_factor - 1 || int_val == -(vec_factor - 1));
            });
        // If vectorized, the predicate should use (vec_factor - 1) or
        // -(vec_factor - 1) rather than the loop index.
        if (vectorized_) {
          NVF_CHECK(
              index_it == cond_inputs.end(),
              "Not expected to have ",
              loop_index->toInlineString(),
              " in ",
              cond->toInlineString());
          NVF_CHECK(
              vec_factor_it != cond_inputs.end(),
              "Expected to have ",
              vec_factor - 1,
              " in ",
              cond->toInlineString());
        } else {
          NVF_CHECK(
              index_it != cond_inputs.end(),
              "Expected to have ",
              loop_index->toInlineString(),
              " in ",
              cond->toInlineString());
          NVF_CHECK(
              vec_factor_it == cond_inputs.end(),
              "Not expected to have ",
              vec_factor - 1,
              " in ",
              cond->toInlineString());
        }
      }
    }

    bool vectorized_ = false;
  };

  GpuLower gpulw_wo_vec(&fusion);
  gpulw_wo_vec.run();
  PredChecker(false).handle(gpulw_wo_vec.kernel()->topLevelExprs());

  // Vectorize the second axis of tv1
  tv1->axis(-1)->parallelize(ParallelType::Vectorize);

  // Now, the predicate tv2 should look like (i * 4) + 3 <
  // tv0.extent(0), i.e., j should be replaced with 3 since the second
  // axis is exactly mapped with the vectorized axis of tv1. It is
  // sufficient to check the condition using the last value of j,
  // i.e., 3.

  GpuLower gpulw_w_vec(&fusion);
  gpulw_w_vec.run();
  PredChecker(true).handle(gpulw_w_vec.kernel()->topLevelExprs());

  auto options = at::TensorOptions().dtype(at::kFloat).device(at::kCUDA, 0);
  at::Tensor t0 = at::randn({32}, options);

  FusionExecutor fe;
  fe.compileFusion(&fusion, {t0});
  auto cg_outputs = fe.runFusion({t0});

  NVF_CHECK(t0.equal(cg_outputs[0]));
}

TEST_F(NVFuserTest, FusionSqueezeOnlyWelford_CUDA) {
  auto fusion_ptr = std::make_unique<Fusion>();
  Fusion& fusion = *fusion_ptr.get();
  FusionGuard fg(&fusion);

  auto tv0 = makeConcreteTensor({-1, -1, 1, 1, 1});
  fusion.addInput(tv0);

  // welford with squeeze and reduction
  auto w1 = Welford(tv0, {1, 2, 3, 4});
  // welford with only squeeze
  auto w2 = Welford(tv0, {2, 3, 4});
  // feed w2 to a new welfword
  auto new_result_tv = [&](DataType dtype) -> TensorView* {
    auto dim0 = IterDomainBuilder(w1.avg->axis(0)).build();
    auto dim1 = IterDomainBuilder(w1.avg->axis(1)).build();
    auto td = IrBuilder::create<TensorDomain>(
        std::vector<IterDomain*>{dim0, dim1},
        std::vector<std::optional<bool>>{true, std::nullopt});
    auto tv = IrBuilder::create<TensorView>(td, dtype);
    return tv;
  };
  auto avg = new_result_tv(DataType::Float);
  auto var_sum = new_result_tv(DataType::Float);
  auto n = new_result_tv(DataType::Index);
  IrBuilder::create<WelfordOp>(
      avg,
      var_sum,
      n,
      w2.avg,
      w2.var_sum,
      w2.n,
      IrBuilder::create<Val>(0.0),
      IrBuilder::create<Val>(0.0),
      fusion.zeroVal());

  fusion.addOutput(w1.avg);
  fusion.addOutput(w1.var_sum);
  fusion.addOutput(w1.n);
  fusion.addOutput(avg);
  fusion.addOutput(var_sum);
  fusion.addOutput(n);

  auto options = at::TensorOptions().dtype(at::kFloat).device(at::kCUDA, 0);

  at::Tensor t0 = at::randn({10, 4, 1, 1, 1}, options);

  FusionExecutorCache executor_cache(std::move(fusion_ptr));
  auto cg_outputs = executor_cache.runFusionWithInputs({t0});
  ASSERT_TRUE(at::allclose(cg_outputs[0], cg_outputs[3]));
  ASSERT_TRUE(at::allclose(cg_outputs[1], cg_outputs[4]));
  ASSERT_TRUE(at::allclose(cg_outputs[2], cg_outputs[5]));
}

TEST_F(NVFuserTest, FusionIssue2163ReproInvalidAlias_CUDA) {
  int64_t N = 10, C = 16;

  std::unique_ptr<Fusion> fusion_ptr = std::make_unique<Fusion>();
  FusionGuard fg(fusion_ptr.get());

  // setup fusion
  auto input = makeConcreteTensor({N, C});
  auto weight = makeConcreteTensor({C});
  fusion_ptr->addInput(input);
  fusion_ptr->addInput(weight);

  // This seems to confuse the alias analysis
  auto weight_copy1 = set(weight);
  auto weight_copy2 = set(weight_copy1);

  auto input_sum = sum(input, {0});
  auto sub_bcast = broadcast(input_sum, {true, false});
  auto input_sub_sum = sub(input, sub_bcast);
  auto weight_bcast = broadcast(weight_copy2, {true, false});
  auto output = mul(input_sub_sum, weight_bcast);
  fusion_ptr->addOutput(output);

  output->cacheBefore();

  auto ref = input;
  ref->split(-1, 8);
  ref->reorder({{0, 1}, {1, 0}, {2, 2}});
  TransformPropagator propagator(ref);
  MaxRootDomainInfoSpanningTree(ref).traverse(&propagator);

  // Don't inline the innermost axes
  std::unordered_set<IterDomain*> uninlinable;
  uninlinable.insert(output->axis(-1));
  uninlinable.insert(weight_copy1->axis(-1));

  inlineMost(uninlinable);

  auto options_float =
      at::TensorOptions().dtype(at::kFloat).device(at::kCUDA, 0);

  auto at_input = at::randn({N, C}, options_float);
  auto at_weight = at::randn({C}, options_float);

  std::vector<c10::IValue> aten_inputs({at_input, at_weight});

  FusionExecutor fe;
  fe.compileFusion(fusion_ptr.get(), aten_inputs);
  auto cg_outputs = fe.runFusion(aten_inputs);
  auto cg_output = cg_outputs.at(0);

  auto ref_x_sub_mean = at_input - at_input.sum({0}).unsqueeze(0);
  auto ref_y = ref_x_sub_mean * at_weight.unsqueeze(0);

  testValidate(
      fe.kernel(), {cg_output}, aten_inputs, {ref_y}, __LINE__, __FILE__, "");
}

// Testing scalar FP types
TEST_F(NVFuserTest, FusionFloatingPointType_CUDA) {
  Fusion fusion;
  FusionGuard fg(&fusion);

  const float float_val = 0.1f;
  const double double_val = 0.2;

  {
    auto tv0 = makeConcreteTensor({2}, DataType::Float);
    fusion.addInput(tv0);

    auto f2 = IrBuilder::create<Val>(float_val, DataType::Float);
    NVF_CHECK(
        f2->getDataType() == DataType::Float,
        "Invalid data type: ",
        f2->getDataType().value());

    auto d3 = IrBuilder::create<Val>(double_val, DataType::Double);
    NVF_CHECK(
        d3->getDataType() == DataType::Double,
        "Invalid data type: ",
        d3->getDataType().value());

    // Adding two Floats produces a Float
    auto f4 = add(f2, f2);
    NVF_CHECK(
        f4->getDataType() == DataType::Float,
        "Invalid data type: ",
        f4->getDataType().value());

    // Adding a Double and a Float produces a Double
    auto d5 = add(f2, d3);
    NVF_CHECK(
        d5->getDataType() == DataType::Double,
        "Invalid data type: ",
        d5->getDataType().value());

    // Adding a Float and a Double produces a Double
    auto d6 = add(d3, f2);
    NVF_CHECK(
        d6->getDataType() == DataType::Double,
        "Invalid data type: ",
        d6->getDataType().value());

    // Adding two Doubles produce a Double
    auto d7 = add(d5, d6);
    NVF_CHECK(
        d7->getDataType() == DataType::Double,
        "Invalid data type: ",
        d7->getDataType().value());

    // Adding a Float to a Float tensor produces a Float tensor
    auto tv1 = add(tv0, f4);
    NVF_CHECK(
        tv1->getDataType() == DataType::Float,
        tv1->toString(),
        " has an invalid data type: ",
        tv1->getDataType().value());

    // Adding a Double to a Float tensor still produces a Float tensor
    auto tv2 = add(tv1, d7);
    NVF_CHECK(
        tv2->getDataType() == DataType::Float,
        tv2->toString(),
        " has an invalid data type: ",
        tv2->getDataType().value());

    fusion.addOutput(tv2);
  }

  auto options = at::TensorOptions().dtype(at::kFloat).device(at::kCUDA, 0);
  at::Tensor t0 = at::randn({2}, options);

  std::vector<c10::IValue> inputs({t0});

  FusionExecutor fe;
  fe.compileFusion(&fusion, inputs);
  auto cg_outputs = fe.runFusion(inputs);

  auto f2 = float_val;
  auto d3 = double_val;
  auto f4 = f2 + f2;
  auto d5 = f2 + d3;
  auto d6 = d3 + f2;
  auto d7 = d5 + d6;
  auto t1 = t0 + f4;
  auto t2 = t1 + d7;

  testValidate(&fusion, cg_outputs, inputs, {t2}, __LINE__, __FILE__);
}

TEST_F(NVFuserTest, FusionIntegerType_CUDA) {
  Fusion fusion;
  FusionGuard fg(&fusion);

  const int64_t int64_val = 1;
  const int int_val = 2;

  {
    auto tv0 = makeConcreteTensor({10}, DataType::Int32);
    fusion.addInput(tv0);

    auto i2 = IrBuilder::create<Val>(int64_val, DataType::Int);
    auto i3 = IrBuilder::create<Val>((int64_t)int_val, DataType::Int32);

    // Adding two Ints produces an Int
    auto i4 = add(i2, i2);
    NVF_CHECK(
        i4->getDataType() == DataType::Int,
        "Invalid result: ",
        i4->toInlineString());

    // Adding two Int32s produces an Int32
    auto i5 = add(i3, i3);
    NVF_CHECK(
        i5->getDataType() == DataType::Int32,
        "Invalid result: ",
        i5->toInlineString());

    // Adding an Int and an Int32 produces an Int
    auto i6 = add(i4, i5);
    NVF_CHECK(
        i6->getDataType() == DataType::Int,
        "Invalid result: ",
        i6->toInlineString());

    // Adding an Int32 to an Int32 tensor produces an Int32 tensor
    auto tv1 = add(tv0, i4);
    NVF_CHECK(
        tv1->getDataType() == DataType::Int32,
        tv1->toString(),
        " has an invalid data type: ",
        tv1->getDataType().value());

    // Adding an Int to an Int32 tensor still produces an Int32 tensor
    auto tv2 = add(tv1, i6);
    NVF_CHECK(
        tv2->getDataType() == DataType::Int32,
        tv2->toString(),
        " has an invalid data type: ",
        tv2->getDataType().value());

    fusion.addOutput(tv2);
  }

  auto options = at::TensorOptions().dtype(at::kInt).device(at::kCUDA, 0);
  at::Tensor t0 = at::randint(10, {10}, options);

  std::vector<c10::IValue> inputs({t0});

  FusionExecutor fe;
  fe.compileFusion(&fusion, inputs);
  auto cg_outputs = fe.runFusion(inputs);

  auto i2 = int64_val;
  auto i3 = int_val;
  auto i4 = i2 + i2;
  auto i5 = i3 + i3;
  auto i6 = i4 + i5;
  auto t1 = t0 + i4;
  auto t2 = t1 + i6;

  NVF_CHECK(cg_outputs.at(0).equal(t2));
}

TEST_F(NVFuserTest, FusionVectorizeWelford1_CUDA) {
  Fusion fusion;
  FusionGuard fg(&fusion);

  std::vector<int64_t> shape({7, 32});

  auto tv0 = makeContigConcreteTensor(shape);
  fusion.addInput(tv0);

  auto tv1 = set(tv0);
  auto tvs = Welford(tv1, {0});
  fusion.addOutput(tvs.avg);
  fusion.addOutput(tvs.var_sum);
  fusion.addOutput(tvs.n);

  tv1->split(1, 4);

  MaxRootDomainInfoSpanningTree tree(tv1);
  TransformPropagator tp(tv1);
  tree.traverse(&tp);

  tv1->axis(-1)->parallelize(ParallelType::Vectorize);

  tv1->computeWith(-1, true);

  GpuLower gpulw(&fusion);
  auto all_exprs = KernelExprVisitor::getAllExprs(gpulw.run());
  auto num_welford_ops =
      std::count_if(all_exprs.begin(), all_exprs.end(), [](Expr* expr) {
        return expr->isStrictlyA<WelfordOp>();
      });
  NVF_CHECK(
      num_welford_ops == 0,
      "All WelfordOp exprs should be converted to VectorizedWelfordOp");

  auto num_vectorized_welford_ops =
      std::count_if(all_exprs.begin(), all_exprs.end(), [](Expr* expr) {
        return expr->isStrictlyA<kir::VectorizedWelfordOp>();
      });
  NVF_CHECK(
      num_vectorized_welford_ops == 1,
      "There must be two VectorizedWelfordOp exprs");

  auto options = at::TensorOptions().dtype(at::kFloat).device(at::kCUDA, 0);
  auto options_int = at::TensorOptions().dtype(at::kLong).device(at::kCUDA, 0);

  at::Tensor t0 = at::randn(shape, options);

  FusionExecutor fe;
  fe.compileFusion(&fusion, {t0});
  auto cg_outputs = fe.runFusion({t0});

  auto ref_avg = t0.mean({0});
  auto ref_var = t0.var({0}, false) * shape[0];
  auto ref_N = at::ones({shape[1]}, options_int) * shape[0];

  testValidate(
      fe.kernel(),
      cg_outputs,
      {t0},
      {ref_avg, ref_var, ref_N},
      __LINE__,
      __FILE__);
}

// Unswitched welford
TEST_F(NVFuserTest, FusionVectorizeWelford2_CUDA) {
  Fusion fusion;
  FusionGuard fg(&fusion);

  std::vector<int64_t> shape({7, 32});

  auto tv0 = makeContigConcreteTensor(shape);
  fusion.addInput(tv0);

  auto tv1 = set(tv0);
  auto tvs = Welford(tv1, {0});
  fusion.addOutput(tvs.avg);
  fusion.addOutput(tvs.var_sum);
  fusion.addOutput(tvs.n);

  tv1->split(1, 4);
  tv1->split(0, 5);
  tv1->split(0, 1);

  tv1->reorder({{-2, 1}});

  MaxRootDomainInfoSpanningTree tree(tv1);
  TransformPropagator tp(tv1);
  tree.traverse(&tp);

  tv1->axis(-1)->parallelize(ParallelType::Vectorize);

  tv1->computeAt(tvs.avg, 3);
  tvs.avg->axis(2)->parallelize(ParallelType::Unswitch);

  tv1->computeWith(-1, true);

  GpuLower gpulw(&fusion);
  auto all_exprs = KernelExprVisitor::getAllExprs(gpulw.run());
  auto num_welford_ops =
      std::count_if(all_exprs.begin(), all_exprs.end(), [](Expr* expr) {
        return expr->isStrictlyA<WelfordOp>();
      });
  NVF_CHECK(
      num_welford_ops == 0,
      "All WelfordOp exprs should be converted to VectorizedWelfordOp");

  auto num_vectorized_welford_ops =
      std::count_if(all_exprs.begin(), all_exprs.end(), [](Expr* expr) {
        return expr->isStrictlyA<kir::VectorizedWelfordOp>();
      });
  NVF_CHECK(
      num_vectorized_welford_ops == 2,
      "There must be two VectorizedWelfordOp exprs");

  auto options = at::TensorOptions().dtype(at::kFloat).device(at::kCUDA, 0);
  auto options_int = at::TensorOptions().dtype(at::kLong).device(at::kCUDA, 0);

  at::Tensor t0 = at::randn(shape, options);

  FusionExecutor fe;
  fe.compileFusion(&fusion, {t0});
  auto cg_outputs = fe.runFusion({t0});

  auto ref_avg = t0.to(at::kDouble).mean({0});
  auto ref_var = t0.to(at::kDouble).var({0}, false) * shape[0];
  auto ref_N = at::ones({shape[1]}, options_int) * shape[0];

  testValidate(
      fe.kernel(),
      cg_outputs,
      {t0},
      {ref_avg, ref_var, ref_N},
      __LINE__,
      __FILE__);
}

TEST_F(NVFuserTest, FusionRepro2241_CUDA) {
  std::unique_ptr<Fusion> fusion_ptr = std::make_unique<Fusion>();
  auto fusion = fusion_ptr.get();
  FusionGuard fg(fusion);

  {
    TensorView* t6 = makeContigConcreteTensor({1}, DataType::Int);
    TensorView* t15 = makeContigConcreteTensor({3, 2, 1, 2}, DataType::Double);
    TensorView* t20 = makeContigConcreteTensor({1, 1, 1, 1}, DataType::Int);
    fusion->addInput(t6);
    fusion->addInput(t15);
    fusion->addInput(t20);
    auto sample_total = sum(t15, {0, 1, 2, 3}, true);
    auto sample_mean = div(sample_total, t20);
    auto x = sub(t15, sample_mean);
    auto input = mul(x, x);
    auto total = sum(input, {0, 1, 2, 3});
    auto t7 = div(total, t6);
    fusion->addOutput(t7);
  }

  FusionExecutorCache fec(std::move(fusion_ptr));

  auto options = at::TensorOptions().device(at::kCUDA, 0);
  at::Tensor t6 = at::tensor({15}, options.dtype(at::kLong));
  at::Tensor t15 = at::randn({3, 2, 1, 2}, options.dtype(at::kDouble));
  at::Tensor t20 =
      at::tensor({12}, options.dtype(at::kLong)).expand({1, 1, 1, 1});

  auto cg_outputs = fec.runFusionWithInputs({t6, t15, t20});

  auto sample_total = at::sum(t15, {0, 1, 2, 3}, true);
  auto sample_mean = at::div(sample_total, t20);
  auto x = at::sub(t15, sample_mean);
  auto input = at::mul(x, x);
  auto total = at::sum(input, {0, 1, 2, 3}, false);
  auto t7 = at::div(total, t6);

  testValidate(
      fec.fusion(), cg_outputs, {t6, t15, t20}, {t7}, __LINE__, __FILE__);
}

// https://github.com/csarofeen/pytorch/issues/2321
TEST_F(
    NVFuserTest,
    FusionPersistentBufferProjectionAfterWelfordTranslate_CUDA) {
  std::unique_ptr<Fusion> fusion_ptr = std::make_unique<Fusion>();
  Fusion& fusion = *fusion_ptr.get();
  FusionGuard fg(&fusion);
  const float kEps = 1e-5;
  Val* eps_ptr = IrBuilder::create<Val>(kEps);

  DataType dtype = DataType::Half;
  constexpr int64_t dim0 = 2048;
  constexpr int64_t dim1 = 10240;
  std::vector<int64_t> input_shape{dim0, dim1};
  std::vector<int64_t> norm_shape{dim1};
  auto input_half = makeContigTensor(2, dtype);
  auto weight_half = makeContigTensor(1, dtype);
  auto bias_half = makeContigTensor(1, dtype);
  fusion.addInput(input_half);
  fusion.addInput(weight_half);
  fusion.addInput(bias_half);
  auto input = castOp(DataType::Float, input_half);
  auto weight = castOp(DataType::Float, weight_half);
  auto bias = castOp(DataType::Float, bias_half);
  auto result = layer_norm(input, norm_shape, weight, bias, eps_ptr);
  auto result_output = castOp(dtype, result.output);
  fusion.addOutput(result_output);
  fusion.addOutput(result.mean);
  fusion.addOutput(result.invstd);

  auto options =
      at::TensorOptions().dtype(data_type_to_aten(dtype)).device(at::kCUDA, 0);
  at::Tensor aten_input = at::randn(input_shape, options);
  c10::optional<at::Tensor> aten_weight = at::randn({input_shape[1]}, options);
  c10::optional<at::Tensor> aten_bias = at::randn({input_shape[1]}, options);
  auto aten_outputs = at::native_layer_norm(
      aten_input, norm_shape, aten_weight, aten_bias, kEps);

  // welford translate
  KernelArgumentHolder runtime_inputs =
      KernelArgumentHolder::createKernelArgumentHolder(
          {aten_input, aten_weight, aten_bias});
  bool isTranslated =
      SegmentCandidateFinder::translateWelfordInFusion(&fusion, runtime_inputs);
  NVF_ERROR(isTranslated);

  // persistent buffer should be projected to input
  auto persistent_buffer_info = scheduler_utils::persistentBuffers(&fusion);
  NVF_CHECK(
      persistent_buffer_info.projectable_persistent_buffers.size() == 1,
      "should have only one projectable_persistent_buffer!");
  NVF_CHECK(
      persistent_buffer_info.projectable_buffer_inputs.size() == 1,
      "should have only one projectable_buffer_inputs!");
  NVF_CHECK(
      persistent_buffer_info.projectable_buffer_inputs[0] == input_half,
      "persistent buffer should be projected to input!");

  // Check reduction axis is same for all reductions
  // Generate Launch Parameters
  auto reduction_params = getInnerPersistentHeuristics(
      &fusion, {aten_input, aten_weight, aten_bias});
  NVF_CHECK(reduction_params, "Reduction schedule was not generated!");

  FusionExecutorCache fec(std::move(fusion_ptr));
  auto cg_outputs =
      fec.runFusionWithInputs({aten_input, aten_weight, aten_bias});

  testValidate(
      &fusion,
      cg_outputs,
      {aten_input, aten_weight, aten_bias},
      {std::get<0>(aten_outputs),
       std::get<1>(aten_outputs),
       std::get<2>(aten_outputs)},
      __LINE__,
      __FILE__,
      "");
}

TEST_F(NVFuserTest, FusionExprSortMatmulLikeSchedule_CUDA) {
  // See https://github.com/csarofeen/pytorch/pull/2366
  Fusion fusion;
  FusionGuard fg(&fusion);

  constexpr int M1 = 5, M2 = 5, N1 = 6, N2 = 6, K1 = 2, K2 = 2;

  auto tv0 = makeContigConcreteTensor({M1, M2, K1, K2}, DataType::Double);
  auto tv1 = makeContigConcreteTensor({N1, N2, K1, K2}, DataType::Double);
  fusion.addInput(tv0);
  fusion.addInput(tv1);

  auto tv2 = broadcast(tv0, {false, true, false, true, false, false});
  auto tv3 = broadcast(tv1, {true, false, true, false, false, false});
  auto tv4 = mul(tv2, tv3);
  auto tv5 = sum(tv4, {-1, -2});
  fusion.addOutput(tv5);

  auto tv6 = tv0->cacheAfter();
  auto tv7 = tv1->cacheAfter();
  auto tv8 = tv6->cacheAfter();
  auto tv9 = tv7->cacheAfter();
  auto tv10 = tv5->cacheBefore();

  tv6->inlineAt(3);
  tv7->inlineAt(3);
  tv8->inlineAt(4);
  tv9->inlineAt(4);
  tv2->inlineAt(6);
  tv3->inlineAt(6);
  tv4->inlineAt(6);
  tv10->inlineAt(4);

  auto options = at::TensorOptions().dtype(at::kDouble).device(at::kCUDA, 0);

  at::Tensor t0 = at::randn({M1, M2, K1, K2}, options);
  at::Tensor t1 = at::randn({N1, N2, K1, K2}, options);
  auto expect = at::mm(
                    t0.view({(int64_t)(M1 * M2), (int64_t)(K1 * K2)}),
                    t1.view({(int64_t)(N1 * N2), (int64_t)(K1 * K2)}).t())
                    .view({M1, M2, N1, N2})
                    .transpose(1, 2);

  FusionExecutor fe;
  fe.compileFusion(&fusion, {t0, t1});
  auto cg_outputs = fe.runFusion({t0, t1});

  testValidate(fe.kernel(), cg_outputs, {t0, t1}, {expect}, __LINE__, __FILE__);
}

TEST_F(NVFuserTest, FusionFloatConstantWhere_CUDA) {
  Fusion fusion;
  FusionGuard fg(&fusion);

  auto tv0 = makeSymbolicTensor(1, DataType::Bool);
  fusion.addInput(tv0);

  auto tv1 = where(
      tv0,
      IrBuilder::create<Val>(3.0, DataType::Float),
      IrBuilder::create<Val>(5.0, DataType::Float));

  fusion.addOutput(tv1);

  auto options = at::TensorOptions().dtype(at::kFloat).device(at::kCUDA, 0);
  at::Tensor t0 = at::arange(4, options) > 1.0;

  std::vector<c10::IValue> inputs = {t0};

  auto lparams = schedulePointwise(&fusion, inputs);

  FusionExecutor fe;
  fe.compileFusion(&fusion, inputs, lparams);
  auto cg_outputs = fe.runFusion(inputs, lparams);

  auto ref = at::where(t0, (float)3.0, (float)5.0);

  // testValidate does not check that dtypes match
  NVF_CHECK(cg_outputs[0].dtype() == ref.dtype());
  testValidate(&fusion, cg_outputs, inputs, {ref}, __LINE__, __FILE__);
}

TEST_F(NVFuserTest, FusionCpAsyncCommitWait_CUDA) {
  // Repro for https://github.com/csarofeen/pytorch/issues/2463
  NVFUSER_TEST_CUDA_ARCH_GUARD(8, 0);
  Fusion fusion;
  FusionGuard fg(&fusion);

  auto tv0 = makeContigConcreteTensor({12800, 8, 8, 8}, DataType::Half);
  auto tv1 = set(tv0);
  fusion.addInput(tv0);
  fusion.addOutput(tv1);

  tv1->axis(1)->parallelize(ParallelType::TIDy);
  tv1->axis(2)->parallelize(ParallelType::TIDx);

  auto tv2 = tv0->cacheAfter(LoadStoreOpType::CpAsync);
  tv2->axis(-1)->parallelize(ParallelType::Vectorize);
  tv2->axis(1)->parallelize(ParallelType::TIDx);
  tv2->axis(2)->parallelize(ParallelType::TIDy);
  tv2->setMemoryType(MemoryType::Shared);

  tv2->inlineAt(1);
  tv2->circularBuffer(8);

  auto options = at::TensorOptions().dtype(at::kHalf).device(at::kCUDA, 0);

  at::Tensor t0 = at::randn({12800, 8, 8, 8}, options);

  FusionExecutor fe;
  fe.compileFusion(&fusion, {t0});

  auto cg_outputs = fe.runFusion({t0});
  testValidate(fe.kernel(), cg_outputs, {t0}, {t0}, __LINE__, __FILE__);
}

// Repro of issue #2459
TEST_F(NVFuserTest, FusionClearThreadPredicateByRAWSync_CUDA) {
  Fusion fusion;
  FusionGuard fg(&fusion);

  auto tv0 = makeSymbolicTensor(2);
  fusion.addInput(tv0);

  auto tv1 = sum(tv0, {1});
  auto tv2 = set(tv1);
  auto tv3 = sum(tv2, {0});
  fusion.addOutput(tv3);

  // test with gmem
  auto tv4 = sum(tv0, {1});
  auto tv5 = set(tv4);
  auto tv6 = set(tv5);
  fusion.addOutput(tv6);

  // tv1 is predicated with tidx
  tv1->axis(0)->parallelize(ParallelType::TIDy);
  tv1->axis(1)->parallelize(ParallelType::TIDx);

  // Upload to shmem. Still predicated with tidx, so only the threads
  // with tidx == 0 should be active.
  tv2->axis(0)->parallelize(ParallelType::TIDy);
  tv2->setMemoryType(MemoryType::Shared);

  // Remap the parallelization from tidy to tidx. This should work as
  // tv2 is in shared memory and SyncMap should correctly insert a RAW
  // sync between tv2 and tv3. However, ThreadPredicateMap still marks
  // tv3 as predicated by tidx, and since it is invalid to parallelize
  // by a predicated parallel type, this resulted in an error (#2459).
  tv3->axis(0)->parallelize(ParallelType::TIDx);

  // Test with gmem
  tv4->split(0, 4);
  tv5->split(0, 4);
  tv6->split(0, 4);

  // Make tv4 predicated with tidx
  tv4->axis(0)->parallelize(ParallelType::BIDx);
  tv4->axis(1)->parallelize(ParallelType::TIDy);
  tv4->axis(2)->parallelize(ParallelType::TIDx);

  // Upload to gmem
  tv5->axis(0)->parallelize(ParallelType::BIDx);
  tv5->axis(1)->parallelize(ParallelType::TIDy);
  tv5->setMemoryType(MemoryType::Global);

  // RAW sync should be inserted after tv5

  tv6->axis(0)->parallelize(ParallelType::BIDy);
  tv6->axis(1)->parallelize(ParallelType::TIDx);

  auto options = at::TensorOptions().dtype(at::kFloat).device(at::kCUDA, 0);
  at::Tensor t0 = at::randn({10, 11}, options);

  std::vector<c10::IValue> inputs = {t0};

  FusionExecutor fe;
  fe.compileFusion(&fusion, inputs);
  auto cg_outputs = fe.runFusion(inputs);

  auto t3 = t0.sum({1}).sum({0});
  auto t6 = t0.sum({1});

  testValidate(fe.kernel(), cg_outputs, inputs, {t3, t6}, __LINE__, __FILE__);
}

namespace {

class ThreadPredChecker : public kir::IrVisitor {
 public:
  static bool isPredicatedBy(
      StmtNameType tv_name_to_check,
      ParallelTypeBitmap pt_map,
      kir::Kernel* kernel) {
    ThreadPredChecker checker(tv_name_to_check, pt_map);
    checker.handle(kernel->topLevelExprs());
    return checker.pt_map_.none();
  }

  ThreadPredChecker(StmtNameType tv_name_to_check, ParallelTypeBitmap pt_map)
      : tv_name_to_check_(tv_name_to_check), pt_map_(pt_map) {}

  using kir::IrVisitor::dispatch;
  using kir::IrVisitor::handle;

  void handle(kir::IfThenElse* ite) final {
    for (auto expr : ite->thenBody().exprs()) {
      auto tv_output = ir_utils::getTvOutput(expr);
      if (tv_output != nullptr && tv_output->name() == tv_name_to_check_ &&
          expr->isA<LoadStoreOp>() && ite->predicate()->hasValue()) {
        dispatch(ite->predicate()->value());
      }
    }
  }

  void dispatch(Val* val) final {
    if (val->definition()) {
      dispatch(val->definition());
    }
  }

  void handle(BinaryOp* bop) final {
    if (bop->getBinaryOpType() == BinaryOpType::LogicalAnd) {
      dispatch(bop->lhs());
      dispatch(bop->rhs());
    } else if (bop->getBinaryOpType() == BinaryOpType::Eq) {
      if (bop->lhs()->isZeroInt() || bop->rhs()->isZeroInt()) {
        auto non_zero_arg = bop->lhs()->isZeroInt() ? bop->rhs() : bop->lhs();

        // It can be changed like (-threadIdx.x) by expr simplifier
        if (auto uop = dynamic_cast<UnaryOp*>(non_zero_arg->definition())) {
          if (uop->getUnaryOpType() == UnaryOpType::Neg) {
            non_zero_arg = uop->in();
          }
        }

        if (auto ns = dynamic_cast<NamedScalar*>(non_zero_arg)) {
          if (ns->getParallelIndex().has_value()) {
            auto predicated_type = ns->getParallelIndex().value();
            pt_map_.clear(predicated_type);
          }
        }
      }
    }
  }

 private:
  StmtNameType tv_name_to_check_;
  ParallelTypeBitmap pt_map_;
};

} // namespace

// Repro of issue #2487
TEST_F(NVFuserTest, FusionPredicateReductionInitShared_CUDA) {
  Fusion fusion;
  FusionGuard fg(&fusion);

  auto tv0 = makeSymbolicTensor(1);
  fusion.addInput(tv0);

  auto tv1 = sum(tv0, {0});
  auto tv2 = set(tv1);
  fusion.addOutput(tv2);

  auto tv3 = makeSymbolicTensor(1);
  fusion.addInput(tv3);

  auto tv4 = exp(tv3);
  fusion.addOutput(tv4);

  tv1->setMemoryType(MemoryType::Shared);

  tv4->split(0, 1024);
  tv4->axis(-2)->parallelize(ParallelType::BIDx);
  tv4->axis(-1)->parallelize(ParallelType::TIDx);

  // tv4 is parallelized with both BIDx and TIDx, but tv1 is not at
  // all, so tv1 is predicated with both BIDx and TIDx as they are
  // redundant. That means that the initialization of the reduction
  // has to be predicated as well. Since tv1 is on shared memory, only
  // the TIDx predicate is required.

  // Make sure the initialization of tv1 is predicated with
  // threadIdx.x == 0
  GpuLower gpulw(&fusion);
  ParallelTypeBitmap predicated_types(ParallelType::TIDx);
  NVF_CHECK(
      ThreadPredChecker::isPredicatedBy(
          tv1->name(), predicated_types, gpulw.run()),
      "Validation of lowered kernel failed");

  auto options = at::TensorOptions().dtype(at::kFloat).device(at::kCUDA, 0);
  at::Tensor t0 = at::randn({2}, options);
  at::Tensor t1 = at::randn({10000}, options);

  std::vector<c10::IValue> inputs = {t0, t1};

  FusionExecutor fe;
  fe.compileFusion(&fusion, inputs);
  auto cg_outputs = fe.runFusion(inputs);

  auto ref_t1 = t0.sum({0});
  auto ref_t4 = t1.exp();

  testValidate(
      fe.kernel(), cg_outputs, inputs, {ref_t1, ref_t4}, __LINE__, __FILE__);
}

// Repro of issue #2487
TEST_F(NVFuserTest, FusionPredicateReductionInitGlobal_CUDA) {
  Fusion fusion;
  FusionGuard fg(&fusion);

  std::vector<int64_t> shape({100});

  auto tv0 = makeSymbolicTensor(1);
  fusion.addInput(tv0);

  auto tv1 = sum(tv0, {0});
  fusion.addOutput(tv1);

  auto tv2 = makeSymbolicTensor(1);
  fusion.addInput(tv2);

  auto tv3 = exp(tv2);
  fusion.addOutput(tv3);

  tv3->split(0, 32);
  tv3->axis(-2)->parallelize(ParallelType::BIDx);
  tv3->axis(-1)->parallelize(ParallelType::TIDx);

  // tv3 is parallelized with both BIDx and TIDx, but tv1 is not at
  // all, so tv1 is predicated with both BIDx and TIDx as they are
  // redundant. That means that the initialization of the reduction
  // has to be predicated as well.

  // Make sure the initialization of tv1 is predicated with
  // threadIdx.x == 0 and blockIdx.x == 0
  GpuLower gpulw(&fusion);
  ParallelTypeBitmap predicated_types({ParallelType::TIDx, ParallelType::BIDx});
  NVF_CHECK(
      ThreadPredChecker::isPredicatedBy(
          tv1->name(), predicated_types, gpulw.run()),
      "Validation of lowered kernel failed");

  auto options = at::TensorOptions().dtype(at::kFloat).device(at::kCUDA, 0);
  at::Tensor t0 = at::randn({2}, options);
  at::Tensor t1 = at::randn({10000}, options);

  std::vector<c10::IValue> inputs = {t0, t1};

  FusionExecutor fe;
  fe.compileFusion(&fusion, inputs);
  auto cg_outputs = fe.runFusion(inputs);

  auto ref_t1 = t0.sum({0});
  auto ref_t3 = t1.exp();

  testValidate(
      fe.kernel(), cg_outputs, inputs, {ref_t1, ref_t3}, __LINE__, __FILE__);
}

TEST_F(NVFuserTest, FusionTypePromotionATenConsistency_CUDA) {
  auto convertible_to_aten = {
      DataType::Bool,
      DataType::Double,
      DataType::Float,
      DataType::Half,
      DataType::BFloat16,
      DataType::Int,
      DataType::Int32,
      DataType::ComplexFloat,
      DataType::ComplexDouble};
  for (auto t1 : convertible_to_aten) {
    for (auto t2 : convertible_to_aten) {
      auto t1_aten = data_type_to_aten(t1);
      auto t2_aten = data_type_to_aten(t2);
      auto result_aten = c10::promoteTypes(t1_aten, t2_aten);
      auto result = promoteType(t1, t2);
      ASSERT_EQ(data_type_to_aten(result), result_aten);
    }
  }
}

// Make sure invalid usage of index type is detected
TEST_F(NVFuserTest, FusionCompileIndexType_CUDA) {
  {
    Fusion fusion;
    FusionGuard fg(&fusion);

    auto tv0 = makeSymbolicTensor(1, DataType::Bool);
    fusion.addInput(tv0);

    auto tv2 = neg(tv0);
    fusion.addOutput(tv2);

    tv2->split(0, 256);
    tv2->split(0, 1024);

    MaxRootDomainInfoSpanningTree tree(tv2);
    TransformPropagator tp(tv2);
    tree.traverse(&tp);

    inlineMost();

    tv2->axis(1)->parallelize(ParallelType::BIDx);
    tv2->axis(2)->parallelize(ParallelType::TIDx);

    auto options = at::TensorOptions().dtype(at::kHalf).device(at::kCUDA, 0);
    at::Tensor t0 = at::randn({999}, options).ge(0);
    std::vector<c10::IValue> small_inputs = {t0};

    at::Tensor t0_large =
        at::randn({std::numeric_limits<int>::max()}, options).ge(0);
    std::vector<c10::IValue> large_inputs = {t0_large};

    NVF_CHECK(
        KernelArgumentHolder::createKernelArgumentHolder(large_inputs)
            .getSmallestIndexTypeOfArguments() == PrimDataType::Int);
    NVF_CHECK(
        KernelArgumentHolder::createKernelArgumentHolder(small_inputs)
            .getSmallestIndexTypeOfArguments() == PrimDataType::Int32);

    {
      FusionExecutor fe;
      // Lower the kernel with large inputs and int64 index type.
      CompileParams compile_opts = {.index_type = PrimDataType::Int};
      fe.compileFusion(&fusion, large_inputs, LaunchParams(), compile_opts);

      NVF_CHECK(
          fe.kernel()->indexType() == PrimDataType::Int,
          "Unexpected kernel index type: ",
          fe.kernel()->indexType());

      // Since the index type is int64, both small and large inputs
      // should work fine
      fe.runFusion(small_inputs);
      fe.runFusion(large_inputs);
    }

    {
      FusionExecutor fe;
      // Lower the kernel with small inputs and int64 index type.
      CompileParams compile_opts = {.index_type = PrimDataType::Int};
      fe.compileFusion(&fusion, small_inputs, LaunchParams(), compile_opts);

      NVF_CHECK(
          fe.kernel()->indexType() == PrimDataType::Int,
          "Unexpected kernel index type: ",
          fe.kernel()->indexType());

      // Since the index type is int64, both small and large inputs
      // should work fine
      fe.runFusion(small_inputs);
      fe.runFusion(large_inputs);
    }

    {
      FusionExecutor fe;
      LaunchParams launch_params;
      CompileParams compile_opts = {.index_type = PrimDataType::Int32};
      fe.compileFusion(&fusion, small_inputs, launch_params, compile_opts);

      NVF_CHECK(
          fe.kernel()->indexType() == PrimDataType::Int32,
          "Unexpected kernel index type: ",
          fe.kernel()->indexType());

      // This should complete successfully as the arguments are small
      // enough to use the int32 index type
      fe.runFusion(small_inputs);

      // This should fail as the Kernel is already compiled for Int32, but
      // the arguments are too large
      CompileParams compile_opts_large = {.index_type = PrimDataType::Int};
      EXPECT_THAT(
          [&]() {
            fe.runFusion(large_inputs, launch_params, compile_opts_large);
          },
          testing::ThrowsMessage<nvfuser::nvfError>(testing::HasSubstr(
              "Kernel index type and compilation index type don't match")));
    }

    {
      FusionExecutor fe;
      // Lower the kernel with large inputs and int32 index type.
      CompileParams compile_opts = {.index_type = PrimDataType::Int32};
      // This should fail due to the conflict
      EXPECT_THAT(
          [&]() {
            fe.compileFusion(
                &fusion, large_inputs, LaunchParams(), compile_opts);
          },
          testing::ThrowsMessage<nvfuser::nvfError>(testing::HasSubstr(
              "Compilation with int32 is requested but int64 is required for the arguments")));
    }
  }

  c10::cuda::CUDACachingAllocator::emptyCache();
}

// Make sure the index type is determined both fusion inputs and outputs
TEST_F(NVFuserTest, FusionExecutorCacheIndexType1_CUDA) {
  auto fusion_ptr = std::make_unique<Fusion>();
  Fusion& fusion = *fusion_ptr.get();
  FusionGuard fg(fusion_ptr.get());

  auto tv0 = makeSymbolicTensor(2, DataType::Half);
  fusion.addInput(tv0);
  auto tv1 = makeSymbolicTensor(2, DataType::Half);
  fusion.addInput(tv1);

  auto tv2 = castOp(DataType::Float, tv0);
  auto tv3 = castOp(DataType::Float, tv1);
  auto tv4 = broadcast(tv2, {false, true, false});
  auto tv5 = broadcast(tv3, {true, false, false});
  auto tv6 = add(tv4, tv5);
  auto tv7 = castOp(DataType::Half, tv6);

  fusion.addOutput(tv7);

  c10::cuda::CUDACachingAllocator::emptyCache();

  // Inputs are small enough to use 32-bit indexing, but the output is
  // not
  auto options = at::TensorOptions().dtype(at::kHalf).device(at::kCUDA, 0);
  at::Tensor t0 = at::randn({2024, 1024}, options);
  at::Tensor t1 = at::randn({2024, 1024}, options);
  std::vector<c10::IValue> aten_inputs({t0, t1});

  FusionExecutorCache executor_cache(std::move(fusion_ptr));
  auto cg_outputs = executor_cache.runFusionWithInputs(aten_inputs);

  auto kernel_runtime = executor_cache.getMostRecentKernelRuntime();
  NVF_CHECK(kernel_runtime->getIndexType() == PrimDataType::Int);

  c10::cuda::CUDACachingAllocator::emptyCache();
}

// Make sure the index type is also determined by intermediate
// tensors. This is not ideal but just tests if the logic produces
// what is expected at this moment
TEST_F(NVFuserTest, FusionExecutorCacheIndexType2_CUDA) {
  auto fusion_ptr = std::make_unique<Fusion>();
  Fusion& fusion = *fusion_ptr.get();
  FusionGuard fg(fusion_ptr.get());

  auto tv0 = makeSymbolicTensor(2, DataType::Half);
  fusion.addInput(tv0);
  auto tv1 = makeSymbolicTensor(2, DataType::Half);
  fusion.addInput(tv1);

  auto tv2 = broadcast(tv0, {false, true, false});
  auto tv3 = broadcast(tv1, {true, false, false});
  auto tv4 = add(tv2, tv3);
  auto tv5 = sum(tv4, {-1});

  fusion.addOutput(tv5);

  // Inputs and outputs are small enough to use 32-bit indexing,
  // however the intermediate, tv4, should cause the kernel to use
  // 64-bit indexing. This is not ideal as tv4 should be inlined, and
  // its allocation size should be small enough to use 32-bit
  // indexing. However, the current logic should result in forcing
  // 64-bit indexing. This would need to be fixed for matmul for
  // example.
  auto options = at::TensorOptions().dtype(at::kHalf).device(at::kCUDA, 0);
  at::Tensor t0 = at::randn({2024, 1024}, options);
  at::Tensor t1 = at::randn({2024, 1024}, options);
  std::vector<c10::IValue> aten_inputs({t0, t1});

  FusionExecutorCache executor_cache(std::move(fusion_ptr));
  executor_cache.runFusionWithInputs(aten_inputs);
  auto kernel_runtime = executor_cache.getMostRecentKernelRuntime();
  NVF_CHECK(kernel_runtime->getIndexType() == PrimDataType::Int);

  // Running again with forced type of Int32
  executor_cache.runFusionWithInputs(aten_inputs, PrimDataType::Int32);
  kernel_runtime = executor_cache.getMostRecentKernelRuntime();
  NVF_CHECK(kernel_runtime->getIndexType() == PrimDataType::Int32);
}

//! Test whether we can create and use float16 scalars
TEST_F(NVFuserTest, FusionHalfScalars_CUDA) {
  auto fusion = std::make_unique<Fusion>();
  FusionGuard fg(fusion.get());

  auto tv0 = makeSymbolicTensor(1, DataType::Half);
  fusion->addInput(tv0);

  auto tv2 = full_like(tv0, IrBuilder::create<Val>(1.5, DataType::Half));
  fusion->addOutput(tv2);

  auto options = at::TensorOptions().dtype(at::kHalf).device(at::kCUDA, 0);
  at::Tensor t0 = at::zeros({5}, options);

  FusionExecutorCache executor_cache(std::move(fusion));
  auto cg_outputs = executor_cache.runFusionWithInputs({t0});

  testValidate(
      executor_cache.fusion(),
      cg_outputs,
      {t0},
      {at::ones_like(t0) * 1.5},
      __LINE__,
      __FILE__);
}

#if defined(CUDA_VERSION) && CUDA_VERSION >= 11000
//! Test whether we can create and use BFloat16 scalars
TEST_F(NVFuserTest, FusionBFloat16Scalars_CUDA) {
  // requires ampere+ GPU
  if (!deviceMajorMinorCheck(8)) {
    GTEST_SKIP() << "skipping BFloat16Scalars test on pre-AMPERE GPUs";
  }
  auto fusion = std::make_unique<Fusion>();
  FusionGuard fg(fusion.get());

  auto tv0 = makeSymbolicTensor(1, DataType::BFloat16);
  fusion->addInput(tv0);

  auto tv2 = full_like(tv0, IrBuilder::create<Val>(1.5, DataType::BFloat16));
  fusion->addOutput(tv2);

  auto options = at::TensorOptions().dtype(at::kBFloat16).device(at::kCUDA, 0);
  at::Tensor t0 = at::zeros({5}, options);

  FusionExecutorCache executor_cache(std::move(fusion));
  auto cg_outputs = executor_cache.runFusionWithInputs({t0});

  testValidate(
      executor_cache.fusion(),
      cg_outputs,
      {t0},
      {at::ones_like(t0) * 1.5},
      __LINE__,
      __FILE__);
}
#endif

TEST_F(NVFuserTest, FusionManagedData_CUDA) {
  Fusion fusion;
  FusionGuard fg(&fusion);

  auto tv0 = makeConcreteTensor({2});
  auto tv1 = set(set(set(set(set(set(set(set(set(set(set(set(tv0))))))))))));
  fusion.addInput(tv0);
  fusion.addOutput(tv1);

  using T1 = std::vector<Val*>;
  T1 data1 = {tv0, tv1};

  struct T2 {
    Val* input;
    Val* output;
    size_t magic_number;
  } data2{tv0, tv1, 0x123456789abcdef};
  auto clone_fn = [](IrCloner& cloner, std::any data) -> std::any {
    auto d = std::any_cast<T2>(data);
    return T2{cloner.clone(d.input), cloner.clone(d.output), d.magic_number};
  };

  auto i1 = fusion.manage(data1);
  auto i2 = fusion.manage(data2, clone_fn);
  fusion.manage("data1", data1);
  fusion.manage("data2", data2, clone_fn);

  GpuLower lower(&fusion);
  lower.run();
  auto kernel = lower.kernel();

  T1 expect1{kernel->inputs().at(0), kernel->outputs().at(0)};
  ASSERT_EQ(kernel->getManaged<T1>(i1), expect1);
  ASSERT_EQ(kernel->getManaged<T1>("data1"), expect1);
  ASSERT_EQ(kernel->getManaged<T2>(i2).input, kernel->inputs().at(0));
  ASSERT_EQ(kernel->getManaged<T2>(i2).output, kernel->outputs().at(0));
  ASSERT_EQ(kernel->getManaged<T2>("data2").input, kernel->inputs().at(0));
  ASSERT_EQ(kernel->getManaged<T2>("data2").output, kernel->outputs().at(0));
  ASSERT_EQ(kernel->getManaged<T2>("data2").magic_number, 0x123456789abcdef);
}

// Repro of issue #2125, 1.45e+03 GB/s on A100-80G
TEST_F(NVFuserTest, FusionAvoidRedundantWriteBroadcastedSoftmaxInput_CUDA) {
  std::unique_ptr<Fusion> fusion_ptr = std::make_unique<Fusion>();
  Fusion& fusion = *fusion_ptr.get();
  FusionGuard fg(&fusion);

  std::vector<int64_t> shape0({2, 512});
  std::vector<int64_t> shape1({2, 64, 512, 512});

  auto tv0 = makeSymbolicTensor(2);
  auto tv1 = makeSymbolicTensor(4);
  fusion.addInput(tv0);
  fusion.addInput(tv1);

  auto tvb = broadcast(tv0, {false, true, true, false});
  auto tv2 = add(tvb, IrBuilder::create<Val>(1.0));
  auto tv3 = add(tv1, tv2);
  auto tv4 = softmax(tv3, -1);
  fusion.addOutput(tv2);
  fusion.addOutput(tv4);

  auto options = at::TensorOptions().dtype(at::kFloat).device(at::kCUDA, 0);
  at::manual_seed(0);
  at::Tensor t0 = at::ones(shape0, options);
  at::Tensor t1 = at::ones(shape1, options);
  std::vector<c10::IValue> inputs = {t0, t1};

  FusionExecutorCache fec(std::move(fusion_ptr));
  auto cg_outputs = fec.runFusionWithInputs(inputs);

  // check thread_pred and write_stride
  const auto& fe = fec.getMostRecentKernelRuntime()->executors().at(0);
  auto kernel = fe.kernel();
  const auto& thread_pred_map = fe.threadPredMap();
  for (const auto expr : kernel->exprs()) {
    auto tv = ir_utils::getTvOutput(expr);
    if (tv && tv->name() == 15 && tv->getMemoryType() == MemoryType::Global) {
      const auto& thread_pred = thread_pred_map.getPredicateInfo(tv);
      bool predicted = thread_pred.redundant_types.get(ParallelType::BIDx) &&
          thread_pred.broadcast_rd_indices_map.count(ParallelType::BIDx);
      NVF_CHECK(
          predicted,
          "Tv15 should be predicted by ParallelType::BIDx with a broadcast_rd_indices_map!");
      break;
    }
  }

  auto ref_1 = t0.unsqueeze(1).unsqueeze(1) + 1.0;
  auto ref_2 = at::_softmax(ref_1 + t1, -1, false);
  testValidate(
      fec.fusion(), cg_outputs, inputs, {ref_1, ref_2}, __LINE__, __FILE__);
}

TEST_F(NVFuserTest, FusionAvoidRedundantWrite_CUDA) {
  auto runTest = [](const std::vector<bool>& is_broadcast) {
    std::unique_ptr<Fusion> fusion_ptr = std::make_unique<Fusion>();
    Fusion& fusion = *fusion_ptr.get();
    FusionGuard fg(&fusion);

    std::vector<int64_t> shape0;
    std::vector<int64_t> shape1({2, 64, 128, 2048});
    const size_t ndim = shape1.size();
    for (size_t i = 0; i < ndim; i++) {
      if (!is_broadcast[i]) {
        shape0.push_back(shape1[i]);
      }
    }

    auto tv0 = makeSymbolicTensor(shape0.size());
    auto tv1 = makeSymbolicTensor(4);
    fusion.addInput(tv0);
    fusion.addInput(tv1);

    auto tvb = broadcast(tv0, is_broadcast);
    auto tv2 = add(tvb, IrBuilder::create<Val>(1.0));
    auto tv3 = add(tv1, tv2);
    auto tv4 = sum(tv3, {-1});
    fusion.addOutput(tv2);
    fusion.addOutput(tv4);

    auto options = at::TensorOptions().dtype(at::kFloat).device(at::kCUDA, 0);
    at::manual_seed(0);
    at::Tensor t0 = at::randn(shape0, options);
    at::Tensor t1 = at::randn(shape1, options);
    std::vector<c10::IValue> inputs = {t0, t1};

    FusionExecutorCache fec(std::move(fusion_ptr));
    auto cg_outputs = fec.runFusionWithInputs(inputs);

    // check thread_pred and write_stride
    const auto& fe = fec.getMostRecentKernelRuntime()->executors().at(0);
    auto kernel = fe.kernel();
    const auto& thread_pred_map = fe.threadPredMap();

    for (const auto expr : kernel->exprs()) {
      auto tv = ir_utils::getTvOutput(expr);
      if (tv && tv->name() == 8 && tv->getMemoryType() == MemoryType::Global) {
        const auto& thread_pred = thread_pred_map.getPredicateInfo(tv);
        bool predicted = thread_pred.redundant_types.get(ParallelType::BIDx) &&
            thread_pred.broadcast_rd_indices_map.count(ParallelType::BIDx);
        NVF_CHECK(
            predicted,
            "Tv8 should be predicted by ParallelType::BIDx with a broadcast_rd_indices_map!");
        break;
      }
    }

    at::Tensor tb = t0;
    for (size_t i = 0; i < ndim; i++) {
      if (is_broadcast[i]) {
        tb = tb.unsqueeze(i);
      }
    }
    auto ref_1 = tb + 1.0;
    auto ref_2 = (ref_1 + t1).sum({-1});
    testValidate(
        fec.fusion(), cg_outputs, inputs, {ref_1, ref_2}, __LINE__, __FILE__);
  };

  // Test case where [B1,I2,I3] is merged to [B1I2I3]
  runTest({true, false, false, false});

  // Test case where [I1,B2,I3] is merged to [I1B2I3]
  runTest({false, true, false, false});

  // Test case where [I1,I2,B3] is merged to [I1I2B3]
  runTest({false, false, true, false});

  // Test case where [I1,B2,B3] is merged to [I1B2B3]
  runTest({false, true, true, false});

  // Test case where [B1,I2,B3] is merged to [B1I2B3]
  runTest({true, false, true, false});

  // Test case where [B1,B2,I3] is merged to [B1B2I3]
  runTest({true, true, false, false});

  // Test case where [B1,B2,B3] is merged to [B1B2B3]
  runTest({true, true, true, false});
}

TEST_F(NVFuserTest, FusionAvoidRedundantWriteDifferentConcretizedDomains_CUDA) {
  // if the broadcasted tensor is concretized to different shapes
  // the fusion will be segmented.
  auto runTest = [](const bool direct_lowering) {
    std::unique_ptr<Fusion> fusion_ptr = std::make_unique<Fusion>();
    Fusion& fusion = *fusion_ptr.get();
    FusionGuard fg(&fusion);

    const std::vector<bool> is_broadcast = {true, false, true, false};
    std::vector<int64_t> shape0;
    std::vector<int64_t> shape1({2, 64, 128, 2048});
    std::vector<int64_t> shape2({4, 64, 256, 2048});
    const size_t ndim = shape1.size();
    for (size_t i = 0; i < ndim; i++) {
      if (!is_broadcast[i]) {
        shape0.push_back(shape1[i]);
      }
    }

    auto tv0 = makeSymbolicTensor(shape0.size());
    auto tv1 = makeSymbolicTensor(4);
    auto tv2 = makeSymbolicTensor(4);
    fusion.addInput(tv0);
    fusion.addInput(tv1);
    fusion.addInput(tv2);

    auto tv3 = broadcast(tv0, is_broadcast);
    auto tv4 = add(tv3, IrBuilder::create<Val>(1.0));
    // concretized to shape1
    auto tv5 = add(tv4, tv1);
    // concretized to shape2
    auto tv6 = add(tv4, tv2);
    auto tv7 = sum(tv5, {-1});
    auto tv8 = sum(tv6, {-1});
    fusion.addOutput(tv4);
    fusion.addOutput(tv7);
    fusion.addOutput(tv8);

    auto options = at::TensorOptions().dtype(at::kFloat).device(at::kCUDA, 0);
    at::manual_seed(0);
    at::Tensor t0 = at::randn(shape0, options);
    at::Tensor t1 = at::randn(shape1, options);
    at::Tensor t2 = at::randn(shape2, options);
    std::vector<c10::IValue> inputs = {t0, t1, t2};

    if (direct_lowering) {
      auto heuristics_params = getReductionHeuristics(&fusion, inputs);
      NVF_CHECK(heuristics_params, "Reduction schedule was not generated!");
      scheduleReduction(&fusion, *heuristics_params);
      // it should be segmented, if directly lowered, it should throw an error
      EXPECT_THAT(
          [&]() { GpuLower(&fusion).run(); },
          testing::ThrowsMessage<nvfuser::nvfError>(testing::HasSubstr(
              "Producer is required to be in Global Memory based on parallelization strategy. RAW flags: (blockIdx.x)")));
    } else {
      FusionExecutorCache fec(std::move(fusion_ptr));
      auto cg_outputs = fec.runFusionWithInputs(inputs);

      auto optimized_fusion = fec.getMostRecentKernelRuntime();
      NVF_CHECK(optimized_fusion->isSegmented(), "segmentation didn't happen!");

      at::Tensor tb = t0;
      for (size_t i = 0; i < ndim; i++) {
        if (is_broadcast[i]) {
          tb = tb.unsqueeze(i);
        }
      }
      auto ref_1 = tb + 1.0;
      auto ref_2 = (ref_1 + t1).sum({-1});
      auto ref_3 = (ref_1 + t2).sum({-1});
      testValidate(
          fec.fusion(),
          cg_outputs,
          inputs,
          {ref_1, ref_2, ref_3},
          __LINE__,
          __FILE__);
    }
  };
  runTest(true);
  runTest(false);
}

TEST_F(NVFuserTest, FusionAvoidRedundantWriteNonOutput_CUDA) {
  std::unique_ptr<Fusion> fusion_ptr = std::make_unique<Fusion>();
  Fusion& fusion = *fusion_ptr.get();
  FusionGuard fg(&fusion);

  auto tv0 = makeSymbolicTensor(1);
  auto tv1 = makeSymbolicTensor(2);
  fusion.addInput(tv0);
  fusion.addInput(tv1);

  auto tv2 = set(tv0);
  auto tv3 = broadcast(tv2, {false, true});
  auto tv4 = add(tv3, tv1);
  fusion.addOutput(tv4);

  auto tv5 = add(tv3, IrBuilder::create<Val>(1.0));
  tv5->setMemoryType(MemoryType::Global);
  auto tv6 = add(tv5, IrBuilder::create<Val>(1.0));
  fusion.addOutput(tv6);

  for (auto tv : {tv3, tv4, tv5, tv6}) {
    tv->merge(0);
  }

  tv2->inlineAt(1);
  tv3->inlineAt(1);
  tv5->inlineAt(1);

  for (auto tv : {tv3, tv4, tv5, tv6}) {
    tv->axis(0)->parallelize(ParallelType::BIDx);
  }

  auto options = at::TensorOptions().dtype(at::kFloat).device(at::kCUDA, 0);
  at::manual_seed(0);
  at::Tensor t0 = at::randn({32}, options);
  at::Tensor t1 = at::randn({32, 64}, options);
  std::vector<c10::IValue> inputs = {t0, t1};

  FusionExecutor fe;
  fe.compileFusion(fusion_ptr.get(), inputs);
  auto cg_outputs = fe.runFusion(inputs);

  // check thread_pred
  auto kernel = fe.kernel();
  const auto& thread_pred_map = fe.threadPredMap();

  for (const auto expr : kernel->exprs()) {
    auto tv = ir_utils::getTvOutput(expr);
    if (tv->name() == 5 || tv->name() == 6) {
      const auto& thread_pred = thread_pred_map.getPredicateInfo(tv);
      bool predicted = thread_pred.redundant_types.get(ParallelType::BIDx) &&
          thread_pred.broadcast_rd_indices_map.count(ParallelType::BIDx);
      NVF_CHECK(
          predicted,
          "TV5 and TV6 should be predicted by ParallelType::BIDx with a broadcast_rd_indices_map!");
    }
  }

  // validate outputs
  at::Tensor tb = t0.unsqueeze(1);
  auto ref_1 = tb + t1;
  auto ref_2 = tb + 2.0;
  testValidate(
      fusion_ptr.get(), cg_outputs, inputs, {ref_1, ref_2}, __LINE__, __FILE__);
}

// Test case where the merge order is random
TEST_F(NVFuserTest, FusionAvoidRedundantWriteNonNeighbor_CUDA) {
  std::unique_ptr<Fusion> fusion_ptr = std::make_unique<Fusion>();
  Fusion& fusion = *fusion_ptr.get();
  FusionGuard fg(&fusion);

  const int ndim = 5;
  const std::vector<bool> is_broadcast = {false, true, false, false, true};
  auto tv0 = makeSymbolicTensor(3);
  auto tv1 = makeSymbolicTensor(ndim);
  fusion.addInput(tv0);
  fusion.addInput(tv1);

  auto tv2 = set(tv0);
  auto tv3 = broadcast(tv2, is_broadcast);
  auto tv4 = add(tv3, tv1);
  fusion.addOutput(tv4);

  auto tv5 = add(tv3, IrBuilder::create<Val>(1.0));
  tv5->setMemoryType(MemoryType::Global);
  auto tv6 = add(tv5, IrBuilder::create<Val>(1.0));
  fusion.addOutput(tv6);

  // merge first and last domain
  for (auto tv : {tv3, tv4, tv5, tv6}) {
    tv->merge(0, -1);
  }

  tv2->inlineAt(-1);
  tv3->inlineAt(-1);
  tv5->inlineAt(-1);

  for (auto tv : {tv3, tv4, tv5, tv6}) {
    tv->axis(0)->parallelize(ParallelType::BIDx);
  }

  auto options = at::TensorOptions().dtype(at::kFloat).device(at::kCUDA, 0);
  at::manual_seed(0);
  at::Tensor t0 = at::randn({8, 10, 12}, options);
  at::Tensor t1 = at::randn({8, 7, 10, 12, 9}, options);
  std::vector<c10::IValue> inputs = {t0, t1};

  FusionExecutor fe;
  fe.compileFusion(fusion_ptr.get(), inputs);
  auto cg_outputs = fe.runFusion(inputs);

  // check thread_pred
  auto kernel = fe.kernel();
  const auto& thread_pred_map = fe.threadPredMap();

  for (const auto expr : kernel->exprs()) {
    auto tv = ir_utils::getTvOutput(expr);
    if (tv->name() == 5 || tv->name() == 6) {
      const auto& thread_pred = thread_pred_map.getPredicateInfo(tv);
      bool predicted = thread_pred.redundant_types.get(ParallelType::BIDx) &&
          thread_pred.broadcast_rd_indices_map.count(ParallelType::BIDx);
      NVF_CHECK(
          predicted,
          "TV5 and TV6 should be predicted by ParallelType::BIDx with a broadcast_rd_indices_map!");
    }
  }

  // validate outputs
  at::Tensor tb = t0;
  for (int i = 0; i < ndim; i++) {
    if (is_broadcast[i]) {
      tb = tb.unsqueeze(i);
    }
  }
  auto ref_1 = tb + t1;
  auto ref_2 = tb + 2.0;
  testValidate(
      fusion_ptr.get(), cg_outputs, inputs, {ref_1, ref_2}, __LINE__, __FILE__);
}

// Test for ir_utils::validateDomainEquivalence. We could consider
// it well tested as it's always used when TensorDomain is created, but
// here's some corner cases.
TEST_F(NVFuserTest, FusionDomainEquivalence_CUDA) {
  Fusion fusion;
  FusionGuard fg(&fusion);

  auto tv0 = makeSymbolicTensor(2);
  fusion.addInput(tv0);
  auto tv1 = set(tv0);
  fusion.addOutput(tv1);

  // [I0, I1]
  tv1->split(0, 4);
  // [I0/4, 4, I1]

  // Initial domain: root domain
  // Derived domain: [4, I1]
  // Should fail as the derived domain only partially covers the
  // root domain
  EXPECT_THAT(
      [&]() {
        ir_utils::validateDomainEquivalence(
            tv1->getRootDomain(), {tv1->axis(1), tv1->axis(2)});
      },
      testing::ThrowsMessage<nvfuser::nvfError>(
          testing::HasSubstr("Invalid derived domain")));

  tv1->merge(0);
  // [I0/4*4, I1]

  // Initial domain: root domain
  // Derived domain: leaf domain
  // Should succeed.
  ir_utils::validateDomainEquivalence(
      tv1->getRootDomain(), tv1->getLeafDomain());

  auto tv1_intermediate_id = tv1->axis(0);

  tv1->split(0, 3);
  // [I0/4*4/3, 3, I1]

  // Initial domain: root domain
  // Derived domain: leaf + tv1_intermediate_id
  // Should fail as the intermediate ID and the first two leaves are redundant
  EXPECT_THAT(
      [&]() {
        ir_utils::validateDomainEquivalence(
            tv1->getRootDomain(),
            {tv1_intermediate_id, tv1->axis(0), tv1->axis(1), tv1->axis(2)});
      },
      testing::ThrowsMessage<nvfuser::nvfError>(
          testing::HasSubstr("Invalid derived domain")));

  // Testing symbolic domains
  auto tv2 = reshape(
      tv0,
      {IrBuilder::create<Val>(DataType::Int),
       IrBuilder::create<Val>(DataType::Int)});

  ir_utils::validateDomainEquivalence(
      tv2->getRootDomain(), tv2->getLeafDomain());

  // create a 2D tensor with one symbolid and another non-symbolic
  auto tv4 = broadcast(sum(tv2, {1}), {false, true});
  fusion.addOutput(tv4);

  // [S0, B0]
  tv4->split(1, 4);
  // [S0, B0/4, 4]

  ir_utils::validateDomainEquivalence(
      tv4->getRootDomain(), tv4->getLeafDomain());

  // Initial domain: root domain
  // Derived domain: [S0, B0/4]
  // Should fail as the derived domain only partially covers the
  // root domain
  EXPECT_THAT(
      [&]() {
        ir_utils::validateDomainEquivalence(
            tv4->getRootDomain(), {tv4->axis(0), tv4->axis(1)});
      },
      testing::ThrowsMessage<nvfuser::nvfError>(
          testing::HasSubstr("Invalid derived domain")));
}

// Repro for issue #236 (https://github.com/NVIDIA/Fuser/issues/236)
TEST_F(NVFuserTest, DoublePrecisionNorm_CUDA) {
  auto fusion = std::make_unique<Fusion>();
  FusionGuard fg(fusion.get());

  DataType dt = DataType::Float;

  auto tv0 = makeSymbolicTensor(1, dt);
  fusion->addInput(tv0);
  auto tv1 = makeSymbolicTensor(1, dt);
  fusion->addInput(tv1);

  auto tv2 = sum(tv1, {0});
  auto tv3 = broadcast(tv2, {true});
  auto tv4 = sub(tv1, tv3);
  auto tv5 = mul(tv4, tv0);
  fusion->addOutput(tv5);

  // The persistent scheduler with this problem size resulted in an
  // error as reported in #236
  auto options =
      at::TensorOptions().dtype(data_type_to_aten(dt)).device(at::kCUDA, 0);
  at::Tensor t0 = at::randn({11}, options);
  at::Tensor t1 = at::randn({11}, options);
  std::vector<c10::IValue> aten_inputs({t0, t1});

  FusionExecutorCache executor_cache(std::move(fusion));
  auto cg_outputs = executor_cache.runFusionWithInputs(aten_inputs);

  t1 = t1.to(at::kDouble);
  auto ref = (t1 - t1.sum().unsqueeze(0)) * t0;

  testValidate(
      executor_cache.fusion(),
      cg_outputs,
      aten_inputs,
      {ref},
      __LINE__,
      __FILE__);
}

// Test for void IterDomain::parallelize(ParallelType t)
// Only allowed to parallelize a leaf domain.
TEST_F(NVFuserTest, FusionIllegalParallelizeNonLeafDomain_CUDA) {
  Fusion fusion;
  FusionGuard fg(&fusion);

  auto tv0 = makeSymbolicTensor(2);
  fusion.addInput(tv0);
  auto tv1 = set(tv0);
  fusion.addOutput(tv1);

  // [I0, I1]
  tv1->split(1, 4);
  // [I0, I1/4, 4]

  const auto& root_domain = tv1->getRootDomain();

  // legal, as I0 is also a leaf domain
  root_domain[0]->parallelize(ParallelType::BIDx);

  // llegal, as I1 is not a leaf domain
  EXPECT_THAT(
      [&]() { root_domain[1]->parallelize(ParallelType::BIDy); },
      testing::ThrowsMessage<nvfuser::nvfError>(
          testing::HasSubstr("Only allowed to parallelize a leaf domain")));
}

// delete intermediate tensors between segments to reduce memory usage of large
// segmented graphs
TEST_F(NVFuserTest, FusionClearGmemBetweenSegments_CUDA) {
  auto fusion = std::make_unique<Fusion>();
  FusionGuard fg(fusion.get());
  std::vector<int64_t> input_shape{32, 64, 8, 128};
  auto tv0 = TensorViewBuilder()
                 .ndims(input_shape.size())
                 .dtype(DataType::Double)
                 .build();
  fusion->addInput(tv0);
  auto tv1 = add(tv0, IrBuilder::create<Val>(1.0));
  auto tv2 = sum(tv1, {0}); // Group 0
  auto tv3 = sum(tv2, {-1}); // Group 1
  auto output = sum(tv3, {0}); // Group 2
  fusion->addOutput(output);

  auto options = at::TensorOptions().dtype(at::kDouble).device(at::kCUDA, 0);
  at::Tensor at_x = at::randn(input_shape, options);
  FusionExecutorCache executor_cache(std::move(fusion));
  auto outputs = executor_cache.runFusionWithInputs({at_x});
  auto t1 = at_x.add(1.0);
  auto t2 = t1.sum({0});
  auto t3 = t2.sum({-1});
  auto t4 = t3.sum({0});
  auto optimized_fusion = executor_cache.getMostRecentKernelRuntime();
  auto args_num = optimized_fusion->getArgsNumAfterSegmentRuns();

  NVF_CHECK(optimized_fusion->isSegmented(), "segmentation didn't happen");
  NVF_CHECK(
      optimized_fusion->fusionSegments()->groups().size() == 3,
      "segmentation didn't happen as expected");
  // group-0: tv1 -> tv2
  // group-1: tv2 -> tv3
  // group-2: tv3 -> tv4
  // -----------without args erase------------------------
  // after group-0, args: {t0, 32, 64, 8, 128, t2}
  // after group-1, args: {t0, 32, 64, 8, 128, t2, t3}
  // after group-2, args: {t0, 32, 64, 8, 128, t2, t3, t4}
  // -----------with args erase---------------------------
  // after group-0, args: {t0, 32, 64, 8, 128, t2}
  // after group-1, args: {t0, 32, 64, 8, 128, t3} (t2 is erased)
  // after group-2, args: {t0, 32, 64, 8, 128, t4} (t3 is erased)
  NVF_CHECK(
      args_num[1] == args_num[0] && args_num[2] == args_num[0],
      "unused intermediate args should be deleted");
  testValidate(
      executor_cache.fusion(), outputs, {at_x}, {t4}, __LINE__, __FILE__);
}

// Test nan propagation during min/max with floats and doubles
TEST_F(NVFuserTest, FusionMinMaxNanPropagation_CUDA) {
  for (auto dtype : {DataType::Float, DataType::Double}) {
    for (auto do_min : {true, false}) {
      auto fusion = std::make_unique<Fusion>();
      FusionGuard fg(fusion.get());

      auto tv0 = makeSymbolicTensor(2, dtype);
      fusion->addInput(tv0);
      auto tv1 = do_min ? min(tv0, {1}) : max(tv0, {1});
      fusion->addOutput(tv1);

      FusionExecutorCache executor_cache(std::move(fusion));

      auto options =
          at::TensorOptions()
              .dtype(dtype == DataType::Float ? at::kFloat : at::kDouble)
              .device(at::kCUDA, 0);
      // Test size 1 since it will have a single comparison, which checks
      // missing propagation in one position even if it propagates properly in
      // the other position
      for (auto size : {1, 2, 5}) {
        // To check nans in multiple positions along reduction axis create a 2D
        // tensor that is ones except the diagonal, which are nans
        auto at_x = at::eye(size, options);
        at_x = (1 - at_x) / (1 - at_x);
        std::vector<c10::IValue> inputs{at_x};

        std::vector<at::Tensor> at_outputs(
            {do_min ? at_x.amin(1) : at_x.amax(1)});
        auto nvf_outputs = executor_cache.runFusionWithInputs(inputs);

        testValidate(
            executor_cache.fusion(),
            nvf_outputs,
            inputs,
            at_outputs,
            __LINE__,
            __FILE__);
      }
    }
  }
}

class ExpandedBroadcastGlobalIntermediateTest : public NVFuserTest {
 protected:
  void SetUp() override {
    NVFuserTest::SetUp();
    // Do not fill allocation with NaN. The logical output size of this test is
    // huge, although they are just because of expand, the pointwise kernel in
    // PyTorch eager mode is not smart enough to not iterating on the entire
    // logical space
    setFillAllocationWithNan(false);
  }
};

TEST_F(ExpandedBroadcastGlobalIntermediateTest, TheTest_CUDA) {
  auto fusion_ptr = std::make_unique<Fusion>();
  Fusion& fusion = *fusion_ptr.get();
  FusionGuard fg(&fusion);

  auto tv0 = makeContigConcreteTensor({2, 1, 2});
  fusion.addInput(tv0);
  auto tv1 = expand(
      tv0,
      {IrBuilder::create<Val>(2L),
       IrBuilder::create<Val>(1L << 60L),
       IrBuilder::create<Val>(2L)});
  auto tv2 = set(tv1);
  fusion.addOutput(tv2);
  tv1->setMemoryType(MemoryType::Global);

  tv1->axis(2)->parallelize(ParallelType::TIDx);
  tv2->axis(2)->parallelize(ParallelType::TIDx);
  tv1->axis(0)->parallelize(ParallelType::BIDx);
  tv2->axis(0)->parallelize(ParallelType::BIDx);

  auto options = at::TensorOptions().dtype(at::kFloat).device(at::kCUDA, 0);

  at::Tensor t0 = at::randn({2, 1, 2}, options);

  FusionExecutor fe;
  fe.compileFusion(fusion_ptr.get(), {t0});
  auto cg_output = fe.runFusion({t0}).at(0);

  ASSERT_EQ(cg_output.size(0), 2);
  ASSERT_EQ(cg_output.size(1), (1L << 60L));
  ASSERT_EQ(cg_output.size(2), 2);
  ASSERT_EQ(cg_output.stride(0), 2);
  ASSERT_EQ(cg_output.stride(1), 0);
  ASSERT_EQ(cg_output.stride(2), 1);
  ASSERT_TRUE(at::eq(t0.squeeze(1), cg_output.select(1, 0)).all().item<bool>());
}

// Test forced segmentation hint
TEST_F(NVFuserTest, FusionTestSegmenterHint_CUDA) {
  auto fusion = std::make_unique<Fusion>();
  FusionGuard fg(fusion.get());
  std::vector<int64_t> input_shape{32, 64, 8, 128};
  auto tv0 = TensorViewBuilder()
                 .ndims(input_shape.size())
                 .dtype(DataType::Double)
                 .build();
  fusion->addInput(tv0);
  auto tv1 = relu(tv0);
  auto tv2 = segment_set(tv1);
  auto tv3 = neg(tv2);
  fusion->addOutput(tv3);

  auto options = at::TensorOptions().dtype(at::kDouble).device(at::kCUDA, 0);
  at::Tensor at_x = at::randn(input_shape, options);
  FusionExecutorCache executor_cache(std::move(fusion));
  auto outputs = executor_cache.runFusionWithInputs({at_x});
  auto ref_out = at_x.clone().relu().neg();

  auto optimized_fusion = executor_cache.getMostRecentKernelRuntime();

  NVF_CHECK(optimized_fusion->isSegmented(), "segmentation didn't happen");
  auto groups = optimized_fusion->fusionSegments()->groups();
  NVF_CHECK(groups.size() == 2, "segmentation hint isn't working as expected");
  // with the hint, segment_set should be grouped with its producer
  // [relu, segment_set], [neg]
  for (auto& group : groups) {
    // we only check the group with a single node
    if (group->exprs().size() == 1) {
      auto relu_expr = group->exprs()[0];
      NVF_CHECK(
          relu_expr->isA<UnaryOp>() &&
              relu_expr->as<UnaryOp>()->getUnaryOpType() == UnaryOpType::Neg,
          "segmentation result is not expected");
    }
  }
  testValidate(
      executor_cache.fusion(), outputs, {at_x}, {ref_out}, __LINE__, __FILE__);
}

TEST_F(NVFuserTest, FusionTestWarnRegisterSpill_CUDA) {
  const int hidden_size = 1024 * 10;
  std::unique_ptr<Fusion> fusion_ptr = std::make_unique<Fusion>();
  Fusion& fusion = *fusion_ptr.get();
  FusionGuard fg(&fusion);
  const float kEps = 1e-5;
  Val* eps_ptr = IrBuilder::create<Val>(kEps);
  std::vector<int64_t> input_shape{2048, hidden_size};
  std::vector<int64_t> norm_shape{hidden_size};

  auto input = makeSymbolicTensor(input_shape.size());
  fusion.addInput(input);
  auto result = layer_norm(input, norm_shape, nullptr, nullptr, eps_ptr);
  fusion.addOutput(result.output);
  fusion.addOutput(result.mean);
  fusion.addOutput(result.invstd);

  auto options = at::TensorOptions().dtype(at::kFloat).device(at::kCUDA, 0);
  at::Tensor aten_input = at::randn(input_shape, options);
  c10::optional<at::Tensor> aten_weight = c10::nullopt;
  c10::optional<at::Tensor> aten_bias = c10::nullopt;
  auto aten_outputs = at::native_layer_norm(
      aten_input, norm_shape, aten_weight, aten_bias, kEps);

  // capture stdout and check stdout contains register spill warning
  captureStdout();
  {
    // generate persistent kernel
    auto persistent_params =
        getInnerPersistentHeuristics(&fusion, {aten_input});
    NVF_CHECK(persistent_params, "Persistent schedule was not generated!");
    scheduleInnerPersistentKernel(&fusion, *persistent_params);

    // compile and run persistent kernel
    // intentionally set maxrregcount to 32 to trigger register spill
    CompileParams compile_opts = {
        .maxrregcount = 32, .enable_ptxas_verbose = true};
    auto lparams = persistent_params->lparams;
    FusionExecutor fe;
    fe.compileFusion(&fusion, {aten_input}, lparams, compile_opts);
    auto cg_outputs = fe.runFusion({aten_input});

    // validate results
    testValidate(
        &fusion,
        cg_outputs,
        {aten_input},
        {std::get<0>(aten_outputs),
         std::get<1>(aten_outputs),
         std::get<2>(aten_outputs)},
        __LINE__,
        __FILE__,
        "");
  }
  std::string output = getCapturedStdout();
  NVF_CHECK(
      output.find("Register spill detected") != std::string::npos,
      "Register spill is not captured!");
}

// https://github.com/NVIDIA/Fuser/issues/335
// This test is to make sure the benchmark in layer_norm_fused.cpp is correctly
// implemented.
TEST_F(NVFuserTest, FusionLayerNormFusedOpsRedundantCast_CUDA) {
  std::unique_ptr<Fusion> fusion_ptr = std::make_unique<Fusion>();
  auto fusion = fusion_ptr.get();
  FusionGuard fg(fusion);

  const float kEps = 1e-5;
  const int batch_size = 2048 * 8;
  const int hidden_size = 20480;
  DataType dtype = DataType::Half;
  {
    auto tv0 = makeContigTensor(1, dtype);
    auto tv1 = makeContigTensor(2, dtype);
    auto tv2 = makeContigTensor(1, dtype);
    auto tv3 = makeContigTensor(1, dtype);
    auto tv4 = makeContigTensor(1, dtype);

    fusion->addInput(tv0);
    fusion->addInput(tv1);
    fusion->addInput(tv2);
    fusion->addInput(tv3);
    fusion->addInput(tv4);
    auto tv5 = broadcast(tv0, {true, false});
    auto tv6 = castOp(DataType::Float, tv1);
    auto tv7 = castOp(DataType::Float, tv5);
    auto tv8 = add(tv6, tv7);
    auto tv9 = castOp(DataType::Half, tv8);
    auto tv10 = broadcast(tv2, {true, false});
    auto tv11 = castOp(DataType::Float, tv9);
    auto tv12 = castOp(DataType::Float, tv10);
    auto tv13 = add(tv11, tv12);
    auto tv14 = castOp(DataType::Half, tv13);
    auto tv15 = castOp(DataType::Float, tv14);
    auto tv16 = variance(tv15, {1}, false, false);
    auto tv17 = broadcast(tv16, {false, true});
    auto tv18 = sum(tv15, {1}, false);
    auto tv19 = broadcast(tv18, {false, true});

    nvfuser::Val* num_features = IrBuilder::create<Val>(1.0);
    num_features = mul(num_features, tv0->getLeafDomain()[0]->extent());
    auto s20 = num_features;

    auto s21 = reciprocal(s20);
    auto tv22 = mul(tv19, s21);
    auto s23 = IrBuilder::create<Val>(kEps);
    auto tv24 = add(tv17, s23);
    auto tv25 = rsqrt(tv24);
    auto tv26 = broadcast(tv22, {false, false});
    auto tv27 = castOp(DataType::Float, tv14);
    auto tv28 = sub(tv27, tv26);
    auto tv29 = broadcast(tv25, {false, false});
    auto tv30 = mul(tv28, tv29);
    auto tv31 = broadcast(tv4, {true, false});
    auto tv32 = castOp(DataType::Float, tv31);
    auto tv33 = mul(tv30, tv32);
    auto tv34 = broadcast(tv3, {true, false});
    auto tv35 = castOp(DataType::Float, tv34);
    auto tv36 = add(tv33, tv35);
    auto tv37 = castOp(DataType::Half, tv36);
    fusion->addOutput(tv37);
  }

  auto options = at::TensorOptions().dtype(at::kHalf).device(at::kCUDA, 0);
  std::vector<c10::IValue> inputs;
  std::vector<at::Tensor> outputs;

  {
    auto t0 = at::randn({hidden_size}, options);
    auto t1 = at::randn({batch_size, hidden_size}, options);
    auto t2 = at::randn({hidden_size}, options);
    auto t3 = at::randn({hidden_size}, options);
    auto t4 = at::randn({hidden_size}, options);
    inputs.emplace_back(t0);
    inputs.emplace_back(t1);
    inputs.emplace_back(t2);
    inputs.emplace_back(t3);
    inputs.emplace_back(t4);
    auto t5 = t0.unsqueeze(0).expand({batch_size, hidden_size});
    auto t6 = t1.to(at::kFloat);
    auto t7 = t5.to(at::kFloat);
    auto t8 = at::add(t6, t7);
    auto t9 = t8.to(at::kHalf);
    auto t10 = t2.unsqueeze(0).expand({batch_size, hidden_size});
    auto t11 = t9.to(at::kFloat);
    auto t12 = t10.to(at::kFloat);
    auto t13 = at::add(t11, t12);
    auto t14 = t13.to(at::kHalf);
    auto aten_outputs = at::native_layer_norm(t14, {hidden_size}, t4, t3, kEps);
    auto t33 = std::get<0>(aten_outputs);
    outputs.emplace_back(t33);
  }

  auto persistent_buffer_info = scheduler_utils::persistentBuffers(fusion);
  NVF_CHECK(
      persistent_buffer_info.persistent_buffers.size() == 2,
      "Before project to other buffers, should have two persistent buffers!");

  // The buffer size should only count 1 buffer because the other one is
  // projected to its producer.
  SchedulerRuntimeInfo runtime_info(fusion, inputs);
  auto persistent_buffer_size =
      persistentBufferSize(fusion, runtime_info, persistent_buffer_info);
  NVF_CHECK(
      persistent_buffer_size.persistent_buffer_size ==
          hidden_size * dataTypeSize(dtype),
      "Persistent buffer size is not correct!");

  FusionExecutorCache fec(std::move(fusion_ptr));
  auto cg_outputs = fec.runFusionWithInputs(inputs);
  testValidate(fusion, cg_outputs, inputs, outputs, __LINE__, __FILE__);
}

// Simple test to check if the aligned block sync is used in aligned
// reductions
TEST_F(NVFuserTest, AlignedSyncReduction1_CUDA) {
  Fusion fusion;
  FusionGuard fg(&fusion);

  auto tv0 = makeSymbolicTensor(1);
  fusion.addInput(tv0);
  auto tv1 = sum(tv0, {0});
  fusion.addOutput(tv1);

  const int gdimx = 16;
  const int bdimx = 100;
  const int per_thread_reductions = 8;

  std::vector<int64_t> shape({gdimx * bdimx * per_thread_reductions});

  tv1->split(0, bdimx);
  tv1->split(0, per_thread_reductions);

  // Serial reduction
  auto tv2 = tv1->rFactor({1});
  // Block reduction
  tv1->rFactor({1});

  tv2->axis(0)->parallelize(ParallelType::BIDx);
  tv2->axis(-1)->parallelize(ParallelType::TIDx);

  scheduler_utils::parallelizeAllLike(tv2);

  GpuLower gpulw(&fusion);
  const std::string kernel_string = codegen::generateCudaKernel(gpulw.run());

  // The block reduction should use the aligned sync
  NVF_CHECK(
      kernel_string.find("blockReduce<true, false, false, true>(") !=
          std::string::npos,
      "blockReduce with aligned sync not found: ",
      kernel_string);
}

TEST_F(NVFuserTest, IntegerDivision_CUDA) {
  auto fusion = std::make_unique<Fusion>();
  FusionGuard fg(fusion.get());

  auto tv0 = makeSymbolicTensor(1, DataType::Int);
  auto tv1 = makeSymbolicTensor(1, DataType::Int);
  fusion->addInput(tv0);
  fusion->addInput(tv1);
  auto tv2 = div(tv0, tv1);
  auto tv3 = truediv(tv0, tv1);
  fusion->addOutput(tv2);
  fusion->addOutput(tv3);

  FusionExecutorCache executor_cache(std::move(fusion));

  auto options = at::TensorOptions().dtype(at::kFloat).device(at::kCUDA, 0);
  at::Tensor input0 = (at::randn({1024 * 1024}, options) * 1024).to(at::kLong);
  at::Tensor input1 = (at::randn({1024 * 1024}, options) * 1024).to(at::kLong);
  auto div_expect = at::div(input0, input1, "trunc");
  auto truediv_expect = at::true_divide(input0, input1);

  auto cg_outputs = executor_cache.runFusionWithInputs({input0, input1});

  ASSERT_TRUE(cg_outputs.at(0).scalar_type() == at::kLong);
  ASSERT_TRUE(cg_outputs.at(1).scalar_type() == at::kFloat);

  testValidate(
      executor_cache.fusion(),
      cg_outputs,
      {input0, input1},
      {div_expect, truediv_expect},
      __LINE__,
      __FILE__);
}

TEST_F(NVFuserTest, IsFinite_CUDA) {
  for (const auto& [nvfuser_dtype, aten_dtype] :
       std::vector<std::pair<DataType, at::ScalarType>>{
           {DataType::Float, at::kFloat},
           {DataType::Half, at::kHalf},
           {DataType::BFloat16, at::kBFloat16}}) {
    std::unique_ptr<Fusion> fusion_ptr = std::make_unique<Fusion>();
    auto fusion = fusion_ptr.get();
    FusionGuard fg(fusion);
    auto tv0 = makeContigTensor(1, nvfuser_dtype);
    fusion->addInput(tv0);
    auto tv1 = isfinite(tv0);
    fusion->addOutput(tv1);

    auto options = at::TensorOptions().dtype(aten_dtype).device(at::kCUDA, 0);
    std::array<float, 3> data{1.0, INFINITY, NAN};
    const auto input = at::from_blob(data.data(), {3}, {1}).to(options);

    FusionExecutor fe;
    fe.compileFusion(fusion, {input});
    const auto output = fe.runFusion({input});

    testValidate(
        fusion, output, {input}, {at::isfinite(input)}, __LINE__, __FILE__);
  }
}

TEST_F(NVFuserTest, Repro413_CUDA) {
  int64_t n = 10240;

  for (int64_t m : {3, 6, 12, 24}) {
    for (int64_t k : {10, 20, 40}) {
      std::unique_ptr<Fusion> fusion_ptr = std::make_unique<Fusion>();
      Fusion& fusion = *fusion_ptr.get();
      FusionGuard fg(&fusion);

      auto tv0 = makeContigConcreteTensor({n, m}, DataType::Half);
      fusion.addInput(tv0);
      auto tv1 = broadcast(tv0, {false, true, false});
      auto tv2 = expand(
          tv1,
          {IrBuilder::create<Val>(n),
           IrBuilder::create<Val>(k),
           IrBuilder::create<Val>(m)});
      auto tv3 = reshape(tv2, {n, k, m}, {n, k * m});
      auto tv4 = reshape(tv3, {n, k * m}, {n, m, k});
      auto tv5 = transpose(tv4, 0, 1);
      auto tv6 = reshape(tv5, {m, n, k}, {m * n, k});
      fusion.addOutput(tv6);

      auto options = at::TensorOptions().dtype(at::kHalf).device(at::kCUDA, 0);
      auto t0 = at::randn({n, m}, options);

      auto lparams = schedulePointwise(fusion_ptr.get(), {t0});

      auto expect_vec_factor = std::gcd(m, k);

      auto getVectorizationFactor = [](TensorView* tv) -> int64_t {
        for (auto i : tv->getLeafDomain()) {
          if (i->getParallelType() == ParallelType::Vectorize) {
            return i->extent()->evaluate().as<int64_t>();
          }
        }
        return 1;
      };

      for (auto o : fusion.outputs()) {
        EXPECT_EQ(
            getVectorizationFactor(o->as<TensorView>()), expect_vec_factor);
      }
      for (auto i : fusion.inputs()) {
        for (auto c : ir_utils::consumerTvsOf(i->as<TensorView>())) {
          EXPECT_EQ(getVectorizationFactor(c), expect_vec_factor);
        }
      }

      FusionExecutor fe;
      fe.compileFusion(&fusion, {t0}, lparams);
      auto cg_outputs = fe.runFusion({t0}, lparams);

      auto ref = t0.unsqueeze(1)
                     .expand({-1, k, -1})
                     .reshape({n, m, k})
                     .transpose(0, 1)
                     .reshape({m * n, k});

      testValidate(
          fusion_ptr.get(), cg_outputs, {t0}, {ref}, __LINE__, __FILE__);
    }
  }
}

TEST_F(NVFuserTest, FusionRecomputePersistentBuffer_CUDA) {
  std::unique_ptr<Fusion> fusion_ptr = std::make_unique<Fusion>();
  auto fusion = fusion_ptr.get();
  FusionGuard fg(fusion);

  const int batch_size = 1024;
  const int hidden_size = 2048;
  {
    DataType dtype = DataType::Float;
    auto tv0 = makeContigTensor(2, dtype);
    auto tv1 = makeContigTensor(2, dtype);
    fusion->addInput(tv0);
    fusion->addInput(tv1);

    auto tv2 = add(tv0, tv1);
    auto tv3 = castOp(DataType::Half, tv2);

    auto tv4 = castOp(DataType::Float, tv3);
    auto tv5 = sum(tv4, {1});
    auto tv6 = broadcast(tv5, {false, true});
    auto tv7 = add(tv4, tv6);

    auto tv8 = castOp(DataType::Float, tv3);
    auto tv9 = add(tv6, tv8);

    fusion->addOutput(tv7);
    fusion->addOutput(tv9);
  }

  auto options = at::TensorOptions().dtype(at::kFloat).device(at::kCUDA, 0);
  std::vector<c10::IValue> inputs;
  std::vector<at::Tensor> outputs;

  {
    auto t0 = at::randn({batch_size, hidden_size}, options);
    auto t1 = at::randn({batch_size, hidden_size}, options);
    inputs.emplace_back(t0);
    inputs.emplace_back(t1);

    auto t2 = t0.add(t1);
    auto t3 = t2.to(at::kHalf);
    auto t4 = t3.to(at::kFloat);
    auto t5 = t4.sum({1});
    auto t6 = t5.unsqueeze(1).expand({batch_size, hidden_size});
    auto t7 = t4.add(t6);
    auto t8 = t3.to(at::kFloat);
    auto t9 = t8.add(t6);

    outputs.emplace_back(t7);
    outputs.emplace_back(t9);
  }

  auto persistent_buffer_info1 = scheduler_utils::persistentBuffers(fusion);
  NVF_CHECK(
      persistent_buffer_info1.persistent_buffers.size() == 2,
      "Before project to other buffers, should have two persistent buffers!");

  reduction_scheduler_utils::projectPersistentBuffers(fusion, false);
  auto persistent_buffer_info2 = scheduler_utils::persistentBuffers(fusion);
  NVF_CHECK(
      persistent_buffer_info2.persistent_buffers.size() == 1,
      "After project to other buffers, should have one persistent buffer!");

  FusionExecutorCache fec(std::move(fusion_ptr));
  auto cg_outputs = fec.runFusionWithInputs(inputs);
  testValidate(fusion, cg_outputs, inputs, outputs, __LINE__, __FILE__);
}

// Based on FusionTestWarnRegisterSpill_CUDA but modified to test OptionsGuard
TEST_F(NVFuserTest, FusionOptionsGuard_CUDA) {
  const int hidden_size = 1024 * 10;
  std::unique_ptr<Fusion> fusion_ptr = std::make_unique<Fusion>();
  Fusion& fusion = *fusion_ptr.get();
  FusionGuard fg(&fusion);
  const float kEps = 1e-5;
  Val* eps_ptr = IrBuilder::create<Val>(kEps);
  std::vector<int64_t> input_shape{2048, hidden_size};
  std::vector<int64_t> norm_shape{hidden_size};

  auto input = makeSymbolicTensor(input_shape.size());
  fusion.addInput(input);
  auto result = layer_norm(input, norm_shape, nullptr, nullptr, eps_ptr);
  fusion.addOutput(result.output);
  fusion.addOutput(result.mean);
  fusion.addOutput(result.invstd);

  auto options = at::TensorOptions().dtype(at::kFloat).device(at::kCUDA, 0);
  at::Tensor aten_input = at::randn(input_shape, options);
  c10::optional<at::Tensor> aten_weight = c10::nullopt;
  c10::optional<at::Tensor> aten_bias = c10::nullopt;
  auto aten_outputs = at::native_layer_norm(
      aten_input, norm_shape, aten_weight, aten_bias, kEps);

  // generate persistent kernel
  auto persistent_params = getInnerPersistentHeuristics(&fusion, {aten_input});
  ASSERT_TRUE(persistent_params) << "Persistent schedule was not generated!";
  scheduleInnerPersistentKernel(&fusion, *persistent_params);

  // capture stdout and check stdout contains register spill warning
  captureStdout();

  // compile and run persistent kernel
  // intentionally set maxrregcount to 32 to trigger register spill
  CompileParams compile_opts = {.maxrregcount = 32};
  auto lparams = persistent_params->lparams;

  EnableOptionsGuard opt_guard;
  EnableOptionsGuard::getCurOptions().set(EnableOption::WarnRegisterSpill);

  FusionExecutor fe;
  fe.compileFusion(&fusion, {aten_input}, lparams, compile_opts);

  std::string output = getCapturedStdout();
  ASSERT_NE(output.find("Register spill detected"), std::string::npos)
      << "Register spill is not captured!";
}

// Test that DebugStreamGuard captures output
TEST_F(NVFuserTest, FusionDebugStreamGuard_CUDA) {
  std::stringstream ss;
  std::string text("test debug output");

  debug() << "text before guard";

  { // Test using the guard
    DebugStreamGuard dsg(ss);

    debug() << text;
  }

  debug() << "text after guard";

  // If the guard failed, we might write nothing to ss or we might write the
  // text after the guard to ss.
  ASSERT_EQ(ss.str(), text);
}

// Test that disabling kernel re-use leads to resegmented Fusion
TEST_F(NVFuserTest, FusionDisableKernelReuse_CUDA) {
  std::unique_ptr<Fusion> fusion_ptr = std::make_unique<Fusion>();
  auto fusion = fusion_ptr.get();
  FusionGuard fg(fusion);

  auto tv0 = makeSymbolicTensor(1);
  fusion->addInput(tv0);

  auto tv1 = add(tv0, tv0);
  fusion->addOutput(tv1);

  FusionExecutorCache fec(std::move(fusion_ptr));

  auto options = at::TensorOptions().dtype(at::kFloat).device(at::kCUDA, 0);
  auto a5 = at::zeros({5}, options);
  auto a6 = at::zeros({6}, options);
  auto a7 = at::zeros({7}, options);

  fec.runFusionWithInputs({a5});

  auto numRuntimes = [&fec]() -> size_t {
    // this is map<pair<device, conc_info>, vector<FusionKernelRuntime>>
    const auto& runtime_map = fec.getKernelRuntimes();
    return runtime_map
        .begin() // There should be only one device/concretization pair
        ->second.size();
  };

  {
    DisableOptionsGuard og;
    DisableOptionsGuard::getCurOptions().unset(DisableOption::KernelReuse);

    fec.runFusionWithInputs({a6});

    // Since kernel reuse is enabled, we should not generate a new runtime
    EXPECT_EQ(numRuntimes(), 1);
  }

  {
    DisableOptionsGuard og;
    DisableOptionsGuard::getCurOptions().set(DisableOption::KernelReuse);

    fec.runFusionWithInputs({a7});

    // Disabling reuse means we should get a new runtime
    EXPECT_EQ(numRuntimes(), 2);
  }
}

// Repro of https://github.com/NVIDIA/Fuser/issues/585
TEST_F(NVFuserTest, FusionDanglingUnaryOp_CUDA) {
  auto fusion = std::make_unique<Fusion>();
  FusionGuard fg(fusion.get());

  // Create a segmented Fusion. We call segment_set here to ensure the whole
  // Fusion cannot be scheduled. This triggers segmentation, so that
  // forwardInputs() is called. The structure of this Fusion is not important;
  // it is only important that it must be segmented.
  auto size = IrBuilder::create<Val>(5L);
  auto tv0 = full({size}, fusion->zeroVal(), DataType::Int);
  auto tv1 = segment_set(tv0);
  fusion->addOutput(tv1);

  // Now take in an input that has a chain of UnaryOp uses that terminates in a
  // Val with no uses. This triggers a segfault in forwardInputs().
  Val* alpha = IrBuilder::create<Val>(DataType::Int);
  fusion->addInput(alpha);
  neg(castOp(DataType::Float, alpha));

  FusionExecutorCache executor_cache(std::move(fusion));

  auto cg_outputs = executor_cache.runFusionWithInputs({11});

  auto options = at::TensorOptions().dtype(at::kInt).device(at::kCUDA, 0);
  auto aten_out = at::zeros({5}, options);

  testValidate(
      executor_cache.fusion(),
      cg_outputs,
      {11},
      {aten_out},
      __LINE__,
      __FILE__);
}

TEST_F(NVFuserTest, FusionLayerNormSharedMemoryBuffer_CUDA) {
  auto test = [](const int64_t hidden_size, DataType dtype) {
    std::unique_ptr<Fusion> fusion_ptr = std::make_unique<Fusion>();
    Fusion& fusion = *fusion_ptr.get();
    FusionGuard fg(&fusion);
    const float kEps = 1e-5;
    Val* eps_ptr = IrBuilder::create<Val>(kEps);
    constexpr int64_t dim0 = 2048;
    std::vector<int64_t> input_shape{dim0, hidden_size};
    std::vector<int64_t> norm_shape{hidden_size};
    auto input_half = makeContigTensor(2, dtype);
    auto weight_half = makeContigTensor(1, dtype);
    auto bias_half = makeContigTensor(1, dtype);
    fusion.addInput(input_half);
    fusion.addInput(weight_half);
    fusion.addInput(bias_half);
    auto input = castOp(DataType::Float, input_half);
    auto weight = castOp(DataType::Float, weight_half);
    auto bias = castOp(DataType::Float, bias_half);
    auto result = layer_norm(input, norm_shape, weight, bias, eps_ptr);
    auto result_output = castOp(dtype, result.output);
    fusion.addOutput(result_output);
    fusion.addOutput(result.mean);
    fusion.addOutput(result.invstd);

    auto options = at::TensorOptions()
                       .dtype(data_type_to_aten(dtype))
                       .device(at::kCUDA, 0);
    at::Tensor aten_input = at::randn(input_shape, options);
    c10::optional<at::Tensor> aten_weight =
        at::randn({input_shape[1]}, options);
    c10::optional<at::Tensor> aten_bias = at::randn({input_shape[1]}, options);

    auto persistent_params = getInnerPersistentHeuristics(
        &fusion, {aten_input, aten_weight, aten_bias});
    NVF_CHECK(persistent_params, "Persistent schedule was not generated!");
    if (hidden_size * dataTypeSize(dtype) >
        scheduler_utils::register_file_size) {
      NVF_CHECK(
          persistent_params->shared_mem_persistent_buffer,
          "Should use shared memory buffer!");
    } else {
      NVF_CHECK(
          !persistent_params->shared_mem_persistent_buffer,
          "Shouldn't use shared memory buffer!");
    }

    auto aten_outputs = at::native_layer_norm(
        aten_input, norm_shape, aten_weight, aten_bias, kEps);
    FusionExecutorCache fec(std::move(fusion_ptr));
    auto cg_outputs =
        fec.runFusionWithInputs({aten_input, aten_weight, aten_bias});

    testValidate(
        &fusion,
        cg_outputs,
        {aten_input, aten_weight, aten_bias},
        {std::get<0>(aten_outputs),
         std::get<1>(aten_outputs),
         std::get<2>(aten_outputs)},
        __LINE__,
        __FILE__,
        "");
  };
  // loop from 16K to 128K hidden size
  for (auto dtype : {DataType::Float, DataType::Half}) {
    for (int i = 8; i <= 128; i += 8) {
      test(i * 1024, dtype);
    }
  }
}

// converted from https://github.com/NVIDIA/Fuser/issues/443
TEST_F(NVFuserTest, FusionInstanceNormNHWC_CUDA) {
  std::unique_ptr<Fusion> fusion_ptr = std::make_unique<Fusion>();
  auto fusion = fusion_ptr.get();
  FusionGuard fg(fusion);
  double k_eps = 1e-05;
  auto shape = std::vector<int64_t>{256, 28, 28, 128};
  {
    DataType dtype = DataType::Half;
    auto tv0 = makeContigTensor(4, dtype);
    auto weight = makeContigTensor(1, dtype);
    auto bias = makeContigTensor(1, dtype);
    fusion->addInput(tv0);
    fusion->addInput(weight);
    fusion->addInput(bias);
    tv0 = castOp(DataType::Float, tv0);
    weight = castOp(DataType::Float, weight);
    bias = castOp(DataType::Float, bias);

    auto s1 = IrBuilder::create<Val>(k_eps);
    auto var_mean = variance_mean(tv0, {1, 2}, 0, true);
    auto tv_mean = var_mean.mean;
    auto tv_var = var_mean.var;
    auto tv_var_s1 = add(tv_var, s1);
    auto tv_sqrt = sqrt(tv_var_s1);
    auto tv_diff = sub(tv0, tv_mean);
    auto tv_div = div(tv_diff, tv_sqrt);
    auto tv_mul = mul(tv_div, weight);
    auto tv_out = add(tv_mul, bias);
    tv_out = castOp(DataType::Half, tv_out);

    fusion->addOutput(tv_out);
  }

  auto options = at::TensorOptions().dtype(at::kHalf).device(at::kCUDA, 0);
  std::vector<c10::IValue> inputs;
  std::vector<at::Tensor> outputs;

  {
    auto t0 = at::randn(shape, options);
    auto t1 = at::randn(shape[3], options);
    auto t2 = at::randn(shape[3], options);
    inputs.emplace_back(t0);
    inputs.emplace_back(t1);
    inputs.emplace_back(t2);

    auto var_mean = at::var_mean(t0, {1, 2}, 0, true);
    auto var = std::get<0>(var_mean);
    auto mean = std::get<1>(var_mean);
    auto t3 = (t0 - mean) / sqrt(var + k_eps);
    auto t4 = t3 * t1 + t2;
    outputs.push_back(t4);
  }

  FusionExecutorCache fec(std::move(fusion_ptr));
  auto cg_outputs = fec.runFusionWithInputs(inputs);
  testValidate(fusion, cg_outputs, inputs, outputs, __LINE__, __FILE__);
}

// Repro of issue #657
TEST_F(NVFuserTest, VectorizeWithBroadcastAndReshape1) {
  auto fusion = std::make_unique<Fusion>();
  FusionGuard fg(fusion.get());

  // Sizes don't matter as long as they are large enough to trigger
  // vectorization
  std::vector<int64_t> shape1{1024, 1024};
  std::vector<int64_t> shape2{1024, 1024, 4};
  std::vector<int64_t> shape3{1024 * 1024 * 4};

  auto tv0 = makeContigConcreteTensor(shape1);
  fusion->addInput(tv0);

  auto tv1 = makeContigConcreteTensor(shape2);
  fusion->addInput(tv1);

  auto tv2 = broadcast(tv0, {false, false, true});
  fusion->addOutput(tv2);

  auto tv3 = add(tv1, tv2);
  auto tv4 = reshape(tv3, shape2, shape3);
  fusion->addOutput(tv4);

  auto options = at::TensorOptions().dtype(at::kFloat).device(at::kCUDA, 0);
  at::manual_seed(0);
  auto t0 = at::randn(shape1, options);
  auto t1 = at::randn(shape2, options);
  std::vector<c10::IValue> aten_inputs({t0, t1});

  FusionExecutorCache executor_cache(std::move(fusion));
  auto cg_outputs = executor_cache.runFusionWithInputs(aten_inputs);

  NVF_CHECK(!executor_cache.getMostRecentKernelRuntime()->isSegmented());
  auto heuristic_params = executor_cache.getMostRecentKernelRuntime()
                              ->schedulerHeuristics()
                              ->heuristicsList()
                              .at(0)
                              ->params();
  ASSERT_TRUE(heuristic_params->isA<PointwiseParams>());
  auto pparams = heuristic_params->as<PointwiseParams>();
  ASSERT_TRUE(pparams->vectorize) << "Failed to vectorize";
  ASSERT_EQ(pparams->unroll_factor, 4) << "Unexpected vectorize factor";
}

// Repro of issue #657
TEST_F(NVFuserTest, VectorizeWithBroadcastAndReshape2) {
  auto fusion = std::make_unique<Fusion>();
  FusionGuard fg(fusion.get());

  // Sizes don't matter as long as they are large enough to trigger
  // vectorization
  std::vector<int64_t> shape1{1024, 1024};
  std::vector<int64_t> shape2{1024, 1024, 4};
  std::vector<int64_t> shape3{1024 * 1024 * 4};

  auto tv0 = makeContigConcreteTensor(shape1);
  fusion->addInput(tv0);

  auto tv1 = makeContigConcreteTensor(shape1);
  fusion->addInput(tv1);

  auto tv2 = makeContigConcreteTensor(shape2);
  fusion->addInput(tv2);

  auto tv3 = broadcast(tv0, {false, false, true});
  fusion->addOutput(tv3);

  auto tv4 = add(tv3, tv2);

  auto tv5 = broadcast(tv1, {false, false, true});

  auto tv6 = add(tv4, tv5);

  auto tv7 = reshape(tv6, shape2, shape3);
  fusion->addOutput(tv7);

  auto options = at::TensorOptions().dtype(at::kFloat).device(at::kCUDA, 0);
  at::manual_seed(0);
  auto t0 = at::randn(shape1, options);
  auto t1 = at::randn(shape1, options);
  auto t2 = at::randn(shape2, options);
  std::vector<c10::IValue> aten_inputs({t0, t1, t2});

  FusionExecutorCache executor_cache(std::move(fusion));
  auto cg_outputs = executor_cache.runFusionWithInputs(aten_inputs);

  NVF_CHECK(!executor_cache.getMostRecentKernelRuntime()->isSegmented());
  auto heuristic_params = executor_cache.getMostRecentKernelRuntime()
                              ->schedulerHeuristics()
                              ->heuristicsList()
                              .at(0)
                              ->params();
  ASSERT_TRUE(heuristic_params->isA<PointwiseParams>());
  auto pparams = heuristic_params->as<PointwiseParams>();
  ASSERT_TRUE(pparams->vectorize) << "Failed to vectorize";
  ASSERT_EQ(pparams->unroll_factor, 4) << "Unexpected vectorize factor";
}

TEST_F(NVFuserTest, VectorizeBackToBackReductions) {
  auto fusion = std::make_unique<Fusion>();
  FusionGuard fg(fusion.get());

  std::vector<int64_t> input_shape{128, 256, 256};

  auto tv0 = makeContigConcreteTensor(input_shape);
  fusion->addInput(tv0);

  auto tv1 = add(tv0, IrBuilder::create<Val>(1.0));
  auto tv2 = sum(tv1, {2});

  auto output = sum(tv2, {1});
  fusion->addOutput(output);

  auto options = at::TensorOptions().dtype(at::kFloat).device(at::kCUDA, 0);
  at::Tensor at_x = at::randn(input_shape, options);

  FusionExecutorCache executor_cache(std::move(fusion));

  auto outputs = executor_cache.runFusionWithInputs({at_x});

  auto t1 = at_x.add(1.0);
  auto t2 = t1.sum({2});
  auto t3 = t2.sum({1});

  auto optimized_fusion = executor_cache.getMostRecentKernelRuntime();
  ASSERT_TRUE(optimized_fusion->isSegmented()) << "segmentation didn't happen";
  ASSERT_EQ(optimized_fusion->fusionSegments()->groups().size(), 2)
      << "segmentation didn't happen as expected";

  auto heuristic_params = executor_cache.getMostRecentKernelRuntime()
                              ->schedulerHeuristics()
                              ->heuristicsList()
                              .at(1)
                              ->params();
  ASSERT_TRUE(heuristic_params->isA<ReductionParams>());
  auto rparams = heuristic_params->as<ReductionParams>();
  ASSERT_TRUE(rparams->vectorize_inner_reduction) << "Failed to vectorize";
  ASSERT_EQ(rparams->unroll_factor_inner_reduction, 4)
      << "Unexpected vectorization factor";

  testValidate(
      executor_cache.fusion(), outputs, {at_x}, {t3}, __LINE__, __FILE__);
}

TEST_F(NVFuserTest, AllInputDtypes) {
  for (auto index_type : {DataType::Int, DataType::Int32}) {
    auto fusion = std::make_unique<Fusion>();
    FusionGuard fg(fusion.get());

    auto tv0 = makeContigTensor(0, DataType::Double);
    auto tv1 = makeContigTensor(0, DataType::Double);
    tv1->setCpuScalar(true);
    auto d = IrBuilder::create<Val>(DataType::Double);
    auto f = IrBuilder::create<Val>(DataType::Float);
    auto h = IrBuilder::create<Val>(DataType::Half);
    auto i = IrBuilder::create<Val>(DataType::Int);
    auto idx = IrBuilder::create<Val>(DataType::Index);
    auto i32 = IrBuilder::create<Val>(DataType::Int32);
    auto b = IrBuilder::create<Val>(DataType::Bool);
    auto bf16 = IrBuilder::create<Val>(DataType::BFloat16);
    auto cf = IrBuilder::create<Val>(DataType::ComplexFloat);
    auto cd = IrBuilder::create<Val>(DataType::ComplexDouble);
    DataType ptr_type =
        PointerType{std::make_shared<DataType>(DataType::Float)};
    auto ptr = IrBuilder::create<Val>(ptr_type);
    DataType array_type =
        ArrayType{std::make_shared<DataType>(DataType::Float), 2};
    auto array = IrBuilder::create<Val>(array_type);
    fusion->addInput(tv0);
    fusion->addInput(tv1);
    fusion->addInput(d);
    fusion->addInput(f);
    fusion->addInput(h);
    fusion->addInput(i);
    fusion->addInput(idx);
    fusion->addInput(i32);
    fusion->addInput(b);
    fusion->addInput(bf16);
    fusion->addInput(cf);
    fusion->addInput(cd);
    fusion->addInput(ptr);
    fusion->addInput(array);

    auto output = d;
    output = IrBuilder::addExpr(output, f);
    output = IrBuilder::addExpr(output, castOp(DataType::Double, h));
    output = IrBuilder::addExpr(output, i);
    output = IrBuilder::addExpr(output, idx);
    output = IrBuilder::addExpr(output, i32);
    output = IrBuilder::addExpr(output, b);
    output = IrBuilder::addExpr(output, castOp(DataType::Double, bf16));
    output = IrBuilder::addExpr(output, abs(cf));
    output = IrBuilder::addExpr(output, abs(cd));
    output = IrBuilder::addExpr(output, IrBuilder::derefExpr(ptr));
    output = IrBuilder::addExpr(
        output, IrBuilder::getItemExpr(array, PolymorphicValue(0L)));
    output = IrBuilder::addExpr(
        output, IrBuilder::getItemExpr(array, PolymorphicValue(1L)));
    output = add(tv0, output);
    output = add(tv1, output);

    fusion->addOutput(output);

    at::Tensor t0 = at::randn(
        {}, at::TensorOptions().dtype(at::kDouble).device(at::kCUDA, 0));
    at::Tensor t1 =
        at::randn({}, at::TensorOptions().dtype(at::kDouble).device(at::kCPU));
    // Use page-locked memory so the pointer can be accessed both on host and on
    // device.
    at::Tensor t2 = at::randn(
        {},
        at::TensorOptions()
            .dtype(at::kFloat)
            .device(at::kCPU)
            .pinned_memory(true));

    KernelArgumentHolder args;
    args.push(t0);
    args.push(t1);
    args.push(2.3);
    args.push(4.5);
    args.push(6.7);
    args.push(8L);
    args.push(9L);
    args.push(10L);
    args.push(true);
    args.push(12.3);
    args.push(std::complex<double>(4.5, 6.7));
    args.push(std::complex<double>(8.9, 10.11));
    args.push(t2.data_ptr<float>());
    args.push(std::vector<PolymorphicValue>{12.3, 45.0});

    auto ee = executor_utils::bindInputs(args, fusion.get());

    CompileParams opt{.index_type = index_type};

    FusionExecutor fe;
    fe.compileFusion(fusion.get(), args, LaunchParams{}, opt);
    auto outputs = fe.runFusion(args, LaunchParams{}, opt);

    auto kernel_result = outputs.at(0).item<double>();
    auto expect = ee.evaluate(output).as<at::Tensor>().item<double>();
    EXPECT_NEAR(kernel_result, expect, 0.1);
  }
}

TEST_F(NVFuserTest, IndexDataTypePromotion) {
  auto fusion = std::make_unique<Fusion>();
  FusionGuard fg(fusion.get());

  auto a = IrBuilder::create<Val>(DataType::Int);
  auto b = IrBuilder::create<Val>(DataType::Index);
  auto c = add(a, b);

  ExpressionEvaluator ee;
  ee.bind(a, 1L);
  ee.bind(b, 299792458L);
  EXPECT_EQ(ee.evaluate(c), 299792459L);
  EXPECT_EQ(c->dtype(), DataType::Index);
}

TEST_F(NVFuserTest, FusionCrossGridInnerReductionSplitGridIteration_CUDA) {
  // reduction size is set to 65538 to triger cross grid reduction and iter
  // unroll. iteration size is set to a value larger than y_grid_limit to test
  // if iter domain is split grid.
  // This test requires significant memory. Release any cached memory
  // from previous tests to ensure availability.
  maybeClearAllocator(0);

  DataType dtype = DataType::Float;
  int64_t reduction_size = 65538;
  int64_t iteration_size = scheduler_utils::y_grid_limit + 8;
  std::unique_ptr<Fusion> fusion_ptr = std::make_unique<Fusion>();
  Fusion& fusion = *fusion_ptr.get();
  FusionGuard fg(&fusion);

  std::vector<int64_t> input_shape{iteration_size, reduction_size};
  auto t0 = makeContigTensor(2, dtype);
  auto t1 = sum(t0, {1});
  fusion.addInput(t0);
  fusion.addOutput(t1);

  // Estimated_gmem is 17.18 GBytes, skip if not enough memory.
  size_t n_elements = reduction_size * iteration_size + iteration_size * 2;
  size_t estimated_gmem = n_elements * dataTypeSize(dtype);
  size_t device_free, device_total;
  cudaMemGetInfo(&device_free, &device_total);
  if (estimated_gmem > device_free) {
    GTEST_SKIP() << "Skipping test due to limited GPU memory. Requested: "
                 << estimated_gmem / 1e9 << " GBytes"
                 << ", device_free: " << device_free / 1e9 << " GBytes"
                 << ", device_total: " << device_total / 1e9 << " GBytes";
  }
  auto options =
      at::TensorOptions().dtype(data_type_to_aten(dtype)).device(at::kCUDA, 0);
  at::Tensor aten_input = at::randn(input_shape, options);

  auto reduction_params = getReductionHeuristics(&fusion, {aten_input});
  ASSERT_TRUE(reduction_params) << "Reduction schedule was not generated!";
  ASSERT_TRUE(reduction_params->split_grid_dim_inner_reduction)
      << "Generated reduction is not cross grid!";
  ASSERT_TRUE(reduction_params->split_grid_dim_iter_dom_outer)
      << "Generated reduction is not split iteration domain!";
  scheduleReduction(&fusion, *reduction_params);

  auto lparams = reduction_params->lparams;
  FusionExecutor fe;
  fe.compileFusion(&fusion, {aten_input}, lparams);
  auto cg_outputs = fe.runFusion({aten_input}, lparams);
  auto aten_outputs = aten_input.sum({1});
  testValidate(
      &fusion,
      cg_outputs,
      {aten_input},
      {aten_outputs},
      __LINE__,
      __FILE__,
      "",
      lparams);
}

TEST_F(NVFuserTest, SymbolicOneBroadcasting) {
  // Test that if a tensor dimension's extent is one, no matter whether this
  // extent is constant 1 or symbolic 1, we always mark this ID as broadcasting.
  auto fusion = std::make_unique<Fusion>();
  FusionGuard fg(fusion.get());
  auto one = IrBuilder::create<Val>(1L);
  auto zero = sub(one, one);
  auto symbolic_one = add(zero, one);
  std::vector<Val*> shape{symbolic_one};
  auto tv = TensorViewBuilder()
                .ndims(1)
                .dtype(DataType::Float)
                .contiguity(true)
                .shape(shape)
                .build();
  ASSERT_EQ(tv->nDims(), 1);
  EXPECT_TRUE(tv->axis(0)->isBroadcast());
}

// Repro of unswitch predicate issue #681
TEST_F(NVFuserTest, UnswitchPredicateIssueRepro681_CUDA) {
  Fusion fusion;
  FusionGuard fg(&fusion);

  auto tv0 = makeSymbolicTensor(2);
  fusion.addInput(tv0);

  auto tv1 = sum(tv0, {0, 1});
  fusion.addOutput(tv1);

  // [i0, i1]
  tv1->split(1, 4);
  // [i0, i1/4, 4]
  tv1->merge(0);
  // [i0*i1/4, 4]
  tv1->split(0, 4);
  // [i0*i1/4/4, 4, 4]
  tv1->split(0, 1);
  // [i0*i1/4/4, 1, 4, 4]

  tv1->axis(1)->parallelize(ParallelType::Unswitch);

  auto options = at::TensorOptions().dtype(at::kFloat).device(at::kCUDA, 0);
  at::Tensor t0 = at::randn({4, 10}, options);
  std::vector<c10::IValue> aten_inputs = {t0};

  FusionExecutor fe;
  fe.compileFusion(&fusion, aten_inputs);
  auto outputs = fe.runFusion(aten_inputs);

  auto ref = t0.to(at::kDouble).sum();

  testValidate(&fusion, outputs, aten_inputs, {ref}, __LINE__, __FILE__);
}

TEST_F(NVFuserTest, OpaqueTupleAsComplex) {
  Fusion fusion;
  FusionGuard fg(&fusion);

  DataType dtype =
      OpaqueType::make<std::array<float, 2>>("Tuple<float, float>");

  auto tuple = IrBuilder::create<Val>(dtype);
  fusion.addInput(tuple);
  auto complex = bitCastOp(DataType::ComplexFloat, tuple);

  auto tv = full(
      {IrBuilder::create<Val>(1L, DataType::Index)},
      complex,
      DataType::ComplexFloat);

  fusion.addOutput(tv);

  KernelArgumentHolder args;
  args.push(Opaque(std::array<float, 2>{1.2, 3.4}));

  FusionExecutor fe;
  fe.compileFusion(&fusion);
  auto outputs = fe.runFusion(args);

  EXPECT_EQ(
      outputs.at(0).item<c10::complex<float>>(), c10::complex<float>(1.2, 3.4));
}

TEST_F(NVFuserTest, StructConstruct) {
  Fusion fusion;
  FusionGuard fg(&fusion);

  auto real = IrBuilder::create<Val>(DataType::Float);
  auto imag = IrBuilder::create<Val>(DataType::Float);
  fusion.addInput(real);
  fusion.addInput(imag);

  auto struct_ = IrBuilder::structExpr({{"real", real}, {"imag", imag}});
  auto complex = bitCastOp(DataType::ComplexFloat, struct_);

  auto tv = full(
      {IrBuilder::create<Val>(1L, DataType::Index)},
      complex,
      DataType::ComplexFloat);

  fusion.addOutput(tv);

  FusionExecutor fe;
  fe.compileFusion(&fusion);
  auto outputs = fe.runFusion({1.2, 3.4});

  EXPECT_EQ(
      outputs.at(0).item<c10::complex<float>>(), c10::complex<float>(1.2, 3.4));
}

// Repro of an issue found in PR #733. Previously the runtime
// validation of strides of vectorized tensors issued a false positive
TEST_F(NVFuserTest, VectorizationStrideValidation) {
  auto fusion_ptr = std::make_unique<Fusion>();
  auto& fusion = *fusion_ptr;
  FusionGuard fg(fusion_ptr.get());

  const std::vector<int64_t> shape({2, 1, 3});
  const std::vector<int64_t> expanded_shape({2, 5, 3});

  auto tv0 = TensorViewBuilder()
                 .ndims(shape.size())
                 .shape(expanded_shape)
                 .contiguity({false, std::nullopt, true})
                 .expanded({false, true, false})
                 .build();
  fusion.addInput(tv0);

  auto tv1 = set(tv0);
  fusion.addOutput(tv1);

  tv1->merge(0)->merge(0);
  tv1->split(0, 2);

  tv1->axis(-1)->parallelize(ParallelType::Vectorize);

  auto options = at::TensorOptions().dtype(at::kFloat).device(at::kCUDA, 0);
  auto t0 = at::randn(shape, options).expand({-1, 5, -1});
  std::vector<c10::IValue> aten_inputs({t0});

  FusionExecutor fe;
  fe.compileFusion(&fusion, aten_inputs);

  // This previously triggered a false positive error with the stride
  // validation
  auto cg_outputs = fe.runFusion(aten_inputs);

  ASSERT_TRUE(cg_outputs[0].equal(t0));
}

// Test that Int constants used in expressions that would overflow for 32-bit
// ints do not overflow in the generated kernel.
TEST_F(NVFuserTest, ConstLongExpressions) {
  std::unique_ptr<Fusion> fusion_ptr = std::make_unique<Fusion>();
  Fusion* fusion = fusion_ptr.get();
  FusionGuard fg(fusion);

  auto s0 = IrBuilder::create<Val>(65536L, DataType::Int);
  auto s1 = mul(s0, s0);
  // If s1 is printed in the kernel as "65536 * 65536" then it might be
  // evaluated at compiled time or not, and either way it will _likely_ be
  // evaluated using 32-bit ints instead of 64-bit as intended. The compiler
  // does this because promoting literals to long would change the value of the
  // expression.
  // See https://github.com/NVIDIA/Fuser/pull/998

  auto tv0 = full({}, s1, DataType::Int);
  fusion->addOutput(tv0);

  FusionExecutor fe;
  fe.compileFusion(fusion);

  auto outputs = fe.runFusion({});

  auto options = at::TensorOptions().dtype(at::kLong).device(at::kCUDA, 0);
  at::Tensor t0 = at::full({}, 65536L * 65536L, options);

  testValidate(fusion, outputs, {}, {t0}, __LINE__, __FILE__);
}

// Related to https://github.com/NVIDIA/Fuser/issues/1084.
// On H100, the generated kernel is vectorized by 8, has a serial batch
// of 5. It uses 106 threads without padding, nsys shows kernel
// duration is 0.271 ms. If eliminate predicate for RNG ops by comment out
// predicateRNGOp(), the kernel duration is increased to 0.376 ms.
TEST_F(NVFuserTest, PredicateRNGOps) {
  int64_t size = 4224;
  std::unique_ptr<Fusion> fusion_ptr = std::make_unique<Fusion>();
  auto fusion = fusion_ptr.get();
  FusionGuard fg(fusion);

  TensorView* tv0 = makeSymbolicTensor(2, DataType::Half);
  fusion->addInput(tv0);
  auto tv1 = rand_like(tv0);
  auto tv2 = rand_like(tv0);
  auto tv3 = rand_like(tv0);
  auto tv4 = rand_like(tv0);
  auto tv5 = add(tv1, tv2);
  auto tv6 = add(tv3, tv4);
  auto tv7 = add(tv5, tv6);
  auto tv8 = castOp(DataType::Half, tv7);
  auto tv9 = set(tv8);
  fusion->addOutput(tv9);

  tv1->split(-1, 8);
  tv1->split(-2, 5);
  tv1->split(-2, 1);
  tv1->axis(-2)->parallelize(ParallelType::Unswitch);
  tv1->axis(0)->parallelize(ParallelType::BIDx);
  tv1->axis(1)->parallelize(ParallelType::TIDx);

  TransformPropagator propagator(tv1);
  MaxRootDomainInfoSpanningTree(tv1).traverse(&propagator);

  tv9->axis(-1)->parallelize(ParallelType::Vectorize);

  inlineMost();

  // check RNGOp is predicated without else branch.
  class PredicateChecker : public kir::IrVisitor {
   public:
    using kir::IrVisitor::handle;
    bool predicate_rngop = false;

   private:
    void handle(RNGOp* uop) final {
      for (auto expr : scope_exprs_) {
        if (!expr->isA<kir::IfThenElse>() ||
            expr->as<kir::IfThenElse>()->hasElse()) {
          continue;
        }
        if (!expr->as<kir::IfThenElse>()->predicate()->isTrivial()) {
          predicate_rngop = true;
        }
      }
    }
  } pred_checker;
  GpuLower gpulw(fusion);
  pred_checker.handle(gpulw.run()->topLevelExprs());
  ASSERT_TRUE(pred_checker.predicate_rngop);

  auto options = at::TensorOptions().dtype(at::kHalf).device(at::kCUDA, 0);
  at::Tensor t0 = at::zeros({2048, size}, options);

  FusionExecutor fe;
  fe.compileFusion(fusion, {t0});

  at::manual_seed(0);
  auto cg_outputs = fe.runFusion({t0});
}

TEST_F(NVFuserTest, LoweringHook) {
  Fusion fusion;
  FusionGuard fg(&fusion);

  auto tv0 = makeSymbolicTensor(2);
  fusion.addInput(tv0);
  auto tv1 = set(tv0);
  fusion.addOutput(tv1);

  GpuLower gpulw(&fusion);
  bool executed = false;
  gpulw.passes().push_back(
      {"test",
       [&executed](const std::vector<Expr*>& exprs) -> std::vector<Expr*> {
         executed = true;
         return exprs;
       }});
  EXPECT_FALSE(executed);
  gpulw.run();
  EXPECT_TRUE(executed);
}

<<<<<<< HEAD
TEST_F(NVFuserTest, SoftmaxProjectToInput) {
  auto test_softmax = [](int batch, int feature, DataType dtype) {
    Fusion fusion;
    FusionGuard fg(&fusion);

    const int kReductionAxis = 1;
    std::vector<int64_t> input_shape{batch, feature};
    TensorView* input = makeContigTensor(input_shape.size(), dtype);
    fusion.addInput(input);
    if (dtype == DataType::Half) {
      input = castOp(DataType::Float, input);
    }
    auto output = softmax(input, kReductionAxis);
    if (dtype == DataType::Half) {
      output = castOp(DataType::Half, output);
    }
    fusion.addOutput(output);

    // There should be 2 projectable persistent buffers.
    auto persistent_buffer_info = scheduler_utils::persistentBuffers(&fusion);
    auto& projectable = persistent_buffer_info.projectable_persistent_buffers;
    NVF_ERROR(projectable.size() == 2);

    auto options = at::TensorOptions()
                       .dtype(data_type_to_aten(dtype))
                       .device(at::kCUDA, 0);
    at::Tensor aten_input = at::randn(input_shape, options);
    auto aten_output =
        at::_softmax(aten_input.to(at::kDouble), kReductionAxis, false);

    auto reduction_params = getInnerPersistentHeuristics(&fusion, {aten_input});
    NVF_CHECK(reduction_params, "Reduction schedule was not generated!");
    bool should_project_to_input = feature * dataTypeSize(DataType::Float) >
        scheduler_utils::small_buffer_size_threshold;
    NVF_CHECK(
        reduction_params->project_persistent_buffers == should_project_to_input,
        should_project_to_input ? "Should project to inputs!"
                                : "Shouldn't project to inputs!");
    scheduleInnerPersistentKernel(&fusion, *reduction_params);
    auto lparams = reduction_params->lparams;
    nvfuser::FusionExecutor fe;
    fe.compileFusion(&fusion, {aten_input}, lparams);
    auto cg_outputs = fe.runFusion({aten_input}, lparams);

    testValidate(
        &fusion,
        cg_outputs,
        {aten_input},
        {aten_output},
        __LINE__,
        __FILE__,
        "",
        lparams);
  };
  const int batch = 2048;
  std::vector<int> features = {4096, 10240};
  for (auto feature : features) {
    test_softmax(batch, feature, DataType::Half);
  }
}

=======
TEST_F(NVFuserTest, ProjectPersistentBufferMultiScopes) {
  std::unique_ptr<Fusion> fusion_ptr = std::make_unique<Fusion>();
  auto fusion = fusion_ptr.get();
  FusionGuard fg(fusion);

  const int batch_size = 2048;
  const int hidden_size = 10240;
  DataType input_dtype = DataType::Float;
  auto tv0 = makeContigTensor(2, input_dtype);
  auto tv1 = makeContigTensor(2, input_dtype);
  auto tv2 = makeContigTensor(2, input_dtype);

  fusion->addInput(tv0);
  fusion->addInput(tv1);
  fusion->addInput(tv2);

  auto tv3 = add(tv0, tv0);
  auto tv4 = sum(tv3, {1});
  auto tv5 = broadcast(tv4, {false, true});
  auto tv6 = add(tv3, tv5);

  auto tv7 = add(tv3, tv3);
  auto tv8 = sum(tv7, {1});
  auto tv9 = broadcast(tv8, {false, true});
  auto tv10 = add(tv7, tv9);

  auto tv11 = add(tv0, tv1);
  auto tv12 = mul(tv11, tv11);
  auto tv13 = sum(tv12, {1});
  auto tv14 = broadcast(tv13, {false, true});
  auto tv15 = add(tv12, tv14);

  auto tv16 = add(tv12, tv2);
  auto tv17 = mul(tv16, tv16);
  auto tv18 = sum(tv17, {1});
  auto tv19 = broadcast(tv18, {false, true});
  auto tv20 = add(tv17, tv19);

  fusion->addOutput(tv6);
  fusion->addOutput(tv10);
  fusion->addOutput(tv15);
  fusion->addOutput(tv20);

  auto options = at::TensorOptions()
                     .dtype(data_type_to_aten(input_dtype))
                     .device(at::kCUDA, 0);
  auto t0 = at::randn({batch_size, hidden_size}, options);
  auto t1 = at::randn({batch_size, hidden_size}, options);
  auto t2 = at::randn({batch_size, hidden_size}, options);
  std::vector<c10::IValue> inputs{t0, t1, t2};

  // The persistent buffers in this fusion are: tv3, tv7, tv12, and tv17. Note
  // that tv7 can be projected back to its producer, tv3. When calculating the
  // total size of persistent buffers ([persistent_buffer_size]), it's important
  // to consider the active scopes of these buffers. Simply subtracting the
  // buffer size of tv7 from the max buffer size may lead to an underestimation.
  // This is because there are two distinct scopes in this computation: (1)
  // During the calculation of tv10, the active persistent buffers are tv3 and
  // tv7. (2) For the calculation of tv20, the active persistent buffers are
  // tv12 and tv17. The max buffer size is based on tv12 and tv17. There is no
  // projectable buffer needs to be deducted in this scope.
  auto persistent_info = scheduler_utils::persistentBuffers(fusion);
  SchedulerRuntimeInfo runtime_info(fusion, inputs);
  auto persistent_buffer_size =
      persistentBufferSize(fusion, runtime_info, persistent_info);
  auto calculated_size = persistent_buffer_size.persistent_buffer_size;
  auto expected_size =
      static_cast<int64_t>(hidden_size * 2 * dataTypeSize(input_dtype));
  NVF_CHECK(
      calculated_size == expected_size,
      "Buffer size calculation failure. Expected size: ",
      expected_size,
      ". Actual: ",
      calculated_size);
  auto persistent_params = getInnerPersistentHeuristics(fusion, inputs);
  NVF_CHECK(persistent_params, "Reduction schedule was not generated!");
  NVF_CHECK(
      !persistent_params->project_persistent_buffers,
      "Shouldn't project persistent buffers to inputs!");

  scheduleInnerPersistentKernel(fusion, *persistent_params);
  FusionExecutor fe;
  fe.compileFusion(fusion, inputs);
  auto cg_outputs = fe.runFusion(inputs);
}
>>>>>>> 6d8d07e5
// Test file size should be up to 10K LoC. Create a new file for more tests.

} // namespace nvfuser<|MERGE_RESOLUTION|>--- conflicted
+++ resolved
@@ -9315,7 +9315,6 @@
   EXPECT_TRUE(executed);
 }
 
-<<<<<<< HEAD
 TEST_F(NVFuserTest, SoftmaxProjectToInput) {
   auto test_softmax = [](int batch, int feature, DataType dtype) {
     Fusion fusion;
@@ -9377,7 +9376,6 @@
   }
 }
 
-=======
 TEST_F(NVFuserTest, ProjectPersistentBufferMultiScopes) {
   std::unique_ptr<Fusion> fusion_ptr = std::make_unique<Fusion>();
   auto fusion = fusion_ptr.get();
@@ -9463,7 +9461,6 @@
   fe.compileFusion(fusion, inputs);
   auto cg_outputs = fe.runFusion(inputs);
 }
->>>>>>> 6d8d07e5
 // Test file size should be up to 10K LoC. Create a new file for more tests.
 
 } // namespace nvfuser