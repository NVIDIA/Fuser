# SPDX-FileCopyrightText: Copyright (c) 2024-present NVIDIA CORPORATION & AFFILIATES.
# All rights reserved.
# SPDX-License-Identifier: BSD-3-Clause
import pytest
from nvfuser import FusionDefinition
from .core import run_benchmark
import torch

import csv
import os


def matmul_fusion(fd: FusionDefinition, inputs: list[torch.Tensor]) -> None:
    a = fd.from_pytorch(inputs[0])
    b = fd.from_pytorch(inputs[1])
    out = fd.ops.matmul(a, b)
    fd.add_output(out)


def load_matmul_problems():
    with open(os.path.join(os.path.dirname(__file__), "matmul_problems.csv"), "r") as f:
        reader = csv.reader(f)
        next(reader, None)  # skip header row
        return list((int(m), int(n), int(k), layout) for m, n, k, layout in reader)


@pytest.mark.parametrize("half_reduction", [False, True], ids=["fullred", "halfred"])
@pytest.mark.parametrize("compile", [False], ids=["eager"])
@pytest.mark.parametrize("dtype", [torch.float16, torch.bfloat16], ids=["fp16", "bf16"])
@pytest.mark.parametrize(
    "config", load_matmul_problems(), ids=lambda val: "-".join(str(v) for v in val)
)
def test_matmul_baseline_benchmark(
    benchmark,
    compile: bool,
    config: tuple,
    dtype: torch.dtype,
    half_reduction: bool,
    disable_validation: bool,
    disable_benchmarking: bool,
):
    m, n, k, layout = config

    clear_cuda_cache()

    torch.backends.cuda.matmul.allow_fp16_reduced_precision_reduction = half_reduction
    torch.backends.cuda.matmul.allow_bf16_reduced_precision_reduction = half_reduction

    try:
        a = torch.randn(m, k, device="cuda", dtype=dtype)
        b = torch.randn(k, n, device="cuda", dtype=dtype)

        if layout == "NT" or layout == "NN":
            a = a.as_strided(size=[m, k], stride=[1, m])
        if layout == "TN" or layout == "NN":
            b = b.as_strided(size=[k, n], stride=[1, k])

        # NOTE: we never need to validate eager, as it is our baseline
        run_benchmark(
            benchmark,
            lambda ab: torch.matmul(*ab),
            [a, b],
        )

    except torch.OutOfMemoryError:
        pytest.skip("Test failed due to OutOfMemoryError")


@pytest.mark.parametrize("half_reduction", [False, True], ids=["fullred", "halfred"])
@pytest.mark.parametrize("dtype", [torch.float16, torch.bfloat16], ids=["fp16", "bf16"])
@pytest.mark.parametrize(
    "config", load_matmul_problems(), ids=lambda val: "-".join(str(v) for v in val)
)
def test_matmul_nvf_benchmark(
    benchmark,
    config: tuple,
    dtype: torch.dtype,
    half_reduction: bool,
    disable_validation: bool,
    disable_benchmarking: bool,
):
    m, n, k, layout = config

    a = torch.randn(m, k, device="cuda", dtype=dtype)
    b = torch.randn(k, n, device="cuda", dtype=dtype)

<<<<<<< HEAD
    if layout == "NT" or layout == "NN":
        a = a.as_strided(size=[m, k], stride=[1, m])
    if layout == "TN" or layout == "NN":
        b = b.as_strided(size=[k, n], stride=[1, k])
=======
    torch.backends.cuda.matmul.allow_fp16_reduced_precision_reduction = half_reduction
    torch.backends.cuda.matmul.allow_bf16_reduced_precision_reduction = half_reduction

    if half_reduction:
        # See https://github.com/NVIDIA/Fuser/pull/1719
        pytest.skip("Reduced precision reduction not implemented in nvFuser")

    try:
        a = torch.randn(m, k, device="cuda", dtype=dtype)
        b = torch.randn(k, n, device="cuda", dtype=dtype)
>>>>>>> 9fc7bb39

    with FusionDefinition() as fd:
        matmul_fusion(fd, [a, b])

    if not disable_validation:
        eager_output = torch.matmul(a, b)
        fd.validate([a, b], [eager_output])

    if not disable_benchmarking:
        run_benchmark(benchmark, fd.execute, [a, b])<|MERGE_RESOLUTION|>--- conflicted
+++ resolved
@@ -3,6 +3,7 @@
 # SPDX-License-Identifier: BSD-3-Clause
 import pytest
 from nvfuser import FusionDefinition
+from nvfuser.pytorch_utils import clear_cuda_cache
 from .core import run_benchmark
 import torch
 
@@ -46,24 +47,20 @@
     torch.backends.cuda.matmul.allow_fp16_reduced_precision_reduction = half_reduction
     torch.backends.cuda.matmul.allow_bf16_reduced_precision_reduction = half_reduction
 
-    try:
-        a = torch.randn(m, k, device="cuda", dtype=dtype)
-        b = torch.randn(k, n, device="cuda", dtype=dtype)
+    a = torch.randn(m, k, device="cuda", dtype=dtype)
+    b = torch.randn(k, n, device="cuda", dtype=dtype)
 
-        if layout == "NT" or layout == "NN":
-            a = a.as_strided(size=[m, k], stride=[1, m])
-        if layout == "TN" or layout == "NN":
-            b = b.as_strided(size=[k, n], stride=[1, k])
+    if layout == "NT" or layout == "NN":
+        a = a.as_strided(size=[m, k], stride=[1, m])
+    if layout == "TN" or layout == "NN":
+        b = b.as_strided(size=[k, n], stride=[1, k])
 
-        # NOTE: we never need to validate eager, as it is our baseline
-        run_benchmark(
-            benchmark,
-            lambda ab: torch.matmul(*ab),
-            [a, b],
-        )
-
-    except torch.OutOfMemoryError:
-        pytest.skip("Test failed due to OutOfMemoryError")
+    # NOTE: we never need to validate eager, as it is our baseline
+    run_benchmark(
+        benchmark,
+        lambda ab: torch.matmul(*ab),
+        [a, b],
+    )
 
 
 @pytest.mark.parametrize("half_reduction", [False, True], ids=["fullred", "halfred"])
@@ -81,15 +78,8 @@
 ):
     m, n, k, layout = config
 
-    a = torch.randn(m, k, device="cuda", dtype=dtype)
-    b = torch.randn(k, n, device="cuda", dtype=dtype)
+    clear_cuda_cache()
 
-<<<<<<< HEAD
-    if layout == "NT" or layout == "NN":
-        a = a.as_strided(size=[m, k], stride=[1, m])
-    if layout == "TN" or layout == "NN":
-        b = b.as_strided(size=[k, n], stride=[1, k])
-=======
     torch.backends.cuda.matmul.allow_fp16_reduced_precision_reduction = half_reduction
     torch.backends.cuda.matmul.allow_bf16_reduced_precision_reduction = half_reduction
 
@@ -97,10 +87,13 @@
         # See https://github.com/NVIDIA/Fuser/pull/1719
         pytest.skip("Reduced precision reduction not implemented in nvFuser")
 
-    try:
-        a = torch.randn(m, k, device="cuda", dtype=dtype)
-        b = torch.randn(k, n, device="cuda", dtype=dtype)
->>>>>>> 9fc7bb39
+    a = torch.randn(m, k, device="cuda", dtype=dtype)
+    b = torch.randn(k, n, device="cuda", dtype=dtype)
+
+    if layout == "NT" or layout == "NN":
+        a = a.as_strided(size=[m, k], stride=[1, m])
+    if layout == "TN" or layout == "NN":
+        b = b.as_strided(size=[k, n], stride=[1, k])
 
     with FusionDefinition() as fd:
         matmul_fusion(fd, [a, b])
