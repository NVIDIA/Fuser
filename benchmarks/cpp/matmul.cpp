// clang-format off
/*
 * SPDX-FileCopyrightText: Copyright (c) 2023-present NVIDIA CORPORATION & AFFILIATES.
 * All rights reserved.
 * SPDX-License-Identifier: BSD-3-Clause
 */
// clang-format on
#include <csrc/exceptions.h>
#include <device_lower/analysis/bank_conflict.h>
#include <fusion.h>
#include <ir/all_nodes.h>
#include <ir/utils.h>
#include <ops/all_ops.h>
#include <preseg_passes/pre_segmenter.h>
#include <runtime/executor.h>
#include <scheduler/all_schedulers.h>
#include <scheduler/matmul.h>
#include <scheduler/matmul_heuristic.h>
#include <scheduler/mma_utils.h>
#include <tests/cpp/utils.h>
#include <utils.h>

#include <benchmark/benchmark.h>

#include <cuda_runtime.h>

#include <benchmarks/cpp/utils.h>
#include <tests/cpp/utils.h>

using namespace nvfuser;

bool hasRequiredSmemSize(size_t required_size) {
  // Only checking device 0
  return at::cuda::getDeviceProperties(0)->sharedMemPerBlockOptin >=
      required_size;
}

#define NVFUSER_BENCHMARK_ARCH_SMEM_GUARD(                       \
    REQUIRED_MAJOR, REQUIRED_MINOR, SMEM_SIZE, STATE)            \
  if (cudaArchGuardShouldSkip(REQUIRED_MAJOR, REQUIRED_MINOR) || \
      !hasRequiredSmemSize(SMEM_SIZE)) {                         \
    STATE.SkipWithError("Unsupported arch or not enough smem!"); \
    return;                                                      \
  }

// TODO: separate compute and schedule definition once the can schedule
//  logic and pattern matching is ready.
void setupMatmul(Fusion* fusion, MmaLayout layout, MatmulParams* mparams) {
  // Only hgemm on the initial setup
  auto a = makeContigTensor(2, DataType::Half);
  auto b = makeContigTensor(2, DataType::Half);
  fusion->addInput(a);
  fusion->addInput(b);

  a = canonicalizeInputToBMNK(a, layout, MmaOperand::A);
  b = canonicalizeInputToBMNK(b, layout, MmaOperand::B);
  auto c = fusedMultiplySum(a, b, {-1});

  // Cast the output so that we perform an HSH matmul, which is what at::matmul
  // will perform
  auto d = castOp(DataType::Half, c);

  fusion->addOutput(d);

  preseg_passes::OptimizationPass<preseg_passes::PreSegmenter>::runPass(fusion);

  SchedulerEntry::makeSchedulerInstance(SchedulerType::Matmul)
      ->schedule(fusion, mparams);
}

void checkMatch(at::Tensor expect, at::Tensor result, int64_t k) {
  // tolerance
  double rtol = 1e-4 * k;
  double atol = 1e-4 * k;
  auto ndim = result.ndimension();
  auto is_close = at::isclose(expect, result, rtol, atol);

  auto allclose = is_close.all().item<bool>();
  if (allclose) {
    return;
  }
  NVF_ERROR(is_close.dim() >= 2);

  int64_t lower_row, higher_row, lower_col, higher_col;
  for (lower_row = 0; lower_row < is_close.size(ndim - 2); lower_row++) {
    if (!is_close.select(ndim - 2, lower_row).all().item<bool>()) {
      break;
    }
  }
  for (higher_row = is_close.size(ndim - 2) - 1; higher_row >= 0;
       higher_row--) {
    if (!is_close.select(ndim - 2, higher_row).all().item<bool>()) {
      break;
    }
  }
  for (lower_col = 0; lower_col < is_close.size(ndim - 1); lower_col++) {
    if (!is_close.select(ndim - 1, lower_col).all().item<bool>()) {
      break;
    }
  }
  for (higher_col = is_close.size(ndim - 1) - 1; higher_col >= 0;
       higher_col--) {
    if (!is_close.select(ndim - 1, higher_col).all().item<bool>()) {
      break;
    }
  }

  NVF_CHECK(
      false,
      "Fusion returns wrong results! ",
      "The result tensor has shape [..., ",
      is_close.size(ndim - 2),
      ",",
      is_close.size(ndim - 1),
      "]. "
      "Mismatch happens at region result[...,",
      lower_row,
      ":",
      higher_row + 1,
      ",",
      lower_col,
      ":",
      higher_col + 1,
      "]");
}

//! Compute the index type (either Int32 or, if needed, Int) for an MNK problem
//! size. This function ensures that an Int32 can represent the linear index of
//! any of the contiguous tensors involved in this problem. If not, then Int
//! (double) is returned.
PrimDataType computeIndexType(int m, int n, int k) {
  KernelIndexTypeCompute index_type_helper;
  index_type_helper.addDim(m, k); // A
  index_type_helper.addDim(n, k); // B
  index_type_helper.addDim(m, n); // D
  PrimDataType index_type = index_type_helper.getType();
  if (index_type == DataType::Int) {
    // Notify as this can have a slight perf impact, but is necessary for large
    // inputs
    debug() << "Using int64_t as index type" << std::endl;
  }
  return index_type;
}

static void SingleMatmulBase(
    benchmark::State& benchmark_state,
    MmaLayout layout,
    MatmulParams* mparams) {
  int64_t m = benchmark_state.range(0);
  int64_t n = benchmark_state.range(1);
  int64_t k = benchmark_state.range(2);

  // inputs
  at::manual_seed(0);

  // Tensor inputs
  auto inputs = matmulAtInput2D(m, n, k, layout);
  auto expected_output = atMatmul(
      inputs.first.to(at::kDouble), inputs.second.to(at::kDouble), layout);

  auto fusion_ptr = std::make_unique<Fusion>();
  auto fusion = fusion_ptr.get();
  FusionGuard fg(fusion);

  // Define fusion graph
  setupMatmul(fusion, layout, mparams);

  KernelArgumentHolder args({inputs.first, inputs.second});

  // Disable magic zero
  CompileParams cparams;
  cparams.enable_magic_zero = false;
  cparams.index_type = computeIndexType(m, n, k);

  // Compile kernel
  auto launch_constraints = LaunchParams();
  KernelExecutor ke;
  ke.compile(fusion, args.toC10Array(), launch_constraints, cparams);
  NVF_CHECK(
      getBankConflictInfo(ke.compiledKernel()->kernel(), launch_constraints)
          .empty(),
      "Shared memory bank conflict not removed.");

  // Warm up run
  auto outputs = ke.run(args);
  checkMatch(expected_output, outputs.at(0).to(at::kDouble), k);

  runBenchmarkIterations(benchmark_state, &ke, args);

  // TODO: FLOPS calculation
}

static void Baseline_Matmul(
    benchmark::State& benchmark_state,
    MmaLayout layout) {
  std::vector<int64_t> input_mnk{
      benchmark_state.range(0),
      benchmark_state.range(1),
      benchmark_state.range(2)};

  bool allow_half_reduction = (bool)benchmark_state.range(3);

  at::manual_seed(0);

  auto inputs = matmulAtInput2D(
      input_mnk.at(0), input_mnk.at(1), input_mnk.at(2), layout);

  // Disable reduced-precision reduction for fair comparison since we do not use
  // it in nvFuser
  at::globalContext().setAllowFP16ReductionCuBLAS(allow_half_reduction);

  // warm up run
  auto outputs = atMatmul(inputs.first, inputs.second, layout);

  for (auto _ : benchmark_state) {
    clearL2Cache();
    CudaKernelTimer timer;
    outputs = atMatmul(inputs.first, inputs.second, layout);
    benchmark_state.SetIterationTime(timer.elapsed() / 1000.0);
  }
  // Sync everything up before we're finished, don't want to run ahead on the
  // cpu while benchmarking.
  cudaDeviceSynchronize();
}

// Actual benchmarking
// -----------------------------------------------------------------

size_t getSmemSize(GemmTile cta_tile, int stage_number) {
  return ((cta_tile.m * cta_tile.k) + (cta_tile.n * cta_tile.k)) *
      dataTypeSize(DataType::Half) * stage_number;
}

// TODO: this part eventually will be automated by heuristics
MatmulParams getMatmulParams(
    GemmTile cta_tile,
    int stage_number,
    MmaLayout layout,
    int splitk_factor = 1) {
  MatMulTileOptions gemm_tile;
  gemm_tile.cta_tile = cta_tile;
  // TODO: pipe through split K
  gemm_tile.warp_tile = GemmTile(64, 64, cta_tile.k);

  MatmulParams params;
  params.supported_vec_size = {8, 8, 8};
  params.mma_macro = MmaMacro::Ampere_16_16_16;
  params.tile_sizes = gemm_tile;
  params.async_gmem_load_operands = true;
  params.circular_buffer_options.circular_buffer_smem_write =
      (stage_number > 1);
  params.circular_buffer_options.circular_buffer_smem_read = (stage_number > 1);
  params.circular_buffer_options.smem_circular_buffer_stage = stage_number;
  params.splitk_factor = splitk_factor;
  std::tie(params.use_smem_epilogue, params.promote_prologue_smem_reuse) =
      mma_utils::generateSharedMemoryEpilogueHeuristics(
          gemm_tile,
          stage_number,
          {DataType::Half, DataType::Half, DataType::Float},
          /*smem_a_reuse_guaranteed=*/true,
          /*smem_b_reuse_guaranteed=*/true,
          /*ignore_occupancy_drop=*/true);

  return params;
}

// Compute splitk_factor that would fill a block
int computeAutoSplitKFactor(
    int M,
    int N,
    int tile_M,
    int tile_N,
    int num_SMs = -1) {
  if (num_SMs == -1) {
    num_SMs = getNumSMs();
  }
  int num_blocks = ceilDiv(M, tile_M) * ceilDiv(N, tile_N);
  NVF_CHECK(
      num_SMs % num_blocks == 0,
      "Matrix size ",
      M,
      " by ",
      N,
      " with tile size ",
      tile_M,
      " by ",
      tile_N,
      " uses ",
      num_blocks,
      " blocks which does not divide evenly in to ",
      num_SMs,
      " SMs");
  return num_SMs / num_blocks;
}

// This performs the splitk matmul WITHOUT any outer reduction, which is useful
// for comparing against the first kernel in Cutlass's two-kernel split-K.
static void SingleMatmulPartitionedK(
    benchmark::State& benchmark_state,
    MmaLayout layout,
    MatmulParams* mparams,
    int64_t splitk_factor) {
  int64_t M = benchmark_state.range(0);
  int64_t N = benchmark_state.range(1);
  int64_t K = benchmark_state.range(2);

  // Pad K to next multiple of both splitk_factor * 8 (for alignment of fp16
  // values)
  if (K % (splitk_factor * 8) != 0) {
    int64_t pad_amount = splitk_factor * 8 - (K % (splitk_factor * 8));
    K += pad_amount;
    std::cerr << "Padding K to " << K
              << " to satisfy 16-byte alignment requirement" << std::endl;
  }
  int64_t Ki = K / splitk_factor;

  at::manual_seed(0);

  auto fusion_ptr = std::make_unique<Fusion>();
  auto fusion = fusion_ptr.get();
  FusionGuard fg(fusion);

  // Define fusion graph
  auto a = makeContigTensor(3, DataType::Half);
  auto b = makeContigTensor(3, DataType::Half);
  fusion->addInput(a);
  fusion->addInput(b);

  // batch matmul
  a = canonicalizeInputToBMNK(a, layout, MmaOperand::A);
  b = canonicalizeInputToBMNK(b, layout, MmaOperand::B);
  auto c = fusedMultiplySum(a, b, {-1});

  fusion->addOutput(c);

  SchedulerEntry::makeSchedulerInstance(SchedulerType::Matmul)
      ->schedule(fusion, mparams);

  at::Tensor aten_a = matmulAtInput2D(
      layout, TensorMatmulPos::A, at::kHalf, M, N, Ki, splitk_factor);
  at::Tensor aten_b = matmulAtInput2D(
      layout, TensorMatmulPos::B, at::kHalf, M, N, Ki, splitk_factor);
  KernelArgumentHolder args = {aten_a, aten_b};
  at::Tensor expected_output = splitkLikeAtMatmul(
      aten_a.to(at::kDouble), aten_b.to(at::kDouble), layout);

  // Disable magic zero
  CompileParams cparams;
  cparams.enable_magic_zero = false;
  cparams.index_type = computeIndexType(M, N, K);

  // Compile kernel
  KernelExecutor ke;
  auto lparams = LaunchParams();
  ke.compile(fusion, args.toC10Array(), lparams, cparams);
  NVF_CHECK(
      getBankConflictInfo(ke.compiledKernel()->kernel(), lparams).empty(),
      "Shared memory bank conflict not removed.");

  // Warm up run
  auto outputs = ke.run(args);

  checkMatch(expected_output, outputs.at(0).to(at::kDouble), Ki);

  runBenchmarkIterations(benchmark_state, &ke, args);

  // TODO: FLOPS calculation
}

static void NvFuserScheduler_Matmul(
    benchmark::State& benchmark_state,
    MmaLayout layout,
    int splitk_factor = 1,
    bool partitionedk = false,
    bool use_smem_epilogue = false) {
  int num_warps = benchmark_state.range(3);

  auto cta_tile = GemmTile(32 * num_warps, 128, 32);

  if (splitk_factor == -1) {
    int M = benchmark_state.range(0);
    int N = benchmark_state.range(1);
    splitk_factor = computeAutoSplitKFactor(M, N, cta_tile.m, cta_tile.n);
  }

  int k_stages = ceilDiv(benchmark_state.range(2), cta_tile.k);
  int number_of_stage = std::min(k_stages, (int)benchmark_state.range(4));

  auto mparams = getMatmulParams(
      cta_tile, number_of_stage, layout, partitionedk ? 1 : splitk_factor);
  if (use_smem_epilogue) {
    if (!mparams.use_smem_epilogue) {
      benchmark_state.SkipWithError(
          "Insufficient shared mem for smem epilogue");
    }
  } else {
    mparams.use_smem_epilogue = false;
    mparams.promote_prologue_smem_reuse = false;
  }

  NVFUSER_BENCHMARK_ARCH_SMEM_GUARD(
      8, 0, getSmemSize(cta_tile, number_of_stage), benchmark_state);

  if (cudaArchGuardShouldSkip(8, 0, 9, 0)) {
    benchmark_state.SkipWithError(
        "This Fusion includes broadcasts on the operands, which is not supported on Hopper+");
    return;
  }

  // Run benchmark:
  if (partitionedk) {
    SingleMatmulPartitionedK(benchmark_state, layout, &mparams, splitk_factor);
  } else {
    SingleMatmulBase(benchmark_state, layout, &mparams);
  }
}

// This is the second kernel in a two-kernel split-K.
// The input is a contiguous [M, N, splitk_factor] tensor.
// The kernel sums the last dimension.
static void NvFuserScheduler_MatmulSplitKReduction(
    benchmark::State& benchmark_state,
    int64_t splitk_factor = -1) {
  int64_t M = benchmark_state.range(0);
  int64_t N = benchmark_state.range(1);

  if (splitk_factor == -1) {
    // Assumes tile size is (M, 128)
    splitk_factor = computeAutoSplitKFactor(M, N, M, 128);
  }

  at::manual_seed(0);

  auto fusion_ptr = std::make_unique<Fusion>();
  auto fusion = fusion_ptr.get();
  FusionGuard fg(fusion);

  // Note: although the matmul inputs may be Half, PartitionedK output is in
  // the accumulator type (Float), so we reduce Floats.
  auto c = makeContigTensor(3, DataType::Float);
  fusion->addInput(c);
  auto d = castOp(DataType::Float, c);
  auto e = sum(d, {-1});
  fusion->addOutput(e);

  auto options = at::TensorOptions().dtype(at::kFloat).device(at::kCUDA, 0);

  auto aten_c = at::randn({M, N, splitk_factor}, options);
  KernelArgumentHolder args = {aten_c};

<<<<<<< HEAD
  auto heuristic_params =
      SchedulerEntry::scheduleWith(fusion, SchedulerType::Reduction, args);
=======
  auto heuristic_params = SchedulerEntry::scheduleWith(
      fusion, SchedulerType::Reduction, args.toC10Array());
>>>>>>> b315da36

  auto expected_output = aten_c.to(at::kDouble).sum(-1);

  // Disable magic zero
  heuristic_params->cparams.enable_magic_zero = false;
  heuristic_params->cparams.index_type =
      computeIndexType(M, N * splitk_factor, 1);

  // Compile kernel
  KernelExecutor ke;
  ke.compile(
      fusion,
      args.toC10Array(),
      heuristic_params->lparams,
      heuristic_params->cparams);

  NVF_CHECK(
      getBankConflictInfo(
          ke.compiledKernel()->kernel(), heuristic_params->lparams)
          .empty(),
      "Shared memory bank conflict not removed.");

  // Warm up run
  auto outputs = ke.run(args, {}, heuristic_params->lparams);

  checkMatch(expected_output, outputs.at(0).to(at::kDouble), splitk_factor);

  runBenchmarkIterations(benchmark_state, &ke, args, heuristic_params->lparams);

  // TODO: FLOPS calculation
}
// ----------------------------- Benchmark Instantiation-------

#define LegacyMs {2048}
#define LegacyNs {3456}
#define LegacyKs benchmark::CreateDenseRange(512, 4096, /*step=*/512)

// clang-format off
#define TIMMShapes       \
  {                      \
    {1024, 256, 1024},   \
    {8, 128, 8},         \
    {1152, 128, 784},    \
    /* {1152, 48, 1} */  \
    {128, 512, 4096},    \
    /* {192, 1, 672}, */ \
    /* {1, 64, 1}, */    \
    /* {2048, 1, 1}, */  \
    /* {1, 1152, 48}, */ \
    {64, 1152, 384},     \
    {72, 8, 784},        \
    {784, 128, 1152},    \
    {128, 512, 2048},    \
    {64, 384, 1152},     \
    {3136, 72, 8},       \
    {512, 2048, 128},    \
    /* {112, 1, 480}, */ \
    {1024, 512, 1024},   \
    /* {112, 1, 672}, */ \
    {784, 72, 8},        \
    {784, 8, 72},        \
    /* {1, 1, 2048}, */  \
    {1024, 1024, 1024},  \
    /* NanoGPT bwd sizes */  \
    {1024, 2048, 4096},      \
    {1024, 2048, 50304}     \
  }

#define SplitKSpecificShapes \
  {                          \
    /* NanoGPT bwd sizes */  \
    {1024, 2048, 4096},      \
    {1024, 2048, 50304},     \
    /* Symmetric M,N to make comparison in TN/NT fair with eager due to transpose/swap */ \
    {1024, 1024, 4096},     \
    {1024, 1024, 50304},     \
    /* Sizes mentioned by Michel */ \
    {136, 184, 175704},     \
    /* Other */ \
    {128, 128, 262144}     \
  }
// clang-format on

// For 4warp splitk experiments, we use a tile size of (128, 128). To avoid
// wave quantization, we look at sizes that are integer multiples of the block
// size. Below you will find all the factors of 108, which is the number of SMs
// on an A100. Note that 8warp uses tile size (256, 128) in which case SplitKMs
// should be changed to 256.
#define SplitKMs {128, 256}

// Dynamically find all valid values of N that divide number of SMs
static std::vector<long int> splitKNs(long int tileN = 128) {
  const long int numSMs = getNumSMs();
  std::vector<long int> Ns;
  for (long int N : c10::irange(numSMs + 1)) {
    if (N > 0 && numSMs % N == 0) {
      Ns.push_back(N * tileN);
    }
  }
  return Ns;
}
#define SplitKKs {65536}

#define Layouts {MmaLayout::TT, MmaLayout::TN, MmaLayout::NT, MmaLayout::NN}
#define NumWarps {4, 8}
#define NumStages {3, 4, 5}

//! Simple cartesian product of three integers. Used to emulate ArgsProduct
template <typename T>
static std::vector<std::tuple<T, T>> sizeProduct(
    std::vector<T> ms,
    std::vector<T> ns) {
  std::vector<std::tuple<T, T>> sizes;
  for (T m : ms) {
    for (T n : ns) {
      sizes.push_back({m, n});
    }
  }
  return sizes;
}

//! Simple cartesian product of three integers. Used to emulate ArgsProduct
template <typename T>
static std::vector<std::tuple<T, T, T>> sizeProduct(
    std::vector<T> ms,
    std::vector<T> ns,
    std::vector<T> ks) {
  std::vector<std::tuple<T, T, T>> sizes;
  for (T m : ms) {
    for (T n : ns) {
      for (T k : ks) {
        sizes.push_back({m, n, k});
      }
    }
  }
  return sizes;
}

// Use this to apply shape arguments to a benchmark without additional
// NVFuser-specific args. Used for eager benchmarks to avoid redundant
// benchmarks for combinations of num_warps and num_stages
static void MatmulShapeEager(
    benchmark::internal::Benchmark* b,
    std::vector<std::tuple<long int, long int, long int>> sizes) {
  b->ArgNames({"M", "N", "K", "half_reduction"});
  for (auto [m, n, k] : sizes) {
    for (bool allow_half_reduction : {false, true}) {
      b->Args({m, n, k, allow_half_reduction});
    }
  }
}

// Use this to apply shape arguments to a benchmark without additional
// NVFuser-specific args. Used for eager benchmarks to avoid redundant
// benchmarks for combinations of num_warps and num_stages
static void MatmulShape(
    benchmark::internal::Benchmark* b,
    std::vector<std::tuple<long int, long int, long int>> sizes) {
  b->ArgNames({"M", "N", "K"});
  for (auto [m, n, k] : sizes) {
    b->Args({m, n, k});
  }
}

// Use this to apply shapes, num_warps, and stages. Used for NVFuser-specific
// benchmarks
static void MatmulShapeWarpStage(
    benchmark::internal::Benchmark* b,
    std::vector<std::tuple<long int, long int, long int>> sizes) {
  b->ArgNames({"M", "N", "K", "warps", "stages"});
  for (long int num_warps : NumWarps) {
    for (long int num_stages : NumStages) {
      for (auto [m, n, k] : sizes) {
        b->Args({m, n, k, num_warps, num_stages});
      }
    }
  }
}

// Use this to for auto splitk. This is like MatmulShapeWarpStage, but sets M
// to match tile size which is determined by num warps
static void MatmulShapeWarpStageAutoSplitK(benchmark::internal::Benchmark* b) {
  b->ArgNames({"M", "N", "K", "warps", "stages"});
  for (long int num_warps : NumWarps) {
    long int m = num_warps * 32;
    for (long int num_stages : NumStages) {
      for (long int n : splitKNs()) {
        for (long int k : SplitKKs) {
          b->Args({m, n, k, num_warps, num_stages});
        }
      }
    }
  }
}

// Use this for manual splitk.
static void MatmulShapeWarpStageSpecificSplitK(
    benchmark::internal::Benchmark* b) {
  b->ArgNames(
      {"M", "N", "K", "warps", "stages", "splitk_factor", "smem_epilogue"});
  for (long int num_warps : NumWarps) {
    for (long int num_stages : NumStages) {
      for (auto [m, n, k] :
           std::vector<std::tuple<int, int, int>>(SplitKSpecificShapes)) {
        for (auto splitk_factor : {2, 3, 4, 5, 6}) {
          for (bool use_smem_epilogue : {false, true}) {
            b->Args(
                {m,
                 n,
                 k,
                 num_warps,
                 num_stages,
                 splitk_factor,
                 use_smem_epilogue});
          }
        }
      }
    }
  }
}

#define EagerModeBenchmark(layout)                                         \
  BENCHMARK_CAPTURE(                                                       \
      Baseline_Matmul, eagermode_legacyshapes_##layout, MmaLayout::layout) \
      ->Unit(benchmark::kMicrosecond)                                      \
      ->UseManualTime()                                                    \
      ->Apply([](benchmark::internal::Benchmark* b) {                      \
        return MatmulShapeEager(                                           \
            b, sizeProduct<long int>(LegacyMs, LegacyNs, LegacyKs));       \
      });                                                                  \
  BENCHMARK_CAPTURE(                                                       \
      Baseline_Matmul, eagermode_timmshapes_##layout, MmaLayout::layout)   \
      ->Unit(benchmark::kMicrosecond)                                      \
      ->UseManualTime()                                                    \
      ->Apply([](benchmark::internal::Benchmark* b) {                      \
        return MatmulShapeEager(b, TIMMShapes);                            \
      });                                                                  \
  BENCHMARK_CAPTURE(                                                       \
      Baseline_Matmul, eagermode_splitkshapes_##layout, MmaLayout::layout) \
      ->Unit(benchmark::kMicrosecond)                                      \
      ->UseManualTime()                                                    \
      ->Apply([](benchmark::internal::Benchmark* b) {                      \
        return MatmulShapeEager(                                           \
            b, sizeProduct<long int>(SplitKMs, splitKNs(), SplitKKs));     \
      });

#define NvfuserMatmulBenchmark(layout)                                 \
  BENCHMARK_CAPTURE(                                                   \
      NvFuserScheduler_Matmul,                                         \
      nvfuser_nosplitk_legacyshapes_##layout,                          \
      MmaLayout::layout)                                               \
      ->Unit(benchmark::kMicrosecond)                                  \
      ->UseManualTime()                                                \
      ->Apply(MatmulShapeWarpStageAutoSplitK);                         \
  BENCHMARK_CAPTURE(                                                   \
      NvFuserScheduler_Matmul,                                         \
      nvfuser_nosplitk_timmshapes_##layout,                            \
      MmaLayout::layout)                                               \
      ->Unit(benchmark::kMicrosecond)                                  \
      ->UseManualTime()                                                \
      ->Apply([](benchmark::internal::Benchmark* b) {                  \
        return MatmulShapeWarpStage(b, TIMMShapes);                    \
      });                                                              \
  BENCHMARK_CAPTURE(                                                   \
      NvFuserScheduler_Matmul,                                         \
      nvfuser_nosplitk_splitkshapes_##layout,                          \
      MmaLayout::layout)                                               \
      ->Unit(benchmark::kMicrosecond)                                  \
      ->UseManualTime()                                                \
      ->Apply([](benchmark::internal::Benchmark* b) {                  \
        return MatmulShapeWarpStage(                                   \
            b, sizeProduct<long int>(SplitKMs, splitKNs(), SplitKKs)); \
      });

#define ForAllLayouts(run) \
  run(TT);                 \
  run(TN);                 \
  run(NT);                 \
  run(NN);

#define AutoSplitKBenchmark(layout)   \
  BENCHMARK_CAPTURE(                  \
      NvFuserScheduler_Matmul,        \
      nvfuser_auto_splitk_##layout,   \
      MmaLayout::layout,              \
      -1)                             \
      ->Unit(benchmark::kMicrosecond) \
      ->UseManualTime()               \
      ->Apply(MatmulShapeWarpStageAutoSplitK);

#define AutoPartitionedKBenchmark(layout) \
  BENCHMARK_CAPTURE(                      \
      NvFuserScheduler_Matmul,            \
      nvfuser_auto_partitionedk_##layout, \
      MmaLayout::layout,                  \
      -1,                                 \
      true)                               \
      ->Unit(benchmark::kMicrosecond)     \
      ->UseManualTime()                   \
      ->Apply(MatmulShapeWarpStageAutoSplitK);

static void NvFuserScheduler_Matmul_Manual(
    benchmark::State& benchmark_state,
    MmaLayout layout) {
  int splitk_factor = benchmark_state.range(5);
  bool use_smem_epilogue = benchmark_state.range(6);
  NvFuserScheduler_Matmul(
      benchmark_state,
      layout,
      splitk_factor,
      /*partitionedk=*/false,
      use_smem_epilogue);
}

#define SpecificSplitKBenchmark(layout) \
  BENCHMARK_CAPTURE(                    \
      NvFuserScheduler_Matmul_Manual,   \
      nvfuser_splitk_##layout,          \
      MmaLayout::layout)                \
      ->Unit(benchmark::kMicrosecond)   \
      ->UseManualTime()                 \
      ->Apply(MatmulShapeWarpStageSpecificSplitK);

ForAllLayouts(EagerModeBenchmark);
ForAllLayouts(NvfuserMatmulBenchmark);
ForAllLayouts(SpecificSplitKBenchmark);

// Note: SplitK Reduction benchmarks are parametrized only by M, N. The splitk
// factor is deduced automatically from N
BENCHMARK_CAPTURE(
    NvFuserScheduler_MatmulSplitKReduction,
    nvfuser_auto_splitkreduction,
    -1)
    ->Unit(benchmark::kMicrosecond)
    ->UseManualTime()
    ->Apply([](benchmark::internal::Benchmark* b) {
      b->ArgNames({"M", "N"});
      for (long int num_warps : NumWarps) {
        long int m = num_warps * 32;
        for (long int n : splitKNs()) {
          b->Args({m, n});
        }
      }
    });<|MERGE_RESOLUTION|>--- conflicted
+++ resolved
@@ -448,13 +448,8 @@
   auto aten_c = at::randn({M, N, splitk_factor}, options);
   KernelArgumentHolder args = {aten_c};
 
-<<<<<<< HEAD
   auto heuristic_params =
       SchedulerEntry::scheduleWith(fusion, SchedulerType::Reduction, args);
-=======
-  auto heuristic_params = SchedulerEntry::scheduleWith(
-      fusion, SchedulerType::Reduction, args.toC10Array());
->>>>>>> b315da36
 
   auto expected_output = aten_c.to(at::kDouble).sum(-1);
 
