// clang-format off
/*
 * SPDX-FileCopyrightText: Copyright (c) 2023-present NVIDIA CORPORATION & AFFILIATES.
 * All rights reserved.
 * SPDX-License-Identifier: BSD-3-Clause
 */
// clang-format on
#include <csrc/exceptions.h>
#include <device_lower/analysis/bank_conflict.h>
#include <fusion.h>
#include <ir/all_nodes.h>
#include <ir/utils.h>
#include <ops/all_ops.h>
#include <preseg_passes/pre_segmenter.h>
#include <runtime/executor.h>
#include <scheduler/all_schedulers.h>
#include <scheduler/matmul.h>
#include <scheduler/matmul_heuristic.h>
#include <scheduler/mma_utils.h>
#include <tests/cpp/utils.h>
#include <utils.h>

#include <benchmark/benchmark.h>

#include <cuda_runtime.h>

#include <benchmarks/cpp/utils.h>
#include <tests/cpp/utils.h>

using namespace nvfuser;

bool hasRequiredSmemSize(size_t required_size) {
  // Only checking device 0
  return at::cuda::getDeviceProperties(0)->sharedMemPerBlockOptin >=
      required_size;
}

#define NVFUSER_BENCHMARK_ARCH_SMEM_GUARD(                       \
    REQUIRED_MAJOR, REQUIRED_MINOR, SMEM_SIZE, STATE)            \
  if (cudaArchGuardShouldSkip(REQUIRED_MAJOR, REQUIRED_MINOR) || \
      !hasRequiredSmemSize(SMEM_SIZE)) {                         \
    STATE.SkipWithError("Unsupported arch or not enough smem!"); \
    return;                                                      \
  }

// TODO: separate compute and schedule definition once the can schedule
//  logic and pattern matching is ready.
void setupMatmul(Fusion* fusion, MmaLayout layout, MatmulParams* mparams) {
  // Only hgemm on the initial setup
  auto a = makeContigTensor(2, DataType::Half);
  auto b = makeContigTensor(2, DataType::Half);
  fusion->addInput(a);
  fusion->addInput(b);

  a = canonicalizeInputToBMNK(a, layout, MmaOperand::A);
  b = canonicalizeInputToBMNK(b, layout, MmaOperand::B);
  auto c = fusedMultiplySum(a, b, {-1});

  // Cast the output so that we perform an HSH matmul, which is what at::matmul
  // will perform
  auto d = castOp(DataType::Half, c);

  fusion->addOutput(d);

  preseg_passes::OptimizationPass<preseg_passes::PreSegmenter>::runPass(fusion);

  SchedulerEntry::makeSchedulerInstance(SchedulerType::Matmul)
      ->schedule(fusion, mparams);
}

void checkMatch(at::Tensor expect, at::Tensor result, int64_t k) {
  // tolerance
  double rtol = 1e-4 * k;
  double atol = 1e-4 * k;
  auto ndim = result.ndimension();
  auto is_close = at::isclose(expect, result, rtol, atol);

  auto allclose = is_close.all().item<bool>();
  if (allclose) {
    return;
  }
  NVF_ERROR(is_close.dim() >= 2);

  int64_t lower_row, higher_row, lower_col, higher_col;
  for (lower_row = 0; lower_row < is_close.size(ndim - 2); lower_row++) {
    if (!is_close.select(ndim - 2, lower_row).all().item<bool>()) {
      break;
    }
  }
  for (higher_row = is_close.size(ndim - 2) - 1; higher_row >= 0;
       higher_row--) {
    if (!is_close.select(ndim - 2, higher_row).all().item<bool>()) {
      break;
    }
  }
  for (lower_col = 0; lower_col < is_close.size(ndim - 1); lower_col++) {
    if (!is_close.select(ndim - 1, lower_col).all().item<bool>()) {
      break;
    }
  }
  for (higher_col = is_close.size(ndim - 1) - 1; higher_col >= 0;
       higher_col--) {
    if (!is_close.select(ndim - 1, higher_col).all().item<bool>()) {
      break;
    }
  }

  NVF_CHECK(
      false,
      "Fusion returns wrong results! ",
      "The result tensor has shape [..., ",
      is_close.size(ndim - 2),
      ",",
      is_close.size(ndim - 1),
      "]. "
      "Mismatch happens at region result[...,",
      lower_row,
      ":",
      higher_row + 1,
      ",",
      lower_col,
      ":",
      higher_col + 1,
      "]");
}

//! Compute the index type (either Int32 or, if needed, Int) for an MNK problem
//! size. This function ensures that an Int32 can represent the linear index of
//! any of the contiguous tensors involved in this problem. If not, then Int
//! (double) is returned.
PrimDataType computeIndexType(int m, int n, int k) {
  KernelIndexTypeCompute index_type_helper;
  index_type_helper.addDim(m, k); // A
  index_type_helper.addDim(n, k); // B
  index_type_helper.addDim(m, n); // D
  PrimDataType index_type = index_type_helper.getType();
  if (index_type == DataType::Int) {
    // Notify as this can have a slight perf impact, but is necessary for large
    // inputs
    debug() << "Using int64_t as index type" << std::endl;
  }
  return index_type;
}

static void SingleMatmulBase(
    benchmark::State& benchmark_state,
    MmaLayout layout,
    MatmulParams* mparams) {
  int64_t m = benchmark_state.range(0);
  int64_t n = benchmark_state.range(1);
  int64_t k = benchmark_state.range(2);

  // inputs
  at::manual_seed(0);

  // Tensor inputs
  auto inputs = matmulAtInput2D(m, n, k, layout);
  auto expected_output = atMatmul(
      inputs.first.to(at::kDouble), inputs.second.to(at::kDouble), layout);

  auto fusion_ptr = std::make_unique<Fusion>();
  auto fusion = fusion_ptr.get();
  FusionGuard fg(fusion);

  // Define fusion graph
  setupMatmul(fusion, layout, mparams);

  KernelArgumentHolder args({inputs.first, inputs.second});

  // Disable magic zero
  CompileParams cparams;
  cparams.enable_magic_zero = false;
  cparams.index_type = computeIndexType(m, n, k);

  // Compile kernel
  auto launch_constraints = LaunchParams();
  KernelExecutor ke;
  ke.compile(fusion, args.toC10Array(), launch_constraints, cparams);
  NVF_CHECK(
      getBankConflictInfo(ke.compiledKernel()->kernel(), launch_constraints)
          .empty(),
      "Shared memory bank conflict not removed.");

  // Warm up run
<<<<<<< HEAD
  auto outputs = ke.run(args);
=======
  auto outputs = ke.run(args.toC10Array());
>>>>>>> 6e01e07e
  checkMatch(expected_output, outputs.at(0).to(at::kDouble), k);

  runBenchmarkIterations(benchmark_state, &ke, args);

  // TODO: FLOPS calculation
}

static void Baseline_Matmul(
    benchmark::State& benchmark_state,
    MmaLayout layout) {
  std::vector<int64_t> input_mnk{
      benchmark_state.range(0),
      benchmark_state.range(1),
      benchmark_state.range(2)};

  bool allow_half_reduction = (bool)benchmark_state.range(3);

  at::manual_seed(0);

  auto inputs = matmulAtInput2D(
      input_mnk.at(0), input_mnk.at(1), input_mnk.at(2), layout);

  // Disable reduced-precision reduction for fair comparison since we do not use
  // it in nvFuser
  at::globalContext().setAllowFP16ReductionCuBLAS(allow_half_reduction);

  // warm up run
  auto outputs = atMatmul(inputs.first, inputs.second, layout);

  for (auto _ : benchmark_state) {
    clearL2Cache();
    CudaKernelTimer timer;
    outputs = atMatmul(inputs.first, inputs.second, layout);
    benchmark_state.SetIterationTime(timer.elapsed() / 1000.0);
  }
  // Sync everything up before we're finished, don't want to run ahead on the
  // cpu while benchmarking.
  cudaDeviceSynchronize();
}

// Actual benchmarking
// -----------------------------------------------------------------

size_t getSmemSize(GemmTile cta_tile, int stage_number) {
  return ((cta_tile.m * cta_tile.k) + (cta_tile.n * cta_tile.k)) *
      dataTypeSize(DataType::Half) * stage_number;
}

// TODO: this part eventually will be automated by heuristics
MatmulParams getMatmulParams(
    GemmTile cta_tile,
    int stage_number,
    MmaLayout layout,
    int splitk_factor = 1) {
  MatMulTileOptions gemm_tile;
  gemm_tile.cta_tile = cta_tile;
  // TODO: pipe through split K
  gemm_tile.warp_tile = GemmTile(64, 64, cta_tile.k);

  MatmulParams params;
  params.supported_vec_size = {8, 8, 8};
  params.mma_macro = MmaMacro::Ampere_16_16_16;
  params.tile_sizes = gemm_tile;
  params.async_gmem_load_operands = true;
  params.circular_buffer_options.circular_buffer_smem_write =
      (stage_number > 1);
  params.circular_buffer_options.circular_buffer_smem_read = (stage_number > 1);
  params.circular_buffer_options.smem_circular_buffer_stage = stage_number;
  params.splitk_factor = splitk_factor;
  std::tie(params.use_smem_epilogue, params.promote_prologue_smem_reuse) =
      mma_utils::generateSharedMemoryEpilogueHeuristics(
          gemm_tile,
          stage_number,
          {DataType::Half, DataType::Half, DataType::Float},
          /*smem_a_reuse_guaranteed=*/true,
          /*smem_b_reuse_guaranteed=*/true,
          /*ignore_occupancy_drop=*/true);

  return params;
}

// Compute splitk_factor that would fill a block
int computeAutoSplitKFactor(
    int M,
    int N,
    int tile_M,
    int tile_N,
    int num_SMs = -1) {
  if (num_SMs == -1) {
    num_SMs = getNumSMs();
  }
  int num_blocks = ceilDiv(M, tile_M) * ceilDiv(N, tile_N);
  NVF_CHECK(
      num_SMs % num_blocks == 0,
      "Matrix size ",
      M,
      " by ",
      N,
      " with tile size ",
      tile_M,
      " by ",
      tile_N,
      " uses ",
      num_blocks,
      " blocks which does not divide evenly in to ",
      num_SMs,
      " SMs");
  return num_SMs / num_blocks;
}

// This performs the splitk matmul WITHOUT any outer reduction, which is useful
// for comparing against the first kernel in Cutlass's two-kernel split-K.
static void SingleMatmulPartitionedK(
    benchmark::State& benchmark_state,
    MmaLayout layout,
    MatmulParams* mparams,
    int64_t splitk_factor) {
  int64_t M = benchmark_state.range(0);
  int64_t N = benchmark_state.range(1);
  int64_t K = benchmark_state.range(2);

  // Pad K to next multiple of both splitk_factor * 8 (for alignment of fp16
  // values)
  if (K % (splitk_factor * 8) != 0) {
    int64_t pad_amount = splitk_factor * 8 - (K % (splitk_factor * 8));
    K += pad_amount;
    std::cerr << "Padding K to " << K
              << " to satisfy 16-byte alignment requirement" << std::endl;
  }
  int64_t Ki = K / splitk_factor;

  at::manual_seed(0);

  auto fusion_ptr = std::make_unique<Fusion>();
  auto fusion = fusion_ptr.get();
  FusionGuard fg(fusion);

  // Define fusion graph
  auto a = makeContigTensor(3, DataType::Half);
  auto b = makeContigTensor(3, DataType::Half);
  fusion->addInput(a);
  fusion->addInput(b);

  // batch matmul
  a = canonicalizeInputToBMNK(a, layout, MmaOperand::A);
  b = canonicalizeInputToBMNK(b, layout, MmaOperand::B);
  auto c = fusedMultiplySum(a, b, {-1});

  fusion->addOutput(c);

  SchedulerEntry::makeSchedulerInstance(SchedulerType::Matmul)
      ->schedule(fusion, mparams);

  at::Tensor aten_a = matmulAtInput2D(
      layout, TensorMatmulPos::A, at::kHalf, M, N, Ki, splitk_factor);
  at::Tensor aten_b = matmulAtInput2D(
      layout, TensorMatmulPos::B, at::kHalf, M, N, Ki, splitk_factor);
  KernelArgumentHolder args = {aten_a, aten_b};
  at::Tensor expected_output = splitkLikeAtMatmul(
      aten_a.to(at::kDouble), aten_b.to(at::kDouble), layout);

  // Disable magic zero
  CompileParams cparams;
  cparams.enable_magic_zero = false;
  cparams.index_type = computeIndexType(M, N, K);

  // Compile kernel
  KernelExecutor ke;
  auto lparams = LaunchParams();
  ke.compile(fusion, args.toC10Array(), lparams, cparams);
  NVF_CHECK(
      getBankConflictInfo(ke.compiledKernel()->kernel(), lparams).empty(),
      "Shared memory bank conflict not removed.");

  // Warm up run
<<<<<<< HEAD
  auto outputs = ke.run(args);
=======
  auto outputs = ke.run(args.toC10Array());
>>>>>>> 6e01e07e

  checkMatch(expected_output, outputs.at(0).to(at::kDouble), Ki);

  runBenchmarkIterations(benchmark_state, &ke, args);

  // TODO: FLOPS calculation
}

static void NvFuserScheduler_Matmul(
    benchmark::State& benchmark_state,
    MmaLayout layout,
    int splitk_factor = 1,
    bool partitionedk = false,
    bool use_smem_epilogue = false) {
  int num_warps = benchmark_state.range(3);

  auto cta_tile = GemmTile(32 * num_warps, 128, 32);

  if (splitk_factor == -1) {
    int M = benchmark_state.range(0);
    int N = benchmark_state.range(1);
    splitk_factor = computeAutoSplitKFactor(M, N, cta_tile.m, cta_tile.n);
  }

  int k_stages = ceilDiv(benchmark_state.range(2), cta_tile.k);
  int number_of_stage = std::min(k_stages, (int)benchmark_state.range(4));

  auto mparams = getMatmulParams(
      cta_tile, number_of_stage, layout, partitionedk ? 1 : splitk_factor);
  if (use_smem_epilogue) {
    if (!mparams.use_smem_epilogue) {
      benchmark_state.SkipWithError(
          "Insufficient shared mem for smem epilogue");
    }
  } else {
    mparams.use_smem_epilogue = false;
    mparams.promote_prologue_smem_reuse = false;
  }

  NVFUSER_BENCHMARK_ARCH_SMEM_GUARD(
      8, 0, getSmemSize(cta_tile, number_of_stage), benchmark_state);

  if (cudaArchGuardShouldSkip(8, 0, 9, 0)) {
    benchmark_state.SkipWithError(
        "This Fusion includes broadcasts on the operands, which is not supported on Hopper+");
    return;
  }

  // Run benchmark:
  if (partitionedk) {
    SingleMatmulPartitionedK(benchmark_state, layout, &mparams, splitk_factor);
  } else {
    SingleMatmulBase(benchmark_state, layout, &mparams);
  }
}

// This is the second kernel in a two-kernel split-K.
// The input is a contiguous [M, N, splitk_factor] tensor.
// The kernel sums the last dimension.
static void NvFuserScheduler_MatmulSplitKReduction(
    benchmark::State& benchmark_state,
    int64_t splitk_factor = -1) {
  int64_t M = benchmark_state.range(0);
  int64_t N = benchmark_state.range(1);

  if (splitk_factor == -1) {
    // Assumes tile size is (M, 128)
    splitk_factor = computeAutoSplitKFactor(M, N, M, 128);
  }

  at::manual_seed(0);

  auto fusion_ptr = std::make_unique<Fusion>();
  auto fusion = fusion_ptr.get();
  FusionGuard fg(fusion);

  // Note: although the matmul inputs may be Half, PartitionedK output is in
  // the accumulator type (Float), so we reduce Floats.
  auto c = makeContigTensor(3, DataType::Float);
  fusion->addInput(c);
  auto d = castOp(DataType::Float, c);
  auto e = sum(d, {-1});
  fusion->addOutput(e);

  auto options = at::TensorOptions().dtype(at::kFloat).device(at::kCUDA, 0);

  auto aten_c = at::randn({M, N, splitk_factor}, options);
  KernelArgumentHolder args = {aten_c};

  auto heuristic_params = SchedulerEntry::scheduleWith(
      fusion, SchedulerType::Reduction, args.toC10Array());

  auto expected_output = aten_c.to(at::kDouble).sum(-1);

  // Disable magic zero
  heuristic_params->cparams.enable_magic_zero = false;
  heuristic_params->cparams.index_type =
      computeIndexType(M, N * splitk_factor, 1);

  // Compile kernel
  KernelExecutor ke;
  ke.compile(
      fusion,
      args.toC10Array(),
      heuristic_params->lparams,
      heuristic_params->cparams);

  NVF_CHECK(
      getBankConflictInfo(
          ke.compiledKernel()->kernel(), heuristic_params->lparams)
          .empty(),
      "Shared memory bank conflict not removed.");

  // Warm up run
<<<<<<< HEAD
  auto outputs = ke.run(args, {}, heuristic_params->lparams);
=======
  auto outputs = ke.run(args.toC10Array(), heuristic_params->lparams);
>>>>>>> 6e01e07e

  checkMatch(expected_output, outputs.at(0).to(at::kDouble), splitk_factor);

  runBenchmarkIterations(benchmark_state, &ke, args, heuristic_params->lparams);

  // TODO: FLOPS calculation
}
// ----------------------------- Benchmark Instantiation-------

#define LegacyMs {2048}
#define LegacyNs {3456}
#define LegacyKs benchmark::CreateDenseRange(512, 4096, /*step=*/512)

// clang-format off
#define TIMMShapes       \
  {                      \
    {1024, 256, 1024},   \
    {8, 128, 8},         \
    {1152, 128, 784},    \
    /* {1152, 48, 1} */  \
    {128, 512, 4096},    \
    /* {192, 1, 672}, */ \
    /* {1, 64, 1}, */    \
    /* {2048, 1, 1}, */  \
    /* {1, 1152, 48}, */ \
    {64, 1152, 384},     \
    {72, 8, 784},        \
    {784, 128, 1152},    \
    {128, 512, 2048},    \
    {64, 384, 1152},     \
    {3136, 72, 8},       \
    {512, 2048, 128},    \
    /* {112, 1, 480}, */ \
    {1024, 512, 1024},   \
    /* {112, 1, 672}, */ \
    {784, 72, 8},        \
    {784, 8, 72},        \
    /* {1, 1, 2048}, */  \
    {1024, 1024, 1024},  \
    /* NanoGPT bwd sizes */  \
    {1024, 2048, 4096},      \
    {1024, 2048, 50304}     \
  }

#define SplitKSpecificShapes \
  {                          \
    /* NanoGPT bwd sizes */  \
    {1024, 2048, 4096},      \
    {1024, 2048, 50304},     \
    /* Symmetric M,N to make comparison in TN/NT fair with eager due to transpose/swap */ \
    {1024, 1024, 4096},     \
    {1024, 1024, 50304},     \
    /* Sizes mentioned by Michel */ \
    {136, 184, 175704},     \
    /* Other */ \
    {128, 128, 262144}     \
  }
// clang-format on

// For 4warp splitk experiments, we use a tile size of (128, 128). To avoid
// wave quantization, we look at sizes that are integer multiples of the block
// size. Below you will find all the factors of 108, which is the number of SMs
// on an A100. Note that 8warp uses tile size (256, 128) in which case SplitKMs
// should be changed to 256.
#define SplitKMs {128, 256}

// Dynamically find all valid values of N that divide number of SMs
static std::vector<long int> splitKNs(long int tileN = 128) {
  const long int numSMs = getNumSMs();
  std::vector<long int> Ns;
  for (long int N : c10::irange(numSMs + 1)) {
    if (N > 0 && numSMs % N == 0) {
      Ns.push_back(N * tileN);
    }
  }
  return Ns;
}
#define SplitKKs {65536}

#define Layouts {MmaLayout::TT, MmaLayout::TN, MmaLayout::NT, MmaLayout::NN}
#define NumWarps {4, 8}
#define NumStages {3, 4, 5}

//! Simple cartesian product of three integers. Used to emulate ArgsProduct
template <typename T>
static std::vector<std::tuple<T, T>> sizeProduct(
    std::vector<T> ms,
    std::vector<T> ns) {
  std::vector<std::tuple<T, T>> sizes;
  for (T m : ms) {
    for (T n : ns) {
      sizes.push_back({m, n});
    }
  }
  return sizes;
}

//! Simple cartesian product of three integers. Used to emulate ArgsProduct
template <typename T>
static std::vector<std::tuple<T, T, T>> sizeProduct(
    std::vector<T> ms,
    std::vector<T> ns,
    std::vector<T> ks) {
  std::vector<std::tuple<T, T, T>> sizes;
  for (T m : ms) {
    for (T n : ns) {
      for (T k : ks) {
        sizes.push_back({m, n, k});
      }
    }
  }
  return sizes;
}

// Use this to apply shape arguments to a benchmark without additional
// NVFuser-specific args. Used for eager benchmarks to avoid redundant
// benchmarks for combinations of num_warps and num_stages
static void MatmulShapeEager(
    benchmark::internal::Benchmark* b,
    std::vector<std::tuple<long int, long int, long int>> sizes) {
  b->ArgNames({"M", "N", "K", "half_reduction"});
  for (auto [m, n, k] : sizes) {
    for (bool allow_half_reduction : {false, true}) {
      b->Args({m, n, k, allow_half_reduction});
    }
  }
}

// Use this to apply shape arguments to a benchmark without additional
// NVFuser-specific args. Used for eager benchmarks to avoid redundant
// benchmarks for combinations of num_warps and num_stages
static void MatmulShape(
    benchmark::internal::Benchmark* b,
    std::vector<std::tuple<long int, long int, long int>> sizes) {
  b->ArgNames({"M", "N", "K"});
  for (auto [m, n, k] : sizes) {
    b->Args({m, n, k});
  }
}

// Use this to apply shapes, num_warps, and stages. Used for NVFuser-specific
// benchmarks
static void MatmulShapeWarpStage(
    benchmark::internal::Benchmark* b,
    std::vector<std::tuple<long int, long int, long int>> sizes) {
  b->ArgNames({"M", "N", "K", "warps", "stages"});
  for (long int num_warps : NumWarps) {
    for (long int num_stages : NumStages) {
      for (auto [m, n, k] : sizes) {
        b->Args({m, n, k, num_warps, num_stages});
      }
    }
  }
}

// Use this to for auto splitk. This is like MatmulShapeWarpStage, but sets M
// to match tile size which is determined by num warps
static void MatmulShapeWarpStageAutoSplitK(benchmark::internal::Benchmark* b) {
  b->ArgNames({"M", "N", "K", "warps", "stages"});
  for (long int num_warps : NumWarps) {
    long int m = num_warps * 32;
    for (long int num_stages : NumStages) {
      for (long int n : splitKNs()) {
        for (long int k : SplitKKs) {
          b->Args({m, n, k, num_warps, num_stages});
        }
      }
    }
  }
}

// Use this for manual splitk.
static void MatmulShapeWarpStageSpecificSplitK(
    benchmark::internal::Benchmark* b) {
  b->ArgNames(
      {"M", "N", "K", "warps", "stages", "splitk_factor", "smem_epilogue"});
  for (long int num_warps : NumWarps) {
    for (long int num_stages : NumStages) {
      for (auto [m, n, k] :
           std::vector<std::tuple<int, int, int>>(SplitKSpecificShapes)) {
        for (auto splitk_factor : {2, 3, 4, 5, 6}) {
          for (bool use_smem_epilogue : {false, true}) {
            b->Args(
                {m,
                 n,
                 k,
                 num_warps,
                 num_stages,
                 splitk_factor,
                 use_smem_epilogue});
          }
        }
      }
    }
  }
}

#define EagerModeBenchmark(layout)                                         \
  BENCHMARK_CAPTURE(                                                       \
      Baseline_Matmul, eagermode_legacyshapes_##layout, MmaLayout::layout) \
      ->Unit(benchmark::kMicrosecond)                                      \
      ->UseManualTime()                                                    \
      ->Apply([](benchmark::internal::Benchmark* b) {                      \
        return MatmulShapeEager(                                           \
            b, sizeProduct<long int>(LegacyMs, LegacyNs, LegacyKs));       \
      });                                                                  \
  BENCHMARK_CAPTURE(                                                       \
      Baseline_Matmul, eagermode_timmshapes_##layout, MmaLayout::layout)   \
      ->Unit(benchmark::kMicrosecond)                                      \
      ->UseManualTime()                                                    \
      ->Apply([](benchmark::internal::Benchmark* b) {                      \
        return MatmulShapeEager(b, TIMMShapes);                            \
      });                                                                  \
  BENCHMARK_CAPTURE(                                                       \
      Baseline_Matmul, eagermode_splitkshapes_##layout, MmaLayout::layout) \
      ->Unit(benchmark::kMicrosecond)                                      \
      ->UseManualTime()                                                    \
      ->Apply([](benchmark::internal::Benchmark* b) {                      \
        return MatmulShapeEager(                                           \
            b, sizeProduct<long int>(SplitKMs, splitKNs(), SplitKKs));     \
      });

#define NvfuserMatmulBenchmark(layout)                                 \
  BENCHMARK_CAPTURE(                                                   \
      NvFuserScheduler_Matmul,                                         \
      nvfuser_nosplitk_legacyshapes_##layout,                          \
      MmaLayout::layout)                                               \
      ->Unit(benchmark::kMicrosecond)                                  \
      ->UseManualTime()                                                \
      ->Apply(MatmulShapeWarpStageAutoSplitK);                         \
  BENCHMARK_CAPTURE(                                                   \
      NvFuserScheduler_Matmul,                                         \
      nvfuser_nosplitk_timmshapes_##layout,                            \
      MmaLayout::layout)                                               \
      ->Unit(benchmark::kMicrosecond)                                  \
      ->UseManualTime()                                                \
      ->Apply([](benchmark::internal::Benchmark* b) {                  \
        return MatmulShapeWarpStage(b, TIMMShapes);                    \
      });                                                              \
  BENCHMARK_CAPTURE(                                                   \
      NvFuserScheduler_Matmul,                                         \
      nvfuser_nosplitk_splitkshapes_##layout,                          \
      MmaLayout::layout)                                               \
      ->Unit(benchmark::kMicrosecond)                                  \
      ->UseManualTime()                                                \
      ->Apply([](benchmark::internal::Benchmark* b) {                  \
        return MatmulShapeWarpStage(                                   \
            b, sizeProduct<long int>(SplitKMs, splitKNs(), SplitKKs)); \
      });

#define ForAllLayouts(run) \
  run(TT);                 \
  run(TN);                 \
  run(NT);                 \
  run(NN);

#define AutoSplitKBenchmark(layout)   \
  BENCHMARK_CAPTURE(                  \
      NvFuserScheduler_Matmul,        \
      nvfuser_auto_splitk_##layout,   \
      MmaLayout::layout,              \
      -1)                             \
      ->Unit(benchmark::kMicrosecond) \
      ->UseManualTime()               \
      ->Apply(MatmulShapeWarpStageAutoSplitK);

#define AutoPartitionedKBenchmark(layout) \
  BENCHMARK_CAPTURE(                      \
      NvFuserScheduler_Matmul,            \
      nvfuser_auto_partitionedk_##layout, \
      MmaLayout::layout,                  \
      -1,                                 \
      true)                               \
      ->Unit(benchmark::kMicrosecond)     \
      ->UseManualTime()                   \
      ->Apply(MatmulShapeWarpStageAutoSplitK);

static void NvFuserScheduler_Matmul_Manual(
    benchmark::State& benchmark_state,
    MmaLayout layout) {
  int splitk_factor = benchmark_state.range(5);
  bool use_smem_epilogue = benchmark_state.range(6);
  NvFuserScheduler_Matmul(
      benchmark_state,
      layout,
      splitk_factor,
      /*partitionedk=*/false,
      use_smem_epilogue);
}

#define SpecificSplitKBenchmark(layout) \
  BENCHMARK_CAPTURE(                    \
      NvFuserScheduler_Matmul_Manual,   \
      nvfuser_splitk_##layout,          \
      MmaLayout::layout)                \
      ->Unit(benchmark::kMicrosecond)   \
      ->UseManualTime()                 \
      ->Apply(MatmulShapeWarpStageSpecificSplitK);

ForAllLayouts(EagerModeBenchmark);
ForAllLayouts(NvfuserMatmulBenchmark);
ForAllLayouts(SpecificSplitKBenchmark);

// Note: SplitK Reduction benchmarks are parametrized only by M, N. The splitk
// factor is deduced automatically from N
BENCHMARK_CAPTURE(
    NvFuserScheduler_MatmulSplitKReduction,
    nvfuser_auto_splitkreduction,
    -1)
    ->Unit(benchmark::kMicrosecond)
    ->UseManualTime()
    ->Apply([](benchmark::internal::Benchmark* b) {
      b->ArgNames({"M", "N"});
      for (long int num_warps : NumWarps) {
        long int m = num_warps * 32;
        for (long int n : splitKNs()) {
          b->Args({m, n});
        }
      }
    });<|MERGE_RESOLUTION|>--- conflicted
+++ resolved
@@ -182,11 +182,7 @@
       "Shared memory bank conflict not removed.");
 
   // Warm up run
-<<<<<<< HEAD
   auto outputs = ke.run(args);
-=======
-  auto outputs = ke.run(args.toC10Array());
->>>>>>> 6e01e07e
   checkMatch(expected_output, outputs.at(0).to(at::kDouble), k);
 
   runBenchmarkIterations(benchmark_state, &ke, args);
@@ -362,11 +358,7 @@
       "Shared memory bank conflict not removed.");
 
   // Warm up run
-<<<<<<< HEAD
   auto outputs = ke.run(args);
-=======
-  auto outputs = ke.run(args.toC10Array());
->>>>>>> 6e01e07e
 
   checkMatch(expected_output, outputs.at(0).to(at::kDouble), Ki);
 
@@ -481,11 +473,7 @@
       "Shared memory bank conflict not removed.");
 
   // Warm up run
-<<<<<<< HEAD
   auto outputs = ke.run(args, {}, heuristic_params->lparams);
-=======
-  auto outputs = ke.run(args.toC10Array(), heuristic_params->lparams);
->>>>>>> 6e01e07e
 
   checkMatch(expected_output, outputs.at(0).to(at::kDouble), splitk_factor);
 
