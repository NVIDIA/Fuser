--- conflicted
+++ resolved
@@ -2983,15 +2983,9 @@
       "scatter",
       [](FusionDefinition::Operators& self,
          Tensor arg1,
-<<<<<<< HEAD
-         int64_t dim,
-         Tensor index,
-         Tensor src) -> Tensor {
-=======
          Tensor index,
          Tensor src,
          int64_t dim) -> Tensor {
->>>>>>> 0d3a66ef
         FUSER_PERF_SCOPE("Operators.scatter");
         NVF_CHECK(
             self.validUse(), "Attempting to add to a completed definition!");
@@ -3027,15 +3021,9 @@
         return output;
       },
       py::arg("arg1"),
-<<<<<<< HEAD
-      py::arg("dim"),
-      py::arg("index"),
-      py::arg("src"),
-=======
       py::arg("index"),
       py::arg("src"),
       py::arg("dim"),
->>>>>>> 0d3a66ef
       py::return_value_policy::reference);
   nvf_ops.def(
       "gather",
