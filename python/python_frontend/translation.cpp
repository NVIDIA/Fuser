// clang-format off
/*
 * SPDX-FileCopyrightText: Copyright (c) 2023-present NVIDIA CORPORATION & AFFILIATES.
 * All rights reserved.
 * SPDX-License-Identifier: BSD-3-Clause
 */
// clang-format on
//
#include <dispatch.h>
#include <ir/utils.h>
#include <ops/all_ops.h>
#include <python_frontend/translation.h>
#include <python_frontend/translation_utils.h>
#include <translation_names.h>
#include <utils.h>

#include <vector>

namespace nvfuser::python_frontend {

namespace {

// Given a CPP Fusion and an empty python_frontend FusionDefinition
// FusionTranslator adds the appropriate RecordFunctors corresponding to the
// CPP values and expressions.
//
// Rather than create a new FusionDefinition from the CPP Fusion, we add
// RecordFunctors to a blank FusionDefinition. This is a design decision because
// of the FusionDefinition python class, which inherits from the
// _C._FusionDefinition class created by pybind11. It is easier to operate on
// the child class directly than to create a new child instance from parent
// instance.
//
// How to add support for an expression not yet overriden by FusionTranslator?
//  1. Create handle function for expression.
//     a. void handle(const SomeOp* op) final
//
//  2. Add RecordFunctor corresponding to Statement to FusionDefinition.
//     a. fd_->defineRecord(new RecordFunctor(inputs, outputs)
//
//  3. If input argument already exists in FusionDefinition, map expressions
//  input values to FusionDefinition State.
//     a. map_val_to_fd_index_ maps CPP Val to fusion definition index.
//     b. fd_->recordingState(map_val_to_fd_index_.at(op->inputs(...)))
//
//  4. If input argument is a vector, use createVector function.
//
//  5. If input argument is a scalar constant, use createScalar function.
//
//  6. Create output states expressions inputs.
//     a. Tensor output = fd_->defineTensor(v->as<TensorView>()->nDims())
//
//  7. Add CPP Val and output state pair to map_val_to_fd_index_.
class FusionTranslator : public OptInConstDispatch {
 public:
  // Returns a map from the values in the CPP fusion to its corresponding
  // FusionDefinition State index.
  //
  // Why?
  // For segmentation, we divide the original FusionDefinition into its
  // segments. Each segment has a separate index namespace. To run a segment,
  // we need to pass outputs from prior segments as this segment's input
  // arguments. The original FusionDefinition coordinates this argument passing.
  // The map returned by this function is used to a global mapping from the
  // original FusionDefinition's indicies to this segment's indicies.
  static std::unordered_map<const nvfuser::Val*, size_t> translate(
      Fusion* fusion,
      FusionDefinition* fd) {
    NVF_ERROR(
        !fd->completed(),
        "Expected an incomplete definition before fusion translation!");
    FusionTranslator translator(fusion, fd);
    translator.translate();
    return translator.map_val_to_fd_index_;
  }

 private:
  FusionTranslator(Fusion* fusion, FusionDefinition* fd)
      : fusion_(fusion), fd_(fd) {}

  bool isScheduledTensorView(TensorView* tv) const {
    NVF_ERROR(tv != nullptr);
    const std::vector<IterDomain*>& logical = tv->domain()->logical();
    const std::vector<IterDomain*>& loop = tv->domain()->loop();
    // short-circuit: check same length
    if (logical.size() != loop.size()) {
      return true;
    }

    for (size_t idx : arange(logical.size())) {
      if (logical.at(idx) != loop.at(idx)) {
        return true;
      }
    }
    return false;
  }

  // The new shape for view operation can be dynamic. Check that all dynamic
  // scalar dependencies are handled before the ViewOp.
  bool checkViewShapeDependency(const ViewOp* vop) {
    const std::vector<IterDomain*>& logical_out_domain =
        vop->out()->as<TensorView>()->domain()->logical();
    std::vector<Val*> logical_domain_extents;
    std::transform(
        logical_out_domain.begin(),
        logical_out_domain.end(),
        std::back_inserter(logical_domain_extents),
        [](IterDomain* id) { return id->getMaybeExpandedExtent(); });
    return std::all_of(
        logical_domain_extents.begin(),
        logical_domain_extents.end(),
        [&](Val* v) {
          return v->definition() == nullptr ||
              map_val_to_fd_index_.count(v) > 0;
        });
  }

  // Gather the expressions necessary to create a scalar value.
  std::vector<Expr*> gatherScalarExpressions(Val* v) {
    NVF_ERROR(v != nullptr);
    NVF_ERROR(v->isScalar());

    // short-circuit: v does not have a definition.
    if (v->definition() == nullptr) {
      return {};
    }

    std::vector<Expr*> expression_chain;
    std::unordered_set<Expr*> visited;
    std::vector<Expr*> to_visit = {v->definition()};
    while (!to_visit.empty()) {
      Expr* e = to_visit.back();
      to_visit.pop_back();

      expression_chain.push_back(e);
      visited.insert(e);

      for (Val* input : e->inputs()) {
        // short-circuit: input does not have a definition.
        if (input->definition() == nullptr) {
          continue;
        }

        // short-circuit: input definition is already visited.
        if (visited.count(input->definition()) > 0) {
          continue;
        }

        to_visit.push_back(input->definition());
      }
    }
    return expression_chain;
  }

  // Gather the scalar expressions necessary to create the logical domain for a
  // TensorView.
  std::vector<Expr*> gatherScalarExpressions(TensorView* tv) {
    NVF_ERROR(tv != nullptr);
    std::vector<Expr*> logical_domain_expressions;
    const std::vector<IterDomain*>& logical_out_domain =
        tv->domain()->logical();
    for (IterDomain* id : logical_out_domain) {
      std::vector<Expr*> extent_definitions =
          gatherScalarExpressions(id->getMaybeExpandedExtent());
      logical_domain_expressions.insert(
          logical_domain_expressions.end(),
          extent_definitions.begin(),
          extent_definitions.end());
    }
    return logical_domain_expressions;
  }

  // Check that all of the expression's inputs are defined in FusionDefinition.
  bool checkExpressionDependencies(Expr* e) {
    bool check_view_dependency =
        !e->isA<ViewOp>() || checkViewShapeDependency(e->as<ViewOp>());
    return check_view_dependency &&
        std::all_of(e->inputs().begin(), e->inputs().end(), [&](const Val* v) {
             return map_val_to_fd_index_.count(v) > 0;
           });
  }

  void translate() {
    fd_->setupDefinition();

    // Add Fusion inputs to FusionDefinition
    for (nvfuser::Val* v : fusion_->inputs()) {
      dispatch(v);
    }

    // Gather all expressions in CPP Fusion.
    const std::vector<nvfuser::Expr*> fusion_exprs = fusion_->exprs();
    std::deque<nvfuser::Expr*> to_visit(
        fusion_exprs.begin(), fusion_exprs.end());

    // Scalar expressions are not handled by Fusion::exprs, so gather them
    // manually.
    for (Expr* e : to_visit) {
      if (e->isA<ViewOp>() || e->isA<ExpandOp>() || e->isA<FullOp>()) {
        std::vector<Expr*> extent_definitions =
            gatherScalarExpressions(e->output(0)->as<TensorView>());
        to_visit.insert(
            to_visit.end(),
            extent_definitions.begin(),
            extent_definitions.end());
      }
    }

    // Topological search of Fusion expressions
    size_t skip_count = 0;
    std::unordered_set<nvfuser::Expr*> visited;
    while (!to_visit.empty()) {
      Expr* e = to_visit.front();
      to_visit.pop_front();

      NVF_ERROR(
          skip_count <= to_visit.size(),
          "Cycle detected: None of the expressions can be processed!");

      // short-circuit: skip if already visited
      if (visited.count(e) > 0) {
        continue;
      }

      // short-circuit: skip Split and Merge expressions created by Reshape
      // short-circuit: skip Resize expressions created by Slice
      if (e->isA<Split>() || e->isA<Merge>() || e->isA<Resize>()) {
        visited.insert(e);
        continue;
      }

      bool is_expr_inputs_valid =
          std::all_of(e->inputs().begin(), e->inputs().end(), [this](Val* v) {
            return !v->isA<TensorView>() ||
                !isScheduledTensorView(v->as<TensorView>());
          });
      NVF_ERROR(
          is_expr_inputs_valid,
          "Found a TensorView with scheduled loop domain.");

      // Handle scalars and constants not generated by separate expression.
      std::vector<Val*> scalars;
      std::copy_if(
          e->inputs().begin(),
          e->inputs().end(),
          std::back_inserter(scalars),
          [](Val* v) { return v->isScalar(); });
      std::for_each(scalars.begin(), scalars.end(), [this](const Val* v) {
        dispatch(v);
      });

      // short-circuit: add to back of stack if not all of the expression's
      // dependencies are satisfied.
      if (!checkExpressionDependencies(e)) {
        ++skip_count;
        to_visit.push_back(e);
        continue;
      }

      // Create RecordFunctor given inputs, outputs, and attributes.
      visited.insert(e);
      dispatch(e);
      skip_count = 0;
    }

    // Add tensor outputs and handle aliased outputs
    std::unordered_set<nvfuser::Val*> visited_alias_output;
    for (nvfuser::Val* v : fusion_->outputs()) {
      NVF_ERROR(v->isA<TensorView>());
      const AliasInfo& alias_info = fusion_->getOutputAlias(v);
      switch (alias_info.type) {
        case AllocationType::New: {
          handleOutput(v->as<TensorView>());
          break;
        }
        case AllocationType::ReuseBuffer: {
          size_t num_visited = visited_alias_output.count(v);
          if (num_visited == 0) {
            visited_alias_output.insert(v);
            handleOutput(v->as<TensorView>(), alias_info);
          }
          // An alias output can also be returned as a fusion output
          // if it is already aliased or if not hide_output
          if (num_visited > 0 || !alias_info.hide_output) {
            handleOutput(v->as<TensorView>());
          }
          break;
        }
        default:
          NVF_ERROR(false, "Unsupported AllocationType");
      }
    }

    fd_->finalizeDefinition();
  }

  // =================================================================================
  // Filter Functions

  // Gather all TensorViews and FusionDefinition indices
  std::vector<std::pair<const nvfuser::Val*, int64_t>> tensors() {
    std::vector<std::pair<const nvfuser::Val*, int64_t>> tensors;
    std::copy_if(
        map_val_to_fd_index_.begin(),
        map_val_to_fd_index_.end(),
        std::back_inserter(tensors),
        [](std::pair<const nvfuser::Val*, int64_t>&& kv) {
          return kv.first->isA<TensorView>();
        });
    return tensors;
  }

  // =================================================================================
  //  Handle define_scalar and define_tensor variants

  // Create scalar for given nvfuser value. The nvfuser value must not already
  // exist and have a definition. It can be a fusion input, a constant, or a
  // tensor's extent.
  Scalar createScalar(const Val* v) {
    NVF_ERROR(
        v->definition() == nullptr,
        "Value has a definition and should not be created directly.");

    // short-circuit: value already exists in FusionDefinition
    if (map_val_to_fd_index_.count(v) > 0) {
      return Scalar(map_val_to_fd_index_.at(v), fd_);
    }

    Scalar output = fd_->defineScalar();
    map_val_to_fd_index_.emplace(v, output());

    // Since scalars can come from TensorView dimension sizes, search through
    // all TensorViews for an iterDomain whose extent matches the desired
    // value and then create SizeOpRecord.
    for (auto& kv : tensors()) {
      const TensorView* key_tv = kv.first->as<TensorView>();

      std::vector<IterDomain*> filtered_logical_domain =
          TensorDomain::noReductions(key_tv->domain()->logical());
      // Get extents for each IterDomain
      std::vector<Val*> extents;
      extents.reserve(filtered_logical_domain.size());
      std::transform(
          filtered_logical_domain.begin(),
          filtered_logical_domain.end(),
          std::back_inserter(extents),
          [](IterDomain* id) { return id->getMaybeExpandedExtent(); });

      auto iter = std::find(extents.begin(), extents.end(), v);
      // Check if value matches iterdomain extent
      if (iter == extents.end()) {
        continue;
      }

      int64_t dim = std::distance(extents.begin(), iter);
      fd_->defineRecord(new SizeOpRecord(
          {fd_->recordingState(kv.second)},
          {fd_->recordingState(output())},
          dim));
      return output;
    }

    // DataType::Index does not exist in python_frontend, so convert to
    // DataType::Int
    DataType scalar_dtype =
        (v->dtype() == DataType::Index) ? DataType::Int : v->dtype();

    fd_->defineRecord(new ScalarRecord(
        {fd_->recordingState(output())},
        v->value(),
        std::get<PrimDataType>(scalar_dtype.type)));
    return output;
  }

  // Add scalar value to Fusion Definition
  void handle(const Val* v) final {
    // short-circuit: scalar definition has a definition
    if (v->definition() != nullptr) {
      return;
    }
    createScalar(v);
  }

  // Create python_frontend Vector from a vector of CPP scalar values.
  Vector createVector(std::vector<Val*> scalars) {
    // Add CPP values to Fusion Definition if necessary
    std::for_each(scalars.begin(), scalars.end(), [this](const Val* v) {
      OptOutConstDispatch::dispatch(v);
    });

    // Get corresponding index for CPP values
    std::vector<State> inputs;
    std::transform(
        scalars.begin(),
        scalars.end(),
        std::back_inserter(inputs),
        [&](Val* v) {
          return fd_->recordingState(map_val_to_fd_index_.at(v));
        });

    // NOTE There is not an equivalent CPP class for python-frontend vector,
    // so we do not add it to map_val_to_fd_index_.
    Vector output = fd_->defineVector(inputs.size());
    fd_->defineRecord(new VectorRecord(
        inputs, {fd_->recordingState(output())}, DataType::Int));
    return output;
  }

  // Add Tensor value to Fusion Definition
  void handle(const TensorView* tv) final {
    // short-circuit: value already exists in FusionDefinition
    if (map_val_to_fd_index_.count(tv) > 0) {
      return;
    }

    Tensor output = fd_->defineTensor(tv->nDims());
    map_val_to_fd_index_.emplace(tv, output());

    std::vector<int64_t> shape;
    std::transform(
        tv->domain()->logical().begin(),
        tv->domain()->logical().end(),
        std::back_inserter(shape),
        [](IterDomain* id) {
          return (id->getMaybeExpandedExtent()->isConstScalar())
              ? id->getMaybeExpandedExtent()->evaluate().as<int64_t>()
              : -1;
        });

    fd_->defineRecord(new TensorRecord(
        {fd_->recordingState(output())},
        shape,
        tv->domain()->contiguity(),
        std::get<PrimDataType>(tv->dtype().type),
        tv->isCpuScalar(),
        tv->domain()->strideOrder()));
  }

  // =================================================================================
  // Utility functions

  // Create a vector for the logical domain of TensorView.
  // Used with ViewOp and ExpandOp handlers
  Vector getShape(TensorView* tv) {
    const std::vector<IterDomain*>& logical_out_domain =
        tv->domain()->logical();
    std::vector<Val*> logical_domain_extents;
    // Use expanded extent if available for IterDomain.
    std::transform(
        logical_out_domain.begin(),
        logical_out_domain.end(),
        std::back_inserter(logical_domain_extents),
        [](IterDomain* id) { return id->getMaybeExpandedExtent(); });
    return createVector(logical_domain_extents);
  }

  // Find integer index corresponding with reduction iterDomains
  std::vector<int64_t> getReductionAxes(TensorView* tv) {
    std::vector<int64_t> axes;
    const std::vector<IterDomain*>& logical_domain = tv->domain()->logical();
    for (int64_t dim : arange((int64_t)logical_domain.size())) {
      if (logical_domain.at(dim)->isReduction()) {
        axes.push_back(dim);
      }
    }
    return axes;
  }

  // =================================================================================
  // Handle add_output variants

  // Add Tensor output to FusionDefinition
  void handleOutput(const TensorView* tv) {
    size_t output_index = map_val_to_fd_index_.at(tv);
    fd_->defineRecord(new OutputRecord<TensorView>(
        {fd_->recordingState(output_index)},
        serde::RecordType::OutputTv,
        tv->domain()->strideOrder()));
  }

  // Alias output Tensor with input tensor
  void handleOutput(const TensorView* tv, const AliasInfo& alias_info) {
    size_t output_index = map_val_to_fd_index_.at(tv);
    size_t input_index = map_val_to_fd_index_.at(alias_info.aliased_io);
    fd_->defineRecord(new OutputRecord<TensorView>(
        {fd_->recordingState(output_index), fd_->recordingState(input_index)},
        serde::RecordType::OutputTv));
  }

  // =================================================================================
  // Map CPP Expression classes to corresponding RecordFunctors in
  // python_frontend

  // A generic function to map UnaryOp, BinaryOp, and TernaryOp to
  // python_frontend OpRecord
  template <typename ExprType, typename ResultType, typename... ArgTypes>
  void handleOpRecord(
      const Expr* e,
      serde::RecordType record_type,
      ResultType result,
      ArgTypes... args) {
    NVF_ERROR(e->isA<ExprType>());
    std::vector<State> argument_states;
    std::transform(
        e->inputs().begin(),
        e->inputs().end(),
        std::back_inserter(argument_states),
        [&](auto arg) {
          return fd_->recordingState(map_val_to_fd_index_.at(arg));
        });

    fd_->defineRecord(new OpRecord<ResultType, ArgTypes...>(
        argument_states,
        {fd_->recordingState(map_val_to_fd_index_.at(result))},
        "ops." + python::toString(e->as<ExprType>()),
        record_type,
        getFunction<ResultType, ArgTypes...>(e->as<ExprType>())));
  }

  // Map UnaryOp to python_frontend OpRecord
  void handle(const UnaryOp* uop) final {
    // short-circuit: Handle cast operation separately
    if (uop->getUnaryOpType() == UnaryOpType::Cast) {
      return handleCastOp(uop);
    }

    // Map remaining UnaryOp to python_frontend OpRecord
    if (uop->in()->isA<TensorView>()) {
      Tensor output = fd_->defineTensor(uop->out()->as<TensorView>()->nDims());
      map_val_to_fd_index_.emplace(uop->out(), output());
      handleOpRecord<nvfuser::UnaryOp>(
          uop,
          serde::RecordType::Unary_TV,
          uop->out()->as<TensorView>(),
          uop->in()->as<TensorView>());
    } else {
      Scalar output = fd_->defineScalar();
      map_val_to_fd_index_.emplace(uop->out(), output());
      handleOpRecord<nvfuser::UnaryOp>(
          uop, serde::RecordType::Unary_VAL, uop->out(), uop->in());
    }
  }

  // Map cast UnaryOp to CastOpRecord
  void handleCastOp(const Expr* op) {
    bool is_cast_op = op->isA<UnaryOp>() &&
        op->as<UnaryOp>()->getUnaryOpType() == UnaryOpType::Cast;
    NVF_ERROR(is_cast_op);

    size_t input_fd_index = map_val_to_fd_index_.at(op->input(0));

    // DataType::Index does not exist in python_frontend, so convert to
    // DataType::Int
    DataType scalar_dtype = op->output(0)->dtype();
    if (scalar_dtype == DataType::Index) {
      scalar_dtype = DataType::Int;
    }

    if (op->input(0)->isA<TensorView>()) {
      Tensor output =
          fd_->defineTensor(op->output(0)->as<TensorView>()->nDims());
      map_val_to_fd_index_.emplace(op->output(0), output());
      fd_->defineRecord(new CastOpRecord<TensorView*, TensorView*>(
          {fd_->recordingState(input_fd_index)},
          {fd_->recordingState(output())},
          "ops.cast",
          serde::RecordType::CastTv,
          static_cast<TensorView* (*)(DataType, TensorView*)>(castOp),
          std::get<PrimDataType>(scalar_dtype.type)));
    } else {
      Scalar output = fd_->defineScalar();
      map_val_to_fd_index_.emplace(op->output(0), output());
      fd_->defineRecord(new CastOpRecord<Val*, Val*>(
          {fd_->recordingState(input_fd_index)},
          {fd_->recordingState(output())},
          "ops.cast",
          serde::RecordType::CastVal,
          static_cast<Val* (*)(DataType, Val*)>(castOp),
          std::get<PrimDataType>(scalar_dtype.type)));
    }
  }

  // Map BinaryOp to python_frontend OpRecord
  void handle(const BinaryOp* bop) final {
    bool is_lhs_tv = bop->lhs()->isA<TensorView>();
    bool is_rhs_tv = bop->rhs()->isA<TensorView>();

    if (is_lhs_tv || is_rhs_tv) {
      Tensor output = fd_->defineTensor(bop->out()->as<TensorView>()->nDims());
      map_val_to_fd_index_.emplace(bop->out(), output());

      if (is_lhs_tv && is_rhs_tv) {
        handleOpRecord<nvfuser::BinaryOp>(
            bop,
            serde::RecordType::Binary_TV,
            bop->out()->as<TensorView>(),
            bop->lhs()->as<TensorView>(),
            bop->rhs()->as<TensorView>());
      } else if (is_lhs_tv && !is_rhs_tv) {
        handleOpRecord<nvfuser::BinaryOp>(
            bop,
            serde::RecordType::Binary_TV_VAL,
            bop->out()->as<TensorView>(),
            bop->lhs()->as<TensorView>(),
            bop->rhs());
      } else {
        handleOpRecord<nvfuser::BinaryOp>(
            bop,
            serde::RecordType::Binary_VAL_TV,
            bop->out()->as<TensorView>(),
            bop->lhs(),
            bop->rhs()->as<TensorView>());
      }
    } else {
      Scalar output = fd_->defineScalar();
      map_val_to_fd_index_.emplace(bop->out(), output());
      handleOpRecord<nvfuser::BinaryOp>(
          bop,
          serde::RecordType::Binary_VAL,
          bop->out(),
          bop->lhs(),
          bop->rhs());
    }
  }

  // Map TernaryOp to python frontend
  void handle(const TernaryOp* top) final {
    bool is_in1_tv = top->in1()->isA<TensorView>();
    bool is_in2_tv = top->in2()->isA<TensorView>();
    bool is_in3_tv = top->in3()->isA<TensorView>();

    if (is_in1_tv || is_in2_tv || is_in3_tv) {
      Tensor output = fd_->defineTensor(top->out()->as<TensorView>()->nDims());
      map_val_to_fd_index_.emplace(top->out(), output());

      if (is_in1_tv && is_in2_tv && is_in3_tv) {
        handleOpRecord<nvfuser::TernaryOp>(
            top,
            serde::RecordType::Ternary_TV,
            top->out()->as<TensorView>(),
            top->in1()->as<TensorView>(),
            top->in2()->as<TensorView>(),
            top->in3()->as<TensorView>());
      } else if (is_in1_tv && is_in2_tv && !is_in3_tv) {
        handleOpRecord<nvfuser::TernaryOp>(
            top,
            serde::RecordType::Ternary_TV_TV_VAL,
            top->out()->as<TensorView>(),
            top->in1()->as<TensorView>(),
            top->in2()->as<TensorView>(),
            top->in3());
      } else if (is_in1_tv && !is_in2_tv && is_in3_tv) {
        handleOpRecord<nvfuser::TernaryOp>(
            top,
            serde::RecordType::Ternary_TV_VAL_TV,
            top->out()->as<TensorView>(),
            top->in1()->as<TensorView>(),
            top->in2(),
            top->in3()->as<TensorView>());
      } else if (is_in1_tv && !is_in2_tv && !is_in3_tv) {
        handleOpRecord<nvfuser::TernaryOp>(
            top,
            serde::RecordType::Ternary_TV_VAL_VAL,
            top->out()->as<TensorView>(),
            top->in1()->as<TensorView>(),
            top->in2(),
            top->in3());
      } else if (!is_in1_tv && is_in2_tv && is_in3_tv) {
        handleOpRecord<nvfuser::TernaryOp>(
            top,
            serde::RecordType::Ternary_VAL_TV_TV,
            top->out()->as<TensorView>(),
            top->in1(),
            top->in2()->as<TensorView>(),
            top->in3()->as<TensorView>());
      } else if (!is_in1_tv && is_in2_tv && !is_in3_tv) {
        handleOpRecord<nvfuser::TernaryOp>(
            top,
            serde::RecordType::Ternary_VAL_TV_VAL,
            top->out()->as<TensorView>(),
            top->in1(),
            top->in2()->as<TensorView>(),
            top->in3());
      } else if (!is_in1_tv && !is_in2_tv && is_in3_tv) {
        handleOpRecord<nvfuser::TernaryOp>(
            top,
            serde::RecordType::Ternary_VAL_VAL_TV,
            top->out()->as<TensorView>(),
            top->in1(),
            top->in2(),
            top->in3()->as<TensorView>());
      }
    } else {
      Scalar output = fd_->defineScalar();
      map_val_to_fd_index_.emplace(top->out(), output());
      handleOpRecord<nvfuser::TernaryOp>(
          top,
          serde::RecordType::Ternary_VAL,
          top->out(),
          top->in1(),
          top->in2(),
          top->in3());
    }
  }

  // Map ReductionOp to python frontend
  void handle(const ReductionOp* rop) final {
    TensorView* out_tv = rop->out()->as<TensorView>();

    // The min and max reduction operations expect the dtype argument to by
    // PrimDataType::Null
    PrimDataType dtype = (rop->getReductionOpType() == BinaryOpType::Min ||
                          rop->getReductionOpType() == BinaryOpType::Max)
        ? PrimDataType::Null
        : std::get<PrimDataType>(rop->out()->dtype().type);

    Tensor output = fd_->defineTensor(out_tv->nDims());
    map_val_to_fd_index_.emplace(rop->out(), output());
    fd_->defineRecord(new ReductionOpRecord(
        {fd_->recordingState(map_val_to_fd_index_.at(rop->in()))},
        {fd_->recordingState(output())},
        "ops." + python::toString(rop),
        getSerdeType(rop),
        getFunction<
            TensorView*,
            TensorView*,
            const std::vector<int64_t>&,
            bool,
            DataType>(rop),
        getReductionAxes(out_tv),
        /*keep_dim=*/false,
        dtype));
  }

  // Map WelfordOp to python frontend
  void handle(const WelfordOp* wop) final {
    NVF_ERROR(wop->initAvg()->evaluate().as<double>() == 0.0);
    NVF_ERROR(wop->initVar()->evaluate().as<double>() == 0.0);
    NVF_ERROR(wop->initN()->evaluate().as<int64_t>() == 0);

    NVF_ERROR(wop->outAvg()->isA<TensorView>());
    TensorView* out_avg_tv = wop->outAvg()->as<TensorView>();
    Tensor out_avg = fd_->defineTensor(out_avg_tv->nDims());
    map_val_to_fd_index_.emplace(wop->outAvg(), out_avg());

    NVF_ERROR(wop->outVar()->isA<TensorView>());
    TensorView* out_var_tv = wop->outVar()->as<TensorView>();
    Tensor out_var = fd_->defineTensor(out_var_tv->nDims());
    map_val_to_fd_index_.emplace(wop->outVar(), out_var());

    NVF_ERROR(wop->outN()->isA<TensorView>());
    TensorView* out_N_tv = wop->outN()->as<TensorView>();
    Tensor out_N = fd_->defineTensor(out_N_tv->nDims());
    map_val_to_fd_index_.emplace(wop->outN(), out_N());

    fd_->defineRecord(new WelfordOpRecord(
        {fd_->recordingState(map_val_to_fd_index_.at(wop->inAvg()))},
        {fd_->recordingState(out_avg()),
         fd_->recordingState(out_var()),
         fd_->recordingState(out_N())},
        getReductionAxes(out_avg_tv)));
  }

  // If input and output values share the same type, a LoadStoreOp will be
  // created instead of a CastOp.
  void handle(const LoadStoreOp* lsop) final {
    // short-circuit: lsop is a permutation.
    if (lsop->out()->isA<TensorView>() &&
        lsop->out()->as<TensorView>()->hasRoot()) {
      return handlePermute(lsop);
    }

    // Skip set unary operation
    size_t input_fid = map_val_to_fd_index_.at(lsop->in());
    map_val_to_fd_index_.emplace(lsop->out(), input_fid);
  }

  // Add DimsOpRecord to create permutation in FusionDefinition
  void handlePermute(const LoadStoreOp* lsop) {
    TensorView* out_tv = lsop->out()->as<TensorView>();

    std::optional<std::vector<int64_t>> new2old = ir_utils::computePermutation(
        out_tv->getRootDomain(), out_tv->getLogicalDomain());
    NVF_ERROR(new2old.has_value(), "Expected permutation");

    Tensor output = fd_->defineTensor(out_tv->nDims());
    map_val_to_fd_index_.emplace(out_tv, output());
    fd_->defineRecord(new DimsOpRecord<serde::RecordType::PermuteOp>(
        {fd_->recordingState(map_val_to_fd_index_.at(lsop->in()))},
        {fd_->recordingState(output())},
        std::move(new2old.value()),
        "ops.permute"));
  }

  // Add Broadcast operation to FusionDefinition
  void handle(const BroadcastOp* bcast_op) final {
    Tensor output =
        fd_->defineTensor(bcast_op->out()->as<TensorView>()->nDims());
    fd_->defineRecord(new BroadcastOpRecord(
        {fd_->recordingState(map_val_to_fd_index_.at(bcast_op->in()))},
        {fd_->recordingState(output())},
        "ops.broadcast",
        bcast_op->getBroadcastDimFlags()));
    map_val_to_fd_index_.emplace(bcast_op->out(), output());
  }

  // Map SqueezeOp to python frontend
  void handle(const SqueezeOp* sop) final {
    std::vector<int64_t> squeeze_dims;
    const std::vector<bool>& is_squeeze_dims = sop->getSqueezeDimFlags();
    for (int64_t dim : arange((int64_t)is_squeeze_dims.size())) {
      if (is_squeeze_dims.at(dim)) {
        squeeze_dims.push_back(dim);
      }
    }

    // Always squeeze_expanded dimensions
    Tensor output = fd_->defineTensor(sop->out()->as<TensorView>()->nDims());
    map_val_to_fd_index_.emplace(sop->out(), output());
    fd_->defineRecord(new SqueezeOpRecord(
        {fd_->recordingState(map_val_to_fd_index_.at(sop->in()))},
        {fd_->recordingState(output())},
        squeeze_dims,
        /*squeeze_expanded=*/true));
  }

  // Map ViewOp to python frontend
  void handle(const ViewOp* vop) final {
    // Get extent's for output's logical domain
    TensorView* out_tv = vop->out()->as<TensorView>();
    Vector new_shape = getShape(out_tv);

    Tensor output = fd_->defineTensor(out_tv->nDims());
    map_val_to_fd_index_.emplace(out_tv, output());
    fd_->defineRecord(new ReshapeOpRecord(
        {fd_->recordingState(map_val_to_fd_index_.at(vop->in())),
         fd_->recordingState(new_shape())},
        {fd_->recordingState(output())}));
  }

  // Map ExpandOp to python frontend
  void handle(const ExpandOp* eop) final {
    TensorView* in_tv = eop->in()->as<TensorView>();
    TensorView* out_tv = eop->out()->as<TensorView>();
    NVF_ERROR(in_tv->nDims() == out_tv->nDims());
    Vector new_shape = getShape(out_tv);

    Tensor output = fd_->defineTensor(out_tv->nDims());
    map_val_to_fd_index_.emplace(out_tv, output());
    fd_->defineRecord(new ExpandOpRecord(
        {fd_->recordingState(map_val_to_fd_index_.at(eop->in())),
         fd_->recordingState(new_shape())},
        {fd_->recordingState(output())}));
  }

  // Map SliceOp to python frontend
  void handle(const SliceOp* sop) final {
    std::vector<nvfuser::Slice> slices = sop->getRanges();

    std::vector<Val*> start_indices;
    start_indices.reserve(slices.size());

    std::vector<Val*> stop_indices;
    stop_indices.reserve(slices.size());

    std::vector<Val*> strides;
    strides.reserve(slices.size());

    for (const nvfuser::Slice& s : slices) {
      start_indices.push_back(s.start);
      stop_indices.push_back(s.stop);
      strides.push_back(s.step);
    }

    Vector new_start = createVector(start_indices);
    Vector new_stop = createVector(stop_indices);
    Vector new_strides = createVector(strides);

    Tensor output = fd_->defineTensor(sop->out()->as<TensorView>()->nDims());
    map_val_to_fd_index_.emplace(sop->out(), output());
    fd_->defineRecord(new SliceOpRecord(
        {fd_->recordingState(map_val_to_fd_index_.at(sop->in())),
         fd_->recordingState(new_start()),
         fd_->recordingState(new_stop()),
         fd_->recordingState(new_strides())},
        {fd_->recordingState(output())},
        /*manual_normalization=*/true));
  }

  // Map PadOp to python frontend
  void handle(const PadOp* pad_op) final {
    Tensor output = fd_->defineTensor(pad_op->out()->as<TensorView>()->nDims());
    map_val_to_fd_index_.emplace(pad_op->out(), output());

    // Step 1: Get pad widths in normalized order.
    std::vector<Val*> normalized_pad_widths = pad_op->getPadWidths();
    const int64_t total_size = (int64_t)normalized_pad_widths.size();

    // Step 2: Get indices for normalized pad widths.
    std::vector<int64_t> normalized_indices(total_size);
    std::iota(normalized_indices.begin(), normalized_indices.end(), 0);

    // Step 3: Transform to indices for original pad widths
    std::vector<int64_t> original_indices;
    original_indices.reserve(normalized_indices.size());
    std::transform(
        normalized_indices.begin(),
        normalized_indices.end(),
        std::back_inserter(original_indices),
        [=](int64_t normalized_idx) {
          int64_t offset = total_size - normalized_idx;
          int64_t dim = ceilDiv(offset, 2) - 1;

          int64_t original_idx = dim * 2;
          // right pad values require an additional offset
          if (offset % 2 == 1) {
            original_idx += 1;
          }
          return original_idx;
        });

    // Step 4: Get pad widths in original order.
    std::vector<Val*> original_order_pad_widths(total_size, nullptr);
    for (int64_t normalized_idx : normalized_indices) {
      original_order_pad_widths.at(original_indices.at(normalized_idx)) =
          normalized_pad_widths.at(normalized_idx);
    }

    // Check that no pad width values are nullptr.
    NVF_ERROR(std::all_of(
        original_order_pad_widths.begin(),
        original_order_pad_widths.end(),
        [](Val* v) { return v != nullptr; }));

    Vector pad_widths = createVector(original_order_pad_widths);
    fd_->defineRecord(new PadOpRecord(
        {fd_->recordingState(map_val_to_fd_index_.at(pad_op->in())),
         fd_->recordingState(pad_widths()),
         fd_->recordingState(map_val_to_fd_index_.at(pad_op->value()))},
        {fd_->recordingState(output())}));
  }

  // Map CatOp to python frontend
  void handle(const CatOp* cat_op) final {
    Tensor output =
        fd_->defineTensor(cat_op->output(0)->as<TensorView>()->nDims());
    map_val_to_fd_index_.emplace(cat_op->output(0), output());

    std::vector<State> tensor_states;
    tensor_states.reserve(cat_op->inputs().size());
    std::transform(
        cat_op->inputs().begin(),
        cat_op->inputs().end(),
        std::back_inserter(tensor_states),
        [&](Val* v) {
          return fd_->recordingState(map_val_to_fd_index_.at(v));
        });

    fd_->defineRecord(new CatOpRecord(
        tensor_states,
        {fd_->recordingState(output())},
        cat_op->concatenatedDim(),
        /*manual_padding=*/true));
  }

  // Map RNGOp to RandomDistOpRecord
  void handle(const RNGOp* rop) final {
    TensorView* out_tv = rop->output(0)->as<TensorView>();
    Tensor output = fd_->defineTensor(out_tv->nDims());
    map_val_to_fd_index_.emplace(out_tv, output());

    std::vector<State> arg_states;

    // arg1 and arg2 are minval and maxval for uniform.
    // arg1 and arg2 are mean and std for normal.
    std::vector<Val*> params = rop->getParameters();
    if (params.empty()) {
      // Default arg1 and arg2 is (0, 1) for both uniform and normal.
      Scalar zero_value = createScalar(fusion_->zeroVal());
      Scalar one_value = createScalar(fusion_->oneVal());
      arg_states.push_back(fd_->recordingState(zero_value()));
      arg_states.push_back(fd_->recordingState(one_value()));
    } else {
      NVF_ERROR(
          params.size() == 2,
          "Expect only two parameters for uniform and normal random ops.");
      std::transform(
          params.begin(),
          params.end(),
          std::back_inserter(arg_states),
          [&](Val* v) {
            return fd_->recordingState(map_val_to_fd_index_.at(v));
          });
    }

    Vector out_shape = createVector(rop->getShape());
    arg_states.push_back(fd_->recordingState(out_shape()));

    // The philox seed and offset are optional.
    if (rop->getRNGSeedVal() != nullptr) {
      arg_states.push_back(
          fd_->recordingState(map_val_to_fd_index_.at(rop->getRNGSeedVal())));
    }
    if (rop->getRNGOffsetVal() != nullptr) {
      arg_states.push_back(
          fd_->recordingState(map_val_to_fd_index_.at(rop->getRNGOffsetVal())));
    }

    switch (rop->getRNGOpType()) {
      case RNGOpType::Uniform:
      case RNGOpType::UniformRange:
        fd_->defineRecord(
            new RandomDistOpRecord<serde::RecordType::UniformDistOp>(
                arg_states,
                {fd_->recordingState(output())},
                std::get<PrimDataType>(out_tv->dtype().type)));
        break;
      case RNGOpType::NormalStandard:
      case RNGOpType::NormalGeneral:
        fd_->defineRecord(
            new RandomDistOpRecord<serde::RecordType::NormalDistOp>(
                arg_states,
                {fd_->recordingState(output())},
                std::get<PrimDataType>(out_tv->dtype().type)));
        break;
      default:
        NVF_ERROR(false, "Unsupported RNGOpType.");
    }
  }

  // Map LinearOp to python frontend
  void handle(const LinearOp* lop) final {
    TensorView* out_tv = lop->out()->as<TensorView>();
    Tensor output = fd_->defineTensor(out_tv->nDims());
    map_val_to_fd_index_.emplace(out_tv, output());

    if (lop->bias() != nullptr) {
      fd_->defineRecord(
          new OpRecord<TensorView*, TensorView*, TensorView*, TensorView*>(
              {fd_->recordingState(map_val_to_fd_index_.at(lop->inA())),
               fd_->recordingState(map_val_to_fd_index_.at(lop->inB())),
               fd_->recordingState(map_val_to_fd_index_.at(lop->bias()))},
              {fd_->recordingState(output())},
              ("ops.linear"),
              serde::RecordType::Ternary_TV,
              static_cast<
                  TensorView* (*)(TensorView*, TensorView*, TensorView*)>(
                  linear)));
    } else {
      fd_->defineRecord(new OpRecord<TensorView*, TensorView*, TensorView*>(
          {fd_->recordingState(map_val_to_fd_index_.at(lop->inA())),
           fd_->recordingState(map_val_to_fd_index_.at(lop->inB()))},
          {fd_->recordingState(output())},
          ("ops.linear"),
          serde::RecordType::Binary_TV,
          static_cast<TensorView* (*)(TensorView*, TensorView*)>(linear)));
    }
  }

  // Map FullOp to python frontend
  void handle(const FullOp* fop) final {
    TensorView* out_tv = fop->output(0)->as<TensorView>();
    Vector tensor_shape = getShape(out_tv);

    Scalar fill_value = createScalar(fop->getFillValue());

    Tensor output = fd_->defineTensor(out_tv->nDims());
    map_val_to_fd_index_.emplace(out_tv, output());

    fd_->defineRecord(new FullOpRecord(
        {fd_->recordingState(tensor_shape()),
         fd_->recordingState(fill_value())},
        {fd_->recordingState(output())},
        std::get<PrimDataType>(out_tv->dtype().type)));
  }

  // Map IotaOp to python frontend
  void handle(const IotaOp* iop) final {
    TensorView* out_tv = iop->output(0)->as<TensorView>();
    Tensor output = fd_->defineTensor(out_tv->nDims());
    map_val_to_fd_index_.emplace(out_tv, output());

    Scalar length = createScalar(iop->length());
    Scalar start = createScalar(iop->start());
    Scalar step = createScalar(iop->step());

    fd_->defineRecord(new IotaOpRecord(
        {fd_->recordingState(length()),
         fd_->recordingState(start()),
         fd_->recordingState(step())},
        {fd_->recordingState(output())},
        std::get<PrimDataType>(iop->dtype().type)));
  }

  // Map IndexSelectOp to IndexSelectOpRecord
  void handle(const IndexSelectOp* isop) final {
    TensorView* out_tv = isop->output(0)->as<TensorView>();
    Tensor output = fd_->defineTensor(out_tv->nDims());
    map_val_to_fd_index_.emplace(out_tv, output());

    fd_->defineRecord(new IndexSelectOpRecord(
        {fd_->recordingState(map_val_to_fd_index_.at(isop->lookupTv())),
         fd_->recordingState(map_val_to_fd_index_.at(isop->indexTv()))},
        {fd_->recordingState(output())},
        isop->dim()));
  }

  // Map SelectOp to IndexSelectOpRecord
  void handle(const SelectOp* sop) final {
    TensorView* out_tv = sop->output(0)->as<TensorView>();
    Tensor output = fd_->defineTensor(out_tv->nDims());
    map_val_to_fd_index_.emplace(out_tv, output());

    fd_->defineRecord(new SelectOpRecord(
        {fd_->recordingState(map_val_to_fd_index_.at(sop->lookupTv())),
         fd_->recordingState(map_val_to_fd_index_.at(sop->input(1)))},
        {fd_->recordingState(output())},
        sop->dim()));
  }

  // Map ScatterOp to python frontend
  void handle(const ScatterOp* sop) final {
    TensorView* out_tv = sop->output(0)->as<TensorView>();
    Tensor output = fd_->defineTensor(out_tv->nDims());
    map_val_to_fd_index_.emplace(out_tv, output());

    fd_->defineRecord(new ScatterOpRecord(
        {fd_->recordingState(map_val_to_fd_index_.at(sop->selfTv())),
         fd_->recordingState(map_val_to_fd_index_.at(sop->indexTv())),
         fd_->recordingState(map_val_to_fd_index_.at(sop->srcTv()))},
        {fd_->recordingState(output())},
        sop->dim()));
  }

  // Map ArgsortOp to python frontend
  void handle(const ArgsortOp* argsortop) final {
    TensorView* out_tv = argsortop->output(0)->as<TensorView>();
    Tensor output = fd_->defineTensor(out_tv->nDims());
    map_val_to_fd_index_.emplace(out_tv, output());

    fd_->defineRecord(new ArgsortOpRecord(
        {fd_->recordingState(map_val_to_fd_index_.at(argsortop->in()))},
        {fd_->recordingState(output())},
        argsortop->dim(),
        argsortop->isDescending(),
        argsortop->isStable()));
  }

<<<<<<< HEAD
  // Map BatchedMMOp to python frontend
  void handle(const BatchedMMOp* bmm_op) final {
    TensorView* out_tv = bmm_op->output(0)->as<TensorView>();
    Tensor output = fd_->defineTensor(out_tv->nDims());
    map_val_to_fd_index_.emplace(out_tv, output());

    fd_->defineRecord(new OpRecord<TensorView*, TensorView*, TensorView*>(
        {fd_->recordingState(map_val_to_fd_index_.at(bmm_op->mat1())),
         fd_->recordingState(map_val_to_fd_index_.at(bmm_op->mat2()))},
        {fd_->recordingState(output())},
        ("ops.bmm"),
        serde::RecordType::Binary_TV,
        static_cast<TensorView* (*)(TensorView*, TensorView*)>(bmm)));
=======
  // Map TopKOp to python frontend
  void handle(const TopKOp* topkop) final {
    // Create outputs for this RecordFunctor
    std::vector<State> fd_outputs;
    fd_outputs.reserve(topkop->outputs().size());
    std::transform(
        topkop->outputs().begin(),
        topkop->outputs().end(),
        std::back_inserter(fd_outputs),
        [&](Val* v) {
          NVF_ERROR(v->isA<TensorView>());
          Tensor output = fd_->defineTensor(v->as<TensorView>()->nDims());
          map_val_to_fd_index_.emplace(v, output());
          return fd_->recordingState(output());
        });

    fd_->defineRecord(new TopKOpRecord(
        {fd_->recordingState(map_val_to_fd_index_.at(topkop->in())),
         fd_->recordingState(map_val_to_fd_index_.at(topkop->k()))},
        fd_outputs,
        topkop->dim(),
        topkop->isLargest(),
        topkop->isSorted()));
>>>>>>> de292852
  }

  // Map GatherOp to python frontend
  void handle(const GatherOp* gop) final {
    TensorView* out_tv = gop->output(0)->as<TensorView>();
    Tensor output = fd_->defineTensor(out_tv->nDims());
    map_val_to_fd_index_.emplace(out_tv, output());

    fd_->defineRecord(new GatherOpRecord(
        {fd_->recordingState(map_val_to_fd_index_.at(gop->lookupTv())),
         fd_->recordingState(map_val_to_fd_index_.at(gop->indexTv()))},
        {fd_->recordingState(output())},
        gop->dim()));
  }

  // Map MatmulOp to TensorView-Only OpRecord
  void handle(const MatmulOp* matmul_op) final {
    Tensor output =
        fd_->defineTensor(matmul_op->out()->as<TensorView>()->nDims());
    map_val_to_fd_index_.emplace(matmul_op->out(), output());

    fd_->defineRecord(new OpRecord<TensorView*, TensorView*, TensorView*>(
        {fd_->recordingState(map_val_to_fd_index_.at(matmul_op->inA())),
         fd_->recordingState(map_val_to_fd_index_.at(matmul_op->inB()))},
        {fd_->recordingState(output())},
        ("ops.matmul"),
        serde::RecordType::Binary_TV,
        static_cast<TensorView* (*)(TensorView*, TensorView*)>(matmul)));
  }

  // Map SdpaFwdOp to SdpaFwdOpRecord
  void handle(const SdpaFwdOp* sdpa_fwd_op) final {
    // Create outputs for this RecordFunctor
    std::vector<State> fd_outputs;
    fd_outputs.reserve(sdpa_fwd_op->outputs().size());
    std::transform(
        sdpa_fwd_op->outputs().begin(),
        sdpa_fwd_op->outputs().end(),
        std::back_inserter(fd_outputs),
        [&](Val* v) {
          NVF_ERROR(v->isA<TensorView>());
          Tensor output = fd_->defineTensor(v->as<TensorView>()->nDims());
          map_val_to_fd_index_.emplace(v, output());
          return fd_->recordingState(output());
        });

    State dropout_p_state = (sdpa_fwd_op->dropout_p() != nullptr)
        ? fd_->recordingState(map_val_to_fd_index_.at(sdpa_fwd_op->dropout_p()))
        : State(/*_index=*/0, /*_stype=*/serde::StateType::None);

    State is_causal_state = (sdpa_fwd_op->is_causal() != nullptr)
        ? fd_->recordingState(map_val_to_fd_index_.at(sdpa_fwd_op->is_causal()))
        : State(/*_index=*/0, /*_stype=*/serde::StateType::None);

    State scale_state = (sdpa_fwd_op->scale() != nullptr)
        ? fd_->recordingState(map_val_to_fd_index_.at(sdpa_fwd_op->scale()))
        : State(/*_index=*/0, /*_stype=*/serde::StateType::None);

    fd_->defineRecord(new SdpaFwdOpRecord(
        {fd_->recordingState(map_val_to_fd_index_.at(sdpa_fwd_op->query())),
         fd_->recordingState(map_val_to_fd_index_.at(sdpa_fwd_op->key())),
         fd_->recordingState(map_val_to_fd_index_.at(sdpa_fwd_op->value())),
         dropout_p_state,
         is_causal_state,
         scale_state},
        fd_outputs));
  }

  // Map SdpaBwdOp to SdpaBwdOpRecord
  void handle(const SdpaBwdOp* sdpa_bwd_op) final {
    // Create outputs for this RecordFunctor
    std::vector<State> fd_outputs;
    fd_outputs.reserve(sdpa_bwd_op->outputs().size());
    std::transform(
        sdpa_bwd_op->outputs().begin(),
        sdpa_bwd_op->outputs().end(),
        std::back_inserter(fd_outputs),
        [&](Val* v) {
          NVF_ERROR(v->isA<TensorView>());
          Tensor output = fd_->defineTensor(v->as<TensorView>()->nDims());
          map_val_to_fd_index_.emplace(v, output());
          return fd_->recordingState(output());
        });

    State dropout_p_state = (sdpa_bwd_op->dropout_p() != nullptr)
        ? fd_->recordingState(map_val_to_fd_index_.at(sdpa_bwd_op->dropout_p()))
        : State(/*_index=*/0, /*_stype=*/serde::StateType::None);

    State is_causal_state = (sdpa_bwd_op->is_causal() != nullptr)
        ? fd_->recordingState(map_val_to_fd_index_.at(sdpa_bwd_op->is_causal()))
        : State(/*_index=*/0, /*_stype=*/serde::StateType::None);

    State scale_state = (sdpa_bwd_op->scale() != nullptr)
        ? fd_->recordingState(map_val_to_fd_index_.at(sdpa_bwd_op->scale()))
        : State(/*_index=*/0, /*_stype=*/serde::StateType::None);

    fd_->defineRecord(new SdpaBwdOpRecord(
        {fd_->recordingState(map_val_to_fd_index_.at(sdpa_bwd_op->grad_attn())),
         fd_->recordingState(map_val_to_fd_index_.at(sdpa_bwd_op->query())),
         fd_->recordingState(map_val_to_fd_index_.at(sdpa_bwd_op->key())),
         fd_->recordingState(map_val_to_fd_index_.at(sdpa_bwd_op->value())),
         fd_->recordingState(map_val_to_fd_index_.at(sdpa_bwd_op->attn_out())),
         fd_->recordingState(map_val_to_fd_index_.at(sdpa_bwd_op->logsumexp())),
         dropout_p_state,
         is_causal_state,
         fd_->recordingState(
             map_val_to_fd_index_.at(sdpa_bwd_op->philox_seed())),
         fd_->recordingState(
             map_val_to_fd_index_.at(sdpa_bwd_op->philox_offset())),
         scale_state},
        fd_outputs));
  }

 private:
  //! The reference CPP fusion to be translated.
  Fusion* fusion_ = nullptr;
  //! The blank FusionDefinition that receives the RecordFunctors for
  //! translated CPP values and expressions.
  FusionDefinition* fd_ = nullptr;
  //! Map nvfuser Val to FusionDefinition index.
  std::unordered_map<const nvfuser::Val*, size_t> map_val_to_fd_index_;
};

} // namespace

std::unordered_map<const nvfuser::Val*, size_t> translate(
    Fusion* fusion,
    FusionDefinition* fd) {
  return FusionTranslator::translate(fusion, fd);
}

} // namespace nvfuser::python_frontend<|MERGE_RESOLUTION|>--- conflicted
+++ resolved
@@ -1146,7 +1146,6 @@
         argsortop->isStable()));
   }
 
-<<<<<<< HEAD
   // Map BatchedMMOp to python frontend
   void handle(const BatchedMMOp* bmm_op) final {
     TensorView* out_tv = bmm_op->output(0)->as<TensorView>();
@@ -1160,7 +1159,8 @@
         ("ops.bmm"),
         serde::RecordType::Binary_TV,
         static_cast<TensorView* (*)(TensorView*, TensorView*)>(bmm)));
-=======
+  }
+
   // Map TopKOp to python frontend
   void handle(const TopKOp* topkop) final {
     // Create outputs for this RecordFunctor
@@ -1184,7 +1184,6 @@
         topkop->dim(),
         topkop->isLargest(),
         topkop->isSorted()));
->>>>>>> de292852
   }
 
   // Map GatherOp to python frontend
