--- conflicted
+++ resolved
@@ -33,14 +33,9 @@
 // Translate a CPP Fusion to a bindings python function
 std::string translateFusion(Fusion* f);
 
-<<<<<<< HEAD
-// Add bindings for Cutlass GEMM Operations
-void bindCutlass(py::module& nvfuser);
-=======
 #ifdef NVFUSER_ENABLE_CUTLASS
 // Add bindings for Cutlass GEMM Operations
 void bindCutlass(py::module& nvfuser);
 #endif
->>>>>>> d1fa4b45
 
 } // namespace nvfuser::python