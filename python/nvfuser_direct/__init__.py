# SPDX-FileCopyrightText: Copyright (c) 2025-present NVIDIA CORPORATION & AFFILIATES.
# All rights reserved.
# SPDX-License-Identifier: BSD-3-Clause

import sys
import warnings
import os
import traceback
from typing import Iterable

if "nvfuser" in sys.modules:
    warnings.warn(
        "Be careful! You've imported nvfuser_direct when the nvfuser module is already imported.",
        UserWarning,
    )

<<<<<<< HEAD
from typing import Optional
=======
>>>>>>> fe9d839d
import torch
import torch.distributed as dist
from torch.distributed.tensor import DTensor
from torch.distributed.tensor.placement_types import Placement, Shard, Replicate


from ._C_DIRECT import *  # noqa: F401,F403


def execute_with_dtensors(fd, in_dtensors: Iterable[DTensor]) -> list[DTensor]:
    """
    Execute a fusion on a list of DTensor inputs.

    Parameters
    ----------
    fd : FusionDefinition
        The fusion definition to execute
    in_dtensors : list of DTensor
        The list of DTensor inputs to the fusion

    Returns
    -------
    list of DTensor
        The list of DTensor outputs from the fusion
    """
    in_tensors = []
    common_mesh_dim_names = None
    for in_dtensor in in_dtensors:
        in_tensors.append(in_dtensor.to_local())
        mesh_dim_names = in_dtensor.device_mesh.mesh_dim_names
        if common_mesh_dim_names is None:
            common_mesh_dim_names = mesh_dim_names
        else:
            assert (
                common_mesh_dim_names == mesh_dim_names
            ), f"All DTensor inputs must have the same mesh dim names. Got {common_mesh_dim_names} and {mesh_dim_names}"

    out_tensors = fd.execute(in_tensors, auto_schedule=True)
    out_shardings = fd.fec.get_output_shardings()
    assert len(out_tensors) == len(out_shardings)

    out_dtensors: list[DTensor] = []
    for out_tensor, out_sharding in zip(out_tensors, out_shardings):
        mesh = dist.device_mesh.init_device_mesh(
            "cuda", out_sharding.mesh.shape, mesh_dim_names=common_mesh_dim_names
        )
        placements: list[Placement] = []
        for parallel_type in [ParallelType.mesh_x]:
            axis: int = out_sharding.axis_sharded_on(parallel_type)
            placements.append(Replicate() if axis == -1 else Shard(axis))
        out_dtensors.append(DTensor.from_local(out_tensor, mesh, placements))
    return out_dtensors


class FusionDefinition:
    """
    A class for defining and executing fused operations in nvFuser.
    This class provides a context manager interface for defining fused operations,
    managing inputs/outputs, and executing the fusion with PyTorch tensors.
    Examples
    --------
    >>> with FusionDefinition() as fd:
    ...     t0 = fd.define_tensor()
    ...     t1 = fd.ops.relu(t0)
    ...     fd.add_output(t1)
    >>> outputs = fd.execute([input_tensor])
    """

    def __init__(self):
        """
        Initialize a new FusionDefinition instance.
        """
        super(FusionDefinition, self).__init__()
        # Monkey patching nvfuser_direct.ops submodule to mimic python_frontend
        # FusionDefinition.ops API. This is to maintain backwards compatibilty.
        self.ops = ops
        self._fusion = None
        self._fusion_guard = None

    @property
    def fusion(self):
        if not hasattr(self, "fec"):
            return self._fusion
        else:
            return self.fec.fusion()

    def __repr__(self):
        """
        Return a string representation of the FusionDefinition.
        Returns
        -------
        str
            A string representation of the FusionDefinition
        """
        return translate_fusion(self.fusion)

    def __enter__(self):
        """
        Enter the context manager.

        Returns
        -------
        FusionDefinition
            The FusionDefinition instance
        """
        self._fusion = Fusion()
        self._fusion_guard = FusionGuard(self._fusion)
        return self

    def __exit__(self, exception_type, exception_value, exception_traceback):
        """
        Exit the context manager and handle any exceptions.
        This method is called when exiting the 'with' block, whether normally or due to an exception.
        The arguments provide information about any exception that occurred:

        Parameters
        ----------
        excecption_type : type or None
            The type of the exception (e.g., ValueError, TypeError).
            None if no exception occurred.
        exception_value : Exception or None
            The actual exception object.
            None if no exception occurred.
        exception_traceback : traceback or None
            The traceback object containing the call stack.
            None if no exception occurred.
        """
        del self._fusion_guard
        if exception_type is not None:
            print(f"Exception occurred: {exception_type.__name__}: {exception_value}")
            if exception_traceback is not None:
                # Format the traceback and print it
                print("Traceback (most recent call last):")
                traceback.print_tb(exception_traceback)

    def define_tensor(self, *args, **kwargs):
        """
        Define a new tensor input for the fusion.

        Parameters
        ----------
        *args
            Positional arguments passed to define_tensor
        **kwargs
            Keyword arguments passed to define_tensor

        Returns
        -------
        Tensor
            The defined tensor
        """
        tv = define_tensor(*args, **kwargs)
        self._fusion.add_input(tv)
        return tv

    def define_vector(self, size):
        """
        Define a new vector input for the fusion.

        Parameters
        ----------
        size : int
            The size of the vector

        Returns
        -------
        list of Scalar
            The defined vector
        """
        return [self.define_scalar(None, DataType.Int) for i in range(size)]

    def define_scalar(self, *args, **kwargs):
        """
        Define a new scalar input for the fusion.
        It is added as a fusion input if it is a symbolic value.
        Parameters
        ----------
        *args
            Positional arguments passed to define_scalar
        **kwargs
            Keyword arguments passed to define_scalar
        Returns
        -------
        Scalar
            The defined scalar
        """
        scalar = define_scalar(*args, **kwargs)
        if scalar.is_symbolic():
            self._fusion.add_input(scalar)
        return scalar

    def add_output(self, *args, **kwargs):
        """
        Add an output to the fusion.

        Parameters
        ----------
        *args
            Positional arguments passed to fusion.add_output
        **kwargs
            Keyword arguments passed to fusion.add_output
        """
        self._fusion.add_output(*args, **kwargs)

    def _get_device_index(self, device_arg: torch.device | int | str | None) -> int:
        """
        Get the integer index for device_arg.

        Parameters
        ----------
        device_arg : torch.device | int | str, optional

        Returns
        -------
        int
            The index for cuda device
        """
        if device_arg is None or isinstance(device_arg, int):
            return device_arg

        # NOTE: torch.device(torch.device) is still a torch.device
        device = torch.device(device_arg)
        assert (
            device.type == "cuda"
        ), "If device argument is passed it must be a CUDA device"
        return device.index

    def execute(self, inputs, *, device=None, auto_schedule=True) -> list[torch.Tensor]:
        """
        Execute the fusion with the given inputs.

        Parameters
        ----------
        inputs : list of torch.Tensor
            Input tensors and scalars to the fusion
        device : torch.device, optional
            Device to execute the fusion on
        auto_schedule : bool, default=True
            Whether to use automatic scheduling

        Returns
        -------
        list of torch.Tensor
            Output tensors from the fusion
        """

        if auto_schedule:
            if not hasattr(self, "fec"):
                self.fec = FusionExecutorCache(self._fusion)
                # A copy of fusion is created after construction FusionExecutorCache
                # Delete the _fusion and reference the fusion inside FusionExecutorCache
                del self._fusion
            return self.fec.execute(inputs, device=self._get_device_index(device))
        else:
            raise RuntimeError("Manual scheduling is not supported yet.")

    def repro_script_for(self, inputs: list | None = None) -> str:
        """
        Generate a repro script for the fusion.

        Parameters
        ----------
        inputs : list of torch.Tensor
            The list of torch.Tensor inputs to the fusion

        Returns
        -------
        str
            The repro script for the fusion
        """

        msg = "# CUDA devices:\n"
        for i in range(torch.cuda.device_count()):
            msg += f"#  {i}: {torch.cuda.get_device_name(i)}\n"
        msg += (
            f"# torch version: {torch.__version__}\n"
            f"# cuda version: {torch.version.cuda}\n"
            f"import torch\n"
            "from nvfuser_direct import FusionDefinition, DataType\n"
            f"{self}"
            "with FusionDefinition() as fd:\n"
            f"    nvfuser_fusion(fd)\n"
        )
        if inputs is not None:
            msg += "\ninputs = [\n"
            for i in inputs:
                if isinstance(i, torch.Tensor):
                    if i.is_contiguous():
                        msg += f"    torch.testing.make_tensor({tuple(i.size())}, dtype={i.dtype}, device='{i.device}'),\n"
                    else:
                        # max linear index determines number of elements to generate
                        sz = 1
                        for szi, stri in zip(i.size(), i.stride()):
                            if szi == 0:
                                sz = 0
                                break
                            sz += (szi - 1) * stri
                        if i.dtype.is_floating_point:
                            msg += (
                                f"    torch.randn({sz}, dtype={i.dtype}, device='{i.device}')"
                                f".as_strided({tuple(i.size())}, {tuple(i.stride())}),\n"
                            )
                        else:
                            upper_bound = 2 if i.dtype == torch.bool else 10
                            msg += (
                                f"    torch.randint(0, {upper_bound}, ({sz},), dtype={i.dtype}, device='{i.device}')"
                                f".as_strided({tuple(i.size())}, {tuple(i.stride())}),\n"
                            )
                else:
                    input_as_string = str(i)
                    # `nan` and `inf` are stringified as is, which are not
                    # defined in Python. So we replace them with `float("nan")`
                    # and `float("inf")`. `-inf` is replaced with
                    # `-float("inf")`, which equals `float("-inf")`.
                    input_as_string = re.sub(
                        r"\binf\b", 'float("inf")', input_as_string
                    )
                    input_as_string = re.sub(
                        r"\bnan\b", 'float("nan")', input_as_string
                    )
                    msg += f"    {input_as_string},\n"
            msg += "]"
            msg += "\nfd.execute(inputs)\n"

        return msg

    def from_pytorch(self, tensor, static_sizes=False):
        """
        Define an nvFuser input tensor from a PyTorch tensor.
        This method creates a symbolic tensor for dynamic shape usage by default.
        Parameters
        ----------
        tensor : torch.Tensor
            Input PyTorch tensor to convert
        static_sizes : bool, default=False
            Whether to interpret sizes as static rather than symbolic
            for dynamic shape usage
        Returns
        -------
        Tensor
            The defined nvFuser tensor
        Raises
        ------
        ValueError
            If a CPU non-scalar tensor is provided
        """
        try:
            from .pytorch_utils import torch_dtype_to_nvfuser_dtype
        except ImportError:
            raise ImportError("Unable to import pytorch_utils!")

        supported_tensor = tensor.is_cuda or (tensor.is_cpu and len(tensor.size()) == 0)
        if not supported_tensor:
            raise ValueError(
                f"Found unsupported device {tensor.device}, only scalar CPU or CUDA tensors are supported"
            )

        tv = define_tensor(
            sizes=tensor.size(),
            strides=tensor.stride(),
            dtype=torch_dtype_to_nvfuser_dtype(tensor.dtype),
            static_sizes=static_sizes,
            is_cpu=tensor.is_cpu,
        )
        self.fusion.add_input(tv)
        return tv<|MERGE_RESOLUTION|>--- conflicted
+++ resolved
@@ -14,10 +14,6 @@
         UserWarning,
     )
 
-<<<<<<< HEAD
-from typing import Optional
-=======
->>>>>>> fe9d839d
 import torch
 import torch.distributed as dist
 from torch.distributed.tensor import DTensor
