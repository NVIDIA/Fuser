--- conflicted
+++ resolved
@@ -35,10 +35,7 @@
   return state;
 }
 
-<<<<<<< HEAD
-=======
 #if (defined(__CUDA_ARCH__) && (__CUDA_ARCH__ >= 900))
->>>>>>> 55eed702
 __device__ inline uint64_t arriveExpectTX(
     uint32_t smem_barrier_ptr,
     uint32_t tx_count) {
@@ -48,10 +45,7 @@
                : "r"(smem_barrier_ptr), "r"(tx_count));
   return state;
 }
-<<<<<<< HEAD
-=======
 #endif
->>>>>>> 55eed702
 
 __device__ inline void wait(uint32_t smem_barrier_ptr, uint64_t state) {
 #if (defined(__CUDA_ARCH__) && (__CUDA_ARCH__ >= 900))
