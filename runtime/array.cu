// clang-format off
/*
 * SPDX-FileCopyrightText: Copyright (c) 2023-present NVIDIA CORPORATION & AFFILIATES.
 * All rights reserved.
 * SPDX-License-Identifier: BSD-3-Clause
 */
// clang-format on
// aligned register array for vectorized load/store
template <typename scalar_t, int size, int align_size = 1>
struct alignas(sizeof(scalar_t) * align_size) Array {
  scalar_t array[size];

  __device__ void set(scalar_t v) {
#pragma unroll
    for (int i = 0; i < size; ++i) {
      array[i] = v;
    }
  }

  __device__ scalar_t& operator[](const unsigned int i) {
    return array[i];
  }

  __device__ const scalar_t& operator[](const unsigned int i) const {
    return array[i];
  }

  Array& operator=(const Array& a) {
#pragma unroll
    for (int i = 0; i < size; ++i) {
      array[i] = a[i];
    }
    return *this;
  }
};

// Used for vectorized allocations that are not in registers
template <typename scalar_t, int vec_size>
__device__ void arraySet(scalar_t* buff, scalar_t val) {
#pragma unroll
  for (int i = 0; i < vec_size; ++i) {
    buff[i] = val;
  }
}

template <typename scalar_t>
constexpr int64_t vecSizeBit(int64_t vec_size) {
  return vec_size * sizeof(scalar_t) * 8;
}

template <typename scalar_t, int vec_size>
__device__ void loadGeneric(scalar_t* to, scalar_t* from) {
  // It would be really nice to use memcpy here, but one example was failing
  // with:
  //
  //  memcpy(to, from, vec_size * sizeof(scalar_t));
  //
  // Yet passing with:
  //
  // for(int i = 0; i < vec_size; i++){
  //   to[i] = from[i];
  // }

  constexpr int64_t vec_size_bit = vecSizeBit<scalar_t>(vec_size);
  static_assert(vec_size_bit % 8 == 0, "vec_size_bit must be a multiple of 8");
  switch (vec_size_bit) {
    case 8:
      *reinterpret_cast<uchar1*>(to) = *reinterpret_cast<uchar1*>(from);
      break;
    case 16:
      *reinterpret_cast<uchar2*>(to) = *reinterpret_cast<uchar2*>(from);
      break;
    case 32:
      *reinterpret_cast<uint1*>(to) = *reinterpret_cast<uint1*>(from);
      break;
    case 64:
      *reinterpret_cast<uint2*>(to) = *reinterpret_cast<uint2*>(from);
      break;
    case 96:
      *reinterpret_cast<uint3*>(to) = *reinterpret_cast<uint3*>(from);
      break;
    case 128:
      *reinterpret_cast<uint4*>(to) = *reinterpret_cast<uint4*>(from);
      break;
  }
}

// Volatile version only works with c++ fundamnetal types
template <
    typename scalar_t,
    int vec_size,
    bool is_volatile_to,
    bool is_volatile_from>
__device__ void loadGenericVolatile(
    typename MaybeVolatile<scalar_t, is_volatile_to>::type* to,
    typename MaybeVolatile<scalar_t, is_volatile_from>::type* from) {
<<<<<<< HEAD
  constexpr int64_t vec_size_bit = std::is_same_v<scalar_t, e2m1> ? vec_size * 4 : vec_size * sizeof(scalar_t);
=======
  constexpr int64_t vec_size_bit = vecSizeBit<scalar_t>(vec_size);
>>>>>>> 9a084fd5
  static_assert(vec_size_bit % 8 == 0, "vec_size_bit must be a multiple of 8");
  switch (vec_size_bit) {
    // Reinterpret cast like this with volatile types only works for C++
    // fundamental types otherwise the = operator is not defined
    case 8:
      *reinterpret_cast<
          typename MaybeVolatile<unsigned char, is_volatile_to>::type*>(to) =
          *reinterpret_cast<
              typename MaybeVolatile<unsigned char, is_volatile_from>::type*>(
              from);
      break;
    case 16:
      *reinterpret_cast<typename MaybeVolatile<short, is_volatile_to>::type*>(
          to) =
          *reinterpret_cast<
              typename MaybeVolatile<short, is_volatile_from>::type*>(from);
      break;
    case 32:
      *reinterpret_cast<
          typename MaybeVolatile<unsigned int, is_volatile_to>::type*>(to) =
          *reinterpret_cast<
              typename MaybeVolatile<unsigned int, is_volatile_from>::type*>(
              from);
      break;
    case 64:
      *reinterpret_cast<typename MaybeVolatile<double, is_volatile_to>::type*>(
          to) =
          *reinterpret_cast<
              typename MaybeVolatile<double, is_volatile_from>::type*>(from);
      break;
  }
}

template <typename scalar_t, int vec_size, bool is_volatile>
__device__ void loadLocalToGlobal(
    typename MaybeVolatile<scalar_t, is_volatile>::type* to,
    scalar_t* from) {
<<<<<<< HEAD
  constexpr int64_t vec_size_bit = std::is_same_v<scalar_t, e2m1> ? vec_size * 4 : vec_size * sizeof(scalar_t);
=======
  constexpr int64_t vec_size_bit = vecSizeBit<scalar_t>(vec_size);
>>>>>>> 9a084fd5
  static_assert(vec_size_bit % 8 == 0, "vec_size_bit must be a multiple of 8");
  switch (vec_size_bit) {
    case 8:
    case 16:
    case 32:
      loadGenericVolatile<scalar_t, vec_size, is_volatile, false>(to, from);
      break;
    case 64: {
      uint2 const& data = *reinterpret_cast<uint2*>(from);
      if (is_volatile) {
        asm volatile(
            "st.volatile.global.v2.s32 [%0], {%1,%2};" ::"l"(
                (typename MaybeVolatile<uint2, is_volatile>::type*)to),
            "r"(data.x),
            "r"(data.y));
      } else {
        asm volatile(
            "st.global.cs.v2.s32 [%0], {%1,%2};" ::"l"(
                (typename MaybeVolatile<uint2, is_volatile>::type*)to),
            "r"(data.x),
            "r"(data.y));
      }
      break;
    }
    case 128: {
      uint4 const& data = *reinterpret_cast<uint4*>(from);
      if (is_volatile) {
        asm volatile(
            "st.volatile.global.v4.s32 [%0], {%1,%2,%3,%4};" ::"l"(
                (typename MaybeVolatile<uint4, is_volatile>::type*)to),
            "r"(data.x),
            "r"(data.y),
            "r"(data.z),
            "r"(data.w));
      } else {
        asm volatile(
            "st.global.cs.v4.s32 [%0], {%1,%2,%3,%4};" ::"l"(
                (typename MaybeVolatile<uint4, is_volatile>::type*)to),
            "r"(data.x),
            "r"(data.y),
            "r"(data.z),
            "r"(data.w));
      }
      break;
    }
  }
}

// This is copied from csrc/type.h and should be kept consistent.
enum class CacheOp {
  AllLevels,
  Streaming,
  Global,
};

template <typename T, CacheOp cache_op>
__device__ void loadGlobalToLocalCached(void* to, void* from) {
  T* typed_to = reinterpret_cast<T*>(to);
  T* typed_from = reinterpret_cast<T*>(from);
  switch (cache_op) {
    case CacheOp::AllLevels:
      *typed_to = __ldca(typed_from);
      break;
    case CacheOp::Streaming:
      *typed_to = __ldcs(typed_from);
      break;
    case CacheOp::Global:
      *typed_to = __ldcg(typed_from);
      break;
  }
}

// For simplicity, cache_op is only used for non-volatile loads written in
// inline assembly. Other loads are done with the default cache operator --
// cache all levels. ld.volatile doesn't accept cache operator anyway.
template <typename scalar_t, int vec_size, bool is_volatile, CacheOp cache_op>
__device__ void loadGlobalToLocal(
    scalar_t* to,
    typename MaybeVolatile<scalar_t, is_volatile>::type* from) {
<<<<<<< HEAD
  constexpr int64_t vec_size_bit = std::is_same_v<scalar_t, e2m1> ? vec_size * 4 : vec_size * sizeof(scalar_t);
=======
  constexpr int64_t vec_size_bit = vecSizeBit<scalar_t>(vec_size);
>>>>>>> 9a084fd5
  static_assert(vec_size_bit % 8 == 0, "vec_size_bit must be a multiple of 8");
  switch (vec_size_bit) {
    case 8:
    case 16:
    case 32:
      loadGenericVolatile<scalar_t, vec_size, false, is_volatile>(to, from);
      break;
    case 64: {
      if (is_volatile) {
        uint2& data = *reinterpret_cast<uint2*>(to);
        asm volatile("ld.volatile.global.v2.s32 {%0,%1}, [%2];"
                     : "=r"(data.x), "=r"(data.y)
                     : "l"((uint2*)from));
      } else {
        loadGlobalToLocalCached<uint2, cache_op>(
            to, const_cast<scalar_t*>(from));
      }
      break;
    }
    case 128: {
      if (is_volatile) {
        uint4& data = *reinterpret_cast<uint4*>(to);
        asm volatile("ld.volatile.global.v4.s32 {%0,%1,%2,%3}, [%4];"
                     : "=r"(data.x), "=r"(data.y), "=r"(data.z), "=r"(data.w)
                     : "l"((uint4*)from));
      } else {
        loadGlobalToLocalCached<uint4, cache_op>(
            to, const_cast<scalar_t*>(from));
      }
      break;
    }
  }
}

template <
    typename scalar_t,
    int vec_size,
    bool is_volatile_to,
    bool is_volatile_from>
__device__ void loadGlobalToGlobal(
    typename MaybeVolatile<scalar_t, is_volatile_to>::type* to,
    typename MaybeVolatile<scalar_t, is_volatile_from>::type* from) {
<<<<<<< HEAD
  constexpr int64_t vec_size_bit = std::is_same_v<scalar_t, e2m1> ? vec_size * 4 : vec_size * sizeof(scalar_t);
=======
  constexpr int64_t vec_size_bit = vecSizeBit<scalar_t>(vec_size);
>>>>>>> 9a084fd5
  static_assert(vec_size_bit % 8 == 0, "vec_size_bit must be a multiple of 8");
  switch (vec_size_bit) {
    // Reinterpret cast like this with volatile types only works for C++
    // fundamental types otherwise the = operator is not defined
    case 8:
    case 16:
    case 32:
    case 64:
      loadGenericVolatile<scalar_t, vec_size, is_volatile_to, is_volatile_from>(
          to, from);
      break;
    case 96: {
      uint3 local_intermediate;
      loadGlobalToLocal<
          scalar_t,
          vec_size,
          is_volatile_from,
          CacheOp::Streaming>(
          reinterpret_cast<scalar_t*>(&local_intermediate), from);
      loadLocalToGlobal<scalar_t, vec_size, is_volatile_to>(
          to, reinterpret_cast<scalar_t*>(&local_intermediate));
      break;
    }
    case 128: {
      uint4 local_intermediate;
      loadGlobalToLocal<
          scalar_t,
          vec_size,
          is_volatile_from,
          CacheOp::Streaming>(
          reinterpret_cast<scalar_t*>(&local_intermediate), from);
      loadLocalToGlobal<scalar_t, vec_size, is_volatile_to>(
          to, reinterpret_cast<scalar_t*>(&local_intermediate));
      break;
    }
  }
}<|MERGE_RESOLUTION|>--- conflicted
+++ resolved
@@ -94,11 +94,7 @@
 __device__ void loadGenericVolatile(
     typename MaybeVolatile<scalar_t, is_volatile_to>::type* to,
     typename MaybeVolatile<scalar_t, is_volatile_from>::type* from) {
-<<<<<<< HEAD
-  constexpr int64_t vec_size_bit = std::is_same_v<scalar_t, e2m1> ? vec_size * 4 : vec_size * sizeof(scalar_t);
-=======
-  constexpr int64_t vec_size_bit = vecSizeBit<scalar_t>(vec_size);
->>>>>>> 9a084fd5
+  constexpr int64_t vec_size_bit = vecSizeBit<scalar_t>(vec_size);
   static_assert(vec_size_bit % 8 == 0, "vec_size_bit must be a multiple of 8");
   switch (vec_size_bit) {
     // Reinterpret cast like this with volatile types only works for C++
@@ -136,11 +132,7 @@
 __device__ void loadLocalToGlobal(
     typename MaybeVolatile<scalar_t, is_volatile>::type* to,
     scalar_t* from) {
-<<<<<<< HEAD
-  constexpr int64_t vec_size_bit = std::is_same_v<scalar_t, e2m1> ? vec_size * 4 : vec_size * sizeof(scalar_t);
-=======
-  constexpr int64_t vec_size_bit = vecSizeBit<scalar_t>(vec_size);
->>>>>>> 9a084fd5
+  constexpr int64_t vec_size_bit = vecSizeBit<scalar_t>(vec_size);
   static_assert(vec_size_bit % 8 == 0, "vec_size_bit must be a multiple of 8");
   switch (vec_size_bit) {
     case 8:
@@ -220,11 +212,7 @@
 __device__ void loadGlobalToLocal(
     scalar_t* to,
     typename MaybeVolatile<scalar_t, is_volatile>::type* from) {
-<<<<<<< HEAD
-  constexpr int64_t vec_size_bit = std::is_same_v<scalar_t, e2m1> ? vec_size * 4 : vec_size * sizeof(scalar_t);
-=======
-  constexpr int64_t vec_size_bit = vecSizeBit<scalar_t>(vec_size);
->>>>>>> 9a084fd5
+  constexpr int64_t vec_size_bit = vecSizeBit<scalar_t>(vec_size);
   static_assert(vec_size_bit % 8 == 0, "vec_size_bit must be a multiple of 8");
   switch (vec_size_bit) {
     case 8:
@@ -267,11 +255,7 @@
 __device__ void loadGlobalToGlobal(
     typename MaybeVolatile<scalar_t, is_volatile_to>::type* to,
     typename MaybeVolatile<scalar_t, is_volatile_from>::type* from) {
-<<<<<<< HEAD
-  constexpr int64_t vec_size_bit = std::is_same_v<scalar_t, e2m1> ? vec_size * 4 : vec_size * sizeof(scalar_t);
-=======
-  constexpr int64_t vec_size_bit = vecSizeBit<scalar_t>(vec_size);
->>>>>>> 9a084fd5
+  constexpr int64_t vec_size_bit = vecSizeBit<scalar_t>(vec_size);
   static_assert(vec_size_bit % 8 == 0, "vec_size_bit must be a multiple of 8");
   switch (vec_size_bit) {
     // Reinterpret cast like this with volatile types only works for C++
