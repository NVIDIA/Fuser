--- conflicted
+++ resolved
@@ -19,130 +19,6 @@
 //   multiplied by this wrapper.
 //  see [Operand Layout Convention] in mma_type.h for details on the layout
 //   notation.
-<<<<<<< HEAD
-namespace Volta {
-
-// MMA instruction wrappers (sm_70+):
-// The instruction wrappers below are quarter-warp macros, which currently
-//  nvfuser doesn't explicitly model.
-// So they are currently only meant to be
-//  used as building blocks in warp level mma macros
-
-//  8x8x4 mma instruction, per quarter warp (8 threads), fp32 accumulate
-//  per thread register:
-//   A[4] x B[4] -> C[8]
-
-__device__ inline void M16N16K4TT(
-    Array<float, 8, 1>& C,
-    Array<unsigned, 2, 1>& A,
-    Array<unsigned, 2, 1>& B) {
-  asm("mma.sync.aligned.m8n8k4.row.row.f32.f16.f16.f32 {%0,%1,%2,%3,%4,%5,%6,%7}, {%8,%9}, {%10,%11}, {%12,%13,%14,%15,%16,%17,%18,%19};\n"
-      : "=f"(C[0]),
-        "=f"(C[1]),
-        "=f"(C[2]),
-        "=f"(C[3]),
-        "=f"(C[4]),
-        "=f"(C[5]),
-        "=f"(C[6]),
-        "=f"(C[7])
-      : "r"(A[0]),
-        "r"(A[1]),
-        "r"(B[0]),
-        "r"(B[1]),
-        "f"(C[0]),
-        "f"(C[1]),
-        "f"(C[2]),
-        "f"(C[3]),
-        "f"(C[4]),
-        "f"(C[5]),
-        "f"(C[6]),
-        "f"(C[7]));
-}
-
-__device__ inline void M16N16K4TN(
-    Array<float, 8, 1>& C,
-    Array<unsigned, 2, 1>& A,
-    Array<unsigned, 2, 1>& B) {
-  asm("mma.sync.aligned.m8n8k4.row.col.f32.f16.f16.f32 {%0,%1,%2,%3,%4,%5,%6,%7}, {%8,%9}, {%10,%11}, {%12,%13,%14,%15,%16,%17,%18,%19};\n"
-      : "=f"(C[0]),
-        "=f"(C[1]),
-        "=f"(C[2]),
-        "=f"(C[3]),
-        "=f"(C[4]),
-        "=f"(C[5]),
-        "=f"(C[6]),
-        "=f"(C[7])
-      : "r"(A[0]),
-        "r"(A[1]),
-        "r"(B[0]),
-        "r"(B[1]),
-        "f"(C[0]),
-        "f"(C[1]),
-        "f"(C[2]),
-        "f"(C[3]),
-        "f"(C[4]),
-        "f"(C[5]),
-        "f"(C[6]),
-        "f"(C[7]));
-}
-
-__device__ inline void M16N16K4NT(
-    Array<float, 8, 1>& C,
-    Array<unsigned, 2, 1>& A,
-    Array<unsigned, 2, 1>& B) {
-  asm("mma.sync.aligned.m8n8k4.col.row.f32.f16.f16.f32 {%0,%1,%2,%3,%4,%5,%6,%7}, {%8,%9}, {%10,%11}, {%12,%13,%14,%15,%16,%17,%18,%19};\n"
-      : "=f"(C[0]),
-        "=f"(C[1]),
-        "=f"(C[2]),
-        "=f"(C[3]),
-        "=f"(C[4]),
-        "=f"(C[5]),
-        "=f"(C[6]),
-        "=f"(C[7])
-      : "r"(A[0]),
-        "r"(A[1]),
-        "r"(B[0]),
-        "r"(B[1]),
-        "f"(C[0]),
-        "f"(C[1]),
-        "f"(C[2]),
-        "f"(C[3]),
-        "f"(C[4]),
-        "f"(C[5]),
-        "f"(C[6]),
-        "f"(C[7]));
-}
-
-__device__ inline void M16N16K4NN(
-    Array<float, 8, 1>& C,
-    Array<unsigned, 2, 1>& A,
-    Array<unsigned, 2, 1>& B) {
-  asm("mma.sync.aligned.m8n8k4.col.col.f32.f16.f16.f32 {%0,%1,%2,%3,%4,%5,%6,%7}, {%8,%9}, {%10,%11}, {%12,%13,%14,%15,%16,%17,%18,%19};\n"
-      : "=f"(C[0]),
-        "=f"(C[1]),
-        "=f"(C[2]),
-        "=f"(C[3]),
-        "=f"(C[4]),
-        "=f"(C[5]),
-        "=f"(C[6]),
-        "=f"(C[7])
-      : "r"(A[0]),
-        "r"(A[1]),
-        "r"(B[0]),
-        "r"(B[1]),
-        "f"(C[0]),
-        "f"(C[1]),
-        "f"(C[2]),
-        "f"(C[3]),
-        "f"(C[4]),
-        "f"(C[5]),
-        "f"(C[6]),
-        "f"(C[7]));
-}
-
-} // namespace Volta
-=======
->>>>>>> 02a77bfc
 
 #if (defined(__CUDA_ARCH__) && (__CUDA_ARCH__ >= 750))
 
