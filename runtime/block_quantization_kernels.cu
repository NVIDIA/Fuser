--- conflicted
+++ resolved
@@ -36,11 +36,7 @@
 // A runtime function to compute quantized nvfp4 output (output) and fp8 block
 // scaling (block_scales) factors from fp32, fp16, bf16 inputs (input).
 // The function is templatized over input type T (float, __half, __bfloat).
-<<<<<<< HEAD
-// This function assumes that for float, each thread is working on 2,4 or 8
-=======
 // This function assumes that for float, each thread is working on 2 or 4
->>>>>>> c69b1639
 // elements (ITEMS_PER_THREAD). Thus n threads are working to quantize 16
 // elements, where n = 16 / ITEMS_PER_THREAD.
 template <
