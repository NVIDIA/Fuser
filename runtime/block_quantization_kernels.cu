// clang-format off
/*
 * SPDX-FileCopyrightText: Copyright (c) 2025-present NVIDIA CORPORATION & AFFILIATES.
 * All rights reserved.
 * SPDX-License-Identifier: BSD-3-Clause
 */
// clang-format on

namespace nvf {
namespace bq {

// This helper function finds the max of NUM_ELEMENTS (2, 4, or 8) values
// using the same number of threads.
template <int NUM_ELEMENTS>
__device__ __inline__ void reduceAcrossThreads(float& per_thread_computed_max) {
  // The mask 0xffffffff indicates all 32 threads in the warp are participating.
  unsigned int mask = 0xffffffff;

  // Perform reduction across threads in log2(NUM_ELEMENTS) stages
  // The reduction happens by progressively halving the distance between
  // threads that exchange values using XOR shuffle.
  // For NUM_ELEMENTS=8 (e.g., ITEMS_PER_THREAD=2): 3 stages (XOR with 4, 2, 1)
  // For NUM_ELEMENTS=4 (e.g., ITEMS_PER_THREAD=4): 2 stages (XOR with 2, 1)
  // For NUM_ELEMENTS=2 (e.g., ITEMS_PER_THREAD=8): 1 stage (XOR with 1)
#pragma unroll
  for (int offset = NUM_ELEMENTS / 2; offset > 0; offset /= 2) {
    per_thread_computed_max = fmax(
        per_thread_computed_max,
        __shfl_xor_sync(mask, per_thread_computed_max, offset));
  }

  // At this point, all threads involved hold the maximum value for the
  // (quantization) block.
}

// Helper function to convert input array to float and compute local maximum
template <int ITEMS_PER_THREAD, typename T, int ALIGNMENT>
__device__ __inline__ void convertToFloatAndComputeLocalMax(
    const Array<T, ITEMS_PER_THREAD, ALIGNMENT>& input,
    Array<float, ITEMS_PER_THREAD, ITEMS_PER_THREAD>& vec_in,
    float& local_max) {
  constexpr bool is_half_or_bfloat =
      std::is_same<T, __bfloat>::value || std::is_same<T, __half>::value;
  constexpr bool is_float = std::is_same<T, float>::value;
  static_assert(
      is_float || is_half_or_bfloat,
      "Input type must be float, __half or __bfloat");

  static_assert(
      (is_float && (ITEMS_PER_THREAD == 4 || ITEMS_PER_THREAD == 2)) ||
          (is_half_or_bfloat &&
           (ITEMS_PER_THREAD == 8 || ITEMS_PER_THREAD == 4 ||
            ITEMS_PER_THREAD == 2)),
      "ITEMS_PER_THREAD must be 2, 4 for float type or 2, 4, or 8 for __bfloat "
      "or __half "
      "type");

  vec_in.set(0.0f);

#pragma unroll
  for (auto i = 0; i < ITEMS_PER_THREAD; i++) {
    if constexpr (std::is_same<T, float>::value) {
      vec_in[i] = input[i];
    } else if constexpr (std::is_same<T, __bfloat>::value) {
      vec_in[i] = __bfloat2float(input[i]);
    } else if constexpr (std::is_same<T, __half>::value) {
      vec_in[i] = __half2float(input[i]);
    }
  }

  local_max = NEG_INFINITY;
#pragma unroll
  for (int i = 0; i < ITEMS_PER_THREAD; ++i) {
    local_max = fmax(local_max, fabsf(vec_in[i]));
  }
}

// A runtime function to compute quantized nvfp4 output (output) and fp8 block
// scaling (block_scales) factors from fp32, fp16, bf16 inputs (input).
// The function is templatized over input type T (float, __half, __bfloat).
// This function assumes that for float, each thread is working on 2 or 4
// elements (ITEMS_PER_THREAD). Thus n threads are working to quantize 16
// elements, where n = 16 / ITEMS_PER_THREAD.
template <
    bool USE_GLOBAL_SCALE,
    int ITEMS_PER_THREAD,
    typename T,
    int ALIGNMENT_1,
    int ALIGNMENT_2,
    int BLOCK_SCALE_DIM,
    int BLOCK_SCALE_ALLOC>
__device__ void block_quantize_to_nvfp4(
    const Array<T, ITEMS_PER_THREAD, ALIGNMENT_1>& input,
    Array<__e2m1, ITEMS_PER_THREAD, ALIGNMENT_2>& output,
    Tensor<__e4m3, BLOCK_SCALE_DIM, BLOCK_SCALE_ALLOC>& block_scales,
    nvfuser_index_t logical_index,
    Tensor<float, 0, 0> global_scale,
    int64_t fp8_scaling_factors_inner_dim = -1,
    int64_t alloc_dim0 = -1,
    int64_t alloc_dim1 = -1,
    int64_t alloc_dim2 = -1,
    int64_t alloc_dim3 = -1,
    int64_t alloc_dim4 = -1) {
  // Number of threads involved in computing one block scaling factor
  constexpr int THREADS_PER_SCALING_FACTOR = 16 / ITEMS_PER_THREAD;

  Array<float, ITEMS_PER_THREAD, ITEMS_PER_THREAD> vec_in;
  float local_max;
  convertToFloatAndComputeLocalMax<ITEMS_PER_THREAD, T, ALIGNMENT_1>(
      input, vec_in, local_max);

  // Compute the max accross  16/ITEMS_PER_THREAD threads
  // This assumes each thread has already computed is local max of 2, 4 (fp32)
  // or 2,4, 8 (bf16/fp16) elements.
  reduceAcrossThreads<THREADS_PER_SCALING_FACTOR>(local_max);
  float block_max = local_max;

  constexpr float rcp_6f = 1.0f / 6.0f;
  float scaled_max = 0;
  if constexpr (USE_GLOBAL_SCALE) {
    scaled_max = block_max * global_scale[0] * rcp_6f;
  } else {
    scaled_max = block_max * rcp_6f;
  }

  __e4m3 clamped_max_fp8 = __float2e4m3(scaled_max);

  // Convert back from FP8 to float using __e4m32float
  scaled_max = __e4m32float(clamped_max_fp8);

  if constexpr (USE_GLOBAL_SCALE) {
    scaled_max = global_scale[0] / scaled_max;
  } else {
<<<<<<< HEAD
    scaled_max = 1.0 / scaled_max;
=======
    scaled_max = 1.0f / scaled_max;
>>>>>>> 250709a9
  }

  // Write out the block scaling factor to global memory.
  // This assumes 16 elements in the input were contiguous.
  // Only one block scaling factor is written out per 16(assumed block size)
  // elements.
  int offset = logical_index / 16;

  if (fp8_scaling_factors_inner_dim > 0) {
    auto stride_4 = 1;
    auto stride_3 = stride_4 * alloc_dim4;
    auto stride_2 = stride_3 * alloc_dim3;
    auto stride_1 = stride_2 * alloc_dim2;
    auto stride_0 = stride_1 * alloc_dim1;

    auto logical_inner = offset % fp8_scaling_factors_inner_dim;
    auto logical_outer = offset / fp8_scaling_factors_inner_dim;

    // The allocation domain swizzle logic is:
    // m, k -> m, k/4, 4
    // m, k/4, 4 -> m/128, 128, k/4, 4 ->
    // m/128, 4(m), 32, k/4, 4(k) ->
    // m/128, k/4, 32, 4(m), 4(k)

    auto pos_4 = logical_inner % 4;
    auto pos_1 = logical_inner / 4;
    auto pos_t = logical_outer % 128;
    auto pos_0 = logical_outer / 128;
    auto pos_3 = pos_t / 32;
    auto pos_2 = pos_t % 32;

    offset = pos_4 * stride_4 + pos_3 * stride_3 + pos_2 * stride_2 +
        pos_1 * stride_1 + pos_0 * stride_0;
  }

  if (threadIdx.x % THREADS_PER_SCALING_FACTOR == 0) {
    block_scales[offset] = clamped_max_fp8;
  }

  Array<float, ITEMS_PER_THREAD, ITEMS_PER_THREAD> scaled_vals;
#pragma unroll
  for (int i = 0; i < ITEMS_PER_THREAD; ++i) {
    scaled_vals[i] = vec_in[i] * scaled_max;
  }

  Array<__e2m1, ITEMS_PER_THREAD, 1> fp4_vals;
  *reinterpret_cast<Array<__e2m1, ITEMS_PER_THREAD, ITEMS_PER_THREAD>*>(
      &fp4_vals[0]) =
      __float2e2m1(
          *reinterpret_cast<Array<float, ITEMS_PER_THREAD, ITEMS_PER_THREAD>*>(
              &scaled_vals[0]));

#pragma unroll
  for (int i = 0; i < ITEMS_PER_THREAD; ++i) {
    output[i] = fp4_vals[i];
  }
}

// Fast reciprocal of 2^biased_exp using bit manipulation
// Returns 1.0 for biased_exp==0, otherwise returns 2^(-biased_exp)
constexpr uint32_t FP32_MANTISSA_BITS = 23;
__device__ __forceinline__ float exp2f_rcp(uint8_t biased_exp) {
  return (biased_exp == 0)
      ? 1
      : __int_as_float(
            (254 - biased_exp)
            << FP32_MANTISSA_BITS); // 127 - (biased_exp - 127)
}

template <
    int ITEMS_PER_THREAD,
    typename T,
    int ALIGNMENT_1,
    int ALIGNMENT_2,
    int BLOCK_SCALE_DIM,
    int BLOCK_SCALE_ALLOC>
__device__ void block_quantize_to_mxfp8(
    const Array<T, ITEMS_PER_THREAD, ALIGNMENT_1>& input,
    Array<__e4m3, ITEMS_PER_THREAD, ALIGNMENT_2>& output,
    Tensor<__e8m0, BLOCK_SCALE_DIM, BLOCK_SCALE_ALLOC>& block_scales,
    nvfuser_index_t logical_index) {
  // Number of threads involved in computing one block scaling factor
  constexpr int THREADS_PER_SCALING_FACTOR = 32 / ITEMS_PER_THREAD;

  Array<float, ITEMS_PER_THREAD, ITEMS_PER_THREAD> vec_in;
  float local_max;
  convertToFloatAndComputeLocalMax<ITEMS_PER_THREAD, T, ALIGNMENT_1>(
      input, vec_in, local_max);

  // Compute the max accross  32/ITEMS_PER_THREAD threads
  // This assumes each thread has already computed is local max of 2, 4 (fp32)
  // or 2,4, 8 (bf16/fp16) elements.
  reduceAcrossThreads<THREADS_PER_SCALING_FACTOR>(local_max);
  float block_max = local_max;

  static constexpr float max_norm_rcp = 1.0f / 448;
  __e8m0 exponent = __float2e8m0(block_max * max_norm_rcp);

  // Write out the block scaling factor to global memory.
  // This assumes block_size (32) elements in the input were contiguous.
  // Only one block scaling factor is written out per 32(assumed block size)
  // elements.
  int offset = logical_index / 32;
  if (threadIdx.x % THREADS_PER_SCALING_FACTOR == 0) {
    block_scales[offset] = exponent;
  }

  const float block_scale_inverse = exp2f_rcp(exponent.raw());

#pragma unroll
  for (int i = 0; i < ITEMS_PER_THREAD; ++i) {
    output[i] = __float2e4m3(vec_in[i] * block_scale_inverse);
  }
}

} // namespace bq
} // namespace nvf<|MERGE_RESOLUTION|>--- conflicted
+++ resolved
@@ -131,11 +131,7 @@
   if constexpr (USE_GLOBAL_SCALE) {
     scaled_max = global_scale[0] / scaled_max;
   } else {
-<<<<<<< HEAD
-    scaled_max = 1.0 / scaled_max;
-=======
     scaled_max = 1.0f / scaled_max;
->>>>>>> 250709a9
   }
 
   // Write out the block scaling factor to global memory.
