--- conflicted
+++ resolved
@@ -4,11 +4,7 @@
  * SPDX-License-Identifier: BSD-3-Clause
 -->
 
-<<<<<<< HEAD
 # Introduction to TMA Support in NVFuser
-=======
-# TMA Support in NVFuser
->>>>>>> edda94bf
 
 ## Introduction
 
