<!--
 * SPDX-FileCopyrightText: Copyright (c) 2023-present NVIDIA CORPORATION & AFFILIATES.
 * All rights reserved.
 * SPDX-License-Identifier: BSD-3-Clause
-->

# TMA Support in NVFuser

## Introduction

TMA is a hardware feature that allows the GPU to load a tile from a tensor of up to 5D.
The tile can be dense, or strided, as shown in Figure 1 below:

![Figure 1: TMA dense and strided tile](tma/dense-and-strided-tile.svg)

When using phrases like "tile size", it is important to be clear what we are referring to.
Here we use two separate words *box* and *tile* to refer to different things.

**Definition 1**: In an N-dimensional tensor, a *box* of size `(s1, s2, ..., sN)` at
`(x1, x2, ..., xN)` refers to all the `s1*s2*...*sN` items at `(x1, x2, ..., xN)`,
`(x1, x2, ..., xN + 1)`, ..., `(x1, x2, ..., xN + sN - 1)`, ..., `(x1 + s1 - 1, x2 + s2 - 1, ..., xN + sN - 1)`.

**Definition 2**: In an N-dimensional tensor, a *tile* of size `(s1, s2, ..., sN)` and stride
`(r1, r2, ..., rN)` at `(x1, x2, ..., xN)` refers to all the `s1*s2*...*sN` items at
`(x1, x2, ..., xN)`, `(x1, x2, ..., xN + rN)`, ..., `(x1, x2, ..., xN + rN * (sN - 1))`,
..., `(x1 + r1 * (s1 - 1), x2 + r2 * (s2 - 1), ..., xN + rN * (sN - 1))`.

In Figure 1, we have box size `(6, 4)` for both diagram.
For the diagram on the left, we have tile size `(6, 4)` and stride `(1, 1)`.
For the diagram on the right, we have tile size `(6, 2)`, and stride `(1, 3)`.

Box and tile for the above example is shown below in Figure 2:

![Figure 2: Box and tile](tma/box-and-tile.svg)

## Schedule

In order to use TMA, we need to tell the hardware what is the dimensionality of our tensor.
Most naively, we can make this dimensionality the size of the allocation domain.
This naive mental model does provide us an easy way to reason about and start using TMA,
but unfortunately it is not flexible enough and is not consistent with how we think about scheduling.
For example, if we want to schedule a fusion containing only pure pointwise (i.e. no broadcasting) operations and all input and output tensors are contiguous,
regardless of the actual dimensionality of the input and output tensors, in our mental model, we always
consider this problem as a 1D problem by viewing all tensors as flattened 1D tensor.
For this case, ideally, we should be using 1D TMA, instead of using the actual dimensionality of the tensor.
That is, the dimensionality of TMA is not necessarily the same as the dimensionality of the tensor.

In order to support the flexibility of using a dimensionality of TMA different from the dimensionality of the tensor,
we design the scheduling of TMA as a multiple-step process:

### Step 1: define TMA domain

When a user is ready to schedule the consumer of the TMA expression,
the user should already have an idea of how the problem should be viewed.
For example, if the user is scheduling a fusion with only pure pointwise ops,
the user would want to view the problem as a 1D problem.
If the user is scheduling a transpose, then the user might want to view the problem as 2D.
If the user is scheduling a matmul, then the user might want to view the problem as 3D.
From this view of the problem, the user should have an idea about what are the dimensionalities of tensors.

For example, if the user wants to schedule a matmul `(M1, M2, K1, K2, K3) x (K1, K2, K3, N) -> (M1, M2, N)`,
then in the mind of the user, this matmul will be a 3D problem `(M1*M2, K1*K2*K3, N)`.
In this mental model, the input and output tensors are all 2D:
`(M1*M2, K1*K2*K3)`, `(K1*K2*K3, N)`, and `(M1*M2, N)`.

The first step of scheduling TMA is to schedule the consumer of the TMA expression the way matching the mental model of the problem.
The result domain of this step is called the *TMA domain*.

The TMA domain for the above matmul example is shown in the Figure 3 below:

![Figure 3: The TMA domain of the matmul example](tma/matmul-tma-domain.svg)

Please note that the TMA domain is not a member of a TensorDomain like the root/rFactor/allocation/leaf domains.
Instead, it is a virtual domain that only exists in the user's mind.

Also note that the IterDomain expressions between the global tensor's allocation domain and the TMA domain must be a view,
for example, we can not merge discontiguous IterDomains ([why?](../reading/divisibility-of-split.md#merging-discontiguous-iterdomains)), and we can not have indivisible splits either.

<<<<<<< HEAD
### Step 2: define box

#### Define box by compositing

Define box by compositing is to select a slice of IterDomains from the TMA domain and consider the innermost IterDomain(s) in the slice as box.
The IterDomains within the slice must be contiguous to each other.
For example, if the TMA domain of a tensor is `T[I1{1024}, I2{2}, I3{4}, I4{8}]`, and the tensor is contiguous,
then we can select `[I3{4}, I4{8}]` as box IterDomains.
This defines boxes of size 32, and there are in total 2048 boxes.

It is helpful to imagine the tensor as shown in the following Figure 5:

![Figure 5: Define box by compositing](tma/box-by-compositing.svg)

In this mental model, `I1`, `I2`, `I3` and `I4` were first imaginarily merged to form `I5`.
Then we defined box on `I5` by partitioning.
The terms used in defining box by partitioning is also valid here,
the only difference is that these terms now refers to imaginary splits and IterDomains instead of real ones.
For convenience, we also call `[I3, I4]` "*box IterDomain*" (
Note that we never call `I3` or `I4` itself a box IterDomain,
we only call `I3` and `I4` together box IterDomain).
Similarly, we call `[I1, I2]` "*coordinate IterDomain*".

As we can see in Figure 5, when we define box by compositing,
the dimensionality of the TMA domain does not equal to the dimensionality of the TMA instruction.
Instead, the dimensionality of the imaginary TMA domain equals to the dimensionality of TMA instruction.

Note that the number of IterDomains selected as box in a slice can be arbitrary.
It can be as small as 0 IterDomains, or as large as the entire slice.
When 0 IterDomains are selected as box, the box size is implicitly one.
When the entire slice is selected as box, the tensor only have one box on that dimension, and the size of the box equals the size of that dimension.

We can use both styles of box defining at the same time in the same tensor.
For example, in Figure 6 below:

![Figure 6: Define box by partitioning and compositing](tma/box-by-partitioning-and-compositing.svg)

The TMA domain of the tensor has nine IterDomains.
The contiguities of these nine IterDomains are `(T, T, T, F, T, T, T, T, T)`.
We scheduled a 5D TMA operation, where in these five dimensions, one of them defines box by partitioning, and others define box by compositing.
Green color means box IterDomain and orange color means coordinate IterDomain.
The first dimension is `[I1, I2]`, where `I1` is coordinate IterDomain and `I2` is box IterDomain.
The second dimension is `I3`, it is the only dimension that defines box by partitioning.
`I3` is the partitioned IterDomain, `I11` is the box IterDomain, and `I10` is the coordinate IterDomain.
The third dimension is `I4`, it has no box IterDomain, therefore, the box size is implicitly one.
The fourth dimension is `[I5, I6]`, it has no coordinate IterDomain, therefore this dimension only has one box.
The fifth dimension is `[I7, I8, I9]`, where `I8` and `I9` are box IterDomain, and `I7` is coordinate IterDomain.
The imaginary TMA domain has five IterDomains, they are `merge(I1, I2)`, `I3`, `I4`, `merge(I5, I6)`, and `merge(I7, I8, I9)`.

### Step 3: Define tile

TMA's tile can be dense or strided.
Most commonly, we use dense tile.
For dense tile, we define the *tile IterDomain* as the box IterDomain,
and use the word *tile* and *box* interchangably.

For strided tile, we do an inner-split on the box IterDomain by the *element stride*.
We call this split "*striding split*", the inner output of this split "*stride IterDomain*",
and the outer output of this split "*tile IterDomain*".
For the example in Figure 1 on the right hand side, the schedule looks like the Figure 7 below:

![Figure 7: Strided tile](./tma/strided-tile.svg)

Note that if the box is defined by compositing,
the box IterDomain can be a list of IterDomains instead of a single IterDomain.
If we want to define a strided tile in this case, we need first merge all these IterDomains to get a single box IterDomain then do the striding split.
It is wrong to just do the striding split on the innermost box IterDomain without merging them first,
and the former is not equivalent to the latter as discussed in [Divisibility of Split](../reading/divisibility-of-split.md).

> [!WARNING]
> When the element stride does not divide the box size,
> extra care is needed because there are holes not filled with zero.
> See [TMA Modeling In Depth](../reading/tma-modeling-in-depth.md) for more detail.

### Step 4: Schedule data swizzle

### Step 5: Schedule coordinates

TODO: this documentation is under construction

## Things after this doesn't belong here

## The unachievability of strong correctness for indivisible element stride

Let's take a look at the example in the following Figure 5:

TODO: change image link
![Figure 5: Indivisible strided tile](../reading/tma-modeling-in-depth/no-strong-correctness-schedule.svg)

TMA-protected IterDomains are `I1`, `I2`, and `I3`.
We can see that `I4` is indivisibly split but not TMA-protected,
so there exist out-of-boundary index of `I4` that is not eventually translated to out-of-boundary index of `I1`.
For example, let $i_3$, $i_4$, and $i_1$ be the indices of `I3`, `I4`, and `I1`,
if $i_3 = 0$ and $i_4 = 4$, then $i_1 = 4$ is an in-boundary value.
To make it even worse, the index of `I4` depends on the index of `I5`,
which is hardware parallelized and the programmer has no access to,
so it is not even possible to write a `if` check for the boundary of `I4`.
For this example, the data loaded in shared memory looks like the following Figure 6:

TODO: change image link
![Figure 6: Indivisible strided tile data](../reading/tma-modeling-in-depth/no-strong-correctness-data.svg)

From the above figure, we see that there are two tiles where the first half tile is blue and the second half tile is red.
However, the granularity on TMA that programmer has control of is per tile.
There is no way for a programmer to tell the hardware that they want part of a tile to be filled with data but part of it filled with zero even if they are not out of boundary.

The above observation leads to the following theorem:

**Theorem 6 (the unachievability of strong correctness):**
If the striding split is an indivisible split,
then it is impossible to achieve strong correctness.

global size: S
box size: B
element stride: e
partitioned ID: ip
coordinate ID: ic
box ID: ib
tile ID: it
stride ID: is

ib = it * e + is
ip = ic * B + ib

ip < S
exist is, it s.t.
is < B &&
is < e
B <= it * e + is < S
ceilDiv(B, e) - 1


B - is <= it * e  < S - is
=======
### Step 2: Define box

After having scheduled a TMA domain, the next step is to define box.
There are two ways of defining box: partitioning and compositing.

#### Define box by partitioning

Defining box by partitioning is as simple as: select an IterDomain in the TMA domain, then
inner split that IterDomain by the box size of that dimension.

We call this split expression a "*boxing split*", the input of this split a "*partitioned IterDomain*",
the inner output of this split a "*box IterDomain*", and the outer output of this split a "*coordinate IterDomain*".

For the case of Figure 1, if both box dimensions are defined by partitioning,
the schedule should look like the Figure 3 below:

![Figure 3: Boxing by partitioning](tma/box-by-partitioning.svg)

Please note that, although in the above example, the split is divisible, this does not have to be the case in general.

#### Define box by compositing
>>>>>>> edda94bf

(ceilDiv(B, e) - 1) * e >= B - is
B - e >= B - is
B/e*e >= B - is
is >= B % e
e < B<|MERGE_RESOLUTION|>--- conflicted
+++ resolved
@@ -76,8 +76,25 @@
 Also note that the IterDomain expressions between the global tensor's allocation domain and the TMA domain must be a view,
 for example, we can not merge discontiguous IterDomains ([why?](../reading/divisibility-of-split.md#merging-discontiguous-iterdomains)), and we can not have indivisible splits either.
 
-<<<<<<< HEAD
-### Step 2: define box
+### Step 2: Define box
+
+After having scheduled a TMA domain, the next step is to define box.
+There are two ways of defining box: partitioning and compositing.
+
+#### Define box by partitioning
+
+Defining box by partitioning is as simple as: select an IterDomain in the TMA domain, then
+inner split that IterDomain by the box size of that dimension.
+
+We call this split expression a "*boxing split*", the input of this split a "*partitioned IterDomain*",
+the inner output of this split a "*box IterDomain*", and the outer output of this split a "*coordinate IterDomain*".
+
+For the case of Figure 1, if both box dimensions are defined by partitioning,
+the schedule should look like the Figure 4 below:
+
+![Figure 4: Boxing by partitioning](tma/box-by-partitioning.svg)
+
+Please note that, although in the above example, the split is divisible, this does not have to be the case in general.
 
 #### Define box by compositing
 
@@ -155,8 +172,6 @@
 
 ### Step 5: Schedule coordinates
 
-TODO: this documentation is under construction
-
 ## Things after this doesn't belong here
 
 ## The unachievability of strong correctness for indivisible element stride
@@ -210,29 +225,6 @@
 
 
 B - is <= it * e  < S - is
-=======
-### Step 2: Define box
-
-After having scheduled a TMA domain, the next step is to define box.
-There are two ways of defining box: partitioning and compositing.
-
-#### Define box by partitioning
-
-Defining box by partitioning is as simple as: select an IterDomain in the TMA domain, then
-inner split that IterDomain by the box size of that dimension.
-
-We call this split expression a "*boxing split*", the input of this split a "*partitioned IterDomain*",
-the inner output of this split a "*box IterDomain*", and the outer output of this split a "*coordinate IterDomain*".
-
-For the case of Figure 1, if both box dimensions are defined by partitioning,
-the schedule should look like the Figure 3 below:
-
-![Figure 3: Boxing by partitioning](tma/box-by-partitioning.svg)
-
-Please note that, although in the above example, the split is divisible, this does not have to be the case in general.
-
-#### Define box by compositing
->>>>>>> edda94bf
 
 (ceilDiv(B, e) - 1) * e >= B - is
 B - e >= B - is
