<!--
 * SPDX-FileCopyrightText: Copyright (c) 2023-present NVIDIA CORPORATION & AFFILIATES.
 * All rights reserved.
 * SPDX-License-Identifier: BSD-3-Clause
-->

# Divisibility of Split

> [!NOTE]
> We use $\div$ for true division, and $/$ for Euclidean division. For example, $5\div 2 = 2.5$, $5/2=2$.

> [!WARNING]
> In this documentation, we use Euclidean division instead of truncation division for its better mathematical properties.
> Please note that, as described in [Integer Division](../math/integer-division.md), Euclidean division is different from C++'s truncation division `/` for negative numbers.
> Today, indices and extents of all IterDomains are $\ge 0$, so we do not need to worry about the difference of variants of divisions.
> However, if in the future, we want to allow negative indices/extents, we need to make sure that our generated indices are using Euclidean division as well,
> for example, the indexing of `Merge` should be `euclideanDiv(i, N)`, and `euclideanMod(i, N)` instead of the native `i / N` and `i % N` in C++,
> otherwise some theorems in this document will fail.

## Introduction

In nvFuser, `Split` is an IterDomain expression that partitions the original IterDomain with extent $N$ into nested sub-IterDomains with extents $N_o$, $N_i$ ($N_o N_i \ge N$),
where the outer IterDomain iterates over $N_o$ and the inner IterDomain iterates $N_i$.
Typically, one of $N_o$ and $N_i$ is given by the user, and the other is computed as the `ceilDiv` of $N$ with the given extent.
The index of the original IterDomain $i$ is computed from the indices of the outputs of split $i_o$ and $i_i$ by $i = i_o \times N_i + i_i$.

For example, suppose that I have an IterDomain `I0` whose extent is `6`.
It is helpful to think of this IterDomain as the following loop:

```python
for i in range(6):
    print(i)
```

If I do a `Split(I0, 2)` on this IterDomain, I will get two IterDomains whose extents are `3` and `2`.
It is helpful to think of these two IterDomains as two nested loops:

```python
for i0 in range(3):
    for i1 in range(2):
        print(i0 * 2 + i1)
```

If the split is divisible, everything is simple and elegant like above.
However, when splits are indivisible, things start to get complicated.
For example, let's still consider the `I0` as an example.
But this time, we do a `Split(I0, 4)` instead of `Split(I0, 2)`.
With `Split(I0, 4)`, we will get two IterDomains whose extents are `2` (`ceilDiv(6, 4)`) and `4`.
These two extents can be think of as two nested loops:

```python
for i0 in range(2):
    for i1 in range(4):
        print(i0 * 4 + i1)
```

But wait, is this correct? No, this is not.
Because now we are printing `0 1 2 3 4 5 6 7` instead of `0 1 2 3 4 5`.

That is, whenever we do an indivisible split on an IterDomain, we effectively changed its range as well.
We call this added extra range "*holes*".
In the above example, the indivisible split creates two holes in `I0`.
In contrast to the concept "holes", we call the items in the original range "*valid items*".

To maintain program semantics, we must add predicates checking whether we are at a valid item or at a hole:

```python
for i0 in range(2):
    for i1 in range(4):
        i = i0 * 4 + i1
        if i < 6:
            print(i)
```

Sometimes it can be helpful to consider indivisible split as resize + divisible split.
For example, I can consider `Split(I{6}, 4)` as `DivisibleSplit(Resize(I{6}, 0, 2), 4)`.
This way, hole creation and loop transformations are separated:
`Resize(I{6}, 0, 2)` append two holes to `I{6}` to make it `I{8}`,
and `DivisibleSplit` just view the 1D valid items + holes altogether as 2D.
Visually, this is as shown in Figure 1 below:

![Figure 1](divisibility-of-split/allocate-6-as-2,4.svg)

When we iterate, we iterate on both valid items and holes.
During iteration, when we are at a hole, the index of the some IterDomain will be outside its valid interval `[start, extent)`.
When this happens, we say the index of that IterDomain is "*out of boundary*".

## Predication

As we have seen above, indivisible splits create holes in the iteration,
therefore predicates must be introduced.
Let's consider the following example in Figure 2:

![Figure 2: Three Indivisible Splits](divisibility-of-split/three-indivisible-splits.svg)

In this example, there are three indivisible splits.
The indices of the inputs of all these splits, `i0`, `i1`, and `i2`, could potentially run out of boundary.

In order to maintain program semantics, the safest predication strategy is to predicate on all these three IterDomains:

```python
for i3 in range(2):
    for i4 in range(2):
        for i5 in range(2):
            for i6 in range(4):
                i1 = i3 * 2 + i4
                i2 = i5 * 4 + i6
                i0 = (i3 * 2 + i4) * 6 + (i5 * 4 + i6)
                if i1 < 3 and i2 < 6 and i0 < 15:
                    print(i0)
```

and this indeed works correctly.

Can this be simplified? What if we just predicate `i0` and nothing else?
We will get `0 1 2 3 4 5 6 7 6 7 8 9 10 11 12 13 12 13 14`.
We do print the correct set of values, but we are printing some values multiple times.
If all we care is to print the correct set of values, and we don't mind whether there are duplicates, this can be one strategy.
But this is clearly not equivalent to the program prior to transformation.

From the above example, we can see that overflow of an intermediate IterDomain does not necessarily results in an overflow of their ancestors.
To maintain program semantics, the predicate we use must be logically equivalent to predicating all holes.

The following theorems are useful tools to find mathematically simple predicates that are logically equivalent to predicating all holes:

**Theorem 1** Suppose that there is a split `I1, I2 = Split(I0)`.
Then "the indices of `I0` and `I2` are in boundary" implies "the index of `I1` is in boundary".

<details>

**<summary>Proof:</summary>**

Suppose the indices and extents of `I0`, `I1`, and `I2` are $i_0$, $i_1$, $i_2$, $N_0$, $N_1$, and $N_2$.
Then $i_0 = i_1 \times N_2 + i_2$.
"the indices of `I0` and `I2` are in boundary" means $0 \le i_0 < N_0$ and $0 \le i_2 < N_2$.

*Upper bound:*

Because $i_2 \ge 0$ and $i_0 < N_0 $, we have
$$i_1 \times N_2 < N_0$$
which is equivalent to
$$i_1 < N_0 \div N_2$$
Note that because $N_1 N_2 \ge N_0$, we have $N_0 \div N_2 \le N_1$.
Therefore,
$$i_1 < N_1$$

*Lower bound:*

Consider the Euclidean division $f(x) = x / N_2$, because $N_2 > 0$, $f(x)$ is weakly increasing.
According to Lemma 2 in `[Simplification of boolean predicates]` in `csrc/expr_simplifier.h`,
(TODO: move this theorem to a md file)
$$0 \le i_0 \implies f(0) \le f(i_0) \Leftrightarrow 0 \le i_0 / N_2$$
According to Theorem 2.15 in [Integer Division](../math/integer-division.md),
$$i_0 / N_2 = (i_1 \times N_2 + i_2) / N_2 = (i_1 \times N_2) / N_2 + i_2 / N_2$$
Because $0 \le i_2 < N_2$, we have $i_2 / N_2 = 0$.
According to Theorem 2.14 in [Integer Division](../math/integer-division.md),
$$(i_1 \times N_2) / N_2 = i_1 / (N_2 / N_2) = i_1$$
Therefore
$$i_0 / N_2 = i_1$$
That is:
$$0 \le i_0 \implies 0 \le i_1$$
$\square$

</details>

The above theorem tells us that, if we are already predicating `I0`, then there is no need to additionally predicate `I1`.
We can derive similar theorems for other IterDomain expressions:

**Theorem 2** Suppose that there is a merge `I2 = Merge(I0, I1)`.
Then "the index of `I0` is in boundary" is equivalent to "the index of `I2` is in boundary".

<details>

**<summary>Proof:</summary>**

<<<<<<< HEAD
Suppose the index of `I2` is $i_2$, the extent of `I1` is $N_1$.
Then the index of `I0` is $i_0 = i_2 / N_1$.
Suppose that the extents of `I0` and `I2` are $N_0$ and $N_2$, then $N_2 = N_0 \times N_1$.
"the index of `I0` is in boundary" means $0 \le i_0 < N_0$

*Lower bound:*

Because $N_1 > 0$, it is a property of Euclidean division that $i_2 / N_1 \ge 0 \Leftrightarrow i_2 \ge 0$. See:

> Boute, Raymond T. "The Euclidean definition of the functions div and mod." ACM Transactions on Programming Languages and Systems (TOPLAS) 14.2 (1992): 127-144.

Note that truncation division does not have this property.

*Upper bound:*

According to "Rule 1" in `[Simplification of boolean predicates]` in `csrc/expr_simplifier.h`,
(TODO: move this theorem to a md file)
$$i_2 / N_1 < N_0 \Leftrightarrow i_2 < N_0 \times N_1 \Leftrightarrow i_2 < N_2$$
=======
Suppose the index of `I2` is $i_2$, the extent of `I1` is $N$.
Then the index of `I0` is $i_0 = i_2 / N$.
Suppose that the extents of `I0` and `I2` are $P$ and $Q$, then $Q = N \times P$.
"the index of `I0` is in boundary" means $i_0 < P$, which is:
$$i_2 / N < P$$
According to Theorem 2.16 in [Integer Division](../math/integer-division.md),
$$i_2 / N < P \Leftrightarrow i_2 < Q$$
>>>>>>> 9b8cea08
$\square$

</details>

**Theorem 3** Suppose that there is a resize `I1 = Resize(I0, L, R)`.
Then "the index of `I0` is in boundary" implies "the index of `I1` is in boundary" if $L \ge 0$ and $R \ge 0$.

<details>

**<summary>Proof:</summary>**

Suppose the index of `I1` is $i_1$, the extent of `I0` is $N_0$.
The index of `I0` is then $i_0 = i_1 - L$.
The extent of `I1` is $N_0 + L + R$.
"the index of `I0` is in boundary" means $0 \leq i_0 < N_0$.

*Lower bound:*

Because $L \ge 0$,
$$i_0 \ge 0 \Leftrightarrow i_1 \ge L \implies i_1 \ge 0$$

*Upper bound:*

Because $R \ge 0$,
$$i_0 < N \Leftrightarrow i_1 < N_0 + L \implies i_1 < N + L + R$$
$\square$

</details>

**Theorem 4** Suppose that there is a swizzle `I2, I3 = Swizzle(I0, I1)`.
Then "the index of `I0` is in boundary" is equivalent to "the index of `I2` is in boundary".

<details>

**<summary>Proof:</summary>**

`I0` and `I2` also have the same extents and indices.
$\square$

</details>

## Allocation and correctness model

Indivisible split also impact the allocation size.

For example, if I have a tensor `T0[I0{6}]`, when allocating this tensor,
I will allocate 6 items for this tensor.
If I do an indivisible split on `I0{6}` by `4` to get `I1{2}` and `I2{4}`,
and set the allocation domain of this tensor as `[I1, I2]`,
then I will need to allocate `2*4 = 8` items.

We call the above situation *over-allocated*, that is,
we are not only allocating valid items, but also allocating holes.

Because there are holes in the allocation due to indivisible split,
a natural question to ask is: When we write to an over-allocated buffer,
what value should we fill these holes as?
Possible answers are:

1. As long as there is no "Illegal Memory Access" killing my kernel,
   I don't care about what values these holes have.
2. The holes should be filled with 0.
3. The holes should be filled with x (something different from zero).

Which answer is correct? There is no certain answer.
It totally depends on how these values are read:
If the holes are never read, then 1, 2, or 3 makes no difference.
If the holes are actually read,
then it needs to be filled with some neutral value that effectively leads to a no-op.
For example, if we are doing an unpredicated reduction on an over-allocated buffer,
such as when using tensor core, we must fill the holes correctly.
If the reduction is sum, then the holes must be filled with 0.
If the reduction is product, then the holes must be filled with 1.
This inspires the concept of weak and strong correctness:

**Definition 1:** A schedule/lowering strategy is weakly correct if all the valid items in the consumer's allocation domain are filled with the correct value,
and there is no error raise in the kernel.

**Definition 2:** A schedule/lowering strategy is strongly correct if all the valid items in the consumer's allocation domain are filled with the correct value,
and all holes are filled with a desired filling value.

## Properties of split

### Merge-then-split vs split-then-merge

**Theorem 5:** Suppose that there are two IterDomains `I1` and `I2`,
the following two combinations of merge and split in the Figure 3 below are equivalent if and only if the split is divisible

![Figure 3: Merge-then-split vs split-then-merge](divisibility-of-split/merge-split.svg)

<details>

**<summary>Proof:</summary>**

*If the split is indivisible, these two transformations are not equivalent:*

We can see this from a simple example where there is a tensor `T[I1, I2]`,
`I1` has extent `2`, `I2` has extent `5`, and `N` is `4`.

For transformation 1, after schedule, the extents of the leaf domain `[I4, I5]` will be `[2*2, 4]`.
We will be iterating the tensor as the following Listing 1:

```python
T[0, 0], T[0, 1], T[0, 2] , T[0, 3]
T[0, 4], T[0, 5], T[0, 6] , T[0, 7]
T[1, 0], T[1, 1], T[1, 2] , T[1, 3]
T[1, 4], T[1, 5], T[1, 6] , T[1, 7]
```

For transformation 2, after schedule, the extents of the leaf domain `[I4, I5]` will be `[3, 4]`.
We will be iterating the tensor as as the following Listing 2:

```python
T[0, 0], T[0, 1], T[0, 2] , T[0, 3]
T[0, 4], T[1, 0], T[1, 1] , T[1, 2]
T[1, 3], T[1, 4], T[2, 0] , T[2, 1]
```

They are clearly not equivalent.

*If the split is divisible, the two transformations are equivalent:*

Let's say the extents of `I1` and `I2` are $N_1$ and $N_2$, and the split size is $N$.
Being divisible means $N$ divide $N_2$.

The extent of `I4` of transformation 1 is $N_1 \times (N_2 \div N)$,
which is the same as transformation 2's `I4`'s extent $(N_1 \times N_2) \div N$.
The extents of `I5` in transformations 1 and 2 are all $N$.

Assume the indices of `I4` and `I5` are $i$ and $j$.

In schedule 1, the indices of `I1` and `I2` are
$i/(N_2 / N)$ and $i \mathbin{\\%} (N_2 / N) \times N + j$.
According to Theorem 2.10 in [Integer Division](../math/integer-division.md),
$$i/(N_2 / N) = (i \times N) / N_2$$
According to Theorem 2.13 in [Integer Division](../math/integer-division.md),
$$i \mathbin{\\%} (N_2 / N) \times N + j = (i \times N) \mathbin{\\%} N_2  + j$$

In schedule 2, the indices of `I1` and `I2` are
$(i \times N + j) / N_2$ and $(i \times N + j) \mathbin{\\%} N_2$.
According to Theorem 2.7.2, 2.15.2 in [Integer Division](../math/integer-division.md),
$$(i \times N + j) / N_2 = (i \times N) / N_2$$
$$(i \times N + j) \mathbin{\\%} N_2 = (i \times N) \mathbin{\\%} N_2  + j$$

We can see that `I1` and `I2` has the same indices, they are therefore equivalent.
$\square$

</details>

### Merging discontiguous IterDomains

#### Question

- Q1: Can I merge two discontiguous IterDomains to create a larger IterDomain, and split out a vectorization IterDomain from this larger IterDomain?
- Q2: In TMA scheduling, can I create the TMA domain by merging two discontiguous IterDomains, and then split out a box?

#### Answer

The answer is yes if and only if the split size divide the extent of the inner IterDomain of the merge.

If we merge discontiguous IterDomains then do a split that does not divide the inner extent,
we will end up iterating the tensor like transformation 2 in the [above example](#merge-then-split-vs-split-then-merge).
From the Listing 2 there, we see that after `T[0, 4]`, we should be accessing `T[1, 0]`,
which is not contiguous to `T[0, 4]` in memory.
However, vectorization and TMA can only access memory contiguously.

If divisible, then the merge-then-split is equivalent to a split-then-merge, which is totally valid.<|MERGE_RESOLUTION|>--- conflicted
+++ resolved
@@ -173,7 +173,6 @@
 
 **<summary>Proof:</summary>**
 
-<<<<<<< HEAD
 Suppose the index of `I2` is $i_2$, the extent of `I1` is $N_1$.
 Then the index of `I0` is $i_0 = i_2 / N_1$.
 Suppose that the extents of `I0` and `I2` are $N_0$ and $N_2$, then $N_2 = N_0 \times N_1$.
@@ -189,18 +188,8 @@
 
 *Upper bound:*
 
-According to "Rule 1" in `[Simplification of boolean predicates]` in `csrc/expr_simplifier.h`,
-(TODO: move this theorem to a md file)
+According to Theorem 2.16 in [Integer Division](../math/integer-division.md),
 $$i_2 / N_1 < N_0 \Leftrightarrow i_2 < N_0 \times N_1 \Leftrightarrow i_2 < N_2$$
-=======
-Suppose the index of `I2` is $i_2$, the extent of `I1` is $N$.
-Then the index of `I0` is $i_0 = i_2 / N$.
-Suppose that the extents of `I0` and `I2` are $P$ and $Q$, then $Q = N \times P$.
-"the index of `I0` is in boundary" means $i_0 < P$, which is:
-$$i_2 / N < P$$
-According to Theorem 2.16 in [Integer Division](../math/integer-division.md),
-$$i_2 / N < P \Leftrightarrow i_2 < Q$$
->>>>>>> 9b8cea08
 $\square$
 
 </details>
