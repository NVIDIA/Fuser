--- conflicted
+++ resolved
@@ -1,16 +1,12 @@
-<<<<<<< HEAD
-# Divisibility of Split
-
-## Introduction
-=======
 <!--
  * SPDX-FileCopyrightText: Copyright (c) 2023-present NVIDIA CORPORATION & AFFILIATES.
  * All rights reserved.
  * SPDX-License-Identifier: BSD-3-Clause
 -->
 
-# Introduction
->>>>>>> 22941018
+# Divisibility of Split
+
+## Introduction
 
 Indivisible splits has many interesting properties that deserve us thinking.
 
