--- conflicted
+++ resolved
@@ -123,22 +123,16 @@
 
 The following theorems are useful tools to find mathematically simple predicates that are logically equivalent to predicating all holes:
 
-<<<<<<< HEAD
 **Theorem 1** Suppose that there is a split `I1, I2 = Split(I0)`.
-Then "the indices of `I0` and `I2` are in bound" implies "the index of `I1` is in bound".
-=======
-**Theorem 1** Suppose that there is a split `I1, I2 = Split(I0, N)`.
-Then "the index of `I0` is in boundary" implies "the index of `I1` is in boundary".
->>>>>>> 3846d486
-
-<details>
-
-**<summary>Proof:</summary>**
-
-<<<<<<< HEAD
+Then "the indices of `I0` and `I2` are in boundary" implies "the index of `I1` is in boundary".
+
+<details>
+
+**<summary>Proof:</summary>**
+
 Suppose the indices and extents of `I0`, `I1`, and `I2` are $i_0$, $i_1$, $i_2$, $N_0$, $N_1$, and $N_2$.
 Then $i_0 = i_1 \times N_2 + i_2$.
-"the indices of `I0` and `I2` are in bound" means $0 \le i_0 < N_0$ and $0 \le i_2 < N_2$.
+"the indices of `I0` and `I2` are in boundary" means $0 \le i_0 < N_0$ and $0 \le i_2 < N_2$.
 
 *Upper bound:*
 
@@ -165,13 +159,6 @@
 $$i_0 / N_2 = i_1$$
 That is:
 $$0 \le i_0 \implies 0 \le i_1$$
-=======
-Suppose the index of `I1` is $i_1$, the index of `I2` is $i_2$, the extent of `I0` is $S$.
-The index of `I0` is then $i_0 = i_1 \times N + i_2$.
-"the index of `I0` is in boundary" means $i_0 < S$.
-Because $i_2 \ge 0$,
-$$i_0 < S \implies i_1 \times N < S \implies i_1 < S \div N \implies i_1 < \mathrm{ceilDiv}(S, N)$$
->>>>>>> 3846d486
 $\square$
 
 </details>
@@ -186,11 +173,10 @@
 
 **<summary>Proof:</summary>**
 
-<<<<<<< HEAD
 Suppose the index of `I2` is $i_2$, the extent of `I1` is $N_1$.
 Then the index of `I0` is $i_0 = i_2 / N_1$.
 Suppose that the extents of `I0` and `I2` are $N_0$ and $N_2$, then $N_2 = N_0 \times N_1$.
-"the index of `I0` is in bound" means $0 \le i_0 < N_0$
+"the index of `I0` is in boundary" means $0 \le i_0 < N_0$
 
 *Lower bound:*
 
@@ -202,13 +188,6 @@
 
 *Upper bound:*
 
-=======
-Suppose the index of `I2` is $i_2$, the extent of `I1` is $N$.
-Then the index of `I0` is $i_0 = i_2 / N$.
-Suppose that the extents of `I0` and `I2` are $P$ and $Q$, then $Q = N \times P$.
-"the index of `I0` is in boundary" means $i_0 < P$, which is:
-$$i_2 / N < P$$
->>>>>>> 3846d486
 According to "Rule 1" in `[Simplification of boolean predicates]` in `csrc/expr_simplifier.h`,
 (TODO: move this theorem to a md file)
 $$i_2 / N_1 < N_0 \Leftrightarrow i_2 < N_0 \times N_1 \Leftrightarrow i_2 < N_2$$
@@ -217,11 +196,7 @@
 </details>
 
 **Theorem 3** Suppose that there is a resize `I1 = Resize(I0, L, R)`.
-<<<<<<< HEAD
-Then "the index of `I0` is in bound" implies "the index of `I1` is in bound" if $L \ge 0$ and $R \ge 0$.
-=======
-Then "the index of `I0` is in boundary" implies "the index of `I1` is in boundary" if $R >= 0$.
->>>>>>> 3846d486
+Then "the index of `I0` is in boundary" implies "the index of `I1` is in boundary" if $L \ge 0$ and $R \ge 0$.
 
 <details>
 
@@ -229,9 +204,8 @@
 
 Suppose the index of `I1` is $i_1$, the extent of `I0` is $N_0$.
 The index of `I0` is then $i_0 = i_1 - L$.
-<<<<<<< HEAD
 The extent of `I1` is $N_0 + L + R$.
-"the index of `I0` is in bound" means $0 \leq i_0 < N_0$.
+"the index of `I0` is in boundary" means $0 \leq i_0 < N_0$.
 
 *Lower bound:*
 
@@ -240,10 +214,6 @@
 
 *Upper bound:*
 
-=======
-The extent of `I1` is `N + L + R`
-"the index of `I0` is in boundary" means $i_0 < N$.
->>>>>>> 3846d486
 Because $R \ge 0$,
 $$i_0 < N \Leftrightarrow i_1 < N_0 + L \implies i_1 < N + L + R$$
 $\square$
@@ -300,7 +270,7 @@
 and there is no error raise in the kernel.
 
 **Definition 2:** A schedule/lowering strategy is strongly correct if all the valid items in the consumer's allocation domain are filled with the correct value,
-and all the out-of-boundary values are filled with a desired filling value.
+and all holes are filled with a desired filling value.
 
 ## Properties of split
 
