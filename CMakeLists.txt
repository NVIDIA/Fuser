# SPDX-FileCopyrightText: Copyright (c) 2023-present NVIDIA CORPORATION & AFFILIATES.
# All rights reserved.
# SPDX-License-Identifier: BSD-3-Clause
cmake_minimum_required(VERSION 3.18 FATAL_ERROR)
project(nvfuser)

set(CMAKE_EXPORT_COMPILE_COMMANDS ON)

set(NVFUSER_ROOT ${PROJECT_SOURCE_DIR})
set(NVFUSER_SRCS_DIR "${NVFUSER_ROOT}/csrc")
set(NVFUSER_THIRD_PARTY_DIR "${NVFUSER_ROOT}/third_party")

option(NVFUSER_STANDALONE_BUILD_WITH_UCC "" OFF)
option(NVFUSER_BUILD_WITH_ASAN "Build nvFuser with asan" OFF)

if(NOT NVFUSER_CPP_STANDARD)
  set(NVFUSER_CPP_STANDARD 20)
endif()

if("${CMAKE_CXX_COMPILER_ID}" STREQUAL "GNU")
  if(CMAKE_CXX_COMPILER_VERSION VERSION_LESS 11.4)
    message(FATAL_ERROR "GCC < 11.4 has compiler bugs and can not compile nvFuser.")
  endif()
endif()

string(APPEND CMAKE_CXX_FLAGS " -Wno-psabi")

find_package(Torch REQUIRED)
find_package(Python REQUIRED Development Interpreter)
find_package(pybind11 REQUIRED)

# need this since the pytorch execution uses a different name
set(PYTHON_EXECUTABLE ${Python_EXECUTABLE})
set(ATEN_CUDA_ROOT "${TORCH_INSTALL_PREFIX}/include/ATen")

# CXX flags is necessary since https://github.com/pytorch/pytorch/issues/98093
string(APPEND CMAKE_CXX_FLAGS " ${TORCH_CXX_FLAGS}")
include(cmake/FlatBuffers.cmake)

include(cmake/Dependencies.cmake)

# set CUDA_ARCH for cu tests.
if(TORCH_CUDA_ARCH_LIST)
  set(ARCH_FLAGS)
  cuda_select_nvcc_arch_flags(ARCH_FLAGS ${TORCH_CUDA_ARCH_LIST})
  list(APPEND CUDA_NVCC_FLAGS ${ARCH_FLAGS})
endif()

add_subdirectory(${CMAKE_CURRENT_LIST_DIR}/lib/dynamic_type)

# TODO: fix MSVC
if(NOT MSVC)
  find_library(LIBCUPTI libcupti.so PATHS ${CUDA_TOOLKIT_ROOT_DIR}/extras/CUPTI/lib64/ ${CUDA_TOOLKIT_ROOT_DIR}/lib64/)
  find_library(LIBNVTOOLSEXT libnvToolsExt.so PATHS ${CUDA_TOOLKIT_ROOT_DIR}/lib64/)
endif()

# ------------------------------
# build nvfuser_codegen library
# ------------------------------

# nvfuser codegen sources
set(NVFUSER_SRCS)
list(APPEND NVFUSER_SRCS
  ${NVFUSER_SRCS_DIR}/compute_at.cpp
  ${NVFUSER_SRCS_DIR}/inlining.cpp
  ${NVFUSER_SRCS_DIR}/compute_at_map.cpp
  ${NVFUSER_SRCS_DIR}/codegen.cpp
  ${NVFUSER_SRCS_DIR}/contiguity.cpp
  ${NVFUSER_SRCS_DIR}/debug.cpp
  ${NVFUSER_SRCS_DIR}/dispatch.cpp
  ${NVFUSER_SRCS_DIR}/driver_api.cpp
  ${NVFUSER_SRCS_DIR}/dynamic_transform.cpp
  ${NVFUSER_SRCS_DIR}/expr_evaluator.cpp
  ${NVFUSER_SRCS_DIR}/expr_simplifier.cpp
  ${NVFUSER_SRCS_DIR}/exceptions.cpp
  ${NVFUSER_SRCS_DIR}/executor.cpp
  ${NVFUSER_SRCS_DIR}/executor_kernel_arg.cpp
  ${NVFUSER_SRCS_DIR}/executor_params.cpp
  ${NVFUSER_SRCS_DIR}/evaluator_common.cpp
  ${NVFUSER_SRCS_DIR}/executor_utils.cpp
  ${NVFUSER_SRCS_DIR}/fusion.cpp
  ${NVFUSER_SRCS_DIR}/grouped_reduction.cpp
  ${NVFUSER_SRCS_DIR}/id_model/id_model.cpp
  ${NVFUSER_SRCS_DIR}/id_model/to_string.cpp
  ${NVFUSER_SRCS_DIR}/id_model/validation_utils.cpp
  ${NVFUSER_SRCS_DIR}/index_compute.cpp
  ${NVFUSER_SRCS_DIR}/instrumentation.cpp
  ${NVFUSER_SRCS_DIR}/ir/base_nodes.cpp
  ${NVFUSER_SRCS_DIR}/ir/builder.cpp
  ${NVFUSER_SRCS_DIR}/ir/cloner.cpp
  ${NVFUSER_SRCS_DIR}/ir/container.cpp
  ${NVFUSER_SRCS_DIR}/ir/graphviz.cpp
  ${NVFUSER_SRCS_DIR}/ir/iostream.cpp
  ${NVFUSER_SRCS_DIR}/ir/utils.cpp
  ${NVFUSER_SRCS_DIR}/ir/nodes.cpp
  ${NVFUSER_SRCS_DIR}/iter_visitor.cpp
  ${NVFUSER_SRCS_DIR}/kernel.cpp
  ${NVFUSER_SRCS_DIR}/kernel_cache.cpp
  ${NVFUSER_SRCS_DIR}/kernel_db/kernel_db.cpp
  ${NVFUSER_SRCS_DIR}/kernel_db/utils.cpp
  ${NVFUSER_SRCS_DIR}/kernel_ir.cpp
  ${NVFUSER_SRCS_DIR}/kernel_ir_dispatch.cpp
  ${NVFUSER_SRCS_DIR}/device_lower/analysis/index_compute.cpp
  ${NVFUSER_SRCS_DIR}/device_lower/analysis/divisible_split.cpp
  ${NVFUSER_SRCS_DIR}/device_lower/analysis/fused_reduction.cpp
  ${NVFUSER_SRCS_DIR}/device_lower/analysis/predicate_elimination.cpp
  ${NVFUSER_SRCS_DIR}/device_lower/analysis/shift.cpp
  ${NVFUSER_SRCS_DIR}/device_lower/analysis/sync_information.cpp
  ${NVFUSER_SRCS_DIR}/device_lower/analysis/thread_predicate.cpp
  ${NVFUSER_SRCS_DIR}/device_lower/analysis/trivial_broadcast.cpp
  ${NVFUSER_SRCS_DIR}/device_lower/analysis/bank_conflict.cpp
  ${NVFUSER_SRCS_DIR}/device_lower/pass/alias_memory.cpp
  ${NVFUSER_SRCS_DIR}/device_lower/pass/allocation.cpp
  ${NVFUSER_SRCS_DIR}/device_lower/pass/double_buffer.cpp
  ${NVFUSER_SRCS_DIR}/device_lower/pass/expr_sort.cpp
  ${NVFUSER_SRCS_DIR}/device_lower/pass/fusion_simplifier.cpp
  ${NVFUSER_SRCS_DIR}/device_lower/pass/index.cpp
  ${NVFUSER_SRCS_DIR}/device_lower/pass/scalar_hoist.cpp
  ${NVFUSER_SRCS_DIR}/device_lower/pass/insert_syncs.cpp
  ${NVFUSER_SRCS_DIR}/device_lower/pass/instrument.cpp
  ${NVFUSER_SRCS_DIR}/device_lower/pass/loop_rotation.cpp
  ${NVFUSER_SRCS_DIR}/device_lower/pass/loops.cpp
  ${NVFUSER_SRCS_DIR}/device_lower/pass/magic_zero.cpp
  ${NVFUSER_SRCS_DIR}/device_lower/pass/misaligned_vectorization.cpp
  ${NVFUSER_SRCS_DIR}/device_lower/pass/predicate.cpp
  ${NVFUSER_SRCS_DIR}/device_lower/pass/inline_ptx.cpp
  ${NVFUSER_SRCS_DIR}/device_lower/pass/replace_size.cpp
  ${NVFUSER_SRCS_DIR}/device_lower/pass/unroll.cpp
  ${NVFUSER_SRCS_DIR}/device_lower/pass/vectorize_welford.cpp
  ${NVFUSER_SRCS_DIR}/device_lower/pass/warp_reduce.cpp
  ${NVFUSER_SRCS_DIR}/device_lower/utils.cpp
  ${NVFUSER_SRCS_DIR}/device_lower/validation.cpp
  ${NVFUSER_SRCS_DIR}/device_lower/lower2device.cpp
  ${NVFUSER_SRCS_DIR}/maxinfo_propagator.cpp
  ${NVFUSER_SRCS_DIR}/multidevice/communication.cpp
  ${NVFUSER_SRCS_DIR}/multidevice/communicator.cpp
  ${NVFUSER_SRCS_DIR}/multidevice/device_mesh.cpp
  ${NVFUSER_SRCS_DIR}/multidevice/executor.cpp
  ${NVFUSER_SRCS_DIR}/multidevice/lower_communication.cpp
  ${NVFUSER_SRCS_DIR}/multidevice/pipeline.cpp
  ${NVFUSER_SRCS_DIR}/multidevice/pipeline_ir.cpp
  ${NVFUSER_SRCS_DIR}/multidevice/runtime.cpp
  ${NVFUSER_SRCS_DIR}/multidevice/utils.cpp
  ${NVFUSER_SRCS_DIR}/mutator.cpp
  ${NVFUSER_SRCS_DIR}/non_divisible_split.cpp
  ${NVFUSER_SRCS_DIR}/ops/alias.cpp
  ${NVFUSER_SRCS_DIR}/ops/arith.cpp
  ${NVFUSER_SRCS_DIR}/ops/composite.cpp
  ${NVFUSER_SRCS_DIR}/ops/indexing.cpp
  ${NVFUSER_SRCS_DIR}/ops/normalization.cpp
  ${NVFUSER_SRCS_DIR}/ops/utils.cpp
  ${NVFUSER_SRCS_DIR}/options.cpp
  ${NVFUSER_SRCS_DIR}/parallel_dimension_map.cpp
  ${NVFUSER_SRCS_DIR}/parallel_type_bitmap.cpp
  ${NVFUSER_SRCS_DIR}/partial_split_map.cpp
  ${NVFUSER_SRCS_DIR}/predicate_compute.cpp
  ${NVFUSER_SRCS_DIR}/rng.cpp
  ${NVFUSER_SRCS_DIR}/root_domain_map.cpp
  ${NVFUSER_SRCS_DIR}/serde/polymorphic_value_serde.cpp
  ${NVFUSER_SRCS_DIR}/serde/utils.cpp
  ${NVFUSER_SRCS_DIR}/scheduler/cache_policy_refiner.cpp
  ${NVFUSER_SRCS_DIR}/scheduler/heuristic_types.cpp
  ${NVFUSER_SRCS_DIR}/scheduler/pointwise.cpp
  ${NVFUSER_SRCS_DIR}/scheduler/pointwise_utils.cpp
  ${NVFUSER_SRCS_DIR}/scheduler/transpose.cpp
  ${NVFUSER_SRCS_DIR}/scheduler/matmul.cpp
  ${NVFUSER_SRCS_DIR}/scheduler/matmul_utils.cpp
  ${NVFUSER_SRCS_DIR}/scheduler/normalization_inner.cpp
  ${NVFUSER_SRCS_DIR}/scheduler/normalization_inner_outer.cpp
  ${NVFUSER_SRCS_DIR}/scheduler/normalization_outer.cpp
  ${NVFUSER_SRCS_DIR}/scheduler/normalization_utils.cpp
  ${NVFUSER_SRCS_DIR}/scheduler/no_op.cpp
  ${NVFUSER_SRCS_DIR}/scheduler/reduction.cpp
  ${NVFUSER_SRCS_DIR}/scheduler/reduction_utils.cpp
  ${NVFUSER_SRCS_DIR}/scheduler/registry.cpp
  ${NVFUSER_SRCS_DIR}/scheduler/registry_utils.cpp
  ${NVFUSER_SRCS_DIR}/scheduler/utils.cpp
  ${NVFUSER_SRCS_DIR}/scheduler/vectorize_helper.cpp
  ${NVFUSER_SRCS_DIR}/swizzle.cpp
  ${NVFUSER_SRCS_DIR}/sys_utils.cpp
  ${NVFUSER_SRCS_DIR}/type_promotion.cpp
  ${NVFUSER_SRCS_DIR}/fusion_segmenter.cpp
  ${NVFUSER_SRCS_DIR}/tensor_metadata.cpp
  ${NVFUSER_SRCS_DIR}/tensor_view.cpp
  ${NVFUSER_SRCS_DIR}/tma.cpp
  ${NVFUSER_SRCS_DIR}/transform_iter.cpp
  ${NVFUSER_SRCS_DIR}/transform_replay.cpp
  ${NVFUSER_SRCS_DIR}/transform_rfactor.cpp
  ${NVFUSER_SRCS_DIR}/transform_view.cpp
  ${NVFUSER_SRCS_DIR}/type.cpp
  ${NVFUSER_SRCS_DIR}/utils.cpp
  ${NVFUSER_SRCS_DIR}/mma_type.cpp
  ${NVFUSER_SRCS_DIR}/scheduler/mma_utils.cpp
  ${NVFUSER_SRCS_DIR}/optimization/add_axioms.cpp
  ${NVFUSER_SRCS_DIR}/optimization/alias_analysis.cpp
  ${NVFUSER_SRCS_DIR}/optimization/consecutive_cast.cpp
  ${NVFUSER_SRCS_DIR}/optimization/mark_alias.cpp
  ${NVFUSER_SRCS_DIR}/optimization/pre_segmenter.cpp
  ${NVFUSER_SRCS_DIR}/optimization/remove_empty.cpp
  ${NVFUSER_SRCS_DIR}/val_graph.cpp
)

# We don't link CUPTI for MSVC
if(NOT MSVC)
  list(APPEND NVFUSER_SRCS
    ${NVFUSER_SRCS_DIR}/fusion_profiler.cpp
  )
endif()

if(BUILD_PYTHON)
  list(APPEND NVFUSER_SRCS
    ${NVFUSER_SRCS_DIR}/python_frontend/fusion_cache.cpp
    ${NVFUSER_SRCS_DIR}/python_frontend/fusion_definition.cpp
    ${NVFUSER_SRCS_DIR}/python_frontend/fusion_state.cpp
    ${NVFUSER_SRCS_DIR}/serde/fusion_record_serde.cpp
  )
endif()

set(NVFUSER_CODEGEN ${PROJECT_NAME}_codegen)
add_library(${NVFUSER_CODEGEN} SHARED ${NVFUSER_SRCS})

if(NOT MSVC)
  target_compile_options(${NVFUSER_CODEGEN} PRIVATE
    -Wall -Wno-unused-function
    -Werror
  )
endif()

target_compile_definitions(${NVFUSER_CODEGEN} PRIVATE "-DTORCH_CUDA_BUILD_MAIN_LIB")
target_include_directories(${NVFUSER_CODEGEN} SYSTEM PRIVATE
  ${CMAKE_SOURCE_DIR}/third_party/flatbuffers/include
  ${CMAKE_SOURCE_DIR}/third_party/gloo # TODO: guard this on usage
  ${CUDA_TOOLKIT_ROOT_DIR}/extras/CUPTI/include
  ${CUDA_INCLUDE_DIRS}
)
target_include_directories(${NVFUSER_CODEGEN} PUBLIC
  "$<BUILD_INTERFACE:${NVFUSER_SRCS_DIR}>"
  "$<INSTALL_INTERFACE:${CMAKE_INSTALL_INCLUDEDIR}/nvfuser>"
)
set_property(TARGET ${NVFUSER_CODEGEN} PROPERTY CXX_STANDARD ${NVFUSER_CPP_STANDARD})

# Ensure we don't link against libcuda; we'll dlopen it ourselves.
list(FILTER TORCH_LIBRARIES EXCLUDE REGEX "libcuda\.so")
target_link_libraries(${NVFUSER_CODEGEN} PRIVATE
  flatbuffers
  dynamic_type
  ${CUDA_NVRTC_LIB}
  ${LIBNVTOOLSEXT}
  ${LIBCUPTI}
  ${TORCH_LIBRARIES}
  dl
)

if(NVFUSER_BUILD_WITH_ASAN)
  add_compile_options(-fsanitize=address)
  add_link_options(-fsanitize=address)
endif()

# this is to find pip installed nvrtc/nvtx .so
set_target_properties(${NVFUSER_CODEGEN} PROPERTIES INSTALL_RPATH
  "$ORIGIN/../../nvidia/cuda_runtime/lib:$ORIGIN/../../nvidia/cuda_nvrtc/lib:$ORIGIN/../../nvidia/nvtx/lib:$ORIGIN/../../nvidia/cuda_cupti/lib:$ORIGIN/../../torch/lib")
install(TARGETS ${NVFUSER_CODEGEN} EXPORT NvfuserTargets DESTINATION lib)

# We are keeping fusion_cache_generated.h for the submodule build because flatc is unavailable.
add_custom_command(
  OUTPUT
  ${NVFUSER_ROOT}/csrc/serde/fusion_cache_generated.h
  DEPENDS
  ${NVFUSER_ROOT}/csrc/serde/fusion_cache.fbs
  DEPENDS flatc
  COMMAND ${CMAKE_CURRENT_BINARY_DIR}/third_party/flatbuffers/flatc --scoped-enums -o ${NVFUSER_ROOT}/csrc/serde/ -c -b ${NVFUSER_ROOT}/csrc/serde/fusion_cache.fbs
  COMMENT "Generating fusion_cache_generated header from fusion_cache.fbs"
  VERBATIM
)
add_custom_target(build_flatbuffer_config ALL
  DEPENDS ${NVFUSER_ROOT}/csrc/serde/fusion_cache_generated.h)

if(NVFUSER_STANDALONE_BUILD_WITH_UCC)
  # User may need to set env vars UCC_DIR, UCX_DIR, UCC_HOME, UCX_HOME for CMake's Find_UCC to work.
  find_package(UCC REQUIRED)
  find_package(UCX REQUIRED)

  add_library(__nvfuser_ucc INTERFACE)
  target_link_libraries(__nvfuser_ucc INTERFACE ucx::ucs ucx::ucp ucc::ucc)
  target_include_directories(__nvfuser_ucc INTERFACE ${UCC_INCLUDE_DIRS})
  target_link_libraries(${NVFUSER_CODEGEN} PRIVATE __nvfuser_ucc)
  target_compile_definitions(${NVFUSER_CODEGEN} PRIVATE NVFUSER_BUILD_WITH_UCC)
endif()

add_dependencies(${NVFUSER_CODEGEN} flatc build_flatbuffer_config)

# installing nvfuser headers
install(DIRECTORY "${NVFUSER_SRCS_DIR}/"
  DESTINATION "${CMAKE_INSTALL_INCLUDEDIR}/nvfuser"
  FILES_MATCHING
  PATTERN "*.h"
  PATTERN "csrc/C++20/type_traits"
  PATTERN "csrc/struct.inl")

# TODO guard including flatbuffers headers
# installing flatbuffers headers
install(DIRECTORY "${NVFUSER_THIRD_PARTY_DIR}/flatbuffers/include/flatbuffers/"
  DESTINATION "${CMAKE_INSTALL_INCLUDEDIR}/nvfuser/flatbuffers")

# installing dynamic_type headers
install(DIRECTORY "${NVFUSER_ROOT}/lib/dynamic_type/src/dynamic_type"
  DESTINATION "${CMAKE_INSTALL_INCLUDEDIR}/nvfuser")

# -----------------------------
# build nvfuser python library
# -----------------------------
if(BUILD_PYTHON)
  # nvfuser python API sources
  set(NVFUSER_PYTHON_SRCS)
  list(APPEND NVFUSER_PYTHON_SRCS
    ${NVFUSER_SRCS_DIR}/python_frontend/python_bindings.cpp
    ${NVFUSER_SRCS_DIR}/python_frontend/python_bindings_extension.cpp
  )

  set(NVFUSER "${PROJECT_NAME}")
  add_library(${NVFUSER} MODULE ${NVFUSER_PYTHON_SRCS})
  set_property(TARGET ${NVFUSER} PROPERTY CXX_STANDARD ${NVFUSER_CPP_STANDARD})
  target_include_directories(${NVFUSER} SYSTEM PRIVATE
    ${CMAKE_SOURCE_DIR}/third_party/flatbuffers/include
  )

  # setup python API version
  add_custom_command(
    OUTPUT ${NVFUSER_ROOT}/nvfuser/version.py
    COMMAND
    "${PYTHON_EXECUTABLE}" -c \"from pathlib import Path\; Path('${NVFUSER_ROOT}/tools/gen_nvfuser_version.py') .touch() \"
    COMMAND
    "${PYTHON_EXECUTABLE}" ${NVFUSER_ROOT}/tools/gen_nvfuser_version.py
    DEPENDS ${NVFUSER_ROOT}/tools/gen_nvfuser_version.py
    DEPENDS ${NVFUSER_ROOT}/version.txt
    WORKING_DIRECTORY ${NVFUSER_ROOT}/tools/
  )
  add_custom_target(
    gen_nvfuser_version ALL
    DEPENDS ${NVFUSER_ROOT}/nvfuser/version.py
  )
  add_dependencies(${NVFUSER} gen_nvfuser_version)

  target_compile_options(${NVFUSER} PRIVATE "-DTORCH_CUDA_BUILD_MAIN_LIB")

  # NB: This must be target_compile_definitions, not target_compile_options,
  # as the latter is not respected by nvcc
  target_compile_definitions(${NVFUSER} PRIVATE "-DTORCH_CUDA_BUILD_MAIN_LIB")

  if(NOT MSVC)
    target_compile_options(${NVFUSER} PRIVATE -Wall -Wno-unused-function)
    target_compile_options(${NVFUSER} PRIVATE -Werror)
    set_target_properties(${NVFUSER} PROPERTIES SUFFIX ".so")
  else()
    set_target_properties(${NVFUSER} PROPERTIES SUFFIX ".pyd")
  endif()

  target_link_libraries(${NVFUSER} PRIVATE ${LIBNVTOOLSEXT})
  target_link_libraries(${NVFUSER} PRIVATE ${NVFUSER_CODEGEN})

  target_compile_definitions(${NVFUSER} PRIVATE EXTENSION_NAME=_C)

  target_link_libraries(${NVFUSER} PRIVATE ${TORCH_LIBRARIES})
  target_link_libraries(${NVFUSER} PRIVATE "${TORCH_INSTALL_PREFIX}/lib/libtorch_python.so")
  target_link_libraries(${NVFUSER} PRIVATE dynamic_type)
  target_link_libraries(${NVFUSER} PRIVATE pybind11::pybind11)
  set_target_properties(${NVFUSER} PROPERTIES INSTALL_RPATH
    "$ORIGIN/lib:$ORIGIN/../nvidia/cuda_runtime/lib:$ORIGIN/../nvidia/cuda_nvrtc/lib:$ORIGIN/../nvidia/nvtx/lib:$ORIGIN/../../nvidia/cuda_cupti/lib:$ORIGIN/../torch/lib")
  install(TARGETS ${NVFUSER} DESTINATION lib)
endif()

set(JIT_TEST_SRCS)
list(APPEND JIT_TEST_SRCS
  ${NVFUSER_SRCS_DIR}/kernel_db/test/test_nvfuser_kernel_db_open.cpp
  ${NVFUSER_SRCS_DIR}/kernel_db/test/test_nvfuser_kernel_db_query.cpp
  ${NVFUSER_SRCS_DIR}/kernel_db/test/test_nvfuser_kernel_db_write.cpp
  ${NVFUSER_ROOT}/test/multidevice.cpp
  ${NVFUSER_ROOT}/test/test_allocation_domain.cpp
  ${NVFUSER_ROOT}/test/test_dynamic_transform.cpp
  ${NVFUSER_ROOT}/test/test_evaluator.cpp
  ${NVFUSER_ROOT}/test/test_exceptions.cpp
  ${NVFUSER_ROOT}/test/test_expr_sort.cpp
  ${NVFUSER_ROOT}/test/test_gather.cpp
  ${NVFUSER_ROOT}/test/test_gpu1.cpp
  ${NVFUSER_ROOT}/test/test_gpu2.cpp
  ${NVFUSER_ROOT}/test/test_gpu3.cpp
  ${NVFUSER_ROOT}/test/test_gpu_compute_with.cpp
  ${NVFUSER_ROOT}/test/test_expr_simplifier.cpp
  ${NVFUSER_ROOT}/test/test_external_src.cpp
  ${NVFUSER_ROOT}/test/test_swizzle.cpp
  ${NVFUSER_ROOT}/test/test_tensor_factories.cpp
  ${NVFUSER_ROOT}/test/test_gpu_fused_reduction.cpp
  ${NVFUSER_ROOT}/test/test_gpu_outer_reduction.cpp
  ${NVFUSER_ROOT}/test/test_loop_rotation.cpp
  ${NVFUSER_ROOT}/test/test_gpu_shift.cpp
  ${NVFUSER_ROOT}/test/test_resize.cpp
  ${NVFUSER_ROOT}/test/test_gpu_tensorcore.cpp
  ${NVFUSER_ROOT}/test/test_polymorphic_value.cpp
  ${NVFUSER_ROOT}/test/test_matmul_sass.cpp
  ${NVFUSER_ROOT}/test/test_matmul_scheduler.cpp
  ${NVFUSER_ROOT}/test/test_mbarrier.cpp
  ${NVFUSER_ROOT}/test/test_memory.cpp
  ${NVFUSER_ROOT}/test/test_mma.cpp
  ${NVFUSER_ROOT}/test/test_gpu_view.cpp
  ${NVFUSER_ROOT}/test/test_gpu_transpose.cpp
  ${NVFUSER_ROOT}/test/test_gpu_utils.cpp
  ${NVFUSER_ROOT}/test/test_gpu_indexing_ops.cpp
  ${NVFUSER_ROOT}/test/test_gpu_indexing.cpp
  ${NVFUSER_ROOT}/test/test_multidevice_pipeline.cpp
  ${NVFUSER_ROOT}/test/test_multidevice_communications.cpp
  ${NVFUSER_ROOT}/test/test_combined_inner_outer_reduction.cpp
  ${NVFUSER_ROOT}/test/test_optimization_pass.cpp
  ${NVFUSER_ROOT}/test/test_pipeline.cpp
  ${NVFUSER_ROOT}/test/test_rng.cpp
  ${NVFUSER_ROOT}/test/test_smem_reuse.cpp
  ${NVFUSER_ROOT}/test/test_tutorial.cpp
  ${NVFUSER_ROOT}/test/test_alias.cpp
  ${NVFUSER_ROOT}/test/test_scalar_hoisting.cpp
  ${NVFUSER_ROOT}/test/test_no_op.cpp
  ${NVFUSER_ROOT}/test/test_linked_hash_map.cpp
  ${NVFUSER_ROOT}/test/test_pointwise.cpp
  ${NVFUSER_ROOT}/test/test_iter_visitor.cpp
  ${NVFUSER_ROOT}/test/test_id_model.cpp
  ${NVFUSER_ROOT}/test/test_double_buffering.cpp
)

# We don't link CUPTI for MSVC
if(NOT MSVC)
  list(APPEND JIT_TEST_SRCS
<<<<<<< HEAD
    ${NVFUSER_SRCS_DIR}/kernel_db/test/test_nvfuser_kernel_db_open.cpp
    ${NVFUSER_SRCS_DIR}/kernel_db/test/test_nvfuser_kernel_db_query.cpp
    ${NVFUSER_SRCS_DIR}/kernel_db/test/test_nvfuser_kernel_db_write.cpp
    ${NVFUSER_ROOT}/test/multidevice.cpp
    ${NVFUSER_ROOT}/test/utils.cpp
    ${NVFUSER_ROOT}/test/test_allocation_domain.cpp
    ${NVFUSER_ROOT}/test/test_dynamic_transform.cpp
    ${NVFUSER_ROOT}/test/test_evaluator.cpp
    ${NVFUSER_ROOT}/test/test_exceptions.cpp
    ${NVFUSER_ROOT}/test/test_expr_sort.cpp
    ${NVFUSER_ROOT}/test/test_gather.cpp
    ${NVFUSER_ROOT}/test/test_gpu1.cpp
    ${NVFUSER_ROOT}/test/test_gpu2.cpp
    ${NVFUSER_ROOT}/test/test_gpu3.cpp
    ${NVFUSER_ROOT}/test/test_gpu_compute_with.cpp
    ${NVFUSER_ROOT}/test/test_expr_simplifier.cpp
    ${NVFUSER_ROOT}/test/test_external_src.cpp
    ${NVFUSER_ROOT}/test/test_swizzle.cpp
    ${NVFUSER_ROOT}/test/test_tensor_factories.cpp
    ${NVFUSER_ROOT}/test/test_gpu_fused_reduction.cpp
    ${NVFUSER_ROOT}/test/test_gpu_outer_reduction.cpp
    ${NVFUSER_ROOT}/test/test_loop_rotation.cpp
    ${NVFUSER_ROOT}/test/test_gpu_shift.cpp
    ${NVFUSER_ROOT}/test/test_resize.cpp
    ${NVFUSER_ROOT}/test/test_gpu_tensorcore.cpp
    ${NVFUSER_ROOT}/test/test_polymorphic_value.cpp
    ${NVFUSER_ROOT}/test/test_matmul_sass.cpp
    ${NVFUSER_ROOT}/test/test_matmul_scheduler.cpp
    ${NVFUSER_ROOT}/test/test_mbarrier.cpp
    ${NVFUSER_ROOT}/test/test_memory.cpp
    ${NVFUSER_ROOT}/test/test_mma.cpp
    ${NVFUSER_ROOT}/test/test_gpu_view.cpp
    ${NVFUSER_ROOT}/test/test_gpu_transpose.cpp
    ${NVFUSER_ROOT}/test/test_gpu_utils.cpp
    ${NVFUSER_ROOT}/test/test_gpu_indexing_ops.cpp
    ${NVFUSER_ROOT}/test/test_gpu_indexing.cpp
    ${NVFUSER_ROOT}/test/test_multidevice_pipeline.cpp
    ${NVFUSER_ROOT}/test/test_multidevice_communications.cpp
    ${NVFUSER_ROOT}/test/test_combined_inner_outer_reduction.cpp
    ${NVFUSER_ROOT}/test/test_combine_mul_sum.cpp
    ${NVFUSER_ROOT}/test/test_optimization_pass.cpp
    ${NVFUSER_ROOT}/test/test_pipeline.cpp
    ${NVFUSER_ROOT}/test/test_rng.cpp
    ${NVFUSER_ROOT}/test/test_serial_gridreduce.cpp
    ${NVFUSER_ROOT}/test/test_smem_reuse.cpp
    ${NVFUSER_ROOT}/test/test_tutorial.cpp
    ${NVFUSER_ROOT}/test/test_alias.cpp
    ${NVFUSER_ROOT}/test/test_scalar_hoisting.cpp
    ${NVFUSER_ROOT}/test/test_no_op.cpp
    ${NVFUSER_ROOT}/test/test_linked_hash_map.cpp
    ${NVFUSER_ROOT}/test/test_pointwise.cpp
    ${NVFUSER_ROOT}/test/test_iter_visitor.cpp
    ${NVFUSER_ROOT}/test/test_id_model.cpp
    ${NVFUSER_ROOT}/test/test_double_buffering.cpp
    ${NVFUSER_ROOT}/test/test_segmentation.cpp
=======
    ${NVFUSER_ROOT}/test/test_fusion_profiler.cpp
>>>>>>> b65a218a
  )
endif()

if(BUILD_PYTHON)
  list(APPEND JIT_TEST_SRCS
    ${NVFUSER_SRCS_DIR}/python_frontend/test/test_nvfuser_fusion_definition.cpp
    ${NVFUSER_SRCS_DIR}/python_frontend/test/test_nvfuser_fusion_cache.cpp
    ${NVFUSER_SRCS_DIR}/python_frontend/test/test_nvfuser_fusion_record.cpp)
endif()

if(BUILD_TEST)
  set(NVFUSER_TESTS_KERNELS "${NVFUSER_TESTS}_kernels")
  add_library(${NVFUSER_TESTS_KERNELS} SHARED ${NVFUSER_ROOT}/test/rng_kernels.cu)

  # CUDA 11 does not support C++20, so hard code C++17 here
  set_property(TARGET ${NVFUSER_TESTS_KERNELS} PROPERTY CXX_STANDARD 17)
  target_link_libraries(${NVFUSER_TESTS_KERNELS} PRIVATE torch ${TORCH_LIBRARIES} ${NVFUSER_CODEGEN})
  target_include_directories(${NVFUSER_TESTS_KERNELS} PRIVATE "${NVFUSER_ROOT}")
endif()

function(add_test TEST_NAME TEST_SRC ADDITIONAL_LINK)
  list(APPEND TEST_SRC ${NVFUSER_ROOT}/test/utils.cpp)
  add_executable(${TEST_NAME} ${TEST_SRC})
  set_property(TARGET ${TEST_NAME} PROPERTY CXX_STANDARD ${NVFUSER_CPP_STANDARD})
  target_compile_definitions(${TEST_NAME} PRIVATE USE_GTEST)
  target_include_directories(${TEST_NAME} PRIVATE "${NVFUSER_ROOT}")
  target_include_directories(${TEST_NAME} SYSTEM PRIVATE
    ${NVFUSER_ROOT}/third_party/googletest/googletest/include
    ${NVFUSER_ROOT}/third_party/googletest/googlemock/include
  )
  target_link_libraries(${TEST_NAME} PRIVATE ${NVFUSER_CODEGEN} ${ADDITIONAL_LINK} dynamic_type GTest::gtest_main GTest::gmock_main flatbuffers ${TORCH_LIBRARIES})

  if(NOT MSVC)
    target_compile_options(${TEST_NAME} PRIVATE
      -Wall -Wno-unused-function -Werror
    )
  endif()
endfunction()

if(BUILD_TEST)
  add_test(${PROJECT_NAME}_tests "${JIT_TEST_SRCS}" ${NVFUSER_TESTS_KERNELS})
endif()

# -- build benchmark
if(BUILD_NVFUSER_BENCHMARK)
  # nvfuser benchmark sources
  set(BENCHMARK_SRCS)
  list(APPEND BENCHMARK_SRCS
    ${NVFUSER_ROOT}/benchmark/batch_norm_channels_first.cpp
    ${NVFUSER_ROOT}/benchmark/batch_norm_channels_first_backward.cpp
    ${NVFUSER_ROOT}/benchmark/batch_norm_channels_last.cpp
    ${NVFUSER_ROOT}/benchmark/batch_norm_channels_last_backward.cpp
    ${NVFUSER_ROOT}/benchmark/bert.cpp
    ${NVFUSER_ROOT}/benchmark/broadcast.cpp
    ${NVFUSER_ROOT}/benchmark/gelu_backward_reduction.cpp
    ${NVFUSER_ROOT}/benchmark/gelu_backward.cpp
    ${NVFUSER_ROOT}/benchmark/heuristic_cache.cpp
    ${NVFUSER_ROOT}/benchmark/heuristic_lookup.cpp
    ${NVFUSER_ROOT}/benchmark/indexselect.cpp
    ${NVFUSER_ROOT}/benchmark/instance_norm.cpp
    ${NVFUSER_ROOT}/benchmark/layer_norm_backward.cpp
    ${NVFUSER_ROOT}/benchmark/layer_norm_fused.cpp
    ${NVFUSER_ROOT}/benchmark/layer_norm.cpp
    ${NVFUSER_ROOT}/benchmark/lstm_cell.cpp
    ${NVFUSER_ROOT}/benchmark/main.cpp
    ${NVFUSER_ROOT}/benchmark/many_pointwise_ops.cpp
    ${NVFUSER_ROOT}/benchmark/matmul.cpp
    ${NVFUSER_ROOT}/benchmark/reduction.cpp
    ${NVFUSER_ROOT}/benchmark/rms_norm_backward.cpp
    ${NVFUSER_ROOT}/benchmark/rms_norm.cpp
    ${NVFUSER_ROOT}/benchmark/scale_bias_relu.cpp
    ${NVFUSER_ROOT}/benchmark/shape_inference.cpp
    ${NVFUSER_ROOT}/benchmark/softmax_backward.cpp
    ${NVFUSER_ROOT}/benchmark/softmax_dropout.cpp
    ${NVFUSER_ROOT}/benchmark/softmax.cpp
    ${NVFUSER_ROOT}/benchmark/timm.cpp
    ${NVFUSER_ROOT}/benchmark/transpose.cpp
    ${NVFUSER_ROOT}/benchmark/utils.cpp
    ${NVFUSER_ROOT}/test/utils.cpp
  )

  set(NVFUSER_BENCHMARK "${PROJECT_NAME}_bench")
  add_executable(${NVFUSER_BENCHMARK} ${BENCHMARK_SRCS})
  set_property(TARGET ${NVFUSER_BENCHMARK} PROPERTY CXX_STANDARD ${NVFUSER_CPP_STANDARD})

  target_include_directories(${NVFUSER_BENCHMARK} SYSTEM PRIVATE
    ${CMAKE_SOURCE_DIR}/third_party/benchmark/include
    ${CMAKE_SOURCE_DIR}/third_party/flatbuffers/include
    ${CMAKE_SOURCE_DIR}/third_party/googletest/googletest/include
  )
  target_include_directories(${NVFUSER_BENCHMARK} PUBLIC ${NVFUSER_ROOT})
  target_link_libraries(${NVFUSER_BENCHMARK} PRIVATE
    dynamic_type
    ${TORCH_LIBRARIES}
    benchmark::benchmark
    ${NVFUSER_CODEGEN}
  )
  add_dependencies(${NVFUSER_BENCHMARK} flatc build_flatbuffer_config)

  if(NOT MSVC)
    target_compile_options(${NVFUSER_BENCHMARK} PRIVATE
      -Wall -Wno-unused-function
      -Werror -Wno-deprecated-copy
    )
  endif()
endif()

# --- generate runtime files
# nvfuser runtime files
set(NVFUSER_RUNTIME_FILES)
list(APPEND NVFUSER_RUNTIME_FILES
  ${NVFUSER_ROOT}/runtime/array.cu
  ${NVFUSER_ROOT}/runtime/basic_type_traits.cu
  ${NVFUSER_ROOT}/runtime/bf16_support.cu
  ${NVFUSER_ROOT}/runtime/bit.cu
  ${NVFUSER_ROOT}/runtime/block_reduction.cu
  ${NVFUSER_ROOT}/runtime/block_sync_atomic.cu
  ${NVFUSER_ROOT}/runtime/block_sync_default.cu
  ${NVFUSER_ROOT}/runtime/block_welford_outer.cu
  ${NVFUSER_ROOT}/runtime/broadcast.cu
  ${NVFUSER_ROOT}/runtime/complex_number.cu
  ${NVFUSER_ROOT}/runtime/fp16_support.cu
  ${NVFUSER_ROOT}/runtime/fused_reduction.cu
  ${NVFUSER_ROOT}/runtime/fused_welford_helper.cu
  ${NVFUSER_ROOT}/runtime/fused_welford_impl.cu
  ${NVFUSER_ROOT}/runtime/fused_welford_impl_outer.cu
  ${NVFUSER_ROOT}/runtime/grid_broadcast.cu
  ${NVFUSER_ROOT}/runtime/grid_reduction.cu
  ${NVFUSER_ROOT}/runtime/grid_sync.cu
  ${NVFUSER_ROOT}/runtime/helpers.cu
  ${NVFUSER_ROOT}/runtime/index_utils.cu
  ${NVFUSER_ROOT}/runtime/mbarrier.cu
  ${NVFUSER_ROOT}/runtime/memory.cu
  ${NVFUSER_ROOT}/runtime/random_numbers.cu
  ${NVFUSER_ROOT}/runtime/tensor.cu
  ${NVFUSER_ROOT}/runtime/tuple.cu
  ${NVFUSER_ROOT}/runtime/type_traits.cu
  ${NVFUSER_ROOT}/runtime/warp.cu
  ${NVFUSER_ROOT}/runtime/welford.cu
)

file(MAKE_DIRECTORY "${CMAKE_BINARY_DIR}/include/nvfuser_resources")

# "stringify" NVFUSER runtime sources
# (generate C++ header files embedding the original input as a string literal)
set(NVFUSER_STRINGIFY_TOOL "${NVFUSER_ROOT}/tools/stringify_file.py")

foreach(src ${NVFUSER_RUNTIME_FILES})
  get_filename_component(filename ${src} NAME_WE)
  set(dst "${CMAKE_BINARY_DIR}/include/nvfuser_resources/${filename}.h")
  add_custom_command(
    COMMENT "Stringify NVFUSER runtime source file"
    OUTPUT ${dst}
    DEPENDS ${src} "${NVFUSER_STRINGIFY_TOOL}"
    COMMAND ${PYTHON_EXECUTABLE} ${NVFUSER_STRINGIFY_TOOL} -i ${src} -o ${dst}
  )
  add_custom_target(nvfuser_rt_${filename} DEPENDS ${dst})
  add_dependencies(${NVFUSER_CODEGEN} nvfuser_rt_${filename})

  # also generate the resource headers during the configuration step
  # (so tools like clang-tidy can run w/o requiring a real build)
  execute_process(COMMAND
    ${PYTHON_EXECUTABLE} ${NVFUSER_STRINGIFY_TOOL} -i ${src} -o ${dst})
endforeach()

target_include_directories(${NVFUSER_CODEGEN} PRIVATE "${CMAKE_BINARY_DIR}/include")

# -- install nvfuser cmake config files and symlink to build binaries
install(EXPORT NvfuserTargets FILE NvfuserConfig.cmake DESTINATION share/cmake/nvfuser)

file(CREATE_LINK "${CMAKE_BINARY_DIR}" "${NVFUSER_ROOT}/bin" SYMBOLIC)

message(STATUS "")
message(STATUS "******** Nvfuser configuration summary ********")
message(STATUS "  UCC_FOUND: ${UCC_FOUND}")
message(STATUS "  NVFUSER_STANDALONE_BUILD_WITH_UCC  : ${NVFUSER_STANDALONE_BUILD_WITH_UCC}")
message(STATUS "  NVFUSER_BUILD_WITH_ASAN            : ${NVFUSER_BUILD_WITH_ASAN}")
message(STATUS "  NVFUSER_CPP_STANDARD               : ${NVFUSER_CPP_STANDARD}")

if(NVFUSER_STANDALONE_BUILD_WITH_UCC)
  message(STATUS "    UCC_HOME: $ENV{UCC_HOME}")
  message(STATUS "    UCC_DIR : $ENV{UCC_DIR}")
  message(STATUS "    UCX_HOME: $ENV{UCX_HOME}")
  message(STATUS "    UCX_DIR : $ENV{UCX_DIR}")
endif()

message(STATUS "******** End of Nvfuser configuration summary ********")<|MERGE_RESOLUTION|>--- conflicted
+++ resolved
@@ -412,6 +412,7 @@
   ${NVFUSER_ROOT}/test/test_optimization_pass.cpp
   ${NVFUSER_ROOT}/test/test_pipeline.cpp
   ${NVFUSER_ROOT}/test/test_rng.cpp
+  ${NVFUSER_ROOT}/test/test_serial_gridreduce.cpp
   ${NVFUSER_ROOT}/test/test_smem_reuse.cpp
   ${NVFUSER_ROOT}/test/test_tutorial.cpp
   ${NVFUSER_ROOT}/test/test_alias.cpp
@@ -427,65 +428,7 @@
 # We don't link CUPTI for MSVC
 if(NOT MSVC)
   list(APPEND JIT_TEST_SRCS
-<<<<<<< HEAD
-    ${NVFUSER_SRCS_DIR}/kernel_db/test/test_nvfuser_kernel_db_open.cpp
-    ${NVFUSER_SRCS_DIR}/kernel_db/test/test_nvfuser_kernel_db_query.cpp
-    ${NVFUSER_SRCS_DIR}/kernel_db/test/test_nvfuser_kernel_db_write.cpp
-    ${NVFUSER_ROOT}/test/multidevice.cpp
-    ${NVFUSER_ROOT}/test/utils.cpp
-    ${NVFUSER_ROOT}/test/test_allocation_domain.cpp
-    ${NVFUSER_ROOT}/test/test_dynamic_transform.cpp
-    ${NVFUSER_ROOT}/test/test_evaluator.cpp
-    ${NVFUSER_ROOT}/test/test_exceptions.cpp
-    ${NVFUSER_ROOT}/test/test_expr_sort.cpp
-    ${NVFUSER_ROOT}/test/test_gather.cpp
-    ${NVFUSER_ROOT}/test/test_gpu1.cpp
-    ${NVFUSER_ROOT}/test/test_gpu2.cpp
-    ${NVFUSER_ROOT}/test/test_gpu3.cpp
-    ${NVFUSER_ROOT}/test/test_gpu_compute_with.cpp
-    ${NVFUSER_ROOT}/test/test_expr_simplifier.cpp
-    ${NVFUSER_ROOT}/test/test_external_src.cpp
-    ${NVFUSER_ROOT}/test/test_swizzle.cpp
-    ${NVFUSER_ROOT}/test/test_tensor_factories.cpp
-    ${NVFUSER_ROOT}/test/test_gpu_fused_reduction.cpp
-    ${NVFUSER_ROOT}/test/test_gpu_outer_reduction.cpp
-    ${NVFUSER_ROOT}/test/test_loop_rotation.cpp
-    ${NVFUSER_ROOT}/test/test_gpu_shift.cpp
-    ${NVFUSER_ROOT}/test/test_resize.cpp
-    ${NVFUSER_ROOT}/test/test_gpu_tensorcore.cpp
-    ${NVFUSER_ROOT}/test/test_polymorphic_value.cpp
-    ${NVFUSER_ROOT}/test/test_matmul_sass.cpp
-    ${NVFUSER_ROOT}/test/test_matmul_scheduler.cpp
-    ${NVFUSER_ROOT}/test/test_mbarrier.cpp
-    ${NVFUSER_ROOT}/test/test_memory.cpp
-    ${NVFUSER_ROOT}/test/test_mma.cpp
-    ${NVFUSER_ROOT}/test/test_gpu_view.cpp
-    ${NVFUSER_ROOT}/test/test_gpu_transpose.cpp
-    ${NVFUSER_ROOT}/test/test_gpu_utils.cpp
-    ${NVFUSER_ROOT}/test/test_gpu_indexing_ops.cpp
-    ${NVFUSER_ROOT}/test/test_gpu_indexing.cpp
-    ${NVFUSER_ROOT}/test/test_multidevice_pipeline.cpp
-    ${NVFUSER_ROOT}/test/test_multidevice_communications.cpp
-    ${NVFUSER_ROOT}/test/test_combined_inner_outer_reduction.cpp
-    ${NVFUSER_ROOT}/test/test_combine_mul_sum.cpp
-    ${NVFUSER_ROOT}/test/test_optimization_pass.cpp
-    ${NVFUSER_ROOT}/test/test_pipeline.cpp
-    ${NVFUSER_ROOT}/test/test_rng.cpp
-    ${NVFUSER_ROOT}/test/test_serial_gridreduce.cpp
-    ${NVFUSER_ROOT}/test/test_smem_reuse.cpp
-    ${NVFUSER_ROOT}/test/test_tutorial.cpp
-    ${NVFUSER_ROOT}/test/test_alias.cpp
-    ${NVFUSER_ROOT}/test/test_scalar_hoisting.cpp
-    ${NVFUSER_ROOT}/test/test_no_op.cpp
-    ${NVFUSER_ROOT}/test/test_linked_hash_map.cpp
-    ${NVFUSER_ROOT}/test/test_pointwise.cpp
-    ${NVFUSER_ROOT}/test/test_iter_visitor.cpp
-    ${NVFUSER_ROOT}/test/test_id_model.cpp
-    ${NVFUSER_ROOT}/test/test_double_buffering.cpp
-    ${NVFUSER_ROOT}/test/test_segmentation.cpp
-=======
     ${NVFUSER_ROOT}/test/test_fusion_profiler.cpp
->>>>>>> b65a218a
   )
 endif()
 
