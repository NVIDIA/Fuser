# SPDX-FileCopyrightText: Copyright (c) 2023-present NVIDIA CORPORATION & AFFILIATES.
# All rights reserved.
# SPDX-License-Identifier: BSD-3-Clause
cmake_minimum_required(VERSION 3.18 FATAL_ERROR)
project(nvfuser)

set(CMAKE_EXPORT_COMPILE_COMMANDS ON)

# compensating the lack of PROJECT_IS_TOP_LEVEL for older cmake version
if (CMAKE_VERSION VERSION_LESS 3.21)
    if ("${CMAKE_PROJECT_NAME}" STREQUAL "${PROJECT_NAME}")
        set (PROJECT_IS_TOP_LEVEL ON)
    endif ()
endif ()

set(NVFUSER_ROOT ${PROJECT_SOURCE_DIR})
set(NVFUSER_SRCS_DIR "${NVFUSER_ROOT}/csrc")
if (PROJECT_IS_TOP_LEVEL)
  find_package(Torch REQUIRED)
  find_package(Python REQUIRED Development Interpreter)
  find_package(pybind11 REQUIRED)
  # need this since the pytorch execution uses a different name
  set(PYTHON_EXECUTABLE ${Python_EXECUTABLE})
  set(ATEN_CUDA_ROOT "${TORCH_INSTALL_PREFIX}/include/ATen")
  # CXX flags is necessary since https://github.com/pytorch/pytorch/issues/98093
  string(APPEND CMAKE_CXX_FLAGS ${TORCH_CXX_FLAGS})
  if(BUILD_TEST)
    if(SYSTEM_GTEST)
      find_package(GTest REQUIRED)
    else()
      add_subdirectory(${PROJECT_SOURCE_DIR}/third_party/googletest)
    endif()
  endif()
  if(BUILD_NVFUSER_BENCHMARK)
<<<<<<< HEAD
    if(SYSTEM_GBENCH)
      find_package(benchmark REQUIRED)
    else()
      add_subdirectory(${PROJECT_SOURCE_DIR}/third_party/benchmark)
    endif()
=======
    include(Dependencies.cmake)
>>>>>>> 3849e8ec
  endif()
  set(NVFUSER_LIB_DIR "${NVFUSER_ROOT}/nvfuser/lib")
  file(MAKE_DIRECTORY ${NVFUSER_LIB_DIR})
else() # PROJECT_IS_TOP_LEVEL
  # TODO: move this to the top~
  # if we are included by other project and `BUILD_NVFUSER` is not set, we skip
  if (NOT BUILD_NVFUSER)
    return()
  endif()

  if(NOT USE_ROCM)
    set(TORCHLIB_FLAVOR torch_cuda)
  else()
    set(TORCHLIB_FLAVOR torch_hip)
  endif()

  # TODO: have TORCH_ROOT setup as a variable instead
  # currently we are expecting nvfuser to be added from the pytorch root cmake file.
  set(TORCH_ROOT "${CMAKE_SOURCE_DIR}")
  set(ATEN_CUDA_ROOT "${TORCH_ROOT}/aten/src/ATen")
  set(TORCH_INSTALL_LIB_DIR ${TORCH_ROOT}/torch/lib)
  find_package(CUDAToolkit REQUIRED)
endif() # PROJECT_IS_TOP_LEVEL

# TODO: fix MSVC
if(NOT MSVC)
  find_library(LIBNVTOOLSEXT libnvToolsExt.so PATHS ${CUDA_TOOLKIT_ROOT_DIR}/lib64/)
endif()

#------------------------------
# build nvfuser_codegen library
#------------------------------

# nvfuser codegen sources
set(NVFUSER_SRCS)
list(APPEND NVFUSER_SRCS
    ${NVFUSER_SRCS_DIR}/assume.cpp
    ${NVFUSER_SRCS_DIR}/compute_at.cpp
    ${NVFUSER_SRCS_DIR}/inlining.cpp
    ${NVFUSER_SRCS_DIR}/compute_at_map.cpp
    ${NVFUSER_SRCS_DIR}/codegen.cpp
    ${NVFUSER_SRCS_DIR}/contiguity.cpp
    ${NVFUSER_SRCS_DIR}/dispatch.cpp
    ${NVFUSER_SRCS_DIR}/expr_evaluator.cpp
    ${NVFUSER_SRCS_DIR}/expr_simplifier.cpp
    ${NVFUSER_SRCS_DIR}/executor.cpp
    ${NVFUSER_SRCS_DIR}/executor_kernel_arg.cpp
    ${NVFUSER_SRCS_DIR}/executor_params.cpp
    ${NVFUSER_SRCS_DIR}/evaluator_common.cpp
    ${NVFUSER_SRCS_DIR}/executor_utils.cpp
    ${NVFUSER_SRCS_DIR}/fusion.cpp
    ${NVFUSER_SRCS_DIR}/graph_fuser.cpp
    ${NVFUSER_SRCS_DIR}/grouped_reduction.cpp
    ${NVFUSER_SRCS_DIR}/index_compute.cpp
    ${NVFUSER_SRCS_DIR}/lower_index_compute.cpp
    ${NVFUSER_SRCS_DIR}/instrumentation.cpp
    ${NVFUSER_SRCS_DIR}/ir_base_nodes.cpp
    ${NVFUSER_SRCS_DIR}/ir_builder.cpp
    ${NVFUSER_SRCS_DIR}/ir_cloner.cpp
    ${NVFUSER_SRCS_DIR}/ir_container.cpp
    ${NVFUSER_SRCS_DIR}/ir_graphviz.cpp
    ${NVFUSER_SRCS_DIR}/ir_nodes.cpp
    ${NVFUSER_SRCS_DIR}/ir_iostream.cpp
    ${NVFUSER_SRCS_DIR}/ir_utils.cpp
    ${NVFUSER_SRCS_DIR}/iter_visitor.cpp
    ${NVFUSER_SRCS_DIR}/kernel.cpp
    ${NVFUSER_SRCS_DIR}/kernel_cache.cpp
    ${NVFUSER_SRCS_DIR}/kernel_db/kernel_db.cpp
    ${NVFUSER_SRCS_DIR}/kernel_db/utils.cpp
    ${NVFUSER_SRCS_DIR}/kernel_ir.cpp
    ${NVFUSER_SRCS_DIR}/kernel_ir_dispatch.cpp
    ${NVFUSER_SRCS_DIR}/lower_alias_memory.cpp
    ${NVFUSER_SRCS_DIR}/lower_allocation.cpp
    ${NVFUSER_SRCS_DIR}/lower_double_buffer.cpp
    ${NVFUSER_SRCS_DIR}/lower_divisible_split.cpp
    ${NVFUSER_SRCS_DIR}/lower_expr_sort.cpp
    ${NVFUSER_SRCS_DIR}/lower_fused_reduction.cpp
    ${NVFUSER_SRCS_DIR}/lower_fusion_simplifier.cpp
    ${NVFUSER_SRCS_DIR}/lower_index.cpp
    ${NVFUSER_SRCS_DIR}/lower_scalar_hoist.cpp
    ${NVFUSER_SRCS_DIR}/lower_insert_syncs.cpp
    ${NVFUSER_SRCS_DIR}/lower_instrument.cpp
    ${NVFUSER_SRCS_DIR}/lower_loop_rotation.cpp
    ${NVFUSER_SRCS_DIR}/lower_loops.cpp
    ${NVFUSER_SRCS_DIR}/lower_magic_zero.cpp
    ${NVFUSER_SRCS_DIR}/lower_misaligned_vectorization.cpp
    ${NVFUSER_SRCS_DIR}/lower_predicate.cpp
    ${NVFUSER_SRCS_DIR}/lower_predicate_elimination.cpp
    ${NVFUSER_SRCS_DIR}/lower_replace_size.cpp
    ${NVFUSER_SRCS_DIR}/lower_shift.cpp
    ${NVFUSER_SRCS_DIR}/lower_sync_information.cpp
    ${NVFUSER_SRCS_DIR}/lower_thread_predicate.cpp
    ${NVFUSER_SRCS_DIR}/lower_trivial_broadcast.cpp
    ${NVFUSER_SRCS_DIR}/lower_unroll.cpp
    ${NVFUSER_SRCS_DIR}/lower_utils.cpp
    ${NVFUSER_SRCS_DIR}/lower_validation.cpp
    ${NVFUSER_SRCS_DIR}/lower_vectorize_welford.cpp
    ${NVFUSER_SRCS_DIR}/lower_warp_reduce.cpp
    ${NVFUSER_SRCS_DIR}/lower2device.cpp
    ${NVFUSER_SRCS_DIR}/lower_bank_conflict.cpp
    ${NVFUSER_SRCS_DIR}/manager.cpp
    ${NVFUSER_SRCS_DIR}/maxinfo_propagator.cpp
    ${NVFUSER_SRCS_DIR}/multidevice/aggregate_dag.cpp
    ${NVFUSER_SRCS_DIR}/multidevice/multidevice_runtime.cpp
    ${NVFUSER_SRCS_DIR}/multidevice/multicluster_fusion.cpp
    ${NVFUSER_SRCS_DIR}/multidevice/ProcessGroupBuilder.cpp
    ${NVFUSER_SRCS_DIR}/mutator.cpp
    ${NVFUSER_SRCS_DIR}/non_divisible_split.cpp
    ${NVFUSER_SRCS_DIR}/ops/alias.cpp
    ${NVFUSER_SRCS_DIR}/ops/arith.cpp
    ${NVFUSER_SRCS_DIR}/ops/composite.cpp
    ${NVFUSER_SRCS_DIR}/ops/normalization.cpp
    ${NVFUSER_SRCS_DIR}/ops/utils.cpp
    ${NVFUSER_SRCS_DIR}/parallel_dimension_map.cpp
    ${NVFUSER_SRCS_DIR}/parallel_type_bitmap.cpp
    ${NVFUSER_SRCS_DIR}/parser.cpp
    ${NVFUSER_SRCS_DIR}/partial_split_map.cpp
    ${NVFUSER_SRCS_DIR}/partition.cpp
    ${NVFUSER_SRCS_DIR}/predicate_compute.cpp
    ${NVFUSER_SRCS_DIR}/python_frontend/fusion_cache.cpp
    ${NVFUSER_SRCS_DIR}/python_frontend/fusion_state.cpp
    ${NVFUSER_SRCS_DIR}/python_frontend/fusion_definition.cpp
    ${NVFUSER_SRCS_DIR}/register_interface.cpp
    ${NVFUSER_SRCS_DIR}/root_domain_map.cpp
    ${NVFUSER_SRCS_DIR}/scheduler/pointwise.cpp
    ${NVFUSER_SRCS_DIR}/scheduler/pointwise_utils.cpp
    ${NVFUSER_SRCS_DIR}/scheduler/transpose.cpp
    ${NVFUSER_SRCS_DIR}/scheduler/matmul.cpp
    ${NVFUSER_SRCS_DIR}/scheduler/matmul_utils.cpp
    ${NVFUSER_SRCS_DIR}/scheduler/normalization.cpp
    ${NVFUSER_SRCS_DIR}/scheduler/normalization_utils.cpp
    ${NVFUSER_SRCS_DIR}/scheduler/reduction.cpp
    ${NVFUSER_SRCS_DIR}/scheduler/reduction_utils.cpp
    ${NVFUSER_SRCS_DIR}/scheduler/registry.cpp
    ${NVFUSER_SRCS_DIR}/scheduler/utils.cpp
    ${NVFUSER_SRCS_DIR}/scheduler/vectorize_helper.cpp
    ${NVFUSER_SRCS_DIR}/swizzle.cpp
    ${NVFUSER_SRCS_DIR}/sys_utils.cpp
    ${NVFUSER_SRCS_DIR}/type_inference.cpp
    ${NVFUSER_SRCS_DIR}/type_promotion.cpp
    ${NVFUSER_SRCS_DIR}/fusion_segmenter.cpp
    ${NVFUSER_SRCS_DIR}/tensor_view.cpp
    ${NVFUSER_SRCS_DIR}/transform_iter.cpp
    ${NVFUSER_SRCS_DIR}/transform_replay.cpp
    ${NVFUSER_SRCS_DIR}/transform_rfactor.cpp
    ${NVFUSER_SRCS_DIR}/transform_view.cpp
    ${NVFUSER_SRCS_DIR}/type.cpp
    ${NVFUSER_SRCS_DIR}/utils.cpp
    ${NVFUSER_SRCS_DIR}/mma_type.cpp
    ${NVFUSER_SRCS_DIR}/scheduler/mma_utils.cpp
)

set(NVFUSER_CODEGEN ${PROJECT_NAME}_codegen)
add_library(${NVFUSER_CODEGEN} SHARED ${NVFUSER_SRCS})
target_compile_options(${NVFUSER_CODEGEN} PRIVATE -Wall -Wno-unused-function)
target_compile_options(${NVFUSER_CODEGEN} PRIVATE "-DTORCH_CUDA_BUILD_MAIN_LIB")
if(NOT MSVC)
  target_compile_options(${NVFUSER_CODEGEN} PRIVATE -Werror)
endif()
# NB: This must be target_compile_definitions, not target_compile_options,
# as the latter is not respected by nvcc
target_compile_definitions(${NVFUSER_CODEGEN} PRIVATE "-DTORCH_CUDA_BUILD_MAIN_LIB")

# For kernel_db, linking STL Filesystem Library for backward compatability with C++14
target_link_libraries(${NVFUSER_CODEGEN} PRIVATE stdc++fs)
target_link_libraries(${NVFUSER_CODEGEN} PRIVATE ${CUDA_NVRTC_LIB} ${LIBNVTOOLSEXT})
target_include_directories(${NVFUSER_CODEGEN} PRIVATE ${CUDA_INCLUDE_DIRS})
# TODO: we should guard the include of gloo
target_include_directories(${NVFUSER_CODEGEN} PRIVATE ${PROJECT_SOURCE_DIR}/third_party/gloo)
target_include_directories(${NVFUSER_CODEGEN} PUBLIC
                          "$<BUILD_INTERFACE:${NVFUSER_SRCS_DIR}>"
                          "$<INSTALL_INTERFACE:${CMAKE_INSTALL_INCLUDEDIR}/nvfuser>"
                          )
set_property(TARGET ${NVFUSER_CODEGEN} PROPERTY CXX_STANDARD 17)

if (PROJECT_IS_TOP_LEVEL)
  target_link_libraries(${NVFUSER_CODEGEN} PRIVATE torch ${TORCH_LIBRARIES})
  # TODO: setup header and lib installation
  # installing nvfuser lib
  install(TARGETS ${NVFUSER_CODEGEN} EXPORT NvfuserTargets DESTINATION "${NVFUSER_LIB_DIR}")
else()
  file(MAKE_DIRECTORY "${CMAKE_BINARY_DIR}/nvfuser")
  target_link_libraries(${NVFUSER_CODEGEN} PRIVATE torch ${TORCHLIB_FLAVOR})
  # NOTE: our CI build somehow fails with find driver lib.
  target_link_libraries(${NVFUSER_CODEGEN} PUBLIC CUDA::cuda_driver)
  # installing nvfuser python tests
  install(DIRECTORY "${NVFUSER_ROOT}/python_tests/"
  	DESTINATION "${TORCH_ROOT}/test/_nvfuser"
          FILES_MATCHING PATTERN "*.py" )
  # installing nvfuser headers
  install(DIRECTORY "${NVFUSER_SRCS_DIR}/"
          DESTINATION "${CMAKE_INSTALL_INCLUDEDIR}/nvfuser"
          FILES_MATCHING PATTERN "*.h" )
  # installing nvfuser lib
  install(TARGETS ${NVFUSER_CODEGEN} EXPORT NvfuserTargets DESTINATION "${TORCH_INSTALL_LIB_DIR}")

endif()

#-----------------------------
# build nvfuser python library
#-----------------------------

if(BUILD_PYTHON)
  # nvfuser python API sources
  set(NVFUSER_PYTHON_SRCS)
  list(APPEND NVFUSER_PYTHON_SRCS
      ${NVFUSER_SRCS_DIR}/python_frontend/python_bindings.cpp
      ${NVFUSER_SRCS_DIR}/python_frontend/python_bindings_extension.cpp
  )

    set(NVFUSER "${PROJECT_NAME}")
    add_library(${NVFUSER} MODULE ${NVFUSER_PYTHON_SRCS})
    set_property(TARGET ${NVFUSER} PROPERTY CXX_STANDARD 17)

    # setup python API version
    add_custom_command(
      OUTPUT ${NVFUSER_ROOT}/nvfuser/version.py
      COMMAND
        "${PYTHON_EXECUTABLE}" -c \"from pathlib import Path\; Path('${NVFUSER_ROOT}/tools/gen_nvfuser_version.py').touch()\"
      COMMAND
        "${PYTHON_EXECUTABLE}" ${NVFUSER_ROOT}/tools/gen_nvfuser_version.py
      DEPENDS ${NVFUSER_ROOT}/tools/gen_nvfuser_version.py
      WORKING_DIRECTORY ${NVFUSER_ROOT}/tools/
    )
    add_custom_target(
      gen_nvfuser_version ALL
      DEPENDS ${NVFUSER_ROOT}/nvfuser/version.py
    )
    add_dependencies(${NVFUSER} gen_nvfuser_version)

    target_compile_options(${NVFUSER} PRIVATE "-DTORCH_CUDA_BUILD_MAIN_LIB")
    # NB: This must be target_compile_definitions, not target_compile_options,
    # as the latter is not respected by nvcc
    target_compile_definitions(${NVFUSER} PRIVATE "-DTORCH_CUDA_BUILD_MAIN_LIB")
    if(NOT MSVC)
      target_compile_options(${NVFUSER} PRIVATE -Werror)
      set_target_properties(${NVFUSER} PROPERTIES SUFFIX ".so")
    else()
      set_target_properties(${NVFUSER} PROPERTIES SUFFIX ".pyd")
    endif()

    target_link_libraries(${NVFUSER} PRIVATE ${LIBNVTOOLSEXT})
    target_link_libraries(${NVFUSER} PRIVATE ${NVFUSER_CODEGEN})

    target_compile_definitions(${NVFUSER} PRIVATE EXTENSION_NAME=_C)

  if (PROJECT_IS_TOP_LEVEL)
    target_compile_options(${NVFUSER} PRIVATE -Wall -Wno-unused-function)
    target_link_libraries(${NVFUSER} PRIVATE ${TORCH_LIBRARIES})
    target_link_libraries(${NVFUSER} PRIVATE "${TORCH_INSTALL_PREFIX}/lib/libtorch_python.so")
    target_link_libraries(${NVFUSER} PRIVATE pybind11::pybind11)
    install(TARGETS ${NVFUSER} EXPORT NvfuserTargets DESTINATION ${NVFUSER_LIB_DIR})
  else() # PROJECT_IS_TOP_LEVEL
    torch_compile_options(${NVFUSER})

    target_link_libraries(${NVFUSER} PRIVATE torch torch_python ${TORCHLIB_FLAVOR})
    target_include_directories(${NVFUSER} PRIVATE ${TORCH_ROOT})


    target_link_libraries(${NVFUSER} PRIVATE pybind::pybind11)
    target_compile_options(${NVFUSER} PRIVATE ${TORCH_PYTHON_COMPILE_OPTIONS})

    # avoid using Python3_add_library, copied from functorch
    set_target_properties(${NVFUSER} PROPERTIES PREFIX "" DEBUG_POSTFIX "")
    set_target_properties(${NVFUSER} PROPERTIES LIBRARY_OUTPUT_DIRECTORY
          ${CMAKE_BINARY_DIR}/nvfuser)
    set_target_properties(${NVFUSER} PROPERTIES INSTALL_RPATH "${_rpath_portable_origin}/../torch/lib")
    if(TORCH_PYTHON_LINK_FLAGS AND NOT TORCH_PYTHON_LINK_FLAGS STREQUAL "")
      set_target_properties(${NVFUSER} PROPERTIES LINK_FLAGS ${TORCH_PYTHON_LINK_FLAGS})
    endif()
    install(TARGETS ${NVFUSER} EXPORT NvfuserTargets DESTINATION ${TORCH_ROOT}/nvfuser/)

    # install nvfuser python files
    install(DIRECTORY "${NVFUSER_ROOT}/nvfuser/"
            DESTINATION "${TORCH_ROOT}/nvfuser"
            FILES_MATCHING PATTERN "*.py" )
    file(WRITE "${TORCH_ROOT}/nvfuser/.gitignore" "*")
  endif()
endif()


# -- build tests

if(BUILD_TEST)
  # nvfuser test sources
  set(JIT_TEST_SRCS)
  set(JIT_TEST_CU_SRCS)
  list(APPEND JIT_TEST_SRCS
    ${NVFUSER_SRCS_DIR}/kernel_db/test/test_nvfuser_kernel_db_open.cpp
    ${NVFUSER_SRCS_DIR}/kernel_db/test/test_nvfuser_kernel_db_query.cpp
    ${NVFUSER_SRCS_DIR}/kernel_db/test/test_nvfuser_kernel_db_write.cpp
    ${NVFUSER_SRCS_DIR}/python_frontend/test/test_nvfuser_fusion_definition.cpp
    ${NVFUSER_SRCS_DIR}/python_frontend/test/test_nvfuser_fusion_cache.cpp
    ${NVFUSER_SRCS_DIR}/python_frontend/test/test_nvfuser_fusion_record.cpp
    ${NVFUSER_ROOT}/test/main.cpp
    ${NVFUSER_ROOT}/test/test_utils.cpp
    ${NVFUSER_ROOT}/test/test_gpu1.cpp
    ${NVFUSER_ROOT}/test/test_gpu2.cpp
    ${NVFUSER_ROOT}/test/test_gpu3.cpp
    ${NVFUSER_ROOT}/test/test_gpu_compute_with.cpp
    ${NVFUSER_ROOT}/test/test_expr_simplifier.cpp
    ${NVFUSER_ROOT}/test/test_gpu_external_src.cpp
    ${NVFUSER_ROOT}/test/test_gpu_swizzle.cpp
    ${NVFUSER_ROOT}/test/test_gpu_tensor_factories.cpp
    ${NVFUSER_ROOT}/test/test_gpu_fused_reduction.cpp
    ${NVFUSER_ROOT}/test/test_gpu_outer_reduction.cpp
    ${NVFUSER_ROOT}/test/test_loop_rotation.cpp
    ${NVFUSER_ROOT}/test/test_gpu_shift.cpp
    ${NVFUSER_ROOT}/test/test_resize.cpp
    ${NVFUSER_ROOT}/test/test_gpu_tensorcore.cpp
    ${NVFUSER_ROOT}/test/test_gpu_matmul_sass.cpp
    ${NVFUSER_ROOT}/test/test_gpu_view.cpp
    ${NVFUSER_ROOT}/test/test_gpu_transpose.cpp
    ${NVFUSER_ROOT}/test/test_gpu_utils.cpp
    ${NVFUSER_ROOT}/test/test_gpu_indexing_ops.cpp
    ${NVFUSER_ROOT}/test/test_gpu_indexing.cpp
    ${NVFUSER_ROOT}/test/test_gpu_gather_ops.cpp
    ${NVFUSER_ROOT}/test/test_gpu_multidevice.cpp
    ${NVFUSER_ROOT}/test/test_multicluster_fusion.cpp
  )
  list(APPEND JIT_TEST_CU_SRCS ${NVFUSER_ROOT}/test/test_gpu_rng.cu)

  set(NVFUSER_TESTS "${PROJECT_NAME}_tests")

  add_executable(${NVFUSER_TESTS}
             ${JIT_TEST_SRCS}
             ${JIT_TEST_CU_SRCS})
  set_property(TARGET ${NVFUSER_TESTS} PROPERTY CXX_STANDARD 17)
  target_compile_definitions(${NVFUSER_TESTS} PRIVATE USE_GTEST)
  target_link_libraries(${NVFUSER_TESTS} PRIVATE ${NVFUSER_CODEGEN} gtest_main gmock_main)
  target_include_directories(${NVFUSER_TESTS} PRIVATE "${NVFUSER_ROOT}")

  if (PROJECT_IS_TOP_LEVEL)
    target_compile_options(${NVFUSER_TESTS} PRIVATE -Wall -Wno-unused-function)
    target_link_libraries(${NVFUSER_TESTS} PRIVATE ${TORCH_LIBRARIES})
  else() # PROJECT_IS_TOP_LEVEL
    torch_compile_options(${NVFUSER_TESTS})
    target_include_directories(${NVFUSER_TESTS} PRIVATE "${TORCH_ROOT}/torch/csrc/api/include/")
    target_link_libraries(${NVFUSER_TESTS} PRIVATE torch ${TORCHLIB_FLAVOR})
  endif() # PROJECT_IS_TOP_LEVEL

  if(NOT MSVC)
    set_property(SOURCE ${JIT_TEST_SRCS} APPEND PROPERTY COMPILE_OPTIONS "-Werror")
  endif()

  install(TARGETS ${NVFUSER_TESTS} DESTINATION bin)
endif()

# -- build benchmark
if(BUILD_NVFUSER_BENCHMARK)
  # nvfuser benchmark sources
  set(BENCHMARK_SRCS)
  list(APPEND BENCHMARK_SRCS
    ${NVFUSER_ROOT}/benchmark/batch_norm_channels_first.cpp
    ${NVFUSER_ROOT}/benchmark/batch_norm_channels_first_backward.cpp
    ${NVFUSER_ROOT}/benchmark/batch_norm_channels_last.cpp
    ${NVFUSER_ROOT}/benchmark/batch_norm_channels_last_backward.cpp
    ${NVFUSER_ROOT}/benchmark/bert.cpp
    ${NVFUSER_ROOT}/benchmark/broadcast.cpp
    ${NVFUSER_ROOT}/benchmark/gelu_backward.cpp
    ${NVFUSER_ROOT}/benchmark/gelu_backward_reduction.cpp
    ${NVFUSER_ROOT}/benchmark/heuristic_lookup.cpp
    ${NVFUSER_ROOT}/benchmark/shape_inference.cpp
    ${NVFUSER_ROOT}/benchmark/instance_norm.cpp
    ${NVFUSER_ROOT}/benchmark/layer_norm.cpp
    ${NVFUSER_ROOT}/benchmark/layer_norm_backward.cpp
    ${NVFUSER_ROOT}/benchmark/rms_norm.cpp
    ${NVFUSER_ROOT}/benchmark/rms_norm_backward.cpp
    ${NVFUSER_ROOT}/benchmark/lstm_cell.cpp
    ${NVFUSER_ROOT}/benchmark/reduction.cpp
    ${NVFUSER_ROOT}/benchmark/softmax.cpp
    ${NVFUSER_ROOT}/benchmark/softmax_backward.cpp
    ${NVFUSER_ROOT}/benchmark/scale_bias_relu.cpp
    ${NVFUSER_ROOT}/benchmark/transpose.cpp
    ${NVFUSER_ROOT}/benchmark/matmul.cpp
    ${NVFUSER_ROOT}/benchmark/timm.cpp
    ${NVFUSER_ROOT}/benchmark/indexselect.cpp
    ${NVFUSER_ROOT}/benchmark/utils.cpp
    ${NVFUSER_ROOT}/benchmark/main.cpp
  )

  set(NVFUSER_BENCHMARK "${PROJECT_NAME}_bench")
  add_executable(${NVFUSER_BENCHMARK} ${BENCHMARK_SRCS})
  set_property(TARGET ${NVFUSER_BENCHMARK} PROPERTY CXX_STANDARD 17)
  if(PROJECT_IS_TOP_LEVEL)
    target_compile_options(${NVFUSER_BENCHMARK} PRIVATE -Wall -Wno-unused-function)
    target_link_libraries(${NVFUSER_BENCHMARK} PRIVATE ${TORCH_LIBRARIES})
    target_link_libraries(${NVFUSER_BENCHMARK} PRIVATE benchmark::benchmark)
  else()
    torch_compile_options(${NVFUSER_BENCHMARK})
    target_link_libraries(${NVFUSER_BENCHMARK} PRIVATE torch_library benchmark)
  endif()
  if(NOT MSVC)
    target_compile_options(${NVFUSER_BENCHMARK} PRIVATE -Werror -Wno-deprecated-copy)
  endif()
  target_link_libraries(${NVFUSER_BENCHMARK} PRIVATE ${NVFUSER_CODEGEN})
  install(TARGETS ${NVFUSER_BENCHMARK} DESTINATION bin)
  target_include_directories(${NVFUSER_BENCHMARK} PRIVATE ${NVFUSER_ROOT})

endif()

# --- generate runtime files
# nvfuser runtime files
set(NVFUSER_RUNTIME_FILES)
list(APPEND NVFUSER_RUNTIME_FILES
  ${NVFUSER_ROOT}/runtime/array.cu
  ${NVFUSER_ROOT}/runtime/basic_type_traits.cu
  ${NVFUSER_ROOT}/runtime/bf16_support.cu
  ${NVFUSER_ROOT}/runtime/block_reduction.cu
  ${NVFUSER_ROOT}/runtime/block_sync_atomic.cu
  ${NVFUSER_ROOT}/runtime/block_sync_default.cu
  ${NVFUSER_ROOT}/runtime/block_welford_outer.cu
  ${NVFUSER_ROOT}/runtime/broadcast.cu
  ${NVFUSER_ROOT}/runtime/complex_number.cu
  ${NVFUSER_ROOT}/runtime/fp16_support.cu
  ${NVFUSER_ROOT}/runtime/fused_reduction.cu
  ${NVFUSER_ROOT}/runtime/fused_welford_helper.cu
  ${NVFUSER_ROOT}/runtime/fused_welford_impl.cu
  ${NVFUSER_ROOT}/runtime/fused_welford_impl_outer.cu
  ${NVFUSER_ROOT}/runtime/grid_broadcast.cu
  ${NVFUSER_ROOT}/runtime/grid_reduction.cu
  ${NVFUSER_ROOT}/runtime/grid_sync.cu
  ${NVFUSER_ROOT}/runtime/helpers.cu
  ${NVFUSER_ROOT}/runtime/index_utils.cu
  ${NVFUSER_ROOT}/runtime/memory.cu
  ${NVFUSER_ROOT}/runtime/random_numbers.cu
  ${NVFUSER_ROOT}/runtime/tensor.cu
  ${NVFUSER_ROOT}/runtime/tensorcore.cu
  ${NVFUSER_ROOT}/runtime/tuple.cu
  ${NVFUSER_ROOT}/runtime/type_traits.cu
  ${NVFUSER_ROOT}/runtime/warp.cu
  ${NVFUSER_ROOT}/runtime/welford.cu
  ${ATEN_CUDA_ROOT}/cuda/detail/PhiloxCudaStateRaw.cuh
  ${ATEN_CUDA_ROOT}/cuda/detail/UnpackRaw.cuh
)


file(MAKE_DIRECTORY "${CMAKE_BINARY_DIR}/include/nvfuser_resources")

# "stringify" NVFUSER runtime sources
# (generate C++ header files embedding the original input as a string literal)
set(NVFUSER_STRINGIFY_TOOL "${NVFUSER_ROOT}/tools/stringify_file.py")
foreach(src ${NVFUSER_RUNTIME_FILES})
  get_filename_component(filename ${src} NAME_WE)
  set(dst "${CMAKE_BINARY_DIR}/include/nvfuser_resources/${filename}.h")
  add_custom_command(
    COMMENT "Stringify NVFUSER runtime source file"
    OUTPUT ${dst}
    DEPENDS ${src} "${NVFUSER_STRINGIFY_TOOL}"
    COMMAND ${PYTHON_EXECUTABLE} ${NVFUSER_STRINGIFY_TOOL} -i ${src} -o ${dst}
  )
  add_custom_target(nvfuser_rt_${filename} DEPENDS ${dst})
  add_dependencies(${NVFUSER_CODEGEN} nvfuser_rt_${filename})

  # also generate the resource headers during the configuration step
  # (so tools like clang-tidy can run w/o requiring a real build)
  execute_process(COMMAND
    ${PYTHON_EXECUTABLE} ${NVFUSER_STRINGIFY_TOOL} -i ${src} -o ${dst})
endforeach()

target_include_directories(${NVFUSER_CODEGEN} PRIVATE "${CMAKE_BINARY_DIR}/include")

# -- install nvfuser cmake config files and symlink to build binaries
install(EXPORT NvfuserTargets FILE NvfuserConfig.cmake DESTINATION share/cmake/nvfuser)
if (PROJECT_IS_TOP_LEVEL)
  file(CREATE_LINK "${CMAKE_BINARY_DIR}" "${NVFUSER_ROOT}/bin" SYMBOLIC)
else()
  file(CREATE_LINK "${CMAKE_BINARY_DIR}/bin" "${NVFUSER_ROOT}/bin" SYMBOLIC)
  file(CREATE_LINK "${CMAKE_BINARY_DIR}" "${NVFUSER_ROOT}/build" SYMBOLIC)
endif()<|MERGE_RESOLUTION|>--- conflicted
+++ resolved
@@ -32,15 +32,12 @@
     endif()
   endif()
   if(BUILD_NVFUSER_BENCHMARK)
-<<<<<<< HEAD
     if(SYSTEM_GBENCH)
       find_package(benchmark REQUIRED)
     else()
       add_subdirectory(${PROJECT_SOURCE_DIR}/third_party/benchmark)
     endif()
-=======
     include(Dependencies.cmake)
->>>>>>> 3849e8ec
   endif()
   set(NVFUSER_LIB_DIR "${NVFUSER_ROOT}/nvfuser/lib")
   file(MAKE_DIRECTORY ${NVFUSER_LIB_DIR})
