# SPDX-FileCopyrightText: Copyright (c) 2023-present NVIDIA CORPORATION & AFFILIATES.
# All rights reserved.
# SPDX-License-Identifier: BSD-3-Clause
cmake_minimum_required(VERSION 3.18 FATAL_ERROR)
project(nvfuser)

set(CMAKE_EXPORT_COMPILE_COMMANDS ON)

# compensating the lack of PROJECT_IS_TOP_LEVEL for older cmake version
if (CMAKE_VERSION VERSION_LESS 3.21)
    if ("${CMAKE_PROJECT_NAME}" STREQUAL "${PROJECT_NAME}")
        set (PROJECT_IS_TOP_LEVEL ON)
    endif ()
endif ()

set(NVFUSER_ROOT ${PROJECT_SOURCE_DIR})
set(NVFUSER_SRCS_DIR "${NVFUSER_ROOT}/csrc")
if (PROJECT_IS_TOP_LEVEL)
  find_package(Torch REQUIRED)
  find_package(Python REQUIRED Development Interpreter)
  find_package(pybind11 REQUIRED)
  # need this since the pytorch execution uses a different name
  set(PYTHON_EXECUTABLE ${Python_EXECUTABLE})
  set(ATEN_CUDA_ROOT "${TORCH_INSTALL_PREFIX}/include/ATen")
  # CXX flags is necessary since https://github.com/pytorch/pytorch/issues/98093
  string(APPEND CMAKE_CXX_FLAGS ${TORCH_CXX_FLAGS})
  include(cmake/FlatBuffers.cmake)
  if(BUILD_NVFUSER_BENCHMARK)
    include(cmake/Dependencies.cmake)
  endif()
<<<<<<< HEAD
  set(CMAKE_INSTALL_PREFIX "${NVFUSER_ROOT}/nvfuser")
=======
  set(NVFUSER_LIB_DIR "${NVFUSER_ROOT}/nvfuser/lib")
  file(MAKE_DIRECTORY ${NVFUSER_LIB_DIR})

  # set CUDA_ARCH for cu tests.
  if(EXISTS ${TORCH_CUDA_ARCH_LIST})
    set(ARCH_FLAGS)
    cuda_select_nvcc_arch_flags(ARCH_FLAGS ${TORCH_CUDA_ARCH_LIST})
    list(APPEND CUDA_NVCC_FLAGS ${ARCH_FLAGS})
  endif()
>>>>>>> bb70a16a
else() # PROJECT_IS_TOP_LEVEL
  # TODO: move this to the top~
  # if we are included by other project and `BUILD_NVFUSER` is not set, we skip
  if (NOT BUILD_NVFUSER)
    return()
  endif()

  if(NOT USE_ROCM)
    set(TORCHLIB_FLAVOR torch_cuda)
  else()
    set(TORCHLIB_FLAVOR torch_hip)
  endif()

  # TODO: have TORCH_ROOT setup as a variable instead
  # currently we are expecting nvfuser to be added from the pytorch root cmake file.
  set(TORCH_ROOT "${CMAKE_SOURCE_DIR}")
  set(ATEN_CUDA_ROOT "${TORCH_ROOT}/aten/src/ATen")
  set(TORCH_INSTALL_LIB_DIR ${TORCH_ROOT}/torch/lib)
  find_package(CUDAToolkit REQUIRED)
endif() # PROJECT_IS_TOP_LEVEL

# TODO: fix MSVC
if(NOT MSVC)
  find_library(LIBNVTOOLSEXT libnvToolsExt.so PATHS ${CUDA_TOOLKIT_ROOT_DIR}/lib64/)
endif()

#------------------------------
# build nvfuser_codegen library
#------------------------------

# nvfuser codegen sources
set(NVFUSER_SRCS)
list(APPEND NVFUSER_SRCS
    ${NVFUSER_SRCS_DIR}/assume.cpp
    ${NVFUSER_SRCS_DIR}/compute_at.cpp
    ${NVFUSER_SRCS_DIR}/inlining.cpp
    ${NVFUSER_SRCS_DIR}/compute_at_map.cpp
    ${NVFUSER_SRCS_DIR}/codegen.cpp
    ${NVFUSER_SRCS_DIR}/contiguity.cpp
    ${NVFUSER_SRCS_DIR}/dispatch.cpp
    ${NVFUSER_SRCS_DIR}/expr_evaluator.cpp
    ${NVFUSER_SRCS_DIR}/expr_simplifier.cpp
    ${NVFUSER_SRCS_DIR}/executor.cpp
    ${NVFUSER_SRCS_DIR}/executor_kernel_arg.cpp
    ${NVFUSER_SRCS_DIR}/executor_params.cpp
    ${NVFUSER_SRCS_DIR}/evaluator_common.cpp
    ${NVFUSER_SRCS_DIR}/executor_utils.cpp
    ${NVFUSER_SRCS_DIR}/fusion.cpp
    ${NVFUSER_SRCS_DIR}/graph_fuser.cpp
    ${NVFUSER_SRCS_DIR}/grouped_reduction.cpp
    ${NVFUSER_SRCS_DIR}/index_compute.cpp
    ${NVFUSER_SRCS_DIR}/lower_index_compute.cpp
    ${NVFUSER_SRCS_DIR}/instrumentation.cpp
    ${NVFUSER_SRCS_DIR}/ir_base_nodes.cpp
    ${NVFUSER_SRCS_DIR}/ir_builder.cpp
    ${NVFUSER_SRCS_DIR}/ir_cloner.cpp
    ${NVFUSER_SRCS_DIR}/ir_container.cpp
    ${NVFUSER_SRCS_DIR}/ir_graphviz.cpp
    ${NVFUSER_SRCS_DIR}/ir_nodes.cpp
    ${NVFUSER_SRCS_DIR}/ir_iostream.cpp
    ${NVFUSER_SRCS_DIR}/ir_utils.cpp
    ${NVFUSER_SRCS_DIR}/iter_visitor.cpp
    ${NVFUSER_SRCS_DIR}/kernel.cpp
    ${NVFUSER_SRCS_DIR}/kernel_cache.cpp
    ${NVFUSER_SRCS_DIR}/kernel_db/kernel_db.cpp
    ${NVFUSER_SRCS_DIR}/kernel_db/utils.cpp
    ${NVFUSER_SRCS_DIR}/kernel_ir.cpp
    ${NVFUSER_SRCS_DIR}/kernel_ir_dispatch.cpp
    ${NVFUSER_SRCS_DIR}/lower_alias_memory.cpp
    ${NVFUSER_SRCS_DIR}/lower_allocation.cpp
    ${NVFUSER_SRCS_DIR}/lower_double_buffer.cpp
    ${NVFUSER_SRCS_DIR}/lower_divisible_split.cpp
    ${NVFUSER_SRCS_DIR}/lower_expr_sort.cpp
    ${NVFUSER_SRCS_DIR}/lower_fused_reduction.cpp
    ${NVFUSER_SRCS_DIR}/lower_fusion_simplifier.cpp
    ${NVFUSER_SRCS_DIR}/lower_index.cpp
    ${NVFUSER_SRCS_DIR}/lower_scalar_hoist.cpp
    ${NVFUSER_SRCS_DIR}/lower_insert_syncs.cpp
    ${NVFUSER_SRCS_DIR}/lower_instrument.cpp
    ${NVFUSER_SRCS_DIR}/lower_loop_rotation.cpp
    ${NVFUSER_SRCS_DIR}/lower_loops.cpp
    ${NVFUSER_SRCS_DIR}/lower_magic_zero.cpp
    ${NVFUSER_SRCS_DIR}/lower_misaligned_vectorization.cpp
    ${NVFUSER_SRCS_DIR}/lower_predicate.cpp
    ${NVFUSER_SRCS_DIR}/lower_predicate_elimination.cpp
    ${NVFUSER_SRCS_DIR}/lower_replace_size.cpp
    ${NVFUSER_SRCS_DIR}/lower_shift.cpp
    ${NVFUSER_SRCS_DIR}/lower_sync_information.cpp
    ${NVFUSER_SRCS_DIR}/lower_thread_predicate.cpp
    ${NVFUSER_SRCS_DIR}/lower_trivial_broadcast.cpp
    ${NVFUSER_SRCS_DIR}/lower_unroll.cpp
    ${NVFUSER_SRCS_DIR}/lower_utils.cpp
    ${NVFUSER_SRCS_DIR}/lower_validation.cpp
    ${NVFUSER_SRCS_DIR}/lower_vectorize_welford.cpp
    ${NVFUSER_SRCS_DIR}/lower_warp_reduce.cpp
    ${NVFUSER_SRCS_DIR}/lower2device.cpp
    ${NVFUSER_SRCS_DIR}/lower_bank_conflict.cpp
    ${NVFUSER_SRCS_DIR}/manager.cpp
    ${NVFUSER_SRCS_DIR}/maxinfo_propagator.cpp
    ${NVFUSER_SRCS_DIR}/multidevice/aggregate_dag.cpp
    ${NVFUSER_SRCS_DIR}/multidevice/multidevice_runtime.cpp
    ${NVFUSER_SRCS_DIR}/multidevice/multicluster_fusion.cpp
    ${NVFUSER_SRCS_DIR}/multidevice/ProcessGroupBuilder.cpp
    ${NVFUSER_SRCS_DIR}/mutator.cpp
    ${NVFUSER_SRCS_DIR}/non_divisible_split.cpp
    ${NVFUSER_SRCS_DIR}/ops/alias.cpp
    ${NVFUSER_SRCS_DIR}/ops/arith.cpp
    ${NVFUSER_SRCS_DIR}/ops/composite.cpp
    ${NVFUSER_SRCS_DIR}/ops/normalization.cpp
    ${NVFUSER_SRCS_DIR}/ops/utils.cpp
    ${NVFUSER_SRCS_DIR}/parallel_dimension_map.cpp
    ${NVFUSER_SRCS_DIR}/parallel_type_bitmap.cpp
    ${NVFUSER_SRCS_DIR}/parser.cpp
    ${NVFUSER_SRCS_DIR}/partial_split_map.cpp
    ${NVFUSER_SRCS_DIR}/partition.cpp
    ${NVFUSER_SRCS_DIR}/predicate_compute.cpp
    ${NVFUSER_SRCS_DIR}/python_frontend/fusion_cache.cpp
    ${NVFUSER_SRCS_DIR}/python_frontend/fusion_definition.cpp
    ${NVFUSER_SRCS_DIR}/python_frontend/fusion_state.cpp
    ${NVFUSER_SRCS_DIR}/register_interface.cpp
    ${NVFUSER_SRCS_DIR}/root_domain_map.cpp
    ${NVFUSER_SRCS_DIR}/scheduler/pointwise.cpp
    ${NVFUSER_SRCS_DIR}/scheduler/pointwise_utils.cpp
    ${NVFUSER_SRCS_DIR}/scheduler/transpose.cpp
    ${NVFUSER_SRCS_DIR}/scheduler/matmul.cpp
    ${NVFUSER_SRCS_DIR}/scheduler/matmul_utils.cpp
    ${NVFUSER_SRCS_DIR}/scheduler/normalization.cpp
    ${NVFUSER_SRCS_DIR}/scheduler/normalization_utils.cpp
    ${NVFUSER_SRCS_DIR}/scheduler/reduction.cpp
    ${NVFUSER_SRCS_DIR}/scheduler/reduction_utils.cpp
    ${NVFUSER_SRCS_DIR}/scheduler/registry.cpp
    ${NVFUSER_SRCS_DIR}/scheduler/utils.cpp
    ${NVFUSER_SRCS_DIR}/scheduler/vectorize_helper.cpp
    ${NVFUSER_SRCS_DIR}/serde/fusion_record_serde.cpp
    ${NVFUSER_SRCS_DIR}/swizzle.cpp
    ${NVFUSER_SRCS_DIR}/sys_utils.cpp
    ${NVFUSER_SRCS_DIR}/type_inference.cpp
    ${NVFUSER_SRCS_DIR}/type_promotion.cpp
    ${NVFUSER_SRCS_DIR}/fusion_segmenter.cpp
    ${NVFUSER_SRCS_DIR}/tensor_view.cpp
    ${NVFUSER_SRCS_DIR}/transform_iter.cpp
    ${NVFUSER_SRCS_DIR}/transform_replay.cpp
    ${NVFUSER_SRCS_DIR}/transform_rfactor.cpp
    ${NVFUSER_SRCS_DIR}/transform_view.cpp
    ${NVFUSER_SRCS_DIR}/type.cpp
    ${NVFUSER_SRCS_DIR}/utils.cpp
    ${NVFUSER_SRCS_DIR}/mma_type.cpp
    ${NVFUSER_SRCS_DIR}/scheduler/mma_utils.cpp
)

set(NVFUSER_CODEGEN ${PROJECT_NAME}_codegen)
add_library(${NVFUSER_CODEGEN} SHARED ${NVFUSER_SRCS})
target_compile_options(${NVFUSER_CODEGEN} PRIVATE -Wall -Wno-unused-function)
target_compile_options(${NVFUSER_CODEGEN} PRIVATE "-DTORCH_CUDA_BUILD_MAIN_LIB")
if(NOT MSVC)
  target_compile_options(${NVFUSER_CODEGEN} PRIVATE -Werror)
endif()
# NB: This must be target_compile_definitions, not target_compile_options,
# as the latter is not respected by nvcc
target_compile_definitions(${NVFUSER_CODEGEN} PRIVATE "-DTORCH_CUDA_BUILD_MAIN_LIB")

# Link flatbuffers for serialization support
target_link_libraries(${NVFUSER_CODEGEN} PRIVATE flatbuffers)
# For kernel_db, linking STL Filesystem Library for backward compatability with C++14
target_link_libraries(${NVFUSER_CODEGEN} PRIVATE stdc++fs)
target_link_libraries(${NVFUSER_CODEGEN} PRIVATE ${CUDA_NVRTC_LIB} ${LIBNVTOOLSEXT})
target_include_directories(${NVFUSER_CODEGEN} PRIVATE ${CUDA_INCLUDE_DIRS})
# TODO: we should guard the include of gloo
target_include_directories(${NVFUSER_CODEGEN} PRIVATE ${PROJECT_SOURCE_DIR}/third_party/gloo)
target_include_directories(${NVFUSER_CODEGEN} PUBLIC
                          "$<BUILD_INTERFACE:${NVFUSER_SRCS_DIR}>"
                          "$<INSTALL_INTERFACE:${CMAKE_INSTALL_INCLUDEDIR}/nvfuser>"
                          )
set_property(TARGET ${NVFUSER_CODEGEN} PROPERTY CXX_STANDARD 17)

if (PROJECT_IS_TOP_LEVEL)
  target_link_libraries(${NVFUSER_CODEGEN} PRIVATE torch ${TORCH_LIBRARIES})
  # TODO: setup header and lib installation
  # installing nvfuser lib
  install(TARGETS ${NVFUSER_CODEGEN} EXPORT NvfuserTargets DESTINATION lib)
else()
  file(MAKE_DIRECTORY "${CMAKE_BINARY_DIR}/nvfuser")
  target_link_libraries(${NVFUSER_CODEGEN} PRIVATE torch ${TORCHLIB_FLAVOR})
  # NOTE: our CI build somehow fails with find driver lib.
  target_link_libraries(${NVFUSER_CODEGEN} PUBLIC CUDA::cuda_driver)
  # installing nvfuser python tests
  install(DIRECTORY "${NVFUSER_ROOT}/python_tests/"
  	DESTINATION "${TORCH_ROOT}/test/_nvfuser"
          FILES_MATCHING PATTERN "*.py" )
  # installing nvfuser lib
  install(TARGETS ${NVFUSER_CODEGEN} EXPORT NvfuserTargets DESTINATION "${TORCH_INSTALL_LIB_DIR}")
endif()

# installing nvfuser headers
install(DIRECTORY "${NVFUSER_SRCS_DIR}/"
      DESTINATION "${CMAKE_INSTALL_INCLUDEDIR}/nvfuser"
      FILES_MATCHING PATTERN "*.h" )

#-----------------------------
# build nvfuser python library
#-----------------------------

if(BUILD_PYTHON)
  # nvfuser python API sources
  set(NVFUSER_PYTHON_SRCS)
  list(APPEND NVFUSER_PYTHON_SRCS
      ${NVFUSER_SRCS_DIR}/python_frontend/python_bindings.cpp
      ${NVFUSER_SRCS_DIR}/python_frontend/python_bindings_extension.cpp
  )

    set(NVFUSER "${PROJECT_NAME}")
    add_library(${NVFUSER} MODULE ${NVFUSER_PYTHON_SRCS})
    set_property(TARGET ${NVFUSER} PROPERTY CXX_STANDARD 17)

    # setup python API version
    add_custom_command(
      OUTPUT ${NVFUSER_ROOT}/nvfuser/version.py
      COMMAND
        "${PYTHON_EXECUTABLE}" -c \"from pathlib import Path\; Path('${NVFUSER_ROOT}/tools/gen_nvfuser_version.py').touch()\"
      COMMAND
        "${PYTHON_EXECUTABLE}" ${NVFUSER_ROOT}/tools/gen_nvfuser_version.py
      DEPENDS ${NVFUSER_ROOT}/tools/gen_nvfuser_version.py
      WORKING_DIRECTORY ${NVFUSER_ROOT}/tools/
    )
    add_custom_target(
      gen_nvfuser_version ALL
      DEPENDS ${NVFUSER_ROOT}/nvfuser/version.py
    )
    add_dependencies(${NVFUSER} gen_nvfuser_version)

    target_compile_options(${NVFUSER} PRIVATE "-DTORCH_CUDA_BUILD_MAIN_LIB")
    # NB: This must be target_compile_definitions, not target_compile_options,
    # as the latter is not respected by nvcc
    target_compile_definitions(${NVFUSER} PRIVATE "-DTORCH_CUDA_BUILD_MAIN_LIB")
    if(NOT MSVC)
      target_compile_options(${NVFUSER} PRIVATE -Werror)
      set_target_properties(${NVFUSER} PROPERTIES SUFFIX ".so")
    else()
      set_target_properties(${NVFUSER} PROPERTIES SUFFIX ".pyd")
    endif()

    target_link_libraries(${NVFUSER} PRIVATE ${LIBNVTOOLSEXT})
    target_link_libraries(${NVFUSER} PRIVATE ${NVFUSER_CODEGEN})

    target_compile_definitions(${NVFUSER} PRIVATE EXTENSION_NAME=_C)

  if (PROJECT_IS_TOP_LEVEL)
    target_compile_options(${NVFUSER} PRIVATE -Wall -Wno-unused-function)
    target_link_libraries(${NVFUSER} PRIVATE ${TORCH_LIBRARIES})
    target_link_libraries(${NVFUSER} PRIVATE "${TORCH_INSTALL_PREFIX}/lib/libtorch_python.so")
    target_link_libraries(${NVFUSER} PRIVATE pybind11::pybind11)
    install(TARGETS ${NVFUSER} EXPORT NvfuserTargets DESTINATION lib)
  else() # PROJECT_IS_TOP_LEVEL
    torch_compile_options(${NVFUSER})

    target_link_libraries(${NVFUSER} PRIVATE torch torch_python ${TORCHLIB_FLAVOR})
    target_include_directories(${NVFUSER} PRIVATE ${TORCH_ROOT})


    target_link_libraries(${NVFUSER} PRIVATE pybind::pybind11)
    target_compile_options(${NVFUSER} PRIVATE ${TORCH_PYTHON_COMPILE_OPTIONS})

    # avoid using Python3_add_library, copied from functorch
    set_target_properties(${NVFUSER} PROPERTIES PREFIX "" DEBUG_POSTFIX "")
    set_target_properties(${NVFUSER} PROPERTIES LIBRARY_OUTPUT_DIRECTORY
          ${CMAKE_BINARY_DIR}/nvfuser)
    set_target_properties(${NVFUSER} PROPERTIES INSTALL_RPATH "${_rpath_portable_origin}/../torch/lib")
    if(TORCH_PYTHON_LINK_FLAGS AND NOT TORCH_PYTHON_LINK_FLAGS STREQUAL "")
      set_target_properties(${NVFUSER} PROPERTIES LINK_FLAGS ${TORCH_PYTHON_LINK_FLAGS})
    endif()
    install(TARGETS ${NVFUSER} EXPORT NvfuserTargets DESTINATION ${TORCH_ROOT}/nvfuser/)

    # install nvfuser python files
    install(DIRECTORY "${NVFUSER_ROOT}/nvfuser/"
            DESTINATION "${TORCH_ROOT}/nvfuser"
            FILES_MATCHING PATTERN "*.py" )
    file(WRITE "${TORCH_ROOT}/nvfuser/.gitignore" "*")
  endif()
endif()


# -- build tests

if(BUILD_TEST)
  # nvfuser test sources
  set(JIT_TEST_SRCS)
  set(JIT_TEST_CU_SRCS)
  list(APPEND JIT_TEST_SRCS
    ${NVFUSER_SRCS_DIR}/kernel_db/test/test_nvfuser_kernel_db_open.cpp
    ${NVFUSER_SRCS_DIR}/kernel_db/test/test_nvfuser_kernel_db_query.cpp
    ${NVFUSER_SRCS_DIR}/kernel_db/test/test_nvfuser_kernel_db_write.cpp
    ${NVFUSER_SRCS_DIR}/python_frontend/test/test_nvfuser_fusion_definition.cpp
    ${NVFUSER_SRCS_DIR}/python_frontend/test/test_nvfuser_fusion_cache.cpp
    ${NVFUSER_SRCS_DIR}/python_frontend/test/test_nvfuser_fusion_record.cpp
    ${NVFUSER_ROOT}/test/main.cpp
    ${NVFUSER_ROOT}/test/test_utils.cpp
    ${NVFUSER_ROOT}/test/test_gpu1.cpp
    ${NVFUSER_ROOT}/test/test_gpu2.cpp
    ${NVFUSER_ROOT}/test/test_gpu3.cpp
    ${NVFUSER_ROOT}/test/test_gpu_compute_with.cpp
    ${NVFUSER_ROOT}/test/test_expr_simplifier.cpp
    ${NVFUSER_ROOT}/test/test_gpu_external_src.cpp
    ${NVFUSER_ROOT}/test/test_gpu_swizzle.cpp
    ${NVFUSER_ROOT}/test/test_gpu_tensor_factories.cpp
    ${NVFUSER_ROOT}/test/test_gpu_fused_reduction.cpp
    ${NVFUSER_ROOT}/test/test_gpu_outer_reduction.cpp
    ${NVFUSER_ROOT}/test/test_loop_rotation.cpp
    ${NVFUSER_ROOT}/test/test_gpu_shift.cpp
    ${NVFUSER_ROOT}/test/test_resize.cpp
    ${NVFUSER_ROOT}/test/test_gpu_tensorcore.cpp
    ${NVFUSER_ROOT}/test/test_gpu_matmul_sass.cpp
    ${NVFUSER_ROOT}/test/test_gpu_view.cpp
    ${NVFUSER_ROOT}/test/test_gpu_transpose.cpp
    ${NVFUSER_ROOT}/test/test_gpu_utils.cpp
    ${NVFUSER_ROOT}/test/test_gpu_indexing_ops.cpp
    ${NVFUSER_ROOT}/test/test_gpu_indexing.cpp
    ${NVFUSER_ROOT}/test/test_gpu_gather_ops.cpp
    ${NVFUSER_ROOT}/test/test_gpu_multidevice.cpp
    ${NVFUSER_ROOT}/test/test_multicluster_fusion.cpp
  )
  list(APPEND JIT_TEST_CU_SRCS ${NVFUSER_ROOT}/test/test_gpu_rng.cu)

  set(NVFUSER_TESTS "${PROJECT_NAME}_tests")

  add_executable(${NVFUSER_TESTS}
             ${JIT_TEST_SRCS}
             ${JIT_TEST_CU_SRCS})
  set_property(TARGET ${NVFUSER_TESTS} PROPERTY CXX_STANDARD 17)
  target_compile_definitions(${NVFUSER_TESTS} PRIVATE USE_GTEST)
  target_link_libraries(${NVFUSER_TESTS} PRIVATE ${NVFUSER_CODEGEN} gtest_main gmock_main flatbuffers)
  target_include_directories(${NVFUSER_TESTS} PRIVATE "${NVFUSER_ROOT}")

  if (PROJECT_IS_TOP_LEVEL)
    target_compile_options(${NVFUSER_TESTS} PRIVATE -Wall -Wno-unused-function)
    target_link_libraries(${NVFUSER_TESTS} PRIVATE ${TORCH_LIBRARIES})
  else() # PROJECT_IS_TOP_LEVEL
    torch_compile_options(${NVFUSER_TESTS})
    target_include_directories(${NVFUSER_TESTS} PRIVATE "${TORCH_ROOT}/torch/csrc/api/include/")
    target_link_libraries(${NVFUSER_TESTS} PRIVATE torch ${TORCHLIB_FLAVOR})
  endif() # PROJECT_IS_TOP_LEVEL

  if(NOT MSVC)
    set_property(SOURCE ${JIT_TEST_SRCS} APPEND PROPERTY COMPILE_OPTIONS "-Werror")
  endif()

  if (NOT PROJECT_IS_TOP_LEVEL)
    install(TARGETS ${NVFUSER_TESTS} DESTINATION bin)
  endif()
endif()

# -- build benchmark
if(BUILD_NVFUSER_BENCHMARK)
  # nvfuser benchmark sources
  set(BENCHMARK_SRCS)
  list(APPEND BENCHMARK_SRCS
    ${NVFUSER_ROOT}/benchmark/batch_norm_channels_first.cpp
    ${NVFUSER_ROOT}/benchmark/batch_norm_channels_first_backward.cpp
    ${NVFUSER_ROOT}/benchmark/batch_norm_channels_last.cpp
    ${NVFUSER_ROOT}/benchmark/batch_norm_channels_last_backward.cpp
    ${NVFUSER_ROOT}/benchmark/bert.cpp
    ${NVFUSER_ROOT}/benchmark/broadcast.cpp
    ${NVFUSER_ROOT}/benchmark/gelu_backward.cpp
    ${NVFUSER_ROOT}/benchmark/gelu_backward_reduction.cpp
    ${NVFUSER_ROOT}/benchmark/heuristic_lookup.cpp
    ${NVFUSER_ROOT}/benchmark/shape_inference.cpp
    ${NVFUSER_ROOT}/benchmark/instance_norm.cpp
    ${NVFUSER_ROOT}/benchmark/many_pointwise_ops.cpp
    ${NVFUSER_ROOT}/benchmark/layer_norm.cpp
    ${NVFUSER_ROOT}/benchmark/layer_norm_backward.cpp
    ${NVFUSER_ROOT}/benchmark/rms_norm.cpp
    ${NVFUSER_ROOT}/benchmark/rms_norm_backward.cpp
    ${NVFUSER_ROOT}/benchmark/lstm_cell.cpp
    ${NVFUSER_ROOT}/benchmark/reduction.cpp
    ${NVFUSER_ROOT}/benchmark/softmax.cpp
    ${NVFUSER_ROOT}/benchmark/softmax_backward.cpp
    ${NVFUSER_ROOT}/benchmark/scale_bias_relu.cpp
    ${NVFUSER_ROOT}/benchmark/transpose.cpp
    ${NVFUSER_ROOT}/benchmark/matmul.cpp
    ${NVFUSER_ROOT}/benchmark/timm.cpp
    ${NVFUSER_ROOT}/benchmark/indexselect.cpp
    ${NVFUSER_ROOT}/benchmark/utils.cpp
    ${NVFUSER_ROOT}/benchmark/main.cpp
  )

  set(NVFUSER_BENCHMARK "${PROJECT_NAME}_bench")
  add_executable(${NVFUSER_BENCHMARK} ${BENCHMARK_SRCS})
  set_property(TARGET ${NVFUSER_BENCHMARK} PROPERTY CXX_STANDARD 17)
  if(PROJECT_IS_TOP_LEVEL)
    target_compile_options(${NVFUSER_BENCHMARK} PRIVATE -Wall -Wno-unused-function)
    target_link_libraries(${NVFUSER_BENCHMARK} PRIVATE ${TORCH_LIBRARIES})
    target_link_libraries(${NVFUSER_BENCHMARK} PRIVATE benchmark::benchmark)
  else()
    torch_compile_options(${NVFUSER_BENCHMARK})
    target_link_libraries(${NVFUSER_BENCHMARK} PRIVATE torch_library benchmark)
  endif()
  if(NOT MSVC)
    target_compile_options(${NVFUSER_BENCHMARK} PRIVATE -Werror -Wno-deprecated-copy)
  endif()
  target_link_libraries(${NVFUSER_BENCHMARK} PRIVATE ${NVFUSER_CODEGEN})
  if (NOT PROJECT_IS_TOP_LEVEL)
      install(TARGETS ${NVFUSER_BENCHMARK} DESTINATION bin)
  endif()
  target_include_directories(${NVFUSER_BENCHMARK} PRIVATE ${NVFUSER_ROOT})

endif()

# --- generate runtime files
# nvfuser runtime files
set(NVFUSER_RUNTIME_FILES)
list(APPEND NVFUSER_RUNTIME_FILES
  ${NVFUSER_ROOT}/runtime/array.cu
  ${NVFUSER_ROOT}/runtime/basic_type_traits.cu
  ${NVFUSER_ROOT}/runtime/bf16_support.cu
  ${NVFUSER_ROOT}/runtime/block_reduction.cu
  ${NVFUSER_ROOT}/runtime/block_sync_atomic.cu
  ${NVFUSER_ROOT}/runtime/block_sync_default.cu
  ${NVFUSER_ROOT}/runtime/block_welford_outer.cu
  ${NVFUSER_ROOT}/runtime/broadcast.cu
  ${NVFUSER_ROOT}/runtime/complex_number.cu
  ${NVFUSER_ROOT}/runtime/fp16_support.cu
  ${NVFUSER_ROOT}/runtime/fused_reduction.cu
  ${NVFUSER_ROOT}/runtime/fused_welford_helper.cu
  ${NVFUSER_ROOT}/runtime/fused_welford_impl.cu
  ${NVFUSER_ROOT}/runtime/fused_welford_impl_outer.cu
  ${NVFUSER_ROOT}/runtime/grid_broadcast.cu
  ${NVFUSER_ROOT}/runtime/grid_reduction.cu
  ${NVFUSER_ROOT}/runtime/grid_sync.cu
  ${NVFUSER_ROOT}/runtime/helpers.cu
  ${NVFUSER_ROOT}/runtime/index_utils.cu
  ${NVFUSER_ROOT}/runtime/memory.cu
  ${NVFUSER_ROOT}/runtime/random_numbers.cu
  ${NVFUSER_ROOT}/runtime/tensor.cu
  ${NVFUSER_ROOT}/runtime/tensorcore.cu
  ${NVFUSER_ROOT}/runtime/tuple.cu
  ${NVFUSER_ROOT}/runtime/type_traits.cu
  ${NVFUSER_ROOT}/runtime/warp.cu
  ${NVFUSER_ROOT}/runtime/welford.cu
  ${ATEN_CUDA_ROOT}/cuda/detail/PhiloxCudaStateRaw.cuh
  ${ATEN_CUDA_ROOT}/cuda/detail/UnpackRaw.cuh
)


file(MAKE_DIRECTORY "${CMAKE_BINARY_DIR}/include/nvfuser_resources")

# "stringify" NVFUSER runtime sources
# (generate C++ header files embedding the original input as a string literal)
set(NVFUSER_STRINGIFY_TOOL "${NVFUSER_ROOT}/tools/stringify_file.py")
foreach(src ${NVFUSER_RUNTIME_FILES})
  get_filename_component(filename ${src} NAME_WE)
  set(dst "${CMAKE_BINARY_DIR}/include/nvfuser_resources/${filename}.h")
  add_custom_command(
    COMMENT "Stringify NVFUSER runtime source file"
    OUTPUT ${dst}
    DEPENDS ${src} "${NVFUSER_STRINGIFY_TOOL}"
    COMMAND ${PYTHON_EXECUTABLE} ${NVFUSER_STRINGIFY_TOOL} -i ${src} -o ${dst}
  )
  add_custom_target(nvfuser_rt_${filename} DEPENDS ${dst})
  add_dependencies(${NVFUSER_CODEGEN} nvfuser_rt_${filename})

  # also generate the resource headers during the configuration step
  # (so tools like clang-tidy can run w/o requiring a real build)
  execute_process(COMMAND
    ${PYTHON_EXECUTABLE} ${NVFUSER_STRINGIFY_TOOL} -i ${src} -o ${dst})
endforeach()

target_include_directories(${NVFUSER_CODEGEN} PRIVATE "${CMAKE_BINARY_DIR}/include")

# -- install nvfuser cmake config files and symlink to build binaries
install(EXPORT NvfuserTargets FILE NvfuserConfig.cmake DESTINATION share/cmake/nvfuser)
if (PROJECT_IS_TOP_LEVEL)
  file(CREATE_LINK "${CMAKE_BINARY_DIR}" "${NVFUSER_ROOT}/bin" SYMBOLIC)
else()
  file(CREATE_LINK "${CMAKE_BINARY_DIR}/bin" "${NVFUSER_ROOT}/bin" SYMBOLIC)
  file(CREATE_LINK "${CMAKE_BINARY_DIR}" "${NVFUSER_ROOT}/build" SYMBOLIC)
endif()<|MERGE_RESOLUTION|>--- conflicted
+++ resolved
@@ -28,19 +28,13 @@
   if(BUILD_NVFUSER_BENCHMARK)
     include(cmake/Dependencies.cmake)
   endif()
-<<<<<<< HEAD
   set(CMAKE_INSTALL_PREFIX "${NVFUSER_ROOT}/nvfuser")
-=======
-  set(NVFUSER_LIB_DIR "${NVFUSER_ROOT}/nvfuser/lib")
-  file(MAKE_DIRECTORY ${NVFUSER_LIB_DIR})
-
   # set CUDA_ARCH for cu tests.
   if(EXISTS ${TORCH_CUDA_ARCH_LIST})
     set(ARCH_FLAGS)
     cuda_select_nvcc_arch_flags(ARCH_FLAGS ${TORCH_CUDA_ARCH_LIST})
     list(APPEND CUDA_NVCC_FLAGS ${ARCH_FLAGS})
   endif()
->>>>>>> bb70a16a
 else() # PROJECT_IS_TOP_LEVEL
   # TODO: move this to the top~
   # if we are included by other project and `BUILD_NVFUSER` is not set, we skip
