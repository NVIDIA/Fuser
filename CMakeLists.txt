--- conflicted
+++ resolved
@@ -572,13 +572,8 @@
   ${TORCH_LIBRARIES}
   dl
 )
-<<<<<<< HEAD
-if(BUILD_CUTLASS)
-  target_link_libraries(codegen_internal PRIVATE nvf_cutlass)
-=======
 if (BUILD_CUTLASS AND CMAKE_CUDA_COMPILER_VERSION VERSION_GREATER_EQUAL 12.8)
   target_link_libraries(codegen_internal PUBLIC nvf_cutlass)
->>>>>>> d1fa4b45
   target_compile_definitions(codegen_internal PRIVATE "-DNVFUSER_CUTLASS_KERNEL_ENABLED")
 endif()
 
@@ -786,13 +781,10 @@
     nvf_py_internal
     Python::Module
   )
-<<<<<<< HEAD
-
-=======
+
   set_target_properties(nvfuser PROPERTIES
     INSTALL_RPATH "$ORIGIN:$ORIGIN/lib:$ORIGIN/../build:$ORIGIN/../nvfuser_common/lib"
   )
->>>>>>> d1fa4b45
   install(TARGETS nvfuser DESTINATION lib)
 
   # ------------------------------------------------
@@ -865,22 +857,14 @@
   target_include_directories(nvf_py_direct_internal PUBLIC ${NVFUSER_PYTHON_COMMON})
   if (BUILD_CUTLASS AND CMAKE_CUDA_COMPILER_VERSION VERSION_GREATER_EQUAL 12.8)
     target_link_libraries(nvf_py_direct_internal PRIVATE
-<<<<<<< HEAD
-      codegen_internal
-=======
       nvfuser_codegen
->>>>>>> d1fa4b45
       nvf_cutlass
       "${TORCH_INSTALL_PREFIX}/lib/libtorch_python.so"
       pybind11::pybind11 pybind11::headers
     )
   else()
     target_link_libraries(nvf_py_direct_internal PRIVATE
-<<<<<<< HEAD
-      codegen_internal
-=======
       nvfuser_codegen
->>>>>>> d1fa4b45
       "${TORCH_INSTALL_PREFIX}/lib/libtorch_python.so"
       pybind11::pybind11 pybind11::headers
     )
