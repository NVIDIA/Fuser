--- conflicted
+++ resolved
@@ -358,11 +358,8 @@
     ${NVFUSER_ROOT}/test/test_gpu_indexing.cpp
     ${NVFUSER_ROOT}/test/test_gpu_multidevice.cpp
     ${NVFUSER_ROOT}/test/test_multicluster_fusion.cpp
-<<<<<<< HEAD
     ${NVFUSER_ROOT}/test/test_val_equivalence.cpp
-=======
     ${NVFUSER_ROOT}/test/test_combined_inner_outer_reduction.cpp
->>>>>>> 11ca9182
   )
   list(APPEND JIT_TEST_CU_SRCS ${NVFUSER_ROOT}/test/test_gpu_rng.cu)
 
