# SPDX-FileCopyrightText: Copyright (c) 2023-present NVIDIA CORPORATION & AFFILIATES.
# All rights reserved.
# SPDX-License-Identifier: BSD-3-Clause
cmake_minimum_required(VERSION 3.18 FATAL_ERROR)
project(nvfuser)
enable_language(CUDA)

cmake_policy(SET CMP0063 NEW) # make symbol visibility always apply

set(CMAKE_EXPORT_COMPILE_COMMANDS ON)

set(NVFUSER_ROOT ${PROJECT_SOURCE_DIR})
set(NVFUSER_SRCS_DIR "${NVFUSER_ROOT}/csrc")
set(NVFUSER_PYTHON_DIR "${NVFUSER_ROOT}/python")
set(NVFUSER_PYTHON_BINDINGS "${NVFUSER_ROOT}/python/python_frontend")
set(NVFUSER_PYTHON_COMMON "${NVFUSER_ROOT}/python/python_common")
set(NVFUSER_PYTHON_DIRECT_BINDINGS "${NVFUSER_ROOT}/python/python_direct")
set(NVFUSER_CUTLASS "${NVFUSER_ROOT}/cutlass")
set(NVFUSER_THIRD_PARTY_DIR "${NVFUSER_ROOT}/third_party")

option(NVFUSER_STANDALONE_BUILD_WITH_UCC "" OFF)
option(NVFUSER_EXPLICIT_ERROR_CHECK "" OFF)

if(NVFUSER_EXPLICIT_ERROR_CHECK)
  add_compile_definitions(NVFUSER_EXPLICIT_ERROR_CHECK)
endif()

option(NVFUSER_BUILD_WITH_ASAN "Build nvFuser with asan" OFF)

include(CMakeDependentOption)
cmake_dependent_option(NVFUSER_DISTRIBUTED "" ON "USE_DISTRIBUTED" OFF)

if(NVFUSER_DISTRIBUTED)
  add_compile_definitions(NVFUSER_DISTRIBUTED)
endif()

message(STATUS "Setting NVFUSER_DISTRIBUTED=${NVFUSER_DISTRIBUTED}")

# We try to update which C++ standard we use together in lockstep across all
# built libraries, and these variables control which that is. Generally we are
# on C++20, but we still support a version of CUDA (11) that does not recognize
# C++20 and so we drop back to 17 there. Also, we allow all of these to be
# overridden by the user.
# Note we do not use a global set_property on e.g. CXX_STANDARD. CMake globals
# are footguns that should generally be avoided, because they are difficult to
# target where and *only* where they are needed. See e.g.:
# https://cliutils.gitlab.io/modern-cmake/chapters/intro/dodonot.html
set(NVFUSER_C_STANDARD 20 CACHE STRING "C standard to use for C code")
set(NVFUSER_CPP_STANDARD 20 CACHE STRING "C++ standard to use for C++ code")
set(NVFUSER_CUDA_STANDARD 17 CACHE STRING "C++ standard to use for CUDA code")

if("${CMAKE_CXX_COMPILER_ID}" STREQUAL "GNU")
  # TODO: gcc 11.4 has been end of life according to https://gcc.gnu.org/
  # I believe we should bump up the version below to 12.x.
  # However, because gcc 11.4 is well tested and stable, let's defer this
  # rejection until the day that we find a bug in gcc 11.4.
  if(CMAKE_CXX_COMPILER_VERSION VERSION_LESS 11.4)
    message(FATAL_ERROR "GCC < 11.4 has compiler bugs and can not compile nvFuser.")
  endif()
endif()

string(APPEND CMAKE_CXX_FLAGS " -Wno-psabi")

find_package(Torch REQUIRED)
find_package(Python REQUIRED Development.Module Interpreter)
find_package(pybind11 REQUIRED)
find_package(CUDAToolkit REQUIRED)

# need this since the pytorch execution uses a different name
set(PYTHON_EXECUTABLE ${Python_EXECUTABLE})

# CXX flags is necessary since https://github.com/pytorch/pytorch/issues/98093
string(APPEND CMAKE_CXX_FLAGS " ${TORCH_CXX_FLAGS}")
include(cmake/FlatBuffers.cmake)
include(cmake/Dependencies.cmake)

# set CUDA_ARCH for cu tests.
if(TORCH_CUDA_ARCH_LIST)
  set(ARCH_FLAGS)
  cuda_select_nvcc_arch_flags(ARCH_FLAGS ${TORCH_CUDA_ARCH_LIST})
  list(APPEND CUDA_NVCC_FLAGS ${ARCH_FLAGS})
endif()

add_subdirectory(${CMAKE_CURRENT_LIST_DIR}/lib/dynamic_type)

set(CUTLASS_STATUS "N/A")
if(BUILD_CUTLASS)
  enable_language(CUDA)

  if(CMAKE_CUDA_COMPILER_VERSION VERSION_LESS 12.8)
    message(WARNING "Skip building CUTLASS because of incompatible CUDA ${CMAKE_CUDA_COMPILER_VERSION}")
    set(CUTLASS_STATUS "DISABLED")
  else()
    add_compile_definitions(NVFUSER_ENABLE_CUTLASS)
    set(CUTLASS_STATUS "ENABLED")

    find_package(CUDAToolkit REQUIRED)
    include(FetchContent)

    # cutlass
    FetchContent_Declare(
      repo-cutlass
      GIT_REPOSITORY https://github.com/NVIDIA/cutlass
      GIT_TAG        f115c3f85467d5d9619119d1dbeb9c03c3d73864
      GIT_SHALLOW    OFF
    )
    FetchContent_Populate(repo-cutlass)

    include(ProcessorCount)
    ProcessorCount(NPROC)

    set(NVF_CUTLASS_CUDA_FLAGS
      "-DCUTE_USE_PACKED_TUPLE=1"
      "-DCUTLASS_ENABLE_TENSOR_CORE_MMA=1"
      "-DCUTLASS_VERSIONS_GENERATED"
      "-DCUTLASS_TEST_LEVEL=0"
      "-DCUTLASS_TEST_ENABLE_CACHED_RESULTS=1"
      "-DCUTLASS_DEBUG_TRACE_LEVEL=0"
      "--expt-relaxed-constexpr"
      "--expt-extended-lambda"
      "--threads=${NPROC}"
      # Suppress warnings
      "-Xcompiler=-Wconversion"
      "-Xcompiler=-fno-strict-aliasing"
    )

    set(NVFUSER_CUTLASS_SRCS)
    list(APPEND NVFUSER_CUTLASS_SRCS
	${NVFUSER_CUTLASS}/nvfp4_scaled_mm.cu
        ${NVFUSER_CUTLASS}/cutlass_utils.cpp
        )
    add_library(nvf_cutlass SHARED ${NVFUSER_CUTLASS_SRCS})
    set_target_properties(nvf_cutlass PROPERTIES
        CUDA_STANDARD ${NVFUSER_CUDA_STANDARD}
        CXX_STANDARD ${NVFUSER_CPP_STANDARD}
        POSITION_INDEPENDENT_CODE Yes
    )
    target_include_directories(nvf_cutlass PUBLIC ${NVFUSER_CUTLASS})
    target_include_directories(nvf_cutlass PUBLIC ${NVFUSER_SRCS_DIR})
    target_include_directories(nvf_cutlass PUBLIC ${repo-cutlass_SOURCE_DIR}/include)
    target_include_directories(nvf_cutlass PUBLIC ${repo-cutlass_SOURCE_DIR}/tools/util/include)
    target_compile_options(nvf_cutlass PRIVATE $<$<COMPILE_LANGUAGE:CUDA>:${NVF_CUTLASS_CUDA_FLAGS}>)
    if(NOT MSVC)
      set(NVF_LIB_SUFFIX ".so")
    else()
      set(NVF_LIB_SUFFIX ".pyd")
    endif()
    set_target_properties(nvf_cutlass PROPERTIES CUDA_ARCHITECTURES "100a")
    target_link_libraries(nvf_cutlass PRIVATE "${TORCH_LIBRARIES}" c10)
    install(TARGETS nvf_cutlass DESTINATION lib)
  endif()
endif()

# ------------------------------
# build nvfuser_codegen library
# ------------------------------

# nvfuser codegen sources
set(NVFUSER_SRCS)
list(APPEND NVFUSER_SRCS
  ${NVFUSER_SRCS_DIR}/alias_analysis.cpp
  ${NVFUSER_SRCS_DIR}/codegen.cpp
  ${NVFUSER_SRCS_DIR}/compute_at.cpp
  ${NVFUSER_SRCS_DIR}/compute_at_map.cpp
  ${NVFUSER_SRCS_DIR}/contiguity.cpp
  ${NVFUSER_SRCS_DIR}/debug.cpp
  ${NVFUSER_SRCS_DIR}/device_lower/analysis/bank_conflict.cpp
  ${NVFUSER_SRCS_DIR}/device_lower/analysis/circular_buffer.cpp
  ${NVFUSER_SRCS_DIR}/device_lower/analysis/device_version.cpp
  ${NVFUSER_SRCS_DIR}/device_lower/analysis/divisible_split.cpp
  ${NVFUSER_SRCS_DIR}/device_lower/analysis/fused_reduction.cpp
  ${NVFUSER_SRCS_DIR}/device_lower/analysis/index_compute.cpp
  ${NVFUSER_SRCS_DIR}/device_lower/analysis/non_divisible_split.cpp
  ${NVFUSER_SRCS_DIR}/device_lower/analysis/predicate_elimination.cpp
  ${NVFUSER_SRCS_DIR}/device_lower/analysis/sync_information.cpp
  ${NVFUSER_SRCS_DIR}/device_lower/analysis/tensor_memory.cpp
  ${NVFUSER_SRCS_DIR}/device_lower/analysis/tensor_producer_aliases.cpp
  ${NVFUSER_SRCS_DIR}/device_lower/analysis/thread_predicate.cpp
  ${NVFUSER_SRCS_DIR}/device_lower/analysis/tma.cpp
  ${NVFUSER_SRCS_DIR}/device_lower/analysis/trivial_broadcast.cpp
  ${NVFUSER_SRCS_DIR}/device_lower/lower2device.cpp
  ${NVFUSER_SRCS_DIR}/device_lower/pass/alias_memory.cpp
  ${NVFUSER_SRCS_DIR}/device_lower/pass/allocation.cpp
  ${NVFUSER_SRCS_DIR}/device_lower/pass/circular_buffer.cpp
  ${NVFUSER_SRCS_DIR}/device_lower/pass/expr_sort.cpp
  ${NVFUSER_SRCS_DIR}/device_lower/pass/fusion_simplifier.cpp
  ${NVFUSER_SRCS_DIR}/device_lower/pass/grid_serialization.cpp
  ${NVFUSER_SRCS_DIR}/device_lower/pass/index.cpp
  ${NVFUSER_SRCS_DIR}/device_lower/pass/inline_ptx.cpp
  ${NVFUSER_SRCS_DIR}/device_lower/pass/insert_syncs.cpp
  ${NVFUSER_SRCS_DIR}/device_lower/pass/instrument.cpp
  ${NVFUSER_SRCS_DIR}/device_lower/pass/loop_rotation.cpp
  ${NVFUSER_SRCS_DIR}/device_lower/pass/loops.cpp
  ${NVFUSER_SRCS_DIR}/device_lower/pass/magic_zero.cpp
  ${NVFUSER_SRCS_DIR}/device_lower/pass/predicate.cpp
  ${NVFUSER_SRCS_DIR}/device_lower/pass/replace_size.cpp
  ${NVFUSER_SRCS_DIR}/device_lower/pass/rng.cpp
  ${NVFUSER_SRCS_DIR}/device_lower/pass/scalar_hoist.cpp
  ${NVFUSER_SRCS_DIR}/device_lower/pass/unroll.cpp
  ${NVFUSER_SRCS_DIR}/device_lower/pass/vectorize_welford.cpp
  ${NVFUSER_SRCS_DIR}/device_lower/pass/warp_reduce.cpp
  ${NVFUSER_SRCS_DIR}/device_lower/utils.cpp
  ${NVFUSER_SRCS_DIR}/device_lower/validation.cpp
  ${NVFUSER_SRCS_DIR}/dispatch.cpp
  ${NVFUSER_SRCS_DIR}/driver_api.cpp
  ${NVFUSER_SRCS_DIR}/dynamic_transform.cpp
  ${NVFUSER_SRCS_DIR}/evaluator_common.cpp
  ${NVFUSER_SRCS_DIR}/exceptions.cpp
  ${NVFUSER_SRCS_DIR}/expr_evaluator.cpp
  ${NVFUSER_SRCS_DIR}/expr_simplifier.cpp
  ${NVFUSER_SRCS_DIR}/fusion.cpp
  ${NVFUSER_SRCS_DIR}/fusion_guard.cpp
  ${NVFUSER_SRCS_DIR}/fusion_segmenter.cpp
  ${NVFUSER_SRCS_DIR}/global_allocator.cpp
  ${NVFUSER_SRCS_DIR}/grouped_reduction.cpp
  ${NVFUSER_SRCS_DIR}/host_ir/container.cpp
  ${NVFUSER_SRCS_DIR}/host_ir/executor.cpp
  ${NVFUSER_SRCS_DIR}/host_ir/host_ir.cpp
  ${NVFUSER_SRCS_DIR}/host_ir/lower.cpp
  ${NVFUSER_SRCS_DIR}/host_ir/lower_to_communication.cpp
  ${NVFUSER_SRCS_DIR}/id_model/circular_buffer_indexing.cpp
  ${NVFUSER_SRCS_DIR}/id_model/contiguity.cpp
  ${NVFUSER_SRCS_DIR}/id_model/id_model.cpp
  ${NVFUSER_SRCS_DIR}/id_model/id_model_index_compute.cpp
  ${NVFUSER_SRCS_DIR}/id_model/indexing.cpp
  ${NVFUSER_SRCS_DIR}/id_model/indexing_traversal.cpp
  ${NVFUSER_SRCS_DIR}/id_model/loop_promotion.cpp
  ${NVFUSER_SRCS_DIR}/id_model/predicate_indexing.cpp
  ${NVFUSER_SRCS_DIR}/id_model/schedule.cpp
  ${NVFUSER_SRCS_DIR}/id_model/to_string.cpp
  ${NVFUSER_SRCS_DIR}/id_model/transform_replay.cpp
  ${NVFUSER_SRCS_DIR}/id_model/validation_utils.cpp
  ${NVFUSER_SRCS_DIR}/index_compute.cpp
  ${NVFUSER_SRCS_DIR}/instrumentation.cpp
  ${NVFUSER_SRCS_DIR}/interval_analysis.cpp
  ${NVFUSER_SRCS_DIR}/ir/allocation_utils.cpp
  ${NVFUSER_SRCS_DIR}/ir/base_nodes.cpp
  ${NVFUSER_SRCS_DIR}/ir/builder.cpp
  ${NVFUSER_SRCS_DIR}/ir/cloner.cpp
  ${NVFUSER_SRCS_DIR}/ir/container.cpp
  ${NVFUSER_SRCS_DIR}/ir/graphviz.cpp
  ${NVFUSER_SRCS_DIR}/ir/iostream.cpp
  ${NVFUSER_SRCS_DIR}/ir/nodes.cpp
  ${NVFUSER_SRCS_DIR}/ir/utils.cpp
  ${NVFUSER_SRCS_DIR}/iter_visitor.cpp
  ${NVFUSER_SRCS_DIR}/kernel.cpp
  ${NVFUSER_SRCS_DIR}/kernel_db/kernel_db.cpp
  ${NVFUSER_SRCS_DIR}/kernel_db/utils.cpp
  ${NVFUSER_SRCS_DIR}/kernel_ir.cpp
  ${NVFUSER_SRCS_DIR}/kernel_ir_dispatch.cpp
  ${NVFUSER_SRCS_DIR}/logical_domain_map.cpp
  ${NVFUSER_SRCS_DIR}/mma_type.cpp
  ${NVFUSER_SRCS_DIR}/multidevice/communication.cpp
  ${NVFUSER_SRCS_DIR}/multidevice/communicator.cpp
  ${NVFUSER_SRCS_DIR}/multidevice/cuda_p2p.cpp
  ${NVFUSER_SRCS_DIR}/multidevice/ipc_handle.cpp
  ${NVFUSER_SRCS_DIR}/multidevice/device_mesh.cpp
  ${NVFUSER_SRCS_DIR}/multidevice/executor.cpp
  ${NVFUSER_SRCS_DIR}/multidevice/utils.cpp
  ${NVFUSER_SRCS_DIR}/mutator.cpp
  ${NVFUSER_SRCS_DIR}/ops/alias.cpp
  ${NVFUSER_SRCS_DIR}/ops/arith.cpp
  ${NVFUSER_SRCS_DIR}/ops/composite.cpp
  ${NVFUSER_SRCS_DIR}/ops/indexing.cpp
  ${NVFUSER_SRCS_DIR}/ops/normalization.cpp
  ${NVFUSER_SRCS_DIR}/ops/utils.cpp
  ${NVFUSER_SRCS_DIR}/options.cpp
  ${NVFUSER_SRCS_DIR}/parallel_dimension_map.cpp
  ${NVFUSER_SRCS_DIR}/parallel_type_bitmap.cpp
  ${NVFUSER_SRCS_DIR}/polymorphic_value.cpp
  ${NVFUSER_SRCS_DIR}/predicate_compute.cpp
  ${NVFUSER_SRCS_DIR}/preseg_passes/add_axioms.cpp
  ${NVFUSER_SRCS_DIR}/preseg_passes/allocation_order_inference.cpp
  ${NVFUSER_SRCS_DIR}/preseg_passes/consecutive_cast.cpp
  ${NVFUSER_SRCS_DIR}/preseg_passes/exact_mapped_extent_substitution.cpp
  ${NVFUSER_SRCS_DIR}/preseg_passes/decompose_reshardings.cpp
  ${NVFUSER_SRCS_DIR}/preseg_passes/finalize_multidevice_domains.cpp
  ${NVFUSER_SRCS_DIR}/preseg_passes/mark_aliases_prepare.cpp
  ${NVFUSER_SRCS_DIR}/preseg_passes/move_gather.cpp
  ${NVFUSER_SRCS_DIR}/preseg_passes/move_pad.cpp
  ${NVFUSER_SRCS_DIR}/preseg_passes/move_repeat_forward.cpp
  ${NVFUSER_SRCS_DIR}/preseg_passes/move_split_cat.cpp
  ${NVFUSER_SRCS_DIR}/preseg_passes/pre_segmenter.cpp
  ${NVFUSER_SRCS_DIR}/preseg_passes/propagate_shardings.cpp
  ${NVFUSER_SRCS_DIR}/preseg_passes/remove_bcast_squeeze.cpp
  ${NVFUSER_SRCS_DIR}/preseg_passes/remove_empty.cpp
  ${NVFUSER_SRCS_DIR}/preseg_passes/reorder_sharded_axis.cpp
  ${NVFUSER_SRCS_DIR}/preseg_passes/segment_inplace_update.cpp
  ${NVFUSER_SRCS_DIR}/host_ir/pass/convert_op_to_communication.cpp
  ${NVFUSER_SRCS_DIR}/host_ir/pass/stream_parallel_type.cpp
  ${NVFUSER_SRCS_DIR}/host_ir/pass/insert_deallocations.cpp
  ${NVFUSER_SRCS_DIR}/preseg_passes/translate_no_reduction_matmul_to_mul_squeeze.cpp
  ${NVFUSER_SRCS_DIR}/preseg_passes/translate_repeat_to_expand.cpp
  ${NVFUSER_SRCS_DIR}/rng.cpp
  ${NVFUSER_SRCS_DIR}/runtime/allocations.cpp
  ${NVFUSER_SRCS_DIR}/runtime/compiled_kernel.cpp
  ${NVFUSER_SRCS_DIR}/runtime/executor.cpp
  ${NVFUSER_SRCS_DIR}/runtime/executor_dispatch.cpp
  ${NVFUSER_SRCS_DIR}/runtime/executor_kernel_arg.cpp
  ${NVFUSER_SRCS_DIR}/runtime/executor_params.cpp
  ${NVFUSER_SRCS_DIR}/runtime/executor_utils.cpp
  ${NVFUSER_SRCS_DIR}/runtime/fusion_cache_utils.cpp
  ${NVFUSER_SRCS_DIR}/runtime/fusion_executor_cache.cpp
  ${NVFUSER_SRCS_DIR}/runtime/fusion_kernel_runtime.cpp
  ${NVFUSER_SRCS_DIR}/scheduler/cache_policy_refiner.cpp
  ${NVFUSER_SRCS_DIR}/scheduler/heuristic.cpp
  ${NVFUSER_SRCS_DIR}/scheduler/mark_aliases.cpp
  ${NVFUSER_SRCS_DIR}/scheduler/matmul.cpp
  ${NVFUSER_SRCS_DIR}/scheduler/matmul_ampere-.cpp
  ${NVFUSER_SRCS_DIR}/scheduler/matmul_hopper+.cpp
  ${NVFUSER_SRCS_DIR}/scheduler/matmul_heuristic_plugin.cpp
  ${NVFUSER_SRCS_DIR}/scheduler/matmul_utils.cpp
  ${NVFUSER_SRCS_DIR}/scheduler/mma_utils.cpp
  ${NVFUSER_SRCS_DIR}/scheduler/no_op.cpp
  ${NVFUSER_SRCS_DIR}/scheduler/communication.cpp
  ${NVFUSER_SRCS_DIR}/scheduler/normalization_inner.cpp
  ${NVFUSER_SRCS_DIR}/scheduler/normalization_inner_outer.cpp
  ${NVFUSER_SRCS_DIR}/scheduler/normalization_inner_outer_utils.cpp
  ${NVFUSER_SRCS_DIR}/scheduler/normalization_inner_outer_tma_ws.cpp
  ${NVFUSER_SRCS_DIR}/scheduler/normalization_inner_outer_multi_wave.cpp
  ${NVFUSER_SRCS_DIR}/scheduler/normalization_outer.cpp
  ${NVFUSER_SRCS_DIR}/scheduler/normalization_utils.cpp
  ${NVFUSER_SRCS_DIR}/scheduler/pointwise.cpp
  ${NVFUSER_SRCS_DIR}/scheduler/pointwise_utils.cpp
  ${NVFUSER_SRCS_DIR}/scheduler/reduction.cpp
  ${NVFUSER_SRCS_DIR}/scheduler/reduction_utils.cpp
  ${NVFUSER_SRCS_DIR}/scheduler/registry.cpp
  ${NVFUSER_SRCS_DIR}/scheduler/registry_utils.cpp
  ${NVFUSER_SRCS_DIR}/scheduler/resize.cpp
  ${NVFUSER_SRCS_DIR}/scheduler/runtime_info.cpp
  ${NVFUSER_SRCS_DIR}/scheduler/scheduler_types.cpp
  ${NVFUSER_SRCS_DIR}/scheduler/tools/domain_map.cpp
  ${NVFUSER_SRCS_DIR}/scheduler/tools/inlining.cpp
  ${NVFUSER_SRCS_DIR}/scheduler/tools/loop_domain_scheduler.cpp
  ${NVFUSER_SRCS_DIR}/scheduler/tools/maxinfo_propagator.cpp
  ${NVFUSER_SRCS_DIR}/scheduler/tools/resize_utils.cpp
  ${NVFUSER_SRCS_DIR}/scheduler/tools/static_repeat.cpp
  ${NVFUSER_SRCS_DIR}/scheduler/transpose.cpp
  ${NVFUSER_SRCS_DIR}/scheduler/utils.cpp
  ${NVFUSER_SRCS_DIR}/scheduler/vectorize_helper.cpp
  ${NVFUSER_SRCS_DIR}/scheduler/expr_eval_sched.cpp
  ${NVFUSER_SRCS_DIR}/serde/polymorphic_value.cpp
  ${NVFUSER_SRCS_DIR}/serde/utils.cpp
  ${NVFUSER_SRCS_DIR}/statement_guard.cpp
  ${NVFUSER_SRCS_DIR}/swizzle.cpp
  ${NVFUSER_SRCS_DIR}/sys_utils.cpp
  ${NVFUSER_SRCS_DIR}/tensor_metadata.cpp
  ${NVFUSER_SRCS_DIR}/tensor_view.cpp
  ${NVFUSER_SRCS_DIR}/tma.cpp
  ${NVFUSER_SRCS_DIR}/transform_iter.cpp
  ${NVFUSER_SRCS_DIR}/transform_replay.cpp
  ${NVFUSER_SRCS_DIR}/transform_rfactor.cpp
  ${NVFUSER_SRCS_DIR}/transform_view.cpp
  ${NVFUSER_SRCS_DIR}/type.cpp
  ${NVFUSER_SRCS_DIR}/type_promotion.cpp
  ${NVFUSER_SRCS_DIR}/utils.cpp
  ${NVFUSER_SRCS_DIR}/val_graph.cpp
  ${NVFUSER_SRCS_DIR}/val_graph_visitor.cpp
  ${NVFUSER_SRCS_DIR}/validator_utils.cpp
)

cmake_dependent_option(NVFUSER_HOST_IR_JIT "Build nvFuser with LLVM" ON "USE_HOST_IR_JIT" OFF)


message(STATUS "Setting NVFUSER_HOST_IR_JIT=${NVFUSER_HOST_IR_JIT}")

if(NVFUSER_HOST_IR_JIT)
  add_compile_definitions(NVFUSER_HOST_IR_JIT)
  # Add LLVM JIT related dependencies
  find_package(LLVM 18.1 REQUIRED CONFIG)
  llvm_map_components_to_libnames(LLVM_LIBS
    support
    core
    orcjit
    executionengine
    irreader
    nativecodegen
    Target
    Analysis
    JITLink
    Demangle
  )

  add_library(LLVM_JIT INTERFACE)
  target_include_directories(LLVM_JIT INTERFACE ${LLVM_INCLUDE_DIRS})
  target_compile_definitions(LLVM_JIT INTERFACE ${LLVM_DEFINITIONS})
  target_link_libraries(LLVM_JIT INTERFACE ${LLVM_LIBS})

  # Add LLVM JIT related sources
  list(APPEND NVFUSER_SRCS
    ${NVFUSER_SRCS_DIR}/host_ir/jit.cpp
  )
endif()

# We don't link CUPTI for MSVC
if(NOT MSVC)
  list(APPEND NVFUSER_SRCS
    ${NVFUSER_SRCS_DIR}/fusion_profiler.cpp
  )
endif()

if(BUILD_PYTHON)
  list(APPEND NVFUSER_SRCS
    ${NVFUSER_PYTHON_BINDINGS}/fusion_cache.cpp
    ${NVFUSER_PYTHON_BINDINGS}/fusion_definition.cpp
    ${NVFUSER_PYTHON_BINDINGS}/fusion_state.cpp
    ${NVFUSER_PYTHON_BINDINGS}/segmentation.cpp
    ${NVFUSER_PYTHON_BINDINGS}/translation.cpp
    ${NVFUSER_PYTHON_BINDINGS}/translation_utils.cpp
    ${NVFUSER_SRCS_DIR}/serde/fusion_record.cpp
    ${NVFUSER_PYTHON_COMMON}/distributed_tensor.cpp
    ${NVFUSER_PYTHON_COMMON}/python_utils.cpp
    ${NVFUSER_PYTHON_COMMON}/translation_names.cpp
  )
endif()

# We create both static and shared libraries.
#
# Shared libraries are what ships, but a large advantage of static libraries is
# that symbols are all visible. This allows us to test internal components
# inside our test or benchmark binaries, even if we do not want said components
# to be visible to the outside. If we used only shared libraries, then any API
# we invoked from test binaries would need to be marked as public, even if we
# did not want to expose it to users.
#
# Note technically we create an "OBJECT" library instead of a "STATIC" library.
# This is just a CMake quirk; an OBJECT library is a better way to implement a
# "private" (not installed) static library.
add_library(codegen_internal OBJECT ${NVFUSER_SRCS})

if(NOT MSVC)
  if("${CMAKE_CXX_COMPILER_ID}" STREQUAL "GNU")
    target_compile_options(codegen_internal PRIVATE
      -Wall -Wno-unused-function -Werror

      # These warnings are not treated as errors because of gcc 12.2 used in
      # manylinux image. consider enable this when we upgrade.
      # linking comment:
      # https://github.com/NVIDIA/Fuser/pull/3001#discussion_r1772551266
      -Wno-error=restrict -Wno-error=stringop-overflow -Wno-error=maybe-uninitialized)
  else()
    target_compile_options(codegen_internal PRIVATE
      -Wall -Wno-unused-function -Werror)
  endif()
endif()

target_compile_definitions(codegen_internal PRIVATE "-DTORCH_CUDA_BUILD_MAIN_LIB")
target_include_directories(codegen_internal PUBLIC ${NVFUSER_PYTHON_DIR})
target_include_directories(codegen_internal PUBLIC ${NVFUSER_PYTHON_COMMON})
target_include_directories(codegen_internal SYSTEM PUBLIC
  ${CMAKE_SOURCE_DIR}/third_party/flatbuffers/include
  PRIVATE
  ${CUDA_INCLUDE_DIRS}
)
target_include_directories(codegen_internal PUBLIC
  "$<BUILD_INTERFACE:${NVFUSER_SRCS_DIR}>"
  "$<INSTALL_INTERFACE:${CMAKE_INSTALL_INCLUDEDIR}/nvfuser>"
)
set_target_properties(codegen_internal PROPERTIES
  C_STANDARD ${NVFUSER_C_STANDARD}
  CUDA_STANDARD ${NVFUSER_CUDA_STANDARD}
  CXX_STANDARD ${NVFUSER_CPP_STANDARD}
  CXX_STANDARD_REQUIRED ON
  CXX_VISIBILITY_PRESET hidden

  # this is to find pip installed nvrtc.so
  INSTALL_RPATH
  "$ORIGIN/../../nvidia/cuda_runtime/lib:$ORIGIN/../../nvidia/cuda_nvrtc/lib:$ORIGIN/../../nvidia/cuda_cupti/lib:$ORIGIN/../../torch/lib"
  POSITION_INDEPENDENT_CODE Yes
  VISIBILITY_INLINES_HIDDEN Yes
)

# Ensure we don't link against libcuda; we'll dlopen it ourselves.
list(FILTER TORCH_LIBRARIES EXCLUDE REGEX "libcuda\.so")
target_link_libraries(codegen_internal PUBLIC
  dynamic_type
  CUDA::cupti
  ${TORCH_LIBRARIES}
  dl
)
<<<<<<< HEAD
if(BUILD_CUTLASS)
  target_link_libraries(codegen_internal PRIVATE nvf_cutlass)
=======
if (BUILD_CUTLASS AND CMAKE_CUDA_COMPILER_VERSION VERSION_GREATER_EQUAL 12.8)
  target_link_libraries(codegen_internal PUBLIC nvf_cutlass)
>>>>>>> 6261dfef
  target_compile_definitions(codegen_internal PRIVATE "-DNVFUSER_CUTLASS_KERNEL_ENABLED")
endif()

if(NVFUSER_HOST_IR_JIT)
  target_link_libraries(codegen_internal PUBLIC LLVM_JIT)
endif()

add_library(nvfuser_codegen SHARED $<TARGET_OBJECTS:codegen_internal>)

if(NVFUSER_BUILD_WITH_ASAN)
  target_compile_options(codegen_internal PRIVATE -fsanitize=address)
  target_link_options(codegen_internal PUBLIC -fsanitize=address)
  target_link_options(nvfuser_codegen PUBLIC -fsanitize=address)
endif()

target_include_directories(nvfuser_codegen PUBLIC
  "$<BUILD_INTERFACE:${NVFUSER_SRCS_DIR}>"
  "$<INSTALL_INTERFACE:${CMAKE_INSTALL_INCLUDEDIR}/nvfuser>"
)
target_link_libraries(nvfuser_codegen PRIVATE
  flatbuffers
  ${CUDA_NVRTC_LIB}
  CUDA::cupti
  ${TORCH_LIBRARIES}
  dl
)
set_target_properties(nvfuser_codegen PROPERTIES
  C_STANDARD ${NVFUSER_C_STANDARD}
  CUDA_STANDARD ${NVFUSER_CUDA_STANDARD}
  CXX_STANDARD ${NVFUSER_CPP_STANDARD}
  CXX_STANDARD_REQUIRED ON
  CXX_VISIBILITY_PRESET hidden
  INSTALL_RPATH
  "$ORIGIN/../../nvidia/cuda_runtime/lib:$ORIGIN/../../nvidia/cuda_nvrtc/lib:$ORIGIN/../../nvidia/cuda_cupti/lib:$ORIGIN/../../torch/lib"
  POSITION_INDEPENDENT_CODE Yes
  VISIBILITY_INLINES_HIDDEN Yes
)
install(TARGETS nvfuser_codegen EXPORT NvfuserTargets DESTINATION lib)

# We are keeping fusion_cache_generated.h for the submodule build because flatc is unavailable.
add_custom_command(
  OUTPUT
  ${NVFUSER_ROOT}/csrc/serde/fusion_cache_generated.h
  DEPENDS
  ${NVFUSER_ROOT}/csrc/serde/fusion_cache.fbs
  DEPENDS flatc
  COMMAND ${CMAKE_CURRENT_BINARY_DIR}/third_party/flatbuffers/flatc --scoped-enums -o ${NVFUSER_ROOT}/csrc/serde/ -c -b ${NVFUSER_ROOT}/csrc/serde/fusion_cache.fbs
  COMMENT "Generating fusion_cache_generated header from fusion_cache.fbs"
  VERBATIM
)
add_custom_target(build_flatbuffer_config ALL
  DEPENDS ${NVFUSER_ROOT}/csrc/serde/fusion_cache_generated.h)

if(NVFUSER_STANDALONE_BUILD_WITH_UCC)
  # User may need to set env vars UCC_DIR, UCX_DIR, UCC_HOME, UCX_HOME for CMake's Find_UCC to work.
  find_package(UCC REQUIRED)
  find_package(UCX REQUIRED)

  add_library(__nvfuser_ucc INTERFACE)
  set_target_properties(__nvfuser_ucc PROPERTIES
    C_STANDARD ${NVFUSER_C_STANDARD}
    CUDA_STANDARD ${NVFUSER_CUDA_STANDARD}
    CXX_STANDARD ${NVFUSER_CPP_STANDARD}
    CXX_STANDARD_REQUIRED ON
    CXX_VISIBILITY_PRESET hidden
    POSITION_INDEPENDENT_CODE Yes
    VISIBILITY_INLINES_HIDDEN Yes
  )
  target_link_libraries(__nvfuser_ucc INTERFACE ucx::ucs ucx::ucp ucc::ucc)
  target_include_directories(__nvfuser_ucc INTERFACE ${UCC_INCLUDE_DIRS})
  target_link_libraries(codegen_internal PRIVATE __nvfuser_ucc)
  target_compile_definitions(codegen_internal PRIVATE NVFUSER_BUILD_WITH_UCC)
endif()

add_dependencies(codegen_internal flatc build_flatbuffer_config)

# installing nvfuser headers
install(DIRECTORY "${NVFUSER_SRCS_DIR}/"
  DESTINATION "${CMAKE_INSTALL_INCLUDEDIR}/nvfuser"
  FILES_MATCHING
  PATTERN "*.h"
  PATTERN "csrc/C++20/type_traits"
  PATTERN "csrc/struct.inl")

# TODO guard including flatbuffers headers
# installing flatbuffers headers
install(DIRECTORY "${NVFUSER_THIRD_PARTY_DIR}/flatbuffers/include/flatbuffers/"
  DESTINATION "${CMAKE_INSTALL_INCLUDEDIR}/nvfuser/flatbuffers")

# installing dynamic_type headers
install(DIRECTORY "${NVFUSER_ROOT}/lib/dynamic_type/src/dynamic_type"
  DESTINATION "${CMAKE_INSTALL_INCLUDEDIR}/nvfuser")

if(BUILD_PYTHON)
  # -----------------------------
  # build nvfuser python library
  # -----------------------------
  # nvfuser python API sources
  set(NVFUSER_PYTHON_SRCS)
  list(APPEND NVFUSER_PYTHON_SRCS
    ${NVFUSER_PYTHON_BINDINGS}/multidevice_bindings.cpp
    ${NVFUSER_PYTHON_BINDINGS}/python_bindings.cpp
    ${NVFUSER_PYTHON_BINDINGS}/python_bindings_extension.cpp
    ${NVFUSER_PYTHON_BINDINGS}/schedule_bindings.cpp
  )

  add_library(nvf_py_internal OBJECT ${NVFUSER_PYTHON_SRCS})
  target_include_directories(nvf_py_internal PUBLIC ${NVFUSER_PYTHON_DIR})
  target_include_directories(nvf_py_internal PUBLIC ${NVFUSER_PYTHON_COMMON})
  target_include_directories(nvf_py_internal PUBLIC ${NVFUSER_CUTLASS})
  target_include_directories(nvf_py_internal SYSTEM INTERFACE
    ${CMAKE_SOURCE_DIR}/third_party/flatbuffers/include
  )

  # setup python API version
  add_custom_command(
    OUTPUT ${NVFUSER_PYTHON_DIR}/nvfuser/version.py
    COMMAND
    "${PYTHON_EXECUTABLE}" -c \"from pathlib import Path\; Path('${NVFUSER_PYTHON_DIR}/tools/gen_nvfuser_version.py') .touch() \"
    COMMAND
    "${PYTHON_EXECUTABLE}" ${NVFUSER_PYTHON_DIR}/tools/gen_nvfuser_version.py
    DEPENDS ${NVFUSER_PYTHON_DIR}/tools/gen_nvfuser_version.py
    DEPENDS ${NVFUSER_PYTHON_DIR}/version.txt
    WORKING_DIRECTORY ${NVFUSER_ROOT}/tools/
  )
  add_custom_target(
    gen_nvfuser_version ALL
    DEPENDS ${NVFUSER_PYTHON_DIR}/nvfuser/version.py
  )
  add_dependencies(nvf_py_internal gen_nvfuser_version)

  target_compile_definitions(nvf_py_internal PRIVATE
    "-DTORCH_CUDA_BUILD_MAIN_LIB"
    "-DC10_BUILD_MAIN_LIB=1"
    EXTENSION_NAME=_C
  )

  add_library(nvfuser MODULE $<TARGET_OBJECTS:nvf_py_internal>)
  target_compile_definitions(nvfuser PRIVATE
    "-DTORCH_CUDA_BUILD_MAIN_LIB"
    "-DC10_BUILD_MAIN_LIB=1"
    EXTENSION_NAME=_C
  )

  if(NOT MSVC)
    target_compile_options(nvf_py_internal PRIVATE -Wall -Wno-unused-function)
    target_compile_options(nvf_py_internal PRIVATE -Werror)
    set(NVF_LIB_SUFFIX ".so")
  else()
    set(NVF_LIB_SUFFIX ".pyd")
  endif()

  set_target_properties(nvfuser PROPERTIES
    C_STANDARD ${NVFUSER_C_STANDARD}
    CUDA_STANDARD ${NVFUSER_CUDA_STANDARD}
    CXX_STANDARD ${NVFUSER_CPP_STANDARD}
    CXX_STANDARD_REQUIRED ON
    CXX_VISIBILITY_PRESET hidden
    INSTALL_RPATH
    "$ORIGIN/lib:$ORIGIN/../nvfuser_common/lib:$ORIGIN/../nvidia/cuda_runtime/lib:$ORIGIN/../nvidia/cuda_nvrtc/lib:$ORIGIN/../../nvidia/cuda_cupti/lib:$ORIGIN/../torch/lib"
    POSITION_INDEPENDENT_CODE Yes
    SUFFIX ${NVF_LIB_SUFFIX}
    VISIBILITY_INLINES_HIDDEN Yes
  )
  set_target_properties(nvf_py_internal PROPERTIES
    C_STANDARD ${NVFUSER_C_STANDARD}
    CUDA_STANDARD ${NVFUSER_CUDA_STANDARD}
    CXX_STANDARD ${NVFUSER_CPP_STANDARD}
    CXX_STANDARD_REQUIRED ON
    CXX_VISIBILITY_PRESET hidden
    INSTALL_RPATH
    "$ORIGIN/lib:$ORIGIN/../nvidia/cuda_runtime/lib:$ORIGIN/../nvidia/cuda_nvrtc/lib:$ORIGIN/../../nvidia/cuda_cupti/lib:$ORIGIN/../torch/lib"
    POSITION_INDEPENDENT_CODE Yes
    VISIBILITY_INLINES_HIDDEN Yes
  )

  if (BUILD_CUTLASS AND CMAKE_CUDA_COMPILER_VERSION VERSION_GREATER_EQUAL 12.8)
    target_link_libraries(nvf_py_internal PRIVATE nvf_cutlass)
  endif()

  target_link_libraries(nvf_py_internal PRIVATE
    codegen_internal
    "${TORCH_INSTALL_PREFIX}/lib/libtorch_python.so"
    pybind11::pybind11 pybind11::headers
  )

  target_link_libraries(nvfuser PRIVATE
    nvf_py_internal
    codegen_internal
    Python::Module
  )

  install(TARGETS nvfuser DESTINATION lib)

  # ------------------------------------------------
  # build nvfuser next python library
  # ------------------------------------------------
  # nvfuser next bindings API sources
  set(NVFUSER_PYTHON_DIRECT_SRCS)
  list(APPEND NVFUSER_PYTHON_DIRECT_SRCS
    ${NVFUSER_PYTHON_DIRECT_BINDINGS}/extension.cpp
    ${NVFUSER_PYTHON_DIRECT_BINDINGS}/bindings.cpp
    ${NVFUSER_PYTHON_DIRECT_BINDINGS}/enum.cpp
    ${NVFUSER_PYTHON_DIRECT_BINDINGS}/ir.cpp
    ${NVFUSER_PYTHON_DIRECT_BINDINGS}/multidevice.cpp
    ${NVFUSER_PYTHON_DIRECT_BINDINGS}/ops.cpp
    ${NVFUSER_PYTHON_DIRECT_BINDINGS}/cutlass.cpp
    ${NVFUSER_PYTHON_DIRECT_BINDINGS}/runtime.cpp
    ${NVFUSER_PYTHON_DIRECT_BINDINGS}/direct_utils.cpp
    ${NVFUSER_PYTHON_DIRECT_BINDINGS}/python_translate.cpp
  )
  add_library(nvf_py_direct_internal OBJECT ${NVFUSER_PYTHON_DIRECT_SRCS})

  # NOTE: For any future extension, change PYTHON_DIRECT_EXTENSION to another
  # name other than EXTENSION_NAME.
  target_compile_definitions(nvf_py_direct_internal PRIVATE
    "-DTORCH_CUDA_BUILD_MAIN_LIB"
    "-DC10_BUILD_MAIN_LIB=1"
    PYTHON_DIRECT_EXTENSION=_C_DIRECT
  )

  add_library(nvfuser_direct MODULE $<TARGET_OBJECTS:nvf_py_direct_internal>)
  target_compile_definitions(nvfuser_direct PRIVATE
    "-DTORCH_CUDA_BUILD_MAIN_LIB"
    "-DC10_BUILD_MAIN_LIB=1"
    PYTHON_DIRECT_EXTENSION=_C_DIRECT
  )

  if(NOT MSVC)
    target_compile_options(nvf_py_direct_internal PRIVATE -Wall -Wno-unused-function)
    target_compile_options(nvf_py_direct_internal PRIVATE -Werror)
    set(NVF_LIB_SUFFIX ".so")
  else()
    set(NVF_LIB_SUFFIX ".pyd")
  endif()

  set_target_properties(nvf_py_direct_internal PROPERTIES
    C_STANDARD ${NVFUSER_C_STANDARD}
    CUDA_STANDARD ${NVFUSER_CUDA_STANDARD}
    CXX_STANDARD ${NVFUSER_CPP_STANDARD}
    CXX_STANDARD_REQUIRED ON
    CXX_VISIBILITY_PRESET hidden
    INSTALL_RPATH
    "$ORIGIN/lib:$ORIGIN/../nvidia/cuda_runtime/lib:$ORIGIN/../nvidia/cuda_nvrtc/lib:$ORIGIN/../../nvidia/cuda_cupti/lib:$ORIGIN/../torch/lib"
    POSITION_INDEPENDENT_CODE Yes
    VISIBILITY_INLINES_HIDDEN Yes
  )
  set_target_properties(nvfuser_direct PROPERTIES
    C_STANDARD ${NVFUSER_C_STANDARD}
    CUDA_STANDARD ${NVFUSER_CUDA_STANDARD}
    CXX_STANDARD ${NVFUSER_CPP_STANDARD}
    CXX_STANDARD_REQUIRED ON
    CXX_VISIBILITY_PRESET hidden
    INSTALL_RPATH
    "$ORIGIN/lib:$ORIGIN/../nvfuser_common/lib:$ORIGIN/../nvidia/cuda_runtime/lib:$ORIGIN/../nvidia/cuda_nvrtc/lib:$ORIGIN/../../nvidia/cuda_cupti/lib:$ORIGIN/../torch/lib"
    POSITION_INDEPENDENT_CODE Yes
    SUFFIX ${NVF_LIB_SUFFIX}
    VISIBILITY_INLINES_HIDDEN Yes
  )

  target_include_directories(nvf_py_direct_internal PUBLIC ${NVFUSER_PYTHON_DIRECT_BINDINGS})
  target_include_directories(nvf_py_direct_internal PUBLIC ${NVFUSER_PYTHON_COMMON})
  if (BUILD_CUTLASS AND CMAKE_CUDA_COMPILER_VERSION VERSION_GREATER_EQUAL 12.8)
    target_link_libraries(nvf_py_direct_internal PRIVATE
      codegen_internal
      nvf_cutlass
      "${TORCH_INSTALL_PREFIX}/lib/libtorch_python.so"
      pybind11::pybind11 pybind11::headers
    )
  else()
    target_link_libraries(nvf_py_direct_internal PRIVATE
      codegen_internal
      "${TORCH_INSTALL_PREFIX}/lib/libtorch_python.so"
      pybind11::pybind11 pybind11::headers
    )
  endif()

  target_link_libraries(nvfuser_direct PRIVATE
    nvf_py_direct_internal
    codegen_internal
    Python::Module
  )
  install(TARGETS nvfuser_direct DESTINATION lib)
endif()

set(JIT_TEST_SRCS)
list(APPEND JIT_TEST_SRCS
  ${NVFUSER_ROOT}/tests/cpp/kernel_db/test_nvfuser_kernel_db_open.cpp
  ${NVFUSER_ROOT}/tests/cpp/kernel_db/test_nvfuser_kernel_db_query.cpp
  ${NVFUSER_ROOT}/tests/cpp/kernel_db/test_nvfuser_kernel_db_write.cpp
  ${NVFUSER_ROOT}/tests/cpp/test_alias.cpp
  ${NVFUSER_ROOT}/tests/cpp/test_alias_analysis.cpp
  ${NVFUSER_ROOT}/tests/cpp/test_allocation_domain.cpp
  ${NVFUSER_ROOT}/tests/cpp/test_allocation_order_inference.cpp
  ${NVFUSER_ROOT}/tests/cpp/test_bfs.cpp
  ${NVFUSER_ROOT}/tests/cpp/test_ca_root_domain_map.cpp
  ${NVFUSER_ROOT}/tests/cpp/test_combined_inner_outer_reduction.cpp
  ${NVFUSER_ROOT}/tests/cpp/test_compute_at_map.cpp
  ${NVFUSER_ROOT}/tests/cpp/test_compute_with.cpp
  ${NVFUSER_ROOT}/tests/cpp/test_contiguity_id_model.cpp
  ${NVFUSER_ROOT}/tests/cpp/test_circular_buffering.cpp
  ${NVFUSER_ROOT}/tests/cpp/test_circular_buffering_ping_pong.cpp
  ${NVFUSER_ROOT}/tests/cpp/test_abstract_tensor.cpp
  ${NVFUSER_ROOT}/tests/cpp/test_driver_api.cpp
  ${NVFUSER_ROOT}/tests/cpp/test_dynamic_transform.cpp
  ${NVFUSER_ROOT}/tests/cpp/test_embedding_node.cpp
  ${NVFUSER_ROOT}/tests/cpp/test_evaluator.cpp
  ${NVFUSER_ROOT}/tests/cpp/test_exceptions.cpp
  ${NVFUSER_ROOT}/tests/cpp/test_expr_simplifier.cpp
  ${NVFUSER_ROOT}/tests/cpp/test_expr_sort.cpp
  ${NVFUSER_ROOT}/tests/cpp/test_gather.cpp
  ${NVFUSER_ROOT}/tests/cpp/test_gpu1.cpp
  ${NVFUSER_ROOT}/tests/cpp/test_gpu2.cpp
  ${NVFUSER_ROOT}/tests/cpp/test_gpu3.cpp
  ${NVFUSER_ROOT}/tests/cpp/test_gpu_fused_reduction.cpp
  ${NVFUSER_ROOT}/tests/cpp/test_gpu_outer_reduction.cpp
  ${NVFUSER_ROOT}/tests/cpp/test_gpu_transpose.cpp
  ${NVFUSER_ROOT}/tests/cpp/test_id_model.cpp
  ${NVFUSER_ROOT}/tests/cpp/test_indexing.cpp
  ${NVFUSER_ROOT}/tests/cpp/test_indexing_advanced.cpp
  ${NVFUSER_ROOT}/tests/cpp/test_index_select.cpp
  ${NVFUSER_ROOT}/tests/cpp/test_index_put.cpp
  ${NVFUSER_ROOT}/tests/cpp/test_inlining.cpp
  ${NVFUSER_ROOT}/tests/cpp/test_interval_analysis.cpp
  ${NVFUSER_ROOT}/tests/cpp/test_iter_visitor.cpp
  ${NVFUSER_ROOT}/tests/cpp/test_linked_hash_map.cpp
  ${NVFUSER_ROOT}/tests/cpp/test_loop_domain_scheduling.cpp
  ${NVFUSER_ROOT}/tests/cpp/test_loop_rotation.cpp
  ${NVFUSER_ROOT}/tests/cpp/test_low_precision_recipe.cpp
  ${NVFUSER_ROOT}/tests/cpp/test_mbarrier.cpp
  ${NVFUSER_ROOT}/tests/cpp/test_memory.cpp
  ${NVFUSER_ROOT}/tests/cpp/test_move_split_cat.cpp
  ${NVFUSER_ROOT}/tests/cpp/test_move_pad.cpp
  ${NVFUSER_ROOT}/tests/cpp/test_move_repeat_forward.cpp
  ${NVFUSER_ROOT}/tests/cpp/test_mutator.cpp
  ${NVFUSER_ROOT}/tests/cpp/test_no_op.cpp
  ${NVFUSER_ROOT}/tests/cpp/test_overlap.cpp
  ${NVFUSER_ROOT}/tests/cpp/test_persistent_buffer.cpp
  ${NVFUSER_ROOT}/tests/cpp/test_pointwise.cpp
  ${NVFUSER_ROOT}/tests/cpp/test_polymorphic_value.cpp
  ${NVFUSER_ROOT}/tests/cpp/test_predicate_elimination.cpp
  ${NVFUSER_ROOT}/tests/cpp/test_preseg_passes.cpp
  ${NVFUSER_ROOT}/tests/cpp/test_remove_bcast_squeeze.cpp
  ${NVFUSER_ROOT}/tests/cpp/test_remove_trivial_ops.cpp
  ${NVFUSER_ROOT}/tests/cpp/test_replay.cpp
  ${NVFUSER_ROOT}/tests/cpp/test_resharding.cpp
  ${NVFUSER_ROOT}/tests/cpp/test_resize.cpp
  ${NVFUSER_ROOT}/tests/cpp/test_reduction_pointwise.cpp
  ${NVFUSER_ROOT}/tests/cpp/test_rope.cpp
  ${NVFUSER_ROOT}/tests/cpp/test_runtime.cpp
  ${NVFUSER_ROOT}/tests/cpp/test_scalar_hoisting.cpp
  ${NVFUSER_ROOT}/tests/cpp/test_scatter.cpp
  ${NVFUSER_ROOT}/tests/cpp/test_sdpa_node.cpp
  ${NVFUSER_ROOT}/tests/cpp/test_segmentation.cpp
  ${NVFUSER_ROOT}/tests/cpp/test_select.cpp
  ${NVFUSER_ROOT}/tests/cpp/test_serial_gridreduce.cpp
  ${NVFUSER_ROOT}/tests/cpp/test_sharding.cpp
  ${NVFUSER_ROOT}/tests/cpp/test_smem_reuse.cpp
  ${NVFUSER_ROOT}/tests/cpp/test_statement_guard.cpp
  ${NVFUSER_ROOT}/tests/cpp/test_swizzle.cpp
  ${NVFUSER_ROOT}/tests/cpp/test_tensor_factories.cpp
  ${NVFUSER_ROOT}/tests/cpp/test_tmem.cpp
  ${NVFUSER_ROOT}/tests/cpp/test_unary.cpp
  ${NVFUSER_ROOT}/tests/cpp/test_utils.cpp
  ${NVFUSER_ROOT}/tests/cpp/test_vectorization.cpp
)

if(BUILD_TEST)
  set(RNG_TEST_KERNELS "rng_test_kernels")
  add_library(${RNG_TEST_KERNELS} SHARED ${NVFUSER_ROOT}/tests/cpp/rng_kernels.cu)

  # CUDA 11 does not support C++20, so hard code C++17 here
  set_property(TARGET ${RNG_TEST_KERNELS} PROPERTY CXX_STANDARD 17)
  target_link_libraries(${RNG_TEST_KERNELS} PRIVATE torch ${TORCH_LIBRARIES})
  target_include_directories(${RNG_TEST_KERNELS} PRIVATE "${NVFUSER_ROOT}")

  set(ARGSORT_TEST_KERNELS "argsort_test_kernels")
  add_library(${ARGSORT_TEST_KERNELS} SHARED ${NVFUSER_ROOT}/tests/cpp/argsort_test_kernels.cu)

  # CUDA 11 does not support C++20, so hard code C++17 here
  set_property(TARGET ${ARGSORT_TEST_KERNELS} PROPERTY CXX_STANDARD 17)
  target_link_libraries(${ARGSORT_TEST_KERNELS} PRIVATE torch ${TORCH_LIBRARIES})
  target_include_directories(${ARGSORT_TEST_KERNELS} PRIVATE "${NVFUSER_ROOT}")
  target_include_directories(${ARGSORT_TEST_KERNELS} SYSTEM PRIVATE
    ${NVFUSER_ROOT}/third_party/googletest/googletest/include
    ${NVFUSER_ROOT}/third_party/googletest/googlemock/include
  )

  set(TOPK_TEST_KERNELS "topk_test_kernels")
  add_library(${TOPK_TEST_KERNELS} SHARED
    ${NVFUSER_ROOT}/tests/cpp/topk_test_kernels.cu
    ${NVFUSER_ROOT}/tests/cpp/topk_test_helper.cpp
  )

  # CUDA 11 does not support C++20, so hard code C++17 here
  set_property(TARGET ${TOPK_TEST_KERNELS} PROPERTY CXX_STANDARD 17)
  target_link_libraries(${TOPK_TEST_KERNELS} PRIVATE torch ${TORCH_LIBRARIES})
  target_include_directories(${TOPK_TEST_KERNELS} PRIVATE "${NVFUSER_ROOT}")
  target_include_directories(${TOPK_TEST_KERNELS} PRIVATE
    ${CMAKE_SOURCE_DIR}/csrc
  )
  target_include_directories(${TOPK_TEST_KERNELS} SYSTEM PRIVATE
    ${NVFUSER_ROOT}/third_party/googletest/googletest/include
    ${NVFUSER_ROOT}/third_party/googletest/googlemock/include
  )

  set(SCAN_TEST_KERNELS "scan_test_kernels")
  add_library(${SCAN_TEST_KERNELS} SHARED
    ${NVFUSER_ROOT}/tests/cpp/scan_test_kernels.cu
    ${NVFUSER_ROOT}/tests/cpp/scan_test_helper.cpp
  )

  # CUDA 11 does not support C++20, so hard code C++17 here
  set_property(TARGET ${SCAN_TEST_KERNELS} PROPERTY CXX_STANDARD 17)
  target_link_libraries(${SCAN_TEST_KERNELS} PRIVATE torch ${TORCH_LIBRARIES})
  target_include_directories(${SCAN_TEST_KERNELS} PRIVATE "${NVFUSER_ROOT}")
  target_include_directories(${SCAN_TEST_KERNELS} PRIVATE
    ${CMAKE_SOURCE_DIR}/csrc
  )
  target_include_directories(${SCAN_TEST_KERNELS} SYSTEM PRIVATE
    ${NVFUSER_ROOT}/third_party/googletest/googletest/include
    ${NVFUSER_ROOT}/third_party/googletest/googlemock/include
  )
endif()

function(add_test_without_main TEST_NAME TEST_SRC ADDITIONAL_LINK)
  list(APPEND TEST_SRC
    ${NVFUSER_ROOT}/tests/cpp/utils.cpp
    ${NVFUSER_ROOT}/tests/cpp/validator.cpp
  )
  add_executable(${TEST_NAME} ${TEST_SRC})
  set_property(TARGET ${TEST_NAME} PROPERTY CXX_STANDARD ${NVFUSER_CPP_STANDARD})
  target_compile_definitions(${TEST_NAME} PRIVATE USE_GTEST)
  target_include_directories(${TEST_NAME} PRIVATE "${NVFUSER_ROOT}")
  target_include_directories(${TEST_NAME} SYSTEM PRIVATE
    ${NVFUSER_ROOT}/third_party/googletest/googletest/include
    ${NVFUSER_ROOT}/third_party/googletest/googlemock/include
  )
  target_include_directories(${TEST_NAME} PRIVATE
    ${CMAKE_SOURCE_DIR}/csrc
  )
  target_link_libraries(${TEST_NAME} PRIVATE
    codegen_internal
    ${ADDITIONAL_LINK}
    dynamic_type
    GTest::gtest
    GTest::gmock
    flatbuffers
    ${TORCH_LIBRARIES}
  )

  if(NOT MSVC)
    target_compile_options(${TEST_NAME} PRIVATE
      -Wall -Wno-unused-function -Werror
    )
  endif()
endfunction()

function(add_test TEST_NAME TEST_SRC ADDITIONAL_LINK)
  list(APPEND ADDITIONAL_LINK "GTest::gtest_main")
  add_test_without_main("${TEST_NAME}" "${TEST_SRC}" "${ADDITIONAL_LINK}")
endfunction()

if(BUILD_TEST)
  set(TEST_BINARIES)
  add_test(test_nvfuser "${JIT_TEST_SRCS}" "")
  list(APPEND TEST_BINARIES test_nvfuser)

  add_test(test_rng ${NVFUSER_ROOT}/tests/cpp/test_rng.cpp ${RNG_TEST_KERNELS})
  list(APPEND TEST_BINARIES test_rng)

  set(ARGSORT_TEST_SRCS)
  list(APPEND ARGSORT_TEST_SRCS
    ${NVFUSER_ROOT}/tests/cpp/test_argsort.cpp
    ${NVFUSER_ROOT}/tests/cpp/test_argsort_device_func.cpp
  )
  add_test(test_argsort "${ARGSORT_TEST_SRCS}" ${ARGSORT_TEST_KERNELS})
  list(APPEND TEST_BINARIES test_argsort)

  set(SCAN_TEST_SRCS)
  list(APPEND SCAN_TEST_SRCS
    ${NVFUSER_ROOT}/tests/cpp/test_scan.cpp
    ${NVFUSER_ROOT}/tests/cpp/test_scan_device_func.cpp
  )
  add_test(test_scan "${SCAN_TEST_SRCS}" ${SCAN_TEST_KERNELS})
  list(APPEND TEST_BINARIES test_scan)

  set(TOPK_TEST_SRCS)
  list(APPEND TOPK_TEST_SRCS
    ${NVFUSER_ROOT}/tests/cpp/test_topk.cpp
    ${NVFUSER_ROOT}/tests/cpp/test_topk_device_func.cpp
  )
  add_test(test_topk "${TOPK_TEST_SRCS}" ${TOPK_TEST_KERNELS})
  list(APPEND TEST_BINARIES test_topk)

  set(MOE_TEST_SRCS)
  list(APPEND MOE_TEST_SRCS
    ${NVFUSER_ROOT}/tests/cpp/test_moe.cpp
  )
  add_test(test_moe "${MOE_TEST_SRCS}" "")
  list(APPEND TEST_BINARIES test_moe)

  set(MULTIDEVICE_TEST_SRCS)
  list(APPEND MULTIDEVICE_TEST_SRCS
    ${NVFUSER_ROOT}/tests/cpp/multidevice.cpp
    ${NVFUSER_ROOT}/tests/cpp/multidevice_transformer.cpp
    ${NVFUSER_ROOT}/tests/cpp/test_multidevice_host_ir_overlap.cpp
    ${NVFUSER_ROOT}/tests/cpp/test_multidevice_communications.cpp
    ${NVFUSER_ROOT}/tests/cpp/test_multidevice_communicator.cpp
    ${NVFUSER_ROOT}/tests/cpp/test_multidevice_host_ir.cpp
    ${NVFUSER_ROOT}/tests/cpp/test_multidevice_lower_communication.cpp
    ${NVFUSER_ROOT}/tests/cpp/test_multidevice_matmul.cpp
    ${NVFUSER_ROOT}/tests/cpp/test_multidevice_pipeline.cpp
    ${NVFUSER_ROOT}/tests/cpp/test_multidevice_sharding.cpp
    ${NVFUSER_ROOT}/tests/cpp/test_multidevice_stream_parallel_type.cpp
    ${NVFUSER_ROOT}/tests/cpp/test_multidevice_transformer.cpp
    ${NVFUSER_ROOT}/tests/cpp/test_multidevice_ipc.cpp
  )
  add_test_without_main(test_multidevice "${MULTIDEVICE_TEST_SRCS}" "")
  list(APPEND TEST_BINARIES test_multidevice)

  set(MULTIDEVICE_TUTORIAL_SRCS)
  list(APPEND MULTIDEVICE_TUTORIAL_SRCS
    ${NVFUSER_ROOT}/tests/cpp/multidevice.cpp
    ${NVFUSER_ROOT}/tests/cpp/test_multidevice_tutorial.cpp
  )
  add_test_without_main(tutorial_multidevice "${MULTIDEVICE_TUTORIAL_SRCS}" "")
  list(APPEND TEST_BINARIES tutorial_multidevice)

  add_test(test_reshape "${NVFUSER_ROOT}/tests/cpp/test_reshape.cpp" "")
  list(APPEND TEST_BINARIES test_reshape)

  set(MATMUL_TEST_SRCS)
  list(APPEND MATMUL_TEST_SRCS
    ${NVFUSER_ROOT}/tests/cpp/test_translate_mma.cpp
    ${NVFUSER_ROOT}/tests/cpp/test_matmul.cpp
    ${NVFUSER_ROOT}/tests/cpp/test_matmul_aten_evaluation.cpp
    # ${NVFUSER_ROOT}/tests/cpp/test_matmul_sass.cpp
    ${NVFUSER_ROOT}/tests/cpp/test_matmul_scheduler.cpp
    ${NVFUSER_ROOT}/tests/cpp/test_mma.cpp
  )
  add_test(test_matmul "${MATMUL_TEST_SRCS}" "")
  list(APPEND TEST_BINARIES test_matmul)

  add_test(test_external_src "${NVFUSER_ROOT}/tests/cpp/test_external_src.cpp" "")
  list(APPEND TEST_BINARIES test_external_src)

  set(TUTORIAL_SRCS)
  list(APPEND TUTORIAL_SRCS
    ${NVFUSER_ROOT}/tests/cpp/test_tutorial.cpp
    ${NVFUSER_ROOT}/tests/cpp/tutorial_tmem.cpp
    ${NVFUSER_ROOT}/tests/cpp/tutorial_ldmatrix_stmatrix.cpp)
  add_test(test_tutorial "${TUTORIAL_SRCS}" "")
  list(APPEND TEST_BINARIES test_tutorial)

  set(HOSTIR_TEST_SRCS)
  list(APPEND HOSTIR_TEST_SRCS
    ${NVFUSER_ROOT}/tests/cpp/test_host_irs.cpp
    ${NVFUSER_ROOT}/tests/cpp/test_host_ir_integration.cpp
    ${NVFUSER_ROOT}/tests/cpp/test_host_ir_stream_lowering.cpp
  )
  add_test(test_host_ir "${HOSTIR_TEST_SRCS}" "")
  list(APPEND TEST_BINARIES test_host_ir)

  if(NVFUSER_HOST_IR_JIT)
    set(LLVM_COMPILE_TEST_SRCS)
    list(APPEND LLVM_COMPILE_TEST_SRCS
      ${NVFUSER_ROOT}/tests/cpp/test_host_ir_jit.cpp
    )
    add_test(test_host_ir_jit "${LLVM_COMPILE_TEST_SRCS}" "")
    target_link_libraries(test_host_ir_jit PUBLIC LLVM_JIT)
    list(APPEND TEST_BINARIES test_host_ir_jit)
  endif()


  if(BUILD_PYTHON)
    set(PY_FRONTEND_TEST_SRCS)
    list(APPEND PY_FRONTEND_TEST_SRCS
      ${NVFUSER_PYTHON_DIR}/tests/python_frontend/test_nvfuser_fusion_cache.cpp
      ${NVFUSER_PYTHON_DIR}/tests/python_frontend/test_nvfuser_fusion_definition.cpp
      ${NVFUSER_PYTHON_DIR}/tests/python_frontend/test_nvfuser_fusion_record.cpp
    )
    add_test(test_python_frontend "${PY_FRONTEND_TEST_SRCS}" "")
    list(APPEND TEST_BINARIES test_python_frontend)
  endif()

  # We don't link CUPTI for MSVC
  if(NOT MSVC)
    add_test(test_profiler "${NVFUSER_ROOT}/tests/cpp/test_fusion_profiler.cpp" "")
    list(APPEND TEST_BINARIES test_profiler)
  endif()

  add_custom_target(tests DEPENDS ${TEST_BINARIES})
endif()

# -- build benchmark
if(BUILD_NVFUSER_BENCHMARK)
  # nvfuser benchmark sources
  set(BENCHMARK_SRCS)
  list(APPEND BENCHMARK_SRCS
    ${NVFUSER_ROOT}/benchmarks/cpp/batch_norm_channels_first.cpp
    ${NVFUSER_ROOT}/benchmarks/cpp/batch_norm_channels_first_backward.cpp
    ${NVFUSER_ROOT}/benchmarks/cpp/batch_norm_channels_last.cpp
    ${NVFUSER_ROOT}/benchmarks/cpp/batch_norm_channels_last_backward.cpp
    ${NVFUSER_ROOT}/benchmarks/cpp/bert.cpp
    ${NVFUSER_ROOT}/benchmarks/cpp/broadcast.cpp
    ${NVFUSER_ROOT}/benchmarks/cpp/gelu_backward.cpp
    ${NVFUSER_ROOT}/benchmarks/cpp/gelu_backward_reduction.cpp
    ${NVFUSER_ROOT}/benchmarks/cpp/heuristic_cache.cpp
    ${NVFUSER_ROOT}/benchmarks/cpp/heuristic_lookup.cpp
    ${NVFUSER_ROOT}/benchmarks/cpp/indexselect.cpp
    ${NVFUSER_ROOT}/benchmarks/cpp/instance_norm.cpp
    ${NVFUSER_ROOT}/benchmarks/cpp/layer_norm.cpp
    ${NVFUSER_ROOT}/benchmarks/cpp/layer_norm_backward.cpp
    ${NVFUSER_ROOT}/benchmarks/cpp/layer_norm_fused.cpp
    ${NVFUSER_ROOT}/benchmarks/cpp/lstm_cell.cpp
    ${NVFUSER_ROOT}/benchmarks/cpp/main.cpp
    ${NVFUSER_ROOT}/benchmarks/cpp/many_pointwise_ops.cpp
    ${NVFUSER_ROOT}/benchmarks/cpp/matmul.cpp
    ${NVFUSER_ROOT}/benchmarks/cpp/reduction.cpp
    ${NVFUSER_ROOT}/benchmarks/cpp/rms_norm.cpp
    ${NVFUSER_ROOT}/benchmarks/cpp/rms_norm_backward.cpp
    ${NVFUSER_ROOT}/benchmarks/cpp/scale_bias_relu.cpp
    ${NVFUSER_ROOT}/benchmarks/cpp/shape_inference.cpp
    ${NVFUSER_ROOT}/benchmarks/cpp/softmax.cpp
    ${NVFUSER_ROOT}/benchmarks/cpp/softmax_backward.cpp
    ${NVFUSER_ROOT}/benchmarks/cpp/softmax_dropout.cpp
    ${NVFUSER_ROOT}/benchmarks/cpp/timm.cpp
    ${NVFUSER_ROOT}/benchmarks/cpp/transpose.cpp
    ${NVFUSER_ROOT}/benchmarks/cpp/utils.cpp
    ${NVFUSER_ROOT}/tests/cpp/utils.cpp
  )

  add_executable(nvfuser_bench ${BENCHMARK_SRCS})
  set_target_properties(nvfuser_bench PROPERTIES
    C_STANDARD ${NVFUSER_C_STANDARD}
    CUDA_STANDARD ${NVFUSER_CUDA_STANDARD}
    CXX_STANDARD ${NVFUSER_CPP_STANDARD}
    CXX_STANDARD_REQUIRED ON
    CXX_VISIBILITY_PRESET hidden
    POSITION_INDEPENDENT_CODE Yes
    VISIBILITY_INLINES_HIDDEN Yes
  )

  target_include_directories(nvfuser_bench SYSTEM PRIVATE
    ${CMAKE_SOURCE_DIR}/third_party/benchmark/include
    ${CMAKE_SOURCE_DIR}/third_party/flatbuffers/include
    ${CMAKE_SOURCE_DIR}/third_party/googletest/googletest/include
  )
  target_include_directories(nvfuser_bench PUBLIC ${NVFUSER_ROOT})
  target_link_libraries(nvfuser_bench PRIVATE
    GTest::gtest
    benchmark::benchmark
    codegen_internal
  )
  add_dependencies(nvfuser_bench flatc build_flatbuffer_config)

  if(NOT MSVC)
    target_compile_options(nvfuser_bench PRIVATE
      -Wall -Wno-unused-function
      -Werror -Wno-deprecated-copy
    )
  endif()

  # multidevice transformer benchmark
  if(NVFUSER_DISTRIBUTED)
    set(MULTIDEVICE_BENCHMARK_SRCS)
    list(APPEND MULTIDEVICE_BENCHMARK_SRCS
      ${NVFUSER_ROOT}/benchmarks/cpp/transformer.cpp
      ${NVFUSER_ROOT}/tests/cpp/multidevice_transformer.cpp
      ${NVFUSER_ROOT}/tests/cpp/utils.cpp
    )
    add_executable(nvfuser_multidevice_bench ${MULTIDEVICE_BENCHMARK_SRCS})
    set_target_properties(nvfuser_multidevice_bench PROPERTIES
      C_STANDARD ${NVFUSER_C_STANDARD}
      CUDA_STANDARD ${NVFUSER_CUDA_STANDARD}
      CXX_STANDARD ${NVFUSER_CPP_STANDARD}
      CXX_STANDARD_REQUIRED ON
      CXX_VISIBILITY_PRESET hidden
      POSITION_INDEPENDENT_CODE Yes
      VISIBILITY_INLINES_HIDDEN Yes
    )
    target_include_directories(nvfuser_multidevice_bench SYSTEM PRIVATE
      ${CMAKE_SOURCE_DIR}/third_party/benchmark/include
      ${CMAKE_SOURCE_DIR}/third_party/flatbuffers/include
      ${CMAKE_SOURCE_DIR}/third_party/googletest/googletest/include
    )
    target_include_directories(nvfuser_multidevice_bench PUBLIC ${NVFUSER_ROOT})
    target_link_libraries(nvfuser_multidevice_bench PRIVATE
      GTest::gtest
      benchmark::benchmark
      codegen_internal
    )
    add_dependencies(nvfuser_multidevice_bench flatc build_flatbuffer_config)

    if(NOT MSVC)
      target_compile_options(nvfuser_bench PRIVATE
        -Wall -Wno-unused-function
        -Werror -Wno-deprecated-copy
      )
    endif()
  endif()
endif()

# --- generate runtime files
# nvfuser runtime files
set(NVFUSER_RUNTIME_FILES)
list(APPEND NVFUSER_RUNTIME_FILES
  ${NVFUSER_ROOT}/runtime/argsort.cu
  ${NVFUSER_ROOT}/runtime/array.cu
  ${NVFUSER_ROOT}/runtime/basic_type_traits.cu
  ${NVFUSER_ROOT}/runtime/bf16_support.cu
  ${NVFUSER_ROOT}/runtime/bit.cu
  ${NVFUSER_ROOT}/runtime/block_reduction.cu
  ${NVFUSER_ROOT}/runtime/block_sync_atomic.cu
  ${NVFUSER_ROOT}/runtime/block_sync_default.cu
  ${NVFUSER_ROOT}/runtime/block_welford_outer.cu
  ${NVFUSER_ROOT}/runtime/broadcast.cu
  ${NVFUSER_ROOT}/runtime/casts.cu
  ${NVFUSER_ROOT}/runtime/cluster.cu
  ${NVFUSER_ROOT}/runtime/complex_number.cu
  ${NVFUSER_ROOT}/runtime/cub_utils.cu
  ${NVFUSER_ROOT}/runtime/fp16_support.cu
  ${NVFUSER_ROOT}/runtime/fp8_support.cu
  ${NVFUSER_ROOT}/runtime/fp4_support.cu
  ${NVFUSER_ROOT}/runtime/fused_reduction.cu
  ${NVFUSER_ROOT}/runtime/fused_welford_helper.cu
  ${NVFUSER_ROOT}/runtime/fused_welford_impl.cu
  ${NVFUSER_ROOT}/runtime/fused_welford_impl_outer.cu
  ${NVFUSER_ROOT}/runtime/grid_broadcast.cu
  ${NVFUSER_ROOT}/runtime/grid_reduction.cu
  ${NVFUSER_ROOT}/runtime/grid_sync.cu
  ${NVFUSER_ROOT}/runtime/helpers.cu
  ${NVFUSER_ROOT}/runtime/index_utils.cu
  ${NVFUSER_ROOT}/runtime/mbarrier.cu
  ${NVFUSER_ROOT}/runtime/memory.cu
  ${NVFUSER_ROOT}/runtime/random_numbers.cu
  ${NVFUSER_ROOT}/runtime/tensor_memory.cu
  ${NVFUSER_ROOT}/runtime/tensor.cu
  ${NVFUSER_ROOT}/runtime/topk.cu
  ${NVFUSER_ROOT}/runtime/tuple.cu
  ${NVFUSER_ROOT}/runtime/type_traits.cu
  ${NVFUSER_ROOT}/runtime/warp.cu
  ${NVFUSER_ROOT}/runtime/welford.cu
)

file(MAKE_DIRECTORY "${CMAKE_BINARY_DIR}/include/nvfuser_resources")

# "stringify" NVFUSER runtime sources
# (generate C++ header files embedding the original input as a string literal)
set(NVFUSER_STRINGIFY_TOOL "${NVFUSER_ROOT}/tools/stringify_file.py")

foreach(src ${NVFUSER_RUNTIME_FILES})
  get_filename_component(filename ${src} NAME_WE)
  set(dst "${CMAKE_BINARY_DIR}/include/nvfuser_resources/${filename}.h")
  add_custom_command(
    COMMENT "Stringify NVFUSER runtime source file ${src}"
    OUTPUT ${dst}
    DEPENDS ${src} "${NVFUSER_STRINGIFY_TOOL}"
    COMMAND ${PYTHON_EXECUTABLE} ${NVFUSER_STRINGIFY_TOOL} -i ${src} -o ${dst}
  )
  add_custom_target(nvfuser_rt_${filename} DEPENDS ${dst})
  add_dependencies(codegen_internal nvfuser_rt_${filename})

  # Do not overwrite resource header if it already exists. This avoids unnecessary rebuilds.
  # If ${dst} doesn't exist, this `if` is also true, so header will be generated.
  if(${src} IS_NEWER_THAN ${dst})
    # also generate the resource headers during the configuration step
    # (so tools like clang-tidy can run w/o requiring a real build)
    execute_process(COMMAND ${PYTHON_EXECUTABLE} ${NVFUSER_STRINGIFY_TOOL} -i ${src} -o ${dst})
  endif()
endforeach()

target_include_directories(codegen_internal PRIVATE "${CMAKE_BINARY_DIR}/include")

# -- install nvfuser cmake config files and symlink to build binaries
install(EXPORT NvfuserTargets FILE NvfuserConfig.cmake DESTINATION share/cmake/nvfuser)

file(CREATE_LINK "${CMAKE_BINARY_DIR}" "${NVFUSER_ROOT}/bin" SYMBOLIC)

message(STATUS "")
message(STATUS "******** Nvfuser configuration summary ********")
message(STATUS "  BUILD_CUTLASS: ${CUTLASS_STATUS}")
message(STATUS "  UCC_FOUND: ${UCC_FOUND}")
message(STATUS "  NVFUSER_STANDALONE_BUILD_WITH_UCC  : ${NVFUSER_STANDALONE_BUILD_WITH_UCC}")
message(STATUS "  NVFUSER_BUILD_WITH_ASAN            : ${NVFUSER_BUILD_WITH_ASAN}")
message(STATUS "  NVFUSER_DISTRIBUTED                : ${NVFUSER_DISTRIBUTED}")
message(STATUS "  NVFUSER_HOST_IR_JIT                : ${NVFUSER_HOST_IR_JIT}")
message(STATUS "  NVFUSER_CPP_STANDARD               : ${NVFUSER_CPP_STANDARD}")

if(NVFUSER_STANDALONE_BUILD_WITH_UCC)
  message(STATUS "    UCC_HOME: $ENV{UCC_HOME}")
  message(STATUS "    UCC_DIR : $ENV{UCC_DIR}")
  message(STATUS "    UCX_HOME: $ENV{UCX_HOME}")
  message(STATUS "    UCX_DIR : $ENV{UCX_DIR}")
endif()

message(STATUS "******** End of Nvfuser configuration summary ********")<|MERGE_RESOLUTION|>--- conflicted
+++ resolved
@@ -478,13 +478,8 @@
   ${TORCH_LIBRARIES}
   dl
 )
-<<<<<<< HEAD
-if(BUILD_CUTLASS)
-  target_link_libraries(codegen_internal PRIVATE nvf_cutlass)
-=======
 if (BUILD_CUTLASS AND CMAKE_CUDA_COMPILER_VERSION VERSION_GREATER_EQUAL 12.8)
   target_link_libraries(codegen_internal PUBLIC nvf_cutlass)
->>>>>>> 6261dfef
   target_compile_definitions(codegen_internal PRIVATE "-DNVFUSER_CUTLASS_KERNEL_ENABLED")
 endif()
 
@@ -676,7 +671,6 @@
     codegen_internal
     Python::Module
   )
-
   install(TARGETS nvfuser DESTINATION lib)
 
   # ------------------------------------------------
