--- conflicted
+++ resolved
@@ -339,12 +339,7 @@
   CXX_STANDARD ${NVFUSER_CPP_STANDARD}
   CXX_STANDARD_REQUIRED ON
   CXX_VISIBILITY_PRESET hidden
-<<<<<<< HEAD
   # this is to find pip installed nvrtc.so
-=======
-
-  # this is to find pip installed nvrtc/nvtx .so
->>>>>>> 068fa65c
   INSTALL_RPATH
   "$ORIGIN/../../nvidia/cuda_runtime/lib:$ORIGIN/../../nvidia/cuda_nvrtc/lib:$ORIGIN/../../nvidia/cuda_cupti/lib:$ORIGIN/../../torch/lib"
   POSITION_INDEPENDENT_CODE Yes
