--- conflicted
+++ resolved
@@ -713,15 +713,11 @@
   add_test(test_external_src "${NVFUSER_ROOT}/tests/cpp/test_external_src.cpp" "")
   list(APPEND TEST_BINARIES test_external_src)
 
-<<<<<<< HEAD
-  add_test(test_tutorial "${NVFUSER_ROOT}/tests/cpp/test_tutorial.cpp" "")
-=======
   set(TUTORIAL_SRCS)
   list(APPEND TUTORIAL_SRCS
     ${NVFUSER_ROOT}/tests/cpp/test_tutorial.cpp
     ${NVFUSER_ROOT}/tests/cpp/tutorial_tmem.cpp)
   add_test(test_tutorial "${TUTORIAL_SRCS}" "")
->>>>>>> ba2274b0
   list(APPEND TEST_BINARIES test_tutorial)
 
   set(HOSTIR_TEST_SRCS)
