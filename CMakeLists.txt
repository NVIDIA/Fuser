# SPDX-FileCopyrightText: Copyright (c) 2023-present NVIDIA CORPORATION & AFFILIATES.
# All rights reserved.
# SPDX-License-Identifier: BSD-3-Clause
cmake_minimum_required(VERSION 3.18 FATAL_ERROR)
project(nvfuser)

set(CMAKE_EXPORT_COMPILE_COMMANDS ON)

# compensating the lack of PROJECT_IS_TOP_LEVEL for older cmake version
if(CMAKE_VERSION VERSION_LESS 3.21)
  if("${CMAKE_PROJECT_NAME}" STREQUAL "${PROJECT_NAME}")
    set(PROJECT_IS_TOP_LEVEL ON)
  endif()
endif()

set(NVFUSER_ROOT ${PROJECT_SOURCE_DIR})
set(NVFUSER_SRCS_DIR "${NVFUSER_ROOT}/csrc")

option(NVFUSER_STANDALONE_BUILD_WITH_UCC "" OFF)

if(PROJECT_IS_TOP_LEVEL)
  find_package(Torch REQUIRED)
  find_package(Python REQUIRED Development Interpreter)
  find_package(pybind11 REQUIRED)

  # need this since the pytorch execution uses a different name
  set(PYTHON_EXECUTABLE ${Python_EXECUTABLE})
  set(ATEN_CUDA_ROOT "${TORCH_INSTALL_PREFIX}/include/ATen")

  # CXX flags is necessary since https://github.com/pytorch/pytorch/issues/98093
  string(APPEND CMAKE_CXX_FLAGS ${TORCH_CXX_FLAGS})
  include(cmake/FlatBuffers.cmake)

  if(BUILD_NVFUSER_BENCHMARK)
    include(cmake/Dependencies.cmake)
  endif()

  # set CUDA_ARCH for cu tests.
  if(EXISTS ${TORCH_CUDA_ARCH_LIST})
    set(ARCH_FLAGS)
    cuda_select_nvcc_arch_flags(ARCH_FLAGS ${TORCH_CUDA_ARCH_LIST})
    list(APPEND CUDA_NVCC_FLAGS ${ARCH_FLAGS})
  endif()
else() # PROJECT_IS_TOP_LEVEL
  # TODO: move this to the top~
  # if we are included by other project and `BUILD_NVFUSER` is not set, we skip
  if(NOT BUILD_NVFUSER)
    return()
  endif()

  set(TORCHLIB_FLAVOR torch_cuda)

  # TODO: have TORCH_ROOT setup as a variable instead
  # currently we are expecting nvfuser to be added from the pytorch root cmake file.
  set(TORCH_ROOT "${CMAKE_SOURCE_DIR}")
  set(ATEN_CUDA_ROOT "${TORCH_ROOT}/aten/src/ATen")
  set(TORCH_INSTALL_LIB_DIR ${TORCH_ROOT}/torch/lib)
  find_package(CUDAToolkit REQUIRED)
endif() # PROJECT_IS_TOP_LEVEL

# TODO: fix MSVC
if(NOT MSVC)
  find_library(LIBNVTOOLSEXT libnvToolsExt.so PATHS ${CUDA_TOOLKIT_ROOT_DIR}/lib64/)
endif()

# ------------------------------
# build nvfuser_codegen library
# ------------------------------

# nvfuser codegen sources
set(NVFUSER_SRCS)
list(APPEND NVFUSER_SRCS
  ${NVFUSER_SRCS_DIR}/compute_at.cpp
  ${NVFUSER_SRCS_DIR}/inlining.cpp
  ${NVFUSER_SRCS_DIR}/compute_at_map.cpp
  ${NVFUSER_SRCS_DIR}/codegen.cpp
  ${NVFUSER_SRCS_DIR}/contiguity.cpp
  ${NVFUSER_SRCS_DIR}/debug.cpp
  ${NVFUSER_SRCS_DIR}/dispatch.cpp
  ${NVFUSER_SRCS_DIR}/dynamic_transform.cpp
  ${NVFUSER_SRCS_DIR}/expr_evaluator.cpp
  ${NVFUSER_SRCS_DIR}/expr_simplifier.cpp
  ${NVFUSER_SRCS_DIR}/executor.cpp
  ${NVFUSER_SRCS_DIR}/executor_kernel_arg.cpp
  ${NVFUSER_SRCS_DIR}/executor_params.cpp
  ${NVFUSER_SRCS_DIR}/evaluator_common.cpp
  ${NVFUSER_SRCS_DIR}/executor_utils.cpp
  ${NVFUSER_SRCS_DIR}/fusion.cpp
  ${NVFUSER_SRCS_DIR}/graph_fuser.cpp
  ${NVFUSER_SRCS_DIR}/grouped_reduction.cpp
  ${NVFUSER_SRCS_DIR}/index_compute.cpp
  ${NVFUSER_SRCS_DIR}/instrumentation.cpp
  ${NVFUSER_SRCS_DIR}/ir/base_nodes.cpp
  ${NVFUSER_SRCS_DIR}/ir/builder.cpp
  ${NVFUSER_SRCS_DIR}/ir/cloner.cpp
  ${NVFUSER_SRCS_DIR}/ir/container.cpp
  ${NVFUSER_SRCS_DIR}/ir/graphviz.cpp
  ${NVFUSER_SRCS_DIR}/ir/iostream.cpp
  ${NVFUSER_SRCS_DIR}/ir/utils.cpp
  ${NVFUSER_SRCS_DIR}/ir/nodes.cpp
  ${NVFUSER_SRCS_DIR}/iter_visitor.cpp
  ${NVFUSER_SRCS_DIR}/kernel.cpp
  ${NVFUSER_SRCS_DIR}/kernel_cache.cpp
  ${NVFUSER_SRCS_DIR}/kernel_db/kernel_db.cpp
  ${NVFUSER_SRCS_DIR}/kernel_db/utils.cpp
  ${NVFUSER_SRCS_DIR}/kernel_ir.cpp
  ${NVFUSER_SRCS_DIR}/kernel_ir_dispatch.cpp
  ${NVFUSER_SRCS_DIR}/device_lower/analysis/index_compute.cpp
  ${NVFUSER_SRCS_DIR}/device_lower/analysis/divisible_split.cpp
  ${NVFUSER_SRCS_DIR}/device_lower/analysis/fused_reduction.cpp
  ${NVFUSER_SRCS_DIR}/device_lower/analysis/predicate_elimination.cpp
  ${NVFUSER_SRCS_DIR}/device_lower/analysis/shift.cpp
  ${NVFUSER_SRCS_DIR}/device_lower/analysis/sync_information.cpp
  ${NVFUSER_SRCS_DIR}/device_lower/analysis/thread_predicate.cpp
  ${NVFUSER_SRCS_DIR}/device_lower/analysis/trivial_broadcast.cpp
  ${NVFUSER_SRCS_DIR}/device_lower/analysis/bank_conflict.cpp
  ${NVFUSER_SRCS_DIR}/device_lower/pass/alias_memory.cpp
  ${NVFUSER_SRCS_DIR}/device_lower/pass/allocation.cpp
  ${NVFUSER_SRCS_DIR}/device_lower/pass/double_buffer.cpp
  ${NVFUSER_SRCS_DIR}/device_lower/pass/expr_sort.cpp
  ${NVFUSER_SRCS_DIR}/device_lower/pass/fusion_simplifier.cpp
  ${NVFUSER_SRCS_DIR}/device_lower/pass/index.cpp
  ${NVFUSER_SRCS_DIR}/device_lower/pass/scalar_hoist.cpp
  ${NVFUSER_SRCS_DIR}/device_lower/pass/insert_syncs.cpp
  ${NVFUSER_SRCS_DIR}/device_lower/pass/instrument.cpp
  ${NVFUSER_SRCS_DIR}/device_lower/pass/loop_rotation.cpp
  ${NVFUSER_SRCS_DIR}/device_lower/pass/loops.cpp
  ${NVFUSER_SRCS_DIR}/device_lower/pass/magic_zero.cpp
  ${NVFUSER_SRCS_DIR}/device_lower/pass/misaligned_vectorization.cpp
  ${NVFUSER_SRCS_DIR}/device_lower/pass/predicate.cpp
  ${NVFUSER_SRCS_DIR}/device_lower/pass/replace_size.cpp
  ${NVFUSER_SRCS_DIR}/device_lower/pass/unroll.cpp
  ${NVFUSER_SRCS_DIR}/device_lower/pass/vectorize_welford.cpp
  ${NVFUSER_SRCS_DIR}/device_lower/pass/warp_reduce.cpp
  ${NVFUSER_SRCS_DIR}/device_lower/utils.cpp
  ${NVFUSER_SRCS_DIR}/device_lower/validation.cpp
  ${NVFUSER_SRCS_DIR}/device_lower/lower2device.cpp
  ${NVFUSER_SRCS_DIR}/manager.cpp
  ${NVFUSER_SRCS_DIR}/maxinfo_propagator.cpp
  ${NVFUSER_SRCS_DIR}/multidevice/communicator.cpp
  ${NVFUSER_SRCS_DIR}/multidevice/executor.cpp
  ${NVFUSER_SRCS_DIR}/multidevice/runtime.cpp
  ${NVFUSER_SRCS_DIR}/multidevice/pipeline.cpp
  ${NVFUSER_SRCS_DIR}/multidevice/pipeline_ir.cpp
  ${NVFUSER_SRCS_DIR}/mutator.cpp
  ${NVFUSER_SRCS_DIR}/non_divisible_split.cpp
  ${NVFUSER_SRCS_DIR}/ops/alias.cpp
  ${NVFUSER_SRCS_DIR}/ops/arith.cpp
  ${NVFUSER_SRCS_DIR}/ops/composite.cpp
  ${NVFUSER_SRCS_DIR}/ops/indexing.cpp
  ${NVFUSER_SRCS_DIR}/ops/normalization.cpp
  ${NVFUSER_SRCS_DIR}/ops/utils.cpp
  ${NVFUSER_SRCS_DIR}/options.cpp
  ${NVFUSER_SRCS_DIR}/parallel_dimension_map.cpp
  ${NVFUSER_SRCS_DIR}/parallel_type_bitmap.cpp
  ${NVFUSER_SRCS_DIR}/parser.cpp
  ${NVFUSER_SRCS_DIR}/partial_split_map.cpp
  ${NVFUSER_SRCS_DIR}/partition.cpp
  ${NVFUSER_SRCS_DIR}/predicate_compute.cpp
  ${NVFUSER_SRCS_DIR}/register_interface.cpp
  ${NVFUSER_SRCS_DIR}/rng.cpp
  ${NVFUSER_SRCS_DIR}/root_domain_map.cpp
  ${NVFUSER_SRCS_DIR}/scheduler/pointwise.cpp
  ${NVFUSER_SRCS_DIR}/scheduler/pointwise_utils.cpp
  ${NVFUSER_SRCS_DIR}/scheduler/transpose.cpp
  ${NVFUSER_SRCS_DIR}/scheduler/matmul.cpp
  ${NVFUSER_SRCS_DIR}/scheduler/matmul_utils.cpp
  ${NVFUSER_SRCS_DIR}/scheduler/normalization.cpp
  ${NVFUSER_SRCS_DIR}/scheduler/normalization_utils.cpp
  ${NVFUSER_SRCS_DIR}/scheduler/reduction.cpp
  ${NVFUSER_SRCS_DIR}/scheduler/reduction_utils.cpp
  ${NVFUSER_SRCS_DIR}/scheduler/registry.cpp
  ${NVFUSER_SRCS_DIR}/scheduler/utils.cpp
  ${NVFUSER_SRCS_DIR}/scheduler/vectorize_helper.cpp
  ${NVFUSER_SRCS_DIR}/swizzle.cpp
  ${NVFUSER_SRCS_DIR}/sys_utils.cpp
  ${NVFUSER_SRCS_DIR}/type_inference.cpp
  ${NVFUSER_SRCS_DIR}/type_promotion.cpp
  ${NVFUSER_SRCS_DIR}/fusion_segmenter.cpp
  ${NVFUSER_SRCS_DIR}/tensor_metadata.cpp
  ${NVFUSER_SRCS_DIR}/tensor_view.cpp
  ${NVFUSER_SRCS_DIR}/tma.cpp
  ${NVFUSER_SRCS_DIR}/transform_iter.cpp
  ${NVFUSER_SRCS_DIR}/transform_replay.cpp
  ${NVFUSER_SRCS_DIR}/transform_rfactor.cpp
  ${NVFUSER_SRCS_DIR}/transform_view.cpp
  ${NVFUSER_SRCS_DIR}/type.cpp
  ${NVFUSER_SRCS_DIR}/utils.cpp
  ${NVFUSER_SRCS_DIR}/mma_type.cpp
  ${NVFUSER_SRCS_DIR}/scheduler/mma_utils.cpp
  ${NVFUSER_SRCS_DIR}/optimization/add_axioms.cpp
  ${NVFUSER_SRCS_DIR}/optimization/consecutive_cast.cpp
  ${NVFUSER_SRCS_DIR}/optimization/pre_segmenter.cpp
  ${NVFUSER_SRCS_DIR}/optimization/remove_empty.cpp
)

if(BUILD_PYTHON)
  list(APPEND NVFUSER_SRCS
    ${NVFUSER_SRCS_DIR}/python_frontend/fusion_cache.cpp
    ${NVFUSER_SRCS_DIR}/python_frontend/fusion_definition.cpp
    ${NVFUSER_SRCS_DIR}/python_frontend/fusion_state.cpp
    ${NVFUSER_SRCS_DIR}/serde/fusion_record_serde.cpp
    ${NVFUSER_SRCS_DIR}/serde/polymorphic_value_serde.cpp
    ${NVFUSER_SRCS_DIR}/serde/utils.cpp)
endif()

set(NVFUSER_CODEGEN ${PROJECT_NAME}_codegen)
add_library(${NVFUSER_CODEGEN} SHARED ${NVFUSER_SRCS})
target_compile_options(${NVFUSER_CODEGEN} PRIVATE -Wall -Wno-unused-function)
target_compile_options(${NVFUSER_CODEGEN} PRIVATE "-DTORCH_CUDA_BUILD_MAIN_LIB")

if(NOT MSVC)
  target_compile_options(${NVFUSER_CODEGEN} PRIVATE -Werror)
endif()

# NB: This must be target_compile_definitions, not target_compile_options,
# as the latter is not respected by nvcc
target_compile_definitions(${NVFUSER_CODEGEN} PRIVATE "-DTORCH_CUDA_BUILD_MAIN_LIB")

# Link flatbuffers for serialization support
target_link_libraries(${NVFUSER_CODEGEN} PRIVATE flatbuffers)

# For kernel_db, linking STL Filesystem Library for backward compatability with C++14
target_link_libraries(${NVFUSER_CODEGEN} PRIVATE stdc++fs)
target_link_libraries(${NVFUSER_CODEGEN} PRIVATE ${CUDA_NVRTC_LIB} ${LIBNVTOOLSEXT})
target_include_directories(${NVFUSER_CODEGEN} PRIVATE ${CUDA_INCLUDE_DIRS})

# TODO: we should guard the include of gloo
target_include_directories(${NVFUSER_CODEGEN} PRIVATE ${PROJECT_SOURCE_DIR}/third_party/gloo)
target_include_directories(${NVFUSER_CODEGEN} PUBLIC
  "$<BUILD_INTERFACE:${NVFUSER_SRCS_DIR}>"
  "$<INSTALL_INTERFACE:${CMAKE_INSTALL_INCLUDEDIR}/nvfuser>"
)
set_property(TARGET ${NVFUSER_CODEGEN} PROPERTY CXX_STANDARD 17)

if(PROJECT_IS_TOP_LEVEL)
  target_link_libraries(${NVFUSER_CODEGEN} PRIVATE torch ${TORCH_LIBRARIES})

  # this is to find pip installed nvrtc/nvtx .so
  set_target_properties(${NVFUSER_CODEGEN} PROPERTIES INSTALL_RPATH
	  "$ORIGIN/../../nvidia/cuda_nvrtc/lib:$ORIGIN/../../nvidia/nvtx/lib")
  install(TARGETS ${NVFUSER_CODEGEN} EXPORT NvfuserTargets DESTINATION lib)

  # We are keeping fusion_cache_generated.h for the submodule build because flatc is unavailable.
  add_custom_command(
    OUTPUT
    ${NVFUSER_ROOT}/csrc/serde/fusion_cache_generated.h
    DEPENDS
    ${NVFUSER_ROOT}/csrc/serde/fusion_cache.fbs
    DEPENDS flatc
    COMMAND ${CMAKE_CURRENT_BINARY_DIR}/third_party/flatbuffers/flatc -o ${NVFUSER_ROOT}/csrc/serde/ -c -b ${NVFUSER_ROOT}/csrc/serde/fusion_cache.fbs
    COMMENT "Generating fusion_cache_generated header from fusion_cache.fbs"
    VERBATIM
  )
  add_custom_target(build_flatbuffer_config ALL
    DEPENDS ${NVFUSER_ROOT}/csrc/serde/fusion_cache_generated.h)

  if(NVFUSER_STANDALONE_BUILD_WITH_UCC)
    # User may need to set env vars UCC_DIR, UCX_DIR, UCC_HOME, UCX_HOME for CMake's Find_UCC to work.
    find_package(UCC REQUIRED)
    find_package(UCX REQUIRED)

    add_library(__nvfuser_ucc INTERFACE)
    target_link_libraries(__nvfuser_ucc INTERFACE ucx::ucs ucx::ucp ucc::ucc)
    target_include_directories(__nvfuser_ucc INTERFACE ${UCC_INCLUDE_DIRS})
    target_link_libraries(${NVFUSER_CODEGEN} PRIVATE __nvfuser_ucc)
    target_compile_definitions(${NVFUSER_CODEGEN} PRIVATE NVFUSER_BUILD_WITH_UCC)
  endif()

  add_dependencies(${NVFUSER_CODEGEN} flatc build_flatbuffer_config)
else()
  file(MAKE_DIRECTORY "${CMAKE_BINARY_DIR}/nvfuser")
  target_link_libraries(${NVFUSER_CODEGEN} PRIVATE torch ${TORCHLIB_FLAVOR})

  # NOTE: our CI build somehow fails with find driver lib.
  target_link_libraries(${NVFUSER_CODEGEN} PUBLIC CUDA::cuda_driver)

  if(UCC_FOUND) # inherited from pytorch source build
    add_library(__nvfuser_ucc INTERFACE)
    target_link_libraries(__nvfuser_ucc INTERFACE ucx::ucs ucx::ucp ucc::ucc)
    target_include_directories(__nvfuser_ucc INTERFACE ${UCC_INCLUDE_DIRS})
    target_link_libraries(${NVFUSER_CODEGEN} PRIVATE __nvfuser_ucc)
    target_compile_definitions(${NVFUSER_CODEGEN} PRIVATE NVFUSER_BUILD_WITH_UCC)
  endif()

  # installing nvfuser python tests
  install(DIRECTORY "${NVFUSER_ROOT}/python_tests/"
    DESTINATION "${TORCH_ROOT}/test/_nvfuser"
    FILES_MATCHING PATTERN "*.py")

  # installing nvfuser lib
  install(TARGETS ${NVFUSER_CODEGEN} EXPORT NvfuserTargets DESTINATION "${TORCH_INSTALL_LIB_DIR}")
endif()

# installing nvfuser headers
install(DIRECTORY "${NVFUSER_SRCS_DIR}/"
  DESTINATION "${CMAKE_INSTALL_INCLUDEDIR}/nvfuser"
  FILES_MATCHING
  PATTERN "*.h"
  PATTERN "csrc/C++20/type_traits")

# -----------------------------
# build nvfuser python library
# -----------------------------
if(BUILD_PYTHON)
  # nvfuser python API sources
  set(NVFUSER_PYTHON_SRCS)
  list(APPEND NVFUSER_PYTHON_SRCS
    ${NVFUSER_SRCS_DIR}/python_frontend/python_bindings.cpp
    ${NVFUSER_SRCS_DIR}/python_frontend/python_bindings_extension.cpp
  )

  set(NVFUSER "${PROJECT_NAME}")
  add_library(${NVFUSER} MODULE ${NVFUSER_PYTHON_SRCS})
  set_property(TARGET ${NVFUSER} PROPERTY CXX_STANDARD 17)

  # setup python API version
  add_custom_command(
    OUTPUT ${NVFUSER_ROOT}/nvfuser/version.py
    COMMAND
    "${PYTHON_EXECUTABLE}" -c \"from pathlib import Path\; Path('${NVFUSER_ROOT}/tools/gen_nvfuser_version.py') .touch() \"
    COMMAND
    "${PYTHON_EXECUTABLE}" ${NVFUSER_ROOT}/tools/gen_nvfuser_version.py
    DEPENDS ${NVFUSER_ROOT}/tools/gen_nvfuser_version.py
    WORKING_DIRECTORY ${NVFUSER_ROOT}/tools/
  )
  add_custom_target(
    gen_nvfuser_version ALL
    DEPENDS ${NVFUSER_ROOT}/nvfuser/version.py
  )
  add_dependencies(${NVFUSER} gen_nvfuser_version)

  target_compile_options(${NVFUSER} PRIVATE "-DTORCH_CUDA_BUILD_MAIN_LIB")

  # NB: This must be target_compile_definitions, not target_compile_options,
  # as the latter is not respected by nvcc
  target_compile_definitions(${NVFUSER} PRIVATE "-DTORCH_CUDA_BUILD_MAIN_LIB")

  if(NOT MSVC)
    target_compile_options(${NVFUSER} PRIVATE -Werror)
    set_target_properties(${NVFUSER} PROPERTIES SUFFIX ".so")
  else()
    set_target_properties(${NVFUSER} PROPERTIES SUFFIX ".pyd")
  endif()

  target_link_libraries(${NVFUSER} PRIVATE ${LIBNVTOOLSEXT})
  target_link_libraries(${NVFUSER} PRIVATE ${NVFUSER_CODEGEN})

  target_compile_definitions(${NVFUSER} PRIVATE EXTENSION_NAME=_C)

  if(PROJECT_IS_TOP_LEVEL)
    target_compile_options(${NVFUSER} PRIVATE -Wall -Wno-unused-function)
    target_link_libraries(${NVFUSER} PRIVATE ${TORCH_LIBRARIES})
    target_link_libraries(${NVFUSER} PRIVATE "${TORCH_INSTALL_PREFIX}/lib/libtorch_python.so")
    target_link_libraries(${NVFUSER} PRIVATE pybind11::pybind11)
    set_target_properties(${NVFUSER} PROPERTIES INSTALL_RPATH "$ORIGIN/../torch/lib")
    install(TARGETS ${NVFUSER} DESTINATION lib)
  else() # PROJECT_IS_TOP_LEVEL
    torch_compile_options(${NVFUSER})

    target_link_libraries(${NVFUSER} PRIVATE torch torch_python ${TORCHLIB_FLAVOR})
    target_include_directories(${NVFUSER} PRIVATE ${TORCH_ROOT})

    target_link_libraries(${NVFUSER} PRIVATE pybind::pybind11)
    target_compile_options(${NVFUSER} PRIVATE ${TORCH_PYTHON_COMPILE_OPTIONS})

    # avoid using Python3_add_library, copied from functorch
    set_target_properties(${NVFUSER} PROPERTIES PREFIX "" DEBUG_POSTFIX "")
    set_target_properties(${NVFUSER} PROPERTIES LIBRARY_OUTPUT_DIRECTORY
      ${CMAKE_BINARY_DIR}/nvfuser)
    set_target_properties(${NVFUSER} PROPERTIES INSTALL_RPATH "${_rpath_portable_origin}/../torch/lib")

    if(TORCH_PYTHON_LINK_FLAGS AND NOT TORCH_PYTHON_LINK_FLAGS STREQUAL "")
      set_target_properties(${NVFUSER} PROPERTIES LINK_FLAGS ${TORCH_PYTHON_LINK_FLAGS})
    endif()

    install(TARGETS ${NVFUSER} EXPORT NvfuserTargets DESTINATION ${TORCH_ROOT}/nvfuser/)

    # install nvfuser python files
    install(DIRECTORY "${NVFUSER_ROOT}/nvfuser/"
      DESTINATION "${TORCH_ROOT}/nvfuser"
      FILES_MATCHING PATTERN "*.py")
    file(WRITE "${TORCH_ROOT}/nvfuser/.gitignore" "*")
  endif()
endif()

# -- build tests
if(BUILD_TEST)
  # nvfuser test sources
  set(JIT_TEST_SRCS)
  set(JIT_TEST_CU_SRCS)
  list(APPEND JIT_TEST_SRCS
    ${NVFUSER_SRCS_DIR}/kernel_db/test/test_nvfuser_kernel_db_open.cpp
    ${NVFUSER_SRCS_DIR}/kernel_db/test/test_nvfuser_kernel_db_query.cpp
    ${NVFUSER_SRCS_DIR}/kernel_db/test/test_nvfuser_kernel_db_write.cpp
    ${NVFUSER_ROOT}/test/main.cpp
    ${NVFUSER_ROOT}/test/utils.cpp
    ${NVFUSER_ROOT}/test/test_allocation_domain.cpp
    ${NVFUSER_ROOT}/test/test_dynamic_transform.cpp
    ${NVFUSER_ROOT}/test/test_dynamic_type.cpp
    ${NVFUSER_ROOT}/test/test_evaluator.cpp
    ${NVFUSER_ROOT}/test/test_expr_sort.cpp
    ${NVFUSER_ROOT}/test/test_gather.cpp
    ${NVFUSER_ROOT}/test/test_gpu1.cpp
    ${NVFUSER_ROOT}/test/test_gpu2.cpp
    ${NVFUSER_ROOT}/test/test_gpu3.cpp
    ${NVFUSER_ROOT}/test/test_gpu_compute_with.cpp
    ${NVFUSER_ROOT}/test/test_expr_simplifier.cpp
    ${NVFUSER_ROOT}/test/test_external_src.cpp
    ${NVFUSER_ROOT}/test/test_swizzle.cpp
    ${NVFUSER_ROOT}/test/test_tensor_factories.cpp
    ${NVFUSER_ROOT}/test/test_gpu_fused_reduction.cpp
    ${NVFUSER_ROOT}/test/test_gpu_outer_reduction.cpp
    ${NVFUSER_ROOT}/test/test_loop_rotation.cpp
    ${NVFUSER_ROOT}/test/test_gpu_shift.cpp
    ${NVFUSER_ROOT}/test/test_resize.cpp
    ${NVFUSER_ROOT}/test/test_gpu_tensorcore.cpp
    ${NVFUSER_ROOT}/test/test_matmul_sass.cpp
<<<<<<< HEAD
    ${NVFUSER_ROOT}/test/test_memory.cpp
=======
    ${NVFUSER_ROOT}/test/test_matmul_scheduler.cpp
>>>>>>> f138e406
    ${NVFUSER_ROOT}/test/test_gpu_view.cpp
    ${NVFUSER_ROOT}/test/test_gpu_transpose.cpp
    ${NVFUSER_ROOT}/test/test_gpu_utils.cpp
    ${NVFUSER_ROOT}/test/test_gpu_indexing_ops.cpp
    ${NVFUSER_ROOT}/test/test_gpu_indexing.cpp
    ${NVFUSER_ROOT}/test/test_gpu_multidevice.cpp
    ${NVFUSER_ROOT}/test/test_combined_inner_outer_reduction.cpp
    ${NVFUSER_ROOT}/test/test_optimization_pass.cpp
    ${NVFUSER_ROOT}/test/test_pipeline.cpp
    ${NVFUSER_ROOT}/test/test_rng.cpp
    ${NVFUSER_ROOT}/test/test_smem_reuse.cpp
  )

  if(BUILD_PYTHON)
    list(APPEND JIT_TEST_SRCS
      ${NVFUSER_SRCS_DIR}/python_frontend/test/test_nvfuser_fusion_definition.cpp
      ${NVFUSER_SRCS_DIR}/python_frontend/test/test_nvfuser_fusion_cache.cpp
      ${NVFUSER_SRCS_DIR}/python_frontend/test/test_nvfuser_fusion_record.cpp)
  endif()

  list(APPEND JIT_TEST_CU_SRCS ${NVFUSER_ROOT}/test/rng_kernels.cu)

  set(NVFUSER_TESTS "${PROJECT_NAME}_tests")

  add_executable(${NVFUSER_TESTS}
    ${JIT_TEST_SRCS}
    ${JIT_TEST_CU_SRCS})
  set_property(TARGET ${NVFUSER_TESTS} PROPERTY CXX_STANDARD 17)
  target_compile_definitions(${NVFUSER_TESTS} PRIVATE USE_GTEST)
  target_link_libraries(${NVFUSER_TESTS} PRIVATE ${NVFUSER_CODEGEN} gtest_main gmock_main flatbuffers)
  target_include_directories(${NVFUSER_TESTS} PRIVATE "${NVFUSER_ROOT}")

  if(PROJECT_IS_TOP_LEVEL)
    target_compile_options(${NVFUSER_TESTS} PRIVATE -Wall -Wno-unused-function)
    target_link_libraries(${NVFUSER_TESTS} PRIVATE ${TORCH_LIBRARIES})

  # only install nvfuser_tests with submodule build
  else()
    torch_compile_options(${NVFUSER_TESTS})
    target_include_directories(${NVFUSER_TESTS} PRIVATE "${TORCH_ROOT}/torch/csrc/api/include/")
    target_link_libraries(${NVFUSER_TESTS} PRIVATE torch ${TORCHLIB_FLAVOR})
    install(TARGETS ${NVFUSER_TESTS} DESTINATION bin)
  endif() # PROJECT_IS_TOP_LEVEL

  if(NOT MSVC)
    set_property(SOURCE ${JIT_TEST_SRCS} APPEND PROPERTY COMPILE_OPTIONS "-Werror")
  endif()
endif()

# -- build benchmark
if(BUILD_NVFUSER_BENCHMARK)
  # nvfuser benchmark sources
  set(BENCHMARK_SRCS)
  list(APPEND BENCHMARK_SRCS
    ${NVFUSER_ROOT}/benchmark/batch_norm_channels_first.cpp
    ${NVFUSER_ROOT}/benchmark/batch_norm_channels_first_backward.cpp
    ${NVFUSER_ROOT}/benchmark/batch_norm_channels_last.cpp
    ${NVFUSER_ROOT}/benchmark/batch_norm_channels_last_backward.cpp
    ${NVFUSER_ROOT}/benchmark/bert.cpp
    ${NVFUSER_ROOT}/benchmark/broadcast.cpp
    ${NVFUSER_ROOT}/benchmark/gelu_backward.cpp
    ${NVFUSER_ROOT}/benchmark/gelu_backward_reduction.cpp
    ${NVFUSER_ROOT}/benchmark/heuristic_lookup.cpp
    ${NVFUSER_ROOT}/benchmark/shape_inference.cpp
    ${NVFUSER_ROOT}/benchmark/instance_norm.cpp
    ${NVFUSER_ROOT}/benchmark/many_pointwise_ops.cpp
    ${NVFUSER_ROOT}/benchmark/layer_norm.cpp
    ${NVFUSER_ROOT}/benchmark/layer_norm_backward.cpp
    ${NVFUSER_ROOT}/benchmark/layer_norm_fused.cpp
    ${NVFUSER_ROOT}/benchmark/rms_norm.cpp
    ${NVFUSER_ROOT}/benchmark/rms_norm_backward.cpp
    ${NVFUSER_ROOT}/benchmark/lstm_cell.cpp
    ${NVFUSER_ROOT}/benchmark/reduction.cpp
    ${NVFUSER_ROOT}/benchmark/softmax.cpp
    ${NVFUSER_ROOT}/benchmark/softmax_backward.cpp
    ${NVFUSER_ROOT}/benchmark/scale_bias_relu.cpp
    ${NVFUSER_ROOT}/benchmark/transpose.cpp
    ${NVFUSER_ROOT}/benchmark/matmul.cpp
    ${NVFUSER_ROOT}/benchmark/timm.cpp
    ${NVFUSER_ROOT}/benchmark/indexselect.cpp
    ${NVFUSER_ROOT}/benchmark/utils.cpp
    ${NVFUSER_ROOT}/benchmark/main.cpp
    ${NVFUSER_ROOT}/test/utils.cpp
  )

  set(NVFUSER_BENCHMARK "${PROJECT_NAME}_bench")
  add_executable(${NVFUSER_BENCHMARK} ${BENCHMARK_SRCS})
  set_property(TARGET ${NVFUSER_BENCHMARK} PROPERTY CXX_STANDARD 17)

  if(PROJECT_IS_TOP_LEVEL)
    target_compile_options(${NVFUSER_BENCHMARK} PRIVATE -Wall -Wno-unused-function)
    target_link_libraries(${NVFUSER_BENCHMARK} PRIVATE ${TORCH_LIBRARIES})
    target_link_libraries(${NVFUSER_BENCHMARK} PRIVATE benchmark::benchmark)

  # only install nvfuser_bench with submodule build
  else()
    torch_compile_options(${NVFUSER_BENCHMARK})
    target_include_directories(${NVFUSER_BENCHMARK} PRIVATE ${TORCH_ROOT}/third_party/flatbuffers/include)
    target_link_libraries(${NVFUSER_BENCHMARK} PRIVATE torch_library benchmark)
    install(TARGETS ${NVFUSER_BENCHMARK} DESTINATION bin)
  endif()

  if(NOT MSVC)
    target_compile_options(${NVFUSER_BENCHMARK} PRIVATE -Werror -Wno-deprecated-copy)
  endif()

  target_link_libraries(${NVFUSER_BENCHMARK} PRIVATE ${NVFUSER_CODEGEN})
  target_include_directories(${NVFUSER_BENCHMARK} PRIVATE ${NVFUSER_ROOT})
endif()

# --- generate runtime files
# nvfuser runtime files
set(NVFUSER_RUNTIME_FILES)
list(APPEND NVFUSER_RUNTIME_FILES
  ${NVFUSER_ROOT}/runtime/array.cu
  ${NVFUSER_ROOT}/runtime/basic_type_traits.cu
  ${NVFUSER_ROOT}/runtime/bf16_support.cu
  ${NVFUSER_ROOT}/runtime/bit.cu
  ${NVFUSER_ROOT}/runtime/block_reduction.cu
  ${NVFUSER_ROOT}/runtime/block_sync_atomic.cu
  ${NVFUSER_ROOT}/runtime/block_sync_default.cu
  ${NVFUSER_ROOT}/runtime/block_welford_outer.cu
  ${NVFUSER_ROOT}/runtime/broadcast.cu
  ${NVFUSER_ROOT}/runtime/complex_number.cu
  ${NVFUSER_ROOT}/runtime/fp16_support.cu
  ${NVFUSER_ROOT}/runtime/fused_reduction.cu
  ${NVFUSER_ROOT}/runtime/fused_welford_helper.cu
  ${NVFUSER_ROOT}/runtime/fused_welford_impl.cu
  ${NVFUSER_ROOT}/runtime/fused_welford_impl_outer.cu
  ${NVFUSER_ROOT}/runtime/grid_broadcast.cu
  ${NVFUSER_ROOT}/runtime/grid_reduction.cu
  ${NVFUSER_ROOT}/runtime/grid_sync.cu
  ${NVFUSER_ROOT}/runtime/helpers.cu
  ${NVFUSER_ROOT}/runtime/index_utils.cu
  ${NVFUSER_ROOT}/runtime/memory.cu
  ${NVFUSER_ROOT}/runtime/random_numbers.cu
  ${NVFUSER_ROOT}/runtime/tensor.cu
  ${NVFUSER_ROOT}/runtime/tensorcore.cu
  ${NVFUSER_ROOT}/runtime/tuple.cu
  ${NVFUSER_ROOT}/runtime/type_traits.cu
  ${NVFUSER_ROOT}/runtime/warp.cu
  ${NVFUSER_ROOT}/runtime/welford.cu
)

file(MAKE_DIRECTORY "${CMAKE_BINARY_DIR}/include/nvfuser_resources")

# "stringify" NVFUSER runtime sources
# (generate C++ header files embedding the original input as a string literal)
set(NVFUSER_STRINGIFY_TOOL "${NVFUSER_ROOT}/tools/stringify_file.py")

foreach(src ${NVFUSER_RUNTIME_FILES})
  get_filename_component(filename ${src} NAME_WE)
  set(dst "${CMAKE_BINARY_DIR}/include/nvfuser_resources/${filename}.h")
  add_custom_command(
    COMMENT "Stringify NVFUSER runtime source file"
    OUTPUT ${dst}
    DEPENDS ${src} "${NVFUSER_STRINGIFY_TOOL}"
    COMMAND ${PYTHON_EXECUTABLE} ${NVFUSER_STRINGIFY_TOOL} -i ${src} -o ${dst}
  )
  add_custom_target(nvfuser_rt_${filename} DEPENDS ${dst})
  add_dependencies(${NVFUSER_CODEGEN} nvfuser_rt_${filename})

  # also generate the resource headers during the configuration step
  # (so tools like clang-tidy can run w/o requiring a real build)
  execute_process(COMMAND
    ${PYTHON_EXECUTABLE} ${NVFUSER_STRINGIFY_TOOL} -i ${src} -o ${dst})
endforeach()

target_include_directories(${NVFUSER_CODEGEN} PRIVATE "${CMAKE_BINARY_DIR}/include")

# -- install nvfuser cmake config files and symlink to build binaries
install(EXPORT NvfuserTargets FILE NvfuserConfig.cmake DESTINATION share/cmake/nvfuser)

if(PROJECT_IS_TOP_LEVEL)
  file(CREATE_LINK "${CMAKE_BINARY_DIR}" "${NVFUSER_ROOT}/bin" SYMBOLIC)
else()
  file(CREATE_LINK "${CMAKE_BINARY_DIR}/bin" "${NVFUSER_ROOT}/bin" SYMBOLIC)
  file(CREATE_LINK "${CMAKE_BINARY_DIR}" "${NVFUSER_ROOT}/build" SYMBOLIC)
endif()

message(STATUS "")
message(STATUS "******** Nvfuser configuration summary ********")
message(STATUS "  UCC_FOUND: ${UCC_FOUND}")
message(STATUS "  NVFUSER_STANDALONE_BUILD_WITH_UCC  : ${NVFUSER_STANDALONE_BUILD_WITH_UCC}")

if(NVFUSER_STANDALONE_BUILD_WITH_UCC)
  message(STATUS "    UCC_HOME: $ENV{UCC_HOME}")
  message(STATUS "    UCC_DIR : $ENV{UCC_DIR}")
  message(STATUS "    UCX_HOME: $ENV{UCX_HOME}")
  message(STATUS "    UCX_DIR : $ENV{UCX_DIR}")
endif()

message(STATUS "******** End of Nvfuser configuration summary ********")<|MERGE_RESOLUTION|>--- conflicted
+++ resolved
@@ -416,11 +416,8 @@
     ${NVFUSER_ROOT}/test/test_resize.cpp
     ${NVFUSER_ROOT}/test/test_gpu_tensorcore.cpp
     ${NVFUSER_ROOT}/test/test_matmul_sass.cpp
-<<<<<<< HEAD
+    ${NVFUSER_ROOT}/test/test_matmul_scheduler.cpp
     ${NVFUSER_ROOT}/test/test_memory.cpp
-=======
-    ${NVFUSER_ROOT}/test/test_matmul_scheduler.cpp
->>>>>>> f138e406
     ${NVFUSER_ROOT}/test/test_gpu_view.cpp
     ${NVFUSER_ROOT}/test/test_gpu_transpose.cpp
     ${NVFUSER_ROOT}/test/test_gpu_utils.cpp
