# SPDX-FileCopyrightText: Copyright (c) 2023-present NVIDIA CORPORATION & AFFILIATES.
# All rights reserved.
# SPDX-License-Identifier: BSD-3-Clause
cmake_minimum_required(VERSION 3.18 FATAL_ERROR)
project(nvfuser)

set(CMAKE_EXPORT_COMPILE_COMMANDS ON)

# compensating the lack of PROJECT_IS_TOP_LEVEL for older cmake version
if (CMAKE_VERSION VERSION_LESS 3.21)
    if ("${CMAKE_PROJECT_NAME}" STREQUAL "${PROJECT_NAME}")
        set (PROJECT_IS_TOP_LEVEL ON)
    endif ()
endif ()

set(NVFUSER_ROOT ${PROJECT_SOURCE_DIR})
set(NVFUSER_SRCS_DIR "${NVFUSER_ROOT}/csrc")
if (PROJECT_IS_TOP_LEVEL)
  find_package(Torch REQUIRED)
  find_package(Python REQUIRED Development Interpreter)
  find_package(pybind11 REQUIRED)
  # need this since the pytorch execution uses a different name
  set(PYTHON_EXECUTABLE ${Python_EXECUTABLE})
  set(ATEN_CUDA_ROOT "${TORCH_INSTALL_PREFIX}/include/ATen")
  # CXX flags is necessary since https://github.com/pytorch/pytorch/issues/98093
  string(APPEND CMAKE_CXX_FLAGS ${TORCH_CXX_FLAGS})
  include(cmake/FlatBuffers.cmake)
  if(BUILD_NVFUSER_BENCHMARK)
    include(cmake/Dependencies.cmake)
  endif()
  # set CUDA_ARCH for cu tests.
  if(EXISTS ${TORCH_CUDA_ARCH_LIST})
    set(ARCH_FLAGS)
    cuda_select_nvcc_arch_flags(ARCH_FLAGS ${TORCH_CUDA_ARCH_LIST})
    list(APPEND CUDA_NVCC_FLAGS ${ARCH_FLAGS})
  endif()
else() # PROJECT_IS_TOP_LEVEL
  # TODO: move this to the top~
  # if we are included by other project and `BUILD_NVFUSER` is not set, we skip
  if (NOT BUILD_NVFUSER)
    return()
  endif()

  set(TORCHLIB_FLAVOR torch_cuda)

  # TODO: have TORCH_ROOT setup as a variable instead
  # currently we are expecting nvfuser to be added from the pytorch root cmake file.
  set(TORCH_ROOT "${CMAKE_SOURCE_DIR}")
  set(ATEN_CUDA_ROOT "${TORCH_ROOT}/aten/src/ATen")
  set(TORCH_INSTALL_LIB_DIR ${TORCH_ROOT}/torch/lib)
  find_package(CUDAToolkit REQUIRED)
endif() # PROJECT_IS_TOP_LEVEL

# TODO: fix MSVC
if(NOT MSVC)
  find_library(LIBNVTOOLSEXT libnvToolsExt.so PATHS ${CUDA_TOOLKIT_ROOT_DIR}/lib64/)
endif()

#------------------------------
# build nvfuser_codegen library
#------------------------------

# nvfuser codegen sources
set(NVFUSER_SRCS)
list(APPEND NVFUSER_SRCS
    ${NVFUSER_SRCS_DIR}/compute_at.cpp
    ${NVFUSER_SRCS_DIR}/inlining.cpp
    ${NVFUSER_SRCS_DIR}/compute_at_map.cpp
    ${NVFUSER_SRCS_DIR}/codegen.cpp
    ${NVFUSER_SRCS_DIR}/contiguity.cpp
    ${NVFUSER_SRCS_DIR}/dispatch.cpp
    ${NVFUSER_SRCS_DIR}/dynamic_transform.cpp
    ${NVFUSER_SRCS_DIR}/expr_evaluator.cpp
    ${NVFUSER_SRCS_DIR}/expr_simplifier.cpp
    ${NVFUSER_SRCS_DIR}/executor.cpp
    ${NVFUSER_SRCS_DIR}/executor_kernel_arg.cpp
    ${NVFUSER_SRCS_DIR}/executor_params.cpp
    ${NVFUSER_SRCS_DIR}/evaluator_common.cpp
    ${NVFUSER_SRCS_DIR}/executor_utils.cpp
    ${NVFUSER_SRCS_DIR}/fusion.cpp
    ${NVFUSER_SRCS_DIR}/graph_fuser.cpp
    ${NVFUSER_SRCS_DIR}/grouped_reduction.cpp
    ${NVFUSER_SRCS_DIR}/index_compute.cpp
    ${NVFUSER_SRCS_DIR}/instrumentation.cpp
    ${NVFUSER_SRCS_DIR}/ir/base_nodes.cpp
    ${NVFUSER_SRCS_DIR}/ir/builder.cpp
    ${NVFUSER_SRCS_DIR}/ir/cloner.cpp
    ${NVFUSER_SRCS_DIR}/ir/container.cpp
    ${NVFUSER_SRCS_DIR}/ir/graphviz.cpp
    ${NVFUSER_SRCS_DIR}/ir/iostream.cpp
    ${NVFUSER_SRCS_DIR}/ir/utils.cpp
    ${NVFUSER_SRCS_DIR}/ir/nodes.cpp
    ${NVFUSER_SRCS_DIR}/iter_visitor.cpp
    ${NVFUSER_SRCS_DIR}/kernel.cpp
    ${NVFUSER_SRCS_DIR}/kernel_cache.cpp
    ${NVFUSER_SRCS_DIR}/kernel_db/kernel_db.cpp
    ${NVFUSER_SRCS_DIR}/kernel_db/utils.cpp
    ${NVFUSER_SRCS_DIR}/kernel_ir.cpp
    ${NVFUSER_SRCS_DIR}/kernel_ir_dispatch.cpp
    ${NVFUSER_SRCS_DIR}/device_lower/analysis/index_compute.cpp
    ${NVFUSER_SRCS_DIR}/device_lower/analysis/divisible_split.cpp
    ${NVFUSER_SRCS_DIR}/device_lower/analysis/fused_reduction.cpp
    ${NVFUSER_SRCS_DIR}/device_lower/analysis/predicate_elimination.cpp
    ${NVFUSER_SRCS_DIR}/device_lower/analysis/shift.cpp
    ${NVFUSER_SRCS_DIR}/device_lower/analysis/sync_information.cpp
    ${NVFUSER_SRCS_DIR}/device_lower/analysis/thread_predicate.cpp
    ${NVFUSER_SRCS_DIR}/device_lower/analysis/trivial_broadcast.cpp
    ${NVFUSER_SRCS_DIR}/device_lower/analysis/bank_conflict.cpp
    ${NVFUSER_SRCS_DIR}/device_lower/pass/alias_memory.cpp
    ${NVFUSER_SRCS_DIR}/device_lower/pass/allocation.cpp
    ${NVFUSER_SRCS_DIR}/device_lower/pass/double_buffer.cpp
    ${NVFUSER_SRCS_DIR}/device_lower/pass/expr_sort.cpp
    ${NVFUSER_SRCS_DIR}/device_lower/pass/fusion_simplifier.cpp
    ${NVFUSER_SRCS_DIR}/device_lower/pass/index.cpp
    ${NVFUSER_SRCS_DIR}/device_lower/pass/scalar_hoist.cpp
    ${NVFUSER_SRCS_DIR}/device_lower/pass/insert_syncs.cpp
    ${NVFUSER_SRCS_DIR}/device_lower/pass/instrument.cpp
    ${NVFUSER_SRCS_DIR}/device_lower/pass/loop_rotation.cpp
    ${NVFUSER_SRCS_DIR}/device_lower/pass/loops.cpp
    ${NVFUSER_SRCS_DIR}/device_lower/pass/magic_zero.cpp
    ${NVFUSER_SRCS_DIR}/device_lower/pass/misaligned_vectorization.cpp
    ${NVFUSER_SRCS_DIR}/device_lower/pass/predicate.cpp
    ${NVFUSER_SRCS_DIR}/device_lower/pass/replace_size.cpp
    ${NVFUSER_SRCS_DIR}/device_lower/pass/unroll.cpp
    ${NVFUSER_SRCS_DIR}/device_lower/pass/vectorize_welford.cpp
    ${NVFUSER_SRCS_DIR}/device_lower/pass/warp_reduce.cpp
    ${NVFUSER_SRCS_DIR}/device_lower/utils.cpp
    ${NVFUSER_SRCS_DIR}/device_lower/validation.cpp
    ${NVFUSER_SRCS_DIR}/device_lower/lower2device.cpp
    ${NVFUSER_SRCS_DIR}/manager.cpp
    ${NVFUSER_SRCS_DIR}/maxinfo_propagator.cpp
    ${NVFUSER_SRCS_DIR}/multidevice/communicator.cpp
    ${NVFUSER_SRCS_DIR}/multidevice/executor.cpp
    ${NVFUSER_SRCS_DIR}/multidevice/runtime.cpp
    ${NVFUSER_SRCS_DIR}/multidevice/pipeline.cpp
    ${NVFUSER_SRCS_DIR}/multidevice/pipeline_ir.cpp
    ${NVFUSER_SRCS_DIR}/mutator.cpp
    ${NVFUSER_SRCS_DIR}/non_divisible_split.cpp
    ${NVFUSER_SRCS_DIR}/ops/alias.cpp
    ${NVFUSER_SRCS_DIR}/ops/arith.cpp
    ${NVFUSER_SRCS_DIR}/ops/composite.cpp
    ${NVFUSER_SRCS_DIR}/ops/indexing.cpp
    ${NVFUSER_SRCS_DIR}/ops/normalization.cpp
    ${NVFUSER_SRCS_DIR}/ops/utils.cpp
    ${NVFUSER_SRCS_DIR}/options.cpp
    ${NVFUSER_SRCS_DIR}/parallel_dimension_map.cpp
    ${NVFUSER_SRCS_DIR}/parallel_type_bitmap.cpp
    ${NVFUSER_SRCS_DIR}/parser.cpp
    ${NVFUSER_SRCS_DIR}/partial_split_map.cpp
    ${NVFUSER_SRCS_DIR}/partition.cpp
    ${NVFUSER_SRCS_DIR}/predicate_compute.cpp
    ${NVFUSER_SRCS_DIR}/python_frontend/fusion_cache.cpp
    ${NVFUSER_SRCS_DIR}/python_frontend/fusion_definition.cpp
    ${NVFUSER_SRCS_DIR}/python_frontend/fusion_state.cpp
    ${NVFUSER_SRCS_DIR}/register_interface.cpp
    ${NVFUSER_SRCS_DIR}/root_domain_map.cpp
    ${NVFUSER_SRCS_DIR}/scheduler/pointwise.cpp
    ${NVFUSER_SRCS_DIR}/scheduler/pointwise_utils.cpp
    ${NVFUSER_SRCS_DIR}/scheduler/transpose.cpp
    ${NVFUSER_SRCS_DIR}/scheduler/matmul.cpp
    ${NVFUSER_SRCS_DIR}/scheduler/matmul_utils.cpp
    ${NVFUSER_SRCS_DIR}/scheduler/normalization.cpp
    ${NVFUSER_SRCS_DIR}/scheduler/normalization_utils.cpp
    ${NVFUSER_SRCS_DIR}/scheduler/reduction.cpp
    ${NVFUSER_SRCS_DIR}/scheduler/reduction_utils.cpp
    ${NVFUSER_SRCS_DIR}/scheduler/registry.cpp
    ${NVFUSER_SRCS_DIR}/scheduler/utils.cpp
    ${NVFUSER_SRCS_DIR}/scheduler/vectorize_helper.cpp
    ${NVFUSER_SRCS_DIR}/serde/fusion_record_serde.cpp
    ${NVFUSER_SRCS_DIR}/serde/utils.cpp
    ${NVFUSER_SRCS_DIR}/swizzle.cpp
    ${NVFUSER_SRCS_DIR}/sys_utils.cpp
    ${NVFUSER_SRCS_DIR}/type_inference.cpp
    ${NVFUSER_SRCS_DIR}/type_promotion.cpp
    ${NVFUSER_SRCS_DIR}/fusion_segmenter.cpp
    ${NVFUSER_SRCS_DIR}/tensor_view.cpp
    ${NVFUSER_SRCS_DIR}/transform_iter.cpp
    ${NVFUSER_SRCS_DIR}/transform_replay.cpp
    ${NVFUSER_SRCS_DIR}/transform_rfactor.cpp
    ${NVFUSER_SRCS_DIR}/transform_view.cpp
    ${NVFUSER_SRCS_DIR}/type.cpp
    ${NVFUSER_SRCS_DIR}/utils.cpp
    ${NVFUSER_SRCS_DIR}/mma_type.cpp
    ${NVFUSER_SRCS_DIR}/scheduler/mma_utils.cpp
    ${NVFUSER_SRCS_DIR}/optimization/add_axioms.cpp
    ${NVFUSER_SRCS_DIR}/optimization/consecutive_cast.cpp
    ${NVFUSER_SRCS_DIR}/optimization/pre_segmenter.cpp
)

set(NVFUSER_CODEGEN ${PROJECT_NAME}_codegen)
add_library(${NVFUSER_CODEGEN} SHARED ${NVFUSER_SRCS})
target_compile_options(${NVFUSER_CODEGEN} PRIVATE -Wall -Wno-unused-function)
target_compile_options(${NVFUSER_CODEGEN} PRIVATE "-DTORCH_CUDA_BUILD_MAIN_LIB")
if(NOT MSVC)
  target_compile_options(${NVFUSER_CODEGEN} PRIVATE -Werror)
endif()
# NB: This must be target_compile_definitions, not target_compile_options,
# as the latter is not respected by nvcc
target_compile_definitions(${NVFUSER_CODEGEN} PRIVATE "-DTORCH_CUDA_BUILD_MAIN_LIB")

# Link flatbuffers for serialization support
target_link_libraries(${NVFUSER_CODEGEN} PRIVATE flatbuffers)
# For kernel_db, linking STL Filesystem Library for backward compatability with C++14
target_link_libraries(${NVFUSER_CODEGEN} PRIVATE stdc++fs)
target_link_libraries(${NVFUSER_CODEGEN} PRIVATE ${CUDA_NVRTC_LIB} ${LIBNVTOOLSEXT})
target_include_directories(${NVFUSER_CODEGEN} PRIVATE ${CUDA_INCLUDE_DIRS})
# TODO: we should guard the include of gloo
target_include_directories(${NVFUSER_CODEGEN} PRIVATE ${PROJECT_SOURCE_DIR}/third_party/gloo)
target_include_directories(${NVFUSER_CODEGEN} PUBLIC
                          "$<BUILD_INTERFACE:${NVFUSER_SRCS_DIR}>"
                          "$<INSTALL_INTERFACE:${CMAKE_INSTALL_INCLUDEDIR}/nvfuser>"
                          )
set_property(TARGET ${NVFUSER_CODEGEN} PROPERTY CXX_STANDARD 17)

if (PROJECT_IS_TOP_LEVEL)
  target_link_libraries(${NVFUSER_CODEGEN} PRIVATE torch ${TORCH_LIBRARIES})
  # this is to find pip installed nvrtc .so
  set_target_properties(${NVFUSER_CODEGEN} PROPERTIES INSTALL_RPATH "$ORIGIN/../../nvidia/cuda_nvrtc/lib")
  install(TARGETS ${NVFUSER_CODEGEN} EXPORT NvfuserTargets DESTINATION lib)

  # We are keeping fusion_cache_generated.h for the submodule build because flatc is unavailable.
  add_custom_command(
    OUTPUT
      ${NVFUSER_ROOT}/csrc/serde/fusion_cache_generated.h
    DEPENDS
      ${NVFUSER_ROOT}/csrc/serde/fusion_cache.fbs
    DEPENDS flatc
    COMMAND ${CMAKE_CURRENT_BINARY_DIR}/third_party/flatbuffers/flatc -o ${NVFUSER_ROOT}/csrc/serde/ -c -b ${NVFUSER_ROOT}/csrc/serde/fusion_cache.fbs
    COMMENT "Generating fusion_cache_generated header from fusion_cache.fbs"
    VERBATIM
    )
  add_custom_target(build_flatbuffer_config ALL
      DEPENDS ${NVFUSER_ROOT}/csrc/serde/fusion_cache_generated.h)

  add_dependencies(${NVFUSER_CODEGEN} flatc build_flatbuffer_config)
else()
  file(MAKE_DIRECTORY "${CMAKE_BINARY_DIR}/nvfuser")
  target_link_libraries(${NVFUSER_CODEGEN} PRIVATE torch ${TORCHLIB_FLAVOR})
  # NOTE: our CI build somehow fails with find driver lib.
  target_link_libraries(${NVFUSER_CODEGEN} PUBLIC CUDA::cuda_driver)
  # installing nvfuser python tests
  install(DIRECTORY "${NVFUSER_ROOT}/python_tests/"
  	DESTINATION "${TORCH_ROOT}/test/_nvfuser"
          FILES_MATCHING PATTERN "*.py" )
  # installing nvfuser lib
  install(TARGETS ${NVFUSER_CODEGEN} EXPORT NvfuserTargets DESTINATION "${TORCH_INSTALL_LIB_DIR}")
endif()

# installing nvfuser headers
install(DIRECTORY "${NVFUSER_SRCS_DIR}/"
      DESTINATION "${CMAKE_INSTALL_INCLUDEDIR}/nvfuser"
      FILES_MATCHING PATTERN "*.h" )

#-----------------------------
# build nvfuser python library
#-----------------------------

if(BUILD_PYTHON)
  # nvfuser python API sources
  set(NVFUSER_PYTHON_SRCS)
  list(APPEND NVFUSER_PYTHON_SRCS
      ${NVFUSER_SRCS_DIR}/python_frontend/python_bindings.cpp
      ${NVFUSER_SRCS_DIR}/python_frontend/python_bindings_extension.cpp
  )

    set(NVFUSER "${PROJECT_NAME}")
    add_library(${NVFUSER} MODULE ${NVFUSER_PYTHON_SRCS})
    set_property(TARGET ${NVFUSER} PROPERTY CXX_STANDARD 17)

    # setup python API version
    add_custom_command(
      OUTPUT ${NVFUSER_ROOT}/nvfuser/version.py
      COMMAND
        "${PYTHON_EXECUTABLE}" -c \"from pathlib import Path\; Path('${NVFUSER_ROOT}/tools/gen_nvfuser_version.py').touch()\"
      COMMAND
        "${PYTHON_EXECUTABLE}" ${NVFUSER_ROOT}/tools/gen_nvfuser_version.py
      DEPENDS ${NVFUSER_ROOT}/tools/gen_nvfuser_version.py
      WORKING_DIRECTORY ${NVFUSER_ROOT}/tools/
    )
    add_custom_target(
      gen_nvfuser_version ALL
      DEPENDS ${NVFUSER_ROOT}/nvfuser/version.py
    )
    add_dependencies(${NVFUSER} gen_nvfuser_version)

    target_compile_options(${NVFUSER} PRIVATE "-DTORCH_CUDA_BUILD_MAIN_LIB")
    # NB: This must be target_compile_definitions, not target_compile_options,
    # as the latter is not respected by nvcc
    target_compile_definitions(${NVFUSER} PRIVATE "-DTORCH_CUDA_BUILD_MAIN_LIB")
    if(NOT MSVC)
      target_compile_options(${NVFUSER} PRIVATE -Werror)
      set_target_properties(${NVFUSER} PROPERTIES SUFFIX ".so")
    else()
      set_target_properties(${NVFUSER} PROPERTIES SUFFIX ".pyd")
    endif()

    target_link_libraries(${NVFUSER} PRIVATE ${LIBNVTOOLSEXT})
    target_link_libraries(${NVFUSER} PRIVATE ${NVFUSER_CODEGEN})

    target_compile_definitions(${NVFUSER} PRIVATE EXTENSION_NAME=_C)

  if (PROJECT_IS_TOP_LEVEL)
    target_compile_options(${NVFUSER} PRIVATE -Wall -Wno-unused-function)
    target_link_libraries(${NVFUSER} PRIVATE ${TORCH_LIBRARIES})
    target_link_libraries(${NVFUSER} PRIVATE "${TORCH_INSTALL_PREFIX}/lib/libtorch_python.so")
    target_link_libraries(${NVFUSER} PRIVATE pybind11::pybind11)
    set_target_properties(${NVFUSER} PROPERTIES INSTALL_RPATH "$ORIGIN/../torch/lib")
    install(TARGETS ${NVFUSER} DESTINATION lib)
  else() # PROJECT_IS_TOP_LEVEL
    torch_compile_options(${NVFUSER})

    target_link_libraries(${NVFUSER} PRIVATE torch torch_python ${TORCHLIB_FLAVOR})
    target_include_directories(${NVFUSER} PRIVATE ${TORCH_ROOT})


    target_link_libraries(${NVFUSER} PRIVATE pybind::pybind11)
    target_compile_options(${NVFUSER} PRIVATE ${TORCH_PYTHON_COMPILE_OPTIONS})

    # avoid using Python3_add_library, copied from functorch
    set_target_properties(${NVFUSER} PROPERTIES PREFIX "" DEBUG_POSTFIX "")
    set_target_properties(${NVFUSER} PROPERTIES LIBRARY_OUTPUT_DIRECTORY
          ${CMAKE_BINARY_DIR}/nvfuser)
    set_target_properties(${NVFUSER} PROPERTIES INSTALL_RPATH "${_rpath_portable_origin}/../torch/lib")
    if(TORCH_PYTHON_LINK_FLAGS AND NOT TORCH_PYTHON_LINK_FLAGS STREQUAL "")
      set_target_properties(${NVFUSER} PROPERTIES LINK_FLAGS ${TORCH_PYTHON_LINK_FLAGS})
    endif()
    install(TARGETS ${NVFUSER} EXPORT NvfuserTargets DESTINATION ${TORCH_ROOT}/nvfuser/)

    # install nvfuser python files
    install(DIRECTORY "${NVFUSER_ROOT}/nvfuser/"
            DESTINATION "${TORCH_ROOT}/nvfuser"
            FILES_MATCHING PATTERN "*.py" )
    file(WRITE "${TORCH_ROOT}/nvfuser/.gitignore" "*")
  endif()
endif()


# -- build tests

if(BUILD_TEST)
  # nvfuser test sources
  set(JIT_TEST_SRCS)
  set(JIT_TEST_CU_SRCS)
  list(APPEND JIT_TEST_SRCS
    ${NVFUSER_SRCS_DIR}/kernel_db/test/test_nvfuser_kernel_db_open.cpp
    ${NVFUSER_SRCS_DIR}/kernel_db/test/test_nvfuser_kernel_db_query.cpp
    ${NVFUSER_SRCS_DIR}/kernel_db/test/test_nvfuser_kernel_db_write.cpp
    ${NVFUSER_SRCS_DIR}/python_frontend/test/test_nvfuser_fusion_definition.cpp
    ${NVFUSER_SRCS_DIR}/python_frontend/test/test_nvfuser_fusion_cache.cpp
    ${NVFUSER_SRCS_DIR}/python_frontend/test/test_nvfuser_fusion_record.cpp
    ${NVFUSER_ROOT}/test/main.cpp
    ${NVFUSER_ROOT}/test/utils.cpp
    ${NVFUSER_ROOT}/test/test_allocation_domain.cpp
    ${NVFUSER_ROOT}/test/test_dynamic_transform.cpp
    ${NVFUSER_ROOT}/test/test_dynamic_type.cpp
    ${NVFUSER_ROOT}/test/test_gather.cpp
    ${NVFUSER_ROOT}/test/test_gpu1.cpp
    ${NVFUSER_ROOT}/test/test_gpu2.cpp
    ${NVFUSER_ROOT}/test/test_gpu3.cpp
    ${NVFUSER_ROOT}/test/test_gpu_compute_with.cpp
    ${NVFUSER_ROOT}/test/test_expr_simplifier.cpp
    ${NVFUSER_ROOT}/test/test_external_src.cpp
    ${NVFUSER_ROOT}/test/test_swizzle.cpp
    ${NVFUSER_ROOT}/test/test_tensor_factories.cpp
    ${NVFUSER_ROOT}/test/test_gpu_fused_reduction.cpp
    ${NVFUSER_ROOT}/test/test_gpu_outer_reduction.cpp
    ${NVFUSER_ROOT}/test/test_loop_rotation.cpp
    ${NVFUSER_ROOT}/test/test_gpu_shift.cpp
    ${NVFUSER_ROOT}/test/test_resize.cpp
    ${NVFUSER_ROOT}/test/test_gpu_tensorcore.cpp
    ${NVFUSER_ROOT}/test/test_matmul_sass.cpp
    ${NVFUSER_ROOT}/test/test_gpu_view.cpp
    ${NVFUSER_ROOT}/test/test_gpu_transpose.cpp
    ${NVFUSER_ROOT}/test/test_gpu_utils.cpp
    ${NVFUSER_ROOT}/test/test_gpu_indexing_ops.cpp
    ${NVFUSER_ROOT}/test/test_gpu_indexing.cpp
    ${NVFUSER_ROOT}/test/test_gpu_multidevice.cpp
    ${NVFUSER_ROOT}/test/test_combined_inner_outer_reduction.cpp
    ${NVFUSER_ROOT}/test/test_optimization_pass.cpp
<<<<<<< HEAD
    ${NVFUSER_ROOT}/test/test_pipeline.cpp
=======
    ${NVFUSER_ROOT}/test/test_rng.cpp
>>>>>>> 16e40c72
  )
  list(APPEND JIT_TEST_CU_SRCS ${NVFUSER_ROOT}/test/rng_kernels.cu)

  set(NVFUSER_TESTS "${PROJECT_NAME}_tests")

  add_executable(${NVFUSER_TESTS}
             ${JIT_TEST_SRCS}
             ${JIT_TEST_CU_SRCS})
  set_property(TARGET ${NVFUSER_TESTS} PROPERTY CXX_STANDARD 17)
  target_compile_definitions(${NVFUSER_TESTS} PRIVATE USE_GTEST)
  target_link_libraries(${NVFUSER_TESTS} PRIVATE ${NVFUSER_CODEGEN} gtest_main gmock_main flatbuffers)
  target_include_directories(${NVFUSER_TESTS} PRIVATE "${NVFUSER_ROOT}")

  if (PROJECT_IS_TOP_LEVEL)
    target_compile_options(${NVFUSER_TESTS} PRIVATE -Wall -Wno-unused-function)
    target_link_libraries(${NVFUSER_TESTS} PRIVATE ${TORCH_LIBRARIES})
    # only install nvfuser_tests with submodule build
  else()
    torch_compile_options(${NVFUSER_TESTS})
    target_include_directories(${NVFUSER_TESTS} PRIVATE "${TORCH_ROOT}/torch/csrc/api/include/")
    target_link_libraries(${NVFUSER_TESTS} PRIVATE torch ${TORCHLIB_FLAVOR})
    install(TARGETS ${NVFUSER_TESTS} DESTINATION bin)
  endif() # PROJECT_IS_TOP_LEVEL

  if(NOT MSVC)
    set_property(SOURCE ${JIT_TEST_SRCS} APPEND PROPERTY COMPILE_OPTIONS "-Werror")
  endif()
endif()

# -- build benchmark
if(BUILD_NVFUSER_BENCHMARK)
  # nvfuser benchmark sources
  set(BENCHMARK_SRCS)
  list(APPEND BENCHMARK_SRCS
    ${NVFUSER_ROOT}/benchmark/batch_norm_channels_first.cpp
    ${NVFUSER_ROOT}/benchmark/batch_norm_channels_first_backward.cpp
    ${NVFUSER_ROOT}/benchmark/batch_norm_channels_last.cpp
    ${NVFUSER_ROOT}/benchmark/batch_norm_channels_last_backward.cpp
    ${NVFUSER_ROOT}/benchmark/bert.cpp
    ${NVFUSER_ROOT}/benchmark/broadcast.cpp
    ${NVFUSER_ROOT}/benchmark/gelu_backward.cpp
    ${NVFUSER_ROOT}/benchmark/gelu_backward_reduction.cpp
    ${NVFUSER_ROOT}/benchmark/heuristic_lookup.cpp
    ${NVFUSER_ROOT}/benchmark/shape_inference.cpp
    ${NVFUSER_ROOT}/benchmark/instance_norm.cpp
    ${NVFUSER_ROOT}/benchmark/many_pointwise_ops.cpp
    ${NVFUSER_ROOT}/benchmark/layer_norm.cpp
    ${NVFUSER_ROOT}/benchmark/layer_norm_backward.cpp
    ${NVFUSER_ROOT}/benchmark/layer_norm_fused.cpp
    ${NVFUSER_ROOT}/benchmark/rms_norm.cpp
    ${NVFUSER_ROOT}/benchmark/rms_norm_backward.cpp
    ${NVFUSER_ROOT}/benchmark/lstm_cell.cpp
    ${NVFUSER_ROOT}/benchmark/reduction.cpp
    ${NVFUSER_ROOT}/benchmark/softmax.cpp
    ${NVFUSER_ROOT}/benchmark/softmax_backward.cpp
    ${NVFUSER_ROOT}/benchmark/scale_bias_relu.cpp
    ${NVFUSER_ROOT}/benchmark/transpose.cpp
    ${NVFUSER_ROOT}/benchmark/matmul.cpp
    ${NVFUSER_ROOT}/benchmark/timm.cpp
    ${NVFUSER_ROOT}/benchmark/indexselect.cpp
    ${NVFUSER_ROOT}/benchmark/utils.cpp
    ${NVFUSER_ROOT}/benchmark/main.cpp
    ${NVFUSER_ROOT}/test/utils.cpp
  )

  set(NVFUSER_BENCHMARK "${PROJECT_NAME}_bench")
  add_executable(${NVFUSER_BENCHMARK} ${BENCHMARK_SRCS})
  set_property(TARGET ${NVFUSER_BENCHMARK} PROPERTY CXX_STANDARD 17)
  if(PROJECT_IS_TOP_LEVEL)
    target_compile_options(${NVFUSER_BENCHMARK} PRIVATE -Wall -Wno-unused-function)
    target_link_libraries(${NVFUSER_BENCHMARK} PRIVATE ${TORCH_LIBRARIES})
    target_link_libraries(${NVFUSER_BENCHMARK} PRIVATE benchmark::benchmark)
    # only install nvfuser_bench with submodule build
  else()
    torch_compile_options(${NVFUSER_BENCHMARK})
    target_link_libraries(${NVFUSER_BENCHMARK} PRIVATE torch_library benchmark)
    install(TARGETS ${NVFUSER_BENCHMARK} DESTINATION bin)
  endif()
  if(NOT MSVC)
    target_compile_options(${NVFUSER_BENCHMARK} PRIVATE -Werror -Wno-deprecated-copy)
  endif()
  target_link_libraries(${NVFUSER_BENCHMARK} PRIVATE ${NVFUSER_CODEGEN})
  target_include_directories(${NVFUSER_BENCHMARK} PRIVATE ${NVFUSER_ROOT})

endif()

# --- generate runtime files
# nvfuser runtime files
set(NVFUSER_RUNTIME_FILES)
list(APPEND NVFUSER_RUNTIME_FILES
  ${NVFUSER_ROOT}/runtime/array.cu
  ${NVFUSER_ROOT}/runtime/basic_type_traits.cu
  ${NVFUSER_ROOT}/runtime/bf16_support.cu
  ${NVFUSER_ROOT}/runtime/block_reduction.cu
  ${NVFUSER_ROOT}/runtime/block_sync_atomic.cu
  ${NVFUSER_ROOT}/runtime/block_sync_default.cu
  ${NVFUSER_ROOT}/runtime/block_welford_outer.cu
  ${NVFUSER_ROOT}/runtime/broadcast.cu
  ${NVFUSER_ROOT}/runtime/complex_number.cu
  ${NVFUSER_ROOT}/runtime/fp16_support.cu
  ${NVFUSER_ROOT}/runtime/fused_reduction.cu
  ${NVFUSER_ROOT}/runtime/fused_welford_helper.cu
  ${NVFUSER_ROOT}/runtime/fused_welford_impl.cu
  ${NVFUSER_ROOT}/runtime/fused_welford_impl_outer.cu
  ${NVFUSER_ROOT}/runtime/grid_broadcast.cu
  ${NVFUSER_ROOT}/runtime/grid_reduction.cu
  ${NVFUSER_ROOT}/runtime/grid_sync.cu
  ${NVFUSER_ROOT}/runtime/helpers.cu
  ${NVFUSER_ROOT}/runtime/index_utils.cu
  ${NVFUSER_ROOT}/runtime/memory.cu
  ${NVFUSER_ROOT}/runtime/random_numbers.cu
  ${NVFUSER_ROOT}/runtime/tensor.cu
  ${NVFUSER_ROOT}/runtime/tensorcore.cu
  ${NVFUSER_ROOT}/runtime/tuple.cu
  ${NVFUSER_ROOT}/runtime/type_traits.cu
  ${NVFUSER_ROOT}/runtime/warp.cu
  ${NVFUSER_ROOT}/runtime/welford.cu
  ${ATEN_CUDA_ROOT}/cuda/detail/PhiloxCudaStateRaw.cuh
  ${ATEN_CUDA_ROOT}/cuda/detail/UnpackRaw.cuh
)


file(MAKE_DIRECTORY "${CMAKE_BINARY_DIR}/include/nvfuser_resources")

# "stringify" NVFUSER runtime sources
# (generate C++ header files embedding the original input as a string literal)
set(NVFUSER_STRINGIFY_TOOL "${NVFUSER_ROOT}/tools/stringify_file.py")
foreach(src ${NVFUSER_RUNTIME_FILES})
  get_filename_component(filename ${src} NAME_WE)
  set(dst "${CMAKE_BINARY_DIR}/include/nvfuser_resources/${filename}.h")
  add_custom_command(
    COMMENT "Stringify NVFUSER runtime source file"
    OUTPUT ${dst}
    DEPENDS ${src} "${NVFUSER_STRINGIFY_TOOL}"
    COMMAND ${PYTHON_EXECUTABLE} ${NVFUSER_STRINGIFY_TOOL} -i ${src} -o ${dst}
  )
  add_custom_target(nvfuser_rt_${filename} DEPENDS ${dst})
  add_dependencies(${NVFUSER_CODEGEN} nvfuser_rt_${filename})

  # also generate the resource headers during the configuration step
  # (so tools like clang-tidy can run w/o requiring a real build)
  execute_process(COMMAND
    ${PYTHON_EXECUTABLE} ${NVFUSER_STRINGIFY_TOOL} -i ${src} -o ${dst})
endforeach()

target_include_directories(${NVFUSER_CODEGEN} PRIVATE "${CMAKE_BINARY_DIR}/include")

# -- install nvfuser cmake config files and symlink to build binaries
install(EXPORT NvfuserTargets FILE NvfuserConfig.cmake DESTINATION share/cmake/nvfuser)
if (PROJECT_IS_TOP_LEVEL)
  file(CREATE_LINK "${CMAKE_BINARY_DIR}" "${NVFUSER_ROOT}/bin" SYMBOLIC)
else()
  file(CREATE_LINK "${CMAKE_BINARY_DIR}/bin" "${NVFUSER_ROOT}/bin" SYMBOLIC)
  file(CREATE_LINK "${CMAKE_BINARY_DIR}" "${NVFUSER_ROOT}/build" SYMBOLIC)
endif()<|MERGE_RESOLUTION|>--- conflicted
+++ resolved
@@ -377,11 +377,8 @@
     ${NVFUSER_ROOT}/test/test_gpu_multidevice.cpp
     ${NVFUSER_ROOT}/test/test_combined_inner_outer_reduction.cpp
     ${NVFUSER_ROOT}/test/test_optimization_pass.cpp
-<<<<<<< HEAD
     ${NVFUSER_ROOT}/test/test_pipeline.cpp
-=======
     ${NVFUSER_ROOT}/test/test_rng.cpp
->>>>>>> 16e40c72
   )
   list(APPEND JIT_TEST_CU_SRCS ${NVFUSER_ROOT}/test/rng_kernels.cu)
 
