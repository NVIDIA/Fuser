// clang-format off
/*
 * SPDX-FileCopyrightText: Copyright (c) 2023-present NVIDIA CORPORATION & AFFILIATES.
 * All rights reserved.
 * SPDX-License-Identifier: BSD-3-Clause
 */
// clang-format on
#include <csrc/exceptions.h>
#include <device_lower/analysis/bank_conflict.h>
#include <executor.h>
#include <fusion.h>
#include <ir/all_nodes.h>
#include <ir/utils.h>
#include <ops/all_ops.h>
#include <optimization/pre_segmenter.h>
#include <scheduler/all_schedulers.h>
#include <scheduler/matmul.h>
#include <scheduler/matmul_heuristic.h>
#include <utils.h>

#include <benchmark/benchmark.h>

#include <cuda_runtime.h>

#include <benchmark/utils.h>
#include <test/utils.h>

using namespace nvfuser;

bool hasRequiredSmemSize(size_t required_size) {
  // Only checking device 0
  return at::cuda::getDeviceProperties(0)->sharedMemPerBlockOptin >=
      required_size;
}

#define NVFUSER_BENCHMARK_ARCH_SMEM_GUARD(                       \
    REQUIRED_MAJOR, REQUIRED_MINOR, SMEM_SIZE, STATE)            \
  if (cudaArchGuardShouldSkip(REQUIRED_MAJOR, REQUIRED_MINOR) || \
      !hasRequiredSmemSize(SMEM_SIZE)) {                         \
    STATE.SkipWithError("Unsupported arch or not enough smem!"); \
    return;                                                      \
  }

// TODO: separate compute and schedule definition once the can schedule
//  logic and pattern matching is ready.
void setupMatmul(
    Fusion* fusion,
    MmaLayout layout,
    MatmulParams params,
    bool turing_or_later // TODO: This is a temporary solution. Remove this!
) {
  // Only hgemm on the initial setup
  auto a = makeContigTensor(2, DataType::Half);
  auto b = makeContigTensor(2, DataType::Half);

  auto c = matmul(a, b, layout, turing_or_later);

  // Cast the output so that we perform an HSH matmul, which is what at::matmul
  // will perform
  auto d = castOp(DataType::Half, c);

  fusion->addInput(a);
  fusion->addInput(b);
  fusion->addOutput(d);

  scheduleMatmul(fusion, params);
}

void checkMatch(at::Tensor expect, at::Tensor result, int64_t k) {
  // tolerance
  double rtol = 1e-4 * k;
  double atol = 1e-4 * k;
  auto ndim = result.ndimension();
  auto is_close = at::isclose(expect, result, rtol, atol);

  auto allclose = is_close.all().item<bool>();
  if (allclose) {
    return;
  }
  NVF_ERROR(is_close.dim() >= 2);

  int64_t lower_row, higher_row, lower_col, higher_col;
  for (lower_row = 0; lower_row < is_close.size(ndim - 2); lower_row++) {
    if (!is_close.select(ndim - 2, lower_row).all().item<bool>()) {
      break;
    }
  }
  for (higher_row = is_close.size(ndim - 2) - 1; higher_row >= 0;
       higher_row--) {
    if (!is_close.select(ndim - 2, higher_row).all().item<bool>()) {
      break;
    }
  }
  for (lower_col = 0; lower_col < is_close.size(ndim - 1); lower_col++) {
    if (!is_close.select(ndim - 1, lower_col).all().item<bool>()) {
      break;
    }
  }
  for (higher_col = is_close.size(ndim - 1) - 1; higher_col >= 0;
       higher_col--) {
    if (!is_close.select(ndim - 1, higher_col).all().item<bool>()) {
      break;
    }
  }

  NVF_CHECK(
      false,
      "Fusion returns wrong results! ",
      "The result tensor has shape [..., ",
      is_close.size(ndim - 2),
      ",",
      is_close.size(ndim - 1),
      "]. "
      "Mismatch happens at region result[...,",
      lower_row,
      ":",
      higher_row + 1,
      ",",
      lower_col,
      ":",
      higher_col + 1,
      "]");
}

//! Compute the index type (either Int32 or, if needed, Int) for an MNK problem
//! size. This function ensures that an Int32 can represent the linear index of
//! any of the contiguous tensors involved in this problem. If not, then Int
//! (double) is returned.
PrimDataType computeIndexType(int m, int n, int k) {
  KernelIndexTypeCompute index_type_helper;
  index_type_helper.addDim(m, k); // A
  index_type_helper.addDim(n, k); // B
  index_type_helper.addDim(m, n); // D
  PrimDataType index_type = index_type_helper.getType();
  if (index_type == DataType::Int) {
    // Notify as this can have a slight perf impact, but is necessary for large
    // inputs
    debug() << "Using int64_t as index type" << std::endl;
  }
  return index_type;
}

static void SingleMatmulBase(
    benchmark::State& benchmark_state,
    MmaLayout layout,
    MatmulParams params) {
  int64_t m = benchmark_state.range(0);
  int64_t n = benchmark_state.range(1);
  int64_t k = benchmark_state.range(2);

  // Tensor inputs
  auto inputs = matmulAtInput2D(m, n, k, layout);
  auto expected_output = atMatmul(
      inputs.first.to(at::kDouble), inputs.second.to(at::kDouble), layout);

  // Architecture
  auto properties = at::cuda::getDeviceProperties(inputs.first.get_device());
  bool turing_or_later = properties->major >= 8 ||
      (properties->major == 7 && properties->minor >= 5);

  auto fusion_ptr = std::make_unique<Fusion>();
  auto fusion = fusion_ptr.get();
  FusionGuard fg(fusion);

  // Define fusion graph
  setupMatmul(fusion, layout, params, turing_or_later);

  optimization::OptimizationPass<optimization::PreSegmenter>::runPass(fusion);

  // inputs
  at::manual_seed(0);

  KernelArgumentHolder args = KernelArgumentHolder::createKernelArgumentHolder(
      {inputs.first, inputs.second});

  // Disable magic zero
  CompileParams cparams;
  cparams.enable_magic_zero = false;
  cparams.index_type = computeIndexType(m, n, k);

  // Compile kernel
  auto launch_constraints = LaunchParams();
  FusionExecutor fe;
  fe.compileFusion(fusion, args, launch_constraints, cparams);
  if (turing_or_later) {
    NVF_CHECK(
        getBankConflictInfo(fe.kernel(), launch_constraints).empty(),
        "Shared memory bank conflict not removed.");
  }

  std::vector<c10::IValue> aten_inputs({inputs.first, inputs.second});

  // Warm up run
  auto outputs = fe.runFusion(aten_inputs);
  checkMatch(expected_output, outputs.at(0).to(at::kDouble), k);

  runBenchmarkIterations(benchmark_state, &fe, aten_inputs);

  // TODO: FLOPS calculation
}

static void Baseline_Matmul(
    benchmark::State& benchmark_state,
    MmaLayout layout) {
  std::vector<int64_t> input_mnk{
      benchmark_state.range(0),
      benchmark_state.range(1),
      benchmark_state.range(2)};

  bool allow_half_reduction = (bool)benchmark_state.range(3);

  at::manual_seed(0);

  auto inputs = matmulAtInput2D(
      input_mnk.at(0), input_mnk.at(1), input_mnk.at(2), layout);
<<<<<<< HEAD
=======

  // Disable reduced-precision reduction for fair comparison since we do not use
  // it in nvFuser
  at::globalContext().setAllowFP16ReductionCuBLAS(allow_half_reduction);
>>>>>>> bfb086e1

  // warm up run
  auto outputs = atMatmul(inputs.first, inputs.second, layout);

  for (auto _ : benchmark_state) {
    clearL2Cache();
    CudaKernelTimer timer;
    outputs = atMatmul(inputs.first, inputs.second, layout);
    benchmark_state.SetIterationTime(timer.elapsed() / 1000.0);
  }
  // Sync everything up before we're finished, don't want to run ahead on the
  // cpu while benchmarking.
  cudaDeviceSynchronize();
}

// Actual benchmarking
// -----------------------------------------------------------------

size_t getSmemSize(GemmTile cta_tile, int stage_number) {
  return ((cta_tile.m * cta_tile.k) + (cta_tile.n * cta_tile.k)) *
      dataTypeSize(DataType::Half) * stage_number;
}

// TODO: this part eventually will be automated by heuristics
MatmulParams getMatmulParams(
    GemmTile cta_tile,
    int stage_number,
    MmaLayout layout,
    int splitk_factor = 1) {
  MatMulTileOptions gemm_tile;
  gemm_tile.cta_tile = cta_tile;
  // TODO: pipe through split K
  gemm_tile.warp_tile = GemmTile(64, 64, cta_tile.k);
  gemm_tile.instruction_tile = GemmTile(16, 16, 16);

  MatmulParams params;
  params.mma_macro = MmaMacro::Ampere_16_16_16;
  params.tile_sizes = gemm_tile;
  params.async_gmem_load_operands = true;
  params.double_buffer_options.double_buffer_smem_write = true;
  params.double_buffer_options.double_buffer_smem_read = true;
  params.double_buffer_options.smem_double_buffer_stage = stage_number;
  params.splitk_factor = splitk_factor;

  return params;
}

// Compute splitk_factor that would fill a block
int computeAutoSplitKFactor(
    int M,
    int N,
    int tile_M,
    int tile_N,
    int num_SMs = -1) {
  if (num_SMs == -1) {
    num_SMs = getNumSMs();
  }
  int num_blocks = ceilDiv(M, tile_M) * ceilDiv(N, tile_N);
  NVF_CHECK(
      num_SMs % num_blocks == 0,
      "Matrix size ",
      M,
      " by ",
      N,
      " with tile size ",
      tile_M,
      " by ",
      tile_N,
      " uses ",
      num_blocks,
      " blocks which does not divide evenly in to ",
      num_SMs,
      " SMs");
  return num_SMs / num_blocks;
}

// This performs the splitk matmul WITHOUT any outer reduction, which is useful
// for comparing against the first kernel in Cutlass's two-kernel split-K.
static void SingleMatmulPartitionedK(
    benchmark::State& benchmark_state,
    MmaLayout layout,
    MatmulParams params,
    int64_t splitk_factor) {
  int64_t M = benchmark_state.range(0);
  int64_t N = benchmark_state.range(1);
  int64_t K = benchmark_state.range(2);

  // Pad K to next multiple of both splitk_factor * 8 (for alignment of fp16
  // values)
  if (K % (splitk_factor * 8) != 0) {
    int64_t pad_amount = splitk_factor * 8 - (K % (splitk_factor * 8));
    K += pad_amount;
    std::cerr << "Padding K to " << K
              << " to satisfy 16-byte alignment requirement" << std::endl;
  }
  int64_t Ki = K / splitk_factor;

  // Architecture
  auto properties = at::cuda::getDeviceProperties(0);
  bool turing_or_later = properties->major >= 8 ||
      (properties->major == 7 && properties->minor >= 5);

  at::manual_seed(0);

  auto fusion_ptr = std::make_unique<Fusion>();
  auto fusion = fusion_ptr.get();
  FusionGuard fg(fusion);

  // Define fusion graph
  auto a = makeContigTensor(3, DataType::Half);
  auto b = makeContigTensor(3, DataType::Half);
  fusion->addInput(a);
  fusion->addInput(b);

  // batch matmul
  auto c = splitkLikeBatchedMatmul(a, b, layout);

  fusion->addOutput(c);

  scheduleMatmul(fusion, params);

  at::Tensor aten_a = matmulAtInput2D(
      layout, TensorMatmulPos::A, at::kHalf, M, N, Ki, splitk_factor);
  at::Tensor aten_b = matmulAtInput2D(
      layout, TensorMatmulPos::B, at::kHalf, M, N, Ki, splitk_factor);
  std::vector<c10::IValue> aten_inputs = {aten_a, aten_b};
  at::Tensor expected_output = splitkLikeAtMatmul(
      aten_a.to(at::kDouble), aten_b.to(at::kDouble), layout);

  auto args = KernelArgumentHolder::createKernelArgumentHolder(aten_inputs);

  // Disable magic zero
  CompileParams cparams;
  cparams.enable_magic_zero = false;
  cparams.index_type = computeIndexType(M, N, K);

  // Compile kernel
  FusionExecutor fe;
  auto lparams = LaunchParams();
  fe.compileFusion(fusion, args, lparams, cparams);
  if (turing_or_later) {
    NVF_CHECK(
        getBankConflictInfo(fe.kernel(), lparams).empty(),
        "Shared memory bank conflict not removed.");
  }

  // Warm up run
  auto outputs = fe.runFusion(aten_inputs);

  checkMatch(expected_output, outputs.at(0).to(at::kDouble), Ki);

  runBenchmarkIterations(benchmark_state, &fe, aten_inputs);

  // TODO: FLOPS calculation
}

static void NvFuserScheduler_Matmul(
    benchmark::State& benchmark_state,
    MmaLayout layout,
    int splitk_factor = 1,
    bool partitionedk = false) {
  int num_warps = benchmark_state.range(3);
  int number_of_stage = benchmark_state.range(4);

  auto cta_tile = GemmTile(32 * num_warps, 128, 32);

  if (splitk_factor == -1) {
    int M = benchmark_state.range(0);
    int N = benchmark_state.range(1);
    splitk_factor = computeAutoSplitKFactor(M, N, cta_tile.m, cta_tile.n);
  }

  auto params = getMatmulParams(
      cta_tile, number_of_stage, layout, partitionedk ? 1 : splitk_factor);

  NVFUSER_BENCHMARK_ARCH_SMEM_GUARD(
      8, 0, getSmemSize(cta_tile, number_of_stage), benchmark_state);

  // Run benchmark:
  if (partitionedk) {
    SingleMatmulPartitionedK(benchmark_state, layout, params, splitk_factor);
  } else {
    SingleMatmulBase(benchmark_state, layout, params);
  }
}

// This is the second kernel in a two-kernel split-K.
// The input is a contiguous [M, N, splitk_factor] tensor.
// The kernel sums the last dimension.
static void NvFuserScheduler_MatmulSplitKReduction(
    benchmark::State& benchmark_state,
    int64_t splitk_factor = -1) {
  int64_t M = benchmark_state.range(0);
  int64_t N = benchmark_state.range(1);

  if (splitk_factor == -1) {
    // Assumes tile size is (M, 128)
    splitk_factor = computeAutoSplitKFactor(M, N, M, 128);
  }

  at::manual_seed(0);

  auto fusion_ptr = std::make_unique<Fusion>();
  auto fusion = fusion_ptr.get();
  FusionGuard fg(fusion);

  // Note: although the matmul inputs may be Half, PartitionedK output is in
  // the accumulator type (Float), so we reduce Floats.
  auto c = makeContigTensor(3, DataType::Float);
  fusion->addInput(c);
  auto d = castOp(DataType::Float, c);
  auto e = sum(d, {-1});
  fusion->addOutput(e);

  auto options = at::TensorOptions().dtype(at::kFloat).device(at::kCUDA, 0);

  auto aten_c = at::randn({M, N, splitk_factor}, options);
  std::vector<c10::IValue> aten_inputs = {aten_c};

  auto reduction_params = getReductionHeuristics(fusion, aten_inputs);
  NVF_CHECK(reduction_params, "Reduction schedule failed");
  scheduleReduction(fusion, *reduction_params);
  auto lparams = reduction_params->lparams; // copy LaunchParams

  auto expected_output = aten_c.to(at::kDouble).sum(-1);

  // Disable magic zero
  CompileParams cparams;
  cparams.enable_magic_zero = false;
  cparams.index_type = computeIndexType(M, N * splitk_factor, 1);

  KernelArgumentHolder args =
      KernelArgumentHolder::createKernelArgumentHolder(aten_inputs);

  // Compile kernel
  FusionExecutor fe;
  fe.compileFusion(fusion, args, lparams, cparams);

  auto properties = at::cuda::getDeviceProperties(0);
  bool turing_or_later = properties->major >= 8 ||
      (properties->major == 7 && properties->minor >= 5);
  if (turing_or_later) {
    NVF_CHECK(
        getBankConflictInfo(fe.kernel(), lparams).empty(),
        "Shared memory bank conflict not removed.");
  }

  // Warm up run
  auto outputs = fe.runFusion(aten_inputs, lparams);

  checkMatch(expected_output, outputs.at(0).to(at::kDouble), splitk_factor);

  runBenchmarkIterations(benchmark_state, &fe, aten_inputs, lparams);

  // TODO: FLOPS calculation
}
// ----------------------------- Benchmark Instantiation-------

#define LegacyMs \
  { 2048 }
#define LegacyNs \
  { 3456 }
#define LegacyKs benchmark::CreateDenseRange(512, 4096, /*step=*/512)

// clang-format off
#define TIMMShapes       \
  {                      \
    {1024, 256, 1024},   \
    {8, 128, 8},         \
    {1152, 128, 784},    \
    /* {1152, 48, 1} */  \
    {128, 512, 4096},    \
    /* {192, 1, 672}, */ \
    /* {1, 64, 1}, */    \
    /* {2048, 1, 1}, */  \
    /* {1, 1152, 48}, */ \
    {64, 1152, 384},     \
    {72, 8, 784},        \
    {784, 128, 1152},    \
    {128, 512, 2048},    \
    {64, 384, 1152},     \
    {3136, 72, 8},       \
    {512, 2048, 128},    \
    /* {112, 1, 480}, */ \
    {1024, 512, 1024},   \
    /* {112, 1, 672}, */ \
    {784, 72, 8},        \
    {784, 8, 72},        \
    /* {1, 1, 2048}, */  \
    {1024, 1024, 1024},  \
    /* NanoGPT bwd sizes */  \
    {1024, 2048, 4096},      \
    {1024, 2048, 50304}     \
  }

#define SplitKSpecificShapes \
  {                          \
    /* NanoGPT bwd sizes */  \
    {1024, 2048, 4096},      \
    {1024, 2048, 50304},     \
    /* Symmetric M,N to make comparison in TN/NT fair with eager due to transpose/swap */ \
    {1024, 1024, 4096},     \
    {1024, 1024, 50304},     \
    /* Sizes mentioned by Michel */ \
    {136, 184, 175704},     \
    /* Other */ \
    {128, 128, 262144}     \
  }
// clang-format on

// For 4warp splitk experiments, we use a tile size of (128, 128). To avoid
// wave quantization, we look at sizes that are integer multiples of the block
// size. Below you will find all the factors of 108, which is the number of SMs
// on an A100. Note that 8warp uses tile size (256, 128) in which case SplitKMs
// should be changed to 256.
#define SplitKMs \
  { 128, 256 }

// Dynamically find all valid values of N that divide number of SMs
static std::vector<long int> splitKNs(long int tileN = 128) {
  const long int numSMs = getNumSMs();
  std::vector<long int> Ns;
  for (long int N : c10::irange(numSMs + 1)) {
    if (N > 0 && numSMs % N == 0) {
      Ns.push_back(N * tileN);
    }
  }
  return Ns;
}
#define SplitKKs \
  { 65536 }

#define Layouts \
  { MmaLayout::TT, MmaLayout::TN, MmaLayout::NT, MmaLayout::NN }
#define NumWarps \
  { 4, 8 }
#define NumStages \
  { 3, 4, 5 }

//! Simple cartesian product of three integers. Used to emulate ArgsProduct
template <typename T>
static std::vector<std::tuple<T, T>> sizeProduct(
    std::vector<T> ms,
    std::vector<T> ns) {
  std::vector<std::tuple<T, T>> sizes;
  for (T m : ms) {
    for (T n : ns) {
      sizes.push_back({m, n});
    }
  }
  return sizes;
}

//! Simple cartesian product of three integers. Used to emulate ArgsProduct
template <typename T>
static std::vector<std::tuple<T, T, T>> sizeProduct(
    std::vector<T> ms,
    std::vector<T> ns,
    std::vector<T> ks) {
  std::vector<std::tuple<T, T, T>> sizes;
  for (T m : ms) {
    for (T n : ns) {
      for (T k : ks) {
        sizes.push_back({m, n, k});
      }
    }
  }
  return sizes;
}

// Use this to apply shape arguments to a benchmark without additional
// NVFuser-specific args. Used for eager benchmarks to avoid redundant
// benchmarks for combinations of num_warps and num_stages
static void MatmulShapeEager(
    benchmark::internal::Benchmark* b,
    std::vector<std::tuple<long int, long int, long int>> sizes) {
  b->ArgNames({"M", "N", "K", "half_reduction"});
  for (auto [m, n, k] : sizes) {
    for (bool allow_half_reduction : {false, true}) {
      b->Args({m, n, k, allow_half_reduction});
    }
  }
}

// Use this to apply shape arguments to a benchmark without additional
// NVFuser-specific args. Used for eager benchmarks to avoid redundant
// benchmarks for combinations of num_warps and num_stages
static void MatmulShape(
    benchmark::internal::Benchmark* b,
    std::vector<std::tuple<long int, long int, long int>> sizes) {
  b->ArgNames({"M", "N", "K"});
  for (auto [m, n, k] : sizes) {
    b->Args({m, n, k});
  }
}

// Use this to apply shapes, num_warps, and stages. Used for NVFuser-specific
// benchmarks
static void MatmulShapeWarpStage(
    benchmark::internal::Benchmark* b,
    std::vector<std::tuple<long int, long int, long int>> sizes) {
  b->ArgNames({"M", "N", "K", "warps", "stages"});
  for (long int num_warps : NumWarps) {
    for (long int num_stages : NumStages) {
      for (auto [m, n, k] : sizes) {
        b->Args({m, n, k, num_warps, num_stages});
      }
    }
  }
}

// Use this to for auto splitk. This is like MatmulShapeWarpStage, but sets M
// to match tile size which is determined by num warps
static void MatmulShapeWarpStageAutoSplitK(benchmark::internal::Benchmark* b) {
  b->ArgNames({"M", "N", "K", "warps", "stages"});
  for (long int num_warps : NumWarps) {
    long int m = num_warps * 32;
    for (long int num_stages : NumStages) {
      for (long int n : splitKNs()) {
        for (long int k : SplitKKs) {
          b->Args({m, n, k, num_warps, num_stages});
        }
      }
    }
  }
}

// Use this for manual splitk.
static void MatmulShapeWarpStageSpecificSplitK(
    benchmark::internal::Benchmark* b) {
  b->ArgNames({"M", "N", "K", "warps", "stages", "splitk_factor"});
  for (long int num_warps : NumWarps) {
    for (long int num_stages : NumStages) {
      for (auto [m, n, k] :
           std::vector<std::tuple<int, int, int>>(SplitKSpecificShapes)) {
        for (auto splitk_factor : {2, 3, 4, 5, 6}) {
          b->Args({m, n, k, num_warps, num_stages, splitk_factor});
        }
      }
    }
  }
}

#define EagerModeBenchmark(layout)                                         \
  BENCHMARK_CAPTURE(                                                       \
      Baseline_Matmul, eagermode_legacyshapes_##layout, MmaLayout::layout) \
      ->Unit(benchmark::kMicrosecond)                                      \
      ->UseManualTime()                                                    \
      ->Apply([](benchmark::internal::Benchmark* b) {                      \
        return MatmulShapeEager(                                           \
            b, sizeProduct<long int>(LegacyMs, LegacyNs, LegacyKs));       \
      });                                                                  \
  BENCHMARK_CAPTURE(                                                       \
      Baseline_Matmul, eagermode_timmshapes_##layout, MmaLayout::layout)   \
      ->Unit(benchmark::kMicrosecond)                                      \
      ->UseManualTime()                                                    \
      ->Apply([](benchmark::internal::Benchmark* b) {                      \
        return MatmulShapeEager(b, TIMMShapes);                            \
      });                                                                  \
  BENCHMARK_CAPTURE(                                                       \
      Baseline_Matmul, eagermode_splitkshapes_##layout, MmaLayout::layout) \
      ->Unit(benchmark::kMicrosecond)                                      \
      ->UseManualTime()                                                    \
      ->Apply([](benchmark::internal::Benchmark* b) {                      \
        return MatmulShapeEager(                                           \
            b, sizeProduct<long int>(SplitKMs, splitKNs(), SplitKKs));     \
      });

#define NvfuserMatmulBenchmark(layout)                                 \
  BENCHMARK_CAPTURE(                                                   \
      NvFuserScheduler_Matmul,                                         \
      nvfuser_nosplitk_legacyshapes_##layout,                          \
      MmaLayout::layout)                                               \
      ->Unit(benchmark::kMicrosecond)                                  \
      ->UseManualTime()                                                \
      ->Apply(MatmulShapeWarpStageAutoSplitK);                         \
  BENCHMARK_CAPTURE(                                                   \
      NvFuserScheduler_Matmul,                                         \
      nvfuser_nosplitk_timmshapes_##layout,                            \
      MmaLayout::layout)                                               \
      ->Unit(benchmark::kMicrosecond)                                  \
      ->UseManualTime()                                                \
      ->Apply([](benchmark::internal::Benchmark* b) {                  \
        return MatmulShapeWarpStage(b, TIMMShapes);                    \
      });                                                              \
  BENCHMARK_CAPTURE(                                                   \
      NvFuserScheduler_Matmul,                                         \
      nvfuser_nosplitk_splitkshapes_##layout,                          \
      MmaLayout::layout)                                               \
      ->Unit(benchmark::kMicrosecond)                                  \
      ->UseManualTime()                                                \
      ->Apply([](benchmark::internal::Benchmark* b) {                  \
        return MatmulShapeWarpStage(                                   \
            b, sizeProduct<long int>(SplitKMs, splitKNs(), SplitKKs)); \
      });

#define ForAllLayouts(run) \
  run(TT);                 \
  run(TN);                 \
  run(NT);                 \
  run(NN);

#define AutoSplitKBenchmark(layout)   \
  BENCHMARK_CAPTURE(                  \
      NvFuserScheduler_Matmul,        \
      nvfuser_auto_splitk_##layout,   \
      MmaLayout::layout,              \
      -1)                             \
      ->Unit(benchmark::kMicrosecond) \
      ->UseManualTime()               \
      ->Apply(MatmulShapeWarpStageAutoSplitK);

#define AutoPartitionedKBenchmark(layout) \
  BENCHMARK_CAPTURE(                      \
      NvFuserScheduler_Matmul,            \
      nvfuser_auto_partitionedk_##layout, \
      MmaLayout::layout,                  \
      -1,                                 \
      true)                               \
      ->Unit(benchmark::kMicrosecond)     \
      ->UseManualTime()                   \
      ->Apply(MatmulShapeWarpStageAutoSplitK);

static void NvFuserScheduler_Matmul_Manual(
    benchmark::State& benchmark_state,
    MmaLayout layout) {
  int splitk_factor = benchmark_state.range(5);
  NvFuserScheduler_Matmul(
      benchmark_state, layout, splitk_factor, /*partitionedk=*/false);
}

#define SpecificSplitKBenchmark(layout) \
  BENCHMARK_CAPTURE(                    \
      NvFuserScheduler_Matmul_Manual,   \
      nvfuser_splitk_##layout,          \
      MmaLayout::layout)                \
      ->Unit(benchmark::kMicrosecond)   \
      ->UseManualTime()                 \
      ->Apply(MatmulShapeWarpStageSpecificSplitK);

ForAllLayouts(EagerModeBenchmark);
ForAllLayouts(NvfuserMatmulBenchmark);
ForAllLayouts(AutoSplitKBenchmark);
ForAllLayouts(SpecificSplitKBenchmark);
ForAllLayouts(AutoPartitionedKBenchmark);

// Note: SplitK Reduction benchmarks are parametrized only by M, N. The splitk
// factor is deduced automatically from N
BENCHMARK_CAPTURE(
    NvFuserScheduler_MatmulSplitKReduction,
    nvfuser_auto_splitkreduction,
    -1)
    ->Unit(benchmark::kMicrosecond)
    ->UseManualTime()
    ->Apply([](benchmark::internal::Benchmark* b) {
      b->ArgNames({"M", "N"});
      for (long int num_warps : NumWarps) {
        long int m = num_warps * 32;
        for (long int n : splitKNs()) {
          b->Args({m, n});
        }
      }
    });<|MERGE_RESOLUTION|>--- conflicted
+++ resolved
@@ -213,13 +213,10 @@
 
   auto inputs = matmulAtInput2D(
       input_mnk.at(0), input_mnk.at(1), input_mnk.at(2), layout);
-<<<<<<< HEAD
-=======
 
   // Disable reduced-precision reduction for fair comparison since we do not use
   // it in nvFuser
   at::globalContext().setAllowFP16ReductionCuBLAS(allow_half_reduction);
->>>>>>> bfb086e1
 
   // warm up run
   auto outputs = atMatmul(inputs.first, inputs.second, layout);
