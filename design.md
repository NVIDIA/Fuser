--- conflicted
+++ resolved
@@ -6,11 +6,7 @@
 
 This document proposes adding `RaggedIterDomain`, a new `IterDomain` subclass to nvFuser that represents dimensions with variable extents across batch components (ragged/jagged dimensions). This enables efficient compilation of PyTorch nested tensors and other variable-length data structures without padding overhead.
 
-<<<<<<< HEAD
-The initial goal is intentionally minimal by just supporting enough capabilities for expert parallelism. Full scheduling and lowering capabilities will be considered as needed.
-=======
 **Scope Note**: This proposal represents a **minimalistic initial version** containing only the capabilities that are absolutely necessary for expert parallelism. The exact requirements for expert parallelism are still being clarified with Jingyue. As those requirements become clear, additional capabilities (such as flatten operations, specific IdModel integrations, or lowering support) may be added to this design. The features described here should be considered the bare minimum starting point.
->>>>>>> 2087623a
 
 ---
 
@@ -73,11 +69,7 @@
 - Inlining
 - Extension of single-GPU schedulers for ragged dimensions
 
-<<<<<<< HEAD
-Inlining would be eventually necessary for lowering to CUDA code but should not be necessary for DID parallelization. Similarly, the schedulers will be left as is for now.
-=======
 Inlining would be eventually necessary for lowering to CUDA code but should not be necessary for distributed device (multi-GPU) parallelization. Similarly, the schedulers will be left as is for now.
->>>>>>> 2087623a
 
 ---
 
@@ -321,9 +313,8 @@
 ```
 
 This layout enables efficient sequential access and avoids padding overhead.
-<<<<<<< HEAD
-
-### 7.7 Extent and Offset Tensor Management
+
+### 6.7 Extent and Offset Tensor Management
 
 #### Motivation: Dynamic Extent Computation
 
@@ -488,36 +479,7 @@
 
 ---
 
-## 8. Select Operation
-=======
-
----
-
-## 7. Alternative Designs Considered
->>>>>>> 2087623a
-
-### 7.1 Extend IterDomain (vs Subclass)
-
-**Approach**:
-Add ragged support directly to IterDomain with an `isRagged()` flag and optional ragged-specific members.
-
-**Pros**:
-- Uniform handling across codebase (single type)
-- Simpler type system (no subclass)
-- Transformations preserve object identity
-
-**Cons**:
-- **Memory overhead**: Every IterDomain pays ~64 bytes for ragged storage even when not ragged (99% waste)
-- **API pollution**: Methods like `offsetForComponent()` exist on all IterDomains but only work for ragged
-- **Runtime errors**: Forgotten `isRagged()` checks compile fine but fail at runtime
-- **Unclear semantics**: What does `extent()` return for ragged? Multiple extent accessors are confusing
-
-**Why Rejected**:
-Memory efficiency is critical for IterDomain (created in huge quantities). The subclass approach provides type safety and clear API boundaries without overhead for regular IterDomains.
-
----
-
-## 8. System Integration
+## 7. System Integration
 
 ### IR Layer
 
@@ -562,7 +524,7 @@
 
 ---
 
-## 9. Implementation Phases
+## 8. Implementation Phases
 
 ### Phase 1: Core Infrastructure
 - Type system updates (ValType enum, dispatch macros)
@@ -593,7 +555,7 @@
 
 ---
 
-## 10. Future Work
+## 9. Future Work
 
 - **Python Frontend**: Expose RaggedIterDomain to Python API for direct construction
 - **Ragged-Aware Schedulers**: Specialized pointwise, reduction, and matmul schedulers for ragged patterns
@@ -601,7 +563,7 @@
 
 ---
 
-## 11. References
+## 10. References
 
 - [PyTorch Nested Tensor Documentation](https://pytorch.org/docs/stable/nested.html)
 
